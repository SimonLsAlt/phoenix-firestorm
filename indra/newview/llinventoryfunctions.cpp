/** 
 * @file llinventoryfunctions.cpp
 * @brief Implementation of the inventory view and associated stuff.
 *
 * $LicenseInfo:firstyear=2001&license=viewerlgpl$
 * Second Life Viewer Source Code
 * Copyright (C) 2010, Linden Research, Inc.
 * 
 * This library is free software; you can redistribute it and/or
 * modify it under the terms of the GNU Lesser General Public
 * License as published by the Free Software Foundation;
 * version 2.1 of the License only.
 * 
 * This library is distributed in the hope that it will be useful,
 * but WITHOUT ANY WARRANTY; without even the implied warranty of
 * MERCHANTABILITY or FITNESS FOR A PARTICULAR PURPOSE.  See the GNU
 * Lesser General Public License for more details.
 * 
 * You should have received a copy of the GNU Lesser General Public
 * License along with this library; if not, write to the Free Software
 * Foundation, Inc., 51 Franklin Street, Fifth Floor, Boston, MA  02110-1301  USA
 * 
 * Linden Research, Inc., 945 Battery Street, San Francisco, CA  94111  USA
 * $/LicenseInfo$
 */

#include "llviewerprecompiledheaders.h"

#include <utility> // for std::pair<>

#include "llinventoryfunctions.h"

// library includes
#include "llagent.h"
#include "llagentwearables.h"
#include "llcallingcard.h"
#include "llfloaterreg.h"
#include "llinventorydefines.h"
#include "llsdserialize.h"
#include "llfiltereditor.h"
#include "llspinctrl.h"
#include "llui.h"
#include "message.h"

// newview includes
#include "llappearancemgr.h"
#include "llappviewer.h"
#include "llavataractions.h"
#include "llavatarnamecache.h"
#include "llclipboard.h"
#include "lldirpicker.h"
#include "lldonotdisturbnotificationstorage.h"
#include "llfloatermarketplacelistings.h"
#include "llfloatersidepanelcontainer.h"
#include "llfocusmgr.h"
#include "llfolderview.h"
#include "llgesturemgr.h"
#include "llgiveinventory.h"
#include "lliconctrl.h"
#include "llimview.h"
#include "llinventorybridge.h"
#include "llinventorymodel.h"
#include "llinventorypanel.h"
#include "lllineeditor.h"
#include "llmarketplacenotifications.h"
#include "llmarketplacefunctions.h"
#include "llmenugl.h"
#include "llnotificationsutil.h"
#include "llpanelmaininventory.h"
#include "llpreviewanim.h"
#include "llpreviewgesture.h"
#include "llpreviewnotecard.h"
#include "llpreviewscript.h"
#include "llpreviewsound.h"
#include "llpreviewtexture.h"
#include "llresmgr.h"
#include "llscrollbar.h"
#include "llscrollcontainer.h"
#include "llselectmgr.h"
#include "llsidepanelinventory.h"
#include "lltabcontainer.h"
#include "lltooldraganddrop.h"
#include "lltrans.h"
#include "lluictrlfactory.h"
#include "llviewermenu.h"
#include "llviewermessage.h"
#include "llviewerfoldertype.h"
#include "llviewerobjectlist.h"
#include "llviewerregion.h"
#include "llviewerwindow.h"
#include "llvoavatarself.h"
#include "llwearablelist.h"
// [RLVa:KB] - Checked: 2011-05-22 (RLVa-1.3.1a)
#include "rlvactions.h"
#include "rlvhandler.h"
#include "rlvlocks.h"
// [/RLVa:KB]

#include <boost/foreach.hpp>

// Firestorm includes
#include "aoengine.h"
#include "fsfloaterwearablefavorites.h"
#include "fslslbridge.h"
#include "llfloatermarketplacelistings.h"
#include "llfloaterproperties.h"

BOOL LLInventoryState::sWearNewClothing = FALSE;
LLUUID LLInventoryState::sWearNewClothingTransactionID;
std::list<LLUUID> LLInventoryAction::sMarketplaceFolders;
//bool LLInventoryAction::sDeleteConfirmationDisplayed = false; // <FS:Ansariel> Undo delete item confirmation per-session annoyance

// Helper function : callback to update a folder after inventory action happened in the background
void update_folder_cb(const LLUUID& dest_folder)
{
    LLViewerInventoryCategory* dest_cat = gInventory.getCategory(dest_folder);
    gInventory.updateCategory(dest_cat);
    gInventory.notifyObservers();
}

// Helper function : Count only the copyable items, i.e. skip the stock items (which are no copy)
S32 count_copyable_items(LLInventoryModel::item_array_t& items)
{
    S32 count = 0;
    for (LLInventoryModel::item_array_t::const_iterator it = items.begin(); it != items.end(); ++it)
    {
        LLViewerInventoryItem* item = *it;
        if (item->getPermissions().allowOperationBy(PERM_COPY, gAgent.getID(), gAgent.getGroupID()))
        {
            count++;
        }
    }
    return count;
}

// Helper function : Count only the non-copyable items, i.e. the stock items, skip the others
S32 count_stock_items(LLInventoryModel::item_array_t& items)
{
    S32 count = 0;
    for (LLInventoryModel::item_array_t::const_iterator it = items.begin(); it != items.end(); ++it)
    {
        LLViewerInventoryItem* item = *it;
        if (!item->getPermissions().allowOperationBy(PERM_COPY, gAgent.getID(), gAgent.getGroupID()))
        {
            count++;
        }
    }
    return count;
}

// Helper function : Count the number of stock folders
S32 count_stock_folders(LLInventoryModel::cat_array_t& categories)
{
    S32 count = 0;
    for (LLInventoryModel::cat_array_t::const_iterator it = categories.begin(); it != categories.end(); ++it)
    {
        LLInventoryCategory* cat = *it;
        if (cat->getPreferredType() == LLFolderType::FT_MARKETPLACE_STOCK)
        {
            count++;
        }
    }
    return count;
}

// Helper funtion : Count the number of items (not folders) in the descending hierarchy
S32 count_descendants_items(const LLUUID& cat_id)
{
	LLInventoryModel::cat_array_t* cat_array;
	LLInventoryModel::item_array_t* item_array;
	gInventory.getDirectDescendentsOf(cat_id,cat_array,item_array);
    
    S32 count = item_array->size();
    
    LLInventoryModel::cat_array_t cat_array_copy = *cat_array;
	for (LLInventoryModel::cat_array_t::iterator iter = cat_array_copy.begin(); iter != cat_array_copy.end(); iter++)
    {
		LLViewerInventoryCategory* category = *iter;
        count += count_descendants_items(category->getUUID());
    }
    
    return count;
}

// Helper function : Returns true if the hierarchy contains nocopy items
bool contains_nocopy_items(const LLUUID& id)
{
    LLInventoryCategory* cat = gInventory.getCategory(id);

    if (cat)
    {
        // Get the content
        LLInventoryModel::cat_array_t* cat_array;
        LLInventoryModel::item_array_t* item_array;
        gInventory.getDirectDescendentsOf(id,cat_array,item_array);
        
        // Check all the items: returns true upon encountering a nocopy item
        for (LLInventoryModel::item_array_t::iterator iter = item_array->begin(); iter != item_array->end(); iter++)
        {
            LLInventoryItem* item = *iter;
            LLViewerInventoryItem * inv_item = (LLViewerInventoryItem *) item;
            if (!inv_item->getPermissions().allowOperationBy(PERM_COPY, gAgent.getID(), gAgent.getGroupID()))
            {
                return true;
            }
        }
        
        // Check all the sub folders recursively
        for (LLInventoryModel::cat_array_t::iterator iter = cat_array->begin(); iter != cat_array->end(); iter++)
        {
            LLViewerInventoryCategory* cat = *iter;
            if (contains_nocopy_items(cat->getUUID()))
            {
                return true;
            }
        }
    }
    else
    {
		LLInventoryItem* item = gInventory.getItem(id);
        LLViewerInventoryItem * inv_item = (LLViewerInventoryItem *) item;
        if (!inv_item->getPermissions().allowOperationBy(PERM_COPY, gAgent.getID(), gAgent.getGroupID()))
        {
            return true;
        }
    }
    
    // Exit without meeting a nocopy item
    return false;
}

// Generates a string containing the path to the item specified by id.
void append_path(const LLUUID& id, std::string& path)
{
	std::string temp;
	const LLInventoryObject* obj = gInventory.getObject(id);
	LLUUID parent_id;
	if(obj) parent_id = obj->getParentUUID();
	std::string forward_slash("/");
	while(obj)
	{
		obj = gInventory.getCategory(parent_id);
		if(obj)
		{
			temp.assign(forward_slash + obj->getName() + temp);
			parent_id = obj->getParentUUID();
		}
	}
	path.append(temp);
}

// Generates a string containing the path name of the object.
std::string make_path(const LLInventoryObject* object)
{
    std::string path;
    append_path(object->getUUID(), path);
    return path + "/" + object->getName();
}

// Generates a string containing the path name of the object specified by id.
std::string make_inventory_path(const LLUUID& id)
{
    if (LLInventoryObject* object = gInventory.getObject(id))
        return make_path(object);
    return "";
}

// Generates a string containing the path name and id of the object.
std::string make_info(const LLInventoryObject* object)
{
    return "'" + make_path(object) + "' (" + object->getUUID().asString() + ")";
}

// Generates a string containing the path name and id of the object specified by id.
std::string make_inventory_info(const LLUUID& id)
{
    if (LLInventoryObject* object = gInventory.getObject(id))
        return make_info(object);
    return "<Inventory object not found!> (" + id.asString() + ")";
}

void update_marketplace_folder_hierarchy(const LLUUID cat_id)
{
    // When changing the marketplace status of a folder, the only thing that needs to happen is
    // for all observers of the folder to, possibly, change the display label of the folder
    // so that's the only thing we change on the update mask.
    gInventory.addChangedMask(LLInventoryObserver::LABEL, cat_id);

    // Update all descendent folders down
	LLInventoryModel::cat_array_t* cat_array;
	LLInventoryModel::item_array_t* item_array;
	gInventory.getDirectDescendentsOf(cat_id,cat_array,item_array);
    
    LLInventoryModel::cat_array_t cat_array_copy = *cat_array;
    for (LLInventoryModel::cat_array_t::iterator iter = cat_array_copy.begin(); iter != cat_array_copy.end(); iter++)
    {
        LLInventoryCategory* category = *iter;
        update_marketplace_folder_hierarchy(category->getUUID());
    }
    return;
}

void update_marketplace_category(const LLUUID& cur_uuid, bool perform_consistency_enforcement, bool skip_clear_listing)
{
    // When changing the marketplace status of an item, we usually have to change the status of all
    // folders in the same listing. This is because the display of each folder is affected by the
    // overall status of the whole listing.
    // Consequently, the only way to correctly update an item anywhere in the marketplace is to 
    // update the whole listing from its listing root.
    // This is not as bad as it seems as we only update folders, not items, and the folder nesting depth 
    // is limited to 4.
    // We also take care of degenerated cases so we don't update all folders in the inventory by mistake.

    if (cur_uuid.isNull()
        || gInventory.getCategory(cur_uuid) == NULL
        || gInventory.getCategory(cur_uuid)->getVersion() == LLViewerInventoryCategory::VERSION_UNKNOWN)
    {
        return;
    }
    
    // Grab marketplace listing data for this item
    S32 depth = depth_nesting_in_marketplace(cur_uuid);
    if (depth > 0)
    {
        // Retrieve the listing uuid this object is in
        LLUUID listing_uuid = nested_parent_id(cur_uuid, depth);
        LLViewerInventoryCategory* listing_cat = gInventory.getCategory(listing_uuid);
        bool listing_cat_loaded = listing_cat != NULL && listing_cat->getVersion() != LLViewerInventoryCategory::VERSION_UNKNOWN;
    
        // Verify marketplace data consistency for this listing
        if (perform_consistency_enforcement
            && listing_cat_loaded
            && LLMarketplaceData::instance().isListed(listing_uuid))
        {
            LLUUID version_folder_uuid = LLMarketplaceData::instance().getVersionFolder(listing_uuid);
            S32 version_depth = depth_nesting_in_marketplace(version_folder_uuid);
            if (version_folder_uuid.notNull() && (!gInventory.isObjectDescendentOf(version_folder_uuid, listing_uuid) || (version_depth != 2)))
            {
                LL_INFOS("SLM") << "Unlist and clear version folder as the version folder is not at the right place anymore!!" << LL_ENDL;
                LLMarketplaceData::instance().setVersionFolder(listing_uuid, LLUUID::null,1);
            }
            else if (version_folder_uuid.notNull()
                     && gInventory.isCategoryComplete(version_folder_uuid)
                     && LLMarketplaceData::instance().getActivationState(version_folder_uuid)
                     && (count_descendants_items(version_folder_uuid) == 0)
                     && !LLMarketplaceData::instance().isUpdating(version_folder_uuid,version_depth))
            {
                LL_INFOS("SLM") << "Unlist as the version folder is empty of any item!!" << LL_ENDL;
                LLNotificationsUtil::add("AlertMerchantVersionFolderEmpty");
                LLMarketplaceData::instance().activateListing(listing_uuid, false,1);
            }
        }
    
        // Check if the count on hand needs to be updated on SLM
        if (perform_consistency_enforcement
            && listing_cat_loaded
            && (compute_stock_count(listing_uuid) != LLMarketplaceData::instance().getCountOnHand(listing_uuid)))
        {
            LLMarketplaceData::instance().updateCountOnHand(listing_uuid,1);
        }
        // Update all descendents starting from the listing root
        update_marketplace_folder_hierarchy(listing_uuid);
    }
    else if (depth == 0)
    {
        // If this is the marketplace listings root itself, update all descendents
        if (gInventory.getCategory(cur_uuid))
        {
            update_marketplace_folder_hierarchy(cur_uuid);
        }
    }
    else
    {
        // If the folder is outside the marketplace listings root, clear its SLM data if needs be
        if (perform_consistency_enforcement && !skip_clear_listing && LLMarketplaceData::instance().isListed(cur_uuid))
        {
            LL_INFOS("SLM") << "Disassociate as the listing folder is not under the marketplace folder anymore!!" << LL_ENDL;
            LLMarketplaceData::instance().clearListing(cur_uuid);
        }
        // Update all descendents if this is a category
        if (gInventory.getCategory(cur_uuid))
        {
            update_marketplace_folder_hierarchy(cur_uuid);
        }
    }

    return;
}

// Iterate through the marketplace and flag for label change all categories that countain a stock folder (i.e. stock folders and embedding folders up the hierarchy)
void update_all_marketplace_count(const LLUUID& cat_id)
{
    // Get all descendent folders down
	LLInventoryModel::cat_array_t* cat_array;
	LLInventoryModel::item_array_t* item_array;
	gInventory.getDirectDescendentsOf(cat_id,cat_array,item_array);
    
    LLInventoryModel::cat_array_t cat_array_copy = *cat_array;
    for (LLInventoryModel::cat_array_t::iterator iter = cat_array_copy.begin(); iter != cat_array_copy.end(); iter++)
    {
        LLInventoryCategory* category = *iter;
        if (category->getPreferredType() == LLFolderType::FT_MARKETPLACE_STOCK)
        {
            // Listing containing stock folders needs to be updated but not others
            // Note: we take advantage of the fact that stock folder *do not* contain sub folders to avoid a recursive call here
            update_marketplace_category(category->getUUID());
        }
        else
        {
            // Explore the contained folders recursively
            update_all_marketplace_count(category->getUUID());
        }
    }
}

void update_all_marketplace_count()
{
    // Get the marketplace root and launch the recursive exploration
    const LLUUID marketplace_listings_uuid = gInventory.findCategoryUUIDForType(LLFolderType::FT_MARKETPLACE_LISTINGS);
    if (!marketplace_listings_uuid.isNull())
    {
        update_all_marketplace_count(marketplace_listings_uuid);
    }
    return;
}

//void rename_category(LLInventoryModel* model, const LLUUID& cat_id, const std::string& new_name)
// [RLVa:KB] - Checked: RLVa-2.3 (Give-to-#RLV)
void rename_category(LLInventoryModel* model, const LLUUID& cat_id, const std::string& new_name, LLPointer<LLInventoryCallback> cb)
// [/RLVa:KB]
{
	LLViewerInventoryCategory* cat;

	if (!model ||
		!get_is_category_renameable(model, cat_id) ||
		(cat = model->getCategory(cat_id)) == NULL ||
		cat->getName() == new_name)
	{
		return;
	}

	LLSD updates;
	updates["name"] = new_name;
// [RLVa:KB] - Checked: RLVa-2.3 (Give-to-#RLV)
	update_inventory_category(cat_id, updates, cb);
// [/RLVa:KB]
//	update_inventory_category(cat_id, updates, NULL);
}

void copy_inventory_category(LLInventoryModel* model,
                             LLViewerInventoryCategory* cat,
                             const LLUUID& parent_id,
                             const LLUUID& root_copy_id,
                             bool move_no_copy_items)
{
    // Create the initial folder
    inventory_func_type func = [model, cat, root_copy_id, move_no_copy_items](const LLUUID& new_id)
    {
        copy_inventory_category_content(new_id, model, cat, root_copy_id, move_no_copy_items);
    };
    gInventory.createNewCategory(parent_id, LLFolderType::FT_NONE, cat->getName(), func, cat->getThumbnailUUID());
}

void copy_inventory_category(LLInventoryModel* model,
                             LLViewerInventoryCategory* cat,
                             const LLUUID& parent_id,
                             const LLUUID& root_copy_id,
                             bool move_no_copy_items,
                             inventory_func_type callback)
{
	// Create the initial folder
    inventory_func_type func = [model, cat, root_copy_id, move_no_copy_items, callback](const LLUUID &new_id)
    {
        copy_inventory_category_content(new_id, model, cat, root_copy_id, move_no_copy_items);
        if (callback)
        {
            callback(new_id);
        }
    };
	gInventory.createNewCategory(parent_id, LLFolderType::FT_NONE, cat->getName(), func, cat->getThumbnailUUID());
}

void copy_inventory_category_content(const LLUUID& new_cat_uuid, LLInventoryModel* model, LLViewerInventoryCategory* cat, const LLUUID& root_copy_id, bool move_no_copy_items)
{
	model->notifyObservers();

	// We need to exclude the initial root of the copy to avoid recursively copying the copy, etc...
	LLUUID root_id = (root_copy_id.isNull() ? new_cat_uuid : root_copy_id);

	// Get the content of the folder
	LLInventoryModel::cat_array_t* cat_array;
	LLInventoryModel::item_array_t* item_array;
	gInventory.getDirectDescendentsOf(cat->getUUID(), cat_array, item_array);

	// If root_copy_id is null, tell the marketplace model we'll be waiting for new items to be copied over for this folder
	if (root_copy_id.isNull())
	{
		LLMarketplaceData::instance().setValidationWaiting(root_id, count_descendants_items(cat->getUUID()));
	}

	// Copy all the items
	LLInventoryModel::item_array_t item_array_copy = *item_array;
	for (LLInventoryModel::item_array_t::iterator iter = item_array_copy.begin(); iter != item_array_copy.end(); iter++)
	{
		LLInventoryItem* item = *iter;
		LLPointer<LLInventoryCallback> cb = new LLBoostFuncInventoryCallback(boost::bind(update_folder_cb, new_cat_uuid));

		if (item->getIsLinkType())
		{
			link_inventory_object(new_cat_uuid, item->getLinkedUUID(), cb);
		}
		else if (!item->getPermissions().allowOperationBy(PERM_COPY, gAgent.getID(), gAgent.getGroupID()))
		{
			// If the item is nocopy, we do nothing or, optionally, move it
			if (move_no_copy_items)
			{
				// Reparent the item
				LLViewerInventoryItem * viewer_inv_item = (LLViewerInventoryItem *)item;
				gInventory.changeItemParent(viewer_inv_item, new_cat_uuid, true);
			}
			// Decrement the count in root_id since that one item won't be copied over
			LLMarketplaceData::instance().decrementValidationWaiting(root_id);
		}
		else
		{
			copy_inventory_item(
				gAgent.getID(),
				item->getPermissions().getOwner(),
				item->getUUID(),
				new_cat_uuid,
				std::string(),
				cb);
		}
	}

	// Copy all the folders
	LLInventoryModel::cat_array_t cat_array_copy = *cat_array;
	for (LLInventoryModel::cat_array_t::iterator iter = cat_array_copy.begin(); iter != cat_array_copy.end(); iter++)
	{
		LLViewerInventoryCategory* category = *iter;
		if (category->getUUID() != root_id)
		{
			copy_inventory_category(model, category, new_cat_uuid, root_id, move_no_copy_items);
		}
	}
}

class LLInventoryCollectAllItems : public LLInventoryCollectFunctor
{
public:
	virtual bool operator()(LLInventoryCategory* cat, LLInventoryItem* item)
	{
		return true;
	}
};

BOOL get_is_parent_to_worn_item(const LLUUID& id)
{
	const LLViewerInventoryCategory* cat = gInventory.getCategory(id);
	if (!cat)
	{
		return FALSE;
	}

	LLInventoryModel::cat_array_t cats;
	LLInventoryModel::item_array_t items;
	LLInventoryCollectAllItems collect_all;
	gInventory.collectDescendentsIf(LLAppearanceMgr::instance().getCOF(), cats, items, LLInventoryModel::EXCLUDE_TRASH, collect_all);

	for (LLInventoryModel::item_array_t::const_iterator it = items.begin(); it != items.end(); ++it)
	{
		const LLViewerInventoryItem * const item = *it;

		llassert(item->getIsLinkType());

		LLUUID linked_id = item->getLinkedUUID();
		const LLViewerInventoryItem * const linked_item = gInventory.getItem(linked_id);

		if (linked_item)
		{
			LLUUID parent_id = linked_item->getParentUUID();

			while (!parent_id.isNull())
			{
				LLInventoryCategory * parent_cat = gInventory.getCategory(parent_id);

				if (cat == parent_cat)
				{
					return TRUE;
				}

				parent_id = parent_cat->getParentUUID();
			}
		}
	}

	return FALSE;
}

BOOL get_is_item_worn(const LLUUID& id, const LLViewerInventoryItem* item)
{
	if (!item)
		return FALSE;

    if (item->getIsLinkType() && !gInventory.getItem(item->getLinkedUUID()))
    {
        return FALSE;
    }

	// Consider the item as worn if it has links in COF.
// [SL:KB] - The code below causes problems across the board so it really just needs to go
//	if (LLAppearanceMgr::instance().isLinkedInCOF(id))
//	{
//		return TRUE;
//	}

	switch(item->getType())
	{
		case LLAssetType::AT_OBJECT:
		{
			if (isAgentAvatarValid() && gAgentAvatarp->isWearingAttachment(item->getLinkedUUID()))
				return TRUE;
			break;
		}
		case LLAssetType::AT_BODYPART:
		case LLAssetType::AT_CLOTHING:
			if(gAgentWearables.isWearingItem(item->getLinkedUUID()))
				return TRUE;
			break;
		case LLAssetType::AT_GESTURE:
			if (LLGestureMgr::instance().isGestureActive(item->getLinkedUUID()))
				return TRUE;
			break;
		default:
			break;
	}
	return FALSE;
}

BOOL get_is_item_worn(const LLUUID& id)
{
    const LLViewerInventoryItem* item = gInventory.getItem(id);
    return get_is_item_worn(id, item);
}

BOOL get_is_item_worn(const LLViewerInventoryItem* item)
{
    if (!item)
    {
        return FALSE;
    }
    return get_is_item_worn(item->getUUID(), item);
}

BOOL get_can_item_be_worn(const LLUUID& id)
{
	const LLViewerInventoryItem* item = gInventory.getItem(id);
	if (!item)
		return FALSE;

	if (LLAppearanceMgr::instance().isLinkedInCOF(item->getLinkedUUID()))
	{
		// an item having links in COF (i.e. a worn item)
		return FALSE;
	}

	if (gInventory.isObjectDescendentOf(id, LLAppearanceMgr::instance().getCOF()))
	{
		// a non-link object in COF (should not normally happen)
		return FALSE;
	}
	
	const LLUUID trash_id = gInventory.findCategoryUUIDForType(
			LLFolderType::FT_TRASH);

	// item can't be worn if base obj in trash, see EXT-7015
	if (gInventory.isObjectDescendentOf(item->getLinkedUUID(),
			trash_id))
	{
		return false;
	}

	switch(item->getType())
	{
		case LLAssetType::AT_OBJECT:
		{
			if (isAgentAvatarValid() && gAgentAvatarp->isWearingAttachment(item->getLinkedUUID()))
			{
				// Already being worn
				return FALSE;
			}
			else
			{
				// Not being worn yet.
				return TRUE;
			}
			break;
		}
		case LLAssetType::AT_BODYPART:
		case LLAssetType::AT_CLOTHING:
			if(gAgentWearables.isWearingItem(item->getLinkedUUID()))
			{
				// Already being worn
				return FALSE;
			}
			else
			{
				// Not being worn yet.
				return TRUE;
			}
			break;
		default:
			break;
	}
	return FALSE;
}

bool get_is_item_removable(const LLInventoryModel* model, const LLUUID& id, bool check_worn)
{
	if (!model)
	{
		return false;
	}

	// Can't delete an item that's in the library.
	if (!model->isObjectDescendentOf(id, gInventory.getRootFolderID()))
	{
		return false;
	}

	// <FS> Locked Folders
	if (
		(model->isObjectDescendentOf(id, AOEngine::instance().getAOFolder())
			&& gSavedPerAccountSettings.getBOOL("LockAOFolders"))
		||
		(model->isObjectDescendentOf(id, FSLSLBridge::instance().getBridgeFolder())
			&& gSavedPerAccountSettings.getBOOL("LockBridgeFolder"))
		||
		(model->isObjectDescendentOf(id, FSFloaterWearableFavorites::getFavoritesFolder())
			&& gSavedPerAccountSettings.getBOOL("LockWearableFavoritesFolders"))
		)
	{
		return FALSE;
	}
	// </FS> Locked Folders

	// Disable delete from COF folder; have users explicitly choose "detach/take off",
	// unless the item is not worn but in the COF (i.e. is bugged).
    const LLViewerInventoryItem* obj = model->getItem(id);
	if (LLAppearanceMgr::instance().getIsProtectedCOFItem(obj))
	{
		if (get_is_item_worn(id, obj))
		{
			return false;
		}
	}

<<<<<<< HEAD
// [RLVa:KB] - Checked: 2011-03-29 (RLVa-1.3.0g) | Modified: RLVa-1.3.0g
	if ( (RlvActions::isRlvEnabled()) && 
		 (RlvFolderLocks::instance().hasLockedFolder(RLV_LOCK_ANY)) && (!RlvFolderLocks::instance().canRemoveItem(id)) )
	{
		return FALSE;
	}
// [/RLVa:KB]

	const LLInventoryObject *obj = model->getItem(id);
=======
>>>>>>> bacdab30
	if (obj && obj->getIsLinkType())
	{
		return true;
	}
	if (check_worn && get_is_item_worn(id, obj))
	{
		return false;
	}
	return true;
}

bool get_is_item_editable(const LLUUID& inv_item_id)
{
	if (const LLInventoryItem* inv_item = gInventory.getLinkedItem(inv_item_id))
	{
		switch (inv_item->getType())
		{
			case LLAssetType::AT_BODYPART:
			case LLAssetType::AT_CLOTHING:
				return gAgentWearables.isWearableModifiable(inv_item_id);
			case LLAssetType::AT_OBJECT:
// [RLVa:KB] - @touch*
				return (!RlvActions::isRlvEnabled()) || ((isAgentAvatarValid()) && (RlvActions::canEdit(gAgentAvatarp->getWornAttachment(inv_item_id))));
// [/RLVa:KB]
//				return true;
			default:
                return false;;
		}
	}
	return gAgentAvatarp->getWornAttachment(inv_item_id) != nullptr;
}

void handle_item_edit(const LLUUID& inv_item_id)
{
	if (get_is_item_editable(inv_item_id))
	{
		if (const LLInventoryItem* inv_item = gInventory.getLinkedItem(inv_item_id))
		{
			switch (inv_item->getType())
			{
				case LLAssetType::AT_BODYPART:
				case LLAssetType::AT_CLOTHING:
					LLAgentWearables::editWearable(inv_item_id);
					break;
				case LLAssetType::AT_OBJECT:
					handle_attachment_edit(inv_item_id);
					break;
				default:
					break;
			}
		}
		else
		{
			handle_attachment_edit(inv_item_id);
		}
	}
}

BOOL get_is_category_removable(const LLInventoryModel* model, const LLUUID& id)
{
	// NOTE: This function doesn't check the folder's children.
	// See LLFolderBridge::isItemRemovable for a function that does
	// consider the children.

	if (!model)
	{
		return FALSE;
	}

	if (!model->isObjectDescendentOf(id, gInventory.getRootFolderID()))
	{
		return FALSE;
	}

// [RLVa:KB] - Checked: 2011-03-29 (RLVa-1.3.0g) | Modified: RLVa-1.3.0g
	if ( ((RlvActions::isRlvEnabled()) && 
		 (RlvFolderLocks::instance().hasLockedFolder(RLV_LOCK_ANY)) && (!RlvFolderLocks::instance().canRemoveFolder(id))) )
	{
		return FALSE;
	}
// [/RLVa:KB]

	// <FS> Locked Folders
	if (
		((id == AOEngine::instance().getAOFolder() || model->isObjectDescendentOf(id, AOEngine::instance().getAOFolder()))
			&& gSavedPerAccountSettings.getBOOL("LockAOFolders"))
		||
		((id == FSLSLBridge::instance().getBridgeFolder() || model->isObjectDescendentOf(id, FSLSLBridge::instance().getBridgeFolder()))
			&& gSavedPerAccountSettings.getBOOL("LockBridgeFolder"))
		||
		((id == FSFloaterWearableFavorites::getFavoritesFolder() || model->isObjectDescendentOf(id, FSFloaterWearableFavorites::getFavoritesFolder()))
			&& gSavedPerAccountSettings.getBOOL("LockWearableFavoritesFolders"))
		)
	{
		return FALSE;
	}
	// </FS> Locked Folders

	if (!isAgentAvatarValid()) return FALSE;

	const LLInventoryCategory* category = model->getCategory(id);
	if (!category)
	{
		return FALSE;
	}

	const LLFolderType::EType folder_type = category->getPreferredType();
	
	if (LLFolderType::lookupIsProtectedType(folder_type))
	{
		return FALSE;
	}

	// Can't delete the outfit that is currently being worn.
	if (folder_type == LLFolderType::FT_OUTFIT)
	{
		const LLViewerInventoryItem *base_outfit_link = LLAppearanceMgr::instance().getBaseOutfitLink();
		if (base_outfit_link && (category == base_outfit_link->getLinkedCategory()))
		{
			return FALSE;
		}
	}

	return TRUE;
}

bool get_is_category_and_children_removable(LLInventoryModel* model, const LLUUID& folder_id, bool check_worn)
{
    if (!get_is_category_removable(model, folder_id))
    {
        return false;
    }

    const LLUUID mp_id = gInventory.findCategoryUUIDForType(LLFolderType::FT_MARKETPLACE_LISTINGS);
    if (mp_id.notNull() && gInventory.isObjectDescendentOf(folder_id, mp_id))
    {
        return false;
    }

    LLInventoryModel::cat_array_t cat_array;
    LLInventoryModel::item_array_t item_array;
    model->collectDescendents(
        folder_id,
        cat_array,
        item_array,
        LLInventoryModel::EXCLUDE_TRASH);

    for (LLInventoryModel::item_array_t::value_type& item : item_array)
    {
        // Disable delete from COF folder; have users explicitly choose "detach/take off",
        // unless the item is not worn but in the COF (i.e. is bugged).
        if (LLAppearanceMgr::instance().getIsProtectedCOFItem(item))
        {
            if (get_is_item_worn(item))
            {
                return false;
            }
        }

        if (item && item->getIsLinkType())
        {
            return true;
        }
        if (check_worn && get_is_item_worn(item))
        {
            return false;
        }
    }

    const LLViewerInventoryItem* base_outfit_link = LLAppearanceMgr::instance().getBaseOutfitLink();
    LLViewerInventoryCategory* outfit_linked_category = base_outfit_link ? base_outfit_link->getLinkedCategory() : nullptr;
    for (LLInventoryModel::cat_array_t::value_type& cat : cat_array)
    {
        const LLFolderType::EType folder_type = cat->getPreferredType();
        if (LLFolderType::lookupIsProtectedType(folder_type))
        {
            return false;
        }

        // Can't delete the outfit that is currently being worn.
        if (folder_type == LLFolderType::FT_OUTFIT)
        {
            if (cat == outfit_linked_category)
            {
                return false;
            }
        }
    }

    return true;
}

BOOL get_is_category_renameable(const LLInventoryModel* model, const LLUUID& id)
{
	if (!model)
	{
		return FALSE;
	}

// [RLVa:KB] - Checked: 2011-03-29 (RLVa-1.3.0g) | Modified: RLVa-1.3.0g
	if ( (RlvActions::isRlvEnabled()) && (model == &gInventory) && (!RlvFolderLocks::instance().canRenameFolder(id)) )
	{
		return FALSE;
	}
// [/RLVa:KB]

	// <FS> Locked Folders
	if (
		((id == AOEngine::instance().getAOFolder() || model->isObjectDescendentOf(id, AOEngine::instance().getAOFolder()))
			&& gSavedPerAccountSettings.getBOOL("LockAOFolders"))
		||
		((id == FSLSLBridge::instance().getBridgeFolder() || model->isObjectDescendentOf(id, FSLSLBridge::instance().getBridgeFolder()))
			&& gSavedPerAccountSettings.getBOOL("LockBridgeFolder"))
		||
		((id == FSFloaterWearableFavorites::getFavoritesFolder() || model->isObjectDescendentOf(id, FSFloaterWearableFavorites::getFavoritesFolder()))
			&& gSavedPerAccountSettings.getBOOL("LockWearableFavoritesFolders"))
		)
	{
		return FALSE;
	}
	// </FS> Locked Folders

	LLViewerInventoryCategory* cat = model->getCategory(id);

	if (cat && !LLFolderType::lookupIsProtectedType(cat->getPreferredType()) &&
		cat->getOwnerID() == gAgent.getID())
	{
		return TRUE;
	}
	return FALSE;
}

void show_task_item_profile(const LLUUID& item_uuid, const LLUUID& object_id)
{
	// <FS:Ansariel> Optional legacy object properties
    //LLSD params;
    //params["id"] = item_uuid;
    //params["object"] = object_id;
    
    //LLFloaterReg::showInstance("item_properties", params);
	if (gSavedSettings.getBOOL("FSUseLegacyObjectProperties"))
	{
		LLFloaterReg::showInstance("properties", LLSD().with("item_id", item_uuid).with("object_id", object_id));
	}
	else
	{
		LLSD params;
		params["id"] = item_uuid;
		params["object"] = object_id;
		LLFloaterReg::showInstance("item_properties", params);
	}
	// </FS:Ansariel>
}

void show_item_profile(const LLUUID& item_uuid)
{
	LLUUID linked_uuid = gInventory.getLinkedItemID(item_uuid);
	// <FS:Ansariel> Optional legacy object properties
    //LLFloaterReg::showInstance("item_properties", LLSD().with("id", linked_uuid));
	if (gSavedSettings.getBOOL("FSUseLegacyObjectProperties"))
	{
		LLFloaterReg::showInstance("properties", LLSD().with("item_id", linked_uuid));
	}
	else
	{
		LLFloaterReg::showInstance("item_properties", LLSD().with("id", linked_uuid));
	}
	// </FS:Ansariel>
}

void show_item_original(const LLUUID& item_uuid)
{
    // <FS:Ansariel> Don't show if @showinv=n
    if (rlv_handler_t::isEnabled() && gRlvHandler.hasBehaviour(RLV_BHVR_SHOWINV))
    {
        return;
    }
    // </FS:Ansariel>

    static LLUICachedControl<bool> find_original_new_floater("FindOriginalOpenWindow", false);

    //show in a new single-folder window
    if(find_original_new_floater)
    {
        const LLUUID& linked_item_uuid = gInventory.getLinkedItemID(item_uuid);
        const LLInventoryObject *obj = gInventory.getObject(linked_item_uuid);
        if (obj && obj->getParentUUID().notNull())
        {
            LLPanelMainInventory::newFolderWindow(obj->getParentUUID(), linked_item_uuid);
        }
    }
    //show in main Inventory
    else
    {
        LLFloater* floater_inventory = LLFloaterReg::getInstance("inventory");
    if (!floater_inventory)
    {
        LL_WARNS() << "Could not find My Inventory floater" << LL_ENDL;
        return;
    }
    LLSidepanelInventory *sidepanel_inventory =	LLFloaterSidePanelContainer::getPanel<LLSidepanelInventory>("inventory");
    if (sidepanel_inventory)
    {
        LLPanelMainInventory* main_inventory = sidepanel_inventory->getMainInventoryPanel();
        if (main_inventory)
        {
            if(main_inventory->isSingleFolderMode())
            {
                main_inventory->toggleViewMode();
            }
            // <FS:Ansariel> FIRE-31037: "Recent" inventory filter gets reset when using "Show Original"
            //main_inventory->resetAllItemsFilters();
        }
        reset_inventory_filter();

        if (!LLFloaterReg::getTypedInstance<LLFloaterSidePanelContainer>("inventory")->isInVisibleChain())
        {
            LLFloaterReg::toggleInstanceOrBringToFront("inventory");
        }

        const LLUUID inbox_id = gInventory.findCategoryUUIDForType(LLFolderType::FT_INBOX);
        // <FS:Ansariel> Optional hiding of Received Items folder aka Inbox
        // if (gInventory.isObjectDescendentOf(gInventory.getLinkedItemID(item_uuid), inbox_id))
        if (gInventory.isObjectDescendentOf(gInventory.getLinkedItemID(item_uuid), inbox_id) && !gSavedSettings.getBOOL("FSShowInboxFolder"))
        // </FS:Ansariel>
        {
            if (sidepanel_inventory->getInboxPanel())
            {
                sidepanel_inventory->openInbox();
                sidepanel_inventory->getInboxPanel()->setSelection(gInventory.getLinkedItemID(item_uuid), TAKE_FOCUS_YES);
            }
        }
        else
        {
            sidepanel_inventory->selectAllItemsPanel();
            if (sidepanel_inventory->getActivePanel())
            {
                sidepanel_inventory->getActivePanel()->setSelection(gInventory.getLinkedItemID(item_uuid), TAKE_FOCUS_YES);
            }
        }
    }
    }
}


void reset_inventory_filter()
{
	LLSidepanelInventory *sidepanel_inventory =	LLFloaterSidePanelContainer::getPanel<LLSidepanelInventory>("inventory");
	if (sidepanel_inventory)
	{
		LLPanelMainInventory* main_inventory = sidepanel_inventory->getMainInventoryPanel();
		if (main_inventory)
		{
			// <FS:Ansariel> FIRE-5160: Don't reset inventory filter when clearing search term
			main_inventory->showAllItemsPanel();
			main_inventory->resetFilters();
			// </FS:Ansariel>
			main_inventory->onFilterEdit("");
		}
	}
}

void open_marketplace_listings()
{
	LLFloaterReg::showInstance("marketplace_listings");
}

///----------------------------------------------------------------------------
// Marketplace functions
//
// Handles Copy and Move to or within the Marketplace listings folder.
// Handles creation of stock folders, nesting of listings and version folders,
// permission checking and listings validation.
///----------------------------------------------------------------------------

S32 depth_nesting_in_marketplace(LLUUID cur_uuid)
{
    // Get the marketplace listings root, exit with -1 (i.e. not under the marketplace listings root) if none
    // Todo: findCategoryUUIDForType is somewhat expensive with large
    // flat root folders yet we use depth_nesting_in_marketplace at
    // every turn, find a way to correctly cache this id.
    const LLUUID marketplace_listings_uuid = gInventory.findCategoryUUIDForType(LLFolderType::FT_MARKETPLACE_LISTINGS);
    if (marketplace_listings_uuid.isNull())
    {
        return -1;
    }
    // If not a descendant of the marketplace listings root, then the nesting depth is -1 by definition
    if (!gInventory.isObjectDescendentOf(cur_uuid, marketplace_listings_uuid))
    {
        return -1;
    }
    
    // Iterate through the parents till we hit the marketplace listings root
    // Note that the marketplace listings root itself will return 0
    S32 depth = 0;
    LLInventoryObject* cur_object = gInventory.getObject(cur_uuid);
    while (cur_uuid != marketplace_listings_uuid)
    {
        depth++;
        cur_uuid = cur_object->getParentUUID();
        cur_object = gInventory.getCategory(cur_uuid);
    }
    return depth;
}

// Returns the UUID of the marketplace listing this object is in
LLUUID nested_parent_id(LLUUID cur_uuid, S32 depth)
{
    if (depth < 1)
    {
        // For objects outside the marketplace listings root (or root itself), we return a NULL UUID
        return LLUUID::null;
    }
    else if (depth == 1)
    {
        // Just under the root, we return the passed UUID itself if it's a folder, NULL otherwise (not a listing)
        LLViewerInventoryCategory* cat = gInventory.getCategory(cur_uuid);
        return (cat ? cur_uuid : LLUUID::null);
    }

    // depth > 1
    LLInventoryObject* cur_object = gInventory.getObject(cur_uuid);
    while (depth > 1)
    {
        depth--;
        cur_uuid = cur_object->getParentUUID();
        cur_object = gInventory.getCategory(cur_uuid);
    }
    return cur_uuid;
}

S32 compute_stock_count(LLUUID cat_uuid, bool force_count /* false */)
{
    // Handle the case of the folder being a stock folder immediately
    LLViewerInventoryCategory* cat = gInventory.getCategory(cat_uuid);
    if (!cat)
    {
        // Not a category so no stock count to speak of
        return COMPUTE_STOCK_INFINITE;
    }
    if (cat->getPreferredType() == LLFolderType::FT_MARKETPLACE_STOCK)
    {
        if (cat->getVersion() == LLViewerInventoryCategory::VERSION_UNKNOWN)
        {
            // If the folder is not completely fetched, we do not want to return any confusing value that could lead to unlisting
            // "COMPUTE_STOCK_NOT_EVALUATED" denotes that a stock folder has a count that cannot be evaluated at this time (folder not up to date)
            return COMPUTE_STOCK_NOT_EVALUATED;
        }
        // Note: stock folders are *not* supposed to have nested subfolders so we stop recursion here but we count only items (subfolders will be ignored)
        // Note: we *always* give a stock count for stock folders, it's useful even if the listing is unassociated
        LLInventoryModel::cat_array_t* cat_array;
        LLInventoryModel::item_array_t* item_array;
        gInventory.getDirectDescendentsOf(cat_uuid,cat_array,item_array);
        return item_array->size();
    }

    // When force_count is true, we do not do any verification of the marketplace status and simply compute
    // the stock amount based on the descendent hierarchy. This is used specifically when creating a listing.
    if (!force_count)
    {
        // Grab marketplace data for this folder
        S32 depth = depth_nesting_in_marketplace(cat_uuid);
        LLUUID listing_uuid = nested_parent_id(cat_uuid, depth);
        if (!LLMarketplaceData::instance().isListed(listing_uuid))
        {
            // If not listed, the notion of stock is meaningless so it won't be computed for any level
            return COMPUTE_STOCK_INFINITE;
        }

        LLUUID version_folder_uuid = LLMarketplaceData::instance().getVersionFolder(listing_uuid);
        // Handle the case of the first 2 levels : listing and version folders
        if (depth == 1)
        {
            if (version_folder_uuid.notNull())
            {
                // If there is a version folder, the stock value for the listing is the version folder stock
                return compute_stock_count(version_folder_uuid, true);
            }
            else
            {
                // If there's no version folder associated, the notion of stock count has no meaning
                return COMPUTE_STOCK_INFINITE;
            }
        }
        else if (depth == 2)
        {
            if (version_folder_uuid.notNull() && (version_folder_uuid != cat_uuid))
            {
                // If there is a version folder but we're not it, our stock count is meaningless
                return COMPUTE_STOCK_INFINITE;
            }
        }
    }
    
    // In all other cases, the stock count is the min of stock folders count found in the descendents
    // "COMPUTE_STOCK_NOT_EVALUATED" denotes that a stock folder in the hierarchy has a count that cannot be evaluated at this time (folder not up to date)
	LLInventoryModel::cat_array_t* cat_array;
	LLInventoryModel::item_array_t* item_array;
	gInventory.getDirectDescendentsOf(cat_uuid,cat_array,item_array);
    
    // "COMPUTE_STOCK_INFINITE" denotes a folder that doesn't countain any stock folders in its descendents
    S32 curr_count = COMPUTE_STOCK_INFINITE;

    // Note: marketplace listings have a maximum depth nesting of 4
    LLInventoryModel::cat_array_t cat_array_copy = *cat_array;
    for (LLInventoryModel::cat_array_t::iterator iter = cat_array_copy.begin(); iter != cat_array_copy.end(); iter++)
    {
        LLInventoryCategory* category = *iter;
        S32 count = compute_stock_count(category->getUUID(), true);
        if ((curr_count == COMPUTE_STOCK_INFINITE) || ((count != COMPUTE_STOCK_INFINITE) && (count < curr_count)))
        {
            curr_count = count;
        }
    }
    
    return curr_count;
}

// local helper
bool can_move_to_marketplace(LLInventoryItem* inv_item, std::string& tooltip_msg, bool resolve_links)
{
	// Collapse links directly to items/folders
	LLViewerInventoryItem * viewer_inv_item = (LLViewerInventoryItem *) inv_item;
	LLViewerInventoryItem * linked_item = viewer_inv_item->getLinkedItem();
    LLViewerInventoryCategory * linked_category = viewer_inv_item->getLinkedCategory();

    // Linked items and folders cannot be put for sale
    if (linked_category || linked_item)
    {
		tooltip_msg = LLTrans::getString("TooltipOutboxLinked");
        return false;
    }
	
    // A category is always considered as passing...
    if (linked_category != NULL)
	{
        return true;
	}
    
    // Take the linked item if necessary
    if (linked_item != NULL)
	{
		inv_item = linked_item;
	}
	
    // Check that the agent has transfer permission on the item: this is required as a resident cannot
    // put on sale items she cannot transfer. Proceed with move if we have permission.
	bool allow_transfer = inv_item->getPermissions().allowOperationBy(PERM_TRANSFER, gAgent.getID());
	if (!allow_transfer)
	{
		tooltip_msg = LLTrans::getString("TooltipOutboxNoTransfer");
		return false;
	}
    
    // Check worn/not worn status: worn items cannot be put on the marketplace
	bool worn = get_is_item_worn(inv_item->getUUID());
	if (worn)
	{
		tooltip_msg = LLTrans::getString("TooltipOutboxWorn");
		return false;
	}

    // Check library status: library items cannot be put on the marketplace
	if (!gInventory.isObjectDescendentOf(inv_item->getUUID(), gInventory.getRootFolderID()))
    {
		tooltip_msg = LLTrans::getString("TooltipOutboxNotInInventory");
		return false;
    }

    // Check type: for the moment, calling cards cannot be put on the marketplace
	bool calling_card = (LLAssetType::AT_CALLINGCARD == inv_item->getType());
	if (calling_card)
	{
		tooltip_msg = LLTrans::getString("TooltipOutboxCallingCard");
		return false;
	}
	
	return true;
}

// local helper
// Returns the max tree length (in folder nodes) down from the argument folder
int get_folder_levels(LLInventoryCategory* inv_cat)
{
	LLInventoryModel::cat_array_t* cats;
	LLInventoryModel::item_array_t* items;
	gInventory.getDirectDescendentsOf(inv_cat->getUUID(), cats, items);
    
	int max_child_levels = 0;
    
	for (S32 i=0; i < cats->size(); ++i)
	{
		LLInventoryCategory* category = cats->at(i);
		max_child_levels = llmax(max_child_levels, get_folder_levels(category));
	}
    
	return 1 + max_child_levels;
}

// local helper
// Returns the distance (in folder nodes) between the ancestor and its descendant. Returns -1 if not related.
int get_folder_path_length(const LLUUID& ancestor_id, const LLUUID& descendant_id)
{
	int depth = 0;
    
	if (ancestor_id == descendant_id) return depth;
    
	const LLInventoryCategory* category = gInventory.getCategory(descendant_id);
    
	while (category)
	{
		LLUUID parent_id = category->getParentUUID();
        
		if (parent_id.isNull()) break;
        
		depth++;
        
		if (parent_id == ancestor_id) return depth;
        
		category = gInventory.getCategory(parent_id);
	}
    
	LL_WARNS("SLM") << "get_folder_path_length() couldn't trace a path from the descendant to the ancestor" << LL_ENDL;
	return -1;
}

// local helper
// Returns true if all items within the argument folder are fit for sale, false otherwise
bool has_correct_permissions_for_sale(LLInventoryCategory* cat, std::string& error_msg)
{
	LLInventoryModel::cat_array_t* cat_array;
	LLInventoryModel::item_array_t* item_array;
	gInventory.getDirectDescendentsOf(cat->getUUID(),cat_array,item_array);
    
	LLInventoryModel::item_array_t item_array_copy = *item_array;
    
	for (LLInventoryModel::item_array_t::iterator iter = item_array_copy.begin(); iter != item_array_copy.end(); iter++)
	{
		LLInventoryItem* item = *iter;
        if (!can_move_to_marketplace(item, error_msg, false))
        {
            return false;
        }
	}
    
	LLInventoryModel::cat_array_t cat_array_copy = *cat_array;
    
	for (LLInventoryModel::cat_array_t::iterator iter = cat_array_copy.begin(); iter != cat_array_copy.end(); iter++)
	{
		LLInventoryCategory* category = *iter;
		if (!has_correct_permissions_for_sale(category, error_msg))
        {
            return false;
        }
	}
    return true;
}

// Returns true if inv_item can be dropped in dest_folder, a folder nested in marketplace listings (or merchant inventory) under the root_folder root
// If returns is false, tooltip_msg contains an error message to display to the user (localized and all).
// bundle_size is the amount of sibling items that are getting moved to the marketplace at the same time.
bool can_move_item_to_marketplace(const LLInventoryCategory* root_folder, LLInventoryCategory* dest_folder, LLInventoryItem* inv_item, std::string& tooltip_msg, S32 bundle_size, bool from_paste)
{
    // Check stock folder type matches item type in marketplace listings or merchant outbox (even if of no use there for the moment)
    LLViewerInventoryCategory* view_folder = dynamic_cast<LLViewerInventoryCategory*>(dest_folder);
    bool move_in_stock = (view_folder && (view_folder->getPreferredType() == LLFolderType::FT_MARKETPLACE_STOCK));
    bool accept = (view_folder && view_folder->acceptItem(inv_item));
    if (!accept)
    {
        tooltip_msg = LLTrans::getString("TooltipOutboxMixedStock");
    }

    // Check that the item has the right type and permissions to be sold on the marketplace
    if (accept)
    {
        accept = can_move_to_marketplace(inv_item, tooltip_msg, true);
    }
    
    // Check that the total amount of items won't violate the max limit on the marketplace
    if (accept)
    {
        // If the dest folder is a stock folder, we do not count the incoming items toward the total (stock items are seen as one)
        int existing_item_count = (move_in_stock ? 0 : bundle_size);
        
        // If the dest folder is a stock folder, we do assume that the incoming items are also stock items (they should anyway)
        int existing_stock_count = (move_in_stock ? bundle_size : 0);
        
        int existing_folder_count = 0;
        
        // Get the version folder: that's where the counts start from
        const LLViewerInventoryCategory * version_folder = ((root_folder && (root_folder != dest_folder)) ? gInventory.getFirstDescendantOf(root_folder->getUUID(), dest_folder->getUUID()) : NULL);

        if (version_folder)
        {
            if (!from_paste && gInventory.isObjectDescendentOf(inv_item->getUUID(), version_folder->getUUID()))
            {
                // Clear those counts or they will be counted twice because we're already inside the version category
                existing_item_count = 0;
            }

            LLInventoryModel::cat_array_t existing_categories;
            LLInventoryModel::item_array_t existing_items;
            
            gInventory.collectDescendents(version_folder->getUUID(), existing_categories, existing_items, FALSE);
            
            existing_item_count += count_copyable_items(existing_items) + count_stock_folders(existing_categories);
            existing_stock_count += count_stock_items(existing_items);
            existing_folder_count += existing_categories.size();
            
            // If the incoming item is a nocopy (stock) item, we need to consider that it will create a stock folder
            if (!inv_item->getPermissions().allowOperationBy(PERM_COPY, gAgent.getID(), gAgent.getGroupID()) && !move_in_stock)
            {
                // Note : we do not assume that all incoming items are nocopy of different kinds...
                existing_folder_count += 1;
            }
        }
        
        if (existing_item_count > gSavedSettings.getU32("InventoryOutboxMaxItemCount"))
        {
            LLStringUtil::format_map_t args;
            U32 amount = gSavedSettings.getU32("InventoryOutboxMaxItemCount");
            args["[AMOUNT]"] = llformat("%d",amount);
            tooltip_msg = LLTrans::getString("TooltipOutboxTooManyObjects", args);
            accept = false;
        }
        else if (existing_stock_count > gSavedSettings.getU32("InventoryOutboxMaxStockItemCount"))
        {
            LLStringUtil::format_map_t args;
            U32 amount = gSavedSettings.getU32("InventoryOutboxMaxStockItemCount");
            args["[AMOUNT]"] = llformat("%d",amount);
            tooltip_msg = LLTrans::getString("TooltipOutboxTooManyStockItems", args);
            accept = false;
        }
        else if (existing_folder_count > gSavedSettings.getU32("InventoryOutboxMaxFolderCount"))
        {
            LLStringUtil::format_map_t args;
            U32 amount = gSavedSettings.getU32("InventoryOutboxMaxFolderCount");
            args["[AMOUNT]"] = llformat("%d",amount);
            tooltip_msg = LLTrans::getString("TooltipOutboxTooManyFolders", args);
            accept = false;
        }
    }

    return accept;
}

// Returns true if inv_cat can be dropped in dest_folder, a folder nested in marketplace listings (or merchant inventory) under the root_folder root
// If returns is false, tooltip_msg contains an error message to display to the user (localized and all).
// bundle_size is the amount of sibling items that are getting moved to the marketplace at the same time.
bool can_move_folder_to_marketplace(const LLInventoryCategory* root_folder, LLInventoryCategory* dest_folder, LLInventoryCategory* inv_cat, std::string& tooltip_msg, S32 bundle_size, bool check_items, bool from_paste)
{
    bool accept = true;
    
    // Compute the nested folders level we'll add into with that incoming folder
    int incoming_folder_depth = get_folder_levels(inv_cat);
    // Compute the nested folders level we're inserting ourselves in
    // Note: add 1 when inserting under a listing folder as we need to take the root listing folder in the count
    int insertion_point_folder_depth = (root_folder ? get_folder_path_length(root_folder->getUUID(), dest_folder->getUUID()) + 1 : 1);

    // Get the version folder: that's where the folders and items counts start from
    const LLViewerInventoryCategory * version_folder = (insertion_point_folder_depth >= 2 ? gInventory.getFirstDescendantOf(root_folder->getUUID(), dest_folder->getUUID()) : NULL);
    
    // Compare the whole with the nested folders depth limit
    // Note: substract 2 as we leave root and version folder out of the count threshold
    if ((incoming_folder_depth + insertion_point_folder_depth - 2) > (S32)(gSavedSettings.getU32("InventoryOutboxMaxFolderDepth")))
    {
        LLStringUtil::format_map_t args;
        U32 amount = gSavedSettings.getU32("InventoryOutboxMaxFolderDepth");
        args["[AMOUNT]"] = llformat("%d",amount);
        tooltip_msg = LLTrans::getString("TooltipOutboxFolderLevels", args);
        accept = false;
    }
    
    if (accept)
    {
        LLInventoryModel::cat_array_t descendent_categories;
        LLInventoryModel::item_array_t descendent_items;
        gInventory.collectDescendents(inv_cat->getUUID(), descendent_categories, descendent_items, FALSE);
    
        int dragged_folder_count = descendent_categories.size() + bundle_size;  // Note: We assume that we're moving a bunch of folders in. That might be wrong...
        int dragged_item_count = count_copyable_items(descendent_items) + count_stock_folders(descendent_categories);
        int dragged_stock_count = count_stock_items(descendent_items);
        int existing_item_count = 0;
        int existing_stock_count = 0;
        int existing_folder_count = 0;
    
        if (version_folder)
        {
            if (!from_paste && gInventory.isObjectDescendentOf(inv_cat->getUUID(), version_folder->getUUID()))
            {
                // Clear those counts or they will be counted twice because we're already inside the version category
                dragged_folder_count = 0;
                dragged_item_count = 0;
                dragged_stock_count = 0;
            }
        
            // Tally the total number of categories and items inside the root folder
            LLInventoryModel::cat_array_t existing_categories;
            LLInventoryModel::item_array_t existing_items;
            gInventory.collectDescendents(version_folder->getUUID(), existing_categories, existing_items, FALSE);
        
            existing_folder_count += existing_categories.size();
            existing_item_count += count_copyable_items(existing_items) + count_stock_folders(existing_categories);
            existing_stock_count += count_stock_items(existing_items);
        }
    
        const int total_folder_count = existing_folder_count + dragged_folder_count;
        const int total_item_count = existing_item_count + dragged_item_count;
        const int total_stock_count = existing_stock_count + dragged_stock_count;
    
        if (total_folder_count > gSavedSettings.getU32("InventoryOutboxMaxFolderCount"))
        {
            LLStringUtil::format_map_t args;
            U32 amount = gSavedSettings.getU32("InventoryOutboxMaxFolderCount");
            args["[AMOUNT]"] = llformat("%d",amount);
            tooltip_msg = LLTrans::getString("TooltipOutboxTooManyFolders", args);
            accept = false;
        }
        else if (total_item_count > gSavedSettings.getU32("InventoryOutboxMaxItemCount"))
        {
            LLStringUtil::format_map_t args;
            U32 amount = gSavedSettings.getU32("InventoryOutboxMaxItemCount");
            args["[AMOUNT]"] = llformat("%d",amount);
            tooltip_msg = LLTrans::getString("TooltipOutboxTooManyObjects", args);
            accept = false;
        }
        else if (total_stock_count > gSavedSettings.getU32("InventoryOutboxMaxStockItemCount"))
        {
            LLStringUtil::format_map_t args;
            U32 amount = gSavedSettings.getU32("InventoryOutboxMaxStockItemCount");
            args["[AMOUNT]"] = llformat("%d",amount);
            tooltip_msg = LLTrans::getString("TooltipOutboxTooManyStockItems", args);
            accept = false;
        }
        
        // Now check that each item in the folder can be moved in the marketplace
        if (accept && check_items)
        {
            for (S32 i=0; i < descendent_items.size(); ++i)
            {
                LLInventoryItem* item = descendent_items[i];
                if (!can_move_to_marketplace(item, tooltip_msg, false))
                {
                    accept = false;
                    break;
                }
            }
        }
    }
    
    return accept;
}

// Can happen asynhroneously!!!
bool move_item_to_marketplacelistings(LLInventoryItem* inv_item, LLUUID dest_folder, bool copy)
{
    // Get the marketplace listings depth of the destination folder, exit with error if not under marketplace
    S32 depth = depth_nesting_in_marketplace(dest_folder);
    if (depth < 0)
    {
		LLSD subs;
		subs["[ERROR_CODE]"] = LLTrans::getString("Marketplace Error Prefix") + LLTrans::getString("Marketplace Error Not Merchant");
		LLNotificationsUtil::add("MerchantPasteFailed", subs);
        return false;
    }

    // We will collapse links into items/folders
	LLViewerInventoryItem * viewer_inv_item = (LLViewerInventoryItem *) inv_item;
	LLViewerInventoryCategory * linked_category = viewer_inv_item->getLinkedCategory();
    
	if (linked_category != NULL)
	{
        // Move the linked folder directly
		return move_folder_to_marketplacelistings(linked_category, dest_folder, copy);
	}
	else
	{
        // Grab the linked item if any
		LLViewerInventoryItem * linked_item = viewer_inv_item->getLinkedItem();
        viewer_inv_item = (linked_item != NULL ? linked_item : viewer_inv_item);
    
        // If we want to copy but the item is no copy, fail silently (this is a common case that doesn't warrant notification)
        if (copy && !viewer_inv_item->getPermissions().allowOperationBy(PERM_COPY, gAgent.getID(), gAgent.getGroupID()))
        {
            return false;
        }
        
        // Check that the agent has transfer permission on the item: this is required as a resident cannot
        // put on sale items she cannot transfer. Proceed with move if we have permission.
        std::string error_msg;
        if (can_move_to_marketplace(inv_item, error_msg, true))
        {
            // When moving an isolated item, we might need to create the folder structure to support it

            LLUUID item_id = inv_item->getUUID();
            std::function<void(const LLUUID&)> callback_create_stock = [copy, item_id](const LLUUID& new_cat_id)
            {
                if (new_cat_id.isNull())
                {
                    LL_WARNS() << "Failed to create category" << LL_ENDL;
                    LLSD subs;
                    subs["[ERROR_CODE]"] =
                        LLTrans::getString("Marketplace Error Prefix") + LLTrans::getString("Marketplace Error Not Accepted");
                    LLNotificationsUtil::add("MerchantPasteFailed", subs);
                    return;
                }

                // Verify we can have this item in that destination category
                LLViewerInventoryCategory* dest_cat = gInventory.getCategory(new_cat_id);
                LLViewerInventoryItem * viewer_inv_item = gInventory.getItem(item_id);
                if (!dest_cat || !viewer_inv_item)
                {
                    LL_WARNS() << "Move to marketplace: item or folder do not exist" << LL_ENDL;

                    LLSD subs;
                    subs["[ERROR_CODE]"] =
                        LLTrans::getString("Marketplace Error Prefix") + LLTrans::getString("Marketplace Error Not Accepted");
                    LLNotificationsUtil::add("MerchantPasteFailed", subs);
                    return;
                }
                if (!dest_cat->acceptItem(viewer_inv_item))
                {
                    LLSD subs;
                    subs["[ERROR_CODE]"] = LLTrans::getString("Marketplace Error Prefix") + LLTrans::getString("Marketplace Error Not Accepted");
                    LLNotificationsUtil::add("MerchantPasteFailed", subs);
                }

                if (copy)
                {
                    // Copy the item
                    LLPointer<LLInventoryCallback> cb = new LLBoostFuncInventoryCallback(boost::bind(update_folder_cb, new_cat_id));
                    copy_inventory_item(
                        gAgent.getID(),
                        viewer_inv_item->getPermissions().getOwner(),
                        viewer_inv_item->getUUID(),
                        new_cat_id,
                        std::string(),
                        cb);
                }
                else
                {
                    // Reparent the item
                    gInventory.changeItemParent(viewer_inv_item, new_cat_id, true);
                }
            };

            std::function<void(const LLUUID&)> callback_dest_create = [item_id, callback_create_stock](const LLUUID& new_cat_id)
            {
                if (new_cat_id.isNull())
                {
                    LL_WARNS() << "Failed to create category" << LL_ENDL;
                    LLSD subs;
                    subs["[ERROR_CODE]"] =
                        LLTrans::getString("Marketplace Error Prefix") + LLTrans::getString("Marketplace Error Not Accepted");
                    LLNotificationsUtil::add("MerchantPasteFailed", subs);
                    return;
                }

                LLViewerInventoryCategory* dest_cat = gInventory.getCategory(new_cat_id);
                LLViewerInventoryItem * viewer_inv_item = gInventory.getItem(item_id);
                if (!viewer_inv_item->getPermissions().allowOperationBy(PERM_COPY, gAgent.getID(), gAgent.getGroupID()) &&
                    (dest_cat->getPreferredType() != LLFolderType::FT_MARKETPLACE_STOCK))
                {
                    // We need to create a stock folder to move a no copy item
                    gInventory.createNewCategory(new_cat_id, LLFolderType::FT_MARKETPLACE_STOCK, viewer_inv_item->getName(), callback_create_stock);
                }
                else
                {
                    callback_create_stock(new_cat_id);
                }
            };

            if (depth == 0)
            {
                // We need a listing folder
               gInventory.createNewCategory(dest_folder,
                                            LLFolderType::FT_NONE,
                                            viewer_inv_item->getName(),
                                            [callback_dest_create](const LLUUID &new_cat_id)
                                            {
                                                if (new_cat_id.isNull())
                                                {
                                                    LL_WARNS() << "Failed to create listing folder for marketpace" << LL_ENDL;
                                                    return;
                                                }
                                                LLViewerInventoryCategory *dest_cat = gInventory.getCategory(new_cat_id);
                                                if (!dest_cat)
                                                {
                                                    LL_WARNS() << "Failed to find freshly created listing folder" << LL_ENDL;
                                                    return;
                                                }
                                                // version folder
                                                gInventory.createNewCategory(new_cat_id,
                                                                             LLFolderType::FT_NONE,
                                                                             dest_cat->getName(),
                                                                             callback_dest_create);
                                            });
            }
            else if (depth == 1)
            {
                // We need a version folder
                gInventory.createNewCategory(dest_folder, LLFolderType::FT_NONE, viewer_inv_item->getName(), callback_dest_create);
            }
            else
            {
                callback_dest_create(dest_folder);
            }
        }
        else
        {
            LLSD subs;
            subs["[ERROR_CODE]"] = LLTrans::getString("Marketplace Error Prefix") + error_msg;
            LLNotificationsUtil::add("MerchantPasteFailed", subs);
            return false;
        }
    }
    
    open_marketplace_listings();
    return true;
}

bool move_folder_to_marketplacelistings(LLInventoryCategory* inv_cat, const LLUUID& dest_folder, bool copy, bool move_no_copy_items)
{
    // Check that we have adequate permission on all items being moved. Proceed if we do.
    std::string error_msg;
    if (has_correct_permissions_for_sale(inv_cat, error_msg))
    {
        // Get the destination folder
        LLViewerInventoryCategory* dest_cat = gInventory.getCategory(dest_folder);

        // Check it's not a stock folder
        if (dest_cat->getPreferredType() == LLFolderType::FT_MARKETPLACE_STOCK)
        {
            LLSD subs;
            subs["[ERROR_CODE]"] = LLTrans::getString("Marketplace Error Prefix") + LLTrans::getString("Marketplace Error Not Accepted");
            LLNotificationsUtil::add("MerchantPasteFailed", subs);
            return false;
        }
        
        // Get the parent folder of the moved item : we may have to update it
        LLUUID src_folder = inv_cat->getParentUUID();

        LLViewerInventoryCategory * viewer_inv_cat = (LLViewerInventoryCategory *) inv_cat;
        if (copy)
        {
            // Copy the folder
            copy_inventory_category(&gInventory, viewer_inv_cat, dest_folder, LLUUID::null, move_no_copy_items);
        }
        else
        {
            LL_INFOS("SLM") << "Move category " << make_info(viewer_inv_cat) << " to '" << make_inventory_path(dest_folder) << "'" << LL_ENDL;
            // Reparent the folder
            gInventory.changeCategoryParent(viewer_inv_cat, dest_folder, false);
            // Check the destination folder recursively for no copy items and promote the including folders if any
            LLMarketplaceValidator::getInstance()->validateMarketplaceListings(dest_folder);
        }

        // Update the modified folders
        update_marketplace_category(src_folder);
        update_marketplace_category(dest_folder);
        gInventory.notifyObservers();
    }
    else
    {
        LLSD subs;
        subs["[ERROR_CODE]"] = LLTrans::getString("Marketplace Error Prefix") + error_msg;
        LLNotificationsUtil::add("MerchantPasteFailed", subs);
        return false;
    }
    
    open_marketplace_listings();
    return true;
}

bool sort_alpha(const LLViewerInventoryCategory* cat1, const LLViewerInventoryCategory* cat2)
{
	return cat1->getName().compare(cat2->getName()) < 0;
}

// Make all relevant business logic checks on the marketplace listings starting with the folder as argument.
// This function does no deletion of listings but a mere audit and raises issues to the user (through the
// optional callback cb).
// The only inventory changes that are done is to move and sort folders containing no-copy items to stock folders.
// @pending_callbacks - how many callbacks we are waiting for, must be inited before use
// @result - true if things validate, false if issues are raised, must be inited before use
typedef boost::function<void(S32 pending_callbacks, bool result)> validation_result_callback_t;
void validate_marketplacelistings(
    LLInventoryCategory* cat,
    validation_result_callback_t cb_result,
    LLMarketplaceValidator::validation_msg_callback_t cb_msg,
    bool fix_hierarchy,
    S32 depth,
    bool notify_observers,
    S32 &pending_callbacks,
    bool &result)
{
    // Get the type and the depth of the folder
    LLViewerInventoryCategory * viewer_cat = (LLViewerInventoryCategory *) (cat);
	const LLFolderType::EType folder_type = cat->getPreferredType();
    if (depth < 0)
    {
        // If the depth argument was not provided, evaluate the depth directly
        depth = depth_nesting_in_marketplace(cat->getUUID());
    }
    if (depth < 0)
    {
        // If the folder is not under the marketplace listings root, we run validation as if it was a listing folder and prevent any hierarchy fix
        // This allows the function to be used to pre-validate a folder anywhere in the inventory
        depth = 1;
        fix_hierarchy = false;
    }
    
    // Set the indentation for print output (typically, audit button in marketplace folder floater)
    std::string indent;
    for (int i = 1; i < depth; i++)
    {
        indent += "    ";
    }

    // Check out that version folders are marketplace ready
    if (depth == 2)
    {
        std::string message;
        // Note: if we fix the hierarchy, we want to check the items individually, hence the last argument here
        if (!can_move_folder_to_marketplace(cat, cat, cat, message, 0, fix_hierarchy))
        {
            result = false;
            if (cb_msg)
            {
                message = indent + cat->getName() + LLTrans::getString("Marketplace Validation Error") + " " + message;
                cb_msg(message,depth,LLError::LEVEL_ERROR);
            }
        }
    }
    
    // Check out that stock folders are at the right level
    if ((folder_type == LLFolderType::FT_MARKETPLACE_STOCK) && (depth <= 2))
    {
        if (fix_hierarchy)
        {
            if (cb_msg)
            {
                std::string message = indent + cat->getName() + LLTrans::getString("Marketplace Validation Warning") + " " + LLTrans::getString("Marketplace Validation Warning Stock");
                cb_msg(message,depth,LLError::LEVEL_WARN);
            }

            // Nest the stock folder one level deeper in a normal folder and restart from there
            pending_callbacks++;
            LLUUID parent_uuid = cat->getParentUUID();
            LLUUID cat_uuid = cat->getUUID();
            gInventory.createNewCategory(parent_uuid,
                LLFolderType::FT_NONE,
                cat->getName(),
                [cat_uuid, cb_result, cb_msg, fix_hierarchy, depth](const LLUUID &new_cat_id)
            {
                if (new_cat_id.isNull())
                {
                    cb_result(0, false);
                    return;
                }
                LLInventoryCategory * move_cat = gInventory.getCategory(cat_uuid);
                LLViewerInventoryCategory * viewer_cat = (LLViewerInventoryCategory *)(move_cat);
                LLInventoryCategory * new_cat = gInventory.getCategory(new_cat_id);
                gInventory.changeCategoryParent(viewer_cat, new_cat_id, false);
                S32 pending = 0;
                bool result = true;
                validate_marketplacelistings(new_cat, cb_result, cb_msg, fix_hierarchy, depth + 1, true, pending, result);
                cb_result(pending, result);
            }
            );
            result = false;
            return;
        }
        else
        {
            result = false;
            if (cb_msg)
            {
                std::string message = indent + cat->getName() + LLTrans::getString("Marketplace Validation Error") + " " + LLTrans::getString("Marketplace Validation Warning Stock");
                cb_msg(message,depth,LLError::LEVEL_ERROR);
            }
        }
    }
    
    // Item sorting and validation : sorting and moving the various stock items is complicated as the set of constraints is high
    // We need to:
    // * separate non stock items, stock items per types in different folders
    // * have stock items nested at depth 2 at least
    // * never ever move the non-stock items
    
	LLInventoryModel::cat_array_t* cat_array;
	LLInventoryModel::item_array_t* item_array;
	gInventory.getDirectDescendentsOf(cat->getUUID(),cat_array,item_array);
    
    // We use a composite (type,permission) key on that map to store UUIDs of items of same (type,permissions)
    std::map<U32, std::vector<LLUUID> > items_vector;

    // Parse the items and create vectors of item UUIDs sorting copyable items and stock items of various types
    bool has_bad_items = false;
	LLInventoryModel::item_array_t item_array_copy = *item_array;
	for (LLInventoryModel::item_array_t::iterator iter = item_array_copy.begin(); iter != item_array_copy.end(); iter++)
	{
		LLInventoryItem* item = *iter;
        LLViewerInventoryItem * viewer_inv_item = (LLViewerInventoryItem *) item;
        
        // Test but skip items that shouldn't be there to start with, raise an error message for those
        std::string error_msg;
        if (!can_move_to_marketplace(item, error_msg, false))
        {
            has_bad_items = true;
            if (cb_msg && fix_hierarchy)
            {
                std::string message = indent + viewer_inv_item->getName() + LLTrans::getString("Marketplace Validation Error") + " " + error_msg;
                cb_msg(message,depth,LLError::LEVEL_ERROR);
            }
            continue;
        }
        // Update the appropriate vector item for that type
        LLInventoryType::EType type = LLInventoryType::IT_COUNT;    // Default value for non stock items
        U32 perms = 0;
        if (!viewer_inv_item->getPermissions().allowOperationBy(PERM_COPY, gAgent.getID(), gAgent.getGroupID()))
        {
            // Get the item type for stock items
            type = viewer_inv_item->getInventoryType();
            perms = viewer_inv_item->getPermissions().getMaskNextOwner();
        }
        U32 key = (((U32)(type) & 0xFF) << 24) | (perms & 0xFFFFFF);
        items_vector[key].push_back(viewer_inv_item->getUUID());
	}
    
    // How many types of items? Which type is it if only one?
    S32 count = items_vector.size();
    U32 default_key = (U32)(LLInventoryType::IT_COUNT) << 24; // This is the key for any normal copyable item
    U32 unique_key = (count == 1 ? items_vector.begin()->first : default_key); // The key in the case of one item type only
    
    // If we have no items in there (only folders or empty), analyze a bit further
    if ((count == 0) && !has_bad_items)
    {
        if (cat_array->size() == 0)
        {
            // So we have no item and no folder. That's at least a warning.
            if (depth == 2)
            {
                // If this is an empty version folder, warn only (listing won't be delivered by AIS, but only AIS should unlist)
                if (cb_msg)
                {
                    std::string message = indent + cat->getName() + LLTrans::getString("Marketplace Validation Error Empty Version");
                    cb_msg(message,depth,LLError::LEVEL_WARN);
                }
            }
            else if ((folder_type == LLFolderType::FT_MARKETPLACE_STOCK) && (depth > 2))
            {
                // If this is a legit but empty stock folder, warn only (listing must stay searchable when out of stock)
                if (cb_msg)
                {
                    std::string message = indent + cat->getName() + LLTrans::getString("Marketplace Validation Error Empty Stock");
                    cb_msg(message,depth,LLError::LEVEL_WARN);
                }
            }
            else if (cb_msg)
            {
                // We warn if there's nothing in a regular folder (may be it's an under construction listing)
                std::string message = indent + cat->getName() + LLTrans::getString("Marketplace Validation Warning Empty");
                cb_msg(message,depth,LLError::LEVEL_WARN);
            }
        }
        else
        {
            // Done with that folder : Print out the folder name unless we already found an error here
            if (cb_msg && result && (depth >= 1))
            {
                std::string message = indent + cat->getName() + LLTrans::getString("Marketplace Validation Log");
                cb_msg(message,depth,LLError::LEVEL_INFO);
            }
        }
    }
    // If we have a single type of items of the right type in the right place, we're done
    else if ((count == 1) && !has_bad_items && (((unique_key == default_key) && (depth > 1)) || ((folder_type == LLFolderType::FT_MARKETPLACE_STOCK) && (depth > 2) && (cat_array->size() == 0))))
    {
        // Done with that folder : Print out the folder name unless we already found an error here
        if (cb_msg && result && (depth >= 1))
        {
            std::string message = indent + cat->getName() + LLTrans::getString("Marketplace Validation Log");
            cb_msg(message,depth,LLError::LEVEL_INFO);
        }
    }
    else
    {
        if (fix_hierarchy && !has_bad_items)
        {
            // Alert the user when an existing stock folder has to be split
            if ((folder_type == LLFolderType::FT_MARKETPLACE_STOCK) && ((count >= 2) || (cat_array->size() > 0)))
            {
                LLNotificationsUtil::add("AlertMerchantStockFolderSplit");
            }
            // If we have more than 1 type of items or we are at the listing level or we have stock/no stock type mismatch, wrap the items in subfolders
            if ((count > 1) || (depth == 1) ||
                ((folder_type == LLFolderType::FT_MARKETPLACE_STOCK) && (unique_key == default_key)) ||
                ((folder_type != LLFolderType::FT_MARKETPLACE_STOCK) && (unique_key != default_key)))
            {
                // Create one folder per vector at the right depth and of the right type
                std::map<U32, std::vector<LLUUID> >::iterator items_vector_it = items_vector.begin();
                while (items_vector_it != items_vector.end())
                {
                    // Create a new folder
                    const LLUUID parent_uuid = (depth > 2 ? viewer_cat->getParentUUID() : viewer_cat->getUUID());
                    const LLUUID origin_uuid = viewer_cat->getUUID();
                    LLViewerInventoryItem* viewer_inv_item = gInventory.getItem(items_vector_it->second.back());
                    std::string folder_name = (depth >= 1 ? viewer_cat->getName() : viewer_inv_item->getName());
                    LLFolderType::EType new_folder_type = (items_vector_it->first == default_key ? LLFolderType::FT_NONE : LLFolderType::FT_MARKETPLACE_STOCK);
                    if (cb_msg)
                    {
                        std::string message = "";
                        if (new_folder_type == LLFolderType::FT_MARKETPLACE_STOCK)
                        {
                            message = indent + folder_name + LLTrans::getString("Marketplace Validation Warning Create Stock");
                        }
                        else
                        {
                            message = indent + folder_name + LLTrans::getString("Marketplace Validation Warning Create Version");
                        }
                        cb_msg(message,depth,LLError::LEVEL_WARN);
                    }

                    pending_callbacks++;
                    std::vector<LLUUID> uuid_vector = items_vector_it->second; // needs to be a copy for lambda
                    gInventory.createNewCategory(
                        parent_uuid,
                        new_folder_type,
                        folder_name,
                        [uuid_vector, cb_result, cb_msg, depth, parent_uuid, origin_uuid, notify_observers](const LLUUID &new_category_id)
                    {
                        // Move each item to the new folder
                        std::vector<LLUUID>::const_reverse_iterator iter = uuid_vector.rbegin();
                        while (iter != uuid_vector.rend())
                        {
                            LLViewerInventoryItem* viewer_inv_item = gInventory.getItem(*iter);
                            if (cb_msg)
                            {
                                std::string indent;
                                for (int i = 1; i < depth; i++)
                                {
                                    indent += "    ";
                                }
                                std::string message = indent + viewer_inv_item->getName() + LLTrans::getString("Marketplace Validation Warning Move");
                                cb_msg(message, depth, LLError::LEVEL_WARN);
                            }
                            gInventory.changeItemParent(viewer_inv_item, new_category_id, true);
                            iter++;
                        }

                        if (origin_uuid != parent_uuid)
                        {
                            // We might have moved last item from a folder, check if it needs to be removed
                            LLViewerInventoryCategory* cat = gInventory.getCategory(origin_uuid);
                            if (cat->getDescendentCount() == 0)
                            {
                                // Remove previous folder if it ends up empty
                                if (cb_msg)
                                {
                                    std::string indent;
                                    for (int i = 1; i < depth; i++)
                                    {
                                        indent += "    ";
                                    }
                                    std::string message = indent + cat->getName() + LLTrans::getString("Marketplace Validation Warning Delete");
                                    cb_msg(message, depth, LLError::LEVEL_WARN);
                                }
                                gInventory.removeCategory(cat->getUUID());
                                if (notify_observers)
                                {
                                    gInventory.notifyObservers();
                                }
                            }
                        }

                        // Next type
                        update_marketplace_category(parent_uuid);
                        update_marketplace_category(new_category_id);
                        if (notify_observers)
                        {
                            gInventory.notifyObservers();
                        }
                        cb_result(0, true);
                    }
                    );
                    items_vector_it++;
                }
            }
            // Stock folder should have no sub folder so reparent those up
            if (folder_type == LLFolderType::FT_MARKETPLACE_STOCK)
            {
                LLUUID parent_uuid = cat->getParentUUID();
                gInventory.getDirectDescendentsOf(cat->getUUID(),cat_array,item_array);
                LLInventoryModel::cat_array_t cat_array_copy = *cat_array;
                for (LLInventoryModel::cat_array_t::iterator iter = cat_array_copy.begin(); iter != cat_array_copy.end(); iter++)
                {
                    LLViewerInventoryCategory * viewer_cat = (LLViewerInventoryCategory *) (*iter);
                    gInventory.changeCategoryParent(viewer_cat, parent_uuid, false);
                    validate_marketplacelistings(viewer_cat, cb_result, cb_msg, fix_hierarchy, depth, false, pending_callbacks, result);
                }
            }
        }
        else if (cb_msg)
        {
            // We are not fixing the hierarchy but reporting problems, report everything we can find
            // Print the folder name
            if (result && (depth >= 1))
            {
                if ((folder_type == LLFolderType::FT_MARKETPLACE_STOCK) && (count >= 2))
                {
                    // Report if a stock folder contains a mix of items
                    result = false;
                    std::string message = indent + cat->getName() + LLTrans::getString("Marketplace Validation Error Mixed Stock");
                    cb_msg(message,depth,LLError::LEVEL_ERROR);
                }
                else if ((folder_type == LLFolderType::FT_MARKETPLACE_STOCK) && (cat_array->size() != 0))
                {
                    // Report if a stock folder contains subfolders
                    result = false;
                    std::string message = indent + cat->getName() + LLTrans::getString("Marketplace Validation Error Subfolder In Stock");
                    cb_msg(message,depth,LLError::LEVEL_ERROR);
                }
                else
                {
                    // Simply print the folder name
                    std::string message = indent + cat->getName() + LLTrans::getString("Marketplace Validation Log");
                    cb_msg(message,depth,LLError::LEVEL_INFO);
                }
            }
            // Scan each item and report if there's a problem
            LLInventoryModel::item_array_t item_array_copy = *item_array;
            for (LLInventoryModel::item_array_t::iterator iter = item_array_copy.begin(); iter != item_array_copy.end(); iter++)
            {
                LLInventoryItem* item = *iter;
                LLViewerInventoryItem * viewer_inv_item = (LLViewerInventoryItem *) item;
                std::string error_msg;
                if (!can_move_to_marketplace(item, error_msg, false))
                {
                    // Report items that shouldn't be there to start with
                    result = false;
                    std::string message = indent + "    " + viewer_inv_item->getName() + LLTrans::getString("Marketplace Validation Error") + " " + error_msg;
                    cb_msg(message,depth,LLError::LEVEL_ERROR);
                }
                else if ((!viewer_inv_item->getPermissions().allowOperationBy(PERM_COPY, gAgent.getID(), gAgent.getGroupID())) && (folder_type != LLFolderType::FT_MARKETPLACE_STOCK))
                {
                    // Report stock items that are misplaced
                    result = false;
                    std::string message = indent + "    " + viewer_inv_item->getName() + LLTrans::getString("Marketplace Validation Error Stock Item");
                    cb_msg(message,depth,LLError::LEVEL_ERROR);
                }
                else if (depth == 1)
                {
                    // Report items not wrapped in version folder
                    result = false;
                    std::string message = indent + "    " + viewer_inv_item->getName() + LLTrans::getString("Marketplace Validation Warning Unwrapped Item");
                    cb_msg(message,depth,LLError::LEVEL_ERROR);
                }
            }
        }
        
        // Clean up
        if (viewer_cat->getDescendentCount() == 0)
        {
            // Remove the current folder if it ends up empty
            if (cb_msg)
            {
                std::string message = indent + viewer_cat->getName() + LLTrans::getString("Marketplace Validation Warning Delete");
                cb_msg(message,depth,LLError::LEVEL_WARN);
            }
            gInventory.removeCategory(cat->getUUID());
            if (notify_observers)
            {
                gInventory.notifyObservers();
            }
            result &=!has_bad_items;
            return;
        }
    }

    // Recursion : Perform the same validation on each nested folder
    gInventory.getDirectDescendentsOf(cat->getUUID(),cat_array,item_array);
	LLInventoryModel::cat_array_t cat_array_copy = *cat_array;
    // Sort the folders in alphabetical order first
    std::sort(cat_array_copy.begin(), cat_array_copy.end(), sort_alpha);
   
	for (LLInventoryModel::cat_array_t::iterator iter = cat_array_copy.begin(); iter != cat_array_copy.end(); iter++)
	{
		LLInventoryCategory* category = *iter;
		validate_marketplacelistings(category, cb_result, cb_msg, fix_hierarchy, depth + 1, false, pending_callbacks, result);
	}

    update_marketplace_category(cat->getUUID(), true, true);
    if (notify_observers)
    {
        gInventory.notifyObservers();
    }
    result &= !has_bad_items;
}

void change_item_parent(const LLUUID& item_id, const LLUUID& new_parent_id)
{
	LLInventoryItem* inv_item = gInventory.getItem(item_id);
	if (inv_item)
	{
		LLInventoryModel::update_list_t update;
		LLInventoryModel::LLCategoryUpdate old_folder(inv_item->getParentUUID(), -1);
		update.push_back(old_folder);
		LLInventoryModel::LLCategoryUpdate new_folder(new_parent_id, 1);
		update.push_back(new_folder);
		gInventory.accountForUpdate(update);

		LLPointer<LLViewerInventoryItem> new_item = new LLViewerInventoryItem(inv_item);
		new_item->setParent(new_parent_id);
		new_item->updateParentOnServer(FALSE);
		gInventory.updateItem(new_item);
		gInventory.notifyObservers();
	}
}

void move_items_to_folder(const LLUUID& new_cat_uuid, const uuid_vec_t& selected_uuids)
{
    for (uuid_vec_t::const_iterator it = selected_uuids.begin(); it != selected_uuids.end(); ++it)
    {
        LLInventoryItem* inv_item = gInventory.getItem(*it);
        if (inv_item)
        {
            change_item_parent(*it, new_cat_uuid);
        }
        else
        {
            LLInventoryCategory* inv_cat = gInventory.getCategory(*it);
            if (inv_cat && !LLFolderType::lookupIsProtectedType(inv_cat->getPreferredType()))
            {
                gInventory.changeCategoryParent((LLViewerInventoryCategory*)inv_cat, new_cat_uuid, false);
            }
        }
    }

    LLFloater* floater_inventory = LLFloaterReg::getInstance("inventory");
    if (!floater_inventory)
    {
        LL_WARNS() << "Could not find My Inventory floater" << LL_ENDL;
        return;
    }
    LLSidepanelInventory *sidepanel_inventory =	LLFloaterSidePanelContainer::getPanel<LLSidepanelInventory>("inventory");
    if (sidepanel_inventory)
    {
        if (sidepanel_inventory->getActivePanel())
        {
            sidepanel_inventory->getActivePanel()->setSelection(new_cat_uuid, TAKE_FOCUS_YES);
            LLFolderViewItem* fv_folder = sidepanel_inventory->getActivePanel()->getItemByID(new_cat_uuid);
            if (fv_folder)
            {
                fv_folder->setOpen(TRUE);
            }
        }
    }
}

bool is_only_cats_selected(const uuid_vec_t& selected_uuids)
{
    for (uuid_vec_t::const_iterator it = selected_uuids.begin(); it != selected_uuids.end(); ++it)
    {
        LLInventoryCategory* inv_cat = gInventory.getCategory(*it);
        if (!inv_cat)
        {
            return false;
        }
    }
    return true;
}

bool is_only_items_selected(const uuid_vec_t& selected_uuids)
{
    for (uuid_vec_t::const_iterator it = selected_uuids.begin(); it != selected_uuids.end(); ++it)
    {
        LLViewerInventoryItem* inv_item = gInventory.getItem(*it);
        if (!inv_item)
        {
            return false;
        }
    }
    return true;
}


void move_items_to_new_subfolder(const uuid_vec_t& selected_uuids, const std::string& folder_name)
{
    LLInventoryObject* first_item = gInventory.getObject(*selected_uuids.begin());
    if (!first_item)
    {
        return;
    }

    inventory_func_type func = boost::bind(&move_items_to_folder, _1, selected_uuids);
    gInventory.createNewCategory(first_item->getParentUUID(), LLFolderType::FT_NONE, folder_name, func);
}

// Returns true if the item can be moved to Current Outfit or any outfit folder.
bool can_move_to_outfit(LLInventoryItem* inv_item, BOOL move_is_into_current_outfit)
{
    // <FS:ND> FIRE-8434/BUG-988 Viewer crashes when copying and pasting an empty outfit folder
    if (!inv_item)
        return false;
    // </FS:ND>

    LLInventoryType::EType inv_type = inv_item->getInventoryType();
    if ((inv_type != LLInventoryType::IT_WEARABLE) &&
        (inv_type != LLInventoryType::IT_GESTURE) &&
        (inv_type != LLInventoryType::IT_ATTACHMENT) &&
        (inv_type != LLInventoryType::IT_OBJECT) &&
        (inv_type != LLInventoryType::IT_SNAPSHOT) &&
        (inv_type != LLInventoryType::IT_TEXTURE))
    {
        return false;
    }

    U32 flags = inv_item->getFlags();
    if(flags & LLInventoryItemFlags::II_FLAGS_OBJECT_HAS_MULTIPLE_ITEMS)
    {
        return false;
    }

    if((inv_type == LLInventoryType::IT_TEXTURE) || (inv_type == LLInventoryType::IT_SNAPSHOT))
    {
        return !move_is_into_current_outfit;
    }

    if (move_is_into_current_outfit && get_is_item_worn(inv_item->getUUID()))
    {
        return false;
    }

    return true;
}

// Returns TRUE if item is a landmark or a link to a landmark
// and can be moved to Favorites or Landmarks folder.
bool can_move_to_landmarks(LLInventoryItem* inv_item)
{
    // Need to get the linked item to know its type because LLInventoryItem::getType()
    // returns actual type AT_LINK for links, not the asset type of a linked item.
    if (LLAssetType::AT_LINK == inv_item->getType())
    {
        LLInventoryItem* linked_item = gInventory.getItem(inv_item->getLinkedUUID());
        if (linked_item)
        {
            return LLAssetType::AT_LANDMARK == linked_item->getType();
        }
    }

    return LLAssetType::AT_LANDMARK == inv_item->getType();
}

// Returns true if folder's content can be moved to Current Outfit or any outfit folder.
bool can_move_to_my_outfits(LLInventoryModel* model, LLInventoryCategory* inv_cat, U32 wear_limit)
{
    LLInventoryModel::cat_array_t *cats;
    LLInventoryModel::item_array_t *items;
    model->getDirectDescendentsOf(inv_cat->getUUID(), cats, items);

    if (items->size() > wear_limit)
    {
        return false;
    }

    if (items->size() == 0)
    {
        // Nothing to move(create)
        return false;
    }

    if (cats->size() > 0)
    {
        // We do not allow subfolders in outfits of "My Outfits" yet
        return false;
    }

    LLInventoryModel::item_array_t::iterator iter = items->begin();
    LLInventoryModel::item_array_t::iterator end = items->end();

    while (iter != end)
    {
        LLViewerInventoryItem *item = *iter;
        if (!can_move_to_outfit(item, false))
        {
            return false;
        }
        iter++;
    }

    return true;
}

std::string get_localized_folder_name(LLUUID cat_uuid)
{
    std::string localized_root_name;
    const LLViewerInventoryCategory* cat = gInventory.getCategory(cat_uuid);
    if (cat)
    {
        LLFolderType::EType preferred_type = cat->getPreferredType();

        // Translation of Accessories folder in Library inventory folder
        bool accessories = false;
        if(cat->getName() == "Accessories")
        {
            const LLUUID& parent_folder_id = cat->getParentUUID();
            accessories = (parent_folder_id == gInventory.getLibraryRootFolderID());
        }

        //"Accessories" inventory category has folder type FT_NONE. So, this folder
        //can not be detected as protected with LLFolderType::lookupIsProtectedType
        localized_root_name.assign(cat->getName());
        if (accessories || LLFolderType::lookupIsProtectedType(preferred_type))
        {
            LLTrans::findString(localized_root_name, std::string("InvFolder ") + cat->getName(), LLSD());
        }
    }
    
    return localized_root_name;
}

void new_folder_window(const LLUUID& folder_id)
{
    LLPanelMainInventory::newFolderWindow(folder_id);
}

void ungroup_folder_items(const LLUUID& folder_id)
{
    LLInventoryCategory* inv_cat = gInventory.getCategory(folder_id);
    if (!inv_cat || LLFolderType::lookupIsProtectedType(inv_cat->getPreferredType()))
    {
        return;
    }

    // <FS:Ansariel> FIRE-32736: Add confirmation before ungrouping folder
    LLSD args;
    args["FOLDER_NAME"] = inv_cat->getName();
    LLNotificationsUtil::add("UngroupFolder", args, LLSD(),
        [inv_cat](const LLSD& notification, const LLSD& response)
    {
        S32 opt = LLNotificationsUtil::getSelectedOption(notification, response);
        if (opt == 1)
            return;
    // </FS:Ansariel>

    const LLUUID &new_cat_uuid = inv_cat->getParentUUID();
    LLInventoryModel::cat_array_t* cat_array;
    LLInventoryModel::item_array_t* item_array;
    gInventory.getDirectDescendentsOf(inv_cat->getUUID(), cat_array, item_array);
    LLInventoryModel::cat_array_t cats = *cat_array;
    LLInventoryModel::item_array_t items = *item_array;

    for (LLInventoryModel::cat_array_t::const_iterator cat_iter = cats.begin(); cat_iter != cats.end(); ++cat_iter)
    {
        LLViewerInventoryCategory* cat = *cat_iter;
        if (cat)
        {
            gInventory.changeCategoryParent(cat, new_cat_uuid, false);
        }
    }
    for (LLInventoryModel::item_array_t::const_iterator item_iter = items.begin(); item_iter != items.end(); ++item_iter)
    {
        LLViewerInventoryItem* item = *item_iter;
        if(item)
        {
            gInventory.changeItemParent(item, new_cat_uuid, false);
        }
    }
    gInventory.removeCategory(inv_cat->getUUID());
    gInventory.notifyObservers();

    }); // <FS:Ansariel> FIRE-32736: Add confirmation before ungrouping folder
}

std::string get_searchable_description(LLInventoryModel* model, const LLUUID& item_id)
{
    if (model)
    {
        const LLInventoryItem *item = model->getItem(item_id);
        if(item)
        {
            std::string desc = item->getDescription();
            LLStringUtil::toUpper(desc);
            return desc;
        }
    }
    return LLStringUtil::null;
}

std::string get_searchable_creator_name(LLInventoryModel* model, const LLUUID& item_id)
{
    if (model)
    {
        const LLInventoryItem *item = model->getItem(item_id);
        if(item)
        {
            LLAvatarName av_name;
            // <FS:Beq> Avoid null id requests entering name cache
            //if (LLAvatarNameCache::get(item->getCreatorUUID(), &av_name))
            const auto& creatorId {item->getCreatorUUID()};
            if (creatorId.notNull() && LLAvatarNameCache::get(creatorId, &av_name))
            // </FS:Beq>
            {
                std::string username = av_name.getUserName();
                LLStringUtil::toUpper(username);
                return username;
            }
        }
    }
    return LLStringUtil::null;
}

std::string get_searchable_UUID(LLInventoryModel* model, const LLUUID& item_id)
{
    if (model)
    {
        const LLViewerInventoryItem *item = model->getItem(item_id);
        if(item /*&& (item->getIsFullPerm() || gAgent.isGodlikeWithoutAdminMenuFakery())*/) // Keep it FS-legacy style since we had it like this for ages
        {
            std::string uuid = item->getAssetUUID().asString();
            LLStringUtil::toUpper(uuid);
            return uuid;
        }
    }
    return LLStringUtil::null;
}

bool can_share_item(const LLUUID& item_id)
{
    bool can_share = false;

    if (gInventory.isObjectDescendentOf(item_id, gInventory.getRootFolderID()))
    {
            const LLViewerInventoryItem *item = gInventory.getItem(item_id);
            if (item)
            {
                if (LLInventoryCollectFunctor::itemTransferCommonlyAllowed(item))
                {
                    can_share = LLGiveInventory::isInventoryGiveAcceptable(item);
                }
            }
            else
            {
                can_share = (gInventory.getCategory(item_id) != NULL);
            }

            const LLUUID trash_id = gInventory.findCategoryUUIDForType(LLFolderType::FT_TRASH);
            if ((item_id == trash_id) || gInventory.isObjectDescendentOf(item_id, trash_id))
            {
                can_share = false;
            }
    }

    return can_share;
}
///----------------------------------------------------------------------------
/// LLMarketplaceValidator implementations
///----------------------------------------------------------------------------


LLMarketplaceValidator::LLMarketplaceValidator()
    : mPendingCallbacks(0)
    , mValidationInProgress(false)
{
}

LLMarketplaceValidator::~LLMarketplaceValidator()
{
}

void LLMarketplaceValidator::validateMarketplaceListings(
    const LLUUID &category_id,
    LLMarketplaceValidator::validation_done_callback_t cb_done,
    LLMarketplaceValidator::validation_msg_callback_t cb_msg,
    bool fix_hierarchy,
    S32 depth)
{

    mValidationQueue.emplace(category_id, cb_done, cb_msg, fix_hierarchy, depth);
    if (!mValidationInProgress)
    {
        start();
    }
}

void LLMarketplaceValidator::start()
{
    if (mValidationQueue.empty())
    {
        mValidationInProgress = false;
        return;
    }
    mValidationInProgress = true;

    const ValidationRequest &first = mValidationQueue.front();
    LLViewerInventoryCategory* cat = gInventory.getCategory(first.mCategoryId);
    if (!cat)
    {
        LL_WARNS() << "Tried to validate a folder that doesn't exist" << LL_ENDL;
        if (first.mCbDone)
        {
            first.mCbDone(false);
        }
        mValidationQueue.pop();
        start();
        return;
    }

    validation_result_callback_t result_callback = [](S32 pending, bool result)
    {
        LLMarketplaceValidator* validator = LLMarketplaceValidator::getInstance();
        validator->mPendingCallbacks--; // we just got a callback
        validator->mPendingCallbacks += pending;
        validator->mPendingResult &= result;
        if (validator->mPendingCallbacks <= 0)
        {
            llassert(validator->mPendingCallbacks == 0); // shouldn't be below 0
            const ValidationRequest &first = validator->mValidationQueue.front();
            if (first.mCbDone)
            {
                first.mCbDone(validator->mPendingResult);
            }
            validator->mValidationQueue.pop(); // done;
            validator->start();
        }
    };

    mPendingResult = true;
    mPendingCallbacks = 1; // do '1' in case something decides to callback immediately

    S32 pending_calbacks = 0;
    bool result = true;
    validate_marketplacelistings(
        cat,
        result_callback,
        first.mCbMsg,
        first.mFixHierarchy,
        first.mDepth,
        true,
        pending_calbacks,
        result);

    result_callback(pending_calbacks, result);
}

LLMarketplaceValidator::ValidationRequest::ValidationRequest(
    LLUUID category_id,
    validation_done_callback_t cb_done,
    validation_msg_callback_t cb_msg,
    bool fix_hierarchy,
    S32 depth)
: mCategoryId(category_id)
, mCbDone(cb_done)
, mCbMsg(cb_msg)
, mFixHierarchy(fix_hierarchy)
, mDepth(depth)
{}

///----------------------------------------------------------------------------
/// LLInventoryCollectFunctor implementations
///----------------------------------------------------------------------------

// static
bool LLInventoryCollectFunctor::itemTransferCommonlyAllowed(const LLInventoryItem* item)
{
	if (!item)
		return false;

	switch(item->getType())
	{
		case LLAssetType::AT_OBJECT:
		case LLAssetType::AT_BODYPART:
		case LLAssetType::AT_CLOTHING:
			if (!get_is_item_worn(item->getUUID()))
				return true;
			break;
		default:
			return true;
			break;
	}
	return false;
}

bool LLIsType::operator()(LLInventoryCategory* cat, LLInventoryItem* item)
{
	if(mType == LLAssetType::AT_CATEGORY)
	{
		if(cat) return TRUE;
	}
	if(item)
	{
		if(item->getType() == mType) return TRUE;
	}
	return FALSE;
}

bool LLIsNotType::operator()(LLInventoryCategory* cat, LLInventoryItem* item)
{
	if(mType == LLAssetType::AT_CATEGORY)
	{
		if(cat) return FALSE;
	}
	if(item)
	{
		if(item->getType() == mType) return FALSE;
		else return TRUE;
	}
	return TRUE;
}

bool LLIsOfAssetType::operator()(LLInventoryCategory* cat, LLInventoryItem* item)
{
	if(mType == LLAssetType::AT_CATEGORY)
	{
		if(cat) return TRUE;
	}
	if(item)
	{
		if(item->getActualType() == mType) return TRUE;
	}
	return FALSE;
}

bool LLIsValidItemLink::operator()(LLInventoryCategory* cat, LLInventoryItem* item)
{
	LLViewerInventoryItem *vitem = dynamic_cast<LLViewerInventoryItem*>(item);
	if (!vitem) return false;
	return (vitem->getActualType() == LLAssetType::AT_LINK  && !vitem->getIsBrokenLink());
}

bool LLIsTypeWithPermissions::operator()(LLInventoryCategory* cat, LLInventoryItem* item)
{
	if(mType == LLAssetType::AT_CATEGORY)
	{
		if(cat) 
		{
			return TRUE;
		}
	}
	if(item)
	{
		if(item->getType() == mType)
		{
			LLPermissions perm = item->getPermissions();
			if ((perm.getMaskBase() & mPerm) == mPerm)
			{
				return TRUE;
			}
		}
	}
	return FALSE;
}

bool LLBuddyCollector::operator()(LLInventoryCategory* cat,
								  LLInventoryItem* item)
{
	if(item)
	{
		if((LLAssetType::AT_CALLINGCARD == item->getType())
		   && (!item->getCreatorUUID().isNull())
		   && (item->getCreatorUUID() != gAgent.getID()))
		{
			return true;
		}
	}
	return false;
}


bool LLUniqueBuddyCollector::operator()(LLInventoryCategory* cat,
										LLInventoryItem* item)
{
	if(item)
	{
		if((LLAssetType::AT_CALLINGCARD == item->getType())
 		   && (item->getCreatorUUID().notNull())
 		   && (item->getCreatorUUID() != gAgent.getID()))
		{
			mSeen.insert(item->getCreatorUUID());
			return true;
		}
	}
	return false;
}


bool LLParticularBuddyCollector::operator()(LLInventoryCategory* cat,
											LLInventoryItem* item)
{
	if(item)
	{
		if((LLAssetType::AT_CALLINGCARD == item->getType())
		   && (item->getCreatorUUID() == mBuddyID))
		{
			return TRUE;
		}
	}
	return FALSE;
}


bool LLNameCategoryCollector::operator()(
	LLInventoryCategory* cat, LLInventoryItem* item)
{
	if(cat)
	{
		if (!LLStringUtil::compareInsensitive(mName, cat->getName()))
		{
			return true;
		}
	}
	return false;
}

bool LLFindCOFValidItems::operator()(LLInventoryCategory* cat,
									 LLInventoryItem* item)
{
	// Valid COF items are:
	// - links to wearables (body parts or clothing)
	// - links to attachments
	// - links to gestures
	// - links to ensemble folders
	LLViewerInventoryItem *linked_item = ((LLViewerInventoryItem*)item)->getLinkedItem();
	if (linked_item)
	{
		LLAssetType::EType type = linked_item->getType();
		return (type == LLAssetType::AT_CLOTHING ||
				type == LLAssetType::AT_BODYPART ||
				type == LLAssetType::AT_GESTURE ||
				type == LLAssetType::AT_OBJECT);
	}
	else
	{
		LLViewerInventoryCategory *linked_category = ((LLViewerInventoryItem*)item)->getLinkedCategory();
		// BAP remove AT_NONE support after ensembles are fully working?
		return (linked_category &&
				((linked_category->getPreferredType() == LLFolderType::FT_NONE) ||
				 (LLFolderType::lookupIsEnsembleType(linked_category->getPreferredType()))));
	}
}

bool LLFindBrokenLinks::operator()(LLInventoryCategory* cat,
    LLInventoryItem* item)
{
    // only for broken links getType will be a link
    // otherwise it's supposed to have the type of an item
    // it is linked too
    if (item && LLAssetType::lookupIsLinkType(item->getType()))
    {
        return TRUE;
    }
    return FALSE;
}

bool LLFindWearables::operator()(LLInventoryCategory* cat,
								 LLInventoryItem* item)
{
	if(item)
	{
		if((item->getType() == LLAssetType::AT_CLOTHING)
		   || (item->getType() == LLAssetType::AT_BODYPART))
		{
			return TRUE;
		}
	}
	return FALSE;
}

LLFindWearablesEx::LLFindWearablesEx(bool is_worn, bool include_body_parts)
:	mIsWorn(is_worn)
,	mIncludeBodyParts(include_body_parts)
{}

bool LLFindWearablesEx::operator()(LLInventoryCategory* cat, LLInventoryItem* item)
{
	LLViewerInventoryItem *vitem = dynamic_cast<LLViewerInventoryItem*>(item);
	if (!vitem) return false;

	// Skip non-wearables.
	if (!vitem->isWearableType() && vitem->getType() != LLAssetType::AT_OBJECT && vitem->getType() != LLAssetType::AT_GESTURE)
	{
		return false;
	}

	// Skip body parts if requested.
	if (!mIncludeBodyParts && vitem->getType() == LLAssetType::AT_BODYPART)
	{
		return false;
	}

	// Skip broken links.
	if (vitem->getIsBrokenLink())
	{
		return false;
	}

	return (bool) get_is_item_worn(item->getUUID()) == mIsWorn;
}

bool LLFindWearablesOfType::operator()(LLInventoryCategory* cat, LLInventoryItem* item)
{
	if (!item) return false;
	if (item->getType() != LLAssetType::AT_CLOTHING &&
		item->getType() != LLAssetType::AT_BODYPART)
	{
		return false;
	}

	LLViewerInventoryItem *vitem = dynamic_cast<LLViewerInventoryItem*>(item);
	if (!vitem || vitem->getWearableType() != mWearableType) return false;

	return true;
}

void LLFindWearablesOfType::setType(LLWearableType::EType type)
{
	mWearableType = type;
}

bool LLIsTextureType::operator()(LLInventoryCategory* cat, LLInventoryItem* item)
{
    return item && (item->getType() == LLAssetType::AT_TEXTURE);
}

bool LLFindNonRemovableObjects::operator()(LLInventoryCategory* cat, LLInventoryItem* item)
{
	if (item)
	{
		return !get_is_item_removable(&gInventory, item->getUUID(), true);
	}
	if (cat)
	{
		return !get_is_category_removable(&gInventory, cat->getUUID());
	}

	LL_WARNS() << "Not a category and not an item?" << LL_ENDL;
	return false;
}

// [SL:KB] - Patch: UI-Misc | Checked: 2014-03-02 (Catznip-3.6)
LLFindLandmarks::LLFindLandmarks(bool fFilterDuplicates, bool fFilterSelf)
	: m_fFilterDuplicates(fFilterDuplicates)
	, m_fFilterSelf(fFilterSelf)
{
}

bool LLFindLandmarks::operator()(LLInventoryCategory* cat, LLInventoryItem* item)
{
	if ( (item) && (LLAssetType::AT_LANDMARK == item->getType()) )
	{
		if ( (m_fFilterSelf) && (gAgentID != item->getCreatorUUID()) )
		{
			return false;
		}

		if (m_fFilterDuplicates)
		{
			if (m_AssetIds.end() != std::find(m_AssetIds.begin(), m_AssetIds.end(), item->getAssetUUID()))
				return false;
			m_AssetIds.push_back(item->getAssetUUID());
		}

		return true;
	}
	return false;
}
// [/SL:KB]

///----------------------------------------------------------------------------
/// LLAssetIDMatches 
///----------------------------------------------------------------------------
bool LLAssetIDMatches::operator()(LLInventoryCategory* cat, LLInventoryItem* item)
{
	return (item && item->getAssetUUID() == mAssetID);
}

///----------------------------------------------------------------------------
/// LLLinkedItemIDMatches 
///----------------------------------------------------------------------------
bool LLLinkedItemIDMatches::operator()(LLInventoryCategory* cat, LLInventoryItem* item)
{
	return (item && 
			(item->getIsLinkType()) &&
			(item->getLinkedUUID() == mBaseItemID)); // A linked item's assetID will be the compared-to item's itemID.
}

void LLSaveFolderState::setApply(BOOL apply)
{
	mApply = apply; 
	// before generating new list of open folders, clear the old one
	if(!apply) 
	{
		clearOpenFolders(); 
	}
}

void LLSaveFolderState::doFolder(LLFolderViewFolder* folder)
{
	LLInvFVBridge* bridge = (LLInvFVBridge*)folder->getViewModelItem();
	if(!bridge) return;
	
	if(mApply)
	{
		// we're applying the open state
		LLUUID id(bridge->getUUID());
		if(mOpenFolders.find(id) != mOpenFolders.end())
		{
			if (!folder->isOpen())
			{
				folder->setOpen(TRUE);
			}
		}
		else
		{
			// keep selected filter in its current state, this is less jarring to user
			if (!folder->isSelected() && folder->isOpen())
			{
				folder->setOpen(FALSE);
			}
		}
	}
	else
	{
		// we're recording state at this point
		if(folder->isOpen())
		{
			mOpenFolders.insert(bridge->getUUID());
		}
	}
}

void LLOpenFilteredFolders::doItem(LLFolderViewItem *item)
{
	if (item->passedFilter())
	{
		item->getParentFolder()->setOpenArrangeRecursively(TRUE, LLFolderViewFolder::RECURSE_UP);
	}
}

void LLOpenFilteredFolders::doFolder(LLFolderViewFolder* folder)
{
	if (folder->LLFolderViewItem::passedFilter() && folder->getParentFolder())
	{
		folder->getParentFolder()->setOpenArrangeRecursively(TRUE, LLFolderViewFolder::RECURSE_UP);
	}
	// if this folder didn't pass the filter, and none of its descendants did
	else if (!folder->getViewModelItem()->passedFilter() && !folder->getViewModelItem()->descendantsPassedFilter())
	{
		folder->setOpenArrangeRecursively(FALSE, LLFolderViewFolder::RECURSE_NO);
	}
}

void LLSelectFirstFilteredItem::doItem(LLFolderViewItem *item)
{
	if (item->passedFilter() && !mItemSelected)
	{
		item->getRoot()->setSelection(item, FALSE, FALSE);
		if (item->getParentFolder())
		{
			item->getParentFolder()->setOpenArrangeRecursively(TRUE, LLFolderViewFolder::RECURSE_UP);
		}
		mItemSelected = TRUE;
	}
}

void LLSelectFirstFilteredItem::doFolder(LLFolderViewFolder* folder)
{
	// Skip if folder or item already found, if not filtered or if no parent (root folder is not selectable)
	if (!mFolderSelected && !mItemSelected && folder->LLFolderViewItem::passedFilter() && folder->getParentFolder())
	{
		folder->getRoot()->setSelection(folder, FALSE, FALSE);
		folder->getParentFolder()->setOpenArrangeRecursively(TRUE, LLFolderViewFolder::RECURSE_UP);
		mFolderSelected = TRUE;
	}
}

void LLOpenFoldersWithSelection::doItem(LLFolderViewItem *item)
{
	if (item->getParentFolder() && item->isSelected())
	{
		item->getParentFolder()->setOpenArrangeRecursively(TRUE, LLFolderViewFolder::RECURSE_UP);
	}
}

void LLOpenFoldersWithSelection::doFolder(LLFolderViewFolder* folder)
{
	if (folder->getParentFolder() && folder->isSelected())
	{
		folder->getParentFolder()->setOpenArrangeRecursively(TRUE, LLFolderViewFolder::RECURSE_UP);
	}
}

// Callback for doToSelected if DAMA required...
void LLInventoryAction::callback_doToSelected(const LLSD& notification, const LLSD& response, class LLInventoryModel* model, class LLFolderView* root, const std::string& action)
{
    S32 option = LLNotificationsUtil::getSelectedOption(notification, response);
    if (option == 0) // YES
    {
        doToSelected(model, root, action, FALSE);
    }
}

void LLInventoryAction::callback_copySelected(const LLSD& notification, const LLSD& response, class LLInventoryModel* model, class LLFolderView* root, const std::string& action)
{
    S32 option = LLNotificationsUtil::getSelectedOption(notification, response);
    if (option == 0) // YES, Move no copy item(s)
    {
        doToSelected(model, root, "copy_or_move_to_marketplace_listings", FALSE);
    }
    else if (option == 1) // NO, Don't move no copy item(s) (leave them behind)
    {
        doToSelected(model, root, "copy_to_marketplace_listings", FALSE);
    }
}

// Succeeds iff all selected items are bridges to objects, in which
// case returns their corresponding uuids.
bool get_selection_object_uuids(LLFolderView *root, uuid_vec_t& ids)
{
	uuid_vec_t results;
	S32 non_object = 0;
	LLFolderView::selected_items_t selectedItems = root->getSelectedItems();
	for(LLFolderView::selected_items_t::iterator it = selectedItems.begin(); it != selectedItems.end(); ++it)
	{
		LLObjectBridge *view_model = dynamic_cast<LLObjectBridge *>((*it)->getViewModelItem());

		if(view_model && view_model->getUUID().notNull())
		{
			results.push_back(view_model->getUUID());
		}
		else
		{
			non_object++;
		}
	}
	if (non_object == 0)
	{
		ids = results;
		return true;
	}
	return false;
}


void LLInventoryAction::doToSelected(LLInventoryModel* model, LLFolderView* root, const std::string& action, BOOL user_confirm)
{
	std::set<LLFolderViewItem*> selected_items = root->getSelectionList();
    
    // Prompt the user and check for authorization for some marketplace active listing edits
	if (user_confirm && (("delete" == action) || ("cut" == action) || ("rename" == action) || ("properties" == action) || ("task_properties" == action) || ("open" == action)))
    {
        std::set<LLFolderViewItem*>::iterator set_iter = selected_items.begin();
        LLFolderViewModelItemInventory * viewModel = NULL;
        for (; set_iter != selected_items.end(); ++set_iter)
        {
            viewModel = dynamic_cast<LLFolderViewModelItemInventory *>((*set_iter)->getViewModelItem());
            if (viewModel && (depth_nesting_in_marketplace(viewModel->getUUID()) >= 0))
            {
                break;
            }
        }
        if (set_iter != selected_items.end())
        {
            if ("open" == action)
            {
                if (get_can_item_be_worn(viewModel->getUUID()))
                {
                    // Wearing an object from any listing, active or not, is verbotten
                    LLNotificationsUtil::add("AlertMerchantListingCannotWear");
                    return;
                }
                // Note: we do not prompt for change when opening items (e.g. textures or note cards) on the marketplace...
            }
            else if (LLMarketplaceData::instance().isInActiveFolder(viewModel->getUUID()) ||
                     LLMarketplaceData::instance().isListedAndActive(viewModel->getUUID()))
            {
                // If item is in active listing, further confirmation is required
                if ((("cut" == action) || ("delete" == action)) && (LLMarketplaceData::instance().isListed(viewModel->getUUID()) || LLMarketplaceData::instance().isVersionFolder(viewModel->getUUID())))
                {
                    // Cut or delete of the active version folder or listing folder itself will unlist the listing so ask that question specifically
                    LLNotificationsUtil::add("ConfirmMerchantUnlist", LLSD(), LLSD(), boost::bind(&LLInventoryAction::callback_doToSelected, _1, _2, model, root, action));
                    return;
                }
                // Any other case will simply modify but not unlist a listing
                LLNotificationsUtil::add("ConfirmMerchantActiveChange", LLSD(), LLSD(), boost::bind(&LLInventoryAction::callback_doToSelected, _1, _2, model, root, action));
                return;
            }
            // Cutting or deleting a whole listing needs confirmation as SLM will be archived and inaccessible to the user
            else if (LLMarketplaceData::instance().isListed(viewModel->getUUID()) && (("cut" == action) || ("delete" == action)))
            {
                LLNotificationsUtil::add("ConfirmListingCutOrDelete", LLSD(), LLSD(), boost::bind(&LLInventoryAction::callback_doToSelected, _1, _2, model, root, action));
                return;
            }
        }
    }
    // Copying to the marketplace needs confirmation if nocopy items are involved
    if (user_confirm && ("copy_to_marketplace_listings" == action))
    {
        std::set<LLFolderViewItem*>::iterator set_iter = selected_items.begin();
        LLFolderViewModelItemInventory * viewModel = dynamic_cast<LLFolderViewModelItemInventory *>((*set_iter)->getViewModelItem());
        if (contains_nocopy_items(viewModel->getUUID()))
        {
            LLNotificationsUtil::add("ConfirmCopyToMarketplace", LLSD(), LLSD(), boost::bind(&LLInventoryAction::callback_copySelected, _1, _2, model, root, action));
            return;
        }
    }
    
    // Keep track of the marketplace folders that will need update of their status/name after the operation is performed
    buildMarketplaceFolders(root);
    
	if ("rename" == action)
	{
		root->startRenamingSelectedItem();
        // Update the marketplace listings that have been affected by the operation
        updateMarketplaceFolders();
		return;
	}
    
	if ("delete" == action)
	{
		const LLUUID &marketplacelistings_id = gInventory.findCategoryUUIDForType(LLFolderType::FT_MARKETPLACE_LISTINGS);
		bool marketplacelistings_item = false;
        bool has_worn = false;
        bool needs_replacement = false;
		LLAllDescendentsPassedFilter f;
		for (std::set<LLFolderViewItem*>::iterator it = selected_items.begin(); (it != selected_items.end()) && (f.allDescendentsPassedFilter()); ++it)
		{
			if (LLFolderViewFolder* folder = dynamic_cast<LLFolderViewFolder*>(*it))
			{
				folder->applyFunctorRecursively(f);
			}
			LLFolderViewModelItemInventory * viewModel = dynamic_cast<LLFolderViewModelItemInventory *>((*it)->getViewModelItem());
            LLUUID obj_id = viewModel->getUUID();
			if (viewModel && gInventory.isObjectDescendentOf(obj_id, marketplacelistings_id))
			{
				marketplacelistings_item = true;
				break;
			}

            LLViewerInventoryCategory* cat = gInventory.getCategory(obj_id);
            if (cat)
            {
                LLInventoryModel::cat_array_t categories;
                LLInventoryModel::item_array_t items;

                gInventory.collectDescendents(obj_id, categories, items, FALSE);

                for (LLInventoryModel::item_array_t::value_type& item : items)
                {
                    if (get_is_item_worn(item))
                    {
                        has_worn = true;
                        LLWearableType::EType type = item->getWearableType();
                        if (type == LLWearableType::WT_SHAPE
                            || type == LLWearableType::WT_SKIN
                            || type == LLWearableType::WT_HAIR
                            || type == LLWearableType::WT_EYES)
                        {
                            needs_replacement = true;
                            break;
                        }
                    }
                }
                if (needs_replacement)
                {
                    break;
                }
            }
            LLViewerInventoryItem* item = gInventory.getItem(obj_id);
            if (item && get_is_item_worn(item))
            {
                has_worn = true;
                LLWearableType::EType type = item->getWearableType();
                if (type == LLWearableType::WT_SHAPE
                    || type == LLWearableType::WT_SKIN
                    || type == LLWearableType::WT_HAIR
                    || type == LLWearableType::WT_EYES)
                {
                    needs_replacement = true;
                    break;
                }
            }
		}
		// Fall through to the generic confirmation if the user choose to ignore the specialized one
        if (needs_replacement)
        {
            LLNotificationsUtil::add("CantDeleteRequiredClothing");
        }
        else if (has_worn)
        {
            LLSD payload;
            payload["has_worn"] = true;
            LLNotificationsUtil::add("DeleteWornItems", LLSD(), payload, boost::bind(&LLInventoryAction::onItemsRemovalConfirmation, _1, _2, root->getHandle()));
        }
		else if ( (!f.allDescendentsPassedFilter()) && !marketplacelistings_item && (!LLNotifications::instance().getIgnored("DeleteFilteredItems")) )
		{
			LLNotificationsUtil::add("DeleteFilteredItems", LLSD(), LLSD(), boost::bind(&LLInventoryAction::onItemsRemovalConfirmation, _1, _2, root->getHandle()));
		}
		else
		{
			// <FS:Ansariel> Undo delete item confirmation per-session annoyance
			//if (!sDeleteConfirmationDisplayed) // ask for the confirmation at least once per session
			//{
			//	LLNotifications::instance().setIgnored("DeleteItems", false);
			//	sDeleteConfirmationDisplayed = true;
			//}
			// </FS:Ansariel>

			LLSD args;
			// <FS:Ansariel> FIRE-31816: Include selection count when deleting more than one object from inventory
			//args["QUESTION"] = LLTrans::getString(root->getSelectedCount() > 1 ? "DeleteItems" :  "DeleteItem");
			LLLocale locale("");
			std::string count_str{};
			S32 selection_count = root->getSelectedCount();
			S32 total_count{ 0 };

			for (const auto item : root->getSelectedItems())
			{
				total_count++;

				LLFolderViewModelItemInventory * view_model = dynamic_cast<LLFolderViewModelItemInventory *>(item->getViewModelItem());
				if (view_model)
				{
					auto cat = model->getCategory(view_model->getUUID());
					if (cat)
					{
						LLInventoryModel::cat_array_t cats;
						LLInventoryModel::item_array_t items;
						model->collectDescendents(cat->getUUID(), cats, items, TRUE);
						total_count += (S32)(cats.size() + items.size());
					}
				}
			}

			LLResMgr::instance().getIntegerString(count_str, selection_count);
			args["COUNT_SELECTION"] = count_str;
			LLResMgr::instance().getIntegerString(count_str, total_count);
			args["COUNT_TOTAL"] = count_str;
			args["QUESTION"] = LLTrans::getString(selection_count > 1 ? "DeleteItems" : "DeleteItem", args);
			// </FS:Ansariel>
			LLNotificationsUtil::add("DeleteItems", args, LLSD(), boost::bind(&LLInventoryAction::onItemsRemovalConfirmation, _1, _2, root->getHandle()));
		}
        // Note: marketplace listings will be updated in the callback if delete confirmed
		return;
	}
	if (("copy" == action) || ("cut" == action))
	{	
		// Clear the clipboard before we start adding things on it
		LLClipboard::instance().reset();
	}
	if ("replace_links" == action)
	{
		LLSD params;
		if (root->getSelectedCount() == 1)
		{
			LLFolderViewItem* folder_item = root->getSelectedItems().front();
			LLInvFVBridge* bridge = (LLInvFVBridge*)folder_item->getViewModelItem();

			if (bridge)
			{
				LLInventoryObject* obj = bridge->getInventoryObject();
				if (obj && obj->getType() != LLAssetType::AT_CATEGORY && obj->getActualType() != LLAssetType::AT_LINK_FOLDER)
				{
					params = LLSD(obj->getUUID());
				}
			}
		}
		LLFloaterReg::showInstance("linkreplace", params);
		return;
	}
	// <FS:Ansariel> Move to default folder
	if ("move_to_default_folder" == action)
	{
		std::set<LLFolderViewItem*> selected_items = root->getSelectionList();
		std::set<LLFolderViewItem*>::iterator set_iter;
		LLUUID outbox_folder_id = model->findCategoryUUIDForType(LLFolderType::FT_OUTBOX);
		LLUUID cof_folder_id = model->findCategoryUUIDForType(LLFolderType::FT_CURRENT_OUTFIT);

		for (set_iter = selected_items.begin(); set_iter != selected_items.end(); ++set_iter)
		{
			LLFolderViewItem* folder_item = *set_iter;
			if (!folder_item)
			{
				continue;
			}

			LLInvFVBridge* bridge = (LLInvFVBridge*)folder_item->getViewModelItem();
			if (!bridge)
			{
				continue;
			}

			LLInventoryObject* obj = bridge->getInventoryObject();
			if (!obj)
			{
				continue;
			}
			
			if (obj->getActualType() == LLAssetType::AT_CATEGORY)
			{
				continue;
			}

			if (model->isObjectDescendentOf(obj->getUUID(), outbox_folder_id) ||
				model->isObjectDescendentOf(obj->getUUID(), cof_folder_id))
			{
				continue;
			}

			if (RlvFolderLocks::instance().hasLockedFolder(RLV_LOCK_ANY) &&
				!RlvFolderLocks::instance().canMoveItem(obj->getUUID(), model->findCategoryUUIDForType(LLFolderType::assetTypeToFolderType(obj->getActualType()) ) ))
			{
				continue;
			}

			LLUUID target_cat_id = model->findCategoryUUIDForType(LLFolderType::assetTypeToFolderType(obj->getActualType()));
			if (target_cat_id.notNull())
			{
				move_inventory_item(gAgentID, gAgentSessionID, obj->getUUID(), target_cat_id, obj->getName(), LLPointer<LLInventoryCallback>(NULL));
			}
		}
		return;
	}
	// </FS:Ansariel>
	// <FS:Ansariel> FIRE-11628: Option to delete broken links from AO folder
	if ("cleanup_broken_links" == action)
	{
		if (root->getSelectedCount() == 1)
		{
			LLFolderViewItem* folder_item = root->getSelectedItems().front();
			LLInvFVBridge* bridge = (LLInvFVBridge*)folder_item->getViewModelItem();

			if (bridge)
			{
				LLInventoryObject* obj = bridge->getInventoryObject();

				LLInventoryModel::cat_array_t cats;
				LLInventoryModel::item_array_t items;
				model->collectDescendents(obj->getUUID(), cats, items, FALSE);
				LLUUID trash_id = model->findCategoryUUIDForType(LLFolderType::FT_TRASH);

				BOOL old_setting = gSavedPerAccountSettings.getBOOL("LockAOFolders");
				gSavedPerAccountSettings.setBOOL("LockAOFolders", FALSE);
				for (LLInventoryModel::item_array_t::iterator it = items.begin(); it != items.end(); ++it)
				{
					if ((*it)->getIsLinkType() && LLAssetType::lookupIsLinkType((*it)->getType()))
					{
						model->removeItem((*it)->getUUID());
					}
				}
				gSavedPerAccountSettings.setBOOL("LockAOFolders", old_setting);
			}
		}
		return;
	}
	// </FS:Ansariel>

	static const std::string change_folder_string = "change_folder_type_";
	if (action.length() > change_folder_string.length() && 
		(action.compare(0,change_folder_string.length(),"change_folder_type_") == 0))
	{
		LLFolderType::EType new_folder_type = LLViewerFolderType::lookupTypeFromXUIName(action.substr(change_folder_string.length()));
		LLFolderViewModelItemInventory* inventory_item = static_cast<LLFolderViewModelItemInventory*>(root->getViewModelItem());
		LLViewerInventoryCategory *cat = model->getCategory(inventory_item->getUUID());
		if (!cat) return;
		cat->changeType(new_folder_type);
        // Update the marketplace listings that have been affected by the operation
        updateMarketplaceFolders();
		return;
	}


	LLMultiPreview* multi_previewp = NULL;
	LLMultiItemProperties* multi_itempropertiesp = nullptr;
	LLMultiProperties* multi_propertiesp = NULL; // <FS:Ansariel> Keep legacy properties floater

	if (("task_open" == action  || "open" == action) && selected_items.size() > 1)
	{
		bool open_multi_preview = true;

		if ("open" == action)
		{
			for (std::set<LLFolderViewItem*>::iterator set_iter = selected_items.begin(); set_iter != selected_items.end(); ++set_iter)
			{
				LLFolderViewItem* folder_item = *set_iter;
				if (folder_item)
				{
					LLInvFVBridge* bridge = dynamic_cast<LLInvFVBridge*>(folder_item->getViewModelItem());
					if (!bridge || !bridge->isMultiPreviewAllowed())
					{
						open_multi_preview = false;
						break;
					}
				}
			}
		}

		if (open_multi_preview)
		{
			multi_previewp = new LLMultiPreview();
			gFloaterView->addChild(multi_previewp);

			LLFloater::setFloaterHost(multi_previewp);
		}

	}
	else if (("task_properties" == action || "properties" == action) && selected_items.size() > 1)
	{
		// <FS:Ansariel> Keep legacy properties floater
		//multi_itempropertiesp = new LLMultiItemProperties("item_properties");
		//gFloaterView->addChild(multi_itempropertiesp);
		//LLFloater::setFloaterHost(multi_itempropertiesp);
		if (gSavedSettings.getBOOL("FSUseLegacyObjectProperties"))
		{
			multi_propertiesp = new LLMultiProperties();
			gFloaterView->addChild(multi_propertiesp);
			LLFloater::setFloaterHost(multi_propertiesp);
		}
		else
		{
			multi_itempropertiesp = new LLMultiItemProperties("item_properties");
			gFloaterView->addChild(multi_itempropertiesp);
			LLFloater::setFloaterHost(multi_itempropertiesp);
		}
		// </FS:Ansariel>
	}

	std::set<LLUUID> selected_uuid_set = LLAvatarActions::getInventorySelectedUUIDs();

    // copy list of applicable items into a vector for bulk handling
    uuid_vec_t ids;
    if (action == "wear" || action == "wear_add")
    {
        const LLUUID trash_id = gInventory.findCategoryUUIDForType(LLFolderType::FT_TRASH);
        const LLUUID mp_id = gInventory.findCategoryUUIDForType(LLFolderType::FT_MARKETPLACE_LISTINGS);
        std::copy_if(selected_uuid_set.begin(),
            selected_uuid_set.end(),
            std::back_inserter(ids),
            [trash_id, mp_id](LLUUID id)
        {
            if (get_is_item_worn(id)
                || LLAppearanceMgr::instance().getIsInCOF(id)
                || gInventory.isObjectDescendentOf(id, trash_id))
            {
                return false;
            }
            if (mp_id.notNull() && gInventory.isObjectDescendentOf(id, mp_id))
            {
                return false;
            }
            LLInventoryObject* obj = (LLInventoryObject*)gInventory.getObject(id);
            if (!obj)
            {
                return false;
            }
            if (obj->getIsLinkType() && gInventory.isObjectDescendentOf(obj->getLinkedUUID(), trash_id))
            {
                return false;
            }
            if (obj->getIsLinkType() && LLAssetType::lookupIsLinkType(obj->getType()))
            {
                // missing
                return false;
            }
            return true;
        }
        );
    }
    else if (isRemoveAction(action))
    {
        std::copy_if(selected_uuid_set.begin(),
            selected_uuid_set.end(),
            std::back_inserter(ids),
            [](LLUUID id)
        {
            return get_is_item_worn(id);
        }
        );
    }
    else
    {
        for (std::set<LLFolderViewItem*>::iterator it = selected_items.begin(), end_it = selected_items.end();
            it != end_it;
            ++it)
        {
            ids.push_back(static_cast<LLFolderViewModelItemInventory*>((*it)->getViewModelItem())->getUUID());
        }
    }

    // Check for actions that get handled in bulk
    if (action == "wear")
    {
        wear_multiple(ids, true);
    }
    else if (action == "wear_add")
    {
        wear_multiple(ids, false);
    }
    else if (isRemoveAction(action))
    {
        LLAppearanceMgr::instance().removeItemsFromAvatar(ids);
    }
    else if ("save_selected_as" == action)
    {
        (new LLDirPickerThread(boost::bind(&LLInventoryAction::saveMultipleTextures, _1, selected_items, model), std::string()))->getFile();
    }
    else if ("new_folder_from_selected" == action)
    {

        LLInventoryObject* first_item = gInventory.getObject(*ids.begin());
        if (!first_item)
        {
            return;
        }
        const LLUUID& parent_uuid = first_item->getParentUUID();
        for (uuid_vec_t::const_iterator it = ids.begin(); it != ids.end(); ++it)
        {
            LLInventoryObject *item = gInventory.getObject(*it);
            if (!item || item->getParentUUID() != parent_uuid)
            {
                LLNotificationsUtil::add("SameFolderRequired");
                return;
            }
        }
        
        LLSD args;
        args["DESC"] = LLTrans::getString("New Folder");
 
        LLNotificationsUtil::add("CreateSubfolder", args, LLSD(),
            [ids](const LLSD& notification, const LLSD& response)
        {
            S32 opt = LLNotificationsUtil::getSelectedOption(notification, response);
            if (opt == 0)
            {
                std::string settings_name = response["message"].asString();

                LLInventoryObject::correctInventoryName(settings_name);
                if (settings_name.empty())
                {
                    settings_name = LLTrans::getString("New Folder");
                }
                move_items_to_new_subfolder(ids, settings_name);
            }
        });
    }
    else if ("ungroup_folder_items" == action)
    {
        if (ids.size() == 1)
        {
            ungroup_folder_items(*ids.begin());
        }
    }
    // <FS:Ansariel> FIRE-22851: Show texture "Save as" file picker subsequently instead all at once
    else if (action == "save_as") // "save_as" is only available for textures as of 01/08/2018
    {
        LLPreviewTexture::saveMultiple(ids);
    }
    // </FS:Ansariel>
    else
    {
        std::set<LLFolderViewItem*>::iterator set_iter;
        for (set_iter = selected_items.begin(); set_iter != selected_items.end(); ++set_iter)
        {
            LLFolderViewItem* folder_item = *set_iter;
            if(!folder_item) continue;
            LLInvFVBridge* bridge = (LLInvFVBridge*)folder_item->getViewModelItem();
            if(!bridge) continue;
            bridge->performAction(model, action);
        }
        if(root->isSingleFolderMode() && selected_items.empty())
        {
            LLInvFVBridge* bridge = (LLInvFVBridge*)root->getViewModelItem();
            if(bridge)
            {
                bridge->performAction(model, action);
            }
        }
    }

    // Update the marketplace listings that have been affected by the operation
    updateMarketplaceFolders();
    
	LLFloater::setFloaterHost(NULL);
	if (multi_previewp)
	{
		multi_previewp->openFloater(LLSD());
	}
	else if (multi_itempropertiesp)
	{
		multi_itempropertiesp->openFloater(LLSD());
	}
	// <FS:Ansariel> Keep legacy properties floater
	else if (multi_propertiesp)
	{
		multi_propertiesp->openFloater(LLSD());
	}
	// </FS:Ansariel>
}

void LLInventoryAction::saveMultipleTextures(const std::vector<std::string>& filenames, std::set<LLFolderViewItem*> selected_items, LLInventoryModel* model)
{
    gSavedSettings.setString("TextureSaveLocation", filenames[0]);
 
    LLMultiPreview* multi_previewp = new LLMultiPreview();
    gFloaterView->addChild(multi_previewp);

    LLFloater::setFloaterHost(multi_previewp);

    std::map<std::string, S32> tex_names_map;
    std::set<LLFolderViewItem*>::iterator set_iter;
   
    for (set_iter = selected_items.begin(); set_iter != selected_items.end(); ++set_iter)
    {
        LLFolderViewItem* folder_item = *set_iter;
        if(!folder_item) continue;
        LLTextureBridge* bridge = (LLTextureBridge*)folder_item->getViewModelItem();
        if(!bridge) continue;

        std::string tex_name = bridge->getName();
        if(!tex_names_map.insert(std::pair<std::string, S32>(tex_name, 0)).second) 
        { 
            tex_names_map[tex_name]++;
            bridge->setFileName(tex_name + llformat("_%.3d", tex_names_map[tex_name]));            
        }
        bridge->performAction(model, "save_selected_as");
    }

    LLFloater::setFloaterHost(NULL);
    if (multi_previewp)
    {
        multi_previewp->openFloater(LLSD());
    }
}

void LLInventoryAction::removeItemFromDND(LLFolderView* root)
{
    if(gAgent.isDoNotDisturb())
    {
        //Get selected items
        LLFolderView::selected_items_t selectedItems = root->getSelectedItems();
        LLFolderViewModelItemInventory * viewModel = NULL;

        //If user is in DND and deletes item, make sure the notification is not displayed by removing the notification
        //from DND history and .xml file. Once this is done, upon exit of DND mode the item deleted will not show a notification.
        for(LLFolderView::selected_items_t::iterator it = selectedItems.begin(); it != selectedItems.end(); ++it)
        {
            viewModel = dynamic_cast<LLFolderViewModelItemInventory *>((*it)->getViewModelItem());

            if(viewModel && viewModel->getUUID().notNull())
            {
                //Will remove the item offer notification
                LLDoNotDisturbNotificationStorage::instance().removeNotification(LLDoNotDisturbNotificationStorage::offerName, viewModel->getUUID());
            }
        }
    }
}

void LLInventoryAction::onItemsRemovalConfirmation(const LLSD& notification, const LLSD& response, LLHandle<LLFolderView> root)
{
	S32 option = LLNotificationsUtil::getSelectedOption(notification, response);
	if (option == 0 && !root.isDead() && !root.get()->isDead())
	{
        bool has_worn = notification["payload"]["has_worn"].asBoolean();
		LLFolderView* folder_root = root.get();
		//Need to remove item from DND before item is removed from root folder view
		//because once removed from root folder view the item is no longer a selected item
		removeItemFromDND(folder_root);

        // removeSelectedItems will change selection, collect worn items beforehand
        uuid_vec_t worn;
        uuid_vec_t item_deletion_list;
        uuid_vec_t cat_deletion_list;
        if (has_worn)
        {
            //Get selected items
            LLFolderView::selected_items_t selectedItems = folder_root->getSelectedItems();

            //If user is in DND and deletes item, make sure the notification is not displayed by removing the notification
            //from DND history and .xml file. Once this is done, upon exit of DND mode the item deleted will not show a notification.
            for (LLFolderView::selected_items_t::iterator it = selectedItems.begin(); it != selectedItems.end(); ++it)
            {
                LLFolderViewModelItemInventory* viewModel = dynamic_cast<LLFolderViewModelItemInventory*>((*it)->getViewModelItem());

                LLUUID obj_id = viewModel->getUUID();
                LLViewerInventoryCategory* cat = gInventory.getCategory(obj_id);
                bool cat_has_worn = false;
                if (cat)
                {
                    LLInventoryModel::cat_array_t categories;
                    LLInventoryModel::item_array_t items;

                    gInventory.collectDescendents(obj_id, categories, items, FALSE);

                    for (LLInventoryModel::item_array_t::value_type& item : items)
                    {
                        if (get_is_item_worn(item))
                        {
                            worn.push_back(item->getUUID());
                            cat_has_worn = true;
                        }
                    }
                    if (cat_has_worn)
                    {
                        cat_deletion_list.push_back(obj_id);
                    }
                }
                LLViewerInventoryItem* item = gInventory.getItem(obj_id);
                if (item && get_is_item_worn(item))
                {
                    worn.push_back(obj_id);
                    item_deletion_list.push_back(obj_id);
                }
            }
        }

        // removeSelectedItems will check if items are worn before deletion,
        // don't 'unwear' yet to prevent race conditions from unwearing
        // and removing simultaneously
        folder_root->removeSelectedItems();

        // unwear then delete the rest
        if (!worn.empty())
        {
            // should fire once after every item gets detached
            LLAppearanceMgr::instance().removeItemsFromAvatar(worn,
                                                              [item_deletion_list, cat_deletion_list]()
                                                              {
                                                                  for (const LLUUID& id : item_deletion_list)
                                                                  {
                                                                      remove_inventory_item(id, NULL);
                                                                  }
                                                                  for (const LLUUID& id : cat_deletion_list)
                                                                  {
                                                                      remove_inventory_category(id, NULL);
                                                                  }
                                                              }, NULL, false);
        }

		// Update the marketplace listings that have been affected by the operation
		updateMarketplaceFolders();
	}
}

void LLInventoryAction::buildMarketplaceFolders(LLFolderView* root)
{
    // Make a list of all marketplace folders containing the elements in the selected list
    // as well as the elements themselves.
    // Once those elements are updated (cut, delete in particular but potentially any action), their
    // containing folder will need to be updated as well as their initially containing folder. For
    // instance, moving a stock folder from a listed folder to another will require an update of the
    // target listing *and* the original listing. So we need to keep track of both.
    // Note: do not however put the marketplace listings root itself in this list or the whole marketplace data will be rebuilt.
    sMarketplaceFolders.clear();
    const LLUUID &marketplacelistings_id = gInventory.findCategoryUUIDForType(LLFolderType::FT_MARKETPLACE_LISTINGS);
    if (marketplacelistings_id.isNull())
    {
    	return;
    }

    std::set<LLFolderViewItem*> selected_items = root->getSelectionList();
    std::set<LLFolderViewItem*>::iterator set_iter = selected_items.begin();
    LLFolderViewModelItemInventory * viewModel = NULL;
    for (; set_iter != selected_items.end(); ++set_iter)
    {
        viewModel = dynamic_cast<LLFolderViewModelItemInventory *>((*set_iter)->getViewModelItem());
        if (!viewModel || !viewModel->getInventoryObject()) continue;
        if (gInventory.isObjectDescendentOf(viewModel->getInventoryObject()->getParentUUID(), marketplacelistings_id))
        {
            const LLUUID &parent_id = viewModel->getInventoryObject()->getParentUUID();
            if (parent_id != marketplacelistings_id)
            {
                sMarketplaceFolders.push_back(parent_id);
            }
            const LLUUID &curr_id = viewModel->getInventoryObject()->getUUID();
            if (curr_id != marketplacelistings_id)
            {
                sMarketplaceFolders.push_back(curr_id);
            }
        }
    }
    // Suppress dupes in the list so we won't update listings twice
    sMarketplaceFolders.sort();
    sMarketplaceFolders.unique();
}

void LLInventoryAction::updateMarketplaceFolders()
{
    while (!sMarketplaceFolders.empty())
    {
        update_marketplace_category(sMarketplaceFolders.back());
        sMarketplaceFolders.pop_back();
    }
}

<|MERGE_RESOLUTION|>--- conflicted
+++ resolved
@@ -755,7 +755,6 @@
 		}
 	}
 
-<<<<<<< HEAD
 // [RLVa:KB] - Checked: 2011-03-29 (RLVa-1.3.0g) | Modified: RLVa-1.3.0g
 	if ( (RlvActions::isRlvEnabled()) && 
 		 (RlvFolderLocks::instance().hasLockedFolder(RLV_LOCK_ANY)) && (!RlvFolderLocks::instance().canRemoveItem(id)) )
@@ -764,9 +763,6 @@
 	}
 // [/RLVa:KB]
 
-	const LLInventoryObject *obj = model->getItem(id);
-=======
->>>>>>> bacdab30
 	if (obj && obj->getIsLinkType())
 	{
 		return true;
@@ -841,6 +837,28 @@
 		return FALSE;
 	}
 
+	if (!isAgentAvatarValid()) return FALSE;
+
+	const LLInventoryCategory* category = model->getCategory(id);
+	if (!category)
+	{
+		return FALSE;
+	}
+
+	const LLFolderType::EType folder_type = category->getPreferredType();
+	
+	if (LLFolderType::lookupIsProtectedType(folder_type))
+	{
+		return FALSE;
+	}
+
+	// <FS:Ansariel> FIRE-29342: Protect folder option
+	if (const uuid_set_t& protected_categories = model->getProtectedCategories(); protected_categories.find(id) != protected_categories.end())
+	{
+		return FALSE;
+	}
+	// </FS:Ansariel>
+
 // [RLVa:KB] - Checked: 2011-03-29 (RLVa-1.3.0g) | Modified: RLVa-1.3.0g
 	if ( ((RlvActions::isRlvEnabled()) && 
 		 (RlvFolderLocks::instance().hasLockedFolder(RLV_LOCK_ANY)) && (!RlvFolderLocks::instance().canRemoveFolder(id))) )
@@ -864,21 +882,6 @@
 		return FALSE;
 	}
 	// </FS> Locked Folders
-
-	if (!isAgentAvatarValid()) return FALSE;
-
-	const LLInventoryCategory* category = model->getCategory(id);
-	if (!category)
-	{
-		return FALSE;
-	}
-
-	const LLFolderType::EType folder_type = category->getPreferredType();
-	
-	if (LLFolderType::lookupIsProtectedType(folder_type))
-	{
-		return FALSE;
-	}
 
 	// Can't delete the outfit that is currently being worn.
 	if (folder_type == LLFolderType::FT_OUTFIT)
