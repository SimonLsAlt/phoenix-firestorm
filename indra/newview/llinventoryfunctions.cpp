--- conflicted
+++ resolved
@@ -99,6 +99,7 @@
 #include "aoengine.h"
 #include "fsfloaterwearablefavorites.h"
 #include "fslslbridge.h"
+#include "llfloaterproperties.h"
 
 BOOL LLInventoryState::sWearNewClothing = FALSE;
 LLUUID LLInventoryState::sWearNewClothingTransactionID;
@@ -856,45 +857,40 @@
 
 void show_task_item_profile(const LLUUID& item_uuid, const LLUUID& object_id)
 {
-<<<<<<< HEAD
 	// <FS:Ansariel> Optional legacy object properties
-	//LLFloaterSidePanelContainer::showPanel("inventory", LLSD().with("id", item_uuid).with("object", object_id));
+    //LLSD params;
+    //params["id"] = item_uuid;
+    //params["object"] = object_id;
+    
+    //LLFloaterReg::showInstance("item_properties", params);
 	if (gSavedSettings.getBOOL("FSUseLegacyObjectProperties"))
 	{
 		LLFloaterReg::showInstance("properties", LLSD().with("item_id", item_uuid).with("object_id", object_id));
 	}
 	else
 	{
-		LLFloaterSidePanelContainer::showPanel("inventory", LLSD().with("id", item_uuid).with("object", object_id));
+		LLSD params;
+		params["id"] = item_uuid;
+		params["object"] = object_id;
+		LLFloaterReg::showInstance("item_properties", params);
 	}
 	// </FS:Ansariel>
-=======
-    LLSD params;
-    params["id"] = item_uuid;
-    params["object"] = object_id;
-    
-    LLFloaterReg::showInstance("item_properties", params);
->>>>>>> c364d878
 }
 
 void show_item_profile(const LLUUID& item_uuid)
 {
 	LLUUID linked_uuid = gInventory.getLinkedItemID(item_uuid);
-<<<<<<< HEAD
 	// <FS:Ansariel> Optional legacy object properties
-	//LLFloaterSidePanelContainer::showPanel("inventory", LLSD().with("id", linked_uuid));
+    //LLFloaterReg::showInstance("item_properties", LLSD().with("id", linked_uuid));
 	if (gSavedSettings.getBOOL("FSUseLegacyObjectProperties"))
 	{
 		LLFloaterReg::showInstance("properties", LLSD().with("item_id", linked_uuid));
 	}
 	else
 	{
-		LLFloaterSidePanelContainer::showPanel("inventory", LLSD().with("id", linked_uuid));
+		LLFloaterReg::showInstance("item_properties", LLSD().with("id", linked_uuid));
 	}
 	// </FS:Ansariel>
-=======
-    LLFloaterReg::showInstance("item_properties", LLSD().with("id", linked_uuid));
->>>>>>> c364d878
 }
 
 void show_item_original(const LLUUID& item_uuid)
@@ -2845,6 +2841,7 @@
 
 
 	LLMultiPreview* multi_previewp = NULL;
+	LLMultiProperties* multi_propertiesp = NULL; // <FS:Ansariel> Keep legacy properties floater
 
 	if (("task_open" == action  || "open" == action) && selected_items.size() > 1)
 	{
@@ -2878,8 +2875,13 @@
 	}
 	else if (("task_properties" == action || "properties" == action) && selected_items.size() > 1)
 	{
-        // Isn't supported (previously used LLMultiProperties)
-        LL_WARNS() << "Tried to open properties for multiple items" << LL_ENDL;
+		// <FS:Ansariel> Keep legacy properties floater
+        //// Isn't supported (previously used LLMultiProperties)
+        //LL_WARNS() << "Tried to open properties for multiple items" << LL_ENDL;
+		multi_propertiesp = new LLMultiProperties();
+		gFloaterView->addChild(multi_propertiesp);
+		LLFloater::setFloaterHost(multi_propertiesp);
+		// </FS:Ansariel>
 	}
 
 	std::set<LLUUID> selected_uuid_set = LLAvatarActions::getInventorySelectedUUIDs();
@@ -3058,6 +3060,12 @@
 	{
 		multi_previewp->openFloater(LLSD());
 	}
+	// <FS:Ansariel> Keep legacy properties floater
+	else if (multi_propertiesp)
+	{
+		multi_propertiesp->openFloater(LLSD());
+	}
+	// </FS:Ansariel>
 }
 
 void LLInventoryAction::saveMultipleTextures(const std::vector<std::string>& filenames, std::set<LLFolderViewItem*> selected_items, LLInventoryModel* model)
