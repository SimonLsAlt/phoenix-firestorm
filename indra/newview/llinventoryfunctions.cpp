--- conflicted
+++ resolved
@@ -532,11 +532,12 @@
 	const LLViewerInventoryItem* item = gInventory.getItem(id);
 	if (!item)
 		return FALSE;
-    
+
     if (item->getIsLinkType() && !gInventory.getItem(item->getLinkedUUID()))
     {
         return FALSE;
     }
+
 	// Consider the item as worn if it has links in COF.
 	if (LLAppearanceMgr::instance().isLinkedInCOF(id))
 	{
@@ -813,15 +814,11 @@
         LLPanelMainInventory* main_inventory = sidepanel_inventory->getMainInventoryPanel();
         if (main_inventory)
         {
-<<<<<<< HEAD
             if(main_inventory->isSingleFolderMode())
             {
                 main_inventory->toggleViewMode();
             }
-            main_inventory->resetFilters();
-=======
             main_inventory->resetAllItemsFilters();
->>>>>>> c7053a69
         }
         reset_inventory_filter();
 
@@ -829,7 +826,6 @@
         {
             LLFloaterReg::toggleInstanceOrBringToFront("inventory");
         }
-        sidepanel_inventory->showInventoryPanel();
 
         const LLUUID inbox_id = gInventory.findCategoryUUIDForType(LLFolderType::FT_INBOX);
         if (gInventory.isObjectDescendentOf(gInventory.getLinkedItemID(item_uuid), inbox_id))
