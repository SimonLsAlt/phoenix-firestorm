/** 
 * @file llinventoryfunctions.cpp
 * @brief Implementation of the inventory view and associated stuff.
 *
 * $LicenseInfo:firstyear=2001&license=viewerlgpl$
 * Second Life Viewer Source Code
 * Copyright (C) 2010, Linden Research, Inc.
 * 
 * This library is free software; you can redistribute it and/or
 * modify it under the terms of the GNU Lesser General Public
 * License as published by the Free Software Foundation;
 * version 2.1 of the License only.
 * 
 * This library is distributed in the hope that it will be useful,
 * but WITHOUT ANY WARRANTY; without even the implied warranty of
 * MERCHANTABILITY or FITNESS FOR A PARTICULAR PURPOSE.  See the GNU
 * Lesser General Public License for more details.
 * 
 * You should have received a copy of the GNU Lesser General Public
 * License along with this library; if not, write to the Free Software
 * Foundation, Inc., 51 Franklin Street, Fifth Floor, Boston, MA  02110-1301  USA
 * 
 * Linden Research, Inc., 945 Battery Street, San Francisco, CA  94111  USA
 * $/LicenseInfo$
 */

#include "llviewerprecompiledheaders.h"

#include <utility> // for std::pair<>

#include "llinventoryfunctions.h"

// library includes
#include "llagent.h"
#include "llagentwearables.h"
#include "llcallingcard.h"
#include "llfloaterreg.h"
#include "llinventorydefines.h"
#include "llsdserialize.h"
#include "llfiltereditor.h"
#include "llspinctrl.h"
#include "llui.h"
#include "message.h"

// newview includes
#include "llappearancemgr.h"
#include "llappviewer.h"
#include "llavataractions.h"
#include "llavatarnamecache.h"
#include "llclipboard.h"
#include "lldirpicker.h"
#include "lldonotdisturbnotificationstorage.h"
#include "llfloatermarketplacelistings.h"
#include "llfloatersidepanelcontainer.h"
#include "llfocusmgr.h"
#include "llfolderview.h"
#include "llgesturemgr.h"
#include "lliconctrl.h"
#include "llimview.h"
#include "llinventorybridge.h"
#include "llinventorymodel.h"
#include "llinventorypanel.h"
#include "lllineeditor.h"
#include "llmarketplacenotifications.h"
#include "llmarketplacefunctions.h"
#include "llmenugl.h"
#include "llnotificationsutil.h"
#include "llpanelmaininventory.h"
#include "llpreviewanim.h"
#include "llpreviewgesture.h"
#include "llpreviewnotecard.h"
#include "llpreviewscript.h"
#include "llpreviewsound.h"
#include "llpreviewtexture.h"
#include "llresmgr.h"
#include "llscrollbar.h"
#include "llscrollcontainer.h"
#include "llselectmgr.h"
#include "llsidepanelinventory.h"
#include "lltabcontainer.h"
#include "lltooldraganddrop.h"
#include "lltrans.h"
#include "lluictrlfactory.h"
#include "llviewermenu.h"
#include "llviewermessage.h"
#include "llviewerfoldertype.h"
#include "llviewerobjectlist.h"
#include "llviewerregion.h"
#include "llviewerwindow.h"
#include "llvoavatarself.h"
#include "llwearablelist.h"
// [RLVa:KB] - Checked: 2011-05-22 (RLVa-1.3.1a)
#include "rlvactions.h"
#include "rlvhandler.h"
#include "rlvlocks.h"
// [/RLVa:KB]

#include <boost/foreach.hpp>

// Firestorm includes
#include "aoengine.h"
#include "fsfloaterwearablefavorites.h"
#include "fslslbridge.h"
#include "llfloatermarketplacelistings.h"
#include "llfloaterproperties.h"

BOOL LLInventoryState::sWearNewClothing = FALSE;
LLUUID LLInventoryState::sWearNewClothingTransactionID;
std::list<LLUUID> LLInventoryAction::sMarketplaceFolders;

// Helper function : callback to update a folder after inventory action happened in the background
void update_folder_cb(const LLUUID& dest_folder)
{
    LLViewerInventoryCategory* dest_cat = gInventory.getCategory(dest_folder);
    gInventory.updateCategory(dest_cat);
    gInventory.notifyObservers();
}

// Helper function : Count only the copyable items, i.e. skip the stock items (which are no copy)
S32 count_copyable_items(LLInventoryModel::item_array_t& items)
{
    S32 count = 0;
    for (LLInventoryModel::item_array_t::const_iterator it = items.begin(); it != items.end(); ++it)
    {
        LLViewerInventoryItem* item = *it;
        if (item->getPermissions().allowOperationBy(PERM_COPY, gAgent.getID(), gAgent.getGroupID()))
        {
            count++;
        }
    }
    return count;
}

// Helper function : Count only the non-copyable items, i.e. the stock items, skip the others
S32 count_stock_items(LLInventoryModel::item_array_t& items)
{
    S32 count = 0;
    for (LLInventoryModel::item_array_t::const_iterator it = items.begin(); it != items.end(); ++it)
    {
        LLViewerInventoryItem* item = *it;
        if (!item->getPermissions().allowOperationBy(PERM_COPY, gAgent.getID(), gAgent.getGroupID()))
        {
            count++;
        }
    }
    return count;
}

// Helper function : Count the number of stock folders
S32 count_stock_folders(LLInventoryModel::cat_array_t& categories)
{
    S32 count = 0;
    for (LLInventoryModel::cat_array_t::const_iterator it = categories.begin(); it != categories.end(); ++it)
    {
        LLInventoryCategory* cat = *it;
        if (cat->getPreferredType() == LLFolderType::FT_MARKETPLACE_STOCK)
        {
            count++;
        }
    }
    return count;
}

// Helper funtion : Count the number of items (not folders) in the descending hierarchy
S32 count_descendants_items(const LLUUID& cat_id)
{
	LLInventoryModel::cat_array_t* cat_array;
	LLInventoryModel::item_array_t* item_array;
	gInventory.getDirectDescendentsOf(cat_id,cat_array,item_array);
    
    S32 count = item_array->size();
    
    LLInventoryModel::cat_array_t cat_array_copy = *cat_array;
	for (LLInventoryModel::cat_array_t::iterator iter = cat_array_copy.begin(); iter != cat_array_copy.end(); iter++)
    {
		LLViewerInventoryCategory* category = *iter;
        count += count_descendants_items(category->getUUID());
    }
    
    return count;
}

// Helper function : Returns true if the hierarchy contains nocopy items
bool contains_nocopy_items(const LLUUID& id)
{
    LLInventoryCategory* cat = gInventory.getCategory(id);

    if (cat)
    {
        // Get the content
        LLInventoryModel::cat_array_t* cat_array;
        LLInventoryModel::item_array_t* item_array;
        gInventory.getDirectDescendentsOf(id,cat_array,item_array);
        
        // Check all the items: returns true upon encountering a nocopy item
        for (LLInventoryModel::item_array_t::iterator iter = item_array->begin(); iter != item_array->end(); iter++)
        {
            LLInventoryItem* item = *iter;
            LLViewerInventoryItem * inv_item = (LLViewerInventoryItem *) item;
            if (!inv_item->getPermissions().allowOperationBy(PERM_COPY, gAgent.getID(), gAgent.getGroupID()))
            {
                return true;
            }
        }
        
        // Check all the sub folders recursively
        for (LLInventoryModel::cat_array_t::iterator iter = cat_array->begin(); iter != cat_array->end(); iter++)
        {
            LLViewerInventoryCategory* cat = *iter;
            if (contains_nocopy_items(cat->getUUID()))
            {
                return true;
            }
        }
    }
    else
    {
		LLInventoryItem* item = gInventory.getItem(id);
        LLViewerInventoryItem * inv_item = (LLViewerInventoryItem *) item;
        if (!inv_item->getPermissions().allowOperationBy(PERM_COPY, gAgent.getID(), gAgent.getGroupID()))
        {
            return true;
        }
    }
    
    // Exit without meeting a nocopy item
    return false;
}

// Generates a string containing the path to the item specified by
// item_id.
void append_path(const LLUUID& id, std::string& path)
{
	std::string temp;
	const LLInventoryObject* obj = gInventory.getObject(id);
	LLUUID parent_id;
	if(obj) parent_id = obj->getParentUUID();
	std::string forward_slash("/");
	while(obj)
	{
		obj = gInventory.getCategory(parent_id);
		if(obj)
		{
			temp.assign(forward_slash + obj->getName() + temp);
			parent_id = obj->getParentUUID();
		}
	}
	path.append(temp);
}

void update_marketplace_folder_hierarchy(const LLUUID cat_id)
{
    // When changing the marketplace status of a folder, the only thing that needs to happen is
    // for all observers of the folder to, possibly, change the display label of the folder
    // so that's the only thing we change on the update mask.
    gInventory.addChangedMask(LLInventoryObserver::LABEL, cat_id);

    // Update all descendent folders down
	LLInventoryModel::cat_array_t* cat_array;
	LLInventoryModel::item_array_t* item_array;
	gInventory.getDirectDescendentsOf(cat_id,cat_array,item_array);
    
    LLInventoryModel::cat_array_t cat_array_copy = *cat_array;
    for (LLInventoryModel::cat_array_t::iterator iter = cat_array_copy.begin(); iter != cat_array_copy.end(); iter++)
    {
        LLInventoryCategory* category = *iter;
        update_marketplace_folder_hierarchy(category->getUUID());
    }
    return;
}

void update_marketplace_category(const LLUUID& cur_uuid, bool perform_consistency_enforcement, bool skip_clear_listing)
{
    // When changing the marketplace status of an item, we usually have to change the status of all
    // folders in the same listing. This is because the display of each folder is affected by the
    // overall status of the whole listing.
    // Consequently, the only way to correctly update an item anywhere in the marketplace is to 
    // update the whole listing from its listing root.
    // This is not as bad as it seems as we only update folders, not items, and the folder nesting depth 
    // is limited to 4.
    // We also take care of degenerated cases so we don't update all folders in the inventory by mistake.

    if (cur_uuid.isNull()
        || gInventory.getCategory(cur_uuid) == NULL
        || gInventory.getCategory(cur_uuid)->getVersion() == LLViewerInventoryCategory::VERSION_UNKNOWN)
    {
        return;
    }
    
    // Grab marketplace listing data for this item
    S32 depth = depth_nesting_in_marketplace(cur_uuid);
    if (depth > 0)
    {
        // Retrieve the listing uuid this object is in
        LLUUID listing_uuid = nested_parent_id(cur_uuid, depth);
        LLViewerInventoryCategory* listing_cat = gInventory.getCategory(listing_uuid);
        bool listing_cat_loaded = listing_cat != NULL && listing_cat->getVersion() != LLViewerInventoryCategory::VERSION_UNKNOWN;
    
        // Verify marketplace data consistency for this listing
        if (perform_consistency_enforcement
            && listing_cat_loaded
            && LLMarketplaceData::instance().isListed(listing_uuid))
        {
            LLUUID version_folder_uuid = LLMarketplaceData::instance().getVersionFolder(listing_uuid);
            S32 version_depth = depth_nesting_in_marketplace(version_folder_uuid);
            if (version_folder_uuid.notNull() && (!gInventory.isObjectDescendentOf(version_folder_uuid, listing_uuid) || (version_depth != 2)))
            {
                LL_INFOS("SLM") << "Unlist and clear version folder as the version folder is not at the right place anymore!!" << LL_ENDL;
                LLMarketplaceData::instance().setVersionFolder(listing_uuid, LLUUID::null,1);
            }
            else if (version_folder_uuid.notNull()
                     && gInventory.isCategoryComplete(version_folder_uuid)
                     && LLMarketplaceData::instance().getActivationState(version_folder_uuid)
                     && (count_descendants_items(version_folder_uuid) == 0)
                     && !LLMarketplaceData::instance().isUpdating(version_folder_uuid,version_depth))
            {
                LL_INFOS("SLM") << "Unlist as the version folder is empty of any item!!" << LL_ENDL;
                LLNotificationsUtil::add("AlertMerchantVersionFolderEmpty");
                LLMarketplaceData::instance().activateListing(listing_uuid, false,1);
            }
        }
    
        // Check if the count on hand needs to be updated on SLM
        if (perform_consistency_enforcement
            && listing_cat_loaded
            && (compute_stock_count(listing_uuid) != LLMarketplaceData::instance().getCountOnHand(listing_uuid)))
        {
            LLMarketplaceData::instance().updateCountOnHand(listing_uuid,1);
        }
        // Update all descendents starting from the listing root
        update_marketplace_folder_hierarchy(listing_uuid);
    }
    else if (depth == 0)
    {
        // If this is the marketplace listings root itself, update all descendents
        if (gInventory.getCategory(cur_uuid))
        {
            update_marketplace_folder_hierarchy(cur_uuid);
        }
    }
    else
    {
        // If the folder is outside the marketplace listings root, clear its SLM data if needs be
        if (perform_consistency_enforcement && !skip_clear_listing && LLMarketplaceData::instance().isListed(cur_uuid))
        {
            LL_INFOS("SLM") << "Disassociate as the listing folder is not under the marketplace folder anymore!!" << LL_ENDL;
            LLMarketplaceData::instance().clearListing(cur_uuid);
        }
        // Update all descendents if this is a category
        if (gInventory.getCategory(cur_uuid))
        {
            update_marketplace_folder_hierarchy(cur_uuid);
        }
    }

    return;
}

// Iterate through the marketplace and flag for label change all categories that countain a stock folder (i.e. stock folders and embedding folders up the hierarchy)
void update_all_marketplace_count(const LLUUID& cat_id)
{
    // Get all descendent folders down
	LLInventoryModel::cat_array_t* cat_array;
	LLInventoryModel::item_array_t* item_array;
	gInventory.getDirectDescendentsOf(cat_id,cat_array,item_array);
    
    LLInventoryModel::cat_array_t cat_array_copy = *cat_array;
    for (LLInventoryModel::cat_array_t::iterator iter = cat_array_copy.begin(); iter != cat_array_copy.end(); iter++)
    {
        LLInventoryCategory* category = *iter;
        if (category->getPreferredType() == LLFolderType::FT_MARKETPLACE_STOCK)
        {
            // Listing containing stock folders needs to be updated but not others
            // Note: we take advantage of the fact that stock folder *do not* contain sub folders to avoid a recursive call here
            update_marketplace_category(category->getUUID());
        }
        else
        {
            // Explore the contained folders recursively
            update_all_marketplace_count(category->getUUID());
        }
    }
}

void update_all_marketplace_count()
{
    // Get the marketplace root and launch the recursive exploration
    const LLUUID marketplace_listings_uuid = gInventory.findCategoryUUIDForType(LLFolderType::FT_MARKETPLACE_LISTINGS);
    if (!marketplace_listings_uuid.isNull())
    {
        update_all_marketplace_count(marketplace_listings_uuid);
    }
    return;
}

//void rename_category(LLInventoryModel* model, const LLUUID& cat_id, const std::string& new_name)
// [RLVa:KB] - Checked: RLVa-2.3 (Give-to-#RLV)
void rename_category(LLInventoryModel* model, const LLUUID& cat_id, const std::string& new_name, LLPointer<LLInventoryCallback> cb)
// [/RLVa:KB]
{
	LLViewerInventoryCategory* cat;

	if (!model ||
		!get_is_category_renameable(model, cat_id) ||
		(cat = model->getCategory(cat_id)) == NULL ||
		cat->getName() == new_name)
	{
		return;
	}

	LLSD updates;
	updates["name"] = new_name;
// [RLVa:KB] - Checked: RLVa-2.3 (Give-to-#RLV)
	update_inventory_category(cat_id, updates, cb);
// [/RLVa:KB]
//	update_inventory_category(cat_id, updates, NULL);
}

void copy_inventory_category(LLInventoryModel* model,
							 LLViewerInventoryCategory* cat,
							 const LLUUID& parent_id,
							 const LLUUID& root_copy_id,
							 bool move_no_copy_items )
{
	// Create the initial folder
	// D567 needs to handle new fields
	inventory_func_type func = boost::bind(&copy_inventory_category_content, _1, model, cat, root_copy_id, move_no_copy_items);
	gInventory.createNewCategory(parent_id, LLFolderType::FT_NONE, cat->getName(), func, cat->getThumbnailUUID());
}

void copy_inventory_category_content(const LLUUID& new_cat_uuid, LLInventoryModel* model, LLViewerInventoryCategory* cat, const LLUUID& root_copy_id, bool move_no_copy_items)
{
	model->notifyObservers();

	// We need to exclude the initial root of the copy to avoid recursively copying the copy, etc...
	LLUUID root_id = (root_copy_id.isNull() ? new_cat_uuid : root_copy_id);

	// Get the content of the folder
	LLInventoryModel::cat_array_t* cat_array;
	LLInventoryModel::item_array_t* item_array;
	gInventory.getDirectDescendentsOf(cat->getUUID(), cat_array, item_array);

	// If root_copy_id is null, tell the marketplace model we'll be waiting for new items to be copied over for this folder
	if (root_copy_id.isNull())
	{
		LLMarketplaceData::instance().setValidationWaiting(root_id, count_descendants_items(cat->getUUID()));
	}

	// Copy all the items
	LLInventoryModel::item_array_t item_array_copy = *item_array;
	for (LLInventoryModel::item_array_t::iterator iter = item_array_copy.begin(); iter != item_array_copy.end(); iter++)
	{
		LLInventoryItem* item = *iter;
		LLPointer<LLInventoryCallback> cb = new LLBoostFuncInventoryCallback(boost::bind(update_folder_cb, new_cat_uuid));

		if (item->getIsLinkType())
		{
			link_inventory_object(new_cat_uuid, item->getLinkedUUID(), cb);
		}
		else if (!item->getPermissions().allowOperationBy(PERM_COPY, gAgent.getID(), gAgent.getGroupID()))
		{
			// If the item is nocopy, we do nothing or, optionally, move it
			if (move_no_copy_items)
			{
				// Reparent the item
				LLViewerInventoryItem * viewer_inv_item = (LLViewerInventoryItem *)item;
				gInventory.changeItemParent(viewer_inv_item, new_cat_uuid, true);
			}
			// Decrement the count in root_id since that one item won't be copied over
			LLMarketplaceData::instance().decrementValidationWaiting(root_id);
		}
		else
		{
			copy_inventory_item(
				gAgent.getID(),
				item->getPermissions().getOwner(),
				item->getUUID(),
				new_cat_uuid,
				std::string(),
				cb);
		}
	}

	// Copy all the folders
	LLInventoryModel::cat_array_t cat_array_copy = *cat_array;
	for (LLInventoryModel::cat_array_t::iterator iter = cat_array_copy.begin(); iter != cat_array_copy.end(); iter++)
	{
		LLViewerInventoryCategory* category = *iter;
		if (category->getUUID() != root_id)
		{
			copy_inventory_category(model, category, new_cat_uuid, root_id, move_no_copy_items);
		}
	}
}

class LLInventoryCollectAllItems : public LLInventoryCollectFunctor
{
public:
	virtual bool operator()(LLInventoryCategory* cat, LLInventoryItem* item)
	{
		return true;
	}
};

BOOL get_is_parent_to_worn_item(const LLUUID& id)
{
	const LLViewerInventoryCategory* cat = gInventory.getCategory(id);
	if (!cat)
	{
		return FALSE;
	}

	LLInventoryModel::cat_array_t cats;
	LLInventoryModel::item_array_t items;
	LLInventoryCollectAllItems collect_all;
	gInventory.collectDescendentsIf(LLAppearanceMgr::instance().getCOF(), cats, items, LLInventoryModel::EXCLUDE_TRASH, collect_all);

	for (LLInventoryModel::item_array_t::const_iterator it = items.begin(); it != items.end(); ++it)
	{
		const LLViewerInventoryItem * const item = *it;

		llassert(item->getIsLinkType());

		LLUUID linked_id = item->getLinkedUUID();
		const LLViewerInventoryItem * const linked_item = gInventory.getItem(linked_id);

		if (linked_item)
		{
			LLUUID parent_id = linked_item->getParentUUID();

			while (!parent_id.isNull())
			{
				LLInventoryCategory * parent_cat = gInventory.getCategory(parent_id);

				if (cat == parent_cat)
				{
					return TRUE;
				}

				parent_id = parent_cat->getParentUUID();
			}
		}
	}

	return FALSE;
}

BOOL get_is_item_worn(const LLUUID& id)
{
	const LLViewerInventoryItem* item = gInventory.getItem(id);
	if (!item)
		return FALSE;

	// Consider the item as worn if it has links in COF.
// [SL:KB] - The code below causes problems across the board so it really just needs to go
//	if (LLAppearanceMgr::instance().isLinkedInCOF(id))
//	{
//		return TRUE;
//	}

	switch(item->getType())
	{
		case LLAssetType::AT_OBJECT:
		{
			if (isAgentAvatarValid() && gAgentAvatarp->isWearingAttachment(item->getLinkedUUID()))
				return TRUE;
			break;
		}
		case LLAssetType::AT_BODYPART:
		case LLAssetType::AT_CLOTHING:
			if(gAgentWearables.isWearingItem(item->getLinkedUUID()))
				return TRUE;
			break;
		case LLAssetType::AT_GESTURE:
			if (LLGestureMgr::instance().isGestureActive(item->getLinkedUUID()))
				return TRUE;
			break;
		default:
			break;
	}
	return FALSE;
}

BOOL get_can_item_be_worn(const LLUUID& id)
{
	const LLViewerInventoryItem* item = gInventory.getItem(id);
	if (!item)
		return FALSE;

	if (LLAppearanceMgr::instance().isLinkedInCOF(item->getLinkedUUID()))
	{
		// an item having links in COF (i.e. a worn item)
		return FALSE;
	}

	if (gInventory.isObjectDescendentOf(id, LLAppearanceMgr::instance().getCOF()))
	{
		// a non-link object in COF (should not normally happen)
		return FALSE;
	}
	
	const LLUUID trash_id = gInventory.findCategoryUUIDForType(
			LLFolderType::FT_TRASH);

	// item can't be worn if base obj in trash, see EXT-7015
	if (gInventory.isObjectDescendentOf(item->getLinkedUUID(),
			trash_id))
	{
		return false;
	}

	switch(item->getType())
	{
		case LLAssetType::AT_OBJECT:
		{
			if (isAgentAvatarValid() && gAgentAvatarp->isWearingAttachment(item->getLinkedUUID()))
			{
				// Already being worn
				return FALSE;
			}
			else
			{
				// Not being worn yet.
				return TRUE;
			}
			break;
		}
		case LLAssetType::AT_BODYPART:
		case LLAssetType::AT_CLOTHING:
			if(gAgentWearables.isWearingItem(item->getLinkedUUID()))
			{
				// Already being worn
				return FALSE;
			}
			else
			{
				// Not being worn yet.
				return TRUE;
			}
			break;
		default:
			break;
	}
	return FALSE;
}

BOOL get_is_item_removable(const LLInventoryModel* model, const LLUUID& id)
{
	if (!model)
	{
		return FALSE;
	}

	// Can't delete an item that's in the library.
	if (!model->isObjectDescendentOf(id, gInventory.getRootFolderID()))
	{
		return FALSE;
	}

	// <FS> Locked Folders
	if (
		(model->isObjectDescendentOf(id, AOEngine::instance().getAOFolder())
			&& gSavedPerAccountSettings.getBOOL("LockAOFolders"))
		||
		(model->isObjectDescendentOf(id, FSLSLBridge::instance().getBridgeFolder())
			&& gSavedPerAccountSettings.getBOOL("LockBridgeFolder"))
		||
		(model->isObjectDescendentOf(id, FSFloaterWearableFavorites::getFavoritesFolder())
			&& gSavedPerAccountSettings.getBOOL("LockWearableFavoritesFolders"))
		)
	{
		return FALSE;
	}
	// </FS> Locked Folders

	// Disable delete from COF folder; have users explicitly choose "detach/take off",
	// unless the item is not worn but in the COF (i.e. is bugged).
	if (LLAppearanceMgr::instance().getIsProtectedCOFItem(id))
	{
		if (get_is_item_worn(id))
		{
			return FALSE;
		}
	}

// [RLVa:KB] - Checked: 2011-03-29 (RLVa-1.3.0g) | Modified: RLVa-1.3.0g
	if ( (RlvActions::isRlvEnabled()) && 
		 (RlvFolderLocks::instance().hasLockedFolder(RLV_LOCK_ANY)) && (!RlvFolderLocks::instance().canRemoveItem(id)) )
	{
		return FALSE;
	}
// [/RLVa:KB]

	const LLInventoryObject *obj = model->getItem(id);
	if (obj && obj->getIsLinkType())
	{
		return TRUE;
	}
	if (get_is_item_worn(id))
	{
		return FALSE;
	}
	return TRUE;
}

bool get_is_item_editable(const LLUUID& inv_item_id)
{
	if (const LLInventoryItem* inv_item = gInventory.getLinkedItem(inv_item_id))
	{
		switch (inv_item->getType())
		{
			case LLAssetType::AT_BODYPART:
			case LLAssetType::AT_CLOTHING:
				return gAgentWearables.isWearableModifiable(inv_item_id);
			case LLAssetType::AT_OBJECT:
// [RLVa:KB] - @touch*
				return (!RlvActions::isRlvEnabled()) || ((isAgentAvatarValid()) && (RlvActions::canEdit(gAgentAvatarp->getWornAttachment(inv_item_id))));
// [/RLVa:KB]
//				return true;
			default:
                return false;;
		}
	}
	return gAgentAvatarp->getWornAttachment(inv_item_id) != nullptr;
}

void handle_item_edit(const LLUUID& inv_item_id)
{
	if (get_is_item_editable(inv_item_id))
	{
		if (const LLInventoryItem* inv_item = gInventory.getLinkedItem(inv_item_id))
		{
			switch (inv_item->getType())
			{
				case LLAssetType::AT_BODYPART:
				case LLAssetType::AT_CLOTHING:
					LLAgentWearables::editWearable(inv_item_id);
					break;
				case LLAssetType::AT_OBJECT:
					handle_attachment_edit(inv_item_id);
					break;
				default:
					break;
			}
		}
		else
		{
			handle_attachment_edit(inv_item_id);
		}
	}
}

BOOL get_is_category_removable(const LLInventoryModel* model, const LLUUID& id)
{
	// NOTE: This function doesn't check the folder's children.
	// See LLFolderBridge::isItemRemovable for a function that does
	// consider the children.

	if (!model)
	{
		return FALSE;
	}

	if (!model->isObjectDescendentOf(id, gInventory.getRootFolderID()))
	{
		return FALSE;
	}

// [RLVa:KB] - Checked: 2011-03-29 (RLVa-1.3.0g) | Modified: RLVa-1.3.0g
	if ( ((RlvActions::isRlvEnabled()) && 
		 (RlvFolderLocks::instance().hasLockedFolder(RLV_LOCK_ANY)) && (!RlvFolderLocks::instance().canRemoveFolder(id))) )
	{
		return FALSE;
	}
// [/RLVa:KB]

	// <FS> Locked Folders
	if (
		((id == AOEngine::instance().getAOFolder() || model->isObjectDescendentOf(id, AOEngine::instance().getAOFolder()))
			&& gSavedPerAccountSettings.getBOOL("LockAOFolders"))
		||
		((id == FSLSLBridge::instance().getBridgeFolder() || model->isObjectDescendentOf(id, FSLSLBridge::instance().getBridgeFolder()))
			&& gSavedPerAccountSettings.getBOOL("LockBridgeFolder"))
		||
		((id == FSFloaterWearableFavorites::getFavoritesFolder() || model->isObjectDescendentOf(id, FSFloaterWearableFavorites::getFavoritesFolder()))
			&& gSavedPerAccountSettings.getBOOL("LockWearableFavoritesFolders"))
		)
	{
		return FALSE;
	}
	// </FS> Locked Folders

	if (!isAgentAvatarValid()) return FALSE;

	const LLInventoryCategory* category = model->getCategory(id);
	if (!category)
	{
		return FALSE;
	}

	const LLFolderType::EType folder_type = category->getPreferredType();
	
	if (LLFolderType::lookupIsProtectedType(folder_type))
	{
		return FALSE;
	}

	// Can't delete the outfit that is currently being worn.
	if (folder_type == LLFolderType::FT_OUTFIT)
	{
		const LLViewerInventoryItem *base_outfit_link = LLAppearanceMgr::instance().getBaseOutfitLink();
		if (base_outfit_link && (category == base_outfit_link->getLinkedCategory()))
		{
			return FALSE;
		}
	}

	return TRUE;
}

BOOL get_is_category_renameable(const LLInventoryModel* model, const LLUUID& id)
{
	if (!model)
	{
		return FALSE;
	}

// [RLVa:KB] - Checked: 2011-03-29 (RLVa-1.3.0g) | Modified: RLVa-1.3.0g
	if ( (RlvActions::isRlvEnabled()) && (model == &gInventory) && (!RlvFolderLocks::instance().canRenameFolder(id)) )
	{
		return FALSE;
	}
// [/RLVa:KB]

	// <FS> Locked Folders
	if (
		((id == AOEngine::instance().getAOFolder() || model->isObjectDescendentOf(id, AOEngine::instance().getAOFolder()))
			&& gSavedPerAccountSettings.getBOOL("LockAOFolders"))
		||
		((id == FSLSLBridge::instance().getBridgeFolder() || model->isObjectDescendentOf(id, FSLSLBridge::instance().getBridgeFolder()))
			&& gSavedPerAccountSettings.getBOOL("LockBridgeFolder"))
		||
		((id == FSFloaterWearableFavorites::getFavoritesFolder() || model->isObjectDescendentOf(id, FSFloaterWearableFavorites::getFavoritesFolder()))
			&& gSavedPerAccountSettings.getBOOL("LockWearableFavoritesFolders"))
		)
	{
		return FALSE;
	}
	// </FS> Locked Folders

	LLViewerInventoryCategory* cat = model->getCategory(id);

	if (cat && !LLFolderType::lookupIsProtectedType(cat->getPreferredType()) &&
		cat->getOwnerID() == gAgent.getID())
	{
		return TRUE;
	}
	return FALSE;
}

void show_task_item_profile(const LLUUID& item_uuid, const LLUUID& object_id)
{
	// <FS:Ansariel> Optional legacy object properties
    //LLSD params;
    //params["id"] = item_uuid;
    //params["object"] = object_id;
    
    //LLFloaterReg::showInstance("item_properties", params);
	if (gSavedSettings.getBOOL("FSUseLegacyObjectProperties"))
	{
		LLFloaterReg::showInstance("properties", LLSD().with("item_id", item_uuid).with("object_id", object_id));
	}
	else
	{
		LLSD params;
		params["id"] = item_uuid;
		params["object"] = object_id;
		LLFloaterReg::showInstance("item_properties", params);
	}
	// </FS:Ansariel>
}

void show_item_profile(const LLUUID& item_uuid)
{
	LLUUID linked_uuid = gInventory.getLinkedItemID(item_uuid);
	// <FS:Ansariel> Optional legacy object properties
    //LLFloaterReg::showInstance("item_properties", LLSD().with("id", linked_uuid));
	if (gSavedSettings.getBOOL("FSUseLegacyObjectProperties"))
	{
		LLFloaterReg::showInstance("properties", LLSD().with("item_id", linked_uuid));
	}
	else
	{
		LLFloaterReg::showInstance("item_properties", LLSD().with("id", linked_uuid));
	}
	// </FS:Ansariel>
}

void show_item_original(const LLUUID& item_uuid)
{
    // <FS:Ansariel> Don't show if @showinv=n
    if (rlv_handler_t::isEnabled() && gRlvHandler.hasBehaviour(RLV_BHVR_SHOWINV))
    {
        return;
    }
    // </FS:Ansariel>

    static LLUICachedControl<bool> find_original_new_floater("FindOriginalOpenWindow", false);

    //show in a new single-folder window
    if(find_original_new_floater)
    {
        const LLUUID& linked_item_uuid = gInventory.getLinkedItemID(item_uuid);
        const LLInventoryObject *obj = gInventory.getObject(linked_item_uuid);
        if (obj && obj->getParentUUID().notNull())
        {
            LLPanelMainInventory::newFolderWindow(obj->getParentUUID(), linked_item_uuid);
        }
    }
    //show in main Inventory
    else
    {
        LLFloater* floater_inventory = LLFloaterReg::getInstance("inventory");
    if (!floater_inventory)
    {
        LL_WARNS() << "Could not find My Inventory floater" << LL_ENDL;
        return;
    }
    LLSidepanelInventory *sidepanel_inventory =	LLFloaterSidePanelContainer::getPanel<LLSidepanelInventory>("inventory");
    if (sidepanel_inventory)
    {
        LLPanelMainInventory* main_inventory = sidepanel_inventory->getMainInventoryPanel();
        if (main_inventory)
        {
            if(main_inventory->isSingleFolderMode())
            {
                main_inventory->toggleViewMode();
            }
            // <FS:Ansariel> FIRE-31037: "Recent" inventory filter gets reset when using "Show Original"
            //main_inventory->resetFilters();
        }
        reset_inventory_filter();

        if (!LLFloaterReg::getTypedInstance<LLFloaterSidePanelContainer>("inventory")->isInVisibleChain())
        {
            LLFloaterReg::toggleInstanceOrBringToFront("inventory");
        }

        const LLUUID inbox_id = gInventory.findCategoryUUIDForType(LLFolderType::FT_INBOX);
        // <FS:Ansariel> Optional hiding of Received Items folder aka Inbox
        // if (gInventory.isObjectDescendentOf(gInventory.getLinkedItemID(item_uuid), inbox_id))
        if (gInventory.isObjectDescendentOf(gInventory.getLinkedItemID(item_uuid), inbox_id) && !gSavedSettings.getBOOL("FSShowInboxFolder"))
        // </FS:Ansariel>
        {
            if (sidepanel_inventory->getInboxPanel())
            {
                sidepanel_inventory->openInbox();
                sidepanel_inventory->getInboxPanel()->setSelection(gInventory.getLinkedItemID(item_uuid), TAKE_FOCUS_YES);
            }
        }
        else
        {
            sidepanel_inventory->selectAllItemsPanel();
            if (sidepanel_inventory->getActivePanel())
            {
                sidepanel_inventory->getActivePanel()->setSelection(gInventory.getLinkedItemID(item_uuid), TAKE_FOCUS_YES);
            }
        }
    }
    }
}


void reset_inventory_filter()
{
	LLSidepanelInventory *sidepanel_inventory =	LLFloaterSidePanelContainer::getPanel<LLSidepanelInventory>("inventory");
	if (sidepanel_inventory)
	{
		LLPanelMainInventory* main_inventory = sidepanel_inventory->getMainInventoryPanel();
		if (main_inventory)
		{
			// <FS:Ansariel> FIRE-5160: Don't reset inventory filter when clearing search term
			main_inventory->showAllItemsPanel();
			main_inventory->resetFilters();
			// </FS:Ansariel>
			main_inventory->onFilterEdit("");
		}
	}
}

void open_marketplace_listings()
{
	LLFloaterReg::showInstance("marketplace_listings");
}

///----------------------------------------------------------------------------
// Marketplace functions
//
// Handles Copy and Move to or within the Marketplace listings folder.
// Handles creation of stock folders, nesting of listings and version folders,
// permission checking and listings validation.
///----------------------------------------------------------------------------

S32 depth_nesting_in_marketplace(LLUUID cur_uuid)
{
    // Get the marketplace listings root, exit with -1 (i.e. not under the marketplace listings root) if none
    // Todo: findCategoryUUIDForType is somewhat expensive with large
    // flat root folders yet we use depth_nesting_in_marketplace at
    // every turn, find a way to correctly cache this id.
    const LLUUID marketplace_listings_uuid = gInventory.findCategoryUUIDForType(LLFolderType::FT_MARKETPLACE_LISTINGS);
    if (marketplace_listings_uuid.isNull())
    {
        return -1;
    }
    // If not a descendant of the marketplace listings root, then the nesting depth is -1 by definition
    if (!gInventory.isObjectDescendentOf(cur_uuid, marketplace_listings_uuid))
    {
        return -1;
    }
    
    // Iterate through the parents till we hit the marketplace listings root
    // Note that the marketplace listings root itself will return 0
    S32 depth = 0;
    LLInventoryObject* cur_object = gInventory.getObject(cur_uuid);
    while (cur_uuid != marketplace_listings_uuid)
    {
        depth++;
        cur_uuid = cur_object->getParentUUID();
        cur_object = gInventory.getCategory(cur_uuid);
    }
    return depth;
}

// Returns the UUID of the marketplace listing this object is in
LLUUID nested_parent_id(LLUUID cur_uuid, S32 depth)
{
    if (depth < 1)
    {
        // For objects outside the marketplace listings root (or root itself), we return a NULL UUID
        return LLUUID::null;
    }
    else if (depth == 1)
    {
        // Just under the root, we return the passed UUID itself if it's a folder, NULL otherwise (not a listing)
        LLViewerInventoryCategory* cat = gInventory.getCategory(cur_uuid);
        return (cat ? cur_uuid : LLUUID::null);
    }

    // depth > 1
    LLInventoryObject* cur_object = gInventory.getObject(cur_uuid);
    while (depth > 1)
    {
        depth--;
        cur_uuid = cur_object->getParentUUID();
        cur_object = gInventory.getCategory(cur_uuid);
    }
    return cur_uuid;
}

S32 compute_stock_count(LLUUID cat_uuid, bool force_count /* false */)
{
    // Handle the case of the folder being a stock folder immediately
    LLViewerInventoryCategory* cat = gInventory.getCategory(cat_uuid);
    if (!cat)
    {
        // Not a category so no stock count to speak of
        return COMPUTE_STOCK_INFINITE;
    }
    if (cat->getPreferredType() == LLFolderType::FT_MARKETPLACE_STOCK)
    {
        if (cat->getVersion() == LLViewerInventoryCategory::VERSION_UNKNOWN)
        {
            // If the folder is not completely fetched, we do not want to return any confusing value that could lead to unlisting
            // "COMPUTE_STOCK_NOT_EVALUATED" denotes that a stock folder has a count that cannot be evaluated at this time (folder not up to date)
            return COMPUTE_STOCK_NOT_EVALUATED;
        }
        // Note: stock folders are *not* supposed to have nested subfolders so we stop recursion here but we count only items (subfolders will be ignored)
        // Note: we *always* give a stock count for stock folders, it's useful even if the listing is unassociated
        LLInventoryModel::cat_array_t* cat_array;
        LLInventoryModel::item_array_t* item_array;
        gInventory.getDirectDescendentsOf(cat_uuid,cat_array,item_array);
        return item_array->size();
    }

    // When force_count is true, we do not do any verification of the marketplace status and simply compute
    // the stock amount based on the descendent hierarchy. This is used specifically when creating a listing.
    if (!force_count)
    {
        // Grab marketplace data for this folder
        S32 depth = depth_nesting_in_marketplace(cat_uuid);
        LLUUID listing_uuid = nested_parent_id(cat_uuid, depth);
        if (!LLMarketplaceData::instance().isListed(listing_uuid))
        {
            // If not listed, the notion of stock is meaningless so it won't be computed for any level
            return COMPUTE_STOCK_INFINITE;
        }

        LLUUID version_folder_uuid = LLMarketplaceData::instance().getVersionFolder(listing_uuid);
        // Handle the case of the first 2 levels : listing and version folders
        if (depth == 1)
        {
            if (version_folder_uuid.notNull())
            {
                // If there is a version folder, the stock value for the listing is the version folder stock
                return compute_stock_count(version_folder_uuid, true);
            }
            else
            {
                // If there's no version folder associated, the notion of stock count has no meaning
                return COMPUTE_STOCK_INFINITE;
            }
        }
        else if (depth == 2)
        {
            if (version_folder_uuid.notNull() && (version_folder_uuid != cat_uuid))
            {
                // If there is a version folder but we're not it, our stock count is meaningless
                return COMPUTE_STOCK_INFINITE;
            }
        }
    }
    
    // In all other cases, the stock count is the min of stock folders count found in the descendents
    // "COMPUTE_STOCK_NOT_EVALUATED" denotes that a stock folder in the hierarchy has a count that cannot be evaluated at this time (folder not up to date)
	LLInventoryModel::cat_array_t* cat_array;
	LLInventoryModel::item_array_t* item_array;
	gInventory.getDirectDescendentsOf(cat_uuid,cat_array,item_array);
    
    // "COMPUTE_STOCK_INFINITE" denotes a folder that doesn't countain any stock folders in its descendents
    S32 curr_count = COMPUTE_STOCK_INFINITE;

    // Note: marketplace listings have a maximum depth nesting of 4
    LLInventoryModel::cat_array_t cat_array_copy = *cat_array;
    for (LLInventoryModel::cat_array_t::iterator iter = cat_array_copy.begin(); iter != cat_array_copy.end(); iter++)
    {
        LLInventoryCategory* category = *iter;
        S32 count = compute_stock_count(category->getUUID(), true);
        if ((curr_count == COMPUTE_STOCK_INFINITE) || ((count != COMPUTE_STOCK_INFINITE) && (count < curr_count)))
        {
            curr_count = count;
        }
    }
    
    return curr_count;
}

// local helper
bool can_move_to_marketplace(LLInventoryItem* inv_item, std::string& tooltip_msg, bool resolve_links)
{
	// Collapse links directly to items/folders
	LLViewerInventoryItem * viewer_inv_item = (LLViewerInventoryItem *) inv_item;
	LLViewerInventoryItem * linked_item = viewer_inv_item->getLinkedItem();
    LLViewerInventoryCategory * linked_category = viewer_inv_item->getLinkedCategory();

    // Linked items and folders cannot be put for sale
    if (linked_category || linked_item)
    {
		tooltip_msg = LLTrans::getString("TooltipOutboxLinked");
        return false;
    }
	
    // A category is always considered as passing...
    if (linked_category != NULL)
	{
        return true;
	}
    
    // Take the linked item if necessary
    if (linked_item != NULL)
	{
		inv_item = linked_item;
	}
	
    // Check that the agent has transfer permission on the item: this is required as a resident cannot
    // put on sale items she cannot transfer. Proceed with move if we have permission.
	bool allow_transfer = inv_item->getPermissions().allowOperationBy(PERM_TRANSFER, gAgent.getID());
	if (!allow_transfer)
	{
		tooltip_msg = LLTrans::getString("TooltipOutboxNoTransfer");
		return false;
	}
    
    // Check worn/not worn status: worn items cannot be put on the marketplace
	bool worn = get_is_item_worn(inv_item->getUUID());
	if (worn)
	{
		tooltip_msg = LLTrans::getString("TooltipOutboxWorn");
		return false;
	}

    // Check library status: library items cannot be put on the marketplace
	if (!gInventory.isObjectDescendentOf(inv_item->getUUID(), gInventory.getRootFolderID()))
    {
		tooltip_msg = LLTrans::getString("TooltipOutboxNotInInventory");
		return false;
    }

    // Check type: for the moment, calling cards cannot be put on the marketplace
	bool calling_card = (LLAssetType::AT_CALLINGCARD == inv_item->getType());
	if (calling_card)
	{
		tooltip_msg = LLTrans::getString("TooltipOutboxCallingCard");
		return false;
	}
	
	return true;
}

// local helper
// Returns the max tree length (in folder nodes) down from the argument folder
int get_folder_levels(LLInventoryCategory* inv_cat)
{
	LLInventoryModel::cat_array_t* cats;
	LLInventoryModel::item_array_t* items;
	gInventory.getDirectDescendentsOf(inv_cat->getUUID(), cats, items);
    
	int max_child_levels = 0;
    
	for (S32 i=0; i < cats->size(); ++i)
	{
		LLInventoryCategory* category = cats->at(i);
		max_child_levels = llmax(max_child_levels, get_folder_levels(category));
	}
    
	return 1 + max_child_levels;
}

// local helper
// Returns the distance (in folder nodes) between the ancestor and its descendant. Returns -1 if not related.
int get_folder_path_length(const LLUUID& ancestor_id, const LLUUID& descendant_id)
{
	int depth = 0;
    
	if (ancestor_id == descendant_id) return depth;
    
	const LLInventoryCategory* category = gInventory.getCategory(descendant_id);
    
	while (category)
	{
		LLUUID parent_id = category->getParentUUID();
        
		if (parent_id.isNull()) break;
        
		depth++;
        
		if (parent_id == ancestor_id) return depth;
        
		category = gInventory.getCategory(parent_id);
	}
    
	LL_WARNS("SLM") << "get_folder_path_length() couldn't trace a path from the descendant to the ancestor" << LL_ENDL;
	return -1;
}

// local helper
// Returns true if all items within the argument folder are fit for sale, false otherwise
bool has_correct_permissions_for_sale(LLInventoryCategory* cat, std::string& error_msg)
{
	LLInventoryModel::cat_array_t* cat_array;
	LLInventoryModel::item_array_t* item_array;
	gInventory.getDirectDescendentsOf(cat->getUUID(),cat_array,item_array);
    
	LLInventoryModel::item_array_t item_array_copy = *item_array;
    
	for (LLInventoryModel::item_array_t::iterator iter = item_array_copy.begin(); iter != item_array_copy.end(); iter++)
	{
		LLInventoryItem* item = *iter;
        if (!can_move_to_marketplace(item, error_msg, false))
        {
            return false;
        }
	}
    
	LLInventoryModel::cat_array_t cat_array_copy = *cat_array;
    
	for (LLInventoryModel::cat_array_t::iterator iter = cat_array_copy.begin(); iter != cat_array_copy.end(); iter++)
	{
		LLInventoryCategory* category = *iter;
		if (!has_correct_permissions_for_sale(category, error_msg))
        {
            return false;
        }
	}
    return true;
}

// Returns true if inv_item can be dropped in dest_folder, a folder nested in marketplace listings (or merchant inventory) under the root_folder root
// If returns is false, tooltip_msg contains an error message to display to the user (localized and all).
// bundle_size is the amount of sibling items that are getting moved to the marketplace at the same time.
bool can_move_item_to_marketplace(const LLInventoryCategory* root_folder, LLInventoryCategory* dest_folder, LLInventoryItem* inv_item, std::string& tooltip_msg, S32 bundle_size, bool from_paste)
{
    // Check stock folder type matches item type in marketplace listings or merchant outbox (even if of no use there for the moment)
    LLViewerInventoryCategory* view_folder = dynamic_cast<LLViewerInventoryCategory*>(dest_folder);
    bool move_in_stock = (view_folder && (view_folder->getPreferredType() == LLFolderType::FT_MARKETPLACE_STOCK));
    bool accept = (view_folder && view_folder->acceptItem(inv_item));
    if (!accept)
    {
        tooltip_msg = LLTrans::getString("TooltipOutboxMixedStock");
    }

    // Check that the item has the right type and permissions to be sold on the marketplace
    if (accept)
    {
        accept = can_move_to_marketplace(inv_item, tooltip_msg, true);
    }
    
    // Check that the total amount of items won't violate the max limit on the marketplace
    if (accept)
    {
        // If the dest folder is a stock folder, we do not count the incoming items toward the total (stock items are seen as one)
        int existing_item_count = (move_in_stock ? 0 : bundle_size);
        
        // If the dest folder is a stock folder, we do assume that the incoming items are also stock items (they should anyway)
        int existing_stock_count = (move_in_stock ? bundle_size : 0);
        
        int existing_folder_count = 0;
        
        // Get the version folder: that's where the counts start from
        const LLViewerInventoryCategory * version_folder = ((root_folder && (root_folder != dest_folder)) ? gInventory.getFirstDescendantOf(root_folder->getUUID(), dest_folder->getUUID()) : NULL);

        if (version_folder)
        {
            if (!from_paste && gInventory.isObjectDescendentOf(inv_item->getUUID(), version_folder->getUUID()))
            {
                // Clear those counts or they will be counted twice because we're already inside the version category
                existing_item_count = 0;
            }

            LLInventoryModel::cat_array_t existing_categories;
            LLInventoryModel::item_array_t existing_items;
            
            gInventory.collectDescendents(version_folder->getUUID(), existing_categories, existing_items, FALSE);
            
            existing_item_count += count_copyable_items(existing_items) + count_stock_folders(existing_categories);
            existing_stock_count += count_stock_items(existing_items);
            existing_folder_count += existing_categories.size();
            
            // If the incoming item is a nocopy (stock) item, we need to consider that it will create a stock folder
            if (!inv_item->getPermissions().allowOperationBy(PERM_COPY, gAgent.getID(), gAgent.getGroupID()) && !move_in_stock)
            {
                // Note : we do not assume that all incoming items are nocopy of different kinds...
                existing_folder_count += 1;
            }
        }
        
        if (existing_item_count > gSavedSettings.getU32("InventoryOutboxMaxItemCount"))
        {
            LLStringUtil::format_map_t args;
            U32 amount = gSavedSettings.getU32("InventoryOutboxMaxItemCount");
            args["[AMOUNT]"] = llformat("%d",amount);
            tooltip_msg = LLTrans::getString("TooltipOutboxTooManyObjects", args);
            accept = false;
        }
        else if (existing_stock_count > gSavedSettings.getU32("InventoryOutboxMaxStockItemCount"))
        {
            LLStringUtil::format_map_t args;
            U32 amount = gSavedSettings.getU32("InventoryOutboxMaxStockItemCount");
            args["[AMOUNT]"] = llformat("%d",amount);
            tooltip_msg = LLTrans::getString("TooltipOutboxTooManyStockItems", args);
            accept = false;
        }
        else if (existing_folder_count > gSavedSettings.getU32("InventoryOutboxMaxFolderCount"))
        {
            LLStringUtil::format_map_t args;
            U32 amount = gSavedSettings.getU32("InventoryOutboxMaxFolderCount");
            args["[AMOUNT]"] = llformat("%d",amount);
            tooltip_msg = LLTrans::getString("TooltipOutboxTooManyFolders", args);
            accept = false;
        }
    }

    return accept;
}

// Returns true if inv_cat can be dropped in dest_folder, a folder nested in marketplace listings (or merchant inventory) under the root_folder root
// If returns is false, tooltip_msg contains an error message to display to the user (localized and all).
// bundle_size is the amount of sibling items that are getting moved to the marketplace at the same time.
bool can_move_folder_to_marketplace(const LLInventoryCategory* root_folder, LLInventoryCategory* dest_folder, LLInventoryCategory* inv_cat, std::string& tooltip_msg, S32 bundle_size, bool check_items, bool from_paste)
{
    bool accept = true;
    
    // Compute the nested folders level we'll add into with that incoming folder
    int incoming_folder_depth = get_folder_levels(inv_cat);
    // Compute the nested folders level we're inserting ourselves in
    // Note: add 1 when inserting under a listing folder as we need to take the root listing folder in the count
    int insertion_point_folder_depth = (root_folder ? get_folder_path_length(root_folder->getUUID(), dest_folder->getUUID()) + 1 : 1);

    // Get the version folder: that's where the folders and items counts start from
    const LLViewerInventoryCategory * version_folder = (insertion_point_folder_depth >= 2 ? gInventory.getFirstDescendantOf(root_folder->getUUID(), dest_folder->getUUID()) : NULL);
    
    // Compare the whole with the nested folders depth limit
    // Note: substract 2 as we leave root and version folder out of the count threshold
    if ((incoming_folder_depth + insertion_point_folder_depth - 2) > (S32)(gSavedSettings.getU32("InventoryOutboxMaxFolderDepth")))
    {
        LLStringUtil::format_map_t args;
        U32 amount = gSavedSettings.getU32("InventoryOutboxMaxFolderDepth");
        args["[AMOUNT]"] = llformat("%d",amount);
        tooltip_msg = LLTrans::getString("TooltipOutboxFolderLevels", args);
        accept = false;
    }
    
    if (accept)
    {
        LLInventoryModel::cat_array_t descendent_categories;
        LLInventoryModel::item_array_t descendent_items;
        gInventory.collectDescendents(inv_cat->getUUID(), descendent_categories, descendent_items, FALSE);
    
        int dragged_folder_count = descendent_categories.size() + bundle_size;  // Note: We assume that we're moving a bunch of folders in. That might be wrong...
        int dragged_item_count = count_copyable_items(descendent_items) + count_stock_folders(descendent_categories);
        int dragged_stock_count = count_stock_items(descendent_items);
        int existing_item_count = 0;
        int existing_stock_count = 0;
        int existing_folder_count = 0;
    
        if (version_folder)
        {
            if (!from_paste && gInventory.isObjectDescendentOf(inv_cat->getUUID(), version_folder->getUUID()))
            {
                // Clear those counts or they will be counted twice because we're already inside the version category
                dragged_folder_count = 0;
                dragged_item_count = 0;
                dragged_stock_count = 0;
            }
        
            // Tally the total number of categories and items inside the root folder
            LLInventoryModel::cat_array_t existing_categories;
            LLInventoryModel::item_array_t existing_items;
            gInventory.collectDescendents(version_folder->getUUID(), existing_categories, existing_items, FALSE);
        
            existing_folder_count += existing_categories.size();
            existing_item_count += count_copyable_items(existing_items) + count_stock_folders(existing_categories);
            existing_stock_count += count_stock_items(existing_items);
        }
    
        const int total_folder_count = existing_folder_count + dragged_folder_count;
        const int total_item_count = existing_item_count + dragged_item_count;
        const int total_stock_count = existing_stock_count + dragged_stock_count;
    
        if (total_folder_count > gSavedSettings.getU32("InventoryOutboxMaxFolderCount"))
        {
            LLStringUtil::format_map_t args;
            U32 amount = gSavedSettings.getU32("InventoryOutboxMaxFolderCount");
            args["[AMOUNT]"] = llformat("%d",amount);
            tooltip_msg = LLTrans::getString("TooltipOutboxTooManyFolders", args);
            accept = false;
        }
        else if (total_item_count > gSavedSettings.getU32("InventoryOutboxMaxItemCount"))
        {
            LLStringUtil::format_map_t args;
            U32 amount = gSavedSettings.getU32("InventoryOutboxMaxItemCount");
            args["[AMOUNT]"] = llformat("%d",amount);
            tooltip_msg = LLTrans::getString("TooltipOutboxTooManyObjects", args);
            accept = false;
        }
        else if (total_stock_count > gSavedSettings.getU32("InventoryOutboxMaxStockItemCount"))
        {
            LLStringUtil::format_map_t args;
            U32 amount = gSavedSettings.getU32("InventoryOutboxMaxStockItemCount");
            args["[AMOUNT]"] = llformat("%d",amount);
            tooltip_msg = LLTrans::getString("TooltipOutboxTooManyStockItems", args);
            accept = false;
        }
        
        // Now check that each item in the folder can be moved in the marketplace
        if (accept && check_items)
        {
            for (S32 i=0; i < descendent_items.size(); ++i)
            {
                LLInventoryItem* item = descendent_items[i];
                if (!can_move_to_marketplace(item, tooltip_msg, false))
                {
                    accept = false;
                    break;
                }
            }
        }
    }
    
    return accept;
}

// Can happen asynhroneously!!!
bool move_item_to_marketplacelistings(LLInventoryItem* inv_item, LLUUID dest_folder, bool copy)
{
    // Get the marketplace listings depth of the destination folder, exit with error if not under marketplace
    S32 depth = depth_nesting_in_marketplace(dest_folder);
    if (depth < 0)
    {
		LLSD subs;
		subs["[ERROR_CODE]"] = LLTrans::getString("Marketplace Error Prefix") + LLTrans::getString("Marketplace Error Not Merchant");
		LLNotificationsUtil::add("MerchantPasteFailed", subs);
        return false;
    }

    // We will collapse links into items/folders
	LLViewerInventoryItem * viewer_inv_item = (LLViewerInventoryItem *) inv_item;
	LLViewerInventoryCategory * linked_category = viewer_inv_item->getLinkedCategory();
    
	if (linked_category != NULL)
	{
        // Move the linked folder directly
		return move_folder_to_marketplacelistings(linked_category, dest_folder, copy);
	}
	else
	{
        // Grab the linked item if any
		LLViewerInventoryItem * linked_item = viewer_inv_item->getLinkedItem();
        viewer_inv_item = (linked_item != NULL ? linked_item : viewer_inv_item);
    
        // If we want to copy but the item is no copy, fail silently (this is a common case that doesn't warrant notification)
        if (copy && !viewer_inv_item->getPermissions().allowOperationBy(PERM_COPY, gAgent.getID(), gAgent.getGroupID()))
        {
            return false;
        }
        
        // Check that the agent has transfer permission on the item: this is required as a resident cannot
        // put on sale items she cannot transfer. Proceed with move if we have permission.
        std::string error_msg;
        if (can_move_to_marketplace(inv_item, error_msg, true))
        {
            // When moving an isolated item, we might need to create the folder structure to support it

            LLUUID item_id = inv_item->getUUID();
            std::function<void(const LLUUID&)> callback_create_stock = [copy, item_id](const LLUUID& new_cat_id)
            {
                // Verify we can have this item in that destination category
                LLViewerInventoryCategory* dest_cat = gInventory.getCategory(new_cat_id);
                LLViewerInventoryItem * viewer_inv_item = gInventory.getItem(item_id);
                if (!dest_cat->acceptItem(viewer_inv_item))
                {
                    LLSD subs;
                    subs["[ERROR_CODE]"] = LLTrans::getString("Marketplace Error Prefix") + LLTrans::getString("Marketplace Error Not Accepted");
                    LLNotificationsUtil::add("MerchantPasteFailed", subs);
                }

                if (copy)
                {
                    // Copy the item
                    LLPointer<LLInventoryCallback> cb = new LLBoostFuncInventoryCallback(boost::bind(update_folder_cb, new_cat_id));
                    copy_inventory_item(
                        gAgent.getID(),
                        viewer_inv_item->getPermissions().getOwner(),
                        viewer_inv_item->getUUID(),
                        new_cat_id,
                        std::string(),
                        cb);
                }
                else
                {
                    // Reparent the item
                    gInventory.changeItemParent(viewer_inv_item, new_cat_id, true);
                }
            };

            std::function<void(const LLUUID&)> callback_dest_create = [item_id, callback_create_stock](const LLUUID& new_cat_id)
            {
                LLViewerInventoryCategory* dest_cat = gInventory.getCategory(new_cat_id);
                LLViewerInventoryItem * viewer_inv_item = gInventory.getItem(item_id);
                if (!viewer_inv_item->getPermissions().allowOperationBy(PERM_COPY, gAgent.getID(), gAgent.getGroupID()) &&
                    (dest_cat->getPreferredType() != LLFolderType::FT_MARKETPLACE_STOCK))
                {
                    // We need to create a stock folder to move a no copy item
                    gInventory.createNewCategory(new_cat_id, LLFolderType::FT_MARKETPLACE_STOCK, viewer_inv_item->getName(), callback_create_stock);
                }
                else
                {
                    callback_create_stock(new_cat_id);
                }
            };

            if (depth == 0)
            {
                // We need a listing folder
               gInventory.createNewCategory(dest_folder, LLFolderType::FT_NONE, viewer_inv_item->getName(), callback_dest_create);
            }
            if (depth == 1)
            {
                // We need a version folder
                gInventory.createNewCategory(dest_folder, LLFolderType::FT_NONE, viewer_inv_item->getName(), callback_dest_create);
            }
        }
        else
        {
            LLSD subs;
            subs["[ERROR_CODE]"] = LLTrans::getString("Marketplace Error Prefix") + error_msg;
            LLNotificationsUtil::add("MerchantPasteFailed", subs);
            return false;
        }
    }
    
    open_marketplace_listings();
    return true;
}

bool move_folder_to_marketplacelistings(LLInventoryCategory* inv_cat, const LLUUID& dest_folder, bool copy, bool move_no_copy_items)
{
    // Check that we have adequate permission on all items being moved. Proceed if we do.
    std::string error_msg;
    if (has_correct_permissions_for_sale(inv_cat, error_msg))
    {
        // Get the destination folder
        LLViewerInventoryCategory* dest_cat = gInventory.getCategory(dest_folder);

        // Check it's not a stock folder
        if (dest_cat->getPreferredType() == LLFolderType::FT_MARKETPLACE_STOCK)
        {
            LLSD subs;
            subs["[ERROR_CODE]"] = LLTrans::getString("Marketplace Error Prefix") + LLTrans::getString("Marketplace Error Not Accepted");
            LLNotificationsUtil::add("MerchantPasteFailed", subs);
            return false;
        }
        
        // Get the parent folder of the moved item : we may have to update it
        LLUUID src_folder = inv_cat->getParentUUID();

        LLViewerInventoryCategory * viewer_inv_cat = (LLViewerInventoryCategory *) inv_cat;
        if (copy)
        {
            // Copy the folder
            copy_inventory_category(&gInventory, viewer_inv_cat, dest_folder, LLUUID::null, move_no_copy_items);
        }
        else
        {
            // Reparent the folder
            gInventory.changeCategoryParent(viewer_inv_cat, dest_folder, false);
            // Check the destination folder recursively for no copy items and promote the including folders if any
            LLMarketplaceValidator::getInstance()->validateMarketplaceListings(dest_folder);
        }

        // Update the modified folders
        update_marketplace_category(src_folder);
        update_marketplace_category(dest_folder);
        gInventory.notifyObservers();
    }
    else
    {
        LLSD subs;
        subs["[ERROR_CODE]"] = LLTrans::getString("Marketplace Error Prefix") + error_msg;
        LLNotificationsUtil::add("MerchantPasteFailed", subs);
        return false;
    }
    
    open_marketplace_listings();
    return true;
}

bool sort_alpha(const LLViewerInventoryCategory* cat1, const LLViewerInventoryCategory* cat2)
{
	return cat1->getName().compare(cat2->getName()) < 0;
}

// Make all relevant business logic checks on the marketplace listings starting with the folder as argument.
// This function does no deletion of listings but a mere audit and raises issues to the user (through the
// optional callback cb).
// The only inventory changes that are done is to move and sort folders containing no-copy items to stock folders.
// @pending_callbacks - how many callbacks we are waiting for, must be inited before use
// @result - true if things validate, false if issues are raised, must be inited before use
typedef boost::function<void(S32 pending_callbacks, bool result)> validation_result_callback_t;
void validate_marketplacelistings(
    LLInventoryCategory* cat,
    validation_result_callback_t cb_result,
    LLMarketplaceValidator::validation_msg_callback_t cb_msg,
    bool fix_hierarchy,
    S32 depth,
    bool notify_observers,
    S32 &pending_callbacks,
    bool &result)
{
    // Get the type and the depth of the folder
    LLViewerInventoryCategory * viewer_cat = (LLViewerInventoryCategory *) (cat);
	const LLFolderType::EType folder_type = cat->getPreferredType();
    if (depth < 0)
    {
        // If the depth argument was not provided, evaluate the depth directly
        depth = depth_nesting_in_marketplace(cat->getUUID());
    }
    if (depth < 0)
    {
        // If the folder is not under the marketplace listings root, we run validation as if it was a listing folder and prevent any hierarchy fix
        // This allows the function to be used to pre-validate a folder anywhere in the inventory
        depth = 1;
        fix_hierarchy = false;
    }
    
    // Set the indentation for print output (typically, audit button in marketplace folder floater)
    std::string indent;
    for (int i = 1; i < depth; i++)
    {
        indent += "    ";
    }

    // Check out that version folders are marketplace ready
    if (depth == 2)
    {
        std::string message;
        // Note: if we fix the hierarchy, we want to check the items individually, hence the last argument here
        if (!can_move_folder_to_marketplace(cat, cat, cat, message, 0, fix_hierarchy))
        {
            result = false;
            if (cb_msg)
            {
                message = indent + cat->getName() + LLTrans::getString("Marketplace Validation Error") + " " + message;
                cb_msg(message,depth,LLError::LEVEL_ERROR);
            }
        }
    }
    
    // Check out that stock folders are at the right level
    if ((folder_type == LLFolderType::FT_MARKETPLACE_STOCK) && (depth <= 2))
    {
        if (fix_hierarchy)
        {
            if (cb_msg)
            {
                std::string message = indent + cat->getName() + LLTrans::getString("Marketplace Validation Warning") + " " + LLTrans::getString("Marketplace Validation Warning Stock");
                cb_msg(message,depth,LLError::LEVEL_WARN);
            }

            // Nest the stock folder one level deeper in a normal folder and restart from there
            pending_callbacks++;
            LLUUID parent_uuid = cat->getParentUUID();
            LLUUID cat_uuid = cat->getUUID();
            gInventory.createNewCategory(parent_uuid,
                LLFolderType::FT_NONE,
                cat->getName(),
                [cat_uuid, cb_result, cb_msg, fix_hierarchy, depth, notify_observers](const LLUUID &new_cat_id)
            {
                LLInventoryCategory * move_cat = gInventory.getCategory(cat_uuid);
                LLViewerInventoryCategory * viewer_cat = (LLViewerInventoryCategory *)(move_cat);
                LLInventoryCategory * new_cat = gInventory.getCategory(new_cat_id);
                gInventory.changeCategoryParent(viewer_cat, new_cat_id, false);
                S32 pending = 0;
                bool result = true;
                // notify_observers probably should be true in such case?
                validate_marketplacelistings(new_cat, cb_result, cb_msg, fix_hierarchy, depth + 1, notify_observers, pending, result);
                cb_result(pending, result);
            }
            );
            result = false;
            return;
        }
        else
        {
            result = false;
            if (cb_msg)
            {
                std::string message = indent + cat->getName() + LLTrans::getString("Marketplace Validation Error") + " " + LLTrans::getString("Marketplace Validation Warning Stock");
                cb_msg(message,depth,LLError::LEVEL_ERROR);
            }
        }
    }
    
    // Item sorting and validation : sorting and moving the various stock items is complicated as the set of constraints is high
    // We need to:
    // * separate non stock items, stock items per types in different folders
    // * have stock items nested at depth 2 at least
    // * never ever move the non-stock items
    
	LLInventoryModel::cat_array_t* cat_array;
	LLInventoryModel::item_array_t* item_array;
	gInventory.getDirectDescendentsOf(cat->getUUID(),cat_array,item_array);
    
    // We use a composite (type,permission) key on that map to store UUIDs of items of same (type,permissions)
    std::map<U32, std::vector<LLUUID> > items_vector;

    // Parse the items and create vectors of item UUIDs sorting copyable items and stock items of various types
    bool has_bad_items = false;
	LLInventoryModel::item_array_t item_array_copy = *item_array;
	for (LLInventoryModel::item_array_t::iterator iter = item_array_copy.begin(); iter != item_array_copy.end(); iter++)
	{
		LLInventoryItem* item = *iter;
        LLViewerInventoryItem * viewer_inv_item = (LLViewerInventoryItem *) item;
        
        // Test but skip items that shouldn't be there to start with, raise an error message for those
        std::string error_msg;
        if (!can_move_to_marketplace(item, error_msg, false))
        {
            has_bad_items = true;
            if (cb_msg && fix_hierarchy)
            {
                std::string message = indent + viewer_inv_item->getName() + LLTrans::getString("Marketplace Validation Error") + " " + error_msg;
                cb_msg(message,depth,LLError::LEVEL_ERROR);
            }
            continue;
        }
        // Update the appropriate vector item for that type
        LLInventoryType::EType type = LLInventoryType::IT_COUNT;    // Default value for non stock items
        U32 perms = 0;
        if (!viewer_inv_item->getPermissions().allowOperationBy(PERM_COPY, gAgent.getID(), gAgent.getGroupID()))
        {
            // Get the item type for stock items
            type = viewer_inv_item->getInventoryType();
            perms = viewer_inv_item->getPermissions().getMaskNextOwner();
        }
        U32 key = (((U32)(type) & 0xFF) << 24) | (perms & 0xFFFFFF);
        items_vector[key].push_back(viewer_inv_item->getUUID());
	}
    
    // How many types of items? Which type is it if only one?
    S32 count = items_vector.size();
    U32 default_key = (U32)(LLInventoryType::IT_COUNT) << 24; // This is the key for any normal copyable item
    U32 unique_key = (count == 1 ? items_vector.begin()->first : default_key); // The key in the case of one item type only
    
    // If we have no items in there (only folders or empty), analyze a bit further
    if ((count == 0) && !has_bad_items)
    {
        if (cat_array->size() == 0)
        {
            // So we have no item and no folder. That's at least a warning.
            if (depth == 2)
            {
                // If this is an empty version folder, warn only (listing won't be delivered by AIS, but only AIS should unlist)
                if (cb_msg)
                {
                    std::string message = indent + cat->getName() + LLTrans::getString("Marketplace Validation Error Empty Version");
                    cb_msg(message,depth,LLError::LEVEL_WARN);
                }
            }
            else if ((folder_type == LLFolderType::FT_MARKETPLACE_STOCK) && (depth > 2))
            {
                // If this is a legit but empty stock folder, warn only (listing must stay searchable when out of stock)
                if (cb_msg)
                {
                    std::string message = indent + cat->getName() + LLTrans::getString("Marketplace Validation Error Empty Stock");
                    cb_msg(message,depth,LLError::LEVEL_WARN);
                }
            }
            else if (cb_msg)
            {
                // We warn if there's nothing in a regular folder (may be it's an under construction listing)
                std::string message = indent + cat->getName() + LLTrans::getString("Marketplace Validation Warning Empty");
                cb_msg(message,depth,LLError::LEVEL_WARN);
            }
        }
        else
        {
            // Done with that folder : Print out the folder name unless we already found an error here
            if (cb_msg && result && (depth >= 1))
            {
                std::string message = indent + cat->getName() + LLTrans::getString("Marketplace Validation Log");
                cb_msg(message,depth,LLError::LEVEL_INFO);
            }
        }
    }
    // If we have a single type of items of the right type in the right place, we're done
    else if ((count == 1) && !has_bad_items && (((unique_key == default_key) && (depth > 1)) || ((folder_type == LLFolderType::FT_MARKETPLACE_STOCK) && (depth > 2) && (cat_array->size() == 0))))
    {
        // Done with that folder : Print out the folder name unless we already found an error here
        if (cb_msg && result && (depth >= 1))
        {
            std::string message = indent + cat->getName() + LLTrans::getString("Marketplace Validation Log");
            cb_msg(message,depth,LLError::LEVEL_INFO);
        }
    }
    else
    {
        if (fix_hierarchy && !has_bad_items)
        {
            // Alert the user when an existing stock folder has to be split
            if ((folder_type == LLFolderType::FT_MARKETPLACE_STOCK) && ((count >= 2) || (cat_array->size() > 0)))
            {
                LLNotificationsUtil::add("AlertMerchantStockFolderSplit");
            }
            // If we have more than 1 type of items or we are at the listing level or we have stock/no stock type mismatch, wrap the items in subfolders
            if ((count > 1) || (depth == 1) ||
                ((folder_type == LLFolderType::FT_MARKETPLACE_STOCK) && (unique_key == default_key)) ||
                ((folder_type != LLFolderType::FT_MARKETPLACE_STOCK) && (unique_key != default_key)))
            {
                // Create one folder per vector at the right depth and of the right type
                std::map<U32, std::vector<LLUUID> >::iterator items_vector_it = items_vector.begin();
                while (items_vector_it != items_vector.end())
                {
                    // Create a new folder
                    const LLUUID parent_uuid = (depth > 2 ? viewer_cat->getParentUUID() : viewer_cat->getUUID());
                    LLViewerInventoryItem* viewer_inv_item = gInventory.getItem(items_vector_it->second.back());
                    std::string folder_name = (depth >= 1 ? viewer_cat->getName() : viewer_inv_item->getName());
                    LLFolderType::EType new_folder_type = (items_vector_it->first == default_key ? LLFolderType::FT_NONE : LLFolderType::FT_MARKETPLACE_STOCK);
                    if (cb_msg)
                    {
                        std::string message = "";
                        if (new_folder_type == LLFolderType::FT_MARKETPLACE_STOCK)
                        {
                            message = indent + folder_name + LLTrans::getString("Marketplace Validation Warning Create Stock");
                        }
                        else
                        {
                            message = indent + folder_name + LLTrans::getString("Marketplace Validation Warning Create Version");
                        }
                        cb_msg(message,depth,LLError::LEVEL_WARN);
                    }

                    pending_callbacks++;
                    std::vector<LLUUID> uuid_vector = items_vector_it->second; // needs to be a copy for lambda
                    gInventory.createNewCategory(
                        parent_uuid,
                        new_folder_type,
                        folder_name,
                        [uuid_vector, cb_result, cb_msg, depth, parent_uuid, notify_observers](const LLUUID &new_category_id)
                    {
                        // Move each item to the new folder
                        std::vector<LLUUID>::const_reverse_iterator iter = uuid_vector.rbegin();
                        while (iter != uuid_vector.rend())
                        {
                            LLViewerInventoryItem* viewer_inv_item = gInventory.getItem(*iter);
                            if (cb_msg)
                            {
                                std::string indent;
                                for (int i = 1; i < depth; i++)
                                {
                                    indent += "    ";
                                }
                                std::string message = indent + viewer_inv_item->getName() + LLTrans::getString("Marketplace Validation Warning Move");
                                cb_msg(message, depth, LLError::LEVEL_WARN);
                            }
                            gInventory.changeItemParent(viewer_inv_item, new_category_id, true);
                            iter++;
                        }

                        // Next type
                        update_marketplace_category(parent_uuid);
                        update_marketplace_category(new_category_id);
                        if (notify_observers)
                        {
                            gInventory.notifyObservers();
                        }
                        cb_result(0, true);
                    }
                    );
                    items_vector_it++;
                }
            }
            // Stock folder should have no sub folder so reparent those up
            if (folder_type == LLFolderType::FT_MARKETPLACE_STOCK)
            {
                LLUUID parent_uuid = cat->getParentUUID();
                gInventory.getDirectDescendentsOf(cat->getUUID(),cat_array,item_array);
                LLInventoryModel::cat_array_t cat_array_copy = *cat_array;
                for (LLInventoryModel::cat_array_t::iterator iter = cat_array_copy.begin(); iter != cat_array_copy.end(); iter++)
                {
                    LLViewerInventoryCategory * viewer_cat = (LLViewerInventoryCategory *) (*iter);
                    gInventory.changeCategoryParent(viewer_cat, parent_uuid, false);
                    validate_marketplacelistings(viewer_cat, cb_result, cb_msg, fix_hierarchy, depth, false, pending_callbacks, result);
                }
            }
        }
        else if (cb_msg)
        {
            // We are not fixing the hierarchy but reporting problems, report everything we can find
            // Print the folder name
            if (result && (depth >= 1))
            {
                if ((folder_type == LLFolderType::FT_MARKETPLACE_STOCK) && (count >= 2))
                {
                    // Report if a stock folder contains a mix of items
                    result = false;
                    std::string message = indent + cat->getName() + LLTrans::getString("Marketplace Validation Error Mixed Stock");
                    cb_msg(message,depth,LLError::LEVEL_ERROR);
                }
                else if ((folder_type == LLFolderType::FT_MARKETPLACE_STOCK) && (cat_array->size() != 0))
                {
                    // Report if a stock folder contains subfolders
                    result = false;
                    std::string message = indent + cat->getName() + LLTrans::getString("Marketplace Validation Error Subfolder In Stock");
                    cb_msg(message,depth,LLError::LEVEL_ERROR);
                }
                else
                {
                    // Simply print the folder name
                    std::string message = indent + cat->getName() + LLTrans::getString("Marketplace Validation Log");
                    cb_msg(message,depth,LLError::LEVEL_INFO);
                }
            }
            // Scan each item and report if there's a problem
            LLInventoryModel::item_array_t item_array_copy = *item_array;
            for (LLInventoryModel::item_array_t::iterator iter = item_array_copy.begin(); iter != item_array_copy.end(); iter++)
            {
                LLInventoryItem* item = *iter;
                LLViewerInventoryItem * viewer_inv_item = (LLViewerInventoryItem *) item;
                std::string error_msg;
                if (!can_move_to_marketplace(item, error_msg, false))
                {
                    // Report items that shouldn't be there to start with
                    result = false;
                    std::string message = indent + "    " + viewer_inv_item->getName() + LLTrans::getString("Marketplace Validation Error") + " " + error_msg;
                    cb_msg(message,depth,LLError::LEVEL_ERROR);
                }
                else if ((!viewer_inv_item->getPermissions().allowOperationBy(PERM_COPY, gAgent.getID(), gAgent.getGroupID())) && (folder_type != LLFolderType::FT_MARKETPLACE_STOCK))
                {
                    // Report stock items that are misplaced
                    result = false;
                    std::string message = indent + "    " + viewer_inv_item->getName() + LLTrans::getString("Marketplace Validation Error Stock Item");
                    cb_msg(message,depth,LLError::LEVEL_ERROR);
                }
                else if (depth == 1)
                {
                    // Report items not wrapped in version folder
                    result = false;
                    std::string message = indent + "    " + viewer_inv_item->getName() + LLTrans::getString("Marketplace Validation Warning Unwrapped Item");
                    cb_msg(message,depth,LLError::LEVEL_ERROR);
                }
            }
        }
        
        // Clean up
        if (viewer_cat->getDescendentCount() == 0)
        {
            // Remove the current folder if it ends up empty
            if (cb_msg)
            {
                std::string message = indent + viewer_cat->getName() + LLTrans::getString("Marketplace Validation Warning Delete");
                cb_msg(message,depth,LLError::LEVEL_WARN);
            }
            gInventory.removeCategory(cat->getUUID());
            if (notify_observers)
            {
                gInventory.notifyObservers();
            }
            result &=!has_bad_items;
            return;
        }
    }

    // Recursion : Perform the same validation on each nested folder
    gInventory.getDirectDescendentsOf(cat->getUUID(),cat_array,item_array);
	LLInventoryModel::cat_array_t cat_array_copy = *cat_array;
    // Sort the folders in alphabetical order first
    std::sort(cat_array_copy.begin(), cat_array_copy.end(), sort_alpha);
   
	for (LLInventoryModel::cat_array_t::iterator iter = cat_array_copy.begin(); iter != cat_array_copy.end(); iter++)
	{
		LLInventoryCategory* category = *iter;
		validate_marketplacelistings(category, cb_result, cb_msg, fix_hierarchy, depth + 1, false, pending_callbacks, result);
	}

    update_marketplace_category(cat->getUUID(), true, true);
    if (notify_observers)
    {
        gInventory.notifyObservers();
    }
    result &= !has_bad_items;
}

void change_item_parent(const LLUUID& item_id, const LLUUID& new_parent_id)
{
	LLInventoryItem* inv_item = gInventory.getItem(item_id);
	if (inv_item)
	{
		LLInventoryModel::update_list_t update;
		LLInventoryModel::LLCategoryUpdate old_folder(inv_item->getParentUUID(), -1);
		update.push_back(old_folder);
		LLInventoryModel::LLCategoryUpdate new_folder(new_parent_id, 1);
		update.push_back(new_folder);
		gInventory.accountForUpdate(update);

		LLPointer<LLViewerInventoryItem> new_item = new LLViewerInventoryItem(inv_item);
		new_item->setParent(new_parent_id);
		new_item->updateParentOnServer(FALSE);
		gInventory.updateItem(new_item);
		gInventory.notifyObservers();
	}
}

void move_items_to_folder(const LLUUID& new_cat_uuid, const uuid_vec_t& selected_uuids)
{
    for (uuid_vec_t::const_iterator it = selected_uuids.begin(); it != selected_uuids.end(); ++it)
    {
        LLInventoryItem* inv_item = gInventory.getItem(*it);
        if (inv_item)
        {
            change_item_parent(*it, new_cat_uuid);
        }
        else
        {
            LLInventoryCategory* inv_cat = gInventory.getCategory(*it);
            if (inv_cat && !LLFolderType::lookupIsProtectedType(inv_cat->getPreferredType()))
            {
                gInventory.changeCategoryParent((LLViewerInventoryCategory*)inv_cat, new_cat_uuid, false);
            }
        }
    }

    LLFloater* floater_inventory = LLFloaterReg::getInstance("inventory");
    if (!floater_inventory)
    {
        LL_WARNS() << "Could not find My Inventory floater" << LL_ENDL;
        return;
    }
    LLSidepanelInventory *sidepanel_inventory =	LLFloaterSidePanelContainer::getPanel<LLSidepanelInventory>("inventory");
    if (sidepanel_inventory)
    {
        if (sidepanel_inventory->getActivePanel())
        {
            sidepanel_inventory->getActivePanel()->setSelection(new_cat_uuid, TAKE_FOCUS_YES);
            LLFolderViewItem* fv_folder = sidepanel_inventory->getActivePanel()->getItemByID(new_cat_uuid);
            if (fv_folder)
            {
                fv_folder->setOpen(TRUE);
            }
        }
    }
}

bool is_only_cats_selected(const uuid_vec_t& selected_uuids)
{
    for (uuid_vec_t::const_iterator it = selected_uuids.begin(); it != selected_uuids.end(); ++it)
    {
        LLInventoryCategory* inv_cat = gInventory.getCategory(*it);
        if (!inv_cat)
        {
            return false;
        }
    }
    return true;
}

bool is_only_items_selected(const uuid_vec_t& selected_uuids)
{
    for (uuid_vec_t::const_iterator it = selected_uuids.begin(); it != selected_uuids.end(); ++it)
    {
        LLViewerInventoryItem* inv_item = gInventory.getItem(*it);
        if (!inv_item)
        {
            return false;
        }
    }
    return true;
}


void move_items_to_new_subfolder(const uuid_vec_t& selected_uuids, const std::string& folder_name)
{
    LLInventoryObject* first_item = gInventory.getObject(*selected_uuids.begin());
    if (!first_item)
    {
        return;
    }

    inventory_func_type func = boost::bind(&move_items_to_folder, _1, selected_uuids);
    gInventory.createNewCategory(first_item->getParentUUID(), LLFolderType::FT_NONE, folder_name, func);
}

// Returns true if the item can be moved to Current Outfit or any outfit folder.
bool can_move_to_outfit(LLInventoryItem* inv_item, BOOL move_is_into_current_outfit)
{
    // <FS:ND> FIRE-8434/BUG-988 Viewer crashes when copying and pasting an empty outfit folder
    if (!inv_item)
        return false;
    // </FS:ND>

    LLInventoryType::EType inv_type = inv_item->getInventoryType();
    if ((inv_type != LLInventoryType::IT_WEARABLE) &&
        (inv_type != LLInventoryType::IT_GESTURE) &&
        (inv_type != LLInventoryType::IT_ATTACHMENT) &&
        (inv_type != LLInventoryType::IT_OBJECT) &&
        (inv_type != LLInventoryType::IT_SNAPSHOT) &&
        (inv_type != LLInventoryType::IT_TEXTURE))
    {
        return false;
    }

    U32 flags = inv_item->getFlags();
    if(flags & LLInventoryItemFlags::II_FLAGS_OBJECT_HAS_MULTIPLE_ITEMS)
    {
        return false;
    }

    if((inv_type == LLInventoryType::IT_TEXTURE) || (inv_type == LLInventoryType::IT_SNAPSHOT))
    {
        return !move_is_into_current_outfit;
    }

    if (move_is_into_current_outfit && get_is_item_worn(inv_item->getUUID()))
    {
        return false;
    }

    return true;
}

// Returns TRUE if item is a landmark or a link to a landmark
// and can be moved to Favorites or Landmarks folder.
bool can_move_to_landmarks(LLInventoryItem* inv_item)
{
    // Need to get the linked item to know its type because LLInventoryItem::getType()
    // returns actual type AT_LINK for links, not the asset type of a linked item.
    if (LLAssetType::AT_LINK == inv_item->getType())
    {
        LLInventoryItem* linked_item = gInventory.getItem(inv_item->getLinkedUUID());
        if (linked_item)
        {
            return LLAssetType::AT_LANDMARK == linked_item->getType();
        }
    }

    return LLAssetType::AT_LANDMARK == inv_item->getType();
}

// Returns true if folder's content can be moved to Current Outfit or any outfit folder.
bool can_move_to_my_outfits(LLInventoryModel* model, LLInventoryCategory* inv_cat, U32 wear_limit)
{
    LLInventoryModel::cat_array_t *cats;
    LLInventoryModel::item_array_t *items;
    model->getDirectDescendentsOf(inv_cat->getUUID(), cats, items);

    if (items->size() > wear_limit)
    {
        return false;
    }

    if (items->size() == 0)
    {
        // Nothing to move(create)
        return false;
    }

    if (cats->size() > 0)
    {
        // We do not allow subfolders in outfits of "My Outfits" yet
        return false;
    }

    LLInventoryModel::item_array_t::iterator iter = items->begin();
    LLInventoryModel::item_array_t::iterator end = items->end();

    while (iter != end)
    {
        LLViewerInventoryItem *item = *iter;
        if (!can_move_to_outfit(item, false))
        {
            return false;
        }
        iter++;
    }

    return true;
}

std::string get_localized_folder_name(LLUUID cat_uuid)
{
    std::string localized_root_name;
    const LLViewerInventoryCategory* cat = gInventory.getCategory(cat_uuid);
    if (cat)
    {
        LLFolderType::EType preferred_type = cat->getPreferredType();

        // Translation of Accessories folder in Library inventory folder
        bool accessories = false;
        if(cat->getName() == "Accessories")
        {
            const LLUUID& parent_folder_id = cat->getParentUUID();
            accessories = (parent_folder_id == gInventory.getLibraryRootFolderID());
        }

        //"Accessories" inventory category has folder type FT_NONE. So, this folder
        //can not be detected as protected with LLFolderType::lookupIsProtectedType
        localized_root_name.assign(cat->getName());
        if (accessories || LLFolderType::lookupIsProtectedType(preferred_type))
        {
            LLTrans::findString(localized_root_name, std::string("InvFolder ") + cat->getName(), LLSD());
        }
    }
    
    return localized_root_name;
}

void new_folder_window(const LLUUID& folder_id)
{
    LLPanelMainInventory::newFolderWindow(folder_id);
}

void ungroup_folder_items(const LLUUID& folder_id)
{
    LLInventoryCategory* inv_cat = gInventory.getCategory(folder_id);
    if (!inv_cat || LLFolderType::lookupIsProtectedType(inv_cat->getPreferredType()))
    {
        return;
    }
    const LLUUID &new_cat_uuid = inv_cat->getParentUUID();
    LLInventoryModel::cat_array_t* cat_array;
    LLInventoryModel::item_array_t* item_array;
    gInventory.getDirectDescendentsOf(inv_cat->getUUID(), cat_array, item_array);
    LLInventoryModel::cat_array_t cats = *cat_array;
    LLInventoryModel::item_array_t items = *item_array;

    for (LLInventoryModel::cat_array_t::const_iterator cat_iter = cats.begin(); cat_iter != cats.end(); ++cat_iter)
    {
        LLViewerInventoryCategory* cat = *cat_iter;
        if (cat)
        {
            gInventory.changeCategoryParent(cat, new_cat_uuid, false);
        }
    }
    for (LLInventoryModel::item_array_t::const_iterator item_iter = items.begin(); item_iter != items.end(); ++item_iter)
    {
        LLViewerInventoryItem* item = *item_iter;
        if(item)
        {
            gInventory.changeItemParent(item, new_cat_uuid, false);
        }
    }
    gInventory.removeCategory(inv_cat->getUUID());
    gInventory.notifyObservers();
}

std::string get_searchable_description(LLInventoryModel* model, const LLUUID& item_id)
{
    if (model)
    {
        const LLInventoryItem *item = model->getItem(item_id);
        if(item)
        {
            std::string desc = item->getDescription();
            LLStringUtil::toUpper(desc);
            return desc;
        }
    }
    return LLStringUtil::null;
}

std::string get_searchable_creator_name(LLInventoryModel* model, const LLUUID& item_id)
{
    if (model)
    {
        const LLInventoryItem *item = model->getItem(item_id);
        if(item)
        {
            LLAvatarName av_name;
            if (LLAvatarNameCache::get(item->getCreatorUUID(), &av_name))
            {
                std::string username = av_name.getUserName();
                LLStringUtil::toUpper(username);
                return username;
            }
        }
    }
    return LLStringUtil::null;
}

std::string get_searchable_UUID(LLInventoryModel* model, const LLUUID& item_id)
{
    if (model)
    {
        const LLViewerInventoryItem *item = model->getItem(item_id);
        if(item && (item->getIsFullPerm() || gAgent.isGodlikeWithoutAdminMenuFakery()))
        {
            std::string uuid = item->getAssetUUID().asString();
            LLStringUtil::toUpper(uuid);
            return uuid;
        }
    }
    return LLStringUtil::null;
}
///----------------------------------------------------------------------------
/// LLMarketplaceValidator implementations
///----------------------------------------------------------------------------


LLMarketplaceValidator::LLMarketplaceValidator()
{
}
LLMarketplaceValidator::~LLMarketplaceValidator()
{
}

void LLMarketplaceValidator::validateMarketplaceListings(
    const LLUUID &category_id,
    LLMarketplaceValidator::validation_done_callback_t cb_done,
    LLMarketplaceValidator::validation_msg_callback_t cb_msg,
    bool fix_hierarchy,
    S32 depth)
{

    mValidationQueue.emplace(category_id, cb_done, cb_msg, fix_hierarchy, depth);
    if (!mValidationInProgress)
    {
        start();
    }
}

void LLMarketplaceValidator::start()
{
    if (mValidationQueue.empty())
    {
        mValidationInProgress = false;
        return;
    }
    mValidationInProgress = true;
    mPendingCallbacks = 1; // do '1' in case something decides ro callback immediately
    const ValidationRequest &first = mValidationQueue.front();
    LLViewerInventoryCategory* cat = gInventory.getCategory(first.mCategoryId);

    validation_result_callback_t result_callback = [](S32 pending, bool result)
    {
        LLMarketplaceValidator* validator = LLMarketplaceValidator::getInstance();
        validator->mPendingCallbacks--; // we just got a callback
        validator->mPendingCallbacks += pending;
        validator->mPendingResult &= result;
        if (validator->mPendingCallbacks <= 0)
        {
            llassert(validator->mPendingCallbacks == 0); // shouldn't be below 0
            const ValidationRequest &first = validator->mValidationQueue.front();
            if (first.mCbDone)
            {
                first.mCbDone(validator->mPendingResult);
            }
            validator->mValidationQueue.pop(); // done;
            validator->start();
        }
    };

    validate_marketplacelistings(
        cat,
        result_callback,
        first.mCbMsg,
        first.mFixHierarchy,
        first.mDepth,
        true,
        mPendingCallbacks,
        mPendingResult);

    result_callback(mPendingCallbacks, mPendingResult);
}

LLMarketplaceValidator::ValidationRequest::ValidationRequest(
    LLUUID category_id,
    validation_done_callback_t cb_done,
    validation_msg_callback_t cb_msg,
    bool fix_hierarchy,
    S32 depth)
: mCategoryId(category_id)
, mCbDone(cb_done)
, mCbMsg(cb_msg)
, mFixHierarchy(fix_hierarchy)
, mDepth(depth)
{}

///----------------------------------------------------------------------------
/// LLInventoryCollectFunctor implementations
///----------------------------------------------------------------------------

// static
bool LLInventoryCollectFunctor::itemTransferCommonlyAllowed(const LLInventoryItem* item)
{
	if (!item)
		return false;

	switch(item->getType())
	{
		case LLAssetType::AT_OBJECT:
		case LLAssetType::AT_BODYPART:
		case LLAssetType::AT_CLOTHING:
			if (!get_is_item_worn(item->getUUID()))
				return true;
			break;
		default:
			return true;
			break;
	}
	return false;
}

bool LLIsType::operator()(LLInventoryCategory* cat, LLInventoryItem* item)
{
	if(mType == LLAssetType::AT_CATEGORY)
	{
		if(cat) return TRUE;
	}
	if(item)
	{
		if(item->getType() == mType) return TRUE;
	}
	return FALSE;
}

bool LLIsNotType::operator()(LLInventoryCategory* cat, LLInventoryItem* item)
{
	if(mType == LLAssetType::AT_CATEGORY)
	{
		if(cat) return FALSE;
	}
	if(item)
	{
		if(item->getType() == mType) return FALSE;
		else return TRUE;
	}
	return TRUE;
}

bool LLIsOfAssetType::operator()(LLInventoryCategory* cat, LLInventoryItem* item)
{
	if(mType == LLAssetType::AT_CATEGORY)
	{
		if(cat) return TRUE;
	}
	if(item)
	{
		if(item->getActualType() == mType) return TRUE;
	}
	return FALSE;
}

bool LLIsValidItemLink::operator()(LLInventoryCategory* cat, LLInventoryItem* item)
{
	LLViewerInventoryItem *vitem = dynamic_cast<LLViewerInventoryItem*>(item);
	if (!vitem) return false;
	return (vitem->getActualType() == LLAssetType::AT_LINK  && !vitem->getIsBrokenLink());
}

bool LLIsTypeWithPermissions::operator()(LLInventoryCategory* cat, LLInventoryItem* item)
{
	if(mType == LLAssetType::AT_CATEGORY)
	{
		if(cat) 
		{
			return TRUE;
		}
	}
	if(item)
	{
		if(item->getType() == mType)
		{
			LLPermissions perm = item->getPermissions();
			if ((perm.getMaskBase() & mPerm) == mPerm)
			{
				return TRUE;
			}
		}
	}
	return FALSE;
}

bool LLBuddyCollector::operator()(LLInventoryCategory* cat,
								  LLInventoryItem* item)
{
	if(item)
	{
		if((LLAssetType::AT_CALLINGCARD == item->getType())
		   && (!item->getCreatorUUID().isNull())
		   && (item->getCreatorUUID() != gAgent.getID()))
		{
			return true;
		}
	}
	return false;
}


bool LLUniqueBuddyCollector::operator()(LLInventoryCategory* cat,
										LLInventoryItem* item)
{
	if(item)
	{
		if((LLAssetType::AT_CALLINGCARD == item->getType())
 		   && (item->getCreatorUUID().notNull())
 		   && (item->getCreatorUUID() != gAgent.getID()))
		{
			mSeen.insert(item->getCreatorUUID());
			return true;
		}
	}
	return false;
}


bool LLParticularBuddyCollector::operator()(LLInventoryCategory* cat,
											LLInventoryItem* item)
{
	if(item)
	{
		if((LLAssetType::AT_CALLINGCARD == item->getType())
		   && (item->getCreatorUUID() == mBuddyID))
		{
			return TRUE;
		}
	}
	return FALSE;
}


bool LLNameCategoryCollector::operator()(
	LLInventoryCategory* cat, LLInventoryItem* item)
{
	if(cat)
	{
		if (!LLStringUtil::compareInsensitive(mName, cat->getName()))
		{
			return true;
		}
	}
	return false;
}

bool LLFindCOFValidItems::operator()(LLInventoryCategory* cat,
									 LLInventoryItem* item)
{
	// Valid COF items are:
	// - links to wearables (body parts or clothing)
	// - links to attachments
	// - links to gestures
	// - links to ensemble folders
	LLViewerInventoryItem *linked_item = ((LLViewerInventoryItem*)item)->getLinkedItem();
	if (linked_item)
	{
		LLAssetType::EType type = linked_item->getType();
		return (type == LLAssetType::AT_CLOTHING ||
				type == LLAssetType::AT_BODYPART ||
				type == LLAssetType::AT_GESTURE ||
				type == LLAssetType::AT_OBJECT);
	}
	else
	{
		LLViewerInventoryCategory *linked_category = ((LLViewerInventoryItem*)item)->getLinkedCategory();
		// BAP remove AT_NONE support after ensembles are fully working?
		return (linked_category &&
				((linked_category->getPreferredType() == LLFolderType::FT_NONE) ||
				 (LLFolderType::lookupIsEnsembleType(linked_category->getPreferredType()))));
	}
}

bool LLFindBrokenLinks::operator()(LLInventoryCategory* cat,
    LLInventoryItem* item)
{
    // only for broken links getType will be a link
    // otherwise it's supposed to have the type of an item
    // it is linked too
    if (item && LLAssetType::lookupIsLinkType(item->getType()))
    {
        return TRUE;
    }
    return FALSE;
}

bool LLFindWearables::operator()(LLInventoryCategory* cat,
								 LLInventoryItem* item)
{
	if(item)
	{
		if((item->getType() == LLAssetType::AT_CLOTHING)
		   || (item->getType() == LLAssetType::AT_BODYPART))
		{
			return TRUE;
		}
	}
	return FALSE;
}

LLFindWearablesEx::LLFindWearablesEx(bool is_worn, bool include_body_parts)
:	mIsWorn(is_worn)
,	mIncludeBodyParts(include_body_parts)
{}

bool LLFindWearablesEx::operator()(LLInventoryCategory* cat, LLInventoryItem* item)
{
	LLViewerInventoryItem *vitem = dynamic_cast<LLViewerInventoryItem*>(item);
	if (!vitem) return false;

	// Skip non-wearables.
	if (!vitem->isWearableType() && vitem->getType() != LLAssetType::AT_OBJECT && vitem->getType() != LLAssetType::AT_GESTURE)
	{
		return false;
	}

	// Skip body parts if requested.
	if (!mIncludeBodyParts && vitem->getType() == LLAssetType::AT_BODYPART)
	{
		return false;
	}

	// Skip broken links.
	if (vitem->getIsBrokenLink())
	{
		return false;
	}

	return (bool) get_is_item_worn(item->getUUID()) == mIsWorn;
}

bool LLFindWearablesOfType::operator()(LLInventoryCategory* cat, LLInventoryItem* item)
{
	if (!item) return false;
	if (item->getType() != LLAssetType::AT_CLOTHING &&
		item->getType() != LLAssetType::AT_BODYPART)
	{
		return false;
	}

	LLViewerInventoryItem *vitem = dynamic_cast<LLViewerInventoryItem*>(item);
	if (!vitem || vitem->getWearableType() != mWearableType) return false;

	return true;
}

void LLFindWearablesOfType::setType(LLWearableType::EType type)
{
	mWearableType = type;
}

bool LLIsTextureType::operator()(LLInventoryCategory* cat, LLInventoryItem* item)
{
    return item && (item->getType() == LLAssetType::AT_TEXTURE);
}

bool LLFindNonRemovableObjects::operator()(LLInventoryCategory* cat, LLInventoryItem* item)
{
	if (item)
	{
		return !get_is_item_removable(&gInventory, item->getUUID());
	}
	if (cat)
	{
		return !get_is_category_removable(&gInventory, cat->getUUID());
	}

	LL_WARNS() << "Not a category and not an item?" << LL_ENDL;
	return false;
}

// [SL:KB] - Patch: UI-Misc | Checked: 2014-03-02 (Catznip-3.6)
LLFindLandmarks::LLFindLandmarks(bool fFilterDuplicates, bool fFilterSelf)
	: m_fFilterDuplicates(fFilterDuplicates)
	, m_fFilterSelf(fFilterSelf)
{
}

bool LLFindLandmarks::operator()(LLInventoryCategory* cat, LLInventoryItem* item)
{
	if ( (item) && (LLAssetType::AT_LANDMARK == item->getType()) )
	{
		if ( (m_fFilterSelf) && (gAgentID != item->getCreatorUUID()) )
		{
			return false;
		}

		if (m_fFilterDuplicates)
		{
			if (m_AssetIds.end() != std::find(m_AssetIds.begin(), m_AssetIds.end(), item->getAssetUUID()))
				return false;
			m_AssetIds.push_back(item->getAssetUUID());
		}

		return true;
	}
	return false;
}
// [/SL:KB]

///----------------------------------------------------------------------------
/// LLAssetIDMatches 
///----------------------------------------------------------------------------
bool LLAssetIDMatches::operator()(LLInventoryCategory* cat, LLInventoryItem* item)
{
	return (item && item->getAssetUUID() == mAssetID);
}

///----------------------------------------------------------------------------
/// LLLinkedItemIDMatches 
///----------------------------------------------------------------------------
bool LLLinkedItemIDMatches::operator()(LLInventoryCategory* cat, LLInventoryItem* item)
{
	return (item && 
			(item->getIsLinkType()) &&
			(item->getLinkedUUID() == mBaseItemID)); // A linked item's assetID will be the compared-to item's itemID.
}

void LLSaveFolderState::setApply(BOOL apply)
{
	mApply = apply; 
	// before generating new list of open folders, clear the old one
	if(!apply) 
	{
		clearOpenFolders(); 
	}
}

void LLSaveFolderState::doFolder(LLFolderViewFolder* folder)
{
	LLInvFVBridge* bridge = (LLInvFVBridge*)folder->getViewModelItem();
	if(!bridge) return;
	
	if(mApply)
	{
		// we're applying the open state
		LLUUID id(bridge->getUUID());
		if(mOpenFolders.find(id) != mOpenFolders.end())
		{
			if (!folder->isOpen())
			{
				folder->setOpen(TRUE);
			}
		}
		else
		{
			// keep selected filter in its current state, this is less jarring to user
			if (!folder->isSelected() && folder->isOpen())
			{
				folder->setOpen(FALSE);
			}
		}
	}
	else
	{
		// we're recording state at this point
		if(folder->isOpen())
		{
			mOpenFolders.insert(bridge->getUUID());
		}
	}
}

void LLOpenFilteredFolders::doItem(LLFolderViewItem *item)
{
	if (item->passedFilter())
	{
		item->getParentFolder()->setOpenArrangeRecursively(TRUE, LLFolderViewFolder::RECURSE_UP);
	}
}

void LLOpenFilteredFolders::doFolder(LLFolderViewFolder* folder)
{
	if (folder->LLFolderViewItem::passedFilter() && folder->getParentFolder())
	{
		folder->getParentFolder()->setOpenArrangeRecursively(TRUE, LLFolderViewFolder::RECURSE_UP);
	}
	// if this folder didn't pass the filter, and none of its descendants did
	else if (!folder->getViewModelItem()->passedFilter() && !folder->getViewModelItem()->descendantsPassedFilter())
	{
		folder->setOpenArrangeRecursively(FALSE, LLFolderViewFolder::RECURSE_NO);
	}
}

void LLSelectFirstFilteredItem::doItem(LLFolderViewItem *item)
{
	if (item->passedFilter() && !mItemSelected)
	{
		item->getRoot()->setSelection(item, FALSE, FALSE);
		if (item->getParentFolder())
		{
			item->getParentFolder()->setOpenArrangeRecursively(TRUE, LLFolderViewFolder::RECURSE_UP);
		}
		mItemSelected = TRUE;
	}
}

void LLSelectFirstFilteredItem::doFolder(LLFolderViewFolder* folder)
{
	// Skip if folder or item already found, if not filtered or if no parent (root folder is not selectable)
	if (!mFolderSelected && !mItemSelected && folder->LLFolderViewItem::passedFilter() && folder->getParentFolder())
	{
		folder->getRoot()->setSelection(folder, FALSE, FALSE);
		folder->getParentFolder()->setOpenArrangeRecursively(TRUE, LLFolderViewFolder::RECURSE_UP);
		mFolderSelected = TRUE;
	}
}

void LLOpenFoldersWithSelection::doItem(LLFolderViewItem *item)
{
	if (item->getParentFolder() && item->isSelected())
	{
		item->getParentFolder()->setOpenArrangeRecursively(TRUE, LLFolderViewFolder::RECURSE_UP);
	}
}

void LLOpenFoldersWithSelection::doFolder(LLFolderViewFolder* folder)
{
	if (folder->getParentFolder() && folder->isSelected())
	{
		folder->getParentFolder()->setOpenArrangeRecursively(TRUE, LLFolderViewFolder::RECURSE_UP);
	}
}

// Callback for doToSelected if DAMA required...
void LLInventoryAction::callback_doToSelected(const LLSD& notification, const LLSD& response, class LLInventoryModel* model, class LLFolderView* root, const std::string& action)
{
    S32 option = LLNotificationsUtil::getSelectedOption(notification, response);
    if (option == 0) // YES
    {
        doToSelected(model, root, action, FALSE);
    }
}

void LLInventoryAction::callback_copySelected(const LLSD& notification, const LLSD& response, class LLInventoryModel* model, class LLFolderView* root, const std::string& action)
{
    S32 option = LLNotificationsUtil::getSelectedOption(notification, response);
    if (option == 0) // YES, Move no copy item(s)
    {
        doToSelected(model, root, "copy_or_move_to_marketplace_listings", FALSE);
    }
    else if (option == 1) // NO, Don't move no copy item(s) (leave them behind)
    {
        doToSelected(model, root, "copy_to_marketplace_listings", FALSE);
    }
}

// Succeeds iff all selected items are bridges to objects, in which
// case returns their corresponding uuids.
bool get_selection_object_uuids(LLFolderView *root, uuid_vec_t& ids)
{
	uuid_vec_t results;
	S32 non_object = 0;
	LLFolderView::selected_items_t selectedItems = root->getSelectedItems();
	for(LLFolderView::selected_items_t::iterator it = selectedItems.begin(); it != selectedItems.end(); ++it)
	{
		LLObjectBridge *view_model = dynamic_cast<LLObjectBridge *>((*it)->getViewModelItem());

		if(view_model && view_model->getUUID().notNull())
		{
			results.push_back(view_model->getUUID());
		}
		else
		{
			non_object++;
		}
	}
	if (non_object == 0)
	{
		ids = results;
		return true;
	}
	return false;
}


void LLInventoryAction::doToSelected(LLInventoryModel* model, LLFolderView* root, const std::string& action, BOOL user_confirm)
{
	std::set<LLFolderViewItem*> selected_items = root->getSelectionList();
    
    // Prompt the user and check for authorization for some marketplace active listing edits
	if (user_confirm && (("delete" == action) || ("cut" == action) || ("rename" == action) || ("properties" == action) || ("task_properties" == action) || ("open" == action)))
    {
        std::set<LLFolderViewItem*>::iterator set_iter = selected_items.begin();
        LLFolderViewModelItemInventory * viewModel = NULL;
        for (; set_iter != selected_items.end(); ++set_iter)
        {
            viewModel = dynamic_cast<LLFolderViewModelItemInventory *>((*set_iter)->getViewModelItem());
            if (viewModel && (depth_nesting_in_marketplace(viewModel->getUUID()) >= 0))
            {
                break;
            }
        }
        if (set_iter != selected_items.end())
        {
            if ("open" == action)
            {
                if (get_can_item_be_worn(viewModel->getUUID()))
                {
                    // Wearing an object from any listing, active or not, is verbotten
                    LLNotificationsUtil::add("AlertMerchantListingCannotWear");
                    return;
                }
                // Note: we do not prompt for change when opening items (e.g. textures or note cards) on the marketplace...
            }
            else if (LLMarketplaceData::instance().isInActiveFolder(viewModel->getUUID()) ||
                     LLMarketplaceData::instance().isListedAndActive(viewModel->getUUID()))
            {
                // If item is in active listing, further confirmation is required
                if ((("cut" == action) || ("delete" == action)) && (LLMarketplaceData::instance().isListed(viewModel->getUUID()) || LLMarketplaceData::instance().isVersionFolder(viewModel->getUUID())))
                {
                    // Cut or delete of the active version folder or listing folder itself will unlist the listing so ask that question specifically
                    LLNotificationsUtil::add("ConfirmMerchantUnlist", LLSD(), LLSD(), boost::bind(&LLInventoryAction::callback_doToSelected, _1, _2, model, root, action));
                    return;
                }
                // Any other case will simply modify but not unlist a listing
                LLNotificationsUtil::add("ConfirmMerchantActiveChange", LLSD(), LLSD(), boost::bind(&LLInventoryAction::callback_doToSelected, _1, _2, model, root, action));
                return;
            }
            // Cutting or deleting a whole listing needs confirmation as SLM will be archived and inaccessible to the user
            else if (LLMarketplaceData::instance().isListed(viewModel->getUUID()) && (("cut" == action) || ("delete" == action)))
            {
                LLNotificationsUtil::add("ConfirmListingCutOrDelete", LLSD(), LLSD(), boost::bind(&LLInventoryAction::callback_doToSelected, _1, _2, model, root, action));
                return;
            }
        }
    }
    // Copying to the marketplace needs confirmation if nocopy items are involved
    if (user_confirm && ("copy_to_marketplace_listings" == action))
    {
        std::set<LLFolderViewItem*>::iterator set_iter = selected_items.begin();
        LLFolderViewModelItemInventory * viewModel = dynamic_cast<LLFolderViewModelItemInventory *>((*set_iter)->getViewModelItem());
        if (contains_nocopy_items(viewModel->getUUID()))
        {
            LLNotificationsUtil::add("ConfirmCopyToMarketplace", LLSD(), LLSD(), boost::bind(&LLInventoryAction::callback_copySelected, _1, _2, model, root, action));
            return;
        }
    }
    
    // Keep track of the marketplace folders that will need update of their status/name after the operation is performed
    buildMarketplaceFolders(root);
    
	if ("rename" == action)
	{
		root->startRenamingSelectedItem();
        // Update the marketplace listings that have been affected by the operation
        updateMarketplaceFolders();
		return;
	}
    
	if ("delete" == action)
	{
		// <FS:Ansariel> Undo delete item confirmation per-session annoyance
		//static bool sDisplayedAtSession = false;
		const LLUUID &marketplacelistings_id = gInventory.findCategoryUUIDForType(LLFolderType::FT_MARKETPLACE_LISTINGS);
		bool marketplacelistings_item = false;
		LLAllDescendentsPassedFilter f;
		for (std::set<LLFolderViewItem*>::iterator it = selected_items.begin(); (it != selected_items.end()) && (f.allDescendentsPassedFilter()); ++it)
		{
			if (LLFolderViewFolder* folder = dynamic_cast<LLFolderViewFolder*>(*it))
			{
				folder->applyFunctorRecursively(f);
			}
			LLFolderViewModelItemInventory * viewModel = dynamic_cast<LLFolderViewModelItemInventory *>((*it)->getViewModelItem());
			if (viewModel && gInventory.isObjectDescendentOf(viewModel->getUUID(), marketplacelistings_id))
			{
				marketplacelistings_item = true;
				break;
			}
		}
		// Fall through to the generic confirmation if the user choose to ignore the specialized one
		if ( (!f.allDescendentsPassedFilter()) && !marketplacelistings_item && (!LLNotifications::instance().getIgnored("DeleteFilteredItems")) )
		{
			LLNotificationsUtil::add("DeleteFilteredItems", LLSD(), LLSD(), boost::bind(&LLInventoryAction::onItemsRemovalConfirmation, _1, _2, root->getHandle()));
		}
		else
		{
			// <FS:Ansariel> Undo delete item confirmation per-session annoyance
			//if (!sDisplayedAtSession) // ask for the confirmation at least once per session
			//{
			//	LLNotifications::instance().setIgnored("DeleteItems", false);
			//	sDisplayedAtSession = true;
			//}
			// </FS:Ansariel>

			LLSD args;
			// <FS:Ansariel> FIRE-31816: Include selection count when deleting more than one object from inventory
			//args["QUESTION"] = LLTrans::getString(root->getSelectedCount() > 1 ? "DeleteItems" :  "DeleteItem");
			//args["QUESTION"] = LLTrans::getString(root->getSelectedCount() > 1 ? "DeleteItems" : "DeleteItem", args);
			LLLocale locale("");
			std::string count_str{};
			S32 selection_count = root->getSelectedCount();
			S32 total_count{ 0 };

			for (const auto item : root->getSelectedItems())
			{
				total_count++;

				LLFolderViewModelItemInventory * view_model = dynamic_cast<LLFolderViewModelItemInventory *>(item->getViewModelItem());
				if (view_model)
				{
					auto cat = model->getCategory(view_model->getUUID());
					if (cat)
					{
						LLInventoryModel::cat_array_t cats;
						LLInventoryModel::item_array_t items;
						model->collectDescendents(cat->getUUID(), cats, items, TRUE);
						total_count += (S32)(cats.size() + items.size());
					}
				}
			}

			LLResMgr::instance().getIntegerString(count_str, selection_count);
			args["COUNT_SELECTION"] = count_str;
			LLResMgr::instance().getIntegerString(count_str, total_count);
			args["COUNT_TOTAL"] = count_str;
			args["QUESTION"] = LLTrans::getString(selection_count > 1 ? "DeleteItems" : "DeleteItem", args);
			// </FS:Ansariel>
			LLNotificationsUtil::add("DeleteItems", args, LLSD(), boost::bind(&LLInventoryAction::onItemsRemovalConfirmation, _1, _2, root->getHandle()));
		}
        // Note: marketplace listings will be updated in the callback if delete confirmed
		return;
	}
	if (("copy" == action) || ("cut" == action))
	{	
		// Clear the clipboard before we start adding things on it
		LLClipboard::instance().reset();
	}
	if ("replace_links" == action)
	{
		LLSD params;
		if (root->getSelectedCount() == 1)
		{
			LLFolderViewItem* folder_item = root->getSelectedItems().front();
			LLInvFVBridge* bridge = (LLInvFVBridge*)folder_item->getViewModelItem();

			if (bridge)
			{
				LLInventoryObject* obj = bridge->getInventoryObject();
				if (obj && obj->getType() != LLAssetType::AT_CATEGORY && obj->getActualType() != LLAssetType::AT_LINK_FOLDER)
				{
					params = LLSD(obj->getUUID());
				}
			}
		}
		LLFloaterReg::showInstance("linkreplace", params);
		return;
	}
	// <FS:Ansariel> Move to default folder
	if ("move_to_default_folder" == action)
	{
		std::set<LLFolderViewItem*> selected_items = root->getSelectionList();
		std::set<LLFolderViewItem*>::iterator set_iter;
		LLUUID outbox_folder_id = model->findCategoryUUIDForType(LLFolderType::FT_OUTBOX);
		LLUUID cof_folder_id = model->findCategoryUUIDForType(LLFolderType::FT_CURRENT_OUTFIT);

		for (set_iter = selected_items.begin(); set_iter != selected_items.end(); ++set_iter)
		{
			LLFolderViewItem* folder_item = *set_iter;
			if (!folder_item)
			{
				continue;
			}

			LLInvFVBridge* bridge = (LLInvFVBridge*)folder_item->getViewModelItem();
			if (!bridge)
			{
				continue;
			}

			LLInventoryObject* obj = bridge->getInventoryObject();
			if (!obj)
			{
				continue;
			}
			
			if (obj->getActualType() == LLAssetType::AT_CATEGORY)
			{
				continue;
			}

			if (model->isObjectDescendentOf(obj->getUUID(), outbox_folder_id) ||
				model->isObjectDescendentOf(obj->getUUID(), cof_folder_id))
			{
				continue;
			}

			if (RlvFolderLocks::instance().hasLockedFolder(RLV_LOCK_ANY) &&
				!RlvFolderLocks::instance().canMoveItem(obj->getUUID(), model->findCategoryUUIDForType(LLFolderType::assetTypeToFolderType(obj->getActualType()) ) ))
			{
				continue;
			}

			LLUUID target_cat_id = model->findCategoryUUIDForType(LLFolderType::assetTypeToFolderType(obj->getActualType()));
			if (target_cat_id.notNull())
			{
				move_inventory_item(gAgentID, gAgentSessionID, obj->getUUID(), target_cat_id, obj->getName(), LLPointer<LLInventoryCallback>(NULL));
			}
		}
		return;
	}
	// </FS:Ansariel>
	// <FS:Ansariel> FIRE-11628: Option to delete broken links from AO folder
	if ("cleanup_broken_links" == action)
	{
		if (root->getSelectedCount() == 1)
		{
			LLFolderViewItem* folder_item = root->getSelectedItems().front();
			LLInvFVBridge* bridge = (LLInvFVBridge*)folder_item->getViewModelItem();

			if (bridge)
			{
				LLInventoryObject* obj = bridge->getInventoryObject();

				LLInventoryModel::cat_array_t cats;
				LLInventoryModel::item_array_t items;
				model->collectDescendents(obj->getUUID(), cats, items, FALSE);
				LLUUID trash_id = model->findCategoryUUIDForType(LLFolderType::FT_TRASH);

				BOOL old_setting = gSavedPerAccountSettings.getBOOL("LockAOFolders");
				gSavedPerAccountSettings.setBOOL("LockAOFolders", FALSE);
				for (LLInventoryModel::item_array_t::iterator it = items.begin(); it != items.end(); ++it)
				{
					if ((*it)->getIsLinkType() && LLAssetType::lookupIsLinkType((*it)->getType()))
					{
						model->removeItem((*it)->getUUID());
					}
				}
				gSavedPerAccountSettings.setBOOL("LockAOFolders", old_setting);
			}
		}
		return;
	}
	// </FS:Ansariel>

	static const std::string change_folder_string = "change_folder_type_";
	if (action.length() > change_folder_string.length() && 
		(action.compare(0,change_folder_string.length(),"change_folder_type_") == 0))
	{
		LLFolderType::EType new_folder_type = LLViewerFolderType::lookupTypeFromXUIName(action.substr(change_folder_string.length()));
		LLFolderViewModelItemInventory* inventory_item = static_cast<LLFolderViewModelItemInventory*>(root->getViewModelItem());
		LLViewerInventoryCategory *cat = model->getCategory(inventory_item->getUUID());
		if (!cat) return;
		cat->changeType(new_folder_type);
        // Update the marketplace listings that have been affected by the operation
        updateMarketplaceFolders();
		return;
	}


	LLMultiPreview* multi_previewp = NULL;
	LLMultiItemProperties* multi_itempropertiesp = nullptr;
	LLMultiProperties* multi_propertiesp = NULL; // <FS:Ansariel> Keep legacy properties floater

	if (("task_open" == action  || "open" == action) && selected_items.size() > 1)
	{
		bool open_multi_preview = true;

		if ("open" == action)
		{
			for (std::set<LLFolderViewItem*>::iterator set_iter = selected_items.begin(); set_iter != selected_items.end(); ++set_iter)
			{
				LLFolderViewItem* folder_item = *set_iter;
				if (folder_item)
				{
					LLInvFVBridge* bridge = dynamic_cast<LLInvFVBridge*>(folder_item->getViewModelItem());
					if (!bridge || !bridge->isMultiPreviewAllowed())
					{
						open_multi_preview = false;
						break;
					}
				}
			}
		}

		if (open_multi_preview)
		{
			multi_previewp = new LLMultiPreview();
			gFloaterView->addChild(multi_previewp);

			LLFloater::setFloaterHost(multi_previewp);
		}

	}
	else if (("task_properties" == action || "properties" == action) && selected_items.size() > 1)
	{
		// <FS:Ansariel> Keep legacy properties floater
		//multi_itempropertiesp = new LLMultiItemProperties("item_properties");
		//gFloaterView->addChild(multi_itempropertiesp);
		//LLFloater::setFloaterHost(multi_itempropertiesp);
		if (gSavedSettings.getBOOL("FSUseLegacyObjectProperties"))
		{
			multi_propertiesp = new LLMultiProperties();
			gFloaterView->addChild(multi_propertiesp);
			LLFloater::setFloaterHost(multi_propertiesp);
		}
		else
		{
			multi_itempropertiesp = new LLMultiItemProperties("item_properties");
			gFloaterView->addChild(multi_itempropertiesp);
			LLFloater::setFloaterHost(multi_itempropertiesp);
		}
		// </FS:Ansariel>
	}

	std::set<LLUUID> selected_uuid_set = LLAvatarActions::getInventorySelectedUUIDs();

    // copy list of applicable items into a vector for bulk handling
    uuid_vec_t ids;
    if (action == "wear" || action == "wear_add")
    {
        const LLUUID trash_id = gInventory.findCategoryUUIDForType(LLFolderType::FT_TRASH);
        const LLUUID mp_id = gInventory.findCategoryUUIDForType(LLFolderType::FT_MARKETPLACE_LISTINGS);
        std::copy_if(selected_uuid_set.begin(),
            selected_uuid_set.end(),
            std::back_inserter(ids),
            [trash_id, mp_id](LLUUID id)
        {
            if (get_is_item_worn(id)
                || LLAppearanceMgr::instance().getIsInCOF(id)
                || gInventory.isObjectDescendentOf(id, trash_id))
            {
                return false;
            }
            if (mp_id.notNull() && gInventory.isObjectDescendentOf(id, mp_id))
            {
                return false;
            }
            LLInventoryObject* obj = (LLInventoryObject*)gInventory.getObject(id);
            if (!obj)
            {
                return false;
            }
            if (obj->getIsLinkType() && gInventory.isObjectDescendentOf(obj->getLinkedUUID(), trash_id))
            {
                return false;
            }
            if (obj->getIsLinkType() && LLAssetType::lookupIsLinkType(obj->getType()))
            {
                // missing
                return false;
            }
            return true;
        }
        );
    }
    else if (isRemoveAction(action))
    {
        std::copy_if(selected_uuid_set.begin(),
            selected_uuid_set.end(),
            std::back_inserter(ids),
            [](LLUUID id)
        {
            return get_is_item_worn(id);
        }
        );
    }
    else
    {
        std::copy(selected_uuid_set.begin(), selected_uuid_set.end(), std::back_inserter(ids));
    }

    // Check for actions that get handled in bulk
    if (action == "wear")
    {
        wear_multiple(ids, true);
    }
    else if (action == "wear_add")
    {
        wear_multiple(ids, false);
    }
    else if (isRemoveAction(action))
    {
        LLAppearanceMgr::instance().removeItemsFromAvatar(ids);
    }
    else if ("save_selected_as" == action)
    {
        (new LLDirPickerThread(boost::bind(&LLInventoryAction::saveMultipleTextures, _1, selected_items, model), std::string()))->getFile();
    }
    else if ("new_folder_from_selected" == action)
    {

        LLInventoryObject* first_item = gInventory.getObject(*ids.begin());
        if (!first_item)
        {
            return;
        }
        const LLUUID& parent_uuid = first_item->getParentUUID();
        for (uuid_vec_t::const_iterator it = ids.begin(); it != ids.end(); ++it)
        {
            LLInventoryObject *item = gInventory.getObject(*it);
            if (!item || item->getParentUUID() != parent_uuid)
            {
                LLNotificationsUtil::add("SameFolderRequired");
                return;
            }
        }
        
        LLSD args;
        args["DESC"] = LLTrans::getString("New Folder");
 
        LLNotificationsUtil::add("CreateSubfolder", args, LLSD(),
            [ids](const LLSD& notification, const LLSD& response)
        {
            S32 opt = LLNotificationsUtil::getSelectedOption(notification, response);
            if (opt == 0)
            {
                std::string settings_name = response["message"].asString();

                LLInventoryObject::correctInventoryName(settings_name);
                if (settings_name.empty())
                {
                    settings_name = LLTrans::getString("New Folder");
                }
                move_items_to_new_subfolder(ids, settings_name);
            }
        });
    }
    else if ("ungroup_folder_items" == action)
    {
        if (selected_uuid_set.size() == 1)
        {
<<<<<<< HEAD
            LLInventoryCategory* inv_cat = gInventory.getCategory(*ids.begin());
            if (!inv_cat || LLFolderType::lookupIsProtectedType(inv_cat->getPreferredType()))
            {
                return;
            }

            // <FS:Ansariel> FIRE-32736: Add confirmation before ungrouping folder
            LLSD args;
            args["FOLDER_NAME"] = inv_cat->getName();
            LLNotificationsUtil::add("UngroupFolder", args, LLSD(),
                [inv_cat](const LLSD& notification, const LLSD& response)
            {
                S32 opt = LLNotificationsUtil::getSelectedOption(notification, response);
                if (opt == 1)
                    return;
            // </FS:Ansariel>

            const LLUUID &new_cat_uuid = inv_cat->getParentUUID();
            LLInventoryModel::cat_array_t* cat_array;
            LLInventoryModel::item_array_t* item_array;
            gInventory.getDirectDescendentsOf(inv_cat->getUUID(), cat_array, item_array);
            LLInventoryModel::cat_array_t cats = *cat_array;
            LLInventoryModel::item_array_t items = *item_array;

            for (LLInventoryModel::cat_array_t::const_iterator cat_iter = cats.begin(); cat_iter != cats.end(); ++cat_iter)
            {
                LLViewerInventoryCategory* cat = *cat_iter;
                if (cat)
                {
                    gInventory.changeCategoryParent(cat, new_cat_uuid, false);
                }
            }
            for (LLInventoryModel::item_array_t::const_iterator item_iter = items.begin(); item_iter != items.end(); ++item_iter)
            {
                LLViewerInventoryItem* item = *item_iter;
                if(item)
                {
                    gInventory.changeItemParent(item, new_cat_uuid, false);
                }
            }
            gInventory.removeCategory(inv_cat->getUUID());
            gInventory.notifyObservers();

            }); // <FS:Ansariel> FIRE-32736: Add confirmation before ungrouping folder

=======
            ungroup_folder_items(*ids.begin());
>>>>>>> e161b128
        }
    }
    // <FS:Ansariel> FIRE-22851: Show texture "Save as" file picker subsequently instead all at once
    else if (action == "save_as") // "save_as" is only available for textures as of 01/08/2018
    {
        LLPreviewTexture::saveMultiple(ids);
    }
    // </FS:Ansariel>
    else
    {
        std::set<LLFolderViewItem*>::iterator set_iter;
        for (set_iter = selected_items.begin(); set_iter != selected_items.end(); ++set_iter)
        {
            LLFolderViewItem* folder_item = *set_iter;
            if(!folder_item) continue;
            LLInvFVBridge* bridge = (LLInvFVBridge*)folder_item->getViewModelItem();
            if(!bridge) continue;
            bridge->performAction(model, action);
        }
    }

    // Update the marketplace listings that have been affected by the operation
    updateMarketplaceFolders();
    
	LLFloater::setFloaterHost(NULL);
	if (multi_previewp)
	{
		multi_previewp->openFloater(LLSD());
	}
	else if (multi_itempropertiesp)
	{
		multi_itempropertiesp->openFloater(LLSD());
	}
	// <FS:Ansariel> Keep legacy properties floater
	else if (multi_propertiesp)
	{
		multi_propertiesp->openFloater(LLSD());
	}
	// </FS:Ansariel>
}

void LLInventoryAction::saveMultipleTextures(const std::vector<std::string>& filenames, std::set<LLFolderViewItem*> selected_items, LLInventoryModel* model)
{
    gSavedSettings.setString("TextureSaveLocation", filenames[0]);
 
    LLMultiPreview* multi_previewp = new LLMultiPreview();
    gFloaterView->addChild(multi_previewp);

    LLFloater::setFloaterHost(multi_previewp);

    std::map<std::string, S32> tex_names_map;
    std::set<LLFolderViewItem*>::iterator set_iter;
   
    for (set_iter = selected_items.begin(); set_iter != selected_items.end(); ++set_iter)
    {
        LLFolderViewItem* folder_item = *set_iter;
        if(!folder_item) continue;
        LLTextureBridge* bridge = (LLTextureBridge*)folder_item->getViewModelItem();
        if(!bridge) continue;

        std::string tex_name = bridge->getName();
        if(!tex_names_map.insert(std::pair<std::string, S32>(tex_name, 0)).second) 
        { 
            tex_names_map[tex_name]++;
            bridge->setFileName(tex_name + llformat("_%.3d", tex_names_map[tex_name]));            
        }
        bridge->performAction(model, "save_selected_as");
    }

    LLFloater::setFloaterHost(NULL);
    if (multi_previewp)
    {
        multi_previewp->openFloater(LLSD());
    }
}

void LLInventoryAction::removeItemFromDND(LLFolderView* root)
{
    if(gAgent.isDoNotDisturb())
    {
        //Get selected items
        LLFolderView::selected_items_t selectedItems = root->getSelectedItems();
        LLFolderViewModelItemInventory * viewModel = NULL;

        //If user is in DND and deletes item, make sure the notification is not displayed by removing the notification
        //from DND history and .xml file. Once this is done, upon exit of DND mode the item deleted will not show a notification.
        for(LLFolderView::selected_items_t::iterator it = selectedItems.begin(); it != selectedItems.end(); ++it)
        {
            viewModel = dynamic_cast<LLFolderViewModelItemInventory *>((*it)->getViewModelItem());

            if(viewModel && viewModel->getUUID().notNull())
            {
                //Will remove the item offer notification
                LLDoNotDisturbNotificationStorage::instance().removeNotification(LLDoNotDisturbNotificationStorage::offerName, viewModel->getUUID());
            }
        }
    }
}

void LLInventoryAction::onItemsRemovalConfirmation(const LLSD& notification, const LLSD& response, LLHandle<LLFolderView> root)
{
	S32 option = LLNotificationsUtil::getSelectedOption(notification, response);
	if (option == 0 && !root.isDead() && !root.get()->isDead())
	{
		LLFolderView* folder_root = root.get();
		//Need to remove item from DND before item is removed from root folder view
		//because once removed from root folder view the item is no longer a selected item
		removeItemFromDND(folder_root);
		folder_root->removeSelectedItems();

		// Update the marketplace listings that have been affected by the operation
		updateMarketplaceFolders();
	}
}

void LLInventoryAction::buildMarketplaceFolders(LLFolderView* root)
{
    // Make a list of all marketplace folders containing the elements in the selected list
    // as well as the elements themselves.
    // Once those elements are updated (cut, delete in particular but potentially any action), their
    // containing folder will need to be updated as well as their initially containing folder. For
    // instance, moving a stock folder from a listed folder to another will require an update of the
    // target listing *and* the original listing. So we need to keep track of both.
    // Note: do not however put the marketplace listings root itself in this list or the whole marketplace data will be rebuilt.
    sMarketplaceFolders.clear();
    const LLUUID &marketplacelistings_id = gInventory.findCategoryUUIDForType(LLFolderType::FT_MARKETPLACE_LISTINGS);
    if (marketplacelistings_id.isNull())
    {
    	return;
    }

    std::set<LLFolderViewItem*> selected_items = root->getSelectionList();
    std::set<LLFolderViewItem*>::iterator set_iter = selected_items.begin();
    LLFolderViewModelItemInventory * viewModel = NULL;
    for (; set_iter != selected_items.end(); ++set_iter)
    {
        viewModel = dynamic_cast<LLFolderViewModelItemInventory *>((*set_iter)->getViewModelItem());
        if (!viewModel || !viewModel->getInventoryObject()) continue;
        if (gInventory.isObjectDescendentOf(viewModel->getInventoryObject()->getParentUUID(), marketplacelistings_id))
        {
            const LLUUID &parent_id = viewModel->getInventoryObject()->getParentUUID();
            if (parent_id != marketplacelistings_id)
            {
                sMarketplaceFolders.push_back(parent_id);
            }
            const LLUUID &curr_id = viewModel->getInventoryObject()->getUUID();
            if (curr_id != marketplacelistings_id)
            {
                sMarketplaceFolders.push_back(curr_id);
            }
        }
    }
    // Suppress dupes in the list so we won't update listings twice
    sMarketplaceFolders.sort();
    sMarketplaceFolders.unique();
}

void LLInventoryAction::updateMarketplaceFolders()
{
    while (!sMarketplaceFolders.empty())
    {
        update_marketplace_category(sMarketplaceFolders.back());
        sMarketplaceFolders.pop_back();
    }
}

<|MERGE_RESOLUTION|>--- conflicted
+++ resolved
@@ -2275,6 +2275,18 @@
     {
         return;
     }
+
+    // <FS:Ansariel> FIRE-32736: Add confirmation before ungrouping folder
+    LLSD args;
+    args["FOLDER_NAME"] = inv_cat->getName();
+    LLNotificationsUtil::add("UngroupFolder", args, LLSD(),
+        [inv_cat](const LLSD& notification, const LLSD& response)
+    {
+        S32 opt = LLNotificationsUtil::getSelectedOption(notification, response);
+        if (opt == 1)
+            return;
+    // </FS:Ansariel>
+
     const LLUUID &new_cat_uuid = inv_cat->getParentUUID();
     LLInventoryModel::cat_array_t* cat_array;
     LLInventoryModel::item_array_t* item_array;
@@ -2300,6 +2312,8 @@
     }
     gInventory.removeCategory(inv_cat->getUUID());
     gInventory.notifyObservers();
+
+    }); // <FS:Ansariel> FIRE-32736: Add confirmation before ungrouping folder
 }
 
 std::string get_searchable_description(LLInventoryModel* model, const LLUUID& item_id)
@@ -2325,7 +2339,11 @@
         if(item)
         {
             LLAvatarName av_name;
-            if (LLAvatarNameCache::get(item->getCreatorUUID(), &av_name))
+            // <FS:Beq> Avoid null id requests entering name cache
+            //if (LLAvatarNameCache::get(item->getCreatorUUID(), &av_name))
+            const auto& creatorId {item->getCreatorUUID()};
+            if (creatorId.notNull() && LLAvatarNameCache::get(creatorId, &av_name))
+            // </FS:Beq>
             {
                 std::string username = av_name.getUserName();
                 LLStringUtil::toUpper(username);
@@ -2341,7 +2359,7 @@
     if (model)
     {
         const LLViewerInventoryItem *item = model->getItem(item_id);
-        if(item && (item->getIsFullPerm() || gAgent.isGodlikeWithoutAdminMenuFakery()))
+        if(item /*&& (item->getIsFullPerm() || gAgent.isGodlikeWithoutAdminMenuFakery())*/) // Keep it FS-legacy style since we had it like this for ages
         {
             std::string uuid = item->getAssetUUID().asString();
             LLStringUtil::toUpper(uuid);
@@ -3366,55 +3384,7 @@
     {
         if (selected_uuid_set.size() == 1)
         {
-<<<<<<< HEAD
-            LLInventoryCategory* inv_cat = gInventory.getCategory(*ids.begin());
-            if (!inv_cat || LLFolderType::lookupIsProtectedType(inv_cat->getPreferredType()))
-            {
-                return;
-            }
-
-            // <FS:Ansariel> FIRE-32736: Add confirmation before ungrouping folder
-            LLSD args;
-            args["FOLDER_NAME"] = inv_cat->getName();
-            LLNotificationsUtil::add("UngroupFolder", args, LLSD(),
-                [inv_cat](const LLSD& notification, const LLSD& response)
-            {
-                S32 opt = LLNotificationsUtil::getSelectedOption(notification, response);
-                if (opt == 1)
-                    return;
-            // </FS:Ansariel>
-
-            const LLUUID &new_cat_uuid = inv_cat->getParentUUID();
-            LLInventoryModel::cat_array_t* cat_array;
-            LLInventoryModel::item_array_t* item_array;
-            gInventory.getDirectDescendentsOf(inv_cat->getUUID(), cat_array, item_array);
-            LLInventoryModel::cat_array_t cats = *cat_array;
-            LLInventoryModel::item_array_t items = *item_array;
-
-            for (LLInventoryModel::cat_array_t::const_iterator cat_iter = cats.begin(); cat_iter != cats.end(); ++cat_iter)
-            {
-                LLViewerInventoryCategory* cat = *cat_iter;
-                if (cat)
-                {
-                    gInventory.changeCategoryParent(cat, new_cat_uuid, false);
-                }
-            }
-            for (LLInventoryModel::item_array_t::const_iterator item_iter = items.begin(); item_iter != items.end(); ++item_iter)
-            {
-                LLViewerInventoryItem* item = *item_iter;
-                if(item)
-                {
-                    gInventory.changeItemParent(item, new_cat_uuid, false);
-                }
-            }
-            gInventory.removeCategory(inv_cat->getUUID());
-            gInventory.notifyObservers();
-
-            }); // <FS:Ansariel> FIRE-32736: Add confirmation before ungrouping folder
-
-=======
             ungroup_folder_items(*ids.begin());
->>>>>>> e161b128
         }
     }
     // <FS:Ansariel> FIRE-22851: Show texture "Save as" file picker subsequently instead all at once
