--- conflicted
+++ resolved
@@ -906,21 +906,13 @@
     LLSidepanelInventory *sidepanel_inventory =	LLFloaterSidePanelContainer::getPanel<LLSidepanelInventory>("inventory");
     if (sidepanel_inventory)
     {
-<<<<<<< HEAD
         // <FS:Ansariel> FIRE-31037: "Recent" inventory filter gets reset when using "Show Original"
         //LLPanelMainInventory* main_inventory = sidepanel_inventory->getMainInventoryPanel();
         //if (main_inventory)
         //{
-        //    main_inventory->resetFilters();
+        //    main_inventory->resetAllItemsFilters();
         //}
         // </FS:Ansariel>
-=======
-        LLPanelMainInventory* main_inventory = sidepanel_inventory->getMainInventoryPanel();
-        if (main_inventory)
-        {
-            main_inventory->resetAllItemsFilters();
-        }
->>>>>>> 252a590c
         reset_inventory_filter();
 
         if (!LLFloaterReg::getTypedInstance<LLFloaterSidePanelContainer>("inventory")->isInVisibleChain())
