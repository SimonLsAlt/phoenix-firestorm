/** 
 * @file llinventoryfunctions.cpp
 * @brief Implementation of the inventory view and associated stuff.
 *
 * $LicenseInfo:firstyear=2001&license=viewerlgpl$
 * Second Life Viewer Source Code
 * Copyright (C) 2010, Linden Research, Inc.
 * 
 * This library is free software; you can redistribute it and/or
 * modify it under the terms of the GNU Lesser General Public
 * License as published by the Free Software Foundation;
 * version 2.1 of the License only.
 * 
 * This library is distributed in the hope that it will be useful,
 * but WITHOUT ANY WARRANTY; without even the implied warranty of
 * MERCHANTABILITY or FITNESS FOR A PARTICULAR PURPOSE.  See the GNU
 * Lesser General Public License for more details.
 * 
 * You should have received a copy of the GNU Lesser General Public
 * License along with this library; if not, write to the Free Software
 * Foundation, Inc., 51 Franklin Street, Fifth Floor, Boston, MA  02110-1301  USA
 * 
 * Linden Research, Inc., 945 Battery Street, San Francisco, CA  94111  USA
 * $/LicenseInfo$
 */

#include "llviewerprecompiledheaders.h"

#include <utility> // for std::pair<>

#include "llinventoryfunctions.h"

// library includes
#include "llagent.h"
#include "llagentwearables.h"
#include "llcallingcard.h"
#include "llfloaterreg.h"
#include "llinventorydefines.h"
#include "llsdserialize.h"
#include "llfiltereditor.h"
#include "llspinctrl.h"
#include "llui.h"
#include "message.h"

// newview includes
#include "llappearancemgr.h"
#include "llappviewer.h"
#include "llavataractions.h"
#include "llclipboard.h"
#include "lldirpicker.h"
#include "lldonotdisturbnotificationstorage.h"
#include "llfloatermarketplacelistings.h"
#include "llfloatersidepanelcontainer.h"
#include "llfocusmgr.h"
#include "llfolderview.h"
#include "llgesturemgr.h"
#include "lliconctrl.h"
#include "llimview.h"
#include "llinventorybridge.h"
#include "llinventorymodel.h"
#include "llinventorypanel.h"
#include "lllineeditor.h"
#include "llmarketplacenotifications.h"
#include "llmarketplacefunctions.h"
#include "llmenugl.h"
#include "llnotificationsutil.h"
#include "llpanelmaininventory.h"
#include "llpreviewanim.h"
#include "llpreviewgesture.h"
#include "llpreviewnotecard.h"
#include "llpreviewscript.h"
#include "llpreviewsound.h"
#include "llpreviewtexture.h"
#include "llresmgr.h"
#include "llscrollbar.h"
#include "llscrollcontainer.h"
#include "llselectmgr.h"
#include "llsidepanelinventory.h"
#include "lltabcontainer.h"
#include "lltooldraganddrop.h"
#include "lltrans.h"
#include "lluictrlfactory.h"
#include "llviewermenu.h"
#include "llviewermessage.h"
#include "llviewerfoldertype.h"
#include "llviewerobjectlist.h"
#include "llviewerregion.h"
#include "llviewerwindow.h"
#include "llvoavatarself.h"
#include "llwearablelist.h"
// [RLVa:KB] - Checked: 2011-05-22 (RLVa-1.3.1a)
#include "rlvactions.h"
#include "rlvhandler.h"
#include "rlvlocks.h"
// [/RLVa:KB]

#include <boost/foreach.hpp>

// Firestorm includes
#include "aoengine.h"
#include "fsfloaterwearablefavorites.h"
#include "fslslbridge.h"
#include "llfloatermarketplacelistings.h"
#include "llfloaterproperties.h"

BOOL LLInventoryState::sWearNewClothing = FALSE;
LLUUID LLInventoryState::sWearNewClothingTransactionID;
std::list<LLUUID> LLInventoryAction::sMarketplaceFolders;

// Helper function : callback to update a folder after inventory action happened in the background
void update_folder_cb(const LLUUID& dest_folder)
{
    LLViewerInventoryCategory* dest_cat = gInventory.getCategory(dest_folder);
    gInventory.updateCategory(dest_cat);
    gInventory.notifyObservers();
}

// Helper function : Count only the copyable items, i.e. skip the stock items (which are no copy)
S32 count_copyable_items(LLInventoryModel::item_array_t& items)
{
    S32 count = 0;
    for (LLInventoryModel::item_array_t::const_iterator it = items.begin(); it != items.end(); ++it)
    {
        LLViewerInventoryItem* item = *it;
        if (item->getPermissions().allowOperationBy(PERM_COPY, gAgent.getID(), gAgent.getGroupID()))
        {
            count++;
        }
    }
    return count;
}

// Helper function : Count only the non-copyable items, i.e. the stock items, skip the others
S32 count_stock_items(LLInventoryModel::item_array_t& items)
{
    S32 count = 0;
    for (LLInventoryModel::item_array_t::const_iterator it = items.begin(); it != items.end(); ++it)
    {
        LLViewerInventoryItem* item = *it;
        if (!item->getPermissions().allowOperationBy(PERM_COPY, gAgent.getID(), gAgent.getGroupID()))
        {
            count++;
        }
    }
    return count;
}

// Helper function : Count the number of stock folders
S32 count_stock_folders(LLInventoryModel::cat_array_t& categories)
{
    S32 count = 0;
    for (LLInventoryModel::cat_array_t::const_iterator it = categories.begin(); it != categories.end(); ++it)
    {
        LLInventoryCategory* cat = *it;
        if (cat->getPreferredType() == LLFolderType::FT_MARKETPLACE_STOCK)
        {
            count++;
        }
    }
    return count;
}

// Helper funtion : Count the number of items (not folders) in the descending hierarchy
S32 count_descendants_items(const LLUUID& cat_id)
{
	LLInventoryModel::cat_array_t* cat_array;
	LLInventoryModel::item_array_t* item_array;
	gInventory.getDirectDescendentsOf(cat_id,cat_array,item_array);
    
    S32 count = item_array->size();
    
    LLInventoryModel::cat_array_t cat_array_copy = *cat_array;
	for (LLInventoryModel::cat_array_t::iterator iter = cat_array_copy.begin(); iter != cat_array_copy.end(); iter++)
    {
		LLViewerInventoryCategory* category = *iter;
        count += count_descendants_items(category->getUUID());
    }
    
    return count;
}

// Helper function : Returns true if the hierarchy contains nocopy items
bool contains_nocopy_items(const LLUUID& id)
{
    LLInventoryCategory* cat = gInventory.getCategory(id);

    if (cat)
    {
        // Get the content
        LLInventoryModel::cat_array_t* cat_array;
        LLInventoryModel::item_array_t* item_array;
        gInventory.getDirectDescendentsOf(id,cat_array,item_array);
        
        // Check all the items: returns true upon encountering a nocopy item
        for (LLInventoryModel::item_array_t::iterator iter = item_array->begin(); iter != item_array->end(); iter++)
        {
            LLInventoryItem* item = *iter;
            LLViewerInventoryItem * inv_item = (LLViewerInventoryItem *) item;
            if (!inv_item->getPermissions().allowOperationBy(PERM_COPY, gAgent.getID(), gAgent.getGroupID()))
            {
                return true;
            }
        }
        
        // Check all the sub folders recursively
        for (LLInventoryModel::cat_array_t::iterator iter = cat_array->begin(); iter != cat_array->end(); iter++)
        {
            LLViewerInventoryCategory* cat = *iter;
            if (contains_nocopy_items(cat->getUUID()))
            {
                return true;
            }
        }
    }
    else
    {
		LLInventoryItem* item = gInventory.getItem(id);
        LLViewerInventoryItem * inv_item = (LLViewerInventoryItem *) item;
        if (!inv_item->getPermissions().allowOperationBy(PERM_COPY, gAgent.getID(), gAgent.getGroupID()))
        {
            return true;
        }
    }
    
    // Exit without meeting a nocopy item
    return false;
}

// Generates a string containing the path to the item specified by
// item_id.
void append_path(const LLUUID& id, std::string& path)
{
	std::string temp;
	const LLInventoryObject* obj = gInventory.getObject(id);
	LLUUID parent_id;
	if(obj) parent_id = obj->getParentUUID();
	std::string forward_slash("/");
	while(obj)
	{
		obj = gInventory.getCategory(parent_id);
		if(obj)
		{
			temp.assign(forward_slash + obj->getName() + temp);
			parent_id = obj->getParentUUID();
		}
	}
	path.append(temp);
}

void update_marketplace_folder_hierarchy(const LLUUID cat_id)
{
    // When changing the marketplace status of a folder, the only thing that needs to happen is
    // for all observers of the folder to, possibly, change the display label of the folder
    // so that's the only thing we change on the update mask.
    gInventory.addChangedMask(LLInventoryObserver::LABEL, cat_id);

    // Update all descendent folders down
	LLInventoryModel::cat_array_t* cat_array;
	LLInventoryModel::item_array_t* item_array;
	gInventory.getDirectDescendentsOf(cat_id,cat_array,item_array);
    
    LLInventoryModel::cat_array_t cat_array_copy = *cat_array;
    for (LLInventoryModel::cat_array_t::iterator iter = cat_array_copy.begin(); iter != cat_array_copy.end(); iter++)
    {
        LLInventoryCategory* category = *iter;
        update_marketplace_folder_hierarchy(category->getUUID());
    }
    return;
}

void update_marketplace_category(const LLUUID& cur_uuid, bool perform_consistency_enforcement, bool skip_clear_listing)
{
    // When changing the marketplace status of an item, we usually have to change the status of all
    // folders in the same listing. This is because the display of each folder is affected by the
    // overall status of the whole listing.
    // Consequently, the only way to correctly update an item anywhere in the marketplace is to 
    // update the whole listing from its listing root.
    // This is not as bad as it seems as we only update folders, not items, and the folder nesting depth 
    // is limited to 4.
    // We also take care of degenerated cases so we don't update all folders in the inventory by mistake.

    if (cur_uuid.isNull()
        || gInventory.getCategory(cur_uuid) == NULL
        || gInventory.getCategory(cur_uuid)->getVersion() == LLViewerInventoryCategory::VERSION_UNKNOWN)
    {
        return;
    }
    
    // Grab marketplace listing data for this item
    S32 depth = depth_nesting_in_marketplace(cur_uuid);
    if (depth > 0)
    {
        // Retrieve the listing uuid this object is in
        LLUUID listing_uuid = nested_parent_id(cur_uuid, depth);
        LLViewerInventoryCategory* listing_cat = gInventory.getCategory(listing_uuid);
        bool listing_cat_loaded = listing_cat != NULL && listing_cat->getVersion() != LLViewerInventoryCategory::VERSION_UNKNOWN;
    
        // Verify marketplace data consistency for this listing
        if (perform_consistency_enforcement
            && listing_cat_loaded
            && LLMarketplaceData::instance().isListed(listing_uuid))
        {
            LLUUID version_folder_uuid = LLMarketplaceData::instance().getVersionFolder(listing_uuid);
            S32 version_depth = depth_nesting_in_marketplace(version_folder_uuid);
            if (version_folder_uuid.notNull() && (!gInventory.isObjectDescendentOf(version_folder_uuid, listing_uuid) || (version_depth != 2)))
            {
                LL_INFOS("SLM") << "Unlist and clear version folder as the version folder is not at the right place anymore!!" << LL_ENDL;
                LLMarketplaceData::instance().setVersionFolder(listing_uuid, LLUUID::null,1);
            }
            else if (version_folder_uuid.notNull()
                     && gInventory.isCategoryComplete(version_folder_uuid)
                     && LLMarketplaceData::instance().getActivationState(version_folder_uuid)
                     && (count_descendants_items(version_folder_uuid) == 0)
                     && !LLMarketplaceData::instance().isUpdating(version_folder_uuid,version_depth))
            {
                LL_INFOS("SLM") << "Unlist as the version folder is empty of any item!!" << LL_ENDL;
                LLNotificationsUtil::add("AlertMerchantVersionFolderEmpty");
                LLMarketplaceData::instance().activateListing(listing_uuid, false,1);
            }
        }
    
        // Check if the count on hand needs to be updated on SLM
        if (perform_consistency_enforcement
            && listing_cat_loaded
            && (compute_stock_count(listing_uuid) != LLMarketplaceData::instance().getCountOnHand(listing_uuid)))
        {
            LLMarketplaceData::instance().updateCountOnHand(listing_uuid,1);
        }
        // Update all descendents starting from the listing root
        update_marketplace_folder_hierarchy(listing_uuid);
    }
    else if (depth == 0)
    {
        // If this is the marketplace listings root itself, update all descendents
        if (gInventory.getCategory(cur_uuid))
        {
            update_marketplace_folder_hierarchy(cur_uuid);
        }
    }
    else
    {
        // If the folder is outside the marketplace listings root, clear its SLM data if needs be
        if (perform_consistency_enforcement && !skip_clear_listing && LLMarketplaceData::instance().isListed(cur_uuid))
        {
            LL_INFOS("SLM") << "Disassociate as the listing folder is not under the marketplace folder anymore!!" << LL_ENDL;
            LLMarketplaceData::instance().clearListing(cur_uuid);
        }
        // Update all descendents if this is a category
        if (gInventory.getCategory(cur_uuid))
        {
            update_marketplace_folder_hierarchy(cur_uuid);
        }
    }

    return;
}

// Iterate through the marketplace and flag for label change all categories that countain a stock folder (i.e. stock folders and embedding folders up the hierarchy)
void update_all_marketplace_count(const LLUUID& cat_id)
{
    // Get all descendent folders down
	LLInventoryModel::cat_array_t* cat_array;
	LLInventoryModel::item_array_t* item_array;
	gInventory.getDirectDescendentsOf(cat_id,cat_array,item_array);
    
    LLInventoryModel::cat_array_t cat_array_copy = *cat_array;
    for (LLInventoryModel::cat_array_t::iterator iter = cat_array_copy.begin(); iter != cat_array_copy.end(); iter++)
    {
        LLInventoryCategory* category = *iter;
        if (category->getPreferredType() == LLFolderType::FT_MARKETPLACE_STOCK)
        {
            // Listing containing stock folders needs to be updated but not others
            // Note: we take advantage of the fact that stock folder *do not* contain sub folders to avoid a recursive call here
            update_marketplace_category(category->getUUID());
        }
        else
        {
            // Explore the contained folders recursively
            update_all_marketplace_count(category->getUUID());
        }
    }
}

void update_all_marketplace_count()
{
    // Get the marketplace root and launch the recursive exploration
    const LLUUID marketplace_listings_uuid = gInventory.findCategoryUUIDForType(LLFolderType::FT_MARKETPLACE_LISTINGS, false);
    if (!marketplace_listings_uuid.isNull())
    {
        update_all_marketplace_count(marketplace_listings_uuid);
    }
    return;
}

//void rename_category(LLInventoryModel* model, const LLUUID& cat_id, const std::string& new_name)
// [RLVa:KB] - Checked: RLVa-2.3 (Give-to-#RLV)
void rename_category(LLInventoryModel* model, const LLUUID& cat_id, const std::string& new_name, LLPointer<LLInventoryCallback> cb)
// [/RLVa:KB]
{
	LLViewerInventoryCategory* cat;

	if (!model ||
		!get_is_category_renameable(model, cat_id) ||
		(cat = model->getCategory(cat_id)) == NULL ||
		cat->getName() == new_name)
	{
		return;
	}

	LLSD updates;
	updates["name"] = new_name;
// [RLVa:KB] - Checked: RLVa-2.3 (Give-to-#RLV)
	update_inventory_category(cat_id, updates, cb);
// [/RLVa:KB]
//	update_inventory_category(cat_id, updates, NULL);
}

void copy_inventory_category(LLInventoryModel* model,
							 LLViewerInventoryCategory* cat,
							 const LLUUID& parent_id,
							 const LLUUID& root_copy_id,
							 bool move_no_copy_items )
{
	// Create the initial folder
	// D567 needs to handle new fields
	inventory_func_type func = boost::bind(&copy_inventory_category_content, _1, model, cat, root_copy_id, move_no_copy_items);
	gInventory.createNewCategory(parent_id, LLFolderType::FT_NONE, cat->getName(), func);
}

void copy_inventory_category_content(const LLUUID& new_cat_uuid, LLInventoryModel* model, LLViewerInventoryCategory* cat, const LLUUID& root_copy_id, bool move_no_copy_items)
{
	model->notifyObservers();

	// We need to exclude the initial root of the copy to avoid recursively copying the copy, etc...
	LLUUID root_id = (root_copy_id.isNull() ? new_cat_uuid : root_copy_id);

	// Get the content of the folder
	LLInventoryModel::cat_array_t* cat_array;
	LLInventoryModel::item_array_t* item_array;
	gInventory.getDirectDescendentsOf(cat->getUUID(), cat_array, item_array);

	// If root_copy_id is null, tell the marketplace model we'll be waiting for new items to be copied over for this folder
	if (root_copy_id.isNull())
	{
		LLMarketplaceData::instance().setValidationWaiting(root_id, count_descendants_items(cat->getUUID()));
	}

	// Copy all the items
	LLInventoryModel::item_array_t item_array_copy = *item_array;
	for (LLInventoryModel::item_array_t::iterator iter = item_array_copy.begin(); iter != item_array_copy.end(); iter++)
	{
		LLInventoryItem* item = *iter;
		LLPointer<LLInventoryCallback> cb = new LLBoostFuncInventoryCallback(boost::bind(update_folder_cb, new_cat_uuid));

		if (item->getIsLinkType())
		{
			link_inventory_object(new_cat_uuid, item->getLinkedUUID(), cb);
		}
		else if (!item->getPermissions().allowOperationBy(PERM_COPY, gAgent.getID(), gAgent.getGroupID()))
		{
			// If the item is nocopy, we do nothing or, optionally, move it
			if (move_no_copy_items)
			{
				// Reparent the item
				LLViewerInventoryItem * viewer_inv_item = (LLViewerInventoryItem *)item;
				gInventory.changeItemParent(viewer_inv_item, new_cat_uuid, true);
			}
			// Decrement the count in root_id since that one item won't be copied over
			LLMarketplaceData::instance().decrementValidationWaiting(root_id);
		}
		else
		{
			copy_inventory_item(
				gAgent.getID(),
				item->getPermissions().getOwner(),
				item->getUUID(),
				new_cat_uuid,
				std::string(),
				cb);
		}
	}

	// Copy all the folders
	LLInventoryModel::cat_array_t cat_array_copy = *cat_array;
	for (LLInventoryModel::cat_array_t::iterator iter = cat_array_copy.begin(); iter != cat_array_copy.end(); iter++)
	{
		LLViewerInventoryCategory* category = *iter;
		if (category->getUUID() != root_id)
		{
			copy_inventory_category(model, category, new_cat_uuid, root_id, move_no_copy_items);
		}
	}
}

class LLInventoryCollectAllItems : public LLInventoryCollectFunctor
{
public:
	virtual bool operator()(LLInventoryCategory* cat, LLInventoryItem* item)
	{
		return true;
	}
};

BOOL get_is_parent_to_worn_item(const LLUUID& id)
{
	const LLViewerInventoryCategory* cat = gInventory.getCategory(id);
	if (!cat)
	{
		return FALSE;
	}

	LLInventoryModel::cat_array_t cats;
	LLInventoryModel::item_array_t items;
	LLInventoryCollectAllItems collect_all;
	gInventory.collectDescendentsIf(LLAppearanceMgr::instance().getCOF(), cats, items, LLInventoryModel::EXCLUDE_TRASH, collect_all);

	for (LLInventoryModel::item_array_t::const_iterator it = items.begin(); it != items.end(); ++it)
	{
		const LLViewerInventoryItem * const item = *it;

		llassert(item->getIsLinkType());

		LLUUID linked_id = item->getLinkedUUID();
		const LLViewerInventoryItem * const linked_item = gInventory.getItem(linked_id);

		if (linked_item)
		{
			LLUUID parent_id = linked_item->getParentUUID();

			while (!parent_id.isNull())
			{
				LLInventoryCategory * parent_cat = gInventory.getCategory(parent_id);

				if (cat == parent_cat)
				{
					return TRUE;
				}

				parent_id = parent_cat->getParentUUID();
			}
		}
	}

	return FALSE;
}

BOOL get_is_item_worn(const LLUUID& id)
{
	const LLViewerInventoryItem* item = gInventory.getItem(id);
	if (!item)
		return FALSE;

	// Consider the item as worn if it has links in COF.
// [SL:KB] - The code below causes problems across the board so it really just needs to go
//	if (LLAppearanceMgr::instance().isLinkedInCOF(id))
//	{
//		return TRUE;
//	}

	switch(item->getType())
	{
		case LLAssetType::AT_OBJECT:
		{
			if (isAgentAvatarValid() && gAgentAvatarp->isWearingAttachment(item->getLinkedUUID()))
				return TRUE;
			break;
		}
		case LLAssetType::AT_BODYPART:
		case LLAssetType::AT_CLOTHING:
			if(gAgentWearables.isWearingItem(item->getLinkedUUID()))
				return TRUE;
			break;
		case LLAssetType::AT_GESTURE:
			if (LLGestureMgr::instance().isGestureActive(item->getLinkedUUID()))
				return TRUE;
			break;
		default:
			break;
	}
	return FALSE;
}

BOOL get_can_item_be_worn(const LLUUID& id)
{
	const LLViewerInventoryItem* item = gInventory.getItem(id);
	if (!item)
		return FALSE;

	if (LLAppearanceMgr::instance().isLinkedInCOF(item->getLinkedUUID()))
	{
		// an item having links in COF (i.e. a worn item)
		return FALSE;
	}

	if (gInventory.isObjectDescendentOf(id, LLAppearanceMgr::instance().getCOF()))
	{
		// a non-link object in COF (should not normally happen)
		return FALSE;
	}
	
	const LLUUID trash_id = gInventory.findCategoryUUIDForType(
			LLFolderType::FT_TRASH);

	// item can't be worn if base obj in trash, see EXT-7015
	if (gInventory.isObjectDescendentOf(item->getLinkedUUID(),
			trash_id))
	{
		return false;
	}

	switch(item->getType())
	{
		case LLAssetType::AT_OBJECT:
		{
			if (isAgentAvatarValid() && gAgentAvatarp->isWearingAttachment(item->getLinkedUUID()))
			{
				// Already being worn
				return FALSE;
			}
			else
			{
				// Not being worn yet.
				return TRUE;
			}
			break;
		}
		case LLAssetType::AT_BODYPART:
		case LLAssetType::AT_CLOTHING:
			if(gAgentWearables.isWearingItem(item->getLinkedUUID()))
			{
				// Already being worn
				return FALSE;
			}
			else
			{
				// Not being worn yet.
				return TRUE;
			}
			break;
		default:
			break;
	}
	return FALSE;
}

BOOL get_is_item_removable(const LLInventoryModel* model, const LLUUID& id)
{
	if (!model)
	{
		return FALSE;
	}

	// Can't delete an item that's in the library.
	if (!model->isObjectDescendentOf(id, gInventory.getRootFolderID()))
	{
		return FALSE;
	}

	// <FS> Locked Folders
	if (
		(model->isObjectDescendentOf(id, AOEngine::instance().getAOFolder())
			&& gSavedPerAccountSettings.getBOOL("LockAOFolders"))
		||
		(model->isObjectDescendentOf(id, FSLSLBridge::instance().getBridgeFolder())
			&& gSavedPerAccountSettings.getBOOL("LockBridgeFolder"))
		||
		(model->isObjectDescendentOf(id, FSFloaterWearableFavorites::getFavoritesFolder())
			&& gSavedPerAccountSettings.getBOOL("LockWearableFavoritesFolders"))
		)
	{
		return FALSE;
	}
	// </FS> Locked Folders

	// Disable delete from COF folder; have users explicitly choose "detach/take off",
	// unless the item is not worn but in the COF (i.e. is bugged).
	if (LLAppearanceMgr::instance().getIsProtectedCOFItem(id))
	{
		if (get_is_item_worn(id))
		{
			return FALSE;
		}
	}

// [RLVa:KB] - Checked: 2011-03-29 (RLVa-1.3.0g) | Modified: RLVa-1.3.0g
	if ( (RlvActions::isRlvEnabled()) && 
		 (RlvFolderLocks::instance().hasLockedFolder(RLV_LOCK_ANY)) && (!RlvFolderLocks::instance().canRemoveItem(id)) )
	{
		return FALSE;
	}
// [/RLVa:KB]

	const LLInventoryObject *obj = model->getItem(id);
	if (obj && obj->getIsLinkType())
	{
		return TRUE;
	}
	if (get_is_item_worn(id))
	{
		return FALSE;
	}
	return TRUE;
}

bool get_is_item_editable(const LLUUID& inv_item_id)
{
	if (const LLInventoryItem* inv_item = gInventory.getLinkedItem(inv_item_id))
	{
		switch (inv_item->getType())
		{
			case LLAssetType::AT_BODYPART:
			case LLAssetType::AT_CLOTHING:
				return gAgentWearables.isWearableModifiable(inv_item_id);
			case LLAssetType::AT_OBJECT:
// [RLVa:KB] - @touch*
				return (!RlvActions::isRlvEnabled()) || ((isAgentAvatarValid()) && (RlvActions::canEdit(gAgentAvatarp->getWornAttachment(inv_item_id))));
// [/RLVa:KB]
//				return true;
			default:
                return false;;
		}
	}
	return gAgentAvatarp->getWornAttachment(inv_item_id) != nullptr;
}

void handle_item_edit(const LLUUID& inv_item_id)
{
	if (get_is_item_editable(inv_item_id))
	{
		if (const LLInventoryItem* inv_item = gInventory.getLinkedItem(inv_item_id))
		{
			switch (inv_item->getType())
			{
				case LLAssetType::AT_BODYPART:
				case LLAssetType::AT_CLOTHING:
					LLAgentWearables::editWearable(inv_item_id);
					break;
				case LLAssetType::AT_OBJECT:
					handle_attachment_edit(inv_item_id);
					break;
				default:
					break;
			}
		}
		else
		{
			handle_attachment_edit(inv_item_id);
		}
	}
}

BOOL get_is_category_removable(const LLInventoryModel* model, const LLUUID& id)
{
	// NOTE: This function doesn't check the folder's children.
	// See LLFolderBridge::isItemRemovable for a function that does
	// consider the children.

	if (!model)
	{
		return FALSE;
	}

	if (!model->isObjectDescendentOf(id, gInventory.getRootFolderID()))
	{
		return FALSE;
	}

// [RLVa:KB] - Checked: 2011-03-29 (RLVa-1.3.0g) | Modified: RLVa-1.3.0g
	if ( ((RlvActions::isRlvEnabled()) && 
		 (RlvFolderLocks::instance().hasLockedFolder(RLV_LOCK_ANY)) && (!RlvFolderLocks::instance().canRemoveFolder(id))) )
	{
		return FALSE;
	}
// [/RLVa:KB]

	// <FS> Locked Folders
	if (
		((id == AOEngine::instance().getAOFolder() || model->isObjectDescendentOf(id, AOEngine::instance().getAOFolder()))
			&& gSavedPerAccountSettings.getBOOL("LockAOFolders"))
		||
		((id == FSLSLBridge::instance().getBridgeFolder() || model->isObjectDescendentOf(id, FSLSLBridge::instance().getBridgeFolder()))
			&& gSavedPerAccountSettings.getBOOL("LockBridgeFolder"))
		||
		((id == FSFloaterWearableFavorites::getFavoritesFolder() || model->isObjectDescendentOf(id, FSFloaterWearableFavorites::getFavoritesFolder()))
			&& gSavedPerAccountSettings.getBOOL("LockWearableFavoritesFolders"))
		)
	{
		return FALSE;
	}
	// </FS> Locked Folders

	if (!isAgentAvatarValid()) return FALSE;

	const LLInventoryCategory* category = model->getCategory(id);
	if (!category)
	{
		return FALSE;
	}

	const LLFolderType::EType folder_type = category->getPreferredType();
	
	if (LLFolderType::lookupIsProtectedType(folder_type))
	{
		return FALSE;
	}

	// Can't delete the outfit that is currently being worn.
	if (folder_type == LLFolderType::FT_OUTFIT)
	{
		const LLViewerInventoryItem *base_outfit_link = LLAppearanceMgr::instance().getBaseOutfitLink();
		if (base_outfit_link && (category == base_outfit_link->getLinkedCategory()))
		{
			return FALSE;
		}
	}

	return TRUE;
}

BOOL get_is_category_renameable(const LLInventoryModel* model, const LLUUID& id)
{
	if (!model)
	{
		return FALSE;
	}

// [RLVa:KB] - Checked: 2011-03-29 (RLVa-1.3.0g) | Modified: RLVa-1.3.0g
	if ( (RlvActions::isRlvEnabled()) && (model == &gInventory) && (!RlvFolderLocks::instance().canRenameFolder(id)) )
	{
		return FALSE;
	}
// [/RLVa:KB]

	// <FS> Locked Folders
	if (
		((id == AOEngine::instance().getAOFolder() || model->isObjectDescendentOf(id, AOEngine::instance().getAOFolder()))
			&& gSavedPerAccountSettings.getBOOL("LockAOFolders"))
		||
		((id == FSLSLBridge::instance().getBridgeFolder() || model->isObjectDescendentOf(id, FSLSLBridge::instance().getBridgeFolder()))
			&& gSavedPerAccountSettings.getBOOL("LockBridgeFolder"))
		||
		((id == FSFloaterWearableFavorites::getFavoritesFolder() || model->isObjectDescendentOf(id, FSFloaterWearableFavorites::getFavoritesFolder()))
			&& gSavedPerAccountSettings.getBOOL("LockWearableFavoritesFolders"))
		)
	{
		return FALSE;
	}
	// </FS> Locked Folders

	LLViewerInventoryCategory* cat = model->getCategory(id);

	if (cat && !LLFolderType::lookupIsProtectedType(cat->getPreferredType()) &&
		cat->getOwnerID() == gAgent.getID())
	{
		return TRUE;
	}
	return FALSE;
}

void show_task_item_profile(const LLUUID& item_uuid, const LLUUID& object_id)
{
	// <FS:Ansariel> Optional legacy object properties
    //LLSD params;
    //params["id"] = item_uuid;
    //params["object"] = object_id;
    
    //LLFloaterReg::showInstance("item_properties", params);
	if (gSavedSettings.getBOOL("FSUseLegacyObjectProperties"))
	{
		LLFloaterReg::showInstance("properties", LLSD().with("item_id", item_uuid).with("object_id", object_id));
	}
	else
	{
		LLSD params;
		params["id"] = item_uuid;
		params["object"] = object_id;
		LLFloaterReg::showInstance("item_properties", params);
	}
	// </FS:Ansariel>
}

void show_item_profile(const LLUUID& item_uuid)
{
	LLUUID linked_uuid = gInventory.getLinkedItemID(item_uuid);
	// <FS:Ansariel> Optional legacy object properties
    //LLFloaterReg::showInstance("item_properties", LLSD().with("id", linked_uuid));
	if (gSavedSettings.getBOOL("FSUseLegacyObjectProperties"))
	{
		LLFloaterReg::showInstance("properties", LLSD().with("item_id", linked_uuid));
	}
	else
	{
		LLFloaterReg::showInstance("item_properties", LLSD().with("id", linked_uuid));
	}
	// </FS:Ansariel>
}

void show_item_original(const LLUUID& item_uuid)
{
    // <FS:Ansariel> Don't show if @showinv=n
    if (rlv_handler_t::isEnabled() && gRlvHandler.hasBehaviour(RLV_BHVR_SHOWINV))
    {
        return;
    }
    // </FS:Ansariel>

    LLFloater* floater_inventory = LLFloaterReg::getInstance("inventory");
    if (!floater_inventory)
    {
        LL_WARNS() << "Could not find My Inventory floater" << LL_ENDL;
        return;
    }
    LLSidepanelInventory *sidepanel_inventory =	LLFloaterSidePanelContainer::getPanel<LLSidepanelInventory>("inventory");
    if (sidepanel_inventory)
    {
        // <FS:Ansariel> FIRE-31037: "Recent" inventory filter gets reset when using "Show Original"
        //LLPanelMainInventory* main_inventory = sidepanel_inventory->getMainInventoryPanel();
        //if (main_inventory)
        //{
        //    main_inventory->resetFilters();
        //}
        // </FS:Ansariel>
        reset_inventory_filter();

        if (!LLFloaterReg::getTypedInstance<LLFloaterSidePanelContainer>("inventory")->isInVisibleChain())
        {
            LLFloaterReg::toggleInstanceOrBringToFront("inventory");
        }

        const LLUUID inbox_id = gInventory.findCategoryUUIDForType(LLFolderType::FT_INBOX);
        // <FS:Ansariel> Optional hiding of Received Items folder aka Inbox
        // if (gInventory.isObjectDescendentOf(gInventory.getLinkedItemID(item_uuid), inbox_id))
        if (gInventory.isObjectDescendentOf(gInventory.getLinkedItemID(item_uuid), inbox_id) && !gSavedSettings.getBOOL("FSShowInboxFolder"))
        // </FS:Ansariel>
        {
            if (sidepanel_inventory->getInboxPanel())
            {
                sidepanel_inventory->openInbox();
                sidepanel_inventory->getInboxPanel()->setSelection(gInventory.getLinkedItemID(item_uuid), TAKE_FOCUS_YES);
            }
        }
        else
        {
            sidepanel_inventory->selectAllItemsPanel();
            if (sidepanel_inventory->getActivePanel())
            {
                sidepanel_inventory->getActivePanel()->setSelection(gInventory.getLinkedItemID(item_uuid), TAKE_FOCUS_YES);
            }
        }
    }
}


void reset_inventory_filter()
{
	LLSidepanelInventory *sidepanel_inventory =	LLFloaterSidePanelContainer::getPanel<LLSidepanelInventory>("inventory");
	if (sidepanel_inventory)
	{
		LLPanelMainInventory* main_inventory = sidepanel_inventory->getMainInventoryPanel();
		if (main_inventory)
		{
			// <FS:Ansariel> FIRE-5160: Don't reset inventory filter when clearing search term
			main_inventory->showAllItemsPanel();
			main_inventory->resetFilters();
			// </FS:Ansariel>
			main_inventory->onFilterEdit("");
		}
	}
}

void open_marketplace_listings()
{
	LLFloaterReg::showInstance("marketplace_listings");
}

// Create a new folder in destFolderId with the same name as the item name and return the uuid of the new folder
// Note: this is used locally in various situation where we need to wrap an item into a special folder
LLUUID create_folder_for_item(LLInventoryItem* item, const LLUUID& destFolderId)
{
	llassert(item);
	llassert(destFolderId.notNull());

	LLUUID created_folder_id = gInventory.createNewCategory(destFolderId, LLFolderType::FT_NONE, item->getName());
	gInventory.notifyObservers();
    
    // *TODO : Create different notifications for the various cases
	LLNotificationsUtil::add("OutboxFolderCreated");

	return created_folder_id;
}

///----------------------------------------------------------------------------
// Marketplace functions
//
// Handles Copy and Move to or within the Marketplace listings folder.
// Handles creation of stock folders, nesting of listings and version folders,
// permission checking and listings validation.
///----------------------------------------------------------------------------

S32 depth_nesting_in_marketplace(LLUUID cur_uuid)
{
    // Get the marketplace listings root, exit with -1 (i.e. not under the marketplace listings root) if none
    // Todo: findCategoryUUIDForType is somewhat expensive with large
    // flat root folders yet we use depth_nesting_in_marketplace at
    // every turn, find a way to correctly cache this id.
    const LLUUID marketplace_listings_uuid = gInventory.findCategoryUUIDForType(LLFolderType::FT_MARKETPLACE_LISTINGS, false);
    if (marketplace_listings_uuid.isNull())
    {
        return -1;
    }
    // If not a descendant of the marketplace listings root, then the nesting depth is -1 by definition
    if (!gInventory.isObjectDescendentOf(cur_uuid, marketplace_listings_uuid))
    {
        return -1;
    }
    
    // Iterate through the parents till we hit the marketplace listings root
    // Note that the marketplace listings root itself will return 0
    S32 depth = 0;
    LLInventoryObject* cur_object = gInventory.getObject(cur_uuid);
    while (cur_uuid != marketplace_listings_uuid)
    {
        depth++;
        cur_uuid = cur_object->getParentUUID();
        cur_object = gInventory.getCategory(cur_uuid);
    }
    return depth;
}

// Returns the UUID of the marketplace listing this object is in
LLUUID nested_parent_id(LLUUID cur_uuid, S32 depth)
{
    if (depth < 1)
    {
        // For objects outside the marketplace listings root (or root itself), we return a NULL UUID
        return LLUUID::null;
    }
    else if (depth == 1)
    {
        // Just under the root, we return the passed UUID itself if it's a folder, NULL otherwise (not a listing)
        LLViewerInventoryCategory* cat = gInventory.getCategory(cur_uuid);
        return (cat ? cur_uuid : LLUUID::null);
    }

    // depth > 1
    LLInventoryObject* cur_object = gInventory.getObject(cur_uuid);
    while (depth > 1)
    {
        depth--;
        cur_uuid = cur_object->getParentUUID();
        cur_object = gInventory.getCategory(cur_uuid);
    }
    return cur_uuid;
}

S32 compute_stock_count(LLUUID cat_uuid, bool force_count /* false */)
{
    // Handle the case of the folder being a stock folder immediately
    LLViewerInventoryCategory* cat = gInventory.getCategory(cat_uuid);
    if (!cat)
    {
        // Not a category so no stock count to speak of
        return COMPUTE_STOCK_INFINITE;
    }
    if (cat->getPreferredType() == LLFolderType::FT_MARKETPLACE_STOCK)
    {
        if (cat->getVersion() == LLViewerInventoryCategory::VERSION_UNKNOWN)
        {
            // If the folder is not completely fetched, we do not want to return any confusing value that could lead to unlisting
            // "COMPUTE_STOCK_NOT_EVALUATED" denotes that a stock folder has a count that cannot be evaluated at this time (folder not up to date)
            return COMPUTE_STOCK_NOT_EVALUATED;
        }
        // Note: stock folders are *not* supposed to have nested subfolders so we stop recursion here but we count only items (subfolders will be ignored)
        // Note: we *always* give a stock count for stock folders, it's useful even if the listing is unassociated
        LLInventoryModel::cat_array_t* cat_array;
        LLInventoryModel::item_array_t* item_array;
        gInventory.getDirectDescendentsOf(cat_uuid,cat_array,item_array);
        return item_array->size();
    }

    // When force_count is true, we do not do any verification of the marketplace status and simply compute
    // the stock amount based on the descendent hierarchy. This is used specifically when creating a listing.
    if (!force_count)
    {
        // Grab marketplace data for this folder
        S32 depth = depth_nesting_in_marketplace(cat_uuid);
        LLUUID listing_uuid = nested_parent_id(cat_uuid, depth);
        if (!LLMarketplaceData::instance().isListed(listing_uuid))
        {
            // If not listed, the notion of stock is meaningless so it won't be computed for any level
            return COMPUTE_STOCK_INFINITE;
        }

        LLUUID version_folder_uuid = LLMarketplaceData::instance().getVersionFolder(listing_uuid);
        // Handle the case of the first 2 levels : listing and version folders
        if (depth == 1)
        {
            if (version_folder_uuid.notNull())
            {
                // If there is a version folder, the stock value for the listing is the version folder stock
                return compute_stock_count(version_folder_uuid, true);
            }
            else
            {
                // If there's no version folder associated, the notion of stock count has no meaning
                return COMPUTE_STOCK_INFINITE;
            }
        }
        else if (depth == 2)
        {
            if (version_folder_uuid.notNull() && (version_folder_uuid != cat_uuid))
            {
                // If there is a version folder but we're not it, our stock count is meaningless
                return COMPUTE_STOCK_INFINITE;
            }
        }
    }
    
    // In all other cases, the stock count is the min of stock folders count found in the descendents
    // "COMPUTE_STOCK_NOT_EVALUATED" denotes that a stock folder in the hierarchy has a count that cannot be evaluated at this time (folder not up to date)
	LLInventoryModel::cat_array_t* cat_array;
	LLInventoryModel::item_array_t* item_array;
	gInventory.getDirectDescendentsOf(cat_uuid,cat_array,item_array);
    
    // "COMPUTE_STOCK_INFINITE" denotes a folder that doesn't countain any stock folders in its descendents
    S32 curr_count = COMPUTE_STOCK_INFINITE;

    // Note: marketplace listings have a maximum depth nesting of 4
    LLInventoryModel::cat_array_t cat_array_copy = *cat_array;
    for (LLInventoryModel::cat_array_t::iterator iter = cat_array_copy.begin(); iter != cat_array_copy.end(); iter++)
    {
        LLInventoryCategory* category = *iter;
        S32 count = compute_stock_count(category->getUUID(), true);
        if ((curr_count == COMPUTE_STOCK_INFINITE) || ((count != COMPUTE_STOCK_INFINITE) && (count < curr_count)))
        {
            curr_count = count;
        }
    }
    
    return curr_count;
}

// local helper
bool can_move_to_marketplace(LLInventoryItem* inv_item, std::string& tooltip_msg, bool resolve_links)
{
	// Collapse links directly to items/folders
	LLViewerInventoryItem * viewer_inv_item = (LLViewerInventoryItem *) inv_item;
	LLViewerInventoryItem * linked_item = viewer_inv_item->getLinkedItem();
    LLViewerInventoryCategory * linked_category = viewer_inv_item->getLinkedCategory();

    // Linked items and folders cannot be put for sale
    if (linked_category || linked_item)
    {
		tooltip_msg = LLTrans::getString("TooltipOutboxLinked");
        return false;
    }
	
    // A category is always considered as passing...
    if (linked_category != NULL)
	{
        return true;
	}
    
    // Take the linked item if necessary
    if (linked_item != NULL)
	{
		inv_item = linked_item;
	}
	
    // Check that the agent has transfer permission on the item: this is required as a resident cannot
    // put on sale items she cannot transfer. Proceed with move if we have permission.
	bool allow_transfer = inv_item->getPermissions().allowOperationBy(PERM_TRANSFER, gAgent.getID());
	if (!allow_transfer)
	{
		tooltip_msg = LLTrans::getString("TooltipOutboxNoTransfer");
		return false;
	}
    
    // Check worn/not worn status: worn items cannot be put on the marketplace
	bool worn = get_is_item_worn(inv_item->getUUID());
	if (worn)
	{
		tooltip_msg = LLTrans::getString("TooltipOutboxWorn");
		return false;
	}

    // Check library status: library items cannot be put on the marketplace
	if (!gInventory.isObjectDescendentOf(inv_item->getUUID(), gInventory.getRootFolderID()))
    {
		tooltip_msg = LLTrans::getString("TooltipOutboxNotInInventory");
		return false;
    }

    // Check type: for the moment, calling cards cannot be put on the marketplace
	bool calling_card = (LLAssetType::AT_CALLINGCARD == inv_item->getType());
	if (calling_card)
	{
		tooltip_msg = LLTrans::getString("TooltipOutboxCallingCard");
		return false;
	}
	
	return true;
}

// local helper
// Returns the max tree length (in folder nodes) down from the argument folder
int get_folder_levels(LLInventoryCategory* inv_cat)
{
	LLInventoryModel::cat_array_t* cats;
	LLInventoryModel::item_array_t* items;
	gInventory.getDirectDescendentsOf(inv_cat->getUUID(), cats, items);
    
	int max_child_levels = 0;
    
	for (S32 i=0; i < cats->size(); ++i)
	{
		LLInventoryCategory* category = cats->at(i);
		max_child_levels = llmax(max_child_levels, get_folder_levels(category));
	}
    
	return 1 + max_child_levels;
}

// local helper
// Returns the distance (in folder nodes) between the ancestor and its descendant. Returns -1 if not related.
int get_folder_path_length(const LLUUID& ancestor_id, const LLUUID& descendant_id)
{
	int depth = 0;
    
	if (ancestor_id == descendant_id) return depth;
    
	const LLInventoryCategory* category = gInventory.getCategory(descendant_id);
    
	while (category)
	{
		LLUUID parent_id = category->getParentUUID();
        
		if (parent_id.isNull()) break;
        
		depth++;
        
		if (parent_id == ancestor_id) return depth;
        
		category = gInventory.getCategory(parent_id);
	}
    
	LL_WARNS("SLM") << "get_folder_path_length() couldn't trace a path from the descendant to the ancestor" << LL_ENDL;
	return -1;
}

// local helper
// Returns true if all items within the argument folder are fit for sale, false otherwise
bool has_correct_permissions_for_sale(LLInventoryCategory* cat, std::string& error_msg)
{
	LLInventoryModel::cat_array_t* cat_array;
	LLInventoryModel::item_array_t* item_array;
	gInventory.getDirectDescendentsOf(cat->getUUID(),cat_array,item_array);
    
	LLInventoryModel::item_array_t item_array_copy = *item_array;
    
	for (LLInventoryModel::item_array_t::iterator iter = item_array_copy.begin(); iter != item_array_copy.end(); iter++)
	{
		LLInventoryItem* item = *iter;
        if (!can_move_to_marketplace(item, error_msg, false))
        {
            return false;
        }
	}
    
	LLInventoryModel::cat_array_t cat_array_copy = *cat_array;
    
	for (LLInventoryModel::cat_array_t::iterator iter = cat_array_copy.begin(); iter != cat_array_copy.end(); iter++)
	{
		LLInventoryCategory* category = *iter;
		if (!has_correct_permissions_for_sale(category, error_msg))
        {
            return false;
        }
	}
    return true;
}

// Returns true if inv_item can be dropped in dest_folder, a folder nested in marketplace listings (or merchant inventory) under the root_folder root
// If returns is false, tooltip_msg contains an error message to display to the user (localized and all).
// bundle_size is the amount of sibling items that are getting moved to the marketplace at the same time.
bool can_move_item_to_marketplace(const LLInventoryCategory* root_folder, LLInventoryCategory* dest_folder, LLInventoryItem* inv_item, std::string& tooltip_msg, S32 bundle_size, bool from_paste)
{
    // Check stock folder type matches item type in marketplace listings or merchant outbox (even if of no use there for the moment)
    LLViewerInventoryCategory* view_folder = dynamic_cast<LLViewerInventoryCategory*>(dest_folder);
    bool move_in_stock = (view_folder && (view_folder->getPreferredType() == LLFolderType::FT_MARKETPLACE_STOCK));
    bool accept = (view_folder && view_folder->acceptItem(inv_item));
    if (!accept)
    {
        tooltip_msg = LLTrans::getString("TooltipOutboxMixedStock");
    }

    // Check that the item has the right type and permissions to be sold on the marketplace
    if (accept)
    {
        accept = can_move_to_marketplace(inv_item, tooltip_msg, true);
    }
    
    // Check that the total amount of items won't violate the max limit on the marketplace
    if (accept)
    {
        // If the dest folder is a stock folder, we do not count the incoming items toward the total (stock items are seen as one)
        int existing_item_count = (move_in_stock ? 0 : bundle_size);
        
        // If the dest folder is a stock folder, we do assume that the incoming items are also stock items (they should anyway)
        int existing_stock_count = (move_in_stock ? bundle_size : 0);
        
        int existing_folder_count = 0;
        
        // Get the version folder: that's where the counts start from
        const LLViewerInventoryCategory * version_folder = ((root_folder && (root_folder != dest_folder)) ? gInventory.getFirstDescendantOf(root_folder->getUUID(), dest_folder->getUUID()) : NULL);

        if (version_folder)
        {
            if (!from_paste && gInventory.isObjectDescendentOf(inv_item->getUUID(), version_folder->getUUID()))
            {
                // Clear those counts or they will be counted twice because we're already inside the version category
                existing_item_count = 0;
            }

            LLInventoryModel::cat_array_t existing_categories;
            LLInventoryModel::item_array_t existing_items;
            
            gInventory.collectDescendents(version_folder->getUUID(), existing_categories, existing_items, FALSE);
            
            existing_item_count += count_copyable_items(existing_items) + count_stock_folders(existing_categories);
            existing_stock_count += count_stock_items(existing_items);
            existing_folder_count += existing_categories.size();
            
            // If the incoming item is a nocopy (stock) item, we need to consider that it will create a stock folder
            if (!inv_item->getPermissions().allowOperationBy(PERM_COPY, gAgent.getID(), gAgent.getGroupID()) && !move_in_stock)
            {
                // Note : we do not assume that all incoming items are nocopy of different kinds...
                existing_folder_count += 1;
            }
        }
        
        if (existing_item_count > gSavedSettings.getU32("InventoryOutboxMaxItemCount"))
        {
            LLStringUtil::format_map_t args;
            U32 amount = gSavedSettings.getU32("InventoryOutboxMaxItemCount");
            args["[AMOUNT]"] = llformat("%d",amount);
            tooltip_msg = LLTrans::getString("TooltipOutboxTooManyObjects", args);
            accept = false;
        }
        else if (existing_stock_count > gSavedSettings.getU32("InventoryOutboxMaxStockItemCount"))
        {
            LLStringUtil::format_map_t args;
            U32 amount = gSavedSettings.getU32("InventoryOutboxMaxStockItemCount");
            args["[AMOUNT]"] = llformat("%d",amount);
            tooltip_msg = LLTrans::getString("TooltipOutboxTooManyStockItems", args);
            accept = false;
        }
        else if (existing_folder_count > gSavedSettings.getU32("InventoryOutboxMaxFolderCount"))
        {
            LLStringUtil::format_map_t args;
            U32 amount = gSavedSettings.getU32("InventoryOutboxMaxFolderCount");
            args["[AMOUNT]"] = llformat("%d",amount);
            tooltip_msg = LLTrans::getString("TooltipOutboxTooManyFolders", args);
            accept = false;
        }
    }

    return accept;
}

// Returns true if inv_cat can be dropped in dest_folder, a folder nested in marketplace listings (or merchant inventory) under the root_folder root
// If returns is false, tooltip_msg contains an error message to display to the user (localized and all).
// bundle_size is the amount of sibling items that are getting moved to the marketplace at the same time.
bool can_move_folder_to_marketplace(const LLInventoryCategory* root_folder, LLInventoryCategory* dest_folder, LLInventoryCategory* inv_cat, std::string& tooltip_msg, S32 bundle_size, bool check_items, bool from_paste)
{
    bool accept = true;
    
    // Compute the nested folders level we'll add into with that incoming folder
    int incoming_folder_depth = get_folder_levels(inv_cat);
    // Compute the nested folders level we're inserting ourselves in
    // Note: add 1 when inserting under a listing folder as we need to take the root listing folder in the count
    int insertion_point_folder_depth = (root_folder ? get_folder_path_length(root_folder->getUUID(), dest_folder->getUUID()) + 1 : 1);

    // Get the version folder: that's where the folders and items counts start from
    const LLViewerInventoryCategory * version_folder = (insertion_point_folder_depth >= 2 ? gInventory.getFirstDescendantOf(root_folder->getUUID(), dest_folder->getUUID()) : NULL);
    
    // Compare the whole with the nested folders depth limit
    // Note: substract 2 as we leave root and version folder out of the count threshold
    if ((incoming_folder_depth + insertion_point_folder_depth - 2) > (S32)(gSavedSettings.getU32("InventoryOutboxMaxFolderDepth")))
    {
        LLStringUtil::format_map_t args;
        U32 amount = gSavedSettings.getU32("InventoryOutboxMaxFolderDepth");
        args["[AMOUNT]"] = llformat("%d",amount);
        tooltip_msg = LLTrans::getString("TooltipOutboxFolderLevels", args);
        accept = false;
    }
    
    if (accept)
    {
        LLInventoryModel::cat_array_t descendent_categories;
        LLInventoryModel::item_array_t descendent_items;
        gInventory.collectDescendents(inv_cat->getUUID(), descendent_categories, descendent_items, FALSE);
    
        int dragged_folder_count = descendent_categories.size() + bundle_size;  // Note: We assume that we're moving a bunch of folders in. That might be wrong...
        int dragged_item_count = count_copyable_items(descendent_items) + count_stock_folders(descendent_categories);
        int dragged_stock_count = count_stock_items(descendent_items);
        int existing_item_count = 0;
        int existing_stock_count = 0;
        int existing_folder_count = 0;
    
        if (version_folder)
        {
            if (!from_paste && gInventory.isObjectDescendentOf(inv_cat->getUUID(), version_folder->getUUID()))
            {
                // Clear those counts or they will be counted twice because we're already inside the version category
                dragged_folder_count = 0;
                dragged_item_count = 0;
                dragged_stock_count = 0;
            }
        
            // Tally the total number of categories and items inside the root folder
            LLInventoryModel::cat_array_t existing_categories;
            LLInventoryModel::item_array_t existing_items;
            gInventory.collectDescendents(version_folder->getUUID(), existing_categories, existing_items, FALSE);
        
            existing_folder_count += existing_categories.size();
            existing_item_count += count_copyable_items(existing_items) + count_stock_folders(existing_categories);
            existing_stock_count += count_stock_items(existing_items);
        }
    
        const int total_folder_count = existing_folder_count + dragged_folder_count;
        const int total_item_count = existing_item_count + dragged_item_count;
        const int total_stock_count = existing_stock_count + dragged_stock_count;
    
        if (total_folder_count > gSavedSettings.getU32("InventoryOutboxMaxFolderCount"))
        {
            LLStringUtil::format_map_t args;
            U32 amount = gSavedSettings.getU32("InventoryOutboxMaxFolderCount");
            args["[AMOUNT]"] = llformat("%d",amount);
            tooltip_msg = LLTrans::getString("TooltipOutboxTooManyFolders", args);
            accept = false;
        }
        else if (total_item_count > gSavedSettings.getU32("InventoryOutboxMaxItemCount"))
        {
            LLStringUtil::format_map_t args;
            U32 amount = gSavedSettings.getU32("InventoryOutboxMaxItemCount");
            args["[AMOUNT]"] = llformat("%d",amount);
            tooltip_msg = LLTrans::getString("TooltipOutboxTooManyObjects", args);
            accept = false;
        }
        else if (total_stock_count > gSavedSettings.getU32("InventoryOutboxMaxStockItemCount"))
        {
            LLStringUtil::format_map_t args;
            U32 amount = gSavedSettings.getU32("InventoryOutboxMaxStockItemCount");
            args["[AMOUNT]"] = llformat("%d",amount);
            tooltip_msg = LLTrans::getString("TooltipOutboxTooManyStockItems", args);
            accept = false;
        }
        
        // Now check that each item in the folder can be moved in the marketplace
        if (accept && check_items)
        {
            for (S32 i=0; i < descendent_items.size(); ++i)
            {
                LLInventoryItem* item = descendent_items[i];
                if (!can_move_to_marketplace(item, tooltip_msg, false))
                {
                    accept = false;
                    break;
                }
            }
        }
    }
    
    return accept;
}

bool move_item_to_marketplacelistings(LLInventoryItem* inv_item, LLUUID dest_folder, bool copy)
{
    // Get the marketplace listings depth of the destination folder, exit with error if not under marketplace
    S32 depth = depth_nesting_in_marketplace(dest_folder);
    if (depth < 0)
    {
		LLSD subs;
		subs["[ERROR_CODE]"] = LLTrans::getString("Marketplace Error Prefix") + LLTrans::getString("Marketplace Error Not Merchant");
		LLNotificationsUtil::add("MerchantPasteFailed", subs);
        return false;
    }

    // We will collapse links into items/folders
	LLViewerInventoryItem * viewer_inv_item = (LLViewerInventoryItem *) inv_item;
	LLViewerInventoryCategory * linked_category = viewer_inv_item->getLinkedCategory();
    
	if (linked_category != NULL)
	{
        // Move the linked folder directly
		return move_folder_to_marketplacelistings(linked_category, dest_folder, copy);
	}
	else
	{
        // Grab the linked item if any
		LLViewerInventoryItem * linked_item = viewer_inv_item->getLinkedItem();
        viewer_inv_item = (linked_item != NULL ? linked_item : viewer_inv_item);
    
        // If we want to copy but the item is no copy, fail silently (this is a common case that doesn't warrant notification)
        if (copy && !viewer_inv_item->getPermissions().allowOperationBy(PERM_COPY, gAgent.getID(), gAgent.getGroupID()))
        {
            return false;
        }
        
        // Check that the agent has transfer permission on the item: this is required as a resident cannot
        // put on sale items she cannot transfer. Proceed with move if we have permission.
        std::string error_msg;
        if (can_move_to_marketplace(inv_item, error_msg, true))
        {
            // When moving an isolated item, we might need to create the folder structure to support it
            if (depth == 0)
            {
                // We need a listing folder
                dest_folder = gInventory.createNewCategory(dest_folder, LLFolderType::FT_NONE, viewer_inv_item->getName());
                depth++;
            }
            if (depth == 1)
            {
                // We need a version folder
                dest_folder = gInventory.createNewCategory(dest_folder, LLFolderType::FT_NONE, viewer_inv_item->getName());
                depth++;
            }
			LLViewerInventoryCategory* dest_cat = gInventory.getCategory(dest_folder);
            if (!viewer_inv_item->getPermissions().allowOperationBy(PERM_COPY, gAgent.getID(), gAgent.getGroupID()) &&
                (dest_cat->getPreferredType() != LLFolderType::FT_MARKETPLACE_STOCK))
            {
                // We need to create a stock folder to move a no copy item
                dest_folder = gInventory.createNewCategory(dest_folder, LLFolderType::FT_MARKETPLACE_STOCK, viewer_inv_item->getName());
                dest_cat = gInventory.getCategory(dest_folder);
                depth++;
            }
            
            // Verify we can have this item in that destination category
            if (!dest_cat->acceptItem(viewer_inv_item))
            {
                LLSD subs;
                subs["[ERROR_CODE]"] = LLTrans::getString("Marketplace Error Prefix") + LLTrans::getString("Marketplace Error Not Accepted");
                LLNotificationsUtil::add("MerchantPasteFailed", subs);
                return false;
            }

            if (copy)
            {
                // Copy the item
                LLPointer<LLInventoryCallback> cb = new LLBoostFuncInventoryCallback(boost::bind(update_folder_cb, dest_folder));
                copy_inventory_item(
                                    gAgent.getID(),
                                    viewer_inv_item->getPermissions().getOwner(),
                                    viewer_inv_item->getUUID(),
                                    dest_folder,
                                    std::string(),
                                    cb);
            }
            else
            {
                // Reparent the item
                gInventory.changeItemParent(viewer_inv_item, dest_folder, true);
            }
        }
        else
        {
            LLSD subs;
            subs["[ERROR_CODE]"] = LLTrans::getString("Marketplace Error Prefix") + error_msg;
            LLNotificationsUtil::add("MerchantPasteFailed", subs);
            return false;
        }
    }
    
    open_marketplace_listings();
    return true;
}

bool move_folder_to_marketplacelistings(LLInventoryCategory* inv_cat, const LLUUID& dest_folder, bool copy, bool move_no_copy_items)
{
    // Check that we have adequate permission on all items being moved. Proceed if we do.
    std::string error_msg;
    if (has_correct_permissions_for_sale(inv_cat, error_msg))
    {
        // Get the destination folder
        LLViewerInventoryCategory* dest_cat = gInventory.getCategory(dest_folder);

        // Check it's not a stock folder
        if (dest_cat->getPreferredType() == LLFolderType::FT_MARKETPLACE_STOCK)
        {
            LLSD subs;
            subs["[ERROR_CODE]"] = LLTrans::getString("Marketplace Error Prefix") + LLTrans::getString("Marketplace Error Not Accepted");
            LLNotificationsUtil::add("MerchantPasteFailed", subs);
            return false;
        }
        
        // Get the parent folder of the moved item : we may have to update it
        LLUUID src_folder = inv_cat->getParentUUID();

        LLViewerInventoryCategory * viewer_inv_cat = (LLViewerInventoryCategory *) inv_cat;
        if (copy)
        {
            // Copy the folder
            copy_inventory_category(&gInventory, viewer_inv_cat, dest_folder, LLUUID::null, move_no_copy_items);
        }
        else
        {
            // Reparent the folder
            gInventory.changeCategoryParent(viewer_inv_cat, dest_folder, false);
            // Check the destination folder recursively for no copy items and promote the including folders if any
            validate_marketplacelistings(dest_cat);
        }

        // Update the modified folders
        update_marketplace_category(src_folder);
        update_marketplace_category(dest_folder);
        gInventory.notifyObservers();
    }
    else
    {
        LLSD subs;
        subs["[ERROR_CODE]"] = LLTrans::getString("Marketplace Error Prefix") + error_msg;
        LLNotificationsUtil::add("MerchantPasteFailed", subs);
        return false;
    }
    
    open_marketplace_listings();
    return true;
}

bool sort_alpha(const LLViewerInventoryCategory* cat1, const LLViewerInventoryCategory* cat2)
{
	return cat1->getName().compare(cat2->getName()) < 0;
}

void dump_trace(std::string& message, S32 depth, LLError::ELevel log_level)
{
    LL_INFOS() << "validate_marketplacelistings : error = "<< log_level << ", depth = " << depth << ", message = " << message <<  LL_ENDL;
}

// Make all relevant business logic checks on the marketplace listings starting with the folder as argument.
// This function does no deletion of listings but a mere audit and raises issues to the user (through the
// optional callback cb). It also returns a boolean, true if things validate, false if issues are raised.
// The only inventory changes that are done is to move and sort folders containing no-copy items to stock folders.
bool validate_marketplacelistings(
    LLInventoryCategory* cat,
    validation_callback_t cb,
    bool fix_hierarchy,
    S32 depth,
    bool notify_observers)
{
#if 0
    // Used only for debug
    if (!cb)
    {
        cb =  boost::bind(&dump_trace, _1, _2, _3);
    }
#endif
    // Folder is valid unless issue is raised
    bool result = true;
    
    // Get the type and the depth of the folder
    LLViewerInventoryCategory * viewer_cat = (LLViewerInventoryCategory *) (cat);
	const LLFolderType::EType folder_type = cat->getPreferredType();
    if (depth < 0)
    {
        // If the depth argument was not provided, evaluate the depth directly
        depth = depth_nesting_in_marketplace(cat->getUUID());
    }
    if (depth < 0)
    {
        // If the folder is not under the marketplace listings root, we run validation as if it was a listing folder and prevent any hierarchy fix
        // This allows the function to be used to pre-validate a folder anywhere in the inventory
        depth = 1;
        fix_hierarchy = false;
    }
    
    // Set the indentation for print output (typically, audit button in marketplace folder floater)
    std::string indent;
    for (int i = 1; i < depth; i++)
    {
        indent += "    ";
    }

    // Check out that version folders are marketplace ready
    if (depth == 2)
    {
        std::string message;
        // Note: if we fix the hierarchy, we want to check the items individually, hence the last argument here
        if (!can_move_folder_to_marketplace(cat, cat, cat, message, 0, fix_hierarchy))
        {
            result = false;
            if (cb)
            {
                message = indent + cat->getName() + LLTrans::getString("Marketplace Validation Error") + " " + message;
                cb(message,depth,LLError::LEVEL_ERROR);
            }
        }
    }
    
    // Check out that stock folders are at the right level
    if ((folder_type == LLFolderType::FT_MARKETPLACE_STOCK) && (depth <= 2))
    {
        if (fix_hierarchy)
        {
            if (cb)
            {
                std::string message = indent + cat->getName() + LLTrans::getString("Marketplace Validation Warning") + " " + LLTrans::getString("Marketplace Validation Warning Stock");
                cb(message,depth,LLError::LEVEL_WARN);
            }
            // Nest the stock folder one level deeper in a normal folder and restart from there
            LLUUID parent_uuid = cat->getParentUUID();
            LLUUID folder_uuid = gInventory.createNewCategory(parent_uuid, LLFolderType::FT_NONE, cat->getName());
            LLInventoryCategory* new_cat = gInventory.getCategory(folder_uuid);
            gInventory.changeCategoryParent(viewer_cat, folder_uuid, false);
            result &= validate_marketplacelistings(new_cat, cb, fix_hierarchy, depth + 1, notify_observers);
            return result;
        }
        else
        {
            result = false;
            if (cb)
            {
                std::string message = indent + cat->getName() + LLTrans::getString("Marketplace Validation Error") + " " + LLTrans::getString("Marketplace Validation Warning Stock");
                cb(message,depth,LLError::LEVEL_ERROR);
            }
        }
    }
    
    // Item sorting and validation : sorting and moving the various stock items is complicated as the set of constraints is high
    // We need to:
    // * separate non stock items, stock items per types in different folders
    // * have stock items nested at depth 2 at least
    // * never ever move the non-stock items
    
	LLInventoryModel::cat_array_t* cat_array;
	LLInventoryModel::item_array_t* item_array;
	gInventory.getDirectDescendentsOf(cat->getUUID(),cat_array,item_array);
    
    // We use a composite (type,permission) key on that map to store UUIDs of items of same (type,permissions)
    std::map<U32, std::vector<LLUUID> > items_vector;

    // Parse the items and create vectors of item UUIDs sorting copyable items and stock items of various types
    bool has_bad_items = false;
	LLInventoryModel::item_array_t item_array_copy = *item_array;
	for (LLInventoryModel::item_array_t::iterator iter = item_array_copy.begin(); iter != item_array_copy.end(); iter++)
	{
		LLInventoryItem* item = *iter;
        LLViewerInventoryItem * viewer_inv_item = (LLViewerInventoryItem *) item;
        
        // Test but skip items that shouldn't be there to start with, raise an error message for those
        std::string error_msg;
        if (!can_move_to_marketplace(item, error_msg, false))
        {
            has_bad_items = true;
            if (cb && fix_hierarchy)
            {
                std::string message = indent + viewer_inv_item->getName() + LLTrans::getString("Marketplace Validation Error") + " " + error_msg;
                cb(message,depth,LLError::LEVEL_ERROR);
            }
            continue;
        }
        // Update the appropriate vector item for that type
        LLInventoryType::EType type = LLInventoryType::IT_COUNT;    // Default value for non stock items
        U32 perms = 0;
        if (!viewer_inv_item->getPermissions().allowOperationBy(PERM_COPY, gAgent.getID(), gAgent.getGroupID()))
        {
            // Get the item type for stock items
            type = viewer_inv_item->getInventoryType();
            perms = viewer_inv_item->getPermissions().getMaskNextOwner();
        }
        U32 key = (((U32)(type) & 0xFF) << 24) | (perms & 0xFFFFFF);
        items_vector[key].push_back(viewer_inv_item->getUUID());
	}
    
    // How many types of items? Which type is it if only one?
    S32 count = items_vector.size();
    U32 default_key = (U32)(LLInventoryType::IT_COUNT) << 24; // This is the key for any normal copyable item
    U32 unique_key = (count == 1 ? items_vector.begin()->first : default_key); // The key in the case of one item type only
    
    // If we have no items in there (only folders or empty), analyze a bit further
    if ((count == 0) && !has_bad_items)
    {
        if (cat_array->size() == 0)
        {
            // So we have no item and no folder. That's at least a warning.
            if (depth == 2)
            {
                // If this is an empty version folder, warn only (listing won't be delivered by AIS, but only AIS should unlist)
                if (cb)
                {
                    std::string message = indent + cat->getName() + LLTrans::getString("Marketplace Validation Error Empty Version");
                    cb(message,depth,LLError::LEVEL_WARN);
                }
            }
            else if ((folder_type == LLFolderType::FT_MARKETPLACE_STOCK) && (depth > 2))
            {
                // If this is a legit but empty stock folder, warn only (listing must stay searchable when out of stock)
                if (cb)
                {
                    std::string message = indent + cat->getName() + LLTrans::getString("Marketplace Validation Error Empty Stock");
                    cb(message,depth,LLError::LEVEL_WARN);
                }
            }
            else if (cb)
            {
                // We warn if there's nothing in a regular folder (may be it's an under construction listing)
                std::string message = indent + cat->getName() + LLTrans::getString("Marketplace Validation Warning Empty");
                cb(message,depth,LLError::LEVEL_WARN);
            }
        }
        else
        {
            // Done with that folder : Print out the folder name unless we already found an error here
            if (cb && result && (depth >= 1))
            {
                std::string message = indent + cat->getName() + LLTrans::getString("Marketplace Validation Log");
                cb(message,depth,LLError::LEVEL_INFO);
            }
        }
    }
    // If we have a single type of items of the right type in the right place, we're done
    else if ((count == 1) && !has_bad_items && (((unique_key == default_key) && (depth > 1)) || ((folder_type == LLFolderType::FT_MARKETPLACE_STOCK) && (depth > 2) && (cat_array->size() == 0))))
    {
        // Done with that folder : Print out the folder name unless we already found an error here
        if (cb && result && (depth >= 1))
        {
            std::string message = indent + cat->getName() + LLTrans::getString("Marketplace Validation Log");
            cb(message,depth,LLError::LEVEL_INFO);
        }
    }
    else
    {
        if (fix_hierarchy && !has_bad_items)
        {
            // Alert the user when an existing stock folder has to be split
            if ((folder_type == LLFolderType::FT_MARKETPLACE_STOCK) && ((count >= 2) || (cat_array->size() > 0)))
            {
                LLNotificationsUtil::add("AlertMerchantStockFolderSplit");
            }
            // If we have more than 1 type of items or we are at the listing level or we have stock/no stock type mismatch, wrap the items in subfolders
            if ((count > 1) || (depth == 1) ||
                ((folder_type == LLFolderType::FT_MARKETPLACE_STOCK) && (unique_key == default_key)) ||
                ((folder_type != LLFolderType::FT_MARKETPLACE_STOCK) && (unique_key != default_key)))
            {
                // Create one folder per vector at the right depth and of the right type
                std::map<U32, std::vector<LLUUID> >::iterator items_vector_it = items_vector.begin();
                while (items_vector_it != items_vector.end())
                {
                    // Create a new folder
                    LLUUID parent_uuid = (depth > 2 ? viewer_cat->getParentUUID() : viewer_cat->getUUID());
                    LLViewerInventoryItem* viewer_inv_item = gInventory.getItem(items_vector_it->second.back());
                    std::string folder_name = (depth >= 1 ? viewer_cat->getName() : viewer_inv_item->getName());
                    LLFolderType::EType new_folder_type = (items_vector_it->first == default_key ? LLFolderType::FT_NONE : LLFolderType::FT_MARKETPLACE_STOCK);
                    if (cb)
                    {
                        std::string message = "";
                        if (new_folder_type == LLFolderType::FT_MARKETPLACE_STOCK)
                        {
                            message = indent + folder_name + LLTrans::getString("Marketplace Validation Warning Create Stock");
                        }
                        else
                        {
                            message = indent + folder_name + LLTrans::getString("Marketplace Validation Warning Create Version");
                        }
                        cb(message,depth,LLError::LEVEL_WARN);
                    }
                    LLUUID folder_uuid = gInventory.createNewCategory(parent_uuid, new_folder_type, folder_name);
                    
                    // Move each item to the new folder
                    while (!items_vector_it->second.empty())
                    {
                        LLViewerInventoryItem* viewer_inv_item = gInventory.getItem(items_vector_it->second.back());
                        if (cb)
                        {
                            std::string message = indent + viewer_inv_item->getName() + LLTrans::getString("Marketplace Validation Warning Move");
                            cb(message,depth,LLError::LEVEL_WARN);
                        }
                        gInventory.changeItemParent(viewer_inv_item, folder_uuid, true);
                        items_vector_it->second.pop_back();
                    }
                    
                    // Next type
                    update_marketplace_category(parent_uuid);
                    update_marketplace_category(folder_uuid);
                    if (notify_observers)
                    {
                        gInventory.notifyObservers();
                    }
                    items_vector_it++;
                }
            }
            // Stock folder should have no sub folder so reparent those up
            if (folder_type == LLFolderType::FT_MARKETPLACE_STOCK)
            {
                LLUUID parent_uuid = cat->getParentUUID();
                gInventory.getDirectDescendentsOf(cat->getUUID(),cat_array,item_array);
                LLInventoryModel::cat_array_t cat_array_copy = *cat_array;
                for (LLInventoryModel::cat_array_t::iterator iter = cat_array_copy.begin(); iter != cat_array_copy.end(); iter++)
                {
                    LLViewerInventoryCategory * viewer_cat = (LLViewerInventoryCategory *) (*iter);
                    gInventory.changeCategoryParent(viewer_cat, parent_uuid, false);
                    result &= validate_marketplacelistings(viewer_cat, cb, fix_hierarchy, depth, false);
                }
            }
        }
        else if (cb)
        {
            // We are not fixing the hierarchy but reporting problems, report everything we can find
            // Print the folder name
            if (result && (depth >= 1))
            {
                if ((folder_type == LLFolderType::FT_MARKETPLACE_STOCK) && (count >= 2))
                {
                    // Report if a stock folder contains a mix of items
                    result = false;
                    std::string message = indent + cat->getName() + LLTrans::getString("Marketplace Validation Error Mixed Stock");
                    cb(message,depth,LLError::LEVEL_ERROR);
                }
                else if ((folder_type == LLFolderType::FT_MARKETPLACE_STOCK) && (cat_array->size() != 0))
                {
                    // Report if a stock folder contains subfolders
                    result = false;
                    std::string message = indent + cat->getName() + LLTrans::getString("Marketplace Validation Error Subfolder In Stock");
                    cb(message,depth,LLError::LEVEL_ERROR);
                }
                else
                {
                    // Simply print the folder name
                    std::string message = indent + cat->getName() + LLTrans::getString("Marketplace Validation Log");
                    cb(message,depth,LLError::LEVEL_INFO);
                }
            }
            // Scan each item and report if there's a problem
            LLInventoryModel::item_array_t item_array_copy = *item_array;
            for (LLInventoryModel::item_array_t::iterator iter = item_array_copy.begin(); iter != item_array_copy.end(); iter++)
            {
                LLInventoryItem* item = *iter;
                LLViewerInventoryItem * viewer_inv_item = (LLViewerInventoryItem *) item;
                std::string error_msg;
                if (!can_move_to_marketplace(item, error_msg, false))
                {
                    // Report items that shouldn't be there to start with
                    result = false;
                    std::string message = indent + "    " + viewer_inv_item->getName() + LLTrans::getString("Marketplace Validation Error") + " " + error_msg;
                    cb(message,depth,LLError::LEVEL_ERROR);
                }
                else if ((!viewer_inv_item->getPermissions().allowOperationBy(PERM_COPY, gAgent.getID(), gAgent.getGroupID())) && (folder_type != LLFolderType::FT_MARKETPLACE_STOCK))
                {
                    // Report stock items that are misplaced
                    result = false;
                    std::string message = indent + "    " + viewer_inv_item->getName() + LLTrans::getString("Marketplace Validation Error Stock Item");
                    cb(message,depth,LLError::LEVEL_ERROR);
                }
                else if (depth == 1)
                {
                    // Report items not wrapped in version folder
                    result = false;
                    std::string message = indent + "    " + viewer_inv_item->getName() + LLTrans::getString("Marketplace Validation Warning Unwrapped Item");
                    cb(message,depth,LLError::LEVEL_ERROR);
                }
            }
        }
        
        // Clean up
        if (viewer_cat->getDescendentCount() == 0)
        {
            // Remove the current folder if it ends up empty
            if (cb)
            {
                std::string message = indent + viewer_cat->getName() + LLTrans::getString("Marketplace Validation Warning Delete");
                cb(message,depth,LLError::LEVEL_WARN);
            }
            gInventory.removeCategory(cat->getUUID());
            if (notify_observers)
            {
                gInventory.notifyObservers();
            }
            return result && !has_bad_items;
        }
    }

    // Recursion : Perform the same validation on each nested folder
    gInventory.getDirectDescendentsOf(cat->getUUID(),cat_array,item_array);
	LLInventoryModel::cat_array_t cat_array_copy = *cat_array;
    // Sort the folders in alphabetical order first
    std::sort(cat_array_copy.begin(), cat_array_copy.end(), sort_alpha);
   
	for (LLInventoryModel::cat_array_t::iterator iter = cat_array_copy.begin(); iter != cat_array_copy.end(); iter++)
	{
		LLInventoryCategory* category = *iter;
		result &= validate_marketplacelistings(category, cb, fix_hierarchy, depth + 1, false);
	}
    
    update_marketplace_category(cat->getUUID(), true, true);
    if (notify_observers)
    {
        gInventory.notifyObservers();
    }
    return result && !has_bad_items;
}

void change_item_parent(const LLUUID& item_id, const LLUUID& new_parent_id)
{
	LLInventoryItem* inv_item = gInventory.getItem(item_id);
	if (inv_item)
	{
		LLInventoryModel::update_list_t update;
		LLInventoryModel::LLCategoryUpdate old_folder(inv_item->getParentUUID(), -1);
		update.push_back(old_folder);
		LLInventoryModel::LLCategoryUpdate new_folder(new_parent_id, 1);
		update.push_back(new_folder);
		gInventory.accountForUpdate(update);

		LLPointer<LLViewerInventoryItem> new_item = new LLViewerInventoryItem(inv_item);
		new_item->setParent(new_parent_id);
		new_item->updateParentOnServer(FALSE);
		gInventory.updateItem(new_item);
		gInventory.notifyObservers();
	}
}

void move_items_to_folder(const LLUUID& new_cat_uuid, const uuid_vec_t& selected_uuids)
{
    for (uuid_vec_t::const_iterator it = selected_uuids.begin(); it != selected_uuids.end(); ++it)
    {
        LLInventoryItem* inv_item = gInventory.getItem(*it);
        if (inv_item)
        {
            change_item_parent(*it, new_cat_uuid);
        }
        else
        {
            LLInventoryCategory* inv_cat = gInventory.getCategory(*it);
            if (inv_cat && !LLFolderType::lookupIsProtectedType(inv_cat->getPreferredType()))
            {
                gInventory.changeCategoryParent((LLViewerInventoryCategory*)inv_cat, new_cat_uuid, false);
            }
        }
    }

    LLFloater* floater_inventory = LLFloaterReg::getInstance("inventory");
    if (!floater_inventory)
    {
        LL_WARNS() << "Could not find My Inventory floater" << LL_ENDL;
        return;
    }
    LLSidepanelInventory *sidepanel_inventory =	LLFloaterSidePanelContainer::getPanel<LLSidepanelInventory>("inventory");
    if (sidepanel_inventory)
    {
        if (sidepanel_inventory->getActivePanel())
        {
            sidepanel_inventory->getActivePanel()->setSelection(new_cat_uuid, TAKE_FOCUS_YES);
            LLFolderViewItem* fv_folder = sidepanel_inventory->getActivePanel()->getItemByID(new_cat_uuid);
            if (fv_folder)
            {
                fv_folder->setOpen(TRUE);
            }
        }
    }
}

bool is_only_cats_selected(const uuid_vec_t& selected_uuids)
{
    for (uuid_vec_t::const_iterator it = selected_uuids.begin(); it != selected_uuids.end(); ++it)
    {
        LLInventoryCategory* inv_cat = gInventory.getCategory(*it);
        if (!inv_cat)
        {
            return false;
        }
    }
    return true;
}

bool is_only_items_selected(const uuid_vec_t& selected_uuids)
{
    for (uuid_vec_t::const_iterator it = selected_uuids.begin(); it != selected_uuids.end(); ++it)
    {
        LLViewerInventoryItem* inv_item = gInventory.getItem(*it);
        if (!inv_item)
        {
            return false;
        }
    }
    return true;
}


void move_items_to_new_subfolder(const uuid_vec_t& selected_uuids, const std::string& folder_name)
{
    LLInventoryObject* first_item = gInventory.getObject(*selected_uuids.begin());
    if (!first_item)
    {
        return;
    }

    inventory_func_type func = boost::bind(&move_items_to_folder, _1, selected_uuids);
    gInventory.createNewCategory(first_item->getParentUUID(), LLFolderType::FT_NONE, folder_name, func);

}

///----------------------------------------------------------------------------
/// LLInventoryCollectFunctor implementations
///----------------------------------------------------------------------------

// static
bool LLInventoryCollectFunctor::itemTransferCommonlyAllowed(const LLInventoryItem* item)
{
	if (!item)
		return false;

	switch(item->getType())
	{
		case LLAssetType::AT_OBJECT:
		case LLAssetType::AT_BODYPART:
		case LLAssetType::AT_CLOTHING:
			if (!get_is_item_worn(item->getUUID()))
				return true;
			break;
		default:
			return true;
			break;
	}
	return false;
}

bool LLIsType::operator()(LLInventoryCategory* cat, LLInventoryItem* item)
{
	if(mType == LLAssetType::AT_CATEGORY)
	{
		if(cat) return TRUE;
	}
	if(item)
	{
		if(item->getType() == mType) return TRUE;
	}
	return FALSE;
}

bool LLIsNotType::operator()(LLInventoryCategory* cat, LLInventoryItem* item)
{
	if(mType == LLAssetType::AT_CATEGORY)
	{
		if(cat) return FALSE;
	}
	if(item)
	{
		if(item->getType() == mType) return FALSE;
		else return TRUE;
	}
	return TRUE;
}

bool LLIsOfAssetType::operator()(LLInventoryCategory* cat, LLInventoryItem* item)
{
	if(mType == LLAssetType::AT_CATEGORY)
	{
		if(cat) return TRUE;
	}
	if(item)
	{
		if(item->getActualType() == mType) return TRUE;
	}
	return FALSE;
}

bool LLIsValidItemLink::operator()(LLInventoryCategory* cat, LLInventoryItem* item)
{
	LLViewerInventoryItem *vitem = dynamic_cast<LLViewerInventoryItem*>(item);
	if (!vitem) return false;
	return (vitem->getActualType() == LLAssetType::AT_LINK  && !vitem->getIsBrokenLink());
}

bool LLIsTypeWithPermissions::operator()(LLInventoryCategory* cat, LLInventoryItem* item)
{
	if(mType == LLAssetType::AT_CATEGORY)
	{
		if(cat) 
		{
			return TRUE;
		}
	}
	if(item)
	{
		if(item->getType() == mType)
		{
			LLPermissions perm = item->getPermissions();
			if ((perm.getMaskBase() & mPerm) == mPerm)
			{
				return TRUE;
			}
		}
	}
	return FALSE;
}

bool LLBuddyCollector::operator()(LLInventoryCategory* cat,
								  LLInventoryItem* item)
{
	if(item)
	{
		if((LLAssetType::AT_CALLINGCARD == item->getType())
		   && (!item->getCreatorUUID().isNull())
		   && (item->getCreatorUUID() != gAgent.getID()))
		{
			return true;
		}
	}
	return false;
}


bool LLUniqueBuddyCollector::operator()(LLInventoryCategory* cat,
										LLInventoryItem* item)
{
	if(item)
	{
		if((LLAssetType::AT_CALLINGCARD == item->getType())
 		   && (item->getCreatorUUID().notNull())
 		   && (item->getCreatorUUID() != gAgent.getID()))
		{
			mSeen.insert(item->getCreatorUUID());
			return true;
		}
	}
	return false;
}


bool LLParticularBuddyCollector::operator()(LLInventoryCategory* cat,
											LLInventoryItem* item)
{
	if(item)
	{
		if((LLAssetType::AT_CALLINGCARD == item->getType())
		   && (item->getCreatorUUID() == mBuddyID))
		{
			return TRUE;
		}
	}
	return FALSE;
}


bool LLNameCategoryCollector::operator()(
	LLInventoryCategory* cat, LLInventoryItem* item)
{
	if(cat)
	{
		if (!LLStringUtil::compareInsensitive(mName, cat->getName()))
		{
			return true;
		}
	}
	return false;
}

bool LLFindCOFValidItems::operator()(LLInventoryCategory* cat,
									 LLInventoryItem* item)
{
	// Valid COF items are:
	// - links to wearables (body parts or clothing)
	// - links to attachments
	// - links to gestures
	// - links to ensemble folders
	LLViewerInventoryItem *linked_item = ((LLViewerInventoryItem*)item)->getLinkedItem();
	if (linked_item)
	{
		LLAssetType::EType type = linked_item->getType();
		return (type == LLAssetType::AT_CLOTHING ||
				type == LLAssetType::AT_BODYPART ||
				type == LLAssetType::AT_GESTURE ||
				type == LLAssetType::AT_OBJECT);
	}
	else
	{
		LLViewerInventoryCategory *linked_category = ((LLViewerInventoryItem*)item)->getLinkedCategory();
		// BAP remove AT_NONE support after ensembles are fully working?
		return (linked_category &&
				((linked_category->getPreferredType() == LLFolderType::FT_NONE) ||
				 (LLFolderType::lookupIsEnsembleType(linked_category->getPreferredType()))));
	}
}

bool LLFindWearables::operator()(LLInventoryCategory* cat,
								 LLInventoryItem* item)
{
	if(item)
	{
		if((item->getType() == LLAssetType::AT_CLOTHING)
		   || (item->getType() == LLAssetType::AT_BODYPART))
		{
			return TRUE;
		}
	}
	return FALSE;
}

LLFindWearablesEx::LLFindWearablesEx(bool is_worn, bool include_body_parts)
:	mIsWorn(is_worn)
,	mIncludeBodyParts(include_body_parts)
{}

bool LLFindWearablesEx::operator()(LLInventoryCategory* cat, LLInventoryItem* item)
{
	LLViewerInventoryItem *vitem = dynamic_cast<LLViewerInventoryItem*>(item);
	if (!vitem) return false;

	// Skip non-wearables.
	if (!vitem->isWearableType() && vitem->getType() != LLAssetType::AT_OBJECT && vitem->getType() != LLAssetType::AT_GESTURE)
	{
		return false;
	}

	// Skip body parts if requested.
	if (!mIncludeBodyParts && vitem->getType() == LLAssetType::AT_BODYPART)
	{
		return false;
	}

	// Skip broken links.
	if (vitem->getIsBrokenLink())
	{
		return false;
	}

	return (bool) get_is_item_worn(item->getUUID()) == mIsWorn;
}

bool LLFindWearablesOfType::operator()(LLInventoryCategory* cat, LLInventoryItem* item)
{
	if (!item) return false;
	if (item->getType() != LLAssetType::AT_CLOTHING &&
		item->getType() != LLAssetType::AT_BODYPART)
	{
		return false;
	}

	LLViewerInventoryItem *vitem = dynamic_cast<LLViewerInventoryItem*>(item);
	if (!vitem || vitem->getWearableType() != mWearableType) return false;

	return true;
}

void LLFindWearablesOfType::setType(LLWearableType::EType type)
{
	mWearableType = type;
}

bool LLFindNonRemovableObjects::operator()(LLInventoryCategory* cat, LLInventoryItem* item)
{
	if (item)
	{
		return !get_is_item_removable(&gInventory, item->getUUID());
	}
	if (cat)
	{
		return !get_is_category_removable(&gInventory, cat->getUUID());
	}

	LL_WARNS() << "Not a category and not an item?" << LL_ENDL;
	return false;
}

// [SL:KB] - Patch: UI-Misc | Checked: 2014-03-02 (Catznip-3.6)
LLFindLandmarks::LLFindLandmarks(bool fFilterDuplicates, bool fFilterSelf)
	: m_fFilterDuplicates(fFilterDuplicates)
	, m_fFilterSelf(fFilterSelf)
{
}

bool LLFindLandmarks::operator()(LLInventoryCategory* cat, LLInventoryItem* item)
{
	if ( (item) && (LLAssetType::AT_LANDMARK == item->getType()) )
	{
		if ( (m_fFilterSelf) && (gAgentID != item->getCreatorUUID()) )
		{
			return false;
		}

		if (m_fFilterDuplicates)
		{
			if (m_AssetIds.end() != std::find(m_AssetIds.begin(), m_AssetIds.end(), item->getAssetUUID()))
				return false;
			m_AssetIds.push_back(item->getAssetUUID());
		}

		return true;
	}
	return false;
}
// [/SL:KB]

///----------------------------------------------------------------------------
/// LLAssetIDMatches 
///----------------------------------------------------------------------------
bool LLAssetIDMatches::operator()(LLInventoryCategory* cat, LLInventoryItem* item)
{
	return (item && item->getAssetUUID() == mAssetID);
}

///----------------------------------------------------------------------------
/// LLLinkedItemIDMatches 
///----------------------------------------------------------------------------
bool LLLinkedItemIDMatches::operator()(LLInventoryCategory* cat, LLInventoryItem* item)
{
	return (item && 
			(item->getIsLinkType()) &&
			(item->getLinkedUUID() == mBaseItemID)); // A linked item's assetID will be the compared-to item's itemID.
}

void LLSaveFolderState::setApply(BOOL apply)
{
	mApply = apply; 
	// before generating new list of open folders, clear the old one
	if(!apply) 
	{
		clearOpenFolders(); 
	}
}

void LLSaveFolderState::doFolder(LLFolderViewFolder* folder)
{
	LLInvFVBridge* bridge = (LLInvFVBridge*)folder->getViewModelItem();
	if(!bridge) return;
	
	if(mApply)
	{
		// we're applying the open state
		LLUUID id(bridge->getUUID());
		if(mOpenFolders.find(id) != mOpenFolders.end())
		{
			if (!folder->isOpen())
			{
				folder->setOpen(TRUE);
			}
		}
		else
		{
			// keep selected filter in its current state, this is less jarring to user
			if (!folder->isSelected() && folder->isOpen())
			{
				folder->setOpen(FALSE);
			}
		}
	}
	else
	{
		// we're recording state at this point
		if(folder->isOpen())
		{
			mOpenFolders.insert(bridge->getUUID());
		}
	}
}

void LLOpenFilteredFolders::doItem(LLFolderViewItem *item)
{
	if (item->passedFilter())
	{
		item->getParentFolder()->setOpenArrangeRecursively(TRUE, LLFolderViewFolder::RECURSE_UP);
	}
}

void LLOpenFilteredFolders::doFolder(LLFolderViewFolder* folder)
{
	if (folder->LLFolderViewItem::passedFilter() && folder->getParentFolder())
	{
		folder->getParentFolder()->setOpenArrangeRecursively(TRUE, LLFolderViewFolder::RECURSE_UP);
	}
	// if this folder didn't pass the filter, and none of its descendants did
	else if (!folder->getViewModelItem()->passedFilter() && !folder->getViewModelItem()->descendantsPassedFilter())
	{
		folder->setOpenArrangeRecursively(FALSE, LLFolderViewFolder::RECURSE_NO);
	}
}

void LLSelectFirstFilteredItem::doItem(LLFolderViewItem *item)
{
	if (item->passedFilter() && !mItemSelected)
	{
		item->getRoot()->setSelection(item, FALSE, FALSE);
		if (item->getParentFolder())
		{
			item->getParentFolder()->setOpenArrangeRecursively(TRUE, LLFolderViewFolder::RECURSE_UP);
		}
		mItemSelected = TRUE;
	}
}

void LLSelectFirstFilteredItem::doFolder(LLFolderViewFolder* folder)
{
	// Skip if folder or item already found, if not filtered or if no parent (root folder is not selectable)
	if (!mFolderSelected && !mItemSelected && folder->LLFolderViewItem::passedFilter() && folder->getParentFolder())
	{
		folder->getRoot()->setSelection(folder, FALSE, FALSE);
		folder->getParentFolder()->setOpenArrangeRecursively(TRUE, LLFolderViewFolder::RECURSE_UP);
		mFolderSelected = TRUE;
	}
}

void LLOpenFoldersWithSelection::doItem(LLFolderViewItem *item)
{
	if (item->getParentFolder() && item->isSelected())
	{
		item->getParentFolder()->setOpenArrangeRecursively(TRUE, LLFolderViewFolder::RECURSE_UP);
	}
}

void LLOpenFoldersWithSelection::doFolder(LLFolderViewFolder* folder)
{
	if (folder->getParentFolder() && folder->isSelected())
	{
		folder->getParentFolder()->setOpenArrangeRecursively(TRUE, LLFolderViewFolder::RECURSE_UP);
	}
}

// Callback for doToSelected if DAMA required...
void LLInventoryAction::callback_doToSelected(const LLSD& notification, const LLSD& response, class LLInventoryModel* model, class LLFolderView* root, const std::string& action)
{
    S32 option = LLNotificationsUtil::getSelectedOption(notification, response);
    if (option == 0) // YES
    {
        doToSelected(model, root, action, FALSE);
    }
}

void LLInventoryAction::callback_copySelected(const LLSD& notification, const LLSD& response, class LLInventoryModel* model, class LLFolderView* root, const std::string& action)
{
    S32 option = LLNotificationsUtil::getSelectedOption(notification, response);
    if (option == 0) // YES, Move no copy item(s)
    {
        doToSelected(model, root, "copy_or_move_to_marketplace_listings", FALSE);
    }
    else if (option == 1) // NO, Don't move no copy item(s) (leave them behind)
    {
        doToSelected(model, root, "copy_to_marketplace_listings", FALSE);
    }
}

// Succeeds iff all selected items are bridges to objects, in which
// case returns their corresponding uuids.
bool get_selection_object_uuids(LLFolderView *root, uuid_vec_t& ids)
{
	uuid_vec_t results;
	S32 non_object = 0;
	LLFolderView::selected_items_t selectedItems = root->getSelectedItems();
	for(LLFolderView::selected_items_t::iterator it = selectedItems.begin(); it != selectedItems.end(); ++it)
	{
		LLObjectBridge *view_model = dynamic_cast<LLObjectBridge *>((*it)->getViewModelItem());

		if(view_model && view_model->getUUID().notNull())
		{
			results.push_back(view_model->getUUID());
		}
		else
		{
			non_object++;
		}
	}
	if (non_object == 0)
	{
		ids = results;
		return true;
	}
	return false;
}


void LLInventoryAction::doToSelected(LLInventoryModel* model, LLFolderView* root, const std::string& action, BOOL user_confirm)
{
	std::set<LLFolderViewItem*> selected_items = root->getSelectionList();
    
    // Prompt the user and check for authorization for some marketplace active listing edits
	if (user_confirm && (("delete" == action) || ("cut" == action) || ("rename" == action) || ("properties" == action) || ("task_properties" == action) || ("open" == action)))
    {
        std::set<LLFolderViewItem*>::iterator set_iter = selected_items.begin();
        LLFolderViewModelItemInventory * viewModel = NULL;
        for (; set_iter != selected_items.end(); ++set_iter)
        {
            viewModel = dynamic_cast<LLFolderViewModelItemInventory *>((*set_iter)->getViewModelItem());
            if (viewModel && (depth_nesting_in_marketplace(viewModel->getUUID()) >= 0))
            {
                break;
            }
        }
        if (set_iter != selected_items.end())
        {
            if ("open" == action)
            {
                if (get_can_item_be_worn(viewModel->getUUID()))
                {
                    // Wearing an object from any listing, active or not, is verbotten
                    LLNotificationsUtil::add("AlertMerchantListingCannotWear");
                    return;
                }
                // Note: we do not prompt for change when opening items (e.g. textures or note cards) on the marketplace...
            }
            else if (LLMarketplaceData::instance().isInActiveFolder(viewModel->getUUID()) ||
                     LLMarketplaceData::instance().isListedAndActive(viewModel->getUUID()))
            {
                // If item is in active listing, further confirmation is required
                if ((("cut" == action) || ("delete" == action)) && (LLMarketplaceData::instance().isListed(viewModel->getUUID()) || LLMarketplaceData::instance().isVersionFolder(viewModel->getUUID())))
                {
                    // Cut or delete of the active version folder or listing folder itself will unlist the listing so ask that question specifically
                    LLNotificationsUtil::add("ConfirmMerchantUnlist", LLSD(), LLSD(), boost::bind(&LLInventoryAction::callback_doToSelected, _1, _2, model, root, action));
                    return;
                }
                // Any other case will simply modify but not unlist a listing
                LLNotificationsUtil::add("ConfirmMerchantActiveChange", LLSD(), LLSD(), boost::bind(&LLInventoryAction::callback_doToSelected, _1, _2, model, root, action));
                return;
            }
            // Cutting or deleting a whole listing needs confirmation as SLM will be archived and inaccessible to the user
            else if (LLMarketplaceData::instance().isListed(viewModel->getUUID()) && (("cut" == action) || ("delete" == action)))
            {
                LLNotificationsUtil::add("ConfirmListingCutOrDelete", LLSD(), LLSD(), boost::bind(&LLInventoryAction::callback_doToSelected, _1, _2, model, root, action));
                return;
            }
        }
    }
    // Copying to the marketplace needs confirmation if nocopy items are involved
    if (user_confirm && ("copy_to_marketplace_listings" == action))
    {
        std::set<LLFolderViewItem*>::iterator set_iter = selected_items.begin();
        LLFolderViewModelItemInventory * viewModel = dynamic_cast<LLFolderViewModelItemInventory *>((*set_iter)->getViewModelItem());
        if (contains_nocopy_items(viewModel->getUUID()))
        {
            LLNotificationsUtil::add("ConfirmCopyToMarketplace", LLSD(), LLSD(), boost::bind(&LLInventoryAction::callback_copySelected, _1, _2, model, root, action));
            return;
        }
    }
    
    // Keep track of the marketplace folders that will need update of their status/name after the operation is performed
    buildMarketplaceFolders(root);
    
	if ("rename" == action)
	{
		root->startRenamingSelectedItem();
        // Update the marketplace listings that have been affected by the operation
        updateMarketplaceFolders();
		return;
	}
    
	if ("delete" == action)
	{
		// <FS:Ansariel> Undo delete item confirmation per-session annoyance
		//static bool sDisplayedAtSession = false;
		const LLUUID &marketplacelistings_id = gInventory.findCategoryUUIDForType(LLFolderType::FT_MARKETPLACE_LISTINGS, false);
		bool marketplacelistings_item = false;
		LLAllDescendentsPassedFilter f;
		for (std::set<LLFolderViewItem*>::iterator it = selected_items.begin(); (it != selected_items.end()) && (f.allDescendentsPassedFilter()); ++it)
		{
			if (LLFolderViewFolder* folder = dynamic_cast<LLFolderViewFolder*>(*it))
			{
				folder->applyFunctorRecursively(f);
			}
			LLFolderViewModelItemInventory * viewModel = dynamic_cast<LLFolderViewModelItemInventory *>((*it)->getViewModelItem());
			if (viewModel && gInventory.isObjectDescendentOf(viewModel->getUUID(), marketplacelistings_id))
			{
				marketplacelistings_item = true;
				break;
			}
		}
		// Fall through to the generic confirmation if the user choose to ignore the specialized one
		if ( (!f.allDescendentsPassedFilter()) && !marketplacelistings_item && (!LLNotifications::instance().getIgnored("DeleteFilteredItems")) )
		{
			LLNotificationsUtil::add("DeleteFilteredItems", LLSD(), LLSD(), boost::bind(&LLInventoryAction::onItemsRemovalConfirmation, _1, _2, root->getHandle()));
		}
		else
		{
			// <FS:Ansariel> Undo delete item confirmation per-session annoyance
			//if (!sDisplayedAtSession) // ask for the confirmation at least once per session
			//{
			//	LLNotifications::instance().setIgnored("DeleteItems", false);
			//	sDisplayedAtSession = true;
			//}
			// </FS:Ansariel>

			LLSD args;
			// <FS:Ansariel> FIRE-31816: Include selection count when deleting more than one object from inventory
			//args["QUESTION"] = LLTrans::getString(root->getSelectedCount() > 1 ? "DeleteItems" :  "DeleteItem");
			//args["QUESTION"] = LLTrans::getString(root->getSelectedCount() > 1 ? "DeleteItems" : "DeleteItem", args);
			LLLocale locale("");
			std::string count_str{};
			S32 selection_count = root->getSelectedCount();
			S32 total_count{ 0 };

			for (const auto item : root->getSelectedItems())
			{
				total_count++;

				LLFolderViewModelItemInventory * view_model = dynamic_cast<LLFolderViewModelItemInventory *>(item->getViewModelItem());
				if (view_model)
				{
					auto cat = model->getCategory(view_model->getUUID());
					if (cat)
					{
						LLInventoryModel::cat_array_t cats;
						LLInventoryModel::item_array_t items;
						model->collectDescendents(cat->getUUID(), cats, items, TRUE);
						total_count += (S32)(cats.size() + items.size());
					}
				}
			}

			LLResMgr::instance().getIntegerString(count_str, selection_count);
			args["COUNT_SELECTION"] = count_str;
			LLResMgr::instance().getIntegerString(count_str, total_count);
			args["COUNT_TOTAL"] = count_str;
			args["QUESTION"] = LLTrans::getString(selection_count > 1 ? "DeleteItems" : "DeleteItem", args);
			// </FS:Ansariel>
			LLNotificationsUtil::add("DeleteItems", args, LLSD(), boost::bind(&LLInventoryAction::onItemsRemovalConfirmation, _1, _2, root->getHandle()));
		}
        // Note: marketplace listings will be updated in the callback if delete confirmed
		return;
	}
	if (("copy" == action) || ("cut" == action))
	{	
		// Clear the clipboard before we start adding things on it
		LLClipboard::instance().reset();
	}
	if ("replace_links" == action)
	{
		LLSD params;
		if (root->getSelectedCount() == 1)
		{
			LLFolderViewItem* folder_item = root->getSelectedItems().front();
			LLInvFVBridge* bridge = (LLInvFVBridge*)folder_item->getViewModelItem();

			if (bridge)
			{
				LLInventoryObject* obj = bridge->getInventoryObject();
				if (obj && obj->getType() != LLAssetType::AT_CATEGORY && obj->getActualType() != LLAssetType::AT_LINK_FOLDER)
				{
					params = LLSD(obj->getUUID());
				}
			}
		}
		LLFloaterReg::showInstance("linkreplace", params);
		return;
	}
	// <FS:Ansariel> Move to default folder
	if ("move_to_default_folder" == action)
	{
		std::set<LLFolderViewItem*> selected_items = root->getSelectionList();
		std::set<LLFolderViewItem*>::iterator set_iter;
		LLUUID outbox_folder_id = model->findCategoryUUIDForType(LLFolderType::FT_OUTBOX);
		LLUUID cof_folder_id = model->findCategoryUUIDForType(LLFolderType::FT_CURRENT_OUTFIT);

		for (set_iter = selected_items.begin(); set_iter != selected_items.end(); ++set_iter)
		{
			LLFolderViewItem* folder_item = *set_iter;
			if (!folder_item)
			{
				continue;
			}

			LLInvFVBridge* bridge = (LLInvFVBridge*)folder_item->getViewModelItem();
			if (!bridge)
			{
				continue;
			}

			LLInventoryObject* obj = bridge->getInventoryObject();
			if (!obj)
			{
				continue;
			}
			
			if (obj->getActualType() == LLAssetType::AT_CATEGORY)
			{
				continue;
			}

			if (model->isObjectDescendentOf(obj->getUUID(), outbox_folder_id) ||
				model->isObjectDescendentOf(obj->getUUID(), cof_folder_id))
			{
				continue;
			}

			if (RlvFolderLocks::instance().hasLockedFolder(RLV_LOCK_ANY) &&
				!RlvFolderLocks::instance().canMoveItem(obj->getUUID(), model->findCategoryUUIDForType(LLFolderType::assetTypeToFolderType(obj->getActualType()) ) ))
			{
				continue;
			}

			LLUUID target_cat_id = model->findCategoryUUIDForType(LLFolderType::assetTypeToFolderType(obj->getActualType()));
			if (target_cat_id.notNull())
			{
				move_inventory_item(gAgentID, gAgentSessionID, obj->getUUID(), target_cat_id, obj->getName(), LLPointer<LLInventoryCallback>(NULL));
			}
		}
		return;
	}
	// </FS:Ansariel>
	// <FS:Ansariel> FIRE-11628: Option to delete broken links from AO folder
	if ("cleanup_broken_links" == action)
	{
		if (root->getSelectedCount() == 1)
		{
			LLFolderViewItem* folder_item = root->getSelectedItems().front();
			LLInvFVBridge* bridge = (LLInvFVBridge*)folder_item->getViewModelItem();

			if (bridge)
			{
				LLInventoryObject* obj = bridge->getInventoryObject();

				LLInventoryModel::cat_array_t cats;
				LLInventoryModel::item_array_t items;
				model->collectDescendents(obj->getUUID(), cats, items, FALSE);
				LLUUID trash_id = model->findCategoryUUIDForType(LLFolderType::FT_TRASH);

				BOOL old_setting = gSavedPerAccountSettings.getBOOL("LockAOFolders");
				gSavedPerAccountSettings.setBOOL("LockAOFolders", FALSE);
				for (LLInventoryModel::item_array_t::iterator it = items.begin(); it != items.end(); ++it)
				{
					if ((*it)->getIsLinkType() && LLAssetType::lookupIsLinkType((*it)->getType()))
					{
						model->removeItem((*it)->getUUID());
					}
				}
				gSavedPerAccountSettings.setBOOL("LockAOFolders", old_setting);
			}
		}
		return;
	}
	// </FS:Ansariel>

	static const std::string change_folder_string = "change_folder_type_";
	if (action.length() > change_folder_string.length() && 
		(action.compare(0,change_folder_string.length(),"change_folder_type_") == 0))
	{
		LLFolderType::EType new_folder_type = LLViewerFolderType::lookupTypeFromXUIName(action.substr(change_folder_string.length()));
		LLFolderViewModelItemInventory* inventory_item = static_cast<LLFolderViewModelItemInventory*>(root->getViewModelItem());
		LLViewerInventoryCategory *cat = model->getCategory(inventory_item->getUUID());
		if (!cat) return;
		cat->changeType(new_folder_type);
        // Update the marketplace listings that have been affected by the operation
        updateMarketplaceFolders();
		return;
	}


	LLMultiPreview* multi_previewp = NULL;
<<<<<<< HEAD
	LLMultiProperties* multi_propertiesp = NULL; // <FS:Ansariel> Keep legacy properties floater
	LLMultiItemProperties* multi_itempropertiesp = nullptr; // <FS:Ansariel> Multi item properties floater
=======
	LLMultiItemProperties* multi_itempropertiesp = nullptr;
>>>>>>> 4bc9331d

	if (("task_open" == action  || "open" == action) && selected_items.size() > 1)
	{
		bool open_multi_preview = true;

		if ("open" == action)
		{
			for (std::set<LLFolderViewItem*>::iterator set_iter = selected_items.begin(); set_iter != selected_items.end(); ++set_iter)
			{
				LLFolderViewItem* folder_item = *set_iter;
				if (folder_item)
				{
					LLInvFVBridge* bridge = dynamic_cast<LLInvFVBridge*>(folder_item->getViewModelItem());
					if (!bridge || !bridge->isMultiPreviewAllowed())
					{
						open_multi_preview = false;
						break;
					}
				}
			}
		}

		if (open_multi_preview)
		{
			multi_previewp = new LLMultiPreview();
			gFloaterView->addChild(multi_previewp);

			LLFloater::setFloaterHost(multi_previewp);
		}

	}
	else if (("task_properties" == action || "properties" == action) && selected_items.size() > 1)
	{
<<<<<<< HEAD
		// <FS:Ansariel> Keep legacy properties floater
        //// Isn't supported (previously used LLMultiProperties)
        //LL_WARNS() << "Tried to open properties for multiple items" << LL_ENDL;
		if (gSavedSettings.getBOOL("FSUseLegacyObjectProperties"))
		{
			multi_propertiesp = new LLMultiProperties();
			gFloaterView->addChild(multi_propertiesp);
			LLFloater::setFloaterHost(multi_propertiesp);
		}
		else
		{
			multi_itempropertiesp = new LLMultiItemProperties("item_properties");
			gFloaterView->addChild(multi_itempropertiesp);
			LLFloater::setFloaterHost(multi_itempropertiesp);
		}
		// </FS:Ansariel>
=======
		multi_itempropertiesp = new LLMultiItemProperties("item_properties");
		gFloaterView->addChild(multi_itempropertiesp);
		LLFloater::setFloaterHost(multi_itempropertiesp);
>>>>>>> 4bc9331d
	}

	std::set<LLUUID> selected_uuid_set = LLAvatarActions::getInventorySelectedUUIDs();

    // copy list of applicable items into a vector for bulk handling
    uuid_vec_t ids;
    if (action == "wear" || action == "wear_add")
    {
        const LLUUID trash_id = gInventory.findCategoryUUIDForType(LLFolderType::FT_TRASH);
        const LLUUID mp_id = gInventory.findCategoryUUIDForType(LLFolderType::FT_MARKETPLACE_LISTINGS, false);
        std::copy_if(selected_uuid_set.begin(),
            selected_uuid_set.end(),
            std::back_inserter(ids),
            [trash_id, mp_id](LLUUID id)
        {
            if (get_is_item_worn(id)
                || LLAppearanceMgr::instance().getIsInCOF(id)
                || gInventory.isObjectDescendentOf(id, trash_id))
            {
                return false;
            }
            if (mp_id.notNull() && gInventory.isObjectDescendentOf(id, mp_id))
            {
                return false;
            }
            LLInventoryObject* obj = (LLInventoryObject*)gInventory.getObject(id);
            if (!obj)
            {
                return false;
            }
            if (obj->getIsLinkType() && gInventory.isObjectDescendentOf(obj->getLinkedUUID(), trash_id))
            {
                return false;
            }
            if (obj->getIsLinkType() && LLAssetType::lookupIsLinkType(obj->getType()))
            {
                // missing
                return false;
            }
            return true;
        }
        );
    }
    else if (isRemoveAction(action))
    {
        std::copy_if(selected_uuid_set.begin(),
            selected_uuid_set.end(),
            std::back_inserter(ids),
            [](LLUUID id)
        {
            return get_is_item_worn(id);
        }
        );
    }
    else
    {
        std::copy(selected_uuid_set.begin(), selected_uuid_set.end(), std::back_inserter(ids));
    }

    // Check for actions that get handled in bulk
    if (action == "wear")
    {
        wear_multiple(ids, true);
    }
    else if (action == "wear_add")
    {
        wear_multiple(ids, false);
    }
    else if (isRemoveAction(action))
    {
        LLAppearanceMgr::instance().removeItemsFromAvatar(ids);
    }
    else if ("save_selected_as" == action)
    {
        (new LLDirPickerThread(boost::bind(&LLInventoryAction::saveMultipleTextures, _1, selected_items, model), std::string()))->getFile();
    }
    else if ("new_folder_from_selected" == action)
    {

        LLInventoryObject* first_item = gInventory.getObject(*ids.begin());
        if (!first_item)
        {
            return;
        }
        const LLUUID& parent_uuid = first_item->getParentUUID();
        for (uuid_vec_t::const_iterator it = ids.begin(); it != ids.end(); ++it)
        {
            LLInventoryObject *item = gInventory.getObject(*it);
            if (!item || item->getParentUUID() != parent_uuid)
            {
                LLNotificationsUtil::add("SameFolderRequired");
                return;
            }
        }
        
        LLSD args;
        args["DESC"] = LLTrans::getString("New Folder");
 
        LLNotificationsUtil::add("CreateSubfolder", args, LLSD(),
            [ids](const LLSD& notification, const LLSD& response)
        {
            S32 opt = LLNotificationsUtil::getSelectedOption(notification, response);
            if (opt == 0)
            {
                std::string settings_name = response["message"].asString();

                LLInventoryObject::correctInventoryName(settings_name);
                if (settings_name.empty())
                {
                    settings_name = LLTrans::getString("New Folder");
                }
                move_items_to_new_subfolder(ids, settings_name);
            }
        });
    }
    else if ("ungroup_folder_items" == action)
    {
        if (selected_uuid_set.size() == 1)
        {
            LLInventoryCategory* inv_cat = gInventory.getCategory(*ids.begin());
            if (!inv_cat || LLFolderType::lookupIsProtectedType(inv_cat->getPreferredType()))
            {
                return;
            }
            const LLUUID &new_cat_uuid = inv_cat->getParentUUID();
            LLInventoryModel::cat_array_t* cat_array;
            LLInventoryModel::item_array_t* item_array;
            gInventory.getDirectDescendentsOf(inv_cat->getUUID(), cat_array, item_array);
            LLInventoryModel::cat_array_t cats = *cat_array;
            LLInventoryModel::item_array_t items = *item_array;

            for (LLInventoryModel::cat_array_t::const_iterator cat_iter = cats.begin(); cat_iter != cats.end(); ++cat_iter)
            {
                LLViewerInventoryCategory* cat = *cat_iter;
                if (cat)
                {
                    gInventory.changeCategoryParent(cat, new_cat_uuid, false);
                }
            }
            for (LLInventoryModel::item_array_t::const_iterator item_iter = items.begin(); item_iter != items.end(); ++item_iter)
            {
                LLViewerInventoryItem* item = *item_iter;
                if(item)
                {
                    gInventory.changeItemParent(item, new_cat_uuid, false);
                }
            }
            gInventory.removeCategory(inv_cat->getUUID());
            gInventory.notifyObservers();
        }
    }
    // <FS:Ansariel> FIRE-22851: Show texture "Save as" file picker subsequently instead all at once
    else if (action == "save_as") // "save_as" is only available for textures as of 01/08/2018
    {
        LLPreviewTexture::saveMultiple(ids);
    }
    // </FS:Ansariel>
    else
    {
        std::set<LLFolderViewItem*>::iterator set_iter;
        for (set_iter = selected_items.begin(); set_iter != selected_items.end(); ++set_iter)
        {
            LLFolderViewItem* folder_item = *set_iter;
            if(!folder_item) continue;
            LLInvFVBridge* bridge = (LLInvFVBridge*)folder_item->getViewModelItem();
            if(!bridge) continue;
            bridge->performAction(model, action);
        }
    }

    // Update the marketplace listings that have been affected by the operation
    updateMarketplaceFolders();
    
	LLFloater::setFloaterHost(NULL);
	if (multi_previewp)
	{
		multi_previewp->openFloater(LLSD());
	}
<<<<<<< HEAD
	// <FS:Ansariel> Keep legacy properties floater
	else if (multi_propertiesp)
	{
		multi_propertiesp->openFloater(LLSD());
	}
=======
>>>>>>> 4bc9331d
	else if (multi_itempropertiesp)
	{
		multi_itempropertiesp->openFloater(LLSD());
	}
<<<<<<< HEAD
	// </FS:Ansariel>
=======
>>>>>>> 4bc9331d
}

void LLInventoryAction::saveMultipleTextures(const std::vector<std::string>& filenames, std::set<LLFolderViewItem*> selected_items, LLInventoryModel* model)
{
    gSavedSettings.setString("TextureSaveLocation", filenames[0]);
 
    LLMultiPreview* multi_previewp = new LLMultiPreview();
    gFloaterView->addChild(multi_previewp);

    LLFloater::setFloaterHost(multi_previewp);

    std::map<std::string, S32> tex_names_map;
    std::set<LLFolderViewItem*>::iterator set_iter;
   
    for (set_iter = selected_items.begin(); set_iter != selected_items.end(); ++set_iter)
    {
        LLFolderViewItem* folder_item = *set_iter;
        if(!folder_item) continue;
        LLTextureBridge* bridge = (LLTextureBridge*)folder_item->getViewModelItem();
        if(!bridge) continue;

        std::string tex_name = bridge->getName();
        if(!tex_names_map.insert(std::pair<std::string, S32>(tex_name, 0)).second) 
        { 
            tex_names_map[tex_name]++;
            bridge->setFileName(tex_name + llformat("_%.3d", tex_names_map[tex_name]));            
        }
        bridge->performAction(model, "save_selected_as");
    }

    LLFloater::setFloaterHost(NULL);
    if (multi_previewp)
    {
        multi_previewp->openFloater(LLSD());
    }
}

void LLInventoryAction::removeItemFromDND(LLFolderView* root)
{
    if(gAgent.isDoNotDisturb())
    {
        //Get selected items
        LLFolderView::selected_items_t selectedItems = root->getSelectedItems();
        LLFolderViewModelItemInventory * viewModel = NULL;

        //If user is in DND and deletes item, make sure the notification is not displayed by removing the notification
        //from DND history and .xml file. Once this is done, upon exit of DND mode the item deleted will not show a notification.
        for(LLFolderView::selected_items_t::iterator it = selectedItems.begin(); it != selectedItems.end(); ++it)
        {
            viewModel = dynamic_cast<LLFolderViewModelItemInventory *>((*it)->getViewModelItem());

            if(viewModel && viewModel->getUUID().notNull())
            {
                //Will remove the item offer notification
                LLDoNotDisturbNotificationStorage::instance().removeNotification(LLDoNotDisturbNotificationStorage::offerName, viewModel->getUUID());
            }
        }
    }
}

void LLInventoryAction::onItemsRemovalConfirmation(const LLSD& notification, const LLSD& response, LLHandle<LLFolderView> root)
{
	S32 option = LLNotificationsUtil::getSelectedOption(notification, response);
	if (option == 0 && !root.isDead() && !root.get()->isDead())
	{
		LLFolderView* folder_root = root.get();
		//Need to remove item from DND before item is removed from root folder view
		//because once removed from root folder view the item is no longer a selected item
		removeItemFromDND(folder_root);
		folder_root->removeSelectedItems();

		// Update the marketplace listings that have been affected by the operation
		updateMarketplaceFolders();
	}
}

void LLInventoryAction::buildMarketplaceFolders(LLFolderView* root)
{
    // Make a list of all marketplace folders containing the elements in the selected list
    // as well as the elements themselves.
    // Once those elements are updated (cut, delete in particular but potentially any action), their
    // containing folder will need to be updated as well as their initially containing folder. For
    // instance, moving a stock folder from a listed folder to another will require an update of the
    // target listing *and* the original listing. So we need to keep track of both.
    // Note: do not however put the marketplace listings root itself in this list or the whole marketplace data will be rebuilt.
    sMarketplaceFolders.clear();
    const LLUUID &marketplacelistings_id = gInventory.findCategoryUUIDForType(LLFolderType::FT_MARKETPLACE_LISTINGS, false);
    if (marketplacelistings_id.isNull())
    {
    	return;
    }

    std::set<LLFolderViewItem*> selected_items = root->getSelectionList();
    std::set<LLFolderViewItem*>::iterator set_iter = selected_items.begin();
    LLFolderViewModelItemInventory * viewModel = NULL;
    for (; set_iter != selected_items.end(); ++set_iter)
    {
        viewModel = dynamic_cast<LLFolderViewModelItemInventory *>((*set_iter)->getViewModelItem());
        if (!viewModel || !viewModel->getInventoryObject()) continue;
        if (gInventory.isObjectDescendentOf(viewModel->getInventoryObject()->getParentUUID(), marketplacelistings_id))
        {
            const LLUUID &parent_id = viewModel->getInventoryObject()->getParentUUID();
            if (parent_id != marketplacelistings_id)
            {
                sMarketplaceFolders.push_back(parent_id);
            }
            const LLUUID &curr_id = viewModel->getInventoryObject()->getUUID();
            if (curr_id != marketplacelistings_id)
            {
                sMarketplaceFolders.push_back(curr_id);
            }
        }
    }
    // Suppress dupes in the list so we won't update listings twice
    sMarketplaceFolders.sort();
    sMarketplaceFolders.unique();
}

void LLInventoryAction::updateMarketplaceFolders()
{
    while (!sMarketplaceFolders.empty())
    {
        update_marketplace_category(sMarketplaceFolders.back());
        sMarketplaceFolders.pop_back();
    }
}

<|MERGE_RESOLUTION|>--- conflicted
+++ resolved
@@ -2843,12 +2843,8 @@
 
 
 	LLMultiPreview* multi_previewp = NULL;
-<<<<<<< HEAD
+	LLMultiItemProperties* multi_itempropertiesp = nullptr;
 	LLMultiProperties* multi_propertiesp = NULL; // <FS:Ansariel> Keep legacy properties floater
-	LLMultiItemProperties* multi_itempropertiesp = nullptr; // <FS:Ansariel> Multi item properties floater
-=======
-	LLMultiItemProperties* multi_itempropertiesp = nullptr;
->>>>>>> 4bc9331d
 
 	if (("task_open" == action  || "open" == action) && selected_items.size() > 1)
 	{
@@ -2882,10 +2878,10 @@
 	}
 	else if (("task_properties" == action || "properties" == action) && selected_items.size() > 1)
 	{
-<<<<<<< HEAD
 		// <FS:Ansariel> Keep legacy properties floater
-        //// Isn't supported (previously used LLMultiProperties)
-        //LL_WARNS() << "Tried to open properties for multiple items" << LL_ENDL;
+		//multi_itempropertiesp = new LLMultiItemProperties("item_properties");
+		//gFloaterView->addChild(multi_itempropertiesp);
+		//LLFloater::setFloaterHost(multi_itempropertiesp);
 		if (gSavedSettings.getBOOL("FSUseLegacyObjectProperties"))
 		{
 			multi_propertiesp = new LLMultiProperties();
@@ -2899,11 +2895,6 @@
 			LLFloater::setFloaterHost(multi_itempropertiesp);
 		}
 		// </FS:Ansariel>
-=======
-		multi_itempropertiesp = new LLMultiItemProperties("item_properties");
-		gFloaterView->addChild(multi_itempropertiesp);
-		LLFloater::setFloaterHost(multi_itempropertiesp);
->>>>>>> 4bc9331d
 	}
 
 	std::set<LLUUID> selected_uuid_set = LLAvatarActions::getInventorySelectedUUIDs();
@@ -3082,22 +3073,16 @@
 	{
 		multi_previewp->openFloater(LLSD());
 	}
-<<<<<<< HEAD
+	else if (multi_itempropertiesp)
+	{
+		multi_itempropertiesp->openFloater(LLSD());
+	}
 	// <FS:Ansariel> Keep legacy properties floater
 	else if (multi_propertiesp)
 	{
 		multi_propertiesp->openFloater(LLSD());
 	}
-=======
->>>>>>> 4bc9331d
-	else if (multi_itempropertiesp)
-	{
-		multi_itempropertiesp->openFloater(LLSD());
-	}
-<<<<<<< HEAD
 	// </FS:Ansariel>
-=======
->>>>>>> 4bc9331d
 }
 
 void LLInventoryAction::saveMultipleTextures(const std::vector<std::string>& filenames, std::set<LLFolderViewItem*> selected_items, LLInventoryModel* model)
