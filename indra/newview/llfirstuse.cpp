--- conflicted
+++ resolved
@@ -43,17 +43,10 @@
 // static
 void LLFirstUse::otherAvatarChatFirst(bool enable)
 {
-<<<<<<< HEAD
-	// <FS:Ansariel> [FS communication UI]
-	//firstUseNotification("FirstOtherChatBeforeUser", enable, "HintChat", LLSD(), LLSD().with("target", "nearby_chat").with("direction", "top_right").with("distance", 24));
-	firstUseNotification("FirstOtherChatBeforeUser", enable, "HintChat", LLSD(), LLSD().with("target", "fs_nearby_chat").with("direction", "top_right").with("distance", 24));
-	// </FS:Ansariel> [FS communication UI]
-=======
     // <FS:Ansariel> [FS communication UI]
     //firstUseNotification("FirstOtherChatBeforeUser", enable, "HintChat", LLSD(), LLSD().with("target", "nearby_chat").with("direction", "top_right").with("distance", 24));
     firstUseNotification("FirstOtherChatBeforeUser", enable, "HintChat", LLSD(), LLSD().with("target", "fs_nearby_chat").with("direction", "top_right").with("distance", 24));
     // </FS:Ansariel> [FS communication UI]
->>>>>>> 1a8a5404
 }
 
 // static
@@ -134,34 +127,6 @@
 //static
 void LLFirstUse::firstUseNotification(const std::string& control_var, bool enable, const std::string& notification_name, LLSD args, LLSD payload)
 {
-<<<<<<< HEAD
-	init();
-
-	if (enable)
-	{
-		// <FS:Ansariel> Replace frequently called gSavedSettings
-		//if (gSavedSettings.getBOOL("EnableUIHints"))
-		static LLCachedControl<bool> sEnableUIHints(gSavedSettings, "EnableUIHints");
-		if (sEnableUIHints)
-		// </FS:Ansariel>
-		{
-			LL_DEBUGS("LLFirstUse") << "Trigger first use notification " << notification_name << LL_ENDL;
-
-			// if notification doesn't already exist and this notification hasn't been disabled...
-			if (gWarningSettings.getBOOL(control_var))
-			{ // create new notification
-				LLNotifications::instance().add(LLNotification::Params().name(notification_name).substitutions(args).payload(payload.with("control_var", control_var)));
-			}
-		}
-	}	
-	else
-	{
-		LL_DEBUGS("LLFirstUse") << "Disabling first use notification " << notification_name << LL_ENDL;
-		LLNotifications::instance().cancelByName(notification_name);
-		// redundantly clear settings var here, in case there are no notifications to cancel
-		gWarningSettings.setBOOL(control_var, false);
-	}
-=======
     init();
 
     if (enable)
@@ -188,7 +153,6 @@
         // redundantly clear settings var here, in case there are no notifications to cancel
         gWarningSettings.setBOOL(control_var, false);
     }
->>>>>>> 1a8a5404
 
 }
 
@@ -206,18 +170,6 @@
 //static
 bool LLFirstUse::processNotification(const LLSD& notify)
 {
-<<<<<<< HEAD
-	if (notify["sigtype"].asString() == "delete")
-	{
-		LLNotificationPtr notification = LLNotifications::instance().find(notify["id"].asUUID());
-		if (notification)
-		{
-			// disable any future notifications
-			gWarningSettings.setBOOL((std::string)notification->getPayload()["control_var"], false);
-		}
-	}
-	return false;
-=======
     if (notify["sigtype"].asString() == "delete")
     {
         LLNotificationPtr notification = LLNotifications::instance().find(notify["id"].asUUID());
@@ -228,5 +180,4 @@
         }
     }
     return false;
->>>>>>> 1a8a5404
 }