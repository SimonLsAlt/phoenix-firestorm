--- conflicted
+++ resolved
@@ -127,34 +127,6 @@
 //static
 void LLFirstUse::firstUseNotification(const std::string& control_var, bool enable, const std::string& notification_name, LLSD args, LLSD payload)
 {
-<<<<<<< HEAD
-	init();
-
-	if (enable)
-	{
-		// <FS:Ansariel> Replace frequently called gSavedSettings
-		//if (gSavedSettings.getBOOL("EnableUIHints"))
-		static LLCachedControl<bool> sEnableUIHints(gSavedSettings, "EnableUIHints");
-		if (sEnableUIHints)
-		// </FS:Ansariel>
-		{
-			LL_DEBUGS("LLFirstUse") << "Trigger first use notification " << notification_name << LL_ENDL;
-
-			// if notification doesn't already exist and this notification hasn't been disabled...
-			if (gWarningSettings.getBOOL(control_var))
-			{ // create new notification
-				LLNotifications::instance().add(LLNotification::Params().name(notification_name).substitutions(args).payload(payload.with("control_var", control_var)));
-			}
-		}
-	}	
-	else
-	{
-		LL_DEBUGS("LLFirstUse") << "Disabling first use notification " << notification_name << LL_ENDL;
-		LLNotifications::instance().cancelByName(notification_name);
-		// redundantly clear settings var here, in case there are no notifications to cancel
-		gWarningSettings.setBOOL(control_var, false);
-	}
-=======
     init();
 
     if (enable)
@@ -179,9 +151,8 @@
         LL_DEBUGS("LLFirstUse") << "Disabling first use notification " << notification_name << LL_ENDL;
         LLNotifications::instance().cancelByName(notification_name);
         // redundantly clear settings var here, in case there are no notifications to cancel
-        gWarningSettings.setBOOL(control_var, FALSE);
+        gWarningSettings.setBOOL(control_var, false);
     }
->>>>>>> c06fb4e0
 
 }
 
@@ -199,27 +170,14 @@
 //static
 bool LLFirstUse::processNotification(const LLSD& notify)
 {
-<<<<<<< HEAD
-	if (notify["sigtype"].asString() == "delete")
-	{
-		LLNotificationPtr notification = LLNotifications::instance().find(notify["id"].asUUID());
-		if (notification)
-		{
-			// disable any future notifications
-			gWarningSettings.setBOOL((std::string)notification->getPayload()["control_var"], false);
-		}
-	}
-	return false;
-=======
     if (notify["sigtype"].asString() == "delete")
     {
         LLNotificationPtr notification = LLNotifications::instance().find(notify["id"].asUUID());
         if (notification)
         {
             // disable any future notifications
-            gWarningSettings.setBOOL(notification->getPayload()["control_var"], FALSE);
+            gWarningSettings.setBOOL((std::string)notification->getPayload()["control_var"], false);
         }
     }
     return false;
->>>>>>> c06fb4e0
 }