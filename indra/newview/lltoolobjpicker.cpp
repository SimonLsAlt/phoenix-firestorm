/**
 * @file lltoolobjpicker.cpp
 * @brief LLToolObjPicker class implementation
 *
 * $LicenseInfo:firstyear=2001&license=viewerlgpl$
 * Second Life Viewer Source Code
 * Copyright (C) 2010, Linden Research, Inc.
 *
 * This library is free software; you can redistribute it and/or
 * modify it under the terms of the GNU Lesser General Public
 * License as published by the Free Software Foundation;
 * version 2.1 of the License only.
 *
 * This library is distributed in the hope that it will be useful,
 * but WITHOUT ANY WARRANTY; without even the implied warranty of
 * MERCHANTABILITY or FITNESS FOR A PARTICULAR PURPOSE.  See the GNU
 * Lesser General Public License for more details.
 *
 * You should have received a copy of the GNU Lesser General Public
 * License along with this library; if not, write to the Free Software
 * Foundation, Inc., 51 Franklin Street, Fifth Floor, Boston, MA  02110-1301  USA
 *
 * Linden Research, Inc., 945 Battery Street, San Francisco, CA  94111  USA
 * $/LicenseInfo$
 */

// LLToolObjPicker is a transient tool, useful for a single object pick.

#include "llviewerprecompiledheaders.h"

#include "lltoolobjpicker.h"

#include "llagent.h"
#include "llselectmgr.h"
#include "llworld.h"
#include "llviewercontrol.h"
#include "llmenugl.h"
#include "lltoolmgr.h"
#include "llviewerobject.h"
#include "llviewerobjectlist.h"
#include "llviewermenu.h"
#include "llviewercamera.h"
#include "llviewerwindow.h"
#include "lldrawable.h"
#include "llrootview.h"


LLToolObjPicker::LLToolObjPicker()
<<<<<<< HEAD
:	LLTool( std::string("ObjPicker"), NULL ),
	mPicked( false ),
	mHitObjectID( LLUUID::null ),
	mExitCallback( NULL ),
	mExitCallbackData( NULL )
{ }


// returns true if an object was selected 
bool LLToolObjPicker::handleMouseDown(S32 x, S32 y, MASK mask)
{
	LLRootView* viewp = gViewerWindow->getRootView();
	bool handled = viewp->handleMouseDown(x, y, mask);

	mHitObjectID.setNull();

	if (! handled)
	{
		// didn't click in any UI object, so must have clicked in the world
		gViewerWindow->pickAsync(x, y, mask, pickCallback);
		handled = true;
	}
	else
	{
		if (hasMouseCapture())
		{
			setMouseCapture(false);
		}
		else
		{
			LL_WARNS() << "PickerTool doesn't have mouse capture on mouseDown" << LL_ENDL;	
		}
	}

	// Pass mousedown to base class
	LLTool::handleMouseDown(x, y, mask);

	return handled;
=======
:   LLTool( std::string("ObjPicker"), NULL ),
    mPicked( FALSE ),
    mHitObjectID( LLUUID::null ),
    mExitCallback( NULL ),
    mExitCallbackData( NULL )
{ }


// returns TRUE if an object was selected
BOOL LLToolObjPicker::handleMouseDown(S32 x, S32 y, MASK mask)
{
    LLRootView* viewp = gViewerWindow->getRootView();
    BOOL handled = viewp->handleMouseDown(x, y, mask);

    mHitObjectID.setNull();

    if (! handled)
    {
        // didn't click in any UI object, so must have clicked in the world
        gViewerWindow->pickAsync(x, y, mask, pickCallback);
        handled = TRUE;
    }
    else
    {
        if (hasMouseCapture())
        {
            setMouseCapture(FALSE);
        }
        else
        {
            LL_WARNS() << "PickerTool doesn't have mouse capture on mouseDown" << LL_ENDL;
        }
    }

    // Pass mousedown to base class
    LLTool::handleMouseDown(x, y, mask);

    return handled;
>>>>>>> e1623bb2
}

void LLToolObjPicker::pickCallback(const LLPickInfo& pick_info)
{
    LLToolObjPicker::getInstance()->mHitObjectID = pick_info.mObjectID;
    LLToolObjPicker::getInstance()->mPicked = pick_info.mObjectID.notNull();
}


bool LLToolObjPicker::handleMouseUp(S32 x, S32 y, MASK mask)
{
<<<<<<< HEAD
	LLView* viewp = gViewerWindow->getRootView();
	bool handled = viewp->handleHover(x, y, mask);
	if (handled)
	{
		// let UI handle this
	}

	LLTool::handleMouseUp(x, y, mask);
	if (hasMouseCapture())
	{
		setMouseCapture(false);
	}
	else
	{
		LL_WARNS() << "PickerTool doesn't have mouse capture on mouseUp" << LL_ENDL;	
	}
	return handled;
=======
    LLView* viewp = gViewerWindow->getRootView();
    BOOL handled = viewp->handleHover(x, y, mask);
    if (handled)
    {
        // let UI handle this
    }

    LLTool::handleMouseUp(x, y, mask);
    if (hasMouseCapture())
    {
        setMouseCapture(FALSE);
    }
    else
    {
        LL_WARNS() << "PickerTool doesn't have mouse capture on mouseUp" << LL_ENDL;
    }
    return handled;
>>>>>>> e1623bb2
}


bool LLToolObjPicker::handleHover(S32 x, S32 y, MASK mask)
{
<<<<<<< HEAD
	LLView *viewp = gViewerWindow->getRootView();
	bool handled = viewp->handleHover(x, y, mask);
	if (!handled) 
	{
		// Used to do pick on hover.  Now we just always display the cursor.
		ECursorType cursor = UI_CURSOR_ARROWLOCKED;

		cursor = UI_CURSOR_TOOLPICKOBJECT3;

		gViewerWindow->setCursor(cursor);
	}
	return handled;
=======
    LLView *viewp = gViewerWindow->getRootView();
    BOOL handled = viewp->handleHover(x, y, mask);
    if (!handled)
    {
        // Used to do pick on hover.  Now we just always display the cursor.
        ECursorType cursor = UI_CURSOR_ARROWLOCKED;

        cursor = UI_CURSOR_TOOLPICKOBJECT3;

        gViewerWindow->setCursor(cursor);
    }
    return handled;
>>>>>>> e1623bb2
}


void LLToolObjPicker::onMouseCaptureLost()
{
    if (mExitCallback)
    {
        mExitCallback(mExitCallbackData);

        mExitCallback = NULL;
        mExitCallbackData = NULL;
    }

<<<<<<< HEAD
	mPicked = false;
	mHitObjectID.setNull();
=======
    mPicked = FALSE;
    mHitObjectID.setNull();
>>>>>>> e1623bb2
}

// virtual
void LLToolObjPicker::setExitCallback(void (*callback)(void *), void *callback_data)
{
    mExitCallback = callback;
    mExitCallbackData = callback_data;
}

// virtual
void LLToolObjPicker::handleSelect()
{
<<<<<<< HEAD
	LLTool::handleSelect();
	setMouseCapture(true);
=======
    LLTool::handleSelect();
    setMouseCapture(TRUE);
>>>>>>> e1623bb2
}

// virtual
void LLToolObjPicker::handleDeselect()
{
<<<<<<< HEAD
	if (hasMouseCapture())
	{
		LLTool::handleDeselect();
		setMouseCapture(false);
	}
=======
    if (hasMouseCapture())
    {
        LLTool::handleDeselect();
        setMouseCapture(FALSE);
    }
>>>>>>> e1623bb2
}


<|MERGE_RESOLUTION|>--- conflicted
+++ resolved
@@ -1,267 +1,174 @@
-/**
- * @file lltoolobjpicker.cpp
- * @brief LLToolObjPicker class implementation
- *
- * $LicenseInfo:firstyear=2001&license=viewerlgpl$
- * Second Life Viewer Source Code
- * Copyright (C) 2010, Linden Research, Inc.
- *
- * This library is free software; you can redistribute it and/or
- * modify it under the terms of the GNU Lesser General Public
- * License as published by the Free Software Foundation;
- * version 2.1 of the License only.
- *
- * This library is distributed in the hope that it will be useful,
- * but WITHOUT ANY WARRANTY; without even the implied warranty of
- * MERCHANTABILITY or FITNESS FOR A PARTICULAR PURPOSE.  See the GNU
- * Lesser General Public License for more details.
- *
- * You should have received a copy of the GNU Lesser General Public
- * License along with this library; if not, write to the Free Software
- * Foundation, Inc., 51 Franklin Street, Fifth Floor, Boston, MA  02110-1301  USA
- *
- * Linden Research, Inc., 945 Battery Street, San Francisco, CA  94111  USA
- * $/LicenseInfo$
- */
-
-// LLToolObjPicker is a transient tool, useful for a single object pick.
-
-#include "llviewerprecompiledheaders.h"
-
-#include "lltoolobjpicker.h"
-
-#include "llagent.h"
-#include "llselectmgr.h"
-#include "llworld.h"
-#include "llviewercontrol.h"
-#include "llmenugl.h"
-#include "lltoolmgr.h"
-#include "llviewerobject.h"
-#include "llviewerobjectlist.h"
-#include "llviewermenu.h"
-#include "llviewercamera.h"
-#include "llviewerwindow.h"
-#include "lldrawable.h"
-#include "llrootview.h"
-
-
-LLToolObjPicker::LLToolObjPicker()
-<<<<<<< HEAD
-:	LLTool( std::string("ObjPicker"), NULL ),
-	mPicked( false ),
-	mHitObjectID( LLUUID::null ),
-	mExitCallback( NULL ),
-	mExitCallbackData( NULL )
-{ }
-
-
-// returns true if an object was selected 
-bool LLToolObjPicker::handleMouseDown(S32 x, S32 y, MASK mask)
-{
-	LLRootView* viewp = gViewerWindow->getRootView();
-	bool handled = viewp->handleMouseDown(x, y, mask);
-
-	mHitObjectID.setNull();
-
-	if (! handled)
-	{
-		// didn't click in any UI object, so must have clicked in the world
-		gViewerWindow->pickAsync(x, y, mask, pickCallback);
-		handled = true;
-	}
-	else
-	{
-		if (hasMouseCapture())
-		{
-			setMouseCapture(false);
-		}
-		else
-		{
-			LL_WARNS() << "PickerTool doesn't have mouse capture on mouseDown" << LL_ENDL;	
-		}
-	}
-
-	// Pass mousedown to base class
-	LLTool::handleMouseDown(x, y, mask);
-
-	return handled;
-=======
-:   LLTool( std::string("ObjPicker"), NULL ),
-    mPicked( FALSE ),
-    mHitObjectID( LLUUID::null ),
-    mExitCallback( NULL ),
-    mExitCallbackData( NULL )
-{ }
-
-
-// returns TRUE if an object was selected
-BOOL LLToolObjPicker::handleMouseDown(S32 x, S32 y, MASK mask)
-{
-    LLRootView* viewp = gViewerWindow->getRootView();
-    BOOL handled = viewp->handleMouseDown(x, y, mask);
-
-    mHitObjectID.setNull();
-
-    if (! handled)
-    {
-        // didn't click in any UI object, so must have clicked in the world
-        gViewerWindow->pickAsync(x, y, mask, pickCallback);
-        handled = TRUE;
-    }
-    else
-    {
-        if (hasMouseCapture())
-        {
-            setMouseCapture(FALSE);
-        }
-        else
-        {
-            LL_WARNS() << "PickerTool doesn't have mouse capture on mouseDown" << LL_ENDL;
-        }
-    }
-
-    // Pass mousedown to base class
-    LLTool::handleMouseDown(x, y, mask);
-
-    return handled;
->>>>>>> e1623bb2
-}
-
-void LLToolObjPicker::pickCallback(const LLPickInfo& pick_info)
-{
-    LLToolObjPicker::getInstance()->mHitObjectID = pick_info.mObjectID;
-    LLToolObjPicker::getInstance()->mPicked = pick_info.mObjectID.notNull();
-}
-
-
-bool LLToolObjPicker::handleMouseUp(S32 x, S32 y, MASK mask)
-{
-<<<<<<< HEAD
-	LLView* viewp = gViewerWindow->getRootView();
-	bool handled = viewp->handleHover(x, y, mask);
-	if (handled)
-	{
-		// let UI handle this
-	}
-
-	LLTool::handleMouseUp(x, y, mask);
-	if (hasMouseCapture())
-	{
-		setMouseCapture(false);
-	}
-	else
-	{
-		LL_WARNS() << "PickerTool doesn't have mouse capture on mouseUp" << LL_ENDL;	
-	}
-	return handled;
-=======
-    LLView* viewp = gViewerWindow->getRootView();
-    BOOL handled = viewp->handleHover(x, y, mask);
-    if (handled)
-    {
-        // let UI handle this
-    }
-
-    LLTool::handleMouseUp(x, y, mask);
-    if (hasMouseCapture())
-    {
-        setMouseCapture(FALSE);
-    }
-    else
-    {
-        LL_WARNS() << "PickerTool doesn't have mouse capture on mouseUp" << LL_ENDL;
-    }
-    return handled;
->>>>>>> e1623bb2
-}
-
-
-bool LLToolObjPicker::handleHover(S32 x, S32 y, MASK mask)
-{
-<<<<<<< HEAD
-	LLView *viewp = gViewerWindow->getRootView();
-	bool handled = viewp->handleHover(x, y, mask);
-	if (!handled) 
-	{
-		// Used to do pick on hover.  Now we just always display the cursor.
-		ECursorType cursor = UI_CURSOR_ARROWLOCKED;
-
-		cursor = UI_CURSOR_TOOLPICKOBJECT3;
-
-		gViewerWindow->setCursor(cursor);
-	}
-	return handled;
-=======
-    LLView *viewp = gViewerWindow->getRootView();
-    BOOL handled = viewp->handleHover(x, y, mask);
-    if (!handled)
-    {
-        // Used to do pick on hover.  Now we just always display the cursor.
-        ECursorType cursor = UI_CURSOR_ARROWLOCKED;
-
-        cursor = UI_CURSOR_TOOLPICKOBJECT3;
-
-        gViewerWindow->setCursor(cursor);
-    }
-    return handled;
->>>>>>> e1623bb2
-}
-
-
-void LLToolObjPicker::onMouseCaptureLost()
-{
-    if (mExitCallback)
-    {
-        mExitCallback(mExitCallbackData);
-
-        mExitCallback = NULL;
-        mExitCallbackData = NULL;
-    }
-
-<<<<<<< HEAD
-	mPicked = false;
-	mHitObjectID.setNull();
-=======
-    mPicked = FALSE;
-    mHitObjectID.setNull();
->>>>>>> e1623bb2
-}
-
-// virtual
-void LLToolObjPicker::setExitCallback(void (*callback)(void *), void *callback_data)
-{
-    mExitCallback = callback;
-    mExitCallbackData = callback_data;
-}
-
-// virtual
-void LLToolObjPicker::handleSelect()
-{
-<<<<<<< HEAD
-	LLTool::handleSelect();
-	setMouseCapture(true);
-=======
-    LLTool::handleSelect();
-    setMouseCapture(TRUE);
->>>>>>> e1623bb2
-}
-
-// virtual
-void LLToolObjPicker::handleDeselect()
-{
-<<<<<<< HEAD
-	if (hasMouseCapture())
-	{
-		LLTool::handleDeselect();
-		setMouseCapture(false);
-	}
-=======
-    if (hasMouseCapture())
-    {
-        LLTool::handleDeselect();
-        setMouseCapture(FALSE);
-    }
->>>>>>> e1623bb2
-}
-
-
+/**
+ * @file lltoolobjpicker.cpp
+ * @brief LLToolObjPicker class implementation
+ *
+ * $LicenseInfo:firstyear=2001&license=viewerlgpl$
+ * Second Life Viewer Source Code
+ * Copyright (C) 2010, Linden Research, Inc.
+ *
+ * This library is free software; you can redistribute it and/or
+ * modify it under the terms of the GNU Lesser General Public
+ * License as published by the Free Software Foundation;
+ * version 2.1 of the License only.
+ *
+ * This library is distributed in the hope that it will be useful,
+ * but WITHOUT ANY WARRANTY; without even the implied warranty of
+ * MERCHANTABILITY or FITNESS FOR A PARTICULAR PURPOSE.  See the GNU
+ * Lesser General Public License for more details.
+ *
+ * You should have received a copy of the GNU Lesser General Public
+ * License along with this library; if not, write to the Free Software
+ * Foundation, Inc., 51 Franklin Street, Fifth Floor, Boston, MA  02110-1301  USA
+ *
+ * Linden Research, Inc., 945 Battery Street, San Francisco, CA  94111  USA
+ * $/LicenseInfo$
+ */
+
+// LLToolObjPicker is a transient tool, useful for a single object pick.
+
+#include "llviewerprecompiledheaders.h"
+
+#include "lltoolobjpicker.h"
+
+#include "llagent.h"
+#include "llselectmgr.h"
+#include "llworld.h"
+#include "llviewercontrol.h"
+#include "llmenugl.h"
+#include "lltoolmgr.h"
+#include "llviewerobject.h"
+#include "llviewerobjectlist.h"
+#include "llviewermenu.h"
+#include "llviewercamera.h"
+#include "llviewerwindow.h"
+#include "lldrawable.h"
+#include "llrootview.h"
+
+
+LLToolObjPicker::LLToolObjPicker()
+:   LLTool( std::string("ObjPicker"), NULL ),
+    mPicked( false ),
+    mHitObjectID( LLUUID::null ),
+    mExitCallback( NULL ),
+    mExitCallbackData( NULL )
+{ }
+
+
+// returns true if an object was selected
+bool LLToolObjPicker::handleMouseDown(S32 x, S32 y, MASK mask)
+{
+    LLRootView* viewp = gViewerWindow->getRootView();
+    bool handled = viewp->handleMouseDown(x, y, mask);
+
+    mHitObjectID.setNull();
+
+    if (! handled)
+    {
+        // didn't click in any UI object, so must have clicked in the world
+        gViewerWindow->pickAsync(x, y, mask, pickCallback);
+        handled = true;
+    }
+    else
+    {
+        if (hasMouseCapture())
+        {
+            setMouseCapture(false);
+        }
+        else
+        {
+            LL_WARNS() << "PickerTool doesn't have mouse capture on mouseDown" << LL_ENDL;
+        }
+    }
+
+    // Pass mousedown to base class
+    LLTool::handleMouseDown(x, y, mask);
+
+    return handled;
+}
+
+void LLToolObjPicker::pickCallback(const LLPickInfo& pick_info)
+{
+    LLToolObjPicker::getInstance()->mHitObjectID = pick_info.mObjectID;
+    LLToolObjPicker::getInstance()->mPicked = pick_info.mObjectID.notNull();
+}
+
+
+bool LLToolObjPicker::handleMouseUp(S32 x, S32 y, MASK mask)
+{
+    LLView* viewp = gViewerWindow->getRootView();
+    bool handled = viewp->handleHover(x, y, mask);
+    if (handled)
+    {
+        // let UI handle this
+    }
+
+    LLTool::handleMouseUp(x, y, mask);
+    if (hasMouseCapture())
+    {
+        setMouseCapture(false);
+    }
+    else
+    {
+        LL_WARNS() << "PickerTool doesn't have mouse capture on mouseUp" << LL_ENDL;
+    }
+    return handled;
+}
+
+
+bool LLToolObjPicker::handleHover(S32 x, S32 y, MASK mask)
+{
+    LLView *viewp = gViewerWindow->getRootView();
+    bool handled = viewp->handleHover(x, y, mask);
+    if (!handled)
+    {
+        // Used to do pick on hover.  Now we just always display the cursor.
+        ECursorType cursor = UI_CURSOR_ARROWLOCKED;
+
+        cursor = UI_CURSOR_TOOLPICKOBJECT3;
+
+        gViewerWindow->setCursor(cursor);
+    }
+    return handled;
+}
+
+
+void LLToolObjPicker::onMouseCaptureLost()
+{
+    if (mExitCallback)
+    {
+        mExitCallback(mExitCallbackData);
+
+        mExitCallback = NULL;
+        mExitCallbackData = NULL;
+    }
+
+    mPicked = false;
+    mHitObjectID.setNull();
+}
+
+// virtual
+void LLToolObjPicker::setExitCallback(void (*callback)(void *), void *callback_data)
+{
+    mExitCallback = callback;
+    mExitCallbackData = callback_data;
+}
+
+// virtual
+void LLToolObjPicker::handleSelect()
+{
+    LLTool::handleSelect();
+    setMouseCapture(true);
+}
+
+// virtual
+void LLToolObjPicker::handleDeselect()
+{
+    if (hasMouseCapture())
+    {
+        LLTool::handleDeselect();
+        setMouseCapture(false);
+    }
+}
+
+
+