/**
 * @file llhudmanager.cpp
 * @brief LLHUDManager class implementation
 *
 * $LicenseInfo:firstyear=2002&license=viewerlgpl$
 * Second Life Viewer Source Code
 * Copyright (C) 2010, Linden Research, Inc.
 *
 * This library is free software; you can redistribute it and/or
 * modify it under the terms of the GNU Lesser General Public
 * License as published by the Free Software Foundation;
 * version 2.1 of the License only.
 *
 * This library is distributed in the hope that it will be useful,
 * but WITHOUT ANY WARRANTY; without even the implied warranty of
 * MERCHANTABILITY or FITNESS FOR A PARTICULAR PURPOSE.  See the GNU
 * Lesser General Public License for more details.
 *
 * You should have received a copy of the GNU Lesser General Public
 * License along with this library; if not, write to the Free Software
 * Foundation, Inc., 51 Franklin Street, Fifth Floor, Boston, MA  02110-1301  USA
 *
 * Linden Research, Inc., 945 Battery Street, San Francisco, CA  94111  USA
 * $/LicenseInfo$
 */

#include "llviewerprecompiledheaders.h"

#include "llhudmanager.h"

#include "message.h"
#include "object_flags.h"

#include "llagent.h"
#include "llhudeffect.h"
#include "pipeline.h"
#include "llui.h"
#include "llviewercontrol.h"
#include "llviewerobjectlist.h"

// These are loaded from saved settings.
LLColor4 LLHUDManager::sParentColor;
LLColor4 LLHUDManager::sChildColor;

LLHUDManager::LLHUDManager()
{

    LLHUDManager::sParentColor = LLUIColorTable::instance().getColor("FocusColor");
    // rdw commented out since it's not used.  Also removed from colors_base.xml
    //LLHUDManager::sChildColor =LLUIColorTable::instance().getColor("FocusSecondaryColor");
}

LLHUDManager::~LLHUDManager()
{
}

static LLTrace::BlockTimerStatHandle FTM_UPDATE_HUD_EFFECTS("Update Hud Effects");

void LLHUDManager::updateEffects()
{
    LL_RECORD_BLOCK_TIME(FTM_UPDATE_HUD_EFFECTS);
    S32 i;
    for (i = 0; i < mHUDEffects.size(); i++)
    {
        LLHUDEffect *hep = mHUDEffects[i];
        if (hep->isDead())
        {
            continue;
        }
        hep->update();
    }
}

void LLHUDManager::sendEffects()
{
<<<<<<< HEAD
	S32 i;
	for (i = 0; i < mHUDEffects.size(); i++)
	{
		LLHUDEffect *hep = mHUDEffects[i];
		if (hep->isDead())
		{
			LL_WARNS() << "Trying to send dead effect!" << LL_ENDL;
			continue;
		}
		if (hep->mType < LLHUDObject::LL_HUD_EFFECT_BEAM)
		{
			LL_WARNS() << "Trying to send effect of type " << hep->mType << " which isn't really an effect and shouldn't be in this list!" << LL_ENDL;
			continue;
		}
		if (hep->getNeedsSendToSim() && hep->getOriginatedHere())
		{
			LLMessageSystem* msg = gMessageSystem;
			msg->newMessageFast(_PREHASH_ViewerEffect);
			msg->nextBlockFast(_PREHASH_AgentData);
			msg->addUUIDFast(_PREHASH_AgentID, gAgent.getID());
			msg->addUUIDFast(_PREHASH_SessionID, gAgent.getSessionID());
			msg->nextBlockFast(_PREHASH_Effect);
			hep->packData(msg);
			hep->setNeedsSendToSim(false);
			if (!hep->isDead()) //packData(msg) might have invalidated the effect
				gAgent.sendMessage();
		}
	}
=======
    S32 i;
    for (i = 0; i < mHUDEffects.size(); i++)
    {
        LLHUDEffect *hep = mHUDEffects[i];
        if (hep->isDead())
        {
            LL_WARNS() << "Trying to send dead effect!" << LL_ENDL;
            continue;
        }
        if (hep->mType < LLHUDObject::LL_HUD_EFFECT_BEAM)
        {
            LL_WARNS() << "Trying to send effect of type " << hep->mType << " which isn't really an effect and shouldn't be in this list!" << LL_ENDL;
            continue;
        }
        if (hep->getNeedsSendToSim() && hep->getOriginatedHere())
        {
            LLMessageSystem* msg = gMessageSystem;
            msg->newMessageFast(_PREHASH_ViewerEffect);
            msg->nextBlockFast(_PREHASH_AgentData);
            msg->addUUIDFast(_PREHASH_AgentID, gAgent.getID());
            msg->addUUIDFast(_PREHASH_SessionID, gAgent.getSessionID());
            msg->nextBlockFast(_PREHASH_Effect);
            hep->packData(msg);
            hep->setNeedsSendToSim(FALSE);
            if (!hep->isDead()) //packData(msg) might have invalidated the effect
                gAgent.sendMessage();
        }
    }
>>>>>>> c06fb4e0
}

//static
void LLHUDManager::shutdownClass()
{
    getInstance()->mHUDEffects.clear();
}

void LLHUDManager::cleanupEffects()
{
    S32 i = 0;

    while (i < mHUDEffects.size())
    {
        if (mHUDEffects[i]->isDead())
        {
            mHUDEffects.erase(mHUDEffects.begin() + i);
        }
        else
        {
            i++;
        }
    }
}

LLHUDEffect *LLHUDManager::createViewerEffect(const U8 type, bool send_to_sim, bool originated_here)
{
    // SJB: DO NOT USE addHUDObject!!! Not all LLHUDObjects are LLHUDEffects!
    LLHUDEffect *hep = LLHUDObject::addHUDEffect(type);
    if (!hep)
    {
        return NULL;
    }

    LLUUID tmp;
    tmp.generate();
    hep->setID(tmp);
    hep->setNeedsSendToSim(send_to_sim);
    hep->setOriginatedHere(originated_here);

    mHUDEffects.push_back(hep);
    return hep;
}


//static
void LLHUDManager::processViewerEffect(LLMessageSystem *mesgsys, void **user_data)
{
<<<<<<< HEAD
	LLHUDEffect *effectp = NULL;
	LLUUID effect_id;
	U8 effect_type = 0;
	S32 number_blocks = mesgsys->getNumberOfBlocksFast(_PREHASH_Effect);
	S32 k;

	for (k = 0; k < number_blocks; k++)
	{
		effectp = NULL;
		LLHUDEffect::getIDType(mesgsys, k, effect_id, effect_type);
		S32 i;
		for (i = 0; i < LLHUDManager::getInstance()->mHUDEffects.size(); i++)
		{
			LLHUDEffect *cur_effectp = LLHUDManager::getInstance()->mHUDEffects[i];
			if (!cur_effectp)
			{
				LL_WARNS() << "Null effect in effect manager, skipping" << LL_ENDL;
				LLHUDManager::getInstance()->mHUDEffects.erase(LLHUDManager::getInstance()->mHUDEffects.begin() + i);
				i--;
				continue;
			}
			if (cur_effectp->isDead())
			{
	//			LL_WARNS() << "Dead effect in effect manager, removing" << LL_ENDL;
				LLHUDManager::getInstance()->mHUDEffects.erase(LLHUDManager::getInstance()->mHUDEffects.begin() + i);
				i--;
				continue;
			}
			if (cur_effectp->getID() == effect_id)
			{
				if (cur_effectp->getType() != effect_type)
				{
					LL_WARNS() << "Viewer effect update doesn't match old type!" << LL_ENDL;
				}
				effectp = cur_effectp;
				break;
			}
		}

		if (effect_type)
		{
			if (!effectp)
			{
				effectp = LLHUDManager::getInstance()->createViewerEffect(effect_type, false, false);
			}

			if (effectp)
			{
				effectp->unpackData(mesgsys, k);
			}
		}
		else
		{
			LL_WARNS() << "Received viewer effect of type " << effect_type << " which isn't really an effect!" << LL_ENDL;
		}
	}

	//LL_INFOS() << "Got viewer effect: " << effect_id << LL_ENDL;
=======
    LLHUDEffect *effectp = NULL;
    LLUUID effect_id;
    U8 effect_type = 0;
    S32 number_blocks = mesgsys->getNumberOfBlocksFast(_PREHASH_Effect);
    S32 k;

    for (k = 0; k < number_blocks; k++)
    {
        effectp = NULL;
        LLHUDEffect::getIDType(mesgsys, k, effect_id, effect_type);
        S32 i;
        for (i = 0; i < LLHUDManager::getInstance()->mHUDEffects.size(); i++)
        {
            LLHUDEffect *cur_effectp = LLHUDManager::getInstance()->mHUDEffects[i];
            if (!cur_effectp)
            {
                LL_WARNS() << "Null effect in effect manager, skipping" << LL_ENDL;
                LLHUDManager::getInstance()->mHUDEffects.erase(LLHUDManager::getInstance()->mHUDEffects.begin() + i);
                i--;
                continue;
            }
            if (cur_effectp->isDead())
            {
    //          LL_WARNS() << "Dead effect in effect manager, removing" << LL_ENDL;
                LLHUDManager::getInstance()->mHUDEffects.erase(LLHUDManager::getInstance()->mHUDEffects.begin() + i);
                i--;
                continue;
            }
            if (cur_effectp->getID() == effect_id)
            {
                if (cur_effectp->getType() != effect_type)
                {
                    LL_WARNS() << "Viewer effect update doesn't match old type!" << LL_ENDL;
                }
                effectp = cur_effectp;
                break;
            }
        }

        if (effect_type)
        {
            if (!effectp)
            {
                effectp = LLHUDManager::getInstance()->createViewerEffect(effect_type, FALSE, FALSE);
            }

            if (effectp)
            {
                effectp->unpackData(mesgsys, k);
            }
        }
        else
        {
            LL_WARNS() << "Received viewer effect of type " << effect_type << " which isn't really an effect!" << LL_ENDL;
        }
    }

    //LL_INFOS() << "Got viewer effect: " << effect_id << LL_ENDL;
>>>>>>> c06fb4e0
}
<|MERGE_RESOLUTION|>--- conflicted
+++ resolved
@@ -73,36 +73,6 @@
 
 void LLHUDManager::sendEffects()
 {
-<<<<<<< HEAD
-	S32 i;
-	for (i = 0; i < mHUDEffects.size(); i++)
-	{
-		LLHUDEffect *hep = mHUDEffects[i];
-		if (hep->isDead())
-		{
-			LL_WARNS() << "Trying to send dead effect!" << LL_ENDL;
-			continue;
-		}
-		if (hep->mType < LLHUDObject::LL_HUD_EFFECT_BEAM)
-		{
-			LL_WARNS() << "Trying to send effect of type " << hep->mType << " which isn't really an effect and shouldn't be in this list!" << LL_ENDL;
-			continue;
-		}
-		if (hep->getNeedsSendToSim() && hep->getOriginatedHere())
-		{
-			LLMessageSystem* msg = gMessageSystem;
-			msg->newMessageFast(_PREHASH_ViewerEffect);
-			msg->nextBlockFast(_PREHASH_AgentData);
-			msg->addUUIDFast(_PREHASH_AgentID, gAgent.getID());
-			msg->addUUIDFast(_PREHASH_SessionID, gAgent.getSessionID());
-			msg->nextBlockFast(_PREHASH_Effect);
-			hep->packData(msg);
-			hep->setNeedsSendToSim(false);
-			if (!hep->isDead()) //packData(msg) might have invalidated the effect
-				gAgent.sendMessage();
-		}
-	}
-=======
     S32 i;
     for (i = 0; i < mHUDEffects.size(); i++)
     {
@@ -126,12 +96,11 @@
             msg->addUUIDFast(_PREHASH_SessionID, gAgent.getSessionID());
             msg->nextBlockFast(_PREHASH_Effect);
             hep->packData(msg);
-            hep->setNeedsSendToSim(FALSE);
+            hep->setNeedsSendToSim(false);
             if (!hep->isDead()) //packData(msg) might have invalidated the effect
                 gAgent.sendMessage();
         }
     }
->>>>>>> c06fb4e0
 }
 
 //static
@@ -180,66 +149,6 @@
 //static
 void LLHUDManager::processViewerEffect(LLMessageSystem *mesgsys, void **user_data)
 {
-<<<<<<< HEAD
-	LLHUDEffect *effectp = NULL;
-	LLUUID effect_id;
-	U8 effect_type = 0;
-	S32 number_blocks = mesgsys->getNumberOfBlocksFast(_PREHASH_Effect);
-	S32 k;
-
-	for (k = 0; k < number_blocks; k++)
-	{
-		effectp = NULL;
-		LLHUDEffect::getIDType(mesgsys, k, effect_id, effect_type);
-		S32 i;
-		for (i = 0; i < LLHUDManager::getInstance()->mHUDEffects.size(); i++)
-		{
-			LLHUDEffect *cur_effectp = LLHUDManager::getInstance()->mHUDEffects[i];
-			if (!cur_effectp)
-			{
-				LL_WARNS() << "Null effect in effect manager, skipping" << LL_ENDL;
-				LLHUDManager::getInstance()->mHUDEffects.erase(LLHUDManager::getInstance()->mHUDEffects.begin() + i);
-				i--;
-				continue;
-			}
-			if (cur_effectp->isDead())
-			{
-	//			LL_WARNS() << "Dead effect in effect manager, removing" << LL_ENDL;
-				LLHUDManager::getInstance()->mHUDEffects.erase(LLHUDManager::getInstance()->mHUDEffects.begin() + i);
-				i--;
-				continue;
-			}
-			if (cur_effectp->getID() == effect_id)
-			{
-				if (cur_effectp->getType() != effect_type)
-				{
-					LL_WARNS() << "Viewer effect update doesn't match old type!" << LL_ENDL;
-				}
-				effectp = cur_effectp;
-				break;
-			}
-		}
-
-		if (effect_type)
-		{
-			if (!effectp)
-			{
-				effectp = LLHUDManager::getInstance()->createViewerEffect(effect_type, false, false);
-			}
-
-			if (effectp)
-			{
-				effectp->unpackData(mesgsys, k);
-			}
-		}
-		else
-		{
-			LL_WARNS() << "Received viewer effect of type " << effect_type << " which isn't really an effect!" << LL_ENDL;
-		}
-	}
-
-	//LL_INFOS() << "Got viewer effect: " << effect_id << LL_ENDL;
-=======
     LLHUDEffect *effectp = NULL;
     LLUUID effect_id;
     U8 effect_type = 0;
@@ -283,7 +192,7 @@
         {
             if (!effectp)
             {
-                effectp = LLHUDManager::getInstance()->createViewerEffect(effect_type, FALSE, FALSE);
+                effectp = LLHUDManager::getInstance()->createViewerEffect(effect_type, false, false);
             }
 
             if (effectp)
@@ -298,5 +207,4 @@
     }
 
     //LL_INFOS() << "Got viewer effect: " << effect_id << LL_ENDL;
->>>>>>> c06fb4e0
-}
+}
