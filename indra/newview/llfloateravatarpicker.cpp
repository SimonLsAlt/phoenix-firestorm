/**
 * @file llfloateravatarpicker.cpp
 *
 * $LicenseInfo:firstyear=2003&license=viewerlgpl$
 * Second Life Viewer Source Code
 * Copyright (C) 2010, Linden Research, Inc.
 *
 * This library is free software; you can redistribute it and/or
 * modify it under the terms of the GNU Lesser General Public
 * License as published by the Free Software Foundation;
 * version 2.1 of the License only.
 *
 * This library is distributed in the hope that it will be useful,
 * but WITHOUT ANY WARRANTY; without even the implied warranty of
 * MERCHANTABILITY or FITNESS FOR A PARTICULAR PURPOSE.  See the GNU
 * Lesser General Public License for more details.
 *
 * You should have received a copy of the GNU Lesser General Public
 * License along with this library; if not, write to the Free Software
 * Foundation, Inc., 51 Franklin Street, Fifth Floor, Boston, MA  02110-1301  USA
 *
 * Linden Research, Inc., 945 Battery Street, San Francisco, CA  94111  USA
 * $/LicenseInfo$
 */

#include "llviewerprecompiledheaders.h"

#include "llfloateravatarpicker.h"

// Viewer includes
#include "llagent.h"
#include "llcallingcard.h"
#include "llfocusmgr.h"
#include "llfloaterreg.h"
#include "llimview.h"           // for gIMMgr
#include "lltooldraganddrop.h"  // for LLToolDragAndDrop
#include "llviewercontrol.h"
#include "llviewerregion.h"     // getCapability()
#include "llworld.h"
// [RLVa:KB] - Checked: 2010-06-04 (RLVa-1.2.2a)
#include "rlvactions.h"
#include "rlvhandler.h"
// [/RLVa:KB]

// Linden libraries
#include "llavatarnamecache.h"  // IDEVO
#include "llbutton.h"
#include "llcachename.h"
#include "lllineeditor.h"
#include "llscrolllistctrl.h"
#include "llscrolllistitem.h"
#include "llscrolllistcell.h"
#include "lltabcontainer.h"
#include "lluictrlfactory.h"
#include "llfocusmgr.h"
#include "lldraghandle.h"
#include "message.h"
#include "llcorehttputil.h"

//#include "llsdserialize.h"

#include "fsavatarsearchmenu.h"
#include "fsscrolllistctrl.h"
#include "lltransientfloatermgr.h"

static const U32 AVATAR_PICKER_SEARCH_TIMEOUT = 180U;

//put it back as a member once the legacy path is out?
static std::map<LLUUID, LLAvatarName> sAvatarNameMap;

// <FS:Ansariel> FIRE-15194: Avatar picker doesn't work anymore when using legacy simulator messages
LLFloaterAvatarPicker::query_id_name_map_t LLFloaterAvatarPicker::sQueryNameMap;

LLFloaterAvatarPicker* LLFloaterAvatarPicker::show(select_callback_t callback,
                                                   bool allow_multiple,
                                                   bool closeOnSelect,
                                                   bool skip_agent,
                                                   const std::string& name,
                                                   LLView * frustumOrigin)
{
    // *TODO: Use a key to allow this not to be an effective singleton
    LLFloaterAvatarPicker* floater =
        LLFloaterReg::showTypedInstance<LLFloaterAvatarPicker>("avatar_picker", LLSD(name));
    if (!floater)
    {
        LL_WARNS() << "Cannot instantiate avatar picker" << LL_ENDL;
        return NULL;
    }

    floater->mSelectionCallback = callback;
    floater->setAllowMultiple(allow_multiple);
    floater->mNearMeListComplete = false;
    floater->mCloseOnSelect = closeOnSelect;
    floater->mExcludeAgentFromSearchResults = skip_agent;

    if (!closeOnSelect)
    {
        // Use Select/Close
        std::string select_string = floater->getString("Select");
        std::string close_string = floater->getString("Close");
        floater->getChild<LLButton>("ok_btn")->setLabel(select_string);
        floater->getChild<LLButton>("cancel_btn")->setLabel(close_string);
    }

    if(frustumOrigin)
    {
        floater->mFrustumOrigin = frustumOrigin->getHandle();
    }

    return floater;
}

// Default constructor
LLFloaterAvatarPicker::LLFloaterAvatarPicker(const LLSD& key)
  : LLFloater(key),
    mNumResultsReturned(0),
    mNearMeListComplete(false),
    mCloseOnSelect(false),
    mExcludeAgentFromSearchResults(false),
    mContextConeOpacity (0.f),
    mContextConeInAlpha(CONTEXT_CONE_IN_ALPHA),
    mContextConeOutAlpha(CONTEXT_CONE_OUT_ALPHA),
    mContextConeFadeTime(CONTEXT_CONE_FADE_TIME),
    mFindUUIDAvatarNameCacheConnection() // <FS:Ansariel> Search by UUID
{
    mCommitCallbackRegistrar.add("Refresh.FriendList", boost::bind(&LLFloaterAvatarPicker::populateFriend, this));
}

bool LLFloaterAvatarPicker::postBuild()
{
    getChild<LLLineEditor>("Edit")->setKeystrokeCallback( boost::bind(&LLFloaterAvatarPicker::editKeystroke, this, _1, _2),NULL);

    childSetAction("Find", boost::bind(&LLFloaterAvatarPicker::onBtnFind, this));
    getChildView("Find")->setEnabled(false);
    childSetAction("Refresh", boost::bind(&LLFloaterAvatarPicker::onBtnRefresh, this));
    getChild<LLUICtrl>("near_me_range")->setCommitCallback(boost::bind(&LLFloaterAvatarPicker::onRangeAdjust, this));

    // <FS:Ansariel> FIRE-5096: Add context menu for result lists
    //LLScrollListCtrl* searchresults = getChild<LLScrollListCtrl>("SearchResults");
    FSScrollListCtrl* searchresults = getChild<FSScrollListCtrl>("SearchResults");
    searchresults->setContextMenu(&gFSAvatarSearchMenu);
    // </FS:Ansariel>
    searchresults->setDoubleClickCallback( boost::bind(&LLFloaterAvatarPicker::onBtnSelect, this));
    searchresults->setCommitCallback(boost::bind(&LLFloaterAvatarPicker::onList, this));
    getChildView("SearchResults")->setEnabled(false);

    // <FS:Ansariel> FIRE-5096: Add context menu for result lists
    //LLScrollListCtrl* nearme = getChild<LLScrollListCtrl>("NearMe");
    FSScrollListCtrl* nearme = getChild<FSScrollListCtrl>("NearMe");
    nearme->setContextMenu(&gFSAvatarSearchMenu);
    // </FS:Ansariel>
    nearme->setDoubleClickCallback(boost::bind(&LLFloaterAvatarPicker::onBtnSelect, this));
    nearme->setCommitCallback(boost::bind(&LLFloaterAvatarPicker::onList, this));

    // <FS:Ansariel> FIRE-5096: Add context menu for result lists
    //LLScrollListCtrl* friends = getChild<LLScrollListCtrl>("Friends");
    FSScrollListCtrl* friends = getChild<FSScrollListCtrl>("Friends");
    friends->setContextMenu(&gFSAvatarSearchMenu);
    // </FS:Ansariel>
    friends->setDoubleClickCallback(boost::bind(&LLFloaterAvatarPicker::onBtnSelect, this));
    getChild<LLUICtrl>("Friends")->setCommitCallback(boost::bind(&LLFloaterAvatarPicker::onList, this));

    childSetAction("ok_btn", boost::bind(&LLFloaterAvatarPicker::onBtnSelect, this));
    getChildView("ok_btn")->setEnabled(false);
    childSetAction("cancel_btn", boost::bind(&LLFloaterAvatarPicker::onBtnClose, this));

    getChild<LLUICtrl>("Edit")->setFocus(true);

    LLPanel* search_panel = getChild<LLPanel>("SearchPanel");
    if (search_panel)
    {
        // Start searching when Return is pressed in the line editor.
        search_panel->setDefaultBtn("Find");
    }

    getChild<LLScrollListCtrl>("SearchResults")->setCommentText(getString("no_results"));

    getChild<LLTabContainer>("ResidentChooserTabs")->setCommitCallback(
        boost::bind(&LLFloaterAvatarPicker::onTabChanged, this));

    // <FS:Ansariel> Search by UUID
    getChild<LLLineEditor>("EditUUID")->setKeystrokeCallback(boost::bind(&LLFloaterAvatarPicker::editKeystrokeUUID, this, _1, _2), NULL);
    childSetAction("FindUUID", boost::bind(&LLFloaterAvatarPicker::onBtnFindUUID, this));
<<<<<<< HEAD
    getChildView("FindUUID")->setEnabled(FALSE);
=======
    getChildView("FindUUID")->setEnabled(false);
>>>>>>> 050d2fef

    FSScrollListCtrl* searchresultsuuid = getChild<FSScrollListCtrl>("SearchResultsUUID");
    searchresultsuuid->setContextMenu(&gFSAvatarSearchMenu);
    searchresultsuuid->setDoubleClickCallback( boost::bind(&LLFloaterAvatarPicker::onBtnSelect, this));
    searchresultsuuid->setCommitCallback(boost::bind(&LLFloaterAvatarPicker::onList, this));
<<<<<<< HEAD
    searchresultsuuid->setEnabled(FALSE);
=======
    searchresultsuuid->setEnabled(false);
>>>>>>> 050d2fef
    searchresultsuuid->setCommentText(getString("no_results"));

    getChild<LLPanel>("SearchPanelUUID")->setDefaultBtn("FindUUID");
    // </FS:Ansariel>

<<<<<<< HEAD
    setAllowMultiple(FALSE);
=======
    setAllowMultiple(false);
>>>>>>> 050d2fef

    center();

    populateFriend();

    return true;
}

void LLFloaterAvatarPicker::setOkBtnEnableCb(validate_callback_t cb)
{
    mOkButtonValidateSignal.connect(cb);
}

void LLFloaterAvatarPicker::onTabChanged()
{
    getChildView("ok_btn")->setEnabled(isSelectBtnEnabled());
}

// Destroys the object
LLFloaterAvatarPicker::~LLFloaterAvatarPicker()
{
    // <FS:Ansariel> Search by UUID
    if (mFindUUIDAvatarNameCacheConnection.connected())
    {
        mFindUUIDAvatarNameCacheConnection.disconnect();
    }
    // </FS:Ansariel>

    // <FS:Ansariel> FIRE-15194: Avatar picker doesn't work anymore when using legacy simulator messages
    query_id_name_map_t::iterator found = sQueryNameMap.find(mQueryID);
    if (found != sQueryNameMap.end())
    {
        sQueryNameMap.erase(found);
    }
    // </FS:Ansariel>

    gFocusMgr.releaseFocusIfNeeded( this );

    LLTransientFloaterMgr::getInstance()->removeControlView(LLTransientFloaterMgr::IM, this);
}

// <FS:Ansariel> Search by UUID
void LLFloaterAvatarPicker::onBtnFindUUID()
{
    LLScrollListCtrl* search_results = getChild<LLScrollListCtrl>("SearchResultsUUID");
    search_results->deleteAllItems();
    search_results->setCommentText(getString("searching"));

    if (mFindUUIDAvatarNameCacheConnection.connected())
    {
        mFindUUIDAvatarNameCacheConnection.disconnect();
    }
    LLAvatarNameCache::get(LLUUID(getChild<LLLineEditor>("EditUUID")->getText()), boost::bind(&LLFloaterAvatarPicker::onFindUUIDAvatarNameCache, this, _1, _2));
<<<<<<< HEAD
}

void LLFloaterAvatarPicker::onFindUUIDAvatarNameCache(const LLUUID& av_id, const LLAvatarName& av_name)
{
    mFindUUIDAvatarNameCacheConnection.disconnect();
    LLScrollListCtrl* search_results = getChild<LLScrollListCtrl>("SearchResultsUUID");
    search_results->deleteAllItems();

    if (av_name.getAccountName() != "(?\?\?).(?\?\?)")
    {
        LLSD data;
        data["id"] = av_id;

        data["columns"][0]["name"] = "nameUUID";
        data["columns"][0]["value"] = av_name.getDisplayName();

        data["columns"][1]["name"] = "usernameUUID";
        data["columns"][1]["value"] = av_name.getUserName();

        search_results->addElement(data);
        search_results->setEnabled(TRUE);
        search_results->sortByColumnIndex(1, TRUE);
        search_results->selectFirstItem();
        onList();
        search_results->setFocus(TRUE);

        getChildView("ok_btn")->setEnabled(TRUE);
    }
    else
    {
        LLStringUtil::format_map_t map;
        map["[TEXT]"] = getChild<LLUICtrl>("EditUUID")->getValue().asString();
        LLSD data;
        data["id"] = LLUUID::null;
        data["columns"][0]["column"] = "nameUUID";
        data["columns"][0]["value"] = getString("not_found", map);
        search_results->addElement(data);
        search_results->setEnabled(FALSE);
        getChildView("ok_btn")->setEnabled(FALSE);
    }
=======
>>>>>>> 050d2fef
}
// </FS:Ansariel>

void LLFloaterAvatarPicker::onFindUUIDAvatarNameCache(const LLUUID& av_id, const LLAvatarName& av_name)
{
    mFindUUIDAvatarNameCacheConnection.disconnect();
    LLScrollListCtrl* search_results = getChild<LLScrollListCtrl>("SearchResultsUUID");
    search_results->deleteAllItems();

    if (av_name.getAccountName() != "(?\?\?).(?\?\?)")
    {
        LLSD data;
        data["id"] = av_id;

        data["columns"][0]["name"] = "nameUUID";
        data["columns"][0]["value"] = av_name.getDisplayName();

        data["columns"][1]["name"] = "usernameUUID";
        data["columns"][1]["value"] = av_name.getUserName();

        search_results->addElement(data);
        search_results->setEnabled(true);
        search_results->sortByColumnIndex(1, true);
        search_results->selectFirstItem();
        onList();
        search_results->setFocus(true);

        getChildView("ok_btn")->setEnabled(true);
    }
    else
    {
        LLStringUtil::format_map_t map;
        map["[TEXT]"] = getChild<LLUICtrl>("EditUUID")->getValue().asString();
        LLSD data;
        data["id"] = LLUUID::null;
        data["columns"][0]["column"] = "nameUUID";
        data["columns"][0]["value"] = getString("not_found", map);
        search_results->addElement(data);
        search_results->setEnabled(false);
        getChildView("ok_btn")->setEnabled(false);
    }
}
// </FS:Ansariel>

void LLFloaterAvatarPicker::onBtnFind()
{
    find();
}

static void getSelectedAvatarData(const LLScrollListCtrl* from, uuid_vec_t& avatar_ids, std::vector<LLAvatarName>& avatar_names)
{
    std::vector<LLScrollListItem*> items = from->getAllSelected();
    for (std::vector<LLScrollListItem*>::iterator iter = items.begin(); iter != items.end(); ++iter)
    {
        LLScrollListItem* item = *iter;
        if (item->getUUID().notNull())
        {
            avatar_ids.push_back(item->getUUID());

            std::map<LLUUID, LLAvatarName>::iterator iter = sAvatarNameMap.find(item->getUUID());
            if (iter != sAvatarNameMap.end())
            {
                avatar_names.push_back(iter->second);
            }
            else
            {
                // the only case where it isn't in the name map is friends
                // but it should be in the name cache
                LLAvatarName av_name;
                LLAvatarNameCache::get(item->getUUID(), &av_name);
                avatar_names.push_back(av_name);
            }
        }
    }
}

void LLFloaterAvatarPicker::onBtnSelect()
{

    // If select btn not enabled then do not callback
    if (!isSelectBtnEnabled())
        return;

    if(mSelectionCallback)
    {
        std::string acvtive_panel_name;
        LLScrollListCtrl* list =  NULL;
        LLPanel* active_panel = getChild<LLTabContainer>("ResidentChooserTabs")->getCurrentPanel();
        if(active_panel)
        {
            acvtive_panel_name = active_panel->getName();
        }
        if(acvtive_panel_name == "SearchPanel")
        {
            list = getChild<LLScrollListCtrl>("SearchResults");
        }
        else if(acvtive_panel_name == "NearMePanel")
        {
            list = getChild<LLScrollListCtrl>("NearMe");
        }
        else if (acvtive_panel_name == "FriendsPanel")
        {
            list = getChild<LLScrollListCtrl>("Friends");
        }
        // <FS:Ansariel> Search by UUID
        else if (acvtive_panel_name == "SearchPanelUUID")
        {
            list = getChild<LLScrollListCtrl>("SearchResultsUUID");
        }
        // </FS:Ansariel>

        if(list)
        {
            uuid_vec_t          avatar_ids;
            std::vector<LLAvatarName>   avatar_names;
            getSelectedAvatarData(list, avatar_ids, avatar_names);
            mSelectionCallback(avatar_ids, avatar_names);
        }
    }
<<<<<<< HEAD
    getChild<LLScrollListCtrl>("SearchResults")->deselectAllItems(TRUE);
    getChild<LLScrollListCtrl>("NearMe")->deselectAllItems(TRUE);
    getChild<LLScrollListCtrl>("Friends")->deselectAllItems(TRUE);
    // <FS:Ansariel> Search by UUID
    getChild<LLScrollListCtrl>("SearchResultsUUID")->deselectAllItems(TRUE);
=======
    getChild<LLScrollListCtrl>("SearchResults")->deselectAllItems(true);
    getChild<LLScrollListCtrl>("NearMe")->deselectAllItems(true);
    getChild<LLScrollListCtrl>("Friends")->deselectAllItems(true);
    // <FS:Ansariel> Search by UUID
    getChild<LLScrollListCtrl>("SearchResultsUUID")->deselectAllItems(true);
>>>>>>> 050d2fef
    // </FS:Ansariel>
    if(mCloseOnSelect)
    {
        mCloseOnSelect = false;
        closeFloater();
    }
}

void LLFloaterAvatarPicker::onBtnRefresh()
{
    getChild<LLScrollListCtrl>("NearMe")->deleteAllItems();
    getChild<LLScrollListCtrl>("NearMe")->setCommentText(getString("searching"));
    mNearMeListComplete = false;
}

void LLFloaterAvatarPicker::onBtnClose()
{
    closeFloater();
}

void LLFloaterAvatarPicker::onRangeAdjust()
{
    onBtnRefresh();
}

void LLFloaterAvatarPicker::onList()
{
    getChildView("ok_btn")->setEnabled(isSelectBtnEnabled());

// [RLVa:KB] - Checked: 2010-06-05 (RLVa-1.2.2a) | Modified: RLVa-1.2.0d
    if (rlv_handler_t::isEnabled())
    {
        LLTabContainer* pTabs = getChild<LLTabContainer>("ResidentChooserTabs");
        LLPanel* pNearMePanel = getChild<LLPanel>("NearMePanel");
        RLV_ASSERT( (pTabs) && (pNearMePanel) );
        if ( (pTabs) && (pNearMePanel) )
        {
            // TODO-RLVa: check this for RlvActions::canShowName()
            bool fRlvEnable = !gRlvHandler.hasBehaviour(RLV_BHVR_SHOWNAMES);
            pTabs->enableTabButton(pTabs->getIndexForPanel(pNearMePanel), fRlvEnable);
            if ( (!fRlvEnable) && (pTabs->getCurrentPanel() == pNearMePanel) )
                pTabs->selectTabByName("SearchPanel");
        }
    }
// [/RLVa:KB]
}

void LLFloaterAvatarPicker::populateNearMe()
{
    bool all_loaded = true;
    bool empty = true;
    LLScrollListCtrl* near_me_scroller = getChild<LLScrollListCtrl>("NearMe");
    near_me_scroller->deleteAllItems();

    uuid_vec_t avatar_ids;
    LLWorld::getInstance()->getAvatars(&avatar_ids, NULL, gAgent.getPositionGlobal(), gSavedSettings.getF32("NearMeRange"));
    for(U32 i=0; i<avatar_ids.size(); i++)
    {
        LLUUID& av = avatar_ids[i];
        if(mExcludeAgentFromSearchResults && (av == gAgent.getID())) continue;
        LLSD element;
        element["id"] = av; // value
        LLAvatarName av_name;

        if (!LLAvatarNameCache::get(av, &av_name))
        {
            element["columns"][0]["column"] = "name";
            element["columns"][0]["value"] = LLCacheName::getDefaultName();
            all_loaded = false;
        }
        else
        {
            element["columns"][0]["column"] = "name";
            element["columns"][0]["value"] = av_name.getDisplayName();
            element["columns"][1]["column"] = "username";
            element["columns"][1]["value"] = av_name.getUserName();

            sAvatarNameMap[av] = av_name;
        }
        near_me_scroller->addElement(element);
        empty = false;
    }

    if (empty)
    {
        getChildView("NearMe")->setEnabled(false);
        getChildView("ok_btn")->setEnabled(false);
        near_me_scroller->setCommentText(getString("no_one_near"));
    }
    else
    {
        getChildView("NearMe")->setEnabled(true);
        getChildView("ok_btn")->setEnabled(true);
        near_me_scroller->selectFirstItem();
        onList();
        near_me_scroller->setFocus(true);
    }

    if (all_loaded)
    {
        mNearMeListComplete = true;
    }
}

void LLFloaterAvatarPicker::populateFriend()
{
    LLScrollListCtrl* friends_scroller = getChild<LLScrollListCtrl>("Friends");
    friends_scroller->deleteAllItems();
    // <FS:Ansariel> FIRE-16846: Make friend list sortable
    //LLCollectAllBuddies collector;
    //LLAvatarTracker::instance().applyFunctor(collector);
    //LLCollectAllBuddies::buddy_map_t::iterator it;
    //
    //for(it = collector.mOnline.begin(); it!=collector.mOnline.end(); it++)
    //{
    //  friends_scroller->addStringUUIDItem(it->second, it->first);
    //}
    //for(it = collector.mOffline.begin(); it!=collector.mOffline.end(); it++)
    //{
    //  friends_scroller->addStringUUIDItem(it->second, it->first);
    //}
<<<<<<< HEAD
    //friends_scroller->sortByColumnIndex(0, TRUE);
=======
    //friends_scroller->sortByColumnIndex(0, true);
>>>>>>> 050d2fef

    LLAvatarTracker::buddy_map_t friend_list;
    LLAvatarTracker::instance().copyBuddyList(friend_list);
    for (LLAvatarTracker::buddy_map_t::iterator it = friend_list.begin(); it != friend_list.end(); ++it)
    {
        const LLUUID& av_id = it->first;

        LLSD element;
        element["id"] = av_id;

        LLAvatarName av_name;
        LLAvatarNameCache::get(av_id, &av_name); // Should have the name in the cache already
        element["columns"][0]["column"] = "name";
        element["columns"][0]["value"] = av_name.getDisplayName();
        element["columns"][1]["column"] = "username";
        element["columns"][1]["value"] = av_name.getUserName();

        friends_scroller->addElement(element);
    }
<<<<<<< HEAD
    friends_scroller->sortByColumnIndex(0, TRUE);
=======
    friends_scroller->sortByColumnIndex(0, true);
>>>>>>> 050d2fef
    // </FS:Ansariel>
}

void LLFloaterAvatarPicker::drawFrustum()
{
    static LLCachedControl<F32> max_opacity(gSavedSettings, "PickerContextOpacity", 0.4f);
    drawConeToOwner(mContextConeOpacity, max_opacity, mFrustumOrigin.get(), mContextConeFadeTime, mContextConeInAlpha, mContextConeOutAlpha);
}

void LLFloaterAvatarPicker::draw()
{
    drawFrustum();

    // sometimes it is hard to determine when Select/Ok button should be disabled (see LLAvatarActions::shareWithAvatars).
    // lets check this via mOkButtonValidateSignal callback periodically.
    static LLFrameTimer timer;
    if (timer.hasExpired())
    {
        timer.setTimerExpirySec(0.33f); // three times per second should be enough.

        // simulate list changes.
        onList();
        timer.start();
    }

    LLFloater::draw();
    if (!mNearMeListComplete && getChild<LLTabContainer>("ResidentChooserTabs")->getCurrentPanel() == getChild<LLPanel>("NearMePanel"))
    {
        populateNearMe();
    }
}

bool LLFloaterAvatarPicker::visibleItemsSelected() const
{
    LLPanel* active_panel = getChild<LLTabContainer>("ResidentChooserTabs")->getCurrentPanel();

    if(active_panel == getChild<LLPanel>("SearchPanel"))
    {
        return getChild<LLScrollListCtrl>("SearchResults")->getFirstSelectedIndex() >= 0;
    }
    else if(active_panel == getChild<LLPanel>("NearMePanel"))
    {
        return getChild<LLScrollListCtrl>("NearMe")->getFirstSelectedIndex() >= 0;
    }
    else if(active_panel == getChild<LLPanel>("FriendsPanel"))
    {
        return getChild<LLScrollListCtrl>("Friends")->getFirstSelectedIndex() >= 0;
    }
    // <FS:Ansariel> Search by UUID
    else if (active_panel == getChild<LLPanel>("SearchPanelUUID"))
    {
        return getChild<LLScrollListCtrl>("SearchResultsUUID")->getFirstSelectedIndex() >= 0;
    }
    // </FS:Ansariel>
<<<<<<< HEAD
    return FALSE;
=======
    return false;
>>>>>>> 050d2fef
}

/*static*/
void LLFloaterAvatarPicker::findCoro(std::string url, LLUUID queryID, std::string name)
{
    LLCore::HttpRequest::policy_t httpPolicy(LLCore::HttpRequest::DEFAULT_POLICY_ID);
    LLCoreHttpUtil::HttpCoroutineAdapter::ptr_t
        httpAdapter(new LLCoreHttpUtil::HttpCoroutineAdapter("genericPostCoro", httpPolicy));
    LLCore::HttpRequest::ptr_t httpRequest(new LLCore::HttpRequest);
    LLCore::HttpOptions::ptr_t httpOpts(new LLCore::HttpOptions);

    LL_INFOS("HttpCoroutineAdapter", "genericPostCoro") << "Generic POST for " << url << LL_ENDL;

    httpOpts->setTimeout(AVATAR_PICKER_SEARCH_TIMEOUT);

    LLSD result = httpAdapter->getAndSuspend(httpRequest, url, httpOpts);

    LLSD httpResults = result[LLCoreHttpUtil::HttpCoroutineAdapter::HTTP_RESULTS];
    LLCore::HttpStatus status = LLCoreHttpUtil::HttpCoroutineAdapter::getStatusFromLLSD(httpResults);

    if (status || (status == LLCore::HttpStatus(HTTP_BAD_REQUEST)))
    {
        result.erase(LLCoreHttpUtil::HttpCoroutineAdapter::HTTP_RESULTS);
    }
    else
    {
        result["failure_reason"] = status.toString();
    }

    LLFloaterAvatarPicker* floater =
        LLFloaterReg::findTypedInstance<LLFloaterAvatarPicker>("avatar_picker", name);
    if (floater)
    {
        floater->processResponse(queryID, result);
    }
}


void LLFloaterAvatarPicker::find()
{
    //clear our stored LLAvatarNames
    sAvatarNameMap.clear();

    std::string text = getChild<LLUICtrl>("Edit")->getValue().asString();

    size_t separator_index = text.find_first_of(" ._");
    if (separator_index != text.npos)
    {
        std::string first = text.substr(0, separator_index);
        std::string last = text.substr(separator_index+1, text.npos);
        LLStringUtil::trim(last);
        if("Resident" == last)
        {
            text = first;
        }
    }

    mQueryID.generate();

    std::string url;
    url.reserve(128); // avoid a memory allocation or two

    LLViewerRegion* region = gAgent.getRegion();
    if(region)
    {
        url = region->getCapability("AvatarPickerSearch");
        // Prefer use of capabilities to search on both SLID and display name
        if (!url.empty())
        {
            // capability urls don't end in '/', but we need one to parse
            // query parameters correctly
            if (url.size() > 0 && url[url.size()-1] != '/')
            {
                url += "/";
            }
            url += "?page_size=100&names=";
            std::replace(text.begin(), text.end(), '.', ' ');
            url += LLURI::escape(text);
            LL_INFOS() << "avatar picker " << url << LL_ENDL;

            LLCoros::instance().launch("LLFloaterAvatarPicker::findCoro",
                boost::bind(&LLFloaterAvatarPicker::findCoro, url, mQueryID, getKey().asString()));
        }
        else
        {
            // <FS:Ansariel> FIRE-15194: Avatar picker doesn't work anymore when using legacy simulator messages
            sQueryNameMap[mQueryID] = getKey().asString();

            LLMessageSystem* msg = gMessageSystem;
            msg->newMessage("AvatarPickerRequest");
            msg->nextBlock("AgentData");
            msg->addUUID("AgentID", gAgent.getID());
            msg->addUUID("SessionID", gAgent.getSessionID());
            msg->addUUID("QueryID", mQueryID);  // not used right now
            msg->nextBlock("Data");
            msg->addString("Name", text);
            gAgent.sendReliableMessage();
        }
    }
    getChild<LLScrollListCtrl>("SearchResults")->deleteAllItems();
    getChild<LLScrollListCtrl>("SearchResults")->setCommentText(getString("searching"));

    getChildView("ok_btn")->setEnabled(false);
    mNumResultsReturned = 0;
}

void LLFloaterAvatarPicker::setAllowMultiple(bool allow_multiple)
{
    getChild<LLScrollListCtrl>("SearchResults")->setAllowMultipleSelection(allow_multiple);
    getChild<LLScrollListCtrl>("NearMe")->setAllowMultipleSelection(allow_multiple);
    getChild<LLScrollListCtrl>("Friends")->setAllowMultipleSelection(allow_multiple);
    // <FS:Ansariel> Search by UUID
    getChild<LLScrollListCtrl>("SearchResultsUUID")->setAllowMultipleSelection(allow_multiple);
}

LLScrollListCtrl* LLFloaterAvatarPicker::getActiveList()
{
    std::string acvtive_panel_name;
    LLScrollListCtrl* list = NULL;
    LLPanel* active_panel = getChild<LLTabContainer>("ResidentChooserTabs")->getCurrentPanel();
    if(active_panel)
    {
        acvtive_panel_name = active_panel->getName();
    }
    if(acvtive_panel_name == "SearchPanel")
    {
        list = getChild<LLScrollListCtrl>("SearchResults");
    }
    else if(acvtive_panel_name == "NearMePanel")
    {
        list = getChild<LLScrollListCtrl>("NearMe");
    }
    else if (acvtive_panel_name == "FriendsPanel")
    {
        list = getChild<LLScrollListCtrl>("Friends");
    }
    // <FS:Ansariel> Search by UUID
    else if (acvtive_panel_name == "SearchPanelUUID")
    {
        list = getChild<LLScrollListCtrl>("SearchResultsUUID");
    }
    // </FS:Ansariel>
    return list;
}

bool LLFloaterAvatarPicker::handleDragAndDrop(S32 x, S32 y, MASK mask,
                                              bool drop, EDragAndDropType cargo_type,
                                              void *cargo_data, EAcceptance *accept,
                                              std::string& tooltip_msg)
{
    LLScrollListCtrl* list = getActiveList();
    if(list)
    {
        LLRect rc_list;
        LLRect rc_point(x,y,x,y);
        if (localRectToOtherView(rc_point, &rc_list, list))
        {
            // Keep selected only one item
            list->deselectAllItems(true);
            list->selectItemAt(rc_list.mLeft, rc_list.mBottom, mask);
            LLScrollListItem* selection = list->getFirstSelected();
            if (selection)
            {
                LLUUID session_id = LLUUID::null;
                LLUUID dest_agent_id = selection->getUUID();
                std::string avatar_name = selection->getColumn(0)->getValue().asString();
                if (dest_agent_id.notNull() && dest_agent_id != gAgentID)
                {
//                  if (drop)
// [RLVa:KB] - Checked: 2011-04-11 (RLVa-1.3.0)
                    if ( (drop) && (RlvActions::canStartIM(dest_agent_id)) )
// [/RLVa:KB]
                    {
                        // Start up IM before give the item
                        session_id = gIMMgr->addSession(avatar_name, IM_NOTHING_SPECIAL, dest_agent_id);
                    }
                    return LLToolDragAndDrop::handleGiveDragAndDrop(dest_agent_id, session_id, drop,
                                                                    cargo_type, cargo_data, accept, getName());
                }
            }
        }
    }
    *accept = ACCEPT_NO;
    return true;
}


void LLFloaterAvatarPicker::openFriendsTab()
{
    LLTabContainer* tab_container = getChild<LLTabContainer>("ResidentChooserTabs");
    if (tab_container == NULL)
    {
        llassert(tab_container != NULL);
        return;
    }

    tab_container->selectTabByName("FriendsPanel");
}

// static
void LLFloaterAvatarPicker::processAvatarPickerReply(LLMessageSystem* msg, void**)
{
    LLUUID  agent_id;
    LLUUID  query_id;
    LLUUID  avatar_id;
    std::string first_name;
    std::string last_name;

    msg->getUUID("AgentData", "AgentID", agent_id);
    msg->getUUID("AgentData", "QueryID", query_id);

    // Not for us
    if (agent_id != gAgent.getID()) return;

    // <FS:Ansariel> FIRE-15194: Avatar picker doesn't work anymore when using legacy simulator messages
    //LLFloaterAvatarPicker* floater = LLFloaterReg::findTypedInstance<LLFloaterAvatarPicker>("avatar_picker");
    query_id_name_map_t::iterator found = sQueryNameMap.find(query_id);
    if (found == sQueryNameMap.end())
    {
        return;
    }
    const LLSD floater_key(found->second);
    sQueryNameMap.erase(found);
    LLFloaterAvatarPicker* floater = LLFloaterReg::findTypedInstance<LLFloaterAvatarPicker>("avatar_picker", floater_key);
    // </FS:Ansariel>

    // floater is closed or these are not results from our last request
    if (NULL == floater || query_id != floater->mQueryID)
    {
        return;
    }

    LLScrollListCtrl* search_results = floater->getChild<LLScrollListCtrl>("SearchResults");

    // clear "Searching" label on first results
    if (floater->mNumResultsReturned++ == 0)
    {
        search_results->deleteAllItems();
    }

    bool found_one = false;
    S32 num_new_rows = msg->getNumberOfBlocks("Data");
    for (S32 i = 0; i < num_new_rows; i++)
    {
        msg->getUUIDFast(  _PREHASH_Data,_PREHASH_AvatarID, avatar_id, i);
        msg->getStringFast(_PREHASH_Data,_PREHASH_FirstName, first_name, i);
        msg->getStringFast(_PREHASH_Data,_PREHASH_LastName, last_name, i);

        if (avatar_id != agent_id || !floater->isExcludeAgentFromSearchResults()) // exclude agent from search results?
        {
            std::string avatar_name;
            if (avatar_id.isNull())
            {
                LLStringUtil::format_map_t map;
                map["[TEXT]"] = floater->getChild<LLUICtrl>("Edit")->getValue().asString();
                avatar_name = floater->getString("not_found", map);
                search_results->setEnabled(false);
                floater->getChildView("ok_btn")->setEnabled(false);
            }
            else
            {
                avatar_name = LLCacheName::buildFullName(first_name, last_name);
                search_results->setEnabled(true);
                found_one = true;

                LLAvatarName av_name;
                av_name.fromString(avatar_name);
                const LLUUID& agent_id = avatar_id;
                sAvatarNameMap[agent_id] = av_name;

            }
            LLSD element;
            element["id"] = avatar_id; // value
            element["columns"][0]["column"] = "name";
            element["columns"][0]["value"] = avatar_name;
            search_results->addElement(element);
        }
    }

    if (found_one)
    {
        floater->getChildView("ok_btn")->setEnabled(true);
        search_results->selectFirstItem();
        floater->onList();
        search_results->setFocus(true);
    }
}

void LLFloaterAvatarPicker::processResponse(const LLUUID& query_id, const LLSD& content)
{
    // Check for out-of-date query
    if (query_id == mQueryID)
    {
        LLScrollListCtrl* search_results = getChild<LLScrollListCtrl>("SearchResults");

        // clear "Searching" label on first results
        search_results->deleteAllItems();

        if (content.has("failure_reason"))
        {
            getChild<LLScrollListCtrl>("SearchResults")->setCommentText(content["failure_reason"].asString());
            getChildView("ok_btn")->setEnabled(false);
        }
        else
        {
            LLSD agents = content["agents"];

            LLSD item;
            LLSD::array_const_iterator it = agents.beginArray();
            for (; it != agents.endArray(); ++it)
            {
                const LLSD& row = *it;
                if (row["id"].asUUID() != gAgent.getID() || !mExcludeAgentFromSearchResults)
                {
                    item["id"] = row["id"];
                    LLSD& columns = item["columns"];
                    columns[0]["column"] = "name";
                    columns[0]["value"] = row["display_name"];
                    columns[1]["column"] = "username";
                    columns[1]["value"] = row["username"];
                    search_results->addElement(item);

                    // add the avatar name to our list
                    LLAvatarName avatar_name;
                    avatar_name.fromLLSD(row);
                    sAvatarNameMap[row["id"].asUUID()] = avatar_name;
                }
            }

            if (search_results->isEmpty())
            {
                std::string name = "'" + getChild<LLUICtrl>("Edit")->getValue().asString() + "'";
                LLSD item;
                item["id"] = LLUUID::null;
                item["columns"][0]["column"] = "name";
                item["columns"][0]["value"] = name;
                item["columns"][1]["column"] = "username";
                item["columns"][1]["value"] = getString("not_found_text");
                search_results->addElement(item);
                search_results->setEnabled(false);
                getChildView("ok_btn")->setEnabled(false);
            }
            else
            {
                getChildView("ok_btn")->setEnabled(true);
                search_results->setEnabled(true);
                search_results->sortByColumnIndex(1, true);
                std::string text = getChild<LLUICtrl>("Edit")->getValue().asString();
                if (!search_results->selectItemByLabel(text, true, 1))
                {
                    search_results->selectFirstItem();
                }
                onList();
                search_results->setFocus(true);
            }
        }
    }
}

void LLFloaterAvatarPicker::editKeystroke(LLLineEditor* caller, void* user_data)
{
    getChildView("Find")->setEnabled(caller->getText().size() > 0);
}

// <FS:Ansariel> Search by UUID
void LLFloaterAvatarPicker::editKeystrokeUUID(LLLineEditor* caller, void* user_data)
{
    if (caller)
    {
        LLUUID id(caller->getText());
        getChildView("FindUUID")->setEnabled(!id.isNull());
    }
}
// </FS:Ansariel>

// virtual
bool LLFloaterAvatarPicker::handleKeyHere(KEY key, MASK mask)
{
    if (key == KEY_RETURN && mask == MASK_NONE)
    {
        if (getChild<LLUICtrl>("Edit")->hasFocus())
        {
            onBtnFind();
        }
        // <FS:Ansariel> Search by UUID
        else if (getChild<LLUICtrl>("EditUUID")->hasFocus())
        {
            onBtnFindUUID();
        }
        // </FS:Ansariel>
        else
        {
            onBtnSelect();
        }
        return true;
    }
    else if (key == KEY_ESCAPE && mask == MASK_NONE)
    {
        closeFloater();
        return true;
    }

    return LLFloater::handleKeyHere(key, mask);
}

bool LLFloaterAvatarPicker::isSelectBtnEnabled()
{
    bool ret_val = visibleItemsSelected();

    if ( ret_val && !isMinimized())
    {
        std::string acvtive_panel_name;
        LLScrollListCtrl* list =  NULL;
        LLPanel* active_panel = getChild<LLTabContainer>("ResidentChooserTabs")->getCurrentPanel();

        if(active_panel)
        {
            acvtive_panel_name = active_panel->getName();
        }

        if(acvtive_panel_name == "SearchPanel")
        {
            list = getChild<LLScrollListCtrl>("SearchResults");
        }
        else if(acvtive_panel_name == "NearMePanel")
        {
            list = getChild<LLScrollListCtrl>("NearMe");
        }
        else if (acvtive_panel_name == "FriendsPanel")
        {
            list = getChild<LLScrollListCtrl>("Friends");
        }
        // <FS:Ansariel> Search by UUID
        else if (acvtive_panel_name == "SearchPanelUUID")
        {
            list = getChild<LLScrollListCtrl>("SearchResultsUUID");
        }
        // </FS:Ansariel>

        if(list)
        {
            uuid_vec_t avatar_ids;
            std::vector<LLAvatarName> avatar_names;
            getSelectedAvatarData(list, avatar_ids, avatar_names);
            if (avatar_ids.size() >= 1)
            {
                ret_val = mOkButtonValidateSignal.num_slots()?mOkButtonValidateSignal(avatar_ids):true;
            }
            else
            {
                ret_val = false;
            }
        }
    }

    return ret_val;
}<|MERGE_RESOLUTION|>--- conflicted
+++ resolved
@@ -181,31 +181,19 @@
     // <FS:Ansariel> Search by UUID
     getChild<LLLineEditor>("EditUUID")->setKeystrokeCallback(boost::bind(&LLFloaterAvatarPicker::editKeystrokeUUID, this, _1, _2), NULL);
     childSetAction("FindUUID", boost::bind(&LLFloaterAvatarPicker::onBtnFindUUID, this));
-<<<<<<< HEAD
-    getChildView("FindUUID")->setEnabled(FALSE);
-=======
     getChildView("FindUUID")->setEnabled(false);
->>>>>>> 050d2fef
 
     FSScrollListCtrl* searchresultsuuid = getChild<FSScrollListCtrl>("SearchResultsUUID");
     searchresultsuuid->setContextMenu(&gFSAvatarSearchMenu);
     searchresultsuuid->setDoubleClickCallback( boost::bind(&LLFloaterAvatarPicker::onBtnSelect, this));
     searchresultsuuid->setCommitCallback(boost::bind(&LLFloaterAvatarPicker::onList, this));
-<<<<<<< HEAD
-    searchresultsuuid->setEnabled(FALSE);
-=======
     searchresultsuuid->setEnabled(false);
->>>>>>> 050d2fef
     searchresultsuuid->setCommentText(getString("no_results"));
 
     getChild<LLPanel>("SearchPanelUUID")->setDefaultBtn("FindUUID");
     // </FS:Ansariel>
 
-<<<<<<< HEAD
-    setAllowMultiple(FALSE);
-=======
     setAllowMultiple(false);
->>>>>>> 050d2fef
 
     center();
 
@@ -259,51 +247,7 @@
         mFindUUIDAvatarNameCacheConnection.disconnect();
     }
     LLAvatarNameCache::get(LLUUID(getChild<LLLineEditor>("EditUUID")->getText()), boost::bind(&LLFloaterAvatarPicker::onFindUUIDAvatarNameCache, this, _1, _2));
-<<<<<<< HEAD
-}
-
-void LLFloaterAvatarPicker::onFindUUIDAvatarNameCache(const LLUUID& av_id, const LLAvatarName& av_name)
-{
-    mFindUUIDAvatarNameCacheConnection.disconnect();
-    LLScrollListCtrl* search_results = getChild<LLScrollListCtrl>("SearchResultsUUID");
-    search_results->deleteAllItems();
-
-    if (av_name.getAccountName() != "(?\?\?).(?\?\?)")
-    {
-        LLSD data;
-        data["id"] = av_id;
-
-        data["columns"][0]["name"] = "nameUUID";
-        data["columns"][0]["value"] = av_name.getDisplayName();
-
-        data["columns"][1]["name"] = "usernameUUID";
-        data["columns"][1]["value"] = av_name.getUserName();
-
-        search_results->addElement(data);
-        search_results->setEnabled(TRUE);
-        search_results->sortByColumnIndex(1, TRUE);
-        search_results->selectFirstItem();
-        onList();
-        search_results->setFocus(TRUE);
-
-        getChildView("ok_btn")->setEnabled(TRUE);
-    }
-    else
-    {
-        LLStringUtil::format_map_t map;
-        map["[TEXT]"] = getChild<LLUICtrl>("EditUUID")->getValue().asString();
-        LLSD data;
-        data["id"] = LLUUID::null;
-        data["columns"][0]["column"] = "nameUUID";
-        data["columns"][0]["value"] = getString("not_found", map);
-        search_results->addElement(data);
-        search_results->setEnabled(FALSE);
-        getChildView("ok_btn")->setEnabled(FALSE);
-    }
-=======
->>>>>>> 050d2fef
-}
-// </FS:Ansariel>
+}
 
 void LLFloaterAvatarPicker::onFindUUIDAvatarNameCache(const LLUUID& av_id, const LLAvatarName& av_name)
 {
@@ -421,19 +365,11 @@
             mSelectionCallback(avatar_ids, avatar_names);
         }
     }
-<<<<<<< HEAD
-    getChild<LLScrollListCtrl>("SearchResults")->deselectAllItems(TRUE);
-    getChild<LLScrollListCtrl>("NearMe")->deselectAllItems(TRUE);
-    getChild<LLScrollListCtrl>("Friends")->deselectAllItems(TRUE);
-    // <FS:Ansariel> Search by UUID
-    getChild<LLScrollListCtrl>("SearchResultsUUID")->deselectAllItems(TRUE);
-=======
     getChild<LLScrollListCtrl>("SearchResults")->deselectAllItems(true);
     getChild<LLScrollListCtrl>("NearMe")->deselectAllItems(true);
     getChild<LLScrollListCtrl>("Friends")->deselectAllItems(true);
     // <FS:Ansariel> Search by UUID
     getChild<LLScrollListCtrl>("SearchResultsUUID")->deselectAllItems(true);
->>>>>>> 050d2fef
     // </FS:Ansariel>
     if(mCloseOnSelect)
     {
@@ -555,11 +491,7 @@
     //{
     //  friends_scroller->addStringUUIDItem(it->second, it->first);
     //}
-<<<<<<< HEAD
-    //friends_scroller->sortByColumnIndex(0, TRUE);
-=======
     //friends_scroller->sortByColumnIndex(0, true);
->>>>>>> 050d2fef
 
     LLAvatarTracker::buddy_map_t friend_list;
     LLAvatarTracker::instance().copyBuddyList(friend_list);
@@ -579,11 +511,7 @@
 
         friends_scroller->addElement(element);
     }
-<<<<<<< HEAD
-    friends_scroller->sortByColumnIndex(0, TRUE);
-=======
     friends_scroller->sortByColumnIndex(0, true);
->>>>>>> 050d2fef
     // </FS:Ansariel>
 }
 
@@ -638,11 +566,7 @@
         return getChild<LLScrollListCtrl>("SearchResultsUUID")->getFirstSelectedIndex() >= 0;
     }
     // </FS:Ansariel>
-<<<<<<< HEAD
-    return FALSE;
-=======
     return false;
->>>>>>> 050d2fef
 }
 
 /*static*/
