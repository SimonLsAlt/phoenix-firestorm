/** 
 * @file llfloateravatarpicker.cpp
 *
 * $LicenseInfo:firstyear=2003&license=viewerlgpl$
 * Second Life Viewer Source Code
 * Copyright (C) 2010, Linden Research, Inc.
 * 
 * This library is free software; you can redistribute it and/or
 * modify it under the terms of the GNU Lesser General Public
 * License as published by the Free Software Foundation;
 * version 2.1 of the License only.
 * 
 * This library is distributed in the hope that it will be useful,
 * but WITHOUT ANY WARRANTY; without even the implied warranty of
 * MERCHANTABILITY or FITNESS FOR A PARTICULAR PURPOSE.  See the GNU
 * Lesser General Public License for more details.
 * 
 * You should have received a copy of the GNU Lesser General Public
 * License along with this library; if not, write to the Free Software
 * Foundation, Inc., 51 Franklin Street, Fifth Floor, Boston, MA  02110-1301  USA
 * 
 * Linden Research, Inc., 945 Battery Street, San Francisco, CA  94111  USA
 * $/LicenseInfo$
 */

#include "llviewerprecompiledheaders.h"

#include "llfloateravatarpicker.h"

// Viewer includes
#include "llagent.h"
#include "llcallingcard.h"
#include "llfocusmgr.h"
#include "llfloaterreg.h"
#include "llimview.h"			// for gIMMgr
#include "lltooldraganddrop.h"	// for LLToolDragAndDrop
#include "llviewercontrol.h"
#include "llviewerregion.h"		// getCapability()
#include "llworld.h"
// [RLVa:KB] - Checked: 2010-06-04 (RLVa-1.2.2a)
#include "rlvactions.h"
#include "rlvhandler.h"
// [/RLVa:KB]

// Linden libraries
#include "llavatarnamecache.h"	// IDEVO
#include "llbutton.h"
#include "llcachename.h"
#include "llhttpclient.h"		// IDEVO
#include "lllineeditor.h"
#include "llscrolllistctrl.h"
#include "llscrolllistitem.h"
#include "llscrolllistcell.h"
#include "lltabcontainer.h"
#include "lluictrlfactory.h"
#include "llfocusmgr.h"
#include "lldraghandle.h"
#include "message.h"

//#include "llsdserialize.h"

// [RLVa:KB] - Checked: 2010-06-04 (RLVa-1.2.2a)
#include "rlvhandler.h"
// [/RLVa:KB]

//put it back as a member once the legacy path is out?
static std::map<LLUUID, LLAvatarName> sAvatarNameMap;

LLFloaterAvatarPicker* LLFloaterAvatarPicker::show(select_callback_t callback,
												   BOOL allow_multiple,
												   BOOL closeOnSelect,
												   BOOL skip_agent,
                                                   const std::string& name,
                                                   LLView * frustumOrigin)
{
	// *TODO: Use a key to allow this not to be an effective singleton
	LLFloaterAvatarPicker* floater = 
		LLFloaterReg::showTypedInstance<LLFloaterAvatarPicker>("avatar_picker", LLSD(name));
	if (!floater)
	{
		llwarns << "Cannot instantiate avatar picker" << llendl;
		return NULL;
	}
	
	floater->mSelectionCallback = callback;
	floater->setAllowMultiple(allow_multiple);
	floater->mNearMeListComplete = FALSE;
	floater->mCloseOnSelect = closeOnSelect;
	floater->mExcludeAgentFromSearchResults = skip_agent;
	
	if (!closeOnSelect)
	{
		// Use Select/Close
		std::string select_string = floater->getString("Select");
		std::string close_string = floater->getString("Close");
		floater->getChild<LLButton>("ok_btn")->setLabel(select_string);
		floater->getChild<LLButton>("cancel_btn")->setLabel(close_string);
	}

    if(frustumOrigin)
    {
        floater->mFrustumOrigin = frustumOrigin->getHandle();
    }

	return floater;
}

// Default constructor
LLFloaterAvatarPicker::LLFloaterAvatarPicker(const LLSD& key)
  : LLFloater(key),
	mNumResultsReturned(0),
	mNearMeListComplete(FALSE),
	mCloseOnSelect(FALSE),
    mContextConeOpacity	(0.f),
    mContextConeInAlpha(0.f),
    mContextConeOutAlpha(0.f),
    mContextConeFadeTime(0.f)
{
	mCommitCallbackRegistrar.add("Refresh.FriendList", boost::bind(&LLFloaterAvatarPicker::populateFriend, this));

    mContextConeInAlpha = gSavedSettings.getF32("ContextConeInAlpha");
    mContextConeOutAlpha = gSavedSettings.getF32("ContextConeOutAlpha");
    mContextConeFadeTime = gSavedSettings.getF32("ContextConeFadeTime");
}

BOOL LLFloaterAvatarPicker::postBuild()
{
	getChild<LLLineEditor>("Edit")->setKeystrokeCallback( boost::bind(&LLFloaterAvatarPicker::editKeystroke, this, _1, _2),NULL);

	childSetAction("Find", boost::bind(&LLFloaterAvatarPicker::onBtnFind, this));
	getChildView("Find")->setEnabled(FALSE);
	childSetAction("Refresh", boost::bind(&LLFloaterAvatarPicker::onBtnRefresh, this));
	getChild<LLUICtrl>("near_me_range")->setCommitCallback(boost::bind(&LLFloaterAvatarPicker::onRangeAdjust, this));
	
	LLScrollListCtrl* searchresults = getChild<LLScrollListCtrl>("SearchResults");
	searchresults->setDoubleClickCallback( boost::bind(&LLFloaterAvatarPicker::onBtnSelect, this));
	searchresults->setCommitCallback(boost::bind(&LLFloaterAvatarPicker::onList, this));
	getChildView("SearchResults")->setEnabled(FALSE);
	
	LLScrollListCtrl* nearme = getChild<LLScrollListCtrl>("NearMe");
	nearme->setDoubleClickCallback(boost::bind(&LLFloaterAvatarPicker::onBtnSelect, this));
	nearme->setCommitCallback(boost::bind(&LLFloaterAvatarPicker::onList, this));

	LLScrollListCtrl* friends = getChild<LLScrollListCtrl>("Friends");
	friends->setDoubleClickCallback(boost::bind(&LLFloaterAvatarPicker::onBtnSelect, this));
	getChild<LLUICtrl>("Friends")->setCommitCallback(boost::bind(&LLFloaterAvatarPicker::onList, this));

	childSetAction("ok_btn", boost::bind(&LLFloaterAvatarPicker::onBtnSelect, this));
	getChildView("ok_btn")->setEnabled(FALSE);
	childSetAction("cancel_btn", boost::bind(&LLFloaterAvatarPicker::onBtnClose, this));

	getChild<LLUICtrl>("Edit")->setFocus(TRUE);

	LLPanel* search_panel = getChild<LLPanel>("SearchPanel");
	if (search_panel)
	{
		// Start searching when Return is pressed in the line editor.
		search_panel->setDefaultBtn("Find");
	}

	getChild<LLScrollListCtrl>("SearchResults")->setCommentText(getString("no_results"));

	getChild<LLTabContainer>("ResidentChooserTabs")->setCommitCallback(
		boost::bind(&LLFloaterAvatarPicker::onTabChanged, this));
	
	setAllowMultiple(FALSE);
	
	center();
	
	populateFriend();

	return TRUE;
}

void LLFloaterAvatarPicker::setOkBtnEnableCb(validate_callback_t cb)
{
	mOkButtonValidateSignal.connect(cb);
}

void LLFloaterAvatarPicker::onTabChanged()
{
	getChildView("ok_btn")->setEnabled(isSelectBtnEnabled());
}

// Destroys the object
LLFloaterAvatarPicker::~LLFloaterAvatarPicker()
{
	gFocusMgr.releaseFocusIfNeeded( this );
}

void LLFloaterAvatarPicker::onBtnFind()
{
	find();
}

static void getSelectedAvatarData(const LLScrollListCtrl* from, uuid_vec_t& avatar_ids, std::vector<LLAvatarName>& avatar_names)
{
	std::vector<LLScrollListItem*> items = from->getAllSelected();
	for (std::vector<LLScrollListItem*>::iterator iter = items.begin(); iter != items.end(); ++iter)
	{
		LLScrollListItem* item = *iter;
		if (item->getUUID().notNull())
		{
			avatar_ids.push_back(item->getUUID());

			std::map<LLUUID, LLAvatarName>::iterator iter = sAvatarNameMap.find(item->getUUID());
			if (iter != sAvatarNameMap.end())
			{
				avatar_names.push_back(iter->second);
			}
			else
			{
				// the only case where it isn't in the name map is friends
				// but it should be in the name cache
				LLAvatarName av_name;
				LLAvatarNameCache::get(item->getUUID(), &av_name);
				avatar_names.push_back(av_name);
			}
		}
	}
}

void LLFloaterAvatarPicker::onBtnSelect()
{

	// If select btn not enabled then do not callback
	if (!isSelectBtnEnabled())
		return;

	if(mSelectionCallback)
	{
		std::string acvtive_panel_name;
		LLScrollListCtrl* list =  NULL;
		LLPanel* active_panel = getChild<LLTabContainer>("ResidentChooserTabs")->getCurrentPanel();
		if(active_panel)
		{
			acvtive_panel_name = active_panel->getName();
		}
		if(acvtive_panel_name == "SearchPanel")
		{
			list = getChild<LLScrollListCtrl>("SearchResults");
		}
		else if(acvtive_panel_name == "NearMePanel")
		{
			list = getChild<LLScrollListCtrl>("NearMe");
		}
		else if (acvtive_panel_name == "FriendsPanel")
		{
			list = getChild<LLScrollListCtrl>("Friends");
		}

		if(list)
		{
			uuid_vec_t			avatar_ids;
			std::vector<LLAvatarName>	avatar_names;
			getSelectedAvatarData(list, avatar_ids, avatar_names);
			mSelectionCallback(avatar_ids, avatar_names);
		}
	}
	getChild<LLScrollListCtrl>("SearchResults")->deselectAllItems(TRUE);
	getChild<LLScrollListCtrl>("NearMe")->deselectAllItems(TRUE);
	getChild<LLScrollListCtrl>("Friends")->deselectAllItems(TRUE);
	if(mCloseOnSelect)
	{
		mCloseOnSelect = FALSE;
		closeFloater();		
	}
}

void LLFloaterAvatarPicker::onBtnRefresh()
{
	getChild<LLScrollListCtrl>("NearMe")->deleteAllItems();
	getChild<LLScrollListCtrl>("NearMe")->setCommentText(getString("searching"));
	mNearMeListComplete = FALSE;
}

void LLFloaterAvatarPicker::onBtnClose()
{
	closeFloater();
}

void LLFloaterAvatarPicker::onRangeAdjust()
{
	onBtnRefresh();
}

void LLFloaterAvatarPicker::onList()
{
	getChildView("ok_btn")->setEnabled(isSelectBtnEnabled());

// [RLVa:KB] - Checked: 2010-06-05 (RLVa-1.2.2a) | Modified: RLVa-1.2.0d
	if (rlv_handler_t::isEnabled())
	{
		LLTabContainer* pTabs = getChild<LLTabContainer>("ResidentChooserTabs");
		LLPanel* pNearMePanel = getChild<LLPanel>("NearMePanel");
		RLV_ASSERT( (pTabs) && (pNearMePanel) );
		if ( (pTabs) && (pNearMePanel) )
		{
			bool fRlvEnable = !gRlvHandler.hasBehaviour(RLV_BHVR_SHOWNAMES);
			pTabs->enableTabButton(pTabs->getIndexForPanel(pNearMePanel), fRlvEnable);
			if ( (!fRlvEnable) && (pTabs->getCurrentPanel() == pNearMePanel) )
				pTabs->selectTabByName("SearchPanel");
		}
	}
// [/RLVa:KB]
}

void LLFloaterAvatarPicker::populateNearMe()
{
	BOOL all_loaded = TRUE;
	BOOL empty = TRUE;
	LLScrollListCtrl* near_me_scroller = getChild<LLScrollListCtrl>("NearMe");
	near_me_scroller->deleteAllItems();

	uuid_vec_t avatar_ids;
	LLWorld::getInstance()->getAvatars(&avatar_ids, NULL, gAgent.getPositionGlobal(), gSavedSettings.getF32("NearMeRange"));
	for(U32 i=0; i<avatar_ids.size(); i++)
	{
		LLUUID& av = avatar_ids[i];
		if(av == gAgent.getID()) continue;
		LLSD element;
		element["id"] = av; // value
		LLAvatarName av_name;

		if (!LLAvatarNameCache::get(av, &av_name))
		{
			element["columns"][0]["column"] = "name";
			element["columns"][0]["value"] = LLCacheName::getDefaultName();
			all_loaded = FALSE;
		}			
		else
		{
			element["columns"][0]["column"] = "name";
			element["columns"][0]["value"] = av_name.getDisplayName();
			element["columns"][1]["column"] = "username";
			element["columns"][1]["value"] = av_name.getUserName();

			sAvatarNameMap[av] = av_name;
		}
		near_me_scroller->addElement(element);
		empty = FALSE;
	}

	if (empty)
	{
		getChildView("NearMe")->setEnabled(FALSE);
		getChildView("ok_btn")->setEnabled(FALSE);
		near_me_scroller->setCommentText(getString("no_one_near"));
	}
	else 
	{
		getChildView("NearMe")->setEnabled(TRUE);
		getChildView("ok_btn")->setEnabled(TRUE);
		near_me_scroller->selectFirstItem();
		onList();
		near_me_scroller->setFocus(TRUE);
	}

	if (all_loaded)
	{
		mNearMeListComplete = TRUE;
	}
}

void LLFloaterAvatarPicker::populateFriend()
{
	LLScrollListCtrl* friends_scroller = getChild<LLScrollListCtrl>("Friends");
	friends_scroller->deleteAllItems();
	LLCollectAllBuddies collector;
	LLAvatarTracker::instance().applyFunctor(collector);
	LLCollectAllBuddies::buddy_map_t::iterator it;
	
	for(it = collector.mOnline.begin(); it!=collector.mOnline.end(); it++)
	{
		friends_scroller->addStringUUIDItem(it->first, it->second);
	}
	for(it = collector.mOffline.begin(); it!=collector.mOffline.end(); it++)
	{
			friends_scroller->addStringUUIDItem(it->first, it->second);
	}
	friends_scroller->sortByColumnIndex(0, TRUE);
}

void LLFloaterAvatarPicker::drawFrustum()
{
    if(mFrustumOrigin.get())
    {
        LLView * frustumOrigin = mFrustumOrigin.get();
        LLRect origin_rect;
        frustumOrigin->localRectToOtherView(frustumOrigin->getLocalRect(), &origin_rect, this);
        // draw context cone connecting color picker with color swatch in parent floater
        LLRect local_rect = getLocalRect();
        if (hasFocus() && frustumOrigin->isInVisibleChain() && mContextConeOpacity > 0.001f)
        {
            gGL.getTexUnit(0)->unbind(LLTexUnit::TT_TEXTURE);
            LLGLEnable(GL_CULL_FACE);
            gGL.begin(LLRender::QUADS);
            {
                gGL.color4f(0.f, 0.f, 0.f, mContextConeInAlpha * mContextConeOpacity);
                gGL.vertex2i(origin_rect.mLeft, origin_rect.mTop);
                gGL.vertex2i(origin_rect.mRight, origin_rect.mTop);
                gGL.color4f(0.f, 0.f, 0.f, mContextConeOutAlpha * mContextConeOpacity);
                gGL.vertex2i(local_rect.mRight, local_rect.mTop);
                gGL.vertex2i(local_rect.mLeft, local_rect.mTop);

                gGL.color4f(0.f, 0.f, 0.f, mContextConeOutAlpha * mContextConeOpacity);
                gGL.vertex2i(local_rect.mLeft, local_rect.mTop);
                gGL.vertex2i(local_rect.mLeft, local_rect.mBottom);
                gGL.color4f(0.f, 0.f, 0.f, mContextConeInAlpha * mContextConeOpacity);
                gGL.vertex2i(origin_rect.mLeft, origin_rect.mBottom);
                gGL.vertex2i(origin_rect.mLeft, origin_rect.mTop);

                gGL.color4f(0.f, 0.f, 0.f, mContextConeOutAlpha * mContextConeOpacity);
                gGL.vertex2i(local_rect.mRight, local_rect.mBottom);
                gGL.vertex2i(local_rect.mRight, local_rect.mTop);
                gGL.color4f(0.f, 0.f, 0.f, mContextConeInAlpha * mContextConeOpacity);
                gGL.vertex2i(origin_rect.mRight, origin_rect.mTop);
                gGL.vertex2i(origin_rect.mRight, origin_rect.mBottom);

                gGL.color4f(0.f, 0.f, 0.f, mContextConeOutAlpha * mContextConeOpacity);
                gGL.vertex2i(local_rect.mLeft, local_rect.mBottom);
                gGL.vertex2i(local_rect.mRight, local_rect.mBottom);
                gGL.color4f(0.f, 0.f, 0.f, mContextConeInAlpha * mContextConeOpacity);
                gGL.vertex2i(origin_rect.mRight, origin_rect.mBottom);
                gGL.vertex2i(origin_rect.mLeft, origin_rect.mBottom);
            }
            gGL.end();
        }

        if (gFocusMgr.childHasMouseCapture(getDragHandle()))
        {
            mContextConeOpacity = lerp(mContextConeOpacity, gSavedSettings.getF32("PickerContextOpacity"), LLCriticalDamp::getInterpolant(mContextConeFadeTime));
        }
        else
        {
            mContextConeOpacity = lerp(mContextConeOpacity, 0.f, LLCriticalDamp::getInterpolant(mContextConeFadeTime));
        }
    }
}

void LLFloaterAvatarPicker::draw()
{
    drawFrustum();

	// sometimes it is hard to determine when Select/Ok button should be disabled (see LLAvatarActions::shareWithAvatars).
	// lets check this via mOkButtonValidateSignal callback periodically.
	static LLFrameTimer timer;
	if (timer.hasExpired())
	{
		timer.setTimerExpirySec(0.33f); // three times per second should be enough.

		// simulate list changes.
		onList();
		timer.start();
	}

	LLFloater::draw();
	if (!mNearMeListComplete && getChild<LLTabContainer>("ResidentChooserTabs")->getCurrentPanel() == getChild<LLPanel>("NearMePanel"))
	{
		populateNearMe();
	}
}

BOOL LLFloaterAvatarPicker::visibleItemsSelected() const
{
	LLPanel* active_panel = getChild<LLTabContainer>("ResidentChooserTabs")->getCurrentPanel();

	if(active_panel == getChild<LLPanel>("SearchPanel"))
	{
		return getChild<LLScrollListCtrl>("SearchResults")->getFirstSelectedIndex() >= 0;
	}
	else if(active_panel == getChild<LLPanel>("NearMePanel"))
	{
		return getChild<LLScrollListCtrl>("NearMe")->getFirstSelectedIndex() >= 0;
	}
	else if(active_panel == getChild<LLPanel>("FriendsPanel"))
	{
		return getChild<LLScrollListCtrl>("Friends")->getFirstSelectedIndex() >= 0;
	}
	return FALSE;
}

class LLAvatarPickerResponder : public LLHTTPClient::Responder
{
public:
	LLUUID mQueryID;
    std::string mName;

	LLAvatarPickerResponder(const LLUUID& id, const std::string& name) : mQueryID(id), mName(name) { }

	/*virtual*/ void completed(U32 status, const std::string& reason, const LLSD& content)
	{
		//std::ostringstream ss;
		//LLSDSerialize::toPrettyXML(content, ss);
		//llinfos << ss.str() << llendl;

		// in case of invalid characters, the avatar picker returns a 400
		// just set it to process so it displays 'not found'
		if (isGoodStatus(status) || status == 400)
		{
			LLFloaterAvatarPicker* floater =
				LLFloaterReg::findTypedInstance<LLFloaterAvatarPicker>("avatar_picker", mName);
			if (floater)
			{
				floater->processResponse(mQueryID, content);
			}
		}
		else
		{
			llwarns << "avatar picker failed [status:" << status << "]: " << content << llendl;
			
		}
	}
};

void LLFloaterAvatarPicker::find()
{
	//clear our stored LLAvatarNames
	sAvatarNameMap.clear();

	std::string text = getChild<LLUICtrl>("Edit")->getValue().asString();

	mQueryID.generate();

	std::string url;
	url.reserve(128); // avoid a memory allocation or two

	LLViewerRegion* region = gAgent.getRegion();
	url = region->getCapability("AvatarPickerSearch");
	// Prefer use of capabilities to search on both SLID and display name
	if (!url.empty())
	{
		// capability urls don't end in '/', but we need one to parse
		// query parameters correctly
		if (url.size() > 0 && url[url.size()-1] != '/')
		{
			url += "/";
		}
		url += "?page_size=100&names=";
		url += LLURI::escape(text);
		llinfos << "avatar picker " << url << llendl;
		LLHTTPClient::get(url, new LLAvatarPickerResponder(mQueryID, getKey().asString()));
	}
	else
	{
		LLMessageSystem* msg = gMessageSystem;
		msg->newMessage("AvatarPickerRequest");
		msg->nextBlock("AgentData");
		msg->addUUID("AgentID", gAgent.getID());
		msg->addUUID("SessionID", gAgent.getSessionID());
		msg->addUUID("QueryID", mQueryID);	// not used right now
		msg->nextBlock("Data");
		msg->addString("Name", text);
		gAgent.sendReliableMessage();
	}

	getChild<LLScrollListCtrl>("SearchResults")->deleteAllItems();
	getChild<LLScrollListCtrl>("SearchResults")->setCommentText(getString("searching"));
	
	getChildView("ok_btn")->setEnabled(FALSE);
	mNumResultsReturned = 0;
}

void LLFloaterAvatarPicker::setAllowMultiple(BOOL allow_multiple)
{
	getChild<LLScrollListCtrl>("SearchResults")->setAllowMultipleSelection(allow_multiple);
	getChild<LLScrollListCtrl>("NearMe")->setAllowMultipleSelection(allow_multiple);
	getChild<LLScrollListCtrl>("Friends")->setAllowMultipleSelection(allow_multiple);
}

LLScrollListCtrl* LLFloaterAvatarPicker::getActiveList()
{
	std::string acvtive_panel_name;
	LLScrollListCtrl* list = NULL;
	LLPanel* active_panel = getChild<LLTabContainer>("ResidentChooserTabs")->getCurrentPanel();
	if(active_panel)
	{
		acvtive_panel_name = active_panel->getName();
	}
	if(acvtive_panel_name == "SearchPanel")
	{
		list = getChild<LLScrollListCtrl>("SearchResults");
	}
	else if(acvtive_panel_name == "NearMePanel")
	{
		list = getChild<LLScrollListCtrl>("NearMe");
	}
	else if (acvtive_panel_name == "FriendsPanel")
	{
		list = getChild<LLScrollListCtrl>("Friends");
	}
	return list;
}

BOOL LLFloaterAvatarPicker::handleDragAndDrop(S32 x, S32 y, MASK mask,
											  BOOL drop, EDragAndDropType cargo_type,
											  void *cargo_data, EAcceptance *accept,
											  std::string& tooltip_msg)
{
	LLScrollListCtrl* list = getActiveList();
	if(list)
	{
		LLRect rc_list;
		LLRect rc_point(x,y,x,y);
		if (localRectToOtherView(rc_point, &rc_list, list))
		{
			// Keep selected only one item
			list->deselectAllItems(TRUE);
			list->selectItemAt(rc_list.mLeft, rc_list.mBottom, mask);
			LLScrollListItem* selection = list->getFirstSelected();
			if (selection)
			{
				LLUUID session_id = LLUUID::null;
				LLUUID dest_agent_id = selection->getUUID();
				std::string avatar_name = selection->getColumn(0)->getValue().asString();
				if (dest_agent_id.notNull() && dest_agent_id != gAgentID)
				{
//					if (drop)
<<<<<<< HEAD
// [RLVa:KB] - Checked: 2011-04-11 (RLVa-1.3.0h) | Added: RLVa-1.3.0h
					if ( (drop) && ( (!rlv_handler_t::isEnabled()) || (gRlvHandler.canStartIM(dest_agent_id)) ) )
=======
// [RLVa:KB] - Checked: 2011-04-11 (RLVa-1.3.0)
					if ( (drop) && (RlvActions::canStartIM(dest_agent_id)) )
>>>>>>> fe8b4bf1
// [/RLVa:KB]
					{
						// Start up IM before give the item
						session_id = gIMMgr->addSession(avatar_name, IM_NOTHING_SPECIAL, dest_agent_id);
					}
					return LLToolDragAndDrop::handleGiveDragAndDrop(dest_agent_id, session_id, drop,
																	cargo_type, cargo_data, accept, getName());
				}
			}
		}
	}
	*accept = ACCEPT_NO;
	return TRUE;
}


void LLFloaterAvatarPicker::openFriendsTab()
{
	LLTabContainer* tab_container = getChild<LLTabContainer>("ResidentChooserTabs");
	if (tab_container == NULL)
	{
		llassert(tab_container != NULL);
		return;
	}

	tab_container->selectTabByName("FriendsPanel");
}

// static 
void LLFloaterAvatarPicker::processAvatarPickerReply(LLMessageSystem* msg, void**)
{
	LLUUID	agent_id;
	LLUUID	query_id;
	LLUUID	avatar_id;
	std::string first_name;
	std::string last_name;

	msg->getUUID("AgentData", "AgentID", agent_id);
	msg->getUUID("AgentData", "QueryID", query_id);

	// Not for us
	if (agent_id != gAgent.getID()) return;
	
	LLFloaterAvatarPicker* floater = LLFloaterReg::findTypedInstance<LLFloaterAvatarPicker>("avatar_picker");

	// floater is closed or these are not results from our last request
	if (NULL == floater || query_id != floater->mQueryID)
	{
		return;
	}

	LLScrollListCtrl* search_results = floater->getChild<LLScrollListCtrl>("SearchResults");

	// clear "Searching" label on first results
	if (floater->mNumResultsReturned++ == 0)
	{
		search_results->deleteAllItems();
	}

	BOOL found_one = FALSE;
	S32 num_new_rows = msg->getNumberOfBlocks("Data");
	for (S32 i = 0; i < num_new_rows; i++)
	{			
		msg->getUUIDFast(  _PREHASH_Data,_PREHASH_AvatarID,	avatar_id, i);
		msg->getStringFast(_PREHASH_Data,_PREHASH_FirstName, first_name, i);
		msg->getStringFast(_PREHASH_Data,_PREHASH_LastName,	last_name, i);

		if (avatar_id != agent_id || !floater->isExcludeAgentFromSearchResults()) // exclude agent from search results?
		{
			std::string avatar_name;
			if (avatar_id.isNull())
			{
				LLStringUtil::format_map_t map;
				map["[TEXT]"] = floater->getChild<LLUICtrl>("Edit")->getValue().asString();
				avatar_name = floater->getString("not_found", map);
				search_results->setEnabled(FALSE);
				floater->getChildView("ok_btn")->setEnabled(FALSE);
			}
			else
			{
				avatar_name = LLCacheName::buildFullName(first_name, last_name);
				search_results->setEnabled(TRUE);
				found_one = TRUE;

				LLAvatarName av_name;
				av_name.fromString(avatar_name);
				const LLUUID& agent_id = avatar_id;
				sAvatarNameMap[agent_id] = av_name;

			}
			LLSD element;
			element["id"] = avatar_id; // value
			element["columns"][0]["column"] = "name";
			element["columns"][0]["value"] = avatar_name;
			search_results->addElement(element);
		}
	}

	if (found_one)
	{
		floater->getChildView("ok_btn")->setEnabled(TRUE);
		search_results->selectFirstItem();
		floater->onList();
		search_results->setFocus(TRUE);
	}
}

void LLFloaterAvatarPicker::processResponse(const LLUUID& query_id, const LLSD& content)
{
	// Check for out-of-date query
	if (query_id == mQueryID)
	{
		LLScrollListCtrl* search_results = getChild<LLScrollListCtrl>("SearchResults");

		LLSD agents = content["agents"];

		// clear "Searching" label on first results
		search_results->deleteAllItems();

		LLSD item;
		LLSD::array_const_iterator it = agents.beginArray();
		for ( ; it != agents.endArray(); ++it)
		{
			const LLSD& row = *it;
			if (row["id"].asUUID() != gAgent.getID() || !mExcludeAgentFromSearchResults)
			{
				item["id"] = row["id"];
				LLSD& columns = item["columns"];
				columns[0]["column"] = "name";
				columns[0]["value"] = row["display_name"];
				columns[1]["column"] = "username";
				columns[1]["value"] = row["username"];
				search_results->addElement(item);

				// add the avatar name to our list
				LLAvatarName avatar_name;
				avatar_name.fromLLSD(row);
				sAvatarNameMap[row["id"].asUUID()] = avatar_name;
			}
		}

		if (search_results->isEmpty())
		{
			LLStringUtil::format_map_t map;
			map["[TEXT]"] = childGetText("Edit");
			LLSD item;
			item["id"] = LLUUID::null;
			item["columns"][0]["column"] = "name";
			item["columns"][0]["value"] = getString("not_found", map);
			search_results->addElement(item);
			search_results->setEnabled(false);
			getChildView("ok_btn")->setEnabled(false);
		}
		else
		{
			getChildView("ok_btn")->setEnabled(true);
			search_results->setEnabled(true);
			search_results->selectFirstItem();
			onList();
			search_results->setFocus(TRUE);
		}
	}
}

//static
void LLFloaterAvatarPicker::editKeystroke(LLLineEditor* caller, void* user_data)
{
	getChildView("Find")->setEnabled(caller->getText().size() > 0);
}

// virtual
BOOL LLFloaterAvatarPicker::handleKeyHere(KEY key, MASK mask)
{
	if (key == KEY_RETURN && mask == MASK_NONE)
	{
		if (getChild<LLUICtrl>("Edit")->hasFocus())
		{
			onBtnFind();
		}
		else
		{
			onBtnSelect();
		}
		return TRUE;
	}
	else if (key == KEY_ESCAPE && mask == MASK_NONE)
	{
		closeFloater();
		return TRUE;
	}

	return LLFloater::handleKeyHere(key, mask);
}

bool LLFloaterAvatarPicker::isSelectBtnEnabled()
{
	bool ret_val = visibleItemsSelected();

	if ( ret_val && mOkButtonValidateSignal.num_slots() )
	{
		std::string acvtive_panel_name;
		LLScrollListCtrl* list =  NULL;
		LLPanel* active_panel = getChild<LLTabContainer>("ResidentChooserTabs")->getCurrentPanel();

		if(active_panel)
		{
			acvtive_panel_name = active_panel->getName();
		}

		if(acvtive_panel_name == "SearchPanel")
		{
			list = getChild<LLScrollListCtrl>("SearchResults");
		}
		else if(acvtive_panel_name == "NearMePanel")
		{
			list = getChild<LLScrollListCtrl>("NearMe");
		}
		else if (acvtive_panel_name == "FriendsPanel")
		{
			list = getChild<LLScrollListCtrl>("Friends");
		}

		if(list)
		{
			uuid_vec_t avatar_ids;
			std::vector<LLAvatarName> avatar_names;
			getSelectedAvatarData(list, avatar_ids, avatar_names);
<<<<<<< HEAD
			//return mOkButtonValidateSignal(avatar_ids);
// <FS:CR> FIRE-9799 - Check that we actually have an avatar selected
			if (avatar_ids.size() >= 1)
				return mOkButtonValidateSignal(avatar_ids);
			else
				return false;
// </FS:CR>
=======
			if (avatar_ids.size() >= 1) 
			{
				ret_val = mOkButtonValidateSignal(avatar_ids);
			}
			else
			{
				ret_val = false;
			}
>>>>>>> fe8b4bf1
		}
	}

	return ret_val;
}<|MERGE_RESOLUTION|>--- conflicted
+++ resolved
@@ -59,10 +59,6 @@
 
 //#include "llsdserialize.h"
 
-// [RLVa:KB] - Checked: 2010-06-04 (RLVa-1.2.2a)
-#include "rlvhandler.h"
-// [/RLVa:KB]
-
 //put it back as a member once the legacy path is out?
 static std::map<LLUUID, LLAvatarName> sAvatarNameMap;
 
@@ -616,13 +612,8 @@
 				if (dest_agent_id.notNull() && dest_agent_id != gAgentID)
 				{
 //					if (drop)
-<<<<<<< HEAD
-// [RLVa:KB] - Checked: 2011-04-11 (RLVa-1.3.0h) | Added: RLVa-1.3.0h
-					if ( (drop) && ( (!rlv_handler_t::isEnabled()) || (gRlvHandler.canStartIM(dest_agent_id)) ) )
-=======
 // [RLVa:KB] - Checked: 2011-04-11 (RLVa-1.3.0)
 					if ( (drop) && (RlvActions::canStartIM(dest_agent_id)) )
->>>>>>> fe8b4bf1
 // [/RLVa:KB]
 					{
 						// Start up IM before give the item
@@ -850,15 +841,6 @@
 			uuid_vec_t avatar_ids;
 			std::vector<LLAvatarName> avatar_names;
 			getSelectedAvatarData(list, avatar_ids, avatar_names);
-<<<<<<< HEAD
-			//return mOkButtonValidateSignal(avatar_ids);
-// <FS:CR> FIRE-9799 - Check that we actually have an avatar selected
-			if (avatar_ids.size() >= 1)
-				return mOkButtonValidateSignal(avatar_ids);
-			else
-				return false;
-// </FS:CR>
-=======
 			if (avatar_ids.size() >= 1) 
 			{
 				ret_val = mOkButtonValidateSignal(avatar_ids);
@@ -867,7 +849,6 @@
 			{
 				ret_val = false;
 			}
->>>>>>> fe8b4bf1
 		}
 	}
 
