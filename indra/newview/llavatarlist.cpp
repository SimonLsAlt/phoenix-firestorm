--- conflicted
+++ resolved
@@ -401,32 +401,17 @@
 			{
 				// *NOTE: If you change the UI to show a different string,
 				// be sure to change the filter code below.
-<<<<<<< HEAD
-				if (LLRecentPeople::instance().isAvalineCaller(buddy_id))
-				{
-					const LLSD& call_data = LLRecentPeople::instance().getData(buddy_id);
-					addAvalineItem(buddy_id, call_data["session_id"].asUUID(), call_data["call_number"].asString());
-				}
-				else
-				{
-					// <FS:AO> Always show usernames on avatar lists
-					// <FS:Ansa> The passed name is not used as of 21-01-2014
-					//std::string display_name = getAvatarName(av_name);
-					//addNewItem(buddy_id, 
-					//		display_name.empty() ? waiting_str : display_name,
-					//		   LLAvatarTracker::instance().isBuddyOnline(buddy_id));
-					addNewItem(buddy_id, 
-							   av_name.getCompleteName(),
-							   LLAvatarTracker::instance().isBuddyOnline(buddy_id));
-					// </FS:AO>
-				}
-=======
-				std::string display_name = getAvatarName(av_name);
+				// <FS:AO> Always show usernames on avatar lists
+				// <FS:Ansa> The passed name is not used as of 21-01-2014
+				//std::string display_name = getAvatarName(av_name);
+				//addNewItem(buddy_id, 
+				//		display_name.empty() ? waiting_str : display_name,
+				//		   LLAvatarTracker::instance().isBuddyOnline(buddy_id));
 				addNewItem(buddy_id, 
-					display_name.empty() ? waiting_str : display_name, 
-					LLAvatarTracker::instance().isBuddyOnline(buddy_id));
+						   av_name.getCompleteName(),
+						   LLAvatarTracker::instance().isBuddyOnline(buddy_id));
+				// </FS:AO>
 				
->>>>>>> c8f761fe
 				modified = true;
 				nadded++;
 			}
@@ -613,14 +598,10 @@
 BOOL LLAvatarList::handleRightMouseDown(S32 x, S32 y, MASK mask)
 {
 	BOOL handled = LLUICtrl::handleRightMouseDown(x, y, mask);
-<<<<<<< HEAD
-//	if ( mContextMenu && !isAvalineItemSelected())
+//	if ( mContextMenu)
 // [RLVa:KB] - Checked: 2010-06-04 (RLVa-1.2.2a) | Modified: RLVa-1.2.0d
-	if ( (mContextMenu && !isAvalineItemSelected()) && ((!mRlvCheckShowNames) || (!RlvActions::hasBehaviour(RLV_BHVR_SHOWNAMES))) )
+	if (mContextMenu && ((!mRlvCheckShowNames) || (!RlvActions::hasBehaviour(RLV_BHVR_SHOWNAMES))) )
 // [/RLVa:KB]
-=======
-	if ( mContextMenu)
->>>>>>> c8f761fe
 	{
 		uuid_vec_t selected_uuids;
 		getSelectedUUIDs(selected_uuids);
@@ -791,7 +772,6 @@
 		return false;
 	}
 	return LLAvatarItemNameComparator::doCompare(avatar_item1,avatar_item2);
-<<<<<<< HEAD
 }
 
 // <FS:Ansariel> FIRE-5283: Sort by username
@@ -805,66 +785,4 @@
 
 	return name1 < name2;
 }
-// </FS:Ansariel>
-
-/************************************************************************/
-/*             class LLAvalineListItem                                  */
-/************************************************************************/
-LLAvalineListItem::LLAvalineListItem(bool hide_number/* = true*/) : LLAvatarListItem(false)
-, mIsHideNumber(hide_number)
-{
-	// should not use buildPanel from the base class to ensure LLAvalineListItem::postBuild is called.
-	buildFromFile( "panel_avatar_list_item.xml");
-}
-
-BOOL LLAvalineListItem::postBuild()
-{
-	BOOL rv = LLAvatarListItem::postBuild();
-
-	if (rv)
-	{
-		setOnline(true);
-		showLastInteractionTime(false);
-		setShowProfileBtn(false);
-		setShowInfoBtn(false);
-		mAvatarIcon->setValue("Avaline_Icon");
-		mAvatarIcon->setToolTip(std::string(""));
-	}
-	return rv;
-}
-
-// to work correctly this method should be called AFTER setAvatarId for avaline callers with hidden phone number
-void LLAvalineListItem::setName(const std::string& name)
-{
-	if (mIsHideNumber)
-	{
-		static U32 order = 0;
-		typedef std::map<LLUUID, U32> avaline_callers_nums_t;
-		static avaline_callers_nums_t mAvalineCallersNums;
-
-		llassert(getAvatarId() != LLUUID::null);
-
-		const LLUUID &uuid = getAvatarId();
-
-		if (mAvalineCallersNums.find(uuid) == mAvalineCallersNums.end())
-		{
-			mAvalineCallersNums[uuid] = ++order;
-			LL_DEBUGS("Avaline") << "Set name for new avaline caller: " << uuid << ", order: " << order << LL_ENDL;
-		}
-		LLStringUtil::format_map_t args;
-		args["[ORDER]"] = llformat("%u", mAvalineCallersNums[uuid]);
-		std::string hidden_name = LLTrans::getString("AvalineCaller", args);
-
-		LL_DEBUGS("Avaline") << "Avaline caller: " << uuid << ", name: " << hidden_name << LL_ENDL;
-		LLAvatarListItem::setAvatarName(hidden_name);
-		LLAvatarListItem::setAvatarToolTip(hidden_name);
-	}
-	else
-	{
-		const std::string& formatted_phone = LLTextUtil::formatPhoneNumber(name);
-		LLAvatarListItem::setAvatarName(formatted_phone);
-		LLAvatarListItem::setAvatarToolTip(formatted_phone);
-	}
-=======
->>>>>>> c8f761fe
-}+// </FS:Ansariel>