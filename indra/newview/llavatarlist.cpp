--- conflicted
+++ resolved
@@ -597,11 +597,7 @@
 // virtual
 bool LLAvatarList::handleRightMouseDown(S32 x, S32 y, MASK mask)
 {
-<<<<<<< HEAD
-    BOOL handled = LLUICtrl::handleRightMouseDown(x, y, mask);
-=======
     bool handled = LLUICtrl::handleRightMouseDown(x, y, mask);
->>>>>>> 050d2fef
 //  if ( mContextMenu)
 // [RLVa:KB] - Checked: 2010-06-04 (RLVa-1.2.2a) | Modified: RLVa-1.2.0d
     if (mContextMenu && ((!mRlvCheckShowNames) || (!RlvActions::hasBehaviour(RLV_BHVR_SHOWNAMES))) )
