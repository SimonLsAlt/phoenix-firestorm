/**
 * @file llavatarlist.h
 * @brief Generic avatar list
 *
 * $LicenseInfo:firstyear=2009&license=viewerlgpl$
 * Second Life Viewer Source Code
 * Copyright (C) 2010, Linden Research, Inc.
 *
 * This library is free software; you can redistribute it and/or
 * modify it under the terms of the GNU Lesser General Public
 * License as published by the Free Software Foundation;
 * version 2.1 of the License only.
 *
 * This library is distributed in the hope that it will be useful,
 * but WITHOUT ANY WARRANTY; without even the implied warranty of
 * MERCHANTABILITY or FITNESS FOR A PARTICULAR PURPOSE.  See the GNU
 * Lesser General Public License for more details.
 *
 * You should have received a copy of the GNU Lesser General Public
 * License along with this library; if not, write to the Free Software
 * Foundation, Inc., 51 Franklin Street, Fifth Floor, Boston, MA  02110-1301  USA
 *
 * Linden Research, Inc., 945 Battery Street, San Francisco, CA  94111  USA
 * $/LicenseInfo$
 */

#include "llviewerprecompiledheaders.h"

#include "llavatarlist.h"

// common
#include "lltrans.h"
#include "llcommonutils.h"

// llui
#include "lltextutil.h"

// newview
#include "llagentdata.h" // for comparator
#include "llavatariconctrl.h"
#include "llavatarnamecache.h"
#include "llcallingcard.h" // for LLAvatarTracker
#include "llcachename.h"
#include "lllistcontextmenu.h"
#include "llrecentpeople.h"
#include "lluuid.h"
#include "llvoiceclient.h"
#include "llviewercontrol.h"    // for gSavedSettings
#include "lltooldraganddrop.h"
// [RLVa:KB] - Checked: 2010-06-04 (RLVa-1.2.2a)
#include "rlvhandler.h"
#include "rlvactions.h"
// [/RLVa:KB]
static LLDefaultChildRegistry::Register<LLAvatarList> r("avatar_list");

// Last interaction time update period.
static const F32 LIT_UPDATE_PERIOD = 5.f;

// Maximum number of avatars that can be added to a list in one pass.
// Used to limit time spent for avatar list update per frame.
static const unsigned ADD_LIMIT = 50;

bool LLAvatarList::contains(const LLUUID& id)
{
    const uuid_vec_t& ids = getIDs();
    return std::find(ids.begin(), ids.end(), id) != ids.end();
}

void LLAvatarList::toggleIcons()
{
    // Save the new value for new items to use.
    mShowIcons = !mShowIcons;
    gSavedSettings.setBOOL(mIconParamName, mShowIcons);

    // Show/hide icons for all existing items.
    std::vector<LLPanel*> items;
    getItems(items);
    for( std::vector<LLPanel*>::const_iterator it = items.begin(); it != items.end(); it++)
    {
        static_cast<LLAvatarListItem*>(*it)->setAvatarIconVisible(mShowIcons);
    }
}

void LLAvatarList::setSpeakingIndicatorsVisible(bool visible)
{
    // Save the new value for new items to use.
    mShowSpeakingIndicator = visible;

    // Show/hide icons for all existing items.
    std::vector<LLPanel*> items;
    getItems(items);
    for( std::vector<LLPanel*>::const_iterator it = items.begin(); it != items.end(); it++)
    {
        static_cast<LLAvatarListItem*>(*it)->showSpeakingIndicator(mShowSpeakingIndicator);
    }
}

void LLAvatarList::showPermissions(bool visible)
{
    // Save the value for new items to use.
    mShowPermissions = visible;

    // Enable or disable showing permissions icons for all existing items.
    std::vector<LLPanel*> items;
    getItems(items);
    for(std::vector<LLPanel*>::const_iterator it = items.begin(), end_it = items.end(); it != end_it; ++it)
    {
        static_cast<LLAvatarListItem*>(*it)->setShowPermissions(mShowPermissions);
    }
}

void LLAvatarList::showDisplayName(bool visible)
{
    mShowDisplayName = visible;
    std::vector<LLPanel*> items;
    getItems(items);
    for(std::vector<LLPanel*>::const_iterator it = items.begin(), end_it = items.end(); it != end_it; ++it)
    {
        static_cast<LLAvatarListItem*>(*it)->showDisplayName(visible);
    }
    mNeedUpdateNames = true;
}

void LLAvatarList::showUsername(bool visible)
{
    mShowUsername = visible;
    std::vector<LLPanel*> items;
    getItems(items);
    for(std::vector<LLPanel*>::const_iterator it = items.begin(), end_it = items.end(); it != end_it; ++it)
    {
        static_cast<LLAvatarListItem*>(*it)->showUsername(visible);
    }
    mNeedUpdateNames = true;
}

// [FS:CR] Refresh names
void LLAvatarList::refreshNames()
{
    mNeedUpdateNames = true;
}
// [FS:CR]

void LLAvatarList::showVoiceVolume(bool visible)
{
    mShowVoiceVolume=visible;
}

void LLAvatarList::showDisplayName(bool visible)
{
	mShowDisplayName = visible;
	std::vector<LLPanel*> items;
	getItems(items);
	for(std::vector<LLPanel*>::const_iterator it = items.begin(), end_it = items.end(); it != end_it; ++it)
	{
		static_cast<LLAvatarListItem*>(*it)->showDisplayName(visible);
	}
	mNeedUpdateNames = true;
}

void LLAvatarList::showUsername(bool visible)
{
	mShowUsername = visible;
	std::vector<LLPanel*> items;
	getItems(items);
	for(std::vector<LLPanel*>::const_iterator it = items.begin(), end_it = items.end(); it != end_it; ++it)
	{
		static_cast<LLAvatarListItem*>(*it)->showUsername(visible);
	}
	mNeedUpdateNames = true;
}

// [FS:CR] Refresh names
void LLAvatarList::refreshNames()
{
	mNeedUpdateNames = true;
}
// [FS:CR]

void LLAvatarList::showVoiceVolume(bool visible)
{
	mShowVoiceVolume=visible;
}

static bool findInsensitive(std::string haystack, const std::string& needle_upper)
{
    LLStringUtil::toUpper(haystack);
    return haystack.find(needle_upper) != std::string::npos;
}


//comparators
static const LLAvatarItemNameComparator NAME_COMPARATOR;
static const LLFlatListView::ItemReverseComparator REVERSE_NAME_COMPARATOR(NAME_COMPARATOR);
// <FS:Ansariel> FIRE-5283: Sort by username
static const LLAvatarItemUserNameComparator USERNAME_COMPARATOR;
// <FS:Ansariel> [FS Communication UI]
static const LLAvatarItemAgentOnTopComparator AGENT_ON_TOP_NAME_COMPARATOR;

LLAvatarList::Params::Params()
: ignore_online_status("ignore_online_status", false)
, show_last_interaction_time("show_last_interaction_time", false)
, show_info_btn("show_info_btn", false)
, show_profile_btn("show_profile_btn", true)
, show_speaking_indicator("show_speaking_indicator", true)
, show_permissions_granted("show_permissions_granted", false)
, show_icons("show_icons",true)
, show_voice_volume("show_voice_volume", false)
{
}

LLAvatarList::LLAvatarList(const Params& p)
:   LLFlatListViewEx(p)
, mIgnoreOnlineStatus(p.ignore_online_status)
, mShowLastInteractionTime(p.show_last_interaction_time)
, mContextMenu(NULL)
, mDirty(true) // to force initial update
, mNeedUpdateNames(false)
, mLITUpdateTimer(NULL)
, mShowIcons(p.show_icons)
, mShowInfoBtn(p.show_info_btn)
, mShowProfileBtn(p.show_profile_btn)
, mShowSpeakingIndicator(p.show_speaking_indicator)
, mShowPermissions(p.show_permissions_granted)
, mShowCompleteName(false)
// [RLVa:KB] - Checked: RLVa-1.2.0
, mRlvCheckShowNames(false)
// [/RLVa:KB]
, mShowVoiceVolume(p.show_voice_volume)
, mShowUsername((bool)gSavedSettings.getBOOL("NameTagShowUsernames"))
, mShowDisplayName((bool)gSavedSettings.getBOOL("UseDisplayNames"))
{
    setCommitOnSelectionChange(true);

    // Set default sort order.
    setComparator(&NAME_COMPARATOR);

    if (mShowLastInteractionTime)
    {
        mLITUpdateTimer = new LLTimer();
        mLITUpdateTimer->setTimerExpirySec(0); // zero to force initial update
        mLITUpdateTimer->start();
    }

    LLAvatarNameCache::getInstance()->addUseDisplayNamesCallback(boost::bind(&LLAvatarList::handleDisplayNamesOptionChanged, this));

<<<<<<< HEAD
	if (mShowLastInteractionTime)
	{
		mLITUpdateTimer = new LLTimer();
		mLITUpdateTimer->setTimerExpirySec(0); // zero to force initial update
		mLITUpdateTimer->start();
	}
	
	LLAvatarNameCache::getInstance()->addUseDisplayNamesCallback(boost::bind(&LLAvatarList::handleDisplayNamesOptionChanged, this));

	// <FS:Ansariel> FIRE-1089: List needs to update also if we change the username setting
	gSavedSettings.getControl("NameTagShowUsernames")->getSignal()->connect(boost::bind(&LLAvatarList::handleDisplayNamesOptionChanged, this));

	// <FS:Ansariel> Update voice volume slider on RLVa shownames restriction update
	mRlvBehaviorCallbackConnection = gRlvHandler.setBehaviourCallback(boost::bind(&LLAvatarList::updateRlvRestrictions, this, _1, _2));
=======
    // <FS:Ansariel> FIRE-1089: List needs to update also if we change the username setting
    gSavedSettings.getControl("NameTagShowUsernames")->getSignal()->connect(boost::bind(&LLAvatarList::handleDisplayNamesOptionChanged, this));

    // <FS:Ansariel> Update voice volume slider on RLVa shownames restriction update
    mRlvBehaviorCallbackConnection = gRlvHandler.setBehaviourCallback(boost::bind(&LLAvatarList::updateRlvRestrictions, this, _1, _2));
>>>>>>> 1a8a5404
}


void LLAvatarList::handleDisplayNamesOptionChanged()
{
<<<<<<< HEAD
	// <FS:Ansariel> FIRE-1089: Set the proper name options for the AvatarListItem before we update the list.
	mShowUsername = (bool)gSavedSettings.getBOOL("NameTagShowUsernames");
	mShowDisplayName = (bool)gSavedSettings.getBOOL("UseDisplayNames");
	std::vector<LLPanel*> items;
	getItems(items);
	for( std::vector<LLPanel*>::const_iterator it = items.begin(); it != items.end(); it++)
	{
		LLAvatarListItem* item = static_cast<LLAvatarListItem*>(*it);
		item->showUsername(mShowUsername, false);
		item->showDisplayName(mShowDisplayName, false);
	}
	// </FS:Ansariel>

	mNeedUpdateNames = true;
=======
    // <FS:Ansariel> FIRE-1089: Set the proper name options for the AvatarListItem before we update the list.
    mShowUsername = (bool)gSavedSettings.getBOOL("NameTagShowUsernames");
    mShowDisplayName = (bool)gSavedSettings.getBOOL("UseDisplayNames");
    std::vector<LLPanel*> items;
    getItems(items);
    for( std::vector<LLPanel*>::const_iterator it = items.begin(); it != items.end(); it++)
    {
        LLAvatarListItem* item = static_cast<LLAvatarListItem*>(*it);
        item->showUsername(mShowUsername, false);
        item->showDisplayName(mShowDisplayName, false);
    }
    // </FS:Ansariel>

    mNeedUpdateNames = true;
>>>>>>> 1a8a5404
}


LLAvatarList::~LLAvatarList()
{
<<<<<<< HEAD
	delete mLITUpdateTimer;

	// <FS:Ansariel> Update voice volume slider on RLVa shownames restriction update
	if (mRlvBehaviorCallbackConnection.connected())
	{
		mRlvBehaviorCallbackConnection.disconnect();
	}
	// </FS:Ansariel>
=======
    delete mLITUpdateTimer;

    // <FS:Ansariel> Update voice volume slider on RLVa shownames restriction update
    if (mRlvBehaviorCallbackConnection.connected())
    {
        mRlvBehaviorCallbackConnection.disconnect();
    }
    // </FS:Ansariel>
>>>>>>> 1a8a5404
}

void LLAvatarList::setShowIcons(std::string param_name)
{
    mIconParamName= param_name;
    mShowIcons = gSavedSettings.getBOOL(mIconParamName);
}

std::string LLAvatarList::getAvatarName(LLAvatarName av_name)
{
    return mShowCompleteName? av_name.getCompleteName(false) : av_name.getDisplayName();
}

// <FS:Ansariel> Update voice volume slider on RLVa shownames restriction update
void LLAvatarList::updateRlvRestrictions(ERlvBehaviour behavior, ERlvParamType type)
{
    if (behavior == RLV_BHVR_SHOWNAMES)
    {
        std::vector<LLPanel*> items;
        getItems(items);
        for (std::vector<LLPanel*>::const_iterator it = items.begin(); it != items.end(); it++)
        {
            LLAvatarListItem* item = static_cast<LLAvatarListItem*>(*it);
            item->updateRlvRestrictions();
        }
    }
}
// </FS:Ansariel>

// <FS:Ansariel> Update voice volume slider on RLVa shownames restriction update
void LLAvatarList::updateRlvRestrictions(ERlvBehaviour behavior, ERlvParamType type)
{
	if (behavior == RLV_BHVR_SHOWNAMES)
	{
		std::vector<LLPanel*> items;
		getItems(items);
		for (std::vector<LLPanel*>::const_iterator it = items.begin(); it != items.end(); it++)
		{
			LLAvatarListItem* item = static_cast<LLAvatarListItem*>(*it);
			item->updateRlvRestrictions();
		}
	}
}
// </FS:Ansariel>

// virtual
void LLAvatarList::draw()
{
    // *NOTE dzaporozhan
    // Call refresh() after draw() to avoid flickering of avatar list items.

    LLFlatListViewEx::draw();

    if (mNeedUpdateNames)
    {
        updateAvatarNames();
    }

    if (mDirty)
        refresh();

    if (mShowLastInteractionTime && mLITUpdateTimer->hasExpired())
    {
        updateLastInteractionTimes();
        mLITUpdateTimer->setTimerExpirySec(LIT_UPDATE_PERIOD); // restart the timer
    }
}

//virtual
void LLAvatarList::clear()
{
<<<<<<< HEAD
	getIDs().clear();
// [RLVa:KB] - Checked: RLVa-2.0.3
	// We need to be able to call this *somehow* and it actually makes moderate sense to call this in here
	updateNoItemsMessage(mNameFilter);
// [/RLVa:KB]
	setDirty(true);
	LLFlatListViewEx::clear();
=======
    getIDs().clear();
// [RLVa:KB] - Checked: RLVa-2.0.3
    // We need to be able to call this *somehow* and it actually makes moderate sense to call this in here
    updateNoItemsMessage(mNameFilter);
// [/RLVa:KB]
    setDirty(true);
    LLFlatListViewEx::clear();
>>>>>>> 1a8a5404
}

void LLAvatarList::setNameFilter(const std::string& filter)
{
    std::string filter_upper = filter;
    LLStringUtil::toUpper(filter_upper);
    if (mNameFilter != filter_upper)
    {
        mNameFilter = filter_upper;

        // update message for empty state here instead of refresh() to avoid blinking when switch
        // between tabs.
        updateNoItemsMessage(filter);
        setDirty();
    }
}

// <FS:Ansariel> [FS Communication UI]
//void LLAvatarList::sortByName()
//{
<<<<<<< HEAD
//	setComparator(&NAME_COMPARATOR);
void LLAvatarList::sortByName(bool agent_on_top /* = false*/)
{
	if (agent_on_top)
	{
		setComparator(&AGENT_ON_TOP_NAME_COMPARATOR);
	}
	else
	{
		setComparator(&NAME_COMPARATOR);
	}
// </FS:Ansariel>
	sort();
}

// <FS:Ansariel> FIRE-5283: Sort by username
void LLAvatarList::sortByUserName()
{
	setComparator(&USERNAME_COMPARATOR);
	sort();
=======
//  setComparator(&NAME_COMPARATOR);
void LLAvatarList::sortByName(bool agent_on_top /* = false*/)
{
    if (agent_on_top)
    {
        setComparator(&AGENT_ON_TOP_NAME_COMPARATOR);
    }
    else
    {
        setComparator(&NAME_COMPARATOR);
    }
// </FS:Ansariel>
    sort();
>>>>>>> 1a8a5404
}
// </FS:Ansariel>

// <FS:Ansariel> FIRE-5283: Sort by username
void LLAvatarList::sortByUserName()
{
    setComparator(&USERNAME_COMPARATOR);
    sort();
}
// </FS:Ansariel>

void LLAvatarList::setDirty(bool val /*= true*/, bool force_refresh /*= false*/)
{
    mDirty = val;
    if(mDirty && force_refresh)
    {
        refresh();
    }
}

//////////////////////////////////////////////////////////////////////////
// PROTECTED SECTION
//////////////////////////////////////////////////////////////////////////
void LLAvatarList::refresh()
{
<<<<<<< HEAD
	bool have_names			= true;
	bool add_limit_exceeded	= false;
	bool modified			= false;
	bool have_filter		= !mNameFilter.empty();

	// Save selection.	
	uuid_vec_t selected_ids;
	getSelectedUUIDs(selected_ids);
	LLUUID current_id = getSelectedUUID();

	// Determine what to add and what to remove.
	uuid_vec_t added, removed;
	LLAvatarList::computeDifference(getIDs(), added, removed);

	// Handle added items.
	unsigned nadded = 0;
	const std::string waiting_str = LLTrans::getString("AvatarNameWaiting");

	for (uuid_vec_t::const_iterator it=added.begin(); it != added.end(); it++)
	{
		const LLUUID& buddy_id = *it;
		LLAvatarName av_name;
		have_names &= LLAvatarNameCache::get(buddy_id, &av_name);

		// <FS:Ansariel> FIRE-12750: Name filter not working correctly
		//if (!have_filter || findInsensitive(getAvatarName(av_name), mNameFilter))
		if (!have_filter || findInsensitive(getNameForDisplay(buddy_id, av_name, mShowDisplayName, mShowUsername, mRlvCheckShowNames), mNameFilter))
		// </FS:Ansariel>
		{
			if (nadded >= ADD_LIMIT)
			{
				add_limit_exceeded = true;
				break;
			}
			else
			{
				// *NOTE: If you change the UI to show a different string,
				// be sure to change the filter code below.
				// <FS:AO> Always show usernames on avatar lists
				// <FS:Ansa> The passed name is not used as of 21-01-2014
				//std::string display_name = getAvatarName(av_name);
				//addNewItem(buddy_id, 
				//		display_name.empty() ? waiting_str : display_name,
				//		   LLAvatarTracker::instance().isBuddyOnline(buddy_id));
				addNewItem(buddy_id, 
						   av_name.getCompleteName(),
						   LLAvatarTracker::instance().isBuddyOnline(buddy_id));
				// </FS:AO>
				
				modified = true;
				nadded++;
			}
		}
	}

	// Handle removed items.
	for (uuid_vec_t::const_iterator it=removed.begin(); it != removed.end(); it++)
	{
		removeItemByUUID(*it);
		modified = true;
	}

	// Handle filter.
	if (have_filter)
	{
		std::vector<LLSD> cur_values;
		getValues(cur_values);

		for (std::vector<LLSD>::const_iterator it=cur_values.begin(); it != cur_values.end(); it++)
		{
			const LLUUID& buddy_id = it->asUUID();
			LLAvatarName av_name;
			have_names &= LLAvatarNameCache::get(buddy_id, &av_name);
			// <FS:Ansariel> FIRE-12750: Name filter not working correctly
			//if (!findInsensitive(getAvatarName(av_name), mNameFilter))
			if (!findInsensitive(getNameForDisplay(buddy_id, av_name, mShowDisplayName, mShowUsername, mRlvCheckShowNames), mNameFilter))
			// </FS:Ansariel>
			{
				removeItemByUUID(buddy_id);
				modified = true;
			}
		}
	}

	// Changed item in place, need to request sort and update columns
	// because we might have changed data in a column on which the user
	// has already sorted. JC
	sort();

	// re-select items
	//	selectMultiple(selected_ids); // TODO: implement in LLFlatListView if need
	selectItemByUUID(current_id);

	// If the name filter is specified and the names are incomplete,
	// we need to re-update when the names are complete so that
	// the filter can be applied correctly.
	//
	// Otherwise, if we have no filter then no need to update again
	// because the items will update their names.
	bool dirty = add_limit_exceeded || (have_filter && !have_names);
	setDirty(dirty);

	// Refreshed all items.
	if(!dirty)
	{
		// Highlight items matching the filter.
		std::vector<LLPanel*> items;
		getItems(items);
		for( std::vector<LLPanel*>::const_iterator it = items.begin(); it != items.end(); it++)
		{
			static_cast<LLAvatarListItem*>(*it)->setHighlight(mNameFilter);
		}

		// Send refresh_complete signal.
		mRefreshCompleteSignal(this, LLSD((S32)size(false)));
	}

	// Commit if we've added/removed items.
	if (modified)
		onCommit();
=======
    bool have_names         = true;
    bool add_limit_exceeded = false;
    bool modified           = false;
    bool have_filter        = !mNameFilter.empty();

    // Save selection.
    uuid_vec_t selected_ids;
    getSelectedUUIDs(selected_ids);
    LLUUID current_id = getSelectedUUID();

    // Determine what to add and what to remove.
    uuid_vec_t added, removed;
    LLAvatarList::computeDifference(getIDs(), added, removed);

    // Handle added items.
    unsigned nadded = 0;
    const std::string waiting_str = LLTrans::getString("AvatarNameWaiting");

    for (uuid_vec_t::const_iterator it=added.begin(); it != added.end(); it++)
    {
        const LLUUID& buddy_id = *it;
        LLAvatarName av_name;
        have_names &= LLAvatarNameCache::get(buddy_id, &av_name);

        // <FS:Ansariel> FIRE-12750: Name filter not working correctly
        //if (!have_filter || findInsensitive(getAvatarName(av_name), mNameFilter))
        if (!have_filter || findInsensitive(getNameForDisplay(buddy_id, av_name, mShowDisplayName, mShowUsername, mRlvCheckShowNames), mNameFilter))
        // </FS:Ansariel>
        {
            if (nadded >= ADD_LIMIT)
            {
                add_limit_exceeded = true;
                break;
            }
            else
            {
                // *NOTE: If you change the UI to show a different string,
                // be sure to change the filter code below.
                // <FS:AO> Always show usernames on avatar lists
                // <FS:Ansa> The passed name is not used as of 21-01-2014
                //std::string display_name = getAvatarName(av_name);
                //addNewItem(buddy_id,
                //      display_name.empty() ? waiting_str : display_name,
                //         LLAvatarTracker::instance().isBuddyOnline(buddy_id));
                addNewItem(buddy_id,
                           av_name.getCompleteName(),
                           LLAvatarTracker::instance().isBuddyOnline(buddy_id));
                // </FS:AO>

                modified = true;
                nadded++;
            }
        }
    }

    // Handle removed items.
    for (uuid_vec_t::const_iterator it=removed.begin(); it != removed.end(); it++)
    {
        removeItemByUUID(*it);
        modified = true;
    }

    // Handle filter.
    if (have_filter)
    {
        std::vector<LLSD> cur_values;
        getValues(cur_values);

        for (std::vector<LLSD>::const_iterator it=cur_values.begin(); it != cur_values.end(); it++)
        {
            const LLUUID& buddy_id = it->asUUID();
            LLAvatarName av_name;
            have_names &= LLAvatarNameCache::get(buddy_id, &av_name);
            // <FS:Ansariel> FIRE-12750: Name filter not working correctly
            //if (!findInsensitive(getAvatarName(av_name), mNameFilter))
            if (!findInsensitive(getNameForDisplay(buddy_id, av_name, mShowDisplayName, mShowUsername, mRlvCheckShowNames), mNameFilter))
            // </FS:Ansariel>
            {
                removeItemByUUID(buddy_id);
                modified = true;
            }
        }
    }

    // Changed item in place, need to request sort and update columns
    // because we might have changed data in a column on which the user
    // has already sorted. JC
    sort();

    // re-select items
    //  selectMultiple(selected_ids); // TODO: implement in LLFlatListView if need
    selectItemByUUID(current_id);

    // If the name filter is specified and the names are incomplete,
    // we need to re-update when the names are complete so that
    // the filter can be applied correctly.
    //
    // Otherwise, if we have no filter then no need to update again
    // because the items will update their names.
    bool dirty = add_limit_exceeded || (have_filter && !have_names);
    setDirty(dirty);

    // Refreshed all items.
    if(!dirty)
    {
        // Highlight items matching the filter.
        std::vector<LLPanel*> items;
        getItems(items);
        for( std::vector<LLPanel*>::const_iterator it = items.begin(); it != items.end(); it++)
        {
            static_cast<LLAvatarListItem*>(*it)->setHighlight(mNameFilter);
        }

        // Send refresh_complete signal.
        mRefreshCompleteSignal(this, LLSD((S32)size(false)));
    }

    // Commit if we've added/removed items.
    if (modified)
        onCommit();
>>>>>>> 1a8a5404
}

void LLAvatarList::updateAvatarNames()
{
    std::vector<LLPanel*> items;
    getItems(items);

    for( std::vector<LLPanel*>::const_iterator it = items.begin(); it != items.end(); it++)
    {
        LLAvatarListItem* item = static_cast<LLAvatarListItem*>(*it);
        item->setShowCompleteName(mShowCompleteName);
        item->updateAvatarName();
    }
    mNeedUpdateNames = false;
}


bool LLAvatarList::filterHasMatches()
{
    uuid_vec_t values = getIDs();

    for (uuid_vec_t::const_iterator it=values.begin(); it != values.end(); it++)
    {
        const LLUUID& buddy_id = *it;
        LLAvatarName av_name;
        bool have_name = LLAvatarNameCache::get(buddy_id, &av_name);

        // If name has not been loaded yet we consider it as a match.
        // When the name will be loaded the filter will be applied again(in refresh()).

<<<<<<< HEAD
		// <FS:Ansariel> FIRE-12750: Name filter not working correctly
		//if (have_name && !findInsensitive(getAvatarName(av_name), mNameFilter))
		if (have_name && !findInsensitive(getNameForDisplay(buddy_id, av_name, mShowDisplayName, mShowUsername, mRlvCheckShowNames), mNameFilter))
		// </FS:Ansariel>
		{
			continue;
		}
=======
        // <FS:Ansariel> FIRE-12750: Name filter not working correctly
        //if (have_name && !findInsensitive(getAvatarName(av_name), mNameFilter))
        if (have_name && !findInsensitive(getNameForDisplay(buddy_id, av_name, mShowDisplayName, mShowUsername, mRlvCheckShowNames), mNameFilter))
        // </FS:Ansariel>
        {
            continue;
        }
>>>>>>> 1a8a5404

        return true;
    }
    return false;
}

boost::signals2::connection LLAvatarList::setRefreshCompleteCallback(const commit_signal_t::slot_type& cb)
{
    return mRefreshCompleteSignal.connect(cb);
}

boost::signals2::connection LLAvatarList::setItemDoubleClickCallback(const mouse_signal_t::slot_type& cb)
{
    return mItemDoubleClickSignal.connect(cb);
}

//virtual
S32 LLAvatarList::notifyParent(const LLSD& info)
{
<<<<<<< HEAD
	// <FS:Ansariel> FIRE-11344: Group IM chatter list (and probably other) not sorting properly
	//if (info.has("sort") && &NAME_COMPARATOR == mItemComparator)
	if (info.has("sort") &&
		(
			&NAME_COMPARATOR == mItemComparator ||
			&USERNAME_COMPARATOR == mItemComparator ||
			&AGENT_ON_TOP_NAME_COMPARATOR == mItemComparator
		))
	// </FS:Ansariel>
	{
		sort();
		return 1;
	}
// [SL:KB] - Patch: UI-AvatarListDndShare | Checked: 2011-06-19 (Catznip-2.6.0c) | Added: Catznip-2.6.0c
	else if ( (info.has("select")) && (info["select"].isUUID()) )
	{
		const LLSD& sdValue = getSelectedValue();
		const LLUUID idItem = info["select"].asUUID();
		if ( (!sdValue.isDefined()) || ((sdValue.isUUID()) && (sdValue.asUUID() != idItem)) )
		{
			resetSelection();
			selectItemByUUID(info["select"].asUUID());
		}
	}
// [/SL:KB]
	return LLFlatListViewEx::notifyParent(info);
=======
    // <FS:Ansariel> FIRE-11344: Group IM chatter list (and probably other) not sorting properly
    //if (info.has("sort") && &NAME_COMPARATOR == mItemComparator)
    if (info.has("sort") &&
        (
            &NAME_COMPARATOR == mItemComparator ||
            &USERNAME_COMPARATOR == mItemComparator ||
            &AGENT_ON_TOP_NAME_COMPARATOR == mItemComparator
        ))
    // </FS:Ansariel>
    {
        sort();
        return 1;
    }
// [SL:KB] - Patch: UI-AvatarListDndShare | Checked: 2011-06-19 (Catznip-2.6.0c) | Added: Catznip-2.6.0c
    else if ( (info.has("select")) && (info["select"].isUUID()) )
    {
        const LLSD& sdValue = getSelectedValue();
        const LLUUID idItem = info["select"].asUUID();
        if ( (!sdValue.isDefined()) || ((sdValue.isUUID()) && (sdValue.asUUID() != idItem)) )
        {
            resetSelection();
            selectItemByUUID(info["select"].asUUID());
        }
    }
// [/SL:KB]
    return LLFlatListViewEx::notifyParent(info);
>>>>>>> 1a8a5404
}

void LLAvatarList::addNewItem(const LLUUID& id, const std::string& name, bool is_online, EAddPosition pos)
{
<<<<<<< HEAD
	LLAvatarListItem* item = new LLAvatarListItem();
	item->setShowCompleteName(mShowCompleteName);
// [RLVa:KB] - Checked: RLVa-1.2.0
	item->setRlvCheckShowNames(mRlvCheckShowNames);
// [/RLVa:KB]

	// This sets the name as a side effect
	item->setAvatarId(id, mSessionID, mIgnoreOnlineStatus);
	item->setOnline(mIgnoreOnlineStatus ? true : is_online);
	item->showLastInteractionTime(mShowLastInteractionTime);

	item->setAvatarIconVisible(mShowIcons);
	item->setShowInfoBtn(mShowInfoBtn);
	item->setShowVoiceVolume(mShowVoiceVolume);
	item->setShowProfileBtn(mShowProfileBtn);
	item->showSpeakingIndicator(mShowSpeakingIndicator);
	item->setShowPermissions(mShowPermissions);
	item->showUsername(mShowUsername);
	item->showDisplayName(mShowDisplayName);

	item->setDoubleClickCallback(boost::bind(&LLAvatarList::onItemDoubleClicked, this, _1, _2, _3, _4));

	addItem(item, id, pos);
=======
    LLAvatarListItem* item = new LLAvatarListItem();
    item->setShowCompleteName(mShowCompleteName);
// [RLVa:KB] - Checked: RLVa-1.2.0
    item->setRlvCheckShowNames(mRlvCheckShowNames);
// [/RLVa:KB]

    // This sets the name as a side effect
    item->setAvatarId(id, mSessionID, mIgnoreOnlineStatus);
    item->setOnline(mIgnoreOnlineStatus ? true : is_online);
    item->showLastInteractionTime(mShowLastInteractionTime);

    item->setAvatarIconVisible(mShowIcons);
    item->setShowInfoBtn(mShowInfoBtn);
    item->setShowVoiceVolume(mShowVoiceVolume);
    item->setShowProfileBtn(mShowProfileBtn);
    item->showSpeakingIndicator(mShowSpeakingIndicator);
    item->setShowPermissions(mShowPermissions);
    item->showUsername(mShowUsername);
    item->showDisplayName(mShowDisplayName);

    item->setDoubleClickCallback(boost::bind(&LLAvatarList::onItemDoubleClicked, this, _1, _2, _3, _4));

    addItem(item, id, pos);
>>>>>>> 1a8a5404
}

// virtual
bool LLAvatarList::handleRightMouseDown(S32 x, S32 y, MASK mask)
{
<<<<<<< HEAD
	bool handled = LLUICtrl::handleRightMouseDown(x, y, mask);
//	if ( mContextMenu)
// [RLVa:KB] - Checked: 2010-06-04 (RLVa-1.2.2a) | Modified: RLVa-1.2.0d
	if (mContextMenu && ((!mRlvCheckShowNames) || (!RlvActions::hasBehaviour(RLV_BHVR_SHOWNAMES))) )
// [/RLVa:KB]
	{
		uuid_vec_t selected_uuids;
		getSelectedUUIDs(selected_uuids);
		mContextMenu->show(this, selected_uuids, x, y);
	}
	return handled;
=======
    bool handled = LLUICtrl::handleRightMouseDown(x, y, mask);
//  if ( mContextMenu)
// [RLVa:KB] - Checked: 2010-06-04 (RLVa-1.2.2a) | Modified: RLVa-1.2.0d
    if (mContextMenu && ((!mRlvCheckShowNames) || (!RlvActions::hasBehaviour(RLV_BHVR_SHOWNAMES))) )
// [/RLVa:KB]
    {
        uuid_vec_t selected_uuids;
        getSelectedUUIDs(selected_uuids);
        mContextMenu->show(this, selected_uuids, x, y);
    }
    return handled;
>>>>>>> 1a8a5404
}

bool LLAvatarList::handleMouseDown(S32 x, S32 y, MASK mask)
{
    gFocusMgr.setMouseCapture(this);

    S32 screen_x;
    S32 screen_y;
    localPointToScreen(x, y, &screen_x, &screen_y);
    LLToolDragAndDrop::getInstance()->setDragStart(screen_x, screen_y);

    return LLFlatListViewEx::handleMouseDown(x, y, mask);
}

bool LLAvatarList::handleMouseUp( S32 x, S32 y, MASK mask )
{
    if(hasMouseCapture())
    {
        gFocusMgr.setMouseCapture(NULL);
    }

    return LLFlatListViewEx::handleMouseUp(x, y, mask);
}

bool LLAvatarList::handleHover(S32 x, S32 y, MASK mask)
{
    bool handled = hasMouseCapture();
    if(handled)
    {
        S32 screen_x;
        S32 screen_y;
        localPointToScreen(x, y, &screen_x, &screen_y);

        if(LLToolDragAndDrop::getInstance()->isOverThreshold(screen_x, screen_y))
        {
            // First, create the global drag and drop object
            std::vector<EDragAndDropType> types;
            uuid_vec_t cargo_ids;
            getSelectedUUIDs(cargo_ids);
            types.resize(cargo_ids.size(), DAD_PERSON);
            LLToolDragAndDrop::ESource src = LLToolDragAndDrop::SOURCE_PEOPLE;
            LLToolDragAndDrop::getInstance()->beginMultiDrag(types, cargo_ids, src);
        }
    }

    if(!handled)
    {
        handled = LLFlatListViewEx::handleHover(x, y, mask);
    }

    return handled;
}

void LLAvatarList::setVisible(bool visible)
{
<<<<<<< HEAD
	if (!visible && mContextMenu )
	{
		mContextMenu->hide();
	}
	LLFlatListViewEx::setVisible(visible);
=======
    if (!visible && mContextMenu )
    {
        mContextMenu->hide();
    }
    LLFlatListViewEx::setVisible(visible);
>>>>>>> 1a8a5404
}

void LLAvatarList::computeDifference(
    const uuid_vec_t& vnew_unsorted,
    uuid_vec_t& vadded,
    uuid_vec_t& vremoved)
{
    uuid_vec_t vcur;

    // Convert LLSDs to LLUUIDs.
    {
        std::vector<LLSD> vcur_values;
        getValues(vcur_values);

        for (size_t i=0; i<vcur_values.size(); i++)
            vcur.push_back(vcur_values[i].asUUID());
    }

    LLCommonUtils::computeDifference(vnew_unsorted, vcur, vadded, vremoved);
}

// Refresh shown time of our last interaction with all listed avatars.
void LLAvatarList::updateLastInteractionTimes()
{
    S32 now = (S32) LLDate::now().secondsSinceEpoch();
    std::vector<LLPanel*> items;
    getItems(items);

    for( std::vector<LLPanel*>::const_iterator it = items.begin(); it != items.end(); it++)
    {
        // *TODO: error handling
        LLAvatarListItem* item = static_cast<LLAvatarListItem*>(*it);
        S32 secs_since = now - (S32) LLRecentPeople::instance().getDate(item->getAvatarId()).secondsSinceEpoch();
        if (secs_since >= 0)
            item->setLastInteractionTime(secs_since);
    }
}

void LLAvatarList::onItemDoubleClicked(LLUICtrl* ctrl, S32 x, S32 y, MASK mask)
{
<<<<<<< HEAD
//	mItemDoubleClickSignal(ctrl, x, y, mask);
// [RLVa:KB] - Checked: 2010-06-05 (RLVa-1.2.2a) | Added: RLVa-1.2.0d
	if ( (!mRlvCheckShowNames) || (!RlvActions::hasBehaviour(RLV_BHVR_SHOWNAMES)) )
		mItemDoubleClickSignal(ctrl, x, y, mask);
=======
//  mItemDoubleClickSignal(ctrl, x, y, mask);
// [RLVa:KB] - Checked: 2010-06-05 (RLVa-1.2.2a) | Added: RLVa-1.2.0d
    if ( (!mRlvCheckShowNames) || (!RlvActions::hasBehaviour(RLV_BHVR_SHOWNAMES)) )
        mItemDoubleClickSignal(ctrl, x, y, mask);
>>>>>>> 1a8a5404
// [/RLVa:KB]
}

// <FS:Ansariel> FIRE-12750: Name filter not working correctly
// static
std::string LLAvatarList::getNameForDisplay(const LLUUID& avatar_id, const LLAvatarName& av_name, bool show_displayname, bool show_username, bool rlv_check_shownames)
{
<<<<<<< HEAD
	bool fRlvCanShowName = (!rlv_check_shownames) || (RlvActions::canShowName(RlvActions::SNC_DEFAULT, avatar_id));
	if (show_displayname && !show_username)
	{
		return ( (fRlvCanShowName) ? av_name.getDisplayName() : RlvStrings::getAnonym(av_name) );
	}
	else if (!show_displayname && show_username)
	{
		return ( (fRlvCanShowName) ? av_name.getUserName() : RlvStrings::getAnonym(av_name) );
	}
	else
	{
		return ( (fRlvCanShowName) ? av_name.getCompleteName() : RlvStrings::getAnonym(av_name) );
	}
=======
    bool fRlvCanShowName = (!rlv_check_shownames) || (RlvActions::canShowName(RlvActions::SNC_DEFAULT, avatar_id));
    if (show_displayname && !show_username)
    {
        return ( (fRlvCanShowName) ? av_name.getDisplayName() : RlvStrings::getAnonym(av_name) );
    }
    else if (!show_displayname && show_username)
    {
        return ( (fRlvCanShowName) ? av_name.getUserName() : RlvStrings::getAnonym(av_name) );
    }
    else
    {
        return ( (fRlvCanShowName) ? av_name.getCompleteName() : RlvStrings::getAnonym(av_name) );
    }
>>>>>>> 1a8a5404
}
// </FS:Ansariel>

bool LLAvatarItemComparator::compare(const LLPanel* item1, const LLPanel* item2) const
{
    const LLAvatarListItem* avatar_item1 = dynamic_cast<const LLAvatarListItem*>(item1);
    const LLAvatarListItem* avatar_item2 = dynamic_cast<const LLAvatarListItem*>(item2);

    if (!avatar_item1 || !avatar_item2)
    {
        LL_ERRS() << "item1 and item2 cannot be null" << LL_ENDL;
        return true;
    }

    return doCompare(avatar_item1, avatar_item2);
}

bool LLAvatarItemNameComparator::doCompare(const LLAvatarListItem* avatar_item1, const LLAvatarListItem* avatar_item2) const
{
    std::string name1 = avatar_item1->getAvatarName();
    std::string name2 = avatar_item2->getAvatarName();

    LLStringUtil::toUpper(name1);
    LLStringUtil::toUpper(name2);

    return name1 < name2;
}
bool LLAvatarItemAgentOnTopComparator::doCompare(const LLAvatarListItem* avatar_item1, const LLAvatarListItem* avatar_item2) const
{
<<<<<<< HEAD
	//keep agent on top, if first is agent, 
	//then we need to return true to elevate this id, otherwise false.
	if(avatar_item1->getAvatarId() == gAgentID)
	{
		return true;
	}
	else if (avatar_item2->getAvatarId() == gAgentID)
	{
		return false;
	}
	return LLAvatarItemNameComparator::doCompare(avatar_item1,avatar_item2);
=======
    //keep agent on top, if first is agent,
    //then we need to return true to elevate this id, otherwise false.
    if(avatar_item1->getAvatarId() == gAgentID)
    {
        return true;
    }
    else if (avatar_item2->getAvatarId() == gAgentID)
    {
        return false;
    }
    return LLAvatarItemNameComparator::doCompare(avatar_item1,avatar_item2);
>>>>>>> 1a8a5404
}

// <FS:Ansariel> FIRE-5283: Sort by username
bool LLAvatarItemUserNameComparator::doCompare(const LLAvatarListItem* avatar_item1, const LLAvatarListItem* avatar_item2) const
{
<<<<<<< HEAD
	std::string name1 = avatar_item1->getUserName();
	std::string name2 = avatar_item2->getUserName();

	LLStringUtil::toUpper(name1);
	LLStringUtil::toUpper(name2);

	return name1 < name2;
=======
    std::string name1 = avatar_item1->getUserName();
    std::string name2 = avatar_item2->getUserName();

    LLStringUtil::toUpper(name1);
    LLStringUtil::toUpper(name2);

    return name1 < name2;
>>>>>>> 1a8a5404
}
// </FS:Ansariel><|MERGE_RESOLUTION|>--- conflicted
+++ resolved
@@ -145,42 +145,6 @@
     mShowVoiceVolume=visible;
 }
 
-void LLAvatarList::showDisplayName(bool visible)
-{
-	mShowDisplayName = visible;
-	std::vector<LLPanel*> items;
-	getItems(items);
-	for(std::vector<LLPanel*>::const_iterator it = items.begin(), end_it = items.end(); it != end_it; ++it)
-	{
-		static_cast<LLAvatarListItem*>(*it)->showDisplayName(visible);
-	}
-	mNeedUpdateNames = true;
-}
-
-void LLAvatarList::showUsername(bool visible)
-{
-	mShowUsername = visible;
-	std::vector<LLPanel*> items;
-	getItems(items);
-	for(std::vector<LLPanel*>::const_iterator it = items.begin(), end_it = items.end(); it != end_it; ++it)
-	{
-		static_cast<LLAvatarListItem*>(*it)->showUsername(visible);
-	}
-	mNeedUpdateNames = true;
-}
-
-// [FS:CR] Refresh names
-void LLAvatarList::refreshNames()
-{
-	mNeedUpdateNames = true;
-}
-// [FS:CR]
-
-void LLAvatarList::showVoiceVolume(bool visible)
-{
-	mShowVoiceVolume=visible;
-}
-
 static bool findInsensitive(std::string haystack, const std::string& needle_upper)
 {
     LLStringUtil::toUpper(haystack);
@@ -243,49 +207,16 @@
 
     LLAvatarNameCache::getInstance()->addUseDisplayNamesCallback(boost::bind(&LLAvatarList::handleDisplayNamesOptionChanged, this));
 
-<<<<<<< HEAD
-	if (mShowLastInteractionTime)
-	{
-		mLITUpdateTimer = new LLTimer();
-		mLITUpdateTimer->setTimerExpirySec(0); // zero to force initial update
-		mLITUpdateTimer->start();
-	}
-	
-	LLAvatarNameCache::getInstance()->addUseDisplayNamesCallback(boost::bind(&LLAvatarList::handleDisplayNamesOptionChanged, this));
-
-	// <FS:Ansariel> FIRE-1089: List needs to update also if we change the username setting
-	gSavedSettings.getControl("NameTagShowUsernames")->getSignal()->connect(boost::bind(&LLAvatarList::handleDisplayNamesOptionChanged, this));
-
-	// <FS:Ansariel> Update voice volume slider on RLVa shownames restriction update
-	mRlvBehaviorCallbackConnection = gRlvHandler.setBehaviourCallback(boost::bind(&LLAvatarList::updateRlvRestrictions, this, _1, _2));
-=======
     // <FS:Ansariel> FIRE-1089: List needs to update also if we change the username setting
     gSavedSettings.getControl("NameTagShowUsernames")->getSignal()->connect(boost::bind(&LLAvatarList::handleDisplayNamesOptionChanged, this));
 
     // <FS:Ansariel> Update voice volume slider on RLVa shownames restriction update
     mRlvBehaviorCallbackConnection = gRlvHandler.setBehaviourCallback(boost::bind(&LLAvatarList::updateRlvRestrictions, this, _1, _2));
->>>>>>> 1a8a5404
 }
 
 
 void LLAvatarList::handleDisplayNamesOptionChanged()
 {
-<<<<<<< HEAD
-	// <FS:Ansariel> FIRE-1089: Set the proper name options for the AvatarListItem before we update the list.
-	mShowUsername = (bool)gSavedSettings.getBOOL("NameTagShowUsernames");
-	mShowDisplayName = (bool)gSavedSettings.getBOOL("UseDisplayNames");
-	std::vector<LLPanel*> items;
-	getItems(items);
-	for( std::vector<LLPanel*>::const_iterator it = items.begin(); it != items.end(); it++)
-	{
-		LLAvatarListItem* item = static_cast<LLAvatarListItem*>(*it);
-		item->showUsername(mShowUsername, false);
-		item->showDisplayName(mShowDisplayName, false);
-	}
-	// </FS:Ansariel>
-
-	mNeedUpdateNames = true;
-=======
     // <FS:Ansariel> FIRE-1089: Set the proper name options for the AvatarListItem before we update the list.
     mShowUsername = (bool)gSavedSettings.getBOOL("NameTagShowUsernames");
     mShowDisplayName = (bool)gSavedSettings.getBOOL("UseDisplayNames");
@@ -300,22 +231,11 @@
     // </FS:Ansariel>
 
     mNeedUpdateNames = true;
->>>>>>> 1a8a5404
 }
 
 
 LLAvatarList::~LLAvatarList()
 {
-<<<<<<< HEAD
-	delete mLITUpdateTimer;
-
-	// <FS:Ansariel> Update voice volume slider on RLVa shownames restriction update
-	if (mRlvBehaviorCallbackConnection.connected())
-	{
-		mRlvBehaviorCallbackConnection.disconnect();
-	}
-	// </FS:Ansariel>
-=======
     delete mLITUpdateTimer;
 
     // <FS:Ansariel> Update voice volume slider on RLVa shownames restriction update
@@ -324,7 +244,6 @@
         mRlvBehaviorCallbackConnection.disconnect();
     }
     // </FS:Ansariel>
->>>>>>> 1a8a5404
 }
 
 void LLAvatarList::setShowIcons(std::string param_name)
@@ -354,22 +273,6 @@
 }
 // </FS:Ansariel>
 
-// <FS:Ansariel> Update voice volume slider on RLVa shownames restriction update
-void LLAvatarList::updateRlvRestrictions(ERlvBehaviour behavior, ERlvParamType type)
-{
-	if (behavior == RLV_BHVR_SHOWNAMES)
-	{
-		std::vector<LLPanel*> items;
-		getItems(items);
-		for (std::vector<LLPanel*>::const_iterator it = items.begin(); it != items.end(); it++)
-		{
-			LLAvatarListItem* item = static_cast<LLAvatarListItem*>(*it);
-			item->updateRlvRestrictions();
-		}
-	}
-}
-// </FS:Ansariel>
-
 // virtual
 void LLAvatarList::draw()
 {
@@ -396,15 +299,6 @@
 //virtual
 void LLAvatarList::clear()
 {
-<<<<<<< HEAD
-	getIDs().clear();
-// [RLVa:KB] - Checked: RLVa-2.0.3
-	// We need to be able to call this *somehow* and it actually makes moderate sense to call this in here
-	updateNoItemsMessage(mNameFilter);
-// [/RLVa:KB]
-	setDirty(true);
-	LLFlatListViewEx::clear();
-=======
     getIDs().clear();
 // [RLVa:KB] - Checked: RLVa-2.0.3
     // We need to be able to call this *somehow* and it actually makes moderate sense to call this in here
@@ -412,7 +306,6 @@
 // [/RLVa:KB]
     setDirty(true);
     LLFlatListViewEx::clear();
->>>>>>> 1a8a5404
 }
 
 void LLAvatarList::setNameFilter(const std::string& filter)
@@ -433,28 +326,6 @@
 // <FS:Ansariel> [FS Communication UI]
 //void LLAvatarList::sortByName()
 //{
-<<<<<<< HEAD
-//	setComparator(&NAME_COMPARATOR);
-void LLAvatarList::sortByName(bool agent_on_top /* = false*/)
-{
-	if (agent_on_top)
-	{
-		setComparator(&AGENT_ON_TOP_NAME_COMPARATOR);
-	}
-	else
-	{
-		setComparator(&NAME_COMPARATOR);
-	}
-// </FS:Ansariel>
-	sort();
-}
-
-// <FS:Ansariel> FIRE-5283: Sort by username
-void LLAvatarList::sortByUserName()
-{
-	setComparator(&USERNAME_COMPARATOR);
-	sort();
-=======
 //  setComparator(&NAME_COMPARATOR);
 void LLAvatarList::sortByName(bool agent_on_top /* = false*/)
 {
@@ -468,9 +339,7 @@
     }
 // </FS:Ansariel>
     sort();
->>>>>>> 1a8a5404
-}
-// </FS:Ansariel>
+}
 
 // <FS:Ansariel> FIRE-5283: Sort by username
 void LLAvatarList::sortByUserName()
@@ -494,128 +363,6 @@
 //////////////////////////////////////////////////////////////////////////
 void LLAvatarList::refresh()
 {
-<<<<<<< HEAD
-	bool have_names			= true;
-	bool add_limit_exceeded	= false;
-	bool modified			= false;
-	bool have_filter		= !mNameFilter.empty();
-
-	// Save selection.	
-	uuid_vec_t selected_ids;
-	getSelectedUUIDs(selected_ids);
-	LLUUID current_id = getSelectedUUID();
-
-	// Determine what to add and what to remove.
-	uuid_vec_t added, removed;
-	LLAvatarList::computeDifference(getIDs(), added, removed);
-
-	// Handle added items.
-	unsigned nadded = 0;
-	const std::string waiting_str = LLTrans::getString("AvatarNameWaiting");
-
-	for (uuid_vec_t::const_iterator it=added.begin(); it != added.end(); it++)
-	{
-		const LLUUID& buddy_id = *it;
-		LLAvatarName av_name;
-		have_names &= LLAvatarNameCache::get(buddy_id, &av_name);
-
-		// <FS:Ansariel> FIRE-12750: Name filter not working correctly
-		//if (!have_filter || findInsensitive(getAvatarName(av_name), mNameFilter))
-		if (!have_filter || findInsensitive(getNameForDisplay(buddy_id, av_name, mShowDisplayName, mShowUsername, mRlvCheckShowNames), mNameFilter))
-		// </FS:Ansariel>
-		{
-			if (nadded >= ADD_LIMIT)
-			{
-				add_limit_exceeded = true;
-				break;
-			}
-			else
-			{
-				// *NOTE: If you change the UI to show a different string,
-				// be sure to change the filter code below.
-				// <FS:AO> Always show usernames on avatar lists
-				// <FS:Ansa> The passed name is not used as of 21-01-2014
-				//std::string display_name = getAvatarName(av_name);
-				//addNewItem(buddy_id, 
-				//		display_name.empty() ? waiting_str : display_name,
-				//		   LLAvatarTracker::instance().isBuddyOnline(buddy_id));
-				addNewItem(buddy_id, 
-						   av_name.getCompleteName(),
-						   LLAvatarTracker::instance().isBuddyOnline(buddy_id));
-				// </FS:AO>
-				
-				modified = true;
-				nadded++;
-			}
-		}
-	}
-
-	// Handle removed items.
-	for (uuid_vec_t::const_iterator it=removed.begin(); it != removed.end(); it++)
-	{
-		removeItemByUUID(*it);
-		modified = true;
-	}
-
-	// Handle filter.
-	if (have_filter)
-	{
-		std::vector<LLSD> cur_values;
-		getValues(cur_values);
-
-		for (std::vector<LLSD>::const_iterator it=cur_values.begin(); it != cur_values.end(); it++)
-		{
-			const LLUUID& buddy_id = it->asUUID();
-			LLAvatarName av_name;
-			have_names &= LLAvatarNameCache::get(buddy_id, &av_name);
-			// <FS:Ansariel> FIRE-12750: Name filter not working correctly
-			//if (!findInsensitive(getAvatarName(av_name), mNameFilter))
-			if (!findInsensitive(getNameForDisplay(buddy_id, av_name, mShowDisplayName, mShowUsername, mRlvCheckShowNames), mNameFilter))
-			// </FS:Ansariel>
-			{
-				removeItemByUUID(buddy_id);
-				modified = true;
-			}
-		}
-	}
-
-	// Changed item in place, need to request sort and update columns
-	// because we might have changed data in a column on which the user
-	// has already sorted. JC
-	sort();
-
-	// re-select items
-	//	selectMultiple(selected_ids); // TODO: implement in LLFlatListView if need
-	selectItemByUUID(current_id);
-
-	// If the name filter is specified and the names are incomplete,
-	// we need to re-update when the names are complete so that
-	// the filter can be applied correctly.
-	//
-	// Otherwise, if we have no filter then no need to update again
-	// because the items will update their names.
-	bool dirty = add_limit_exceeded || (have_filter && !have_names);
-	setDirty(dirty);
-
-	// Refreshed all items.
-	if(!dirty)
-	{
-		// Highlight items matching the filter.
-		std::vector<LLPanel*> items;
-		getItems(items);
-		for( std::vector<LLPanel*>::const_iterator it = items.begin(); it != items.end(); it++)
-		{
-			static_cast<LLAvatarListItem*>(*it)->setHighlight(mNameFilter);
-		}
-
-		// Send refresh_complete signal.
-		mRefreshCompleteSignal(this, LLSD((S32)size(false)));
-	}
-
-	// Commit if we've added/removed items.
-	if (modified)
-		onCommit();
-=======
     bool have_names         = true;
     bool add_limit_exceeded = false;
     bool modified           = false;
@@ -736,7 +483,6 @@
     // Commit if we've added/removed items.
     if (modified)
         onCommit();
->>>>>>> 1a8a5404
 }
 
 void LLAvatarList::updateAvatarNames()
@@ -767,15 +513,6 @@
         // If name has not been loaded yet we consider it as a match.
         // When the name will be loaded the filter will be applied again(in refresh()).
 
-<<<<<<< HEAD
-		// <FS:Ansariel> FIRE-12750: Name filter not working correctly
-		//if (have_name && !findInsensitive(getAvatarName(av_name), mNameFilter))
-		if (have_name && !findInsensitive(getNameForDisplay(buddy_id, av_name, mShowDisplayName, mShowUsername, mRlvCheckShowNames), mNameFilter))
-		// </FS:Ansariel>
-		{
-			continue;
-		}
-=======
         // <FS:Ansariel> FIRE-12750: Name filter not working correctly
         //if (have_name && !findInsensitive(getAvatarName(av_name), mNameFilter))
         if (have_name && !findInsensitive(getNameForDisplay(buddy_id, av_name, mShowDisplayName, mShowUsername, mRlvCheckShowNames), mNameFilter))
@@ -783,7 +520,6 @@
         {
             continue;
         }
->>>>>>> 1a8a5404
 
         return true;
     }
@@ -803,34 +539,6 @@
 //virtual
 S32 LLAvatarList::notifyParent(const LLSD& info)
 {
-<<<<<<< HEAD
-	// <FS:Ansariel> FIRE-11344: Group IM chatter list (and probably other) not sorting properly
-	//if (info.has("sort") && &NAME_COMPARATOR == mItemComparator)
-	if (info.has("sort") &&
-		(
-			&NAME_COMPARATOR == mItemComparator ||
-			&USERNAME_COMPARATOR == mItemComparator ||
-			&AGENT_ON_TOP_NAME_COMPARATOR == mItemComparator
-		))
-	// </FS:Ansariel>
-	{
-		sort();
-		return 1;
-	}
-// [SL:KB] - Patch: UI-AvatarListDndShare | Checked: 2011-06-19 (Catznip-2.6.0c) | Added: Catznip-2.6.0c
-	else if ( (info.has("select")) && (info["select"].isUUID()) )
-	{
-		const LLSD& sdValue = getSelectedValue();
-		const LLUUID idItem = info["select"].asUUID();
-		if ( (!sdValue.isDefined()) || ((sdValue.isUUID()) && (sdValue.asUUID() != idItem)) )
-		{
-			resetSelection();
-			selectItemByUUID(info["select"].asUUID());
-		}
-	}
-// [/SL:KB]
-	return LLFlatListViewEx::notifyParent(info);
-=======
     // <FS:Ansariel> FIRE-11344: Group IM chatter list (and probably other) not sorting properly
     //if (info.has("sort") && &NAME_COMPARATOR == mItemComparator)
     if (info.has("sort") &&
@@ -857,36 +565,10 @@
     }
 // [/SL:KB]
     return LLFlatListViewEx::notifyParent(info);
->>>>>>> 1a8a5404
 }
 
 void LLAvatarList::addNewItem(const LLUUID& id, const std::string& name, bool is_online, EAddPosition pos)
 {
-<<<<<<< HEAD
-	LLAvatarListItem* item = new LLAvatarListItem();
-	item->setShowCompleteName(mShowCompleteName);
-// [RLVa:KB] - Checked: RLVa-1.2.0
-	item->setRlvCheckShowNames(mRlvCheckShowNames);
-// [/RLVa:KB]
-
-	// This sets the name as a side effect
-	item->setAvatarId(id, mSessionID, mIgnoreOnlineStatus);
-	item->setOnline(mIgnoreOnlineStatus ? true : is_online);
-	item->showLastInteractionTime(mShowLastInteractionTime);
-
-	item->setAvatarIconVisible(mShowIcons);
-	item->setShowInfoBtn(mShowInfoBtn);
-	item->setShowVoiceVolume(mShowVoiceVolume);
-	item->setShowProfileBtn(mShowProfileBtn);
-	item->showSpeakingIndicator(mShowSpeakingIndicator);
-	item->setShowPermissions(mShowPermissions);
-	item->showUsername(mShowUsername);
-	item->showDisplayName(mShowDisplayName);
-
-	item->setDoubleClickCallback(boost::bind(&LLAvatarList::onItemDoubleClicked, this, _1, _2, _3, _4));
-
-	addItem(item, id, pos);
-=======
     LLAvatarListItem* item = new LLAvatarListItem();
     item->setShowCompleteName(mShowCompleteName);
 // [RLVa:KB] - Checked: RLVa-1.2.0
@@ -910,25 +592,11 @@
     item->setDoubleClickCallback(boost::bind(&LLAvatarList::onItemDoubleClicked, this, _1, _2, _3, _4));
 
     addItem(item, id, pos);
->>>>>>> 1a8a5404
 }
 
 // virtual
 bool LLAvatarList::handleRightMouseDown(S32 x, S32 y, MASK mask)
 {
-<<<<<<< HEAD
-	bool handled = LLUICtrl::handleRightMouseDown(x, y, mask);
-//	if ( mContextMenu)
-// [RLVa:KB] - Checked: 2010-06-04 (RLVa-1.2.2a) | Modified: RLVa-1.2.0d
-	if (mContextMenu && ((!mRlvCheckShowNames) || (!RlvActions::hasBehaviour(RLV_BHVR_SHOWNAMES))) )
-// [/RLVa:KB]
-	{
-		uuid_vec_t selected_uuids;
-		getSelectedUUIDs(selected_uuids);
-		mContextMenu->show(this, selected_uuids, x, y);
-	}
-	return handled;
-=======
     bool handled = LLUICtrl::handleRightMouseDown(x, y, mask);
 //  if ( mContextMenu)
 // [RLVa:KB] - Checked: 2010-06-04 (RLVa-1.2.2a) | Modified: RLVa-1.2.0d
@@ -940,7 +608,6 @@
         mContextMenu->show(this, selected_uuids, x, y);
     }
     return handled;
->>>>>>> 1a8a5404
 }
 
 bool LLAvatarList::handleMouseDown(S32 x, S32 y, MASK mask)
@@ -996,19 +663,11 @@
 
 void LLAvatarList::setVisible(bool visible)
 {
-<<<<<<< HEAD
-	if (!visible && mContextMenu )
-	{
-		mContextMenu->hide();
-	}
-	LLFlatListViewEx::setVisible(visible);
-=======
     if (!visible && mContextMenu )
     {
         mContextMenu->hide();
     }
     LLFlatListViewEx::setVisible(visible);
->>>>>>> 1a8a5404
 }
 
 void LLAvatarList::computeDifference(
@@ -1049,17 +708,10 @@
 
 void LLAvatarList::onItemDoubleClicked(LLUICtrl* ctrl, S32 x, S32 y, MASK mask)
 {
-<<<<<<< HEAD
-//	mItemDoubleClickSignal(ctrl, x, y, mask);
-// [RLVa:KB] - Checked: 2010-06-05 (RLVa-1.2.2a) | Added: RLVa-1.2.0d
-	if ( (!mRlvCheckShowNames) || (!RlvActions::hasBehaviour(RLV_BHVR_SHOWNAMES)) )
-		mItemDoubleClickSignal(ctrl, x, y, mask);
-=======
 //  mItemDoubleClickSignal(ctrl, x, y, mask);
 // [RLVa:KB] - Checked: 2010-06-05 (RLVa-1.2.2a) | Added: RLVa-1.2.0d
     if ( (!mRlvCheckShowNames) || (!RlvActions::hasBehaviour(RLV_BHVR_SHOWNAMES)) )
         mItemDoubleClickSignal(ctrl, x, y, mask);
->>>>>>> 1a8a5404
 // [/RLVa:KB]
 }
 
@@ -1067,21 +719,6 @@
 // static
 std::string LLAvatarList::getNameForDisplay(const LLUUID& avatar_id, const LLAvatarName& av_name, bool show_displayname, bool show_username, bool rlv_check_shownames)
 {
-<<<<<<< HEAD
-	bool fRlvCanShowName = (!rlv_check_shownames) || (RlvActions::canShowName(RlvActions::SNC_DEFAULT, avatar_id));
-	if (show_displayname && !show_username)
-	{
-		return ( (fRlvCanShowName) ? av_name.getDisplayName() : RlvStrings::getAnonym(av_name) );
-	}
-	else if (!show_displayname && show_username)
-	{
-		return ( (fRlvCanShowName) ? av_name.getUserName() : RlvStrings::getAnonym(av_name) );
-	}
-	else
-	{
-		return ( (fRlvCanShowName) ? av_name.getCompleteName() : RlvStrings::getAnonym(av_name) );
-	}
-=======
     bool fRlvCanShowName = (!rlv_check_shownames) || (RlvActions::canShowName(RlvActions::SNC_DEFAULT, avatar_id));
     if (show_displayname && !show_username)
     {
@@ -1095,7 +732,6 @@
     {
         return ( (fRlvCanShowName) ? av_name.getCompleteName() : RlvStrings::getAnonym(av_name) );
     }
->>>>>>> 1a8a5404
 }
 // </FS:Ansariel>
 
@@ -1125,19 +761,6 @@
 }
 bool LLAvatarItemAgentOnTopComparator::doCompare(const LLAvatarListItem* avatar_item1, const LLAvatarListItem* avatar_item2) const
 {
-<<<<<<< HEAD
-	//keep agent on top, if first is agent, 
-	//then we need to return true to elevate this id, otherwise false.
-	if(avatar_item1->getAvatarId() == gAgentID)
-	{
-		return true;
-	}
-	else if (avatar_item2->getAvatarId() == gAgentID)
-	{
-		return false;
-	}
-	return LLAvatarItemNameComparator::doCompare(avatar_item1,avatar_item2);
-=======
     //keep agent on top, if first is agent,
     //then we need to return true to elevate this id, otherwise false.
     if(avatar_item1->getAvatarId() == gAgentID)
@@ -1149,21 +772,11 @@
         return false;
     }
     return LLAvatarItemNameComparator::doCompare(avatar_item1,avatar_item2);
->>>>>>> 1a8a5404
 }
 
 // <FS:Ansariel> FIRE-5283: Sort by username
 bool LLAvatarItemUserNameComparator::doCompare(const LLAvatarListItem* avatar_item1, const LLAvatarListItem* avatar_item2) const
 {
-<<<<<<< HEAD
-	std::string name1 = avatar_item1->getUserName();
-	std::string name2 = avatar_item2->getUserName();
-
-	LLStringUtil::toUpper(name1);
-	LLStringUtil::toUpper(name2);
-
-	return name1 < name2;
-=======
     std::string name1 = avatar_item1->getUserName();
     std::string name2 = avatar_item2->getUserName();
 
@@ -1171,6 +784,5 @@
     LLStringUtil::toUpper(name2);
 
     return name1 < name2;
->>>>>>> 1a8a5404
 }
 // </FS:Ansariel>