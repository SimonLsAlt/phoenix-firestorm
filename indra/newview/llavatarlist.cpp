/** 
 * @file llavatarlist.h
 * @brief Generic avatar list
 *
 * $LicenseInfo:firstyear=2009&license=viewerlgpl$
 * Second Life Viewer Source Code
 * Copyright (C) 2010, Linden Research, Inc.
 * 
 * This library is free software; you can redistribute it and/or
 * modify it under the terms of the GNU Lesser General Public
 * License as published by the Free Software Foundation;
 * version 2.1 of the License only.
 * 
 * This library is distributed in the hope that it will be useful,
 * but WITHOUT ANY WARRANTY; without even the implied warranty of
 * MERCHANTABILITY or FITNESS FOR A PARTICULAR PURPOSE.  See the GNU
 * Lesser General Public License for more details.
 * 
 * You should have received a copy of the GNU Lesser General Public
 * License along with this library; if not, write to the Free Software
 * Foundation, Inc., 51 Franklin Street, Fifth Floor, Boston, MA  02110-1301  USA
 * 
 * Linden Research, Inc., 945 Battery Street, San Francisco, CA  94111  USA
 * $/LicenseInfo$
 */

#include "llviewerprecompiledheaders.h"

#include "llavatarlist.h"

// common
#include "lltrans.h"
#include "llcommonutils.h"

// llui
#include "lltextutil.h"

// newview
#include "llagentdata.h" // for comparator
#include "llavatariconctrl.h"
#include "llavatarnamecache.h"
#include "llcallingcard.h" // for LLAvatarTracker
#include "llcachename.h"
#include "lllistcontextmenu.h"
#include "llrecentpeople.h"
#include "lluuid.h"
#include "llvoiceclient.h"
#include "llviewercontrol.h"	// for gSavedSettings
#include "lltooldraganddrop.h"
// [RLVa:KB] - Checked: 2010-06-04 (RLVa-1.2.2a)
#include "rlvhandler.h"
// [/RLVa:KB]

static LLDefaultChildRegistry::Register<LLAvatarList> r("avatar_list");

// Last interaction time update period.
static const F32 LIT_UPDATE_PERIOD = 5.f;

// Maximum number of avatars that can be added to a list in one pass.
// Used to limit time spent for avatar list update per frame.
static const unsigned ADD_LIMIT = 50;

bool LLAvatarList::contains(const LLUUID& id)
{
	const uuid_vec_t& ids = getIDs();
	return std::find(ids.begin(), ids.end(), id) != ids.end();
}

void LLAvatarList::setIconsVisible(bool visible)
{
	if (visible == mShowIcons) // nothing to be done here.
		return;

	// Save the new value for new items to use.
	mShowIcons = visible;

	// Show/hide icons for all existing items.
	std::vector<LLPanel*> items;
	getItems(items);
	for (std::vector<LLPanel*>::const_iterator it = items.begin(); it != items.end(); it++)
	{
		static_cast<LLAvatarListItem*>(*it)->setAvatarIconVisible(mShowIcons);
	}
}

void LLAvatarList::setSpeakingIndicatorsVisible(bool visible)
{
	// Save the new value for new items to use.
	mShowSpeakingIndicator = visible;
	
	// Show/hide icons for all existing items.
	std::vector<LLPanel*> items;
	getItems(items);
	for( std::vector<LLPanel*>::const_iterator it = items.begin(); it != items.end(); it++)
	{
		static_cast<LLAvatarListItem*>(*it)->showSpeakingIndicator(mShowSpeakingIndicator);
	}
}

void LLAvatarList::showPermissions(bool visible)
{
	// Save the value for new items to use.
	mShowPermissions = visible;

	// Enable or disable showing permissions icons for all existing items.
	std::vector<LLPanel*> items;
	getItems(items);
	for(std::vector<LLPanel*>::const_iterator it = items.begin(), end_it = items.end(); it != end_it; ++it)
	{
		static_cast<LLAvatarListItem*>(*it)->setShowPermissions(mShowPermissions);
	}
}

void LLAvatarList::showDisplayName(bool visible)
{
	mShowDisplayName = visible;
	std::vector<LLPanel*> items;
	getItems(items);
	for(std::vector<LLPanel*>::const_iterator it = items.begin(), end_it = items.end(); it != end_it; ++it)
	{
		static_cast<LLAvatarListItem*>(*it)->showDisplayName(visible);
	}
	mNeedUpdateNames = true;
}

void LLAvatarList::showUsername(bool visible)
{
	mShowUsername = visible;
	std::vector<LLPanel*> items;
	getItems(items);
	for(std::vector<LLPanel*>::const_iterator it = items.begin(), end_it = items.end(); it != end_it; ++it)
	{
		static_cast<LLAvatarListItem*>(*it)->showUsername(visible);
	}
	mNeedUpdateNames = true;
}

// [FS:CR] Refresh names
void LLAvatarList::refreshNames()
{
	mNeedUpdateNames = true;
}
// [FS:CR]

void LLAvatarList::showVoiceVolume(bool visible)
{
	mShowVoiceVolume=visible;
}

static bool findInsensitive(std::string haystack, const std::string& needle_upper)
{
    LLStringUtil::toUpper(haystack);
    return haystack.find(needle_upper) != std::string::npos;
}


//comparators
static const LLAvatarItemNameComparator NAME_COMPARATOR;
static const LLFlatListView::ItemReverseComparator REVERSE_NAME_COMPARATOR(NAME_COMPARATOR);
// <FS:Ansariel> FIRE-5283: Sort by username
static const LLAvatarItemUserNameComparator USERNAME_COMPARATOR;
// <FS:Ansariel> [FS Communication UI]
static const LLAvatarItemAgentOnTopComparator AGENT_ON_TOP_NAME_COMPARATOR;

LLAvatarList::Params::Params()
: ignore_online_status("ignore_online_status", false)
, show_last_interaction_time("show_last_interaction_time", false)
, show_info_btn("show_info_btn", false)
, show_profile_btn("show_profile_btn", true)
, show_speaking_indicator("show_speaking_indicator", true)
, show_permissions_granted("show_permissions_granted", false)
, show_icons("show_icons",true)
, show_voice_volume("show_voice_volume", false)
{
}

LLAvatarList::LLAvatarList(const Params& p)
:	LLFlatListViewEx(p)
, mIgnoreOnlineStatus(p.ignore_online_status)
, mShowLastInteractionTime(p.show_last_interaction_time)
, mContextMenu(NULL)
, mDirty(true) // to force initial update
, mNeedUpdateNames(false)
, mLITUpdateTimer(NULL)
, mShowIcons(p.show_icons)
, mShowInfoBtn(p.show_info_btn)
, mShowProfileBtn(p.show_profile_btn)
, mShowSpeakingIndicator(p.show_speaking_indicator)
, mShowPermissions(p.show_permissions_granted)
// [RLVa:KB] - Checked: 2010-04-05 (RLVa-1.2.2a) | Added: RLVa-1.2.0d
, mRlvCheckShowNames(false)
// [/RLVa:KB]
, mShowVoiceVolume(p.show_voice_volume)
, mShowUsername((bool)gSavedSettings.getBOOL("NameTagShowUsernames"))
, mShowDisplayName((bool)gSavedSettings.getBOOL("UseDisplayNames"))
{
	setCommitOnSelectionChange(true);

	// Set default sort order.
	setComparator(&NAME_COMPARATOR);

	if (mShowLastInteractionTime)
	{
		mLITUpdateTimer = new LLTimer();
		mLITUpdateTimer->setTimerExpirySec(0); // zero to force initial update
		mLITUpdateTimer->start();
	}
	
	LLAvatarNameCache::addUseDisplayNamesCallback(boost::bind(&LLAvatarList::handleDisplayNamesOptionChanged, this));

	// <FS:Ansariel> FIRE-1089: List needs to update also if we change the username setting
	gSavedSettings.getControl("NameTagShowUsernames")->getSignal()->connect(boost::bind(&LLAvatarList::handleDisplayNamesOptionChanged, this));

	// <FS:Ansariel> Update voice volume slider on RLVa shownames restriction update
	mRlvBehaviorCallbackConnection = gRlvHandler.setBehaviourCallback(boost::bind(&LLAvatarList::updateRlvRestrictions, this, _1, _2));
}


void LLAvatarList::handleDisplayNamesOptionChanged()
{
	// <FS:Ansariel> FIRE-1089: Set the proper name options for the AvatarListItem before we update the list.
	mShowUsername = (bool)gSavedSettings.getBOOL("NameTagShowUsernames");
	mShowDisplayName = (bool)gSavedSettings.getBOOL("UseDisplayNames");
	std::vector<LLPanel*> items;
	getItems(items);
	for( std::vector<LLPanel*>::const_iterator it = items.begin(); it != items.end(); it++)
	{
		LLAvatarListItem* item = static_cast<LLAvatarListItem*>(*it);
		item->showUsername(mShowUsername, false);
		item->showDisplayName(mShowDisplayName, false);
	}
	// </FS:Ansariel>

	mNeedUpdateNames = true;
}


LLAvatarList::~LLAvatarList()
{
	delete mLITUpdateTimer;

	// <FS:Ansariel> Update voice volume slider on RLVa shownames restriction update
	if (mRlvBehaviorCallbackConnection.connected())
	{
		mRlvBehaviorCallbackConnection.disconnect();
	}
	// </FS:Ansariel>
}

void LLAvatarList::setShowIcons(std::string param_name)
{
	mIconParamName= param_name;
	mShowIcons = gSavedSettings.getBOOL(mIconParamName);
}

// <FS:Ansariel> Update voice volume slider on RLVa shownames restriction update
void LLAvatarList::updateRlvRestrictions(ERlvBehaviour behavior, ERlvParamType type)
{
	if (behavior == RLV_BHVR_SHOWNAMES)
	{
		std::vector<LLPanel*> items;
		getItems(items);
		for (std::vector<LLPanel*>::const_iterator it = items.begin(); it != items.end(); it++)
		{
			LLAvatarListItem* item = static_cast<LLAvatarListItem*>(*it);
			item->updateRlvRestrictions();
		}
	}
}
// </FS:Ansariel>

// virtual
void LLAvatarList::draw()
{
	// *NOTE dzaporozhan
	// Call refresh() after draw() to avoid flickering of avatar list items.

	LLFlatListViewEx::draw();

	if (mNeedUpdateNames)
	{
		updateAvatarNames();
	}

	setIconsVisible(gSavedSettings.getBOOL(mIconParamName) && !gSavedSettings.getBOOL("GlobalShowIconsOverride"));

	if (mDirty)
		refresh();

	if (mShowLastInteractionTime && mLITUpdateTimer->hasExpired())
	{
		updateLastInteractionTimes();
		mLITUpdateTimer->setTimerExpirySec(LIT_UPDATE_PERIOD); // restart the timer
	}
}

//virtual
void LLAvatarList::clear()
{
	getIDs().clear();
	setDirty(true);
	LLFlatListViewEx::clear();
}

void LLAvatarList::setNameFilter(const std::string& filter)
{
	std::string filter_upper = filter;
	LLStringUtil::toUpper(filter_upper);
	if (mNameFilter != filter_upper)
	{
		mNameFilter = filter_upper;

		// update message for empty state here instead of refresh() to avoid blinking when switch
		// between tabs.
		updateNoItemsMessage(filter);
		setDirty();
	}
}

<<<<<<< HEAD
void LLAvatarList::sortByName()
=======
void LLAvatarList::setItemHeight(S32 height)
// AO: Adjust some parameters that need to be changed when we adjust item spacing form the .xml default
// If you change these, also change addNewItem()
{
	mItemHeight = height;
	std::vector<LLPanel*> items;
	getItems(items);
	for(std::vector<LLPanel*>::const_iterator it = items.begin(), end_it = items.end(); it != end_it; ++it)
	{
		LLAvatarListItem* avItem = static_cast<LLAvatarListItem*>(*it);
		if (mItemHeight != 0)
		{
			S32 width = avItem->getRect().getWidth();
			avItem->reshape(width,mItemHeight);
			LLIconCtrl* highlight = avItem->getChild<LLIconCtrl>("hovered_icon");
			LLIconCtrl* select = avItem->getChild<LLIconCtrl>("selected_icon");
			highlight->setOrigin(0,24-height); // temporary hack to be in the right ballpark.
			highlight->reshape(width,mItemHeight);
			select->setOrigin(0,24-height);
			select->reshape(width,mItemHeight);
		}
	}
	mNeedUpdateNames = true;
}

void LLAvatarList::onFocusReceived()
// AO: Override this from base class to bypass highlighting border. It has issues with resized item spacing.
{
	gEditMenuHandler = this;
}

// <FS:Ansariel> [FS Communication UI]
//void LLAvatarList::sortByName()
//{
//	setComparator(&NAME_COMPARATOR);
void LLAvatarList::sortByName(bool agent_on_top /* = false*/)
>>>>>>> 4b02740f
{
	if (agent_on_top)
	{
		setComparator(&AGENT_ON_TOP_NAME_COMPARATOR);
	}
	else
	{
		setComparator(&NAME_COMPARATOR);
	}
// </FS:Ansariel>
	sort();
}

// <FS:Ansariel> FIRE-5283: Sort by username
void LLAvatarList::sortByUserName()
{
	setComparator(&USERNAME_COMPARATOR);
	sort();
}
// </FS:Ansariel>

void LLAvatarList::setDirty(bool val /*= true*/, bool force_refresh /*= false*/)
{
	mDirty = val;
	if(mDirty && force_refresh)
	{
		refresh();
	}
}

void LLAvatarList::addAvalineItem(const LLUUID& item_id, const LLUUID& session_id, const std::string& item_name)
{
	LL_DEBUGS("Avaline") << "Adding avaline item into the list: " << item_name << "|" << item_id << ", session: " << session_id << LL_ENDL;
	LLAvalineListItem* item = new LLAvalineListItem(/*hide_number=*/false);
	item->setAvatarId(item_id, session_id, true, false);
	item->setName(item_name);
	item->showLastInteractionTime(mShowLastInteractionTime);
	item->showSpeakingIndicator(mShowSpeakingIndicator);
	item->setOnline(false);

	addItem(item, item_id);
	mIDs.push_back(item_id);
	sort();
}

//////////////////////////////////////////////////////////////////////////
// PROTECTED SECTION
//////////////////////////////////////////////////////////////////////////
void LLAvatarList::refresh()
{
	bool have_names			= TRUE;
	bool add_limit_exceeded	= false;
	bool modified			= false;
	bool have_filter		= !mNameFilter.empty();

	// Save selection.	
	uuid_vec_t selected_ids;
	getSelectedUUIDs(selected_ids);
	LLUUID current_id = getSelectedUUID();

	// Determine what to add and what to remove.
	uuid_vec_t added, removed;
	LLAvatarList::computeDifference(getIDs(), added, removed);

	// Handle added items.
	unsigned nadded = 0;
	const std::string waiting_str = LLTrans::getString("AvatarNameWaiting");

	for (uuid_vec_t::const_iterator it=added.begin(); it != added.end(); it++)
	{
		const LLUUID& buddy_id = *it;
		LLAvatarName av_name;
		have_names &= LLAvatarNameCache::get(buddy_id, &av_name);

		// <FS:Ansariel> FIRE-12750: Name filter not working correctly
		//if (!have_filter || findInsensitive(av_name.getDisplayName(), mNameFilter))
		if (!have_filter || findInsensitive(getNameForDisplay(av_name, mShowDisplayName, mShowUsername, mRlvCheckShowNames), mNameFilter))
		// </FS:Ansariel>
		{
			if (nadded >= ADD_LIMIT)
			{
				add_limit_exceeded = true;
				break;
			}
			else
			{
				// *NOTE: If you change the UI to show a different string,
				// be sure to change the filter code below.
				if (LLRecentPeople::instance().isAvalineCaller(buddy_id))
				{
					const LLSD& call_data = LLRecentPeople::instance().getData(buddy_id);
					addAvalineItem(buddy_id, call_data["session_id"].asUUID(), call_data["call_number"].asString());
				}
				else
				{
					// <FS:AO> Always show usernames on avatar lists
					// <FS:Ansa> The passed name is not used as of 21-01-2014
					//std::string display_name = av_name.getDisplayName();
					//addNewItem(buddy_id, 
					//		display_name.empty() ? waiting_str : display_name,
					//		   LLAvatarTracker::instance().isBuddyOnline(buddy_id));
					addNewItem(buddy_id, 
							   av_name.getCompleteName(),
							   LLAvatarTracker::instance().isBuddyOnline(buddy_id));
					// </FS:AO>
				}
				modified = true;
				nadded++;
			}
		}
	}

	// Handle removed items.
	for (uuid_vec_t::const_iterator it=removed.begin(); it != removed.end(); it++)
	{
		removeItemByUUID(*it);
		modified = true;
	}

	// Handle filter.
	if (have_filter)
	{
		std::vector<LLSD> cur_values;
		getValues(cur_values);

		for (std::vector<LLSD>::const_iterator it=cur_values.begin(); it != cur_values.end(); it++)
		{
			const LLUUID& buddy_id = it->asUUID();
			LLAvatarName av_name;
			have_names &= LLAvatarNameCache::get(buddy_id, &av_name);
			// <FS:Ansariel> FIRE-12750: Name filter not working correctly
			//if (!findInsensitive(av_name.getDisplayName(), mNameFilter))
			if (!findInsensitive(getNameForDisplay(av_name, mShowDisplayName, mShowUsername, mRlvCheckShowNames), mNameFilter))
			// </FS:Ansariel>
			{
				removeItemByUUID(buddy_id);
				modified = true;
			}
		}
	}

	// Changed item in place, need to request sort and update columns
	// because we might have changed data in a column on which the user
	// has already sorted. JC
	sort();

	// re-select items
	//	selectMultiple(selected_ids); // TODO: implement in LLFlatListView if need
	selectItemByUUID(current_id);

	// If the name filter is specified and the names are incomplete,
	// we need to re-update when the names are complete so that
	// the filter can be applied correctly.
	//
	// Otherwise, if we have no filter then no need to update again
	// because the items will update their names.
	bool dirty = add_limit_exceeded || (have_filter && !have_names);
	setDirty(dirty);

	// Refreshed all items.
	if(!dirty)
	{
		// Highlight items matching the filter.
		std::vector<LLPanel*> items;
		getItems(items);
		for( std::vector<LLPanel*>::const_iterator it = items.begin(); it != items.end(); it++)
		{
			static_cast<LLAvatarListItem*>(*it)->setHighlight(mNameFilter);
		}

		// Send refresh_complete signal.
		mRefreshCompleteSignal(this, LLSD((S32)size(false)));
	}

	// Commit if we've added/removed items.
	if (modified)
		onCommit();
}

void LLAvatarList::updateAvatarNames()
{
	std::vector<LLPanel*> items;
	getItems(items);

	for( std::vector<LLPanel*>::const_iterator it = items.begin(); it != items.end(); it++)
	{
		LLAvatarListItem* item = static_cast<LLAvatarListItem*>(*it);
		item->updateAvatarName();
	}
	mNeedUpdateNames = false;
}


bool LLAvatarList::filterHasMatches()
{
	uuid_vec_t values = getIDs();

	for (uuid_vec_t::const_iterator it=values.begin(); it != values.end(); it++)
	{
		const LLUUID& buddy_id = *it;
		LLAvatarName av_name;
		bool have_name = LLAvatarNameCache::get(buddy_id, &av_name);

		// If name has not been loaded yet we consider it as a match.
		// When the name will be loaded the filter will be applied again(in refresh()).

		// <FS:Ansariel> FIRE-12750: Name filter not working correctly
		//if (have_name && !findInsensitive(av_name.getDisplayName(), mNameFilter))
		if (have_name && !findInsensitive(getNameForDisplay(av_name, mShowDisplayName, mShowUsername, mRlvCheckShowNames), mNameFilter))
		// </FS:Ansariel>
		{
			continue;
		}

		return true;
	}
	return false;
}

boost::signals2::connection LLAvatarList::setRefreshCompleteCallback(const commit_signal_t::slot_type& cb)
{
	return mRefreshCompleteSignal.connect(cb);
}

boost::signals2::connection LLAvatarList::setItemDoubleClickCallback(const mouse_signal_t::slot_type& cb)
{
	return mItemDoubleClickSignal.connect(cb);
}

//virtual
S32 LLAvatarList::notifyParent(const LLSD& info)
{
	// <FS:Ansariel> FIRE-11344: Group IM chatter list (and probably other) not sorting properly
	//if (info.has("sort") && &NAME_COMPARATOR == mItemComparator)
	if (info.has("sort") &&
		(
			&NAME_COMPARATOR == mItemComparator ||
			&USERNAME_COMPARATOR == mItemComparator ||
			&AGENT_ON_TOP_NAME_COMPARATOR == mItemComparator
		))
	// </FS:Ansariel>
	{
		sort();
		return 1;
	}
// [SL:KB] - Patch: UI-AvatarListDndShare | Checked: 2011-06-19 (Catznip-2.6.0c) | Added: Catznip-2.6.0c
	else if ( (info.has("select")) && (info["select"].isUUID()) )
	{
		const LLSD& sdValue = getSelectedValue();
		const LLUUID idItem = info["select"].asUUID();
		if ( (!sdValue.isDefined()) || ((sdValue.isUUID()) && (sdValue.asUUID() != idItem)) )
		{
			resetSelection();
			selectItemByUUID(info["select"].asUUID());
		}
	}
// [/SL:KB]
	return LLFlatListViewEx::notifyParent(info);
}

void LLAvatarList::addNewItem(const LLUUID& id, const std::string& name, BOOL is_online, EAddPosition pos)
{
	LLAvatarListItem* item = new LLAvatarListItem();
// [RLVa:KB] - Checked: 2010-04-05 (RLVa-1.2.2a) | Added: RLVa-1.2.0d
	item->setRlvCheckShowNames(mRlvCheckShowNames);
// [/RLVa:KB]

	// This sets the name as a side effect
	item->setAvatarId(id, mSessionID, mIgnoreOnlineStatus);
	item->setOnline(mIgnoreOnlineStatus ? true : is_online);
	item->showLastInteractionTime(mShowLastInteractionTime);

	item->setAvatarIconVisible(mShowIcons);
	item->setShowInfoBtn(mShowInfoBtn);
	item->setShowVoiceVolume(mShowVoiceVolume);
	item->setShowProfileBtn(mShowProfileBtn);
	item->showSpeakingIndicator(mShowSpeakingIndicator);
	item->setShowPermissions(mShowPermissions);
	item->showUsername(mShowUsername);
	item->showDisplayName(mShowDisplayName);

	item->setDoubleClickCallback(boost::bind(&LLAvatarList::onItemDoubleClicked, this, _1, _2, _3, _4));

	addItem(item, id, pos);
}

// virtual
BOOL LLAvatarList::handleRightMouseDown(S32 x, S32 y, MASK mask)
{
	BOOL handled = LLUICtrl::handleRightMouseDown(x, y, mask);
//	if ( mContextMenu && !isAvalineItemSelected())
// [RLVa:KB] - Checked: 2010-06-04 (RLVa-1.2.2a) | Modified: RLVa-1.2.0d
	if ( (mContextMenu && !isAvalineItemSelected()) && ((!mRlvCheckShowNames) || (!gRlvHandler.hasBehaviour(RLV_BHVR_SHOWNAMES))) )
// [/RLVa:KB]
	{
		uuid_vec_t selected_uuids;
		getSelectedUUIDs(selected_uuids);
		mContextMenu->show(this, selected_uuids, x, y);
	}
	return handled;
}

BOOL LLAvatarList::handleMouseDown(S32 x, S32 y, MASK mask)
{
	gFocusMgr.setMouseCapture(this);

	S32 screen_x;
	S32 screen_y;
	localPointToScreen(x, y, &screen_x, &screen_y);
	LLToolDragAndDrop::getInstance()->setDragStart(screen_x, screen_y);

	return LLFlatListViewEx::handleMouseDown(x, y, mask);
}

BOOL LLAvatarList::handleMouseUp( S32 x, S32 y, MASK mask )
{
	if(hasMouseCapture())
	{
		gFocusMgr.setMouseCapture(NULL);
	}

	return LLFlatListViewEx::handleMouseUp(x, y, mask);
}

BOOL LLAvatarList::handleHover(S32 x, S32 y, MASK mask)
{
	bool handled = hasMouseCapture();
	if(handled)
	{
		S32 screen_x;
		S32 screen_y;
		localPointToScreen(x, y, &screen_x, &screen_y);

		if(LLToolDragAndDrop::getInstance()->isOverThreshold(screen_x, screen_y))
		{
			// First, create the global drag and drop object
			std::vector<EDragAndDropType> types;
			uuid_vec_t cargo_ids;
			getSelectedUUIDs(cargo_ids);
			types.resize(cargo_ids.size(), DAD_PERSON);
			LLToolDragAndDrop::ESource src = LLToolDragAndDrop::SOURCE_PEOPLE;
			LLToolDragAndDrop::getInstance()->beginMultiDrag(types, cargo_ids, src);
		}
	}

	if(!handled)
	{
		handled = LLFlatListViewEx::handleHover(x, y, mask);
	}

	return handled;
}

bool LLAvatarList::isAvalineItemSelected()
{
	std::vector<LLPanel*> selected_items;
	getSelectedItems(selected_items);
	std::vector<LLPanel*>::iterator it = selected_items.begin();
	
	for(; it != selected_items.end(); ++it)
	{
		if (dynamic_cast<LLAvalineListItem*>(*it))
			return true;
	}

	return false;
}

void LLAvatarList::setVisible(BOOL visible)
{
	if ( visible == FALSE && mContextMenu )
	{
		mContextMenu->hide();
	}
	LLFlatListViewEx::setVisible(visible);
}

void LLAvatarList::computeDifference(
	const uuid_vec_t& vnew_unsorted,
	uuid_vec_t& vadded,
	uuid_vec_t& vremoved)
{
	uuid_vec_t vcur;

	// Convert LLSDs to LLUUIDs.
	{
		std::vector<LLSD> vcur_values;
		getValues(vcur_values);

		for (size_t i=0; i<vcur_values.size(); i++)
			vcur.push_back(vcur_values[i].asUUID());
	}

	LLCommonUtils::computeDifference(vnew_unsorted, vcur, vadded, vremoved);
}

// Refresh shown time of our last interaction with all listed avatars.
void LLAvatarList::updateLastInteractionTimes()
{
	S32 now = (S32) LLDate::now().secondsSinceEpoch();
	std::vector<LLPanel*> items;
	getItems(items);

	for( std::vector<LLPanel*>::const_iterator it = items.begin(); it != items.end(); it++)
	{
		// *TODO: error handling
		LLAvatarListItem* item = static_cast<LLAvatarListItem*>(*it);
		S32 secs_since = now - (S32) LLRecentPeople::instance().getDate(item->getAvatarId()).secondsSinceEpoch();
		if (secs_since >= 0)
			item->setLastInteractionTime(secs_since);
	}
}

void LLAvatarList::onItemDoubleClicked(LLUICtrl* ctrl, S32 x, S32 y, MASK mask)
{
//	mItemDoubleClickSignal(ctrl, x, y, mask);
// [RLVa:KB] - Checked: 2010-06-05 (RLVa-1.2.2a) | Added: RLVa-1.2.0d
	if ( (!mRlvCheckShowNames) || (!gRlvHandler.hasBehaviour(RLV_BHVR_SHOWNAMES)) )
		mItemDoubleClickSignal(ctrl, x, y, mask);
// [/RLVa:KB]
}

// <FS:Ansariel> FIRE-12750: Name filter not working correctly
// static
std::string LLAvatarList::getNameForDisplay(const LLAvatarName& av_name, bool show_displayname, bool show_username, bool rlv_check_shownames)
{
	bool fRlvFilter = (rlv_check_shownames) && (gRlvHandler.hasBehaviour(RLV_BHVR_SHOWNAMES));
	if (show_displayname && !show_username)
	{
		return ( (!fRlvFilter) ? av_name.getDisplayName() : RlvStrings::getAnonym(av_name) );
	}
	else if (!show_displayname && show_username)
	{
		return ( (!fRlvFilter) ? av_name.getUserName() : RlvStrings::getAnonym(av_name) );
	}
	else 
	{
		return ( (!fRlvFilter) ? av_name.getCompleteName() : RlvStrings::getAnonym(av_name) );
	}
}
// </FS:Ansariel>

bool LLAvatarItemComparator::compare(const LLPanel* item1, const LLPanel* item2) const
{
	const LLAvatarListItem* avatar_item1 = dynamic_cast<const LLAvatarListItem*>(item1);
	const LLAvatarListItem* avatar_item2 = dynamic_cast<const LLAvatarListItem*>(item2);
	
	if (!avatar_item1 || !avatar_item2)
	{
		LL_ERRS() << "item1 and item2 cannot be null" << LL_ENDL;
		return true;
	}

	return doCompare(avatar_item1, avatar_item2);
}

bool LLAvatarItemNameComparator::doCompare(const LLAvatarListItem* avatar_item1, const LLAvatarListItem* avatar_item2) const
{
	std::string name1 = avatar_item1->getAvatarName();
	std::string name2 = avatar_item2->getAvatarName();

	LLStringUtil::toUpper(name1);
	LLStringUtil::toUpper(name2);

	return name1 < name2;
}
bool LLAvatarItemAgentOnTopComparator::doCompare(const LLAvatarListItem* avatar_item1, const LLAvatarListItem* avatar_item2) const
{
	//keep agent on top, if first is agent, 
	//then we need to return true to elevate this id, otherwise false.
	if(avatar_item1->getAvatarId() == gAgentID)
	{
		return true;
	}
	else if (avatar_item2->getAvatarId() == gAgentID)
	{
		return false;
	}
	return LLAvatarItemNameComparator::doCompare(avatar_item1,avatar_item2);
}

// <FS:Ansariel> FIRE-5283: Sort by username
bool LLAvatarItemUserNameComparator::doCompare(const LLAvatarListItem* avatar_item1, const LLAvatarListItem* avatar_item2) const
{
	std::string name1 = avatar_item1->getUserName();
	std::string name2 = avatar_item2->getUserName();

	LLStringUtil::toUpper(name1);
	LLStringUtil::toUpper(name2);

	return name1 < name2;
}
// </FS:Ansariel>

/************************************************************************/
/*             class LLAvalineListItem                                  */
/************************************************************************/
LLAvalineListItem::LLAvalineListItem(bool hide_number/* = true*/) : LLAvatarListItem(false)
, mIsHideNumber(hide_number)
{
	// should not use buildPanel from the base class to ensure LLAvalineListItem::postBuild is called.
	buildFromFile( "panel_avatar_list_item.xml");
}

BOOL LLAvalineListItem::postBuild()
{
	BOOL rv = LLAvatarListItem::postBuild();

	if (rv)
	{
		setOnline(true);
		showLastInteractionTime(false);
		setShowProfileBtn(false);
		setShowInfoBtn(false);
		mAvatarIcon->setValue("Avaline_Icon");
		mAvatarIcon->setToolTip(std::string(""));
	}
	return rv;
}

// to work correctly this method should be called AFTER setAvatarId for avaline callers with hidden phone number
void LLAvalineListItem::setName(const std::string& name)
{
	if (mIsHideNumber)
	{
		static U32 order = 0;
		typedef std::map<LLUUID, U32> avaline_callers_nums_t;
		static avaline_callers_nums_t mAvalineCallersNums;

		llassert(getAvatarId() != LLUUID::null);

		const LLUUID &uuid = getAvatarId();

		if (mAvalineCallersNums.find(uuid) == mAvalineCallersNums.end())
		{
			mAvalineCallersNums[uuid] = ++order;
			LL_DEBUGS("Avaline") << "Set name for new avaline caller: " << uuid << ", order: " << order << LL_ENDL;
		}
		LLStringUtil::format_map_t args;
		args["[ORDER]"] = llformat("%u", mAvalineCallersNums[uuid]);
		std::string hidden_name = LLTrans::getString("AvalineCaller", args);

		LL_DEBUGS("Avaline") << "Avaline caller: " << uuid << ", name: " << hidden_name << LL_ENDL;
		LLAvatarListItem::setAvatarName(hidden_name);
		LLAvatarListItem::setAvatarToolTip(hidden_name);
	}
	else
	{
		const std::string& formatted_phone = LLTextUtil::formatPhoneNumber(name);
		LLAvatarListItem::setAvatarName(formatted_phone);
		LLAvatarListItem::setAvatarToolTip(formatted_phone);
	}
}<|MERGE_RESOLUTION|>--- conflicted
+++ resolved
@@ -317,46 +317,11 @@
 	}
 }
 
-<<<<<<< HEAD
-void LLAvatarList::sortByName()
-=======
-void LLAvatarList::setItemHeight(S32 height)
-// AO: Adjust some parameters that need to be changed when we adjust item spacing form the .xml default
-// If you change these, also change addNewItem()
-{
-	mItemHeight = height;
-	std::vector<LLPanel*> items;
-	getItems(items);
-	for(std::vector<LLPanel*>::const_iterator it = items.begin(), end_it = items.end(); it != end_it; ++it)
-	{
-		LLAvatarListItem* avItem = static_cast<LLAvatarListItem*>(*it);
-		if (mItemHeight != 0)
-		{
-			S32 width = avItem->getRect().getWidth();
-			avItem->reshape(width,mItemHeight);
-			LLIconCtrl* highlight = avItem->getChild<LLIconCtrl>("hovered_icon");
-			LLIconCtrl* select = avItem->getChild<LLIconCtrl>("selected_icon");
-			highlight->setOrigin(0,24-height); // temporary hack to be in the right ballpark.
-			highlight->reshape(width,mItemHeight);
-			select->setOrigin(0,24-height);
-			select->reshape(width,mItemHeight);
-		}
-	}
-	mNeedUpdateNames = true;
-}
-
-void LLAvatarList::onFocusReceived()
-// AO: Override this from base class to bypass highlighting border. It has issues with resized item spacing.
-{
-	gEditMenuHandler = this;
-}
-
 // <FS:Ansariel> [FS Communication UI]
 //void LLAvatarList::sortByName()
 //{
 //	setComparator(&NAME_COMPARATOR);
 void LLAvatarList::sortByName(bool agent_on_top /* = false*/)
->>>>>>> 4b02740f
 {
 	if (agent_on_top)
 	{
