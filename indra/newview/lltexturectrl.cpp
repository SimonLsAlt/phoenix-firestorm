/**
 * @file lltexturectrl.cpp
 * @author Richard Nelson, James Cook
 * @brief LLTextureCtrl class implementation including related functions
 *
 * $LicenseInfo:firstyear=2002&license=viewerlgpl$
 * Second Life Viewer Source Code
 * Copyright (C) 2010, Linden Research, Inc.
 *
 * This library is free software; you can redistribute it and/or
 * modify it under the terms of the GNU Lesser General Public
 * License as published by the Free Software Foundation;
 * version 2.1 of the License only.
 *
 * This library is distributed in the hope that it will be useful,
 * but WITHOUT ANY WARRANTY; without even the implied warranty of
 * MERCHANTABILITY or FITNESS FOR A PARTICULAR PURPOSE.  See the GNU
 * Lesser General Public License for more details.
 *
 * You should have received a copy of the GNU Lesser General Public
 * License along with this library; if not, write to the Free Software
 * Foundation, Inc., 51 Franklin Street, Fifth Floor, Boston, MA  02110-1301  USA
 *
 * Linden Research, Inc., 945 Battery Street, San Francisco, CA  94111  USA
 * $/LicenseInfo$
 */

#include "llviewerprecompiledheaders.h"

#include "lltexturectrl.h"

#include "llrender.h"
#include "llagent.h"
#include "llviewertexturelist.h"
#include "llselectmgr.h"
#include "llcheckboxctrl.h"
#include "llcombobox.h"
#include "llbutton.h"
#include "lldraghandle.h"
#include "llfocusmgr.h"
#include "llfolderviewmodel.h"
#include "llinventory.h"
#include "llinventoryfunctions.h"
#include "llinventoryicon.h"
#include "llinventorymodelbackgroundfetch.h"
#include "llinventoryobserver.h"
#include "llinventorypanel.h"
#include "lllineeditor.h"
#include "llmaterialeditor.h"
#include "llui.h"
#include "llviewerinventory.h"
#include "llviewermenufile.h"   // LLFilePickerReplyThread
#include "llpermissions.h"
#include "llpreviewtexture.h"
#include "llsaleinfo.h"
#include "llassetstorage.h"
#include "lltextbox.h"
#include "llresizehandle.h"
#include "llscrollcontainer.h"
#include "lltoolmgr.h"
#include "lltoolpipette.h"
#include "llfiltereditor.h"
#include "llwindow.h"

#include "lltool.h"
#include "llviewerwindow.h"
#include "llviewerobject.h"
#include "llviewercontrol.h"
#include "llglheaders.h"
#include "lluictrlfactory.h"
#include "lltrans.h"

#include "llradiogroup.h"
#include "llfloaterreg.h"
#include "llgltfmaterialpreviewmgr.h"
#include "lllocalbitmaps.h"
#include "lllocalgltfmaterials.h"
#include "llerror.h"

#include "llavatarappearancedefines.h"


//static
bool get_is_predefined_texture(LLUUID asset_id)
{
    if (asset_id == DEFAULT_OBJECT_TEXTURE
        || asset_id == DEFAULT_OBJECT_SPECULAR
        || asset_id == DEFAULT_OBJECT_NORMAL
        || asset_id == BLANK_OBJECT_NORMAL
        || asset_id == IMG_WHITE
        || asset_id == LLUUID(SCULPT_DEFAULT_TEXTURE))
    {
        return true;
    }
    return false;
}

LLUUID get_copy_free_item_by_asset_id(LLUUID asset_id, bool no_trans_perm)
{
    LLViewerInventoryCategory::cat_array_t cats;
    LLViewerInventoryItem::item_array_t items;
    LLAssetIDMatches asset_id_matches(asset_id);
    gInventory.collectDescendentsIf(LLUUID::null,
        cats,
        items,
        LLInventoryModel::INCLUDE_TRASH,
        asset_id_matches);

    LLUUID res;
    if (items.size())
    {
        for (S32 i = 0; i < items.size(); i++)
        {
            LLViewerInventoryItem* itemp = items[i];
            if (itemp)
            {
                LLPermissions item_permissions = itemp->getPermissions();
                if (item_permissions.allowOperationBy(PERM_COPY,
                    gAgent.getID(),
                    gAgent.getGroupID()))
                {
                    bool allow_trans = item_permissions.allowOperationBy(PERM_TRANSFER, gAgent.getID(), gAgent.getGroupID());
                    if (allow_trans != no_trans_perm)
                    {
                        return itemp->getUUID();
                    }
                    res = itemp->getUUID();
                }
            }
        }
    }
    return res;
}

bool get_can_copy_texture(LLUUID asset_id)
{
    // User is allowed to copy a texture if:
    // library asset or default texture,
    // or copy perm asset exists in user's inventory

    return get_is_predefined_texture(asset_id) || get_copy_free_item_by_asset_id(asset_id).notNull();
}

S32 LLFloaterTexturePicker::sLastPickerMode = 0;

LLFloaterTexturePicker::LLFloaterTexturePicker(
    LLView* owner,
    LLUUID image_asset_id,
    LLUUID default_image_asset_id,
    LLUUID blank_image_asset_id,
    bool tentative,
    bool allow_no_texture,
    const std::string& label,
    PermissionMask immediate_filter_perm_mask,
    PermissionMask dnd_filter_perm_mask,
    bool can_apply_immediately,
    LLUIImagePtr fallback_image,
    EPickInventoryType pick_type)
:   LLFloater(LLSD()),
    mOwner( owner ),
    mImageAssetID( image_asset_id ),
    mOriginalImageAssetID(image_asset_id),
    mFallbackImage(fallback_image),
    mDefaultImageAssetID(default_image_asset_id),
    mBlankImageAssetID(blank_image_asset_id),
    mTentative(tentative),
    mAllowNoTexture(allow_no_texture),
    mLabel(label),
    mTentativeLabel(NULL),
    mResolutionLabel(NULL),
    mActive( true ),
    mFilterEdit(NULL),
    mImmediateFilterPermMask(immediate_filter_perm_mask),
    mDnDFilterPermMask(dnd_filter_perm_mask),
    mContextConeOpacity(0.f),
    mSelectedItemPinned( false ),
    mCanApply(true),
    mCanPreview(true),
    mLimitsSet(false),
    mMaxDim(S32_MAX),
    mMinDim(0),
    mPreviewSettingChanged(false),
    mOnFloaterCommitCallback(NULL),
    mOnFloaterCloseCallback(NULL),
    mSetImageAssetIDCallback(NULL),
    mOnUpdateImageStatsCallback(NULL),
    mBakeTextureEnabled(false),
    mInventoryPickType(pick_type)
{
    mCanApplyImmediately = can_apply_immediately;
    buildFromFile("floater_texture_ctrl.xml");
    setCanMinimize(false);
}

LLFloaterTexturePicker::~LLFloaterTexturePicker()
{
}

void LLFloaterTexturePicker::setImageID(const LLUUID& image_id, bool set_selection /*=true*/)
{
    if( ((mImageAssetID != image_id) || mTentative) && mActive)
    {
        mNoCopyTextureSelected = false;
        mViewModel->setDirty(); // *TODO: shouldn't we be using setValue() here?
        mImageAssetID = image_id;

        if (LLAvatarAppearanceDefines::LLAvatarAppearanceDictionary::isBakedImageId(mImageAssetID))
        {
            if ( mBakeTextureEnabled && mModeSelector->getValue().asInteger() != 2)
            {
                mModeSelector->selectByValue(2);
                onModeSelect(0,this);
            }
        }
        else
        {
            if (mModeSelector->getValue().asInteger() == 2)
            {
                mModeSelector->selectByValue(0);
                onModeSelect(0,this);
            }

            LLUUID item_id;
            LLFolderView* root_folder = mInventoryPanel->getRootFolder();
            if (root_folder && root_folder->getCurSelectedItem())
            {
                LLFolderViewItem* last_selected = root_folder->getCurSelectedItem();
                LLFolderViewModelItemInventory* inv_view = static_cast<LLFolderViewModelItemInventory*>(last_selected->getViewModelItem());

                LLInventoryItem* itemp = gInventory.getItem(inv_view->getUUID());

                if (mInventoryPickType == PICK_MATERIAL
                    && mImageAssetID == BLANK_MATERIAL_ASSET_ID
                    && itemp && itemp->getAssetUUID().isNull())
                {
                    item_id = inv_view->getUUID();
                }
                else if (itemp && itemp->getAssetUUID() == mImageAssetID)
                {
                    item_id = inv_view->getUUID();
                }
            }
            if (item_id.isNull())
            {
                item_id = findItemID(mImageAssetID, false);
            }
            if (item_id.isNull())
            {
                mInventoryPanel->getRootFolder()->clearSelection();
            }
            else
            {
                LLInventoryItem* itemp = gInventory.getItem(item_id);
                if (itemp && !itemp->getPermissions().allowCopyBy(gAgent.getID()))
                {
                    // no copy texture
                    getChild<LLUICtrl>("apply_immediate_check")->setValue(false);
                    mNoCopyTextureSelected = true;
                }
            }

            if (set_selection)
            {
                mInventoryPanel->setSelection(item_id, TAKE_FOCUS_NO);
            }
        }
    }
}

void LLFloaterTexturePicker::setImageIDFromItem(const LLInventoryItem* itemp, bool set_selection)
{
    LLUUID asset_id = itemp->getAssetUUID();
    if (mInventoryPickType == PICK_MATERIAL && asset_id.isNull())
    {
        // If an inventory item has a null asset, consider it a valid blank material(gltf)
        asset_id = BLANK_MATERIAL_ASSET_ID;
    }
    setImageID(asset_id, set_selection);
}

void LLFloaterTexturePicker::setActive( bool active )
{
    if (!active && getChild<LLUICtrl>("Pipette")->getValue().asBoolean())
    {
        stopUsingPipette();
    }
    mActive = active;
}

void LLFloaterTexturePicker::setCanApplyImmediately(bool b)
{
    mCanApplyImmediately = b;

    LLUICtrl *apply_checkbox = getChild<LLUICtrl>("apply_immediate_check");
    apply_checkbox->setValue(mCanApplyImmediately && gSavedSettings.getBOOL("TextureLivePreview"));
    apply_checkbox->setEnabled(mCanApplyImmediately);
}

void LLFloaterTexturePicker::stopUsingPipette()
{
    if (LLToolMgr::getInstance()->getCurrentTool() == LLToolPipette::getInstance())
    {
        LLToolMgr::getInstance()->clearTransientTool();
    }
}

bool LLFloaterTexturePicker::updateImageStats()
{
    bool result = true;
    if (mGLTFMaterial.notNull())
    {
        S32 width = 0;
        S32 height = 0;

        bool has_texture = false;

        if (mGLTFMaterial->mBaseColorTexture)
        {
            width = llmax(width, mGLTFMaterial->mBaseColorTexture->getFullWidth());
            height = llmax(height, mGLTFMaterial->mBaseColorTexture->getFullHeight());
            has_texture = true;
        }
        if (mGLTFMaterial->mNormalTexture)
        {
            width = llmax(width, mGLTFMaterial->mNormalTexture->getFullWidth());
            height = llmax(height, mGLTFMaterial->mNormalTexture->getFullHeight());
            has_texture = true;
        }
        if (mGLTFMaterial->mMetallicRoughnessTexture)
        {
            width = llmax(width, mGLTFMaterial->mMetallicRoughnessTexture->getFullWidth());
            height = llmax(height, mGLTFMaterial->mMetallicRoughnessTexture->getFullHeight());
            has_texture = true;
        }
        if (mGLTFMaterial->mEmissiveTexture)
        {
            width = llmax(width, mGLTFMaterial->mEmissiveTexture->getFullWidth());
            height = llmax(height, mGLTFMaterial->mEmissiveTexture->getFullHeight());
            has_texture = true;
        }

        if (width > 0 && height > 0)
        {
            std::string formatted_dims = llformat("%d x %d", width, height);
            mResolutionLabel->setTextArg("[DIMENSIONS]", formatted_dims);
            if (mOnUpdateImageStatsCallback)
            {
                mOnUpdateImageStatsCallback(mTexturep);
            }
        }
        else if (has_texture)
        {
            // unknown resolution
            mResolutionLabel->setTextArg("[DIMENSIONS]", std::string("[? x ?]"));
        }
        else
        {
            // No textures - no applicable resolution (may be show some max value instead?)
            mResolutionLabel->setTextArg("[DIMENSIONS]", std::string(""));
        }
    }
    else if (mTexturep.notNull())
    {
        //RN: have we received header data for this image?
        S32 width = mTexturep->getFullWidth();
        S32 height = mTexturep->getFullHeight();
        if (width > 0 && height > 0)
        {
            if ((mLimitsSet && (width != height))
                || width < mMinDim
                || width > mMaxDim
                || height < mMinDim
                || height > mMaxDim
                )
            {
                std::string formatted_dims = llformat("%dx%d", width, height);
                mResolutionWarning->setTextArg("[TEXDIM]", formatted_dims);
                result = false;
            }
            else
            {
                std::string formatted_dims = llformat("%d x %d", width, height);
                mResolutionLabel->setTextArg("[DIMENSIONS]", formatted_dims);
            }

            if (mOnUpdateImageStatsCallback)
            {
                mOnUpdateImageStatsCallback(mTexturep);
            }
        }
        else
        {
            mResolutionLabel->setTextArg("[DIMENSIONS]", std::string("[? x ?]"));
        }
    }
    else
    {
        mResolutionLabel->setTextArg("[DIMENSIONS]", std::string(""));
    }
    mResolutionLabel->setVisible(result);
    mResolutionWarning->setVisible(!result);

    // Hide buttons and pipete to make space for mResolutionWarning
    // Hiding buttons is suboptimal, but at the moment limited to inventory thumbnails
    // may be this should be an info/warning icon with a tooltip?
    S32 index = mModeSelector->getValue().asInteger();
    if (index == 0)
    {
        mDefaultBtn->setVisible(result);
        mNoneBtn->setVisible(result);
        mBlankBtn->setVisible(result);
        mPipetteBtn->setVisible(result);
    }
    return result;
}

// virtual
bool LLFloaterTexturePicker::handleDragAndDrop(
        S32 x, S32 y, MASK mask,
        bool drop,
        EDragAndDropType cargo_type, void *cargo_data,
        EAcceptance *accept,
        std::string& tooltip_msg)
{
    bool handled = false;

    bool is_mesh = cargo_type == DAD_MESH;
    bool is_texture = cargo_type == DAD_TEXTURE;
    bool is_material = cargo_type == DAD_MATERIAL;

    bool allow_dnd = false;
    if (mInventoryPickType == PICK_MATERIAL)
    {
        allow_dnd = is_material;
    }
    else if (mInventoryPickType == PICK_TEXTURE)
    {
        allow_dnd = is_texture || is_mesh;
    }
    else
    {
        allow_dnd = is_texture || is_mesh || is_material;
    }

    if (allow_dnd)
    {
        LLInventoryItem *item = (LLInventoryItem *)cargo_data;

        bool copy = item->getPermissions().allowCopyBy(gAgent.getID());
        bool mod = item->getPermissions().allowModifyBy(gAgent.getID());
        bool xfer = item->getPermissions().allowOperationBy(PERM_TRANSFER,
                                                            gAgent.getID());

        PermissionMask item_perm_mask = 0;
        if (copy) item_perm_mask |= PERM_COPY;
        if (mod)  item_perm_mask |= PERM_MODIFY;
        if (xfer) item_perm_mask |= PERM_TRANSFER;

        PermissionMask filter_perm_mask = mDnDFilterPermMask;
        if ( (item_perm_mask & filter_perm_mask) == filter_perm_mask )
        {
            if (drop)
            {
                setImageIDFromItem(item);
                commitIfImmediateSet();
            }

            *accept = ACCEPT_YES_SINGLE;
        }
        else
        {
            *accept = ACCEPT_NO;
        }
    }
    else
    {
        *accept = ACCEPT_NO;
    }

    handled = true;
    LL_DEBUGS("UserInput") << "dragAndDrop handled by LLFloaterTexturePicker " << getName() << LL_ENDL;

    return handled;
}

bool LLFloaterTexturePicker::handleKeyHere(KEY key, MASK mask)
{
    LLFolderView* root_folder = mInventoryPanel->getRootFolder();

    if (root_folder && mFilterEdit)
    {
        if (mFilterEdit->hasFocus()
            && (key == KEY_RETURN || key == KEY_DOWN)
            && mask == MASK_NONE)
        {
            if (!root_folder->getCurSelectedItem())
            {
                LLFolderViewItem* itemp =    mInventoryPanel->getItemByID(gInventory.getRootFolderID());
                if (itemp)
                {
                    root_folder->setSelection(itemp, false, false);
                }
            }
            root_folder->scrollToShowSelection();

            // move focus to inventory proper
            mInventoryPanel->setFocus(true);

            // treat this as a user selection of the first filtered result
            commitIfImmediateSet();

            return true;
        }

        if (mInventoryPanel->hasFocus() && key == KEY_UP)
        {
            mFilterEdit->focusFirstItem(true);
        }
    }

    return LLFloater::handleKeyHere(key, mask);
}

void LLFloaterTexturePicker::onOpen(const LLSD& key)
{
    if (sLastPickerMode != 0
        && mModeSelector->selectByValue(sLastPickerMode))
    {
        changeMode();
    }
}

void LLFloaterTexturePicker::onClose(bool app_quitting)
{
    if (mOwner && mOnFloaterCloseCallback)
    {
        mOnFloaterCloseCallback();
    }
    stopUsingPipette();
    sLastPickerMode = mModeSelector->getValue().asInteger();
    // *NOTE: Vertex buffer for sphere preview is still cached
    mGLTFPreview = nullptr;
}

// virtual
bool LLFloaterTexturePicker::postBuild()
{
    LLFloater::postBuild();

    if (!mLabel.empty())
    {
        std::string pick = getString("pick title");

        setTitle(pick + mLabel);
    }
    mTentativeLabel = getChild<LLTextBox>("Multiple");

    mResolutionLabel = getChild<LLTextBox>("size_lbl");
    mResolutionWarning = getChild<LLTextBox>("over_limit_lbl");


    mDefaultBtn = getChild<LLButton>("Default");
    mNoneBtn = getChild<LLButton>("None");
    mBlankBtn = getChild<LLButton>("Blank");
    mPipetteBtn = getChild<LLButton>("Pipette");
    mSelectBtn = getChild<LLButton>("Select");
    mCancelBtn = getChild<LLButton>("Cancel");

    mDefaultBtn->setClickedCallback(boost::bind(LLFloaterTexturePicker::onBtnSetToDefault,this));
    mNoneBtn->setClickedCallback(boost::bind(LLFloaterTexturePicker::onBtnNone, this));
    mBlankBtn->setClickedCallback(boost::bind(LLFloaterTexturePicker::onBtnBlank, this));
    mPipetteBtn->setCommitCallback(boost::bind(&LLFloaterTexturePicker::onBtnPipette, this));
    mSelectBtn->setClickedCallback(boost::bind(LLFloaterTexturePicker::onBtnSelect, this));
    mCancelBtn->setClickedCallback(boost::bind(LLFloaterTexturePicker::onBtnCancel, this));

    mFilterEdit = getChild<LLFilterEditor>("inventory search editor");
    mFilterEdit->setCommitCallback(boost::bind(&LLFloaterTexturePicker::onFilterEdit, this, _2));

    mInventoryPanel = getChild<LLInventoryPanel>("inventory panel");

    mModeSelector = getChild<LLComboBox>("mode_selection");
    mModeSelector->setCommitCallback(onModeSelect, this);
    mModeSelector->selectByValue(0);

    if(mInventoryPanel)
    {
        // to avoid having to make an assumption about which option is
        // selected at startup, we call the same function that is triggered
        // when a texture/materials/both choice is made and let it take care
        // of setting the filters
        refreshInventoryFilter();

        mInventoryPanel->setFilterPermMask(mImmediateFilterPermMask);
        mInventoryPanel->setSelectCallback(boost::bind(&LLFloaterTexturePicker::onSelectionChange, this, _1, _2));
        mInventoryPanel->setShowFolderState(LLInventoryFilter::SHOW_NON_EMPTY_FOLDERS);

        // Disable auto selecting first filtered item because it takes away
        // selection from the item set by LLTextureCtrl owning this floater.
        mInventoryPanel->getRootFolder()->setAutoSelectOverride(true);

        // Commented out to scroll to currently selected texture. See EXT-5403.
        // // store this filter as the default one
        // mInventoryPanel->getRootFolder()->getFilter().markDefault();

        // Commented out to stop opening all folders with textures
        // mInventoryPanel->openDefaultFolderForType(LLFolderType::FT_TEXTURE);

        // don't put keyboard focus on selected item, because the selection callback
        // will assume that this was user input

        if(!mImageAssetID.isNull() || mInventoryPickType == PICK_MATERIAL)
        {
            mInventoryPanel->setSelection(findItemID(mImageAssetID, false), TAKE_FOCUS_NO);
        }
    }

    childSetAction("l_add_btn", LLFloaterTexturePicker::onBtnAdd, this);
    childSetAction("l_rem_btn", LLFloaterTexturePicker::onBtnRemove, this);
    childSetAction("l_upl_btn", LLFloaterTexturePicker::onBtnUpload, this);

    mLocalScrollCtrl = getChild<LLScrollListCtrl>("l_name_list");
    mLocalScrollCtrl->setCommitCallback(onLocalScrollCommit, this);
    refreshLocalList();

    mNoCopyTextureSelected = false;

    getChild<LLUICtrl>("apply_immediate_check")->setValue(mCanApplyImmediately && gSavedSettings.getBOOL("TextureLivePreview"));
    childSetCommitCallback("apply_immediate_check", onApplyImmediateCheck, this);
    getChildView("apply_immediate_check")->setEnabled(mCanApplyImmediately);

    getChild<LLUICtrl>("Pipette")->setCommitCallback( boost::bind(&LLFloaterTexturePicker::onBtnPipette, this));
    childSetAction("Cancel", LLFloaterTexturePicker::onBtnCancel,this);
    childSetAction("Select", LLFloaterTexturePicker::onBtnSelect,this);

    mSavedFolderState.setApply(false);

    LLToolPipette::getInstance()->setToolSelectCallback(boost::bind(&LLFloaterTexturePicker::onTextureSelect, this, _1));

    getChild<LLComboBox>("l_bake_use_texture_combo_box")->setCommitCallback(onBakeTextureSelect, this);

    setBakeTextureEnabled(true);
    return true;
}

// virtual
void LLFloaterTexturePicker::draw()
{
    static LLCachedControl<F32> max_opacity(gSavedSettings, "PickerContextOpacity", 0.4f);
    drawConeToOwner(mContextConeOpacity, max_opacity, mOwner);

    // This is going to spam mOnUpdateImageStatsCallback,
    // either move elsewhere or fix to cause update once per image
    bool valid_dims = updateImageStats();

    // if we're inactive, gray out "apply immediate" checkbox
    getChildView("show_folders_check")->setEnabled(mActive && mCanApplyImmediately && !mNoCopyTextureSelected);
    mSelectBtn->setEnabled(mActive && mCanApply && valid_dims);
    mPipetteBtn->setEnabled(mActive);
    mPipetteBtn->setValue(LLToolMgr::getInstance()->getCurrentTool() == LLToolPipette::getInstance());

    //bool allow_copy = false;
    if( mOwner )
    {
        mTexturep = NULL;
        LLPointer<LLFetchedGLTFMaterial> old_material = mGLTFMaterial;
        mGLTFMaterial = NULL;
        if (mImageAssetID.notNull())
        {
            if (mInventoryPickType == PICK_MATERIAL)
            {
                mGLTFMaterial = (LLFetchedGLTFMaterial*) gGLTFMaterialList.getMaterial(mImageAssetID);
                llassert(mGLTFMaterial == nullptr || dynamic_cast<LLFetchedGLTFMaterial*>(gGLTFMaterialList.getMaterial(mImageAssetID)) != nullptr);
                if (mGLTFPreview.isNull() || mGLTFMaterial.isNull() || (old_material.notNull() && (old_material.get() != mGLTFMaterial.get())))
                {
                    // Only update the preview if needed, since gGLTFMaterialPreviewMgr does not cache the preview.
                    if (mGLTFMaterial.isNull())
                    {
                        mGLTFPreview = nullptr;
                    }
                    else
                    {
                        mGLTFPreview = gGLTFMaterialPreviewMgr.getPreview(mGLTFMaterial);
                    }
                }
                if (mGLTFPreview)
                {
                    mGLTFPreview->setBoostLevel(LLGLTexture::BOOST_PREVIEW);
                }
            }
            else
            {
                LLPointer<LLViewerFetchedTexture> texture = NULL;
                mGLTFPreview = nullptr;

                if (LLAvatarAppearanceDefines::LLAvatarAppearanceDictionary::isBakedImageId(mImageAssetID))
                {
                    // TODO: Fix this! Picker is not warrantied to be connected to a selection
                    // LLSelectMgr shouldn't be used in texture picker
                    LLViewerObject* obj = LLSelectMgr::getInstance()->getSelection()->getFirstObject();
                    if (obj)
                    {
                        LLViewerTexture* viewerTexture = obj->getBakedTextureForMagicId(mImageAssetID);
                        texture = viewerTexture ? dynamic_cast<LLViewerFetchedTexture*>(viewerTexture) : NULL;
                    }
                }

                if (texture.isNull())
                {
                    texture = LLViewerTextureManager::getFetchedTexture(mImageAssetID);
                }

                mTexturep = texture;
                mTexturep->setBoostLevel(LLGLTexture::BOOST_PREVIEW);
            }
        }

        if (mTentativeLabel)
        {
            mTentativeLabel->setVisible( false  );
        }

        mDefaultBtn->setEnabled(mImageAssetID != mDefaultImageAssetID || mTentative);
        mBlankBtn->setEnabled((mImageAssetID != mBlankImageAssetID && mBlankImageAssetID.notNull()) || mTentative);
        mNoneBtn->setEnabled(mAllowNoTexture && (!mImageAssetID.isNull() || mTentative));

        LLFloater::draw();

        if( isMinimized() )
        {
            return;
        }

        // Border
        LLRect border = getChildView("preview_widget")->getRect();
        gl_rect_2d( border, LLColor4::black, false );


        // Interior
        LLRect interior = border;
        interior.stretch( -1 );

        // If the floater is focused, don't apply its alpha to the texture (STORM-677).
        const F32 alpha = getTransparencyType() == TT_ACTIVE ? 1.0f : getCurrentTransparency();
        LLViewerTexture* preview;
        if (mGLTFMaterial)
        {
            preview = mGLTFPreview.get();
        }
        else
        {
            preview = mTexturep.get();
        }

        if( preview )
        {
            preview->addTextureStats( (F32)(interior.getWidth() * interior.getHeight()) );
            if( preview->getComponents() == 4 )
            {
                gl_rect_2d_checkerboard( interior, alpha );
            }

            gl_draw_scaled_image( interior.mLeft, interior.mBottom, interior.getWidth(), interior.getHeight(), preview, UI_VERTEX_COLOR % alpha );
        }
        else if (!mFallbackImage.isNull())
        {
            mFallbackImage->draw(interior, UI_VERTEX_COLOR % alpha);
        }
        else
        {
            gl_rect_2d( interior, LLColor4::grey % alpha, true );

            // Draw X
            gl_draw_x(interior, LLColor4::black );
        }

        // Draw Tentative Label over the image
        if( mTentative && !mViewModel->isDirty() )
        {
            mTentativeLabel->setVisible( true );
            drawChild(mTentativeLabel);
        }

        if (mSelectedItemPinned) return;

        LLFolderView* folder_view = mInventoryPanel->getRootFolder();
        if (!folder_view) return;

        LLFolderViewFilter& filter = static_cast<LLFolderViewModelInventory*>(folder_view->getFolderViewModel())->getFilter();

        bool is_filter_active = folder_view->getViewModelItem()->getLastFilterGeneration() < filter.getCurrentGeneration() &&
                filter.isNotDefault();

        // After inventory panel filter is applied we have to update
        // constraint rect for the selected item because of folder view
        // AutoSelectOverride set to true. We force PinningSelectedItem
        // flag to false state and setting filter "dirty" to update
        // scroll container to show selected item (see LLFolderView::doIdle()).
        if (!is_filter_active && !mSelectedItemPinned)
        {
            folder_view->setPinningSelectedItem(mSelectedItemPinned);
            folder_view->getViewModelItem()->dirtyFilter();
            mSelectedItemPinned = true;
        }
    }
}

const LLUUID& LLFloaterTexturePicker::findItemID(const LLUUID& asset_id, bool copyable_only, bool ignore_library)
{
    if (asset_id.isNull())
    {
        // null asset id means, no material or texture assigned
        return LLUUID::null;
    }

    LLUUID loockup_id = asset_id;
    if (mInventoryPickType == PICK_MATERIAL && loockup_id == BLANK_MATERIAL_ASSET_ID)
    {
        // default asset id means we are looking for an inventory item with a default asset UUID (null)
        loockup_id = LLUUID::null;
    }

    LLViewerInventoryCategory::cat_array_t cats;
    LLViewerInventoryItem::item_array_t items;

    if (loockup_id.isNull())
    {
        // looking for a material with a null id, null id is shared by a lot
        // of objects as a default value, so have to filter by type as well
        LLAssetIDAndTypeMatches matches(loockup_id, LLAssetType::AT_MATERIAL);
        gInventory.collectDescendentsIf(LLUUID::null,
                                        cats,
                                        items,
                                        LLInventoryModel::INCLUDE_TRASH,
                                        matches);
    }
    else
    {
        LLAssetIDMatches asset_id_matches(loockup_id);
        gInventory.collectDescendentsIf(LLUUID::null,
                                        cats,
                                        items,
                                        LLInventoryModel::INCLUDE_TRASH,
                                        asset_id_matches);
    }


    if (items.size())
    {
        // search for copyable version first
        for (S32 i = 0; i < items.size(); i++)
        {
            LLInventoryItem* itemp = items[i];
            LLPermissions item_permissions = itemp->getPermissions();
            if (item_permissions.allowCopyBy(gAgent.getID(), gAgent.getGroupID()))
            {
                if(!ignore_library || !gInventory.isObjectDescendentOf(itemp->getUUID(),gInventory.getLibraryRootFolderID()))
                {
                    return itemp->getUUID();
                }
            }
        }
        // otherwise just return first instance, unless copyable requested
        if (copyable_only)
        {
            return LLUUID::null;
        }
        else
        {
            if(!ignore_library || !gInventory.isObjectDescendentOf(items[0]->getUUID(),gInventory.getLibraryRootFolderID()))
            {
                return items[0]->getUUID();
            }
        }
    }

    return LLUUID::null;
}

void LLFloaterTexturePicker::commitIfImmediateSet()
{
    if (!mNoCopyTextureSelected && mCanApply)
    {
        commitCallback(LLTextureCtrl::TEXTURE_CHANGE);
    }
}

void LLFloaterTexturePicker::commitCallback(LLTextureCtrl::ETexturePickOp op)
{
    if (!mOnFloaterCommitCallback)
    {
        return;
    }
    LLUUID asset_id = mImageAssetID;
    LLUUID inventory_id;
    LLUUID tracking_id;
    LLPickerSource mode = (LLPickerSource)mModeSelector->getValue().asInteger();

    switch (mode)
    {
        case PICKER_INVENTORY:
            {
                LLFolderView* root_folder = mInventoryPanel->getRootFolder();
                if (root_folder && root_folder->getCurSelectedItem())
                {
                    LLFolderViewItem* last_selected = root_folder->getCurSelectedItem();
                    LLFolderViewModelItemInventory* inv_view = static_cast<LLFolderViewModelItemInventory*>(last_selected->getViewModelItem());

                    LLInventoryItem* itemp = gInventory.getItem(inv_view->getUUID());

                    if (mInventoryPickType == PICK_MATERIAL
                        && mImageAssetID == BLANK_MATERIAL_ASSET_ID
                        && itemp && itemp->getAssetUUID().isNull())
                    {
                        inventory_id = inv_view->getUUID();
                    }
                    else if (itemp && itemp->getAssetUUID() == mImageAssetID)
                    {
                        inventory_id = inv_view->getUUID();
                    }
                    else
                    {
                        mode = PICKER_UNKNOWN; // source of id unknown
                    }
                }
                else
                {
                    mode = PICKER_UNKNOWN; // source of id unknown
                }
                break;
            }
        case PICKER_LOCAL:
            {
                if (!mLocalScrollCtrl->getAllSelected().empty())
                {
                    LLSD data = mLocalScrollCtrl->getFirstSelected()->getValue();
                    tracking_id = data["id"];
                    S32 asset_type = data["type"].asInteger();

                    if (LLAssetType::AT_MATERIAL == asset_type)
                    {
                        asset_id = LLLocalGLTFMaterialMgr::getInstance()->getWorldID(tracking_id);
                    }
                    else
                    {
                        asset_id = LLLocalBitmapMgr::getInstance()->getWorldID(tracking_id);
                    }
                }
                else
                {
                    asset_id = mImageAssetID;
                    mode = PICKER_UNKNOWN; // source of id unknown
                }
                break;
            }
        case PICKER_BAKE:
            break;
        default:
            mode = PICKER_UNKNOWN; // source of id unknown
            break;
    }

    mOnFloaterCommitCallback(op, mode, asset_id, inventory_id, tracking_id);
}
void LLFloaterTexturePicker::commitCancel()
{
    if (!mNoCopyTextureSelected && mOnFloaterCommitCallback && mCanApply)
    {
        mOnFloaterCommitCallback(LLTextureCtrl::TEXTURE_CANCEL, PICKER_UNKNOWN, mOriginalImageAssetID, LLUUID::null, LLUUID::null);
    }
}

// static
void LLFloaterTexturePicker::onBtnSetToDefault(void* userdata)
{
    LLFloaterTexturePicker* self = (LLFloaterTexturePicker*) userdata;
    self->setCanApply(true, true);
    if (self->mOwner)
    {
        self->setImageID( self->getDefaultImageAssetID() );
    }
    self->commitIfImmediateSet();
}

// static
void LLFloaterTexturePicker::onBtnBlank(void* userdata)
{
    LLFloaterTexturePicker* self = (LLFloaterTexturePicker*) userdata;
    self->setCanApply(true, true);
    self->setImageID( self->getBlankImageAssetID() );
    self->commitIfImmediateSet();
}


// static
void LLFloaterTexturePicker::onBtnNone(void* userdata)
{
    LLFloaterTexturePicker* self = (LLFloaterTexturePicker*) userdata;
    self->setCanApply(true, true);
    self->setImageID( LLUUID::null );
    self->commitIfImmediateSet();
}

/*
// static
void LLFloaterTexturePicker::onBtnRevert(void* userdata)
{
    LLFloaterTexturePicker* self = (LLFloaterTexturePicker*) userdata;
    self->setImageID( self->mOriginalImageAssetID );
    // TODO: Change this to tell the owner to cancel.  It needs to be
    // smart enough to restore multi-texture selections.
    self->mOwner->onFloaterCommit();
    self->mViewModel->resetDirty();
}*/

// static
void LLFloaterTexturePicker::onBtnCancel(void* userdata)
{
    LLFloaterTexturePicker* self = (LLFloaterTexturePicker*) userdata;
    self->setImageID( self->mOriginalImageAssetID );
    if (self->mOnFloaterCommitCallback)
    {
        self->mOnFloaterCommitCallback(LLTextureCtrl::TEXTURE_CANCEL, PICKER_UNKNOWN, self->mOriginalImageAssetID, LLUUID::null, LLUUID::null);
    }
    self->mViewModel->resetDirty();
    self->closeFloater();
}

// static
void LLFloaterTexturePicker::onBtnSelect(void* userdata)
{
    LLFloaterTexturePicker* self = (LLFloaterTexturePicker*) userdata;
    if (self->mOnFloaterCommitCallback)
    {
        self->commitCallback(LLTextureCtrl::TEXTURE_SELECT);
    }
    self->closeFloater();
}

void LLFloaterTexturePicker::onBtnPipette()
{
    bool pipette_active = getChild<LLUICtrl>("Pipette")->getValue().asBoolean();
    pipette_active = !pipette_active;
    if (pipette_active)
    {
        LLToolMgr::getInstance()->setTransientTool(LLToolPipette::getInstance());
    }
    else
    {
        LLToolMgr::getInstance()->clearTransientTool();
    }
}

void LLFloaterTexturePicker::onSelectionChange(const std::deque<LLFolderViewItem*> &items, bool user_action)
{
    if (items.size())
    {
        LLFolderViewItem* first_item = items.front();
        LLInventoryItem* itemp = gInventory.getItem(static_cast<LLFolderViewModelItemInventory*>(first_item->getViewModelItem())->getUUID());
        mNoCopyTextureSelected = false;
        if (itemp)
        {
            if (!mTextureSelectedCallback.empty())
            {
                mTextureSelectedCallback(itemp);
            }
            if (!itemp->getPermissions().allowCopyBy(gAgent.getID()))
            {
                mNoCopyTextureSelected = true;
            }
            setImageIDFromItem(itemp, false);
            mViewModel->setDirty(); // *TODO: shouldn't we be using setValue() here?

            if(!mPreviewSettingChanged)
            {
                mCanPreview = mCanApplyImmediately && gSavedSettings.getBOOL("TextureLivePreview");
            }
            else
            {
                mPreviewSettingChanged = false;
            }

            if (user_action && mCanPreview)
            {
                // only commit intentional selections, not implicit ones
                commitIfImmediateSet();
            }
        }
    }
}

// static
void LLFloaterTexturePicker::onModeSelect(LLUICtrl* ctrl, void *userdata)
{
    LLFloaterTexturePicker* self = (LLFloaterTexturePicker*) userdata;
    self->changeMode();
}

// static
void LLFloaterTexturePicker::onBtnAdd(void* userdata)
{
    LLFloaterTexturePicker* self = (LLFloaterTexturePicker*)userdata;

    if (self->mInventoryPickType == PICK_TEXTURE_MATERIAL)
    {
        LLFilePickerReplyThread::startPicker(boost::bind(&onPickerCallback, _1, self->getHandle()), LLFilePicker::FFLOAD_MATERIAL_TEXTURE, true);
    }
    else if (self->mInventoryPickType == PICK_TEXTURE)
    {
        LLFilePickerReplyThread::startPicker(boost::bind(&onPickerCallback, _1, self->getHandle()), LLFilePicker::FFLOAD_IMAGE, true);
    }
    else if (self->mInventoryPickType == PICK_MATERIAL)
    {
        LLFilePickerReplyThread::startPicker(boost::bind(&onPickerCallback, _1, self->getHandle()), LLFilePicker::FFLOAD_MATERIAL, true);
    }
}

// static
void LLFloaterTexturePicker::onBtnRemove(void* userdata)
{
    LLFloaterTexturePicker* self = (LLFloaterTexturePicker*) userdata;
    std::vector<LLScrollListItem*> selected_items = self->mLocalScrollCtrl->getAllSelected();

    if (!selected_items.empty())
    {

        for(std::vector<LLScrollListItem*>::iterator iter = selected_items.begin();
            iter != selected_items.end(); iter++)
        {
            LLScrollListItem* list_item = *iter;
            if (list_item)
            {
                LLSD data = list_item->getValue();
                LLUUID tracking_id = data["id"];
                S32 asset_type = data["type"].asInteger();

                if (LLAssetType::AT_MATERIAL == asset_type)
                {
                    LLLocalGLTFMaterialMgr::getInstance()->delUnit(tracking_id);
                }
                else
                {
                    LLLocalBitmapMgr::getInstance()->delUnit(tracking_id);
                }
            }
        }

        self->getChild<LLButton>("l_rem_btn")->setEnabled(false);
        self->getChild<LLButton>("l_upl_btn")->setEnabled(false);
        self->refreshLocalList();
    }
}

// static
void LLFloaterTexturePicker::onBtnUpload(void* userdata)
{
    LLFloaterTexturePicker* self = (LLFloaterTexturePicker*) userdata;
    std::vector<LLScrollListItem*> selected_items = self->mLocalScrollCtrl->getAllSelected();

    if (selected_items.empty())
    {
        return;
    }

    /* currently only allows uploading one by one, picks the first item from the selection list.  (not the vector!)
       in the future, it might be a good idea to check the vector size and if more than one units is selected - opt for multi-image upload. */

    LLSD data = self->mLocalScrollCtrl->getFirstSelected()->getValue();
    LLUUID tracking_id = data["id"];
    S32 asset_type = data["type"].asInteger();

    if (LLAssetType::AT_MATERIAL == asset_type)
    {
        std::string filename;
        S32 index;
        LLLocalGLTFMaterialMgr::getInstance()->getFilenameAndIndex(tracking_id, filename, index);
        if (!filename.empty())
        {
            LLMaterialEditor::loadMaterialFromFile(filename, index);
        }
    }
    else
    {
        std::string filename = LLLocalBitmapMgr::getInstance()->getFilename(tracking_id);
        if (!filename.empty())
        {
            LLFloaterReg::showInstance("upload_image", LLSD(filename));
        }
    }
}

//static
void LLFloaterTexturePicker::onLocalScrollCommit(LLUICtrl* ctrl, void* userdata)
{
    LLFloaterTexturePicker* self = (LLFloaterTexturePicker*) userdata;
    std::vector<LLScrollListItem*> selected_items = self->mLocalScrollCtrl->getAllSelected();
    bool has_selection = !selected_items.empty();

    self->getChild<LLButton>("l_rem_btn")->setEnabled(has_selection);
    self->getChild<LLButton>("l_upl_btn")->setEnabled(has_selection && (selected_items.size() < 2));
    /* since multiple-localbitmap upload is not implemented, upl button gets disabled if more than one is selected. */

    if (has_selection)
    {
        LLSD data = self->mLocalScrollCtrl->getFirstSelected()->getValue();
        LLUUID tracking_id = data["id"];
        S32 asset_type = data["type"].asInteger();
        LLUUID inworld_id;

        if (LLAssetType::AT_MATERIAL == asset_type)
        {
            inworld_id = LLLocalGLTFMaterialMgr::getInstance()->getWorldID(tracking_id);
        }
        else
        {
            inworld_id = LLLocalBitmapMgr::getInstance()->getWorldID(tracking_id);
        }

        if (self->mSetImageAssetIDCallback)
        {
            self->mSetImageAssetIDCallback(inworld_id);
        }

        if (self->childGetValue("apply_immediate_check").asBoolean())
        {
            if (self->mOnFloaterCommitCallback)
            {
                self->mOnFloaterCommitCallback(LLTextureCtrl::TEXTURE_CHANGE, PICKER_LOCAL, inworld_id, LLUUID::null, tracking_id);
            }
        }
    }
}

// static
void LLFloaterTexturePicker::onApplyImmediateCheck(LLUICtrl* ctrl, void *user_data)
{
    LLFloaterTexturePicker* picker = (LLFloaterTexturePicker*)user_data;

    LLCheckBoxCtrl* check_box = (LLCheckBoxCtrl*)ctrl;
    gSavedSettings.setBOOL("TextureLivePreview", check_box->get());

    picker->commitIfImmediateSet();
}

//static
void LLFloaterTexturePicker::onBakeTextureSelect(LLUICtrl* ctrl, void *user_data)
{
    LLFloaterTexturePicker* self = (LLFloaterTexturePicker*)user_data;
    LLComboBox* combo_box = (LLComboBox*)ctrl;

    S8 type = combo_box->getValue().asInteger();

    LLUUID imageID = self->mDefaultImageAssetID;
    if (type == 0)
    {
        imageID = IMG_USE_BAKED_HEAD;
    }
    else if (type == 1)
    {
        imageID = IMG_USE_BAKED_UPPER;
    }
    else if (type == 2)
    {
        imageID = IMG_USE_BAKED_LOWER;
    }
    else if (type == 3)
    {
        imageID = IMG_USE_BAKED_EYES;
    }
    else if (type == 4)
    {
        imageID = IMG_USE_BAKED_SKIRT;
    }
    else if (type == 5)
    {
        imageID = IMG_USE_BAKED_HAIR;
    }
    else if (type == 6)
    {
        imageID = IMG_USE_BAKED_LEFTARM;
    }
    else if (type == 7)
    {
        imageID = IMG_USE_BAKED_LEFTLEG;
    }
    else if (type == 8)
    {
        imageID = IMG_USE_BAKED_AUX1;
    }
    else if (type == 9)
    {
        imageID = IMG_USE_BAKED_AUX2;
    }
    else if (type == 10)
    {
        imageID = IMG_USE_BAKED_AUX3;
    }

    self->setImageID(imageID);
    self->mViewModel->setDirty(); // *TODO: shouldn't we be using setValue() here?

    if (!self->mPreviewSettingChanged)
    {
        self->mCanPreview = self->mCanApplyImmediately && gSavedSettings.getBOOL("TextureLivePreview");
    }
    else
    {
        self->mPreviewSettingChanged = false;
    }

    if (self->mCanPreview)
    {
        // only commit intentional selections, not implicit ones
        self->commitIfImmediateSet();
    }
}

void LLFloaterTexturePicker::setCanApply(bool can_preview, bool can_apply, bool inworld_image)
{
    mSelectBtn->setEnabled(can_apply);
    getChildRef<LLUICtrl>("preview_disabled").setVisible(!can_preview && inworld_image);
    getChildRef<LLUICtrl>("apply_immediate_check").setVisible(can_preview);

    mCanApply = can_apply;
    mCanPreview = can_preview ? (mCanApplyImmediately && gSavedSettings.getBOOL("TextureLivePreview")) : false;
    mPreviewSettingChanged = true;
}

void LLFloaterTexturePicker::setMinDimentionsLimits(S32 min_dim)
{
    mMinDim = min_dim;
    mLimitsSet = true;

    std::string formatted_dims = llformat("%dx%d", mMinDim, mMinDim);
    mResolutionWarning->setTextArg("[MINTEXDIM]", formatted_dims);
}

void LLFloaterTexturePicker::onFilterEdit(const std::string& search_string )
{
    std::string upper_case_search_string = search_string;
    LLStringUtil::toUpper(upper_case_search_string);

    if (upper_case_search_string.empty())
    {
        if (mInventoryPanel->getFilterSubString().empty())
        {
            // current filter and new filter empty, do nothing
            return;
        }

        mSavedFolderState.setApply(true);
        mInventoryPanel->getRootFolder()->applyFunctorRecursively(mSavedFolderState);
        // add folder with current item to list of previously opened folders
        LLOpenFoldersWithSelection opener;
        mInventoryPanel->getRootFolder()->applyFunctorRecursively(opener);
        mInventoryPanel->getRootFolder()->scrollToShowSelection();

    }
    else if (mInventoryPanel->getFilterSubString().empty())
    {
        // first letter in search term, save existing folder open state
        if (!mInventoryPanel->getFilter().isNotDefault())
        {
            mSavedFolderState.setApply(false);
            mInventoryPanel->getRootFolder()->applyFunctorRecursively(mSavedFolderState);
        }
    }

    mInventoryPanel->setFilterSubString(search_string);
}

void LLFloaterTexturePicker::changeMode()
{
    int index = mModeSelector->getValue().asInteger();

    mDefaultBtn->setVisible(index == PICKER_INVENTORY);
    mBlankBtn->setVisible(index == PICKER_INVENTORY);
    mNoneBtn->setVisible(index == PICKER_INVENTORY);
    mFilterEdit->setVisible(index == PICKER_INVENTORY);
    mInventoryPanel->setVisible(index == PICKER_INVENTORY);

    getChild<LLButton>("l_add_btn")->setVisible(index == PICKER_LOCAL);
    getChild<LLButton>("l_rem_btn")->setVisible(index == PICKER_LOCAL);
    getChild<LLButton>("l_upl_btn")->setVisible(index == PICKER_LOCAL);
    getChild<LLScrollListCtrl>("l_name_list")->setVisible(index == PICKER_LOCAL);

    getChild<LLComboBox>("l_bake_use_texture_combo_box")->setVisible(index == PICKER_BAKE);
    getChild<LLCheckBoxCtrl>("hide_base_mesh_region")->setVisible(false);// index == 2);

    bool pipette_visible = (index == PICKER_INVENTORY)
        && (mInventoryPickType != PICK_MATERIAL);
    mPipetteBtn->setVisible(pipette_visible);

    if (index == PICKER_BAKE)
    {
        stopUsingPipette();

        S8 val = -1;

        LLUUID imageID = mImageAssetID;
        if (imageID == IMG_USE_BAKED_HEAD)
        {
            val = 0;
        }
        else if (imageID == IMG_USE_BAKED_UPPER)
        {
            val = 1;
        }
        else if (imageID == IMG_USE_BAKED_LOWER)
        {
            val = 2;
        }
        else if (imageID == IMG_USE_BAKED_EYES)
        {
            val = 3;
        }
        else if (imageID == IMG_USE_BAKED_SKIRT)
        {
            val = 4;
        }
        else if (imageID == IMG_USE_BAKED_HAIR)
        {
            val = 5;
        }
        else if (imageID == IMG_USE_BAKED_LEFTARM)
        {
            val = 6;
        }
        else if (imageID == IMG_USE_BAKED_LEFTLEG)
        {
            val = 7;
        }
        else if (imageID == IMG_USE_BAKED_AUX1)
        {
            val = 8;
        }
        else if (imageID == IMG_USE_BAKED_AUX2)
        {
            val = 9;
        }
        else if (imageID == IMG_USE_BAKED_AUX3)
        {
            val = 10;
        }

        getChild<LLComboBox>("l_bake_use_texture_combo_box")->setSelectedByValue(val, true);
    }
}

void LLFloaterTexturePicker::refreshLocalList()
{
    mLocalScrollCtrl->clearRows();

    if (mInventoryPickType == PICK_TEXTURE_MATERIAL)
    {
        LLLocalBitmapMgr::getInstance()->feedScrollList(mLocalScrollCtrl);
        LLLocalGLTFMaterialMgr::getInstance()->feedScrollList(mLocalScrollCtrl);
    }
    else if (mInventoryPickType == PICK_TEXTURE)
    {
        LLLocalBitmapMgr::getInstance()->feedScrollList(mLocalScrollCtrl);
    }
    else if (mInventoryPickType == PICK_MATERIAL)
    {
        LLLocalGLTFMaterialMgr::getInstance()->feedScrollList(mLocalScrollCtrl);
    }
}

void LLFloaterTexturePicker::refreshInventoryFilter()
{
    U32 filter_types = 0x0;

    if (mInventoryPickType == PICK_TEXTURE_MATERIAL)
    {
        filter_types |= 0x1 << LLInventoryType::IT_TEXTURE;
        filter_types |= 0x1 << LLInventoryType::IT_SNAPSHOT;
        filter_types |= 0x1 << LLInventoryType::IT_MATERIAL;
    }
    else if (mInventoryPickType == PICK_TEXTURE)
    {
        filter_types |= 0x1 << LLInventoryType::IT_TEXTURE;
        filter_types |= 0x1 << LLInventoryType::IT_SNAPSHOT;
    }
    else if (mInventoryPickType == PICK_MATERIAL)
    {
        filter_types |= 0x1 << LLInventoryType::IT_MATERIAL;
    }

    mInventoryPanel->setFilterTypes(filter_types);
}

void LLFloaterTexturePicker::setLocalTextureEnabled(bool enabled)
{
    mModeSelector->setEnabledByValue(1, enabled);
}

void LLFloaterTexturePicker::setBakeTextureEnabled(bool enabled)
{
    bool changed = (enabled != mBakeTextureEnabled);

    mBakeTextureEnabled = enabled;
    mModeSelector->setEnabledByValue(2, enabled);

    if (!mBakeTextureEnabled && (mModeSelector->getValue().asInteger() == 2))
    {
        mModeSelector->selectByValue(0);
    }

    if (changed && mBakeTextureEnabled && LLAvatarAppearanceDefines::LLAvatarAppearanceDictionary::isBakedImageId(mImageAssetID))
    {
        if (mModeSelector->getValue().asInteger() != 2)
        {
            mModeSelector->selectByValue(2);
        }
    }
    onModeSelect(0, this);
}

void LLFloaterTexturePicker::setInventoryPickType(EPickInventoryType type)
{
    mInventoryPickType = type;
    refreshLocalList();
    refreshInventoryFilter();

    if (mInventoryPickType == PICK_MATERIAL)
    {
        getChild<LLButton>("Pipette")->setVisible(false);
    }
    else
    {
        S32 index = mModeSelector->getValue().asInteger();
        getChild<LLButton>("Pipette")->setVisible(index == 0);
    }

    if (!mLabel.empty())
    {
        std::string pick = getString("pick title");

        setTitle(pick + mLabel);
    }
    else if(mInventoryPickType == PICK_MATERIAL)
    {
        setTitle(getString("pick_material"));
    }
    else
    {
        setTitle(getString("pick_texture"));
    }

    // refresh selection
    if (!mImageAssetID.isNull() || mInventoryPickType == PICK_MATERIAL)
    {
        mInventoryPanel->setSelection(findItemID(mImageAssetID, false), TAKE_FOCUS_NO);
    }
}

void LLFloaterTexturePicker::setImmediateFilterPermMask(PermissionMask mask)
{
    mImmediateFilterPermMask = mask;
    mInventoryPanel->setFilterPermMask(mask);
}

void LLFloaterTexturePicker::onPickerCallback(const std::vector<std::string>& filenames, LLHandle<LLFloater> handle)
{
    std::vector<std::string>::const_iterator iter = filenames.begin();
    while (iter != filenames.end())
    {
        if (!iter->empty())
        {
            std::string temp_exten = gDirUtilp->getExtension(*iter);
            if (temp_exten == "gltf" || temp_exten == "glb")
            {
                LLLocalGLTFMaterialMgr::getInstance()->addUnit(*iter);
            }
            else
            {
                LLLocalBitmapMgr::getInstance()->addUnit(*iter);
            }
        }
        iter++;
    }

    // Todo: this should referesh all pickers, not just a current one
    if (!handle.isDead())
    {
        LLFloaterTexturePicker* self = (LLFloaterTexturePicker*)handle.get();
        self->mLocalScrollCtrl->clearRows();

        if (self->mInventoryPickType == PICK_TEXTURE_MATERIAL)
        {
            LLLocalBitmapMgr::getInstance()->feedScrollList(self->mLocalScrollCtrl);
            LLLocalGLTFMaterialMgr::getInstance()->feedScrollList(self->mLocalScrollCtrl);
        }
        else if (self->mInventoryPickType == PICK_TEXTURE)
        {
            LLLocalBitmapMgr::getInstance()->feedScrollList(self->mLocalScrollCtrl);
        }
        else if (self->mInventoryPickType == PICK_MATERIAL)
        {
            LLLocalGLTFMaterialMgr::getInstance()->feedScrollList(self->mLocalScrollCtrl);
        }
    }
}

void LLFloaterTexturePicker::onTextureSelect( const LLTextureEntry& te )
{
    LLUUID inventory_item_id = findItemID(te.getID(), true);
    if (inventory_item_id.notNull())
    {
        LLToolPipette::getInstance()->setResult(true, "");
        if (mInventoryPickType == PICK_MATERIAL)
        {
            // tes have no data about material ids
            // Plus gltf materials are layered with overrides,
            // which mean that end result might have no id.
            LL_WARNS() << "tes have no data about material ids" << LL_ENDL;
        }
        else
        {
            setImageID(te.getID());
        }

        mNoCopyTextureSelected = false;
        LLInventoryItem* itemp = gInventory.getItem(inventory_item_id);

        if (itemp && !itemp->getPermissions().allowCopyBy(gAgent.getID()))
        {
            // no copy texture
            mNoCopyTextureSelected = true;
        }

        commitIfImmediateSet();
    }
    else
    {
        LLToolPipette::getInstance()->setResult(false, LLTrans::getString("InventoryNoTexture"));
    }
}

///////////////////////////////////////////////////////////////////////
// LLTextureCtrl

static LLDefaultChildRegistry::Register<LLTextureCtrl> r("texture_picker");

LLTextureCtrl::LLTextureCtrl(const LLTextureCtrl::Params& p)
:   LLUICtrl(p),
    mDragCallback(NULL),
    mDropCallback(NULL),
    mOnCancelCallback(NULL),
    mOnCloseCallback(NULL),
    mOnSelectCallback(NULL),
    mBorderColor( p.border_color() ),
    mAllowNoTexture( p.allow_no_texture ),
    mAllowLocalTexture( true ),
    mImmediateFilterPermMask( PERM_NONE ),
    mCanApplyImmediately( false ),
    mNeedsRawImageData( false ),
    mValid( true ),
    mShowLoadingPlaceholder( true ),
    mOpenTexPreview(false),
    mBakeTextureEnabled(true),
    mInventoryPickType(p.pick_type),
    mImageAssetID(p.image_id),
    mDefaultImageAssetID(p.default_image_id),
    mDefaultImageName(p.default_image_name),
    mFallbackImage(p.fallback_image)
{

    // Default of defaults is white image for diff tex
    //
    setBlankImageAssetID(IMG_WHITE);

    setAllowNoTexture(p.allow_no_texture);
    setCanApplyImmediately(p.can_apply_immediately);
    mCommitOnSelection = !p.no_commit_on_selection;

    LLTextBox::Params params(p.caption_text);
    params.name(p.label);
    params.rect(LLRect( 0, BTN_HEIGHT_SMALL, getRect().getWidth(), 0 ));
    params.initial_value(p.label());
    params.follows.flags(FOLLOWS_LEFT | FOLLOWS_RIGHT | FOLLOWS_BOTTOM);
    mCaption = LLUICtrlFactory::create<LLTextBox> (params);
    addChild( mCaption );

    S32 image_top = getRect().getHeight();
    S32 image_bottom = BTN_HEIGHT_SMALL;
    S32 image_middle = (image_top + image_bottom) / 2;
    S32 line_height = LLFontGL::getFontSansSerifSmall()->getLineHeight();

    LLTextBox::Params tentative_label_p(p.multiselect_text);
    tentative_label_p.name("Multiple");
    tentative_label_p.rect(LLRect (0, image_middle + line_height / 2, getRect().getWidth(), image_middle - line_height / 2 ));
    tentative_label_p.follows.flags(FOLLOWS_ALL);
    mTentativeLabel = LLUICtrlFactory::create<LLTextBox> (tentative_label_p);

    // It is no longer possible to associate a style with a textbox, so it has to be done in this fashion
    LLStyle::Params style_params;
    style_params.color = LLColor4::white;

    mTentativeLabel->setText(LLTrans::getString("multiple_textures"), style_params);
    mTentativeLabel->setHAlign(LLFontGL::HCENTER);
    addChild( mTentativeLabel );

    LLRect border_rect = getLocalRect();
    border_rect.mBottom += BTN_HEIGHT_SMALL;
    LLViewBorder::Params vbparams(p.border);
    vbparams.name("border");
    vbparams.rect(border_rect);
    mBorder = LLUICtrlFactory::create<LLViewBorder> (vbparams);
    addChild(mBorder);

    mLoadingPlaceholderString = LLTrans::getString("texture_loading");
}

LLTextureCtrl::~LLTextureCtrl()
{
    closeDependentFloater();
}

void LLTextureCtrl::setShowLoadingPlaceholder(bool showLoadingPlaceholder)
{
    mShowLoadingPlaceholder = showLoadingPlaceholder;
}

void LLTextureCtrl::setCaption(const std::string& caption)
{
    mCaption->setText( caption );
}

void LLTextureCtrl::setCanApplyImmediately(bool b)
{
    mCanApplyImmediately = b;
    LLFloaterTexturePicker* floaterp = (LLFloaterTexturePicker*)mFloaterHandle.get();
    if( floaterp )
    {
        floaterp->setCanApplyImmediately(b);
    }
}

void LLTextureCtrl::setCanApply(bool can_preview, bool can_apply)
{
    LLFloaterTexturePicker* floaterp = dynamic_cast<LLFloaterTexturePicker*>(mFloaterHandle.get());
    if( floaterp )
    {
        floaterp->setCanApply(can_preview, can_apply);
    }
}

void LLTextureCtrl::setImmediateFilterPermMask(PermissionMask mask)
{
    mImmediateFilterPermMask = mask;

    LLFloaterTexturePicker* floaterp = (LLFloaterTexturePicker*)mFloaterHandle.get();
    if (floaterp)
    {
        floaterp->setImmediateFilterPermMask(mask);
    }
}

void LLTextureCtrl::setFilterPermissionMasks(PermissionMask mask)
{
    setImmediateFilterPermMask(mask);
    setDnDFilterPermMask(mask);
}

<<<<<<< HEAD
void LLTextureCtrl::setVisible( bool visible )
=======
void LLTextureCtrl::onVisibilityChange(BOOL new_visibility)
{
    if (!new_visibility)
    {
        // *NOTE: Vertex buffer for sphere preview is still cached
        mGLTFPreview = nullptr;
    }
    else
    {
        llassert(!mGLTFPreview);
    }
}

void LLTextureCtrl::setVisible( BOOL visible )
>>>>>>> a73773bc
{
    if( !visible )
    {
        closeDependentFloater();
    }
    LLUICtrl::setVisible( visible );
}

void LLTextureCtrl::setEnabled( bool enabled )
{
    LLFloaterTexturePicker* floaterp = (LLFloaterTexturePicker*)mFloaterHandle.get();
    if( floaterp )
    {
        floaterp->setActive(enabled);
    }
    if( enabled )
    {
        std::string tooltip;
        if (floaterp) tooltip = floaterp->getString("choose_picture");
        setToolTip( tooltip );
    }
    else
    {
        setToolTip( std::string() );
        // *TODO: would be better to keep floater open and show
        // disabled state.
        closeDependentFloater();
    }

    mCaption->setEnabled( enabled );

    LLView::setEnabled( enabled );
}

void LLTextureCtrl::setValid(bool valid )
{
    mValid = valid;
    if (!valid)
    {
        LLFloaterTexturePicker* pickerp = (LLFloaterTexturePicker*)mFloaterHandle.get();
        if (pickerp)
        {
            pickerp->setActive(false);
        }
    }
}


// virtual
void LLTextureCtrl::clear()
{
    setImageAssetID(LLUUID::null);
}

void LLTextureCtrl::setLabel(const std::string& label)
{
    mLabel = label;
    mCaption->setText(label);
}

void LLTextureCtrl::showPicker(bool take_focus)
{
    // show hourglass cursor when loading inventory window
    // because inventory construction is slooow
    getWindow()->setCursor(UI_CURSOR_WAIT);
    LLFloater* floaterp = mFloaterHandle.get();

    // Show the dialog
    if( floaterp )
    {
        floaterp->openFloater();
    }
    else
    {
        floaterp = new LLFloaterTexturePicker(
            this,
            getImageAssetID(),
            getDefaultImageAssetID(),
            getBlankImageAssetID(),
            getTentative(),
            getAllowNoTexture(),
            mLabel,
            mImmediateFilterPermMask,
            mDnDFilterPermMask,
            mCanApplyImmediately,
            mFallbackImage,
            mInventoryPickType);
        mFloaterHandle = floaterp->getHandle();

        LLFloaterTexturePicker* texture_floaterp = dynamic_cast<LLFloaterTexturePicker*>(floaterp);
        if (texture_floaterp && mOnTextureSelectedCallback)
        {
            texture_floaterp->setTextureSelectedCallback(mOnTextureSelectedCallback);
        }
        if (texture_floaterp && mOnCloseCallback)
        {
            texture_floaterp->setOnFloaterCloseCallback(boost::bind(&LLTextureCtrl::onFloaterClose, this));
        }
        if (texture_floaterp)
        {
            texture_floaterp->setOnFloaterCommitCallback(boost::bind(&LLTextureCtrl::onFloaterCommit, this, _1, _2, _3, _4, _5));
        }
        if (texture_floaterp)
        {
            texture_floaterp->setSetImageAssetIDCallback(boost::bind(&LLTextureCtrl::setImageAssetID, this, _1));

            texture_floaterp->setBakeTextureEnabled(mBakeTextureEnabled);
        }

        LLFloater* root_floater = gFloaterView->getParentFloater(this);
        if (root_floater)
            root_floater->addDependentFloater(floaterp);
        floaterp->openFloater();
    }

    LLFloaterTexturePicker* picker_floater = dynamic_cast<LLFloaterTexturePicker*>(floaterp);
    if (picker_floater)
    {
        picker_floater->setLocalTextureEnabled(mAllowLocalTexture);
    }

    if (take_focus)
    {
        floaterp->setFocus(true);
    }
}


void LLTextureCtrl::closeDependentFloater()
{
    LLFloaterTexturePicker* floaterp = (LLFloaterTexturePicker*)mFloaterHandle.get();
    if( floaterp && floaterp->isInVisibleChain())
    {
        floaterp->setOwner(NULL);
        floaterp->setVisible(false);
        floaterp->closeFloater();
    }
}

// Allow us to download textures quickly when floater is shown
class LLTextureFetchDescendentsObserver : public LLInventoryFetchDescendentsObserver
{
public:
    virtual void done()
    {
        // We need to find textures in all folders, so get the main
        // background download going.
        LLInventoryModelBackgroundFetch::instance().start();
        gInventory.removeObserver(this);
        delete this;
    }
};

bool LLTextureCtrl::handleHover(S32 x, S32 y, MASK mask)
{
    getWindow()->setCursor(mBorder->parentPointInView(x,y) ? UI_CURSOR_HAND : UI_CURSOR_ARROW);
    return true;
}


bool LLTextureCtrl::handleMouseDown(S32 x, S32 y, MASK mask)
{
    bool handled = LLUICtrl::handleMouseDown( x, y , mask );

    if (!handled && mBorder->parentPointInView(x, y))
    {
        if (!mOpenTexPreview)
        {
            showPicker(false);
            if (mInventoryPickType == PICK_MATERIAL)
            {
                //grab materials first...
                LLInventoryModelBackgroundFetch::instance().start(gInventory.findCategoryUUIDForType(LLFolderType::FT_MATERIAL));
            }
            else
            {
                //grab textures first...
                LLInventoryModelBackgroundFetch::instance().start(gInventory.findCategoryUUIDForType(LLFolderType::FT_TEXTURE));
            }
            //...then start full inventory fetch.
            if (!LLInventoryModelBackgroundFetch::instance().inventoryFetchStarted())
            {
                LLInventoryModelBackgroundFetch::instance().start();
            }
            handled = true;
        }
        else
        {
            if (getImageAssetID().notNull())
            {
                LLPreviewTexture* preview_texture = LLFloaterReg::showTypedInstance<LLPreviewTexture>("preview_texture", getValue());
                if (preview_texture && !preview_texture->isDependent())
                {
                    LLFloater* root_floater = gFloaterView->getParentFloater(this);
                    if (root_floater)
                    {
                        root_floater->addDependentFloater(preview_texture);
                        preview_texture->hideCtrlButtons();
                    }
                }
            }
        }
    }

    return handled;
}

void LLTextureCtrl::onFloaterClose()
{
    LLFloaterTexturePicker* floaterp = (LLFloaterTexturePicker*)mFloaterHandle.get();

    if (floaterp)
    {
        if (mOnCloseCallback)
        {
            mOnCloseCallback(this,LLSD());
        }
        floaterp->setOwner(NULL);
    }

    mFloaterHandle.markDead();
}

void LLTextureCtrl::onFloaterCommit(ETexturePickOp op, LLPickerSource source, const LLUUID& asset_id, const LLUUID& inv_id, const LLUUID& tracking_id)
{
    LLFloaterTexturePicker* floaterp = (LLFloaterTexturePicker*)mFloaterHandle.get();

    if( floaterp && getEnabled())
    {
        if (op == TEXTURE_CANCEL)
            mViewModel->resetDirty();
        // If the "no_commit_on_selection" parameter is set
        // we get dirty only when user presses OK in the picker
        // (i.e. op == TEXTURE_SELECT) or texture changes via DnD.
        else if (mCommitOnSelection || op == TEXTURE_SELECT)
            mViewModel->setDirty(); // *TODO: shouldn't we be using setValue() here?

        if(floaterp->isDirty() || asset_id.notNull()) // mModelView->setDirty does not work.
        {
            setTentative( false );

            switch(source)
            {
                case PICKER_INVENTORY:
                    mImageItemID = inv_id;
                    mImageAssetID = asset_id;
                    mLocalTrackingID.setNull();
                    break;
                case PICKER_BAKE:
                    mImageItemID = LLUUID::null;
                    mImageAssetID = asset_id;
                    mLocalTrackingID.setNull();
                    break;
                case PICKER_LOCAL:
                    mImageItemID = LLUUID::null;
                    mImageAssetID = asset_id;
                    mLocalTrackingID = tracking_id;
                    break;
                case PICKER_UNKNOWN:
                default:
                    mImageItemID = floaterp->findItemID(asset_id, false);
                    mImageAssetID = asset_id;
                    mLocalTrackingID.setNull();
                    break;
            }

            LL_DEBUGS() << "mImageAssetID: " << mImageAssetID << ", mImageItemID: " << mImageItemID << LL_ENDL;

            if (op == TEXTURE_SELECT && mOnSelectCallback)
            {
                mOnSelectCallback(this, LLSD());
            }
            else if (op == TEXTURE_CANCEL && mOnCancelCallback)
            {
                mOnCancelCallback( this, LLSD() );
            }
            else
            {
                // If the "no_commit_on_selection" parameter is set
                // we commit only when user presses OK in the picker
                // (i.e. op == TEXTURE_SELECT) or texture changes via DnD.
                if (mCommitOnSelection || op == TEXTURE_SELECT)
                {
                    onCommit();
                }
            }
        }
    }
}

void LLTextureCtrl::setOnTextureSelectedCallback(texture_selected_callback cb)
{
    mOnTextureSelectedCallback = cb;
    LLFloaterTexturePicker* floaterp = dynamic_cast<LLFloaterTexturePicker*>(mFloaterHandle.get());
    if (floaterp)
    {
        floaterp->setTextureSelectedCallback(cb);
    }
}

void    LLTextureCtrl::setImageAssetName(const std::string& name)
{
    LLPointer<LLUIImage> imagep = LLUI::getUIImage(name);
    if(imagep)
    {
        LLViewerFetchedTexture* pTexture = dynamic_cast<LLViewerFetchedTexture*>(imagep->getImage().get());
        if(pTexture)
        {
            LLUUID id = pTexture->getID();
            setImageAssetID(id);
        }
    }
}

void LLTextureCtrl::setImageAssetID( const LLUUID& asset_id )
{
    if( mImageAssetID != asset_id )
    {
        mImageItemID.setNull();
        mImageAssetID = asset_id;
        mLocalTrackingID.setNull();
        LLFloaterTexturePicker* floaterp = (LLFloaterTexturePicker*)mFloaterHandle.get();
        if( floaterp && getEnabled() )
        {
            floaterp->setImageID( asset_id );
            floaterp->resetDirty();
        }
    }
}

void LLTextureCtrl::setBakeTextureEnabled(bool enabled)
{
    mBakeTextureEnabled = enabled;
    LLFloaterTexturePicker* floaterp = (LLFloaterTexturePicker*)mFloaterHandle.get();
    if (floaterp)
    {
        floaterp->setBakeTextureEnabled(enabled);
    }
}

void LLTextureCtrl::setInventoryPickType(EPickInventoryType type)
{
    mInventoryPickType = type;
    LLFloaterTexturePicker* floaterp = (LLFloaterTexturePicker*)mFloaterHandle.get();
    if (floaterp)
    {
        floaterp->setInventoryPickType(type);
    }
}

bool LLTextureCtrl::handleDragAndDrop(S32 x, S32 y, MASK mask,
                      bool drop, EDragAndDropType cargo_type, void *cargo_data,
                      EAcceptance *accept,
                      std::string& tooltip_msg)
{
    bool handled = false;

    // this downcast may be invalid - but if the second test below
    // returns true, then the cast was valid, and we can perform
    // the third test without problems.
    LLInventoryItem* item = (LLInventoryItem*)cargo_data;

    bool is_mesh = cargo_type == DAD_MESH;
    bool is_texture = cargo_type == DAD_TEXTURE;
    bool is_material = cargo_type == DAD_MATERIAL;

    bool allow_dnd = false;
    if (mInventoryPickType == PICK_MATERIAL)
    {
        allow_dnd = is_material;
    }
    else if (mInventoryPickType == PICK_TEXTURE)
    {
        allow_dnd = is_texture || is_mesh;
    }
    else
    {
        allow_dnd = is_texture || is_mesh || is_material;
    }

    if (getEnabled() && allow_dnd && allowDrop(item, cargo_type, tooltip_msg))
    {
        if (drop)
        {
            if(doDrop(item))
            {
                if (!mCommitOnSelection)
                    mViewModel->setDirty();

                // This removes the 'Multiple' overlay, since
                // there is now only one texture selected.
                setTentative( false );
                onCommit();
            }
        }

        *accept = ACCEPT_YES_SINGLE;
    }
    else
    {
        *accept = ACCEPT_NO;
    }

    handled = true;
    LL_DEBUGS("UserInput") << "dragAndDrop handled by LLTextureCtrl " << getName() << LL_ENDL;

    return handled;
}

void LLTextureCtrl::draw()
{
    mBorder->setKeyboardFocusHighlight(hasFocus());

    LLPointer<LLViewerTexture> preview = NULL;

    if (!mValid)
    {
        mTexturep = NULL;
        mGLTFMaterial = NULL;
        mGLTFPreview = NULL;
    }
    else if (!mImageAssetID.isNull())
    {
        if (LLAvatarAppearanceDefines::LLAvatarAppearanceDictionary::isBakedImageId(mImageAssetID))
        {
            LLViewerObject* obj = LLSelectMgr::getInstance()->getSelection()->getFirstObject();
            if (obj)
            {
                LLViewerTexture* viewerTexture = obj->getBakedTextureForMagicId(mImageAssetID);
                mTexturep = viewerTexture ? dynamic_cast<LLViewerFetchedTexture*>(viewerTexture) : NULL;
                mGLTFMaterial = NULL;
                mGLTFPreview = NULL;

                preview = mTexturep;
            }

        }

        if (preview.isNull())
        {
            LLPointer<LLFetchedGLTFMaterial> old_material = mGLTFMaterial;
            mGLTFMaterial = NULL;
            mTexturep = NULL;
            if (mInventoryPickType == PICK_MATERIAL)
            {
                mGLTFMaterial = gGLTFMaterialList.getMaterial(mImageAssetID);
                if (mGLTFPreview.isNull() || mGLTFMaterial.isNull() || (old_material.notNull() && (old_material.get() != mGLTFMaterial.get())))
                {
                    // Only update the preview if needed, since gGLTFMaterialPreviewMgr does not cache the preview.
                    if (mGLTFMaterial.isNull())
                    {
                        mGLTFPreview = nullptr;
                    }
                    else
                    {
                        mGLTFPreview = gGLTFMaterialPreviewMgr.getPreview(mGLTFMaterial);
                    }
                }
                if (mGLTFPreview)
                {
                    mGLTFPreview->setBoostLevel(LLGLTexture::BOOST_PREVIEW);
                }

                preview = mGLTFPreview;
            }
            else
            {
<<<<<<< HEAD
                texture = LLViewerTextureManager::getFetchedTexture(mImageAssetID, FTT_DEFAULT, true, LLGLTexture::BOOST_NONE, LLViewerTexture::LOD_TEXTURE);
                texture->setBoostLevel(LLGLTexture::BOOST_PREVIEW);
                texture->forceToSaveRawImage(0);
=======
                mTexturep = LLViewerTextureManager::getFetchedTexture(mImageAssetID, FTT_DEFAULT, TRUE, LLGLTexture::BOOST_NONE, LLViewerTexture::LOD_TEXTURE);
                mTexturep->setBoostLevel(LLGLTexture::BOOST_PREVIEW);
                mTexturep->forceToSaveRawImage(0);

                preview = mTexturep;
>>>>>>> a73773bc
            }
        }
    }
    else//mImageAssetID == LLUUID::null
    {
        mTexturep = NULL;
        mGLTFMaterial = NULL;
        mGLTFPreview = NULL;
    }

    // Border
    LLRect border( 0, getRect().getHeight(), getRect().getWidth(), BTN_HEIGHT_SMALL );
    gl_rect_2d( border, mBorderColor.get(), false );

    // Interior
    LLRect interior = border;
    interior.stretch( -1 );

    // If we're in a focused floater, don't apply the floater's alpha to the texture (STORM-677).
    const F32 alpha = getTransparencyType() == TT_ACTIVE ? 1.0f : getCurrentTransparency();
    if( preview )
    {
        if( preview->getComponents() == 4 )
        {
            gl_rect_2d_checkerboard( interior, alpha );
        }

        gl_draw_scaled_image( interior.mLeft, interior.mBottom, interior.getWidth(), interior.getHeight(), preview, UI_VERTEX_COLOR % alpha);
        preview->addTextureStats( (F32)(interior.getWidth() * interior.getHeight()) );
    }
    else if (!mFallbackImage.isNull())
    {
        mFallbackImage->draw(interior, UI_VERTEX_COLOR % alpha);
    }
    else
    {
        gl_rect_2d( interior, LLColor4::grey % alpha, true );

        // Draw X
        gl_draw_x( interior, LLColor4::black );
    }

    mTentativeLabel->setVisible( getTentative() );

    // Show "Loading..." string on the top left corner while this texture is loading.
    // Using the discard level, do not show the string if the texture is almost but not
    // fully loaded.
    if (mTexturep.notNull() &&
        !mTexturep->isFullyLoaded() &&
        mShowLoadingPlaceholder)
    {
        U32 v_offset = 25;
        LLFontGL* font = LLFontGL::getFontSansSerif();

        // Don't show as loaded if the texture is almost fully loaded (i.e. discard1) unless god
        if ((mTexturep->getDiscardLevel() > 1) || gAgent.isGodlike())
        {
            font->renderUTF8(
                mLoadingPlaceholderString,
                0,
                llfloor(interior.mLeft+3),
                llfloor(interior.mTop-v_offset),
                LLColor4::white,
                LLFontGL::LEFT,
                LLFontGL::BASELINE,
                LLFontGL::DROP_SHADOW);
        }

        // Optionally show more detailed information.
        if (gSavedSettings.getBOOL("DebugAvatarRezTime"))
        {
            LLFontGL* font = LLFontGL::getFontSansSerif();
            std::string tdesc;
            // Show what % the texture has loaded (0 to 100%, 100 is highest), and what level of detail (5 to 0, 0 is best).

            v_offset += 12;
            tdesc = llformat("  PK  : %d%%", U32(mTexturep->getDownloadProgress()*100.0));
            font->renderUTF8(tdesc, 0, llfloor(interior.mLeft+3), llfloor(interior.mTop-v_offset),
                             LLColor4::white, LLFontGL::LEFT, LLFontGL::BASELINE, LLFontGL::DROP_SHADOW);

            v_offset += 12;
            tdesc = llformat("  LVL: %d", mTexturep->getDiscardLevel());
            font->renderUTF8(tdesc, 0, llfloor(interior.mLeft+3), llfloor(interior.mTop-v_offset),
                             LLColor4::white, LLFontGL::LEFT, LLFontGL::BASELINE, LLFontGL::DROP_SHADOW);

            v_offset += 12;
            tdesc = llformat("  ID  : %s...", (mImageAssetID.asString().substr(0,7)).c_str());
            font->renderUTF8(tdesc, 0, llfloor(interior.mLeft+3), llfloor(interior.mTop-v_offset),
                             LLColor4::white, LLFontGL::LEFT, LLFontGL::BASELINE, LLFontGL::DROP_SHADOW);
        }
    }

    LLUICtrl::draw();
}

bool LLTextureCtrl::allowDrop(LLInventoryItem* item, EDragAndDropType cargo_type, std::string& tooltip_msg)
{
    bool copy = item->getPermissions().allowCopyBy(gAgent.getID());
    bool mod = item->getPermissions().allowModifyBy(gAgent.getID());
    bool xfer = item->getPermissions().allowOperationBy(PERM_TRANSFER,
                                                        gAgent.getID());

    PermissionMask item_perm_mask = 0;
    if (copy) item_perm_mask |= PERM_COPY;
    if (mod)  item_perm_mask |= PERM_MODIFY;
    if (xfer) item_perm_mask |= PERM_TRANSFER;

    PermissionMask filter_perm_mask = mImmediateFilterPermMask;
    if ( (item_perm_mask & filter_perm_mask) == filter_perm_mask )
    {
        if(mDragCallback)
        {
            return mDragCallback(this, item);
        }
        else
        {
            return true;
        }
    }
    else
    {
        PermissionMask mask = PERM_COPY | PERM_TRANSFER;
        if ((filter_perm_mask & mask) == mask
            && cargo_type == DAD_TEXTURE)
        {
            tooltip_msg.assign(LLTrans::getString("TooltipTextureRestrictedDrop"));
        }
        return false;
    }
}

bool LLTextureCtrl::doDrop(LLInventoryItem* item)
{
    // call the callback if it exists.
    if(mDropCallback)
    {
        // if it returns true, we return true, and therefore the
        // commit is called above.
        return mDropCallback(this, item);
    }

    // no callback installed, so just set the image ids and carry on.
    LLUUID asset_id = item->getAssetUUID();

    if (mInventoryPickType == PICK_MATERIAL && asset_id.isNull())
    {
        // If an inventory material has a null asset, consider it a valid blank material(gltf)
        asset_id = BLANK_MATERIAL_ASSET_ID;
    }

    setImageAssetID(asset_id);
    mImageItemID = item->getUUID();
    return true;
}

bool LLTextureCtrl::handleUnicodeCharHere(llwchar uni_char)
{
    if( ' ' == uni_char )
    {
        showPicker(true);
        return true;
    }
    return LLUICtrl::handleUnicodeCharHere(uni_char);
}

void LLTextureCtrl::setValue( const LLSD& value )
{
    setImageAssetID(value.asUUID());
}

LLSD LLTextureCtrl::getValue() const
{
    return LLSD(getImageAssetID());
}

namespace LLInitParam
{
    void TypeValues<EPickInventoryType>::declareValues()
    {
        declare("texture_material", PICK_TEXTURE_MATERIAL);
        declare("texture", PICK_TEXTURE);
        declare("material", PICK_MATERIAL);
    }
}




<|MERGE_RESOLUTION|>--- conflicted
+++ resolved
@@ -1762,10 +1762,7 @@
     setDnDFilterPermMask(mask);
 }
 
-<<<<<<< HEAD
-void LLTextureCtrl::setVisible( bool visible )
-=======
-void LLTextureCtrl::onVisibilityChange(BOOL new_visibility)
+void LLTextureCtrl::onVisibilityChange(bool new_visibility)
 {
     if (!new_visibility)
     {
@@ -1778,8 +1775,7 @@
     }
 }
 
-void LLTextureCtrl::setVisible( BOOL visible )
->>>>>>> a73773bc
+void LLTextureCtrl::setVisible( bool visible )
 {
     if( !visible )
     {
@@ -2247,17 +2243,11 @@
             }
             else
             {
-<<<<<<< HEAD
-                texture = LLViewerTextureManager::getFetchedTexture(mImageAssetID, FTT_DEFAULT, true, LLGLTexture::BOOST_NONE, LLViewerTexture::LOD_TEXTURE);
-                texture->setBoostLevel(LLGLTexture::BOOST_PREVIEW);
-                texture->forceToSaveRawImage(0);
-=======
-                mTexturep = LLViewerTextureManager::getFetchedTexture(mImageAssetID, FTT_DEFAULT, TRUE, LLGLTexture::BOOST_NONE, LLViewerTexture::LOD_TEXTURE);
+                mTexturep = LLViewerTextureManager::getFetchedTexture(mImageAssetID, FTT_DEFAULT, true, LLGLTexture::BOOST_NONE, LLViewerTexture::LOD_TEXTURE);
                 mTexturep->setBoostLevel(LLGLTexture::BOOST_PREVIEW);
                 mTexturep->forceToSaveRawImage(0);
 
                 preview = mTexturep;
->>>>>>> a73773bc
             }
         }
     }
