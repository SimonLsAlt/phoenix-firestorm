/** 
 * @file lltexturectrl.cpp
 * @author Richard Nelson, James Cook
 * @brief LLTextureCtrl class implementation including related functions
 *
 * $LicenseInfo:firstyear=2002&license=viewerlgpl$
 * Second Life Viewer Source Code
 * Copyright (C) 2010, Linden Research, Inc.
 * 
 * This library is free software; you can redistribute it and/or
 * modify it under the terms of the GNU Lesser General Public
 * License as published by the Free Software Foundation;
 * version 2.1 of the License only.
 * 
 * This library is distributed in the hope that it will be useful,
 * but WITHOUT ANY WARRANTY; without even the implied warranty of
 * MERCHANTABILITY or FITNESS FOR A PARTICULAR PURPOSE.  See the GNU
 * Lesser General Public License for more details.
 * 
 * You should have received a copy of the GNU Lesser General Public
 * License along with this library; if not, write to the Free Software
 * Foundation, Inc., 51 Franklin Street, Fifth Floor, Boston, MA  02110-1301  USA
 * 
 * Linden Research, Inc., 945 Battery Street, San Francisco, CA  94111  USA
 * $/LicenseInfo$
 */

#include "llviewerprecompiledheaders.h"

#include "lltexturectrl.h"

#include "llrender.h"
#include "llagent.h"
#include "llviewertexturelist.h"
#include "llselectmgr.h"
#include "llcheckboxctrl.h"
#include "llcombobox.h"
#include "llbutton.h"
#include "lldraghandle.h"
#include "llfocusmgr.h"
#include "llfolderviewmodel.h"
#include "llinventory.h"
#include "llinventoryfunctions.h"
#include "llinventoryicon.h"
#include "llinventorymodelbackgroundfetch.h"
#include "llinventoryobserver.h"
#include "llinventorypanel.h"
#include "lllineeditor.h"
#include "llmaterialeditor.h"
#include "llui.h"
#include "llviewerinventory.h"
#include "llviewermenufile.h"	// LLFilePickerReplyThread
#include "llpermissions.h"
#include "llpreviewtexture.h"
#include "llsaleinfo.h"
#include "llassetstorage.h"
#include "lltextbox.h"
#include "llresizehandle.h"
#include "llscrollcontainer.h"
#include "lltoolmgr.h"
#include "lltoolpipette.h"
#include "llfiltereditor.h"
#include "llwindow.h"

#include "lltool.h"
#include "llviewerwindow.h"
#include "llviewerobject.h"
#include "llviewercontrol.h"
#include "llglheaders.h"
#include "lluictrlfactory.h"
#include "lltrans.h"

#include "llradiogroup.h"
#include "llfloaterreg.h"
#include "llgltfmaterialpreviewmgr.h"
#include "lllocalbitmaps.h"
#include "lllocalgltfmaterials.h"
#include "llerror.h"

#include "llavatarappearancedefines.h"

#include "fscommon.h"

//static
bool get_is_predefined_texture(LLUUID asset_id)
{
    if (asset_id == DEFAULT_OBJECT_TEXTURE
        || asset_id == DEFAULT_OBJECT_SPECULAR
        || asset_id == DEFAULT_OBJECT_NORMAL
        || asset_id == BLANK_OBJECT_NORMAL
        || asset_id == IMG_WHITE
        || asset_id == LLUUID(SCULPT_DEFAULT_TEXTURE))
    {
        return true;
    }
    return false;
}

LLUUID get_copy_free_item_by_asset_id(LLUUID asset_id, bool no_trans_perm)
{
    LLViewerInventoryCategory::cat_array_t cats;
    LLViewerInventoryItem::item_array_t items;
    LLAssetIDMatches asset_id_matches(asset_id);
    gInventory.collectDescendentsIf(LLUUID::null,
        cats,
        items,
        LLInventoryModel::INCLUDE_TRASH,
        asset_id_matches);
    
    LLUUID res;
    if (items.size())
    {
        for (S32 i = 0; i < items.size(); i++)
        {
            LLViewerInventoryItem* itemp = items[i];
            if (itemp)
            {
                LLPermissions item_permissions = itemp->getPermissions();
                if (item_permissions.allowOperationBy(PERM_COPY,
                    gAgent.getID(),
                    gAgent.getGroupID()))
                {
                    bool allow_trans = item_permissions.allowOperationBy(PERM_TRANSFER, gAgent.getID(), gAgent.getGroupID());
                    if (allow_trans != no_trans_perm)
                    {
                        return itemp->getUUID();
                    }
                    res = itemp->getUUID();
                }
            }
        }
    }
    return res;
}

bool get_can_copy_texture(LLUUID asset_id)
{
    // User is allowed to copy a texture if:
    // library asset or default texture,
    // or copy perm asset exists in user's inventory

    return get_is_predefined_texture(asset_id) || get_copy_free_item_by_asset_id(asset_id).notNull();
}

S32 LLFloaterTexturePicker::sLastPickerMode = 0;

LLFloaterTexturePicker::LLFloaterTexturePicker(	
	LLView* owner,
	LLUUID image_asset_id,
	LLUUID default_image_asset_id,
	LLUUID blank_image_asset_id,
	bool tentative,
	bool allow_no_texture,
	const std::string& label,
	PermissionMask immediate_filter_perm_mask,
	PermissionMask dnd_filter_perm_mask,
	bool can_apply_immediately,
	LLUIImagePtr fallback_image,
    EPickInventoryType pick_type)
:	LLFloater(LLSD()),
	mOwner( owner ),
	mImageAssetID( image_asset_id ),
	mOriginalImageAssetID(image_asset_id),
	mFallbackImage(fallback_image),
	mTransparentImageAssetID( gSavedSettings.getString( "UIImgTransparentUUID" ) ), // <FS:PP> FIRE-5082: "Transparent" button in Texture Panel
	mDefaultImageAssetID(default_image_asset_id),
	mBlankImageAssetID(blank_image_asset_id),
	mTentative(tentative),
	mAllowNoTexture(allow_no_texture),
	mLabel(label),
	mTentativeLabel(NULL),
	mResolutionLabel(NULL),
	mActive( true ),
	mFilterEdit(NULL),
	mImmediateFilterPermMask(immediate_filter_perm_mask),
	mDnDFilterPermMask(dnd_filter_perm_mask),
	mContextConeOpacity(0.f),
	mSelectedItemPinned( false ),
	mCanApply(true),
	mCanPreview(true),
    mLimitsSet(false),
    mMaxDim(S32_MAX),
    mMinDim(0),
	mPreviewSettingChanged(false),
	mOnFloaterCommitCallback(NULL),
	mOnFloaterCloseCallback(NULL),
	mSetImageAssetIDCallback(NULL),
	mOnUpdateImageStatsCallback(NULL),
	mBakeTextureEnabled(false),
    mInventoryPickType(pick_type)
{
	mCanApplyImmediately = can_apply_immediately;
	buildFromFile("floater_texture_ctrl.xml");
	setCanMinimize(false);
}

LLFloaterTexturePicker::~LLFloaterTexturePicker()
{
}

void LLFloaterTexturePicker::setImageID(const LLUUID& image_id, bool set_selection /*=true*/)
{
	if( ((mImageAssetID != image_id) || mTentative) && mActive)
	{
		mNoCopyTextureSelected = false;
		mViewModel->setDirty(); // *TODO: shouldn't we be using setValue() here?
		mImageAssetID = image_id; 

		if (LLAvatarAppearanceDefines::LLAvatarAppearanceDictionary::isBakedImageId(mImageAssetID))
		{
			// <FS:Ansariel> FIRE-30431: Keep radio button mode selection in texture selection
			//if ( mBakeTextureEnabled && mModeSelector->getValue().asInteger() != 2)
			if ( mBakeTextureEnabled && mModeSelector->getSelectedIndex() != 2)
			{
				// <FS:Ansariel> FIRE-30431: Keep radio button mode selection in texture selection
				//mModeSelector->selectByValue(2);
				mModeSelector->setSelectedIndex(2, 0);
				onModeSelect(0,this);
			}
		}
		else
		{
			// <FS:Ansariel> FIRE-30431: Keep radio button mode selection in texture selection
			//if (mModeSelector->getValue().asInteger() == 2)
			if (mModeSelector->getSelectedIndex() == 2)
			{
				// <FS:Ansariel> FIRE-30431: Keep radio button mode selection in texture selection
				//mModeSelector->selectByValue(0);
				mModeSelector->setSelectedIndex(0, 0);
				onModeSelect(0,this);
			}

            LLUUID item_id;
            LLFolderView* root_folder = mInventoryPanel->getRootFolder();
            if (root_folder && root_folder->getCurSelectedItem())
            {
                LLFolderViewItem* last_selected = root_folder->getCurSelectedItem();
                LLFolderViewModelItemInventory* inv_view = static_cast<LLFolderViewModelItemInventory*>(last_selected->getViewModelItem());

                LLInventoryItem* itemp = gInventory.getItem(inv_view->getUUID());

                if (mInventoryPickType == PICK_MATERIAL
                    && mImageAssetID == BLANK_MATERIAL_ASSET_ID
                    && itemp && itemp->getAssetUUID().isNull())
                {
                    item_id = inv_view->getUUID();
                }
                else if (itemp && itemp->getAssetUUID() == mImageAssetID)
                {
                    item_id = inv_view->getUUID();
                }
            }
            if (item_id.isNull())
            {
                item_id = findItemID(mImageAssetID, false);
            }
			if (item_id.isNull())
			{
				mInventoryPanel->getRootFolder()->clearSelection();
				//<FS:Chaser> Clear out the UUID instead of keeping the last value
				getChild<LLLineEditor>("TextureKey")->setText(LLUUID::null.asString());
				//</FS:Chaser>
			}
			else
			{
				LLInventoryItem* itemp = gInventory.getItem(item_id);
				//<FS:Chaser> Texture UUID picker
				//if (itemp && !itemp->getPermissions().allowCopyBy(gAgent.getID()))
				if (itemp)
				{
					bool copy = itemp->getPermissions().allowCopyBy(gAgent.getID());
					bool mod = itemp->getPermissions().allowModifyBy(gAgent.getID());
					bool xfer = itemp->getPermissions().allowOperationBy(PERM_TRANSFER, gAgent.getID());

					if(!copy)
					{
						// no copy texture
						getChild<LLUICtrl>("apply_immediate_check")->setValue(false);
						mNoCopyTextureSelected = true;
					}

					//Verify permissions before revealing UUID.
					//Replicates behaviour of "Copy UUID" on inventory. If you can't copy it there, you can't copy it here.
					if(copy&&mod&&xfer)
					{
						getChild<LLLineEditor>("TextureKey")->setText(image_id.asString());
					}
					else
					{
						getChild<LLLineEditor>("TextureKey")->setText(LLUUID::null.asString());
					}
				}
				else
				{
					getChild<LLLineEditor>("TextureKey")->setText(LLUUID::null.asString());
				}
				// </FS:Chaser>
			}

			if (set_selection)
			{
				mInventoryPanel->setSelection(item_id, TAKE_FOCUS_NO);
			}
		}
	}
}

void LLFloaterTexturePicker::setImageIDFromItem(const LLInventoryItem* itemp, bool set_selection)
{
    LLUUID asset_id = itemp->getAssetUUID();
    if (mInventoryPickType == PICK_MATERIAL && asset_id.isNull())
    {
        // If an inventory item has a null asset, consider it a valid blank material(gltf)
        asset_id = BLANK_MATERIAL_ASSET_ID;
    }
    setImageID(asset_id, set_selection);
}

void LLFloaterTexturePicker::setActive( bool active )					
{
	if (!active && getChild<LLUICtrl>("Pipette")->getValue().asBoolean())
	{
		stopUsingPipette();
	}
	mActive = active; 
}

void LLFloaterTexturePicker::setCanApplyImmediately(bool b)
{
	mCanApplyImmediately = b;

    LLUICtrl *apply_checkbox = getChild<LLUICtrl>("apply_immediate_check");
    apply_checkbox->setValue(mCanApplyImmediately && gSavedSettings.getBOOL("TextureLivePreview"));
    apply_checkbox->setEnabled(mCanApplyImmediately);
}

void LLFloaterTexturePicker::stopUsingPipette()
{
	if (LLToolMgr::getInstance()->getCurrentTool() == LLToolPipette::getInstance())
	{
		LLToolMgr::getInstance()->clearTransientTool();
	}
}

bool LLFloaterTexturePicker::updateImageStats()
{
    bool result = true;
    if (mGLTFMaterial.notNull())
    {
        S32 width = 0;
        S32 height = 0;

        bool has_texture = false;

        if (mGLTFMaterial->mBaseColorTexture)
        {
            width = llmax(width, mGLTFMaterial->mBaseColorTexture->getFullWidth());
            height = llmax(height, mGLTFMaterial->mBaseColorTexture->getFullHeight());
            has_texture = true;
        }
        if (mGLTFMaterial->mNormalTexture)
        {
            width = llmax(width, mGLTFMaterial->mNormalTexture->getFullWidth());
            height = llmax(height, mGLTFMaterial->mNormalTexture->getFullHeight());
            has_texture = true;
        }
        if (mGLTFMaterial->mMetallicRoughnessTexture)
        {
            width = llmax(width, mGLTFMaterial->mMetallicRoughnessTexture->getFullWidth());
            height = llmax(height, mGLTFMaterial->mMetallicRoughnessTexture->getFullHeight());
            has_texture = true;
        }
        if (mGLTFMaterial->mEmissiveTexture)
        {
            width = llmax(width, mGLTFMaterial->mEmissiveTexture->getFullWidth());
            height = llmax(height, mGLTFMaterial->mEmissiveTexture->getFullHeight());
            has_texture = true;
        }

        if (width > 0 && height > 0)
        {
            std::string formatted_dims = llformat("%d x %d", width, height);
            mResolutionLabel->setTextArg("[DIMENSIONS]", formatted_dims);
            if (mOnUpdateImageStatsCallback)
            {
                mOnUpdateImageStatsCallback(mTexturep);
            }
        }
        else if (has_texture)
        {
            // unknown resolution
            mResolutionLabel->setTextArg("[DIMENSIONS]", std::string("[? x ?]"));
        }
        else
        {
            // No textures - no applicable resolution (may be show some max value instead?)
            mResolutionLabel->setTextArg("[DIMENSIONS]", std::string(""));
        }
    }
	else if (mTexturep.notNull())
	{
		//RN: have we received header data for this image?
        S32 width = mTexturep->getFullWidth();
        S32 height = mTexturep->getFullHeight();
		if (width > 0 && height > 0)
		{
            if ((mLimitsSet && (width != height))
                || width < mMinDim
                || width > mMaxDim
                || height < mMinDim
                || height > mMaxDim
                )
            {
                std::string formatted_dims = llformat("%dx%d", width, height);
                mResolutionWarning->setTextArg("[TEXDIM]", formatted_dims);
                result = false;
            }
            else
            {
                std::string formatted_dims = llformat("%d x %d", width, height);
                mResolutionLabel->setTextArg("[DIMENSIONS]", formatted_dims);
            }

            if (mOnUpdateImageStatsCallback)
            {
                mOnUpdateImageStatsCallback(mTexturep);
            }
		}
		else
		{
			mResolutionLabel->setTextArg("[DIMENSIONS]", std::string("[? x ?]"));
		}
	}
	else
	{
		mResolutionLabel->setTextArg("[DIMENSIONS]", std::string(""));
	}
    mResolutionLabel->setVisible(result);
    mResolutionWarning->setVisible(!result);

    // Hide buttons and pipete to make space for mResolutionWarning
    // Hiding buttons is suboptimal, but at the moment limited to inventory thumbnails
    // may be this should be an info/warning icon with a tooltip?
    S32 index = mModeSelector->getValue().asInteger();
    if (index == 0)
    {
        mDefaultBtn->setVisible(result);
        mNoneBtn->setVisible(result);
        mBlankBtn->setVisible(result);
        mPipetteBtn->setVisible(result);
        // <FS> Special additions
        mTransparentBtn->setVisible(result);
    }
    return result;
}

// virtual
bool LLFloaterTexturePicker::handleDragAndDrop(
		S32 x, S32 y, MASK mask,
		bool drop,
		EDragAndDropType cargo_type, void *cargo_data, 
		EAcceptance *accept,
		std::string& tooltip_msg)
{
	bool handled = false;

	bool is_mesh = cargo_type == DAD_MESH;
    bool is_texture = cargo_type == DAD_TEXTURE;
    bool is_material = cargo_type == DAD_MATERIAL;

    bool allow_dnd = false;
    if (mInventoryPickType == PICK_MATERIAL)
    {
        allow_dnd = is_material;
    }
    else if (mInventoryPickType == PICK_TEXTURE)
    {
        allow_dnd = is_texture || is_mesh;
    }
    else
    {
        allow_dnd = is_texture || is_mesh || is_material;
    }

	if (allow_dnd)
	{
		LLInventoryItem *item = (LLInventoryItem *)cargo_data;

		bool copy = item->getPermissions().allowCopyBy(gAgent.getID());
		bool mod = item->getPermissions().allowModifyBy(gAgent.getID());
		bool xfer = item->getPermissions().allowOperationBy(PERM_TRANSFER,
															gAgent.getID());

		PermissionMask item_perm_mask = 0;
		if (copy) item_perm_mask |= PERM_COPY;
		if (mod)  item_perm_mask |= PERM_MODIFY;
		if (xfer) item_perm_mask |= PERM_TRANSFER;
		
		PermissionMask filter_perm_mask = mDnDFilterPermMask;
		if ( (item_perm_mask & filter_perm_mask) == filter_perm_mask )
		{
			if (drop)
			{
				// <FS:Ansariel> FIRE-8298: Apply now checkbox has no effect
				setCanApply(true, true);
				// </FS:Ansariel>
                setImageIDFromItem(item);
				commitIfImmediateSet();
			}

			*accept = ACCEPT_YES_SINGLE;
		}
		else
		{
			*accept = ACCEPT_NO;
		}
	}
	else
	{
		*accept = ACCEPT_NO;
	}

	handled = true;
	LL_DEBUGS("UserInput") << "dragAndDrop handled by LLFloaterTexturePicker " << getName() << LL_ENDL;

	return handled;
}

bool LLFloaterTexturePicker::handleKeyHere(KEY key, MASK mask)
{
	// <FS:Ansariel> CTRL-F focusses local search editor
	if (FSCommon::isFilterEditorKeyCombo(key, mask))
	{
		mFilterEdit->setFocus(true);
		return true;
	}
	// </FS:Ansariel>

	LLFolderView* root_folder = mInventoryPanel->getRootFolder();

	if (root_folder && mFilterEdit)
	{
		if (mFilterEdit->hasFocus() 
			&& (key == KEY_RETURN || key == KEY_DOWN) 
			&& mask == MASK_NONE)
		{
			if (!root_folder->getCurSelectedItem())
			{
				LLFolderViewItem* itemp =    mInventoryPanel->getItemByID(gInventory.getRootFolderID());
				if (itemp)
				{
					root_folder->setSelection(itemp, false, false);
				}
			}
			root_folder->scrollToShowSelection();
			
			// move focus to inventory proper
			mInventoryPanel->setFocus(true);
			
			// treat this as a user selection of the first filtered result
			commitIfImmediateSet();
			
			return true;
		}
		
		if (mInventoryPanel->hasFocus() && key == KEY_UP)
		{
			mFilterEdit->focusFirstItem(true);
		}
	}

	return LLFloater::handleKeyHere(key, mask);
}

void LLFloaterTexturePicker::onOpen(const LLSD& key)
{
    if (sLastPickerMode != 0
        // <FS:Ansariel> FIRE-30431: Keep radio button mode selection in texture selection
        //&& mModeSelector->selectByValue(sLastPickerMode))
        && mModeSelector->setSelectedIndex(sLastPickerMode))
    {
        changeMode();
    }
}

void LLFloaterTexturePicker::onClose(bool app_quitting)
{
	if (mOwner && mOnFloaterCloseCallback)
	{
		mOnFloaterCloseCallback();
	}
	stopUsingPipette();
    // <FS:Ansariel> FIRE-30431: Keep radio button mode selection in texture selection
    //sLastPickerMode = mModeSelector->getValue().asInteger();
    sLastPickerMode = mModeSelector->getSelectedIndex();
    // *NOTE: Vertex buffer for sphere preview is still cached
    mGLTFPreview = nullptr;
}

// virtual
bool LLFloaterTexturePicker::postBuild()
{
	LLFloater::postBuild();

	if (!mLabel.empty())
	{
		std::string pick = getString("pick title");
	
		// <FS:Ansariel> Missing whitespace
		//setTitle(pick + mLabel);
		setTitle(pick + " " + mLabel);
	}
	mTentativeLabel = getChild<LLTextBox>("Multiple");

	mResolutionLabel = getChild<LLTextBox>("size_lbl");
    mResolutionWarning = getChild<LLTextBox>("over_limit_lbl");


    mDefaultBtn = getChild<LLButton>("Default");
    mNoneBtn = getChild<LLButton>("None");
    mBlankBtn = getChild<LLButton>("Blank");
    mPipetteBtn = getChild<LLButton>("Pipette");
    mSelectBtn = getChild<LLButton>("Select");
    mCancelBtn = getChild<LLButton>("Cancel");
    // <FS> Special additions
    mTransparentBtn = getChild<LLButton>("Transparent");
    mUUIDBtn = getChild<LLButton>("TextureKeyApply");
    mUUIDEditor = getChild<LLLineEditor>("TextureKey");

    mDefaultBtn->setClickedCallback(boost::bind(LLFloaterTexturePicker::onBtnSetToDefault,this));
    mNoneBtn->setClickedCallback(boost::bind(LLFloaterTexturePicker::onBtnNone, this));
    mBlankBtn->setClickedCallback(boost::bind(LLFloaterTexturePicker::onBtnBlank, this));
    mPipetteBtn->setCommitCallback(boost::bind(&LLFloaterTexturePicker::onBtnPipette, this));
    mSelectBtn->setClickedCallback(boost::bind(LLFloaterTexturePicker::onBtnSelect, this));
    mCancelBtn->setClickedCallback(boost::bind(LLFloaterTexturePicker::onBtnCancel, this));
    // <FS> Special additions
    mTransparentBtn->setClickedCallback(boost::bind(LLFloaterTexturePicker::onBtnTransparent, this));
    mUUIDBtn->setClickedCallback(boost::bind(LLFloaterTexturePicker::onBtnApplyTexture, this));

    mFilterEdit = getChild<LLFilterEditor>("inventory search editor");
    mFilterEdit->setCommitCallback(boost::bind(&LLFloaterTexturePicker::onFilterEdit, this, _2));

	mInventoryPanel = getChild<LLInventoryPanel>("inventory panel");

	// <FS:Ansariel> FIRE-30431: Keep radio button mode selection in texture selection
	//mModeSelector = getChild<LLComboBox>("mode_selection");
	//mModeSelector->setCommitCallback(onModeSelect, this);
	//mModeSelector->selectByValue(0);
	mModeSelector = getChild<LLRadioGroup>("mode_selection");
	mModeSelector->setCommitCallback(onModeSelect, this);
	mModeSelector->setSelectedIndex(0, 0);
	// </FS:Ansariel>

	if(mInventoryPanel)
	{
        // to avoid having to make an assumption about which option is
        // selected at startup, we call the same function that is triggered
        // when a texture/materials/both choice is made and let it take care
        // of setting the filters
        refreshInventoryFilter();

		mInventoryPanel->setFilterPermMask(mImmediateFilterPermMask);
		mInventoryPanel->setSelectCallback(boost::bind(&LLFloaterTexturePicker::onSelectionChange, this, _1, _2));
		mInventoryPanel->setShowFolderState(LLInventoryFilter::SHOW_NON_EMPTY_FOLDERS);

		// Disable auto selecting first filtered item because it takes away
		// selection from the item set by LLTextureCtrl owning this floater.
		mInventoryPanel->getRootFolder()->setAutoSelectOverride(true);

		// Commented out to scroll to currently selected texture. See EXT-5403.
		// // store this filter as the default one
		// mInventoryPanel->getRootFolder()->getFilter().markDefault();

		// Commented out to stop opening all folders with textures
		// mInventoryPanel->openDefaultFolderForType(LLFolderType::FT_TEXTURE);

		// don't put keyboard focus on selected item, because the selection callback
		// will assume that this was user input

		if(!mImageAssetID.isNull() || mInventoryPickType == PICK_MATERIAL)
		{
			mInventoryPanel->setSelection(findItemID(mImageAssetID, false), TAKE_FOCUS_NO);
		}
	}

	childSetAction("l_add_btn", LLFloaterTexturePicker::onBtnAdd, this);
	childSetAction("l_rem_btn", LLFloaterTexturePicker::onBtnRemove, this);
	childSetAction("l_upl_btn", LLFloaterTexturePicker::onBtnUpload, this);

	mLocalScrollCtrl = getChild<LLScrollListCtrl>("l_name_list");
	mLocalScrollCtrl->setCommitCallback(onLocalScrollCommit, this);
    refreshLocalList();

	mNoCopyTextureSelected = false;

	getChild<LLUICtrl>("apply_immediate_check")->setValue(mCanApplyImmediately && gSavedSettings.getBOOL("TextureLivePreview"));
	childSetCommitCallback("apply_immediate_check", onApplyImmediateCheck, this);
    getChildView("apply_immediate_check")->setEnabled(mCanApplyImmediately);

	mSavedFolderState.setApply(false);

	LLToolPipette::getInstance()->setToolSelectCallback(boost::bind(&LLFloaterTexturePicker::onTextureSelect, this, _1));
	
	getChild<LLComboBox>("l_bake_use_texture_combo_box")->setCommitCallback(onBakeTextureSelect, this);

	setBakeTextureEnabled(true);
	return true;
}

// virtual
void LLFloaterTexturePicker::draw()
{
    static LLCachedControl<F32> max_opacity(gSavedSettings, "PickerContextOpacity", 0.4f);
    drawConeToOwner(mContextConeOpacity, max_opacity, mOwner);

    // This is going to spam mOnUpdateImageStatsCallback,
    // either move elsewhere or fix to cause update once per image
	bool valid_dims = updateImageStats();

	// if we're inactive, gray out "apply immediate" checkbox
	mSelectBtn->setEnabled(mActive && mCanApply && valid_dims);
	mPipetteBtn->setEnabled(mActive);
    mPipetteBtn->setValue(LLToolMgr::getInstance()->getCurrentTool() == LLToolPipette::getInstance());

	//bool allow_copy = false;
	if( mOwner ) 
	{
		mTexturep = NULL;
        LLPointer<LLFetchedGLTFMaterial> old_material = mGLTFMaterial;
        mGLTFMaterial = NULL;
        if (mImageAssetID.notNull())
        {
            if (mInventoryPickType == PICK_MATERIAL)
            {
                mGLTFMaterial = (LLFetchedGLTFMaterial*) gGLTFMaterialList.getMaterial(mImageAssetID);
                llassert(mGLTFMaterial == nullptr || dynamic_cast<LLFetchedGLTFMaterial*>(gGLTFMaterialList.getMaterial(mImageAssetID)) != nullptr);
                if (mGLTFPreview.isNull() || mGLTFMaterial.isNull() || (old_material.notNull() && (old_material.get() != mGLTFMaterial.get())))
                {
                    // Only update the preview if needed, since gGLTFMaterialPreviewMgr does not cache the preview.
                    if (mGLTFMaterial.isNull())
                    {
                        mGLTFPreview = nullptr;
                    }
                    else
                    {
                        mGLTFPreview = gGLTFMaterialPreviewMgr.getPreview(mGLTFMaterial);
                    }
                }
                if (mGLTFPreview)
                {
                    mGLTFPreview->setBoostLevel(LLGLTexture::BOOST_PREVIEW);
                }
            }
            else
            {
                LLPointer<LLViewerFetchedTexture> texture = NULL;
                mGLTFPreview = nullptr;

                if (LLAvatarAppearanceDefines::LLAvatarAppearanceDictionary::isBakedImageId(mImageAssetID))
                {
                    // TODO: Fix this! Picker is not warrantied to be connected to a selection
                    // LLSelectMgr shouldn't be used in texture picker
                    LLViewerObject* obj = LLSelectMgr::getInstance()->getSelection()->getFirstObject();
                    if (obj)
                    {
                        LLViewerTexture* viewerTexture = obj->getBakedTextureForMagicId(mImageAssetID);
						texture = viewerTexture ? dynamic_cast<LLViewerFetchedTexture*>(viewerTexture) : NULL;
                    }
                }

                if (texture.isNull())
                {
                    texture = LLViewerTextureManager::getFetchedTexture(mImageAssetID);
                }

                mTexturep = texture;
                mTexturep->setBoostLevel(LLGLTexture::BOOST_PREVIEW);
            }
        }

		if (mTentativeLabel)
		{
			mTentativeLabel->setVisible( false  );
		}

		mDefaultBtn->setEnabled(mImageAssetID != mDefaultImageAssetID || mTentative);
		mBlankBtn->setEnabled((mImageAssetID != mBlankImageAssetID && mBlankImageAssetID.notNull()) || mTentative);
		mNoneBtn->setEnabled(mAllowNoTexture && (!mImageAssetID.isNull() || mTentative));
		mTransparentBtn->setEnabled((mImageAssetID != mTransparentImageAssetID && mTransparentImageAssetID.notNull()) || mTentative); // <FS:PP> FIRE-5082: "Transparent" button in Texture Panel

		LLFloater::draw();

		if( isMinimized() )
		{
			return;
		}

		// Border
		LLRect border = getChildView("preview_widget")->getRect();
		gl_rect_2d( border, LLColor4::black, false );


		// Interior
		LLRect interior = border;
		interior.stretch( -1 ); 

		// If the floater is focused, don't apply its alpha to the texture (STORM-677).
		const F32 alpha = getTransparencyType() == TT_ACTIVE ? 1.0f : getCurrentTransparency();
        LLViewerTexture* preview;
        if (mGLTFMaterial)
        {
            preview = mGLTFPreview.get();
        }
        else
        {
            preview = mTexturep.get();
        }

		if( preview )
		{
            preview->addTextureStats( (F32)(interior.getWidth() * interior.getHeight()) );
			if( preview->getComponents() == 4 )
			{
				gl_rect_2d_checkerboard( interior, alpha );
			}

			gl_draw_scaled_image( interior.mLeft, interior.mBottom, interior.getWidth(), interior.getHeight(), preview, UI_VERTEX_COLOR % alpha );
		}
		else if (!mFallbackImage.isNull())
		{
			mFallbackImage->draw(interior, UI_VERTEX_COLOR % alpha);
		}
		else
		{
			gl_rect_2d( interior, LLColor4::grey % alpha, true );

			// Draw X
			gl_draw_x(interior, LLColor4::black );
		}

		// Draw Tentative Label over the image
		if( mTentative && !mViewModel->isDirty() )
		{
			mTentativeLabel->setVisible( true );
			drawChild(mTentativeLabel);
		}

		if (mSelectedItemPinned) return;

		LLFolderView* folder_view = mInventoryPanel->getRootFolder();
		if (!folder_view) return;

		LLFolderViewFilter& filter = static_cast<LLFolderViewModelInventory*>(folder_view->getFolderViewModel())->getFilter();

		bool is_filter_active = folder_view->getViewModelItem()->getLastFilterGeneration() < filter.getCurrentGeneration() &&
				filter.isNotDefault();

		// After inventory panel filter is applied we have to update
		// constraint rect for the selected item because of folder view
		// AutoSelectOverride set to true. We force PinningSelectedItem
		// flag to false state and setting filter "dirty" to update
		// scroll container to show selected item (see LLFolderView::doIdle()).
		if (!is_filter_active && !mSelectedItemPinned)
		{
			folder_view->setPinningSelectedItem(mSelectedItemPinned);
			folder_view->getViewModelItem()->dirtyFilter();
			mSelectedItemPinned = true;
		}
	}
}

const LLUUID& LLFloaterTexturePicker::findItemID(const LLUUID& asset_id, bool copyable_only, bool ignore_library)
{
	if (asset_id.isNull())
	{
        // null asset id means, no material or texture assigned
        return LLUUID::null;
	}

    LLUUID loockup_id = asset_id;
    if (mInventoryPickType == PICK_MATERIAL && loockup_id == BLANK_MATERIAL_ASSET_ID)
    {
        // default asset id means we are looking for an inventory item with a default asset UUID (null)
        loockup_id = LLUUID::null;
    }

	LLViewerInventoryCategory::cat_array_t cats;
	LLViewerInventoryItem::item_array_t items;

    if (loockup_id.isNull())
    {
        // looking for a material with a null id, null id is shared by a lot
        // of objects as a default value, so have to filter by type as well
        LLAssetIDAndTypeMatches matches(loockup_id, LLAssetType::AT_MATERIAL);
        gInventory.collectDescendentsIf(LLUUID::null,
                                        cats,
                                        items,
                                        LLInventoryModel::INCLUDE_TRASH,
                                        matches);
    }
    else
    {
        LLAssetIDMatches asset_id_matches(loockup_id);
        gInventory.collectDescendentsIf(LLUUID::null,
                                        cats,
                                        items,
                                        LLInventoryModel::INCLUDE_TRASH,
                                        asset_id_matches);
    }


	if (items.size())
	{
		// search for copyable version first
		for (S32 i = 0; i < items.size(); i++)
		{
			LLInventoryItem* itemp = items[i];
			LLPermissions item_permissions = itemp->getPermissions();
			if (item_permissions.allowCopyBy(gAgent.getID(), gAgent.getGroupID()))
			{
				if(!ignore_library || !gInventory.isObjectDescendentOf(itemp->getUUID(),gInventory.getLibraryRootFolderID()))
				{
					return itemp->getUUID();
				}
			}
		}
		// otherwise just return first instance, unless copyable requested
		if (copyable_only)
		{
			return LLUUID::null;
		}
		else
		{
			if(!ignore_library || !gInventory.isObjectDescendentOf(items[0]->getUUID(),gInventory.getLibraryRootFolderID()))
			{
				return items[0]->getUUID();
			}
		}
	}

	return LLUUID::null;
}

void LLFloaterTexturePicker::commitIfImmediateSet()
{
	// <FS:Ansariel> FIRE-8298: Apply now checkbox has no effect
	//if (!mNoCopyTextureSelected && mCanApply)
	if (!mNoCopyTextureSelected && mCanApply && mCanPreview)
	// </FS:Ansariel>
	{
        commitCallback(LLTextureCtrl::TEXTURE_CHANGE);
	}
}

void LLFloaterTexturePicker::commitCallback(LLTextureCtrl::ETexturePickOp op)
{
    if (!mOnFloaterCommitCallback)
    {
        return;
    }
    LLUUID asset_id = mImageAssetID;
    LLUUID inventory_id;
    LLUUID tracking_id;
    LLPickerSource mode = (LLPickerSource)mModeSelector->getValue().asInteger();

    switch (mode)
    {
        case PICKER_INVENTORY:
            {
                LLFolderView* root_folder = mInventoryPanel->getRootFolder();
                if (root_folder && root_folder->getCurSelectedItem())
                {
                    LLFolderViewItem* last_selected = root_folder->getCurSelectedItem();
                    LLFolderViewModelItemInventory* inv_view = static_cast<LLFolderViewModelItemInventory*>(last_selected->getViewModelItem());

                    LLInventoryItem* itemp = gInventory.getItem(inv_view->getUUID());

                    if (mInventoryPickType == PICK_MATERIAL
                        && mImageAssetID == BLANK_MATERIAL_ASSET_ID
                        && itemp && itemp->getAssetUUID().isNull())
                    {
                        inventory_id = inv_view->getUUID();
                    }
                    else if (itemp && itemp->getAssetUUID() == mImageAssetID)
                    {
                        inventory_id = inv_view->getUUID();
                    }
                    else
                    {
                        mode = PICKER_UNKNOWN; // source of id unknown
                    }
                }
                else
                {
                    mode = PICKER_UNKNOWN; // source of id unknown
                }
                break;
            }
        case PICKER_LOCAL:
            {
                if (!mLocalScrollCtrl->getAllSelected().empty())
                {
                    LLSD data = mLocalScrollCtrl->getFirstSelected()->getValue();
                    tracking_id = data["id"];
                    S32 asset_type = data["type"].asInteger();

                    if (LLAssetType::AT_MATERIAL == asset_type)
                    {
                        asset_id = LLLocalGLTFMaterialMgr::getInstance()->getWorldID(tracking_id);
                    }
                    else
                    {
                        asset_id = LLLocalBitmapMgr::getInstance()->getWorldID(tracking_id);
                    }
                }
                else
                {
                    asset_id = mImageAssetID;
                    mode = PICKER_UNKNOWN; // source of id unknown
                }
                break;
            }
        case PICKER_BAKE:
            break;
        default:
            mode = PICKER_UNKNOWN; // source of id unknown
            break;
    }

    mOnFloaterCommitCallback(op, mode, asset_id, inventory_id, tracking_id);
}
void LLFloaterTexturePicker::commitCancel()
{
	if (!mNoCopyTextureSelected && mOnFloaterCommitCallback && mCanApply)
	{
		mOnFloaterCommitCallback(LLTextureCtrl::TEXTURE_CANCEL, PICKER_UNKNOWN, mOriginalImageAssetID, LLUUID::null, LLUUID::null);
	}
}

// static
void LLFloaterTexturePicker::onBtnSetToDefault(void* userdata)
{
	LLFloaterTexturePicker* self = (LLFloaterTexturePicker*) userdata;
	self->setCanApply(true, true);
	if (self->mOwner)
	{
		self->setImageID( self->getDefaultImageAssetID() );
	}
	self->commitIfImmediateSet();
}

// static
void LLFloaterTexturePicker::onBtnBlank(void* userdata)
{
	LLFloaterTexturePicker* self = (LLFloaterTexturePicker*) userdata;
	self->setCanApply(true, true);
	self->setImageID( self->getBlankImageAssetID() );
	self->commitIfImmediateSet();
}

// <FS:PP> FIRE-5082: "Transparent" button in Texture Panel
// static
void LLFloaterTexturePicker::onBtnTransparent(void* userdata)
{
	LLFloaterTexturePicker* self = (LLFloaterTexturePicker*) userdata;
	self->setCanApply(true, true);
	self->setImageID( self->mTransparentImageAssetID );
	self->commitIfImmediateSet();
}
// </FS:PP> FIRE-5082: "Transparent" button in Texture Panel

// static
void LLFloaterTexturePicker::onBtnNone(void* userdata)
{
	LLFloaterTexturePicker* self = (LLFloaterTexturePicker*) userdata;
    self->setCanApply(true, true);
	self->setImageID( LLUUID::null );
    self->commitIfImmediateSet();
}

/*
// static
void LLFloaterTexturePicker::onBtnRevert(void* userdata)
{
	LLFloaterTexturePicker* self = (LLFloaterTexturePicker*) userdata;
	self->setImageID( self->mOriginalImageAssetID );
	// TODO: Change this to tell the owner to cancel.  It needs to be
	// smart enough to restore multi-texture selections.
	self->mOwner->onFloaterCommit();
	self->mViewModel->resetDirty();
}*/

//<FS:Chaser> UUID texture picker
// static
void LLFloaterTexturePicker::onBtnApplyTexture(void* userdata)
{
	LLFloaterTexturePicker* self = (LLFloaterTexturePicker*) userdata;
	self->setCanApply(true, true);
	self->setImageID(LLUUID(self->getChild<LLLineEditor>("TextureKey")->getText()));
	self->commitIfImmediateSet();
}
//</FS:Chaser>

// static
void LLFloaterTexturePicker::onBtnCancel(void* userdata)
{
	LLFloaterTexturePicker* self = (LLFloaterTexturePicker*) userdata;
	self->setImageID( self->mOriginalImageAssetID );
	if (self->mOnFloaterCommitCallback)
	{
		self->mOnFloaterCommitCallback(LLTextureCtrl::TEXTURE_CANCEL, PICKER_UNKNOWN, self->mOriginalImageAssetID, LLUUID::null, LLUUID::null);
	}
	self->mViewModel->resetDirty();
	self->closeFloater();
}

// static
void LLFloaterTexturePicker::onBtnSelect(void* userdata)
{
	LLFloaterTexturePicker* self = (LLFloaterTexturePicker*) userdata;	
	if (self->mOnFloaterCommitCallback)
	{
		self->commitCallback(LLTextureCtrl::TEXTURE_SELECT);
	}
	self->closeFloater();
}

void LLFloaterTexturePicker::onBtnPipette()
{
	bool pipette_active = getChild<LLUICtrl>("Pipette")->getValue().asBoolean();
	pipette_active = !pipette_active;
	if (pipette_active)
	{
		LLToolMgr::getInstance()->setTransientTool(LLToolPipette::getInstance());
	}
	else
	{
		LLToolMgr::getInstance()->clearTransientTool();
	}
}

void LLFloaterTexturePicker::onSelectionChange(const std::deque<LLFolderViewItem*> &items, bool user_action)
{
	if (items.size())
	{
		LLFolderViewItem* first_item = items.front();
		LLInventoryItem* itemp = gInventory.getItem(static_cast<LLFolderViewModelItemInventory*>(first_item->getViewModelItem())->getUUID());
		mNoCopyTextureSelected = false;
		if (itemp)
		{
			if (!mTextureSelectedCallback.empty())
			{
				mTextureSelectedCallback(itemp);
			}
			// <FS:Chaser> UUID texture picker uses extra permissions, so we do all the fancy stuff here
			
			bool copy = itemp->getPermissions().allowCopyBy(gAgent.getID());
			bool mod = itemp->getPermissions().allowModifyBy(gAgent.getID());
			bool xfer = itemp->getPermissions().allowOperationBy(PERM_TRANSFER, gAgent.getID());
			
			//if (!itemp->getPermissions().allowCopyBy(gAgent.getID()))
			if (!copy)
			{
				mNoCopyTextureSelected = true;
			}
			// </FS:Chaser>
			// <FS:Ansariel> FIRE-8298: Apply now checkbox has no effect
			setCanApply(true, true);
			// </FS:Ansariel>
            setImageIDFromItem(itemp, false);
			
			// <FS:Chaser> UUID texture picker permissions continued
			//We also have to set this here because above passes the asset ID, not the inventory ID.
			//Verify permissions before revealing UUID.
			//Replicates behaviour of "Copy UUID" on inventory. If you can't copy it there, you can't copy it here.
			if(copy&&mod&&xfer)
			{
				getChild<LLLineEditor>("TextureKey")->setText(itemp->getAssetUUID().asString());
			}
			else
			{
				getChild<LLLineEditor>("TextureKey")->setText(LLUUID::null.asString());
			}
			// </FS:Chaser>
			
			mViewModel->setDirty(); // *TODO: shouldn't we be using setValue() here?

			if(!mPreviewSettingChanged)
			{
				mCanPreview = mCanApplyImmediately && gSavedSettings.getBOOL("TextureLivePreview");
			}
			else
			{
				mPreviewSettingChanged = false;
			}

			if (user_action && mCanPreview)
			{
				// only commit intentional selections, not implicit ones
				commitIfImmediateSet();
			}
		}
		// <FS:Chaser> Clear texture key when item cant be found
		else
		{
			getChild<LLLineEditor>("TextureKey")->setText(LLUUID::null.asString());
		}
		// </FS:Chaser>
	}
}

// static
void LLFloaterTexturePicker::onModeSelect(LLUICtrl* ctrl, void *userdata)
{
    LLFloaterTexturePicker* self = (LLFloaterTexturePicker*) userdata;
    self->changeMode();
}

// static
void LLFloaterTexturePicker::onBtnAdd(void* userdata)
{
    LLFloaterTexturePicker* self = (LLFloaterTexturePicker*)userdata;

    if (self->mInventoryPickType == PICK_TEXTURE_MATERIAL)
    {
        LLFilePickerReplyThread::startPicker(boost::bind(&onPickerCallback, _1, self->getHandle()), LLFilePicker::FFLOAD_MATERIAL_TEXTURE, true);
    }
    else if (self->mInventoryPickType == PICK_TEXTURE)
    {
        LLFilePickerReplyThread::startPicker(boost::bind(&onPickerCallback, _1, self->getHandle()), LLFilePicker::FFLOAD_IMAGE, true);
    }
    else if (self->mInventoryPickType == PICK_MATERIAL)
    {
        LLFilePickerReplyThread::startPicker(boost::bind(&onPickerCallback, _1, self->getHandle()), LLFilePicker::FFLOAD_MATERIAL, true);
    }
}

// static
void LLFloaterTexturePicker::onBtnRemove(void* userdata)
{
	LLFloaterTexturePicker* self = (LLFloaterTexturePicker*) userdata;
	std::vector<LLScrollListItem*> selected_items = self->mLocalScrollCtrl->getAllSelected();

	if (!selected_items.empty())
	{

		for(std::vector<LLScrollListItem*>::iterator iter = selected_items.begin();
			iter != selected_items.end(); iter++)
		{
			LLScrollListItem* list_item = *iter;
			if (list_item)
			{
                LLSD data = list_item->getValue();
                LLUUID tracking_id = data["id"];
                S32 asset_type = data["type"].asInteger();

                if (LLAssetType::AT_MATERIAL == asset_type)
                {
                    LLLocalGLTFMaterialMgr::getInstance()->delUnit(tracking_id);
                }
                else
                {
                    LLLocalBitmapMgr::getInstance()->delUnit(tracking_id);
                }
			}
		}

		self->getChild<LLButton>("l_rem_btn")->setEnabled(false);
		self->getChild<LLButton>("l_upl_btn")->setEnabled(false);
        self->refreshLocalList();
	}
}

// static
void LLFloaterTexturePicker::onBtnUpload(void* userdata)
{
	LLFloaterTexturePicker* self = (LLFloaterTexturePicker*) userdata;
	std::vector<LLScrollListItem*> selected_items = self->mLocalScrollCtrl->getAllSelected();

	if (selected_items.empty())
	{
		return;
	}

	/* currently only allows uploading one by one, picks the first item from the selection list.  (not the vector!)
	   in the future, it might be a good idea to check the vector size and if more than one units is selected - opt for multi-image upload. */

    LLSD data = self->mLocalScrollCtrl->getFirstSelected()->getValue();
    LLUUID tracking_id = data["id"];
    S32 asset_type = data["type"].asInteger();

    if (LLAssetType::AT_MATERIAL == asset_type)
    {
        std::string filename;
        S32 index;
        LLLocalGLTFMaterialMgr::getInstance()->getFilenameAndIndex(tracking_id, filename, index);
        if (!filename.empty())
        {
            LLMaterialEditor::loadMaterialFromFile(filename, index);
        }
    }
    else
    {
        std::string filename = LLLocalBitmapMgr::getInstance()->getFilename(tracking_id);
        if (!filename.empty())
        {
            LLFloaterReg::showInstance("upload_image", LLSD(filename));
        }
    }
}

//static
void LLFloaterTexturePicker::onLocalScrollCommit(LLUICtrl* ctrl, void* userdata)
{
	LLFloaterTexturePicker* self = (LLFloaterTexturePicker*) userdata;
	std::vector<LLScrollListItem*> selected_items = self->mLocalScrollCtrl->getAllSelected();
	bool has_selection = !selected_items.empty();

	self->getChild<LLButton>("l_rem_btn")->setEnabled(has_selection);
	self->getChild<LLButton>("l_upl_btn")->setEnabled(has_selection && (selected_items.size() < 2));
	/* since multiple-localbitmap upload is not implemented, upl button gets disabled if more than one is selected. */

	if (has_selection)
	{
        LLSD data = self->mLocalScrollCtrl->getFirstSelected()->getValue();
        LLUUID tracking_id = data["id"];
        S32 asset_type = data["type"].asInteger();
        LLUUID inworld_id;

        if (LLAssetType::AT_MATERIAL == asset_type)
        {
            inworld_id = LLLocalGLTFMaterialMgr::getInstance()->getWorldID(tracking_id);
        }
        else
        {
            inworld_id = LLLocalBitmapMgr::getInstance()->getWorldID(tracking_id);
        }

		// <FS:Ansariel> FIRE-8298: Apply now checkbox has no effect
		//if (self->mSetImageAssetIDCallback)
		//{
		//	self->mSetImageAssetIDCallback(inworld_id);
		//}
		self->setImageID(inworld_id);
		// </FS:Ansariel>

		if (self->childGetValue("apply_immediate_check").asBoolean())
		{
			if (self->mOnFloaterCommitCallback)
			{
				self->mOnFloaterCommitCallback(LLTextureCtrl::TEXTURE_CHANGE, PICKER_LOCAL, inworld_id, LLUUID::null, tracking_id);
			}
		}
	}
}

// static
void LLFloaterTexturePicker::onApplyImmediateCheck(LLUICtrl* ctrl, void *user_data)
{
	LLFloaterTexturePicker* picker = (LLFloaterTexturePicker*)user_data;

	LLCheckBoxCtrl* check_box = (LLCheckBoxCtrl*)ctrl;
	gSavedSettings.setBOOL("TextureLivePreview", check_box->get());
	// <FS:Ansariel> FIRE-8298: Apply now checkbox has no effect
	picker->setCanApply(true, true);
	// </FS:Ansariel>
	picker->commitIfImmediateSet();
}

//static
void LLFloaterTexturePicker::onBakeTextureSelect(LLUICtrl* ctrl, void *user_data)
{
	LLFloaterTexturePicker* self = (LLFloaterTexturePicker*)user_data;
	LLComboBox* combo_box = (LLComboBox*)ctrl;

	S8 type = combo_box->getValue().asInteger();
	
	LLUUID imageID = self->mDefaultImageAssetID;
	if (type == 0)
	{
		imageID = IMG_USE_BAKED_HEAD;
	}
	else if (type == 1)
	{
		imageID = IMG_USE_BAKED_UPPER;
	}
	else if (type == 2)
	{
		imageID = IMG_USE_BAKED_LOWER;
	}
	else if (type == 3)
	{
		imageID = IMG_USE_BAKED_EYES;
	}
	else if (type == 4)
	{
		imageID = IMG_USE_BAKED_SKIRT;
	}
	else if (type == 5)
	{
		imageID = IMG_USE_BAKED_HAIR;
	}
	else if (type == 6)
	{
		imageID = IMG_USE_BAKED_LEFTARM;
	}
	else if (type == 7)
	{
		imageID = IMG_USE_BAKED_LEFTLEG;
	}
	else if (type == 8)
	{
		imageID = IMG_USE_BAKED_AUX1;
	}
	else if (type == 9)
	{
		imageID = IMG_USE_BAKED_AUX2;
	}
	else if (type == 10)
	{
		imageID = IMG_USE_BAKED_AUX3;
	}

	self->setImageID(imageID);
	self->mViewModel->setDirty(); // *TODO: shouldn't we be using setValue() here?

	if (!self->mPreviewSettingChanged)
	{
		self->mCanPreview = self->mCanApplyImmediately && gSavedSettings.getBOOL("TextureLivePreview");
	}
	else
	{
		self->mPreviewSettingChanged = false;
	}

	if (self->mCanPreview)
	{
		// only commit intentional selections, not implicit ones
		self->commitIfImmediateSet();
	}
}

void LLFloaterTexturePicker::setCanApply(bool can_preview, bool can_apply, bool inworld_image)
{
	mSelectBtn->setEnabled(can_apply);
	getChildRef<LLUICtrl>("preview_disabled").setVisible(!can_preview && inworld_image);
	getChildRef<LLUICtrl>("apply_immediate_check").setVisible(can_preview);

	mCanApply = can_apply;
	mCanPreview = can_preview ? (mCanApplyImmediately && gSavedSettings.getBOOL("TextureLivePreview")) : false;
	mPreviewSettingChanged = true;
}

void LLFloaterTexturePicker::setMinDimentionsLimits(S32 min_dim)
{
    mMinDim = min_dim;
    mLimitsSet = true;

    std::string formatted_dims = llformat("%dx%d", mMinDim, mMinDim);
    mResolutionWarning->setTextArg("[MINTEXDIM]", formatted_dims);
}

void LLFloaterTexturePicker::onFilterEdit(const std::string& search_string )
{
	std::string upper_case_search_string = search_string;
	LLStringUtil::toUpper(upper_case_search_string);

	if (upper_case_search_string.empty())
	{
		if (mInventoryPanel->getFilterSubString().empty())
		{
			// current filter and new filter empty, do nothing
			return;
		}

		mSavedFolderState.setApply(true);
		mInventoryPanel->getRootFolder()->applyFunctorRecursively(mSavedFolderState);
		// add folder with current item to list of previously opened folders
		LLOpenFoldersWithSelection opener;
		mInventoryPanel->getRootFolder()->applyFunctorRecursively(opener);
		mInventoryPanel->getRootFolder()->scrollToShowSelection();

	}
	else if (mInventoryPanel->getFilterSubString().empty())
	{
		// first letter in search term, save existing folder open state
		if (!mInventoryPanel->getFilter().isNotDefault())
		{
			mSavedFolderState.setApply(false);
			mInventoryPanel->getRootFolder()->applyFunctorRecursively(mSavedFolderState);
		}
	}

	mInventoryPanel->setFilterSubString(search_string);
}

void LLFloaterTexturePicker::changeMode()
{
    // <FS:Ansariel> FIRE-30431: Keep radio button mode selection in texture selection
    //int index = mModeSelector->getValue().asInteger();
    int index = mModeSelector->getSelectedIndex();

    mDefaultBtn->setVisible(index == PICKER_INVENTORY);
    mBlankBtn->setVisible(index == PICKER_INVENTORY);
    mNoneBtn->setVisible(index == PICKER_INVENTORY);
    mTransparentBtn->setVisible(index == PICKER_INVENTORY); // <FS:PP> FIRE-5082: "Transparent" button in Texture Panel
    mFilterEdit->setVisible(index == PICKER_INVENTORY);
    mInventoryPanel->setVisible(index == PICKER_INVENTORY);

    getChild<LLButton>("l_add_btn")->setVisible(index == PICKER_LOCAL);
    getChild<LLButton>("l_rem_btn")->setVisible(index == PICKER_LOCAL);
    getChild<LLButton>("l_upl_btn")->setVisible(index == PICKER_LOCAL);
    getChild<LLScrollListCtrl>("l_name_list")->setVisible(index == PICKER_LOCAL);

    getChild<LLComboBox>("l_bake_use_texture_combo_box")->setVisible(index == PICKER_BAKE);
    //getChild<LLCheckBoxCtrl>("hide_base_mesh_region")->setVisible(false);// index == 2); // <FS:Ansariel> Does not exist 11-10-2023

    bool pipette_visible = (index == PICKER_INVENTORY)
        && (mInventoryPickType != PICK_MATERIAL);
    mPipetteBtn->setVisible(pipette_visible);

    if (index == PICKER_BAKE)
    {
        stopUsingPipette();

        S8 val = -1;

        LLUUID imageID = mImageAssetID;
        if (imageID == IMG_USE_BAKED_HEAD)
        {
            val = 0;
        }
        else if (imageID == IMG_USE_BAKED_UPPER)
        {
            val = 1;
        }
        else if (imageID == IMG_USE_BAKED_LOWER)
        {
            val = 2;
        }
        else if (imageID == IMG_USE_BAKED_EYES)
        {
            val = 3;
        }
        else if (imageID == IMG_USE_BAKED_SKIRT)
        {
            val = 4;
        }
        else if (imageID == IMG_USE_BAKED_HAIR)
        {
            val = 5;
        }
        else if (imageID == IMG_USE_BAKED_LEFTARM)
        {
            val = 6;
        }
        else if (imageID == IMG_USE_BAKED_LEFTLEG)
        {
            val = 7;
        }
        else if (imageID == IMG_USE_BAKED_AUX1)
        {
            val = 8;
        }
        else if (imageID == IMG_USE_BAKED_AUX2)
        {
            val = 9;
        }
        else if (imageID == IMG_USE_BAKED_AUX3)
        {
            val = 10;
        }

        getChild<LLComboBox>("l_bake_use_texture_combo_box")->setSelectedByValue(val, true);
    }
}

void LLFloaterTexturePicker::refreshLocalList()
{
    mLocalScrollCtrl->clearRows();

    if (mInventoryPickType == PICK_TEXTURE_MATERIAL)
    {
        LLLocalBitmapMgr::getInstance()->feedScrollList(mLocalScrollCtrl);
        LLLocalGLTFMaterialMgr::getInstance()->feedScrollList(mLocalScrollCtrl);
    }
    else if (mInventoryPickType == PICK_TEXTURE)
    {
        LLLocalBitmapMgr::getInstance()->feedScrollList(mLocalScrollCtrl);
    }
    else if (mInventoryPickType == PICK_MATERIAL)
    {
        LLLocalGLTFMaterialMgr::getInstance()->feedScrollList(mLocalScrollCtrl);
    }
}

void LLFloaterTexturePicker::refreshInventoryFilter()
{
    U32 filter_types = 0x0;

    if (mInventoryPickType == PICK_TEXTURE_MATERIAL)
    {
        filter_types |= 0x1 << LLInventoryType::IT_TEXTURE;
        filter_types |= 0x1 << LLInventoryType::IT_SNAPSHOT;
        filter_types |= 0x1 << LLInventoryType::IT_MATERIAL;
    }
    else if (mInventoryPickType == PICK_TEXTURE)
    {
        filter_types |= 0x1 << LLInventoryType::IT_TEXTURE;
        filter_types |= 0x1 << LLInventoryType::IT_SNAPSHOT;
    }
    else if (mInventoryPickType == PICK_MATERIAL)
    {
        filter_types |= 0x1 << LLInventoryType::IT_MATERIAL;
    }

    mInventoryPanel->setFilterTypes(filter_types);
}

void LLFloaterTexturePicker::setLocalTextureEnabled(bool enabled)
{
	// <FS:Ansariel> FIRE-30431: Keep radio button mode selection in texture selection
    //mModeSelector->setEnabledByValue(1, enabled);
	mModeSelector->setIndexEnabled(1,enabled);}

void LLFloaterTexturePicker::setBakeTextureEnabled(bool enabled)
{
	bool changed = (enabled != mBakeTextureEnabled);

	mBakeTextureEnabled = enabled;
	// <FS:Ansariel> FIRE-30431: Keep radio button mode selection in texture selection
	//mModeSelector->setEnabledByValue(2, enabled);

	//if (!mBakeTextureEnabled && (mModeSelector->getValue().asInteger() == 2))
	//{
	//	mModeSelector->selectByValue(0);
	//}
	//
	//if (changed && mBakeTextureEnabled && LLAvatarAppearanceDefines::LLAvatarAppearanceDictionary::isBakedImageId(mImageAssetID))
	//{
	//	if (mModeSelector->getValue().asInteger() != 2)
	//	{
	//		mModeSelector->selectByValue(2);
	//	}
	//}
	mModeSelector->setIndexEnabled(2, enabled);

	if (!mBakeTextureEnabled && (mModeSelector->getSelectedIndex() == 2))
	{
		mModeSelector->setSelectedIndex(0, 0);
	}
	
	if (changed && mBakeTextureEnabled && LLAvatarAppearanceDefines::LLAvatarAppearanceDictionary::isBakedImageId(mImageAssetID))
	{
		if (mModeSelector->getSelectedIndex() != 2)
		{
			mModeSelector->setSelectedIndex(2, 0);
		}
	}
	// </FS:Ansariel>
	onModeSelect(0, this);
}

void LLFloaterTexturePicker::setInventoryPickType(EPickInventoryType type)
{
    mInventoryPickType = type;
    refreshLocalList();
    refreshInventoryFilter();

    if (mInventoryPickType == PICK_MATERIAL)
    {
        getChild<LLButton>("Pipette")->setVisible(false);
    }
    else
    {
        S32 index = mModeSelector->getValue().asInteger();
        getChild<LLButton>("Pipette")->setVisible(index == 0);
    }

    if (!mLabel.empty())
    {
        std::string pick = getString("pick title");

        setTitle(pick + mLabel);
    }
    else if(mInventoryPickType == PICK_MATERIAL)
    {
        setTitle(getString("pick_material"));
    }
    else
    {
        setTitle(getString("pick_texture"));
    }

    // refresh selection
    if (!mImageAssetID.isNull() || mInventoryPickType == PICK_MATERIAL)
    {
        mInventoryPanel->setSelection(findItemID(mImageAssetID, false), TAKE_FOCUS_NO);
    }
}

void LLFloaterTexturePicker::setImmediateFilterPermMask(PermissionMask mask)
{
    mImmediateFilterPermMask = mask;
    mInventoryPanel->setFilterPermMask(mask);
}

void LLFloaterTexturePicker::onPickerCallback(const std::vector<std::string>& filenames, LLHandle<LLFloater> handle)
{
    std::vector<std::string>::const_iterator iter = filenames.begin();
    while (iter != filenames.end())
    {
        if (!iter->empty())
        {
            std::string temp_exten = gDirUtilp->getExtension(*iter);
            if (temp_exten == "gltf" || temp_exten == "glb")
            {
                LLLocalGLTFMaterialMgr::getInstance()->addUnit(*iter);
            }
            else
            {
                LLLocalBitmapMgr::getInstance()->addUnit(*iter);
            }
        }
        iter++;
    }

    // Todo: this should referesh all pickers, not just a current one
    if (!handle.isDead())
    {
        LLFloaterTexturePicker* self = (LLFloaterTexturePicker*)handle.get();
        self->mLocalScrollCtrl->clearRows();

        if (self->mInventoryPickType == PICK_TEXTURE_MATERIAL)
        {
            LLLocalBitmapMgr::getInstance()->feedScrollList(self->mLocalScrollCtrl);
            LLLocalGLTFMaterialMgr::getInstance()->feedScrollList(self->mLocalScrollCtrl);
        }
        else if (self->mInventoryPickType == PICK_TEXTURE)
        {
            LLLocalBitmapMgr::getInstance()->feedScrollList(self->mLocalScrollCtrl);
        }
        else if (self->mInventoryPickType == PICK_MATERIAL)
        {
            LLLocalGLTFMaterialMgr::getInstance()->feedScrollList(self->mLocalScrollCtrl);
        }
    }
}

void LLFloaterTexturePicker::onTextureSelect( const LLTextureEntry& te )
{
	LLUUID inventory_item_id = findItemID(te.getID(), true);
	if (inventory_item_id.notNull())
	{
		LLToolPipette::getInstance()->setResult(true, "");
        if (mInventoryPickType == PICK_MATERIAL)
        {
            // tes have no data about material ids
            // Plus gltf materials are layered with overrides,
            // which mean that end result might have no id.
            LL_WARNS() << "tes have no data about material ids" << LL_ENDL;
        }
        else
        {
            // <FS:Ansariel> FIRE-8298: Apply now checkbox has no effect
            setCanApply(true, true);
            // </FS:Ansariel>
            setImageID(te.getID());
        }

		mNoCopyTextureSelected = false;
		LLInventoryItem* itemp = gInventory.getItem(inventory_item_id);

		if (itemp && !itemp->getPermissions().allowCopyBy(gAgent.getID()))
		{
			// no copy texture
			mNoCopyTextureSelected = true;
		}
		
		commitIfImmediateSet();
	}
	else
	{
		LLToolPipette::getInstance()->setResult(false, LLTrans::getString("InventoryNoTexture"));
	}
}

///////////////////////////////////////////////////////////////////////
// LLTextureCtrl

static LLDefaultChildRegistry::Register<LLTextureCtrl> r("texture_picker");

LLTextureCtrl::LLTextureCtrl(const LLTextureCtrl::Params& p)
:	LLUICtrl(p),
	mDragCallback(NULL),
	mDropCallback(NULL),
	mOnCancelCallback(NULL),
	mOnCloseCallback(NULL),
	mOnSelectCallback(NULL),
	mBorderColor( p.border_color() ),
	mAllowNoTexture( p.allow_no_texture ),
	mAllowLocalTexture( true ),
	mImmediateFilterPermMask( PERM_NONE ),
	mCanApplyImmediately( false ),
	mNeedsRawImageData( false ),
	mValid( true ),
	mShowLoadingPlaceholder( true ),
	mOpenTexPreview(!p.enabled),  // <FS:Ansariel> For texture preview mode
    mBakeTextureEnabled(true),
    mInventoryPickType(p.pick_type),
	mImageAssetID(p.image_id),
	mDefaultImageAssetID(p.default_image_id),
	mDefaultImageName(p.default_image_name),
	mFallbackImage(p.fallback_image),
	mTextEnabledColor(p.text_enabled_color),      // <FS:Zi> Add label/caption colors
	mTextDisabledColor(p.text_disabled_color),    // <FS:Zi> Add label/caption colors
	// <FS:Ansariel> Mask texture if desired
	mIsMasked(false)
{
	mCaptionHeight = p.show_caption ? BTN_HEIGHT_SMALL : 0;		// <FS:Zi> leave some room underneath the image for the caption
	// Default of defaults is white image for diff tex
	//
	setBlankImageAssetID(IMG_WHITE);

	setAllowNoTexture(p.allow_no_texture);
	setCanApplyImmediately(p.can_apply_immediately);
	mCommitOnSelection = !p.no_commit_on_selection;

	LLTextBox::Params params(p.caption_text);
	params.name(p.label);
	// <FS:Zi> Fix label width
	// params.rect(LLRect( 0, BTN_HEIGHT_SMALL, getRect().getWidth(), 0 ));
	params.rect(LLRect( 0, BTN_HEIGHT_SMALL, p.label_width == -1 ? getRect().getWidth() : p.label_width, 0 ));
	// <//FS:Zi>
	params.initial_value(p.label());
	params.follows.flags(FOLLOWS_LEFT | FOLLOWS_RIGHT | FOLLOWS_BOTTOM);
	mCaption = LLUICtrlFactory::create<LLTextBox> (params);
	addChild( mCaption );

	S32 image_top = getRect().getHeight();
	// <FS:Zi> leave some room underneath the image for the caption
	// S32 image_bottom = BTN_HEIGHT_SMALL;
	S32 image_bottom = mCaptionHeight;
	S32 image_middle = (image_top + image_bottom) / 2;
	S32 line_height = LLFontGL::getFontSansSerifSmall()->getLineHeight();

	LLTextBox::Params tentative_label_p(p.multiselect_text);
	tentative_label_p.name("Multiple");
	tentative_label_p.rect(LLRect (0, image_middle + line_height / 2, getRect().getWidth(), image_middle - line_height / 2 ));
	tentative_label_p.follows.flags(FOLLOWS_ALL);
	mTentativeLabel = LLUICtrlFactory::create<LLTextBox> (tentative_label_p);

	// It is no longer possible to associate a style with a textbox, so it has to be done in this fashion
	LLStyle::Params style_params;
	style_params.color = LLColor4::white;

	mTentativeLabel->setText(LLTrans::getString("multiple_textures"), style_params);
	mTentativeLabel->setHAlign(LLFontGL::HCENTER);
	addChild( mTentativeLabel );

	LLRect border_rect = getLocalRect();
	// <FS:Zi> leave some room underneath the image for the caption
	// border_rect.mBottom += BTN_HEIGHT_SMALL;
	border_rect.mBottom += mCaptionHeight;
	LLViewBorder::Params vbparams(p.border);
	vbparams.name("border");
	vbparams.rect(border_rect);
	mBorder = LLUICtrlFactory::create<LLViewBorder> (vbparams);
	addChild(mBorder);

	mLoadingPlaceholderString = LLTrans::getString("texture_loading");

	updateLabelColor();	// <FS:Zi> Add label/caption colors
}

LLTextureCtrl::~LLTextureCtrl()
{
	closeDependentFloater();

	// <FS:Ansariel> Remove NO_DELETE texture state so image gets removed from memory (set by calling setBoostLevel(LLGLTexture::BOOST_PREVIEW))
	if (mTexturep.notNull())
	{
		mTexturep->forceActive();
	}
	// </FS:Ansariel>
}

void LLTextureCtrl::setShowLoadingPlaceholder(bool showLoadingPlaceholder)
{
	mShowLoadingPlaceholder = showLoadingPlaceholder;
}

void LLTextureCtrl::setCaption(const std::string& caption)
{
	mCaption->setText( caption );
}

void LLTextureCtrl::setCanApplyImmediately(bool b)
{
	mCanApplyImmediately = b; 
	LLFloaterTexturePicker* floaterp = (LLFloaterTexturePicker*)mFloaterHandle.get();
	if( floaterp )
	{
		floaterp->setCanApplyImmediately(b);
	}
}

void LLTextureCtrl::setCanApply(bool can_preview, bool can_apply)
{
	LLFloaterTexturePicker* floaterp = dynamic_cast<LLFloaterTexturePicker*>(mFloaterHandle.get());
	if( floaterp )
	{
		floaterp->setCanApply(can_preview, can_apply);
	}
}

void LLTextureCtrl::setImmediateFilterPermMask(PermissionMask mask)
{
    mImmediateFilterPermMask = mask;

    LLFloaterTexturePicker* floaterp = (LLFloaterTexturePicker*)mFloaterHandle.get();
    if (floaterp)
    {
        floaterp->setImmediateFilterPermMask(mask);
    }
}

void LLTextureCtrl::setFilterPermissionMasks(PermissionMask mask) 
{
    setImmediateFilterPermMask(mask);
    setDnDFilterPermMask(mask);
}

<<<<<<< HEAD
void LLTextureCtrl::onVisibilityChange(BOOL new_visibility)
{
    if (!new_visibility)
    {
        // *NOTE: Vertex buffer for sphere preview is still cached
        mGLTFPreview = nullptr;
    }
    else
    {
        llassert(!mGLTFPreview);
    }
}

void LLTextureCtrl::setVisible( BOOL visible ) 
=======
void LLTextureCtrl::setVisible( bool visible ) 
>>>>>>> 269d9046
{
	if( !visible )
	{
		closeDependentFloater();
	}
	LLUICtrl::setVisible( visible );
}

void LLTextureCtrl::setEnabled( bool enabled )
{
	LLFloaterTexturePicker* floaterp = (LLFloaterTexturePicker*)mFloaterHandle.get();
	if( floaterp )
	{
		floaterp->setActive(enabled);
	}
	if( enabled )
	{
		std::string tooltip;
		if (floaterp) tooltip = floaterp->getString("choose_picture");
		setToolTip( tooltip );
	}
	else
	{
		setToolTip( std::string() );
		// *TODO: would be better to keep floater open and show
		// disabled state.
		closeDependentFloater();
	}

	// <FS:Zi> Add label/caption colors
	// mCaption->setEnabled( enabled );
	mCaption->setEnabled(enabled && isInEnabledChain());
	// </FS:Zi>

	// <FS:Ansariel> Texture preview mode
	//LLView::setEnabled( enabled );
	LLView::setEnabled( (enabled || getValue().asUUID().notNull()) );
	mOpenTexPreview = !enabled;
	// </FS:Ansariel>
}

void LLTextureCtrl::setValid(bool valid )
{
	mValid = valid;
	if (!valid)
	{
		LLFloaterTexturePicker* pickerp = (LLFloaterTexturePicker*)mFloaterHandle.get();
		if (pickerp)
		{
			pickerp->setActive(false);
		}
	}
}


// virtual
void LLTextureCtrl::clear()
{
	setImageAssetID(LLUUID::null);
}

void LLTextureCtrl::setLabel(const std::string& label)
{
	mLabel = label;
	mCaption->setText(label);
}

void LLTextureCtrl::showPicker(bool take_focus)
{
	// show hourglass cursor when loading inventory window
	// because inventory construction is slooow
	getWindow()->setCursor(UI_CURSOR_WAIT);
	LLFloater* floaterp = mFloaterHandle.get();

	// Show the dialog
	if( floaterp )
	{
		floaterp->openFloater();
	}
	else
	{
		floaterp = new LLFloaterTexturePicker(
			this,
			getImageAssetID(),
			getDefaultImageAssetID(),
			getBlankImageAssetID(),
			getTentative(),
			getAllowNoTexture(),
			mLabel,
			mImmediateFilterPermMask,
			mDnDFilterPermMask,
			mCanApplyImmediately,
			mFallbackImage,
			mInventoryPickType);
		mFloaterHandle = floaterp->getHandle();

		LLFloaterTexturePicker* texture_floaterp = dynamic_cast<LLFloaterTexturePicker*>(floaterp);
		if (texture_floaterp && mOnTextureSelectedCallback)
		{
			texture_floaterp->setTextureSelectedCallback(mOnTextureSelectedCallback);
		}
		if (texture_floaterp && mOnCloseCallback)
		{
			texture_floaterp->setOnFloaterCloseCallback(boost::bind(&LLTextureCtrl::onFloaterClose, this));
		}
		if (texture_floaterp)
		{
			texture_floaterp->setOnFloaterCommitCallback(boost::bind(&LLTextureCtrl::onFloaterCommit, this, _1, _2, _3, _4, _5));
			texture_floaterp->setSetImageAssetIDCallback(boost::bind(&LLTextureCtrl::setImageAssetID, this, _1));

			texture_floaterp->setBakeTextureEnabled(mBakeTextureEnabled);
		}

		LLFloater* root_floater = gFloaterView->getParentFloater(this);
		if (root_floater)
			root_floater->addDependentFloater(floaterp);
		floaterp->openFloater();
	}

	LLFloaterTexturePicker* picker_floater = dynamic_cast<LLFloaterTexturePicker*>(floaterp);
	if (picker_floater)
	{
		picker_floater->setLocalTextureEnabled(mAllowLocalTexture);
	}

	if (take_focus)
	{
		floaterp->setFocus(true);
	}
}


void LLTextureCtrl::closeDependentFloater()
{
	LLFloaterTexturePicker* floaterp = (LLFloaterTexturePicker*)mFloaterHandle.get();
	if( floaterp && floaterp->isInVisibleChain())
	{
		floaterp->setOwner(NULL);
		floaterp->setVisible(false);
		floaterp->closeFloater();
	}
}

// Allow us to download textures quickly when floater is shown
class LLTextureFetchDescendentsObserver : public LLInventoryFetchDescendentsObserver
{
public:
	virtual void done()
	{
		// We need to find textures in all folders, so get the main
		// background download going.
		LLInventoryModelBackgroundFetch::instance().start();
		gInventory.removeObserver(this);
		delete this;
	}
};

bool LLTextureCtrl::handleHover(S32 x, S32 y, MASK mask)
{
	getWindow()->setCursor(mBorder->parentPointInView(x,y) ? UI_CURSOR_HAND : UI_CURSOR_ARROW);
	return true;
}


bool LLTextureCtrl::handleMouseDown(S32 x, S32 y, MASK mask)
{
	bool handled = LLUICtrl::handleMouseDown( x, y , mask );

	if (!handled && mBorder->parentPointInView(x, y))
	{
		if (!mOpenTexPreview)
		{
			showPicker(false);
            if (mInventoryPickType == PICK_MATERIAL)
            {
                //grab materials first...
                LLInventoryModelBackgroundFetch::instance().start(gInventory.findCategoryUUIDForType(LLFolderType::FT_MATERIAL));
            }
            else
            {
                //grab textures first...
                LLInventoryModelBackgroundFetch::instance().start(gInventory.findCategoryUUIDForType(LLFolderType::FT_TEXTURE));
            }
			//...then start full inventory fetch.
            if (!LLInventoryModelBackgroundFetch::instance().inventoryFetchStarted())
            {
                LLInventoryModelBackgroundFetch::instance().start();
            }
			handled = true;
		}
		// <FS:Ansariel> Texture preview mode
		//else
		//{
		//	if (getImageAssetID().notNull())
		//	{
		//		LLPreviewTexture* preview_texture = LLFloaterReg::showTypedInstance<LLPreviewTexture>("preview_texture", getValue());
		//		if (preview_texture && !preview_texture->isDependent())
		//		{
		//			LLFloater* root_floater = gFloaterView->getParentFloater(this);
		//			if (root_floater)
		//			{
		//				root_floater->addDependentFloater(preview_texture);
		//				preview_texture->hideCtrlButtons();
		//			}
		//		}
		//	}
		//}
		else if (!mIsMasked)
		{
			// Open the preview floater for the texture
			LLSD params;
			params["uuid"] = getValue();
			params["preview_only"] = true;
			LLFloaterReg::showInstance("preview_texture", params, true);
		}
		// </FS:Ansariel>

		handled = true;
	}

	return handled;
}

void LLTextureCtrl::onFloaterClose()
{
	LLFloaterTexturePicker* floaterp = (LLFloaterTexturePicker*)mFloaterHandle.get();

	if (floaterp)
	{
		if (mOnCloseCallback)
		{
			mOnCloseCallback(this,LLSD());
		}
		floaterp->setOwner(NULL);
	}

	mFloaterHandle.markDead();
}

void LLTextureCtrl::onFloaterCommit(ETexturePickOp op, LLPickerSource source, const LLUUID& asset_id, const LLUUID& inv_id, const LLUUID& tracking_id)
{
    LLFloaterTexturePicker* floaterp = (LLFloaterTexturePicker*)mFloaterHandle.get();

    if( floaterp && getEnabled())
	{
		if (op == TEXTURE_CANCEL)
			mViewModel->resetDirty();
		// If the "no_commit_on_selection" parameter is set
		// we get dirty only when user presses OK in the picker
		// (i.e. op == TEXTURE_SELECT) or texture changes via DnD.
		else if (mCommitOnSelection || op == TEXTURE_SELECT)
			mViewModel->setDirty(); // *TODO: shouldn't we be using setValue() here?
			
		if(floaterp->isDirty() || asset_id.notNull()) // mModelView->setDirty does not work.
		{
			setTentative( false );

            switch(source)
            {
                case PICKER_INVENTORY:
                    mImageItemID = inv_id;
                    mImageAssetID = asset_id;
                    mLocalTrackingID.setNull();
                    break;
                case PICKER_BAKE:
                    mImageItemID = LLUUID::null;
                    mImageAssetID = asset_id;
                    mLocalTrackingID.setNull();
                    break;
                case PICKER_LOCAL:
                    mImageItemID = LLUUID::null;
                    mImageAssetID = asset_id;
                    mLocalTrackingID = tracking_id;
                    break;
                case PICKER_UNKNOWN:
                default:
                    mImageItemID = floaterp->findItemID(asset_id, false);
                    mImageAssetID = asset_id;
                    mLocalTrackingID.setNull();
                    break;
            }

            LL_DEBUGS() << "mImageAssetID: " << mImageAssetID << ", mImageItemID: " << mImageItemID << LL_ENDL;

			if (op == TEXTURE_SELECT && mOnSelectCallback)
			{
                mOnSelectCallback(this, LLSD());
			}
			else if (op == TEXTURE_CANCEL && mOnCancelCallback)
			{
				mOnCancelCallback( this, LLSD() );
			}
			else
			{
				// If the "no_commit_on_selection" parameter is set
				// we commit only when user presses OK in the picker
				// (i.e. op == TEXTURE_SELECT) or texture changes via DnD.
                if (mCommitOnSelection || op == TEXTURE_SELECT)
                {
                    onCommit();
                }
			}
		}
	}
}

void LLTextureCtrl::setOnTextureSelectedCallback(texture_selected_callback cb)
{
	mOnTextureSelectedCallback = cb;
	LLFloaterTexturePicker* floaterp = dynamic_cast<LLFloaterTexturePicker*>(mFloaterHandle.get());
	if (floaterp)
	{
		floaterp->setTextureSelectedCallback(cb);
	}
}

void	LLTextureCtrl::setImageAssetName(const std::string& name)
{
	LLPointer<LLUIImage> imagep = LLUI::getUIImage(name);
	if(imagep)
	{
		LLViewerFetchedTexture* pTexture = dynamic_cast<LLViewerFetchedTexture*>(imagep->getImage().get());
		if(pTexture)
		{
			LLUUID id = pTexture->getID();
			setImageAssetID(id);
		}
	}
}

void LLTextureCtrl::setImageAssetID( const LLUUID& asset_id )
{
	if( mImageAssetID != asset_id )
	{
		mImageItemID.setNull();
		mImageAssetID = asset_id;
        mLocalTrackingID.setNull();
		LLFloaterTexturePicker* floaterp = (LLFloaterTexturePicker*)mFloaterHandle.get();
		if( floaterp && getEnabled() )
		{
			floaterp->setImageID( asset_id );
			floaterp->resetDirty();
		}
	}
}

void LLTextureCtrl::setBakeTextureEnabled(bool enabled)
{
    mBakeTextureEnabled = enabled;
	LLFloaterTexturePicker* floaterp = (LLFloaterTexturePicker*)mFloaterHandle.get();
	if (floaterp)
	{
		floaterp->setBakeTextureEnabled(enabled);
	}
}

void LLTextureCtrl::setInventoryPickType(EPickInventoryType type)
{
    mInventoryPickType = type;
    LLFloaterTexturePicker* floaterp = (LLFloaterTexturePicker*)mFloaterHandle.get();
    if (floaterp)
    {
        floaterp->setInventoryPickType(type);
    }
}

bool LLTextureCtrl::handleDragAndDrop(S32 x, S32 y, MASK mask,
					  bool drop, EDragAndDropType cargo_type, void *cargo_data,
					  EAcceptance *accept,
					  std::string& tooltip_msg)
{
	bool handled = false;

	// this downcast may be invalid - but if the second test below
	// returns true, then the cast was valid, and we can perform
	// the third test without problems.
	LLInventoryItem* item = (LLInventoryItem*)cargo_data; 

    bool is_mesh = cargo_type == DAD_MESH;
    bool is_texture = cargo_type == DAD_TEXTURE;
    bool is_material = cargo_type == DAD_MATERIAL;

    bool allow_dnd = false;
    if (mInventoryPickType == PICK_MATERIAL)
    {
        allow_dnd = is_material;
    }
    else if (mInventoryPickType == PICK_TEXTURE)
    {
        allow_dnd = is_texture || is_mesh;
    }
    else
    {
        allow_dnd = is_texture || is_mesh || is_material;
    }

	// <FS:Ansariel> FIRE-10125: Texture picker allows dragging of textures while in preview mode
	//if (getEnabled() && allow_dnd && allowDrop(item, cargo_type, tooltip_msg))
	if (getEnabled() && !mOpenTexPreview && allow_dnd && allowDrop(item, cargo_type, tooltip_msg))
	// </FS:Ansariel>
	{
		if (drop)
		{
			if(doDrop(item))
			{
				if (!mCommitOnSelection)
					mViewModel->setDirty();

				// This removes the 'Multiple' overlay, since
				// there is now only one texture selected.
				setTentative( false ); 
				onCommit();
			}
		}

		*accept = ACCEPT_YES_SINGLE;
	}
	else
	{
		*accept = ACCEPT_NO;
	}

	handled = true;
	LL_DEBUGS("UserInput") << "dragAndDrop handled by LLTextureCtrl " << getName() << LL_ENDL;

	return handled;
}

void LLTextureCtrl::draw()
{
	mBorder->setKeyboardFocusHighlight(hasFocus());

    LLPointer<LLViewerTexture> preview = NULL;

	if (!mValid)
	{
		mTexturep = NULL;
        mGLTFMaterial = NULL;
        mGLTFPreview = NULL;
	}
	else if (!mImageAssetID.isNull())
	{
		if (LLAvatarAppearanceDefines::LLAvatarAppearanceDictionary::isBakedImageId(mImageAssetID))
		{
			LLViewerObject* obj = LLSelectMgr::getInstance()->getSelection()->getFirstObject();
			if (obj)
			{
				LLViewerTexture* viewerTexture = obj->getBakedTextureForMagicId(mImageAssetID);
				mTexturep = viewerTexture ? dynamic_cast<LLViewerFetchedTexture*>(viewerTexture) : NULL;
				mGLTFMaterial = NULL;
				mGLTFPreview = NULL;

                preview = mTexturep;
			}
			
		}

		if (preview.isNull())
		{
            LLPointer<LLFetchedGLTFMaterial> old_material = mGLTFMaterial;
            mGLTFMaterial = NULL;
            mTexturep = NULL;
            if (mInventoryPickType == PICK_MATERIAL)
            {
                mGLTFMaterial = gGLTFMaterialList.getMaterial(mImageAssetID);
                if (mGLTFPreview.isNull() || mGLTFMaterial.isNull() || (old_material.notNull() && (old_material.get() != mGLTFMaterial.get())))
                {
                    // Only update the preview if needed, since gGLTFMaterialPreviewMgr does not cache the preview.
                    if (mGLTFMaterial.isNull())
                    {
                        mGLTFPreview = nullptr;
                    }
                    else
                    {
                        mGLTFPreview = gGLTFMaterialPreviewMgr.getPreview(mGLTFMaterial);
                    }
                }
                if (mGLTFPreview)
                {
                    mGLTFPreview->setBoostLevel(LLGLTexture::BOOST_PREVIEW);
                }

                preview = mGLTFPreview;
            }
            else
            {
<<<<<<< HEAD
				mTexturep = LLViewerTextureManager::getFetchedTexture(mImageAssetID, FTT_DEFAULT, TRUE, LLGLTexture::BOOST_NONE, LLViewerTexture::LOD_TEXTURE);
				mTexturep->setBoostLevel(LLGLTexture::BOOST_PREVIEW);
				mTexturep->forceToSaveRawImage(0);

				preview = mTexturep;
=======
                texture = LLViewerTextureManager::getFetchedTexture(mImageAssetID, FTT_DEFAULT, true, LLGLTexture::BOOST_NONE, LLViewerTexture::LOD_TEXTURE);
                texture->setBoostLevel(LLGLTexture::BOOST_PREVIEW);
                texture->forceToSaveRawImage(0);
>>>>>>> 269d9046
            }
		}
	}
	else//mImageAssetID == LLUUID::null
	{
		mTexturep = NULL; 
        mGLTFMaterial = NULL;
        mGLTFPreview = NULL;
	}
	
	// Border
	// <FS:Zi> leave some room underneath the image for the caption
	// LLRect border( 0, getRect().getHeight(), getRect().getWidth(), BTN_HEIGHT_SMALL );
	LLRect border( 0, getRect().getHeight(), getRect().getWidth(), mCaptionHeight );
	gl_rect_2d( border, mBorderColor.get(), false );

	// Interior
	LLRect interior = border;
	interior.stretch( -1 ); 

	// If we're in a focused floater, don't apply the floater's alpha to the texture (STORM-677).
	const F32 alpha = getTransparencyType() == TT_ACTIVE ? 1.0f : getCurrentTransparency();
	if( preview )
	{
		if( preview->getComponents() == 4 )
		{
			gl_rect_2d_checkerboard( interior, alpha );
		}
		
		gl_draw_scaled_image( interior.mLeft, interior.mBottom, interior.getWidth(), interior.getHeight(), preview, UI_VERTEX_COLOR % alpha);
        preview->addTextureStats( (F32)(interior.getWidth() * interior.getHeight()) );
		// <FS:Ansariel> Mask texture if desired
		if (mIsMasked)
		{
			gl_rect_2d( interior, LLColor4(0.5f, 0.5f, 0.5f, 0.44f), true);
			gl_draw_x( interior, LLColor4::black );
		}
		// </FS:Ansariel> Mask texture if desired
	}
	else if (!mFallbackImage.isNull())
	{
		mFallbackImage->draw(interior, UI_VERTEX_COLOR % alpha);
	}
	else
	{
		gl_rect_2d( interior, LLColor4::grey % alpha, true );

		// Draw X
		gl_draw_x( interior, LLColor4::black );
	}

	mTentativeLabel->setVisible( getTentative() );

	// Show "Loading..." string on the top left corner while this texture is loading.
	// Using the discard level, do not show the string if the texture is almost but not 
	// fully loaded.
	if (mTexturep.notNull() &&
		!mTexturep->isFullyLoaded() &&
		mShowLoadingPlaceholder)
	{
		U32 v_offset = 25;
		LLFontGL* font = LLFontGL::getFontSansSerif();

		// Don't show as loaded if the texture is almost fully loaded (i.e. discard1) unless god
		if ((mTexturep->getDiscardLevel() > 1) || gAgent.isGodlike())
		{
			font->renderUTF8(
				mLoadingPlaceholderString, 
				0,
				llfloor(interior.mLeft+3), 
				llfloor(interior.mTop-v_offset),
				LLColor4::white,
				LLFontGL::LEFT,
				LLFontGL::BASELINE,
				LLFontGL::DROP_SHADOW);
		}

		// Optionally show more detailed information.
		if (gSavedSettings.getBOOL("DebugAvatarRezTime"))
		{
			LLFontGL* font = LLFontGL::getFontSansSerif();
			std::string tdesc;
			// Show what % the texture has loaded (0 to 100%, 100 is highest), and what level of detail (5 to 0, 0 is best).

			v_offset += 12;
			tdesc = llformat("  PK  : %d%%", U32(mTexturep->getDownloadProgress()*100.0));
			font->renderUTF8(tdesc, 0, llfloor(interior.mLeft+3), llfloor(interior.mTop-v_offset),
							 LLColor4::white, LLFontGL::LEFT, LLFontGL::BASELINE, LLFontGL::DROP_SHADOW);

			v_offset += 12;
			tdesc = llformat("  LVL: %d", mTexturep->getDiscardLevel());
			font->renderUTF8(tdesc, 0, llfloor(interior.mLeft+3), llfloor(interior.mTop-v_offset),
							 LLColor4::white, LLFontGL::LEFT, LLFontGL::BASELINE, LLFontGL::DROP_SHADOW);

			v_offset += 12;
			tdesc = llformat("  ID  : %s...", (mImageAssetID.asString().substr(0,7)).c_str());
			font->renderUTF8(tdesc, 0, llfloor(interior.mLeft+3), llfloor(interior.mTop-v_offset),
							 LLColor4::white, LLFontGL::LEFT, LLFontGL::BASELINE, LLFontGL::DROP_SHADOW);
		}
	}

	mCaption->setEnabled(getEnabled() && isInEnabledChain());	// <FS:Zi> Add label/caption colors

	LLUICtrl::draw();
}

bool LLTextureCtrl::allowDrop(LLInventoryItem* item, EDragAndDropType cargo_type, std::string& tooltip_msg)
{
	bool copy = item->getPermissions().allowCopyBy(gAgent.getID());
	bool mod = item->getPermissions().allowModifyBy(gAgent.getID());
	bool xfer = item->getPermissions().allowOperationBy(PERM_TRANSFER,
														gAgent.getID());

	PermissionMask item_perm_mask = 0;
	if (copy) item_perm_mask |= PERM_COPY;
	if (mod)  item_perm_mask |= PERM_MODIFY;
	if (xfer) item_perm_mask |= PERM_TRANSFER;
	
	PermissionMask filter_perm_mask = mImmediateFilterPermMask;
	if ( (item_perm_mask & filter_perm_mask) == filter_perm_mask )
	{
		if(mDragCallback)
		{
			return mDragCallback(this, item);
		}
		else
		{
			return true;
		}
	}
	else
	{
        PermissionMask mask = PERM_COPY | PERM_TRANSFER;
        if ((filter_perm_mask & mask) == mask
            && cargo_type == DAD_TEXTURE)
        {
            tooltip_msg.assign(LLTrans::getString("TooltipTextureRestrictedDrop"));
        }
		return false;
	}
}

bool LLTextureCtrl::doDrop(LLInventoryItem* item)
{
	// call the callback if it exists.
	if(mDropCallback)
	{
		// if it returns true, we return true, and therefore the
		// commit is called above.
		return mDropCallback(this, item);
	}

    // no callback installed, so just set the image ids and carry on.
    LLUUID asset_id = item->getAssetUUID();

    if (mInventoryPickType == PICK_MATERIAL && asset_id.isNull())
    {
        // If an inventory material has a null asset, consider it a valid blank material(gltf)
        asset_id = BLANK_MATERIAL_ASSET_ID;
    }

	setImageAssetID(asset_id);
	mImageItemID = item->getUUID();
	return true;
}

bool LLTextureCtrl::handleUnicodeCharHere(llwchar uni_char)
{
	if( ' ' == uni_char )
	{
		// <FS:Ansariel> Texture preview mode
		//showPicker(true);
		if (!mOpenTexPreview)
		{
			showPicker(true);
			//grab textures first...
			LLInventoryModelBackgroundFetch::instance().start(gInventory.findCategoryUUIDForType(LLFolderType::FT_TEXTURE));
			//...then start full inventory fetch.
			LLInventoryModelBackgroundFetch::instance().start();
		}
		else if (!mIsMasked)
		{
			// Open the preview floater for the texture
			LLSD params;
			params["uuid"] = getValue();
			params["preview_only"] = true;
			LLFloaterReg::showInstance("preview_texture", params, true);
		}
		// </FS:Ansariel>
		return true;
	}
	return LLUICtrl::handleUnicodeCharHere(uni_char);
}

void LLTextureCtrl::setValue( const LLSD& value )
{
	// <FS:Ansariel> Texture preview mode
	//setImageAssetID(value.asUUID());
	LLUUID uuid = value.asUUID();
	setImageAssetID(uuid);
	LLView::setEnabled( (!mOpenTexPreview || uuid.notNull()) );
	// </FS:Ansariel>
}

LLSD LLTextureCtrl::getValue() const
{
	return LLSD(getImageAssetID());
}

// <FS:Zi> Add label/caption colors
void LLTextureCtrl::updateLabelColor()
{
	mCaption->setColor(mTextEnabledColor.get());
	mCaption->setReadOnlyColor(mTextDisabledColor.get());
}
// </FS:Zi>

namespace LLInitParam
{
    void TypeValues<EPickInventoryType>::declareValues()
    {
        declare("texture_material", PICK_TEXTURE_MATERIAL);
        declare("texture", PICK_TEXTURE);
        declare("material", PICK_MATERIAL);
    }
}




<|MERGE_RESOLUTION|>--- conflicted
+++ resolved
@@ -1931,8 +1931,7 @@
     setDnDFilterPermMask(mask);
 }
 
-<<<<<<< HEAD
-void LLTextureCtrl::onVisibilityChange(BOOL new_visibility)
+void LLTextureCtrl::onVisibilityChange(bool new_visibility)
 {
     if (!new_visibility)
     {
@@ -1945,10 +1944,7 @@
     }
 }
 
-void LLTextureCtrl::setVisible( BOOL visible ) 
-=======
 void LLTextureCtrl::setVisible( bool visible ) 
->>>>>>> 269d9046
 {
 	if( !visible )
 	{
@@ -2435,17 +2431,11 @@
             }
             else
             {
-<<<<<<< HEAD
-				mTexturep = LLViewerTextureManager::getFetchedTexture(mImageAssetID, FTT_DEFAULT, TRUE, LLGLTexture::BOOST_NONE, LLViewerTexture::LOD_TEXTURE);
+				mTexturep = LLViewerTextureManager::getFetchedTexture(mImageAssetID, FTT_DEFAULT, true, LLGLTexture::BOOST_NONE, LLViewerTexture::LOD_TEXTURE);
 				mTexturep->setBoostLevel(LLGLTexture::BOOST_PREVIEW);
 				mTexturep->forceToSaveRawImage(0);
 
 				preview = mTexturep;
-=======
-                texture = LLViewerTextureManager::getFetchedTexture(mImageAssetID, FTT_DEFAULT, true, LLGLTexture::BOOST_NONE, LLViewerTexture::LOD_TEXTURE);
-                texture->setBoostLevel(LLGLTexture::BOOST_PREVIEW);
-                texture->forceToSaveRawImage(0);
->>>>>>> 269d9046
             }
 		}
 	}
