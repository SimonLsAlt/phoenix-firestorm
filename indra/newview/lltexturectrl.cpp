--- conflicted
+++ resolved
@@ -590,13 +590,9 @@
         mOnFloaterCloseCallback();
     }
     stopUsingPipette();
-<<<<<<< HEAD
     // <FS:Ansariel> FIRE-30431: Keep radio button mode selection in texture selection
     //sLastPickerMode = mModeSelector->getValue().asInteger();
     sLastPickerMode = mModeSelector->getSelectedIndex();
-=======
-    sLastPickerMode = mModeSelector->getValue().asInteger();
->>>>>>> 08705392
     // *NOTE: Vertex buffer for sphere preview is still cached
     mGLTFPreview = nullptr;
 }
@@ -2415,7 +2411,6 @@
             {
                 mGLTFMaterial = gGLTFMaterialList.getMaterial(mImageAssetID);
                 if (mGLTFPreview.isNull() || mGLTFMaterial.isNull() || (old_material.notNull() && (old_material.get() != mGLTFMaterial.get())))
-<<<<<<< HEAD
                 {
                     // Only update the preview if needed, since gGLTFMaterialPreviewMgr does not cache the preview.
                     if (mGLTFMaterial.isNull())
@@ -2429,21 +2424,6 @@
                 }
                 if (mGLTFPreview)
                 {
-=======
-                {
-                    // Only update the preview if needed, since gGLTFMaterialPreviewMgr does not cache the preview.
-                    if (mGLTFMaterial.isNull())
-                    {
-                        mGLTFPreview = nullptr;
-                    }
-                    else
-                    {
-                        mGLTFPreview = gGLTFMaterialPreviewMgr.getPreview(mGLTFMaterial);
-                    }
-                }
-                if (mGLTFPreview)
-                {
->>>>>>> 08705392
                     mGLTFPreview->setBoostLevel(LLGLTexture::BOOST_PREVIEW);
                 }
 
@@ -2451,11 +2431,7 @@
             }
             else
             {
-<<<<<<< HEAD
-                mTexturep = LLViewerTextureManager::getFetchedTexture(mImageAssetID, FTT_DEFAULT, bool, LLGLTexture::BOOST_NONE, LLViewerTexture::LOD_TEXTURE);
-=======
                 mTexturep = LLViewerTextureManager::getFetchedTexture(mImageAssetID, FTT_DEFAULT, true, LLGLTexture::BOOST_NONE, LLViewerTexture::LOD_TEXTURE);
->>>>>>> 08705392
                 mTexturep->setBoostLevel(LLGLTexture::BOOST_PREVIEW);
                 mTexturep->forceToSaveRawImage(0);
 
@@ -2491,7 +2467,6 @@
 
         gl_draw_scaled_image( interior.mLeft, interior.mBottom, interior.getWidth(), interior.getHeight(), preview, UI_VERTEX_COLOR % alpha);
         preview->addTextureStats( (F32)(interior.getWidth() * interior.getHeight()) );
-<<<<<<< HEAD
         // <FS:Ansariel> Mask texture if desired
         if (mIsMasked)
         {
@@ -2499,8 +2474,6 @@
             gl_draw_x( interior, LLColor4::black );
         }
         // </FS:Ansariel> Mask texture if desired
-=======
->>>>>>> 08705392
     }
     else if (!mFallbackImage.isNull())
     {
@@ -2672,7 +2645,6 @@
     return LLSD(getImageAssetID());
 }
 
-<<<<<<< HEAD
 // <FS:Zi> Add label/caption colors
 void LLTextureCtrl::updateLabelColor()
 {
@@ -2681,8 +2653,6 @@
 }
 // </FS:Zi>
 
-=======
->>>>>>> 08705392
 namespace LLInitParam
 {
     void TypeValues<EPickInventoryType>::declareValues()
