--- conflicted
+++ resolved
@@ -156,34 +156,12 @@
     BOOL can_apply_immediately,
     LLUIImagePtr fallback_image,
     EPickInventoryType pick_type)
-<<<<<<< HEAD
-:	LLFloater(LLSD()),
-	mOwner( owner ),
-	mImageAssetID( image_asset_id ),
-	mOriginalImageAssetID(image_asset_id),
-	mFallbackImage(fallback_image),
-	mTransparentImageAssetID( gSavedSettings.getString( "UIImgTransparentUUID" ) ), // <FS:PP> FIRE-5082: "Transparent" button in Texture Panel
-	mDefaultImageAssetID(default_image_asset_id),
-	mBlankImageAssetID(blank_image_asset_id),
-	mTentative(tentative),
-	mAllowNoTexture(allow_no_texture),
-	mLabel(label),
-	mTentativeLabel(NULL),
-	mResolutionLabel(NULL),
-	mActive( TRUE ),
-	mFilterEdit(NULL),
-	mImmediateFilterPermMask(immediate_filter_perm_mask),
-	mDnDFilterPermMask(dnd_filter_perm_mask),
-	mContextConeOpacity(0.f),
-	mSelectedItemPinned( FALSE ),
-	mCanApply(true),
-	mCanPreview(true),
-=======
 :   LLFloater(LLSD()),
     mOwner( owner ),
     mImageAssetID( image_asset_id ),
     mOriginalImageAssetID(image_asset_id),
     mFallbackImage(fallback_image),
+    mTransparentImageAssetID( gSavedSettings.getString( "UIImgTransparentUUID" ) ), // <FS:PP> FIRE-5082: "Transparent" button in Texture Panel
     mDefaultImageAssetID(default_image_asset_id),
     mBlankImageAssetID(blank_image_asset_id),
     mTentative(tentative),
@@ -199,7 +177,6 @@
     mSelectedItemPinned( FALSE ),
     mCanApply(true),
     mCanPreview(true),
->>>>>>> 38c2a5bd
     mLimitsSet(false),
     mMaxDim(S32_MAX),
     mMinDim(0),
@@ -222,37 +199,6 @@
 
 void LLFloaterTexturePicker::setImageID(const LLUUID& image_id, bool set_selection /*=true*/)
 {
-<<<<<<< HEAD
-	if( ((mImageAssetID != image_id) || mTentative) && mActive)
-	{
-		mNoCopyTextureSelected = FALSE;
-		mViewModel->setDirty(); // *TODO: shouldn't we be using setValue() here?
-		mImageAssetID = image_id; 
-
-		if (LLAvatarAppearanceDefines::LLAvatarAppearanceDictionary::isBakedImageId(mImageAssetID))
-		{
-			// <FS:Ansariel> FIRE-30431: Keep radio button mode selection in texture selection
-			//if ( mBakeTextureEnabled && mModeSelector->getValue().asInteger() != 2)
-			if ( mBakeTextureEnabled && mModeSelector->getSelectedIndex() != 2)
-			{
-				// <FS:Ansariel> FIRE-30431: Keep radio button mode selection in texture selection
-				//mModeSelector->selectByValue(2);
-				mModeSelector->setSelectedIndex(2, 0);
-				onModeSelect(0,this);
-			}
-		}
-		else
-		{
-			// <FS:Ansariel> FIRE-30431: Keep radio button mode selection in texture selection
-			//if (mModeSelector->getValue().asInteger() == 2)
-			if (mModeSelector->getSelectedIndex() == 2)
-			{
-				// <FS:Ansariel> FIRE-30431: Keep radio button mode selection in texture selection
-				//mModeSelector->selectByValue(0);
-				mModeSelector->setSelectedIndex(0, 0);
-				onModeSelect(0,this);
-			}
-=======
     if( ((mImageAssetID != image_id) || mTentative) && mActive)
     {
         mNoCopyTextureSelected = FALSE;
@@ -261,20 +207,27 @@
 
         if (LLAvatarAppearanceDefines::LLAvatarAppearanceDictionary::isBakedImageId(mImageAssetID))
         {
-            if ( mBakeTextureEnabled && mModeSelector->getValue().asInteger() != 2)
-            {
-                mModeSelector->selectByValue(2);
+            // <FS:Ansariel> FIRE-30431: Keep radio button mode selection in texture selection
+            //if ( mBakeTextureEnabled && mModeSelector->getValue().asInteger() != 2)
+            if ( mBakeTextureEnabled && mModeSelector->getSelectedIndex() != 2)
+            {
+                // <FS:Ansariel> FIRE-30431: Keep radio button mode selection in texture selection
+                //mModeSelector->selectByValue(2);
+                mModeSelector->setSelectedIndex(2, 0);
                 onModeSelect(0,this);
             }
         }
         else
         {
-            if (mModeSelector->getValue().asInteger() == 2)
-            {
-                mModeSelector->selectByValue(0);
+            // <FS:Ansariel> FIRE-30431: Keep radio button mode selection in texture selection
+            //if (mModeSelector->getValue().asInteger() == 2)
+            if (mModeSelector->getSelectedIndex() == 2)
+            {
+                // <FS:Ansariel> FIRE-30431: Keep radio button mode selection in texture selection
+                //mModeSelector->selectByValue(0);
+                mModeSelector->setSelectedIndex(0, 0);
                 onModeSelect(0,this);
             }
->>>>>>> 38c2a5bd
 
             LLUUID item_id;
             LLFolderView* root_folder = mInventoryPanel->getRootFolder();
@@ -300,70 +253,47 @@
             {
                 item_id = findItemID(mImageAssetID, FALSE);
             }
-<<<<<<< HEAD
-			if (item_id.isNull())
-			{
-				mInventoryPanel->getRootFolder()->clearSelection();
-				//<FS:Chaser> Clear out the UUID instead of keeping the last value
-				getChild<LLLineEditor>("TextureKey")->setText(LLUUID::null.asString());
-				//</FS:Chaser>
-			}
-			else
-			{
-				LLInventoryItem* itemp = gInventory.getItem(item_id);
-				//<FS:Chaser> Texture UUID picker
-				//if (itemp && !itemp->getPermissions().allowCopyBy(gAgent.getID()))
-				if (itemp)
-				{
-					BOOL copy = itemp->getPermissions().allowCopyBy(gAgent.getID());
-					BOOL mod = itemp->getPermissions().allowModifyBy(gAgent.getID());
-					BOOL xfer = itemp->getPermissions().allowOperationBy(PERM_TRANSFER, gAgent.getID());
-
-					if(!copy)
-					{
-						// no copy texture
-						getChild<LLUICtrl>("apply_immediate_check")->setValue(FALSE);
-						mNoCopyTextureSelected = TRUE;
-					}
-
-					//Verify permissions before revealing UUID.
-					//Replicates behaviour of "Copy UUID" on inventory. If you can't copy it there, you can't copy it here.
-					if(copy&&mod&&xfer)
-					{
-						getChild<LLLineEditor>("TextureKey")->setText(image_id.asString());
-					}
-					else
-					{
-						getChild<LLLineEditor>("TextureKey")->setText(LLUUID::null.asString());
-					}
-				}
-				else
-				{
-					getChild<LLLineEditor>("TextureKey")->setText(LLUUID::null.asString());
-				}
-				// </FS:Chaser>
-			}
-
-			if (set_selection)
-			{
-				mInventoryPanel->setSelection(item_id, TAKE_FOCUS_NO);
-			}
-		}
-	}
-=======
             if (item_id.isNull())
             {
                 mInventoryPanel->getRootFolder()->clearSelection();
+                //<FS:Chaser> Clear out the UUID instead of keeping the last value
+                getChild<LLLineEditor>("TextureKey")->setText(LLUUID::null.asString());
+                //</FS:Chaser>
             }
             else
             {
                 LLInventoryItem* itemp = gInventory.getItem(item_id);
-                if (itemp && !itemp->getPermissions().allowCopyBy(gAgent.getID()))
+                //<FS:Chaser> Texture UUID picker
+                //if (itemp && !itemp->getPermissions().allowCopyBy(gAgent.getID()))
+                if (itemp)
                 {
-                    // no copy texture
-                    getChild<LLUICtrl>("apply_immediate_check")->setValue(FALSE);
-                    mNoCopyTextureSelected = TRUE;
+                    BOOL copy = itemp->getPermissions().allowCopyBy(gAgent.getID());
+                    BOOL mod = itemp->getPermissions().allowModifyBy(gAgent.getID());
+                    BOOL xfer = itemp->getPermissions().allowOperationBy(PERM_TRANSFER, gAgent.getID());
+
+                    if(!copy)
+                    {
+                        // no copy texture
+                        getChild<LLUICtrl>("apply_immediate_check")->setValue(FALSE);
+                        mNoCopyTextureSelected = TRUE;
+                    }
+
+                    //Verify permissions before revealing UUID.
+                    //Replicates behaviour of "Copy UUID" on inventory. If you can't copy it there, you can't copy it here.
+                    if(copy&&mod&&xfer)
+                    {
+                        getChild<LLLineEditor>("TextureKey")->setText(image_id.asString());
+                    }
+                    else
+                    {
+                        getChild<LLLineEditor>("TextureKey")->setText(LLUUID::null.asString());
+                    }
                 }
+                else
+                {
+                    getChild<LLLineEditor>("TextureKey")->setText(LLUUID::null.asString());
+                }
+                // </FS:Chaser>
             }
 
             if (set_selection)
@@ -372,7 +302,6 @@
             }
         }
     }
->>>>>>> 38c2a5bd
 }
 
 void LLFloaterTexturePicker::setImageIDFromItem(const LLInventoryItem* itemp, bool set_selection)
@@ -552,30 +481,6 @@
         allow_dnd = is_texture || is_mesh || is_material;
     }
 
-<<<<<<< HEAD
-	if (allow_dnd)
-	{
-		LLInventoryItem *item = (LLInventoryItem *)cargo_data;
-
-		BOOL copy = item->getPermissions().allowCopyBy(gAgent.getID());
-		BOOL mod = item->getPermissions().allowModifyBy(gAgent.getID());
-		BOOL xfer = item->getPermissions().allowOperationBy(PERM_TRANSFER,
-															gAgent.getID());
-
-		PermissionMask item_perm_mask = 0;
-		if (copy) item_perm_mask |= PERM_COPY;
-		if (mod)  item_perm_mask |= PERM_MODIFY;
-		if (xfer) item_perm_mask |= PERM_TRANSFER;
-		
-		PermissionMask filter_perm_mask = mDnDFilterPermMask;
-		if ( (item_perm_mask & filter_perm_mask) == filter_perm_mask )
-		{
-			if (drop)
-			{
-				// <FS:Ansariel> FIRE-8298: Apply now checkbox has no effect
-				setCanApply(true, true);
-				// </FS:Ansariel>
-=======
     if (allow_dnd)
     {
         LLInventoryItem *item = (LLInventoryItem *)cargo_data;
@@ -595,7 +500,9 @@
         {
             if (drop)
             {
->>>>>>> 38c2a5bd
+                // <FS:Ansariel> FIRE-8298: Apply now checkbox has no effect
+                setCanApply(true, true);
+                // </FS:Ansariel>
                 setImageIDFromItem(item);
                 commitIfImmediateSet();
             }
@@ -620,50 +527,14 @@
 
 BOOL LLFloaterTexturePicker::handleKeyHere(KEY key, MASK mask)
 {
-<<<<<<< HEAD
-	// <FS:Ansariel> CTRL-F focusses local search editor
-	if (FSCommon::isFilterEditorKeyCombo(key, mask))
-	{
-		mFilterEdit->setFocus(TRUE);
-		return TRUE;
-	}
-	// </FS:Ansariel>
-
-	LLFolderView* root_folder = mInventoryPanel->getRootFolder();
-
-	if (root_folder && mFilterEdit)
-	{
-		if (mFilterEdit->hasFocus() 
-			&& (key == KEY_RETURN || key == KEY_DOWN) 
-			&& mask == MASK_NONE)
-		{
-			if (!root_folder->getCurSelectedItem())
-			{
-				LLFolderViewItem* itemp =    mInventoryPanel->getItemByID(gInventory.getRootFolderID());
-				if (itemp)
-				{
-					root_folder->setSelection(itemp, FALSE, FALSE);
-				}
-			}
-			root_folder->scrollToShowSelection();
-			
-			// move focus to inventory proper
-			mInventoryPanel->setFocus(TRUE);
-			
-			// treat this as a user selection of the first filtered result
-			commitIfImmediateSet();
-			
-			return TRUE;
-		}
-		
-		if (mInventoryPanel->hasFocus() && key == KEY_UP)
-		{
-			mFilterEdit->focusFirstItem(TRUE);
-		}
-	}
-
-	return LLFloater::handleKeyHere(key, mask);
-=======
+    // <FS:Ansariel> CTRL-F focusses local search editor
+    if (FSCommon::isFilterEditorKeyCombo(key, mask))
+    {
+        mFilterEdit->setFocus(TRUE);
+        return TRUE;
+    }
+    // </FS:Ansariel>
+
     LLFolderView* root_folder = mInventoryPanel->getRootFolder();
 
     if (root_folder && mFilterEdit)
@@ -698,7 +569,6 @@
     }
 
     return LLFloater::handleKeyHere(key, mask);
->>>>>>> 38c2a5bd
 }
 
 void LLFloaterTexturePicker::onOpen(const LLSD& key)
@@ -714,23 +584,14 @@
 
 void LLFloaterTexturePicker::onClose(bool app_quitting)
 {
-<<<<<<< HEAD
-	if (mOwner && mOnFloaterCloseCallback)
-	{
-		mOnFloaterCloseCallback();
-	}
-	stopUsingPipette();
+    if (mOwner && mOnFloaterCloseCallback)
+    {
+        mOnFloaterCloseCallback();
+    }
+    stopUsingPipette();
     // <FS:Ansariel> FIRE-30431: Keep radio button mode selection in texture selection
     //sLastPickerMode = mModeSelector->getValue().asInteger();
     sLastPickerMode = mModeSelector->getSelectedIndex();
-=======
-    if (mOwner && mOnFloaterCloseCallback)
-    {
-        mOnFloaterCloseCallback();
-    }
-    stopUsingPipette();
-    sLastPickerMode = mModeSelector->getValue().asInteger();
->>>>>>> 38c2a5bd
 }
 
 // virtual
@@ -738,25 +599,15 @@
 {
     LLFloater::postBuild();
 
-<<<<<<< HEAD
-	if (!mLabel.empty())
-	{
-		std::string pick = getString("pick title");
-	
-		// <FS:Ansariel> Missing whitespace
-		//setTitle(pick + mLabel);
-		setTitle(pick + " " + mLabel);
-	}
-	mTentativeLabel = getChild<LLTextBox>("Multiple");
-=======
     if (!mLabel.empty())
     {
         std::string pick = getString("pick title");
 
-        setTitle(pick + mLabel);
+        // <FS:Ansariel> Missing whitespace
+        //setTitle(pick + mLabel);
+        setTitle(pick + " " + mLabel);
     }
     mTentativeLabel = getChild<LLTextBox>("Multiple");
->>>>>>> 38c2a5bd
 
     mResolutionLabel = getChild<LLTextBox>("size_lbl");
     mResolutionWarning = getChild<LLTextBox>("over_limit_lbl");
@@ -788,20 +639,14 @@
 
     mInventoryPanel = getChild<LLInventoryPanel>("inventory panel");
 
-<<<<<<< HEAD
-	// <FS:Ansariel> FIRE-30431: Keep radio button mode selection in texture selection
-	//mModeSelector = getChild<LLComboBox>("mode_selection");
-	//mModeSelector->setCommitCallback(onModeSelect, this);
-	//mModeSelector->selectByValue(0);
-	mModeSelector = getChild<LLRadioGroup>("mode_selection");
-	mModeSelector->setCommitCallback(onModeSelect, this);
-	mModeSelector->setSelectedIndex(0, 0);
-	// </FS:Ansariel>
-=======
-    mModeSelector = getChild<LLComboBox>("mode_selection");
+    // <FS:Ansariel> FIRE-30431: Keep radio button mode selection in texture selection
+    //mModeSelector = getChild<LLComboBox>("mode_selection");
+    //mModeSelector->setCommitCallback(onModeSelect, this);
+    //mModeSelector->selectByValue(0);
+    mModeSelector = getChild<LLRadioGroup>("mode_selection");
     mModeSelector->setCommitCallback(onModeSelect, this);
-    mModeSelector->selectByValue(0);
->>>>>>> 38c2a5bd
+    mModeSelector->setSelectedIndex(0, 0);
+    // </FS:Ansariel>
 
     if(mInventoryPanel)
     {
@@ -849,17 +694,9 @@
     childSetCommitCallback("apply_immediate_check", onApplyImmediateCheck, this);
     getChildView("apply_immediate_check")->setEnabled(mCanApplyImmediately);
 
-<<<<<<< HEAD
-	mSavedFolderState.setApply(FALSE);
-=======
-    getChild<LLUICtrl>("Pipette")->setCommitCallback( boost::bind(&LLFloaterTexturePicker::onBtnPipette, this));
-    childSetAction("Cancel", LLFloaterTexturePicker::onBtnCancel,this);
-    childSetAction("Select", LLFloaterTexturePicker::onBtnSelect,this);
-
     mSavedFolderState.setApply(FALSE);
 
     LLToolPipette::getInstance()->setToolSelectCallback(boost::bind(&LLFloaterTexturePicker::onTextureSelect, this, _1));
->>>>>>> 38c2a5bd
 
     getChild<LLComboBox>("l_bake_use_texture_combo_box")->setCommitCallback(onBakeTextureSelect, this);
 
@@ -877,16 +714,9 @@
     // either move elsewhere or fix to cause update once per image
     bool valid_dims = updateImageStats();
 
-<<<<<<< HEAD
-	// if we're inactive, gray out "apply immediate" checkbox
-	mSelectBtn->setEnabled(mActive && mCanApply && valid_dims);
-	mPipetteBtn->setEnabled(mActive);
-=======
     // if we're inactive, gray out "apply immediate" checkbox
-    getChildView("show_folders_check")->setEnabled(mActive && mCanApplyImmediately && !mNoCopyTextureSelected);
     mSelectBtn->setEnabled(mActive && mCanApply && valid_dims);
     mPipetteBtn->setEnabled(mActive);
->>>>>>> 38c2a5bd
     mPipetteBtn->setValue(LLToolMgr::getInstance()->getCurrentTool() == LLToolPipette::getInstance());
 
     //BOOL allow_copy = FALSE;
@@ -932,16 +762,10 @@
             mTentativeLabel->setVisible( FALSE  );
         }
 
-<<<<<<< HEAD
-		mDefaultBtn->setEnabled(mImageAssetID != mDefaultImageAssetID || mTentative);
-		mBlankBtn->setEnabled((mImageAssetID != mBlankImageAssetID && mBlankImageAssetID.notNull()) || mTentative);
-		mNoneBtn->setEnabled(mAllowNoTexture && (!mImageAssetID.isNull() || mTentative));
-		mTransparentBtn->setEnabled((mImageAssetID != mTransparentImageAssetID && mTransparentImageAssetID.notNull()) || mTentative); // <FS:PP> FIRE-5082: "Transparent" button in Texture Panel
-=======
         mDefaultBtn->setEnabled(mImageAssetID != mDefaultImageAssetID || mTentative);
         mBlankBtn->setEnabled((mImageAssetID != mBlankImageAssetID && mBlankImageAssetID.notNull()) || mTentative);
         mNoneBtn->setEnabled(mAllowNoTexture && (!mImageAssetID.isNull() || mTentative));
->>>>>>> 38c2a5bd
+        mTransparentBtn->setEnabled((mImageAssetID != mTransparentImageAssetID && mTransparentImageAssetID.notNull()) || mTentative); // <FS:PP> FIRE-5082: "Transparent" button in Texture Panel
 
         LLFloater::draw();
 
@@ -1100,16 +924,11 @@
 
 void LLFloaterTexturePicker::commitIfImmediateSet()
 {
-<<<<<<< HEAD
-	// <FS:Ansariel> FIRE-8298: Apply now checkbox has no effect
-	//if (!mNoCopyTextureSelected && mCanApply)
-	if (!mNoCopyTextureSelected && mCanApply && mCanPreview)
-	// </FS:Ansariel>
-	{
-=======
-    if (!mNoCopyTextureSelected && mCanApply)
-    {
->>>>>>> 38c2a5bd
+    // <FS:Ansariel> FIRE-8298: Apply now checkbox has no effect
+    //if (!mNoCopyTextureSelected && mCanApply)
+    if (!mNoCopyTextureSelected && mCanApply && mCanPreview)
+    // </FS:Ansariel>
+    {
         commitCallback(LLTextureCtrl::TEXTURE_CHANGE);
     }
 }
@@ -1224,10 +1043,10 @@
 // static
 void LLFloaterTexturePicker::onBtnTransparent(void* userdata)
 {
-	LLFloaterTexturePicker* self = (LLFloaterTexturePicker*) userdata;
-	self->setCanApply(true, true);
-	self->setImageID( self->mTransparentImageAssetID );
-	self->commitIfImmediateSet();
+    LLFloaterTexturePicker* self = (LLFloaterTexturePicker*) userdata;
+    self->setCanApply(true, true);
+    self->setImageID( self->mTransparentImageAssetID );
+    self->commitIfImmediateSet();
 }
 // </FS:PP> FIRE-5082: "Transparent" button in Texture Panel
 
@@ -1256,10 +1075,10 @@
 // static
 void LLFloaterTexturePicker::onBtnApplyTexture(void* userdata)
 {
-	LLFloaterTexturePicker* self = (LLFloaterTexturePicker*) userdata;
-	self->setCanApply(true, true);
-	self->setImageID(LLUUID(self->getChild<LLLineEditor>("TextureKey")->getText()));
-	self->commitIfImmediateSet();
+    LLFloaterTexturePicker* self = (LLFloaterTexturePicker*) userdata;
+    self->setCanApply(true, true);
+    self->setImageID(LLUUID(self->getChild<LLLineEditor>("TextureKey")->getText()));
+    self->commitIfImmediateSet();
 }
 //</FS:Chaser>
 
@@ -1303,74 +1122,6 @@
 
 void LLFloaterTexturePicker::onSelectionChange(const std::deque<LLFolderViewItem*> &items, BOOL user_action)
 {
-<<<<<<< HEAD
-	if (items.size())
-	{
-		LLFolderViewItem* first_item = items.front();
-		LLInventoryItem* itemp = gInventory.getItem(static_cast<LLFolderViewModelItemInventory*>(first_item->getViewModelItem())->getUUID());
-		mNoCopyTextureSelected = FALSE;
-		if (itemp)
-		{
-			if (!mTextureSelectedCallback.empty())
-			{
-				mTextureSelectedCallback(itemp);
-			}
-			// <FS:Chaser> UUID texture picker uses extra permissions, so we do all the fancy stuff here
-			
-			BOOL copy = itemp->getPermissions().allowCopyBy(gAgent.getID());
-			BOOL mod = itemp->getPermissions().allowModifyBy(gAgent.getID());
-			BOOL xfer = itemp->getPermissions().allowOperationBy(PERM_TRANSFER, gAgent.getID());
-			
-			//if (!itemp->getPermissions().allowCopyBy(gAgent.getID()))
-			if (!copy)
-			{
-				mNoCopyTextureSelected = TRUE;
-			}
-			// </FS:Chaser>
-			// <FS:Ansariel> FIRE-8298: Apply now checkbox has no effect
-			setCanApply(true, true);
-			// </FS:Ansariel>
-            setImageIDFromItem(itemp, false);
-			
-			// <FS:Chaser> UUID texture picker permissions continued
-			//We also have to set this here because above passes the asset ID, not the inventory ID.
-			//Verify permissions before revealing UUID.
-			//Replicates behaviour of "Copy UUID" on inventory. If you can't copy it there, you can't copy it here.
-			if(copy&&mod&&xfer)
-			{
-				getChild<LLLineEditor>("TextureKey")->setText(itemp->getAssetUUID().asString());
-			}
-			else
-			{
-				getChild<LLLineEditor>("TextureKey")->setText(LLUUID::null.asString());
-			}
-			// </FS:Chaser>
-			
-			mViewModel->setDirty(); // *TODO: shouldn't we be using setValue() here?
-
-			if(!mPreviewSettingChanged)
-			{
-				mCanPreview = mCanApplyImmediately && gSavedSettings.getBOOL("TextureLivePreview");
-			}
-			else
-			{
-				mPreviewSettingChanged = false;
-			}
-
-			if (user_action && mCanPreview)
-			{
-				// only commit intentional selections, not implicit ones
-				commitIfImmediateSet();
-			}
-		}
-		// <FS:Chaser> Clear texture key when item cant be found
-		else
-		{
-			getChild<LLLineEditor>("TextureKey")->setText(LLUUID::null.asString());
-		}
-		// </FS:Chaser>
-	}
-=======
     if (items.size())
     {
         LLFolderViewItem* first_item = items.front();
@@ -1382,11 +1133,37 @@
             {
                 mTextureSelectedCallback(itemp);
             }
-            if (!itemp->getPermissions().allowCopyBy(gAgent.getID()))
+            // <FS:Chaser> UUID texture picker uses extra permissions, so we do all the fancy stuff here
+
+            BOOL copy = itemp->getPermissions().allowCopyBy(gAgent.getID());
+            BOOL mod = itemp->getPermissions().allowModifyBy(gAgent.getID());
+            BOOL xfer = itemp->getPermissions().allowOperationBy(PERM_TRANSFER, gAgent.getID());
+
+            //if (!itemp->getPermissions().allowCopyBy(gAgent.getID()))
+            if (!copy)
             {
                 mNoCopyTextureSelected = TRUE;
             }
+            // </FS:Chaser>
+            // <FS:Ansariel> FIRE-8298: Apply now checkbox has no effect
+            setCanApply(true, true);
+            // </FS:Ansariel>
             setImageIDFromItem(itemp, false);
+
+            // <FS:Chaser> UUID texture picker permissions continued
+            //We also have to set this here because above passes the asset ID, not the inventory ID.
+            //Verify permissions before revealing UUID.
+            //Replicates behaviour of "Copy UUID" on inventory. If you can't copy it there, you can't copy it here.
+            if(copy&&mod&&xfer)
+            {
+                getChild<LLLineEditor>("TextureKey")->setText(itemp->getAssetUUID().asString());
+            }
+            else
+            {
+                getChild<LLLineEditor>("TextureKey")->setText(LLUUID::null.asString());
+            }
+            // </FS:Chaser>
+
             mViewModel->setDirty(); // *TODO: shouldn't we be using setValue() here?
 
             if(!mPreviewSettingChanged)
@@ -1404,8 +1181,13 @@
                 commitIfImmediateSet();
             }
         }
-    }
->>>>>>> 38c2a5bd
+        // <FS:Chaser> Clear texture key when item cant be found
+        else
+        {
+            getChild<LLLineEditor>("TextureKey")->setText(LLUUID::null.asString());
+        }
+        // </FS:Chaser>
+    }
 }
 
 // static
@@ -1535,20 +1317,13 @@
             inworld_id = LLLocalBitmapMgr::getInstance()->getWorldID(tracking_id);
         }
 
-<<<<<<< HEAD
-		// <FS:Ansariel> FIRE-8298: Apply now checkbox has no effect
-		//if (self->mSetImageAssetIDCallback)
-		//{
-		//	self->mSetImageAssetIDCallback(inworld_id);
-		//}
-		self->setImageID(inworld_id);
-		// </FS:Ansariel>
-=======
-        if (self->mSetImageAssetIDCallback)
-        {
-            self->mSetImageAssetIDCallback(inworld_id);
-        }
->>>>>>> 38c2a5bd
+        // <FS:Ansariel> FIRE-8298: Apply now checkbox has no effect
+        //if (self->mSetImageAssetIDCallback)
+        //{
+        //  self->mSetImageAssetIDCallback(inworld_id);
+        //}
+        self->setImageID(inworld_id);
+        // </FS:Ansariel>
 
         if (self->childGetValue("apply_immediate_check").asBoolean())
         {
@@ -1565,19 +1340,12 @@
 {
     LLFloaterTexturePicker* picker = (LLFloaterTexturePicker*)user_data;
 
-<<<<<<< HEAD
-	LLCheckBoxCtrl* check_box = (LLCheckBoxCtrl*)ctrl;
-	gSavedSettings.setBOOL("TextureLivePreview", check_box->get());
-	// <FS:Ansariel> FIRE-8298: Apply now checkbox has no effect
-	picker->setCanApply(true, true);
-	// </FS:Ansariel>
-	picker->commitIfImmediateSet();
-=======
     LLCheckBoxCtrl* check_box = (LLCheckBoxCtrl*)ctrl;
     gSavedSettings.setBOOL("TextureLivePreview", check_box->get());
-
+    // <FS:Ansariel> FIRE-8298: Apply now checkbox has no effect
+    picker->setCanApply(true, true);
+    // </FS:Ansariel>
     picker->commitIfImmediateSet();
->>>>>>> 38c2a5bd
 }
 
 //static
@@ -1832,65 +1600,46 @@
 
 void LLFloaterTexturePicker::setLocalTextureEnabled(BOOL enabled)
 {
-	// <FS:Ansariel> FIRE-30431: Keep radio button mode selection in texture selection
+    // <FS:Ansariel> FIRE-30431: Keep radio button mode selection in texture selection
     //mModeSelector->setEnabledByValue(1, enabled);
-	mModeSelector->setIndexEnabled(1,enabled);}
+    mModeSelector->setIndexEnabled(1,enabled);}
 
 void LLFloaterTexturePicker::setBakeTextureEnabled(BOOL enabled)
 {
     BOOL changed = (enabled != mBakeTextureEnabled);
 
-<<<<<<< HEAD
-	mBakeTextureEnabled = enabled;
-	// <FS:Ansariel> FIRE-30431: Keep radio button mode selection in texture selection
-	//mModeSelector->setEnabledByValue(2, enabled);
-
-	//if (!mBakeTextureEnabled && (mModeSelector->getValue().asInteger() == 2))
-	//{
-	//	mModeSelector->selectByValue(0);
-	//}
-	//
-	//if (changed && mBakeTextureEnabled && LLAvatarAppearanceDefines::LLAvatarAppearanceDictionary::isBakedImageId(mImageAssetID))
-	//{
-	//	if (mModeSelector->getValue().asInteger() != 2)
-	//	{
-	//		mModeSelector->selectByValue(2);
-	//	}
-	//}
-	mModeSelector->setIndexEnabled(2, enabled);
-
-	if (!mBakeTextureEnabled && (mModeSelector->getSelectedIndex() == 2))
-	{
-		mModeSelector->setSelectedIndex(0, 0);
-	}
-	
-	if (changed && mBakeTextureEnabled && LLAvatarAppearanceDefines::LLAvatarAppearanceDictionary::isBakedImageId(mImageAssetID))
-	{
-		if (mModeSelector->getSelectedIndex() != 2)
-		{
-			mModeSelector->setSelectedIndex(2, 0);
-		}
-	}
-	// </FS:Ansariel>
-	onModeSelect(0, this);
-=======
     mBakeTextureEnabled = enabled;
-    mModeSelector->setEnabledByValue(2, enabled);
-
-    if (!mBakeTextureEnabled && (mModeSelector->getValue().asInteger() == 2))
-    {
-        mModeSelector->selectByValue(0);
+    // <FS:Ansariel> FIRE-30431: Keep radio button mode selection in texture selection
+    //mModeSelector->setEnabledByValue(2, enabled);
+
+    //if (!mBakeTextureEnabled && (mModeSelector->getValue().asInteger() == 2))
+    //{
+    //  mModeSelector->selectByValue(0);
+    //}
+    //
+    //if (changed && mBakeTextureEnabled && LLAvatarAppearanceDefines::LLAvatarAppearanceDictionary::isBakedImageId(mImageAssetID))
+    //{
+    //  if (mModeSelector->getValue().asInteger() != 2)
+    //  {
+    //      mModeSelector->selectByValue(2);
+    //  }
+    //}
+    mModeSelector->setIndexEnabled(2, enabled);
+
+    if (!mBakeTextureEnabled && (mModeSelector->getSelectedIndex() == 2))
+    {
+        mModeSelector->setSelectedIndex(0, 0);
     }
 
     if (changed && mBakeTextureEnabled && LLAvatarAppearanceDefines::LLAvatarAppearanceDictionary::isBakedImageId(mImageAssetID))
     {
-        if (mModeSelector->getValue().asInteger() != 2)
-        {
-            mModeSelector->selectByValue(2);
-        }
-    }
+        if (mModeSelector->getSelectedIndex() != 2)
+        {
+            mModeSelector->setSelectedIndex(2, 0);
+        }
+    }
+    // </FS:Ansariel>
     onModeSelect(0, this);
->>>>>>> 38c2a5bd
 }
 
 void LLFloaterTexturePicker::setInventoryPickType(EPickInventoryType type)
@@ -2023,88 +1772,6 @@
 static LLDefaultChildRegistry::Register<LLTextureCtrl> r("texture_picker");
 
 LLTextureCtrl::LLTextureCtrl(const LLTextureCtrl::Params& p)
-<<<<<<< HEAD
-:	LLUICtrl(p),
-	mDragCallback(NULL),
-	mDropCallback(NULL),
-	mOnCancelCallback(NULL),
-	mOnCloseCallback(NULL),
-	mOnSelectCallback(NULL),
-	mBorderColor( p.border_color() ),
-	mAllowNoTexture( p.allow_no_texture ),
-	mAllowLocalTexture( TRUE ),
-	mImmediateFilterPermMask( PERM_NONE ),
-	mCanApplyImmediately( FALSE ),
-	mNeedsRawImageData( FALSE ),
-	mValid( TRUE ),
-	mShowLoadingPlaceholder( TRUE ),
-	mOpenTexPreview(!p.enabled),  // <FS:Ansariel> For texture preview mode
-    mBakeTextureEnabled(true),
-    mInventoryPickType(PICK_TEXTURE),
-	mImageAssetID(p.image_id),
-	mDefaultImageAssetID(p.default_image_id),
-	mDefaultImageName(p.default_image_name),
-	mFallbackImage(p.fallback_image),
-	mTextEnabledColor(p.text_enabled_color),      // <FS:Zi> Add label/caption colors
-	mTextDisabledColor(p.text_disabled_color),    // <FS:Zi> Add label/caption colors
-	// <FS:Ansariel> Mask texture if desired
-	mIsMasked(FALSE)
-{
-	mCaptionHeight = p.show_caption ? BTN_HEIGHT_SMALL : 0;		// <FS:Zi> leave some room underneath the image for the caption
-	// Default of defaults is white image for diff tex
-	//
-	setBlankImageAssetID(IMG_WHITE);
-
-	setAllowNoTexture(p.allow_no_texture);
-	setCanApplyImmediately(p.can_apply_immediately);
-	mCommitOnSelection = !p.no_commit_on_selection;
-
-	LLTextBox::Params params(p.caption_text);
-	params.name(p.label);
-	// <FS:Zi> Fix label width
-	// params.rect(LLRect( 0, BTN_HEIGHT_SMALL, getRect().getWidth(), 0 ));
-	params.rect(LLRect( 0, BTN_HEIGHT_SMALL, p.label_width == -1 ? getRect().getWidth() : p.label_width, 0 ));
-	// <//FS:Zi>
-	params.initial_value(p.label());
-	params.follows.flags(FOLLOWS_LEFT | FOLLOWS_RIGHT | FOLLOWS_BOTTOM);
-	mCaption = LLUICtrlFactory::create<LLTextBox> (params);
-	addChild( mCaption );
-
-	S32 image_top = getRect().getHeight();
-	// <FS:Zi> leave some room underneath the image for the caption
-	// S32 image_bottom = BTN_HEIGHT_SMALL;
-	S32 image_bottom = mCaptionHeight;
-	S32 image_middle = (image_top + image_bottom) / 2;
-	S32 line_height = LLFontGL::getFontSansSerifSmall()->getLineHeight();
-
-	LLTextBox::Params tentative_label_p(p.multiselect_text);
-	tentative_label_p.name("Multiple");
-	tentative_label_p.rect(LLRect (0, image_middle + line_height / 2, getRect().getWidth(), image_middle - line_height / 2 ));
-	tentative_label_p.follows.flags(FOLLOWS_ALL);
-	mTentativeLabel = LLUICtrlFactory::create<LLTextBox> (tentative_label_p);
-
-	// It is no longer possible to associate a style with a textbox, so it has to be done in this fashion
-	LLStyle::Params style_params;
-	style_params.color = LLColor4::white;
-
-	mTentativeLabel->setText(LLTrans::getString("multiple_textures"), style_params);
-	mTentativeLabel->setHAlign(LLFontGL::HCENTER);
-	addChild( mTentativeLabel );
-
-	LLRect border_rect = getLocalRect();
-	// <FS:Zi> leave some room underneath the image for the caption
-	// border_rect.mBottom += BTN_HEIGHT_SMALL;
-	border_rect.mBottom += mCaptionHeight;
-	LLViewBorder::Params vbparams(p.border);
-	vbparams.name("border");
-	vbparams.rect(border_rect);
-	mBorder = LLUICtrlFactory::create<LLViewBorder> (vbparams);
-	addChild(mBorder);
-
-	mLoadingPlaceholderString = LLTrans::getString("texture_loading");
-
-	updateLabelColor();	// <FS:Zi> Add label/caption colors
-=======
 :   LLUICtrl(p),
     mDragCallback(NULL),
     mDropCallback(NULL),
@@ -2119,15 +1786,19 @@
     mNeedsRawImageData( FALSE ),
     mValid( TRUE ),
     mShowLoadingPlaceholder( TRUE ),
-    mOpenTexPreview(false),
+    mOpenTexPreview(!p.enabled),  // <FS:Ansariel> For texture preview mode
     mBakeTextureEnabled(true),
     mInventoryPickType(PICK_TEXTURE),
     mImageAssetID(p.image_id),
     mDefaultImageAssetID(p.default_image_id),
     mDefaultImageName(p.default_image_name),
-    mFallbackImage(p.fallback_image)
-{
-
+    mFallbackImage(p.fallback_image),
+    mTextEnabledColor(p.text_enabled_color),      // <FS:Zi> Add label/caption colors
+    mTextDisabledColor(p.text_disabled_color),    // <FS:Zi> Add label/caption colors
+    // <FS:Ansariel> Mask texture if desired
+    mIsMasked(FALSE)
+{
+    mCaptionHeight = p.show_caption ? BTN_HEIGHT_SMALL : 0;     // <FS:Zi> leave some room underneath the image for the caption
     // Default of defaults is white image for diff tex
     //
     setBlankImageAssetID(IMG_WHITE);
@@ -2138,14 +1809,19 @@
 
     LLTextBox::Params params(p.caption_text);
     params.name(p.label);
-    params.rect(LLRect( 0, BTN_HEIGHT_SMALL, getRect().getWidth(), 0 ));
+    // <FS:Zi> Fix label width
+    // params.rect(LLRect( 0, BTN_HEIGHT_SMALL, getRect().getWidth(), 0 ));
+    params.rect(LLRect( 0, BTN_HEIGHT_SMALL, p.label_width == -1 ? getRect().getWidth() : p.label_width, 0 ));
+    // <//FS:Zi>
     params.initial_value(p.label());
     params.follows.flags(FOLLOWS_LEFT | FOLLOWS_RIGHT | FOLLOWS_BOTTOM);
     mCaption = LLUICtrlFactory::create<LLTextBox> (params);
     addChild( mCaption );
 
     S32 image_top = getRect().getHeight();
-    S32 image_bottom = BTN_HEIGHT_SMALL;
+    // <FS:Zi> leave some room underneath the image for the caption
+    // S32 image_bottom = BTN_HEIGHT_SMALL;
+    S32 image_bottom = mCaptionHeight;
     S32 image_middle = (image_top + image_bottom) / 2;
     S32 line_height = LLFontGL::getFontSansSerifSmall()->getLineHeight();
 
@@ -2164,7 +1840,9 @@
     addChild( mTentativeLabel );
 
     LLRect border_rect = getLocalRect();
-    border_rect.mBottom += BTN_HEIGHT_SMALL;
+    // <FS:Zi> leave some room underneath the image for the caption
+    // border_rect.mBottom += BTN_HEIGHT_SMALL;
+    border_rect.mBottom += mCaptionHeight;
     LLViewBorder::Params vbparams(p.border);
     vbparams.name("border");
     vbparams.rect(border_rect);
@@ -2172,23 +1850,20 @@
     addChild(mBorder);
 
     mLoadingPlaceholderString = LLTrans::getString("texture_loading");
->>>>>>> 38c2a5bd
+
+    updateLabelColor(); // <FS:Zi> Add label/caption colors
 }
 
 LLTextureCtrl::~LLTextureCtrl()
 {
-<<<<<<< HEAD
-	closeDependentFloater();
-
-	// <FS:Ansariel> Remove NO_DELETE texture state so image gets removed from memory (set by calling setBoostLevel(LLGLTexture::BOOST_PREVIEW))
-	if (mTexturep.notNull())
-	{
-		mTexturep->forceActive();
-	}
-	// </FS:Ansariel>
-=======
     closeDependentFloater();
->>>>>>> 38c2a5bd
+
+    // <FS:Ansariel> Remove NO_DELETE texture state so image gets removed from memory (set by calling setBoostLevel(LLGLTexture::BOOST_PREVIEW))
+    if (mTexturep.notNull())
+    {
+        mTexturep->forceActive();
+    }
+    // </FS:Ansariel>
 }
 
 void LLTextureCtrl::setShowLoadingPlaceholder(BOOL showLoadingPlaceholder)
@@ -2248,37 +1923,6 @@
 
 void LLTextureCtrl::setEnabled( BOOL enabled )
 {
-<<<<<<< HEAD
-	LLFloaterTexturePicker* floaterp = (LLFloaterTexturePicker*)mFloaterHandle.get();
-	if( floaterp )
-	{
-		floaterp->setActive(enabled);
-	}
-	if( enabled )
-	{
-		std::string tooltip;
-		if (floaterp) tooltip = floaterp->getString("choose_picture");
-		setToolTip( tooltip );
-	}
-	else
-	{
-		setToolTip( std::string() );
-		// *TODO: would be better to keep floater open and show
-		// disabled state.
-		closeDependentFloater();
-	}
-
-	// <FS:Zi> Add label/caption colors
-	// mCaption->setEnabled( enabled );
-	mCaption->setEnabled(enabled && isInEnabledChain());
-	// </FS:Zi>
-
-	// <FS:Ansariel> Texture preview mode
-	//LLView::setEnabled( enabled );
-	LLView::setEnabled( (enabled || getValue().asUUID().notNull()) );
-	mOpenTexPreview = !enabled;
-	// </FS:Ansariel>
-=======
     LLFloaterTexturePicker* floaterp = (LLFloaterTexturePicker*)mFloaterHandle.get();
     if( floaterp )
     {
@@ -2298,10 +1942,16 @@
         closeDependentFloater();
     }
 
-    mCaption->setEnabled( enabled );
-
-    LLView::setEnabled( enabled );
->>>>>>> 38c2a5bd
+    // <FS:Zi> Add label/caption colors
+    // mCaption->setEnabled( enabled );
+    mCaption->setEnabled(enabled && isInEnabledChain());
+    // </FS:Zi>
+
+    // <FS:Ansariel> Texture preview mode
+    //LLView::setEnabled( enabled );
+    LLView::setEnabled( (enabled || getValue().asUUID().notNull()) );
+    mOpenTexPreview = !enabled;
+    // </FS:Ansariel>
 }
 
 void LLTextureCtrl::setValid(BOOL valid )
@@ -2332,68 +1982,6 @@
 
 void LLTextureCtrl::showPicker(BOOL take_focus)
 {
-<<<<<<< HEAD
-	// show hourglass cursor when loading inventory window
-	// because inventory construction is slooow
-	getWindow()->setCursor(UI_CURSOR_WAIT);
-	LLFloater* floaterp = mFloaterHandle.get();
-
-	// Show the dialog
-	if( floaterp )
-	{
-		floaterp->openFloater();
-	}
-	else
-	{
-		floaterp = new LLFloaterTexturePicker(
-			this,
-			getImageAssetID(),
-			getDefaultImageAssetID(),
-			getBlankImageAssetID(),
-			getTentative(),
-			getAllowNoTexture(),
-			mLabel,
-			mImmediateFilterPermMask,
-			mDnDFilterPermMask,
-			mCanApplyImmediately,
-			mFallbackImage,
-			mInventoryPickType);
-		mFloaterHandle = floaterp->getHandle();
-
-		LLFloaterTexturePicker* texture_floaterp = dynamic_cast<LLFloaterTexturePicker*>(floaterp);
-		if (texture_floaterp && mOnTextureSelectedCallback)
-		{
-			texture_floaterp->setTextureSelectedCallback(mOnTextureSelectedCallback);
-		}
-		if (texture_floaterp && mOnCloseCallback)
-		{
-			texture_floaterp->setOnFloaterCloseCallback(boost::bind(&LLTextureCtrl::onFloaterClose, this));
-		}
-		if (texture_floaterp)
-		{
-			texture_floaterp->setOnFloaterCommitCallback(boost::bind(&LLTextureCtrl::onFloaterCommit, this, _1, _2, _3, _4, _5));
-			texture_floaterp->setSetImageAssetIDCallback(boost::bind(&LLTextureCtrl::setImageAssetID, this, _1));
-
-			texture_floaterp->setBakeTextureEnabled(mBakeTextureEnabled);
-		}
-
-		LLFloater* root_floater = gFloaterView->getParentFloater(this);
-		if (root_floater)
-			root_floater->addDependentFloater(floaterp);
-		floaterp->openFloater();
-	}
-
-	LLFloaterTexturePicker* picker_floater = dynamic_cast<LLFloaterTexturePicker*>(floaterp);
-	if (picker_floater)
-	{
-		picker_floater->setLocalTextureEnabled(mAllowLocalTexture);
-	}
-
-	if (take_focus)
-	{
-		floaterp->setFocus(TRUE);
-	}
-=======
     // show hourglass cursor when loading inventory window
     // because inventory construction is slooow
     getWindow()->setCursor(UI_CURSOR_WAIT);
@@ -2433,9 +2021,6 @@
         if (texture_floaterp)
         {
             texture_floaterp->setOnFloaterCommitCallback(boost::bind(&LLTextureCtrl::onFloaterCommit, this, _1, _2, _3, _4, _5));
-        }
-        if (texture_floaterp)
-        {
             texture_floaterp->setSetImageAssetIDCallback(boost::bind(&LLTextureCtrl::setImageAssetID, this, _1));
 
             texture_floaterp->setBakeTextureEnabled(mBakeTextureEnabled);
@@ -2457,7 +2042,6 @@
     {
         floaterp->setFocus(TRUE);
     }
->>>>>>> 38c2a5bd
 }
 
 
@@ -2517,63 +2101,39 @@
             {
                 LLInventoryModelBackgroundFetch::instance().start();
             }
-<<<<<<< HEAD
-			handled = TRUE;
-		}
-		// <FS:Ansariel> Texture preview mode
-		//else
-		//{
-		//	if (getImageAssetID().notNull())
-		//	{
-		//		LLPreviewTexture* preview_texture = LLFloaterReg::showTypedInstance<LLPreviewTexture>("preview_texture", getValue());
-		//		if (preview_texture && !preview_texture->isDependent())
-		//		{
-		//			LLFloater* root_floater = gFloaterView->getParentFloater(this);
-		//			if (root_floater)
-		//			{
-		//				root_floater->addDependentFloater(preview_texture);
-		//				preview_texture->hideCtrlButtons();
-		//			}
-		//		}
-		//	}
-		//}
-		else if (!mIsMasked)
-		{
-			// Open the preview floater for the texture
-			LLSD params;
-			params["uuid"] = getValue();
-			params["preview_only"] = TRUE;
-			LLFloaterReg::showInstance("preview_texture", params, TRUE);
-		}
-		// </FS:Ansariel>
-
-		handled = TRUE;
-	}
-
-	return handled;
-=======
             handled = TRUE;
         }
-        else
-        {
-            if (getImageAssetID().notNull())
-            {
-                LLPreviewTexture* preview_texture = LLFloaterReg::showTypedInstance<LLPreviewTexture>("preview_texture", getValue());
-                if (preview_texture && !preview_texture->isDependent())
-                {
-                    LLFloater* root_floater = gFloaterView->getParentFloater(this);
-                    if (root_floater)
-                    {
-                        root_floater->addDependentFloater(preview_texture);
-                        preview_texture->hideCtrlButtons();
-                    }
-                }
-            }
-        }
+        // <FS:Ansariel> Texture preview mode
+        //else
+        //{
+        //  if (getImageAssetID().notNull())
+        //  {
+        //      LLPreviewTexture* preview_texture = LLFloaterReg::showTypedInstance<LLPreviewTexture>("preview_texture", getValue());
+        //      if (preview_texture && !preview_texture->isDependent())
+        //      {
+        //          LLFloater* root_floater = gFloaterView->getParentFloater(this);
+        //          if (root_floater)
+        //          {
+        //              root_floater->addDependentFloater(preview_texture);
+        //              preview_texture->hideCtrlButtons();
+        //          }
+        //      }
+        //  }
+        //}
+        else if (!mIsMasked)
+        {
+            // Open the preview floater for the texture
+            LLSD params;
+            params["uuid"] = getValue();
+            params["preview_only"] = TRUE;
+            LLFloaterReg::showInstance("preview_texture", params, TRUE);
+        }
+        // </FS:Ansariel>
+
+        handled = TRUE;
     }
 
     return handled;
->>>>>>> 38c2a5bd
 }
 
 void LLTextureCtrl::onFloaterClose()
@@ -2749,20 +2309,10 @@
         allow_dnd = is_texture || is_mesh || is_material;
     }
 
-<<<<<<< HEAD
-	// <FS:Ansariel> FIRE-10125: Texture picker allows dragging of textures while in preview mode
-	//if (getEnabled() && allow_dnd && allowDrop(item, cargo_type, tooltip_msg))
-	if (getEnabled() && !mOpenTexPreview && allow_dnd && allowDrop(item, cargo_type, tooltip_msg))
-	// </FS:Ansariel>
-	{
-		if (drop)
-		{
-			if(doDrop(item))
-			{
-				if (!mCommitOnSelection)
-					mViewModel->setDirty();
-=======
-    if (getEnabled() && allow_dnd && allowDrop(item, cargo_type, tooltip_msg))
+    // <FS:Ansariel> FIRE-10125: Texture picker allows dragging of textures while in preview mode
+    //if (getEnabled() && allow_dnd && allowDrop(item, cargo_type, tooltip_msg))
+    if (getEnabled() && !mOpenTexPreview && allow_dnd && allowDrop(item, cargo_type, tooltip_msg))
+    // </FS:Ansariel>
     {
         if (drop)
         {
@@ -2770,7 +2320,6 @@
             {
                 if (!mCommitOnSelection)
                     mViewModel->setDirty();
->>>>>>> 38c2a5bd
 
                 // This removes the 'Multiple' overlay, since
                 // there is now only one texture selected.
@@ -2831,111 +2380,6 @@
                 texture->setBoostLevel(LLGLTexture::BOOST_PREVIEW);
                 texture->forceToSaveRawImage(0);
             }
-<<<<<<< HEAD
-		}
-
-		mTexturep = texture;
-	}
-	else//mImageAssetID == LLUUID::null
-	{
-		mTexturep = NULL; 
-	}
-	
-	// Border
-	// <FS:Zi> leave some room underneath the image for the caption
-	// LLRect border( 0, getRect().getHeight(), getRect().getWidth(), BTN_HEIGHT_SMALL );
-	LLRect border( 0, getRect().getHeight(), getRect().getWidth(), mCaptionHeight );
-	gl_rect_2d( border, mBorderColor.get(), FALSE );
-
-	// Interior
-	LLRect interior = border;
-	interior.stretch( -1 ); 
-
-	// If we're in a focused floater, don't apply the floater's alpha to the texture (STORM-677).
-	const F32 alpha = getTransparencyType() == TT_ACTIVE ? 1.0f : getCurrentTransparency();
-	if( mTexturep )
-	{
-		if( mTexturep->getComponents() == 4 )
-		{
-			gl_rect_2d_checkerboard( interior, alpha );
-		}
-		
-		gl_draw_scaled_image( interior.mLeft, interior.mBottom, interior.getWidth(), interior.getHeight(), mTexturep, UI_VERTEX_COLOR % alpha);
-		mTexturep->addTextureStats( (F32)(interior.getWidth() * interior.getHeight()) );
-		// <FS:Ansariel> Mask texture if desired
-		if (mIsMasked)
-		{
-			gl_rect_2d( interior, LLColor4(0.5f, 0.5f, 0.5f, 0.44f), TRUE);
-			gl_draw_x( interior, LLColor4::black );
-		}
-		// </FS:Ansariel> Mask texture if desired
-	}
-	else if (!mFallbackImage.isNull())
-	{
-		mFallbackImage->draw(interior, UI_VERTEX_COLOR % alpha);
-	}
-	else
-	{
-		gl_rect_2d( interior, LLColor4::grey % alpha, TRUE );
-
-		// Draw X
-		gl_draw_x( interior, LLColor4::black );
-	}
-
-	mTentativeLabel->setVisible( getTentative() );
-
-	// Show "Loading..." string on the top left corner while this texture is loading.
-	// Using the discard level, do not show the string if the texture is almost but not 
-	// fully loaded.
-	if (mTexturep.notNull() &&
-		(!mTexturep->isFullyLoaded()) &&
-		(mShowLoadingPlaceholder == TRUE))
-	{
-		U32 v_offset = 25;
-		LLFontGL* font = LLFontGL::getFontSansSerif();
-
-		// Don't show as loaded if the texture is almost fully loaded (i.e. discard1) unless god
-		if ((mTexturep->getDiscardLevel() > 1) || gAgent.isGodlike())
-		{
-			font->renderUTF8(
-				mLoadingPlaceholderString, 
-				0,
-				llfloor(interior.mLeft+3), 
-				llfloor(interior.mTop-v_offset),
-				LLColor4::white,
-				LLFontGL::LEFT,
-				LLFontGL::BASELINE,
-				LLFontGL::DROP_SHADOW);
-		}
-
-		// Optionally show more detailed information.
-		if (gSavedSettings.getBOOL("DebugAvatarRezTime"))
-		{
-			LLFontGL* font = LLFontGL::getFontSansSerif();
-			std::string tdesc;
-			// Show what % the texture has loaded (0 to 100%, 100 is highest), and what level of detail (5 to 0, 0 is best).
-
-			v_offset += 12;
-			tdesc = llformat("  PK  : %d%%", U32(mTexturep->getDownloadProgress()*100.0));
-			font->renderUTF8(tdesc, 0, llfloor(interior.mLeft+3), llfloor(interior.mTop-v_offset),
-							 LLColor4::white, LLFontGL::LEFT, LLFontGL::BASELINE, LLFontGL::DROP_SHADOW);
-
-			v_offset += 12;
-			tdesc = llformat("  LVL: %d", mTexturep->getDiscardLevel());
-			font->renderUTF8(tdesc, 0, llfloor(interior.mLeft+3), llfloor(interior.mTop-v_offset),
-							 LLColor4::white, LLFontGL::LEFT, LLFontGL::BASELINE, LLFontGL::DROP_SHADOW);
-
-			v_offset += 12;
-			tdesc = llformat("  ID  : %s...", (mImageAssetID.asString().substr(0,7)).c_str());
-			font->renderUTF8(tdesc, 0, llfloor(interior.mLeft+3), llfloor(interior.mTop-v_offset),
-							 LLColor4::white, LLFontGL::LEFT, LLFontGL::BASELINE, LLFontGL::DROP_SHADOW);
-		}
-	}
-
-	mCaption->setEnabled(getEnabled() && isInEnabledChain());	// <FS:Zi> Add label/caption colors
-
-	LLUICtrl::draw();
-=======
         }
 
         mTexturep = texture;
@@ -2946,7 +2390,9 @@
     }
 
     // Border
-    LLRect border( 0, getRect().getHeight(), getRect().getWidth(), BTN_HEIGHT_SMALL );
+    // <FS:Zi> leave some room underneath the image for the caption
+    // LLRect border( 0, getRect().getHeight(), getRect().getWidth(), BTN_HEIGHT_SMALL );
+    LLRect border( 0, getRect().getHeight(), getRect().getWidth(), mCaptionHeight );
     gl_rect_2d( border, mBorderColor.get(), FALSE );
 
     // Interior
@@ -2964,6 +2410,13 @@
 
         gl_draw_scaled_image( interior.mLeft, interior.mBottom, interior.getWidth(), interior.getHeight(), mTexturep, UI_VERTEX_COLOR % alpha);
         mTexturep->addTextureStats( (F32)(interior.getWidth() * interior.getHeight()) );
+        // <FS:Ansariel> Mask texture if desired
+        if (mIsMasked)
+        {
+            gl_rect_2d( interior, LLColor4(0.5f, 0.5f, 0.5f, 0.44f), TRUE);
+            gl_draw_x( interior, LLColor4::black );
+        }
+        // </FS:Ansariel> Mask texture if desired
     }
     else if (!mFallbackImage.isNull())
     {
@@ -3027,8 +2480,9 @@
         }
     }
 
+    mCaption->setEnabled(getEnabled() && isInEnabledChain());   // <FS:Zi> Add label/caption colors
+
     LLUICtrl::draw();
->>>>>>> 38c2a5bd
 }
 
 BOOL LLTextureCtrl::allowDrop(LLInventoryItem* item, EDragAndDropType cargo_type, std::string& tooltip_msg)
@@ -3093,53 +2547,40 @@
 
 BOOL LLTextureCtrl::handleUnicodeCharHere(llwchar uni_char)
 {
-<<<<<<< HEAD
-	if( ' ' == uni_char )
-	{
-		// <FS:Ansariel> Texture preview mode
-		//showPicker(TRUE);
-		if (!mOpenTexPreview)
-		{
-			showPicker(TRUE);
-			//grab textures first...
-			LLInventoryModelBackgroundFetch::instance().start(gInventory.findCategoryUUIDForType(LLFolderType::FT_TEXTURE));
-			//...then start full inventory fetch.
-			LLInventoryModelBackgroundFetch::instance().start();
-		}
-		else if (!mIsMasked)
-		{
-			// Open the preview floater for the texture
-			LLSD params;
-			params["uuid"] = getValue();
-			params["preview_only"] = TRUE;
-			LLFloaterReg::showInstance("preview_texture", params, TRUE);
-		}
-		// </FS:Ansariel>
-		return TRUE;
-	}
-	return LLUICtrl::handleUnicodeCharHere(uni_char);
-=======
     if( ' ' == uni_char )
     {
-        showPicker(TRUE);
+        // <FS:Ansariel> Texture preview mode
+        //showPicker(TRUE);
+        if (!mOpenTexPreview)
+        {
+            showPicker(TRUE);
+            //grab textures first...
+            LLInventoryModelBackgroundFetch::instance().start(gInventory.findCategoryUUIDForType(LLFolderType::FT_TEXTURE));
+            //...then start full inventory fetch.
+            LLInventoryModelBackgroundFetch::instance().start();
+        }
+        else if (!mIsMasked)
+        {
+            // Open the preview floater for the texture
+            LLSD params;
+            params["uuid"] = getValue();
+            params["preview_only"] = TRUE;
+            LLFloaterReg::showInstance("preview_texture", params, TRUE);
+        }
+        // </FS:Ansariel>
         return TRUE;
     }
     return LLUICtrl::handleUnicodeCharHere(uni_char);
->>>>>>> 38c2a5bd
 }
 
 void LLTextureCtrl::setValue( const LLSD& value )
 {
-<<<<<<< HEAD
-	// <FS:Ansariel> Texture preview mode
-	//setImageAssetID(value.asUUID());
-	LLUUID uuid = value.asUUID();
-	setImageAssetID(uuid);
-	LLView::setEnabled( (!mOpenTexPreview || uuid.notNull()) );
-	// </FS:Ansariel>
-=======
-    setImageAssetID(value.asUUID());
->>>>>>> 38c2a5bd
+    // <FS:Ansariel> Texture preview mode
+    //setImageAssetID(value.asUUID());
+    LLUUID uuid = value.asUUID();
+    setImageAssetID(uuid);
+    LLView::setEnabled( (!mOpenTexPreview || uuid.notNull()) );
+    // </FS:Ansariel>
 }
 
 LLSD LLTextureCtrl::getValue() const
@@ -3150,7 +2591,7 @@
 // <FS:Zi> Add label/caption colors
 void LLTextureCtrl::updateLabelColor()
 {
-	mCaption->setColor(mTextEnabledColor.get());
-	mCaption->setReadOnlyColor(mTextDisabledColor.get());
+    mCaption->setColor(mTextEnabledColor.get());
+    mCaption->setReadOnlyColor(mTextDisabledColor.get());
 }
 // </FS:Zi>