--- conflicted
+++ resolved
@@ -2527,7 +2527,6 @@
 {
 	if( ' ' == uni_char )
 	{
-<<<<<<< HEAD
 		// <FS:Ansariel> Texture preview mode
 		//showPicker(TRUE);
 		if (!mOpenTexPreview)
@@ -2547,11 +2546,7 @@
 			LLFloaterReg::showInstance("preview_texture", params, TRUE);
 		}
 		// </FS:Ansariel>
-		return TRUE;
-=======
-		showPicker(TRUE);
 		return true;
->>>>>>> 2817d6c6
 	}
 	return LLUICtrl::handleUnicodeCharHere(uni_char);
 }
