/** 
 * @file lltexturectrl.cpp
 * @author Richard Nelson, James Cook
 * @brief LLTextureCtrl class implementation including related functions
 *
 * $LicenseInfo:firstyear=2002&license=viewerlgpl$
 * Second Life Viewer Source Code
 * Copyright (C) 2010, Linden Research, Inc.
 * 
 * This library is free software; you can redistribute it and/or
 * modify it under the terms of the GNU Lesser General Public
 * License as published by the Free Software Foundation;
 * version 2.1 of the License only.
 * 
 * This library is distributed in the hope that it will be useful,
 * but WITHOUT ANY WARRANTY; without even the implied warranty of
 * MERCHANTABILITY or FITNESS FOR A PARTICULAR PURPOSE.  See the GNU
 * Lesser General Public License for more details.
 * 
 * You should have received a copy of the GNU Lesser General Public
 * License along with this library; if not, write to the Free Software
 * Foundation, Inc., 51 Franklin Street, Fifth Floor, Boston, MA  02110-1301  USA
 * 
 * Linden Research, Inc., 945 Battery Street, San Francisco, CA  94111  USA
 * $/LicenseInfo$
 */

#include "llviewerprecompiledheaders.h"

#include "lltexturectrl.h"

#include "llrender.h"
#include "llagent.h"
#include "llviewertexturelist.h"
#include "llselectmgr.h"
#include "llcheckboxctrl.h"
#include "llcombobox.h"
#include "llbutton.h"
#include "lldraghandle.h"
#include "llfocusmgr.h"
#include "llfolderviewmodel.h"
#include "llinventory.h"
#include "llinventoryfunctions.h"
#include "llinventoryicon.h"
#include "llinventorymodelbackgroundfetch.h"
#include "llinventoryobserver.h"
#include "llinventorypanel.h"
#include "lllineeditor.h"
#include "llmaterialeditor.h"
#include "llui.h"
#include "llviewerinventory.h"
#include "llviewermenufile.h"	// LLFilePickerReplyThread
#include "llpermissions.h"
#include "llpreviewtexture.h"
#include "llsaleinfo.h"
#include "llassetstorage.h"
#include "lltextbox.h"
#include "llresizehandle.h"
#include "llscrollcontainer.h"
#include "lltoolmgr.h"
#include "lltoolpipette.h"
#include "llfiltereditor.h"
#include "llwindow.h"

#include "lltool.h"
#include "llviewerwindow.h"
#include "llviewerobject.h"
#include "llviewercontrol.h"
#include "llglheaders.h"
#include "lluictrlfactory.h"
#include "lltrans.h"

#include "llradiogroup.h"
#include "llfloaterreg.h"
#include "llgltfmaterialpreviewmgr.h"
#include "lllocalbitmaps.h"
#include "lllocalgltfmaterials.h"
#include "llerror.h"

#include "llavatarappearancedefines.h"

#include "fscommon.h"

//static
bool get_is_predefined_texture(LLUUID asset_id)
{
    if (asset_id == DEFAULT_OBJECT_TEXTURE
        || asset_id == DEFAULT_OBJECT_SPECULAR
        || asset_id == DEFAULT_OBJECT_NORMAL
        || asset_id == BLANK_OBJECT_NORMAL
        || asset_id == IMG_WHITE
        || asset_id == LLUUID(SCULPT_DEFAULT_TEXTURE))
    {
        return true;
    }
    return false;
}

LLUUID get_copy_free_item_by_asset_id(LLUUID asset_id, bool no_trans_perm)
{
    LLViewerInventoryCategory::cat_array_t cats;
    LLViewerInventoryItem::item_array_t items;
    LLAssetIDMatches asset_id_matches(asset_id);
    gInventory.collectDescendentsIf(LLUUID::null,
        cats,
        items,
        LLInventoryModel::INCLUDE_TRASH,
        asset_id_matches);
    
    LLUUID res;
    if (items.size())
    {
        for (S32 i = 0; i < items.size(); i++)
        {
            LLViewerInventoryItem* itemp = items[i];
            if (itemp)
            {
                LLPermissions item_permissions = itemp->getPermissions();
                if (item_permissions.allowOperationBy(PERM_COPY,
                    gAgent.getID(),
                    gAgent.getGroupID()))
                {
                    bool allow_trans = item_permissions.allowOperationBy(PERM_TRANSFER, gAgent.getID(), gAgent.getGroupID());
                    if (allow_trans != no_trans_perm)
                    {
                        return itemp->getUUID();
                    }
                    res = itemp->getUUID();
                }
            }
        }
    }
    return res;
}

bool get_can_copy_texture(LLUUID asset_id)
{
    // User is allowed to copy a texture if:
    // library asset or default texture,
    // or copy perm asset exists in user's inventory

    return get_is_predefined_texture(asset_id) || get_copy_free_item_by_asset_id(asset_id).notNull();
}

S32 LLFloaterTexturePicker::sLastPickerMode = 0;

LLFloaterTexturePicker::LLFloaterTexturePicker(	
	LLView* owner,
	LLUUID image_asset_id,
	LLUUID default_image_asset_id,
	LLUUID blank_image_asset_id,
	BOOL tentative,
	BOOL allow_no_texture,
	const std::string& label,
	PermissionMask immediate_filter_perm_mask,
	PermissionMask dnd_filter_perm_mask,
	BOOL can_apply_immediately,
	LLUIImagePtr fallback_image,
    EPickInventoryType pick_type)
:	LLFloater(LLSD()),
	mOwner( owner ),
	mImageAssetID( image_asset_id ),
	mOriginalImageAssetID(image_asset_id),
	mFallbackImage(fallback_image),
	mTransparentImageAssetID( gSavedSettings.getString( "UIImgTransparentUUID" ) ), // <FS:PP> FIRE-5082: "Transparent" button in Texture Panel
	mDefaultImageAssetID(default_image_asset_id),
	mBlankImageAssetID(blank_image_asset_id),
	mTentative(tentative),
	mAllowNoTexture(allow_no_texture),
	mLabel(label),
	mTentativeLabel(NULL),
	mResolutionLabel(NULL),
	mActive( TRUE ),
	mFilterEdit(NULL),
	mImmediateFilterPermMask(immediate_filter_perm_mask),
	mDnDFilterPermMask(dnd_filter_perm_mask),
	mContextConeOpacity(0.f),
	mSelectedItemPinned( FALSE ),
	mCanApply(true),
	mCanPreview(true),
    mLimitsSet(false),
    mMaxDim(S32_MAX),
    mMinDim(0),
	mPreviewSettingChanged(false),
	mOnFloaterCommitCallback(NULL),
	mOnFloaterCloseCallback(NULL),
	mSetImageAssetIDCallback(NULL),
	mOnUpdateImageStatsCallback(NULL),
	mBakeTextureEnabled(FALSE),
    mInventoryPickType(pick_type)
{
	mCanApplyImmediately = can_apply_immediately;
	buildFromFile("floater_texture_ctrl.xml");
	setCanMinimize(FALSE);
}

LLFloaterTexturePicker::~LLFloaterTexturePicker()
{
}

void LLFloaterTexturePicker::setImageID(const LLUUID& image_id, bool set_selection /*=true*/)
{
	if( ((mImageAssetID != image_id) || mTentative) && mActive)
	{
		mNoCopyTextureSelected = FALSE;
		mViewModel->setDirty(); // *TODO: shouldn't we be using setValue() here?
		mImageAssetID = image_id; 

		if (LLAvatarAppearanceDefines::LLAvatarAppearanceDictionary::isBakedImageId(mImageAssetID))
		{
			// <FS:Ansariel> FIRE-30431: Keep radio button mode selection in texture selection
			//if ( mBakeTextureEnabled && mModeSelector->getValue().asInteger() != 2)
			if ( mBakeTextureEnabled && mModeSelector->getSelectedIndex() != 2)
			{
				// <FS:Ansariel> FIRE-30431: Keep radio button mode selection in texture selection
				//mModeSelector->selectByValue(2);
				mModeSelector->setSelectedIndex(2, 0);
				onModeSelect(0,this);
			}
		}
		else
		{
			// <FS:Ansariel> FIRE-30431: Keep radio button mode selection in texture selection
			//if (mModeSelector->getValue().asInteger() == 2)
			if (mModeSelector->getSelectedIndex() == 2)
			{
				// <FS:Ansariel> FIRE-30431: Keep radio button mode selection in texture selection
				//mModeSelector->selectByValue(0);
				mModeSelector->setSelectedIndex(0, 0);
				onModeSelect(0,this);
			}

            LLUUID item_id;
            LLFolderView* root_folder = mInventoryPanel->getRootFolder();
            if (root_folder && root_folder->getCurSelectedItem())
            {
                LLFolderViewItem* last_selected = root_folder->getCurSelectedItem();
                LLFolderViewModelItemInventory* inv_view = static_cast<LLFolderViewModelItemInventory*>(last_selected->getViewModelItem());

                LLInventoryItem* itemp = gInventory.getItem(inv_view->getUUID());

                if (mInventoryPickType == PICK_MATERIAL
                    && mImageAssetID == LLGLTFMaterialList::BLANK_MATERIAL_ASSET_ID
                    && itemp && itemp->getAssetUUID().isNull())
                {
                    item_id = inv_view->getUUID();
                }
                else if (itemp && itemp->getAssetUUID() == mImageAssetID)
                {
                    item_id = inv_view->getUUID();
                }
            }
            if (item_id.isNull())
            {
                item_id = findItemID(mImageAssetID, FALSE);
            }
			if (item_id.isNull())
			{
				mInventoryPanel->getRootFolder()->clearSelection();
				//<FS:Chaser> Clear out the UUID instead of keeping the last value
				getChild<LLLineEditor>("TextureKey")->setText(LLUUID::null.asString());
				//</FS:Chaser>
			}
			else
			{
				LLInventoryItem* itemp = gInventory.getItem(item_id);
				//<FS:Chaser> Texture UUID picker
				//if (itemp && !itemp->getPermissions().allowCopyBy(gAgent.getID()))
				if (itemp)
				{
					BOOL copy = itemp->getPermissions().allowCopyBy(gAgent.getID());
					BOOL mod = itemp->getPermissions().allowModifyBy(gAgent.getID());
					BOOL xfer = itemp->getPermissions().allowOperationBy(PERM_TRANSFER, gAgent.getID());

					if(!copy)
					{
						// no copy texture
						getChild<LLUICtrl>("apply_immediate_check")->setValue(FALSE);
						mNoCopyTextureSelected = TRUE;
					}

					//Verify permissions before revealing UUID.
					//Replicates behaviour of "Copy UUID" on inventory. If you can't copy it there, you can't copy it here.
					if(copy&&mod&&xfer)
					{
						getChild<LLLineEditor>("TextureKey")->setText(image_id.asString());
					}
					else
					{
						getChild<LLLineEditor>("TextureKey")->setText(LLUUID::null.asString());
					}
				}
				else
				{
					getChild<LLLineEditor>("TextureKey")->setText(LLUUID::null.asString());
				}
				// </FS:Chaser>
			}

			if (set_selection)
			{
				mInventoryPanel->setSelection(item_id, TAKE_FOCUS_NO);
			}
		}
	}
}

void LLFloaterTexturePicker::setImageIDFromItem(const LLInventoryItem* itemp, bool set_selection)
{
    LLUUID asset_id = itemp->getAssetUUID();
    if (mInventoryPickType == PICK_MATERIAL && asset_id.isNull())
    {
        // If an inventory item has a null asset, consider it a valid blank material(gltf)
        asset_id = LLGLTFMaterialList::BLANK_MATERIAL_ASSET_ID;
    }
    setImageID(asset_id, set_selection);
}

void LLFloaterTexturePicker::setActive( BOOL active )					
{
	if (!active && getChild<LLUICtrl>("Pipette")->getValue().asBoolean())
	{
		stopUsingPipette();
	}
	mActive = active; 
}

void LLFloaterTexturePicker::setCanApplyImmediately(BOOL b)
{
	mCanApplyImmediately = b;

    LLUICtrl *apply_checkbox = getChild<LLUICtrl>("apply_immediate_check");
    apply_checkbox->setValue(mCanApplyImmediately && gSavedSettings.getBOOL("TextureLivePreview"));
    apply_checkbox->setEnabled(mCanApplyImmediately);
}

void LLFloaterTexturePicker::stopUsingPipette()
{
	if (LLToolMgr::getInstance()->getCurrentTool() == LLToolPipette::getInstance())
	{
		LLToolMgr::getInstance()->clearTransientTool();
	}
}

bool LLFloaterTexturePicker::updateImageStats()
{
    bool result = true;
    if (mGLTFMaterial.notNull())
    {
        S32 width = 0;
        S32 height = 0;

        bool has_texture = false;

        if (mGLTFMaterial->mBaseColorTexture)
        {
            width = llmax(width, mGLTFMaterial->mBaseColorTexture->getFullWidth());
            height = llmax(height, mGLTFMaterial->mBaseColorTexture->getFullHeight());
            has_texture = true;
        }
        if (mGLTFMaterial->mNormalTexture)
        {
            width = llmax(width, mGLTFMaterial->mNormalTexture->getFullWidth());
            height = llmax(height, mGLTFMaterial->mNormalTexture->getFullHeight());
            has_texture = true;
        }
        if (mGLTFMaterial->mMetallicRoughnessTexture)
        {
            width = llmax(width, mGLTFMaterial->mMetallicRoughnessTexture->getFullWidth());
            height = llmax(height, mGLTFMaterial->mMetallicRoughnessTexture->getFullHeight());
            has_texture = true;
        }
        if (mGLTFMaterial->mEmissiveTexture)
        {
            width = llmax(width, mGLTFMaterial->mEmissiveTexture->getFullWidth());
            height = llmax(height, mGLTFMaterial->mEmissiveTexture->getFullHeight());
            has_texture = true;
        }

        if (width > 0 && height > 0)
        {
            std::string formatted_dims = llformat("%d x %d", width, height);
            mResolutionLabel->setTextArg("[DIMENSIONS]", formatted_dims);
            if (mOnUpdateImageStatsCallback)
            {
                mOnUpdateImageStatsCallback(mTexturep);
            }
        }
        else if (has_texture)
        {
            // unknown resolution
            mResolutionLabel->setTextArg("[DIMENSIONS]", std::string("[? x ?]"));
        }
        else
        {
            // No textures - no applicable resolution (may be show some max value instead?)
            mResolutionLabel->setTextArg("[DIMENSIONS]", std::string(""));
        }
    }
	else if (mTexturep.notNull())
	{
		//RN: have we received header data for this image?
        S32 width = mTexturep->getFullWidth();
        S32 height = mTexturep->getFullHeight();
		if (width > 0 && height > 0)
		{
            if ((mLimitsSet && (width != height))
                || width < mMinDim
                || width > mMaxDim
                || height < mMinDim
                || height > mMaxDim
                )
            {
                std::string formatted_dims = llformat("%dx%d", width, height);
                mResolutionWarning->setTextArg("[TEXDIM]", formatted_dims);
                result = false;
            }
            else
            {
                std::string formatted_dims = llformat("%d x %d", width, height);
                mResolutionLabel->setTextArg("[DIMENSIONS]", formatted_dims);
            }

            if (mOnUpdateImageStatsCallback)
            {
                mOnUpdateImageStatsCallback(mTexturep);
            }
		}
		else
		{
			mResolutionLabel->setTextArg("[DIMENSIONS]", std::string("[? x ?]"));
		}
	}
	else
	{
		mResolutionLabel->setTextArg("[DIMENSIONS]", std::string(""));
	}
    mResolutionLabel->setVisible(result);
    mResolutionWarning->setVisible(!result);

    // Hide buttons and pipete to make space for mResolutionWarning
    // Hiding buttons is suboptimal, but at the moment limited to inventory thumbnails
    // may be this should be an info/warning icon with a tooltip?
    S32 index = mModeSelector->getValue().asInteger();
    if (index == 0)
    {
        mDefaultBtn->setVisible(result);
        mNoneBtn->setVisible(result);
        mBlankBtn->setVisible(result);
        mPipetteBtn->setVisible(result);
        // <FS> Special additions
        mTransparentBtn->setVisible(result);
    }
    return result;
}

// virtual
BOOL LLFloaterTexturePicker::handleDragAndDrop( 
		S32 x, S32 y, MASK mask,
		BOOL drop,
		EDragAndDropType cargo_type, void *cargo_data, 
		EAcceptance *accept,
		std::string& tooltip_msg)
{
	BOOL handled = FALSE;

	bool is_mesh = cargo_type == DAD_MESH;
    bool is_texture = cargo_type == DAD_TEXTURE;
    bool is_material = cargo_type == DAD_MATERIAL;

    bool allow_dnd = false;
    if (mInventoryPickType == PICK_MATERIAL)
    {
        allow_dnd = is_material;
    }
    else if (mInventoryPickType == PICK_TEXTURE)
    {
        allow_dnd = is_texture || is_mesh;
    }
    else
    {
        allow_dnd = is_texture || is_mesh || is_material;
    }

	if (allow_dnd)
	{
		LLInventoryItem *item = (LLInventoryItem *)cargo_data;

		BOOL copy = item->getPermissions().allowCopyBy(gAgent.getID());
		BOOL mod = item->getPermissions().allowModifyBy(gAgent.getID());
		BOOL xfer = item->getPermissions().allowOperationBy(PERM_TRANSFER,
															gAgent.getID());

		PermissionMask item_perm_mask = 0;
		if (copy) item_perm_mask |= PERM_COPY;
		if (mod)  item_perm_mask |= PERM_MODIFY;
		if (xfer) item_perm_mask |= PERM_TRANSFER;
		
		PermissionMask filter_perm_mask = mDnDFilterPermMask;
		if ( (item_perm_mask & filter_perm_mask) == filter_perm_mask )
		{
			if (drop)
			{
				// <FS:Ansariel> FIRE-8298: Apply now checkbox has no effect
				setCanApply(true, true);
				// </FS:Ansariel>
                setImageIDFromItem(item);
				commitIfImmediateSet();
			}

			*accept = ACCEPT_YES_SINGLE;
		}
		else
		{
			*accept = ACCEPT_NO;
		}
	}
	else
	{
		*accept = ACCEPT_NO;
	}

	handled = TRUE;
	LL_DEBUGS("UserInput") << "dragAndDrop handled by LLFloaterTexturePicker " << getName() << LL_ENDL;

	return handled;
}

BOOL LLFloaterTexturePicker::handleKeyHere(KEY key, MASK mask)
{
	// <FS:Ansariel> CTRL-F focusses local search editor
	if (FSCommon::isFilterEditorKeyCombo(key, mask))
	{
		mFilterEdit->setFocus(TRUE);
		return TRUE;
	}
	// </FS:Ansariel>

	LLFolderView* root_folder = mInventoryPanel->getRootFolder();

	if (root_folder && mFilterEdit)
	{
		if (mFilterEdit->hasFocus() 
			&& (key == KEY_RETURN || key == KEY_DOWN) 
			&& mask == MASK_NONE)
		{
			if (!root_folder->getCurSelectedItem())
			{
				LLFolderViewItem* itemp =    mInventoryPanel->getItemByID(gInventory.getRootFolderID());
				if (itemp)
				{
					root_folder->setSelection(itemp, FALSE, FALSE);
				}
			}
			root_folder->scrollToShowSelection();
			
			// move focus to inventory proper
			mInventoryPanel->setFocus(TRUE);
			
			// treat this as a user selection of the first filtered result
			commitIfImmediateSet();
			
			return TRUE;
		}
		
		if (mInventoryPanel->hasFocus() && key == KEY_UP)
		{
			mFilterEdit->focusFirstItem(TRUE);
		}
	}

	return LLFloater::handleKeyHere(key, mask);
}

void LLFloaterTexturePicker::onOpen(const LLSD& key)
{
    if (sLastPickerMode != 0
        // <FS:Ansariel> FIRE-30431: Keep radio button mode selection in texture selection
        //&& mModeSelector->selectByValue(sLastPickerMode))
        && mModeSelector->setSelectedIndex(sLastPickerMode))
    {
        changeMode();
    }
}

void LLFloaterTexturePicker::onClose(bool app_quitting)
{
	if (mOwner && mOnFloaterCloseCallback)
	{
		mOnFloaterCloseCallback();
	}
	stopUsingPipette();
    // <FS:Ansariel> FIRE-30431: Keep radio button mode selection in texture selection
    //sLastPickerMode = mModeSelector->getValue().asInteger();
    sLastPickerMode = mModeSelector->getSelectedIndex();
}

// virtual
BOOL LLFloaterTexturePicker::postBuild()
{
	LLFloater::postBuild();

	if (!mLabel.empty())
	{
		std::string pick = getString("pick title");
	
		// <FS:Ansariel> Missing whitespace
		//setTitle(pick + mLabel);
		setTitle(pick + " " + mLabel);
	}
	mTentativeLabel = getChild<LLTextBox>("Multiple");

	mResolutionLabel = getChild<LLTextBox>("size_lbl");
    mResolutionWarning = getChild<LLTextBox>("over_limit_lbl");


    mDefaultBtn = getChild<LLButton>("Default");
    mNoneBtn = getChild<LLButton>("None");
    mBlankBtn = getChild<LLButton>("Blank");
    mPipetteBtn = getChild<LLButton>("Pipette");
    mSelectBtn = getChild<LLButton>("Select");
    mCancelBtn = getChild<LLButton>("Cancel");
    // <FS> Special additions
    mTransparentBtn = getChild<LLButton>("Transparent");
    mUUIDBtn = getChild<LLButton>("TextureKeyApply");
    mUUIDEditor = getChild<LLLineEditor>("TextureKey");

    mDefaultBtn->setClickedCallback(boost::bind(LLFloaterTexturePicker::onBtnSetToDefault,this));
    mNoneBtn->setClickedCallback(boost::bind(LLFloaterTexturePicker::onBtnNone, this));
    mBlankBtn->setClickedCallback(boost::bind(LLFloaterTexturePicker::onBtnBlank, this));
    mPipetteBtn->setCommitCallback(boost::bind(&LLFloaterTexturePicker::onBtnPipette, this));
    mSelectBtn->setClickedCallback(boost::bind(LLFloaterTexturePicker::onBtnSelect, this));
    mCancelBtn->setClickedCallback(boost::bind(LLFloaterTexturePicker::onBtnCancel, this));
    // <FS> Special additions
    mTransparentBtn->setClickedCallback(boost::bind(LLFloaterTexturePicker::onBtnTransparent, this));
    mUUIDBtn->setClickedCallback(boost::bind(LLFloaterTexturePicker::onBtnApplyTexture, this));

    mFilterEdit = getChild<LLFilterEditor>("inventory search editor");
    mFilterEdit->setCommitCallback(boost::bind(&LLFloaterTexturePicker::onFilterEdit, this, _2));

	mInventoryPanel = getChild<LLInventoryPanel>("inventory panel");

	// <FS:Ansariel> FIRE-30431: Keep radio button mode selection in texture selection
	//mModeSelector = getChild<LLComboBox>("mode_selection");
	//mModeSelector->setCommitCallback(onModeSelect, this);
	//mModeSelector->selectByValue(0);
	mModeSelector = getChild<LLRadioGroup>("mode_selection");
	mModeSelector->setCommitCallback(onModeSelect, this);
	mModeSelector->setSelectedIndex(0, 0);
	// </FS:Ansariel>

	if(mInventoryPanel)
	{
        // to avoid having to make an assumption about which option is
        // selected at startup, we call the same function that is triggered
        // when a texture/materials/both choice is made and let it take care
        // of setting the filters
        refreshInventoryFilter();

		mInventoryPanel->setFilterPermMask(mImmediateFilterPermMask);
		mInventoryPanel->setSelectCallback(boost::bind(&LLFloaterTexturePicker::onSelectionChange, this, _1, _2));
		mInventoryPanel->setShowFolderState(LLInventoryFilter::SHOW_NON_EMPTY_FOLDERS);

		// Disable auto selecting first filtered item because it takes away
		// selection from the item set by LLTextureCtrl owning this floater.
		mInventoryPanel->getRootFolder()->setAutoSelectOverride(TRUE);

		// Commented out to scroll to currently selected texture. See EXT-5403.
		// // store this filter as the default one
		// mInventoryPanel->getRootFolder()->getFilter().markDefault();

		// Commented out to stop opening all folders with textures
		// mInventoryPanel->openDefaultFolderForType(LLFolderType::FT_TEXTURE);

		// don't put keyboard focus on selected item, because the selection callback
		// will assume that this was user input

		if(!mImageAssetID.isNull() || mInventoryPickType == PICK_MATERIAL)
		{
			mInventoryPanel->setSelection(findItemID(mImageAssetID, FALSE), TAKE_FOCUS_NO);
		}
	}

	childSetAction("l_add_btn", LLFloaterTexturePicker::onBtnAdd, this);
	childSetAction("l_rem_btn", LLFloaterTexturePicker::onBtnRemove, this);
	childSetAction("l_upl_btn", LLFloaterTexturePicker::onBtnUpload, this);

	mLocalScrollCtrl = getChild<LLScrollListCtrl>("l_name_list");
	mLocalScrollCtrl->setCommitCallback(onLocalScrollCommit, this);
    refreshLocalList();

	mNoCopyTextureSelected = FALSE;

	getChild<LLUICtrl>("apply_immediate_check")->setValue(mCanApplyImmediately && gSavedSettings.getBOOL("TextureLivePreview"));
	childSetCommitCallback("apply_immediate_check", onApplyImmediateCheck, this);
    getChildView("apply_immediate_check")->setEnabled(mCanApplyImmediately);

	mSavedFolderState.setApply(FALSE);

	LLToolPipette::getInstance()->setToolSelectCallback(boost::bind(&LLFloaterTexturePicker::onTextureSelect, this, _1));
	
	getChild<LLComboBox>("l_bake_use_texture_combo_box")->setCommitCallback(onBakeTextureSelect, this);

	setBakeTextureEnabled(TRUE);
	return TRUE;
}

// virtual
void LLFloaterTexturePicker::draw()
{
    static LLCachedControl<F32> max_opacity(gSavedSettings, "PickerContextOpacity", 0.4f);
    drawConeToOwner(mContextConeOpacity, max_opacity, mOwner);

    // This is going to spam mOnUpdateImageStatsCallback,
    // either move elsewhere or fix to cause update once per image
	bool valid_dims = updateImageStats();

	// if we're inactive, gray out "apply immediate" checkbox
	mSelectBtn->setEnabled(mActive && mCanApply && valid_dims);
	mPipetteBtn->setEnabled(mActive);
    mPipetteBtn->setValue(LLToolMgr::getInstance()->getCurrentTool() == LLToolPipette::getInstance());

	//BOOL allow_copy = FALSE;
	if( mOwner ) 
	{
		mTexturep = NULL;
        LLPointer<LLFetchedGLTFMaterial> old_material = mGLTFMaterial;
        mGLTFMaterial = NULL;
        if (mImageAssetID.notNull())
        {
            if (mInventoryPickType == PICK_MATERIAL)
            {
                mGLTFMaterial = (LLFetchedGLTFMaterial*) gGLTFMaterialList.getMaterial(mImageAssetID);
                llassert(mGLTFMaterial == nullptr || dynamic_cast<LLFetchedGLTFMaterial*>(gGLTFMaterialList.getMaterial(mImageAssetID)) != nullptr);
                if (mGLTFPreview.isNull() || mGLTFMaterial.isNull() || (old_material.notNull() && (old_material.get() != mGLTFMaterial.get())))
                {
                    // Only update the preview if needed, since gGLTFMaterialPreviewMgr does not cache the preview.
                    if (mGLTFMaterial.isNull())
                    {
                        mGLTFPreview = nullptr;
                    }
                    else
                    {
                        mGLTFPreview = gGLTFMaterialPreviewMgr.getPreview(mGLTFMaterial);
                    }
                }
<<<<<<< HEAD
=======
                if (mGLTFPreview)
                {
                    mGLTFPreview->setBoostLevel(LLGLTexture::BOOST_PREVIEW);
                }
>>>>>>> 1552ee3a
            }
            else
            {
                LLPointer<LLViewerFetchedTexture> texture = NULL;
                mGLTFPreview = nullptr;

                if (LLAvatarAppearanceDefines::LLAvatarAppearanceDictionary::isBakedImageId(mImageAssetID))
                {
                    // TODO: Fix this! Picker is not warrantied to be connected to a selection
                    // LLSelectMgr shouldn't be used in texture picker
                    LLViewerObject* obj = LLSelectMgr::getInstance()->getSelection()->getFirstObject();
                    if (obj)
                    {
                        LLViewerTexture* viewerTexture = obj->getBakedTextureForMagicId(mImageAssetID);
						texture = viewerTexture ? dynamic_cast<LLViewerFetchedTexture*>(viewerTexture) : NULL;
                    }
                }

                if (texture.isNull())
                {
                    texture = LLViewerTextureManager::getFetchedTexture(mImageAssetID);
                }

                mTexturep = texture;
                mTexturep->setBoostLevel(LLGLTexture::BOOST_PREVIEW);
            }
        }

		if (mTentativeLabel)
		{
			mTentativeLabel->setVisible( FALSE  );
		}

		mDefaultBtn->setEnabled(mImageAssetID != mDefaultImageAssetID || mTentative);
		mBlankBtn->setEnabled((mImageAssetID != mBlankImageAssetID && mBlankImageAssetID.notNull()) || mTentative);
		mNoneBtn->setEnabled(mAllowNoTexture && (!mImageAssetID.isNull() || mTentative));
		mTransparentBtn->setEnabled((mImageAssetID != mTransparentImageAssetID && mTransparentImageAssetID.notNull()) || mTentative); // <FS:PP> FIRE-5082: "Transparent" button in Texture Panel

		LLFloater::draw();

		if( isMinimized() )
		{
			return;
		}

		// Border
		LLRect border = getChildView("preview_widget")->getRect();
		gl_rect_2d( border, LLColor4::black, FALSE );


		// Interior
		LLRect interior = border;
		interior.stretch( -1 ); 

		// If the floater is focused, don't apply its alpha to the texture (STORM-677).
		const F32 alpha = getTransparencyType() == TT_ACTIVE ? 1.0f : getCurrentTransparency();
<<<<<<< HEAD
        LLViewerTexture* preview = nullptr;
=======
        LLViewerTexture* preview;
>>>>>>> 1552ee3a
        if (mGLTFMaterial)
        {
            preview = mGLTFPreview.get();
        }
        else
        {
            preview = mTexturep.get();
<<<<<<< HEAD
            if (mTexturep)
            {
                // Pump the priority
				mTexturep->addTextureStats( (F32)(interior.getWidth() * interior.getHeight()) );
            }
=======
>>>>>>> 1552ee3a
        }

		if( preview )
		{
<<<<<<< HEAD
=======
            preview->addTextureStats( (F32)(interior.getWidth() * interior.getHeight()) );
>>>>>>> 1552ee3a
			if( preview->getComponents() == 4 )
			{
				gl_rect_2d_checkerboard( interior, alpha );
			}

			gl_draw_scaled_image( interior.mLeft, interior.mBottom, interior.getWidth(), interior.getHeight(), preview, UI_VERTEX_COLOR % alpha );
		}
		else if (!mFallbackImage.isNull())
		{
			mFallbackImage->draw(interior, UI_VERTEX_COLOR % alpha);
		}
		else
		{
			gl_rect_2d( interior, LLColor4::grey % alpha, TRUE );

			// Draw X
			gl_draw_x(interior, LLColor4::black );
		}

		// Draw Tentative Label over the image
		if( mTentative && !mViewModel->isDirty() )
		{
			mTentativeLabel->setVisible( TRUE );
			drawChild(mTentativeLabel);
		}

		if (mSelectedItemPinned) return;

		LLFolderView* folder_view = mInventoryPanel->getRootFolder();
		if (!folder_view) return;

		LLFolderViewFilter& filter = static_cast<LLFolderViewModelInventory*>(folder_view->getFolderViewModel())->getFilter();

		bool is_filter_active = folder_view->getViewModelItem()->getLastFilterGeneration() < filter.getCurrentGeneration() &&
				filter.isNotDefault();

		// After inventory panel filter is applied we have to update
		// constraint rect for the selected item because of folder view
		// AutoSelectOverride set to TRUE. We force PinningSelectedItem
		// flag to FALSE state and setting filter "dirty" to update
		// scroll container to show selected item (see LLFolderView::doIdle()).
		if (!is_filter_active && !mSelectedItemPinned)
		{
			folder_view->setPinningSelectedItem(mSelectedItemPinned);
			folder_view->getViewModelItem()->dirtyFilter();
			mSelectedItemPinned = TRUE;
		}
	}
}

const LLUUID& LLFloaterTexturePicker::findItemID(const LLUUID& asset_id, BOOL copyable_only, BOOL ignore_library)
{
	if (asset_id.isNull())
	{
        // null asset id means, no material or texture assigned
        return LLUUID::null;
	}

    LLUUID loockup_id = asset_id;
    if (mInventoryPickType == PICK_MATERIAL && loockup_id == LLGLTFMaterialList::BLANK_MATERIAL_ASSET_ID)
    {
        // default asset id means we are looking for an inventory item with a default asset UUID (null)
        loockup_id = LLUUID::null;
    }

	LLViewerInventoryCategory::cat_array_t cats;
	LLViewerInventoryItem::item_array_t items;

    if (loockup_id.isNull())
    {
        // looking for a material with a null id, null id is shared by a lot
        // of objects as a default value, so have to filter by type as well
        LLAssetIDAndTypeMatches matches(loockup_id, LLAssetType::AT_MATERIAL);
        gInventory.collectDescendentsIf(LLUUID::null,
                                        cats,
                                        items,
                                        LLInventoryModel::INCLUDE_TRASH,
                                        matches);
    }
    else
    {
        LLAssetIDMatches asset_id_matches(loockup_id);
        gInventory.collectDescendentsIf(LLUUID::null,
                                        cats,
                                        items,
                                        LLInventoryModel::INCLUDE_TRASH,
                                        asset_id_matches);
    }


	if (items.size())
	{
		// search for copyable version first
		for (S32 i = 0; i < items.size(); i++)
		{
			LLInventoryItem* itemp = items[i];
			LLPermissions item_permissions = itemp->getPermissions();
			if (item_permissions.allowCopyBy(gAgent.getID(), gAgent.getGroupID()))
			{
				if(!ignore_library || !gInventory.isObjectDescendentOf(itemp->getUUID(),gInventory.getLibraryRootFolderID()))
				{
					return itemp->getUUID();
				}
			}
		}
		// otherwise just return first instance, unless copyable requested
		if (copyable_only)
		{
			return LLUUID::null;
		}
		else
		{
			if(!ignore_library || !gInventory.isObjectDescendentOf(items[0]->getUUID(),gInventory.getLibraryRootFolderID()))
			{
				return items[0]->getUUID();
			}
		}
	}

	return LLUUID::null;
}

void LLFloaterTexturePicker::commitIfImmediateSet()
{
	// <FS:Ansariel> FIRE-8298: Apply now checkbox has no effect
	//if (!mNoCopyTextureSelected && mCanApply)
	if (!mNoCopyTextureSelected && mCanApply && mCanPreview)
	// </FS:Ansariel>
	{
        commitCallback(LLTextureCtrl::TEXTURE_CHANGE);
	}
}

void LLFloaterTexturePicker::commitCallback(LLTextureCtrl::ETexturePickOp op)
{
    if (!mOnFloaterCommitCallback)
    {
        return;
    }
    LLUUID asset_id = mImageAssetID;
    LLUUID inventory_id;
    LLUUID tracking_id;
    LLPickerSource mode = (LLPickerSource)mModeSelector->getValue().asInteger();

    switch (mode)
    {
        case PICKER_INVENTORY:
            {
                LLFolderView* root_folder = mInventoryPanel->getRootFolder();
                if (root_folder && root_folder->getCurSelectedItem())
                {
                    LLFolderViewItem* last_selected = root_folder->getCurSelectedItem();
                    LLFolderViewModelItemInventory* inv_view = static_cast<LLFolderViewModelItemInventory*>(last_selected->getViewModelItem());

                    LLInventoryItem* itemp = gInventory.getItem(inv_view->getUUID());

                    if (mInventoryPickType == PICK_MATERIAL
                        && mImageAssetID == LLGLTFMaterialList::BLANK_MATERIAL_ASSET_ID
                        && itemp && itemp->getAssetUUID().isNull())
                    {
                        inventory_id = inv_view->getUUID();
                    }
                    else if (itemp && itemp->getAssetUUID() == mImageAssetID)
                    {
                        inventory_id = inv_view->getUUID();
                    }
                    else
                    {
                        mode = PICKER_UNKNOWN; // source of id unknown
                    }
                }
                else
                {
                    mode = PICKER_UNKNOWN; // source of id unknown
                }
                break;
            }
        case PICKER_LOCAL:
            {
                if (!mLocalScrollCtrl->getAllSelected().empty())
                {
                    LLSD data = mLocalScrollCtrl->getFirstSelected()->getValue();
                    tracking_id = data["id"];
                    S32 asset_type = data["type"].asInteger();

                    if (LLAssetType::AT_MATERIAL == asset_type)
                    {
                        asset_id = LLLocalGLTFMaterialMgr::getInstance()->getWorldID(tracking_id);
                    }
                    else
                    {
                        asset_id = LLLocalBitmapMgr::getInstance()->getWorldID(tracking_id);
                    }
                }
                else
                {
                    asset_id = mImageAssetID;
                    mode = PICKER_UNKNOWN; // source of id unknown
                }
                break;
            }
        case PICKER_BAKE:
            break;
        default:
            mode = PICKER_UNKNOWN; // source of id unknown
            break;
    }

    mOnFloaterCommitCallback(op, mode, asset_id, inventory_id, tracking_id);
}
void LLFloaterTexturePicker::commitCancel()
{
	if (!mNoCopyTextureSelected && mOnFloaterCommitCallback && mCanApply)
	{
		mOnFloaterCommitCallback(LLTextureCtrl::TEXTURE_CANCEL, PICKER_UNKNOWN, mOriginalImageAssetID, LLUUID::null, LLUUID::null);
	}
}

// static
void LLFloaterTexturePicker::onBtnSetToDefault(void* userdata)
{
	LLFloaterTexturePicker* self = (LLFloaterTexturePicker*) userdata;
	self->setCanApply(true, true);
	if (self->mOwner)
	{
		self->setImageID( self->getDefaultImageAssetID() );
	}
	self->commitIfImmediateSet();
}

// static
void LLFloaterTexturePicker::onBtnBlank(void* userdata)
{
	LLFloaterTexturePicker* self = (LLFloaterTexturePicker*) userdata;
	self->setCanApply(true, true);
	self->setImageID( self->getBlankImageAssetID() );
	self->commitIfImmediateSet();
}

// <FS:PP> FIRE-5082: "Transparent" button in Texture Panel
// static
void LLFloaterTexturePicker::onBtnTransparent(void* userdata)
{
	LLFloaterTexturePicker* self = (LLFloaterTexturePicker*) userdata;
	self->setCanApply(true, true);
	self->setImageID( self->mTransparentImageAssetID );
	self->commitIfImmediateSet();
}
// </FS:PP> FIRE-5082: "Transparent" button in Texture Panel

// static
void LLFloaterTexturePicker::onBtnNone(void* userdata)
{
	LLFloaterTexturePicker* self = (LLFloaterTexturePicker*) userdata;
    self->setCanApply(true, true);
	self->setImageID( LLUUID::null );
    self->commitIfImmediateSet();
}

/*
// static
void LLFloaterTexturePicker::onBtnRevert(void* userdata)
{
	LLFloaterTexturePicker* self = (LLFloaterTexturePicker*) userdata;
	self->setImageID( self->mOriginalImageAssetID );
	// TODO: Change this to tell the owner to cancel.  It needs to be
	// smart enough to restore multi-texture selections.
	self->mOwner->onFloaterCommit();
	self->mViewModel->resetDirty();
}*/

//<FS:Chaser> UUID texture picker
// static
void LLFloaterTexturePicker::onBtnApplyTexture(void* userdata)
{
	LLFloaterTexturePicker* self = (LLFloaterTexturePicker*) userdata;
	self->setCanApply(true, true);
	self->setImageID(LLUUID(self->getChild<LLLineEditor>("TextureKey")->getText()));
	self->commitIfImmediateSet();
}
//</FS:Chaser>

// static
void LLFloaterTexturePicker::onBtnCancel(void* userdata)
{
	LLFloaterTexturePicker* self = (LLFloaterTexturePicker*) userdata;
	self->setImageID( self->mOriginalImageAssetID );
	if (self->mOnFloaterCommitCallback)
	{
		self->mOnFloaterCommitCallback(LLTextureCtrl::TEXTURE_CANCEL, PICKER_UNKNOWN, self->mOriginalImageAssetID, LLUUID::null, LLUUID::null);
	}
	self->mViewModel->resetDirty();
	self->closeFloater();
}

// static
void LLFloaterTexturePicker::onBtnSelect(void* userdata)
{
	LLFloaterTexturePicker* self = (LLFloaterTexturePicker*) userdata;	
	if (self->mOnFloaterCommitCallback)
	{
		self->commitCallback(LLTextureCtrl::TEXTURE_SELECT);
	}
	self->closeFloater();
}

void LLFloaterTexturePicker::onBtnPipette()
{
	BOOL pipette_active = getChild<LLUICtrl>("Pipette")->getValue().asBoolean();
	pipette_active = !pipette_active;
	if (pipette_active)
	{
		LLToolMgr::getInstance()->setTransientTool(LLToolPipette::getInstance());
	}
	else
	{
		LLToolMgr::getInstance()->clearTransientTool();
	}
}

void LLFloaterTexturePicker::onSelectionChange(const std::deque<LLFolderViewItem*> &items, BOOL user_action)
{
	if (items.size())
	{
		LLFolderViewItem* first_item = items.front();
		LLInventoryItem* itemp = gInventory.getItem(static_cast<LLFolderViewModelItemInventory*>(first_item->getViewModelItem())->getUUID());
		mNoCopyTextureSelected = FALSE;
		if (itemp)
		{
			if (!mTextureSelectedCallback.empty())
			{
				mTextureSelectedCallback(itemp);
			}
			// <FS:Chaser> UUID texture picker uses extra permissions, so we do all the fancy stuff here
			
			BOOL copy = itemp->getPermissions().allowCopyBy(gAgent.getID());
			BOOL mod = itemp->getPermissions().allowModifyBy(gAgent.getID());
			BOOL xfer = itemp->getPermissions().allowOperationBy(PERM_TRANSFER, gAgent.getID());
			
			//if (!itemp->getPermissions().allowCopyBy(gAgent.getID()))
			if (!copy)
			{
				mNoCopyTextureSelected = TRUE;
			}
			// </FS:Chaser>
			// <FS:Ansariel> FIRE-8298: Apply now checkbox has no effect
			setCanApply(true, true);
			// </FS:Ansariel>
            setImageIDFromItem(itemp, false);
			
			// <FS:Chaser> UUID texture picker permissions continued
			//We also have to set this here because above passes the asset ID, not the inventory ID.
			//Verify permissions before revealing UUID.
			//Replicates behaviour of "Copy UUID" on inventory. If you can't copy it there, you can't copy it here.
			if(copy&&mod&&xfer)
			{
				getChild<LLLineEditor>("TextureKey")->setText(itemp->getAssetUUID().asString());
			}
			else
			{
				getChild<LLLineEditor>("TextureKey")->setText(LLUUID::null.asString());
			}
			// </FS:Chaser>
			
			mViewModel->setDirty(); // *TODO: shouldn't we be using setValue() here?

			if(!mPreviewSettingChanged)
			{
				mCanPreview = mCanApplyImmediately && gSavedSettings.getBOOL("TextureLivePreview");
			}
			else
			{
				mPreviewSettingChanged = false;
			}

			if (user_action && mCanPreview)
			{
				// only commit intentional selections, not implicit ones
				commitIfImmediateSet();
			}
		}
		// <FS:Chaser> Clear texture key when item cant be found
		else
		{
			getChild<LLLineEditor>("TextureKey")->setText(LLUUID::null.asString());
		}
		// </FS:Chaser>
	}
}

// static
void LLFloaterTexturePicker::onModeSelect(LLUICtrl* ctrl, void *userdata)
{
    LLFloaterTexturePicker* self = (LLFloaterTexturePicker*) userdata;
    self->changeMode();
}

// static
void LLFloaterTexturePicker::onBtnAdd(void* userdata)
{
    LLFloaterTexturePicker* self = (LLFloaterTexturePicker*)userdata;

    if (self->mInventoryPickType == PICK_TEXTURE_MATERIAL)
    {
        LLFilePickerReplyThread::startPicker(boost::bind(&onPickerCallback, _1, self->getHandle()), LLFilePicker::FFLOAD_MATERIAL_TEXTURE, true);
    }
    else if (self->mInventoryPickType == PICK_TEXTURE)
    {
        LLFilePickerReplyThread::startPicker(boost::bind(&onPickerCallback, _1, self->getHandle()), LLFilePicker::FFLOAD_IMAGE, true);
    }
    else if (self->mInventoryPickType == PICK_MATERIAL)
    {
        LLFilePickerReplyThread::startPicker(boost::bind(&onPickerCallback, _1, self->getHandle()), LLFilePicker::FFLOAD_MATERIAL, true);
    }
}

// static
void LLFloaterTexturePicker::onBtnRemove(void* userdata)
{
	LLFloaterTexturePicker* self = (LLFloaterTexturePicker*) userdata;
	std::vector<LLScrollListItem*> selected_items = self->mLocalScrollCtrl->getAllSelected();

	if (!selected_items.empty())
	{

		for(std::vector<LLScrollListItem*>::iterator iter = selected_items.begin();
			iter != selected_items.end(); iter++)
		{
			LLScrollListItem* list_item = *iter;
			if (list_item)
			{
                LLSD data = self->mLocalScrollCtrl->getFirstSelected()->getValue();
                LLUUID tracking_id = data["id"];
                S32 asset_type = data["type"].asInteger();

                if (LLAssetType::AT_MATERIAL == asset_type)
                {
                    LLLocalGLTFMaterialMgr::getInstance()->delUnit(tracking_id);
                }
                else
                {
                    LLLocalBitmapMgr::getInstance()->delUnit(tracking_id);
                }
			}
		}

		self->getChild<LLButton>("l_rem_btn")->setEnabled(false);
		self->getChild<LLButton>("l_upl_btn")->setEnabled(false);
        self->refreshLocalList();
	}
}

// static
void LLFloaterTexturePicker::onBtnUpload(void* userdata)
{
	LLFloaterTexturePicker* self = (LLFloaterTexturePicker*) userdata;
	std::vector<LLScrollListItem*> selected_items = self->mLocalScrollCtrl->getAllSelected();

	if (selected_items.empty())
	{
		return;
	}

	/* currently only allows uploading one by one, picks the first item from the selection list.  (not the vector!)
	   in the future, it might be a good idea to check the vector size and if more than one units is selected - opt for multi-image upload. */

    LLSD data = self->mLocalScrollCtrl->getFirstSelected()->getValue();
    LLUUID tracking_id = data["id"];
    S32 asset_type = data["type"].asInteger();

    if (LLAssetType::AT_MATERIAL == asset_type)
    {
        std::string filename;
        S32 index;
        LLLocalGLTFMaterialMgr::getInstance()->getFilenameAndIndex(tracking_id, filename, index);
        if (!filename.empty())
        {
            LLMaterialEditor::loadMaterialFromFile(filename, index);
        }
    }
    else
    {
        std::string filename = LLLocalBitmapMgr::getInstance()->getFilename(tracking_id);
        if (!filename.empty())
        {
            LLFloaterReg::showInstance("upload_image", LLSD(filename));
        }
    }
}

//static
void LLFloaterTexturePicker::onLocalScrollCommit(LLUICtrl* ctrl, void* userdata)
{
	LLFloaterTexturePicker* self = (LLFloaterTexturePicker*) userdata;
	std::vector<LLScrollListItem*> selected_items = self->mLocalScrollCtrl->getAllSelected();
	bool has_selection = !selected_items.empty();

	self->getChild<LLButton>("l_rem_btn")->setEnabled(has_selection);
	self->getChild<LLButton>("l_upl_btn")->setEnabled(has_selection && (selected_items.size() < 2));
	/* since multiple-localbitmap upload is not implemented, upl button gets disabled if more than one is selected. */

	if (has_selection)
	{
        LLSD data = self->mLocalScrollCtrl->getFirstSelected()->getValue();
        LLUUID tracking_id = data["id"];
        S32 asset_type = data["type"].asInteger();
        LLUUID inworld_id;

        if (LLAssetType::AT_MATERIAL == asset_type)
        {
            inworld_id = LLLocalGLTFMaterialMgr::getInstance()->getWorldID(tracking_id);
        }
        else
        {
            inworld_id = LLLocalBitmapMgr::getInstance()->getWorldID(tracking_id);
        }

		// <FS:Ansariel> FIRE-8298: Apply now checkbox has no effect
		//if (self->mSetImageAssetIDCallback)
		//{
		//	self->mSetImageAssetIDCallback(inworld_id);
		//}
		self->setImageID(inworld_id);
		// </FS:Ansariel>

		if (self->childGetValue("apply_immediate_check").asBoolean())
		{
			if (self->mOnFloaterCommitCallback)
			{
				self->mOnFloaterCommitCallback(LLTextureCtrl::TEXTURE_CHANGE, PICKER_LOCAL, inworld_id, LLUUID::null, tracking_id);
			}
		}
	}
}

// static
void LLFloaterTexturePicker::onApplyImmediateCheck(LLUICtrl* ctrl, void *user_data)
{
	LLFloaterTexturePicker* picker = (LLFloaterTexturePicker*)user_data;

	LLCheckBoxCtrl* check_box = (LLCheckBoxCtrl*)ctrl;
	gSavedSettings.setBOOL("TextureLivePreview", check_box->get());
	// <FS:Ansariel> FIRE-8298: Apply now checkbox has no effect
	picker->setCanApply(true, true);
	// </FS:Ansariel>
	picker->commitIfImmediateSet();
}

//static
void LLFloaterTexturePicker::onBakeTextureSelect(LLUICtrl* ctrl, void *user_data)
{
	LLFloaterTexturePicker* self = (LLFloaterTexturePicker*)user_data;
	LLComboBox* combo_box = (LLComboBox*)ctrl;

	S8 type = combo_box->getValue().asInteger();
	
	LLUUID imageID = self->mDefaultImageAssetID;
	if (type == 0)
	{
		imageID = IMG_USE_BAKED_HEAD;
	}
	else if (type == 1)
	{
		imageID = IMG_USE_BAKED_UPPER;
	}
	else if (type == 2)
	{
		imageID = IMG_USE_BAKED_LOWER;
	}
	else if (type == 3)
	{
		imageID = IMG_USE_BAKED_EYES;
	}
	else if (type == 4)
	{
		imageID = IMG_USE_BAKED_SKIRT;
	}
	else if (type == 5)
	{
		imageID = IMG_USE_BAKED_HAIR;
	}
	else if (type == 6)
	{
		imageID = IMG_USE_BAKED_LEFTARM;
	}
	else if (type == 7)
	{
		imageID = IMG_USE_BAKED_LEFTLEG;
	}
	else if (type == 8)
	{
		imageID = IMG_USE_BAKED_AUX1;
	}
	else if (type == 9)
	{
		imageID = IMG_USE_BAKED_AUX2;
	}
	else if (type == 10)
	{
		imageID = IMG_USE_BAKED_AUX3;
	}

	self->setImageID(imageID);
	self->mViewModel->setDirty(); // *TODO: shouldn't we be using setValue() here?

	if (!self->mPreviewSettingChanged)
	{
		self->mCanPreview = self->mCanApplyImmediately && gSavedSettings.getBOOL("TextureLivePreview");
	}
	else
	{
		self->mPreviewSettingChanged = false;
	}

	if (self->mCanPreview)
	{
		// only commit intentional selections, not implicit ones
		self->commitIfImmediateSet();
	}
}

void LLFloaterTexturePicker::setCanApply(bool can_preview, bool can_apply, bool inworld_image)
{
	mSelectBtn->setEnabled(can_apply);
	getChildRef<LLUICtrl>("preview_disabled").setVisible(!can_preview && inworld_image);
	getChildRef<LLUICtrl>("apply_immediate_check").setVisible(can_preview);

	mCanApply = can_apply;
	mCanPreview = can_preview ? (mCanApplyImmediately && gSavedSettings.getBOOL("TextureLivePreview")) : false;
	mPreviewSettingChanged = true;
}

void LLFloaterTexturePicker::setMinDimentionsLimits(S32 min_dim)
{
    mMinDim = min_dim;
    mLimitsSet = true;

    std::string formatted_dims = llformat("%dx%d", mMinDim, mMinDim);
    mResolutionWarning->setTextArg("[MINTEXDIM]", formatted_dims);
}

void LLFloaterTexturePicker::onFilterEdit(const std::string& search_string )
{
	std::string upper_case_search_string = search_string;
	LLStringUtil::toUpper(upper_case_search_string);

	if (upper_case_search_string.empty())
	{
		if (mInventoryPanel->getFilterSubString().empty())
		{
			// current filter and new filter empty, do nothing
			return;
		}

		mSavedFolderState.setApply(TRUE);
		mInventoryPanel->getRootFolder()->applyFunctorRecursively(mSavedFolderState);
		// add folder with current item to list of previously opened folders
		LLOpenFoldersWithSelection opener;
		mInventoryPanel->getRootFolder()->applyFunctorRecursively(opener);
		mInventoryPanel->getRootFolder()->scrollToShowSelection();

	}
	else if (mInventoryPanel->getFilterSubString().empty())
	{
		// first letter in search term, save existing folder open state
		if (!mInventoryPanel->getFilter().isNotDefault())
		{
			mSavedFolderState.setApply(FALSE);
			mInventoryPanel->getRootFolder()->applyFunctorRecursively(mSavedFolderState);
		}
	}

	mInventoryPanel->setFilterSubString(search_string);
}

void LLFloaterTexturePicker::changeMode()
{
    // <FS:Ansariel> FIRE-30431: Keep radio button mode selection in texture selection
    //int index = mModeSelector->getValue().asInteger();
    int index = mModeSelector->getSelectedIndex();

    mDefaultBtn->setVisible(index == PICKER_INVENTORY ? TRUE : FALSE);
    mBlankBtn->setVisible(index == PICKER_INVENTORY ? TRUE : FALSE);
    mNoneBtn->setVisible(index == PICKER_INVENTORY ? TRUE : FALSE);
    mTransparentBtn->setVisible(index == PICKER_INVENTORY ? TRUE : FALSE); // <FS:PP> FIRE-5082: "Transparent" button in Texture Panel
    mFilterEdit->setVisible(index == PICKER_INVENTORY ? TRUE : FALSE);
    mInventoryPanel->setVisible(index == PICKER_INVENTORY ? TRUE : FALSE);

    getChild<LLButton>("l_add_btn")->setVisible(index == PICKER_LOCAL ? TRUE : FALSE);
    getChild<LLButton>("l_rem_btn")->setVisible(index == PICKER_LOCAL ? TRUE : FALSE);
    getChild<LLButton>("l_upl_btn")->setVisible(index == PICKER_LOCAL ? TRUE : FALSE);
    getChild<LLScrollListCtrl>("l_name_list")->setVisible(index == PICKER_LOCAL ? TRUE : FALSE);

    getChild<LLComboBox>("l_bake_use_texture_combo_box")->setVisible(index == PICKER_BAKE ? TRUE : FALSE);
    //getChild<LLCheckBoxCtrl>("hide_base_mesh_region")->setVisible(FALSE);// index == 2 ? TRUE : FALSE); // <FS:Ansariel> Does not exist 11-10-2023

    bool pipette_visible = (index == PICKER_INVENTORY)
        && (mInventoryPickType != PICK_MATERIAL);
    mPipetteBtn->setVisible(pipette_visible);

    if (index == PICKER_BAKE)
    {
        stopUsingPipette();

        S8 val = -1;

        LLUUID imageID = mImageAssetID;
        if (imageID == IMG_USE_BAKED_HEAD)
        {
            val = 0;
        }
        else if (imageID == IMG_USE_BAKED_UPPER)
        {
            val = 1;
        }
        else if (imageID == IMG_USE_BAKED_LOWER)
        {
            val = 2;
        }
        else if (imageID == IMG_USE_BAKED_EYES)
        {
            val = 3;
        }
        else if (imageID == IMG_USE_BAKED_SKIRT)
        {
            val = 4;
        }
        else if (imageID == IMG_USE_BAKED_HAIR)
        {
            val = 5;
        }
        else if (imageID == IMG_USE_BAKED_LEFTARM)
        {
            val = 6;
        }
        else if (imageID == IMG_USE_BAKED_LEFTLEG)
        {
            val = 7;
        }
        else if (imageID == IMG_USE_BAKED_AUX1)
        {
            val = 8;
        }
        else if (imageID == IMG_USE_BAKED_AUX2)
        {
            val = 9;
        }
        else if (imageID == IMG_USE_BAKED_AUX3)
        {
            val = 10;
        }

        getChild<LLComboBox>("l_bake_use_texture_combo_box")->setSelectedByValue(val, TRUE);
    }
}

void LLFloaterTexturePicker::refreshLocalList()
{
    mLocalScrollCtrl->clearRows();

    if (mInventoryPickType == PICK_TEXTURE_MATERIAL)
    {
        LLLocalBitmapMgr::getInstance()->feedScrollList(mLocalScrollCtrl);
        LLLocalGLTFMaterialMgr::getInstance()->feedScrollList(mLocalScrollCtrl);
    }
    else if (mInventoryPickType == PICK_TEXTURE)
    {
        LLLocalBitmapMgr::getInstance()->feedScrollList(mLocalScrollCtrl);
    }
    else if (mInventoryPickType == PICK_MATERIAL)
    {
        LLLocalGLTFMaterialMgr::getInstance()->feedScrollList(mLocalScrollCtrl);
    }
}

void LLFloaterTexturePicker::refreshInventoryFilter()
{
    U32 filter_types = 0x0;

    if (mInventoryPickType == PICK_TEXTURE_MATERIAL)
    {
        filter_types |= 0x1 << LLInventoryType::IT_TEXTURE;
        filter_types |= 0x1 << LLInventoryType::IT_SNAPSHOT;
        filter_types |= 0x1 << LLInventoryType::IT_MATERIAL;
    }
    else if (mInventoryPickType == PICK_TEXTURE)
    {
        filter_types |= 0x1 << LLInventoryType::IT_TEXTURE;
        filter_types |= 0x1 << LLInventoryType::IT_SNAPSHOT;
    }
    else if (mInventoryPickType == PICK_MATERIAL)
    {
        filter_types |= 0x1 << LLInventoryType::IT_MATERIAL;
    }

    mInventoryPanel->setFilterTypes(filter_types);
}

void LLFloaterTexturePicker::setLocalTextureEnabled(BOOL enabled)
{
	// <FS:Ansariel> FIRE-30431: Keep radio button mode selection in texture selection
    //mModeSelector->setEnabledByValue(1, enabled);
	mModeSelector->setIndexEnabled(1,enabled);}

void LLFloaterTexturePicker::setBakeTextureEnabled(BOOL enabled)
{
	BOOL changed = (enabled != mBakeTextureEnabled);

	mBakeTextureEnabled = enabled;
	// <FS:Ansariel> FIRE-30431: Keep radio button mode selection in texture selection
	//mModeSelector->setEnabledByValue(2, enabled);

	//if (!mBakeTextureEnabled && (mModeSelector->getValue().asInteger() == 2))
	//{
	//	mModeSelector->selectByValue(0);
	//}
	//
	//if (changed && mBakeTextureEnabled && LLAvatarAppearanceDefines::LLAvatarAppearanceDictionary::isBakedImageId(mImageAssetID))
	//{
	//	if (mModeSelector->getValue().asInteger() != 2)
	//	{
	//		mModeSelector->selectByValue(2);
	//	}
	//}
	mModeSelector->setIndexEnabled(2, enabled);

	if (!mBakeTextureEnabled && (mModeSelector->getSelectedIndex() == 2))
	{
		mModeSelector->setSelectedIndex(0, 0);
	}
	
	if (changed && mBakeTextureEnabled && LLAvatarAppearanceDefines::LLAvatarAppearanceDictionary::isBakedImageId(mImageAssetID))
	{
		if (mModeSelector->getSelectedIndex() != 2)
		{
			mModeSelector->setSelectedIndex(2, 0);
		}
	}
	// </FS:Ansariel>
	onModeSelect(0, this);
}

void LLFloaterTexturePicker::setInventoryPickType(EPickInventoryType type)
{
    mInventoryPickType = type;
    refreshLocalList();
    refreshInventoryFilter();

    if (mInventoryPickType == PICK_MATERIAL)
    {
        getChild<LLButton>("Pipette")->setVisible(false);
    }
    else
    {
        S32 index = mModeSelector->getValue().asInteger();
        getChild<LLButton>("Pipette")->setVisible(index == 0);
    }

    if (!mLabel.empty())
    {
        std::string pick = getString("pick title");

        setTitle(pick + mLabel);
    }
    else if(mInventoryPickType == PICK_MATERIAL)
    {
        setTitle(getString("pick_material"));
    }
    else
    {
        setTitle(getString("pick_texture"));
    }

    // refresh selection
    if (!mImageAssetID.isNull() || mInventoryPickType == PICK_MATERIAL)
    {
        mInventoryPanel->setSelection(findItemID(mImageAssetID, FALSE), TAKE_FOCUS_NO);
    }
}

void LLFloaterTexturePicker::setImmediateFilterPermMask(PermissionMask mask)
{
    mImmediateFilterPermMask = mask;
    mInventoryPanel->setFilterPermMask(mask);
}

void LLFloaterTexturePicker::onPickerCallback(const std::vector<std::string>& filenames, LLHandle<LLFloater> handle)
{
    std::vector<std::string>::const_iterator iter = filenames.begin();
    while (iter != filenames.end())
    {
        if (!iter->empty())
        {
            std::string temp_exten = gDirUtilp->getExtension(*iter);
            if (temp_exten == "gltf" || temp_exten == "glb")
            {
                LLLocalGLTFMaterialMgr::getInstance()->addUnit(*iter);
            }
            else
            {
                LLLocalBitmapMgr::getInstance()->addUnit(*iter);
            }
        }
        iter++;
    }

    // Todo: this should referesh all pickers, not just a current one
    if (!handle.isDead())
    {
        LLFloaterTexturePicker* self = (LLFloaterTexturePicker*)handle.get();
        self->mLocalScrollCtrl->clearRows();

        if (self->mInventoryPickType == PICK_TEXTURE_MATERIAL)
        {
            LLLocalBitmapMgr::getInstance()->feedScrollList(self->mLocalScrollCtrl);
            LLLocalGLTFMaterialMgr::getInstance()->feedScrollList(self->mLocalScrollCtrl);
        }
        else if (self->mInventoryPickType == PICK_TEXTURE)
        {
            LLLocalBitmapMgr::getInstance()->feedScrollList(self->mLocalScrollCtrl);
        }
        else if (self->mInventoryPickType == PICK_MATERIAL)
        {
            LLLocalGLTFMaterialMgr::getInstance()->feedScrollList(self->mLocalScrollCtrl);
        }
    }
}

void LLFloaterTexturePicker::onTextureSelect( const LLTextureEntry& te )
{
	LLUUID inventory_item_id = findItemID(te.getID(), TRUE);
	if (inventory_item_id.notNull())
	{
		LLToolPipette::getInstance()->setResult(TRUE, "");
        if (mInventoryPickType == PICK_MATERIAL)
        {
            // tes have no data about material ids
            // Plus gltf materials are layered with overrides,
            // which mean that end result might have no id.
            LL_WARNS() << "tes have no data about material ids" << LL_ENDL;
        }
        else
        {
            // <FS:Ansariel> FIRE-8298: Apply now checkbox has no effect
            setCanApply(true, true);
            // </FS:Ansariel>
            setImageID(te.getID());
        }

		mNoCopyTextureSelected = FALSE;
		LLInventoryItem* itemp = gInventory.getItem(inventory_item_id);

		if (itemp && !itemp->getPermissions().allowCopyBy(gAgent.getID()))
		{
			// no copy texture
			mNoCopyTextureSelected = TRUE;
		}
		
		commitIfImmediateSet();
	}
	else
	{
		LLToolPipette::getInstance()->setResult(FALSE, LLTrans::getString("InventoryNoTexture"));
	}
}

///////////////////////////////////////////////////////////////////////
// LLTextureCtrl

static LLDefaultChildRegistry::Register<LLTextureCtrl> r("texture_picker");

LLTextureCtrl::LLTextureCtrl(const LLTextureCtrl::Params& p)
:	LLUICtrl(p),
	mDragCallback(NULL),
	mDropCallback(NULL),
	mOnCancelCallback(NULL),
	mOnCloseCallback(NULL),
	mOnSelectCallback(NULL),
	mBorderColor( p.border_color() ),
	mAllowNoTexture( p.allow_no_texture ),
	mAllowLocalTexture( TRUE ),
	mImmediateFilterPermMask( PERM_NONE ),
	mCanApplyImmediately( FALSE ),
	mNeedsRawImageData( FALSE ),
	mValid( TRUE ),
	mShowLoadingPlaceholder( TRUE ),
	mOpenTexPreview(!p.enabled),  // <FS:Ansariel> For texture preview mode
    mBakeTextureEnabled(true),
    mInventoryPickType(p.pick_type),
	mImageAssetID(p.image_id),
	mDefaultImageAssetID(p.default_image_id),
	mDefaultImageName(p.default_image_name),
	mFallbackImage(p.fallback_image),
	mTextEnabledColor(p.text_enabled_color),      // <FS:Zi> Add label/caption colors
	mTextDisabledColor(p.text_disabled_color),    // <FS:Zi> Add label/caption colors
	// <FS:Ansariel> Mask texture if desired
	mIsMasked(FALSE)
{
	mCaptionHeight = p.show_caption ? BTN_HEIGHT_SMALL : 0;		// <FS:Zi> leave some room underneath the image for the caption
	// Default of defaults is white image for diff tex
	//
	setBlankImageAssetID(IMG_WHITE);

	setAllowNoTexture(p.allow_no_texture);
	setCanApplyImmediately(p.can_apply_immediately);
	mCommitOnSelection = !p.no_commit_on_selection;

	LLTextBox::Params params(p.caption_text);
	params.name(p.label);
	// <FS:Zi> Fix label width
	// params.rect(LLRect( 0, BTN_HEIGHT_SMALL, getRect().getWidth(), 0 ));
	params.rect(LLRect( 0, BTN_HEIGHT_SMALL, p.label_width == -1 ? getRect().getWidth() : p.label_width, 0 ));
	// <//FS:Zi>
	params.initial_value(p.label());
	params.follows.flags(FOLLOWS_LEFT | FOLLOWS_RIGHT | FOLLOWS_BOTTOM);
	mCaption = LLUICtrlFactory::create<LLTextBox> (params);
	addChild( mCaption );

	S32 image_top = getRect().getHeight();
	// <FS:Zi> leave some room underneath the image for the caption
	// S32 image_bottom = BTN_HEIGHT_SMALL;
	S32 image_bottom = mCaptionHeight;
	S32 image_middle = (image_top + image_bottom) / 2;
	S32 line_height = LLFontGL::getFontSansSerifSmall()->getLineHeight();

	LLTextBox::Params tentative_label_p(p.multiselect_text);
	tentative_label_p.name("Multiple");
	tentative_label_p.rect(LLRect (0, image_middle + line_height / 2, getRect().getWidth(), image_middle - line_height / 2 ));
	tentative_label_p.follows.flags(FOLLOWS_ALL);
	mTentativeLabel = LLUICtrlFactory::create<LLTextBox> (tentative_label_p);

	// It is no longer possible to associate a style with a textbox, so it has to be done in this fashion
	LLStyle::Params style_params;
	style_params.color = LLColor4::white;

	mTentativeLabel->setText(LLTrans::getString("multiple_textures"), style_params);
	mTentativeLabel->setHAlign(LLFontGL::HCENTER);
	addChild( mTentativeLabel );

	LLRect border_rect = getLocalRect();
	// <FS:Zi> leave some room underneath the image for the caption
	// border_rect.mBottom += BTN_HEIGHT_SMALL;
	border_rect.mBottom += mCaptionHeight;
	LLViewBorder::Params vbparams(p.border);
	vbparams.name("border");
	vbparams.rect(border_rect);
	mBorder = LLUICtrlFactory::create<LLViewBorder> (vbparams);
	addChild(mBorder);

	mLoadingPlaceholderString = LLTrans::getString("texture_loading");

	updateLabelColor();	// <FS:Zi> Add label/caption colors
}

LLTextureCtrl::~LLTextureCtrl()
{
	closeDependentFloater();

	// <FS:Ansariel> Remove NO_DELETE texture state so image gets removed from memory (set by calling setBoostLevel(LLGLTexture::BOOST_PREVIEW))
	if (mTexturep.notNull())
	{
		mTexturep->forceActive();
	}
	// </FS:Ansariel>
}

void LLTextureCtrl::setShowLoadingPlaceholder(BOOL showLoadingPlaceholder)
{
	mShowLoadingPlaceholder = showLoadingPlaceholder;
}

void LLTextureCtrl::setCaption(const std::string& caption)
{
	mCaption->setText( caption );
}

void LLTextureCtrl::setCanApplyImmediately(BOOL b)
{
	mCanApplyImmediately = b; 
	LLFloaterTexturePicker* floaterp = (LLFloaterTexturePicker*)mFloaterHandle.get();
	if( floaterp )
	{
		floaterp->setCanApplyImmediately(b);
	}
}

void LLTextureCtrl::setCanApply(bool can_preview, bool can_apply)
{
	LLFloaterTexturePicker* floaterp = dynamic_cast<LLFloaterTexturePicker*>(mFloaterHandle.get());
	if( floaterp )
	{
		floaterp->setCanApply(can_preview, can_apply);
	}
}

void LLTextureCtrl::setImmediateFilterPermMask(PermissionMask mask)
{
    mImmediateFilterPermMask = mask;

    LLFloaterTexturePicker* floaterp = (LLFloaterTexturePicker*)mFloaterHandle.get();
    if (floaterp)
    {
        floaterp->setImmediateFilterPermMask(mask);
    }
}

void LLTextureCtrl::setFilterPermissionMasks(PermissionMask mask) 
{
    setImmediateFilterPermMask(mask);
    setDnDFilterPermMask(mask);
}

void LLTextureCtrl::setVisible( BOOL visible ) 
{
	if( !visible )
	{
		closeDependentFloater();
	}
	LLUICtrl::setVisible( visible );
}

void LLTextureCtrl::setEnabled( BOOL enabled )
{
	LLFloaterTexturePicker* floaterp = (LLFloaterTexturePicker*)mFloaterHandle.get();
	if( floaterp )
	{
		floaterp->setActive(enabled);
	}
	if( enabled )
	{
		std::string tooltip;
		if (floaterp) tooltip = floaterp->getString("choose_picture");
		setToolTip( tooltip );
	}
	else
	{
		setToolTip( std::string() );
		// *TODO: would be better to keep floater open and show
		// disabled state.
		closeDependentFloater();
	}

	// <FS:Zi> Add label/caption colors
	// mCaption->setEnabled( enabled );
	mCaption->setEnabled(enabled && isInEnabledChain());
	// </FS:Zi>

	// <FS:Ansariel> Texture preview mode
	//LLView::setEnabled( enabled );
	LLView::setEnabled( (enabled || getValue().asUUID().notNull()) );
	mOpenTexPreview = !enabled;
	// </FS:Ansariel>
}

void LLTextureCtrl::setValid(BOOL valid )
{
	mValid = valid;
	if (!valid)
	{
		LLFloaterTexturePicker* pickerp = (LLFloaterTexturePicker*)mFloaterHandle.get();
		if (pickerp)
		{
			pickerp->setActive(FALSE);
		}
	}
}


// virtual
void LLTextureCtrl::clear()
{
	setImageAssetID(LLUUID::null);
}

void LLTextureCtrl::setLabel(const std::string& label)
{
	mLabel = label;
	mCaption->setText(label);
}

void LLTextureCtrl::showPicker(BOOL take_focus)
{
	// show hourglass cursor when loading inventory window
	// because inventory construction is slooow
	getWindow()->setCursor(UI_CURSOR_WAIT);
	LLFloater* floaterp = mFloaterHandle.get();

	// Show the dialog
	if( floaterp )
	{
		floaterp->openFloater();
	}
	else
	{
		floaterp = new LLFloaterTexturePicker(
			this,
			getImageAssetID(),
			getDefaultImageAssetID(),
			getBlankImageAssetID(),
			getTentative(),
			getAllowNoTexture(),
			mLabel,
			mImmediateFilterPermMask,
			mDnDFilterPermMask,
			mCanApplyImmediately,
			mFallbackImage,
			mInventoryPickType);
		mFloaterHandle = floaterp->getHandle();

		LLFloaterTexturePicker* texture_floaterp = dynamic_cast<LLFloaterTexturePicker*>(floaterp);
		if (texture_floaterp && mOnTextureSelectedCallback)
		{
			texture_floaterp->setTextureSelectedCallback(mOnTextureSelectedCallback);
		}
		if (texture_floaterp && mOnCloseCallback)
		{
			texture_floaterp->setOnFloaterCloseCallback(boost::bind(&LLTextureCtrl::onFloaterClose, this));
		}
		if (texture_floaterp)
		{
			texture_floaterp->setOnFloaterCommitCallback(boost::bind(&LLTextureCtrl::onFloaterCommit, this, _1, _2, _3, _4, _5));
			texture_floaterp->setSetImageAssetIDCallback(boost::bind(&LLTextureCtrl::setImageAssetID, this, _1));

			texture_floaterp->setBakeTextureEnabled(mBakeTextureEnabled);
		}

		LLFloater* root_floater = gFloaterView->getParentFloater(this);
		if (root_floater)
			root_floater->addDependentFloater(floaterp);
		floaterp->openFloater();
	}

	LLFloaterTexturePicker* picker_floater = dynamic_cast<LLFloaterTexturePicker*>(floaterp);
	if (picker_floater)
	{
		picker_floater->setLocalTextureEnabled(mAllowLocalTexture);
	}

	if (take_focus)
	{
		floaterp->setFocus(TRUE);
	}
}


void LLTextureCtrl::closeDependentFloater()
{
	LLFloaterTexturePicker* floaterp = (LLFloaterTexturePicker*)mFloaterHandle.get();
	if( floaterp && floaterp->isInVisibleChain())
	{
		floaterp->setOwner(NULL);
		floaterp->setVisible(FALSE);
		floaterp->closeFloater();
	}
}

// Allow us to download textures quickly when floater is shown
class LLTextureFetchDescendentsObserver : public LLInventoryFetchDescendentsObserver
{
public:
	virtual void done()
	{
		// We need to find textures in all folders, so get the main
		// background download going.
		LLInventoryModelBackgroundFetch::instance().start();
		gInventory.removeObserver(this);
		delete this;
	}
};

BOOL LLTextureCtrl::handleHover(S32 x, S32 y, MASK mask)
{
	getWindow()->setCursor(mBorder->parentPointInView(x,y) ? UI_CURSOR_HAND : UI_CURSOR_ARROW);
	return TRUE;
}


BOOL LLTextureCtrl::handleMouseDown(S32 x, S32 y, MASK mask)
{
	BOOL handled = LLUICtrl::handleMouseDown( x, y , mask );

	if (!handled && mBorder->parentPointInView(x, y))
	{
		if (!mOpenTexPreview)
		{
			showPicker(FALSE);
            if (mInventoryPickType == PICK_MATERIAL)
            {
                //grab materials first...
                LLInventoryModelBackgroundFetch::instance().start(gInventory.findCategoryUUIDForType(LLFolderType::FT_MATERIAL));
            }
            else
            {
                //grab textures first...
                LLInventoryModelBackgroundFetch::instance().start(gInventory.findCategoryUUIDForType(LLFolderType::FT_TEXTURE));
            }
			//...then start full inventory fetch.
            if (!LLInventoryModelBackgroundFetch::instance().inventoryFetchStarted())
            {
                LLInventoryModelBackgroundFetch::instance().start();
            }
			handled = TRUE;
		}
		// <FS:Ansariel> Texture preview mode
		//else
		//{
		//	if (getImageAssetID().notNull())
		//	{
		//		LLPreviewTexture* preview_texture = LLFloaterReg::showTypedInstance<LLPreviewTexture>("preview_texture", getValue());
		//		if (preview_texture && !preview_texture->isDependent())
		//		{
		//			LLFloater* root_floater = gFloaterView->getParentFloater(this);
		//			if (root_floater)
		//			{
		//				root_floater->addDependentFloater(preview_texture);
		//				preview_texture->hideCtrlButtons();
		//			}
		//		}
		//	}
		//}
		else if (!mIsMasked)
		{
			// Open the preview floater for the texture
			LLSD params;
			params["uuid"] = getValue();
			params["preview_only"] = TRUE;
			LLFloaterReg::showInstance("preview_texture", params, TRUE);
		}
		// </FS:Ansariel>

		handled = TRUE;
	}

	return handled;
}

void LLTextureCtrl::onFloaterClose()
{
	LLFloaterTexturePicker* floaterp = (LLFloaterTexturePicker*)mFloaterHandle.get();

	if (floaterp)
	{
		if (mOnCloseCallback)
		{
			mOnCloseCallback(this,LLSD());
		}
		floaterp->setOwner(NULL);
	}

	mFloaterHandle.markDead();
}

void LLTextureCtrl::onFloaterCommit(ETexturePickOp op, LLPickerSource source, const LLUUID& asset_id, const LLUUID& inv_id, const LLUUID& tracking_id)
{
    LLFloaterTexturePicker* floaterp = (LLFloaterTexturePicker*)mFloaterHandle.get();

    if( floaterp && getEnabled())
	{
		if (op == TEXTURE_CANCEL)
			mViewModel->resetDirty();
		// If the "no_commit_on_selection" parameter is set
		// we get dirty only when user presses OK in the picker
		// (i.e. op == TEXTURE_SELECT) or texture changes via DnD.
		else if (mCommitOnSelection || op == TEXTURE_SELECT)
			mViewModel->setDirty(); // *TODO: shouldn't we be using setValue() here?
			
		if(floaterp->isDirty() || asset_id.notNull()) // mModelView->setDirty does not work.
		{
			setTentative( FALSE );

            switch(source)
            {
                case PICKER_INVENTORY:
                    mImageItemID = inv_id;
                    mImageAssetID = asset_id;
                    mLocalTrackingID.setNull();
                    break;
                case PICKER_BAKE:
                    mImageItemID = LLUUID::null;
                    mImageAssetID = asset_id;
                    mLocalTrackingID.setNull();
                    break;
                case PICKER_LOCAL:
                    mImageItemID = LLUUID::null;
                    mImageAssetID = asset_id;
                    mLocalTrackingID = tracking_id;
                    break;
                case PICKER_UNKNOWN:
                default:
                    mImageItemID = floaterp->findItemID(asset_id, FALSE);
                    mImageAssetID = asset_id;
                    mLocalTrackingID.setNull();
                    break;
            }

            LL_DEBUGS() << "mImageAssetID: " << mImageAssetID << ", mImageItemID: " << mImageItemID << LL_ENDL;

			if (op == TEXTURE_SELECT && mOnSelectCallback)
			{
                mOnSelectCallback(this, LLSD());
			}
			else if (op == TEXTURE_CANCEL && mOnCancelCallback)
			{
				mOnCancelCallback( this, LLSD() );
			}
			else
			{
				// If the "no_commit_on_selection" parameter is set
				// we commit only when user presses OK in the picker
				// (i.e. op == TEXTURE_SELECT) or texture changes via DnD.
                if (mCommitOnSelection || op == TEXTURE_SELECT)
                {
                    onCommit();
                }
			}
		}
	}
}

void LLTextureCtrl::setOnTextureSelectedCallback(texture_selected_callback cb)
{
	mOnTextureSelectedCallback = cb;
	LLFloaterTexturePicker* floaterp = dynamic_cast<LLFloaterTexturePicker*>(mFloaterHandle.get());
	if (floaterp)
	{
		floaterp->setTextureSelectedCallback(cb);
	}
}

void	LLTextureCtrl::setImageAssetName(const std::string& name)
{
	LLPointer<LLUIImage> imagep = LLUI::getUIImage(name);
	if(imagep)
	{
		LLViewerFetchedTexture* pTexture = dynamic_cast<LLViewerFetchedTexture*>(imagep->getImage().get());
		if(pTexture)
		{
			LLUUID id = pTexture->getID();
			setImageAssetID(id);
		}
	}
}

void LLTextureCtrl::setImageAssetID( const LLUUID& asset_id )
{
	if( mImageAssetID != asset_id )
	{
		mImageItemID.setNull();
		mImageAssetID = asset_id;
        mLocalTrackingID.setNull();
		LLFloaterTexturePicker* floaterp = (LLFloaterTexturePicker*)mFloaterHandle.get();
		if( floaterp && getEnabled() )
		{
			floaterp->setImageID( asset_id );
			floaterp->resetDirty();
		}
	}
}

void LLTextureCtrl::setBakeTextureEnabled(bool enabled)
{
    mBakeTextureEnabled = enabled;
	LLFloaterTexturePicker* floaterp = (LLFloaterTexturePicker*)mFloaterHandle.get();
	if (floaterp)
	{
		floaterp->setBakeTextureEnabled(enabled);
	}
}

void LLTextureCtrl::setInventoryPickType(EPickInventoryType type)
{
    mInventoryPickType = type;
    LLFloaterTexturePicker* floaterp = (LLFloaterTexturePicker*)mFloaterHandle.get();
    if (floaterp)
    {
        floaterp->setInventoryPickType(type);
    }
}

BOOL LLTextureCtrl::handleDragAndDrop(S32 x, S32 y, MASK mask,
					  BOOL drop, EDragAndDropType cargo_type, void *cargo_data,
					  EAcceptance *accept,
					  std::string& tooltip_msg)
{
	BOOL handled = FALSE;

	// this downcast may be invalid - but if the second test below
	// returns true, then the cast was valid, and we can perform
	// the third test without problems.
	LLInventoryItem* item = (LLInventoryItem*)cargo_data; 

    bool is_mesh = cargo_type == DAD_MESH;
    bool is_texture = cargo_type == DAD_TEXTURE;
    bool is_material = cargo_type == DAD_MATERIAL;

    bool allow_dnd = false;
    if (mInventoryPickType == PICK_MATERIAL)
    {
        allow_dnd = is_material;
    }
    else if (mInventoryPickType == PICK_TEXTURE)
    {
        allow_dnd = is_texture || is_mesh;
    }
    else
    {
        allow_dnd = is_texture || is_mesh || is_material;
    }

	// <FS:Ansariel> FIRE-10125: Texture picker allows dragging of textures while in preview mode
	//if (getEnabled() && allow_dnd && allowDrop(item, cargo_type, tooltip_msg))
	if (getEnabled() && !mOpenTexPreview && allow_dnd && allowDrop(item, cargo_type, tooltip_msg))
	// </FS:Ansariel>
	{
		if (drop)
		{
			if(doDrop(item))
			{
				if (!mCommitOnSelection)
					mViewModel->setDirty();

				// This removes the 'Multiple' overlay, since
				// there is now only one texture selected.
				setTentative( FALSE ); 
				onCommit();
			}
		}

		*accept = ACCEPT_YES_SINGLE;
	}
	else
	{
		*accept = ACCEPT_NO;
	}

	handled = TRUE;
	LL_DEBUGS("UserInput") << "dragAndDrop handled by LLTextureCtrl " << getName() << LL_ENDL;

	return handled;
}

void LLTextureCtrl::draw()
{
	mBorder->setKeyboardFocusHighlight(hasFocus());

    LLPointer<LLViewerTexture> preview = NULL;

	if (!mValid)
	{
		mTexturep = NULL;
        mGLTFMaterial = NULL;
        mGLTFPreview = NULL;
	}
	else if (!mImageAssetID.isNull())
	{
		if (LLAvatarAppearanceDefines::LLAvatarAppearanceDictionary::isBakedImageId(mImageAssetID))
		{
			LLViewerObject* obj = LLSelectMgr::getInstance()->getSelection()->getFirstObject();
			if (obj)
			{
				LLViewerTexture* viewerTexture = obj->getBakedTextureForMagicId(mImageAssetID);
				mTexturep = viewerTexture ? dynamic_cast<LLViewerFetchedTexture*>(viewerTexture) : NULL;
				mGLTFMaterial = NULL;
				mGLTFPreview = NULL;

                preview = mTexturep;
			}
			
		}

		if (preview.isNull())
		{
            LLPointer<LLFetchedGLTFMaterial> old_material = mGLTFMaterial;
            mGLTFMaterial = NULL;
            mTexturep = NULL;
            if (mInventoryPickType == PICK_MATERIAL)
            {
                mGLTFMaterial = gGLTFMaterialList.getMaterial(mImageAssetID);
                if (mGLTFPreview.isNull() || mGLTFMaterial.isNull() || (old_material.notNull() && (old_material.get() != mGLTFMaterial.get())))
<<<<<<< HEAD
                {
                    // Only update the preview if needed, since gGLTFMaterialPreviewMgr does not cache the preview.
                    if (mGLTFMaterial.isNull())
                    {
                        mGLTFPreview = nullptr;
                    }
                    else
                    {
                        mGLTFPreview = gGLTFMaterialPreviewMgr.getPreview(mGLTFMaterial);
                    }
=======
                {
                    // Only update the preview if needed, since gGLTFMaterialPreviewMgr does not cache the preview.
                    if (mGLTFMaterial.isNull())
                    {
                        mGLTFPreview = nullptr;
                    }
                    else
                    {
                        mGLTFPreview = gGLTFMaterialPreviewMgr.getPreview(mGLTFMaterial);
                    }
                }
                if (mGLTFPreview)
                {
                    mGLTFPreview->setBoostLevel(LLGLTexture::BOOST_PREVIEW);
>>>>>>> 1552ee3a
                }

                preview = mGLTFPreview;
            }
            else
            {
				mTexturep = LLViewerTextureManager::getFetchedTexture(mImageAssetID, FTT_DEFAULT, TRUE, LLGLTexture::BOOST_NONE, LLViewerTexture::LOD_TEXTURE);
				mTexturep->setBoostLevel(LLGLTexture::BOOST_PREVIEW);
				mTexturep->forceToSaveRawImage(0);

				preview = mTexturep;
            }
		}
	}
	else//mImageAssetID == LLUUID::null
	{
		mTexturep = NULL; 
        mGLTFMaterial = NULL;
        mGLTFPreview = NULL;
	}
	
	// Border
	// <FS:Zi> leave some room underneath the image for the caption
	// LLRect border( 0, getRect().getHeight(), getRect().getWidth(), BTN_HEIGHT_SMALL );
	LLRect border( 0, getRect().getHeight(), getRect().getWidth(), mCaptionHeight );
	gl_rect_2d( border, mBorderColor.get(), FALSE );

	// Interior
	LLRect interior = border;
	interior.stretch( -1 ); 

	// If we're in a focused floater, don't apply the floater's alpha to the texture (STORM-677).
	const F32 alpha = getTransparencyType() == TT_ACTIVE ? 1.0f : getCurrentTransparency();
	if( preview )
	{
		if( preview->getComponents() == 4 )
		{
			gl_rect_2d_checkerboard( interior, alpha );
		}
		
		gl_draw_scaled_image( interior.mLeft, interior.mBottom, interior.getWidth(), interior.getHeight(), preview, UI_VERTEX_COLOR % alpha);
<<<<<<< HEAD
        if (mTexturep)
        {
            mTexturep->addTextureStats( (F32)(interior.getWidth() * interior.getHeight()) );
        }
		// <FS:Ansariel> Mask texture if desired
		if (mIsMasked)
		{
			gl_rect_2d( interior, LLColor4(0.5f, 0.5f, 0.5f, 0.44f), TRUE);
			gl_draw_x( interior, LLColor4::black );
		}
		// </FS:Ansariel> Mask texture if desired
=======
        preview->addTextureStats( (F32)(interior.getWidth() * interior.getHeight()) );
>>>>>>> 1552ee3a
	}
	else if (!mFallbackImage.isNull())
	{
		mFallbackImage->draw(interior, UI_VERTEX_COLOR % alpha);
	}
	else
	{
		gl_rect_2d( interior, LLColor4::grey % alpha, TRUE );

		// Draw X
		gl_draw_x( interior, LLColor4::black );
	}

	mTentativeLabel->setVisible( getTentative() );

	// Show "Loading..." string on the top left corner while this texture is loading.
	// Using the discard level, do not show the string if the texture is almost but not 
	// fully loaded.
	if (mTexturep.notNull() &&
		(!mTexturep->isFullyLoaded()) &&
		(mShowLoadingPlaceholder == TRUE))
	{
		U32 v_offset = 25;
		LLFontGL* font = LLFontGL::getFontSansSerif();

		// Don't show as loaded if the texture is almost fully loaded (i.e. discard1) unless god
		if ((mTexturep->getDiscardLevel() > 1) || gAgent.isGodlike())
		{
			font->renderUTF8(
				mLoadingPlaceholderString, 
				0,
				llfloor(interior.mLeft+3), 
				llfloor(interior.mTop-v_offset),
				LLColor4::white,
				LLFontGL::LEFT,
				LLFontGL::BASELINE,
				LLFontGL::DROP_SHADOW);
		}

		// Optionally show more detailed information.
		if (gSavedSettings.getBOOL("DebugAvatarRezTime"))
		{
			LLFontGL* font = LLFontGL::getFontSansSerif();
			std::string tdesc;
			// Show what % the texture has loaded (0 to 100%, 100 is highest), and what level of detail (5 to 0, 0 is best).

			v_offset += 12;
			tdesc = llformat("  PK  : %d%%", U32(mTexturep->getDownloadProgress()*100.0));
			font->renderUTF8(tdesc, 0, llfloor(interior.mLeft+3), llfloor(interior.mTop-v_offset),
							 LLColor4::white, LLFontGL::LEFT, LLFontGL::BASELINE, LLFontGL::DROP_SHADOW);

			v_offset += 12;
			tdesc = llformat("  LVL: %d", mTexturep->getDiscardLevel());
			font->renderUTF8(tdesc, 0, llfloor(interior.mLeft+3), llfloor(interior.mTop-v_offset),
							 LLColor4::white, LLFontGL::LEFT, LLFontGL::BASELINE, LLFontGL::DROP_SHADOW);

			v_offset += 12;
			tdesc = llformat("  ID  : %s...", (mImageAssetID.asString().substr(0,7)).c_str());
			font->renderUTF8(tdesc, 0, llfloor(interior.mLeft+3), llfloor(interior.mTop-v_offset),
							 LLColor4::white, LLFontGL::LEFT, LLFontGL::BASELINE, LLFontGL::DROP_SHADOW);
		}
	}

	mCaption->setEnabled(getEnabled() && isInEnabledChain());	// <FS:Zi> Add label/caption colors

	LLUICtrl::draw();
}

BOOL LLTextureCtrl::allowDrop(LLInventoryItem* item, EDragAndDropType cargo_type, std::string& tooltip_msg)
{
	BOOL copy = item->getPermissions().allowCopyBy(gAgent.getID());
	BOOL mod = item->getPermissions().allowModifyBy(gAgent.getID());
	BOOL xfer = item->getPermissions().allowOperationBy(PERM_TRANSFER,
														gAgent.getID());

	PermissionMask item_perm_mask = 0;
	if (copy) item_perm_mask |= PERM_COPY;
	if (mod)  item_perm_mask |= PERM_MODIFY;
	if (xfer) item_perm_mask |= PERM_TRANSFER;
	
	PermissionMask filter_perm_mask = mImmediateFilterPermMask;
	if ( (item_perm_mask & filter_perm_mask) == filter_perm_mask )
	{
		if(mDragCallback)
		{
			return mDragCallback(this, item);
		}
		else
		{
			return TRUE;
		}
	}
	else
	{
        PermissionMask mask = PERM_COPY | PERM_TRANSFER;
        if ((filter_perm_mask & mask) == mask
            && cargo_type == DAD_TEXTURE)
        {
            tooltip_msg.assign(LLTrans::getString("TooltipTextureRestrictedDrop"));
        }
		return FALSE;
	}
}

BOOL LLTextureCtrl::doDrop(LLInventoryItem* item)
{
	// call the callback if it exists.
	if(mDropCallback)
	{
		// if it returns TRUE, we return TRUE, and therefore the
		// commit is called above.
		return mDropCallback(this, item);
	}

    // no callback installed, so just set the image ids and carry on.
    LLUUID asset_id = item->getAssetUUID();

    if (mInventoryPickType == PICK_MATERIAL && asset_id.isNull())
    {
        // If an inventory material has a null asset, consider it a valid blank material(gltf)
        asset_id = LLGLTFMaterialList::BLANK_MATERIAL_ASSET_ID;
    }

	setImageAssetID(asset_id);
	mImageItemID = item->getUUID();
	return TRUE;
}

BOOL LLTextureCtrl::handleUnicodeCharHere(llwchar uni_char)
{
	if( ' ' == uni_char )
	{
		// <FS:Ansariel> Texture preview mode
		//showPicker(TRUE);
		if (!mOpenTexPreview)
		{
			showPicker(TRUE);
			//grab textures first...
			LLInventoryModelBackgroundFetch::instance().start(gInventory.findCategoryUUIDForType(LLFolderType::FT_TEXTURE));
			//...then start full inventory fetch.
			LLInventoryModelBackgroundFetch::instance().start();
		}
		else if (!mIsMasked)
		{
			// Open the preview floater for the texture
			LLSD params;
			params["uuid"] = getValue();
			params["preview_only"] = TRUE;
			LLFloaterReg::showInstance("preview_texture", params, TRUE);
		}
		// </FS:Ansariel>
		return TRUE;
	}
	return LLUICtrl::handleUnicodeCharHere(uni_char);
}

void LLTextureCtrl::setValue( const LLSD& value )
{
	// <FS:Ansariel> Texture preview mode
	//setImageAssetID(value.asUUID());
	LLUUID uuid = value.asUUID();
	setImageAssetID(uuid);
	LLView::setEnabled( (!mOpenTexPreview || uuid.notNull()) );
	// </FS:Ansariel>
}

LLSD LLTextureCtrl::getValue() const
{
	return LLSD(getImageAssetID());
}

<<<<<<< HEAD
// <FS:Zi> Add label/caption colors
void LLTextureCtrl::updateLabelColor()
{
	mCaption->setColor(mTextEnabledColor.get());
	mCaption->setReadOnlyColor(mTextDisabledColor.get());
}
// </FS:Zi>

=======
>>>>>>> 1552ee3a
namespace LLInitParam
{
    void TypeValues<EPickInventoryType>::declareValues()
    {
        declare("texture_material", PICK_TEXTURE_MATERIAL);
        declare("texture", PICK_TEXTURE);
        declare("material", PICK_MATERIAL);
    }
}




<|MERGE_RESOLUTION|>--- conflicted
+++ resolved
@@ -744,13 +744,10 @@
                         mGLTFPreview = gGLTFMaterialPreviewMgr.getPreview(mGLTFMaterial);
                     }
                 }
-<<<<<<< HEAD
-=======
                 if (mGLTFPreview)
                 {
                     mGLTFPreview->setBoostLevel(LLGLTexture::BOOST_PREVIEW);
                 }
->>>>>>> 1552ee3a
             }
             else
             {
@@ -807,11 +804,7 @@
 
 		// If the floater is focused, don't apply its alpha to the texture (STORM-677).
 		const F32 alpha = getTransparencyType() == TT_ACTIVE ? 1.0f : getCurrentTransparency();
-<<<<<<< HEAD
-        LLViewerTexture* preview = nullptr;
-=======
         LLViewerTexture* preview;
->>>>>>> 1552ee3a
         if (mGLTFMaterial)
         {
             preview = mGLTFPreview.get();
@@ -819,22 +812,11 @@
         else
         {
             preview = mTexturep.get();
-<<<<<<< HEAD
-            if (mTexturep)
-            {
-                // Pump the priority
-				mTexturep->addTextureStats( (F32)(interior.getWidth() * interior.getHeight()) );
-            }
-=======
->>>>>>> 1552ee3a
         }
 
 		if( preview )
 		{
-<<<<<<< HEAD
-=======
             preview->addTextureStats( (F32)(interior.getWidth() * interior.getHeight()) );
->>>>>>> 1552ee3a
 			if( preview->getComponents() == 4 )
 			{
 				gl_rect_2d_checkerboard( interior, alpha );
@@ -2414,18 +2396,6 @@
             {
                 mGLTFMaterial = gGLTFMaterialList.getMaterial(mImageAssetID);
                 if (mGLTFPreview.isNull() || mGLTFMaterial.isNull() || (old_material.notNull() && (old_material.get() != mGLTFMaterial.get())))
-<<<<<<< HEAD
-                {
-                    // Only update the preview if needed, since gGLTFMaterialPreviewMgr does not cache the preview.
-                    if (mGLTFMaterial.isNull())
-                    {
-                        mGLTFPreview = nullptr;
-                    }
-                    else
-                    {
-                        mGLTFPreview = gGLTFMaterialPreviewMgr.getPreview(mGLTFMaterial);
-                    }
-=======
                 {
                     // Only update the preview if needed, since gGLTFMaterialPreviewMgr does not cache the preview.
                     if (mGLTFMaterial.isNull())
@@ -2440,7 +2410,6 @@
                 if (mGLTFPreview)
                 {
                     mGLTFPreview->setBoostLevel(LLGLTexture::BOOST_PREVIEW);
->>>>>>> 1552ee3a
                 }
 
                 preview = mGLTFPreview;
@@ -2482,11 +2451,7 @@
 		}
 		
 		gl_draw_scaled_image( interior.mLeft, interior.mBottom, interior.getWidth(), interior.getHeight(), preview, UI_VERTEX_COLOR % alpha);
-<<<<<<< HEAD
-        if (mTexturep)
-        {
-            mTexturep->addTextureStats( (F32)(interior.getWidth() * interior.getHeight()) );
-        }
+        preview->addTextureStats( (F32)(interior.getWidth() * interior.getHeight()) );
 		// <FS:Ansariel> Mask texture if desired
 		if (mIsMasked)
 		{
@@ -2494,9 +2459,6 @@
 			gl_draw_x( interior, LLColor4::black );
 		}
 		// </FS:Ansariel> Mask texture if desired
-=======
-        preview->addTextureStats( (F32)(interior.getWidth() * interior.getHeight()) );
->>>>>>> 1552ee3a
 	}
 	else if (!mFallbackImage.isNull())
 	{
@@ -2668,7 +2630,6 @@
 	return LLSD(getImageAssetID());
 }
 
-<<<<<<< HEAD
 // <FS:Zi> Add label/caption colors
 void LLTextureCtrl::updateLabelColor()
 {
@@ -2677,8 +2638,6 @@
 }
 // </FS:Zi>
 
-=======
->>>>>>> 1552ee3a
 namespace LLInitParam
 {
     void TypeValues<EPickInventoryType>::declareValues()
