/** 
 * @file lltexturectrl.cpp
 * @author Richard Nelson, James Cook
 * @brief LLTextureCtrl class implementation including related functions
 *
 * $LicenseInfo:firstyear=2002&license=viewerlgpl$
 * Second Life Viewer Source Code
 * Copyright (C) 2010, Linden Research, Inc.
 * 
 * This library is free software; you can redistribute it and/or
 * modify it under the terms of the GNU Lesser General Public
 * License as published by the Free Software Foundation;
 * version 2.1 of the License only.
 * 
 * This library is distributed in the hope that it will be useful,
 * but WITHOUT ANY WARRANTY; without even the implied warranty of
 * MERCHANTABILITY or FITNESS FOR A PARTICULAR PURPOSE.  See the GNU
 * Lesser General Public License for more details.
 * 
 * You should have received a copy of the GNU Lesser General Public
 * License along with this library; if not, write to the Free Software
 * Foundation, Inc., 51 Franklin Street, Fifth Floor, Boston, MA  02110-1301  USA
 * 
 * Linden Research, Inc., 945 Battery Street, San Francisco, CA  94111  USA
 * $/LicenseInfo$
 */

#include "llviewerprecompiledheaders.h"

#include "lltexturectrl.h"

#include "llrender.h"
#include "llagent.h"
#include "llviewertexturelist.h"
#include "llcheckboxctrl.h"
#include "llcombobox.h"
#include "llbutton.h"
#include "lldraghandle.h"
#include "llfocusmgr.h"
#include "llfolderviewmodel.h"
#include "llinventory.h"
#include "llinventoryfunctions.h"
#include "llinventorymodelbackgroundfetch.h"
#include "llinventoryobserver.h"
#include "llinventorypanel.h"
#include "lllineeditor.h"
#include "llui.h"
#include "llviewerinventory.h"
#include "llpermissions.h"
#include "llsaleinfo.h"
#include "llassetstorage.h"
#include "lltextbox.h"
#include "llresizehandle.h"
#include "llscrollcontainer.h"
#include "lltoolmgr.h"
#include "lltoolpipette.h"
#include "llfiltereditor.h"
#include "llwindow.h"

#include "lltool.h"
#include "llviewerwindow.h"
#include "llviewerobject.h"
#include "llviewercontrol.h"
#include "llglheaders.h"
#include "lluictrlfactory.h"
#include "lltrans.h"

#include "llradiogroup.h"
#include "llfloaterreg.h"
#include "lllocalbitmaps.h"
#include "llerror.h"

<<<<<<< HEAD
#include "fscommon.h"


=======
>>>>>>> b07a8f70
static const S32 LOCAL_TRACKING_ID_COLUMN = 1;

//static const char CURRENT_IMAGE_NAME[] = "Current Texture";
//static const char WHITE_IMAGE_NAME[] = "Blank Texture";
//static const char NO_IMAGE_NAME[] = "None";

LLFloaterTexturePicker::LLFloaterTexturePicker(	
	LLView* owner,
	LLUUID image_asset_id,
	LLUUID default_image_asset_id,
	LLUUID blank_image_asset_id,
	BOOL tentative,
	BOOL allow_no_texture,
	const std::string& label,
	PermissionMask immediate_filter_perm_mask,
	PermissionMask dnd_filter_perm_mask,
	PermissionMask non_immediate_filter_perm_mask,
	BOOL can_apply_immediately,
	LLUIImagePtr fallback_image)
:	LLFloater(LLSD()),
	mOwner( owner ),
	mImageAssetID( image_asset_id ),
	mOriginalImageAssetID(image_asset_id),
	mFallbackImage(fallback_image),
	mTransparentImageAssetID( gSavedSettings.getString( "UIImgTransparentUUID" ) ), // <FS:PP> FIRE-5082: "Transparent" button in Texture Panel
	mDefaultImageAssetID(default_image_asset_id),
	mBlankImageAssetID(blank_image_asset_id),
	mTentative(tentative),
	mAllowNoTexture(allow_no_texture),
	mLabel(label),
	mTentativeLabel(NULL),
	mResolutionLabel(NULL),
	mActive( TRUE ),
	mFilterEdit(NULL),
	mImmediateFilterPermMask(immediate_filter_perm_mask),
	mDnDFilterPermMask(dnd_filter_perm_mask),
	mNonImmediateFilterPermMask(non_immediate_filter_perm_mask),
	mContextConeOpacity(0.f),
	mSelectedItemPinned( FALSE ),
	mCanApply(true),
	mCanPreview(true),
	mPreviewSettingChanged(false),
	mOnFloaterCommitCallback(NULL),
	mOnFloaterCloseCallback(NULL),
	mSetImageAssetIDCallback(NULL),
	mOnUpdateImageStatsCallback(NULL),
	mLocalBitmapsAddedCallbackConnection() // <FS:Ansariel> Threaded filepickers
{
	buildFromFile("floater_texture_ctrl.xml");
	mCanApplyImmediately = can_apply_immediately;
	setCanMinimize(FALSE);

	// <FS:Ansariel> Threaded filepickers
	mLocalBitmapsAddedCallbackConnection = LLLocalBitmapMgr::setBitmapsAddedCallback(boost::bind(&LLFloaterTexturePicker::onLocalBitmapsAddedCallback, this));
}

LLFloaterTexturePicker::~LLFloaterTexturePicker()
{
	// <FS:Ansariel> Threaded filepickers
	if (mLocalBitmapsAddedCallbackConnection.connected())
	{
		mLocalBitmapsAddedCallbackConnection.disconnect();
	}
	// </FS:Ansariel>
}

void LLFloaterTexturePicker::setImageID(const LLUUID& image_id, bool set_selection /*=true*/)
{
	if( ((mImageAssetID != image_id) || mTentative) && mActive)
	{
		mNoCopyTextureSelected = FALSE;
		mViewModel->setDirty(); // *TODO: shouldn't we be using setValue() here?
		mImageAssetID = image_id; 
		LLUUID item_id = findItemID(mImageAssetID, FALSE);
		if (item_id.isNull())
		{
			mInventoryPanel->getRootFolder()->clearSelection();
		}
		else
		{
			LLInventoryItem* itemp = gInventory.getItem(image_id);
			if (itemp && !itemp->getPermissions().allowCopyBy(gAgent.getID()))
			{
				// no copy texture
				getChild<LLUICtrl>("apply_immediate_check")->setValue(FALSE);
				mNoCopyTextureSelected = TRUE;
			}
		}

		if (set_selection)
		{
			mInventoryPanel->setSelection(item_id, TAKE_FOCUS_NO);
		}
	}
}

void LLFloaterTexturePicker::setActive( BOOL active )					
{
	if (!active && getChild<LLUICtrl>("Pipette")->getValue().asBoolean())
	{
		stopUsingPipette();
	}
	mActive = active; 
}

void LLFloaterTexturePicker::setCanApplyImmediately(BOOL b)
{
	mCanApplyImmediately = b;
	if (!mCanApplyImmediately)
	{
		getChild<LLUICtrl>("apply_immediate_check")->setValue(FALSE);
	}
	updateFilterPermMask();
}

void LLFloaterTexturePicker::stopUsingPipette()
{
	if (LLToolMgr::getInstance()->getCurrentTool() == LLToolPipette::getInstance())
	{
		LLToolMgr::getInstance()->clearTransientTool();
	}
}

void LLFloaterTexturePicker::updateImageStats()
{
	if (mTexturep.notNull())
	{
		//RN: have we received header data for this image?
		if (mTexturep->getFullWidth() > 0 && mTexturep->getFullHeight() > 0)
		{
			std::string formatted_dims = llformat("%d x %d", mTexturep->getFullWidth(),mTexturep->getFullHeight());
			mResolutionLabel->setTextArg("[DIMENSIONS]", formatted_dims);
			if (mOnUpdateImageStatsCallback)
			{
				mOnUpdateImageStatsCallback(mTexturep);
			}
		}
		else
		{
			mResolutionLabel->setTextArg("[DIMENSIONS]", std::string("[? x ?]"));
		}
	}
	else
	{
		mResolutionLabel->setTextArg("[DIMENSIONS]", std::string(""));
	}
}

// virtual
BOOL LLFloaterTexturePicker::handleDragAndDrop( 
		S32 x, S32 y, MASK mask,
		BOOL drop,
		EDragAndDropType cargo_type, void *cargo_data, 
		EAcceptance *accept,
		std::string& tooltip_msg)
{
	BOOL handled = FALSE;

	bool is_mesh = cargo_type == DAD_MESH;

	if ((cargo_type == DAD_TEXTURE) || is_mesh)
	{
		LLInventoryItem *item = (LLInventoryItem *)cargo_data;

		BOOL copy = item->getPermissions().allowCopyBy(gAgent.getID());
		BOOL mod = item->getPermissions().allowModifyBy(gAgent.getID());
		BOOL xfer = item->getPermissions().allowOperationBy(PERM_TRANSFER,
															gAgent.getID());

		PermissionMask item_perm_mask = 0;
		if (copy) item_perm_mask |= PERM_COPY;
		if (mod)  item_perm_mask |= PERM_MODIFY;
		if (xfer) item_perm_mask |= PERM_TRANSFER;
		
		//PermissionMask filter_perm_mask = getFilterPermMask();  Commented out due to no-copy texture loss.
		PermissionMask filter_perm_mask = mDnDFilterPermMask;
		if ( (item_perm_mask & filter_perm_mask) == filter_perm_mask )
		{
			if (drop)
			{
				// <FS:Ansariel> FIRE-8298: Apply now checkbox has no effect
				setCanApply(true, true);
				// </FS:Ansariel>
				setImageID( item->getAssetUUID() );
				commitIfImmediateSet();
			}

			*accept = ACCEPT_YES_SINGLE;
		}
		else
		{
			*accept = ACCEPT_NO;
		}
	}
	else
	{
		*accept = ACCEPT_NO;
	}

	handled = TRUE;
	LL_DEBUGS("UserInput") << "dragAndDrop handled by LLFloaterTexturePicker " << getName() << LL_ENDL;

	return handled;
}

BOOL LLFloaterTexturePicker::handleKeyHere(KEY key, MASK mask)
{
	// <FS:Ansariel> CTRL-F focusses local search editor
	if (FSCommon::isFilterEditorKeyCombo(key, mask))
	{
		mFilterEdit->setFocus(TRUE);
		return TRUE;
	}
	// </FS:Ansariel>

	LLFolderView* root_folder = mInventoryPanel->getRootFolder();

	if (root_folder && mFilterEdit)
	{
		if (mFilterEdit->hasFocus() 
			&& (key == KEY_RETURN || key == KEY_DOWN) 
			&& mask == MASK_NONE)
		{
			if (!root_folder->getCurSelectedItem())
			{
				LLFolderViewItem* itemp =    mInventoryPanel->getItemByID(gInventory.getRootFolderID());
				if (itemp)
				{
					root_folder->setSelection(itemp, FALSE, FALSE);
				}
			}
			root_folder->scrollToShowSelection();
			
			// move focus to inventory proper
			mInventoryPanel->setFocus(TRUE);
			
			// treat this as a user selection of the first filtered result
			commitIfImmediateSet();
			
			return TRUE;
		}
		
		if (mInventoryPanel->hasFocus() && key == KEY_UP)
		{
			mFilterEdit->focusFirstItem(TRUE);
		}
	}

	return LLFloater::handleKeyHere(key, mask);
}

void LLFloaterTexturePicker::onClose(bool app_quitting)
{
	if (mOwner && mOnFloaterCloseCallback)
	{
		mOnFloaterCloseCallback();
	}
	stopUsingPipette();
}

// virtual
BOOL LLFloaterTexturePicker::postBuild()
{
	LLFloater::postBuild();

	if (!mLabel.empty())
	{
		std::string pick = getString("pick title");
	
		setTitle(pick + mLabel);
	}
	mTentativeLabel = getChild<LLTextBox>("Multiple");

	mResolutionLabel = getChild<LLTextBox>("unknown");


	childSetAction("Default",LLFloaterTexturePicker::onBtnSetToDefault,this);
	childSetAction("None", LLFloaterTexturePicker::onBtnNone,this);
	childSetAction("Blank", LLFloaterTexturePicker::onBtnBlank,this);
	childSetAction("Transparent", LLFloaterTexturePicker::onBtnTransparent,this); // <FS:PP> FIRE-5082: "Transparent" button in Texture Panel


	childSetCommitCallback("show_folders_check", onShowFolders, this);
	getChildView("show_folders_check")->setVisible( FALSE);

	mFilterEdit = getChild<LLFilterEditor>("inventory search editor");
	mFilterEdit->setCommitCallback(boost::bind(&LLFloaterTexturePicker::onFilterEdit, this, _2));

	mInventoryPanel = getChild<LLInventoryPanel>("inventory panel");

	if(mInventoryPanel)
	{
		U32 filter_types = 0x0;
		filter_types |= 0x1 << LLInventoryType::IT_TEXTURE;
		filter_types |= 0x1 << LLInventoryType::IT_SNAPSHOT;

		mInventoryPanel->setFilterTypes(filter_types);
		//mInventoryPanel->setFilterPermMask(getFilterPermMask());  //Commented out due to no-copy texture loss.
		mInventoryPanel->setFilterPermMask(mImmediateFilterPermMask);
		mInventoryPanel->setSelectCallback(boost::bind(&LLFloaterTexturePicker::onSelectionChange, this, _1, _2));
		mInventoryPanel->setShowFolderState(LLInventoryFilter::SHOW_NON_EMPTY_FOLDERS);

		// Disable auto selecting first filtered item because it takes away
		// selection from the item set by LLTextureCtrl owning this floater.
		mInventoryPanel->getRootFolder()->setAutoSelectOverride(TRUE);

		// Commented out to scroll to currently selected texture. See EXT-5403.
		// // store this filter as the default one
		// mInventoryPanel->getRootFolder()->getFilter().markDefault();

		// Commented out to stop opening all folders with textures
		// mInventoryPanel->openDefaultFolderForType(LLFolderType::FT_TEXTURE);

		// don't put keyboard focus on selected item, because the selection callback
		// will assume that this was user input
		if(!mImageAssetID.isNull())
		{
			mInventoryPanel->setSelection(findItemID(mImageAssetID, FALSE), TAKE_FOCUS_NO);
		}
	}

	mModeSelector = getChild<LLRadioGroup>("mode_selection");
	mModeSelector->setCommitCallback(onModeSelect, this);
	mModeSelector->setSelectedIndex(0, 0);

	childSetAction("l_add_btn", LLFloaterTexturePicker::onBtnAdd, this);
	childSetAction("l_rem_btn", LLFloaterTexturePicker::onBtnRemove, this);
	childSetAction("l_upl_btn", LLFloaterTexturePicker::onBtnUpload, this);

	mLocalScrollCtrl = getChild<LLScrollListCtrl>("l_name_list");
	mLocalScrollCtrl->setCommitCallback(onLocalScrollCommit, this);
	LLLocalBitmapMgr::feedScrollList(mLocalScrollCtrl);

	mNoCopyTextureSelected = FALSE;

	getChild<LLUICtrl>("apply_immediate_check")->setValue(gSavedSettings.getBOOL("TextureLivePreview"));
	childSetCommitCallback("apply_immediate_check", onApplyImmediateCheck, this);

	if (!mCanApplyImmediately)
	{
		getChildView("show_folders_check")->setEnabled(FALSE);
	}

	getChild<LLUICtrl>("Pipette")->setCommitCallback( boost::bind(&LLFloaterTexturePicker::onBtnPipette, this));
	childSetAction("Cancel", LLFloaterTexturePicker::onBtnCancel,this);
	childSetAction("Select", LLFloaterTexturePicker::onBtnSelect,this);

	// update permission filter once UI is fully initialized
	updateFilterPermMask();
	mSavedFolderState.setApply(FALSE);

	LLToolPipette::getInstance()->setToolSelectCallback(boost::bind(&LLFloaterTexturePicker::onTextureSelect, this, _1));
	
	return TRUE;
}

// virtual
void LLFloaterTexturePicker::draw()
{
    static LLCachedControl<F32> max_opacity(gSavedSettings, "PickerContextOpacity", 0.4f);
    drawConeToOwner(mContextConeOpacity, max_opacity, mOwner);

	updateImageStats();

	// if we're inactive, gray out "apply immediate" checkbox
	getChildView("show_folders_check")->setEnabled(mActive && mCanApplyImmediately && !mNoCopyTextureSelected);
	getChildView("Select")->setEnabled(mActive && mCanApply);
	getChildView("Pipette")->setEnabled(mActive);
	getChild<LLUICtrl>("Pipette")->setValue(LLToolMgr::getInstance()->getCurrentTool() == LLToolPipette::getInstance());

	//BOOL allow_copy = FALSE;
	if( mOwner ) 
	{
		mTexturep = NULL;
		if(mImageAssetID.notNull())
		{
			mTexturep = LLViewerTextureManager::getFetchedTexture(mImageAssetID);
			mTexturep->setBoostLevel(LLGLTexture::BOOST_PREVIEW);
		}

		if (mTentativeLabel)
		{
			mTentativeLabel->setVisible( FALSE  );
		}

		getChildView("Default")->setEnabled(mImageAssetID != mDefaultImageAssetID || mTentative);
		getChildView("Blank")->setEnabled(mImageAssetID != mBlankImageAssetID || mTentative);
		getChildView("Transparent")->setEnabled(mImageAssetID != mTransparentImageAssetID || mTentative); // <FS:PP> FIRE-5082: "Transparent" button in Texture Panel
		getChildView("None")->setEnabled(mAllowNoTexture && (!mImageAssetID.isNull() || mTentative));

		LLFloater::draw();

		if( isMinimized() )
		{
			return;
		}

		// Border
		LLRect border = getChildView("preview_widget")->getRect();
		gl_rect_2d( border, LLColor4::black, FALSE );


		// Interior
		LLRect interior = border;
		interior.stretch( -1 ); 

		// If the floater is focused, don't apply its alpha to the texture (STORM-677).
		const F32 alpha = getTransparencyType() == TT_ACTIVE ? 1.0f : getCurrentTransparency();
		if( mTexturep )
		{
			if( mTexturep->getComponents() == 4 )
			{
				gl_rect_2d_checkerboard( interior, alpha );
			}

			gl_draw_scaled_image( interior.mLeft, interior.mBottom, interior.getWidth(), interior.getHeight(), mTexturep, UI_VERTEX_COLOR % alpha );

			// Pump the priority
			mTexturep->addTextureStats( (F32)(interior.getWidth() * interior.getHeight()) );
		}
		else if (!mFallbackImage.isNull())
		{
			mFallbackImage->draw(interior, UI_VERTEX_COLOR % alpha);
		}
		else
		{
			gl_rect_2d( interior, LLColor4::grey % alpha, TRUE );

			// Draw X
			gl_draw_x(interior, LLColor4::black );
		}

		// Draw Tentative Label over the image
		if( mTentative && !mViewModel->isDirty() )
		{
			mTentativeLabel->setVisible( TRUE );
			drawChild(mTentativeLabel);
		}

		if (mSelectedItemPinned) return;

		LLFolderView* folder_view = mInventoryPanel->getRootFolder();
		if (!folder_view) return;

		LLFolderViewFilter& filter = static_cast<LLFolderViewModelInventory*>(folder_view->getFolderViewModel())->getFilter();

		bool is_filter_active = folder_view->getViewModelItem()->getLastFilterGeneration() < filter.getCurrentGeneration() &&
				filter.isNotDefault();

		// After inventory panel filter is applied we have to update
		// constraint rect for the selected item because of folder view
		// AutoSelectOverride set to TRUE. We force PinningSelectedItem
		// flag to FALSE state and setting filter "dirty" to update
		// scroll container to show selected item (see LLFolderView::doIdle()).
		if (!is_filter_active && !mSelectedItemPinned)
		{
			folder_view->setPinningSelectedItem(mSelectedItemPinned);
			folder_view->getViewModelItem()->dirtyFilter();
			mSelectedItemPinned = TRUE;
		}
	}
}

const LLUUID& LLFloaterTexturePicker::findItemID(const LLUUID& asset_id, BOOL copyable_only, BOOL ignore_library)
{
	LLViewerInventoryCategory::cat_array_t cats;
	LLViewerInventoryItem::item_array_t items;
	LLAssetIDMatches asset_id_matches(asset_id);
	gInventory.collectDescendentsIf(LLUUID::null,
							cats,
							items,
							LLInventoryModel::INCLUDE_TRASH,
							asset_id_matches);

	if (items.size())
	{
		// search for copyable version first
		for (S32 i = 0; i < items.size(); i++)
		{
			LLInventoryItem* itemp = items[i];
			LLPermissions item_permissions = itemp->getPermissions();
			if (item_permissions.allowCopyBy(gAgent.getID(), gAgent.getGroupID()))
			{
				if(!ignore_library || !gInventory.isObjectDescendentOf(itemp->getUUID(),gInventory.getLibraryRootFolderID()))
				{
					return itemp->getUUID();
				}
			}
		}
		// otherwise just return first instance, unless copyable requested
		if (copyable_only)
		{
			return LLUUID::null;
		}
		else
		{
			if(!ignore_library || !gInventory.isObjectDescendentOf(items[0]->getUUID(),gInventory.getLibraryRootFolderID()))
			{
				return items[0]->getUUID();
			}
		}
	}

	return LLUUID::null;
}

PermissionMask LLFloaterTexturePicker::getFilterPermMask()
{
	bool apply_immediate = getChild<LLUICtrl>("apply_immediate_check")->getValue().asBoolean();
	return apply_immediate ? mImmediateFilterPermMask : mNonImmediateFilterPermMask;
}

void LLFloaterTexturePicker::commitIfImmediateSet()
{
	// <FS:Ansariel> FIRE-8298: Apply now checkbox has no effect
	//if (!mNoCopyTextureSelected && mOnFloaterCommitCallback && mCanApply)
	if (!mNoCopyTextureSelected && mOnFloaterCommitCallback && mCanApply && mCanPreview)
	// </FS:Ansariel>
	{
		mOnFloaterCommitCallback(LLTextureCtrl::TEXTURE_CHANGE, LLUUID::null);
	}
}

void LLFloaterTexturePicker::commitCancel()
{
	if (!mNoCopyTextureSelected && mOnFloaterCommitCallback && mCanApply)
	{
		mOnFloaterCommitCallback(LLTextureCtrl::TEXTURE_CANCEL, LLUUID::null);
	}
}

// static
void LLFloaterTexturePicker::onBtnSetToDefault(void* userdata)
{
	LLFloaterTexturePicker* self = (LLFloaterTexturePicker*) userdata;
	self->setCanApply(true, true);
	if (self->mOwner)
	{
		self->setImageID( self->getDefaultImageAssetID() );
	}
	self->commitIfImmediateSet();
}

// static
void LLFloaterTexturePicker::onBtnBlank(void* userdata)
{
	LLFloaterTexturePicker* self = (LLFloaterTexturePicker*) userdata;
	self->setCanApply(true, true);
	self->setImageID( self->getBlankImageAssetID() );
	self->commitIfImmediateSet();
}

// <FS:PP> FIRE-5082: "Transparent" button in Texture Panel
// static
void LLFloaterTexturePicker::onBtnTransparent(void* userdata)
{
	LLFloaterTexturePicker* self = (LLFloaterTexturePicker*) userdata;
	self->setCanApply(true, true);
	self->setImageID( self->mTransparentImageAssetID );
	self->commitIfImmediateSet();
}
// </FS:PP> FIRE-5082: "Transparent" button in Texture Panel

// static
void LLFloaterTexturePicker::onBtnNone(void* userdata)
{
	LLFloaterTexturePicker* self = (LLFloaterTexturePicker*) userdata;
	self->setImageID( LLUUID::null );
	self->commitCancel();
}

/*
// static
void LLFloaterTexturePicker::onBtnRevert(void* userdata)
{
	LLFloaterTexturePicker* self = (LLFloaterTexturePicker*) userdata;
	self->setImageID( self->mOriginalImageAssetID );
	// TODO: Change this to tell the owner to cancel.  It needs to be
	// smart enough to restore multi-texture selections.
	self->mOwner->onFloaterCommit();
	self->mViewModel->resetDirty();
}*/

// static
void LLFloaterTexturePicker::onBtnCancel(void* userdata)
{
	LLFloaterTexturePicker* self = (LLFloaterTexturePicker*) userdata;
	self->setImageID( self->mOriginalImageAssetID );
	if (self->mOnFloaterCommitCallback)
	{
		self->mOnFloaterCommitCallback(LLTextureCtrl::TEXTURE_CANCEL, LLUUID::null);
	}
	self->mViewModel->resetDirty();
	self->closeFloater();
}

// static
void LLFloaterTexturePicker::onBtnSelect(void* userdata)
{
	LLFloaterTexturePicker* self = (LLFloaterTexturePicker*) userdata;
	LLUUID local_id = LLUUID::null;
	if (self->mOwner)
	{
		if (self->mLocalScrollCtrl->getVisible() && !self->mLocalScrollCtrl->getAllSelected().empty())
		{
			LLUUID temp_id = self->mLocalScrollCtrl->getFirstSelected()->getColumn(LOCAL_TRACKING_ID_COLUMN)->getValue().asUUID();
			local_id = LLLocalBitmapMgr::getWorldID(temp_id);
		}
	}
	if (self->mOnFloaterCommitCallback)
	{
		self->mOnFloaterCommitCallback(LLTextureCtrl::TEXTURE_SELECT, local_id);
	}
	self->closeFloater();
}

void LLFloaterTexturePicker::onBtnPipette()
{
	BOOL pipette_active = getChild<LLUICtrl>("Pipette")->getValue().asBoolean();
	pipette_active = !pipette_active;
	if (pipette_active)
	{
		LLToolMgr::getInstance()->setTransientTool(LLToolPipette::getInstance());
	}
	else
	{
		LLToolMgr::getInstance()->clearTransientTool();
	}
}

void LLFloaterTexturePicker::onSelectionChange(const std::deque<LLFolderViewItem*> &items, BOOL user_action)
{
	if (items.size())
	{
		LLFolderViewItem* first_item = items.front();
		LLInventoryItem* itemp = gInventory.getItem(static_cast<LLFolderViewModelItemInventory*>(first_item->getViewModelItem())->getUUID());
		mNoCopyTextureSelected = FALSE;
		if (itemp)
		{
			if (!mTextureSelectedCallback.empty())
			{
				mTextureSelectedCallback(itemp);
			}
			if (!itemp->getPermissions().allowCopyBy(gAgent.getID()))
			{
				mNoCopyTextureSelected = TRUE;
			}
			// <FS:Ansariel> FIRE-8298: Apply now checkbox has no effect
			setCanApply(true, true);
			// </FS:Ansariel>
			setImageID(itemp->getAssetUUID(),false);
			mViewModel->setDirty(); // *TODO: shouldn't we be using setValue() here?

			if(!mPreviewSettingChanged)
			{
				mCanPreview = gSavedSettings.getBOOL("TextureLivePreview");
			}
			else
			{
				mPreviewSettingChanged = false;
			}

			if (user_action && mCanPreview)
			{
				// only commit intentional selections, not implicit ones
				commitIfImmediateSet();
			}
		}
	}
}

// static
void LLFloaterTexturePicker::onModeSelect(LLUICtrl* ctrl, void *userdata)
{
	LLFloaterTexturePicker* self = (LLFloaterTexturePicker*) userdata;
	bool mode = (self->mModeSelector->getSelectedIndex() == 0);

	self->getChild<LLButton>("Default")->setVisible(mode);
	self->getChild<LLButton>("Blank")->setVisible(mode);
	self->getChild<LLButton>("Transparent")->setVisible(mode); // <FS:PP> FIRE-5082: "Transparent" button in Texture Panel
	self->getChild<LLButton>("None")->setVisible(mode);
	self->getChild<LLButton>("Pipette")->setVisible(mode);
	self->getChild<LLFilterEditor>("inventory search editor")->setVisible(mode);
	self->getChild<LLInventoryPanel>("inventory panel")->setVisible(mode);

	/*self->getChild<LLCheckBox>("show_folders_check")->setVisible(mode);
	  no idea under which conditions the above is even shown, needs testing. */

	self->getChild<LLButton>("l_add_btn")->setVisible(!mode);
	self->getChild<LLButton>("l_rem_btn")->setVisible(!mode);
	self->getChild<LLButton>("l_upl_btn")->setVisible(!mode);
	self->getChild<LLScrollListCtrl>("l_name_list")->setVisible(!mode);
}

// static
void LLFloaterTexturePicker::onBtnAdd(void* userdata)
{
	// <FS:Ansariel> Threaded filepickers
	//if (LLLocalBitmapMgr::addUnit() == true)
	//{
	//	LLFloaterTexturePicker* self = (LLFloaterTexturePicker*) userdata;
	//	LLLocalBitmapMgr::feedScrollList(self->mLocalScrollCtrl);
	//}
	LLLocalBitmapMgr::addUnit();
	// </FS:Ansariel>
}

// <FS:Ansariel> Threaded filepickers
void LLFloaterTexturePicker::onLocalBitmapsAddedCallback()
{
	LLLocalBitmapMgr::feedScrollList(mLocalScrollCtrl);
}
// </FS:Ansariel>

// static
void LLFloaterTexturePicker::onBtnRemove(void* userdata)
{
	LLFloaterTexturePicker* self = (LLFloaterTexturePicker*) userdata;
	std::vector<LLScrollListItem*> selected_items = self->mLocalScrollCtrl->getAllSelected();

	if (!selected_items.empty())
	{
		for(std::vector<LLScrollListItem*>::iterator iter = selected_items.begin();
			iter != selected_items.end(); iter++)
		{
			LLScrollListItem* list_item = *iter;
			if (list_item)
			{
				LLUUID tracking_id = list_item->getColumn(LOCAL_TRACKING_ID_COLUMN)->getValue().asUUID();
				LLLocalBitmapMgr::delUnit(tracking_id);
			}
		}

		self->getChild<LLButton>("l_rem_btn")->setEnabled(false);
		self->getChild<LLButton>("l_upl_btn")->setEnabled(false);
		LLLocalBitmapMgr::feedScrollList(self->mLocalScrollCtrl);
	}

}

// static
void LLFloaterTexturePicker::onBtnUpload(void* userdata)
{
	LLFloaterTexturePicker* self = (LLFloaterTexturePicker*) userdata;
	std::vector<LLScrollListItem*> selected_items = self->mLocalScrollCtrl->getAllSelected();

	if (selected_items.empty())
	{
		return;
	}

	/* currently only allows uploading one by one, picks the first item from the selection list.  (not the vector!)
	   in the future, it might be a good idea to check the vector size and if more than one units is selected - opt for multi-image upload. */
	
	LLUUID tracking_id = (LLUUID)self->mLocalScrollCtrl->getSelectedItemLabel(LOCAL_TRACKING_ID_COLUMN);
	std::string filename = LLLocalBitmapMgr::getFilename(tracking_id);

	if (!filename.empty())
	{
		LLFloaterReg::showInstance("upload_image", LLSD(filename));
	}

}

//static
void LLFloaterTexturePicker::onLocalScrollCommit(LLUICtrl* ctrl, void* userdata)
{
	LLFloaterTexturePicker* self = (LLFloaterTexturePicker*) userdata;
	std::vector<LLScrollListItem*> selected_items = self->mLocalScrollCtrl->getAllSelected();
	bool has_selection = !selected_items.empty();

	self->getChild<LLButton>("l_rem_btn")->setEnabled(has_selection);
	self->getChild<LLButton>("l_upl_btn")->setEnabled(has_selection && (selected_items.size() < 2));
	/* since multiple-localbitmap upload is not implemented, upl button gets disabled if more than one is selected. */

	if (has_selection)
	{
		LLUUID tracking_id = (LLUUID)self->mLocalScrollCtrl->getSelectedItemLabel(LOCAL_TRACKING_ID_COLUMN); 
		LLUUID inworld_id = LLLocalBitmapMgr::getWorldID(tracking_id);
		// <FS:Ansariel> FIRE-8298: Apply now checkbox has no effect
		//if (self->mSetImageAssetIDCallback)
		//{
		//	self->mSetImageAssetIDCallback(inworld_id);
		//}
		self->setImageID(inworld_id);
		// </FS:Ansariel>

		if (self->childGetValue("apply_immediate_check").asBoolean())
		{
			if (self->mOnFloaterCommitCallback)
			{
				self->mOnFloaterCommitCallback(LLTextureCtrl::TEXTURE_CHANGE, inworld_id);
			}
		}
	}
}

// static
void LLFloaterTexturePicker::onShowFolders(LLUICtrl* ctrl, void *user_data)
{
	LLCheckBoxCtrl* check_box = (LLCheckBoxCtrl*)ctrl;
	LLFloaterTexturePicker* picker = (LLFloaterTexturePicker*)user_data;

	if (check_box->get())
	{
		picker->mInventoryPanel->setShowFolderState(LLInventoryFilter::SHOW_NON_EMPTY_FOLDERS);
	}
	else
	{
		picker->mInventoryPanel->setShowFolderState(LLInventoryFilter::SHOW_NO_FOLDERS);
	}
}

// static
void LLFloaterTexturePicker::onApplyImmediateCheck(LLUICtrl* ctrl, void *user_data)
{
	LLFloaterTexturePicker* picker = (LLFloaterTexturePicker*)user_data;

	LLCheckBoxCtrl* check_box = (LLCheckBoxCtrl*)ctrl;
	gSavedSettings.setBOOL("TextureLivePreview", check_box->get());
	// <FS:Ansariel> FIRE-8298: Apply now checkbox has no effect
	picker->setCanApply(true, true);
	// </FS:Ansariel>
	picker->updateFilterPermMask();
	picker->commitIfImmediateSet();
}

void LLFloaterTexturePicker::updateFilterPermMask()
{
	//mInventoryPanel->setFilterPermMask( getFilterPermMask() );  Commented out due to no-copy texture loss.
}

void LLFloaterTexturePicker::setCanApply(bool can_preview, bool can_apply)
{
	getChildRef<LLUICtrl>("Select").setEnabled(can_apply);
	getChildRef<LLUICtrl>("preview_disabled").setVisible(!can_preview);
	getChildRef<LLUICtrl>("apply_immediate_check").setVisible(can_preview);

	mCanApply = can_apply;
	mCanPreview = can_preview ? gSavedSettings.getBOOL("TextureLivePreview") : false;
	mPreviewSettingChanged = true;
}

void LLFloaterTexturePicker::onFilterEdit(const std::string& search_string )
{
	std::string upper_case_search_string = search_string;
	LLStringUtil::toUpper(upper_case_search_string);

	if (upper_case_search_string.empty())
	{
		if (mInventoryPanel->getFilterSubString().empty())
		{
			// current filter and new filter empty, do nothing
			return;
		}

		mSavedFolderState.setApply(TRUE);
		mInventoryPanel->getRootFolder()->applyFunctorRecursively(mSavedFolderState);
		// add folder with current item to list of previously opened folders
		LLOpenFoldersWithSelection opener;
		mInventoryPanel->getRootFolder()->applyFunctorRecursively(opener);
		mInventoryPanel->getRootFolder()->scrollToShowSelection();

	}
	else if (mInventoryPanel->getFilterSubString().empty())
	{
		// first letter in search term, save existing folder open state
		if (!mInventoryPanel->getFilter().isNotDefault())
		{
			mSavedFolderState.setApply(FALSE);
			mInventoryPanel->getRootFolder()->applyFunctorRecursively(mSavedFolderState);
		}
	}

	mInventoryPanel->setFilterSubString(search_string);
}

void LLFloaterTexturePicker::setLocalTextureEnabled(BOOL enabled)
{
	mModeSelector->setIndexEnabled(1,enabled);
}

void LLFloaterTexturePicker::onTextureSelect( const LLTextureEntry& te )
{
	LLUUID inventory_item_id = findItemID(te.getID(), TRUE);
	if (inventory_item_id.notNull())
	{
		LLToolPipette::getInstance()->setResult(TRUE, "");
		// <FS:Ansariel> FIRE-8298: Apply now checkbox has no effect
		setCanApply(true, true);
		// </FS:Ansariel>
		setImageID(te.getID());

		mNoCopyTextureSelected = FALSE;
		LLInventoryItem* itemp = gInventory.getItem(inventory_item_id);

		if (itemp && !itemp->getPermissions().allowCopyBy(gAgent.getID()))
		{
			// no copy texture
			mNoCopyTextureSelected = TRUE;
		}
		
		commitIfImmediateSet();
	}
	else
	{
		LLToolPipette::getInstance()->setResult(FALSE, LLTrans::getString("InventoryNoTexture"));
	}
}

///////////////////////////////////////////////////////////////////////
// LLTextureCtrl

static LLDefaultChildRegistry::Register<LLTextureCtrl> r("texture_picker");

LLTextureCtrl::LLTextureCtrl(const LLTextureCtrl::Params& p)
:	LLUICtrl(p),
	mDragCallback(NULL),
	mDropCallback(NULL),
	mOnCancelCallback(NULL),
	mOnCloseCallback(NULL),
	mOnSelectCallback(NULL),
	mBorderColor( p.border_color() ),
	mAllowNoTexture( FALSE ),
	mAllowLocalTexture( TRUE ),
	mImmediateFilterPermMask( PERM_NONE ),
	mNonImmediateFilterPermMask( PERM_NONE ),
	mCanApplyImmediately( FALSE ),
	mNeedsRawImageData( FALSE ),
	mValid( TRUE ),
	mShowLoadingPlaceholder( TRUE ),
	mImageAssetID(p.image_id),
	mDefaultImageAssetID(p.default_image_id),
	mDefaultImageName(p.default_image_name),
	mFallbackImage(p.fallback_image),
	// <FS:Ansariel> Mask texture if desired
	mIsMasked(FALSE),
	// </FS:Ansariel> Mask texture if desired
	mPreviewMode(!p.enabled) // <FS:Ansariel> For texture preview mode
{

	// Default of defaults is white image for diff tex
	//
	LLUUID whiteImage( gSavedSettings.getString( "UIImgWhiteUUID" ) );
	setBlankImageAssetID( whiteImage );

	setAllowNoTexture(p.allow_no_texture);
	setCanApplyImmediately(p.can_apply_immediately);
	mCommitOnSelection = !p.no_commit_on_selection;

	LLTextBox::Params params(p.caption_text);
	params.name(p.label);
	params.rect(LLRect( 0, BTN_HEIGHT_SMALL, getRect().getWidth(), 0 ));
	params.initial_value(p.label());
	params.follows.flags(FOLLOWS_LEFT | FOLLOWS_RIGHT | FOLLOWS_BOTTOM);
	mCaption = LLUICtrlFactory::create<LLTextBox> (params);
	addChild( mCaption );

	S32 image_top = getRect().getHeight();
	S32 image_bottom = BTN_HEIGHT_SMALL;
	S32 image_middle = (image_top + image_bottom) / 2;
	S32 line_height = LLFontGL::getFontSansSerifSmall()->getLineHeight();

	LLTextBox::Params tentative_label_p(p.multiselect_text);
	tentative_label_p.name("Multiple");
	tentative_label_p.rect(LLRect (0, image_middle + line_height / 2, getRect().getWidth(), image_middle - line_height / 2 ));
	tentative_label_p.follows.flags(FOLLOWS_ALL);
	mTentativeLabel = LLUICtrlFactory::create<LLTextBox> (tentative_label_p);

	// It is no longer possible to associate a style with a textbox, so it has to be done in this fashion
	LLStyle::Params style_params;
	style_params.color = LLColor4::white;

	mTentativeLabel->setText(LLTrans::getString("multiple_textures"), style_params);
	mTentativeLabel->setHAlign(LLFontGL::HCENTER);
	addChild( mTentativeLabel );

	LLRect border_rect = getLocalRect();
	border_rect.mBottom += BTN_HEIGHT_SMALL;
	LLViewBorder::Params vbparams(p.border);
	vbparams.name("border");
	vbparams.rect(border_rect);
	mBorder = LLUICtrlFactory::create<LLViewBorder> (vbparams);
	addChild(mBorder);

	mLoadingPlaceholderString = LLTrans::getString("texture_loading");
}

LLTextureCtrl::~LLTextureCtrl()
{
	closeDependentFloater();

	// <FS:Ansariel> Remove NO_DELETE texture state so image gets removed from memory (set by calling setBoostLevel(LLGLTexture::BOOST_PREVIEW))
	if (mTexturep.notNull())
	{
		mTexturep->forceActive();
	}
	// </FS:Ansariel>
}

void LLTextureCtrl::setShowLoadingPlaceholder(BOOL showLoadingPlaceholder)
{
	mShowLoadingPlaceholder = showLoadingPlaceholder;
}

void LLTextureCtrl::setCaption(const std::string& caption)
{
	mCaption->setText( caption );
}

void LLTextureCtrl::setCanApplyImmediately(BOOL b)
{
	mCanApplyImmediately = b; 
	LLFloaterTexturePicker* floaterp = (LLFloaterTexturePicker*)mFloaterHandle.get();
	if( floaterp )
	{
		floaterp->setCanApplyImmediately(b);
	}
}

void LLTextureCtrl::setCanApply(bool can_preview, bool can_apply)
{
	LLFloaterTexturePicker* floaterp = dynamic_cast<LLFloaterTexturePicker*>(mFloaterHandle.get());
	if( floaterp )
	{
		floaterp->setCanApply(can_preview, can_apply);
	}
}

void LLTextureCtrl::setVisible( BOOL visible ) 
{
	if( !visible )
	{
		closeDependentFloater();
	}
	LLUICtrl::setVisible( visible );
}

void LLTextureCtrl::setEnabled( BOOL enabled )
{
	LLFloaterTexturePicker* floaterp = (LLFloaterTexturePicker*)mFloaterHandle.get();
	if( floaterp )
	{
		floaterp->setActive(enabled);
	}
	if( enabled )
	{
		std::string tooltip;
		if (floaterp) tooltip = floaterp->getString("choose_picture");
		setToolTip( tooltip );
	}
	else
	{
		setToolTip( std::string() );
		// *TODO: would be better to keep floater open and show
		// disabled state.
		closeDependentFloater();
	}

	mCaption->setEnabled( enabled );

	// <FS:Ansariel> Texture preview mode
	//LLView::setEnabled( enabled );
	LLView::setEnabled( (enabled || getValue().asUUID().notNull()) );
	mPreviewMode = !enabled;
	// </FS:Ansariel>
}

void LLTextureCtrl::setValid(BOOL valid )
{
	mValid = valid;
	if (!valid)
	{
		LLFloaterTexturePicker* pickerp = (LLFloaterTexturePicker*)mFloaterHandle.get();
		if (pickerp)
		{
			pickerp->setActive(FALSE);
		}
	}
}


// virtual
void LLTextureCtrl::clear()
{
	setImageAssetID(LLUUID::null);
}

void LLTextureCtrl::setLabel(const std::string& label)
{
	mLabel = label;
	mCaption->setText(label);
}

void LLTextureCtrl::showPicker(BOOL take_focus)
{
	// show hourglass cursor when loading inventory window
	// because inventory construction is slooow
	getWindow()->setCursor(UI_CURSOR_WAIT);
	LLFloater* floaterp = mFloaterHandle.get();

	// Show the dialog
	if( floaterp )
	{
		floaterp->openFloater();
	}
	else
	{
		floaterp = new LLFloaterTexturePicker(
			this,
			getImageAssetID(),
			getDefaultImageAssetID(),
			getBlankImageAssetID(),
			getTentative(),
			getAllowNoTexture(),
			mLabel,
			mImmediateFilterPermMask,
			mDnDFilterPermMask,
			mNonImmediateFilterPermMask,
			mCanApplyImmediately,
			mFallbackImage);
		mFloaterHandle = floaterp->getHandle();

		LLFloaterTexturePicker* texture_floaterp = dynamic_cast<LLFloaterTexturePicker*>(floaterp);
		if (texture_floaterp && mOnTextureSelectedCallback)
		{
			texture_floaterp->setTextureSelectedCallback(mOnTextureSelectedCallback);
		}
		if (texture_floaterp && mOnCloseCallback)
		{
			texture_floaterp->setOnFloaterCloseCallback(boost::bind(&LLTextureCtrl::onFloaterClose, this));
		}
		if (texture_floaterp)
		{
			texture_floaterp->setOnFloaterCommitCallback(boost::bind(&LLTextureCtrl::onFloaterCommit, this, _1, _2));
		}
		if (texture_floaterp)
		{
			texture_floaterp->setSetImageAssetIDCallback(boost::bind(&LLTextureCtrl::setImageAssetID, this, _1));
		}

		LLFloater* root_floater = gFloaterView->getParentFloater(this);
		if (root_floater)
			root_floater->addDependentFloater(floaterp);
		floaterp->openFloater();
	}

	LLFloaterTexturePicker* picker_floater = dynamic_cast<LLFloaterTexturePicker*>(floaterp);
	if (picker_floater)
	{
		picker_floater->setLocalTextureEnabled(mAllowLocalTexture);
	}

	if (take_focus)
	{
		floaterp->setFocus(TRUE);
	}
}


void LLTextureCtrl::closeDependentFloater()
{
	LLFloaterTexturePicker* floaterp = (LLFloaterTexturePicker*)mFloaterHandle.get();
	if( floaterp && floaterp->isInVisibleChain())
	{
		floaterp->setOwner(NULL);
		floaterp->setVisible(FALSE);
		floaterp->closeFloater();
	}
}

// Allow us to download textures quickly when floater is shown
class LLTextureFetchDescendentsObserver : public LLInventoryFetchDescendentsObserver
{
public:
	virtual void done()
	{
		// We need to find textures in all folders, so get the main
		// background download going.
		LLInventoryModelBackgroundFetch::instance().start();
		gInventory.removeObserver(this);
		delete this;
	}
};

BOOL LLTextureCtrl::handleHover(S32 x, S32 y, MASK mask)
{
	getWindow()->setCursor(mBorder->parentPointInView(x,y) ? UI_CURSOR_HAND : UI_CURSOR_ARROW);
	return TRUE;
}


BOOL LLTextureCtrl::handleMouseDown(S32 x, S32 y, MASK mask)
{
	BOOL handled = LLUICtrl::handleMouseDown( x, y , mask );

	if (!handled && mBorder->parentPointInView(x, y))
	{
		// <FS:Ansariel> Texture preview mode
		//showPicker(FALSE);
		////grab textures first...
		//LLInventoryModelBackgroundFetch::instance().start(gInventory.findCategoryUUIDForType(LLFolderType::FT_TEXTURE));
		////...then start full inventory fetch.
		//LLInventoryModelBackgroundFetch::instance().start();
		if (!mPreviewMode)
		{
			showPicker(FALSE);
			//grab textures first...
			LLInventoryModelBackgroundFetch::instance().start(gInventory.findCategoryUUIDForType(LLFolderType::FT_TEXTURE));
			//...then start full inventory fetch.
			LLInventoryModelBackgroundFetch::instance().start();
		}
		else if (!mIsMasked)
		{
			// Open the preview floater for the texture
			LLSD params;
			params["uuid"] = getValue();
			params["preview_only"] = TRUE;
			LLFloaterReg::showInstance("preview_texture", params, TRUE);
		}
		// </FS:Ansariel>

		handled = TRUE;
	}

	return handled;
}

void LLTextureCtrl::onFloaterClose()
{
	LLFloaterTexturePicker* floaterp = (LLFloaterTexturePicker*)mFloaterHandle.get();

	if (floaterp)
	{
		if (mOnCloseCallback)
		{
			mOnCloseCallback(this,LLSD());
		}
		floaterp->setOwner(NULL);
	}

	mFloaterHandle.markDead();
}

void LLTextureCtrl::onFloaterCommit(ETexturePickOp op, LLUUID id)
{
	LLFloaterTexturePicker* floaterp = (LLFloaterTexturePicker*)mFloaterHandle.get();

	if( floaterp && getEnabled())
	{
		if (op == TEXTURE_CANCEL)
			mViewModel->resetDirty();
		// If the "no_commit_on_selection" parameter is set
		// we get dirty only when user presses OK in the picker
		// (i.e. op == TEXTURE_SELECT) or texture changes via DnD.
		else if (mCommitOnSelection || op == TEXTURE_SELECT)
			mViewModel->setDirty(); // *TODO: shouldn't we be using setValue() here?
			
		if(floaterp->isDirty() || id.notNull()) // mModelView->setDirty does not work.
		{
			setTentative( FALSE );

			if (id.notNull())
			{
				mImageItemID = id;
				mImageAssetID = id;
			}
			else
			{
			mImageItemID = floaterp->findItemID(floaterp->getAssetID(), FALSE);
			LL_DEBUGS() << "mImageItemID: " << mImageItemID << LL_ENDL;
			mImageAssetID = floaterp->getAssetID();
			LL_DEBUGS() << "mImageAssetID: " << mImageAssetID << LL_ENDL;
			}

			if (op == TEXTURE_SELECT && mOnSelectCallback)
			{
				mOnSelectCallback( this, LLSD() );
			}
			else if (op == TEXTURE_CANCEL && mOnCancelCallback)
			{
				mOnCancelCallback( this, LLSD() );
			}
			else
			{
				// If the "no_commit_on_selection" parameter is set
				// we commit only when user presses OK in the picker
				// (i.e. op == TEXTURE_SELECT) or texture changes via DnD.
				if (mCommitOnSelection || op == TEXTURE_SELECT)
					onCommit();
			}
		}
	}
}

void LLTextureCtrl::setOnTextureSelectedCallback(texture_selected_callback cb)
{
	mOnTextureSelectedCallback = cb;
	LLFloaterTexturePicker* floaterp = dynamic_cast<LLFloaterTexturePicker*>(mFloaterHandle.get());
	if (floaterp)
	{
		floaterp->setTextureSelectedCallback(cb);
	}
}

void	LLTextureCtrl::setImageAssetName(const std::string& name)
{
	LLPointer<LLUIImage> imagep = LLUI::getUIImage(name);
	if(imagep)
	{
		LLViewerFetchedTexture* pTexture = dynamic_cast<LLViewerFetchedTexture*>(imagep->getImage().get());
		if(pTexture)
		{
			LLUUID id = pTexture->getID();
			setImageAssetID(id);
		}
	}
}

void LLTextureCtrl::setImageAssetID( const LLUUID& asset_id )
{
	if( mImageAssetID != asset_id )
	{
		mImageItemID.setNull();
		mImageAssetID = asset_id;
		LLFloaterTexturePicker* floaterp = (LLFloaterTexturePicker*)mFloaterHandle.get();
		if( floaterp && getEnabled() )
		{
			floaterp->setImageID( asset_id );
			floaterp->resetDirty();
		}
	}
}

BOOL LLTextureCtrl::handleDragAndDrop(S32 x, S32 y, MASK mask,
					  BOOL drop, EDragAndDropType cargo_type, void *cargo_data,
					  EAcceptance *accept,
					  std::string& tooltip_msg)
{
	BOOL handled = FALSE;

	// this downcast may be invalid - but if the second test below
	// returns true, then the cast was valid, and we can perform
	// the third test without problems.
	LLInventoryItem* item = (LLInventoryItem*)cargo_data; 
	bool is_mesh = cargo_type == DAD_MESH;

	// <FS:Ansariel> FIRE-10125: Texture picker allows dragging of textures while in preview mode
	//if (getEnabled() &&
	if (getEnabled() && !mPreviewMode &&
	// </FS:Ansariel>
		((cargo_type == DAD_TEXTURE) || is_mesh) &&
		 allowDrop(item))
	{
		if (drop)
		{
			if(doDrop(item))
			{
				if (!mCommitOnSelection)
					mViewModel->setDirty();

				// This removes the 'Multiple' overlay, since
				// there is now only one texture selected.
				setTentative( FALSE ); 
				onCommit();
			}
		}

		*accept = ACCEPT_YES_SINGLE;
	}
	else
	{
		*accept = ACCEPT_NO;
	}

	handled = TRUE;
	LL_DEBUGS("UserInput") << "dragAndDrop handled by LLTextureCtrl " << getName() << LL_ENDL;

	return handled;
}

void LLTextureCtrl::draw()
{
	mBorder->setKeyboardFocusHighlight(hasFocus());

	if (!mValid)
	{
		mTexturep = NULL;
	}
	else if (!mImageAssetID.isNull())
	{
		LLPointer<LLViewerFetchedTexture> texture = LLViewerTextureManager::getFetchedTexture(mImageAssetID, FTT_DEFAULT, MIPMAP_YES,LLGLTexture::BOOST_NONE, LLViewerTexture::LOD_TEXTURE);
		
		texture->setBoostLevel(LLGLTexture::BOOST_PREVIEW);
		texture->forceToSaveRawImage(0) ;

		mTexturep = texture;
	}
	else//mImageAssetID == LLUUID::null
	{
		mTexturep = NULL;
	}
	
	// Border
	LLRect border( 0, getRect().getHeight(), getRect().getWidth(), BTN_HEIGHT_SMALL );
	gl_rect_2d( border, mBorderColor.get(), FALSE );

	// Interior
	LLRect interior = border;
	interior.stretch( -1 ); 

	// If we're in a focused floater, don't apply the floater's alpha to the texture (STORM-677).
	const F32 alpha = getTransparencyType() == TT_ACTIVE ? 1.0f : getCurrentTransparency();
	if( mTexturep )
	{
		if( mTexturep->getComponents() == 4 )
		{
			gl_rect_2d_checkerboard( interior, alpha );
		}
		
		gl_draw_scaled_image( interior.mLeft, interior.mBottom, interior.getWidth(), interior.getHeight(), mTexturep, UI_VERTEX_COLOR % alpha);
		mTexturep->addTextureStats( (F32)(interior.getWidth() * interior.getHeight()) );
		// <FS:Ansariel> Mask texture if desired
		if (mIsMasked)
		{
			gl_rect_2d( interior, LLColor4(0.5f, 0.5f, 0.5f, 0.44f), TRUE);
			gl_draw_x( interior, LLColor4::black );
		}
		// </FS:Ansariel> Mask texture if desired
	}
	else if (!mFallbackImage.isNull())
	{
		mFallbackImage->draw(interior, UI_VERTEX_COLOR % alpha);
	}
	else
	{
		gl_rect_2d( interior, LLColor4::grey % alpha, TRUE );

		// Draw X
		gl_draw_x( interior, LLColor4::black );
	}

	mTentativeLabel->setVisible( getTentative() );

	// Show "Loading..." string on the top left corner while this texture is loading.
	// Using the discard level, do not show the string if the texture is almost but not 
	// fully loaded.
	if (mTexturep.notNull() &&
		(!mTexturep->isFullyLoaded()) &&
		(mShowLoadingPlaceholder == TRUE))
	{
		U32 v_offset = 25;
		LLFontGL* font = LLFontGL::getFontSansSerif();

		// Don't show as loaded if the texture is almost fully loaded (i.e. discard1) unless god
		if ((mTexturep->getDiscardLevel() > 1) || gAgent.isGodlike())
		{
			font->renderUTF8(
				mLoadingPlaceholderString, 
				0,
				llfloor(interior.mLeft+3), 
				llfloor(interior.mTop-v_offset),
				LLColor4::white,
				LLFontGL::LEFT,
				LLFontGL::BASELINE,
				LLFontGL::DROP_SHADOW);
		}

		// Optionally show more detailed information.
		if (gSavedSettings.getBOOL("DebugAvatarRezTime"))
		{
			LLFontGL* font = LLFontGL::getFontSansSerif();
			std::string tdesc;
			// Show what % the texture has loaded (0 to 100%, 100 is highest), and what level of detail (5 to 0, 0 is best).

			v_offset += 12;
			tdesc = llformat("  PK  : %d%%", U32(mTexturep->getDownloadProgress()*100.0));
			font->renderUTF8(tdesc, 0, llfloor(interior.mLeft+3), llfloor(interior.mTop-v_offset),
							 LLColor4::white, LLFontGL::LEFT, LLFontGL::BASELINE, LLFontGL::DROP_SHADOW);

			v_offset += 12;
			tdesc = llformat("  LVL: %d", mTexturep->getDiscardLevel());
			font->renderUTF8(tdesc, 0, llfloor(interior.mLeft+3), llfloor(interior.mTop-v_offset),
							 LLColor4::white, LLFontGL::LEFT, LLFontGL::BASELINE, LLFontGL::DROP_SHADOW);

			v_offset += 12;
			tdesc = llformat("  ID  : %s...", (mImageAssetID.asString().substr(0,7)).c_str());
			font->renderUTF8(tdesc, 0, llfloor(interior.mLeft+3), llfloor(interior.mTop-v_offset),
							 LLColor4::white, LLFontGL::LEFT, LLFontGL::BASELINE, LLFontGL::DROP_SHADOW);
		}
	}

	LLUICtrl::draw();
}

BOOL LLTextureCtrl::allowDrop(LLInventoryItem* item)
{
	BOOL copy = item->getPermissions().allowCopyBy(gAgent.getID());
	BOOL mod = item->getPermissions().allowModifyBy(gAgent.getID());
	BOOL xfer = item->getPermissions().allowOperationBy(PERM_TRANSFER,
														gAgent.getID());

	PermissionMask item_perm_mask = 0;
	if (copy) item_perm_mask |= PERM_COPY;
	if (mod)  item_perm_mask |= PERM_MODIFY;
	if (xfer) item_perm_mask |= PERM_TRANSFER;
	
//	PermissionMask filter_perm_mask = mCanApplyImmediately ?			commented out due to no-copy texture loss.
//			mImmediateFilterPermMask : mNonImmediateFilterPermMask;
	PermissionMask filter_perm_mask = mImmediateFilterPermMask;
	if ( (item_perm_mask & filter_perm_mask) == filter_perm_mask )
	{
		if(mDragCallback)
		{
			return mDragCallback(this, item);
		}
		else
		{
			return TRUE;
		}
	}
	else
	{
		return FALSE;
	}
}

BOOL LLTextureCtrl::doDrop(LLInventoryItem* item)
{
	// call the callback if it exists.
	if(mDropCallback)
	{
		// if it returns TRUE, we return TRUE, and therefore the
		// commit is called above.
		return mDropCallback(this, item);
	}

	// no callback installed, so just set the image ids and carry on.
	setImageAssetID( item->getAssetUUID() );
	mImageItemID = item->getUUID();
	return TRUE;
}

BOOL LLTextureCtrl::handleUnicodeCharHere(llwchar uni_char)
{
	if( ' ' == uni_char )
	{
		// <FS:Ansariel> Texture preview mode
		//showPicker(TRUE);
		if (!mPreviewMode)
		{
			showPicker(TRUE);
			//grab textures first...
			LLInventoryModelBackgroundFetch::instance().start(gInventory.findCategoryUUIDForType(LLFolderType::FT_TEXTURE));
			//...then start full inventory fetch.
			LLInventoryModelBackgroundFetch::instance().start();
		}
		else if (!mIsMasked)
		{
			// Open the preview floater for the texture
			LLSD params;
			params["uuid"] = getValue();
			params["preview_only"] = TRUE;
			LLFloaterReg::showInstance("preview_texture", params, TRUE);
		}
		// </FS:Ansariel>
		return TRUE;
	}
	return LLUICtrl::handleUnicodeCharHere(uni_char);
}

void LLTextureCtrl::setValue( const LLSD& value )
{
	// <FS:Ansariel> Texture preview mode
	//setImageAssetID(value.asUUID());
	LLUUID uuid = value.asUUID();
	setImageAssetID(uuid);
	LLView::setEnabled( (!mPreviewMode || uuid.notNull()) );
	// </FS:Ansariel>
}

LLSD LLTextureCtrl::getValue() const
{
	return LLSD(getImageAssetID());
}




<|MERGE_RESOLUTION|>--- conflicted
+++ resolved
@@ -70,12 +70,8 @@
 #include "lllocalbitmaps.h"
 #include "llerror.h"
 
-<<<<<<< HEAD
 #include "fscommon.h"
 
-
-=======
->>>>>>> b07a8f70
 static const S32 LOCAL_TRACKING_ID_COLUMN = 1;
 
 //static const char CURRENT_IMAGE_NAME[] = "Current Texture";
