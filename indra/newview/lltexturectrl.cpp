--- conflicted
+++ resolved
@@ -1,3093 +1,2372 @@
-/**
- * @file lltexturectrl.cpp
- * @author Richard Nelson, James Cook
- * @brief LLTextureCtrl class implementation including related functions
- *
- * $LicenseInfo:firstyear=2002&license=viewerlgpl$
- * Second Life Viewer Source Code
- * Copyright (C) 2010, Linden Research, Inc.
- *
- * This library is free software; you can redistribute it and/or
- * modify it under the terms of the GNU Lesser General Public
- * License as published by the Free Software Foundation;
- * version 2.1 of the License only.
- *
- * This library is distributed in the hope that it will be useful,
- * but WITHOUT ANY WARRANTY; without even the implied warranty of
- * MERCHANTABILITY or FITNESS FOR A PARTICULAR PURPOSE.  See the GNU
- * Lesser General Public License for more details.
- *
- * You should have received a copy of the GNU Lesser General Public
- * License along with this library; if not, write to the Free Software
- * Foundation, Inc., 51 Franklin Street, Fifth Floor, Boston, MA  02110-1301  USA
- *
- * Linden Research, Inc., 945 Battery Street, San Francisco, CA  94111  USA
- * $/LicenseInfo$
- */
-
-#include "llviewerprecompiledheaders.h"
-
-#include "lltexturectrl.h"
-
-#include "llrender.h"
-#include "llagent.h"
-#include "llviewertexturelist.h"
-#include "llselectmgr.h"
-#include "llcheckboxctrl.h"
-#include "llcombobox.h"
-#include "llbutton.h"
-#include "lldraghandle.h"
-#include "llfocusmgr.h"
-#include "llfolderviewmodel.h"
-#include "llinventory.h"
-#include "llinventoryfunctions.h"
-#include "llinventoryicon.h"
-#include "llinventorymodelbackgroundfetch.h"
-#include "llinventoryobserver.h"
-#include "llinventorypanel.h"
-#include "lllineeditor.h"
-#include "llmaterialeditor.h"
-#include "llui.h"
-#include "llviewerinventory.h"
-#include "llviewermenufile.h"   // LLFilePickerReplyThread
-#include "llpermissions.h"
-#include "llpreviewtexture.h"
-#include "llsaleinfo.h"
-#include "llassetstorage.h"
-#include "lltextbox.h"
-#include "llresizehandle.h"
-#include "llscrollcontainer.h"
-#include "lltoolmgr.h"
-#include "lltoolpipette.h"
-#include "llfiltereditor.h"
-#include "llwindow.h"
-
-#include "lltool.h"
-#include "llviewerwindow.h"
-#include "llviewerobject.h"
-#include "llviewercontrol.h"
-#include "llglheaders.h"
-#include "lluictrlfactory.h"
-#include "lltrans.h"
-
-#include "llradiogroup.h"
-#include "llfloaterreg.h"
-#include "lllocalbitmaps.h"
-#include "lllocalgltfmaterials.h"
-#include "llerror.h"
-
-#include "llavatarappearancedefines.h"
-
-
-//static
-bool get_is_predefined_texture(LLUUID asset_id)
-{
-    if (asset_id == DEFAULT_OBJECT_TEXTURE
-        || asset_id == DEFAULT_OBJECT_SPECULAR
-        || asset_id == DEFAULT_OBJECT_NORMAL
-        || asset_id == BLANK_OBJECT_NORMAL
-        || asset_id == IMG_WHITE
-        || asset_id == LLUUID(SCULPT_DEFAULT_TEXTURE))
-    {
-        return true;
-    }
-    return false;
-}
-
-LLUUID get_copy_free_item_by_asset_id(LLUUID asset_id, bool no_trans_perm)
-{
-    LLViewerInventoryCategory::cat_array_t cats;
-    LLViewerInventoryItem::item_array_t items;
-    LLAssetIDMatches asset_id_matches(asset_id);
-    gInventory.collectDescendentsIf(LLUUID::null,
-        cats,
-        items,
-        LLInventoryModel::INCLUDE_TRASH,
-        asset_id_matches);
-
-    LLUUID res;
-    if (items.size())
-    {
-        for (S32 i = 0; i < items.size(); i++)
-        {
-            LLViewerInventoryItem* itemp = items[i];
-            if (itemp)
-            {
-                LLPermissions item_permissions = itemp->getPermissions();
-                if (item_permissions.allowOperationBy(PERM_COPY,
-                    gAgent.getID(),
-                    gAgent.getGroupID()))
-                {
-                    bool allow_trans = item_permissions.allowOperationBy(PERM_TRANSFER, gAgent.getID(), gAgent.getGroupID());
-                    if (allow_trans != no_trans_perm)
-                    {
-                        return itemp->getUUID();
-                    }
-                    res = itemp->getUUID();
-                }
-            }
-        }
-    }
-    return res;
-}
-
-bool get_can_copy_texture(LLUUID asset_id)
-{
-    // User is allowed to copy a texture if:
-    // library asset or default texture,
-    // or copy perm asset exists in user's inventory
-
-    return get_is_predefined_texture(asset_id) || get_copy_free_item_by_asset_id(asset_id).notNull();
-}
-
-S32 LLFloaterTexturePicker::sLastPickerMode = 0;
-
-<<<<<<< HEAD
-LLFloaterTexturePicker::LLFloaterTexturePicker(	
-	LLView* owner,
-	LLUUID image_asset_id,
-	LLUUID default_image_asset_id,
-	LLUUID blank_image_asset_id,
-	bool tentative,
-	bool allow_no_texture,
-	const std::string& label,
-	PermissionMask immediate_filter_perm_mask,
-	PermissionMask dnd_filter_perm_mask,
-	bool can_apply_immediately,
-	LLUIImagePtr fallback_image,
-    EPickInventoryType pick_type)
-:	LLFloater(LLSD()),
-	mOwner( owner ),
-	mImageAssetID( image_asset_id ),
-	mOriginalImageAssetID(image_asset_id),
-	mFallbackImage(fallback_image),
-	mDefaultImageAssetID(default_image_asset_id),
-	mBlankImageAssetID(blank_image_asset_id),
-	mTentative(tentative),
-	mAllowNoTexture(allow_no_texture),
-	mLabel(label),
-	mTentativeLabel(NULL),
-	mResolutionLabel(NULL),
-	mActive( true ),
-	mFilterEdit(NULL),
-	mImmediateFilterPermMask(immediate_filter_perm_mask),
-	mDnDFilterPermMask(dnd_filter_perm_mask),
-	mContextConeOpacity(0.f),
-	mSelectedItemPinned( false ),
-	mCanApply(true),
-	mCanPreview(true),
-    mLimitsSet(false),
-    mMaxDim(S32_MAX),
-    mMinDim(0),
-	mPreviewSettingChanged(false),
-	mOnFloaterCommitCallback(NULL),
-	mOnFloaterCloseCallback(NULL),
-	mSetImageAssetIDCallback(NULL),
-	mOnUpdateImageStatsCallback(NULL),
-	mBakeTextureEnabled(false),
-    mInventoryPickType(pick_type)
-{
-	mCanApplyImmediately = can_apply_immediately;
-	buildFromFile("floater_texture_ctrl.xml");
-	setCanMinimize(false);
-=======
-LLFloaterTexturePicker::LLFloaterTexturePicker(
-    LLView* owner,
-    LLUUID image_asset_id,
-    LLUUID default_image_asset_id,
-    LLUUID blank_image_asset_id,
-    BOOL tentative,
-    BOOL allow_no_texture,
-    const std::string& label,
-    PermissionMask immediate_filter_perm_mask,
-    PermissionMask dnd_filter_perm_mask,
-    BOOL can_apply_immediately,
-    LLUIImagePtr fallback_image,
-    EPickInventoryType pick_type)
-:   LLFloater(LLSD()),
-    mOwner( owner ),
-    mImageAssetID( image_asset_id ),
-    mOriginalImageAssetID(image_asset_id),
-    mFallbackImage(fallback_image),
-    mDefaultImageAssetID(default_image_asset_id),
-    mBlankImageAssetID(blank_image_asset_id),
-    mTentative(tentative),
-    mAllowNoTexture(allow_no_texture),
-    mLabel(label),
-    mTentativeLabel(NULL),
-    mResolutionLabel(NULL),
-    mActive( TRUE ),
-    mFilterEdit(NULL),
-    mImmediateFilterPermMask(immediate_filter_perm_mask),
-    mDnDFilterPermMask(dnd_filter_perm_mask),
-    mContextConeOpacity(0.f),
-    mSelectedItemPinned( FALSE ),
-    mCanApply(true),
-    mCanPreview(true),
-    mLimitsSet(false),
-    mMaxDim(S32_MAX),
-    mMinDim(0),
-    mPreviewSettingChanged(false),
-    mOnFloaterCommitCallback(NULL),
-    mOnFloaterCloseCallback(NULL),
-    mSetImageAssetIDCallback(NULL),
-    mOnUpdateImageStatsCallback(NULL),
-    mBakeTextureEnabled(FALSE),
-    mInventoryPickType(pick_type)
-{
-    mCanApplyImmediately = can_apply_immediately;
-    buildFromFile("floater_texture_ctrl.xml");
-    setCanMinimize(FALSE);
->>>>>>> e1623bb2
-}
-
-LLFloaterTexturePicker::~LLFloaterTexturePicker()
-{
-}
-
-void LLFloaterTexturePicker::setImageID(const LLUUID& image_id, bool set_selection /*=true*/)
-{
-<<<<<<< HEAD
-	if( ((mImageAssetID != image_id) || mTentative) && mActive)
-	{
-		mNoCopyTextureSelected = false;
-		mViewModel->setDirty(); // *TODO: shouldn't we be using setValue() here?
-		mImageAssetID = image_id; 
-
-		if (LLAvatarAppearanceDefines::LLAvatarAppearanceDictionary::isBakedImageId(mImageAssetID))
-		{
-			if ( mBakeTextureEnabled && mModeSelector->getValue().asInteger() != 2)
-			{
-				mModeSelector->selectByValue(2);
-				onModeSelect(0,this);
-			}
-		}
-		else
-		{
-			if (mModeSelector->getValue().asInteger() == 2)
-			{
-				mModeSelector->selectByValue(0);
-				onModeSelect(0,this);
-			}
-=======
-    if( ((mImageAssetID != image_id) || mTentative) && mActive)
-    {
-        mNoCopyTextureSelected = FALSE;
-        mViewModel->setDirty(); // *TODO: shouldn't we be using setValue() here?
-        mImageAssetID = image_id;
-
-        if (LLAvatarAppearanceDefines::LLAvatarAppearanceDictionary::isBakedImageId(mImageAssetID))
-        {
-            if ( mBakeTextureEnabled && mModeSelector->getValue().asInteger() != 2)
-            {
-                mModeSelector->selectByValue(2);
-                onModeSelect(0,this);
-            }
-        }
-        else
-        {
-            if (mModeSelector->getValue().asInteger() == 2)
-            {
-                mModeSelector->selectByValue(0);
-                onModeSelect(0,this);
-            }
->>>>>>> e1623bb2
-
-            LLUUID item_id;
-            LLFolderView* root_folder = mInventoryPanel->getRootFolder();
-            if (root_folder && root_folder->getCurSelectedItem())
-            {
-                LLFolderViewItem* last_selected = root_folder->getCurSelectedItem();
-                LLFolderViewModelItemInventory* inv_view = static_cast<LLFolderViewModelItemInventory*>(last_selected->getViewModelItem());
-
-                LLInventoryItem* itemp = gInventory.getItem(inv_view->getUUID());
-
-                if (mInventoryPickType == PICK_MATERIAL
-                    && mImageAssetID == LLGLTFMaterialList::BLANK_MATERIAL_ASSET_ID
-                    && itemp && itemp->getAssetUUID().isNull())
-                {
-                    item_id = inv_view->getUUID();
-                }
-                else if (itemp && itemp->getAssetUUID() == mImageAssetID)
-                {
-                    item_id = inv_view->getUUID();
-                }
-            }
-            if (item_id.isNull())
-            {
-                item_id = findItemID(mImageAssetID, false);
-            }
-<<<<<<< HEAD
-			if (item_id.isNull())
-			{
-				mInventoryPanel->getRootFolder()->clearSelection();
-			}
-			else
-			{
-				LLInventoryItem* itemp = gInventory.getItem(item_id);
-				if (itemp && !itemp->getPermissions().allowCopyBy(gAgent.getID()))
-				{
-					// no copy texture
-					getChild<LLUICtrl>("apply_immediate_check")->setValue(false);
-					mNoCopyTextureSelected = true;
-				}
-			}
-
-			if (set_selection)
-			{
-				mInventoryPanel->setSelection(item_id, TAKE_FOCUS_NO);
-			}
-		}
-	}
-=======
-            if (item_id.isNull())
-            {
-                mInventoryPanel->getRootFolder()->clearSelection();
-            }
-            else
-            {
-                LLInventoryItem* itemp = gInventory.getItem(item_id);
-                if (itemp && !itemp->getPermissions().allowCopyBy(gAgent.getID()))
-                {
-                    // no copy texture
-                    getChild<LLUICtrl>("apply_immediate_check")->setValue(FALSE);
-                    mNoCopyTextureSelected = TRUE;
-                }
-            }
-
-            if (set_selection)
-            {
-                mInventoryPanel->setSelection(item_id, TAKE_FOCUS_NO);
-            }
-        }
-    }
->>>>>>> e1623bb2
-}
-
-void LLFloaterTexturePicker::setImageIDFromItem(const LLInventoryItem* itemp, bool set_selection)
-{
-    LLUUID asset_id = itemp->getAssetUUID();
-    if (mInventoryPickType == PICK_MATERIAL && asset_id.isNull())
-    {
-        // If an inventory item has a null asset, consider it a valid blank material(gltf)
-        asset_id = LLGLTFMaterialList::BLANK_MATERIAL_ASSET_ID;
-    }
-    setImageID(asset_id, set_selection);
-}
-
-<<<<<<< HEAD
-void LLFloaterTexturePicker::setActive( bool active )					
-=======
-void LLFloaterTexturePicker::setActive( BOOL active )
->>>>>>> e1623bb2
-{
-    if (!active && getChild<LLUICtrl>("Pipette")->getValue().asBoolean())
-    {
-        stopUsingPipette();
-    }
-    mActive = active;
-}
-
-void LLFloaterTexturePicker::setCanApplyImmediately(bool b)
-{
-    mCanApplyImmediately = b;
-
-    LLUICtrl *apply_checkbox = getChild<LLUICtrl>("apply_immediate_check");
-    apply_checkbox->setValue(mCanApplyImmediately && gSavedSettings.getBOOL("TextureLivePreview"));
-    apply_checkbox->setEnabled(mCanApplyImmediately);
-}
-
-void LLFloaterTexturePicker::stopUsingPipette()
-{
-    if (LLToolMgr::getInstance()->getCurrentTool() == LLToolPipette::getInstance())
-    {
-        LLToolMgr::getInstance()->clearTransientTool();
-    }
-}
-
-bool LLFloaterTexturePicker::updateImageStats()
-{
-    bool result = true;
-    if (mGLTFMaterial.notNull())
-    {
-        S32 width = 0;
-        S32 height = 0;
-
-        bool has_texture = false;
-
-        if (mGLTFMaterial->mBaseColorTexture)
-        {
-            width = llmax(width, mGLTFMaterial->mBaseColorTexture->getFullWidth());
-            height = llmax(height, mGLTFMaterial->mBaseColorTexture->getFullHeight());
-            has_texture = true;
-        }
-        if (mGLTFMaterial->mNormalTexture)
-        {
-            width = llmax(width, mGLTFMaterial->mNormalTexture->getFullWidth());
-            height = llmax(height, mGLTFMaterial->mNormalTexture->getFullHeight());
-            has_texture = true;
-        }
-        if (mGLTFMaterial->mMetallicRoughnessTexture)
-        {
-            width = llmax(width, mGLTFMaterial->mMetallicRoughnessTexture->getFullWidth());
-            height = llmax(height, mGLTFMaterial->mMetallicRoughnessTexture->getFullHeight());
-            has_texture = true;
-        }
-        if (mGLTFMaterial->mEmissiveTexture)
-        {
-            width = llmax(width, mGLTFMaterial->mEmissiveTexture->getFullWidth());
-            height = llmax(height, mGLTFMaterial->mEmissiveTexture->getFullHeight());
-            has_texture = true;
-        }
-
-        if (width > 0 && height > 0)
-        {
-            std::string formatted_dims = llformat("%d x %d", width, height);
-            mResolutionLabel->setTextArg("[DIMENSIONS]", formatted_dims);
-            if (mOnUpdateImageStatsCallback)
-            {
-                mOnUpdateImageStatsCallback(mTexturep);
-            }
-        }
-        else if (has_texture)
-        {
-            // unknown resolution
-            mResolutionLabel->setTextArg("[DIMENSIONS]", std::string("[? x ?]"));
-        }
-        else
-        {
-            // No textures - no applicable resolution (may be show some max value instead?)
-            mResolutionLabel->setTextArg("[DIMENSIONS]", std::string(""));
-        }
-    }
-    else if (mTexturep.notNull())
-    {
-        //RN: have we received header data for this image?
-        S32 width = mTexturep->getFullWidth();
-        S32 height = mTexturep->getFullHeight();
-        if (width > 0 && height > 0)
-        {
-            if ((mLimitsSet && (width != height))
-                || width < mMinDim
-                || width > mMaxDim
-                || height < mMinDim
-                || height > mMaxDim
-                )
-            {
-                std::string formatted_dims = llformat("%dx%d", width, height);
-                mResolutionWarning->setTextArg("[TEXDIM]", formatted_dims);
-                result = false;
-            }
-            else
-            {
-                std::string formatted_dims = llformat("%d x %d", width, height);
-                mResolutionLabel->setTextArg("[DIMENSIONS]", formatted_dims);
-            }
-
-            if (mOnUpdateImageStatsCallback)
-            {
-                mOnUpdateImageStatsCallback(mTexturep);
-            }
-        }
-        else
-        {
-            mResolutionLabel->setTextArg("[DIMENSIONS]", std::string("[? x ?]"));
-        }
-    }
-    else
-    {
-        mResolutionLabel->setTextArg("[DIMENSIONS]", std::string(""));
-    }
-    mResolutionLabel->setVisible(result);
-    mResolutionWarning->setVisible(!result);
-
-    // Hide buttons and pipete to make space for mResolutionWarning
-    // Hiding buttons is suboptimal, but at the moment limited to inventory thumbnails
-    // may be this should be an info/warning icon with a tooltip?
-    S32 index = mModeSelector->getValue().asInteger();
-    if (index == 0)
-    {
-        mDefaultBtn->setVisible(result);
-        mNoneBtn->setVisible(result);
-        mBlankBtn->setVisible(result);
-        mPipetteBtn->setVisible(result);
-    }
-    return result;
-}
-
-// virtual
-<<<<<<< HEAD
-bool LLFloaterTexturePicker::handleDragAndDrop(
-		S32 x, S32 y, MASK mask,
-		bool drop,
-		EDragAndDropType cargo_type, void *cargo_data, 
-		EAcceptance *accept,
-		std::string& tooltip_msg)
-{
-	bool handled = false;
-=======
-BOOL LLFloaterTexturePicker::handleDragAndDrop(
-        S32 x, S32 y, MASK mask,
-        BOOL drop,
-        EDragAndDropType cargo_type, void *cargo_data,
-        EAcceptance *accept,
-        std::string& tooltip_msg)
-{
-    BOOL handled = FALSE;
->>>>>>> e1623bb2
-
-    bool is_mesh = cargo_type == DAD_MESH;
-    bool is_texture = cargo_type == DAD_TEXTURE;
-    bool is_material = cargo_type == DAD_MATERIAL;
-
-    bool allow_dnd = false;
-    if (mInventoryPickType == PICK_MATERIAL)
-    {
-        allow_dnd = is_material;
-    }
-    else if (mInventoryPickType == PICK_TEXTURE)
-    {
-        allow_dnd = is_texture || is_mesh;
-    }
-    else
-    {
-        allow_dnd = is_texture || is_mesh || is_material;
-    }
-
-<<<<<<< HEAD
-	if (allow_dnd)
-	{
-		LLInventoryItem *item = (LLInventoryItem *)cargo_data;
-
-		bool copy = item->getPermissions().allowCopyBy(gAgent.getID());
-		bool mod = item->getPermissions().allowModifyBy(gAgent.getID());
-		bool xfer = item->getPermissions().allowOperationBy(PERM_TRANSFER,
-															gAgent.getID());
-
-		PermissionMask item_perm_mask = 0;
-		if (copy) item_perm_mask |= PERM_COPY;
-		if (mod)  item_perm_mask |= PERM_MODIFY;
-		if (xfer) item_perm_mask |= PERM_TRANSFER;
-		
-		PermissionMask filter_perm_mask = mDnDFilterPermMask;
-		if ( (item_perm_mask & filter_perm_mask) == filter_perm_mask )
-		{
-			if (drop)
-			{
-=======
-    if (allow_dnd)
-    {
-        LLInventoryItem *item = (LLInventoryItem *)cargo_data;
-
-        BOOL copy = item->getPermissions().allowCopyBy(gAgent.getID());
-        BOOL mod = item->getPermissions().allowModifyBy(gAgent.getID());
-        BOOL xfer = item->getPermissions().allowOperationBy(PERM_TRANSFER,
-                                                            gAgent.getID());
-
-        PermissionMask item_perm_mask = 0;
-        if (copy) item_perm_mask |= PERM_COPY;
-        if (mod)  item_perm_mask |= PERM_MODIFY;
-        if (xfer) item_perm_mask |= PERM_TRANSFER;
-
-        PermissionMask filter_perm_mask = mDnDFilterPermMask;
-        if ( (item_perm_mask & filter_perm_mask) == filter_perm_mask )
-        {
-            if (drop)
-            {
->>>>>>> e1623bb2
-                setImageIDFromItem(item);
-                commitIfImmediateSet();
-            }
-
-            *accept = ACCEPT_YES_SINGLE;
-        }
-        else
-        {
-            *accept = ACCEPT_NO;
-        }
-    }
-    else
-    {
-        *accept = ACCEPT_NO;
-    }
-
-<<<<<<< HEAD
-	handled = true;
-	LL_DEBUGS("UserInput") << "dragAndDrop handled by LLFloaterTexturePicker " << getName() << LL_ENDL;
-=======
-    handled = TRUE;
-    LL_DEBUGS("UserInput") << "dragAndDrop handled by LLFloaterTexturePicker " << getName() << LL_ENDL;
->>>>>>> e1623bb2
-
-    return handled;
-}
-
-bool LLFloaterTexturePicker::handleKeyHere(KEY key, MASK mask)
-{
-<<<<<<< HEAD
-	LLFolderView* root_folder = mInventoryPanel->getRootFolder();
-
-	if (root_folder && mFilterEdit)
-	{
-		if (mFilterEdit->hasFocus() 
-			&& (key == KEY_RETURN || key == KEY_DOWN) 
-			&& mask == MASK_NONE)
-		{
-			if (!root_folder->getCurSelectedItem())
-			{
-				LLFolderViewItem* itemp =    mInventoryPanel->getItemByID(gInventory.getRootFolderID());
-				if (itemp)
-				{
-					root_folder->setSelection(itemp, false, false);
-				}
-			}
-			root_folder->scrollToShowSelection();
-			
-			// move focus to inventory proper
-			mInventoryPanel->setFocus(true);
-			
-			// treat this as a user selection of the first filtered result
-			commitIfImmediateSet();
-			
-			return true;
-		}
-		
-		if (mInventoryPanel->hasFocus() && key == KEY_UP)
-		{
-			mFilterEdit->focusFirstItem(true);
-		}
-	}
-
-	return LLFloater::handleKeyHere(key, mask);
-=======
-    LLFolderView* root_folder = mInventoryPanel->getRootFolder();
-
-    if (root_folder && mFilterEdit)
-    {
-        if (mFilterEdit->hasFocus()
-            && (key == KEY_RETURN || key == KEY_DOWN)
-            && mask == MASK_NONE)
-        {
-            if (!root_folder->getCurSelectedItem())
-            {
-                LLFolderViewItem* itemp =    mInventoryPanel->getItemByID(gInventory.getRootFolderID());
-                if (itemp)
-                {
-                    root_folder->setSelection(itemp, FALSE, FALSE);
-                }
-            }
-            root_folder->scrollToShowSelection();
-
-            // move focus to inventory proper
-            mInventoryPanel->setFocus(TRUE);
-
-            // treat this as a user selection of the first filtered result
-            commitIfImmediateSet();
-
-            return TRUE;
-        }
-
-        if (mInventoryPanel->hasFocus() && key == KEY_UP)
-        {
-            mFilterEdit->focusFirstItem(TRUE);
-        }
-    }
-
-    return LLFloater::handleKeyHere(key, mask);
->>>>>>> e1623bb2
-}
-
-void LLFloaterTexturePicker::onOpen(const LLSD& key)
-{
-    if (sLastPickerMode != 0
-        && mModeSelector->selectByValue(sLastPickerMode))
-    {
-        changeMode();
-    }
-}
-
-void LLFloaterTexturePicker::onClose(bool app_quitting)
-{
-    if (mOwner && mOnFloaterCloseCallback)
-    {
-        mOnFloaterCloseCallback();
-    }
-    stopUsingPipette();
-    sLastPickerMode = mModeSelector->getValue().asInteger();
-}
-
-// virtual
-bool LLFloaterTexturePicker::postBuild()
-{
-    LLFloater::postBuild();
-
-    if (!mLabel.empty())
-    {
-        std::string pick = getString("pick title");
-
-        setTitle(pick + mLabel);
-    }
-    mTentativeLabel = getChild<LLTextBox>("Multiple");
-
-    mResolutionLabel = getChild<LLTextBox>("size_lbl");
-    mResolutionWarning = getChild<LLTextBox>("over_limit_lbl");
-
-
-    mDefaultBtn = getChild<LLButton>("Default");
-    mNoneBtn = getChild<LLButton>("None");
-    mBlankBtn = getChild<LLButton>("Blank");
-    mPipetteBtn = getChild<LLButton>("Pipette");
-    mSelectBtn = getChild<LLButton>("Select");
-    mCancelBtn = getChild<LLButton>("Cancel");
-
-    mDefaultBtn->setClickedCallback(boost::bind(LLFloaterTexturePicker::onBtnSetToDefault,this));
-    mNoneBtn->setClickedCallback(boost::bind(LLFloaterTexturePicker::onBtnNone, this));
-    mBlankBtn->setClickedCallback(boost::bind(LLFloaterTexturePicker::onBtnBlank, this));
-    mPipetteBtn->setCommitCallback(boost::bind(&LLFloaterTexturePicker::onBtnPipette, this));
-    mSelectBtn->setClickedCallback(boost::bind(LLFloaterTexturePicker::onBtnSelect, this));
-    mCancelBtn->setClickedCallback(boost::bind(LLFloaterTexturePicker::onBtnCancel, this));
-
-    mFilterEdit = getChild<LLFilterEditor>("inventory search editor");
-    mFilterEdit->setCommitCallback(boost::bind(&LLFloaterTexturePicker::onFilterEdit, this, _2));
-
-    mInventoryPanel = getChild<LLInventoryPanel>("inventory panel");
-
-    mModeSelector = getChild<LLComboBox>("mode_selection");
-    mModeSelector->setCommitCallback(onModeSelect, this);
-    mModeSelector->selectByValue(0);
-
-    if(mInventoryPanel)
-    {
-        // to avoid having to make an assumption about which option is
-        // selected at startup, we call the same function that is triggered
-        // when a texture/materials/both choice is made and let it take care
-        // of setting the filters
-        refreshInventoryFilter();
-
-        mInventoryPanel->setFilterPermMask(mImmediateFilterPermMask);
-        mInventoryPanel->setSelectCallback(boost::bind(&LLFloaterTexturePicker::onSelectionChange, this, _1, _2));
-        mInventoryPanel->setShowFolderState(LLInventoryFilter::SHOW_NON_EMPTY_FOLDERS);
-
-<<<<<<< HEAD
-		// Disable auto selecting first filtered item because it takes away
-		// selection from the item set by LLTextureCtrl owning this floater.
-		mInventoryPanel->getRootFolder()->setAutoSelectOverride(true);
-=======
-        // Disable auto selecting first filtered item because it takes away
-        // selection from the item set by LLTextureCtrl owning this floater.
-        mInventoryPanel->getRootFolder()->setAutoSelectOverride(TRUE);
->>>>>>> e1623bb2
-
-        // Commented out to scroll to currently selected texture. See EXT-5403.
-        // // store this filter as the default one
-        // mInventoryPanel->getRootFolder()->getFilter().markDefault();
-
-        // Commented out to stop opening all folders with textures
-        // mInventoryPanel->openDefaultFolderForType(LLFolderType::FT_TEXTURE);
-
-        // don't put keyboard focus on selected item, because the selection callback
-        // will assume that this was user input
-
-<<<<<<< HEAD
-		if(!mImageAssetID.isNull() || mInventoryPickType == PICK_MATERIAL)
-		{
-			mInventoryPanel->setSelection(findItemID(mImageAssetID, false), TAKE_FOCUS_NO);
-		}
-	}
-=======
-        if(!mImageAssetID.isNull() || mInventoryPickType == PICK_MATERIAL)
-        {
-            mInventoryPanel->setSelection(findItemID(mImageAssetID, FALSE), TAKE_FOCUS_NO);
-        }
-    }
->>>>>>> e1623bb2
-
-    childSetAction("l_add_btn", LLFloaterTexturePicker::onBtnAdd, this);
-    childSetAction("l_rem_btn", LLFloaterTexturePicker::onBtnRemove, this);
-    childSetAction("l_upl_btn", LLFloaterTexturePicker::onBtnUpload, this);
-
-    mLocalScrollCtrl = getChild<LLScrollListCtrl>("l_name_list");
-    mLocalScrollCtrl->setCommitCallback(onLocalScrollCommit, this);
-    refreshLocalList();
-
-<<<<<<< HEAD
-	mNoCopyTextureSelected = false;
-=======
-    mNoCopyTextureSelected = FALSE;
->>>>>>> e1623bb2
-
-    getChild<LLUICtrl>("apply_immediate_check")->setValue(mCanApplyImmediately && gSavedSettings.getBOOL("TextureLivePreview"));
-    childSetCommitCallback("apply_immediate_check", onApplyImmediateCheck, this);
-    getChildView("apply_immediate_check")->setEnabled(mCanApplyImmediately);
-
-    getChild<LLUICtrl>("Pipette")->setCommitCallback( boost::bind(&LLFloaterTexturePicker::onBtnPipette, this));
-    childSetAction("Cancel", LLFloaterTexturePicker::onBtnCancel,this);
-    childSetAction("Select", LLFloaterTexturePicker::onBtnSelect,this);
-
-    mSavedFolderState.setApply(FALSE);
-
-<<<<<<< HEAD
-	mSavedFolderState.setApply(false);
-=======
-    LLToolPipette::getInstance()->setToolSelectCallback(boost::bind(&LLFloaterTexturePicker::onTextureSelect, this, _1));
->>>>>>> e1623bb2
-
-    getChild<LLComboBox>("l_bake_use_texture_combo_box")->setCommitCallback(onBakeTextureSelect, this);
-
-<<<<<<< HEAD
-	setBakeTextureEnabled(true);
-	return true;
-=======
-    setBakeTextureEnabled(TRUE);
-    return TRUE;
->>>>>>> e1623bb2
-}
-
-// virtual
-void LLFloaterTexturePicker::draw()
-{
-    static LLCachedControl<F32> max_opacity(gSavedSettings, "PickerContextOpacity", 0.4f);
-    drawConeToOwner(mContextConeOpacity, max_opacity, mOwner);
-
-    // This is going to spam mOnUpdateImageStatsCallback,
-    // either move elsewhere or fix to cause update once per image
-    bool valid_dims = updateImageStats();
-
-    // if we're inactive, gray out "apply immediate" checkbox
-    getChildView("show_folders_check")->setEnabled(mActive && mCanApplyImmediately && !mNoCopyTextureSelected);
-    mSelectBtn->setEnabled(mActive && mCanApply && valid_dims);
-    mPipetteBtn->setEnabled(mActive);
-    mPipetteBtn->setValue(LLToolMgr::getInstance()->getCurrentTool() == LLToolPipette::getInstance());
-
-<<<<<<< HEAD
-	//bool allow_copy = false;
-	if( mOwner ) 
-	{
-		mTexturep = NULL;
-=======
-    //BOOL allow_copy = FALSE;
-    if( mOwner )
-    {
-        mTexturep = NULL;
->>>>>>> e1623bb2
-        mGLTFMaterial = NULL;
-        if (mImageAssetID.notNull())
-        {
-            if (mInventoryPickType == PICK_MATERIAL)
-            {
-                mGLTFMaterial = (LLFetchedGLTFMaterial*) gGLTFMaterialList.getMaterial(mImageAssetID);
-                llassert(mGLTFMaterial == nullptr || dynamic_cast<LLFetchedGLTFMaterial*>(gGLTFMaterialList.getMaterial(mImageAssetID)) != nullptr);
-            }
-            else
-            {
-                LLPointer<LLViewerFetchedTexture> texture = NULL;
-
-                if (LLAvatarAppearanceDefines::LLAvatarAppearanceDictionary::isBakedImageId(mImageAssetID))
-                {
-                    // TODO: Fix this! Picker is not warrantied to be connected to a selection
-                    // LLSelectMgr shouldn't be used in texture picker
-                    LLViewerObject* obj = LLSelectMgr::getInstance()->getSelection()->getFirstObject();
-                    if (obj)
-                    {
-                        LLViewerTexture* viewerTexture = obj->getBakedTextureForMagicId(mImageAssetID);
-                        texture = viewerTexture ? dynamic_cast<LLViewerFetchedTexture*>(viewerTexture) : NULL;
-                    }
-                }
-
-                if (texture.isNull())
-                {
-                    texture = LLViewerTextureManager::getFetchedTexture(mImageAssetID);
-                }
-
-                mTexturep = texture;
-                mTexturep->setBoostLevel(LLGLTexture::BOOST_PREVIEW);
-            }
-        }
-
-<<<<<<< HEAD
-		if (mTentativeLabel)
-		{
-			mTentativeLabel->setVisible( false  );
-		}
-=======
-        if (mTentativeLabel)
-        {
-            mTentativeLabel->setVisible( FALSE  );
-        }
->>>>>>> e1623bb2
-
-        mDefaultBtn->setEnabled(mImageAssetID != mDefaultImageAssetID || mTentative);
-        mBlankBtn->setEnabled((mImageAssetID != mBlankImageAssetID && mBlankImageAssetID.notNull()) || mTentative);
-        mNoneBtn->setEnabled(mAllowNoTexture && (!mImageAssetID.isNull() || mTentative));
-
-        LLFloater::draw();
-
-        if( isMinimized() )
-        {
-            return;
-        }
-
-<<<<<<< HEAD
-		// Border
-		LLRect border = getChildView("preview_widget")->getRect();
-		gl_rect_2d( border, LLColor4::black, false );
-=======
-        // Border
-        LLRect border = getChildView("preview_widget")->getRect();
-        gl_rect_2d( border, LLColor4::black, FALSE );
->>>>>>> e1623bb2
-
-
-        // Interior
-        LLRect interior = border;
-        interior.stretch( -1 );
-
-        // If the floater is focused, don't apply its alpha to the texture (STORM-677).
-        const F32 alpha = getTransparencyType() == TT_ACTIVE ? 1.0f : getCurrentTransparency();
-        LLViewerTexture* texture = nullptr;
-        if (mGLTFMaterial)
-        {
-            texture = mGLTFMaterial->getUITexture();
-        }
-        else
-        {
-            texture = mTexturep.get();
-        }
-
-<<<<<<< HEAD
-		if( texture )
-		{
-			if( texture->getComponents() == 4 )
-			{
-				gl_rect_2d_checkerboard( interior, alpha );
-			}
-
-			gl_draw_scaled_image( interior.mLeft, interior.mBottom, interior.getWidth(), interior.getHeight(), texture, UI_VERTEX_COLOR % alpha );
-
-			// Pump the priority
-			texture->addTextureStats( (F32)(interior.getWidth() * interior.getHeight()) );
-		}
-		else if (!mFallbackImage.isNull())
-		{
-			mFallbackImage->draw(interior, UI_VERTEX_COLOR % alpha);
-		}
-		else
-		{
-			gl_rect_2d( interior, LLColor4::grey % alpha, true );
-
-			// Draw X
-			gl_draw_x(interior, LLColor4::black );
-		}
-
-		// Draw Tentative Label over the image
-		if( mTentative && !mViewModel->isDirty() )
-		{
-			mTentativeLabel->setVisible( true );
-			drawChild(mTentativeLabel);
-		}
-
-		if (mSelectedItemPinned) return;
-
-		LLFolderView* folder_view = mInventoryPanel->getRootFolder();
-		if (!folder_view) return;
-
-		LLFolderViewFilter& filter = static_cast<LLFolderViewModelInventory*>(folder_view->getFolderViewModel())->getFilter();
-
-		bool is_filter_active = folder_view->getViewModelItem()->getLastFilterGeneration() < filter.getCurrentGeneration() &&
-				filter.isNotDefault();
-
-		// After inventory panel filter is applied we have to update
-		// constraint rect for the selected item because of folder view
-		// AutoSelectOverride set to true. We force PinningSelectedItem
-		// flag to false state and setting filter "dirty" to update
-		// scroll container to show selected item (see LLFolderView::doIdle()).
-		if (!is_filter_active && !mSelectedItemPinned)
-		{
-			folder_view->setPinningSelectedItem(mSelectedItemPinned);
-			folder_view->getViewModelItem()->dirtyFilter();
-			mSelectedItemPinned = true;
-		}
-	}
-=======
-        if( texture )
-        {
-            if( texture->getComponents() == 4 )
-            {
-                gl_rect_2d_checkerboard( interior, alpha );
-            }
-
-            gl_draw_scaled_image( interior.mLeft, interior.mBottom, interior.getWidth(), interior.getHeight(), texture, UI_VERTEX_COLOR % alpha );
-
-            // Pump the priority
-            texture->addTextureStats( (F32)(interior.getWidth() * interior.getHeight()) );
-        }
-        else if (!mFallbackImage.isNull())
-        {
-            mFallbackImage->draw(interior, UI_VERTEX_COLOR % alpha);
-        }
-        else
-        {
-            gl_rect_2d( interior, LLColor4::grey % alpha, TRUE );
-
-            // Draw X
-            gl_draw_x(interior, LLColor4::black );
-        }
-
-        // Draw Tentative Label over the image
-        if( mTentative && !mViewModel->isDirty() )
-        {
-            mTentativeLabel->setVisible( TRUE );
-            drawChild(mTentativeLabel);
-        }
-
-        if (mSelectedItemPinned) return;
-
-        LLFolderView* folder_view = mInventoryPanel->getRootFolder();
-        if (!folder_view) return;
-
-        LLFolderViewFilter& filter = static_cast<LLFolderViewModelInventory*>(folder_view->getFolderViewModel())->getFilter();
-
-        bool is_filter_active = folder_view->getViewModelItem()->getLastFilterGeneration() < filter.getCurrentGeneration() &&
-                filter.isNotDefault();
-
-        // After inventory panel filter is applied we have to update
-        // constraint rect for the selected item because of folder view
-        // AutoSelectOverride set to TRUE. We force PinningSelectedItem
-        // flag to FALSE state and setting filter "dirty" to update
-        // scroll container to show selected item (see LLFolderView::doIdle()).
-        if (!is_filter_active && !mSelectedItemPinned)
-        {
-            folder_view->setPinningSelectedItem(mSelectedItemPinned);
-            folder_view->getViewModelItem()->dirtyFilter();
-            mSelectedItemPinned = TRUE;
-        }
-    }
->>>>>>> e1623bb2
-}
-
-const LLUUID& LLFloaterTexturePicker::findItemID(const LLUUID& asset_id, bool copyable_only, bool ignore_library)
-{
-    if (asset_id.isNull())
-    {
-        // null asset id means, no material or texture assigned
-        return LLUUID::null;
-    }
-
-    LLUUID loockup_id = asset_id;
-    if (mInventoryPickType == PICK_MATERIAL && loockup_id == LLGLTFMaterialList::BLANK_MATERIAL_ASSET_ID)
-    {
-        // default asset id means we are looking for an inventory item with a default asset UUID (null)
-        loockup_id = LLUUID::null;
-    }
-
-    LLViewerInventoryCategory::cat_array_t cats;
-    LLViewerInventoryItem::item_array_t items;
-
-    if (loockup_id.isNull())
-    {
-        // looking for a material with a null id, null id is shared by a lot
-        // of objects as a default value, so have to filter by type as well
-        LLAssetIDAndTypeMatches matches(loockup_id, LLAssetType::AT_MATERIAL);
-        gInventory.collectDescendentsIf(LLUUID::null,
-                                        cats,
-                                        items,
-                                        LLInventoryModel::INCLUDE_TRASH,
-                                        matches);
-    }
-    else
-    {
-        LLAssetIDMatches asset_id_matches(loockup_id);
-        gInventory.collectDescendentsIf(LLUUID::null,
-                                        cats,
-                                        items,
-                                        LLInventoryModel::INCLUDE_TRASH,
-                                        asset_id_matches);
-    }
-
-
-    if (items.size())
-    {
-        // search for copyable version first
-        for (S32 i = 0; i < items.size(); i++)
-        {
-            LLInventoryItem* itemp = items[i];
-            LLPermissions item_permissions = itemp->getPermissions();
-            if (item_permissions.allowCopyBy(gAgent.getID(), gAgent.getGroupID()))
-            {
-                if(!ignore_library || !gInventory.isObjectDescendentOf(itemp->getUUID(),gInventory.getLibraryRootFolderID()))
-                {
-                    return itemp->getUUID();
-                }
-            }
-        }
-        // otherwise just return first instance, unless copyable requested
-        if (copyable_only)
-        {
-            return LLUUID::null;
-        }
-        else
-        {
-            if(!ignore_library || !gInventory.isObjectDescendentOf(items[0]->getUUID(),gInventory.getLibraryRootFolderID()))
-            {
-                return items[0]->getUUID();
-            }
-        }
-    }
-
-    return LLUUID::null;
-}
-
-void LLFloaterTexturePicker::commitIfImmediateSet()
-{
-    if (!mNoCopyTextureSelected && mCanApply)
-    {
-        commitCallback(LLTextureCtrl::TEXTURE_CHANGE);
-    }
-}
-
-void LLFloaterTexturePicker::commitCallback(LLTextureCtrl::ETexturePickOp op)
-{
-    if (!mOnFloaterCommitCallback)
-    {
-        return;
-    }
-    LLUUID asset_id = mImageAssetID;
-    LLUUID inventory_id;
-    LLUUID tracking_id;
-    LLPickerSource mode = (LLPickerSource)mModeSelector->getValue().asInteger();
-
-    switch (mode)
-    {
-        case PICKER_INVENTORY:
-            {
-                LLFolderView* root_folder = mInventoryPanel->getRootFolder();
-                if (root_folder && root_folder->getCurSelectedItem())
-                {
-                    LLFolderViewItem* last_selected = root_folder->getCurSelectedItem();
-                    LLFolderViewModelItemInventory* inv_view = static_cast<LLFolderViewModelItemInventory*>(last_selected->getViewModelItem());
-
-                    LLInventoryItem* itemp = gInventory.getItem(inv_view->getUUID());
-
-                    if (mInventoryPickType == PICK_MATERIAL
-                        && mImageAssetID == LLGLTFMaterialList::BLANK_MATERIAL_ASSET_ID
-                        && itemp && itemp->getAssetUUID().isNull())
-                    {
-                        inventory_id = inv_view->getUUID();
-                    }
-                    else if (itemp && itemp->getAssetUUID() == mImageAssetID)
-                    {
-                        inventory_id = inv_view->getUUID();
-                    }
-                    else
-                    {
-                        mode = PICKER_UNKNOWN; // source of id unknown
-                    }
-                }
-                else
-                {
-                    mode = PICKER_UNKNOWN; // source of id unknown
-                }
-                break;
-            }
-        case PICKER_LOCAL:
-            {
-                if (!mLocalScrollCtrl->getAllSelected().empty())
-                {
-                    LLSD data = mLocalScrollCtrl->getFirstSelected()->getValue();
-                    tracking_id = data["id"];
-                    S32 asset_type = data["type"].asInteger();
-
-                    if (LLAssetType::AT_MATERIAL == asset_type)
-                    {
-                        asset_id = LLLocalGLTFMaterialMgr::getInstance()->getWorldID(tracking_id);
-                    }
-                    else
-                    {
-                        asset_id = LLLocalBitmapMgr::getInstance()->getWorldID(tracking_id);
-                    }
-                }
-                else
-                {
-                    asset_id = mImageAssetID;
-                    mode = PICKER_UNKNOWN; // source of id unknown
-                }
-                break;
-            }
-        case PICKER_BAKE:
-            break;
-        default:
-            mode = PICKER_UNKNOWN; // source of id unknown
-            break;
-    }
-
-    mOnFloaterCommitCallback(op, mode, asset_id, inventory_id, tracking_id);
-}
-void LLFloaterTexturePicker::commitCancel()
-{
-    if (!mNoCopyTextureSelected && mOnFloaterCommitCallback && mCanApply)
-    {
-        mOnFloaterCommitCallback(LLTextureCtrl::TEXTURE_CANCEL, PICKER_UNKNOWN, mOriginalImageAssetID, LLUUID::null, LLUUID::null);
-    }
-}
-
-// static
-void LLFloaterTexturePicker::onBtnSetToDefault(void* userdata)
-{
-    LLFloaterTexturePicker* self = (LLFloaterTexturePicker*) userdata;
-    self->setCanApply(true, true);
-    if (self->mOwner)
-    {
-        self->setImageID( self->getDefaultImageAssetID() );
-    }
-    self->commitIfImmediateSet();
-}
-
-// static
-void LLFloaterTexturePicker::onBtnBlank(void* userdata)
-{
-    LLFloaterTexturePicker* self = (LLFloaterTexturePicker*) userdata;
-    self->setCanApply(true, true);
-    self->setImageID( self->getBlankImageAssetID() );
-    self->commitIfImmediateSet();
-}
-
-
-// static
-void LLFloaterTexturePicker::onBtnNone(void* userdata)
-{
-    LLFloaterTexturePicker* self = (LLFloaterTexturePicker*) userdata;
-    self->setCanApply(true, true);
-    self->setImageID( LLUUID::null );
-    self->commitIfImmediateSet();
-}
-
-/*
-// static
-void LLFloaterTexturePicker::onBtnRevert(void* userdata)
-{
-    LLFloaterTexturePicker* self = (LLFloaterTexturePicker*) userdata;
-    self->setImageID( self->mOriginalImageAssetID );
-    // TODO: Change this to tell the owner to cancel.  It needs to be
-    // smart enough to restore multi-texture selections.
-    self->mOwner->onFloaterCommit();
-    self->mViewModel->resetDirty();
-}*/
-
-// static
-void LLFloaterTexturePicker::onBtnCancel(void* userdata)
-{
-    LLFloaterTexturePicker* self = (LLFloaterTexturePicker*) userdata;
-    self->setImageID( self->mOriginalImageAssetID );
-    if (self->mOnFloaterCommitCallback)
-    {
-        self->mOnFloaterCommitCallback(LLTextureCtrl::TEXTURE_CANCEL, PICKER_UNKNOWN, self->mOriginalImageAssetID, LLUUID::null, LLUUID::null);
-    }
-    self->mViewModel->resetDirty();
-    self->closeFloater();
-}
-
-// static
-void LLFloaterTexturePicker::onBtnSelect(void* userdata)
-{
-    LLFloaterTexturePicker* self = (LLFloaterTexturePicker*) userdata;
-    if (self->mOnFloaterCommitCallback)
-    {
-        self->commitCallback(LLTextureCtrl::TEXTURE_SELECT);
-    }
-    self->closeFloater();
-}
-
-void LLFloaterTexturePicker::onBtnPipette()
-{
-<<<<<<< HEAD
-	bool pipette_active = getChild<LLUICtrl>("Pipette")->getValue().asBoolean();
-	pipette_active = !pipette_active;
-	if (pipette_active)
-	{
-		LLToolMgr::getInstance()->setTransientTool(LLToolPipette::getInstance());
-	}
-	else
-	{
-		LLToolMgr::getInstance()->clearTransientTool();
-	}
-=======
-    BOOL pipette_active = getChild<LLUICtrl>("Pipette")->getValue().asBoolean();
-    pipette_active = !pipette_active;
-    if (pipette_active)
-    {
-        LLToolMgr::getInstance()->setTransientTool(LLToolPipette::getInstance());
-    }
-    else
-    {
-        LLToolMgr::getInstance()->clearTransientTool();
-    }
->>>>>>> e1623bb2
-}
-
-void LLFloaterTexturePicker::onSelectionChange(const std::deque<LLFolderViewItem*> &items, bool user_action)
-{
-<<<<<<< HEAD
-	if (items.size())
-	{
-		LLFolderViewItem* first_item = items.front();
-		LLInventoryItem* itemp = gInventory.getItem(static_cast<LLFolderViewModelItemInventory*>(first_item->getViewModelItem())->getUUID());
-		mNoCopyTextureSelected = false;
-		if (itemp)
-		{
-			if (!mTextureSelectedCallback.empty())
-			{
-				mTextureSelectedCallback(itemp);
-			}
-			if (!itemp->getPermissions().allowCopyBy(gAgent.getID()))
-			{
-				mNoCopyTextureSelected = true;
-			}
-=======
-    if (items.size())
-    {
-        LLFolderViewItem* first_item = items.front();
-        LLInventoryItem* itemp = gInventory.getItem(static_cast<LLFolderViewModelItemInventory*>(first_item->getViewModelItem())->getUUID());
-        mNoCopyTextureSelected = FALSE;
-        if (itemp)
-        {
-            if (!mTextureSelectedCallback.empty())
-            {
-                mTextureSelectedCallback(itemp);
-            }
-            if (!itemp->getPermissions().allowCopyBy(gAgent.getID()))
-            {
-                mNoCopyTextureSelected = TRUE;
-            }
->>>>>>> e1623bb2
-            setImageIDFromItem(itemp, false);
-            mViewModel->setDirty(); // *TODO: shouldn't we be using setValue() here?
-
-            if(!mPreviewSettingChanged)
-            {
-                mCanPreview = mCanApplyImmediately && gSavedSettings.getBOOL("TextureLivePreview");
-            }
-            else
-            {
-                mPreviewSettingChanged = false;
-            }
-
-            if (user_action && mCanPreview)
-            {
-                // only commit intentional selections, not implicit ones
-                commitIfImmediateSet();
-            }
-        }
-    }
-}
-
-// static
-void LLFloaterTexturePicker::onModeSelect(LLUICtrl* ctrl, void *userdata)
-{
-    LLFloaterTexturePicker* self = (LLFloaterTexturePicker*) userdata;
-    self->changeMode();
-}
-
-// static
-void LLFloaterTexturePicker::onBtnAdd(void* userdata)
-{
-    LLFloaterTexturePicker* self = (LLFloaterTexturePicker*)userdata;
-
-    if (self->mInventoryPickType == PICK_TEXTURE_MATERIAL)
-    {
-        LLFilePickerReplyThread::startPicker(boost::bind(&onPickerCallback, _1, self->getHandle()), LLFilePicker::FFLOAD_MATERIAL_TEXTURE, true);
-    }
-    else if (self->mInventoryPickType == PICK_TEXTURE)
-    {
-        LLFilePickerReplyThread::startPicker(boost::bind(&onPickerCallback, _1, self->getHandle()), LLFilePicker::FFLOAD_IMAGE, true);
-    }
-    else if (self->mInventoryPickType == PICK_MATERIAL)
-    {
-        LLFilePickerReplyThread::startPicker(boost::bind(&onPickerCallback, _1, self->getHandle()), LLFilePicker::FFLOAD_MATERIAL, true);
-    }
-}
-
-// static
-void LLFloaterTexturePicker::onBtnRemove(void* userdata)
-{
-    LLFloaterTexturePicker* self = (LLFloaterTexturePicker*) userdata;
-    std::vector<LLScrollListItem*> selected_items = self->mLocalScrollCtrl->getAllSelected();
-
-    if (!selected_items.empty())
-    {
-
-<<<<<<< HEAD
-		for(std::vector<LLScrollListItem*>::iterator iter = selected_items.begin();
-			iter != selected_items.end(); iter++)
-		{
-			LLScrollListItem* list_item = *iter;
-			if (list_item)
-			{
-                LLSD data = list_item->getValue();
-=======
-        for(std::vector<LLScrollListItem*>::iterator iter = selected_items.begin();
-            iter != selected_items.end(); iter++)
-        {
-            LLScrollListItem* list_item = *iter;
-            if (list_item)
-            {
-                LLSD data = self->mLocalScrollCtrl->getFirstSelected()->getValue();
->>>>>>> e1623bb2
-                LLUUID tracking_id = data["id"];
-                S32 asset_type = data["type"].asInteger();
-
-                if (LLAssetType::AT_MATERIAL == asset_type)
-                {
-                    LLLocalGLTFMaterialMgr::getInstance()->delUnit(tracking_id);
-                }
-                else
-                {
-                    LLLocalBitmapMgr::getInstance()->delUnit(tracking_id);
-                }
-            }
-        }
-
-        self->getChild<LLButton>("l_rem_btn")->setEnabled(false);
-        self->getChild<LLButton>("l_upl_btn")->setEnabled(false);
-        self->refreshLocalList();
-    }
-}
-
-// static
-void LLFloaterTexturePicker::onBtnUpload(void* userdata)
-{
-    LLFloaterTexturePicker* self = (LLFloaterTexturePicker*) userdata;
-    std::vector<LLScrollListItem*> selected_items = self->mLocalScrollCtrl->getAllSelected();
-
-    if (selected_items.empty())
-    {
-        return;
-    }
-
-    /* currently only allows uploading one by one, picks the first item from the selection list.  (not the vector!)
-       in the future, it might be a good idea to check the vector size and if more than one units is selected - opt for multi-image upload. */
-
-    LLSD data = self->mLocalScrollCtrl->getFirstSelected()->getValue();
-    LLUUID tracking_id = data["id"];
-    S32 asset_type = data["type"].asInteger();
-
-    if (LLAssetType::AT_MATERIAL == asset_type)
-    {
-        std::string filename;
-        S32 index;
-        LLLocalGLTFMaterialMgr::getInstance()->getFilenameAndIndex(tracking_id, filename, index);
-        if (!filename.empty())
-        {
-            LLMaterialEditor::loadMaterialFromFile(filename, index);
-        }
-    }
-    else
-    {
-        std::string filename = LLLocalBitmapMgr::getInstance()->getFilename(tracking_id);
-        if (!filename.empty())
-        {
-            LLFloaterReg::showInstance("upload_image", LLSD(filename));
-        }
-    }
-}
-
-//static
-void LLFloaterTexturePicker::onLocalScrollCommit(LLUICtrl* ctrl, void* userdata)
-{
-    LLFloaterTexturePicker* self = (LLFloaterTexturePicker*) userdata;
-    std::vector<LLScrollListItem*> selected_items = self->mLocalScrollCtrl->getAllSelected();
-    bool has_selection = !selected_items.empty();
-
-    self->getChild<LLButton>("l_rem_btn")->setEnabled(has_selection);
-    self->getChild<LLButton>("l_upl_btn")->setEnabled(has_selection && (selected_items.size() < 2));
-    /* since multiple-localbitmap upload is not implemented, upl button gets disabled if more than one is selected. */
-
-    if (has_selection)
-    {
-        LLSD data = self->mLocalScrollCtrl->getFirstSelected()->getValue();
-        LLUUID tracking_id = data["id"];
-        S32 asset_type = data["type"].asInteger();
-        LLUUID inworld_id;
-
-        if (LLAssetType::AT_MATERIAL == asset_type)
-        {
-            inworld_id = LLLocalGLTFMaterialMgr::getInstance()->getWorldID(tracking_id);
-        }
-        else
-        {
-            inworld_id = LLLocalBitmapMgr::getInstance()->getWorldID(tracking_id);
-        }
-
-        if (self->mSetImageAssetIDCallback)
-        {
-            self->mSetImageAssetIDCallback(inworld_id);
-        }
-
-        if (self->childGetValue("apply_immediate_check").asBoolean())
-        {
-            if (self->mOnFloaterCommitCallback)
-            {
-                self->mOnFloaterCommitCallback(LLTextureCtrl::TEXTURE_CHANGE, PICKER_LOCAL, inworld_id, LLUUID::null, tracking_id);
-            }
-        }
-    }
-}
-
-// static
-void LLFloaterTexturePicker::onApplyImmediateCheck(LLUICtrl* ctrl, void *user_data)
-{
-    LLFloaterTexturePicker* picker = (LLFloaterTexturePicker*)user_data;
-
-    LLCheckBoxCtrl* check_box = (LLCheckBoxCtrl*)ctrl;
-    gSavedSettings.setBOOL("TextureLivePreview", check_box->get());
-
-    picker->commitIfImmediateSet();
-}
-
-//static
-void LLFloaterTexturePicker::onBakeTextureSelect(LLUICtrl* ctrl, void *user_data)
-{
-    LLFloaterTexturePicker* self = (LLFloaterTexturePicker*)user_data;
-    LLComboBox* combo_box = (LLComboBox*)ctrl;
-
-    S8 type = combo_box->getValue().asInteger();
-
-    LLUUID imageID = self->mDefaultImageAssetID;
-    if (type == 0)
-    {
-        imageID = IMG_USE_BAKED_HEAD;
-    }
-    else if (type == 1)
-    {
-        imageID = IMG_USE_BAKED_UPPER;
-    }
-    else if (type == 2)
-    {
-        imageID = IMG_USE_BAKED_LOWER;
-    }
-    else if (type == 3)
-    {
-        imageID = IMG_USE_BAKED_EYES;
-    }
-    else if (type == 4)
-    {
-        imageID = IMG_USE_BAKED_SKIRT;
-    }
-    else if (type == 5)
-    {
-        imageID = IMG_USE_BAKED_HAIR;
-    }
-    else if (type == 6)
-    {
-        imageID = IMG_USE_BAKED_LEFTARM;
-    }
-    else if (type == 7)
-    {
-        imageID = IMG_USE_BAKED_LEFTLEG;
-    }
-    else if (type == 8)
-    {
-        imageID = IMG_USE_BAKED_AUX1;
-    }
-    else if (type == 9)
-    {
-        imageID = IMG_USE_BAKED_AUX2;
-    }
-    else if (type == 10)
-    {
-        imageID = IMG_USE_BAKED_AUX3;
-    }
-
-    self->setImageID(imageID);
-    self->mViewModel->setDirty(); // *TODO: shouldn't we be using setValue() here?
-
-    if (!self->mPreviewSettingChanged)
-    {
-        self->mCanPreview = self->mCanApplyImmediately && gSavedSettings.getBOOL("TextureLivePreview");
-    }
-    else
-    {
-        self->mPreviewSettingChanged = false;
-    }
-
-    if (self->mCanPreview)
-    {
-        // only commit intentional selections, not implicit ones
-        self->commitIfImmediateSet();
-    }
-}
-
-void LLFloaterTexturePicker::setCanApply(bool can_preview, bool can_apply, bool inworld_image)
-{
-    mSelectBtn->setEnabled(can_apply);
-    getChildRef<LLUICtrl>("preview_disabled").setVisible(!can_preview && inworld_image);
-    getChildRef<LLUICtrl>("apply_immediate_check").setVisible(can_preview);
-
-    mCanApply = can_apply;
-    mCanPreview = can_preview ? (mCanApplyImmediately && gSavedSettings.getBOOL("TextureLivePreview")) : false;
-    mPreviewSettingChanged = true;
-}
-
-void LLFloaterTexturePicker::setMinDimentionsLimits(S32 min_dim)
-{
-    mMinDim = min_dim;
-    mLimitsSet = true;
-
-    std::string formatted_dims = llformat("%dx%d", mMinDim, mMinDim);
-    mResolutionWarning->setTextArg("[MINTEXDIM]", formatted_dims);
-}
-
-void LLFloaterTexturePicker::onFilterEdit(const std::string& search_string )
-{
-<<<<<<< HEAD
-	std::string upper_case_search_string = search_string;
-	LLStringUtil::toUpper(upper_case_search_string);
-
-	if (upper_case_search_string.empty())
-	{
-		if (mInventoryPanel->getFilterSubString().empty())
-		{
-			// current filter and new filter empty, do nothing
-			return;
-		}
-
-		mSavedFolderState.setApply(true);
-		mInventoryPanel->getRootFolder()->applyFunctorRecursively(mSavedFolderState);
-		// add folder with current item to list of previously opened folders
-		LLOpenFoldersWithSelection opener;
-		mInventoryPanel->getRootFolder()->applyFunctorRecursively(opener);
-		mInventoryPanel->getRootFolder()->scrollToShowSelection();
-
-	}
-	else if (mInventoryPanel->getFilterSubString().empty())
-	{
-		// first letter in search term, save existing folder open state
-		if (!mInventoryPanel->getFilter().isNotDefault())
-		{
-			mSavedFolderState.setApply(false);
-			mInventoryPanel->getRootFolder()->applyFunctorRecursively(mSavedFolderState);
-		}
-	}
-
-	mInventoryPanel->setFilterSubString(search_string);
-=======
-    std::string upper_case_search_string = search_string;
-    LLStringUtil::toUpper(upper_case_search_string);
-
-    if (upper_case_search_string.empty())
-    {
-        if (mInventoryPanel->getFilterSubString().empty())
-        {
-            // current filter and new filter empty, do nothing
-            return;
-        }
-
-        mSavedFolderState.setApply(TRUE);
-        mInventoryPanel->getRootFolder()->applyFunctorRecursively(mSavedFolderState);
-        // add folder with current item to list of previously opened folders
-        LLOpenFoldersWithSelection opener;
-        mInventoryPanel->getRootFolder()->applyFunctorRecursively(opener);
-        mInventoryPanel->getRootFolder()->scrollToShowSelection();
-
-    }
-    else if (mInventoryPanel->getFilterSubString().empty())
-    {
-        // first letter in search term, save existing folder open state
-        if (!mInventoryPanel->getFilter().isNotDefault())
-        {
-            mSavedFolderState.setApply(FALSE);
-            mInventoryPanel->getRootFolder()->applyFunctorRecursively(mSavedFolderState);
-        }
-    }
-
-    mInventoryPanel->setFilterSubString(search_string);
->>>>>>> e1623bb2
-}
-
-void LLFloaterTexturePicker::changeMode()
-{
-    int index = mModeSelector->getValue().asInteger();
-
-    mDefaultBtn->setVisible(index == PICKER_INVENTORY);
-    mBlankBtn->setVisible(index == PICKER_INVENTORY);
-    mNoneBtn->setVisible(index == PICKER_INVENTORY);
-    mFilterEdit->setVisible(index == PICKER_INVENTORY);
-    mInventoryPanel->setVisible(index == PICKER_INVENTORY);
-
-    getChild<LLButton>("l_add_btn")->setVisible(index == PICKER_LOCAL);
-    getChild<LLButton>("l_rem_btn")->setVisible(index == PICKER_LOCAL);
-    getChild<LLButton>("l_upl_btn")->setVisible(index == PICKER_LOCAL);
-    getChild<LLScrollListCtrl>("l_name_list")->setVisible(index == PICKER_LOCAL);
-
-    getChild<LLComboBox>("l_bake_use_texture_combo_box")->setVisible(index == PICKER_BAKE);
-    getChild<LLCheckBoxCtrl>("hide_base_mesh_region")->setVisible(false);// index == 2);
-
-    bool pipette_visible = (index == PICKER_INVENTORY)
-        && (mInventoryPickType != PICK_MATERIAL);
-    mPipetteBtn->setVisible(pipette_visible);
-
-    if (index == PICKER_BAKE)
-    {
-        stopUsingPipette();
-
-        S8 val = -1;
-
-        LLUUID imageID = mImageAssetID;
-        if (imageID == IMG_USE_BAKED_HEAD)
-        {
-            val = 0;
-        }
-        else if (imageID == IMG_USE_BAKED_UPPER)
-        {
-            val = 1;
-        }
-        else if (imageID == IMG_USE_BAKED_LOWER)
-        {
-            val = 2;
-        }
-        else if (imageID == IMG_USE_BAKED_EYES)
-        {
-            val = 3;
-        }
-        else if (imageID == IMG_USE_BAKED_SKIRT)
-        {
-            val = 4;
-        }
-        else if (imageID == IMG_USE_BAKED_HAIR)
-        {
-            val = 5;
-        }
-        else if (imageID == IMG_USE_BAKED_LEFTARM)
-        {
-            val = 6;
-        }
-        else if (imageID == IMG_USE_BAKED_LEFTLEG)
-        {
-            val = 7;
-        }
-        else if (imageID == IMG_USE_BAKED_AUX1)
-        {
-            val = 8;
-        }
-        else if (imageID == IMG_USE_BAKED_AUX2)
-        {
-            val = 9;
-        }
-        else if (imageID == IMG_USE_BAKED_AUX3)
-        {
-            val = 10;
-        }
-
-        getChild<LLComboBox>("l_bake_use_texture_combo_box")->setSelectedByValue(val, true);
-    }
-}
-
-void LLFloaterTexturePicker::refreshLocalList()
-{
-    mLocalScrollCtrl->clearRows();
-
-    if (mInventoryPickType == PICK_TEXTURE_MATERIAL)
-    {
-        LLLocalBitmapMgr::getInstance()->feedScrollList(mLocalScrollCtrl);
-        LLLocalGLTFMaterialMgr::getInstance()->feedScrollList(mLocalScrollCtrl);
-    }
-    else if (mInventoryPickType == PICK_TEXTURE)
-    {
-        LLLocalBitmapMgr::getInstance()->feedScrollList(mLocalScrollCtrl);
-    }
-    else if (mInventoryPickType == PICK_MATERIAL)
-    {
-        LLLocalGLTFMaterialMgr::getInstance()->feedScrollList(mLocalScrollCtrl);
-    }
-}
-
-void LLFloaterTexturePicker::refreshInventoryFilter()
-{
-    U32 filter_types = 0x0;
-
-    if (mInventoryPickType == PICK_TEXTURE_MATERIAL)
-    {
-        filter_types |= 0x1 << LLInventoryType::IT_TEXTURE;
-        filter_types |= 0x1 << LLInventoryType::IT_SNAPSHOT;
-        filter_types |= 0x1 << LLInventoryType::IT_MATERIAL;
-    }
-    else if (mInventoryPickType == PICK_TEXTURE)
-    {
-        filter_types |= 0x1 << LLInventoryType::IT_TEXTURE;
-        filter_types |= 0x1 << LLInventoryType::IT_SNAPSHOT;
-    }
-    else if (mInventoryPickType == PICK_MATERIAL)
-    {
-        filter_types |= 0x1 << LLInventoryType::IT_MATERIAL;
-    }
-
-    mInventoryPanel->setFilterTypes(filter_types);
-}
-
-void LLFloaterTexturePicker::setLocalTextureEnabled(bool enabled)
-{
-    mModeSelector->setEnabledByValue(1, enabled);
-}
-
-void LLFloaterTexturePicker::setBakeTextureEnabled(bool enabled)
-{
-<<<<<<< HEAD
-	bool changed = (enabled != mBakeTextureEnabled);
-=======
-    BOOL changed = (enabled != mBakeTextureEnabled);
->>>>>>> e1623bb2
-
-    mBakeTextureEnabled = enabled;
-    mModeSelector->setEnabledByValue(2, enabled);
-
-    if (!mBakeTextureEnabled && (mModeSelector->getValue().asInteger() == 2))
-    {
-        mModeSelector->selectByValue(0);
-    }
-
-    if (changed && mBakeTextureEnabled && LLAvatarAppearanceDefines::LLAvatarAppearanceDictionary::isBakedImageId(mImageAssetID))
-    {
-        if (mModeSelector->getValue().asInteger() != 2)
-        {
-            mModeSelector->selectByValue(2);
-        }
-    }
-    onModeSelect(0, this);
-}
-
-void LLFloaterTexturePicker::setInventoryPickType(EPickInventoryType type)
-{
-    mInventoryPickType = type;
-    refreshLocalList();
-    refreshInventoryFilter();
-
-    if (mInventoryPickType == PICK_MATERIAL)
-    {
-        getChild<LLButton>("Pipette")->setVisible(false);
-    }
-    else
-    {
-        S32 index = mModeSelector->getValue().asInteger();
-        getChild<LLButton>("Pipette")->setVisible(index == 0);
-    }
-
-    if (!mLabel.empty())
-    {
-        std::string pick = getString("pick title");
-
-        setTitle(pick + mLabel);
-    }
-    else if(mInventoryPickType == PICK_MATERIAL)
-    {
-        setTitle(getString("pick_material"));
-    }
-    else
-    {
-        setTitle(getString("pick_texture"));
-    }
-
-    // refresh selection
-    if (!mImageAssetID.isNull() || mInventoryPickType == PICK_MATERIAL)
-    {
-        mInventoryPanel->setSelection(findItemID(mImageAssetID, false), TAKE_FOCUS_NO);
-    }
-}
-
-void LLFloaterTexturePicker::setImmediateFilterPermMask(PermissionMask mask)
-{
-    mImmediateFilterPermMask = mask;
-    mInventoryPanel->setFilterPermMask(mask);
-}
-
-void LLFloaterTexturePicker::onPickerCallback(const std::vector<std::string>& filenames, LLHandle<LLFloater> handle)
-{
-    std::vector<std::string>::const_iterator iter = filenames.begin();
-    while (iter != filenames.end())
-    {
-        if (!iter->empty())
-        {
-            std::string temp_exten = gDirUtilp->getExtension(*iter);
-            if (temp_exten == "gltf" || temp_exten == "glb")
-            {
-                LLLocalGLTFMaterialMgr::getInstance()->addUnit(*iter);
-            }
-            else
-            {
-                LLLocalBitmapMgr::getInstance()->addUnit(*iter);
-            }
-        }
-        iter++;
-    }
-
-    // Todo: this should referesh all pickers, not just a current one
-    if (!handle.isDead())
-    {
-        LLFloaterTexturePicker* self = (LLFloaterTexturePicker*)handle.get();
-        self->mLocalScrollCtrl->clearRows();
-
-        if (self->mInventoryPickType == PICK_TEXTURE_MATERIAL)
-        {
-            LLLocalBitmapMgr::getInstance()->feedScrollList(self->mLocalScrollCtrl);
-            LLLocalGLTFMaterialMgr::getInstance()->feedScrollList(self->mLocalScrollCtrl);
-        }
-        else if (self->mInventoryPickType == PICK_TEXTURE)
-        {
-            LLLocalBitmapMgr::getInstance()->feedScrollList(self->mLocalScrollCtrl);
-        }
-        else if (self->mInventoryPickType == PICK_MATERIAL)
-        {
-            LLLocalGLTFMaterialMgr::getInstance()->feedScrollList(self->mLocalScrollCtrl);
-        }
-    }
-}
-
-void LLFloaterTexturePicker::onTextureSelect( const LLTextureEntry& te )
-{
-<<<<<<< HEAD
-	LLUUID inventory_item_id = findItemID(te.getID(), true);
-	if (inventory_item_id.notNull())
-	{
-		LLToolPipette::getInstance()->setResult(true, "");
-=======
-    LLUUID inventory_item_id = findItemID(te.getID(), TRUE);
-    if (inventory_item_id.notNull())
-    {
-        LLToolPipette::getInstance()->setResult(TRUE, "");
->>>>>>> e1623bb2
-        if (mInventoryPickType == PICK_MATERIAL)
-        {
-            // tes have no data about material ids
-            // Plus gltf materials are layered with overrides,
-            // which mean that end result might have no id.
-            LL_WARNS() << "tes have no data about material ids" << LL_ENDL;
-        }
-        else
-        {
-            setImageID(te.getID());
-        }
-
-<<<<<<< HEAD
-		mNoCopyTextureSelected = false;
-		LLInventoryItem* itemp = gInventory.getItem(inventory_item_id);
-
-		if (itemp && !itemp->getPermissions().allowCopyBy(gAgent.getID()))
-		{
-			// no copy texture
-			mNoCopyTextureSelected = true;
-		}
-		
-		commitIfImmediateSet();
-	}
-	else
-	{
-		LLToolPipette::getInstance()->setResult(false, LLTrans::getString("InventoryNoTexture"));
-	}
-=======
-        mNoCopyTextureSelected = FALSE;
-        LLInventoryItem* itemp = gInventory.getItem(inventory_item_id);
-
-        if (itemp && !itemp->getPermissions().allowCopyBy(gAgent.getID()))
-        {
-            // no copy texture
-            mNoCopyTextureSelected = TRUE;
-        }
-
-        commitIfImmediateSet();
-    }
-    else
-    {
-        LLToolPipette::getInstance()->setResult(FALSE, LLTrans::getString("InventoryNoTexture"));
-    }
->>>>>>> e1623bb2
-}
-
-///////////////////////////////////////////////////////////////////////
-// LLTextureCtrl
-
-static LLDefaultChildRegistry::Register<LLTextureCtrl> r("texture_picker");
-
-LLTextureCtrl::LLTextureCtrl(const LLTextureCtrl::Params& p)
-<<<<<<< HEAD
-:	LLUICtrl(p),
-	mDragCallback(NULL),
-	mDropCallback(NULL),
-	mOnCancelCallback(NULL),
-	mOnCloseCallback(NULL),
-	mOnSelectCallback(NULL),
-	mBorderColor( p.border_color() ),
-	mAllowNoTexture( p.allow_no_texture ),
-	mAllowLocalTexture( true ),
-	mImmediateFilterPermMask( PERM_NONE ),
-	mCanApplyImmediately( false ),
-	mNeedsRawImageData( false ),
-	mValid( true ),
-	mShowLoadingPlaceholder( true ),
-	mOpenTexPreview(false),
-=======
-:   LLUICtrl(p),
-    mDragCallback(NULL),
-    mDropCallback(NULL),
-    mOnCancelCallback(NULL),
-    mOnCloseCallback(NULL),
-    mOnSelectCallback(NULL),
-    mBorderColor( p.border_color() ),
-    mAllowNoTexture( p.allow_no_texture ),
-    mAllowLocalTexture( TRUE ),
-    mImmediateFilterPermMask( PERM_NONE ),
-    mCanApplyImmediately( FALSE ),
-    mNeedsRawImageData( FALSE ),
-    mValid( TRUE ),
-    mShowLoadingPlaceholder( TRUE ),
-    mOpenTexPreview(false),
->>>>>>> e1623bb2
-    mBakeTextureEnabled(true),
-    mInventoryPickType(PICK_TEXTURE),
-    mImageAssetID(p.image_id),
-    mDefaultImageAssetID(p.default_image_id),
-    mDefaultImageName(p.default_image_name),
-    mFallbackImage(p.fallback_image)
-{
-
-    // Default of defaults is white image for diff tex
-    //
-    setBlankImageAssetID(IMG_WHITE);
-
-    setAllowNoTexture(p.allow_no_texture);
-    setCanApplyImmediately(p.can_apply_immediately);
-    mCommitOnSelection = !p.no_commit_on_selection;
-
-    LLTextBox::Params params(p.caption_text);
-    params.name(p.label);
-    params.rect(LLRect( 0, BTN_HEIGHT_SMALL, getRect().getWidth(), 0 ));
-    params.initial_value(p.label());
-    params.follows.flags(FOLLOWS_LEFT | FOLLOWS_RIGHT | FOLLOWS_BOTTOM);
-    mCaption = LLUICtrlFactory::create<LLTextBox> (params);
-    addChild( mCaption );
-
-    S32 image_top = getRect().getHeight();
-    S32 image_bottom = BTN_HEIGHT_SMALL;
-    S32 image_middle = (image_top + image_bottom) / 2;
-    S32 line_height = LLFontGL::getFontSansSerifSmall()->getLineHeight();
-
-    LLTextBox::Params tentative_label_p(p.multiselect_text);
-    tentative_label_p.name("Multiple");
-    tentative_label_p.rect(LLRect (0, image_middle + line_height / 2, getRect().getWidth(), image_middle - line_height / 2 ));
-    tentative_label_p.follows.flags(FOLLOWS_ALL);
-    mTentativeLabel = LLUICtrlFactory::create<LLTextBox> (tentative_label_p);
-
-    // It is no longer possible to associate a style with a textbox, so it has to be done in this fashion
-    LLStyle::Params style_params;
-    style_params.color = LLColor4::white;
-
-    mTentativeLabel->setText(LLTrans::getString("multiple_textures"), style_params);
-    mTentativeLabel->setHAlign(LLFontGL::HCENTER);
-    addChild( mTentativeLabel );
-
-    LLRect border_rect = getLocalRect();
-    border_rect.mBottom += BTN_HEIGHT_SMALL;
-    LLViewBorder::Params vbparams(p.border);
-    vbparams.name("border");
-    vbparams.rect(border_rect);
-    mBorder = LLUICtrlFactory::create<LLViewBorder> (vbparams);
-    addChild(mBorder);
-
-    mLoadingPlaceholderString = LLTrans::getString("texture_loading");
-}
-
-LLTextureCtrl::~LLTextureCtrl()
-{
-    closeDependentFloater();
-}
-
-void LLTextureCtrl::setShowLoadingPlaceholder(bool showLoadingPlaceholder)
-{
-    mShowLoadingPlaceholder = showLoadingPlaceholder;
-}
-
-void LLTextureCtrl::setCaption(const std::string& caption)
-{
-    mCaption->setText( caption );
-}
-
-void LLTextureCtrl::setCanApplyImmediately(bool b)
-{
-    mCanApplyImmediately = b;
-    LLFloaterTexturePicker* floaterp = (LLFloaterTexturePicker*)mFloaterHandle.get();
-    if( floaterp )
-    {
-        floaterp->setCanApplyImmediately(b);
-    }
-}
-
-void LLTextureCtrl::setCanApply(bool can_preview, bool can_apply)
-{
-    LLFloaterTexturePicker* floaterp = dynamic_cast<LLFloaterTexturePicker*>(mFloaterHandle.get());
-    if( floaterp )
-    {
-        floaterp->setCanApply(can_preview, can_apply);
-    }
-}
-
-void LLTextureCtrl::setImmediateFilterPermMask(PermissionMask mask)
-{
-    mImmediateFilterPermMask = mask;
-
-    LLFloaterTexturePicker* floaterp = (LLFloaterTexturePicker*)mFloaterHandle.get();
-    if (floaterp)
-    {
-        floaterp->setImmediateFilterPermMask(mask);
-    }
-}
-
-void LLTextureCtrl::setFilterPermissionMasks(PermissionMask mask)
-{
-    setImmediateFilterPermMask(mask);
-    setDnDFilterPermMask(mask);
-}
-
-<<<<<<< HEAD
-void LLTextureCtrl::setVisible( bool visible ) 
-=======
-void LLTextureCtrl::setVisible( BOOL visible )
->>>>>>> e1623bb2
-{
-    if( !visible )
-    {
-        closeDependentFloater();
-    }
-    LLUICtrl::setVisible( visible );
-}
-
-void LLTextureCtrl::setEnabled( bool enabled )
-{
-    LLFloaterTexturePicker* floaterp = (LLFloaterTexturePicker*)mFloaterHandle.get();
-    if( floaterp )
-    {
-        floaterp->setActive(enabled);
-    }
-    if( enabled )
-    {
-        std::string tooltip;
-        if (floaterp) tooltip = floaterp->getString("choose_picture");
-        setToolTip( tooltip );
-    }
-    else
-    {
-        setToolTip( std::string() );
-        // *TODO: would be better to keep floater open and show
-        // disabled state.
-        closeDependentFloater();
-    }
-
-    mCaption->setEnabled( enabled );
-
-    LLView::setEnabled( enabled );
-}
-
-void LLTextureCtrl::setValid(bool valid )
-{
-<<<<<<< HEAD
-	mValid = valid;
-	if (!valid)
-	{
-		LLFloaterTexturePicker* pickerp = (LLFloaterTexturePicker*)mFloaterHandle.get();
-		if (pickerp)
-		{
-			pickerp->setActive(false);
-		}
-	}
-=======
-    mValid = valid;
-    if (!valid)
-    {
-        LLFloaterTexturePicker* pickerp = (LLFloaterTexturePicker*)mFloaterHandle.get();
-        if (pickerp)
-        {
-            pickerp->setActive(FALSE);
-        }
-    }
->>>>>>> e1623bb2
-}
-
-
-// virtual
-void LLTextureCtrl::clear()
-{
-    setImageAssetID(LLUUID::null);
-}
-
-void LLTextureCtrl::setLabel(const std::string& label)
-{
-    mLabel = label;
-    mCaption->setText(label);
-}
-
-void LLTextureCtrl::showPicker(bool take_focus)
-{
-<<<<<<< HEAD
-	// show hourglass cursor when loading inventory window
-	// because inventory construction is slooow
-	getWindow()->setCursor(UI_CURSOR_WAIT);
-	LLFloater* floaterp = mFloaterHandle.get();
-
-	// Show the dialog
-	if( floaterp )
-	{
-		floaterp->openFloater();
-	}
-	else
-	{
-		floaterp = new LLFloaterTexturePicker(
-			this,
-			getImageAssetID(),
-			getDefaultImageAssetID(),
-			getBlankImageAssetID(),
-			getTentative(),
-			getAllowNoTexture(),
-			mLabel,
-			mImmediateFilterPermMask,
-			mDnDFilterPermMask,
-			mCanApplyImmediately,
-			mFallbackImage,
-			mInventoryPickType);
-		mFloaterHandle = floaterp->getHandle();
-
-		LLFloaterTexturePicker* texture_floaterp = dynamic_cast<LLFloaterTexturePicker*>(floaterp);
-		if (texture_floaterp && mOnTextureSelectedCallback)
-		{
-			texture_floaterp->setTextureSelectedCallback(mOnTextureSelectedCallback);
-		}
-		if (texture_floaterp && mOnCloseCallback)
-		{
-			texture_floaterp->setOnFloaterCloseCallback(boost::bind(&LLTextureCtrl::onFloaterClose, this));
-		}
-		if (texture_floaterp)
-		{
-			texture_floaterp->setOnFloaterCommitCallback(boost::bind(&LLTextureCtrl::onFloaterCommit, this, _1, _2, _3, _4, _5));
-		}
-		if (texture_floaterp)
-		{
-			texture_floaterp->setSetImageAssetIDCallback(boost::bind(&LLTextureCtrl::setImageAssetID, this, _1));
-
-			texture_floaterp->setBakeTextureEnabled(mBakeTextureEnabled);
-		}
-
-		LLFloater* root_floater = gFloaterView->getParentFloater(this);
-		if (root_floater)
-			root_floater->addDependentFloater(floaterp);
-		floaterp->openFloater();
-	}
-
-	LLFloaterTexturePicker* picker_floater = dynamic_cast<LLFloaterTexturePicker*>(floaterp);
-	if (picker_floater)
-	{
-		picker_floater->setLocalTextureEnabled(mAllowLocalTexture);
-	}
-
-	if (take_focus)
-	{
-		floaterp->setFocus(true);
-	}
-=======
-    // show hourglass cursor when loading inventory window
-    // because inventory construction is slooow
-    getWindow()->setCursor(UI_CURSOR_WAIT);
-    LLFloater* floaterp = mFloaterHandle.get();
-
-    // Show the dialog
-    if( floaterp )
-    {
-        floaterp->openFloater();
-    }
-    else
-    {
-        floaterp = new LLFloaterTexturePicker(
-            this,
-            getImageAssetID(),
-            getDefaultImageAssetID(),
-            getBlankImageAssetID(),
-            getTentative(),
-            getAllowNoTexture(),
-            mLabel,
-            mImmediateFilterPermMask,
-            mDnDFilterPermMask,
-            mCanApplyImmediately,
-            mFallbackImage,
-            mInventoryPickType);
-        mFloaterHandle = floaterp->getHandle();
-
-        LLFloaterTexturePicker* texture_floaterp = dynamic_cast<LLFloaterTexturePicker*>(floaterp);
-        if (texture_floaterp && mOnTextureSelectedCallback)
-        {
-            texture_floaterp->setTextureSelectedCallback(mOnTextureSelectedCallback);
-        }
-        if (texture_floaterp && mOnCloseCallback)
-        {
-            texture_floaterp->setOnFloaterCloseCallback(boost::bind(&LLTextureCtrl::onFloaterClose, this));
-        }
-        if (texture_floaterp)
-        {
-            texture_floaterp->setOnFloaterCommitCallback(boost::bind(&LLTextureCtrl::onFloaterCommit, this, _1, _2, _3, _4, _5));
-        }
-        if (texture_floaterp)
-        {
-            texture_floaterp->setSetImageAssetIDCallback(boost::bind(&LLTextureCtrl::setImageAssetID, this, _1));
-
-            texture_floaterp->setBakeTextureEnabled(mBakeTextureEnabled);
-        }
-
-        LLFloater* root_floater = gFloaterView->getParentFloater(this);
-        if (root_floater)
-            root_floater->addDependentFloater(floaterp);
-        floaterp->openFloater();
-    }
-
-    LLFloaterTexturePicker* picker_floater = dynamic_cast<LLFloaterTexturePicker*>(floaterp);
-    if (picker_floater)
-    {
-        picker_floater->setLocalTextureEnabled(mAllowLocalTexture);
-    }
-
-    if (take_focus)
-    {
-        floaterp->setFocus(TRUE);
-    }
->>>>>>> e1623bb2
-}
-
-
-void LLTextureCtrl::closeDependentFloater()
-{
-<<<<<<< HEAD
-	LLFloaterTexturePicker* floaterp = (LLFloaterTexturePicker*)mFloaterHandle.get();
-	if( floaterp && floaterp->isInVisibleChain())
-	{
-		floaterp->setOwner(NULL);
-		floaterp->setVisible(false);
-		floaterp->closeFloater();
-	}
-=======
-    LLFloaterTexturePicker* floaterp = (LLFloaterTexturePicker*)mFloaterHandle.get();
-    if( floaterp && floaterp->isInVisibleChain())
-    {
-        floaterp->setOwner(NULL);
-        floaterp->setVisible(FALSE);
-        floaterp->closeFloater();
-    }
->>>>>>> e1623bb2
-}
-
-// Allow us to download textures quickly when floater is shown
-class LLTextureFetchDescendentsObserver : public LLInventoryFetchDescendentsObserver
-{
-public:
-    virtual void done()
-    {
-        // We need to find textures in all folders, so get the main
-        // background download going.
-        LLInventoryModelBackgroundFetch::instance().start();
-        gInventory.removeObserver(this);
-        delete this;
-    }
-};
-
-bool LLTextureCtrl::handleHover(S32 x, S32 y, MASK mask)
-{
-<<<<<<< HEAD
-	getWindow()->setCursor(mBorder->parentPointInView(x,y) ? UI_CURSOR_HAND : UI_CURSOR_ARROW);
-	return true;
-=======
-    getWindow()->setCursor(mBorder->parentPointInView(x,y) ? UI_CURSOR_HAND : UI_CURSOR_ARROW);
-    return TRUE;
->>>>>>> e1623bb2
-}
-
-
-bool LLTextureCtrl::handleMouseDown(S32 x, S32 y, MASK mask)
-{
-<<<<<<< HEAD
-	bool handled = LLUICtrl::handleMouseDown( x, y , mask );
-
-	if (!handled && mBorder->parentPointInView(x, y))
-	{
-		if (!mOpenTexPreview)
-		{
-			showPicker(false);
-=======
-    BOOL handled = LLUICtrl::handleMouseDown( x, y , mask );
-
-    if (!handled && mBorder->parentPointInView(x, y))
-    {
-        if (!mOpenTexPreview)
-        {
-            showPicker(FALSE);
->>>>>>> e1623bb2
-            if (mInventoryPickType == PICK_MATERIAL)
-            {
-                //grab materials first...
-                LLInventoryModelBackgroundFetch::instance().start(gInventory.findCategoryUUIDForType(LLFolderType::FT_MATERIAL));
-            }
-            else
-            {
-                //grab textures first...
-                LLInventoryModelBackgroundFetch::instance().start(gInventory.findCategoryUUIDForType(LLFolderType::FT_TEXTURE));
-            }
-            //...then start full inventory fetch.
-            if (!LLInventoryModelBackgroundFetch::instance().inventoryFetchStarted())
-            {
-                LLInventoryModelBackgroundFetch::instance().start();
-            }
-<<<<<<< HEAD
-			handled = true;
-		}
-		else
-		{
-			if (getImageAssetID().notNull())
-			{
-				LLPreviewTexture* preview_texture = LLFloaterReg::showTypedInstance<LLPreviewTexture>("preview_texture", getValue());
-				if (preview_texture && !preview_texture->isDependent())
-				{
-					LLFloater* root_floater = gFloaterView->getParentFloater(this);
-					if (root_floater)
-					{
-						root_floater->addDependentFloater(preview_texture);
-						preview_texture->hideCtrlButtons();
-					}
-				}
-			}
-		}
-	}
-
-	return handled;
-=======
-            handled = TRUE;
-        }
-        else
-        {
-            if (getImageAssetID().notNull())
-            {
-                LLPreviewTexture* preview_texture = LLFloaterReg::showTypedInstance<LLPreviewTexture>("preview_texture", getValue());
-                if (preview_texture && !preview_texture->isDependent())
-                {
-                    LLFloater* root_floater = gFloaterView->getParentFloater(this);
-                    if (root_floater)
-                    {
-                        root_floater->addDependentFloater(preview_texture);
-                        preview_texture->hideCtrlButtons();
-                    }
-                }
-            }
-        }
-    }
-
-    return handled;
->>>>>>> e1623bb2
-}
-
-void LLTextureCtrl::onFloaterClose()
-{
-    LLFloaterTexturePicker* floaterp = (LLFloaterTexturePicker*)mFloaterHandle.get();
-
-    if (floaterp)
-    {
-        if (mOnCloseCallback)
-        {
-            mOnCloseCallback(this,LLSD());
-        }
-        floaterp->setOwner(NULL);
-    }
-
-    mFloaterHandle.markDead();
-}
-
-void LLTextureCtrl::onFloaterCommit(ETexturePickOp op, LLPickerSource source, const LLUUID& asset_id, const LLUUID& inv_id, const LLUUID& tracking_id)
-{
-    LLFloaterTexturePicker* floaterp = (LLFloaterTexturePicker*)mFloaterHandle.get();
-
-    if( floaterp && getEnabled())
-<<<<<<< HEAD
-	{
-		if (op == TEXTURE_CANCEL)
-			mViewModel->resetDirty();
-		// If the "no_commit_on_selection" parameter is set
-		// we get dirty only when user presses OK in the picker
-		// (i.e. op == TEXTURE_SELECT) or texture changes via DnD.
-		else if (mCommitOnSelection || op == TEXTURE_SELECT)
-			mViewModel->setDirty(); // *TODO: shouldn't we be using setValue() here?
-			
-		if(floaterp->isDirty() || asset_id.notNull()) // mModelView->setDirty does not work.
-		{
-			setTentative( false );
-=======
-    {
-        if (op == TEXTURE_CANCEL)
-            mViewModel->resetDirty();
-        // If the "no_commit_on_selection" parameter is set
-        // we get dirty only when user presses OK in the picker
-        // (i.e. op == TEXTURE_SELECT) or texture changes via DnD.
-        else if (mCommitOnSelection || op == TEXTURE_SELECT)
-            mViewModel->setDirty(); // *TODO: shouldn't we be using setValue() here?
-
-        if(floaterp->isDirty() || asset_id.notNull()) // mModelView->setDirty does not work.
-        {
-            setTentative( FALSE );
->>>>>>> e1623bb2
-
-            switch(source)
-            {
-                case PICKER_INVENTORY:
-                    mImageItemID = inv_id;
-                    mImageAssetID = asset_id;
-                    mLocalTrackingID.setNull();
-                    break;
-                case PICKER_BAKE:
-                    mImageItemID = LLUUID::null;
-                    mImageAssetID = asset_id;
-                    mLocalTrackingID.setNull();
-                    break;
-                case PICKER_LOCAL:
-                    mImageItemID = LLUUID::null;
-                    mImageAssetID = asset_id;
-                    mLocalTrackingID = tracking_id;
-                    break;
-                case PICKER_UNKNOWN:
-                default:
-                    mImageItemID = floaterp->findItemID(asset_id, false);
-                    mImageAssetID = asset_id;
-                    mLocalTrackingID.setNull();
-                    break;
-            }
-
-            LL_DEBUGS() << "mImageAssetID: " << mImageAssetID << ", mImageItemID: " << mImageItemID << LL_ENDL;
-
-            if (op == TEXTURE_SELECT && mOnSelectCallback)
-            {
-                mOnSelectCallback(this, LLSD());
-            }
-            else if (op == TEXTURE_CANCEL && mOnCancelCallback)
-            {
-                mOnCancelCallback( this, LLSD() );
-            }
-            else
-            {
-                // If the "no_commit_on_selection" parameter is set
-                // we commit only when user presses OK in the picker
-                // (i.e. op == TEXTURE_SELECT) or texture changes via DnD.
-                if (mCommitOnSelection || op == TEXTURE_SELECT)
-                {
-                    onCommit();
-                }
-            }
-        }
-    }
-}
-
-void LLTextureCtrl::setOnTextureSelectedCallback(texture_selected_callback cb)
-{
-    mOnTextureSelectedCallback = cb;
-    LLFloaterTexturePicker* floaterp = dynamic_cast<LLFloaterTexturePicker*>(mFloaterHandle.get());
-    if (floaterp)
-    {
-        floaterp->setTextureSelectedCallback(cb);
-    }
-}
-
-void    LLTextureCtrl::setImageAssetName(const std::string& name)
-{
-    LLPointer<LLUIImage> imagep = LLUI::getUIImage(name);
-    if(imagep)
-    {
-        LLViewerFetchedTexture* pTexture = dynamic_cast<LLViewerFetchedTexture*>(imagep->getImage().get());
-        if(pTexture)
-        {
-            LLUUID id = pTexture->getID();
-            setImageAssetID(id);
-        }
-    }
-}
-
-void LLTextureCtrl::setImageAssetID( const LLUUID& asset_id )
-{
-    if( mImageAssetID != asset_id )
-    {
-        mImageItemID.setNull();
-        mImageAssetID = asset_id;
-        mLocalTrackingID.setNull();
-        LLFloaterTexturePicker* floaterp = (LLFloaterTexturePicker*)mFloaterHandle.get();
-        if( floaterp && getEnabled() )
-        {
-            floaterp->setImageID( asset_id );
-            floaterp->resetDirty();
-        }
-    }
-}
-
-void LLTextureCtrl::setBakeTextureEnabled(bool enabled)
-{
-    mBakeTextureEnabled = enabled;
-    LLFloaterTexturePicker* floaterp = (LLFloaterTexturePicker*)mFloaterHandle.get();
-    if (floaterp)
-    {
-        floaterp->setBakeTextureEnabled(enabled);
-    }
-}
-
-void LLTextureCtrl::setInventoryPickType(EPickInventoryType type)
-{
-    mInventoryPickType = type;
-    LLFloaterTexturePicker* floaterp = (LLFloaterTexturePicker*)mFloaterHandle.get();
-    if (floaterp)
-    {
-        floaterp->setInventoryPickType(type);
-    }
-}
-
-<<<<<<< HEAD
-bool LLTextureCtrl::handleDragAndDrop(S32 x, S32 y, MASK mask,
-					  bool drop, EDragAndDropType cargo_type, void *cargo_data,
-					  EAcceptance *accept,
-					  std::string& tooltip_msg)
-{
-	bool handled = false;
-=======
-BOOL LLTextureCtrl::handleDragAndDrop(S32 x, S32 y, MASK mask,
-                      BOOL drop, EDragAndDropType cargo_type, void *cargo_data,
-                      EAcceptance *accept,
-                      std::string& tooltip_msg)
-{
-    BOOL handled = FALSE;
->>>>>>> e1623bb2
-
-    // this downcast may be invalid - but if the second test below
-    // returns true, then the cast was valid, and we can perform
-    // the third test without problems.
-    LLInventoryItem* item = (LLInventoryItem*)cargo_data;
-
-    bool is_mesh = cargo_type == DAD_MESH;
-    bool is_texture = cargo_type == DAD_TEXTURE;
-    bool is_material = cargo_type == DAD_MATERIAL;
-
-    bool allow_dnd = false;
-    if (mInventoryPickType == PICK_MATERIAL)
-    {
-        allow_dnd = is_material;
-    }
-    else if (mInventoryPickType == PICK_TEXTURE)
-    {
-        allow_dnd = is_texture || is_mesh;
-    }
-    else
-    {
-        allow_dnd = is_texture || is_mesh || is_material;
-    }
-
-    if (getEnabled() && allow_dnd && allowDrop(item, cargo_type, tooltip_msg))
-    {
-        if (drop)
-        {
-            if(doDrop(item))
-            {
-                if (!mCommitOnSelection)
-                    mViewModel->setDirty();
-
-<<<<<<< HEAD
-				// This removes the 'Multiple' overlay, since
-				// there is now only one texture selected.
-				setTentative( false ); 
-				onCommit();
-			}
-		}
-=======
-                // This removes the 'Multiple' overlay, since
-                // there is now only one texture selected.
-                setTentative( FALSE );
-                onCommit();
-            }
-        }
->>>>>>> e1623bb2
-
-        *accept = ACCEPT_YES_SINGLE;
-    }
-    else
-    {
-        *accept = ACCEPT_NO;
-    }
-
-<<<<<<< HEAD
-	handled = true;
-	LL_DEBUGS("UserInput") << "dragAndDrop handled by LLTextureCtrl " << getName() << LL_ENDL;
-=======
-    handled = TRUE;
-    LL_DEBUGS("UserInput") << "dragAndDrop handled by LLTextureCtrl " << getName() << LL_ENDL;
->>>>>>> e1623bb2
-
-    return handled;
-}
-
-void LLTextureCtrl::draw()
-{
-    mBorder->setKeyboardFocusHighlight(hasFocus());
-
-    if (!mValid)
-    {
-        mTexturep = NULL;
-    }
-    else if (!mImageAssetID.isNull())
-    {
-        LLPointer<LLViewerFetchedTexture> texture = NULL;
-
-        if (LLAvatarAppearanceDefines::LLAvatarAppearanceDictionary::isBakedImageId(mImageAssetID))
-        {
-            LLViewerObject* obj = LLSelectMgr::getInstance()->getSelection()->getFirstObject();
-            if (obj)
-            {
-                LLViewerTexture* viewerTexture = obj->getBakedTextureForMagicId(mImageAssetID);
-                texture = viewerTexture ? dynamic_cast<LLViewerFetchedTexture*>(viewerTexture) : NULL;
-            }
-
-        }
-
-        if (texture.isNull())
-        {
-            if (mInventoryPickType == PICK_MATERIAL)
-            {
-                LLPointer<LLFetchedGLTFMaterial> material = gGLTFMaterialList.getMaterial(mImageAssetID);
-                if (material)
-                {
-                    texture = material->getUITexture();
-                }
-            }
-            else
-            {
-                texture = LLViewerTextureManager::getFetchedTexture(mImageAssetID, FTT_DEFAULT, true, LLGLTexture::BOOST_NONE, LLViewerTexture::LOD_TEXTURE);
-                texture->setBoostLevel(LLGLTexture::BOOST_PREVIEW);
-                texture->forceToSaveRawImage(0);
-            }
-<<<<<<< HEAD
-		}
-
-		mTexturep = texture;
-	}
-	else//mImageAssetID == LLUUID::null
-	{
-		mTexturep = NULL; 
-	}
-	
-	// Border
-	LLRect border( 0, getRect().getHeight(), getRect().getWidth(), BTN_HEIGHT_SMALL );
-	gl_rect_2d( border, mBorderColor.get(), false );
-
-	// Interior
-	LLRect interior = border;
-	interior.stretch( -1 ); 
-
-	// If we're in a focused floater, don't apply the floater's alpha to the texture (STORM-677).
-	const F32 alpha = getTransparencyType() == TT_ACTIVE ? 1.0f : getCurrentTransparency();
-	if( mTexturep )
-	{
-		if( mTexturep->getComponents() == 4 )
-		{
-			gl_rect_2d_checkerboard( interior, alpha );
-		}
-		
-		gl_draw_scaled_image( interior.mLeft, interior.mBottom, interior.getWidth(), interior.getHeight(), mTexturep, UI_VERTEX_COLOR % alpha);
-		mTexturep->addTextureStats( (F32)(interior.getWidth() * interior.getHeight()) );
-	}
-	else if (!mFallbackImage.isNull())
-	{
-		mFallbackImage->draw(interior, UI_VERTEX_COLOR % alpha);
-	}
-	else
-	{
-		gl_rect_2d( interior, LLColor4::grey % alpha, true );
-
-		// Draw X
-		gl_draw_x( interior, LLColor4::black );
-	}
-
-	mTentativeLabel->setVisible( getTentative() );
-
-	// Show "Loading..." string on the top left corner while this texture is loading.
-	// Using the discard level, do not show the string if the texture is almost but not 
-	// fully loaded.
-	if (mTexturep.notNull() &&
-		!mTexturep->isFullyLoaded() &&
-		mShowLoadingPlaceholder)
-	{
-		U32 v_offset = 25;
-		LLFontGL* font = LLFontGL::getFontSansSerif();
-
-		// Don't show as loaded if the texture is almost fully loaded (i.e. discard1) unless god
-		if ((mTexturep->getDiscardLevel() > 1) || gAgent.isGodlike())
-		{
-			font->renderUTF8(
-				mLoadingPlaceholderString, 
-				0,
-				llfloor(interior.mLeft+3), 
-				llfloor(interior.mTop-v_offset),
-				LLColor4::white,
-				LLFontGL::LEFT,
-				LLFontGL::BASELINE,
-				LLFontGL::DROP_SHADOW);
-		}
-
-		// Optionally show more detailed information.
-		if (gSavedSettings.getBOOL("DebugAvatarRezTime"))
-		{
-			LLFontGL* font = LLFontGL::getFontSansSerif();
-			std::string tdesc;
-			// Show what % the texture has loaded (0 to 100%, 100 is highest), and what level of detail (5 to 0, 0 is best).
-
-			v_offset += 12;
-			tdesc = llformat("  PK  : %d%%", U32(mTexturep->getDownloadProgress()*100.0));
-			font->renderUTF8(tdesc, 0, llfloor(interior.mLeft+3), llfloor(interior.mTop-v_offset),
-							 LLColor4::white, LLFontGL::LEFT, LLFontGL::BASELINE, LLFontGL::DROP_SHADOW);
-
-			v_offset += 12;
-			tdesc = llformat("  LVL: %d", mTexturep->getDiscardLevel());
-			font->renderUTF8(tdesc, 0, llfloor(interior.mLeft+3), llfloor(interior.mTop-v_offset),
-							 LLColor4::white, LLFontGL::LEFT, LLFontGL::BASELINE, LLFontGL::DROP_SHADOW);
-
-			v_offset += 12;
-			tdesc = llformat("  ID  : %s...", (mImageAssetID.asString().substr(0,7)).c_str());
-			font->renderUTF8(tdesc, 0, llfloor(interior.mLeft+3), llfloor(interior.mTop-v_offset),
-							 LLColor4::white, LLFontGL::LEFT, LLFontGL::BASELINE, LLFontGL::DROP_SHADOW);
-		}
-	}
-
-	LLUICtrl::draw();
-=======
-        }
-
-        mTexturep = texture;
-    }
-    else//mImageAssetID == LLUUID::null
-    {
-        mTexturep = NULL;
-    }
-
-    // Border
-    LLRect border( 0, getRect().getHeight(), getRect().getWidth(), BTN_HEIGHT_SMALL );
-    gl_rect_2d( border, mBorderColor.get(), FALSE );
-
-    // Interior
-    LLRect interior = border;
-    interior.stretch( -1 );
-
-    // If we're in a focused floater, don't apply the floater's alpha to the texture (STORM-677).
-    const F32 alpha = getTransparencyType() == TT_ACTIVE ? 1.0f : getCurrentTransparency();
-    if( mTexturep )
-    {
-        if( mTexturep->getComponents() == 4 )
-        {
-            gl_rect_2d_checkerboard( interior, alpha );
-        }
-
-        gl_draw_scaled_image( interior.mLeft, interior.mBottom, interior.getWidth(), interior.getHeight(), mTexturep, UI_VERTEX_COLOR % alpha);
-        mTexturep->addTextureStats( (F32)(interior.getWidth() * interior.getHeight()) );
-    }
-    else if (!mFallbackImage.isNull())
-    {
-        mFallbackImage->draw(interior, UI_VERTEX_COLOR % alpha);
-    }
-    else
-    {
-        gl_rect_2d( interior, LLColor4::grey % alpha, TRUE );
-
-        // Draw X
-        gl_draw_x( interior, LLColor4::black );
-    }
-
-    mTentativeLabel->setVisible( getTentative() );
-
-    // Show "Loading..." string on the top left corner while this texture is loading.
-    // Using the discard level, do not show the string if the texture is almost but not
-    // fully loaded.
-    if (mTexturep.notNull() &&
-        (!mTexturep->isFullyLoaded()) &&
-        (mShowLoadingPlaceholder == TRUE))
-    {
-        U32 v_offset = 25;
-        LLFontGL* font = LLFontGL::getFontSansSerif();
-
-        // Don't show as loaded if the texture is almost fully loaded (i.e. discard1) unless god
-        if ((mTexturep->getDiscardLevel() > 1) || gAgent.isGodlike())
-        {
-            font->renderUTF8(
-                mLoadingPlaceholderString,
-                0,
-                llfloor(interior.mLeft+3),
-                llfloor(interior.mTop-v_offset),
-                LLColor4::white,
-                LLFontGL::LEFT,
-                LLFontGL::BASELINE,
-                LLFontGL::DROP_SHADOW);
-        }
-
-        // Optionally show more detailed information.
-        if (gSavedSettings.getBOOL("DebugAvatarRezTime"))
-        {
-            LLFontGL* font = LLFontGL::getFontSansSerif();
-            std::string tdesc;
-            // Show what % the texture has loaded (0 to 100%, 100 is highest), and what level of detail (5 to 0, 0 is best).
-
-            v_offset += 12;
-            tdesc = llformat("  PK  : %d%%", U32(mTexturep->getDownloadProgress()*100.0));
-            font->renderUTF8(tdesc, 0, llfloor(interior.mLeft+3), llfloor(interior.mTop-v_offset),
-                             LLColor4::white, LLFontGL::LEFT, LLFontGL::BASELINE, LLFontGL::DROP_SHADOW);
-
-            v_offset += 12;
-            tdesc = llformat("  LVL: %d", mTexturep->getDiscardLevel());
-            font->renderUTF8(tdesc, 0, llfloor(interior.mLeft+3), llfloor(interior.mTop-v_offset),
-                             LLColor4::white, LLFontGL::LEFT, LLFontGL::BASELINE, LLFontGL::DROP_SHADOW);
-
-            v_offset += 12;
-            tdesc = llformat("  ID  : %s...", (mImageAssetID.asString().substr(0,7)).c_str());
-            font->renderUTF8(tdesc, 0, llfloor(interior.mLeft+3), llfloor(interior.mTop-v_offset),
-                             LLColor4::white, LLFontGL::LEFT, LLFontGL::BASELINE, LLFontGL::DROP_SHADOW);
-        }
-    }
-
-    LLUICtrl::draw();
->>>>>>> e1623bb2
-}
-
-bool LLTextureCtrl::allowDrop(LLInventoryItem* item, EDragAndDropType cargo_type, std::string& tooltip_msg)
-{
-<<<<<<< HEAD
-	bool copy = item->getPermissions().allowCopyBy(gAgent.getID());
-	bool mod = item->getPermissions().allowModifyBy(gAgent.getID());
-	bool xfer = item->getPermissions().allowOperationBy(PERM_TRANSFER,
-														gAgent.getID());
-
-	PermissionMask item_perm_mask = 0;
-	if (copy) item_perm_mask |= PERM_COPY;
-	if (mod)  item_perm_mask |= PERM_MODIFY;
-	if (xfer) item_perm_mask |= PERM_TRANSFER;
-	
-	PermissionMask filter_perm_mask = mImmediateFilterPermMask;
-	if ( (item_perm_mask & filter_perm_mask) == filter_perm_mask )
-	{
-		if(mDragCallback)
-		{
-			return mDragCallback(this, item);
-		}
-		else
-		{
-			return true;
-		}
-	}
-	else
-	{
-=======
-    BOOL copy = item->getPermissions().allowCopyBy(gAgent.getID());
-    BOOL mod = item->getPermissions().allowModifyBy(gAgent.getID());
-    BOOL xfer = item->getPermissions().allowOperationBy(PERM_TRANSFER,
-                                                        gAgent.getID());
-
-    PermissionMask item_perm_mask = 0;
-    if (copy) item_perm_mask |= PERM_COPY;
-    if (mod)  item_perm_mask |= PERM_MODIFY;
-    if (xfer) item_perm_mask |= PERM_TRANSFER;
-
-    PermissionMask filter_perm_mask = mImmediateFilterPermMask;
-    if ( (item_perm_mask & filter_perm_mask) == filter_perm_mask )
-    {
-        if(mDragCallback)
-        {
-            return mDragCallback(this, item);
-        }
-        else
-        {
-            return TRUE;
-        }
-    }
-    else
-    {
->>>>>>> e1623bb2
-        PermissionMask mask = PERM_COPY | PERM_TRANSFER;
-        if ((filter_perm_mask & mask) == mask
-            && cargo_type == DAD_TEXTURE)
-        {
-            tooltip_msg.assign(LLTrans::getString("TooltipTextureRestrictedDrop"));
-        }
-<<<<<<< HEAD
-		return false;
-	}
-=======
-        return FALSE;
-    }
->>>>>>> e1623bb2
-}
-
-bool LLTextureCtrl::doDrop(LLInventoryItem* item)
-{
-<<<<<<< HEAD
-	// call the callback if it exists.
-	if(mDropCallback)
-	{
-		// if it returns true, we return true, and therefore the
-		// commit is called above.
-		return mDropCallback(this, item);
-	}
-=======
-    // call the callback if it exists.
-    if(mDropCallback)
-    {
-        // if it returns TRUE, we return TRUE, and therefore the
-        // commit is called above.
-        return mDropCallback(this, item);
-    }
->>>>>>> e1623bb2
-
-    // no callback installed, so just set the image ids and carry on.
-    LLUUID asset_id = item->getAssetUUID();
-
-    if (mInventoryPickType == PICK_MATERIAL && asset_id.isNull())
-    {
-        // If an inventory material has a null asset, consider it a valid blank material(gltf)
-        asset_id = LLGLTFMaterialList::BLANK_MATERIAL_ASSET_ID;
-    }
-
-<<<<<<< HEAD
-	setImageAssetID(asset_id);
-	mImageItemID = item->getUUID();
-	return true;
-=======
-    setImageAssetID(asset_id);
-    mImageItemID = item->getUUID();
-    return TRUE;
->>>>>>> e1623bb2
-}
-
-bool LLTextureCtrl::handleUnicodeCharHere(llwchar uni_char)
-{
-<<<<<<< HEAD
-	if( ' ' == uni_char )
-	{
-		showPicker(true);
-		return true;
-	}
-	return LLUICtrl::handleUnicodeCharHere(uni_char);
-=======
-    if( ' ' == uni_char )
-    {
-        showPicker(TRUE);
-        return TRUE;
-    }
-    return LLUICtrl::handleUnicodeCharHere(uni_char);
->>>>>>> e1623bb2
-}
-
-void LLTextureCtrl::setValue( const LLSD& value )
-{
-    setImageAssetID(value.asUUID());
-}
-
-LLSD LLTextureCtrl::getValue() const
-{
-    return LLSD(getImageAssetID());
-}
-
-
-
-
+/**
+ * @file lltexturectrl.cpp
+ * @author Richard Nelson, James Cook
+ * @brief LLTextureCtrl class implementation including related functions
+ *
+ * $LicenseInfo:firstyear=2002&license=viewerlgpl$
+ * Second Life Viewer Source Code
+ * Copyright (C) 2010, Linden Research, Inc.
+ *
+ * This library is free software; you can redistribute it and/or
+ * modify it under the terms of the GNU Lesser General Public
+ * License as published by the Free Software Foundation;
+ * version 2.1 of the License only.
+ *
+ * This library is distributed in the hope that it will be useful,
+ * but WITHOUT ANY WARRANTY; without even the implied warranty of
+ * MERCHANTABILITY or FITNESS FOR A PARTICULAR PURPOSE.  See the GNU
+ * Lesser General Public License for more details.
+ *
+ * You should have received a copy of the GNU Lesser General Public
+ * License along with this library; if not, write to the Free Software
+ * Foundation, Inc., 51 Franklin Street, Fifth Floor, Boston, MA  02110-1301  USA
+ *
+ * Linden Research, Inc., 945 Battery Street, San Francisco, CA  94111  USA
+ * $/LicenseInfo$
+ */
+
+#include "llviewerprecompiledheaders.h"
+
+#include "lltexturectrl.h"
+
+#include "llrender.h"
+#include "llagent.h"
+#include "llviewertexturelist.h"
+#include "llselectmgr.h"
+#include "llcheckboxctrl.h"
+#include "llcombobox.h"
+#include "llbutton.h"
+#include "lldraghandle.h"
+#include "llfocusmgr.h"
+#include "llfolderviewmodel.h"
+#include "llinventory.h"
+#include "llinventoryfunctions.h"
+#include "llinventoryicon.h"
+#include "llinventorymodelbackgroundfetch.h"
+#include "llinventoryobserver.h"
+#include "llinventorypanel.h"
+#include "lllineeditor.h"
+#include "llmaterialeditor.h"
+#include "llui.h"
+#include "llviewerinventory.h"
+#include "llviewermenufile.h"   // LLFilePickerReplyThread
+#include "llpermissions.h"
+#include "llpreviewtexture.h"
+#include "llsaleinfo.h"
+#include "llassetstorage.h"
+#include "lltextbox.h"
+#include "llresizehandle.h"
+#include "llscrollcontainer.h"
+#include "lltoolmgr.h"
+#include "lltoolpipette.h"
+#include "llfiltereditor.h"
+#include "llwindow.h"
+
+#include "lltool.h"
+#include "llviewerwindow.h"
+#include "llviewerobject.h"
+#include "llviewercontrol.h"
+#include "llglheaders.h"
+#include "lluictrlfactory.h"
+#include "lltrans.h"
+
+#include "llradiogroup.h"
+#include "llfloaterreg.h"
+#include "lllocalbitmaps.h"
+#include "lllocalgltfmaterials.h"
+#include "llerror.h"
+
+#include "llavatarappearancedefines.h"
+
+
+//static
+bool get_is_predefined_texture(LLUUID asset_id)
+{
+    if (asset_id == DEFAULT_OBJECT_TEXTURE
+        || asset_id == DEFAULT_OBJECT_SPECULAR
+        || asset_id == DEFAULT_OBJECT_NORMAL
+        || asset_id == BLANK_OBJECT_NORMAL
+        || asset_id == IMG_WHITE
+        || asset_id == LLUUID(SCULPT_DEFAULT_TEXTURE))
+    {
+        return true;
+    }
+    return false;
+}
+
+LLUUID get_copy_free_item_by_asset_id(LLUUID asset_id, bool no_trans_perm)
+{
+    LLViewerInventoryCategory::cat_array_t cats;
+    LLViewerInventoryItem::item_array_t items;
+    LLAssetIDMatches asset_id_matches(asset_id);
+    gInventory.collectDescendentsIf(LLUUID::null,
+        cats,
+        items,
+        LLInventoryModel::INCLUDE_TRASH,
+        asset_id_matches);
+
+    LLUUID res;
+    if (items.size())
+    {
+        for (S32 i = 0; i < items.size(); i++)
+        {
+            LLViewerInventoryItem* itemp = items[i];
+            if (itemp)
+            {
+                LLPermissions item_permissions = itemp->getPermissions();
+                if (item_permissions.allowOperationBy(PERM_COPY,
+                    gAgent.getID(),
+                    gAgent.getGroupID()))
+                {
+                    bool allow_trans = item_permissions.allowOperationBy(PERM_TRANSFER, gAgent.getID(), gAgent.getGroupID());
+                    if (allow_trans != no_trans_perm)
+                    {
+                        return itemp->getUUID();
+                    }
+                    res = itemp->getUUID();
+                }
+            }
+        }
+    }
+    return res;
+}
+
+bool get_can_copy_texture(LLUUID asset_id)
+{
+    // User is allowed to copy a texture if:
+    // library asset or default texture,
+    // or copy perm asset exists in user's inventory
+
+    return get_is_predefined_texture(asset_id) || get_copy_free_item_by_asset_id(asset_id).notNull();
+}
+
+S32 LLFloaterTexturePicker::sLastPickerMode = 0;
+
+LLFloaterTexturePicker::LLFloaterTexturePicker(
+    LLView* owner,
+    LLUUID image_asset_id,
+    LLUUID default_image_asset_id,
+    LLUUID blank_image_asset_id,
+    bool tentative,
+    bool allow_no_texture,
+    const std::string& label,
+    PermissionMask immediate_filter_perm_mask,
+    PermissionMask dnd_filter_perm_mask,
+    bool can_apply_immediately,
+    LLUIImagePtr fallback_image,
+    EPickInventoryType pick_type)
+:   LLFloater(LLSD()),
+    mOwner( owner ),
+    mImageAssetID( image_asset_id ),
+    mOriginalImageAssetID(image_asset_id),
+    mFallbackImage(fallback_image),
+    mDefaultImageAssetID(default_image_asset_id),
+    mBlankImageAssetID(blank_image_asset_id),
+    mTentative(tentative),
+    mAllowNoTexture(allow_no_texture),
+    mLabel(label),
+    mTentativeLabel(NULL),
+    mResolutionLabel(NULL),
+    mActive( true ),
+    mFilterEdit(NULL),
+    mImmediateFilterPermMask(immediate_filter_perm_mask),
+    mDnDFilterPermMask(dnd_filter_perm_mask),
+    mContextConeOpacity(0.f),
+    mSelectedItemPinned( false ),
+    mCanApply(true),
+    mCanPreview(true),
+    mLimitsSet(false),
+    mMaxDim(S32_MAX),
+    mMinDim(0),
+    mPreviewSettingChanged(false),
+    mOnFloaterCommitCallback(NULL),
+    mOnFloaterCloseCallback(NULL),
+    mSetImageAssetIDCallback(NULL),
+    mOnUpdateImageStatsCallback(NULL),
+    mBakeTextureEnabled(false),
+    mInventoryPickType(pick_type)
+{
+    mCanApplyImmediately = can_apply_immediately;
+    buildFromFile("floater_texture_ctrl.xml");
+    setCanMinimize(false);
+}
+
+LLFloaterTexturePicker::~LLFloaterTexturePicker()
+{
+}
+
+void LLFloaterTexturePicker::setImageID(const LLUUID& image_id, bool set_selection /*=true*/)
+{
+    if( ((mImageAssetID != image_id) || mTentative) && mActive)
+    {
+        mNoCopyTextureSelected = false;
+        mViewModel->setDirty(); // *TODO: shouldn't we be using setValue() here?
+        mImageAssetID = image_id;
+
+        if (LLAvatarAppearanceDefines::LLAvatarAppearanceDictionary::isBakedImageId(mImageAssetID))
+        {
+            if ( mBakeTextureEnabled && mModeSelector->getValue().asInteger() != 2)
+            {
+                mModeSelector->selectByValue(2);
+                onModeSelect(0,this);
+            }
+        }
+        else
+        {
+            if (mModeSelector->getValue().asInteger() == 2)
+            {
+                mModeSelector->selectByValue(0);
+                onModeSelect(0,this);
+            }
+
+            LLUUID item_id;
+            LLFolderView* root_folder = mInventoryPanel->getRootFolder();
+            if (root_folder && root_folder->getCurSelectedItem())
+            {
+                LLFolderViewItem* last_selected = root_folder->getCurSelectedItem();
+                LLFolderViewModelItemInventory* inv_view = static_cast<LLFolderViewModelItemInventory*>(last_selected->getViewModelItem());
+
+                LLInventoryItem* itemp = gInventory.getItem(inv_view->getUUID());
+
+                if (mInventoryPickType == PICK_MATERIAL
+                    && mImageAssetID == LLGLTFMaterialList::BLANK_MATERIAL_ASSET_ID
+                    && itemp && itemp->getAssetUUID().isNull())
+                {
+                    item_id = inv_view->getUUID();
+                }
+                else if (itemp && itemp->getAssetUUID() == mImageAssetID)
+                {
+                    item_id = inv_view->getUUID();
+                }
+            }
+            if (item_id.isNull())
+            {
+                item_id = findItemID(mImageAssetID, false);
+            }
+            if (item_id.isNull())
+            {
+                mInventoryPanel->getRootFolder()->clearSelection();
+            }
+            else
+            {
+                LLInventoryItem* itemp = gInventory.getItem(item_id);
+                if (itemp && !itemp->getPermissions().allowCopyBy(gAgent.getID()))
+                {
+                    // no copy texture
+                    getChild<LLUICtrl>("apply_immediate_check")->setValue(false);
+                    mNoCopyTextureSelected = true;
+                }
+            }
+
+            if (set_selection)
+            {
+                mInventoryPanel->setSelection(item_id, TAKE_FOCUS_NO);
+            }
+        }
+    }
+}
+
+void LLFloaterTexturePicker::setImageIDFromItem(const LLInventoryItem* itemp, bool set_selection)
+{
+    LLUUID asset_id = itemp->getAssetUUID();
+    if (mInventoryPickType == PICK_MATERIAL && asset_id.isNull())
+    {
+        // If an inventory item has a null asset, consider it a valid blank material(gltf)
+        asset_id = LLGLTFMaterialList::BLANK_MATERIAL_ASSET_ID;
+    }
+    setImageID(asset_id, set_selection);
+}
+
+void LLFloaterTexturePicker::setActive( bool active )
+{
+    if (!active && getChild<LLUICtrl>("Pipette")->getValue().asBoolean())
+    {
+        stopUsingPipette();
+    }
+    mActive = active;
+}
+
+void LLFloaterTexturePicker::setCanApplyImmediately(bool b)
+{
+    mCanApplyImmediately = b;
+
+    LLUICtrl *apply_checkbox = getChild<LLUICtrl>("apply_immediate_check");
+    apply_checkbox->setValue(mCanApplyImmediately && gSavedSettings.getBOOL("TextureLivePreview"));
+    apply_checkbox->setEnabled(mCanApplyImmediately);
+}
+
+void LLFloaterTexturePicker::stopUsingPipette()
+{
+    if (LLToolMgr::getInstance()->getCurrentTool() == LLToolPipette::getInstance())
+    {
+        LLToolMgr::getInstance()->clearTransientTool();
+    }
+}
+
+bool LLFloaterTexturePicker::updateImageStats()
+{
+    bool result = true;
+    if (mGLTFMaterial.notNull())
+    {
+        S32 width = 0;
+        S32 height = 0;
+
+        bool has_texture = false;
+
+        if (mGLTFMaterial->mBaseColorTexture)
+        {
+            width = llmax(width, mGLTFMaterial->mBaseColorTexture->getFullWidth());
+            height = llmax(height, mGLTFMaterial->mBaseColorTexture->getFullHeight());
+            has_texture = true;
+        }
+        if (mGLTFMaterial->mNormalTexture)
+        {
+            width = llmax(width, mGLTFMaterial->mNormalTexture->getFullWidth());
+            height = llmax(height, mGLTFMaterial->mNormalTexture->getFullHeight());
+            has_texture = true;
+        }
+        if (mGLTFMaterial->mMetallicRoughnessTexture)
+        {
+            width = llmax(width, mGLTFMaterial->mMetallicRoughnessTexture->getFullWidth());
+            height = llmax(height, mGLTFMaterial->mMetallicRoughnessTexture->getFullHeight());
+            has_texture = true;
+        }
+        if (mGLTFMaterial->mEmissiveTexture)
+        {
+            width = llmax(width, mGLTFMaterial->mEmissiveTexture->getFullWidth());
+            height = llmax(height, mGLTFMaterial->mEmissiveTexture->getFullHeight());
+            has_texture = true;
+        }
+
+        if (width > 0 && height > 0)
+        {
+            std::string formatted_dims = llformat("%d x %d", width, height);
+            mResolutionLabel->setTextArg("[DIMENSIONS]", formatted_dims);
+            if (mOnUpdateImageStatsCallback)
+            {
+                mOnUpdateImageStatsCallback(mTexturep);
+            }
+        }
+        else if (has_texture)
+        {
+            // unknown resolution
+            mResolutionLabel->setTextArg("[DIMENSIONS]", std::string("[? x ?]"));
+        }
+        else
+        {
+            // No textures - no applicable resolution (may be show some max value instead?)
+            mResolutionLabel->setTextArg("[DIMENSIONS]", std::string(""));
+        }
+    }
+    else if (mTexturep.notNull())
+    {
+        //RN: have we received header data for this image?
+        S32 width = mTexturep->getFullWidth();
+        S32 height = mTexturep->getFullHeight();
+        if (width > 0 && height > 0)
+        {
+            if ((mLimitsSet && (width != height))
+                || width < mMinDim
+                || width > mMaxDim
+                || height < mMinDim
+                || height > mMaxDim
+                )
+            {
+                std::string formatted_dims = llformat("%dx%d", width, height);
+                mResolutionWarning->setTextArg("[TEXDIM]", formatted_dims);
+                result = false;
+            }
+            else
+            {
+                std::string formatted_dims = llformat("%d x %d", width, height);
+                mResolutionLabel->setTextArg("[DIMENSIONS]", formatted_dims);
+            }
+
+            if (mOnUpdateImageStatsCallback)
+            {
+                mOnUpdateImageStatsCallback(mTexturep);
+            }
+        }
+        else
+        {
+            mResolutionLabel->setTextArg("[DIMENSIONS]", std::string("[? x ?]"));
+        }
+    }
+    else
+    {
+        mResolutionLabel->setTextArg("[DIMENSIONS]", std::string(""));
+    }
+    mResolutionLabel->setVisible(result);
+    mResolutionWarning->setVisible(!result);
+
+    // Hide buttons and pipete to make space for mResolutionWarning
+    // Hiding buttons is suboptimal, but at the moment limited to inventory thumbnails
+    // may be this should be an info/warning icon with a tooltip?
+    S32 index = mModeSelector->getValue().asInteger();
+    if (index == 0)
+    {
+        mDefaultBtn->setVisible(result);
+        mNoneBtn->setVisible(result);
+        mBlankBtn->setVisible(result);
+        mPipetteBtn->setVisible(result);
+    }
+    return result;
+}
+
+// virtual
+bool LLFloaterTexturePicker::handleDragAndDrop(
+        S32 x, S32 y, MASK mask,
+        bool drop,
+        EDragAndDropType cargo_type, void *cargo_data,
+        EAcceptance *accept,
+        std::string& tooltip_msg)
+{
+    bool handled = false;
+
+    bool is_mesh = cargo_type == DAD_MESH;
+    bool is_texture = cargo_type == DAD_TEXTURE;
+    bool is_material = cargo_type == DAD_MATERIAL;
+
+    bool allow_dnd = false;
+    if (mInventoryPickType == PICK_MATERIAL)
+    {
+        allow_dnd = is_material;
+    }
+    else if (mInventoryPickType == PICK_TEXTURE)
+    {
+        allow_dnd = is_texture || is_mesh;
+    }
+    else
+    {
+        allow_dnd = is_texture || is_mesh || is_material;
+    }
+
+    if (allow_dnd)
+    {
+        LLInventoryItem *item = (LLInventoryItem *)cargo_data;
+
+        bool copy = item->getPermissions().allowCopyBy(gAgent.getID());
+        bool mod = item->getPermissions().allowModifyBy(gAgent.getID());
+        bool xfer = item->getPermissions().allowOperationBy(PERM_TRANSFER,
+                                                            gAgent.getID());
+
+        PermissionMask item_perm_mask = 0;
+        if (copy) item_perm_mask |= PERM_COPY;
+        if (mod)  item_perm_mask |= PERM_MODIFY;
+        if (xfer) item_perm_mask |= PERM_TRANSFER;
+
+        PermissionMask filter_perm_mask = mDnDFilterPermMask;
+        if ( (item_perm_mask & filter_perm_mask) == filter_perm_mask )
+        {
+            if (drop)
+            {
+                setImageIDFromItem(item);
+                commitIfImmediateSet();
+            }
+
+            *accept = ACCEPT_YES_SINGLE;
+        }
+        else
+        {
+            *accept = ACCEPT_NO;
+        }
+    }
+    else
+    {
+        *accept = ACCEPT_NO;
+    }
+
+    handled = true;
+    LL_DEBUGS("UserInput") << "dragAndDrop handled by LLFloaterTexturePicker " << getName() << LL_ENDL;
+
+    return handled;
+}
+
+bool LLFloaterTexturePicker::handleKeyHere(KEY key, MASK mask)
+{
+    LLFolderView* root_folder = mInventoryPanel->getRootFolder();
+
+    if (root_folder && mFilterEdit)
+    {
+        if (mFilterEdit->hasFocus()
+            && (key == KEY_RETURN || key == KEY_DOWN)
+            && mask == MASK_NONE)
+        {
+            if (!root_folder->getCurSelectedItem())
+            {
+                LLFolderViewItem* itemp =    mInventoryPanel->getItemByID(gInventory.getRootFolderID());
+                if (itemp)
+                {
+                    root_folder->setSelection(itemp, false, false);
+                }
+            }
+            root_folder->scrollToShowSelection();
+
+            // move focus to inventory proper
+            mInventoryPanel->setFocus(true);
+
+            // treat this as a user selection of the first filtered result
+            commitIfImmediateSet();
+
+            return true;
+        }
+
+        if (mInventoryPanel->hasFocus() && key == KEY_UP)
+        {
+            mFilterEdit->focusFirstItem(true);
+        }
+    }
+
+    return LLFloater::handleKeyHere(key, mask);
+}
+
+void LLFloaterTexturePicker::onOpen(const LLSD& key)
+{
+    if (sLastPickerMode != 0
+        && mModeSelector->selectByValue(sLastPickerMode))
+    {
+        changeMode();
+    }
+}
+
+void LLFloaterTexturePicker::onClose(bool app_quitting)
+{
+    if (mOwner && mOnFloaterCloseCallback)
+    {
+        mOnFloaterCloseCallback();
+    }
+    stopUsingPipette();
+    sLastPickerMode = mModeSelector->getValue().asInteger();
+}
+
+// virtual
+bool LLFloaterTexturePicker::postBuild()
+{
+    LLFloater::postBuild();
+
+    if (!mLabel.empty())
+    {
+        std::string pick = getString("pick title");
+
+        setTitle(pick + mLabel);
+    }
+    mTentativeLabel = getChild<LLTextBox>("Multiple");
+
+    mResolutionLabel = getChild<LLTextBox>("size_lbl");
+    mResolutionWarning = getChild<LLTextBox>("over_limit_lbl");
+
+
+    mDefaultBtn = getChild<LLButton>("Default");
+    mNoneBtn = getChild<LLButton>("None");
+    mBlankBtn = getChild<LLButton>("Blank");
+    mPipetteBtn = getChild<LLButton>("Pipette");
+    mSelectBtn = getChild<LLButton>("Select");
+    mCancelBtn = getChild<LLButton>("Cancel");
+
+    mDefaultBtn->setClickedCallback(boost::bind(LLFloaterTexturePicker::onBtnSetToDefault,this));
+    mNoneBtn->setClickedCallback(boost::bind(LLFloaterTexturePicker::onBtnNone, this));
+    mBlankBtn->setClickedCallback(boost::bind(LLFloaterTexturePicker::onBtnBlank, this));
+    mPipetteBtn->setCommitCallback(boost::bind(&LLFloaterTexturePicker::onBtnPipette, this));
+    mSelectBtn->setClickedCallback(boost::bind(LLFloaterTexturePicker::onBtnSelect, this));
+    mCancelBtn->setClickedCallback(boost::bind(LLFloaterTexturePicker::onBtnCancel, this));
+
+    mFilterEdit = getChild<LLFilterEditor>("inventory search editor");
+    mFilterEdit->setCommitCallback(boost::bind(&LLFloaterTexturePicker::onFilterEdit, this, _2));
+
+    mInventoryPanel = getChild<LLInventoryPanel>("inventory panel");
+
+    mModeSelector = getChild<LLComboBox>("mode_selection");
+    mModeSelector->setCommitCallback(onModeSelect, this);
+    mModeSelector->selectByValue(0);
+
+    if(mInventoryPanel)
+    {
+        // to avoid having to make an assumption about which option is
+        // selected at startup, we call the same function that is triggered
+        // when a texture/materials/both choice is made and let it take care
+        // of setting the filters
+        refreshInventoryFilter();
+
+        mInventoryPanel->setFilterPermMask(mImmediateFilterPermMask);
+        mInventoryPanel->setSelectCallback(boost::bind(&LLFloaterTexturePicker::onSelectionChange, this, _1, _2));
+        mInventoryPanel->setShowFolderState(LLInventoryFilter::SHOW_NON_EMPTY_FOLDERS);
+
+        // Disable auto selecting first filtered item because it takes away
+        // selection from the item set by LLTextureCtrl owning this floater.
+        mInventoryPanel->getRootFolder()->setAutoSelectOverride(true);
+
+        // Commented out to scroll to currently selected texture. See EXT-5403.
+        // // store this filter as the default one
+        // mInventoryPanel->getRootFolder()->getFilter().markDefault();
+
+        // Commented out to stop opening all folders with textures
+        // mInventoryPanel->openDefaultFolderForType(LLFolderType::FT_TEXTURE);
+
+        // don't put keyboard focus on selected item, because the selection callback
+        // will assume that this was user input
+
+        if(!mImageAssetID.isNull() || mInventoryPickType == PICK_MATERIAL)
+        {
+            mInventoryPanel->setSelection(findItemID(mImageAssetID, false), TAKE_FOCUS_NO);
+        }
+    }
+
+    childSetAction("l_add_btn", LLFloaterTexturePicker::onBtnAdd, this);
+    childSetAction("l_rem_btn", LLFloaterTexturePicker::onBtnRemove, this);
+    childSetAction("l_upl_btn", LLFloaterTexturePicker::onBtnUpload, this);
+
+    mLocalScrollCtrl = getChild<LLScrollListCtrl>("l_name_list");
+    mLocalScrollCtrl->setCommitCallback(onLocalScrollCommit, this);
+    refreshLocalList();
+
+    mNoCopyTextureSelected = false;
+
+    getChild<LLUICtrl>("apply_immediate_check")->setValue(mCanApplyImmediately && gSavedSettings.getBOOL("TextureLivePreview"));
+    childSetCommitCallback("apply_immediate_check", onApplyImmediateCheck, this);
+    getChildView("apply_immediate_check")->setEnabled(mCanApplyImmediately);
+
+    getChild<LLUICtrl>("Pipette")->setCommitCallback( boost::bind(&LLFloaterTexturePicker::onBtnPipette, this));
+    childSetAction("Cancel", LLFloaterTexturePicker::onBtnCancel,this);
+    childSetAction("Select", LLFloaterTexturePicker::onBtnSelect,this);
+
+    mSavedFolderState.setApply(false);
+
+    LLToolPipette::getInstance()->setToolSelectCallback(boost::bind(&LLFloaterTexturePicker::onTextureSelect, this, _1));
+
+    getChild<LLComboBox>("l_bake_use_texture_combo_box")->setCommitCallback(onBakeTextureSelect, this);
+
+    setBakeTextureEnabled(true);
+    return true;
+}
+
+// virtual
+void LLFloaterTexturePicker::draw()
+{
+    static LLCachedControl<F32> max_opacity(gSavedSettings, "PickerContextOpacity", 0.4f);
+    drawConeToOwner(mContextConeOpacity, max_opacity, mOwner);
+
+    // This is going to spam mOnUpdateImageStatsCallback,
+    // either move elsewhere or fix to cause update once per image
+    bool valid_dims = updateImageStats();
+
+    // if we're inactive, gray out "apply immediate" checkbox
+    getChildView("show_folders_check")->setEnabled(mActive && mCanApplyImmediately && !mNoCopyTextureSelected);
+    mSelectBtn->setEnabled(mActive && mCanApply && valid_dims);
+    mPipetteBtn->setEnabled(mActive);
+    mPipetteBtn->setValue(LLToolMgr::getInstance()->getCurrentTool() == LLToolPipette::getInstance());
+
+    //bool allow_copy = false;
+    if( mOwner )
+    {
+        mTexturep = NULL;
+        mGLTFMaterial = NULL;
+        if (mImageAssetID.notNull())
+        {
+            if (mInventoryPickType == PICK_MATERIAL)
+            {
+                mGLTFMaterial = (LLFetchedGLTFMaterial*) gGLTFMaterialList.getMaterial(mImageAssetID);
+                llassert(mGLTFMaterial == nullptr || dynamic_cast<LLFetchedGLTFMaterial*>(gGLTFMaterialList.getMaterial(mImageAssetID)) != nullptr);
+            }
+            else
+            {
+                LLPointer<LLViewerFetchedTexture> texture = NULL;
+
+                if (LLAvatarAppearanceDefines::LLAvatarAppearanceDictionary::isBakedImageId(mImageAssetID))
+                {
+                    // TODO: Fix this! Picker is not warrantied to be connected to a selection
+                    // LLSelectMgr shouldn't be used in texture picker
+                    LLViewerObject* obj = LLSelectMgr::getInstance()->getSelection()->getFirstObject();
+                    if (obj)
+                    {
+                        LLViewerTexture* viewerTexture = obj->getBakedTextureForMagicId(mImageAssetID);
+                        texture = viewerTexture ? dynamic_cast<LLViewerFetchedTexture*>(viewerTexture) : NULL;
+                    }
+                }
+
+                if (texture.isNull())
+                {
+                    texture = LLViewerTextureManager::getFetchedTexture(mImageAssetID);
+                }
+
+                mTexturep = texture;
+                mTexturep->setBoostLevel(LLGLTexture::BOOST_PREVIEW);
+            }
+        }
+
+        if (mTentativeLabel)
+        {
+            mTentativeLabel->setVisible( false  );
+        }
+
+        mDefaultBtn->setEnabled(mImageAssetID != mDefaultImageAssetID || mTentative);
+        mBlankBtn->setEnabled((mImageAssetID != mBlankImageAssetID && mBlankImageAssetID.notNull()) || mTentative);
+        mNoneBtn->setEnabled(mAllowNoTexture && (!mImageAssetID.isNull() || mTentative));
+
+        LLFloater::draw();
+
+        if( isMinimized() )
+        {
+            return;
+        }
+
+        // Border
+        LLRect border = getChildView("preview_widget")->getRect();
+        gl_rect_2d( border, LLColor4::black, false );
+
+
+        // Interior
+        LLRect interior = border;
+        interior.stretch( -1 );
+
+        // If the floater is focused, don't apply its alpha to the texture (STORM-677).
+        const F32 alpha = getTransparencyType() == TT_ACTIVE ? 1.0f : getCurrentTransparency();
+        LLViewerTexture* texture = nullptr;
+        if (mGLTFMaterial)
+        {
+            texture = mGLTFMaterial->getUITexture();
+        }
+        else
+        {
+            texture = mTexturep.get();
+        }
+
+        if( texture )
+        {
+            if( texture->getComponents() == 4 )
+            {
+                gl_rect_2d_checkerboard( interior, alpha );
+            }
+
+            gl_draw_scaled_image( interior.mLeft, interior.mBottom, interior.getWidth(), interior.getHeight(), texture, UI_VERTEX_COLOR % alpha );
+
+            // Pump the priority
+            texture->addTextureStats( (F32)(interior.getWidth() * interior.getHeight()) );
+        }
+        else if (!mFallbackImage.isNull())
+        {
+            mFallbackImage->draw(interior, UI_VERTEX_COLOR % alpha);
+        }
+        else
+        {
+            gl_rect_2d( interior, LLColor4::grey % alpha, true );
+
+            // Draw X
+            gl_draw_x(interior, LLColor4::black );
+        }
+
+        // Draw Tentative Label over the image
+        if( mTentative && !mViewModel->isDirty() )
+        {
+            mTentativeLabel->setVisible( true );
+            drawChild(mTentativeLabel);
+        }
+
+        if (mSelectedItemPinned) return;
+
+        LLFolderView* folder_view = mInventoryPanel->getRootFolder();
+        if (!folder_view) return;
+
+        LLFolderViewFilter& filter = static_cast<LLFolderViewModelInventory*>(folder_view->getFolderViewModel())->getFilter();
+
+        bool is_filter_active = folder_view->getViewModelItem()->getLastFilterGeneration() < filter.getCurrentGeneration() &&
+                filter.isNotDefault();
+
+        // After inventory panel filter is applied we have to update
+        // constraint rect for the selected item because of folder view
+        // AutoSelectOverride set to true. We force PinningSelectedItem
+        // flag to false state and setting filter "dirty" to update
+        // scroll container to show selected item (see LLFolderView::doIdle()).
+        if (!is_filter_active && !mSelectedItemPinned)
+        {
+            folder_view->setPinningSelectedItem(mSelectedItemPinned);
+            folder_view->getViewModelItem()->dirtyFilter();
+            mSelectedItemPinned = true;
+        }
+    }
+}
+
+const LLUUID& LLFloaterTexturePicker::findItemID(const LLUUID& asset_id, bool copyable_only, bool ignore_library)
+{
+    if (asset_id.isNull())
+    {
+        // null asset id means, no material or texture assigned
+        return LLUUID::null;
+    }
+
+    LLUUID loockup_id = asset_id;
+    if (mInventoryPickType == PICK_MATERIAL && loockup_id == LLGLTFMaterialList::BLANK_MATERIAL_ASSET_ID)
+    {
+        // default asset id means we are looking for an inventory item with a default asset UUID (null)
+        loockup_id = LLUUID::null;
+    }
+
+    LLViewerInventoryCategory::cat_array_t cats;
+    LLViewerInventoryItem::item_array_t items;
+
+    if (loockup_id.isNull())
+    {
+        // looking for a material with a null id, null id is shared by a lot
+        // of objects as a default value, so have to filter by type as well
+        LLAssetIDAndTypeMatches matches(loockup_id, LLAssetType::AT_MATERIAL);
+        gInventory.collectDescendentsIf(LLUUID::null,
+                                        cats,
+                                        items,
+                                        LLInventoryModel::INCLUDE_TRASH,
+                                        matches);
+    }
+    else
+    {
+        LLAssetIDMatches asset_id_matches(loockup_id);
+        gInventory.collectDescendentsIf(LLUUID::null,
+                                        cats,
+                                        items,
+                                        LLInventoryModel::INCLUDE_TRASH,
+                                        asset_id_matches);
+    }
+
+
+    if (items.size())
+    {
+        // search for copyable version first
+        for (S32 i = 0; i < items.size(); i++)
+        {
+            LLInventoryItem* itemp = items[i];
+            LLPermissions item_permissions = itemp->getPermissions();
+            if (item_permissions.allowCopyBy(gAgent.getID(), gAgent.getGroupID()))
+            {
+                if(!ignore_library || !gInventory.isObjectDescendentOf(itemp->getUUID(),gInventory.getLibraryRootFolderID()))
+                {
+                    return itemp->getUUID();
+                }
+            }
+        }
+        // otherwise just return first instance, unless copyable requested
+        if (copyable_only)
+        {
+            return LLUUID::null;
+        }
+        else
+        {
+            if(!ignore_library || !gInventory.isObjectDescendentOf(items[0]->getUUID(),gInventory.getLibraryRootFolderID()))
+            {
+                return items[0]->getUUID();
+            }
+        }
+    }
+
+    return LLUUID::null;
+}
+
+void LLFloaterTexturePicker::commitIfImmediateSet()
+{
+    if (!mNoCopyTextureSelected && mCanApply)
+    {
+        commitCallback(LLTextureCtrl::TEXTURE_CHANGE);
+    }
+}
+
+void LLFloaterTexturePicker::commitCallback(LLTextureCtrl::ETexturePickOp op)
+{
+    if (!mOnFloaterCommitCallback)
+    {
+        return;
+    }
+    LLUUID asset_id = mImageAssetID;
+    LLUUID inventory_id;
+    LLUUID tracking_id;
+    LLPickerSource mode = (LLPickerSource)mModeSelector->getValue().asInteger();
+
+    switch (mode)
+    {
+        case PICKER_INVENTORY:
+            {
+                LLFolderView* root_folder = mInventoryPanel->getRootFolder();
+                if (root_folder && root_folder->getCurSelectedItem())
+                {
+                    LLFolderViewItem* last_selected = root_folder->getCurSelectedItem();
+                    LLFolderViewModelItemInventory* inv_view = static_cast<LLFolderViewModelItemInventory*>(last_selected->getViewModelItem());
+
+                    LLInventoryItem* itemp = gInventory.getItem(inv_view->getUUID());
+
+                    if (mInventoryPickType == PICK_MATERIAL
+                        && mImageAssetID == LLGLTFMaterialList::BLANK_MATERIAL_ASSET_ID
+                        && itemp && itemp->getAssetUUID().isNull())
+                    {
+                        inventory_id = inv_view->getUUID();
+                    }
+                    else if (itemp && itemp->getAssetUUID() == mImageAssetID)
+                    {
+                        inventory_id = inv_view->getUUID();
+                    }
+                    else
+                    {
+                        mode = PICKER_UNKNOWN; // source of id unknown
+                    }
+                }
+                else
+                {
+                    mode = PICKER_UNKNOWN; // source of id unknown
+                }
+                break;
+            }
+        case PICKER_LOCAL:
+            {
+                if (!mLocalScrollCtrl->getAllSelected().empty())
+                {
+                    LLSD data = mLocalScrollCtrl->getFirstSelected()->getValue();
+                    tracking_id = data["id"];
+                    S32 asset_type = data["type"].asInteger();
+
+                    if (LLAssetType::AT_MATERIAL == asset_type)
+                    {
+                        asset_id = LLLocalGLTFMaterialMgr::getInstance()->getWorldID(tracking_id);
+                    }
+                    else
+                    {
+                        asset_id = LLLocalBitmapMgr::getInstance()->getWorldID(tracking_id);
+                    }
+                }
+                else
+                {
+                    asset_id = mImageAssetID;
+                    mode = PICKER_UNKNOWN; // source of id unknown
+                }
+                break;
+            }
+        case PICKER_BAKE:
+            break;
+        default:
+            mode = PICKER_UNKNOWN; // source of id unknown
+            break;
+    }
+
+    mOnFloaterCommitCallback(op, mode, asset_id, inventory_id, tracking_id);
+}
+void LLFloaterTexturePicker::commitCancel()
+{
+    if (!mNoCopyTextureSelected && mOnFloaterCommitCallback && mCanApply)
+    {
+        mOnFloaterCommitCallback(LLTextureCtrl::TEXTURE_CANCEL, PICKER_UNKNOWN, mOriginalImageAssetID, LLUUID::null, LLUUID::null);
+    }
+}
+
+// static
+void LLFloaterTexturePicker::onBtnSetToDefault(void* userdata)
+{
+    LLFloaterTexturePicker* self = (LLFloaterTexturePicker*) userdata;
+    self->setCanApply(true, true);
+    if (self->mOwner)
+    {
+        self->setImageID( self->getDefaultImageAssetID() );
+    }
+    self->commitIfImmediateSet();
+}
+
+// static
+void LLFloaterTexturePicker::onBtnBlank(void* userdata)
+{
+    LLFloaterTexturePicker* self = (LLFloaterTexturePicker*) userdata;
+    self->setCanApply(true, true);
+    self->setImageID( self->getBlankImageAssetID() );
+    self->commitIfImmediateSet();
+}
+
+
+// static
+void LLFloaterTexturePicker::onBtnNone(void* userdata)
+{
+    LLFloaterTexturePicker* self = (LLFloaterTexturePicker*) userdata;
+    self->setCanApply(true, true);
+    self->setImageID( LLUUID::null );
+    self->commitIfImmediateSet();
+}
+
+/*
+// static
+void LLFloaterTexturePicker::onBtnRevert(void* userdata)
+{
+    LLFloaterTexturePicker* self = (LLFloaterTexturePicker*) userdata;
+    self->setImageID( self->mOriginalImageAssetID );
+    // TODO: Change this to tell the owner to cancel.  It needs to be
+    // smart enough to restore multi-texture selections.
+    self->mOwner->onFloaterCommit();
+    self->mViewModel->resetDirty();
+}*/
+
+// static
+void LLFloaterTexturePicker::onBtnCancel(void* userdata)
+{
+    LLFloaterTexturePicker* self = (LLFloaterTexturePicker*) userdata;
+    self->setImageID( self->mOriginalImageAssetID );
+    if (self->mOnFloaterCommitCallback)
+    {
+        self->mOnFloaterCommitCallback(LLTextureCtrl::TEXTURE_CANCEL, PICKER_UNKNOWN, self->mOriginalImageAssetID, LLUUID::null, LLUUID::null);
+    }
+    self->mViewModel->resetDirty();
+    self->closeFloater();
+}
+
+// static
+void LLFloaterTexturePicker::onBtnSelect(void* userdata)
+{
+    LLFloaterTexturePicker* self = (LLFloaterTexturePicker*) userdata;
+    if (self->mOnFloaterCommitCallback)
+    {
+        self->commitCallback(LLTextureCtrl::TEXTURE_SELECT);
+    }
+    self->closeFloater();
+}
+
+void LLFloaterTexturePicker::onBtnPipette()
+{
+    bool pipette_active = getChild<LLUICtrl>("Pipette")->getValue().asBoolean();
+    pipette_active = !pipette_active;
+    if (pipette_active)
+    {
+        LLToolMgr::getInstance()->setTransientTool(LLToolPipette::getInstance());
+    }
+    else
+    {
+        LLToolMgr::getInstance()->clearTransientTool();
+    }
+}
+
+void LLFloaterTexturePicker::onSelectionChange(const std::deque<LLFolderViewItem*> &items, bool user_action)
+{
+    if (items.size())
+    {
+        LLFolderViewItem* first_item = items.front();
+        LLInventoryItem* itemp = gInventory.getItem(static_cast<LLFolderViewModelItemInventory*>(first_item->getViewModelItem())->getUUID());
+        mNoCopyTextureSelected = false;
+        if (itemp)
+        {
+            if (!mTextureSelectedCallback.empty())
+            {
+                mTextureSelectedCallback(itemp);
+            }
+            if (!itemp->getPermissions().allowCopyBy(gAgent.getID()))
+            {
+                mNoCopyTextureSelected = true;
+            }
+            setImageIDFromItem(itemp, false);
+            mViewModel->setDirty(); // *TODO: shouldn't we be using setValue() here?
+
+            if(!mPreviewSettingChanged)
+            {
+                mCanPreview = mCanApplyImmediately && gSavedSettings.getBOOL("TextureLivePreview");
+            }
+            else
+            {
+                mPreviewSettingChanged = false;
+            }
+
+            if (user_action && mCanPreview)
+            {
+                // only commit intentional selections, not implicit ones
+                commitIfImmediateSet();
+            }
+        }
+    }
+}
+
+// static
+void LLFloaterTexturePicker::onModeSelect(LLUICtrl* ctrl, void *userdata)
+{
+    LLFloaterTexturePicker* self = (LLFloaterTexturePicker*) userdata;
+    self->changeMode();
+}
+
+// static
+void LLFloaterTexturePicker::onBtnAdd(void* userdata)
+{
+    LLFloaterTexturePicker* self = (LLFloaterTexturePicker*)userdata;
+
+    if (self->mInventoryPickType == PICK_TEXTURE_MATERIAL)
+    {
+        LLFilePickerReplyThread::startPicker(boost::bind(&onPickerCallback, _1, self->getHandle()), LLFilePicker::FFLOAD_MATERIAL_TEXTURE, true);
+    }
+    else if (self->mInventoryPickType == PICK_TEXTURE)
+    {
+        LLFilePickerReplyThread::startPicker(boost::bind(&onPickerCallback, _1, self->getHandle()), LLFilePicker::FFLOAD_IMAGE, true);
+    }
+    else if (self->mInventoryPickType == PICK_MATERIAL)
+    {
+        LLFilePickerReplyThread::startPicker(boost::bind(&onPickerCallback, _1, self->getHandle()), LLFilePicker::FFLOAD_MATERIAL, true);
+    }
+}
+
+// static
+void LLFloaterTexturePicker::onBtnRemove(void* userdata)
+{
+    LLFloaterTexturePicker* self = (LLFloaterTexturePicker*) userdata;
+    std::vector<LLScrollListItem*> selected_items = self->mLocalScrollCtrl->getAllSelected();
+
+    if (!selected_items.empty())
+    {
+
+        for(std::vector<LLScrollListItem*>::iterator iter = selected_items.begin();
+            iter != selected_items.end(); iter++)
+        {
+            LLScrollListItem* list_item = *iter;
+            if (list_item)
+            {
+                LLSD data = list_item->getValue();
+                LLUUID tracking_id = data["id"];
+                S32 asset_type = data["type"].asInteger();
+
+                if (LLAssetType::AT_MATERIAL == asset_type)
+                {
+                    LLLocalGLTFMaterialMgr::getInstance()->delUnit(tracking_id);
+                }
+                else
+                {
+                    LLLocalBitmapMgr::getInstance()->delUnit(tracking_id);
+                }
+            }
+        }
+
+        self->getChild<LLButton>("l_rem_btn")->setEnabled(false);
+        self->getChild<LLButton>("l_upl_btn")->setEnabled(false);
+        self->refreshLocalList();
+    }
+}
+
+// static
+void LLFloaterTexturePicker::onBtnUpload(void* userdata)
+{
+    LLFloaterTexturePicker* self = (LLFloaterTexturePicker*) userdata;
+    std::vector<LLScrollListItem*> selected_items = self->mLocalScrollCtrl->getAllSelected();
+
+    if (selected_items.empty())
+    {
+        return;
+    }
+
+    /* currently only allows uploading one by one, picks the first item from the selection list.  (not the vector!)
+       in the future, it might be a good idea to check the vector size and if more than one units is selected - opt for multi-image upload. */
+
+    LLSD data = self->mLocalScrollCtrl->getFirstSelected()->getValue();
+    LLUUID tracking_id = data["id"];
+    S32 asset_type = data["type"].asInteger();
+
+    if (LLAssetType::AT_MATERIAL == asset_type)
+    {
+        std::string filename;
+        S32 index;
+        LLLocalGLTFMaterialMgr::getInstance()->getFilenameAndIndex(tracking_id, filename, index);
+        if (!filename.empty())
+        {
+            LLMaterialEditor::loadMaterialFromFile(filename, index);
+        }
+    }
+    else
+    {
+        std::string filename = LLLocalBitmapMgr::getInstance()->getFilename(tracking_id);
+        if (!filename.empty())
+        {
+            LLFloaterReg::showInstance("upload_image", LLSD(filename));
+        }
+    }
+}
+
+//static
+void LLFloaterTexturePicker::onLocalScrollCommit(LLUICtrl* ctrl, void* userdata)
+{
+    LLFloaterTexturePicker* self = (LLFloaterTexturePicker*) userdata;
+    std::vector<LLScrollListItem*> selected_items = self->mLocalScrollCtrl->getAllSelected();
+    bool has_selection = !selected_items.empty();
+
+    self->getChild<LLButton>("l_rem_btn")->setEnabled(has_selection);
+    self->getChild<LLButton>("l_upl_btn")->setEnabled(has_selection && (selected_items.size() < 2));
+    /* since multiple-localbitmap upload is not implemented, upl button gets disabled if more than one is selected. */
+
+    if (has_selection)
+    {
+        LLSD data = self->mLocalScrollCtrl->getFirstSelected()->getValue();
+        LLUUID tracking_id = data["id"];
+        S32 asset_type = data["type"].asInteger();
+        LLUUID inworld_id;
+
+        if (LLAssetType::AT_MATERIAL == asset_type)
+        {
+            inworld_id = LLLocalGLTFMaterialMgr::getInstance()->getWorldID(tracking_id);
+        }
+        else
+        {
+            inworld_id = LLLocalBitmapMgr::getInstance()->getWorldID(tracking_id);
+        }
+
+        if (self->mSetImageAssetIDCallback)
+        {
+            self->mSetImageAssetIDCallback(inworld_id);
+        }
+
+        if (self->childGetValue("apply_immediate_check").asBoolean())
+        {
+            if (self->mOnFloaterCommitCallback)
+            {
+                self->mOnFloaterCommitCallback(LLTextureCtrl::TEXTURE_CHANGE, PICKER_LOCAL, inworld_id, LLUUID::null, tracking_id);
+            }
+        }
+    }
+}
+
+// static
+void LLFloaterTexturePicker::onApplyImmediateCheck(LLUICtrl* ctrl, void *user_data)
+{
+    LLFloaterTexturePicker* picker = (LLFloaterTexturePicker*)user_data;
+
+    LLCheckBoxCtrl* check_box = (LLCheckBoxCtrl*)ctrl;
+    gSavedSettings.setBOOL("TextureLivePreview", check_box->get());
+
+    picker->commitIfImmediateSet();
+}
+
+//static
+void LLFloaterTexturePicker::onBakeTextureSelect(LLUICtrl* ctrl, void *user_data)
+{
+    LLFloaterTexturePicker* self = (LLFloaterTexturePicker*)user_data;
+    LLComboBox* combo_box = (LLComboBox*)ctrl;
+
+    S8 type = combo_box->getValue().asInteger();
+
+    LLUUID imageID = self->mDefaultImageAssetID;
+    if (type == 0)
+    {
+        imageID = IMG_USE_BAKED_HEAD;
+    }
+    else if (type == 1)
+    {
+        imageID = IMG_USE_BAKED_UPPER;
+    }
+    else if (type == 2)
+    {
+        imageID = IMG_USE_BAKED_LOWER;
+    }
+    else if (type == 3)
+    {
+        imageID = IMG_USE_BAKED_EYES;
+    }
+    else if (type == 4)
+    {
+        imageID = IMG_USE_BAKED_SKIRT;
+    }
+    else if (type == 5)
+    {
+        imageID = IMG_USE_BAKED_HAIR;
+    }
+    else if (type == 6)
+    {
+        imageID = IMG_USE_BAKED_LEFTARM;
+    }
+    else if (type == 7)
+    {
+        imageID = IMG_USE_BAKED_LEFTLEG;
+    }
+    else if (type == 8)
+    {
+        imageID = IMG_USE_BAKED_AUX1;
+    }
+    else if (type == 9)
+    {
+        imageID = IMG_USE_BAKED_AUX2;
+    }
+    else if (type == 10)
+    {
+        imageID = IMG_USE_BAKED_AUX3;
+    }
+
+    self->setImageID(imageID);
+    self->mViewModel->setDirty(); // *TODO: shouldn't we be using setValue() here?
+
+    if (!self->mPreviewSettingChanged)
+    {
+        self->mCanPreview = self->mCanApplyImmediately && gSavedSettings.getBOOL("TextureLivePreview");
+    }
+    else
+    {
+        self->mPreviewSettingChanged = false;
+    }
+
+    if (self->mCanPreview)
+    {
+        // only commit intentional selections, not implicit ones
+        self->commitIfImmediateSet();
+    }
+}
+
+void LLFloaterTexturePicker::setCanApply(bool can_preview, bool can_apply, bool inworld_image)
+{
+    mSelectBtn->setEnabled(can_apply);
+    getChildRef<LLUICtrl>("preview_disabled").setVisible(!can_preview && inworld_image);
+    getChildRef<LLUICtrl>("apply_immediate_check").setVisible(can_preview);
+
+    mCanApply = can_apply;
+    mCanPreview = can_preview ? (mCanApplyImmediately && gSavedSettings.getBOOL("TextureLivePreview")) : false;
+    mPreviewSettingChanged = true;
+}
+
+void LLFloaterTexturePicker::setMinDimentionsLimits(S32 min_dim)
+{
+    mMinDim = min_dim;
+    mLimitsSet = true;
+
+    std::string formatted_dims = llformat("%dx%d", mMinDim, mMinDim);
+    mResolutionWarning->setTextArg("[MINTEXDIM]", formatted_dims);
+}
+
+void LLFloaterTexturePicker::onFilterEdit(const std::string& search_string )
+{
+    std::string upper_case_search_string = search_string;
+    LLStringUtil::toUpper(upper_case_search_string);
+
+    if (upper_case_search_string.empty())
+    {
+        if (mInventoryPanel->getFilterSubString().empty())
+        {
+            // current filter and new filter empty, do nothing
+            return;
+        }
+
+        mSavedFolderState.setApply(true);
+        mInventoryPanel->getRootFolder()->applyFunctorRecursively(mSavedFolderState);
+        // add folder with current item to list of previously opened folders
+        LLOpenFoldersWithSelection opener;
+        mInventoryPanel->getRootFolder()->applyFunctorRecursively(opener);
+        mInventoryPanel->getRootFolder()->scrollToShowSelection();
+
+    }
+    else if (mInventoryPanel->getFilterSubString().empty())
+    {
+        // first letter in search term, save existing folder open state
+        if (!mInventoryPanel->getFilter().isNotDefault())
+        {
+            mSavedFolderState.setApply(false);
+            mInventoryPanel->getRootFolder()->applyFunctorRecursively(mSavedFolderState);
+        }
+    }
+
+    mInventoryPanel->setFilterSubString(search_string);
+}
+
+void LLFloaterTexturePicker::changeMode()
+{
+    int index = mModeSelector->getValue().asInteger();
+
+    mDefaultBtn->setVisible(index == PICKER_INVENTORY);
+    mBlankBtn->setVisible(index == PICKER_INVENTORY);
+    mNoneBtn->setVisible(index == PICKER_INVENTORY);
+    mFilterEdit->setVisible(index == PICKER_INVENTORY);
+    mInventoryPanel->setVisible(index == PICKER_INVENTORY);
+
+    getChild<LLButton>("l_add_btn")->setVisible(index == PICKER_LOCAL);
+    getChild<LLButton>("l_rem_btn")->setVisible(index == PICKER_LOCAL);
+    getChild<LLButton>("l_upl_btn")->setVisible(index == PICKER_LOCAL);
+    getChild<LLScrollListCtrl>("l_name_list")->setVisible(index == PICKER_LOCAL);
+
+    getChild<LLComboBox>("l_bake_use_texture_combo_box")->setVisible(index == PICKER_BAKE);
+    getChild<LLCheckBoxCtrl>("hide_base_mesh_region")->setVisible(false);// index == 2);
+
+    bool pipette_visible = (index == PICKER_INVENTORY)
+        && (mInventoryPickType != PICK_MATERIAL);
+    mPipetteBtn->setVisible(pipette_visible);
+
+    if (index == PICKER_BAKE)
+    {
+        stopUsingPipette();
+
+        S8 val = -1;
+
+        LLUUID imageID = mImageAssetID;
+        if (imageID == IMG_USE_BAKED_HEAD)
+        {
+            val = 0;
+        }
+        else if (imageID == IMG_USE_BAKED_UPPER)
+        {
+            val = 1;
+        }
+        else if (imageID == IMG_USE_BAKED_LOWER)
+        {
+            val = 2;
+        }
+        else if (imageID == IMG_USE_BAKED_EYES)
+        {
+            val = 3;
+        }
+        else if (imageID == IMG_USE_BAKED_SKIRT)
+        {
+            val = 4;
+        }
+        else if (imageID == IMG_USE_BAKED_HAIR)
+        {
+            val = 5;
+        }
+        else if (imageID == IMG_USE_BAKED_LEFTARM)
+        {
+            val = 6;
+        }
+        else if (imageID == IMG_USE_BAKED_LEFTLEG)
+        {
+            val = 7;
+        }
+        else if (imageID == IMG_USE_BAKED_AUX1)
+        {
+            val = 8;
+        }
+        else if (imageID == IMG_USE_BAKED_AUX2)
+        {
+            val = 9;
+        }
+        else if (imageID == IMG_USE_BAKED_AUX3)
+        {
+            val = 10;
+        }
+
+        getChild<LLComboBox>("l_bake_use_texture_combo_box")->setSelectedByValue(val, true);
+    }
+}
+
+void LLFloaterTexturePicker::refreshLocalList()
+{
+    mLocalScrollCtrl->clearRows();
+
+    if (mInventoryPickType == PICK_TEXTURE_MATERIAL)
+    {
+        LLLocalBitmapMgr::getInstance()->feedScrollList(mLocalScrollCtrl);
+        LLLocalGLTFMaterialMgr::getInstance()->feedScrollList(mLocalScrollCtrl);
+    }
+    else if (mInventoryPickType == PICK_TEXTURE)
+    {
+        LLLocalBitmapMgr::getInstance()->feedScrollList(mLocalScrollCtrl);
+    }
+    else if (mInventoryPickType == PICK_MATERIAL)
+    {
+        LLLocalGLTFMaterialMgr::getInstance()->feedScrollList(mLocalScrollCtrl);
+    }
+}
+
+void LLFloaterTexturePicker::refreshInventoryFilter()
+{
+    U32 filter_types = 0x0;
+
+    if (mInventoryPickType == PICK_TEXTURE_MATERIAL)
+    {
+        filter_types |= 0x1 << LLInventoryType::IT_TEXTURE;
+        filter_types |= 0x1 << LLInventoryType::IT_SNAPSHOT;
+        filter_types |= 0x1 << LLInventoryType::IT_MATERIAL;
+    }
+    else if (mInventoryPickType == PICK_TEXTURE)
+    {
+        filter_types |= 0x1 << LLInventoryType::IT_TEXTURE;
+        filter_types |= 0x1 << LLInventoryType::IT_SNAPSHOT;
+    }
+    else if (mInventoryPickType == PICK_MATERIAL)
+    {
+        filter_types |= 0x1 << LLInventoryType::IT_MATERIAL;
+    }
+
+    mInventoryPanel->setFilterTypes(filter_types);
+}
+
+void LLFloaterTexturePicker::setLocalTextureEnabled(bool enabled)
+{
+    mModeSelector->setEnabledByValue(1, enabled);
+}
+
+void LLFloaterTexturePicker::setBakeTextureEnabled(bool enabled)
+{
+    bool changed = (enabled != mBakeTextureEnabled);
+
+    mBakeTextureEnabled = enabled;
+    mModeSelector->setEnabledByValue(2, enabled);
+
+    if (!mBakeTextureEnabled && (mModeSelector->getValue().asInteger() == 2))
+    {
+        mModeSelector->selectByValue(0);
+    }
+
+    if (changed && mBakeTextureEnabled && LLAvatarAppearanceDefines::LLAvatarAppearanceDictionary::isBakedImageId(mImageAssetID))
+    {
+        if (mModeSelector->getValue().asInteger() != 2)
+        {
+            mModeSelector->selectByValue(2);
+        }
+    }
+    onModeSelect(0, this);
+}
+
+void LLFloaterTexturePicker::setInventoryPickType(EPickInventoryType type)
+{
+    mInventoryPickType = type;
+    refreshLocalList();
+    refreshInventoryFilter();
+
+    if (mInventoryPickType == PICK_MATERIAL)
+    {
+        getChild<LLButton>("Pipette")->setVisible(false);
+    }
+    else
+    {
+        S32 index = mModeSelector->getValue().asInteger();
+        getChild<LLButton>("Pipette")->setVisible(index == 0);
+    }
+
+    if (!mLabel.empty())
+    {
+        std::string pick = getString("pick title");
+
+        setTitle(pick + mLabel);
+    }
+    else if(mInventoryPickType == PICK_MATERIAL)
+    {
+        setTitle(getString("pick_material"));
+    }
+    else
+    {
+        setTitle(getString("pick_texture"));
+    }
+
+    // refresh selection
+    if (!mImageAssetID.isNull() || mInventoryPickType == PICK_MATERIAL)
+    {
+        mInventoryPanel->setSelection(findItemID(mImageAssetID, false), TAKE_FOCUS_NO);
+    }
+}
+
+void LLFloaterTexturePicker::setImmediateFilterPermMask(PermissionMask mask)
+{
+    mImmediateFilterPermMask = mask;
+    mInventoryPanel->setFilterPermMask(mask);
+}
+
+void LLFloaterTexturePicker::onPickerCallback(const std::vector<std::string>& filenames, LLHandle<LLFloater> handle)
+{
+    std::vector<std::string>::const_iterator iter = filenames.begin();
+    while (iter != filenames.end())
+    {
+        if (!iter->empty())
+        {
+            std::string temp_exten = gDirUtilp->getExtension(*iter);
+            if (temp_exten == "gltf" || temp_exten == "glb")
+            {
+                LLLocalGLTFMaterialMgr::getInstance()->addUnit(*iter);
+            }
+            else
+            {
+                LLLocalBitmapMgr::getInstance()->addUnit(*iter);
+            }
+        }
+        iter++;
+    }
+
+    // Todo: this should referesh all pickers, not just a current one
+    if (!handle.isDead())
+    {
+        LLFloaterTexturePicker* self = (LLFloaterTexturePicker*)handle.get();
+        self->mLocalScrollCtrl->clearRows();
+
+        if (self->mInventoryPickType == PICK_TEXTURE_MATERIAL)
+        {
+            LLLocalBitmapMgr::getInstance()->feedScrollList(self->mLocalScrollCtrl);
+            LLLocalGLTFMaterialMgr::getInstance()->feedScrollList(self->mLocalScrollCtrl);
+        }
+        else if (self->mInventoryPickType == PICK_TEXTURE)
+        {
+            LLLocalBitmapMgr::getInstance()->feedScrollList(self->mLocalScrollCtrl);
+        }
+        else if (self->mInventoryPickType == PICK_MATERIAL)
+        {
+            LLLocalGLTFMaterialMgr::getInstance()->feedScrollList(self->mLocalScrollCtrl);
+        }
+    }
+}
+
+void LLFloaterTexturePicker::onTextureSelect( const LLTextureEntry& te )
+{
+    LLUUID inventory_item_id = findItemID(te.getID(), true);
+    if (inventory_item_id.notNull())
+    {
+        LLToolPipette::getInstance()->setResult(true, "");
+        if (mInventoryPickType == PICK_MATERIAL)
+        {
+            // tes have no data about material ids
+            // Plus gltf materials are layered with overrides,
+            // which mean that end result might have no id.
+            LL_WARNS() << "tes have no data about material ids" << LL_ENDL;
+        }
+        else
+        {
+            setImageID(te.getID());
+        }
+
+        mNoCopyTextureSelected = false;
+        LLInventoryItem* itemp = gInventory.getItem(inventory_item_id);
+
+        if (itemp && !itemp->getPermissions().allowCopyBy(gAgent.getID()))
+        {
+            // no copy texture
+            mNoCopyTextureSelected = true;
+        }
+
+        commitIfImmediateSet();
+    }
+    else
+    {
+        LLToolPipette::getInstance()->setResult(false, LLTrans::getString("InventoryNoTexture"));
+    }
+}
+
+///////////////////////////////////////////////////////////////////////
+// LLTextureCtrl
+
+static LLDefaultChildRegistry::Register<LLTextureCtrl> r("texture_picker");
+
+LLTextureCtrl::LLTextureCtrl(const LLTextureCtrl::Params& p)
+:   LLUICtrl(p),
+    mDragCallback(NULL),
+    mDropCallback(NULL),
+    mOnCancelCallback(NULL),
+    mOnCloseCallback(NULL),
+    mOnSelectCallback(NULL),
+    mBorderColor( p.border_color() ),
+    mAllowNoTexture( p.allow_no_texture ),
+    mAllowLocalTexture( true ),
+    mImmediateFilterPermMask( PERM_NONE ),
+    mCanApplyImmediately( false ),
+    mNeedsRawImageData( false ),
+    mValid( true ),
+    mShowLoadingPlaceholder( true ),
+    mOpenTexPreview(false),
+    mBakeTextureEnabled(true),
+    mInventoryPickType(PICK_TEXTURE),
+    mImageAssetID(p.image_id),
+    mDefaultImageAssetID(p.default_image_id),
+    mDefaultImageName(p.default_image_name),
+    mFallbackImage(p.fallback_image)
+{
+
+    // Default of defaults is white image for diff tex
+    //
+    setBlankImageAssetID(IMG_WHITE);
+
+    setAllowNoTexture(p.allow_no_texture);
+    setCanApplyImmediately(p.can_apply_immediately);
+    mCommitOnSelection = !p.no_commit_on_selection;
+
+    LLTextBox::Params params(p.caption_text);
+    params.name(p.label);
+    params.rect(LLRect( 0, BTN_HEIGHT_SMALL, getRect().getWidth(), 0 ));
+    params.initial_value(p.label());
+    params.follows.flags(FOLLOWS_LEFT | FOLLOWS_RIGHT | FOLLOWS_BOTTOM);
+    mCaption = LLUICtrlFactory::create<LLTextBox> (params);
+    addChild( mCaption );
+
+    S32 image_top = getRect().getHeight();
+    S32 image_bottom = BTN_HEIGHT_SMALL;
+    S32 image_middle = (image_top + image_bottom) / 2;
+    S32 line_height = LLFontGL::getFontSansSerifSmall()->getLineHeight();
+
+    LLTextBox::Params tentative_label_p(p.multiselect_text);
+    tentative_label_p.name("Multiple");
+    tentative_label_p.rect(LLRect (0, image_middle + line_height / 2, getRect().getWidth(), image_middle - line_height / 2 ));
+    tentative_label_p.follows.flags(FOLLOWS_ALL);
+    mTentativeLabel = LLUICtrlFactory::create<LLTextBox> (tentative_label_p);
+
+    // It is no longer possible to associate a style with a textbox, so it has to be done in this fashion
+    LLStyle::Params style_params;
+    style_params.color = LLColor4::white;
+
+    mTentativeLabel->setText(LLTrans::getString("multiple_textures"), style_params);
+    mTentativeLabel->setHAlign(LLFontGL::HCENTER);
+    addChild( mTentativeLabel );
+
+    LLRect border_rect = getLocalRect();
+    border_rect.mBottom += BTN_HEIGHT_SMALL;
+    LLViewBorder::Params vbparams(p.border);
+    vbparams.name("border");
+    vbparams.rect(border_rect);
+    mBorder = LLUICtrlFactory::create<LLViewBorder> (vbparams);
+    addChild(mBorder);
+
+    mLoadingPlaceholderString = LLTrans::getString("texture_loading");
+}
+
+LLTextureCtrl::~LLTextureCtrl()
+{
+    closeDependentFloater();
+}
+
+void LLTextureCtrl::setShowLoadingPlaceholder(bool showLoadingPlaceholder)
+{
+    mShowLoadingPlaceholder = showLoadingPlaceholder;
+}
+
+void LLTextureCtrl::setCaption(const std::string& caption)
+{
+    mCaption->setText( caption );
+}
+
+void LLTextureCtrl::setCanApplyImmediately(bool b)
+{
+    mCanApplyImmediately = b;
+    LLFloaterTexturePicker* floaterp = (LLFloaterTexturePicker*)mFloaterHandle.get();
+    if( floaterp )
+    {
+        floaterp->setCanApplyImmediately(b);
+    }
+}
+
+void LLTextureCtrl::setCanApply(bool can_preview, bool can_apply)
+{
+    LLFloaterTexturePicker* floaterp = dynamic_cast<LLFloaterTexturePicker*>(mFloaterHandle.get());
+    if( floaterp )
+    {
+        floaterp->setCanApply(can_preview, can_apply);
+    }
+}
+
+void LLTextureCtrl::setImmediateFilterPermMask(PermissionMask mask)
+{
+    mImmediateFilterPermMask = mask;
+
+    LLFloaterTexturePicker* floaterp = (LLFloaterTexturePicker*)mFloaterHandle.get();
+    if (floaterp)
+    {
+        floaterp->setImmediateFilterPermMask(mask);
+    }
+}
+
+void LLTextureCtrl::setFilterPermissionMasks(PermissionMask mask)
+{
+    setImmediateFilterPermMask(mask);
+    setDnDFilterPermMask(mask);
+}
+
+void LLTextureCtrl::setVisible( bool visible )
+{
+    if( !visible )
+    {
+        closeDependentFloater();
+    }
+    LLUICtrl::setVisible( visible );
+}
+
+void LLTextureCtrl::setEnabled( bool enabled )
+{
+    LLFloaterTexturePicker* floaterp = (LLFloaterTexturePicker*)mFloaterHandle.get();
+    if( floaterp )
+    {
+        floaterp->setActive(enabled);
+    }
+    if( enabled )
+    {
+        std::string tooltip;
+        if (floaterp) tooltip = floaterp->getString("choose_picture");
+        setToolTip( tooltip );
+    }
+    else
+    {
+        setToolTip( std::string() );
+        // *TODO: would be better to keep floater open and show
+        // disabled state.
+        closeDependentFloater();
+    }
+
+    mCaption->setEnabled( enabled );
+
+    LLView::setEnabled( enabled );
+}
+
+void LLTextureCtrl::setValid(bool valid )
+{
+    mValid = valid;
+    if (!valid)
+    {
+        LLFloaterTexturePicker* pickerp = (LLFloaterTexturePicker*)mFloaterHandle.get();
+        if (pickerp)
+        {
+            pickerp->setActive(false);
+        }
+    }
+}
+
+
+// virtual
+void LLTextureCtrl::clear()
+{
+    setImageAssetID(LLUUID::null);
+}
+
+void LLTextureCtrl::setLabel(const std::string& label)
+{
+    mLabel = label;
+    mCaption->setText(label);
+}
+
+void LLTextureCtrl::showPicker(bool take_focus)
+{
+    // show hourglass cursor when loading inventory window
+    // because inventory construction is slooow
+    getWindow()->setCursor(UI_CURSOR_WAIT);
+    LLFloater* floaterp = mFloaterHandle.get();
+
+    // Show the dialog
+    if( floaterp )
+    {
+        floaterp->openFloater();
+    }
+    else
+    {
+        floaterp = new LLFloaterTexturePicker(
+            this,
+            getImageAssetID(),
+            getDefaultImageAssetID(),
+            getBlankImageAssetID(),
+            getTentative(),
+            getAllowNoTexture(),
+            mLabel,
+            mImmediateFilterPermMask,
+            mDnDFilterPermMask,
+            mCanApplyImmediately,
+            mFallbackImage,
+            mInventoryPickType);
+        mFloaterHandle = floaterp->getHandle();
+
+        LLFloaterTexturePicker* texture_floaterp = dynamic_cast<LLFloaterTexturePicker*>(floaterp);
+        if (texture_floaterp && mOnTextureSelectedCallback)
+        {
+            texture_floaterp->setTextureSelectedCallback(mOnTextureSelectedCallback);
+        }
+        if (texture_floaterp && mOnCloseCallback)
+        {
+            texture_floaterp->setOnFloaterCloseCallback(boost::bind(&LLTextureCtrl::onFloaterClose, this));
+        }
+        if (texture_floaterp)
+        {
+            texture_floaterp->setOnFloaterCommitCallback(boost::bind(&LLTextureCtrl::onFloaterCommit, this, _1, _2, _3, _4, _5));
+        }
+        if (texture_floaterp)
+        {
+            texture_floaterp->setSetImageAssetIDCallback(boost::bind(&LLTextureCtrl::setImageAssetID, this, _1));
+
+            texture_floaterp->setBakeTextureEnabled(mBakeTextureEnabled);
+        }
+
+        LLFloater* root_floater = gFloaterView->getParentFloater(this);
+        if (root_floater)
+            root_floater->addDependentFloater(floaterp);
+        floaterp->openFloater();
+    }
+
+    LLFloaterTexturePicker* picker_floater = dynamic_cast<LLFloaterTexturePicker*>(floaterp);
+    if (picker_floater)
+    {
+        picker_floater->setLocalTextureEnabled(mAllowLocalTexture);
+    }
+
+    if (take_focus)
+    {
+        floaterp->setFocus(true);
+    }
+}
+
+
+void LLTextureCtrl::closeDependentFloater()
+{
+    LLFloaterTexturePicker* floaterp = (LLFloaterTexturePicker*)mFloaterHandle.get();
+    if( floaterp && floaterp->isInVisibleChain())
+    {
+        floaterp->setOwner(NULL);
+        floaterp->setVisible(false);
+        floaterp->closeFloater();
+    }
+}
+
+// Allow us to download textures quickly when floater is shown
+class LLTextureFetchDescendentsObserver : public LLInventoryFetchDescendentsObserver
+{
+public:
+    virtual void done()
+    {
+        // We need to find textures in all folders, so get the main
+        // background download going.
+        LLInventoryModelBackgroundFetch::instance().start();
+        gInventory.removeObserver(this);
+        delete this;
+    }
+};
+
+bool LLTextureCtrl::handleHover(S32 x, S32 y, MASK mask)
+{
+    getWindow()->setCursor(mBorder->parentPointInView(x,y) ? UI_CURSOR_HAND : UI_CURSOR_ARROW);
+    return true;
+}
+
+
+bool LLTextureCtrl::handleMouseDown(S32 x, S32 y, MASK mask)
+{
+    bool handled = LLUICtrl::handleMouseDown( x, y , mask );
+
+    if (!handled && mBorder->parentPointInView(x, y))
+    {
+        if (!mOpenTexPreview)
+        {
+            showPicker(false);
+            if (mInventoryPickType == PICK_MATERIAL)
+            {
+                //grab materials first...
+                LLInventoryModelBackgroundFetch::instance().start(gInventory.findCategoryUUIDForType(LLFolderType::FT_MATERIAL));
+            }
+            else
+            {
+                //grab textures first...
+                LLInventoryModelBackgroundFetch::instance().start(gInventory.findCategoryUUIDForType(LLFolderType::FT_TEXTURE));
+            }
+            //...then start full inventory fetch.
+            if (!LLInventoryModelBackgroundFetch::instance().inventoryFetchStarted())
+            {
+                LLInventoryModelBackgroundFetch::instance().start();
+            }
+            handled = true;
+        }
+        else
+        {
+            if (getImageAssetID().notNull())
+            {
+                LLPreviewTexture* preview_texture = LLFloaterReg::showTypedInstance<LLPreviewTexture>("preview_texture", getValue());
+                if (preview_texture && !preview_texture->isDependent())
+                {
+                    LLFloater* root_floater = gFloaterView->getParentFloater(this);
+                    if (root_floater)
+                    {
+                        root_floater->addDependentFloater(preview_texture);
+                        preview_texture->hideCtrlButtons();
+                    }
+                }
+            }
+        }
+    }
+
+    return handled;
+}
+
+void LLTextureCtrl::onFloaterClose()
+{
+    LLFloaterTexturePicker* floaterp = (LLFloaterTexturePicker*)mFloaterHandle.get();
+
+    if (floaterp)
+    {
+        if (mOnCloseCallback)
+        {
+            mOnCloseCallback(this,LLSD());
+        }
+        floaterp->setOwner(NULL);
+    }
+
+    mFloaterHandle.markDead();
+}
+
+void LLTextureCtrl::onFloaterCommit(ETexturePickOp op, LLPickerSource source, const LLUUID& asset_id, const LLUUID& inv_id, const LLUUID& tracking_id)
+{
+    LLFloaterTexturePicker* floaterp = (LLFloaterTexturePicker*)mFloaterHandle.get();
+
+    if( floaterp && getEnabled())
+    {
+        if (op == TEXTURE_CANCEL)
+            mViewModel->resetDirty();
+        // If the "no_commit_on_selection" parameter is set
+        // we get dirty only when user presses OK in the picker
+        // (i.e. op == TEXTURE_SELECT) or texture changes via DnD.
+        else if (mCommitOnSelection || op == TEXTURE_SELECT)
+            mViewModel->setDirty(); // *TODO: shouldn't we be using setValue() here?
+
+        if(floaterp->isDirty() || asset_id.notNull()) // mModelView->setDirty does not work.
+        {
+            setTentative( false );
+
+            switch(source)
+            {
+                case PICKER_INVENTORY:
+                    mImageItemID = inv_id;
+                    mImageAssetID = asset_id;
+                    mLocalTrackingID.setNull();
+                    break;
+                case PICKER_BAKE:
+                    mImageItemID = LLUUID::null;
+                    mImageAssetID = asset_id;
+                    mLocalTrackingID.setNull();
+                    break;
+                case PICKER_LOCAL:
+                    mImageItemID = LLUUID::null;
+                    mImageAssetID = asset_id;
+                    mLocalTrackingID = tracking_id;
+                    break;
+                case PICKER_UNKNOWN:
+                default:
+                    mImageItemID = floaterp->findItemID(asset_id, false);
+                    mImageAssetID = asset_id;
+                    mLocalTrackingID.setNull();
+                    break;
+            }
+
+            LL_DEBUGS() << "mImageAssetID: " << mImageAssetID << ", mImageItemID: " << mImageItemID << LL_ENDL;
+
+            if (op == TEXTURE_SELECT && mOnSelectCallback)
+            {
+                mOnSelectCallback(this, LLSD());
+            }
+            else if (op == TEXTURE_CANCEL && mOnCancelCallback)
+            {
+                mOnCancelCallback( this, LLSD() );
+            }
+            else
+            {
+                // If the "no_commit_on_selection" parameter is set
+                // we commit only when user presses OK in the picker
+                // (i.e. op == TEXTURE_SELECT) or texture changes via DnD.
+                if (mCommitOnSelection || op == TEXTURE_SELECT)
+                {
+                    onCommit();
+                }
+            }
+        }
+    }
+}
+
+void LLTextureCtrl::setOnTextureSelectedCallback(texture_selected_callback cb)
+{
+    mOnTextureSelectedCallback = cb;
+    LLFloaterTexturePicker* floaterp = dynamic_cast<LLFloaterTexturePicker*>(mFloaterHandle.get());
+    if (floaterp)
+    {
+        floaterp->setTextureSelectedCallback(cb);
+    }
+}
+
+void    LLTextureCtrl::setImageAssetName(const std::string& name)
+{
+    LLPointer<LLUIImage> imagep = LLUI::getUIImage(name);
+    if(imagep)
+    {
+        LLViewerFetchedTexture* pTexture = dynamic_cast<LLViewerFetchedTexture*>(imagep->getImage().get());
+        if(pTexture)
+        {
+            LLUUID id = pTexture->getID();
+            setImageAssetID(id);
+        }
+    }
+}
+
+void LLTextureCtrl::setImageAssetID( const LLUUID& asset_id )
+{
+    if( mImageAssetID != asset_id )
+    {
+        mImageItemID.setNull();
+        mImageAssetID = asset_id;
+        mLocalTrackingID.setNull();
+        LLFloaterTexturePicker* floaterp = (LLFloaterTexturePicker*)mFloaterHandle.get();
+        if( floaterp && getEnabled() )
+        {
+            floaterp->setImageID( asset_id );
+            floaterp->resetDirty();
+        }
+    }
+}
+
+void LLTextureCtrl::setBakeTextureEnabled(bool enabled)
+{
+    mBakeTextureEnabled = enabled;
+    LLFloaterTexturePicker* floaterp = (LLFloaterTexturePicker*)mFloaterHandle.get();
+    if (floaterp)
+    {
+        floaterp->setBakeTextureEnabled(enabled);
+    }
+}
+
+void LLTextureCtrl::setInventoryPickType(EPickInventoryType type)
+{
+    mInventoryPickType = type;
+    LLFloaterTexturePicker* floaterp = (LLFloaterTexturePicker*)mFloaterHandle.get();
+    if (floaterp)
+    {
+        floaterp->setInventoryPickType(type);
+    }
+}
+
+bool LLTextureCtrl::handleDragAndDrop(S32 x, S32 y, MASK mask,
+                      bool drop, EDragAndDropType cargo_type, void *cargo_data,
+                      EAcceptance *accept,
+                      std::string& tooltip_msg)
+{
+    bool handled = false;
+
+    // this downcast may be invalid - but if the second test below
+    // returns true, then the cast was valid, and we can perform
+    // the third test without problems.
+    LLInventoryItem* item = (LLInventoryItem*)cargo_data;
+
+    bool is_mesh = cargo_type == DAD_MESH;
+    bool is_texture = cargo_type == DAD_TEXTURE;
+    bool is_material = cargo_type == DAD_MATERIAL;
+
+    bool allow_dnd = false;
+    if (mInventoryPickType == PICK_MATERIAL)
+    {
+        allow_dnd = is_material;
+    }
+    else if (mInventoryPickType == PICK_TEXTURE)
+    {
+        allow_dnd = is_texture || is_mesh;
+    }
+    else
+    {
+        allow_dnd = is_texture || is_mesh || is_material;
+    }
+
+    if (getEnabled() && allow_dnd && allowDrop(item, cargo_type, tooltip_msg))
+    {
+        if (drop)
+        {
+            if(doDrop(item))
+            {
+                if (!mCommitOnSelection)
+                    mViewModel->setDirty();
+
+                // This removes the 'Multiple' overlay, since
+                // there is now only one texture selected.
+                setTentative( false );
+                onCommit();
+            }
+        }
+
+        *accept = ACCEPT_YES_SINGLE;
+    }
+    else
+    {
+        *accept = ACCEPT_NO;
+    }
+
+    handled = true;
+    LL_DEBUGS("UserInput") << "dragAndDrop handled by LLTextureCtrl " << getName() << LL_ENDL;
+
+    return handled;
+}
+
+void LLTextureCtrl::draw()
+{
+    mBorder->setKeyboardFocusHighlight(hasFocus());
+
+    if (!mValid)
+    {
+        mTexturep = NULL;
+    }
+    else if (!mImageAssetID.isNull())
+    {
+        LLPointer<LLViewerFetchedTexture> texture = NULL;
+
+        if (LLAvatarAppearanceDefines::LLAvatarAppearanceDictionary::isBakedImageId(mImageAssetID))
+        {
+            LLViewerObject* obj = LLSelectMgr::getInstance()->getSelection()->getFirstObject();
+            if (obj)
+            {
+                LLViewerTexture* viewerTexture = obj->getBakedTextureForMagicId(mImageAssetID);
+                texture = viewerTexture ? dynamic_cast<LLViewerFetchedTexture*>(viewerTexture) : NULL;
+            }
+
+        }
+
+        if (texture.isNull())
+        {
+            if (mInventoryPickType == PICK_MATERIAL)
+            {
+                LLPointer<LLFetchedGLTFMaterial> material = gGLTFMaterialList.getMaterial(mImageAssetID);
+                if (material)
+                {
+                    texture = material->getUITexture();
+                }
+            }
+            else
+            {
+                texture = LLViewerTextureManager::getFetchedTexture(mImageAssetID, FTT_DEFAULT, true, LLGLTexture::BOOST_NONE, LLViewerTexture::LOD_TEXTURE);
+                texture->setBoostLevel(LLGLTexture::BOOST_PREVIEW);
+                texture->forceToSaveRawImage(0);
+            }
+        }
+
+        mTexturep = texture;
+    }
+    else//mImageAssetID == LLUUID::null
+    {
+        mTexturep = NULL;
+    }
+
+    // Border
+    LLRect border( 0, getRect().getHeight(), getRect().getWidth(), BTN_HEIGHT_SMALL );
+    gl_rect_2d( border, mBorderColor.get(), false );
+
+    // Interior
+    LLRect interior = border;
+    interior.stretch( -1 );
+
+    // If we're in a focused floater, don't apply the floater's alpha to the texture (STORM-677).
+    const F32 alpha = getTransparencyType() == TT_ACTIVE ? 1.0f : getCurrentTransparency();
+    if( mTexturep )
+    {
+        if( mTexturep->getComponents() == 4 )
+        {
+            gl_rect_2d_checkerboard( interior, alpha );
+        }
+
+        gl_draw_scaled_image( interior.mLeft, interior.mBottom, interior.getWidth(), interior.getHeight(), mTexturep, UI_VERTEX_COLOR % alpha);
+        mTexturep->addTextureStats( (F32)(interior.getWidth() * interior.getHeight()) );
+    }
+    else if (!mFallbackImage.isNull())
+    {
+        mFallbackImage->draw(interior, UI_VERTEX_COLOR % alpha);
+    }
+    else
+    {
+        gl_rect_2d( interior, LLColor4::grey % alpha, true );
+
+        // Draw X
+        gl_draw_x( interior, LLColor4::black );
+    }
+
+    mTentativeLabel->setVisible( getTentative() );
+
+    // Show "Loading..." string on the top left corner while this texture is loading.
+    // Using the discard level, do not show the string if the texture is almost but not
+    // fully loaded.
+    if (mTexturep.notNull() &&
+        !mTexturep->isFullyLoaded() &&
+        mShowLoadingPlaceholder)
+    {
+        U32 v_offset = 25;
+        LLFontGL* font = LLFontGL::getFontSansSerif();
+
+        // Don't show as loaded if the texture is almost fully loaded (i.e. discard1) unless god
+        if ((mTexturep->getDiscardLevel() > 1) || gAgent.isGodlike())
+        {
+            font->renderUTF8(
+                mLoadingPlaceholderString,
+                0,
+                llfloor(interior.mLeft+3),
+                llfloor(interior.mTop-v_offset),
+                LLColor4::white,
+                LLFontGL::LEFT,
+                LLFontGL::BASELINE,
+                LLFontGL::DROP_SHADOW);
+        }
+
+        // Optionally show more detailed information.
+        if (gSavedSettings.getBOOL("DebugAvatarRezTime"))
+        {
+            LLFontGL* font = LLFontGL::getFontSansSerif();
+            std::string tdesc;
+            // Show what % the texture has loaded (0 to 100%, 100 is highest), and what level of detail (5 to 0, 0 is best).
+
+            v_offset += 12;
+            tdesc = llformat("  PK  : %d%%", U32(mTexturep->getDownloadProgress()*100.0));
+            font->renderUTF8(tdesc, 0, llfloor(interior.mLeft+3), llfloor(interior.mTop-v_offset),
+                             LLColor4::white, LLFontGL::LEFT, LLFontGL::BASELINE, LLFontGL::DROP_SHADOW);
+
+            v_offset += 12;
+            tdesc = llformat("  LVL: %d", mTexturep->getDiscardLevel());
+            font->renderUTF8(tdesc, 0, llfloor(interior.mLeft+3), llfloor(interior.mTop-v_offset),
+                             LLColor4::white, LLFontGL::LEFT, LLFontGL::BASELINE, LLFontGL::DROP_SHADOW);
+
+            v_offset += 12;
+            tdesc = llformat("  ID  : %s...", (mImageAssetID.asString().substr(0,7)).c_str());
+            font->renderUTF8(tdesc, 0, llfloor(interior.mLeft+3), llfloor(interior.mTop-v_offset),
+                             LLColor4::white, LLFontGL::LEFT, LLFontGL::BASELINE, LLFontGL::DROP_SHADOW);
+        }
+    }
+
+    LLUICtrl::draw();
+}
+
+bool LLTextureCtrl::allowDrop(LLInventoryItem* item, EDragAndDropType cargo_type, std::string& tooltip_msg)
+{
+    bool copy = item->getPermissions().allowCopyBy(gAgent.getID());
+    bool mod = item->getPermissions().allowModifyBy(gAgent.getID());
+    bool xfer = item->getPermissions().allowOperationBy(PERM_TRANSFER,
+                                                        gAgent.getID());
+
+    PermissionMask item_perm_mask = 0;
+    if (copy) item_perm_mask |= PERM_COPY;
+    if (mod)  item_perm_mask |= PERM_MODIFY;
+    if (xfer) item_perm_mask |= PERM_TRANSFER;
+
+    PermissionMask filter_perm_mask = mImmediateFilterPermMask;
+    if ( (item_perm_mask & filter_perm_mask) == filter_perm_mask )
+    {
+        if(mDragCallback)
+        {
+            return mDragCallback(this, item);
+        }
+        else
+        {
+            return true;
+        }
+    }
+    else
+    {
+        PermissionMask mask = PERM_COPY | PERM_TRANSFER;
+        if ((filter_perm_mask & mask) == mask
+            && cargo_type == DAD_TEXTURE)
+        {
+            tooltip_msg.assign(LLTrans::getString("TooltipTextureRestrictedDrop"));
+        }
+        return false;
+    }
+}
+
+bool LLTextureCtrl::doDrop(LLInventoryItem* item)
+{
+    // call the callback if it exists.
+    if(mDropCallback)
+    {
+        // if it returns true, we return true, and therefore the
+        // commit is called above.
+        return mDropCallback(this, item);
+    }
+
+    // no callback installed, so just set the image ids and carry on.
+    LLUUID asset_id = item->getAssetUUID();
+
+    if (mInventoryPickType == PICK_MATERIAL && asset_id.isNull())
+    {
+        // If an inventory material has a null asset, consider it a valid blank material(gltf)
+        asset_id = LLGLTFMaterialList::BLANK_MATERIAL_ASSET_ID;
+    }
+
+    setImageAssetID(asset_id);
+    mImageItemID = item->getUUID();
+    return true;
+}
+
+bool LLTextureCtrl::handleUnicodeCharHere(llwchar uni_char)
+{
+    if( ' ' == uni_char )
+    {
+        showPicker(true);
+        return true;
+    }
+    return LLUICtrl::handleUnicodeCharHere(uni_char);
+}
+
+void LLTextureCtrl::setValue( const LLSD& value )
+{
+    setImageAssetID(value.asUUID());
+}
+
+LLSD LLTextureCtrl::getValue() const
+{
+    return LLSD(getImageAssetID());
+}
+
+
+
+
+