/** 
 * @file lltexturectrl.cpp
 * @author Richard Nelson, James Cook
 * @brief LLTextureCtrl class implementation including related functions
 *
 * $LicenseInfo:firstyear=2002&license=viewerlgpl$
 * Second Life Viewer Source Code
 * Copyright (C) 2010, Linden Research, Inc.
 * 
 * This library is free software; you can redistribute it and/or
 * modify it under the terms of the GNU Lesser General Public
 * License as published by the Free Software Foundation;
 * version 2.1 of the License only.
 * 
 * This library is distributed in the hope that it will be useful,
 * but WITHOUT ANY WARRANTY; without even the implied warranty of
 * MERCHANTABILITY or FITNESS FOR A PARTICULAR PURPOSE.  See the GNU
 * Lesser General Public License for more details.
 * 
 * You should have received a copy of the GNU Lesser General Public
 * License along with this library; if not, write to the Free Software
 * Foundation, Inc., 51 Franklin Street, Fifth Floor, Boston, MA  02110-1301  USA
 * 
 * Linden Research, Inc., 945 Battery Street, San Francisco, CA  94111  USA
 * $/LicenseInfo$
 */

#include "llviewerprecompiledheaders.h"

#include "lltexturectrl.h"

#include "llrender.h"
#include "llagent.h"
#include "llviewertexturelist.h"
#include "llselectmgr.h"
#include "llcheckboxctrl.h"
#include "llcombobox.h"
#include "llbutton.h"
#include "lldraghandle.h"
#include "llfocusmgr.h"
#include "llfolderviewmodel.h"
#include "llinventory.h"
#include "llinventoryfunctions.h"
#include "llinventorymodelbackgroundfetch.h"
#include "llinventoryobserver.h"
#include "llinventorypanel.h"
#include "lllineeditor.h"
#include "llui.h"
#include "llviewerinventory.h"
#include "llpermissions.h"
#include "llsaleinfo.h"
#include "llassetstorage.h"
#include "lltextbox.h"
#include "llresizehandle.h"
#include "llscrollcontainer.h"
#include "lltoolmgr.h"
#include "lltoolpipette.h"
#include "llfiltereditor.h"
#include "llwindow.h"

#include "lltool.h"
#include "llviewerwindow.h"
#include "llviewerobject.h"
#include "llviewercontrol.h"
#include "llglheaders.h"
#include "lluictrlfactory.h"
#include "lltrans.h"

#include "llradiogroup.h"
#include "llfloaterreg.h"
#include "lllocalbitmaps.h"
#include "llerror.h"

#include "llavatarappearancedefines.h"

#include "fscommon.h"

static const F32 CONTEXT_CONE_IN_ALPHA = 0.0f;
static const F32 CONTEXT_CONE_OUT_ALPHA = 1.f;
static const F32 CONTEXT_FADE_TIME = 0.08f;

static const S32 LOCAL_TRACKING_ID_COLUMN = 1;

//static const char CURRENT_IMAGE_NAME[] = "Current Texture";
//static const char WHITE_IMAGE_NAME[] = "Blank Texture";
//static const char NO_IMAGE_NAME[] = "None";

LLFloaterTexturePicker::LLFloaterTexturePicker(	
	LLView* owner,
	LLUUID image_asset_id,
	LLUUID default_image_asset_id,
	LLUUID blank_image_asset_id,
	BOOL tentative,
	BOOL allow_no_texture,
	const std::string& label,
	PermissionMask immediate_filter_perm_mask,
	PermissionMask dnd_filter_perm_mask,
	PermissionMask non_immediate_filter_perm_mask,
	BOOL can_apply_immediately,
	LLUIImagePtr fallback_image)
:	LLFloater(LLSD()),
	mOwner( owner ),
	mImageAssetID( image_asset_id ),
	mOriginalImageAssetID(image_asset_id),
	mFallbackImage(fallback_image),
	mTransparentImageAssetID( gSavedSettings.getString( "UIImgTransparentUUID" ) ), // <FS:PP> FIRE-5082: "Transparent" button in Texture Panel
	mDefaultImageAssetID(default_image_asset_id),
	mBlankImageAssetID(blank_image_asset_id),
	mTentative(tentative),
	mAllowNoTexture(allow_no_texture),
	mLabel(label),
	mTentativeLabel(NULL),
	mResolutionLabel(NULL),
	mActive( TRUE ),
	mFilterEdit(NULL),
	mImmediateFilterPermMask(immediate_filter_perm_mask),
	mDnDFilterPermMask(dnd_filter_perm_mask),
	mNonImmediateFilterPermMask(non_immediate_filter_perm_mask),
	mContextConeOpacity(0.f),
	mSelectedItemPinned( FALSE ),
	mCanApply(true),
	mCanPreview(true),
	mPreviewSettingChanged(false),
	mOnFloaterCommitCallback(NULL),
	mOnFloaterCloseCallback(NULL),
	mSetImageAssetIDCallback(NULL),
	mOnUpdateImageStatsCallback(NULL),
	mBakeTextureEnabled(FALSE),
	mLocalBitmapsAddedCallbackConnection() // <FS:Ansariel> Threaded filepickers
{
	buildFromFile("floater_texture_ctrl.xml");
	mCanApplyImmediately = can_apply_immediately;
	setCanMinimize(FALSE);

	// <FS:Ansariel> Threaded filepickers
	mLocalBitmapsAddedCallbackConnection = LLLocalBitmapMgr::setBitmapsAddedCallback(boost::bind(&LLFloaterTexturePicker::onLocalBitmapsAddedCallback, this));
}

LLFloaterTexturePicker::~LLFloaterTexturePicker()
{
	// <FS:Ansariel> Threaded filepickers
	if (mLocalBitmapsAddedCallbackConnection.connected())
	{
		mLocalBitmapsAddedCallbackConnection.disconnect();
	}
	// </FS:Ansariel>
}

void LLFloaterTexturePicker::setImageID(const LLUUID& image_id, bool set_selection /*=true*/)
{
	if( ((mImageAssetID != image_id) || mTentative) && mActive)
	{
		mNoCopyTextureSelected = FALSE;
		mViewModel->setDirty(); // *TODO: shouldn't we be using setValue() here?
		mImageAssetID = image_id; 

		if (LLAvatarAppearanceDefines::LLAvatarAppearanceDictionary::isBakedImageId(mImageAssetID))
		{
<<<<<<< HEAD
			if ( mBakeTextureEnabled && mModeSelector->getSelectedIndex() != 2)
			{
				mModeSelector->setSelectedIndex(2, 0);
				onModeSelect(0,this);
			}
=======
			mInventoryPanel->getRootFolder()->clearSelection();
			//<FS:Chaser> Clear out the UUID instead of keeping the last value
			getChild<LLLineEditor>("TextureKey")->setText(LLUUID::null.asString());
			//</FS:Chaser>
>>>>>>> d9888f07
		}
		else
		{
			if (mModeSelector->getSelectedIndex() == 2)
			{
				mModeSelector->setSelectedIndex(0, 0);
				onModeSelect(0,this);
			}
			
			LLUUID item_id = findItemID(mImageAssetID, FALSE);
			if (item_id.isNull())
			{
				mInventoryPanel->getRootFolder()->clearSelection();
			}
			else
			{
				LLInventoryItem* itemp = gInventory.getItem(image_id);
				//<FS:Chaser> Texture UUID picker
				//if (itemp && !itemp->getPermissions().allowCopyBy(gAgent.getID()))
				if (itemp)
				{
					BOOL copy = itemp->getPermissions().allowCopyBy(gAgent.getID());
					BOOL mod = itemp->getPermissions().allowModifyBy(gAgent.getID());
					BOOL xfer = itemp->getPermissions().allowOperationBy(PERM_TRANSFER, gAgent.getID());

					if(!copy)
					{
						// no copy texture
						getChild<LLUICtrl>("apply_immediate_check")->setValue(FALSE);
						mNoCopyTextureSelected = TRUE;
					}

					//Verify permissions before revealing UUID.
					//Replicates behaviour of "Copy UUID" on inventory. If you can't copy it there, you can't copy it here.
					if(copy&&mod&&xfer)
					{
						getChild<LLLineEditor>("TextureKey")->setText(image_id.asString());
					}
					else
					{
						getChild<LLLineEditor>("TextureKey")->setText(LLUUID::null.asString());
					}
					//</FS:Chaser>
				}
			}
<<<<<<< HEAD
=======
			else
			{
				getChild<LLLineEditor>("TextureKey")->setText(LLUUID::null.asString());
			}
			// </FS:Chaser>
		}
>>>>>>> d9888f07

			if (set_selection)
			{
				mInventoryPanel->setSelection(item_id, TAKE_FOCUS_NO);
			}
		}
		

		
	}
}

void LLFloaterTexturePicker::setActive( BOOL active )					
{
	if (!active && getChild<LLUICtrl>("Pipette")->getValue().asBoolean())
	{
		stopUsingPipette();
	}
	mActive = active; 
}

void LLFloaterTexturePicker::setCanApplyImmediately(BOOL b)
{
	mCanApplyImmediately = b;
	if (!mCanApplyImmediately)
	{
		getChild<LLUICtrl>("apply_immediate_check")->setValue(FALSE);
	}
	updateFilterPermMask();
}

void LLFloaterTexturePicker::stopUsingPipette()
{
	if (LLToolMgr::getInstance()->getCurrentTool() == LLToolPipette::getInstance())
	{
		LLToolMgr::getInstance()->clearTransientTool();
	}
}

void LLFloaterTexturePicker::updateImageStats()
{
	if (mTexturep.notNull())
	{
		//RN: have we received header data for this image?
		if (mTexturep->getFullWidth() > 0 && mTexturep->getFullHeight() > 0)
		{
			std::string formatted_dims = llformat("%d x %d", mTexturep->getFullWidth(),mTexturep->getFullHeight());
			mResolutionLabel->setTextArg("[DIMENSIONS]", formatted_dims);
			if (mOnUpdateImageStatsCallback)
			{
				mOnUpdateImageStatsCallback(mTexturep);
			}
		}
		else
		{
			mResolutionLabel->setTextArg("[DIMENSIONS]", std::string("[? x ?]"));
		}
	}
	else
	{
		mResolutionLabel->setTextArg("[DIMENSIONS]", std::string(""));
	}
}

// virtual
BOOL LLFloaterTexturePicker::handleDragAndDrop( 
		S32 x, S32 y, MASK mask,
		BOOL drop,
		EDragAndDropType cargo_type, void *cargo_data, 
		EAcceptance *accept,
		std::string& tooltip_msg)
{
	BOOL handled = FALSE;

	bool is_mesh = cargo_type == DAD_MESH;

	if ((cargo_type == DAD_TEXTURE) || is_mesh)
	{
		LLInventoryItem *item = (LLInventoryItem *)cargo_data;

		BOOL copy = item->getPermissions().allowCopyBy(gAgent.getID());
		BOOL mod = item->getPermissions().allowModifyBy(gAgent.getID());
		BOOL xfer = item->getPermissions().allowOperationBy(PERM_TRANSFER,
															gAgent.getID());

		PermissionMask item_perm_mask = 0;
		if (copy) item_perm_mask |= PERM_COPY;
		if (mod)  item_perm_mask |= PERM_MODIFY;
		if (xfer) item_perm_mask |= PERM_TRANSFER;
		
		//PermissionMask filter_perm_mask = getFilterPermMask();  Commented out due to no-copy texture loss.
		PermissionMask filter_perm_mask = mDnDFilterPermMask;
		if ( (item_perm_mask & filter_perm_mask) == filter_perm_mask )
		{
			if (drop)
			{
				// <FS:Ansariel> FIRE-8298: Apply now checkbox has no effect
				setCanApply(true, true);
				// </FS:Ansariel>
				setImageID( item->getAssetUUID() );
				commitIfImmediateSet();
			}

			*accept = ACCEPT_YES_SINGLE;
		}
		else
		{
			*accept = ACCEPT_NO;
		}
	}
	else
	{
		*accept = ACCEPT_NO;
	}

	handled = TRUE;
	LL_DEBUGS("UserInput") << "dragAndDrop handled by LLFloaterTexturePicker " << getName() << LL_ENDL;

	return handled;
}

BOOL LLFloaterTexturePicker::handleKeyHere(KEY key, MASK mask)
{
	// <FS:Ansariel> CTRL-F focusses local search editor
	if (FSCommon::isFilterEditorKeyCombo(key, mask))
	{
		mFilterEdit->setFocus(TRUE);
		return TRUE;
	}
	// </FS:Ansariel>

	LLFolderView* root_folder = mInventoryPanel->getRootFolder();

	if (root_folder && mFilterEdit)
	{
		if (mFilterEdit->hasFocus() 
			&& (key == KEY_RETURN || key == KEY_DOWN) 
			&& mask == MASK_NONE)
		{
			if (!root_folder->getCurSelectedItem())
			{
				LLFolderViewItem* itemp =    mInventoryPanel->getItemByID(gInventory.getRootFolderID());
				if (itemp)
				{
					root_folder->setSelection(itemp, FALSE, FALSE);
				}
			}
			root_folder->scrollToShowSelection();
			
			// move focus to inventory proper
			mInventoryPanel->setFocus(TRUE);
			
			// treat this as a user selection of the first filtered result
			commitIfImmediateSet();
			
			return TRUE;
		}
		
		if (mInventoryPanel->hasFocus() && key == KEY_UP)
		{
			mFilterEdit->focusFirstItem(TRUE);
		}
	}

	return LLFloater::handleKeyHere(key, mask);
}

void LLFloaterTexturePicker::onClose(bool app_quitting)
{
	if (mOwner && mOnFloaterCloseCallback)
	{
		mOnFloaterCloseCallback();
	}
	stopUsingPipette();
}

// virtual
BOOL LLFloaterTexturePicker::postBuild()
{
	LLFloater::postBuild();

	if (!mLabel.empty())
	{
		std::string pick = getString("pick title");
	
		setTitle(pick + mLabel);
	}
	mTentativeLabel = getChild<LLTextBox>("Multiple");

	mResolutionLabel = getChild<LLTextBox>("unknown");


	childSetAction("Default",LLFloaterTexturePicker::onBtnSetToDefault,this);
	childSetAction("None", LLFloaterTexturePicker::onBtnNone,this);
	childSetAction("Blank", LLFloaterTexturePicker::onBtnBlank,this);
	childSetAction("Transparent", LLFloaterTexturePicker::onBtnTransparent,this); // <FS:PP> FIRE-5082: "Transparent" button in Texture Panel


	childSetCommitCallback("show_folders_check", onShowFolders, this);
	getChildView("show_folders_check")->setVisible( FALSE);

	mFilterEdit = getChild<LLFilterEditor>("inventory search editor");
	mFilterEdit->setCommitCallback(boost::bind(&LLFloaterTexturePicker::onFilterEdit, this, _2));

	mInventoryPanel = getChild<LLInventoryPanel>("inventory panel");

	mModeSelector = getChild<LLRadioGroup>("mode_selection");
	mModeSelector->setCommitCallback(onModeSelect, this);
	mModeSelector->setSelectedIndex(0, 0);

	if(mInventoryPanel)
	{
		U32 filter_types = 0x0;
		filter_types |= 0x1 << LLInventoryType::IT_TEXTURE;
		filter_types |= 0x1 << LLInventoryType::IT_SNAPSHOT;

		mInventoryPanel->setFilterTypes(filter_types);
		//mInventoryPanel->setFilterPermMask(getFilterPermMask());  //Commented out due to no-copy texture loss.
		mInventoryPanel->setFilterPermMask(mImmediateFilterPermMask);
		mInventoryPanel->setSelectCallback(boost::bind(&LLFloaterTexturePicker::onSelectionChange, this, _1, _2));
		mInventoryPanel->setShowFolderState(LLInventoryFilter::SHOW_NON_EMPTY_FOLDERS);

		// Disable auto selecting first filtered item because it takes away
		// selection from the item set by LLTextureCtrl owning this floater.
		mInventoryPanel->getRootFolder()->setAutoSelectOverride(TRUE);

		// Commented out to scroll to currently selected texture. See EXT-5403.
		// // store this filter as the default one
		// mInventoryPanel->getRootFolder()->getFilter().markDefault();

		// Commented out to stop opening all folders with textures
		// mInventoryPanel->openDefaultFolderForType(LLFolderType::FT_TEXTURE);

		// don't put keyboard focus on selected item, because the selection callback
		// will assume that this was user input

		

		if (!mImageAssetID.isNull())
		{
			mInventoryPanel->setSelection(findItemID(mImageAssetID, FALSE), TAKE_FOCUS_NO);
		}
	}

	childSetAction("l_add_btn", LLFloaterTexturePicker::onBtnAdd, this);
	childSetAction("l_rem_btn", LLFloaterTexturePicker::onBtnRemove, this);
	childSetAction("l_upl_btn", LLFloaterTexturePicker::onBtnUpload, this);

	mLocalScrollCtrl = getChild<LLScrollListCtrl>("l_name_list");
	mLocalScrollCtrl->setCommitCallback(onLocalScrollCommit, this);
	LLLocalBitmapMgr::feedScrollList(mLocalScrollCtrl);

	mNoCopyTextureSelected = FALSE;

	getChild<LLUICtrl>("apply_immediate_check")->setValue(gSavedSettings.getBOOL("TextureLivePreview"));
	childSetCommitCallback("apply_immediate_check", onApplyImmediateCheck, this);

	if (!mCanApplyImmediately)
	{
		getChildView("show_folders_check")->setEnabled(FALSE);
	}

	getChild<LLUICtrl>("Pipette")->setCommitCallback( boost::bind(&LLFloaterTexturePicker::onBtnPipette, this));
	//<FS:Chaser> UUID picker
	childSetAction("TextureKeyApply", LLFloaterTexturePicker::onBtnApplyTexture,this);
	//</FS:Chaser>
	childSetAction("Cancel", LLFloaterTexturePicker::onBtnCancel,this);
	childSetAction("Select", LLFloaterTexturePicker::onBtnSelect,this);

	// update permission filter once UI is fully initialized
	updateFilterPermMask();
	mSavedFolderState.setApply(FALSE);

	LLToolPipette::getInstance()->setToolSelectCallback(boost::bind(&LLFloaterTexturePicker::onTextureSelect, this, _1));
	
	getChild<LLComboBox>("l_bake_use_texture_combo_box")->setCommitCallback(onBakeTextureSelect, this);
	getChild<LLCheckBoxCtrl>("hide_base_mesh_region")->setCommitCallback(onHideBaseMeshRegionCheck, this);

	setBakeTextureEnabled(FALSE);
	return TRUE;
}

// virtual
void LLFloaterTexturePicker::draw()
{
	if (mOwner)
	{
		// draw cone of context pointing back to texture swatch	
		LLRect owner_rect;
		mOwner->localRectToOtherView(mOwner->getLocalRect(), &owner_rect, this);
		LLRect local_rect = getLocalRect();
		if (gFocusMgr.childHasKeyboardFocus(this) && mOwner->isInVisibleChain() && mContextConeOpacity > 0.001f)
		{
			gGL.getTexUnit(0)->unbind(LLTexUnit::TT_TEXTURE);
			LLGLEnable(GL_CULL_FACE);
			// <FS:Ansariel> Remove QUADS rendering mode
			//gGL.begin(LLRender::QUADS);
			//{
			//	gGL.color4f(0.f, 0.f, 0.f, CONTEXT_CONE_IN_ALPHA * mContextConeOpacity);
			//	gGL.vertex2i(owner_rect.mLeft, owner_rect.mTop);
			//	gGL.vertex2i(owner_rect.mRight, owner_rect.mTop);
			//	gGL.color4f(0.f, 0.f, 0.f, CONTEXT_CONE_OUT_ALPHA * mContextConeOpacity);
			//	gGL.vertex2i(local_rect.mRight, local_rect.mTop);
			//	gGL.vertex2i(local_rect.mLeft, local_rect.mTop);

			//	gGL.color4f(0.f, 0.f, 0.f, CONTEXT_CONE_OUT_ALPHA * mContextConeOpacity);
			//	gGL.vertex2i(local_rect.mLeft, local_rect.mTop);
			//	gGL.vertex2i(local_rect.mLeft, local_rect.mBottom);
			//	gGL.color4f(0.f, 0.f, 0.f, CONTEXT_CONE_IN_ALPHA * mContextConeOpacity);
			//	gGL.vertex2i(owner_rect.mLeft, owner_rect.mBottom);
			//	gGL.vertex2i(owner_rect.mLeft, owner_rect.mTop);

			//	gGL.color4f(0.f, 0.f, 0.f, CONTEXT_CONE_OUT_ALPHA * mContextConeOpacity);
			//	gGL.vertex2i(local_rect.mRight, local_rect.mBottom);
			//	gGL.vertex2i(local_rect.mRight, local_rect.mTop);
			//	gGL.color4f(0.f, 0.f, 0.f, CONTEXT_CONE_IN_ALPHA * mContextConeOpacity);
			//	gGL.vertex2i(owner_rect.mRight, owner_rect.mTop);
			//	gGL.vertex2i(owner_rect.mRight, owner_rect.mBottom);


			//	gGL.color4f(0.f, 0.f, 0.f, CONTEXT_CONE_OUT_ALPHA * mContextConeOpacity);
			//	gGL.vertex2i(local_rect.mLeft, local_rect.mBottom);
			//	gGL.vertex2i(local_rect.mRight, local_rect.mBottom);
			//	gGL.color4f(0.f, 0.f, 0.f, CONTEXT_CONE_IN_ALPHA * mContextConeOpacity);
			//	gGL.vertex2i(owner_rect.mRight, owner_rect.mBottom);
			//	gGL.vertex2i(owner_rect.mLeft, owner_rect.mBottom);
			//}
			//gGL.end();
			gGL.begin(LLRender::TRIANGLE_STRIP);
			{
				gGL.color4f(0.f, 0.f, 0.f, CONTEXT_CONE_IN_ALPHA * mContextConeOpacity);
				gGL.vertex2i(owner_rect.mLeft, owner_rect.mTop);
				gGL.color4f(0.f, 0.f, 0.f, CONTEXT_CONE_OUT_ALPHA * mContextConeOpacity);
				gGL.vertex2i(local_rect.mLeft, local_rect.mTop);
				gGL.color4f(0.f, 0.f, 0.f, CONTEXT_CONE_IN_ALPHA * mContextConeOpacity);
				gGL.vertex2i(owner_rect.mRight, owner_rect.mTop);
				gGL.color4f(0.f, 0.f, 0.f, CONTEXT_CONE_OUT_ALPHA * mContextConeOpacity);
				gGL.vertex2i(local_rect.mRight, local_rect.mTop);
				gGL.color4f(0.f, 0.f, 0.f, CONTEXT_CONE_IN_ALPHA * mContextConeOpacity);
				gGL.vertex2i(owner_rect.mRight, owner_rect.mBottom);
				gGL.color4f(0.f, 0.f, 0.f, CONTEXT_CONE_OUT_ALPHA * mContextConeOpacity);
				gGL.vertex2i(local_rect.mRight, local_rect.mBottom);
				gGL.color4f(0.f, 0.f, 0.f, CONTEXT_CONE_IN_ALPHA * mContextConeOpacity);
				gGL.vertex2i(owner_rect.mLeft, owner_rect.mBottom);
				gGL.color4f(0.f, 0.f, 0.f, CONTEXT_CONE_OUT_ALPHA * mContextConeOpacity);
				gGL.vertex2i(local_rect.mLeft, local_rect.mBottom);
				gGL.color4f(0.f, 0.f, 0.f, CONTEXT_CONE_IN_ALPHA * mContextConeOpacity);
				gGL.vertex2i(owner_rect.mLeft, owner_rect.mTop);
				gGL.color4f(0.f, 0.f, 0.f, CONTEXT_CONE_OUT_ALPHA * mContextConeOpacity);
				gGL.vertex2i(local_rect.mLeft, local_rect.mTop);
			}
			gGL.end();
			// </FS:Ansariel>
		}
	}

	if (gFocusMgr.childHasMouseCapture(getDragHandle()))
	{
		mContextConeOpacity = lerp(mContextConeOpacity, gSavedSettings.getF32("PickerContextOpacity"), LLSmoothInterpolation::getInterpolant(CONTEXT_FADE_TIME));
	}
	else
	{
		mContextConeOpacity = lerp(mContextConeOpacity, 0.f, LLSmoothInterpolation::getInterpolant(CONTEXT_FADE_TIME));
	}

	updateImageStats();

	// if we're inactive, gray out "apply immediate" checkbox
	getChildView("show_folders_check")->setEnabled(mActive && mCanApplyImmediately && !mNoCopyTextureSelected);
	getChildView("Select")->setEnabled(mActive && mCanApply);
	getChildView("Pipette")->setEnabled(mActive);
	getChild<LLUICtrl>("Pipette")->setValue(LLToolMgr::getInstance()->getCurrentTool() == LLToolPipette::getInstance());

	//BOOL allow_copy = FALSE;
	if( mOwner ) 
	{
		mTexturep = NULL;
		if(mImageAssetID.notNull())
		{
			LLPointer<LLViewerFetchedTexture> texture = NULL;

			if (LLAvatarAppearanceDefines::LLAvatarAppearanceDictionary::isBakedImageId(mImageAssetID))
			{
				LLViewerObject* obj = LLSelectMgr::getInstance()->getSelection()->getFirstObject();
				if (obj)
				{
					LLViewerTexture* viewerTexture = obj->getBakedTextureForMagicId(mImageAssetID);
					texture = viewerTexture ? dynamic_cast<LLViewerFetchedTexture*>(viewerTexture) : NULL;
				}
			}

			if (texture.isNull())
			{
				texture = LLViewerTextureManager::getFetchedTexture(mImageAssetID);
			}

			mTexturep = texture;
			mTexturep->setBoostLevel(LLGLTexture::BOOST_PREVIEW);
		}

		if (mTentativeLabel)
		{
			mTentativeLabel->setVisible( FALSE  );
		}

		getChildView("Default")->setEnabled(mImageAssetID != mDefaultImageAssetID || mTentative);
		getChildView("Blank")->setEnabled(mImageAssetID != mBlankImageAssetID || mTentative);
		getChildView("Transparent")->setEnabled(mImageAssetID != mTransparentImageAssetID || mTentative); // <FS:PP> FIRE-5082: "Transparent" button in Texture Panel
		getChildView("None")->setEnabled(mAllowNoTexture && (!mImageAssetID.isNull() || mTentative));

		LLFloater::draw();

		if( isMinimized() )
		{
			return;
		}

		// Border
		LLRect border = getChildView("preview_widget")->getRect();
		gl_rect_2d( border, LLColor4::black, FALSE );


		// Interior
		LLRect interior = border;
		interior.stretch( -1 ); 

		// If the floater is focused, don't apply its alpha to the texture (STORM-677).
		const F32 alpha = getTransparencyType() == TT_ACTIVE ? 1.0f : getCurrentTransparency();
		if( mTexturep )
		{
			if( mTexturep->getComponents() == 4 )
			{
				gl_rect_2d_checkerboard( interior, alpha );
			}

			gl_draw_scaled_image( interior.mLeft, interior.mBottom, interior.getWidth(), interior.getHeight(), mTexturep, UI_VERTEX_COLOR % alpha );

			// Pump the priority
			mTexturep->addTextureStats( (F32)(interior.getWidth() * interior.getHeight()) );
		}
		else if (!mFallbackImage.isNull())
		{
			mFallbackImage->draw(interior, UI_VERTEX_COLOR % alpha);
		}
		else
		{
			gl_rect_2d( interior, LLColor4::grey % alpha, TRUE );

			// Draw X
			gl_draw_x(interior, LLColor4::black );
		}

		// Draw Tentative Label over the image
		if( mTentative && !mViewModel->isDirty() )
		{
			mTentativeLabel->setVisible( TRUE );
			drawChild(mTentativeLabel);
		}

		if (mSelectedItemPinned) return;

		LLFolderView* folder_view = mInventoryPanel->getRootFolder();
		if (!folder_view) return;

		LLFolderViewFilter& filter = static_cast<LLFolderViewModelInventory*>(folder_view->getFolderViewModel())->getFilter();

		bool is_filter_active = folder_view->getViewModelItem()->getLastFilterGeneration() < filter.getCurrentGeneration() &&
				filter.isNotDefault();

		// After inventory panel filter is applied we have to update
		// constraint rect for the selected item because of folder view
		// AutoSelectOverride set to TRUE. We force PinningSelectedItem
		// flag to FALSE state and setting filter "dirty" to update
		// scroll container to show selected item (see LLFolderView::doIdle()).
		if (!is_filter_active && !mSelectedItemPinned)
		{
			folder_view->setPinningSelectedItem(mSelectedItemPinned);
			folder_view->getViewModelItem()->dirtyFilter();
			mSelectedItemPinned = TRUE;
		}
	}
}

const LLUUID& LLFloaterTexturePicker::findItemID(const LLUUID& asset_id, BOOL copyable_only, BOOL ignore_library)
{
	LLViewerInventoryCategory::cat_array_t cats;
	LLViewerInventoryItem::item_array_t items;
	LLAssetIDMatches asset_id_matches(asset_id);
	gInventory.collectDescendentsIf(LLUUID::null,
							cats,
							items,
							LLInventoryModel::INCLUDE_TRASH,
							asset_id_matches);

	if (items.size())
	{
		// search for copyable version first
		for (S32 i = 0; i < items.size(); i++)
		{
			LLInventoryItem* itemp = items[i];
			LLPermissions item_permissions = itemp->getPermissions();
			if (item_permissions.allowCopyBy(gAgent.getID(), gAgent.getGroupID()))
			{
				if(!ignore_library || !gInventory.isObjectDescendentOf(itemp->getUUID(),gInventory.getLibraryRootFolderID()))
				{
					return itemp->getUUID();
				}
			}
		}
		// otherwise just return first instance, unless copyable requested
		if (copyable_only)
		{
			return LLUUID::null;
		}
		else
		{
			if(!ignore_library || !gInventory.isObjectDescendentOf(items[0]->getUUID(),gInventory.getLibraryRootFolderID()))
			{
				return items[0]->getUUID();
			}
		}
	}

	return LLUUID::null;
}

PermissionMask LLFloaterTexturePicker::getFilterPermMask()
{
	bool apply_immediate = getChild<LLUICtrl>("apply_immediate_check")->getValue().asBoolean();
	return apply_immediate ? mImmediateFilterPermMask : mNonImmediateFilterPermMask;
}

void LLFloaterTexturePicker::commitIfImmediateSet()
{
	// <FS:Ansariel> FIRE-8298: Apply now checkbox has no effect
	//if (!mNoCopyTextureSelected && mOnFloaterCommitCallback && mCanApply)
	if (!mNoCopyTextureSelected && mOnFloaterCommitCallback && mCanApply && mCanPreview)
	// </FS:Ansariel>
	{
		mOnFloaterCommitCallback(LLTextureCtrl::TEXTURE_CHANGE, LLUUID::null);
	}
}

void LLFloaterTexturePicker::commitCancel()
{
	if (!mNoCopyTextureSelected && mOnFloaterCommitCallback && mCanApply)
	{
		mOnFloaterCommitCallback(LLTextureCtrl::TEXTURE_CANCEL, LLUUID::null);
	}
}

// static
void LLFloaterTexturePicker::onBtnSetToDefault(void* userdata)
{
	LLFloaterTexturePicker* self = (LLFloaterTexturePicker*) userdata;
	self->setCanApply(true, true);
	if (self->mOwner)
	{
		self->setImageID( self->getDefaultImageAssetID() );
	}
	self->commitIfImmediateSet();
}

// static
void LLFloaterTexturePicker::onBtnBlank(void* userdata)
{
	LLFloaterTexturePicker* self = (LLFloaterTexturePicker*) userdata;
	self->setCanApply(true, true);
	self->setImageID( self->getBlankImageAssetID() );
	self->commitIfImmediateSet();
}

// <FS:PP> FIRE-5082: "Transparent" button in Texture Panel
// static
void LLFloaterTexturePicker::onBtnTransparent(void* userdata)
{
	LLFloaterTexturePicker* self = (LLFloaterTexturePicker*) userdata;
	self->setCanApply(true, true);
	self->setImageID( self->mTransparentImageAssetID );
	self->commitIfImmediateSet();
}
// </FS:PP> FIRE-5082: "Transparent" button in Texture Panel

// static
void LLFloaterTexturePicker::onBtnNone(void* userdata)
{
	LLFloaterTexturePicker* self = (LLFloaterTexturePicker*) userdata;
	self->setImageID( LLUUID::null );
	self->commitCancel();
}

/*
// static
void LLFloaterTexturePicker::onBtnRevert(void* userdata)
{
	LLFloaterTexturePicker* self = (LLFloaterTexturePicker*) userdata;
	self->setImageID( self->mOriginalImageAssetID );
	// TODO: Change this to tell the owner to cancel.  It needs to be
	// smart enough to restore multi-texture selections.
	self->mOwner->onFloaterCommit();
	self->mViewModel->resetDirty();
}*/

//<FS:Chaser> UUID texture picker
// static
void LLFloaterTexturePicker::onBtnApplyTexture(void* userdata)
{
	LLFloaterTexturePicker* self = (LLFloaterTexturePicker*) userdata;
	self->setCanApply(true, true);
	self->setImageID(LLUUID(self->getChild<LLLineEditor>("TextureKey")->getText()));
	self->commitIfImmediateSet();
}
//</FS:Chaser>

// static
void LLFloaterTexturePicker::onBtnCancel(void* userdata)
{
	LLFloaterTexturePicker* self = (LLFloaterTexturePicker*) userdata;
	self->setImageID( self->mOriginalImageAssetID );
	if (self->mOnFloaterCommitCallback)
	{
		self->mOnFloaterCommitCallback(LLTextureCtrl::TEXTURE_CANCEL, LLUUID::null);
	}
	self->mViewModel->resetDirty();
	self->closeFloater();
}

// static
void LLFloaterTexturePicker::onBtnSelect(void* userdata)
{
	LLFloaterTexturePicker* self = (LLFloaterTexturePicker*) userdata;
	LLUUID local_id = LLUUID::null;
	if (self->mOwner)
	{
		if (self->mLocalScrollCtrl->getVisible() && !self->mLocalScrollCtrl->getAllSelected().empty())
		{
			LLUUID temp_id = self->mLocalScrollCtrl->getFirstSelected()->getColumn(LOCAL_TRACKING_ID_COLUMN)->getValue().asUUID();
			local_id = LLLocalBitmapMgr::getWorldID(temp_id);
		}
	}
	
	if (self->mOnFloaterCommitCallback)
	{
		self->mOnFloaterCommitCallback(LLTextureCtrl::TEXTURE_SELECT, local_id);
	}
	self->closeFloater();
}

void LLFloaterTexturePicker::onBtnPipette()
{
	BOOL pipette_active = getChild<LLUICtrl>("Pipette")->getValue().asBoolean();
	pipette_active = !pipette_active;
	if (pipette_active)
	{
		LLToolMgr::getInstance()->setTransientTool(LLToolPipette::getInstance());
	}
	else
	{
		LLToolMgr::getInstance()->clearTransientTool();
	}
}

void LLFloaterTexturePicker::onSelectionChange(const std::deque<LLFolderViewItem*> &items, BOOL user_action)
{
	if (items.size())
	{
		LLFolderViewItem* first_item = items.front();
		LLInventoryItem* itemp = gInventory.getItem(static_cast<LLFolderViewModelItemInventory*>(first_item->getViewModelItem())->getUUID());
		mNoCopyTextureSelected = FALSE;
		if (itemp)
		{
			if (!mTextureSelectedCallback.empty())
			{
				mTextureSelectedCallback(itemp);
			}
			// <FS:Chaser> UUID texture picker uses extra permissions, so we do all the fancy stuff here
			
			BOOL copy = itemp->getPermissions().allowCopyBy(gAgent.getID());
			BOOL mod = itemp->getPermissions().allowModifyBy(gAgent.getID());
			BOOL xfer = itemp->getPermissions().allowOperationBy(PERM_TRANSFER, gAgent.getID());
			
			//if (!itemp->getPermissions().allowCopyBy(gAgent.getID()))
			if (!copy)
			{
				mNoCopyTextureSelected = TRUE;
			}
			// </FS:Chaser>
			// <FS:Ansariel> FIRE-8298: Apply now checkbox has no effect
			setCanApply(true, true);
			// </FS:Ansariel>
			setImageID(itemp->getAssetUUID(),false);
			
			// <FS:Chaser> UUID texture picker permissions continued
			//We also have to set this here because above passes the asset ID, not the inventory ID.
			//Verify permissions before revealing UUID.
			//Replicates behaviour of "Copy UUID" on inventory. If you can't copy it there, you can't copy it here.
			if(copy&&mod&&xfer)
			{
				getChild<LLLineEditor>("TextureKey")->setText(itemp->getAssetUUID().asString());
			}
			else
			{
				getChild<LLLineEditor>("TextureKey")->setText(LLUUID::null.asString());
			}
			// </FS:Chaser>
			
			mViewModel->setDirty(); // *TODO: shouldn't we be using setValue() here?
			
			if(!mPreviewSettingChanged)
			{
				mCanPreview = gSavedSettings.getBOOL("TextureLivePreview");
			}
			else
			{
				mPreviewSettingChanged = false;
			}

			if (user_action && mCanPreview)
			{
				// only commit intentional selections, not implicit ones
				commitIfImmediateSet();
			}
		}
		// <FS:Chaser> Clear texture key when item cant be found
		else
		{
			getChild<LLLineEditor>("TextureKey")->setText(LLUUID::null.asString());
		}
		// </FS:Chaser>
	}
}

// static
void LLFloaterTexturePicker::onModeSelect(LLUICtrl* ctrl, void *userdata)
{
	LLFloaterTexturePicker* self = (LLFloaterTexturePicker*) userdata;
	int mode = self->mModeSelector->getSelectedIndex();

	self->getChild<LLButton>("Default")->setVisible(mode == 0);
	self->getChild<LLButton>("Blank")->setVisible(mode == 0);
	self->getChild<LLButton>("Transparent")->setVisible(mode == 0); // <FS:PP> FIRE-5082: "Transparent" button in Texture Panel
	self->getChild<LLButton>("None")->setVisible(mode == 0);
	self->getChild<LLButton>("Pipette")->setVisible(mode == 0);
	self->getChild<LLFilterEditor>("inventory search editor")->setVisible(mode == 0);
	self->getChild<LLInventoryPanel>("inventory panel")->setVisible(mode == 0);

	/*self->getChild<LLCheckBox>("show_folders_check")->setVisible(mode);
	  no idea under which conditions the above is even shown, needs testing. */

	self->getChild<LLButton>("l_add_btn")->setVisible(mode == 1);
	self->getChild<LLButton>("l_rem_btn")->setVisible(mode == 1);
	self->getChild<LLButton>("l_upl_btn")->setVisible(mode == 1);
	self->getChild<LLScrollListCtrl>("l_name_list")->setVisible(mode == 1);

	self->getChild<LLComboBox>("l_bake_use_texture_combo_box")->setVisible(mode == 2);
	self->getChild<LLCheckBoxCtrl>("hide_base_mesh_region")->setVisible(false);// mode == 2);

	if (mode == 2)
	{
		self->stopUsingPipette();

		S8 val = -1;

		LLUUID imageID = self->mImageAssetID;
		if (imageID == IMG_USE_BAKED_HEAD)
		{
			val = 0;
		}
		else if (imageID == IMG_USE_BAKED_UPPER)
		{
			val = 1;
		}
		else if (imageID == IMG_USE_BAKED_LOWER)
		{
			val = 2;
		}
		else if (imageID == IMG_USE_BAKED_EYES)
		{
			val = 3;
		}
		else if (imageID == IMG_USE_BAKED_SKIRT)
		{
			val = 4;
		}
		else if (imageID == IMG_USE_BAKED_HAIR)
		{
			val = 5;
		}
		else if (imageID == IMG_USE_BAKED_LEFTARM)
		{
			val = 6;
		}
		else if (imageID == IMG_USE_BAKED_LEFTLEG)
		{
			val = 7;
		}
		else if (imageID == IMG_USE_BAKED_AUX1)
		{
			val = 8;
		}
		else if (imageID == IMG_USE_BAKED_AUX2)
		{
			val = 9;
		}
		else if (imageID == IMG_USE_BAKED_AUX3)
		{
			val = 10;
		}


		self->getChild<LLComboBox>("l_bake_use_texture_combo_box")->setSelectedByValue(val, TRUE);
	}
}

// static
void LLFloaterTexturePicker::onBtnAdd(void* userdata)
{
	// <FS:Ansariel> Threaded filepickers
	//if (LLLocalBitmapMgr::addUnit() == true)
	//{
	//	LLFloaterTexturePicker* self = (LLFloaterTexturePicker*) userdata;
	//	LLLocalBitmapMgr::feedScrollList(self->mLocalScrollCtrl);
	//}
	LLLocalBitmapMgr::addUnit();
	// </FS:Ansariel>
}

// <FS:Ansariel> Threaded filepickers
void LLFloaterTexturePicker::onLocalBitmapsAddedCallback()
{
	LLLocalBitmapMgr::feedScrollList(mLocalScrollCtrl);
}
// </FS:Ansariel>

// static
void LLFloaterTexturePicker::onBtnRemove(void* userdata)
{
	LLFloaterTexturePicker* self = (LLFloaterTexturePicker*) userdata;
	std::vector<LLScrollListItem*> selected_items = self->mLocalScrollCtrl->getAllSelected();

	if (!selected_items.empty())
	{
		for(std::vector<LLScrollListItem*>::iterator iter = selected_items.begin();
			iter != selected_items.end(); iter++)
		{
			LLScrollListItem* list_item = *iter;
			if (list_item)
			{
				LLUUID tracking_id = list_item->getColumn(LOCAL_TRACKING_ID_COLUMN)->getValue().asUUID();
				LLLocalBitmapMgr::delUnit(tracking_id);
			}
		}

		self->getChild<LLButton>("l_rem_btn")->setEnabled(false);
		self->getChild<LLButton>("l_upl_btn")->setEnabled(false);
		LLLocalBitmapMgr::feedScrollList(self->mLocalScrollCtrl);
	}

}

// static
void LLFloaterTexturePicker::onBtnUpload(void* userdata)
{
	LLFloaterTexturePicker* self = (LLFloaterTexturePicker*) userdata;
	std::vector<LLScrollListItem*> selected_items = self->mLocalScrollCtrl->getAllSelected();

	if (selected_items.empty())
	{
		return;
	}

	/* currently only allows uploading one by one, picks the first item from the selection list.  (not the vector!)
	   in the future, it might be a good idea to check the vector size and if more than one units is selected - opt for multi-image upload. */
	
	LLUUID tracking_id = (LLUUID)self->mLocalScrollCtrl->getSelectedItemLabel(LOCAL_TRACKING_ID_COLUMN);
	std::string filename = LLLocalBitmapMgr::getFilename(tracking_id);

	if (!filename.empty())
	{
		LLFloaterReg::showInstance("upload_image", LLSD(filename));
	}

}

//static
void LLFloaterTexturePicker::onLocalScrollCommit(LLUICtrl* ctrl, void* userdata)
{
	LLFloaterTexturePicker* self = (LLFloaterTexturePicker*) userdata;
	std::vector<LLScrollListItem*> selected_items = self->mLocalScrollCtrl->getAllSelected();
	bool has_selection = !selected_items.empty();

	self->getChild<LLButton>("l_rem_btn")->setEnabled(has_selection);
	self->getChild<LLButton>("l_upl_btn")->setEnabled(has_selection && (selected_items.size() < 2));
	/* since multiple-localbitmap upload is not implemented, upl button gets disabled if more than one is selected. */

	if (has_selection)
	{
		LLUUID tracking_id = (LLUUID)self->mLocalScrollCtrl->getSelectedItemLabel(LOCAL_TRACKING_ID_COLUMN); 
		LLUUID inworld_id = LLLocalBitmapMgr::getWorldID(tracking_id);
		// <FS:Ansariel> FIRE-8298: Apply now checkbox has no effect
		//if (self->mSetImageAssetIDCallback)
		//{
		//	self->mSetImageAssetIDCallback(inworld_id);
		//}
		self->setImageID(inworld_id);
		// </FS:Ansariel>

		if (self->childGetValue("apply_immediate_check").asBoolean())
		{
			if (self->mOnFloaterCommitCallback)
			{
				self->mOnFloaterCommitCallback(LLTextureCtrl::TEXTURE_CHANGE, inworld_id);
			}
		}
	}
}

// static
void LLFloaterTexturePicker::onShowFolders(LLUICtrl* ctrl, void *user_data)
{
	LLCheckBoxCtrl* check_box = (LLCheckBoxCtrl*)ctrl;
	LLFloaterTexturePicker* picker = (LLFloaterTexturePicker*)user_data;

	if (check_box->get())
	{
		picker->mInventoryPanel->setShowFolderState(LLInventoryFilter::SHOW_NON_EMPTY_FOLDERS);
	}
	else
	{
		picker->mInventoryPanel->setShowFolderState(LLInventoryFilter::SHOW_NO_FOLDERS);
	}
}

// static
void LLFloaterTexturePicker::onApplyImmediateCheck(LLUICtrl* ctrl, void *user_data)
{
	LLFloaterTexturePicker* picker = (LLFloaterTexturePicker*)user_data;

	LLCheckBoxCtrl* check_box = (LLCheckBoxCtrl*)ctrl;
	gSavedSettings.setBOOL("TextureLivePreview", check_box->get());
	// <FS:Ansariel> FIRE-8298: Apply now checkbox has no effect
	picker->setCanApply(true, true);
	// </FS:Ansariel>
	picker->updateFilterPermMask();
	picker->commitIfImmediateSet();
}

//static
void LLFloaterTexturePicker::onBakeTextureSelect(LLUICtrl* ctrl, void *user_data)
{
	LLFloaterTexturePicker* self = (LLFloaterTexturePicker*)user_data;
	LLComboBox* combo_box = (LLComboBox*)ctrl;

	S8 type = combo_box->getValue().asInteger();
	
	LLUUID imageID = self->mDefaultImageAssetID;
	if (type == 0)
	{
		imageID = IMG_USE_BAKED_HEAD;
	}
	else if (type == 1)
	{
		imageID = IMG_USE_BAKED_UPPER;
	}
	else if (type == 2)
	{
		imageID = IMG_USE_BAKED_LOWER;
	}
	else if (type == 3)
	{
		imageID = IMG_USE_BAKED_EYES;
	}
	else if (type == 4)
	{
		imageID = IMG_USE_BAKED_SKIRT;
	}
	else if (type == 5)
	{
		imageID = IMG_USE_BAKED_HAIR;
	}
	else if (type == 6)
	{
		imageID = IMG_USE_BAKED_LEFTARM;
	}
	else if (type == 7)
	{
		imageID = IMG_USE_BAKED_LEFTLEG;
	}
	else if (type == 8)
	{
		imageID = IMG_USE_BAKED_AUX1;
	}
	else if (type == 9)
	{
		imageID = IMG_USE_BAKED_AUX2;
	}
	else if (type == 10)
	{
		imageID = IMG_USE_BAKED_AUX3;
	}

	self->setImageID(imageID);
	self->mViewModel->setDirty(); // *TODO: shouldn't we be using setValue() here?

	if (!self->mPreviewSettingChanged)
	{
		self->mCanPreview = gSavedSettings.getBOOL("TextureLivePreview");
	}
	else
	{
		self->mPreviewSettingChanged = false;
	}

	if (self->mCanPreview)
	{
		// only commit intentional selections, not implicit ones
		self->commitIfImmediateSet();
	}
}

//static
void LLFloaterTexturePicker::onHideBaseMeshRegionCheck(LLUICtrl* ctrl, void *user_data)
{
	//LLFloaterTexturePicker* picker = (LLFloaterTexturePicker*)user_data;
	//LLCheckBoxCtrl* check_box = (LLCheckBoxCtrl*)ctrl;
}

void LLFloaterTexturePicker::updateFilterPermMask()
{
	//mInventoryPanel->setFilterPermMask( getFilterPermMask() );  Commented out due to no-copy texture loss.
}

void LLFloaterTexturePicker::setCanApply(bool can_preview, bool can_apply)
{
	getChildRef<LLUICtrl>("Select").setEnabled(can_apply);
	getChildRef<LLUICtrl>("preview_disabled").setVisible(!can_preview);
	getChildRef<LLUICtrl>("apply_immediate_check").setVisible(can_preview);

	mCanApply = can_apply;
	mCanPreview = can_preview ? gSavedSettings.getBOOL("TextureLivePreview") : false;
	mPreviewSettingChanged = true;
}

void LLFloaterTexturePicker::onFilterEdit(const std::string& search_string )
{
	std::string upper_case_search_string = search_string;
	LLStringUtil::toUpper(upper_case_search_string);

	if (upper_case_search_string.empty())
	{
		if (mInventoryPanel->getFilterSubString().empty())
		{
			// current filter and new filter empty, do nothing
			return;
		}

		mSavedFolderState.setApply(TRUE);
		mInventoryPanel->getRootFolder()->applyFunctorRecursively(mSavedFolderState);
		// add folder with current item to list of previously opened folders
		LLOpenFoldersWithSelection opener;
		mInventoryPanel->getRootFolder()->applyFunctorRecursively(opener);
		mInventoryPanel->getRootFolder()->scrollToShowSelection();

	}
	else if (mInventoryPanel->getFilterSubString().empty())
	{
		// first letter in search term, save existing folder open state
		if (!mInventoryPanel->getFilter().isNotDefault())
		{
			mSavedFolderState.setApply(FALSE);
			mInventoryPanel->getRootFolder()->applyFunctorRecursively(mSavedFolderState);
		}
	}

	mInventoryPanel->setFilterSubString(search_string);
}

void LLFloaterTexturePicker::setLocalTextureEnabled(BOOL enabled)
{
	mModeSelector->setIndexEnabled(1,enabled);
}

void LLFloaterTexturePicker::setBakeTextureEnabled(BOOL enabled)
{
	BOOL changed = (enabled != mBakeTextureEnabled);

	mBakeTextureEnabled = enabled;
	mModeSelector->setIndexEnabled(2, enabled);

	if (!mBakeTextureEnabled && (mModeSelector->getSelectedIndex() == 2))
	{
		mModeSelector->setSelectedIndex(0, 0);
	}
	
	if (changed && mBakeTextureEnabled && LLAvatarAppearanceDefines::LLAvatarAppearanceDictionary::isBakedImageId(mImageAssetID))
	{
		if (mModeSelector->getSelectedIndex() != 2)
		{
			mModeSelector->setSelectedIndex(2, 0);
		}
	}
	onModeSelect(0, this);
}

void LLFloaterTexturePicker::onTextureSelect( const LLTextureEntry& te )
{
	LLUUID inventory_item_id = findItemID(te.getID(), TRUE);
	if (inventory_item_id.notNull())
	{
		LLToolPipette::getInstance()->setResult(TRUE, "");
		// <FS:Ansariel> FIRE-8298: Apply now checkbox has no effect
		setCanApply(true, true);
		// </FS:Ansariel>
		setImageID(te.getID());

		mNoCopyTextureSelected = FALSE;
		LLInventoryItem* itemp = gInventory.getItem(inventory_item_id);

		if (itemp && !itemp->getPermissions().allowCopyBy(gAgent.getID()))
		{
			// no copy texture
			mNoCopyTextureSelected = TRUE;
		}
		
		commitIfImmediateSet();
	}
	else
	{
		LLToolPipette::getInstance()->setResult(FALSE, LLTrans::getString("InventoryNoTexture"));
	}
}

///////////////////////////////////////////////////////////////////////
// LLTextureCtrl

static LLDefaultChildRegistry::Register<LLTextureCtrl> r("texture_picker");

LLTextureCtrl::LLTextureCtrl(const LLTextureCtrl::Params& p)
:	LLUICtrl(p),
	mDragCallback(NULL),
	mDropCallback(NULL),
	mOnCancelCallback(NULL),
	mOnCloseCallback(NULL),
	mOnSelectCallback(NULL),
	mBorderColor( p.border_color() ),
	mAllowNoTexture( FALSE ),
	mAllowLocalTexture( TRUE ),
	mImmediateFilterPermMask( PERM_NONE ),
	mNonImmediateFilterPermMask( PERM_NONE ),
	mCanApplyImmediately( FALSE ),
	mNeedsRawImageData( FALSE ),
	mValid( TRUE ),
	mShowLoadingPlaceholder( TRUE ),
	mImageAssetID(p.image_id),
	mDefaultImageAssetID(p.default_image_id),
	mDefaultImageName(p.default_image_name),
	mFallbackImage(p.fallback_image),
	mBakeTextureEnabled(FALSE),
	// <FS:Ansariel> Mask texture if desired
	mIsMasked(FALSE),
	// </FS:Ansariel> Mask texture if desired
	mPreviewMode(!p.enabled) // <FS:Ansariel> For texture preview mode
{

	// Default of defaults is white image for diff tex
	//
	LLUUID whiteImage( gSavedSettings.getString( "UIImgWhiteUUID" ) );
	setBlankImageAssetID( whiteImage );

	setAllowNoTexture(p.allow_no_texture);
	setCanApplyImmediately(p.can_apply_immediately);
	mCommitOnSelection = !p.no_commit_on_selection;

	LLTextBox::Params params(p.caption_text);
	params.name(p.label);
	params.rect(LLRect( 0, BTN_HEIGHT_SMALL, getRect().getWidth(), 0 ));
	params.initial_value(p.label());
	params.follows.flags(FOLLOWS_LEFT | FOLLOWS_RIGHT | FOLLOWS_BOTTOM);
	mCaption = LLUICtrlFactory::create<LLTextBox> (params);
	addChild( mCaption );

	S32 image_top = getRect().getHeight();
	S32 image_bottom = BTN_HEIGHT_SMALL;
	S32 image_middle = (image_top + image_bottom) / 2;
	S32 line_height = LLFontGL::getFontSansSerifSmall()->getLineHeight();

	LLTextBox::Params tentative_label_p(p.multiselect_text);
	tentative_label_p.name("Multiple");
	tentative_label_p.rect(LLRect (0, image_middle + line_height / 2, getRect().getWidth(), image_middle - line_height / 2 ));
	tentative_label_p.follows.flags(FOLLOWS_ALL);
	mTentativeLabel = LLUICtrlFactory::create<LLTextBox> (tentative_label_p);

	// It is no longer possible to associate a style with a textbox, so it has to be done in this fashion
	LLStyle::Params style_params;
	style_params.color = LLColor4::white;

	mTentativeLabel->setText(LLTrans::getString("multiple_textures"), style_params);
	mTentativeLabel->setHAlign(LLFontGL::HCENTER);
	addChild( mTentativeLabel );

	LLRect border_rect = getLocalRect();
	border_rect.mBottom += BTN_HEIGHT_SMALL;
	LLViewBorder::Params vbparams(p.border);
	vbparams.name("border");
	vbparams.rect(border_rect);
	mBorder = LLUICtrlFactory::create<LLViewBorder> (vbparams);
	addChild(mBorder);

	mLoadingPlaceholderString = LLTrans::getString("texture_loading");
}

LLTextureCtrl::~LLTextureCtrl()
{
	closeDependentFloater();

	// <FS:Ansariel> Remove NO_DELETE texture state so image gets removed from memory (set by calling setBoostLevel(LLGLTexture::BOOST_PREVIEW))
	if (mTexturep.notNull())
	{
		mTexturep->forceActive();
	}
	// </FS:Ansariel>
}

void LLTextureCtrl::setShowLoadingPlaceholder(BOOL showLoadingPlaceholder)
{
	mShowLoadingPlaceholder = showLoadingPlaceholder;
}

void LLTextureCtrl::setCaption(const std::string& caption)
{
	mCaption->setText( caption );
}

void LLTextureCtrl::setCanApplyImmediately(BOOL b)
{
	mCanApplyImmediately = b; 
	LLFloaterTexturePicker* floaterp = (LLFloaterTexturePicker*)mFloaterHandle.get();
	if( floaterp )
	{
		floaterp->setCanApplyImmediately(b);
	}
}

void LLTextureCtrl::setCanApply(bool can_preview, bool can_apply)
{
	LLFloaterTexturePicker* floaterp = dynamic_cast<LLFloaterTexturePicker*>(mFloaterHandle.get());
	if( floaterp )
	{
		floaterp->setCanApply(can_preview, can_apply);
	}
}

void LLTextureCtrl::setVisible( BOOL visible ) 
{
	if( !visible )
	{
		closeDependentFloater();
	}
	LLUICtrl::setVisible( visible );
}

void LLTextureCtrl::setEnabled( BOOL enabled )
{
	LLFloaterTexturePicker* floaterp = (LLFloaterTexturePicker*)mFloaterHandle.get();
	if( floaterp )
	{
		floaterp->setActive(enabled);
	}
	if( enabled )
	{
		std::string tooltip;
		if (floaterp) tooltip = floaterp->getString("choose_picture");
		setToolTip( tooltip );
	}
	else
	{
		setToolTip( std::string() );
		// *TODO: would be better to keep floater open and show
		// disabled state.
		closeDependentFloater();
	}

	mCaption->setEnabled( enabled );

	// <FS:Ansariel> Texture preview mode
	//LLView::setEnabled( enabled );
	LLView::setEnabled( (enabled || getValue().asUUID().notNull()) );
	mPreviewMode = !enabled;
	// </FS:Ansariel>
}

void LLTextureCtrl::setValid(BOOL valid )
{
	mValid = valid;
	if (!valid)
	{
		LLFloaterTexturePicker* pickerp = (LLFloaterTexturePicker*)mFloaterHandle.get();
		if (pickerp)
		{
			pickerp->setActive(FALSE);
		}
	}
}


// virtual
void LLTextureCtrl::clear()
{
	setImageAssetID(LLUUID::null);
}

void LLTextureCtrl::setLabel(const std::string& label)
{
	mLabel = label;
	mCaption->setText(label);
}

void LLTextureCtrl::showPicker(BOOL take_focus)
{
	// show hourglass cursor when loading inventory window
	// because inventory construction is slooow
	getWindow()->setCursor(UI_CURSOR_WAIT);
	LLFloater* floaterp = mFloaterHandle.get();

	// Show the dialog
	if( floaterp )
	{
		floaterp->openFloater();
	}
	else
	{
		floaterp = new LLFloaterTexturePicker(
			this,
			getImageAssetID(),
			getDefaultImageAssetID(),
			getBlankImageAssetID(),
			getTentative(),
			getAllowNoTexture(),
			mLabel,
			mImmediateFilterPermMask,
			mDnDFilterPermMask,
			mNonImmediateFilterPermMask,
			mCanApplyImmediately,
			mFallbackImage);
		mFloaterHandle = floaterp->getHandle();

		LLFloaterTexturePicker* texture_floaterp = dynamic_cast<LLFloaterTexturePicker*>(floaterp);
		if (texture_floaterp && mOnTextureSelectedCallback)
		{
			texture_floaterp->setTextureSelectedCallback(mOnTextureSelectedCallback);
		}
		if (texture_floaterp && mOnCloseCallback)
		{
			texture_floaterp->setOnFloaterCloseCallback(boost::bind(&LLTextureCtrl::onFloaterClose, this));
		}
		if (texture_floaterp)
		{
			texture_floaterp->setOnFloaterCommitCallback(boost::bind(&LLTextureCtrl::onFloaterCommit, this, _1, _2));
		}
		if (texture_floaterp)
		{
			texture_floaterp->setSetImageAssetIDCallback(boost::bind(&LLTextureCtrl::setImageAssetID, this, _1));
		}
		if (texture_floaterp)
		{
			texture_floaterp->setBakeTextureEnabled(mBakeTextureEnabled);
		}

		LLFloater* root_floater = gFloaterView->getParentFloater(this);
		if (root_floater)
			root_floater->addDependentFloater(floaterp);
		floaterp->openFloater();
	}

	LLFloaterTexturePicker* picker_floater = dynamic_cast<LLFloaterTexturePicker*>(floaterp);
	if (picker_floater)
	{
		picker_floater->setLocalTextureEnabled(mAllowLocalTexture);
	}

	if (take_focus)
	{
		floaterp->setFocus(TRUE);
	}
}


void LLTextureCtrl::closeDependentFloater()
{
	LLFloaterTexturePicker* floaterp = (LLFloaterTexturePicker*)mFloaterHandle.get();
	if( floaterp && floaterp->isInVisibleChain())
	{
		floaterp->setOwner(NULL);
		floaterp->setVisible(FALSE);
		floaterp->closeFloater();
	}
}

// Allow us to download textures quickly when floater is shown
class LLTextureFetchDescendentsObserver : public LLInventoryFetchDescendentsObserver
{
public:
	virtual void done()
	{
		// We need to find textures in all folders, so get the main
		// background download going.
		LLInventoryModelBackgroundFetch::instance().start();
		gInventory.removeObserver(this);
		delete this;
	}
};

BOOL LLTextureCtrl::handleHover(S32 x, S32 y, MASK mask)
{
	getWindow()->setCursor(mBorder->parentPointInView(x,y) ? UI_CURSOR_HAND : UI_CURSOR_ARROW);
	return TRUE;
}


BOOL LLTextureCtrl::handleMouseDown(S32 x, S32 y, MASK mask)
{
	BOOL handled = LLUICtrl::handleMouseDown( x, y , mask );

	if (!handled && mBorder->parentPointInView(x, y))
	{
		// <FS:Ansariel> Texture preview mode
		//showPicker(FALSE);
		////grab textures first...
		//LLInventoryModelBackgroundFetch::instance().start(gInventory.findCategoryUUIDForType(LLFolderType::FT_TEXTURE));
		////...then start full inventory fetch.
		//LLInventoryModelBackgroundFetch::instance().start();
		if (!mPreviewMode)
		{
			showPicker(FALSE);
			//grab textures first...
			LLInventoryModelBackgroundFetch::instance().start(gInventory.findCategoryUUIDForType(LLFolderType::FT_TEXTURE));
			//...then start full inventory fetch.
			LLInventoryModelBackgroundFetch::instance().start();
		}
		else if (!mIsMasked)
		{
			// Open the preview floater for the texture
			LLSD params;
			params["uuid"] = getValue();
			params["preview_only"] = TRUE;
			LLFloaterReg::showInstance("preview_texture", params, TRUE);
		}
		// </FS:Ansariel>

		handled = TRUE;
	}

	return handled;
}

void LLTextureCtrl::onFloaterClose()
{
	LLFloaterTexturePicker* floaterp = (LLFloaterTexturePicker*)mFloaterHandle.get();

	if (floaterp)
	{
		if (mOnCloseCallback)
		{
			mOnCloseCallback(this,LLSD());
		}
		floaterp->setOwner(NULL);
	}

	mFloaterHandle.markDead();
}

void LLTextureCtrl::onFloaterCommit(ETexturePickOp op, LLUUID id)
{
	LLFloaterTexturePicker* floaterp = (LLFloaterTexturePicker*)mFloaterHandle.get();

	if( floaterp && getEnabled())
	{
		if (op == TEXTURE_CANCEL)
			mViewModel->resetDirty();
		// If the "no_commit_on_selection" parameter is set
		// we get dirty only when user presses OK in the picker
		// (i.e. op == TEXTURE_SELECT) or texture changes via DnD.
		else if (mCommitOnSelection || op == TEXTURE_SELECT)
			mViewModel->setDirty(); // *TODO: shouldn't we be using setValue() here?
			
		if(floaterp->isDirty() || id.notNull()) // mModelView->setDirty does not work.
		{
			setTentative( FALSE );

			if (id.notNull())
			{
				mImageItemID = id;
				mImageAssetID = id;
			}
			else
			{
			mImageItemID = floaterp->findItemID(floaterp->getAssetID(), FALSE);
			LL_DEBUGS() << "mImageItemID: " << mImageItemID << LL_ENDL;
			mImageAssetID = floaterp->getAssetID();
			LL_DEBUGS() << "mImageAssetID: " << mImageAssetID << LL_ENDL;
			}

			if (op == TEXTURE_SELECT && mOnSelectCallback)
			{
				mOnSelectCallback( this, LLSD() );
			}
			else if (op == TEXTURE_CANCEL && mOnCancelCallback)
			{
				mOnCancelCallback( this, LLSD() );
			}
			else
			{
				// If the "no_commit_on_selection" parameter is set
				// we commit only when user presses OK in the picker
				// (i.e. op == TEXTURE_SELECT) or texture changes via DnD.
				if (mCommitOnSelection || op == TEXTURE_SELECT)
					onCommit();
			}
		}
	}
}

void LLTextureCtrl::setOnTextureSelectedCallback(texture_selected_callback cb)
{
	mOnTextureSelectedCallback = cb;
	LLFloaterTexturePicker* floaterp = dynamic_cast<LLFloaterTexturePicker*>(mFloaterHandle.get());
	if (floaterp)
	{
		floaterp->setTextureSelectedCallback(cb);
	}
}

void	LLTextureCtrl::setImageAssetName(const std::string& name)
{
	LLPointer<LLUIImage> imagep = LLUI::getUIImage(name);
	if(imagep)
	{
		LLViewerFetchedTexture* pTexture = dynamic_cast<LLViewerFetchedTexture*>(imagep->getImage().get());
		if(pTexture)
		{
			LLUUID id = pTexture->getID();
			setImageAssetID(id);
		}
	}
}

void LLTextureCtrl::setImageAssetID( const LLUUID& asset_id )
{
	if( mImageAssetID != asset_id )
	{
		mImageItemID.setNull();
		mImageAssetID = asset_id;
		LLFloaterTexturePicker* floaterp = (LLFloaterTexturePicker*)mFloaterHandle.get();
		if( floaterp && getEnabled() )
		{
			floaterp->setImageID( asset_id );
			floaterp->resetDirty();
		}
	}
}

void LLTextureCtrl::setBakeTextureEnabled(BOOL enabled)
{
	mBakeTextureEnabled = enabled;
	LLFloaterTexturePicker* floaterp = (LLFloaterTexturePicker*)mFloaterHandle.get();
	if (floaterp)
	{
		floaterp->setBakeTextureEnabled(enabled);
	}
}

BOOL LLTextureCtrl::handleDragAndDrop(S32 x, S32 y, MASK mask,
					  BOOL drop, EDragAndDropType cargo_type, void *cargo_data,
					  EAcceptance *accept,
					  std::string& tooltip_msg)
{
	BOOL handled = FALSE;

	// this downcast may be invalid - but if the second test below
	// returns true, then the cast was valid, and we can perform
	// the third test without problems.
	LLInventoryItem* item = (LLInventoryItem*)cargo_data; 
	bool is_mesh = cargo_type == DAD_MESH;

	// <FS:Ansariel> FIRE-10125: Texture picker allows dragging of textures while in preview mode
	//if (getEnabled() &&
	if (getEnabled() && !mPreviewMode &&
	// </FS:Ansariel>
		((cargo_type == DAD_TEXTURE) || is_mesh) &&
		 allowDrop(item))
	{
		if (drop)
		{
			if(doDrop(item))
			{
				if (!mCommitOnSelection)
					mViewModel->setDirty();

				// This removes the 'Multiple' overlay, since
				// there is now only one texture selected.
				setTentative( FALSE ); 
				onCommit();
			}
		}

		*accept = ACCEPT_YES_SINGLE;
	}
	else
	{
		*accept = ACCEPT_NO;
	}

	handled = TRUE;
	LL_DEBUGS("UserInput") << "dragAndDrop handled by LLTextureCtrl " << getName() << LL_ENDL;

	return handled;
}

void LLTextureCtrl::draw()
{
	mBorder->setKeyboardFocusHighlight(hasFocus());

	if (!mValid)
	{
		mTexturep = NULL;
	}
	else if (!mImageAssetID.isNull())
	{
		LLPointer<LLViewerFetchedTexture> texture = NULL;

		if (LLAvatarAppearanceDefines::LLAvatarAppearanceDictionary::isBakedImageId(mImageAssetID))
		{
			LLViewerObject* obj = LLSelectMgr::getInstance()->getSelection()->getFirstObject();
			if (obj)
			{
				LLViewerTexture* viewerTexture = obj->getBakedTextureForMagicId(mImageAssetID);
				texture = viewerTexture ? dynamic_cast<LLViewerFetchedTexture*>(viewerTexture) : NULL;
			}
			
		}

		if (texture.isNull())
		{
			texture = LLViewerTextureManager::getFetchedTexture(mImageAssetID, FTT_DEFAULT, MIPMAP_YES, LLGLTexture::BOOST_NONE, LLViewerTexture::LOD_TEXTURE);
		}
		
		texture->setBoostLevel(LLGLTexture::BOOST_PREVIEW);
		texture->forceToSaveRawImage(0) ;

		mTexturep = texture;
	}
	else//mImageAssetID == LLUUID::null
	{
		mTexturep = NULL;
	}
	
	// Border
	LLRect border( 0, getRect().getHeight(), getRect().getWidth(), BTN_HEIGHT_SMALL );
	gl_rect_2d( border, mBorderColor.get(), FALSE );

	// Interior
	LLRect interior = border;
	interior.stretch( -1 ); 

	// If we're in a focused floater, don't apply the floater's alpha to the texture (STORM-677).
	const F32 alpha = getTransparencyType() == TT_ACTIVE ? 1.0f : getCurrentTransparency();
	if( mTexturep )
	{
		if( mTexturep->getComponents() == 4 )
		{
			gl_rect_2d_checkerboard( interior, alpha );
		}
		
		gl_draw_scaled_image( interior.mLeft, interior.mBottom, interior.getWidth(), interior.getHeight(), mTexturep, UI_VERTEX_COLOR % alpha);
		mTexturep->addTextureStats( (F32)(interior.getWidth() * interior.getHeight()) );
		// <FS:Ansariel> Mask texture if desired
		if (mIsMasked)
		{
			gl_rect_2d( interior, LLColor4(0.5f, 0.5f, 0.5f, 0.44f), TRUE);
			gl_draw_x( interior, LLColor4::black );
		}
		// </FS:Ansariel> Mask texture if desired
	}
	else if (!mFallbackImage.isNull())
	{
		mFallbackImage->draw(interior, UI_VERTEX_COLOR % alpha);
	}
	else
	{
		gl_rect_2d( interior, LLColor4::grey % alpha, TRUE );

		// Draw X
		gl_draw_x( interior, LLColor4::black );
	}

	mTentativeLabel->setVisible( getTentative() );

	// Show "Loading..." string on the top left corner while this texture is loading.
	// Using the discard level, do not show the string if the texture is almost but not 
	// fully loaded.
	if (mTexturep.notNull() &&
		(!mTexturep->isFullyLoaded()) &&
		(mShowLoadingPlaceholder == TRUE))
	{
		U32 v_offset = 25;
		LLFontGL* font = LLFontGL::getFontSansSerif();

		// Don't show as loaded if the texture is almost fully loaded (i.e. discard1) unless god
		if ((mTexturep->getDiscardLevel() > 1) || gAgent.isGodlike())
		{
			font->renderUTF8(
				mLoadingPlaceholderString, 
				0,
				llfloor(interior.mLeft+3), 
				llfloor(interior.mTop-v_offset),
				LLColor4::white,
				LLFontGL::LEFT,
				LLFontGL::BASELINE,
				LLFontGL::DROP_SHADOW);
		}

		// Optionally show more detailed information.
		if (gSavedSettings.getBOOL("DebugAvatarRezTime"))
		{
			LLFontGL* font = LLFontGL::getFontSansSerif();
			std::string tdesc;
			// Show what % the texture has loaded (0 to 100%, 100 is highest), and what level of detail (5 to 0, 0 is best).

			v_offset += 12;
			tdesc = llformat("  PK  : %d%%", U32(mTexturep->getDownloadProgress()*100.0));
			font->renderUTF8(tdesc, 0, llfloor(interior.mLeft+3), llfloor(interior.mTop-v_offset),
							 LLColor4::white, LLFontGL::LEFT, LLFontGL::BASELINE, LLFontGL::DROP_SHADOW);

			v_offset += 12;
			tdesc = llformat("  LVL: %d", mTexturep->getDiscardLevel());
			font->renderUTF8(tdesc, 0, llfloor(interior.mLeft+3), llfloor(interior.mTop-v_offset),
							 LLColor4::white, LLFontGL::LEFT, LLFontGL::BASELINE, LLFontGL::DROP_SHADOW);

			v_offset += 12;
			tdesc = llformat("  ID  : %s...", (mImageAssetID.asString().substr(0,7)).c_str());
			font->renderUTF8(tdesc, 0, llfloor(interior.mLeft+3), llfloor(interior.mTop-v_offset),
							 LLColor4::white, LLFontGL::LEFT, LLFontGL::BASELINE, LLFontGL::DROP_SHADOW);
		}
	}

	LLUICtrl::draw();
}

BOOL LLTextureCtrl::allowDrop(LLInventoryItem* item)
{
	BOOL copy = item->getPermissions().allowCopyBy(gAgent.getID());
	BOOL mod = item->getPermissions().allowModifyBy(gAgent.getID());
	BOOL xfer = item->getPermissions().allowOperationBy(PERM_TRANSFER,
														gAgent.getID());

	PermissionMask item_perm_mask = 0;
	if (copy) item_perm_mask |= PERM_COPY;
	if (mod)  item_perm_mask |= PERM_MODIFY;
	if (xfer) item_perm_mask |= PERM_TRANSFER;
	
//	PermissionMask filter_perm_mask = mCanApplyImmediately ?			commented out due to no-copy texture loss.
//			mImmediateFilterPermMask : mNonImmediateFilterPermMask;
	PermissionMask filter_perm_mask = mImmediateFilterPermMask;
	if ( (item_perm_mask & filter_perm_mask) == filter_perm_mask )
	{
		if(mDragCallback)
		{
			return mDragCallback(this, item);
		}
		else
		{
			return TRUE;
		}
	}
	else
	{
		return FALSE;
	}
}

BOOL LLTextureCtrl::doDrop(LLInventoryItem* item)
{
	// call the callback if it exists.
	if(mDropCallback)
	{
		// if it returns TRUE, we return TRUE, and therefore the
		// commit is called above.
		return mDropCallback(this, item);
	}

	// no callback installed, so just set the image ids and carry on.
	setImageAssetID( item->getAssetUUID() );
	mImageItemID = item->getUUID();
	return TRUE;
}

BOOL LLTextureCtrl::handleUnicodeCharHere(llwchar uni_char)
{
	if( ' ' == uni_char )
	{
		// <FS:Ansariel> Texture preview mode
		//showPicker(TRUE);
		if (!mPreviewMode)
		{
			showPicker(TRUE);
			//grab textures first...
			LLInventoryModelBackgroundFetch::instance().start(gInventory.findCategoryUUIDForType(LLFolderType::FT_TEXTURE));
			//...then start full inventory fetch.
			LLInventoryModelBackgroundFetch::instance().start();
		}
		else if (!mIsMasked)
		{
			// Open the preview floater for the texture
			LLSD params;
			params["uuid"] = getValue();
			params["preview_only"] = TRUE;
			LLFloaterReg::showInstance("preview_texture", params, TRUE);
		}
		// </FS:Ansariel>
		return TRUE;
	}
	return LLUICtrl::handleUnicodeCharHere(uni_char);
}

void LLTextureCtrl::setValue( const LLSD& value )
{
	// <FS:Ansariel> Texture preview mode
	//setImageAssetID(value.asUUID());
	LLUUID uuid = value.asUUID();
	setImageAssetID(uuid);
	LLView::setEnabled( (!mPreviewMode || uuid.notNull()) );
	// </FS:Ansariel>
}

LLSD LLTextureCtrl::getValue() const
{
	return LLSD(getImageAssetID());
}




<|MERGE_RESOLUTION|>--- conflicted
+++ resolved
@@ -156,18 +156,11 @@
 
 		if (LLAvatarAppearanceDefines::LLAvatarAppearanceDictionary::isBakedImageId(mImageAssetID))
 		{
-<<<<<<< HEAD
 			if ( mBakeTextureEnabled && mModeSelector->getSelectedIndex() != 2)
 			{
 				mModeSelector->setSelectedIndex(2, 0);
 				onModeSelect(0,this);
 			}
-=======
-			mInventoryPanel->getRootFolder()->clearSelection();
-			//<FS:Chaser> Clear out the UUID instead of keeping the last value
-			getChild<LLLineEditor>("TextureKey")->setText(LLUUID::null.asString());
-			//</FS:Chaser>
->>>>>>> d9888f07
 		}
 		else
 		{
@@ -181,6 +174,9 @@
 			if (item_id.isNull())
 			{
 				mInventoryPanel->getRootFolder()->clearSelection();
+				//<FS:Chaser> Clear out the UUID instead of keeping the last value
+				getChild<LLLineEditor>("TextureKey")->setText(LLUUID::null.asString());
+				//</FS:Chaser>
 			}
 			else
 			{
@@ -210,18 +206,13 @@
 					{
 						getChild<LLLineEditor>("TextureKey")->setText(LLUUID::null.asString());
 					}
-					//</FS:Chaser>
 				}
-			}
-<<<<<<< HEAD
-=======
-			else
-			{
-				getChild<LLLineEditor>("TextureKey")->setText(LLUUID::null.asString());
-			}
-			// </FS:Chaser>
-		}
->>>>>>> d9888f07
+				else
+				{
+					getChild<LLLineEditor>("TextureKey")->setText(LLUUID::null.asString());
+				}
+				// </FS:Chaser>
+			}
 
 			if (set_selection)
 			{
