--- conflicted
+++ resolved
@@ -468,24 +468,11 @@
 
 	mInventoryPanel = getChild<LLInventoryPanel>("inventory panel");
 
-<<<<<<< HEAD
-    // if can select both materials and textures, set textures_material_combo's layout as visible
-    childSetVisible("combo_layout", mInventoryPickType == LLTextureCtrl::PICK_TEXTURE_MATERIAL);
-
-    mTextureMaterialsCombo = getChild<LLComboBox>("textures_material_combo");
-    mTextureMaterialsCombo->setCommitCallback(onSelectTextureMaterials, this);
-
-    // set the combo box to the first entry in the list (currently textures and materials)
-    mTextureMaterialsCombo->selectByValue(0);
-
 	// <FS:Ansariel> FIRE-30431: Keep radio button mode selection in texture selection
 	//mModeSelector = getChild<LLComboBox>("mode_selection");
 	//mModeSelector->setCommitCallback(onModeSelect, this);
 	//mModeSelector->selectByValue(0);
 	mModeSelector = getChild<LLRadioGroup>("mode_selection");
-=======
-	mModeSelector = getChild<LLComboBox>("mode_selection");
->>>>>>> 0af4adbb
 	mModeSelector->setCommitCallback(onModeSelect, this);
 	mModeSelector->setSelectedIndex(0, 0);
 	// </FS:Ansariel>
