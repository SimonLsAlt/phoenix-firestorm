--- conflicted
+++ resolved
@@ -73,15 +73,8 @@
 
 #include "llavatarappearancedefines.h"
 
-<<<<<<< HEAD
 #include "fscommon.h"
 
-static const F32 CONTEXT_CONE_IN_ALPHA = 0.0f;
-static const F32 CONTEXT_CONE_OUT_ALPHA = 1.f;
-static const F32 CONTEXT_FADE_TIME = 0.08f;
-
-=======
->>>>>>> 6ba0b97c
 static const S32 LOCAL_TRACKING_ID_COLUMN = 1;
 
 //static const char CURRENT_IMAGE_NAME[] = "Current Texture";
@@ -133,13 +126,10 @@
 	buildFromFile("floater_texture_ctrl.xml");
 	mCanApplyImmediately = can_apply_immediately;
 	setCanMinimize(FALSE);
-<<<<<<< HEAD
+	setFrustumOrigin(mOwner);
 
 	// <FS:Ansariel> Threaded filepickers
 	mLocalBitmapsAddedCallbackConnection = LLLocalBitmapMgr::setBitmapsAddedCallback(boost::bind(&LLFloaterTexturePicker::onLocalBitmapsAddedCallback, this));
-=======
-	setFrustumOrigin(mOwner);
->>>>>>> 6ba0b97c
 }
 
 LLFloaterTexturePicker::~LLFloaterTexturePicker()
@@ -504,91 +494,9 @@
 // virtual
 void LLFloaterTexturePicker::draw()
 {
-<<<<<<< HEAD
-	if (mOwner)
-	{
-		// draw cone of context pointing back to texture swatch	
-		LLRect owner_rect;
-		mOwner->localRectToOtherView(mOwner->getLocalRect(), &owner_rect, this);
-		LLRect local_rect = getLocalRect();
-		if (gFocusMgr.childHasKeyboardFocus(this) && mOwner->isInVisibleChain() && mContextConeOpacity > 0.001f)
-		{
-			gGL.getTexUnit(0)->unbind(LLTexUnit::TT_TEXTURE);
-			LLGLEnable(GL_CULL_FACE);
-			// <FS:Ansariel> Remove QUADS rendering mode
-			//gGL.begin(LLRender::QUADS);
-			//{
-			//	gGL.color4f(0.f, 0.f, 0.f, CONTEXT_CONE_IN_ALPHA * mContextConeOpacity);
-			//	gGL.vertex2i(owner_rect.mLeft, owner_rect.mTop);
-			//	gGL.vertex2i(owner_rect.mRight, owner_rect.mTop);
-			//	gGL.color4f(0.f, 0.f, 0.f, CONTEXT_CONE_OUT_ALPHA * mContextConeOpacity);
-			//	gGL.vertex2i(local_rect.mRight, local_rect.mTop);
-			//	gGL.vertex2i(local_rect.mLeft, local_rect.mTop);
-
-			//	gGL.color4f(0.f, 0.f, 0.f, CONTEXT_CONE_OUT_ALPHA * mContextConeOpacity);
-			//	gGL.vertex2i(local_rect.mLeft, local_rect.mTop);
-			//	gGL.vertex2i(local_rect.mLeft, local_rect.mBottom);
-			//	gGL.color4f(0.f, 0.f, 0.f, CONTEXT_CONE_IN_ALPHA * mContextConeOpacity);
-			//	gGL.vertex2i(owner_rect.mLeft, owner_rect.mBottom);
-			//	gGL.vertex2i(owner_rect.mLeft, owner_rect.mTop);
-
-			//	gGL.color4f(0.f, 0.f, 0.f, CONTEXT_CONE_OUT_ALPHA * mContextConeOpacity);
-			//	gGL.vertex2i(local_rect.mRight, local_rect.mBottom);
-			//	gGL.vertex2i(local_rect.mRight, local_rect.mTop);
-			//	gGL.color4f(0.f, 0.f, 0.f, CONTEXT_CONE_IN_ALPHA * mContextConeOpacity);
-			//	gGL.vertex2i(owner_rect.mRight, owner_rect.mTop);
-			//	gGL.vertex2i(owner_rect.mRight, owner_rect.mBottom);
-
-
-			//	gGL.color4f(0.f, 0.f, 0.f, CONTEXT_CONE_OUT_ALPHA * mContextConeOpacity);
-			//	gGL.vertex2i(local_rect.mLeft, local_rect.mBottom);
-			//	gGL.vertex2i(local_rect.mRight, local_rect.mBottom);
-			//	gGL.color4f(0.f, 0.f, 0.f, CONTEXT_CONE_IN_ALPHA * mContextConeOpacity);
-			//	gGL.vertex2i(owner_rect.mRight, owner_rect.mBottom);
-			//	gGL.vertex2i(owner_rect.mLeft, owner_rect.mBottom);
-			//}
-			//gGL.end();
-			gGL.begin(LLRender::TRIANGLE_STRIP);
-			{
-				gGL.color4f(0.f, 0.f, 0.f, CONTEXT_CONE_IN_ALPHA * mContextConeOpacity);
-				gGL.vertex2i(owner_rect.mLeft, owner_rect.mTop);
-				gGL.color4f(0.f, 0.f, 0.f, CONTEXT_CONE_OUT_ALPHA * mContextConeOpacity);
-				gGL.vertex2i(local_rect.mLeft, local_rect.mTop);
-				gGL.color4f(0.f, 0.f, 0.f, CONTEXT_CONE_IN_ALPHA * mContextConeOpacity);
-				gGL.vertex2i(owner_rect.mRight, owner_rect.mTop);
-				gGL.color4f(0.f, 0.f, 0.f, CONTEXT_CONE_OUT_ALPHA * mContextConeOpacity);
-				gGL.vertex2i(local_rect.mRight, local_rect.mTop);
-				gGL.color4f(0.f, 0.f, 0.f, CONTEXT_CONE_IN_ALPHA * mContextConeOpacity);
-				gGL.vertex2i(owner_rect.mRight, owner_rect.mBottom);
-				gGL.color4f(0.f, 0.f, 0.f, CONTEXT_CONE_OUT_ALPHA * mContextConeOpacity);
-				gGL.vertex2i(local_rect.mRight, local_rect.mBottom);
-				gGL.color4f(0.f, 0.f, 0.f, CONTEXT_CONE_IN_ALPHA * mContextConeOpacity);
-				gGL.vertex2i(owner_rect.mLeft, owner_rect.mBottom);
-				gGL.color4f(0.f, 0.f, 0.f, CONTEXT_CONE_OUT_ALPHA * mContextConeOpacity);
-				gGL.vertex2i(local_rect.mLeft, local_rect.mBottom);
-				gGL.color4f(0.f, 0.f, 0.f, CONTEXT_CONE_IN_ALPHA * mContextConeOpacity);
-				gGL.vertex2i(owner_rect.mLeft, owner_rect.mTop);
-				gGL.color4f(0.f, 0.f, 0.f, CONTEXT_CONE_OUT_ALPHA * mContextConeOpacity);
-				gGL.vertex2i(local_rect.mLeft, local_rect.mTop);
-			}
-			gGL.end();
-			// </FS:Ansariel>
-		}
-	}
-
-	if (gFocusMgr.childHasMouseCapture(getDragHandle()))
-	{
-		mContextConeOpacity = lerp(mContextConeOpacity, gSavedSettings.getF32("PickerContextOpacity"), LLSmoothInterpolation::getInterpolant(CONTEXT_FADE_TIME));
-	}
-	else
-	{
-		mContextConeOpacity = lerp(mContextConeOpacity, 0.f, LLSmoothInterpolation::getInterpolant(CONTEXT_FADE_TIME));
-	}
-=======
 	// draw cone of context pointing back to texture swatch	
     LLRect local_rect = getLocalRect();
     drawFrustum(local_rect, this, getDragHandle(), hasFocus());
->>>>>>> 6ba0b97c
 
 	updateImageStats();
 
