--- conflicted
+++ resolved
@@ -1156,15 +1156,13 @@
 	mNeedsRawImageData( FALSE ),
 	mValid( TRUE ),
 	mShowLoadingPlaceholder( TRUE ),
-	mOpenTexPreview(false),
+	mOpenTexPreview(!p.enabled),  // <FS:Ansariel> For texture preview mode
 	mImageAssetID(p.image_id),
 	mDefaultImageAssetID(p.default_image_id),
 	mDefaultImageName(p.default_image_name),
 	mFallbackImage(p.fallback_image),
 	// <FS:Ansariel> Mask texture if desired
-	mIsMasked(FALSE),
-	// </FS:Ansariel> Mask texture if desired
-	mPreviewMode(!p.enabled) // <FS:Ansariel> For texture preview mode
+	mIsMasked(FALSE)
 {
 
 	// Default of defaults is white image for diff tex
@@ -1290,7 +1288,7 @@
 	// <FS:Ansariel> Texture preview mode
 	//LLView::setEnabled( enabled );
 	LLView::setEnabled( (enabled || getValue().asUUID().notNull()) );
-	mPreviewMode = !enabled;
+	mOpenTexPreview = !enabled;
 	// </FS:Ansariel>
 }
 
@@ -1424,25 +1422,31 @@
 
 	if (!handled && mBorder->parentPointInView(x, y))
 	{
-<<<<<<< HEAD
-		// <FS:Ansariel> Texture preview mode
-		//showPicker(FALSE);
-		////grab textures first...
-		//LLInventoryModelBackgroundFetch::instance().start(gInventory.findCategoryUUIDForType(LLFolderType::FT_TEXTURE));
-		////...then start full inventory fetch.
-		//LLInventoryModelBackgroundFetch::instance().start();
-		if (!mPreviewMode)
-=======
 		if (!mOpenTexPreview)
->>>>>>> 61486b9a
 		{
 			showPicker(FALSE);
 			//grab textures first...
 			LLInventoryModelBackgroundFetch::instance().start(gInventory.findCategoryUUIDForType(LLFolderType::FT_TEXTURE));
 			//...then start full inventory fetch.
 			LLInventoryModelBackgroundFetch::instance().start();
-<<<<<<< HEAD
-		}
+		}
+		// <FS:Ansariel> Texture preview mode
+		//else
+		//{
+		//	if (getImageAssetID().notNull())
+		//	{
+		//		LLPreviewTexture* preview_texture = LLFloaterReg::showTypedInstance<LLPreviewTexture>("preview_texture", getValue());
+		//		if (preview_texture && !preview_texture->isDependent())
+		//		{
+		//			LLFloater* root_floater = gFloaterView->getParentFloater(this);
+		//			if (root_floater)
+		//			{
+		//				root_floater->addDependentFloater(preview_texture);
+		//				preview_texture->hideCtrlButtons();
+		//			}
+		//		}
+		//	}
+		//}
 		else if (!mIsMasked)
 		{
 			// Open the preview floater for the texture
@@ -1454,26 +1458,6 @@
 		// </FS:Ansariel>
 
 		handled = TRUE;
-=======
-			handled = TRUE;
-		}
-		else
-		{
-			if (getImageAssetID().notNull())
-			{
-				LLPreviewTexture* preview_texture = LLFloaterReg::showTypedInstance<LLPreviewTexture>("preview_texture", getValue());
-				if (preview_texture && !preview_texture->isDependent())
-				{
-					LLFloater* root_floater = gFloaterView->getParentFloater(this);
-					if (root_floater)
-					{
-						root_floater->addDependentFloater(preview_texture);
-						preview_texture->hideCtrlButtons();
-					}
-				}
-			}
-		}
->>>>>>> 61486b9a
 	}
 
 	return handled;
@@ -1600,7 +1584,7 @@
 
 	// <FS:Ansariel> FIRE-10125: Texture picker allows dragging of textures while in preview mode
 	//if (getEnabled() &&
-	if (getEnabled() && !mPreviewMode &&
+	if (getEnabled() && !mOpenTexPreview &&
 	// </FS:Ansariel>
 		((cargo_type == DAD_TEXTURE) || is_mesh) &&
 		 allowDrop(item))
@@ -1800,7 +1784,7 @@
 	{
 		// <FS:Ansariel> Texture preview mode
 		//showPicker(TRUE);
-		if (!mPreviewMode)
+		if (!mOpenTexPreview)
 		{
 			showPicker(TRUE);
 			//grab textures first...
@@ -1828,7 +1812,7 @@
 	//setImageAssetID(value.asUUID());
 	LLUUID uuid = value.asUUID();
 	setImageAssetID(uuid);
-	LLView::setEnabled( (!mPreviewMode || uuid.notNull()) );
+	LLView::setEnabled( (!mOpenTexPreview || uuid.notNull()) );
 	// </FS:Ansariel>
 }
 
