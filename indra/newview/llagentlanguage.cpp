--- conflicted
+++ resolved
@@ -47,17 +47,10 @@
 // static
 void LLAgentLanguage::onChange()
 {
-<<<<<<< HEAD
-	// Clear inventory cache so that default names of inventory items
-	// appear retranslated (EXT-8308).
-	// <FS:AO> Purging the cache every language change is less desirable than having to manually cache clear once to retranslate inventory.
-	//gSavedSettings.setBOOL("PurgeCacheOnNextStartup", true);
-=======
     // Clear inventory cache so that default names of inventory items
     // appear retranslated (EXT-8308).
     // <FS:AO> Purging the cache every language change is less desirable than having to manually cache clear once to retranslate inventory.
-    //gSavedSettings.setBOOL("PurgeCacheOnNextStartup", TRUE);
->>>>>>> c06fb4e0
+    //gSavedSettings.setBOOL("PurgeCacheOnNextStartup", true);
 }
 
 // send language settings to the sim
