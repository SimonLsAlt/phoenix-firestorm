/**
 * @file llagentlanguage.cpp
 * @brief Transmit language information to server
 *
 * $LicenseInfo:firstyear=2006&license=viewerlgpl$
 * Second Life Viewer Source Code
 * Copyright (C) 2010, Linden Research, Inc.
 *
 * This library is free software; you can redistribute it and/or
 * modify it under the terms of the GNU Lesser General Public
 * License as published by the Free Software Foundation;
 * version 2.1 of the License only.
 *
 * This library is distributed in the hope that it will be useful,
 * but WITHOUT ANY WARRANTY; without even the implied warranty of
 * MERCHANTABILITY or FITNESS FOR A PARTICULAR PURPOSE.  See the GNU
 * Lesser General Public License for more details.
 *
 * You should have received a copy of the GNU Lesser General Public
 * License along with this library; if not, write to the Free Software
 * Foundation, Inc., 51 Franklin Street, Fifth Floor, Boston, MA  02110-1301  USA
 *
 * Linden Research, Inc., 945 Battery Street, San Francisco, CA  94111  USA
 * $/LicenseInfo$
 */

#include "llviewerprecompiledheaders.h"
#include "llagentlanguage.h"
// viewer includes
#include "llagent.h"
#include "llviewercontrol.h"
#include "llviewerregion.h"
// library includes
#include "llui.h"                   // getLanguage()
#include "httpcommon.h"

// static
void LLAgentLanguage::init()
{
    gSavedSettings.getControl("Language")->getSignal()->connect(boost::bind(&onChange));
    gSavedSettings.getControl("InstallLanguage")->getSignal()->connect(boost::bind(&onChange));
    gSavedSettings.getControl("SystemLanguage")->getSignal()->connect(boost::bind(&onChange));
    gSavedSettings.getControl("LanguageIsPublic")->getSignal()->connect(boost::bind(&onChange));
    gSavedSettings.getControl("LanguageIsPublic")->getSignal()->connect(boost::bind(&update)); // <FS:Ansariel> Make change instant
}

// static
void LLAgentLanguage::onChange()
{
    // Clear inventory cache so that default names of inventory items
    // appear retranslated (EXT-8308).
    // <FS:AO> Purging the cache every language change is less desirable than having to manually cache clear once to retranslate inventory.
<<<<<<< HEAD
    //gSavedSettings.setBOOL("PurgeCacheOnNextStartup", TRUE);
=======
    //gSavedSettings.setBOOL("PurgeCacheOnNextStartup", true);
>>>>>>> 050d2fef
}

// send language settings to the sim
// static
bool LLAgentLanguage::update()
{
    LLSD body;

    // <FS:Ansariel> FIRE-16709: Bypass FSEnabledLanguages for llGetAgentLanguage
    //std::string language = LLUI::getLanguage();
    std::string language = LLUI::getInstance()->getUILanguage(true);
    // </FS:Ansariel>

    body["language"] = language;
    body["language_is_public"] = gSavedSettings.getBOOL("LanguageIsPublic");

    if (!gAgent.requestPostCapability("UpdateAgentLanguage", body))
    {
        LL_WARNS("Language") << "Language capability unavailable." << LL_ENDL;
    }

    return true;
}<|MERGE_RESOLUTION|>--- conflicted
+++ resolved
@@ -50,11 +50,7 @@
     // Clear inventory cache so that default names of inventory items
     // appear retranslated (EXT-8308).
     // <FS:AO> Purging the cache every language change is less desirable than having to manually cache clear once to retranslate inventory.
-<<<<<<< HEAD
-    //gSavedSettings.setBOOL("PurgeCacheOnNextStartup", TRUE);
-=======
     //gSavedSettings.setBOOL("PurgeCacheOnNextStartup", true);
->>>>>>> 050d2fef
 }
 
 // send language settings to the sim
