--- conflicted
+++ resolved
@@ -3106,20 +3106,8 @@
 
 					{
 						//render face positions
-<<<<<<< HEAD
-						// <FS:Ansariel> Use a vbo for the static LLVertexBuffer::drawArray/Element functions; by Drake Arconis/Shyotl Kuhr
-						//LLVertexBuffer::unbind();
-						//gGL.diffuseColor4f(0, 1, 1, 0.5f);
-						//glVertexPointer(3, GL_FLOAT, sizeof(LLVector4a), face.mPositions);
-						//gGL.syncMatrices();
-						//glDrawElements(GL_TRIANGLES, face.mNumIndices, GL_UNSIGNED_SHORT, face.mIndices);
-						gGL.diffuseColor4f(0.f, 1.f, 1.f, 0.5f);
-						LLVertexBuffer::drawElements(LLRender::TRIANGLES, face.mPositions, NULL, face.mNumIndices, face.mIndices);
-						// </FS:Ansariel>
-=======
 						//gGL.diffuseColor4f(0,1,1,0.5f);
                         //LLVertexBuffer::drawElements(LLRender::TRIANGLES, face.mPositions, nullptr, face.mNumIndices, face.mIndices);
->>>>>>> d46811d6
 					}
 					
 					if (!volume->isUnique())
