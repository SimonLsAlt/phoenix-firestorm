/** 
 * @file llspatialpartition.cpp
 * @brief LLSpatialGroup class implementation and supporting functions
 *
 * $LicenseInfo:firstyear=2003&license=viewerlgpl$
 * Second Life Viewer Source Code
 * Copyright (C) 2010, Linden Research, Inc.
 * 
 * This library is free software; you can redistribute it and/or
 * modify it under the terms of the GNU Lesser General Public
 * License as published by the Free Software Foundation;
 * version 2.1 of the License only.
 * 
 * This library is distributed in the hope that it will be useful,
 * but WITHOUT ANY WARRANTY; without even the implied warranty of
 * MERCHANTABILITY or FITNESS FOR A PARTICULAR PURPOSE.  See the GNU
 * Lesser General Public License for more details.
 * 
 * You should have received a copy of the GNU Lesser General Public
 * License along with this library; if not, write to the Free Software
 * Foundation, Inc., 51 Franklin Street, Fifth Floor, Boston, MA  02110-1301  USA
 * 
 * Linden Research, Inc., 945 Battery Street, San Francisco, CA  94111  USA
 * $/LicenseInfo$
 */

#include "llviewerprecompiledheaders.h"

#include "llspatialpartition.h"

#include "llappviewer.h"
#include "llcallstack.h"
#include "lltexturecache.h"
#include "lltexturefetch.h"
#include "llimageworker.h"
#include "llviewerwindow.h"
#include "llviewerobjectlist.h"
#include "llvovolume.h"
#include "llvolume.h"
#include "llvolumeoctree.h"
#include "llviewercamera.h"
#include "llface.h"
#include "llfloatertools.h"
#include "llviewercontrol.h"
#include "llviewerregion.h"
#include "llcamera.h"
#include "pipeline.h"
#include "llmeshrepository.h"
#include "llrender.h"
#include "lloctree.h"
#include "llphysicsshapebuilderutil.h"
#include "llvoavatar.h"
#include "llvolumemgr.h"
#include "lltextureatlas.h"
#include "llviewershadermgr.h"
#include "llcontrolavatar.h"

#include "llvotree.h"
// <FS:Beq> improved normals debug
#include "llformat.h"
#include "llselectmgr.h"
// </FS:Beq>

static LLTrace::BlockTimerStatHandle FTM_FRUSTUM_CULL("Frustum Culling");
static LLTrace::BlockTimerStatHandle FTM_CULL_REBOUND("Cull Rebound Partition");

extern bool gShiftFrame;

static U32 sZombieGroups = 0;
U32 LLSpatialGroup::sNodeCount = 0;

BOOL LLSpatialGroup::sNoDelete = FALSE;

static F32 sLastMaxTexPriority = 1.f;
static F32 sCurMaxTexPriority = 1.f;

BOOL LLSpatialPartition::sTeleportRequested = FALSE;

//static counter for frame to switch LOD on

void sg_assert(BOOL expr)
{
#if LL_OCTREE_PARANOIA_CHECK
	if (!expr)
	{
		LL_ERRS() << "Octree invalid!" << LL_ENDL;
	}
#endif
}

//returns:
//	0 if sphere and AABB are not intersecting 
//	1 if they are
//	2 if AABB is entirely inside sphere

S32 LLSphereAABB(const LLVector3& center, const LLVector3& size, const LLVector3& pos, const F32 &rad)
{
	S32 ret = 2;

	LLVector3 min = center - size;
	LLVector3 max = center + size;
	for (U32 i = 0; i < 3; i++)
	{
		if (min.mV[i] > pos.mV[i] + rad ||
			max.mV[i] < pos.mV[i] - rad)
		{	//totally outside
			return 0;
		}
		
		if (min.mV[i] < pos.mV[i] - rad ||
			max.mV[i] > pos.mV[i] + rad)
		{	//intersecting
			ret = 1;
		}
	}

	return ret;
}

LLSpatialGroup::~LLSpatialGroup()
{
	/*if (sNoDelete)
	{
		LL_ERRS() << "Illegal deletion of LLSpatialGroup!" << LL_ENDL;
	}*/

	if (gDebugGL)
	{
		gPipeline.checkReferences(this);
	}

	if (hasState(DEAD))
	{
		sZombieGroups--;
	}
	
	sNodeCount--;

	clearDrawMap();
	clearAtlasList() ;
}

BOOL LLSpatialGroup::hasAtlas(LLTextureAtlas* atlasp)
{
	S8 type = atlasp->getComponents() - 1 ;
	for(std::list<LLTextureAtlas*>::iterator iter = mAtlasList[type].begin(); iter != mAtlasList[type].end() ; ++iter)
	{
		if(atlasp == *iter)
		{
			return TRUE ;
		}
	}
	return FALSE ;
}

void LLSpatialGroup::addAtlas(LLTextureAtlas* atlasp, S8 recursive_level) 
{		
	if(!hasAtlas(atlasp))
	{
		mAtlasList[atlasp->getComponents() - 1].push_back(atlasp) ;
		atlasp->addSpatialGroup(this) ;
	}
	
	--recursive_level;
	if(recursive_level)//levels propagating up.
	{
		LLSpatialGroup* parent = getParent() ;
		if(parent)
		{
			parent->addAtlas(atlasp, recursive_level) ;
		}
	}	
}

void LLSpatialGroup::removeAtlas(LLTextureAtlas* atlasp, BOOL remove_group, S8 recursive_level) 
{
	mAtlasList[atlasp->getComponents() - 1].remove(atlasp) ;
	if(remove_group)
	{
		atlasp->removeSpatialGroup(this) ;
	}

	--recursive_level;
	if(recursive_level)//levels propagating up.
	{
		LLSpatialGroup* parent = getParent() ;
		if(parent)
		{
			parent->removeAtlas(atlasp, recursive_level) ;
		}
	}	
}

void LLSpatialGroup::clearAtlasList() 
{
	std::list<LLTextureAtlas*>::iterator iter ;
	for(S8 i = 0 ; i < 4 ; i++)
	{
		if(mAtlasList[i].size() > 0)
		{
			for(iter = mAtlasList[i].begin(); iter != mAtlasList[i].end() ; ++iter)
			{
				((LLTextureAtlas*)*iter)->removeSpatialGroup(this) ;			
			}
			mAtlasList[i].clear() ;
		}
	}
}

LLTextureAtlas* LLSpatialGroup::getAtlas(S8 ncomponents, S8 to_be_reserved, S8 recursive_level)
{
	S8 type = ncomponents - 1 ;
	if(mAtlasList[type].size() > 0)
	{
		for(std::list<LLTextureAtlas*>::iterator iter = mAtlasList[type].begin(); iter != mAtlasList[type].end() ; ++iter)
		{
			if(!((LLTextureAtlas*)*iter)->isFull(to_be_reserved))
			{
				return *iter ;
			}
		}
	}

	--recursive_level;
	if(recursive_level)
	{
		LLSpatialGroup* parent = getParent() ;
		if(parent)
		{
			return parent->getAtlas(ncomponents, to_be_reserved, recursive_level) ;
		}
	}
	return NULL ;
}

void LLSpatialGroup::setCurUpdatingSlot(LLTextureAtlasSlot* slotp) 
{ 
	mCurUpdatingSlotp = slotp;

	//if(!hasAtlas(mCurUpdatingSlotp->getAtlas()))
	//{
	//	addAtlas(mCurUpdatingSlotp->getAtlas()) ;
	//}
}

LLTextureAtlasSlot* LLSpatialGroup::getCurUpdatingSlot(LLViewerTexture* imagep, S8 recursive_level) 
{ 
	if(gFrameCount && mCurUpdatingTime == gFrameCount && mCurUpdatingTexture == imagep)
	{
		return mCurUpdatingSlotp ;
	}

	//--recursive_level ;
	//if(recursive_level)
	//{
	//	LLSpatialGroup* parent = getParent() ;
	//	if(parent)
	//	{
	//		return parent->getCurUpdatingSlot(imagep, recursive_level) ;
	//	}
	//}
	return NULL ;
}

void LLSpatialGroup::clearDrawMap()
{
	mDrawMap.clear();
}

BOOL LLSpatialGroup::isHUDGroup() 
{
	return getSpatialPartition() && getSpatialPartition()->isHUDPartition() ; 
}

void LLSpatialGroup::validate()
{
	ll_assert_aligned(this,64);
#if LL_OCTREE_PARANOIA_CHECK

	sg_assert(!isState(DIRTY));
	sg_assert(!isDead());

	LLVector4a myMin;
	myMin.setSub(mBounds[0], mBounds[1]);
	LLVector4a myMax;
	myMax.setAdd(mBounds[0], mBounds[1]);

	validateDrawMap();

	for (element_iter i = getDataBegin(); i != getDataEnd(); ++i)
	{
		LLDrawable* drawable = *i;
		sg_assert(drawable->getSpatialGroup() == this);
		if (drawable->getSpatialBridge())
		{
			sg_assert(drawable->getSpatialBridge() == getSpatialPartition()->asBridge());
		}

		/*if (drawable->isSpatialBridge())
		{
			LLSpatialPartition* part = drawable->asPartition();
			if (!part)
			{
				LL_ERRS() << "Drawable reports it is a spatial bridge but not a partition." << LL_ENDL;
			}
			LLSpatialGroup* group = (LLSpatialGroup*) part->mOctree->getListener(0);
			group->validate();
		}*/
	}

	for (U32 i = 0; i < mOctreeNode->getChildCount(); ++i)
	{
		LLSpatialGroup* group = (LLSpatialGroup*) mOctreeNode->getChild(i)->getListener(0);

		group->validate();
		
		//ensure all children are enclosed in this node
		LLVector4a center = group->mBounds[0];
		LLVector4a size = group->mBounds[1];
		
		LLVector4a min;
		min.setSub(center, size);
		LLVector4a max;
		max.setAdd(center, size);
		
		for (U32 j = 0; j < 3; j++)
		{
			sg_assert(min[j] >= myMin[j]-0.02f);
			sg_assert(max[j] <= myMax[j]+0.02f);
		}
	}

#endif
}

void LLSpatialGroup::validateDrawMap()
{
#if LL_OCTREE_PARANOIA_CHECK
	for (draw_map_t::iterator i = mDrawMap.begin(); i != mDrawMap.end(); ++i)
	{
		LLSpatialGroup::drawmap_elem_t& draw_vec = i->second;
		for (drawmap_elem_t::iterator j = draw_vec.begin(); j != draw_vec.end(); ++j)
		{
			LLDrawInfo& params = **j;
		
			params.validate();
		}
	}
#endif
}

BOOL LLSpatialGroup::updateInGroup(LLDrawable *drawablep, BOOL immediate)
{
	drawablep->updateSpatialExtents();

	OctreeNode* parent = mOctreeNode->getOctParent();
	
	if (mOctreeNode->isInside(drawablep->getPositionGroup()) && 
		(mOctreeNode->contains(drawablep->getEntry()) ||
		 (drawablep->getBinRadius() > mOctreeNode->getSize()[0] &&
				parent && parent->getElementCount() >= gOctreeMaxCapacity)))
	{
		unbound();
		setState(OBJECT_DIRTY);
		//setState(GEOM_DIRTY);
		return TRUE;
	}
		
	return FALSE;
}


BOOL LLSpatialGroup::addObject(LLDrawable *drawablep)
{
	if(!drawablep)
	{
		return FALSE;
	}
	{
		drawablep->setGroup(this);
		setState(OBJECT_DIRTY | GEOM_DIRTY);
		setOcclusionState(LLSpatialGroup::DISCARD_QUERY, LLSpatialGroup::STATE_MODE_ALL_CAMERAS);
		gPipeline.markRebuild(this, TRUE);
		if (drawablep->isSpatialBridge())
		{
			mBridgeList.push_back((LLSpatialBridge*) drawablep);
		}
		if (drawablep->getRadius() > 1.f)
		{
			setState(IMAGE_DIRTY);
		}
	}

	return TRUE;
}

void LLSpatialGroup::rebuildGeom()
{
	if (!isDead())
	{
		getSpatialPartition()->rebuildGeom(this);

		if (hasState(LLSpatialGroup::MESH_DIRTY))
		{
			gPipeline.markMeshDirty(this);
		}
	}
}

void LLSpatialGroup::rebuildMesh()
{
	if (!isDead())
	{
		getSpatialPartition()->rebuildMesh(this);
	}
}

static LLTrace::BlockTimerStatHandle FTM_REBUILD_VBO("VBO Rebuilt");
static LLTrace::BlockTimerStatHandle FTM_ADD_GEOMETRY_COUNT("Add Geometry");
static LLTrace::BlockTimerStatHandle FTM_CREATE_VB("Create VB");
static LLTrace::BlockTimerStatHandle FTM_GET_GEOMETRY("Get Geometry");

void LLSpatialPartition::rebuildGeom(LLSpatialGroup* group)
{
	if (group->isDead() || !group->hasState(LLSpatialGroup::GEOM_DIRTY))
	{
		return;
	}

	if (group->changeLOD())
	{
		group->mLastUpdateDistance = group->mDistance;
		group->mLastUpdateViewAngle = group->mViewAngle;
	}
	
	LL_RECORD_BLOCK_TIME(FTM_REBUILD_VBO);	

	group->clearDrawMap();
	
	//get geometry count
	U32 index_count = 0;
	U32 vertex_count = 0;

	{
		LL_RECORD_BLOCK_TIME(FTM_ADD_GEOMETRY_COUNT);
		addGeometryCount(group, vertex_count, index_count);
	}

	if (vertex_count > 0 && index_count > 0)
	{ //create vertex buffer containing volume geometry for this node
		{
			LL_RECORD_BLOCK_TIME(FTM_CREATE_VB);
			group->mBuilt = 1.f;
			if (group->mVertexBuffer.isNull() ||
				!group->mVertexBuffer->isWriteable() ||
				(group->mBufferUsage != group->mVertexBuffer->getUsage() && LLVertexBuffer::sEnableVBOs))
			{
				group->mVertexBuffer = createVertexBuffer(mVertexDataMask, group->mBufferUsage);
				if (!group->mVertexBuffer->allocateBuffer(vertex_count, index_count, true))
				{
					LL_WARNS() << "Failed to allocate Vertex Buffer on rebuild to "
						<< vertex_count << " vertices and "
						<< index_count << " indices" << LL_ENDL;
					group->mVertexBuffer = NULL;
					group->mBufferMap.clear();
				}
				stop_glerror();
			}
			else
			{
				if (!group->mVertexBuffer->resizeBuffer(vertex_count, index_count))
				{
					// Is likely to cause a crash. If this gets triggered find a way to avoid it (don't forget to reset face)
					LL_WARNS() << "Failed to resize Vertex Buffer on rebuild to "
						<< vertex_count << " vertices and "
						<< index_count << " indices" << LL_ENDL;
					group->mVertexBuffer = NULL;
					group->mBufferMap.clear();
				}
				stop_glerror();
			}
		}

		if (group->mVertexBuffer)
		{
			LL_RECORD_BLOCK_TIME(FTM_GET_GEOMETRY);
			getGeometry(group);
		}
	}
	else
	{
		group->mVertexBuffer = NULL;
		group->mBufferMap.clear();
	}

	group->mLastUpdateTime = gFrameTimeSeconds;
	group->clearState(LLSpatialGroup::GEOM_DIRTY);
}


void LLSpatialPartition::rebuildMesh(LLSpatialGroup* group)
{

}

LLSpatialGroup* LLSpatialGroup::getParent()
{
	return (LLSpatialGroup*)LLViewerOctreeGroup::getParent();
	}

BOOL LLSpatialGroup::removeObject(LLDrawable *drawablep, BOOL from_octree)
	{
	if(!drawablep)
	{
		return FALSE;
	}

	unbound();
	if (mOctreeNode && !from_octree)
	{
		drawablep->setGroup(NULL);
	}
	else
	{
		drawablep->setGroup(NULL);
		setState(GEOM_DIRTY);
		gPipeline.markRebuild(this, TRUE);

		if (drawablep->isSpatialBridge())
		{
			for (bridge_list_t::iterator i = mBridgeList.begin(); i != mBridgeList.end(); ++i)
			{
				if (*i == drawablep)
				{
					mBridgeList.erase(i);
					break;
				}
			}
		}

		if (getElementCount() == 0)
		{ //delete draw map on last element removal since a rebuild might never happen
			clearDrawMap();
		}
	}
	return TRUE;
}

void LLSpatialGroup::shift(const LLVector4a &offset)
{
	LLVector4a t = mOctreeNode->getCenter();
	t.add(offset);	
	mOctreeNode->setCenter(t);
	mOctreeNode->updateMinMax();
	mBounds[0].add(offset);
	mExtents[0].add(offset);
	mExtents[1].add(offset);
	mObjectBounds[0].add(offset);
	mObjectExtents[0].add(offset);
	mObjectExtents[1].add(offset);

	if (!getSpatialPartition()->mRenderByGroup && 
		getSpatialPartition()->mPartitionType != LLViewerRegion::PARTITION_TREE &&
		getSpatialPartition()->mPartitionType != LLViewerRegion::PARTITION_TERRAIN &&
		getSpatialPartition()->mPartitionType != LLViewerRegion::PARTITION_BRIDGE &&
		getSpatialPartition()->mPartitionType != LLViewerRegion::PARTITION_AVATAR &&
		getSpatialPartition()->mPartitionType != LLViewerRegion::PARTITION_CONTROL_AV)
	{
		setState(GEOM_DIRTY);
		gPipeline.markRebuild(this, TRUE);
	}
}

class LLSpatialSetState : public OctreeTraveler
{
public:
	U32 mState;
	LLSpatialSetState(U32 state) : mState(state) { }
	virtual void visit(const OctreeNode* branch) { ((LLSpatialGroup*) branch->getListener(0))->setState(mState); }	
};

class LLSpatialSetStateDiff : public LLSpatialSetState
{
public:
	LLSpatialSetStateDiff(U32 state) : LLSpatialSetState(state) { }

	virtual void traverse(const OctreeNode* n)
	{
		LLSpatialGroup* group = (LLSpatialGroup*) n->getListener(0);
		
		if (!group->hasState(mState))
		{
			OctreeTraveler::traverse(n);
		}
	}
};

void LLSpatialGroup::setState(U32 state, S32 mode) 
{
	llassert(state <= LLSpatialGroup::STATE_MASK);
	
	if (mode > STATE_MODE_SINGLE)
	{
		if (mode == STATE_MODE_DIFF)
		{
			LLSpatialSetStateDiff setter(state);
			setter.traverse(mOctreeNode);
		}
		else
		{
			LLSpatialSetState setter(state);
			setter.traverse(mOctreeNode);
		}
	}
	else
	{
		mState |= state;
	}
}

class LLSpatialClearState : public OctreeTraveler
{
public:
	U32 mState;
	LLSpatialClearState(U32 state) : mState(state) { }
	virtual void visit(const OctreeNode* branch) { ((LLSpatialGroup*) branch->getListener(0))->clearState(mState); }
};

class LLSpatialClearStateDiff : public LLSpatialClearState
{
public:
	LLSpatialClearStateDiff(U32 state) : LLSpatialClearState(state) { }

	virtual void traverse(const OctreeNode* n)
	{
		LLSpatialGroup* group = (LLSpatialGroup*) n->getListener(0);
		
		if (group->hasState(mState))
		{
			OctreeTraveler::traverse(n);
		}
	}
};

void LLSpatialGroup::clearState(U32 state, S32 mode)
{
	llassert(state <= LLSpatialGroup::STATE_MASK);

	if (mode > STATE_MODE_SINGLE)
	{
		if (mode == STATE_MODE_DIFF)
		{
			LLSpatialClearStateDiff clearer(state);
			clearer.traverse(mOctreeNode);
		}
		else
		{
			LLSpatialClearState clearer(state);
			clearer.traverse(mOctreeNode);
		}
	}
	else
	{
		mState &= ~state;
	}
}

//======================================
//		Octree Listener Implementation
//======================================

LLSpatialGroup::LLSpatialGroup(OctreeNode* node, LLSpatialPartition* part) : LLOcclusionCullingGroup(node, part),
	mObjectBoxSize(1.f),
	mGeometryBytes(0),
	mSurfaceArea(0.f),
	mBuilt(0.f),
	mVertexBuffer(NULL), 
	mBufferUsage(part->mBufferUsage),
	mDistance(0.f),
	mDepth(0.f),
	mLastUpdateDistance(-1.f), 
	mLastUpdateTime(gFrameTimeSeconds),
	mAtlasList(4),
	mCurUpdatingTime(0),
	mCurUpdatingSlotp(NULL),
	mCurUpdatingTexture (NULL)
{
	ll_assert_aligned(this,16);
	
	sNodeCount++;

	mViewAngle.splat(0.f);
	mLastUpdateViewAngle.splat(-1.f);

	sg_assert(mOctreeNode->getListenerCount() == 0);
	setState(SG_INITIAL_STATE_MASK);
	gPipeline.markRebuild(this, TRUE);

	mRadius = 1;
	mPixelArea = 1024.f;
}

void LLSpatialGroup::updateDistance(LLCamera &camera)
{
	if (LLViewerCamera::sCurCameraID != LLViewerCamera::CAMERA_WORLD)
	{
		LL_WARNS() << "Attempted to update distance for camera other than world camera!" << LL_ENDL;
		return;
	}

	if (gShiftFrame)
	{
		return;
	}

#if !LL_RELEASE_FOR_DOWNLOAD
	if (hasState(LLSpatialGroup::OBJECT_DIRTY))
	{
		LL_ERRS() << "Spatial group dirty on distance update." << LL_ENDL;
	}
#endif
	if (!isEmpty())
	{
		mRadius = getSpatialPartition()->mRenderByGroup ? mObjectBounds[1].getLength3().getF32() :
						(F32) mOctreeNode->getSize().getLength3().getF32();
		mDistance = getSpatialPartition()->calcDistance(this, camera);
		mPixelArea = getSpatialPartition()->calcPixelArea(this, camera);
	}
}

F32 LLSpatialPartition::calcDistance(LLSpatialGroup* group, LLCamera& camera)
{
	LLVector4a eye;
	LLVector4a origin;
	origin.load3(camera.getOrigin().mV);

	eye.setSub(group->mObjectBounds[0], origin);

	F32 dist = 0.f;

	if (group->mDrawMap.find(LLRenderPass::PASS_ALPHA) != group->mDrawMap.end())
	{
		LLVector4a v = eye;

		dist = eye.getLength3().getF32();
		eye.normalize3fast();

		if (!group->hasState(LLSpatialGroup::ALPHA_DIRTY))
		{
			if (!group->getSpatialPartition()->isBridge())
			{
				LLVector4a view_angle = eye;

				LLVector4a diff;
				diff.setSub(view_angle, group->mLastUpdateViewAngle);

				if (diff.getLength3().getF32() > 0.64f)
				{
					group->mViewAngle = view_angle;
					group->mLastUpdateViewAngle = view_angle;
					//for occasional alpha sorting within the group
					//NOTE: If there is a trivial way to detect that alpha sorting here would not change the render order,
					//not setting this node to dirty would be a very good thing
					group->setState(LLSpatialGroup::ALPHA_DIRTY);
					gPipeline.markRebuild(group, FALSE);
				}
			}
		}

		//calculate depth of node for alpha sorting

		LLVector3 at = camera.getAtAxis();

		LLVector4a ata;
		ata.load3(at.mV);

		LLVector4a t = ata;
		//front of bounding box
		t.mul(0.25f);
		t.mul(group->mObjectBounds[1]);
		v.sub(t);
		
		group->mDepth = v.dot3(ata).getF32();
	}
	else
	{
		dist = eye.getLength3().getF32();
	}

    LL_DEBUGS("RiggedBox") << "calcDistance, group " << group << " camera " << origin << " obj bounds " 
                           << group->mObjectBounds[0] << ", " << group->mObjectBounds[1] 
                           << " dist " << dist << " radius " << group->mRadius << LL_ENDL;

	if (dist < 16.f)
	{
		dist /= 16.f;
		dist *= dist;
		dist *= 16.f;
	}

	return dist;
}

F32 LLSpatialPartition::calcPixelArea(LLSpatialGroup* group, LLCamera& camera)
{
	return LLPipeline::calcPixelArea(group->mObjectBounds[0], group->mObjectBounds[1], camera);
}

F32 LLSpatialGroup::getUpdateUrgency() const
{
	if (!isVisible())
	{
		return 0.f;
	}
	else
	{
		F32 time = gFrameTimeSeconds-mLastUpdateTime+4.f;
		return time + (mObjectBounds[1].dot3(mObjectBounds[1]).getF32()+1.f)/mDistance;
	}
}

BOOL LLSpatialGroup::changeLOD()
{
	if (hasState(ALPHA_DIRTY | OBJECT_DIRTY))
	{
		//a rebuild is going to happen, update distance and LoD
		return TRUE;
	}

	if (getSpatialPartition()->mSlopRatio > 0.f)
	{
		F32 ratio = (mDistance - mLastUpdateDistance)/(llmax(mLastUpdateDistance, mRadius));

        // MAINT-8264 - this check is not robust if it needs to work
        // for bounding boxes much larger than the actual enclosed
        // objects, and using distance to box center is also
        // problematic. Consider the case that you have a large box
        // where the enclosed object is in one corner. As you zoom in
        // on the corner, the object gets much closer to the camera,
        // but the distance to the box center changes very little, and
        // an LOD change will not trigger, so object LOD gets "stuck"
        // at a too-low value. In the case of the above JIRA, the box
        // was large only due to another error, so this logic did not
        // need to be changed.

		if (fabsf(ratio) >= getSpatialPartition()->mSlopRatio)
		{
            LL_DEBUGS("RiggedBox") << "changeLOD true because of ratio compare "
                                   << fabsf(ratio) << " " << getSpatialPartition()->mSlopRatio << LL_ENDL;
            LL_DEBUGS("RiggedBox") << "sg " << this << "\nmDistance " << mDistance
                                   << " mLastUpdateDistance " << mLastUpdateDistance
                                   << " mRadius " << mRadius
                                   << " fab ratio " << fabsf(ratio) 
                                   << " slop " << getSpatialPartition()->mSlopRatio << LL_ENDL;
       
			return TRUE;
		}

		if (mDistance > mRadius*2.f)
		{
			return FALSE;
		}
	}
	
	if (needsUpdate())
	{
		return TRUE;
	}
	
	return FALSE;
}

void LLSpatialGroup::handleInsertion(const TreeNode* node, LLViewerOctreeEntry* entry)
{
	addObject((LLDrawable*)entry->getDrawable());
	unbound();
	setState(OBJECT_DIRTY);
}

void LLSpatialGroup::handleRemoval(const TreeNode* node, LLViewerOctreeEntry* entry)
{
	removeObject((LLDrawable*)entry->getDrawable(), TRUE);
	LLViewerOctreeGroup::handleRemoval(node, entry);
}

void LLSpatialGroup::handleDestruction(const TreeNode* node)
{
	if(isDead())
	{
		return;
	}
	setState(DEAD);	

	for (element_iter i = getDataBegin(); i != getDataEnd(); ++i)
	{
		LLViewerOctreeEntry* entry = *i;

		if (entry->getGroup() == this)
		{
			if(entry->hasDrawable())
			{
				((LLDrawable*)entry->getDrawable())->setGroup(NULL);
			}
		}
	}
	
	clearDrawMap();
	mVertexBuffer = NULL;
	mBufferMap.clear();
	sZombieGroups++;
	mOctreeNode = NULL;
}

void LLSpatialGroup::handleChildAddition(const OctreeNode* parent, OctreeNode* child) 
{
	if (child->getListenerCount() == 0)
	{
		new LLSpatialGroup(child, getSpatialPartition());
	}
	else
	{
		OCT_ERRS << "LLSpatialGroup redundancy detected." << LL_ENDL;
	}

	unbound();

	assert_states_valid(this);
}

void LLSpatialGroup::destroyGL(bool keep_occlusion) 
{
	// <FS:Ansariel> Reset VB during TP
	bool is_tree_group = getSpatialPartition()->mPartitionType == LLViewerRegion::PARTITION_TREE;

	setState(LLSpatialGroup::GEOM_DIRTY | LLSpatialGroup::IMAGE_DIRTY);

	if (!keep_occlusion)
	{ //going to need a rebuild
		gPipeline.markRebuild(this, TRUE);
	}

	mLastUpdateTime = gFrameTimeSeconds;
	mVertexBuffer = NULL;
	mBufferMap.clear();

	clearDrawMap();

	if (!keep_occlusion)
	{
		releaseOcclusionQueryObjectNames();
	}

	for (LLSpatialGroup::element_iter i = getDataBegin(); i != getDataEnd(); ++i)
	{
		LLDrawable* drawable = (LLDrawable*)(*i)->getDrawable();
		if(!drawable)
		{
			continue;
		}
		for (S32 j = 0; j < drawable->getNumFaces(); j++)
		{
			LLFace* facep = drawable->getFace(j);
			if (facep)
			{
				facep->clearVertexBuffer();
			}
		}

		// <FS:Ansariel> Reset VB during TP
		if (is_tree_group && drawable->getVObj())
		{
			((LLVOTree*)drawable->getVObj().get())->destroyVB();
		}
		// </FS:Ansariel>
	}
}

//==============================================

LLSpatialPartition::LLSpatialPartition(U32 data_mask, BOOL render_by_group, U32 buffer_usage, LLViewerRegion* regionp)
: mRenderByGroup(render_by_group), mBridge(NULL)
{
	mRegionp = regionp;		
	mPartitionType = LLViewerRegion::PARTITION_NONE;
	mVertexDataMask = data_mask;
	mBufferUsage = buffer_usage;
	mDepthMask = FALSE;
	mSlopRatio = 0.25f;
	mInfiniteFarClip = FALSE;

	new LLSpatialGroup(mOctree, this);
}


LLSpatialPartition::~LLSpatialPartition()
{
}

LLSpatialGroup *LLSpatialPartition::put(LLDrawable *drawablep, BOOL was_visible)
{
	drawablep->updateSpatialExtents();

	//keep drawable from being garbage collected
	LLPointer<LLDrawable> ptr = drawablep;
		
	if(!drawablep->getGroup())
	{
	assert_octree_valid(mOctree);
		mOctree->insert(drawablep->getEntry());
	assert_octree_valid(mOctree);
	}	
	
	LLSpatialGroup* group = drawablep->getSpatialGroup();
	// <FS:Beq/> avoid crash for race condition with unseating of an avatar
	// llassert(group != NULL);
	if (group && was_visible && group->isOcclusionState(LLSpatialGroup::QUERY_PENDING))
	{
		group->setOcclusionState(LLSpatialGroup::DISCARD_QUERY, LLSpatialGroup::STATE_MODE_ALL_CAMERAS);
	}

	return group;
}

BOOL LLSpatialPartition::remove(LLDrawable *drawablep, LLSpatialGroup *curp)
{
	if (!curp->removeObject(drawablep))
	{
		OCT_ERRS << "Failed to remove drawable from octree!" << LL_ENDL;
	}
	else
	{
		drawablep->setGroup(NULL);
	}

	assert_octree_valid(mOctree);
	
	return TRUE;
}

void LLSpatialPartition::move(LLDrawable *drawablep, LLSpatialGroup *curp, BOOL immediate)
{
	// sanity check submitted by open source user bushing Spatula
	// who was seeing crashing here. (See VWR-424 reported by Bunny Mayne)
	if (!drawablep)
	{
		OCT_ERRS << "LLSpatialPartition::move was passed a bad drawable." << LL_ENDL;
		return;
	}
		
	BOOL was_visible = curp ? curp->isVisible() : FALSE;

	if (curp && curp->getSpatialPartition() != this)
	{
		//keep drawable from being garbage collected
		LLPointer<LLDrawable> ptr = drawablep;
		if (curp->getSpatialPartition()->remove(drawablep, curp))
		{
			put(drawablep, was_visible);
			return;
		}
		else
		{
			OCT_ERRS << "Drawable lost between spatial partitions on outbound transition." << LL_ENDL;
		}
	}
		
	if (curp && curp->updateInGroup(drawablep, immediate))
	{
		// Already updated, don't need to do anything
		assert_octree_valid(mOctree);
		return;
	}

	//keep drawable from being garbage collected
	LLPointer<LLDrawable> ptr = drawablep;
	if (curp && !remove(drawablep, curp))
	{
		OCT_ERRS << "Move couldn't find existing spatial group!" << LL_ENDL;
	}

	put(drawablep, was_visible);
}

class LLSpatialShift : public OctreeTraveler
{
public:
	const LLVector4a& mOffset;

	LLSpatialShift(const LLVector4a& offset) : mOffset(offset) { }
	virtual void visit(const OctreeNode* branch) 
	{ 
		((LLSpatialGroup*) branch->getListener(0))->shift(mOffset); 
	}
};

void LLSpatialPartition::shift(const LLVector4a &offset)
{ //shift octree node bounding boxes by offset
	LLSpatialShift shifter(offset);
	shifter.traverse(mOctree);
}

class LLOctreeCull : public LLViewerOctreeCull
{
public:
	LLOctreeCull(LLCamera* camera) : LLViewerOctreeCull(camera) {}

	virtual bool earlyFail(LLViewerOctreeGroup* base_group)
	{
        if (LLPipeline::sReflectionRender)
        {
            return false;
        }

		LLSpatialGroup* group = (LLSpatialGroup*)base_group;
		group->checkOcclusion();

		if (group->getOctreeNode()->getParent() &&	//never occlusion cull the root node
		  	LLPipeline::sUseOcclusion &&			//ignore occlusion if disabled
			group->isOcclusionState(LLSpatialGroup::OCCLUDED))
		{
			gPipeline.markOccluder(group);
			return true;
		}
		
		return false;
	}
	
	virtual S32 frustumCheck(const LLViewerOctreeGroup* group)
	{
		S32 res = AABBInFrustumNoFarClipGroupBounds(group);
		if (res != 0)
		{
			res = llmin(res, AABBSphereIntersectGroupExtents(group));
		}
		return res;
	}

	virtual S32 frustumCheckObjects(const LLViewerOctreeGroup* group)
	{
		S32 res = AABBInFrustumNoFarClipObjectBounds(group);
		if (res != 0)
		{
			res = llmin(res, AABBSphereIntersectObjectExtents(group));
		}
		return res;
	}

	virtual void processGroup(LLViewerOctreeGroup* base_group)
	{
		LLSpatialGroup* group = (LLSpatialGroup*)base_group;
		if (group->needsUpdate() ||
			group->getVisible(LLViewerCamera::sCurCameraID) < LLDrawable::getCurrentFrame() - 1)
		{
			group->doOcclusion(mCamera);
		}
		gPipeline.markNotCulled(group, *mCamera);
	}
};

class LLOctreeCullNoFarClip : public LLOctreeCull
{
public: 
	LLOctreeCullNoFarClip(LLCamera* camera) 
		: LLOctreeCull(camera) { }

	virtual S32 frustumCheck(const LLViewerOctreeGroup* group)
	{
		return AABBInFrustumNoFarClipGroupBounds(group);
	}

	virtual S32 frustumCheckObjects(const LLViewerOctreeGroup* group)
	{
		S32 res = AABBInFrustumNoFarClipObjectBounds(group);
		return res;
	}
};

class LLOctreeCullShadow : public LLOctreeCull
{
public:
	LLOctreeCullShadow(LLCamera* camera)
		: LLOctreeCull(camera) { }

	virtual S32 frustumCheck(const LLViewerOctreeGroup* group)
	{
		return AABBInFrustumGroupBounds(group);
	}

	virtual S32 frustumCheckObjects(const LLViewerOctreeGroup* group)
	{
		return AABBInFrustumObjectBounds(group);
	}
};

class LLOctreeCullVisExtents: public LLOctreeCullShadow
{
public:
	LLOctreeCullVisExtents(LLCamera* camera, LLVector4a& min, LLVector4a& max)
		: LLOctreeCullShadow(camera), mMin(min), mMax(max), mEmpty(TRUE) { }

	virtual bool earlyFail(LLViewerOctreeGroup* base_group)
	{
		LLSpatialGroup* group = (LLSpatialGroup*)base_group;

		if (group->getOctreeNode()->getParent() &&	//never occlusion cull the root node
			LLPipeline::sUseOcclusion &&			//ignore occlusion if disabled
			group->isOcclusionState(LLSpatialGroup::OCCLUDED))
		{
			return true;
		}
		
		return false;
	}

	virtual void traverse(const OctreeNode* n)
	{
		LLSpatialGroup* group = (LLSpatialGroup*) n->getListener(0);

		if (earlyFail(group))
		{
			return;
		}
		
		if ((mRes && group->hasState(LLSpatialGroup::SKIP_FRUSTUM_CHECK)) ||
			mRes == 2)
		{	//don't need to do frustum check
			OctreeTraveler::traverse(n);
		}
		else
		{  
			mRes = frustumCheck(group);
				
			if (mRes)
			{ //at least partially in, run on down
				OctreeTraveler::traverse(n);
			}

			mRes = 0;
		}
	}

	virtual void processGroup(LLViewerOctreeGroup* base_group)
	{
		LLSpatialGroup* group = (LLSpatialGroup*)base_group;
		
		llassert(!group->hasState(LLSpatialGroup::DIRTY) && !group->isEmpty());
		
		if (mRes < 2)
		{
			if (AABBInFrustumObjectBounds(group) > 0)
			{
				mEmpty = FALSE;
				const LLVector4a* exts = group->getObjectExtents();
				update_min_max(mMin, mMax, exts[0]);
				update_min_max(mMin, mMax, exts[1]);
			}
		}
		else
		{
			mEmpty = FALSE;
			const LLVector4a* exts = group->getExtents();
			update_min_max(mMin, mMax, exts[0]);
			update_min_max(mMin, mMax, exts[1]);
		}
	}

	BOOL mEmpty;
	LLVector4a& mMin;
	LLVector4a& mMax;
};

class LLOctreeCullDetectVisible: public LLOctreeCullShadow
{
public:
	LLOctreeCullDetectVisible(LLCamera* camera)
		: LLOctreeCullShadow(camera), mResult(FALSE) { }

	virtual bool earlyFail(LLViewerOctreeGroup* base_group)
	{
		LLSpatialGroup* group = (LLSpatialGroup*)base_group;

		if (mResult || //already found a node, don't check any more
			(group->getOctreeNode()->getParent() &&	//never occlusion cull the root node
			 LLPipeline::sUseOcclusion &&			//ignore occlusion if disabled
			 group->isOcclusionState(LLSpatialGroup::OCCLUDED)))
		{
			return true;
		}
		
		return false;
	}

	virtual void processGroup(LLViewerOctreeGroup* base_group)
	{
		if (base_group->isVisible())
		{
			mResult = TRUE;
		}
	}

	BOOL mResult;
};

class LLOctreeSelect : public LLOctreeCull
{
public:
	LLOctreeSelect(LLCamera* camera, std::vector<LLDrawable*>* results)
		: LLOctreeCull(camera), mResults(results) { }

	virtual bool earlyFail(LLViewerOctreeGroup* group) { return false; }
	virtual void preprocess(LLViewerOctreeGroup* group) { }

	virtual void processGroup(LLViewerOctreeGroup* base_group)
	{
		LLSpatialGroup* group = (LLSpatialGroup*)base_group;
		OctreeNode* branch = group->getOctreeNode();

		for (OctreeNode::const_element_iter i = branch->getDataBegin(); i != branch->getDataEnd(); ++i)
		{
			LLDrawable* drawable = (LLDrawable*)(*i)->getDrawable();
			if(!drawable)
		{
				continue;
			}
			if (!drawable->isDead())
			{
				if (drawable->isSpatialBridge())
				{
					drawable->setVisible(*mCamera, mResults, TRUE);
				}
				else
				{
					mResults->push_back(drawable);
				}
			}		
		}
	}
	
	std::vector<LLDrawable*>* mResults;
};

void drawBox(const LLVector3& c, const LLVector3& r)
{
	LLVertexBuffer::unbind();

	gGL.begin(LLRender::TRIANGLE_STRIP);
	//left front
	gGL.vertex3fv((c+r.scaledVec(LLVector3(-1,1,-1))).mV);
	gGL.vertex3fv((c+r.scaledVec(LLVector3(-1,1,1))).mV);
	//right front
	gGL.vertex3fv((c+r.scaledVec(LLVector3(1,1,-1))).mV);
	gGL.vertex3fv((c+r.scaledVec(LLVector3(1,1,1))).mV);
	//right back
 	gGL.vertex3fv((c+r.scaledVec(LLVector3(1,-1,-1))).mV);
	gGL.vertex3fv((c+r.scaledVec(LLVector3(1,-1,1))).mV);
	//left back
	gGL.vertex3fv((c+r.scaledVec(LLVector3(-1,-1,-1))).mV);
	gGL.vertex3fv((c+r.scaledVec(LLVector3(-1,-1,1))).mV);
	//left front
	gGL.vertex3fv((c+r.scaledVec(LLVector3(-1,1,-1))).mV);
	gGL.vertex3fv((c+r.scaledVec(LLVector3(-1,1,1))).mV);
	gGL.end();
	
	//bottom
	gGL.begin(LLRender::TRIANGLE_STRIP);
	gGL.vertex3fv((c+r.scaledVec(LLVector3(1,1,-1))).mV);
	gGL.vertex3fv((c+r.scaledVec(LLVector3(1,-1,-1))).mV);
	gGL.vertex3fv((c+r.scaledVec(LLVector3(-1,1,-1))).mV);
	gGL.vertex3fv((c+r.scaledVec(LLVector3(-1,-1,-1))).mV);
	gGL.end();

	//top
	gGL.begin(LLRender::TRIANGLE_STRIP);
	gGL.vertex3fv((c+r.scaledVec(LLVector3(1,1,1))).mV);
	gGL.vertex3fv((c+r.scaledVec(LLVector3(-1,1,1))).mV);
	gGL.vertex3fv((c+r.scaledVec(LLVector3(1,-1,1))).mV);
	gGL.vertex3fv((c+r.scaledVec(LLVector3(-1,-1,1))).mV);
	gGL.end();	
}

void drawBox(const LLVector4a& c, const LLVector4a& r)
{
	drawBox(reinterpret_cast<const LLVector3&>(c), reinterpret_cast<const LLVector3&>(r));
}

void drawBoxOutline(const LLVector3& pos, const LLVector3& size)
{

	llassert(pos.isFinite());
	llassert(size.isFinite());

	llassert(!llisnan(pos.mV[0]));
	llassert(!llisnan(pos.mV[1]));
	llassert(!llisnan(pos.mV[2]));

	llassert(!llisnan(size.mV[0]));
	llassert(!llisnan(size.mV[1]));
	llassert(!llisnan(size.mV[2]));

	LLVector3 v1 = size.scaledVec(LLVector3( 1, 1,1));
	LLVector3 v2 = size.scaledVec(LLVector3(-1, 1,1));
	LLVector3 v3 = size.scaledVec(LLVector3(-1,-1,1));
	LLVector3 v4 = size.scaledVec(LLVector3( 1,-1,1));

	gGL.begin(LLRender::LINES); 
	
	//top
	gGL.vertex3fv((pos+v1).mV);
	gGL.vertex3fv((pos+v2).mV);
	gGL.vertex3fv((pos+v2).mV);
	gGL.vertex3fv((pos+v3).mV);
	gGL.vertex3fv((pos+v3).mV);
	gGL.vertex3fv((pos+v4).mV);
	gGL.vertex3fv((pos+v4).mV);
	gGL.vertex3fv((pos+v1).mV);
	
	//bottom
	gGL.vertex3fv((pos-v1).mV);
	gGL.vertex3fv((pos-v2).mV);
	gGL.vertex3fv((pos-v2).mV);
	gGL.vertex3fv((pos-v3).mV);
	gGL.vertex3fv((pos-v3).mV);
	gGL.vertex3fv((pos-v4).mV);
	gGL.vertex3fv((pos-v4).mV);
	gGL.vertex3fv((pos-v1).mV);
	
	//right
	gGL.vertex3fv((pos+v1).mV);
	gGL.vertex3fv((pos-v3).mV);
			
	gGL.vertex3fv((pos+v4).mV);
	gGL.vertex3fv((pos-v2).mV);

	//left
	gGL.vertex3fv((pos+v2).mV);
	gGL.vertex3fv((pos-v4).mV);

	gGL.vertex3fv((pos+v3).mV);
	gGL.vertex3fv((pos-v1).mV);

	gGL.end();
}

void drawBoxOutline(const LLVector4a& pos, const LLVector4a& size)
{
	drawBoxOutline(reinterpret_cast<const LLVector3&>(pos), reinterpret_cast<const LLVector3&>(size));
}

class LLOctreeDirty : public OctreeTraveler
{
public:
	LLOctreeDirty(bool no_rebuild) : mNoRebuild(no_rebuild){}

	virtual void visit(const OctreeNode* state)
	{
		LLSpatialGroup* group = (LLSpatialGroup*) state->getListener(0);
		group->destroyGL();

		for (LLSpatialGroup::element_iter i = group->getDataBegin(); i != group->getDataEnd(); ++i)
		{
			LLDrawable* drawable = (LLDrawable*)(*i)->getDrawable();
			if(!drawable)
			{
				continue;
			}
			if (!mNoRebuild && drawable->getVObj().notNull() && !group->getSpatialPartition()->mRenderByGroup)
			{
				gPipeline.markRebuild(drawable, LLDrawable::REBUILD_ALL, TRUE);
			}
		}

		for (LLSpatialGroup::bridge_list_t::iterator i = group->mBridgeList.begin(); i != group->mBridgeList.end(); ++i)
		{
			LLSpatialBridge* bridge = *i;
			traverse(bridge->mOctree);
		}
	}

private:
	BOOL mNoRebuild;
};

void LLSpatialPartition::restoreGL()
{
}

void LLSpatialPartition::resetVertexBuffers()
{
	LLOctreeDirty dirty(sTeleportRequested);
	dirty.traverse(mOctree);
}

BOOL LLSpatialPartition::getVisibleExtents(LLCamera& camera, LLVector3& visMin, LLVector3& visMax)
{
	LLVector4a visMina, visMaxa;
	visMina.load3(visMin.mV);
	visMaxa.load3(visMax.mV);

	{
		LL_RECORD_BLOCK_TIME(FTM_CULL_REBOUND);		
		LLSpatialGroup* group = (LLSpatialGroup*) mOctree->getListener(0);
		group->rebound();
	}

	LLOctreeCullVisExtents vis(&camera, visMina, visMaxa);
	vis.traverse(mOctree);

	visMin.set(visMina.getF32ptr());
	visMax.set(visMaxa.getF32ptr());
	return vis.mEmpty;
}

BOOL LLSpatialPartition::visibleObjectsInFrustum(LLCamera& camera)
{
	LLOctreeCullDetectVisible vis(&camera);
	vis.traverse(mOctree);
	return vis.mResult;
}

S32 LLSpatialPartition::cull(LLCamera &camera, std::vector<LLDrawable *>* results, BOOL for_select)
{
#if LL_OCTREE_PARANOIA_CHECK
	((LLSpatialGroup*)mOctree->getListener(0))->checkStates();
#endif
	{
		LL_RECORD_BLOCK_TIME(FTM_CULL_REBOUND);		
		LLSpatialGroup* group = (LLSpatialGroup*) mOctree->getListener(0);
		group->rebound();
	}

#if LL_OCTREE_PARANOIA_CHECK
	((LLSpatialGroup*)mOctree->getListener(0))->validate();
#endif

		LLOctreeSelect selecter(&camera, results);
		selecter.traverse(mOctree);
	
	return 0;
	}
	
S32 LLSpatialPartition::cull(LLCamera &camera, bool do_occlusion)
{
#if LL_OCTREE_PARANOIA_CHECK
	((LLSpatialGroup*)mOctree->getListener(0))->checkStates();
#endif
	{
		LL_RECORD_BLOCK_TIME(FTM_CULL_REBOUND);		
		LLSpatialGroup* group = (LLSpatialGroup*) mOctree->getListener(0);
		group->rebound();
	}

#if LL_OCTREE_PARANOIA_CHECK
	((LLSpatialGroup*)mOctree->getListener(0))->validate();
#endif

	if (LLPipeline::sShadowRender)
	{
		LL_RECORD_BLOCK_TIME(FTM_FRUSTUM_CULL);
		LLOctreeCullShadow culler(&camera);
		culler.traverse(mOctree);
	}
	else if (mInfiniteFarClip || !LLPipeline::sUseFarClip)
	{
		LL_RECORD_BLOCK_TIME(FTM_FRUSTUM_CULL);		
		LLOctreeCullNoFarClip culler(&camera);
		culler.traverse(mOctree);
	}
	else
	{
		LL_RECORD_BLOCK_TIME(FTM_FRUSTUM_CULL);		
		LLOctreeCull culler(&camera);
		culler.traverse(mOctree);
	}
	
	return 0;
}

void pushVerts(LLDrawInfo* params, U32 mask)
{
	LLRenderPass::applyModelMatrix(*params);
	params->mVertexBuffer->setBuffer(mask);
	params->mVertexBuffer->drawRange(params->mParticle ? LLRender::POINTS : LLRender::TRIANGLES,
								params->mStart, params->mEnd, params->mCount, params->mOffset);
}

void pushVerts(LLSpatialGroup* group, U32 mask)
{
	LLDrawInfo* params = NULL;

	for (LLSpatialGroup::draw_map_t::iterator i = group->mDrawMap.begin(); i != group->mDrawMap.end(); ++i)
	{
		for (LLSpatialGroup::drawmap_elem_t::iterator j = i->second.begin(); j != i->second.end(); ++j) 
		{
			params = *j;
			pushVerts(params, mask);
		}
	}
}

void pushVerts(LLFace* face, U32 mask)
{
	if (face)
	{
		llassert(face->verify());

		LLVertexBuffer* buffer = face->getVertexBuffer();

		if (buffer && (face->getGeomCount() >= 3))
		{
			buffer->setBuffer(mask);
			U16 start = face->getGeomStart();
			U16 end = start + face->getGeomCount()-1;
			U32 count = face->getIndicesCount();
			U16 offset = face->getIndicesStart();
			buffer->drawRange(LLRender::TRIANGLES, start, end, count, offset);
		}
	}
}

void pushVerts(LLDrawable* drawable, U32 mask)
{
	for (S32 i = 0; i < drawable->getNumFaces(); ++i)
	{
		pushVerts(drawable->getFace(i), mask);
	}
}

void pushVerts(LLVolume* volume)
{
	LLVertexBuffer::unbind();
	for (S32 i = 0; i < volume->getNumVolumeFaces(); ++i)
	{
		const LLVolumeFace& face = volume->getVolumeFace(i);
		// <FS:Ansariel> Use a vbo for the static LLVertexBuffer::drawArray/Element functions; by Drake Arconis/Shyotl Kuhr
		//LLVertexBuffer::drawElements(LLRender::TRIANGLES, face.mPositions, NULL, face.mNumIndices, face.mIndices);
		LLVertexBuffer::drawElements(LLRender::TRIANGLES, face.mNumVertices, face.mPositions, NULL, face.mNumIndices, face.mIndices);
	}
}

void pushBufferVerts(LLVertexBuffer* buffer, U32 mask)
{
	if (buffer)
	{
		buffer->setBuffer(mask);
		buffer->drawRange(LLRender::TRIANGLES, 0, buffer->getNumVerts()-1, buffer->getNumIndices(), 0);
	}
}

void pushBufferVerts(LLSpatialGroup* group, U32 mask, bool push_alpha = true)
{
	if (group->getSpatialPartition()->mRenderByGroup)
	{
		if (!group->mDrawMap.empty())
		{
			LLDrawInfo* params = *(group->mDrawMap.begin()->second.begin());
			LLRenderPass::applyModelMatrix(*params);
		
			if (push_alpha)
			{
				pushBufferVerts(group->mVertexBuffer, mask);
			}

			for (LLSpatialGroup::buffer_map_t::iterator i = group->mBufferMap.begin(); i != group->mBufferMap.end(); ++i)
			{
				for (LLSpatialGroup::buffer_texture_map_t::iterator j = i->second.begin(); j != i->second.end(); ++j)
				{
					for (LLSpatialGroup::buffer_list_t::iterator k = j->second.begin(); k != j->second.end(); ++k)
					{
						pushBufferVerts(*k, mask);
					}
				}
			}
		}
	}
	/*else
	{
		//const LLVector4a* bounds = group->getBounds();
		//drawBox(bounds[0], bounds[1]);
	}*/
}

void pushVertsColorCoded(LLSpatialGroup* group, U32 mask)
{
	LLDrawInfo* params = NULL;

	static const LLColor4 colors[] = {
		LLColor4::green,
		LLColor4::green1,
		LLColor4::green2,
		LLColor4::green3,
		LLColor4::green4,
		LLColor4::green5,
		LLColor4::green6
	};
		
	static const U32 col_count = LL_ARRAY_SIZE(colors);

	U32 col = 0;

	for (LLSpatialGroup::draw_map_t::iterator i = group->mDrawMap.begin(); i != group->mDrawMap.end(); ++i)
	{
		for (LLSpatialGroup::drawmap_elem_t::iterator j = i->second.begin(); j != i->second.end(); ++j) 
		{
			params = *j;
			LLRenderPass::applyModelMatrix(*params);
			gGL.diffuseColor4f(colors[col].mV[0], colors[col].mV[1], colors[col].mV[2], 0.5f);
			params->mVertexBuffer->setBuffer(mask);
			params->mVertexBuffer->drawRange(params->mParticle ? LLRender::POINTS : LLRender::TRIANGLES,
				params->mStart, params->mEnd, params->mCount, params->mOffset);
			col = (col+1)%col_count;
		}
	}
}

void renderOctree(LLSpatialGroup* group)
{
	//render solid object bounding box, color
	//coded by buffer usage and activity
	gGL.setSceneBlendType(LLRender::BT_ADD_WITH_ALPHA);
	LLVector4 col;
	if (group->mBuilt > 0.f)
	{
		group->mBuilt -= 2.f * gFrameIntervalSeconds.value();
		if (group->mBufferUsage == GL_STATIC_DRAW_ARB)
		{
			col.setVec(1.0f, 0, 0, group->mBuilt*0.5f);
		}
		else 
		{
			col.setVec(0.1f,0.1f,1,0.1f);
			//col.setVec(1.0f, 1.0f, 0, sinf(group->mBuilt*3.14159f)*0.5f);
		}

		if (group->mBufferUsage != GL_STATIC_DRAW_ARB)
		{
			LLGLDepthTest gl_depth(FALSE, FALSE);
			glPolygonMode(GL_FRONT_AND_BACK, GL_LINE);

			gGL.diffuseColor4f(1,0,0,group->mBuilt);
			gGL.flush();
			gGL.setLineWidth(5.f); // <FS> Line width OGL core profile fix by Rye Mutt

			const LLVector4a* bounds = group->getObjectBounds();
			drawBoxOutline(bounds[0], bounds[1]);
			gGL.flush();
			gGL.setLineWidth(1.f); // <FS> Line width OGL core profile fix by Rye Mutt
			gGL.flush();
			for (LLSpatialGroup::element_iter i = group->getDataBegin(); i != group->getDataEnd(); ++i)
			{
				LLDrawable* drawable = (LLDrawable*)(*i)->getDrawable();
				if(!drawable)
				{
					continue;
				}
				if (!group->getSpatialPartition()->isBridge())
				{
					gGL.pushMatrix();
					LLVector3 trans = drawable->getRegion()->getOriginAgent();
					gGL.translatef(trans.mV[0], trans.mV[1], trans.mV[2]);
				}
				
				for (S32 j = 0; j < drawable->getNumFaces(); j++)
				{
					LLFace* face = drawable->getFace(j);
					if (face && face->getVertexBuffer())
					{
						if (gFrameTimeSeconds - face->mLastUpdateTime < 0.5f)
						{
							gGL.diffuseColor4f(0, 1, 0, group->mBuilt);
						}
						else if (gFrameTimeSeconds - face->mLastMoveTime < 0.5f)
						{
							gGL.diffuseColor4f(1, 0, 0, group->mBuilt);
						}
						else
						{
							continue;
						}

						face->getVertexBuffer()->setBuffer(LLVertexBuffer::MAP_VERTEX);
						//drawBox((face->mExtents[0] + face->mExtents[1])*0.5f,
						//		(face->mExtents[1]-face->mExtents[0])*0.5f);
						face->getVertexBuffer()->draw(LLRender::TRIANGLES, face->getIndicesCount(), face->getIndicesStart());
					}
				}

				if (!group->getSpatialPartition()->isBridge())
				{
					gGL.popMatrix();
				}
			}
			glPolygonMode(GL_FRONT_AND_BACK, GL_FILL);
			gGL.diffuseColor4f(1,1,1,1);
		}
	}
	else
	{
		if (group->mBufferUsage == GL_STATIC_DRAW_ARB && !group->isEmpty() 
			&& group->getSpatialPartition()->mRenderByGroup)
		{
			col.setVec(0.8f, 0.4f, 0.1f, 0.1f);
		}
		else
		{
			col.setVec(0.1f, 0.1f, 1.f, 0.1f);
		}
	}

	gGL.diffuseColor4fv(col.mV);
	LLVector4a fudge;
	fudge.splat(0.001f);

	//LLVector4a size = group->mObjectBounds[1];
	//size.mul(1.01f);
	//size.add(fudge);

	//{
	//	LLGLDepthTest depth(GL_TRUE, GL_FALSE);
	//	drawBox(group->mObjectBounds[0], fudge);
	//}
	
	gGL.setSceneBlendType(LLRender::BT_ALPHA);

	//if (group->mBuilt <= 0.f)
	{
		//draw opaque outline
		//gGL.diffuseColor4f(col.mV[0], col.mV[1], col.mV[2], 1.f);
		//drawBoxOutline(group->mObjectBounds[0], group->mObjectBounds[1]);

		gGL.diffuseColor4f(0,1,1,1);

		const LLVector4a* bounds = group->getBounds();
		drawBoxOutline(bounds[0], bounds[1]);
		
		//draw bounding box for draw info
		/*if (group->getSpatialPartition()->mRenderByGroup)
		{
			gGL.diffuseColor4f(1.0f, 0.75f, 0.25f, 0.6f);
			for (LLSpatialGroup::draw_map_t::iterator i = group->mDrawMap.begin(); i != group->mDrawMap.end(); ++i)
			{
				for (LLSpatialGroup::drawmap_elem_t::iterator j = i->second.begin(); j != i->second.end(); ++j)
				{
					LLDrawInfo* draw_info = *j;
					LLVector4a center;
					center.setAdd(draw_info->mExtents[1], draw_info->mExtents[0]);
					center.mul(0.5f);
					LLVector4a size;
					size.setSub(draw_info->mExtents[1], draw_info->mExtents[0]);
					size.mul(0.5f);
					drawBoxOutline(center, size);
				}
			}
		}*/
	}
	
//	LLSpatialGroup::OctreeNode* node = group->mOctreeNode;
//	gGL.diffuseColor4f(0,1,0,1);
//	drawBoxOutline(LLVector3(node->getCenter()), LLVector3(node->getSize()));
}

std::set<LLSpatialGroup*> visible_selected_groups;

void renderVisibility(LLSpatialGroup* group, LLCamera* camera)
{
	/*LLGLEnable blend(GL_BLEND);
	gGL.setSceneBlendType(LLRender::BT_ALPHA);
	LLGLEnable cull(GL_CULL_FACE);
	glPolygonMode(GL_FRONT_AND_BACK, GL_LINE);*/

	/*BOOL render_objects = (!LLPipeline::sUseOcclusion || !group->isOcclusionState(LLSpatialGroup::OCCLUDED)) && group->isVisible() &&
							!group->isEmpty();


	if (render_objects)
	{
		LLGLDepthTest depth(GL_TRUE, GL_FALSE);

		LLGLDisable blend(GL_BLEND);
		gGL.diffuseColor4f(0.f, 0.75f, 0.f,0.5f);
		pushBufferVerts(group, LLVertexBuffer::MAP_VERTEX, false);
		
		glPolygonMode(GL_FRONT_AND_BACK, GL_LINE);
		gGL.setLineWidth(4.f); // <FS> Line width OGL core profile fix by Rye Mutt
		gGL.diffuseColor4f(0.f, 0.5f, 0.f, 1.f);
		pushBufferVerts(group, LLVertexBuffer::MAP_VERTEX, false);
		gGL.setLineWidth(1.f); // <FS> Line width OGL core profile fix by Rye Mutt
		glPolygonMode(GL_FRONT_AND_BACK, GL_FILL);

		bool selected = false;
		
		for (LLSpatialGroup::element_iter iter = group->getDataBegin(); iter != group->getDataEnd(); ++iter)
		{
			LLDrawable* drawable = *iter;
			if (drawable->getVObj().notNull() && drawable->getVObj()->isSelected())
			{
				selected = true;
				break;
			}
		}
		
		if (selected)
		{ //store for rendering occlusion volume as overlay
			visible_selected_groups.insert(group);
		}
	}*/		

	/*if (render_objects)
	{
		LLGLDepthTest depth_under(GL_TRUE, GL_FALSE, GL_GREATER);
		gGL.diffuseColor4f(0, 0.5f, 0, 0.5f);
		gGL.diffuseColor4f(0, 0.5f, 0, 0.5f);
		pushBufferVerts(group, LLVertexBuffer::MAP_VERTEX);
	}

	{
		LLGLDepthTest depth_over(GL_TRUE, GL_FALSE, GL_LEQUAL);

		if (render_objects)
		{
			gGL.diffuseColor4f(0.f, 0.5f, 0.f,1.f);
			gGL.diffuseColor4f(0.f, 0.5f, 0.f, 1.f);
			pushBufferVerts(group, LLVertexBuffer::MAP_VERTEX);
		}

		glPolygonMode(GL_FRONT_AND_BACK, GL_FILL);

		if (render_objects)
		{
			gGL.diffuseColor4f(0.f, 0.75f, 0.f,0.5f);
			gGL.diffuseColor4f(0.f, 0.75f, 0.f, 0.5f);
			pushBufferVerts(group, LLVertexBuffer::MAP_VERTEX);
		
			bool selected = false;
		
			for (LLSpatialGroup::element_iter iter = group->getDataBegin(); iter != group->getDataEnd(); ++iter)
			{
				LLDrawable* drawable = *iter;
				if (drawable->getVObj().notNull() && drawable->getVObj()->isSelected())
				{
					selected = true;
					break;
				}
			}
		
			if (selected)
			{ //store for rendering occlusion volume as overlay
				visible_selected_groups.insert(group);
			}
		}		
	}*/
}

void renderXRay(LLSpatialGroup* group, LLCamera* camera)
{
	BOOL render_objects = (!LLPipeline::sUseOcclusion || !group->isOcclusionState(LLSpatialGroup::OCCLUDED)) && group->isVisible() &&
							!group->isEmpty();
	
	if (render_objects)
	{
		pushBufferVerts(group, LLVertexBuffer::MAP_VERTEX, false);

		bool selected = false;

		for (LLSpatialGroup::element_iter iter = group->getDataBegin(); iter != group->getDataEnd(); ++iter)
		{
			LLDrawable* drawable = (LLDrawable*)(*iter)->getDrawable();
			if (drawable->getVObj().notNull() && drawable->getVObj()->isSelected())
			{
				selected = true;
				break;
			}
		}

		if (selected)
		{ //store for rendering occlusion volume as overlay

			if (!group->getSpatialPartition()->isBridge())
			{
				visible_selected_groups.insert(group);
			}
			else
			{
				visible_selected_groups.insert(group->getSpatialPartition()->asBridge()->getSpatialGroup());
			}
		}
	}
}

void renderCrossHairs(LLVector3 position, F32 size, LLColor4 color)
{
	gGL.color4fv(color.mV);
	gGL.begin(LLRender::LINES);
	{
		gGL.vertex3fv((position - LLVector3(size, 0.f, 0.f)).mV);
		gGL.vertex3fv((position + LLVector3(size, 0.f, 0.f)).mV);
		gGL.vertex3fv((position - LLVector3(0.f, size, 0.f)).mV);
		gGL.vertex3fv((position + LLVector3(0.f, size, 0.f)).mV);
		gGL.vertex3fv((position - LLVector3(0.f, 0.f, size)).mV);
		gGL.vertex3fv((position + LLVector3(0.f, 0.f, size)).mV);
	}
	gGL.end();
}

void renderUpdateType(LLDrawable* drawablep)
{
	LLViewerObject* vobj = drawablep->getVObj();
	if (!vobj || OUT_UNKNOWN == vobj->getLastUpdateType())
	{
		return;
	}
	LLGLEnable blend(GL_BLEND);
	switch (vobj->getLastUpdateType())
	{
	case OUT_FULL:
		gGL.diffuseColor4f(0,1,0,0.5f);
		break;
	case OUT_TERSE_IMPROVED:
		gGL.diffuseColor4f(0,1,1,0.5f);
		break;
	case OUT_FULL_COMPRESSED:
		if (vobj->getLastUpdateCached())
		{
			gGL.diffuseColor4f(1,0,0,0.5f);
		}
		else
		{
			gGL.diffuseColor4f(1,1,0,0.5f);
		}
		break;
	case OUT_FULL_CACHED:
		gGL.diffuseColor4f(0,0,1,0.5f);
		break;
	default:
		LL_WARNS() << "Unknown update_type " << vobj->getLastUpdateType() << LL_ENDL;
		break;
	};
	S32 num_faces = drawablep->getNumFaces();
	if (num_faces)
	{
		for (S32 i = 0; i < num_faces; ++i)
		{
			pushVerts(drawablep->getFace(i), LLVertexBuffer::MAP_VERTEX);
		}
	}
}

void renderComplexityDisplay(LLDrawable* drawablep)
{
	LLViewerObject* vobj = drawablep->getVObj();
	if (!vobj)
	{
		return;
	}

	LLVOVolume *voVol = dynamic_cast<LLVOVolume*>(vobj);

	if (!voVol)
	{
		return;
	}

	if (!voVol->isRoot())
	{
		return;
	}

	LLVOVolume::texture_cost_t textures;
	F32 cost = (F32) voVol->getRenderCost(textures);

	// add any child volumes
	LLViewerObject::const_child_list_t children = voVol->getChildren();
	for (LLViewerObject::const_child_list_t::const_iterator iter = children.begin(); iter != children.end(); ++iter)
	{
		const LLViewerObject *child = *iter;
		const LLVOVolume *child_volume = dynamic_cast<const LLVOVolume*>(child);
		if (child_volume)
		{
			cost += child_volume->getRenderCost(textures);
		}
	}

	// add texture cost
	for (LLVOVolume::texture_cost_t::iterator iter = textures.begin(); iter != textures.end(); ++iter)
	{
		// add the cost of each individual texture in the linkset
		cost += iter->second;
	}

	F32 cost_max = (F32) LLVOVolume::getRenderComplexityMax();



	// allow user to set a static color scale
	if (gSavedSettings.getS32("RenderComplexityStaticMax") > 0)
	{
		cost_max = gSavedSettings.getS32("RenderComplexityStaticMax");
	}

	F32 cost_ratio = cost / cost_max;
	
	// cap cost ratio at 1.0f in case cost_max is at a low threshold
	cost_ratio = cost_ratio > 1.0f ? 1.0f : cost_ratio;
	
	LLGLEnable blend(GL_BLEND);

	LLColor4 color;
	const LLColor4 color_min = gSavedSettings.getColor4("RenderComplexityColorMin");
	const LLColor4 color_mid = gSavedSettings.getColor4("RenderComplexityColorMid");
	const LLColor4 color_max = gSavedSettings.getColor4("RenderComplexityColorMax");

	if (cost_ratio < 0.5f)
	{
		color = color_min * (1 - cost_ratio * 2) + color_mid * (cost_ratio * 2);
	}
	else
	{
		color = color_mid * (1 - (cost_ratio - 0.5) * 2) + color_max * ((cost_ratio - 0.5) * 2);
	}

	LLSD color_val = color.getValue();

	// don't highlight objects below the threshold
	if (cost > gSavedSettings.getS32("RenderComplexityThreshold"))
	{
		glColor4f(color[0],color[1],color[2],0.5f);


		S32 num_faces = drawablep->getNumFaces();
		if (num_faces)
		{
			for (S32 i = 0; i < num_faces; ++i)
			{
				pushVerts(drawablep->getFace(i), LLVertexBuffer::MAP_VERTEX);
			}
		}
		LLViewerObject::const_child_list_t children = voVol->getChildren();
		for (LLViewerObject::const_child_list_t::const_iterator iter = children.begin(); iter != children.end(); ++iter)
		{
			const LLViewerObject *child = *iter;
			if (child)
			{
				num_faces = child->getNumFaces();
				if (num_faces)
				{
					for (S32 i = 0; i < num_faces; ++i)
					{
						pushVerts(child->mDrawable->getFace(i), LLVertexBuffer::MAP_VERTEX);
					}
				}
			}
		}
	}
	
	voVol->setDebugText(llformat("%4.0f", cost));	
}

void renderBoundingBox(LLDrawable* drawable, BOOL set_color = TRUE)
{
	if (set_color)
	{
		if (drawable->isSpatialBridge())
		{
			gGL.diffuseColor4f(1,0.5f,0,1); // orange
		}
		else if (drawable->getVOVolume())
		{ 
            if (drawable->isRoot())
			{
				gGL.diffuseColor4f(1,1,0,1); // yellow
			}
			else
			{
				gGL.diffuseColor4f(0,1,0,1); // green
			}
		}
		else if (drawable->getVObj())
		{
			switch (drawable->getVObj()->getPCode())
			{
				case LLViewerObject::LL_VO_SURFACE_PATCH:
                    	gGL.diffuseColor4f(0,1,1,1); // cyan
						break;
				case LLViewerObject::LL_VO_CLOUDS:
						// no longer used
						break;
				case LLViewerObject::LL_VO_PART_GROUP:
				case LLViewerObject::LL_VO_HUD_PART_GROUP:
                    	gGL.diffuseColor4f(0,0,1,1); // blue
						break;
				case LLViewerObject::LL_VO_VOID_WATER:
				case LLViewerObject::LL_VO_WATER:
                    	gGL.diffuseColor4f(0,0.5f,1,1); // medium blue
						break;
				case LL_PCODE_LEGACY_TREE:
                    	gGL.diffuseColor4f(0,0.5f,0,1); // dark green
						break;
				default:
						LLControlAvatar *cav = dynamic_cast<LLControlAvatar*>(drawable->getVObj()->asAvatar());
						if (cav)
						{
							bool has_pos_constraint = (cav->mPositionConstraintFixup != LLVector3());
							bool has_scale_constraint = (cav->mScaleConstraintFixup != 1.0f);
							if (has_pos_constraint || has_scale_constraint)
							{
								gGL.diffuseColor4f(1,0,0,1); 
							}
							else
							{
								gGL.diffuseColor4f(0,1,0.5,1); 
							}
						}
						else
						{
							gGL.diffuseColor4f(1,0,1,1); // magenta
						}
						break;
			}
		}
		else 
		{
			gGL.diffuseColor4f(1,0,0,1);
		}
	}

	const LLVector4a* ext;
	LLVector4a pos, size;

	if (drawable->getVOVolume())
	{
		//render face bounding boxes
		for (S32 i = 0; i < drawable->getNumFaces(); i++)
		{
			LLFace* facep = drawable->getFace(i);
			if (facep)
			{
				ext = facep->mExtents;

				pos.setAdd(ext[0], ext[1]);
				pos.mul(0.5f);
				size.setSub(ext[1], ext[0]);
				size.mul(0.5f);
		
				drawBoxOutline(pos,size);
			}
		}
	}

	//render drawable bounding box
	ext = drawable->getSpatialExtents();

	pos.setAdd(ext[0], ext[1]);
	pos.mul(0.5f);
	size.setSub(ext[1], ext[0]);
	size.mul(0.5f);
	
	LLViewerObject* vobj = drawable->getVObj();
	if (vobj && vobj->onActiveList())
	{
		gGL.flush();
		gGL.setLineWidth(llmax(4.f*sinf(gFrameTimeSeconds*2.f)+1.f, 1.f)); // <FS> Line width OGL core profile fix by Rye Mutt
		//gGL.setLineWidth(4.f*(sinf(gFrameTimeSeconds*2.f)*0.25f+0.75f)); // <FS> Line width OGL core profile fix by Rye Mutt
		stop_glerror();
		drawBoxOutline(pos,size);
		gGL.flush();
		gGL.setLineWidth(1.f); // <FS> Line width OGL core profile fix by Rye Mutt
	}
	else
	{
		drawBoxOutline(pos,size);
	}
}

void renderNormals(LLDrawable *drawablep)
{
<<<<<<< HEAD
	LLVertexBuffer::unbind();
	// <FS:Beq> FIX and improve renderNormals debug
	static LLCachedControl<bool> showSelectedOnly(*LLUI::getInstance()->mSettingGroups["config"], "OnlyShowSelectedNormals");
	// </FS:Beq>
	LLVOVolume* vol = drawablep->getVOVolume();
	if (vol)
	{
	// <FS:Beq> FIX and improve renderNormals debug
		if(showSelectedOnly && !drawablep->getVObj()->isSelected())
		{
			drawablep->getVObj()->setDebugText("");
			return;
		}
	// </FS:Beq>
		LLVolume* volume = vol->getVolume();
		gGL.pushMatrix();
		gGL.multMatrix((F32*) vol->getRelativeXform().mMatrix);
		
	// <FS:Beq> FIX and improve renderNormals debug
		// LLMatrix3 mat_norm {vol->getRelativeXformInvTrans()};
		LLMatrix3 scale_inverse;
		auto scale = drawablep->getScale();
		// We need something like an inverse transpose, however
		// we do not use the object rotation as it will be applied in the world transform
		// but we do need to apply the inverse scale^2(1) as the world transform does a scale too.
		// transpose of a scale only matrix is a lot of nothing, so skip it.
		scale_inverse.setRows(LLVector3(1.0, 0.0, 0.0) / scale.mV[VX],
							  LLVector3(0.0, 1.0, 0.0) / scale.mV[VY],
							  LLVector3(0.0, 0.0, 1.0) / scale.mV[VZ]);
		LLMatrix4a inv_scale_mat;
		inv_scale_mat.loadu(scale_inverse);
		LLMatrix3 mat_norm = scale_inverse * scale_inverse;
		LLMatrix4a invtranspose;
		invtranspose.loadu(mat_norm);
	// </FS:Beq>

		gGL.getTexUnit(0)->unbind(LLTexUnit::TT_TEXTURE);

	// <FS:Beq> FIX and improve renderNormals debug
		// LLVector4a scale(gSavedSettings.getF32("RenderDebugNormalScale"));
		static LLCachedControl<F32> hairlen(*LLUI::getInstance()->mSettingGroups["config"], "RenderDebugNormalScale");

		LLSelectNode* selectionNode = nullptr;
		auto face_select = LLSelectMgr::getInstance()->getTEMode();
		if(showSelectedOnly)
		{
			auto objp = drawablep->getVObj();
			if(!objp)
			{
				return;
			}
			objp->setDebugText(
				llformat(
					"obj scale = <%.3f,%.3f,%.3f>",
					scale.mV[VX],scale.mV[VY],scale.mV[VZ]));
			if(face_select)
			{
				LLObjectSelectionHandle sel = LLSelectMgr::getInstance()->getSelection();
				selectionNode = sel.get()->findNode(objp);
			}
		}
	// </FS:Beq>

		for (S32 i = 0; i < volume->getNumVolumeFaces(); ++i)
		{
	// <FS:Beq> FIX and improve renderNormals debug
			if(face_select && !selectionNode->isTESelected(i))
			{
				continue;
			}
	// </FS:Beq>
			const LLVolumeFace& face = volume->getVolumeFace(i);

	// <FS:Beq> FIX and improve renderNormals debug
			gGL.begin(LLRender::LINES);
			gGL.diffuseColor4f(1,1,0,1); // Yellow normals
	// </FS:Beq>
			for (S32 j = 0; j < face.mNumVertices; ++j)
			{
	// <FS:Beq> FIX and improve renderNormals debug
				// gGL.begin(LLRender::LINES);
				// LLVector4a n,p;
				
				// n.setMul(face.mNormals[j], scale);
				// p.setAdd(face.mPositions[j], n);
				
				// gGL.diffuseColor4f(1,1,1,1);
				// gGL.vertex3fv(face.mPositions[j].getF32ptr());
				// gGL.vertex3fv(p.getF32ptr());
				// 
				// if (face.mTangents)
				// {
				// 	n.setMul(face.mTangents[j], scale);
				// 	p.setAdd(face.mPositions[j], n);
				// 	gGL.vertex3fv(face.mPositions[j].getF32ptr());
				// 	gGL.vertex3fv(p.getF32ptr());
				// }
				LLVector4a n,ni,p;
				n = face.mNormals[j];
				invtranspose.affineTransform(n, ni);
				ni.normalize3fast();
				n.setMul(ni, (F32)hairlen);
				inv_scale_mat.affineTransform(n, ni); // overcompensate for the fact we draw "through" the model transform
				p.setAdd(face.mPositions[j], ni);
				gGL.vertex3fv(face.mPositions[j].getF32ptr());
				gGL.vertex3fv(p.getF32ptr());
			}
			gGL.flush();
			if (face.mTangents)
			{
				// gGL.begin(LLRender::LINES);
				gGL.diffuseColor4f(0,0,1,1); // blue tangents.
				for (S32 j = 0; j < face.mNumVertices; ++j)
				{
					LLVector4a t,ti,p;
					t = face.mTangents[j];
					// invtranspose.affineTransform(t, ti);
					t.mul((F32)hairlen);
					inv_scale_mat.affineTransform(t, ti); // overcompensate for the fact we draw "through" the model transform
					p.setAdd(face.mPositions[j], ti);
					gGL.vertex3fv(face.mPositions[j].getF32ptr());
					gGL.vertex3fv(p.getF32ptr());
				}
			}
			gGL.end();
			// </FS:Beq>
		}
=======
    if (!drawablep->isVisible())
        return;

    LLVertexBuffer::unbind();

    LLVOVolume *vol = drawablep->getVOVolume();

    if (vol)
    {
        LLVolume *volume = vol->getVolume();

        // Drawable's normals & tangents are stored in model space, i.e. before any scaling is applied.
        //
        // SL-13490, using pos + normal to compute the 2nd vertex of a normal line segment doesn't
        // work when there's a non-uniform scale in the mix. Normals require MVP-inverse-transpose
        // transform. We get that effect here by pre-applying the inverse scale (twice, because
        // one forward scale will be re-applied via the MVP in the vertex shader)
>>>>>>> 7af677ab

        LLVector3  scale_v3 = vol->getScale();
        float      scale_len = scale_v3.length();
        LLVector4a obj_scale(scale_v3.mV[VX], scale_v3.mV[VY], scale_v3.mV[VZ]);
        obj_scale.normalize3();

        // Normals &tangent line segments get scaled along with the object. Divide by scale length
        // to keep the as-viewed lengths (relatively) constant with the debug setting length
        float draw_length = gSavedSettings.getF32("RenderDebugNormalScale") / scale_len;

        // Create inverse-scale vector for normals
        LLVector4a inv_scale(1.0 / scale_v3.mV[VX], 1.0 / scale_v3.mV[VY], 1.0 / scale_v3.mV[VZ]);
        inv_scale.mul(inv_scale);  // Squared, to apply inverse scale twice
        inv_scale.normalize3fast();

        gGL.pushMatrix();
        gGL.multMatrix((F32 *) vol->getRelativeXform().mMatrix);

        gGL.getTexUnit(0)->unbind(LLTexUnit::TT_TEXTURE);

        for (S32 i = 0; i < volume->getNumVolumeFaces(); ++i)
        {
            const LLVolumeFace &face = volume->getVolumeFace(i);

            gGL.flush();
            gGL.diffuseColor4f(1, 1, 0, 1);
            gGL.begin(LLRender::LINES);
            for (S32 j = 0; j < face.mNumVertices; ++j)
            {
                LLVector4a n, p;

                n.setMul(face.mNormals[j], 1.0);
                n.mul(inv_scale);  // Pre-scale normal, so it's left with an inverse-transpose xform after MVP
                n.normalize3fast();
                n.mul(draw_length);
                p.setAdd(face.mPositions[j], n);

                gGL.vertex3fv(face.mPositions[j].getF32ptr());
                gGL.vertex3fv(p.getF32ptr());
            }
            gGL.end();

            // Tangents are simple vectors and do not require reorientation via pre-scaling
            if (face.mTangents)
            {
                gGL.flush();
                gGL.diffuseColor4f(0, 1, 1, 1);
                gGL.begin(LLRender::LINES);
                for (S32 j = 0; j < face.mNumVertices; ++j)
                {
                    LLVector4a t, p;

                    t.setMul(face.mTangents[j], 1.0f);
                    t.normalize3fast();
                    t.mul(draw_length);
                    p.setAdd(face.mPositions[j], t);

                    gGL.vertex3fv(face.mPositions[j].getF32ptr());
                    gGL.vertex3fv(p.getF32ptr());
                }
                gGL.end();
            }
        }

        gGL.popMatrix();
    }
}

S32 get_physics_detail(const LLVolumeParams& volume_params, const LLVector3& scale)
{
	const S32 DEFAULT_DETAIL = 1;
	const F32 LARGE_THRESHOLD = 5.f;
	const F32 MEGA_THRESHOLD = 25.f;

	S32 detail = DEFAULT_DETAIL;
	F32 avg_scale = (scale[0]+scale[1]+scale[2])/3.f;

	if (avg_scale > LARGE_THRESHOLD)
	{
		detail += 1;
		if (avg_scale > MEGA_THRESHOLD)
		{
			detail += 1;
		}
	}

	return detail;
}

void renderMeshBaseHull(LLVOVolume* volume, U32 data_mask, LLColor4& color, LLColor4& line_color)
{
	LLUUID mesh_id = volume->getVolume()->getParams().getSculptID();
	LLModel::Decomposition* decomp = gMeshRepo.getDecomposition(mesh_id);

	const LLVector3 center(0,0,0);
	const LLVector3 size(0.25f,0.25f,0.25f);

	if (decomp)
	{		
		if (!decomp->mBaseHullMesh.empty())
		{
			gGL.diffuseColor4fv(color.mV);
			LLVertexBuffer::drawArrays(LLRender::TRIANGLES, decomp->mBaseHullMesh.mPositions, decomp->mBaseHullMesh.mNormals);
		}
		else
		{
			gMeshRepo.buildPhysicsMesh(*decomp);
			gGL.diffuseColor4f(0,1,1,1);
			drawBoxOutline(center, size);
		}

	}
	else
	{
		gGL.diffuseColor3f(1,0,1);
		drawBoxOutline(center, size);
	}
}

void render_hull(LLModel::PhysicsMesh& mesh, const LLColor4& color, const LLColor4& line_color)
{
	gGL.diffuseColor4fv(color.mV);
	LLVertexBuffer::drawArrays(LLRender::TRIANGLES, mesh.mPositions, mesh.mNormals);
	LLGLEnable offset(GL_POLYGON_OFFSET_LINE);
	glPolygonMode(GL_FRONT_AND_BACK, GL_LINE);
	glPolygonOffset(3.f, 3.f);
	gGL.setLineWidth(3.f); // <FS> Line width OGL core profile fix by Rye Mutt
	gGL.diffuseColor4fv(line_color.mV);
	LLVertexBuffer::drawArrays(LLRender::TRIANGLES, mesh.mPositions, mesh.mNormals);
	gGL.setLineWidth(1.f); // <FS> Line width OGL core profile fix by Rye Mutt
	glPolygonMode(GL_FRONT_AND_BACK, GL_FILL);
}

void renderPhysicsShape(LLDrawable* drawable, LLVOVolume* volume)
{
	U8 physics_type = volume->getPhysicsShapeType();

	if (physics_type == LLViewerObject::PHYSICS_SHAPE_NONE || volume->isFlexible())
	{
		return;
	}

	//not allowed to return at this point without rendering *something*

	F32 threshold = gSavedSettings.getF32("ObjectCostHighThreshold");
	F32 cost = volume->getObjectCost();

	LLColor4 low = gSavedSettings.getColor4("ObjectCostLowColor");
	LLColor4 mid = gSavedSettings.getColor4("ObjectCostMidColor");
	LLColor4 high = gSavedSettings.getColor4("ObjectCostHighColor");

	F32 normalizedCost = 1.f - exp( -(cost / threshold) );

	LLColor4 color;
	if ( normalizedCost <= 0.5f )
	{
		color = lerp( low, mid, 2.f * normalizedCost );
	}
	else
	{
		color = lerp( mid, high, 2.f * ( normalizedCost - 0.5f ) );
	}

	LLColor4 line_color = color*0.5f;

	U32 data_mask = LLVertexBuffer::MAP_VERTEX;

	LLVolumeParams volume_params = volume->getVolume()->getParams();

	LLPhysicsVolumeParams physics_params(volume_params, 
		physics_type == LLViewerObject::PHYSICS_SHAPE_CONVEX_HULL); 

	LLPhysicsShapeBuilderUtil::PhysicsShapeSpecification physics_spec;

	//<FS:Beq> FIRE-23053 Physics shape display fixes
	// 	LLPhysicsShapeBuilderUtil::determinePhysicsShape(physics_params, volume->getScale(), physics_spec);
	LLUUID mesh_id;
	LLModel::Decomposition* decomp = nullptr;
	bool hasConvexDecomp = FALSE;

	// If we are a mesh and the mesh has a hul decomp (is analysed) then set hasDecomp to true
	if (volume->isMesh()){
		mesh_id = volume_params.getSculptID();
		decomp = gMeshRepo.getDecomposition(mesh_id);
		if (decomp && !decomp->mHull.empty()){ hasConvexDecomp = TRUE; }
	}

	LLPhysicsShapeBuilderUtil::determinePhysicsShape(physics_params, volume->getScale(), hasConvexDecomp, physics_spec);
	//</FS:Beq>

	U32 type = physics_spec.getType();

	LLVector3 center(0,0,0);
	LLVector3 size(0.25f,0.25f,0.25f);

	gGL.pushMatrix();
	gGL.multMatrix((F32*) volume->getRelativeXform().mMatrix);
		
	if (type == LLPhysicsShapeBuilderUtil::PhysicsShapeSpecification::USER_MESH)
	{
		//<FS:Beq> FIRE-23053 Physics shape display fixes
		//LLUUID mesh_id = volume->getVolume()->getParams().getSculptID();
		//LLModel::Decomposition* decomp = gMeshRepo.getDecomposition(mesh_id);
		//</FS:Beq>

		if (decomp)
		{ //render a physics based mesh
			
			gGL.getTexUnit(0)->unbind(LLTexUnit::TT_TEXTURE);

			if (!decomp->mHull.empty())
			{ //decomposition exists, use that

				if (decomp->mMesh.empty())
				{
					gMeshRepo.buildPhysicsMesh(*decomp);
				}

				for (U32 i = 0; i < decomp->mMesh.size(); ++i)
				{		
					render_hull(decomp->mMesh[i], color, line_color);
				}
			}
			else if (!decomp->mPhysicsShapeMesh.empty())
			{ 
				//decomp has physics mesh, render that mesh
				gGL.diffuseColor4fv(color.mV);
				LLVertexBuffer::drawArrays(LLRender::TRIANGLES, decomp->mPhysicsShapeMesh.mPositions, decomp->mPhysicsShapeMesh.mNormals);
								
				glPolygonMode(GL_FRONT_AND_BACK, GL_LINE);
				gGL.diffuseColor4fv(line_color.mV);
				LLVertexBuffer::drawArrays(LLRender::TRIANGLES, decomp->mPhysicsShapeMesh.mPositions, decomp->mPhysicsShapeMesh.mNormals);
				glPolygonMode(GL_FRONT_AND_BACK, GL_FILL);
			}
			else
			{ //no mesh or decomposition, render base hull
				renderMeshBaseHull(volume, data_mask, color, line_color);

				if (decomp->mPhysicsShapeMesh.empty())
				{
					//attempt to fetch physics shape mesh if available
					gMeshRepo.fetchPhysicsShape(mesh_id);
				}
			}
		}
		else
		{	
			gGL.diffuseColor3f(1,1,0);
			drawBoxOutline(center, size);
		}
	}
	else if (type == LLPhysicsShapeBuilderUtil::PhysicsShapeSpecification::USER_CONVEX ||
		type == LLPhysicsShapeBuilderUtil::PhysicsShapeSpecification::PRIM_CONVEX)
	{
		if (volume->isMesh())
		{
			renderMeshBaseHull(volume, data_mask, color, line_color);
		}
		else
		{
			LLVolumeParams volume_params = volume->getVolume()->getParams();
			S32 detail = get_physics_detail(volume_params, volume->getScale());
			LLVolume* phys_volume = LLPrimitive::sVolumeManager->refVolume(volume_params, detail);

			if (!phys_volume->mHullPoints)
			{ //build convex hull
				std::vector<LLVector3> pos;
				std::vector<U16> index;

				S32 index_offset = 0;

				for (S32 i = 0; i < phys_volume->getNumVolumeFaces(); ++i)
				{
					const LLVolumeFace& face = phys_volume->getVolumeFace(i);
					if (index_offset + face.mNumVertices > 65535)
					{
						continue;
					}

					for (S32 j = 0; j < face.mNumVertices; ++j)
					{
						pos.push_back(LLVector3(face.mPositions[j].getF32ptr()));
					}

					for (S32 j = 0; j < face.mNumIndices; ++j)
					{
						index.push_back(face.mIndices[j]+index_offset);
					}

					index_offset += face.mNumVertices;
				}

				if (!pos.empty() && !index.empty() && LLConvexDecomposition::getInstance() ) // ND: FIRE-3427
				{
					LLCDMeshData mesh;
					mesh.mIndexBase = &index[0];
					mesh.mVertexBase = pos[0].mV;
					mesh.mNumVertices = pos.size();
					mesh.mVertexStrideBytes = 12;
					mesh.mIndexStrideBytes = 6;
					mesh.mIndexType = LLCDMeshData::INT_16;

					mesh.mNumTriangles = index.size()/3;
					
					LLCDMeshData res;

					LLConvexDecomposition::getInstance()->generateSingleHullMeshFromMesh( &mesh, &res );

					//copy res into phys_volume
					phys_volume->mHullPoints = (LLVector4a*) ll_aligned_malloc_16(sizeof(LLVector4a)*res.mNumVertices);
					phys_volume->mNumHullPoints = res.mNumVertices;

					S32 idx_size = (res.mNumTriangles*3*2+0xF) & ~0xF;
					phys_volume->mHullIndices = (U16*) ll_aligned_malloc_16(idx_size);
					phys_volume->mNumHullIndices = res.mNumTriangles*3;

					const F32* v = res.mVertexBase;

					for (S32 i = 0; i < res.mNumVertices; ++i)
					{
						F32* p = (F32*) ((U8*)v+i*res.mVertexStrideBytes);
						phys_volume->mHullPoints[i].load3(p);
					}

					if (res.mIndexType == LLCDMeshData::INT_16)
					{
						for (S32 i = 0; i < res.mNumTriangles; ++i)
						{
							U16* idx = (U16*) (((U8*)res.mIndexBase)+i*res.mIndexStrideBytes);

							phys_volume->mHullIndices[i*3+0] = idx[0];
							phys_volume->mHullIndices[i*3+1] = idx[1];
							phys_volume->mHullIndices[i*3+2] = idx[2];
						}
					}
					else
					{
						for (S32 i = 0; i < res.mNumTriangles; ++i)
						{
							U32* idx = (U32*) (((U8*)res.mIndexBase)+i*res.mIndexStrideBytes);

							phys_volume->mHullIndices[i*3+0] = (U16) idx[0];
							phys_volume->mHullIndices[i*3+1] = (U16) idx[1];
							phys_volume->mHullIndices[i*3+2] = (U16) idx[2];
						}
					}
				}
			}

			// <FS:Ansariel> Crash fix due to invalid calls to drawElements by Drake Arconis
			//if (phys_volume->mHullPoints)
			if (phys_volume->mHullPoints && phys_volume->mHullIndices && phys_volume->mNumHullPoints > 0 && phys_volume->mNumHullIndices > 0)
			// </FS:Ansariel>
			{
				//render hull
			
				glPolygonMode(GL_FRONT_AND_BACK, GL_LINE);
				
				gGL.diffuseColor4fv(line_color.mV);
				LLVertexBuffer::unbind();

				llassert(!LLGLSLShader::sNoFixedFunction || LLGLSLShader::sCurBoundShader != 0);
							
				// <FS:Ansariel> Use a vbo for the static LLVertexBuffer::drawArray/Element functions; by Drake Arconis/Shyotl Kuhr
				//LLVertexBuffer::drawElements(LLRender::TRIANGLES, phys_volume->mHullPoints, NULL, phys_volume->mNumHullIndices, phys_volume->mHullIndices);
				LLVertexBuffer::drawElements(LLRender::TRIANGLES, phys_volume->mNumHullPoints, phys_volume->mHullPoints, NULL, phys_volume->mNumHullIndices, phys_volume->mHullIndices);
				
				gGL.diffuseColor4fv(color.mV);
				glPolygonMode(GL_FRONT_AND_BACK, GL_FILL);
				// <FS:Ansariel> Use a vbo for the static LLVertexBuffer::drawArray/Element functions; by Drake Arconis/Shyotl Kuhr
				//LLVertexBuffer::drawElements(LLRender::TRIANGLES, phys_volume->mHullPoints, NULL, phys_volume->mNumHullIndices, phys_volume->mHullIndices);
				LLVertexBuffer::drawElements(LLRender::TRIANGLES, phys_volume->mNumHullPoints, phys_volume->mHullPoints, NULL, phys_volume->mNumHullIndices, phys_volume->mHullIndices);
				
			}
			else
			{
				gGL.diffuseColor4f(1,0,1,1);
				drawBoxOutline(center, size);
			}

			LLPrimitive::sVolumeManager->unrefVolume(phys_volume);
		}
	}
	else if (type == LLPhysicsShapeBuilderUtil::PhysicsShapeSpecification::BOX)
	{
		LLVector3 center = physics_spec.getCenter();
		LLVector3 scale = physics_spec.getScale();
		LLVector3 vscale = volume->getScale()*2.f;
		scale.set(scale[0]/vscale[0], scale[1]/vscale[1], scale[2]/vscale[2]);
		
		gGL.diffuseColor4fv(color.mV);
		drawBox(center, scale);
	}
	else if	(type == LLPhysicsShapeBuilderUtil::PhysicsShapeSpecification::SPHERE)
	{
		LLVolumeParams volume_params;
		volume_params.setType( LL_PCODE_PROFILE_CIRCLE_HALF, LL_PCODE_PATH_CIRCLE );
		volume_params.setBeginAndEndS( 0.f, 1.f );
		volume_params.setBeginAndEndT( 0.f, 1.f );
		volume_params.setRatio	( 1, 1 );
		volume_params.setShear	( 0, 0 );
		LLVolume* sphere = LLPrimitive::sVolumeManager->refVolume(volume_params, 3);
		
		gGL.diffuseColor4fv(color.mV);
		pushVerts(sphere);
		LLPrimitive::sVolumeManager->unrefVolume(sphere);
	}
	else if (type == LLPhysicsShapeBuilderUtil::PhysicsShapeSpecification::CYLINDER)
	{
		LLVolumeParams volume_params;
		volume_params.setType( LL_PCODE_PROFILE_CIRCLE, LL_PCODE_PATH_LINE );
		volume_params.setBeginAndEndS( 0.f, 1.f );
		volume_params.setBeginAndEndT( 0.f, 1.f );
		volume_params.setRatio	( 1, 1 );
		volume_params.setShear	( 0, 0 );
		LLVolume* cylinder = LLPrimitive::sVolumeManager->refVolume(volume_params, 3);
		
		gGL.diffuseColor4fv(color.mV);
		pushVerts(cylinder);
		LLPrimitive::sVolumeManager->unrefVolume(cylinder);
	}
	else if (type == LLPhysicsShapeBuilderUtil::PhysicsShapeSpecification::PRIM_MESH)
	{
		LLVolumeParams volume_params = volume->getVolume()->getParams();
		S32 detail = get_physics_detail(volume_params, volume->getScale());

		LLVolume* phys_volume = LLPrimitive::sVolumeManager->refVolume(volume_params, detail);
		glPolygonMode(GL_FRONT_AND_BACK, GL_LINE);
		
		gGL.diffuseColor4fv(line_color.mV);
		pushVerts(phys_volume);
		
		gGL.diffuseColor4fv(color.mV);
		glPolygonMode(GL_FRONT_AND_BACK, GL_FILL);
		pushVerts(phys_volume);
		LLPrimitive::sVolumeManager->unrefVolume(phys_volume);
	}
	else if (type == LLPhysicsShapeBuilderUtil::PhysicsShapeSpecification::PRIM_CONVEX)
	{
		LLVolumeParams volume_params = volume->getVolume()->getParams();
		S32 detail = get_physics_detail(volume_params, volume->getScale());

		LLVolume* phys_volume = LLPrimitive::sVolumeManager->refVolume(volume_params, detail);

		if (phys_volume->mHullPoints && phys_volume->mHullIndices)
		{
			// <FS:Ansariel> Use a vbo for the static LLVertexBuffer::drawArray/Element functions; by Drake Arconis/Shyotl Kuhr
			if (LLGLSLShader::sNoFixedFunction)
			{
				gGL.diffuseColor4fv(line_color.mV);
				glPolygonMode(GL_FRONT_AND_BACK, GL_LINE);
				LLVertexBuffer::drawElements(LLRender::TRIANGLES, phys_volume->mNumHullPoints, phys_volume->mHullPoints, NULL, phys_volume->mNumHullIndices, phys_volume->mHullIndices);

				gGL.diffuseColor4fv(color.mV);
				glPolygonMode(GL_FRONT_AND_BACK, GL_FILL);
				LLVertexBuffer::drawElements(LLRender::TRIANGLES, phys_volume->mNumHullPoints, phys_volume->mHullPoints, NULL, phys_volume->mNumHullIndices, phys_volume->mHullIndices);
			}
			else
			{
			// </FS:Ansariel>
				glPolygonMode(GL_FRONT_AND_BACK, GL_LINE);
				llassert(!LLGLSLShader::sNoFixedFunction || LLGLSLShader::sCurBoundShader != 0);
				LLVertexBuffer::unbind();
				glVertexPointer(3, GL_FLOAT, 16, phys_volume->mHullPoints);
				gGL.diffuseColor4fv(line_color.mV);
				gGL.syncMatrices();
				glDrawElements(GL_TRIANGLES, phys_volume->mNumHullIndices, GL_UNSIGNED_SHORT, phys_volume->mHullIndices);
				
				gGL.diffuseColor4fv(color.mV);
				glPolygonMode(GL_FRONT_AND_BACK, GL_FILL);
				glDrawElements(GL_TRIANGLES, phys_volume->mNumHullIndices, GL_UNSIGNED_SHORT, phys_volume->mHullIndices);			
			// <FS:Ansariel> Use a vbo for the static LLVertexBuffer::drawArray/Element functions; by Drake Arconis/Shyotl Kuhr
			}
			// </FS:Ansariel>
		}
		else
		{
			gGL.diffuseColor3f(1,0,1);
			drawBoxOutline(center, size);
			gMeshRepo.buildHull(volume_params, detail);
		}
		LLPrimitive::sVolumeManager->unrefVolume(phys_volume);
	}
	else if (type == LLPhysicsShapeBuilderUtil::PhysicsShapeSpecification::SCULPT)
	{
		//TODO: implement sculpted prim physics display
	}
	else 
	{
		LL_ERRS() << "Unhandled type" << LL_ENDL;
	}

	gGL.popMatrix();
}

void renderPhysicsShapes(LLSpatialGroup* group)
{
	for (OctreeNode::const_element_iter i = group->getDataBegin(); i != group->getDataEnd(); ++i)
	{
		LLDrawable* drawable = (LLDrawable*)(*i)->getDrawable();
		if(!drawable)
	{
			continue;
		}

		if (drawable->isSpatialBridge())
		{
			LLSpatialBridge* bridge = drawable->asPartition()->asBridge();

			if (bridge)
			{
				gGL.pushMatrix();
				gGL.multMatrix((F32*)bridge->mDrawable->getRenderMatrix().mMatrix);
				bridge->renderPhysicsShapes();
				gGL.popMatrix();
			}
		}
		else
		{
			LLVOVolume* volume = drawable->getVOVolume();
			if (volume && !volume->isAttachment() && volume->getPhysicsShapeType() != LLViewerObject::PHYSICS_SHAPE_NONE )
			{
				if (!group->getSpatialPartition()->isBridge())
				{
					gGL.pushMatrix();
					LLVector3 trans = drawable->getRegion()->getOriginAgent();
					gGL.translatef(trans.mV[0], trans.mV[1], trans.mV[2]);
					renderPhysicsShape(drawable, volume);
					gGL.popMatrix();
				}
				else
				{
					renderPhysicsShape(drawable, volume);
				}
			}
			else
			{
				LLViewerObject* object = drawable->getVObj();
				if (object && object->getPCode() == LLViewerObject::LL_VO_SURFACE_PATCH)
				{
					gGL.pushMatrix();
					gGL.multMatrix((F32*) object->getRegion()->mRenderMatrix.mMatrix);
					//push face vertices for terrain
					for (S32 i = 0; i < drawable->getNumFaces(); ++i)
					{
						LLFace* face = drawable->getFace(i);
						if (face)
						{
							LLVertexBuffer* buff = face->getVertexBuffer();
							if (buff)
							{
								glPolygonMode(GL_FRONT_AND_BACK, GL_LINE);

								buff->setBuffer(LLVertexBuffer::MAP_VERTEX);
								gGL.diffuseColor3f(0.2f, 0.5f, 0.3f);
								buff->draw(LLRender::TRIANGLES, buff->getNumIndices(), 0);
									
								gGL.diffuseColor3f(0.2f, 1.f, 0.3f);
								glPolygonMode(GL_FRONT_AND_BACK, GL_FILL);
								buff->draw(LLRender::TRIANGLES, buff->getNumIndices(), 0);
							}
						}
					}
					gGL.popMatrix();
				}
			}
		}
	}
}

void renderTexturePriority(LLDrawable* drawable)
{
	for (int face=0; face<drawable->getNumFaces(); ++face)
	{
		LLFace *facep = drawable->getFace(face);
		
		LLVector4 cold(0,0,0.25f);
		LLVector4 hot(1,0.25f,0.25f);
	
		LLVector4 boost_cold(0,0,0,0);
		LLVector4 boost_hot(0,1,0,1);
		
		LLGLDisable blend(GL_BLEND);
		
		//LLViewerTexture* imagep = facep->getTexture();
		//if (imagep)
		if (facep)
		{
				
			//F32 vsize = imagep->mMaxVirtualSize;
			F32 vsize = facep->getPixelArea();

			if (vsize > sCurMaxTexPriority)
			{
				sCurMaxTexPriority = vsize;
			}
			
			F32 t = vsize/sLastMaxTexPriority;
			
			LLVector4 col = lerp(cold, hot, t);
			gGL.diffuseColor4fv(col.mV);
		}
		//else
		//{
		//	gGL.diffuseColor4f(1,0,1,1);
		//}
		
		LLVector4a center;
		center.setAdd(facep->mExtents[1],facep->mExtents[0]);
		center.mul(0.5f);
		LLVector4a size;
		size.setSub(facep->mExtents[1],facep->mExtents[0]);
		size.mul(0.5f);
		size.add(LLVector4a(0.01f));
		drawBox(center, size);
		
		/*S32 boost = imagep->getBoostLevel();
		if (boost>LLGLTexture::BOOST_NONE)
		{
			F32 t = (F32) boost / (F32) (LLGLTexture::BOOST_MAX_LEVEL-1);
			LLVector4 col = lerp(boost_cold, boost_hot, t);
			LLGLEnable blend_on(GL_BLEND);
			gGL.blendFunc(GL_SRC_ALPHA, GL_ONE);
			gGL.diffuseColor4fv(col.mV);
			drawBox(center, size);
			gGL.blendFunc(GL_SRC_ALPHA, GL_ONE_MINUS_SRC_ALPHA);
		}*/
	}
}

void renderPoints(LLDrawable* drawablep)
{
	LLGLDepthTest depth(GL_FALSE, GL_FALSE);
	if (drawablep->getNumFaces())
	{
		gGL.begin(LLRender::POINTS);
		gGL.diffuseColor3f(1,1,1);
		for (S32 i = 0; i < drawablep->getNumFaces(); i++)
		{
			LLFace * face = drawablep->getFace(i);
			if (face)
			{
				gGL.vertex3fv(face->mCenterLocal.mV);
			}
		}
		gGL.end();
	}
}

void renderTextureAnim(LLDrawInfo* params)
{
	if (!params->mTextureMatrix)
	{
		return;
	}
	
	LLGLEnable blend(GL_BLEND);
	gGL.diffuseColor4f(1,1,0,0.5f);
	pushVerts(params, LLVertexBuffer::MAP_VERTEX);
}

void renderBatchSize(LLDrawInfo* params)
{
	LLGLEnable offset(GL_POLYGON_OFFSET_FILL);
	glPolygonOffset(-1.f, 1.f);
	gGL.diffuseColor4ubv((GLubyte*) &(params->mDebugColor));
	pushVerts(params, LLVertexBuffer::MAP_VERTEX);
}

void renderShadowFrusta(LLDrawInfo* params)
{
	LLGLEnable blend(GL_BLEND);
	gGL.setSceneBlendType(LLRender::BT_ADD);

	LLVector4a center;
	center.setAdd(params->mExtents[1], params->mExtents[0]);
	center.mul(0.5f);
	LLVector4a size;
	size.setSub(params->mExtents[1],params->mExtents[0]);
	size.mul(0.5f);

	if (gPipeline.mShadowCamera[4].AABBInFrustum(center, size))
	{
		gGL.diffuseColor3f(1,0,0);
		pushVerts(params, LLVertexBuffer::MAP_VERTEX);
	}
	if (gPipeline.mShadowCamera[5].AABBInFrustum(center, size))
	{
		gGL.diffuseColor3f(0,1,0);
		pushVerts(params, LLVertexBuffer::MAP_VERTEX);
	}
	if (gPipeline.mShadowCamera[6].AABBInFrustum(center, size))
	{
		gGL.diffuseColor3f(0,0,1);
		pushVerts(params, LLVertexBuffer::MAP_VERTEX);
	}
	if (gPipeline.mShadowCamera[7].AABBInFrustum(center, size))
	{
		gGL.diffuseColor3f(1,0,1);
		pushVerts(params, LLVertexBuffer::MAP_VERTEX);
	}

	gGL.setSceneBlendType(LLRender::BT_ALPHA);
}

void renderTexelDensity(LLDrawable* drawable)
{
	if (LLViewerTexture::sDebugTexelsMode == LLViewerTexture::DEBUG_TEXELS_OFF
		|| LLViewerTexture::sCheckerBoardImagep.isNull())
	{
		return;
	}

	LLGLEnable _(GL_BLEND);
	//gObjectFullbrightProgram.bind();

	LLMatrix4 checkerboard_matrix;
	S32 discard_level = -1;

	for (S32 f = 0; f < drawable->getNumFaces(); f++)
	{
		LLFace* facep = drawable->getFace(f);
		LLVertexBuffer* buffer = facep->getVertexBuffer();
		LLViewerTexture* texturep = facep->getTexture();

		if (texturep == NULL) continue;

		switch(LLViewerTexture::sDebugTexelsMode)
		{
		case LLViewerTexture::DEBUG_TEXELS_CURRENT:
			discard_level = -1;
			break;
		case LLViewerTexture::DEBUG_TEXELS_DESIRED:
			{
				LLViewerFetchedTexture* fetched_texturep = dynamic_cast<LLViewerFetchedTexture*>(texturep);
				discard_level = fetched_texturep ? fetched_texturep->getDesiredDiscardLevel() : -1;
				break;
			}
		default:
		case LLViewerTexture::DEBUG_TEXELS_FULL:
			discard_level = 0;
			break;
		}

		checkerboard_matrix.initScale(LLVector3(texturep->getWidth(discard_level) / 8, texturep->getHeight(discard_level) / 8, 1.f));

		gGL.getTexUnit(0)->bind(LLViewerTexture::sCheckerBoardImagep, TRUE);
		gGL.matrixMode(LLRender::MM_TEXTURE);
		gGL.loadMatrix((GLfloat*)&checkerboard_matrix.mMatrix);

		if (buffer && (facep->getGeomCount() >= 3))
		{
			buffer->setBuffer(LLVertexBuffer::MAP_VERTEX | LLVertexBuffer::MAP_TEXCOORD0);
			U16 start = facep->getGeomStart();
			U16 end = start + facep->getGeomCount()-1;
			U32 count = facep->getIndicesCount();
			U16 offset = facep->getIndicesStart();
			buffer->drawRange(LLRender::TRIANGLES, start, end, count, offset);
		}

		gGL.loadIdentity();
		gGL.matrixMode(LLRender::MM_MODELVIEW);
	}

	//S32 num_textures = llmax(1, (S32)params->mTextureList.size());

	//for (S32 i = 0; i < num_textures; i++)
	//{
	//	LLViewerTexture* texturep = params->mTextureList.empty() ? params->mTexture.get() : params->mTextureList[i].get();
	//	if (texturep == NULL) continue;

	//	LLMatrix4 checkboard_matrix;
	//	S32 discard_level = -1;
	//	switch(LLViewerTexture::sDebugTexelsMode)
	//	{
	//	case LLViewerTexture::DEBUG_TEXELS_CURRENT:
	//		discard_level = -1;
	//		break;
	//	case LLViewerTexture::DEBUG_TEXELS_DESIRED:
	//		{
	//			LLViewerFetchedTexture* fetched_texturep = dynamic_cast<LLViewerFetchedTexture*>(texturep);
	//			discard_level = fetched_texturep ? fetched_texturep->getDesiredDiscardLevel() : -1;
	//			break;
	//		}
	//	default:
	//	case LLViewerTexture::DEBUG_TEXELS_FULL:
	//		discard_level = 0;
	//		break;
	//	}

	//	checkboard_matrix.initScale(LLVector3(texturep->getWidth(discard_level) / 8, texturep->getHeight(discard_level) / 8, 1.f));
	//	gGL.getTexUnit(i)->activate();

	//	glMatrixMode(GL_TEXTURE);
	//	glPushMatrix();
	//	glLoadIdentity();
	//	//gGL.matrixMode(LLRender::MM_TEXTURE);
	//	glLoadMatrixf((GLfloat*) checkboard_matrix.mMatrix);

	//	gGL.getTexUnit(i)->bind(LLViewerTexture::sCheckerBoardImagep, TRUE);

	//	pushVerts(params, LLVertexBuffer::MAP_VERTEX | LLVertexBuffer::MAP_TEXCOORD0 | LLVertexBuffer::MAP_COLOR | LLVertexBuffer::MAP_NORMAL );

	//	glPopMatrix();
	//	glMatrixMode(GL_MODELVIEW);
	//	//gGL.matrixMode(LLRender::MM_MODELVIEW);
	//}
}


void renderLights(LLDrawable* drawablep)
{
	if (!drawablep->isLight())
	{
		return;
	}

	if (drawablep->getNumFaces())
	{
		LLGLEnable blend(GL_BLEND);
		gGL.diffuseColor4f(0,1,1,0.5f);

		for (S32 i = 0; i < drawablep->getNumFaces(); i++)
		{
			LLFace * face = drawablep->getFace(i);
			if (face)
			{
				pushVerts(face, LLVertexBuffer::MAP_VERTEX);
			}
		}

		const LLVector4a* ext = drawablep->getSpatialExtents();

		LLVector4a pos;
		pos.setAdd(ext[0], ext[1]);
		pos.mul(0.5f);
		LLVector4a size;
		size.setSub(ext[1], ext[0]);
		size.mul(0.5f);

		{
			LLGLDepthTest depth(GL_FALSE, GL_TRUE);
			gGL.diffuseColor4f(1,1,1,1);
			drawBoxOutline(pos, size);
		}

		gGL.diffuseColor4f(1,1,0,1);
		F32 rad = drawablep->getVOVolume()->getLightRadius();
		drawBoxOutline(pos, LLVector4a(rad));
	}
}

class LLRenderOctreeRaycast : public LLOctreeTriangleRayIntersect
{
public:
	
	
	LLRenderOctreeRaycast(const LLVector4a& start, const LLVector4a& dir, F32* closest_t)
		: LLOctreeTriangleRayIntersect(start, dir, NULL, closest_t, NULL, NULL, NULL, NULL)
	{

	}

	void visit(const LLOctreeNode<LLVolumeTriangle>* branch)
	{
		LLVolumeOctreeListener* vl = (LLVolumeOctreeListener*) branch->getListener(0);

		LLVector3 center, size;
		
		if (branch->isEmpty())
		{
			gGL.diffuseColor3f(1.f,0.2f,0.f);
			center.set(branch->getCenter().getF32ptr());
			size.set(branch->getSize().getF32ptr());
		}
		else
		{
			gGL.diffuseColor3f(0.75f, 1.f, 0.f);
			center.set(vl->mBounds[0].getF32ptr());
			size.set(vl->mBounds[1].getF32ptr());
		}

		drawBoxOutline(center, size);	
		
		for (U32 i = 0; i < 2; i++)
		{
			LLGLDepthTest depth(GL_TRUE, GL_FALSE, i == 1 ? GL_LEQUAL : GL_GREATER);

			if (i == 1)
			{
				gGL.diffuseColor4f(0,1,1,0.5f);
			}
			else
			{
				gGL.diffuseColor4f(0,0.5f,0.5f, 0.25f);
				drawBoxOutline(center, size);
			}
			
			if (i == 1)
			{
				gGL.flush();
				gGL.setLineWidth(3.f); // <FS> Line width OGL core profile fix by Rye Mutt
			}

			gGL.begin(LLRender::TRIANGLES);
			for (LLOctreeNode<LLVolumeTriangle>::const_element_iter iter = branch->getDataBegin();
					iter != branch->getDataEnd();
					++iter)
			{
				const LLVolumeTriangle* tri = *iter;
				
				gGL.vertex3fv(tri->mV[0]->getF32ptr());
				gGL.vertex3fv(tri->mV[1]->getF32ptr());
				gGL.vertex3fv(tri->mV[2]->getF32ptr());
			}	
			gGL.end();

			if (i == 1)
			{
				gGL.flush();
				gGL.setLineWidth(1.f); // <FS> Line width OGL core profile fix by Rye Mutt
			}
		}
	}
};

void renderRaycast(LLDrawable* drawablep)
{
	if (drawablep->getNumFaces())
	{
		LLGLEnable blend(GL_BLEND);
		gGL.diffuseColor4f(0,1,1,0.5f);

		LLVOVolume* vobj = drawablep->getVOVolume();
		if (vobj && !vobj->isDead())
		{
			//glPolygonMode(GL_FRONT_AND_BACK, GL_LINE);
			//pushVerts(drawablep->getFace(gDebugRaycastFaceHit), LLVertexBuffer::MAP_VERTEX);
			//glPolygonMode(GL_FRONT_AND_BACK, GL_FILL);

			LLVolume* volume = vobj->getVolume();

			bool transform = true;
			if (drawablep->isState(LLDrawable::RIGGED))
			{
				volume = vobj->getRiggedVolume();
				transform = false;
			}

			if (volume)
			{
				LLVector3 trans = drawablep->getRegion()->getOriginAgent();
				
				for (S32 i = 0; i < volume->getNumVolumeFaces(); ++i)
				{
					const LLVolumeFace& face = volume->getVolumeFace(i);
					
					gGL.pushMatrix();
					gGL.translatef(trans.mV[0], trans.mV[1], trans.mV[2]);					
					gGL.multMatrix((F32*) vobj->getRelativeXform().mMatrix);

					LLVector4a start, end;
					if (transform)
					{
						LLVector3 v_start(gDebugRaycastStart.getF32ptr());
						LLVector3 v_end(gDebugRaycastEnd.getF32ptr());

						v_start = vobj->agentPositionToVolume(v_start);
						v_end = vobj->agentPositionToVolume(v_end);

						start.load3(v_start.mV);
						end.load3(v_end.mV);
					}
					else
					{
						start = gDebugRaycastStart;
						end = gDebugRaycastEnd;
					}

					LLVector4a dir;
					dir.setSub(end, start);

					gGL.flush();
					glPolygonMode(GL_FRONT_AND_BACK, GL_LINE);				

					{
						//render face positions
						// <FS:Ansariel> Use a vbo for the static LLVertexBuffer::drawArray/Element functions; by Drake Arconis/Shyotl Kuhr
						if (LLGLSLShader::sNoFixedFunction)
						{
							gGL.diffuseColor4f(0.f, 1.f, 1.f, 0.5f);
							LLVertexBuffer::drawElements(LLRender::TRIANGLES, face.mNumVertices, face.mPositions, NULL, face.mNumIndices, face.mIndices);
						}
						else
						{
						// </FS:Ansariel>
							LLVertexBuffer::unbind();
							gGL.diffuseColor4f(0,1,1,0.5f);
							glVertexPointer(3, GL_FLOAT, sizeof(LLVector4a), face.mPositions);
							gGL.syncMatrices();
							glDrawElements(GL_TRIANGLES, face.mNumIndices, GL_UNSIGNED_SHORT, face.mIndices);
						// <FS:Ansariel> Use a vbo for the static LLVertexBuffer::drawArray/Element functions; by Drake Arconis/Shyotl Kuhr
						}
						// </FS:Ansariel>
					}
					
					if (!volume->isUnique())
					{
						F32 t = 1.f;

						if (!face.mOctree)
						{
							((LLVolumeFace*) &face)->createOctree(); 
						}

						LLRenderOctreeRaycast render(start, dir, &t);
					
						render.traverse(face.mOctree);
					}

					gGL.popMatrix();		
					glPolygonMode(GL_FRONT_AND_BACK, GL_FILL);
				}
			}
		}
		else if (drawablep->isAvatar())
		{
			if (drawablep->getVObj() == gDebugRaycastObject)
			{
				LLGLDepthTest depth(GL_FALSE);
				LLVOAvatar* av = (LLVOAvatar*) drawablep->getVObj().get();
				av->renderCollisionVolumes();
			}
		}

		if (drawablep->getVObj() == gDebugRaycastObject)
		{
			// draw intersection point
			gGL.pushMatrix();
			gGL.loadMatrix(gGLModelView);
			LLVector3 translate(gDebugRaycastIntersection.getF32ptr());
			gGL.translatef(translate.mV[0], translate.mV[1], translate.mV[2]);
			LLCoordFrame orient;
			LLVector4a debug_binormal;
			
			debug_binormal.setCross3(gDebugRaycastNormal, gDebugRaycastTangent);
			debug_binormal.mul(gDebugRaycastTangent.getF32ptr()[3]);

			LLVector3 normal(gDebugRaycastNormal.getF32ptr());
			LLVector3 binormal(debug_binormal.getF32ptr());
						
			orient.lookDir(normal, binormal);
			LLMatrix4 rotation;
			orient.getRotMatrixToParent(rotation);
			gGL.multMatrix((float*)rotation.mMatrix);
			
			gGL.diffuseColor4f(1,0,0,0.5f);
			drawBox(LLVector3(0, 0, 0), LLVector3(0.1f, 0.022f, 0.022f));
			gGL.diffuseColor4f(0,1,0,0.5f);
			drawBox(LLVector3(0, 0, 0), LLVector3(0.021f, 0.1f, 0.021f));
			gGL.diffuseColor4f(0,0,1,0.5f);
			drawBox(LLVector3(0, 0, 0), LLVector3(0.02f, 0.02f, 0.1f));
			gGL.popMatrix();

			// draw bounding box of prim
			const LLVector4a* ext = drawablep->getSpatialExtents();

			LLVector4a pos;
			pos.setAdd(ext[0], ext[1]);
			pos.mul(0.5f);
			LLVector4a size;
			size.setSub(ext[1], ext[0]);
			size.mul(0.5f);

			LLGLDepthTest depth(GL_FALSE, GL_TRUE);
			gGL.diffuseColor4f(0,0.5f,0.5f,1);
			drawBoxOutline(pos, size);		
		}
	}
}


void renderAvatarCollisionVolumes(LLVOAvatar* avatar)
{
	avatar->renderCollisionVolumes();
}

void renderAvatarBones(LLVOAvatar* avatar)
{
	avatar->renderBones();
}

void renderAgentTarget(LLVOAvatar* avatar)
{
	// render these for self only (why, i don't know)
	if (avatar->isSelf())
	{
		renderCrossHairs(avatar->getPositionAgent(), 0.2f, LLColor4(1, 0, 0, 0.8f));
		renderCrossHairs(avatar->mDrawable->getPositionAgent(), 0.2f, LLColor4(0, 1, 0, 0.8f));
		renderCrossHairs(avatar->mRoot->getWorldPosition(), 0.2f, LLColor4(1, 1, 1, 0.8f));
		renderCrossHairs(avatar->mPelvisp->getWorldPosition(), 0.2f, LLColor4(0, 0, 1, 0.8f));
	}
}

class LLOctreeRenderNonOccluded : public OctreeTraveler
{
public:
	LLCamera* mCamera;
	LLOctreeRenderNonOccluded(LLCamera* camera): mCamera(camera) {}
	
	virtual void traverse(const OctreeNode* node)
	{
		LLSpatialGroup* group = (LLSpatialGroup*) node->getListener(0);
		
		const LLVector4a* bounds = group->getBounds();
		if (!mCamera || mCamera->AABBInFrustumNoFarClip(bounds[0], bounds[1]))
		{
			node->accept(this);
			stop_glerror();

			for (U32 i = 0; i < node->getChildCount(); i++)
			{
				traverse(node->getChild(i));
				stop_glerror();
			}
			
			//draw tight fit bounding boxes for spatial group
			if (gPipeline.hasRenderDebugMask(LLPipeline::RENDER_DEBUG_OCTREE))
			{	
				group->rebuildGeom();
				group->rebuildMesh();

				renderOctree(group);
				stop_glerror();
			}

			//render visibility wireframe
			if (gPipeline.hasRenderDebugMask(LLPipeline::RENDER_DEBUG_OCCLUSION))
			{
				group->rebuildGeom();
				group->rebuildMesh();

				gGL.flush();
				gGL.pushMatrix();
				gGLLastMatrix = NULL;
				gGL.loadMatrix(gGLModelView);
				renderVisibility(group, mCamera);
				stop_glerror();
				gGLLastMatrix = NULL;
				gGL.popMatrix();
				gGL.diffuseColor4f(1,1,1,1);
			}
		}
	}

	virtual void visit(const OctreeNode* branch)
	{
		LLSpatialGroup* group = (LLSpatialGroup*) branch->getListener(0);
		const LLVector4a* bounds = group->getBounds();
		if (group->hasState(LLSpatialGroup::GEOM_DIRTY) || (mCamera && !mCamera->AABBInFrustumNoFarClip(bounds[0], bounds[1])))
		{
			return;
		}

		group->rebuildGeom();
		group->rebuildMesh();

		if (gPipeline.hasRenderDebugMask(LLPipeline::RENDER_DEBUG_BBOXES))
		{
			if (!group->isEmpty())
			{
				gGL.diffuseColor3f(0,0,1);
				const LLVector4a* obj_bounds = group->getObjectBounds();
				drawBoxOutline(obj_bounds[0], obj_bounds[1]);
			}
		}

		for (OctreeNode::const_element_iter i = branch->getDataBegin(); i != branch->getDataEnd(); ++i)
		{
			LLDrawable* drawable = (LLDrawable*)(*i)->getDrawable();
			if(!drawable || drawable->isDead())
		{
				continue;
			}
					
			if (gPipeline.hasRenderDebugMask(LLPipeline::RENDER_DEBUG_BBOXES))
			{
				renderBoundingBox(drawable);			
			}

			if (gPipeline.hasRenderDebugMask(LLPipeline::RENDER_DEBUG_NORMALS))
			{
				renderNormals(drawable);
			}
			
			if (gPipeline.hasRenderDebugMask(LLPipeline::RENDER_DEBUG_BUILD_QUEUE))
			{
				if (drawable->isState(LLDrawable::IN_REBUILD_Q2))
				{
					gGL.diffuseColor4f(0.6f, 0.6f, 0.1f, 1.f);
					const LLVector4a* ext = drawable->getSpatialExtents();
					LLVector4a center;
					center.setAdd(ext[0], ext[1]);
					center.mul(0.5f);
					LLVector4a size;
					size.setSub(ext[1], ext[0]);
					size.mul(0.5f);
					drawBoxOutline(center, size);
				}
			}	

			if (drawable->getVOVolume() && gPipeline.hasRenderDebugMask(LLPipeline::RENDER_DEBUG_TEXTURE_PRIORITY))
			{
				renderTexturePriority(drawable);
			}

			if (gPipeline.hasRenderDebugMask(LLPipeline::RENDER_DEBUG_POINTS))
			{
				renderPoints(drawable);
			}

			if (gPipeline.hasRenderDebugMask(LLPipeline::RENDER_DEBUG_LIGHTS))
			{
				renderLights(drawable);
			}

			if (gPipeline.hasRenderDebugMask(LLPipeline::RENDER_DEBUG_RAYCAST))
			{
				renderRaycast(drawable);
			}
			if (gPipeline.hasRenderDebugMask(LLPipeline::RENDER_DEBUG_UPDATE_TYPE))
			{
				renderUpdateType(drawable);
			}
			if(gPipeline.hasRenderDebugMask(LLPipeline::RENDER_DEBUG_RENDER_COMPLEXITY))
			{
				renderComplexityDisplay(drawable);
			}
			if(gPipeline.hasRenderDebugMask(LLPipeline::RENDER_DEBUG_TEXEL_DENSITY))
			{
				renderTexelDensity(drawable);
			}

			LLVOAvatar* avatar = dynamic_cast<LLVOAvatar*>(drawable->getVObj().get());
			
			if (avatar && gPipeline.hasRenderDebugMask(LLPipeline::RENDER_DEBUG_AVATAR_VOLUME))
			{
				renderAvatarCollisionVolumes(avatar);
			}

			if (avatar && gPipeline.hasRenderDebugMask(LLPipeline::RENDER_DEBUG_AVATAR_JOINTS))
			{
				renderAvatarBones(avatar);
			}

			if (avatar && gPipeline.hasRenderDebugMask(LLPipeline::RENDER_DEBUG_AGENT_TARGET))
			{
				renderAgentTarget(avatar);
			}
			
			if (gDebugGL)
			{
				for (U32 i = 0; i < drawable->getNumFaces(); ++i)
				{
					LLFace* facep = drawable->getFace(i);
					if (facep)
					{
						U8 index = facep->getTextureIndex();
						if (facep->mDrawInfo)
						{
							if (index < FACE_DO_NOT_BATCH_TEXTURES)
							{
								if (facep->mDrawInfo->mTextureList.size() <= index)
								{
									LL_ERRS() << "Face texture index out of bounds." << LL_ENDL;
								}
								else if (facep->mDrawInfo->mTextureList[index] != facep->getTexture())
								{
									LL_ERRS() << "Face texture index incorrect." << LL_ENDL;
								}
							}
						}
					}
				}
			}
		}
		
		for (LLSpatialGroup::draw_map_t::iterator i = group->mDrawMap.begin(); i != group->mDrawMap.end(); ++i)
		{
			LLSpatialGroup::drawmap_elem_t& draw_vec = i->second;	
			for (LLSpatialGroup::drawmap_elem_t::iterator j = draw_vec.begin(); j != draw_vec.end(); ++j)	
			{
				LLDrawInfo* draw_info = *j;
				if (gPipeline.hasRenderDebugMask(LLPipeline::RENDER_DEBUG_TEXTURE_ANIM))
				{
					renderTextureAnim(draw_info);
				}
				if (gPipeline.hasRenderDebugMask(LLPipeline::RENDER_DEBUG_BATCH_SIZE))
				{
					renderBatchSize(draw_info);
				}
				if (gPipeline.hasRenderDebugMask(LLPipeline::RENDER_DEBUG_SHADOW_FRUSTA))
				{
					renderShadowFrusta(draw_info);
				}
			}
		}
	}
};

class LLOctreeRenderXRay : public OctreeTraveler
{
public:
	LLCamera* mCamera;
	LLOctreeRenderXRay(LLCamera* camera): mCamera(camera) {}
	
	virtual void traverse(const OctreeNode* node)
	{
		LLSpatialGroup* group = (LLSpatialGroup*) node->getListener(0);
		
		const LLVector4a* bounds = group->getBounds();
		if (!mCamera || mCamera->AABBInFrustumNoFarClip(bounds[0], bounds[1]))
		{
			node->accept(this);
			stop_glerror();

			for (U32 i = 0; i < node->getChildCount(); i++)
			{
				traverse(node->getChild(i));
				stop_glerror();
			}
			
			//render visibility wireframe
			if (gPipeline.hasRenderDebugMask(LLPipeline::RENDER_DEBUG_OCCLUSION))
			{
				group->rebuildGeom();
				group->rebuildMesh();

				gGL.flush();
				gGL.pushMatrix();
				gGLLastMatrix = NULL;
				gGL.loadMatrix(gGLModelView);
				renderXRay(group, mCamera);
				stop_glerror();
				gGLLastMatrix = NULL;
				gGL.popMatrix();
			}
		}
	}

	virtual void visit(const OctreeNode* node) {}

};

class LLOctreeRenderPhysicsShapes : public OctreeTraveler
{
public:
	LLCamera* mCamera;
	LLOctreeRenderPhysicsShapes(LLCamera* camera): mCamera(camera) {}
	
	virtual void traverse(const OctreeNode* node)
	{
		LLSpatialGroup* group = (LLSpatialGroup*) node->getListener(0);
		
		const LLVector4a* bounds = group->getBounds();
		if (!mCamera || mCamera->AABBInFrustumNoFarClip(bounds[0], bounds[1]))
		{
			node->accept(this);
			stop_glerror();

			for (U32 i = 0; i < node->getChildCount(); i++)
			{
				traverse(node->getChild(i));
				stop_glerror();
			}
			
			group->rebuildGeom();
			group->rebuildMesh();

			renderPhysicsShapes(group);
		}
	}

	virtual void visit(const OctreeNode* branch)
	{
		
	}
};

class LLOctreePushBBoxVerts : public OctreeTraveler
{
public:
	LLCamera* mCamera;
	LLOctreePushBBoxVerts(LLCamera* camera): mCamera(camera) {}
	
	virtual void traverse(const OctreeNode* node)
	{
		LLSpatialGroup* group = (LLSpatialGroup*) node->getListener(0);
		
		const LLVector4a* bounds = group->getBounds();
		if (!mCamera || mCamera->AABBInFrustum(bounds[0], bounds[1]))
		{
			node->accept(this);

			for (U32 i = 0; i < node->getChildCount(); i++)
			{
				traverse(node->getChild(i));
			}
		}
	}

	virtual void visit(const OctreeNode* branch)
	{
		LLSpatialGroup* group = (LLSpatialGroup*) branch->getListener(0);

		const LLVector4a* bounds = group->getBounds();
		if (group->hasState(LLSpatialGroup::GEOM_DIRTY) || (mCamera && !mCamera->AABBInFrustumNoFarClip(bounds[0], bounds[1])))
		{
			return;
		}

		for (OctreeNode::const_element_iter i = branch->getDataBegin(); i != branch->getDataEnd(); ++i)
		{
			LLDrawable* drawable = (LLDrawable*)(*i)->getDrawable();
			if(!drawable)
		{
				continue;
			}
			renderBoundingBox(drawable, FALSE);			
		}
	}
};

void LLSpatialPartition::renderIntersectingBBoxes(LLCamera* camera)
{
	LLOctreePushBBoxVerts pusher(camera);
	pusher.traverse(mOctree);
}

class LLOctreeStateCheck : public OctreeTraveler
{
public:
	U32 mInheritedMask[LLViewerCamera::NUM_CAMERAS];

	LLOctreeStateCheck()
	{ 
		for (U32 i = 0; i < LLViewerCamera::NUM_CAMERAS; i++)
		{
			mInheritedMask[i] = 0;
		}
	}

	virtual void traverse(const OctreeNode* node)
	{
		LLSpatialGroup* group = (LLSpatialGroup*) node->getListener(0);
		
		node->accept(this);


		U32 temp[LLViewerCamera::NUM_CAMERAS];

		for (U32 i = 0; i < LLViewerCamera::NUM_CAMERAS; i++)
		{
			temp[i] = mInheritedMask[i];
			mInheritedMask[i] |= group->mOcclusionState[i] & LLSpatialGroup::OCCLUDED; 
		}

		for (U32 i = 0; i < node->getChildCount(); i++)
		{
			traverse(node->getChild(i));
		}

		for (U32 i = 0; i < LLViewerCamera::NUM_CAMERAS; i++)
		{
			mInheritedMask[i] = temp[i];
		}
	}
	

	virtual void visit(const OctreeNode* state)
	{
		LLSpatialGroup* group = (LLSpatialGroup*) state->getListener(0);

		for (U32 i = 0; i < LLViewerCamera::NUM_CAMERAS; i++)
		{
			if (mInheritedMask[i] && !(group->mOcclusionState[i] & mInheritedMask[i]))
			{
				LL_ERRS() << "Spatial group failed inherited mask test." << LL_ENDL;
			}
		}

		if (group->hasState(LLSpatialGroup::DIRTY))
		{
			assert_parent_state(group, LLSpatialGroup::DIRTY);
		}
	}

	void assert_parent_state(LLSpatialGroup* group, U32 state)
	{
		LLSpatialGroup* parent = group->getParent();
		while (parent)
		{
			if (!parent->hasState(state))
			{
				LL_ERRS() << "Spatial group failed parent state check." << LL_ENDL;
			}
			parent = parent->getParent();
		}
	}	
};


void LLSpatialPartition::renderPhysicsShapes()
{
	LLSpatialBridge* bridge = asBridge();
	LLCamera* camera = LLViewerCamera::getInstance();
	
	if (bridge)
	{
		camera = NULL;
	}

	gGL.flush();
	gGL.getTexUnit(0)->unbind(LLTexUnit::TT_TEXTURE);
	gGL.setLineWidth(3.f); // <FS> Line width OGL core profile fix by Rye Mutt
	LLOctreeRenderPhysicsShapes render_physics(camera);
	render_physics.traverse(mOctree);
	gGL.flush();
	gGL.setLineWidth(1.f); // <FS> Line width OGL core profile fix by Rye Mutt
}

void LLSpatialPartition::renderDebug()
{
	if (!gPipeline.hasRenderDebugMask(LLPipeline::RENDER_DEBUG_OCTREE |
									  LLPipeline::RENDER_DEBUG_OCCLUSION |
									  LLPipeline::RENDER_DEBUG_LIGHTS |
									  LLPipeline::RENDER_DEBUG_BATCH_SIZE |
									  LLPipeline::RENDER_DEBUG_UPDATE_TYPE |
									  LLPipeline::RENDER_DEBUG_BBOXES |
									  LLPipeline::RENDER_DEBUG_NORMALS |
									  LLPipeline::RENDER_DEBUG_POINTS |
									  LLPipeline::RENDER_DEBUG_TEXTURE_PRIORITY |
									  LLPipeline::RENDER_DEBUG_TEXTURE_ANIM |
									  LLPipeline::RENDER_DEBUG_RAYCAST |
									  LLPipeline::RENDER_DEBUG_AVATAR_VOLUME |
									  LLPipeline::RENDER_DEBUG_AVATAR_JOINTS |
									  LLPipeline::RENDER_DEBUG_AGENT_TARGET |
									  //LLPipeline::RENDER_DEBUG_BUILD_QUEUE |
									  LLPipeline::RENDER_DEBUG_SHADOW_FRUSTA |
									  LLPipeline::RENDER_DEBUG_RENDER_COMPLEXITY |
									  LLPipeline::RENDER_DEBUG_TEXEL_DENSITY)) 
	{
		return;
	}
	
	if (LLGLSLShader::sNoFixedFunction)
	{
		gDebugProgram.bind();
	}

	if (gPipeline.hasRenderDebugMask(LLPipeline::RENDER_DEBUG_TEXTURE_PRIORITY))
	{
		//sLastMaxTexPriority = lerp(sLastMaxTexPriority, sCurMaxTexPriority, gFrameIntervalSeconds);
		sLastMaxTexPriority = (F32) LLViewerCamera::getInstance()->getScreenPixelArea();
		sCurMaxTexPriority = 0.f;
	}

	LLGLDisable cullface(GL_CULL_FACE);
	LLGLEnable blend(GL_BLEND);
	gGL.setSceneBlendType(LLRender::BT_ALPHA);
	gGL.getTexUnit(0)->unbind(LLTexUnit::TT_TEXTURE);
	gPipeline.disableLights();

	LLSpatialBridge* bridge = asBridge();
	LLCamera* camera = LLViewerCamera::getInstance();
	
	if (bridge)
	{
		camera = NULL;
	}

	LLOctreeStateCheck checker;
	checker.traverse(mOctree);

	LLOctreeRenderNonOccluded render_debug(camera);
	render_debug.traverse(mOctree);


	if (gPipeline.hasRenderDebugMask(LLPipeline::RENDER_DEBUG_OCCLUSION))
	{
		{
			LLGLEnable cull(GL_CULL_FACE);
			
			LLGLEnable blend(GL_BLEND);
			LLGLDepthTest depth_under(GL_TRUE, GL_FALSE, GL_GREATER);
			glPolygonMode(GL_FRONT_AND_BACK, GL_LINE);
			gGL.diffuseColor4f(0.5f, 0.0f, 0, 0.25f);

			LLGLEnable offset(GL_POLYGON_OFFSET_LINE);
			glPolygonOffset(-1.f, -1.f);

			LLOctreeRenderXRay xray(camera);
			xray.traverse(mOctree);

			glPolygonMode(GL_FRONT_AND_BACK, GL_FILL);
		}
	}
	if (LLGLSLShader::sNoFixedFunction)
	{
		gDebugProgram.unbind();
	}
}

void LLSpatialGroup::drawObjectBox(LLColor4 col)
{
	gGL.diffuseColor4fv(col.mV);
	LLVector4a size;
	size = mObjectBounds[1];
	size.mul(1.01f);
	size.add(LLVector4a(0.001f));
	drawBox(mObjectBounds[0], size);
}

bool LLSpatialPartition::isHUDPartition() 
{ 
	return mPartitionType == LLViewerRegion::PARTITION_HUD ;
} 

BOOL LLSpatialPartition::isVisible(const LLVector3& v)
{
	if (!LLViewerCamera::getInstance()->sphereInFrustum(v, 4.0f))
	{
		return FALSE;
	}

	return TRUE;
}

// <FS:ND> Class to watch for any octree changes while iterating. Will catch child insertion/removal as well as data insertion/removal.
// Template so it can be used for than LLOctreeNode< LLDrawable > if needed

template< typename T > class ndOctreeListener: public LLOctreeListener< T >
{
	typedef LLOctreeNode< T > tNode;
	typedef std::vector< LLPointer< LLTreeListener< T > > > tListener;

	tNode *mNode;
	bool mNodeIsDead;
	bool mNodeChildrenChanged;
	bool mNodeDataChanged;

	virtual void handleInsertion(const LLTreeNode<T>* node, T* data)
	{ mNodeDataChanged = true; }
	
	virtual void handleRemoval(const LLTreeNode<T>* node, T* data)
	{ mNodeDataChanged = true; }

	virtual void handleDestruction(const LLTreeNode<T>* node)
	{ mNodeIsDead = true; }

	virtual void handleStateChange(const LLTreeNode<T>* node)
	{ }

	virtual void handleChildAddition(const tNode* parent, tNode* child)
	{ mNodeChildrenChanged = true; }

	virtual void handleChildRemoval(const tNode* parent, const tNode* child)
	{ mNodeChildrenChanged = true; }

public:
	ndOctreeListener( OctreeNode *aNode )
		: mNode( aNode )
		, mNodeIsDead( false )
		, mNodeChildrenChanged( false )
		, mNodeDataChanged( false )
	{
		if( mNode )
			mNode->addListener( this );
		else
			mNodeIsDead = true;
	}

	~ndOctreeListener()
	{ removeObserver();	}

	bool getNodeIsDead() const
	{ return mNodeIsDead; }

	bool getNodeChildrenChanged() const
	{ return mNodeChildrenChanged; }

	bool getNodeDataChanged() const
	{ return mNodeDataChanged; }

	// FS:ND This is kind of hackery, poking into the internals of mNode like that. But there's no removeListener function.
	// To keep change locality for merges I decided to put the implemention here.
	// This is what you get for making your member public/protected.
	void removeObserver()
	{
		if( mNode && !getNodeIsDead() )
		{
			for( typename tListener::iterator itr = mNode->mListeners.begin(); itr != mNode->mListeners.end(); ++itr )
			{
				if( (*itr).get() == this )
				{
					mNode->mListeners.erase( itr );
					break;
				}
			}
		}
		mNode = 0;
		mNodeIsDead = true;
	}
};

typedef ndOctreeListener< LLViewerOctreeEntry > ndDrawableOctreeListener;
typedef LLPointer< ndDrawableOctreeListener > ndDrawableOctreeListenerPtr;

// </FS:ND>

LL_ALIGN_PREFIX(16)
class LLOctreeIntersect : public LLOctreeTraveler<LLViewerOctreeEntry>
{
public:
	LL_ALIGN_16(LLVector4a mStart);
	LL_ALIGN_16(LLVector4a mEnd);

	S32       *mFaceHit;
	LLVector4a *mIntersection;
	LLVector2 *mTexCoord;
	LLVector4a *mNormal;
	LLVector4a *mTangent;
	LLDrawable* mHit;
	BOOL mPickTransparent;
	BOOL mPickRigged;

	LLOctreeIntersect(const LLVector4a& start, const LLVector4a& end, BOOL pick_transparent, BOOL pick_rigged,
					  S32* face_hit, LLVector4a* intersection, LLVector2* tex_coord, LLVector4a* normal, LLVector4a* tangent)
		: mStart(start),
		  mEnd(end),
		  mFaceHit(face_hit),
		  mIntersection(intersection),
		  mTexCoord(tex_coord),
		  mNormal(normal),
		  mTangent(tangent),
		  mHit(NULL),
		  mPickTransparent(pick_transparent),
		  mPickRigged(pick_rigged)
	{
	}
	
	virtual void visit(const OctreeNode* branch) 
	{	
		// <FS:ND> Make sure we catch any changes to this node while we iterate over it
		ndDrawableOctreeListenerPtr nodeObserver = new ndDrawableOctreeListener ( const_cast<OctreeNode*>(branch) );

		// for (OctreeNode::const_element_iter i = branch->getDataBegin(); i != branch->getDataEnd(); ++i)
		for (OctreeNode::const_element_iter i = branch->getDataBegin(); i != branch->getDataEnd(); )
		// </FS:ND>
		{
		 	check(*i);

			// <FS:ND> Check for any change that happened during check, it is possible the tree changes due to calling it.
			// If it does, we need to restart again as pointers might be invalidated.

			if( !nodeObserver->getNodeDataChanged() )
				++i;
			else
			{
				i = branch->getDataBegin();
				LL_WARNS() << "Warning, resetting data iterator to branch->getDataBegin due to tree change." << LL_ENDL;
			}

			// FS:ND Can this really happen? I seriously hope not.
			if( nodeObserver->getNodeIsDead() )
			{
				LL_WARNS() << "Warning, node died. Exiting iteration" << LL_ENDL;
				break;
			}

			// </FS:ND>
		}

		nodeObserver->removeObserver();
	}

	virtual LLDrawable* check(const OctreeNode* node)
	{
		node->accept(this);

		// <FS:ND> Make sure we catch any changes to this node while we iterate over it
		ndDrawableOctreeListenerPtr nodeObserver = new ndDrawableOctreeListener ( const_cast<OctreeNode*>(node) );

		// for (U32 i = 0; i < node->getChildCount(); i++)
		for (U32 i = 0; i < node->getChildCount(); )
		// </FS:ND>
		{
			const OctreeNode* child = node->getChild(i);

			LLVector3 res;

			LLSpatialGroup* group = (LLSpatialGroup*) child->getListener(0);
			
			LLVector4a size;
			LLVector4a center;
			
			const LLVector4a* bounds = group->getBounds();
			size = bounds[1];
			center = bounds[0];
			
			LLVector4a local_start = mStart;
			LLVector4a local_end   = mEnd;

			if (group->getSpatialPartition()->isBridge())
			{
				LLMatrix4 local_matrix = group->getSpatialPartition()->asBridge()->mDrawable->getRenderMatrix();
				local_matrix.invert();
				
				LLMatrix4a local_matrix4a;
				local_matrix4a.loadu(local_matrix);

				local_matrix4a.affineTransform(mStart, local_start);
				local_matrix4a.affineTransform(mEnd, local_end);
			}

			if (LLLineSegmentBoxIntersect(local_start, local_end, center, size))
			{
				check(child);
			}

			// <FS:ND> Check for any change that happened during check, it is possible the tree changes due to calling it.
			// If it does, do we need to restart again as pointers might be invalidated? Child insertion/removal happens it seems, but restarting
			// iteration leads into endless recursion.

			if( !nodeObserver->getNodeChildrenChanged() )
				++i;
			else
			{
				++i;
			 	LL_WARNS() << "Warning, child nodes changed during tree iteration." << LL_ENDL;
			}

			// FS:ND Can this really happen? I seriously hope not.
			if( nodeObserver->getNodeIsDead() )
			{
				LL_WARNS() << "Warning, node died. Exiting iteration" << LL_ENDL;
				break;
			}

			// </FS:ND>
		}	

		nodeObserver->removeObserver();
		return mHit;
	}

	virtual bool check(LLViewerOctreeEntry* entry)
	{
		LLDrawable* drawable = (LLDrawable*)entry->getDrawable();
	
		if (!drawable || !gPipeline.hasRenderType(drawable->getRenderType()) || !drawable->isVisible())
		{
			return false;
		}

		if (drawable->isSpatialBridge())
		{
			LLSpatialPartition *part = drawable->asPartition();
			LLSpatialBridge* bridge = part->asBridge();
			if (bridge && gPipeline.hasRenderType(bridge->mDrawableType))
			{
				check(part->mOctree);
			}
		}
		else
		{
			LLViewerObject* vobj = drawable->getVObj();

			if (vobj)
			{
				LLVector4a intersection;
				bool skip_check = false;
				if (vobj->isAvatar())
				{
					LLVOAvatar* avatar = (LLVOAvatar*) vobj;
					if ((mPickRigged) || ((avatar->isSelf()) && (LLFloater::isVisible(gFloaterTools))))
					{
						LLViewerObject* hit = avatar->lineSegmentIntersectRiggedAttachments(mStart, mEnd, -1, mPickTransparent, mPickRigged, mFaceHit, &intersection, mTexCoord, mNormal, mTangent);
						if (hit)
						{
							mEnd = intersection;
							if (mIntersection)
							{
								*mIntersection = intersection;
							}
							
							mHit = hit->mDrawable;
							skip_check = true;
						}

					}
				}

				if (!skip_check && vobj->lineSegmentIntersect(mStart, mEnd, -1, mPickTransparent, mPickRigged, mFaceHit, &intersection, mTexCoord, mNormal, mTangent))
				{
					mEnd = intersection;  // shorten ray so we only find CLOSER hits
					if (mIntersection)
					{
						*mIntersection = intersection;
					}
					
					mHit = vobj->mDrawable;
				}
			}
		}
				
		return false;
	}
} LL_ALIGN_POSTFIX(16);

LLDrawable* LLSpatialPartition::lineSegmentIntersect(const LLVector4a& start, const LLVector4a& end,
													 BOOL pick_transparent,
													 BOOL pick_rigged,
													 S32* face_hit,                   // return the face hit
													 LLVector4a* intersection,         // return the intersection point
													 LLVector2* tex_coord,            // return the texture coordinates of the intersection point
													 LLVector4a* normal,               // return the surface normal at the intersection point
													 LLVector4a* tangent			// return the surface tangent at the intersection point
	)

{
	LLOctreeIntersect intersect(start, end, pick_transparent, pick_rigged, face_hit, intersection, tex_coord, normal, tangent);
	LLDrawable* drawable = intersect.check(mOctree);

	return drawable;
}

LLDrawInfo::LLDrawInfo(U16 start, U16 end, U32 count, U32 offset, 
					   LLViewerTexture* texture, LLVertexBuffer* buffer,
					   bool selected,
					   BOOL fullbright, U8 bump, BOOL particle, F32 part_size)
:	LLTrace::MemTrackableNonVirtual<LLDrawInfo, 16>("LLDrawInfo"),
	mVertexBuffer(buffer),
	mTexture(texture),
	mTextureMatrix(NULL),
	mModelMatrix(NULL),
	mStart(start),
	mEnd(end),
	mCount(count),
	mOffset(offset), 
	mFullbright(fullbright),
	mBump(bump),
	mParticle(particle),
	mPartSize(part_size),
	mVSize(0.f),
	mGroup(NULL),
	mFace(NULL),
	mDistance(0.f),
	mDrawMode(LLRender::TRIANGLES),
	mMaterial(NULL),
	mShaderMask(0),
	mSpecColor(1.0f, 1.0f, 1.0f, 0.5f),
	mBlendFuncSrc(LLRender::BF_SOURCE_ALPHA),
	mBlendFuncDst(LLRender::BF_ONE_MINUS_SOURCE_ALPHA),
	mHasGlow(FALSE),
	mEnvIntensity(0.0f),
	mAlphaMaskCutoff(0.5f),
	mDiffuseAlphaMode(0),
	mSelected(selected)
{
	mVertexBuffer->validateRange(mStart, mEnd, mCount, mOffset);
	
	mDebugColor = (rand() << 16) + rand();
}

LLDrawInfo::~LLDrawInfo()	
{
	/*if (LLSpatialGroup::sNoDelete)
	{
		LL_ERRS() << "LLDrawInfo deleted illegally!" << LL_ENDL;
	}*/

	if (mFace)
	{
		mFace->setDrawInfo(NULL);
	}

	if (gDebugGL)
	{
		gPipeline.checkReferences(this);
	}
}

void LLDrawInfo::validate()
{
	mVertexBuffer->validateRange(mStart, mEnd, mCount, mOffset);
}

LLVertexBuffer* LLGeometryManager::createVertexBuffer(U32 type_mask, U32 usage)
{
	return new LLVertexBuffer(type_mask, usage);
}

LLCullResult::LLCullResult() 
{
	mVisibleGroupsAllocated = 0;
	mAlphaGroupsAllocated = 0;
	mOcclusionGroupsAllocated = 0;
	mDrawableGroupsAllocated = 0;
	mVisibleListAllocated = 0;
	mVisibleBridgeAllocated = 0;

	mVisibleGroups.clear();
	mVisibleGroups.push_back(NULL);
	mVisibleGroupsEnd = &mVisibleGroups[0];
	mAlphaGroups.clear();
	mAlphaGroups.push_back(NULL);
	mAlphaGroupsEnd = &mAlphaGroups[0];
	mOcclusionGroups.clear();
	mOcclusionGroups.push_back(NULL);
	mOcclusionGroupsEnd = &mOcclusionGroups[0];
	mDrawableGroups.clear();
	mDrawableGroups.push_back(NULL);
	mDrawableGroupsEnd = &mDrawableGroups[0];
	mVisibleList.clear();
	mVisibleList.push_back(NULL);
	mVisibleListEnd = &mVisibleList[0];
	mVisibleBridge.clear();
	mVisibleBridge.push_back(NULL);
	mVisibleBridgeEnd = &mVisibleBridge[0];

	for (U32 i = 0; i < LLRenderPass::NUM_RENDER_TYPES; i++)
	{
		mRenderMap[i].clear();
		mRenderMap[i].push_back(NULL);
		mRenderMapEnd[i] = &mRenderMap[i][0];
		mRenderMapAllocated[i] = 0;
	}

	memset( mRenderMapSize, 0, sizeof(mRenderMapSize) ); // <FS:ND> Initialize with 0.
	
	clear();
}

template <class T, class V> 
void LLCullResult::pushBack(T& head, U32& count, V* val)
{
	head[count] = val;
	head.push_back(NULL);
	count++;
}

void LLCullResult::clear()
{
	mVisibleGroupsSize = 0;
	mVisibleGroupsEnd = &mVisibleGroups[0];

	mAlphaGroupsSize = 0;
	mAlphaGroupsEnd = &mAlphaGroups[0];

	mOcclusionGroupsSize = 0;
	mOcclusionGroupsEnd = &mOcclusionGroups[0];

	mDrawableGroupsSize = 0;
	mDrawableGroupsEnd = &mDrawableGroups[0];

	mVisibleListSize = 0;
	mVisibleListEnd = &mVisibleList[0];

	mVisibleBridgeSize = 0;
	mVisibleBridgeEnd = &mVisibleBridge[0];


	for (U32 i = 0; i < LLRenderPass::NUM_RENDER_TYPES; i++)
	{
		for (U32 j = 0; j < mRenderMapSize[i]; j++)
		{
			mRenderMap[i][j] = 0;
		}
		mRenderMapSize[i] = 0;
		mRenderMapEnd[i] = &(mRenderMap[i][0]);
	}
}

LLCullResult::sg_iterator LLCullResult::beginVisibleGroups()
{
	return &mVisibleGroups[0];
}

LLCullResult::sg_iterator LLCullResult::endVisibleGroups()
{
	return mVisibleGroupsEnd;
}

LLCullResult::sg_iterator LLCullResult::beginAlphaGroups()
{
	return &mAlphaGroups[0];
}

LLCullResult::sg_iterator LLCullResult::endAlphaGroups()
{
	return mAlphaGroupsEnd;
}

LLCullResult::sg_iterator LLCullResult::beginOcclusionGroups()
{
	return &mOcclusionGroups[0];
}

LLCullResult::sg_iterator LLCullResult::endOcclusionGroups()
{
	return mOcclusionGroupsEnd;
}

LLCullResult::sg_iterator LLCullResult::beginDrawableGroups()
{
	return &mDrawableGroups[0];
}

LLCullResult::sg_iterator LLCullResult::endDrawableGroups()
{
	return mDrawableGroupsEnd;
}

LLCullResult::drawable_iterator LLCullResult::beginVisibleList()
{
	return &mVisibleList[0];
}

LLCullResult::drawable_iterator LLCullResult::endVisibleList()
{
	return mVisibleListEnd;
}

LLCullResult::bridge_iterator LLCullResult::beginVisibleBridge()
{
	return &mVisibleBridge[0];
}

LLCullResult::bridge_iterator LLCullResult::endVisibleBridge()
{
	return mVisibleBridgeEnd;
}

LLCullResult::drawinfo_iterator LLCullResult::beginRenderMap(U32 type)
{
	return &mRenderMap[type][0];
}

LLCullResult::drawinfo_iterator LLCullResult::endRenderMap(U32 type)
{
	return mRenderMapEnd[type];
}

void LLCullResult::pushVisibleGroup(LLSpatialGroup* group)
{
	if (mVisibleGroupsSize < mVisibleGroupsAllocated)
	{
		mVisibleGroups[mVisibleGroupsSize] = group;
	}
	else
	{
		pushBack(mVisibleGroups, mVisibleGroupsAllocated, group);
	}
	++mVisibleGroupsSize;
	mVisibleGroupsEnd = &mVisibleGroups[mVisibleGroupsSize];
}

void LLCullResult::pushAlphaGroup(LLSpatialGroup* group)
{
	if (mAlphaGroupsSize < mAlphaGroupsAllocated)
	{
		mAlphaGroups[mAlphaGroupsSize] = group;
	}
	else
	{
		pushBack(mAlphaGroups, mAlphaGroupsAllocated, group);
	}
	++mAlphaGroupsSize;
	mAlphaGroupsEnd = &mAlphaGroups[mAlphaGroupsSize];
}

void LLCullResult::pushOcclusionGroup(LLSpatialGroup* group)
{
	if (mOcclusionGroupsSize < mOcclusionGroupsAllocated)
	{
		mOcclusionGroups[mOcclusionGroupsSize] = group;
	}
	else
	{
		pushBack(mOcclusionGroups, mOcclusionGroupsAllocated, group);
	}
	++mOcclusionGroupsSize;
	mOcclusionGroupsEnd = &mOcclusionGroups[mOcclusionGroupsSize];
}

void LLCullResult::pushDrawableGroup(LLSpatialGroup* group)
{
	if (mDrawableGroupsSize < mDrawableGroupsAllocated)
	{
		mDrawableGroups[mDrawableGroupsSize] = group;
	}
	else
	{
		pushBack(mDrawableGroups, mDrawableGroupsAllocated, group);
	}
	++mDrawableGroupsSize;
	mDrawableGroupsEnd = &mDrawableGroups[mDrawableGroupsSize];
}

void LLCullResult::pushDrawable(LLDrawable* drawable)
{
	if (mVisibleListSize < mVisibleListAllocated)
	{
		mVisibleList[mVisibleListSize] = drawable;
	}
	else
	{
		pushBack(mVisibleList, mVisibleListAllocated, drawable);
	}
	++mVisibleListSize;
	mVisibleListEnd = &mVisibleList[mVisibleListSize];
}

void LLCullResult::pushBridge(LLSpatialBridge* bridge)
{
	if (mVisibleBridgeSize < mVisibleBridgeAllocated)
	{
		mVisibleBridge[mVisibleBridgeSize] = bridge;
	}
	else
	{
		pushBack(mVisibleBridge, mVisibleBridgeAllocated, bridge);
	}
	++mVisibleBridgeSize;
	mVisibleBridgeEnd = &mVisibleBridge[mVisibleBridgeSize];
}

void LLCullResult::pushDrawInfo(U32 type, LLDrawInfo* draw_info)
{
	if (mRenderMapSize[type] < mRenderMapAllocated[type])
	{
		mRenderMap[type][mRenderMapSize[type]] = draw_info;
	}
	else
	{
		pushBack(mRenderMap[type], mRenderMapAllocated[type], draw_info);
	}
	++mRenderMapSize[type];
	mRenderMapEnd[type] = &(mRenderMap[type][mRenderMapSize[type]]);
}


void LLCullResult::assertDrawMapsEmpty()
{
	for (U32 i = 0; i < LLRenderPass::NUM_RENDER_TYPES; i++)
	{
		if (mRenderMapSize[i] != 0)
		{
			LL_ERRS() << "Stale LLDrawInfo's in LLCullResult!" << LL_ENDL;
		}
	}
}<|MERGE_RESOLUTION|>--- conflicted
+++ resolved
@@ -949,6 +949,7 @@
 	{
 		releaseOcclusionQueryObjectNames();
 	}
+
 
 	for (LLSpatialGroup::element_iter i = getDataBegin(); i != getDataEnd(); ++i)
 	{
@@ -2272,135 +2273,6 @@
 
 void renderNormals(LLDrawable *drawablep)
 {
-<<<<<<< HEAD
-	LLVertexBuffer::unbind();
-	// <FS:Beq> FIX and improve renderNormals debug
-	static LLCachedControl<bool> showSelectedOnly(*LLUI::getInstance()->mSettingGroups["config"], "OnlyShowSelectedNormals");
-	// </FS:Beq>
-	LLVOVolume* vol = drawablep->getVOVolume();
-	if (vol)
-	{
-	// <FS:Beq> FIX and improve renderNormals debug
-		if(showSelectedOnly && !drawablep->getVObj()->isSelected())
-		{
-			drawablep->getVObj()->setDebugText("");
-			return;
-		}
-	// </FS:Beq>
-		LLVolume* volume = vol->getVolume();
-		gGL.pushMatrix();
-		gGL.multMatrix((F32*) vol->getRelativeXform().mMatrix);
-		
-	// <FS:Beq> FIX and improve renderNormals debug
-		// LLMatrix3 mat_norm {vol->getRelativeXformInvTrans()};
-		LLMatrix3 scale_inverse;
-		auto scale = drawablep->getScale();
-		// We need something like an inverse transpose, however
-		// we do not use the object rotation as it will be applied in the world transform
-		// but we do need to apply the inverse scale^2(1) as the world transform does a scale too.
-		// transpose of a scale only matrix is a lot of nothing, so skip it.
-		scale_inverse.setRows(LLVector3(1.0, 0.0, 0.0) / scale.mV[VX],
-							  LLVector3(0.0, 1.0, 0.0) / scale.mV[VY],
-							  LLVector3(0.0, 0.0, 1.0) / scale.mV[VZ]);
-		LLMatrix4a inv_scale_mat;
-		inv_scale_mat.loadu(scale_inverse);
-		LLMatrix3 mat_norm = scale_inverse * scale_inverse;
-		LLMatrix4a invtranspose;
-		invtranspose.loadu(mat_norm);
-	// </FS:Beq>
-
-		gGL.getTexUnit(0)->unbind(LLTexUnit::TT_TEXTURE);
-
-	// <FS:Beq> FIX and improve renderNormals debug
-		// LLVector4a scale(gSavedSettings.getF32("RenderDebugNormalScale"));
-		static LLCachedControl<F32> hairlen(*LLUI::getInstance()->mSettingGroups["config"], "RenderDebugNormalScale");
-
-		LLSelectNode* selectionNode = nullptr;
-		auto face_select = LLSelectMgr::getInstance()->getTEMode();
-		if(showSelectedOnly)
-		{
-			auto objp = drawablep->getVObj();
-			if(!objp)
-			{
-				return;
-			}
-			objp->setDebugText(
-				llformat(
-					"obj scale = <%.3f,%.3f,%.3f>",
-					scale.mV[VX],scale.mV[VY],scale.mV[VZ]));
-			if(face_select)
-			{
-				LLObjectSelectionHandle sel = LLSelectMgr::getInstance()->getSelection();
-				selectionNode = sel.get()->findNode(objp);
-			}
-		}
-	// </FS:Beq>
-
-		for (S32 i = 0; i < volume->getNumVolumeFaces(); ++i)
-		{
-	// <FS:Beq> FIX and improve renderNormals debug
-			if(face_select && !selectionNode->isTESelected(i))
-			{
-				continue;
-			}
-	// </FS:Beq>
-			const LLVolumeFace& face = volume->getVolumeFace(i);
-
-	// <FS:Beq> FIX and improve renderNormals debug
-			gGL.begin(LLRender::LINES);
-			gGL.diffuseColor4f(1,1,0,1); // Yellow normals
-	// </FS:Beq>
-			for (S32 j = 0; j < face.mNumVertices; ++j)
-			{
-	// <FS:Beq> FIX and improve renderNormals debug
-				// gGL.begin(LLRender::LINES);
-				// LLVector4a n,p;
-				
-				// n.setMul(face.mNormals[j], scale);
-				// p.setAdd(face.mPositions[j], n);
-				
-				// gGL.diffuseColor4f(1,1,1,1);
-				// gGL.vertex3fv(face.mPositions[j].getF32ptr());
-				// gGL.vertex3fv(p.getF32ptr());
-				// 
-				// if (face.mTangents)
-				// {
-				// 	n.setMul(face.mTangents[j], scale);
-				// 	p.setAdd(face.mPositions[j], n);
-				// 	gGL.vertex3fv(face.mPositions[j].getF32ptr());
-				// 	gGL.vertex3fv(p.getF32ptr());
-				// }
-				LLVector4a n,ni,p;
-				n = face.mNormals[j];
-				invtranspose.affineTransform(n, ni);
-				ni.normalize3fast();
-				n.setMul(ni, (F32)hairlen);
-				inv_scale_mat.affineTransform(n, ni); // overcompensate for the fact we draw "through" the model transform
-				p.setAdd(face.mPositions[j], ni);
-				gGL.vertex3fv(face.mPositions[j].getF32ptr());
-				gGL.vertex3fv(p.getF32ptr());
-			}
-			gGL.flush();
-			if (face.mTangents)
-			{
-				// gGL.begin(LLRender::LINES);
-				gGL.diffuseColor4f(0,0,1,1); // blue tangents.
-				for (S32 j = 0; j < face.mNumVertices; ++j)
-				{
-					LLVector4a t,ti,p;
-					t = face.mTangents[j];
-					// invtranspose.affineTransform(t, ti);
-					t.mul((F32)hairlen);
-					inv_scale_mat.affineTransform(t, ti); // overcompensate for the fact we draw "through" the model transform
-					p.setAdd(face.mPositions[j], ti);
-					gGL.vertex3fv(face.mPositions[j].getF32ptr());
-					gGL.vertex3fv(p.getF32ptr());
-				}
-			}
-			gGL.end();
-			// </FS:Beq>
-		}
-=======
     if (!drawablep->isVisible())
         return;
 
@@ -2410,6 +2282,15 @@
 
     if (vol)
     {
+        // <FS:Beq> FIX and improve renderNormals debug
+        static LLCachedControl<bool> showSelectedOnly(gSavedSettings, "OnlyShowSelectedNormals");
+        if(showSelectedOnly && !drawablep->getVObj()->isSelected())
+        {
+            drawablep->getVObj()->setDebugText("");
+            return;
+        }
+        // </FS:Beq>
+
         LLVolume *volume = vol->getVolume();
 
         // Drawable's normals & tangents are stored in model space, i.e. before any scaling is applied.
@@ -2418,7 +2299,6 @@
         // work when there's a non-uniform scale in the mix. Normals require MVP-inverse-transpose
         // transform. We get that effect here by pre-applying the inverse scale (twice, because
         // one forward scale will be re-applied via the MVP in the vertex shader)
->>>>>>> 7af677ab
 
         LLVector3  scale_v3 = vol->getScale();
         float      scale_len = scale_v3.length();
