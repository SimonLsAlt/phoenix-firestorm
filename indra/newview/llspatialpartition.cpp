/**
 * @file llspatialpartition.cpp
 * @brief LLSpatialGroup class implementation and supporting functions
 *
 * $LicenseInfo:firstyear=2003&license=viewerlgpl$
 * Second Life Viewer Source Code
 * Copyright (C) 2010, Linden Research, Inc.
 *
 * This library is free software; you can redistribute it and/or
 * modify it under the terms of the GNU Lesser General Public
 * License as published by the Free Software Foundation;
 * version 2.1 of the License only.
 *
 * This library is distributed in the hope that it will be useful,
 * but WITHOUT ANY WARRANTY; without even the implied warranty of
 * MERCHANTABILITY or FITNESS FOR A PARTICULAR PURPOSE.  See the GNU
 * Lesser General Public License for more details.
 *
 * You should have received a copy of the GNU Lesser General Public
 * License along with this library; if not, write to the Free Software
 * Foundation, Inc., 51 Franklin Street, Fifth Floor, Boston, MA  02110-1301  USA
 *
 * Linden Research, Inc., 945 Battery Street, San Francisco, CA  94111  USA
 * $/LicenseInfo$
 */

#include "llviewerprecompiledheaders.h"

#include "llspatialpartition.h"

#include "llappviewer.h"
#include "llcallstack.h"
#include "lltexturecache.h"
#include "lltexturefetch.h"
#include "llimageworker.h"
#include "llviewerwindow.h"
#include "llviewerobjectlist.h"
#include "llvovolume.h"
#include "llvolume.h"
#include "llvolumeoctree.h"
#include "llviewercamera.h"
#include "llface.h"
#include "llfloatertools.h"
#include "llviewercontrol.h"
#include "llviewerregion.h"
#include "llcamera.h"
#include "pipeline.h"
#include "llmeshrepository.h"
#include "llrender.h"
#include "lldrawpool.h"
#include "lloctree.h"
#include "llphysicsshapebuilderutil.h"
#include "llvoavatar.h"
#include "llvolumemgr.h"
#include "llviewershadermgr.h"
#include "llcontrolavatar.h"

#include "llvotree.h"
// <FS:Beq> improved normals debug
#include "llformat.h"
#include "llselectmgr.h"
// </FS:Beq>

extern bool gShiftFrame;

static U32 sZombieGroups = 0;
U32 LLSpatialGroup::sNodeCount = 0;

bool LLSpatialGroup::sNoDelete = false;

static F32 sLastMaxTexPriority = 1.f;
static F32 sCurMaxTexPriority = 1.f;

// enable expensive sanity checks around redundant drawable and group insertion to LLCullResult
#define LL_DEBUG_CULL_RESULT 0

//static counter for frame to switch LOD on

void sg_assert(bool expr)
{
#if LL_OCTREE_PARANOIA_CHECK
    if (!expr)
    {
        LL_ERRS() << "Octree invalid!" << LL_ENDL;
    }
#endif
}

//returns:
//  0 if sphere and AABB are not intersecting
//  1 if they are
//  2 if AABB is entirely inside sphere

S32 LLSphereAABB(const LLVector3& center, const LLVector3& size, const LLVector3& pos, const F32 &rad)
{
    S32 ret = 2;

    LLVector3 min = center - size;
    LLVector3 max = center + size;
    for (U32 i = 0; i < 3; i++)
    {
        if (min.mV[i] > pos.mV[i] + rad ||
            max.mV[i] < pos.mV[i] - rad)
        {   //totally outside
            return 0;
        }

        if (min.mV[i] < pos.mV[i] - rad ||
            max.mV[i] > pos.mV[i] + rad)
        {   //intersecting
            ret = 1;
        }
    }

    return ret;
}

LLSpatialGroup::~LLSpatialGroup()
{
    /*if (sNoDelete)
    {
        LL_ERRS() << "Illegal deletion of LLSpatialGroup!" << LL_ENDL;
    }*/

    if (gDebugGL)
    {
        gPipeline.checkReferences(this);
    }

    if (hasState(DEAD))
    {
        sZombieGroups--;
    }

    sNodeCount--;

    clearDrawMap();
}

void LLSpatialGroup::clearDrawMap()
{
    mDrawMap.clear();
}

bool LLSpatialGroup::isHUDGroup()
{
    return getSpatialPartition() && getSpatialPartition()->isHUDPartition() ;
}

void LLSpatialGroup::validate()
{
    ll_assert_aligned(this,64);
#if LL_OCTREE_PARANOIA_CHECK

    sg_assert(!isState(DIRTY));
    sg_assert(!isDead());

    LLVector4a myMin;
    myMin.setSub(mBounds[0], mBounds[1]);
    LLVector4a myMax;
    myMax.setAdd(mBounds[0], mBounds[1]);

    validateDrawMap();

    for (element_iter i = getDataBegin(); i != getDataEnd(); ++i)
    {
        LLDrawable* drawable = *i;
        sg_assert(drawable->getSpatialGroup() == this);
        if (drawable->getSpatialBridge())
        {
            sg_assert(drawable->getSpatialBridge() == getSpatialPartition()->asBridge());
        }

        /*if (drawable->isSpatialBridge())
        {
            LLSpatialPartition* part = drawable->asPartition();
            if (!part)
            {
                LL_ERRS() << "Drawable reports it is a spatial bridge but not a partition." << LL_ENDL;
            }
            LLSpatialGroup* group = (LLSpatialGroup*) part->mOctree->getListener(0);
            group->validate();
        }*/
    }

    for (U32 i = 0; i < mOctreeNode->getChildCount(); ++i)
    {
        LLSpatialGroup* group = (LLSpatialGroup*) mOctreeNode->getChild(i)->getListener(0);

        group->validate();

        //ensure all children are enclosed in this node
        LLVector4a center = group->mBounds[0];
        LLVector4a size = group->mBounds[1];

        LLVector4a min;
        min.setSub(center, size);
        LLVector4a max;
        max.setAdd(center, size);

        for (U32 j = 0; j < 3; j++)
        {
            sg_assert(min[j] >= myMin[j]-0.02f);
            sg_assert(max[j] <= myMax[j]+0.02f);
        }
    }

#endif
}

void LLSpatialGroup::validateDrawMap()
{
#if LL_OCTREE_PARANOIA_CHECK
    for (draw_map_t::iterator i = mDrawMap.begin(); i != mDrawMap.end(); ++i)
    {
        LLSpatialGroup::drawmap_elem_t& draw_vec = i->second;
        for (drawmap_elem_t::iterator j = draw_vec.begin(); j != draw_vec.end(); ++j)
        {
            LLDrawInfo& params = **j;

            params.validate();
        }
    }
#endif
}

bool LLSpatialGroup::updateInGroup(LLDrawable *drawablep, bool immediate)
{
    LL_PROFILE_ZONE_SCOPED;
    drawablep->updateSpatialExtents();

    OctreeNode* parent = mOctreeNode->getOctParent();

    if (mOctreeNode->isInside(drawablep->getPositionGroup()) &&
        (mOctreeNode->contains(drawablep->getEntry()) ||
         (drawablep->getBinRadius() > mOctreeNode->getSize()[0] &&
                parent && parent->getElementCount() >= gOctreeMaxCapacity)))
    {
        unbound();
        setState(OBJECT_DIRTY);
        //setState(GEOM_DIRTY);
        return true;
    }

    return false;
}

void LLSpatialGroup::expandExtents(const LLVector4a* addingExtents, const LLXformMatrix& currentTransform)
{
    // Get coordinates of the adding extents
    const LLVector4a& min = addingExtents[0];
    const LLVector4a& max = addingExtents[1];

    // Get coordinates of all corners of the bounding box
    LLVector3 corners[] =
    {
        LLVector3(min[0], min[1], min[2]),
        LLVector3(min[0], min[1], max[2]),
        LLVector3(min[0], max[1], min[2]),
        LLVector3(min[0], max[1], max[2]),
        LLVector3(max[0], min[1], min[2]),
        LLVector3(max[0], min[1], max[2]),
        LLVector3(max[0], max[1], min[2]),
        LLVector3(max[0], max[1], max[2])
    };

    // New extents (to be expanded)
    LLVector3 extents[] =
    {
        LLVector3(mExtents[0].getF32ptr()),
        LLVector3(mExtents[1].getF32ptr())
    };

    LLQuaternion backwardRotation = ~currentTransform.getWorldRotation();
    for (LLVector3& corner : corners)
    {
        // Make coordinates relative to the current position
        corner -= currentTransform.getWorldPosition();
        // Rotate coordinates backward to the current rotation
        corner.rotVec(backwardRotation);
        // Expand root extents on the current corner
        for (int j = 0; j < 3; ++j)
        {
            if (corner[j] < extents[0][j])
                extents[0][j] = corner[j];
            if (corner[j] > extents[1][j])
                extents[1][j] = corner[j];
        }
    }

    // Set new expanded extents
    mExtents[0].load3(extents[0].mV);
    mExtents[1].load3(extents[1].mV);

    // Calculate new center and size
    mBounds[0].setAdd(mExtents[0], mExtents[1]);
    mBounds[0].mul(0.5f);
    mBounds[1].setSub(mExtents[0], mExtents[1]);
    mBounds[1].mul(0.5f);
}

bool LLSpatialGroup::addObject(LLDrawable *drawablep)
{
    if(!drawablep)
    {
        return false;
    }
    {
        drawablep->setGroup(this);
        setState(OBJECT_DIRTY | GEOM_DIRTY);
        setOcclusionState(LLSpatialGroup::DISCARD_QUERY, LLSpatialGroup::STATE_MODE_ALL_CAMERAS);
        gPipeline.markRebuild(this);
        if (drawablep->isSpatialBridge())
        {
            mBridgeList.push_back((LLSpatialBridge*) drawablep);
        }
        if (drawablep->getRadius() > 1.f)
        {
            setState(IMAGE_DIRTY);
        }
    }

    return true;
}

void LLSpatialGroup::rebuildGeom()
{
    if (!isDead())
    {
        getSpatialPartition()->rebuildGeom(this);

        if (hasState(LLSpatialGroup::MESH_DIRTY))
        {
            gPipeline.markMeshDirty(this);
        }
    }
}

void LLSpatialGroup::rebuildMesh()
{
    if (!isDead())
    {
        getSpatialPartition()->rebuildMesh(this);
    }
}

void LLSpatialPartition::rebuildGeom(LLSpatialGroup* group)
{
    if (group->isDead() || !group->hasState(LLSpatialGroup::GEOM_DIRTY))
    {
        return;
    }

    if (group->changeLOD())
    {
        group->mLastUpdateDistance = group->mDistance;
        group->mLastUpdateViewAngle = group->mViewAngle;
    }

    LL_PROFILE_ZONE_SCOPED_CATEGORY_SPATIAL;

    group->clearDrawMap();

    //get geometry count
    U32 index_count = 0;
    U32 vertex_count = 0;

    addGeometryCount(group, vertex_count, index_count);

    if (vertex_count > 0 && index_count > 0)
    { //create vertex buffer containing volume geometry for this node
        {
            group->mBuilt = 1.f;
            if (group->mVertexBuffer.isNull() ||
                group->mVertexBuffer->getNumVerts() != vertex_count ||
                group->mVertexBuffer->getNumVerts() != index_count)
            {
                group->mVertexBuffer = new LLVertexBuffer(mVertexDataMask);
                if (!group->mVertexBuffer->allocateBuffer(vertex_count, index_count))
                {
                    LL_WARNS() << "Failed to allocate Vertex Buffer on rebuild to "
                        << vertex_count << " vertices and "
                        << index_count << " indices" << LL_ENDL;
                    group->mVertexBuffer = NULL;
                    group->mBufferMap.clear();
                }
            }
        }

        if (group->mVertexBuffer)
        {
            getGeometry(group);
        }
    }
    else
    {
        group->mVertexBuffer = NULL;
        group->mBufferMap.clear();
    }

    group->mLastUpdateTime = gFrameTimeSeconds;
    group->clearState(LLSpatialGroup::GEOM_DIRTY);
}


void LLSpatialPartition::rebuildMesh(LLSpatialGroup* group)
{

}

LLSpatialGroup* LLSpatialGroup::getParent()
{
    return (LLSpatialGroup*)LLViewerOctreeGroup::getParent();
    }

bool LLSpatialGroup::removeObject(LLDrawable *drawablep, bool from_octree)
{
    LL_PROFILE_ZONE_SCOPED_CATEGORY_SPATIAL

    if(!drawablep)
    {
        return false;
    }

    unbound();
    if (mOctreeNode && !from_octree)
    {
        drawablep->setGroup(NULL);
    }
    else
    {
        drawablep->setGroup(NULL);
        setState(GEOM_DIRTY);
        gPipeline.markRebuild(this);

        if (drawablep->isSpatialBridge())
        {
            for (bridge_list_t::iterator i = mBridgeList.begin(); i != mBridgeList.end(); ++i)
            {
                if (*i == drawablep)
                {
                    mBridgeList.erase(i);
                    break;
                }
            }
        }

        if (getElementCount() == 0)
        { //delete draw map on last element removal since a rebuild might never happen
            clearDrawMap();
        }
    }
    return true;
}

void LLSpatialGroup::shift(const LLVector4a &offset)
{
    LLVector4a t = mOctreeNode->getCenter();
    t.add(offset);
    mOctreeNode->setCenter(t);
    mOctreeNode->updateMinMax();
    mBounds[0].add(offset);
    mExtents[0].add(offset);
    mExtents[1].add(offset);
    mObjectBounds[0].add(offset);
    mObjectExtents[0].add(offset);
    mObjectExtents[1].add(offset);

    if (!getSpatialPartition()->mRenderByGroup &&
        getSpatialPartition()->mPartitionType != LLViewerRegion::PARTITION_TREE &&
        getSpatialPartition()->mPartitionType != LLViewerRegion::PARTITION_TERRAIN &&
        getSpatialPartition()->mPartitionType != LLViewerRegion::PARTITION_BRIDGE &&
        getSpatialPartition()->mPartitionType != LLViewerRegion::PARTITION_AVATAR &&
        getSpatialPartition()->mPartitionType != LLViewerRegion::PARTITION_CONTROL_AV)
    {
        setState(GEOM_DIRTY);
        gPipeline.markRebuild(this);
    }
}

class LLSpatialSetState : public OctreeTraveler
{
public:
    U32 mState;
    LLSpatialSetState(U32 state) : mState(state) { }
    virtual void visit(const OctreeNode* branch) { ((LLSpatialGroup*) branch->getListener(0))->setState(mState); }
};

class LLSpatialSetStateDiff : public LLSpatialSetState
{
public:
    LLSpatialSetStateDiff(U32 state) : LLSpatialSetState(state) { }

    virtual void traverse(const OctreeNode* n)
    {
        LLSpatialGroup* group = (LLSpatialGroup*) n->getListener(0);

        if (!group->hasState(mState))
        {
            OctreeTraveler::traverse(n);
        }
    }
};

void LLSpatialGroup::setState(U32 state, S32 mode)
{
    LL_PROFILE_ZONE_SCOPED_CATEGORY_SPATIAL

    llassert(state <= LLSpatialGroup::STATE_MASK);

    if (mode > STATE_MODE_SINGLE)
    {
        if (mode == STATE_MODE_DIFF)
        {
            LLSpatialSetStateDiff setter(state);
            setter.traverse(mOctreeNode);
        }
        else
        {
            LLSpatialSetState setter(state);
            setter.traverse(mOctreeNode);
        }
    }
    else
    {
        mState |= state;
    }
}

class LLSpatialClearState : public OctreeTraveler
{
public:
    U32 mState;
    LLSpatialClearState(U32 state) : mState(state) { }
    virtual void visit(const OctreeNode* branch) { ((LLSpatialGroup*) branch->getListener(0))->clearState(mState); }
};

class LLSpatialClearStateDiff : public LLSpatialClearState
{
public:
    LLSpatialClearStateDiff(U32 state) : LLSpatialClearState(state) { }

    virtual void traverse(const OctreeNode* n)
    {
        LLSpatialGroup* group = (LLSpatialGroup*) n->getListener(0);

        if (group->hasState(mState))
        {
            OctreeTraveler::traverse(n);
        }
    }
};

void LLSpatialGroup::clearState(U32 state, S32 mode)
{
    LL_PROFILE_ZONE_SCOPED_CATEGORY_SPATIAL

    llassert(state <= LLSpatialGroup::STATE_MASK);

    if (mode > STATE_MODE_SINGLE)
    {
        if (mode == STATE_MODE_DIFF)
        {
            LLSpatialClearStateDiff clearer(state);
            clearer.traverse(mOctreeNode);
        }
        else
        {
            LLSpatialClearState clearer(state);
            clearer.traverse(mOctreeNode);
        }
    }
    else
    {
        mState &= ~state;
    }
}

//======================================
//      Octree Listener Implementation
//======================================

LLSpatialGroup::LLSpatialGroup(OctreeNode* node, LLSpatialPartition* part) : LLOcclusionCullingGroup(node, part),
    mObjectBoxSize(1.f),
    mGeometryBytes(0),
    mSurfaceArea(0.f),
    mBuilt(0.f),
    mVertexBuffer(NULL),
    mDistance(0.f),
    mDepth(0.f),
    mLastUpdateDistance(-1.f),
    mLastUpdateTime(gFrameTimeSeconds)
{
    ll_assert_aligned(this,16);

    sNodeCount++;

    mViewAngle.splat(0.f);
    mLastUpdateViewAngle.splat(-1.f);

    sg_assert(mOctreeNode->getListenerCount() == 0);
    setState(SG_INITIAL_STATE_MASK);
    gPipeline.markRebuild(this);

    // let the reflection map manager know about this spatial group
    mReflectionProbe = gPipeline.mReflectionMapManager.registerSpatialGroup(this);

    mRadius = 1;
    mPixelArea = 1024.f;
}

void LLSpatialGroup::updateDistance(LLCamera &camera)
{
    if (LLViewerCamera::sCurCameraID != LLViewerCamera::CAMERA_WORLD)
    {
        LL_WARNS() << "Attempted to update distance for camera other than world camera!" << LL_ENDL;
        llassert(false);
        return;
    }

    if (gShiftFrame)
    {
        return;
    }

#if !LL_RELEASE_FOR_DOWNLOAD
    if (hasState(LLSpatialGroup::OBJECT_DIRTY))
    {
        LL_ERRS() << "Spatial group dirty on distance update." << LL_ENDL;
    }
#endif
    if (!isEmpty())
    {
        mRadius = getSpatialPartition()->mRenderByGroup ? mObjectBounds[1].getLength3().getF32() :
                        (F32) mOctreeNode->getSize().getLength3().getF32();
        mDistance = getSpatialPartition()->calcDistance(this, camera);
        mPixelArea = getSpatialPartition()->calcPixelArea(this, camera);
    }
}

F32 LLSpatialPartition::calcDistance(LLSpatialGroup* group, LLCamera& camera)
{
    LL_PROFILE_ZONE_SCOPED_CATEGORY_SPATIAL

    LLVector4a eye;
    LLVector4a origin;
    origin.load3(camera.getOrigin().mV);

    eye.setSub(group->mObjectBounds[0], origin);

    F32 dist = 0.f;

    if (group->mDrawMap.find(LLRenderPass::PASS_ALPHA) != group->mDrawMap.end())
    {
        LLVector4a v = eye;

        dist = eye.getLength3().getF32();
        eye.normalize3fast();

        if (!group->hasState(LLSpatialGroup::ALPHA_DIRTY))
        {
            if (!group->getSpatialPartition()->isBridge())
            {
                LLVector4a view_angle = eye;

                LLVector4a diff;
                diff.setSub(view_angle, group->mLastUpdateViewAngle);

                if (diff.getLength3().getF32() > 0.64f)
                {
                    group->mViewAngle = view_angle;
                    group->mLastUpdateViewAngle = view_angle;
                    //for occasional alpha sorting within the group
                    //NOTE: If there is a trivial way to detect that alpha sorting here would not change the render order,
                    //not setting this node to dirty would be a very good thing
                    group->setState(LLSpatialGroup::ALPHA_DIRTY);
                    gPipeline.markRebuild(group);
                }
            }
        }

        //calculate depth of node for alpha sorting

        LLVector3 at = camera.getAtAxis();

        LLVector4a ata;
        ata.load3(at.mV);

        LLVector4a t = ata;
        //front of bounding box
        t.mul(0.25f);
        t.mul(group->mObjectBounds[1]);
        v.sub(t);

        group->mDepth = v.dot3(ata).getF32();
    }
    else
    {
        dist = eye.getLength3().getF32();
    }

    // <FS:Beq> This debug has measurable imapcty even when discarded
//#if !LL_RELEASE
    // LL_DEBUGS("RiggedBox") << "calcDistance, group " << group << " camera " << origin << " obj bounds "
    //                        << group->mObjectBounds[0] << ", " << group->mObjectBounds[1]
    //                        << " dist " << dist << " radius " << group->mRadius << LL_ENDL;
//#endif
    // </FS:Beq>

    if (dist < 16.f)
    {
        dist /= 16.f;
        dist *= dist;
        dist *= 16.f;
    }

    return dist;
}

F32 LLSpatialPartition::calcPixelArea(LLSpatialGroup* group, LLCamera& camera)
{
    return LLPipeline::calcPixelArea(group->mObjectBounds[0], group->mObjectBounds[1], camera);
}

F32 LLSpatialGroup::getUpdateUrgency() const
{
    if (!isVisible())
    {
        return 0.f;
    }
    else
    {
        F32 time = gFrameTimeSeconds-mLastUpdateTime+4.f;
        return time + (mObjectBounds[1].dot3(mObjectBounds[1]).getF32()+1.f)/mDistance;
    }
}

bool LLSpatialGroup::changeLOD()
{
    LL_PROFILE_ZONE_SCOPED_CATEGORY_SPATIAL

    if (hasState(ALPHA_DIRTY | OBJECT_DIRTY))
    {
        //a rebuild is going to happen, update distance and LoD
        return true;
    }

    if (getSpatialPartition()->mSlopRatio > 0.f)
    {
        F32 ratio = (mDistance - mLastUpdateDistance)/(llmax(mLastUpdateDistance, mRadius));

        // MAINT-8264 - this check is not robust if it needs to work
        // for bounding boxes much larger than the actual enclosed
        // objects, and using distance to box center is also
        // problematic. Consider the case that you have a large box
        // where the enclosed object is in one corner. As you zoom in
        // on the corner, the object gets much closer to the camera,
        // but the distance to the box center changes very little, and
        // an LOD change will not trigger, so object LOD gets "stuck"
        // at a too-low value. In the case of the above JIRA, the box
        // was large only due to another error, so this logic did not
        // need to be changed.

        if (fabsf(ratio) >= getSpatialPartition()->mSlopRatio)
        {
            LL_DEBUGS("RiggedBox") << "changeLOD true because of ratio compare "
                                   << fabsf(ratio) << " " << getSpatialPartition()->mSlopRatio << LL_ENDL;
            LL_DEBUGS("RiggedBox") << "sg " << this << "\nmDistance " << mDistance
                                   << " mLastUpdateDistance " << mLastUpdateDistance
                                   << " mRadius " << mRadius
                                   << " fab ratio " << fabsf(ratio)
                                   << " slop " << getSpatialPartition()->mSlopRatio << LL_ENDL;

            return true;
        }
    }

    if (needsUpdate())
    {
        return true;
    }

    return false;
}

void LLSpatialGroup::handleInsertion(const TreeNode* node, LLViewerOctreeEntry* entry)
{
    addObject((LLDrawable*)entry->getDrawable());
    unbound();
    setState(OBJECT_DIRTY);
}

void LLSpatialGroup::handleRemoval(const TreeNode* node, LLViewerOctreeEntry* entry)
{
    removeObject((LLDrawable*)entry->getDrawable(), true);
    LLViewerOctreeGroup::handleRemoval(node, entry);
}

void LLSpatialGroup::handleDestruction(const TreeNode* node)
{
    if(isDead())
    {
        return;
    }
    setState(DEAD);

    for (element_iter i = getDataBegin(); i != getDataEnd(); ++i)
    {
        LLViewerOctreeEntry* entry = *i;

        if (entry->getGroup() == this)
        {
            if(entry->hasDrawable())
            {
                ((LLDrawable*)entry->getDrawable())->setGroup(NULL);
            }
        }
    }

    clearDrawMap();
    mVertexBuffer = NULL;
    mBufferMap.clear();
    sZombieGroups++;
    mOctreeNode = NULL;
}

void LLSpatialGroup::handleChildAddition(const OctreeNode* parent, OctreeNode* child)
{
    LL_PROFILE_ZONE_SCOPED_CATEGORY_SPATIAL

    if (child->getListenerCount() == 0)
    {
        new LLSpatialGroup(child, getSpatialPartition());
    }
    else
    {
        OCT_ERRS << "LLSpatialGroup redundancy detected." << LL_ENDL;
    }

    unbound();

    assert_states_valid(this);
}

//virtual
void LLSpatialGroup::rebound()
{
    if (!isDirty())
        return;

    super::rebound();

    if (mSpatialPartition->mDrawableType == LLPipeline::RENDER_TYPE_CONTROL_AV)
    {
        llassert(mSpatialPartition->mPartitionType == LLViewerRegion::PARTITION_CONTROL_AV);

        LLSpatialBridge* bridge = getSpatialPartition()->asBridge();
        if (bridge &&
            bridge->mDrawable &&
            bridge->mDrawable->getVObj() &&
            bridge->mDrawable->getVObj()->isRoot())
        {
            LLControlAvatar* controlAvatar = bridge->mDrawable->getVObj()->getControlAvatar();
            if (controlAvatar &&
                controlAvatar->mDrawable &&
                controlAvatar->mControlAVBridge &&
                controlAvatar->mControlAVBridge->mOctree)
            {
                LLSpatialGroup* root = (LLSpatialGroup*)controlAvatar->mControlAVBridge->mOctree->getListener(0);
                if (this == root)
                {
                    const LLVector4a* addingExtents = controlAvatar->mDrawable->getSpatialExtents();
                    const LLXformMatrix* currentTransform = bridge->mDrawable->getXform();
                    expandExtents(addingExtents, *currentTransform);
                }
            }
        }
    }
}

void LLSpatialGroup::destroyGLState(bool keep_occlusion)
{
    // <FS:Ansariel> Reset VB during TP
    bool is_tree_group = getSpatialPartition()->mPartitionType == LLViewerRegion::PARTITION_TREE;

    setState(LLSpatialGroup::GEOM_DIRTY | LLSpatialGroup::IMAGE_DIRTY);

    if (!keep_occlusion)
    { //going to need a rebuild
        gPipeline.markRebuild(this);
    }

    mLastUpdateTime = gFrameTimeSeconds;
    mVertexBuffer = NULL;
    mBufferMap.clear();

    clearDrawMap();

    if (!keep_occlusion)
    {
        releaseOcclusionQueryObjectNames();
    }


    for (LLSpatialGroup::element_iter i = getDataBegin(); i != getDataEnd(); ++i)
    {
        LLDrawable* drawable = (LLDrawable*)(*i)->getDrawable();
        if(!drawable)
        {
            continue;
        }
        for (S32 j = 0; j < drawable->getNumFaces(); j++)
        {
            LLFace* facep = drawable->getFace(j);
            if (facep)
            {
                facep->clearVertexBuffer();
            }
        }

        // <FS:Ansariel> Reset VB during TP
        if (is_tree_group && drawable->getVObj())
        {
            auto votree = dynamic_cast<LLVOTree*>(drawable->getVObj().get());
            if (votree)
                votree->destroyVB();
        }
        // </FS:Ansariel>
    }
}

//==============================================

LLSpatialPartition::LLSpatialPartition(U32 data_mask, bool render_by_group, LLViewerRegion* regionp)
: mRenderByGroup(render_by_group), mBridge(NULL)
{
    mRegionp = regionp;
    mPartitionType = LLViewerRegion::PARTITION_NONE;
    mVertexDataMask = data_mask;
    mDepthMask = false;
    mSlopRatio = 0.25f;
    mInfiniteFarClip = false;

    new LLSpatialGroup(mOctree, this);
}


LLSpatialPartition::~LLSpatialPartition()
{
    cleanup();
}

LLSpatialGroup *LLSpatialPartition::put(LLDrawable *drawablep, bool was_visible)
{
    LL_PROFILE_ZONE_SCOPED;
    drawablep->updateSpatialExtents();

    //keep drawable from being garbage collected
    LLPointer<LLDrawable> ptr = drawablep;

    if(!drawablep->getGroup())
    {
    assert_octree_valid(mOctree);
        mOctree->insert(drawablep->getEntry());
    assert_octree_valid(mOctree);
    }

    LLSpatialGroup* group = drawablep->getSpatialGroup();
    //llassert(group != NULL);

    if (group && was_visible && group->isOcclusionState(LLSpatialGroup::QUERY_PENDING))
    {
        group->setOcclusionState(LLSpatialGroup::DISCARD_QUERY, LLSpatialGroup::STATE_MODE_ALL_CAMERAS);
    }

    return group;
}

bool LLSpatialPartition::remove(LLDrawable *drawablep, LLSpatialGroup *curp)
{
    LL_PROFILE_ZONE_SCOPED;
    if (!curp->removeObject(drawablep))
    {
        OCT_ERRS << "Failed to remove drawable from octree!" << LL_ENDL;
    }
    else
    {
        drawablep->setGroup(NULL);
    }

    assert_octree_valid(mOctree);

    return true;
}

void LLSpatialPartition::move(LLDrawable *drawablep, LLSpatialGroup *curp, bool immediate)
{
    LL_PROFILE_ZONE_SCOPED;
    // sanity check submitted by open source user bushing Spatula
    // who was seeing crashing here. (See VWR-424 reported by Bunny Mayne)
    if (!drawablep)
    {
        OCT_ERRS << "LLSpatialPartition::move was passed a bad drawable." << LL_ENDL;
        return;
    }

    bool was_visible = curp ? curp->isVisible() : false;

    if (curp && curp->getSpatialPartition() != this)
    {
        //keep drawable from being garbage collected
        LLPointer<LLDrawable> ptr = drawablep;
        if (curp->getSpatialPartition()->remove(drawablep, curp))
        {
            put(drawablep, was_visible);
            return;
        }
        else
        {
            OCT_ERRS << "Drawable lost between spatial partitions on outbound transition." << LL_ENDL;
        }
    }

    if (curp && curp->updateInGroup(drawablep, immediate))
    {
        // Already updated, don't need to do anything
        assert_octree_valid(mOctree);
        return;
    }

    //keep drawable from being garbage collected
    LLPointer<LLDrawable> ptr = drawablep;
    if (curp && !remove(drawablep, curp))
    {
        OCT_ERRS << "Move couldn't find existing spatial group!" << LL_ENDL;
    }

    put(drawablep, was_visible);
}

class LLSpatialShift : public OctreeTraveler
{
public:
    const LLVector4a& mOffset;

    LLSpatialShift(const LLVector4a& offset) : mOffset(offset) { }
    virtual void visit(const OctreeNode* branch)
    {
        ((LLSpatialGroup*) branch->getListener(0))->shift(mOffset);
    }
};

void LLSpatialPartition::shift(const LLVector4a &offset)
{ //shift octree node bounding boxes by offset
    LLSpatialShift shifter(offset);
    shifter.traverse(mOctree);
}

class LLOctreeCull : public LLViewerOctreeCull
{
public:
    LLOctreeCull(LLCamera* camera) : LLViewerOctreeCull(camera) {}

    virtual bool earlyFail(LLViewerOctreeGroup* base_group)
    {
        if (LLPipeline::sReflectionRender)
        {
            return false;
        }

        LLSpatialGroup* group = (LLSpatialGroup*)base_group;
        group->checkOcclusion();

        if (group->getOctreeNode()->getParent() &&  //never occlusion cull the root node
            LLPipeline::sUseOcclusion &&            //ignore occlusion if disabled
            group->isOcclusionState(LLSpatialGroup::OCCLUDED))
        {
            gPipeline.markOccluder(group);
            return true;
        }

        return false;
    }

    virtual S32 frustumCheck(const LLViewerOctreeGroup* group)
    {
        LL_PROFILE_ZONE_SCOPED;
        S32 res = AABBInFrustumNoFarClipGroupBounds(group);
        if (res != 0)
        {
            res = llmin(res, AABBSphereIntersectGroupExtents(group));
        }
        return res;
    }

    virtual S32 frustumCheckObjects(const LLViewerOctreeGroup* group)
    {
        LL_PROFILE_ZONE_SCOPED;
        S32 res = AABBInFrustumNoFarClipObjectBounds(group);
        if (res != 0)
        {
            res = llmin(res, AABBSphereIntersectObjectExtents(group));
        }
        return res;
    }

    virtual void processGroup(LLViewerOctreeGroup* base_group)
    {
        LL_PROFILE_ZONE_SCOPED;
        LLSpatialGroup* group = (LLSpatialGroup*)base_group;
        /*if (group->needsUpdate() ||
            group->getVisible(LLViewerCamera::sCurCameraID) < LLDrawable::getCurrentFrame() - 1)
        {
            group->doOcclusion(mCamera);
        }*/
        gPipeline.markNotCulled(group, *mCamera);
    }
};

class LLOctreeCullNoFarClip : public LLOctreeCull
{
public:
    LLOctreeCullNoFarClip(LLCamera* camera)
        : LLOctreeCull(camera) { }

    virtual S32 frustumCheck(const LLViewerOctreeGroup* group)
    {
        return AABBInFrustumNoFarClipGroupBounds(group);
    }

    virtual S32 frustumCheckObjects(const LLViewerOctreeGroup* group)
    {
        S32 res = AABBInFrustumNoFarClipObjectBounds(group);
        return res;
    }
};

class LLOctreeCullShadow : public LLOctreeCull
{
public:
    LLOctreeCullShadow(LLCamera* camera)
        : LLOctreeCull(camera) { }

    virtual S32 frustumCheck(const LLViewerOctreeGroup* group)
    {
        return AABBInFrustumGroupBounds(group);
    }

    virtual S32 frustumCheckObjects(const LLViewerOctreeGroup* group)
    {
        return AABBInFrustumObjectBounds(group);
    }
};

class LLOctreeCullVisExtents: public LLOctreeCullShadow
{
public:
    LLOctreeCullVisExtents(LLCamera* camera, LLVector4a& min, LLVector4a& max)
        : LLOctreeCullShadow(camera), mMin(min), mMax(max), mEmpty(true) { }

    virtual bool earlyFail(LLViewerOctreeGroup* base_group)
    {
        LLSpatialGroup* group = (LLSpatialGroup*)base_group;

        if (group->getOctreeNode()->getParent() &&  //never occlusion cull the root node
            LLPipeline::sUseOcclusion &&            //ignore occlusion if disabled
            group->isOcclusionState(LLSpatialGroup::OCCLUDED))
        {
            return true;
        }

        return false;
    }

    virtual void traverse(const OctreeNode* n)
    {
        LLSpatialGroup* group = (LLSpatialGroup*) n->getListener(0);

        if (earlyFail(group))
        {
            return;
        }

        if ((mRes && group->hasState(LLSpatialGroup::SKIP_FRUSTUM_CHECK)) ||
            mRes == 2)
        {   //don't need to do frustum check
            OctreeTraveler::traverse(n);
        }
        else
        {
            mRes = frustumCheck(group);

            if (mRes)
            { //at least partially in, run on down
                OctreeTraveler::traverse(n);
            }

            mRes = 0;
        }
    }

    virtual void processGroup(LLViewerOctreeGroup* base_group)
    {
        LLSpatialGroup* group = (LLSpatialGroup*)base_group;

        llassert(!group->hasState(LLSpatialGroup::DIRTY) && !group->isEmpty());

        if (mRes < 2)
        {
            if (AABBInFrustumObjectBounds(group) > 0)
            {
                mEmpty = false;
                const LLVector4a* exts = group->getObjectExtents();
                update_min_max(mMin, mMax, exts[0]);
                update_min_max(mMin, mMax, exts[1]);
            }
        }
        else
        {
            mEmpty = false;
            const LLVector4a* exts = group->getExtents();
            update_min_max(mMin, mMax, exts[0]);
            update_min_max(mMin, mMax, exts[1]);
        }
    }

    bool mEmpty;
    LLVector4a& mMin;
    LLVector4a& mMax;
};

class LLOctreeCullDetectVisible: public LLOctreeCullShadow
{
public:
    LLOctreeCullDetectVisible(LLCamera* camera)
        : LLOctreeCullShadow(camera), mResult(false) { }

    virtual bool earlyFail(LLViewerOctreeGroup* base_group)
    {
        LLSpatialGroup* group = (LLSpatialGroup*)base_group;

        if (mResult || //already found a node, don't check any more
            (group->getOctreeNode()->getParent() && //never occlusion cull the root node
             LLPipeline::sUseOcclusion &&           //ignore occlusion if disabled
             group->isOcclusionState(LLSpatialGroup::OCCLUDED)))
        {
            return true;
        }

        return false;
    }

    virtual void processGroup(LLViewerOctreeGroup* base_group)
    {
        if (base_group->isVisible())
        {
            mResult = true;
        }
    }

    bool mResult;
};

class LLOctreeSelect : public LLOctreeCull
{
public:
    LLOctreeSelect(LLCamera* camera, std::vector<LLDrawable*>* results)
        : LLOctreeCull(camera), mResults(results) { }

    virtual bool earlyFail(LLViewerOctreeGroup* group) { return false; }
    virtual void preprocess(LLViewerOctreeGroup* group) { }

    virtual void processGroup(LLViewerOctreeGroup* base_group)
    {
        LLSpatialGroup* group = (LLSpatialGroup*)base_group;
        OctreeNode* branch = group->getOctreeNode();

        for (OctreeNode::const_element_iter i = branch->getDataBegin(); i != branch->getDataEnd(); ++i)
        {
            LLDrawable* drawable = (LLDrawable*)(*i)->getDrawable();
            if(!drawable)
        {
                continue;
            }
            if (!drawable->isDead())
            {
                if (drawable->isSpatialBridge())
                {
                    drawable->setVisible(*mCamera, mResults, true);
                }
                else
                {
                    mResults->push_back(drawable);
                }
            }
        }
    }

    std::vector<LLDrawable*>* mResults;
};

void drawBox(const LLVector3& c, const LLVector3& r)
{
    LLVertexBuffer::unbind();

    gGL.begin(LLRender::TRIANGLE_STRIP);
    //left front
    gGL.vertex3fv((c+r.scaledVec(LLVector3(-1,1,-1))).mV);
    gGL.vertex3fv((c+r.scaledVec(LLVector3(-1,1,1))).mV);
    //right front
    gGL.vertex3fv((c+r.scaledVec(LLVector3(1,1,-1))).mV);
    gGL.vertex3fv((c+r.scaledVec(LLVector3(1,1,1))).mV);
    //right back
    gGL.vertex3fv((c+r.scaledVec(LLVector3(1,-1,-1))).mV);
    gGL.vertex3fv((c+r.scaledVec(LLVector3(1,-1,1))).mV);
    //left back
    gGL.vertex3fv((c+r.scaledVec(LLVector3(-1,-1,-1))).mV);
    gGL.vertex3fv((c+r.scaledVec(LLVector3(-1,-1,1))).mV);
    //left front
    gGL.vertex3fv((c+r.scaledVec(LLVector3(-1,1,-1))).mV);
    gGL.vertex3fv((c+r.scaledVec(LLVector3(-1,1,1))).mV);
    gGL.end();

    //bottom
    gGL.begin(LLRender::TRIANGLE_STRIP);
    gGL.vertex3fv((c+r.scaledVec(LLVector3(1,1,-1))).mV);
    gGL.vertex3fv((c+r.scaledVec(LLVector3(1,-1,-1))).mV);
    gGL.vertex3fv((c+r.scaledVec(LLVector3(-1,1,-1))).mV);
    gGL.vertex3fv((c+r.scaledVec(LLVector3(-1,-1,-1))).mV);
    gGL.end();

    //top
    gGL.begin(LLRender::TRIANGLE_STRIP);
    gGL.vertex3fv((c+r.scaledVec(LLVector3(1,1,1))).mV);
    gGL.vertex3fv((c+r.scaledVec(LLVector3(-1,1,1))).mV);
    gGL.vertex3fv((c+r.scaledVec(LLVector3(1,-1,1))).mV);
    gGL.vertex3fv((c+r.scaledVec(LLVector3(-1,-1,1))).mV);
    gGL.end();
}

void drawBox(const LLVector4a& c, const LLVector4a& r)
{
    drawBox(reinterpret_cast<const LLVector3&>(c), reinterpret_cast<const LLVector3&>(r));
}

void drawBoxOutline(const LLVector3& pos, const LLVector3& size)
{
    if (!pos.isFinite() || !size.isFinite())
        return;

    LLVector3 v1 = size.scaledVec(LLVector3( 1, 1,1));
    LLVector3 v2 = size.scaledVec(LLVector3(-1, 1,1));
    LLVector3 v3 = size.scaledVec(LLVector3(-1,-1,1));
    LLVector3 v4 = size.scaledVec(LLVector3( 1,-1,1));

    gGL.begin(LLRender::LINES);

    //top
    gGL.vertex3fv((pos+v1).mV);
    gGL.vertex3fv((pos+v2).mV);
    gGL.vertex3fv((pos+v2).mV);
    gGL.vertex3fv((pos+v3).mV);
    gGL.vertex3fv((pos+v3).mV);
    gGL.vertex3fv((pos+v4).mV);
    gGL.vertex3fv((pos+v4).mV);
    gGL.vertex3fv((pos+v1).mV);

    //bottom
    gGL.vertex3fv((pos-v1).mV);
    gGL.vertex3fv((pos-v2).mV);
    gGL.vertex3fv((pos-v2).mV);
    gGL.vertex3fv((pos-v3).mV);
    gGL.vertex3fv((pos-v3).mV);
    gGL.vertex3fv((pos-v4).mV);
    gGL.vertex3fv((pos-v4).mV);
    gGL.vertex3fv((pos-v1).mV);

    //right
    gGL.vertex3fv((pos+v1).mV);
    gGL.vertex3fv((pos-v3).mV);

    gGL.vertex3fv((pos+v4).mV);
    gGL.vertex3fv((pos-v2).mV);

    //left
    gGL.vertex3fv((pos+v2).mV);
    gGL.vertex3fv((pos-v4).mV);

    gGL.vertex3fv((pos+v3).mV);
    gGL.vertex3fv((pos-v1).mV);

    gGL.end();
}

void drawBoxOutline(const LLVector4a& pos, const LLVector4a& size)
{
    drawBoxOutline(reinterpret_cast<const LLVector3&>(pos), reinterpret_cast<const LLVector3&>(size));
}


void LLSpatialPartition::restoreGL()
{
}

bool LLSpatialPartition::getVisibleExtents(LLCamera& camera, LLVector3& visMin, LLVector3& visMax)
{
    LL_PROFILE_ZONE_SCOPED_CATEGORY_SPATIAL;
    LLVector4a visMina, visMaxa;
    visMina.load3(visMin.mV);
    visMaxa.load3(visMax.mV);

    {
        LLSpatialGroup* group = (LLSpatialGroup*) mOctree->getListener(0);
        group->rebound();
    }

    LLOctreeCullVisExtents vis(&camera, visMina, visMaxa);
    vis.traverse(mOctree);

    visMin.set(visMina.getF32ptr());
    visMax.set(visMaxa.getF32ptr());
    return vis.mEmpty;
}

bool LLSpatialPartition::visibleObjectsInFrustum(LLCamera& camera)
{
    LLOctreeCullDetectVisible vis(&camera);
    vis.traverse(mOctree);
    return vis.mResult;
}

S32 LLSpatialPartition::cull(LLCamera &camera, std::vector<LLDrawable *>* results, bool for_select)
{
    LL_PROFILE_ZONE_SCOPED_CATEGORY_SPATIAL;
#if LL_OCTREE_PARANOIA_CHECK
    ((LLSpatialGroup*)mOctree->getListener(0))->checkStates();
#endif
    {
        LLSpatialGroup* group = (LLSpatialGroup*) mOctree->getListener(0);
        group->rebound();
    }

#if LL_OCTREE_PARANOIA_CHECK
    ((LLSpatialGroup*)mOctree->getListener(0))->validate();
#endif

        LLOctreeSelect selecter(&camera, results);
        selecter.traverse(mOctree);

    return 0;
}

extern bool gCubeSnapshot;

S32 LLSpatialPartition::cull(LLCamera &camera, bool do_occlusion)
{
    LL_PROFILE_ZONE_SCOPED_CATEGORY_SPATIAL;
#if LL_OCTREE_PARANOIA_CHECK
    ((LLSpatialGroup*)mOctree->getListener(0))->checkStates();
#endif
    LLSpatialGroup* group = (LLSpatialGroup*) mOctree->getListener(0);
    group->rebound();

#if LL_OCTREE_PARANOIA_CHECK
    ((LLSpatialGroup*)mOctree->getListener(0))->validate();
#endif

    if (LLPipeline::sShadowRender)
    {
        LLOctreeCullShadow culler(&camera);
        culler.traverse(mOctree);
    }
    else if (mInfiniteFarClip || (!LLPipeline::sUseFarClip && !gCubeSnapshot))
    {
        LLOctreeCullNoFarClip culler(&camera);
        culler.traverse(mOctree);
    }
    else
    {
        LLOctreeCull culler(&camera);
        culler.traverse(mOctree);
    }

    return 0;
}

void pushVerts(LLDrawInfo* params)
{
    LLRenderPass::applyModelMatrix(*params);
    params->mVertexBuffer->setBuffer();
    params->mVertexBuffer->drawRange(LLRender::TRIANGLES,
                                params->mStart, params->mEnd, params->mCount, params->mOffset);
}

void pushVerts(LLSpatialGroup* group)
{
    LLDrawInfo* params = NULL;

    for (LLSpatialGroup::draw_map_t::iterator i = group->mDrawMap.begin(); i != group->mDrawMap.end(); ++i)
    {
        for (LLSpatialGroup::drawmap_elem_t::iterator j = i->second.begin(); j != i->second.end(); ++j)
        {
            params = *j;
            pushVerts(params);
        }
    }
}

void pushVerts(LLFace* face)
{
    if (face)
    {
        llassert(face->verify());
        face->renderIndexed();
    }
}

void pushVerts(LLDrawable* drawable)
{
    for (S32 i = 0; i < drawable->getNumFaces(); ++i)
    {
        pushVerts(drawable->getFace(i));
    }
}

void pushVerts(LLVolume* volume)
{
    LLVertexBuffer::unbind();
    for (S32 i = 0; i < volume->getNumVolumeFaces(); ++i)
    {
        const LLVolumeFace& face = volume->getVolumeFace(i);
        LLVertexBuffer::drawElements(LLRender::TRIANGLES, face.mPositions, NULL, face.mNumIndices, face.mIndices);
    }
}

void pushBufferVerts(LLVertexBuffer* buffer)
{
    if (buffer)
    {
        buffer->setBuffer();
        buffer->drawRange(LLRender::TRIANGLES, 0, buffer->getNumVerts()-1, buffer->getNumIndices(), 0);
    }
}

void pushBufferVerts(LLSpatialGroup* group, bool push_alpha = true)
{
    if (group->getSpatialPartition()->mRenderByGroup)
    {
        if (!group->mDrawMap.empty())
        {
            LLDrawInfo* params = *(group->mDrawMap.begin()->second.begin());
            LLRenderPass::applyModelMatrix(*params);

            if (push_alpha)
            {
                pushBufferVerts(group->mVertexBuffer);
            }

            for (LLSpatialGroup::buffer_map_t::iterator i = group->mBufferMap.begin(); i != group->mBufferMap.end(); ++i)
            {
                for (LLSpatialGroup::buffer_texture_map_t::iterator j = i->second.begin(); j != i->second.end(); ++j)
                {
                    for (LLSpatialGroup::buffer_list_t::iterator k = j->second.begin(); k != j->second.end(); ++k)
                    {
                        pushBufferVerts(*k);
                    }
                }
            }
        }
    }
    /*else
    {
        //const LLVector4a* bounds = group->getBounds();
        //drawBox(bounds[0], bounds[1]);
    }*/
}

void pushVertsColorCoded(LLSpatialGroup* group)
{
    LLDrawInfo* params = NULL;

    static const LLColor4 colors[] = {
        LLColor4::green,
        LLColor4::green1,
        LLColor4::green2,
        LLColor4::green3,
        LLColor4::green4,
        LLColor4::green5,
        LLColor4::green6
    };

    static const U32 col_count = LL_ARRAY_SIZE(colors);

    U32 col = 0;

    for (LLSpatialGroup::draw_map_t::iterator i = group->mDrawMap.begin(); i != group->mDrawMap.end(); ++i)
    {
        for (LLSpatialGroup::drawmap_elem_t::iterator j = i->second.begin(); j != i->second.end(); ++j)
        {
            params = *j;
            LLRenderPass::applyModelMatrix(*params);
            gGL.diffuseColor4f(colors[col].mV[0], colors[col].mV[1], colors[col].mV[2], 0.5f);
            params->mVertexBuffer->setBuffer();
            params->mVertexBuffer->drawRange(LLRender::TRIANGLES,
                params->mStart, params->mEnd, params->mCount, params->mOffset);
            col = (col+1)%col_count;
        }
    }
}

// return false if drawable is rigged and:
//  - a linked rigged drawable has a different spatial group
//  - a linked rigged drawable face has the wrong draw order index
bool check_rigged_group(LLDrawable* drawable)
{
#if 0
    if (drawable->isState(LLDrawable::RIGGED))
    {
        LLSpatialGroup* group = drawable->getSpatialGroup();
        LLDrawable* root = drawable->getRoot();

        if (root->isState(LLDrawable::RIGGED) && root->getSpatialGroup() != group)
        {
            LL_WARNS() << "[root->isState(LLDrawable::RIGGED) and root->getSpatialGroup() != group] is true"
                " (" << root->getSpatialGroup() << " != " << group << ")" << LL_ENDL;
            llassert(false);
            return false;
        }

        S32 last_draw_index = -1;
        if (root->isState(LLDrawable::RIGGED))
        {
            for (auto& face : root->getFaces())
            {
                if ((S32) face->getDrawOrderIndex() <= last_draw_index)
                {
                    LL_WARNS() << "[(S32)face->getDrawOrderIndex() <= last_draw_index] is true"
                        " (" << (S32)face->getDrawOrderIndex() << " <= " << last_draw_index << ")" << LL_ENDL;
                    llassert(false);
                    return false;
                }
                last_draw_index = face->getDrawOrderIndex();
            }
        }

        for (auto& child : root->getVObj()->getChildren())
        {
            if (child->mDrawable->isState(LLDrawable::RIGGED))
            {
                for (auto& face : child->mDrawable->getFaces())
                {
                    if ((S32) face->getDrawOrderIndex() <= last_draw_index)
                    {
                        LL_WARNS() << "[(S32)face->getDrawOrderIndex() <= last_draw_index] is true"
                            " (" << (S32)face->getDrawOrderIndex() << " <= " << last_draw_index << ")" << LL_ENDL;
                        llassert(false);
                        return false;
                    }
                    last_draw_index = face->getDrawOrderIndex();
                }
            }

            if (child->mDrawable->getSpatialGroup() != group)
            {
                LL_WARNS() << "[child->mDrawable->getSpatialGroup() != group] is true"
                    " (" << child->mDrawable->getSpatialGroup() << " != " << group << ")" << LL_ENDL;
                llassert(false);
                return false;
            }
        }
    }
#endif
    return true;
}

void renderOctree(LLSpatialGroup* group)
{
    //render solid object bounding box, color
    //coded by buffer usage and activity
    gGL.setSceneBlendType(LLRender::BT_ADD_WITH_ALPHA);
    LLVector4 col;
    if (group->mBuilt > 0.f)
    {
        group->mBuilt -= 2.f * gFrameIntervalSeconds.value();
        col.setVec(0.1f,0.1f,1,0.1f);

        {
            LLGLDepthTest gl_depth(false, false);
            glPolygonMode(GL_FRONT_AND_BACK, GL_LINE);

            gGL.diffuseColor4f(1,0,0,group->mBuilt);
            gGL.flush();
            gGL.setLineWidth(5.f); // <FS> Line width OGL core profile fix by Rye Mutt

            const LLVector4a* bounds = group->getObjectBounds();
            drawBoxOutline(bounds[0], bounds[1]);
            gGL.flush();
            gGL.setLineWidth(1.f); // <FS> Line width OGL core profile fix by Rye Mutt
            gGL.flush();

            LLVOAvatar* lastAvatar = nullptr;
            U64 lastMeshId = 0;

            for (LLSpatialGroup::element_iter i = group->getDataBegin(); i != group->getDataEnd(); ++i)
            {
                LLDrawable* drawable = (LLDrawable*)(*i)->getDrawable();
                if(!drawable || drawable->getNumFaces() == 0)
                {
                    continue;
                }

                llassert(check_rigged_group(drawable));

                if (!group->getSpatialPartition()->isBridge())
                {
                    gGL.pushMatrix();
                    LLVector3 trans = drawable->getRegion()->getOriginAgent();
                    gGL.translatef(trans.mV[0], trans.mV[1], trans.mV[2]);
                }

                LLFace* face = drawable->getFace(0);
                bool rigged = face->isState(LLFace::RIGGED);
                gDebugProgram.bind(rigged);

                gGL.diffuseColor4f(1, 0, 0, 1);

                if (rigged)
                {
                    gGL.pushMatrix();
                    gGL.loadMatrix(gGLModelView);
                    if (lastAvatar != face->mAvatar ||
                        lastMeshId != face->mSkinInfo->mHash)
                    {
                        if (!LLRenderPass::uploadMatrixPalette(face->mAvatar, face->mSkinInfo))
                        {
                            continue;
                        }
                        lastAvatar = face->mAvatar;
                        lastMeshId = face->mSkinInfo->mHash;
                    }
                }
                for (S32 j = 0; j < drawable->getNumFaces(); j++)
                {
                    LLFace* face = drawable->getFace(j);
                    if (face && face->getVertexBuffer())
                    {
                        LLVOVolume* vol = drawable->getVOVolume();

                        if (gFrameTimeSeconds - face->mLastUpdateTime < 0.5f)
                        {
                            if (vol && vol->isShrinkWrapped())
                            {
                                gGL.diffuseColor4f(0, 1, 1, group->mBuilt);
                            }
                            else
                            {
                                gGL.diffuseColor4f(0, 1, 0, group->mBuilt);
                            }
                        }
                        else if (gFrameTimeSeconds - face->mLastMoveTime < 0.5f)
                        {
                            if (vol && vol->isShrinkWrapped())
                            {
                                gGL.diffuseColor4f(1, 1, 0, group->mBuilt);
                            }
                            else
                            {
                                gGL.diffuseColor4f(1, 0, 0, group->mBuilt);
                            }
                        }
                        else
                        {
                            continue;
                        }

                        face->getVertexBuffer()->setBuffer();
                        face->getVertexBuffer()->draw(LLRender::TRIANGLES, face->getIndicesCount(), face->getIndicesStart());
                    }
                }

                if (rigged)
                {
                    gGL.popMatrix();
                }

                if (!group->getSpatialPartition()->isBridge())
                {
                    gGL.popMatrix();
                }
            }
            glPolygonMode(GL_FRONT_AND_BACK, GL_FILL);
            gDebugProgram.bind(); // make sure non-rigged variant is bound
            gGL.diffuseColor4f(1,1,1,1);
        }
    }

    gGL.diffuseColor4fv(col.mV);
    LLVector4a fudge;
    fudge.splat(0.001f);

    gGL.setSceneBlendType(LLRender::BT_ALPHA);

    {
        //draw opaque outline
        gGL.diffuseColor4f(0,1,1,1);

        const LLVector4a* bounds = group->getBounds();
        drawBoxOutline(bounds[0], bounds[1]);
    }
}

std::set<LLSpatialGroup*> visible_selected_groups;



void renderXRay(LLSpatialGroup* group, LLCamera* camera)
{
    bool render_objects = (!LLPipeline::sUseOcclusion || !group->isOcclusionState(LLSpatialGroup::OCCLUDED)) && group->isVisible() &&
                            !group->isEmpty();

    if (render_objects)
    {
        pushBufferVerts(group, false);

        bool selected = false;

        for (LLSpatialGroup::element_iter iter = group->getDataBegin(); iter != group->getDataEnd(); ++iter)
        {
            LLDrawable* drawable = (LLDrawable*)(*iter)->getDrawable();
            if (drawable->getVObj().notNull() && drawable->getVObj()->isSelected())
            {
                selected = true;
                break;
            }
        }

        if (selected)
        { //store for rendering occlusion volume as overlay

            if (!group->getSpatialPartition()->isBridge())
            {
                visible_selected_groups.insert(group);
            }
            else
            {
                visible_selected_groups.insert(group->getSpatialPartition()->asBridge()->getSpatialGroup());
            }
        }
    }
}

void renderCrossHairs(LLVector3 position, F32 size, LLColor4 color)
{
    gGL.color4fv(color.mV);
    gGL.begin(LLRender::LINES);
    {
        gGL.vertex3fv((position - LLVector3(size, 0.f, 0.f)).mV);
        gGL.vertex3fv((position + LLVector3(size, 0.f, 0.f)).mV);
        gGL.vertex3fv((position - LLVector3(0.f, size, 0.f)).mV);
        gGL.vertex3fv((position + LLVector3(0.f, size, 0.f)).mV);
        gGL.vertex3fv((position - LLVector3(0.f, 0.f, size)).mV);
        gGL.vertex3fv((position + LLVector3(0.f, 0.f, size)).mV);
    }
    gGL.end();
}

void renderUpdateType(LLDrawable* drawablep)
{
    LLViewerObject* vobj = drawablep->getVObj();
    if (!vobj || OUT_UNKNOWN == vobj->getLastUpdateType())
    {
        return;
    }
    LLGLEnable blend(GL_BLEND);
    switch (vobj->getLastUpdateType())
    {
    case OUT_FULL:
        gGL.diffuseColor4f(0,1,0,0.5f);
        break;
    case OUT_TERSE_IMPROVED:
        gGL.diffuseColor4f(0,1,1,0.5f);
        break;
    case OUT_FULL_COMPRESSED:
        if (vobj->getLastUpdateCached())
        {
            gGL.diffuseColor4f(1,0,0,0.5f);
        }
        else
        {
            gGL.diffuseColor4f(1,1,0,0.5f);
        }
        break;
    case OUT_FULL_CACHED:
        gGL.diffuseColor4f(0,0,1,0.5f);
        break;
    default:
        LL_WARNS() << "Unknown update_type " << vobj->getLastUpdateType() << LL_ENDL;
        break;
    };
    S32 num_faces = drawablep->getNumFaces();
    if (num_faces)
    {
        for (S32 i = 0; i < num_faces; ++i)
        {
            pushVerts(drawablep->getFace(i));
        }
    }
}

void renderBoundingBox(LLDrawable* drawable, bool set_color = true)
{
    if (set_color)
    {
        if (drawable->isSpatialBridge())
        {
            gGL.diffuseColor4f(1,0.5f,0,1); // orange
        }
        else if (drawable->getVOVolume())
        {
            if (drawable->isRoot())
            {
                gGL.diffuseColor4f(1,1,0,1); // yellow
            }
            else
            {
                gGL.diffuseColor4f(0,1,0,1); // green
            }
        }
        else if (drawable->getVObj())
        {
            switch (drawable->getVObj()->getPCode())
            {
                case LLViewerObject::LL_VO_SURFACE_PATCH:
                        gGL.diffuseColor4f(0,1,1,1); // cyan
                        break;
                case LLViewerObject::LL_VO_CLOUDS:
                        // no longer used
                        break;
                case LLViewerObject::LL_VO_PART_GROUP:
                case LLViewerObject::LL_VO_HUD_PART_GROUP:
                        gGL.diffuseColor4f(0,0,1,1); // blue
                        break;
                case LLViewerObject::LL_VO_VOID_WATER:
                case LLViewerObject::LL_VO_WATER:
                        gGL.diffuseColor4f(0,0.5f,1,1); // medium blue
                        break;
                case LL_PCODE_LEGACY_TREE:
                        gGL.diffuseColor4f(0,0.5f,0,1); // dark green
                        break;
                default:
                        LLControlAvatar *cav = dynamic_cast<LLControlAvatar*>(drawable->getVObj()->asAvatar());
                        if (cav)
                        {
                            bool has_pos_constraint = (cav->mPositionConstraintFixup != LLVector3());
                            bool has_scale_constraint = (cav->mScaleConstraintFixup != 1.0f);
                            if (has_pos_constraint || has_scale_constraint)
                            {
                                gGL.diffuseColor4f(1,0,0,1);
                            }
                            else
                            {
                                gGL.diffuseColor4f(0,1,0.5,1);
                            }
                        }
                        else
                        {
                            gGL.diffuseColor4f(1,0,1,1); // magenta
                        }
                        break;
            }
        }
        else
        {
            gGL.diffuseColor4f(1,0,0,1);
        }
    }

    const LLVector4a* ext;
    LLVector4a pos, size;

    if (drawable->getVOVolume())
    {
        //render face bounding boxes
        for (S32 i = 0; i < drawable->getNumFaces(); i++)
        {
            LLFace* facep = drawable->getFace(i);
            if (facep)
            {
                ext = facep->mExtents;

                pos.setAdd(ext[0], ext[1]);
                pos.mul(0.5f);
                size.setSub(ext[1], ext[0]);
                size.mul(0.5f);

                drawBoxOutline(pos,size);
            }
        }
    }

    //render drawable bounding box
    ext = drawable->getSpatialExtents();

    pos.setAdd(ext[0], ext[1]);
    pos.mul(0.5f);
    size.setSub(ext[1], ext[0]);
    size.mul(0.5f);

    LLViewerObject* vobj = drawable->getVObj();
    if (vobj && vobj->onActiveList())
    {
        gGL.flush();
        gGL.setLineWidth(llmax(4.f*sinf(gFrameTimeSeconds*2.f)+1.f, 1.f)); // <FS> Line width OGL core profile fix by Rye Mutt
        //gGL.setLineWidth(4.f*(sinf(gFrameTimeSeconds*2.f)*0.25f+0.75f)); // <FS> Line width OGL core profile fix by Rye Mutt
        stop_glerror();
        drawBoxOutline(pos,size);
        gGL.flush();
        gGL.setLineWidth(1.f); // <FS> Line width OGL core profile fix by Rye Mutt
    }
    else
    {
        drawBoxOutline(pos,size);
    }
}
// *TODO: LLDrawables which are not part of LLVOVolumes fall into a different
// code path which uses a shader - it was tested to be faster than mapping a
// vertex buffer in the terrain case. Consider using it for LLVOVolumes as well
// to simplify and speed up this debug code. Alternatively, a compute shader is
// likely faster. -Cosmic,2023-09-28
void renderNormals(LLDrawable *drawablep)
{
    if (!drawablep->isVisible())
        return;

    LLVertexBuffer::unbind();

    LLViewerObject* obj = drawablep->getVObj();
    LLVOVolume *vol = drawablep->getVOVolume();

    if (obj)
    {
        // <FS:Beq> FIX and improve renderNormals debug
        static LLCachedControl<bool> showSelectedOnly(gSavedSettings, "OnlyShowSelectedNormals");
        if (showSelectedOnly && !obj->isSelected())
        {
            obj->setDebugText("");
            return;
        }
        // </FS:Beq>

        LLGLEnable blend(GL_BLEND);
        LLGLDepthTest gl_depth(GL_TRUE, GL_FALSE);

        // Drawable's normals & tangents are stored in model space, i.e. before any scaling is applied.
        //
        // SL-13490, using pos + normal to compute the 2nd vertex of a normal line segment doesn't
        // work when there's a non-uniform scale in the mix. Normals require MVP-inverse-transpose
        // transform. We get that effect here by pre-applying the inverse scale (twice, because
        // one forward scale will be re-applied via the MVP in the vertex shader)

        LLVector4a inv_scale;
        float scale_len;
        if (vol)
        {
            LLVector3  scale_v3 = vol->getScale();
            LLVector4a obj_scale(scale_v3.mV[VX], scale_v3.mV[VY], scale_v3.mV[VZ]);
            obj_scale.normalize3();

            // Create inverse-scale vector for normals
            inv_scale.set(1.0 / scale_v3.mV[VX], 1.0 / scale_v3.mV[VY], 1.0 / scale_v3.mV[VZ], 0.0);
            inv_scale.mul(inv_scale);  // Squared, to apply inverse scale twice

            inv_scale.normalize3fast();
            scale_len = scale_v3.length();
        }
        else
        {
            inv_scale.set(1.0, 1.0, 1.0, 0.0);
            scale_len = 1.0;
        }

        gGL.pushMatrix();
        if (vol)
        {
            gGL.multMatrix((F32 *) vol->getRelativeXform().mMatrix);
        }

        gGL.getTexUnit(0)->unbind(LLTexUnit::TT_TEXTURE);

        // Normals &tangent line segments get scaled along with the object. Divide by scale length
        // to keep the as-viewed lengths (relatively) constant with the debug setting length
        float draw_length = gSavedSettings.getF32("RenderDebugNormalScale") / scale_len;

        std::vector<LLVolumeFace>* faces = nullptr;
        std::vector<LLFace*>* drawable_faces = nullptr;
        if (vol)
        {
            LLVolume* volume = vol->getVolume();
            faces = &volume->getVolumeFaces();
        }
        else
        {
            drawable_faces = &drawablep->getFaces();
        }

        if (faces)
        {
            for (auto it = faces->begin(); it != faces->end(); ++it)
            {
                const LLVolumeFace& face = *it;

                gGL.flush();
                gGL.diffuseColor4f(1, 1, 0, 1);
                gGL.begin(LLRender::LINES);
                for (S32 j = 0; j < face.mNumVertices; ++j)
                {
                    LLVector4a n, p;

                    n.setMul(face.mNormals[j], 1.0);
                    n.mul(inv_scale);  // Pre-scale normal, so it's left with an inverse-transpose xform after MVP
                    n.normalize3fast();
                    n.mul(draw_length);
                    p.setAdd(face.mPositions[j], n);

                    gGL.vertex3fv(face.mPositions[j].getF32ptr());
                    gGL.vertex3fv(p.getF32ptr());
                }
                gGL.end();

                // Tangents are simple vectors and do not require reorientation via pre-scaling
                if (face.mTangents)
                {
                    gGL.flush();
                    gGL.diffuseColor4f(0, 1, 1, 1);
                    gGL.begin(LLRender::LINES);
                    for (S32 j = 0; j < face.mNumVertices; ++j)
                    {
                        LLVector4a t, p;

                        t.setMul(face.mTangents[j], 1.0f);
                        t.normalize3fast();
                        t.mul(draw_length);
                        p.setAdd(face.mPositions[j], t);

                        gGL.vertex3fv(face.mPositions[j].getF32ptr());
                        gGL.vertex3fv(p.getF32ptr());
                    }
                    gGL.end();
                }
            }
        }
        else if (drawable_faces)
        {
            // *HACK: Prepare to restore previous shader as other debug code depends on a simpler shader being present
            llassert(LLGLSLShader::sCurBoundShaderPtr == &gDebugProgram);
            LLGLSLShader* prev_shader = LLGLSLShader::sCurBoundShaderPtr;
            for (auto it = drawable_faces->begin(); it != drawable_faces->end(); ++it)
            {
                LLFace* facep = *it;
                LLFace& face = **it;
                LLVertexBuffer* buf = face.getVertexBuffer();
                if (!buf) { continue; }
                U32 mask_vn = LLVertexBuffer::TYPE_VERTEX | LLVertexBuffer::TYPE_NORMAL;
                if ((buf->getTypeMask() & mask_vn) != mask_vn) { continue; }

                LLGLSLShader* shader;
                if ((buf->getTypeMask() & LLVertexBuffer::TYPE_TANGENT) != LLVertexBuffer::TYPE_TANGENT)
                {
                    shader = &gNormalDebugProgram[NORMAL_DEBUG_SHADER_DEFAULT];
                }
                else
                {
                    shader = &gNormalDebugProgram[NORMAL_DEBUG_SHADER_WITH_TANGENTS];
                }
                shader->bind();

                shader->uniform1f(LLShaderMgr::DEBUG_NORMAL_DRAW_LENGTH, draw_length);

                LLRenderPass::applyModelMatrix(&facep->getDrawable()->getRegion()->mRenderMatrix);

                buf->setBuffer();
                // *NOTE: The render type in the vertex shader is TRIANGLES, but gets converted to LINES in the geometry shader
                // *NOTE: For terrain normal debug, this seems to also include vertices for water, which is technically not part of the terrain. Should fix that at some point.
                buf->drawRange(LLRender::TRIANGLES, face.getGeomIndex(), face.getGeomIndex() + face.getGeomCount()-1, face.getIndicesCount(), face.getIndicesStart());
            }
            if (prev_shader)
            {
                prev_shader->bind();
            }
        }

        gGL.popMatrix();
    }
}

S32 get_physics_detail(const LLVolumeParams& volume_params, const LLVector3& scale)
{
    const S32 DEFAULT_DETAIL = 1;
    const F32 LARGE_THRESHOLD = 5.f;
    const F32 MEGA_THRESHOLD = 25.f;

    S32 detail = DEFAULT_DETAIL;
    F32 avg_scale = (scale[0]+scale[1]+scale[2])/3.f;

    if (avg_scale > LARGE_THRESHOLD)
    {
        detail += 1;
        if (avg_scale > MEGA_THRESHOLD)
        {
            detail += 1;
        }
    }

    return detail;
}

// <FS:Beq> Restore physics shape rendering in edit view.
void renderMeshBaseHullWithOutline(LLVOVolume* volume, U32 data_mask, LLColor4& color, LLColor4& line_color)
{
    LLUUID mesh_id = volume->getVolume()->getParams().getSculptID();
    LLModel::Decomposition* decomp = gMeshRepo.getDecomposition(mesh_id);

    const LLVector3 center(0,0,0);
    const LLVector3 size(0.25f,0.25f,0.25f);

    if (decomp)
    {
        if (!decomp->mBaseHullMesh.empty())
        {
            gGL.diffuseColor4fv(color.mV);
            LLVertexBuffer::drawArrays(LLRender::TRIANGLES, decomp->mBaseHullMesh.mPositions);

            glPolygonMode(GL_FRONT_AND_BACK, GL_LINE);
            gGL.diffuseColor4fv(line_color.mV);
            LLVertexBuffer::drawArrays(LLRender::TRIANGLES, decomp->mBaseHullMesh.mPositions);
            glPolygonMode(GL_FRONT_AND_BACK, GL_FILL);
        }
        else
        {
            gMeshRepo.buildPhysicsMesh(*decomp);
            gGL.diffuseColor4f(0,1,1,1);
            drawBoxOutline(center, size);
        }

    }
    else
    {
        gGL.diffuseColor3f(1,0,1);
        drawBoxOutline(center, size);
    }
}
// </FS:Beq>

void renderMeshBaseHull(LLVOVolume* volume, U32 data_mask, LLColor4& color)
{
    LLUUID mesh_id = volume->getVolume()->getParams().getSculptID();
    LLModel::Decomposition* decomp = gMeshRepo.getDecomposition(mesh_id);

    const LLVector3 center(0,0,0);
    const LLVector3 size(0.25f,0.25f,0.25f);

    if (decomp)
    {
        if (!decomp->mBaseHullMesh.empty())
        {
            gGL.diffuseColor4fv(color.mV);
            LLVertexBuffer::drawArrays(LLRender::TRIANGLES, decomp->mBaseHullMesh.mPositions);
        }
        else
        {
            gMeshRepo.buildPhysicsMesh(*decomp);
            gGL.diffuseColor4f(0,1,1,1);
            drawBoxOutline(center, size);
        }

    }
    else
    {
        gGL.diffuseColor3f(1,0,1);
        drawBoxOutline(center, size);
    }
}

// <FS:Beq> restore physics shape in edit view display
void render_hull_with_outline(LLModel::PhysicsMesh& mesh, const LLColor4& color, const LLColor4& line_color)
{
    gGL.diffuseColor4fv(color.mV);
    LLVertexBuffer::drawArrays(LLRender::TRIANGLES, mesh.mPositions);
    glPolygonMode(GL_FRONT_AND_BACK, GL_LINE);
    gGL.setLineWidth(3.f); // <FS> Line width OGL core profile fix by Rye Mutt
    gGL.diffuseColor4fv(line_color.mV);
    LLVertexBuffer::drawArrays(LLRender::TRIANGLES, mesh.mPositions);
    gGL.setLineWidth(1.f); // <FS> Line width OGL core profile fix by Rye Mutt
    glPolygonMode(GL_FRONT_AND_BACK, GL_FILL);
}
// </FS:Beq>

void render_hull(LLModel::PhysicsMesh& mesh, const LLColor4& color)
{
    gGL.diffuseColor4fv(color.mV);
    LLVertexBuffer::drawArrays(LLRender::TRIANGLES, mesh.mPositions);
}

void renderPhysicsShape(LLDrawable* drawable, LLVOVolume* volume, bool wireframe)
{
    U8 physics_type = volume->getPhysicsShapeType();

    if (physics_type == LLViewerObject::PHYSICS_SHAPE_NONE || volume->isFlexible())
    {
        return;
    }

    //not allowed to return at this point without rendering *something*

    F32 threshold = gSavedSettings.getF32("ObjectCostHighThreshold");
    F32 cost = volume->getObjectCost();

    LLColor4 low = gSavedSettings.getColor4("ObjectCostLowColor");
    LLColor4 mid = gSavedSettings.getColor4("ObjectCostMidColor");
    LLColor4 high = gSavedSettings.getColor4("ObjectCostHighColor");

    F32 normalizedCost = 1.f - exp( -(cost / threshold) );

    LLColor4 color;
    if ( normalizedCost <= 0.5f )
    {
        color = lerp( low, mid, 2.f * normalizedCost );
    }
    else
    {
        color = lerp( mid, high, 2.f * ( normalizedCost - 0.5f ) );
    }

    if (wireframe)
    {
        color = color * 0.5f;
    }

    U32 data_mask = LLVertexBuffer::MAP_VERTEX;

    LLVolumeParams volume_params = volume->getVolume()->getParams();

    LLPhysicsVolumeParams physics_params(volume_params,
        physics_type == LLViewerObject::PHYSICS_SHAPE_CONVEX_HULL);

    LLPhysicsShapeBuilderUtil::PhysicsShapeSpecification physics_spec;

    //<FS:Beq> FIRE-23053 Physics shape display fixes
    //  LLPhysicsShapeBuilderUtil::determinePhysicsShape(physics_params, volume->getScale(), physics_spec);
    LLUUID mesh_id;
    LLModel::Decomposition* decomp = nullptr;
<<<<<<< HEAD
    bool hasConvexDecomp = FALSE;
=======
    bool hasConvexDecomp = false;
>>>>>>> 050d2fef

    // If we are a mesh and the mesh has a hul decomp (is analysed) then set hasDecomp to true
    if (volume->isMesh()){
        mesh_id = volume_params.getSculptID();
        decomp = gMeshRepo.getDecomposition(mesh_id);
<<<<<<< HEAD
        if (decomp && !decomp->mHull.empty()){ hasConvexDecomp = TRUE; }
=======
        if (decomp && !decomp->mHull.empty()){ hasConvexDecomp = true; }
>>>>>>> 050d2fef
    }

    LLPhysicsShapeBuilderUtil::determinePhysicsShape(physics_params, volume->getScale(), hasConvexDecomp, physics_spec);
    //</FS:Beq>

    U32 type = physics_spec.getType();

    LLVector3 center(0,0,0);
    LLVector3 size(0.25f,0.25f,0.25f);

    gGL.pushMatrix();
    gGL.multMatrix((F32*) volume->getRelativeXform().mMatrix);

    if (type == LLPhysicsShapeBuilderUtil::PhysicsShapeSpecification::USER_MESH)
    {
        //<FS:Beq> FIRE-23053 Physics shape display fixes
        //LLUUID mesh_id = volume->getVolume()->getParams().getSculptID();
        //LLModel::Decomposition* decomp = gMeshRepo.getDecomposition(mesh_id);
        //</FS:Beq>

        if (decomp)
        { //render a physics based mesh

            gGL.getTexUnit(0)->unbind(LLTexUnit::TT_TEXTURE);

            if (!decomp->mHull.empty())
            { //decomposition exists, use that

                if (decomp->mMesh.empty())
                {
                    gMeshRepo.buildPhysicsMesh(*decomp);
                }

                for (U32 i = 0; i < decomp->mMesh.size(); ++i)
                {
                    render_hull(decomp->mMesh[i], color);
                }
            }
            else if (!decomp->mPhysicsShapeMesh.empty())
            {
                //decomp has physics mesh, render that mesh
                gGL.diffuseColor4fv(color.mV);

                LLVertexBuffer::drawArrays(LLRender::TRIANGLES, decomp->mPhysicsShapeMesh.mPositions);
            }
            else
            { //no mesh or decomposition, render base hull
                renderMeshBaseHull(volume, data_mask, color);

                if (decomp->mPhysicsShapeMesh.empty())
                {
                    //attempt to fetch physics shape mesh if available
                    gMeshRepo.fetchPhysicsShape(mesh_id);
                }
            }
        }
        else
        {
            gGL.diffuseColor3f(1,1,0);
            drawBoxOutline(center, size);
        }
    }
    else if (type == LLPhysicsShapeBuilderUtil::PhysicsShapeSpecification::USER_CONVEX ||
        type == LLPhysicsShapeBuilderUtil::PhysicsShapeSpecification::PRIM_CONVEX)
    {
        if (volume->isMesh())
        {
            renderMeshBaseHull(volume, data_mask, color);
        }
        else
        {
            LLVolumeParams volume_params = volume->getVolume()->getParams();
            S32 detail = get_physics_detail(volume_params, volume->getScale());
            LLVolume* phys_volume = LLPrimitive::sVolumeManager->refVolume(volume_params, detail);

            if (!phys_volume->mHullPoints)
            { //build convex hull
                std::vector<LLVector3> pos;
                std::vector<U16> index;

                S32 index_offset = 0;

                for (S32 i = 0; i < phys_volume->getNumVolumeFaces(); ++i)
                {
                    const LLVolumeFace& face = phys_volume->getVolumeFace(i);
                    if (index_offset + face.mNumVertices > 65535)
                    {
                        continue;
                    }

                    for (S32 j = 0; j < face.mNumVertices; ++j)
                    {
                        pos.push_back(LLVector3(face.mPositions[j].getF32ptr()));
                    }

                    for (S32 j = 0; j < face.mNumIndices; ++j)
                    {
                        index.push_back(face.mIndices[j]+index_offset);
                    }

                    index_offset += face.mNumVertices;
                }

                if (!pos.empty() && !index.empty() && LLConvexDecomposition::getInstance() ) // ND: FIRE-3427
                {
                    LLCDMeshData mesh;
                    mesh.mIndexBase = &index[0];
                    mesh.mVertexBase = pos[0].mV;
                    mesh.mNumVertices = static_cast<int>(pos.size());
                    mesh.mVertexStrideBytes = 12;
                    mesh.mIndexStrideBytes = 6;
                    mesh.mIndexType = LLCDMeshData::INT_16;

                    mesh.mNumTriangles = static_cast<int>(index.size())/3;

                    LLCDMeshData res;

                    LLConvexDecomposition::getInstance()->generateSingleHullMeshFromMesh( &mesh, &res );

                    //copy res into phys_volume
                    phys_volume->mHullPoints = (LLVector4a*) ll_aligned_malloc_16(sizeof(LLVector4a)*res.mNumVertices);
                    phys_volume->mNumHullPoints = res.mNumVertices;

                    S32 idx_size = (res.mNumTriangles*3*2+0xF) & ~0xF;
                    phys_volume->mHullIndices = (U16*) ll_aligned_malloc_16(idx_size);
                    phys_volume->mNumHullIndices = res.mNumTriangles*3;

                    const F32* v = res.mVertexBase;

                    for (S32 i = 0; i < res.mNumVertices; ++i)
                    {
                        F32* p = (F32*) ((U8*)v+i*res.mVertexStrideBytes);
                        phys_volume->mHullPoints[i].load3(p);
                    }

                    if (res.mIndexType == LLCDMeshData::INT_16)
                    {
                        for (S32 i = 0; i < res.mNumTriangles; ++i)
                        {
                            U16* idx = (U16*) (((U8*)res.mIndexBase)+i*res.mIndexStrideBytes);

                            phys_volume->mHullIndices[i*3+0] = idx[0];
                            phys_volume->mHullIndices[i*3+1] = idx[1];
                            phys_volume->mHullIndices[i*3+2] = idx[2];
                        }
                    }
                    else
                    {
                        for (S32 i = 0; i < res.mNumTriangles; ++i)
                        {
                            U32* idx = (U32*) (((U8*)res.mIndexBase)+i*res.mIndexStrideBytes);

                            phys_volume->mHullIndices[i*3+0] = (U16) idx[0];
                            phys_volume->mHullIndices[i*3+1] = (U16) idx[1];
                            phys_volume->mHullIndices[i*3+2] = (U16) idx[2];
                        }
                    }
                }
            }

            // <FS:Ansariel> Crash fix due to invalid calls to drawElements by Drake Arconis
            //if (phys_volume->mHullPoints)
            if (phys_volume->mHullPoints && phys_volume->mHullIndices && phys_volume->mNumHullPoints > 0 && phys_volume->mNumHullIndices > 0)
            // </FS:Ansariel>
            {
                //render hull
                gGL.diffuseColor4fv(color.mV);

                LLVertexBuffer::unbind();
                LLVertexBuffer::drawElements(LLRender::TRIANGLES, phys_volume->mHullPoints, NULL, phys_volume->mNumHullIndices, phys_volume->mHullIndices);
            }
            else
            {
                gGL.diffuseColor4f(1,0,1,1);
                drawBoxOutline(center, size);
            }

            LLPrimitive::sVolumeManager->unrefVolume(phys_volume);
        }
    }
    else if (type == LLPhysicsShapeBuilderUtil::PhysicsShapeSpecification::BOX)
    {
        if (!wireframe)
        {
            LLVector3 center = physics_spec.getCenter();
            LLVector3 scale = physics_spec.getScale();
            LLVector3 vscale = volume->getScale() * 2.f;
            scale.set(scale[0] / vscale[0], scale[1] / vscale[1], scale[2] / vscale[2]);

            gGL.diffuseColor4fv(color.mV);
            drawBox(center, scale);
        }
    }
    else if (type == LLPhysicsShapeBuilderUtil::PhysicsShapeSpecification::SPHERE)
    {
        if (!wireframe)
        {
            LLVolumeParams volume_params;
            volume_params.setType(LL_PCODE_PROFILE_CIRCLE_HALF, LL_PCODE_PATH_CIRCLE);
            volume_params.setBeginAndEndS(0.f, 1.f);
            volume_params.setBeginAndEndT(0.f, 1.f);
            volume_params.setRatio(1, 1);
            volume_params.setShear(0, 0);
            LLVolume* sphere = LLPrimitive::sVolumeManager->refVolume(volume_params, 3);

            gGL.diffuseColor4fv(color.mV);
            pushVerts(sphere);
            LLPrimitive::sVolumeManager->unrefVolume(sphere);
        }
    }
    else if (type == LLPhysicsShapeBuilderUtil::PhysicsShapeSpecification::CYLINDER)
    {
        if (!wireframe)
        {
            LLVolumeParams volume_params;
            volume_params.setType(LL_PCODE_PROFILE_CIRCLE, LL_PCODE_PATH_LINE);
            volume_params.setBeginAndEndS(0.f, 1.f);
            volume_params.setBeginAndEndT(0.f, 1.f);
            volume_params.setRatio(1, 1);
            volume_params.setShear(0, 0);
            LLVolume* cylinder = LLPrimitive::sVolumeManager->refVolume(volume_params, 3);

            gGL.diffuseColor4fv(color.mV);
            pushVerts(cylinder);
            LLPrimitive::sVolumeManager->unrefVolume(cylinder);
        }
    }
    else if (type == LLPhysicsShapeBuilderUtil::PhysicsShapeSpecification::PRIM_MESH)
    {
        LLVolumeParams volume_params = volume->getVolume()->getParams();
        S32 detail = get_physics_detail(volume_params, volume->getScale());

        LLVolume* phys_volume = LLPrimitive::sVolumeManager->refVolume(volume_params, detail);

        gGL.diffuseColor4fv(color.mV);
        pushVerts(phys_volume);

        LLPrimitive::sVolumeManager->unrefVolume(phys_volume);
    }
    else if (type == LLPhysicsShapeBuilderUtil::PhysicsShapeSpecification::PRIM_CONVEX)
    {
        LLVolumeParams volume_params = volume->getVolume()->getParams();
        S32 detail = get_physics_detail(volume_params, volume->getScale());

        LLVolume* phys_volume = LLPrimitive::sVolumeManager->refVolume(volume_params, detail);

        if (phys_volume->mHullPoints && phys_volume->mHullIndices)
        {

            llassert(LLGLSLShader::sCurBoundShader != 0);
            LLVertexBuffer::unbind();
            glVertexPointer(3, GL_FLOAT, 16, phys_volume->mHullPoints);

            gGL.diffuseColor4fv(color.mV);

            gGL.syncMatrices();
            glDrawElements(GL_TRIANGLES, phys_volume->mNumHullIndices, GL_UNSIGNED_SHORT, phys_volume->mHullIndices);
        }
        else
        {
            gGL.diffuseColor3f(1,0,1);
            drawBoxOutline(center, size);
            gMeshRepo.buildHull(volume_params, detail);
        }
        LLPrimitive::sVolumeManager->unrefVolume(phys_volume);
    }
    else if (type == LLPhysicsShapeBuilderUtil::PhysicsShapeSpecification::SCULPT)
    {
        //TODO: implement sculpted prim physics display
    }
    else
    {
        LL_ERRS() << "Unhandled type" << LL_ENDL;
    }

    gGL.popMatrix();
}

void renderPhysicsShapes(LLSpatialGroup* group, bool wireframe)
{
    for (OctreeNode::const_element_iter i = group->getDataBegin(); i != group->getDataEnd(); ++i)
    {
        LLDrawable* drawable = (LLDrawable*)(*i)->getDrawable();
        if(!drawable)
    {
            continue;
        }

        if (drawable->isSpatialBridge())
        {
            LLSpatialBridge* bridge = drawable->asPartition()->asBridge();

            if (bridge)
            {
                gGL.pushMatrix();
                gGL.multMatrix((F32*)bridge->mDrawable->getRenderMatrix().mMatrix);
                bridge->renderPhysicsShapes(wireframe);
                gGL.popMatrix();
            }
        }
        else
        {
            LLVOVolume* volume = drawable->getVOVolume();
            if (volume && !volume->isAttachment() && volume->getPhysicsShapeType() != LLViewerObject::PHYSICS_SHAPE_NONE )
            {
                if (!group->getSpatialPartition()->isBridge())
                {
                    gGL.pushMatrix();
                    LLVector3 trans = drawable->getRegion()->getOriginAgent();
                    gGL.translatef(trans.mV[0], trans.mV[1], trans.mV[2]);
                    renderPhysicsShape(drawable, volume, wireframe);
                    gGL.popMatrix();
                }
                else
                {
                    renderPhysicsShape(drawable, volume, wireframe);
                }
            }
            else
            {
#if 0
                LLViewerObject* object = drawable->getVObj();
                if (object && object->getPCode() == LLViewerObject::LL_VO_SURFACE_PATCH)
                {
                    gGL.pushMatrix();
                    gGL.multMatrix((F32*) object->getRegion()->mRenderMatrix.mMatrix);
                    //push face vertices for terrain
                    for (S32 i = 0; i < drawable->getNumFaces(); ++i)
                    {
                        LLFace* face = drawable->getFace(i);
                        if (face)
                        {
                            LLVertexBuffer* buff = face->getVertexBuffer();
                            if (buff)
                            {
                                glPolygonMode(GL_FRONT_AND_BACK, GL_LINE);

                                buff->setBuffer();
                                gGL.diffuseColor4f(0.2f, 0.5f, 0.3f, 0.5f);
                                buff->draw(LLRender::TRIANGLES, buff->getNumIndices(), 0);

                                gGL.diffuseColor4f(0.2f, 1.f, 0.3f, 0.75f);
                                glPolygonMode(GL_FRONT_AND_BACK, GL_FILL);
                                buff->draw(LLRender::TRIANGLES, buff->getNumIndices(), 0);
                            }
                        }
                    }
                    gGL.popMatrix();
                }
#endif
            }
        }
    }
}

void renderTexturePriority(LLDrawable* drawable)
{
    for (int face=0; face<drawable->getNumFaces(); ++face)
    {
        LLFace *facep = drawable->getFace(face);

        LLVector4 cold(0,0,0.25f);
        LLVector4 hot(1,0.25f,0.25f);

        LLVector4 boost_cold(0,0,0,0);
        LLVector4 boost_hot(0,1,0,1);

        LLGLDisable blend(GL_BLEND);

        //LLViewerTexture* imagep = facep->getTexture();
        //if (imagep)
        if (facep)
        {

            //F32 vsize = imagep->mMaxVirtualSize;
            F32 vsize = facep->getPixelArea();

            if (vsize > sCurMaxTexPriority)
            {
                sCurMaxTexPriority = vsize;
            }

            F32 t = vsize/sLastMaxTexPriority;

            LLVector4 col = lerp(cold, hot, t);
            gGL.diffuseColor4fv(col.mV);
        }
        //else
        //{
        //  gGL.diffuseColor4f(1,0,1,1);
        //}

        LLVector4a center;
        center.setAdd(facep->mExtents[1],facep->mExtents[0]);
        center.mul(0.5f);
        LLVector4a size;
        size.setSub(facep->mExtents[1],facep->mExtents[0]);
        size.mul(0.5f);
        size.add(LLVector4a(0.01f));
        drawBox(center, size);

        /*S32 boost = imagep->getBoostLevel();
        if (boost>LLGLTexture::BOOST_NONE)
        {
            F32 t = (F32) boost / (F32) (LLGLTexture::BOOST_MAX_LEVEL-1);
            LLVector4 col = lerp(boost_cold, boost_hot, t);
            LLGLEnable blend_on(GL_BLEND);
            gGL.blendFunc(GL_SRC_ALPHA, GL_ONE);
            gGL.diffuseColor4fv(col.mV);
            drawBox(center, size);
            gGL.blendFunc(GL_SRC_ALPHA, GL_ONE_MINUS_SRC_ALPHA);
        }*/
    }
}

void renderPoints(LLDrawable* drawablep)
{
    LLGLDepthTest depth(GL_FALSE, GL_FALSE);
    if (drawablep->getNumFaces())
    {
        gGL.begin(LLRender::POINTS);
        gGL.diffuseColor3f(1,1,1);
        for (S32 i = 0; i < drawablep->getNumFaces(); i++)
        {
            LLFace * face = drawablep->getFace(i);
            if (face)
            {
                gGL.vertex3fv(face->mCenterLocal.mV);
            }
        }
        gGL.end();
    }
}

void renderTextureAnim(LLDrawInfo* params)
{
    if (!params->mTextureMatrix)
    {
        return;
    }

    LLGLEnable blend(GL_BLEND);
    gGL.diffuseColor4f(1,1,0,0.5f);
    pushVerts(params);
}

void renderBatchSize(LLDrawInfo* params)
{
    LLGLEnable offset(GL_POLYGON_OFFSET_FILL);
    glPolygonOffset(-1.f, 1.f);
    LLGLSLShader* old_shader = LLGLSLShader::sCurBoundShaderPtr;
    bool bind = false;
    if (params->mAvatar)
    {
        gGL.pushMatrix();
        gGL.loadMatrix(gGLModelView);
        bind = true;
        old_shader->mRiggedVariant->bind();
        LLRenderPass::uploadMatrixPalette(*params);
    }


    gGL.diffuseColor4ubv(params->getDebugColor().mV);
    pushVerts(params);

    if (bind)
    {
        gGL.popMatrix();
        old_shader->bind();
    }
}

void renderTexelDensity(LLDrawable* drawable)
{
    if (LLViewerTexture::sDebugTexelsMode == LLViewerTexture::DEBUG_TEXELS_OFF
        || LLViewerTexture::sCheckerBoardImagep.isNull())
    {
        return;
    }

    LLGLEnable _(GL_BLEND);

    LLMatrix4 checkerboard_matrix;
    S32 discard_level = -1;

    for (S32 f = 0; f < drawable->getNumFaces(); f++)
    {
        LLFace* facep = drawable->getFace(f);
        LLVertexBuffer* buffer = facep->getVertexBuffer();
        LLViewerTexture* texturep = facep->getTexture();

        if (texturep == NULL) continue;

        switch(LLViewerTexture::sDebugTexelsMode)
        {
        case LLViewerTexture::DEBUG_TEXELS_CURRENT:
            discard_level = -1;
            break;
        case LLViewerTexture::DEBUG_TEXELS_DESIRED:
            {
                LLViewerFetchedTexture* fetched_texturep = dynamic_cast<LLViewerFetchedTexture*>(texturep);
                discard_level = fetched_texturep ? fetched_texturep->getDesiredDiscardLevel() : -1;
                break;
            }
        default:
        case LLViewerTexture::DEBUG_TEXELS_FULL:
            discard_level = 0;
            break;
        }

        checkerboard_matrix.initScale(LLVector3(texturep->getWidth(discard_level) / 8, texturep->getHeight(discard_level) / 8, 1.f));

        gGL.getTexUnit(0)->bind(LLViewerTexture::sCheckerBoardImagep, true);
        gGL.matrixMode(LLRender::MM_TEXTURE);
        gGL.loadMatrix((GLfloat*)&checkerboard_matrix.mMatrix);

        if (buffer && (facep->getGeomCount() >= 3))
        {
            buffer->setBuffer();
            U16 start = facep->getGeomStart();
            U16 end = start + facep->getGeomCount()-1;
            U32 count = facep->getIndicesCount();
            U16 offset = facep->getIndicesStart();
            buffer->drawRange(LLRender::TRIANGLES, start, end, count, offset);
        }

        gGL.loadIdentity();
        gGL.matrixMode(LLRender::MM_MODELVIEW);
    }

    //S32 num_textures = llmax(1, (S32)params->mTextureList.size());

    //for (S32 i = 0; i < num_textures; i++)
    //{
    //  LLViewerTexture* texturep = params->mTextureList.empty() ? params->mTexture.get() : params->mTextureList[i].get();
    //  if (texturep == NULL) continue;

    //  LLMatrix4 checkboard_matrix;
    //  S32 discard_level = -1;
    //  switch(LLViewerTexture::sDebugTexelsMode)
    //  {
    //  case LLViewerTexture::DEBUG_TEXELS_CURRENT:
    //      discard_level = -1;
    //      break;
    //  case LLViewerTexture::DEBUG_TEXELS_DESIRED:
    //      {
    //          LLViewerFetchedTexture* fetched_texturep = dynamic_cast<LLViewerFetchedTexture*>(texturep);
    //          discard_level = fetched_texturep ? fetched_texturep->getDesiredDiscardLevel() : -1;
    //          break;
    //      }
    //  default:
    //  case LLViewerTexture::DEBUG_TEXELS_FULL:
    //      discard_level = 0;
    //      break;
    //  }

    //  checkboard_matrix.initScale(LLVector3(texturep->getWidth(discard_level) / 8, texturep->getHeight(discard_level) / 8, 1.f));
    //  gGL.getTexUnit(i)->activate();

    //  glMatrixMode(GL_TEXTURE);
    //  glPushMatrix();
    //  glLoadIdentity();
    //  //gGL.matrixMode(LLRender::MM_TEXTURE);
    //  glLoadMatrixf((GLfloat*) checkboard_matrix.mMatrix);

    //  gGL.getTexUnit(i)->bind(LLViewerTexture::sCheckerBoardImagep, true);

    //  pushVerts(params, LLVertexBuffer::MAP_VERTEX | LLVertexBuffer::MAP_TEXCOORD0 | LLVertexBuffer::MAP_COLOR | LLVertexBuffer::MAP_NORMAL );

    //  glPopMatrix();
    //  glMatrixMode(GL_MODELVIEW);
    //  //gGL.matrixMode(LLRender::MM_MODELVIEW);
    //}
}


void renderLights(LLDrawable* drawablep)
{
    if (!drawablep->isLight())
    {
        return;
    }

    if (drawablep->getNumFaces())
    {
        LLGLEnable blend(GL_BLEND);
        gGL.diffuseColor4f(0,1,1,0.5f);

        for (S32 i = 0; i < drawablep->getNumFaces(); i++)
        {
            LLFace * face = drawablep->getFace(i);
            if (face)
            {
                pushVerts(face);
            }
        }

        const LLVector4a* ext = drawablep->getSpatialExtents();

        LLVector4a pos;
        pos.setAdd(ext[0], ext[1]);
        pos.mul(0.5f);
        LLVector4a size;
        size.setSub(ext[1], ext[0]);
        size.mul(0.5f);

        {
            LLGLDepthTest depth(GL_FALSE, GL_TRUE);
            gGL.diffuseColor4f(1,1,1,1);
            drawBoxOutline(pos, size);
        }

        gGL.diffuseColor4f(1,1,0,1);
        F32 rad = drawablep->getVOVolume()->getLightRadius();
        drawBoxOutline(pos, LLVector4a(rad));
    }
}

class LLRenderOctreeRaycast : public LLOctreeTriangleRayIntersect
{
public:
    LLRenderOctreeRaycast(const LLVector4a& start, const LLVector4a& dir, F32* closest_t)
        : LLOctreeTriangleRayIntersect(start, dir, nullptr, closest_t, NULL, NULL, NULL, NULL)
    {

    }

    void visit(const LLOctreeNode<LLVolumeTriangle, LLVolumeTriangle*>* branch)
    {
        LLVolumeOctreeListener* vl = (LLVolumeOctreeListener*) branch->getListener(0);

        LLVector3 center, size;

        if (branch->isEmpty())
        {
            gGL.diffuseColor3f(1.f,0.2f,0.f);
            center.set(branch->getCenter().getF32ptr());
            size.set(branch->getSize().getF32ptr());
        }
        else
        {
            gGL.diffuseColor3f(0.75f, 1.f, 0.f);
            center.set(vl->mBounds[0].getF32ptr());
            size.set(vl->mBounds[1].getF32ptr());
        }

        drawBoxOutline(center, size);

        for (U32 i = 0; i < 2; i++)
        {
            LLGLDepthTest depth(GL_TRUE, GL_FALSE, i == 1 ? GL_LEQUAL : GL_GREATER);

            if (i == 1)
            {
                gGL.diffuseColor4f(0,1,1,0.5f);
            }
            else
            {
                gGL.diffuseColor4f(0,0.5f,0.5f, 0.25f);
                drawBoxOutline(center, size);
            }

            if (i == 1)
            {
                gGL.flush();
                gGL.setLineWidth(3.f); // <FS> Line width OGL core profile fix by Rye Mutt
            }

            gGL.begin(LLRender::TRIANGLES);
            for (LLOctreeNode<LLVolumeTriangle, LLVolumeTriangle*>::const_element_iter iter = branch->getDataBegin();
                    iter != branch->getDataEnd();
                    ++iter)
            {
                const LLVolumeTriangle* tri = *iter;

                gGL.vertex3fv(tri->mV[0]->getF32ptr());
                gGL.vertex3fv(tri->mV[1]->getF32ptr());
                gGL.vertex3fv(tri->mV[2]->getF32ptr());
            }
            gGL.end();

            if (i == 1)
            {
                gGL.flush();
                gGL.setLineWidth(1.f); // <FS> Line width OGL core profile fix by Rye Mutt
            }
        }
    }
};

void renderOctreeRaycast(const LLVector4a& start, const LLVector4a& end, const LLVolumeOctree* octree)
{
    F32 t = 1.f;
    LLRenderOctreeRaycast render(start, end, &t);
    render.traverse(octree);
}

void renderRaycast(LLDrawable* drawablep)
{
    if (drawablep->getNumFaces())
    {
        LLGLEnable blend(GL_BLEND);
        gGL.diffuseColor4f(0,1,1,0.5f);

        LLVOVolume* vobj = drawablep->getVOVolume();
        if (vobj && !vobj->isDead())
        {
            //glPolygonMode(GL_FRONT_AND_BACK, GL_LINE);
            //pushVerts(drawablep->getFace(gDebugRaycastFaceHit), LLVertexBuffer::MAP_VERTEX);
            //glPolygonMode(GL_FRONT_AND_BACK, GL_FILL);

            LLVolume* volume = vobj->getVolume();

            bool transform = true;
            if (drawablep->isState(LLDrawable::RIGGED))
            {
                volume = vobj->getRiggedVolume();
                transform = false;
            }

            if (volume)
            {
                LLVector3 trans = drawablep->getRegion()->getOriginAgent();

                for (S32 i = 0; i < volume->getNumVolumeFaces(); ++i)
                {
                    const LLVolumeFace& face = volume->getVolumeFace(i);

                    gGL.pushMatrix();
                    gGL.translatef(trans.mV[0], trans.mV[1], trans.mV[2]);
                    gGL.multMatrix((F32*) vobj->getRelativeXform().mMatrix);

                    LLVector4a start, end;
                    if (transform)
                    {
                        LLVector3 v_start(gDebugRaycastStart.getF32ptr());
                        LLVector3 v_end(gDebugRaycastEnd.getF32ptr());

                        v_start = vobj->agentPositionToVolume(v_start);
                        v_end = vobj->agentPositionToVolume(v_end);

                        start.load3(v_start.mV);
                        end.load3(v_end.mV);
                    }
                    else
                    {
                        start = gDebugRaycastStart;
                        end = gDebugRaycastEnd;
                    }

                    LLVector4a dir;
                    dir.setSub(end, start);

                    gGL.flush();
                    glPolygonMode(GL_FRONT_AND_BACK, GL_LINE);

                    {
                        //render face positions
                        //gGL.diffuseColor4f(0,1,1,0.5f);
                        //LLVertexBuffer::drawElements(LLRender::TRIANGLES, face.mPositions, nullptr, face.mNumIndices, face.mIndices);
                    }

                    if (!volume->isUnique())
                    {
                        if (!face.getOctree())
                        {
                            ((LLVolumeFace*) &face)->createOctree();
                        }

                        renderOctreeRaycast(start, end, face.getOctree());
                    }

                    gGL.popMatrix();
                    glPolygonMode(GL_FRONT_AND_BACK, GL_FILL);
                }
            }
        }
        else if (drawablep->isAvatar())
        {
            if (drawablep->getVObj() == gDebugRaycastObject)
            {
                LLGLDepthTest depth(GL_FALSE);
                LLVOAvatar* av = (LLVOAvatar*) drawablep->getVObj().get();
                av->renderCollisionVolumes();
            }
        }

        if (drawablep->getVObj() == gDebugRaycastObject)
        {
            // draw intersection point
            gGL.pushMatrix();
            gGL.loadMatrix(gGLModelView);
            LLVector3 translate(gDebugRaycastIntersection.getF32ptr());
            gGL.translatef(translate.mV[0], translate.mV[1], translate.mV[2]);
            LLCoordFrame orient;
            LLVector4a debug_binormal;

            debug_binormal.setCross3(gDebugRaycastNormal, gDebugRaycastTangent);
            debug_binormal.mul(gDebugRaycastTangent.getF32ptr()[3]);

            LLVector3 normal(gDebugRaycastNormal.getF32ptr());
            LLVector3 binormal(debug_binormal.getF32ptr());

            orient.lookDir(normal, binormal);
            LLMatrix4 rotation;
            orient.getRotMatrixToParent(rotation);
            gGL.multMatrix((float*)rotation.mMatrix);

            gGL.diffuseColor4f(1,0,0,0.5f);
            drawBox(LLVector3(0, 0, 0), LLVector3(0.1f, 0.022f, 0.022f));
            gGL.diffuseColor4f(0,1,0,0.5f);
            drawBox(LLVector3(0, 0, 0), LLVector3(0.021f, 0.1f, 0.021f));
            gGL.diffuseColor4f(0,0,1,0.5f);
            drawBox(LLVector3(0, 0, 0), LLVector3(0.02f, 0.02f, 0.1f));
            gGL.popMatrix();

            // draw bounding box of prim
            const LLVector4a* ext = drawablep->getSpatialExtents();

            LLVector4a pos;
            pos.setAdd(ext[0], ext[1]);
            pos.mul(0.5f);
            LLVector4a size;
            size.setSub(ext[1], ext[0]);
            size.mul(0.5f);

            LLGLDepthTest depth(GL_FALSE, GL_TRUE);
            gGL.diffuseColor4f(0,0.5f,0.5f,1);
            drawBoxOutline(pos, size);
        }
    }
}


void renderAvatarCollisionVolumes(LLVOAvatar* avatar)
{
    avatar->renderCollisionVolumes();
}

void renderAvatarBones(LLVOAvatar* avatar)
{
    avatar->renderBones();
}

void renderAgentTarget(LLVOAvatar* avatar)
{
    // render these for self only (why, i don't know)
    if (avatar->isSelf())
    {
        renderCrossHairs(avatar->getPositionAgent(), 0.2f, LLColor4(1, 0, 0, 0.8f));
        renderCrossHairs(avatar->mDrawable->getPositionAgent(), 0.2f, LLColor4(0, 1, 0, 0.8f));
        renderCrossHairs(avatar->mRoot->getWorldPosition(), 0.2f, LLColor4(1, 1, 1, 0.8f));
        renderCrossHairs(avatar->mPelvisp->getWorldPosition(), 0.2f, LLColor4(0, 0, 1, 0.8f));
    }
}

static void setTextureAreaDebugText(LLDrawable* drawablep)
{
    LLVOVolume* vobjp = drawablep->getVOVolume();

    if (vobjp)
    {
        if (drawablep->mDistanceWRTCamera < 32.f)
        {
            std::ostringstream str;

            //for (S32 i = 0; i < vobjp->getNumTEs(); ++i)
            S32 i = 0;
            {
                if (i < drawablep->getNumFaces())
                {
                    LLFace* facep = drawablep->getFace(i);

                    if (facep)
                    {
                        LLViewerTexture* imagep = facep->getTexture();

                        if (imagep)
                        {
                            str << llformat("D - %.2f", sqrtf(imagep->getMaxVirtualSize()));
                        }

                        imagep = vobjp->getTENormalMap(i);

                        if (imagep && imagep != LLViewerFetchedTexture::sDefaultImagep)
                        {
                            str << llformat("\nN - %.2f", sqrtf(imagep->getMaxVirtualSize()));
                        }

                        imagep = vobjp->getTESpecularMap(i);

                        if (imagep && imagep != LLViewerFetchedTexture::sDefaultImagep)
                        {
                            str << llformat("\nS - %.2f", sqrtf(imagep->getMaxVirtualSize()));
                        }

                        str << "\n\n";
                    }

                    vobjp->setDebugText(str.str());
                }
            }
        }
        else
        {
            vobjp->setDebugText(".");
        }
    }
}

class LLOctreeRenderNonOccluded : public OctreeTraveler
{
public:
    LLCamera* mCamera;
    LLOctreeRenderNonOccluded(LLCamera* camera): mCamera(camera) {}

    virtual void traverse(const OctreeNode* node)
    {
        LLSpatialGroup* group = (LLSpatialGroup*) node->getListener(0);

        const LLVector4a* bounds = group->getBounds();
        if (!mCamera || mCamera->AABBInFrustumNoFarClip(bounds[0], bounds[1]))
        {
            node->accept(this);
            stop_glerror();

            for (U32 i = 0; i < node->getChildCount(); i++)
            {
                traverse(node->getChild(i));
                stop_glerror();
            }

            //draw tight fit bounding boxes for spatial group
            if (gPipeline.hasRenderDebugMask(LLPipeline::RENDER_DEBUG_OCTREE))
            {
                group->rebuildGeom();
                group->rebuildMesh();

                renderOctree(group);
                stop_glerror();
            }
        }
    }

    virtual void visit(const OctreeNode* branch)
    {
        LLSpatialGroup* group = (LLSpatialGroup*) branch->getListener(0);
        const LLVector4a* bounds = group->getBounds();
        if (group->hasState(LLSpatialGroup::GEOM_DIRTY) || (mCamera && !mCamera->AABBInFrustumNoFarClip(bounds[0], bounds[1])))
        {
            return;
        }

        group->rebuildGeom();
        group->rebuildMesh();

        if (gPipeline.hasRenderDebugMask(LLPipeline::RENDER_DEBUG_BBOXES))
        {
            if (!group->isEmpty())
            {
                gGL.diffuseColor3f(0,0,1);
                const LLVector4a* obj_bounds = group->getObjectBounds();
                drawBoxOutline(obj_bounds[0], obj_bounds[1]);
            }
        }

        for (OctreeNode::const_element_iter i = branch->getDataBegin(); i != branch->getDataEnd(); ++i)
        {
            LLDrawable* drawable = (LLDrawable*)(*i)->getDrawable();
            if(!drawable || drawable->isDead())
        {
                continue;
            }

            if (gPipeline.hasRenderDebugMask(LLPipeline::RENDER_DEBUG_BBOXES))
            {
                renderBoundingBox(drawable);
            }

            if (gPipeline.hasRenderDebugMask(LLPipeline::RENDER_DEBUG_NORMALS))
            {
                renderNormals(drawable);
            }

            if (gPipeline.hasRenderDebugMask(LLPipeline::RENDER_DEBUG_TEXTURE_AREA))
            {
                setTextureAreaDebugText(drawable);
            }

            /*if (drawable->getVOVolume() && gPipeline.hasRenderDebugMask(LLPipeline::RENDER_DEBUG_TEXTURE_PRIORITY))
            {
                renderTexturePriority(drawable);
            }*/

            if (gPipeline.hasRenderDebugMask(LLPipeline::RENDER_DEBUG_POINTS))
            {
                renderPoints(drawable);
            }

            if (gPipeline.hasRenderDebugMask(LLPipeline::RENDER_DEBUG_LIGHTS))
            {
                renderLights(drawable);
            }

            if (gPipeline.hasRenderDebugMask(LLPipeline::RENDER_DEBUG_RAYCAST))
            {
                renderRaycast(drawable);
            }
            if (gPipeline.hasRenderDebugMask(LLPipeline::RENDER_DEBUG_UPDATE_TYPE))
            {
                renderUpdateType(drawable);
            }
            if(gPipeline.hasRenderDebugMask(LLPipeline::RENDER_DEBUG_TEXEL_DENSITY))
            {
                renderTexelDensity(drawable);
            }

            LLVOAvatar* avatar = dynamic_cast<LLVOAvatar*>(drawable->getVObj().get());

            if (avatar && gPipeline.hasRenderDebugMask(LLPipeline::RENDER_DEBUG_AVATAR_VOLUME))
            {
                renderAvatarCollisionVolumes(avatar);
            }

            if (avatar && gPipeline.hasRenderDebugMask(LLPipeline::RENDER_DEBUG_AVATAR_JOINTS))
            {
                renderAvatarBones(avatar);
            }

            if (avatar && gPipeline.hasRenderDebugMask(LLPipeline::RENDER_DEBUG_AGENT_TARGET))
            {
                renderAgentTarget(avatar);
            }

#if 0
            if (gDebugGL)
            {
                for (U32 i = 0; i < drawable->getNumFaces(); ++i)
                {
                    LLFace* facep = drawable->getFace(i);
                    if (facep)
                    {
                        U8 index = facep->getTextureIndex();
                        if (facep->mDrawInfo)
                        {
                            if (index < FACE_DO_NOT_BATCH_TEXTURES)
                            {
                                if (facep->mDrawInfo->mTextureList.size() <= index)
                                {
                                    LL_ERRS() << "Face texture index out of bounds." << LL_ENDL;
                                }
                                else if (facep->mDrawInfo->mTextureList[index] != facep->getTexture())
                                {
                                    LL_ERRS() << "Face texture index incorrect." << LL_ENDL;
                                }
                            }
                        }
                    }
                }
            }
#endif
        }

        for (LLSpatialGroup::draw_map_t::iterator i = group->mDrawMap.begin(); i != group->mDrawMap.end(); ++i)
        {
            LLSpatialGroup::drawmap_elem_t& draw_vec = i->second;
            for (LLSpatialGroup::drawmap_elem_t::iterator j = draw_vec.begin(); j != draw_vec.end(); ++j)
            {
                LLDrawInfo* draw_info = *j;
                if (gPipeline.hasRenderDebugMask(LLPipeline::RENDER_DEBUG_TEXTURE_ANIM))
                {
                    renderTextureAnim(draw_info);
                }
                if (gPipeline.hasRenderDebugMask(LLPipeline::RENDER_DEBUG_BATCH_SIZE))
                {
                    renderBatchSize(draw_info);
                }
            }
        }
    }
};

class LLOctreeRenderXRay : public OctreeTraveler
{
public:
    LLCamera* mCamera;
    LLOctreeRenderXRay(LLCamera* camera): mCamera(camera) {}

    virtual void traverse(const OctreeNode* node)
    {
        LLSpatialGroup* group = (LLSpatialGroup*) node->getListener(0);

        const LLVector4a* bounds = group->getBounds();
        if (!mCamera || mCamera->AABBInFrustumNoFarClip(bounds[0], bounds[1]))
        {
            node->accept(this);
            stop_glerror();

            for (U32 i = 0; i < node->getChildCount(); i++)
            {
                traverse(node->getChild(i));
                stop_glerror();
            }

            //render visibility wireframe
            if (gPipeline.hasRenderDebugMask(LLPipeline::RENDER_DEBUG_OCCLUSION))
            {
                group->rebuildGeom();
                group->rebuildMesh();

                gGL.flush();
                gGL.pushMatrix();
                gGLLastMatrix = NULL;
                gGL.loadMatrix(gGLModelView);
                renderXRay(group, mCamera);
                stop_glerror();
                gGLLastMatrix = NULL;
                gGL.popMatrix();
            }
        }
    }

    virtual void visit(const OctreeNode* node) {}

};

class LLOctreeRenderPhysicsShapes : public OctreeTraveler
{
public:
    LLCamera* mCamera;
    bool mWireframe;

    LLOctreeRenderPhysicsShapes(LLCamera* camera, bool wireframe): mCamera(camera), mWireframe(wireframe) {}

    virtual void traverse(const OctreeNode* node)
    {
        LLSpatialGroup* group = (LLSpatialGroup*) node->getListener(0);

        const LLVector4a* bounds = group->getBounds();
        if (!mCamera || mCamera->AABBInFrustumNoFarClip(bounds[0], bounds[1]))
        {
            node->accept(this);
            stop_glerror();

            for (U32 i = 0; i < node->getChildCount(); i++)
            {
                traverse(node->getChild(i));
                stop_glerror();
            }

            group->rebuildGeom();
            group->rebuildMesh();

            renderPhysicsShapes(group, mWireframe);
        }
    }

    virtual void visit(const OctreeNode* branch)
    {

    }
};

class LLOctreePushBBoxVerts : public OctreeTraveler
{
public:
    LLCamera* mCamera;
    LLOctreePushBBoxVerts(LLCamera* camera): mCamera(camera) {}

    virtual void traverse(const OctreeNode* node)
    {
        LLSpatialGroup* group = (LLSpatialGroup*) node->getListener(0);

        const LLVector4a* bounds = group->getBounds();
        if (!mCamera || mCamera->AABBInFrustum(bounds[0], bounds[1]))
        {
            node->accept(this);

            for (U32 i = 0; i < node->getChildCount(); i++)
            {
                traverse(node->getChild(i));
            }
        }
    }

    virtual void visit(const OctreeNode* branch)
    {
        LLSpatialGroup* group = (LLSpatialGroup*) branch->getListener(0);

        const LLVector4a* bounds = group->getBounds();
        if (group->hasState(LLSpatialGroup::GEOM_DIRTY) || (mCamera && !mCamera->AABBInFrustumNoFarClip(bounds[0], bounds[1])))
        {
            return;
        }

        for (OctreeNode::const_element_iter i = branch->getDataBegin(); i != branch->getDataEnd(); ++i)
        {
            LLDrawable* drawable = (LLDrawable*)(*i)->getDrawable();
            if(!drawable)
        {
                continue;
            }
            renderBoundingBox(drawable, false);
        }
    }
};

void LLSpatialPartition::renderIntersectingBBoxes(LLCamera* camera)
{
    LLOctreePushBBoxVerts pusher(camera);
    pusher.traverse(mOctree);
}

class LLOctreeStateCheck : public OctreeTraveler
{
public:
    U32 mInheritedMask[LLViewerCamera::NUM_CAMERAS];

    LLOctreeStateCheck()
    {
        for (U32 i = 0; i < LLViewerCamera::NUM_CAMERAS; i++)
        {
            mInheritedMask[i] = 0;
        }
    }

    virtual void traverse(const OctreeNode* node)
    {
        LLSpatialGroup* group = (LLSpatialGroup*) node->getListener(0);

        node->accept(this);


        U32 temp[LLViewerCamera::NUM_CAMERAS];

        for (U32 i = 0; i < LLViewerCamera::NUM_CAMERAS; i++)
        {
            temp[i] = mInheritedMask[i];
            mInheritedMask[i] |= group->mOcclusionState[i] & LLSpatialGroup::OCCLUDED;
        }

        for (U32 i = 0; i < node->getChildCount(); i++)
        {
            traverse(node->getChild(i));
        }

        for (U32 i = 0; i < LLViewerCamera::NUM_CAMERAS; i++)
        {
            mInheritedMask[i] = temp[i];
        }
    }


    virtual void visit(const OctreeNode* state)
    {
        LLSpatialGroup* group = (LLSpatialGroup*) state->getListener(0);

        for (U32 i = 0; i < LLViewerCamera::NUM_CAMERAS; i++)
        {
            if (mInheritedMask[i] && !(group->mOcclusionState[i] & mInheritedMask[i]))
            {
                LL_ERRS() << "Spatial group failed inherited mask test." << LL_ENDL;
            }
        }

        if (group->hasState(LLSpatialGroup::DIRTY))
        {
            assert_parent_state(group, LLSpatialGroup::DIRTY);
        }
    }

    void assert_parent_state(LLSpatialGroup* group, U32 state)
    {
        LLSpatialGroup* parent = group->getParent();
        while (parent)
        {
            if (!parent->hasState(state))
            {
                LL_ERRS() << "Spatial group failed parent state check." << LL_ENDL;
            }
            parent = parent->getParent();
        }
    }
};


void LLSpatialPartition::renderPhysicsShapes(bool wireframe)
{
    LLSpatialBridge* bridge = asBridge();
    LLCamera* camera = LLViewerCamera::getInstance();

    if (bridge)
    {
        camera = NULL;
    }

    gGL.flush();
    gGL.getTexUnit(0)->unbind(LLTexUnit::TT_TEXTURE);
    LLOctreeRenderPhysicsShapes render_physics(camera, wireframe);
    render_physics.traverse(mOctree);
    gGL.flush();
}

void LLSpatialPartition::renderDebug()
{
    if (!gPipeline.hasRenderDebugMask(LLPipeline::RENDER_DEBUG_OCTREE |
                                      LLPipeline::RENDER_DEBUG_OCCLUSION |
                                      LLPipeline::RENDER_DEBUG_LIGHTS |
                                      LLPipeline::RENDER_DEBUG_BATCH_SIZE |
                                      LLPipeline::RENDER_DEBUG_UPDATE_TYPE |
                                      LLPipeline::RENDER_DEBUG_BBOXES |
                                      LLPipeline::RENDER_DEBUG_NORMALS |
                                      LLPipeline::RENDER_DEBUG_POINTS |
                                      LLPipeline::RENDER_DEBUG_TEXTURE_AREA |
                                      LLPipeline::RENDER_DEBUG_TEXTURE_ANIM |
                                      LLPipeline::RENDER_DEBUG_RAYCAST |
                                      LLPipeline::RENDER_DEBUG_AVATAR_VOLUME |
                                      LLPipeline::RENDER_DEBUG_AVATAR_JOINTS |
                                      LLPipeline::RENDER_DEBUG_AGENT_TARGET |
                                      LLPipeline::RENDER_DEBUG_SHADOW_FRUSTA |
                                      LLPipeline::RENDER_DEBUG_TEXEL_DENSITY))
    {
        return;
    }

    gDebugProgram.bind();

    if (gPipeline.hasRenderDebugMask(LLPipeline::RENDER_DEBUG_TEXTURE_PRIORITY))
    {
        //sLastMaxTexPriority = lerp(sLastMaxTexPriority, sCurMaxTexPriority, gFrameIntervalSeconds);
        sLastMaxTexPriority = (F32) LLViewerCamera::getInstance()->getScreenPixelArea();
        sCurMaxTexPriority = 0.f;
    }

    LLGLDisable cullface(GL_CULL_FACE);
    LLGLEnable blend(GL_BLEND);
    gGL.setSceneBlendType(LLRender::BT_ALPHA);
    gGL.getTexUnit(0)->unbind(LLTexUnit::TT_TEXTURE);
    gPipeline.disableLights();

    LLSpatialBridge* bridge = asBridge();
    LLCamera* camera = LLViewerCamera::getInstance();

    if (bridge)
    {
        camera = NULL;
    }

    LLOctreeStateCheck checker;
    checker.traverse(mOctree);

    LLOctreeRenderNonOccluded render_debug(camera);
    render_debug.traverse(mOctree);

    if (gPipeline.hasRenderDebugMask(LLPipeline::RENDER_DEBUG_OCCLUSION))
    {
        {
            LLGLEnable cull(GL_CULL_FACE);

            LLGLEnable blend(GL_BLEND);
            LLGLDepthTest depth_under(GL_TRUE, GL_FALSE, GL_GREATER);
            glPolygonMode(GL_FRONT_AND_BACK, GL_LINE);
            gGL.diffuseColor4f(0.5f, 0.0f, 0, 0.25f);

            LLGLEnable offset(GL_POLYGON_OFFSET_LINE);
            glPolygonOffset(-1.f, -1.f);

            LLOctreeRenderXRay xray(camera);
            xray.traverse(mOctree);

            glPolygonMode(GL_FRONT_AND_BACK, GL_FILL);
        }
    }
    gDebugProgram.unbind();
}

void LLSpatialGroup::drawObjectBox(LLColor4 col)
{
    gGL.diffuseColor4fv(col.mV);
    LLVector4a size;
    size = mObjectBounds[1];
    size.mul(1.01f);
    size.add(LLVector4a(0.001f));
    drawBox(mObjectBounds[0], size);
}

bool LLSpatialPartition::isHUDPartition()
{
    return mPartitionType == LLViewerRegion::PARTITION_HUD ;
}

bool LLSpatialPartition::isVisible(const LLVector3& v)
{
    if (!LLViewerCamera::getInstance()->sphereInFrustum(v, 4.0f))
    {
        return false;
    }

    return true;
}

// <FS:ND> Class to watch for any octree changes while iterating. Will catch child insertion/removal as well as data insertion/removal.
// Template so it can be used for than LLOctreeNode< LLDrawable > if needed

template< typename T, typename T_PTR > class ndOctreeListener: public LLOctreeListener< T, T_PTR >
{
    typedef LLOctreeNode< T, T_PTR > tNode;
    typedef std::vector< LLPointer< LLTreeListener< T > > > tListener;

    tNode *mNode;
    bool mNodeIsDead;
    bool mNodeChildrenChanged;
    bool mNodeDataChanged;

    virtual void handleInsertion(const LLTreeNode<T>* node, T* data)
    { mNodeDataChanged = true; }

    virtual void handleRemoval(const LLTreeNode<T>* node, T* data)
    { mNodeDataChanged = true; }

    virtual void handleDestruction(const LLTreeNode<T>* node)
    { mNodeIsDead = true; }

    virtual void handleStateChange(const LLTreeNode<T>* node)
    { }

    virtual void handleChildAddition(const tNode* parent, tNode* child)
    { mNodeChildrenChanged = true; }

    virtual void handleChildRemoval(const tNode* parent, const tNode* child)
    { mNodeChildrenChanged = true; }

public:
    ndOctreeListener( OctreeNode *aNode )
        : mNode( aNode )
        , mNodeIsDead( false )
        , mNodeChildrenChanged( false )
        , mNodeDataChanged( false )
    {
        if( mNode )
            mNode->addListener( this );
        else
            mNodeIsDead = true;
    }

    ~ndOctreeListener()
    { removeObserver(); }

    bool getNodeIsDead() const
    { return mNodeIsDead; }

    bool getNodeChildrenChanged() const
    { return mNodeChildrenChanged; }

    bool getNodeDataChanged() const
    { return mNodeDataChanged; }

    // FS:ND This is kind of hackery, poking into the internals of mNode like that. But there's no removeListener function.
    // To keep change locality for merges I decided to put the implemention here.
    // This is what you get for making your member public/protected.
    void removeObserver()
    {
        if( mNode && !getNodeIsDead() )
        {
            for( typename tListener::iterator itr = mNode->mListeners.begin(); itr != mNode->mListeners.end(); ++itr )
            {
                if( (*itr).get() == this )
                {
                    mNode->mListeners.erase( itr );
                    break;
                }
            }
        }
        mNode = 0;
        mNodeIsDead = true;
    }
};

typedef ndOctreeListener< LLViewerOctreeEntry, LLPointer<LLViewerOctreeEntry> > ndDrawableOctreeListener;
typedef LLPointer< ndDrawableOctreeListener > ndDrawableOctreeListenerPtr;

// </FS:ND>

LL_ALIGN_PREFIX(16)
class LLOctreeIntersect : public LLOctreeTraveler<LLViewerOctreeEntry, LLPointer<LLViewerOctreeEntry>>
{
public:
    LL_ALIGN_16(LLVector4a mStart);
    LL_ALIGN_16(LLVector4a mEnd);

    S32       *mFaceHit;
    LLVector4a *mIntersection;
    LLVector2 *mTexCoord;
    LLVector4a *mNormal;
    LLVector4a *mTangent;
    LLDrawable* mHit;
    bool mPickTransparent;
    bool mPickRigged;
    bool mPickUnselectable;
    bool mPickReflectionProbe;

    LLOctreeIntersect(const LLVector4a& start, const LLVector4a& end, bool pick_transparent, bool pick_rigged, bool pick_unselectable, bool pick_reflection_probe,
                      S32* face_hit, LLVector4a* intersection, LLVector2* tex_coord, LLVector4a* normal, LLVector4a* tangent)
        : mStart(start),
          mEnd(end),
          mFaceHit(face_hit),
          mIntersection(intersection),
          mTexCoord(tex_coord),
          mNormal(normal),
          mTangent(tangent),
          mHit(NULL),
          mPickTransparent(pick_transparent),
          mPickRigged(pick_rigged),
          mPickUnselectable(pick_unselectable),
          mPickReflectionProbe(pick_reflection_probe)
    {
    }

    virtual void visit(const OctreeNode* branch)
    {
        // <FS:ND> Make sure we catch any changes to this node while we iterate over it
        ndDrawableOctreeListenerPtr nodeObserver = new ndDrawableOctreeListener ( const_cast<OctreeNode*>(branch) );

        // for (OctreeNode::const_element_iter i = branch->getDataBegin(); i != branch->getDataEnd(); ++i)
        for (OctreeNode::const_element_iter i = branch->getDataBegin(); i != branch->getDataEnd(); )
        // </FS:ND>
        {
            check(*i);

            // <FS:ND> Check for any change that happened during check, it is possible the tree changes due to calling it.
            // If it does, we need to restart again as pointers might be invalidated.

            if( !nodeObserver->getNodeDataChanged() )
                ++i;
            else
            {
                i = branch->getDataBegin();
                LL_WARNS() << "Warning, resetting data iterator to branch->getDataBegin due to tree change." << LL_ENDL;
            }

            // FS:ND Can this really happen? I seriously hope not.
            if( nodeObserver->getNodeIsDead() )
            {
                LL_WARNS() << "Warning, node died. Exiting iteration" << LL_ENDL;
                break;
            }

            // </FS:ND>
        }

        nodeObserver->removeObserver();
    }

    virtual LLDrawable* check(const OctreeNode* node)
    {
        node->accept(this);

        // <FS:ND> Make sure we catch any changes to this node while we iterate over it
        ndDrawableOctreeListenerPtr nodeObserver = new ndDrawableOctreeListener ( const_cast<OctreeNode*>(node) );

        // for (U32 i = 0; i < node->getChildCount(); i++)
        for (U32 i = 0; i < node->getChildCount(); )
        // </FS:ND>
        {
            const OctreeNode* child = node->getChild(i);

            LLVector3 res;

            LLSpatialGroup* group = (LLSpatialGroup*) child->getListener(0);

            LLVector4a size;
            LLVector4a center;

            const LLVector4a* bounds = group->getBounds();
            size = bounds[1];
            center = bounds[0];

            LLVector4a local_start = mStart;
            LLVector4a local_end   = mEnd;

            if (group->getSpatialPartition()->isBridge())
            {
                LLMatrix4 local_matrix = group->getSpatialPartition()->asBridge()->mDrawable->getRenderMatrix();
                local_matrix.invert();

                LLMatrix4a local_matrix4a;
                local_matrix4a.loadu(local_matrix);

                local_matrix4a.affineTransform(mStart, local_start);
                local_matrix4a.affineTransform(mEnd, local_end);
            }

            if (LLLineSegmentBoxIntersect(local_start, local_end, center, size))
            {
                check(child);
            }

            // <FS:ND> Check for any change that happened during check, it is possible the tree changes due to calling it.
            // If it does, do we need to restart again as pointers might be invalidated? Child insertion/removal happens it seems, but restarting
            // iteration leads into endless recursion.

            if( !nodeObserver->getNodeChildrenChanged() )
                ++i;
            else
            {
                ++i;
                LL_WARNS() << "Warning, child nodes changed during tree iteration." << LL_ENDL;
            }

            // FS:ND Can this really happen? I seriously hope not.
            if( nodeObserver->getNodeIsDead() )
            {
                LL_WARNS() << "Warning, node died. Exiting iteration" << LL_ENDL;
                break;
            }

            // </FS:ND>
        }

        nodeObserver->removeObserver();
        return mHit;
    }

    virtual bool check(LLViewerOctreeEntry* entry)
    {
        LLDrawable* drawable = (LLDrawable*)entry->getDrawable();

        if (!drawable || !gPipeline.hasRenderType(drawable->getRenderType()) || !drawable->isVisible())
        {
            return false;
        }

        if (drawable->isSpatialBridge())
        {
            LLSpatialPartition *part = drawable->asPartition();
            LLSpatialBridge* bridge = part->asBridge();
            if (bridge && gPipeline.hasRenderType(bridge->mDrawableType))
            {
                check(part->mOctree);
            }
        }
        else
        {
            LLViewerObject* vobj = drawable->getVObj();

            if (vobj &&
                (!vobj->isReflectionProbe() || mPickReflectionProbe))
            {
                if (vobj->getClickAction() == CLICK_ACTION_IGNORE && !LLFloater::isVisible(gFloaterTools))
                {
                    return false;
                }

                LLVector4a intersection;
                bool skip_check = false;
                if (vobj->isAvatar())
                {
                    LLVOAvatar* avatar = (LLVOAvatar*) vobj;
                    if ((mPickRigged) || ((avatar->isSelf()) && (LLFloater::isVisible(gFloaterTools))))
                    {
                        LLViewerObject* hit = avatar->lineSegmentIntersectRiggedAttachments(mStart, mEnd, -1, mPickTransparent, mPickRigged, mPickUnselectable, mFaceHit, &intersection, mTexCoord, mNormal, mTangent);
                        if (hit)
                        {
                            mEnd = intersection;
                            if (mIntersection)
                            {
                                *mIntersection = intersection;
                            }

                            mHit = hit->mDrawable;
                            skip_check = true;
                        }

                    }
                }

                if (!skip_check && vobj->lineSegmentIntersect(mStart, mEnd, -1,
                    (mPickReflectionProbe && vobj->isReflectionProbe()) ? true : mPickTransparent, // always pick transparent when picking selection probe
                    mPickRigged, mPickUnselectable, mFaceHit, &intersection, mTexCoord, mNormal, mTangent))
                {
                    mEnd = intersection;  // shorten ray so we only find CLOSER hits
                    if (mIntersection)
                    {
                        *mIntersection = intersection;
                    }

                    mHit = vobj->mDrawable;
                }
            }
        }

        return false;
    }
} LL_ALIGN_POSTFIX(16);

LLDrawable* LLSpatialPartition::lineSegmentIntersect(const LLVector4a& start, const LLVector4a& end,
                                                     bool pick_transparent,
                                                     bool pick_rigged,
                                                     bool pick_unselectable,
                                                     bool pick_reflection_probe,
                                                     S32* face_hit,                   // return the face hit
                                                     LLVector4a* intersection,         // return the intersection point
                                                     LLVector2* tex_coord,            // return the texture coordinates of the intersection point
                                                     LLVector4a* normal,               // return the surface normal at the intersection point
                                                     LLVector4a* tangent            // return the surface tangent at the intersection point
    )

{
    LLOctreeIntersect intersect(start, end, pick_transparent, pick_rigged, pick_unselectable, pick_reflection_probe, face_hit, intersection, tex_coord, normal, tangent);
    LLDrawable* drawable = intersect.check(mOctree);

    return drawable;
}

LLDrawable* LLSpatialGroup::lineSegmentIntersect(const LLVector4a& start, const LLVector4a& end,
    bool pick_transparent,
    bool pick_rigged,
    bool pick_unselectable,
    bool pick_reflection_probe,
    S32* face_hit,                   // return the face hit
    LLVector4a* intersection,         // return the intersection point
    LLVector2* tex_coord,            // return the texture coordinates of the intersection point
    LLVector4a* normal,               // return the surface normal at the intersection point
    LLVector4a* tangent         // return the surface tangent at the intersection point
)

{
    LLOctreeIntersect intersect(start, end, pick_transparent, pick_rigged, pick_unselectable, pick_reflection_probe, face_hit, intersection, tex_coord, normal, tangent);
    LLDrawable* drawable = intersect.check(getOctreeNode());

    return drawable;
}

LLDrawInfo::LLDrawInfo(U16 start, U16 end, U32 count, U32 offset,
                       LLViewerTexture* texture, LLVertexBuffer* buffer,
                       bool fullbright, U8 bump)
:   mVertexBuffer(buffer),
    mTexture(texture),
    mStart(start),
    mEnd(end),
    mCount(count),
    mOffset(offset),
    mFullbright(fullbright),
    mBump(bump),
    mBlendFuncSrc(LLRender::BF_SOURCE_ALPHA),
    mBlendFuncDst(LLRender::BF_ONE_MINUS_SOURCE_ALPHA),
    mHasGlow(false),
    mEnvIntensity(0.0f),
    mAlphaMaskCutoff(0.5f)
{
    mVertexBuffer->validateRange(mStart, mEnd, mCount, mOffset);
}

LLDrawInfo::~LLDrawInfo()
{
    if (gDebugGL)
    {
        gPipeline.checkReferences(this);
    }
}

LLColor4U LLDrawInfo::getDebugColor() const
{
    LLColor4U color;

    LLCRC hash;
    hash.update((U8*)this + sizeof(S32), sizeof(LLDrawInfo) - sizeof(S32));

    *((U32*) color.mV) = hash.getCRC();

    color.mV[3] = 200;

    return color;
}

void LLDrawInfo::validate()
{
    mVertexBuffer->validateRange(mStart, mEnd, mCount, mOffset);
}

U64 LLDrawInfo::getSkinHash()
{
    return mSkinInfo ? mSkinInfo->mHash : 0;
}

LLCullResult::LLCullResult()
{
    mVisibleGroupsAllocated = 0;
    mAlphaGroupsAllocated = 0;
    mRiggedAlphaGroupsAllocated = 0;
    mOcclusionGroupsAllocated = 0;
    mDrawableGroupsAllocated = 0;
    mVisibleListAllocated = 0;
    mVisibleBridgeAllocated = 0;

    mVisibleGroups.clear();
    mVisibleGroups.push_back(NULL);
    mVisibleGroupsEnd = &mVisibleGroups[0];
    mAlphaGroups.clear();
    mAlphaGroups.push_back(NULL);
    mAlphaGroupsEnd = &mAlphaGroups[0];
    mRiggedAlphaGroups.clear();
    mRiggedAlphaGroups.push_back(NULL);
    mRiggedAlphaGroupsEnd = &mRiggedAlphaGroups[0];
    mOcclusionGroups.clear();
    mOcclusionGroups.push_back(NULL);
    mOcclusionGroupsEnd = &mOcclusionGroups[0];
    mDrawableGroups.clear();
    mDrawableGroups.push_back(NULL);
    mDrawableGroupsEnd = &mDrawableGroups[0];
    mVisibleList.clear();
    mVisibleList.push_back(NULL);
    mVisibleListEnd = &mVisibleList[0];
    mVisibleBridge.clear();
    mVisibleBridge.push_back(NULL);
    mVisibleBridgeEnd = &mVisibleBridge[0];

    for (U32 i = 0; i < LLRenderPass::NUM_RENDER_TYPES; i++)
    {
        mRenderMap[i].clear();
        mRenderMap[i].push_back(NULL);
        mRenderMapEnd[i] = &mRenderMap[i][0];
        mRenderMapAllocated[i] = 0;
    }

    memset( mRenderMapSize, 0, sizeof(mRenderMapSize) ); // <FS:ND> Initialize with 0.

    clear();
}

template <class T, class V>
void LLCullResult::pushBack(T& head, U32& count, V* val)
{
    head[count] = val;
    head.push_back(NULL);
    count++;
}

void LLCullResult::clear()
{
    mVisibleGroupsSize = 0;
    mVisibleGroupsEnd = &mVisibleGroups[0];

    mAlphaGroupsSize = 0;
    mAlphaGroupsEnd = &mAlphaGroups[0];

    mRiggedAlphaGroupsSize = 0;
    mRiggedAlphaGroupsEnd = &mRiggedAlphaGroups[0];

    mOcclusionGroupsSize = 0;
    mOcclusionGroupsEnd = &mOcclusionGroups[0];

    mDrawableGroupsSize = 0;
    mDrawableGroupsEnd = &mDrawableGroups[0];

    mVisibleListSize = 0;
    mVisibleListEnd = &mVisibleList[0];

    mVisibleBridgeSize = 0;
    mVisibleBridgeEnd = &mVisibleBridge[0];


    for (U32 i = 0; i < LLRenderPass::NUM_RENDER_TYPES; i++)
    {
        for (U32 j = 0; j < mRenderMapSize[i]; j++)
        {
            mRenderMap[i][j] = 0;
        }
        mRenderMapSize[i] = 0;
        mRenderMapEnd[i] = &(mRenderMap[i][0]);
    }
}

LLCullResult::sg_iterator LLCullResult::beginVisibleGroups()
{
    return &mVisibleGroups[0];
}

LLCullResult::sg_iterator LLCullResult::endVisibleGroups()
{
    return mVisibleGroupsEnd;
}

LLCullResult::sg_iterator LLCullResult::beginAlphaGroups()
{
    return &mAlphaGroups[0];
}

LLCullResult::sg_iterator LLCullResult::endAlphaGroups()
{
    return mAlphaGroupsEnd;
}

LLCullResult::sg_iterator LLCullResult::beginRiggedAlphaGroups()
{
    return &mRiggedAlphaGroups[0];
}

LLCullResult::sg_iterator LLCullResult::endRiggedAlphaGroups()
{
    return mRiggedAlphaGroupsEnd;
}

LLCullResult::sg_iterator LLCullResult::beginOcclusionGroups()
{
    return &mOcclusionGroups[0];
}

LLCullResult::sg_iterator LLCullResult::endOcclusionGroups()
{
    return mOcclusionGroupsEnd;
}

LLCullResult::sg_iterator LLCullResult::beginDrawableGroups()
{
    return &mDrawableGroups[0];
}

LLCullResult::sg_iterator LLCullResult::endDrawableGroups()
{
    return mDrawableGroupsEnd;
}

LLCullResult::drawable_iterator LLCullResult::beginVisibleList()
{
    return &mVisibleList[0];
}

LLCullResult::drawable_iterator LLCullResult::endVisibleList()
{
    return mVisibleListEnd;
}

LLCullResult::bridge_iterator LLCullResult::beginVisibleBridge()
{
    return &mVisibleBridge[0];
}

LLCullResult::bridge_iterator LLCullResult::endVisibleBridge()
{
    return mVisibleBridgeEnd;
}

LLCullResult::drawinfo_iterator LLCullResult::beginRenderMap(U32 type)
{
    return &mRenderMap[type][0];
}

LLCullResult::drawinfo_iterator LLCullResult::endRenderMap(U32 type)
{
    return mRenderMapEnd[type];
}

void LLCullResult::pushVisibleGroup(LLSpatialGroup* group)
{
    if (mVisibleGroupsSize < mVisibleGroupsAllocated)
    {
        mVisibleGroups[mVisibleGroupsSize] = group;
    }
    else
    {
        pushBack(mVisibleGroups, mVisibleGroupsAllocated, group);
    }
    ++mVisibleGroupsSize;
    mVisibleGroupsEnd = &mVisibleGroups[mVisibleGroupsSize];
}

void LLCullResult::pushAlphaGroup(LLSpatialGroup* group)
{
    if (mAlphaGroupsSize < mAlphaGroupsAllocated)
    {
        mAlphaGroups[mAlphaGroupsSize] = group;
    }
    else
    {
        pushBack(mAlphaGroups, mAlphaGroupsAllocated, group);
    }
    ++mAlphaGroupsSize;
    mAlphaGroupsEnd = &mAlphaGroups[mAlphaGroupsSize];
}

void LLCullResult::pushRiggedAlphaGroup(LLSpatialGroup* group)
{
    if (mRiggedAlphaGroupsSize < mRiggedAlphaGroupsAllocated)
    {
        mRiggedAlphaGroups[mRiggedAlphaGroupsSize] = group;
    }
    else
    {
        pushBack(mRiggedAlphaGroups, mRiggedAlphaGroupsAllocated, group);
    }
    ++mRiggedAlphaGroupsSize;
    mRiggedAlphaGroupsEnd = &mRiggedAlphaGroups[mRiggedAlphaGroupsSize];
}

void LLCullResult::pushOcclusionGroup(LLSpatialGroup* group)
{
    if (mOcclusionGroupsSize < mOcclusionGroupsAllocated)
    {
        mOcclusionGroups[mOcclusionGroupsSize] = group;
    }
    else
    {
        pushBack(mOcclusionGroups, mOcclusionGroupsAllocated, group);
    }
    ++mOcclusionGroupsSize;
    mOcclusionGroupsEnd = &mOcclusionGroups[mOcclusionGroupsSize];
}

void LLCullResult::pushDrawableGroup(LLSpatialGroup* group)
{
#if LL_DEBUG_CULL_RESULT
    // group must NOT be in the drawble groups list already
    llassert(std::find(&mDrawableGroups[0], mDrawableGroupsEnd, group) == mDrawableGroupsEnd);
#endif
    if (mDrawableGroupsSize < mDrawableGroupsAllocated)
    {
        mDrawableGroups[mDrawableGroupsSize] = group;
    }
    else
    {
        pushBack(mDrawableGroups, mDrawableGroupsAllocated, group);
    }
    ++mDrawableGroupsSize;
    mDrawableGroupsEnd = &mDrawableGroups[mDrawableGroupsSize];
}

void LLCullResult::pushDrawable(LLDrawable* drawable)
{
#if LL_DEBUG_CULL_RESULT
    // drawable must NOT be in the visible list already
    llassert(std::find(&mVisibleList[0], mVisibleListEnd, drawable) == mVisibleListEnd);
#endif
    if (mVisibleListSize < mVisibleListAllocated)
    {
        mVisibleList[mVisibleListSize] = drawable;
    }
    else
    {
        pushBack(mVisibleList, mVisibleListAllocated, drawable);
    }
    ++mVisibleListSize;
    mVisibleListEnd = &mVisibleList[mVisibleListSize];
}

void LLCullResult::pushBridge(LLSpatialBridge* bridge)
{
    if (mVisibleBridgeSize < mVisibleBridgeAllocated)
    {
        mVisibleBridge[mVisibleBridgeSize] = bridge;
    }
    else
    {
        pushBack(mVisibleBridge, mVisibleBridgeAllocated, bridge);
    }
    ++mVisibleBridgeSize;
    mVisibleBridgeEnd = &mVisibleBridge[mVisibleBridgeSize];
}

void LLCullResult::pushDrawInfo(U32 type, LLDrawInfo* draw_info)
{
    if (mRenderMapSize[type] < mRenderMapAllocated[type])
    {
        mRenderMap[type][mRenderMapSize[type]] = draw_info;
    }
    else
    {
        pushBack(mRenderMap[type], mRenderMapAllocated[type], draw_info);
    }
    ++mRenderMapSize[type];
    mRenderMapEnd[type] = &(mRenderMap[type][mRenderMapSize[type]]);
}


void LLCullResult::assertDrawMapsEmpty()
{
    for (U32 i = 0; i < LLRenderPass::NUM_RENDER_TYPES; i++)
    {
        if (mRenderMapSize[i] != 0)
        {
            LL_ERRS() << "Stale LLDrawInfo's in LLCullResult!"
                << " (mRenderMapSize[" << i << "] = " << mRenderMapSize[i] << ")" << LL_ENDL;
        }
    }
}<|MERGE_RESOLUTION|>--- conflicted
+++ resolved
@@ -2349,21 +2349,13 @@
     //  LLPhysicsShapeBuilderUtil::determinePhysicsShape(physics_params, volume->getScale(), physics_spec);
     LLUUID mesh_id;
     LLModel::Decomposition* decomp = nullptr;
-<<<<<<< HEAD
-    bool hasConvexDecomp = FALSE;
-=======
     bool hasConvexDecomp = false;
->>>>>>> 050d2fef
 
     // If we are a mesh and the mesh has a hul decomp (is analysed) then set hasDecomp to true
     if (volume->isMesh()){
         mesh_id = volume_params.getSculptID();
         decomp = gMeshRepo.getDecomposition(mesh_id);
-<<<<<<< HEAD
-        if (decomp && !decomp->mHull.empty()){ hasConvexDecomp = TRUE; }
-=======
         if (decomp && !decomp->mHull.empty()){ hasConvexDecomp = true; }
->>>>>>> 050d2fef
     }
 
     LLPhysicsShapeBuilderUtil::determinePhysicsShape(physics_params, volume->getScale(), hasConvexDecomp, physics_spec);
