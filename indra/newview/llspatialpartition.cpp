--- conflicted
+++ resolved
@@ -1760,87 +1760,6 @@
 std::set<LLSpatialGroup*> visible_selected_groups;
 
 
-<<<<<<< HEAD
-	if (render_objects)
-	{
-		LLGLDepthTest depth(GL_TRUE, GL_FALSE);
-
-		LLGLDisable blend(GL_BLEND);
-		gGL.diffuseColor4f(0.f, 0.75f, 0.f,0.5f);
-		pushBufferVerts(group, LLVertexBuffer::MAP_VERTEX, false);
-		
-		glPolygonMode(GL_FRONT_AND_BACK, GL_LINE);
-		gGL.setLineWidth(4.f); // <FS> Line width OGL core profile fix by Rye Mutt
-		gGL.diffuseColor4f(0.f, 0.5f, 0.f, 1.f);
-		pushBufferVerts(group, LLVertexBuffer::MAP_VERTEX, false);
-		gGL.setLineWidth(1.f); // <FS> Line width OGL core profile fix by Rye Mutt
-		glPolygonMode(GL_FRONT_AND_BACK, GL_FILL);
-
-		bool selected = false;
-		
-		for (LLSpatialGroup::element_iter iter = group->getDataBegin(); iter != group->getDataEnd(); ++iter)
-		{
-			LLDrawable* drawable = *iter;
-			if (drawable->getVObj().notNull() && drawable->getVObj()->isSelected())
-			{
-				selected = true;
-				break;
-			}
-		}
-		
-		if (selected)
-		{ //store for rendering occlusion volume as overlay
-			visible_selected_groups.insert(group);
-		}
-	}*/		
-
-	/*if (render_objects)
-	{
-		LLGLDepthTest depth_under(GL_TRUE, GL_FALSE, GL_GREATER);
-		gGL.diffuseColor4f(0, 0.5f, 0, 0.5f);
-		gGL.diffuseColor4f(0, 0.5f, 0, 0.5f);
-		pushBufferVerts(group, LLVertexBuffer::MAP_VERTEX);
-	}
-
-	{
-		LLGLDepthTest depth_over(GL_TRUE, GL_FALSE, GL_LEQUAL);
-
-		if (render_objects)
-		{
-			gGL.diffuseColor4f(0.f, 0.5f, 0.f,1.f);
-			gGL.diffuseColor4f(0.f, 0.5f, 0.f, 1.f);
-			pushBufferVerts(group, LLVertexBuffer::MAP_VERTEX);
-		}
-
-		glPolygonMode(GL_FRONT_AND_BACK, GL_FILL);
-
-		if (render_objects)
-		{
-			gGL.diffuseColor4f(0.f, 0.75f, 0.f,0.5f);
-			gGL.diffuseColor4f(0.f, 0.75f, 0.f, 0.5f);
-			pushBufferVerts(group, LLVertexBuffer::MAP_VERTEX);
-		
-			bool selected = false;
-		
-			for (LLSpatialGroup::element_iter iter = group->getDataBegin(); iter != group->getDataEnd(); ++iter)
-			{
-				LLDrawable* drawable = *iter;
-				if (drawable->getVObj().notNull() && drawable->getVObj()->isSelected())
-				{
-					selected = true;
-					break;
-				}
-			}
-		
-			if (selected)
-			{ //store for rendering occlusion volume as overlay
-				visible_selected_groups.insert(group);
-			}
-		}		
-	}*/
-}
-=======
->>>>>>> 2020201b
 
 void renderXRay(LLSpatialGroup* group, LLCamera* camera)
 {
