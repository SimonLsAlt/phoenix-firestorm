--- conflicted
+++ resolved
@@ -3855,23 +3855,10 @@
 	LLVector4a *mTangent;
 	LLDrawable* mHit;
 	BOOL mPickTransparent;
-<<<<<<< HEAD
-// [SL:KB] - Patch: UI-PickRiggedAttachment | Checked: 2012-07-12 (Catznip-3.3)
-	BOOL mPickRigged;
-// [/SL:KB]
-
-//	LLOctreeIntersect(const LLVector4a& start, const LLVector4a& end, BOOL pick_transparent,
-//					  S32* face_hit, LLVector4a* intersection, LLVector2* tex_coord, LLVector4a* normal, LLVector4a* tangent)
-// [SL:KB] - Patch: UI-PickRiggedAttachment | Checked: 2012-07-12 (Catznip-3.3)
-	LLOctreeIntersect(const LLVector4a& start, const LLVector4a& end, BOOL pick_transparent, BOOL pick_rigged,
-				  S32* face_hit, LLVector4a* intersection, LLVector2* tex_coord, LLVector4a* normal, LLVector4a* tangent)
-// [/SL:KB]
-=======
 	BOOL mPickRigged;
 
 	LLOctreeIntersect(const LLVector4a& start, const LLVector4a& end, BOOL pick_transparent, BOOL pick_rigged,
 					  S32* face_hit, LLVector4a* intersection, LLVector2* tex_coord, LLVector4a* normal, LLVector4a* tangent)
->>>>>>> cf53c157
 		: mStart(start),
 		  mEnd(end),
 		  mFaceHit(face_hit),
@@ -3880,16 +3867,8 @@
 		  mNormal(normal),
 		  mTangent(tangent),
 		  mHit(NULL),
-<<<<<<< HEAD
-// [SL:KB] - Patch: UI-PickRiggedAttachment | Checked: 2012-07-12 (Catznip-3.3)
 		  mPickTransparent(pick_transparent),
 		  mPickRigged(pick_rigged)
-// [/SL:KB]
-//		  mPickTransparent(pick_transparent)
-=======
-		  mPickTransparent(pick_transparent),
-		  mPickRigged(pick_rigged)
->>>>>>> cf53c157
 	{
 	}
 	
@@ -4027,21 +4006,9 @@
 				if (vobj->isAvatar())
 				{
 					LLVOAvatar* avatar = (LLVOAvatar*) vobj;
-<<<<<<< HEAD
-//					if (avatar->isSelf() && LLFloater::isVisible(gFloaterTools))
-// [SL:KB] - Patch: UI-PickRiggedAttachment | Checked: 2012-07-12 (Catznip-3.3)
-					if ( (mPickRigged) || ((avatar->isSelf()) && (LLFloater::isVisible(gFloaterTools))) )
-// [/SL:KB]
-					{
-//						LLViewerObject* hit = avatar->lineSegmentIntersectRiggedAttachments(mStart, mEnd, -1, mPickTransparent, mFaceHit, &intersection, mTexCoord, mNormal, mTangent);
-// [SL:KB] - Patch: UI-PickRiggedAttachment | Checked: 2012-07-12 (Catznip-3.3)
-						LLViewerObject* hit = avatar->lineSegmentIntersectRiggedAttachments(mStart, mEnd, -1, mPickTransparent, mPickRigged, mFaceHit, &intersection, mTexCoord, mNormal, mTangent);
-// [/SL:KB]
-=======
 					if ((mPickRigged) || ((avatar->isSelf()) && (LLFloater::isVisible(gFloaterTools))))
 					{
 						LLViewerObject* hit = avatar->lineSegmentIntersectRiggedAttachments(mStart, mEnd, -1, mPickTransparent, mPickRigged, mFaceHit, &intersection, mTexCoord, mNormal, mTangent);
->>>>>>> cf53c157
 						if (hit)
 						{
 							mEnd = intersection;
@@ -4057,14 +4024,7 @@
 					}
 				}
 
-<<<<<<< HEAD
-//				if (!skip_check && vobj->lineSegmentIntersect(mStart, mEnd, -1, mPickTransparent, mFaceHit, &intersection, mTexCoord, mNormal, mTangent))
-// [SL:KB] - Patch: UI-PickRiggedAttachment | Checked: 2012-07-12 (Catznip-3.3)
 				if (!skip_check && vobj->lineSegmentIntersect(mStart, mEnd, -1, mPickTransparent, mPickRigged, mFaceHit, &intersection, mTexCoord, mNormal, mTangent))
-// [/SL:KB]
-=======
-				if (!skip_check && vobj->lineSegmentIntersect(mStart, mEnd, -1, mPickTransparent, mPickRigged, mFaceHit, &intersection, mTexCoord, mNormal, mTangent))
->>>>>>> cf53c157
 				{
 					mEnd = intersection;  // shorten ray so we only find CLOSER hits
 					if (mIntersection)
@@ -4082,15 +4042,8 @@
 } LL_ALIGN_POSTFIX(16);
 
 LLDrawable* LLSpatialPartition::lineSegmentIntersect(const LLVector4a& start, const LLVector4a& end,
-<<<<<<< HEAD
-													 BOOL pick_transparent,													
-// [SL:KB] - Patch: UI-PickRiggedAttachment | Checked: 2012-07-12 (Catznip-3.3)
-													 BOOL pick_rigged,
-// [/SL:KB]
-=======
 													 BOOL pick_transparent,
 													 BOOL pick_rigged,
->>>>>>> cf53c157
 													 S32* face_hit,                   // return the face hit
 													 LLVector4a* intersection,         // return the intersection point
 													 LLVector2* tex_coord,            // return the texture coordinates of the intersection point
@@ -4099,14 +4052,7 @@
 	)
 
 {
-<<<<<<< HEAD
-//	LLOctreeIntersect intersect(start, end, pick_transparent, face_hit, intersection, tex_coord, normal, tangent);
-// [SL:KB] - Patch: UI-PickRiggedAttachment | Checked: 2012-07-12 (Catznip-3.3)
 	LLOctreeIntersect intersect(start, end, pick_transparent, pick_rigged, face_hit, intersection, tex_coord, normal, tangent);
-// [/SL:KB]
-=======
-	LLOctreeIntersect intersect(start, end, pick_transparent, pick_rigged, face_hit, intersection, tex_coord, normal, tangent);
->>>>>>> cf53c157
 	LLDrawable* drawable = intersect.check(mOctree);
 
 	return drawable;
