/** 
 * @file llspatialpartition.cpp
 * @brief LLSpatialGroup class implementation and supporting functions
 *
 * $LicenseInfo:firstyear=2003&license=viewerlgpl$
 * Second Life Viewer Source Code
 * Copyright (C) 2010, Linden Research, Inc.
 * 
 * This library is free software; you can redistribute it and/or
 * modify it under the terms of the GNU Lesser General Public
 * License as published by the Free Software Foundation;
 * version 2.1 of the License only.
 * 
 * This library is distributed in the hope that it will be useful,
 * but WITHOUT ANY WARRANTY; without even the implied warranty of
 * MERCHANTABILITY or FITNESS FOR A PARTICULAR PURPOSE.  See the GNU
 * Lesser General Public License for more details.
 * 
 * You should have received a copy of the GNU Lesser General Public
 * License along with this library; if not, write to the Free Software
 * Foundation, Inc., 51 Franklin Street, Fifth Floor, Boston, MA  02110-1301  USA
 * 
 * Linden Research, Inc., 945 Battery Street, San Francisco, CA  94111  USA
 * $/LicenseInfo$
 */

#include "llviewerprecompiledheaders.h"

#include "llspatialpartition.h"

#include "llappviewer.h"
#include "llcallstack.h"
#include "lltexturecache.h"
#include "lltexturefetch.h"
#include "llimageworker.h"
#include "llviewerwindow.h"
#include "llviewerobjectlist.h"
#include "llvovolume.h"
#include "llvolume.h"
#include "llvolumeoctree.h"
#include "llviewercamera.h"
#include "llface.h"
#include "llfloatertools.h"
#include "llviewercontrol.h"
#include "llviewerregion.h"
#include "llcamera.h"
#include "pipeline.h"
#include "llmeshrepository.h"
#include "llrender.h"
#include "lloctree.h"
#include "llphysicsshapebuilderutil.h"
#include "llvoavatar.h"
#include "llvolumemgr.h"
#include "lltextureatlas.h"
#include "llviewershadermgr.h"
#include "llcontrolavatar.h"

#include "llvotree.h"
// <FS:Beq> improved normals debug
#include "llformat.h"
#include "llselectmgr.h"
// </FS:Beq>

extern bool gShiftFrame;

static U32 sZombieGroups = 0;
U32 LLSpatialGroup::sNodeCount = 0;

BOOL LLSpatialGroup::sNoDelete = FALSE;

static F32 sLastMaxTexPriority = 1.f;
static F32 sCurMaxTexPriority = 1.f;

BOOL LLSpatialPartition::sTeleportRequested = FALSE;

//static counter for frame to switch LOD on

void sg_assert(BOOL expr)
{
#if LL_OCTREE_PARANOIA_CHECK
	if (!expr)
	{
		LL_ERRS() << "Octree invalid!" << LL_ENDL;
	}
#endif
}

//returns:
//	0 if sphere and AABB are not intersecting 
//	1 if they are
//	2 if AABB is entirely inside sphere

S32 LLSphereAABB(const LLVector3& center, const LLVector3& size, const LLVector3& pos, const F32 &rad)
{
	S32 ret = 2;

	LLVector3 min = center - size;
	LLVector3 max = center + size;
	for (U32 i = 0; i < 3; i++)
	{
		if (min.mV[i] > pos.mV[i] + rad ||
			max.mV[i] < pos.mV[i] - rad)
		{	//totally outside
			return 0;
		}
		
		if (min.mV[i] < pos.mV[i] - rad ||
			max.mV[i] > pos.mV[i] + rad)
		{	//intersecting
			ret = 1;
		}
	}

	return ret;
}

LLSpatialGroup::~LLSpatialGroup()
{
	/*if (sNoDelete)
	{
		LL_ERRS() << "Illegal deletion of LLSpatialGroup!" << LL_ENDL;
	}*/

	if (gDebugGL)
	{
		gPipeline.checkReferences(this);
	}

	if (hasState(DEAD))
	{
		sZombieGroups--;
	}
	
	sNodeCount--;

	clearDrawMap();
	clearAtlasList() ;
}

BOOL LLSpatialGroup::hasAtlas(LLTextureAtlas* atlasp)
{
	S8 type = atlasp->getComponents() - 1 ;
	for(std::list<LLTextureAtlas*>::iterator iter = mAtlasList[type].begin(); iter != mAtlasList[type].end() ; ++iter)
	{
		if(atlasp == *iter)
		{
			return TRUE ;
		}
	}
	return FALSE ;
}

void LLSpatialGroup::addAtlas(LLTextureAtlas* atlasp, S8 recursive_level) 
{		
	if(!hasAtlas(atlasp))
	{
		mAtlasList[atlasp->getComponents() - 1].push_back(atlasp) ;
		atlasp->addSpatialGroup(this) ;
	}
	
	--recursive_level;
	if(recursive_level)//levels propagating up.
	{
		LLSpatialGroup* parent = getParent() ;
		if(parent)
		{
			parent->addAtlas(atlasp, recursive_level) ;
		}
	}	
}

void LLSpatialGroup::removeAtlas(LLTextureAtlas* atlasp, BOOL remove_group, S8 recursive_level) 
{
	mAtlasList[atlasp->getComponents() - 1].remove(atlasp) ;
	if(remove_group)
	{
		atlasp->removeSpatialGroup(this) ;
	}

	--recursive_level;
	if(recursive_level)//levels propagating up.
	{
		LLSpatialGroup* parent = getParent() ;
		if(parent)
		{
			parent->removeAtlas(atlasp, recursive_level) ;
		}
	}	
}

void LLSpatialGroup::clearAtlasList() 
{
	std::list<LLTextureAtlas*>::iterator iter ;
	for(S8 i = 0 ; i < 4 ; i++)
	{
		if(mAtlasList[i].size() > 0)
		{
			for(iter = mAtlasList[i].begin(); iter != mAtlasList[i].end() ; ++iter)
			{
				((LLTextureAtlas*)*iter)->removeSpatialGroup(this) ;			
			}
			mAtlasList[i].clear() ;
		}
	}
}

LLTextureAtlas* LLSpatialGroup::getAtlas(S8 ncomponents, S8 to_be_reserved, S8 recursive_level)
{
	S8 type = ncomponents - 1 ;
	if(mAtlasList[type].size() > 0)
	{
		for(std::list<LLTextureAtlas*>::iterator iter = mAtlasList[type].begin(); iter != mAtlasList[type].end() ; ++iter)
		{
			if(!((LLTextureAtlas*)*iter)->isFull(to_be_reserved))
			{
				return *iter ;
			}
		}
	}

	--recursive_level;
	if(recursive_level)
	{
		LLSpatialGroup* parent = getParent() ;
		if(parent)
		{
			return parent->getAtlas(ncomponents, to_be_reserved, recursive_level) ;
		}
	}
	return NULL ;
}

void LLSpatialGroup::setCurUpdatingSlot(LLTextureAtlasSlot* slotp) 
{ 
	mCurUpdatingSlotp = slotp;

	//if(!hasAtlas(mCurUpdatingSlotp->getAtlas()))
	//{
	//	addAtlas(mCurUpdatingSlotp->getAtlas()) ;
	//}
}

LLTextureAtlasSlot* LLSpatialGroup::getCurUpdatingSlot(LLViewerTexture* imagep, S8 recursive_level) 
{ 
	if(gFrameCount && mCurUpdatingTime == gFrameCount && mCurUpdatingTexture == imagep)
	{
		return mCurUpdatingSlotp ;
	}

	//--recursive_level ;
	//if(recursive_level)
	//{
	//	LLSpatialGroup* parent = getParent() ;
	//	if(parent)
	//	{
	//		return parent->getCurUpdatingSlot(imagep, recursive_level) ;
	//	}
	//}
	return NULL ;
}

void LLSpatialGroup::clearDrawMap()
{
	mDrawMap.clear();
}

BOOL LLSpatialGroup::isHUDGroup() 
{
	return getSpatialPartition() && getSpatialPartition()->isHUDPartition() ; 
}

void LLSpatialGroup::validate()
{
	ll_assert_aligned(this,64);
#if LL_OCTREE_PARANOIA_CHECK

	sg_assert(!isState(DIRTY));
	sg_assert(!isDead());

	LLVector4a myMin;
	myMin.setSub(mBounds[0], mBounds[1]);
	LLVector4a myMax;
	myMax.setAdd(mBounds[0], mBounds[1]);

	validateDrawMap();

	for (element_iter i = getDataBegin(); i != getDataEnd(); ++i)
	{
		LLDrawable* drawable = *i;
		sg_assert(drawable->getSpatialGroup() == this);
		if (drawable->getSpatialBridge())
		{
			sg_assert(drawable->getSpatialBridge() == getSpatialPartition()->asBridge());
		}

		/*if (drawable->isSpatialBridge())
		{
			LLSpatialPartition* part = drawable->asPartition();
			if (!part)
			{
				LL_ERRS() << "Drawable reports it is a spatial bridge but not a partition." << LL_ENDL;
			}
			LLSpatialGroup* group = (LLSpatialGroup*) part->mOctree->getListener(0);
			group->validate();
		}*/
	}

	for (U32 i = 0; i < mOctreeNode->getChildCount(); ++i)
	{
		LLSpatialGroup* group = (LLSpatialGroup*) mOctreeNode->getChild(i)->getListener(0);

		group->validate();
		
		//ensure all children are enclosed in this node
		LLVector4a center = group->mBounds[0];
		LLVector4a size = group->mBounds[1];
		
		LLVector4a min;
		min.setSub(center, size);
		LLVector4a max;
		max.setAdd(center, size);
		
		for (U32 j = 0; j < 3; j++)
		{
			sg_assert(min[j] >= myMin[j]-0.02f);
			sg_assert(max[j] <= myMax[j]+0.02f);
		}
	}

#endif
}

void LLSpatialGroup::validateDrawMap()
{
#if LL_OCTREE_PARANOIA_CHECK
	for (draw_map_t::iterator i = mDrawMap.begin(); i != mDrawMap.end(); ++i)
	{
		LLSpatialGroup::drawmap_elem_t& draw_vec = i->second;
		for (drawmap_elem_t::iterator j = draw_vec.begin(); j != draw_vec.end(); ++j)
		{
			LLDrawInfo& params = **j;
		
			params.validate();
		}
	}
#endif
}

BOOL LLSpatialGroup::updateInGroup(LLDrawable *drawablep, BOOL immediate)
{
	drawablep->updateSpatialExtents();

	OctreeNode* parent = mOctreeNode->getOctParent();
	
	if (mOctreeNode->isInside(drawablep->getPositionGroup()) && 
		(mOctreeNode->contains(drawablep->getEntry()) ||
		 (drawablep->getBinRadius() > mOctreeNode->getSize()[0] &&
				parent && parent->getElementCount() >= gOctreeMaxCapacity)))
	{
		unbound();
		setState(OBJECT_DIRTY);
		//setState(GEOM_DIRTY);
		return TRUE;
	}
		
	return FALSE;
}


BOOL LLSpatialGroup::addObject(LLDrawable *drawablep)
{
	if(!drawablep)
	{
		return FALSE;
	}
	{
		drawablep->setGroup(this);
		setState(OBJECT_DIRTY | GEOM_DIRTY);
		setOcclusionState(LLSpatialGroup::DISCARD_QUERY, LLSpatialGroup::STATE_MODE_ALL_CAMERAS);
		gPipeline.markRebuild(this, TRUE);
		if (drawablep->isSpatialBridge())
		{
			mBridgeList.push_back((LLSpatialBridge*) drawablep);
		}
		if (drawablep->getRadius() > 1.f)
		{
			setState(IMAGE_DIRTY);
		}
	}

	return TRUE;
}

void LLSpatialGroup::rebuildGeom()
{
	if (!isDead())
	{
		getSpatialPartition()->rebuildGeom(this);

		if (hasState(LLSpatialGroup::MESH_DIRTY))
		{
			gPipeline.markMeshDirty(this);
		}
	}
}

void LLSpatialGroup::rebuildMesh()
{
	if (!isDead())
	{
		getSpatialPartition()->rebuildMesh(this);
	}
}

void LLSpatialPartition::rebuildGeom(LLSpatialGroup* group)
{
	if (group->isDead() || !group->hasState(LLSpatialGroup::GEOM_DIRTY))
	{
		return;
	}

	if (group->changeLOD())
	{
		group->mLastUpdateDistance = group->mDistance;
		group->mLastUpdateViewAngle = group->mViewAngle;
	}
	
    LL_PROFILE_ZONE_SCOPED;

	group->clearDrawMap();
	
	//get geometry count
	U32 index_count = 0;
	U32 vertex_count = 0;

    addGeometryCount(group, vertex_count, index_count);
	
	if (vertex_count > 0 && index_count > 0)
	{ //create vertex buffer containing volume geometry for this node
		{

			group->mBuilt = 1.f;
			if (group->mVertexBuffer.isNull() ||
				!group->mVertexBuffer->isWriteable() ||
				(group->mBufferUsage != group->mVertexBuffer->getUsage() && LLVertexBuffer::sEnableVBOs))
			{
				group->mVertexBuffer = createVertexBuffer(mVertexDataMask, group->mBufferUsage);
				if (!group->mVertexBuffer->allocateBuffer(vertex_count, index_count, true))
				{
					LL_WARNS() << "Failed to allocate Vertex Buffer on rebuild to "
						<< vertex_count << " vertices and "
						<< index_count << " indices" << LL_ENDL;
					group->mVertexBuffer = NULL;
					group->mBufferMap.clear();
				}
			}
			else
			{
				if (!group->mVertexBuffer->resizeBuffer(vertex_count, index_count))
				{
					// Is likely to cause a crash. If this gets triggered find a way to avoid it (don't forget to reset face)
					LL_WARNS() << "Failed to resize Vertex Buffer on rebuild to "
						<< vertex_count << " vertices and "
						<< index_count << " indices" << LL_ENDL;
					group->mVertexBuffer = NULL;
					group->mBufferMap.clear();
				}
			}
		}

		if (group->mVertexBuffer)
		{
			getGeometry(group);
		}
	}
	else
	{
		group->mVertexBuffer = NULL;
		group->mBufferMap.clear();
	}

	group->mLastUpdateTime = gFrameTimeSeconds;
	group->clearState(LLSpatialGroup::GEOM_DIRTY);
}


void LLSpatialPartition::rebuildMesh(LLSpatialGroup* group)
{

}

LLSpatialGroup* LLSpatialGroup::getParent()
{
	return (LLSpatialGroup*)LLViewerOctreeGroup::getParent();
	}

BOOL LLSpatialGroup::removeObject(LLDrawable *drawablep, BOOL from_octree)
{
	LL_PROFILE_ZONE_SCOPED

	if(!drawablep)
	{
		return FALSE;
	}

	unbound();
	if (mOctreeNode && !from_octree)
	{
		drawablep->setGroup(NULL);
	}
	else
	{
		drawablep->setGroup(NULL);
		setState(GEOM_DIRTY);
		gPipeline.markRebuild(this, TRUE);

		if (drawablep->isSpatialBridge())
		{
			for (bridge_list_t::iterator i = mBridgeList.begin(); i != mBridgeList.end(); ++i)
			{
				if (*i == drawablep)
				{
					mBridgeList.erase(i);
					break;
				}
			}
		}

		if (getElementCount() == 0)
		{ //delete draw map on last element removal since a rebuild might never happen
			clearDrawMap();
		}
	}
	return TRUE;
}

void LLSpatialGroup::shift(const LLVector4a &offset)
{
	LLVector4a t = mOctreeNode->getCenter();
	t.add(offset);	
	mOctreeNode->setCenter(t);
	mOctreeNode->updateMinMax();
	mBounds[0].add(offset);
	mExtents[0].add(offset);
	mExtents[1].add(offset);
	mObjectBounds[0].add(offset);
	mObjectExtents[0].add(offset);
	mObjectExtents[1].add(offset);

	if (!getSpatialPartition()->mRenderByGroup && 
		getSpatialPartition()->mPartitionType != LLViewerRegion::PARTITION_TREE &&
		getSpatialPartition()->mPartitionType != LLViewerRegion::PARTITION_TERRAIN &&
		getSpatialPartition()->mPartitionType != LLViewerRegion::PARTITION_BRIDGE &&
		getSpatialPartition()->mPartitionType != LLViewerRegion::PARTITION_AVATAR &&
		getSpatialPartition()->mPartitionType != LLViewerRegion::PARTITION_CONTROL_AV)
	{
		setState(GEOM_DIRTY);
		gPipeline.markRebuild(this, TRUE);
	}
}

class LLSpatialSetState : public OctreeTraveler
{
public:
	U32 mState;
	LLSpatialSetState(U32 state) : mState(state) { }
	virtual void visit(const OctreeNode* branch) { ((LLSpatialGroup*) branch->getListener(0))->setState(mState); }	
};

class LLSpatialSetStateDiff : public LLSpatialSetState
{
public:
	LLSpatialSetStateDiff(U32 state) : LLSpatialSetState(state) { }

	virtual void traverse(const OctreeNode* n)
	{
		LLSpatialGroup* group = (LLSpatialGroup*) n->getListener(0);
		
		if (!group->hasState(mState))
		{
			OctreeTraveler::traverse(n);
		}
	}
};

void LLSpatialGroup::setState(U32 state, S32 mode) 
{
	LL_PROFILE_ZONE_SCOPED

	llassert(state <= LLSpatialGroup::STATE_MASK);
	
	if (mode > STATE_MODE_SINGLE)
	{
		if (mode == STATE_MODE_DIFF)
		{
			LLSpatialSetStateDiff setter(state);
			setter.traverse(mOctreeNode);
		}
		else
		{
			LLSpatialSetState setter(state);
			setter.traverse(mOctreeNode);
		}
	}
	else
	{
		mState |= state;
	}
}

class LLSpatialClearState : public OctreeTraveler
{
public:
	U32 mState;
	LLSpatialClearState(U32 state) : mState(state) { }
	virtual void visit(const OctreeNode* branch) { ((LLSpatialGroup*) branch->getListener(0))->clearState(mState); }
};

class LLSpatialClearStateDiff : public LLSpatialClearState
{
public:
	LLSpatialClearStateDiff(U32 state) : LLSpatialClearState(state) { }

	virtual void traverse(const OctreeNode* n)
	{
		LLSpatialGroup* group = (LLSpatialGroup*) n->getListener(0);
		
		if (group->hasState(mState))
		{
			OctreeTraveler::traverse(n);
		}
	}
};

void LLSpatialGroup::clearState(U32 state, S32 mode)
{
	LL_PROFILE_ZONE_SCOPED

	llassert(state <= LLSpatialGroup::STATE_MASK);

	if (mode > STATE_MODE_SINGLE)
	{
		if (mode == STATE_MODE_DIFF)
		{
			LLSpatialClearStateDiff clearer(state);
			clearer.traverse(mOctreeNode);
		}
		else
		{
			LLSpatialClearState clearer(state);
			clearer.traverse(mOctreeNode);
		}
	}
	else
	{
		mState &= ~state;
	}
}

//======================================
//		Octree Listener Implementation
//======================================

LLSpatialGroup::LLSpatialGroup(OctreeNode* node, LLSpatialPartition* part) : LLOcclusionCullingGroup(node, part),
	mObjectBoxSize(1.f),
	mGeometryBytes(0),
	mSurfaceArea(0.f),
	mBuilt(0.f),
	mVertexBuffer(NULL), 
	mBufferUsage(part->mBufferUsage),
	mDistance(0.f),
	mDepth(0.f),
	mLastUpdateDistance(-1.f), 
	mLastUpdateTime(gFrameTimeSeconds),
	mAtlasList(4),
	mCurUpdatingTime(0),
	mCurUpdatingSlotp(NULL),
	mCurUpdatingTexture (NULL)
{
	ll_assert_aligned(this,16);
	
	sNodeCount++;

	mViewAngle.splat(0.f);
	mLastUpdateViewAngle.splat(-1.f);

	sg_assert(mOctreeNode->getListenerCount() == 0);
	setState(SG_INITIAL_STATE_MASK);
	gPipeline.markRebuild(this, TRUE);

	mRadius = 1;
	mPixelArea = 1024.f;
}

void LLSpatialGroup::updateDistance(LLCamera &camera)
{
	if (LLViewerCamera::sCurCameraID != LLViewerCamera::CAMERA_WORLD)
	{
		LL_WARNS() << "Attempted to update distance for camera other than world camera!" << LL_ENDL;
		return;
	}

	if (gShiftFrame)
	{
		return;
	}

#if !LL_RELEASE_FOR_DOWNLOAD
	if (hasState(LLSpatialGroup::OBJECT_DIRTY))
	{
		LL_ERRS() << "Spatial group dirty on distance update." << LL_ENDL;
	}
#endif
	if (!isEmpty())
	{
		mRadius = getSpatialPartition()->mRenderByGroup ? mObjectBounds[1].getLength3().getF32() :
						(F32) mOctreeNode->getSize().getLength3().getF32();
		mDistance = getSpatialPartition()->calcDistance(this, camera);
		mPixelArea = getSpatialPartition()->calcPixelArea(this, camera);
	}
}

F32 LLSpatialPartition::calcDistance(LLSpatialGroup* group, LLCamera& camera)
{
	LL_PROFILE_ZONE_SCOPED

	LLVector4a eye;
	LLVector4a origin;
	origin.load3(camera.getOrigin().mV);

	eye.setSub(group->mObjectBounds[0], origin);

	F32 dist = 0.f;

	if (group->mDrawMap.find(LLRenderPass::PASS_ALPHA) != group->mDrawMap.end())
	{
		LLVector4a v = eye;

		dist = eye.getLength3().getF32();
		eye.normalize3fast();

		if (!group->hasState(LLSpatialGroup::ALPHA_DIRTY))
		{
			if (!group->getSpatialPartition()->isBridge())
			{
				LLVector4a view_angle = eye;

				LLVector4a diff;
				diff.setSub(view_angle, group->mLastUpdateViewAngle);

				if (diff.getLength3().getF32() > 0.64f)
				{
					group->mViewAngle = view_angle;
					group->mLastUpdateViewAngle = view_angle;
					//for occasional alpha sorting within the group
					//NOTE: If there is a trivial way to detect that alpha sorting here would not change the render order,
					//not setting this node to dirty would be a very good thing
					group->setState(LLSpatialGroup::ALPHA_DIRTY);
					gPipeline.markRebuild(group, FALSE);
				}
			}
		}

		//calculate depth of node for alpha sorting

		LLVector3 at = camera.getAtAxis();

		LLVector4a ata;
		ata.load3(at.mV);

		LLVector4a t = ata;
		//front of bounding box
		t.mul(0.25f);
		t.mul(group->mObjectBounds[1]);
		v.sub(t);
		
		group->mDepth = v.dot3(ata).getF32();
	}
	else
	{
		dist = eye.getLength3().getF32();
	}

    LL_DEBUGS("RiggedBox") << "calcDistance, group " << group << " camera " << origin << " obj bounds " 
                           << group->mObjectBounds[0] << ", " << group->mObjectBounds[1] 
                           << " dist " << dist << " radius " << group->mRadius << LL_ENDL;

	if (dist < 16.f)
	{
		dist /= 16.f;
		dist *= dist;
		dist *= 16.f;
	}

	return dist;
}

F32 LLSpatialPartition::calcPixelArea(LLSpatialGroup* group, LLCamera& camera)
{
	return LLPipeline::calcPixelArea(group->mObjectBounds[0], group->mObjectBounds[1], camera);
}

F32 LLSpatialGroup::getUpdateUrgency() const
{
	if (!isVisible())
	{
		return 0.f;
	}
	else
	{
		F32 time = gFrameTimeSeconds-mLastUpdateTime+4.f;
		return time + (mObjectBounds[1].dot3(mObjectBounds[1]).getF32()+1.f)/mDistance;
	}
}

BOOL LLSpatialGroup::changeLOD()
{
	LL_PROFILE_ZONE_SCOPED

	if (hasState(ALPHA_DIRTY | OBJECT_DIRTY))
	{
		//a rebuild is going to happen, update distance and LoD
		return TRUE;
	}

	if (getSpatialPartition()->mSlopRatio > 0.f)
	{
		F32 ratio = (mDistance - mLastUpdateDistance)/(llmax(mLastUpdateDistance, mRadius));

        // MAINT-8264 - this check is not robust if it needs to work
        // for bounding boxes much larger than the actual enclosed
        // objects, and using distance to box center is also
        // problematic. Consider the case that you have a large box
        // where the enclosed object is in one corner. As you zoom in
        // on the corner, the object gets much closer to the camera,
        // but the distance to the box center changes very little, and
        // an LOD change will not trigger, so object LOD gets "stuck"
        // at a too-low value. In the case of the above JIRA, the box
        // was large only due to another error, so this logic did not
        // need to be changed.

		if (fabsf(ratio) >= getSpatialPartition()->mSlopRatio)
		{
            LL_DEBUGS("RiggedBox") << "changeLOD true because of ratio compare "
                                   << fabsf(ratio) << " " << getSpatialPartition()->mSlopRatio << LL_ENDL;
            LL_DEBUGS("RiggedBox") << "sg " << this << "\nmDistance " << mDistance
                                   << " mLastUpdateDistance " << mLastUpdateDistance
                                   << " mRadius " << mRadius
                                   << " fab ratio " << fabsf(ratio) 
                                   << " slop " << getSpatialPartition()->mSlopRatio << LL_ENDL;
       
			return TRUE;
		}

		if (mDistance > mRadius*2.f)
		{
			return FALSE;
		}
	}
	
	if (needsUpdate())
	{
		return TRUE;
	}
	
	return FALSE;
}

void LLSpatialGroup::handleInsertion(const TreeNode* node, LLViewerOctreeEntry* entry)
{
	addObject((LLDrawable*)entry->getDrawable());
	unbound();
	setState(OBJECT_DIRTY);
}

void LLSpatialGroup::handleRemoval(const TreeNode* node, LLViewerOctreeEntry* entry)
{
	removeObject((LLDrawable*)entry->getDrawable(), TRUE);
	LLViewerOctreeGroup::handleRemoval(node, entry);
}

void LLSpatialGroup::handleDestruction(const TreeNode* node)
{
	if(isDead())
	{
		return;
	}
	setState(DEAD);	

	for (element_iter i = getDataBegin(); i != getDataEnd(); ++i)
	{
		LLViewerOctreeEntry* entry = *i;

		if (entry->getGroup() == this)
		{
			if(entry->hasDrawable())
			{
				((LLDrawable*)entry->getDrawable())->setGroup(NULL);
			}
		}
	}
	
	clearDrawMap();
	mVertexBuffer = NULL;
	mBufferMap.clear();
	sZombieGroups++;
	mOctreeNode = NULL;
}

void LLSpatialGroup::handleChildAddition(const OctreeNode* parent, OctreeNode* child) 
{
	LL_PROFILE_ZONE_SCOPED

	if (child->getListenerCount() == 0)
	{
		new LLSpatialGroup(child, getSpatialPartition());
	}
	else
	{
		OCT_ERRS << "LLSpatialGroup redundancy detected." << LL_ENDL;
	}

	unbound();

	assert_states_valid(this);
}

void LLSpatialGroup::destroyGL(bool keep_occlusion) 
{
	// <FS:Ansariel> Reset VB during TP
	bool is_tree_group = getSpatialPartition()->mPartitionType == LLViewerRegion::PARTITION_TREE;

	setState(LLSpatialGroup::GEOM_DIRTY | LLSpatialGroup::IMAGE_DIRTY);

	if (!keep_occlusion)
	{ //going to need a rebuild
		gPipeline.markRebuild(this, TRUE);
	}

	mLastUpdateTime = gFrameTimeSeconds;
	mVertexBuffer = NULL;
	mBufferMap.clear();

	clearDrawMap();

	if (!keep_occlusion)
	{
		releaseOcclusionQueryObjectNames();
	}


	for (LLSpatialGroup::element_iter i = getDataBegin(); i != getDataEnd(); ++i)
	{
		LLDrawable* drawable = (LLDrawable*)(*i)->getDrawable();
		if(!drawable)
		{
			continue;
		}
		for (S32 j = 0; j < drawable->getNumFaces(); j++)
		{
			LLFace* facep = drawable->getFace(j);
			if (facep)
			{
				facep->clearVertexBuffer();
			}
		}

		// <FS:Ansariel> Reset VB during TP
		if (is_tree_group && drawable->getVObj())
		{
			auto votree = dynamic_cast<LLVOTree*>(drawable->getVObj().get());
			if (votree)
				votree->destroyVB();
		}
		// </FS:Ansariel>
	}
}

//==============================================

LLSpatialPartition::LLSpatialPartition(U32 data_mask, BOOL render_by_group, U32 buffer_usage, LLViewerRegion* regionp)
: mRenderByGroup(render_by_group), mBridge(NULL)
{
	mRegionp = regionp;		
	mPartitionType = LLViewerRegion::PARTITION_NONE;
	mVertexDataMask = data_mask;
	mBufferUsage = buffer_usage;
	mDepthMask = FALSE;
	mSlopRatio = 0.25f;
	mInfiniteFarClip = FALSE;

	new LLSpatialGroup(mOctree, this);
}


LLSpatialPartition::~LLSpatialPartition()
{
}

LLSpatialGroup *LLSpatialPartition::put(LLDrawable *drawablep, BOOL was_visible)
{
	drawablep->updateSpatialExtents();

	//keep drawable from being garbage collected
	LLPointer<LLDrawable> ptr = drawablep;
		
	if(!drawablep->getGroup())
	{
	assert_octree_valid(mOctree);
		mOctree->insert(drawablep->getEntry());
	assert_octree_valid(mOctree);
	}	
	
	LLSpatialGroup* group = drawablep->getSpatialGroup();
	//llassert(group != NULL);

	if (group && was_visible && group->isOcclusionState(LLSpatialGroup::QUERY_PENDING))
	{
		group->setOcclusionState(LLSpatialGroup::DISCARD_QUERY, LLSpatialGroup::STATE_MODE_ALL_CAMERAS);
	}

	return group;
}

BOOL LLSpatialPartition::remove(LLDrawable *drawablep, LLSpatialGroup *curp)
{
	if (!curp->removeObject(drawablep))
	{
		OCT_ERRS << "Failed to remove drawable from octree!" << LL_ENDL;
	}
	else
	{
		drawablep->setGroup(NULL);
	}

	assert_octree_valid(mOctree);
	
	return TRUE;
}

void LLSpatialPartition::move(LLDrawable *drawablep, LLSpatialGroup *curp, BOOL immediate)
{
	// sanity check submitted by open source user bushing Spatula
	// who was seeing crashing here. (See VWR-424 reported by Bunny Mayne)
	if (!drawablep)
	{
		OCT_ERRS << "LLSpatialPartition::move was passed a bad drawable." << LL_ENDL;
		return;
	}
		
	BOOL was_visible = curp ? curp->isVisible() : FALSE;

	if (curp && curp->getSpatialPartition() != this)
	{
		//keep drawable from being garbage collected
		LLPointer<LLDrawable> ptr = drawablep;
		if (curp->getSpatialPartition()->remove(drawablep, curp))
		{
			put(drawablep, was_visible);
			return;
		}
		else
		{
			OCT_ERRS << "Drawable lost between spatial partitions on outbound transition." << LL_ENDL;
		}
	}
		
	if (curp && curp->updateInGroup(drawablep, immediate))
	{
		// Already updated, don't need to do anything
		assert_octree_valid(mOctree);
		return;
	}

	//keep drawable from being garbage collected
	LLPointer<LLDrawable> ptr = drawablep;
	if (curp && !remove(drawablep, curp))
	{
		OCT_ERRS << "Move couldn't find existing spatial group!" << LL_ENDL;
	}

	put(drawablep, was_visible);
}

class LLSpatialShift : public OctreeTraveler
{
public:
	const LLVector4a& mOffset;

	LLSpatialShift(const LLVector4a& offset) : mOffset(offset) { }
	virtual void visit(const OctreeNode* branch) 
	{ 
		((LLSpatialGroup*) branch->getListener(0))->shift(mOffset); 
	}
};

void LLSpatialPartition::shift(const LLVector4a &offset)
{ //shift octree node bounding boxes by offset
	LLSpatialShift shifter(offset);
	shifter.traverse(mOctree);
}

class LLOctreeCull : public LLViewerOctreeCull
{
public:
	LLOctreeCull(LLCamera* camera) : LLViewerOctreeCull(camera) {}

	virtual bool earlyFail(LLViewerOctreeGroup* base_group)
	{
        if (LLPipeline::sReflectionRender)
        {
            return false;
        }

		LLSpatialGroup* group = (LLSpatialGroup*)base_group;
		group->checkOcclusion();

		if (group->getOctreeNode()->getParent() &&	//never occlusion cull the root node
		  	LLPipeline::sUseOcclusion &&			//ignore occlusion if disabled
			group->isOcclusionState(LLSpatialGroup::OCCLUDED))
		{
			gPipeline.markOccluder(group);
			return true;
		}
		
		return false;
	}
	
	virtual S32 frustumCheck(const LLViewerOctreeGroup* group)
	{
		LL_PROFILE_ZONE_SCOPED;
		S32 res = AABBInFrustumNoFarClipGroupBounds(group);
		if (res != 0)
		{
			res = llmin(res, AABBSphereIntersectGroupExtents(group));
		}
		return res;
	}

	virtual S32 frustumCheckObjects(const LLViewerOctreeGroup* group)
	{
		LL_PROFILE_ZONE_SCOPED;
		S32 res = AABBInFrustumNoFarClipObjectBounds(group);
		if (res != 0)
		{
			res = llmin(res, AABBSphereIntersectObjectExtents(group));
		}
		return res;
	}

	virtual void processGroup(LLViewerOctreeGroup* base_group)
	{
		LL_PROFILE_ZONE_SCOPED;
		LLSpatialGroup* group = (LLSpatialGroup*)base_group;
		if (group->needsUpdate() ||
			group->getVisible(LLViewerCamera::sCurCameraID) < LLDrawable::getCurrentFrame() - 1)
		{
			group->doOcclusion(mCamera);
		}
		gPipeline.markNotCulled(group, *mCamera);
	}
};

class LLOctreeCullNoFarClip : public LLOctreeCull
{
public: 
	LLOctreeCullNoFarClip(LLCamera* camera) 
		: LLOctreeCull(camera) { }

	virtual S32 frustumCheck(const LLViewerOctreeGroup* group)
	{
		return AABBInFrustumNoFarClipGroupBounds(group);
	}

	virtual S32 frustumCheckObjects(const LLViewerOctreeGroup* group)
	{
		S32 res = AABBInFrustumNoFarClipObjectBounds(group);
		return res;
	}
};

class LLOctreeCullShadow : public LLOctreeCull
{
public:
	LLOctreeCullShadow(LLCamera* camera)
		: LLOctreeCull(camera) { }

	virtual S32 frustumCheck(const LLViewerOctreeGroup* group)
	{
		return AABBInFrustumGroupBounds(group);
	}

	virtual S32 frustumCheckObjects(const LLViewerOctreeGroup* group)
	{
		return AABBInFrustumObjectBounds(group);
	}
};

class LLOctreeCullVisExtents: public LLOctreeCullShadow
{
public:
	LLOctreeCullVisExtents(LLCamera* camera, LLVector4a& min, LLVector4a& max)
		: LLOctreeCullShadow(camera), mMin(min), mMax(max), mEmpty(TRUE) { }

	virtual bool earlyFail(LLViewerOctreeGroup* base_group)
	{
		LLSpatialGroup* group = (LLSpatialGroup*)base_group;

		if (group->getOctreeNode()->getParent() &&	//never occlusion cull the root node
			LLPipeline::sUseOcclusion &&			//ignore occlusion if disabled
			group->isOcclusionState(LLSpatialGroup::OCCLUDED))
		{
			return true;
		}
		
		return false;
	}

	virtual void traverse(const OctreeNode* n)
	{
		LLSpatialGroup* group = (LLSpatialGroup*) n->getListener(0);

		if (earlyFail(group))
		{
			return;
		}
		
		if ((mRes && group->hasState(LLSpatialGroup::SKIP_FRUSTUM_CHECK)) ||
			mRes == 2)
		{	//don't need to do frustum check
			OctreeTraveler::traverse(n);
		}
		else
		{  
			mRes = frustumCheck(group);
				
			if (mRes)
			{ //at least partially in, run on down
				OctreeTraveler::traverse(n);
			}

			mRes = 0;
		}
	}

	virtual void processGroup(LLViewerOctreeGroup* base_group)
	{
		LLSpatialGroup* group = (LLSpatialGroup*)base_group;
		
		llassert(!group->hasState(LLSpatialGroup::DIRTY) && !group->isEmpty());
		
		if (mRes < 2)
		{
			if (AABBInFrustumObjectBounds(group) > 0)
			{
				mEmpty = FALSE;
				const LLVector4a* exts = group->getObjectExtents();
				update_min_max(mMin, mMax, exts[0]);
				update_min_max(mMin, mMax, exts[1]);
			}
		}
		else
		{
			mEmpty = FALSE;
			const LLVector4a* exts = group->getExtents();
			update_min_max(mMin, mMax, exts[0]);
			update_min_max(mMin, mMax, exts[1]);
		}
	}

	BOOL mEmpty;
	LLVector4a& mMin;
	LLVector4a& mMax;
};

class LLOctreeCullDetectVisible: public LLOctreeCullShadow
{
public:
	LLOctreeCullDetectVisible(LLCamera* camera)
		: LLOctreeCullShadow(camera), mResult(FALSE) { }

	virtual bool earlyFail(LLViewerOctreeGroup* base_group)
	{
		LLSpatialGroup* group = (LLSpatialGroup*)base_group;

		if (mResult || //already found a node, don't check any more
			(group->getOctreeNode()->getParent() &&	//never occlusion cull the root node
			 LLPipeline::sUseOcclusion &&			//ignore occlusion if disabled
			 group->isOcclusionState(LLSpatialGroup::OCCLUDED)))
		{
			return true;
		}
		
		return false;
	}

	virtual void processGroup(LLViewerOctreeGroup* base_group)
	{
		if (base_group->isVisible())
		{
			mResult = TRUE;
		}
	}

	BOOL mResult;
};

class LLOctreeSelect : public LLOctreeCull
{
public:
	LLOctreeSelect(LLCamera* camera, std::vector<LLDrawable*>* results)
		: LLOctreeCull(camera), mResults(results) { }

	virtual bool earlyFail(LLViewerOctreeGroup* group) { return false; }
	virtual void preprocess(LLViewerOctreeGroup* group) { }

	virtual void processGroup(LLViewerOctreeGroup* base_group)
	{
		LLSpatialGroup* group = (LLSpatialGroup*)base_group;
		OctreeNode* branch = group->getOctreeNode();

		for (OctreeNode::const_element_iter i = branch->getDataBegin(); i != branch->getDataEnd(); ++i)
		{
			LLDrawable* drawable = (LLDrawable*)(*i)->getDrawable();
			if(!drawable)
		{
				continue;
			}
			if (!drawable->isDead())
			{
				if (drawable->isSpatialBridge())
				{
					drawable->setVisible(*mCamera, mResults, TRUE);
				}
				else
				{
					mResults->push_back(drawable);
				}
			}		
		}
	}
	
	std::vector<LLDrawable*>* mResults;
};

void drawBox(const LLVector3& c, const LLVector3& r)
{
	LLVertexBuffer::unbind();

	gGL.begin(LLRender::TRIANGLE_STRIP);
	//left front
	gGL.vertex3fv((c+r.scaledVec(LLVector3(-1,1,-1))).mV);
	gGL.vertex3fv((c+r.scaledVec(LLVector3(-1,1,1))).mV);
	//right front
	gGL.vertex3fv((c+r.scaledVec(LLVector3(1,1,-1))).mV);
	gGL.vertex3fv((c+r.scaledVec(LLVector3(1,1,1))).mV);
	//right back
 	gGL.vertex3fv((c+r.scaledVec(LLVector3(1,-1,-1))).mV);
	gGL.vertex3fv((c+r.scaledVec(LLVector3(1,-1,1))).mV);
	//left back
	gGL.vertex3fv((c+r.scaledVec(LLVector3(-1,-1,-1))).mV);
	gGL.vertex3fv((c+r.scaledVec(LLVector3(-1,-1,1))).mV);
	//left front
	gGL.vertex3fv((c+r.scaledVec(LLVector3(-1,1,-1))).mV);
	gGL.vertex3fv((c+r.scaledVec(LLVector3(-1,1,1))).mV);
	gGL.end();
	
	//bottom
	gGL.begin(LLRender::TRIANGLE_STRIP);
	gGL.vertex3fv((c+r.scaledVec(LLVector3(1,1,-1))).mV);
	gGL.vertex3fv((c+r.scaledVec(LLVector3(1,-1,-1))).mV);
	gGL.vertex3fv((c+r.scaledVec(LLVector3(-1,1,-1))).mV);
	gGL.vertex3fv((c+r.scaledVec(LLVector3(-1,-1,-1))).mV);
	gGL.end();

	//top
	gGL.begin(LLRender::TRIANGLE_STRIP);
	gGL.vertex3fv((c+r.scaledVec(LLVector3(1,1,1))).mV);
	gGL.vertex3fv((c+r.scaledVec(LLVector3(-1,1,1))).mV);
	gGL.vertex3fv((c+r.scaledVec(LLVector3(1,-1,1))).mV);
	gGL.vertex3fv((c+r.scaledVec(LLVector3(-1,-1,1))).mV);
	gGL.end();	
}

void drawBox(const LLVector4a& c, const LLVector4a& r)
{
	drawBox(reinterpret_cast<const LLVector3&>(c), reinterpret_cast<const LLVector3&>(r));
}

void drawBoxOutline(const LLVector3& pos, const LLVector3& size)
{

	llassert(pos.isFinite());
	llassert(size.isFinite());

	llassert(!llisnan(pos.mV[0]));
	llassert(!llisnan(pos.mV[1]));
	llassert(!llisnan(pos.mV[2]));

	llassert(!llisnan(size.mV[0]));
	llassert(!llisnan(size.mV[1]));
	llassert(!llisnan(size.mV[2]));

	LLVector3 v1 = size.scaledVec(LLVector3( 1, 1,1));
	LLVector3 v2 = size.scaledVec(LLVector3(-1, 1,1));
	LLVector3 v3 = size.scaledVec(LLVector3(-1,-1,1));
	LLVector3 v4 = size.scaledVec(LLVector3( 1,-1,1));

	gGL.begin(LLRender::LINES); 
	
	//top
	gGL.vertex3fv((pos+v1).mV);
	gGL.vertex3fv((pos+v2).mV);
	gGL.vertex3fv((pos+v2).mV);
	gGL.vertex3fv((pos+v3).mV);
	gGL.vertex3fv((pos+v3).mV);
	gGL.vertex3fv((pos+v4).mV);
	gGL.vertex3fv((pos+v4).mV);
	gGL.vertex3fv((pos+v1).mV);
	
	//bottom
	gGL.vertex3fv((pos-v1).mV);
	gGL.vertex3fv((pos-v2).mV);
	gGL.vertex3fv((pos-v2).mV);
	gGL.vertex3fv((pos-v3).mV);
	gGL.vertex3fv((pos-v3).mV);
	gGL.vertex3fv((pos-v4).mV);
	gGL.vertex3fv((pos-v4).mV);
	gGL.vertex3fv((pos-v1).mV);
	
	//right
	gGL.vertex3fv((pos+v1).mV);
	gGL.vertex3fv((pos-v3).mV);
			
	gGL.vertex3fv((pos+v4).mV);
	gGL.vertex3fv((pos-v2).mV);

	//left
	gGL.vertex3fv((pos+v2).mV);
	gGL.vertex3fv((pos-v4).mV);

	gGL.vertex3fv((pos+v3).mV);
	gGL.vertex3fv((pos-v1).mV);

	gGL.end();
}

void drawBoxOutline(const LLVector4a& pos, const LLVector4a& size)
{
	drawBoxOutline(reinterpret_cast<const LLVector3&>(pos), reinterpret_cast<const LLVector3&>(size));
}

class LLOctreeDirty : public OctreeTraveler
{
public:
	LLOctreeDirty(bool no_rebuild) : mNoRebuild(no_rebuild){}

	virtual void visit(const OctreeNode* state)
	{
		LLSpatialGroup* group = (LLSpatialGroup*) state->getListener(0);
		group->destroyGL();

		for (LLSpatialGroup::element_iter i = group->getDataBegin(); i != group->getDataEnd(); ++i)
		{
			LLDrawable* drawable = (LLDrawable*)(*i)->getDrawable();
			if(!drawable)
			{
				continue;
			}
			if (!mNoRebuild && drawable->getVObj().notNull() && !group->getSpatialPartition()->mRenderByGroup)
			{
				gPipeline.markRebuild(drawable, LLDrawable::REBUILD_ALL, TRUE);
			}
		}

		for (LLSpatialGroup::bridge_list_t::iterator i = group->mBridgeList.begin(); i != group->mBridgeList.end(); ++i)
		{
			LLSpatialBridge* bridge = *i;
			traverse(bridge->mOctree);
		}
	}

private:
	BOOL mNoRebuild;
};

void LLSpatialPartition::restoreGL()
{
}

void LLSpatialPartition::resetVertexBuffers()
{
	LLOctreeDirty dirty(sTeleportRequested);
	dirty.traverse(mOctree);
}

BOOL LLSpatialPartition::getVisibleExtents(LLCamera& camera, LLVector3& visMin, LLVector3& visMax)
{
    LL_PROFILE_ZONE_SCOPED;
	LLVector4a visMina, visMaxa;
	visMina.load3(visMin.mV);
	visMaxa.load3(visMax.mV);

	{
		LLSpatialGroup* group = (LLSpatialGroup*) mOctree->getListener(0);
		group->rebound();
	}

	LLOctreeCullVisExtents vis(&camera, visMina, visMaxa);
	vis.traverse(mOctree);

	visMin.set(visMina.getF32ptr());
	visMax.set(visMaxa.getF32ptr());
	return vis.mEmpty;
}

BOOL LLSpatialPartition::visibleObjectsInFrustum(LLCamera& camera)
{
	LLOctreeCullDetectVisible vis(&camera);
	vis.traverse(mOctree);
	return vis.mResult;
}

S32 LLSpatialPartition::cull(LLCamera &camera, std::vector<LLDrawable *>* results, BOOL for_select)
{
    LL_PROFILE_ZONE_SCOPED;
#if LL_OCTREE_PARANOIA_CHECK
	((LLSpatialGroup*)mOctree->getListener(0))->checkStates();
#endif
	{
		LLSpatialGroup* group = (LLSpatialGroup*) mOctree->getListener(0);
		group->rebound();
	}

#if LL_OCTREE_PARANOIA_CHECK
	((LLSpatialGroup*)mOctree->getListener(0))->validate();
#endif

		LLOctreeSelect selecter(&camera, results);
		selecter.traverse(mOctree);
	
	return 0;
	}
	
S32 LLSpatialPartition::cull(LLCamera &camera, bool do_occlusion)
{
    LL_PROFILE_ZONE_SCOPED;
#if LL_OCTREE_PARANOIA_CHECK
	((LLSpatialGroup*)mOctree->getListener(0))->checkStates();
#endif
	LLSpatialGroup* group = (LLSpatialGroup*) mOctree->getListener(0);
	group->rebound();

#if LL_OCTREE_PARANOIA_CHECK
	((LLSpatialGroup*)mOctree->getListener(0))->validate();
#endif

    if (LLPipeline::sShadowRender)
    {
        LLOctreeCullShadow culler(&camera);
        culler.traverse(mOctree);
    }
    else if (mInfiniteFarClip || !LLPipeline::sUseFarClip)
    {
        LLOctreeCullNoFarClip culler(&camera);
        culler.traverse(mOctree);
    }
    else
    {
        LLOctreeCull culler(&camera);
        culler.traverse(mOctree);
    }
	
	return 0;
}

void pushVerts(LLDrawInfo* params, U32 mask)
{
	LLRenderPass::applyModelMatrix(*params);
	params->mVertexBuffer->setBuffer(mask);
	params->mVertexBuffer->drawRange(params->mParticle ? LLRender::POINTS : LLRender::TRIANGLES,
								params->mStart, params->mEnd, params->mCount, params->mOffset);
}

void pushVerts(LLSpatialGroup* group, U32 mask)
{
	LLDrawInfo* params = NULL;

	for (LLSpatialGroup::draw_map_t::iterator i = group->mDrawMap.begin(); i != group->mDrawMap.end(); ++i)
	{
		for (LLSpatialGroup::drawmap_elem_t::iterator j = i->second.begin(); j != i->second.end(); ++j) 
		{
			params = *j;
			pushVerts(params, mask);
		}
	}
}

void pushVerts(LLFace* face, U32 mask)
{
	if (face)
	{
		llassert(face->verify());

		LLVertexBuffer* buffer = face->getVertexBuffer();

		if (buffer && (face->getGeomCount() >= 3))
		{
			buffer->setBuffer(mask);
			U16 start = face->getGeomStart();
			U16 end = start + face->getGeomCount()-1;
			U32 count = face->getIndicesCount();
			U16 offset = face->getIndicesStart();
			buffer->drawRange(LLRender::TRIANGLES, start, end, count, offset);
		}
	}
}

void pushVerts(LLDrawable* drawable, U32 mask)
{
	for (S32 i = 0; i < drawable->getNumFaces(); ++i)
	{
		pushVerts(drawable->getFace(i), mask);
	}
}

void pushVerts(LLVolume* volume)
{
	LLVertexBuffer::unbind();
	for (S32 i = 0; i < volume->getNumVolumeFaces(); ++i)
	{
		const LLVolumeFace& face = volume->getVolumeFace(i);
		LLVertexBuffer::drawElements(LLRender::TRIANGLES, face.mPositions, NULL, face.mNumIndices, face.mIndices);
	}
}

void pushBufferVerts(LLVertexBuffer* buffer, U32 mask)
{
	if (buffer)
	{
		buffer->setBuffer(mask);
		buffer->drawRange(LLRender::TRIANGLES, 0, buffer->getNumVerts()-1, buffer->getNumIndices(), 0);
	}
}

void pushBufferVerts(LLSpatialGroup* group, U32 mask, bool push_alpha = true)
{
	if (group->getSpatialPartition()->mRenderByGroup)
	{
		if (!group->mDrawMap.empty())
		{
			LLDrawInfo* params = *(group->mDrawMap.begin()->second.begin());
			LLRenderPass::applyModelMatrix(*params);
		
			if (push_alpha)
			{
				pushBufferVerts(group->mVertexBuffer, mask);
			}

			for (LLSpatialGroup::buffer_map_t::iterator i = group->mBufferMap.begin(); i != group->mBufferMap.end(); ++i)
			{
				for (LLSpatialGroup::buffer_texture_map_t::iterator j = i->second.begin(); j != i->second.end(); ++j)
				{
					for (LLSpatialGroup::buffer_list_t::iterator k = j->second.begin(); k != j->second.end(); ++k)
					{
						pushBufferVerts(*k, mask);
					}
				}
			}
		}
	}
	/*else
	{
		//const LLVector4a* bounds = group->getBounds();
		//drawBox(bounds[0], bounds[1]);
	}*/
}

void pushVertsColorCoded(LLSpatialGroup* group, U32 mask)
{
	LLDrawInfo* params = NULL;

	static const LLColor4 colors[] = {
		LLColor4::green,
		LLColor4::green1,
		LLColor4::green2,
		LLColor4::green3,
		LLColor4::green4,
		LLColor4::green5,
		LLColor4::green6
	};
		
	static const U32 col_count = LL_ARRAY_SIZE(colors);

	U32 col = 0;

	for (LLSpatialGroup::draw_map_t::iterator i = group->mDrawMap.begin(); i != group->mDrawMap.end(); ++i)
	{
		for (LLSpatialGroup::drawmap_elem_t::iterator j = i->second.begin(); j != i->second.end(); ++j) 
		{
			params = *j;
			LLRenderPass::applyModelMatrix(*params);
			gGL.diffuseColor4f(colors[col].mV[0], colors[col].mV[1], colors[col].mV[2], 0.5f);
			params->mVertexBuffer->setBuffer(mask);
			params->mVertexBuffer->drawRange(params->mParticle ? LLRender::POINTS : LLRender::TRIANGLES,
				params->mStart, params->mEnd, params->mCount, params->mOffset);
			col = (col+1)%col_count;
		}
	}
}

void renderOctree(LLSpatialGroup* group)
{
	//render solid object bounding box, color
	//coded by buffer usage and activity
	gGL.setSceneBlendType(LLRender::BT_ADD_WITH_ALPHA);
	LLVector4 col;
	if (group->mBuilt > 0.f)
	{
		group->mBuilt -= 2.f * gFrameIntervalSeconds.value();
		if (group->mBufferUsage == GL_STATIC_DRAW_ARB)
		{
			col.setVec(1.0f, 0, 0, group->mBuilt*0.5f);
		}
		else 
		{
			col.setVec(0.1f,0.1f,1,0.1f);
			//col.setVec(1.0f, 1.0f, 0, sinf(group->mBuilt*3.14159f)*0.5f);
		}

		if (group->mBufferUsage != GL_STATIC_DRAW_ARB)
		{
			LLGLDepthTest gl_depth(FALSE, FALSE);
			glPolygonMode(GL_FRONT_AND_BACK, GL_LINE);

			gGL.diffuseColor4f(1,0,0,group->mBuilt);
			gGL.flush();
			gGL.setLineWidth(5.f); // <FS> Line width OGL core profile fix by Rye Mutt

			const LLVector4a* bounds = group->getObjectBounds();
			drawBoxOutline(bounds[0], bounds[1]);
			gGL.flush();
			gGL.setLineWidth(1.f); // <FS> Line width OGL core profile fix by Rye Mutt
			gGL.flush();
			for (LLSpatialGroup::element_iter i = group->getDataBegin(); i != group->getDataEnd(); ++i)
			{
				LLDrawable* drawable = (LLDrawable*)(*i)->getDrawable();
				if(!drawable)
				{
					continue;
				}
				if (!group->getSpatialPartition()->isBridge())
				{
					gGL.pushMatrix();
					LLVector3 trans = drawable->getRegion()->getOriginAgent();
					gGL.translatef(trans.mV[0], trans.mV[1], trans.mV[2]);
				}
				
				for (S32 j = 0; j < drawable->getNumFaces(); j++)
				{
					LLFace* face = drawable->getFace(j);
					if (face && face->getVertexBuffer())
					{
						if (gFrameTimeSeconds - face->mLastUpdateTime < 0.5f)
						{
							gGL.diffuseColor4f(0, 1, 0, group->mBuilt);
						}
						else if (gFrameTimeSeconds - face->mLastMoveTime < 0.5f)
						{
							gGL.diffuseColor4f(1, 0, 0, group->mBuilt);
						}
						else
						{
							continue;
						}

						face->getVertexBuffer()->setBuffer(LLVertexBuffer::MAP_VERTEX);
						//drawBox((face->mExtents[0] + face->mExtents[1])*0.5f,
						//		(face->mExtents[1]-face->mExtents[0])*0.5f);
						face->getVertexBuffer()->draw(LLRender::TRIANGLES, face->getIndicesCount(), face->getIndicesStart());
					}
				}

				if (!group->getSpatialPartition()->isBridge())
				{
					gGL.popMatrix();
				}
			}
			glPolygonMode(GL_FRONT_AND_BACK, GL_FILL);
			gGL.diffuseColor4f(1,1,1,1);
		}
	}
	else
	{
		if (group->mBufferUsage == GL_STATIC_DRAW_ARB && !group->isEmpty() 
			&& group->getSpatialPartition()->mRenderByGroup)
		{
			col.setVec(0.8f, 0.4f, 0.1f, 0.1f);
		}
		else
		{
			col.setVec(0.1f, 0.1f, 1.f, 0.1f);
		}
	}

	gGL.diffuseColor4fv(col.mV);
	LLVector4a fudge;
	fudge.splat(0.001f);

	//LLVector4a size = group->mObjectBounds[1];
	//size.mul(1.01f);
	//size.add(fudge);

	//{
	//	LLGLDepthTest depth(GL_TRUE, GL_FALSE);
	//	drawBox(group->mObjectBounds[0], fudge);
	//}
	
	gGL.setSceneBlendType(LLRender::BT_ALPHA);

	//if (group->mBuilt <= 0.f)
	{
		//draw opaque outline
		//gGL.diffuseColor4f(col.mV[0], col.mV[1], col.mV[2], 1.f);
		//drawBoxOutline(group->mObjectBounds[0], group->mObjectBounds[1]);

		gGL.diffuseColor4f(0,1,1,1);

		const LLVector4a* bounds = group->getBounds();
		drawBoxOutline(bounds[0], bounds[1]);
		
		//draw bounding box for draw info
		/*if (group->getSpatialPartition()->mRenderByGroup)
		{
			gGL.diffuseColor4f(1.0f, 0.75f, 0.25f, 0.6f);
			for (LLSpatialGroup::draw_map_t::iterator i = group->mDrawMap.begin(); i != group->mDrawMap.end(); ++i)
			{
				for (LLSpatialGroup::drawmap_elem_t::iterator j = i->second.begin(); j != i->second.end(); ++j)
				{
					LLDrawInfo* draw_info = *j;
					LLVector4a center;
					center.setAdd(draw_info->mExtents[1], draw_info->mExtents[0]);
					center.mul(0.5f);
					LLVector4a size;
					size.setSub(draw_info->mExtents[1], draw_info->mExtents[0]);
					size.mul(0.5f);
					drawBoxOutline(center, size);
				}
			}
		}*/
	}
	
//	LLSpatialGroup::OctreeNode* node = group->mOctreeNode;
//	gGL.diffuseColor4f(0,1,0,1);
//	drawBoxOutline(LLVector3(node->getCenter()), LLVector3(node->getSize()));
}

std::set<LLSpatialGroup*> visible_selected_groups;

void renderVisibility(LLSpatialGroup* group, LLCamera* camera)
{
	/*LLGLEnable blend(GL_BLEND);
	gGL.setSceneBlendType(LLRender::BT_ALPHA);
	LLGLEnable cull(GL_CULL_FACE);
	glPolygonMode(GL_FRONT_AND_BACK, GL_LINE);*/

	/*BOOL render_objects = (!LLPipeline::sUseOcclusion || !group->isOcclusionState(LLSpatialGroup::OCCLUDED)) && group->isVisible() &&
							!group->isEmpty();


	if (render_objects)
	{
		LLGLDepthTest depth(GL_TRUE, GL_FALSE);

		LLGLDisable blend(GL_BLEND);
		gGL.diffuseColor4f(0.f, 0.75f, 0.f,0.5f);
		pushBufferVerts(group, LLVertexBuffer::MAP_VERTEX, false);
		
		glPolygonMode(GL_FRONT_AND_BACK, GL_LINE);
		gGL.setLineWidth(4.f); // <FS> Line width OGL core profile fix by Rye Mutt
		gGL.diffuseColor4f(0.f, 0.5f, 0.f, 1.f);
		pushBufferVerts(group, LLVertexBuffer::MAP_VERTEX, false);
		gGL.setLineWidth(1.f); // <FS> Line width OGL core profile fix by Rye Mutt
		glPolygonMode(GL_FRONT_AND_BACK, GL_FILL);

		bool selected = false;
		
		for (LLSpatialGroup::element_iter iter = group->getDataBegin(); iter != group->getDataEnd(); ++iter)
		{
			LLDrawable* drawable = *iter;
			if (drawable->getVObj().notNull() && drawable->getVObj()->isSelected())
			{
				selected = true;
				break;
			}
		}
		
		if (selected)
		{ //store for rendering occlusion volume as overlay
			visible_selected_groups.insert(group);
		}
	}*/		

	/*if (render_objects)
	{
		LLGLDepthTest depth_under(GL_TRUE, GL_FALSE, GL_GREATER);
		gGL.diffuseColor4f(0, 0.5f, 0, 0.5f);
		gGL.diffuseColor4f(0, 0.5f, 0, 0.5f);
		pushBufferVerts(group, LLVertexBuffer::MAP_VERTEX);
	}

	{
		LLGLDepthTest depth_over(GL_TRUE, GL_FALSE, GL_LEQUAL);

		if (render_objects)
		{
			gGL.diffuseColor4f(0.f, 0.5f, 0.f,1.f);
			gGL.diffuseColor4f(0.f, 0.5f, 0.f, 1.f);
			pushBufferVerts(group, LLVertexBuffer::MAP_VERTEX);
		}

		glPolygonMode(GL_FRONT_AND_BACK, GL_FILL);

		if (render_objects)
		{
			gGL.diffuseColor4f(0.f, 0.75f, 0.f,0.5f);
			gGL.diffuseColor4f(0.f, 0.75f, 0.f, 0.5f);
			pushBufferVerts(group, LLVertexBuffer::MAP_VERTEX);
		
			bool selected = false;
		
			for (LLSpatialGroup::element_iter iter = group->getDataBegin(); iter != group->getDataEnd(); ++iter)
			{
				LLDrawable* drawable = *iter;
				if (drawable->getVObj().notNull() && drawable->getVObj()->isSelected())
				{
					selected = true;
					break;
				}
			}
		
			if (selected)
			{ //store for rendering occlusion volume as overlay
				visible_selected_groups.insert(group);
			}
		}		
	}*/
}

void renderXRay(LLSpatialGroup* group, LLCamera* camera)
{
	BOOL render_objects = (!LLPipeline::sUseOcclusion || !group->isOcclusionState(LLSpatialGroup::OCCLUDED)) && group->isVisible() &&
							!group->isEmpty();
	
	if (render_objects)
	{
		pushBufferVerts(group, LLVertexBuffer::MAP_VERTEX, false);

		bool selected = false;

		for (LLSpatialGroup::element_iter iter = group->getDataBegin(); iter != group->getDataEnd(); ++iter)
		{
			LLDrawable* drawable = (LLDrawable*)(*iter)->getDrawable();
			if (drawable->getVObj().notNull() && drawable->getVObj()->isSelected())
			{
				selected = true;
				break;
			}
		}

		if (selected)
		{ //store for rendering occlusion volume as overlay

			if (!group->getSpatialPartition()->isBridge())
			{
				visible_selected_groups.insert(group);
			}
			else
			{
				visible_selected_groups.insert(group->getSpatialPartition()->asBridge()->getSpatialGroup());
			}
		}
	}
}

void renderCrossHairs(LLVector3 position, F32 size, LLColor4 color)
{
	gGL.color4fv(color.mV);
	gGL.begin(LLRender::LINES);
	{
		gGL.vertex3fv((position - LLVector3(size, 0.f, 0.f)).mV);
		gGL.vertex3fv((position + LLVector3(size, 0.f, 0.f)).mV);
		gGL.vertex3fv((position - LLVector3(0.f, size, 0.f)).mV);
		gGL.vertex3fv((position + LLVector3(0.f, size, 0.f)).mV);
		gGL.vertex3fv((position - LLVector3(0.f, 0.f, size)).mV);
		gGL.vertex3fv((position + LLVector3(0.f, 0.f, size)).mV);
	}
	gGL.end();
}

void renderUpdateType(LLDrawable* drawablep)
{
	LLViewerObject* vobj = drawablep->getVObj();
	if (!vobj || OUT_UNKNOWN == vobj->getLastUpdateType())
	{
		return;
	}
	LLGLEnable blend(GL_BLEND);
	switch (vobj->getLastUpdateType())
	{
	case OUT_FULL:
		gGL.diffuseColor4f(0,1,0,0.5f);
		break;
	case OUT_TERSE_IMPROVED:
		gGL.diffuseColor4f(0,1,1,0.5f);
		break;
	case OUT_FULL_COMPRESSED:
		if (vobj->getLastUpdateCached())
		{
			gGL.diffuseColor4f(1,0,0,0.5f);
		}
		else
		{
			gGL.diffuseColor4f(1,1,0,0.5f);
		}
		break;
	case OUT_FULL_CACHED:
		gGL.diffuseColor4f(0,0,1,0.5f);
		break;
	default:
		LL_WARNS() << "Unknown update_type " << vobj->getLastUpdateType() << LL_ENDL;
		break;
	};
	S32 num_faces = drawablep->getNumFaces();
	if (num_faces)
	{
		for (S32 i = 0; i < num_faces; ++i)
		{
			pushVerts(drawablep->getFace(i), LLVertexBuffer::MAP_VERTEX);
		}
	}
}

void renderComplexityDisplay(LLDrawable* drawablep)
{
	LLViewerObject* vobj = drawablep->getVObj();
	if (!vobj)
	{
		return;
	}

	LLVOVolume *voVol = dynamic_cast<LLVOVolume*>(vobj);

	if (!voVol)
	{
		return;
	}

	if (!voVol->isRoot())
	{
		return;
	}

	LLVOVolume::texture_cost_t textures;
	F32 cost = (F32) voVol->getRenderCost(textures);

	// add any child volumes
	LLViewerObject::const_child_list_t children = voVol->getChildren();
	for (LLViewerObject::const_child_list_t::const_iterator iter = children.begin(); iter != children.end(); ++iter)
	{
		const LLViewerObject *child = *iter;
		const LLVOVolume *child_volume = dynamic_cast<const LLVOVolume*>(child);
		if (child_volume)
		{
			cost += child_volume->getRenderCost(textures);
		}
	}

	// add texture cost
	for (LLVOVolume::texture_cost_t::iterator iter = textures.begin(); iter != textures.end(); ++iter)
	{
		// add the cost of each individual texture in the linkset
		cost += iter->second;
	}

	F32 cost_max = (F32) LLVOVolume::getRenderComplexityMax();



	// allow user to set a static color scale
	if (gSavedSettings.getS32("RenderComplexityStaticMax") > 0)
	{
		cost_max = gSavedSettings.getS32("RenderComplexityStaticMax");
	}

	F32 cost_ratio = cost / cost_max;
	
	// cap cost ratio at 1.0f in case cost_max is at a low threshold
	cost_ratio = cost_ratio > 1.0f ? 1.0f : cost_ratio;
	
	LLGLEnable blend(GL_BLEND);

	LLColor4 color;
	const LLColor4 color_min = gSavedSettings.getColor4("RenderComplexityColorMin");
	const LLColor4 color_mid = gSavedSettings.getColor4("RenderComplexityColorMid");
	const LLColor4 color_max = gSavedSettings.getColor4("RenderComplexityColorMax");

	if (cost_ratio < 0.5f)
	{
		color = color_min * (1 - cost_ratio * 2) + color_mid * (cost_ratio * 2);
	}
	else
	{
		color = color_mid * (1 - (cost_ratio - 0.5) * 2) + color_max * ((cost_ratio - 0.5) * 2);
	}

	LLSD color_val = color.getValue();

	// don't highlight objects below the threshold
	if (cost > gSavedSettings.getS32("RenderComplexityThreshold"))
	{
		glColor4f(color[0],color[1],color[2],0.5f);


		S32 num_faces = drawablep->getNumFaces();
		if (num_faces)
		{
			for (S32 i = 0; i < num_faces; ++i)
			{
				pushVerts(drawablep->getFace(i), LLVertexBuffer::MAP_VERTEX);
			}
		}
		LLViewerObject::const_child_list_t children = voVol->getChildren();
		for (LLViewerObject::const_child_list_t::const_iterator iter = children.begin(); iter != children.end(); ++iter)
		{
			const LLViewerObject *child = *iter;
			if (child)
			{
				num_faces = child->getNumFaces();
				if (num_faces)
				{
					for (S32 i = 0; i < num_faces; ++i)
					{
						pushVerts(child->mDrawable->getFace(i), LLVertexBuffer::MAP_VERTEX);
					}
				}
			}
		}
	}
	
	voVol->setDebugText(llformat("%4.0f", cost));	
}

void renderBoundingBox(LLDrawable* drawable, BOOL set_color = TRUE)
{
	if (set_color)
	{
		if (drawable->isSpatialBridge())
		{
			gGL.diffuseColor4f(1,0.5f,0,1); // orange
		}
		else if (drawable->getVOVolume())
		{ 
            if (drawable->isRoot())
			{
				gGL.diffuseColor4f(1,1,0,1); // yellow
			}
			else
			{
				gGL.diffuseColor4f(0,1,0,1); // green
			}
		}
		else if (drawable->getVObj())
		{
			switch (drawable->getVObj()->getPCode())
			{
				case LLViewerObject::LL_VO_SURFACE_PATCH:
                    	gGL.diffuseColor4f(0,1,1,1); // cyan
						break;
				case LLViewerObject::LL_VO_CLOUDS:
						// no longer used
						break;
				case LLViewerObject::LL_VO_PART_GROUP:
				case LLViewerObject::LL_VO_HUD_PART_GROUP:
                    	gGL.diffuseColor4f(0,0,1,1); // blue
						break;
				case LLViewerObject::LL_VO_VOID_WATER:
				case LLViewerObject::LL_VO_WATER:
                    	gGL.diffuseColor4f(0,0.5f,1,1); // medium blue
						break;
				case LL_PCODE_LEGACY_TREE:
                    	gGL.diffuseColor4f(0,0.5f,0,1); // dark green
						break;
				default:
						LLControlAvatar *cav = dynamic_cast<LLControlAvatar*>(drawable->getVObj()->asAvatar());
						if (cav)
						{
							bool has_pos_constraint = (cav->mPositionConstraintFixup != LLVector3());
							bool has_scale_constraint = (cav->mScaleConstraintFixup != 1.0f);
							if (has_pos_constraint || has_scale_constraint)
							{
								gGL.diffuseColor4f(1,0,0,1); 
							}
							else
							{
								gGL.diffuseColor4f(0,1,0.5,1); 
							}
						}
						else
						{
							gGL.diffuseColor4f(1,0,1,1); // magenta
						}
						break;
			}
		}
		else 
		{
			gGL.diffuseColor4f(1,0,0,1);
		}
	}

	const LLVector4a* ext;
	LLVector4a pos, size;

	if (drawable->getVOVolume())
	{
		//render face bounding boxes
		for (S32 i = 0; i < drawable->getNumFaces(); i++)
		{
			LLFace* facep = drawable->getFace(i);
			if (facep)
			{
				ext = facep->mExtents;

				pos.setAdd(ext[0], ext[1]);
				pos.mul(0.5f);
				size.setSub(ext[1], ext[0]);
				size.mul(0.5f);
		
				drawBoxOutline(pos,size);
			}
		}
	}

	//render drawable bounding box
	ext = drawable->getSpatialExtents();

	pos.setAdd(ext[0], ext[1]);
	pos.mul(0.5f);
	size.setSub(ext[1], ext[0]);
	size.mul(0.5f);
	
	LLViewerObject* vobj = drawable->getVObj();
	if (vobj && vobj->onActiveList())
	{
		gGL.flush();
		gGL.setLineWidth(llmax(4.f*sinf(gFrameTimeSeconds*2.f)+1.f, 1.f)); // <FS> Line width OGL core profile fix by Rye Mutt
		//gGL.setLineWidth(4.f*(sinf(gFrameTimeSeconds*2.f)*0.25f+0.75f)); // <FS> Line width OGL core profile fix by Rye Mutt
		stop_glerror();
		drawBoxOutline(pos,size);
		gGL.flush();
		gGL.setLineWidth(1.f); // <FS> Line width OGL core profile fix by Rye Mutt
	}
	else
	{
		drawBoxOutline(pos,size);
	}
}

void renderNormals(LLDrawable *drawablep)
{
    if (!drawablep->isVisible())
        return;

    LLVertexBuffer::unbind();

    LLVOVolume *vol = drawablep->getVOVolume();

    if (vol)
    {
        // <FS:Beq> FIX and improve renderNormals debug
        static LLCachedControl<bool> showSelectedOnly(gSavedSettings, "OnlyShowSelectedNormals");
        if(showSelectedOnly && !drawablep->getVObj()->isSelected())
        {
            drawablep->getVObj()->setDebugText("");
            return;
        }
        // </FS:Beq>

        LLVolume *volume = vol->getVolume();

        // Drawable's normals & tangents are stored in model space, i.e. before any scaling is applied.
        //
        // SL-13490, using pos + normal to compute the 2nd vertex of a normal line segment doesn't
        // work when there's a non-uniform scale in the mix. Normals require MVP-inverse-transpose
        // transform. We get that effect here by pre-applying the inverse scale (twice, because
        // one forward scale will be re-applied via the MVP in the vertex shader)

        LLVector3  scale_v3 = vol->getScale();
        float      scale_len = scale_v3.length();
        LLVector4a obj_scale(scale_v3.mV[VX], scale_v3.mV[VY], scale_v3.mV[VZ]);
        obj_scale.normalize3();

        // Normals &tangent line segments get scaled along with the object. Divide by scale length
        // to keep the as-viewed lengths (relatively) constant with the debug setting length
        float draw_length = gSavedSettings.getF32("RenderDebugNormalScale") / scale_len;

        // Create inverse-scale vector for normals
        LLVector4a inv_scale(1.0 / scale_v3.mV[VX], 1.0 / scale_v3.mV[VY], 1.0 / scale_v3.mV[VZ]);
        inv_scale.mul(inv_scale);  // Squared, to apply inverse scale twice
        inv_scale.normalize3fast();

        gGL.pushMatrix();
        gGL.multMatrix((F32 *) vol->getRelativeXform().mMatrix);

        gGL.getTexUnit(0)->unbind(LLTexUnit::TT_TEXTURE);

        for (S32 i = 0; i < volume->getNumVolumeFaces(); ++i)
        {
            const LLVolumeFace &face = volume->getVolumeFace(i);

            gGL.flush();
            gGL.diffuseColor4f(1, 1, 0, 1);
            gGL.begin(LLRender::LINES);
            for (S32 j = 0; j < face.mNumVertices; ++j)
            {
                LLVector4a n, p;

                n.setMul(face.mNormals[j], 1.0);
                n.mul(inv_scale);  // Pre-scale normal, so it's left with an inverse-transpose xform after MVP
                n.normalize3fast();
                n.mul(draw_length);
                p.setAdd(face.mPositions[j], n);

                gGL.vertex3fv(face.mPositions[j].getF32ptr());
                gGL.vertex3fv(p.getF32ptr());
            }
            gGL.end();

            // Tangents are simple vectors and do not require reorientation via pre-scaling
            if (face.mTangents)
            {
                gGL.flush();
                gGL.diffuseColor4f(0, 1, 1, 1);
                gGL.begin(LLRender::LINES);
                for (S32 j = 0; j < face.mNumVertices; ++j)
                {
                    LLVector4a t, p;

                    t.setMul(face.mTangents[j], 1.0f);
                    t.normalize3fast();
                    t.mul(draw_length);
                    p.setAdd(face.mPositions[j], t);

                    gGL.vertex3fv(face.mPositions[j].getF32ptr());
                    gGL.vertex3fv(p.getF32ptr());
                }
                gGL.end();
            }
        }

        gGL.popMatrix();
    }
}

S32 get_physics_detail(const LLVolumeParams& volume_params, const LLVector3& scale)
{
	const S32 DEFAULT_DETAIL = 1;
	const F32 LARGE_THRESHOLD = 5.f;
	const F32 MEGA_THRESHOLD = 25.f;

	S32 detail = DEFAULT_DETAIL;
	F32 avg_scale = (scale[0]+scale[1]+scale[2])/3.f;

	if (avg_scale > LARGE_THRESHOLD)
	{
		detail += 1;
		if (avg_scale > MEGA_THRESHOLD)
		{
			detail += 1;
		}
	}

	return detail;
}

void renderMeshBaseHull(LLVOVolume* volume, U32 data_mask, LLColor4& color, LLColor4& line_color)
{
	LLUUID mesh_id = volume->getVolume()->getParams().getSculptID();
	LLModel::Decomposition* decomp = gMeshRepo.getDecomposition(mesh_id);

	const LLVector3 center(0,0,0);
	const LLVector3 size(0.25f,0.25f,0.25f);

	if (decomp)
	{		
		if (!decomp->mBaseHullMesh.empty())
		{
			gGL.diffuseColor4fv(color.mV);
			LLVertexBuffer::drawArrays(LLRender::TRIANGLES, decomp->mBaseHullMesh.mPositions);

            glPolygonMode(GL_FRONT_AND_BACK, GL_LINE);
            gGL.diffuseColor4fv(line_color.mV);
            LLVertexBuffer::drawArrays(LLRender::TRIANGLES, decomp->mBaseHullMesh.mPositions);
            glPolygonMode(GL_FRONT_AND_BACK, GL_FILL);
		}
		else
		{
			gMeshRepo.buildPhysicsMesh(*decomp);
			gGL.diffuseColor4f(0,1,1,1);
			drawBoxOutline(center, size);
		}

	}
	else
	{
		gGL.diffuseColor3f(1,0,1);
		drawBoxOutline(center, size);
	}
}

void render_hull(LLModel::PhysicsMesh& mesh, const LLColor4& color, const LLColor4& line_color)
{
	gGL.diffuseColor4fv(color.mV);
	LLVertexBuffer::drawArrays(LLRender::TRIANGLES, mesh.mPositions);
	glPolygonMode(GL_FRONT_AND_BACK, GL_LINE);
	gGL.setLineWidth(3.f); // <FS> Line width OGL core profile fix by Rye Mutt
	gGL.diffuseColor4fv(line_color.mV);
	LLVertexBuffer::drawArrays(LLRender::TRIANGLES, mesh.mPositions);
	gGL.setLineWidth(1.f); // <FS> Line width OGL core profile fix by Rye Mutt
	glPolygonMode(GL_FRONT_AND_BACK, GL_FILL);
}

void renderPhysicsShape(LLDrawable* drawable, LLVOVolume* volume)
{
	U8 physics_type = volume->getPhysicsShapeType();

	if (physics_type == LLViewerObject::PHYSICS_SHAPE_NONE || volume->isFlexible())
	{
		return;
	}

	//not allowed to return at this point without rendering *something*

	F32 threshold = gSavedSettings.getF32("ObjectCostHighThreshold");
	F32 cost = volume->getObjectCost();

	LLColor4 low = gSavedSettings.getColor4("ObjectCostLowColor");
	LLColor4 mid = gSavedSettings.getColor4("ObjectCostMidColor");
	LLColor4 high = gSavedSettings.getColor4("ObjectCostHighColor");

	F32 normalizedCost = 1.f - exp( -(cost / threshold) );

	LLColor4 color;
	if ( normalizedCost <= 0.5f )
	{
		color = lerp( low, mid, 2.f * normalizedCost );
	}
	else
	{
		color = lerp( mid, high, 2.f * ( normalizedCost - 0.5f ) );
	}

	LLColor4 line_color = color*0.5f;

	U32 data_mask = LLVertexBuffer::MAP_VERTEX;

	LLVolumeParams volume_params = volume->getVolume()->getParams();

	LLPhysicsVolumeParams physics_params(volume_params, 
		physics_type == LLViewerObject::PHYSICS_SHAPE_CONVEX_HULL); 

	LLPhysicsShapeBuilderUtil::PhysicsShapeSpecification physics_spec;

	//<FS:Beq> FIRE-23053 Physics shape display fixes
	// 	LLPhysicsShapeBuilderUtil::determinePhysicsShape(physics_params, volume->getScale(), physics_spec);
	LLUUID mesh_id;
	LLModel::Decomposition* decomp = nullptr;
	bool hasConvexDecomp = FALSE;

	// If we are a mesh and the mesh has a hul decomp (is analysed) then set hasDecomp to true
	if (volume->isMesh()){
		mesh_id = volume_params.getSculptID();
		decomp = gMeshRepo.getDecomposition(mesh_id);
		if (decomp && !decomp->mHull.empty()){ hasConvexDecomp = TRUE; }
	}

	LLPhysicsShapeBuilderUtil::determinePhysicsShape(physics_params, volume->getScale(), hasConvexDecomp, physics_spec);
	//</FS:Beq>

	U32 type = physics_spec.getType();

	LLVector3 center(0,0,0);
	LLVector3 size(0.25f,0.25f,0.25f);

	gGL.pushMatrix();
	gGL.multMatrix((F32*) volume->getRelativeXform().mMatrix);
		
    LLGLEnable(GL_POLYGON_OFFSET_LINE);
    glPolygonOffset(3.f, 3.f);

	if (type == LLPhysicsShapeBuilderUtil::PhysicsShapeSpecification::USER_MESH)
	{
		//<FS:Beq> FIRE-23053 Physics shape display fixes
		//LLUUID mesh_id = volume->getVolume()->getParams().getSculptID();
		//LLModel::Decomposition* decomp = gMeshRepo.getDecomposition(mesh_id);
		//</FS:Beq>

		if (decomp)
		{ //render a physics based mesh
			
			gGL.getTexUnit(0)->unbind(LLTexUnit::TT_TEXTURE);

			if (!decomp->mHull.empty())
			{ //decomposition exists, use that

				if (decomp->mMesh.empty())
				{
					gMeshRepo.buildPhysicsMesh(*decomp);
				}

				for (U32 i = 0; i < decomp->mMesh.size(); ++i)
				{		
					render_hull(decomp->mMesh[i], color, line_color);
				}
			}
			else if (!decomp->mPhysicsShapeMesh.empty())
			{ 
				//decomp has physics mesh, render that mesh
				gGL.diffuseColor4fv(color.mV);
				LLVertexBuffer::drawArrays(LLRender::TRIANGLES, decomp->mPhysicsShapeMesh.mPositions);
								
				glPolygonMode(GL_FRONT_AND_BACK, GL_LINE);
				gGL.diffuseColor4fv(line_color.mV);
                LLVertexBuffer::drawArrays(LLRender::TRIANGLES, decomp->mPhysicsShapeMesh.mPositions);
                glPolygonMode(GL_FRONT_AND_BACK, GL_FILL);
			}
			else
			{ //no mesh or decomposition, render base hull
				renderMeshBaseHull(volume, data_mask, color, line_color);

				if (decomp->mPhysicsShapeMesh.empty())
				{
					//attempt to fetch physics shape mesh if available
					gMeshRepo.fetchPhysicsShape(mesh_id);
				}
			}
		}
		else
		{	
			gGL.diffuseColor3f(1,1,0);
			drawBoxOutline(center, size);
		}
	}
	else if (type == LLPhysicsShapeBuilderUtil::PhysicsShapeSpecification::USER_CONVEX ||
		type == LLPhysicsShapeBuilderUtil::PhysicsShapeSpecification::PRIM_CONVEX)
	{
		if (volume->isMesh())
		{
			renderMeshBaseHull(volume, data_mask, color, line_color);
		}
		else
		{
			LLVolumeParams volume_params = volume->getVolume()->getParams();
			S32 detail = get_physics_detail(volume_params, volume->getScale());
			LLVolume* phys_volume = LLPrimitive::sVolumeManager->refVolume(volume_params, detail);

			if (!phys_volume->mHullPoints)
			{ //build convex hull
				std::vector<LLVector3> pos;
				std::vector<U16> index;

				S32 index_offset = 0;

				for (S32 i = 0; i < phys_volume->getNumVolumeFaces(); ++i)
				{
					const LLVolumeFace& face = phys_volume->getVolumeFace(i);
					if (index_offset + face.mNumVertices > 65535)
					{
						continue;
					}

					for (S32 j = 0; j < face.mNumVertices; ++j)
					{
						pos.push_back(LLVector3(face.mPositions[j].getF32ptr()));
					}

					for (S32 j = 0; j < face.mNumIndices; ++j)
					{
						index.push_back(face.mIndices[j]+index_offset);
					}

					index_offset += face.mNumVertices;
				}

				if (!pos.empty() && !index.empty() && LLConvexDecomposition::getInstance() ) // ND: FIRE-3427
				{
					LLCDMeshData mesh;
					mesh.mIndexBase = &index[0];
					mesh.mVertexBase = pos[0].mV;
					mesh.mNumVertices = pos.size();
					mesh.mVertexStrideBytes = 12;
					mesh.mIndexStrideBytes = 6;
					mesh.mIndexType = LLCDMeshData::INT_16;

					mesh.mNumTriangles = index.size()/3;
					
					LLCDMeshData res;

					LLConvexDecomposition::getInstance()->generateSingleHullMeshFromMesh( &mesh, &res );

					//copy res into phys_volume
					phys_volume->mHullPoints = (LLVector4a*) ll_aligned_malloc_16(sizeof(LLVector4a)*res.mNumVertices);
					phys_volume->mNumHullPoints = res.mNumVertices;

					S32 idx_size = (res.mNumTriangles*3*2+0xF) & ~0xF;
					phys_volume->mHullIndices = (U16*) ll_aligned_malloc_16(idx_size);
					phys_volume->mNumHullIndices = res.mNumTriangles*3;

					const F32* v = res.mVertexBase;

					for (S32 i = 0; i < res.mNumVertices; ++i)
					{
						F32* p = (F32*) ((U8*)v+i*res.mVertexStrideBytes);
						phys_volume->mHullPoints[i].load3(p);
					}

					if (res.mIndexType == LLCDMeshData::INT_16)
					{
						for (S32 i = 0; i < res.mNumTriangles; ++i)
						{
							U16* idx = (U16*) (((U8*)res.mIndexBase)+i*res.mIndexStrideBytes);

							phys_volume->mHullIndices[i*3+0] = idx[0];
							phys_volume->mHullIndices[i*3+1] = idx[1];
							phys_volume->mHullIndices[i*3+2] = idx[2];
						}
					}
					else
					{
						for (S32 i = 0; i < res.mNumTriangles; ++i)
						{
							U32* idx = (U32*) (((U8*)res.mIndexBase)+i*res.mIndexStrideBytes);

							phys_volume->mHullIndices[i*3+0] = (U16) idx[0];
							phys_volume->mHullIndices[i*3+1] = (U16) idx[1];
							phys_volume->mHullIndices[i*3+2] = (U16) idx[2];
						}
					}
				}
			}

			// <FS:Ansariel> Crash fix due to invalid calls to drawElements by Drake Arconis
			//if (phys_volume->mHullPoints)
			if (phys_volume->mHullPoints && phys_volume->mHullIndices && phys_volume->mNumHullPoints > 0 && phys_volume->mNumHullIndices > 0)
			// </FS:Ansariel>
			{
				//render hull
			
				glPolygonMode(GL_FRONT_AND_BACK, GL_LINE);
				
				gGL.diffuseColor4fv(line_color.mV);
				LLVertexBuffer::unbind();

				llassert(!LLGLSLShader::sNoFixedFunction || LLGLSLShader::sCurBoundShader != 0);
				
                LLVertexBuffer::drawElements(LLRender::TRIANGLES, phys_volume->mHullPoints, NULL, phys_volume->mNumHullIndices, phys_volume->mHullIndices);
				
				gGL.diffuseColor4fv(color.mV);
				glPolygonMode(GL_FRONT_AND_BACK, GL_FILL);
				LLVertexBuffer::drawElements(LLRender::TRIANGLES, phys_volume->mHullPoints, NULL, phys_volume->mNumHullIndices, phys_volume->mHullIndices);
				
			}
			else
			{
				gGL.diffuseColor4f(1,0,1,1);
				drawBoxOutline(center, size);
			}

			LLPrimitive::sVolumeManager->unrefVolume(phys_volume);
		}
	}
	else if (type == LLPhysicsShapeBuilderUtil::PhysicsShapeSpecification::BOX)
	{
		LLVector3 center = physics_spec.getCenter();
		LLVector3 scale = physics_spec.getScale();
		LLVector3 vscale = volume->getScale()*2.f;
		scale.set(scale[0]/vscale[0], scale[1]/vscale[1], scale[2]/vscale[2]);
		
		gGL.diffuseColor4fv(color.mV);
		drawBox(center, scale);
	}
	else if	(type == LLPhysicsShapeBuilderUtil::PhysicsShapeSpecification::SPHERE)
	{
		LLVolumeParams volume_params;
		volume_params.setType( LL_PCODE_PROFILE_CIRCLE_HALF, LL_PCODE_PATH_CIRCLE );
		volume_params.setBeginAndEndS( 0.f, 1.f );
		volume_params.setBeginAndEndT( 0.f, 1.f );
		volume_params.setRatio	( 1, 1 );
		volume_params.setShear	( 0, 0 );
		LLVolume* sphere = LLPrimitive::sVolumeManager->refVolume(volume_params, 3);
		
		gGL.diffuseColor4fv(color.mV);
		pushVerts(sphere);
		LLPrimitive::sVolumeManager->unrefVolume(sphere);
	}
	else if (type == LLPhysicsShapeBuilderUtil::PhysicsShapeSpecification::CYLINDER)
	{
		LLVolumeParams volume_params;
		volume_params.setType( LL_PCODE_PROFILE_CIRCLE, LL_PCODE_PATH_LINE );
		volume_params.setBeginAndEndS( 0.f, 1.f );
		volume_params.setBeginAndEndT( 0.f, 1.f );
		volume_params.setRatio	( 1, 1 );
		volume_params.setShear	( 0, 0 );
		LLVolume* cylinder = LLPrimitive::sVolumeManager->refVolume(volume_params, 3);
		
		gGL.diffuseColor4fv(color.mV);
		pushVerts(cylinder);
		LLPrimitive::sVolumeManager->unrefVolume(cylinder);
	}
	else if (type == LLPhysicsShapeBuilderUtil::PhysicsShapeSpecification::PRIM_MESH)
	{
		LLVolumeParams volume_params = volume->getVolume()->getParams();
		S32 detail = get_physics_detail(volume_params, volume->getScale());

		LLVolume* phys_volume = LLPrimitive::sVolumeManager->refVolume(volume_params, detail);
		glPolygonMode(GL_FRONT_AND_BACK, GL_LINE);
		
		gGL.diffuseColor4fv(line_color.mV);
		pushVerts(phys_volume);
		
		gGL.diffuseColor4fv(color.mV);
		glPolygonMode(GL_FRONT_AND_BACK, GL_FILL);
		pushVerts(phys_volume);
		LLPrimitive::sVolumeManager->unrefVolume(phys_volume);
	}
	else if (type == LLPhysicsShapeBuilderUtil::PhysicsShapeSpecification::PRIM_CONVEX)
	{
		LLVolumeParams volume_params = volume->getVolume()->getParams();
		S32 detail = get_physics_detail(volume_params, volume->getScale());

		LLVolume* phys_volume = LLPrimitive::sVolumeManager->refVolume(volume_params, detail);

		if (phys_volume->mHullPoints && phys_volume->mHullIndices)
		{
			// <FS:Ansariel> Use a vbo for the static LLVertexBuffer::drawArray/Element functions; by Drake Arconis/Shyotl Kuhr
			if (LLGLSLShader::sNoFixedFunction)
			{
				gGL.diffuseColor4fv(line_color.mV);
				glPolygonMode(GL_FRONT_AND_BACK, GL_LINE);
				LLVertexBuffer::drawElements(LLRender::TRIANGLES,phys_volume->mHullPoints, NULL, phys_volume->mNumHullIndices, phys_volume->mHullIndices);

				gGL.diffuseColor4fv(color.mV);
				glPolygonMode(GL_FRONT_AND_BACK, GL_FILL);
				LLVertexBuffer::drawElements(LLRender::TRIANGLES, phys_volume->mHullPoints, NULL, phys_volume->mNumHullIndices, phys_volume->mHullIndices);
			}
			else
			{
			// </FS:Ansariel>
				glPolygonMode(GL_FRONT_AND_BACK, GL_LINE);
				llassert(!LLGLSLShader::sNoFixedFunction || LLGLSLShader::sCurBoundShader != 0);
				LLVertexBuffer::unbind();
				glVertexPointer(3, GL_FLOAT, 16, phys_volume->mHullPoints);
				gGL.diffuseColor4fv(line_color.mV);
				gGL.syncMatrices();
			{
				LL_PROFILER_GPU_ZONEC( "gl.DrawElements", 0x20FF20 )
				glDrawElements(GL_TRIANGLES, phys_volume->mNumHullIndices, GL_UNSIGNED_SHORT, phys_volume->mHullIndices);
			}
				
				gGL.diffuseColor4fv(color.mV);
				glPolygonMode(GL_FRONT_AND_BACK, GL_FILL);
			{
				LL_PROFILER_GPU_ZONEC( "gl.DrawElements", 0x40FF40 )
			glDrawElements(GL_TRIANGLES, phys_volume->mNumHullIndices, GL_UNSIGNED_SHORT, phys_volume->mHullIndices);			
			// <FS:Ansariel> Use a vbo for the static LLVertexBuffer::drawArray/Element functions; by Drake Arconis/Shyotl Kuhr
			}
			}
			// </FS:Ansariel>
		}
		else
		{
			gGL.diffuseColor3f(1,0,1);
			drawBoxOutline(center, size);
			gMeshRepo.buildHull(volume_params, detail);
		}
		LLPrimitive::sVolumeManager->unrefVolume(phys_volume);
	}
	else if (type == LLPhysicsShapeBuilderUtil::PhysicsShapeSpecification::SCULPT)
	{
		//TODO: implement sculpted prim physics display
	}
	else 
	{
		LL_ERRS() << "Unhandled type" << LL_ENDL;
	}

	gGL.popMatrix();
}

void renderPhysicsShapes(LLSpatialGroup* group)
{
	for (OctreeNode::const_element_iter i = group->getDataBegin(); i != group->getDataEnd(); ++i)
	{
		LLDrawable* drawable = (LLDrawable*)(*i)->getDrawable();
		if(!drawable)
	{
			continue;
		}

		if (drawable->isSpatialBridge())
		{
			LLSpatialBridge* bridge = drawable->asPartition()->asBridge();

			if (bridge)
			{
				gGL.pushMatrix();
				gGL.multMatrix((F32*)bridge->mDrawable->getRenderMatrix().mMatrix);
				bridge->renderPhysicsShapes();
				gGL.popMatrix();
			}
		}
		else
		{
			LLVOVolume* volume = drawable->getVOVolume();
			if (volume && !volume->isAttachment() && volume->getPhysicsShapeType() != LLViewerObject::PHYSICS_SHAPE_NONE )
			{
				if (!group->getSpatialPartition()->isBridge())
				{
					gGL.pushMatrix();
					LLVector3 trans = drawable->getRegion()->getOriginAgent();
					gGL.translatef(trans.mV[0], trans.mV[1], trans.mV[2]);
					renderPhysicsShape(drawable, volume);
					gGL.popMatrix();
				}
				else
				{
					renderPhysicsShape(drawable, volume);
				}
			}
			else
			{
				LLViewerObject* object = drawable->getVObj();
				if (object && object->getPCode() == LLViewerObject::LL_VO_SURFACE_PATCH)
				{
					gGL.pushMatrix();
					gGL.multMatrix((F32*) object->getRegion()->mRenderMatrix.mMatrix);
					//push face vertices for terrain
					for (S32 i = 0; i < drawable->getNumFaces(); ++i)
					{
						LLFace* face = drawable->getFace(i);
						if (face)
						{
							LLVertexBuffer* buff = face->getVertexBuffer();
							if (buff)
							{
								glPolygonMode(GL_FRONT_AND_BACK, GL_LINE);

								buff->setBuffer(LLVertexBuffer::MAP_VERTEX);
								gGL.diffuseColor3f(0.2f, 0.5f, 0.3f);
								buff->draw(LLRender::TRIANGLES, buff->getNumIndices(), 0);
									
								gGL.diffuseColor3f(0.2f, 1.f, 0.3f);
								glPolygonMode(GL_FRONT_AND_BACK, GL_FILL);
								buff->draw(LLRender::TRIANGLES, buff->getNumIndices(), 0);
							}
						}
					}
					gGL.popMatrix();
				}
			}
		}
	}
}

void renderTexturePriority(LLDrawable* drawable)
{
	for (int face=0; face<drawable->getNumFaces(); ++face)
	{
		LLFace *facep = drawable->getFace(face);
		
		LLVector4 cold(0,0,0.25f);
		LLVector4 hot(1,0.25f,0.25f);
	
		LLVector4 boost_cold(0,0,0,0);
		LLVector4 boost_hot(0,1,0,1);
		
		LLGLDisable blend(GL_BLEND);
		
		//LLViewerTexture* imagep = facep->getTexture();
		//if (imagep)
		if (facep)
		{
				
			//F32 vsize = imagep->mMaxVirtualSize;
			F32 vsize = facep->getPixelArea();

			if (vsize > sCurMaxTexPriority)
			{
				sCurMaxTexPriority = vsize;
			}
			
			F32 t = vsize/sLastMaxTexPriority;
			
			LLVector4 col = lerp(cold, hot, t);
			gGL.diffuseColor4fv(col.mV);
		}
		//else
		//{
		//	gGL.diffuseColor4f(1,0,1,1);
		//}
		
		LLVector4a center;
		center.setAdd(facep->mExtents[1],facep->mExtents[0]);
		center.mul(0.5f);
		LLVector4a size;
		size.setSub(facep->mExtents[1],facep->mExtents[0]);
		size.mul(0.5f);
		size.add(LLVector4a(0.01f));
		drawBox(center, size);
		
		/*S32 boost = imagep->getBoostLevel();
		if (boost>LLGLTexture::BOOST_NONE)
		{
			F32 t = (F32) boost / (F32) (LLGLTexture::BOOST_MAX_LEVEL-1);
			LLVector4 col = lerp(boost_cold, boost_hot, t);
			LLGLEnable blend_on(GL_BLEND);
			gGL.blendFunc(GL_SRC_ALPHA, GL_ONE);
			gGL.diffuseColor4fv(col.mV);
			drawBox(center, size);
			gGL.blendFunc(GL_SRC_ALPHA, GL_ONE_MINUS_SRC_ALPHA);
		}*/
	}
}

void renderPoints(LLDrawable* drawablep)
{
	LLGLDepthTest depth(GL_FALSE, GL_FALSE);
	if (drawablep->getNumFaces())
	{
		gGL.begin(LLRender::POINTS);
		gGL.diffuseColor3f(1,1,1);
		for (S32 i = 0; i < drawablep->getNumFaces(); i++)
		{
			LLFace * face = drawablep->getFace(i);
			if (face)
			{
				gGL.vertex3fv(face->mCenterLocal.mV);
			}
		}
		gGL.end();
	}
}

void renderTextureAnim(LLDrawInfo* params)
{
	if (!params->mTextureMatrix)
	{
		return;
	}
	
	LLGLEnable blend(GL_BLEND);
	gGL.diffuseColor4f(1,1,0,0.5f);
	pushVerts(params, LLVertexBuffer::MAP_VERTEX);
}

void renderBatchSize(LLDrawInfo* params)
{
	LLGLEnable offset(GL_POLYGON_OFFSET_FILL);
	glPolygonOffset(-1.f, 1.f);
	gGL.diffuseColor4ubv((GLubyte*) &(params->mDebugColor));
	pushVerts(params, LLVertexBuffer::MAP_VERTEX);
}

void renderShadowFrusta(LLDrawInfo* params)
{
	LLGLEnable blend(GL_BLEND);
	gGL.setSceneBlendType(LLRender::BT_ADD);

	LLVector4a center;
	center.setAdd(params->mExtents[1], params->mExtents[0]);
	center.mul(0.5f);
	LLVector4a size;
	size.setSub(params->mExtents[1],params->mExtents[0]);
	size.mul(0.5f);

	if (gPipeline.mShadowCamera[4].AABBInFrustum(center, size))
	{
		gGL.diffuseColor3f(1,0,0);
		pushVerts(params, LLVertexBuffer::MAP_VERTEX);
	}
	if (gPipeline.mShadowCamera[5].AABBInFrustum(center, size))
	{
		gGL.diffuseColor3f(0,1,0);
		pushVerts(params, LLVertexBuffer::MAP_VERTEX);
	}
	if (gPipeline.mShadowCamera[6].AABBInFrustum(center, size))
	{
		gGL.diffuseColor3f(0,0,1);
		pushVerts(params, LLVertexBuffer::MAP_VERTEX);
	}
	if (gPipeline.mShadowCamera[7].AABBInFrustum(center, size))
	{
		gGL.diffuseColor3f(1,0,1);
		pushVerts(params, LLVertexBuffer::MAP_VERTEX);
	}

	gGL.setSceneBlendType(LLRender::BT_ALPHA);
}

void renderTexelDensity(LLDrawable* drawable)
{
	if (LLViewerTexture::sDebugTexelsMode == LLViewerTexture::DEBUG_TEXELS_OFF
		|| LLViewerTexture::sCheckerBoardImagep.isNull())
	{
		return;
	}

	LLGLEnable _(GL_BLEND);
	//gObjectFullbrightProgram.bind();

	LLMatrix4 checkerboard_matrix;
	S32 discard_level = -1;

	for (S32 f = 0; f < drawable->getNumFaces(); f++)
	{
		LLFace* facep = drawable->getFace(f);
		LLVertexBuffer* buffer = facep->getVertexBuffer();
		LLViewerTexture* texturep = facep->getTexture();

		if (texturep == NULL) continue;

		switch(LLViewerTexture::sDebugTexelsMode)
		{
		case LLViewerTexture::DEBUG_TEXELS_CURRENT:
			discard_level = -1;
			break;
		case LLViewerTexture::DEBUG_TEXELS_DESIRED:
			{
				LLViewerFetchedTexture* fetched_texturep = dynamic_cast<LLViewerFetchedTexture*>(texturep);
				discard_level = fetched_texturep ? fetched_texturep->getDesiredDiscardLevel() : -1;
				break;
			}
		default:
		case LLViewerTexture::DEBUG_TEXELS_FULL:
			discard_level = 0;
			break;
		}

		checkerboard_matrix.initScale(LLVector3(texturep->getWidth(discard_level) / 8, texturep->getHeight(discard_level) / 8, 1.f));

		gGL.getTexUnit(0)->bind(LLViewerTexture::sCheckerBoardImagep, TRUE);
		gGL.matrixMode(LLRender::MM_TEXTURE);
		gGL.loadMatrix((GLfloat*)&checkerboard_matrix.mMatrix);

		if (buffer && (facep->getGeomCount() >= 3))
		{
			buffer->setBuffer(LLVertexBuffer::MAP_VERTEX | LLVertexBuffer::MAP_TEXCOORD0);
			U16 start = facep->getGeomStart();
			U16 end = start + facep->getGeomCount()-1;
			U32 count = facep->getIndicesCount();
			U16 offset = facep->getIndicesStart();
			buffer->drawRange(LLRender::TRIANGLES, start, end, count, offset);
		}

		gGL.loadIdentity();
		gGL.matrixMode(LLRender::MM_MODELVIEW);
	}

	//S32 num_textures = llmax(1, (S32)params->mTextureList.size());

	//for (S32 i = 0; i < num_textures; i++)
	//{
	//	LLViewerTexture* texturep = params->mTextureList.empty() ? params->mTexture.get() : params->mTextureList[i].get();
	//	if (texturep == NULL) continue;

	//	LLMatrix4 checkboard_matrix;
	//	S32 discard_level = -1;
	//	switch(LLViewerTexture::sDebugTexelsMode)
	//	{
	//	case LLViewerTexture::DEBUG_TEXELS_CURRENT:
	//		discard_level = -1;
	//		break;
	//	case LLViewerTexture::DEBUG_TEXELS_DESIRED:
	//		{
	//			LLViewerFetchedTexture* fetched_texturep = dynamic_cast<LLViewerFetchedTexture*>(texturep);
	//			discard_level = fetched_texturep ? fetched_texturep->getDesiredDiscardLevel() : -1;
	//			break;
	//		}
	//	default:
	//	case LLViewerTexture::DEBUG_TEXELS_FULL:
	//		discard_level = 0;
	//		break;
	//	}

	//	checkboard_matrix.initScale(LLVector3(texturep->getWidth(discard_level) / 8, texturep->getHeight(discard_level) / 8, 1.f));
	//	gGL.getTexUnit(i)->activate();

	//	glMatrixMode(GL_TEXTURE);
	//	glPushMatrix();
	//	glLoadIdentity();
	//	//gGL.matrixMode(LLRender::MM_TEXTURE);
	//	glLoadMatrixf((GLfloat*) checkboard_matrix.mMatrix);

	//	gGL.getTexUnit(i)->bind(LLViewerTexture::sCheckerBoardImagep, TRUE);

	//	pushVerts(params, LLVertexBuffer::MAP_VERTEX | LLVertexBuffer::MAP_TEXCOORD0 | LLVertexBuffer::MAP_COLOR | LLVertexBuffer::MAP_NORMAL );

	//	glPopMatrix();
	//	glMatrixMode(GL_MODELVIEW);
	//	//gGL.matrixMode(LLRender::MM_MODELVIEW);
	//}
}


void renderLights(LLDrawable* drawablep)
{
	if (!drawablep->isLight())
	{
		return;
	}

	if (drawablep->getNumFaces())
	{
		LLGLEnable blend(GL_BLEND);
		gGL.diffuseColor4f(0,1,1,0.5f);

		for (S32 i = 0; i < drawablep->getNumFaces(); i++)
		{
			LLFace * face = drawablep->getFace(i);
			if (face)
			{
				pushVerts(face, LLVertexBuffer::MAP_VERTEX);
			}
		}

		const LLVector4a* ext = drawablep->getSpatialExtents();

		LLVector4a pos;
		pos.setAdd(ext[0], ext[1]);
		pos.mul(0.5f);
		LLVector4a size;
		size.setSub(ext[1], ext[0]);
		size.mul(0.5f);

		{
			LLGLDepthTest depth(GL_FALSE, GL_TRUE);
			gGL.diffuseColor4f(1,1,1,1);
			drawBoxOutline(pos, size);
		}

		gGL.diffuseColor4f(1,1,0,1);
		F32 rad = drawablep->getVOVolume()->getLightRadius();
		drawBoxOutline(pos, LLVector4a(rad));
	}
}

class LLRenderOctreeRaycast : public LLOctreeTriangleRayIntersect
{
public:
	
	
	LLRenderOctreeRaycast(const LLVector4a& start, const LLVector4a& dir, F32* closest_t)
		: LLOctreeTriangleRayIntersect(start, dir, NULL, closest_t, NULL, NULL, NULL, NULL)
	{

	}

	void visit(const LLOctreeNode<LLVolumeTriangle>* branch)
	{
		LLVolumeOctreeListener* vl = (LLVolumeOctreeListener*) branch->getListener(0);

		LLVector3 center, size;
		
		if (branch->isEmpty())
		{
			gGL.diffuseColor3f(1.f,0.2f,0.f);
			center.set(branch->getCenter().getF32ptr());
			size.set(branch->getSize().getF32ptr());
		}
		else
		{
			gGL.diffuseColor3f(0.75f, 1.f, 0.f);
			center.set(vl->mBounds[0].getF32ptr());
			size.set(vl->mBounds[1].getF32ptr());
		}

		drawBoxOutline(center, size);	
		
		for (U32 i = 0; i < 2; i++)
		{
			LLGLDepthTest depth(GL_TRUE, GL_FALSE, i == 1 ? GL_LEQUAL : GL_GREATER);

			if (i == 1)
			{
				gGL.diffuseColor4f(0,1,1,0.5f);
			}
			else
			{
				gGL.diffuseColor4f(0,0.5f,0.5f, 0.25f);
				drawBoxOutline(center, size);
			}
			
			if (i == 1)
			{
				gGL.flush();
				gGL.setLineWidth(3.f); // <FS> Line width OGL core profile fix by Rye Mutt
			}

			gGL.begin(LLRender::TRIANGLES);
			for (LLOctreeNode<LLVolumeTriangle>::const_element_iter iter = branch->getDataBegin();
					iter != branch->getDataEnd();
					++iter)
			{
				const LLVolumeTriangle* tri = *iter;
				
				gGL.vertex3fv(tri->mV[0]->getF32ptr());
				gGL.vertex3fv(tri->mV[1]->getF32ptr());
				gGL.vertex3fv(tri->mV[2]->getF32ptr());
			}	
			gGL.end();

			if (i == 1)
			{
				gGL.flush();
				gGL.setLineWidth(1.f); // <FS> Line width OGL core profile fix by Rye Mutt
			}
		}
	}
};

void renderRaycast(LLDrawable* drawablep)
{
	if (drawablep->getNumFaces())
	{
		LLGLEnable blend(GL_BLEND);
		gGL.diffuseColor4f(0,1,1,0.5f);

		LLVOVolume* vobj = drawablep->getVOVolume();
		if (vobj && !vobj->isDead())
		{
			//glPolygonMode(GL_FRONT_AND_BACK, GL_LINE);
			//pushVerts(drawablep->getFace(gDebugRaycastFaceHit), LLVertexBuffer::MAP_VERTEX);
			//glPolygonMode(GL_FRONT_AND_BACK, GL_FILL);

			LLVolume* volume = vobj->getVolume();

			bool transform = true;
			if (drawablep->isState(LLDrawable::RIGGED))
			{
				volume = vobj->getRiggedVolume();
				transform = false;
			}

			if (volume)
			{
				LLVector3 trans = drawablep->getRegion()->getOriginAgent();
				
				for (S32 i = 0; i < volume->getNumVolumeFaces(); ++i)
				{
					const LLVolumeFace& face = volume->getVolumeFace(i);
					
					gGL.pushMatrix();
					gGL.translatef(trans.mV[0], trans.mV[1], trans.mV[2]);					
					gGL.multMatrix((F32*) vobj->getRelativeXform().mMatrix);

					LLVector4a start, end;
					if (transform)
					{
						LLVector3 v_start(gDebugRaycastStart.getF32ptr());
						LLVector3 v_end(gDebugRaycastEnd.getF32ptr());

						v_start = vobj->agentPositionToVolume(v_start);
						v_end = vobj->agentPositionToVolume(v_end);

						start.load3(v_start.mV);
						end.load3(v_end.mV);
					}
					else
					{
						start = gDebugRaycastStart;
						end = gDebugRaycastEnd;
					}

					LLVector4a dir;
					dir.setSub(end, start);

					gGL.flush();
					glPolygonMode(GL_FRONT_AND_BACK, GL_LINE);				

					{
						//render face positions
						// <FS:Ansariel> Use a vbo for the static LLVertexBuffer::drawArray/Element functions; by Drake Arconis/Shyotl Kuhr
						if (LLGLSLShader::sNoFixedFunction)
						{
							gGL.diffuseColor4f(0.f, 1.f, 1.f, 0.5f);
							LLVertexBuffer::drawElements(LLRender::TRIANGLES, face.mPositions, NULL, face.mNumIndices, face.mIndices);
						}
						else
						{
						// </FS:Ansariel>
							LLVertexBuffer::unbind();
							gGL.diffuseColor4f(0,1,1,0.5f);
							glVertexPointer(3, GL_FLOAT, sizeof(LLVector4a), face.mPositions);
							gGL.syncMatrices();
<<<<<<< HEAD
							LL_PROFILER_GPU_ZONEC( "gl.DrawElements", 0x60FF60 );
=======
						LL_PROFILER_GPU_ZONEC( "gl.DrawElements", 0x60FF60 );
>>>>>>> b9989b3e
							glDrawElements(GL_TRIANGLES, face.mNumIndices, GL_UNSIGNED_SHORT, face.mIndices);
						// <FS:Ansariel> Use a vbo for the static LLVertexBuffer::drawArray/Element functions; by Drake Arconis/Shyotl Kuhr
						}
						// </FS:Ansariel>
					}
					
					if (!volume->isUnique())
					{
						F32 t = 1.f;

						if (!face.mOctree)
						{
							((LLVolumeFace*) &face)->createOctree(); 
						}

						LLRenderOctreeRaycast render(start, dir, &t);
					
						render.traverse(face.mOctree);
					}

					gGL.popMatrix();		
					glPolygonMode(GL_FRONT_AND_BACK, GL_FILL);
				}
			}
		}
		else if (drawablep->isAvatar())
		{
			if (drawablep->getVObj() == gDebugRaycastObject)
			{
				LLGLDepthTest depth(GL_FALSE);
				LLVOAvatar* av = (LLVOAvatar*) drawablep->getVObj().get();
				av->renderCollisionVolumes();
			}
		}

		if (drawablep->getVObj() == gDebugRaycastObject)
		{
			// draw intersection point
			gGL.pushMatrix();
			gGL.loadMatrix(gGLModelView);
			LLVector3 translate(gDebugRaycastIntersection.getF32ptr());
			gGL.translatef(translate.mV[0], translate.mV[1], translate.mV[2]);
			LLCoordFrame orient;
			LLVector4a debug_binormal;
			
			debug_binormal.setCross3(gDebugRaycastNormal, gDebugRaycastTangent);
			debug_binormal.mul(gDebugRaycastTangent.getF32ptr()[3]);

			LLVector3 normal(gDebugRaycastNormal.getF32ptr());
			LLVector3 binormal(debug_binormal.getF32ptr());
						
			orient.lookDir(normal, binormal);
			LLMatrix4 rotation;
			orient.getRotMatrixToParent(rotation);
			gGL.multMatrix((float*)rotation.mMatrix);
			
			gGL.diffuseColor4f(1,0,0,0.5f);
			drawBox(LLVector3(0, 0, 0), LLVector3(0.1f, 0.022f, 0.022f));
			gGL.diffuseColor4f(0,1,0,0.5f);
			drawBox(LLVector3(0, 0, 0), LLVector3(0.021f, 0.1f, 0.021f));
			gGL.diffuseColor4f(0,0,1,0.5f);
			drawBox(LLVector3(0, 0, 0), LLVector3(0.02f, 0.02f, 0.1f));
			gGL.popMatrix();

			// draw bounding box of prim
			const LLVector4a* ext = drawablep->getSpatialExtents();

			LLVector4a pos;
			pos.setAdd(ext[0], ext[1]);
			pos.mul(0.5f);
			LLVector4a size;
			size.setSub(ext[1], ext[0]);
			size.mul(0.5f);

			LLGLDepthTest depth(GL_FALSE, GL_TRUE);
			gGL.diffuseColor4f(0,0.5f,0.5f,1);
			drawBoxOutline(pos, size);		
		}
	}
}


void renderAvatarCollisionVolumes(LLVOAvatar* avatar)
{
	avatar->renderCollisionVolumes();
}

void renderAvatarBones(LLVOAvatar* avatar)
{
	avatar->renderBones();
}

void renderAgentTarget(LLVOAvatar* avatar)
{
	// render these for self only (why, i don't know)
	if (avatar->isSelf())
	{
		renderCrossHairs(avatar->getPositionAgent(), 0.2f, LLColor4(1, 0, 0, 0.8f));
		renderCrossHairs(avatar->mDrawable->getPositionAgent(), 0.2f, LLColor4(0, 1, 0, 0.8f));
		renderCrossHairs(avatar->mRoot->getWorldPosition(), 0.2f, LLColor4(1, 1, 1, 0.8f));
		renderCrossHairs(avatar->mPelvisp->getWorldPosition(), 0.2f, LLColor4(0, 0, 1, 0.8f));
	}
}

class LLOctreeRenderNonOccluded : public OctreeTraveler
{
public:
	LLCamera* mCamera;
	LLOctreeRenderNonOccluded(LLCamera* camera): mCamera(camera) {}
	
	virtual void traverse(const OctreeNode* node)
	{
		LLSpatialGroup* group = (LLSpatialGroup*) node->getListener(0);
		
		const LLVector4a* bounds = group->getBounds();
		if (!mCamera || mCamera->AABBInFrustumNoFarClip(bounds[0], bounds[1]))
		{
			node->accept(this);
			stop_glerror();

			for (U32 i = 0; i < node->getChildCount(); i++)
			{
				traverse(node->getChild(i));
				stop_glerror();
			}
			
			//draw tight fit bounding boxes for spatial group
			if (gPipeline.hasRenderDebugMask(LLPipeline::RENDER_DEBUG_OCTREE))
			{	
				group->rebuildGeom();
				group->rebuildMesh();

				renderOctree(group);
				stop_glerror();
			}

			//render visibility wireframe
			if (gPipeline.hasRenderDebugMask(LLPipeline::RENDER_DEBUG_OCCLUSION))
			{
				group->rebuildGeom();
				group->rebuildMesh();

				gGL.flush();
				gGL.pushMatrix();
				gGLLastMatrix = NULL;
				gGL.loadMatrix(gGLModelView);
				renderVisibility(group, mCamera);
				stop_glerror();
				gGLLastMatrix = NULL;
				gGL.popMatrix();
				gGL.diffuseColor4f(1,1,1,1);
			}
		}
	}

	virtual void visit(const OctreeNode* branch)
	{
		LLSpatialGroup* group = (LLSpatialGroup*) branch->getListener(0);
		const LLVector4a* bounds = group->getBounds();
		if (group->hasState(LLSpatialGroup::GEOM_DIRTY) || (mCamera && !mCamera->AABBInFrustumNoFarClip(bounds[0], bounds[1])))
		{
			return;
		}

		group->rebuildGeom();
		group->rebuildMesh();

		if (gPipeline.hasRenderDebugMask(LLPipeline::RENDER_DEBUG_BBOXES))
		{
			if (!group->isEmpty())
			{
				gGL.diffuseColor3f(0,0,1);
				const LLVector4a* obj_bounds = group->getObjectBounds();
				drawBoxOutline(obj_bounds[0], obj_bounds[1]);
			}
		}

		for (OctreeNode::const_element_iter i = branch->getDataBegin(); i != branch->getDataEnd(); ++i)
		{
			LLDrawable* drawable = (LLDrawable*)(*i)->getDrawable();
			if(!drawable || drawable->isDead())
		{
				continue;
			}
					
			if (gPipeline.hasRenderDebugMask(LLPipeline::RENDER_DEBUG_BBOXES))
			{
				renderBoundingBox(drawable);			
			}

			if (gPipeline.hasRenderDebugMask(LLPipeline::RENDER_DEBUG_NORMALS))
			{
				renderNormals(drawable);
			}
			
			if (gPipeline.hasRenderDebugMask(LLPipeline::RENDER_DEBUG_BUILD_QUEUE))
			{
				if (drawable->isState(LLDrawable::IN_REBUILD_Q2))
				{
					gGL.diffuseColor4f(0.6f, 0.6f, 0.1f, 1.f);
					const LLVector4a* ext = drawable->getSpatialExtents();
					LLVector4a center;
					center.setAdd(ext[0], ext[1]);
					center.mul(0.5f);
					LLVector4a size;
					size.setSub(ext[1], ext[0]);
					size.mul(0.5f);
					drawBoxOutline(center, size);
				}
			}	

			if (drawable->getVOVolume() && gPipeline.hasRenderDebugMask(LLPipeline::RENDER_DEBUG_TEXTURE_PRIORITY))
			{
				renderTexturePriority(drawable);
			}

			if (gPipeline.hasRenderDebugMask(LLPipeline::RENDER_DEBUG_POINTS))
			{
				renderPoints(drawable);
			}

			if (gPipeline.hasRenderDebugMask(LLPipeline::RENDER_DEBUG_LIGHTS))
			{
				renderLights(drawable);
			}

			if (gPipeline.hasRenderDebugMask(LLPipeline::RENDER_DEBUG_RAYCAST))
			{
				renderRaycast(drawable);
			}
			if (gPipeline.hasRenderDebugMask(LLPipeline::RENDER_DEBUG_UPDATE_TYPE))
			{
				renderUpdateType(drawable);
			}
			if(gPipeline.hasRenderDebugMask(LLPipeline::RENDER_DEBUG_RENDER_COMPLEXITY))
			{
				renderComplexityDisplay(drawable);
			}
			if(gPipeline.hasRenderDebugMask(LLPipeline::RENDER_DEBUG_TEXEL_DENSITY))
			{
				renderTexelDensity(drawable);
			}

			LLVOAvatar* avatar = dynamic_cast<LLVOAvatar*>(drawable->getVObj().get());
			
			if (avatar && gPipeline.hasRenderDebugMask(LLPipeline::RENDER_DEBUG_AVATAR_VOLUME))
			{
				renderAvatarCollisionVolumes(avatar);
			}

			if (avatar && gPipeline.hasRenderDebugMask(LLPipeline::RENDER_DEBUG_AVATAR_JOINTS))
			{
				renderAvatarBones(avatar);
			}

			if (avatar && gPipeline.hasRenderDebugMask(LLPipeline::RENDER_DEBUG_AGENT_TARGET))
			{
				renderAgentTarget(avatar);
			}
			
			if (gDebugGL)
			{
				for (U32 i = 0; i < drawable->getNumFaces(); ++i)
				{
					LLFace* facep = drawable->getFace(i);
					if (facep)
					{
						U8 index = facep->getTextureIndex();
						if (facep->mDrawInfo)
						{
							if (index < FACE_DO_NOT_BATCH_TEXTURES)
							{
								if (facep->mDrawInfo->mTextureList.size() <= index)
								{
									LL_ERRS() << "Face texture index out of bounds." << LL_ENDL;
								}
								else if (facep->mDrawInfo->mTextureList[index] != facep->getTexture())
								{
									LL_ERRS() << "Face texture index incorrect." << LL_ENDL;
								}
							}
						}
					}
				}
			}
		}
		
		for (LLSpatialGroup::draw_map_t::iterator i = group->mDrawMap.begin(); i != group->mDrawMap.end(); ++i)
		{
			LLSpatialGroup::drawmap_elem_t& draw_vec = i->second;	
			for (LLSpatialGroup::drawmap_elem_t::iterator j = draw_vec.begin(); j != draw_vec.end(); ++j)	
			{
				LLDrawInfo* draw_info = *j;
				if (gPipeline.hasRenderDebugMask(LLPipeline::RENDER_DEBUG_TEXTURE_ANIM))
				{
					renderTextureAnim(draw_info);
				}
				if (gPipeline.hasRenderDebugMask(LLPipeline::RENDER_DEBUG_BATCH_SIZE))
				{
					renderBatchSize(draw_info);
				}
				if (gPipeline.hasRenderDebugMask(LLPipeline::RENDER_DEBUG_SHADOW_FRUSTA))
				{
					renderShadowFrusta(draw_info);
				}
			}
		}
	}
};

class LLOctreeRenderXRay : public OctreeTraveler
{
public:
	LLCamera* mCamera;
	LLOctreeRenderXRay(LLCamera* camera): mCamera(camera) {}
	
	virtual void traverse(const OctreeNode* node)
	{
		LLSpatialGroup* group = (LLSpatialGroup*) node->getListener(0);
		
		const LLVector4a* bounds = group->getBounds();
		if (!mCamera || mCamera->AABBInFrustumNoFarClip(bounds[0], bounds[1]))
		{
			node->accept(this);
			stop_glerror();

			for (U32 i = 0; i < node->getChildCount(); i++)
			{
				traverse(node->getChild(i));
				stop_glerror();
			}
			
			//render visibility wireframe
			if (gPipeline.hasRenderDebugMask(LLPipeline::RENDER_DEBUG_OCCLUSION))
			{
				group->rebuildGeom();
				group->rebuildMesh();

				gGL.flush();
				gGL.pushMatrix();
				gGLLastMatrix = NULL;
				gGL.loadMatrix(gGLModelView);
				renderXRay(group, mCamera);
				stop_glerror();
				gGLLastMatrix = NULL;
				gGL.popMatrix();
			}
		}
	}

	virtual void visit(const OctreeNode* node) {}

};

class LLOctreeRenderPhysicsShapes : public OctreeTraveler
{
public:
	LLCamera* mCamera;
	LLOctreeRenderPhysicsShapes(LLCamera* camera): mCamera(camera) {}
	
	virtual void traverse(const OctreeNode* node)
	{
		LLSpatialGroup* group = (LLSpatialGroup*) node->getListener(0);
		
		const LLVector4a* bounds = group->getBounds();
		if (!mCamera || mCamera->AABBInFrustumNoFarClip(bounds[0], bounds[1]))
		{
			node->accept(this);
			stop_glerror();

			for (U32 i = 0; i < node->getChildCount(); i++)
			{
				traverse(node->getChild(i));
				stop_glerror();
			}
			
			group->rebuildGeom();
			group->rebuildMesh();

			renderPhysicsShapes(group);
		}
	}

	virtual void visit(const OctreeNode* branch)
	{
		
	}
};

class LLOctreePushBBoxVerts : public OctreeTraveler
{
public:
	LLCamera* mCamera;
	LLOctreePushBBoxVerts(LLCamera* camera): mCamera(camera) {}
	
	virtual void traverse(const OctreeNode* node)
	{
		LLSpatialGroup* group = (LLSpatialGroup*) node->getListener(0);
		
		const LLVector4a* bounds = group->getBounds();
		if (!mCamera || mCamera->AABBInFrustum(bounds[0], bounds[1]))
		{
			node->accept(this);

			for (U32 i = 0; i < node->getChildCount(); i++)
			{
				traverse(node->getChild(i));
			}
		}
	}

	virtual void visit(const OctreeNode* branch)
	{
		LLSpatialGroup* group = (LLSpatialGroup*) branch->getListener(0);

		const LLVector4a* bounds = group->getBounds();
		if (group->hasState(LLSpatialGroup::GEOM_DIRTY) || (mCamera && !mCamera->AABBInFrustumNoFarClip(bounds[0], bounds[1])))
		{
			return;
		}

		for (OctreeNode::const_element_iter i = branch->getDataBegin(); i != branch->getDataEnd(); ++i)
		{
			LLDrawable* drawable = (LLDrawable*)(*i)->getDrawable();
			if(!drawable)
		{
				continue;
			}
			renderBoundingBox(drawable, FALSE);			
		}
	}
};

void LLSpatialPartition::renderIntersectingBBoxes(LLCamera* camera)
{
	LLOctreePushBBoxVerts pusher(camera);
	pusher.traverse(mOctree);
}

class LLOctreeStateCheck : public OctreeTraveler
{
public:
	U32 mInheritedMask[LLViewerCamera::NUM_CAMERAS];

	LLOctreeStateCheck()
	{ 
		for (U32 i = 0; i < LLViewerCamera::NUM_CAMERAS; i++)
		{
			mInheritedMask[i] = 0;
		}
	}

	virtual void traverse(const OctreeNode* node)
	{
		LLSpatialGroup* group = (LLSpatialGroup*) node->getListener(0);
		
		node->accept(this);


		U32 temp[LLViewerCamera::NUM_CAMERAS];

		for (U32 i = 0; i < LLViewerCamera::NUM_CAMERAS; i++)
		{
			temp[i] = mInheritedMask[i];
			mInheritedMask[i] |= group->mOcclusionState[i] & LLSpatialGroup::OCCLUDED; 
		}

		for (U32 i = 0; i < node->getChildCount(); i++)
		{
			traverse(node->getChild(i));
		}

		for (U32 i = 0; i < LLViewerCamera::NUM_CAMERAS; i++)
		{
			mInheritedMask[i] = temp[i];
		}
	}
	

	virtual void visit(const OctreeNode* state)
	{
		LLSpatialGroup* group = (LLSpatialGroup*) state->getListener(0);

		for (U32 i = 0; i < LLViewerCamera::NUM_CAMERAS; i++)
		{
			if (mInheritedMask[i] && !(group->mOcclusionState[i] & mInheritedMask[i]))
			{
				LL_ERRS() << "Spatial group failed inherited mask test." << LL_ENDL;
			}
		}

		if (group->hasState(LLSpatialGroup::DIRTY))
		{
			assert_parent_state(group, LLSpatialGroup::DIRTY);
		}
	}

	void assert_parent_state(LLSpatialGroup* group, U32 state)
	{
		LLSpatialGroup* parent = group->getParent();
		while (parent)
		{
			if (!parent->hasState(state))
			{
				LL_ERRS() << "Spatial group failed parent state check." << LL_ENDL;
			}
			parent = parent->getParent();
		}
	}	
};


void LLSpatialPartition::renderPhysicsShapes()
{
	LLSpatialBridge* bridge = asBridge();
	LLCamera* camera = LLViewerCamera::getInstance();
	
	if (bridge)
	{
		camera = NULL;
	}

	gGL.flush();
	gGL.getTexUnit(0)->unbind(LLTexUnit::TT_TEXTURE);
	gGL.setLineWidth(3.f); // <FS> Line width OGL core profile fix by Rye Mutt
	LLOctreeRenderPhysicsShapes render_physics(camera);
	render_physics.traverse(mOctree);
	gGL.flush();
	gGL.setLineWidth(1.f); // <FS> Line width OGL core profile fix by Rye Mutt
}

void LLSpatialPartition::renderDebug()
{
	if (!gPipeline.hasRenderDebugMask(LLPipeline::RENDER_DEBUG_OCTREE |
									  LLPipeline::RENDER_DEBUG_OCCLUSION |
									  LLPipeline::RENDER_DEBUG_LIGHTS |
									  LLPipeline::RENDER_DEBUG_BATCH_SIZE |
									  LLPipeline::RENDER_DEBUG_UPDATE_TYPE |
									  LLPipeline::RENDER_DEBUG_BBOXES |
									  LLPipeline::RENDER_DEBUG_NORMALS |
									  LLPipeline::RENDER_DEBUG_POINTS |
									  LLPipeline::RENDER_DEBUG_TEXTURE_PRIORITY |
									  LLPipeline::RENDER_DEBUG_TEXTURE_ANIM |
									  LLPipeline::RENDER_DEBUG_RAYCAST |
									  LLPipeline::RENDER_DEBUG_AVATAR_VOLUME |
									  LLPipeline::RENDER_DEBUG_AVATAR_JOINTS |
									  LLPipeline::RENDER_DEBUG_AGENT_TARGET |
									  //LLPipeline::RENDER_DEBUG_BUILD_QUEUE |
									  LLPipeline::RENDER_DEBUG_SHADOW_FRUSTA |
									  LLPipeline::RENDER_DEBUG_RENDER_COMPLEXITY |
									  LLPipeline::RENDER_DEBUG_TEXEL_DENSITY)) 
	{
		return;
	}
	
	if (LLGLSLShader::sNoFixedFunction)
	{
		gDebugProgram.bind();
	}

	if (gPipeline.hasRenderDebugMask(LLPipeline::RENDER_DEBUG_TEXTURE_PRIORITY))
	{
		//sLastMaxTexPriority = lerp(sLastMaxTexPriority, sCurMaxTexPriority, gFrameIntervalSeconds);
		sLastMaxTexPriority = (F32) LLViewerCamera::getInstance()->getScreenPixelArea();
		sCurMaxTexPriority = 0.f;
	}

	LLGLDisable cullface(GL_CULL_FACE);
	LLGLEnable blend(GL_BLEND);
	gGL.setSceneBlendType(LLRender::BT_ALPHA);
	gGL.getTexUnit(0)->unbind(LLTexUnit::TT_TEXTURE);
	gPipeline.disableLights();

	LLSpatialBridge* bridge = asBridge();
	LLCamera* camera = LLViewerCamera::getInstance();
	
	if (bridge)
	{
		camera = NULL;
	}

	LLOctreeStateCheck checker;
	checker.traverse(mOctree);

	LLOctreeRenderNonOccluded render_debug(camera);
	render_debug.traverse(mOctree);


	if (gPipeline.hasRenderDebugMask(LLPipeline::RENDER_DEBUG_OCCLUSION))
	{
		{
			LLGLEnable cull(GL_CULL_FACE);
			
			LLGLEnable blend(GL_BLEND);
			LLGLDepthTest depth_under(GL_TRUE, GL_FALSE, GL_GREATER);
			glPolygonMode(GL_FRONT_AND_BACK, GL_LINE);
			gGL.diffuseColor4f(0.5f, 0.0f, 0, 0.25f);

			LLGLEnable offset(GL_POLYGON_OFFSET_LINE);
			glPolygonOffset(-1.f, -1.f);

			LLOctreeRenderXRay xray(camera);
			xray.traverse(mOctree);

			glPolygonMode(GL_FRONT_AND_BACK, GL_FILL);
		}
	}
	if (LLGLSLShader::sNoFixedFunction)
	{
		gDebugProgram.unbind();
	}
}

void LLSpatialGroup::drawObjectBox(LLColor4 col)
{
	gGL.diffuseColor4fv(col.mV);
	LLVector4a size;
	size = mObjectBounds[1];
	size.mul(1.01f);
	size.add(LLVector4a(0.001f));
	drawBox(mObjectBounds[0], size);
}

bool LLSpatialPartition::isHUDPartition() 
{ 
	return mPartitionType == LLViewerRegion::PARTITION_HUD ;
} 

BOOL LLSpatialPartition::isVisible(const LLVector3& v)
{
	if (!LLViewerCamera::getInstance()->sphereInFrustum(v, 4.0f))
	{
		return FALSE;
	}

	return TRUE;
}

// <FS:ND> Class to watch for any octree changes while iterating. Will catch child insertion/removal as well as data insertion/removal.
// Template so it can be used for than LLOctreeNode< LLDrawable > if needed

template< typename T > class ndOctreeListener: public LLOctreeListener< T >
{
	typedef LLOctreeNode< T > tNode;
	typedef std::vector< LLPointer< LLTreeListener< T > > > tListener;

	tNode *mNode;
	bool mNodeIsDead;
	bool mNodeChildrenChanged;
	bool mNodeDataChanged;

	virtual void handleInsertion(const LLTreeNode<T>* node, T* data)
	{ mNodeDataChanged = true; }
	
	virtual void handleRemoval(const LLTreeNode<T>* node, T* data)
	{ mNodeDataChanged = true; }

	virtual void handleDestruction(const LLTreeNode<T>* node)
	{ mNodeIsDead = true; }

	virtual void handleStateChange(const LLTreeNode<T>* node)
	{ }

	virtual void handleChildAddition(const tNode* parent, tNode* child)
	{ mNodeChildrenChanged = true; }

	virtual void handleChildRemoval(const tNode* parent, const tNode* child)
	{ mNodeChildrenChanged = true; }

public:
	ndOctreeListener( OctreeNode *aNode )
		: mNode( aNode )
		, mNodeIsDead( false )
		, mNodeChildrenChanged( false )
		, mNodeDataChanged( false )
	{
		if( mNode )
			mNode->addListener( this );
		else
			mNodeIsDead = true;
	}

	~ndOctreeListener()
	{ removeObserver();	}

	bool getNodeIsDead() const
	{ return mNodeIsDead; }

	bool getNodeChildrenChanged() const
	{ return mNodeChildrenChanged; }

	bool getNodeDataChanged() const
	{ return mNodeDataChanged; }

	// FS:ND This is kind of hackery, poking into the internals of mNode like that. But there's no removeListener function.
	// To keep change locality for merges I decided to put the implemention here.
	// This is what you get for making your member public/protected.
	void removeObserver()
	{
		if( mNode && !getNodeIsDead() )
		{
			for( typename tListener::iterator itr = mNode->mListeners.begin(); itr != mNode->mListeners.end(); ++itr )
			{
				if( (*itr).get() == this )
				{
					mNode->mListeners.erase( itr );
					break;
				}
			}
		}
		mNode = 0;
		mNodeIsDead = true;
	}
};

typedef ndOctreeListener< LLViewerOctreeEntry > ndDrawableOctreeListener;
typedef LLPointer< ndDrawableOctreeListener > ndDrawableOctreeListenerPtr;

// </FS:ND>

LL_ALIGN_PREFIX(16)
class LLOctreeIntersect : public LLOctreeTraveler<LLViewerOctreeEntry>
{
public:
	LL_ALIGN_16(LLVector4a mStart);
	LL_ALIGN_16(LLVector4a mEnd);

	S32       *mFaceHit;
	LLVector4a *mIntersection;
	LLVector2 *mTexCoord;
	LLVector4a *mNormal;
	LLVector4a *mTangent;
	LLDrawable* mHit;
	BOOL mPickTransparent;
	BOOL mPickRigged;

	LLOctreeIntersect(const LLVector4a& start, const LLVector4a& end, BOOL pick_transparent, BOOL pick_rigged,
					  S32* face_hit, LLVector4a* intersection, LLVector2* tex_coord, LLVector4a* normal, LLVector4a* tangent)
		: mStart(start),
		  mEnd(end),
		  mFaceHit(face_hit),
		  mIntersection(intersection),
		  mTexCoord(tex_coord),
		  mNormal(normal),
		  mTangent(tangent),
		  mHit(NULL),
		  mPickTransparent(pick_transparent),
		  mPickRigged(pick_rigged)
	{
	}
	
	virtual void visit(const OctreeNode* branch) 
	{	
		// <FS:ND> Make sure we catch any changes to this node while we iterate over it
		ndDrawableOctreeListenerPtr nodeObserver = new ndDrawableOctreeListener ( const_cast<OctreeNode*>(branch) );

		// for (OctreeNode::const_element_iter i = branch->getDataBegin(); i != branch->getDataEnd(); ++i)
		for (OctreeNode::const_element_iter i = branch->getDataBegin(); i != branch->getDataEnd(); )
		// </FS:ND>
		{
		 	check(*i);

			// <FS:ND> Check for any change that happened during check, it is possible the tree changes due to calling it.
			// If it does, we need to restart again as pointers might be invalidated.

			if( !nodeObserver->getNodeDataChanged() )
				++i;
			else
			{
				i = branch->getDataBegin();
				LL_WARNS() << "Warning, resetting data iterator to branch->getDataBegin due to tree change." << LL_ENDL;
			}

			// FS:ND Can this really happen? I seriously hope not.
			if( nodeObserver->getNodeIsDead() )
			{
				LL_WARNS() << "Warning, node died. Exiting iteration" << LL_ENDL;
				break;
			}

			// </FS:ND>
		}

		nodeObserver->removeObserver();
	}

	virtual LLDrawable* check(const OctreeNode* node)
	{
		node->accept(this);

		// <FS:ND> Make sure we catch any changes to this node while we iterate over it
		ndDrawableOctreeListenerPtr nodeObserver = new ndDrawableOctreeListener ( const_cast<OctreeNode*>(node) );

		// for (U32 i = 0; i < node->getChildCount(); i++)
		for (U32 i = 0; i < node->getChildCount(); )
		// </FS:ND>
		{
			const OctreeNode* child = node->getChild(i);

			LLVector3 res;

			LLSpatialGroup* group = (LLSpatialGroup*) child->getListener(0);
			
			LLVector4a size;
			LLVector4a center;
			
			const LLVector4a* bounds = group->getBounds();
			size = bounds[1];
			center = bounds[0];
			
			LLVector4a local_start = mStart;
			LLVector4a local_end   = mEnd;

			if (group->getSpatialPartition()->isBridge())
			{
				LLMatrix4 local_matrix = group->getSpatialPartition()->asBridge()->mDrawable->getRenderMatrix();
				local_matrix.invert();
				
				LLMatrix4a local_matrix4a;
				local_matrix4a.loadu(local_matrix);

				local_matrix4a.affineTransform(mStart, local_start);
				local_matrix4a.affineTransform(mEnd, local_end);
			}

			if (LLLineSegmentBoxIntersect(local_start, local_end, center, size))
			{
				check(child);
			}

			// <FS:ND> Check for any change that happened during check, it is possible the tree changes due to calling it.
			// If it does, do we need to restart again as pointers might be invalidated? Child insertion/removal happens it seems, but restarting
			// iteration leads into endless recursion.

			if( !nodeObserver->getNodeChildrenChanged() )
				++i;
			else
			{
				++i;
			 	LL_WARNS() << "Warning, child nodes changed during tree iteration." << LL_ENDL;
			}

			// FS:ND Can this really happen? I seriously hope not.
			if( nodeObserver->getNodeIsDead() )
			{
				LL_WARNS() << "Warning, node died. Exiting iteration" << LL_ENDL;
				break;
			}

			// </FS:ND>
		}	

		nodeObserver->removeObserver();
		return mHit;
	}

	virtual bool check(LLViewerOctreeEntry* entry)
	{
		LLDrawable* drawable = (LLDrawable*)entry->getDrawable();
	
		if (!drawable || !gPipeline.hasRenderType(drawable->getRenderType()) || !drawable->isVisible())
		{
			return false;
		}

		if (drawable->isSpatialBridge())
		{
			LLSpatialPartition *part = drawable->asPartition();
			LLSpatialBridge* bridge = part->asBridge();
			if (bridge && gPipeline.hasRenderType(bridge->mDrawableType))
			{
				check(part->mOctree);
			}
		}
		else
		{
			LLViewerObject* vobj = drawable->getVObj();

			if (vobj)
			{
				LLVector4a intersection;
				bool skip_check = false;
				if (vobj->isAvatar())
				{
					LLVOAvatar* avatar = (LLVOAvatar*) vobj;
					if ((mPickRigged) || ((avatar->isSelf()) && (LLFloater::isVisible(gFloaterTools))))
					{
						LLViewerObject* hit = avatar->lineSegmentIntersectRiggedAttachments(mStart, mEnd, -1, mPickTransparent, mPickRigged, mFaceHit, &intersection, mTexCoord, mNormal, mTangent);
						if (hit)
						{
							mEnd = intersection;
							if (mIntersection)
							{
								*mIntersection = intersection;
							}
							
							mHit = hit->mDrawable;
							skip_check = true;
						}

					}
				}

				if (!skip_check && vobj->lineSegmentIntersect(mStart, mEnd, -1, mPickTransparent, mPickRigged, mFaceHit, &intersection, mTexCoord, mNormal, mTangent))
				{
					mEnd = intersection;  // shorten ray so we only find CLOSER hits
					if (mIntersection)
					{
						*mIntersection = intersection;
					}
					
					mHit = vobj->mDrawable;
				}
			}
		}
				
		return false;
	}
} LL_ALIGN_POSTFIX(16);

LLDrawable* LLSpatialPartition::lineSegmentIntersect(const LLVector4a& start, const LLVector4a& end,
													 BOOL pick_transparent,
													 BOOL pick_rigged,
													 S32* face_hit,                   // return the face hit
													 LLVector4a* intersection,         // return the intersection point
													 LLVector2* tex_coord,            // return the texture coordinates of the intersection point
													 LLVector4a* normal,               // return the surface normal at the intersection point
													 LLVector4a* tangent			// return the surface tangent at the intersection point
	)

{
	LLOctreeIntersect intersect(start, end, pick_transparent, pick_rigged, face_hit, intersection, tex_coord, normal, tangent);
	LLDrawable* drawable = intersect.check(mOctree);

	return drawable;
}

LLDrawInfo::LLDrawInfo(U16 start, U16 end, U32 count, U32 offset, 
					   LLViewerTexture* texture, LLVertexBuffer* buffer,
					   bool selected,
					   BOOL fullbright, U8 bump, BOOL particle, F32 part_size)
:	mVertexBuffer(buffer),
	mTexture(texture),
	mTextureMatrix(NULL),
	mModelMatrix(NULL),
	mStart(start),
	mEnd(end),
	mCount(count),
	mOffset(offset), 
	mFullbright(fullbright),
	mBump(bump),
	mParticle(particle),
	mPartSize(part_size),
	mVSize(0.f),
	mGroup(NULL),
	mFace(NULL),
	mDistance(0.f),
	mDrawMode(LLRender::TRIANGLES),
	mMaterial(NULL),
	mShaderMask(0),
	mSpecColor(1.0f, 1.0f, 1.0f, 0.5f),
	mBlendFuncSrc(LLRender::BF_SOURCE_ALPHA),
	mBlendFuncDst(LLRender::BF_ONE_MINUS_SOURCE_ALPHA),
	mHasGlow(FALSE),
	mEnvIntensity(0.0f),
	mAlphaMaskCutoff(0.5f),
	mDiffuseAlphaMode(0),
	mSelected(selected)
{
	mVertexBuffer->validateRange(mStart, mEnd, mCount, mOffset);
	
	mDebugColor = (rand() << 16) + rand();
}

LLDrawInfo::~LLDrawInfo()	
{
	/*if (LLSpatialGroup::sNoDelete)
	{
		LL_ERRS() << "LLDrawInfo deleted illegally!" << LL_ENDL;
	}*/

	if (mFace)
	{
		mFace->setDrawInfo(NULL);
	}

	if (gDebugGL)
	{
		gPipeline.checkReferences(this);
	}
}

void LLDrawInfo::validate()
{
	mVertexBuffer->validateRange(mStart, mEnd, mCount, mOffset);
}

LLVertexBuffer* LLGeometryManager::createVertexBuffer(U32 type_mask, U32 usage)
{
	return new LLVertexBuffer(type_mask, usage);
}

LLCullResult::LLCullResult() 
{
	mVisibleGroupsAllocated = 0;
	mAlphaGroupsAllocated = 0;
	mOcclusionGroupsAllocated = 0;
	mDrawableGroupsAllocated = 0;
	mVisibleListAllocated = 0;
	mVisibleBridgeAllocated = 0;

	mVisibleGroups.clear();
	mVisibleGroups.push_back(NULL);
	mVisibleGroupsEnd = &mVisibleGroups[0];
	mAlphaGroups.clear();
	mAlphaGroups.push_back(NULL);
	mAlphaGroupsEnd = &mAlphaGroups[0];
	mOcclusionGroups.clear();
	mOcclusionGroups.push_back(NULL);
	mOcclusionGroupsEnd = &mOcclusionGroups[0];
	mDrawableGroups.clear();
	mDrawableGroups.push_back(NULL);
	mDrawableGroupsEnd = &mDrawableGroups[0];
	mVisibleList.clear();
	mVisibleList.push_back(NULL);
	mVisibleListEnd = &mVisibleList[0];
	mVisibleBridge.clear();
	mVisibleBridge.push_back(NULL);
	mVisibleBridgeEnd = &mVisibleBridge[0];

	for (U32 i = 0; i < LLRenderPass::NUM_RENDER_TYPES; i++)
	{
		mRenderMap[i].clear();
		mRenderMap[i].push_back(NULL);
		mRenderMapEnd[i] = &mRenderMap[i][0];
		mRenderMapAllocated[i] = 0;
	}

	memset( mRenderMapSize, 0, sizeof(mRenderMapSize) ); // <FS:ND> Initialize with 0.
	
	clear();
}

template <class T, class V> 
void LLCullResult::pushBack(T& head, U32& count, V* val)
{
	head[count] = val;
	head.push_back(NULL);
	count++;
}

void LLCullResult::clear()
{
	mVisibleGroupsSize = 0;
	mVisibleGroupsEnd = &mVisibleGroups[0];

	mAlphaGroupsSize = 0;
	mAlphaGroupsEnd = &mAlphaGroups[0];

	mOcclusionGroupsSize = 0;
	mOcclusionGroupsEnd = &mOcclusionGroups[0];

	mDrawableGroupsSize = 0;
	mDrawableGroupsEnd = &mDrawableGroups[0];

	mVisibleListSize = 0;
	mVisibleListEnd = &mVisibleList[0];

	mVisibleBridgeSize = 0;
	mVisibleBridgeEnd = &mVisibleBridge[0];


	for (U32 i = 0; i < LLRenderPass::NUM_RENDER_TYPES; i++)
	{
		for (U32 j = 0; j < mRenderMapSize[i]; j++)
		{
			mRenderMap[i][j] = 0;
		}
		mRenderMapSize[i] = 0;
		mRenderMapEnd[i] = &(mRenderMap[i][0]);
	}
}

LLCullResult::sg_iterator LLCullResult::beginVisibleGroups()
{
	return &mVisibleGroups[0];
}

LLCullResult::sg_iterator LLCullResult::endVisibleGroups()
{
	return mVisibleGroupsEnd;
}

LLCullResult::sg_iterator LLCullResult::beginAlphaGroups()
{
	return &mAlphaGroups[0];
}

LLCullResult::sg_iterator LLCullResult::endAlphaGroups()
{
	return mAlphaGroupsEnd;
}

LLCullResult::sg_iterator LLCullResult::beginOcclusionGroups()
{
	return &mOcclusionGroups[0];
}

LLCullResult::sg_iterator LLCullResult::endOcclusionGroups()
{
	return mOcclusionGroupsEnd;
}

LLCullResult::sg_iterator LLCullResult::beginDrawableGroups()
{
	return &mDrawableGroups[0];
}

LLCullResult::sg_iterator LLCullResult::endDrawableGroups()
{
	return mDrawableGroupsEnd;
}

LLCullResult::drawable_iterator LLCullResult::beginVisibleList()
{
	return &mVisibleList[0];
}

LLCullResult::drawable_iterator LLCullResult::endVisibleList()
{
	return mVisibleListEnd;
}

LLCullResult::bridge_iterator LLCullResult::beginVisibleBridge()
{
	return &mVisibleBridge[0];
}

LLCullResult::bridge_iterator LLCullResult::endVisibleBridge()
{
	return mVisibleBridgeEnd;
}

LLCullResult::drawinfo_iterator LLCullResult::beginRenderMap(U32 type)
{
	return &mRenderMap[type][0];
}

LLCullResult::drawinfo_iterator LLCullResult::endRenderMap(U32 type)
{
	return mRenderMapEnd[type];
}

void LLCullResult::pushVisibleGroup(LLSpatialGroup* group)
{
	if (mVisibleGroupsSize < mVisibleGroupsAllocated)
	{
		mVisibleGroups[mVisibleGroupsSize] = group;
	}
	else
	{
		pushBack(mVisibleGroups, mVisibleGroupsAllocated, group);
	}
	++mVisibleGroupsSize;
	mVisibleGroupsEnd = &mVisibleGroups[mVisibleGroupsSize];
}

void LLCullResult::pushAlphaGroup(LLSpatialGroup* group)
{
	if (mAlphaGroupsSize < mAlphaGroupsAllocated)
	{
		mAlphaGroups[mAlphaGroupsSize] = group;
	}
	else
	{
		pushBack(mAlphaGroups, mAlphaGroupsAllocated, group);
	}
	++mAlphaGroupsSize;
	mAlphaGroupsEnd = &mAlphaGroups[mAlphaGroupsSize];
}

void LLCullResult::pushOcclusionGroup(LLSpatialGroup* group)
{
	if (mOcclusionGroupsSize < mOcclusionGroupsAllocated)
	{
		mOcclusionGroups[mOcclusionGroupsSize] = group;
	}
	else
	{
		pushBack(mOcclusionGroups, mOcclusionGroupsAllocated, group);
	}
	++mOcclusionGroupsSize;
	mOcclusionGroupsEnd = &mOcclusionGroups[mOcclusionGroupsSize];
}

void LLCullResult::pushDrawableGroup(LLSpatialGroup* group)
{
	if (mDrawableGroupsSize < mDrawableGroupsAllocated)
	{
		mDrawableGroups[mDrawableGroupsSize] = group;
	}
	else
	{
		pushBack(mDrawableGroups, mDrawableGroupsAllocated, group);
	}
	++mDrawableGroupsSize;
	mDrawableGroupsEnd = &mDrawableGroups[mDrawableGroupsSize];
}

void LLCullResult::pushDrawable(LLDrawable* drawable)
{
	if (mVisibleListSize < mVisibleListAllocated)
	{
		mVisibleList[mVisibleListSize] = drawable;
	}
	else
	{
		pushBack(mVisibleList, mVisibleListAllocated, drawable);
	}
	++mVisibleListSize;
	mVisibleListEnd = &mVisibleList[mVisibleListSize];
}

void LLCullResult::pushBridge(LLSpatialBridge* bridge)
{
	if (mVisibleBridgeSize < mVisibleBridgeAllocated)
	{
		mVisibleBridge[mVisibleBridgeSize] = bridge;
	}
	else
	{
		pushBack(mVisibleBridge, mVisibleBridgeAllocated, bridge);
	}
	++mVisibleBridgeSize;
	mVisibleBridgeEnd = &mVisibleBridge[mVisibleBridgeSize];
}

void LLCullResult::pushDrawInfo(U32 type, LLDrawInfo* draw_info)
{
	if (mRenderMapSize[type] < mRenderMapAllocated[type])
	{
		mRenderMap[type][mRenderMapSize[type]] = draw_info;
	}
	else
	{
		pushBack(mRenderMap[type], mRenderMapAllocated[type], draw_info);
	}
	++mRenderMapSize[type];
	mRenderMapEnd[type] = &(mRenderMap[type][mRenderMapSize[type]]);
}


void LLCullResult::assertDrawMapsEmpty()
{
	for (U32 i = 0; i < LLRenderPass::NUM_RENDER_TYPES; i++)
	{
		if (mRenderMapSize[i] != 0)
		{
			LL_ERRS() << "Stale LLDrawInfo's in LLCullResult!" << LL_ENDL;
		}
	}
}<|MERGE_RESOLUTION|>--- conflicted
+++ resolved
@@ -3303,11 +3303,7 @@
 							gGL.diffuseColor4f(0,1,1,0.5f);
 							glVertexPointer(3, GL_FLOAT, sizeof(LLVector4a), face.mPositions);
 							gGL.syncMatrices();
-<<<<<<< HEAD
 							LL_PROFILER_GPU_ZONEC( "gl.DrawElements", 0x60FF60 );
-=======
-						LL_PROFILER_GPU_ZONEC( "gl.DrawElements", 0x60FF60 );
->>>>>>> b9989b3e
 							glDrawElements(GL_TRIANGLES, face.mNumIndices, GL_UNSIGNED_SHORT, face.mIndices);
 						// <FS:Ansariel> Use a vbo for the static LLVertexBuffer::drawArray/Element functions; by Drake Arconis/Shyotl Kuhr
 						}
