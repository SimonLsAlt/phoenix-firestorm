--- conflicted
+++ resolved
@@ -1701,12 +1701,6 @@
 
 					{
 						LLFastTimer t(FTM_PUSH_OCCLUSION_VERTS);
-<<<<<<< HEAD
-						//store which frame this query was issued on
-						mOcclusionIssued[LLViewerCamera::sCurCameraID] = gFrameCount;
-
-						glBeginQueryARB(mode, mOcclusionQuery[LLViewerCamera::sCurCameraID]);					
-=======
 						
 						//store which frame this query was issued on
 						mOcclusionIssued[LLViewerCamera::sCurCameraID] = gFrameCount;
@@ -1715,7 +1709,6 @@
 							LLFastTimer t(FTM_OCCLUSION_BEGIN_QUERY);
 							glBeginQueryARB(mode, mOcclusionQuery[LLViewerCamera::sCurCameraID]);					
 						}
->>>>>>> f6b8bfd3
 					
 						{
 							LLFastTimer t(FTM_OCCLUSION_SET_BUFFER);
