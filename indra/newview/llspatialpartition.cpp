--- conflicted
+++ resolved
@@ -141,11 +141,7 @@
     mDrawMap.clear();
 }
 
-<<<<<<< HEAD
-bool LLSpatialGroup::isHUDGroup() 
-=======
-BOOL LLSpatialGroup::isHUDGroup()
->>>>>>> c06fb4e0
+bool LLSpatialGroup::isHUDGroup()
 {
     return getSpatialPartition() && getSpatialPartition()->isHUDPartition() ;
 }
@@ -230,24 +226,6 @@
 bool LLSpatialGroup::updateInGroup(LLDrawable *drawablep, bool immediate)
 {
     LL_PROFILE_ZONE_SCOPED;
-<<<<<<< HEAD
-	drawablep->updateSpatialExtents();
-
-	OctreeNode* parent = mOctreeNode->getOctParent();
-	
-	if (mOctreeNode->isInside(drawablep->getPositionGroup()) && 
-		(mOctreeNode->contains(drawablep->getEntry()) ||
-		 (drawablep->getBinRadius() > mOctreeNode->getSize()[0] &&
-				parent && parent->getElementCount() >= gOctreeMaxCapacity)))
-	{
-		unbound();
-		setState(OBJECT_DIRTY);
-		//setState(GEOM_DIRTY);
-		return true;
-	}
-		
-	return false;
-=======
     drawablep->updateSpatialExtents();
 
     OctreeNode* parent = mOctreeNode->getOctParent();
@@ -260,11 +238,10 @@
         unbound();
         setState(OBJECT_DIRTY);
         //setState(GEOM_DIRTY);
-        return TRUE;
-    }
-
-    return FALSE;
->>>>>>> c06fb4e0
+        return true;
+    }
+
+    return false;
 }
 
 void LLSpatialGroup::expandExtents(const LLVector4a* addingExtents, const LLXformMatrix& currentTransform)
@@ -323,31 +300,9 @@
 
 bool LLSpatialGroup::addObject(LLDrawable *drawablep)
 {
-<<<<<<< HEAD
-	if(!drawablep)
-	{
-		return false;
-	}
-	{
-		drawablep->setGroup(this);
-		setState(OBJECT_DIRTY | GEOM_DIRTY);
-		setOcclusionState(LLSpatialGroup::DISCARD_QUERY, LLSpatialGroup::STATE_MODE_ALL_CAMERAS);
-		gPipeline.markRebuild(this);
-		if (drawablep->isSpatialBridge())
-		{
-			mBridgeList.push_back((LLSpatialBridge*) drawablep);
-		}
-		if (drawablep->getRadius() > 1.f)
-		{
-			setState(IMAGE_DIRTY);
-		}
-	}
-
-	return true;
-=======
     if(!drawablep)
     {
-        return FALSE;
+        return false;
     }
     {
         drawablep->setGroup(this);
@@ -364,8 +319,7 @@
         }
     }
 
-    return TRUE;
->>>>>>> c06fb4e0
+    return true;
 }
 
 void LLSpatialGroup::rebuildGeom()
@@ -460,49 +414,11 @@
 
 bool LLSpatialGroup::removeObject(LLDrawable *drawablep, bool from_octree)
 {
-<<<<<<< HEAD
-	LL_PROFILE_ZONE_SCOPED_CATEGORY_SPATIAL
-
-	if(!drawablep)
-	{
-		return false;
-	}
-
-	unbound();
-	if (mOctreeNode && !from_octree)
-	{
-		drawablep->setGroup(NULL);
-	}
-	else
-	{
-		drawablep->setGroup(NULL);
-		setState(GEOM_DIRTY);
-		gPipeline.markRebuild(this);
-
-		if (drawablep->isSpatialBridge())
-		{
-			for (bridge_list_t::iterator i = mBridgeList.begin(); i != mBridgeList.end(); ++i)
-			{
-				if (*i == drawablep)
-				{
-					mBridgeList.erase(i);
-					break;
-				}
-			}
-		}
-
-		if (getElementCount() == 0)
-		{ //delete draw map on last element removal since a rebuild might never happen
-			clearDrawMap();
-		}
-	}
-	return true;
-=======
     LL_PROFILE_ZONE_SCOPED_CATEGORY_SPATIAL
 
     if(!drawablep)
     {
-        return FALSE;
+        return false;
     }
 
     unbound();
@@ -533,8 +449,7 @@
             clearDrawMap();
         }
     }
-    return TRUE;
->>>>>>> c06fb4e0
+    return true;
 }
 
 void LLSpatialGroup::shift(const LLVector4a &offset)
@@ -823,19 +738,11 @@
 {
     LL_PROFILE_ZONE_SCOPED_CATEGORY_SPATIAL
 
-<<<<<<< HEAD
-	if (hasState(ALPHA_DIRTY | OBJECT_DIRTY))
-	{
-		//a rebuild is going to happen, update distance and LoD
-		return true;
-	}
-=======
     if (hasState(ALPHA_DIRTY | OBJECT_DIRTY))
     {
         //a rebuild is going to happen, update distance and LoD
-        return TRUE;
-    }
->>>>>>> c06fb4e0
+        return true;
+    }
 
     if (getSpatialPartition()->mSlopRatio > 0.f)
     {
@@ -862,31 +769,17 @@
                                    << " mRadius " << mRadius
                                    << " fab ratio " << fabsf(ratio)
                                    << " slop " << getSpatialPartition()->mSlopRatio << LL_ENDL;
-<<<<<<< HEAD
-       
-			return true;
-		}
-	}
-	
-	if (needsUpdate())
-	{
-		return true;
-	}
-	
-	return false;
-=======
-
-            return TRUE;
+
+            return true;
         }
     }
 
     if (needsUpdate())
     {
-        return TRUE;
-    }
-
-    return FALSE;
->>>>>>> c06fb4e0
+        return true;
+    }
+
+    return false;
 }
 
 void LLSpatialGroup::handleInsertion(const TreeNode* node, LLViewerOctreeEntry* entry)
@@ -898,13 +791,8 @@
 
 void LLSpatialGroup::handleRemoval(const TreeNode* node, LLViewerOctreeEntry* entry)
 {
-<<<<<<< HEAD
-	removeObject((LLDrawable*)entry->getDrawable(), true);
-	LLViewerOctreeGroup::handleRemoval(node, entry);
-=======
-    removeObject((LLDrawable*)entry->getDrawable(), TRUE);
+    removeObject((LLDrawable*)entry->getDrawable(), true);
     LLViewerOctreeGroup::handleRemoval(node, entry);
->>>>>>> c06fb4e0
 }
 
 void LLSpatialGroup::handleDestruction(const TreeNode* node)
@@ -1045,21 +933,12 @@
 LLSpatialPartition::LLSpatialPartition(U32 data_mask, bool render_by_group, LLViewerRegion* regionp)
 : mRenderByGroup(render_by_group), mBridge(NULL)
 {
-<<<<<<< HEAD
-	mRegionp = regionp;		
-	mPartitionType = LLViewerRegion::PARTITION_NONE;
-	mVertexDataMask = data_mask;
-	mDepthMask = false;
-	mSlopRatio = 0.25f;
-	mInfiniteFarClip = false;
-=======
     mRegionp = regionp;
     mPartitionType = LLViewerRegion::PARTITION_NONE;
     mVertexDataMask = data_mask;
-    mDepthMask = FALSE;
+    mDepthMask = false;
     mSlopRatio = 0.25f;
-    mInfiniteFarClip = FALSE;
->>>>>>> c06fb4e0
+    mInfiniteFarClip = false;
 
     new LLSpatialGroup(mOctree, this);
 }
@@ -1075,23 +954,6 @@
     LL_PROFILE_ZONE_SCOPED;
     drawablep->updateSpatialExtents();
 
-<<<<<<< HEAD
-bool LLSpatialPartition::remove(LLDrawable *drawablep, LLSpatialGroup *curp)
-{
-    LL_PROFILE_ZONE_SCOPED;
-	if (!curp->removeObject(drawablep))
-	{
-		OCT_ERRS << "Failed to remove drawable from octree!" << LL_ENDL;
-	}
-	else
-	{
-		drawablep->setGroup(NULL);
-	}
-
-	assert_octree_valid(mOctree);
-	
-	return true;
-=======
     //keep drawable from being garbage collected
     LLPointer<LLDrawable> ptr = drawablep;
 
@@ -1113,7 +975,7 @@
     return group;
 }
 
-BOOL LLSpatialPartition::remove(LLDrawable *drawablep, LLSpatialGroup *curp)
+bool LLSpatialPartition::remove(LLDrawable *drawablep, LLSpatialGroup *curp)
 {
     LL_PROFILE_ZONE_SCOPED;
     if (!curp->removeObject(drawablep))
@@ -1127,55 +989,12 @@
 
     assert_octree_valid(mOctree);
 
-    return TRUE;
->>>>>>> c06fb4e0
+    return true;
 }
 
 void LLSpatialPartition::move(LLDrawable *drawablep, LLSpatialGroup *curp, bool immediate)
 {
     LL_PROFILE_ZONE_SCOPED;
-<<<<<<< HEAD
-	// sanity check submitted by open source user bushing Spatula
-	// who was seeing crashing here. (See VWR-424 reported by Bunny Mayne)
-	if (!drawablep)
-	{
-		OCT_ERRS << "LLSpatialPartition::move was passed a bad drawable." << LL_ENDL;
-		return;
-	}
-		
-	bool was_visible = curp ? curp->isVisible() : false;
-
-	if (curp && curp->getSpatialPartition() != this)
-	{
-		//keep drawable from being garbage collected
-		LLPointer<LLDrawable> ptr = drawablep;
-		if (curp->getSpatialPartition()->remove(drawablep, curp))
-		{
-			put(drawablep, was_visible);
-			return;
-		}
-		else
-		{
-			OCT_ERRS << "Drawable lost between spatial partitions on outbound transition." << LL_ENDL;
-		}
-	}
-		
-	if (curp && curp->updateInGroup(drawablep, immediate))
-	{
-		// Already updated, don't need to do anything
-		assert_octree_valid(mOctree);
-		return;
-	}
-
-	//keep drawable from being garbage collected
-	LLPointer<LLDrawable> ptr = drawablep;
-	if (curp && !remove(drawablep, curp))
-	{
-		OCT_ERRS << "Move couldn't find existing spatial group!" << LL_ENDL;
-	}
-
-	put(drawablep, was_visible);
-=======
     // sanity check submitted by open source user bushing Spatula
     // who was seeing crashing here. (See VWR-424 reported by Bunny Mayne)
     if (!drawablep)
@@ -1184,7 +1003,7 @@
         return;
     }
 
-    BOOL was_visible = curp ? curp->isVisible() : FALSE;
+    bool was_visible = curp ? curp->isVisible() : false;
 
     if (curp && curp->getSpatialPartition() != this)
     {
@@ -1216,7 +1035,6 @@
     }
 
     put(drawablep, was_visible);
->>>>>>> c06fb4e0
 }
 
 class LLSpatialShift : public OctreeTraveler
@@ -1336,82 +1154,8 @@
 class LLOctreeCullVisExtents: public LLOctreeCullShadow
 {
 public:
-<<<<<<< HEAD
-	LLOctreeCullVisExtents(LLCamera* camera, LLVector4a& min, LLVector4a& max)
-		: LLOctreeCullShadow(camera), mMin(min), mMax(max), mEmpty(true) { }
-
-	virtual bool earlyFail(LLViewerOctreeGroup* base_group)
-	{
-		LLSpatialGroup* group = (LLSpatialGroup*)base_group;
-
-		if (group->getOctreeNode()->getParent() &&	//never occlusion cull the root node
-			LLPipeline::sUseOcclusion &&			//ignore occlusion if disabled
-			group->isOcclusionState(LLSpatialGroup::OCCLUDED))
-		{
-			return true;
-		}
-		
-		return false;
-	}
-
-	virtual void traverse(const OctreeNode* n)
-	{
-		LLSpatialGroup* group = (LLSpatialGroup*) n->getListener(0);
-
-		if (earlyFail(group))
-		{
-			return;
-		}
-		
-		if ((mRes && group->hasState(LLSpatialGroup::SKIP_FRUSTUM_CHECK)) ||
-			mRes == 2)
-		{	//don't need to do frustum check
-			OctreeTraveler::traverse(n);
-		}
-		else
-		{  
-			mRes = frustumCheck(group);
-				
-			if (mRes)
-			{ //at least partially in, run on down
-				OctreeTraveler::traverse(n);
-			}
-
-			mRes = 0;
-		}
-	}
-
-	virtual void processGroup(LLViewerOctreeGroup* base_group)
-	{
-		LLSpatialGroup* group = (LLSpatialGroup*)base_group;
-		
-		llassert(!group->hasState(LLSpatialGroup::DIRTY) && !group->isEmpty());
-		
-		if (mRes < 2)
-		{
-			if (AABBInFrustumObjectBounds(group) > 0)
-			{
-				mEmpty = false;
-				const LLVector4a* exts = group->getObjectExtents();
-				update_min_max(mMin, mMax, exts[0]);
-				update_min_max(mMin, mMax, exts[1]);
-			}
-		}
-		else
-		{
-			mEmpty = false;
-			const LLVector4a* exts = group->getExtents();
-			update_min_max(mMin, mMax, exts[0]);
-			update_min_max(mMin, mMax, exts[1]);
-		}
-	}
-
-	bool mEmpty;
-	LLVector4a& mMin;
-	LLVector4a& mMax;
-=======
     LLOctreeCullVisExtents(LLCamera* camera, LLVector4a& min, LLVector4a& max)
-        : LLOctreeCullShadow(camera), mMin(min), mMax(max), mEmpty(TRUE) { }
+        : LLOctreeCullShadow(camera), mMin(min), mMax(max), mEmpty(true) { }
 
     virtual bool earlyFail(LLViewerOctreeGroup* base_group)
     {
@@ -1464,7 +1208,7 @@
         {
             if (AABBInFrustumObjectBounds(group) > 0)
             {
-                mEmpty = FALSE;
+                mEmpty = false;
                 const LLVector4a* exts = group->getObjectExtents();
                 update_min_max(mMin, mMax, exts[0]);
                 update_min_max(mMin, mMax, exts[1]);
@@ -1472,53 +1216,23 @@
         }
         else
         {
-            mEmpty = FALSE;
+            mEmpty = false;
             const LLVector4a* exts = group->getExtents();
             update_min_max(mMin, mMax, exts[0]);
             update_min_max(mMin, mMax, exts[1]);
         }
     }
 
-    BOOL mEmpty;
+    bool mEmpty;
     LLVector4a& mMin;
     LLVector4a& mMax;
->>>>>>> c06fb4e0
 };
 
 class LLOctreeCullDetectVisible: public LLOctreeCullShadow
 {
 public:
-<<<<<<< HEAD
-	LLOctreeCullDetectVisible(LLCamera* camera)
-		: LLOctreeCullShadow(camera), mResult(false) { }
-
-	virtual bool earlyFail(LLViewerOctreeGroup* base_group)
-	{
-		LLSpatialGroup* group = (LLSpatialGroup*)base_group;
-
-		if (mResult || //already found a node, don't check any more
-			(group->getOctreeNode()->getParent() &&	//never occlusion cull the root node
-			 LLPipeline::sUseOcclusion &&			//ignore occlusion if disabled
-			 group->isOcclusionState(LLSpatialGroup::OCCLUDED)))
-		{
-			return true;
-		}
-		
-		return false;
-	}
-
-	virtual void processGroup(LLViewerOctreeGroup* base_group)
-	{
-		if (base_group->isVisible())
-		{
-			mResult = true;
-		}
-	}
-
-	bool mResult;
-=======
     LLOctreeCullDetectVisible(LLCamera* camera)
-        : LLOctreeCullShadow(camera), mResult(FALSE) { }
+        : LLOctreeCullShadow(camera), mResult(false) { }
 
     virtual bool earlyFail(LLViewerOctreeGroup* base_group)
     {
@@ -1539,52 +1253,16 @@
     {
         if (base_group->isVisible())
         {
-            mResult = TRUE;
-        }
-    }
-
-    BOOL mResult;
->>>>>>> c06fb4e0
+            mResult = true;
+        }
+    }
+
+    bool mResult;
 };
 
 class LLOctreeSelect : public LLOctreeCull
 {
 public:
-<<<<<<< HEAD
-	LLOctreeSelect(LLCamera* camera, std::vector<LLDrawable*>* results)
-		: LLOctreeCull(camera), mResults(results) { }
-
-	virtual bool earlyFail(LLViewerOctreeGroup* group) { return false; }
-	virtual void preprocess(LLViewerOctreeGroup* group) { }
-
-	virtual void processGroup(LLViewerOctreeGroup* base_group)
-	{
-		LLSpatialGroup* group = (LLSpatialGroup*)base_group;
-		OctreeNode* branch = group->getOctreeNode();
-
-		for (OctreeNode::const_element_iter i = branch->getDataBegin(); i != branch->getDataEnd(); ++i)
-		{
-			LLDrawable* drawable = (LLDrawable*)(*i)->getDrawable();
-			if(!drawable)
-		{
-				continue;
-			}
-			if (!drawable->isDead())
-			{
-				if (drawable->isSpatialBridge())
-				{
-					drawable->setVisible(*mCamera, mResults, true);
-				}
-				else
-				{
-					mResults->push_back(drawable);
-				}
-			}		
-		}
-	}
-	
-	std::vector<LLDrawable*>* mResults;
-=======
     LLOctreeSelect(LLCamera* camera, std::vector<LLDrawable*>* results)
         : LLOctreeCull(camera), mResults(results) { }
 
@@ -1607,7 +1285,7 @@
             {
                 if (drawable->isSpatialBridge())
                 {
-                    drawable->setVisible(*mCamera, mResults, TRUE);
+                    drawable->setVisible(*mCamera, mResults, true);
                 }
                 else
                 {
@@ -1618,7 +1296,6 @@
     }
 
     std::vector<LLDrawable*>* mResults;
->>>>>>> c06fb4e0
 };
 
 void drawBox(const LLVector3& c, const LLVector3& r)
@@ -1954,7 +1631,7 @@
         {
             for (auto& face : root->getFaces())
             {
-                if ((S32)face->getDrawOrderIndex() <= last_draw_index)
+                if ((S32) face->getDrawOrderIndex() <= last_draw_index)
                 {
                     LL_WARNS() << "[(S32)face->getDrawOrderIndex() <= last_draw_index] is true"
                         " (" << (S32)face->getDrawOrderIndex() << " <= " << last_draw_index << ")" << LL_ENDL;
@@ -1971,7 +1648,7 @@
             {
                 for (auto& face : child->mDrawable->getFaces())
                 {
-                    if ((S32)face->getDrawOrderIndex() <= last_draw_index)
+                    if ((S32) face->getDrawOrderIndex() <= last_draw_index)
                     {
                         LL_WARNS() << "[(S32)face->getDrawOrderIndex() <= last_draw_index] is true"
                             " (" << (S32)face->getDrawOrderIndex() << " <= " << last_draw_index << ")" << LL_ENDL;
@@ -1997,30 +1674,6 @@
 
 void renderOctree(LLSpatialGroup* group)
 {
-<<<<<<< HEAD
-	//render solid object bounding box, color
-	//coded by buffer usage and activity
-	gGL.setSceneBlendType(LLRender::BT_ADD_WITH_ALPHA);
-	LLVector4 col;
-	if (group->mBuilt > 0.f)
-	{
-		group->mBuilt -= 2.f * gFrameIntervalSeconds.value();
-		col.setVec(0.1f,0.1f,1,0.1f);
-		
-		{
-			LLGLDepthTest gl_depth(false, false);
-			glPolygonMode(GL_FRONT_AND_BACK, GL_LINE);
-
-			gGL.diffuseColor4f(1,0,0,group->mBuilt);
-			gGL.flush();
-			gGL.setLineWidth(5.f); // <FS> Line width OGL core profile fix by Rye Mutt
-
-			const LLVector4a* bounds = group->getObjectBounds();
-			drawBoxOutline(bounds[0], bounds[1]);
-			gGL.flush();
-			gGL.setLineWidth(1.f); // <FS> Line width OGL core profile fix by Rye Mutt
-			gGL.flush();
-=======
     //render solid object bounding box, color
     //coded by buffer usage and activity
     gGL.setSceneBlendType(LLRender::BT_ADD_WITH_ALPHA);
@@ -2031,7 +1684,7 @@
         col.setVec(0.1f,0.1f,1,0.1f);
 
         {
-            LLGLDepthTest gl_depth(FALSE, FALSE);
+            LLGLDepthTest gl_depth(false, false);
             glPolygonMode(GL_FRONT_AND_BACK, GL_LINE);
 
             gGL.diffuseColor4f(1,0,0,group->mBuilt);
@@ -2043,7 +1696,6 @@
             gGL.flush();
             gGL.setLineWidth(1.f); // <FS> Line width OGL core profile fix by Rye Mutt
             gGL.flush();
->>>>>>> c06fb4e0
 
             LLVOAvatar* lastAvatar = nullptr;
             U64 lastMeshId = 0;
@@ -2162,41 +1814,7 @@
 
 void renderXRay(LLSpatialGroup* group, LLCamera* camera)
 {
-<<<<<<< HEAD
-	bool render_objects = (!LLPipeline::sUseOcclusion || !group->isOcclusionState(LLSpatialGroup::OCCLUDED)) && group->isVisible() &&
-							!group->isEmpty();
-	
-	if (render_objects)
-	{
-		pushBufferVerts(group, false);
-
-		bool selected = false;
-
-		for (LLSpatialGroup::element_iter iter = group->getDataBegin(); iter != group->getDataEnd(); ++iter)
-		{
-			LLDrawable* drawable = (LLDrawable*)(*iter)->getDrawable();
-			if (drawable->getVObj().notNull() && drawable->getVObj()->isSelected())
-			{
-				selected = true;
-				break;
-			}
-		}
-
-		if (selected)
-		{ //store for rendering occlusion volume as overlay
-
-			if (!group->getSpatialPartition()->isBridge())
-			{
-				visible_selected_groups.insert(group);
-			}
-			else
-			{
-				visible_selected_groups.insert(group->getSpatialPartition()->asBridge()->getSpatialGroup());
-			}
-		}
-	}
-=======
-    BOOL render_objects = (!LLPipeline::sUseOcclusion || !group->isOcclusionState(LLSpatialGroup::OCCLUDED)) && group->isVisible() &&
+    bool render_objects = (!LLPipeline::sUseOcclusion || !group->isOcclusionState(LLSpatialGroup::OCCLUDED)) && group->isVisible() &&
                             !group->isEmpty();
 
     if (render_objects)
@@ -2228,7 +1846,6 @@
             }
         }
     }
->>>>>>> c06fb4e0
 }
 
 void renderCrossHairs(LLVector3 position, F32 size, LLColor4 color)
@@ -2653,36 +2270,21 @@
 
     LLPhysicsShapeBuilderUtil::PhysicsShapeSpecification physics_spec;
 
-<<<<<<< HEAD
-	//<FS:Beq> FIRE-23053 Physics shape display fixes
-	// 	LLPhysicsShapeBuilderUtil::determinePhysicsShape(physics_params, volume->getScale(), physics_spec);
-	LLUUID mesh_id;
-	LLModel::Decomposition* decomp = nullptr;
-	bool hasConvexDecomp = false;
-
-	// If we are a mesh and the mesh has a hul decomp (is analysed) then set hasDecomp to true
-	if (volume->isMesh()){
-		mesh_id = volume_params.getSculptID();
-		decomp = gMeshRepo.getDecomposition(mesh_id);
-		if (decomp && !decomp->mHull.empty()){ hasConvexDecomp = true; }
-	}
-=======
     //<FS:Beq> FIRE-23053 Physics shape display fixes
     //  LLPhysicsShapeBuilderUtil::determinePhysicsShape(physics_params, volume->getScale(), physics_spec);
     LLUUID mesh_id;
     LLModel::Decomposition* decomp = nullptr;
-    bool hasConvexDecomp = FALSE;
+    bool hasConvexDecomp = false;
 
     // If we are a mesh and the mesh has a hul decomp (is analysed) then set hasDecomp to true
     if (volume->isMesh()){
         mesh_id = volume_params.getSculptID();
         decomp = gMeshRepo.getDecomposition(mesh_id);
-        if (decomp && !decomp->mHull.empty()){ hasConvexDecomp = TRUE; }
+        if (decomp && !decomp->mHull.empty()){ hasConvexDecomp = true; }
     }
 
     LLPhysicsShapeBuilderUtil::determinePhysicsShape(physics_params, volume->getScale(), hasConvexDecomp, physics_spec);
     //</FS:Beq>
->>>>>>> c06fb4e0
 
     U32 type = physics_spec.getType();
 
@@ -3153,107 +2755,6 @@
 
 void renderTexelDensity(LLDrawable* drawable)
 {
-<<<<<<< HEAD
-	if (LLViewerTexture::sDebugTexelsMode == LLViewerTexture::DEBUG_TEXELS_OFF
-		|| LLViewerTexture::sCheckerBoardImagep.isNull())
-	{
-		return;
-	}
-
-	LLGLEnable _(GL_BLEND);
-	
-	LLMatrix4 checkerboard_matrix;
-	S32 discard_level = -1;
-
-	for (S32 f = 0; f < drawable->getNumFaces(); f++)
-	{
-		LLFace* facep = drawable->getFace(f);
-		LLVertexBuffer* buffer = facep->getVertexBuffer();
-		LLViewerTexture* texturep = facep->getTexture();
-
-		if (texturep == NULL) continue;
-
-		switch(LLViewerTexture::sDebugTexelsMode)
-		{
-		case LLViewerTexture::DEBUG_TEXELS_CURRENT:
-			discard_level = -1;
-			break;
-		case LLViewerTexture::DEBUG_TEXELS_DESIRED:
-			{
-				LLViewerFetchedTexture* fetched_texturep = dynamic_cast<LLViewerFetchedTexture*>(texturep);
-				discard_level = fetched_texturep ? fetched_texturep->getDesiredDiscardLevel() : -1;
-				break;
-			}
-		default:
-		case LLViewerTexture::DEBUG_TEXELS_FULL:
-			discard_level = 0;
-			break;
-		}
-
-		checkerboard_matrix.initScale(LLVector3(texturep->getWidth(discard_level) / 8, texturep->getHeight(discard_level) / 8, 1.f));
-
-		gGL.getTexUnit(0)->bind(LLViewerTexture::sCheckerBoardImagep, true);
-		gGL.matrixMode(LLRender::MM_TEXTURE);
-		gGL.loadMatrix((GLfloat*)&checkerboard_matrix.mMatrix);
-
-		if (buffer && (facep->getGeomCount() >= 3))
-		{
-			buffer->setBuffer();
-			U16 start = facep->getGeomStart();
-			U16 end = start + facep->getGeomCount()-1;
-			U32 count = facep->getIndicesCount();
-			U16 offset = facep->getIndicesStart();
-			buffer->drawRange(LLRender::TRIANGLES, start, end, count, offset);
-		}
-
-		gGL.loadIdentity();
-		gGL.matrixMode(LLRender::MM_MODELVIEW);
-	}
-
-	//S32 num_textures = llmax(1, (S32)params->mTextureList.size());
-
-	//for (S32 i = 0; i < num_textures; i++)
-	//{
-	//	LLViewerTexture* texturep = params->mTextureList.empty() ? params->mTexture.get() : params->mTextureList[i].get();
-	//	if (texturep == NULL) continue;
-
-	//	LLMatrix4 checkboard_matrix;
-	//	S32 discard_level = -1;
-	//	switch(LLViewerTexture::sDebugTexelsMode)
-	//	{
-	//	case LLViewerTexture::DEBUG_TEXELS_CURRENT:
-	//		discard_level = -1;
-	//		break;
-	//	case LLViewerTexture::DEBUG_TEXELS_DESIRED:
-	//		{
-	//			LLViewerFetchedTexture* fetched_texturep = dynamic_cast<LLViewerFetchedTexture*>(texturep);
-	//			discard_level = fetched_texturep ? fetched_texturep->getDesiredDiscardLevel() : -1;
-	//			break;
-	//		}
-	//	default:
-	//	case LLViewerTexture::DEBUG_TEXELS_FULL:
-	//		discard_level = 0;
-	//		break;
-	//	}
-
-	//	checkboard_matrix.initScale(LLVector3(texturep->getWidth(discard_level) / 8, texturep->getHeight(discard_level) / 8, 1.f));
-	//	gGL.getTexUnit(i)->activate();
-
-	//	glMatrixMode(GL_TEXTURE);
-	//	glPushMatrix();
-	//	glLoadIdentity();
-	//	//gGL.matrixMode(LLRender::MM_TEXTURE);
-	//	glLoadMatrixf((GLfloat*) checkboard_matrix.mMatrix);
-
-	//	gGL.getTexUnit(i)->bind(LLViewerTexture::sCheckerBoardImagep, true);
-
-	//	pushVerts(params, LLVertexBuffer::MAP_VERTEX | LLVertexBuffer::MAP_TEXCOORD0 | LLVertexBuffer::MAP_COLOR | LLVertexBuffer::MAP_NORMAL );
-
-	//	glPopMatrix();
-	//	glMatrixMode(GL_MODELVIEW);
-	//	//gGL.matrixMode(LLRender::MM_MODELVIEW);
-	//}
-=======
     if (LLViewerTexture::sDebugTexelsMode == LLViewerTexture::DEBUG_TEXELS_OFF
         || LLViewerTexture::sCheckerBoardImagep.isNull())
     {
@@ -3292,7 +2793,7 @@
 
         checkerboard_matrix.initScale(LLVector3(texturep->getWidth(discard_level) / 8, texturep->getHeight(discard_level) / 8, 1.f));
 
-        gGL.getTexUnit(0)->bind(LLViewerTexture::sCheckerBoardImagep, TRUE);
+        gGL.getTexUnit(0)->bind(LLViewerTexture::sCheckerBoardImagep, true);
         gGL.matrixMode(LLRender::MM_TEXTURE);
         gGL.loadMatrix((GLfloat*)&checkerboard_matrix.mMatrix);
 
@@ -3345,7 +2846,7 @@
     //  //gGL.matrixMode(LLRender::MM_TEXTURE);
     //  glLoadMatrixf((GLfloat*) checkboard_matrix.mMatrix);
 
-    //  gGL.getTexUnit(i)->bind(LLViewerTexture::sCheckerBoardImagep, TRUE);
+    //  gGL.getTexUnit(i)->bind(LLViewerTexture::sCheckerBoardImagep, true);
 
     //  pushVerts(params, LLVertexBuffer::MAP_VERTEX | LLVertexBuffer::MAP_TEXCOORD0 | LLVertexBuffer::MAP_COLOR | LLVertexBuffer::MAP_NORMAL );
 
@@ -3353,7 +2854,6 @@
     //  glMatrixMode(GL_MODELVIEW);
     //  //gGL.matrixMode(LLRender::MM_MODELVIEW);
     //}
->>>>>>> c06fb4e0
 }
 
 
@@ -3989,7 +3489,7 @@
         {
                 continue;
             }
-            renderBoundingBox(drawable, FALSE);
+            renderBoundingBox(drawable, false);
         }
     }
 };
@@ -4114,58 +3614,12 @@
 
     gDebugProgram.bind();
 
-<<<<<<< HEAD
-class LLOctreePushBBoxVerts : public OctreeTraveler
-{
-public:
-	LLCamera* mCamera;
-	LLOctreePushBBoxVerts(LLCamera* camera): mCamera(camera) {}
-	
-	virtual void traverse(const OctreeNode* node)
-	{
-		LLSpatialGroup* group = (LLSpatialGroup*) node->getListener(0);
-		
-		const LLVector4a* bounds = group->getBounds();
-		if (!mCamera || mCamera->AABBInFrustum(bounds[0], bounds[1]))
-		{
-			node->accept(this);
-
-			for (U32 i = 0; i < node->getChildCount(); i++)
-			{
-				traverse(node->getChild(i));
-			}
-		}
-	}
-
-	virtual void visit(const OctreeNode* branch)
-	{
-		LLSpatialGroup* group = (LLSpatialGroup*) branch->getListener(0);
-
-		const LLVector4a* bounds = group->getBounds();
-		if (group->hasState(LLSpatialGroup::GEOM_DIRTY) || (mCamera && !mCamera->AABBInFrustumNoFarClip(bounds[0], bounds[1])))
-		{
-			return;
-		}
-
-		for (OctreeNode::const_element_iter i = branch->getDataBegin(); i != branch->getDataEnd(); ++i)
-		{
-			LLDrawable* drawable = (LLDrawable*)(*i)->getDrawable();
-			if(!drawable)
-		{
-				continue;
-			}
-			renderBoundingBox(drawable, false);			
-		}
-	}
-};
-=======
     if (gPipeline.hasRenderDebugMask(LLPipeline::RENDER_DEBUG_TEXTURE_PRIORITY))
     {
         //sLastMaxTexPriority = lerp(sLastMaxTexPriority, sCurMaxTexPriority, gFrameIntervalSeconds);
         sLastMaxTexPriority = (F32) LLViewerCamera::getInstance()->getScreenPixelArea();
         sCurMaxTexPriority = 0.f;
     }
->>>>>>> c06fb4e0
 
     LLGLDisable cullface(GL_CULL_FACE);
     LLGLEnable blend(GL_BLEND);
@@ -4226,21 +3680,12 @@
 
 bool LLSpatialPartition::isVisible(const LLVector3& v)
 {
-<<<<<<< HEAD
-	if (!LLViewerCamera::getInstance()->sphereInFrustum(v, 4.0f))
-	{
-		return false;
-	}
-
-	return true;
-=======
     if (!LLViewerCamera::getInstance()->sphereInFrustum(v, 4.0f))
     {
-        return FALSE;
-    }
-
-    return TRUE;
->>>>>>> c06fb4e0
+        return false;
+    }
+
+    return true;
 }
 
 // <FS:ND> Class to watch for any octree changes while iterating. Will catch child insertion/removal as well as data insertion/removal.
@@ -4329,34 +3774,6 @@
 class LLOctreeIntersect : public LLOctreeTraveler<LLViewerOctreeEntry, LLPointer<LLViewerOctreeEntry>>
 {
 public:
-<<<<<<< HEAD
-	LL_ALIGN_16(LLVector4a mStart);
-	LL_ALIGN_16(LLVector4a mEnd);
-
-	S32       *mFaceHit;
-	LLVector4a *mIntersection;
-	LLVector2 *mTexCoord;
-	LLVector4a *mNormal;
-	LLVector4a *mTangent;
-	LLDrawable* mHit;
-	bool mPickTransparent;
-	bool mPickRigged;
-    bool mPickUnselectable;
-    bool mPickReflectionProbe;
-
-	LLOctreeIntersect(const LLVector4a& start, const LLVector4a& end, bool pick_transparent, bool pick_rigged, bool pick_unselectable, bool pick_reflection_probe,
-					  S32* face_hit, LLVector4a* intersection, LLVector2* tex_coord, LLVector4a* normal, LLVector4a* tangent)
-		: mStart(start),
-		  mEnd(end),
-		  mFaceHit(face_hit),
-		  mIntersection(intersection),
-		  mTexCoord(tex_coord),
-		  mNormal(normal),
-		  mTangent(tangent),
-		  mHit(NULL),
-		  mPickTransparent(pick_transparent),
-		  mPickRigged(pick_rigged),
-=======
     LL_ALIGN_16(LLVector4a mStart);
     LL_ALIGN_16(LLVector4a mEnd);
 
@@ -4366,12 +3783,12 @@
     LLVector4a *mNormal;
     LLVector4a *mTangent;
     LLDrawable* mHit;
-    BOOL mPickTransparent;
-    BOOL mPickRigged;
-    BOOL mPickUnselectable;
-    BOOL mPickReflectionProbe;
-
-    LLOctreeIntersect(const LLVector4a& start, const LLVector4a& end, BOOL pick_transparent, BOOL pick_rigged, BOOL pick_unselectable, BOOL pick_reflection_probe,
+    bool mPickTransparent;
+    bool mPickRigged;
+    bool mPickUnselectable;
+    bool mPickReflectionProbe;
+
+    LLOctreeIntersect(const LLVector4a& start, const LLVector4a& end, bool pick_transparent, bool pick_rigged, bool pick_unselectable, bool pick_reflection_probe,
                       S32* face_hit, LLVector4a* intersection, LLVector2* tex_coord, LLVector4a* normal, LLVector4a* tangent)
         : mStart(start),
           mEnd(end),
@@ -4383,7 +3800,6 @@
           mHit(NULL),
           mPickTransparent(pick_transparent),
           mPickRigged(pick_rigged),
->>>>>>> c06fb4e0
           mPickUnselectable(pick_unselectable),
           mPickReflectionProbe(pick_reflection_probe)
     {
@@ -4518,39 +3934,6 @@
 
             if (vobj &&
                 (!vobj->isReflectionProbe() || mPickReflectionProbe))
-<<<<<<< HEAD
-			{
-				if (vobj->getClickAction() == CLICK_ACTION_IGNORE && !LLFloater::isVisible(gFloaterTools))
-				{
-					return false;
-				}
-
-				LLVector4a intersection;
-				bool skip_check = false;
-				if (vobj->isAvatar())
-				{
-					LLVOAvatar* avatar = (LLVOAvatar*) vobj;
-					if ((mPickRigged) || ((avatar->isSelf()) && (LLFloater::isVisible(gFloaterTools))))
-					{
-						LLViewerObject* hit = avatar->lineSegmentIntersectRiggedAttachments(mStart, mEnd, -1, mPickTransparent, mPickRigged, mPickUnselectable, mFaceHit, &intersection, mTexCoord, mNormal, mTangent);
-						if (hit)
-						{
-							mEnd = intersection;
-							if (mIntersection)
-							{
-								*mIntersection = intersection;
-							}
-							
-							mHit = hit->mDrawable;
-							skip_check = true;
-						}
-
-					}
-				}
-
-				if (!skip_check && vobj->lineSegmentIntersect(mStart, mEnd, -1, 
-                    (mPickReflectionProbe && vobj->isReflectionProbe()) ? true : mPickTransparent, // always pick transparent when picking selection probe
-=======
             {
                 if (vobj->getClickAction() == CLICK_ACTION_IGNORE && !LLFloater::isVisible(gFloaterTools))
                 {
@@ -4581,8 +3964,7 @@
                 }
 
                 if (!skip_check && vobj->lineSegmentIntersect(mStart, mEnd, -1,
-                    (mPickReflectionProbe && vobj->isReflectionProbe()) ? TRUE : mPickTransparent, // always pick transparent when picking selection probe
->>>>>>> c06fb4e0
+                    (mPickReflectionProbe && vobj->isReflectionProbe()) ? true : mPickTransparent, // always pick transparent when picking selection probe
                     mPickRigged, mPickUnselectable, mFaceHit, &intersection, mTexCoord, mNormal, mTangent))
                 {
                     mEnd = intersection;  // shorten ray so we only find CLOSER hits
@@ -4601,29 +3983,16 @@
 } LL_ALIGN_POSTFIX(16);
 
 LLDrawable* LLSpatialPartition::lineSegmentIntersect(const LLVector4a& start, const LLVector4a& end,
-<<<<<<< HEAD
-													 bool pick_transparent,
-													 bool pick_rigged,
+                                                     bool pick_transparent,
+                                                     bool pick_rigged,
                                                      bool pick_unselectable,
                                                      bool pick_reflection_probe,
-													 S32* face_hit,                   // return the face hit
-													 LLVector4a* intersection,         // return the intersection point
-													 LLVector2* tex_coord,            // return the texture coordinates of the intersection point
-													 LLVector4a* normal,               // return the surface normal at the intersection point
-													 LLVector4a* tangent			// return the surface tangent at the intersection point
-	)
-=======
-                                                     BOOL pick_transparent,
-                                                     BOOL pick_rigged,
-                                                     BOOL pick_unselectable,
-                                                     BOOL pick_reflection_probe,
                                                      S32* face_hit,                   // return the face hit
                                                      LLVector4a* intersection,         // return the intersection point
                                                      LLVector2* tex_coord,            // return the texture coordinates of the intersection point
                                                      LLVector4a* normal,               // return the surface normal at the intersection point
                                                      LLVector4a* tangent            // return the surface tangent at the intersection point
     )
->>>>>>> c06fb4e0
 
 {
     LLOctreeIntersect intersect(start, end, pick_transparent, pick_rigged, pick_unselectable, pick_reflection_probe, face_hit, intersection, tex_coord, normal, tangent);
