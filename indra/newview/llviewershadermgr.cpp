--- conflicted
+++ resolved
@@ -695,19 +695,6 @@
                 setShaders();
                 return;
             }
-<<<<<<< HEAD
-
-            // <FS:Ansariel> Commented out since setting has been removed
-            //if (gSavedSettings.getBOOL("VertexShaderEnable"))
-            //{ //disable shaders outright and try again
-            //    gSavedSettings.setBOOL("VertexShaderEnable", FALSE);
-            //    LL_WARNS() << "Falling back to no vertex shaders." << LL_ENDL;
-            //    reentrance = false;
-            //    setShaders();
-            //    return;
-            //}
-=======
->>>>>>> 01d4fd24
         }       
 
         llassert(loaded);
