--- conflicted
+++ resolved
@@ -379,17 +379,13 @@
 	mShaderList.push_back(&gDeferredWLSkyProgram);
 	mShaderList.push_back(&gDeferredWLCloudProgram);
     mShaderList.push_back(&gDeferredWLMoonProgram);
-<<<<<<< HEAD
-    mShaderList.push_back(&gDeferredWLSunProgram);    
+    mShaderList.push_back(&gDeferredWLSunProgram);
+    mShaderList.push_back(&gDeferredPBRAlphaProgram);
+    mShaderList.push_back(&gDeferredSkinnedPBRAlphaProgram);
+
 // [RLVa:KB] - @setsphere
 	mShaderList.push_back(&gRlvSphereProgram);
 // [/RLVa:KB]
-=======
-    mShaderList.push_back(&gDeferredWLSunProgram);
-    mShaderList.push_back(&gDeferredPBRAlphaProgram);
-    mShaderList.push_back(&gDeferredSkinnedPBRAlphaProgram);
-
->>>>>>> 93389059
 }
 
 LLViewerShaderMgr::~LLViewerShaderMgr()
@@ -1651,36 +1647,6 @@
 
 	if (success)
 	{
-<<<<<<< HEAD
-        for (int rigged = 0; rigged < 2 && success; ++rigged)
-        {
-            LLGLSLShader* shader = &gDeferredPBRAlphaProgram[rigged];
-            shader->mName = rigged
-                          ? "Skinned Deferred PBR Alpha Shader"
-                          : "Deferred PBR Alpha Shader";
-            shader->mRiggedVariant = rigged
-                                   ? &gDeferredPBRAlphaProgram[1]
-                                   : nullptr;
-            shader->mFeatures.hasObjectSkinning = (bool)rigged;
-            shader->mFeatures.calculatesLighting = false;
-            shader->mFeatures.hasLighting = false;
-            shader->mFeatures.isAlphaLighting = true;
-            shader->mFeatures.hasSrgb = true;
-            shader->mFeatures.encodesNormal = true;
-            shader->mFeatures.calculatesAtmospherics = true;
-            shader->mFeatures.hasAtmospherics = true;
-            shader->mFeatures.hasGamma = true;
-            shader->mFeatures.hasTransport = true;
-            shader->mFeatures.hasShadows = use_sun_shadow;
-            shader->mFeatures.isDeferred = true; // include deferredUtils
-            shader->mFeatures.hasReflectionProbes = mShaderLevel[SHADER_DEFERRED];
-
-            shader->mShaderFiles.clear();
-            shader->mShaderFiles.push_back(make_pair("deferred/pbralphaV.glsl", GL_VERTEX_SHADER));
-            shader->mShaderFiles.push_back(make_pair("deferred/pbralphaF.glsl", GL_FRAGMENT_SHADER));
-
-            shader->clearPermutations();
-=======
         LLGLSLShader* shader = &gDeferredPBRAlphaProgram;
         shader->mName = "Deferred PBR Alpha Shader";
                           
@@ -1698,8 +1664,8 @@
         shader->mFeatures.hasReflectionProbes = mShaderLevel[SHADER_DEFERRED];
 
         shader->mShaderFiles.clear();
-        shader->mShaderFiles.push_back(make_pair("deferred/pbralphaV.glsl", GL_VERTEX_SHADER_ARB));
-        shader->mShaderFiles.push_back(make_pair("deferred/pbralphaF.glsl", GL_FRAGMENT_SHADER_ARB));
+        shader->mShaderFiles.push_back(make_pair("deferred/pbralphaV.glsl", GL_VERTEX_SHADER));
+        shader->mShaderFiles.push_back(make_pair("deferred/pbralphaF.glsl", GL_FRAGMENT_SHADER));
 
         shader->clearPermutations();
 
@@ -1709,7 +1675,6 @@
         shader->addPermutation("HAS_SPECULAR_MAP", "1"); // PBR: Packed: Occlusion, Metal, Roughness
         shader->addPermutation("HAS_EMISSIVE_MAP", "1");
         shader->addPermutation("USE_VERTEX_COLOR", "1");
->>>>>>> 93389059
 
         if (use_sun_shadow)
         {
