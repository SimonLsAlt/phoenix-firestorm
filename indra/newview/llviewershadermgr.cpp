/** 
 * @file llviewershadermgr.cpp
 * @brief Viewer shader manager implementation.
 *
 * $LicenseInfo:firstyear=2005&license=viewerlgpl$
 * Second Life Viewer Source Code
 * Copyright (C) 2010, Linden Research, Inc.
 * 
 * This library is free software; you can redistribute it and/or
 * modify it under the terms of the GNU Lesser General Public
 * License as published by the Free Software Foundation;
 * version 2.1 of the License only.
 * 
 * This library is distributed in the hope that it will be useful,
 * but WITHOUT ANY WARRANTY; without even the implied warranty of
 * MERCHANTABILITY or FITNESS FOR A PARTICULAR PURPOSE.  See the GNU
 * Lesser General Public License for more details.
 * 
 * You should have received a copy of the GNU Lesser General Public
 * License along with this library; if not, write to the Free Software
 * Foundation, Inc., 51 Franklin Street, Fifth Floor, Boston, MA  02110-1301  USA
 * 
 * Linden Research, Inc., 945 Battery Street, San Francisco, CA  94111  USA
 * $/LicenseInfo$
 */


#include "llviewerprecompiledheaders.h"

#include "llfeaturemanager.h"
#include "llviewershadermgr.h"

#include "llfile.h"
#include "llviewerwindow.h"
#include "llwindow.h"
#include "llviewercontrol.h"
#include "pipeline.h"
#include "llworld.h"
#include "llwlparammanager.h"
#include "llwaterparammanager.h"
#include "llsky.h"
#include "llvosky.h"
#include "llrender.h"

#if LL_DARWIN
#include "OpenGL/OpenGL.h"

// include spec exp clamp to fix older mac rendering artifacts
//
#define SINGLE_FP_PERMUTATION(shader)					\
	if (gGLManager.mIsMobileGF)							\
	{																\
		shader.addPermutation("SINGLE_FP_ONLY","1");		\
	}


#else
#define SINGLE_FP_PERMUTATION(shader)
#endif

#ifdef LL_RELEASE_FOR_DOWNLOAD
#define UNIFORM_ERRS LL_WARNS_ONCE("Shader")
#else
#define UNIFORM_ERRS LL_ERRS("Shader")
#endif

// Lots of STL stuff in here, using namespace std to keep things more readable
using std::vector;
using std::pair;
using std::make_pair;
using std::string;

BOOL				LLViewerShaderMgr::sInitialized = FALSE;
bool				LLViewerShaderMgr::sSkipReload = false;

LLVector4			gShinyOrigin;

//transform shaders
LLGLSLShader			gTransformPositionProgram;
LLGLSLShader			gTransformTexCoordProgram;
LLGLSLShader			gTransformNormalProgram;
LLGLSLShader			gTransformColorProgram;
LLGLSLShader			gTransformTangentProgram;

//utility shaders
LLGLSLShader	gOcclusionProgram;
LLGLSLShader	gOcclusionCubeProgram;
LLGLSLShader	gCustomAlphaProgram;
LLGLSLShader	gGlowCombineProgram;
LLGLSLShader	gSplatTextureRectProgram;
LLGLSLShader	gGlowCombineFXAAProgram;
LLGLSLShader	gTwoTextureAddProgram;
LLGLSLShader	gOneTextureNoColorProgram;
LLGLSLShader	gDebugProgram;
LLGLSLShader	gClipProgram;
LLGLSLShader	gDownsampleDepthProgram;
LLGLSLShader	gDownsampleDepthRectProgram;
LLGLSLShader	gAlphaMaskProgram;

//object shaders
LLGLSLShader		gObjectSimpleProgram;
LLGLSLShader		gObjectPreviewProgram;
LLGLSLShader		gObjectSimpleWaterProgram;
LLGLSLShader		gObjectSimpleAlphaMaskProgram;
LLGLSLShader		gObjectSimpleWaterAlphaMaskProgram;
LLGLSLShader		gObjectFullbrightProgram;
LLGLSLShader		gObjectFullbrightWaterProgram;
LLGLSLShader		gObjectEmissiveProgram;
LLGLSLShader		gObjectEmissiveWaterProgram;
LLGLSLShader		gObjectFullbrightAlphaMaskProgram;
LLGLSLShader		gObjectFullbrightWaterAlphaMaskProgram;
LLGLSLShader		gObjectFullbrightShinyProgram;
LLGLSLShader		gObjectFullbrightShinyWaterProgram;
LLGLSLShader		gObjectShinyProgram;
LLGLSLShader		gObjectShinyWaterProgram;
LLGLSLShader		gObjectBumpProgram;
LLGLSLShader		gTreeProgram;
LLGLSLShader		gTreeWaterProgram;
LLGLSLShader		gObjectFullbrightNoColorProgram;
LLGLSLShader		gObjectFullbrightNoColorWaterProgram;

LLGLSLShader		gObjectSimpleNonIndexedProgram;
LLGLSLShader		gObjectSimpleNonIndexedTexGenProgram;
LLGLSLShader		gObjectSimpleNonIndexedTexGenWaterProgram;
LLGLSLShader		gObjectSimpleNonIndexedWaterProgram;
LLGLSLShader		gObjectAlphaMaskNonIndexedProgram;
LLGLSLShader		gObjectAlphaMaskNonIndexedWaterProgram;
LLGLSLShader		gObjectAlphaMaskNoColorProgram;
LLGLSLShader		gObjectAlphaMaskNoColorWaterProgram;
LLGLSLShader		gObjectFullbrightNonIndexedProgram;
LLGLSLShader		gObjectFullbrightNonIndexedWaterProgram;
LLGLSLShader		gObjectEmissiveNonIndexedProgram;
LLGLSLShader		gObjectEmissiveNonIndexedWaterProgram;
LLGLSLShader		gObjectFullbrightShinyNonIndexedProgram;
LLGLSLShader		gObjectFullbrightShinyNonIndexedWaterProgram;
LLGLSLShader		gObjectShinyNonIndexedProgram;
LLGLSLShader		gObjectShinyNonIndexedWaterProgram;

//object hardware skinning shaders
LLGLSLShader		gSkinnedObjectSimpleProgram;
LLGLSLShader		gSkinnedObjectFullbrightProgram;
LLGLSLShader		gSkinnedObjectEmissiveProgram;
LLGLSLShader		gSkinnedObjectFullbrightShinyProgram;
LLGLSLShader		gSkinnedObjectShinySimpleProgram;

LLGLSLShader		gSkinnedObjectSimpleWaterProgram;
LLGLSLShader		gSkinnedObjectFullbrightWaterProgram;
LLGLSLShader		gSkinnedObjectEmissiveWaterProgram;
LLGLSLShader		gSkinnedObjectFullbrightShinyWaterProgram;
LLGLSLShader		gSkinnedObjectShinySimpleWaterProgram;

//environment shaders
LLGLSLShader		gTerrainProgram;
LLGLSLShader		gTerrainWaterProgram;
LLGLSLShader		gWaterProgram;
LLGLSLShader		gUnderWaterProgram;

//interface shaders
LLGLSLShader		gHighlightProgram;
LLGLSLShader		gHighlightNormalProgram;
LLGLSLShader		gHighlightSpecularProgram;

LLGLSLShader		gPathfindingProgram;
LLGLSLShader		gPathfindingNoNormalsProgram;

//avatar shader handles
LLGLSLShader		gAvatarProgram;
LLGLSLShader		gAvatarWaterProgram;
LLGLSLShader		gAvatarEyeballProgram;
LLGLSLShader		gAvatarPickProgram;
LLGLSLShader		gImpostorProgram;

// WindLight shader handles
LLGLSLShader			gWLSkyProgram;
LLGLSLShader			gWLCloudProgram;


// Effects Shaders
LLGLSLShader			gGlowProgram;
LLGLSLShader			gGlowExtractProgram;
LLGLSLShader			gPostColorFilterProgram;
LLGLSLShader			gPostNightVisionProgram;
LLGLSLShader			gVignettePost;	// <FS:CR> Import Vignette from Exodus

// Deferred rendering shaders
LLGLSLShader			gDeferredImpostorProgram;
LLGLSLShader			gDeferredWaterProgram;
LLGLSLShader			gDeferredDiffuseProgram;
LLGLSLShader			gDeferredDiffuseAlphaMaskProgram;
LLGLSLShader			gDeferredNonIndexedDiffuseProgram;
LLGLSLShader			gDeferredNonIndexedDiffuseAlphaMaskProgram;
LLGLSLShader			gDeferredNonIndexedDiffuseAlphaMaskNoColorProgram;
LLGLSLShader			gDeferredSkinnedDiffuseProgram;
LLGLSLShader			gDeferredSkinnedBumpProgram;
LLGLSLShader			gDeferredSkinnedAlphaProgram;
LLGLSLShader			gDeferredBumpProgram;
LLGLSLShader			gDeferredTerrainProgram;
LLGLSLShader			gDeferredTreeProgram;
LLGLSLShader			gDeferredTreeShadowProgram;
LLGLSLShader			gDeferredAvatarProgram;
LLGLSLShader			gDeferredAvatarAlphaProgram;
LLGLSLShader			gDeferredLightProgram;
LLGLSLShader			gDeferredMultiLightProgram;
LLGLSLShader			gDeferredSpotLightProgram;
LLGLSLShader			gDeferredMultiSpotLightProgram;
LLGLSLShader			gDeferredSunProgram;
LLGLSLShader			gDeferredBlurLightProgram;
LLGLSLShader			gDeferredSoftenProgram;
LLGLSLShader			gDeferredShadowProgram;
LLGLSLShader			gDeferredShadowCubeProgram;
LLGLSLShader			gDeferredShadowAlphaMaskProgram;
LLGLSLShader			gDeferredAvatarShadowProgram;
LLGLSLShader			gDeferredAttachmentShadowProgram;
LLGLSLShader			gDeferredAlphaProgram;
LLGLSLShader			gDeferredAvatarEyesProgram;
LLGLSLShader			gDeferredFullbrightProgram;
LLGLSLShader			gDeferredEmissiveProgram;
LLGLSLShader			gDeferredPostProgram;
LLGLSLShader			gDeferredCoFProgram;
LLGLSLShader			gDeferredDoFCombineProgram;
LLGLSLShader			gDeferredPostGammaCorrectProgram;
LLGLSLShader			gFXAAProgram;
LLGLSLShader			gDeferredPostNoDoFProgram;
LLGLSLShader			gDeferredWLSkyProgram;
LLGLSLShader			gDeferredWLCloudProgram;
LLGLSLShader			gDeferredStarProgram;
LLGLSLShader			gDeferredFullbrightShinyProgram;
LLGLSLShader			gDeferredSkinnedFullbrightShinyProgram;
LLGLSLShader			gDeferredSkinnedFullbrightProgram;
LLGLSLShader			gNormalMapGenProgram;

// Deferred materials shaders
LLGLSLShader			gDeferredMaterialProgram[LLMaterial::SHADER_COUNT*2];

LLViewerShaderMgr::LLViewerShaderMgr() :
	mVertexShaderLevel(SHADER_COUNT, 0),
	mMaxAvatarShaderLevel(0)
{	
	/// Make sure WL Sky is the first program
	//ONLY shaders that need WL Param management should be added here
	mShaderList.push_back(&gWLSkyProgram);
	mShaderList.push_back(&gWLCloudProgram);
	mShaderList.push_back(&gAvatarProgram);
	mShaderList.push_back(&gObjectShinyProgram);
	mShaderList.push_back(&gObjectShinyNonIndexedProgram);
	mShaderList.push_back(&gWaterProgram);
	mShaderList.push_back(&gAvatarEyeballProgram); 
	mShaderList.push_back(&gObjectSimpleProgram);
	mShaderList.push_back(&gObjectPreviewProgram);
	mShaderList.push_back(&gImpostorProgram);
	mShaderList.push_back(&gObjectFullbrightNoColorProgram);
	mShaderList.push_back(&gObjectFullbrightNoColorWaterProgram);
	mShaderList.push_back(&gObjectSimpleAlphaMaskProgram);
	mShaderList.push_back(&gObjectBumpProgram);
	mShaderList.push_back(&gObjectEmissiveProgram);
	mShaderList.push_back(&gObjectEmissiveWaterProgram);
	mShaderList.push_back(&gObjectFullbrightProgram);
	mShaderList.push_back(&gObjectFullbrightAlphaMaskProgram);
	mShaderList.push_back(&gObjectFullbrightShinyProgram);
	mShaderList.push_back(&gObjectFullbrightShinyWaterProgram);
	mShaderList.push_back(&gObjectSimpleNonIndexedProgram);
	mShaderList.push_back(&gObjectSimpleNonIndexedTexGenProgram);
	mShaderList.push_back(&gObjectSimpleNonIndexedTexGenWaterProgram);
	mShaderList.push_back(&gObjectSimpleNonIndexedWaterProgram);
	mShaderList.push_back(&gObjectAlphaMaskNonIndexedProgram);
	mShaderList.push_back(&gObjectAlphaMaskNonIndexedWaterProgram);
	mShaderList.push_back(&gObjectAlphaMaskNoColorProgram);
	mShaderList.push_back(&gObjectAlphaMaskNoColorWaterProgram);
	mShaderList.push_back(&gTreeProgram);
	mShaderList.push_back(&gTreeWaterProgram);
	mShaderList.push_back(&gObjectFullbrightNonIndexedProgram);
	mShaderList.push_back(&gObjectFullbrightNonIndexedWaterProgram);
	mShaderList.push_back(&gObjectEmissiveNonIndexedProgram);
	mShaderList.push_back(&gObjectEmissiveNonIndexedWaterProgram);
	mShaderList.push_back(&gObjectFullbrightShinyNonIndexedProgram);
	mShaderList.push_back(&gObjectFullbrightShinyNonIndexedWaterProgram);
	mShaderList.push_back(&gSkinnedObjectSimpleProgram);
	mShaderList.push_back(&gSkinnedObjectFullbrightProgram);
	mShaderList.push_back(&gSkinnedObjectEmissiveProgram);
	mShaderList.push_back(&gSkinnedObjectFullbrightShinyProgram);
	mShaderList.push_back(&gSkinnedObjectShinySimpleProgram);
	mShaderList.push_back(&gSkinnedObjectSimpleWaterProgram);
	mShaderList.push_back(&gSkinnedObjectFullbrightWaterProgram);
	mShaderList.push_back(&gSkinnedObjectEmissiveWaterProgram);
	mShaderList.push_back(&gSkinnedObjectFullbrightShinyWaterProgram);
	mShaderList.push_back(&gSkinnedObjectShinySimpleWaterProgram);
	mShaderList.push_back(&gTerrainProgram);
	mShaderList.push_back(&gTerrainWaterProgram);
	mShaderList.push_back(&gObjectSimpleWaterProgram);
	mShaderList.push_back(&gObjectFullbrightWaterProgram);
	mShaderList.push_back(&gObjectSimpleWaterAlphaMaskProgram);
	mShaderList.push_back(&gObjectFullbrightWaterAlphaMaskProgram);
	mShaderList.push_back(&gAvatarWaterProgram);
	mShaderList.push_back(&gObjectShinyWaterProgram);
	mShaderList.push_back(&gObjectShinyNonIndexedWaterProgram);
	mShaderList.push_back(&gUnderWaterProgram);
	mShaderList.push_back(&gDeferredSunProgram);
	mShaderList.push_back(&gDeferredSoftenProgram);
	mShaderList.push_back(&gDeferredMaterialProgram[1]);
	mShaderList.push_back(&gDeferredMaterialProgram[5]);
	mShaderList.push_back(&gDeferredMaterialProgram[9]);
	mShaderList.push_back(&gDeferredMaterialProgram[13]);
	mShaderList.push_back(&gDeferredMaterialProgram[1+LLMaterial::SHADER_COUNT]);
	mShaderList.push_back(&gDeferredMaterialProgram[5+LLMaterial::SHADER_COUNT]);
	mShaderList.push_back(&gDeferredMaterialProgram[9+LLMaterial::SHADER_COUNT]);
	mShaderList.push_back(&gDeferredMaterialProgram[13+LLMaterial::SHADER_COUNT]);	
	mShaderList.push_back(&gDeferredAlphaProgram);
	mShaderList.push_back(&gDeferredSkinnedAlphaProgram);
	mShaderList.push_back(&gDeferredFullbrightProgram);
	mShaderList.push_back(&gDeferredFullbrightShinyProgram);
	mShaderList.push_back(&gDeferredSkinnedFullbrightShinyProgram);
	mShaderList.push_back(&gDeferredSkinnedFullbrightProgram);
	mShaderList.push_back(&gDeferredEmissiveProgram);
	mShaderList.push_back(&gDeferredAvatarEyesProgram);
	mShaderList.push_back(&gDeferredWaterProgram);
	mShaderList.push_back(&gDeferredAvatarAlphaProgram);
	mShaderList.push_back(&gDeferredWLSkyProgram);
	mShaderList.push_back(&gDeferredWLCloudProgram);
}

LLViewerShaderMgr::~LLViewerShaderMgr()
{
	mVertexShaderLevel.clear();
	mShaderList.clear();
}

// static
LLViewerShaderMgr * LLViewerShaderMgr::instance()
{
	if(NULL == sInstance)
	{
		sInstance = new LLViewerShaderMgr();
	}

	return static_cast<LLViewerShaderMgr*>(sInstance);
}

void LLViewerShaderMgr::initAttribsAndUniforms(void)
{
	if (mReservedAttribs.empty())
	{
		LLShaderMgr::initAttribsAndUniforms();

		mAvatarUniforms.push_back("matrixPalette");
		mAvatarUniforms.push_back("gWindDir");
		mAvatarUniforms.push_back("gSinWaveParams");
		mAvatarUniforms.push_back("gGravity");

		mWLUniforms.push_back("camPosLocal");

		mTerrainUniforms.reserve(5);
		mTerrainUniforms.push_back("detail_0");
		mTerrainUniforms.push_back("detail_1");
		mTerrainUniforms.push_back("detail_2");
		mTerrainUniforms.push_back("detail_3");
		mTerrainUniforms.push_back("alpha_ramp");

		mGlowUniforms.push_back("glowDelta");
		mGlowUniforms.push_back("glowStrength");

		mGlowExtractUniforms.push_back("minLuminance");
		mGlowExtractUniforms.push_back("maxExtractAlpha");
		mGlowExtractUniforms.push_back("lumWeights");
		mGlowExtractUniforms.push_back("warmthWeights");
		mGlowExtractUniforms.push_back("warmthAmount");

		mShinyUniforms.push_back("origin");

		mWaterUniforms.reserve(12);
		mWaterUniforms.push_back("screenTex");
		mWaterUniforms.push_back("screenDepth");
		mWaterUniforms.push_back("refTex");
		mWaterUniforms.push_back("eyeVec");
		mWaterUniforms.push_back("time");
		mWaterUniforms.push_back("d1");
		mWaterUniforms.push_back("d2");
		mWaterUniforms.push_back("lightDir");
		mWaterUniforms.push_back("specular");
		mWaterUniforms.push_back("lightExp");
		mWaterUniforms.push_back("fogCol");
		mWaterUniforms.push_back("kd");
		mWaterUniforms.push_back("refScale");
		mWaterUniforms.push_back("waterHeight");
	}	
}
	

//============================================================================
// Set Levels

S32 LLViewerShaderMgr::getVertexShaderLevel(S32 type)
{
	return LLPipeline::sDisableShaders ? 0 : mVertexShaderLevel[type];
}

//============================================================================
// Shader Management

void LLViewerShaderMgr::setShaders()
{
	//setShaders might be called redundantly by gSavedSettings, so return on reentrance
	static bool reentrance = false;
	
	if (!gPipeline.mInitialized || !sInitialized || reentrance || sSkipReload)
	{
		return;
	}

	LLGLSLShader::sIndexedTextureChannels = llmax(llmin(gGLManager.mNumTextureImageUnits, (S32) gSavedSettings.getU32("RenderMaxTextureIndex")), 1);

	//NEVER use more than 16 texture channels (work around for prevalent driver bug)
	LLGLSLShader::sIndexedTextureChannels = llmin(LLGLSLShader::sIndexedTextureChannels, 16);

	if (gGLManager.mGLSLVersionMajor < 1 ||
		(gGLManager.mGLSLVersionMajor == 1 && gGLManager.mGLSLVersionMinor <= 20))
	{ //NEVER use indexed texture rendering when GLSL version is 1.20 or earlier
		LLGLSLShader::sIndexedTextureChannels = 1;
	}

	reentrance = true;

	if (LLRender::sGLCoreProfile)
	{  
		if (!gSavedSettings.getBOOL("VertexShaderEnable"))
		{ //vertex shaders MUST be enabled to use core profile
			gSavedSettings.setBOOL("VertexShaderEnable", TRUE);
		}
	}
	
	//setup preprocessor definitions
	LLShaderMgr::instance()->mDefinitions["NUM_TEX_UNITS"] = llformat("%d", gGLManager.mNumTextureImageUnits);
	
	// Make sure the compiled shader map is cleared before we recompile shaders.
	mShaderObjects.clear();
	
	initAttribsAndUniforms();
	gPipeline.releaseGLBuffers();

	if (gSavedSettings.getBOOL("VertexShaderEnable"))
	{
		LLPipeline::sWaterReflections = gGLManager.mHasCubeMap;
		LLPipeline::sRenderGlow = gSavedSettings.getBOOL("RenderGlow"); 
		LLPipeline::updateRenderDeferred();
	}
	else
	{
		LLPipeline::sRenderGlow = FALSE;
		LLPipeline::sWaterReflections = FALSE;
	}
	
	//hack to reset buffers that change behavior with shaders
	gPipeline.resetVertexBuffers();

	if (gViewerWindow)
	{
		gViewerWindow->setCursor(UI_CURSOR_WAIT);
	}

	// Lighting
	gPipeline.setLightingDetail(-1);

	// Shaders
	LL_INFOS("ShaderLoading") << "\n~~~~~~~~~~~~~~~~~~\n Loading Shaders:\n~~~~~~~~~~~~~~~~~~" << LL_ENDL;
	LL_INFOS("ShaderLoading") << llformat("Using GLSL %d.%d", gGLManager.mGLSLVersionMajor, gGLManager.mGLSLVersionMinor) << llendl;

	for (S32 i = 0; i < SHADER_COUNT; i++)
	{
		mVertexShaderLevel[i] = 0;
	}
	mMaxAvatarShaderLevel = 0;

	LLGLSLShader::sNoFixedFunction = false;
	LLVertexBuffer::unbind();
	if (LLFeatureManager::getInstance()->isFeatureAvailable("VertexShaderEnable") 
		&& (gGLManager.mGLSLVersionMajor > 1 || gGLManager.mGLSLVersionMinor >= 10)
		&& gSavedSettings.getBOOL("VertexShaderEnable"))
	{
		//using shaders, disable fixed function
		LLGLSLShader::sNoFixedFunction = true;

		S32 light_class = 2;
		S32 env_class = 2;
		S32 obj_class = 2;
		S32 effect_class = 2;
		S32 wl_class = 2;
		S32 water_class = 2;
		S32 deferred_class = 0;
		S32 transform_class = gGLManager.mHasTransformFeedback ? 1 : 0;

		static LLCachedControl<bool> use_transform_feedback(gSavedSettings, "RenderUseTransformFeedback");
		if (!use_transform_feedback)
		{
			transform_class = 0;
		}
		
		if (LLFeatureManager::getInstance()->isFeatureAvailable("RenderDeferred") &&
		    gSavedSettings.getBOOL("RenderDeferred") &&
			gSavedSettings.getBOOL("RenderAvatarVP") &&
			gSavedSettings.getBOOL("WindLightUseAtmosShaders"))
		{
			if (gSavedSettings.getS32("RenderShadowDetail") > 0)
			{ //shadows
				deferred_class = 2;
			}
			else
			{ //no shadows
				deferred_class = 1;
			}

			//make sure hardware skinning is enabled
			//gSavedSettings.setBOOL("RenderAvatarVP", TRUE);
			
			//make sure atmospheric shaders are enabled
			//gSavedSettings.setBOOL("WindLightUseAtmosShaders", TRUE);
		}


		if (!(LLFeatureManager::getInstance()->isFeatureAvailable("WindLightUseAtmosShaders")
			  && gSavedSettings.getBOOL("WindLightUseAtmosShaders")))
		{
			// user has disabled WindLight in their settings, downgrade
			// windlight shaders to stub versions.
			wl_class = 1;
		}

		
		// Trigger a full rebuild of the fallback skybox / cubemap if we've toggled windlight shaders
		if (mVertexShaderLevel[SHADER_WINDLIGHT] != wl_class && gSky.mVOSkyp.notNull())
		{
			gSky.mVOSkyp->forceSkyUpdate();
		}

		
		// Load lighting shaders
		mVertexShaderLevel[SHADER_LIGHTING] = light_class;
		mVertexShaderLevel[SHADER_INTERFACE] = light_class;
		mVertexShaderLevel[SHADER_ENVIRONMENT] = env_class;
		mVertexShaderLevel[SHADER_WATER] = water_class;
		mVertexShaderLevel[SHADER_OBJECT] = obj_class;
		mVertexShaderLevel[SHADER_EFFECT] = effect_class;
		mVertexShaderLevel[SHADER_WINDLIGHT] = wl_class;
		mVertexShaderLevel[SHADER_DEFERRED] = deferred_class;
		mVertexShaderLevel[SHADER_TRANSFORM] = transform_class;

		BOOL loaded = loadBasicShaders();

		if (loaded)
		{
			gPipeline.mVertexShadersEnabled = TRUE;
			gPipeline.mVertexShadersLoaded = 1;

			// Load all shaders to set max levels
			loaded = loadShadersEnvironment();

			if (loaded)
			{
				loaded = loadShadersWater();
			}

			if (loaded)
			{
				loaded = loadShadersWindLight();
			}

			if (loaded)
			{
				loaded = loadShadersEffects();
			}

			if (loaded)
			{
				loaded = loadShadersInterface();
			}

			if (loaded)

		    {
				loaded = loadTransformShaders();
			}

			if (loaded)
			{
				// Load max avatar shaders to set the max level
				mVertexShaderLevel[SHADER_AVATAR] = 3;
				mMaxAvatarShaderLevel = 3;
				
				if (gSavedSettings.getBOOL("RenderAvatarVP") && loadShadersObject())
				{ //hardware skinning is enabled and rigged attachment shaders loaded correctly
					BOOL avatar_cloth = gSavedSettings.getBOOL("RenderAvatarCloth");
					S32 avatar_class = 1;
				
					// cloth is a class3 shader
					if(avatar_cloth)
					{
						avatar_class = 3;
					}

					// Set the actual level
					mVertexShaderLevel[SHADER_AVATAR] = avatar_class;
					loadShadersAvatar();
					if (mVertexShaderLevel[SHADER_AVATAR] != avatar_class)
					{
						if (mVertexShaderLevel[SHADER_AVATAR] == 0)
						{
							gSavedSettings.setBOOL("RenderAvatarVP", FALSE);
						}
						if(llmax(mVertexShaderLevel[SHADER_AVATAR]-1,0) >= 3)
						{
							avatar_cloth = true;
						}
						else
						{
							avatar_cloth = false;
						}
						gSavedSettings.setBOOL("RenderAvatarCloth", avatar_cloth);
					}
				}
				else
				{ //hardware skinning not possible, neither is deferred rendering
					mVertexShaderLevel[SHADER_AVATAR] = 0;
					mVertexShaderLevel[SHADER_DEFERRED] = 0;

					if (gSavedSettings.getBOOL("RenderAvatarVP"))
					{
						gSavedSettings.setBOOL("RenderDeferred", FALSE);
						gSavedSettings.setBOOL("RenderAvatarCloth", FALSE);
						gSavedSettings.setBOOL("RenderAvatarVP", FALSE);
					}

					loadShadersAvatar(); // unloads

					loaded = loadShadersObject();
				}
			}

			if (!loaded)
			{ //some shader absolutely could not load, try to fall back to a simpler setting
				if (gSavedSettings.getBOOL("WindLightUseAtmosShaders"))
				{ //disable windlight and try again
					gSavedSettings.setBOOL("WindLightUseAtmosShaders", FALSE);
					reentrance = false;
					setShaders();
					return;
				}

				if (gSavedSettings.getBOOL("VertexShaderEnable"))
				{ //disable shaders outright and try again
					gSavedSettings.setBOOL("VertexShaderEnable", FALSE);
					reentrance = false;
					setShaders();
					return;
				}
			}		

			if (loaded && !loadShadersDeferred())
			{ //everything else succeeded but deferred failed, disable deferred and try again
				gSavedSettings.setBOOL("RenderDeferred", FALSE);
				reentrance = false;
				setShaders();
				return;
			}
		}
		else
		{
			LLGLSLShader::sNoFixedFunction = false;
			gPipeline.mVertexShadersEnabled = FALSE;
			gPipeline.mVertexShadersLoaded = 0;
			mVertexShaderLevel[SHADER_LIGHTING] = 0;
			mVertexShaderLevel[SHADER_INTERFACE] = 0;
			mVertexShaderLevel[SHADER_ENVIRONMENT] = 0;
			mVertexShaderLevel[SHADER_WATER] = 0;
			mVertexShaderLevel[SHADER_OBJECT] = 0;
			mVertexShaderLevel[SHADER_EFFECT] = 0;
			mVertexShaderLevel[SHADER_WINDLIGHT] = 0;
			mVertexShaderLevel[SHADER_AVATAR] = 0;
		}
	}
	else
	{
		LLGLSLShader::sNoFixedFunction = false;
		gPipeline.mVertexShadersEnabled = FALSE;
		gPipeline.mVertexShadersLoaded = 0;
		mVertexShaderLevel[SHADER_LIGHTING] = 0;
		mVertexShaderLevel[SHADER_INTERFACE] = 0;
		mVertexShaderLevel[SHADER_ENVIRONMENT] = 0;
		mVertexShaderLevel[SHADER_WATER] = 0;
		mVertexShaderLevel[SHADER_OBJECT] = 0;
		mVertexShaderLevel[SHADER_EFFECT] = 0;
		mVertexShaderLevel[SHADER_WINDLIGHT] = 0;
		mVertexShaderLevel[SHADER_AVATAR] = 0;
	}
	
	if (gViewerWindow)
	{
		gViewerWindow->setCursor(UI_CURSOR_ARROW);
	}
	gPipeline.createGLBuffers();

	reentrance = false;
}

void LLViewerShaderMgr::unloadShaders()
{
	gOcclusionProgram.unload();
	gOcclusionCubeProgram.unload();
	gDebugProgram.unload();
	gClipProgram.unload();
	gDownsampleDepthProgram.unload();
	gDownsampleDepthRectProgram.unload();
	gAlphaMaskProgram.unload();
	gUIProgram.unload();
	gPathfindingProgram.unload();
	gPathfindingNoNormalsProgram.unload();
	gCustomAlphaProgram.unload();
	gGlowCombineProgram.unload();
	gSplatTextureRectProgram.unload();
	gGlowCombineFXAAProgram.unload();
	gTwoTextureAddProgram.unload();
	gOneTextureNoColorProgram.unload();
	gSolidColorProgram.unload();

	gObjectFullbrightNoColorProgram.unload();
	gObjectFullbrightNoColorWaterProgram.unload();
	gObjectSimpleProgram.unload();
	gObjectPreviewProgram.unload();
	gImpostorProgram.unload();
	gObjectSimpleAlphaMaskProgram.unload();
	gObjectBumpProgram.unload();
	gObjectSimpleWaterProgram.unload();
	gObjectSimpleWaterAlphaMaskProgram.unload();
	gObjectFullbrightProgram.unload();
	gObjectFullbrightWaterProgram.unload();
	gObjectEmissiveProgram.unload();
	gObjectEmissiveWaterProgram.unload();
	gObjectFullbrightAlphaMaskProgram.unload();
	gObjectFullbrightWaterAlphaMaskProgram.unload();

	gObjectShinyProgram.unload();
	gObjectFullbrightShinyProgram.unload();
	gObjectFullbrightShinyWaterProgram.unload();
	gObjectShinyWaterProgram.unload();

	gObjectSimpleNonIndexedProgram.unload();
	gObjectSimpleNonIndexedTexGenProgram.unload();
	gObjectSimpleNonIndexedTexGenWaterProgram.unload();
	gObjectSimpleNonIndexedWaterProgram.unload();
	gObjectAlphaMaskNonIndexedProgram.unload();
	gObjectAlphaMaskNonIndexedWaterProgram.unload();
	gObjectAlphaMaskNoColorProgram.unload();
	gObjectAlphaMaskNoColorWaterProgram.unload();
	gObjectFullbrightNonIndexedProgram.unload();
	gObjectFullbrightNonIndexedWaterProgram.unload();
	gObjectEmissiveNonIndexedProgram.unload();
	gObjectEmissiveNonIndexedWaterProgram.unload();
	gTreeProgram.unload();
	gTreeWaterProgram.unload();

	gObjectShinyNonIndexedProgram.unload();
	gObjectFullbrightShinyNonIndexedProgram.unload();
	gObjectFullbrightShinyNonIndexedWaterProgram.unload();
	gObjectShinyNonIndexedWaterProgram.unload();

	gSkinnedObjectSimpleProgram.unload();
	gSkinnedObjectFullbrightProgram.unload();
	gSkinnedObjectEmissiveProgram.unload();
	gSkinnedObjectFullbrightShinyProgram.unload();
	gSkinnedObjectShinySimpleProgram.unload();
	
	gSkinnedObjectSimpleWaterProgram.unload();
	gSkinnedObjectFullbrightWaterProgram.unload();
	gSkinnedObjectEmissiveWaterProgram.unload();
	gSkinnedObjectFullbrightShinyWaterProgram.unload();
	gSkinnedObjectShinySimpleWaterProgram.unload();
	

	gWaterProgram.unload();
	gUnderWaterProgram.unload();
	gTerrainProgram.unload();
	gTerrainWaterProgram.unload();
	gGlowProgram.unload();
	gGlowExtractProgram.unload();
	gAvatarProgram.unload();
	gAvatarWaterProgram.unload();
	gAvatarEyeballProgram.unload();
	gAvatarPickProgram.unload();
	gHighlightProgram.unload();
	gHighlightNormalProgram.unload();
	gHighlightSpecularProgram.unload();

	gWLSkyProgram.unload();
	gWLCloudProgram.unload();

	gPostColorFilterProgram.unload();
	gPostNightVisionProgram.unload();
	gVignettePost.unload();

	gDeferredDiffuseProgram.unload();
	gDeferredDiffuseAlphaMaskProgram.unload();
	gDeferredNonIndexedDiffuseAlphaMaskProgram.unload();
	gDeferredNonIndexedDiffuseAlphaMaskNoColorProgram.unload();
	gDeferredNonIndexedDiffuseProgram.unload();
	gDeferredSkinnedDiffuseProgram.unload();
	gDeferredSkinnedBumpProgram.unload();
	gDeferredSkinnedAlphaProgram.unload();

	gTransformPositionProgram.unload();
	gTransformTexCoordProgram.unload();
	gTransformNormalProgram.unload();
	gTransformColorProgram.unload();
	gTransformTangentProgram.unload();

	mVertexShaderLevel[SHADER_LIGHTING] = 0;
	mVertexShaderLevel[SHADER_OBJECT] = 0;
	mVertexShaderLevel[SHADER_AVATAR] = 0;
	mVertexShaderLevel[SHADER_ENVIRONMENT] = 0;
	mVertexShaderLevel[SHADER_WATER] = 0;
	mVertexShaderLevel[SHADER_INTERFACE] = 0;
	mVertexShaderLevel[SHADER_EFFECT] = 0;
	mVertexShaderLevel[SHADER_WINDLIGHT] = 0;
	mVertexShaderLevel[SHADER_TRANSFORM] = 0;

	gPipeline.mVertexShadersLoaded = 0;
}

BOOL LLViewerShaderMgr::loadBasicShaders()
{
	// Load basic dependency shaders first
	// All of these have to load for any shaders to function
	
<<<<<<< HEAD
//#if LL_DARWIN // Mac can't currently handle all 8 lights, 
//	S32 sum_lights_class = 2;
//#else 
=======
>>>>>>> b2db719f
	S32 sum_lights_class = 3;

	// class one cards will get the lower sum lights
	// class zero we're not going to think about
	// since a class zero card COULD be a ridiculous new card
	// and old cards should have the features masked
	if(LLFeatureManager::getInstance()->getGPUClass() == GPU_CLASS_1)
	{
		sum_lights_class = 2;
	}
<<<<<<< HEAD
//#endif
=======
>>>>>>> b2db719f

	// If we have sun and moon only checked, then only sum those lights.
	if (gPipeline.getLightingDetail() == 0)
	{
		sum_lights_class = 1;
	}

#if LL_DARWIN
	// Work around driver crashes on older Macs when using deferred rendering
	// NORSPEC-59
	//
	if (gGLManager.mIsMobileGF)
		sum_lights_class = 3;
#endif
	
	// Use the feature table to mask out the max light level to use.  Also make sure it's at least 1.
	S32 max_light_class = gSavedSettings.getS32("RenderShaderLightingMaxLevel");
	sum_lights_class = llclamp(sum_lights_class, 1, max_light_class);

	// Load the Basic Vertex Shaders at the appropriate level. 
	// (in order of shader function call depth for reference purposes, deepest level first)

	vector< pair<string, S32> > shaders;
	shaders.push_back( make_pair( "windlight/atmosphericsVarsV.glsl",		mVertexShaderLevel[SHADER_WINDLIGHT] ) );
	shaders.push_back( make_pair( "windlight/atmosphericsVarsWaterV.glsl",	mVertexShaderLevel[SHADER_WINDLIGHT] ) );
	shaders.push_back( make_pair( "windlight/atmosphericsHelpersV.glsl",	mVertexShaderLevel[SHADER_WINDLIGHT] ) );
	shaders.push_back( make_pair( "lighting/lightFuncV.glsl",				mVertexShaderLevel[SHADER_LIGHTING] ) );
	shaders.push_back( make_pair( "lighting/sumLightsV.glsl",				sum_lights_class ) );
	shaders.push_back( make_pair( "lighting/lightV.glsl",					mVertexShaderLevel[SHADER_LIGHTING] ) );
	shaders.push_back( make_pair( "lighting/lightFuncSpecularV.glsl",		mVertexShaderLevel[SHADER_LIGHTING] ) );
	shaders.push_back( make_pair( "lighting/sumLightsSpecularV.glsl",		sum_lights_class ) );
	shaders.push_back( make_pair( "lighting/lightSpecularV.glsl",			mVertexShaderLevel[SHADER_LIGHTING] ) );
	shaders.push_back( make_pair( "windlight/atmosphericsV.glsl",			mVertexShaderLevel[SHADER_WINDLIGHT] ) );
	shaders.push_back( make_pair( "avatar/avatarSkinV.glsl",				1 ) );
	shaders.push_back( make_pair( "avatar/objectSkinV.glsl",				1 ) );
	if (gGLManager.mGLSLVersionMajor >= 2 || gGLManager.mGLSLVersionMinor >= 30)
	{
		shaders.push_back( make_pair( "objects/indexedTextureV.glsl",			1 ) );
	}
	shaders.push_back( make_pair( "objects/nonindexedTextureV.glsl",		1 ) );
	
	boost::unordered_map<std::string, std::string> attribs;
	
	// We no longer have to bind the shaders to global glhandles, they are automatically added to a map now.
	for (U32 i = 0; i < shaders.size(); i++)
	{
		// Note usage of GL_VERTEX_SHADER_ARB
		if (loadShaderFile(shaders[i].first, shaders[i].second, GL_VERTEX_SHADER_ARB, &attribs) == 0)
		{
			return FALSE;
		}
	}

	// Load the Basic Fragment Shaders at the appropriate level. 
	// (in order of shader function call depth for reference purposes, deepest level first)

	shaders.clear();
	S32 ch = 1;

	if (gGLManager.mGLSLVersionMajor > 1 || gGLManager.mGLSLVersionMinor >= 30)
	{ //use indexed texture rendering for GLSL >= 1.30
		ch = llmax(LLGLSLShader::sIndexedTextureChannels-1, 1);
	}

	std::vector<S32> index_channels;
	index_channels.push_back(-1);	 shaders.push_back( make_pair( "windlight/atmosphericsVarsF.glsl",		mVertexShaderLevel[SHADER_WINDLIGHT] ) );
	index_channels.push_back(-1);	 shaders.push_back( make_pair( "windlight/atmosphericsVarsWaterF.glsl",		mVertexShaderLevel[SHADER_WINDLIGHT] ) );
	index_channels.push_back(-1);	 shaders.push_back( make_pair( "windlight/gammaF.glsl",					mVertexShaderLevel[SHADER_WINDLIGHT]) );
	index_channels.push_back(-1);	 shaders.push_back( make_pair( "windlight/atmosphericsF.glsl",			mVertexShaderLevel[SHADER_WINDLIGHT] ) );
	index_channels.push_back(-1);	 shaders.push_back( make_pair( "windlight/transportF.glsl",				mVertexShaderLevel[SHADER_WINDLIGHT] ) );	
	index_channels.push_back(-1);	 shaders.push_back( make_pair( "environment/waterFogF.glsl",				mVertexShaderLevel[SHADER_WATER] ) );
	index_channels.push_back(-1);	 shaders.push_back( make_pair( "lighting/lightNonIndexedF.glsl",					mVertexShaderLevel[SHADER_LIGHTING] ) );
	index_channels.push_back(-1);	 shaders.push_back( make_pair( "lighting/lightAlphaMaskNonIndexedF.glsl",					mVertexShaderLevel[SHADER_LIGHTING] ) );
	index_channels.push_back(-1);	 shaders.push_back( make_pair( "lighting/lightFullbrightNonIndexedF.glsl",			mVertexShaderLevel[SHADER_LIGHTING] ) );
	index_channels.push_back(-1);	 shaders.push_back( make_pair( "lighting/lightFullbrightNonIndexedAlphaMaskF.glsl",			mVertexShaderLevel[SHADER_LIGHTING] ) );
	index_channels.push_back(-1);	 shaders.push_back( make_pair( "lighting/lightWaterNonIndexedF.glsl",				mVertexShaderLevel[SHADER_LIGHTING] ) );
	index_channels.push_back(-1);	 shaders.push_back( make_pair( "lighting/lightWaterAlphaMaskNonIndexedF.glsl",				mVertexShaderLevel[SHADER_LIGHTING] ) );
	index_channels.push_back(-1);	 shaders.push_back( make_pair( "lighting/lightFullbrightWaterNonIndexedF.glsl",	mVertexShaderLevel[SHADER_LIGHTING] ) );
	index_channels.push_back(-1);	 shaders.push_back( make_pair( "lighting/lightFullbrightWaterNonIndexedAlphaMaskF.glsl",	mVertexShaderLevel[SHADER_LIGHTING] ) );
	index_channels.push_back(-1);	 shaders.push_back( make_pair( "lighting/lightShinyNonIndexedF.glsl",				mVertexShaderLevel[SHADER_LIGHTING] ) );
	index_channels.push_back(-1);	 shaders.push_back( make_pair( "lighting/lightFullbrightShinyNonIndexedF.glsl",	mVertexShaderLevel[SHADER_LIGHTING] ) );
	index_channels.push_back(-1);	 shaders.push_back( make_pair( "lighting/lightShinyWaterNonIndexedF.glsl",			mVertexShaderLevel[SHADER_LIGHTING] ) );
	index_channels.push_back(-1);	 shaders.push_back( make_pair( "lighting/lightFullbrightShinyWaterNonIndexedF.glsl", mVertexShaderLevel[SHADER_LIGHTING] ) );
	index_channels.push_back(ch);	 shaders.push_back( make_pair( "lighting/lightF.glsl",					mVertexShaderLevel[SHADER_LIGHTING] ) );
	index_channels.push_back(ch);	 shaders.push_back( make_pair( "lighting/lightAlphaMaskF.glsl",					mVertexShaderLevel[SHADER_LIGHTING] ) );
	index_channels.push_back(ch);	 shaders.push_back( make_pair( "lighting/lightFullbrightF.glsl",			mVertexShaderLevel[SHADER_LIGHTING] ) );
	index_channels.push_back(ch);	 shaders.push_back( make_pair( "lighting/lightFullbrightAlphaMaskF.glsl",			mVertexShaderLevel[SHADER_LIGHTING] ) );
	index_channels.push_back(ch);	 shaders.push_back( make_pair( "lighting/lightWaterF.glsl",				mVertexShaderLevel[SHADER_LIGHTING] ) );
	index_channels.push_back(ch);	 shaders.push_back( make_pair( "lighting/lightWaterAlphaMaskF.glsl",	mVertexShaderLevel[SHADER_LIGHTING] ) );
	index_channels.push_back(ch);	 shaders.push_back( make_pair( "lighting/lightFullbrightWaterF.glsl",	mVertexShaderLevel[SHADER_LIGHTING] ) );
	index_channels.push_back(ch);	 shaders.push_back( make_pair( "lighting/lightFullbrightWaterAlphaMaskF.glsl",	mVertexShaderLevel[SHADER_LIGHTING] ) );
	index_channels.push_back(ch);	 shaders.push_back( make_pair( "lighting/lightShinyF.glsl",				mVertexShaderLevel[SHADER_LIGHTING] ) );
	index_channels.push_back(ch);	 shaders.push_back( make_pair( "lighting/lightFullbrightShinyF.glsl",	mVertexShaderLevel[SHADER_LIGHTING] ) );
	index_channels.push_back(ch);	 shaders.push_back( make_pair( "lighting/lightShinyWaterF.glsl",			mVertexShaderLevel[SHADER_LIGHTING] ) );
	index_channels.push_back(ch);	 shaders.push_back( make_pair( "lighting/lightFullbrightShinyWaterF.glsl", mVertexShaderLevel[SHADER_LIGHTING] ) );

	for (U32 i = 0; i < shaders.size(); i++)
	{
		// Note usage of GL_FRAGMENT_SHADER_ARB
		if (loadShaderFile(shaders[i].first, shaders[i].second, GL_FRAGMENT_SHADER_ARB, &attribs, index_channels[i]) == 0)
		{
			return FALSE;
		}
	}

	return TRUE;
}

BOOL LLViewerShaderMgr::loadShadersEnvironment()
{
	BOOL success = TRUE;

	if (mVertexShaderLevel[SHADER_ENVIRONMENT] == 0)
	{
		gTerrainProgram.unload();
		return TRUE;
	}

	if (success)
	{
		gTerrainProgram.mName = "Terrain Shader";
		gTerrainProgram.mFeatures.calculatesLighting = true;
		gTerrainProgram.mFeatures.calculatesAtmospherics = true;
		gTerrainProgram.mFeatures.hasAtmospherics = true;
		gTerrainProgram.mFeatures.mIndexedTextureChannels = 0;
		gTerrainProgram.mFeatures.disableTextureIndex = true;
		gTerrainProgram.mFeatures.hasGamma = true;
		gTerrainProgram.mShaderFiles.clear();
		gTerrainProgram.mShaderFiles.push_back(make_pair("environment/terrainV.glsl", GL_VERTEX_SHADER_ARB));
		gTerrainProgram.mShaderFiles.push_back(make_pair("environment/terrainF.glsl", GL_FRAGMENT_SHADER_ARB));
		gTerrainProgram.mShaderLevel = mVertexShaderLevel[SHADER_ENVIRONMENT];
		success = gTerrainProgram.createShader(NULL, &mTerrainUniforms);
	}

	if (!success)
	{
		mVertexShaderLevel[SHADER_ENVIRONMENT] = 0;
		return FALSE;
	}
	
	LLWorld::getInstance()->updateWaterObjects();
	
	return TRUE;
}

BOOL LLViewerShaderMgr::loadShadersWater()
{
	BOOL success = TRUE;
	BOOL terrainWaterSuccess = TRUE;

	if (mVertexShaderLevel[SHADER_WATER] == 0)
	{
		gWaterProgram.unload();
		gUnderWaterProgram.unload();
		gTerrainWaterProgram.unload();
		return TRUE;
	}

	if (success)
	{
		// load water shader
		gWaterProgram.mName = "Water Shader";
		gWaterProgram.mFeatures.calculatesAtmospherics = true;
		gWaterProgram.mFeatures.hasGamma = true;
		gWaterProgram.mFeatures.hasTransport = true;
		gWaterProgram.mShaderFiles.clear();
		gWaterProgram.mShaderFiles.push_back(make_pair("environment/waterV.glsl", GL_VERTEX_SHADER_ARB));
		gWaterProgram.mShaderFiles.push_back(make_pair("environment/waterF.glsl", GL_FRAGMENT_SHADER_ARB));
		gWaterProgram.mShaderLevel = mVertexShaderLevel[SHADER_WATER];
		success = gWaterProgram.createShader(NULL, &mWaterUniforms);
	}

	if (success)
	{
		//load under water vertex shader
		gUnderWaterProgram.mName = "Underwater Shader";
		gUnderWaterProgram.mFeatures.calculatesAtmospherics = true;
		gUnderWaterProgram.mShaderFiles.clear();
		gUnderWaterProgram.mShaderFiles.push_back(make_pair("environment/waterV.glsl", GL_VERTEX_SHADER_ARB));
		gUnderWaterProgram.mShaderFiles.push_back(make_pair("environment/underWaterF.glsl", GL_FRAGMENT_SHADER_ARB));
		gUnderWaterProgram.mShaderLevel = mVertexShaderLevel[SHADER_WATER];
		gUnderWaterProgram.mShaderGroup = LLGLSLShader::SG_WATER;
		
		success = gUnderWaterProgram.createShader(NULL, &mWaterUniforms);
	}

	if (success)
	{
		//load terrain water shader
		gTerrainWaterProgram.mName = "Terrain Water Shader";
		gTerrainWaterProgram.mFeatures.calculatesLighting = true;
		gTerrainWaterProgram.mFeatures.calculatesAtmospherics = true;
		gTerrainWaterProgram.mFeatures.hasAtmospherics = true;
		gTerrainWaterProgram.mFeatures.hasWaterFog = true;
		gTerrainWaterProgram.mFeatures.mIndexedTextureChannels = 0;
		gTerrainWaterProgram.mFeatures.disableTextureIndex = true;
		gTerrainWaterProgram.mShaderFiles.clear();
		gTerrainWaterProgram.mShaderFiles.push_back(make_pair("environment/terrainV.glsl", GL_VERTEX_SHADER_ARB));
		gTerrainWaterProgram.mShaderFiles.push_back(make_pair("environment/terrainWaterF.glsl", GL_FRAGMENT_SHADER_ARB));
		gTerrainWaterProgram.mShaderLevel = mVertexShaderLevel[SHADER_ENVIRONMENT];
		gTerrainWaterProgram.mShaderGroup = LLGLSLShader::SG_WATER;
		terrainWaterSuccess = gTerrainWaterProgram.createShader(NULL, &mTerrainUniforms);
	}	

	/// Keep track of water shader levels
	if (gWaterProgram.mShaderLevel != mVertexShaderLevel[SHADER_WATER]
		|| gUnderWaterProgram.mShaderLevel != mVertexShaderLevel[SHADER_WATER])
	{
		mVertexShaderLevel[SHADER_WATER] = llmin(gWaterProgram.mShaderLevel, gUnderWaterProgram.mShaderLevel);
	}

	if (!success)
	{
		mVertexShaderLevel[SHADER_WATER] = 0;
		return FALSE;
	}

	// if we failed to load the terrain water shaders and we need them (using class2 water),
	// then drop down to class1 water.
	if (mVertexShaderLevel[SHADER_WATER] > 1 && !terrainWaterSuccess)
	{
		mVertexShaderLevel[SHADER_WATER]--;
		return loadShadersWater();
	}
	
	LLWorld::getInstance()->updateWaterObjects();

	return TRUE;
}

BOOL LLViewerShaderMgr::loadShadersEffects()
{
	BOOL success = TRUE;

	if (mVertexShaderLevel[SHADER_EFFECT] == 0)
	{
		gGlowProgram.unload();
		gGlowExtractProgram.unload();
		gPostColorFilterProgram.unload();	
		gPostNightVisionProgram.unload();
		return TRUE;
	}

	if (success)
	{
		gGlowProgram.mName = "Glow Shader (Post)";
		gGlowProgram.mShaderFiles.clear();
		gGlowProgram.mShaderFiles.push_back(make_pair("effects/glowV.glsl", GL_VERTEX_SHADER_ARB));
		gGlowProgram.mShaderFiles.push_back(make_pair("effects/glowF.glsl", GL_FRAGMENT_SHADER_ARB));
		gGlowProgram.mShaderLevel = mVertexShaderLevel[SHADER_EFFECT];
		success = gGlowProgram.createShader(NULL, &mGlowUniforms);
		if (!success)
		{
			LLPipeline::sRenderGlow = FALSE;
		}
	}
	
	if (success)
	{
		gGlowExtractProgram.mName = "Glow Extract Shader (Post)";
		gGlowExtractProgram.mShaderFiles.clear();
		gGlowExtractProgram.mShaderFiles.push_back(make_pair("effects/glowExtractV.glsl", GL_VERTEX_SHADER_ARB));
		gGlowExtractProgram.mShaderFiles.push_back(make_pair("effects/glowExtractF.glsl", GL_FRAGMENT_SHADER_ARB));
		gGlowExtractProgram.mShaderLevel = mVertexShaderLevel[SHADER_EFFECT];
		success = gGlowExtractProgram.createShader(NULL, &mGlowExtractUniforms);
		if (!success)
		{
			LLPipeline::sRenderGlow = FALSE;
		}
	}
	
// <FS:CR> Import Vignette from Exodus
	if (success)
	{
		gVignettePost.mName = "Exodus Vignette Post";
		gVignettePost.mShaderFiles.clear();
		gVignettePost.mShaderFiles.push_back(make_pair("post/exoPostBaseV.glsl", GL_VERTEX_SHADER_ARB));
		gVignettePost.mShaderFiles.push_back(make_pair("post/exoVignetteF.glsl", GL_FRAGMENT_SHADER_ARB));
		gVignettePost.mShaderLevel = mVertexShaderLevel[SHADER_EFFECT];
		success = gVignettePost.createShader(NULL, NULL);
	}
// </FS:CR>
	
	return success;

}

BOOL LLViewerShaderMgr::loadShadersDeferred()
{
	if (mVertexShaderLevel[SHADER_DEFERRED] == 0)
	{
		gDeferredTreeProgram.unload();
		gDeferredTreeShadowProgram.unload();
		gDeferredDiffuseProgram.unload();
		gDeferredDiffuseAlphaMaskProgram.unload();
		gDeferredNonIndexedDiffuseAlphaMaskProgram.unload();
		gDeferredNonIndexedDiffuseAlphaMaskNoColorProgram.unload();
		gDeferredNonIndexedDiffuseProgram.unload();
		gDeferredSkinnedDiffuseProgram.unload();
		gDeferredSkinnedBumpProgram.unload();
		gDeferredSkinnedAlphaProgram.unload();
		gDeferredBumpProgram.unload();
		gDeferredImpostorProgram.unload();
		gDeferredTerrainProgram.unload();
		gDeferredLightProgram.unload();
		gDeferredMultiLightProgram.unload();
		gDeferredSpotLightProgram.unload();
		gDeferredMultiSpotLightProgram.unload();
		gDeferredSunProgram.unload();
		gDeferredBlurLightProgram.unload();
		gDeferredSoftenProgram.unload();
		gDeferredShadowProgram.unload();
		gDeferredShadowCubeProgram.unload();
		gDeferredShadowAlphaMaskProgram.unload();
		gDeferredAvatarShadowProgram.unload();
		gDeferredAttachmentShadowProgram.unload();
		gDeferredAvatarProgram.unload();
		gDeferredAvatarAlphaProgram.unload();
		gDeferredAlphaProgram.unload();
		gDeferredFullbrightProgram.unload();
		gDeferredEmissiveProgram.unload();
		gDeferredAvatarEyesProgram.unload();
		gDeferredPostProgram.unload();		
		gDeferredCoFProgram.unload();		
		gDeferredDoFCombineProgram.unload();
		gDeferredPostGammaCorrectProgram.unload();
		gFXAAProgram.unload();
		gDeferredWaterProgram.unload();
		gDeferredWLSkyProgram.unload();
		gDeferredWLCloudProgram.unload();
		gDeferredStarProgram.unload();
		gDeferredFullbrightShinyProgram.unload();
		gDeferredSkinnedFullbrightShinyProgram.unload();
		gDeferredSkinnedFullbrightProgram.unload();

		gNormalMapGenProgram.unload();
		for (U32 i = 0; i < LLMaterial::SHADER_COUNT*2; ++i)
		{
			gDeferredMaterialProgram[i].unload();
		}
		return TRUE;
	}

	BOOL success = TRUE;

	if (success)
	{
		gDeferredDiffuseProgram.mName = "Deferred Diffuse Shader";
		gDeferredDiffuseProgram.mShaderFiles.clear();
		gDeferredDiffuseProgram.mShaderFiles.push_back(make_pair("deferred/diffuseV.glsl", GL_VERTEX_SHADER_ARB));
		gDeferredDiffuseProgram.mShaderFiles.push_back(make_pair("deferred/diffuseIndexedF.glsl", GL_FRAGMENT_SHADER_ARB));
		gDeferredDiffuseProgram.mFeatures.mIndexedTextureChannels = LLGLSLShader::sIndexedTextureChannels;
		gDeferredDiffuseProgram.mShaderLevel = mVertexShaderLevel[SHADER_DEFERRED];
		success = gDeferredDiffuseProgram.createShader(NULL, NULL);
	}

	if (success)
	{
		gDeferredDiffuseAlphaMaskProgram.mName = "Deferred Diffuse Alpha Mask Shader";
		gDeferredDiffuseAlphaMaskProgram.mShaderFiles.clear();
		gDeferredDiffuseAlphaMaskProgram.mShaderFiles.push_back(make_pair("deferred/diffuseV.glsl", GL_VERTEX_SHADER_ARB));
		gDeferredDiffuseAlphaMaskProgram.mShaderFiles.push_back(make_pair("deferred/diffuseAlphaMaskIndexedF.glsl", GL_FRAGMENT_SHADER_ARB));
		gDeferredDiffuseAlphaMaskProgram.mFeatures.mIndexedTextureChannels = LLGLSLShader::sIndexedTextureChannels;
		gDeferredDiffuseAlphaMaskProgram.mShaderLevel = mVertexShaderLevel[SHADER_DEFERRED];
		success = gDeferredDiffuseAlphaMaskProgram.createShader(NULL, NULL);
	}

	if (success)
	{
		gDeferredNonIndexedDiffuseAlphaMaskProgram.mName = "Deferred Diffuse Non-Indexed Alpha Mask Shader";
		gDeferredNonIndexedDiffuseAlphaMaskProgram.mShaderFiles.clear();
		gDeferredNonIndexedDiffuseAlphaMaskProgram.mShaderFiles.push_back(make_pair("deferred/diffuseV.glsl", GL_VERTEX_SHADER_ARB));
		gDeferredNonIndexedDiffuseAlphaMaskProgram.mShaderFiles.push_back(make_pair("deferred/diffuseAlphaMaskF.glsl", GL_FRAGMENT_SHADER_ARB));
		gDeferredNonIndexedDiffuseAlphaMaskProgram.mShaderLevel = mVertexShaderLevel[SHADER_DEFERRED];
		success = gDeferredNonIndexedDiffuseAlphaMaskProgram.createShader(NULL, NULL);
	}
	
	if (success)
	{
		gDeferredNonIndexedDiffuseAlphaMaskNoColorProgram.mName = "Deferred Diffuse Non-Indexed Alpha Mask Shader";
		gDeferredNonIndexedDiffuseAlphaMaskNoColorProgram.mShaderFiles.clear();
		gDeferredNonIndexedDiffuseAlphaMaskNoColorProgram.mShaderFiles.push_back(make_pair("deferred/diffuseNoColorV.glsl", GL_VERTEX_SHADER_ARB));
		gDeferredNonIndexedDiffuseAlphaMaskNoColorProgram.mShaderFiles.push_back(make_pair("deferred/diffuseAlphaMaskNoColorF.glsl", GL_FRAGMENT_SHADER_ARB));
		gDeferredNonIndexedDiffuseAlphaMaskNoColorProgram.mShaderLevel = mVertexShaderLevel[SHADER_DEFERRED];
		success = gDeferredNonIndexedDiffuseAlphaMaskNoColorProgram.createShader(NULL, NULL);
	}

	if (success)
	{
		gDeferredNonIndexedDiffuseProgram.mName = "Non Indexed Deferred Diffuse Shader";
		gDeferredNonIndexedDiffuseProgram.mShaderFiles.clear();
		gDeferredNonIndexedDiffuseProgram.mShaderFiles.push_back(make_pair("deferred/diffuseV.glsl", GL_VERTEX_SHADER_ARB));
		gDeferredNonIndexedDiffuseProgram.mShaderFiles.push_back(make_pair("deferred/diffuseF.glsl", GL_FRAGMENT_SHADER_ARB));
		gDeferredNonIndexedDiffuseProgram.mShaderLevel = mVertexShaderLevel[SHADER_DEFERRED];
		success = gDeferredNonIndexedDiffuseProgram.createShader(NULL, NULL);
	}
		

	if (success)
	{
		gDeferredSkinnedDiffuseProgram.mName = "Deferred Skinned Diffuse Shader";
		gDeferredSkinnedDiffuseProgram.mFeatures.hasObjectSkinning = true;
		gDeferredSkinnedDiffuseProgram.mShaderFiles.clear();
		gDeferredSkinnedDiffuseProgram.mShaderFiles.push_back(make_pair("deferred/diffuseSkinnedV.glsl", GL_VERTEX_SHADER_ARB));
		gDeferredSkinnedDiffuseProgram.mShaderFiles.push_back(make_pair("deferred/diffuseF.glsl", GL_FRAGMENT_SHADER_ARB));
		gDeferredSkinnedDiffuseProgram.mShaderLevel = mVertexShaderLevel[SHADER_DEFERRED];
		success = gDeferredSkinnedDiffuseProgram.createShader(NULL, NULL);
	}

	if (success)
	{
		gDeferredSkinnedBumpProgram.mName = "Deferred Skinned Bump Shader";
		gDeferredSkinnedBumpProgram.mFeatures.hasObjectSkinning = true;
		gDeferredSkinnedBumpProgram.mShaderFiles.clear();
		gDeferredSkinnedBumpProgram.mShaderFiles.push_back(make_pair("deferred/bumpSkinnedV.glsl", GL_VERTEX_SHADER_ARB));
		gDeferredSkinnedBumpProgram.mShaderFiles.push_back(make_pair("deferred/bumpF.glsl", GL_FRAGMENT_SHADER_ARB));
		gDeferredSkinnedBumpProgram.mShaderLevel = mVertexShaderLevel[SHADER_DEFERRED];
		success = gDeferredSkinnedBumpProgram.createShader(NULL, NULL);
	}

	if (success)
	{
		gDeferredSkinnedAlphaProgram.mName = "Deferred Skinned Alpha Shader";
		gDeferredSkinnedAlphaProgram.mFeatures.atmosphericHelpers = true;
		gDeferredSkinnedAlphaProgram.mFeatures.hasObjectSkinning = true;
		gDeferredSkinnedAlphaProgram.mFeatures.calculatesAtmospherics = true;
		gDeferredSkinnedAlphaProgram.mFeatures.hasGamma = true;
		gDeferredSkinnedAlphaProgram.mFeatures.hasAtmospherics = true;
		gDeferredSkinnedAlphaProgram.mFeatures.calculatesLighting = false;
		gDeferredSkinnedAlphaProgram.mFeatures.hasLighting = false;
		gDeferredSkinnedAlphaProgram.mFeatures.isAlphaLighting = true;
		gDeferredSkinnedAlphaProgram.mFeatures.disableTextureIndex = true;
		gDeferredSkinnedAlphaProgram.mShaderFiles.clear();
		gDeferredSkinnedAlphaProgram.mShaderFiles.push_back(make_pair("deferred/alphaV.glsl", GL_VERTEX_SHADER_ARB));
		gDeferredSkinnedAlphaProgram.mShaderFiles.push_back(make_pair("deferred/alphaF.glsl", GL_FRAGMENT_SHADER_ARB));
		gDeferredSkinnedAlphaProgram.mShaderLevel = mVertexShaderLevel[SHADER_DEFERRED];
		gDeferredSkinnedAlphaProgram.addPermutation("USE_DIFFUSE_TEX", "1");
		gDeferredSkinnedAlphaProgram.addPermutation("USE_VERTEX_COLOR", "1");
		gDeferredSkinnedAlphaProgram.addPermutation("HAS_SKIN", "1");
		gDeferredSkinnedAlphaProgram.addPermutation("HAS_SHADOW", mVertexShaderLevel[SHADER_DEFERRED] > 1 ? "1" : "0");
		success = gDeferredSkinnedAlphaProgram.createShader(NULL, NULL);
		
		// Hack to include uniforms for lighting without linking in lighting file
		gDeferredSkinnedAlphaProgram.mFeatures.calculatesLighting = true;
		gDeferredSkinnedAlphaProgram.mFeatures.hasLighting = true;
	}

	if (success)
	{
		gDeferredBumpProgram.mName = "Deferred Bump Shader";
		gDeferredBumpProgram.mShaderFiles.clear();
		gDeferredBumpProgram.mShaderFiles.push_back(make_pair("deferred/bumpV.glsl", GL_VERTEX_SHADER_ARB));
		gDeferredBumpProgram.mShaderFiles.push_back(make_pair("deferred/bumpF.glsl", GL_FRAGMENT_SHADER_ARB));
		gDeferredBumpProgram.mShaderLevel = mVertexShaderLevel[SHADER_DEFERRED];
		success = gDeferredBumpProgram.createShader(NULL, NULL);
	}
	
	gDeferredMaterialProgram[1].mFeatures.hasLighting = false;
	gDeferredMaterialProgram[5].mFeatures.hasLighting = false;
	gDeferredMaterialProgram[9].mFeatures.hasLighting = false;
	gDeferredMaterialProgram[13].mFeatures.hasLighting = false;
	gDeferredMaterialProgram[1+LLMaterial::SHADER_COUNT].mFeatures.hasLighting = false;
	gDeferredMaterialProgram[5+LLMaterial::SHADER_COUNT].mFeatures.hasLighting = false;
	gDeferredMaterialProgram[9+LLMaterial::SHADER_COUNT].mFeatures.hasLighting = false;
	gDeferredMaterialProgram[13+LLMaterial::SHADER_COUNT].mFeatures.hasLighting = false;

	for (U32 i = 0; i < LLMaterial::SHADER_COUNT*2; ++i)
	{
		if (success)
		{
			gDeferredMaterialProgram[i].mName = llformat("Deferred Material Shader %d", i);
			
			U32 alpha_mode = i & 0x3;

			gDeferredMaterialProgram[i].mShaderFiles.clear();
			gDeferredMaterialProgram[i].mShaderFiles.push_back(make_pair("deferred/materialV.glsl", GL_VERTEX_SHADER_ARB));
			gDeferredMaterialProgram[i].mShaderFiles.push_back(make_pair("deferred/materialF.glsl", GL_FRAGMENT_SHADER_ARB));
			gDeferredMaterialProgram[i].mShaderLevel = mVertexShaderLevel[SHADER_DEFERRED];
			gDeferredMaterialProgram[i].addPermutation("HAS_NORMAL_MAP", i & 0x8? "1" : "0");
			gDeferredMaterialProgram[i].addPermutation("HAS_SPECULAR_MAP", i & 0x4 ? "1" : "0");
			gDeferredMaterialProgram[i].addPermutation("DIFFUSE_ALPHA_MODE", llformat("%d", alpha_mode));
			gDeferredMaterialProgram[i].addPermutation("HAS_SUN_SHADOW", mVertexShaderLevel[SHADER_DEFERRED] > 1 ? "1" : "0");
			bool has_skin = i & 0x10;
			gDeferredMaterialProgram[i].addPermutation("HAS_SKIN",has_skin ? "1" : "0");

			SINGLE_FP_PERMUTATION(gDeferredMaterialProgram[i]);

			if (has_skin)
			{
				gDeferredMaterialProgram[i].mFeatures.hasObjectSkinning = true;
			}

			success = gDeferredMaterialProgram[i].createShader(NULL, NULL);
		}
	}

	gDeferredMaterialProgram[1].mFeatures.hasLighting = true;
	gDeferredMaterialProgram[5].mFeatures.hasLighting = true;
	gDeferredMaterialProgram[9].mFeatures.hasLighting = true;
	gDeferredMaterialProgram[13].mFeatures.hasLighting = true;
	gDeferredMaterialProgram[1+LLMaterial::SHADER_COUNT].mFeatures.hasLighting = true;
	gDeferredMaterialProgram[5+LLMaterial::SHADER_COUNT].mFeatures.hasLighting = true;
	gDeferredMaterialProgram[9+LLMaterial::SHADER_COUNT].mFeatures.hasLighting = true;
	gDeferredMaterialProgram[13+LLMaterial::SHADER_COUNT].mFeatures.hasLighting = true;


	
	if (success)
	{
		gDeferredTreeProgram.mName = "Deferred Tree Shader";
		gDeferredTreeProgram.mShaderFiles.clear();
		gDeferredTreeProgram.mShaderFiles.push_back(make_pair("deferred/treeV.glsl", GL_VERTEX_SHADER_ARB));
		gDeferredTreeProgram.mShaderFiles.push_back(make_pair("deferred/treeF.glsl", GL_FRAGMENT_SHADER_ARB));
		gDeferredTreeProgram.mShaderLevel = mVertexShaderLevel[SHADER_DEFERRED];
		success = gDeferredTreeProgram.createShader(NULL, NULL);
	}

	if (success)
	{
		gDeferredTreeShadowProgram.mName = "Deferred Tree Shadow Shader";
		gDeferredTreeShadowProgram.mShaderFiles.clear();
		gDeferredTreeShadowProgram.mShaderFiles.push_back(make_pair("deferred/treeShadowV.glsl", GL_VERTEX_SHADER_ARB));
		gDeferredTreeShadowProgram.mShaderFiles.push_back(make_pair("deferred/treeShadowF.glsl", GL_FRAGMENT_SHADER_ARB));
		gDeferredTreeShadowProgram.mShaderLevel = mVertexShaderLevel[SHADER_DEFERRED];
		success = gDeferredTreeShadowProgram.createShader(NULL, NULL);
	}

	if (success)
	{
		gDeferredImpostorProgram.mName = "Deferred Impostor Shader";
		gDeferredImpostorProgram.mShaderFiles.clear();
		gDeferredImpostorProgram.mShaderFiles.push_back(make_pair("deferred/impostorV.glsl", GL_VERTEX_SHADER_ARB));
		gDeferredImpostorProgram.mShaderFiles.push_back(make_pair("deferred/impostorF.glsl", GL_FRAGMENT_SHADER_ARB));
		gDeferredImpostorProgram.mShaderLevel = mVertexShaderLevel[SHADER_DEFERRED];
		success = gDeferredImpostorProgram.createShader(NULL, NULL);
	}

	if (success)
	{		
		gDeferredLightProgram.mName = "Deferred Light Shader";
		gDeferredLightProgram.mShaderFiles.clear();
		gDeferredLightProgram.mShaderFiles.push_back(make_pair("deferred/pointLightV.glsl", GL_VERTEX_SHADER_ARB));
		gDeferredLightProgram.mShaderFiles.push_back(make_pair("deferred/pointLightF.glsl", GL_FRAGMENT_SHADER_ARB));
		gDeferredLightProgram.mShaderLevel = mVertexShaderLevel[SHADER_DEFERRED];

		SINGLE_FP_PERMUTATION(gDeferredLightProgram);

		success = gDeferredLightProgram.createShader(NULL, NULL);
	}

	if (success)
	{
		gDeferredMultiLightProgram.mName = "Deferred MultiLight Shader";
		gDeferredMultiLightProgram.mShaderFiles.clear();
		gDeferredMultiLightProgram.mShaderFiles.push_back(make_pair("deferred/multiPointLightV.glsl", GL_VERTEX_SHADER_ARB));
		gDeferredMultiLightProgram.mShaderFiles.push_back(make_pair("deferred/multiPointLightF.glsl", GL_FRAGMENT_SHADER_ARB));
		gDeferredMultiLightProgram.mShaderLevel = mVertexShaderLevel[SHADER_DEFERRED];

		SINGLE_FP_PERMUTATION(gDeferredMultiLightProgram);

		success = gDeferredMultiLightProgram.createShader(NULL, NULL);
	}

	if (success)
	{
		gDeferredSpotLightProgram.mName = "Deferred SpotLight Shader";
		gDeferredSpotLightProgram.mShaderFiles.clear();
		gDeferredSpotLightProgram.mShaderFiles.push_back(make_pair("deferred/pointLightV.glsl", GL_VERTEX_SHADER_ARB));
		gDeferredSpotLightProgram.mShaderFiles.push_back(make_pair("deferred/spotLightF.glsl", GL_FRAGMENT_SHADER_ARB));
		gDeferredSpotLightProgram.mShaderLevel = mVertexShaderLevel[SHADER_DEFERRED];

		SINGLE_FP_PERMUTATION(gDeferredSpotLightProgram);

		success = gDeferredSpotLightProgram.createShader(NULL, NULL);
	}

	if (success)
	{
		gDeferredMultiSpotLightProgram.mName = "Deferred MultiSpotLight Shader";
		gDeferredMultiSpotLightProgram.mShaderFiles.clear();
		gDeferredMultiSpotLightProgram.mShaderFiles.push_back(make_pair("deferred/multiPointLightV.glsl", GL_VERTEX_SHADER_ARB));
		gDeferredMultiSpotLightProgram.mShaderFiles.push_back(make_pair("deferred/multiSpotLightF.glsl", GL_FRAGMENT_SHADER_ARB));
		gDeferredMultiSpotLightProgram.mShaderLevel = mVertexShaderLevel[SHADER_DEFERRED];

		SINGLE_FP_PERMUTATION(gDeferredMultiSpotLightProgram);

		success = gDeferredMultiSpotLightProgram.createShader(NULL, NULL);
	}

	if (success)
	{
		std::string fragment;
		std::string vertex = "deferred/sunLightV.glsl";

		if (gSavedSettings.getBOOL("RenderDeferredSSAO"))
		{
			fragment = "deferred/sunLightSSAOF.glsl";
		}
		else
		{
			fragment = "deferred/sunLightF.glsl";
			if (mVertexShaderLevel[SHADER_DEFERRED] == 1)
			{ //no shadows, no SSAO, no frag coord
				vertex = "deferred/sunLightNoFragCoordV.glsl";
			}
		}

		gDeferredSunProgram.mName = "Deferred Sun Shader";
		gDeferredSunProgram.mShaderFiles.clear();
		gDeferredSunProgram.mShaderFiles.push_back(make_pair(vertex, GL_VERTEX_SHADER_ARB));
		gDeferredSunProgram.mShaderFiles.push_back(make_pair(fragment, GL_FRAGMENT_SHADER_ARB));
		gDeferredSunProgram.mShaderLevel = mVertexShaderLevel[SHADER_DEFERRED];

		SINGLE_FP_PERMUTATION(gDeferredSunProgram);

		success = gDeferredSunProgram.createShader(NULL, NULL);
	}

	if (success)
	{
		gDeferredBlurLightProgram.mName = "Deferred Blur Light Shader";
		gDeferredBlurLightProgram.mShaderFiles.clear();
		gDeferredBlurLightProgram.mShaderFiles.push_back(make_pair("deferred/blurLightV.glsl", GL_VERTEX_SHADER_ARB));
		gDeferredBlurLightProgram.mShaderFiles.push_back(make_pair("deferred/blurLightF.glsl", GL_FRAGMENT_SHADER_ARB));
		gDeferredBlurLightProgram.mShaderLevel = mVertexShaderLevel[SHADER_DEFERRED];

		SINGLE_FP_PERMUTATION(gDeferredBlurLightProgram);

		success = gDeferredBlurLightProgram.createShader(NULL, NULL);
	}

	if (success)
	{
		gDeferredAlphaProgram.mName = "Deferred Alpha Shader";
		gDeferredAlphaProgram.mFeatures.atmosphericHelpers = true;
		gDeferredAlphaProgram.mFeatures.calculatesLighting = false;
		gDeferredAlphaProgram.mFeatures.calculatesAtmospherics = true;
		gDeferredAlphaProgram.mFeatures.hasGamma = true;
		gDeferredAlphaProgram.mFeatures.hasAtmospherics = true;
		gDeferredAlphaProgram.mFeatures.hasLighting = false;
		gDeferredAlphaProgram.mFeatures.isAlphaLighting = true;
		gDeferredAlphaProgram.mFeatures.disableTextureIndex = true; //hack to disable auto-setup of texture channels
		if (mVertexShaderLevel[SHADER_DEFERRED] < 1)
		{
			gDeferredAlphaProgram.mFeatures.mIndexedTextureChannels = LLGLSLShader::sIndexedTextureChannels;
		}
		else
		{ //shave off some texture units for shadow maps
			gDeferredAlphaProgram.mFeatures.mIndexedTextureChannels = llmax(LLGLSLShader::sIndexedTextureChannels - 6, 1);
		}
			
		gDeferredAlphaProgram.mShaderFiles.clear();
		gDeferredAlphaProgram.mShaderFiles.push_back(make_pair("deferred/alphaV.glsl", GL_VERTEX_SHADER_ARB));
		gDeferredAlphaProgram.mShaderFiles.push_back(make_pair("deferred/alphaF.glsl", GL_FRAGMENT_SHADER_ARB));
		gDeferredAlphaProgram.addPermutation("USE_INDEXED_TEX", "1");
		gDeferredAlphaProgram.addPermutation("USE_VERTEX_COLOR", "1");
		gDeferredAlphaProgram.addPermutation("HAS_SHADOW", mVertexShaderLevel[SHADER_DEFERRED] > 1 ? "1" : "0");
		gDeferredAlphaProgram.mShaderLevel = mVertexShaderLevel[SHADER_DEFERRED];

		SINGLE_FP_PERMUTATION(gDeferredAlphaProgram);

		success = gDeferredAlphaProgram.createShader(NULL, NULL);

		// Hack
		gDeferredAlphaProgram.mFeatures.calculatesLighting = true;
		gDeferredAlphaProgram.mFeatures.hasLighting = true;
	}

	if (success)
	{
		gDeferredAvatarEyesProgram.mName = "Deferred Avatar Eyes Shader";
		gDeferredAvatarEyesProgram.mFeatures.calculatesAtmospherics = true;
		gDeferredAvatarEyesProgram.mFeatures.hasGamma = true;
		gDeferredAvatarEyesProgram.mFeatures.hasTransport = true;
		gDeferredAvatarEyesProgram.mFeatures.disableTextureIndex = true;
		gDeferredAvatarEyesProgram.mShaderFiles.clear();
		gDeferredAvatarEyesProgram.mShaderFiles.push_back(make_pair("deferred/avatarEyesV.glsl", GL_VERTEX_SHADER_ARB));
		gDeferredAvatarEyesProgram.mShaderFiles.push_back(make_pair("deferred/diffuseF.glsl", GL_FRAGMENT_SHADER_ARB));
		gDeferredAvatarEyesProgram.mShaderLevel = mVertexShaderLevel[SHADER_DEFERRED];
		success = gDeferredAvatarEyesProgram.createShader(NULL, NULL);
	}

	if (success)
	{
		gDeferredFullbrightProgram.mName = "Deferred Fullbright Shader";
		gDeferredFullbrightProgram.mFeatures.calculatesAtmospherics = true;
		gDeferredFullbrightProgram.mFeatures.hasGamma = true;
		gDeferredFullbrightProgram.mFeatures.hasTransport = true;
		gDeferredFullbrightProgram.mFeatures.mIndexedTextureChannels = LLGLSLShader::sIndexedTextureChannels;
		gDeferredFullbrightProgram.mShaderFiles.clear();
		gDeferredFullbrightProgram.mShaderFiles.push_back(make_pair("deferred/fullbrightV.glsl", GL_VERTEX_SHADER_ARB));
		gDeferredFullbrightProgram.mShaderFiles.push_back(make_pair("deferred/fullbrightF.glsl", GL_FRAGMENT_SHADER_ARB));
		gDeferredFullbrightProgram.mShaderLevel = mVertexShaderLevel[SHADER_DEFERRED];
		success = gDeferredFullbrightProgram.createShader(NULL, NULL);
	}

	if (success)
	{
		gDeferredFullbrightShinyProgram.mName = "Deferred FullbrightShiny Shader";
		gDeferredFullbrightShinyProgram.mFeatures.calculatesAtmospherics = true;
		gDeferredFullbrightShinyProgram.mFeatures.hasGamma = true;
		gDeferredFullbrightShinyProgram.mFeatures.hasTransport = true;
		gDeferredFullbrightShinyProgram.mFeatures.mIndexedTextureChannels = LLGLSLShader::sIndexedTextureChannels-1;
		gDeferredFullbrightShinyProgram.mShaderFiles.clear();
		gDeferredFullbrightShinyProgram.mShaderFiles.push_back(make_pair("deferred/fullbrightShinyV.glsl", GL_VERTEX_SHADER_ARB));
		gDeferredFullbrightShinyProgram.mShaderFiles.push_back(make_pair("deferred/fullbrightShinyF.glsl", GL_FRAGMENT_SHADER_ARB));
		gDeferredFullbrightShinyProgram.mShaderLevel = mVertexShaderLevel[SHADER_DEFERRED];
		success = gDeferredFullbrightShinyProgram.createShader(NULL, &mShinyUniforms);
	}

	if (success)
	{
		gDeferredSkinnedFullbrightProgram.mName = "Skinned Fullbright Shader";
		gDeferredSkinnedFullbrightProgram.mFeatures.calculatesAtmospherics = true;
		gDeferredSkinnedFullbrightProgram.mFeatures.hasGamma = true;
		gDeferredSkinnedFullbrightProgram.mFeatures.hasTransport = true;
		gDeferredSkinnedFullbrightProgram.mFeatures.hasObjectSkinning = true;
		gDeferredSkinnedFullbrightProgram.mFeatures.disableTextureIndex = true;
		gDeferredSkinnedFullbrightProgram.mShaderFiles.clear();
		gDeferredSkinnedFullbrightProgram.mShaderFiles.push_back(make_pair("objects/fullbrightSkinnedV.glsl", GL_VERTEX_SHADER_ARB));
		gDeferredSkinnedFullbrightProgram.mShaderFiles.push_back(make_pair("deferred/fullbrightF.glsl", GL_FRAGMENT_SHADER_ARB));
		gDeferredSkinnedFullbrightProgram.mShaderLevel = mVertexShaderLevel[SHADER_OBJECT];
		success = gDeferredSkinnedFullbrightProgram.createShader(NULL, NULL);
	}

	if (success)
	{
		gDeferredSkinnedFullbrightShinyProgram.mName = "Skinned Fullbright Shiny Shader";
		gDeferredSkinnedFullbrightShinyProgram.mFeatures.calculatesAtmospherics = true;
		gDeferredSkinnedFullbrightShinyProgram.mFeatures.hasGamma = true;
		gDeferredSkinnedFullbrightShinyProgram.mFeatures.hasTransport = true;
		gDeferredSkinnedFullbrightShinyProgram.mFeatures.hasObjectSkinning = true;
		gDeferredSkinnedFullbrightShinyProgram.mFeatures.disableTextureIndex = true;
		gDeferredSkinnedFullbrightShinyProgram.mShaderFiles.clear();
		gDeferredSkinnedFullbrightShinyProgram.mShaderFiles.push_back(make_pair("objects/fullbrightShinySkinnedV.glsl", GL_VERTEX_SHADER_ARB));
		gDeferredSkinnedFullbrightShinyProgram.mShaderFiles.push_back(make_pair("deferred/fullbrightShinyF.glsl", GL_FRAGMENT_SHADER_ARB));
		gDeferredSkinnedFullbrightShinyProgram.mShaderLevel = mVertexShaderLevel[SHADER_OBJECT];
		success = gDeferredSkinnedFullbrightShinyProgram.createShader(NULL, &mShinyUniforms);
	}

	if (success)
	{
		gDeferredEmissiveProgram.mName = "Deferred Emissive Shader";
		gDeferredEmissiveProgram.mFeatures.calculatesAtmospherics = true;
		gDeferredEmissiveProgram.mFeatures.hasGamma = true;
		gDeferredEmissiveProgram.mFeatures.hasTransport = true;
		gDeferredEmissiveProgram.mFeatures.mIndexedTextureChannels = LLGLSLShader::sIndexedTextureChannels;
		gDeferredEmissiveProgram.mShaderFiles.clear();
		gDeferredEmissiveProgram.mShaderFiles.push_back(make_pair("deferred/emissiveV.glsl", GL_VERTEX_SHADER_ARB));
		gDeferredEmissiveProgram.mShaderFiles.push_back(make_pair("deferred/emissiveF.glsl", GL_FRAGMENT_SHADER_ARB));
		gDeferredEmissiveProgram.mShaderLevel = mVertexShaderLevel[SHADER_DEFERRED];
		success = gDeferredEmissiveProgram.createShader(NULL, NULL);
	}

	if (success)
	{
		// load water shader
		gDeferredWaterProgram.mName = "Deferred Water Shader";
		gDeferredWaterProgram.mFeatures.calculatesAtmospherics = true;
		gDeferredWaterProgram.mFeatures.hasGamma = true;
		gDeferredWaterProgram.mFeatures.hasTransport = true;
		gDeferredWaterProgram.mShaderFiles.clear();
		gDeferredWaterProgram.mShaderFiles.push_back(make_pair("deferred/waterV.glsl", GL_VERTEX_SHADER_ARB));
		gDeferredWaterProgram.mShaderFiles.push_back(make_pair("deferred/waterF.glsl", GL_FRAGMENT_SHADER_ARB));
		gDeferredWaterProgram.mShaderLevel = mVertexShaderLevel[SHADER_DEFERRED];
		success = gDeferredWaterProgram.createShader(NULL, &mWaterUniforms);
	}

	if (success)
	{
		// <FS:Ansariel> Tofu's SSR
		std::string frag = "deferred/softenLightF.glsl";
		if (mVertexShaderLevel[SHADER_DEFERRED] == 2 && gSavedSettings.getBOOL("FSRenderSSR"))
		{
			frag = "deferred/softenLightSSRF.glsl";
		}
		// </FS:Ansariel>

		gDeferredSoftenProgram.mName = "Deferred Soften Shader";
		gDeferredSoftenProgram.mShaderFiles.clear();
		gDeferredSoftenProgram.mShaderFiles.push_back(make_pair("deferred/softenLightV.glsl", GL_VERTEX_SHADER_ARB));
		// <FS:Ansariel> Tofu's SSR
		//gDeferredSoftenProgram.mShaderFiles.push_back(make_pair("deferred/softenLightF.glsl", GL_FRAGMENT_SHADER_ARB));
		gDeferredSoftenProgram.mShaderFiles.push_back(make_pair(frag, GL_FRAGMENT_SHADER_ARB));
		// </FS:Ansariel>

		gDeferredSoftenProgram.mShaderLevel = mVertexShaderLevel[SHADER_DEFERRED];

		SINGLE_FP_PERMUTATION(gDeferredSoftenProgram);

		if (gSavedSettings.getBOOL("RenderDeferredSSAO"))
		{ //if using SSAO, take screen space light map into account as if shadows are enabled
			gDeferredSoftenProgram.mShaderLevel = llmax(gDeferredSoftenProgram.mShaderLevel, 2);
		}
				
		success = gDeferredSoftenProgram.createShader(NULL, NULL);
	}

	if (success)
	{
		gDeferredShadowProgram.mName = "Deferred Shadow Shader";
		gDeferredShadowProgram.mShaderFiles.clear();
		gDeferredShadowProgram.mShaderFiles.push_back(make_pair("deferred/shadowV.glsl", GL_VERTEX_SHADER_ARB));
		gDeferredShadowProgram.mShaderFiles.push_back(make_pair("deferred/shadowF.glsl", GL_FRAGMENT_SHADER_ARB));
		gDeferredShadowProgram.mShaderLevel = mVertexShaderLevel[SHADER_DEFERRED];
		gDeferredShadowProgram.addPermutation("DEPTH_CLAMP", gGLManager.mHasDepthClamp ? "1" : "0");
		success = gDeferredShadowProgram.createShader(NULL, NULL);
	}

	if (success)
	{
		gDeferredShadowCubeProgram.mName = "Deferred Shadow Cube Shader";
		gDeferredShadowCubeProgram.mShaderFiles.clear();
		gDeferredShadowCubeProgram.mShaderFiles.push_back(make_pair("deferred/shadowCubeV.glsl", GL_VERTEX_SHADER_ARB));
		gDeferredShadowCubeProgram.mShaderFiles.push_back(make_pair("deferred/shadowF.glsl", GL_FRAGMENT_SHADER_ARB));
		gDeferredShadowCubeProgram.addPermutation("DEPTH_CLAMP", gGLManager.mHasDepthClamp ? "1" : "0");
		gDeferredShadowCubeProgram.mShaderLevel = mVertexShaderLevel[SHADER_DEFERRED];
		success = gDeferredShadowCubeProgram.createShader(NULL, NULL);
	}

	if (success)
	{
		gDeferredShadowAlphaMaskProgram.mName = "Deferred Shadow Alpha Mask Shader";
		gDeferredShadowAlphaMaskProgram.mFeatures.mIndexedTextureChannels = LLGLSLShader::sIndexedTextureChannels;
		gDeferredShadowAlphaMaskProgram.mShaderFiles.clear();
		gDeferredShadowAlphaMaskProgram.mShaderFiles.push_back(make_pair("deferred/shadowAlphaMaskV.glsl", GL_VERTEX_SHADER_ARB));
		gDeferredShadowAlphaMaskProgram.mShaderFiles.push_back(make_pair("deferred/shadowAlphaMaskF.glsl", GL_FRAGMENT_SHADER_ARB));
		gDeferredShadowAlphaMaskProgram.addPermutation("DEPTH_CLAMP", gGLManager.mHasDepthClamp ? "1" : "0");
		gDeferredShadowAlphaMaskProgram.mShaderLevel = mVertexShaderLevel[SHADER_DEFERRED];
		success = gDeferredShadowAlphaMaskProgram.createShader(NULL, NULL);
	}

	if (success)
	{
		gDeferredAvatarShadowProgram.mName = "Deferred Avatar Shadow Shader";
		gDeferredAvatarShadowProgram.mFeatures.hasSkinning = true;
		gDeferredAvatarShadowProgram.mShaderFiles.clear();
		gDeferredAvatarShadowProgram.mShaderFiles.push_back(make_pair("deferred/avatarShadowV.glsl", GL_VERTEX_SHADER_ARB));
		gDeferredAvatarShadowProgram.mShaderFiles.push_back(make_pair("deferred/avatarShadowF.glsl", GL_FRAGMENT_SHADER_ARB));
		gDeferredAvatarShadowProgram.addPermutation("DEPTH_CLAMP", gGLManager.mHasDepthClamp ? "1" : "0");
		gDeferredAvatarShadowProgram.mShaderLevel = mVertexShaderLevel[SHADER_DEFERRED];
		success = gDeferredAvatarShadowProgram.createShader(NULL, &mAvatarUniforms);
	}

	if (success)
	{
		gDeferredAttachmentShadowProgram.mName = "Deferred Attachment Shadow Shader";
		gDeferredAttachmentShadowProgram.mFeatures.hasObjectSkinning = true;
		gDeferredAttachmentShadowProgram.mShaderFiles.clear();
		gDeferredAttachmentShadowProgram.mShaderFiles.push_back(make_pair("deferred/attachmentShadowV.glsl", GL_VERTEX_SHADER_ARB));
		gDeferredAttachmentShadowProgram.mShaderFiles.push_back(make_pair("deferred/attachmentShadowF.glsl", GL_FRAGMENT_SHADER_ARB));
		gDeferredAttachmentShadowProgram.addPermutation("DEPTH_CLAMP", gGLManager.mHasDepthClamp ? "1" : "0");
		gDeferredAttachmentShadowProgram.mShaderLevel = mVertexShaderLevel[SHADER_DEFERRED];
		success = gDeferredAttachmentShadowProgram.createShader(NULL, NULL);
	}

	if (success)
	{
		gTerrainProgram.mName = "Deferred Terrain Shader";
		gDeferredTerrainProgram.mShaderFiles.clear();
		gDeferredTerrainProgram.mShaderFiles.push_back(make_pair("deferred/terrainV.glsl", GL_VERTEX_SHADER_ARB));
		gDeferredTerrainProgram.mShaderFiles.push_back(make_pair("deferred/terrainF.glsl", GL_FRAGMENT_SHADER_ARB));
		gDeferredTerrainProgram.mShaderLevel = mVertexShaderLevel[SHADER_DEFERRED];
		success = gDeferredTerrainProgram.createShader(NULL, &mTerrainUniforms);
	}

	if (success)
	{
		gDeferredAvatarProgram.mName = "Avatar Shader";
		gDeferredAvatarProgram.mFeatures.hasSkinning = true;
		gDeferredAvatarProgram.mShaderFiles.clear();
		gDeferredAvatarProgram.mShaderFiles.push_back(make_pair("deferred/avatarV.glsl", GL_VERTEX_SHADER_ARB));
		gDeferredAvatarProgram.mShaderFiles.push_back(make_pair("deferred/avatarF.glsl", GL_FRAGMENT_SHADER_ARB));
		gDeferredAvatarProgram.mShaderLevel = mVertexShaderLevel[SHADER_DEFERRED];
		success = gDeferredAvatarProgram.createShader(NULL, &mAvatarUniforms);
	}

	if (success)
	{
		gDeferredAvatarAlphaProgram.mName = "Avatar Alpha Shader";
		gDeferredAvatarAlphaProgram.mFeatures.atmosphericHelpers = true;
		gDeferredAvatarAlphaProgram.mFeatures.hasSkinning = true;
		gDeferredAvatarAlphaProgram.mFeatures.calculatesLighting = false;
		gDeferredAvatarAlphaProgram.mFeatures.calculatesAtmospherics = true;
		gDeferredAvatarAlphaProgram.mFeatures.hasGamma = true;
		gDeferredAvatarAlphaProgram.mFeatures.hasAtmospherics = true;
		gDeferredAvatarAlphaProgram.mFeatures.hasLighting = false;
		gDeferredAvatarAlphaProgram.mFeatures.isAlphaLighting = true;
		gDeferredAvatarAlphaProgram.mFeatures.disableTextureIndex = true;
		gDeferredAvatarAlphaProgram.mShaderFiles.clear();
		gDeferredAvatarAlphaProgram.mShaderFiles.push_back(make_pair("deferred/alphaV.glsl", GL_VERTEX_SHADER_ARB));
		gDeferredAvatarAlphaProgram.mShaderFiles.push_back(make_pair("deferred/alphaF.glsl", GL_FRAGMENT_SHADER_ARB));
		gDeferredAvatarAlphaProgram.addPermutation("USE_DIFFUSE_TEX", "1");
		gDeferredAvatarAlphaProgram.addPermutation("IS_AVATAR_SKIN", "1");
		gDeferredAvatarAlphaProgram.addPermutation("HAS_SHADOW", mVertexShaderLevel[SHADER_DEFERRED] > 1 ? "1" : "0");
		gDeferredAvatarAlphaProgram.mShaderLevel = mVertexShaderLevel[SHADER_DEFERRED];

		success = gDeferredAvatarAlphaProgram.createShader(NULL, &mAvatarUniforms);

		gDeferredAvatarAlphaProgram.mFeatures.calculatesLighting = true;
		gDeferredAvatarAlphaProgram.mFeatures.hasLighting = true;
	}
	
	if (success)
	{
		gDeferredPostGammaCorrectProgram.mName = "Deferred Gamma Correction Post Process";
		gDeferredPostGammaCorrectProgram.mShaderFiles.clear();
		gDeferredPostGammaCorrectProgram.mShaderFiles.push_back(make_pair("deferred/postDeferredNoTCV.glsl", GL_VERTEX_SHADER_ARB));
		gDeferredPostGammaCorrectProgram.mShaderFiles.push_back(make_pair("deferred/postDeferredGammaCorrect.glsl", GL_FRAGMENT_SHADER_ARB));
		gDeferredPostGammaCorrectProgram.mShaderLevel = mVertexShaderLevel[SHADER_DEFERRED];
		success = gDeferredPostGammaCorrectProgram.createShader(NULL, NULL);
	}

	if (success)
	{
		gFXAAProgram.mName = "FXAA Shader";
		gFXAAProgram.mShaderFiles.clear();
		gFXAAProgram.mShaderFiles.push_back(make_pair("deferred/postDeferredV.glsl", GL_VERTEX_SHADER_ARB));
		gFXAAProgram.mShaderFiles.push_back(make_pair("deferred/fxaaF.glsl", GL_FRAGMENT_SHADER_ARB));
		gFXAAProgram.mShaderLevel = mVertexShaderLevel[SHADER_DEFERRED];
		success = gFXAAProgram.createShader(NULL, NULL);
	}

	if (success)
	{
		gDeferredPostProgram.mName = "Deferred Post Shader";
		gDeferredPostProgram.mShaderFiles.clear();
		gDeferredPostProgram.mShaderFiles.push_back(make_pair("deferred/postDeferredNoTCV.glsl", GL_VERTEX_SHADER_ARB));
		gDeferredPostProgram.mShaderFiles.push_back(make_pair("deferred/postDeferredF.glsl", GL_FRAGMENT_SHADER_ARB));
		gDeferredPostProgram.mShaderLevel = mVertexShaderLevel[SHADER_DEFERRED];
		success = gDeferredPostProgram.createShader(NULL, NULL);
	}

	if (success)
	{
		gDeferredCoFProgram.mName = "Deferred CoF Shader";
		gDeferredCoFProgram.mShaderFiles.clear();
		gDeferredCoFProgram.mShaderFiles.push_back(make_pair("deferred/postDeferredNoTCV.glsl", GL_VERTEX_SHADER_ARB));
		gDeferredCoFProgram.mShaderFiles.push_back(make_pair("deferred/cofF.glsl", GL_FRAGMENT_SHADER_ARB));
		gDeferredCoFProgram.mShaderLevel = mVertexShaderLevel[SHADER_DEFERRED];
		success = gDeferredCoFProgram.createShader(NULL, NULL);
	}

	if (success)
	{
		gDeferredDoFCombineProgram.mName = "Deferred DoFCombine Shader";
		gDeferredDoFCombineProgram.mShaderFiles.clear();
		gDeferredDoFCombineProgram.mShaderFiles.push_back(make_pair("deferred/postDeferredNoTCV.glsl", GL_VERTEX_SHADER_ARB));
		gDeferredDoFCombineProgram.mShaderFiles.push_back(make_pair("deferred/dofCombineF.glsl", GL_FRAGMENT_SHADER_ARB));
		gDeferredDoFCombineProgram.mShaderLevel = mVertexShaderLevel[SHADER_DEFERRED];
		success = gDeferredDoFCombineProgram.createShader(NULL, NULL);
	}

	if (success)
	{
		gDeferredPostNoDoFProgram.mName = "Deferred Post Shader";
		gDeferredPostNoDoFProgram.mShaderFiles.clear();
		gDeferredPostNoDoFProgram.mShaderFiles.push_back(make_pair("deferred/postDeferredNoTCV.glsl", GL_VERTEX_SHADER_ARB));
		gDeferredPostNoDoFProgram.mShaderFiles.push_back(make_pair("deferred/postDeferredNoDoFF.glsl", GL_FRAGMENT_SHADER_ARB));
		gDeferredPostNoDoFProgram.mShaderLevel = mVertexShaderLevel[SHADER_DEFERRED];
		success = gDeferredPostNoDoFProgram.createShader(NULL, NULL);
	}

	if (success)
	{
		gDeferredWLSkyProgram.mName = "Deferred Windlight Sky Shader";
		//gWLSkyProgram.mFeatures.hasGamma = true;
		gDeferredWLSkyProgram.mShaderFiles.clear();
		gDeferredWLSkyProgram.mShaderFiles.push_back(make_pair("deferred/skyV.glsl", GL_VERTEX_SHADER_ARB));
		gDeferredWLSkyProgram.mShaderFiles.push_back(make_pair("deferred/skyF.glsl", GL_FRAGMENT_SHADER_ARB));
		gDeferredWLSkyProgram.mShaderLevel = mVertexShaderLevel[SHADER_DEFERRED];
		gDeferredWLSkyProgram.mShaderGroup = LLGLSLShader::SG_SKY;
		success = gDeferredWLSkyProgram.createShader(NULL, &mWLUniforms);
	}

	if (success)
	{
		gDeferredWLCloudProgram.mName = "Deferred Windlight Cloud Program";
		gDeferredWLCloudProgram.mShaderFiles.clear();
		gDeferredWLCloudProgram.mShaderFiles.push_back(make_pair("deferred/cloudsV.glsl", GL_VERTEX_SHADER_ARB));
		gDeferredWLCloudProgram.mShaderFiles.push_back(make_pair("deferred/cloudsF.glsl", GL_FRAGMENT_SHADER_ARB));
		gDeferredWLCloudProgram.mShaderLevel = mVertexShaderLevel[SHADER_DEFERRED];
		gDeferredWLCloudProgram.mShaderGroup = LLGLSLShader::SG_SKY;
		success = gDeferredWLCloudProgram.createShader(NULL, &mWLUniforms);
	}

	if (success)
	{
		gDeferredStarProgram.mName = "Deferred Star Program";
		gDeferredStarProgram.mShaderFiles.clear();
		gDeferredStarProgram.mShaderFiles.push_back(make_pair("deferred/starsV.glsl", GL_VERTEX_SHADER_ARB));
		gDeferredStarProgram.mShaderFiles.push_back(make_pair("deferred/starsF.glsl", GL_FRAGMENT_SHADER_ARB));
		gDeferredStarProgram.mShaderLevel = mVertexShaderLevel[SHADER_DEFERRED];
		gDeferredStarProgram.mShaderGroup = LLGLSLShader::SG_SKY;
		success = gDeferredStarProgram.createShader(NULL, &mWLUniforms);
	}

	if (success)
	{
		gNormalMapGenProgram.mName = "Normal Map Generation Program";
		gNormalMapGenProgram.mShaderFiles.clear();
		gNormalMapGenProgram.mShaderFiles.push_back(make_pair("deferred/normgenV.glsl", GL_VERTEX_SHADER_ARB));
		gNormalMapGenProgram.mShaderFiles.push_back(make_pair("deferred/normgenF.glsl", GL_FRAGMENT_SHADER_ARB));
		gNormalMapGenProgram.mShaderLevel = mVertexShaderLevel[SHADER_DEFERRED];
		gNormalMapGenProgram.mShaderGroup = LLGLSLShader::SG_SKY;
		success = gNormalMapGenProgram.createShader(NULL, NULL);
	}

	return success;
}

BOOL LLViewerShaderMgr::loadShadersObject()
{
	BOOL success = TRUE;
	
	if (mVertexShaderLevel[SHADER_OBJECT] == 0)
	{
		gObjectShinyProgram.unload();
		gObjectFullbrightShinyProgram.unload();
		gObjectFullbrightShinyWaterProgram.unload();
		gObjectShinyWaterProgram.unload();
		gObjectFullbrightNoColorProgram.unload();
		gObjectFullbrightNoColorWaterProgram.unload();
		gObjectSimpleProgram.unload();
		gObjectPreviewProgram.unload();
		gImpostorProgram.unload();
		gObjectSimpleAlphaMaskProgram.unload();
		gObjectBumpProgram.unload();
		gObjectSimpleWaterProgram.unload();
		gObjectSimpleWaterAlphaMaskProgram.unload();
		gObjectEmissiveProgram.unload();
		gObjectEmissiveWaterProgram.unload();
		gObjectFullbrightProgram.unload();
		gObjectFullbrightAlphaMaskProgram.unload();
		gObjectFullbrightWaterProgram.unload();
		gObjectFullbrightWaterAlphaMaskProgram.unload();
		gObjectShinyNonIndexedProgram.unload();
		gObjectFullbrightShinyNonIndexedProgram.unload();
		gObjectFullbrightShinyNonIndexedWaterProgram.unload();
		gObjectShinyNonIndexedWaterProgram.unload();
		gObjectSimpleNonIndexedTexGenProgram.unload();
		gObjectSimpleNonIndexedTexGenWaterProgram.unload();
		gObjectSimpleNonIndexedWaterProgram.unload();
		gObjectAlphaMaskNonIndexedProgram.unload();
		gObjectAlphaMaskNonIndexedWaterProgram.unload();
		gObjectAlphaMaskNoColorProgram.unload();
		gObjectAlphaMaskNoColorWaterProgram.unload();
		gObjectFullbrightNonIndexedProgram.unload();
		gObjectFullbrightNonIndexedWaterProgram.unload();
		gObjectEmissiveNonIndexedProgram.unload();
		gObjectEmissiveNonIndexedWaterProgram.unload();
		gSkinnedObjectSimpleProgram.unload();
		gSkinnedObjectFullbrightProgram.unload();
		gSkinnedObjectEmissiveProgram.unload();
		gSkinnedObjectFullbrightShinyProgram.unload();
		gSkinnedObjectShinySimpleProgram.unload();
		gSkinnedObjectSimpleWaterProgram.unload();
		gSkinnedObjectFullbrightWaterProgram.unload();
		gSkinnedObjectEmissiveWaterProgram.unload();
		gSkinnedObjectFullbrightShinyWaterProgram.unload();
		gSkinnedObjectShinySimpleWaterProgram.unload();
		gTreeProgram.unload();
		gTreeWaterProgram.unload();
	
		return TRUE;
	}

	if (success)
	{
		gObjectSimpleNonIndexedProgram.mName = "Non indexed Shader";
		gObjectSimpleNonIndexedProgram.mFeatures.calculatesLighting = true;
		gObjectSimpleNonIndexedProgram.mFeatures.calculatesAtmospherics = true;
		gObjectSimpleNonIndexedProgram.mFeatures.hasGamma = true;
		gObjectSimpleNonIndexedProgram.mFeatures.hasAtmospherics = true;
		gObjectSimpleNonIndexedProgram.mFeatures.hasLighting = true;
		gObjectSimpleNonIndexedProgram.mFeatures.disableTextureIndex = true;
		gObjectSimpleNonIndexedProgram.mShaderFiles.clear();
		gObjectSimpleNonIndexedProgram.mShaderFiles.push_back(make_pair("objects/simpleV.glsl", GL_VERTEX_SHADER_ARB));
		gObjectSimpleNonIndexedProgram.mShaderFiles.push_back(make_pair("objects/simpleF.glsl", GL_FRAGMENT_SHADER_ARB));
		gObjectSimpleNonIndexedProgram.mShaderLevel = mVertexShaderLevel[SHADER_OBJECT];
		success = gObjectSimpleNonIndexedProgram.createShader(NULL, NULL);
	}
	
	if (success)
	{
		gObjectSimpleNonIndexedTexGenProgram.mName = "Non indexed tex-gen Shader";
		gObjectSimpleNonIndexedTexGenProgram.mFeatures.calculatesLighting = true;
		gObjectSimpleNonIndexedTexGenProgram.mFeatures.calculatesAtmospherics = true;
		gObjectSimpleNonIndexedTexGenProgram.mFeatures.hasGamma = true;
		gObjectSimpleNonIndexedTexGenProgram.mFeatures.hasAtmospherics = true;
		gObjectSimpleNonIndexedTexGenProgram.mFeatures.hasLighting = true;
		gObjectSimpleNonIndexedTexGenProgram.mFeatures.disableTextureIndex = true;
		gObjectSimpleNonIndexedTexGenProgram.mShaderFiles.clear();
		gObjectSimpleNonIndexedTexGenProgram.mShaderFiles.push_back(make_pair("objects/simpleTexGenV.glsl", GL_VERTEX_SHADER_ARB));
		gObjectSimpleNonIndexedTexGenProgram.mShaderFiles.push_back(make_pair("objects/simpleF.glsl", GL_FRAGMENT_SHADER_ARB));
		gObjectSimpleNonIndexedTexGenProgram.mShaderLevel = mVertexShaderLevel[SHADER_OBJECT];
		success = gObjectSimpleNonIndexedTexGenProgram.createShader(NULL, NULL);
	}
	

	if (success)
	{
		gObjectSimpleNonIndexedWaterProgram.mName = "Non indexed Water Shader";
		gObjectSimpleNonIndexedWaterProgram.mFeatures.calculatesLighting = true;
		gObjectSimpleNonIndexedWaterProgram.mFeatures.calculatesAtmospherics = true;
		gObjectSimpleNonIndexedWaterProgram.mFeatures.hasWaterFog = true;
		gObjectSimpleNonIndexedWaterProgram.mFeatures.hasAtmospherics = true;
		gObjectSimpleNonIndexedWaterProgram.mFeatures.hasLighting = true;
		gObjectSimpleNonIndexedWaterProgram.mFeatures.disableTextureIndex = true;
		gObjectSimpleNonIndexedWaterProgram.mShaderFiles.clear();
		gObjectSimpleNonIndexedWaterProgram.mShaderFiles.push_back(make_pair("objects/simpleV.glsl", GL_VERTEX_SHADER_ARB));
		gObjectSimpleNonIndexedWaterProgram.mShaderFiles.push_back(make_pair("objects/simpleWaterF.glsl", GL_FRAGMENT_SHADER_ARB));
		gObjectSimpleNonIndexedWaterProgram.mShaderLevel = mVertexShaderLevel[SHADER_OBJECT];
		gObjectSimpleNonIndexedWaterProgram.mShaderGroup = LLGLSLShader::SG_WATER;
		success = gObjectSimpleNonIndexedWaterProgram.createShader(NULL, NULL);
	}

	if (success)
	{
		gObjectSimpleNonIndexedTexGenWaterProgram.mName = "Non indexed tex-gen Water Shader";
		gObjectSimpleNonIndexedTexGenWaterProgram.mFeatures.calculatesLighting = true;
		gObjectSimpleNonIndexedTexGenWaterProgram.mFeatures.calculatesAtmospherics = true;
		gObjectSimpleNonIndexedTexGenWaterProgram.mFeatures.hasWaterFog = true;
		gObjectSimpleNonIndexedTexGenWaterProgram.mFeatures.hasAtmospherics = true;
		gObjectSimpleNonIndexedTexGenWaterProgram.mFeatures.hasLighting = true;
		gObjectSimpleNonIndexedTexGenWaterProgram.mFeatures.disableTextureIndex = true;
		gObjectSimpleNonIndexedTexGenWaterProgram.mShaderFiles.clear();
		gObjectSimpleNonIndexedTexGenWaterProgram.mShaderFiles.push_back(make_pair("objects/simpleTexGenV.glsl", GL_VERTEX_SHADER_ARB));
		gObjectSimpleNonIndexedTexGenWaterProgram.mShaderFiles.push_back(make_pair("objects/simpleWaterF.glsl", GL_FRAGMENT_SHADER_ARB));
		gObjectSimpleNonIndexedTexGenWaterProgram.mShaderLevel = mVertexShaderLevel[SHADER_OBJECT];
		gObjectSimpleNonIndexedTexGenWaterProgram.mShaderGroup = LLGLSLShader::SG_WATER;
		success = gObjectSimpleNonIndexedTexGenWaterProgram.createShader(NULL, NULL);
	}

	if (success)
	{
		gObjectAlphaMaskNonIndexedProgram.mName = "Non indexed alpha mask Shader";
		gObjectAlphaMaskNonIndexedProgram.mFeatures.calculatesLighting = true;
		gObjectAlphaMaskNonIndexedProgram.mFeatures.calculatesAtmospherics = true;
		gObjectAlphaMaskNonIndexedProgram.mFeatures.hasGamma = true;
		gObjectAlphaMaskNonIndexedProgram.mFeatures.hasAtmospherics = true;
		gObjectAlphaMaskNonIndexedProgram.mFeatures.hasLighting = true;
		gObjectAlphaMaskNonIndexedProgram.mFeatures.disableTextureIndex = true;
		gObjectAlphaMaskNonIndexedProgram.mFeatures.hasAlphaMask = true;
		gObjectAlphaMaskNonIndexedProgram.mShaderFiles.clear();
		gObjectAlphaMaskNonIndexedProgram.mShaderFiles.push_back(make_pair("objects/simpleNonIndexedV.glsl", GL_VERTEX_SHADER_ARB));
		gObjectAlphaMaskNonIndexedProgram.mShaderFiles.push_back(make_pair("objects/simpleF.glsl", GL_FRAGMENT_SHADER_ARB));
		gObjectAlphaMaskNonIndexedProgram.mShaderLevel = mVertexShaderLevel[SHADER_OBJECT];
		success = gObjectAlphaMaskNonIndexedProgram.createShader(NULL, NULL);
	}
	
	if (success)
	{
		gObjectAlphaMaskNonIndexedWaterProgram.mName = "Non indexed alpha mask Water Shader";
		gObjectAlphaMaskNonIndexedWaterProgram.mFeatures.calculatesLighting = true;
		gObjectAlphaMaskNonIndexedWaterProgram.mFeatures.calculatesAtmospherics = true;
		gObjectAlphaMaskNonIndexedWaterProgram.mFeatures.hasWaterFog = true;
		gObjectAlphaMaskNonIndexedWaterProgram.mFeatures.hasAtmospherics = true;
		gObjectAlphaMaskNonIndexedWaterProgram.mFeatures.hasLighting = true;
		gObjectAlphaMaskNonIndexedWaterProgram.mFeatures.disableTextureIndex = true;
		gObjectAlphaMaskNonIndexedWaterProgram.mFeatures.hasAlphaMask = true;
		gObjectAlphaMaskNonIndexedWaterProgram.mShaderFiles.clear();
		gObjectAlphaMaskNonIndexedWaterProgram.mShaderFiles.push_back(make_pair("objects/simpleNonIndexedV.glsl", GL_VERTEX_SHADER_ARB));
		gObjectAlphaMaskNonIndexedWaterProgram.mShaderFiles.push_back(make_pair("objects/simpleWaterF.glsl", GL_FRAGMENT_SHADER_ARB));
		gObjectAlphaMaskNonIndexedWaterProgram.mShaderLevel = mVertexShaderLevel[SHADER_OBJECT];
		gObjectAlphaMaskNonIndexedWaterProgram.mShaderGroup = LLGLSLShader::SG_WATER;
		success = gObjectAlphaMaskNonIndexedWaterProgram.createShader(NULL, NULL);
	}

	if (success)
	{
		gObjectAlphaMaskNoColorProgram.mName = "No color alpha mask Shader";
		gObjectAlphaMaskNoColorProgram.mFeatures.calculatesLighting = true;
		gObjectAlphaMaskNoColorProgram.mFeatures.calculatesAtmospherics = true;
		gObjectAlphaMaskNoColorProgram.mFeatures.hasGamma = true;
		gObjectAlphaMaskNoColorProgram.mFeatures.hasAtmospherics = true;
		gObjectAlphaMaskNoColorProgram.mFeatures.hasLighting = true;
		gObjectAlphaMaskNoColorProgram.mFeatures.disableTextureIndex = true;
		gObjectAlphaMaskNoColorProgram.mFeatures.hasAlphaMask = true;
		gObjectAlphaMaskNoColorProgram.mShaderFiles.clear();
		gObjectAlphaMaskNoColorProgram.mShaderFiles.push_back(make_pair("objects/simpleNoColorV.glsl", GL_VERTEX_SHADER_ARB));
		gObjectAlphaMaskNoColorProgram.mShaderFiles.push_back(make_pair("objects/simpleF.glsl", GL_FRAGMENT_SHADER_ARB));
		gObjectAlphaMaskNoColorProgram.mShaderLevel = mVertexShaderLevel[SHADER_OBJECT];
		success = gObjectAlphaMaskNoColorProgram.createShader(NULL, NULL);
	}
	
	if (success)
	{
		gObjectAlphaMaskNoColorWaterProgram.mName = "No color alpha mask Water Shader";
		gObjectAlphaMaskNoColorWaterProgram.mFeatures.calculatesLighting = true;
		gObjectAlphaMaskNoColorWaterProgram.mFeatures.calculatesAtmospherics = true;
		gObjectAlphaMaskNoColorWaterProgram.mFeatures.hasWaterFog = true;
		gObjectAlphaMaskNoColorWaterProgram.mFeatures.hasAtmospherics = true;
		gObjectAlphaMaskNoColorWaterProgram.mFeatures.hasLighting = true;
		gObjectAlphaMaskNoColorWaterProgram.mFeatures.disableTextureIndex = true;
		gObjectAlphaMaskNoColorWaterProgram.mFeatures.hasAlphaMask = true;
		gObjectAlphaMaskNoColorWaterProgram.mShaderFiles.clear();
		gObjectAlphaMaskNoColorWaterProgram.mShaderFiles.push_back(make_pair("objects/simpleNoColorV.glsl", GL_VERTEX_SHADER_ARB));
		gObjectAlphaMaskNoColorWaterProgram.mShaderFiles.push_back(make_pair("objects/simpleWaterF.glsl", GL_FRAGMENT_SHADER_ARB));
		gObjectAlphaMaskNoColorWaterProgram.mShaderLevel = mVertexShaderLevel[SHADER_OBJECT];
		gObjectAlphaMaskNoColorWaterProgram.mShaderGroup = LLGLSLShader::SG_WATER;
		success = gObjectAlphaMaskNoColorWaterProgram.createShader(NULL, NULL);
	}

	if (success)
	{
		gTreeProgram.mName = "Tree Shader";
		gTreeProgram.mFeatures.calculatesLighting = true;
		gTreeProgram.mFeatures.calculatesAtmospherics = true;
		gTreeProgram.mFeatures.hasGamma = true;
		gTreeProgram.mFeatures.hasAtmospherics = true;
		gTreeProgram.mFeatures.hasLighting = true;
		gTreeProgram.mFeatures.disableTextureIndex = true;
		gTreeProgram.mFeatures.hasAlphaMask = true;
		gTreeProgram.mShaderFiles.clear();
		gTreeProgram.mShaderFiles.push_back(make_pair("objects/treeV.glsl", GL_VERTEX_SHADER_ARB));
		gTreeProgram.mShaderFiles.push_back(make_pair("objects/simpleF.glsl", GL_FRAGMENT_SHADER_ARB));
		gTreeProgram.mShaderLevel = mVertexShaderLevel[SHADER_OBJECT];
		success = gTreeProgram.createShader(NULL, NULL);
	}
	
	if (success)
	{
		gTreeWaterProgram.mName = "Tree Water Shader";
		gTreeWaterProgram.mFeatures.calculatesLighting = true;
		gTreeWaterProgram.mFeatures.calculatesAtmospherics = true;
		gTreeWaterProgram.mFeatures.hasWaterFog = true;
		gTreeWaterProgram.mFeatures.hasAtmospherics = true;
		gTreeWaterProgram.mFeatures.hasLighting = true;
		gTreeWaterProgram.mFeatures.disableTextureIndex = true;
		gTreeWaterProgram.mFeatures.hasAlphaMask = true;
		gTreeWaterProgram.mShaderFiles.clear();
		gTreeWaterProgram.mShaderFiles.push_back(make_pair("objects/treeV.glsl", GL_VERTEX_SHADER_ARB));
		gTreeWaterProgram.mShaderFiles.push_back(make_pair("objects/simpleWaterF.glsl", GL_FRAGMENT_SHADER_ARB));
		gTreeWaterProgram.mShaderLevel = mVertexShaderLevel[SHADER_OBJECT];
		gTreeWaterProgram.mShaderGroup = LLGLSLShader::SG_WATER;
		success = gTreeWaterProgram.createShader(NULL, NULL);
	}

	if (success)
	{
		gObjectFullbrightNonIndexedProgram.mName = "Non Indexed Fullbright Shader";
		gObjectFullbrightNonIndexedProgram.mFeatures.calculatesAtmospherics = true;
		gObjectFullbrightNonIndexedProgram.mFeatures.hasGamma = true;
		gObjectFullbrightNonIndexedProgram.mFeatures.hasTransport = true;
		gObjectFullbrightNonIndexedProgram.mFeatures.isFullbright = true;
		gObjectFullbrightNonIndexedProgram.mFeatures.disableTextureIndex = true;
		gObjectFullbrightNonIndexedProgram.mShaderFiles.clear();
		gObjectFullbrightNonIndexedProgram.mShaderFiles.push_back(make_pair("objects/fullbrightV.glsl", GL_VERTEX_SHADER_ARB));
		gObjectFullbrightNonIndexedProgram.mShaderFiles.push_back(make_pair("objects/fullbrightF.glsl", GL_FRAGMENT_SHADER_ARB));
		gObjectFullbrightNonIndexedProgram.mShaderLevel = mVertexShaderLevel[SHADER_OBJECT];
		success = gObjectFullbrightNonIndexedProgram.createShader(NULL, NULL);
	}

	if (success)
	{
		gObjectFullbrightNonIndexedWaterProgram.mName = "Non Indexed Fullbright Water Shader";
		gObjectFullbrightNonIndexedWaterProgram.mFeatures.calculatesAtmospherics = true;
		gObjectFullbrightNonIndexedWaterProgram.mFeatures.isFullbright = true;
		gObjectFullbrightNonIndexedWaterProgram.mFeatures.hasWaterFog = true;		
		gObjectFullbrightNonIndexedWaterProgram.mFeatures.hasTransport = true;
		gObjectFullbrightNonIndexedWaterProgram.mFeatures.disableTextureIndex = true;
		gObjectFullbrightNonIndexedWaterProgram.mShaderFiles.clear();
		gObjectFullbrightNonIndexedWaterProgram.mShaderFiles.push_back(make_pair("objects/fullbrightV.glsl", GL_VERTEX_SHADER_ARB));
		gObjectFullbrightNonIndexedWaterProgram.mShaderFiles.push_back(make_pair("objects/fullbrightWaterF.glsl", GL_FRAGMENT_SHADER_ARB));
		gObjectFullbrightNonIndexedWaterProgram.mShaderLevel = mVertexShaderLevel[SHADER_OBJECT];
		gObjectFullbrightNonIndexedWaterProgram.mShaderGroup = LLGLSLShader::SG_WATER;
		success = gObjectFullbrightNonIndexedWaterProgram.createShader(NULL, NULL);
	}

	if (success)
	{
		gObjectEmissiveNonIndexedProgram.mName = "Non Indexed Emissive Shader";
		gObjectEmissiveNonIndexedProgram.mFeatures.calculatesAtmospherics = true;
		gObjectEmissiveNonIndexedProgram.mFeatures.hasGamma = true;
		gObjectEmissiveNonIndexedProgram.mFeatures.hasTransport = true;
		gObjectEmissiveNonIndexedProgram.mFeatures.isFullbright = true;
		gObjectEmissiveNonIndexedProgram.mFeatures.disableTextureIndex = true;
		gObjectEmissiveNonIndexedProgram.mShaderFiles.clear();
		gObjectEmissiveNonIndexedProgram.mShaderFiles.push_back(make_pair("objects/emissiveV.glsl", GL_VERTEX_SHADER_ARB));
		gObjectEmissiveNonIndexedProgram.mShaderFiles.push_back(make_pair("objects/fullbrightF.glsl", GL_FRAGMENT_SHADER_ARB));
		gObjectEmissiveNonIndexedProgram.mShaderLevel = mVertexShaderLevel[SHADER_OBJECT];
		success = gObjectEmissiveNonIndexedProgram.createShader(NULL, NULL);
	}

	if (success)
	{
		gObjectEmissiveNonIndexedWaterProgram.mName = "Non Indexed Emissive Water Shader";
		gObjectEmissiveNonIndexedWaterProgram.mFeatures.calculatesAtmospherics = true;
		gObjectEmissiveNonIndexedWaterProgram.mFeatures.isFullbright = true;
		gObjectEmissiveNonIndexedWaterProgram.mFeatures.hasWaterFog = true;		
		gObjectEmissiveNonIndexedWaterProgram.mFeatures.hasTransport = true;
		gObjectEmissiveNonIndexedWaterProgram.mFeatures.disableTextureIndex = true;
		gObjectEmissiveNonIndexedWaterProgram.mShaderFiles.clear();
		gObjectEmissiveNonIndexedWaterProgram.mShaderFiles.push_back(make_pair("objects/emissiveV.glsl", GL_VERTEX_SHADER_ARB));
		gObjectEmissiveNonIndexedWaterProgram.mShaderFiles.push_back(make_pair("objects/fullbrightWaterF.glsl", GL_FRAGMENT_SHADER_ARB));
		gObjectEmissiveNonIndexedWaterProgram.mShaderLevel = mVertexShaderLevel[SHADER_OBJECT];
		gObjectEmissiveNonIndexedWaterProgram.mShaderGroup = LLGLSLShader::SG_WATER;
		success = gObjectEmissiveNonIndexedWaterProgram.createShader(NULL, NULL);
	}

	if (success)
	{
		gObjectFullbrightNoColorProgram.mName = "Non Indexed no color Fullbright Shader";
		gObjectFullbrightNoColorProgram.mFeatures.calculatesAtmospherics = true;
		gObjectFullbrightNoColorProgram.mFeatures.hasGamma = true;
		gObjectFullbrightNoColorProgram.mFeatures.hasTransport = true;
		gObjectFullbrightNoColorProgram.mFeatures.isFullbright = true;
		gObjectFullbrightNoColorProgram.mFeatures.disableTextureIndex = true;
		gObjectFullbrightNoColorProgram.mShaderFiles.clear();
		gObjectFullbrightNoColorProgram.mShaderFiles.push_back(make_pair("objects/fullbrightNoColorV.glsl", GL_VERTEX_SHADER_ARB));
		gObjectFullbrightNoColorProgram.mShaderFiles.push_back(make_pair("objects/fullbrightF.glsl", GL_FRAGMENT_SHADER_ARB));
		gObjectFullbrightNoColorProgram.mShaderLevel = mVertexShaderLevel[SHADER_OBJECT];
		success = gObjectFullbrightNoColorProgram.createShader(NULL, NULL);
	}

	if (success)
	{
		gObjectFullbrightNoColorWaterProgram.mName = "Non Indexed no color Fullbright Water Shader";
		gObjectFullbrightNoColorWaterProgram.mFeatures.calculatesAtmospherics = true;
		gObjectFullbrightNoColorWaterProgram.mFeatures.isFullbright = true;
		gObjectFullbrightNoColorWaterProgram.mFeatures.hasWaterFog = true;		
		gObjectFullbrightNoColorWaterProgram.mFeatures.hasTransport = true;
		gObjectFullbrightNoColorWaterProgram.mFeatures.disableTextureIndex = true;
		gObjectFullbrightNoColorWaterProgram.mShaderFiles.clear();
		gObjectFullbrightNoColorWaterProgram.mShaderFiles.push_back(make_pair("objects/fullbrightNoColorV.glsl", GL_VERTEX_SHADER_ARB));
		gObjectFullbrightNoColorWaterProgram.mShaderFiles.push_back(make_pair("objects/fullbrightWaterF.glsl", GL_FRAGMENT_SHADER_ARB));
		gObjectFullbrightNoColorWaterProgram.mShaderLevel = mVertexShaderLevel[SHADER_OBJECT];
		gObjectFullbrightNoColorWaterProgram.mShaderGroup = LLGLSLShader::SG_WATER;
		success = gObjectFullbrightNoColorWaterProgram.createShader(NULL, NULL);
	}

	if (success)
	{
		gObjectShinyNonIndexedProgram.mName = "Non Indexed Shiny Shader";
		gObjectShinyNonIndexedProgram.mFeatures.calculatesAtmospherics = true;
		gObjectShinyNonIndexedProgram.mFeatures.calculatesLighting = true;
		gObjectShinyNonIndexedProgram.mFeatures.hasGamma = true;
		gObjectShinyNonIndexedProgram.mFeatures.hasAtmospherics = true;
		gObjectShinyNonIndexedProgram.mFeatures.isShiny = true;
		gObjectShinyNonIndexedProgram.mFeatures.disableTextureIndex = true;
		gObjectShinyNonIndexedProgram.mShaderFiles.clear();
		gObjectShinyNonIndexedProgram.mShaderFiles.push_back(make_pair("objects/shinyV.glsl", GL_VERTEX_SHADER_ARB));
		gObjectShinyNonIndexedProgram.mShaderFiles.push_back(make_pair("objects/shinyF.glsl", GL_FRAGMENT_SHADER_ARB));		
		gObjectShinyNonIndexedProgram.mShaderLevel = mVertexShaderLevel[SHADER_OBJECT];
		success = gObjectShinyNonIndexedProgram.createShader(NULL, &mShinyUniforms);
	}

	if (success)
	{
		gObjectShinyNonIndexedWaterProgram.mName = "Non Indexed Shiny Water Shader";
		gObjectShinyNonIndexedWaterProgram.mFeatures.calculatesAtmospherics = true;
		gObjectShinyNonIndexedWaterProgram.mFeatures.calculatesLighting = true;
		gObjectShinyNonIndexedWaterProgram.mFeatures.isShiny = true;
		gObjectShinyNonIndexedWaterProgram.mFeatures.hasWaterFog = true;
		gObjectShinyNonIndexedWaterProgram.mFeatures.hasAtmospherics = true;
		gObjectShinyNonIndexedWaterProgram.mFeatures.disableTextureIndex = true;
		gObjectShinyNonIndexedWaterProgram.mShaderFiles.clear();
		gObjectShinyNonIndexedWaterProgram.mShaderFiles.push_back(make_pair("objects/shinyWaterF.glsl", GL_FRAGMENT_SHADER_ARB));
		gObjectShinyNonIndexedWaterProgram.mShaderFiles.push_back(make_pair("objects/shinyV.glsl", GL_VERTEX_SHADER_ARB));
		gObjectShinyNonIndexedWaterProgram.mShaderLevel = mVertexShaderLevel[SHADER_OBJECT];
		gObjectShinyNonIndexedWaterProgram.mShaderGroup = LLGLSLShader::SG_WATER;
		success = gObjectShinyNonIndexedWaterProgram.createShader(NULL, &mShinyUniforms);
	}
	
	if (success)
	{
		gObjectFullbrightShinyNonIndexedProgram.mName = "Non Indexed Fullbright Shiny Shader";
		gObjectFullbrightShinyNonIndexedProgram.mFeatures.calculatesAtmospherics = true;
		gObjectFullbrightShinyNonIndexedProgram.mFeatures.isFullbright = true;
		gObjectFullbrightShinyNonIndexedProgram.mFeatures.isShiny = true;
		gObjectFullbrightShinyNonIndexedProgram.mFeatures.hasGamma = true;
		gObjectFullbrightShinyNonIndexedProgram.mFeatures.hasTransport = true;
		gObjectFullbrightShinyNonIndexedProgram.mFeatures.disableTextureIndex = true;
		gObjectFullbrightShinyNonIndexedProgram.mShaderFiles.clear();
		gObjectFullbrightShinyNonIndexedProgram.mShaderFiles.push_back(make_pair("objects/fullbrightShinyV.glsl", GL_VERTEX_SHADER_ARB));
		gObjectFullbrightShinyNonIndexedProgram.mShaderFiles.push_back(make_pair("objects/fullbrightShinyF.glsl", GL_FRAGMENT_SHADER_ARB));
		gObjectFullbrightShinyNonIndexedProgram.mShaderLevel = mVertexShaderLevel[SHADER_OBJECT];
		success = gObjectFullbrightShinyNonIndexedProgram.createShader(NULL, &mShinyUniforms);
	}

	if (success)
	{
		gObjectFullbrightShinyNonIndexedWaterProgram.mName = "Non Indexed Fullbright Shiny Water Shader";
		gObjectFullbrightShinyNonIndexedWaterProgram.mFeatures.calculatesAtmospherics = true;
		gObjectFullbrightShinyNonIndexedWaterProgram.mFeatures.isFullbright = true;
		gObjectFullbrightShinyNonIndexedWaterProgram.mFeatures.isShiny = true;
		gObjectFullbrightShinyNonIndexedWaterProgram.mFeatures.hasGamma = true;
		gObjectFullbrightShinyNonIndexedWaterProgram.mFeatures.hasTransport = true;
		gObjectFullbrightShinyNonIndexedWaterProgram.mFeatures.hasWaterFog = true;
		gObjectFullbrightShinyNonIndexedWaterProgram.mFeatures.disableTextureIndex = true;
		gObjectFullbrightShinyNonIndexedWaterProgram.mShaderFiles.clear();
		gObjectFullbrightShinyNonIndexedWaterProgram.mShaderFiles.push_back(make_pair("objects/fullbrightShinyV.glsl", GL_VERTEX_SHADER_ARB));
		gObjectFullbrightShinyNonIndexedWaterProgram.mShaderFiles.push_back(make_pair("objects/fullbrightShinyWaterF.glsl", GL_FRAGMENT_SHADER_ARB));
		gObjectFullbrightShinyNonIndexedWaterProgram.mShaderLevel = mVertexShaderLevel[SHADER_OBJECT];
		gObjectFullbrightShinyNonIndexedWaterProgram.mShaderGroup = LLGLSLShader::SG_WATER;
		success = gObjectFullbrightShinyNonIndexedWaterProgram.createShader(NULL, &mShinyUniforms);
	}

	if (success)
	{
		gImpostorProgram.mName = "Impostor Shader";
		gImpostorProgram.mFeatures.disableTextureIndex = true;
		gImpostorProgram.mShaderFiles.clear();
		gImpostorProgram.mShaderFiles.push_back(make_pair("objects/impostorV.glsl", GL_VERTEX_SHADER_ARB));
		gImpostorProgram.mShaderFiles.push_back(make_pair("objects/impostorF.glsl", GL_FRAGMENT_SHADER_ARB));
		gImpostorProgram.mShaderLevel = mVertexShaderLevel[SHADER_OBJECT];
		success = gImpostorProgram.createShader(NULL, NULL);
	}

	if (success)
	{
		gObjectPreviewProgram.mName = "Simple Shader";
		gObjectPreviewProgram.mFeatures.calculatesLighting = false;
		gObjectPreviewProgram.mFeatures.calculatesAtmospherics = false;
		gObjectPreviewProgram.mFeatures.hasGamma = false;
		gObjectPreviewProgram.mFeatures.hasAtmospherics = false;
		gObjectPreviewProgram.mFeatures.hasLighting = false;
		gObjectPreviewProgram.mFeatures.mIndexedTextureChannels = 0;
		gObjectPreviewProgram.mFeatures.disableTextureIndex = true;
		gObjectPreviewProgram.mShaderFiles.clear();
		gObjectPreviewProgram.mShaderFiles.push_back(make_pair("objects/previewV.glsl", GL_VERTEX_SHADER_ARB));
		gObjectPreviewProgram.mShaderFiles.push_back(make_pair("objects/previewF.glsl", GL_FRAGMENT_SHADER_ARB));
		gObjectPreviewProgram.mShaderLevel = mVertexShaderLevel[SHADER_OBJECT];
		success = gObjectPreviewProgram.createShader(NULL, NULL);
		gObjectPreviewProgram.mFeatures.hasLighting = true;
	}

	if (success)
	{
		gObjectSimpleProgram.mName = "Simple Shader";
		gObjectSimpleProgram.mFeatures.calculatesLighting = true;
		gObjectSimpleProgram.mFeatures.calculatesAtmospherics = true;
		gObjectSimpleProgram.mFeatures.hasGamma = true;
		gObjectSimpleProgram.mFeatures.hasAtmospherics = true;
		gObjectSimpleProgram.mFeatures.hasLighting = true;
		gObjectSimpleProgram.mFeatures.mIndexedTextureChannels = 0;
		gObjectSimpleProgram.mShaderFiles.clear();
		gObjectSimpleProgram.mShaderFiles.push_back(make_pair("objects/simpleV.glsl", GL_VERTEX_SHADER_ARB));
		gObjectSimpleProgram.mShaderFiles.push_back(make_pair("objects/simpleF.glsl", GL_FRAGMENT_SHADER_ARB));
		gObjectSimpleProgram.mShaderLevel = mVertexShaderLevel[SHADER_OBJECT];
		success = gObjectSimpleProgram.createShader(NULL, NULL);
	}

	if (success)
	{
		gObjectSimpleWaterProgram.mName = "Simple Water Shader";
		gObjectSimpleWaterProgram.mFeatures.calculatesLighting = true;
		gObjectSimpleWaterProgram.mFeatures.calculatesAtmospherics = true;
		gObjectSimpleWaterProgram.mFeatures.hasWaterFog = true;
		gObjectSimpleWaterProgram.mFeatures.hasAtmospherics = true;
		gObjectSimpleWaterProgram.mFeatures.hasLighting = true;
		gObjectSimpleWaterProgram.mFeatures.mIndexedTextureChannels = 0;
		gObjectSimpleWaterProgram.mShaderFiles.clear();
		gObjectSimpleWaterProgram.mShaderFiles.push_back(make_pair("objects/simpleV.glsl", GL_VERTEX_SHADER_ARB));
		gObjectSimpleWaterProgram.mShaderFiles.push_back(make_pair("objects/simpleWaterF.glsl", GL_FRAGMENT_SHADER_ARB));
		gObjectSimpleWaterProgram.mShaderLevel = mVertexShaderLevel[SHADER_OBJECT];
		gObjectSimpleWaterProgram.mShaderGroup = LLGLSLShader::SG_WATER;
		success = gObjectSimpleWaterProgram.createShader(NULL, NULL);
	}
	
	if (success)
	{
		gObjectBumpProgram.mName = "Bump Shader";
		/*gObjectBumpProgram.mFeatures.calculatesLighting = true;
		gObjectBumpProgram.mFeatures.calculatesAtmospherics = true;
		gObjectBumpProgram.mFeatures.hasGamma = true;
		gObjectBumpProgram.mFeatures.hasAtmospherics = true;
		gObjectBumpProgram.mFeatures.hasLighting = true;
		gObjectBumpProgram.mFeatures.mIndexedTextureChannels = 0;*/
		gObjectBumpProgram.mShaderFiles.clear();
		gObjectBumpProgram.mShaderFiles.push_back(make_pair("objects/bumpV.glsl", GL_VERTEX_SHADER_ARB));
		gObjectBumpProgram.mShaderFiles.push_back(make_pair("objects/bumpF.glsl", GL_FRAGMENT_SHADER_ARB));
		gObjectBumpProgram.mShaderLevel = mVertexShaderLevel[SHADER_OBJECT];
		success = gObjectBumpProgram.createShader(NULL, NULL);

		if (success)
		{ //lldrawpoolbump assumes "texture0" has channel 0 and "texture1" has channel 1
			gObjectBumpProgram.bind();
			gObjectBumpProgram.uniform1i("texture0", 0);
			gObjectBumpProgram.uniform1i("texture1", 1);
			gObjectBumpProgram.unbind();
		}
	}
	
	
	if (success)
	{
		gObjectSimpleAlphaMaskProgram.mName = "Simple Alpha Mask Shader";
		gObjectSimpleAlphaMaskProgram.mFeatures.calculatesLighting = true;
		gObjectSimpleAlphaMaskProgram.mFeatures.calculatesAtmospherics = true;
		gObjectSimpleAlphaMaskProgram.mFeatures.hasGamma = true;
		gObjectSimpleAlphaMaskProgram.mFeatures.hasAtmospherics = true;
		gObjectSimpleAlphaMaskProgram.mFeatures.hasLighting = true;
		gObjectSimpleAlphaMaskProgram.mFeatures.hasAlphaMask = true;
		gObjectSimpleAlphaMaskProgram.mFeatures.mIndexedTextureChannels = 0;
		gObjectSimpleAlphaMaskProgram.mShaderFiles.clear();
		gObjectSimpleAlphaMaskProgram.mShaderFiles.push_back(make_pair("objects/simpleV.glsl", GL_VERTEX_SHADER_ARB));
		gObjectSimpleAlphaMaskProgram.mShaderFiles.push_back(make_pair("objects/simpleF.glsl", GL_FRAGMENT_SHADER_ARB));
		gObjectSimpleAlphaMaskProgram.mShaderLevel = mVertexShaderLevel[SHADER_OBJECT];
		success = gObjectSimpleAlphaMaskProgram.createShader(NULL, NULL);
	}

	if (success)
	{
		gObjectSimpleWaterAlphaMaskProgram.mName = "Simple Water Alpha Mask Shader";
		gObjectSimpleWaterAlphaMaskProgram.mFeatures.calculatesLighting = true;
		gObjectSimpleWaterAlphaMaskProgram.mFeatures.calculatesAtmospherics = true;
		gObjectSimpleWaterAlphaMaskProgram.mFeatures.hasWaterFog = true;
		gObjectSimpleWaterAlphaMaskProgram.mFeatures.hasAtmospherics = true;
		gObjectSimpleWaterAlphaMaskProgram.mFeatures.hasLighting = true;
		gObjectSimpleWaterAlphaMaskProgram.mFeatures.hasAlphaMask = true;
		gObjectSimpleWaterAlphaMaskProgram.mFeatures.mIndexedTextureChannels = 0;
		gObjectSimpleWaterAlphaMaskProgram.mShaderFiles.clear();
		gObjectSimpleWaterAlphaMaskProgram.mShaderFiles.push_back(make_pair("objects/simpleV.glsl", GL_VERTEX_SHADER_ARB));
		gObjectSimpleWaterAlphaMaskProgram.mShaderFiles.push_back(make_pair("objects/simpleWaterF.glsl", GL_FRAGMENT_SHADER_ARB));
		gObjectSimpleWaterAlphaMaskProgram.mShaderLevel = mVertexShaderLevel[SHADER_OBJECT];
		gObjectSimpleWaterAlphaMaskProgram.mShaderGroup = LLGLSLShader::SG_WATER;
		success = gObjectSimpleWaterAlphaMaskProgram.createShader(NULL, NULL);
	}

	if (success)
	{
		gObjectFullbrightProgram.mName = "Fullbright Shader";
		gObjectFullbrightProgram.mFeatures.calculatesAtmospherics = true;
		gObjectFullbrightProgram.mFeatures.hasGamma = true;
		gObjectFullbrightProgram.mFeatures.hasTransport = true;
		gObjectFullbrightProgram.mFeatures.isFullbright = true;
		gObjectFullbrightProgram.mFeatures.mIndexedTextureChannels = 0;
		gObjectFullbrightProgram.mShaderFiles.clear();
		gObjectFullbrightProgram.mShaderFiles.push_back(make_pair("objects/fullbrightV.glsl", GL_VERTEX_SHADER_ARB));
		gObjectFullbrightProgram.mShaderFiles.push_back(make_pair("objects/fullbrightF.glsl", GL_FRAGMENT_SHADER_ARB));
		gObjectFullbrightProgram.mShaderLevel = mVertexShaderLevel[SHADER_OBJECT];
		success = gObjectFullbrightProgram.createShader(NULL, NULL);
	}

	if (success)
	{
		gObjectFullbrightWaterProgram.mName = "Fullbright Water Shader";
		gObjectFullbrightWaterProgram.mFeatures.calculatesAtmospherics = true;
		gObjectFullbrightWaterProgram.mFeatures.isFullbright = true;
		gObjectFullbrightWaterProgram.mFeatures.hasWaterFog = true;		
		gObjectFullbrightWaterProgram.mFeatures.hasTransport = true;
		gObjectFullbrightWaterProgram.mFeatures.mIndexedTextureChannels = 0;
		gObjectFullbrightWaterProgram.mShaderFiles.clear();
		gObjectFullbrightWaterProgram.mShaderFiles.push_back(make_pair("objects/fullbrightV.glsl", GL_VERTEX_SHADER_ARB));
		gObjectFullbrightWaterProgram.mShaderFiles.push_back(make_pair("objects/fullbrightWaterF.glsl", GL_FRAGMENT_SHADER_ARB));
		gObjectFullbrightWaterProgram.mShaderLevel = mVertexShaderLevel[SHADER_OBJECT];
		gObjectFullbrightWaterProgram.mShaderGroup = LLGLSLShader::SG_WATER;
		success = gObjectFullbrightWaterProgram.createShader(NULL, NULL);
	}

	if (success)
	{
		gObjectEmissiveProgram.mName = "Emissive Shader";
		gObjectEmissiveProgram.mFeatures.calculatesAtmospherics = true;
		gObjectEmissiveProgram.mFeatures.hasGamma = true;
		gObjectEmissiveProgram.mFeatures.hasTransport = true;
		gObjectEmissiveProgram.mFeatures.isFullbright = true;
		gObjectEmissiveProgram.mFeatures.mIndexedTextureChannels = 0;
		gObjectEmissiveProgram.mShaderFiles.clear();
		gObjectEmissiveProgram.mShaderFiles.push_back(make_pair("objects/emissiveV.glsl", GL_VERTEX_SHADER_ARB));
		gObjectEmissiveProgram.mShaderFiles.push_back(make_pair("objects/fullbrightF.glsl", GL_FRAGMENT_SHADER_ARB));
		gObjectEmissiveProgram.mShaderLevel = mVertexShaderLevel[SHADER_OBJECT];
		success = gObjectEmissiveProgram.createShader(NULL, NULL);
	}

	if (success)
	{
		gObjectEmissiveWaterProgram.mName = "Emissive Water Shader";
		gObjectEmissiveWaterProgram.mFeatures.calculatesAtmospherics = true;
		gObjectEmissiveWaterProgram.mFeatures.isFullbright = true;
		gObjectEmissiveWaterProgram.mFeatures.hasWaterFog = true;		
		gObjectEmissiveWaterProgram.mFeatures.hasTransport = true;
		gObjectEmissiveWaterProgram.mFeatures.mIndexedTextureChannels = 0;
		gObjectEmissiveWaterProgram.mShaderFiles.clear();
		gObjectEmissiveWaterProgram.mShaderFiles.push_back(make_pair("objects/emissiveV.glsl", GL_VERTEX_SHADER_ARB));
		gObjectEmissiveWaterProgram.mShaderFiles.push_back(make_pair("objects/fullbrightWaterF.glsl", GL_FRAGMENT_SHADER_ARB));
		gObjectEmissiveWaterProgram.mShaderLevel = mVertexShaderLevel[SHADER_OBJECT];
		gObjectEmissiveWaterProgram.mShaderGroup = LLGLSLShader::SG_WATER;
		success = gObjectEmissiveWaterProgram.createShader(NULL, NULL);
	}

	if (success)
	{
		gObjectFullbrightAlphaMaskProgram.mName = "Fullbright Alpha Mask Shader";
		gObjectFullbrightAlphaMaskProgram.mFeatures.calculatesAtmospherics = true;
		gObjectFullbrightAlphaMaskProgram.mFeatures.hasGamma = true;
		gObjectFullbrightAlphaMaskProgram.mFeatures.hasTransport = true;
		gObjectFullbrightAlphaMaskProgram.mFeatures.isFullbright = true;
		gObjectFullbrightAlphaMaskProgram.mFeatures.hasAlphaMask = true;
		gObjectFullbrightAlphaMaskProgram.mFeatures.mIndexedTextureChannels = 0;
		gObjectFullbrightAlphaMaskProgram.mShaderFiles.clear();
		gObjectFullbrightAlphaMaskProgram.mShaderFiles.push_back(make_pair("objects/fullbrightV.glsl", GL_VERTEX_SHADER_ARB));
		gObjectFullbrightAlphaMaskProgram.mShaderFiles.push_back(make_pair("objects/fullbrightF.glsl", GL_FRAGMENT_SHADER_ARB));
		gObjectFullbrightAlphaMaskProgram.mShaderLevel = mVertexShaderLevel[SHADER_OBJECT];
		success = gObjectFullbrightAlphaMaskProgram.createShader(NULL, NULL);
	}

	if (success)
	{
		gObjectFullbrightWaterAlphaMaskProgram.mName = "Fullbright Water Shader";
		gObjectFullbrightWaterAlphaMaskProgram.mFeatures.calculatesAtmospherics = true;
		gObjectFullbrightWaterAlphaMaskProgram.mFeatures.isFullbright = true;
		gObjectFullbrightWaterAlphaMaskProgram.mFeatures.hasWaterFog = true;		
		gObjectFullbrightWaterAlphaMaskProgram.mFeatures.hasTransport = true;
		gObjectFullbrightWaterAlphaMaskProgram.mFeatures.hasAlphaMask = true;
		gObjectFullbrightWaterAlphaMaskProgram.mFeatures.mIndexedTextureChannels = 0;
		gObjectFullbrightWaterAlphaMaskProgram.mShaderFiles.clear();
		gObjectFullbrightWaterAlphaMaskProgram.mShaderFiles.push_back(make_pair("objects/fullbrightV.glsl", GL_VERTEX_SHADER_ARB));
		gObjectFullbrightWaterAlphaMaskProgram.mShaderFiles.push_back(make_pair("objects/fullbrightWaterF.glsl", GL_FRAGMENT_SHADER_ARB));
		gObjectFullbrightWaterAlphaMaskProgram.mShaderLevel = mVertexShaderLevel[SHADER_OBJECT];
		gObjectFullbrightWaterAlphaMaskProgram.mShaderGroup = LLGLSLShader::SG_WATER;
		success = gObjectFullbrightWaterAlphaMaskProgram.createShader(NULL, NULL);
	}

	if (success)
	{
		gObjectShinyProgram.mName = "Shiny Shader";
		gObjectShinyProgram.mFeatures.calculatesAtmospherics = true;
		gObjectShinyProgram.mFeatures.calculatesLighting = true;
		gObjectShinyProgram.mFeatures.hasGamma = true;
		gObjectShinyProgram.mFeatures.hasAtmospherics = true;
		gObjectShinyProgram.mFeatures.isShiny = true;
		gObjectShinyProgram.mFeatures.mIndexedTextureChannels = 0;
		gObjectShinyProgram.mShaderFiles.clear();
		gObjectShinyProgram.mShaderFiles.push_back(make_pair("objects/shinyV.glsl", GL_VERTEX_SHADER_ARB));
		gObjectShinyProgram.mShaderFiles.push_back(make_pair("objects/shinyF.glsl", GL_FRAGMENT_SHADER_ARB));		
		gObjectShinyProgram.mShaderLevel = mVertexShaderLevel[SHADER_OBJECT];
		success = gObjectShinyProgram.createShader(NULL, &mShinyUniforms);
	}

	if (success)
	{
		gObjectShinyWaterProgram.mName = "Shiny Water Shader";
		gObjectShinyWaterProgram.mFeatures.calculatesAtmospherics = true;
		gObjectShinyWaterProgram.mFeatures.calculatesLighting = true;
		gObjectShinyWaterProgram.mFeatures.isShiny = true;
		gObjectShinyWaterProgram.mFeatures.hasWaterFog = true;
		gObjectShinyWaterProgram.mFeatures.hasAtmospherics = true;
		gObjectShinyWaterProgram.mFeatures.mIndexedTextureChannels = 0;
		gObjectShinyWaterProgram.mShaderFiles.clear();
		gObjectShinyWaterProgram.mShaderFiles.push_back(make_pair("objects/shinyWaterF.glsl", GL_FRAGMENT_SHADER_ARB));
		gObjectShinyWaterProgram.mShaderFiles.push_back(make_pair("objects/shinyV.glsl", GL_VERTEX_SHADER_ARB));
		gObjectShinyWaterProgram.mShaderLevel = mVertexShaderLevel[SHADER_OBJECT];
		gObjectShinyWaterProgram.mShaderGroup = LLGLSLShader::SG_WATER;
		success = gObjectShinyWaterProgram.createShader(NULL, &mShinyUniforms);
	}
	
	if (success)
	{
		gObjectFullbrightShinyProgram.mName = "Fullbright Shiny Shader";
		gObjectFullbrightShinyProgram.mFeatures.calculatesAtmospherics = true;
		gObjectFullbrightShinyProgram.mFeatures.isFullbright = true;
		gObjectFullbrightShinyProgram.mFeatures.isShiny = true;
		gObjectFullbrightShinyProgram.mFeatures.hasGamma = true;
		gObjectFullbrightShinyProgram.mFeatures.hasTransport = true;
		gObjectFullbrightShinyProgram.mFeatures.mIndexedTextureChannels = 0;
		gObjectFullbrightShinyProgram.mShaderFiles.clear();
		gObjectFullbrightShinyProgram.mShaderFiles.push_back(make_pair("objects/fullbrightShinyV.glsl", GL_VERTEX_SHADER_ARB));
		gObjectFullbrightShinyProgram.mShaderFiles.push_back(make_pair("objects/fullbrightShinyF.glsl", GL_FRAGMENT_SHADER_ARB));
		gObjectFullbrightShinyProgram.mShaderLevel = mVertexShaderLevel[SHADER_OBJECT];
		success = gObjectFullbrightShinyProgram.createShader(NULL, &mShinyUniforms);
	}

	if (success)
	{
		gObjectFullbrightShinyWaterProgram.mName = "Fullbright Shiny Water Shader";
		gObjectFullbrightShinyWaterProgram.mFeatures.calculatesAtmospherics = true;
		gObjectFullbrightShinyWaterProgram.mFeatures.isFullbright = true;
		gObjectFullbrightShinyWaterProgram.mFeatures.isShiny = true;
		gObjectFullbrightShinyWaterProgram.mFeatures.hasGamma = true;
		gObjectFullbrightShinyWaterProgram.mFeatures.hasTransport = true;
		gObjectFullbrightShinyWaterProgram.mFeatures.hasWaterFog = true;
		gObjectFullbrightShinyWaterProgram.mFeatures.mIndexedTextureChannels = 0;
		gObjectFullbrightShinyWaterProgram.mShaderFiles.clear();
		gObjectFullbrightShinyWaterProgram.mShaderFiles.push_back(make_pair("objects/fullbrightShinyV.glsl", GL_VERTEX_SHADER_ARB));
		gObjectFullbrightShinyWaterProgram.mShaderFiles.push_back(make_pair("objects/fullbrightShinyWaterF.glsl", GL_FRAGMENT_SHADER_ARB));
		gObjectFullbrightShinyWaterProgram.mShaderLevel = mVertexShaderLevel[SHADER_OBJECT];
		gObjectFullbrightShinyWaterProgram.mShaderGroup = LLGLSLShader::SG_WATER;
		success = gObjectFullbrightShinyWaterProgram.createShader(NULL, &mShinyUniforms);
	}

	if (mVertexShaderLevel[SHADER_AVATAR] > 0)
	{ //load hardware skinned attachment shaders
		if (success)
		{
			gSkinnedObjectSimpleProgram.mName = "Skinned Simple Shader";
			gSkinnedObjectSimpleProgram.mFeatures.calculatesLighting = true;
			gSkinnedObjectSimpleProgram.mFeatures.calculatesAtmospherics = true;
			gSkinnedObjectSimpleProgram.mFeatures.hasGamma = true;
			gSkinnedObjectSimpleProgram.mFeatures.hasAtmospherics = true;
			gSkinnedObjectSimpleProgram.mFeatures.hasLighting = true;
			gSkinnedObjectSimpleProgram.mFeatures.hasObjectSkinning = true;
			gSkinnedObjectSimpleProgram.mFeatures.hasAlphaMask = true;
			gSkinnedObjectSimpleProgram.mFeatures.disableTextureIndex = true;
			gSkinnedObjectSimpleProgram.mShaderFiles.clear();
			gSkinnedObjectSimpleProgram.mShaderFiles.push_back(make_pair("objects/simpleSkinnedV.glsl", GL_VERTEX_SHADER_ARB));
			gSkinnedObjectSimpleProgram.mShaderFiles.push_back(make_pair("objects/simpleF.glsl", GL_FRAGMENT_SHADER_ARB));
			gSkinnedObjectSimpleProgram.mShaderLevel = mVertexShaderLevel[SHADER_OBJECT];
			success = gSkinnedObjectSimpleProgram.createShader(NULL, NULL);
		}

		if (success)
		{
			gSkinnedObjectFullbrightProgram.mName = "Skinned Fullbright Shader";
			gSkinnedObjectFullbrightProgram.mFeatures.calculatesAtmospherics = true;
			gSkinnedObjectFullbrightProgram.mFeatures.hasGamma = true;
			gSkinnedObjectFullbrightProgram.mFeatures.hasTransport = true;
			gSkinnedObjectFullbrightProgram.mFeatures.isFullbright = true;
			gSkinnedObjectFullbrightProgram.mFeatures.hasObjectSkinning = true;
			gSkinnedObjectFullbrightProgram.mFeatures.hasAlphaMask = true;			
			gSkinnedObjectFullbrightProgram.mFeatures.disableTextureIndex = true;
			gSkinnedObjectFullbrightProgram.mShaderFiles.clear();
			gSkinnedObjectFullbrightProgram.mShaderFiles.push_back(make_pair("objects/fullbrightSkinnedV.glsl", GL_VERTEX_SHADER_ARB));
			gSkinnedObjectFullbrightProgram.mShaderFiles.push_back(make_pair("objects/fullbrightF.glsl", GL_FRAGMENT_SHADER_ARB));
			gSkinnedObjectFullbrightProgram.mShaderLevel = mVertexShaderLevel[SHADER_OBJECT];
			success = gSkinnedObjectFullbrightProgram.createShader(NULL, NULL);
		}

		if (success)
		{
			gSkinnedObjectEmissiveProgram.mName = "Skinned Emissive Shader";
			gSkinnedObjectEmissiveProgram.mFeatures.calculatesAtmospherics = true;
			gSkinnedObjectEmissiveProgram.mFeatures.hasGamma = true;
			gSkinnedObjectEmissiveProgram.mFeatures.hasTransport = true;
			gSkinnedObjectEmissiveProgram.mFeatures.isFullbright = true;
			gSkinnedObjectEmissiveProgram.mFeatures.hasObjectSkinning = true;
			gSkinnedObjectEmissiveProgram.mFeatures.disableTextureIndex = true;
			gSkinnedObjectEmissiveProgram.mShaderFiles.clear();
			gSkinnedObjectEmissiveProgram.mShaderFiles.push_back(make_pair("objects/emissiveSkinnedV.glsl", GL_VERTEX_SHADER_ARB));
			gSkinnedObjectEmissiveProgram.mShaderFiles.push_back(make_pair("objects/fullbrightF.glsl", GL_FRAGMENT_SHADER_ARB));
			gSkinnedObjectEmissiveProgram.mShaderLevel = mVertexShaderLevel[SHADER_OBJECT];
			success = gSkinnedObjectEmissiveProgram.createShader(NULL, NULL);
		}

		if (success)
		{
			gSkinnedObjectEmissiveWaterProgram.mName = "Skinned Emissive Water Shader";
			gSkinnedObjectEmissiveWaterProgram.mFeatures.calculatesAtmospherics = true;
			gSkinnedObjectEmissiveWaterProgram.mFeatures.hasGamma = true;
			gSkinnedObjectEmissiveWaterProgram.mFeatures.hasTransport = true;
			gSkinnedObjectEmissiveWaterProgram.mFeatures.isFullbright = true;
			gSkinnedObjectEmissiveWaterProgram.mFeatures.hasObjectSkinning = true;
			gSkinnedObjectEmissiveWaterProgram.mFeatures.disableTextureIndex = true;
			gSkinnedObjectEmissiveWaterProgram.mFeatures.hasWaterFog = true;
			gSkinnedObjectEmissiveWaterProgram.mShaderFiles.clear();
			gSkinnedObjectEmissiveWaterProgram.mShaderFiles.push_back(make_pair("objects/emissiveSkinnedV.glsl", GL_VERTEX_SHADER_ARB));
			gSkinnedObjectEmissiveWaterProgram.mShaderFiles.push_back(make_pair("objects/fullbrightWaterF.glsl", GL_FRAGMENT_SHADER_ARB));
			gSkinnedObjectEmissiveWaterProgram.mShaderLevel = mVertexShaderLevel[SHADER_OBJECT];
			success = gSkinnedObjectEmissiveWaterProgram.createShader(NULL, NULL);
		}

		if (success)
		{
			gSkinnedObjectFullbrightShinyProgram.mName = "Skinned Fullbright Shiny Shader";
			gSkinnedObjectFullbrightShinyProgram.mFeatures.calculatesAtmospherics = true;
			gSkinnedObjectFullbrightShinyProgram.mFeatures.hasGamma = true;
			gSkinnedObjectFullbrightShinyProgram.mFeatures.hasTransport = true;
			gSkinnedObjectFullbrightShinyProgram.mFeatures.isShiny = true;
			gSkinnedObjectFullbrightShinyProgram.mFeatures.isFullbright = true;
			gSkinnedObjectFullbrightShinyProgram.mFeatures.hasObjectSkinning = true;
			gSkinnedObjectFullbrightShinyProgram.mFeatures.hasAlphaMask = true;
			gSkinnedObjectFullbrightShinyProgram.mFeatures.disableTextureIndex = true;
			gSkinnedObjectFullbrightShinyProgram.mShaderFiles.clear();
			gSkinnedObjectFullbrightShinyProgram.mShaderFiles.push_back(make_pair("objects/fullbrightShinySkinnedV.glsl", GL_VERTEX_SHADER_ARB));
			gSkinnedObjectFullbrightShinyProgram.mShaderFiles.push_back(make_pair("objects/fullbrightShinyF.glsl", GL_FRAGMENT_SHADER_ARB));
			gSkinnedObjectFullbrightShinyProgram.mShaderLevel = mVertexShaderLevel[SHADER_OBJECT];
			success = gSkinnedObjectFullbrightShinyProgram.createShader(NULL, &mShinyUniforms);
		}

		if (success)
		{
			gSkinnedObjectShinySimpleProgram.mName = "Skinned Shiny Simple Shader";
			gSkinnedObjectShinySimpleProgram.mFeatures.calculatesLighting = true;
			gSkinnedObjectShinySimpleProgram.mFeatures.calculatesAtmospherics = true;
			gSkinnedObjectShinySimpleProgram.mFeatures.hasGamma = true;
			gSkinnedObjectShinySimpleProgram.mFeatures.hasAtmospherics = true;
			gSkinnedObjectShinySimpleProgram.mFeatures.hasObjectSkinning = true;
			gSkinnedObjectShinySimpleProgram.mFeatures.hasAlphaMask = true;
			gSkinnedObjectShinySimpleProgram.mFeatures.isShiny = true;
			gSkinnedObjectShinySimpleProgram.mFeatures.disableTextureIndex = true;
			gSkinnedObjectShinySimpleProgram.mShaderFiles.clear();
			gSkinnedObjectShinySimpleProgram.mShaderFiles.push_back(make_pair("objects/shinySimpleSkinnedV.glsl", GL_VERTEX_SHADER_ARB));
			gSkinnedObjectShinySimpleProgram.mShaderFiles.push_back(make_pair("objects/shinyF.glsl", GL_FRAGMENT_SHADER_ARB));
			gSkinnedObjectShinySimpleProgram.mShaderLevel = mVertexShaderLevel[SHADER_OBJECT];
			success = gSkinnedObjectShinySimpleProgram.createShader(NULL, &mShinyUniforms);
		}

		if (success)
		{
			gSkinnedObjectSimpleWaterProgram.mName = "Skinned Simple Water Shader";
			gSkinnedObjectSimpleWaterProgram.mFeatures.calculatesLighting = true;
			gSkinnedObjectSimpleWaterProgram.mFeatures.calculatesAtmospherics = true;
			gSkinnedObjectSimpleWaterProgram.mFeatures.hasGamma = true;
			gSkinnedObjectSimpleWaterProgram.mFeatures.hasAtmospherics = true;
			gSkinnedObjectSimpleWaterProgram.mFeatures.hasLighting = true;
			gSkinnedObjectSimpleWaterProgram.mFeatures.disableTextureIndex = true;
			gSkinnedObjectSimpleWaterProgram.mFeatures.hasWaterFog = true;
			gSkinnedObjectSimpleWaterProgram.mShaderGroup = LLGLSLShader::SG_WATER;
			gSkinnedObjectSimpleWaterProgram.mFeatures.hasObjectSkinning = true;
			gSkinnedObjectSimpleWaterProgram.mFeatures.disableTextureIndex = true;
			gSkinnedObjectSimpleWaterProgram.mShaderFiles.clear();
			gSkinnedObjectSimpleWaterProgram.mShaderFiles.push_back(make_pair("objects/simpleSkinnedV.glsl", GL_VERTEX_SHADER_ARB));
			gSkinnedObjectSimpleWaterProgram.mShaderFiles.push_back(make_pair("objects/simpleWaterF.glsl", GL_FRAGMENT_SHADER_ARB));
			gSkinnedObjectSimpleWaterProgram.mShaderLevel = mVertexShaderLevel[SHADER_OBJECT];
			success = gSkinnedObjectSimpleWaterProgram.createShader(NULL, NULL);
		}

		if (success)
		{
			gSkinnedObjectFullbrightWaterProgram.mName = "Skinned Fullbright Water Shader";
			gSkinnedObjectFullbrightWaterProgram.mFeatures.calculatesAtmospherics = true;
			gSkinnedObjectFullbrightWaterProgram.mFeatures.hasGamma = true;
			gSkinnedObjectFullbrightWaterProgram.mFeatures.hasTransport = true;
			gSkinnedObjectFullbrightWaterProgram.mFeatures.isFullbright = true;
			gSkinnedObjectFullbrightWaterProgram.mFeatures.hasObjectSkinning = true;
			gSkinnedObjectFullbrightWaterProgram.mFeatures.hasAlphaMask = true;
			gSkinnedObjectFullbrightWaterProgram.mFeatures.hasWaterFog = true;
			gSkinnedObjectFullbrightWaterProgram.mFeatures.disableTextureIndex = true;
			gSkinnedObjectFullbrightWaterProgram.mShaderGroup = LLGLSLShader::SG_WATER;
			gSkinnedObjectFullbrightWaterProgram.mShaderFiles.clear();
			gSkinnedObjectFullbrightWaterProgram.mShaderFiles.push_back(make_pair("objects/fullbrightSkinnedV.glsl", GL_VERTEX_SHADER_ARB));
			gSkinnedObjectFullbrightWaterProgram.mShaderFiles.push_back(make_pair("objects/fullbrightWaterF.glsl", GL_FRAGMENT_SHADER_ARB));
			gSkinnedObjectFullbrightWaterProgram.mShaderLevel = mVertexShaderLevel[SHADER_OBJECT];
			success = gSkinnedObjectFullbrightWaterProgram.createShader(NULL, NULL);
		}

		if (success)
		{
			gSkinnedObjectFullbrightShinyWaterProgram.mName = "Skinned Fullbright Shiny Water Shader";
			gSkinnedObjectFullbrightShinyWaterProgram.mFeatures.calculatesAtmospherics = true;
			gSkinnedObjectFullbrightShinyWaterProgram.mFeatures.hasGamma = true;
			gSkinnedObjectFullbrightShinyWaterProgram.mFeatures.hasTransport = true;
			gSkinnedObjectFullbrightShinyWaterProgram.mFeatures.isShiny = true;
			gSkinnedObjectFullbrightShinyWaterProgram.mFeatures.isFullbright = true;
			gSkinnedObjectFullbrightShinyWaterProgram.mFeatures.hasObjectSkinning = true;
			gSkinnedObjectFullbrightShinyWaterProgram.mFeatures.hasAlphaMask = true;
			gSkinnedObjectFullbrightShinyWaterProgram.mFeatures.hasWaterFog = true;
			gSkinnedObjectFullbrightShinyWaterProgram.mFeatures.disableTextureIndex = true;
			gSkinnedObjectFullbrightShinyWaterProgram.mShaderGroup = LLGLSLShader::SG_WATER;
			gSkinnedObjectFullbrightShinyWaterProgram.mShaderFiles.clear();
			gSkinnedObjectFullbrightShinyWaterProgram.mShaderFiles.push_back(make_pair("objects/fullbrightShinySkinnedV.glsl", GL_VERTEX_SHADER_ARB));
			gSkinnedObjectFullbrightShinyWaterProgram.mShaderFiles.push_back(make_pair("objects/fullbrightShinyWaterF.glsl", GL_FRAGMENT_SHADER_ARB));
			gSkinnedObjectFullbrightShinyWaterProgram.mShaderLevel = mVertexShaderLevel[SHADER_OBJECT];
			success = gSkinnedObjectFullbrightShinyWaterProgram.createShader(NULL, &mShinyUniforms);
		}

		if (success)
		{
			gSkinnedObjectShinySimpleWaterProgram.mName = "Skinned Shiny Simple Water Shader";
			gSkinnedObjectShinySimpleWaterProgram.mFeatures.calculatesLighting = true;
			gSkinnedObjectShinySimpleWaterProgram.mFeatures.calculatesAtmospherics = true;
			gSkinnedObjectShinySimpleWaterProgram.mFeatures.hasGamma = true;
			gSkinnedObjectShinySimpleWaterProgram.mFeatures.hasAtmospherics = true;
			gSkinnedObjectShinySimpleWaterProgram.mFeatures.hasObjectSkinning = true;
			gSkinnedObjectShinySimpleWaterProgram.mFeatures.hasAlphaMask = true;
			gSkinnedObjectShinySimpleWaterProgram.mFeatures.isShiny = true;
			gSkinnedObjectShinySimpleWaterProgram.mFeatures.hasWaterFog = true;
			gSkinnedObjectShinySimpleWaterProgram.mFeatures.disableTextureIndex = true;
			gSkinnedObjectShinySimpleWaterProgram.mShaderGroup = LLGLSLShader::SG_WATER;
			gSkinnedObjectShinySimpleWaterProgram.mShaderFiles.clear();
			gSkinnedObjectShinySimpleWaterProgram.mShaderFiles.push_back(make_pair("objects/shinySimpleSkinnedV.glsl", GL_VERTEX_SHADER_ARB));
			gSkinnedObjectShinySimpleWaterProgram.mShaderFiles.push_back(make_pair("objects/shinyWaterF.glsl", GL_FRAGMENT_SHADER_ARB));
			gSkinnedObjectShinySimpleWaterProgram.mShaderLevel = mVertexShaderLevel[SHADER_OBJECT];
			success = gSkinnedObjectShinySimpleWaterProgram.createShader(NULL, &mShinyUniforms);
		}
	}

	if( !success )
	{
		mVertexShaderLevel[SHADER_OBJECT] = 0;
		return FALSE;
	}
	
	return TRUE;
}

BOOL LLViewerShaderMgr::loadShadersAvatar()
{
	BOOL success = TRUE;

	if (mVertexShaderLevel[SHADER_AVATAR] == 0)
	{
		gAvatarProgram.unload();
		gAvatarWaterProgram.unload();
		gAvatarEyeballProgram.unload();
		gAvatarPickProgram.unload();
		return TRUE;
	}

	if (success)
	{
		gAvatarProgram.mName = "Avatar Shader";
		gAvatarProgram.mFeatures.hasSkinning = true;
		gAvatarProgram.mFeatures.calculatesAtmospherics = true;
		gAvatarProgram.mFeatures.calculatesLighting = true;
		gAvatarProgram.mFeatures.hasGamma = true;
		gAvatarProgram.mFeatures.hasAtmospherics = true;
		gAvatarProgram.mFeatures.hasLighting = true;
		gAvatarProgram.mFeatures.hasAlphaMask = true;
		gAvatarProgram.mFeatures.disableTextureIndex = true;
		gAvatarProgram.mShaderFiles.clear();
		gAvatarProgram.mShaderFiles.push_back(make_pair("avatar/avatarV.glsl", GL_VERTEX_SHADER_ARB));
		gAvatarProgram.mShaderFiles.push_back(make_pair("avatar/avatarF.glsl", GL_FRAGMENT_SHADER_ARB));
		gAvatarProgram.mShaderLevel = mVertexShaderLevel[SHADER_AVATAR];
		success = gAvatarProgram.createShader(NULL, &mAvatarUniforms);
			
		if (success)
		{
			gAvatarWaterProgram.mName = "Avatar Water Shader";
			gAvatarWaterProgram.mFeatures.hasSkinning = true;
			gAvatarWaterProgram.mFeatures.calculatesAtmospherics = true;
			gAvatarWaterProgram.mFeatures.calculatesLighting = true;
			gAvatarWaterProgram.mFeatures.hasWaterFog = true;
			gAvatarWaterProgram.mFeatures.hasAtmospherics = true;
			gAvatarWaterProgram.mFeatures.hasLighting = true;
			gAvatarWaterProgram.mFeatures.hasAlphaMask = true;
			gAvatarWaterProgram.mFeatures.disableTextureIndex = true;
			gAvatarWaterProgram.mShaderFiles.clear();
			gAvatarWaterProgram.mShaderFiles.push_back(make_pair("avatar/avatarV.glsl", GL_VERTEX_SHADER_ARB));
			gAvatarWaterProgram.mShaderFiles.push_back(make_pair("objects/simpleWaterF.glsl", GL_FRAGMENT_SHADER_ARB));
			// Note: no cloth under water:
			gAvatarWaterProgram.mShaderLevel = llmin(mVertexShaderLevel[SHADER_AVATAR], 1);	
			gAvatarWaterProgram.mShaderGroup = LLGLSLShader::SG_WATER;				
			success = gAvatarWaterProgram.createShader(NULL, &mAvatarUniforms);
		}

		/// Keep track of avatar levels
		if (gAvatarProgram.mShaderLevel != mVertexShaderLevel[SHADER_AVATAR])
		{
			mMaxAvatarShaderLevel = mVertexShaderLevel[SHADER_AVATAR] = gAvatarProgram.mShaderLevel;
		}
	}

	if (success)
	{
		gAvatarPickProgram.mName = "Avatar Pick Shader";
		gAvatarPickProgram.mFeatures.hasSkinning = true;
		gAvatarPickProgram.mFeatures.disableTextureIndex = true;
		gAvatarPickProgram.mShaderFiles.clear();
		gAvatarPickProgram.mShaderFiles.push_back(make_pair("avatar/pickAvatarV.glsl", GL_VERTEX_SHADER_ARB));
		gAvatarPickProgram.mShaderFiles.push_back(make_pair("avatar/pickAvatarF.glsl", GL_FRAGMENT_SHADER_ARB));
		gAvatarPickProgram.mShaderLevel = mVertexShaderLevel[SHADER_AVATAR];
		success = gAvatarPickProgram.createShader(NULL, &mAvatarUniforms);
	}

	if (success)
	{
		gAvatarEyeballProgram.mName = "Avatar Eyeball Program";
		gAvatarEyeballProgram.mFeatures.calculatesLighting = true;
		gAvatarEyeballProgram.mFeatures.isSpecular = true;
		gAvatarEyeballProgram.mFeatures.calculatesAtmospherics = true;
		gAvatarEyeballProgram.mFeatures.hasGamma = true;
		gAvatarEyeballProgram.mFeatures.hasAtmospherics = true;
		gAvatarEyeballProgram.mFeatures.hasLighting = true;
		gAvatarEyeballProgram.mFeatures.hasAlphaMask = true;
		gAvatarEyeballProgram.mFeatures.disableTextureIndex = true;
		gAvatarEyeballProgram.mShaderFiles.clear();
		gAvatarEyeballProgram.mShaderFiles.push_back(make_pair("avatar/eyeballV.glsl", GL_VERTEX_SHADER_ARB));
		gAvatarEyeballProgram.mShaderFiles.push_back(make_pair("avatar/eyeballF.glsl", GL_FRAGMENT_SHADER_ARB));
		gAvatarEyeballProgram.mShaderLevel = mVertexShaderLevel[SHADER_AVATAR];
		success = gAvatarEyeballProgram.createShader(NULL, NULL);
	}

	if( !success )
	{
		mVertexShaderLevel[SHADER_AVATAR] = 0;
		mMaxAvatarShaderLevel = 0;
		return FALSE;
	}
	
	return TRUE;
}

BOOL LLViewerShaderMgr::loadShadersInterface()
{
	BOOL success = TRUE;

	if (mVertexShaderLevel[SHADER_INTERFACE] == 0)
	{
		gHighlightProgram.unload();
		return TRUE;
	}
	
	if (success)
	{
		gHighlightProgram.mName = "Highlight Shader";
		gHighlightProgram.mShaderFiles.clear();
		gHighlightProgram.mShaderFiles.push_back(make_pair("interface/highlightV.glsl", GL_VERTEX_SHADER_ARB));
		gHighlightProgram.mShaderFiles.push_back(make_pair("interface/highlightF.glsl", GL_FRAGMENT_SHADER_ARB));
		gHighlightProgram.mShaderLevel = mVertexShaderLevel[SHADER_INTERFACE];		
		success = gHighlightProgram.createShader(NULL, NULL);
	}

	if (success)
	{
		gHighlightNormalProgram.mName = "Highlight Normals Shader";
		gHighlightNormalProgram.mShaderFiles.clear();
		gHighlightNormalProgram.mShaderFiles.push_back(make_pair("interface/highlightNormV.glsl", GL_VERTEX_SHADER_ARB));
		gHighlightNormalProgram.mShaderFiles.push_back(make_pair("interface/highlightF.glsl", GL_FRAGMENT_SHADER_ARB));
		gHighlightNormalProgram.mShaderLevel = mVertexShaderLevel[SHADER_INTERFACE];		
		success = gHighlightNormalProgram.createShader(NULL, NULL);
	}

	if (success)
	{
		gHighlightSpecularProgram.mName = "Highlight Spec Shader";
		gHighlightSpecularProgram.mShaderFiles.clear();
		gHighlightSpecularProgram.mShaderFiles.push_back(make_pair("interface/highlightSpecV.glsl", GL_VERTEX_SHADER_ARB));
		gHighlightSpecularProgram.mShaderFiles.push_back(make_pair("interface/highlightF.glsl", GL_FRAGMENT_SHADER_ARB));
		gHighlightSpecularProgram.mShaderLevel = mVertexShaderLevel[SHADER_INTERFACE];		
		success = gHighlightSpecularProgram.createShader(NULL, NULL);
	}

	if (success)
	{
		gUIProgram.mName = "UI Shader";
		gUIProgram.mShaderFiles.clear();
		gUIProgram.mShaderFiles.push_back(make_pair("interface/uiV.glsl", GL_VERTEX_SHADER_ARB));
		gUIProgram.mShaderFiles.push_back(make_pair("interface/uiF.glsl", GL_FRAGMENT_SHADER_ARB));
		gUIProgram.mShaderLevel = mVertexShaderLevel[SHADER_INTERFACE];
		success = gUIProgram.createShader(NULL, NULL);
	}

	if (success)
	{
		gPathfindingProgram.mName = "Pathfinding Shader";
		gPathfindingProgram.mShaderFiles.clear();
		gPathfindingProgram.mShaderFiles.push_back(make_pair("interface/pathfindingV.glsl", GL_VERTEX_SHADER_ARB));
		gPathfindingProgram.mShaderFiles.push_back(make_pair("interface/pathfindingF.glsl", GL_FRAGMENT_SHADER_ARB));
		gPathfindingProgram.mShaderLevel = mVertexShaderLevel[SHADER_INTERFACE];
		success = gPathfindingProgram.createShader(NULL, NULL);
	}

	if (success)
	{
		gPathfindingNoNormalsProgram.mName = "PathfindingNoNormals Shader";
		gPathfindingNoNormalsProgram.mShaderFiles.clear();
		gPathfindingNoNormalsProgram.mShaderFiles.push_back(make_pair("interface/pathfindingNoNormalV.glsl", GL_VERTEX_SHADER_ARB));
		gPathfindingNoNormalsProgram.mShaderFiles.push_back(make_pair("interface/pathfindingF.glsl", GL_FRAGMENT_SHADER_ARB));
		gPathfindingNoNormalsProgram.mShaderLevel = mVertexShaderLevel[SHADER_INTERFACE];
		success = gPathfindingNoNormalsProgram.createShader(NULL, NULL);
	}

	if (success)
	{
		gCustomAlphaProgram.mName = "Custom Alpha Shader";
		gCustomAlphaProgram.mShaderFiles.clear();
		gCustomAlphaProgram.mShaderFiles.push_back(make_pair("interface/customalphaV.glsl", GL_VERTEX_SHADER_ARB));
		gCustomAlphaProgram.mShaderFiles.push_back(make_pair("interface/customalphaF.glsl", GL_FRAGMENT_SHADER_ARB));
		gCustomAlphaProgram.mShaderLevel = mVertexShaderLevel[SHADER_INTERFACE];
		success = gCustomAlphaProgram.createShader(NULL, NULL);
	}

	if (success)
	{
		gSplatTextureRectProgram.mName = "Splat Texture Rect Shader";
		gSplatTextureRectProgram.mShaderFiles.clear();
		gSplatTextureRectProgram.mShaderFiles.push_back(make_pair("interface/splattexturerectV.glsl", GL_VERTEX_SHADER_ARB));
		gSplatTextureRectProgram.mShaderFiles.push_back(make_pair("interface/splattexturerectF.glsl", GL_FRAGMENT_SHADER_ARB));
		gSplatTextureRectProgram.mShaderLevel = mVertexShaderLevel[SHADER_INTERFACE];
		success = gSplatTextureRectProgram.createShader(NULL, NULL);
		if (success)
		{
			gSplatTextureRectProgram.bind();
			gSplatTextureRectProgram.uniform1i("screenMap", 0);
			gSplatTextureRectProgram.unbind();
		}
	}

	if (success)
	{
		gGlowCombineProgram.mName = "Glow Combine Shader";
		gGlowCombineProgram.mShaderFiles.clear();
		gGlowCombineProgram.mShaderFiles.push_back(make_pair("interface/glowcombineV.glsl", GL_VERTEX_SHADER_ARB));
		gGlowCombineProgram.mShaderFiles.push_back(make_pair("interface/glowcombineF.glsl", GL_FRAGMENT_SHADER_ARB));
		gGlowCombineProgram.mShaderLevel = mVertexShaderLevel[SHADER_INTERFACE];
		success = gGlowCombineProgram.createShader(NULL, NULL);
		if (success)
		{
			gGlowCombineProgram.bind();
			gGlowCombineProgram.uniform1i("glowMap", 0);
			gGlowCombineProgram.uniform1i("screenMap", 1);
			gGlowCombineProgram.unbind();
		}
	}

	if (success)
	{
		gGlowCombineFXAAProgram.mName = "Glow CombineFXAA Shader";
		gGlowCombineFXAAProgram.mShaderFiles.clear();
		gGlowCombineFXAAProgram.mShaderFiles.push_back(make_pair("interface/glowcombineFXAAV.glsl", GL_VERTEX_SHADER_ARB));
		gGlowCombineFXAAProgram.mShaderFiles.push_back(make_pair("interface/glowcombineFXAAF.glsl", GL_FRAGMENT_SHADER_ARB));
		gGlowCombineFXAAProgram.mShaderLevel = mVertexShaderLevel[SHADER_INTERFACE];
		success = gGlowCombineFXAAProgram.createShader(NULL, NULL);
		if (success)
		{
			gGlowCombineFXAAProgram.bind();
			gGlowCombineFXAAProgram.uniform1i("glowMap", 0);
			gGlowCombineFXAAProgram.uniform1i("screenMap", 1);
			gGlowCombineFXAAProgram.unbind();
		}
	}


	if (success)
	{
		gTwoTextureAddProgram.mName = "Two Texture Add Shader";
		gTwoTextureAddProgram.mShaderFiles.clear();
		gTwoTextureAddProgram.mShaderFiles.push_back(make_pair("interface/twotextureaddV.glsl", GL_VERTEX_SHADER_ARB));
		gTwoTextureAddProgram.mShaderFiles.push_back(make_pair("interface/twotextureaddF.glsl", GL_FRAGMENT_SHADER_ARB));
		gTwoTextureAddProgram.mShaderLevel = mVertexShaderLevel[SHADER_INTERFACE];
		success = gTwoTextureAddProgram.createShader(NULL, NULL);
		if (success)
		{
			gTwoTextureAddProgram.bind();
			gTwoTextureAddProgram.uniform1i("tex0", 0);
			gTwoTextureAddProgram.uniform1i("tex1", 1);
		}
	}

	if (success)
	{
		gOneTextureNoColorProgram.mName = "One Texture No Color Shader";
		gOneTextureNoColorProgram.mShaderFiles.clear();
		gOneTextureNoColorProgram.mShaderFiles.push_back(make_pair("interface/onetexturenocolorV.glsl", GL_VERTEX_SHADER_ARB));
		gOneTextureNoColorProgram.mShaderFiles.push_back(make_pair("interface/onetexturenocolorF.glsl", GL_FRAGMENT_SHADER_ARB));
		gOneTextureNoColorProgram.mShaderLevel = mVertexShaderLevel[SHADER_INTERFACE];
		success = gOneTextureNoColorProgram.createShader(NULL, NULL);
		if (success)
		{
			gOneTextureNoColorProgram.bind();
			gOneTextureNoColorProgram.uniform1i("tex0", 0);
		}
	}

	if (success)
	{
		gSolidColorProgram.mName = "Solid Color Shader";
		gSolidColorProgram.mShaderFiles.clear();
		gSolidColorProgram.mShaderFiles.push_back(make_pair("interface/solidcolorV.glsl", GL_VERTEX_SHADER_ARB));
		gSolidColorProgram.mShaderFiles.push_back(make_pair("interface/solidcolorF.glsl", GL_FRAGMENT_SHADER_ARB));
		gSolidColorProgram.mShaderLevel = mVertexShaderLevel[SHADER_INTERFACE];
		success = gSolidColorProgram.createShader(NULL, NULL);
		if (success)
		{
			gSolidColorProgram.bind();
			gSolidColorProgram.uniform1i("tex0", 0);
			gSolidColorProgram.unbind();
		}
	}

	// <FS:ND> FIRE-6855;  When running with a intel gfx card, do not use the solidcolorV.glsl files. Instead use a custom one for those cards. Passing color as a uniform and
	// not a shader attribute

	if (success)
	{
		gSolidColorProgramIntel.mName = "Solid Color Shader for Intel";
		gSolidColorProgramIntel.mShaderFiles.clear();
		gSolidColorProgramIntel.mShaderFiles.push_back(make_pair("interface/solidcolorIntelV.glsl", GL_VERTEX_SHADER_ARB));
		gSolidColorProgramIntel.mShaderFiles.push_back(make_pair("interface/solidcolorF.glsl", GL_FRAGMENT_SHADER_ARB)); // The standard fragment shader is just fine. So keep it.
		gSolidColorProgramIntel.mShaderLevel = mVertexShaderLevel[SHADER_INTERFACE];
		success = gSolidColorProgramIntel.createShader(NULL, NULL);
		if (success)
		{
			gSolidColorProgramIntel.bind();
			gSolidColorProgramIntel.uniform1i("tex0", 0);
			gSolidColorProgramIntel.unbind();
		}
	}

	// </FS:ND>

	if (success)
	{
		gOcclusionProgram.mName = "Occlusion Shader";
		gOcclusionProgram.mShaderFiles.clear();
		gOcclusionProgram.mShaderFiles.push_back(make_pair("interface/occlusionV.glsl", GL_VERTEX_SHADER_ARB));
		gOcclusionProgram.mShaderFiles.push_back(make_pair("interface/occlusionF.glsl", GL_FRAGMENT_SHADER_ARB));
		gOcclusionProgram.mShaderLevel = mVertexShaderLevel[SHADER_INTERFACE];
		success = gOcclusionProgram.createShader(NULL, NULL);
	}

	if (success)
	{
		gOcclusionCubeProgram.mName = "Occlusion Cube Shader";
		gOcclusionCubeProgram.mShaderFiles.clear();
		gOcclusionCubeProgram.mShaderFiles.push_back(make_pair("interface/occlusionCubeV.glsl", GL_VERTEX_SHADER_ARB));
		gOcclusionCubeProgram.mShaderFiles.push_back(make_pair("interface/occlusionF.glsl", GL_FRAGMENT_SHADER_ARB));
		gOcclusionCubeProgram.mShaderLevel = mVertexShaderLevel[SHADER_INTERFACE];
		success = gOcclusionCubeProgram.createShader(NULL, NULL);
	}

	if (success)
	{
		gDebugProgram.mName = "Debug Shader";
		gDebugProgram.mShaderFiles.clear();
		gDebugProgram.mShaderFiles.push_back(make_pair("interface/debugV.glsl", GL_VERTEX_SHADER_ARB));
		gDebugProgram.mShaderFiles.push_back(make_pair("interface/debugF.glsl", GL_FRAGMENT_SHADER_ARB));
		gDebugProgram.mShaderLevel = mVertexShaderLevel[SHADER_INTERFACE];
		success = gDebugProgram.createShader(NULL, NULL);
	}

	if (success)
	{
		gClipProgram.mName = "Clip Shader";
		gClipProgram.mShaderFiles.clear();
		gClipProgram.mShaderFiles.push_back(make_pair("interface/clipV.glsl", GL_VERTEX_SHADER_ARB));
		gClipProgram.mShaderFiles.push_back(make_pair("interface/clipF.glsl", GL_FRAGMENT_SHADER_ARB));
		gClipProgram.mShaderLevel = mVertexShaderLevel[SHADER_INTERFACE];
		success = gClipProgram.createShader(NULL, NULL);
	}

	if (success)
	{
		gDownsampleDepthProgram.mName = "DownsampleDepth Shader";
		gDownsampleDepthProgram.mShaderFiles.clear();
		gDownsampleDepthProgram.mShaderFiles.push_back(make_pair("interface/downsampleDepthV.glsl", GL_VERTEX_SHADER_ARB));
		gDownsampleDepthProgram.mShaderFiles.push_back(make_pair("interface/downsampleDepthF.glsl", GL_FRAGMENT_SHADER_ARB));
		gDownsampleDepthProgram.mShaderLevel = mVertexShaderLevel[SHADER_INTERFACE];
		success = gDownsampleDepthProgram.createShader(NULL, NULL);
	}

	if (success)
	{
		gDownsampleDepthRectProgram.mName = "DownsampleDepthRect Shader";
		gDownsampleDepthRectProgram.mShaderFiles.clear();
		gDownsampleDepthRectProgram.mShaderFiles.push_back(make_pair("interface/downsampleDepthV.glsl", GL_VERTEX_SHADER_ARB));
		gDownsampleDepthRectProgram.mShaderFiles.push_back(make_pair("interface/downsampleDepthRectF.glsl", GL_FRAGMENT_SHADER_ARB));
		gDownsampleDepthRectProgram.mShaderLevel = mVertexShaderLevel[SHADER_INTERFACE];
		success = gDownsampleDepthRectProgram.createShader(NULL, NULL);
	}

	if (success)
	{
		gAlphaMaskProgram.mName = "Alpha Mask Shader";
		gAlphaMaskProgram.mShaderFiles.clear();
		gAlphaMaskProgram.mShaderFiles.push_back(make_pair("interface/alphamaskV.glsl", GL_VERTEX_SHADER_ARB));
		gAlphaMaskProgram.mShaderFiles.push_back(make_pair("interface/alphamaskF.glsl", GL_FRAGMENT_SHADER_ARB));
		gAlphaMaskProgram.mShaderLevel = mVertexShaderLevel[SHADER_INTERFACE];
		success = gAlphaMaskProgram.createShader(NULL, NULL);
	}

	if( !success )
	{
		mVertexShaderLevel[SHADER_INTERFACE] = 0;
		return FALSE;
	}
	
	return TRUE;
}

BOOL LLViewerShaderMgr::loadShadersWindLight()
{	
	BOOL success = TRUE;

	if (mVertexShaderLevel[SHADER_WINDLIGHT] < 2)
	{
		gWLSkyProgram.unload();
		gWLCloudProgram.unload();
		return TRUE;
	}

	if (success)
	{
		gWLSkyProgram.mName = "Windlight Sky Shader";
		//gWLSkyProgram.mFeatures.hasGamma = true;
		gWLSkyProgram.mShaderFiles.clear();
		gWLSkyProgram.mShaderFiles.push_back(make_pair("windlight/skyV.glsl", GL_VERTEX_SHADER_ARB));
		gWLSkyProgram.mShaderFiles.push_back(make_pair("windlight/skyF.glsl", GL_FRAGMENT_SHADER_ARB));
		gWLSkyProgram.mShaderLevel = mVertexShaderLevel[SHADER_WINDLIGHT];
		gWLSkyProgram.mShaderGroup = LLGLSLShader::SG_SKY;
		success = gWLSkyProgram.createShader(NULL, &mWLUniforms);
	}

	if (success)
	{
		gWLCloudProgram.mName = "Windlight Cloud Program";
		//gWLCloudProgram.mFeatures.hasGamma = true;
		gWLCloudProgram.mShaderFiles.clear();
		gWLCloudProgram.mShaderFiles.push_back(make_pair("windlight/cloudsV.glsl", GL_VERTEX_SHADER_ARB));
		gWLCloudProgram.mShaderFiles.push_back(make_pair("windlight/cloudsF.glsl", GL_FRAGMENT_SHADER_ARB));
		gWLCloudProgram.mShaderLevel = mVertexShaderLevel[SHADER_WINDLIGHT];
		gWLCloudProgram.mShaderGroup = LLGLSLShader::SG_SKY;
		success = gWLCloudProgram.createShader(NULL, &mWLUniforms);
	}

	return success;
}

BOOL LLViewerShaderMgr::loadTransformShaders()
{
	BOOL success = TRUE;
	
	if (mVertexShaderLevel[SHADER_TRANSFORM] < 1)
	{
		gTransformPositionProgram.unload();
		gTransformTexCoordProgram.unload();
		gTransformNormalProgram.unload();
		gTransformColorProgram.unload();
		gTransformTangentProgram.unload();
		return TRUE;
	}

	if (success)
	{
		gTransformPositionProgram.mName = "Position Transform Shader";
		gTransformPositionProgram.mShaderFiles.clear();
		gTransformPositionProgram.mShaderFiles.push_back(make_pair("transform/positionV.glsl", GL_VERTEX_SHADER_ARB));
		gTransformPositionProgram.mShaderLevel = mVertexShaderLevel[SHADER_TRANSFORM];

		const char* varyings[] = {
			"position_out",
			"texture_index_out",
		};
	
		success = gTransformPositionProgram.createShader(NULL, NULL, 2, varyings);
	}

	if (success)
	{
		gTransformTexCoordProgram.mName = "TexCoord Transform Shader";
		gTransformTexCoordProgram.mShaderFiles.clear();
		gTransformTexCoordProgram.mShaderFiles.push_back(make_pair("transform/texcoordV.glsl", GL_VERTEX_SHADER_ARB));
		gTransformTexCoordProgram.mShaderLevel = mVertexShaderLevel[SHADER_TRANSFORM];

		const char* varyings[] = {
			"texcoord_out",
		};
	
		success = gTransformTexCoordProgram.createShader(NULL, NULL, 1, varyings);
	}

	if (success)
	{
		gTransformNormalProgram.mName = "Normal Transform Shader";
		gTransformNormalProgram.mShaderFiles.clear();
		gTransformNormalProgram.mShaderFiles.push_back(make_pair("transform/normalV.glsl", GL_VERTEX_SHADER_ARB));
		gTransformNormalProgram.mShaderLevel = mVertexShaderLevel[SHADER_TRANSFORM];

		const char* varyings[] = {
			"normal_out",
		};
	
		success = gTransformNormalProgram.createShader(NULL, NULL, 1, varyings);
	}

	if (success)
	{
		gTransformColorProgram.mName = "Color Transform Shader";
		gTransformColorProgram.mShaderFiles.clear();
		gTransformColorProgram.mShaderFiles.push_back(make_pair("transform/colorV.glsl", GL_VERTEX_SHADER_ARB));
		gTransformColorProgram.mShaderLevel = mVertexShaderLevel[SHADER_TRANSFORM];

		const char* varyings[] = {
			"color_out",
		};
	
		success = gTransformColorProgram.createShader(NULL, NULL, 1, varyings);
	}

	if (success)
	{
		gTransformTangentProgram.mName = "Binormal Transform Shader";
		gTransformTangentProgram.mShaderFiles.clear();
		gTransformTangentProgram.mShaderFiles.push_back(make_pair("transform/binormalV.glsl", GL_VERTEX_SHADER_ARB));
		gTransformTangentProgram.mShaderLevel = mVertexShaderLevel[SHADER_TRANSFORM];

		const char* varyings[] = {
			"tangent_out",
		};
	
		success = gTransformTangentProgram.createShader(NULL, NULL, 1, varyings);
	}

	
	return success;
}

std::string LLViewerShaderMgr::getShaderDirPrefix(void)
{
	return gDirUtilp->getExpandedFilename(LL_PATH_APP_SETTINGS, "shaders/class");
}

void LLViewerShaderMgr::updateShaderUniforms(LLGLSLShader * shader)
{
	LLWLParamManager::getInstance()->updateShaderUniforms(shader);
	LLWaterParamManager::getInstance()->updateShaderUniforms(shader);
}

LLViewerShaderMgr::shader_iter LLViewerShaderMgr::beginShaders() const
{
	return mShaderList.begin();
}

LLViewerShaderMgr::shader_iter LLViewerShaderMgr::endShaders() const
{
	return mShaderList.end();
}<|MERGE_RESOLUTION|>--- conflicted
+++ resolved
@@ -827,12 +827,6 @@
 	// Load basic dependency shaders first
 	// All of these have to load for any shaders to function
 	
-<<<<<<< HEAD
-//#if LL_DARWIN // Mac can't currently handle all 8 lights, 
-//	S32 sum_lights_class = 2;
-//#else 
-=======
->>>>>>> b2db719f
 	S32 sum_lights_class = 3;
 
 	// class one cards will get the lower sum lights
@@ -843,10 +837,6 @@
 	{
 		sum_lights_class = 2;
 	}
-<<<<<<< HEAD
-//#endif
-=======
->>>>>>> b2db719f
 
 	// If we have sun and moon only checked, then only sum those lights.
 	if (gPipeline.getLightingDetail() == 0)
