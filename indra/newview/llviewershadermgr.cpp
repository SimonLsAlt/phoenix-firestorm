--- conflicted
+++ resolved
@@ -253,13 +253,10 @@
 LLGLSLShader			gDeferredSkinnedFullbrightProgram;
 LLGLSLShader            gDeferredSkinnedFullbrightAlphaMaskProgram;
 LLGLSLShader			gNormalMapGenProgram;
-<<<<<<< HEAD
+LLGLSLShader            gDeferredGenBrdfLutProgram;
 // [RLVa:KB] - @setsphere
 LLGLSLShader			gRlvSphereProgram;
 // [/RLVa:KB]
-=======
-LLGLSLShader            gDeferredGenBrdfLutProgram;
->>>>>>> 7a9811ee
 
 // Deferred materials shaders
 LLGLSLShader			gDeferredMaterialProgram[LLMaterial::SHADER_COUNT*2];
