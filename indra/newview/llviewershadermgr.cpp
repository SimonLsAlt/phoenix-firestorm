--- conflicted
+++ resolved
@@ -253,11 +253,7 @@
 }
 
 
-<<<<<<< HEAD
-static bool make_gltf_variant(LLGLSLShader& shader, LLGLSLShader& variant, bool alpha_blend, bool rigged, bool unlit, bool use_sun_shadow)
-=======
 static bool make_gltf_variant(LLGLSLShader& shader, LLGLSLShader& variant, bool alpha_blend, bool rigged, bool unlit, bool multi_uv, bool use_sun_shadow)
->>>>>>> ae74ca80
 {
     variant.mName = shader.mName.c_str();
     variant.mFeatures = shader.mFeatures;
@@ -279,14 +275,11 @@
         variant.addPermutation("UNLIT", "1");
     }
 
-<<<<<<< HEAD
-=======
     if (multi_uv)
     {
         variant.addPermutation("MULTI_UV", "1");
     }
 
->>>>>>> ae74ca80
     if (alpha_blend)
     {
         variant.addPermutation("ALPHA_BLEND", "1");
@@ -333,14 +326,9 @@
         bool alpha_blend = i & LLGLSLShader::GLTFVariant::ALPHA_BLEND;
         bool rigged = i & LLGLSLShader::GLTFVariant::RIGGED;
         bool unlit = i & LLGLSLShader::GLTFVariant::UNLIT;
-<<<<<<< HEAD
-
-        if (!make_gltf_variant(shader, shader.mGLTFVariants[i], alpha_blend, rigged, unlit, use_sun_shadow))
-=======
         bool multi_uv = i & LLGLSLShader::GLTFVariant::MULTI_UV;
 
         if (!make_gltf_variant(shader, shader.mGLTFVariants[i], alpha_blend, rigged, unlit, multi_uv, use_sun_shadow))
->>>>>>> ae74ca80
         {
             return false;
         }
