--- conflicted
+++ resolved
@@ -2074,26 +2074,8 @@
             gDeferredSoftenProgram.addPermutation("HAS_SUN_SHADOW", "1");
         }
 
-<<<<<<< HEAD
-        if (ambient_kill)
-        {
-            gDeferredSoftenProgram.addPermutation("AMBIENT_KILL", "1");
-        }
-
-        if (sunlight_kill)
-        {
-            gDeferredSoftenProgram.addPermutation("SUNLIGHT_KILL", "1");
-        }
-
-        if (local_light_kill)
-        {
-            gDeferredSoftenProgram.addPermutation("LOCAL_LIGHT_KILL", "1");
-        }
-        
         gDeferredSoftenProgram.addPermutation("HERO_PROBES", "1");
 
-=======
->>>>>>> 71d06037
 		if (gSavedSettings.getBOOL("RenderDeferredSSAO"))
 		{ //if using SSAO, take screen space light map into account as if shadows are enabled
 			gDeferredSoftenProgram.mShaderLevel = llmax(gDeferredSoftenProgram.mShaderLevel, 2);
