--- conflicted
+++ resolved
@@ -179,18 +179,11 @@
 LLGLSLShader            gWLMoonProgram;
 
 // Effects Shaders
-<<<<<<< HEAD
-LLGLSLShader			gGlowProgram;
-LLGLSLShader			gGlowExtractProgram;
-LLGLSLShader			gPostColorFilterProgram;
-LLGLSLShader			gPostNightVisionProgram;
-LLGLSLShader			gPostVignetteProgram;	// <FS:CR> Import Vignette from Exodus
-=======
 LLGLSLShader            gGlowProgram;
 LLGLSLShader            gGlowExtractProgram;
 LLGLSLShader            gPostColorFilterProgram;
 LLGLSLShader            gPostNightVisionProgram;
->>>>>>> d7ad30a2
+LLGLSLShader            gPostVignetteProgram;   // <FS:CR> Import Vignette from Exodus
 
 // Deferred rendering shaders
 LLGLSLShader            gDeferredImpostorProgram;
@@ -663,41 +656,6 @@
                     loaded = loadShadersAvatar();
                     llassert(loaded);
 
-<<<<<<< HEAD
-					if (mShaderLevel[SHADER_AVATAR] != avatar_class)
-					{
-						if (mShaderLevel[SHADER_AVATAR] == 0)
-						{
-							gSavedSettings.setBOOL("RenderAvatarVP", FALSE);
-						}
-						if(llmax(mShaderLevel[SHADER_AVATAR]-1,0) >= 3)
-						{
-							avatar_cloth = true;
-						}
-						else
-						{
-							avatar_cloth = false;
-						}
-						gSavedSettings.setBOOL("RenderAvatarCloth", avatar_cloth);
-					}
-				}
-				else
-				{ //hardware skinning not possible, neither is deferred rendering
-					mShaderLevel[SHADER_AVATAR] = 0;
-					mShaderLevel[SHADER_DEFERRED] = 0;
-
-					if (gSavedSettings.getBOOL("RenderAvatarVP"))
-					{
-						LL_WARNS() << "Couldn't load object shaders - Deferred rendering disabled" << LL_ENDL; // FS:Ansariel> FIRE-20305: Debug output
-						gSavedSettings.setBOOL("RenderDeferred", FALSE);
-						gSavedSettings.setBOOL("RenderAvatarCloth", FALSE);
-						gSavedSettings.setBOOL("RenderAvatarVP", FALSE);
-					}
-
-					loadShadersAvatar(); // unloads
-
-					loaded = loadShadersObject();
-=======
                     if (mShaderLevel[SHADER_AVATAR] != avatar_class)
                     {
                         if (mShaderLevel[SHADER_AVATAR] == 0)
@@ -722,6 +680,7 @@
 
                     if (gSavedSettings.getBOOL("RenderAvatarVP"))
                     {
+                        LL_WARNS() << "Couldn't load object shaders - Deferred rendering disabled" << LL_ENDL; // FS:Ansariel> FIRE-20305: Debug output
                         gSavedSettings.setBOOL("RenderDeferred", FALSE);
                         gSavedSettings.setBOOL("RenderAvatarCloth", FALSE);
                         gSavedSettings.setBOOL("RenderAvatarVP", FALSE);
@@ -730,7 +689,6 @@
                     loadShadersAvatar(); // unloads
 
                     loaded = loadShadersObject();
->>>>>>> d7ad30a2
                     llassert(loaded);
                 }
             }
@@ -758,16 +716,10 @@
 
             llassert(loaded);
 
-<<<<<<< HEAD
-			if (loaded && !loadShadersDeferred())
-			{ //everything else succeeded but deferred failed, disable deferred and try again
-				LL_WARNS() << "Couldn't load deferred shaders - Deferred rendering disabled" << LL_ENDL; // FS:Ansariel> FIRE-20305: Debug output
-				gSavedSettings.setBOOL("RenderDeferred", FALSE);
-=======
             if (loaded && !loadShadersDeferred())
             { //everything else succeeded but deferred failed, disable deferred and try again
+                LL_WARNS() << "Couldn't load deferred shaders - Deferred rendering disabled" << LL_ENDL; // FS:Ansariel> FIRE-20305: Debug output
                 gSavedSettings.setBOOL("RenderDeferred", FALSE);
->>>>>>> d7ad30a2
                 LL_WARNS() << "Falling back to no deferred shaders." << LL_ENDL;
                 reentrance = false;
                 setShaders();
@@ -914,40 +866,9 @@
     gWLSunProgram.unload();
     gWLMoonProgram.unload();
 
-<<<<<<< HEAD
-	gPostColorFilterProgram.unload();
-	gPostNightVisionProgram.unload();
-	gPostVignetteProgram.unload();
-
-	gDeferredDiffuseProgram.unload();
-	gDeferredDiffuseAlphaMaskProgram.unload();
-	gDeferredNonIndexedDiffuseAlphaMaskProgram.unload();
-	gDeferredNonIndexedDiffuseAlphaMaskNoColorProgram.unload();
-	gDeferredNonIndexedDiffuseProgram.unload();
-	gDeferredSkinnedDiffuseProgram.unload();
-	gDeferredSkinnedBumpProgram.unload();
-	gDeferredSkinnedAlphaProgram.unload();
-
-	gTransformPositionProgram.unload();
-	gTransformTexCoordProgram.unload();
-	gTransformNormalProgram.unload();
-	gTransformColorProgram.unload();
-	gTransformTangentProgram.unload();
-
-	mShaderLevel[SHADER_LIGHTING] = 0;
-	mShaderLevel[SHADER_OBJECT] = 0;
-	mShaderLevel[SHADER_AVATAR] = 0;
-	mShaderLevel[SHADER_ENVIRONMENT] = 0;
-	mShaderLevel[SHADER_WATER] = 0;
-	mShaderLevel[SHADER_INTERFACE] = 0;
-	mShaderLevel[SHADER_EFFECT] = 0;
-	mShaderLevel[SHADER_WINDLIGHT] = 0;
-	mShaderLevel[SHADER_TRANSFORM] = 0;
-
-	gPipeline.mVertexShadersLoaded = 0;
-=======
     gPostColorFilterProgram.unload();
     gPostNightVisionProgram.unload();
+    gPostVignetteProgram.unload();
 
     gDeferredDiffuseProgram.unload();
     gDeferredDiffuseAlphaMaskProgram.unload();
@@ -975,7 +896,6 @@
     mShaderLevel[SHADER_TRANSFORM] = 0;
 
     gPipeline.mVertexShadersLoaded = 0;
->>>>>>> d7ad30a2
 }
 
 BOOL LLViewerShaderMgr::loadBasicShaders()
@@ -1262,61 +1182,6 @@
 
 BOOL LLViewerShaderMgr::loadShadersEffects()
 {
-<<<<<<< HEAD
-	BOOL success = TRUE;
-
-	if (mShaderLevel[SHADER_EFFECT] == 0)
-	{
-		gGlowProgram.unload();
-		gGlowExtractProgram.unload();
-		gPostColorFilterProgram.unload();	
-		gPostNightVisionProgram.unload();
-		gPostVignetteProgram.unload();	// <FS:Ansariel> Import Vignette from Exodus
-		return TRUE;
-	}
-
-	if (success)
-	{
-		gGlowProgram.mName = "Glow Shader (Post)";
-		gGlowProgram.mShaderFiles.clear();
-		gGlowProgram.mShaderFiles.push_back(make_pair("effects/glowV.glsl", GL_VERTEX_SHADER_ARB));
-		gGlowProgram.mShaderFiles.push_back(make_pair("effects/glowF.glsl", GL_FRAGMENT_SHADER_ARB));
-		gGlowProgram.mShaderLevel = mShaderLevel[SHADER_EFFECT];
-		success = gGlowProgram.createShader(NULL, NULL);
-		if (!success)
-		{
-			LLPipeline::sRenderGlow = FALSE;
-		}
-	}
-	
-	if (success)
-	{
-		gGlowExtractProgram.mName = "Glow Extract Shader (Post)";
-		gGlowExtractProgram.mShaderFiles.clear();
-		gGlowExtractProgram.mShaderFiles.push_back(make_pair("effects/glowExtractV.glsl", GL_VERTEX_SHADER_ARB));
-		gGlowExtractProgram.mShaderFiles.push_back(make_pair("effects/glowExtractF.glsl", GL_FRAGMENT_SHADER_ARB));
-		gGlowExtractProgram.mShaderLevel = mShaderLevel[SHADER_EFFECT];
-		success = gGlowExtractProgram.createShader(NULL, NULL);
-		if (!success)
-		{
-			LLPipeline::sRenderGlow = FALSE;
-		}
-	}
-	
-// <FS:CR> Import Vignette from Exodus
-	if (success)
-	{
-		gPostVignetteProgram.mName = "Exodus Vignette Post";
-		gPostVignetteProgram.mShaderFiles.clear();
-		gPostVignetteProgram.mShaderFiles.push_back(make_pair("post/exoPostBaseV.glsl", GL_VERTEX_SHADER_ARB));
-		gPostVignetteProgram.mShaderFiles.push_back(make_pair("post/exoVignetteF.glsl", GL_FRAGMENT_SHADER_ARB));
-		gPostVignetteProgram.mShaderLevel = mShaderLevel[SHADER_EFFECT];
-		success = gPostVignetteProgram.createShader(NULL, NULL);
-	}
-// </FS:CR>
-	
-	return success;
-=======
     BOOL success = TRUE;
 
     if (mShaderLevel[SHADER_EFFECT] == 0)
@@ -1325,6 +1190,7 @@
         gGlowExtractProgram.unload();
         gPostColorFilterProgram.unload();   
         gPostNightVisionProgram.unload();
+        gPostVignetteProgram.unload();  // <FS:Ansariel> Import Vignette from Exodus
         return TRUE;
     }
 
@@ -1356,8 +1222,19 @@
         }
     }
     
+// <FS:CR> Import Vignette from Exodus
+    if (success)
+    {
+        gPostVignetteProgram.mName = "Exodus Vignette Post";
+        gPostVignetteProgram.mShaderFiles.clear();
+        gPostVignetteProgram.mShaderFiles.push_back(make_pair("post/exoPostBaseV.glsl", GL_VERTEX_SHADER_ARB));
+        gPostVignetteProgram.mShaderFiles.push_back(make_pair("post/exoVignetteF.glsl", GL_FRAGMENT_SHADER_ARB));
+        gPostVignetteProgram.mShaderLevel = mShaderLevel[SHADER_EFFECT];
+        success = gPostVignetteProgram.createShader(NULL, NULL);
+    }
+// </FS:CR>
+    
     return success;
->>>>>>> d7ad30a2
 
 }
 
@@ -2363,18 +2240,11 @@
         gDeferredAvatarProgram.mFeatures.hasSkinning = true;
         gDeferredAvatarProgram.mFeatures.encodesNormal = true;
         gDeferredAvatarProgram.mShaderFiles.clear();
-<<<<<<< HEAD
-		gDeferredAvatarProgram.mShaderFiles.push_back(make_pair("deferred/avatarV.glsl", GL_VERTEX_SHADER_ARB));
-		gDeferredAvatarProgram.mShaderFiles.push_back(make_pair("deferred/avatarF.glsl", GL_FRAGMENT_SHADER_ARB));
-		gDeferredAvatarProgram.addPermutation("AVATAR_CLOTH", (mShaderLevel[SHADER_AVATAR] == 3) ? "1" : "0"); // <FS> Fix avatar cloth failing to work in deferred
-		gDeferredAvatarProgram.mShaderLevel = mShaderLevel[SHADER_DEFERRED];
-		success = gDeferredAvatarProgram.createShader(NULL, NULL);
-=======
         gDeferredAvatarProgram.mShaderFiles.push_back(make_pair("deferred/avatarV.glsl", GL_VERTEX_SHADER_ARB));
         gDeferredAvatarProgram.mShaderFiles.push_back(make_pair("deferred/avatarF.glsl", GL_FRAGMENT_SHADER_ARB));
+        gDeferredAvatarProgram.addPermutation("AVATAR_CLOTH", (mShaderLevel[SHADER_AVATAR] == 3) ? "1" : "0"); // <FS> Fix avatar cloth failing to work in deferred
         gDeferredAvatarProgram.mShaderLevel = mShaderLevel[SHADER_DEFERRED];
         success = gDeferredAvatarProgram.createShader(NULL, NULL);
->>>>>>> d7ad30a2
         llassert(success);
     }
 
