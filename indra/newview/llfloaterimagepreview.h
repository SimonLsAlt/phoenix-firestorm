--- conflicted
+++ resolved
@@ -39,7 +39,7 @@
 class LLTextBox;
 class LLVertexBuffer;
 class LLVolume;
-class LLCheckBoxCtrl;	// <FS:Zi> detect and strip empty alpha layers from images on upload
+class LLCheckBoxCtrl;   // <FS:Zi> detect and strip empty alpha layers from images on upload
 
 class LLImagePreviewSculpted : public LLViewerDynamicTexture
 {
@@ -126,35 +126,15 @@
     void clearAllPreviewTextures();
 
 protected:
-<<<<<<< HEAD
-	static void		onPreviewTypeCommit(LLUICtrl*,void*);
-	void			draw();
-	bool			loadImage(const std::string& filename);
-
-	// <FS:Zi> detect and strip empty alpha layers from images on upload
-	void			onBtnUpload();
-	void			emptyAlphaCheckboxCallback();
-	bool			imageEmptyAlphaCallback(const LLSD& notification, const LLSD& response);
-	// </FS:Zi>
-	LLPointer<LLImageRaw> mRawImagep;
-	LLPointer<LLImagePreviewAvatar> mAvatarPreview;
-	LLPointer<LLImagePreviewSculpted> mSculptedPreview;
-	S32				mLastMouseX;
-	S32				mLastMouseY;
-	LLRect			mPreviewRect;
-	LLRectf			mPreviewImageRect;
-	LLPointer<LLViewerTexture> mImagep ;
-	
-	std::string mImageLoadError;
-	// <FS:Zi> detect and strip empty alpha layers from images on upload
-	std::string mDeleteTempFile;
-	LLCheckBoxCtrl*	mEmptyAlphaCheck;
-	// </FS:Zi>
-=======
     static void     onPreviewTypeCommit(LLUICtrl*,void*);
     void            draw();
     bool            loadImage(const std::string& filename);
 
+    // <FS:Zi> detect and strip empty alpha layers from images on upload
+    void            onBtnUpload();
+    void            emptyAlphaCheckboxCallback();
+    bool            imageEmptyAlphaCallback(const LLSD& notification, const LLSD& response);
+    // </FS:Zi>
     LLPointer<LLImageRaw> mRawImagep;
     LLPointer<LLImagePreviewAvatar> mAvatarPreview;
     LLPointer<LLImagePreviewSculpted> mSculptedPreview;
@@ -165,7 +145,10 @@
     LLPointer<LLViewerTexture> mImagep ;
 
     std::string mImageLoadError;
->>>>>>> 38c2a5bd
+    // <FS:Zi> detect and strip empty alpha layers from images on upload
+    std::string mDeleteTempFile;
+    LLCheckBoxCtrl* mEmptyAlphaCheck;
+    // </FS:Zi>
 };
 
 #endif  // LL_LLFLOATERIMAGEPREVIEW_H