--- conflicted
+++ resolved
@@ -48,30 +48,17 @@
  public:
     LLImagePreviewSculpted(S32 width, S32 height);
 
-<<<<<<< HEAD
-	S8 getType() const override;
-=======
-    /*virtual*/ S8 getType() const ;
->>>>>>> 6377610f
+    S8 getType() const override;
 
     void setPreviewTarget(LLImageRaw *imagep, F32 distance);
     void setTexture(U32 name) { mTextureName = name; }
 
-<<<<<<< HEAD
     bool render() override;
-	void refresh();
-	void rotate(F32 yaw_radians, F32 pitch_radians);
-	void zoom(F32 zoom_amt);
-	void pan(F32 right, F32 up);
-	virtual bool needsRender() override { return mNeedsUpdate; }
-=======
-    bool render();
     void refresh();
     void rotate(F32 yaw_radians, F32 pitch_radians);
     void zoom(F32 zoom_amt);
     void pan(F32 right, F32 up);
-    virtual bool needsRender() { return mNeedsUpdate; }
->>>>>>> 6377610f
+    virtual bool needsRender() override { return mNeedsUpdate; }
 
  protected:
     bool        mNeedsUpdate;
@@ -94,31 +81,18 @@
 public:
     LLImagePreviewAvatar(S32 width, S32 height);
 
-<<<<<<< HEAD
-	S8 getType() const override;
-=======
-    /*virtual*/ S8 getType() const ;
->>>>>>> 6377610f
+    S8 getType() const override;
 
     void setPreviewTarget(const std::string& joint_name, const std::string& mesh_name, LLImageRaw* imagep, F32 distance, bool male);
     void setTexture(U32 name) { mTextureName = name; }
     void clearPreviewTexture(const std::string& mesh_name);
 
-<<<<<<< HEAD
-    bool	render() override;
-	void	refresh();
-	void	rotate(F32 yaw_radians, F32 pitch_radians);
-	void	zoom(F32 zoom_amt);
-	void	pan(F32 right, F32 up);
-	virtual bool needsRender() override { return mNeedsUpdate; }
-=======
-    bool    render();
+    bool    render() override;
     void    refresh();
     void    rotate(F32 yaw_radians, F32 pitch_radians);
     void    zoom(F32 zoom_amt);
     void    pan(F32 right, F32 up);
-    virtual bool needsRender() { return mNeedsUpdate; }
->>>>>>> 6377610f
+    virtual bool needsRender() override { return mNeedsUpdate; }
 
 protected:
     bool        mNeedsUpdate;
@@ -139,47 +113,22 @@
     LLFloaterImagePreview(const std::string& filename);
     virtual ~LLFloaterImagePreview();
 
-    virtual bool postBuild();
-
-<<<<<<< HEAD
     bool postBuild() override;
 
     S32 getExpectedUploadCost() const override;
-	
+
     bool handleMouseDown(S32 x, S32 y, MASK mask) override;
     bool handleMouseUp(S32 x, S32 y, MASK mask) override;
     bool handleHover(S32 x, S32 y, MASK mask) override;
     bool handleScrollWheel(S32 x, S32 y, S32 clicks) override;
-=======
-    bool handleMouseDown(S32 x, S32 y, MASK mask);
-    bool handleMouseUp(S32 x, S32 y, MASK mask);
-    bool handleHover(S32 x, S32 y, MASK mask);
-    bool handleScrollWheel(S32 x, S32 y, S32 clicks);
->>>>>>> 6377610f
 
     static void onMouseCaptureLostImagePreview(LLMouseHandler*);
 
     void clearAllPreviewTextures();
 
 protected:
-<<<<<<< HEAD
-	static void		onPreviewTypeCommit(LLUICtrl*,void*);
-	void			draw() override;
-	bool			loadImage(const std::string& filename);
-
-	LLPointer<LLImageRaw> mRawImagep;
-	LLPointer<LLImagePreviewAvatar> mAvatarPreview;
-	LLPointer<LLImagePreviewSculpted> mSculptedPreview;
-	S32				mLastMouseX;
-	S32				mLastMouseY;
-	LLRect			mPreviewRect;
-	LLRectf			mPreviewImageRect;
-	LLPointer<LLViewerTexture> mImagep ;
-	
-	std::string mImageLoadError;
-=======
     static void     onPreviewTypeCommit(LLUICtrl*,void*);
-    void            draw();
+    void            draw() override;
     bool            loadImage(const std::string& filename);
 
     LLPointer<LLImageRaw> mRawImagep;
@@ -192,7 +141,6 @@
     LLPointer<LLViewerTexture> mImagep ;
 
     std::string mImageLoadError;
->>>>>>> 6377610f
 };
 
 #endif  // LL_LLFLOATERIMAGEPREVIEW_H