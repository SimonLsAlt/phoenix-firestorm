--- conflicted
+++ resolved
@@ -60,11 +60,7 @@
 protected:
 	void httpFailure()
 	{
-<<<<<<< HEAD
-		llwarns << dumpResponse() << llendl;
-=======
-		LL_WARNS() << "Transport error [status:" << statusNum << "]: " << content <<LL_ENDL;
->>>>>>> d0ef02c2
+		LL_WARNS() << dumpResponse() << LL_ENDL;
 		clearPendingRequests();
 
 		LLAccountingCostObserver* observer = mObserverHandle.get();
@@ -80,12 +76,8 @@
 		//Check for error
 		if ( !content.isMap() || content.has("error") )
 		{
-<<<<<<< HEAD
 			failureResult(HTTP_INTERNAL_ERROR, "Error on fetched data", content);
 			return;
-=======
-			LL_WARNS()	<< "Error on fetched data"<< LL_ENDL;
->>>>>>> d0ef02c2
 		}
 		else if (content.has("selected"))
 		{
