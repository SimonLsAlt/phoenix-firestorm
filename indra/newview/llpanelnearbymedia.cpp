--- conflicted
+++ resolved
@@ -675,11 +675,7 @@
 				disabled_count++;
 			}
 		}
-<<<<<<< HEAD
-	}	
-=======
-	}
->>>>>>> 169847ad
+	}
 	mDisableAllCtrl->setEnabled((gSavedSettings.getBOOL("AudioStreamingMusic") || 
 								 gSavedSettings.getBOOL("AudioStreamingMedia")) &&
 								(media_inst->isAnyMediaShowing() || 
