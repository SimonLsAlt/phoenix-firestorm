--- conflicted
+++ resolved
@@ -29,10 +29,7 @@
 #include "llpanelnearbymedia.h"
 
 // #include "llaudioengine.h"   // ## Zi: Media/Stream separation
-<<<<<<< HEAD
-=======
 #include "llbase64.h"
->>>>>>> 050d2fef
 #include "llcheckboxctrl.h"
 #include "llclipboard.h"
 #include "llcombobox.h"
@@ -82,14 +79,9 @@
 :   mMediaList(NULL),
       mEnableAllCtrl(NULL),
       mDebugInfoVisible(false),
-<<<<<<< HEAD
-      mParcelMediaItem(NULL)
-//    mParcelAudioItem(NULL)    // ## Zi: Media/Stream separation
-=======
       mParcelMediaItem(NULL),
       //mParcelAudioItem(NULL), // <FS:Zi> Media/Stream separation
       mMoreLessBtn(NULL)
->>>>>>> 050d2fef
 {
     // This is just an initial value, mParcelAudioAutoStart does not affect ParcelMediaAutoPlayEnable
     /* ## Zi: Media/Stream separation
@@ -270,8 +262,6 @@
     return true;
 }
 
-<<<<<<< HEAD
-=======
 bool LLPanelNearByMedia::handleRightMouseDown(S32 x, S32 y, MASK mask)
 {
     S32 x_list, y_list;
@@ -308,7 +298,6 @@
     LLPanelPulldown::onVisibilityChange(new_visibility);
 }
 
->>>>>>> 050d2fef
 /* <FS:Zi> Media/Stream separation
 bool LLPanelNearByMedia::getParcelAudioAutoStart()
 {
