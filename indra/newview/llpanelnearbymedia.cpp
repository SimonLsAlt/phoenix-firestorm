--- conflicted
+++ resolved
@@ -822,34 +822,51 @@
 
 bool LLPanelNearByMedia::setDisabled(const LLUUID &row_id, bool disabled)
 {
-	/* ## Zi: Media/Stream separation
-	if (row_id == PARCEL_AUDIO_LIST_ITEM_UUID)
+	// if (row_id == PARCEL_AUDIO_LIST_ITEM_UUID)
+	// {
+	// 	if (disabled)
+	// 	{
+	// 		onClickParcelAudioStop();
+	// 	}
+	// 	else
+	// 	{
+	// 		onClickParcelAudioPlay();
+	// 	}
+	// 	return true;
+	// }
+	// else if (row_id == PARCEL_MEDIA_LIST_ITEM_UUID)
+	// {
+	// 	if (disabled)
+	// 	{
+	// 		onClickDisableParcelMedia();
+	// 	}
+	// 	else
+	// 	{
+	// 		onClickEnableParcelMedia();
+	// 	}
+	// 	return true;
+	// }
+	// else {
+	// 	LLViewerMediaImpl* impl = LLViewerMedia::getMediaImplFromTextureID(row_id);
+	// 	if(impl)
+	// 	{
+	// 		impl->setDisabled(disabled, true);
+	// 		return true;
+	// 	}
+	// }
+	// return false;
+
+	if (row_id == PARCEL_MEDIA_LIST_ITEM_UUID)
 	{
 		if (disabled)
-		{
-			onClickParcelAudioStop();
-		}
+			onClickDisableParcelMedia();
 		else
-		{
-			onClickParcelAudioPlay();
-		}
-		return true;
+			onClickEnableParcelMedia();
+		return
+			true;
 	}
 	else
-	## Zi: Media/Stream separation */
-	if (row_id == PARCEL_MEDIA_LIST_ITEM_UUID)
-	{
-		if (disabled)
-		{
-			onClickDisableParcelMedia();
-		}
-		else
-		{
-			onClickEnableParcelMedia();
-		}
-		return true;
-	}
-	else {
+	{
 		LLViewerMediaImpl* impl = LLViewerMedia::getMediaImplFromTextureID(row_id);
 		if(impl)
 		{
@@ -858,6 +875,7 @@
 		}
 	}
 	return false;
+
 }
 								
 //static
@@ -896,29 +914,7 @@
 	LLViewerParcelMedia::pause();
 }
 
-<<<<<<< HEAD
 /* ## Zi: Media/Stream separation
-void LLPanelNearByMedia::onClickParcelAudioStart()
-{
-	// User *explicitly* started the internet stream, so keep the stream
-	// playing and updated as they cross to other parcels etc.
-	mParcelAudioAutoStart = true;
-		
-	if (!gAudiop)
-		return;
-
-	if (gSavedSettings.getBOOL("MediaEnableFilter"))
-	{
-		LLViewerParcelMedia::filterAudioUrl(LLViewerMedia::getParcelAudioURL());
-	}
-	else
-	{
-		gAudiop->startInternetStream(LLViewerMedia::getParcelAudioURL());
-	}
-}
-
-=======
->>>>>>> f6b8bfd3
 void LLPanelNearByMedia::onClickParcelAudioPlay()
 {
 	// User *explicitly* started the internet stream, so keep the stream
@@ -932,21 +928,12 @@
 		// 'false' means unpause
 		gAudiop->pauseInternetStream(false);
 	}
-<<<<<<< HEAD
-	else {
+	else
+	{
 		if (gSavedSettings.getBOOL("MediaEnableFilter"))
-		{
 			LLViewerParcelMedia::filterAudioUrl(LLViewerMedia::getParcelAudioURL());
-		}
 		else
-		{
-			gAudiop->startInternetStream(LLViewerMedia::getParcelAudioURL());
-		}
-=======
-	else
-	{
-		LLViewerAudio::getInstance()->startInternetStreamWithAutoFade(LLViewerMedia::getParcelAudioURL());
->>>>>>> f6b8bfd3
+			LLViewerAudio::getInstance()->startInternetStreamWithAutoFade(LLViewerMedia::getParcelAudioURL());
 	}
 }
 
@@ -972,6 +959,7 @@
 }
 ## Zi: Media/Stream separation
 */
+
 bool LLPanelNearByMedia::shouldShow(LLViewerMediaImpl* impl)
 {	
 	const LLSD &choice_llsd = mShowCtrl->getSelectedValue();
