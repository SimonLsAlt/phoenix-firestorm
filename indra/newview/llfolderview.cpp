--- conflicted
+++ resolved
@@ -1989,17 +1989,12 @@
 	// However we allow scrolling for folder views with mAutoSelectOverride
 	// (used in Places SP) as an exception because the selection in them
 	// is not reset during items filtering. See STORM-133.
-<<<<<<< HEAD
-	//if ( (!LLInventoryModelBackgroundFetch::instance().backgroundFetchActive() || mAutoSelectOverride)
+	//if ( (!LLInventoryModelBackgroundFetch::instance().folderFetchActive() || mAutoSelectOverride)
 	
 	//FIRE-251 - Satomi Ah: Try to mitigate scrolling while fetch is in progress, users don't want it.
 	//		&& mSelectedItems.size() )
-	if ( (!LLInventoryModelBackgroundFetch::instance().backgroundFetchActive() || mAutoSelectOverride
+	if ( (!LLInventoryModelBackgroundFetch::instance().folderFetchActive() || mAutoSelectOverride
           || mFilter->isModified()) && mSelectedItems.size() )
-=======
-	if ( (!LLInventoryModelBackgroundFetch::instance().folderFetchActive() || mAutoSelectOverride)
-			&& mSelectedItems.size() )
->>>>>>> d6569db3
 	{
 		mNeedsScroll = TRUE;
 	}
