--- conflicted
+++ resolved
@@ -83,35 +83,6 @@
     F32         getMinGridScale();
 
 private:
-<<<<<<< HEAD
-	S32			mLastHoverMouseX;
-	S32			mLastHoverMouseY;
-	BOOL		mMouseOutsideSlop;		// true after mouse goes outside slop region
-	BOOL		mCopyMadeThisDrag;
-	S32			mMouseDownX;
-	S32			mMouseDownY;
-	F32			mAxisArrowLength;		// pixels
-	F32			mConeSize;				// meters, world space
-	F32			mArrowLengthMeters;		// meters
-	F32			mGridSizeMeters;
-	F32			mPlaneManipOffsetMeters;
-	LLVector3	mManipNormal;
-	LLVector3d	mDragCursorStartGlobal;
-	LLVector3d	mDragSelectionStartGlobal;
-	LLTimer		mUpdateTimer;
-	LLVector4	mManipulatorVertices[18];
-	F32			mSnapOffsetMeters;
-	LLVector3	mSnapOffsetAxis;
-	LLQuaternion mGridRotation;
-	LLVector3	mGridOrigin;
-	LLVector3	mGridScale;
-	F32			mSubdivisions;
-	BOOL		mInSnapRegime;
-	LLVector3	mArrowScales;
-	LLVector3	mPlaneScales;
-	LLVector4	mPlaneManipPositions;
-	bool		mWarningNoDragCopy;		// <FS:Zi> Warning when trying to duplicate while in edit linked parts/select face mode
-=======
     S32         mLastHoverMouseX;
     S32         mLastHoverMouseY;
     BOOL        mMouseOutsideSlop;      // true after mouse goes outside slop region
@@ -138,7 +109,7 @@
     LLVector3   mArrowScales;
     LLVector3   mPlaneScales;
     LLVector4   mPlaneManipPositions;
->>>>>>> 38c2a5bd
+    bool        mWarningNoDragCopy;     // <FS:Zi> Warning when trying to duplicate while in edit linked parts/select face mode
 };
 
 #endif