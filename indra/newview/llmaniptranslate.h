/**
 * @file llmaniptranslate.h
 * @brief LLManipTranslate class definition
 *
 * $LicenseInfo:firstyear=2002&license=viewerlgpl$
 * Second Life Viewer Source Code
 * Copyright (C) 2010, Linden Research, Inc.
 *
 * This library is free software; you can redistribute it and/or
 * modify it under the terms of the GNU Lesser General Public
 * License as published by the Free Software Foundation;
 * version 2.1 of the License only.
 *
 * This library is distributed in the hope that it will be useful,
 * but WITHOUT ANY WARRANTY; without even the implied warranty of
 * MERCHANTABILITY or FITNESS FOR A PARTICULAR PURPOSE.  See the GNU
 * Lesser General Public License for more details.
 *
 * You should have received a copy of the GNU Lesser General Public
 * License along with this library; if not, write to the Free Software
 * Foundation, Inc., 51 Franklin Street, Fifth Floor, Boston, MA  02110-1301  USA
 *
 * Linden Research, Inc., 945 Battery Street, San Francisco, CA  94111  USA
 * $/LicenseInfo$
 */

#ifndef LL_LLMANIPTRANSLATE_H
#define LL_LLMANIPTRANSLATE_H

#include "llmanip.h"
#include "lltimer.h"
#include "v4math.h"
#include "llquaternion.h"

class LLManipTranslate : public LLManip
{
public:
    class ManipulatorHandle
    {
    public:
        LLVector3   mStartPosition;
        LLVector3   mEndPosition;
        EManipPart  mManipID;
        F32         mHotSpotRadius;

        ManipulatorHandle(LLVector3 start_pos, LLVector3 end_pos, EManipPart id, F32 radius):mStartPosition(start_pos), mEndPosition(end_pos), mManipID(id), mHotSpotRadius(radius){}
    };


    LLManipTranslate( LLToolComposite* composite );
    virtual ~LLManipTranslate();

<<<<<<< HEAD
	static  U32     getGridTexName() ;
	static  void    destroyGL();
	static	void	restoreGL();
	virtual bool	handleMouseDown(S32 x, S32 y, MASK mask);
	virtual bool	handleMouseUp(S32 x, S32 y, MASK mask);
	virtual bool	handleHover(S32 x, S32 y, MASK mask);
	virtual void	render();
	virtual void	handleSelect();

	virtual void	highlightManipulators(S32 x, S32 y);
	virtual bool	handleMouseDownOnPart(S32 x, S32 y, MASK mask);
	virtual bool	canAffectSelection();
=======
    static  U32     getGridTexName() ;
    static  void    destroyGL();
    static  void    restoreGL();
    virtual BOOL    handleMouseDown(S32 x, S32 y, MASK mask);
    virtual BOOL    handleMouseUp(S32 x, S32 y, MASK mask);
    virtual BOOL    handleHover(S32 x, S32 y, MASK mask);
    virtual void    render();
    virtual void    handleSelect();

    virtual void    highlightManipulators(S32 x, S32 y);
    virtual BOOL    handleMouseDownOnPart(S32 x, S32 y, MASK mask);
    virtual BOOL    canAffectSelection();
>>>>>>> e1623bb2

protected:
    enum EHandleType {
        HANDLE_CONE,
        HANDLE_BOX,
        HANDLE_SPHERE
    };

<<<<<<< HEAD
	void		renderArrow(S32 which_arrow, S32 selected_arrow, F32 box_size, F32 arrow_size, F32 handle_size, bool reverse_direction);
	void		renderTranslationHandles();
	void		renderText();
	void		renderSnapGuides();
	void		renderGrid(F32 x, F32 y, F32 size, F32 r, F32 g, F32 b, F32 a);
	void		renderGridVert(F32 x_trans, F32 y_trans, F32 r, F32 g, F32 b, F32 alpha);
	void		highlightIntersection(LLVector3 normal, 
									 LLVector3 selection_center, 
									 LLQuaternion grid_rotation, 
									 LLColor4 inner_color);
	F32			getMinGridScale();

private:
	S32			mLastHoverMouseX;
	S32			mLastHoverMouseY;
	bool		mMouseOutsideSlop;		// true after mouse goes outside slop region
	bool		mCopyMadeThisDrag;
	S32			mMouseDownX;
	S32			mMouseDownY;
	F32			mAxisArrowLength;		// pixels
	F32			mConeSize;				// meters, world space
	F32			mArrowLengthMeters;		// meters
	F32			mGridSizeMeters;
	F32			mPlaneManipOffsetMeters;
	LLVector3	mManipNormal;
	LLVector3d	mDragCursorStartGlobal;
	LLVector3d	mDragSelectionStartGlobal;
	LLTimer		mUpdateTimer;
	LLVector4	mManipulatorVertices[18];
	F32			mSnapOffsetMeters;
	LLVector3	mSnapOffsetAxis;
	LLQuaternion mGridRotation;
	LLVector3	mGridOrigin;
	LLVector3	mGridScale;
	F32			mSubdivisions;
	bool		mInSnapRegime;
	LLVector3	mArrowScales;
	LLVector3	mPlaneScales;
	LLVector4	mPlaneManipPositions;
=======
    void        renderArrow(S32 which_arrow, S32 selected_arrow, F32 box_size, F32 arrow_size, F32 handle_size, BOOL reverse_direction);
    void        renderTranslationHandles();
    void        renderText();
    void        renderSnapGuides();
    void        renderGrid(F32 x, F32 y, F32 size, F32 r, F32 g, F32 b, F32 a);
    void        renderGridVert(F32 x_trans, F32 y_trans, F32 r, F32 g, F32 b, F32 alpha);
    void        highlightIntersection(LLVector3 normal,
                                     LLVector3 selection_center,
                                     LLQuaternion grid_rotation,
                                     LLColor4 inner_color);
    F32         getMinGridScale();

private:
    S32         mLastHoverMouseX;
    S32         mLastHoverMouseY;
    BOOL        mMouseOutsideSlop;      // true after mouse goes outside slop region
    BOOL        mCopyMadeThisDrag;
    S32         mMouseDownX;
    S32         mMouseDownY;
    F32         mAxisArrowLength;       // pixels
    F32         mConeSize;              // meters, world space
    F32         mArrowLengthMeters;     // meters
    F32         mGridSizeMeters;
    F32         mPlaneManipOffsetMeters;
    LLVector3   mManipNormal;
    LLVector3d  mDragCursorStartGlobal;
    LLVector3d  mDragSelectionStartGlobal;
    LLTimer     mUpdateTimer;
    LLVector4   mManipulatorVertices[18];
    F32         mSnapOffsetMeters;
    LLVector3   mSnapOffsetAxis;
    LLQuaternion mGridRotation;
    LLVector3   mGridOrigin;
    LLVector3   mGridScale;
    F32         mSubdivisions;
    BOOL        mInSnapRegime;
    LLVector3   mArrowScales;
    LLVector3   mPlaneScales;
    LLVector4   mPlaneManipPositions;
>>>>>>> e1623bb2
};

#endif<|MERGE_RESOLUTION|>--- conflicted
+++ resolved
@@ -1,171 +1,114 @@
-/**
- * @file llmaniptranslate.h
- * @brief LLManipTranslate class definition
- *
- * $LicenseInfo:firstyear=2002&license=viewerlgpl$
- * Second Life Viewer Source Code
- * Copyright (C) 2010, Linden Research, Inc.
- *
- * This library is free software; you can redistribute it and/or
- * modify it under the terms of the GNU Lesser General Public
- * License as published by the Free Software Foundation;
- * version 2.1 of the License only.
- *
- * This library is distributed in the hope that it will be useful,
- * but WITHOUT ANY WARRANTY; without even the implied warranty of
- * MERCHANTABILITY or FITNESS FOR A PARTICULAR PURPOSE.  See the GNU
- * Lesser General Public License for more details.
- *
- * You should have received a copy of the GNU Lesser General Public
- * License along with this library; if not, write to the Free Software
- * Foundation, Inc., 51 Franklin Street, Fifth Floor, Boston, MA  02110-1301  USA
- *
- * Linden Research, Inc., 945 Battery Street, San Francisco, CA  94111  USA
- * $/LicenseInfo$
- */
-
-#ifndef LL_LLMANIPTRANSLATE_H
-#define LL_LLMANIPTRANSLATE_H
-
-#include "llmanip.h"
-#include "lltimer.h"
-#include "v4math.h"
-#include "llquaternion.h"
-
-class LLManipTranslate : public LLManip
-{
-public:
-    class ManipulatorHandle
-    {
-    public:
-        LLVector3   mStartPosition;
-        LLVector3   mEndPosition;
-        EManipPart  mManipID;
-        F32         mHotSpotRadius;
-
-        ManipulatorHandle(LLVector3 start_pos, LLVector3 end_pos, EManipPart id, F32 radius):mStartPosition(start_pos), mEndPosition(end_pos), mManipID(id), mHotSpotRadius(radius){}
-    };
-
-
-    LLManipTranslate( LLToolComposite* composite );
-    virtual ~LLManipTranslate();
-
-<<<<<<< HEAD
-	static  U32     getGridTexName() ;
-	static  void    destroyGL();
-	static	void	restoreGL();
-	virtual bool	handleMouseDown(S32 x, S32 y, MASK mask);
-	virtual bool	handleMouseUp(S32 x, S32 y, MASK mask);
-	virtual bool	handleHover(S32 x, S32 y, MASK mask);
-	virtual void	render();
-	virtual void	handleSelect();
-
-	virtual void	highlightManipulators(S32 x, S32 y);
-	virtual bool	handleMouseDownOnPart(S32 x, S32 y, MASK mask);
-	virtual bool	canAffectSelection();
-=======
-    static  U32     getGridTexName() ;
-    static  void    destroyGL();
-    static  void    restoreGL();
-    virtual BOOL    handleMouseDown(S32 x, S32 y, MASK mask);
-    virtual BOOL    handleMouseUp(S32 x, S32 y, MASK mask);
-    virtual BOOL    handleHover(S32 x, S32 y, MASK mask);
-    virtual void    render();
-    virtual void    handleSelect();
-
-    virtual void    highlightManipulators(S32 x, S32 y);
-    virtual BOOL    handleMouseDownOnPart(S32 x, S32 y, MASK mask);
-    virtual BOOL    canAffectSelection();
->>>>>>> e1623bb2
-
-protected:
-    enum EHandleType {
-        HANDLE_CONE,
-        HANDLE_BOX,
-        HANDLE_SPHERE
-    };
-
-<<<<<<< HEAD
-	void		renderArrow(S32 which_arrow, S32 selected_arrow, F32 box_size, F32 arrow_size, F32 handle_size, bool reverse_direction);
-	void		renderTranslationHandles();
-	void		renderText();
-	void		renderSnapGuides();
-	void		renderGrid(F32 x, F32 y, F32 size, F32 r, F32 g, F32 b, F32 a);
-	void		renderGridVert(F32 x_trans, F32 y_trans, F32 r, F32 g, F32 b, F32 alpha);
-	void		highlightIntersection(LLVector3 normal, 
-									 LLVector3 selection_center, 
-									 LLQuaternion grid_rotation, 
-									 LLColor4 inner_color);
-	F32			getMinGridScale();
-
-private:
-	S32			mLastHoverMouseX;
-	S32			mLastHoverMouseY;
-	bool		mMouseOutsideSlop;		// true after mouse goes outside slop region
-	bool		mCopyMadeThisDrag;
-	S32			mMouseDownX;
-	S32			mMouseDownY;
-	F32			mAxisArrowLength;		// pixels
-	F32			mConeSize;				// meters, world space
-	F32			mArrowLengthMeters;		// meters
-	F32			mGridSizeMeters;
-	F32			mPlaneManipOffsetMeters;
-	LLVector3	mManipNormal;
-	LLVector3d	mDragCursorStartGlobal;
-	LLVector3d	mDragSelectionStartGlobal;
-	LLTimer		mUpdateTimer;
-	LLVector4	mManipulatorVertices[18];
-	F32			mSnapOffsetMeters;
-	LLVector3	mSnapOffsetAxis;
-	LLQuaternion mGridRotation;
-	LLVector3	mGridOrigin;
-	LLVector3	mGridScale;
-	F32			mSubdivisions;
-	bool		mInSnapRegime;
-	LLVector3	mArrowScales;
-	LLVector3	mPlaneScales;
-	LLVector4	mPlaneManipPositions;
-=======
-    void        renderArrow(S32 which_arrow, S32 selected_arrow, F32 box_size, F32 arrow_size, F32 handle_size, BOOL reverse_direction);
-    void        renderTranslationHandles();
-    void        renderText();
-    void        renderSnapGuides();
-    void        renderGrid(F32 x, F32 y, F32 size, F32 r, F32 g, F32 b, F32 a);
-    void        renderGridVert(F32 x_trans, F32 y_trans, F32 r, F32 g, F32 b, F32 alpha);
-    void        highlightIntersection(LLVector3 normal,
-                                     LLVector3 selection_center,
-                                     LLQuaternion grid_rotation,
-                                     LLColor4 inner_color);
-    F32         getMinGridScale();
-
-private:
-    S32         mLastHoverMouseX;
-    S32         mLastHoverMouseY;
-    BOOL        mMouseOutsideSlop;      // true after mouse goes outside slop region
-    BOOL        mCopyMadeThisDrag;
-    S32         mMouseDownX;
-    S32         mMouseDownY;
-    F32         mAxisArrowLength;       // pixels
-    F32         mConeSize;              // meters, world space
-    F32         mArrowLengthMeters;     // meters
-    F32         mGridSizeMeters;
-    F32         mPlaneManipOffsetMeters;
-    LLVector3   mManipNormal;
-    LLVector3d  mDragCursorStartGlobal;
-    LLVector3d  mDragSelectionStartGlobal;
-    LLTimer     mUpdateTimer;
-    LLVector4   mManipulatorVertices[18];
-    F32         mSnapOffsetMeters;
-    LLVector3   mSnapOffsetAxis;
-    LLQuaternion mGridRotation;
-    LLVector3   mGridOrigin;
-    LLVector3   mGridScale;
-    F32         mSubdivisions;
-    BOOL        mInSnapRegime;
-    LLVector3   mArrowScales;
-    LLVector3   mPlaneScales;
-    LLVector4   mPlaneManipPositions;
->>>>>>> e1623bb2
-};
-
-#endif+/**
+ * @file llmaniptranslate.h
+ * @brief LLManipTranslate class definition
+ *
+ * $LicenseInfo:firstyear=2002&license=viewerlgpl$
+ * Second Life Viewer Source Code
+ * Copyright (C) 2010, Linden Research, Inc.
+ *
+ * This library is free software; you can redistribute it and/or
+ * modify it under the terms of the GNU Lesser General Public
+ * License as published by the Free Software Foundation;
+ * version 2.1 of the License only.
+ *
+ * This library is distributed in the hope that it will be useful,
+ * but WITHOUT ANY WARRANTY; without even the implied warranty of
+ * MERCHANTABILITY or FITNESS FOR A PARTICULAR PURPOSE.  See the GNU
+ * Lesser General Public License for more details.
+ *
+ * You should have received a copy of the GNU Lesser General Public
+ * License along with this library; if not, write to the Free Software
+ * Foundation, Inc., 51 Franklin Street, Fifth Floor, Boston, MA  02110-1301  USA
+ *
+ * Linden Research, Inc., 945 Battery Street, San Francisco, CA  94111  USA
+ * $/LicenseInfo$
+ */
+
+#ifndef LL_LLMANIPTRANSLATE_H
+#define LL_LLMANIPTRANSLATE_H
+
+#include "llmanip.h"
+#include "lltimer.h"
+#include "v4math.h"
+#include "llquaternion.h"
+
+class LLManipTranslate : public LLManip
+{
+public:
+    class ManipulatorHandle
+    {
+    public:
+        LLVector3   mStartPosition;
+        LLVector3   mEndPosition;
+        EManipPart  mManipID;
+        F32         mHotSpotRadius;
+
+        ManipulatorHandle(LLVector3 start_pos, LLVector3 end_pos, EManipPart id, F32 radius):mStartPosition(start_pos), mEndPosition(end_pos), mManipID(id), mHotSpotRadius(radius){}
+    };
+
+
+    LLManipTranslate( LLToolComposite* composite );
+    virtual ~LLManipTranslate();
+
+    static  U32     getGridTexName() ;
+    static  void    destroyGL();
+    static  void    restoreGL();
+    virtual bool    handleMouseDown(S32 x, S32 y, MASK mask);
+    virtual bool    handleMouseUp(S32 x, S32 y, MASK mask);
+    virtual bool    handleHover(S32 x, S32 y, MASK mask);
+    virtual void    render();
+    virtual void    handleSelect();
+
+    virtual void    highlightManipulators(S32 x, S32 y);
+    virtual bool    handleMouseDownOnPart(S32 x, S32 y, MASK mask);
+    virtual bool    canAffectSelection();
+
+protected:
+    enum EHandleType {
+        HANDLE_CONE,
+        HANDLE_BOX,
+        HANDLE_SPHERE
+    };
+
+    void        renderArrow(S32 which_arrow, S32 selected_arrow, F32 box_size, F32 arrow_size, F32 handle_size, bool reverse_direction);
+    void        renderTranslationHandles();
+    void        renderText();
+    void        renderSnapGuides();
+    void        renderGrid(F32 x, F32 y, F32 size, F32 r, F32 g, F32 b, F32 a);
+    void        renderGridVert(F32 x_trans, F32 y_trans, F32 r, F32 g, F32 b, F32 alpha);
+    void        highlightIntersection(LLVector3 normal,
+                                     LLVector3 selection_center,
+                                     LLQuaternion grid_rotation,
+                                     LLColor4 inner_color);
+    F32         getMinGridScale();
+
+private:
+    S32         mLastHoverMouseX;
+    S32         mLastHoverMouseY;
+    bool        mMouseOutsideSlop;      // true after mouse goes outside slop region
+    bool        mCopyMadeThisDrag;
+    S32         mMouseDownX;
+    S32         mMouseDownY;
+    F32         mAxisArrowLength;       // pixels
+    F32         mConeSize;              // meters, world space
+    F32         mArrowLengthMeters;     // meters
+    F32         mGridSizeMeters;
+    F32         mPlaneManipOffsetMeters;
+    LLVector3   mManipNormal;
+    LLVector3d  mDragCursorStartGlobal;
+    LLVector3d  mDragSelectionStartGlobal;
+    LLTimer     mUpdateTimer;
+    LLVector4   mManipulatorVertices[18];
+    F32         mSnapOffsetMeters;
+    LLVector3   mSnapOffsetAxis;
+    LLQuaternion mGridRotation;
+    LLVector3   mGridOrigin;
+    LLVector3   mGridScale;
+    F32         mSubdivisions;
+    bool        mInSnapRegime;
+    LLVector3   mArrowScales;
+    LLVector3   mPlaneScales;
+    LLVector4   mPlaneManipPositions;
+};
+
+#endif