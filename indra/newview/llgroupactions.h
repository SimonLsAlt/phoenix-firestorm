/**
 * @file llgroupactions.h
 * @brief Group-related actions (join, leave, new, delete, etc)
 *
 * $LicenseInfo:firstyear=2009&license=viewerlgpl$
 * Second Life Viewer Source Code
 * Copyright (C) 2010, Linden Research, Inc.
 *
 * This library is free software; you can redistribute it and/or
 * modify it under the terms of the GNU Lesser General Public
 * License as published by the Free Software Foundation;
 * version 2.1 of the License only.
 *
 * This library is distributed in the hope that it will be useful,
 * but WITHOUT ANY WARRANTY; without even the implied warranty of
 * MERCHANTABILITY or FITNESS FOR A PARTICULAR PURPOSE.  See the GNU
 * Lesser General Public License for more details.
 *
 * You should have received a copy of the GNU Lesser General Public
 * License along with this library; if not, write to the Free Software
 * Foundation, Inc., 51 Franklin Street, Fifth Floor, Boston, MA  02110-1301  USA
 *
 * Linden Research, Inc., 945 Battery Street, San Francisco, CA  94111  USA
 * $/LicenseInfo$
 */

#ifndef LL_LLGROUPACTIONS_H
#define LL_LLGROUPACTIONS_H

#include "llsd.h"
#include "lluuid.h"

/**
 * Group-related actions (join, leave, new, delete, etc)
 */
class LLGroupActions
{
public:
    /**
     * Invokes group search floater.
     */
    static void search();

    /// Join a group.  Assumes LLGroupMgr has data for that group already.
    static void join(const LLUUID& group_id);

    /**
     * Invokes "Leave Group" floater.
     */
    static void leave(const LLUUID& group_id);

    /**
     * Activate group.
     */
    static void activate(const LLUUID& group_id);

    /**
     * Show group information panel.
     */
<<<<<<< HEAD
    static void show(const LLUUID& group_id);
=======
    static void show(const LLUUID& group_id, bool expand_notices_tab = false);
>>>>>>> 33ad8db7

    /**
     * Show group inspector floater.
     */
    static void inspect(const LLUUID& group_id);

    /**
     * Refresh group information panel.
     */
    static void refresh(const LLUUID& group_id);

    /**
     * Refresh group notices panel.
     */
    static void refresh_notices();

    /**
     * Refresh group information panel.
     */
    static void createGroup();

    /**
     * Close group information panel.
     */
    static void closeGroup      (const LLUUID& group_id);

    /**
     * Start group instant messaging session.
     */
    static LLUUID startIM(const LLUUID& group_id);

    /**
     * End group instant messaging session.
     */
    static void endIM(const LLUUID& group_id);

    /// Returns if the current user is a member of the group
    static bool isInGroup(const LLUUID& group_id);

    /**
     * Start a group voice call.
     */
    static void startCall(const LLUUID& group_id);

    /**
     * Returns true if avatar is in group.
     *
     * Note that data about group members is loaded from server.
     * If data has not been loaded yet, function will return inaccurate result.
     * See LLGroupMgr::sendGroupMembersRequest
     */
    static bool isAvatarMemberOfGroup(const LLUUID& group_id, const LLUUID& avatar_id);

private:
    static bool onJoinGroup(const LLSD& notification, const LLSD& response);
    static bool onLeaveGroup(const LLSD& notification, const LLSD& response);

    /**
     * This function is called by LLFetchLeaveGroupData upon receiving a response to a group
     * members data request.
     */
    static void processLeaveGroupDataResponse(const LLUUID group_id);

    friend class LLFetchLeaveGroupData;
};

#endif // LL_LLGROUPACTIONS_H<|MERGE_RESOLUTION|>--- conflicted
+++ resolved
@@ -57,11 +57,7 @@
     /**
      * Show group information panel.
      */
-<<<<<<< HEAD
-    static void show(const LLUUID& group_id);
-=======
     static void show(const LLUUID& group_id, bool expand_notices_tab = false);
->>>>>>> 33ad8db7
 
     /**
      * Show group inspector floater.
