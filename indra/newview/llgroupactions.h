/** 
 * @file llgroupactions.h
 * @brief Group-related actions (join, leave, new, delete, etc)
 *
 * $LicenseInfo:firstyear=2009&license=viewerlgpl$
 * Second Life Viewer Source Code
 * Copyright (C) 2010, Linden Research, Inc.
 * 
 * This library is free software; you can redistribute it and/or
 * modify it under the terms of the GNU Lesser General Public
 * License as published by the Free Software Foundation;
 * version 2.1 of the License only.
 * 
 * This library is distributed in the hope that it will be useful,
 * but WITHOUT ANY WARRANTY; without even the implied warranty of
 * MERCHANTABILITY or FITNESS FOR A PARTICULAR PURPOSE.  See the GNU
 * Lesser General Public License for more details.
 * 
 * You should have received a copy of the GNU Lesser General Public
 * License along with this library; if not, write to the Free Software
 * Foundation, Inc., 51 Franklin Street, Fifth Floor, Boston, MA  02110-1301  USA
 * 
 * Linden Research, Inc., 945 Battery Street, San Francisco, CA  94111  USA
 * $/LicenseInfo$
 */

#ifndef LL_LLGROUPACTIONS_H
#define LL_LLGROUPACTIONS_H

#include "llsd.h"
#include "lluuid.h"

/**
 * Group-related actions (join, leave, new, delete, etc)
 */
class LLGroupActions
{
public:
	/**
	 * Invokes group search floater.
	 */
	static void search();

	/// Join a group.  Assumes LLGroupMgr has data for that group already.
	static void join(const LLUUID& group_id);

	/**
	 * Invokes "Leave Group" floater.
	 */
	static void leave(const LLUUID& group_id);

	/**
	 * Activate group.
	 */
	static void activate(const LLUUID& group_id);

	/**
	 * Show group information panel.
	 */
<<<<<<< HEAD
	static void show(const LLUUID& group_id);
	static void show(const LLUUID& group_id, const std::string& tab_name);
=======
	static void show(const LLUUID& group_id, bool expand_notices_tab = false);
>>>>>>> 683e96ed

	/**
	 * Show group inspector floater.
	 */
	static void inspect(const LLUUID& group_id);

	/**
	 * Refresh group information panel.
	 */
	static void refresh(const LLUUID& group_id);

	/**
	 * Refresh group notices panel.
	 */
	// <FS:Ansariel> Standalone group floaters
	//static void refresh_notices();
	static void refresh_notices(const LLUUID& group_id = LLUUID::null);

	/**
	 * Refresh group information panel.
	 */
	static void createGroup();

	/**
	 * Close group information panel.
	 */
	static void closeGroup		(const LLUUID& group_id);

	/**
	 * Start group instant messaging session.
	 */
	static LLUUID startIM(const LLUUID& group_id);

	/**
	 * End group instant messaging session.
	 */
// [SL:KB] - Patch: Chat-GroupSnooze | Checked: 2012-06-17 (Catznip-3.3)
	static void leaveIM(const LLUUID& group_id);
	static void snoozeIM(const LLUUID& group_id);
// [/SL:KB]
	static void endIM(const LLUUID& group_id);

	/// Returns if the current user is a member of the group
	static bool isInGroup(const LLUUID& group_id);

	/**
	 * Start a group voice call.
	 */
	static void startCall(const LLUUID& group_id);

	/**
	 * Returns true if avatar is in group.
	 *
	 * Note that data about group members is loaded from server.
	 * If data has not been loaded yet, function will return inaccurate result.
	 * See LLGroupMgr::sendGroupMembersRequest
	 */
	static bool isAvatarMemberOfGroup(const LLUUID& group_id, const LLUUID& avatar_id);
	
// [SL:KB] - Patch: Chat-GroupSessionEject | Checked: 2012-02-04 (Catznip-3.2.1) | Added: Catznip-3.2.1
	static bool canEjectFromGroup(const LLUUID& idGroup, const LLUUID& idAgent);
	static void ejectFromGroup(const LLUUID& idGroup, const LLUUID& idAgent);
// [/SL:KB]
	static bool callbackEject(const LLSD& notification, const LLSD& response);	// <FS:CR> FIRE-8499 - Eject from group confirmation

private:
	static bool onJoinGroup(const LLSD& notification, const LLSD& response);
	static bool onLeaveGroup(const LLSD& notification, const LLSD& response);
	
	/**
	 * This function is called by LLFetchLeaveGroupData upon receiving a response to a group 
	 * members data request.
	 */
	static void processLeaveGroupDataResponse(const LLUUID group_id);

	friend class LLFetchLeaveGroupData;
};

#endif // LL_LLGROUPACTIONS_H<|MERGE_RESOLUTION|>--- conflicted
+++ resolved
@@ -57,12 +57,7 @@
 	/**
 	 * Show group information panel.
 	 */
-<<<<<<< HEAD
-	static void show(const LLUUID& group_id);
-	static void show(const LLUUID& group_id, const std::string& tab_name);
-=======
 	static void show(const LLUUID& group_id, bool expand_notices_tab = false);
->>>>>>> 683e96ed
 
 	/**
 	 * Show group inspector floater.
