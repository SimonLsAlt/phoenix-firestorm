
<<<<<<< HEAD
/** 
=======
/**
>>>>>>> 1a8a5404
 * @file llfloatertos.cpp
 * @brief Terms of Service Agreement dialog
 *
 * $LicenseInfo:firstyear=2003&license=viewerlgpl$
 * Second Life Viewer Source Code
 * Copyright (C) 2010, Linden Research, Inc.
 *
 * This library is free software; you can redistribute it and/or
 * modify it under the terms of the GNU Lesser General Public
 * License as published by the Free Software Foundation;
 * version 2.1 of the License only.
 *
 * This library is distributed in the hope that it will be useful,
 * but WITHOUT ANY WARRANTY; without even the implied warranty of
 * MERCHANTABILITY or FITNESS FOR A PARTICULAR PURPOSE.  See the GNU
 * Lesser General Public License for more details.
 *
 * You should have received a copy of the GNU Lesser General Public
 * License along with this library; if not, write to the Free Software
 * Foundation, Inc., 51 Franklin Street, Fifth Floor, Boston, MA  02110-1301  USA
 *
 * Linden Research, Inc., 945 Battery Street, San Francisco, CA  94111  USA
 * $/LicenseInfo$
 */

#include "llviewerprecompiledheaders.h"

#include "llfloatertos.h"

// viewer includes
#include "llviewerstats.h"
#include "llviewerwindow.h"

// linden library includes
#include "llbutton.h"
#include "llevents.h"
#include "llnotificationsutil.h"
#include "llradiogroup.h"
#include "lltextbox.h"
#include "llui.h"
#include "lluictrlfactory.h"
#include "llfilesystem.h"
#include "message.h"
#include "llstartup.h"              // login_alert_done
#include "llviewernetwork.h"        // FIX FIRE 3143 SJ
#include "llcorehttputil.h"
#include "llfloaterreg.h"
LLFloaterTOS::LLFloaterTOS(const LLSD& data)
:   LLModalDialog( data["message"].asString() ),
    mMessage(data["message"].asString()),
    mLoadingScreenLoaded(false),
    mSiteAlive(false),
    mRealNavigateBegun(false),
    mReplyPumpName(data["reply_pump"].asString())
{
}

bool LLFloaterTOS::postBuild()
<<<<<<< HEAD
{	
	childSetAction("Continue", onContinue, this);
	childSetAction("Cancel", onCancel, this);
	childSetCommitCallback("agree_chk", updateAgree, this);
	
	if (hasChild("tos_text"))
	{
		// this displays the critical message
		LLUICtrl *tos_text = getChild<LLUICtrl>("tos_text");
		tos_text->setEnabled(false);
		tos_text->setFocus(true);
		tos_text->setValue(LLSD(mMessage));

		return true;
	}

	// disable Agree to TOS radio button until the page has fully loaded
	updateAgreeEnabled(false);

	// hide the SL text widget if we're displaying TOS with using a browser widget.
	LLUICtrl *editor = getChild<LLUICtrl>("tos_text");
	editor->setVisible(false);

	LLMediaCtrl* web_browser = getChild<LLMediaCtrl>("tos_html");
// <FS:CR> FIRE-8063 - Aurora and OpenSim TOS
	bool use_web_browser = false;
#ifdef OPENSIM
	if (LLGridManager::getInstance()->isInOpenSim())
	{
		//Check to see if the message is a link to display
		std::string token = "http://";
		std::string::size_type iIndex = mMessage.rfind(token);
		//IF it has http:// in it, we use the web browser
		if(iIndex != std::string::npos && mMessage.length() >= 2)
		{
			// it exists
			use_web_browser = true;
		}
	}
	else
#endif // OPENSIM
	{
		use_web_browser = true;
	}

	//if ( web_browser )
	if (web_browser && use_web_browser)
// </FS:CR>
	{
=======
{
    childSetAction("Continue", onContinue, this);
    childSetAction("Cancel", onCancel, this);
    childSetCommitCallback("agree_chk", updateAgree, this);

    if (hasChild("tos_text"))
    {
        // this displays the critical message
        LLUICtrl *tos_text = getChild<LLUICtrl>("tos_text");
        tos_text->setEnabled(false);
        tos_text->setFocus(true);
        tos_text->setValue(LLSD(mMessage));

        return true;
    }

    // disable Agree to TOS radio button until the page has fully loaded
    updateAgreeEnabled(false);

    // hide the SL text widget if we're displaying TOS with using a browser widget.
    LLUICtrl *editor = getChild<LLUICtrl>("tos_text");
    editor->setVisible(false);

    LLMediaCtrl* web_browser = getChild<LLMediaCtrl>("tos_html");
// <FS:CR> FIRE-8063 - Aurora and OpenSim TOS
    bool use_web_browser = false;
#ifdef OPENSIM
    if (LLGridManager::getInstance()->isInOpenSim())
    {
        //Check to see if the message is a link to display
        std::string token = "http://";
        std::string::size_type iIndex = mMessage.rfind(token);
        //IF it has http:// in it, we use the web browser
        if(iIndex != std::string::npos && mMessage.length() >= 2)
        {
            // it exists
            use_web_browser = true;
        }
    }
    else
#endif // OPENSIM
    {
        use_web_browser = true;
    }

    //if ( web_browser )
    if (web_browser && use_web_browser)
// </FS:CR>
    {
>>>>>>> 1a8a5404
// if we are forced to send users to an external site in their system browser
// (e.g.) Linux users because of lack of media support for HTML ToS page
// remove exisiting UI and replace with a link to external page where users can accept ToS
#ifdef EXTERNAL_TOS
        LLTextBox* header = getChild<LLTextBox>("tos_heading");
        if (header)
            header->setVisible(false);

        LLTextBox* external_prompt = getChild<LLTextBox>("external_tos_required");
        if (external_prompt)
            external_prompt->setVisible(true);

        web_browser->setVisible(false);
#else
<<<<<<< HEAD
		web_browser->addObserver(this);

// <FS:CR> FIRE-8063 - Aurora and OpenSim TOS
		// Next line moved into logic below...
		//web_browser->navigateTo( getString( "loading_url" ) );
#ifdef OPENSIM
		if (LLGridManager::getInstance()->isInOpenSim())
		{
			mRealNavigateBegun = true;
			updateAgreeEnabled(true);
			web_browser->navigateTo(mMessage);
		}
		else
#endif // OPENSIM
		{
			// Don't use the start_url parameter for this browser instance -- it may finish loading before we get to add our observer.
			// Store the URL separately and navigate here instead.
			web_browser->navigateTo( getString( "loading_url" ) );
			LLPluginClassMedia* media_plugin = web_browser->getMediaPlugin();
			if (media_plugin)
			{
				// All links from tos_html should be opened in external browser
				media_plugin->setOverrideClickTarget("_external");
			}
		}
#endif
	}
#ifdef OPENSIM
	else if (LLGridManager::getInstance()->isInOpenSim())
	{
		std::string showTos = "data:text/html,%3Chtml%3E%3Chead%3E"
							  "%3Cstyle%3E%0A"
							  "body%20%7B%0A"
							  "background-color%3Argb%2831%2C%2031%2C%2031%29%3B%0A"
							  "margin%3A5px%2020px%205px%2030px%3B%0A"
							  "padding%3A0%3B%0A%7D%0A"
							  "pre%20%7B%0Afont-size%3A12px%3B%0A"
							  "font-family%3A%22Deja%20Vu%20Sans%22%2C%20Helvetica%2C%20Arial%2C%20sans-serif%3B%0A"
							  "color%3A%23fff%3B%0A%7D%0A"
							  "%3C/style%3E"
			                  "%3C/head%3E%3Cbody%3E%3Cpre%3E" + mMessage + "%3C/pre%3E%3C/body%3E%3C/html%3E";

		mRealNavigateBegun = true;
		updateAgreeEnabled(true);
		web_browser->navigateTo(showTos);
	}
#endif // OPENSIM
// </FS:CR>

	return true;
=======
        web_browser->addObserver(this);

// <FS:CR> FIRE-8063 - Aurora and OpenSim TOS
        // Next line moved into logic below...
        //web_browser->navigateTo( getString( "loading_url" ) );
#ifdef OPENSIM
        if (LLGridManager::getInstance()->isInOpenSim())
        {
            mRealNavigateBegun = true;
            updateAgreeEnabled(true);
            web_browser->navigateTo(mMessage);
        }
        else
#endif // OPENSIM
        {
            // Don't use the start_url parameter for this browser instance -- it may finish loading before we get to add our observer.
            // Store the URL separately and navigate here instead.
            web_browser->navigateTo( getString( "loading_url" ) );
            LLPluginClassMedia* media_plugin = web_browser->getMediaPlugin();
            if (media_plugin)
            {
                // All links from tos_html should be opened in external browser
                media_plugin->setOverrideClickTarget("_external");
            }
        }
#endif
    }
#ifdef OPENSIM
    else if (LLGridManager::getInstance()->isInOpenSim())
    {
        std::string showTos = "data:text/html,%3Chtml%3E%3Chead%3E"
                              "%3Cstyle%3E%0A"
                              "body%20%7B%0A"
                              "background-color%3Argb%2831%2C%2031%2C%2031%29%3B%0A"
                              "margin%3A5px%2020px%205px%2030px%3B%0A"
                              "padding%3A0%3B%0A%7D%0A"
                              "pre%20%7B%0Afont-size%3A12px%3B%0A"
                              "font-family%3A%22Deja%20Vu%20Sans%22%2C%20Helvetica%2C%20Arial%2C%20sans-serif%3B%0A"
                              "color%3A%23fff%3B%0A%7D%0A"
                              "%3C/style%3E"
                              "%3C/head%3E%3Cbody%3E%3Cpre%3E" + mMessage + "%3C/pre%3E%3C/body%3E%3C/html%3E";

        mRealNavigateBegun = true;
        updateAgreeEnabled(true);
        web_browser->navigateTo(showTos);
    }
#endif // OPENSIM
// </FS:CR>

    return true;
>>>>>>> 1a8a5404
}

void LLFloaterTOS::setSiteIsAlive( bool alive )
{
// if we are forced to send users to an external site in their system browser
// (e.g.) Linux users because of lack of media support for HTML ToS page
// force the regular HTML UI to deactivate so alternative is rendered instead.
#ifdef EXTERNAL_TOS
    mSiteAlive = false;
#else

    mSiteAlive = alive;

    // only do this for TOS pages
    if (hasChild("tos_html"))
    {
        // if the contents of the site was retrieved
        if ( alive )
        {
            // navigate to the "real" page
            if(!mRealNavigateBegun && mSiteAlive)
            {
                LLMediaCtrl* web_browser = getChild<LLMediaCtrl>("tos_html");
                if(web_browser)
                {
                    mRealNavigateBegun = true;
                    web_browser->navigateTo( getString( "real_url" ) );
                }
            }
        }
        else
        {
            LL_INFOS("TOS") << "ToS page: ToS page unavailable!" << LL_ENDL;
            // normally this is set when navigation to TOS page navigation completes (so you can't accept before TOS loads)
            // but if the page is unavailable, we need to do this now
            updateAgreeEnabled(true);
            LLTextBox* tos_list = getChild<LLTextBox>("agree_list");
            tos_list->setEnabled(true);
        }
    }
#endif
}

LLFloaterTOS::~LLFloaterTOS()
{
}

// virtual
void LLFloaterTOS::draw()
{
    // draw children
    LLModalDialog::draw();
}


// update status of "Agree" checkbox and text
void LLFloaterTOS::updateAgreeEnabled(bool enabled)
{
    LLCheckBoxCtrl* tos_agreement_agree_cb = getChild<LLCheckBoxCtrl>("agree_chk");
    tos_agreement_agree_cb->setEnabled(enabled);

    LLTextBox* tos_agreement_agree_text = getChild<LLTextBox>("agree_list");
    tos_agreement_agree_text->setEnabled(enabled);
}

// static
void LLFloaterTOS::updateAgree(LLUICtrl*, void* userdata )
{
    LLFloaterTOS* self = (LLFloaterTOS*) userdata;
    bool agree = self->getChild<LLUICtrl>("agree_chk")->getValue().asBoolean();
    self->getChildView("Continue")->setEnabled(agree);
}

// static
void LLFloaterTOS::onContinue( void* userdata )
{
    LLFloaterTOS* self = (LLFloaterTOS*) userdata;
    LL_INFOS("TOS") << "User agrees with TOS." << LL_ENDL;

    if(self->mReplyPumpName != "")
    {
        LLEventPumps::instance().obtain(self->mReplyPumpName).post(LLSD(true));
    }

    self->closeFloater(); // destroys this object
}

// static
void LLFloaterTOS::onCancel( void* userdata )
{
<<<<<<< HEAD
	LLSD args;
	LLFloaterTOS* self = (LLFloaterTOS*) userdata;
	LL_INFOS("TOS") << "User disagrees with TOS." << LL_ENDL;
	LLNotificationsUtil::add("MustAgreeToLogIn", args, LLSD(), login_alert_done);

	if(self->mReplyPumpName != "")
	{
		LLEventPumps::instance().obtain(self->mReplyPumpName).post(LLSD(false));
	}

	// reset state for next time we come to TOS
	self->mLoadingScreenLoaded = false;
	self->mSiteAlive = false;
	self->mRealNavigateBegun = false;
	
	// destroys this object
	self->closeFloater(); 
=======
    LLSD args;
    LLFloaterTOS* self = (LLFloaterTOS*) userdata;
    LL_INFOS("TOS") << "User disagrees with TOS." << LL_ENDL;
    LLNotificationsUtil::add("MustAgreeToLogIn", args, LLSD(), login_alert_done);

    if(self->mReplyPumpName != "")
    {
        LLEventPumps::instance().obtain(self->mReplyPumpName).post(LLSD(false));
    }

    // reset state for next time we come to TOS
    self->mLoadingScreenLoaded = false;
    self->mSiteAlive = false;
    self->mRealNavigateBegun = false;

    // destroys this object
    self->closeFloater();
>>>>>>> 1a8a5404
}

//virtual
void LLFloaterTOS::handleMediaEvent(LLPluginClassMedia* /*self*/, EMediaEvent event)
{
    if(event == MEDIA_EVENT_NAVIGATE_COMPLETE)
    {
        if(!mLoadingScreenLoaded)
        {
            mLoadingScreenLoaded = true;
            std::string url(getString("real_url"));

            LLHandle<LLFloater> handle = getHandle();

            LLCoros::instance().launch("LLFloaterTOS::testSiteIsAliveCoro",
                boost::bind(&LLFloaterTOS::testSiteIsAliveCoro, handle, url));
<<<<<<< HEAD
		}
		else if(mRealNavigateBegun)
		{
			LL_INFOS("TOS") << "TOS: NAVIGATE COMPLETE" << LL_ENDL;
			// enable Agree to TOS check box now that page has loaded
			updateAgreeEnabled(true);
			LLTextBox* tos_list = getChild<LLTextBox>("agree_list");
			tos_list->setEnabled(true);
		}
	}
=======
        }
        else if(mRealNavigateBegun)
        {
            LL_INFOS("TOS") << "TOS: NAVIGATE COMPLETE" << LL_ENDL;
            // enable Agree to TOS check box now that page has loaded
            updateAgreeEnabled(true);
            LLTextBox* tos_list = getChild<LLTextBox>("agree_list");
            tos_list->setEnabled(true);
        }
    }
>>>>>>> 1a8a5404
}

void LLFloaterTOS::testSiteIsAliveCoro(LLHandle<LLFloater> handle, std::string url)
{
    LLCore::HttpRequest::policy_t httpPolicy(LLCore::HttpRequest::DEFAULT_POLICY_ID);
    LLCoreHttpUtil::HttpCoroutineAdapter::ptr_t
        httpAdapter(new LLCoreHttpUtil::HttpCoroutineAdapter("genericPostCoro", httpPolicy));
    LLCore::HttpRequest::ptr_t httpRequest(new LLCore::HttpRequest);
    LLCore::HttpOptions::ptr_t httpOpts = LLCore::HttpOptions::ptr_t(new LLCore::HttpOptions);

    httpOpts->setWantHeaders(true);
    httpOpts->setHeadersOnly(true);

    LL_INFOS("testSiteIsAliveCoro") << "Generic POST for " << url << LL_ENDL;

    LLSD result = httpAdapter->getAndSuspend(httpRequest, url);

    LLSD httpResults = result[LLCoreHttpUtil::HttpCoroutineAdapter::HTTP_RESULTS];
    LLCore::HttpStatus status = LLCoreHttpUtil::HttpCoroutineAdapter::getStatusFromLLSD(httpResults);

    if (handle.isDead())
    {
        LL_WARNS("testSiteIsAliveCoro") << "Dialog canceled before response." << LL_ENDL;
        return;
    }

    LLFloaterTOS *that = dynamic_cast<LLFloaterTOS *>(handle.get());

    if (that)
        that->setSiteIsAlive(static_cast<bool>(status));
    else
    {
        LL_WARNS("testSiteIsAliveCoro") << "Handle was not a TOS floater." << LL_ENDL;
    }
}

<|MERGE_RESOLUTION|>--- conflicted
+++ resolved
@@ -1,9 +1,5 @@
 
-<<<<<<< HEAD
-/** 
-=======
 /**
->>>>>>> 1a8a5404
  * @file llfloatertos.cpp
  * @brief Terms of Service Agreement dialog
  *
@@ -62,57 +58,6 @@
 }
 
 bool LLFloaterTOS::postBuild()
-<<<<<<< HEAD
-{	
-	childSetAction("Continue", onContinue, this);
-	childSetAction("Cancel", onCancel, this);
-	childSetCommitCallback("agree_chk", updateAgree, this);
-	
-	if (hasChild("tos_text"))
-	{
-		// this displays the critical message
-		LLUICtrl *tos_text = getChild<LLUICtrl>("tos_text");
-		tos_text->setEnabled(false);
-		tos_text->setFocus(true);
-		tos_text->setValue(LLSD(mMessage));
-
-		return true;
-	}
-
-	// disable Agree to TOS radio button until the page has fully loaded
-	updateAgreeEnabled(false);
-
-	// hide the SL text widget if we're displaying TOS with using a browser widget.
-	LLUICtrl *editor = getChild<LLUICtrl>("tos_text");
-	editor->setVisible(false);
-
-	LLMediaCtrl* web_browser = getChild<LLMediaCtrl>("tos_html");
-// <FS:CR> FIRE-8063 - Aurora and OpenSim TOS
-	bool use_web_browser = false;
-#ifdef OPENSIM
-	if (LLGridManager::getInstance()->isInOpenSim())
-	{
-		//Check to see if the message is a link to display
-		std::string token = "http://";
-		std::string::size_type iIndex = mMessage.rfind(token);
-		//IF it has http:// in it, we use the web browser
-		if(iIndex != std::string::npos && mMessage.length() >= 2)
-		{
-			// it exists
-			use_web_browser = true;
-		}
-	}
-	else
-#endif // OPENSIM
-	{
-		use_web_browser = true;
-	}
-
-	//if ( web_browser )
-	if (web_browser && use_web_browser)
-// </FS:CR>
-	{
-=======
 {
     childSetAction("Continue", onContinue, this);
     childSetAction("Cancel", onCancel, this);
@@ -162,7 +107,6 @@
     if (web_browser && use_web_browser)
 // </FS:CR>
     {
->>>>>>> 1a8a5404
 // if we are forced to send users to an external site in their system browser
 // (e.g.) Linux users because of lack of media support for HTML ToS page
 // remove exisiting UI and replace with a link to external page where users can accept ToS
@@ -177,58 +121,6 @@
 
         web_browser->setVisible(false);
 #else
-<<<<<<< HEAD
-		web_browser->addObserver(this);
-
-// <FS:CR> FIRE-8063 - Aurora and OpenSim TOS
-		// Next line moved into logic below...
-		//web_browser->navigateTo( getString( "loading_url" ) );
-#ifdef OPENSIM
-		if (LLGridManager::getInstance()->isInOpenSim())
-		{
-			mRealNavigateBegun = true;
-			updateAgreeEnabled(true);
-			web_browser->navigateTo(mMessage);
-		}
-		else
-#endif // OPENSIM
-		{
-			// Don't use the start_url parameter for this browser instance -- it may finish loading before we get to add our observer.
-			// Store the URL separately and navigate here instead.
-			web_browser->navigateTo( getString( "loading_url" ) );
-			LLPluginClassMedia* media_plugin = web_browser->getMediaPlugin();
-			if (media_plugin)
-			{
-				// All links from tos_html should be opened in external browser
-				media_plugin->setOverrideClickTarget("_external");
-			}
-		}
-#endif
-	}
-#ifdef OPENSIM
-	else if (LLGridManager::getInstance()->isInOpenSim())
-	{
-		std::string showTos = "data:text/html,%3Chtml%3E%3Chead%3E"
-							  "%3Cstyle%3E%0A"
-							  "body%20%7B%0A"
-							  "background-color%3Argb%2831%2C%2031%2C%2031%29%3B%0A"
-							  "margin%3A5px%2020px%205px%2030px%3B%0A"
-							  "padding%3A0%3B%0A%7D%0A"
-							  "pre%20%7B%0Afont-size%3A12px%3B%0A"
-							  "font-family%3A%22Deja%20Vu%20Sans%22%2C%20Helvetica%2C%20Arial%2C%20sans-serif%3B%0A"
-							  "color%3A%23fff%3B%0A%7D%0A"
-							  "%3C/style%3E"
-			                  "%3C/head%3E%3Cbody%3E%3Cpre%3E" + mMessage + "%3C/pre%3E%3C/body%3E%3C/html%3E";
-
-		mRealNavigateBegun = true;
-		updateAgreeEnabled(true);
-		web_browser->navigateTo(showTos);
-	}
-#endif // OPENSIM
-// </FS:CR>
-
-	return true;
-=======
         web_browser->addObserver(this);
 
 // <FS:CR> FIRE-8063 - Aurora and OpenSim TOS
@@ -279,7 +171,6 @@
 // </FS:CR>
 
     return true;
->>>>>>> 1a8a5404
 }
 
 void LLFloaterTOS::setSiteIsAlive( bool alive )
@@ -370,25 +261,6 @@
 // static
 void LLFloaterTOS::onCancel( void* userdata )
 {
-<<<<<<< HEAD
-	LLSD args;
-	LLFloaterTOS* self = (LLFloaterTOS*) userdata;
-	LL_INFOS("TOS") << "User disagrees with TOS." << LL_ENDL;
-	LLNotificationsUtil::add("MustAgreeToLogIn", args, LLSD(), login_alert_done);
-
-	if(self->mReplyPumpName != "")
-	{
-		LLEventPumps::instance().obtain(self->mReplyPumpName).post(LLSD(false));
-	}
-
-	// reset state for next time we come to TOS
-	self->mLoadingScreenLoaded = false;
-	self->mSiteAlive = false;
-	self->mRealNavigateBegun = false;
-	
-	// destroys this object
-	self->closeFloater(); 
-=======
     LLSD args;
     LLFloaterTOS* self = (LLFloaterTOS*) userdata;
     LL_INFOS("TOS") << "User disagrees with TOS." << LL_ENDL;
@@ -406,7 +278,6 @@
 
     // destroys this object
     self->closeFloater();
->>>>>>> 1a8a5404
 }
 
 //virtual
@@ -423,18 +294,6 @@
 
             LLCoros::instance().launch("LLFloaterTOS::testSiteIsAliveCoro",
                 boost::bind(&LLFloaterTOS::testSiteIsAliveCoro, handle, url));
-<<<<<<< HEAD
-		}
-		else if(mRealNavigateBegun)
-		{
-			LL_INFOS("TOS") << "TOS: NAVIGATE COMPLETE" << LL_ENDL;
-			// enable Agree to TOS check box now that page has loaded
-			updateAgreeEnabled(true);
-			LLTextBox* tos_list = getChild<LLTextBox>("agree_list");
-			tos_list->setEnabled(true);
-		}
-	}
-=======
         }
         else if(mRealNavigateBegun)
         {
@@ -445,7 +304,6 @@
             tos_list->setEnabled(true);
         }
     }
->>>>>>> 1a8a5404
 }
 
 void LLFloaterTOS::testSiteIsAliveCoro(LLHandle<LLFloater> handle, std::string url)
