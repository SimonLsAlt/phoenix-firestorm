/**
 * @file lldrawpoolterrain.cpp
 * @brief LLDrawPoolTerrain class implementation
 *
 * $LicenseInfo:firstyear=2002&license=viewerlgpl$
 * Second Life Viewer Source Code
 * Copyright (C) 2010, Linden Research, Inc.
 *
 * This library is free software; you can redistribute it and/or
 * modify it under the terms of the GNU Lesser General Public
 * License as published by the Free Software Foundation;
 * version 2.1 of the License only.
 *
 * This library is distributed in the hope that it will be useful,
 * but WITHOUT ANY WARRANTY; without even the implied warranty of
 * MERCHANTABILITY or FITNESS FOR A PARTICULAR PURPOSE.  See the GNU
 * Lesser General Public License for more details.
 *
 * You should have received a copy of the GNU Lesser General Public
 * License along with this library; if not, write to the Free Software
 * Foundation, Inc., 51 Franklin Street, Fifth Floor, Boston, MA  02110-1301  USA
 *
 * Linden Research, Inc., 945 Battery Street, San Francisco, CA  94111  USA
 * $/LicenseInfo$
 */

#include "llviewerprecompiledheaders.h"

#include "lldrawpoolterrain.h"

#include "llfasttimer.h"

#include "llagent.h"
#include "llviewercontrol.h"
#include "lldrawable.h"
#include "llface.h"
#include "llsky.h"
#include "llsurface.h"
#include "llsurfacepatch.h"
#include "llviewerregion.h"
#include "llvlcomposition.h"
#include "llviewerparcelmgr.h"      // for gRenderParcelOwnership
#include "llviewerparceloverlay.h"
#include "llvosurfacepatch.h"
#include "llviewercamera.h"
#include "llviewertexturelist.h" // To get alpha gradients
#include "llworld.h"
#include "pipeline.h"
#include "llviewershadermgr.h"
#include "llrender.h"
#include "llenvironment.h"
#include "llsettingsvo.h"

const F32 DETAIL_SCALE = 1.f/16.f;
int DebugDetailMap = 0;

S32 LLDrawPoolTerrain::sPBRDetailMode = 0;
F32 LLDrawPoolTerrain::sDetailScale = DETAIL_SCALE;
F32 LLDrawPoolTerrain::sPBRDetailScale = DETAIL_SCALE;
static LLGLSLShader* sShader = NULL;
static LLTrace::BlockTimerStatHandle FTM_SHADOW_TERRAIN("Terrain Shadow");


LLDrawPoolTerrain::LLDrawPoolTerrain(LLViewerTexture *texturep) :
    LLFacePool(POOL_TERRAIN),
    mTexturep(texturep)
{
    // Hack!
<<<<<<< HEAD

    // <FS:PP> Attempt to speed up things a little
    // sDetailScale = 1.f/gSavedSettings.getF32("RenderTerrainScale");
    // sPBRDetailScale = 1.f/gSavedSettings.getF32("RenderTerrainPBRScale");
    // sPBRDetailMode = gSavedSettings.getS32("RenderTerrainPBRDetail");
    static LLCachedControl<F32> RenderTerrainScale(gSavedSettings, "RenderTerrainScale");
    static LLCachedControl<F32> RenderTerrainPBRScale(gSavedSettings, "RenderTerrainPBRScale");
    static LLCachedControl<S32> RenderTerrainPBRDetail(gSavedSettings, "RenderTerrainPBRDetail");
    sDetailScale = 1.f/RenderTerrainScale;
    sPBRDetailScale = 1.f/RenderTerrainPBRScale;
    sPBRDetailMode = RenderTerrainPBRDetail();
    // </FS:PP>
=======
    sDetailScale = 1.f/gSavedSettings.getF32("RenderTerrainScale");
    sPBRDetailScale = 1.f/gSavedSettings.getF32("RenderTerrainPBRScale");
    sPBRDetailMode = gSavedSettings.getS32("RenderTerrainPBRDetail");
>>>>>>> 65c9386d
    mAlphaRampImagep = LLViewerTextureManager::getFetchedTexture(IMG_ALPHA_GRAD);


    //gGL.getTexUnit(0)->bind(mAlphaRampImagep.get());
    mAlphaRampImagep->setAddressMode(LLTexUnit::TAM_CLAMP);

    m2DAlphaRampImagep = LLViewerTextureManager::getFetchedTexture(IMG_ALPHA_GRAD_2D);

    //gGL.getTexUnit(0)->bind(m2DAlphaRampImagep.get());
    m2DAlphaRampImagep->setAddressMode(LLTexUnit::TAM_CLAMP);

    mTexturep->setBoostLevel(LLGLTexture::BOOST_TERRAIN);

    //gGL.getTexUnit(0)->unbind(LLTexUnit::TT_TEXTURE);
}

LLDrawPoolTerrain::~LLDrawPoolTerrain()
{
    llassert( gPipeline.findPool( getType(), getTexture() ) == NULL );
}

U32 LLDrawPoolTerrain::getVertexDataMask()
{
    if (LLPipeline::sShadowRender)
    {
        return LLVertexBuffer::MAP_VERTEX;
    }
    else if (LLGLSLShader::sCurBoundShaderPtr)
    {
        return VERTEX_DATA_MASK & ~(LLVertexBuffer::MAP_TEXCOORD2 | LLVertexBuffer::MAP_TEXCOORD3);
    }
    else
    {
        return VERTEX_DATA_MASK;
    }
}

void LLDrawPoolTerrain::prerender()
{
<<<<<<< HEAD
    // <FS:Ansariel> Use faster LLCachedControls for frequently visited locations
    //sPBRDetailMode = gSavedSettings.getS32("RenderTerrainPBRDetail");
    static LLCachedControl<S32> renderTerrainPBRDetail(gSavedSettings, "RenderTerrainPBRDetail");
    sPBRDetailMode = renderTerrainPBRDetail();
    // </FS:Ansariel>
=======
    sPBRDetailMode = gSavedSettings.getS32("RenderTerrainPBRDetail");
>>>>>>> 65c9386d
}

void LLDrawPoolTerrain::boostTerrainDetailTextures()
{
    // Hack! Get the region that this draw pool is rendering from!
    LLViewerRegion *regionp = mDrawFace[0]->getDrawable()->getVObj()->getRegion();
    LLVLComposition *compp = regionp->getComposition();
    compp->boost();
}

void LLDrawPoolTerrain::beginDeferredPass(S32 pass)
{
    LL_PROFILE_ZONE_SCOPED_CATEGORY_DRAWPOOL; //LL_RECORD_BLOCK_TIME(FTM_RENDER_TERRAIN);
    LLFacePool::beginRenderPass(pass);
}

void LLDrawPoolTerrain::endDeferredPass(S32 pass)
{
    LL_PROFILE_ZONE_SCOPED_CATEGORY_DRAWPOOL; //LL_RECORD_BLOCK_TIME(FTM_RENDER_TERRAIN);
    LLFacePool::endRenderPass(pass);
    sShader->unbind();
}

void LLDrawPoolTerrain::renderDeferred(S32 pass)
{
    LL_PROFILE_ZONE_SCOPED_CATEGORY_DRAWPOOL; //LL_RECORD_BLOCK_TIME(FTM_RENDER_TERRAIN);
    if (mDrawFace.empty())
    {
        return;
    }

    boostTerrainDetailTextures();

    renderFullShader();

    // Special-case for land ownership feedback
    // <FS:Ansariel> Use faster LLCachedControls for frequently visited locations
    //if (gSavedSettings.getBOOL("ShowParcelOwners"))
    static LLCachedControl<bool> showParcelOwners(gSavedSettings, "ShowParcelOwners");
    if (showParcelOwners)
    // </FS:Ansariel>
    {
        hilightParcelOwners();
    }

}

void LLDrawPoolTerrain::beginShadowPass(S32 pass)
{
    LL_PROFILE_ZONE_SCOPED_CATEGORY_DRAWPOOL; //LL_RECORD_BLOCK_TIME(FTM_SHADOW_TERRAIN);
    LLFacePool::beginRenderPass(pass);
    gGL.getTexUnit(0)->unbind(LLTexUnit::TT_TEXTURE);
    gDeferredShadowProgram.bind();

    LLEnvironment& environment = LLEnvironment::instance();
    gDeferredShadowProgram.uniform1i(LLShaderMgr::SUN_UP_FACTOR, environment.getIsSunUp() ? 1 : 0);
}

void LLDrawPoolTerrain::endShadowPass(S32 pass)
{
    LL_PROFILE_ZONE_SCOPED_CATEGORY_DRAWPOOL; //LL_RECORD_BLOCK_TIME(FTM_SHADOW_TERRAIN);
    LLFacePool::endRenderPass(pass);
    gDeferredShadowProgram.unbind();
}

void LLDrawPoolTerrain::renderShadow(S32 pass)
{
    LL_PROFILE_ZONE_SCOPED_CATEGORY_DRAWPOOL; //LL_RECORD_BLOCK_TIME(FTM_SHADOW_TERRAIN);
    if (mDrawFace.empty())
    {
        return;
    }
    //LLGLEnable offset(GL_POLYGON_OFFSET);
    //glCullFace(GL_FRONT);
    drawLoop();
    //glCullFace(GL_BACK);
}


void LLDrawPoolTerrain::drawLoop()
{
    if (!mDrawFace.empty())
    {
        for (std::vector<LLFace*>::iterator iter = mDrawFace.begin();
             iter != mDrawFace.end(); iter++)
        {
            LLFace *facep = *iter;

            llassert(gGL.getMatrixMode() == LLRender::MM_MODELVIEW);
            LLRenderPass::applyModelMatrix(&facep->getDrawable()->getRegion()->mRenderMatrix);

            facep->renderIndexed();
        }
    }
}

void LLDrawPoolTerrain::renderFullShader()
{
    const BOOL use_local_materials = gLocalTerrainMaterials.materialsReady(true, false);
<<<<<<< HEAD
    // Hack! Get the region that this draw pool is rendering from!
    LLViewerRegion *regionp = mDrawFace[0]->getDrawable()->getVObj()->getRegion();
    LLVLComposition *compp = regionp->getComposition();
    const BOOL use_textures = !use_local_materials && (compp->getMaterialType() == LLTerrainMaterials::Type::TEXTURE);

    if (use_textures)
    {
        // Use textures
        sShader = &gDeferredTerrainProgram;
        sShader->bind();
        renderFullShaderTextures();
    }
    else
    {
        // Use materials
        sShader = &gDeferredPBRTerrainProgram;
        sShader->bind();
        renderFullShaderPBR(use_local_materials);
    }
}

void LLDrawPoolTerrain::renderFullShaderTextures()
{
    // Hack! Get the region that this draw pool is rendering from!
    LLViewerRegion *regionp = mDrawFace[0]->getDrawable()->getVObj()->getRegion();
    LLVLComposition *compp = regionp->getComposition();

// [SL:KB] - Patch: Render-TextureToggle (Catznip-4.0)
    LLViewerTexture *detail_texture0p = (LLPipeline::sRenderTextures) ? compp->mDetailTextures[0] : LLViewerFetchedTexture::sDefaultDiffuseImagep;
    LLViewerTexture *detail_texture1p = (LLPipeline::sRenderTextures) ? compp->mDetailTextures[1] : LLViewerFetchedTexture::sDefaultDiffuseImagep;
    LLViewerTexture *detail_texture2p = (LLPipeline::sRenderTextures) ? compp->mDetailTextures[2] : LLViewerFetchedTexture::sDefaultDiffuseImagep;
    LLViewerTexture *detail_texture3p = (LLPipeline::sRenderTextures) ? compp->mDetailTextures[3] : LLViewerFetchedTexture::sDefaultDiffuseImagep;
// [/SL:KB]
//  LLViewerTexture *detail_texture0p = compp->mDetailTextures[0];
//  LLViewerTexture *detail_texture1p = compp->mDetailTextures[1];
//  LLViewerTexture *detail_texture2p = compp->mDetailTextures[2];
//  LLViewerTexture *detail_texture3p = compp->mDetailTextures[3];
=======
    // Hack! Get the region that this draw pool is rendering from!
    LLViewerRegion *regionp = mDrawFace[0]->getDrawable()->getVObj()->getRegion();
    LLVLComposition *compp = regionp->getComposition();
    const BOOL use_textures = !use_local_materials && (compp->getMaterialType() == LLTerrainMaterials::Type::TEXTURE);

    if (use_textures)
    {
        // Use textures
        sShader = &gDeferredTerrainProgram;
        sShader->bind();
        renderFullShaderTextures();
    }
    else
    {
        // Use materials
        sShader = &gDeferredPBRTerrainProgram;
        sShader->bind();
        renderFullShaderPBR(use_local_materials);
    }
}

void LLDrawPoolTerrain::renderFullShaderTextures()
{
    // Hack! Get the region that this draw pool is rendering from!
    LLViewerRegion *regionp = mDrawFace[0]->getDrawable()->getVObj()->getRegion();
    LLVLComposition *compp = regionp->getComposition();

    LLViewerTexture *detail_texture0p = compp->mDetailTextures[0];
    LLViewerTexture *detail_texture1p = compp->mDetailTextures[1];
    LLViewerTexture *detail_texture2p = compp->mDetailTextures[2];
    LLViewerTexture *detail_texture3p = compp->mDetailTextures[3];
>>>>>>> 65c9386d

    LLVector3d region_origin_global = gAgent.getRegion()->getOriginGlobal();
    F32 offset_x = (F32)fmod(region_origin_global.mdV[VX], 1.0/(F64)sDetailScale)*sDetailScale;
    F32 offset_y = (F32)fmod(region_origin_global.mdV[VY], 1.0/(F64)sDetailScale)*sDetailScale;

    LLVector4 tp0, tp1;

    tp0.setVec(sDetailScale, 0.0f, 0.0f, offset_x);
    tp1.setVec(0.0f, sDetailScale, 0.0f, offset_y);

    //
    // detail texture 0
    //
    S32 detail0 = sShader->enableTexture(LLViewerShaderMgr::TERRAIN_DETAIL0);
    gGL.getTexUnit(detail0)->bind(detail_texture0p);
    gGL.getTexUnit(detail0)->setTextureAddressMode(LLTexUnit::TAM_WRAP);
    gGL.getTexUnit(detail0)->activate();

    LLGLSLShader* shader = LLGLSLShader::sCurBoundShaderPtr;
    llassert(shader);

    shader->uniform4fv(LLShaderMgr::OBJECT_PLANE_S, 1, tp0.mV);
    shader->uniform4fv(LLShaderMgr::OBJECT_PLANE_T, 1, tp1.mV);

    LLSettingsWater::ptr_t pwater = LLEnvironment::instance().getCurrentWater();

    //
    // detail texture 1
    //
    S32 detail1 = sShader->enableTexture(LLViewerShaderMgr::TERRAIN_DETAIL1);
    gGL.getTexUnit(detail1)->bind(detail_texture1p);
    gGL.getTexUnit(detail1)->setTextureAddressMode(LLTexUnit::TAM_WRAP);
    gGL.getTexUnit(detail1)->activate();

    // detail texture 2
    //
    S32 detail2 = sShader->enableTexture(LLViewerShaderMgr::TERRAIN_DETAIL2);
    gGL.getTexUnit(detail2)->bind(detail_texture2p);
    gGL.getTexUnit(detail2)->setTextureAddressMode(LLTexUnit::TAM_WRAP);
    gGL.getTexUnit(detail2)->activate();


    // detail texture 3
    //
    S32 detail3 = sShader->enableTexture(LLViewerShaderMgr::TERRAIN_DETAIL3);
    gGL.getTexUnit(detail3)->bind(detail_texture3p);
    gGL.getTexUnit(detail3)->setTextureAddressMode(LLTexUnit::TAM_WRAP);
    gGL.getTexUnit(detail3)->activate();

    //
    // Alpha Ramp
    //
    S32 alpha_ramp = sShader->enableTexture(LLViewerShaderMgr::TERRAIN_ALPHARAMP);
    gGL.getTexUnit(alpha_ramp)->bind(m2DAlphaRampImagep);
    gGL.getTexUnit(alpha_ramp)->setTextureAddressMode(LLTexUnit::TAM_CLAMP);

    // GL_BLEND disabled by default
    drawLoop();

    // Disable multitexture
    sShader->disableTexture(LLViewerShaderMgr::TERRAIN_ALPHARAMP);
    sShader->disableTexture(LLViewerShaderMgr::TERRAIN_DETAIL0);
    sShader->disableTexture(LLViewerShaderMgr::TERRAIN_DETAIL1);
    sShader->disableTexture(LLViewerShaderMgr::TERRAIN_DETAIL2);
    sShader->disableTexture(LLViewerShaderMgr::TERRAIN_DETAIL3);

    gGL.getTexUnit(alpha_ramp)->unbind(LLTexUnit::TT_TEXTURE);
    gGL.getTexUnit(alpha_ramp)->disable();
    gGL.getTexUnit(alpha_ramp)->activate();

    gGL.getTexUnit(detail3)->unbind(LLTexUnit::TT_TEXTURE);
    gGL.getTexUnit(detail3)->disable();
    gGL.getTexUnit(detail3)->activate();

    gGL.getTexUnit(detail2)->unbind(LLTexUnit::TT_TEXTURE);
    gGL.getTexUnit(detail2)->disable();
    gGL.getTexUnit(detail2)->activate();

    gGL.getTexUnit(detail1)->unbind(LLTexUnit::TT_TEXTURE);
    gGL.getTexUnit(detail1)->disable();
    gGL.getTexUnit(detail1)->activate();

    //----------------------------------------------------------------------------
    // Restore Texture Unit 0 defaults

    gGL.getTexUnit(detail0)->unbind(LLTexUnit::TT_TEXTURE);
    gGL.getTexUnit(detail0)->enable(LLTexUnit::TT_TEXTURE);
    gGL.getTexUnit(detail0)->activate();
}

// *TODO: Investigate use of bindFast for PBR terrain textures
void LLDrawPoolTerrain::renderFullShaderPBR(BOOL local_materials)
{
    // Hack! Get the region that this draw pool is rendering from!
    LLViewerRegion *regionp = mDrawFace[0]->getDrawable()->getVObj()->getRegion();
    LLVLComposition *compp = regionp->getComposition();
    LLPointer<LLFetchedGLTFMaterial> (*fetched_materials)[LLVLComposition::ASSET_COUNT] = &compp->mDetailMaterials;

    constexpr U32 terrain_material_count = LLVLComposition::ASSET_COUNT;
#ifdef SHOW_ASSERT
    constexpr U32 shader_material_count = 1 + LLViewerShaderMgr::TERRAIN_DETAIL3_BASE_COLOR - LLViewerShaderMgr::TERRAIN_DETAIL0_BASE_COLOR;
    llassert(shader_material_count == terrain_material_count);
#endif

    if (local_materials)
    {
        // Override region terrain with the global local override terrain
        fetched_materials = &gLocalTerrainMaterials.mDetailMaterials;
    }
    const LLGLTFMaterial* materials[terrain_material_count];
    for (U32 i = 0; i < terrain_material_count; ++i)
    {
        materials[i] = (*fetched_materials)[i].get();
        if (!materials[i]) { materials[i] = &LLGLTFMaterial::sDefault; }
    }

    S32 detail_basecolor[terrain_material_count];
    S32 detail_normal[terrain_material_count];
    S32 detail_metalrough[terrain_material_count];
    S32 detail_emissive[terrain_material_count];

    for (U32 i = 0; i < terrain_material_count; ++i)
    {
        LLViewerTexture* detail_basecolor_texturep = nullptr;
        LLViewerTexture* detail_normal_texturep = nullptr;
        LLViewerTexture* detail_metalrough_texturep = nullptr;
        LLViewerTexture* detail_emissive_texturep = nullptr;

        const LLFetchedGLTFMaterial* fetched_material = (*fetched_materials)[i].get();
        if (fetched_material)
        {
            detail_basecolor_texturep = fetched_material->mBaseColorTexture;
            detail_normal_texturep = fetched_material->mNormalTexture;
            detail_metalrough_texturep = fetched_material->mMetallicRoughnessTexture;
            detail_emissive_texturep = fetched_material->mEmissiveTexture;
        }

        detail_basecolor[i] = sShader->enableTexture(LLViewerShaderMgr::TERRAIN_DETAIL0_BASE_COLOR + i);
        if (detail_basecolor_texturep)
        {
            gGL.getTexUnit(detail_basecolor[i])->bind(detail_basecolor_texturep);
        }
        else
        {
            gGL.getTexUnit(detail_basecolor[i])->bind(LLViewerFetchedTexture::sWhiteImagep);
        }
        gGL.getTexUnit(detail_basecolor[i])->setTextureAddressMode(LLTexUnit::TAM_WRAP);
        gGL.getTexUnit(detail_basecolor[i])->activate();

        if (sPBRDetailMode >= TERRAIN_PBR_DETAIL_NORMAL)
        {
            detail_normal[i] = sShader->enableTexture(LLViewerShaderMgr::TERRAIN_DETAIL0_NORMAL + i);
            if (detail_normal_texturep)
            {
                gGL.getTexUnit(detail_normal[i])->bind(detail_normal_texturep);
            }
            else
            {
                gGL.getTexUnit(detail_normal[i])->bind(LLViewerFetchedTexture::sFlatNormalImagep);
            }
            gGL.getTexUnit(detail_normal[i])->setTextureAddressMode(LLTexUnit::TAM_WRAP);
            gGL.getTexUnit(detail_normal[i])->activate();
        }

        if (sPBRDetailMode >= TERRAIN_PBR_DETAIL_METALLIC_ROUGHNESS)
        {
            detail_metalrough[i] = sShader->enableTexture(LLViewerShaderMgr::TERRAIN_DETAIL0_METALLIC_ROUGHNESS + i);
            if (detail_metalrough_texturep)
            {
                gGL.getTexUnit(detail_metalrough[i])->bind(detail_metalrough_texturep);
            }
            else
            {
                gGL.getTexUnit(detail_metalrough[i])->bind(LLViewerFetchedTexture::sWhiteImagep);
            }
            gGL.getTexUnit(detail_metalrough[i])->setTextureAddressMode(LLTexUnit::TAM_WRAP);
            gGL.getTexUnit(detail_metalrough[i])->activate();
        }

        if (sPBRDetailMode >= TERRAIN_PBR_DETAIL_EMISSIVE)
        {
            detail_emissive[i] = sShader->enableTexture(LLViewerShaderMgr::TERRAIN_DETAIL0_EMISSIVE + i);
            if (detail_emissive_texturep)
            {
                gGL.getTexUnit(detail_emissive[i])->bind(detail_emissive_texturep);
            }
            else
            {
                gGL.getTexUnit(detail_emissive[i])->bind(LLViewerFetchedTexture::sWhiteImagep);
            }
            gGL.getTexUnit(detail_emissive[i])->setTextureAddressMode(LLTexUnit::TAM_WRAP);
            gGL.getTexUnit(detail_emissive[i])->activate();
        }
    }

    LLGLSLShader* shader = LLGLSLShader::sCurBoundShaderPtr;
    llassert(shader);

<<<<<<< HEAD

    // *TODO: Figure out why this offset is *sometimes* producing seams at the
    // region edge, and repeat jumps when crossing regions, when
    // RenderTerrainPBRScale is not a factor of the region scale.
    LLVector3d region_origin_global = gAgent.getRegion()->getOriginGlobal();
    F32 offset_x = (F32)fmod(region_origin_global.mdV[VX], 1.0/(F64)sPBRDetailScale)*sPBRDetailScale;
    F32 offset_y = (F32)fmod(region_origin_global.mdV[VY], 1.0/(F64)sPBRDetailScale)*sPBRDetailScale;

    LLGLTFMaterial::TextureTransform base_color_transform;
    base_color_transform.mScale = LLVector2(sPBRDetailScale, sPBRDetailScale);
    base_color_transform.mOffset = LLVector2(offset_x, offset_y);
=======
    LLGLTFMaterial::TextureTransform base_color_transform;
    base_color_transform.mScale = LLVector2(sPBRDetailScale, sPBRDetailScale);
    // *TODO: mOffset and mRotation left at defaults for now. (per-material texture transforms are implemented in another branch)
>>>>>>> 65c9386d
    F32 base_color_packed[8];
    base_color_transform.getPacked(base_color_packed);
    // *HACK: Use the same texture repeats for all PBR terrain textures for now
    // (not compliant with KHR texture transform spec)
    shader->uniform4fv(LLShaderMgr::TEXTURE_BASE_COLOR_TRANSFORM, 2, (F32*)base_color_packed);

    LLSettingsWater::ptr_t pwater = LLEnvironment::instance().getCurrentWater();

    //
    // Alpha Ramp
    //
    S32 alpha_ramp = sShader->enableTexture(LLViewerShaderMgr::TERRAIN_ALPHARAMP);
    gGL.getTexUnit(alpha_ramp)->bind(m2DAlphaRampImagep);
    gGL.getTexUnit(alpha_ramp)->setTextureAddressMode(LLTexUnit::TAM_CLAMP);

    //
    // GLTF uniforms
    //

    LLColor4 base_color_factors[terrain_material_count];
    F32 metallic_factors[terrain_material_count];
    F32 roughness_factors[terrain_material_count];
    LLColor3 emissive_colors[terrain_material_count];
    F32 minimum_alphas[terrain_material_count];
    for (U32 i = 0; i < terrain_material_count; ++i)
    {
        const LLGLTFMaterial* material = materials[i];

        base_color_factors[i] = material->mBaseColor;
        metallic_factors[i] = material->mMetallicFactor;
        roughness_factors[i] = material->mRoughnessFactor;
        emissive_colors[i] = material->mEmissiveColor;
        // glTF 2.0 Specification 3.9.4. Alpha Coverage
        // mAlphaCutoff is only valid for LLGLTFMaterial::ALPHA_MODE_MASK
        // Use 0 here due to GLTF terrain blending (LLGLTFMaterial::bind uses
        // -1 for easier debugging)
        F32 min_alpha = -0.0f;
        if (material->mAlphaMode == LLGLTFMaterial::ALPHA_MODE_MASK)
        {
            // dividing the alpha cutoff by transparency here allows the shader to compare against
            // the alpha value of the texture without needing the transparency value
            min_alpha = material->mAlphaCutoff/material->mBaseColor.mV[3];
        }
        minimum_alphas[i] = min_alpha;
    }
    shader->uniform4fv(LLShaderMgr::TERRAIN_BASE_COLOR_FACTORS, terrain_material_count, (F32*)base_color_factors);
    if (sPBRDetailMode >= TERRAIN_PBR_DETAIL_METALLIC_ROUGHNESS)
    {
        shader->uniform4f(LLShaderMgr::TERRAIN_METALLIC_FACTORS, metallic_factors[0], metallic_factors[1], metallic_factors[2], metallic_factors[3]);
        shader->uniform4f(LLShaderMgr::TERRAIN_ROUGHNESS_FACTORS, roughness_factors[0], roughness_factors[1], roughness_factors[2], roughness_factors[3]);
    }
    if (sPBRDetailMode >= TERRAIN_PBR_DETAIL_EMISSIVE)
    {
        shader->uniform3fv(LLShaderMgr::TERRAIN_EMISSIVE_COLORS, terrain_material_count, (F32*)emissive_colors);
    }
    shader->uniform4f(LLShaderMgr::TERRAIN_MINIMUM_ALPHAS, minimum_alphas[0], minimum_alphas[1], minimum_alphas[2], minimum_alphas[3]);

    // GL_BLEND disabled by default
    drawLoop();

    // Disable multitexture

    sShader->disableTexture(LLViewerShaderMgr::TERRAIN_ALPHARAMP);

    gGL.getTexUnit(alpha_ramp)->unbind(LLTexUnit::TT_TEXTURE);
    gGL.getTexUnit(alpha_ramp)->disable();
    gGL.getTexUnit(alpha_ramp)->activate();

    for (U32 i = 0; i < terrain_material_count; ++i)
    {
        sShader->disableTexture(LLViewerShaderMgr::TERRAIN_DETAIL0_BASE_COLOR + i);
        if (sPBRDetailMode >= TERRAIN_PBR_DETAIL_NORMAL)
        {
            sShader->disableTexture(LLViewerShaderMgr::TERRAIN_DETAIL0_NORMAL + i);
        }
        if (sPBRDetailMode >= TERRAIN_PBR_DETAIL_METALLIC_ROUGHNESS)
        {
            sShader->disableTexture(LLViewerShaderMgr::TERRAIN_DETAIL0_METALLIC_ROUGHNESS + i);
        }
        if (sPBRDetailMode >= TERRAIN_PBR_DETAIL_EMISSIVE)
        {
            sShader->disableTexture(LLViewerShaderMgr::TERRAIN_DETAIL0_EMISSIVE + i);
        }

        gGL.getTexUnit(detail_basecolor[i])->unbind(LLTexUnit::TT_TEXTURE);
        gGL.getTexUnit(detail_basecolor[i])->disable();
        gGL.getTexUnit(detail_basecolor[i])->activate();

        if (sPBRDetailMode >= TERRAIN_PBR_DETAIL_NORMAL)
        {
            gGL.getTexUnit(detail_normal[i])->unbind(LLTexUnit::TT_TEXTURE);
            gGL.getTexUnit(detail_normal[i])->disable();
            gGL.getTexUnit(detail_normal[i])->activate();
        }

        if (sPBRDetailMode >= TERRAIN_PBR_DETAIL_METALLIC_ROUGHNESS)
        {
            gGL.getTexUnit(detail_metalrough[i])->unbind(LLTexUnit::TT_TEXTURE);
            gGL.getTexUnit(detail_metalrough[i])->disable();
            gGL.getTexUnit(detail_metalrough[i])->activate();
        }

        if (sPBRDetailMode >= TERRAIN_PBR_DETAIL_EMISSIVE)
        {
            gGL.getTexUnit(detail_emissive[i])->unbind(LLTexUnit::TT_TEXTURE);
            gGL.getTexUnit(detail_emissive[i])->disable();
            gGL.getTexUnit(detail_emissive[i])->activate();
        }
    }
}

void LLDrawPoolTerrain::hilightParcelOwners()
{
    { //use fullbright shader for highlighting
        LLGLSLShader* old_shader = sShader;
        sShader->unbind();
        sShader = &gDeferredHighlightProgram;
        sShader->bind();
        gGL.diffuseColor4f(1, 1, 1, 1);
        LLGLEnable polyOffset(GL_POLYGON_OFFSET_FILL);
        glPolygonOffset(-1.0f, -1.0f);
        renderOwnership();
        sShader = old_shader;
        sShader->bind();
    }

}

void LLDrawPoolTerrain::renderFull4TU()
{
    // Hack! Get the region that this draw pool is rendering from!
    LLViewerRegion *regionp = mDrawFace[0]->getDrawable()->getVObj()->getRegion();
    LLVLComposition *compp = regionp->getComposition();
// [SL:KB] - Patch: Render-TextureToggle (Catznip-4.0)
    LLViewerTexture *detail_texture0p = (LLPipeline::sRenderTextures) ? compp->mDetailTextures[0] : LLViewerFetchedTexture::sDefaultDiffuseImagep;
    LLViewerTexture *detail_texture1p = (LLPipeline::sRenderTextures) ? compp->mDetailTextures[1] : LLViewerFetchedTexture::sDefaultDiffuseImagep;
    LLViewerTexture *detail_texture2p = (LLPipeline::sRenderTextures) ? compp->mDetailTextures[2] : LLViewerFetchedTexture::sDefaultDiffuseImagep;
    LLViewerTexture *detail_texture3p = (LLPipeline::sRenderTextures) ? compp->mDetailTextures[3] : LLViewerFetchedTexture::sDefaultDiffuseImagep;
// [/SL:KB]
//  LLViewerTexture *detail_texture0p = compp->mDetailTextures[0];
//  LLViewerTexture *detail_texture1p = compp->mDetailTextures[1];
//  LLViewerTexture *detail_texture2p = compp->mDetailTextures[2];
//  LLViewerTexture *detail_texture3p = compp->mDetailTextures[3];

    LLVector3d region_origin_global = gAgent.getRegion()->getOriginGlobal();
    F32 offset_x = (F32)fmod(region_origin_global.mdV[VX], 1.0/(F64)sDetailScale)*sDetailScale;
    F32 offset_y = (F32)fmod(region_origin_global.mdV[VY], 1.0/(F64)sDetailScale)*sDetailScale;

    LLVector4 tp0, tp1;

    tp0.setVec(sDetailScale, 0.0f, 0.0f, offset_x);
    tp1.setVec(0.0f, sDetailScale, 0.0f, offset_y);

    gGL.blendFunc(LLRender::BF_ONE_MINUS_SOURCE_ALPHA, LLRender::BF_SOURCE_ALPHA);

    //----------------------------------------------------------------------------
    // Pass 1/1

    //
    // Stage 0: detail texture 0
    //
    gGL.getTexUnit(0)->activate();
    gGL.getTexUnit(0)->bind(detail_texture0p);

    glEnable(GL_TEXTURE_GEN_S);
    glEnable(GL_TEXTURE_GEN_T);
    glTexGeni(GL_S, GL_TEXTURE_GEN_MODE, GL_OBJECT_LINEAR);
    glTexGeni(GL_T, GL_TEXTURE_GEN_MODE, GL_OBJECT_LINEAR);

    glTexGenfv(GL_S, GL_OBJECT_PLANE, tp0.mV);
    glTexGenfv(GL_T, GL_OBJECT_PLANE, tp1.mV);

    //
    // Stage 1: Generate alpha ramp for detail0/detail1 transition
    //

    gGL.getTexUnit(1)->bind(m2DAlphaRampImagep.get());
    gGL.getTexUnit(1)->enable(LLTexUnit::TT_TEXTURE);
    gGL.getTexUnit(1)->activate();

    //
    // Stage 2: Interpolate detail1 with existing based on ramp
    //
    gGL.getTexUnit(2)->bind(detail_texture1p);
    gGL.getTexUnit(2)->enable(LLTexUnit::TT_TEXTURE);
    gGL.getTexUnit(2)->activate();

    glEnable(GL_TEXTURE_GEN_S);
    glEnable(GL_TEXTURE_GEN_T);
    glTexGeni(GL_S, GL_TEXTURE_GEN_MODE, GL_OBJECT_LINEAR);
    glTexGeni(GL_T, GL_TEXTURE_GEN_MODE, GL_OBJECT_LINEAR);
    glTexGenfv(GL_S, GL_OBJECT_PLANE, tp0.mV);
    glTexGenfv(GL_T, GL_OBJECT_PLANE, tp1.mV);

    //
    // Stage 3: Modulate with primary (vertex) color for lighting
    //
    gGL.getTexUnit(3)->bind(detail_texture1p);
    gGL.getTexUnit(3)->enable(LLTexUnit::TT_TEXTURE);
    gGL.getTexUnit(3)->activate();

    gGL.getTexUnit(0)->activate();

    // GL_BLEND disabled by default
    drawLoop();

    //----------------------------------------------------------------------------
    // Second pass

    // Stage 0: Write detail3 into base
    //
    gGL.getTexUnit(0)->activate();
    gGL.getTexUnit(0)->bind(detail_texture3p);

    glEnable(GL_TEXTURE_GEN_S);
    glEnable(GL_TEXTURE_GEN_T);
    glTexGeni(GL_S, GL_TEXTURE_GEN_MODE, GL_OBJECT_LINEAR);
    glTexGeni(GL_T, GL_TEXTURE_GEN_MODE, GL_OBJECT_LINEAR);
    glTexGenfv(GL_S, GL_OBJECT_PLANE, tp0.mV);
    glTexGenfv(GL_T, GL_OBJECT_PLANE, tp1.mV);

    //
    // Stage 1: Generate alpha ramp for detail2/detail3 transition
    //
    gGL.getTexUnit(1)->bind(m2DAlphaRampImagep);
    gGL.getTexUnit(1)->enable(LLTexUnit::TT_TEXTURE);
    gGL.getTexUnit(1)->activate();

    // Set the texture matrix
    gGL.matrixMode(LLRender::MM_TEXTURE);
    gGL.loadIdentity();
    gGL.translatef(-2.f, 0.f, 0.f);

    //
    // Stage 2: Interpolate detail2 with existing based on ramp
    //
    gGL.getTexUnit(2)->bind(detail_texture2p);
    gGL.getTexUnit(2)->enable(LLTexUnit::TT_TEXTURE);
    gGL.getTexUnit(2)->activate();

    glEnable(GL_TEXTURE_GEN_S);
    glEnable(GL_TEXTURE_GEN_T);
    glTexGeni(GL_S, GL_TEXTURE_GEN_MODE, GL_OBJECT_LINEAR);
    glTexGeni(GL_T, GL_TEXTURE_GEN_MODE, GL_OBJECT_LINEAR);
    glTexGenfv(GL_S, GL_OBJECT_PLANE, tp0.mV);
    glTexGenfv(GL_T, GL_OBJECT_PLANE, tp1.mV);

    //
    // Stage 3: Generate alpha ramp for detail1/detail2 transition
    //
    gGL.getTexUnit(3)->bind(m2DAlphaRampImagep);
    gGL.getTexUnit(3)->enable(LLTexUnit::TT_TEXTURE);
    gGL.getTexUnit(3)->activate();

    // Set the texture matrix
    gGL.matrixMode(LLRender::MM_TEXTURE);
    gGL.loadIdentity();
    gGL.translatef(-1.f, 0.f, 0.f);
    gGL.matrixMode(LLRender::MM_MODELVIEW);

    gGL.getTexUnit(0)->activate();
    {
        LLGLEnable blend(GL_BLEND);
        drawLoop();
    }

    LLVertexBuffer::unbind();
    // Disable multitexture
    gGL.getTexUnit(3)->unbind(LLTexUnit::TT_TEXTURE);
    gGL.getTexUnit(3)->disable();
    gGL.getTexUnit(3)->activate();

    gGL.matrixMode(LLRender::MM_TEXTURE);
    gGL.loadIdentity();
    gGL.matrixMode(LLRender::MM_MODELVIEW);

    gGL.getTexUnit(2)->unbind(LLTexUnit::TT_TEXTURE);
    gGL.getTexUnit(2)->disable();
    gGL.getTexUnit(2)->activate();

    glDisable(GL_TEXTURE_GEN_S);
    glDisable(GL_TEXTURE_GEN_T);
    gGL.matrixMode(LLRender::MM_TEXTURE);
    gGL.loadIdentity();
    gGL.matrixMode(LLRender::MM_MODELVIEW);

    gGL.getTexUnit(1)->unbind(LLTexUnit::TT_TEXTURE);
    gGL.getTexUnit(1)->disable();
    gGL.getTexUnit(1)->activate();

    gGL.matrixMode(LLRender::MM_TEXTURE);
    gGL.loadIdentity();
    gGL.matrixMode(LLRender::MM_MODELVIEW);

    // Restore blend state
    gGL.setSceneBlendType(LLRender::BT_ALPHA);

    //----------------------------------------------------------------------------
    // Restore Texture Unit 0 defaults

    gGL.getTexUnit(0)->activate();
    gGL.getTexUnit(0)->unbind(LLTexUnit::TT_TEXTURE);


    glDisable(GL_TEXTURE_GEN_S);
    glDisable(GL_TEXTURE_GEN_T);
    gGL.matrixMode(LLRender::MM_TEXTURE);
    gGL.loadIdentity();
    gGL.matrixMode(LLRender::MM_MODELVIEW);
}

void LLDrawPoolTerrain::renderFull2TU()
{
    // Hack! Get the region that this draw pool is rendering from!
    LLViewerRegion *regionp = mDrawFace[0]->getDrawable()->getVObj()->getRegion();
    LLVLComposition *compp = regionp->getComposition();
// [SL:KB] - Patch: Render-TextureToggle (Catznip-4.0)
    LLViewerTexture *detail_texture0p = (LLPipeline::sRenderTextures) ? compp->mDetailTextures[0] : LLViewerFetchedTexture::sDefaultDiffuseImagep;
    LLViewerTexture *detail_texture1p = (LLPipeline::sRenderTextures) ? compp->mDetailTextures[1] : LLViewerFetchedTexture::sDefaultDiffuseImagep;
    LLViewerTexture *detail_texture2p = (LLPipeline::sRenderTextures) ? compp->mDetailTextures[2] : LLViewerFetchedTexture::sDefaultDiffuseImagep;
    LLViewerTexture *detail_texture3p = (LLPipeline::sRenderTextures) ? compp->mDetailTextures[3] : LLViewerFetchedTexture::sDefaultDiffuseImagep;
// [/SL:KB]
//  LLViewerTexture *detail_texture0p = compp->mDetailTextures[0];
//  LLViewerTexture *detail_texture1p = compp->mDetailTextures[1];
//  LLViewerTexture *detail_texture2p = compp->mDetailTextures[2];
//  LLViewerTexture *detail_texture3p = compp->mDetailTextures[3];

    LLVector3d region_origin_global = gAgent.getRegion()->getOriginGlobal();
    F32 offset_x = (F32)fmod(region_origin_global.mdV[VX], 1.0/(F64)sDetailScale)*sDetailScale;
    F32 offset_y = (F32)fmod(region_origin_global.mdV[VY], 1.0/(F64)sDetailScale)*sDetailScale;

    LLVector4 tp0, tp1;

    tp0.setVec(sDetailScale, 0.0f, 0.0f, offset_x);
    tp1.setVec(0.0f, sDetailScale, 0.0f, offset_y);

    gGL.blendFunc(LLRender::BF_ONE_MINUS_SOURCE_ALPHA, LLRender::BF_SOURCE_ALPHA);

    //----------------------------------------------------------------------------
    // Pass 1/4

    //
    // Stage 0: Render detail 0 into base
    //
    gGL.getTexUnit(0)->bind(detail_texture0p);
    glEnable(GL_TEXTURE_GEN_S);
    glEnable(GL_TEXTURE_GEN_T);
    glTexGeni(GL_S, GL_TEXTURE_GEN_MODE, GL_OBJECT_LINEAR);
    glTexGeni(GL_T, GL_TEXTURE_GEN_MODE, GL_OBJECT_LINEAR);

    glTexGenfv(GL_S, GL_OBJECT_PLANE, tp0.mV);
    glTexGenfv(GL_T, GL_OBJECT_PLANE, tp1.mV);

    drawLoop();

    //----------------------------------------------------------------------------
    // Pass 2/4

    //
    // Stage 0: Generate alpha ramp for detail0/detail1 transition
    //
    gGL.getTexUnit(0)->bind(m2DAlphaRampImagep);

    glDisable(GL_TEXTURE_GEN_S);
    glDisable(GL_TEXTURE_GEN_T);

    //
    // Stage 1: Write detail1
    //
    gGL.getTexUnit(1)->bind(detail_texture1p);
    gGL.getTexUnit(1)->enable(LLTexUnit::TT_TEXTURE);
    gGL.getTexUnit(1)->activate();

    glEnable(GL_TEXTURE_GEN_S);
    glEnable(GL_TEXTURE_GEN_T);
    glTexGeni(GL_S, GL_TEXTURE_GEN_MODE, GL_OBJECT_LINEAR);
    glTexGeni(GL_T, GL_TEXTURE_GEN_MODE, GL_OBJECT_LINEAR);
    glTexGenfv(GL_S, GL_OBJECT_PLANE, tp0.mV);
    glTexGenfv(GL_T, GL_OBJECT_PLANE, tp1.mV);

    gGL.getTexUnit(0)->activate();
    {
        LLGLEnable blend(GL_BLEND);
        drawLoop();
    }
    //----------------------------------------------------------------------------
    // Pass 3/4

    //
    // Stage 0: Generate alpha ramp for detail1/detail2 transition
    //
    gGL.getTexUnit(0)->bind(m2DAlphaRampImagep);

    // Set the texture matrix
    gGL.matrixMode(LLRender::MM_TEXTURE);
    gGL.loadIdentity();
    gGL.translatef(-1.f, 0.f, 0.f);
    gGL.matrixMode(LLRender::MM_MODELVIEW);

    //
    // Stage 1: Write detail2
    //
    gGL.getTexUnit(1)->bind(detail_texture2p);
    gGL.getTexUnit(1)->enable(LLTexUnit::TT_TEXTURE);
    gGL.getTexUnit(1)->activate();

    glEnable(GL_TEXTURE_GEN_S);
    glEnable(GL_TEXTURE_GEN_T);
    glTexGeni(GL_S, GL_TEXTURE_GEN_MODE, GL_OBJECT_LINEAR);
    glTexGeni(GL_T, GL_TEXTURE_GEN_MODE, GL_OBJECT_LINEAR);
    glTexGenfv(GL_S, GL_OBJECT_PLANE, tp0.mV);
    glTexGenfv(GL_T, GL_OBJECT_PLANE, tp1.mV);

    {
        LLGLEnable blend(GL_BLEND);
        drawLoop();
    }

    //----------------------------------------------------------------------------
    // Pass 4/4

    //
    // Stage 0: Generate alpha ramp for detail2/detail3 transition
    //
    gGL.getTexUnit(0)->activate();
    gGL.getTexUnit(0)->bind(m2DAlphaRampImagep);
    // Set the texture matrix
    gGL.matrixMode(LLRender::MM_TEXTURE);
    gGL.loadIdentity();
    gGL.translatef(-2.f, 0.f, 0.f);
    gGL.matrixMode(LLRender::MM_MODELVIEW);

    // Stage 1: Write detail3
    gGL.getTexUnit(1)->bind(detail_texture3p);
    gGL.getTexUnit(1)->enable(LLTexUnit::TT_TEXTURE);
    gGL.getTexUnit(1)->activate();

    glEnable(GL_TEXTURE_GEN_S);
    glEnable(GL_TEXTURE_GEN_T);
    glTexGeni(GL_S, GL_TEXTURE_GEN_MODE, GL_OBJECT_LINEAR);
    glTexGeni(GL_T, GL_TEXTURE_GEN_MODE, GL_OBJECT_LINEAR);
    glTexGenfv(GL_S, GL_OBJECT_PLANE, tp0.mV);
    glTexGenfv(GL_T, GL_OBJECT_PLANE, tp1.mV);

    gGL.getTexUnit(0)->activate();
    {
        LLGLEnable blend(GL_BLEND);
        drawLoop();
    }

    // Restore blend state
    gGL.setSceneBlendType(LLRender::BT_ALPHA);

    // Disable multitexture

    gGL.getTexUnit(1)->unbind(LLTexUnit::TT_TEXTURE);
    gGL.getTexUnit(1)->disable();
    gGL.getTexUnit(1)->activate();

    glDisable(GL_TEXTURE_GEN_S);
    glDisable(GL_TEXTURE_GEN_T);
    gGL.matrixMode(LLRender::MM_TEXTURE);
    gGL.loadIdentity();
    gGL.matrixMode(LLRender::MM_MODELVIEW);

    //----------------------------------------------------------------------------
    // Restore Texture Unit 0 defaults

    gGL.getTexUnit(0)->activate();
    gGL.getTexUnit(0)->unbind(LLTexUnit::TT_TEXTURE);

    glDisable(GL_TEXTURE_GEN_S);
    glDisable(GL_TEXTURE_GEN_T);
    gGL.matrixMode(LLRender::MM_TEXTURE);
    gGL.loadIdentity();
    gGL.matrixMode(LLRender::MM_MODELVIEW);
}


void LLDrawPoolTerrain::renderSimple()
{
    LLVector4 tp0, tp1;

    //----------------------------------------------------------------------------
    // Pass 1/1

    // Stage 0: Base terrain texture pass
    mTexturep->addTextureStats(1024.f*1024.f);

    gGL.getTexUnit(0)->activate();
    gGL.getTexUnit(0)->enable(LLTexUnit::TT_TEXTURE);
    gGL.getTexUnit(0)->bind(mTexturep);

    LLVector3 origin_agent = mDrawFace[0]->getDrawable()->getVObj()->getRegion()->getOriginAgent();
    F32 tscale = 1.f/256.f;
    tp0.setVec(tscale, 0.f, 0.0f, -1.f*(origin_agent.mV[0]/256.f));
    tp1.setVec(0.f, tscale, 0.0f, -1.f*(origin_agent.mV[1]/256.f));

    sShader->uniform4fv(LLShaderMgr::OBJECT_PLANE_S, 1, tp0.mV);
    sShader->uniform4fv(LLShaderMgr::OBJECT_PLANE_T, 1, tp1.mV);

    drawLoop();

    //----------------------------------------------------------------------------
    // Restore Texture Unit 0 defaults

    gGL.getTexUnit(0)->activate();
    gGL.getTexUnit(0)->unbind(LLTexUnit::TT_TEXTURE);
    gGL.matrixMode(LLRender::MM_TEXTURE);
    gGL.loadIdentity();
    gGL.matrixMode(LLRender::MM_MODELVIEW);
}

//============================================================================

void LLDrawPoolTerrain::renderOwnership()
{
    LLGLSPipelineAlpha gls_pipeline_alpha;

    llassert(!mDrawFace.empty());

    // Each terrain pool is associated with a single region.
    // We need to peek back into the viewer's data to find out
    // which ownership overlay texture to use.
    LLFace                  *facep              = mDrawFace[0];
    LLDrawable              *drawablep          = facep->getDrawable();
    const LLViewerObject    *objectp                = drawablep->getVObj();
    const LLVOSurfacePatch  *vo_surface_patchp  = (LLVOSurfacePatch *)objectp;
    LLSurfacePatch          *surface_patchp     = vo_surface_patchp->getPatch();
    LLSurface               *surfacep           = surface_patchp->getSurface();
    LLViewerRegion          *regionp            = surfacep->getRegion();
    LLViewerParcelOverlay   *overlayp           = regionp->getParcelOverlay();
    LLViewerTexture         *texturep           = overlayp->getTexture();

    gGL.getTexUnit(0)->bind(texturep);

    // *NOTE: Because the region is 256 meters wide, but has 257 pixels, the
    // texture coordinates for pixel 256x256 is not 1,1. This makes the
    // ownership map not line up with the selection. We address this with
    // a texture matrix multiply.
    gGL.matrixMode(LLRender::MM_TEXTURE);
    gGL.pushMatrix();

    const F32 TEXTURE_FUDGE = 257.f / 256.f;
    gGL.scalef( TEXTURE_FUDGE, TEXTURE_FUDGE, 1.f );
    for (std::vector<LLFace*>::iterator iter = mDrawFace.begin();
         iter != mDrawFace.end(); iter++)
    {
        LLFace *facep = *iter;
        facep->renderIndexed();
    }

    gGL.matrixMode(LLRender::MM_TEXTURE);
    gGL.popMatrix();
    gGL.matrixMode(LLRender::MM_MODELVIEW);
}


void LLDrawPoolTerrain::dirtyTextures(const std::set<LLViewerFetchedTexture*>& textures)
{
    LL_PROFILE_ZONE_SCOPED_CATEGORY_DRAWPOOL;
    LLViewerFetchedTexture* tex = LLViewerTextureManager::staticCastToFetchedTexture(mTexturep) ;
    if (tex && textures.find(tex) != textures.end())
    {
        for (std::vector<LLFace*>::iterator iter = mReferences.begin();
             iter != mReferences.end(); iter++)
        {
            LLFace *facep = *iter;
            gPipeline.markTextured(facep->getDrawable());
        }
    }
}

LLViewerTexture *LLDrawPoolTerrain::getTexture()
{
    return mTexturep;
}

LLViewerTexture *LLDrawPoolTerrain::getDebugTexture()
{
    return mTexturep;
}


LLColor3 LLDrawPoolTerrain::getDebugColor() const
{
    return LLColor3(0.f, 0.f, 1.f);
}<|MERGE_RESOLUTION|>--- conflicted
+++ resolved
@@ -66,7 +66,6 @@
     mTexturep(texturep)
 {
     // Hack!
-<<<<<<< HEAD
 
     // <FS:PP> Attempt to speed up things a little
     // sDetailScale = 1.f/gSavedSettings.getF32("RenderTerrainScale");
@@ -79,11 +78,6 @@
     sPBRDetailScale = 1.f/RenderTerrainPBRScale;
     sPBRDetailMode = RenderTerrainPBRDetail();
     // </FS:PP>
-=======
-    sDetailScale = 1.f/gSavedSettings.getF32("RenderTerrainScale");
-    sPBRDetailScale = 1.f/gSavedSettings.getF32("RenderTerrainPBRScale");
-    sPBRDetailMode = gSavedSettings.getS32("RenderTerrainPBRDetail");
->>>>>>> 65c9386d
     mAlphaRampImagep = LLViewerTextureManager::getFetchedTexture(IMG_ALPHA_GRAD);
 
 
@@ -123,15 +117,11 @@
 
 void LLDrawPoolTerrain::prerender()
 {
-<<<<<<< HEAD
     // <FS:Ansariel> Use faster LLCachedControls for frequently visited locations
     //sPBRDetailMode = gSavedSettings.getS32("RenderTerrainPBRDetail");
     static LLCachedControl<S32> renderTerrainPBRDetail(gSavedSettings, "RenderTerrainPBRDetail");
     sPBRDetailMode = renderTerrainPBRDetail();
     // </FS:Ansariel>
-=======
-    sPBRDetailMode = gSavedSettings.getS32("RenderTerrainPBRDetail");
->>>>>>> 65c9386d
 }
 
 void LLDrawPoolTerrain::boostTerrainDetailTextures()
@@ -231,7 +221,6 @@
 void LLDrawPoolTerrain::renderFullShader()
 {
     const BOOL use_local_materials = gLocalTerrainMaterials.materialsReady(true, false);
-<<<<<<< HEAD
     // Hack! Get the region that this draw pool is rendering from!
     LLViewerRegion *regionp = mDrawFace[0]->getDrawable()->getVObj()->getRegion();
     LLVLComposition *compp = regionp->getComposition();
@@ -269,39 +258,6 @@
 //  LLViewerTexture *detail_texture1p = compp->mDetailTextures[1];
 //  LLViewerTexture *detail_texture2p = compp->mDetailTextures[2];
 //  LLViewerTexture *detail_texture3p = compp->mDetailTextures[3];
-=======
-    // Hack! Get the region that this draw pool is rendering from!
-    LLViewerRegion *regionp = mDrawFace[0]->getDrawable()->getVObj()->getRegion();
-    LLVLComposition *compp = regionp->getComposition();
-    const BOOL use_textures = !use_local_materials && (compp->getMaterialType() == LLTerrainMaterials::Type::TEXTURE);
-
-    if (use_textures)
-    {
-        // Use textures
-        sShader = &gDeferredTerrainProgram;
-        sShader->bind();
-        renderFullShaderTextures();
-    }
-    else
-    {
-        // Use materials
-        sShader = &gDeferredPBRTerrainProgram;
-        sShader->bind();
-        renderFullShaderPBR(use_local_materials);
-    }
-}
-
-void LLDrawPoolTerrain::renderFullShaderTextures()
-{
-    // Hack! Get the region that this draw pool is rendering from!
-    LLViewerRegion *regionp = mDrawFace[0]->getDrawable()->getVObj()->getRegion();
-    LLVLComposition *compp = regionp->getComposition();
-
-    LLViewerTexture *detail_texture0p = compp->mDetailTextures[0];
-    LLViewerTexture *detail_texture1p = compp->mDetailTextures[1];
-    LLViewerTexture *detail_texture2p = compp->mDetailTextures[2];
-    LLViewerTexture *detail_texture3p = compp->mDetailTextures[3];
->>>>>>> 65c9386d
 
     LLVector3d region_origin_global = gAgent.getRegion()->getOriginGlobal();
     F32 offset_x = (F32)fmod(region_origin_global.mdV[VX], 1.0/(F64)sDetailScale)*sDetailScale;
@@ -500,23 +456,9 @@
     LLGLSLShader* shader = LLGLSLShader::sCurBoundShaderPtr;
     llassert(shader);
 
-<<<<<<< HEAD
-
-    // *TODO: Figure out why this offset is *sometimes* producing seams at the
-    // region edge, and repeat jumps when crossing regions, when
-    // RenderTerrainPBRScale is not a factor of the region scale.
-    LLVector3d region_origin_global = gAgent.getRegion()->getOriginGlobal();
-    F32 offset_x = (F32)fmod(region_origin_global.mdV[VX], 1.0/(F64)sPBRDetailScale)*sPBRDetailScale;
-    F32 offset_y = (F32)fmod(region_origin_global.mdV[VY], 1.0/(F64)sPBRDetailScale)*sPBRDetailScale;
-
-    LLGLTFMaterial::TextureTransform base_color_transform;
-    base_color_transform.mScale = LLVector2(sPBRDetailScale, sPBRDetailScale);
-    base_color_transform.mOffset = LLVector2(offset_x, offset_y);
-=======
     LLGLTFMaterial::TextureTransform base_color_transform;
     base_color_transform.mScale = LLVector2(sPBRDetailScale, sPBRDetailScale);
     // *TODO: mOffset and mRotation left at defaults for now. (per-material texture transforms are implemented in another branch)
->>>>>>> 65c9386d
     F32 base_color_packed[8];
     base_color_transform.getPacked(base_color_packed);
     // *HACK: Use the same texture repeats for all PBR terrain textures for now
