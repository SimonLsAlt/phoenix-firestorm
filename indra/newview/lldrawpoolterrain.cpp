/** 
 * @file lldrawpoolterrain.cpp
 * @brief LLDrawPoolTerrain class implementation
 *
 * $LicenseInfo:firstyear=2002&license=viewerlgpl$
 * Second Life Viewer Source Code
 * Copyright (C) 2010, Linden Research, Inc.
 * 
 * This library is free software; you can redistribute it and/or
 * modify it under the terms of the GNU Lesser General Public
 * License as published by the Free Software Foundation;
 * version 2.1 of the License only.
 * 
 * This library is distributed in the hope that it will be useful,
 * but WITHOUT ANY WARRANTY; without even the implied warranty of
 * MERCHANTABILITY or FITNESS FOR A PARTICULAR PURPOSE.  See the GNU
 * Lesser General Public License for more details.
 * 
 * You should have received a copy of the GNU Lesser General Public
 * License along with this library; if not, write to the Free Software
 * Foundation, Inc., 51 Franklin Street, Fifth Floor, Boston, MA  02110-1301  USA
 * 
 * Linden Research, Inc., 945 Battery Street, San Francisco, CA  94111  USA
 * $/LicenseInfo$
 */

#include "llviewerprecompiledheaders.h"

#include "lldrawpoolterrain.h"

#include "llfasttimer.h"

#include "llagent.h"
#include "llviewercontrol.h"
#include "lldrawable.h"
#include "llface.h"
#include "llsky.h"
#include "llsurface.h"
#include "llsurfacepatch.h"
#include "llviewerregion.h"
#include "llvlcomposition.h"
#include "llviewerparcelmgr.h"		// for gRenderParcelOwnership
#include "llviewerparceloverlay.h"
#include "llvosurfacepatch.h"
#include "llviewercamera.h"
#include "llviewertexturelist.h" // To get alpha gradients
#include "llworld.h"
#include "pipeline.h"
#include "llviewershadermgr.h"
#include "llrender.h"

static LLStaticHashedString sObjectPlaneS("object_plane_s");
static LLStaticHashedString sObjectPlaneT("object_plane_t");

const F32 DETAIL_SCALE = 1.f/16.f;
int DebugDetailMap = 0;

S32 LLDrawPoolTerrain::sDetailMode = 1;
F32 LLDrawPoolTerrain::sDetailScale = DETAIL_SCALE;
static LLGLSLShader* sShader = NULL;
static LLFastTimer::DeclareTimer FTM_SHADOW_TERRAIN("Terrain Shadow");


LLDrawPoolTerrain::LLDrawPoolTerrain(LLViewerTexture *texturep) :
	LLFacePool(POOL_TERRAIN),
	mTexturep(texturep)
{
	U32 format = GL_ALPHA8;
	U32 int_format = GL_ALPHA;

	// Hack!
	sDetailScale = 1.f/gSavedSettings.getF32("RenderTerrainScale");
	sDetailMode = gSavedSettings.getS32("RenderTerrainDetail");
	mAlphaRampImagep = LLViewerTextureManager::getFetchedTextureFromFile("alpha_gradient.tga", 
													TRUE, LLViewerTexture::BOOST_UI, 
													LLViewerTexture::FETCHED_TEXTURE,
													format, int_format,
													LLUUID("e97cf410-8e61-7005-ec06-629eba4cd1fb"));

	//gGL.getTexUnit(0)->bind(mAlphaRampImagep.get());
	mAlphaRampImagep->setAddressMode(LLTexUnit::TAM_CLAMP);

	m2DAlphaRampImagep = LLViewerTextureManager::getFetchedTextureFromFile("alpha_gradient_2d.j2c", 
													TRUE, LLViewerTexture::BOOST_UI, 
													LLViewerTexture::FETCHED_TEXTURE,
													format, int_format,
													LLUUID("38b86f85-2575-52a9-a531-23108d8da837"));

	//gGL.getTexUnit(0)->bind(m2DAlphaRampImagep.get());
	m2DAlphaRampImagep->setAddressMode(LLTexUnit::TAM_CLAMP);
	
	mTexturep->setBoostLevel(LLViewerTexture::BOOST_TERRAIN);
	
	//gGL.getTexUnit(0)->unbind(LLTexUnit::TT_TEXTURE);
}

LLDrawPoolTerrain::~LLDrawPoolTerrain()
{
	llassert( gPipeline.findPool( getType(), getTexture() ) == NULL );
}


LLDrawPool *LLDrawPoolTerrain::instancePool()
{
	return new LLDrawPoolTerrain(mTexturep);
}


U32 LLDrawPoolTerrain::getVertexDataMask() 
{ 
	if (LLPipeline::sShadowRender)
	{
		return LLVertexBuffer::MAP_VERTEX;
	}
	else if (LLGLSLShader::sCurBoundShaderPtr)
	{
		return VERTEX_DATA_MASK & ~(LLVertexBuffer::MAP_TEXCOORD2 | LLVertexBuffer::MAP_TEXCOORD3);
	}
	else
	{
		return VERTEX_DATA_MASK; 
	}
}

void LLDrawPoolTerrain::prerender()
{
	mVertexShaderLevel = LLViewerShaderMgr::instance()->getVertexShaderLevel(LLViewerShaderMgr::SHADER_ENVIRONMENT);
	sDetailMode = gSavedSettings.getS32("RenderTerrainDetail");
}

void LLDrawPoolTerrain::beginRenderPass( S32 pass )
{
	LLFastTimer t(FTM_RENDER_TERRAIN);
	LLFacePool::beginRenderPass(pass);

	sShader = LLPipeline::sUnderWaterRender ? 
					&gTerrainWaterProgram :
					&gTerrainProgram;	

	if (mVertexShaderLevel > 1 && sShader->mShaderLevel > 0)
	{
		sShader->bind();
	}
}

void LLDrawPoolTerrain::endRenderPass( S32 pass )
{
	LLFastTimer t(FTM_RENDER_TERRAIN);
	//LLFacePool::endRenderPass(pass);

	if (mVertexShaderLevel > 1 && sShader->mShaderLevel > 0) {
		sShader->unbind();
	}
}

//static
S32 LLDrawPoolTerrain::getDetailMode()
{
	return sDetailMode;
}

void LLDrawPoolTerrain::render(S32 pass)
{
	LLFastTimer t(FTM_RENDER_TERRAIN);
	
	if (mDrawFace.empty())
	{
		return;
	}

	// Hack! Get the region that this draw pool is rendering from!
	LLViewerRegion *regionp = mDrawFace[0]->getDrawable()->getVObj()->getRegion();
	LLVLComposition *compp = regionp->getComposition();
	for (S32 i = 0; i < 4; i++)
	{
		compp->mDetailTextures[i]->setBoostLevel(LLViewerTexture::BOOST_TERRAIN);
		compp->mDetailTextures[i]->addTextureStats(1024.f*1024.f); // assume large pixel area
	}

	LLOverrideFaceColor override(this, 1.f, 1.f, 1.f, 1.f);

	if (!gGLManager.mHasMultitexture)
	{
		// No multitexture, render simple land.
		renderSimple(); // Render without multitexture
		return;
	}
	// Render simplified land if video card can't do sufficient multitexturing
	if (!gGLManager.mHasARBEnvCombine || (gGLManager.mNumTextureUnits < 2))
	{
		renderSimple(); // Render without multitexture
		return;
	}

	LLGLSPipeline gls;
	
	if (mVertexShaderLevel > 1 && sShader->mShaderLevel > 0)
	{
		gPipeline.enableLightsDynamic();

		renderFullShader();
	}
	else
	{
		gPipeline.enableLightsStatic();

		if (sDetailMode == 0)
		{
			renderSimple();
		} 
		else if (gGLManager.mNumTextureUnits < 4)
		{
			renderFull2TU();
		} 
		else 
		{
			renderFull4TU();
		}
	}

	// Special-case for land ownership feedback
	if (gSavedSettings.getBOOL("ShowParcelOwners"))
	{
		if (mVertexShaderLevel > 1)
		{ //use fullbright shader for highlighting
			LLGLSLShader* old_shader = sShader;
			sShader->unbind();
			sShader = &gHighlightProgram;
			sShader->bind();
			gGL.diffuseColor4f(1,1,1,1);
			LLGLEnable polyOffset(GL_POLYGON_OFFSET_FILL);
			glPolygonOffset(-1.0f, -1.0f);
			renderOwnership();
			sShader = old_shader;
			sShader->bind();
		}
		else
		{
			gPipeline.disableLights();
			renderOwnership();
		}
	}
}

void LLDrawPoolTerrain::beginDeferredPass(S32 pass)
{
	LLFastTimer t(FTM_RENDER_TERRAIN);
	LLFacePool::beginRenderPass(pass);

	sShader = &gDeferredTerrainProgram;

	sShader->bind();
}

void LLDrawPoolTerrain::endDeferredPass(S32 pass)
{
	LLFastTimer t(FTM_RENDER_TERRAIN);
	LLFacePool::endRenderPass(pass);
	sShader->unbind();
}

void LLDrawPoolTerrain::renderDeferred(S32 pass)
{
	LLFastTimer t(FTM_RENDER_TERRAIN);
	if (mDrawFace.empty())
	{
		return;
	}
	renderFullShader();
}

void LLDrawPoolTerrain::beginShadowPass(S32 pass)
{
	LLFastTimer t(FTM_SHADOW_TERRAIN);
	LLFacePool::beginRenderPass(pass);
	gGL.getTexUnit(0)->unbind(LLTexUnit::TT_TEXTURE);
	gDeferredShadowProgram.bind();
}

void LLDrawPoolTerrain::endShadowPass(S32 pass)
{
	LLFastTimer t(FTM_SHADOW_TERRAIN);
	LLFacePool::endRenderPass(pass);
	gDeferredShadowProgram.unbind();
}

void LLDrawPoolTerrain::renderShadow(S32 pass)
{
	LLFastTimer t(FTM_SHADOW_TERRAIN);
	if (mDrawFace.empty())
	{
		return;
	}
	//LLGLEnable offset(GL_POLYGON_OFFSET);
	//glCullFace(GL_FRONT);
	drawLoop();
	//glCullFace(GL_BACK);
}


void LLDrawPoolTerrain::drawLoop()
{
	if (!mDrawFace.empty())
	{
		for (std::vector<LLFace*>::iterator iter = mDrawFace.begin();
			 iter != mDrawFace.end(); iter++)
		{
			LLFace *facep = *iter;

			LLMatrix4* model_matrix = &(facep->getDrawable()->getRegion()->mRenderMatrix);

			if (model_matrix != gGLLastMatrix)
			{
				llassert(gGL.getMatrixMode() == LLRender::MM_MODELVIEW);
				gGLLastMatrix = model_matrix;
				gGL.loadMatrix(gGLModelView);
				if (model_matrix)
				{
					gGL.multMatrix((GLfloat*) model_matrix->mMatrix);
				}
				gPipeline.mMatrixOpCount++;
			}

			facep->renderIndexed();
		}
	}
}

void LLDrawPoolTerrain::renderFullShader()
{
	// Hack! Get the region that this draw pool is rendering from!
	LLViewerRegion *regionp = mDrawFace[0]->getDrawable()->getVObj()->getRegion();
	LLVLComposition *compp = regionp->getComposition();
	LLViewerTexture *detail_texture0p = compp->mDetailTextures[0];
	LLViewerTexture *detail_texture1p = compp->mDetailTextures[1];
	LLViewerTexture *detail_texture2p = compp->mDetailTextures[2];
	LLViewerTexture *detail_texture3p = compp->mDetailTextures[3];

	LLVector3d region_origin_global = gAgent.getRegion()->getOriginGlobal();
	F32 offset_x = (F32)fmod(region_origin_global.mdV[VX], 1.0/(F64)sDetailScale)*sDetailScale;
	F32 offset_y = (F32)fmod(region_origin_global.mdV[VY], 1.0/(F64)sDetailScale)*sDetailScale;

	LLVector4 tp0, tp1;
	
	tp0.setVec(sDetailScale, 0.0f, 0.0f, offset_x);
	tp1.setVec(0.0f, sDetailScale, 0.0f, offset_y);

	//
	// detail texture 0
	//
	S32 detail0 = sShader->enableTexture(LLViewerShaderMgr::TERRAIN_DETAIL0);
	gGL.getTexUnit(detail0)->bind(detail_texture0p);
	gGL.getTexUnit(0)->activate();

	LLGLSLShader* shader = LLGLSLShader::sCurBoundShaderPtr;
	llassert(shader);
		
<<<<<<< HEAD
	shader->uniform4fv(sObjectPlaneS, 1, tp0.mV);
	shader->uniform4fv(sObjectPlaneT, 1, tp1.mV);
=======
	shader->uniform4fv(LLShaderMgr::OBJECT_PLANE_S, 1, tp0.mV);
	shader->uniform4fv(LLShaderMgr::OBJECT_PLANE_T, 1, tp1.mV);
>>>>>>> 609ed855

	gGL.matrixMode(LLRender::MM_TEXTURE);
	gGL.loadIdentity();
	gGL.matrixMode(LLRender::MM_MODELVIEW);

	//
	// detail texture 1
	//
	S32 detail1 = sShader->enableTexture(LLViewerShaderMgr::TERRAIN_DETAIL1); 
	gGL.getTexUnit(detail1)->bind(detail_texture1p);
	
	/// ALPHA TEXTURE COORDS 0:
	gGL.getTexUnit(1)->activate();
	gGL.matrixMode(LLRender::MM_TEXTURE);
	gGL.loadIdentity();
	gGL.matrixMode(LLRender::MM_MODELVIEW);
	
	// detail texture 2
	//
	S32 detail2 = sShader->enableTexture(LLViewerShaderMgr::TERRAIN_DETAIL2);
	gGL.getTexUnit(detail2)->bind(detail_texture2p);

	gGL.getTexUnit(2)->activate();
	
	/// ALPHA TEXTURE COORDS 1:
	gGL.matrixMode(LLRender::MM_TEXTURE);
	gGL.loadIdentity();
	gGL.translatef(-2.f, 0.f, 0.f);
	gGL.matrixMode(LLRender::MM_MODELVIEW);

	//
	// detail texture 3
	//
	S32 detail3 = sShader->enableTexture(LLViewerShaderMgr::TERRAIN_DETAIL3);
	gGL.getTexUnit(detail3)->bind(detail_texture3p);
	
	/// ALPHA TEXTURE COORDS 2:
	gGL.getTexUnit(3)->activate();
	gGL.matrixMode(LLRender::MM_TEXTURE);
	gGL.loadIdentity();
	gGL.translatef(-1.f, 0.f, 0.f);
	gGL.matrixMode(LLRender::MM_MODELVIEW);

	//
	// Alpha Ramp 
	//
	S32 alpha_ramp = sShader->enableTexture(LLViewerShaderMgr::TERRAIN_ALPHARAMP);
	gGL.getTexUnit(alpha_ramp)->bind(m2DAlphaRampImagep);
		
	// GL_BLEND disabled by default
	drawLoop();

	// Disable multitexture
	sShader->disableTexture(LLViewerShaderMgr::TERRAIN_ALPHARAMP);
	sShader->disableTexture(LLViewerShaderMgr::TERRAIN_DETAIL0);
	sShader->disableTexture(LLViewerShaderMgr::TERRAIN_DETAIL1);
	sShader->disableTexture(LLViewerShaderMgr::TERRAIN_DETAIL2);
	sShader->disableTexture(LLViewerShaderMgr::TERRAIN_DETAIL3);

	gGL.getTexUnit(alpha_ramp)->unbind(LLTexUnit::TT_TEXTURE);
	gGL.getTexUnit(4)->disable();
	gGL.getTexUnit(4)->activate();
	
	gGL.getTexUnit(detail3)->unbind(LLTexUnit::TT_TEXTURE);
	gGL.getTexUnit(3)->disable();
	gGL.getTexUnit(3)->activate();
	
	gGL.matrixMode(LLRender::MM_TEXTURE);
	gGL.loadIdentity();
	gGL.matrixMode(LLRender::MM_MODELVIEW);

	gGL.getTexUnit(detail2)->unbind(LLTexUnit::TT_TEXTURE);
	gGL.getTexUnit(2)->disable();
	gGL.getTexUnit(2)->activate();
	
	gGL.matrixMode(LLRender::MM_TEXTURE);
	gGL.loadIdentity();
	gGL.matrixMode(LLRender::MM_MODELVIEW);

	gGL.getTexUnit(detail1)->unbind(LLTexUnit::TT_TEXTURE);
	gGL.getTexUnit(1)->disable();
	gGL.getTexUnit(1)->activate();
	
	gGL.matrixMode(LLRender::MM_TEXTURE);
	gGL.loadIdentity();
	gGL.matrixMode(LLRender::MM_MODELVIEW);
	
	//----------------------------------------------------------------------------
	// Restore Texture Unit 0 defaults
	
	gGL.getTexUnit(detail0)->unbind(LLTexUnit::TT_TEXTURE);
	gGL.getTexUnit(0)->enable(LLTexUnit::TT_TEXTURE);
	gGL.getTexUnit(0)->activate();
	gGL.matrixMode(LLRender::MM_TEXTURE);
	gGL.loadIdentity();
	gGL.matrixMode(LLRender::MM_MODELVIEW);
}

void LLDrawPoolTerrain::renderFull4TU()
{
	// Hack! Get the region that this draw pool is rendering from!
	LLViewerRegion *regionp = mDrawFace[0]->getDrawable()->getVObj()->getRegion();
	LLVLComposition *compp = regionp->getComposition();
	LLViewerTexture *detail_texture0p = compp->mDetailTextures[0];
	LLViewerTexture *detail_texture1p = compp->mDetailTextures[1];
	LLViewerTexture *detail_texture2p = compp->mDetailTextures[2];
	LLViewerTexture *detail_texture3p = compp->mDetailTextures[3];

	LLVector3d region_origin_global = gAgent.getRegion()->getOriginGlobal();
	F32 offset_x = (F32)fmod(region_origin_global.mdV[VX], 1.0/(F64)sDetailScale)*sDetailScale;
	F32 offset_y = (F32)fmod(region_origin_global.mdV[VY], 1.0/(F64)sDetailScale)*sDetailScale;

	LLVector4 tp0, tp1;
	
	tp0.setVec(sDetailScale, 0.0f, 0.0f, offset_x);
	tp1.setVec(0.0f, sDetailScale, 0.0f, offset_y);

	gGL.blendFunc(LLRender::BF_ONE_MINUS_SOURCE_ALPHA, LLRender::BF_SOURCE_ALPHA);
	
	//----------------------------------------------------------------------------
	// Pass 1/1

	//
	// Stage 0: detail texture 0
	//
	gGL.getTexUnit(0)->activate();
	gGL.getTexUnit(0)->bind(detail_texture0p);
	
	glEnable(GL_TEXTURE_GEN_S);
	glEnable(GL_TEXTURE_GEN_T);
	glTexGeni(GL_S, GL_TEXTURE_GEN_MODE, GL_OBJECT_LINEAR);
	glTexGeni(GL_T, GL_TEXTURE_GEN_MODE, GL_OBJECT_LINEAR);

	glTexGenfv(GL_S, GL_OBJECT_PLANE, tp0.mV);
	glTexGenfv(GL_T, GL_OBJECT_PLANE, tp1.mV);

	gGL.getTexUnit(0)->setTextureColorBlend(LLTexUnit::TBO_REPLACE, LLTexUnit::TBS_TEX_COLOR);

	//
	// Stage 1: Generate alpha ramp for detail0/detail1 transition
	//

	gGL.getTexUnit(1)->bind(m2DAlphaRampImagep.get());
	gGL.getTexUnit(1)->enable(LLTexUnit::TT_TEXTURE);
	gGL.getTexUnit(1)->activate();
	
	// Care about alpha only
	gGL.getTexUnit(1)->setTextureColorBlend(LLTexUnit::TBO_REPLACE, LLTexUnit::TBS_PREV_COLOR);
	gGL.getTexUnit(1)->setTextureAlphaBlend(LLTexUnit::TBO_REPLACE, LLTexUnit::TBS_TEX_ALPHA);

	//
	// Stage 2: Interpolate detail1 with existing based on ramp
	//
	gGL.getTexUnit(2)->bind(detail_texture1p);
	gGL.getTexUnit(2)->enable(LLTexUnit::TT_TEXTURE);
	gGL.getTexUnit(2)->activate();

	glEnable(GL_TEXTURE_GEN_S);
	glEnable(GL_TEXTURE_GEN_T);
	glTexGeni(GL_S, GL_TEXTURE_GEN_MODE, GL_OBJECT_LINEAR);
	glTexGeni(GL_T, GL_TEXTURE_GEN_MODE, GL_OBJECT_LINEAR);
	glTexGenfv(GL_S, GL_OBJECT_PLANE, tp0.mV);
	glTexGenfv(GL_T, GL_OBJECT_PLANE, tp1.mV);

	gGL.getTexUnit(2)->setTextureColorBlend(LLTexUnit::TBO_LERP_PREV_ALPHA, LLTexUnit::TBS_PREV_COLOR, LLTexUnit::TBS_TEX_COLOR);

	//
	// Stage 3: Modulate with primary (vertex) color for lighting
	//
	gGL.getTexUnit(3)->bind(detail_texture1p);
	gGL.getTexUnit(3)->enable(LLTexUnit::TT_TEXTURE);
	gGL.getTexUnit(3)->activate();
	
	// Set alpha texture and do lighting modulation
	gGL.getTexUnit(3)->setTextureColorBlend(LLTexUnit::TBO_MULT, LLTexUnit::TBS_PREV_COLOR, LLTexUnit::TBS_VERT_COLOR);

	gGL.getTexUnit(0)->activate();
	
	// GL_BLEND disabled by default
	drawLoop();

	//----------------------------------------------------------------------------
	// Second pass

	// Stage 0: Write detail3 into base
	//
	gGL.getTexUnit(0)->activate();
	gGL.getTexUnit(0)->bind(detail_texture3p);

	glEnable(GL_TEXTURE_GEN_S);
	glEnable(GL_TEXTURE_GEN_T);
	glTexGeni(GL_S, GL_TEXTURE_GEN_MODE, GL_OBJECT_LINEAR);
	glTexGeni(GL_T, GL_TEXTURE_GEN_MODE, GL_OBJECT_LINEAR);
	glTexGenfv(GL_S, GL_OBJECT_PLANE, tp0.mV);
	glTexGenfv(GL_T, GL_OBJECT_PLANE, tp1.mV);

	gGL.getTexUnit(0)->setTextureColorBlend(LLTexUnit::TBO_REPLACE, LLTexUnit::TBS_TEX_COLOR);

	//
	// Stage 1: Generate alpha ramp for detail2/detail3 transition
	//
	gGL.getTexUnit(1)->bind(m2DAlphaRampImagep);
	gGL.getTexUnit(1)->enable(LLTexUnit::TT_TEXTURE);
	gGL.getTexUnit(1)->activate();

	// Set the texture matrix
	gGL.matrixMode(LLRender::MM_TEXTURE);
	gGL.loadIdentity();
	gGL.translatef(-2.f, 0.f, 0.f);

	// Care about alpha only
	gGL.getTexUnit(1)->setTextureColorBlend(LLTexUnit::TBO_REPLACE, LLTexUnit::TBS_PREV_COLOR);
	gGL.getTexUnit(1)->setTextureAlphaBlend(LLTexUnit::TBO_REPLACE, LLTexUnit::TBS_TEX_ALPHA);

	//
	// Stage 2: Interpolate detail2 with existing based on ramp
	//
	gGL.getTexUnit(2)->bind(detail_texture2p);
	gGL.getTexUnit(2)->enable(LLTexUnit::TT_TEXTURE);
	gGL.getTexUnit(2)->activate();

	glEnable(GL_TEXTURE_GEN_S);
	glEnable(GL_TEXTURE_GEN_T);
	glTexGeni(GL_S, GL_TEXTURE_GEN_MODE, GL_OBJECT_LINEAR);
	glTexGeni(GL_T, GL_TEXTURE_GEN_MODE, GL_OBJECT_LINEAR);
	glTexGenfv(GL_S, GL_OBJECT_PLANE, tp0.mV);
	glTexGenfv(GL_T, GL_OBJECT_PLANE, tp1.mV);

	gGL.getTexUnit(2)->setTextureColorBlend(LLTexUnit::TBO_LERP_PREV_ALPHA, LLTexUnit::TBS_TEX_COLOR, LLTexUnit::TBS_PREV_COLOR);	

	//
	// Stage 3: Generate alpha ramp for detail1/detail2 transition
	//
	gGL.getTexUnit(3)->bind(m2DAlphaRampImagep);
	gGL.getTexUnit(3)->enable(LLTexUnit::TT_TEXTURE);
	gGL.getTexUnit(3)->activate();

	// Set the texture matrix
	gGL.matrixMode(LLRender::MM_TEXTURE);
	gGL.loadIdentity();
	gGL.translatef(-1.f, 0.f, 0.f);
	gGL.matrixMode(LLRender::MM_MODELVIEW);

	// Set alpha texture and do lighting modulation
	gGL.getTexUnit(3)->setTextureColorBlend(LLTexUnit::TBO_MULT, LLTexUnit::TBS_PREV_COLOR, LLTexUnit::TBS_VERT_COLOR);
	gGL.getTexUnit(3)->setTextureAlphaBlend(LLTexUnit::TBO_REPLACE, LLTexUnit::TBS_TEX_ALPHA);

	gGL.getTexUnit(0)->activate();
	{
		LLGLEnable blend(GL_BLEND);
		drawLoop();
	}

	LLVertexBuffer::unbind();
	// Disable multitexture
	gGL.getTexUnit(3)->unbind(LLTexUnit::TT_TEXTURE);
	gGL.getTexUnit(3)->disable();
	gGL.getTexUnit(3)->activate();
	
	gGL.matrixMode(LLRender::MM_TEXTURE);
	gGL.loadIdentity();
	gGL.matrixMode(LLRender::MM_MODELVIEW);

	gGL.getTexUnit(2)->unbind(LLTexUnit::TT_TEXTURE);
	gGL.getTexUnit(2)->disable();
	gGL.getTexUnit(2)->activate();
	
	glDisable(GL_TEXTURE_GEN_S);
	glDisable(GL_TEXTURE_GEN_T);
	gGL.matrixMode(LLRender::MM_TEXTURE);
	gGL.loadIdentity();
	gGL.matrixMode(LLRender::MM_MODELVIEW);

	gGL.getTexUnit(1)->unbind(LLTexUnit::TT_TEXTURE);	
	gGL.getTexUnit(1)->disable();
	gGL.getTexUnit(1)->activate();
 	
	gGL.matrixMode(LLRender::MM_TEXTURE);
	gGL.loadIdentity();
	gGL.matrixMode(LLRender::MM_MODELVIEW);

	// Restore blend state
	gGL.setSceneBlendType(LLRender::BT_ALPHA);
	
	//----------------------------------------------------------------------------
	// Restore Texture Unit 0 defaults
	
	gGL.getTexUnit(0)->activate();
	gGL.getTexUnit(0)->unbind(LLTexUnit::TT_TEXTURE);

	
	glDisable(GL_TEXTURE_GEN_S);
	glDisable(GL_TEXTURE_GEN_T);
	gGL.matrixMode(LLRender::MM_TEXTURE);
	gGL.loadIdentity();
	gGL.matrixMode(LLRender::MM_MODELVIEW);

	gGL.getTexUnit(0)->setTextureBlendType(LLTexUnit::TB_MULT);
}

void LLDrawPoolTerrain::renderFull2TU()
{
	// Hack! Get the region that this draw pool is rendering from!
	LLViewerRegion *regionp = mDrawFace[0]->getDrawable()->getVObj()->getRegion();
	LLVLComposition *compp = regionp->getComposition();
	LLViewerTexture *detail_texture0p = compp->mDetailTextures[0];
	LLViewerTexture *detail_texture1p = compp->mDetailTextures[1];
	LLViewerTexture *detail_texture2p = compp->mDetailTextures[2];
	LLViewerTexture *detail_texture3p = compp->mDetailTextures[3];

	LLVector3d region_origin_global = gAgent.getRegion()->getOriginGlobal();
	F32 offset_x = (F32)fmod(region_origin_global.mdV[VX], 1.0/(F64)sDetailScale)*sDetailScale;
	F32 offset_y = (F32)fmod(region_origin_global.mdV[VY], 1.0/(F64)sDetailScale)*sDetailScale;

	LLVector4 tp0, tp1;
	
	tp0.setVec(sDetailScale, 0.0f, 0.0f, offset_x);
	tp1.setVec(0.0f, sDetailScale, 0.0f, offset_y);

	gGL.blendFunc(LLRender::BF_ONE_MINUS_SOURCE_ALPHA, LLRender::BF_SOURCE_ALPHA);
	
	//----------------------------------------------------------------------------
	// Pass 1/4

	//
	// Stage 0: Render detail 0 into base
	//
	gGL.getTexUnit(0)->bind(detail_texture0p);
	glEnable(GL_TEXTURE_GEN_S);
	glEnable(GL_TEXTURE_GEN_T);
	glTexGeni(GL_S, GL_TEXTURE_GEN_MODE, GL_OBJECT_LINEAR);
	glTexGeni(GL_T, GL_TEXTURE_GEN_MODE, GL_OBJECT_LINEAR);

	glTexGenfv(GL_S, GL_OBJECT_PLANE, tp0.mV);
	glTexGenfv(GL_T, GL_OBJECT_PLANE, tp1.mV);

	gGL.getTexUnit(0)->setTextureColorBlend(LLTexUnit::TBO_MULT, LLTexUnit::TBS_TEX_COLOR, LLTexUnit::TBS_VERT_COLOR);

	drawLoop();

	//----------------------------------------------------------------------------
	// Pass 2/4
	
	//
	// Stage 0: Generate alpha ramp for detail0/detail1 transition
	//
	gGL.getTexUnit(0)->bind(m2DAlphaRampImagep);
	
	glDisable(GL_TEXTURE_GEN_S);
	glDisable(GL_TEXTURE_GEN_T);
	
	// Care about alpha only
	gGL.getTexUnit(0)->setTextureColorBlend(LLTexUnit::TBO_REPLACE, LLTexUnit::TBS_PREV_COLOR);
	gGL.getTexUnit(0)->setTextureAlphaBlend(LLTexUnit::TBO_REPLACE, LLTexUnit::TBS_TEX_ALPHA);


	//
	// Stage 1: Write detail1
	//
	gGL.getTexUnit(1)->bind(detail_texture1p);
	gGL.getTexUnit(1)->enable(LLTexUnit::TT_TEXTURE);
	gGL.getTexUnit(1)->activate();

	glEnable(GL_TEXTURE_GEN_S);
	glEnable(GL_TEXTURE_GEN_T);
	glTexGeni(GL_S, GL_TEXTURE_GEN_MODE, GL_OBJECT_LINEAR);
	glTexGeni(GL_T, GL_TEXTURE_GEN_MODE, GL_OBJECT_LINEAR);
	glTexGenfv(GL_S, GL_OBJECT_PLANE, tp0.mV);
	glTexGenfv(GL_T, GL_OBJECT_PLANE, tp1.mV);

	gGL.getTexUnit(1)->setTextureColorBlend(LLTexUnit::TBO_MULT, LLTexUnit::TBS_TEX_COLOR, LLTexUnit::TBS_VERT_COLOR);
	gGL.getTexUnit(1)->setTextureAlphaBlend(LLTexUnit::TBO_REPLACE, LLTexUnit::TBS_PREV_ALPHA);

	gGL.getTexUnit(0)->activate();
	{
		LLGLEnable blend(GL_BLEND);
		drawLoop();
	}
	//----------------------------------------------------------------------------
	// Pass 3/4
	
	//
	// Stage 0: Generate alpha ramp for detail1/detail2 transition
	//
	gGL.getTexUnit(0)->bind(m2DAlphaRampImagep);

	// Set the texture matrix
	gGL.matrixMode(LLRender::MM_TEXTURE);
	gGL.loadIdentity();
	gGL.translatef(-1.f, 0.f, 0.f);
	gGL.matrixMode(LLRender::MM_MODELVIEW);

	// Care about alpha only
	gGL.getTexUnit(0)->setTextureColorBlend(LLTexUnit::TBO_REPLACE, LLTexUnit::TBS_PREV_COLOR);
	gGL.getTexUnit(0)->setTextureAlphaBlend(LLTexUnit::TBO_REPLACE, LLTexUnit::TBS_TEX_ALPHA);

	//
	// Stage 1: Write detail2
	//
	gGL.getTexUnit(1)->bind(detail_texture2p);
	gGL.getTexUnit(1)->enable(LLTexUnit::TT_TEXTURE);
	gGL.getTexUnit(1)->activate();
	
	glEnable(GL_TEXTURE_GEN_S);
	glEnable(GL_TEXTURE_GEN_T);
	glTexGeni(GL_S, GL_TEXTURE_GEN_MODE, GL_OBJECT_LINEAR);
	glTexGeni(GL_T, GL_TEXTURE_GEN_MODE, GL_OBJECT_LINEAR);
	glTexGenfv(GL_S, GL_OBJECT_PLANE, tp0.mV);
	glTexGenfv(GL_T, GL_OBJECT_PLANE, tp1.mV);

	gGL.getTexUnit(1)->setTextureColorBlend(LLTexUnit::TBO_MULT, LLTexUnit::TBS_TEX_COLOR, LLTexUnit::TBS_VERT_COLOR);
	gGL.getTexUnit(1)->setTextureAlphaBlend(LLTexUnit::TBO_REPLACE, LLTexUnit::TBS_PREV_ALPHA);

	{
		LLGLEnable blend(GL_BLEND);
		drawLoop();
	}
	
	//----------------------------------------------------------------------------
	// Pass 4/4
	
	//
	// Stage 0: Generate alpha ramp for detail2/detail3 transition
	//
	gGL.getTexUnit(0)->activate();
	gGL.getTexUnit(0)->bind(m2DAlphaRampImagep);
	// Set the texture matrix
	gGL.matrixMode(LLRender::MM_TEXTURE);
	gGL.loadIdentity();
	gGL.translatef(-2.f, 0.f, 0.f);
	gGL.matrixMode(LLRender::MM_MODELVIEW);

	// Care about alpha only
	gGL.getTexUnit(0)->setTextureColorBlend(LLTexUnit::TBO_REPLACE, LLTexUnit::TBS_PREV_COLOR);
	gGL.getTexUnit(0)->setTextureAlphaBlend(LLTexUnit::TBO_REPLACE, LLTexUnit::TBS_TEX_ALPHA);

	// Stage 1: Write detail3
	gGL.getTexUnit(1)->bind(detail_texture3p);
	gGL.getTexUnit(1)->enable(LLTexUnit::TT_TEXTURE);
	gGL.getTexUnit(1)->activate();

	glEnable(GL_TEXTURE_GEN_S);
	glEnable(GL_TEXTURE_GEN_T);
	glTexGeni(GL_S, GL_TEXTURE_GEN_MODE, GL_OBJECT_LINEAR);
	glTexGeni(GL_T, GL_TEXTURE_GEN_MODE, GL_OBJECT_LINEAR);
	glTexGenfv(GL_S, GL_OBJECT_PLANE, tp0.mV);
	glTexGenfv(GL_T, GL_OBJECT_PLANE, tp1.mV);

	gGL.getTexUnit(1)->setTextureColorBlend(LLTexUnit::TBO_MULT, LLTexUnit::TBS_TEX_COLOR, LLTexUnit::TBS_VERT_COLOR);
	gGL.getTexUnit(1)->setTextureAlphaBlend(LLTexUnit::TBO_REPLACE, LLTexUnit::TBS_PREV_ALPHA);

	gGL.getTexUnit(0)->activate();
	{
		LLGLEnable blend(GL_BLEND);
		drawLoop();
	}
	
	// Restore blend state
	gGL.setSceneBlendType(LLRender::BT_ALPHA);
	
	// Disable multitexture
	
	gGL.getTexUnit(1)->unbind(LLTexUnit::TT_TEXTURE);
	gGL.getTexUnit(1)->disable();
	gGL.getTexUnit(1)->activate();

	glDisable(GL_TEXTURE_GEN_S);
	glDisable(GL_TEXTURE_GEN_T);
	gGL.matrixMode(LLRender::MM_TEXTURE);
	gGL.loadIdentity();
	gGL.matrixMode(LLRender::MM_MODELVIEW);

	//----------------------------------------------------------------------------
	// Restore Texture Unit 0 defaults
	
	gGL.getTexUnit(0)->activate();
	gGL.getTexUnit(0)->unbind(LLTexUnit::TT_TEXTURE);

	glDisable(GL_TEXTURE_GEN_S);
	glDisable(GL_TEXTURE_GEN_T);
	gGL.matrixMode(LLRender::MM_TEXTURE);
	gGL.loadIdentity();
	gGL.matrixMode(LLRender::MM_MODELVIEW);
	gGL.getTexUnit(0)->setTextureBlendType(LLTexUnit::TB_MULT);
}


void LLDrawPoolTerrain::renderSimple()
{
	LLVector4 tp0, tp1;

	//----------------------------------------------------------------------------
	// Pass 1/1

	// Stage 0: Base terrain texture pass
	mTexturep->addTextureStats(1024.f*1024.f);

	gGL.getTexUnit(0)->activate();
	gGL.getTexUnit(0)->enable(LLTexUnit::TT_TEXTURE);
	gGL.getTexUnit(0)->bind(mTexturep);
	
	LLVector3 origin_agent = mDrawFace[0]->getDrawable()->getVObj()->getRegion()->getOriginAgent();
	F32 tscale = 1.f/256.f;
	tp0.setVec(tscale, 0.f, 0.0f, -1.f*(origin_agent.mV[0]/256.f));
	tp1.setVec(0.f, tscale, 0.0f, -1.f*(origin_agent.mV[1]/256.f));
	
	if (LLGLSLShader::sNoFixedFunction)
	{
<<<<<<< HEAD
		sShader->uniform4fv(sObjectPlaneS, 1, tp0.mV);
		sShader->uniform4fv(sObjectPlaneT, 1, tp1.mV);
=======
		sShader->uniform4fv(LLShaderMgr::OBJECT_PLANE_S, 1, tp0.mV);
		sShader->uniform4fv(LLShaderMgr::OBJECT_PLANE_T, 1, tp1.mV);
>>>>>>> 609ed855
	}
	else
	{
		glEnable(GL_TEXTURE_GEN_S);
		glEnable(GL_TEXTURE_GEN_T);
		glTexGeni(GL_S, GL_TEXTURE_GEN_MODE, GL_OBJECT_LINEAR);
		glTexGeni(GL_T, GL_TEXTURE_GEN_MODE, GL_OBJECT_LINEAR);
		glTexGenfv(GL_S, GL_OBJECT_PLANE, tp0.mV);
		glTexGenfv(GL_T, GL_OBJECT_PLANE, tp1.mV);
	}

	gGL.getTexUnit(0)->setTextureColorBlend(LLTexUnit::TBO_MULT, LLTexUnit::TBS_TEX_COLOR, LLTexUnit::TBS_VERT_COLOR);

	drawLoop();

	//----------------------------------------------------------------------------
	// Restore Texture Unit 0 defaults
	
	gGL.getTexUnit(0)->activate();
	gGL.getTexUnit(0)->unbind(LLTexUnit::TT_TEXTURE);
	if (!LLGLSLShader::sNoFixedFunction)
	{
		glDisable(GL_TEXTURE_GEN_S);
		glDisable(GL_TEXTURE_GEN_T);
	}
	gGL.matrixMode(LLRender::MM_TEXTURE);
	gGL.loadIdentity();
	gGL.matrixMode(LLRender::MM_MODELVIEW);
	gGL.getTexUnit(0)->setTextureBlendType(LLTexUnit::TB_MULT);
}

//============================================================================

void LLDrawPoolTerrain::renderOwnership()
{
	LLGLSPipelineAlpha gls_pipeline_alpha;

	llassert(!mDrawFace.empty());

	// Each terrain pool is associated with a single region.
	// We need to peek back into the viewer's data to find out
	// which ownership overlay texture to use.
	LLFace					*facep				= mDrawFace[0];
	LLDrawable				*drawablep			= facep->getDrawable();
	const LLViewerObject	*objectp				= drawablep->getVObj();
	const LLVOSurfacePatch	*vo_surface_patchp	= (LLVOSurfacePatch *)objectp;
	LLSurfacePatch			*surface_patchp		= vo_surface_patchp->getPatch();
	LLSurface				*surfacep			= surface_patchp->getSurface();
	LLViewerRegion			*regionp			= surfacep->getRegion();
	LLViewerParcelOverlay	*overlayp			= regionp->getParcelOverlay();
	LLViewerTexture			*texturep			= overlayp->getTexture();

	gGL.getTexUnit(0)->bind(texturep);

	// *NOTE: Because the region is 256 meters wide, but has 257 pixels, the 
	// texture coordinates for pixel 256x256 is not 1,1. This makes the
	// ownership map not line up with the selection. We address this with
	// a texture matrix multiply.
	gGL.matrixMode(LLRender::MM_TEXTURE);
	gGL.pushMatrix();

	const F32 TEXTURE_FUDGE = 257.f / 256.f;
	gGL.scalef( TEXTURE_FUDGE, TEXTURE_FUDGE, 1.f );
	for (std::vector<LLFace*>::iterator iter = mDrawFace.begin();
		 iter != mDrawFace.end(); iter++)
	{
		LLFace *facep = *iter;
		facep->renderIndexed(LLVertexBuffer::MAP_VERTEX |
							LLVertexBuffer::MAP_TEXCOORD0);
	}

	gGL.matrixMode(LLRender::MM_TEXTURE);
	gGL.popMatrix();
	gGL.matrixMode(LLRender::MM_MODELVIEW);
}


void LLDrawPoolTerrain::dirtyTextures(const std::set<LLViewerFetchedTexture*>& textures)
{
	LLViewerFetchedTexture* tex = LLViewerTextureManager::staticCastToFetchedTexture(mTexturep) ;
	if (tex && textures.find(tex) != textures.end())
	{
		for (std::vector<LLFace*>::iterator iter = mReferences.begin();
			 iter != mReferences.end(); iter++)
		{
			LLFace *facep = *iter;
			gPipeline.markTextured(facep->getDrawable());
		}
	}
}

LLViewerTexture *LLDrawPoolTerrain::getTexture()
{
	return mTexturep;
}

LLViewerTexture *LLDrawPoolTerrain::getDebugTexture()
{
	return mTexturep;
}


LLColor3 LLDrawPoolTerrain::getDebugColor() const
{
	return LLColor3(0.f, 0.f, 1.f);
}<|MERGE_RESOLUTION|>--- conflicted
+++ resolved
@@ -49,9 +49,6 @@
 #include "llviewershadermgr.h"
 #include "llrender.h"
 
-static LLStaticHashedString sObjectPlaneS("object_plane_s");
-static LLStaticHashedString sObjectPlaneT("object_plane_t");
-
 const F32 DETAIL_SCALE = 1.f/16.f;
 int DebugDetailMap = 0;
 
@@ -355,13 +352,8 @@
 	LLGLSLShader* shader = LLGLSLShader::sCurBoundShaderPtr;
 	llassert(shader);
 		
-<<<<<<< HEAD
-	shader->uniform4fv(sObjectPlaneS, 1, tp0.mV);
-	shader->uniform4fv(sObjectPlaneT, 1, tp1.mV);
-=======
 	shader->uniform4fv(LLShaderMgr::OBJECT_PLANE_S, 1, tp0.mV);
 	shader->uniform4fv(LLShaderMgr::OBJECT_PLANE_T, 1, tp1.mV);
->>>>>>> 609ed855
 
 	gGL.matrixMode(LLRender::MM_TEXTURE);
 	gGL.loadIdentity();
@@ -870,13 +862,8 @@
 	
 	if (LLGLSLShader::sNoFixedFunction)
 	{
-<<<<<<< HEAD
-		sShader->uniform4fv(sObjectPlaneS, 1, tp0.mV);
-		sShader->uniform4fv(sObjectPlaneT, 1, tp1.mV);
-=======
 		sShader->uniform4fv(LLShaderMgr::OBJECT_PLANE_S, 1, tp0.mV);
 		sShader->uniform4fv(LLShaderMgr::OBJECT_PLANE_T, 1, tp1.mV);
->>>>>>> 609ed855
 	}
 	else
 	{
