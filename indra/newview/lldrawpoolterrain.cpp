--- conflicted
+++ resolved
@@ -308,10 +308,7 @@
 
 			if (model_matrix != gGLLastMatrix)
 			{
-<<<<<<< HEAD
-=======
 				llassert(gGL.getMatrixMode() == LLRender::MM_MODELVIEW);
->>>>>>> 7204593e
 				gGLLastMatrix = model_matrix;
 				gGL.loadMatrix(gGLModelView);
 				if (model_matrix)
