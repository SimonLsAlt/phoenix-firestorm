--- conflicted
+++ resolved
@@ -54,11 +54,6 @@
 const F32 DETAIL_SCALE = 1.f/16.f;
 int DebugDetailMap = 0;
 
-<<<<<<< HEAD
-const S32 PBR_DETAIL_EMISSIVE = 0;
-
-=======
->>>>>>> 1552ee3a
 S32 LLDrawPoolTerrain::sPBRDetailMode = 0;
 F32 LLDrawPoolTerrain::sDetailScale = DETAIL_SCALE;
 F32 LLDrawPoolTerrain::sPBRDetailScale = DETAIL_SCALE;
@@ -71,7 +66,6 @@
 	mTexturep(texturep)
 {
 	// Hack!
-<<<<<<< HEAD
 
 	// <FS:PP> Attempt to speed up things a little
 	// sDetailScale = 1.f/gSavedSettings.getF32("RenderTerrainScale");
@@ -84,11 +78,6 @@
 	sPBRDetailScale = 1.f/RenderTerrainPBRScale;
 	sPBRDetailMode = RenderTerrainPBRDetail();
 	// </FS:PP>
-=======
-	sDetailScale = 1.f/gSavedSettings.getF32("RenderTerrainScale");
-	sPBRDetailScale = 1.f/gSavedSettings.getF32("RenderTerrainPBRScale");
-	sPBRDetailMode = gSavedSettings.getS32("RenderTerrainPBRDetail");
->>>>>>> 1552ee3a
 	mAlphaRampImagep = LLViewerTextureManager::getFetchedTexture(IMG_ALPHA_GRAD);
 
 
@@ -128,15 +117,11 @@
 
 void LLDrawPoolTerrain::prerender()
 {
-<<<<<<< HEAD
 	// <FS:Ansariel> Use faster LLCachedControls for frequently visited locations
     //sPBRDetailMode = gSavedSettings.getS32("RenderTerrainPBRDetail");
 	static LLCachedControl<S32> renderTerrainPBRDetail(gSavedSettings, "RenderTerrainPBRDetail");
 	sPBRDetailMode = renderTerrainPBRDetail();
 	// </FS:Ansariel>
-=======
-    sPBRDetailMode = gSavedSettings.getS32("RenderTerrainPBRDetail");
->>>>>>> 1552ee3a
 }
 
 void LLDrawPoolTerrain::boostTerrainDetailTextures()
@@ -154,29 +139,6 @@
 		tex->setBoostLevel(level);
         tex->addTextureStats(stats);
 
-<<<<<<< HEAD
-        LLPointer<LLFetchedGLTFMaterial>& mat = compp->mDetailMaterials[i];
-        llassert(mat.notNull());
-        if (mat->mBaseColorTexture)
-        {
-            mat->mBaseColorTexture->setBoostLevel(level);
-            mat->mBaseColorTexture->addTextureStats(stats);
-        }
-        if (mat->mNormalTexture)
-        {
-            mat->mNormalTexture->setBoostLevel(level);
-            mat->mNormalTexture->addTextureStats(stats);
-        }
-        if (mat->mMetallicRoughnessTexture)
-        {
-            mat->mMetallicRoughnessTexture->setBoostLevel(level);
-            mat->mMetallicRoughnessTexture->addTextureStats(stats);
-        }
-        if (mat->mEmissiveTexture)
-        {
-            mat->mEmissiveTexture->setBoostLevel(level);
-            mat->mEmissiveTexture->addTextureStats(stats);
-=======
         LLPointer<LLFetchedGLTFMaterial>& fetched_material = compp->mDetailMaterials[i];
         if (fetched_material)
         {
@@ -200,7 +162,6 @@
                 fetched_material->mEmissiveTexture->setBoostLevel(level);
                 fetched_material->mEmissiveTexture->addTextureStats(stats);
             }
->>>>>>> 1552ee3a
         }
 	}
 }
@@ -293,46 +254,6 @@
 
 void LLDrawPoolTerrain::renderFullShader()
 {
-<<<<<<< HEAD
-    const BOOL use_local_materials = gLocalTerrainMaterials.materialsReady(TRUE);
-	// Hack! Get the region that this draw pool is rendering from!
-	LLViewerRegion *regionp = mDrawFace[0]->getDrawable()->getVObj()->getRegion();
-	LLVLComposition *compp = regionp->getComposition();
-    const BOOL use_textures = !use_local_materials && (compp->getMaterialType() == LLTerrainMaterials::Type::TEXTURE);
-    
-    if (use_textures)
-    {
-        // Use textures
-        sShader = &gDeferredTerrainProgram;
-        sShader->bind();
-        renderFullShaderTextures();
-    }
-    else
-    {
-        // Use materials
-        sShader = &gDeferredPBRTerrainProgram;
-        sShader->bind();
-        renderFullShaderPBR(use_local_materials);
-    }
-}
-
-void LLDrawPoolTerrain::renderFullShaderTextures()
-{
-	// Hack! Get the region that this draw pool is rendering from!
-	LLViewerRegion *regionp = mDrawFace[0]->getDrawable()->getVObj()->getRegion();
-	LLVLComposition *compp = regionp->getComposition();
-
-// [SL:KB] - Patch: Render-TextureToggle (Catznip-4.0)
-	LLViewerTexture *detail_texture0p = (LLPipeline::sRenderTextures) ? compp->mDetailTextures[0] : LLViewerFetchedTexture::sDefaultDiffuseImagep;
-	LLViewerTexture *detail_texture1p = (LLPipeline::sRenderTextures) ? compp->mDetailTextures[1] : LLViewerFetchedTexture::sDefaultDiffuseImagep;
-	LLViewerTexture *detail_texture2p = (LLPipeline::sRenderTextures) ? compp->mDetailTextures[2] : LLViewerFetchedTexture::sDefaultDiffuseImagep;
-	LLViewerTexture *detail_texture3p = (LLPipeline::sRenderTextures) ? compp->mDetailTextures[3] : LLViewerFetchedTexture::sDefaultDiffuseImagep;
-// [/SL:KB]
-//	LLViewerTexture *detail_texture0p = compp->mDetailTextures[0];
-//	LLViewerTexture *detail_texture1p = compp->mDetailTextures[1];
-//	LLViewerTexture *detail_texture2p = compp->mDetailTextures[2];
-//	LLViewerTexture *detail_texture3p = compp->mDetailTextures[3];
-=======
     const BOOL use_local_materials = gLocalTerrainMaterials.materialsReady(true, false);
 	// Hack! Get the region that this draw pool is rendering from!
 	LLViewerRegion *regionp = mDrawFace[0]->getDrawable()->getVObj()->getRegion();
@@ -361,11 +282,16 @@
 	LLViewerRegion *regionp = mDrawFace[0]->getDrawable()->getVObj()->getRegion();
 	LLVLComposition *compp = regionp->getComposition();
 
-	LLViewerTexture *detail_texture0p = compp->mDetailTextures[0];
-	LLViewerTexture *detail_texture1p = compp->mDetailTextures[1];
-	LLViewerTexture *detail_texture2p = compp->mDetailTextures[2];
-	LLViewerTexture *detail_texture3p = compp->mDetailTextures[3];
->>>>>>> 1552ee3a
+// [SL:KB] - Patch: Render-TextureToggle (Catznip-4.0)
+	LLViewerTexture *detail_texture0p = (LLPipeline::sRenderTextures) ? compp->mDetailTextures[0] : LLViewerFetchedTexture::sDefaultDiffuseImagep;
+	LLViewerTexture *detail_texture1p = (LLPipeline::sRenderTextures) ? compp->mDetailTextures[1] : LLViewerFetchedTexture::sDefaultDiffuseImagep;
+	LLViewerTexture *detail_texture2p = (LLPipeline::sRenderTextures) ? compp->mDetailTextures[2] : LLViewerFetchedTexture::sDefaultDiffuseImagep;
+	LLViewerTexture *detail_texture3p = (LLPipeline::sRenderTextures) ? compp->mDetailTextures[3] : LLViewerFetchedTexture::sDefaultDiffuseImagep;
+// [/SL:KB]
+//	LLViewerTexture *detail_texture0p = compp->mDetailTextures[0];
+//	LLViewerTexture *detail_texture1p = compp->mDetailTextures[1];
+//	LLViewerTexture *detail_texture2p = compp->mDetailTextures[2];
+//	LLViewerTexture *detail_texture3p = compp->mDetailTextures[3];
 
 	LLVector3d region_origin_global = gAgent.getRegion()->getOriginGlobal();
 	F32 offset_x = (F32)fmod(region_origin_global.mdV[VX], 1.0/(F64)sDetailScale)*sDetailScale;
@@ -462,9 +388,6 @@
 	// Hack! Get the region that this draw pool is rendering from!
 	LLViewerRegion *regionp = mDrawFace[0]->getDrawable()->getVObj()->getRegion();
 	LLVLComposition *compp = regionp->getComposition();
-<<<<<<< HEAD
-	LLPointer<LLFetchedGLTFMaterial> (*materials)[LLVLComposition::ASSET_COUNT] = &compp->mDetailMaterials;
-=======
 	LLPointer<LLFetchedGLTFMaterial> (*fetched_materials)[LLVLComposition::ASSET_COUNT] = &compp->mDetailMaterials;
 
 	constexpr U32 terrain_material_count = LLVLComposition::ASSET_COUNT;
@@ -472,17 +395,10 @@
 	constexpr U32 shader_material_count = 1 + LLViewerShaderMgr::TERRAIN_DETAIL3_BASE_COLOR - LLViewerShaderMgr::TERRAIN_DETAIL0_BASE_COLOR;
 	llassert(shader_material_count == terrain_material_count);
 #endif
->>>>>>> 1552ee3a
 
     if (local_materials)
     {
         // Override region terrain with the global local override terrain
-<<<<<<< HEAD
-        materials = &gLocalTerrainMaterials.mDetailMaterials;
-    }
-
-    constexpr U32 terrain_material_count = 1 + LLViewerShaderMgr::TERRAIN_DETAIL3_BASE_COLOR - LLViewerShaderMgr::TERRAIN_DETAIL0_BASE_COLOR;
-=======
 		fetched_materials = &gLocalTerrainMaterials.mDetailMaterials;
     }
 	const LLGLTFMaterial* materials[terrain_material_count];
@@ -492,7 +408,6 @@
 		if (!materials[i]) { materials[i] = &LLGLTFMaterial::sDefault; }
 	}
 
->>>>>>> 1552ee3a
     S32 detail_basecolor[terrain_material_count];
     S32 detail_normal[terrain_material_count];
     S32 detail_metalrough[terrain_material_count];
@@ -500,14 +415,6 @@
 
     for (U32 i = 0; i < terrain_material_count; ++i)
     {
-<<<<<<< HEAD
-		const LLFetchedGLTFMaterial* material = (*materials)[i].get();
-
-        LLViewerTexture *detail_basecolor_texturep = material->mBaseColorTexture;
-        LLViewerTexture *detail_normal_texturep = material->mNormalTexture;
-        LLViewerTexture *detail_metalrough_texturep = material->mMetallicRoughnessTexture;
-        LLViewerTexture *detail_emissive_texturep = material->mEmissiveTexture;
-=======
 		LLViewerTexture* detail_basecolor_texturep = nullptr;
 		LLViewerTexture* detail_normal_texturep = nullptr;
 		LLViewerTexture* detail_metalrough_texturep = nullptr;
@@ -521,7 +428,6 @@
 			detail_metalrough_texturep = fetched_material->mMetallicRoughnessTexture;
 			detail_emissive_texturep = fetched_material->mEmissiveTexture;
 		}
->>>>>>> 1552ee3a
 
         detail_basecolor[i] = sShader->enableTexture(LLViewerShaderMgr::TERRAIN_DETAIL0_BASE_COLOR + i);
         if (detail_basecolor_texturep)
@@ -535,33 +441,6 @@
         gGL.getTexUnit(detail_basecolor[i])->setTextureAddressMode(LLTexUnit::TAM_WRAP);
         gGL.getTexUnit(detail_basecolor[i])->activate();
 
-<<<<<<< HEAD
-        detail_normal[i] = sShader->enableTexture(LLViewerShaderMgr::TERRAIN_DETAIL0_NORMAL + i);
-        if (detail_normal_texturep)
-        {
-            gGL.getTexUnit(detail_normal[i])->bind(detail_normal_texturep);
-        }
-        else
-        {
-            gGL.getTexUnit(detail_normal[i])->bind(LLViewerFetchedTexture::sFlatNormalImagep);
-        }
-        gGL.getTexUnit(detail_normal[i])->setTextureAddressMode(LLTexUnit::TAM_WRAP);
-        gGL.getTexUnit(detail_normal[i])->activate();
-
-        detail_metalrough[i] = sShader->enableTexture(LLViewerShaderMgr::TERRAIN_DETAIL0_METALLIC_ROUGHNESS + i);
-        if (detail_metalrough_texturep)
-        {
-            gGL.getTexUnit(detail_metalrough[i])->bind(detail_metalrough_texturep);
-        }
-        else
-        {
-            gGL.getTexUnit(detail_metalrough[i])->bind(LLViewerFetchedTexture::sWhiteImagep);
-        }
-        gGL.getTexUnit(detail_metalrough[i])->setTextureAddressMode(LLTexUnit::TAM_WRAP);
-        gGL.getTexUnit(detail_metalrough[i])->activate();
-
-        if (sPBRDetailMode >= PBR_DETAIL_EMISSIVE)
-=======
         if (sPBRDetailMode >= TERRAIN_PBR_DETAIL_NORMAL)
         {
             detail_normal[i] = sShader->enableTexture(LLViewerShaderMgr::TERRAIN_DETAIL0_NORMAL + i);
@@ -593,7 +472,6 @@
         }
 
         if (sPBRDetailMode >= TERRAIN_PBR_DETAIL_EMISSIVE)
->>>>>>> 1552ee3a
         {
             detail_emissive[i] = sShader->enableTexture(LLViewerShaderMgr::TERRAIN_DETAIL0_EMISSIVE + i);
             if (detail_emissive_texturep)
@@ -649,11 +527,7 @@
     F32 minimum_alphas[terrain_material_count];
     for (U32 i = 0; i < terrain_material_count; ++i)
     {
-<<<<<<< HEAD
-        const LLFetchedGLTFMaterial* material = (*materials)[i].get();
-=======
         const LLGLTFMaterial* material = materials[i];
->>>>>>> 1552ee3a
 
         base_color_factors[i] = material->mBaseColor;
         metallic_factors[i] = material->mMetallicFactor;
@@ -673,18 +547,12 @@
         minimum_alphas[i] = min_alpha;
     }
     shader->uniform4fv(LLShaderMgr::TERRAIN_BASE_COLOR_FACTORS, terrain_material_count, (F32*)base_color_factors);
-<<<<<<< HEAD
-    shader->uniform4f(LLShaderMgr::TERRAIN_METALLIC_FACTORS, metallic_factors[0], metallic_factors[1], metallic_factors[2], metallic_factors[3]);
-    shader->uniform4f(LLShaderMgr::TERRAIN_ROUGHNESS_FACTORS, roughness_factors[0], roughness_factors[1], roughness_factors[2], roughness_factors[3]);
-    if (sPBRDetailMode >= PBR_DETAIL_EMISSIVE)
-=======
     if (sPBRDetailMode >= TERRAIN_PBR_DETAIL_METALLIC_ROUGHNESS)
     {
         shader->uniform4f(LLShaderMgr::TERRAIN_METALLIC_FACTORS, metallic_factors[0], metallic_factors[1], metallic_factors[2], metallic_factors[3]);
         shader->uniform4f(LLShaderMgr::TERRAIN_ROUGHNESS_FACTORS, roughness_factors[0], roughness_factors[1], roughness_factors[2], roughness_factors[3]);
     }
     if (sPBRDetailMode >= TERRAIN_PBR_DETAIL_EMISSIVE)
->>>>>>> 1552ee3a
     {
         shader->uniform3fv(LLShaderMgr::TERRAIN_EMISSIVE_COLORS, terrain_material_count, (F32*)emissive_colors);
     }
@@ -704,11 +572,6 @@
     for (U32 i = 0; i < terrain_material_count; ++i)
     {
         sShader->disableTexture(LLViewerShaderMgr::TERRAIN_DETAIL0_BASE_COLOR + i);
-<<<<<<< HEAD
-        sShader->disableTexture(LLViewerShaderMgr::TERRAIN_DETAIL0_NORMAL + i);
-        sShader->disableTexture(LLViewerShaderMgr::TERRAIN_DETAIL0_METALLIC_ROUGHNESS + i);
-        if (sPBRDetailMode >= PBR_DETAIL_EMISSIVE)
-=======
         if (sPBRDetailMode >= TERRAIN_PBR_DETAIL_NORMAL)
         {
             sShader->disableTexture(LLViewerShaderMgr::TERRAIN_DETAIL0_NORMAL + i);
@@ -718,7 +581,6 @@
             sShader->disableTexture(LLViewerShaderMgr::TERRAIN_DETAIL0_METALLIC_ROUGHNESS + i);
         }
         if (sPBRDetailMode >= TERRAIN_PBR_DETAIL_EMISSIVE)
->>>>>>> 1552ee3a
         {
             sShader->disableTexture(LLViewerShaderMgr::TERRAIN_DETAIL0_EMISSIVE + i);
         }
@@ -727,17 +589,6 @@
         gGL.getTexUnit(detail_basecolor[i])->disable();
         gGL.getTexUnit(detail_basecolor[i])->activate();
 
-<<<<<<< HEAD
-        gGL.getTexUnit(detail_normal[i])->unbind(LLTexUnit::TT_TEXTURE);
-        gGL.getTexUnit(detail_normal[i])->disable();
-        gGL.getTexUnit(detail_normal[i])->activate();
-
-        gGL.getTexUnit(detail_metalrough[i])->unbind(LLTexUnit::TT_TEXTURE);
-        gGL.getTexUnit(detail_metalrough[i])->disable();
-        gGL.getTexUnit(detail_metalrough[i])->activate();
-
-        if (sPBRDetailMode >= PBR_DETAIL_EMISSIVE)
-=======
         if (sPBRDetailMode >= TERRAIN_PBR_DETAIL_NORMAL)
         {
             gGL.getTexUnit(detail_normal[i])->unbind(LLTexUnit::TT_TEXTURE);
@@ -753,7 +604,6 @@
         }
 
         if (sPBRDetailMode >= TERRAIN_PBR_DETAIL_EMISSIVE)
->>>>>>> 1552ee3a
         {
             gGL.getTexUnit(detail_emissive[i])->unbind(LLTexUnit::TT_TEXTURE);
             gGL.getTexUnit(detail_emissive[i])->disable();
