--- conflicted
+++ resolved
@@ -65,44 +65,18 @@
     LLFacePool(POOL_TERRAIN),
     mTexturep(texturep)
 {
-<<<<<<< HEAD
-	// Hack!
-
-	// <FS:PP> Attempt to speed up things a little
-	// sDetailScale = 1.f/gSavedSettings.getF32("RenderTerrainScale");
-	// sPBRDetailScale = 1.f/gSavedSettings.getF32("RenderTerrainPBRScale");
-	// sPBRDetailMode = gSavedSettings.getS32("RenderTerrainPBRDetail");
-	static LLCachedControl<F32> RenderTerrainScale(gSavedSettings, "RenderTerrainScale");
-	static LLCachedControl<F32> RenderTerrainPBRScale(gSavedSettings, "RenderTerrainPBRScale");
-	static LLCachedControl<S32> RenderTerrainPBRDetail(gSavedSettings, "RenderTerrainPBRDetail");
-	sDetailScale = 1.f/RenderTerrainScale;
-	sPBRDetailScale = 1.f/RenderTerrainPBRScale;
-	sPBRDetailMode = RenderTerrainPBRDetail();
-	// </FS:PP>
-	mAlphaRampImagep = LLViewerTextureManager::getFetchedTexture(IMG_ALPHA_GRAD);
-
-
-	//gGL.getTexUnit(0)->bind(mAlphaRampImagep.get());
-	mAlphaRampImagep->setAddressMode(LLTexUnit::TAM_CLAMP);
-
-	m2DAlphaRampImagep = LLViewerTextureManager::getFetchedTexture(IMG_ALPHA_GRAD_2D);
-
-	//gGL.getTexUnit(0)->bind(m2DAlphaRampImagep.get());
-	m2DAlphaRampImagep->setAddressMode(LLTexUnit::TAM_CLAMP);
-	
-	mTexturep->setBoostLevel(LLGLTexture::BOOST_TERRAIN);
-	
-	//gGL.getTexUnit(0)->unbind(LLTexUnit::TT_TEXTURE);
-=======
     // Hack!
 
     // <FS:PP> Attempt to speed up things a little
     // sDetailScale = 1.f/gSavedSettings.getF32("RenderTerrainScale");
-    // sDetailMode = gSavedSettings.getS32("RenderTerrainDetail");
+    // sPBRDetailScale = 1.f/gSavedSettings.getF32("RenderTerrainPBRScale");
+    // sPBRDetailMode = gSavedSettings.getS32("RenderTerrainPBRDetail");
     static LLCachedControl<F32> RenderTerrainScale(gSavedSettings, "RenderTerrainScale");
-    static LLCachedControl<S32> RenderTerrainDetail(gSavedSettings, "RenderTerrainDetail");
+    static LLCachedControl<F32> RenderTerrainPBRScale(gSavedSettings, "RenderTerrainPBRScale");
+    static LLCachedControl<S32> RenderTerrainPBRDetail(gSavedSettings, "RenderTerrainPBRDetail");
     sDetailScale = 1.f/RenderTerrainScale;
-    sDetailMode = RenderTerrainDetail();
+    sPBRDetailScale = 1.f/RenderTerrainPBRScale;
+    sPBRDetailMode = RenderTerrainPBRDetail();
     // </FS:PP>
     mAlphaRampImagep = LLViewerTextureManager::getFetchedTexture(IMG_ALPHA_GRAD);
 
@@ -118,7 +92,6 @@
     mTexturep->setBoostLevel(LLGLTexture::BOOST_TERRAIN);
 
     //gGL.getTexUnit(0)->unbind(LLTexUnit::TT_TEXTURE);
->>>>>>> a3892f03
 }
 
 LLDrawPoolTerrain::~LLDrawPoolTerrain()
@@ -144,32 +117,11 @@
 
 void LLDrawPoolTerrain::prerender()
 {
-<<<<<<< HEAD
-	// <FS:Ansariel> Use faster LLCachedControls for frequently visited locations
+    // <FS:Ansariel> Use faster LLCachedControls for frequently visited locations
     //sPBRDetailMode = gSavedSettings.getS32("RenderTerrainPBRDetail");
-	static LLCachedControl<S32> renderTerrainPBRDetail(gSavedSettings, "RenderTerrainPBRDetail");
-	sPBRDetailMode = renderTerrainPBRDetail();
-	// </FS:Ansariel>
-}
-
-void LLDrawPoolTerrain::boostTerrainDetailTextures()
-{
-    // Hack! Get the region that this draw pool is rendering from!
-	LLViewerRegion *regionp = mDrawFace[0]->getDrawable()->getVObj()->getRegion();
-	LLVLComposition *compp = regionp->getComposition();
-    compp->boost();
-=======
-    // <FS:Ansariel> Use faster LLCachedControls for frequently visited locations
-    //sDetailMode = gSavedSettings.getS32("RenderTerrainDetail");
-    static LLCachedControl<S32> renderTerrainDetail(gSavedSettings, "RenderTerrainDetail");
-    sDetailMode = renderTerrainDetail();
+    static LLCachedControl<S32> renderTerrainPBRDetail(gSavedSettings, "RenderTerrainPBRDetail");
+    sPBRDetailMode = renderTerrainPBRDetail();
     // </FS:Ansariel>
-}
-
-//static
-S32 LLDrawPoolTerrain::getDetailMode()
-{
-    return sDetailMode;
 }
 
 void LLDrawPoolTerrain::boostTerrainDetailTextures()
@@ -177,27 +129,13 @@
     // Hack! Get the region that this draw pool is rendering from!
     LLViewerRegion *regionp = mDrawFace[0]->getDrawable()->getVObj()->getRegion();
     LLVLComposition *compp = regionp->getComposition();
-    for (S32 i = 0; i < 4; i++)
-    {
-        compp->mDetailTextures[i]->setBoostLevel(LLGLTexture::BOOST_TERRAIN);
-        compp->mDetailTextures[i]->addTextureStats(1024.f * 1024.f);
-    }
->>>>>>> a3892f03
+    compp->boost();
 }
 
 void LLDrawPoolTerrain::beginDeferredPass(S32 pass)
 {
-<<<<<<< HEAD
-	LL_PROFILE_ZONE_SCOPED_CATEGORY_DRAWPOOL; //LL_RECORD_BLOCK_TIME(FTM_RENDER_TERRAIN);
-	LLFacePool::beginRenderPass(pass);
-=======
     LL_PROFILE_ZONE_SCOPED_CATEGORY_DRAWPOOL; //LL_RECORD_BLOCK_TIME(FTM_RENDER_TERRAIN);
     LLFacePool::beginRenderPass(pass);
-
-    sShader = &gDeferredTerrainProgram;
-
-    sShader->bind();
->>>>>>> a3892f03
 }
 
 void LLDrawPoolTerrain::endDeferredPass(S32 pass)
@@ -265,57 +203,29 @@
 
 void LLDrawPoolTerrain::drawLoop()
 {
-<<<<<<< HEAD
-	if (!mDrawFace.empty())
-	{
-		for (std::vector<LLFace*>::iterator iter = mDrawFace.begin();
-			 iter != mDrawFace.end(); iter++)
-		{
-			LLFace *facep = *iter;
+    if (!mDrawFace.empty())
+    {
+        for (std::vector<LLFace*>::iterator iter = mDrawFace.begin();
+             iter != mDrawFace.end(); iter++)
+        {
+            LLFace *facep = *iter;
 
             llassert(gGL.getMatrixMode() == LLRender::MM_MODELVIEW);
             LLRenderPass::applyModelMatrix(&facep->getDrawable()->getRegion()->mRenderMatrix);
 
-			facep->renderIndexed();
-		}
-	}
-=======
-    if (!mDrawFace.empty())
-    {
-        for (std::vector<LLFace*>::iterator iter = mDrawFace.begin();
-             iter != mDrawFace.end(); iter++)
-        {
-            LLFace *facep = *iter;
-
-            LLMatrix4* model_matrix = &(facep->getDrawable()->getRegion()->mRenderMatrix);
-
-            if (model_matrix != gGLLastMatrix)
-            {
-                llassert(gGL.getMatrixMode() == LLRender::MM_MODELVIEW);
-                gGLLastMatrix = model_matrix;
-                gGL.loadMatrix(gGLModelView);
-                if (model_matrix)
-                {
-                    gGL.multMatrix((GLfloat*) model_matrix->mMatrix);
-                }
-                gPipeline.mMatrixOpCount++;
-            }
-
             facep->renderIndexed();
         }
     }
->>>>>>> a3892f03
 }
 
 void LLDrawPoolTerrain::renderFullShader()
 {
-<<<<<<< HEAD
     const BOOL use_local_materials = gLocalTerrainMaterials.materialsReady(true, false);
-	// Hack! Get the region that this draw pool is rendering from!
-	LLViewerRegion *regionp = mDrawFace[0]->getDrawable()->getVObj()->getRegion();
-	LLVLComposition *compp = regionp->getComposition();
+    // Hack! Get the region that this draw pool is rendering from!
+    LLViewerRegion *regionp = mDrawFace[0]->getDrawable()->getVObj()->getRegion();
+    LLVLComposition *compp = regionp->getComposition();
     const BOOL use_textures = !use_local_materials && (compp->getMaterialType() == LLTerrainMaterials::Type::TEXTURE);
-    
+
     if (use_textures)
     {
         // Use textures
@@ -334,15 +244,10 @@
 
 void LLDrawPoolTerrain::renderFullShaderTextures()
 {
-	// Hack! Get the region that this draw pool is rendering from!
-	LLViewerRegion *regionp = mDrawFace[0]->getDrawable()->getVObj()->getRegion();
-	LLVLComposition *compp = regionp->getComposition();
-
-=======
     // Hack! Get the region that this draw pool is rendering from!
     LLViewerRegion *regionp = mDrawFace[0]->getDrawable()->getVObj()->getRegion();
     LLVLComposition *compp = regionp->getComposition();
->>>>>>> a3892f03
+
 // [SL:KB] - Patch: Render-TextureToggle (Catznip-4.0)
     LLViewerTexture *detail_texture0p = (LLPipeline::sRenderTextures) ? compp->mDetailTextures[0] : LLViewerFetchedTexture::sDefaultDiffuseImagep;
     LLViewerTexture *detail_texture1p = (LLPipeline::sRenderTextures) ? compp->mDetailTextures[1] : LLViewerFetchedTexture::sDefaultDiffuseImagep;
@@ -446,28 +351,28 @@
 // *TODO: Investigate use of bindFast for PBR terrain textures
 void LLDrawPoolTerrain::renderFullShaderPBR(BOOL local_materials)
 {
-	// Hack! Get the region that this draw pool is rendering from!
-	LLViewerRegion *regionp = mDrawFace[0]->getDrawable()->getVObj()->getRegion();
-	LLVLComposition *compp = regionp->getComposition();
-	LLPointer<LLFetchedGLTFMaterial> (*fetched_materials)[LLVLComposition::ASSET_COUNT] = &compp->mDetailMaterials;
-
-	constexpr U32 terrain_material_count = LLVLComposition::ASSET_COUNT;
+    // Hack! Get the region that this draw pool is rendering from!
+    LLViewerRegion *regionp = mDrawFace[0]->getDrawable()->getVObj()->getRegion();
+    LLVLComposition *compp = regionp->getComposition();
+    LLPointer<LLFetchedGLTFMaterial> (*fetched_materials)[LLVLComposition::ASSET_COUNT] = &compp->mDetailMaterials;
+
+    constexpr U32 terrain_material_count = LLVLComposition::ASSET_COUNT;
 #ifdef SHOW_ASSERT
-	constexpr U32 shader_material_count = 1 + LLViewerShaderMgr::TERRAIN_DETAIL3_BASE_COLOR - LLViewerShaderMgr::TERRAIN_DETAIL0_BASE_COLOR;
-	llassert(shader_material_count == terrain_material_count);
+    constexpr U32 shader_material_count = 1 + LLViewerShaderMgr::TERRAIN_DETAIL3_BASE_COLOR - LLViewerShaderMgr::TERRAIN_DETAIL0_BASE_COLOR;
+    llassert(shader_material_count == terrain_material_count);
 #endif
 
     if (local_materials)
     {
         // Override region terrain with the global local override terrain
-		fetched_materials = &gLocalTerrainMaterials.mDetailMaterials;
-    }
-	const LLGLTFMaterial* materials[terrain_material_count];
-	for (U32 i = 0; i < terrain_material_count; ++i)
-	{
-		materials[i] = (*fetched_materials)[i].get();
-		if (!materials[i]) { materials[i] = &LLGLTFMaterial::sDefault; }
-	}
+        fetched_materials = &gLocalTerrainMaterials.mDetailMaterials;
+    }
+    const LLGLTFMaterial* materials[terrain_material_count];
+    for (U32 i = 0; i < terrain_material_count; ++i)
+    {
+        materials[i] = (*fetched_materials)[i].get();
+        if (!materials[i]) { materials[i] = &LLGLTFMaterial::sDefault; }
+    }
 
     S32 detail_basecolor[terrain_material_count];
     S32 detail_normal[terrain_material_count];
@@ -476,19 +381,19 @@
 
     for (U32 i = 0; i < terrain_material_count; ++i)
     {
-		LLViewerTexture* detail_basecolor_texturep = nullptr;
-		LLViewerTexture* detail_normal_texturep = nullptr;
-		LLViewerTexture* detail_metalrough_texturep = nullptr;
-		LLViewerTexture* detail_emissive_texturep = nullptr;
-
-		const LLFetchedGLTFMaterial* fetched_material = (*fetched_materials)[i].get();
-		if (fetched_material)
-		{
-			detail_basecolor_texturep = fetched_material->mBaseColorTexture;
-			detail_normal_texturep = fetched_material->mNormalTexture;
-			detail_metalrough_texturep = fetched_material->mMetallicRoughnessTexture;
-			detail_emissive_texturep = fetched_material->mEmissiveTexture;
-		}
+        LLViewerTexture* detail_basecolor_texturep = nullptr;
+        LLViewerTexture* detail_normal_texturep = nullptr;
+        LLViewerTexture* detail_metalrough_texturep = nullptr;
+        LLViewerTexture* detail_emissive_texturep = nullptr;
+
+        const LLFetchedGLTFMaterial* fetched_material = (*fetched_materials)[i].get();
+        if (fetched_material)
+        {
+            detail_basecolor_texturep = fetched_material->mBaseColorTexture;
+            detail_normal_texturep = fetched_material->mNormalTexture;
+            detail_metalrough_texturep = fetched_material->mMetallicRoughnessTexture;
+            detail_emissive_texturep = fetched_material->mEmissiveTexture;
+        }
 
         detail_basecolor[i] = sShader->enableTexture(LLViewerShaderMgr::TERRAIN_DETAIL0_BASE_COLOR + i);
         if (detail_basecolor_texturep)
@@ -548,16 +453,16 @@
         }
     }
 
-	LLGLSLShader* shader = LLGLSLShader::sCurBoundShaderPtr;
-	llassert(shader);
-		
+    LLGLSLShader* shader = LLGLSLShader::sCurBoundShaderPtr;
+    llassert(shader);
+
 
     // *TODO: Figure out why this offset is *sometimes* producing seams at the
     // region edge, and repeat jumps when crossing regions, when
     // RenderTerrainPBRScale is not a factor of the region scale.
-	LLVector3d region_origin_global = gAgent.getRegion()->getOriginGlobal();
-	F32 offset_x = (F32)fmod(region_origin_global.mdV[VX], 1.0/(F64)sPBRDetailScale)*sPBRDetailScale;
-	F32 offset_y = (F32)fmod(region_origin_global.mdV[VY], 1.0/(F64)sPBRDetailScale)*sPBRDetailScale;
+    LLVector3d region_origin_global = gAgent.getRegion()->getOriginGlobal();
+    F32 offset_x = (F32)fmod(region_origin_global.mdV[VX], 1.0/(F64)sPBRDetailScale)*sPBRDetailScale;
+    F32 offset_y = (F32)fmod(region_origin_global.mdV[VY], 1.0/(F64)sPBRDetailScale)*sPBRDetailScale;
 
     LLGLTFMaterial::TextureTransform base_color_transform;
     base_color_transform.mScale = LLVector2(sPBRDetailScale, sPBRDetailScale);
@@ -570,11 +475,11 @@
 
     LLSettingsWater::ptr_t pwater = LLEnvironment::instance().getCurrentWater();
 
-	//
-	// Alpha Ramp 
-	//
-	S32 alpha_ramp = sShader->enableTexture(LLViewerShaderMgr::TERRAIN_ALPHARAMP);
-	gGL.getTexUnit(alpha_ramp)->bind(m2DAlphaRampImagep);
+    //
+    // Alpha Ramp
+    //
+    S32 alpha_ramp = sShader->enableTexture(LLViewerShaderMgr::TERRAIN_ALPHARAMP);
+    gGL.getTexUnit(alpha_ramp)->bind(m2DAlphaRampImagep);
     gGL.getTexUnit(alpha_ramp)->setTextureAddressMode(LLTexUnit::TAM_CLAMP);
 
     //
@@ -619,16 +524,16 @@
     }
     shader->uniform4f(LLShaderMgr::TERRAIN_MINIMUM_ALPHAS, minimum_alphas[0], minimum_alphas[1], minimum_alphas[2], minimum_alphas[3]);
 
-	// GL_BLEND disabled by default
-	drawLoop();
-
-	// Disable multitexture
-
-	sShader->disableTexture(LLViewerShaderMgr::TERRAIN_ALPHARAMP);
-
-	gGL.getTexUnit(alpha_ramp)->unbind(LLTexUnit::TT_TEXTURE);
-	gGL.getTexUnit(alpha_ramp)->disable();
-	gGL.getTexUnit(alpha_ramp)->activate();
+    // GL_BLEND disabled by default
+    drawLoop();
+
+    // Disable multitexture
+
+    sShader->disableTexture(LLViewerShaderMgr::TERRAIN_ALPHARAMP);
+
+    gGL.getTexUnit(alpha_ramp)->unbind(LLTexUnit::TT_TEXTURE);
+    gGL.getTexUnit(alpha_ramp)->disable();
+    gGL.getTexUnit(alpha_ramp)->activate();
 
     for (U32 i = 0; i < terrain_material_count; ++i)
     {
