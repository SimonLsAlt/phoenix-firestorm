--- conflicted
+++ resolved
@@ -1,487 +1,395 @@
-/**
- * @file llfloatergroups.cpp
- * @brief LLPanelGroups class implementation
- *
- * $LicenseInfo:firstyear=2002&license=viewerlgpl$
- * Second Life Viewer Source Code
- * Copyright (C) 2010, Linden Research, Inc.
- *
- * This library is free software; you can redistribute it and/or
- * modify it under the terms of the GNU Lesser General Public
- * License as published by the Free Software Foundation;
- * version 2.1 of the License only.
- *
- * This library is distributed in the hope that it will be useful,
- * but WITHOUT ANY WARRANTY; without even the implied warranty of
- * MERCHANTABILITY or FITNESS FOR A PARTICULAR PURPOSE.  See the GNU
- * Lesser General Public License for more details.
- *
- * You should have received a copy of the GNU Lesser General Public
- * License along with this library; if not, write to the Free Software
- * Foundation, Inc., 51 Franklin Street, Fifth Floor, Boston, MA  02110-1301  USA
- *
- * Linden Research, Inc., 945 Battery Street, San Francisco, CA  94111  USA
- * $/LicenseInfo$
- */
-
-/*
- * Shown from Edit -> Groups...
- * Shows the agent's groups and allows the edit window to be invoked.
- * Also overloaded to allow picking of a single group for assigning
- * objects and land to groups.
- */
-
-#include "llviewerprecompiledheaders.h"
-
-#include "llfloatergroups.h"
-
-#include "roles_constants.h"
-
-#include "llagent.h"
-#include "llagentbenefits.h"
-#include "llbutton.h"
-#include "llgroupactions.h"
-#include "llscrolllistctrl.h"
-#include "llstartup.h"
-#include "lltextbox.h"
-#include "lluictrlfactory.h"
-#include "lltrans.h"
-
-using namespace LLOldEvents;
-
-// helper functions
-void init_group_list(LLScrollListCtrl* ctrl, const LLUUID& highlight_id, U64 powers_mask = GP_ALL_POWERS);
-
-///----------------------------------------------------------------------------
-/// Class LLFloaterGroupPicker
-///----------------------------------------------------------------------------
-
-LLFloaterGroupPicker::LLFloaterGroupPicker(const LLSD& seed)
-:   LLFloater(seed),
-    mPowersMask(GP_ALL_POWERS),
-    mID(seed.asUUID())
-{
-//  LLUICtrlFactory::getInstance()->buildFloater(this, "floater_choose_group.xml");
-}
-
-LLFloaterGroupPicker::~LLFloaterGroupPicker()
-{
-}
-
-void LLFloaterGroupPicker::setPowersMask(U64 powers_mask)
-{
-    mPowersMask = powers_mask;
-    init_group_list(getChild<LLScrollListCtrl>("group list"), gAgent.getGroupID(), mPowersMask);
-}
-
-
-bool LLFloaterGroupPicker::postBuild()
-{
-    LLScrollListCtrl* list_ctrl = getChild<LLScrollListCtrl>("group list");
-    if (list_ctrl)
-    {
-        init_group_list(list_ctrl, gAgent.getGroupID(), mPowersMask);
-        list_ctrl->setDoubleClickCallback(onBtnOK, this);
-        list_ctrl->setContextMenu(LLScrollListCtrl::MENU_GROUP);
-    }
-
-    childSetAction("OK", onBtnOK, this);
-
-    childSetAction("Cancel", onBtnCancel, this);
-
-    setDefaultBtn("OK");
-
-<<<<<<< HEAD
-	getChildView("OK")->setEnabled(true);
-
-	return true;
-=======
-    getChildView("OK")->setEnabled(TRUE);
-
-    return TRUE;
->>>>>>> e1623bb2
-}
-
-void LLFloaterGroupPicker::removeNoneOption()
-{
-    // Remove group "none" from list. Group "none" is added in init_group_list().
-    // Some UI elements use group "none", we need to manually delete it here.
-    // Group "none" ID is LLUUID:null.
-    LLCtrlListInterface* group_list = getChild<LLScrollListCtrl>("group list")->getListInterface();
-    if(group_list)
-    {
-        group_list->selectByValue(LLUUID::null);
-        group_list->operateOnSelection(LLCtrlListInterface::OP_DELETE);
-    }
-}
-
-
-void LLFloaterGroupPicker::onBtnOK(void* userdata)
-{
-    LLFloaterGroupPicker* self = (LLFloaterGroupPicker*)userdata;
-    if(self) self->ok();
-}
-
-void LLFloaterGroupPicker::onBtnCancel(void* userdata)
-{
-    LLFloaterGroupPicker* self = (LLFloaterGroupPicker*)userdata;
-    if(self) self->closeFloater();
-}
-
-
-void LLFloaterGroupPicker::ok()
-{
-    LLCtrlListInterface *group_list = childGetListInterface("group list");
-    LLUUID group_id;
-    if (group_list)
-    {
-        group_id = group_list->getCurrentID();
-    }
-    mGroupSelectSignal(group_id);
-
-    closeFloater();
-}
-
-///----------------------------------------------------------------------------
-/// Class LLPanelGroups
-///----------------------------------------------------------------------------
-
-//LLEventListener
-//virtual
-bool LLPanelGroups::handleEvent(LLPointer<LLEvent> event, const LLSD& userdata)
-{
-    if (event->desc() == "new group")
-    {
-        reset();
-        return true;
-    }
-    return false;
-}
-
-// Default constructor
-LLPanelGroups::LLPanelGroups() :
-    LLPanel()
-{
-    gAgent.addListener(this, "new group");
-}
-
-LLPanelGroups::~LLPanelGroups()
-{
-    gAgent.removeListener(this);
-}
-
-// clear the group list, and get a fresh set of info.
-void LLPanelGroups::reset()
-{
-    LLCtrlListInterface *group_list = childGetListInterface("group list");
-    if (group_list)
-    {
-        group_list->operateOnAll(LLCtrlListInterface::OP_DELETE);
-    }
-    getChild<LLUICtrl>("groupcount")->setTextArg("[COUNT]", llformat("%d",gAgent.mGroups.size()));
-    getChild<LLUICtrl>("groupcount")->setTextArg("[MAX]", llformat("%d",LLAgentBenefitsMgr::current().getGroupMembershipLimit()));
-
-    init_group_list(getChild<LLScrollListCtrl>("group list"), gAgent.getGroupID());
-    enableButtons();
-}
-
-bool LLPanelGroups::postBuild()
-{
-    childSetCommitCallback("group list", onGroupList, this);
-
-    getChild<LLUICtrl>("groupcount")->setTextArg("[COUNT]", llformat("%d",gAgent.mGroups.size()));
-    getChild<LLUICtrl>("groupcount")->setTextArg("[MAX]", llformat("%d",LLAgentBenefitsMgr::current().getGroupMembershipLimit()));
-
-    LLScrollListCtrl *list = getChild<LLScrollListCtrl>("group list");
-    if (list)
-    {
-        init_group_list(list, gAgent.getGroupID());
-        list->setDoubleClickCallback(onBtnIM, this);
-        list->setContextMenu(LLScrollListCtrl::MENU_GROUP);
-    }
-
-    childSetAction("Activate", onBtnActivate, this);
-
-    childSetAction("Info", onBtnInfo, this);
-
-    childSetAction("IM", onBtnIM, this);
-
-    childSetAction("Leave", onBtnLeave, this);
-
-    childSetAction("Create", onBtnCreate, this);
-
-    childSetAction("Search...", onBtnSearch, this);
-
-    setDefaultBtn("IM");
-
-    reset();
-
-<<<<<<< HEAD
-	return true;
-=======
-    return TRUE;
->>>>>>> e1623bb2
-}
-
-void LLPanelGroups::enableButtons()
-{
-<<<<<<< HEAD
-	LLCtrlListInterface *group_list = childGetListInterface("group list");
-	LLUUID group_id;
-	if (group_list)
-	{
-		group_id = group_list->getCurrentID();
-	}
-
-	if(group_id != gAgent.getGroupID())
-	{
-		getChildView("Activate")->setEnabled(true);
-	}
-	else
-	{
-		getChildView("Activate")->setEnabled(false);
-	}
-	if (group_id.notNull())
-	{
-		getChildView("Info")->setEnabled(true);
-		getChildView("IM")->setEnabled(true);
-		getChildView("Leave")->setEnabled(true);
-	}
-	else
-	{
-		getChildView("Info")->setEnabled(false);
-		getChildView("IM")->setEnabled(false);
-		getChildView("Leave")->setEnabled(false);
-	}
-	getChildView("Create")->setEnabled(gAgent.canJoinGroups());
-=======
-    LLCtrlListInterface *group_list = childGetListInterface("group list");
-    LLUUID group_id;
-    if (group_list)
-    {
-        group_id = group_list->getCurrentID();
-    }
-
-    if(group_id != gAgent.getGroupID())
-    {
-        getChildView("Activate")->setEnabled(TRUE);
-    }
-    else
-    {
-        getChildView("Activate")->setEnabled(FALSE);
-    }
-    if (group_id.notNull())
-    {
-        getChildView("Info")->setEnabled(TRUE);
-        getChildView("IM")->setEnabled(TRUE);
-        getChildView("Leave")->setEnabled(TRUE);
-    }
-    else
-    {
-        getChildView("Info")->setEnabled(FALSE);
-        getChildView("IM")->setEnabled(FALSE);
-        getChildView("Leave")->setEnabled(FALSE);
-    }
-    getChildView("Create")->setEnabled(gAgent.canJoinGroups());
->>>>>>> e1623bb2
-}
-
-
-void LLPanelGroups::onBtnCreate(void* userdata)
-{
-    LLPanelGroups* self = (LLPanelGroups*)userdata;
-    if(self) self->create();
-}
-
-void LLPanelGroups::onBtnActivate(void* userdata)
-{
-    LLPanelGroups* self = (LLPanelGroups*)userdata;
-    if(self) self->activate();
-}
-
-void LLPanelGroups::onBtnInfo(void* userdata)
-{
-    LLPanelGroups* self = (LLPanelGroups*)userdata;
-    if(self) self->info();
-}
-
-void LLPanelGroups::onBtnIM(void* userdata)
-{
-    LLPanelGroups* self = (LLPanelGroups*)userdata;
-    if(self) self->startIM();
-}
-
-void LLPanelGroups::onBtnLeave(void* userdata)
-{
-    LLPanelGroups* self = (LLPanelGroups*)userdata;
-    if(self) self->leave();
-}
-
-void LLPanelGroups::onBtnSearch(void* userdata)
-{
-    LLPanelGroups* self = (LLPanelGroups*)userdata;
-    if(self) self->search();
-}
-
-void LLPanelGroups::create()
-{
-    LLGroupActions::createGroup();
-}
-
-void LLPanelGroups::activate()
-{
-    LLCtrlListInterface *group_list = childGetListInterface("group list");
-    LLUUID group_id;
-    if (group_list)
-    {
-        group_id = group_list->getCurrentID();
-    }
-    LLGroupActions::activate(group_id);
-}
-
-void LLPanelGroups::info()
-{
-    LLCtrlListInterface *group_list = childGetListInterface("group list");
-    LLUUID group_id;
-    if (group_list && (group_id = group_list->getCurrentID()).notNull())
-    {
-        LLGroupActions::show(group_id);
-    }
-}
-
-void LLPanelGroups::startIM()
-{
-    LLCtrlListInterface *group_list = childGetListInterface("group list");
-    LLUUID group_id;
-
-    if (group_list && (group_id = group_list->getCurrentID()).notNull())
-    {
-        LLGroupActions::startIM(group_id);
-    }
-}
-
-void LLPanelGroups::leave()
-{
-    LLCtrlListInterface *group_list = childGetListInterface("group list");
-    LLUUID group_id;
-    if (group_list && (group_id = group_list->getCurrentID()).notNull())
-    {
-        LLGroupActions::leave(group_id);
-    }
-}
-
-void LLPanelGroups::search()
-{
-    LLGroupActions::search();
-}
-
-void LLPanelGroups::onGroupList(LLUICtrl* ctrl, void* userdata)
-{
-    LLPanelGroups* self = (LLPanelGroups*)userdata;
-    if(self) self->enableButtons();
-}
-
-void init_group_list(LLScrollListCtrl* group_list, const LLUUID& highlight_id, U64 powers_mask)
-{
-<<<<<<< HEAD
-	S32 count = gAgent.mGroups.size();
-	LLUUID id;
-	if (!group_list) return;
-
-	group_list->operateOnAll(LLCtrlListInterface::OP_DELETE);
-
-	for(S32 i = 0; i < count; ++i)
-	{
-		id = gAgent.mGroups.at(i).mID;
-		LLGroupData* group_datap = &gAgent.mGroups.at(i);
-		if ((powers_mask == GP_ALL_POWERS) || ((group_datap->mPowers & powers_mask) != 0))
-		{
-			std::string style = "NORMAL";
-			if(highlight_id == id)
-			{
-				style = "BOLD";
-			}
-
-			LLSD element;
-			element["id"] = id;
-			element["columns"][0]["column"] = "name";
-			element["columns"][0]["value"] = group_datap->mName;
-			element["columns"][0]["font"]["name"] = "SANSSERIF";
-			element["columns"][0]["font"]["style"] = style;
-
-			group_list->addElement(element);
-		}
-	}
-
-	group_list->sortOnce(0, true);
-
-	// add "none" to list at top
-	{
-		std::string style = "NORMAL";
-		if (highlight_id.isNull())
-		{
-			style = "BOLD";
-		}
-		LLSD element;
-		element["id"] = LLUUID::null;
-		element["columns"][0]["column"] = "name";
-		element["columns"][0]["value"] = LLTrans::getString("GroupsNone");
-		element["columns"][0]["font"]["name"] = "SANSSERIF";
-		element["columns"][0]["font"]["style"] = style;
-
-		group_list->addElement(element, ADD_TOP);
-	}
-
-	group_list->selectByValue(highlight_id);
-=======
-    S32 count = gAgent.mGroups.size();
-    LLUUID id;
-    if (!group_list) return;
-
-    group_list->operateOnAll(LLCtrlListInterface::OP_DELETE);
-
-    for(S32 i = 0; i < count; ++i)
-    {
-        id = gAgent.mGroups.at(i).mID;
-        LLGroupData* group_datap = &gAgent.mGroups.at(i);
-        if ((powers_mask == GP_ALL_POWERS) || ((group_datap->mPowers & powers_mask) != 0))
-        {
-            std::string style = "NORMAL";
-            if(highlight_id == id)
-            {
-                style = "BOLD";
-            }
-
-            LLSD element;
-            element["id"] = id;
-            element["columns"][0]["column"] = "name";
-            element["columns"][0]["value"] = group_datap->mName;
-            element["columns"][0]["font"]["name"] = "SANSSERIF";
-            element["columns"][0]["font"]["style"] = style;
-
-            group_list->addElement(element);
-        }
-    }
-
-    group_list->sortOnce(0, TRUE);
-
-    // add "none" to list at top
-    {
-        std::string style = "NORMAL";
-        if (highlight_id.isNull())
-        {
-            style = "BOLD";
-        }
-        LLSD element;
-        element["id"] = LLUUID::null;
-        element["columns"][0]["column"] = "name";
-        element["columns"][0]["value"] = LLTrans::getString("GroupsNone");
-        element["columns"][0]["font"]["name"] = "SANSSERIF";
-        element["columns"][0]["font"]["style"] = style;
-
-        group_list->addElement(element, ADD_TOP);
-    }
-
-    group_list->selectByValue(highlight_id);
->>>>>>> e1623bb2
-}
+/**
+ * @file llfloatergroups.cpp
+ * @brief LLPanelGroups class implementation
+ *
+ * $LicenseInfo:firstyear=2002&license=viewerlgpl$
+ * Second Life Viewer Source Code
+ * Copyright (C) 2010, Linden Research, Inc.
+ *
+ * This library is free software; you can redistribute it and/or
+ * modify it under the terms of the GNU Lesser General Public
+ * License as published by the Free Software Foundation;
+ * version 2.1 of the License only.
+ *
+ * This library is distributed in the hope that it will be useful,
+ * but WITHOUT ANY WARRANTY; without even the implied warranty of
+ * MERCHANTABILITY or FITNESS FOR A PARTICULAR PURPOSE.  See the GNU
+ * Lesser General Public License for more details.
+ *
+ * You should have received a copy of the GNU Lesser General Public
+ * License along with this library; if not, write to the Free Software
+ * Foundation, Inc., 51 Franklin Street, Fifth Floor, Boston, MA  02110-1301  USA
+ *
+ * Linden Research, Inc., 945 Battery Street, San Francisco, CA  94111  USA
+ * $/LicenseInfo$
+ */
+
+/*
+ * Shown from Edit -> Groups...
+ * Shows the agent's groups and allows the edit window to be invoked.
+ * Also overloaded to allow picking of a single group for assigning
+ * objects and land to groups.
+ */
+
+#include "llviewerprecompiledheaders.h"
+
+#include "llfloatergroups.h"
+
+#include "roles_constants.h"
+
+#include "llagent.h"
+#include "llagentbenefits.h"
+#include "llbutton.h"
+#include "llgroupactions.h"
+#include "llscrolllistctrl.h"
+#include "llstartup.h"
+#include "lltextbox.h"
+#include "lluictrlfactory.h"
+#include "lltrans.h"
+
+using namespace LLOldEvents;
+
+// helper functions
+void init_group_list(LLScrollListCtrl* ctrl, const LLUUID& highlight_id, U64 powers_mask = GP_ALL_POWERS);
+
+///----------------------------------------------------------------------------
+/// Class LLFloaterGroupPicker
+///----------------------------------------------------------------------------
+
+LLFloaterGroupPicker::LLFloaterGroupPicker(const LLSD& seed)
+:   LLFloater(seed),
+    mPowersMask(GP_ALL_POWERS),
+    mID(seed.asUUID())
+{
+//  LLUICtrlFactory::getInstance()->buildFloater(this, "floater_choose_group.xml");
+}
+
+LLFloaterGroupPicker::~LLFloaterGroupPicker()
+{
+}
+
+void LLFloaterGroupPicker::setPowersMask(U64 powers_mask)
+{
+    mPowersMask = powers_mask;
+    init_group_list(getChild<LLScrollListCtrl>("group list"), gAgent.getGroupID(), mPowersMask);
+}
+
+
+bool LLFloaterGroupPicker::postBuild()
+{
+    LLScrollListCtrl* list_ctrl = getChild<LLScrollListCtrl>("group list");
+    if (list_ctrl)
+    {
+        init_group_list(list_ctrl, gAgent.getGroupID(), mPowersMask);
+        list_ctrl->setDoubleClickCallback(onBtnOK, this);
+        list_ctrl->setContextMenu(LLScrollListCtrl::MENU_GROUP);
+    }
+
+    childSetAction("OK", onBtnOK, this);
+
+    childSetAction("Cancel", onBtnCancel, this);
+
+    setDefaultBtn("OK");
+
+    getChildView("OK")->setEnabled(true);
+
+    return true;
+}
+
+void LLFloaterGroupPicker::removeNoneOption()
+{
+    // Remove group "none" from list. Group "none" is added in init_group_list().
+    // Some UI elements use group "none", we need to manually delete it here.
+    // Group "none" ID is LLUUID:null.
+    LLCtrlListInterface* group_list = getChild<LLScrollListCtrl>("group list")->getListInterface();
+    if(group_list)
+    {
+        group_list->selectByValue(LLUUID::null);
+        group_list->operateOnSelection(LLCtrlListInterface::OP_DELETE);
+    }
+}
+
+
+void LLFloaterGroupPicker::onBtnOK(void* userdata)
+{
+    LLFloaterGroupPicker* self = (LLFloaterGroupPicker*)userdata;
+    if(self) self->ok();
+}
+
+void LLFloaterGroupPicker::onBtnCancel(void* userdata)
+{
+    LLFloaterGroupPicker* self = (LLFloaterGroupPicker*)userdata;
+    if(self) self->closeFloater();
+}
+
+
+void LLFloaterGroupPicker::ok()
+{
+    LLCtrlListInterface *group_list = childGetListInterface("group list");
+    LLUUID group_id;
+    if (group_list)
+    {
+        group_id = group_list->getCurrentID();
+    }
+    mGroupSelectSignal(group_id);
+
+    closeFloater();
+}
+
+///----------------------------------------------------------------------------
+/// Class LLPanelGroups
+///----------------------------------------------------------------------------
+
+//LLEventListener
+//virtual
+bool LLPanelGroups::handleEvent(LLPointer<LLEvent> event, const LLSD& userdata)
+{
+    if (event->desc() == "new group")
+    {
+        reset();
+        return true;
+    }
+    return false;
+}
+
+// Default constructor
+LLPanelGroups::LLPanelGroups() :
+    LLPanel()
+{
+    gAgent.addListener(this, "new group");
+}
+
+LLPanelGroups::~LLPanelGroups()
+{
+    gAgent.removeListener(this);
+}
+
+// clear the group list, and get a fresh set of info.
+void LLPanelGroups::reset()
+{
+    LLCtrlListInterface *group_list = childGetListInterface("group list");
+    if (group_list)
+    {
+        group_list->operateOnAll(LLCtrlListInterface::OP_DELETE);
+    }
+    getChild<LLUICtrl>("groupcount")->setTextArg("[COUNT]", llformat("%d",gAgent.mGroups.size()));
+    getChild<LLUICtrl>("groupcount")->setTextArg("[MAX]", llformat("%d",LLAgentBenefitsMgr::current().getGroupMembershipLimit()));
+
+    init_group_list(getChild<LLScrollListCtrl>("group list"), gAgent.getGroupID());
+    enableButtons();
+}
+
+bool LLPanelGroups::postBuild()
+{
+    childSetCommitCallback("group list", onGroupList, this);
+
+    getChild<LLUICtrl>("groupcount")->setTextArg("[COUNT]", llformat("%d",gAgent.mGroups.size()));
+    getChild<LLUICtrl>("groupcount")->setTextArg("[MAX]", llformat("%d",LLAgentBenefitsMgr::current().getGroupMembershipLimit()));
+
+    LLScrollListCtrl *list = getChild<LLScrollListCtrl>("group list");
+    if (list)
+    {
+        init_group_list(list, gAgent.getGroupID());
+        list->setDoubleClickCallback(onBtnIM, this);
+        list->setContextMenu(LLScrollListCtrl::MENU_GROUP);
+    }
+
+    childSetAction("Activate", onBtnActivate, this);
+
+    childSetAction("Info", onBtnInfo, this);
+
+    childSetAction("IM", onBtnIM, this);
+
+    childSetAction("Leave", onBtnLeave, this);
+
+    childSetAction("Create", onBtnCreate, this);
+
+    childSetAction("Search...", onBtnSearch, this);
+
+    setDefaultBtn("IM");
+
+    reset();
+
+    return true;
+}
+
+void LLPanelGroups::enableButtons()
+{
+    LLCtrlListInterface *group_list = childGetListInterface("group list");
+    LLUUID group_id;
+    if (group_list)
+    {
+        group_id = group_list->getCurrentID();
+    }
+
+    if(group_id != gAgent.getGroupID())
+    {
+        getChildView("Activate")->setEnabled(true);
+    }
+    else
+    {
+        getChildView("Activate")->setEnabled(false);
+    }
+    if (group_id.notNull())
+    {
+        getChildView("Info")->setEnabled(true);
+        getChildView("IM")->setEnabled(true);
+        getChildView("Leave")->setEnabled(true);
+    }
+    else
+    {
+        getChildView("Info")->setEnabled(false);
+        getChildView("IM")->setEnabled(false);
+        getChildView("Leave")->setEnabled(false);
+    }
+    getChildView("Create")->setEnabled(gAgent.canJoinGroups());
+}
+
+
+void LLPanelGroups::onBtnCreate(void* userdata)
+{
+    LLPanelGroups* self = (LLPanelGroups*)userdata;
+    if(self) self->create();
+}
+
+void LLPanelGroups::onBtnActivate(void* userdata)
+{
+    LLPanelGroups* self = (LLPanelGroups*)userdata;
+    if(self) self->activate();
+}
+
+void LLPanelGroups::onBtnInfo(void* userdata)
+{
+    LLPanelGroups* self = (LLPanelGroups*)userdata;
+    if(self) self->info();
+}
+
+void LLPanelGroups::onBtnIM(void* userdata)
+{
+    LLPanelGroups* self = (LLPanelGroups*)userdata;
+    if(self) self->startIM();
+}
+
+void LLPanelGroups::onBtnLeave(void* userdata)
+{
+    LLPanelGroups* self = (LLPanelGroups*)userdata;
+    if(self) self->leave();
+}
+
+void LLPanelGroups::onBtnSearch(void* userdata)
+{
+    LLPanelGroups* self = (LLPanelGroups*)userdata;
+    if(self) self->search();
+}
+
+void LLPanelGroups::create()
+{
+    LLGroupActions::createGroup();
+}
+
+void LLPanelGroups::activate()
+{
+    LLCtrlListInterface *group_list = childGetListInterface("group list");
+    LLUUID group_id;
+    if (group_list)
+    {
+        group_id = group_list->getCurrentID();
+    }
+    LLGroupActions::activate(group_id);
+}
+
+void LLPanelGroups::info()
+{
+    LLCtrlListInterface *group_list = childGetListInterface("group list");
+    LLUUID group_id;
+    if (group_list && (group_id = group_list->getCurrentID()).notNull())
+    {
+        LLGroupActions::show(group_id);
+    }
+}
+
+void LLPanelGroups::startIM()
+{
+    LLCtrlListInterface *group_list = childGetListInterface("group list");
+    LLUUID group_id;
+
+    if (group_list && (group_id = group_list->getCurrentID()).notNull())
+    {
+        LLGroupActions::startIM(group_id);
+    }
+}
+
+void LLPanelGroups::leave()
+{
+    LLCtrlListInterface *group_list = childGetListInterface("group list");
+    LLUUID group_id;
+    if (group_list && (group_id = group_list->getCurrentID()).notNull())
+    {
+        LLGroupActions::leave(group_id);
+    }
+}
+
+void LLPanelGroups::search()
+{
+    LLGroupActions::search();
+}
+
+void LLPanelGroups::onGroupList(LLUICtrl* ctrl, void* userdata)
+{
+    LLPanelGroups* self = (LLPanelGroups*)userdata;
+    if(self) self->enableButtons();
+}
+
+void init_group_list(LLScrollListCtrl* group_list, const LLUUID& highlight_id, U64 powers_mask)
+{
+    S32 count = gAgent.mGroups.size();
+    LLUUID id;
+    if (!group_list) return;
+
+    group_list->operateOnAll(LLCtrlListInterface::OP_DELETE);
+
+    for(S32 i = 0; i < count; ++i)
+    {
+        id = gAgent.mGroups.at(i).mID;
+        LLGroupData* group_datap = &gAgent.mGroups.at(i);
+        if ((powers_mask == GP_ALL_POWERS) || ((group_datap->mPowers & powers_mask) != 0))
+        {
+            std::string style = "NORMAL";
+            if(highlight_id == id)
+            {
+                style = "BOLD";
+            }
+
+            LLSD element;
+            element["id"] = id;
+            element["columns"][0]["column"] = "name";
+            element["columns"][0]["value"] = group_datap->mName;
+            element["columns"][0]["font"]["name"] = "SANSSERIF";
+            element["columns"][0]["font"]["style"] = style;
+
+            group_list->addElement(element);
+        }
+    }
+
+    group_list->sortOnce(0, true);
+
+    // add "none" to list at top
+    {
+        std::string style = "NORMAL";
+        if (highlight_id.isNull())
+        {
+            style = "BOLD";
+        }
+        LLSD element;
+        element["id"] = LLUUID::null;
+        element["columns"][0]["column"] = "name";
+        element["columns"][0]["value"] = LLTrans::getString("GroupsNone");
+        element["columns"][0]["font"]["name"] = "SANSSERIF";
+        element["columns"][0]["font"]["style"] = style;
+
+        group_list->addElement(element, ADD_TOP);
+    }
+
+    group_list->selectByValue(highlight_id);
+}
+