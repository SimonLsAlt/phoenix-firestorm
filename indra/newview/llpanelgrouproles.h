/** 
 * @file llpanelgrouproles.h
 * @brief Panel for roles information about a particular group.
 *
 * $LicenseInfo:firstyear=2006&license=viewerlgpl$
 * Second Life Viewer Source Code
 * Copyright (C) 2010, Linden Research, Inc.
 * 
 * This library is free software; you can redistribute it and/or
 * modify it under the terms of the GNU Lesser General Public
 * License as published by the Free Software Foundation;
 * version 2.1 of the License only.
 * 
 * This library is distributed in the hope that it will be useful,
 * but WITHOUT ANY WARRANTY; without even the implied warranty of
 * MERCHANTABILITY or FITNESS FOR A PARTICULAR PURPOSE.  See the GNU
 * Lesser General Public License for more details.
 * 
 * You should have received a copy of the GNU Lesser General Public
 * License along with this library; if not, write to the Free Software
 * Foundation, Inc., 51 Franklin Street, Fifth Floor, Boston, MA  02110-1301  USA
 * 
 * Linden Research, Inc., 945 Battery Street, San Francisco, CA  94111  USA
 * $/LicenseInfo$
 */

#ifndef LL_LLPANELGROUPROLES_H
#define LL_LLPANELGROUPROLES_H

#include "llpanelgroup.h"

class LLFilterEditor;
class LLNameListCtrl;
class LLPanelGroupSubTab;
class LLPanelGroupMembersSubTab;
class LLPanelGroupRolesSubTab;
class LLPanelGroupActionsSubTab;
class LLScrollListCtrl;
class LLScrollListItem;
class LLTextEditor;

// Forward declare for friend usage.
//virtual BOOL LLPanelGroupSubTab::postBuildSubTab(LLView*);

typedef std::map<std::string,std::string> icon_map_t;

class LLPanelGroupRoles : public LLPanelGroupTab
{
public:
	LLPanelGroupRoles();
	virtual ~LLPanelGroupRoles();

	// Allow sub tabs to ask for sibling controls.
	friend class LLPanelGroupMembersSubTab;
	friend class LLPanelGroupRolesSubTab;
	friend class LLPanelGroupActionsSubTab;

	virtual BOOL postBuild();
	virtual BOOL isVisibleByAgent(LLAgent* agentp);

	
	bool handleSubTabSwitch(const LLSD& data);

	// Checks if the current tab needs to be applied, and tries to switch to the requested tab.
	BOOL attemptTransition();
	
	// Switches to the requested tab (will close() if requested is NULL)
	void transitionToTab();

	// Used by attemptTransition to query the user's response to a tab that needs to apply. 
	bool handleNotifyCallback(const LLSD& notification, const LLSD& response);
	bool onModalClose(const LLSD& notification, const LLSD& response);

	// Most of these messages are just passed on to the current sub-tab.
	virtual void activate();
	virtual void deactivate();
	virtual bool needsApply(std::string& mesg);
	virtual BOOL hasModal();
	virtual bool apply(std::string& mesg);
	virtual void cancel();
	virtual void update(LLGroupChange gc);

	virtual void setGroupID(const LLUUID& id);

protected:
	LLPanelGroupTab*		mCurrentTab;
	LLPanelGroupTab*		mRequestedTab;
	LLTabContainer*	mSubTabContainer;
	BOOL					mFirstUse;

	std::string				mDefaultNeedsApplyMesg;
	std::string				mWantApplyMesg;
};

class LLPanelGroupSubTab : public LLPanelGroupTab
{
public:
	LLPanelGroupSubTab();
	virtual ~LLPanelGroupSubTab();

	virtual BOOL postBuild();

	// This allows sub-tabs to collect child widgets from a higher level in the view hierarchy.
	virtual BOOL postBuildSubTab(LLView* root);

	virtual void setSearchFilter( const std::string& filter );

	virtual void activate();
	virtual void deactivate();

	// Helper functions
	bool matchesActionSearchFilter(std::string action);


	void setFooterEnabled(BOOL enable);

	virtual void setGroupID(const LLUUID& id);
protected:
	void buildActionsList(LLScrollListCtrl* ctrl,
								 U64 allowed_by_some,
								 U64 allowed_by_all,
						  		 LLUICtrl::commit_callback_t commit_callback,
								 BOOL show_all,
								 BOOL filter,
								 BOOL is_owner_role);
	void buildActionCategory(LLScrollListCtrl* ctrl,
									U64 allowed_by_some,
									U64 allowed_by_all,
									LLRoleActionSet* action_set,
									LLUICtrl::commit_callback_t commit_callback,
									BOOL show_all,
									BOOL filter,
									BOOL is_owner_role);

protected:
	LLPanel* mHeader;
	LLPanel* mFooter;

	LLFilterEditor*	mSearchEditor;

	std::string mSearchFilter;

	icon_map_t	mActionIcons;

	bool mActivated;

	void setOthersVisible(BOOL b);
};

class LLPanelGroupMembersSubTab : public LLPanelGroupSubTab
{
public:
	LLPanelGroupMembersSubTab();
	virtual ~LLPanelGroupMembersSubTab();

	virtual BOOL postBuildSubTab(LLView* root);

	static void onMemberSelect(LLUICtrl*, void*);
	void handleMemberSelect();

	static void onMemberDoubleClick(void*);
	void handleMemberDoubleClick();

	static void onInviteMember(void*);
	void handleInviteMember();

	static void onEjectMembers(void*);
	void handleEjectMembers();
	void sendEjectNotifications(const LLUUID& group_id, const uuid_vec_t& selected_members);
<<<<<<< HEAD
	bool callbackEject(const LLSD& notification, const LLSD& response);	// <FS:CR> FIRE-8499 - Eject from group confirmation
=======
	bool handleEjectCallback(const LLSD& notification, const LLSD& response);
>>>>>>> 6e113858

	static void onRoleCheck(LLUICtrl* check, void* user_data);
	void handleRoleCheck(const LLUUID& role_id,
						 LLRoleMemberChangeType type);

	void applyMemberChanges();
	bool addOwnerCB(const LLSD& notification, const LLSD& response);

	virtual void activate();
	virtual void deactivate();
	virtual void cancel();
	virtual bool needsApply(std::string& mesg);
	virtual bool apply(std::string& mesg);
	virtual void update(LLGroupChange gc);
	void updateMembers();

	virtual void draw();

	virtual void setGroupID(const LLUUID& id);

	void addMemberToList(LLGroupMemberData* data);
	void onNameCache(const LLUUID& update_id, LLGroupMemberData* member, const LLAvatarName& av_name);

protected:
	typedef std::map<LLUUID, LLRoleMemberChangeType> role_change_data_map_t;
	typedef std::map<LLUUID, role_change_data_map_t*> member_role_changes_map_t;

	bool matchesSearchFilter(const std::string& fullname);

	U64  getAgentPowersBasedOnRoleChanges(const LLUUID& agent_id);
	bool getRoleChangeType(const LLUUID& member_id,
						   const LLUUID& role_id,
						   LLRoleMemberChangeType& type);

	LLNameListCtrl*		mMembersList;
	LLScrollListCtrl*	mAssignedRolesList;
	LLScrollListCtrl*	mAllowedActionsList;
	LLButton*           mEjectBtn;

	BOOL mChanged;
	BOOL mPendingMemberUpdate;
	BOOL mHasMatch;

	member_role_changes_map_t mMemberRoleChangeData;
	U32 mNumOwnerAdditions;

	LLGroupMgrGroupData::member_list_t::iterator mMemberProgress;
	boost::signals2::connection mAvatarNameCacheConnection;
};

class LLPanelGroupRolesSubTab : public LLPanelGroupSubTab
{
public:
	LLPanelGroupRolesSubTab();
	virtual ~LLPanelGroupRolesSubTab();

	virtual BOOL postBuildSubTab(LLView* root);

	virtual void activate();
	virtual void deactivate();
	virtual bool needsApply(std::string& mesg);
	virtual bool apply(std::string& mesg);
	virtual void cancel();
	bool matchesSearchFilter(std::string rolename, std::string roletitle);
	virtual void update(LLGroupChange gc);

	static void onRoleSelect(LLUICtrl*, void*);
	void handleRoleSelect();
	void buildMembersList();

	static void onActionCheck(LLUICtrl*, void*);
	bool addActionCB(const LLSD& notification, const LLSD& response, LLCheckBoxCtrl* check);

	static void onPropertiesKey(LLLineEditor*, void*);

	void onDescriptionKeyStroke(LLTextEditor* caller);

	static void onDescriptionCommit(LLUICtrl*, void*);

	static void onMemberVisibilityChange(LLUICtrl*, void*);
	void handleMemberVisibilityChange(bool value);

	static void onCreateRole(void*);
	void handleCreateRole();

	static void onDeleteRole(void*);
	void handleDeleteRole();

	void saveRoleChanges(bool select_saved_role);

	virtual void setGroupID(const LLUUID& id);
protected:
	void handleActionCheck(LLUICtrl* ctrl, bool force);
	LLSD createRoleItem(const LLUUID& role_id, std::string name, std::string title, S32 members);

	LLScrollListCtrl* mRolesList;
	LLNameListCtrl* mAssignedMembersList;
	LLScrollListCtrl* mAllowedActionsList;

	LLLineEditor* mRoleName;
	LLLineEditor* mRoleTitle;
	LLTextEditor* mRoleDescription;

	LLCheckBoxCtrl* mMemberVisibleCheck;
	LLButton*       mDeleteRoleButton;
	LLButton*       mCreateRoleButton;

	LLUUID	mSelectedRole;
	BOOL	mHasRoleChange;
	std::string mRemoveEveryoneTxt;
};

class LLPanelGroupActionsSubTab : public LLPanelGroupSubTab
{
public:
	LLPanelGroupActionsSubTab();
	virtual ~LLPanelGroupActionsSubTab();

	virtual BOOL postBuildSubTab(LLView* root);


	virtual void activate();
	virtual void deactivate();
	virtual bool needsApply(std::string& mesg);
	virtual bool apply(std::string& mesg);
	virtual void update(LLGroupChange gc);

	void handleActionSelect();

	virtual void setGroupID(const LLUUID& id);
protected:
	LLScrollListCtrl*	mActionList;
	LLScrollListCtrl*	mActionRoles;
	LLNameListCtrl*		mActionMembers;

	LLTextEditor*	mActionDescription;
};


#endif // LL_LLPANELGROUPROLES_H<|MERGE_RESOLUTION|>--- conflicted
+++ resolved
@@ -167,11 +167,8 @@
 	static void onEjectMembers(void*);
 	void handleEjectMembers();
 	void sendEjectNotifications(const LLUUID& group_id, const uuid_vec_t& selected_members);
-<<<<<<< HEAD
+	bool handleEjectCallback(const LLSD& notification, const LLSD& response); // <FS:TM> 3.6.4 check this, which line do we need?
 	bool callbackEject(const LLSD& notification, const LLSD& response);	// <FS:CR> FIRE-8499 - Eject from group confirmation
-=======
-	bool handleEjectCallback(const LLSD& notification, const LLSD& response);
->>>>>>> 6e113858
 
 	static void onRoleCheck(LLUICtrl* check, void* user_data);
 	void handleRoleCheck(const LLUUID& role_id,
