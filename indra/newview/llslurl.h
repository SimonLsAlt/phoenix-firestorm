--- conflicted
+++ resolved
@@ -38,68 +38,6 @@
 class LLSLURL
 {
 public:
-<<<<<<< HEAD
-	static const char* SLURL_HTTPS_SCHEME;
-	static const char* SLURL_HTTP_SCHEME;
-	static const char* SLURL_SL_SCHEME;
-	static const char* SLURL_SECONDLIFE_SCHEME;
-	static const char* SLURL_SECONDLIFE_PATH;
-	static const char* SLURL_COM;
-	static const char* WWW_SLURL_COM;
-	static const char* SECONDLIFE_COM;
-	static const char* MAPS_SECONDLIFE_COM;
-	static const char* SLURL_X_GRID_LOCATION_INFO_SCHEME;
-	static LLSLURL START_LOCATION;
-	static const char* SIM_LOCATION_HOME;
-	static const char* SIM_LOCATION_LAST;
-	static const char* SLURL_APP_PATH;
-	static const char* SLURL_REGION_PATH;	
-	
-	// if you modify this enumeration, update typeName as well
-	enum SLURL_TYPE {
-		INVALID,
-		LOCATION,
-		HOME_LOCATION,
-		LAST_LOCATION,
-		APP,
-		HELP,
-		EMPTY,
-		NUM_SLURL_TYPES // must be last
-	};
-		
-	
-	LLSLURL(): mType(INVALID)  { }
-	LLSLURL(const std::string& slurl);
-	LLSLURL(const std::string& grid, const std::string& region);
-	LLSLURL(const std::string& region, const LLVector3& position);
-	LLSLURL(const std::string& grid, const std::string& region, const LLVector3& position);
-	// <FS:Beq pp Oren> FIRE-30768: SLURL's don't work in VarRegions
-	// LLSLURL(const std::string& grid, const std::string& region, const LLVector3d& global_position);
-	// LLSLURL(const std::string& region, const LLVector3d& global_position);
-	LLSLURL(const std::string& grid, const std::string& region, const LLVector3d& region_origin, const LLVector3d& global_position);
-	LLSLURL(const std::string& region, const LLVector3d& region_origin, const LLVector3d& global_position);
-	// </FS:Beq pp Oren>
-	LLSLURL(const std::string& command, const LLUUID&id, const std::string& verb);
-	
-	SLURL_TYPE getType() const { return mType; }
-	
-	std::string getSLURLString() const;
-	std::string getLoginString() const;
-	std::string getLocationString() const; 
-	std::string getGrid() const { return mGrid; }
-	std::string getRegion() const { return mRegion; }
-	LLVector3   getPosition() const { return mPosition; }
-	std::string getAppCmd() const { return mAppCmd; }
-	std::string getAppQuery() const { return mAppQuery; }
-	LLSD        getAppQueryMap() const { return mAppQueryMap; }
-	LLSD        getAppPath() const { return mAppPath; }
-	
-	bool        isValid() const { return mType != INVALID; }
-	bool        isSpatial() const { return (mType == LAST_LOCATION) || (mType == HOME_LOCATION) || (mType == LOCATION); }
-	
-	bool operator==(const LLSLURL& rhs);
-	bool operator!=(const LLSLURL&rhs);
-=======
     static const char* SLURL_HTTPS_SCHEME;
     static const char* SLURL_HTTP_SCHEME;
     static const char* SLURL_SL_SCHEME;
@@ -160,7 +98,6 @@
 
     bool operator==(const LLSLURL& rhs);
     bool operator!=(const LLSLURL&rhs);
->>>>>>> 1a8a5404
 
     std::string asString() const ;
 
