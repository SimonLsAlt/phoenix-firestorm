--- conflicted
+++ resolved
@@ -34,23 +34,12 @@
 class LLDrawPoolWLSky : public LLDrawPool {
 public:
 
-<<<<<<< HEAD
-	static const U32 SKY_VERTEX_DATA_MASK =	LLVertexBuffer::MAP_VERTEX
-                                          | LLVertexBuffer::MAP_TEXCOORD0;
-	static const U32 STAR_VERTEX_DATA_MASK =	LLVertexBuffer::MAP_VERTEX
-                                              | LLVertexBuffer::MAP_COLOR
-                                              | LLVertexBuffer::MAP_TEXCOORD0;
-    static const U32 ADV_ATMO_SKY_VERTEX_DATA_MASK = LLVertexBuffer::MAP_VERTEX
-                                                   | LLVertexBuffer::MAP_TEXCOORD0;
-
-=======
 	static const U32 SKY_VERTEX_DATA_MASK =	LLVertexBuffer::MAP_VERTEX |
 							LLVertexBuffer::MAP_TEXCOORD0;
 	static const U32 STAR_VERTEX_DATA_MASK =	LLVertexBuffer::MAP_VERTEX |
 		LLVertexBuffer::MAP_COLOR | LLVertexBuffer::MAP_TEXCOORD0;
     static const U32 ADV_ATMO_SKY_VERTEX_DATA_MASK = LLVertexBuffer::MAP_VERTEX
                                                    | LLVertexBuffer::MAP_TEXCOORD0;
->>>>>>> fa6e4137
 	LLDrawPoolWLSky(void);
 	/*virtual*/ ~LLDrawPoolWLSky();
 
@@ -61,22 +50,10 @@
 	/*virtual*/ void endDeferredPass(S32 pass);
 	/*virtual*/ void renderDeferred(S32 pass);
 
-
-    /*virtual*/ S32 getNumPostDeferredPasses() { return 0; }
-	/*virtual*/ void beginPostDeferredPass(S32 pass) {}
-	/*virtual*/ void endPostDeferredPass(S32 pass)   {}
-	/*virtual*/ void renderPostDeferred(S32 pass)    {}
-
 	/*virtual*/ LLViewerTexture *getDebugTexture();
 	/*virtual*/ void beginRenderPass( S32 pass );
 	/*virtual*/ void endRenderPass( S32 pass );
 	/*virtual*/ S32	 getNumPasses() { return 1; }
-
-    /*virtual*/ S32 getNumShadowPasses();
-	/*virtual*/ void beginShadowPass(S32 pass);
-	/*virtual*/ void endShadowPass(S32 pass);
-	/*virtual*/ void renderShadow(S32 pass);
-
 	/*virtual*/ void render(S32 pass = 0);
 	/*virtual*/ void prerender();
 	/*virtual*/ U32 getVertexDataMask() { return SKY_VERTEX_DATA_MASK; }
@@ -103,12 +80,6 @@
 	void renderSkyHazeDeferred(const LLVector3& camPosLocal, F32 camHeightLocal) const;
     void renderSkyCloudsDeferred(const LLVector3& camPosLocal, F32 camHeightLocal, LLGLSLShader* cloudshader) const;
 
-<<<<<<< HEAD
-    void renderSkyHazeAdvanced(const LLVector3& camPosLocal, F32 camHeightLocal) const;
-    void renderSkyCloudsAdvanced(const LLVector3& camPosLocal, F32 camHeightLocal, LLGLSLShader* cloudshader) const;
-
-=======
->>>>>>> fa6e4137
     void renderStarsDeferred(void) const;
 	void renderStars(void) const;
 	void renderHeavenlyBodies();    
