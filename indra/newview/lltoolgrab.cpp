--- conflicted
+++ resolved
@@ -146,14 +146,7 @@
 	// call the base class to propogate info to sim
 	LLTool::handleMouseDown(x, y, mask);
 	
-<<<<<<< HEAD
-	// <FS:Ansariel> FIRE-19357: Re-revert MAINT-4488 again to fix FPS weapons
-	//if (!gAgent.leftButtonBlocked())
 	if (!gAgent.leftButtonGrabbed())
-	// </FS:Ansariel>
-=======
-	if (!gAgent.leftButtonGrabbed())
->>>>>>> 84c54618
 	{
 		// can grab transparent objects (how touch event propagates, scripters rely on this)
 		gViewerWindow->pickAsync(x, y, mask, pickCallback, /*BOOL pick_transparent*/ TRUE);
