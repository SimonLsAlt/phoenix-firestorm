--- conflicted
+++ resolved
@@ -122,20 +122,12 @@
     mObserver = new LLFloaterGestureObserver(this);
     LLGestureMgr::instance().addObserver(mObserver);
 
-<<<<<<< HEAD
-	mCommitCallbackRegistrar.add("Gesture.Action.ToggleActiveState", boost::bind(&LLFloaterGesture::onActivateBtnClick, this));
-	mCommitCallbackRegistrar.add("Gesture.Action.ShowPreview", boost::bind(&LLFloaterGesture::onClickEdit, this));
-	mCommitCallbackRegistrar.add("Gesture.Action.CopyPaste", boost::bind(&LLFloaterGesture::onCopyPasteAction, this, _2));
-	mCommitCallbackRegistrar.add("Gesture.Action.SaveToCOF", boost::bind(&LLFloaterGesture::addToCurrentOutFit, this));
-	mCommitCallbackRegistrar.add("Gesture.Action.Rename", boost::bind(&LLFloaterGesture::onRenameSelected, this));
-	mCommitCallbackRegistrar.add("Gesture.Action.RefreshList", boost::bind(&LLFloaterGesture::refreshForActiveSort, this)); // <FS:PP> FIRE-5646: Option to show only active gestures
-=======
     mCommitCallbackRegistrar.add("Gesture.Action.ToggleActiveState", boost::bind(&LLFloaterGesture::onActivateBtnClick, this));
     mCommitCallbackRegistrar.add("Gesture.Action.ShowPreview", boost::bind(&LLFloaterGesture::onClickEdit, this));
     mCommitCallbackRegistrar.add("Gesture.Action.CopyPaste", boost::bind(&LLFloaterGesture::onCopyPasteAction, this, _2));
     mCommitCallbackRegistrar.add("Gesture.Action.SaveToCOF", boost::bind(&LLFloaterGesture::addToCurrentOutFit, this));
     mCommitCallbackRegistrar.add("Gesture.Action.Rename", boost::bind(&LLFloaterGesture::onRenameSelected, this));
->>>>>>> 38c2a5bd
+    mCommitCallbackRegistrar.add("Gesture.Action.RefreshList", boost::bind(&LLFloaterGesture::refreshForActiveSort, this)); // <FS:PP> FIRE-5646: Option to show only active gestures
 
     mEnableCallbackRegistrar.add("Gesture.EnableAction", boost::bind(&LLFloaterGesture::isActionEnabled, this, _2));
 }
@@ -199,55 +191,6 @@
 // virtual
 BOOL LLFloaterGesture::postBuild()
 {
-<<<<<<< HEAD
-	std::string label;
-
-	label = getTitle();
-	
-	setTitle(label);
-	mGestureList = getChild<LLScrollListCtrl>("gesture_list");
-	mGestureList->setCommitCallback(boost::bind(&LLFloaterGesture::onCommitList, this));
-	mGestureList->setDoubleClickCallback(boost::bind(&LLFloaterGesture::onClickPlay, this));
-
-	getChild<LLUICtrl>("edit_btn")->setCommitCallback(boost::bind(&LLFloaterGesture::onClickEdit, this));
-
-	getChild<LLUICtrl>("play_btn")->setCommitCallback(boost::bind(&LLFloaterGesture::onClickPlay, this));
-	getChild<LLUICtrl>("stop_btn")->setCommitCallback(boost::bind(&LLFloaterGesture::onClickPlay, this));
-	getChild<LLButton>("activate_btn")->setClickedCallback(boost::bind(&LLFloaterGesture::onActivateBtnClick, this));
-	
-	getChild<LLUICtrl>("FSShowOnlyActiveGestures")->setCommitCallback(boost::bind(&LLFloaterGesture::refreshForActiveSort, this)); // <FS:PP> FIRE-5646: Option to show only active gestures
-
-	getChild<LLUICtrl>("new_gesture_btn")->setCommitCallback(boost::bind(&LLFloaterGesture::onClickNew, this));
-	getChild<LLButton>("del_btn")->setClickedCallback(boost::bind(&LLFloaterGesture::onDeleteSelected, this));
-
-	getChildView("play_btn")->setVisible( true);
-	getChildView("stop_btn")->setVisible( false);
-	setDefaultBtn("play_btn");
-	mGestureFolderID = gInventory.findCategoryUUIDForType(LLFolderType::FT_GESTURE);
-
-	uuid_vec_t folders;
-	folders.push_back(mGestureFolderID);
-	//perform loading Gesture directory anyway to make sure that all subdirectory are loaded too. See method done() for details.
-	gInventory.addObserver(this);
-	setFetchIDs(folders);
-	startFetch();
-
-	if (mGestureList)
-	{
-		buildGestureList();
-	
-		mGestureList->setFocus(TRUE);
-
-		const BOOL ascending = TRUE;
-		mGestureList->sortByColumn(std::string("name"), ascending);
-		mGestureList->selectFirstItem();
-	}
-	
-	// Update button labels
-	onCommitList();
-	
-	return TRUE;
-=======
     std::string label;
 
     label = getTitle();
@@ -262,6 +205,8 @@
     getChild<LLUICtrl>("play_btn")->setCommitCallback(boost::bind(&LLFloaterGesture::onClickPlay, this));
     getChild<LLUICtrl>("stop_btn")->setCommitCallback(boost::bind(&LLFloaterGesture::onClickPlay, this));
     getChild<LLButton>("activate_btn")->setClickedCallback(boost::bind(&LLFloaterGesture::onActivateBtnClick, this));
+
+    getChild<LLUICtrl>("FSShowOnlyActiveGestures")->setCommitCallback(boost::bind(&LLFloaterGesture::refreshForActiveSort, this)); // <FS:PP> FIRE-5646: Option to show only active gestures
 
     getChild<LLUICtrl>("new_gesture_btn")->setCommitCallback(boost::bind(&LLFloaterGesture::onClickNew, this));
     getChild<LLButton>("del_btn")->setClickedCallback(boost::bind(&LLFloaterGesture::onDeleteSelected, this));
@@ -293,18 +238,17 @@
     onCommitList();
 
     return TRUE;
->>>>>>> 38c2a5bd
 }
 
 // <FS:PP> FIRE-5646: Option to show only active gestures
 void LLFloaterGesture::refreshForActiveSort()
 {
-	if(gSavedPerAccountSettings.getBOOL("FSShowOnlyActiveGestures"))
-	{
-		mItems.clear();
-		mGestureList->deleteAllItems();
-	}
-	refreshAll();
+    if(gSavedPerAccountSettings.getBOOL("FSShowOnlyActiveGestures"))
+    {
+        mItems.clear();
+        mGestureList->deleteAllItems();
+    }
+    refreshAll();
 }
 // </FS:PP> FIRE-5646: Option to show only active gestures
 
@@ -332,81 +276,24 @@
 
 void LLFloaterGesture::buildGestureList()
 {
-<<<<<<< HEAD
-	S32 scroll_pos = mGestureList->getScrollPos();
-	uuid_vec_t selected_items;
-	getSelectedIds(selected_items);
-	LL_DEBUGS("Gesture")<< "Rebuilding gesture list "<< LL_ENDL;
-//	mGestureList->deleteAllItems(); // <FS:ND/> Don't recreate the list over and over.
-	uuid_set_t added_items; // <FS:Ansariel> FIRE-5939: Deleted gestures not removed from gestures floater
-
-	LLGestureMgr::item_map_t::const_iterator it;
-	const LLGestureMgr::item_map_t& active_gestures = LLGestureMgr::instance().getActiveGestures();
-	for (it = active_gestures.begin(); it != active_gestures.end(); ++it)
-	{
-		addGesture(it->first,it->second, mGestureList);
-		added_items.insert(it->first); // <FS:Ansariel> FIRE-5939: Deleted gestures not removed from gestures floater
-	}
-	// <FS:PP> FIRE-5646: Option to show only active gestures
-	// if (gInventory.isCategoryComplete(mGestureFolderID))
-	if (gInventory.isCategoryComplete(mGestureFolderID) && !gSavedPerAccountSettings.getBOOL("FSShowOnlyActiveGestures"))
-	// </FS:PP> FIRE-5646: Option to show only active gestures
-	{
-		LLIsType is_gesture(LLAssetType::AT_GESTURE);
-		LLInventoryModel::cat_array_t categories;
-		LLInventoryModel::item_array_t items;
-		gInventory.collectDescendentsIf(mGestureFolderID, categories, items,
-				LLInventoryModel::EXCLUDE_TRASH, is_gesture);
-
-		for (LLInventoryModel::item_array_t::iterator it = items.begin(); it!= items.end(); ++it)
-		{
-			LLInventoryItem* item = it->get();
-			if (active_gestures.find(item->getUUID()) == active_gestures.end())
-			{
-				// if gesture wasn't loaded yet, we can display only name
-				addGesture(item->getUUID(), NULL, mGestureList);
-				added_items.insert(item->getUUID()); // <FS:Ansariel> FIRE-5939: Deleted gestures not removed from gestures floater
-			}
-		}
-	}
-
-	// <FS:Ansariel> FIRE-5939: Deleted gestures not removed from gestures floater
-	std::map<LLUUID, LLScrollListItem*> new_items;
-	for (std::map<LLUUID, LLScrollListItem*>::iterator iit = mItems.begin(); iit != mItems.end(); ++iit)
-	{
-		if (added_items.find(iit->first) == added_items.end())
-		{
-			mGestureList->deleteItems(iit->first);
-		}
-		else
-		{
-			new_items[iit->first] = iit->second;
-		}
-	}
-	mItems = new_items;
-	// </FS:Ansariel>
-
-	// attempt to preserve scroll position through re-builds
-	// since we do re-build whenever something gets dirty
-	for(uuid_vec_t::iterator it = selected_items.begin(); it != selected_items.end(); it++)
-	{
-		mGestureList->selectByID(*it);
-	}
-	mGestureList->setScrollPos(scroll_pos);
-=======
     S32 scroll_pos = mGestureList->getScrollPos();
     uuid_vec_t selected_items;
     getSelectedIds(selected_items);
     LL_DEBUGS("Gesture")<< "Rebuilding gesture list "<< LL_ENDL;
-    mGestureList->deleteAllItems();
+//  mGestureList->deleteAllItems(); // <FS:ND/> Don't recreate the list over and over.
+    uuid_set_t added_items; // <FS:Ansariel> FIRE-5939: Deleted gestures not removed from gestures floater
 
     LLGestureMgr::item_map_t::const_iterator it;
     const LLGestureMgr::item_map_t& active_gestures = LLGestureMgr::instance().getActiveGestures();
     for (it = active_gestures.begin(); it != active_gestures.end(); ++it)
     {
         addGesture(it->first,it->second, mGestureList);
-    }
-    if (gInventory.isCategoryComplete(mGestureFolderID))
+        added_items.insert(it->first); // <FS:Ansariel> FIRE-5939: Deleted gestures not removed from gestures floater
+    }
+    // <FS:PP> FIRE-5646: Option to show only active gestures
+    // if (gInventory.isCategoryComplete(mGestureFolderID))
+    if (gInventory.isCategoryComplete(mGestureFolderID) && !gSavedPerAccountSettings.getBOOL("FSShowOnlyActiveGestures"))
+    // </FS:PP> FIRE-5646: Option to show only active gestures
     {
         LLIsType is_gesture(LLAssetType::AT_GESTURE);
         LLInventoryModel::cat_array_t categories;
@@ -421,9 +308,26 @@
             {
                 // if gesture wasn't loaded yet, we can display only name
                 addGesture(item->getUUID(), NULL, mGestureList);
+                added_items.insert(item->getUUID()); // <FS:Ansariel> FIRE-5939: Deleted gestures not removed from gestures floater
             }
         }
     }
+
+    // <FS:Ansariel> FIRE-5939: Deleted gestures not removed from gestures floater
+    std::map<LLUUID, LLScrollListItem*> new_items;
+    for (std::map<LLUUID, LLScrollListItem*>::iterator iit = mItems.begin(); iit != mItems.end(); ++iit)
+    {
+        if (added_items.find(iit->first) == added_items.end())
+        {
+            mGestureList->deleteItems(iit->first);
+        }
+        else
+        {
+            new_items[iit->first] = iit->second;
+        }
+    }
+    mItems = new_items;
+    // </FS:Ansariel>
 
     // attempt to preserve scroll position through re-builds
     // since we do re-build whenever something gets dirty
@@ -432,109 +336,10 @@
         mGestureList->selectByID(*it);
     }
     mGestureList->setScrollPos(scroll_pos);
->>>>>>> 38c2a5bd
 }
 
 void LLFloaterGesture::addGesture(const LLUUID& item_id , LLMultiGesture* gesture,LLCtrlListInterface * list )
 {
-<<<<<<< HEAD
-	// Note: Can have NULL item if inventory hasn't arrived yet.
-	static std::string item_name = getString("loading");
-	LLInventoryItem* item = gInventory.getItem(item_id);
-	if (item)
-	{
-		item_name = item->getName();
-	}
-
-	static std::string font_style = "NORMAL";
-	// If gesture is playing, bold it
-
-	LLSD element;
-	element["id"] = item_id;
-
-	if (gesture)
-	{
-		if (gesture->mPlaying)
-		{
-			font_style = "BOLD";
-		}
-		item_name = gesture->mName;
-		element["columns"][0]["column"] = "trigger";
-		element["columns"][0]["value"] = gesture->mTrigger;
-		element["columns"][0]["font"]["name"] = "SANSSERIF";
-		element["columns"][0]["font"]["style"] = font_style;
-
-		std::string key_string;
-		std::string buffer;
-
-		if (gesture->mKey == KEY_NONE)
-		{
-			buffer = "---";
-			key_string = "~~~"; // alphabetize to end
-		}
-		else
-		{
-			key_string = LLKeyboard::stringFromKey(gesture->mKey);
-			buffer = LLKeyboard::stringFromAccelerator(gesture->mMask,
-					gesture->mKey);
-		}
-
-		element["columns"][1]["column"] = "shortcut";
-		element["columns"][1]["value"] = buffer;
-		element["columns"][1]["font"]["name"] = "SANSSERIF";
-		element["columns"][1]["font"]["style"] = font_style;
-
-		// hidden column for sorting
-		element["columns"][2]["column"] = "key";
-		element["columns"][2]["value"] = key_string;
-		element["columns"][2]["font"]["name"] = "SANSSERIF";
-		element["columns"][2]["font"]["style"] = font_style;
-
-		// Only add "playing" if we've got the name, less confusing. JC
-		if (item && gesture->mPlaying)
-		{
-			item_name += " " + getString("playing");
-		}
-		element["columns"][3]["column"] = "name";
-		element["columns"][3]["value"] = item_name;
-		element["columns"][3]["font"]["name"] = "SANSSERIF";
-		element["columns"][3]["font"]["style"] = font_style;
-	}
-	else
-	{
-		element["columns"][0]["column"] = "trigger";
-		element["columns"][0]["value"] = "";
-		element["columns"][0]["font"]["name"] = "SANSSERIF";
-		element["columns"][0]["font"]["style"] = font_style;
-		element["columns"][1]["column"] = "shortcut";
-		element["columns"][1]["value"] = "---";
-		element["columns"][1]["font"]["name"] = "SANSSERIF";
-		element["columns"][1]["font"]["style"] = font_style;
-		element["columns"][2]["column"] = "key";
-		element["columns"][2]["value"] = "~~~";
-		element["columns"][2]["font"]["name"] = "SANSSERIF";
-		element["columns"][2]["font"]["style"] = font_style;
-		element["columns"][3]["column"] = "name";
-		element["columns"][3]["value"] = item_name;
-		element["columns"][3]["font"]["name"] = "SANSSERIF";
-		element["columns"][3]["font"]["style"] = font_style;
-	}
-
-	LL_DEBUGS("Gesture") << "Added gesture [" << item_name << "]" << LL_ENDL;
-
-	LLScrollListItem* sl_item(0);
-
-	if( !updateItem( item_id, element ) )
-		sl_item = list->addElement(element, ADD_BOTTOM);
-
-	if(sl_item)
-	{
-		mItems[ item_id ] = sl_item;
-		LLFontGL::StyleFlags style = LLGestureMgr::getInstance()->isGestureActive(item_id) ? LLFontGL::BOLD : LLFontGL::NORMAL;
-		// *TODO find out why ["font"]["style"] does not affect font style
-		((LLScrollListText*)sl_item->getColumn(0))->setFontStyle(style);
-	}
-=======
     // Note: Can have NULL item if inventory hasn't arrived yet.
     static std::string item_name = getString("loading");
     LLInventoryItem* item = gInventory.getItem(item_id);
@@ -619,14 +424,18 @@
 
     LL_DEBUGS("Gesture") << "Added gesture [" << item_name << "]" << LL_ENDL;
 
-    LLScrollListItem* sl_item = list->addElement(element, ADD_BOTTOM);
+    LLScrollListItem* sl_item(0);
+
+    if( !updateItem( item_id, element ) )
+        sl_item = list->addElement(element, ADD_BOTTOM);
+
     if(sl_item)
     {
+        mItems[ item_id ] = sl_item;
         LLFontGL::StyleFlags style = LLGestureMgr::getInstance()->isGestureActive(item_id) ? LLFontGL::BOLD : LLFontGL::NORMAL;
         // *TODO find out why ["font"]["style"] does not affect font style
         ((LLScrollListText*)sl_item->getColumn(0))->setFontStyle(style);
     }
->>>>>>> 38c2a5bd
 }
 
 void LLFloaterGesture::getSelectedIds(uuid_vec_t& ids)
@@ -932,17 +741,16 @@
 
 void LLFloaterGesture::playGesture(LLUUID item_id)
 {
-<<<<<<< HEAD
-	LL_DEBUGS("Gesture")<<"Playing gesture "<< item_id<<LL_ENDL;
-
-	if (LLGestureMgr::instance().isGesturePlaying(item_id))
-	{
-		LLGestureMgr::instance().stopGesture(item_id);
-	}
-	else
-	{
-		LLGestureMgr::instance().playGesture(item_id);
-	}
+    LL_DEBUGS("Gesture")<<"Playing gesture "<< item_id<<LL_ENDL;
+
+    if (LLGestureMgr::instance().isGesturePlaying(item_id))
+    {
+        LLGestureMgr::instance().stopGesture(item_id);
+    }
+    else
+    {
+        LLGestureMgr::instance().playGesture(item_id);
+    }
 }
 
 // <FS:ND> Try to update an item that already exists. Return true on success, false if such an item does not exist yet.
@@ -959,50 +767,37 @@
 
 bool LLFloaterGesture::updateItem( LLUUID const &aItem, LLSD const &aData )
 {
-	std::map< LLUUID, LLScrollListItem * >::iterator itr = mItems.find( aItem );
-
-	if( mItems.end() == itr )
-		return false;
-
-	LLScrollListItem* pItem( itr->second );
-
-	if( !pItem )
-		return false;
-
-	std::string	sDummyShortcut = "---";
-	std::string	sDummyKey = "~~~";
-
-	if( aData[ "columns" ][ COL_NAME ][ "value" ] != "" )
-		pItem->getColumn( UI_COL_NAME )->setValue( aData[ "columns" ][ COL_NAME ][ "value" ] );
-	
-	if( aData[ "columns" ][ COL_SHORTCUT ][ "value" ] != sDummyShortcut )
-		pItem->getColumn( UI_COL_SHORTCUT )->setValue( aData[ "columns" ][ COL_SHORTCUT ][ "value" ] );
-
-	if( aData[ "columns" ][ COL_KEY ][ "value" ] != sDummyKey )
-		pItem->getColumn( UI_COL_KEY )->setValue( aData[ "columns" ][ COL_KEY ][ "value" ] );
-	
-	pItem->getColumn( UI_COL_NAME )->setValue( aData[ "columns" ][ COL_NAME ][ "value" ] );
-
-	LLFontGL::StyleFlags oStyle = LLGestureMgr::getInstance()->isGestureActive(aItem) ? LLFontGL::BOLD : LLFontGL::NORMAL;
-
-	LLScrollListText *pTextItem = dynamic_cast< LLScrollListText* >( pItem->getColumn( UI_COL_NAME ) );
-
-	if( pTextItem )
-		pTextItem->setFontStyle( oStyle );
-
-	return true;
-}
-// </FS:ND>
-=======
-    LL_DEBUGS("Gesture")<<"Playing gesture "<< item_id<<LL_ENDL;
-
-    if (LLGestureMgr::instance().isGesturePlaying(item_id))
-    {
-        LLGestureMgr::instance().stopGesture(item_id);
-    }
-    else
-    {
-        LLGestureMgr::instance().playGesture(item_id);
-    }
-}
->>>>>>> 38c2a5bd
+    std::map< LLUUID, LLScrollListItem * >::iterator itr = mItems.find( aItem );
+
+    if( mItems.end() == itr )
+        return false;
+
+    LLScrollListItem* pItem( itr->second );
+
+    if( !pItem )
+        return false;
+
+    std::string sDummyShortcut = "---";
+    std::string sDummyKey = "~~~";
+
+    if( aData[ "columns" ][ COL_NAME ][ "value" ] != "" )
+        pItem->getColumn( UI_COL_NAME )->setValue( aData[ "columns" ][ COL_NAME ][ "value" ] );
+
+    if( aData[ "columns" ][ COL_SHORTCUT ][ "value" ] != sDummyShortcut )
+        pItem->getColumn( UI_COL_SHORTCUT )->setValue( aData[ "columns" ][ COL_SHORTCUT ][ "value" ] );
+
+    if( aData[ "columns" ][ COL_KEY ][ "value" ] != sDummyKey )
+        pItem->getColumn( UI_COL_KEY )->setValue( aData[ "columns" ][ COL_KEY ][ "value" ] );
+
+    pItem->getColumn( UI_COL_NAME )->setValue( aData[ "columns" ][ COL_NAME ][ "value" ] );
+
+    LLFontGL::StyleFlags oStyle = LLGestureMgr::getInstance()->isGestureActive(aItem) ? LLFontGL::BOLD : LLFontGL::NORMAL;
+
+    LLScrollListText *pTextItem = dynamic_cast< LLScrollListText* >( pItem->getColumn( UI_COL_NAME ) );
+
+    if( pTextItem )
+        pTextItem->setFontStyle( oStyle );
+
+    return true;
+}
+// </FS:ND>