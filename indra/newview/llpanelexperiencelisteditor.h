/**
* @file llpanelexperiencelisteditor.cpp
* @brief Editor for building a list of experiences
*
* $LicenseInfo:firstyear=2014&license=viewerlgpl$
 * Second Life Viewer Source Code
 * Copyright (C) 2010, Linden Research, Inc.
 *
 * This library is free software; you can redistribute it and/or
 * modify it under the terms of the GNU Lesser General Public
 * License as published by the Free Software Foundation;
 * version 2.1 of the License only.
 *
 * This library is distributed in the hope that it will be useful,
 * but WITHOUT ANY WARRANTY; without even the implied warranty of
 * MERCHANTABILITY or FITNESS FOR A PARTICULAR PURPOSE.  See the GNU
 * Lesser General Public License for more details.
 *
 * You should have received a copy of the GNU Lesser General Public
 * License along with this library; if not, write to the Free Software
 * Foundation, Inc., 51 Franklin Street, Fifth Floor, Boston, MA  02110-1301  USA
 *
 * Linden Research, Inc., 945 Battery Street, San Francisco, CA  94111  USA
 * $/LicenseInfo$
 */

#ifndef LL_LLPANELEXPERIENCELISTEDITOR_H
#define LL_LLPANELEXPERIENCELISTEDITOR_H

#include "llpanel.h"
#include "lluuid.h"
#include <set>

class LLNameListCtrl;
class LLScrollListCtrl;
class LLButton;
class LLFloaterExperiencePicker;

class LLPanelExperienceListEditor : public LLPanel
{
public:

<<<<<<< HEAD
	typedef boost::signals2::signal<void (const LLUUID&) > list_changed_signal_t;
	// filter function for experiences, return true if the experience should be hidden.
	typedef boost::function<bool (const LLSD&)> experience_function;
	typedef std::vector<experience_function> filter_list;
	typedef LLHandle<LLFloaterExperiencePicker> PickerHandle;
	LLPanelExperienceListEditor();
	~LLPanelExperienceListEditor();
	bool postBuild();
=======
    typedef boost::signals2::signal<void (const LLUUID&) > list_changed_signal_t;
    // filter function for experiences, return true if the experience should be hidden.
    typedef boost::function<bool (const LLSD&)> experience_function;
    typedef std::vector<experience_function> filter_list;
    typedef LLHandle<LLFloaterExperiencePicker> PickerHandle;
    LLPanelExperienceListEditor();
    ~LLPanelExperienceListEditor();
    bool postBuild();
>>>>>>> 1a8a5404

    void loading();

    const uuid_list_t& getExperienceIds()const;
    void setExperienceIds(const LLSD& experience_ids);
    void addExperienceIds(const uuid_vec_t& experience_ids);

    void addExperience(const LLUUID& id);

    boost::signals2::connection setAddedCallback(list_changed_signal_t::slot_type cb );
    boost::signals2::connection setRemovedCallback(list_changed_signal_t::slot_type cb );

    bool getReadonly() const { return mReadonly; }
    void setReadonly(bool val);

    void refreshExperienceCounter();

    void addFilter(experience_function func){mFilters.push_back(func);}
    void setStickyFunction(experience_function func){mSticky = func;}
    U32 getMaxExperienceIDs() const { return mMaxExperienceIDs; }
    void setMaxExperienceIDs(U32 val) { mMaxExperienceIDs = val; }
private:

    void onItems();
    void onRemove();
    void onAdd();
    void onProfile();

    void checkButtonsEnabled();
    static void experienceDetailsCallback( LLHandle<LLPanelExperienceListEditor> panel, const LLSD& experience );
    void onExperienceDetails( const LLSD& experience );
    void processResponse( const LLSD& content );
    uuid_list_t mExperienceIds;


    LLNameListCtrl*             mItems;
    filter_list                 mFilters;
    LLButton*                   mAdd;
    LLButton*                   mRemove;
    LLButton*                   mProfile;
    PickerHandle                mPicker;
    list_changed_signal_t       mAddedCallback;
    list_changed_signal_t       mRemovedCallback;
    LLUUID                      mKey;
    bool                        mReadonly;
    experience_function         mSticky;
    U32                         mMaxExperienceIDs;

};

#endif //LL_LLPANELEXPERIENCELISTEDITOR_H<|MERGE_RESOLUTION|>--- conflicted
+++ resolved
@@ -40,16 +40,6 @@
 {
 public:
 
-<<<<<<< HEAD
-	typedef boost::signals2::signal<void (const LLUUID&) > list_changed_signal_t;
-	// filter function for experiences, return true if the experience should be hidden.
-	typedef boost::function<bool (const LLSD&)> experience_function;
-	typedef std::vector<experience_function> filter_list;
-	typedef LLHandle<LLFloaterExperiencePicker> PickerHandle;
-	LLPanelExperienceListEditor();
-	~LLPanelExperienceListEditor();
-	bool postBuild();
-=======
     typedef boost::signals2::signal<void (const LLUUID&) > list_changed_signal_t;
     // filter function for experiences, return true if the experience should be hidden.
     typedef boost::function<bool (const LLSD&)> experience_function;
@@ -58,7 +48,6 @@
     LLPanelExperienceListEditor();
     ~LLPanelExperienceListEditor();
     bool postBuild();
->>>>>>> 1a8a5404
 
     void loading();
 
