/**
 * @file llpanelcontents.cpp
 * @brief Object contents panel in the tools floater.
 *
 * $LicenseInfo:firstyear=2001&license=viewerlgpl$
 * Second Life Viewer Source Code
 * Copyright (C) 2010, Linden Research, Inc.
 *
 * This library is free software; you can redistribute it and/or
 * modify it under the terms of the GNU Lesser General Public
 * License as published by the Free Software Foundation;
 * version 2.1 of the License only.
 *
 * This library is distributed in the hope that it will be useful,
 * but WITHOUT ANY WARRANTY; without even the implied warranty of
 * MERCHANTABILITY or FITNESS FOR A PARTICULAR PURPOSE.  See the GNU
 * Lesser General Public License for more details.
 *
 * You should have received a copy of the GNU Lesser General Public
 * License along with this library; if not, write to the Free Software
 * Foundation, Inc., 51 Franklin Street, Fifth Floor, Boston, MA  02110-1301  USA
 *
 * Linden Research, Inc., 945 Battery Street, San Francisco, CA  94111  USA
 * $/LicenseInfo$
 */

#include "llviewerprecompiledheaders.h"

// file include
#include "llpanelcontents.h"

// linden library includes
#include "llerror.h"
#include "llfloaterreg.h"
#include "llfontgl.h"
#include "llinventorydefines.h"
#include "llmaterialtable.h"
#include "llpermissionsflags.h"
#include "llrect.h"
#include "llstring.h"
#include "llui.h"
#include "m3math.h"
#include "material_codes.h"

// project includes
#include "llagent.h"
#include "llpanelobjectinventory.h"
#include "llpreviewscript.h"
#include "llresmgr.h"
#include "llselectmgr.h"
#include "lltool.h"
#include "lltoolcomp.h"
#include "lltoolmgr.h"
#include "lltrans.h"
#include "llviewerassettype.h"
#include "llviewerinventory.h"
#include "llviewermenu.h" // <FS> Script reset in edit floater
#include "llviewerobject.h"
#include "llviewerregion.h"
#include "llviewerwindow.h"
#include "llworld.h"
#include "llfloaterperms.h"
// [RLVa:KB] - Checked: 2011-05-22 (RLVa-1.3.1a)
#include "rlvhandler.h"
#include "rlvlocks.h"
// [/RLVa:KB]

//
// Imported globals
//


//
// Globals
//
const char* LLPanelContents::TENTATIVE_SUFFIX = "_tentative";
const char* LLPanelContents::PERMS_OWNER_INTERACT_KEY = "perms_owner_interact";
const char* LLPanelContents::PERMS_OWNER_CONTROL_KEY = "perms_owner_control";
const char* LLPanelContents::PERMS_GROUP_INTERACT_KEY = "perms_group_interact";
const char* LLPanelContents::PERMS_GROUP_CONTROL_KEY = "perms_group_control";
const char* LLPanelContents::PERMS_ANYONE_INTERACT_KEY = "perms_anyone_interact";
const char* LLPanelContents::PERMS_ANYONE_CONTROL_KEY = "perms_anyone_control";

bool LLPanelContents::postBuild()
{
<<<<<<< HEAD
	setMouseOpaque(false);
=======
    setMouseOpaque(FALSE);
>>>>>>> c06fb4e0

    childSetAction("button new script",&LLPanelContents::onClickNewScript, this);
    childSetAction("button permissions",&LLPanelContents::onClickPermissions, this);
    childSetAction("btn_reset_scripts", &LLPanelContents::onClickResetScripts, this); // <FS> Script reset in edit floater
    childSetAction("button refresh",&LLPanelContents::onClickRefresh, this);

    mPanelInventoryObject = getChild<LLPanelObjectInventory>("contents_inventory");

<<<<<<< HEAD
	return true;
=======
    return TRUE;
>>>>>>> c06fb4e0
}

LLPanelContents::LLPanelContents()
    :   LLPanel(),
        mPanelInventoryObject(NULL)
{
}


LLPanelContents::~LLPanelContents()
{
    // Children all cleaned up by default view destructor.
}


void LLPanelContents::getState(LLViewerObject *objectp )
{
<<<<<<< HEAD
	if( !objectp )
	{
		getChildView("button new script")->setEnabled(false);
		getChildView("btn_reset_scripts")->setEnabled(false); // <FS> Script reset in edit floater
		return;
	}

	LLUUID group_id;			// used for SL-23488
	LLSelectMgr::getInstance()->selectGetGroup(group_id);  // sets group_id as a side effect SL-23488

	// BUG? Check for all objects being editable?
	bool editable = gAgent.isGodlike()
					|| (objectp->permModify() && !objectp->isPermanentEnforced()
					       && ( objectp->permYouOwner() || ( !group_id.isNull() && gAgent.isInGroup(group_id) )));  // solves SL-23488
	bool all_volume = LLSelectMgr::getInstance()->selectionAllPCode( LL_PCODE_VOLUME );

// [RLVa:KB] - Checked: 2010-04-01 (RLVa-1.2.0c) | Modified: RLVa-1.0.5a
	if ( (rlv_handler_t::isEnabled()) && (editable) )
	{
		// Don't allow creation of new scripts if it's non-detachable
		if (objectp->isAttachment())
			editable = !gRlvAttachmentLocks.isLockedAttachment(objectp->getRootEdit());

		// Don't allow creation of new scripts if we're @unsit=n or @sittp=n restricted and we're sitting on the selection
		if ( (editable) && ((gRlvHandler.hasBehaviour(RLV_BHVR_UNSIT)) || (gRlvHandler.hasBehaviour(RLV_BHVR_SITTP))) )
		{
			// Only check the first (non-)root object because nothing else would result in enabling the button (see below)
			LLViewerObject* pObj = LLSelectMgr::getInstance()->getSelection()->getFirstRootObject(true);

			editable = 
				(pObj) && (isAgentAvatarValid()) && ((!gAgentAvatarp->isSitting()) || (gAgentAvatarp->getRoot() != pObj->getRootEdit()));
		}
	}
// [/RLVa:KB]

	// Edit script buttons - ok if object is editable and there's an unambiguous destination for the object.
	// <FS:PP> FIRE-3219: Reset Scripts button in Build floater
	//	getChildView("button new script")->setEnabled(
	//		editable &&
	//		all_volume &&
	//		((LLSelectMgr::getInstance()->getSelection()->getRootObjectCount() == 1)
	//			|| (LLSelectMgr::getInstance()->getSelection()->getObjectCount() == 1)));

	bool objectIsOK = false;
	if( editable && all_volume && ( (LLSelectMgr::getInstance()->getSelection()->getRootObjectCount() == 1) || (LLSelectMgr::getInstance()->getSelection()->getObjectCount() == 1) ) )
	{
		objectIsOK = true;
	}

	getChildView("button new script")->setEnabled(objectIsOK);
	getChildView("btn_reset_scripts")->setEnabled(objectIsOK);
	// </FS:PP>

	getChildView("button permissions")->setEnabled(!objectp->isPermanentEnforced());
	mPanelInventoryObject->setEnabled(!objectp->isPermanentEnforced());
=======
    if( !objectp )
    {
        getChildView("button new script")->setEnabled(FALSE);
        getChildView("btn_reset_scripts")->setEnabled(FALSE); // <FS> Script reset in edit floater
        return;
    }

    LLUUID group_id;            // used for SL-23488
    LLSelectMgr::getInstance()->selectGetGroup(group_id);  // sets group_id as a side effect SL-23488

    // BUG? Check for all objects being editable?
    bool editable = gAgent.isGodlike()
                    || (objectp->permModify() && !objectp->isPermanentEnforced()
                           && ( objectp->permYouOwner() || ( !group_id.isNull() && gAgent.isInGroup(group_id) )));  // solves SL-23488
    BOOL all_volume = LLSelectMgr::getInstance()->selectionAllPCode( LL_PCODE_VOLUME );

// [RLVa:KB] - Checked: 2010-04-01 (RLVa-1.2.0c) | Modified: RLVa-1.0.5a
    if ( (rlv_handler_t::isEnabled()) && (editable) )
    {
        // Don't allow creation of new scripts if it's non-detachable
        if (objectp->isAttachment())
            editable = !gRlvAttachmentLocks.isLockedAttachment(objectp->getRootEdit());

        // Don't allow creation of new scripts if we're @unsit=n or @sittp=n restricted and we're sitting on the selection
        if ( (editable) && ((gRlvHandler.hasBehaviour(RLV_BHVR_UNSIT)) || (gRlvHandler.hasBehaviour(RLV_BHVR_SITTP))) )
        {
            // Only check the first (non-)root object because nothing else would result in enabling the button (see below)
            LLViewerObject* pObj = LLSelectMgr::getInstance()->getSelection()->getFirstRootObject(TRUE);

            editable =
                (pObj) && (isAgentAvatarValid()) && ((!gAgentAvatarp->isSitting()) || (gAgentAvatarp->getRoot() != pObj->getRootEdit()));
        }
    }
// [/RLVa:KB]

    // Edit script buttons - ok if object is editable and there's an unambiguous destination for the object.
    // <FS:PP> FIRE-3219: Reset Scripts button in Build floater
    //  getChildView("button new script")->setEnabled(
    //      editable &&
    //      all_volume &&
    //      ((LLSelectMgr::getInstance()->getSelection()->getRootObjectCount() == 1)
    //          || (LLSelectMgr::getInstance()->getSelection()->getObjectCount() == 1)));

    BOOL objectIsOK = FALSE;
    if( editable && all_volume && ( (LLSelectMgr::getInstance()->getSelection()->getRootObjectCount() == 1) || (LLSelectMgr::getInstance()->getSelection()->getObjectCount() == 1) ) )
    {
        objectIsOK = TRUE;
    }

    getChildView("button new script")->setEnabled(objectIsOK);
    getChildView("btn_reset_scripts")->setEnabled(objectIsOK);
    // </FS:PP>

    getChildView("button permissions")->setEnabled(!objectp->isPermanentEnforced());
    mPanelInventoryObject->setEnabled(!objectp->isPermanentEnforced());
>>>>>>> c06fb4e0
}

void LLPanelContents::refresh()
{
<<<<<<< HEAD
	const bool children_ok = true;
	LLViewerObject* object = LLSelectMgr::getInstance()->getSelection()->getFirstRootObject(children_ok);

	getState(object);
	if (mPanelInventoryObject)
	{
		mPanelInventoryObject->refresh();
	}	
=======
    const BOOL children_ok = TRUE;
    LLViewerObject* object = LLSelectMgr::getInstance()->getSelection()->getFirstRootObject(children_ok);

    getState(object);
    if (mPanelInventoryObject)
    {
        mPanelInventoryObject->refresh();
    }
>>>>>>> c06fb4e0
}

void LLPanelContents::clearContents()
{
    if (mPanelInventoryObject)
    {
        mPanelInventoryObject->clearInventoryTask();
    }
}


//
// Static functions
//

// static
void LLPanelContents::onClickNewScript(void *userdata)
{
<<<<<<< HEAD
	const bool children_ok = true;
	LLViewerObject* object = LLSelectMgr::getInstance()->getSelection()->getFirstRootObject(children_ok);
	if(object)
	{
=======
    const BOOL children_ok = TRUE;
    LLViewerObject* object = LLSelectMgr::getInstance()->getSelection()->getFirstRootObject(children_ok);
    if(object)
    {
>>>>>>> c06fb4e0
// [RLVa:KB] - Checked: 2010-03-31 (RLVa-1.2.0c) | Modified: RLVa-1.0.5a
        if (rlv_handler_t::isEnabled()) // Fallback code [see LLPanelContents::getState()]
        {
            if (gRlvAttachmentLocks.isLockedAttachment(object->getRootEdit()))
            {
                return;                 // Disallow creating new scripts in a locked attachment
            }
            else if ( (gRlvHandler.hasBehaviour(RLV_BHVR_UNSIT)) || (gRlvHandler.hasBehaviour(RLV_BHVR_SITTP)) )
            {
                if ( (isAgentAvatarValid()) && (gAgentAvatarp->isSitting()) && (gAgentAvatarp->getRoot() == object->getRootEdit()) )
                    return;             // .. or in a linkset the avie is sitting on under @unsit=n/@sittp=n
            }
        }
// [/RLVa:KB]

<<<<<<< HEAD
		LLPermissions perm;
		perm.init(gAgent.getID(), gAgent.getID(), LLUUID::null, LLUUID::null);

		// Parameters are base, owner, everyone, group, next
		perm.initMasks(
			PERM_ALL,
			PERM_ALL,
			LLFloaterPerms::getEveryonePerms("Scripts"),
			LLFloaterPerms::getGroupPerms("Scripts"),
			PERM_MOVE | LLFloaterPerms::getNextOwnerPerms("Scripts"));
		std::string desc;
		LLViewerAssetType::generateDescriptionFor(LLAssetType::AT_LSL_TEXT, desc);
		LLPointer<LLViewerInventoryItem> new_item =
			new LLViewerInventoryItem(
				LLUUID::null,
				LLUUID::null,
				perm,
				LLUUID::null,
				LLAssetType::AT_LSL_TEXT,
				LLInventoryType::IT_LSL,
				"New Script",
				desc,
				LLSaleInfo::DEFAULT,
				LLInventoryItemFlags::II_FLAGS_NONE,
				time_corrected());
		object->saveScript(new_item, true, true);

		std::string name = new_item->getName();

		// *NOTE: In order to resolve SL-22177, we needed to create
		// the script first, and then you have to click it in
		// inventory to edit it.
		// *TODO: The script creation should round-trip back to the
		// viewer so the viewer can auto-open the script and start
		// editing ASAP.
	}
=======
        LLPermissions perm;
        perm.init(gAgent.getID(), gAgent.getID(), LLUUID::null, LLUUID::null);

        // Parameters are base, owner, everyone, group, next
        perm.initMasks(
            PERM_ALL,
            PERM_ALL,
            LLFloaterPerms::getEveryonePerms("Scripts"),
            LLFloaterPerms::getGroupPerms("Scripts"),
            PERM_MOVE | LLFloaterPerms::getNextOwnerPerms("Scripts"));
        std::string desc;
        LLViewerAssetType::generateDescriptionFor(LLAssetType::AT_LSL_TEXT, desc);
        LLPointer<LLViewerInventoryItem> new_item =
            new LLViewerInventoryItem(
                LLUUID::null,
                LLUUID::null,
                perm,
                LLUUID::null,
                LLAssetType::AT_LSL_TEXT,
                LLInventoryType::IT_LSL,
                "New Script",
                desc,
                LLSaleInfo::DEFAULT,
                LLInventoryItemFlags::II_FLAGS_NONE,
                time_corrected());
        object->saveScript(new_item, TRUE, true);

        std::string name = new_item->getName();

        // *NOTE: In order to resolve SL-22177, we needed to create
        // the script first, and then you have to click it in
        // inventory to edit it.
        // *TODO: The script creation should round-trip back to the
        // viewer so the viewer can auto-open the script and start
        // editing ASAP.
    }
>>>>>>> c06fb4e0
}


// static
void LLPanelContents::onClickPermissions(void *userdata)
{
    LLPanelContents* self = (LLPanelContents*)userdata;
    gFloaterView->getParentFloater(self)->addDependentFloater(LLFloaterReg::showInstance("bulk_perms"));
}

// <FS> Script reset in edit floater
// static
void LLPanelContents::onClickResetScripts(void *userdata)
{
    handle_selected_script_action("reset");
}
// </FS>

// static
void LLPanelContents::onClickRefresh(void *userdata)
{
    LLPanelContents* self = (LLPanelContents*)userdata;
    self->refresh();
}<|MERGE_RESOLUTION|>--- conflicted
+++ resolved
@@ -83,11 +83,7 @@
 
 bool LLPanelContents::postBuild()
 {
-<<<<<<< HEAD
-	setMouseOpaque(false);
-=======
-    setMouseOpaque(FALSE);
->>>>>>> c06fb4e0
+    setMouseOpaque(false);
 
     childSetAction("button new script",&LLPanelContents::onClickNewScript, this);
     childSetAction("button permissions",&LLPanelContents::onClickPermissions, this);
@@ -96,11 +92,7 @@
 
     mPanelInventoryObject = getChild<LLPanelObjectInventory>("contents_inventory");
 
-<<<<<<< HEAD
-	return true;
-=======
-    return TRUE;
->>>>>>> c06fb4e0
+    return true;
 }
 
 LLPanelContents::LLPanelContents()
@@ -118,67 +110,10 @@
 
 void LLPanelContents::getState(LLViewerObject *objectp )
 {
-<<<<<<< HEAD
-	if( !objectp )
-	{
-		getChildView("button new script")->setEnabled(false);
-		getChildView("btn_reset_scripts")->setEnabled(false); // <FS> Script reset in edit floater
-		return;
-	}
-
-	LLUUID group_id;			// used for SL-23488
-	LLSelectMgr::getInstance()->selectGetGroup(group_id);  // sets group_id as a side effect SL-23488
-
-	// BUG? Check for all objects being editable?
-	bool editable = gAgent.isGodlike()
-					|| (objectp->permModify() && !objectp->isPermanentEnforced()
-					       && ( objectp->permYouOwner() || ( !group_id.isNull() && gAgent.isInGroup(group_id) )));  // solves SL-23488
-	bool all_volume = LLSelectMgr::getInstance()->selectionAllPCode( LL_PCODE_VOLUME );
-
-// [RLVa:KB] - Checked: 2010-04-01 (RLVa-1.2.0c) | Modified: RLVa-1.0.5a
-	if ( (rlv_handler_t::isEnabled()) && (editable) )
-	{
-		// Don't allow creation of new scripts if it's non-detachable
-		if (objectp->isAttachment())
-			editable = !gRlvAttachmentLocks.isLockedAttachment(objectp->getRootEdit());
-
-		// Don't allow creation of new scripts if we're @unsit=n or @sittp=n restricted and we're sitting on the selection
-		if ( (editable) && ((gRlvHandler.hasBehaviour(RLV_BHVR_UNSIT)) || (gRlvHandler.hasBehaviour(RLV_BHVR_SITTP))) )
-		{
-			// Only check the first (non-)root object because nothing else would result in enabling the button (see below)
-			LLViewerObject* pObj = LLSelectMgr::getInstance()->getSelection()->getFirstRootObject(true);
-
-			editable = 
-				(pObj) && (isAgentAvatarValid()) && ((!gAgentAvatarp->isSitting()) || (gAgentAvatarp->getRoot() != pObj->getRootEdit()));
-		}
-	}
-// [/RLVa:KB]
-
-	// Edit script buttons - ok if object is editable and there's an unambiguous destination for the object.
-	// <FS:PP> FIRE-3219: Reset Scripts button in Build floater
-	//	getChildView("button new script")->setEnabled(
-	//		editable &&
-	//		all_volume &&
-	//		((LLSelectMgr::getInstance()->getSelection()->getRootObjectCount() == 1)
-	//			|| (LLSelectMgr::getInstance()->getSelection()->getObjectCount() == 1)));
-
-	bool objectIsOK = false;
-	if( editable && all_volume && ( (LLSelectMgr::getInstance()->getSelection()->getRootObjectCount() == 1) || (LLSelectMgr::getInstance()->getSelection()->getObjectCount() == 1) ) )
-	{
-		objectIsOK = true;
-	}
-
-	getChildView("button new script")->setEnabled(objectIsOK);
-	getChildView("btn_reset_scripts")->setEnabled(objectIsOK);
-	// </FS:PP>
-
-	getChildView("button permissions")->setEnabled(!objectp->isPermanentEnforced());
-	mPanelInventoryObject->setEnabled(!objectp->isPermanentEnforced());
-=======
     if( !objectp )
     {
-        getChildView("button new script")->setEnabled(FALSE);
-        getChildView("btn_reset_scripts")->setEnabled(FALSE); // <FS> Script reset in edit floater
+        getChildView("button new script")->setEnabled(false);
+        getChildView("btn_reset_scripts")->setEnabled(false); // <FS> Script reset in edit floater
         return;
     }
 
@@ -189,7 +124,7 @@
     bool editable = gAgent.isGodlike()
                     || (objectp->permModify() && !objectp->isPermanentEnforced()
                            && ( objectp->permYouOwner() || ( !group_id.isNull() && gAgent.isInGroup(group_id) )));  // solves SL-23488
-    BOOL all_volume = LLSelectMgr::getInstance()->selectionAllPCode( LL_PCODE_VOLUME );
+    bool all_volume = LLSelectMgr::getInstance()->selectionAllPCode( LL_PCODE_VOLUME );
 
 // [RLVa:KB] - Checked: 2010-04-01 (RLVa-1.2.0c) | Modified: RLVa-1.0.5a
     if ( (rlv_handler_t::isEnabled()) && (editable) )
@@ -202,7 +137,7 @@
         if ( (editable) && ((gRlvHandler.hasBehaviour(RLV_BHVR_UNSIT)) || (gRlvHandler.hasBehaviour(RLV_BHVR_SITTP))) )
         {
             // Only check the first (non-)root object because nothing else would result in enabling the button (see below)
-            LLViewerObject* pObj = LLSelectMgr::getInstance()->getSelection()->getFirstRootObject(TRUE);
+            LLViewerObject* pObj = LLSelectMgr::getInstance()->getSelection()->getFirstRootObject(true);
 
             editable =
                 (pObj) && (isAgentAvatarValid()) && ((!gAgentAvatarp->isSitting()) || (gAgentAvatarp->getRoot() != pObj->getRootEdit()));
@@ -218,10 +153,10 @@
     //      ((LLSelectMgr::getInstance()->getSelection()->getRootObjectCount() == 1)
     //          || (LLSelectMgr::getInstance()->getSelection()->getObjectCount() == 1)));
 
-    BOOL objectIsOK = FALSE;
+    bool objectIsOK = false;
     if( editable && all_volume && ( (LLSelectMgr::getInstance()->getSelection()->getRootObjectCount() == 1) || (LLSelectMgr::getInstance()->getSelection()->getObjectCount() == 1) ) )
     {
-        objectIsOK = TRUE;
+        objectIsOK = true;
     }
 
     getChildView("button new script")->setEnabled(objectIsOK);
@@ -230,22 +165,11 @@
 
     getChildView("button permissions")->setEnabled(!objectp->isPermanentEnforced());
     mPanelInventoryObject->setEnabled(!objectp->isPermanentEnforced());
->>>>>>> c06fb4e0
 }
 
 void LLPanelContents::refresh()
 {
-<<<<<<< HEAD
-	const bool children_ok = true;
-	LLViewerObject* object = LLSelectMgr::getInstance()->getSelection()->getFirstRootObject(children_ok);
-
-	getState(object);
-	if (mPanelInventoryObject)
-	{
-		mPanelInventoryObject->refresh();
-	}	
-=======
-    const BOOL children_ok = TRUE;
+    const bool children_ok = true;
     LLViewerObject* object = LLSelectMgr::getInstance()->getSelection()->getFirstRootObject(children_ok);
 
     getState(object);
@@ -253,7 +177,6 @@
     {
         mPanelInventoryObject->refresh();
     }
->>>>>>> c06fb4e0
 }
 
 void LLPanelContents::clearContents()
@@ -272,17 +195,10 @@
 // static
 void LLPanelContents::onClickNewScript(void *userdata)
 {
-<<<<<<< HEAD
-	const bool children_ok = true;
-	LLViewerObject* object = LLSelectMgr::getInstance()->getSelection()->getFirstRootObject(children_ok);
-	if(object)
-	{
-=======
-    const BOOL children_ok = TRUE;
+    const bool children_ok = true;
     LLViewerObject* object = LLSelectMgr::getInstance()->getSelection()->getFirstRootObject(children_ok);
     if(object)
     {
->>>>>>> c06fb4e0
 // [RLVa:KB] - Checked: 2010-03-31 (RLVa-1.2.0c) | Modified: RLVa-1.0.5a
         if (rlv_handler_t::isEnabled()) // Fallback code [see LLPanelContents::getState()]
         {
@@ -298,44 +214,6 @@
         }
 // [/RLVa:KB]
 
-<<<<<<< HEAD
-		LLPermissions perm;
-		perm.init(gAgent.getID(), gAgent.getID(), LLUUID::null, LLUUID::null);
-
-		// Parameters are base, owner, everyone, group, next
-		perm.initMasks(
-			PERM_ALL,
-			PERM_ALL,
-			LLFloaterPerms::getEveryonePerms("Scripts"),
-			LLFloaterPerms::getGroupPerms("Scripts"),
-			PERM_MOVE | LLFloaterPerms::getNextOwnerPerms("Scripts"));
-		std::string desc;
-		LLViewerAssetType::generateDescriptionFor(LLAssetType::AT_LSL_TEXT, desc);
-		LLPointer<LLViewerInventoryItem> new_item =
-			new LLViewerInventoryItem(
-				LLUUID::null,
-				LLUUID::null,
-				perm,
-				LLUUID::null,
-				LLAssetType::AT_LSL_TEXT,
-				LLInventoryType::IT_LSL,
-				"New Script",
-				desc,
-				LLSaleInfo::DEFAULT,
-				LLInventoryItemFlags::II_FLAGS_NONE,
-				time_corrected());
-		object->saveScript(new_item, true, true);
-
-		std::string name = new_item->getName();
-
-		// *NOTE: In order to resolve SL-22177, we needed to create
-		// the script first, and then you have to click it in
-		// inventory to edit it.
-		// *TODO: The script creation should round-trip back to the
-		// viewer so the viewer can auto-open the script and start
-		// editing ASAP.
-	}
-=======
         LLPermissions perm;
         perm.init(gAgent.getID(), gAgent.getID(), LLUUID::null, LLUUID::null);
 
@@ -361,7 +239,7 @@
                 LLSaleInfo::DEFAULT,
                 LLInventoryItemFlags::II_FLAGS_NONE,
                 time_corrected());
-        object->saveScript(new_item, TRUE, true);
+        object->saveScript(new_item, true, true);
 
         std::string name = new_item->getName();
 
@@ -372,7 +250,6 @@
         // viewer so the viewer can auto-open the script and start
         // editing ASAP.
     }
->>>>>>> c06fb4e0
 }
 
 
