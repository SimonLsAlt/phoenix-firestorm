/**
 * @file llfloaterscriptedprefs.h
 * @brief Color controls for the script editor
 * @author Cinder Roxley
 *
 * $LicenseInfo:firstyear=2006&license=viewerlgpl$
 * Second Life Viewer Source Code
 * Copyright (C) 2014, Linden Research, Inc.
 *
 * This library is free software; you can redistribute it and/or
 * modify it under the terms of the GNU Lesser General Public
 * License as published by the Free Software Foundation;
 * version 2.1 of the License only.
 *
 * This library is distributed in the hope that it will be useful,
 * but WITHOUT ANY WARRANTY; without even the implied warranty of
 * MERCHANTABILITY or FITNESS FOR A PARTICULAR PURPOSE.  See the GNU
 * Lesser General Public License for more details.
 *
 * You should have received a copy of the GNU Lesser General Public
 * License along with this library; if not, write to the Free Software
 * Foundation, Inc., 51 Franklin Street, Fifth Floor, Boston, MA  02110-1301  USA
 *
 * Linden Research, Inc., 945 Battery Street, San Francisco, CA  94111  USA
 * $/LicenseInfo$
 */

#ifndef LL_FLOATERSCRIPTEDPREFS_H
#define LL_FLOATERSCRIPTEDPREFS_H

#include "llfloater.h"

class LLScriptEditor;
class LLUICtrl;

class LLFloaterScriptEdPrefs : public LLFloater
{
public:
<<<<<<< HEAD
	LLFloaterScriptEdPrefs(const LLSD& key);
	bool postBuild() override;
	
private:
	~LLFloaterScriptEdPrefs() {};
	
	void applyUIColor(LLUICtrl* ctrl, const LLSD& param);
	void getUIColor(LLUICtrl* ctrl, const LLSD& param);
	
	// <FS:Ansariel> Port old FS script prefs
	void setPreprocInclude();
	void changePreprocIncludePath(const std::vector<std::string>& filenames, std::string proposed_name);

	LLScriptEditor* mEditor;
=======
    LLFloaterScriptEdPrefs(const LLSD& key);
    bool postBuild() override;

private:
    ~LLFloaterScriptEdPrefs() {};

    void applyUIColor(LLUICtrl* ctrl, const LLSD& param);
    void getUIColor(LLUICtrl* ctrl, const LLSD& param);

    // <FS:Ansariel> Port old FS script prefs
    void setPreprocInclude();
    void changePreprocIncludePath(const std::vector<std::string>& filenames, std::string proposed_name);

    LLScriptEditor* mEditor;
>>>>>>> 1a8a5404
};

#endif // LL_FLOATERSCRIPTEDPREFS_H<|MERGE_RESOLUTION|>--- conflicted
+++ resolved
@@ -36,22 +36,6 @@
 class LLFloaterScriptEdPrefs : public LLFloater
 {
 public:
-<<<<<<< HEAD
-	LLFloaterScriptEdPrefs(const LLSD& key);
-	bool postBuild() override;
-	
-private:
-	~LLFloaterScriptEdPrefs() {};
-	
-	void applyUIColor(LLUICtrl* ctrl, const LLSD& param);
-	void getUIColor(LLUICtrl* ctrl, const LLSD& param);
-	
-	// <FS:Ansariel> Port old FS script prefs
-	void setPreprocInclude();
-	void changePreprocIncludePath(const std::vector<std::string>& filenames, std::string proposed_name);
-
-	LLScriptEditor* mEditor;
-=======
     LLFloaterScriptEdPrefs(const LLSD& key);
     bool postBuild() override;
 
@@ -66,7 +50,6 @@
     void changePreprocIncludePath(const std::vector<std::string>& filenames, std::string proposed_name);
 
     LLScriptEditor* mEditor;
->>>>>>> 1a8a5404
 };
 
 #endif // LL_FLOATERSCRIPTEDPREFS_H