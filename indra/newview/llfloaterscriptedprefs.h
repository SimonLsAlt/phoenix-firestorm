--- conflicted
+++ resolved
@@ -40,25 +40,16 @@
     BOOL postBuild();
 
 private:
-<<<<<<< HEAD
-	~LLFloaterScriptEdPrefs() {};
-	
-	void applyUIColor(LLUICtrl* ctrl, const LLSD& param);
-	void getUIColor(LLUICtrl* ctrl, const LLSD& param);
-	
-	// <FS:Ansariel> Port old FS script prefs
-	void setPreprocInclude();
-	void changePreprocIncludePath(const std::vector<std::string>& filenames, std::string proposed_name);
-
-	LLScriptEditor* mEditor;
-=======
     ~LLFloaterScriptEdPrefs() {};
 
     void applyUIColor(LLUICtrl* ctrl, const LLSD& param);
     void getUIColor(LLUICtrl* ctrl, const LLSD& param);
 
+    // <FS:Ansariel> Port old FS script prefs
+    void setPreprocInclude();
+    void changePreprocIncludePath(const std::vector<std::string>& filenames, std::string proposed_name);
+
     LLScriptEditor* mEditor;
->>>>>>> 38c2a5bd
 };
 
 #endif // LL_FLOATERSCRIPTEDPREFS_H