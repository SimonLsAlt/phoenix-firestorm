/** 
 * @file llagentcamera.cpp
 * @brief LLAgent class implementation
 *
 * $LicenseInfo:firstyear=2001&license=viewerlgpl$
 * Second Life Viewer Source Code
 * Copyright (C) 2010, Linden Research, Inc.
 * 
 * This library is free software; you can redistribute it and/or
 * modify it under the terms of the GNU Lesser General Public
 * License as published by the Free Software Foundation;
 * version 2.1 of the License only.
 * 
 * This library is distributed in the hope that it will be useful,
 * but WITHOUT ANY WARRANTY; without even the implied warranty of
 * MERCHANTABILITY or FITNESS FOR A PARTICULAR PURPOSE.  See the GNU
 * Lesser General Public License for more details.
 * 
 * You should have received a copy of the GNU Lesser General Public
 * License along with this library; if not, write to the Free Software
 * Foundation, Inc., 51 Franklin Street, Fifth Floor, Boston, MA  02110-1301  USA
 * 
 * Linden Research, Inc., 945 Battery Street, San Francisco, CA  94111  USA
 * $/LicenseInfo$
 */

#include "llviewerprecompiledheaders.h"
#include "llagentcamera.h" 

#include "pipeline.h"

#include "llagent.h"
#include "llanimationstates.h"
#include "llfloatercamera.h"
#include "llfloaterreg.h"
#include "llhudmanager.h"
#include "lljoystickbutton.h"
#include "llselectmgr.h"
#include "llsmoothstep.h"
#include "lltoolmgr.h"
#include "llviewercamera.h"
#include "llviewercontrol.h"
#include "llviewerjoystick.h"
#include "llviewermenu.h"
#include "llviewerobjectlist.h"
#include "llviewerregion.h"
#include "llviewerwindow.h"
#include "llvoavatarself.h"
#include "llwindow.h"
#include "llworld.h"

using namespace LLVOAvatarDefines;

extern LLMenuBarGL* gMenuBarView;

// Mousewheel camera zoom
const F32 MIN_ZOOM_FRACTION = 0.25f;
const F32 INITIAL_ZOOM_FRACTION = 1.f;
const F32 MAX_ZOOM_FRACTION = 8.f;

const F32 CAMERA_ZOOM_HALF_LIFE = 0.07f;	// seconds
const F32 FOV_ZOOM_HALF_LIFE = 0.07f;	// seconds

const F32 CAMERA_FOCUS_HALF_LIFE = 0.f;//0.02f;
const F32 CAMERA_LAG_HALF_LIFE = 0.25f;
const F32 MIN_CAMERA_LAG = 0.5f;
const F32 MAX_CAMERA_LAG = 5.f;

const F32 CAMERA_COLLIDE_EPSILON = 0.1f;
const F32 MIN_CAMERA_DISTANCE = 0.1f;

const F32 AVATAR_ZOOM_MIN_X_FACTOR = 0.55f;
const F32 AVATAR_ZOOM_MIN_Y_FACTOR = 0.7f;
const F32 AVATAR_ZOOM_MIN_Z_FACTOR = 1.15f;

const F32 MAX_CAMERA_DISTANCE_FROM_AGENT = 50.f;

const F32 MAX_CAMERA_SMOOTH_DISTANCE = 50.0f;

const F32 HEAD_BUFFER_SIZE = 0.3f;

const F32 CUSTOMIZE_AVATAR_CAMERA_ANIM_SLOP = 0.1f;

const F32 LAND_MIN_ZOOM = 0.15f;

const F32 AVATAR_MIN_ZOOM = 0.5f;
const F32 OBJECT_MIN_ZOOM = 0.02f;

const F32 APPEARANCE_MIN_ZOOM = 0.39f;
const F32 APPEARANCE_MAX_ZOOM = 8.f;

const F32 CUSTOMIZE_AVATAR_CAMERA_DEFAULT_DIST = 3.5f;

const F32 GROUND_TO_AIR_CAMERA_TRANSITION_TIME = 0.5f;
const F32 GROUND_TO_AIR_CAMERA_TRANSITION_START_TIME = 0.5f;

const F32 OBJECT_EXTENTS_PADDING = 0.5f;

// The agent instance.
LLAgentCamera gAgentCamera;

//-----------------------------------------------------------------------------
// LLAgentCamera()
//-----------------------------------------------------------------------------
LLAgentCamera::LLAgentCamera() :
	mInitialized(false),

	mDrawDistance( DEFAULT_FAR_PLANE ),

	mLookAt(NULL),
	mPointAt(NULL),

	mHUDTargetZoom(1.f),
	mHUDCurZoom(1.f),

	mForceMouselook(FALSE),

	mCameraMode( CAMERA_MODE_THIRD_PERSON ),
	mLastCameraMode( CAMERA_MODE_THIRD_PERSON ),

	mCameraPreset(CAMERA_PRESET_REAR_VIEW),

	mCameraAnimating( FALSE ),
	mAnimationCameraStartGlobal(),
	mAnimationFocusStartGlobal(),
	mAnimationTimer(),
	mAnimationDuration(0.33f),
	
	mCameraFOVZoomFactor(0.f),
	mCameraCurrentFOVZoomFactor(0.f),
	mCameraFocusOffset(),
	mCameraFOVDefault(DEFAULT_FIELD_OF_VIEW),

	mCameraCollidePlane(),

	mCurrentCameraDistance(2.f),		// meters, set in init()
	mTargetCameraDistance(2.f),
	mCameraZoomFraction(1.f),			// deprecated
	mThirdPersonHeadOffset(0.f, 0.f, 1.f),
	mSitCameraEnabled(FALSE),
	mCameraSmoothingLastPositionGlobal(),
	mCameraSmoothingLastPositionAgent(),
	mCameraSmoothingStop(false),

	mCameraUpVector(LLVector3::z_axis), // default is straight up

	mFocusOnAvatar(TRUE),
	mFocusGlobal(),
	mFocusTargetGlobal(),
	mFocusObject(NULL),
	mFocusObjectDist(0.f),
	mFocusObjectOffset(),
	mFocusDotRadius( 0.1f ),			// meters
	mTrackFocusObject(TRUE),

	mAtKey(0), // Either 1, 0, or -1... indicates that movement-key is pressed
	mWalkKey(0), // like AtKey, but causes less forward thrust
	mLeftKey(0),
	mUpKey(0),
	mYawKey(0.f),
	mPitchKey(0.f),

	mOrbitLeftKey(0.f),
	mOrbitRightKey(0.f),
	mOrbitUpKey(0.f),
	mOrbitDownKey(0.f),
	mOrbitInKey(0.f),
	mOrbitOutKey(0.f),

	mPanUpKey(0.f),
	mPanDownKey(0.f),
	mPanLeftKey(0.f),
	mPanRightKey(0.f),
	mPanInKey(0.f),
	mPanOutKey(0.f)
{
	mFollowCam.setMaxCameraDistantFromSubject( MAX_CAMERA_DISTANCE_FROM_AGENT );

	clearGeneralKeys();
	clearOrbitKeys();
	clearPanKeys();
}

// Requires gSavedSettings to be initialized.
//-----------------------------------------------------------------------------
// init()
//-----------------------------------------------------------------------------
void LLAgentCamera::init()
{
	// *Note: this is where LLViewerCamera::getInstance() used to be constructed.

	mDrawDistance = gSavedSettings.getF32("RenderFarClip");

	LLViewerCamera::getInstance()->setView(DEFAULT_FIELD_OF_VIEW);
	// Leave at 0.1 meters until we have real near clip management
	LLViewerCamera::getInstance()->setNear(0.1f);
	LLViewerCamera::getInstance()->setFar(mDrawDistance);			// if you want to change camera settings, do so in camera.h
	LLViewerCamera::getInstance()->setAspect( gViewerWindow->getWorldViewAspectRatio() );		// default, overridden in LLViewerWindow::reshape
	LLViewerCamera::getInstance()->setViewHeightInPixels(768);			// default, overridden in LLViewerWindow::reshape

	mCameraFocusOffsetTarget = LLVector4(gSavedSettings.getVector3("CameraOffsetBuild"));
	
	mCameraPreset = (ECameraPreset) gSavedSettings.getU32("CameraPreset");

	mCameraOffsetInitial[CAMERA_PRESET_REAR_VIEW] = gSavedSettings.getControl("CameraOffsetRearView");
	mCameraOffsetInitial[CAMERA_PRESET_FRONT_VIEW] = gSavedSettings.getControl("CameraOffsetFrontView");
	mCameraOffsetInitial[CAMERA_PRESET_GROUP_VIEW] = gSavedSettings.getControl("CameraOffsetGroupView");

	mFocusOffsetInitial[CAMERA_PRESET_REAR_VIEW] = gSavedSettings.getControl("FocusOffsetRearView");
	mFocusOffsetInitial[CAMERA_PRESET_FRONT_VIEW] = gSavedSettings.getControl("FocusOffsetFrontView");
	mFocusOffsetInitial[CAMERA_PRESET_GROUP_VIEW] = gSavedSettings.getControl("FocusOffsetGroupView");

	mCameraCollidePlane.clearVec();
	mCurrentCameraDistance = getCameraOffsetInitial().magVec() * gSavedSettings.getF32("CameraOffsetScale");
	mTargetCameraDistance = mCurrentCameraDistance;
	mCameraZoomFraction = 1.f;
	mTrackFocusObject = gSavedSettings.getBOOL("TrackFocusObject");

	mInitialized = true;
}

//-----------------------------------------------------------------------------
// cleanup()
//-----------------------------------------------------------------------------
void LLAgentCamera::cleanup()
{
	setSitCamera(LLUUID::null);

	if(mLookAt)
	{
		mLookAt->markDead() ;
		mLookAt = NULL;
	}
	if(mPointAt)
	{
		mPointAt->markDead() ;
		mPointAt = NULL;
	}
	setFocusObject(NULL);
}

void LLAgentCamera::setAvatarObject(LLVOAvatarSelf* avatar)
{
	if (!mLookAt)
	{
		mLookAt = (LLHUDEffectLookAt *)LLHUDManager::getInstance()->createViewerEffect(LLHUDObject::LL_HUD_EFFECT_LOOKAT);
	}
	if (!mPointAt)
	{
		mPointAt = (LLHUDEffectPointAt *)LLHUDManager::getInstance()->createViewerEffect(LLHUDObject::LL_HUD_EFFECT_POINTAT);
	}
	
	if (!mLookAt.isNull())
	{
		mLookAt->setSourceObject(avatar);
	}
	if (!mPointAt.isNull())
	{
		mPointAt->setSourceObject(avatar);
	}	
}

//-----------------------------------------------------------------------------
// LLAgent()
//-----------------------------------------------------------------------------
LLAgentCamera::~LLAgentCamera()
{
	cleanup();

	// *Note: this is where LLViewerCamera::getInstance() used to be deleted.
}

// Change camera back to third person, stop the autopilot,
// deselect stuff, etc.
//-----------------------------------------------------------------------------
// resetView()
//-----------------------------------------------------------------------------
void LLAgentCamera::resetView(BOOL reset_camera, BOOL change_camera)
{
	if (gAgent.getAutoPilot())
	{
		gAgent.stopAutoPilot(TRUE);
	}

	LLSelectMgr::getInstance()->unhighlightAll();

	// By popular request, keep land selection while walking around. JC
	// LLViewerParcelMgr::getInstance()->deselectLand();

	// force deselect when walking and attachment is selected
	// this is so people don't wig out when their avatar moves without animating
	if (LLSelectMgr::getInstance()->getSelection()->isAttachment())
	{
		LLSelectMgr::getInstance()->deselectAll();
	}

	if (gMenuHolder != NULL)
	{
		// Hide all popup menus
		gMenuHolder->hideMenus();
	}

	if (change_camera && !gSavedSettings.getBOOL("FreezeTime"))
	{
		changeCameraToDefault();
		
		if (LLViewerJoystick::getInstance()->getOverrideCamera())
		{
			handle_toggle_flycam();
		}

		// reset avatar mode from eventual residual motion
		if (LLToolMgr::getInstance()->inBuildMode())
		{
			LLViewerJoystick::getInstance()->moveAvatar(true);
		}

		//Camera Tool is needed for Free Camera Control Mode
		if (!LLFloaterCamera::inFreeCameraMode())
		{
			LLFloaterReg::hideInstance("build");

			// Switch back to basic toolset
			LLToolMgr::getInstance()->setCurrentToolset(gBasicToolset);
		}
		
		gViewerWindow->showCursor();
	}


	if (reset_camera && !gSavedSettings.getBOOL("FreezeTime"))
	{
		if (!gViewerWindow->getLeftMouseDown() && cameraThirdPerson())
		{
			// leaving mouse-steer mode
			LLVector3 agent_at_axis = gAgent.getAtAxis();
			agent_at_axis -= projected_vec(agent_at_axis, gAgent.getReferenceUpVector());
			agent_at_axis.normalize();
			gAgent.resetAxes(lerp(gAgent.getAtAxis(), agent_at_axis, LLCriticalDamp::getInterpolant(0.3f)));
		}

		setFocusOnAvatar(TRUE, ANIMATE);

		mCameraFOVZoomFactor = 0.f;
	}

	mHUDTargetZoom = 1.f;
}

// Allow camera to be moved somewhere other than behind avatar.
//-----------------------------------------------------------------------------
// unlockView()
//-----------------------------------------------------------------------------
void LLAgentCamera::unlockView()
{
	if (getFocusOnAvatar())
	{
		if (isAgentAvatarValid())
		{
			setFocusGlobal(LLVector3d::zero, gAgentAvatarp->mID);
		}
		setFocusOnAvatar(FALSE, FALSE);	// no animation
	}
}

//-----------------------------------------------------------------------------
// slamLookAt()
//-----------------------------------------------------------------------------
void LLAgentCamera::slamLookAt(const LLVector3 &look_at)
{
	LLVector3 look_at_norm = look_at;
	look_at_norm.mV[VZ] = 0.f;
	look_at_norm.normalize();
	gAgent.resetAxes(look_at_norm);
}

//-----------------------------------------------------------------------------
// calcFocusOffset()
//-----------------------------------------------------------------------------
LLVector3 LLAgentCamera::calcFocusOffset(LLViewerObject *object, LLVector3 original_focus_point, S32 x, S32 y)
{
	LLMatrix4 obj_matrix = object->getRenderMatrix();
	LLQuaternion obj_rot = object->getRenderRotation();
	LLVector3 obj_pos = object->getRenderPosition();

	BOOL is_avatar = object->isAvatar();
	// if is avatar - don't do any funk heuristics to position the focal point
	// see DEV-30589
	if (is_avatar)
	{
		return original_focus_point - obj_pos;
	}
	
	LLQuaternion inv_obj_rot = ~obj_rot; // get inverse of rotation
	LLVector3 object_extents;	
	const LLVector4a* oe4 = object->mDrawable->getSpatialExtents();
<<<<<<< HEAD
	object_extents.set( oe4[1][0], oe4[1][1], oe4[1][2] );
=======
	LLVector4a size;
	size.setSub(oe4[1], oe4[0]);
	object_extents.set( size[0], size[1], size[2] );
>>>>>>> 6bc63bdd
	
	// make sure they object extents are non-zero
	object_extents.clamp(0.001f, F32_MAX);

	// obj_to_cam_ray is unit vector pointing from object center to camera, in the coordinate frame of the object
	LLVector3 obj_to_cam_ray = obj_pos - LLViewerCamera::getInstance()->getOrigin();
	obj_to_cam_ray.rotVec(inv_obj_rot);
	obj_to_cam_ray.normalize();

	// obj_to_cam_ray_proportions are the (positive) ratios of 
	// the obj_to_cam_ray x,y,z components with the x,y,z object dimensions.
	LLVector3 obj_to_cam_ray_proportions;
	obj_to_cam_ray_proportions.mV[VX] = llabs(obj_to_cam_ray.mV[VX] / object_extents.mV[VX]);
	obj_to_cam_ray_proportions.mV[VY] = llabs(obj_to_cam_ray.mV[VY] / object_extents.mV[VY]);
	obj_to_cam_ray_proportions.mV[VZ] = llabs(obj_to_cam_ray.mV[VZ] / object_extents.mV[VZ]);

	// find the largest ratio stored in obj_to_cam_ray_proportions
	// this corresponds to the object's local axial plane (XY, YZ, XZ) that is *most* facing the camera
	LLVector3 longest_object_axis;
	// is x-axis longest?
	if (obj_to_cam_ray_proportions.mV[VX] > obj_to_cam_ray_proportions.mV[VY] 
		&& obj_to_cam_ray_proportions.mV[VX] > obj_to_cam_ray_proportions.mV[VZ])
	{
		// then grab it
		longest_object_axis.setVec(obj_matrix.getFwdRow4());
	}
	// is y-axis longest?
	else if (obj_to_cam_ray_proportions.mV[VY] > obj_to_cam_ray_proportions.mV[VZ])
	{
		// then grab it
		longest_object_axis.setVec(obj_matrix.getLeftRow4());
	}
	// otherwise, use z axis
	else
	{
		longest_object_axis.setVec(obj_matrix.getUpRow4());
	}

	// Use this axis as the normal to project mouse click on to plane with that normal, at the object center.
	// This generates a point behind the mouse cursor that is approximately in the middle of the object in
	// terms of depth.  
	// We do this to allow the camera rotation tool to "tumble" the object by rotating the camera.
	// If the focus point were the object surface under the mouse, camera rotation would introduce an undesirable
	// eccentricity to the object orientation
	LLVector3 focus_plane_normal(longest_object_axis);
	focus_plane_normal.normalize();

	LLVector3d focus_pt_global;
	gViewerWindow->mousePointOnPlaneGlobal(focus_pt_global, x, y, gAgent.getPosGlobalFromAgent(obj_pos), focus_plane_normal);
	LLVector3 focus_pt = gAgent.getPosAgentFromGlobal(focus_pt_global);

	// find vector from camera to focus point in object space
	LLVector3 camera_to_focus_vec = focus_pt - LLViewerCamera::getInstance()->getOrigin();
	camera_to_focus_vec.rotVec(inv_obj_rot);

	// find vector from object origin to focus point in object coordinates
	LLVector3 focus_offset_from_object_center = focus_pt - obj_pos;
	// convert to object-local space
	focus_offset_from_object_center.rotVec(inv_obj_rot);

	// We need to project the focus point back into the bounding box of the focused object.
	// Do this by calculating the XYZ scale factors needed to get focus offset back in bounds along the camera_focus axis
	LLVector3 clip_fraction;

	// for each axis...
	for (U32 axis = VX; axis <= VZ; axis++)
	{
		//...calculate distance that focus offset sits outside of bounding box along that axis...
		//NOTE: dist_out_of_bounds keeps the sign of focus_offset_from_object_center 
		F32 dist_out_of_bounds;
		if (focus_offset_from_object_center.mV[axis] > 0.f)
		{
			dist_out_of_bounds = llmax(0.f, focus_offset_from_object_center.mV[axis] - (object_extents.mV[axis] * 0.5f));
		}
		else
		{
			dist_out_of_bounds = llmin(0.f, focus_offset_from_object_center.mV[axis] + (object_extents.mV[axis] * 0.5f));
		}

		//...then calculate the scale factor needed to push camera_to_focus_vec back in bounds along current axis
		if (llabs(camera_to_focus_vec.mV[axis]) < 0.0001f)
		{
			// don't divide by very small number
			clip_fraction.mV[axis] = 0.f;
		}
		else
		{
			clip_fraction.mV[axis] = dist_out_of_bounds / camera_to_focus_vec.mV[axis];
		}
	}

	LLVector3 abs_clip_fraction = clip_fraction;
	abs_clip_fraction.abs();

	// find axis of focus offset that is *most* outside the bounding box and use that to
	// rescale focus offset to inside object extents
	if (abs_clip_fraction.mV[VX] > abs_clip_fraction.mV[VY]
		&& abs_clip_fraction.mV[VX] > abs_clip_fraction.mV[VZ])
	{
		focus_offset_from_object_center -= clip_fraction.mV[VX] * camera_to_focus_vec;
	}
	else if (abs_clip_fraction.mV[VY] > abs_clip_fraction.mV[VZ])
	{
		focus_offset_from_object_center -= clip_fraction.mV[VY] * camera_to_focus_vec;
	}
	else
	{
		focus_offset_from_object_center -= clip_fraction.mV[VZ] * camera_to_focus_vec;
	}

	// convert back to world space
	focus_offset_from_object_center.rotVec(obj_rot);
	
	// now, based on distance of camera from object relative to object size
	// push the focus point towards the near surface of the object when (relatively) close to the objcet
	// or keep the focus point in the object middle when (relatively) far
	// NOTE: leave focus point in middle of avatars, since the behavior you want when alt-zooming on avatars
	// is almost always "tumble about middle" and not "spin around surface point"
	if (!is_avatar) 
	{
		LLVector3 obj_rel = original_focus_point - object->getRenderPosition();
		
		//now that we have the object relative position, we should bias toward the center of the object 
		//based on the distance of the camera to the focus point vs. the distance of the camera to the focus

		F32 relDist = llabs(obj_rel * LLViewerCamera::getInstance()->getAtAxis());
		F32 viewDist = dist_vec(obj_pos + obj_rel, LLViewerCamera::getInstance()->getOrigin());


		LLBBox obj_bbox = object->getBoundingBoxAgent();
		F32 bias = 0.f;

		// virtual_camera_pos is the camera position we are simulating by backing the camera off
		// and adjusting the FOV
		LLVector3 virtual_camera_pos = gAgent.getPosAgentFromGlobal(mFocusTargetGlobal + (getCameraPositionGlobal() - mFocusTargetGlobal) / (1.f + mCameraFOVZoomFactor));

		// if the camera is inside the object (large, hollow objects, for example)
		// leave focus point all the way to destination depth, away from object center
		if(!obj_bbox.containsPointAgent(virtual_camera_pos))
		{
			// perform magic number biasing of focus point towards surface vs. planar center
			bias = clamp_rescale(relDist/viewDist, 0.1f, 0.7f, 0.0f, 1.0f);
			obj_rel = lerp(focus_offset_from_object_center, obj_rel, bias);
		}
			
		focus_offset_from_object_center = obj_rel;
	}

	return focus_offset_from_object_center;
}

//-----------------------------------------------------------------------------
// calcCameraMinDistance()
//-----------------------------------------------------------------------------
BOOL LLAgentCamera::calcCameraMinDistance(F32 &obj_min_distance)
{
	BOOL soft_limit = FALSE; // is the bounding box to be treated literally (volumes) or as an approximation (avatars)

	if (!mFocusObject || mFocusObject->isDead() || 
		mFocusObject->isMesh() ||
		gSavedSettings.getBOOL("DisableCameraConstraints"))
	{
		obj_min_distance = 0.f;
		return TRUE;
	}

	if (mFocusObject->mDrawable.isNull())
	{
#ifdef LL_RELEASE_FOR_DOWNLOAD
		llwarns << "Focus object with no drawable!" << llendl;
#else
		mFocusObject->dump();
		llerrs << "Focus object with no drawable!" << llendl;
#endif
		obj_min_distance = 0.f;
		return TRUE;
	}
	
	LLQuaternion inv_object_rot = ~mFocusObject->getRenderRotation();
	LLVector3 target_offset_origin = mFocusObjectOffset;
	LLVector3 camera_offset_target(getCameraPositionAgent() - gAgent.getPosAgentFromGlobal(mFocusTargetGlobal));

	// convert offsets into object local space
	camera_offset_target.rotVec(inv_object_rot);
	target_offset_origin.rotVec(inv_object_rot);

	// push around object extents based on target offset
	LLVector3 object_extents = mFocusObject->getScale();
	if (mFocusObject->isAvatar())
	{
		// fudge factors that lets you zoom in on avatars a bit more (which don't do FOV zoom)
		object_extents.mV[VX] *= AVATAR_ZOOM_MIN_X_FACTOR;
		object_extents.mV[VY] *= AVATAR_ZOOM_MIN_Y_FACTOR;
		object_extents.mV[VZ] *= AVATAR_ZOOM_MIN_Z_FACTOR;
		soft_limit = TRUE;
	}
	LLVector3 abs_target_offset = target_offset_origin;
	abs_target_offset.abs();

	LLVector3 target_offset_dir = target_offset_origin;
	F32 object_radius = mFocusObject->getVObjRadius();

	BOOL target_outside_object_extents = FALSE;

	for (U32 i = VX; i <= VZ; i++)
	{
		if (abs_target_offset.mV[i] * 2.f > object_extents.mV[i] + OBJECT_EXTENTS_PADDING)
		{
			target_outside_object_extents = TRUE;
		}
		if (camera_offset_target.mV[i] > 0.f)
		{
			object_extents.mV[i] -= target_offset_origin.mV[i] * 2.f;
		}
		else
		{
			object_extents.mV[i] += target_offset_origin.mV[i] * 2.f;
		}
	}

	// don't shrink the object extents so far that the object inverts
	object_extents.clamp(0.001f, F32_MAX);

	// move into first octant
	LLVector3 camera_offset_target_abs_norm = camera_offset_target;
	camera_offset_target_abs_norm.abs();
	// make sure offset is non-zero
	camera_offset_target_abs_norm.clamp(0.001f, F32_MAX);
	camera_offset_target_abs_norm.normalize();

	// find camera position relative to normalized object extents
	LLVector3 camera_offset_target_scaled = camera_offset_target_abs_norm;
	camera_offset_target_scaled.mV[VX] /= object_extents.mV[VX];
	camera_offset_target_scaled.mV[VY] /= object_extents.mV[VY];
	camera_offset_target_scaled.mV[VZ] /= object_extents.mV[VZ];

	if (camera_offset_target_scaled.mV[VX] > camera_offset_target_scaled.mV[VY] && 
		camera_offset_target_scaled.mV[VX] > camera_offset_target_scaled.mV[VZ])
	{
		if (camera_offset_target_abs_norm.mV[VX] < 0.001f)
		{
			obj_min_distance = object_extents.mV[VX] * 0.5f;
		}
		else
		{
			obj_min_distance = object_extents.mV[VX] * 0.5f / camera_offset_target_abs_norm.mV[VX];
		}
	}
	else if (camera_offset_target_scaled.mV[VY] > camera_offset_target_scaled.mV[VZ])
	{
		if (camera_offset_target_abs_norm.mV[VY] < 0.001f)
		{
			obj_min_distance = object_extents.mV[VY] * 0.5f;
		}
		else
		{
			obj_min_distance = object_extents.mV[VY] * 0.5f / camera_offset_target_abs_norm.mV[VY];
		}
	}
	else
	{
		if (camera_offset_target_abs_norm.mV[VZ] < 0.001f)
		{
			obj_min_distance = object_extents.mV[VZ] * 0.5f;
		}
		else
		{
			obj_min_distance = object_extents.mV[VZ] * 0.5f / camera_offset_target_abs_norm.mV[VZ];
		}
	}

	LLVector3 object_split_axis;
	LLVector3 target_offset_scaled = target_offset_origin;
	target_offset_scaled.abs();
	target_offset_scaled.normalize();
	target_offset_scaled.mV[VX] /= object_extents.mV[VX];
	target_offset_scaled.mV[VY] /= object_extents.mV[VY];
	target_offset_scaled.mV[VZ] /= object_extents.mV[VZ];

	if (target_offset_scaled.mV[VX] > target_offset_scaled.mV[VY] && 
		target_offset_scaled.mV[VX] > target_offset_scaled.mV[VZ])
	{
		object_split_axis = LLVector3::x_axis;
	}
	else if (target_offset_scaled.mV[VY] > target_offset_scaled.mV[VZ])
	{
		object_split_axis = LLVector3::y_axis;
	}
	else
	{
		object_split_axis = LLVector3::z_axis;
	}

	LLVector3 camera_offset_object(getCameraPositionAgent() - mFocusObject->getPositionAgent());

	// length projected orthogonal to target offset
	F32 camera_offset_dist = (camera_offset_object - target_offset_dir * (camera_offset_object * target_offset_dir)).magVec();

	// calculate whether the target point would be "visible" if it were outside the bounding box
	// on the opposite of the splitting plane defined by object_split_axis;
	BOOL exterior_target_visible = FALSE;
	if (camera_offset_dist > object_radius)
	{
		// target is visible from camera, so turn off fov zoom
		exterior_target_visible = TRUE;
	}

	F32 camera_offset_clip = camera_offset_object * object_split_axis;
	F32 target_offset_clip = target_offset_dir * object_split_axis;

	// target has moved outside of object extents
	// check to see if camera and target are on same side 
	if (target_outside_object_extents)
	{
		if (camera_offset_clip > 0.f && target_offset_clip > 0.f)
		{
			return FALSE;
		}
		else if (camera_offset_clip < 0.f && target_offset_clip < 0.f)
		{
			return FALSE;
		}
	}

	// clamp obj distance to diagonal of 10 by 10 cube
	obj_min_distance = llmin(obj_min_distance, 10.f * F_SQRT3);

	obj_min_distance += LLViewerCamera::getInstance()->getNear() + (soft_limit ? 0.1f : 0.2f);
	
	return TRUE;
}

F32 LLAgentCamera::getCameraZoomFraction()
{
	// 0.f -> camera zoomed all the way out
	// 1.f -> camera zoomed all the way in
	LLObjectSelectionHandle selection = LLSelectMgr::getInstance()->getSelection();
	if (selection->getObjectCount() && selection->getSelectType() == SELECT_TYPE_HUD)
	{
		// already [0,1]
		return mHUDTargetZoom;
	}
	else if (mFocusOnAvatar && cameraThirdPerson())
	{
		return clamp_rescale(mCameraZoomFraction, MIN_ZOOM_FRACTION, MAX_ZOOM_FRACTION, 1.f, 0.f);
	}
	else if (cameraCustomizeAvatar())
	{
		F32 distance = (F32)mCameraFocusOffsetTarget.magVec();
		return clamp_rescale(distance, APPEARANCE_MIN_ZOOM, APPEARANCE_MAX_ZOOM, 1.f, 0.f );
	}
	else
	{
		F32 min_zoom;
		const F32 DIST_FUDGE = 16.f; // meters
		F32 max_zoom = llmin(mDrawDistance - DIST_FUDGE, 
								LLWorld::getInstance()->getRegionWidthInMeters() - DIST_FUDGE,
								MAX_CAMERA_DISTANCE_FROM_AGENT);

		F32 distance = (F32)mCameraFocusOffsetTarget.magVec();
		if (mFocusObject.notNull())
		{
			if (mFocusObject->isAvatar())
			{
				min_zoom = AVATAR_MIN_ZOOM;
			}
			else
			{
				min_zoom = OBJECT_MIN_ZOOM;
			}
		}
		else
		{
			min_zoom = LAND_MIN_ZOOM;
		}

		return clamp_rescale(distance, min_zoom, max_zoom, 1.f, 0.f);
	}
}

void LLAgentCamera::setCameraZoomFraction(F32 fraction)
{
	// 0.f -> camera zoomed all the way out
	// 1.f -> camera zoomed all the way in
	LLObjectSelectionHandle selection = LLSelectMgr::getInstance()->getSelection();

	if (selection->getObjectCount() && selection->getSelectType() == SELECT_TYPE_HUD)
	{
		mHUDTargetZoom = fraction;
	}
	else if (mFocusOnAvatar && cameraThirdPerson())
	{
		mCameraZoomFraction = rescale(fraction, 0.f, 1.f, MAX_ZOOM_FRACTION, MIN_ZOOM_FRACTION);
	}
	else if (cameraCustomizeAvatar())
	{
		LLVector3d camera_offset_dir = mCameraFocusOffsetTarget;
		camera_offset_dir.normalize();
		mCameraFocusOffsetTarget = camera_offset_dir * rescale(fraction, 0.f, 1.f, APPEARANCE_MAX_ZOOM, APPEARANCE_MIN_ZOOM);
	}
	else
	{
		F32 min_zoom = LAND_MIN_ZOOM;
		const F32 DIST_FUDGE = 16.f; // meters
		F32 max_zoom = llmin(mDrawDistance - DIST_FUDGE, 
								LLWorld::getInstance()->getRegionWidthInMeters() - DIST_FUDGE,
								MAX_CAMERA_DISTANCE_FROM_AGENT);

		if (mFocusObject.notNull())
		{
			if (mFocusObject.notNull())
			{
				if (mFocusObject->isAvatar())
				{
					min_zoom = AVATAR_MIN_ZOOM;
				}
				else
				{
					min_zoom = OBJECT_MIN_ZOOM;
				}
			}
		}

		LLVector3d camera_offset_dir = mCameraFocusOffsetTarget;
		camera_offset_dir.normalize();
		mCameraFocusOffsetTarget = camera_offset_dir * rescale(fraction, 0.f, 1.f, max_zoom, min_zoom);
	}
	startCameraAnimation();
}


//-----------------------------------------------------------------------------
// cameraOrbitAround()
//-----------------------------------------------------------------------------
void LLAgentCamera::cameraOrbitAround(const F32 radians)
{
	LLObjectSelectionHandle selection = LLSelectMgr::getInstance()->getSelection();
	if (selection->getObjectCount() && selection->getSelectType() == SELECT_TYPE_HUD)
	{
		// do nothing for hud selection
	}
	else if (mFocusOnAvatar && (mCameraMode == CAMERA_MODE_THIRD_PERSON || mCameraMode == CAMERA_MODE_FOLLOW))
	{
		gAgent.yaw(radians);
	}
	else
	{
		mCameraFocusOffsetTarget.rotVec(radians, 0.f, 0.f, 1.f);
		
		cameraZoomIn(1.f);
	}
}


//-----------------------------------------------------------------------------
// cameraOrbitOver()
//-----------------------------------------------------------------------------
void LLAgentCamera::cameraOrbitOver(const F32 angle)
{
	LLObjectSelectionHandle selection = LLSelectMgr::getInstance()->getSelection();
	if (selection->getObjectCount() && selection->getSelectType() == SELECT_TYPE_HUD)
	{
		// do nothing for hud selection
	}
	else if (mFocusOnAvatar && mCameraMode == CAMERA_MODE_THIRD_PERSON)
	{
		gAgent.pitch(angle);
	}
	else
	{
		LLVector3 camera_offset_unit(mCameraFocusOffsetTarget);
		camera_offset_unit.normalize();

		F32 angle_from_up = acos( camera_offset_unit * gAgent.getReferenceUpVector() );

		LLVector3d left_axis;
		left_axis.setVec(LLViewerCamera::getInstance()->getLeftAxis());
		F32 new_angle = llclamp(angle_from_up - angle, 1.f * DEG_TO_RAD, 179.f * DEG_TO_RAD);
		mCameraFocusOffsetTarget.rotVec(angle_from_up - new_angle, left_axis);

		cameraZoomIn(1.f);
	}
}

//-----------------------------------------------------------------------------
// cameraZoomIn()
//-----------------------------------------------------------------------------
void LLAgentCamera::cameraZoomIn(const F32 fraction)
{
	if (gDisconnected)
	{
		return;
	}

	LLObjectSelectionHandle selection = LLSelectMgr::getInstance()->getSelection();
	if (selection->getObjectCount() && selection->getSelectType() == SELECT_TYPE_HUD)
	{
		// just update hud zoom level
		mHUDTargetZoom /= fraction;
		return;
	}


	LLVector3d	camera_offset(mCameraFocusOffsetTarget);
	LLVector3d	camera_offset_unit(mCameraFocusOffsetTarget);
	F32 min_zoom = LAND_MIN_ZOOM;
	F32 current_distance = (F32)camera_offset_unit.normalize();
	F32 new_distance = current_distance * fraction;

	// Don't move through focus point
	if (mFocusObject)
	{
		LLVector3 camera_offset_dir((F32)camera_offset_unit.mdV[VX], (F32)camera_offset_unit.mdV[VY], (F32)camera_offset_unit.mdV[VZ]);

		if (mFocusObject->isAvatar())
		{
			calcCameraMinDistance(min_zoom);
		}
		else
		{
			min_zoom = OBJECT_MIN_ZOOM;
		}
	}

	new_distance = llmax(new_distance, min_zoom); 

	// Don't zoom too far back
	const F32 DIST_FUDGE = 16.f; // meters
	F32 max_distance = llmin(mDrawDistance - DIST_FUDGE, 
							 LLWorld::getInstance()->getRegionWidthInMeters() - DIST_FUDGE );

	if (new_distance > max_distance)
	{
		new_distance = max_distance;

		/*
		// Unless camera is unlocked
		if (!LLViewerCamera::sDisableCameraConstraints)
		{
			return;
		}
		*/
	}

	if(cameraCustomizeAvatar())
	{
		new_distance = llclamp( new_distance, APPEARANCE_MIN_ZOOM, APPEARANCE_MAX_ZOOM );
	}

	mCameraFocusOffsetTarget = new_distance * camera_offset_unit;
}

//-----------------------------------------------------------------------------
// cameraOrbitIn()
//-----------------------------------------------------------------------------
void LLAgentCamera::cameraOrbitIn(const F32 meters)
{
	if (mFocusOnAvatar && mCameraMode == CAMERA_MODE_THIRD_PERSON)
	{
		F32 camera_offset_dist = llmax(0.001f, getCameraOffsetInitial().magVec() * gSavedSettings.getF32("CameraOffsetScale"));
		
		mCameraZoomFraction = (mTargetCameraDistance - meters) / camera_offset_dist;

		if (!gSavedSettings.getBOOL("FreezeTime") && mCameraZoomFraction < MIN_ZOOM_FRACTION && meters > 0.f)
		{
			// No need to animate, camera is already there.
			changeCameraToMouselook(FALSE);
		}

		mCameraZoomFraction = llclamp(mCameraZoomFraction, MIN_ZOOM_FRACTION, MAX_ZOOM_FRACTION);
	}
	else
	{
		LLVector3d	camera_offset(mCameraFocusOffsetTarget);
		LLVector3d	camera_offset_unit(mCameraFocusOffsetTarget);
		F32 current_distance = (F32)camera_offset_unit.normalize();
		F32 new_distance = current_distance - meters;
		F32 min_zoom = LAND_MIN_ZOOM;
		
		// Don't move through focus point
		if (mFocusObject.notNull())
		{
			if (mFocusObject->isAvatar())
			{
				min_zoom = AVATAR_MIN_ZOOM;
			}
			else
			{
				min_zoom = OBJECT_MIN_ZOOM;
			}
		}

		new_distance = llmax(new_distance, min_zoom);

		// Don't zoom too far back
		const F32 DIST_FUDGE = 16.f; // meters
		F32 max_distance = llmin(mDrawDistance - DIST_FUDGE, 
								 LLWorld::getInstance()->getRegionWidthInMeters() - DIST_FUDGE );

		if (new_distance > max_distance)
		{
			// Unless camera is unlocked
			if (!gSavedSettings.getBOOL("DisableCameraConstraints"))
			{
				return;
			}
		}

		if( CAMERA_MODE_CUSTOMIZE_AVATAR == getCameraMode() )
		{
			new_distance = llclamp( new_distance, APPEARANCE_MIN_ZOOM, APPEARANCE_MAX_ZOOM );
		}

		// Compute new camera offset
		mCameraFocusOffsetTarget = new_distance * camera_offset_unit;
		cameraZoomIn(1.f);
	}
}


//-----------------------------------------------------------------------------
// cameraPanIn()
//-----------------------------------------------------------------------------
void LLAgentCamera::cameraPanIn(F32 meters)
{
	LLVector3d at_axis;
	at_axis.setVec(LLViewerCamera::getInstance()->getAtAxis());

	mFocusTargetGlobal += meters * at_axis;
	mFocusGlobal = mFocusTargetGlobal;
	// don't enforce zoom constraints as this is the only way for users to get past them easily
	updateFocusOffset();
	// NOTE: panning movements expect the camera to move exactly with the focus target, not animated behind -Nyx
	mCameraSmoothingLastPositionGlobal = calcCameraPositionTargetGlobal();
}

//-----------------------------------------------------------------------------
// cameraPanLeft()
//-----------------------------------------------------------------------------
void LLAgentCamera::cameraPanLeft(F32 meters)
{
	LLVector3d left_axis;
	left_axis.setVec(LLViewerCamera::getInstance()->getLeftAxis());

	mFocusTargetGlobal += meters * left_axis;
	mFocusGlobal = mFocusTargetGlobal;

	// disable smoothing for camera pan, which causes some residents unhappiness
	mCameraSmoothingStop = true;
	
	cameraZoomIn(1.f);
	updateFocusOffset();
	// NOTE: panning movements expect the camera to move exactly with the focus target, not animated behind - Nyx
	mCameraSmoothingLastPositionGlobal = calcCameraPositionTargetGlobal();
}

//-----------------------------------------------------------------------------
// cameraPanUp()
//-----------------------------------------------------------------------------
void LLAgentCamera::cameraPanUp(F32 meters)
{
	LLVector3d up_axis;
	up_axis.setVec(LLViewerCamera::getInstance()->getUpAxis());

	mFocusTargetGlobal += meters * up_axis;
	mFocusGlobal = mFocusTargetGlobal;

	// disable smoothing for camera pan, which causes some residents unhappiness
	mCameraSmoothingStop = true;

	cameraZoomIn(1.f);
	updateFocusOffset();
	// NOTE: panning movements expect the camera to move exactly with the focus target, not animated behind -Nyx
	mCameraSmoothingLastPositionGlobal = calcCameraPositionTargetGlobal();
}

//-----------------------------------------------------------------------------
// updateLookAt()
//-----------------------------------------------------------------------------
void LLAgentCamera::updateLookAt(const S32 mouse_x, const S32 mouse_y)
{
	static LLVector3 last_at_axis;

	if (!isAgentAvatarValid()) return;

	LLQuaternion av_inv_rot = ~gAgentAvatarp->mRoot.getWorldRotation();
	LLVector3 root_at = LLVector3::x_axis * gAgentAvatarp->mRoot.getWorldRotation();

	if 	((gViewerWindow->getMouseVelocityStat()->getCurrent() < 0.01f) &&
		 (root_at * last_at_axis > 0.95f))
	{
		LLVector3 vel = gAgentAvatarp->getVelocity();
		if (vel.magVecSquared() > 4.f)
		{
			setLookAt(LOOKAT_TARGET_IDLE, gAgentAvatarp, vel * av_inv_rot);
		}
		else
		{
			// *FIX: rotate mframeagent by sit object's rotation?
			LLQuaternion look_rotation = gAgentAvatarp->isSitting() ? gAgentAvatarp->getRenderRotation() : gAgent.getFrameAgent().getQuaternion(); // use camera's current rotation
			LLVector3 look_offset = LLVector3(2.f, 0.f, 0.f) * look_rotation * av_inv_rot;
			setLookAt(LOOKAT_TARGET_IDLE, gAgentAvatarp, look_offset);
		}
		last_at_axis = root_at;
		return;
	}

	last_at_axis = root_at;
	
	if (CAMERA_MODE_CUSTOMIZE_AVATAR == getCameraMode())
	{
		setLookAt(LOOKAT_TARGET_NONE, gAgentAvatarp, LLVector3(-2.f, 0.f, 0.f));	
	}
	else
	{
		// Move head based on cursor position
		ELookAtType lookAtType = LOOKAT_TARGET_NONE;
		LLVector3 headLookAxis;
		LLCoordFrame frameCamera = *((LLCoordFrame*)LLViewerCamera::getInstance());

		if (cameraMouselook())
		{
			lookAtType = LOOKAT_TARGET_MOUSELOOK;
		}
		else if (cameraThirdPerson())
		{
			// range from -.5 to .5
			F32 x_from_center = 
				((F32) mouse_x / (F32) gViewerWindow->getWorldViewWidthScaled() ) - 0.5f;
			F32 y_from_center = 
				((F32) mouse_y / (F32) gViewerWindow->getWorldViewHeightScaled() ) - 0.5f;

			frameCamera.yaw( - x_from_center * gSavedSettings.getF32("YawFromMousePosition") * DEG_TO_RAD);
			frameCamera.pitch( - y_from_center * gSavedSettings.getF32("PitchFromMousePosition") * DEG_TO_RAD);
			lookAtType = LOOKAT_TARGET_FREELOOK;
		}

		headLookAxis = frameCamera.getAtAxis();
		// RN: we use world-space offset for mouselook and freelook
		//headLookAxis = headLookAxis * av_inv_rot;
		setLookAt(lookAtType, gAgentAvatarp, headLookAxis);
	}
}

//-----------------------------------------------------------------------------
// updateCamera()
//-----------------------------------------------------------------------------
void LLAgentCamera::updateCamera()
{
	static LLFastTimer::DeclareTimer ftm("Camera");
	LLFastTimer t(ftm);

	// - changed camera_skyward to the new global "mCameraUpVector"
	mCameraUpVector = LLVector3::z_axis;
	//LLVector3	camera_skyward(0.f, 0.f, 1.f);

	U32 camera_mode = mCameraAnimating ? mLastCameraMode : mCameraMode;

	validateFocusObject();

	if (isAgentAvatarValid() && 
		gAgentAvatarp->isSitting() &&
		camera_mode == CAMERA_MODE_MOUSELOOK)
	{
		//changed camera_skyward to the new global "mCameraUpVector"
		mCameraUpVector = mCameraUpVector * gAgentAvatarp->getRenderRotation();
	}

	if (cameraThirdPerson() && mFocusOnAvatar && LLFollowCamMgr::getActiveFollowCamParams())
	{
		changeCameraToFollow();
	}

	//NOTE - this needs to be integrated into a general upVector system here within llAgent. 
	if ( camera_mode == CAMERA_MODE_FOLLOW && mFocusOnAvatar )
	{
		mCameraUpVector = mFollowCam.getUpVector();
	}

	if (mSitCameraEnabled)
	{
		if (mSitCameraReferenceObject->isDead())
		{
			setSitCamera(LLUUID::null);
		}
	}

	// Update UI with our camera inputs
	LLFloaterCamera* camera_floater = LLFloaterReg::findTypedInstance<LLFloaterCamera>("camera");
	if (camera_floater)
	{
		camera_floater->mRotate->setToggleState(gAgentCamera.getOrbitRightKey() > 0.f,	// left
												gAgentCamera.getOrbitUpKey() > 0.f,		// top
												gAgentCamera.getOrbitLeftKey() > 0.f,	// right
												gAgentCamera.getOrbitDownKey() > 0.f);	// bottom
		
		camera_floater->mTrack->setToggleState(gAgentCamera.getPanLeftKey() > 0.f,		// left
											   gAgentCamera.getPanUpKey() > 0.f,			// top
											   gAgentCamera.getPanRightKey() > 0.f,		// right
											   gAgentCamera.getPanDownKey() > 0.f);		// bottom
	}

	// Handle camera movement based on keyboard.
	const F32 ORBIT_OVER_RATE = 90.f * DEG_TO_RAD;			// radians per second
	const F32 ORBIT_AROUND_RATE = 90.f * DEG_TO_RAD;		// radians per second
	const F32 PAN_RATE = 5.f;								// meters per second

	if (gAgentCamera.getOrbitUpKey() || gAgentCamera.getOrbitDownKey())
	{
		F32 input_rate = gAgentCamera.getOrbitUpKey() - gAgentCamera.getOrbitDownKey();
		cameraOrbitOver( input_rate * ORBIT_OVER_RATE / gFPSClamped );
	}

	if (gAgentCamera.getOrbitLeftKey() || gAgentCamera.getOrbitRightKey())
	{
		F32 input_rate = gAgentCamera.getOrbitLeftKey() - gAgentCamera.getOrbitRightKey();
		cameraOrbitAround(input_rate * ORBIT_AROUND_RATE / gFPSClamped);
	}

	if (gAgentCamera.getOrbitInKey() || gAgentCamera.getOrbitOutKey())
	{
		F32 input_rate = gAgentCamera.getOrbitInKey() - gAgentCamera.getOrbitOutKey();
		
		LLVector3d to_focus = gAgent.getPosGlobalFromAgent(LLViewerCamera::getInstance()->getOrigin()) - calcFocusPositionTargetGlobal();
		F32 distance_to_focus = (F32)to_focus.magVec();
		// Move at distance (in meters) meters per second
		cameraOrbitIn( input_rate * distance_to_focus / gFPSClamped );
	}

	if (gAgentCamera.getPanInKey() || gAgentCamera.getPanOutKey())
	{
		F32 input_rate = gAgentCamera.getPanInKey() - gAgentCamera.getPanOutKey();
		cameraPanIn(input_rate * PAN_RATE / gFPSClamped);
	}

	if (gAgentCamera.getPanRightKey() || gAgentCamera.getPanLeftKey())
	{
		F32 input_rate = gAgentCamera.getPanRightKey() - gAgentCamera.getPanLeftKey();
		cameraPanLeft(input_rate * -PAN_RATE / gFPSClamped );
	}

	if (gAgentCamera.getPanUpKey() || gAgentCamera.getPanDownKey())
	{
		F32 input_rate = gAgentCamera.getPanUpKey() - gAgentCamera.getPanDownKey();
		cameraPanUp(input_rate * PAN_RATE / gFPSClamped );
	}

	// Clear camera keyboard keys.
	gAgentCamera.clearOrbitKeys();
	gAgentCamera.clearPanKeys();

	// lerp camera focus offset
	mCameraFocusOffset = lerp(mCameraFocusOffset, mCameraFocusOffsetTarget, LLCriticalDamp::getInterpolant(CAMERA_FOCUS_HALF_LIFE));

	if ( mCameraMode == CAMERA_MODE_FOLLOW )
	{
		if (isAgentAvatarValid())
		{
			//--------------------------------------------------------------------------------
			// this is where the avatar's position and rotation are given to followCam, and 
			// where it is updated. All three of its attributes are updated: (1) position, 
			// (2) focus, and (3) upvector. They can then be queried elsewhere in llAgent.
			//--------------------------------------------------------------------------------
			// *TODO: use combined rotation of frameagent and sit object
			LLQuaternion avatarRotationForFollowCam = gAgentAvatarp->isSitting() ? gAgentAvatarp->getRenderRotation() : gAgent.getFrameAgent().getQuaternion();

			LLFollowCamParams* current_cam = LLFollowCamMgr::getActiveFollowCamParams();
			if (current_cam)
			{
				mFollowCam.copyParams(*current_cam);
				mFollowCam.setSubjectPositionAndRotation( gAgentAvatarp->getRenderPosition(), avatarRotationForFollowCam );
				mFollowCam.update();
				LLViewerJoystick::getInstance()->setCameraNeedsUpdate(true);
			}
			else
			{
				changeCameraToThirdPerson(TRUE);
			}
		}
	}

	BOOL hit_limit;
	LLVector3d camera_pos_global;
	LLVector3d camera_target_global = calcCameraPositionTargetGlobal(&hit_limit);
	mCameraVirtualPositionAgent = gAgent.getPosAgentFromGlobal(camera_target_global);
	LLVector3d focus_target_global = calcFocusPositionTargetGlobal();

	// perform field of view correction
	mCameraFOVZoomFactor = calcCameraFOVZoomFactor();
	camera_target_global = focus_target_global + (camera_target_global - focus_target_global) * (1.f + mCameraFOVZoomFactor);

	gAgent.setShowAvatar(TRUE); // can see avatar by default

	// Adjust position for animation
	if (mCameraAnimating)
	{
		F32 time = mAnimationTimer.getElapsedTimeF32();

		// yet another instance of critically damped motion, hooray!
		// F32 fraction_of_animation = 1.f - pow(2.f, -time / CAMERA_ZOOM_HALF_LIFE);

		// linear interpolation
		F32 fraction_of_animation = time / mAnimationDuration;

		BOOL isfirstPerson = mCameraMode == CAMERA_MODE_MOUSELOOK;
		BOOL wasfirstPerson = mLastCameraMode == CAMERA_MODE_MOUSELOOK;
		F32 fraction_animation_to_skip;

		if (mAnimationCameraStartGlobal == camera_target_global)
		{
			fraction_animation_to_skip = 0.f;
		}
		else
		{
			LLVector3d cam_delta = mAnimationCameraStartGlobal - camera_target_global;
			fraction_animation_to_skip = HEAD_BUFFER_SIZE / (F32)cam_delta.magVec();
		}
		F32 animation_start_fraction = (wasfirstPerson) ? fraction_animation_to_skip : 0.f;
		F32 animation_finish_fraction =  (isfirstPerson) ? (1.f - fraction_animation_to_skip) : 1.f;
	
		if (fraction_of_animation < animation_finish_fraction)
		{
			if (fraction_of_animation < animation_start_fraction || fraction_of_animation > animation_finish_fraction )
			{
				gAgent.setShowAvatar(FALSE);
			}

			// ...adjust position for animation
			F32 smooth_fraction_of_animation = llsmoothstep(0.0f, 1.0f, fraction_of_animation);
			camera_pos_global = lerp(mAnimationCameraStartGlobal, camera_target_global, smooth_fraction_of_animation);
			mFocusGlobal = lerp(mAnimationFocusStartGlobal, focus_target_global, smooth_fraction_of_animation);
		}
		else
		{
			// ...animation complete
			mCameraAnimating = FALSE;

			camera_pos_global = camera_target_global;
			mFocusGlobal = focus_target_global;

			gAgent.endAnimationUpdateUI();
			gAgent.setShowAvatar(TRUE);
		}

		if (isAgentAvatarValid() && (mCameraMode != CAMERA_MODE_MOUSELOOK))
		{
			gAgentAvatarp->updateAttachmentVisibility(mCameraMode);
		}
	}
	else 
	{
		camera_pos_global = camera_target_global;
		mFocusGlobal = focus_target_global;
		gAgent.setShowAvatar(TRUE);
	}

	// smoothing
	if (TRUE)
	{
		LLVector3d agent_pos = gAgent.getPositionGlobal();
		LLVector3d camera_pos_agent = camera_pos_global - agent_pos;
		// Sitting on what you're manipulating can cause camera jitter with smoothing. 
		// This turns off smoothing while editing. -MG
		bool in_build_mode = LLToolMgr::getInstance()->inBuildMode();
		mCameraSmoothingStop = mCameraSmoothingStop || in_build_mode;
		
		if (cameraThirdPerson() && !mCameraSmoothingStop)
		{
			const F32 SMOOTHING_HALF_LIFE = 0.02f;
			
			F32 smoothing = LLCriticalDamp::getInterpolant(gSavedSettings.getF32("CameraPositionSmoothing") * SMOOTHING_HALF_LIFE, FALSE);
					
			if (!mFocusObject)  // we differentiate on avatar mode 
			{
				// for avatar-relative focus, we smooth in avatar space -
				// the avatar moves too jerkily w/r/t global space to smooth there.

				LLVector3d delta = camera_pos_agent - mCameraSmoothingLastPositionAgent;
				if (delta.magVec() < MAX_CAMERA_SMOOTH_DISTANCE)  // only smooth over short distances please
				{
					camera_pos_agent = lerp(mCameraSmoothingLastPositionAgent, camera_pos_agent, smoothing);
					camera_pos_global = camera_pos_agent + agent_pos;
				}
			}
			else
			{
				LLVector3d delta = camera_pos_global - mCameraSmoothingLastPositionGlobal;
				if (delta.magVec() < MAX_CAMERA_SMOOTH_DISTANCE) // only smooth over short distances please
				{
					camera_pos_global = lerp(mCameraSmoothingLastPositionGlobal, camera_pos_global, smoothing);
				}
			}
		}
								 
		mCameraSmoothingLastPositionGlobal = camera_pos_global;
		mCameraSmoothingLastPositionAgent = camera_pos_agent;
		mCameraSmoothingStop = false;
	}

	
	mCameraCurrentFOVZoomFactor = lerp(mCameraCurrentFOVZoomFactor, mCameraFOVZoomFactor, LLCriticalDamp::getInterpolant(FOV_ZOOM_HALF_LIFE));

//	llinfos << "Current FOV Zoom: " << mCameraCurrentFOVZoomFactor << " Target FOV Zoom: " << mCameraFOVZoomFactor << " Object penetration: " << mFocusObjectDist << llendl;

	LLVector3 focus_agent = gAgent.getPosAgentFromGlobal(mFocusGlobal);
	
	mCameraPositionAgent = gAgent.getPosAgentFromGlobal(camera_pos_global);

	// Move the camera

	LLViewerCamera::getInstance()->updateCameraLocation(mCameraPositionAgent, mCameraUpVector, focus_agent);
	//LLViewerCamera::getInstance()->updateCameraLocation(mCameraPositionAgent, camera_skyward, focus_agent);
	
	// Change FOV
	LLViewerCamera::getInstance()->setView(LLViewerCamera::getInstance()->getDefaultFOV() / (1.f + mCameraCurrentFOVZoomFactor));

	// follow camera when in customize mode
	if (cameraCustomizeAvatar())	
	{
		setLookAt(LOOKAT_TARGET_FOCUS, NULL, mCameraPositionAgent);
	}

	// update the travel distance stat
	// this isn't directly related to the camera
	// but this seemed like the best place to do this
	LLVector3d global_pos = gAgent.getPositionGlobal(); 
	if (!gAgent.getLastPositionGlobal().isExactlyZero())
	{
		LLVector3d delta = global_pos - gAgent.getLastPositionGlobal();
		gAgent.setDistanceTraveled(gAgent.getDistanceTraveled() + delta.magVec());
	}
	gAgent.setLastPositionGlobal(global_pos);
	
	if (LLVOAvatar::sVisibleInFirstPerson && isAgentAvatarValid() && !gAgentAvatarp->isSitting() && cameraMouselook())
	{
		LLVector3 head_pos = gAgentAvatarp->mHeadp->getWorldPosition() + 
			LLVector3(0.08f, 0.f, 0.05f) * gAgentAvatarp->mHeadp->getWorldRotation() + 
			LLVector3(0.1f, 0.f, 0.f) * gAgentAvatarp->mPelvisp->getWorldRotation();
		LLVector3 diff = mCameraPositionAgent - head_pos;
		diff = diff * ~gAgentAvatarp->mRoot.getWorldRotation();

		LLJoint* torso_joint = gAgentAvatarp->mTorsop;
		LLJoint* chest_joint = gAgentAvatarp->mChestp;
		LLVector3 torso_scale = torso_joint->getScale();
		LLVector3 chest_scale = chest_joint->getScale();

		// shorten avatar skeleton to avoid foot interpenetration
		if (!gAgentAvatarp->mInAir)
		{
			LLVector3 chest_offset = LLVector3(0.f, 0.f, chest_joint->getPosition().mV[VZ]) * torso_joint->getWorldRotation();
			F32 z_compensate = llclamp(-diff.mV[VZ], -0.2f, 1.f);
			F32 scale_factor = llclamp(1.f - ((z_compensate * 0.5f) / chest_offset.mV[VZ]), 0.5f, 1.2f);
			torso_joint->setScale(LLVector3(1.f, 1.f, scale_factor));

			LLJoint* neck_joint = gAgentAvatarp->mNeckp;
			LLVector3 neck_offset = LLVector3(0.f, 0.f, neck_joint->getPosition().mV[VZ]) * chest_joint->getWorldRotation();
			scale_factor = llclamp(1.f - ((z_compensate * 0.5f) / neck_offset.mV[VZ]), 0.5f, 1.2f);
			chest_joint->setScale(LLVector3(1.f, 1.f, scale_factor));
			diff.mV[VZ] = 0.f;
		}

		gAgentAvatarp->mPelvisp->setPosition(gAgentAvatarp->mPelvisp->getPosition() + diff);

		gAgentAvatarp->mRoot.updateWorldMatrixChildren();

		for (LLVOAvatar::attachment_map_t::iterator iter = gAgentAvatarp->mAttachmentPoints.begin(); 
			 iter != gAgentAvatarp->mAttachmentPoints.end(); )
		{
			LLVOAvatar::attachment_map_t::iterator curiter = iter++;
			LLViewerJointAttachment* attachment = curiter->second;
			for (LLViewerJointAttachment::attachedobjs_vec_t::iterator attachment_iter = attachment->mAttachedObjects.begin();
				 attachment_iter != attachment->mAttachedObjects.end();
				 ++attachment_iter)
			{
				LLViewerObject *attached_object = (*attachment_iter);
				if (attached_object && !attached_object->isDead() && attached_object->mDrawable.notNull())
				{
					// clear any existing "early" movements of attachment
					attached_object->mDrawable->clearState(LLDrawable::EARLY_MOVE);
					gPipeline.updateMoveNormalAsync(attached_object->mDrawable);
					attached_object->updateText();
				}
			}
		}

		torso_joint->setScale(torso_scale);
		chest_joint->setScale(chest_scale);
	}
}

void LLAgentCamera::updateLastCamera()
{
	mLastCameraMode = mCameraMode;
}

void LLAgentCamera::updateFocusOffset()
{
	validateFocusObject();
	if (mFocusObject.notNull())
	{
		LLVector3d obj_pos = gAgent.getPosGlobalFromAgent(mFocusObject->getRenderPosition());
		mFocusObjectOffset.setVec(mFocusTargetGlobal - obj_pos);
	}
}

void LLAgentCamera::validateFocusObject()
{
	if (mFocusObject.notNull() && 
		mFocusObject->isDead())
	{
		mFocusObjectOffset.clearVec();
		clearFocusObject();
		mCameraFOVZoomFactor = 0.f;
	}
}

//-----------------------------------------------------------------------------
// calcFocusPositionTargetGlobal()
//-----------------------------------------------------------------------------
LLVector3d LLAgentCamera::calcFocusPositionTargetGlobal()
{
	if (mFocusObject.notNull() && mFocusObject->isDead())
	{
		clearFocusObject();
	}

	if (mCameraMode == CAMERA_MODE_FOLLOW && mFocusOnAvatar)
	{
		mFocusTargetGlobal = gAgent.getPosGlobalFromAgent(mFollowCam.getSimulatedFocus());
		return mFocusTargetGlobal;
	}
	else if (mCameraMode == CAMERA_MODE_MOUSELOOK)
	{
		LLVector3d at_axis(1.0, 0.0, 0.0);
		LLQuaternion agent_rot = gAgent.getFrameAgent().getQuaternion();
		if (isAgentAvatarValid() && gAgentAvatarp->getParent())
		{
			LLViewerObject* root_object = (LLViewerObject*)gAgentAvatarp->getRoot();
			if (!root_object->flagCameraDecoupled())
			{
				agent_rot *= ((LLViewerObject*)(gAgentAvatarp->getParent()))->getRenderRotation();
			}
		}
		at_axis = at_axis * agent_rot;
		mFocusTargetGlobal = calcCameraPositionTargetGlobal() + at_axis;
		return mFocusTargetGlobal;
	}
	else if (mCameraMode == CAMERA_MODE_CUSTOMIZE_AVATAR)
	{
		return mFocusTargetGlobal;
	}
	else if (!mFocusOnAvatar)
	{
		if (mFocusObject.notNull() && !mFocusObject->isDead() && mFocusObject->mDrawable.notNull())
		{
			LLDrawable* drawablep = mFocusObject->mDrawable;
			
			if (mTrackFocusObject &&
				drawablep && 
				drawablep->isActive())
			{
				if (!mFocusObject->isAvatar())
				{
					if (mFocusObject->isSelected())
					{
						gPipeline.updateMoveNormalAsync(drawablep);
					}
					else
					{
						if (drawablep->isState(LLDrawable::MOVE_UNDAMPED))
						{
							gPipeline.updateMoveNormalAsync(drawablep);
						}
						else
						{
							gPipeline.updateMoveDampedAsync(drawablep);
						}
					}
				}
			}
			// if not tracking object, update offset based on new object position
			else
			{
				updateFocusOffset();
			}
			LLVector3 focus_agent = mFocusObject->getRenderPosition() + mFocusObjectOffset;
			mFocusTargetGlobal.setVec(gAgent.getPosGlobalFromAgent(focus_agent));
		}
		return mFocusTargetGlobal;
	}
	else if (mSitCameraEnabled && isAgentAvatarValid() && gAgentAvatarp->isSitting() && mSitCameraReferenceObject.notNull())
	{
		// sit camera
		LLVector3 object_pos = mSitCameraReferenceObject->getRenderPosition();
		LLQuaternion object_rot = mSitCameraReferenceObject->getRenderRotation();

		LLVector3 target_pos = object_pos + (mSitCameraFocus * object_rot);
		return gAgent.getPosGlobalFromAgent(target_pos);
	}
	else
	{
		return gAgent.getPositionGlobal() + calcThirdPersonFocusOffset();
	}
}

LLVector3d LLAgentCamera::calcThirdPersonFocusOffset()
{
	// ...offset from avatar
	LLVector3d focus_offset;
	LLQuaternion agent_rot = gAgent.getFrameAgent().getQuaternion();
	if (isAgentAvatarValid() && gAgentAvatarp->getParent())
	{
		agent_rot *= ((LLViewerObject*)(gAgentAvatarp->getParent()))->getRenderRotation();
	}

	focus_offset = convert_from_llsd<LLVector3d>(mFocusOffsetInitial[mCameraPreset]->get(), TYPE_VEC3D, "");
	return focus_offset * agent_rot;
}

void LLAgentCamera::setupSitCamera()
{
	// agent frame entering this function is in world coordinates
	if (isAgentAvatarValid() && gAgentAvatarp->getParent())
	{
		LLQuaternion parent_rot = ((LLViewerObject*)gAgentAvatarp->getParent())->getRenderRotation();
		// slam agent coordinate frame to proper parent local version
		LLVector3 at_axis = gAgent.getFrameAgent().getAtAxis();
		at_axis.mV[VZ] = 0.f;
		at_axis.normalize();
		gAgent.resetAxes(at_axis * ~parent_rot);
	}
}

//-----------------------------------------------------------------------------
// getCameraPositionAgent()
//-----------------------------------------------------------------------------
const LLVector3 &LLAgentCamera::getCameraPositionAgent() const
{
	return LLViewerCamera::getInstance()->getOrigin();
}

//-----------------------------------------------------------------------------
// getCameraPositionGlobal()
//-----------------------------------------------------------------------------
LLVector3d LLAgentCamera::getCameraPositionGlobal() const
{
	return gAgent.getPosGlobalFromAgent(LLViewerCamera::getInstance()->getOrigin());
}

//-----------------------------------------------------------------------------
// calcCameraFOVZoomFactor()
//-----------------------------------------------------------------------------
F32	LLAgentCamera::calcCameraFOVZoomFactor()
{
	LLVector3 camera_offset_dir;
	camera_offset_dir.setVec(mCameraFocusOffset);

	if (mCameraMode == CAMERA_MODE_MOUSELOOK)
	{
		return 0.f;
	}
	else if (mFocusObject.notNull() && !mFocusObject->isAvatar() && !mFocusOnAvatar)
	{
		// don't FOV zoom on mostly transparent objects
		LLVector3 focus_offset = mFocusObjectOffset;
		F32 obj_min_dist = 0.f;
		calcCameraMinDistance(obj_min_dist);
		F32 current_distance = llmax(0.001f, camera_offset_dir.magVec());

		mFocusObjectDist = obj_min_dist - current_distance;

		F32 new_fov_zoom = llclamp(mFocusObjectDist / current_distance, 0.f, 1000.f);
		return new_fov_zoom;
	}
	else // focusing on land or avatar
	{
		// keep old field of view until user changes focus explicitly
		return mCameraFOVZoomFactor;
		//return 0.f;
	}
}

//-----------------------------------------------------------------------------
// calcCameraPositionTargetGlobal()
//-----------------------------------------------------------------------------
LLVector3d LLAgentCamera::calcCameraPositionTargetGlobal(BOOL *hit_limit)
{
	// Compute base camera position and look-at points.
	F32			camera_land_height;
	LLVector3d	frame_center_global = !isAgentAvatarValid() ? 
		gAgent.getPositionGlobal() :
		gAgent.getPosGlobalFromAgent(gAgentAvatarp->mRoot.getWorldPosition());
	
	BOOL		isConstrained = FALSE;
	LLVector3d	head_offset;
	head_offset.setVec(mThirdPersonHeadOffset);

	LLVector3d camera_position_global;

	if (mCameraMode == CAMERA_MODE_FOLLOW && mFocusOnAvatar)
	{
		camera_position_global = gAgent.getPosGlobalFromAgent(mFollowCam.getSimulatedPosition());
	}
	else if (mCameraMode == CAMERA_MODE_MOUSELOOK)
	{
		if (!isAgentAvatarValid() || gAgentAvatarp->mDrawable.isNull())
		{
			llwarns << "Null avatar drawable!" << llendl;
			return LLVector3d::zero;
		}
		head_offset.clearVec();
		if (gAgentAvatarp->isSitting() && gAgentAvatarp->getParent())
		{
			gAgentAvatarp->updateHeadOffset();
			head_offset.mdV[VX] = gAgentAvatarp->mHeadOffset.mV[VX];
			head_offset.mdV[VY] = gAgentAvatarp->mHeadOffset.mV[VY];
			head_offset.mdV[VZ] = gAgentAvatarp->mHeadOffset.mV[VZ] + 0.1f;
			const LLMatrix4& mat = ((LLViewerObject*) gAgentAvatarp->getParent())->getRenderMatrix();
			camera_position_global = gAgent.getPosGlobalFromAgent
								((gAgentAvatarp->getPosition()+
								 LLVector3(head_offset)*gAgentAvatarp->getRotation()) * mat);
		}
		else
		{
			head_offset.mdV[VZ] = gAgentAvatarp->mHeadOffset.mV[VZ];
			if (gAgentAvatarp->isSitting())
			{
				head_offset.mdV[VZ] += 0.1;
			}
			camera_position_global = gAgent.getPosGlobalFromAgent(gAgentAvatarp->getRenderPosition());//frame_center_global;
			head_offset = head_offset * gAgentAvatarp->getRenderRotation();
			camera_position_global = camera_position_global + head_offset;
		}
	}
	else if (mCameraMode == CAMERA_MODE_THIRD_PERSON && mFocusOnAvatar)
	{
		LLVector3 local_camera_offset;
		F32 camera_distance = 0.f;

		if (mSitCameraEnabled 
			&& isAgentAvatarValid() 
			&& gAgentAvatarp->isSitting() 
			&& mSitCameraReferenceObject.notNull())
		{
			// sit camera
			LLVector3 object_pos = mSitCameraReferenceObject->getRenderPosition();
			LLQuaternion object_rot = mSitCameraReferenceObject->getRenderRotation();

			LLVector3 target_pos = object_pos + (mSitCameraPos * object_rot);

			camera_position_global = gAgent.getPosGlobalFromAgent(target_pos);
		}
		else
		{
			local_camera_offset = mCameraZoomFraction * getCameraOffsetInitial() * gSavedSettings.getF32("CameraOffsetScale");
			
			// are we sitting down?
			if (isAgentAvatarValid() && gAgentAvatarp->getParent())
			{
				LLQuaternion parent_rot = ((LLViewerObject*)gAgentAvatarp->getParent())->getRenderRotation();
				// slam agent coordinate frame to proper parent local version
				LLVector3 at_axis = gAgent.getFrameAgent().getAtAxis() * parent_rot;
				at_axis.mV[VZ] = 0.f;
				at_axis.normalize();
				gAgent.resetAxes(at_axis * ~parent_rot);

				local_camera_offset = local_camera_offset * gAgent.getFrameAgent().getQuaternion() * parent_rot;
			}
			else
			{
				local_camera_offset = gAgent.getFrameAgent().rotateToAbsolute( local_camera_offset );
			}

			if (!mCameraCollidePlane.isExactlyZero() && (!isAgentAvatarValid() || !gAgentAvatarp->isSitting()))
			{
				LLVector3 plane_normal;
				plane_normal.setVec(mCameraCollidePlane.mV);

				F32 offset_dot_norm = local_camera_offset * plane_normal;
				if (llabs(offset_dot_norm) < 0.001f)
				{
					offset_dot_norm = 0.001f;
				}
				
				camera_distance = local_camera_offset.normalize();

				F32 pos_dot_norm = gAgent.getPosAgentFromGlobal(frame_center_global + head_offset) * plane_normal;
				
				// if agent is outside the colliding half-plane
				if (pos_dot_norm > mCameraCollidePlane.mV[VW])
				{
					// check to see if camera is on the opposite side (inside) the half-plane
					if (offset_dot_norm + pos_dot_norm < mCameraCollidePlane.mV[VW])
					{
						// diminish offset by factor to push it back outside the half-plane
						camera_distance *= (pos_dot_norm - mCameraCollidePlane.mV[VW] - CAMERA_COLLIDE_EPSILON) / -offset_dot_norm;
					}
				}
				else
				{
					if (offset_dot_norm + pos_dot_norm > mCameraCollidePlane.mV[VW])
					{
						camera_distance *= (mCameraCollidePlane.mV[VW] - pos_dot_norm - CAMERA_COLLIDE_EPSILON) / offset_dot_norm;
					}
				}
			}
			else
			{
				camera_distance = local_camera_offset.normalize();
			}

			mTargetCameraDistance = llmax(camera_distance, MIN_CAMERA_DISTANCE);

			if (mTargetCameraDistance != mCurrentCameraDistance)
			{
				F32 camera_lerp_amt = LLCriticalDamp::getInterpolant(CAMERA_ZOOM_HALF_LIFE);

				mCurrentCameraDistance = lerp(mCurrentCameraDistance, mTargetCameraDistance, camera_lerp_amt);
			}

			// Make the camera distance current
			local_camera_offset *= mCurrentCameraDistance;

			// set the global camera position
			LLVector3d camera_offset;
			
			LLVector3 av_pos = !isAgentAvatarValid() ? LLVector3::zero : gAgentAvatarp->getRenderPosition();
			camera_offset.setVec( local_camera_offset );
			camera_position_global = frame_center_global + head_offset + camera_offset;

			if (isAgentAvatarValid())
			{
				LLVector3d camera_lag_d;
				F32 lag_interp = LLCriticalDamp::getInterpolant(CAMERA_LAG_HALF_LIFE);
				LLVector3 target_lag;
				LLVector3 vel = gAgent.getVelocity();

				// lag by appropriate amount for flying
				F32 time_in_air = gAgentAvatarp->mTimeInAir.getElapsedTimeF32();
				if(!mCameraAnimating && gAgentAvatarp->mInAir && time_in_air > GROUND_TO_AIR_CAMERA_TRANSITION_START_TIME)
				{
					LLVector3 frame_at_axis = gAgent.getFrameAgent().getAtAxis();
					frame_at_axis -= projected_vec(frame_at_axis, gAgent.getReferenceUpVector());
					frame_at_axis.normalize();

					//transition smoothly in air mode, to avoid camera pop
					F32 u = (time_in_air - GROUND_TO_AIR_CAMERA_TRANSITION_START_TIME) / GROUND_TO_AIR_CAMERA_TRANSITION_TIME;
					u = llclamp(u, 0.f, 1.f);

					lag_interp *= u;

					if (gViewerWindow->getLeftMouseDown() && gViewerWindow->getLastPick().mObjectID == gAgentAvatarp->getID())
					{
						// disable camera lag when using mouse-directed steering
						target_lag.clearVec();
					}
					else
					{
						target_lag = vel * gSavedSettings.getF32("DynamicCameraStrength") / 30.f;
					}

					mCameraLag = lerp(mCameraLag, target_lag, lag_interp);

					F32 lag_dist = mCameraLag.magVec();
					if (lag_dist > MAX_CAMERA_LAG)
					{
						mCameraLag = mCameraLag * MAX_CAMERA_LAG / lag_dist;
					}

					// clamp camera lag so that avatar is always in front
					F32 dot = (mCameraLag - (frame_at_axis * (MIN_CAMERA_LAG * u))) * frame_at_axis;
					if (dot < -(MIN_CAMERA_LAG * u))
					{
						mCameraLag -= (dot + (MIN_CAMERA_LAG * u)) * frame_at_axis;
					}
				}
				else
				{
					mCameraLag = lerp(mCameraLag, LLVector3::zero, LLCriticalDamp::getInterpolant(0.15f));
				}

				camera_lag_d.setVec(mCameraLag);
				camera_position_global = camera_position_global - camera_lag_d;
			}
		}
	}
	else
	{
		LLVector3d focusPosGlobal = calcFocusPositionTargetGlobal();
		// camera gets pushed out later wrt mCameraFOVZoomFactor...this is "raw" value
		camera_position_global = focusPosGlobal + mCameraFocusOffset;
	}

	if (!gSavedSettings.getBOOL("DisableCameraConstraints") && !gAgent.isGodlike())
	{
		LLViewerRegion* regionp = LLWorld::getInstance()->getRegionFromPosGlobal(camera_position_global);
		bool constrain = true;
		if(regionp && regionp->canManageEstate())
		{
			constrain = false;
		}
		if(constrain)
		{
			F32 max_dist = (CAMERA_MODE_CUSTOMIZE_AVATAR == mCameraMode) ? APPEARANCE_MAX_ZOOM : mDrawDistance;

			LLVector3d camera_offset = camera_position_global - gAgent.getPositionGlobal();
			F32 camera_distance = (F32)camera_offset.magVec();

			if(camera_distance > max_dist)
			{
				camera_position_global = gAgent.getPositionGlobal() + (max_dist/camera_distance)*camera_offset;
				isConstrained = TRUE;
			}
		}

// JC - Could constrain camera based on parcel stuff here.
//			LLViewerRegion *regionp = LLWorld::getInstance()->getRegionFromPosGlobal(camera_position_global);
//			
//			if (regionp && !regionp->mParcelOverlay->isBuildCameraAllowed(regionp->getPosRegionFromGlobal(camera_position_global)))
//			{
//				camera_position_global = last_position_global;
//
//				isConstrained = TRUE;
//			}
	}

	// Don't let camera go underground
	F32 camera_min_off_ground = getCameraMinOffGround();

	camera_land_height = LLWorld::getInstance()->resolveLandHeightGlobal(camera_position_global);

	if (camera_position_global.mdV[VZ] < camera_land_height + camera_min_off_ground)
	{
		camera_position_global.mdV[VZ] = camera_land_height + camera_min_off_ground;
		isConstrained = TRUE;
	}


	if (hit_limit)
	{
		*hit_limit = isConstrained;
	}

	return camera_position_global;
}


LLVector3 LLAgentCamera::getCameraOffsetInitial()
{
	return convert_from_llsd<LLVector3>(mCameraOffsetInitial[mCameraPreset]->get(), TYPE_VEC3, "");
}


//-----------------------------------------------------------------------------
// handleScrollWheel()
//-----------------------------------------------------------------------------
void LLAgentCamera::handleScrollWheel(S32 clicks)
{
	if (mCameraMode == CAMERA_MODE_FOLLOW && getFocusOnAvatar())
	{
		if (!mFollowCam.getPositionLocked()) // not if the followCam position is locked in place
		{
			mFollowCam.zoom(clicks); 
			if (mFollowCam.isZoomedToMinimumDistance())
			{
				changeCameraToMouselook(FALSE);
			}
		}
	}
	else
	{
		LLObjectSelectionHandle selection = LLSelectMgr::getInstance()->getSelection();
		const F32 ROOT_ROOT_TWO = sqrt(F_SQRT2);

		// Block if camera is animating
		if (mCameraAnimating)
		{
			return;
		}

		if (selection->getObjectCount() && selection->getSelectType() == SELECT_TYPE_HUD)
		{
			F32 zoom_factor = (F32)pow(0.8, -clicks);
			cameraZoomIn(zoom_factor);
		}
		else if (mFocusOnAvatar && (mCameraMode == CAMERA_MODE_THIRD_PERSON))
		{
			F32 camera_offset_initial_mag = getCameraOffsetInitial().magVec();
			
			F32 current_zoom_fraction = mTargetCameraDistance / (camera_offset_initial_mag * gSavedSettings.getF32("CameraOffsetScale"));
			current_zoom_fraction *= 1.f - pow(ROOT_ROOT_TWO, clicks);
			
			cameraOrbitIn(current_zoom_fraction * camera_offset_initial_mag * gSavedSettings.getF32("CameraOffsetScale"));
		}
		else
		{
			F32 current_zoom_fraction = (F32)mCameraFocusOffsetTarget.magVec();
			cameraOrbitIn(current_zoom_fraction * (1.f - pow(ROOT_ROOT_TWO, clicks)));
		}
	}
}


//-----------------------------------------------------------------------------
// getCameraMinOffGround()
//-----------------------------------------------------------------------------
F32 LLAgentCamera::getCameraMinOffGround()
{
	if (mCameraMode == CAMERA_MODE_MOUSELOOK)
	{
		return 0.f;
	}
	else
	{
		if (gSavedSettings.getBOOL("DisableCameraConstraints"))
		{
			return -1000.f;
		}
		else
		{
			return 0.5f;
		}
	}
}


//-----------------------------------------------------------------------------
// resetCamera()
//-----------------------------------------------------------------------------
void LLAgentCamera::resetCamera()
{
	// Remove any pitch from the avatar
	LLVector3 at = gAgent.getFrameAgent().getAtAxis();
	at.mV[VZ] = 0.f;
	at.normalize();
	gAgent.resetAxes(at);
	// have to explicitly clear field of view zoom now
	mCameraFOVZoomFactor = 0.f;

	updateCamera();
}

//-----------------------------------------------------------------------------
// changeCameraToMouselook()
//-----------------------------------------------------------------------------
void LLAgentCamera::changeCameraToMouselook(BOOL animate)
{
	if (!gSavedSettings.getBOOL("EnableMouselook") || LLViewerJoystick::getInstance()->getOverrideCamera())
	{
		return;
	}

	// visibility changes at end of animation
	gViewerWindow->getWindow()->resetBusyCount();

	// Menus should not remain open on switching to mouselook...
	LLMenuGL::sMenuContainer->hideMenus();
	LLUI::clearPopups();

	// unpause avatar animation
	gAgent.unpauseAnimation();

	LLToolMgr::getInstance()->setCurrentToolset(gMouselookToolset);

	if (isAgentAvatarValid())
	{
		gAgentAvatarp->stopMotion(ANIM_AGENT_BODY_NOISE);
		gAgentAvatarp->stopMotion(ANIM_AGENT_BREATHE_ROT);
	}

	//gViewerWindow->stopGrab();
	LLSelectMgr::getInstance()->deselectAll();
	gViewerWindow->hideCursor();
	gViewerWindow->moveCursorToCenter();

	if (mCameraMode != CAMERA_MODE_MOUSELOOK)
	{
		gFocusMgr.setKeyboardFocus(NULL);
		
		updateLastCamera();
		mCameraMode = CAMERA_MODE_MOUSELOOK;
		const U32 old_flags = gAgent.getControlFlags();
		gAgent.setControlFlags(AGENT_CONTROL_MOUSELOOK);
		if (old_flags != gAgent.getControlFlags())
		{
			gAgent.setFlagsDirty();
		}

		if (animate)
		{
			startCameraAnimation();
		}
		else
		{
			mCameraAnimating = FALSE;
			gAgent.endAnimationUpdateUI();
		}
	}
}


//-----------------------------------------------------------------------------
// changeCameraToDefault()
//-----------------------------------------------------------------------------
void LLAgentCamera::changeCameraToDefault()
{
	if (LLViewerJoystick::getInstance()->getOverrideCamera())
	{
		return;
	}

	if (LLFollowCamMgr::getActiveFollowCamParams())
	{
		changeCameraToFollow();
	}
	else
	{
		changeCameraToThirdPerson();
	}
}


//-----------------------------------------------------------------------------
// changeCameraToFollow()
//-----------------------------------------------------------------------------
void LLAgentCamera::changeCameraToFollow(BOOL animate)
{
	if (LLViewerJoystick::getInstance()->getOverrideCamera())
	{
		return;
	}

	if(mCameraMode != CAMERA_MODE_FOLLOW)
	{
		if (mCameraMode == CAMERA_MODE_MOUSELOOK)
		{
			animate = FALSE;
		}
		startCameraAnimation();

		updateLastCamera();
		mCameraMode = CAMERA_MODE_FOLLOW;

		// bang-in the current focus, position, and up vector of the follow cam
		mFollowCam.reset(mCameraPositionAgent, LLViewerCamera::getInstance()->getPointOfInterest(), LLVector3::z_axis);
		
		if (gBasicToolset)
		{
			LLToolMgr::getInstance()->setCurrentToolset(gBasicToolset);
		}

		if (isAgentAvatarValid())
		{
			gAgentAvatarp->mPelvisp->setPosition(LLVector3::zero);
			gAgentAvatarp->startMotion( ANIM_AGENT_BODY_NOISE );
			gAgentAvatarp->startMotion( ANIM_AGENT_BREATHE_ROT );
		}

		// unpause avatar animation
		gAgent.unpauseAnimation();

		gAgent.clearControlFlags(AGENT_CONTROL_MOUSELOOK);

		if (animate)
		{
			startCameraAnimation();
		}
		else
		{
			mCameraAnimating = FALSE;
			gAgent.endAnimationUpdateUI();
		}
	}
}

//-----------------------------------------------------------------------------
// changeCameraToThirdPerson()
//-----------------------------------------------------------------------------
void LLAgentCamera::changeCameraToThirdPerson(BOOL animate)
{
	if (LLViewerJoystick::getInstance()->getOverrideCamera())
	{
		return;
	}

	gViewerWindow->getWindow()->resetBusyCount();

	mCameraZoomFraction = INITIAL_ZOOM_FRACTION;

	if (isAgentAvatarValid())
	{
		if (!gAgentAvatarp->isSitting())
		{
			gAgentAvatarp->mPelvisp->setPosition(LLVector3::zero);
		}
		gAgentAvatarp->startMotion(ANIM_AGENT_BODY_NOISE);
		gAgentAvatarp->startMotion(ANIM_AGENT_BREATHE_ROT);
	}

	LLVector3 at_axis;

	// unpause avatar animation
	gAgent.unpauseAnimation();

	if (mCameraMode != CAMERA_MODE_THIRD_PERSON)
	{
		if (gBasicToolset)
		{
			LLToolMgr::getInstance()->setCurrentToolset(gBasicToolset);
		}

		mCameraLag.clearVec();
		if (mCameraMode == CAMERA_MODE_MOUSELOOK)
		{
			mCurrentCameraDistance = MIN_CAMERA_DISTANCE;
			mTargetCameraDistance = MIN_CAMERA_DISTANCE;
			animate = FALSE;
		}
		updateLastCamera();
		mCameraMode = CAMERA_MODE_THIRD_PERSON;
		gAgent.clearControlFlags(AGENT_CONTROL_MOUSELOOK);
	}

	// Remove any pitch from the avatar
	if (isAgentAvatarValid() && gAgentAvatarp->getParent())
	{
		LLQuaternion obj_rot = ((LLViewerObject*)gAgentAvatarp->getParent())->getRenderRotation();
		at_axis = LLViewerCamera::getInstance()->getAtAxis();
		at_axis.mV[VZ] = 0.f;
		at_axis.normalize();
		gAgent.resetAxes(at_axis * ~obj_rot);
	}
	else
	{
		at_axis = gAgent.getFrameAgent().getAtAxis();
		at_axis.mV[VZ] = 0.f;
		at_axis.normalize();
		gAgent.resetAxes(at_axis);
	}


	if (animate)
	{
		startCameraAnimation();
	}
	else
	{
		mCameraAnimating = FALSE;
		gAgent.endAnimationUpdateUI();
	}
}

//-----------------------------------------------------------------------------
// changeCameraToCustomizeAvatar()
//-----------------------------------------------------------------------------
void LLAgentCamera::changeCameraToCustomizeAvatar()
{
	if (LLViewerJoystick::getInstance()->getOverrideCamera())
	{
		return;
	}

	gAgent.standUp(); // force stand up
	gViewerWindow->getWindow()->resetBusyCount();

	if (gFaceEditToolset)
	{
		LLToolMgr::getInstance()->setCurrentToolset(gFaceEditToolset);
	}

	startCameraAnimation();

	if (mCameraMode != CAMERA_MODE_CUSTOMIZE_AVATAR)
	{
		updateLastCamera();
		mCameraMode = CAMERA_MODE_CUSTOMIZE_AVATAR;
		gAgent.clearControlFlags(AGENT_CONTROL_MOUSELOOK);

		gFocusMgr.setKeyboardFocus( NULL );
		gFocusMgr.setMouseCapture( NULL );

		LLVOAvatarSelf::onCustomizeStart();

		if (isAgentAvatarValid())
		{
			// Remove any pitch or rotation from the avatar
			LLVector3 at = gAgent.getAtAxis();
			at.mV[VZ] = 0.f;
			at.normalize();
			gAgent.resetAxes(at);

			gAgent.sendAnimationRequest(ANIM_AGENT_CUSTOMIZE, ANIM_REQUEST_START);
			gAgent.setCustomAnim(TRUE);
			gAgentAvatarp->startMotion(ANIM_AGENT_CUSTOMIZE);
			LLMotion* turn_motion = gAgentAvatarp->findMotion(ANIM_AGENT_CUSTOMIZE);

			if (turn_motion)
			{
				// delay camera animation long enough to play through turn animation
				setAnimationDuration(turn_motion->getDuration() + CUSTOMIZE_AVATAR_CAMERA_ANIM_SLOP);
			}

			gAgentAvatarp->invalidateAll();
			gAgentAvatarp->updateMeshTextures();
		}
	}

	LLVector3 agent_at = gAgent.getAtAxis();
	agent_at.mV[VZ] = 0.f;
	agent_at.normalize();

	// default focus point for customize avatar
	LLVector3 focus_target = isAgentAvatarValid() 
		? gAgentAvatarp->mHeadp->getWorldPosition()
		: gAgent.getPositionAgent();

	LLVector3d camera_offset(agent_at * -1.0);
	// push camera up and out from avatar
	camera_offset.mdV[VZ] = 0.1f; 
	camera_offset *= CUSTOMIZE_AVATAR_CAMERA_DEFAULT_DIST;
	LLVector3d focus_target_global = gAgent.getPosGlobalFromAgent(focus_target);
	setAnimationDuration(gSavedSettings.getF32("ZoomTime"));
	setCameraPosAndFocusGlobal(focus_target_global + camera_offset, focus_target_global, gAgent.getID());
}


void LLAgentCamera::switchCameraPreset(ECameraPreset preset)
{
	//zoom is supposed to be reset for the front and group views
	mCameraZoomFraction = 1.f;

	//focusing on avatar in that case means following him on movements
	mFocusOnAvatar = TRUE;

	mCameraPreset = preset;

	gSavedSettings.setU32("CameraPreset", mCameraPreset);
}


//
// Focus point management
//

void LLAgentCamera::setAnimationDuration(F32 duration)
{ 
	if (mCameraAnimating)
	{
		// do not cut any existing camera animation short
		F32 animation_left = llmax(0.f, mAnimationDuration - mAnimationTimer.getElapsedTimeF32());
		mAnimationDuration = llmax(duration, animation_left);
	}
	else
	{
		mAnimationDuration = duration; 
	}
}

//-----------------------------------------------------------------------------
// startCameraAnimation()
//-----------------------------------------------------------------------------
void LLAgentCamera::startCameraAnimation()
{
	mAnimationCameraStartGlobal = getCameraPositionGlobal();
	mAnimationFocusStartGlobal = mFocusGlobal;
	setAnimationDuration(gSavedSettings.getF32("ZoomTime"));
	mAnimationTimer.reset();
	mCameraAnimating = TRUE;
}

//-----------------------------------------------------------------------------
// stopCameraAnimation()
//-----------------------------------------------------------------------------
void LLAgentCamera::stopCameraAnimation()
{
	mCameraAnimating = FALSE;
}

void LLAgentCamera::clearFocusObject()
{
	if (mFocusObject.notNull())
	{
		startCameraAnimation();

		setFocusObject(NULL);
		mFocusObjectOffset.clearVec();
	}
}

void LLAgentCamera::setFocusObject(LLViewerObject* object)
{
	mFocusObject = object;
}

// Focus on a point, but try to keep camera position stable.
//-----------------------------------------------------------------------------
// setFocusGlobal()
//-----------------------------------------------------------------------------
void LLAgentCamera::setFocusGlobal(const LLPickInfo& pick)
{
	LLViewerObject* objectp = gObjectList.findObject(pick.mObjectID);

	if (objectp)
	{
		// focus on object plus designated offset
		// which may or may not be same as pick.mPosGlobal
		setFocusGlobal(objectp->getPositionGlobal() + LLVector3d(pick.mObjectOffset), pick.mObjectID);
	}
	else
	{
		// focus directly on point where user clicked
		setFocusGlobal(pick.mPosGlobal, pick.mObjectID);
	}
}


void LLAgentCamera::setFocusGlobal(const LLVector3d& focus, const LLUUID &object_id)
{
	setFocusObject(gObjectList.findObject(object_id));
	LLVector3d old_focus = mFocusTargetGlobal;
	LLViewerObject *focus_obj = mFocusObject;

	// if focus has changed
	if (old_focus != focus)
	{
		if (focus.isExactlyZero())
		{
			if (isAgentAvatarValid())
			{
				mFocusTargetGlobal = gAgent.getPosGlobalFromAgent(gAgentAvatarp->mHeadp->getWorldPosition());
			}
			else
			{
				mFocusTargetGlobal = gAgent.getPositionGlobal();
			}
			mCameraFocusOffsetTarget = getCameraPositionGlobal() - mFocusTargetGlobal;
			mCameraFocusOffset = mCameraFocusOffsetTarget;
			setLookAt(LOOKAT_TARGET_CLEAR);
		}
		else
		{
			mFocusTargetGlobal = focus;
			if (!focus_obj)
			{
				mCameraFOVZoomFactor = 0.f;
			}

			mCameraFocusOffsetTarget = gAgent.getPosGlobalFromAgent(mCameraVirtualPositionAgent) - mFocusTargetGlobal;

			startCameraAnimation();

			if (focus_obj)
			{
				if (focus_obj->isAvatar())
				{
					setLookAt(LOOKAT_TARGET_FOCUS, focus_obj);
				}
				else
				{
					setLookAt(LOOKAT_TARGET_FOCUS, focus_obj, (gAgent.getPosAgentFromGlobal(focus) - focus_obj->getRenderPosition()) * ~focus_obj->getRenderRotation());
				}
			}
			else
			{
				setLookAt(LOOKAT_TARGET_FOCUS, NULL, gAgent.getPosAgentFromGlobal(mFocusTargetGlobal));
			}
		}
	}
	else // focus == mFocusTargetGlobal
	{
		if (focus.isExactlyZero())
		{
			if (isAgentAvatarValid())
			{
				mFocusTargetGlobal = gAgent.getPosGlobalFromAgent(gAgentAvatarp->mHeadp->getWorldPosition());
			}
			else
			{
				mFocusTargetGlobal = gAgent.getPositionGlobal();
			}
		}
		mCameraFocusOffsetTarget = (getCameraPositionGlobal() - mFocusTargetGlobal) / (1.f + mCameraFOVZoomFactor);;
		mCameraFocusOffset = mCameraFocusOffsetTarget;
	}

	if (mFocusObject.notNull())
	{
		// for attachments, make offset relative to avatar, not the attachment
		if (mFocusObject->isAttachment())
		{
			while (mFocusObject.notNull() && !mFocusObject->isAvatar())
			{
				mFocusObject = (LLViewerObject*) mFocusObject->getParent();
			}
			setFocusObject((LLViewerObject*)mFocusObject);
		}
		updateFocusOffset();
	}
}

// Used for avatar customization
//-----------------------------------------------------------------------------
// setCameraPosAndFocusGlobal()
//-----------------------------------------------------------------------------
void LLAgentCamera::setCameraPosAndFocusGlobal(const LLVector3d& camera_pos, const LLVector3d& focus, const LLUUID &object_id)
{
	LLVector3d old_focus = mFocusTargetGlobal.isExactlyZero() ? focus : mFocusTargetGlobal;

	F64 focus_delta_squared = (old_focus - focus).magVecSquared();
	const F64 ANIM_EPSILON_SQUARED = 0.0001;
	if (focus_delta_squared > ANIM_EPSILON_SQUARED)
	{
		startCameraAnimation();
	}
	
	//LLViewerCamera::getInstance()->setOrigin( gAgent.getPosAgentFromGlobal( camera_pos ) );
	setFocusObject(gObjectList.findObject(object_id));
	mFocusTargetGlobal = focus;
	mCameraFocusOffsetTarget = camera_pos - focus;
	mCameraFocusOffset = mCameraFocusOffsetTarget;

	if (mFocusObject)
	{
		if (mFocusObject->isAvatar())
		{
			setLookAt(LOOKAT_TARGET_FOCUS, mFocusObject);
		}
		else
		{
			setLookAt(LOOKAT_TARGET_FOCUS, mFocusObject, (gAgent.getPosAgentFromGlobal(focus) - mFocusObject->getRenderPosition()) * ~mFocusObject->getRenderRotation());
		}
	}
	else
	{
		setLookAt(LOOKAT_TARGET_FOCUS, NULL, gAgent.getPosAgentFromGlobal(mFocusTargetGlobal));
	}

	if (mCameraAnimating)
	{
		const F64 ANIM_METERS_PER_SECOND = 10.0;
		const F64 MIN_ANIM_SECONDS = 0.5;
		const F64 MAX_ANIM_SECONDS = 10.0;
		F64 anim_duration = llmax( MIN_ANIM_SECONDS, sqrt(focus_delta_squared) / ANIM_METERS_PER_SECOND );
		anim_duration = llmin( anim_duration, MAX_ANIM_SECONDS );
		setAnimationDuration( (F32)anim_duration );
	}

	updateFocusOffset();
}

//-----------------------------------------------------------------------------
// setSitCamera()
//-----------------------------------------------------------------------------
void LLAgentCamera::setSitCamera(const LLUUID &object_id, const LLVector3 &camera_pos, const LLVector3 &camera_focus)
{
	BOOL camera_enabled = !object_id.isNull();

	if (camera_enabled)
	{
		LLViewerObject *reference_object = gObjectList.findObject(object_id);
		if (reference_object)
		{
			//convert to root object relative?
			mSitCameraPos = camera_pos;
			mSitCameraFocus = camera_focus;
			mSitCameraReferenceObject = reference_object;
			mSitCameraEnabled = TRUE;
		}
	}
	else
	{
		mSitCameraPos.clearVec();
		mSitCameraFocus.clearVec();
		mSitCameraReferenceObject = NULL;
		mSitCameraEnabled = FALSE;
	}
}

//-----------------------------------------------------------------------------
// setFocusOnAvatar()
//-----------------------------------------------------------------------------
void LLAgentCamera::setFocusOnAvatar(BOOL focus_on_avatar, BOOL animate)
{
	if (focus_on_avatar != mFocusOnAvatar)
	{
		if (animate)
		{
			startCameraAnimation();
		}
		else
		{
			stopCameraAnimation();
		}
	}
	
	//RN: when focused on the avatar, we're not "looking" at it
	// looking implies intent while focusing on avatar means
	// you're just walking around with a camera on you...eesh.
	if (!mFocusOnAvatar && focus_on_avatar)
	{
		setFocusGlobal(LLVector3d::zero);
		mCameraFOVZoomFactor = 0.f;
		if (mCameraMode == CAMERA_MODE_THIRD_PERSON)
		{
			LLVector3 at_axis;
			if (isAgentAvatarValid() && gAgentAvatarp->getParent())
			{
				LLQuaternion obj_rot = ((LLViewerObject*)gAgentAvatarp->getParent())->getRenderRotation();
				at_axis = LLViewerCamera::getInstance()->getAtAxis();
				at_axis.mV[VZ] = 0.f;
				at_axis.normalize();
				gAgent.resetAxes(at_axis * ~obj_rot);
			}
			else
			{
				at_axis = LLViewerCamera::getInstance()->getAtAxis();
				at_axis.mV[VZ] = 0.f;
				at_axis.normalize();
				gAgent.resetAxes(at_axis);
			}
		}
	}
	// unlocking camera from avatar
	else if (mFocusOnAvatar && !focus_on_avatar)
	{
		// keep camera focus point consistent, even though it is now unlocked
		setFocusGlobal(gAgent.getPositionGlobal() + calcThirdPersonFocusOffset(), gAgent.getID());
	}
	
	mFocusOnAvatar = focus_on_avatar;
}


BOOL LLAgentCamera::setLookAt(ELookAtType target_type, LLViewerObject *object, LLVector3 position)
{
	if(object && object->isAttachment())
	{
		LLViewerObject* parent = object;
		while(parent)
		{
			if (parent == gAgentAvatarp)
			{
				// looking at an attachment on ourselves, which we don't want to do
				object = gAgentAvatarp;
				position.clearVec();
			}
			parent = (LLViewerObject*)parent->getParent();
		}
	}
	if(!mLookAt || mLookAt->isDead())
	{
		mLookAt = (LLHUDEffectLookAt *)LLHUDManager::getInstance()->createViewerEffect(LLHUDObject::LL_HUD_EFFECT_LOOKAT);
		mLookAt->setSourceObject(gAgentAvatarp);
	}

	return mLookAt->setLookAt(target_type, object, position);
}

//-----------------------------------------------------------------------------
// lookAtLastChat()
//-----------------------------------------------------------------------------
void LLAgentCamera::lookAtLastChat()
{
	// Block if camera is animating or not in normal third person camera mode
	if (mCameraAnimating || !cameraThirdPerson())
	{
		return;
	}

	LLViewerObject *chatter = gObjectList.findObject(gAgent.getLastChatter());
	if (!chatter)
	{
		return;
	}

	LLVector3 delta_pos;
	if (chatter->isAvatar())
	{
		LLVOAvatar *chatter_av = (LLVOAvatar*)chatter;
		if (isAgentAvatarValid() && chatter_av->mHeadp)
		{
			delta_pos = chatter_av->mHeadp->getWorldPosition() - gAgentAvatarp->mHeadp->getWorldPosition();
		}
		else
		{
			delta_pos = chatter->getPositionAgent() - gAgent.getPositionAgent();
		}
		delta_pos.normalize();

		gAgent.setControlFlags(AGENT_CONTROL_STOP);

		changeCameraToThirdPerson();

		LLVector3 new_camera_pos = gAgentAvatarp->mHeadp->getWorldPosition();
		LLVector3 left = delta_pos % LLVector3::z_axis;
		left.normalize();
		LLVector3 up = left % delta_pos;
		up.normalize();
		new_camera_pos -= delta_pos * 0.4f;
		new_camera_pos += left * 0.3f;
		new_camera_pos += up * 0.2f;

		setFocusOnAvatar(FALSE, FALSE);

		if (chatter_av->mHeadp)
		{
			setFocusGlobal(gAgent.getPosGlobalFromAgent(chatter_av->mHeadp->getWorldPosition()), gAgent.getLastChatter());
			mCameraFocusOffsetTarget = gAgent.getPosGlobalFromAgent(new_camera_pos) - gAgent.getPosGlobalFromAgent(chatter_av->mHeadp->getWorldPosition());
		}
		else
		{
			setFocusGlobal(chatter->getPositionGlobal(), gAgent.getLastChatter());
			mCameraFocusOffsetTarget = gAgent.getPosGlobalFromAgent(new_camera_pos) - chatter->getPositionGlobal();
		}
	}
	else
	{
		delta_pos = chatter->getRenderPosition() - gAgent.getPositionAgent();
		delta_pos.normalize();

		gAgent.setControlFlags(AGENT_CONTROL_STOP);

		changeCameraToThirdPerson();

		LLVector3 new_camera_pos = gAgentAvatarp->mHeadp->getWorldPosition();
		LLVector3 left = delta_pos % LLVector3::z_axis;
		left.normalize();
		LLVector3 up = left % delta_pos;
		up.normalize();
		new_camera_pos -= delta_pos * 0.4f;
		new_camera_pos += left * 0.3f;
		new_camera_pos += up * 0.2f;

		setFocusOnAvatar(FALSE, FALSE);

		setFocusGlobal(chatter->getPositionGlobal(), gAgent.getLastChatter());
		mCameraFocusOffsetTarget = gAgent.getPosGlobalFromAgent(new_camera_pos) - chatter->getPositionGlobal();
	}
}

BOOL LLAgentCamera::setPointAt(EPointAtType target_type, LLViewerObject *object, LLVector3 position)
{
	// disallow pointing at attachments and avatars
	if (object && (object->isAttachment() || object->isAvatar()))
	{
		return FALSE;
	}
	if (!mPointAt || mPointAt->isDead())
	{
		mPointAt = (LLHUDEffectPointAt *)LLHUDManager::getInstance()->createViewerEffect(LLHUDObject::LL_HUD_EFFECT_POINTAT);
		mPointAt->setSourceObject(gAgentAvatarp);
	}
	return mPointAt->setPointAt(target_type, object, position);
}

ELookAtType LLAgentCamera::getLookAtType()
{
	if (mLookAt) 
	{
		return mLookAt->getLookAtType();
	}
	return LOOKAT_TARGET_NONE;
}

EPointAtType LLAgentCamera::getPointAtType()
{ 
	if (mPointAt) 
	{
		return mPointAt->getPointAtType();
	}
	return POINTAT_TARGET_NONE;
}

void LLAgentCamera::clearGeneralKeys()
{
	mAtKey 				= 0;
	mWalkKey 			= 0;
	mLeftKey 			= 0;
	mUpKey 				= 0;
	mYawKey 			= 0.f;
	mPitchKey 			= 0.f;
}

void LLAgentCamera::clearOrbitKeys()
{
	mOrbitLeftKey		= 0.f;
	mOrbitRightKey		= 0.f;
	mOrbitUpKey			= 0.f;
	mOrbitDownKey		= 0.f;
	mOrbitInKey			= 0.f;
	mOrbitOutKey		= 0.f;
}

void LLAgentCamera::clearPanKeys()
{
	mPanRightKey		= 0.f;
	mPanLeftKey			= 0.f;
	mPanUpKey			= 0.f;
	mPanDownKey			= 0.f;
	mPanInKey			= 0.f;
	mPanOutKey			= 0.f;
}

// static
S32 LLAgentCamera::directionToKey(S32 direction)
{
	if (direction > 0) return 1;
	if (direction < 0) return -1;
	return 0;
}


// EOF
<|MERGE_RESOLUTION|>--- conflicted
+++ resolved
@@ -394,13 +394,9 @@
 	LLQuaternion inv_obj_rot = ~obj_rot; // get inverse of rotation
 	LLVector3 object_extents;	
 	const LLVector4a* oe4 = object->mDrawable->getSpatialExtents();
-<<<<<<< HEAD
-	object_extents.set( oe4[1][0], oe4[1][1], oe4[1][2] );
-=======
 	LLVector4a size;
 	size.setSub(oe4[1], oe4[0]);
 	object_extents.set( size[0], size[1], size[2] );
->>>>>>> 6bc63bdd
 	
 	// make sure they object extents are non-zero
 	object_extents.clamp(0.001f, F32_MAX);
