/** 
 * @file llagentcamera.cpp
 * @brief LLAgent class implementation
 *
 * $LicenseInfo:firstyear=2001&license=viewerlgpl$
 * Second Life Viewer Source Code
 * Copyright (C) 2010, Linden Research, Inc.
 * 
 * This library is free software; you can redistribute it and/or
 * modify it under the terms of the GNU Lesser General Public
 * License as published by the Free Software Foundation;
 * version 2.1 of the License only.
 * 
 * This library is distributed in the hope that it will be useful,
 * but WITHOUT ANY WARRANTY; without even the implied warranty of
 * MERCHANTABILITY or FITNESS FOR A PARTICULAR PURPOSE.  See the GNU
 * Lesser General Public License for more details.
 * 
 * You should have received a copy of the GNU Lesser General Public
 * License along with this library; if not, write to the Free Software
 * Foundation, Inc., 51 Franklin Street, Fifth Floor, Boston, MA  02110-1301  USA
 * 
 * Linden Research, Inc., 945 Battery Street, San Francisco, CA  94111  USA
 * $/LicenseInfo$
 */

#include "llviewerprecompiledheaders.h"
#include "llagentcamera.h" 

#include "pipeline.h"

#include "aoengine.h"			// ## Zi: Animation Overrider
#include "llagent.h"
#include "llanimationstates.h"
#include "llfloatercamera.h"
#include "llfloaterreg.h"
#include "llhudmanager.h"
#include "lljoystickbutton.h"
#include "llmorphview.h"
#include "llmoveview.h"
#include "llselectmgr.h"
#include "llsmoothstep.h"
#include "lltoolmgr.h"
#include "llviewercamera.h"
#include "llviewercontrol.h"
#include "llviewerjoystick.h"
#include "llviewermenu.h"
#include "llviewerobjectlist.h"
#include "llviewerregion.h"
#include "llviewerwindow.h"
#include "llvoavatarself.h"
#include "llwindow.h"
#include "llworld.h"
// [RLVa:KB] - Checked: 2010-05-10 (RLVa-1.2.0g)
#include "rlvactions.h"
#include "rlvhandler.h"
// [/RLVa:KB]
#include "fscommon.h"
#include "lltrans.h"

using namespace LLAvatarAppearanceDefines;

extern LLMenuBarGL* gMenuBarView;

// Mousewheel camera zoom
const F32 MIN_ZOOM_FRACTION = 0.25f;
const F32 INITIAL_ZOOM_FRACTION = 1.f;
const F32 MAX_ZOOM_FRACTION = 8.f;

const F32 CAMERA_ZOOM_HALF_LIFE = 0.07f;	// seconds
const F32 FOV_ZOOM_HALF_LIFE = 0.07f;	// seconds

const F32 CAMERA_FOCUS_HALF_LIFE = 0.f;//0.02f;
const F32 CAMERA_LAG_HALF_LIFE = 0.25f;
const F32 MIN_CAMERA_LAG = 0.5f;
const F32 MAX_CAMERA_LAG = 5.f;

const F32 CAMERA_COLLIDE_EPSILON = 0.1f;
const F32 MIN_CAMERA_DISTANCE = 0.1f;

const F32 AVATAR_ZOOM_MIN_X_FACTOR = 0.55f;
const F32 AVATAR_ZOOM_MIN_Y_FACTOR = 0.7f;
const F32 AVATAR_ZOOM_MIN_Z_FACTOR = 1.15f;

const F32 MAX_CAMERA_DISTANCE_FROM_AGENT = 50.f;
const F32 MAX_CAMERA_DISTANCE_FROM_OBJECT = 496.f;
const F32 CAMERA_FUDGE_FROM_OBJECT = 16.f;

const F32 MAX_CAMERA_SMOOTH_DISTANCE = 50.0f;

const F32 HEAD_BUFFER_SIZE = 0.3f;

const F32 CUSTOMIZE_AVATAR_CAMERA_ANIM_SLOP = 0.1f;

const F32 LAND_MIN_ZOOM = 0.15f;

const F32 AVATAR_MIN_ZOOM = 0.5f;
const F32 OBJECT_MIN_ZOOM = 0.02f;

const F32 APPEARANCE_MIN_ZOOM = 0.39f;
const F32 APPEARANCE_MAX_ZOOM = 8.f;

const F32 CUSTOMIZE_AVATAR_CAMERA_DEFAULT_DIST = 3.5f;

const F32 GROUND_TO_AIR_CAMERA_TRANSITION_TIME = 0.5f;
const F32 GROUND_TO_AIR_CAMERA_TRANSITION_START_TIME = 0.5f;

const F32 OBJECT_EXTENTS_PADDING = 0.5f;

static bool isDisableCameraConstraints()
{
	static LLCachedControl<bool> sDisableCameraConstraints(gSavedSettings, "DisableCameraConstraints", false);
	return sDisableCameraConstraints;
}

// The agent instance.
LLAgentCamera gAgentCamera;

//-----------------------------------------------------------------------------
// LLAgentCamera()
//-----------------------------------------------------------------------------
LLAgentCamera::LLAgentCamera() :
	mInitialized(false),

	mDrawDistance( DEFAULT_FAR_PLANE ),

	mLookAt(NULL),
	mPointAt(NULL),

	mHUDTargetZoom(1.f),
	mHUDCurZoom(1.f),

	mForceMouselook(FALSE),

	mCameraMode( CAMERA_MODE_THIRD_PERSON ),
	mLastCameraMode( CAMERA_MODE_THIRD_PERSON ),

	mCameraPreset(CAMERA_PRESET_REAR_VIEW),

	mCameraAnimating( FALSE ),
	mAnimationCameraStartGlobal(),
	mAnimationFocusStartGlobal(),
	mAnimationTimer(),
	mAnimationDuration(0.33f),
	
	mCameraFOVZoomFactor(0.f),
	mCameraCurrentFOVZoomFactor(0.f),
	mCameraFocusOffset(),

	mCameraCollidePlane(),

	mCurrentCameraDistance(2.f),		// meters, set in init()
	mTargetCameraDistance(2.f),
	mCameraZoomFraction(1.f),			// deprecated
	mThirdPersonHeadOffset(0.f, 0.f, 1.f),
	mSitCameraEnabled(FALSE),
	mCameraSmoothingLastPositionGlobal(),
	mCameraSmoothingLastPositionAgent(),
	mCameraSmoothingStop(false),

	mCameraUpVector(LLVector3::z_axis), // default is straight up

	mFocusOnAvatar(TRUE),
	mAllowChangeToFollow(FALSE),
	mFocusGlobal(),
	mFocusTargetGlobal(),
	mFocusObject(NULL),
	mFocusObjectDist(0.f),
	mFocusObjectOffset(),
	mTrackFocusObject(TRUE),

	mAtKey(0), // Either 1, 0, or -1... indicates that movement-key is pressed
	mWalkKey(0), // like AtKey, but causes less forward thrust
	mLeftKey(0),
	mUpKey(0),
	mYawKey(0.f),
	mPitchKey(0.f),

	mOrbitLeftKey(0.f),
	mOrbitRightKey(0.f),
	mOrbitUpKey(0.f),
	mOrbitDownKey(0.f),
	mOrbitInKey(0.f),
	mOrbitOutKey(0.f),

	mPanUpKey(0.f),
	mPanDownKey(0.f),
	mPanLeftKey(0.f),
	mPanRightKey(0.f),
	mPanInKey(0.f),
	mPanOutKey(0.f),

	mPointAtObject(NULL)
{
	mFollowCam.setMaxCameraDistantFromSubject( MAX_CAMERA_DISTANCE_FROM_AGENT );

	clearGeneralKeys();
	clearOrbitKeys();
	clearPanKeys();

	resetPanDiff();
	resetOrbitDiff();
}

// Requires gSavedSettings to be initialized.
//-----------------------------------------------------------------------------
// init()
//-----------------------------------------------------------------------------
void LLAgentCamera::init()
{
	// *Note: this is where LLViewerCamera::getInstance() used to be constructed.

	mDrawDistance = gSavedSettings.getF32("RenderFarClip");

	LLViewerCamera::getInstance()->setView(DEFAULT_FIELD_OF_VIEW);
	// Leave at 0.1 meters until we have real near clip management
	LLViewerCamera::getInstance()->setNear(0.1f);
	LLViewerCamera::getInstance()->setFar(mDrawDistance);			// if you want to change camera settings, do so in camera.h
	LLViewerCamera::getInstance()->setAspect( gViewerWindow->getWorldViewAspectRatio() );		// default, overridden in LLViewerWindow::reshape
	LLViewerCamera::getInstance()->setViewHeightInPixels(768);			// default, overridden in LLViewerWindow::reshape

	mCameraFocusOffsetTarget = LLVector4(gSavedSettings.getVector3("CameraOffsetBuild"));
	
	mCameraPreset = (ECameraPreset) gSavedSettings.getU32("CameraPresetType");

// [RLVa:KB] - @setcam_eyeoffset, @setcam_focusoffset and @setcam_eyeoffsetscale
	if (RlvActions::isRlvEnabled())
	{
		mRlvCameraOffsetInitialControl = gSavedSettings.declareVec3("CameraOffsetRLVaView", LLVector3::zero, "Declared in code", LLControlVariable::PERSIST_NO);
		mRlvCameraOffsetInitialControl->setHiddenFromSettingsEditor(true);
		mRlvCameraOffsetScaleControl = gSavedSettings.declareF32("CameraOffsetScaleRLVa", 0.0f, "Declared in code", LLControlVariable::PERSIST_NO);
		mRlvCameraOffsetScaleControl->setHiddenFromSettingsEditor(true);
		mRlvFocusOffsetInitialControl = gSavedSettings.declareVec3d("FocusOffsetRLVaView", LLVector3d::zero, "Declared in code", LLControlVariable::PERSIST_NO);
		mRlvFocusOffsetInitialControl->setHiddenFromSettingsEditor(true);
	}
// [/RLVa:KB]

	mCameraCollidePlane.clearVec();
	mCurrentCameraDistance = getCameraOffsetInitial().magVec() * gSavedSettings.getF32("CameraOffsetScale");
	mTargetCameraDistance = mCurrentCameraDistance;
	mCameraZoomFraction = 1.f;
	mTrackFocusObject = gSavedSettings.getBOOL("TrackFocusObject");

	mInitialized = true;
}

//-----------------------------------------------------------------------------
// cleanup()
//-----------------------------------------------------------------------------
void LLAgentCamera::cleanup()
{
	setSitCamera(LLUUID::null);

	if(mLookAt)
	{
		mLookAt->markDead() ;
		mLookAt = NULL;
	}
	if(mPointAt)
	{
		mPointAt->markDead() ;
		mPointAt = NULL;
	}
	setFocusObject(NULL);
}

void LLAgentCamera::setAvatarObject(LLVOAvatarSelf* avatar)
{
	if (!mLookAt)
	{
		mLookAt = (LLHUDEffectLookAt *)LLHUDManager::getInstance()->createViewerEffect(LLHUDObject::LL_HUD_EFFECT_LOOKAT);
	}
	if (!mPointAt)
	{
		mPointAt = (LLHUDEffectPointAt *)LLHUDManager::getInstance()->createViewerEffect(LLHUDObject::LL_HUD_EFFECT_POINTAT);
	}
	
	if (!mLookAt.isNull())
	{
		mLookAt->setSourceObject(avatar);
	}
	if (!mPointAt.isNull())
	{
		mPointAt->setSourceObject(avatar);
	}	
}

//-----------------------------------------------------------------------------
// LLAgent()
//-----------------------------------------------------------------------------
LLAgentCamera::~LLAgentCamera()
{
	cleanup();

	// *Note: this is where LLViewerCamera::getInstance() used to be deleted.
}

// Change camera back to third person, stop the autopilot,
// deselect stuff, etc.
//-----------------------------------------------------------------------------
// resetView()
//-----------------------------------------------------------------------------
// <FS:CR> FIRE-8798: Option to prevent camera reset on movement
//void LLAgentCamera::resetView(BOOL reset_camera, BOOL change_camera)
void LLAgentCamera::resetView(BOOL reset_camera, BOOL change_camera, BOOL movement)
// </FS:CR>
{
	if (gDisconnected)
	{
		return;
	}

	if (gAgent.getAutoPilot())
	{
		gAgent.stopAutoPilot(TRUE);
	}

	LLSelectMgr::getInstance()->unhighlightAll();

	// By popular request, keep land selection while walking around. JC
	// LLViewerParcelMgr::getInstance()->deselectLand();

	// force deselect when walking and attachment is selected
	// this is so people don't wig out when their avatar moves without animating
	if (LLSelectMgr::getInstance()->getSelection()->isAttachment())
	{
		LLSelectMgr::getInstance()->deselectAll();
	}

	if (gMenuHolder != NULL)
	{
		// Hide all popup menus
		gMenuHolder->hideMenus();
	}
	
	// <FS:CR> FIRE-8798: Option to prevent camera reset on movement
	static LLCachedControl<bool> sResetCameraOnMovement(gSavedSettings, "FSResetCameraOnMovement");
	if (sResetCameraOnMovement || movement == FALSE)
	{
	// </FS:CR>

	if (change_camera && !gSavedSettings.getBOOL("FreezeTime"))
	{
		changeCameraToDefault();
		
		if (LLViewerJoystick::getInstance()->getOverrideCamera())
		{
			handle_toggle_flycam();
		}

		// reset avatar mode from eventual residual motion
		if (LLToolMgr::getInstance()->inBuildMode())
		{
			LLViewerJoystick::getInstance()->moveAvatar(true);
		}

		//Camera Tool is needed for Free Camera Control Mode
		if (!LLFloaterCamera::inFreeCameraMode())
		{
			LLFloaterReg::hideInstance("build");

			// Switch back to basic toolset
			LLToolMgr::getInstance()->setCurrentToolset(gBasicToolset);
		}
		
		gViewerWindow->showCursor();
	}


	if (reset_camera && !gSavedSettings.getBOOL("FreezeTime"))
	{
		if (!gViewerWindow->getLeftMouseDown() && cameraThirdPerson())
		{
			// leaving mouse-steer mode
			LLVector3 agent_at_axis = gAgent.getAtAxis();
			agent_at_axis -= projected_vec(agent_at_axis, gAgent.getReferenceUpVector());
			agent_at_axis.normalize();
			gAgent.resetAxes(lerp(gAgent.getAtAxis(), agent_at_axis, LLSmoothInterpolation::getInterpolant(0.3f)));
		}

		setFocusOnAvatar(TRUE, ANIMATE);

		mCameraFOVZoomFactor = 0.f;
	}
	resetPanDiff();
	resetOrbitDiff();
	mHUDTargetZoom = 1.f;
// <FS:CR> FIRE-8798: Option to prevent camera reset on movement
	}
// </FS:CR>

    if (LLSelectMgr::getInstance()->mAllowSelectAvatar)
    {
        // resetting camera also resets position overrides in debug mode 'AllowSelectAvatar'
        LLObjectSelectionHandle selected_handle = LLSelectMgr::getInstance()->getSelection();
        if (selected_handle->getObjectCount() == 1
            && selected_handle->getFirstObject() != NULL
            && selected_handle->getFirstObject()->isAvatar())
        {
            LLSelectMgr::getInstance()->resetObjectOverrides(selected_handle);
        }
    }
}

// Allow camera to be moved somewhere other than behind avatar.
//-----------------------------------------------------------------------------
// unlockView()
//-----------------------------------------------------------------------------
void LLAgentCamera::unlockView()
{
	if (getFocusOnAvatar())
	{
		if (isAgentAvatarValid())
		{
			setFocusGlobal(LLVector3d::zero, gAgentAvatarp->mID);
		}
		setFocusOnAvatar(FALSE, FALSE);	// no animation
	}
}

//-----------------------------------------------------------------------------
// slamLookAt()
//-----------------------------------------------------------------------------
void LLAgentCamera::slamLookAt(const LLVector3 &look_at)
{
	LLVector3 look_at_norm = look_at;
	look_at_norm.mV[VZ] = 0.f;
	look_at_norm.normalize();
	gAgent.resetAxes(look_at_norm);
}

//-----------------------------------------------------------------------------
// calcFocusOffset()
//-----------------------------------------------------------------------------
LLVector3 LLAgentCamera::calcFocusOffset(LLViewerObject *object, LLVector3 original_focus_point, S32 x, S32 y)
{
	LLMatrix4 obj_matrix = object->getRenderMatrix();
	LLQuaternion obj_rot = object->getRenderRotation();
	LLVector3 obj_pos = object->getRenderPosition();

	// if is avatar - don't do any funk heuristics to position the focal point
	// see DEV-30589
	if ((object->isAvatar() && !object->isRoot()) || (object->isAnimatedObject() && object->getControlAvatar()))
	{
		return original_focus_point - obj_pos;
	}
    if (object->isAvatar())
    {
        LLVOAvatar* av = object->asAvatar();
        return original_focus_point - av->getCharacterPosition();
    }
	
	LLQuaternion inv_obj_rot = ~obj_rot; // get inverse of rotation
	LLVector3 object_extents = object->getScale();	
	
	// make sure they object extents are non-zero
	object_extents.clamp(0.001f, F32_MAX);

	// obj_to_cam_ray is unit vector pointing from object center to camera, in the coordinate frame of the object
	LLVector3 obj_to_cam_ray = obj_pos - LLViewerCamera::getInstance()->getOrigin();
	obj_to_cam_ray.rotVec(inv_obj_rot);
	obj_to_cam_ray.normalize();

	// obj_to_cam_ray_proportions are the (positive) ratios of 
	// the obj_to_cam_ray x,y,z components with the x,y,z object dimensions.
	LLVector3 obj_to_cam_ray_proportions;
	obj_to_cam_ray_proportions.mV[VX] = llabs(obj_to_cam_ray.mV[VX] / object_extents.mV[VX]);
	obj_to_cam_ray_proportions.mV[VY] = llabs(obj_to_cam_ray.mV[VY] / object_extents.mV[VY]);
	obj_to_cam_ray_proportions.mV[VZ] = llabs(obj_to_cam_ray.mV[VZ] / object_extents.mV[VZ]);

	// find the largest ratio stored in obj_to_cam_ray_proportions
	// this corresponds to the object's local axial plane (XY, YZ, XZ) that is *most* facing the camera
	LLVector3 longest_object_axis;
	// is x-axis longest?
	if (obj_to_cam_ray_proportions.mV[VX] > obj_to_cam_ray_proportions.mV[VY] 
		&& obj_to_cam_ray_proportions.mV[VX] > obj_to_cam_ray_proportions.mV[VZ])
	{
		// then grab it
		longest_object_axis.setVec(obj_matrix.getFwdRow4());
	}
	// is y-axis longest?
	else if (obj_to_cam_ray_proportions.mV[VY] > obj_to_cam_ray_proportions.mV[VZ])
	{
		// then grab it
		longest_object_axis.setVec(obj_matrix.getLeftRow4());
	}
	// otherwise, use z axis
	else
	{
		longest_object_axis.setVec(obj_matrix.getUpRow4());
	}

	// Use this axis as the normal to project mouse click on to plane with that normal, at the object center.
	// This generates a point behind the mouse cursor that is approximately in the middle of the object in
	// terms of depth.  
	// We do this to allow the camera rotation tool to "tumble" the object by rotating the camera.
	// If the focus point were the object surface under the mouse, camera rotation would introduce an undesirable
	// eccentricity to the object orientation
	LLVector3 focus_plane_normal(longest_object_axis);
	focus_plane_normal.normalize();

	LLVector3d focus_pt_global;
	gViewerWindow->mousePointOnPlaneGlobal(focus_pt_global, x, y, gAgent.getPosGlobalFromAgent(obj_pos), focus_plane_normal);
	LLVector3 focus_pt = gAgent.getPosAgentFromGlobal(focus_pt_global);

	// find vector from camera to focus point in object space
	LLVector3 camera_to_focus_vec = focus_pt - LLViewerCamera::getInstance()->getOrigin();
	camera_to_focus_vec.rotVec(inv_obj_rot);

	// find vector from object origin to focus point in object coordinates
	LLVector3 focus_offset_from_object_center = focus_pt - obj_pos;
	// convert to object-local space
	focus_offset_from_object_center.rotVec(inv_obj_rot);

	// We need to project the focus point back into the bounding box of the focused object.
	// Do this by calculating the XYZ scale factors needed to get focus offset back in bounds along the camera_focus axis
	LLVector3 clip_fraction;

	// for each axis...
	for (U32 axis = VX; axis <= VZ; axis++)
	{
		//...calculate distance that focus offset sits outside of bounding box along that axis...
		//NOTE: dist_out_of_bounds keeps the sign of focus_offset_from_object_center 
		F32 dist_out_of_bounds;
		if (focus_offset_from_object_center.mV[axis] > 0.f)
		{
			dist_out_of_bounds = llmax(0.f, focus_offset_from_object_center.mV[axis] - (object_extents.mV[axis] * 0.5f));
		}
		else
		{
			dist_out_of_bounds = llmin(0.f, focus_offset_from_object_center.mV[axis] + (object_extents.mV[axis] * 0.5f));
		}

		//...then calculate the scale factor needed to push camera_to_focus_vec back in bounds along current axis
		if (llabs(camera_to_focus_vec.mV[axis]) < 0.0001f)
		{
			// don't divide by very small number
			clip_fraction.mV[axis] = 0.f;
		}
		else
		{
			clip_fraction.mV[axis] = dist_out_of_bounds / camera_to_focus_vec.mV[axis];
		}
	}

	LLVector3 abs_clip_fraction = clip_fraction;
	abs_clip_fraction.abs();

	// find axis of focus offset that is *most* outside the bounding box and use that to
	// rescale focus offset to inside object extents
	if (abs_clip_fraction.mV[VX] > abs_clip_fraction.mV[VY]
		&& abs_clip_fraction.mV[VX] > abs_clip_fraction.mV[VZ])
	{
		focus_offset_from_object_center -= clip_fraction.mV[VX] * camera_to_focus_vec;
	}
	else if (abs_clip_fraction.mV[VY] > abs_clip_fraction.mV[VZ])
	{
		focus_offset_from_object_center -= clip_fraction.mV[VY] * camera_to_focus_vec;
	}
	else
	{
		focus_offset_from_object_center -= clip_fraction.mV[VZ] * camera_to_focus_vec;
	}

	// convert back to world space
	focus_offset_from_object_center.rotVec(obj_rot);
	
	// now, based on distance of camera from object relative to object size
	// push the focus point towards the near surface of the object when (relatively) close to the objcet
	// or keep the focus point in the object middle when (relatively) far
	// NOTE: leave focus point in middle of avatars, since the behavior you want when alt-zooming on avatars
	// is almost always "tumble about middle" and not "spin around surface point"
	{
		LLVector3 obj_rel = original_focus_point - object->getRenderPosition();
		
		//now that we have the object relative position, we should bias toward the center of the object 
		//based on the distance of the camera to the focus point vs. the distance of the camera to the focus

		F32 relDist = llabs(obj_rel * LLViewerCamera::getInstance()->getAtAxis());
		F32 viewDist = dist_vec(obj_pos + obj_rel, LLViewerCamera::getInstance()->getOrigin());


		LLBBox obj_bbox = object->getBoundingBoxAgent();
		F32 bias = 0.f;

		// virtual_camera_pos is the camera position we are simulating by backing the camera off
		// and adjusting the FOV
		LLVector3 virtual_camera_pos = gAgent.getPosAgentFromGlobal(mFocusTargetGlobal + (getCameraPositionGlobal() - mFocusTargetGlobal) / (1.f + mCameraFOVZoomFactor));

		// if the camera is inside the object (large, hollow objects, for example)
		// leave focus point all the way to destination depth, away from object center
		if(!obj_bbox.containsPointAgent(virtual_camera_pos))
		{
			// perform magic number biasing of focus point towards surface vs. planar center
			bias = clamp_rescale(relDist/viewDist, 0.1f, 0.7f, 0.0f, 1.0f);
			obj_rel = lerp(focus_offset_from_object_center, obj_rel, bias);
		}
			
		focus_offset_from_object_center = obj_rel;
	}

	return focus_offset_from_object_center;
}

//-----------------------------------------------------------------------------
// calcCameraMinDistance()
//-----------------------------------------------------------------------------
BOOL LLAgentCamera::calcCameraMinDistance(F32 &obj_min_distance)
{
	BOOL soft_limit = FALSE; // is the bounding box to be treated literally (volumes) or as an approximation (avatars)

	if (!mFocusObject || mFocusObject->isDead() ||
		mFocusObject->isMesh() ||
		isDisableCameraConstraints())
	{
		obj_min_distance = 0.f;
		return TRUE;
	}

	if (mFocusObject->mDrawable.isNull())
	{
#ifdef LL_RELEASE_FOR_DOWNLOAD
		LL_WARNS() << "Focus object with no drawable!" << LL_ENDL;
#else
		mFocusObject->dump();
		LL_ERRS() << "Focus object with no drawable!" << LL_ENDL;
#endif
		obj_min_distance = 0.f;
		return TRUE;
	}
	
	LLQuaternion inv_object_rot = ~mFocusObject->getRenderRotation();
	LLVector3 target_offset_origin = mFocusObjectOffset;
	LLVector3 camera_offset_target(getCameraPositionAgent() - gAgent.getPosAgentFromGlobal(mFocusTargetGlobal));

	// convert offsets into object local space
	camera_offset_target.rotVec(inv_object_rot);
	target_offset_origin.rotVec(inv_object_rot);

	// push around object extents based on target offset
	LLVector3 object_extents = mFocusObject->getScale();
	if (mFocusObject->isAvatar())
	{
		// fudge factors that lets you zoom in on avatars a bit more (which don't do FOV zoom)
		object_extents.mV[VX] *= AVATAR_ZOOM_MIN_X_FACTOR;
		object_extents.mV[VY] *= AVATAR_ZOOM_MIN_Y_FACTOR;
		object_extents.mV[VZ] *= AVATAR_ZOOM_MIN_Z_FACTOR;
		soft_limit = TRUE;
	}
	LLVector3 abs_target_offset = target_offset_origin;
	abs_target_offset.abs();

	LLVector3 target_offset_dir = target_offset_origin;

	BOOL target_outside_object_extents = FALSE;

	for (U32 i = VX; i <= VZ; i++)
	{
		if (abs_target_offset.mV[i] * 2.f > object_extents.mV[i] + OBJECT_EXTENTS_PADDING)
		{
			target_outside_object_extents = TRUE;
		}
		if (camera_offset_target.mV[i] > 0.f)
		{
			object_extents.mV[i] -= target_offset_origin.mV[i] * 2.f;
		}
		else
		{
			object_extents.mV[i] += target_offset_origin.mV[i] * 2.f;
		}
	}

	// don't shrink the object extents so far that the object inverts
	object_extents.clamp(0.001f, F32_MAX);

	// move into first octant
	LLVector3 camera_offset_target_abs_norm = camera_offset_target;
	camera_offset_target_abs_norm.abs();
	// make sure offset is non-zero
	camera_offset_target_abs_norm.clamp(0.001f, F32_MAX);
	camera_offset_target_abs_norm.normalize();

	// find camera position relative to normalized object extents
	LLVector3 camera_offset_target_scaled = camera_offset_target_abs_norm;
	camera_offset_target_scaled.mV[VX] /= object_extents.mV[VX];
	camera_offset_target_scaled.mV[VY] /= object_extents.mV[VY];
	camera_offset_target_scaled.mV[VZ] /= object_extents.mV[VZ];

	if (camera_offset_target_scaled.mV[VX] > camera_offset_target_scaled.mV[VY] && 
		camera_offset_target_scaled.mV[VX] > camera_offset_target_scaled.mV[VZ])
	{
		if (camera_offset_target_abs_norm.mV[VX] < 0.001f)
		{
			obj_min_distance = object_extents.mV[VX] * 0.5f;
		}
		else
		{
			obj_min_distance = object_extents.mV[VX] * 0.5f / camera_offset_target_abs_norm.mV[VX];
		}
	}
	else if (camera_offset_target_scaled.mV[VY] > camera_offset_target_scaled.mV[VZ])
	{
		if (camera_offset_target_abs_norm.mV[VY] < 0.001f)
		{
			obj_min_distance = object_extents.mV[VY] * 0.5f;
		}
		else
		{
			obj_min_distance = object_extents.mV[VY] * 0.5f / camera_offset_target_abs_norm.mV[VY];
		}
	}
	else
	{
		if (camera_offset_target_abs_norm.mV[VZ] < 0.001f)
		{
			obj_min_distance = object_extents.mV[VZ] * 0.5f;
		}
		else
		{
			obj_min_distance = object_extents.mV[VZ] * 0.5f / camera_offset_target_abs_norm.mV[VZ];
		}
	}

	LLVector3 object_split_axis;
	LLVector3 target_offset_scaled = target_offset_origin;
	target_offset_scaled.abs();
	target_offset_scaled.normalize();
	target_offset_scaled.mV[VX] /= object_extents.mV[VX];
	target_offset_scaled.mV[VY] /= object_extents.mV[VY];
	target_offset_scaled.mV[VZ] /= object_extents.mV[VZ];

	if (target_offset_scaled.mV[VX] > target_offset_scaled.mV[VY] && 
		target_offset_scaled.mV[VX] > target_offset_scaled.mV[VZ])
	{
		object_split_axis = LLVector3::x_axis;
	}
	else if (target_offset_scaled.mV[VY] > target_offset_scaled.mV[VZ])
	{
		object_split_axis = LLVector3::y_axis;
	}
	else
	{
		object_split_axis = LLVector3::z_axis;
	}

	LLVector3 camera_offset_object(getCameraPositionAgent() - mFocusObject->getPositionAgent());


	F32 camera_offset_clip = camera_offset_object * object_split_axis;
	F32 target_offset_clip = target_offset_dir * object_split_axis;

	// target has moved outside of object extents
	// check to see if camera and target are on same side 
	if (target_outside_object_extents)
	{
		if (camera_offset_clip > 0.f && target_offset_clip > 0.f)
		{
			return FALSE;
		}
		else if (camera_offset_clip < 0.f && target_offset_clip < 0.f)
		{
			return FALSE;
		}
	}

	// clamp obj distance to diagonal of 10 by 10 cube
	obj_min_distance = llmin(obj_min_distance, 10.f * F_SQRT3);

	obj_min_distance += LLViewerCamera::getInstance()->getNear() + (soft_limit ? 0.1f : 0.2f);
	
	return TRUE;
}

F32 LLAgentCamera::getCameraZoomFraction(bool get_third_person)
{
	// 0.f -> camera zoomed all the way out
	// 1.f -> camera zoomed all the way in
	LLObjectSelectionHandle selection = LLSelectMgr::getInstance()->getSelection();
	if (selection->getObjectCount() && selection->getSelectType() == SELECT_TYPE_HUD)
	{
		// already [0,1]
		return mHUDTargetZoom;
	}

	if (isDisableCameraConstraints())
	{
		return mCameraZoomFraction;
	}

	if (get_third_person || (mFocusOnAvatar && cameraThirdPerson()))
	{
		return clamp_rescale(mCameraZoomFraction, MIN_ZOOM_FRACTION, MAX_ZOOM_FRACTION, 1.f, 0.f);
	}

	if (cameraCustomizeAvatar())
	{
		F32 distance = (F32)mCameraFocusOffsetTarget.magVec();
		return clamp_rescale(distance, APPEARANCE_MIN_ZOOM, APPEARANCE_MAX_ZOOM, 1.f, 0.f );
	}

	F32 min_zoom;
	F32 max_zoom = getCameraMaxZoomDistance();

	F32 distance = (F32)mCameraFocusOffsetTarget.magVec();
	if (mFocusObject.notNull())
	{
		if (mFocusObject->isAvatar())
		{
			min_zoom = AVATAR_MIN_ZOOM;
		}
		else
		{
			min_zoom = OBJECT_MIN_ZOOM;
		}
	}
	else
	{
		min_zoom = LAND_MIN_ZOOM;
	}

	return clamp_rescale(distance, min_zoom, max_zoom, 1.f, 0.f);
}

void LLAgentCamera::setCameraZoomFraction(F32 fraction)
{
	// 0.f -> camera zoomed all the way out
	// 1.f -> camera zoomed all the way in
	LLObjectSelectionHandle selection = LLSelectMgr::getInstance()->getSelection();

	if (selection->getObjectCount() && selection->getSelectType() == SELECT_TYPE_HUD)
	{
		mHUDTargetZoom = fraction;
	}
	else if (isDisableCameraConstraints())
	{
		mCameraZoomFraction = fraction;
	}
	else if (mFocusOnAvatar && cameraThirdPerson())
	{
		mCameraZoomFraction = rescale(fraction, 0.f, 1.f, MAX_ZOOM_FRACTION, MIN_ZOOM_FRACTION);
	}
	else if (cameraCustomizeAvatar())
	{
		LLVector3d camera_offset_dir = mCameraFocusOffsetTarget;
		camera_offset_dir.normalize();
		mCameraFocusOffsetTarget = camera_offset_dir * rescale(fraction, 0.f, 1.f, APPEARANCE_MAX_ZOOM, APPEARANCE_MIN_ZOOM);
	}
	else
	{
		F32 min_zoom = LAND_MIN_ZOOM;
		F32 max_zoom = getCameraMaxZoomDistance();

		if (mFocusObject.notNull())
		{
			if (mFocusObject->isAvatar())
			{
				min_zoom = AVATAR_MIN_ZOOM;
			}
			else
			{
				min_zoom = OBJECT_MIN_ZOOM;
			}
		}

		LLVector3d camera_offset_dir = mCameraFocusOffsetTarget;
		camera_offset_dir.normalize();
// [RLVa:KB] - Checked: 2.0.0
		const LLVector3d focus_offset_target = camera_offset_dir * rescale(fraction, 0.f, 1.f, max_zoom, min_zoom);
		if ( (RlvActions::isRlvEnabled()) && (!allowFocusOffsetChange(focus_offset_target)) )
			return;
		mCameraFocusOffsetTarget = focus_offset_target;
// [/RLVa:KB]
//		mCameraFocusOffsetTarget = camera_offset_dir * rescale(fraction, 0.f, 1.f, max_zoom, min_zoom);
	}

	startCameraAnimation();
}

F32 LLAgentCamera::getAgentHUDTargetZoom()
{
	static LLCachedControl<F32> hud_scale_factor(gSavedSettings, "HUDScaleFactor");
	LLObjectSelectionHandle selection = LLSelectMgr::getInstance()->getSelection();
	return (selection->getObjectCount() && selection->getSelectType() == SELECT_TYPE_HUD) ? hud_scale_factor*gAgentCamera.mHUDTargetZoom : hud_scale_factor;
}

//-----------------------------------------------------------------------------
// cameraOrbitAround()
//-----------------------------------------------------------------------------
void LLAgentCamera::cameraOrbitAround(const F32 radians)
{
	LLObjectSelectionHandle selection = LLSelectMgr::getInstance()->getSelection();
	if (selection->getObjectCount() && selection->getSelectType() == SELECT_TYPE_HUD)
	{
		// do nothing for hud selection
	}
	else if (mFocusOnAvatar && (mCameraMode == CAMERA_MODE_THIRD_PERSON || mCameraMode == CAMERA_MODE_FOLLOW))
	{
		gAgent.yaw(radians);
	}
	else
	{
		mOrbitAroundRadians += radians;
		mCameraFocusOffsetTarget.rotVec(radians, 0.f, 0.f, 1.f);
		
		cameraZoomIn(1.f);
	}
}


//-----------------------------------------------------------------------------
// cameraOrbitOver()
//-----------------------------------------------------------------------------
void LLAgentCamera::cameraOrbitOver(const F32 angle)
{
	LLObjectSelectionHandle selection = LLSelectMgr::getInstance()->getSelection();
	if (selection->getObjectCount() && selection->getSelectType() == SELECT_TYPE_HUD)
	{
		// do nothing for hud selection
	}
	else if (mFocusOnAvatar && mCameraMode == CAMERA_MODE_THIRD_PERSON)
	{
		gAgent.pitch(angle);
	}
	else
	{
		LLVector3 camera_offset_unit(mCameraFocusOffsetTarget);
		camera_offset_unit.normalize();

		F32 angle_from_up = acos( camera_offset_unit * gAgent.getReferenceUpVector() );

		LLVector3d left_axis;
		left_axis.setVec(LLViewerCamera::getInstance()->getLeftAxis());
		F32 new_angle = llclamp(angle_from_up - angle, 1.f * DEG_TO_RAD, 179.f * DEG_TO_RAD);
		mOrbitOverAngle += angle_from_up - new_angle;
		mCameraFocusOffsetTarget.rotVec(angle_from_up - new_angle, left_axis);

		cameraZoomIn(1.f);
	}
}

void LLAgentCamera::resetCameraOrbit()
{
	LLVector3 camera_offset_unit(mCameraFocusOffsetTarget);
	camera_offset_unit.normalize();

	LLVector3d left_axis;
	left_axis.setVec(LLViewerCamera::getInstance()->getLeftAxis());
	mCameraFocusOffsetTarget.rotVec(-mOrbitOverAngle, left_axis);
	
	mCameraFocusOffsetTarget.rotVec(-mOrbitAroundRadians, 0.f, 0.f, 1.f);

	cameraZoomIn(1.f);
	resetOrbitDiff();
}

void LLAgentCamera::resetOrbitDiff()
{
	mOrbitAroundRadians = 0;
	mOrbitOverAngle = 0;
}

//-----------------------------------------------------------------------------
// cameraZoomIn()
//-----------------------------------------------------------------------------
void LLAgentCamera::cameraZoomIn(const F32 fraction)
{
	if (gDisconnected)
	{
		return;
	}

	LLObjectSelectionHandle selection = LLSelectMgr::getInstance()->getSelection();
	if (LLToolMgr::getInstance()->inBuildMode() && selection->getObjectCount() && selection->getSelectType() == SELECT_TYPE_HUD)
	{
		// just update hud zoom level
		mHUDTargetZoom /= fraction;
		return;
	}

	LLVector3d camera_offset_unit(mCameraFocusOffsetTarget);
	F32 current_distance = (F32)camera_offset_unit.normalize();
	F32 new_distance = current_distance * fraction;

<<<<<<< HEAD
	// Freeing the camera movement some more -KC
	static LLCachedControl<bool> disable_minconstraints(gSavedSettings,"FSDisableMinZoomDist");
	if (!disable_minconstraints)
	{
	// Don't move through focus point
	if (mFocusObject)
=======
	// Unless camera is unlocked
	if (!isDisableCameraConstraints())
>>>>>>> 7b54f077
	{
		F32 min_zoom = LAND_MIN_ZOOM;

		// Don't move through focus point
		if (mFocusObject)
		{
			LLVector3 camera_offset_dir((F32)camera_offset_unit.mdV[VX], (F32)camera_offset_unit.mdV[VY], (F32)camera_offset_unit.mdV[VZ]);

<<<<<<< HEAD
	new_distance = llmax(new_distance, min_zoom);
	}	

	// <FS:Ansariel> FIRE-23470: Fix camera controls zoom glitch
	//F32 max_distance = getCameraMaxZoomDistance();
	F32 max_distance = getCameraMaxZoomDistance(true);

	max_distance = llmin(max_distance, current_distance * 4.f); //Scaled max relative to current distance.  MAINT-3154
	
	if (new_distance > max_distance)
	{
		new_distance = max_distance;
=======
			if (mFocusObject->isAvatar())
			{
				calcCameraMinDistance(min_zoom);
			}
			else
			{
				min_zoom = OBJECT_MIN_ZOOM;
			}
		}

		new_distance = llmax(new_distance, min_zoom);

		F32 max_distance = getCameraMaxZoomDistance();
		max_distance = llmin(max_distance, current_distance * 4.f); //Scaled max relative to current distance.  MAINT-3154
		new_distance = llmin(new_distance, max_distance);
>>>>>>> 7b54f077

		if (cameraCustomizeAvatar())
		{
			new_distance = llclamp(new_distance, APPEARANCE_MIN_ZOOM, APPEARANCE_MAX_ZOOM);
		}
	}

// [RLVa:KB] - Checked: 2.0.0
	if ( (RlvActions::isRlvEnabled()) && (!allowFocusOffsetChange(new_distance * camera_offset_unit)) )
		return;
// [/RLVa:KB]

	mCameraFocusOffsetTarget = new_distance * camera_offset_unit;
}

//-----------------------------------------------------------------------------
// cameraOrbitIn()
//-----------------------------------------------------------------------------
void LLAgentCamera::cameraOrbitIn(const F32 meters)
{
	if (mFocusOnAvatar && mCameraMode == CAMERA_MODE_THIRD_PERSON)
	{
// [RLVa:KB] - @setcam_eyeoffsetscale
		F32 camera_offset_dist = llmax(0.001f, getCameraOffsetInitial().magVec() * getCameraOffsetScale());
// [/RLVa:KB]
//		F32 camera_offset_dist = llmax(0.001f, getCameraOffsetInitial().magVec() * gSavedSettings.getF32("CameraOffsetScale"));
		
		mCameraZoomFraction = (mTargetCameraDistance - meters) / camera_offset_dist;

		if (!gSavedSettings.getBOOL("FreezeTime") && mCameraZoomFraction < MIN_ZOOM_FRACTION && meters > 0.f)
		{
			// No need to animate, camera is already there.
			changeCameraToMouselook(FALSE);
		}

		if (!isDisableCameraConstraints())
		{
			mCameraZoomFraction = llclamp(mCameraZoomFraction, MIN_ZOOM_FRACTION, MAX_ZOOM_FRACTION);
		}
	}
	else
	{
		LLVector3d	camera_offset_unit(mCameraFocusOffsetTarget);
		F32 current_distance = (F32)camera_offset_unit.normalize();
		F32 new_distance = current_distance - meters;
<<<<<<< HEAD
		
		// Freeing the camera movement some more -KC
		static LLCachedControl<bool> disable_minconstraints(gSavedSettings,"FSDisableMinZoomDist");
		if (!disable_minconstraints)
        {
		F32 min_zoom = LAND_MIN_ZOOM;
		
		// Don't move through focus point
		if (mFocusObject.notNull())
=======

		// Unless camera is unlocked
		if (!isDisableCameraConstraints())
>>>>>>> 7b54f077
		{
			F32 min_zoom = LAND_MIN_ZOOM;

			// Don't move through focus point
			if (mFocusObject.notNull())
			{
				if (mFocusObject->isAvatar())
				{
					min_zoom = AVATAR_MIN_ZOOM;
				}
				else
				{
					min_zoom = OBJECT_MIN_ZOOM;
				}
			}

<<<<<<< HEAD
		new_distance = llmax(new_distance, min_zoom);
		}

		// <FS:Ansariel> FIRE-23470: Fix camera controls zoom glitch
		//F32 max_distance = getCameraMaxZoomDistance();
		F32 max_distance = getCameraMaxZoomDistance(true);
=======
			new_distance = llmax(new_distance, min_zoom);

			F32 max_distance = getCameraMaxZoomDistance();
			new_distance = llmin(new_distance, max_distance);
>>>>>>> 7b54f077

			if (CAMERA_MODE_CUSTOMIZE_AVATAR == getCameraMode())
			{
				new_distance = llclamp(new_distance, APPEARANCE_MIN_ZOOM, APPEARANCE_MAX_ZOOM);
			}
		}

<<<<<<< HEAD
		if( CAMERA_MODE_CUSTOMIZE_AVATAR == getCameraMode() )
		{
			new_distance = llclamp( new_distance, APPEARANCE_MIN_ZOOM, APPEARANCE_MAX_ZOOM );
		}

// [RLVa:KB] - Checked: 2.0.0
		if ( (RlvActions::isRlvEnabled()) && (!allowFocusOffsetChange(new_distance * camera_offset_unit)) )
			return;
// [/RLVa:KB]

=======
>>>>>>> 7b54f077
		// Compute new camera offset
		mCameraFocusOffsetTarget = new_distance * camera_offset_unit;
		cameraZoomIn(1.f);
	}
}

//-----------------------------------------------------------------------------
// cameraPanIn()
//-----------------------------------------------------------------------------
void LLAgentCamera::cameraPanIn(F32 meters)
{
	LLVector3d at_axis;
	at_axis.setVec(LLViewerCamera::getInstance()->getAtAxis());

	mPanFocusDiff += meters * at_axis;

	mFocusTargetGlobal += meters * at_axis;
	mFocusGlobal = mFocusTargetGlobal;
	// don't enforce zoom constraints as this is the only way for users to get past them easily
	updateFocusOffset();
	// NOTE: panning movements expect the camera to move exactly with the focus target, not animated behind -Nyx
	mCameraSmoothingLastPositionGlobal = calcCameraPositionTargetGlobal();
}

//-----------------------------------------------------------------------------
// cameraPanLeft()
//-----------------------------------------------------------------------------
void LLAgentCamera::cameraPanLeft(F32 meters)
{
	LLVector3d left_axis;
	left_axis.setVec(LLViewerCamera::getInstance()->getLeftAxis());

	mPanFocusDiff += meters * left_axis;

	mFocusTargetGlobal += meters * left_axis;
	mFocusGlobal = mFocusTargetGlobal;

	// disable smoothing for camera pan, which causes some residents unhappiness
	mCameraSmoothingStop = true;
	
	cameraZoomIn(1.f);
	updateFocusOffset();
	// NOTE: panning movements expect the camera to move exactly with the focus target, not animated behind - Nyx
	mCameraSmoothingLastPositionGlobal = calcCameraPositionTargetGlobal();
}

//-----------------------------------------------------------------------------
// cameraPanUp()
//-----------------------------------------------------------------------------
void LLAgentCamera::cameraPanUp(F32 meters)
{
	LLVector3d up_axis;
	up_axis.setVec(LLViewerCamera::getInstance()->getUpAxis());

	mPanFocusDiff += meters * up_axis;

	mFocusTargetGlobal += meters * up_axis;
	mFocusGlobal = mFocusTargetGlobal;

	// disable smoothing for camera pan, which causes some residents unhappiness
	mCameraSmoothingStop = true;

	cameraZoomIn(1.f);
	updateFocusOffset();
	// NOTE: panning movements expect the camera to move exactly with the focus target, not animated behind -Nyx
	mCameraSmoothingLastPositionGlobal = calcCameraPositionTargetGlobal();
}

void LLAgentCamera::resetCameraPan()
{
	mFocusTargetGlobal -= mPanFocusDiff;

	mFocusGlobal = mFocusTargetGlobal;
	mCameraSmoothingStop = true;

	cameraZoomIn(1.f);
	updateFocusOffset();

	mCameraSmoothingLastPositionGlobal = calcCameraPositionTargetGlobal();

	resetPanDiff();
}

void LLAgentCamera::resetPanDiff()
{
	mPanFocusDiff.clear();
}

//-----------------------------------------------------------------------------
// updateLookAt()
//-----------------------------------------------------------------------------
void LLAgentCamera::updateLookAt(const S32 mouse_x, const S32 mouse_y)
{
	static LLVector3 last_at_axis;

	if (!isAgentAvatarValid()) return;

	LLQuaternion av_inv_rot = ~gAgentAvatarp->mRoot->getWorldRotation();
	LLVector3 root_at = LLVector3::x_axis * gAgentAvatarp->mRoot->getWorldRotation();

	if 	(LLTrace::get_frame_recording().getLastRecording().getLastValue(*gViewerWindow->getMouseVelocityStat()) < 0.01f
		&& (root_at * last_at_axis > 0.95f))
	{
		LLVector3 vel = gAgentAvatarp->getVelocity();
		if (vel.magVecSquared() > 4.f)
		{
			setLookAt(LOOKAT_TARGET_IDLE, gAgentAvatarp, vel * av_inv_rot);
		}
		else
		{
			// *FIX: rotate mframeagent by sit object's rotation?
			LLQuaternion look_rotation = gAgentAvatarp->isSitting() ? gAgentAvatarp->getRenderRotation() : gAgent.getFrameAgent().getQuaternion(); // use camera's current rotation
			LLVector3 look_offset = LLVector3(2.f, 0.f, 0.f) * look_rotation * av_inv_rot;
			setLookAt(LOOKAT_TARGET_IDLE, gAgentAvatarp, look_offset);
		}
		last_at_axis = root_at;
		return;
	}

	last_at_axis = root_at;
	
	if (CAMERA_MODE_CUSTOMIZE_AVATAR == getCameraMode())
	{
		setLookAt(LOOKAT_TARGET_NONE, gAgentAvatarp, LLVector3(-2.f, 0.f, 0.f));	
	}
	else
	{
		// Move head based on cursor position
		ELookAtType lookAtType = LOOKAT_TARGET_NONE;
		LLVector3 headLookAxis;
		LLCoordFrame frameCamera = *((LLCoordFrame*)LLViewerCamera::getInstance());

		if (cameraMouselook())
		{
			lookAtType = LOOKAT_TARGET_MOUSELOOK;
		}
		else if (cameraThirdPerson())
		{
			// range from -.5 to .5
			F32 x_from_center = 
				((F32) mouse_x / (F32) gViewerWindow->getWorldViewWidthScaled() ) - 0.5f;
			F32 y_from_center = 
				((F32) mouse_y / (F32) gViewerWindow->getWorldViewHeightScaled() ) - 0.5f;

			frameCamera.yaw( - x_from_center * gSavedSettings.getF32("YawFromMousePosition") * DEG_TO_RAD);
			frameCamera.pitch( - y_from_center * gSavedSettings.getF32("PitchFromMousePosition") * DEG_TO_RAD);
			lookAtType = LOOKAT_TARGET_FREELOOK;
		}

		headLookAxis = frameCamera.getAtAxis();
		// RN: we use world-space offset for mouselook and freelook
		//headLookAxis = headLookAxis * av_inv_rot;
		setLookAt(lookAtType, gAgentAvatarp, headLookAxis);
	}
}

static LLTrace::BlockTimerStatHandle FTM_UPDATE_CAMERA("Camera");

//-----------------------------------------------------------------------------
// updateCamera()
//-----------------------------------------------------------------------------
void LLAgentCamera::updateCamera()
{
	LL_RECORD_BLOCK_TIME(FTM_UPDATE_CAMERA);

	// - changed camera_skyward to the new global "mCameraUpVector"
	mCameraUpVector = LLVector3::z_axis;
	//LLVector3	camera_skyward(0.f, 0.f, 1.f);

// [RLVa:KB] - Checked: RLVa-2.0.0
	// Set focus back on our avie if something changed it
	if ( (gRlvHandler.hasBehaviour(RLV_BHVR_SETCAM_UNLOCK)) && ((cameraThirdPerson()) || (cameraFollow())) && (!getFocusOnAvatar()) )
	{
		setFocusOnAvatar(TRUE, FALSE);
	}
// [/RLVa:KB]

	U32 camera_mode = mCameraAnimating ? mLastCameraMode : mCameraMode;

	validateFocusObject();

	if (isAgentAvatarValid() && 
		gAgentAvatarp->isSitting() &&
		camera_mode == CAMERA_MODE_MOUSELOOK)
	{
		//changed camera_skyward to the new global "mCameraUpVector"
		mCameraUpVector = mCameraUpVector * gAgentAvatarp->getRenderRotation();
	}

	if (cameraThirdPerson() && (mFocusOnAvatar || mAllowChangeToFollow) && LLFollowCamMgr::getInstance()->getActiveFollowCamParams())
	{
		mAllowChangeToFollow = FALSE;
		mFocusOnAvatar = TRUE;
		changeCameraToFollow();
	}

	//NOTE - this needs to be integrated into a general upVector system here within llAgent. 
	if ( camera_mode == CAMERA_MODE_FOLLOW && mFocusOnAvatar )
	{
		mCameraUpVector = mFollowCam.getUpVector();
	}

	if (mSitCameraEnabled)
	{
		if (mSitCameraReferenceObject->isDead())
		{
			setSitCamera(LLUUID::null);
		}
	}

	// Update UI with our camera inputs
	LLFloaterCamera* camera_floater = LLFloaterReg::findTypedInstance<LLFloaterCamera>("camera");
	if (camera_floater)
	{
		camera_floater->mRotate->setToggleState(gAgentCamera.getOrbitRightKey() > 0.f,	// left
												gAgentCamera.getOrbitUpKey() > 0.f,		// top
												gAgentCamera.getOrbitLeftKey() > 0.f,	// right
												gAgentCamera.getOrbitDownKey() > 0.f);	// bottom
		
		camera_floater->mTrack->setToggleState(gAgentCamera.getPanLeftKey() > 0.f,		// left
											   gAgentCamera.getPanUpKey() > 0.f,			// top
											   gAgentCamera.getPanRightKey() > 0.f,		// right
											   gAgentCamera.getPanDownKey() > 0.f);		// bottom
	}

	// <FS:Ansariel> Phototools camera
	camera_floater = LLFloaterReg::findTypedInstance<LLFloaterCamera>("phototools_camera");
	if (camera_floater)
	{
		camera_floater->mRotate->setToggleState(gAgentCamera.getOrbitRightKey() > 0.f,	// left
												gAgentCamera.getOrbitUpKey() > 0.f,		// top
												gAgentCamera.getOrbitLeftKey() > 0.f,	// right
												gAgentCamera.getOrbitDownKey() > 0.f);	// bottom
		
		camera_floater->mTrack->setToggleState(gAgentCamera.getPanLeftKey() > 0.f,		// left
											   gAgentCamera.getPanUpKey() > 0.f,			// top
											   gAgentCamera.getPanRightKey() > 0.f,		// right
											   gAgentCamera.getPanDownKey() > 0.f);		// bottom
	}
	// </FS:Ansariel>

	// <FS:Ansariel> Optional small camera floater
	camera_floater = LLFloaterReg::findTypedInstance<LLFloaterCamera>("fs_camera_small");
	if (camera_floater)
	{
		camera_floater->mRotate->setToggleState(gAgentCamera.getOrbitRightKey() > 0.f,	// left
												gAgentCamera.getOrbitUpKey() > 0.f,		// top
												gAgentCamera.getOrbitLeftKey() > 0.f,	// right
												gAgentCamera.getOrbitDownKey() > 0.f);	// bottom
		
		camera_floater->mTrack->setToggleState(gAgentCamera.getPanLeftKey() > 0.f,		// left
											   gAgentCamera.getPanUpKey() > 0.f,			// top
											   gAgentCamera.getPanRightKey() > 0.f,		// right
											   gAgentCamera.getPanDownKey() > 0.f);		// bottom
	}
	// </FS:Ansariel>

	// Handle camera movement based on keyboard.
	const F32 ORBIT_OVER_RATE = 90.f * DEG_TO_RAD;			// radians per second
	const F32 ORBIT_AROUND_RATE = 90.f * DEG_TO_RAD;		// radians per second
	const F32 PAN_RATE = 5.f;								// meters per second

	if (gAgentCamera.getOrbitUpKey() || gAgentCamera.getOrbitDownKey())
	{
		F32 input_rate = gAgentCamera.getOrbitUpKey() - gAgentCamera.getOrbitDownKey();
		cameraOrbitOver( input_rate * ORBIT_OVER_RATE / gFPSClamped );
	}

	if (gAgentCamera.getOrbitLeftKey() || gAgentCamera.getOrbitRightKey())
	{
		F32 input_rate = gAgentCamera.getOrbitLeftKey() - gAgentCamera.getOrbitRightKey();
		cameraOrbitAround(input_rate * ORBIT_AROUND_RATE / gFPSClamped);
	}

	if (gAgentCamera.getOrbitInKey() || gAgentCamera.getOrbitOutKey())
	{
		F32 input_rate = gAgentCamera.getOrbitInKey() - gAgentCamera.getOrbitOutKey();
		
		LLVector3d to_focus = gAgent.getPosGlobalFromAgent(LLViewerCamera::getInstance()->getOrigin()) - calcFocusPositionTargetGlobal();
		F32 distance_to_focus = (F32)to_focus.magVec();
		// Move at distance (in meters) meters per second
		cameraOrbitIn( input_rate * distance_to_focus / gFPSClamped );
	}

	if (gAgentCamera.getPanInKey() || gAgentCamera.getPanOutKey())
	{
		F32 input_rate = gAgentCamera.getPanInKey() - gAgentCamera.getPanOutKey();
		cameraPanIn(input_rate * PAN_RATE / gFPSClamped);
	}

	if (gAgentCamera.getPanRightKey() || gAgentCamera.getPanLeftKey())
	{
		F32 input_rate = gAgentCamera.getPanRightKey() - gAgentCamera.getPanLeftKey();
		cameraPanLeft(input_rate * -PAN_RATE / gFPSClamped );
	}

	if (gAgentCamera.getPanUpKey() || gAgentCamera.getPanDownKey())
	{
		F32 input_rate = gAgentCamera.getPanUpKey() - gAgentCamera.getPanDownKey();
		cameraPanUp(input_rate * PAN_RATE / gFPSClamped );
	}

	// Clear camera keyboard keys.
	gAgentCamera.clearOrbitKeys();
	gAgentCamera.clearPanKeys();

	// lerp camera focus offset
	mCameraFocusOffset = lerp(mCameraFocusOffset, mCameraFocusOffsetTarget, LLSmoothInterpolation::getInterpolant(CAMERA_FOCUS_HALF_LIFE));

	if ( mCameraMode == CAMERA_MODE_FOLLOW )
	{
		if (isAgentAvatarValid())
		{
			//--------------------------------------------------------------------------------
			// this is where the avatar's position and rotation are given to followCam, and 
			// where it is updated. All three of its attributes are updated: (1) position, 
			// (2) focus, and (3) upvector. They can then be queried elsewhere in llAgent.
			//--------------------------------------------------------------------------------
			// *TODO: use combined rotation of frameagent and sit object
			LLQuaternion avatarRotationForFollowCam = gAgentAvatarp->isSitting() ? gAgentAvatarp->getRenderRotation() : gAgent.getFrameAgent().getQuaternion();

			LLFollowCamParams* current_cam = LLFollowCamMgr::getInstance()->getActiveFollowCamParams();
			if (current_cam)
			{
				mFollowCam.copyParams(*current_cam);
				mFollowCam.setSubjectPositionAndRotation( gAgentAvatarp->getRenderPosition(), avatarRotationForFollowCam );
				mFollowCam.update();
				LLViewerJoystick::getInstance()->setCameraNeedsUpdate(true);
			}
			else
			{
				changeCameraToThirdPerson(TRUE);
			}
		}
	}

	BOOL hit_limit;
	LLVector3d camera_pos_global;
	LLVector3d camera_target_global = calcCameraPositionTargetGlobal(&hit_limit);
	mCameraVirtualPositionAgent = gAgent.getPosAgentFromGlobal(camera_target_global);
	LLVector3d focus_target_global = calcFocusPositionTargetGlobal();

	// perform field of view correction
	mCameraFOVZoomFactor = calcCameraFOVZoomFactor();
	camera_target_global = focus_target_global + (camera_target_global - focus_target_global) * (1.f + mCameraFOVZoomFactor);

	gAgent.setShowAvatar(TRUE); // can see avatar by default

	// Adjust position for animation
	if (mCameraAnimating)
	{
		F32 time = mAnimationTimer.getElapsedTimeF32();

		// yet another instance of critically damped motion, hooray!
		// F32 fraction_of_animation = 1.f - pow(2.f, -time / CAMERA_ZOOM_HALF_LIFE);

		// linear interpolation
		F32 fraction_of_animation = time / mAnimationDuration;

		BOOL isfirstPerson = mCameraMode == CAMERA_MODE_MOUSELOOK;
		BOOL wasfirstPerson = mLastCameraMode == CAMERA_MODE_MOUSELOOK;
		F32 fraction_animation_to_skip;

		if (mAnimationCameraStartGlobal == camera_target_global)
		{
			fraction_animation_to_skip = 0.f;
		}
		else
		{
			LLVector3d cam_delta = mAnimationCameraStartGlobal - camera_target_global;
			fraction_animation_to_skip = HEAD_BUFFER_SIZE / (F32)cam_delta.magVec();
		}
		F32 animation_start_fraction = (wasfirstPerson) ? fraction_animation_to_skip : 0.f;
		F32 animation_finish_fraction =  (isfirstPerson) ? (1.f - fraction_animation_to_skip) : 1.f;
	
		if (fraction_of_animation < animation_finish_fraction)
		{
			if (fraction_of_animation < animation_start_fraction || fraction_of_animation > animation_finish_fraction )
			{
				gAgent.setShowAvatar(FALSE);
			}

			// ...adjust position for animation
			F32 smooth_fraction_of_animation = llsmoothstep(0.0f, 1.0f, fraction_of_animation);
			camera_pos_global = lerp(mAnimationCameraStartGlobal, camera_target_global, smooth_fraction_of_animation);
			mFocusGlobal = lerp(mAnimationFocusStartGlobal, focus_target_global, smooth_fraction_of_animation);
		}
		else
		{
			// ...animation complete
			mCameraAnimating = FALSE;

			camera_pos_global = camera_target_global;
			mFocusGlobal = focus_target_global;

			gAgent.endAnimationUpdateUI();
			gAgent.setShowAvatar(TRUE);
		}

		if (isAgentAvatarValid() && (mCameraMode != CAMERA_MODE_MOUSELOOK))
		{
			gAgentAvatarp->updateAttachmentVisibility(mCameraMode);
		}
	}
	else 
	{
		camera_pos_global = camera_target_global;
		mFocusGlobal = focus_target_global;
		gAgent.setShowAvatar(TRUE);
	}

	// smoothing
	if (TRUE)
	{
		LLVector3d agent_pos = gAgent.getPositionGlobal();
		LLVector3d camera_pos_agent = camera_pos_global - agent_pos;
		// Sitting on what you're manipulating can cause camera jitter with smoothing. 
		// This turns off smoothing while editing. -MG
		bool in_build_mode = LLToolMgr::getInstance()->inBuildMode();
		mCameraSmoothingStop = mCameraSmoothingStop || in_build_mode;
		
		if (cameraThirdPerson() && !mCameraSmoothingStop)
		{
			const F32 SMOOTHING_HALF_LIFE = 0.02f;
			
			F32 smoothing = LLSmoothInterpolation::getInterpolant(gSavedSettings.getF32("CameraPositionSmoothing") * SMOOTHING_HALF_LIFE, FALSE);
					
			if (mFocusOnAvatar && !mFocusObject) // we differentiate on avatar mode 
			{
				// for avatar-relative focus, we smooth in avatar space -
				// the avatar moves too jerkily w/r/t global space to smooth there.

				LLVector3d delta = camera_pos_agent - mCameraSmoothingLastPositionAgent;
				if (delta.magVec() < MAX_CAMERA_SMOOTH_DISTANCE)  // only smooth over short distances please
				{
					camera_pos_agent = lerp(mCameraSmoothingLastPositionAgent, camera_pos_agent, smoothing);
					camera_pos_global = camera_pos_agent + agent_pos;
				}
			}
			else
			{
				LLVector3d delta = camera_pos_global - mCameraSmoothingLastPositionGlobal;
				if (delta.magVec() < MAX_CAMERA_SMOOTH_DISTANCE) // only smooth over short distances please
				{
					camera_pos_global = lerp(mCameraSmoothingLastPositionGlobal, camera_pos_global, smoothing);
				}
			}
		}
								 
		mCameraSmoothingLastPositionGlobal = camera_pos_global;
		mCameraSmoothingLastPositionAgent = camera_pos_agent;
		mCameraSmoothingStop = false;
	}

	
	mCameraCurrentFOVZoomFactor = lerp(mCameraCurrentFOVZoomFactor, mCameraFOVZoomFactor, LLSmoothInterpolation::getInterpolant(FOV_ZOOM_HALF_LIFE));

//	LL_INFOS() << "Current FOV Zoom: " << mCameraCurrentFOVZoomFactor << " Target FOV Zoom: " << mCameraFOVZoomFactor << " Object penetration: " << mFocusObjectDist << LL_ENDL;

	LLVector3 focus_agent = gAgent.getPosAgentFromGlobal(mFocusGlobal);
	
	mCameraPositionAgent = gAgent.getPosAgentFromGlobal(camera_pos_global);

	// Move the camera

	LLViewerCamera::getInstance()->updateCameraLocation(mCameraPositionAgent, mCameraUpVector, focus_agent);
	//LLViewerCamera::getInstance()->updateCameraLocation(mCameraPositionAgent, camera_skyward, focus_agent);
	
	// Change FOV
	LLViewerCamera::getInstance()->setView(LLViewerCamera::getInstance()->getDefaultFOV() / (1.f + mCameraCurrentFOVZoomFactor));

	// follow camera when in customize mode
	if (cameraCustomizeAvatar())	
	{
		setLookAt(LOOKAT_TARGET_FOCUS, NULL, mCameraPositionAgent);
	}

	// update the travel distance stat
	// this isn't directly related to the camera
	// but this seemed like the best place to do this
	LLVector3d global_pos = gAgent.getPositionGlobal(); 
	if (!gAgent.getLastPositionGlobal().isExactlyZero())
	{
		LLVector3d delta = global_pos - gAgent.getLastPositionGlobal();
		gAgent.setDistanceTraveled(gAgent.getDistanceTraveled() + delta.magVec());
	}
	gAgent.setLastPositionGlobal(global_pos);
	
	if (LLVOAvatar::sVisibleInFirstPerson && isAgentAvatarValid() && !gAgentAvatarp->isSitting() && cameraMouselook())
	{
		LLVector3 head_pos = gAgentAvatarp->mHeadp->getWorldPosition() + 
			LLVector3(0.08f, 0.f, 0.05f) * gAgentAvatarp->mHeadp->getWorldRotation() + 
			LLVector3(0.1f, 0.f, 0.f) * gAgentAvatarp->mPelvisp->getWorldRotation();
		LLVector3 diff = mCameraPositionAgent - head_pos;
		diff = diff * ~gAgentAvatarp->mRoot->getWorldRotation();

		LLJoint* torso_joint = gAgentAvatarp->mTorsop;
		LLJoint* chest_joint = gAgentAvatarp->mChestp;
		LLVector3 torso_scale = torso_joint->getScale();
		LLVector3 chest_scale = chest_joint->getScale();

		// shorten avatar skeleton to avoid foot interpenetration
		// <FS:Ansariel> FIRE-10574: Attachments in mouselook glitching up
		//if (!gAgentAvatarp->mInAir)
		//{
		//	LLVector3 chest_offset = LLVector3(0.f, 0.f, chest_joint->getPosition().mV[VZ]) * torso_joint->getWorldRotation();
		//	F32 z_compensate = llclamp(-diff.mV[VZ], -0.2f, 1.f);
		//	F32 scale_factor = llclamp(1.f - ((z_compensate * 0.5f) / chest_offset.mV[VZ]), 0.5f, 1.2f);
		//	torso_joint->setScale(LLVector3(1.f, 1.f, scale_factor));

		//	LLJoint* neck_joint = gAgentAvatarp->mNeckp;
		//	LLVector3 neck_offset = LLVector3(0.f, 0.f, neck_joint->getPosition().mV[VZ]) * chest_joint->getWorldRotation();
		//	scale_factor = llclamp(1.f - ((z_compensate * 0.5f) / neck_offset.mV[VZ]), 0.5f, 1.2f);
		//	chest_joint->setScale(LLVector3(1.f, 1.f, scale_factor));
		//	diff.mV[VZ] = 0.f;
		//}
		// </FS:Ansariel>

		// SL-315
		gAgentAvatarp->mPelvisp->setPosition(gAgentAvatarp->mPelvisp->getPosition() + diff);

		gAgentAvatarp->mRoot->updateWorldMatrixChildren();

		for (LLVOAvatar::attachment_map_t::iterator iter = gAgentAvatarp->mAttachmentPoints.begin(); 
			 iter != gAgentAvatarp->mAttachmentPoints.end(); )
		{
			LLVOAvatar::attachment_map_t::iterator curiter = iter++;
			LLViewerJointAttachment* attachment = curiter->second;
			for (LLViewerJointAttachment::attachedobjs_vec_t::iterator attachment_iter = attachment->mAttachedObjects.begin();
				 attachment_iter != attachment->mAttachedObjects.end();
				 ++attachment_iter)
			{
				LLViewerObject *attached_object = attachment_iter->get();
				if (attached_object && !attached_object->isDead() && attached_object->mDrawable.notNull())
				{
					// clear any existing "early" movements of attachment
					attached_object->mDrawable->clearState(LLDrawable::EARLY_MOVE);
					gPipeline.updateMoveNormalAsync(attached_object->mDrawable);
					attached_object->updateText();
				}
			}
		}

		torso_joint->setScale(torso_scale);
		chest_joint->setScale(chest_scale);
	}
}

void LLAgentCamera::updateLastCamera()
{
	mLastCameraMode = mCameraMode;
}

void LLAgentCamera::updateFocusOffset()
{
	validateFocusObject();
	if (mFocusObject.notNull())
	{
		LLVector3d obj_pos = gAgent.getPosGlobalFromAgent(mFocusObject->getRenderPosition());
		mFocusObjectOffset.setVec(mFocusTargetGlobal - obj_pos);
	}
}

void LLAgentCamera::validateFocusObject()
{
	if (mFocusObject.notNull() && 
		mFocusObject->isDead())
	{
		mFocusObjectOffset.clearVec();
		clearFocusObject();
		mCameraFOVZoomFactor = 0.f;
	}
}

//-----------------------------------------------------------------------------
// calcFocusPositionTargetGlobal()
//-----------------------------------------------------------------------------
LLVector3d LLAgentCamera::calcFocusPositionTargetGlobal()
{
	if (mFocusObject.notNull() && mFocusObject->isDead())
	{
		clearFocusObject();
	}

	if (mCameraMode == CAMERA_MODE_FOLLOW && mFocusOnAvatar)
	{
		mFocusTargetGlobal = gAgent.getPosGlobalFromAgent(mFollowCam.getSimulatedFocus());
		return mFocusTargetGlobal;
	}
	else if (mCameraMode == CAMERA_MODE_MOUSELOOK)
	{
		LLVector3d at_axis(1.0, 0.0, 0.0);
		LLQuaternion agent_rot = gAgent.getFrameAgent().getQuaternion();
		if (isAgentAvatarValid() && gAgentAvatarp->getParent())
		{
			LLViewerObject* root_object = (LLViewerObject*)gAgentAvatarp->getRoot();
			if (!root_object->flagCameraDecoupled())
			{
				agent_rot *= ((LLViewerObject*)(gAgentAvatarp->getParent()))->getRenderRotation();
			}
		}
		at_axis = at_axis * agent_rot;
		mFocusTargetGlobal = calcCameraPositionTargetGlobal() + at_axis;
		return mFocusTargetGlobal;
	}
	else if (mCameraMode == CAMERA_MODE_CUSTOMIZE_AVATAR)
	{
		if (mFocusOnAvatar)
		{
			LLVector3 focus_target = isAgentAvatarValid()
				? gAgentAvatarp->mHeadp->getWorldPosition()
				: gAgent.getPositionAgent();
			LLVector3d focus_target_global = gAgent.getPosGlobalFromAgent(focus_target);
			mFocusTargetGlobal = focus_target_global;
		}
		return mFocusTargetGlobal;
	}
	else if (!mFocusOnAvatar)
	{
		if (mFocusObject.notNull() && !mFocusObject->isDead() && mFocusObject->mDrawable.notNull())
		{
			LLDrawable* drawablep = mFocusObject->mDrawable;
			
			if (mTrackFocusObject &&
				drawablep && 
				drawablep->isActive())
			{
				if (!mFocusObject->isAvatar())
				{
					if (mFocusObject->isSelected())
					{
						gPipeline.updateMoveNormalAsync(drawablep);
					}
					else
					{
						if (drawablep->isState(LLDrawable::MOVE_UNDAMPED))
						{
							gPipeline.updateMoveNormalAsync(drawablep);
						}
						else
						{
							gPipeline.updateMoveDampedAsync(drawablep);
						}
					}
				}
			}
			// if not tracking object, update offset based on new object position
			else
			{
				updateFocusOffset();
			}
			LLVector3 focus_agent = mFocusObject->getRenderPosition() + mFocusObjectOffset;
			mFocusTargetGlobal.setVec(gAgent.getPosGlobalFromAgent(focus_agent));
		}
		return mFocusTargetGlobal;
	}
	else if (mSitCameraEnabled && isAgentAvatarValid() && gAgentAvatarp->isSitting() && mSitCameraReferenceObject.notNull())
	{
		// sit camera
		LLVector3 object_pos = mSitCameraReferenceObject->getRenderPosition();
		LLQuaternion object_rot = mSitCameraReferenceObject->getRenderRotation();

		LLVector3 target_pos = object_pos + (mSitCameraFocus * object_rot);
		return gAgent.getPosGlobalFromAgent(target_pos);
	}
	else
	{
		return gAgent.getPositionGlobal() + calcThirdPersonFocusOffset();
	}
}

LLVector3d LLAgentCamera::calcThirdPersonFocusOffset()
{
	// ...offset from avatar
	LLVector3d focus_offset;
	LLQuaternion agent_rot = gAgent.getFrameAgent().getQuaternion();
	if (isAgentAvatarValid() && gAgentAvatarp->getParent())
	{
		agent_rot *= ((LLViewerObject*)(gAgentAvatarp->getParent()))->getRenderRotation();
	}

//    static LLCachedControl<LLVector3d> focus_offset_initial(gSavedSettings, "FocusOffsetRearView", LLVector3d());
// [RLVa:KB] - @setcam_focusoffset
	LLVector3d focus_offset_initial = getFocusOffsetInitial();
// [/RLVa:KB]
	return focus_offset_initial * agent_rot;
}

void LLAgentCamera::setupSitCamera()
{
	// agent frame entering this function is in world coordinates
	if (isAgentAvatarValid() && gAgentAvatarp->getParent())
	{
		LLQuaternion parent_rot = ((LLViewerObject*)gAgentAvatarp->getParent())->getRenderRotation();
		// slam agent coordinate frame to proper parent local version
		LLVector3 at_axis = gAgent.getFrameAgent().getAtAxis();
		at_axis.mV[VZ] = 0.f;
		at_axis.normalize();
		gAgent.resetAxes(at_axis * ~parent_rot);
	}
}

//-----------------------------------------------------------------------------
// getCameraPositionAgent()
//-----------------------------------------------------------------------------
const LLVector3 &LLAgentCamera::getCameraPositionAgent() const
{
	return LLViewerCamera::getInstance()->getOrigin();
}

//-----------------------------------------------------------------------------
// getCameraPositionGlobal()
//-----------------------------------------------------------------------------
LLVector3d LLAgentCamera::getCameraPositionGlobal() const
{
	return gAgent.getPosGlobalFromAgent(LLViewerCamera::getInstance()->getOrigin());
}

//-----------------------------------------------------------------------------
// calcCameraFOVZoomFactor()
//-----------------------------------------------------------------------------
F32	LLAgentCamera::calcCameraFOVZoomFactor()
{
	LLVector3 camera_offset_dir;
	camera_offset_dir.setVec(mCameraFocusOffset);

	if (mCameraMode == CAMERA_MODE_MOUSELOOK)
	{
		return 0.f;
	}
	else if (mFocusObject.notNull() && !mFocusObject->isAvatar() && !mFocusOnAvatar)
	{
		// don't FOV zoom on mostly transparent objects
		F32 obj_min_dist = 0.f;
		// Freeing the camera movement some more -KC
		static LLCachedControl<bool> disable_minconstraints(gSavedSettings,"FSDisableMinZoomDist");
		if (!disable_minconstraints)
			calcCameraMinDistance(obj_min_dist);
		F32 current_distance = llmax(0.001f, camera_offset_dir.magVec());

		mFocusObjectDist = obj_min_dist - current_distance;

		F32 new_fov_zoom = llclamp(mFocusObjectDist / current_distance, 0.f, 1000.f);
		return new_fov_zoom;
	}
	else // focusing on land or avatar
	{
		// keep old field of view until user changes focus explicitly
		return mCameraFOVZoomFactor;
		//return 0.f;
	}
}

//-----------------------------------------------------------------------------
// calcCameraPositionTargetGlobal()
//-----------------------------------------------------------------------------
LLVector3d LLAgentCamera::calcCameraPositionTargetGlobal(BOOL *hit_limit)
{
	// Compute base camera position and look-at points.
	F32			camera_land_height;
	LLVector3d	frame_center_global = !isAgentAvatarValid() ? 
		gAgent.getPositionGlobal() :
		gAgent.getPosGlobalFromAgent(getAvatarRootPosition());
	
	BOOL		isConstrained = FALSE;
	LLVector3d	head_offset;
	head_offset.setVec(mThirdPersonHeadOffset);

	LLVector3d camera_position_global;

	if (mCameraMode == CAMERA_MODE_FOLLOW && mFocusOnAvatar)
	{
		camera_position_global = gAgent.getPosGlobalFromAgent(mFollowCam.getSimulatedPosition());
	}
	else if (mCameraMode == CAMERA_MODE_MOUSELOOK)
	{
		if (!isAgentAvatarValid() || gAgentAvatarp->mDrawable.isNull())
		{
			LL_WARNS() << "Null avatar drawable!" << LL_ENDL;
			return LLVector3d::zero;
		}

		head_offset.clearVec();
		F32 fixup;
		if (gAgentAvatarp->hasPelvisFixup(fixup))
		{
			head_offset[VZ] -= fixup;
		}
		if (gAgentAvatarp->isSitting())
		{
			head_offset.mdV[VZ] += 0.1;
		}

		if (gAgentAvatarp->isSitting() && gAgentAvatarp->getParent())
		{
			gAgentAvatarp->updateHeadOffset();
			head_offset.mdV[VX] += gAgentAvatarp->mHeadOffset.mV[VX];
			head_offset.mdV[VY] += gAgentAvatarp->mHeadOffset.mV[VY];
			head_offset.mdV[VZ] += gAgentAvatarp->mHeadOffset.mV[VZ];
			const LLMatrix4& mat = ((LLViewerObject*) gAgentAvatarp->getParent())->getRenderMatrix();
			camera_position_global = gAgent.getPosGlobalFromAgent
								((gAgentAvatarp->getPosition()+
								 LLVector3(head_offset)*gAgentAvatarp->getRotation()) * mat);
		}
		else
		{
			head_offset.mdV[VZ] += gAgentAvatarp->mHeadOffset.mV[VZ];
			camera_position_global = gAgent.getPosGlobalFromAgent(gAgentAvatarp->getRenderPosition());//frame_center_global;
			head_offset = head_offset * gAgentAvatarp->getRenderRotation();
			camera_position_global = camera_position_global + head_offset;
		}
	}
	else if (mCameraMode == CAMERA_MODE_THIRD_PERSON && mFocusOnAvatar)
	{
		LLVector3 local_camera_offset;
		F32 camera_distance = 0.f;

		if (mSitCameraEnabled 
			&& isAgentAvatarValid() 
			&& gAgentAvatarp->isSitting() 
			&& mSitCameraReferenceObject.notNull())
		{
			// sit camera
			LLVector3 object_pos = mSitCameraReferenceObject->getRenderPosition();
			LLQuaternion object_rot = mSitCameraReferenceObject->getRenderRotation();

			LLVector3 target_pos = object_pos + (mSitCameraPos * object_rot);

			camera_position_global = gAgent.getPosGlobalFromAgent(target_pos);
		}
		else
		{
//            static LLCachedControl<F32> camera_offset_scale(gSavedSettings, "CameraOffsetScale");
//            local_camera_offset = mCameraZoomFraction * getCameraOffsetInitial() * camera_offset_scale;
// [RLVa:KB] - @setcam_eyeoffsetscale
			local_camera_offset = mCameraZoomFraction * getCameraOffsetInitial() * getCameraOffsetScale();
// [/RLVa:KB]

			// are we sitting down?
			if (isAgentAvatarValid() && gAgentAvatarp->getParent())
			{
				LLQuaternion parent_rot = ((LLViewerObject*)gAgentAvatarp->getParent())->getRenderRotation();
				// slam agent coordinate frame to proper parent local version
				LLVector3 at_axis = gAgent.getFrameAgent().getAtAxis() * parent_rot;
				at_axis.mV[VZ] = 0.f;
				at_axis.normalize();
				gAgent.resetAxes(at_axis * ~parent_rot);
				
				local_camera_offset = local_camera_offset * gAgent.getFrameAgent().getQuaternion() * parent_rot;
			}
			else
			{
				local_camera_offset = gAgent.getFrameAgent().rotateToAbsolute( local_camera_offset );
			}

			if (!isDisableCameraConstraints() && !mCameraCollidePlane.isExactlyZero() &&
				(!isAgentAvatarValid() || !gAgentAvatarp->isSitting()))
			{
				LLVector3 plane_normal;
				plane_normal.setVec(mCameraCollidePlane.mV);

				F32 offset_dot_norm = local_camera_offset * plane_normal;
				if (llabs(offset_dot_norm) < 0.001f)
				{
					offset_dot_norm = 0.001f;
				}
				
				camera_distance = local_camera_offset.normalize();

				F32 pos_dot_norm = gAgent.getPosAgentFromGlobal(frame_center_global + head_offset) * plane_normal;
				
				// if agent is outside the colliding half-plane
				if (pos_dot_norm > mCameraCollidePlane.mV[VW])
				{
					// check to see if camera is on the opposite side (inside) the half-plane
					if (offset_dot_norm + pos_dot_norm < mCameraCollidePlane.mV[VW])
					{
						// diminish offset by factor to push it back outside the half-plane
						camera_distance *= (pos_dot_norm - mCameraCollidePlane.mV[VW] - CAMERA_COLLIDE_EPSILON) / -offset_dot_norm;
					}
				}
				else
				{
					if (offset_dot_norm + pos_dot_norm > mCameraCollidePlane.mV[VW])
					{
						camera_distance *= (mCameraCollidePlane.mV[VW] - pos_dot_norm - CAMERA_COLLIDE_EPSILON) / offset_dot_norm;
					}
				}
			}
			else
			{
				camera_distance = local_camera_offset.normalize();
			}

			mTargetCameraDistance = llmax(camera_distance, MIN_CAMERA_DISTANCE);

			if (mTargetCameraDistance != mCurrentCameraDistance)
			{
				F32 camera_lerp_amt = LLSmoothInterpolation::getInterpolant(CAMERA_ZOOM_HALF_LIFE);

				mCurrentCameraDistance = lerp(mCurrentCameraDistance, mTargetCameraDistance, camera_lerp_amt);
			}

			// Make the camera distance current
			local_camera_offset *= mCurrentCameraDistance;

			// set the global camera position
			LLVector3d camera_offset;
			
			camera_offset.setVec( local_camera_offset );
			camera_position_global = frame_center_global + head_offset + camera_offset;

			if (isAgentAvatarValid())
			{
				LLVector3d camera_lag_d;
				F32 lag_interp = LLSmoothInterpolation::getInterpolant(CAMERA_LAG_HALF_LIFE);
				LLVector3 target_lag;
				LLVector3 vel = gAgent.getVelocity();

				// lag by appropriate amount for flying
				F32 time_in_air = gAgentAvatarp->mTimeInAir.getElapsedTimeF32();
				if(!mCameraAnimating && gAgentAvatarp->mInAir && time_in_air > GROUND_TO_AIR_CAMERA_TRANSITION_START_TIME)
				{
					LLVector3 frame_at_axis = gAgent.getFrameAgent().getAtAxis();
					frame_at_axis -= projected_vec(frame_at_axis, gAgent.getReferenceUpVector());
					frame_at_axis.normalize();

					//transition smoothly in air mode, to avoid camera pop
					F32 u = (time_in_air - GROUND_TO_AIR_CAMERA_TRANSITION_START_TIME) / GROUND_TO_AIR_CAMERA_TRANSITION_TIME;
					u = llclamp(u, 0.f, 1.f);

					lag_interp *= u;

					if (gViewerWindow->getLeftMouseDown() && gViewerWindow->getLastPick().mObjectID == gAgentAvatarp->getID())
					{
						// disable camera lag when using mouse-directed steering
						target_lag.clearVec();
					}
					else
					{
						target_lag = vel * gSavedSettings.getF32("DynamicCameraStrength") / 30.f;
					}

					mCameraLag = lerp(mCameraLag, target_lag, lag_interp);

					F32 lag_dist = mCameraLag.magVec();
					if (lag_dist > MAX_CAMERA_LAG)
					{
						mCameraLag = mCameraLag * MAX_CAMERA_LAG / lag_dist;
					}

					// clamp camera lag so that avatar is always in front
					F32 dot = (mCameraLag - (frame_at_axis * (MIN_CAMERA_LAG * u))) * frame_at_axis;
					if (dot < -(MIN_CAMERA_LAG * u))
					{
						mCameraLag -= (dot + (MIN_CAMERA_LAG * u)) * frame_at_axis;
					}
				}
				else
				{
					mCameraLag = lerp(mCameraLag, LLVector3::zero, LLSmoothInterpolation::getInterpolant(0.15f));
				}

				camera_lag_d.setVec(mCameraLag);
				camera_position_global = camera_position_global - camera_lag_d;
			}
		}
	}
	else
	{
		LLVector3d focusPosGlobal = calcFocusPositionTargetGlobal();
		// camera gets pushed out later wrt mCameraFOVZoomFactor...this is "raw" value
		camera_position_global = focusPosGlobal + mCameraFocusOffset;
	}

<<<<<<< HEAD
	// <FS:Ansariel> Replace frequently called gSavedSettings
	//if (!gSavedSettings.getBOOL("DisableCameraConstraints") && !gAgent.isGodlike())
	static LLCachedControl<bool> sDisableCameraConstraints(gSavedSettings, "DisableCameraConstraints");
	if (!sDisableCameraConstraints && !gAgent.isGodlike())
	// </FS:Ansariel>
=======
	if (!isDisableCameraConstraints() && !gAgent.isGodlike())
>>>>>>> 7b54f077
	{
		LLViewerRegion* regionp = LLWorld::getInstance()->getRegionFromPosGlobal(camera_position_global);
		bool constrain = true;
		if(regionp && regionp->canManageEstate())
		{
			constrain = false;
		}
		if(constrain)
		{
			F32 max_dist = (CAMERA_MODE_CUSTOMIZE_AVATAR == mCameraMode) ? APPEARANCE_MAX_ZOOM : mDrawDistance;

			LLVector3d camera_offset = camera_position_global - gAgent.getPositionGlobal();
			F32 camera_distance = (F32)camera_offset.magVec();

			if(camera_distance > max_dist)
			{
				camera_position_global = gAgent.getPositionGlobal() + (max_dist/camera_distance)*camera_offset;
				isConstrained = TRUE;
			}
		}

// JC - Could constrain camera based on parcel stuff here.
//			LLViewerRegion *regionp = LLWorld::getInstance()->getRegionFromPosGlobal(camera_position_global);
//			
//			if (regionp && !regionp->mParcelOverlay->isBuildCameraAllowed(regionp->getPosRegionFromGlobal(camera_position_global)))
//			{
//				camera_position_global = last_position_global;
//
//				isConstrained = TRUE;
//			}
	}

// [RLVa:KB] - Checked: RLVa-2.0.0
	if ( (RlvActions::isRlvEnabled()) && ((CAMERA_MODE_THIRD_PERSON == mCameraMode) || (CAMERA_MODE_FOLLOW == mCameraMode)) && (RlvActions::isCameraDistanceClamped()) )
	{
		m_fRlvMinDist = m_fRlvMaxDist = false;

		// Av-locked | Focus-locked | Result
		// ===================================================
		//     T     |      T       | skip focus => slam av
		//     T     |      F       | skip focus => slam av
		//     F     |      T       | skip av    => slam focus
		//     F     |      F       | clamp focus then av
		bool fCamAvDistClamped, fCamAvDistLocked = false; float nCamAvDistLimitMin, nCamAvDistLimitMax;
		if ((fCamAvDistClamped = RlvActions::getCameraAvatarDistanceLimits(nCamAvDistLimitMin, nCamAvDistLimitMax)))
			fCamAvDistLocked = nCamAvDistLimitMin == nCamAvDistLimitMax;
		bool fCamOriginDistClamped, fCamOriginDistLocked = false; float nCamOriginDistLimitMin, nCamOriginDistLimitMax;
		if ((fCamOriginDistClamped = RlvActions::getCameraOriginDistanceLimits(nCamOriginDistLimitMin, nCamOriginDistLimitMax)))
			fCamOriginDistLocked = nCamOriginDistLimitMin == nCamOriginDistLimitMax;

		// Check focus distance limits
		if ( (fCamOriginDistClamped) && (!fCamAvDistLocked) )
		{
//			const LLVector3 offsetCameraLocal = mCameraZoomFraction * getCameraOffsetInitial() * gSavedSettings.getF32("CameraOffsetScale");
// [RLVa:KB] - @setcam_eyeoffsetscale
			const LLVector3 offsetCameraLocal = mCameraZoomFraction * getCameraOffsetInitial() * getCameraOffsetScale();
// [/RLVa:KB]
			const LLVector3d offsetCamera(gAgent.getFrameAgent().rotateToAbsolute(offsetCameraLocal));
			const LLVector3d posFocusCam = frame_center_global + head_offset + offsetCamera;
			if (clampCameraPosition(camera_position_global, posFocusCam, nCamOriginDistLimitMin, nCamOriginDistLimitMax))
				isConstrained = TRUE;
		}

		// Check avatar distance limits
		if ( (fCamAvDistClamped) && (fCamAvDistLocked || !fCamOriginDistClamped) )
		{
			const LLVector3d posAvatarCam = gAgent.getPosGlobalFromAgent( (isAgentAvatarValid()) ? gAgentAvatarp->mHeadp->getWorldPosition() : gAgent.getPositionAgent() );
			if (clampCameraPosition(camera_position_global, posAvatarCam, nCamAvDistLimitMin, nCamAvDistLimitMax))
				isConstrained = TRUE;
		}
	}
// [/RLVa:KB]

	// Don't let camera go underground
	F32 camera_min_off_ground = getCameraMinOffGround();

	camera_land_height = LLWorld::getInstance()->resolveLandHeightGlobal(camera_position_global);

	if (camera_position_global.mdV[VZ] < camera_land_height + camera_min_off_ground)
	{
		camera_position_global.mdV[VZ] = camera_land_height + camera_min_off_ground;
		isConstrained = TRUE;
	}


	if (hit_limit)
	{
		*hit_limit = isConstrained;
	}

	return camera_position_global;
}

// [RLVa:KB] - Checked: RLVa-2.0.0
bool LLAgentCamera::allowFocusOffsetChange(const LLVector3d& offsetFocus)
{
	if (RlvActions::isCameraDistanceClamped())
	{
		if ( ((CAMERA_MODE_THIRD_PERSON == getCameraMode()) || (CAMERA_MODE_FOLLOW == getCameraMode())) && ((m_fRlvMinDist) || (m_fRlvMaxDist)) )
		{
			const LLVector3d posFocusGlobal = calcFocusPositionTargetGlobal();
			// Don't allow moving the focus offset if at minimum and moving closer (or if at maximum and moving further) to prevent camera warping
			F32 nCurDist = llabs((posFocusGlobal + mCameraFocusOffsetTarget - m_posRlvRefGlobal).magVec());
			F32 nNewDist = llabs((posFocusGlobal + offsetFocus - m_posRlvRefGlobal).magVec());
			if ( ((m_fRlvMaxDist) && (nNewDist > nCurDist)) || ((m_fRlvMinDist) && (nNewDist < nCurDist)) )
				return false;
		}
	}
	return true;
}

bool LLAgentCamera::clampCameraPosition(LLVector3d& posCamGlobal, const LLVector3d posCamRefGlobal, float nDistMin, float nDistMax)
{
	const LLVector3d offsetCamera = posCamGlobal - posCamRefGlobal;

	F32 nCamAvDist = llabs(offsetCamera.magVec()), nDistMult = NAN;
	if (nCamAvDist > nDistMax)
	{
		nDistMult = nDistMax / nCamAvDist;
		m_fRlvMaxDist = true;
	}
	else if (nCamAvDist < nDistMin)
	{
		nDistMult = nDistMin / nCamAvDist;
		m_fRlvMinDist = true;
	}

	if (!llisnan(nDistMult))
	{
		posCamGlobal = posCamRefGlobal + nDistMult * offsetCamera;
		m_posRlvRefGlobal = posCamRefGlobal;
		return true;
	}
	return false;
}
// [/RLVa:KB]

LLVector3 LLAgentCamera::getCurrentCameraOffset()
{
	return (LLViewerCamera::getInstance()->getOrigin() - getAvatarRootPosition() - mThirdPersonHeadOffset) * ~getCurrentAvatarRotation();
}

LLVector3d LLAgentCamera::getCurrentFocusOffset()
{
	return (mFocusTargetGlobal - gAgent.getPositionGlobal()) * ~getCurrentAvatarRotation();
}

LLQuaternion LLAgentCamera::getCurrentAvatarRotation()
{
	LLViewerObject* sit_object = (LLViewerObject*)gAgentAvatarp->getParent();
	
	LLQuaternion av_rot = gAgent.getFrameAgent().getQuaternion();
	LLQuaternion obj_rot = sit_object ? sit_object->getRenderRotation() : LLQuaternion::DEFAULT;
	return av_rot * obj_rot;
}

bool LLAgentCamera::isJoystickCameraUsed()
{
	return ((mOrbitAroundRadians != 0) || (mOrbitOverAngle != 0) || !mPanFocusDiff.isNull());
}

LLVector3 LLAgentCamera::getCameraOffsetInitial()
{
    // getCameraOffsetInitial and getFocusOffsetInitial can be called on update from idle before init()
    static LLCachedControl<LLVector3> camera_offset_initial (gSavedSettings, "CameraOffsetRearView", LLVector3());
//	return camera_offset_initial;
// [RLVa:KB] - @setcam_eyeoffset
	return ECameraPreset::CAMERA_RLV_SETCAM_VIEW != mCameraPreset ? camera_offset_initial() : convert_from_llsd<LLVector3>(mRlvCameraOffsetInitialControl->get(), TYPE_VEC3, "");
// [/RLVa:KB]
}

LLVector3d LLAgentCamera::getFocusOffsetInitial()
{
    static LLCachedControl<LLVector3d> focus_offset_initial(gSavedSettings, "FocusOffsetRearView", LLVector3d());
//	return focus_offset_initial;
// [RLVa:KB] - @setcam_focusoffset
	return ECameraPreset::CAMERA_RLV_SETCAM_VIEW != mCameraPreset ? focus_offset_initial() : convert_from_llsd<LLVector3d>(mRlvFocusOffsetInitialControl->get(), TYPE_VEC3D, "");
// [/RLVa:KB]
}

// [RLVa:KB] - @setcam_eyeoffsetscale
F32 LLAgentCamera::getCameraOffsetScale() const
{
	return gSavedSettings.getF32( (ECameraPreset::CAMERA_RLV_SETCAM_VIEW != mCameraPreset) ? "CameraOffsetScale" : "CameraOffsetScaleRLVa");
}
// [/RLVa:KB]

// <FS:Ansariel> FIRE-23470: Fix camera controls zoom glitch
//F32 LLAgentCamera::getCameraMaxZoomDistance()
F32 LLAgentCamera::getCameraMaxZoomDistance(bool allow_disabled_constraints /* = false*/)
// </FS:Ansariel>
{
    // Ignore "DisableCameraConstraints", we don't want to be out of draw range when we focus onto objects or avatars
    // Freeing the camera movement some more... ok, a lot -KC
    static LLCachedControl<bool> disable_constraints(gSavedSettings,"DisableCameraConstraints");
    return (allow_disabled_constraints && disable_constraints) ? INT_MAX : llmin(MAX_CAMERA_DISTANCE_FROM_OBJECT,
                 mDrawDistance - 1, // convenience, don't hit draw limit when focusing on something
                 LLWorld::getInstance()->getRegionWidthInMeters() - CAMERA_FUDGE_FROM_OBJECT);
}

LLVector3 LLAgentCamera::getAvatarRootPosition()
{
    static LLCachedControl<bool> use_hover_height(gSavedSettings, "HoverHeightAffectsCamera");
    return use_hover_height ? gAgentAvatarp->mRoot->getWorldPosition() : gAgentAvatarp->mRoot->getWorldPosition() - gAgentAvatarp->getHoverOffset();

}
//-----------------------------------------------------------------------------
// handleScrollWheel()
//-----------------------------------------------------------------------------
void LLAgentCamera::handleScrollWheel(S32 clicks)
{
	// <FS:PP> Option to disable mouse wheel for camera zooming in/out
	static LLCachedControl<bool> FSDisableMouseWheelCameraZoom(gSavedSettings, "FSDisableMouseWheelCameraZoom");

	if (mCameraMode == CAMERA_MODE_FOLLOW && getFocusOnAvatar())
	{
		// <FS:Ansariel> Option to disable mouse wheel for camera zooming in/out
		if (FSDisableMouseWheelCameraZoom)
		{
			return;
		}
		// </FS:Ansariel>

		if (!mFollowCam.getPositionLocked()) // not if the followCam position is locked in place
		{
			mFollowCam.zoom(clicks); 
			if (mFollowCam.isZoomedToMinimumDistance())
			{
				changeCameraToMouselook(FALSE);
			}
		}
	}
	else
	{
		LLObjectSelectionHandle selection = LLSelectMgr::getInstance()->getSelection();
		const F32 ROOT_ROOT_TWO = sqrt(F_SQRT2);

		// Block if camera is animating
		if (mCameraAnimating)
		{
			return;
		}

		if (selection->getObjectCount() && selection->getSelectType() == SELECT_TYPE_HUD)
		{
			F32 zoom_factor = (F32)pow(0.8, -clicks);
			cameraZoomIn(zoom_factor);
		}
		// <FS:Ansariel> Option to disable mouse wheel for camera zooming in/out
		else if (FSDisableMouseWheelCameraZoom)
		{
			return;
		}
		// </FS:Ansariel>
		else if (mFocusOnAvatar && (mCameraMode == CAMERA_MODE_THIRD_PERSON))
		{
			// <FS:Zi> Camera focus and offset with CTRL/SHIFT + Scroll wheel
			MASK mask = gKeyboard->currentMask(TRUE);
			if (mask & MASK_SHIFT)
			{
				LLVector3d offset = gSavedSettings.getVector3d("FocusOffsetRearView");
				offset.mdV[VZ] += 0.1f * (F32)clicks;
				gSavedSettings.setVector3d("FocusOffsetRearView", offset);
				return;
			}
			else if (mask & MASK_CONTROL)
			{
				LLVector3 offset = gSavedSettings.getVector3("CameraOffsetRearView");
				offset.mV[VZ] += 0.1f * (F32)clicks;
				gSavedSettings.setVector3("CameraOffsetRearView", offset);
				return;
			}
			// </FS:Zi>

			F32 camera_offset_initial_mag = getCameraOffsetInitial().magVec();
			
//			F32 current_zoom_fraction = mTargetCameraDistance / (camera_offset_initial_mag * gSavedSettings.getF32("CameraOffsetScale"));
// [RLVa:KB] - @setcam_eyeoffsetscale
			F32 current_zoom_fraction = mTargetCameraDistance / (camera_offset_initial_mag * getCameraOffsetScale());
// [/RLVa:KB]
			current_zoom_fraction *= 1.f - pow(ROOT_ROOT_TWO, clicks);
			
// [RLVa:KB] - @setcam_eyeoffsetscale
			cameraOrbitIn(current_zoom_fraction * camera_offset_initial_mag * getCameraOffsetScale());
// [/RLVa:KB]
//			cameraOrbitIn(current_zoom_fraction * camera_offset_initial_mag * gSavedSettings.getF32("CameraOffsetScale"));
		}
		else
		{
			F32 current_zoom_fraction = (F32)mCameraFocusOffsetTarget.magVec();
			cameraOrbitIn(current_zoom_fraction * (1.f - pow(ROOT_ROOT_TWO, clicks)));
		}
	}
}


//-----------------------------------------------------------------------------
// getCameraMinOffGround()
//-----------------------------------------------------------------------------
F32 LLAgentCamera::getCameraMinOffGround()
{
	if (mCameraMode == CAMERA_MODE_MOUSELOOK)
	{
		return 0.f;
	}

	if (isDisableCameraConstraints())
	{
<<<<<<< HEAD
		// <FS:Ansariel> Replace frequently called gSavedSettings
		//if (gSavedSettings.getBOOL("DisableCameraConstraints"))
		static LLCachedControl<bool> sDisableCameraConstraints(gSavedSettings, "DisableCameraConstraints");
		if (sDisableCameraConstraints)
		// </FS:Ansariel>
		{
			return -1000.f;
		}
		else
		{
			return 0.5f;
		}
=======
		return -1000.f;
>>>>>>> 7b54f077
	}

	return 0.5f;
}


//-----------------------------------------------------------------------------
// resetCamera()
//-----------------------------------------------------------------------------
void LLAgentCamera::resetCamera()
{
	// Remove any pitch from the avatar
	LLVector3 at = gAgent.getFrameAgent().getAtAxis();
	at.mV[VZ] = 0.f;
	at.normalize();
	gAgent.resetAxes(at);
	// have to explicitly clear field of view zoom now
	mCameraFOVZoomFactor = 0.f;

	updateCamera();
}

//-----------------------------------------------------------------------------
// changeCameraToMouselook()
//-----------------------------------------------------------------------------
void LLAgentCamera::changeCameraToMouselook(BOOL animate)
{
	if (!gSavedSettings.getBOOL("EnableMouselook") 
// [RLVa:KB] - Checked: RLVa-2.0.0
		|| ( (RlvActions::isRlvEnabled()) && (!RlvActions::canChangeToMouselook()) )
// [/RLVa:KB]

		|| LLViewerJoystick::getInstance()->getOverrideCamera())
	{
		return;
	}
	
	// visibility changes at end of animation
	gViewerWindow->getWindow()->resetBusyCount();

	// Menus should not remain open on switching to mouselook...
	LLMenuGL::sMenuContainer->hideMenus();
	LLUI::getInstance()->clearPopups();

	// unpause avatar animation
	gAgent.unpauseAnimation();

	LLToolMgr::getInstance()->setCurrentToolset(gMouselookToolset);

	if (isAgentAvatarValid())
	{
		gAgentAvatarp->stopMotion(ANIM_AGENT_BODY_NOISE);
		gAgentAvatarp->stopMotion(ANIM_AGENT_BREATHE_ROT);
	}

	//gViewerWindow->stopGrab();
	LLSelectMgr::getInstance()->deselectAll();
//	gViewerWindow->hideCursor();
//	gViewerWindow->moveCursorToCenter();

	if (mCameraMode != CAMERA_MODE_MOUSELOOK)
	{
		gFocusMgr.setKeyboardFocus(NULL);
		
		updateLastCamera();
		mCameraMode = CAMERA_MODE_MOUSELOOK;
		// <FS:Zi> Animation Overrider
		AOEngine::getInstance()->inMouselook(TRUE);
		const U32 old_flags = gAgent.getControlFlags();
		gAgent.setControlFlags(AGENT_CONTROL_MOUSELOOK);
		if (old_flags != gAgent.getControlFlags())
		{
			gAgent.setFlagsDirty();
		}

		if (animate)
		{
			startCameraAnimation();
		}
		else
		{
			mCameraAnimating = FALSE;
			gAgent.endAnimationUpdateUI();
		}
	}
}


//-----------------------------------------------------------------------------
// changeCameraToDefault()
//-----------------------------------------------------------------------------
void LLAgentCamera::changeCameraToDefault()
{
	if (LLViewerJoystick::getInstance()->getOverrideCamera())
	{
		return;
	}

	if (LLFollowCamMgr::getInstance()->getActiveFollowCamParams())
	{
		changeCameraToFollow();
	}
	else
	{
		changeCameraToThirdPerson();
	}
	if (gSavedSettings.getBOOL("HideUIControls"))
	{
		gViewerWindow->setUIVisibility(false);
		LLPanelStandStopFlying::getInstance()->setVisible(false);
	}
}


//-----------------------------------------------------------------------------
// changeCameraToFollow()
//-----------------------------------------------------------------------------
void LLAgentCamera::changeCameraToFollow(BOOL animate)
{
	if (LLViewerJoystick::getInstance()->getOverrideCamera())
	{
		return;
	}

	if(mCameraMode != CAMERA_MODE_FOLLOW)
	{
		if (mCameraMode == CAMERA_MODE_MOUSELOOK)
		{
			animate = FALSE;
		}
		startCameraAnimation();

		updateLastCamera();
		mCameraMode = CAMERA_MODE_FOLLOW;
		// <FS:Zi> Animation Overrider
		AOEngine::getInstance()->inMouselook(FALSE);

		// bang-in the current focus, position, and up vector of the follow cam
		mFollowCam.reset(mCameraPositionAgent, LLViewerCamera::getInstance()->getPointOfInterest(), LLVector3::z_axis);
		
		if (gBasicToolset)
		{
			LLToolMgr::getInstance()->setCurrentToolset(gBasicToolset);
		}

		if (isAgentAvatarValid())
		{
			// SL-315
			gAgentAvatarp->mPelvisp->setPosition(LLVector3::zero);
			gAgentAvatarp->startMotion( ANIM_AGENT_BODY_NOISE );
			gAgentAvatarp->startMotion( ANIM_AGENT_BREATHE_ROT );
		}

		// unpause avatar animation
		gAgent.unpauseAnimation();

		gAgent.clearControlFlags(AGENT_CONTROL_MOUSELOOK);

		if (animate)
		{
			startCameraAnimation();
		}
		else
		{
			mCameraAnimating = FALSE;
			gAgent.endAnimationUpdateUI();
		}
	}
}

//-----------------------------------------------------------------------------
// changeCameraToThirdPerson()
//-----------------------------------------------------------------------------
void LLAgentCamera::changeCameraToThirdPerson(BOOL animate)
{
	if (LLViewerJoystick::getInstance()->getOverrideCamera())
	{
		return;
	}

	gViewerWindow->getWindow()->resetBusyCount();

	mCameraZoomFraction = INITIAL_ZOOM_FRACTION;

	if (isAgentAvatarValid())
	{
		if (!gAgentAvatarp->isSitting())
		{
			// SL-315
			gAgentAvatarp->mPelvisp->setPosition(LLVector3::zero);
		}
		gAgentAvatarp->startMotion(ANIM_AGENT_BODY_NOISE);
		gAgentAvatarp->startMotion(ANIM_AGENT_BREATHE_ROT);
	}

	LLVector3 at_axis;

	// unpause avatar animation
	gAgent.unpauseAnimation();

	if (mCameraMode != CAMERA_MODE_THIRD_PERSON)
	{
		if (gBasicToolset)
		{
			LLToolMgr::getInstance()->setCurrentToolset(gBasicToolset);
		}

		mCameraLag.clearVec();
		if (mCameraMode == CAMERA_MODE_MOUSELOOK)
		{
			mCurrentCameraDistance = MIN_CAMERA_DISTANCE;
			mTargetCameraDistance = MIN_CAMERA_DISTANCE;
			animate = FALSE;
		}
		updateLastCamera();
		mCameraMode = CAMERA_MODE_THIRD_PERSON;
		// <FS:Zi> Animation Overrider
		AOEngine::getInstance()->inMouselook(FALSE);
		gAgent.clearControlFlags(AGENT_CONTROL_MOUSELOOK);
	}

	// Remove any pitch from the avatar
	if (!isAgentAvatarValid() || !gAgentAvatarp->getParent())
	{
		at_axis = gAgent.getFrameAgent().getAtAxis();
		at_axis.mV[VZ] = 0.f;
		at_axis.normalize();
		gAgent.resetAxes(at_axis);
	}


	if (animate)
	{
		startCameraAnimation();
	}
	else
	{
		mCameraAnimating = FALSE;
		gAgent.endAnimationUpdateUI();
	}
}

//-----------------------------------------------------------------------------
// changeCameraToCustomizeAvatar()
//-----------------------------------------------------------------------------
void LLAgentCamera::changeCameraToCustomizeAvatar()
{
	if (LLViewerJoystick::getInstance()->getOverrideCamera() || !isAgentAvatarValid())
	{
		return;
	}

// [RLVa:KB] - Checked: 2010-03-07 (RLVa-1.2.0c) | Modified: RLVa-1.0.0g
	if ( (rlv_handler_t::isEnabled()) && (!RlvActions::canStand()) )
	{
		return;
	}
// [/RLVa:KB]

	gAgent.standUp(); // force stand up
	gViewerWindow->getWindow()->resetBusyCount();

    if (LLSelectMgr::getInstance()->getSelection()->isAttachment())
    {
        LLSelectMgr::getInstance()->deselectAll();
    }

	if (gFaceEditToolset)
	{
		LLToolMgr::getInstance()->setCurrentToolset(gFaceEditToolset);
	}

	startCameraAnimation();

	if (mCameraMode != CAMERA_MODE_CUSTOMIZE_AVATAR)
	{
		updateLastCamera();
		mCameraMode = CAMERA_MODE_CUSTOMIZE_AVATAR;
		gAgent.clearControlFlags(AGENT_CONTROL_MOUSELOOK);

		gFocusMgr.setKeyboardFocus( NULL );
		gFocusMgr.setMouseCapture( NULL );
		if( gMorphView )
		{
			gMorphView->setVisible( TRUE );
		}
		// Remove any pitch or rotation from the avatar
		LLVector3 at = gAgent.getAtAxis();
		at.mV[VZ] = 0.f;
		at.normalize();
		gAgent.resetAxes(at);

		gAgent.sendAnimationRequest(ANIM_AGENT_CUSTOMIZE, ANIM_REQUEST_START);
		gAgent.setCustomAnim(TRUE);
		gAgentAvatarp->startMotion(ANIM_AGENT_CUSTOMIZE);
		LLMotion* turn_motion = gAgentAvatarp->findMotion(ANIM_AGENT_CUSTOMIZE);

		if (turn_motion)
		{
			// delay camera animation long enough to play through turn animation
			setAnimationDuration(turn_motion->getDuration() + CUSTOMIZE_AVATAR_CAMERA_ANIM_SLOP);
		}
	}

	LLVector3 agent_at = gAgent.getAtAxis();
	agent_at.mV[VZ] = 0.f;
	agent_at.normalize();

	// default focus point for customize avatar
	LLVector3 focus_target = isAgentAvatarValid() 
		? gAgentAvatarp->mHeadp->getWorldPosition()
		: gAgent.getPositionAgent();

	LLVector3d camera_offset(agent_at * -1.0);
	// push camera up and out from avatar
	camera_offset.mdV[VZ] = 0.1f; 
	camera_offset *= CUSTOMIZE_AVATAR_CAMERA_DEFAULT_DIST;
	LLVector3d focus_target_global = gAgent.getPosGlobalFromAgent(focus_target);
	setAnimationDuration(gSavedSettings.getF32("ZoomTime"));
	setCameraPosAndFocusGlobal(focus_target_global + camera_offset, focus_target_global, gAgent.getID());
}


void LLAgentCamera::switchCameraPreset(ECameraPreset preset)
{
// [RLVa:KB] - @setcam family
	if (RlvActions::isRlvEnabled())
	{
		// Don't allow changing away from our view if an object is restricting it
		if (RlvActions::isCameraPresetLocked())
			preset = CAMERA_RLV_SETCAM_VIEW;

		if (CAMERA_RLV_SETCAM_VIEW == preset)
		{
			if (CAMERA_RLV_SETCAM_VIEW == mCameraPreset)
			{
				// Don't reset anything if our view is already current
				return;
			}
			else
			{
				// When switching to our view, copy the current values
				mRlvCameraOffsetInitialControl->setDefaultValue(convert_to_llsd(getCameraOffsetInitial()));
				mRlvFocusOffsetInitialControl->setDefaultValue(convert_to_llsd(getFocusOffsetInitial()));
				mRlvCameraOffsetScaleControl->setDefaultValue(getCameraOffsetScale());
			}
		}
	}
// [/RLVa:KB]

	//zoom is supposed to be reset for the front and group views
	mCameraZoomFraction = 1.f;

	//focusing on avatar in that case means following him on movements
	mFocusOnAvatar = TRUE;

	mCameraPreset = preset;

	resetPanDiff();
	resetOrbitDiff();

	gSavedSettings.setU32("CameraPresetType", mCameraPreset);
}


//
// Focus point management
//

void LLAgentCamera::setAnimationDuration(F32 duration)
{ 
	if (mCameraAnimating)
	{
		// do not cut any existing camera animation short
		F32 animation_left = llmax(0.f, mAnimationDuration - mAnimationTimer.getElapsedTimeF32());
		mAnimationDuration = llmax(duration, animation_left);
	}
	else
	{
		mAnimationDuration = duration; 
	}
}

//-----------------------------------------------------------------------------
// startCameraAnimation()
//-----------------------------------------------------------------------------
void LLAgentCamera::startCameraAnimation()
{
	mAnimationCameraStartGlobal = getCameraPositionGlobal();
	mAnimationFocusStartGlobal = mFocusGlobal;
	setAnimationDuration(gSavedSettings.getF32("ZoomTime"));
	mAnimationTimer.reset();
	mCameraAnimating = TRUE;
}

//-----------------------------------------------------------------------------
// stopCameraAnimation()
//-----------------------------------------------------------------------------
void LLAgentCamera::stopCameraAnimation()
{
	mCameraAnimating = FALSE;
}

void LLAgentCamera::clearFocusObject()
{
	if (mFocusObject.notNull())
	{
		startCameraAnimation();

		setFocusObject(NULL);
		mFocusObjectOffset.clearVec();
	}
}

void LLAgentCamera::setFocusObject(LLViewerObject* object)
{
	mFocusObject = object;
}

// Focus on a point, but try to keep camera position stable.
//-----------------------------------------------------------------------------
// setFocusGlobal()
//-----------------------------------------------------------------------------
void LLAgentCamera::setFocusGlobal(const LLPickInfo& pick)
{
	LLViewerObject* objectp = gObjectList.findObject(pick.mObjectID);

	if (objectp)
	{
		// focus on object plus designated offset
		// which may or may not be same as pick.mPosGlobal
		setFocusGlobal(objectp->getPositionGlobal() + LLVector3d(pick.mObjectOffset), pick.mObjectID);
	}
	else
	{
		// focus directly on point where user clicked
		setFocusGlobal(pick.mPosGlobal, pick.mObjectID);
	}
}


void LLAgentCamera::setFocusGlobal(const LLVector3d& focus, const LLUUID &object_id)
{
	setFocusObject(gObjectList.findObject(object_id));
	LLVector3d old_focus = mFocusTargetGlobal;
	LLViewerObject *focus_obj = mFocusObject;

	// if focus has changed
	if (old_focus != focus)
	{
		if (focus.isExactlyZero())
		{
			if (isAgentAvatarValid())
			{
				mFocusTargetGlobal = gAgent.getPosGlobalFromAgent(gAgentAvatarp->mHeadp->getWorldPosition());
			}
			else
			{
				mFocusTargetGlobal = gAgent.getPositionGlobal();
			}
			mCameraFocusOffsetTarget = getCameraPositionGlobal() - mFocusTargetGlobal;
			mCameraFocusOffset = mCameraFocusOffsetTarget;
			setLookAt(LOOKAT_TARGET_CLEAR);
		}
		else
		{
			mFocusTargetGlobal = focus;
			if (!focus_obj)
			{
				mCameraFOVZoomFactor = 0.f;
			}

			mCameraFocusOffsetTarget = gAgent.getPosGlobalFromAgent(mCameraVirtualPositionAgent) - mFocusTargetGlobal;

			startCameraAnimation();

			if (focus_obj)
			{
				if (focus_obj->isAvatar())
				{
					setLookAt(LOOKAT_TARGET_FOCUS, focus_obj);
				}
				else
				{
					setLookAt(LOOKAT_TARGET_FOCUS, focus_obj, (gAgent.getPosAgentFromGlobal(focus) - focus_obj->getRenderPosition()) * ~focus_obj->getRenderRotation());
				}
			}
			else
			{
				setLookAt(LOOKAT_TARGET_FOCUS, NULL, gAgent.getPosAgentFromGlobal(mFocusTargetGlobal));
			}
		}
	}
	else // focus == mFocusTargetGlobal
	{
		if (focus.isExactlyZero())
		{
			if (isAgentAvatarValid())
			{
				mFocusTargetGlobal = gAgent.getPosGlobalFromAgent(gAgentAvatarp->mHeadp->getWorldPosition());
			}
			else
			{
				mFocusTargetGlobal = gAgent.getPositionGlobal();
			}
		}
		mCameraFocusOffsetTarget = (getCameraPositionGlobal() - mFocusTargetGlobal) / (1.f + mCameraFOVZoomFactor);;
		mCameraFocusOffset = mCameraFocusOffsetTarget;
	}

	if (mFocusObject.notNull())
	{
		// for attachments, make offset relative to avatar, not the attachment
		if (mFocusObject->isAttachment())
		{
			while (mFocusObject.notNull() && !mFocusObject->isAvatar())
			{
				mFocusObject = (LLViewerObject*) mFocusObject->getParent();
			}
			setFocusObject((LLViewerObject*)mFocusObject);
		}
		updateFocusOffset();
	}
}

// Used for avatar customization
//-----------------------------------------------------------------------------
// setCameraPosAndFocusGlobal()
//-----------------------------------------------------------------------------
void LLAgentCamera::setCameraPosAndFocusGlobal(const LLVector3d& camera_pos, const LLVector3d& focus, const LLUUID &object_id)
{
	LLVector3d old_focus = mFocusTargetGlobal.isExactlyZero() ? focus : mFocusTargetGlobal;

	F64 focus_delta_squared = (old_focus - focus).magVecSquared();
	const F64 ANIM_EPSILON_SQUARED = 0.0001;
	if (focus_delta_squared > ANIM_EPSILON_SQUARED)
	{
		startCameraAnimation();
	}
	
	//LLViewerCamera::getInstance()->setOrigin( gAgent.getPosAgentFromGlobal( camera_pos ) );
	setFocusObject(gObjectList.findObject(object_id));
	mFocusTargetGlobal = focus;
	mCameraFocusOffsetTarget = camera_pos - focus;
	mCameraFocusOffset = mCameraFocusOffsetTarget;

	if (mFocusObject)
	{
		if (mFocusObject->isAvatar())
		{
			setLookAt(LOOKAT_TARGET_FOCUS, mFocusObject);
		}
		else
		{
			setLookAt(LOOKAT_TARGET_FOCUS, mFocusObject, (gAgent.getPosAgentFromGlobal(focus) - mFocusObject->getRenderPosition()) * ~mFocusObject->getRenderRotation());
		}
	}
	else
	{
		setLookAt(LOOKAT_TARGET_FOCUS, NULL, gAgent.getPosAgentFromGlobal(mFocusTargetGlobal));
	}

	if (mCameraAnimating)
	{
		const F64 ANIM_METERS_PER_SECOND = 10.0;
		const F64 MIN_ANIM_SECONDS = 0.5;
		//const F64 MAX_ANIM_SECONDS = 10.0;
		F64 MAX_ANIM_SECONDS = 1.0; // Andromeda radar cam patch, make camming faster
		F64 anim_duration = llmax( MIN_ANIM_SECONDS, sqrt(focus_delta_squared) / ANIM_METERS_PER_SECOND );
		anim_duration = llmin( anim_duration, MAX_ANIM_SECONDS );
		setAnimationDuration( (F32)anim_duration );
	}

	updateFocusOffset();
}

//-----------------------------------------------------------------------------
// setSitCamera()
//-----------------------------------------------------------------------------
void LLAgentCamera::setSitCamera(const LLUUID &object_id, const LLVector3 &camera_pos, const LLVector3 &camera_focus)
{
	BOOL camera_enabled = !object_id.isNull();

	if (camera_enabled)
	{
		LLViewerObject *reference_object = gObjectList.findObject(object_id);
		if (reference_object)
		{
			//convert to root object relative?
			mSitCameraPos = camera_pos;
			mSitCameraFocus = camera_focus;
			mSitCameraReferenceObject = reference_object;
			mSitCameraEnabled = TRUE;
		}
	}
	else
	{
		mSitCameraPos.clearVec();
		mSitCameraFocus.clearVec();
		mSitCameraReferenceObject = NULL;
		mSitCameraEnabled = FALSE;
	}
}

//-----------------------------------------------------------------------------
// setFocusOnAvatar()
//-----------------------------------------------------------------------------
void LLAgentCamera::setFocusOnAvatar(BOOL focus_on_avatar, BOOL animate, BOOL reset_axes)
{
	if (focus_on_avatar != mFocusOnAvatar)
	{
		if (animate)
		{
			startCameraAnimation();
		}
		else
		{
			stopCameraAnimation();
		}
	}
	
	//RN: when focused on the avatar, we're not "looking" at it
	// looking implies intent while focusing on avatar means
	// you're just walking around with a camera on you...eesh.
	if (!mFocusOnAvatar && focus_on_avatar && reset_axes)
	{
		setFocusGlobal(LLVector3d::zero);
		mCameraFOVZoomFactor = 0.f;
		if (mCameraMode == CAMERA_MODE_THIRD_PERSON)
		{
			LLVector3 at_axis;
			if (!isAgentAvatarValid() || !gAgentAvatarp->getParent())
			{
                // In case of front view rotate agent to look into direction opposite to camera
                // In case of rear view rotate agent into diraction same as camera, e t c
                LLVector3 vect = getCameraOffsetInitial();
                F32 rotxy = F32(atan2(vect.mV[VY], vect.mV[VX]));

                LLCoordFrame frameCamera = *((LLCoordFrame*)LLViewerCamera::getInstance());
                // front view angle rotxy is zero, rear view rotxy angle is 180, compensate
                frameCamera.yaw((180 * DEG_TO_RAD) - rotxy);
                at_axis = frameCamera.getAtAxis();
                at_axis.mV[VZ] = 0.f;
                at_axis.normalize();
                gAgent.resetAxes(at_axis);
                gAgent.yaw(0);
			}
		}
	}
	// unlocking camera from avatar
	else if (mFocusOnAvatar && !focus_on_avatar)
	{
		// keep camera focus point consistent, even though it is now unlocked
		setFocusGlobal(gAgent.getPositionGlobal() + calcThirdPersonFocusOffset(), gAgent.getID());
		mAllowChangeToFollow = FALSE;
	}
	
	mFocusOnAvatar = focus_on_avatar;
}


BOOL LLAgentCamera::setLookAt(ELookAtType target_type, LLViewerObject *object, LLVector3 position)
{
	static LLCachedControl<bool> isLocalPrivate(gSavedSettings, "PrivateLocalLookAtTarget", false);
	
	// AO, set to absolutely nothing if local lookats are disabled.
	if(isLocalPrivate)
	{
			position.clearVec();
			target_type = LOOKAT_TARGET_NONE;
			object = gAgentAvatarp;
	}
	
	else if(object && object->isAttachment())
	{
		LLViewerObject* parent = object;
		while(parent)
		{
			if (parent == gAgentAvatarp)
			{
				// looking at an attachment on ourselves, which we don't want to do
				object = gAgentAvatarp;
				position.clearVec();
			}
			parent = (LLViewerObject*)parent->getParent();
		}
	}
	
	if(!mLookAt || mLookAt->isDead())
	{
		mLookAt = (LLHUDEffectLookAt *)LLHUDManager::getInstance()->createViewerEffect(LLHUDObject::LL_HUD_EFFECT_LOOKAT);
		mLookAt->setSourceObject(gAgentAvatarp);
	}

	return mLookAt->setLookAt(target_type, object, position);
}

//-----------------------------------------------------------------------------
// lookAtLastChat()
//-----------------------------------------------------------------------------
void LLAgentCamera::lookAtLastChat()
{
	// Block if camera is animating or not in normal third person camera mode
	if (mCameraAnimating || !cameraThirdPerson())
	{
		return;
	}

	LLViewerObject *chatter = gObjectList.findObject(gAgent.getLastChatter());
	if (!chatter)
	{
		return;
	}

	LLVector3 delta_pos;
	if (chatter->isAvatar())
	{
		LLVOAvatar *chatter_av = (LLVOAvatar*)chatter;
		if (isAgentAvatarValid() && chatter_av->mHeadp)
		{
			delta_pos = chatter_av->mHeadp->getWorldPosition() - gAgentAvatarp->mHeadp->getWorldPosition();
		}
		else
		{
			delta_pos = chatter->getPositionAgent() - gAgent.getPositionAgent();
		}
		delta_pos.normalize();

		gAgent.setControlFlags(AGENT_CONTROL_STOP);

		changeCameraToThirdPerson();

		LLVector3 new_camera_pos = gAgentAvatarp->mHeadp->getWorldPosition();
		LLVector3 left = delta_pos % LLVector3::z_axis;
		left.normalize();
		LLVector3 up = left % delta_pos;
		up.normalize();
		new_camera_pos -= delta_pos * 0.4f;
		new_camera_pos += left * 0.3f;
		new_camera_pos += up * 0.2f;

		setFocusOnAvatar(FALSE, FALSE);

		if (chatter_av->mHeadp)
		{
			setFocusGlobal(gAgent.getPosGlobalFromAgent(chatter_av->mHeadp->getWorldPosition()), gAgent.getLastChatter());
			mCameraFocusOffsetTarget = gAgent.getPosGlobalFromAgent(new_camera_pos) - gAgent.getPosGlobalFromAgent(chatter_av->mHeadp->getWorldPosition());
		}
		else
		{
			setFocusGlobal(chatter->getPositionGlobal(), gAgent.getLastChatter());
			mCameraFocusOffsetTarget = gAgent.getPosGlobalFromAgent(new_camera_pos) - chatter->getPositionGlobal();
		}
	}
	else
	{
		delta_pos = chatter->getRenderPosition() - gAgent.getPositionAgent();
		delta_pos.normalize();

		gAgent.setControlFlags(AGENT_CONTROL_STOP);

		changeCameraToThirdPerson();

		LLVector3 new_camera_pos = gAgentAvatarp->mHeadp->getWorldPosition();
		LLVector3 left = delta_pos % LLVector3::z_axis;
		left.normalize();
		LLVector3 up = left % delta_pos;
		up.normalize();
		new_camera_pos -= delta_pos * 0.4f;
		new_camera_pos += left * 0.3f;
		new_camera_pos += up * 0.2f;

		setFocusOnAvatar(FALSE, FALSE);

		setFocusGlobal(chatter->getPositionGlobal(), gAgent.getLastChatter());
		mCameraFocusOffsetTarget = gAgent.getPosGlobalFromAgent(new_camera_pos) - chatter->getPositionGlobal();
	}
}

bool LLAgentCamera::isfollowCamLocked()
{
	return mFollowCam.getPositionLocked();
}

BOOL LLAgentCamera::setPointAt(EPointAtType target_type, LLViewerObject *object, LLVector3 position)
{
	// <FS:Ansariel> Remember the current object point pointed at - we might need it later
	mPointAtObject = object;

	// <FS:Ansariel> Private point at
	static LLCachedControl<bool> private_pointat(gSavedSettings, "PrivatePointAtTarget", false);
	if (private_pointat)
	{
		if (mPointAt && !mPointAt->isDead())
		{
			mPointAt->clearPointAtTarget();
			mPointAt->markDead();
		}

		return FALSE;
	}
	// </FS:Ansariel>

	// disallow pointing at attachments and avatars
	//this is the editing arm motion
	if (object && (object->isAttachment() || object->isAvatar()))
	{
		return FALSE;
	}
	if (!mPointAt || mPointAt->isDead())
	{
		mPointAt = (LLHUDEffectPointAt *)LLHUDManager::getInstance()->createViewerEffect(LLHUDObject::LL_HUD_EFFECT_POINTAT);
		mPointAt->setSourceObject(gAgentAvatarp);
	}
	return mPointAt->setPointAt(target_type, object, position);
}

void LLAgentCamera::rotateToInitSitRot()
{
	gAgent.rotate(~gAgent.getFrameAgent().getQuaternion());
	gAgent.rotate(mInitSitRot);
}

void LLAgentCamera::resetCameraZoomFraction()
{ 
	mCameraZoomFraction = INITIAL_ZOOM_FRACTION; 
}

ELookAtType LLAgentCamera::getLookAtType()
{
	if (mLookAt) 
	{
		return mLookAt->getLookAtType();
	}
	return LOOKAT_TARGET_NONE;
}

EPointAtType LLAgentCamera::getPointAtType()
{ 
	if (mPointAt) 
	{
		return mPointAt->getPointAtType();
	}
	return POINTAT_TARGET_NONE;
}

void LLAgentCamera::clearGeneralKeys()
{
	mAtKey 				= 0;
	mWalkKey 			= 0;
	mLeftKey 			= 0;
	mUpKey 				= 0;
	mYawKey 			= 0.f;
	mPitchKey 			= 0.f;
}

void LLAgentCamera::clearOrbitKeys()
{
	mOrbitLeftKey		= 0.f;
	mOrbitRightKey		= 0.f;
	mOrbitUpKey			= 0.f;
	mOrbitDownKey		= 0.f;
	mOrbitInKey			= 0.f;
	mOrbitOutKey		= 0.f;
}

void LLAgentCamera::clearPanKeys()
{
	mPanRightKey		= 0.f;
	mPanLeftKey			= 0.f;
	mPanUpKey			= 0.f;
	mPanDownKey			= 0.f;
	mPanInKey			= 0.f;
	mPanOutKey			= 0.f;
}

// static
S32 LLAgentCamera::directionToKey(S32 direction)
{
	if (direction > 0) return 1;
	if (direction < 0) return -1;
	return 0;
}

// <FS:Ansariel> FIRE-7758: Save/load camera position feature
void LLAgentCamera::storeCameraPosition()
{
	gSavedPerAccountSettings.setVector3d("FSStoredCameraPos", getCameraPositionGlobal());

	// get a vector pointing forward from the camera view manually, getFocusTargetGlobal() will
	// not return useful values if the camera is in flycam mode or was just switched out of
	// flycam  mode and not repositioned after
	LLVector3d forward = LLVector3d(1.0, 0.0, 0.0) * LLViewerCamera::getInstance()->getQuaternion() + getCameraPositionGlobal();
	gSavedPerAccountSettings.setVector3d("FSStoredCameraFocus", forward);

	LLUUID stored_camera_focus_object_id = LLUUID::null;
	if (mFocusObject)
	{
		stored_camera_focus_object_id = mFocusObject->getID();
	}
	gSavedPerAccountSettings.setString("FSStoredCameraFocusObjectId", stored_camera_focus_object_id.asString());
}

void LLAgentCamera::loadCameraPosition()
{
	LLVector3d stored_camera_pos = gSavedPerAccountSettings.getVector3d("FSStoredCameraPos");
	LLVector3d stored_camera_focus = gSavedPerAccountSettings.getVector3d("FSStoredCameraFocus");
	LLUUID stored_camera_focus_object_id = LLUUID(gSavedPerAccountSettings.getString("FSStoredCameraFocusObjectId"));

	F32 renderFarClip = gSavedSettings.getF32("RenderFarClip");
	F32 far_clip_squared = renderFarClip * renderFarClip;

	if (stored_camera_pos.isNull())
	{
		report_to_nearby_chat(LLTrans::getString("LoadCameraPositionNoneSaved"));
		return;
	}

	if (dist_vec_squared(gAgent.getPositionGlobal(), stored_camera_pos) > far_clip_squared)
	{
		report_to_nearby_chat(LLTrans::getString("LoadCameraPositionOutsideDrawDistance"));
		return;
	}

	// switch off flycam mode if needed
	if (LLViewerJoystick::getInstance()->getOverrideCamera())
	{
		handle_toggle_flycam();

		// exiting from flycam usually keeps the camera where it is but here we want it to actually move
		LLViewerJoystick::getInstance()->setCameraNeedsUpdate(true);
	}

	unlockView();
	setCameraPosAndFocusGlobal(stored_camera_pos, stored_camera_focus, stored_camera_focus_object_id);
}
// </FS:Ansariel> FIRE-7758: Save/load camera position feature

// EOF<|MERGE_RESOLUTION|>--- conflicted
+++ resolved
@@ -981,17 +981,8 @@
 	F32 current_distance = (F32)camera_offset_unit.normalize();
 	F32 new_distance = current_distance * fraction;
 
-<<<<<<< HEAD
-	// Freeing the camera movement some more -KC
-	static LLCachedControl<bool> disable_minconstraints(gSavedSettings,"FSDisableMinZoomDist");
-	if (!disable_minconstraints)
-	{
-	// Don't move through focus point
-	if (mFocusObject)
-=======
 	// Unless camera is unlocked
 	if (!isDisableCameraConstraints())
->>>>>>> 7b54f077
 	{
 		F32 min_zoom = LAND_MIN_ZOOM;
 
@@ -1000,20 +991,6 @@
 		{
 			LLVector3 camera_offset_dir((F32)camera_offset_unit.mdV[VX], (F32)camera_offset_unit.mdV[VY], (F32)camera_offset_unit.mdV[VZ]);
 
-<<<<<<< HEAD
-	new_distance = llmax(new_distance, min_zoom);
-	}	
-
-	// <FS:Ansariel> FIRE-23470: Fix camera controls zoom glitch
-	//F32 max_distance = getCameraMaxZoomDistance();
-	F32 max_distance = getCameraMaxZoomDistance(true);
-
-	max_distance = llmin(max_distance, current_distance * 4.f); //Scaled max relative to current distance.  MAINT-3154
-	
-	if (new_distance > max_distance)
-	{
-		new_distance = max_distance;
-=======
 			if (mFocusObject->isAvatar())
 			{
 				calcCameraMinDistance(min_zoom);
@@ -1026,10 +1003,11 @@
 
 		new_distance = llmax(new_distance, min_zoom);
 
-		F32 max_distance = getCameraMaxZoomDistance();
+		// <FS:Ansariel> FIRE-23470: Fix camera controls zoom glitch
+		//F32 max_distance = getCameraMaxZoomDistance();
+		F32 max_distance = getCameraMaxZoomDistance(true);
 		max_distance = llmin(max_distance, current_distance * 4.f); //Scaled max relative to current distance.  MAINT-3154
 		new_distance = llmin(new_distance, max_distance);
->>>>>>> 7b54f077
 
 		if (cameraCustomizeAvatar())
 		{
@@ -1075,21 +1053,9 @@
 		LLVector3d	camera_offset_unit(mCameraFocusOffsetTarget);
 		F32 current_distance = (F32)camera_offset_unit.normalize();
 		F32 new_distance = current_distance - meters;
-<<<<<<< HEAD
-		
-		// Freeing the camera movement some more -KC
-		static LLCachedControl<bool> disable_minconstraints(gSavedSettings,"FSDisableMinZoomDist");
-		if (!disable_minconstraints)
-        {
-		F32 min_zoom = LAND_MIN_ZOOM;
-		
-		// Don't move through focus point
-		if (mFocusObject.notNull())
-=======
 
 		// Unless camera is unlocked
 		if (!isDisableCameraConstraints())
->>>>>>> 7b54f077
 		{
 			F32 min_zoom = LAND_MIN_ZOOM;
 
@@ -1106,30 +1072,17 @@
 				}
 			}
 
-<<<<<<< HEAD
-		new_distance = llmax(new_distance, min_zoom);
-		}
-
-		// <FS:Ansariel> FIRE-23470: Fix camera controls zoom glitch
-		//F32 max_distance = getCameraMaxZoomDistance();
-		F32 max_distance = getCameraMaxZoomDistance(true);
-=======
 			new_distance = llmax(new_distance, min_zoom);
 
-			F32 max_distance = getCameraMaxZoomDistance();
+			// <FS:Ansariel> FIRE-23470: Fix camera controls zoom glitch
+			//F32 max_distance = getCameraMaxZoomDistance();
+			F32 max_distance = getCameraMaxZoomDistance(true);
 			new_distance = llmin(new_distance, max_distance);
->>>>>>> 7b54f077
 
 			if (CAMERA_MODE_CUSTOMIZE_AVATAR == getCameraMode())
 			{
 				new_distance = llclamp(new_distance, APPEARANCE_MIN_ZOOM, APPEARANCE_MAX_ZOOM);
 			}
-		}
-
-<<<<<<< HEAD
-		if( CAMERA_MODE_CUSTOMIZE_AVATAR == getCameraMode() )
-		{
-			new_distance = llclamp( new_distance, APPEARANCE_MIN_ZOOM, APPEARANCE_MAX_ZOOM );
 		}
 
 // [RLVa:KB] - Checked: 2.0.0
@@ -1137,8 +1090,6 @@
 			return;
 // [/RLVa:KB]
 
-=======
->>>>>>> 7b54f077
 		// Compute new camera offset
 		mCameraFocusOffsetTarget = new_distance * camera_offset_unit;
 		cameraZoomIn(1.f);
@@ -1874,8 +1825,7 @@
 		// don't FOV zoom on mostly transparent objects
 		F32 obj_min_dist = 0.f;
 		// Freeing the camera movement some more -KC
-		static LLCachedControl<bool> disable_minconstraints(gSavedSettings,"FSDisableMinZoomDist");
-		if (!disable_minconstraints)
+		if (!isDisableCameraConstraints())
 			calcCameraMinDistance(obj_min_dist);
 		F32 current_distance = llmax(0.001f, camera_offset_dir.magVec());
 
@@ -2114,15 +2064,7 @@
 		camera_position_global = focusPosGlobal + mCameraFocusOffset;
 	}
 
-<<<<<<< HEAD
-	// <FS:Ansariel> Replace frequently called gSavedSettings
-	//if (!gSavedSettings.getBOOL("DisableCameraConstraints") && !gAgent.isGodlike())
-	static LLCachedControl<bool> sDisableCameraConstraints(gSavedSettings, "DisableCameraConstraints");
-	if (!sDisableCameraConstraints && !gAgent.isGodlike())
-	// </FS:Ansariel>
-=======
 	if (!isDisableCameraConstraints() && !gAgent.isGodlike())
->>>>>>> 7b54f077
 	{
 		LLViewerRegion* regionp = LLWorld::getInstance()->getRegionFromPosGlobal(camera_position_global);
 		bool constrain = true;
@@ -2431,22 +2373,7 @@
 
 	if (isDisableCameraConstraints())
 	{
-<<<<<<< HEAD
-		// <FS:Ansariel> Replace frequently called gSavedSettings
-		//if (gSavedSettings.getBOOL("DisableCameraConstraints"))
-		static LLCachedControl<bool> sDisableCameraConstraints(gSavedSettings, "DisableCameraConstraints");
-		if (sDisableCameraConstraints)
-		// </FS:Ansariel>
-		{
-			return -1000.f;
-		}
-		else
-		{
-			return 0.5f;
-		}
-=======
 		return -1000.f;
->>>>>>> 7b54f077
 	}
 
 	return 0.5f;
