--- conflicted
+++ resolved
@@ -39,7 +39,7 @@
 #include "llspinctrl.h"
 #include "llstring.h"
 #include "lltexteditor.h"
-<<<<<<< HEAD
+#include "llviewershadermgr.h"
 #include "lluictrlfactory.h"
 #include "llviewercontrol.h"
 // [RLVa:KB] - Checked: 2010-03-18 (RLVa-1.2.0a)
@@ -52,10 +52,6 @@
 #include "llnotificationsutil.h"
 #include "llwindow.h"
 #include "llfloaterreg.h"
-=======
-#include "llviewershadermgr.h"
-
->>>>>>> 4c006e76
 
 LLFloaterSettingsDebug::LLFloaterSettingsDebug(const LLSD& key) 
 :	LLFloater(key)
@@ -363,21 +359,17 @@
 	mColorSwatch->setVisible(FALSE);
 	mValText->setVisible( FALSE);
 	mComment->setText(LLStringUtil::null);
+	mBooleanCombo->setEnabled(TRUE);
+	getChild<LLUICtrl>("TRUE")->setEnabled(TRUE);
+	getChild<LLUICtrl>("FALSE")->setEnabled(TRUE);
+	mDefaultButton->setEnabled(TRUE);
 	mCopyButton->setEnabled(FALSE);
 	mDefaultButton->setEnabled(FALSE);
 	mBooleanCombo->setVisible(FALSE);
 	mSanityButton->setVisible(FALSE);
 
-<<<<<<< HEAD
+
 	if (mCurrentControlVariable)
-=======
-    getChild<LLUICtrl>("boolean_combo")->setEnabled(true);
-    getChild<LLUICtrl>("TRUE")->setEnabled(true);
-    getChild<LLUICtrl>("FALSE")->setEnabled(true);
-    getChild<LLUICtrl>("default_btn")->setEnabled(true);
-
-	if (controlp)
->>>>>>> 4c006e76
 	{
 // [RLVa:KB] - Checked: 2011-05-28 (RLVa-1.4.0a) | Modified: RLVa-1.4.0a
 		// If "HideFromEditor" was toggled while the floater is open then we need to manually disable access to the control
@@ -474,16 +466,16 @@
 					mBooleanCombo->setValue(LLSD(""));
 				}
 
-				bool bUseVAO = controlp->getName() == "RenderUseVAO";
+				bool bUseVAO = mCurrentControlVariable->getName() == "RenderUseVAO";
 				if (bUseVAO)
 				{
 					bool use_shaders = LLViewerShaderMgr::instance()->getVertexShaderLevel(LLViewerShaderMgr::SHADER_OBJECT) > 0;
-					getChild<LLUICtrl>("boolean_combo")->setEnabled(use_shaders);
+					mBooleanCombo->setEnabled(use_shaders);
 					getChild<LLUICtrl>("TRUE")->setEnabled(use_shaders);
 					getChild<LLUICtrl>("FALSE")->setEnabled(use_shaders);
-					getChild<LLUICtrl>("default_btn")->setEnabled(use_shaders);
+					mDefaultButton->setEnabled(use_shaders);
 					if (!use_shaders) {
-						getChild<LLUICtrl>("boolean_combo")->setValue(LLSD(false));
+						mBooleanCombo->setValue(LLSD(false));
 					}
 				}
 			}
