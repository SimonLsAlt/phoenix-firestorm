/** 
 * @file lltracker.cpp
 * @brief Container for objects user is tracking.
 *
 * $LicenseInfo:firstyear=2003&license=viewerlgpl$
 * Second Life Viewer Source Code
 * Copyright (C) 2010, Linden Research, Inc.
 * 
 * This library is free software; you can redistribute it and/or
 * modify it under the terms of the GNU Lesser General Public
 * License as published by the Free Software Foundation;
 * version 2.1 of the License only.
 * 
 * This library is distributed in the hope that it will be useful,
 * but WITHOUT ANY WARRANTY; without even the implied warranty of
 * MERCHANTABILITY or FITNESS FOR A PARTICULAR PURPOSE.  See the GNU
 * Lesser General Public License for more details.
 * 
 * You should have received a copy of the GNU Lesser General Public
 * License along with this library; if not, write to the Free Software
 * Foundation, Inc., 51 Franklin Street, Fifth Floor, Boston, MA  02110-1301  USA
 * 
 * Linden Research, Inc., 945 Battery Street, San Francisco, CA  94111  USA
 * $/LicenseInfo$
 */

#include "llviewerprecompiledheaders.h"

// library includes
#include "llcoord.h"
#include "llfontgl.h"
#include "llgl.h"
#include "llrender.h"
#include "llinventory.h"
#include "llinventorydefines.h"
#include "llpointer.h"
#include "llstring.h"
#include "lluuid.h"
#include "v3math.h"
#include "v3dmath.h"
#include "v4color.h"

// viewer includes
#include "llappviewer.h"
#include "lltracker.h"
#include "llagent.h"
#include "llagentcamera.h"
#include "llcallingcard.h"
#include "llfloaterworldmap.h"
#include "llhudtext.h"
#include "llhudview.h"
#include "llinventorymodel.h"
#include "llinventoryobserver.h"
#include "lllandmarklist.h"
#include "llprogressview.h"
#include "llsky.h"
#include "llui.h"
#include "llviewercamera.h"
#include "llviewerinventory.h"
#include "llviewerwindow.h"
#include "llworld.h"
#include "llworldmapview.h"
#include "llviewercontrol.h"


const F32 DESTINATION_REACHED_RADIUS    = 3.0f;
const F32 DESTINATION_VISITED_RADIUS    = 6.0f;

// this last one is useful for when the landmark is
// very close to agent when tracking is turned on
const F32 DESTINATION_UNVISITED_RADIUS = 12.0f;

const S32 ARROW_OFF_RADIUS_SQRD = 100;

const S32 HUD_ARROW_SIZE = 32;

// static
LLTracker *LLTracker::sTrackerp = NULL;
BOOL LLTracker::sCheesyBeacon = FALSE;

LLTracker::LLTracker()
:	mTrackingStatus(TRACKING_NOTHING),
	mTrackingLocationType(LOCATION_NOTHING),
	mHUDArrowCenterX(0),
	mHUDArrowCenterY(0),
	mToolTip( "" ),
	mTrackedLandmarkName(""),
	mHasReachedLandmark(FALSE),
	mHasLandmarkPosition(FALSE),
	mLandmarkHasBeenVisited(FALSE),
	mTrackedLocationName( "" ),
	mIsTrackingLocation(FALSE),
	mHasReachedLocation(FALSE)
{ }


LLTracker::~LLTracker()
{ 
	purgeBeaconText();
}


// static
void LLTracker::stopTracking(bool clear_ui)
{
	instance()->stopTrackingAll(clear_ui);
}


// static virtual
void LLTracker::drawHUDArrow()
{
<<<<<<< HEAD
	// <FS:Ansariel> Performance improvement
	//if (!gSavedSettings.getBOOL("RenderTrackerBeacon")) return;
	static LLCachedControl<bool> renderTrackerBeacon(gSavedSettings, "RenderTrackerBeacon");
	if (!renderTrackerBeacon) return;
	// </FS:Ansariel>
=======
    if (!LLWorld::instanceExists())
    {
        return;
    }

    static LLCachedControl<bool> render_beacon(gSavedSettings, "RenderTrackerBeacon", true);
    if (!render_beacon)
    {
        return;
    }
>>>>>>> 900c13d3

	if (gViewerWindow->getProgressView()->getVisible()) return;

	static LLUIColor map_track_color = LLUIColorTable::instance().getColor("MapTrackColor", LLColor4::white);
	
	/* tracking autopilot destination has been disabled 
	   -- 2004.01.09, Leviathan
	// Draw dot for autopilot target
	if (gAgent.getAutoPilot())
	{
		instance()->drawMarker( gAgent.getAutoPilotTargetGlobal(), map_track_color );
		return;
	}
	*/
	switch (getTrackingStatus())
	{ 
	case TRACKING_AVATAR:
		// Tracked avatar
		if(LLAvatarTracker::instance().haveTrackingInfo())
		{
			instance()->drawMarker( LLAvatarTracker::instance().getGlobalPos(), map_track_color );
		} 
		break;

	case TRACKING_LANDMARK:
		instance()->drawMarker( getTrackedPositionGlobal(), map_track_color );
		break;

	case TRACKING_LOCATION:
		// HACK -- try to keep the location just above the terrain
#if 0
		// UNHACKED by CRO - keep location where the location is
		instance()->mTrackedPositionGlobal.mdV[VZ] = 
				0.9f * instance()->mTrackedPositionGlobal.mdV[VZ]
				+ 0.1f * (LLWorld::getInstance()->resolveLandHeightGlobal(getTrackedPositionGlobal()) + 1.5f);
#endif
		instance()->mTrackedPositionGlobal.mdV[VZ] = llclamp((F32)instance()->mTrackedPositionGlobal.mdV[VZ], LLWorld::getInstance()->resolveLandHeightGlobal(getTrackedPositionGlobal()) + 1.5f, (F32)instance()->getTrackedPositionGlobal().mdV[VZ]);
		instance()->drawMarker( getTrackedPositionGlobal(), map_track_color );
		break;

	default:
		break;
	}
}


// static 
void LLTracker::render3D()
{
	// Ansariel: Don't go through all this if we don't track anything at all
	//           and also use LLCachedControl instead of the slow
	//           gSavedSettings.getBOOL() call.
	static LLCachedControl<bool> renderTrackerBeacon(gSavedSettings, "RenderTrackerBeacon");
	if (!instance()->isTracking(NULL) || !gFloaterWorldMap || !renderTrackerBeacon)
	{
		return;
	}
	
	static LLUIColor map_track_color = LLUIColorTable::instance().getColor("MapTrackColor", LLColor4::white);
	static LLUIColor map_track_color_under = LLUIColorTable::instance().getColor("MapTrackColorUnder", LLColor4::white);
	// <FS:Ansariel> Disable stop tracking when closing in
	static LLCachedControl<bool> fsDisableTrackerAtCloseIn(gSavedSettings, "FSDisableAvatarTrackerAtCloseIn");

	// Arbitary location beacon
	if( instance()->mIsTrackingLocation )
 	{
		if (!instance()->mBeaconText)
		{
			instance()->mBeaconText = (LLHUDText *)LLHUDObject::addHUDObject(LLHUDObject::LL_HUD_TEXT);
			instance()->mBeaconText->setDoFade(FALSE);
		}

		LLVector3d pos_global = instance()->mTrackedPositionGlobal;
		// (z-attenuation < 1) means compute "shorter" distance in z-axis,
		// so cancel tracking even if avatar is a little above or below.
		F32 dist = gFloaterWorldMap->getDistanceToDestination(pos_global, 0.5f);
		if (dist < DESTINATION_REACHED_RADIUS)
		{
			// <FS:Ansariel> Disable stop tracking when closing in
			//instance()->stopTrackingLocation(false,true);
			// Always disable tracker if we're not using the avatar tracker of the radar
			if (fsDisableTrackerAtCloseIn || instance()->mTrackingLocationType != LLTracker::LOCATION_AVATAR)
			{
				instance()->stopTrackingLocation(false,true);
			}
			else
			{
				renderBeacon( instance()->mTrackedPositionGlobal, map_track_color, map_track_color_under,
					  		instance()->mBeaconText, instance()->mTrackedLocationName );
			}
			// </FS:Ansariel> Disable stop tracking when closing in
		}
		else
		{
			renderBeacon( instance()->mTrackedPositionGlobal, map_track_color, map_track_color_under,
					  	instance()->mBeaconText, instance()->mTrackedLocationName );
		}
	}

	// Landmark beacon
	else if( !instance()->mTrackedLandmarkAssetID.isNull() )
	{
		if (!instance()->mBeaconText)
		{
			instance()->mBeaconText = (LLHUDText *)LLHUDObject::addHUDObject(LLHUDObject::LL_HUD_TEXT);
			instance()->mBeaconText->setDoFade(FALSE);
		}

		if (instance()->mHasLandmarkPosition)
		{
			F32 dist = gFloaterWorldMap->getDistanceToDestination(instance()->mTrackedPositionGlobal, 1.0f);

			if (   !instance()->mLandmarkHasBeenVisited
				&& dist < DESTINATION_VISITED_RADIUS )
			{
				// its close enough ==> flag as visited
				instance()->setLandmarkVisited();
			}

			if (   !instance()->mHasReachedLandmark 
				&& dist < DESTINATION_REACHED_RADIUS )
			{
				// its VERY CLOSE ==> automatically stop tracking
				instance()->stopTrackingLandmark();
			}
			else
			{
				if (    instance()->mHasReachedLandmark 
					 && dist > DESTINATION_UNVISITED_RADIUS )
				{
					// this is so that landmark beacons don't immediately 
					// disappear when they're created only a few meters 
					// away, yet disappear when the agent wanders away 
					// and back again
					instance()->mHasReachedLandmark = FALSE;
				}
				renderBeacon( instance()->mTrackedPositionGlobal, map_track_color, map_track_color_under,
							  instance()->mBeaconText, instance()->mTrackedLandmarkName );
			}
		}
		else
		{
			// probably just finished downloading the asset
			instance()->cacheLandmarkPosition();
		}
	}
	else
	{
		// Avatar beacon
		LLAvatarTracker& av_tracker = LLAvatarTracker::instance();
		if(av_tracker.haveTrackingInfo())
		{
			if (!instance()->mBeaconText)
			{
				instance()->mBeaconText = (LLHUDText *)LLHUDObject::addHUDObject(LLHUDObject::LL_HUD_TEXT);
				instance()->mBeaconText->setDoFade(FALSE);
			}
			
			F32 dist = gFloaterWorldMap->getDistanceToDestination(instance()->getTrackedPositionGlobal(), 0.0f);
			if (dist < DESTINATION_REACHED_RADIUS)
			{
				// <FS:Ansariel> Disable stop tracking when closing in
				//instance()->stopTrackingAvatar();
				if (fsDisableTrackerAtCloseIn)
				{
					instance()->stopTrackingAvatar();
				}
				else
				{
					renderBeacon( av_tracker.getGlobalPos(), map_track_color, map_track_color_under,
						  		instance()->mBeaconText, av_tracker.getName() );
				}
				// </FS:Ansariel> Disable stop tracking when closing in
			}
			else
			{
				renderBeacon( av_tracker.getGlobalPos(), map_track_color, map_track_color_under,
						  	instance()->mBeaconText, av_tracker.getName() );
			}
		}
		else
		{
			BOOL stop_tracking = FALSE;
			const LLUUID& avatar_id = av_tracker.getAvatarID();
			if(avatar_id.isNull())
			{
				stop_tracking = TRUE;
			}
			else 
			{
				const LLRelationship* buddy = av_tracker.getBuddyInfo(avatar_id);
				if(buddy && !buddy->isOnline() && !gAgent.isGodlike())
				{
					stop_tracking = TRUE;
				}
				if(!buddy && !gAgent.isGodlike())
				{
					stop_tracking = TRUE;
				}
			}
			if(stop_tracking)
			{
				instance()->stopTrackingAvatar();
			}
		}
	}
}


// static 
void LLTracker::trackAvatar( const LLUUID& avatar_id, const std::string& name )
{
	instance()->stopTrackingLandmark();
	instance()->stopTrackingLocation();
	
	LLAvatarTracker::instance().track( avatar_id, name );
	instance()->mTrackingStatus = TRACKING_AVATAR;
	instance()->mLabel = name;
	instance()->mToolTip = "";
}


// static 
void LLTracker::trackLandmark( const LLUUID& asset_id, const LLUUID& item_id, const std::string& name)
{
	instance()->stopTrackingAvatar();
	instance()->stopTrackingLocation();
	
 	instance()->mTrackedLandmarkAssetID = asset_id;
 	instance()->mTrackedLandmarkItemID = item_id;
 	instance()->mTrackedLandmarkName = name;
	instance()->cacheLandmarkPosition();
	instance()->mTrackingStatus = TRACKING_LANDMARK;
	instance()->mLabel = name;
	instance()->mToolTip = "";
}


// static 
void LLTracker::trackLocation(const LLVector3d& pos_global, const std::string& full_name, const std::string& tooltip, ETrackingLocationType location_type)
{
	instance()->stopTrackingAvatar();
	instance()->stopTrackingLandmark();

	instance()->mTrackedPositionGlobal = pos_global;
	instance()->mTrackedLocationName = full_name;
	instance()->mIsTrackingLocation = TRUE;
	instance()->mTrackingStatus = TRACKING_LOCATION;
	instance()->mTrackingLocationType = location_type;
	instance()->mLabel = full_name;
	instance()->mToolTip = tooltip;
}


// static 
BOOL LLTracker::handleMouseDown(S32 x, S32 y)
{
	BOOL eat_mouse_click = FALSE;
	// fortunately, we can always compute the tracking arrow center
	S32 dist_sqrd = (x - instance()->mHUDArrowCenterX) * (x - instance()->mHUDArrowCenterX) + 
					(y - instance()->mHUDArrowCenterY) * (y - instance()->mHUDArrowCenterY);
	if (dist_sqrd < ARROW_OFF_RADIUS_SQRD)
	{
		/* tracking autopilot destination has been disabled
		   -- 2004.01.09, Leviathan
		// turn off tracking
		if (gAgent.getAutoPilot())
		{
			gAgent.stopAutoPilot(TRUE);	// TRUE because cancelled by user
			eat_mouse_click = TRUE;
		}
		*/
		if (getTrackingStatus())
		{
			instance()->stopTrackingAll();
			eat_mouse_click = TRUE;
		}
	}
	return eat_mouse_click;
}


// static 
LLVector3d LLTracker::getTrackedPositionGlobal()
{
	LLVector3d pos_global;
	switch (getTrackingStatus())
	{
	case TRACKING_AVATAR:
	{
		LLAvatarTracker& av_tracker = LLAvatarTracker::instance();
		if (av_tracker.haveTrackingInfo())
		{
			pos_global = av_tracker.getGlobalPos(); }
		break;
	}
	case TRACKING_LANDMARK:
		if( instance()->mHasLandmarkPosition )
		{
			pos_global = instance()->mTrackedPositionGlobal;
		}
		break;
	case TRACKING_LOCATION:
		pos_global = instance()->mTrackedPositionGlobal;
		break;
	default:
		break;
	}
	return pos_global;
}


// static
BOOL LLTracker::hasLandmarkPosition()
{
	if (!instance()->mHasLandmarkPosition)
	{
		// maybe we just received the landmark position info
		instance()->cacheLandmarkPosition();
	}
	return instance()->mHasLandmarkPosition;
}


// static
const std::string& LLTracker::getTrackedLocationName()
{
	return instance()->mTrackedLocationName;
}

F32 pulse_func(F32 t, F32 z, bool tracking_avatar, std::string direction)
{
	if (!LLTracker::sCheesyBeacon)
	{
		return 0.f;
	}
	
	t *= F_PI;
	if ("DOWN" == direction)
	{
		z += t*64.f - 256.f;
	}
	else
	{
	z -= t*64.f - 256.f;
	}
	
	F32 a = cosf(z*F_PI/512.f)*10.0f;
	a = llmax(a, 9.9f);
	a -= 9.9f;
	a *= 10.f;
	return a;
}

void draw_shockwave(F32 center_z, F32 t, S32 steps, LLColor4 color)
{
	if (!LLTracker::sCheesyBeacon)
	{
		return;
	}
	
	t *= 0.6284f/F_PI;
	
	t -= (F32) (S32) t;	

	t = llmax(t, 0.5f);
	t -= 0.5f;
	t *= 2.0f;
	
	F32 radius = t*16536.f;
	
	// Inexact, but reasonably fast.
	F32 delta = F_TWO_PI / steps;
	F32 sin_delta = sin( delta );
	F32 cos_delta = cos( delta );
	F32 x = radius;
	F32 y = 0.f;

	LLColor4 ccol = LLColor4(1,1,1,(1.f-t)*0.25f);
	gGL.begin(LLRender::TRIANGLE_FAN);
	gGL.color4fv(ccol.mV);
	gGL.vertex3f(0.f, 0.f, center_z);
	// make sure circle is complete
	steps += 1;
	
	color.mV[3] = (1.f-t*t);
	
	gGL.color4fv(color.mV);
	while( steps-- )
	{
		// Successive rotations
		gGL.vertex3f( x, y, center_z );
		F32 x_new = x * cos_delta - y * sin_delta;
		y = x * sin_delta +  y * cos_delta;
		x = x_new;
	}
	gGL.end();
}

void LLTracker::drawBeacon(LLVector3 pos_agent, std::string direction, LLColor4 fogged_color, F32 dist)
{
	const U32 BEACON_VERTS = 256;
	F32 step;

	gGL.matrixMode(LLRender::MM_MODELVIEW);
	gGL.pushMatrix();

	if ("DOWN" == direction)
	{
		gGL.translatef(pos_agent.mV[0], pos_agent.mV[1], pos_agent.mV[2]);
		draw_shockwave(1024.f, gRenderStartTime.getElapsedTimeF32(), 32, fogged_color);
		step = (5020.0f - pos_agent.mV[2]) / BEACON_VERTS;
	}
	else
	{
		gGL.translatef(pos_agent.mV[0], pos_agent.mV[1], 0);
		step = pos_agent.mV[2] / BEACON_VERTS;
	}

		gGL.color4fv(fogged_color.mV);
		
		LLVector3 x_axis = LLViewerCamera::getInstance()->getLeftAxis();
		F32 t = gRenderStartTime.getElapsedTimeF32();
		
		for (U32 i = 0; i < BEACON_VERTS; i++)
		{
			F32 x = x_axis.mV[0];
			F32 y = x_axis.mV[1];
			
			F32 z = i * step;
			F32 z_next = (i+1)*step;
		
		bool tracking_avatar = getTrackingStatus() == TRACKING_AVATAR;
		F32 a = pulse_func(t, z, tracking_avatar, direction);
		F32 an = pulse_func(t, z_next, tracking_avatar, direction);
			
			LLColor4 c_col = fogged_color + LLColor4(a,a,a,a);
			LLColor4 col_next = fogged_color + LLColor4(an,an,an,an);
			LLColor4 col_edge = fogged_color * LLColor4(a,a,a,0.0f);
			LLColor4 col_edge_next = fogged_color * LLColor4(an,an,an,0.0f);
			
			a *= 2.f;
		a += 1.0f;
			
			an *= 2.f;
		an += 1.0f;
		
			gGL.begin(LLRender::TRIANGLE_STRIP);
			gGL.color4fv(col_edge.mV);
			gGL.vertex3f(-x*a, -y*a, z);
			gGL.color4fv(col_edge_next.mV);
			gGL.vertex3f(-x*an, -y*an, z_next);
			
			gGL.color4fv(c_col.mV);
			gGL.vertex3f(0, 0, z);
			gGL.color4fv(col_next.mV);
			gGL.vertex3f(0, 0, z_next);
			
			gGL.color4fv(col_edge.mV);
			gGL.vertex3f(x*a,y*a,z);
			gGL.color4fv(col_edge_next.mV);
			gGL.vertex3f(x*an,y*an,z_next);
		gGL.end();
	}
	gGL.popMatrix();
}
			
// static 
void LLTracker::renderBeacon(LLVector3d pos_global, 
							 const LLColor4& color,
							 const LLColor4& color_under,
							 LLHUDText* hud_textp, 
							 const std::string& label )
{

	// <FS:PP> Performance improvement
	// sCheesyBeacon = gSavedSettings.getBOOL("CheesyBeacon");
	static LLCachedControl<bool> cheesyBeacon(gSavedSettings, "CheesyBeacon");
	sCheesyBeacon = cheesyBeacon;
	// </FS:PP>

	LLVector3d to_vec = pos_global - gAgentCamera.getCameraPositionGlobal();

	F32 dist = (F32)to_vec.magVec();
	F32 color_frac = 1.f;
	if (dist > 0.99f * LLViewerCamera::getInstance()->getFar())
	{
		color_frac = 0.4f;
	//	pos_global = gAgentCamera.getCameraPositionGlobal() + 0.99f*(LLViewerCamera::getInstance()->getFar()/dist)*to_vec;
		}
	else
	{
		color_frac = 1.f - 0.6f*(dist/LLViewerCamera::getInstance()->getFar());
	}

	LLColor4 fogged_color = color_frac * color + (1 - color_frac)*gSky.getSkyFogColor();
	LLColor4 fogged_color_under = color_frac * color_under + (1 - color_frac) * gSky.getSkyFogColor();

	F32 FADE_DIST = 3.f;
	fogged_color.mV[3] = llmax(0.2f, llmin(0.5f,(dist-FADE_DIST)/FADE_DIST));
	fogged_color_under.mV[3] = llmax(0.2f, llmin(0.5f,(dist-FADE_DIST)/FADE_DIST));

	LLVector3 pos_agent = gAgent.getPosAgentFromGlobal(pos_global);
	LLVector3d pos_agent_3d = gAgent.getPositionGlobal();	// <FS:CR> FIRE-8234

	LLGLSTracker gls_tracker; // default+ CULL_FACE + LIGHTING + GL_BLEND + GL_ALPHA_TEST
	gGL.getTexUnit(0)->unbind(LLTexUnit::TT_TEXTURE);
	LLGLDisable cull_face(GL_CULL_FACE);
	LLGLDepthTest gls_depth(GL_TRUE, GL_FALSE);
	
	LLTracker::drawBeacon(pos_agent, "DOWN", fogged_color, dist);
	LLTracker::drawBeacon(pos_agent, "UP", fogged_color_under, dist);

	std::string text;
	// <FS:CR> FIRE-8234 - Show distance from avatar rather than distance from camera.
	// (Distance from camera is somewhat useless)
	//text = llformat( "%.0f m", to_vec.magVec());
	F64 beaconDistance = dist_vec(pos_global, pos_agent_3d);
	text = llformat("%.0f m", beaconDistance);
	// </FS:CR>

	// <FS:PP> FIRE-16969: Avatar tracker sounds, beeps; closer -> more frequent, further -> less frequent
	static LLTimer beaconSoundTimer;
	static bool beaconSoundTimerIsRunning;
	static LLCachedControl<bool> playModeUISndTrackerBeacon(gSavedSettings, "PlayModeUISndTrackerBeacon");
	if (playModeUISndTrackerBeacon)
	{
		beaconSoundTimerIsRunning = true;
		if (beaconSoundTimer.getElapsedTimeF64() > beaconDistance / 30.0)
		{
			beaconSoundTimer.reset();
			make_ui_sound("UISndTrackerBeacon");
		}
	}
	else if (beaconSoundTimerIsRunning)
	{
		beaconSoundTimerIsRunning = false;
		beaconSoundTimer.stop();
	}
	// </FS:PP>

	std::string str;
	str += label;
	str += '\n';
	str += text;

	hud_textp->setFont(LLFontGL::getFontSansSerif());
	hud_textp->setZCompare(FALSE);
	hud_textp->setColor(LLColor4(1.f, 1.f, 1.f, llmax(0.2f, llmin(1.f,(dist-FADE_DIST)/FADE_DIST))));

	hud_textp->setString(str);
	hud_textp->setVertAlignment(LLHUDText::ALIGN_VERT_CENTER);
	hud_textp->setPositionAgent(pos_agent);
}


void LLTracker::stopTrackingAll(bool clear_ui)
{
	switch (mTrackingStatus)
	{
	case TRACKING_AVATAR :
		stopTrackingAvatar(clear_ui);
		break;
	case TRACKING_LANDMARK :
		stopTrackingLandmark(clear_ui);
		break;
	case TRACKING_LOCATION :
		stopTrackingLocation(clear_ui);
		break;
	default:
		mTrackingStatus = TRACKING_NOTHING;
		break;
	}
}


void LLTracker::stopTrackingAvatar(bool clear_ui)
{
	LLAvatarTracker& av_tracker = LLAvatarTracker::instance();
	if( !av_tracker.getAvatarID().isNull() )
	{
		av_tracker.untrack( av_tracker.getAvatarID() );
	}

	purgeBeaconText();
	gFloaterWorldMap->clearAvatarSelection(clear_ui);
	mTrackingStatus = TRACKING_NOTHING;
}


void LLTracker::stopTrackingLandmark(bool clear_ui)
{
	purgeBeaconText();
	mTrackedLandmarkAssetID.setNull();
	mTrackedLandmarkItemID.setNull();
	mTrackedLandmarkName.assign("");
	mTrackedPositionGlobal.zeroVec();
	mHasLandmarkPosition = FALSE;
	mHasReachedLandmark = FALSE;
	mLandmarkHasBeenVisited = TRUE;
	gFloaterWorldMap->clearLandmarkSelection(clear_ui);
	mTrackingStatus = TRACKING_NOTHING;
}


void LLTracker::stopTrackingLocation(bool clear_ui, bool dest_reached)
{
	purgeBeaconText();
	mTrackedLocationName.assign("");
	mIsTrackingLocation = FALSE;
	mTrackedPositionGlobal.zeroVec();
	gFloaterWorldMap->clearLocationSelection(clear_ui, dest_reached);
	mTrackingStatus = TRACKING_NOTHING;
	mTrackingLocationType = LOCATION_NOTHING;
}

void LLTracker::clearFocus()
{
	instance()->mTrackingStatus = TRACKING_NOTHING;
}

// <FS:Ansariel> Exodus' mouselook combat feature
//void LLTracker::drawMarker(const LLVector3d& pos_global, const LLColor4& color)
void LLTracker::drawMarker(const LLVector3d& pos_global, const LLColor4& color, bool is_iff /*= false*/)
// </FS:Ansariel>
{
	// get position
	LLVector3 pos_local = gAgent.getPosAgentFromGlobal(pos_global);

	// check in frustum
	LLCoordGL screen;
	S32 x = 0;
	S32 y = 0;
	const BOOL CLAMP = TRUE;

	// <FS:Ansariel> Exodus' mouselook combat feature
	//if (LLViewerCamera::getInstance()->projectPosAgentToScreen(pos_local, screen, CLAMP)
	//	|| LLViewerCamera::getInstance()->projectPosAgentToScreenEdge(pos_local, screen) )
	bool on_screen = LLViewerCamera::getInstance()->projectPosAgentToScreen(pos_local, screen, CLAMP);
	if (on_screen && is_iff) return;
	if (on_screen || LLViewerCamera::getInstance()->projectPosAgentToScreenEdge(pos_local, screen) )
	// </FS:Ansariel>
	{
		gHUDView->screenPointToLocal(screen.mX, screen.mY, &x, &y);

		// the center of the rendered position of the arrow obeys 
		// the following rules:
		// (1) it lies on an ellipse centered on the target position 
		// (2) it lies on the line between the target and the window center
		// (3) right now the radii of the ellipse are fixed, but eventually
		//     they will be a function of the target text
		// 
		// from those rules we can compute the position of the 
		// lower left corner of the image
		LLRect rect = gHUDView->getRect();
		S32 x_center = lltrunc(0.5f * (F32)rect.getWidth());
		S32 y_center = lltrunc(0.5f * (F32)rect.getHeight());
		x = x - x_center;	// x and y relative to center
		y = y - y_center;
		F32 dist = sqrt((F32)(x*x + y*y));
		S32 half_arrow_size = lltrunc(0.5f * HUD_ARROW_SIZE);
		if (dist > 0.f)
		{
			const F32 ARROW_ELLIPSE_RADIUS_X = 2 * HUD_ARROW_SIZE;
			const F32 ARROW_ELLIPSE_RADIUS_Y = HUD_ARROW_SIZE;

			// compute where the arrow should be
			F32 x_target = (F32)(x + x_center) - (ARROW_ELLIPSE_RADIUS_X * ((F32)x / dist) );	
			F32 y_target = (F32)(y + y_center) - (ARROW_ELLIPSE_RADIUS_Y * ((F32)y / dist) );

			// keep the arrow within the window
			F32 x_clamped = llclamp( x_target, (F32)half_arrow_size, (F32)(rect.getWidth() - half_arrow_size));
			F32 y_clamped = llclamp( y_target, (F32)half_arrow_size, (F32)(rect.getHeight() - half_arrow_size));

			F32 slope = (F32)(y) / (F32)(x);
			F32 window_ratio = (F32)(rect.getHeight() - HUD_ARROW_SIZE) / (F32)(rect.getWidth() - HUD_ARROW_SIZE);

			// if the arrow has been clamped on one axis
			// then we need to compute the other axis
			if (llabs(slope) > window_ratio)
			{  
				if (y_clamped != (F32)y_target)
				{
					// clamp by y 
					x_clamped = (y_clamped - (F32)y_center) / slope + (F32)x_center;
				}
			}
			else if (x_clamped != (F32)x_target)
			{
				// clamp by x
				y_clamped = (x_clamped - (F32)x_center) * slope + (F32)y_center;
			}
			mHUDArrowCenterX = lltrunc(x_clamped);
			mHUDArrowCenterY = lltrunc(y_clamped);
		}
		else
		{
			// recycle the old values
			x = mHUDArrowCenterX - x_center;
			y = mHUDArrowCenterY - y_center;
		}

		F32 angle = atan2( (F32)y, (F32)x );

		gl_draw_scaled_rotated_image(mHUDArrowCenterX - half_arrow_size, 
									 mHUDArrowCenterY - half_arrow_size, 
									 HUD_ARROW_SIZE, HUD_ARROW_SIZE, 
									 RAD_TO_DEG * angle, 
									 LLWorldMapView::sTrackArrowImage->getImage(), 
									 color);
	}
}


void LLTracker::setLandmarkVisited()
{
	// poke the inventory item
	if (!mTrackedLandmarkItemID.isNull())
	{
		LLInventoryItem* i = gInventory.getItem( mTrackedLandmarkItemID );
		LLViewerInventoryItem* item = (LLViewerInventoryItem*)i;
		if (   item 
			&& !(item->getFlags()&LLInventoryItemFlags::II_FLAGS_LANDMARK_VISITED))
		{
			U32 flags = item->getFlags();
			flags |= LLInventoryItemFlags::II_FLAGS_LANDMARK_VISITED;
			item->setFlags(flags);
			LLMessageSystem* msg = gMessageSystem;
			msg->newMessage("ChangeInventoryItemFlags");
			msg->nextBlock("AgentData");
			msg->addUUID("AgentID", gAgent.getID());
			msg->addUUID("SessionID", gAgent.getSessionID());
			msg->nextBlock("InventoryData");
			msg->addUUID("ItemID", mTrackedLandmarkItemID);
			msg->addU32("Flags", flags);
			gAgent.sendReliableMessage();

			LLInventoryModel::LLCategoryUpdate up(item->getParentUUID(), 0);
			gInventory.accountForUpdate(up);

			// need to communicate that the icon needs to change...
			gInventory.addChangedMask(LLInventoryObserver::INTERNAL, item->getUUID());
			gInventory.notifyObservers();
		}
	}
}


void LLTracker::cacheLandmarkPosition()
{
	// the landmark asset download may have finished, in which case
	// we'll now be able to figure out where we're trying to go
	BOOL found_landmark = FALSE;
	if( mTrackedLandmarkAssetID == LLFloaterWorldMap::getHomeID())
	{
		LLVector3d pos_global;
		if ( gAgent.getHomePosGlobal( &mTrackedPositionGlobal ))
		{
			found_landmark = TRUE;
		}
		else
		{
			LL_WARNS() << "LLTracker couldn't find home pos" << LL_ENDL;
			mTrackedLandmarkAssetID.setNull();
			mTrackedLandmarkItemID.setNull();
		}
	}
	else
	{
		LLLandmark* landmark = gLandmarkList.getAsset(mTrackedLandmarkAssetID);
		if(landmark && landmark->getGlobalPos(mTrackedPositionGlobal))
		{
			found_landmark = TRUE;

			// cache the object's visitation status
			mLandmarkHasBeenVisited = FALSE;
			LLInventoryItem* item = gInventory.getItem(mTrackedLandmarkItemID);
			if (   item 
				&& item->getFlags()&LLInventoryItemFlags::II_FLAGS_LANDMARK_VISITED)
			{
				mLandmarkHasBeenVisited = TRUE;
			}
		}
	}
	if ( found_landmark && gFloaterWorldMap )
	{
		mHasReachedLandmark = FALSE;
		F32 dist = gFloaterWorldMap->getDistanceToDestination(mTrackedPositionGlobal, 1.0f);
		if ( dist < DESTINATION_UNVISITED_RADIUS )
		{
			mHasReachedLandmark = TRUE;
		}
		mHasLandmarkPosition = TRUE;
	}
	mHasLandmarkPosition = found_landmark;
}


void LLTracker::purgeBeaconText()
{
	if(!mBeaconText.isNull())
	{
		mBeaconText->markDead();
		mBeaconText = NULL;
	}
}
<|MERGE_RESOLUTION|>--- conflicted
+++ resolved
@@ -110,13 +110,6 @@
 // static virtual
 void LLTracker::drawHUDArrow()
 {
-<<<<<<< HEAD
-	// <FS:Ansariel> Performance improvement
-	//if (!gSavedSettings.getBOOL("RenderTrackerBeacon")) return;
-	static LLCachedControl<bool> renderTrackerBeacon(gSavedSettings, "RenderTrackerBeacon");
-	if (!renderTrackerBeacon) return;
-	// </FS:Ansariel>
-=======
     if (!LLWorld::instanceExists())
     {
         return;
@@ -127,7 +120,6 @@
     {
         return;
     }
->>>>>>> 900c13d3
 
 	if (gViewerWindow->getProgressView()->getVisible()) return;
 
