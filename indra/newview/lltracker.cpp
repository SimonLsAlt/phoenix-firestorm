--- conflicted
+++ resolved
@@ -197,13 +197,12 @@
 		F32 dist = gFloaterWorldMap->getDistanceToDestination(pos_global, 0.5f);
 		if (dist < DESTINATION_REACHED_RADIUS)
 		{
-<<<<<<< HEAD
 			// <FS:Ansariel> Disable stop tracking when closing in
-			//instance()->stopTrackingLocation();
+			//instance()->stopTrackingLocation(FALSE,TRUE);
 			// Always disable tracker if we're not using the avatar tracker of the radar
 			if (fsDisableTrackerAtCloseIn || instance()->mTrackingLocationType != LLTracker::LOCATION_AVATAR)
 			{
-				instance()->stopTrackingLocation();
+				instance()->stopTrackingLocation(FALSE,TRUE);
 			}
 			else
 			{
@@ -211,9 +210,6 @@
 					  		instance()->mBeaconText, instance()->mTrackedLocationName );
 			}
 			// </FS:Ansariel> Disable stop tracking when closing in
-=======
-			instance()->stopTrackingLocation(FALSE,TRUE);
->>>>>>> ffbbc30d
 		}
 		else
 		{
