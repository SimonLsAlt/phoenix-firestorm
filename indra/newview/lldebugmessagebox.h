/**
 * @file lldebugmessagebox.h
 * @brief Debug message box.
 *
 * $LicenseInfo:firstyear=2002&license=viewerlgpl$
 * Second Life Viewer Source Code
 * Copyright (C) 2010, Linden Research, Inc.
 *
 * This library is free software; you can redistribute it and/or
 * modify it under the terms of the GNU Lesser General Public
 * License as published by the Free Software Foundation;
 * version 2.1 of the License only.
 *
 * This library is distributed in the hope that it will be useful,
 * but WITHOUT ANY WARRANTY; without even the implied warranty of
 * MERCHANTABILITY or FITNESS FOR A PARTICULAR PURPOSE.  See the GNU
 * Lesser General Public License for more details.
 *
 * You should have received a copy of the GNU Lesser General Public
 * License along with this library; if not, write to the Free Software
 * Foundation, Inc., 51 Franklin Street, Fifth Floor, Boston, MA  02110-1301  USA
 *
 * Linden Research, Inc., 945 Battery Street, San Francisco, CA  94111  USA
 * $/LicenseInfo$
 */


#ifndef LL_LLDEBUGMESSAGEBOX_H
#define LL_LLDEBUGMESSAGEBOX_H

#include "llfloater.h"
#include "v3math.h"
#include "lltextbox.h"
#include "llstring.h"
#include "llframetimer.h"
#include <vector>
#include <map>

class LLSliderCtrl;

//----------------------------------------------------------------------------
// LLDebugVarMessageBox
//----------------------------------------------------------------------------

typedef enum e_debug_var_type
{
    VAR_TYPE_F32,
    VAR_TYPE_S32,
    VAR_TYPE_VEC2,
    VAR_TYPE_VEC3,
    VAR_TYPE_VEC4,
    VAR_TYPE_COUNT
} EDebugVarType;

class LLDebugVarMessageBox : public LLFloater
{
protected:
    LLDebugVarMessageBox(const std::string& title, EDebugVarType var_type, void *var);
    ~LLDebugVarMessageBox();

    static LLDebugVarMessageBox* show(const std::string& title, EDebugVarType var_type, void *var);
    void sliderChanged(const LLSD& data);
    void onAnimateClicked(const LLSD& data);

public:
    static void show(const std::string& title, F32 *var, F32 max_value = 100.f, F32 increment = 0.1f);
    static void show(const std::string& title, S32 *var, S32 max_value = 255, S32 increment = 1);
    static void show(const std::string& title, LLVector2 *var, LLVector2 max_value = LLVector2(100.f, 100.f), LLVector2 increment = LLVector2(0.1f, 0.1f));
    static void show(const std::string& title, LLVector3 *var, LLVector3 max_value = LLVector3(100.f, 100.f, 100.f), LLVector3 increment = LLVector3(0.1f, 0.1f, 0.1f));
    //static void show(const std::string& title, LLVector4 *var, LLVector4 max_value = LLVector4(100.f, 100.f, 100.f, 100.f), LLVector4 increment = LLVector4(0.1f, 0.1f, 0.1f, 0.1f));

    virtual void    draw();

protected:
<<<<<<< HEAD
	EDebugVarType	mVarType;
	void*			mVarData;
	LLSliderCtrl*	mSlider1;
	LLSliderCtrl*	mSlider2;
	LLSliderCtrl*	mSlider3;
	LLButton*		mAnimateButton;
	LLTextBox*		mText;
	std::string		mTitle;
	bool			mAnimate;
=======
    EDebugVarType   mVarType;
    void*           mVarData;
    LLSliderCtrl*   mSlider1;
    LLSliderCtrl*   mSlider2;
    LLSliderCtrl*   mSlider3;
    LLButton*       mAnimateButton;
    LLTextBox*      mText;
    std::string     mTitle;
    bool            mAnimate;
>>>>>>> 1a8a5404

    static std::map<std::string, LLDebugVarMessageBox*> sInstances;
};

#endif // LL_LLMESSAGEBOX_H<|MERGE_RESOLUTION|>--- conflicted
+++ resolved
@@ -72,17 +72,6 @@
     virtual void    draw();
 
 protected:
-<<<<<<< HEAD
-	EDebugVarType	mVarType;
-	void*			mVarData;
-	LLSliderCtrl*	mSlider1;
-	LLSliderCtrl*	mSlider2;
-	LLSliderCtrl*	mSlider3;
-	LLButton*		mAnimateButton;
-	LLTextBox*		mText;
-	std::string		mTitle;
-	bool			mAnimate;
-=======
     EDebugVarType   mVarType;
     void*           mVarData;
     LLSliderCtrl*   mSlider1;
@@ -92,7 +81,6 @@
     LLTextBox*      mText;
     std::string     mTitle;
     bool            mAnimate;
->>>>>>> 1a8a5404
 
     static std::map<std::string, LLDebugVarMessageBox*> sInstances;
 };
