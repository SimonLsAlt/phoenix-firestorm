--- conflicted
+++ resolved
@@ -135,16 +135,10 @@
     LLPointer<LLViewerFetchedTexture> getLandForSaleImage();    // Get the overlay image, fetch it if necessary
 
     bool isName(const std::string& name) const;
-<<<<<<< HEAD
-    bool isDown() { return (mAccess == SIM_ACCESS_DOWN); }
-    bool isPG() { return (mAccess <= SIM_ACCESS_PG); }
-    bool isMature() { return (mAccess == SIM_ACCESS_MATURE); }
-    bool isAdult() { return (mAccess == SIM_ACCESS_ADULT); }
-=======
     bool isDown() const { return (mAccess == SIM_ACCESS_DOWN); }
     bool isPG() const { return (mAccess <= SIM_ACCESS_PG); }
+    bool isMature() const { return (mAccess == SIM_ACCESS_MATURE); }
     bool isAdult() const { return (mAccess == SIM_ACCESS_ADULT); }
->>>>>>> 593479f3
 
     // Debug only
     void dump() const;  // Print the region info to the standard output
@@ -171,19 +165,13 @@
     const LLSimInfo::item_info_list_t& getLandForSaleAdult() const { return mLandForSaleAdult; }
     const LLSimInfo::item_info_list_t& getAgentLocation() const { return mAgentLocations; }
 
-<<<<<<< HEAD
-    const U64       &getHandle() const          { return mHandle; }
+    const U64& getHandle() const { return mHandle; }
 
 // <FS:CR> Aurora Sim
     const U16 getSizeX() const { return mSizeX; }
     const U16 getSizeY() const { return mSizeY; }
 
 //private:
-=======
-    const U64& getHandle() const { return mHandle; }
-
-private:
->>>>>>> 593479f3
     U64 mHandle;                // This is a hash of the X and Y world coordinates of the SW corner of the sim
     U16 mSizeX;
     U16 mSizeY;
