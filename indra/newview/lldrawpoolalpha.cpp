--- conflicted
+++ resolved
@@ -523,18 +523,13 @@
 
 void LLDrawPoolAlpha::renderAlpha(U32 mask, S32 pass)
 {
-<<<<<<< HEAD
+    LL_PROFILE_ZONE_SCOPED;
     // <FS:Ansariel> Tweak performance
     //BOOL batch_fullbrights = gSavedSettings.getBOOL("RenderAlphaBatchFullbrights");
     //BOOL batch_emissives   = gSavedSettings.getBOOL("RenderAlphaBatchEmissives");
     static LLCachedControl<bool> batch_fullbrights(gSavedSettings, "RenderAlphaBatchFullbrights");
     static LLCachedControl<bool> batch_emissives(gSavedSettings, "RenderAlphaBatchEmissives");
 	// </FS:Ansariel>
-=======
-    LL_PROFILE_ZONE_SCOPED;
-    BOOL batch_fullbrights = gSavedSettings.getBOOL("RenderAlphaBatchFullbrights");
-    BOOL batch_emissives   = gSavedSettings.getBOOL("RenderAlphaBatchEmissives");
->>>>>>> 28cefb3a
 	BOOL initialized_lighting = FALSE;
 	BOOL light_enabled = TRUE;
 	
@@ -558,7 +553,6 @@
 
 			bool draw_glow_for_this_partition = mShaderLevel > 0; // no shaders = no glow.
 
-<<<<<<< HEAD
 			// <FS:LO> Dont suspend partical processing while particles are hidden, just skip over drawing them
 			if(!(gPipeline.sRenderParticles) && (
 												 group->getSpatialPartition()->mPartitionType == LLViewerRegion::PARTITION_PARTICLE ||
@@ -567,11 +561,7 @@
 				continue;
 			}
 			// </FS:LO>
-			
-			LL_RECORD_BLOCK_TIME(FTM_RENDER_ALPHA_GROUP_LOOP);
-
-=======
->>>>>>> 28cefb3a
+
 			bool disable_cull = is_particle_or_hud_particle;
 			LLGLDisable cull(disable_cull ? GL_CULL_FACE : 0);
 
