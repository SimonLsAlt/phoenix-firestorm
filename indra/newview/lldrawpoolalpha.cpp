--- conflicted
+++ resolved
@@ -104,86 +104,6 @@
     }
     shader->uniform1i(LLShaderMgr::NO_ATMO, (LLPipeline::sRenderingHUDs) ? 1 : 0);
     shader->uniform1f(LLShaderMgr::DISPLAY_GAMMA, (gamma > 0.1f) ? 1.0f / gamma : (1.0f / 2.2f));
-<<<<<<< HEAD
-
-    if (LLPipeline::sImpostorRender)
-    {
-        shader->setMinimumAlpha(0.5f);
-    }
-    else
-    {
-        shader->setMinimumAlpha(0.f);
-    }
-    if (textureGamma)
-    {
-        shader->uniform1f(LLShaderMgr::TEXTURE_GAMMA, 2.2f);
-    }
-
-    //also prepare rigged variant
-    if (shader->mRiggedVariant && shader->mRiggedVariant != shader)
-    { 
-        prepare_alpha_shader(shader->mRiggedVariant, textureGamma, deferredEnvironment);
-    }
-}
-
-void LLDrawPoolAlpha::renderPostDeferred(S32 pass) 
-{ 
-    LL_PROFILE_ZONE_SCOPED_CATEGORY_DRAWPOOL;
-    deferred_render = TRUE;
-
-    // first pass, regular forward alpha rendering
-    {
-        emissive_shader = (LLPipeline::sUnderWaterRender) ? &gObjectEmissiveWaterProgram : &gObjectEmissiveProgram;
-        prepare_alpha_shader(emissive_shader, true, false);
-
-        fullbright_shader = (LLPipeline::sImpostorRender) ? &gDeferredFullbrightProgram :
-            (LLPipeline::sUnderWaterRender) ? &gDeferredFullbrightWaterProgram : &gDeferredFullbrightProgram;
-        prepare_alpha_shader(fullbright_shader, true, false);
-
-        simple_shader = (LLPipeline::sImpostorRender) ? &gDeferredAlphaImpostorProgram :
-            (LLPipeline::sUnderWaterRender) ? &gDeferredAlphaWaterProgram : &gDeferredAlphaProgram;
-        prepare_alpha_shader(simple_shader, false, true); //prime simple shader (loads shadow relevant uniforms)
-        
-        forwardRender();
-    }
-
-    // second pass, render to depth for depth of field effects
-    if (!LLPipeline::sImpostorRender && gSavedSettings.getBOOL("RenderDepthOfField"))
-    { 
-        //update depth buffer sampler
-        gPipeline.mScreen.flush();
-        gPipeline.mDeferredDepth.copyContents(gPipeline.mDeferredScreen, 0, 0, gPipeline.mDeferredScreen.getWidth(), gPipeline.mDeferredScreen.getHeight(),
-            0, 0, gPipeline.mDeferredDepth.getWidth(), gPipeline.mDeferredDepth.getHeight(), GL_DEPTH_BUFFER_BIT, GL_NEAREST);
-        gPipeline.mDeferredDepth.bindTarget();
-        simple_shader = fullbright_shader = &gObjectFullbrightAlphaMaskProgram;
-
-        simple_shader->bind();
-        simple_shader->setMinimumAlpha(0.33f);
-
-        // mask off color buffer writes as we're only writing to depth buffer
-        gGL.setColorMask(false, false);
-
-        // If the face is more than 90% transparent, then don't update the Depth buffer for Dof
-        // We don't want the nearly invisible objects to cause of DoF effects
-        renderAlpha(getVertexDataMask() | LLVertexBuffer::MAP_TEXTURE_INDEX | LLVertexBuffer::MAP_TANGENT | LLVertexBuffer::MAP_TEXCOORD1 | LLVertexBuffer::MAP_TEXCOORD2, 
-            true); // <--- discard mostly transparent faces
-
-        gPipeline.mDeferredDepth.flush();
-        gPipeline.mScreen.bindTarget();
-        gGL.setColorMask(true, false);
-    }
-
-    deferred_render = FALSE;
-}
-
-//set some generic parameters for forward (non-deferred) rendering
-static void prepare_forward_shader(LLGLSLShader* shader, F32 minimum_alpha)
-{
-    shader->bind();
-    shader->setMinimumAlpha(minimum_alpha);
-    shader->uniform1i(LLShaderMgr::NO_ATMO, LLPipeline::sRenderingHUDs ? 1 : 0);
-
-=======
 
     if (LLPipeline::sImpostorRender)
     {
@@ -265,7 +185,6 @@
     shader->setMinimumAlpha(minimum_alpha);
     shader->uniform1i(LLShaderMgr::NO_ATMO, LLPipeline::sRenderingHUDs ? 1 : 0);
 
->>>>>>> cc95d520
     //also prepare rigged variant
     if (shader->mRiggedVariant && shader->mRiggedVariant != shader)
     {
@@ -293,43 +212,6 @@
     }
     prepare_forward_shader(fullbright_shader, minimum_alpha);
     prepare_forward_shader(simple_shader, minimum_alpha);
-<<<<<<< HEAD
-
-    forwardRender();
-}
-
-void LLDrawPoolAlpha::forwardRender()
-{
-    gPipeline.enableLightsDynamic();
-
-    LLGLSPipelineAlpha gls_pipeline_alpha;
-
-    //enable writing to alpha for emissive effects
-    gGL.setColorMask(true, true);
-
-    bool write_depth = LLDrawPoolWater::sSkipScreenCopy
-        // we want depth written so that rendered alpha will
-        // contribute to the alpha mask used for impostors
-        || LLPipeline::sImpostorRenderAlphaDepthPass;
-
-    LLGLDepthTest depth(GL_TRUE, write_depth ? GL_TRUE : GL_FALSE);
-
-    mColorSFactor = LLRender::BF_SOURCE_ALPHA;           // } regular alpha blend
-    mColorDFactor = LLRender::BF_ONE_MINUS_SOURCE_ALPHA; // }
-    mAlphaSFactor = LLRender::BF_ZERO;                         // } glow suppression
-    mAlphaDFactor = LLRender::BF_ONE_MINUS_SOURCE_ALPHA;       // }
-    gGL.blendFunc(mColorSFactor, mColorDFactor, mAlphaSFactor, mAlphaDFactor);
-
-    // If the face is more than 90% transparent, then don't update the Depth buffer for Dof
-    // We don't want the nearly invisible objects to cause of DoF effects
-    renderAlpha(getVertexDataMask() | LLVertexBuffer::MAP_TEXTURE_INDEX | LLVertexBuffer::MAP_TANGENT | LLVertexBuffer::MAP_TEXCOORD1 | LLVertexBuffer::MAP_TEXCOORD2);
-
-    gGL.setColorMask(true, false);
-
-    renderDebugAlpha();
-}
-
-=======
 
     //first pass -- rigged only and drawn to depth buffer
     forwardRender(true);
@@ -376,7 +258,6 @@
     }
 }
 
->>>>>>> cc95d520
 void LLDrawPoolAlpha::renderDebugAlpha()
 {
 	if (sShowDebugAlpha)
@@ -426,57 +307,14 @@
 void LLDrawPoolAlpha::renderAlphaHighlight(U32 mask)
 {
 	LL_PROFILE_ZONE_SCOPED;
-<<<<<<< HEAD
-    LLVOAvatar* lastAvatar = nullptr;
-    U64 lastMeshId = 0;
-
-	for (LLCullResult::sg_iterator i = gPipeline.beginAlphaGroups(); i != gPipeline.endAlphaGroups(); ++i)
-	{
-		LLSpatialGroup* group = *i;
-		if (group->getSpatialPartition()->mRenderByGroup &&
-			!group->isDead())
-		{
-			LLSpatialGroup::drawmap_elem_t& draw_info = group->mDrawMap[LLRenderPass::PASS_ALPHA];	
-=======
     for (int pass = 0; pass < 2; ++pass)
     { //two passes, one rigged and one not
         LLVOAvatar* lastAvatar = nullptr;
         U64 lastMeshId = 0;
->>>>>>> cc95d520
 
         LLCullResult::sg_iterator begin = pass == 0 ? gPipeline.beginAlphaGroups() : gPipeline.beginRiggedAlphaGroups();
         LLCullResult::sg_iterator end = pass == 0 ? gPipeline.endAlphaGroups() : gPipeline.endRiggedAlphaGroups();
 
-<<<<<<< HEAD
-                bool rigged = (params.mAvatar != nullptr);
-                gHighlightProgram.bind(rigged);
-                gGL.diffuseColor4f(1, 0, 0, 1);
-
-                if (rigged)
-                {
-                    if (lastAvatar != params.mAvatar ||
-                        lastMeshId != params.mSkinInfo->mHash)
-                    {
-                        if (!uploadMatrixPalette(params))
-                        {
-                            continue;
-                        }
-                        lastAvatar = params.mAvatar;
-                        lastMeshId = params.mSkinInfo->mHash;
-                    }
-                }
-
-				LLRenderPass::applyModelMatrix(params);
-				if (params.mGroup)
-				{
-					params.mGroup->rebuildMesh();
-				}
-				params.mVertexBuffer->setBufferFast(rigged ?  mask | LLVertexBuffer::MAP_WEIGHT4 : mask);
-				params.mVertexBuffer->drawRangeFast(params.mDrawMode, params.mStart, params.mEnd, params.mCount, params.mOffset);
-			}
-		}
-	}
-=======
         for (LLCullResult::sg_iterator i = begin; i != end; ++i)
         {
             LLSpatialGroup* group = *i;
@@ -534,7 +372,6 @@
             }
         }
     }
->>>>>>> cc95d520
 
     // make sure static version of highlight shader is bound before returning
     gHighlightProgram.bind();
@@ -644,17 +481,6 @@
 	draw->mVertexBuffer->drawRangeFast(draw->mDrawMode, draw->mStart, draw->mEnd, draw->mCount, draw->mOffset);
 }
 
-<<<<<<< HEAD
-
-void LLDrawPoolAlpha::renderEmissives(U32 mask, std::vector<LLDrawInfo*>& emissives)
-{
-    emissive_shader->bind();
-    emissive_shader->uniform1f(LLShaderMgr::EMISSIVE_BRIGHTNESS, 1.f);
-
-    for (LLDrawInfo* draw : emissives)
-    {
-        bool tex_setup = TexSetup(draw, false);
-=======
 
 void LLDrawPoolAlpha::renderEmissives(U32 mask, std::vector<LLDrawInfo*>& emissives)
 {
@@ -679,44 +505,6 @@
     U64 lastMeshId = 0;
 
     mask |= LLVertexBuffer::MAP_WEIGHT4;
-
-	std::unique_ptr<FSPerfStats::RecordAttachmentTime> ratPtr{}; // <FS:Beq/> Render time Stats collection
-    for (LLDrawInfo* draw : emissives)
-    {
-		// <FS:Beq> Capture render times
-		LL_PROFILE_ZONE_NAMED_CATEGORY_DRAWPOOL("Emissives");
-		auto vobj = draw->mFace?draw->mFace->getViewerObject():nullptr;
-		if(vobj && vobj->isAttachment())
-		{
-			trackAttachments( vobj, draw->mFace->isState(LLFace::RIGGED), &ratPtr );
-		}
-		// </FS:Beq>
-
-        bool tex_setup = TexSetup(draw, false);
-        if (lastAvatar != draw->mAvatar || lastMeshId != draw->mSkinInfo->mHash)
-        {
-            if (!uploadMatrixPalette(*draw))
-            { // failed to upload matrix palette, skip rendering
-                continue;
-            }
-            lastAvatar = draw->mAvatar;
-            lastMeshId = draw->mSkinInfo->mHash;
-        }
->>>>>>> cc95d520
-        drawEmissive(mask, draw);
-        RestoreTexSetup(tex_setup);
-    }
-}
-
-<<<<<<< HEAD
-void LLDrawPoolAlpha::renderRiggedEmissives(U32 mask, std::vector<LLDrawInfo*>& emissives)
-{
-    LLGLSLShader* shader = emissive_shader->mRiggedVariant;
-    shader->bind();
-    shader->uniform1f(LLShaderMgr::EMISSIVE_BRIGHTNESS, 1.f);
-
-    LLVOAvatar* lastAvatar = nullptr;
-    U64 lastMeshId = 0;
 
 	std::unique_ptr<FSPerfStats::RecordAttachmentTime> ratPtr{}; // <FS:Beq/> Render time Stats collection
     for (LLDrawInfo* draw : emissives)
@@ -745,7 +533,7 @@
     }
 }
 
-void LLDrawPoolAlpha::renderAlpha(U32 mask, bool depth_only)
+void LLDrawPoolAlpha::renderAlpha(U32 mask, bool depth_only, bool rigged)
 {
     LL_PROFILE_ZONE_SCOPED_CATEGORY_DRAWPOOL;
     BOOL initialized_lighting = FALSE;
@@ -755,18 +543,6 @@
     U64 lastMeshId = 0;
     LLGLSLShader* lastAvatarShader = nullptr;
 
-    for (LLCullResult::sg_iterator i = gPipeline.beginAlphaGroups(); i != gPipeline.endAlphaGroups(); ++i)
-=======
-void LLDrawPoolAlpha::renderAlpha(U32 mask, bool depth_only, bool rigged)
-{
-    LL_PROFILE_ZONE_SCOPED_CATEGORY_DRAWPOOL;
-    BOOL initialized_lighting = FALSE;
-	BOOL light_enabled = TRUE;
-
-    LLVOAvatar* lastAvatar = nullptr;
-    U64 lastMeshId = 0;
-    LLGLSLShader* lastAvatarShader = nullptr;
-
     LLCullResult::sg_iterator begin;
     LLCullResult::sg_iterator end;
 
@@ -782,7 +558,6 @@
     }
 
     for (LLCullResult::sg_iterator i = begin; i != end; ++i)
->>>>>>> cc95d520
 	{
         LL_PROFILE_ZONE_NAMED_CATEGORY_DRAWPOOL("renderAlpha - group");
 		LLSpatialGroup* group = *i;
@@ -819,7 +594,6 @@
 			std::unique_ptr<FSPerfStats::RecordAttachmentTime> ratPtr{}; // <FS:Beq/> Render time Stats collection
 			for (LLSpatialGroup::drawmap_elem_t::iterator k = draw_info.begin(); k != draw_info.end(); ++k)	
 			{
-                LL_PROFILE_ZONE_NAMED_CATEGORY_DRAWPOOL("ra - push batch")
 				LLDrawInfo& params = **k;
                 if ((bool)params.mAvatar != rigged)
                 {
@@ -977,22 +751,15 @@
                         lastAvatarShader = LLGLSLShader::sCurBoundShaderPtr;
                     }
                 }
-<<<<<<< HEAD
 
                 bool tex_setup = TexSetup(&params, (mat != nullptr));
 
-=======
-
-                bool tex_setup = TexSetup(&params, (mat != nullptr));
-
->>>>>>> cc95d520
 				{
 					LLGLEnableFunc stencil_test(GL_STENCIL_TEST, params.mSelected, &LLGLCommonFunc::selected_stencil_test);
 
 					gGL.blendFunc((LLRender::eBlendFactor) params.mBlendFuncSrc, (LLRender::eBlendFactor) params.mBlendFuncDst, mAlphaSFactor, mAlphaDFactor);
                     U32 drawMask = mask;
                     if (params.mFullbright)
-<<<<<<< HEAD
                     {
                         drawMask &= ~(LLVertexBuffer::MAP_TANGENT | LLVertexBuffer::MAP_TEXCOORD1 | LLVertexBuffer::MAP_TEXCOORD2);
                     }
@@ -1000,15 +767,6 @@
                     {
                         drawMask |= LLVertexBuffer::MAP_WEIGHT4;
                     }
-=======
-                    {
-                        drawMask &= ~(LLVertexBuffer::MAP_TANGENT | LLVertexBuffer::MAP_TEXCOORD1 | LLVertexBuffer::MAP_TEXCOORD2);
-                    }
-                    if (params.mAvatar != nullptr)
-                    {
-                        drawMask |= LLVertexBuffer::MAP_WEIGHT4;
-                    }
->>>>>>> cc95d520
 
                     params.mVertexBuffer->setBufferFast(drawMask);
                     params.mVertexBuffer->drawRangeFast(params.mDrawMode, params.mStart, params.mEnd, params.mCount, params.mOffset);
@@ -1092,11 +850,7 @@
 
 bool LLDrawPoolAlpha::uploadMatrixPalette(const LLDrawInfo& params)
 {
-<<<<<<< HEAD
-    const LLVOAvatar::MatrixPaletteCache& mpc = params.mAvatar->updateSkinInfoMatrixPalette(params.mSkinInfo);
-=======
     const LLVOAvatar::MatrixPaletteCache& mpc = params.mAvatar.get()->updateSkinInfoMatrixPalette(params.mSkinInfo);
->>>>>>> cc95d520
     U32 count = mpc.mMatrixPalette.size();
 
     if (count == 0)
