--- conflicted
+++ resolved
@@ -672,22 +672,17 @@
             bool is_particle_or_hud_particle = group->getSpatialPartition()->mPartitionType == LLViewerRegion::PARTITION_PARTICLE
                                                       || group->getSpatialPartition()->mPartitionType == LLViewerRegion::PARTITION_HUD_PARTICLE;
 
-<<<<<<< HEAD
-			// <FS:LO> Dont suspend partical processing while particles are hidden, just skip over drawing them
-			if(!(gPipeline.sRenderParticles) && (
-												 group->getSpatialPartition()->mPartitionType == LLViewerRegion::PARTITION_PARTICLE ||
-												 group->getSpatialPartition()->mPartitionType == LLViewerRegion::PARTITION_HUD_PARTICLE))
-			{
-				continue;
-			}
-			// </FS:LO>
-
-			bool disable_cull = is_particle_or_hud_particle;
-			LLGLDisable cull(disable_cull ? GL_CULL_FACE : 0);
-=======
+            // <FS:LO> Dont suspend partical processing while particles are hidden, just skip over drawing them
+            if(!(gPipeline.sRenderParticles) && (
+                                                 group->getSpatialPartition()->mPartitionType == LLViewerRegion::PARTITION_PARTICLE ||
+                                                 group->getSpatialPartition()->mPartitionType == LLViewerRegion::PARTITION_HUD_PARTICLE))
+            {
+                continue;
+            }
+            // </FS:LO>
+
             bool disable_cull = is_particle_or_hud_particle;
             LLGLDisable cull(disable_cull ? GL_CULL_FACE : 0);
->>>>>>> 38c2a5bd
 
             LLSpatialGroup::drawmap_elem_t& draw_info = rigged ? group->mDrawMap[LLRenderPass::PASS_ALPHA_RIGGED] : group->mDrawMap[LLRenderPass::PASS_ALPHA];
 
