--- conflicted
+++ resolved
@@ -411,15 +411,18 @@
 					continue;
 				}
 
-<<<<<<< HEAD
-=======
 				if ((params.mVertexBuffer->getTypeMask() & mask) != mask)
 				{ //FIXME!
 					llwarns << "Missing required components, skipping render batch." << llendl;
 					continue;
 				}
 
->>>>>>> dab915c1
+				if ((params.mVertexBuffer->getTypeMask() & mask) != mask)
+				{ //FIXME!
+					llwarns << "Missing required components, skipping render batch." << llendl;
+					continue;
+				}
+
 				LLRenderPass::applyModelMatrix(params);
 
 				
