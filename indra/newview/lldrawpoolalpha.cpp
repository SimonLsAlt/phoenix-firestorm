--- conflicted
+++ resolved
@@ -81,32 +81,6 @@
 
 S32 LLDrawPoolAlpha::getNumPostDeferredPasses() 
 { 
-<<<<<<< HEAD
-	static LLCachedControl<bool> RenderDepthOfField(gSavedSettings, "RenderDepthOfField"); // <FS:PP> Attempt to speed up things a little
-	if (LLPipeline::sImpostorRender)
-	{ //skip depth buffer filling pass when rendering impostors
-		return 1;
-	}
-	// <FS:PP> Attempt to speed up things a little
-	// else if (gSavedSettings.getBOOL("RenderDepthOfField"))
-	else if (RenderDepthOfField)
-	// </FS:PP>
-	{
-		return 2; 
-	}
-	else
-	{
-		return 1;
-	}
-}
-
-void LLDrawPoolAlpha::beginPostDeferredPass(S32 pass) 
-{ 
-    LL_PROFILE_ZONE_SCOPED;
-
-    //F32 gamma = gSavedSettings.getF32("RenderDeferredDisplayGamma");
-    static LLCachedControl<F32> gamma(gSavedSettings, "RenderDeferredDisplayGamma");
-=======
     return 1;
 }
 
@@ -115,7 +89,6 @@
 {
     static LLCachedControl<F32> displayGamma(gSavedSettings, "RenderDeferredDisplayGamma");
     F32 gamma = displayGamma;
->>>>>>> e7830b39
 
     shader->bind();
     shader->uniform1i(LLShaderMgr::NO_ATMO, (LLPipeline::sRenderingHUDs) ? 1 : 0);
@@ -567,7 +540,6 @@
 					continue;
 				}
 
-<<<<<<< HEAD
 				// <FS:Beq> Capture render times
 				if(params.mFace)
 				{
@@ -580,13 +552,7 @@
 				}
 				// </FS:Beq>
 
-				// Fix for bug - NORSPEC-271
-				// If the face is more than 90% transparent, then don't update the Depth buffer for Dof
-				// We don't want the nearly invisible objects to cause of DoF effects
-				if(pass == 1 && !LLPipeline::sImpostorRender)
-=======
 				if(depth_only)
->>>>>>> e7830b39
 				{
                     // when updating depth buffer, discard faces that are more than 90% transparent
 					LLFace*	face = params.mFace;
