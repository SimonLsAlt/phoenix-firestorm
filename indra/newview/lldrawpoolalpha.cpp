--- conflicted
+++ resolved
@@ -306,45 +306,15 @@
 
 void LLDrawPoolAlpha::renderAlphaHighlight(U32 mask)
 {
-<<<<<<< HEAD
 	LL_PROFILE_ZONE_SCOPED;
-    LLVOAvatar* lastAvatar = nullptr;
-    U64 lastMeshId = 0;
-=======
     for (int pass = 0; pass < 2; ++pass)
     { //two passes, one rigged and one not
         LLVOAvatar* lastAvatar = nullptr;
         U64 lastMeshId = 0;
->>>>>>> e6d44588
 
         LLCullResult::sg_iterator begin = pass == 0 ? gPipeline.beginAlphaGroups() : gPipeline.beginRiggedAlphaGroups();
         LLCullResult::sg_iterator end = pass == 0 ? gPipeline.endAlphaGroups() : gPipeline.endRiggedAlphaGroups();
 
-<<<<<<< HEAD
-			std::unique_ptr<FSPerfStats::RecordAttachmentTime> ratPtr{}; // <FS:Beq/> Render time Stats collection
-			for (LLSpatialGroup::drawmap_elem_t::iterator k = draw_info.begin(); k != draw_info.end(); ++k)	
-			{
-				LLDrawInfo& params = **k;
-				// <FS:Beq> Capture render times
-				if(params.mFace)
-				{
-					LLViewerObject* vobj = (LLViewerObject *)params.mFace->getViewerObject();
-					if(vobj->isAttachment())
-					{
-						trackAttachments( vobj, params.mFace->isState(LLFace::RIGGED), &ratPtr );
-					}
-				}
-				// </FS:Beq>
-				
-				if (params.mParticle)
-				{
-					continue;
-				}
-
-                bool rigged = (params.mAvatar != nullptr);
-                gHighlightProgram.bind(rigged);
-                gGL.diffuseColor4f(1, 0, 0, 1);
-=======
         for (LLCullResult::sg_iterator i = begin; i != end; ++i)
         {
             LLSpatialGroup* group = *i;
@@ -352,11 +322,21 @@
                 !group->isDead())
             {
                 LLSpatialGroup::drawmap_elem_t& draw_info = group->mDrawMap[LLRenderPass::PASS_ALPHA+pass]; // <-- hacky + pass to use PASS_ALPHA_RIGGED on second pass 
->>>>>>> e6d44588
-
+
+                std::unique_ptr<FSPerfStats::RecordAttachmentTime> ratPtr{}; // <FS:Beq/> Render time Stats collection
                 for (LLSpatialGroup::drawmap_elem_t::iterator k = draw_info.begin(); k != draw_info.end(); ++k)
                 {
                     LLDrawInfo& params = **k;
+                    // <FS:Beq> Capture render times
+                    if(params.mFace)
+                    {
+                        LLViewerObject* vobj = (LLViewerObject *)params.mFace->getViewerObject();
+                        if(vobj->isAttachment())
+                        {
+                            trackAttachments( vobj, params.mFace->isState(LLFace::RIGGED), &ratPtr );
+                        }
+                    }
+                    // </FS:Beq>
 
                     if (params.mParticle)
                     {
@@ -524,12 +504,9 @@
     LLVOAvatar* lastAvatar = nullptr;
     U64 lastMeshId = 0;
 
-<<<<<<< HEAD
+    mask |= LLVertexBuffer::MAP_WEIGHT4;
+
 	std::unique_ptr<FSPerfStats::RecordAttachmentTime> ratPtr{}; // <FS:Beq/> Render time Stats collection
-=======
-    mask |= LLVertexBuffer::MAP_WEIGHT4;
-
->>>>>>> e6d44588
     for (LLDrawInfo* draw : emissives)
     {
 		// <FS:Beq> Capture render times
