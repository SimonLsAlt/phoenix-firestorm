/**
 * @file lldrawpoolalpha.cpp
 * @brief LLDrawPoolAlpha class implementation
 *
 * $LicenseInfo:firstyear=2002&license=viewerlgpl$
 * Second Life Viewer Source Code
 * Copyright (C) 2010, Linden Research, Inc.
 *
 * This library is free software; you can redistribute it and/or
 * modify it under the terms of the GNU Lesser General Public
 * License as published by the Free Software Foundation;
 * version 2.1 of the License only.
 *
 * This library is distributed in the hope that it will be useful,
 * but WITHOUT ANY WARRANTY; without even the implied warranty of
 * MERCHANTABILITY or FITNESS FOR A PARTICULAR PURPOSE.  See the GNU
 * Lesser General Public License for more details.
 *
 * You should have received a copy of the GNU Lesser General Public
 * License along with this library; if not, write to the Free Software
 * Foundation, Inc., 51 Franklin Street, Fifth Floor, Boston, MA  02110-1301  USA
 *
 * Linden Research, Inc., 945 Battery Street, San Francisco, CA  94111  USA
 * $/LicenseInfo$
 */

#include "llviewerprecompiledheaders.h"

#include "lldrawpoolalpha.h"

#include "llglheaders.h"
#include "llviewercontrol.h"
#include "llcriticaldamp.h"
#include "llfasttimer.h"
#include "llrender.h"

#include "llcubemap.h"
#include "llsky.h"
#include "lldrawable.h"
#include "llface.h"
#include "llviewercamera.h"
#include "llviewertexturelist.h"    // For debugging
#include "llviewerobjectlist.h" // For debugging
#include "llviewerwindow.h"
#include "pipeline.h"
#include "llviewershadermgr.h"
#include "llviewerregion.h"
#include "lldrawpoolwater.h"
#include "llspatialpartition.h"
#include "llglcommonfunc.h"
#include "llvoavatar.h"
#include "gltfscenemanager.h"

#include "llenvironment.h"

bool LLDrawPoolAlpha::sShowDebugAlpha = false;
bool LLDrawPoolAlpha::sShowDebugAlphaRigged = false;

#define current_shader (LLGLSLShader::sCurBoundShaderPtr)

LLVector4 LLDrawPoolAlpha::sWaterPlane;

// minimum alpha before discarding a fragment
static const F32 MINIMUM_ALPHA = 0.004f; // ~ 1/255

// minimum alpha before discarding a fragment when rendering impostors
static const F32 MINIMUM_IMPOSTOR_ALPHA = 0.1f;

LLDrawPoolAlpha::LLDrawPoolAlpha(U32 type) :
        LLRenderPass(type), target_shader(NULL),
        mColorSFactor(LLRender::BF_UNDEF), mColorDFactor(LLRender::BF_UNDEF),
        mAlphaSFactor(LLRender::BF_UNDEF), mAlphaDFactor(LLRender::BF_UNDEF)
{

}

LLDrawPoolAlpha::~LLDrawPoolAlpha()
{
}


void LLDrawPoolAlpha::prerender()
{
    mShaderLevel = LLViewerShaderMgr::instance()->getShaderLevel(LLViewerShaderMgr::SHADER_OBJECT);
}

S32 LLDrawPoolAlpha::getNumPostDeferredPasses()
{
    return 1;
}

// set some common parameters on the given shader to prepare for alpha rendering
static void prepare_alpha_shader(LLGLSLShader* shader, bool deferredEnvironment, F32 water_sign)
{
    static LLCachedControl<F32> displayGamma(gSavedSettings, "RenderDeferredDisplayGamma");
    F32 gamma = displayGamma;

    static LLStaticHashedString waterSign("waterSign");

    // Does this deferred shader need environment uniforms set such as sun_dir, etc. ?
    // NOTE: We don't actually need a gbuffer since we are doing forward rendering (for transparency) post deferred rendering
    // TODO: bindDeferredShader() probably should have the updating of the environment uniforms factored out into updateShaderEnvironmentUniforms()
    // i.e. shaders\class1\deferred\alphaF.glsl
    if (deferredEnvironment)
    {
        shader->mCanBindFast = false;
    }

    shader->bind();
    shader->uniform1f(LLShaderMgr::DISPLAY_GAMMA, (gamma > 0.1f) ? 1.0f / gamma : (1.0f / 2.2f));

    if (LLPipeline::sRenderingHUDs)
    { // for HUD attachments, only the pre-water pass is executed and we never want to clip anything
        LLVector4 near_clip(0, 0, -1, 0);
        shader->uniform1f(waterSign, 1.f);
        shader->uniform4fv(LLShaderMgr::WATER_WATERPLANE, 1, near_clip.mV);
    }
    else
    {
        shader->uniform1f(waterSign, water_sign);
        shader->uniform4fv(LLShaderMgr::WATER_WATERPLANE, 1, LLDrawPoolAlpha::sWaterPlane.mV);
    }

    if (LLPipeline::sImpostorRender)
    {
        shader->setMinimumAlpha(MINIMUM_IMPOSTOR_ALPHA);
    }
    else
    {
        shader->setMinimumAlpha(MINIMUM_ALPHA);
    }

    //also prepare rigged variant
    if (shader->mRiggedVariant && shader->mRiggedVariant != shader)
    {
        prepare_alpha_shader(shader->mRiggedVariant, deferredEnvironment, water_sign);
    }
}

extern bool gCubeSnapshot;

void LLDrawPoolAlpha::renderPostDeferred(S32 pass)
{
    LL_PROFILE_ZONE_SCOPED_CATEGORY_DRAWPOOL;

    if (LLPipeline::isWaterClip() && getType() == LLDrawPool::POOL_ALPHA_PRE_WATER)
    { // don't render alpha objects on the other side of the water plane if water is opaque
        return;
    }

    F32 water_sign = 1.f;

    if (getType() == LLDrawPool::POOL_ALPHA_PRE_WATER)
    {
        water_sign = -1.f;
    }

    if (LLPipeline::sUnderWaterRender)
    {
        water_sign *= -1.f;
    }

    // prepare shaders
    llassert(LLPipeline::sRenderDeferred);

    emissive_shader = &gDeferredEmissiveProgram;
    prepare_alpha_shader(emissive_shader, false, water_sign);

    pbr_emissive_shader = &gPBRGlowProgram;
    prepare_alpha_shader(pbr_emissive_shader, false, water_sign);


    fullbright_shader   =
        (LLPipeline::sImpostorRender) ? &gDeferredFullbrightAlphaMaskProgram :
        (LLPipeline::sRenderingHUDs) ? &gHUDFullbrightAlphaMaskAlphaProgram :
        &gDeferredFullbrightAlphaMaskAlphaProgram;
    prepare_alpha_shader(fullbright_shader, true, water_sign);

    simple_shader   =
        (LLPipeline::sImpostorRender) ? &gDeferredAlphaImpostorProgram :
        (LLPipeline::sRenderingHUDs) ? &gHUDAlphaProgram :
        &gDeferredAlphaProgram;

    prepare_alpha_shader(simple_shader, true, water_sign); //prime simple shader (loads shadow relevant uniforms)

    LLGLSLShader* materialShader = gDeferredMaterialProgram;
    for (int i = 0; i < LLMaterial::SHADER_COUNT*2; ++i)
    {
        prepare_alpha_shader(&materialShader[i], true, water_sign);
    }

    pbr_shader =
        (LLPipeline::sRenderingHUDs) ? &gHUDPBRAlphaProgram :
        &gDeferredPBRAlphaProgram;

    prepare_alpha_shader(pbr_shader, true, water_sign);

    // explicitly unbind here so render loop doesn't make assumptions about the last shader
    // already being setup for rendering
    LLGLSLShader::unbind();

    if (!LLPipeline::sRenderingHUDs)
    {
        // first pass, render rigged objects only and render to depth buffer
        forwardRender(true);
    }

    // second pass, regular forward alpha rendering
    forwardRender();

    // final pass, render to depth for depth of field effects
    if (!LLPipeline::sImpostorRender && LLPipeline::RenderDepthOfField && !gCubeSnapshot && !LLPipeline::sRenderingHUDs && getType() == LLDrawPool::POOL_ALPHA_POST_WATER)
    {
        //update depth buffer sampler
        simple_shader = fullbright_shader = &gDeferredFullbrightAlphaMaskProgram;

        simple_shader->bind();
        simple_shader->setMinimumAlpha(0.33f);

        // mask off color buffer writes as we're only writing to depth buffer
        gGL.setColorMask(false, false);

        // If the face is more than 90% transparent, then don't update the Depth buffer for Dof
        // We don't want the nearly invisible objects to cause of DoF effects
        renderAlpha(getVertexDataMask() | LLVertexBuffer::MAP_TEXTURE_INDEX | LLVertexBuffer::MAP_TANGENT | LLVertexBuffer::MAP_TEXCOORD1 | LLVertexBuffer::MAP_TEXCOORD2,
            true); // <--- discard mostly transparent faces

        gGL.setColorMask(true, false);
    }
}

void LLDrawPoolAlpha::forwardRender(bool rigged)
{
    gPipeline.enableLightsDynamic();

    LLGLSPipelineAlpha gls_pipeline_alpha;

    //enable writing to alpha for emissive effects
    gGL.setColorMask(true, true);

    bool write_depth = rigged ||
        LLDrawPoolWater::sSkipScreenCopy
        // we want depth written so that rendered alpha will
        // contribute to the alpha mask used for impostors
        || LLPipeline::sImpostorRenderAlphaDepthPass
        || getType() == LLDrawPoolAlpha::POOL_ALPHA_PRE_WATER; // needed for accurate water fog


    LLGLDepthTest depth(GL_TRUE, write_depth ? GL_TRUE : GL_FALSE);

    mColorSFactor = LLRender::BF_SOURCE_ALPHA;           // } regular alpha blend
    mColorDFactor = LLRender::BF_ONE_MINUS_SOURCE_ALPHA; // }
    mAlphaSFactor = LLRender::BF_ZERO;                         // } glow suppression
    mAlphaDFactor = LLRender::BF_ONE_MINUS_SOURCE_ALPHA;       // }
    gGL.blendFunc(mColorSFactor, mColorDFactor, mAlphaSFactor, mAlphaDFactor);

    if (rigged && mType == LLDrawPool::POOL_ALPHA_POST_WATER)
    { // draw GLTF scene to depth buffer before rigged alpha
        LL::GLTFSceneManager::instance().render(false, false);
        LL::GLTFSceneManager::instance().render(false, true);
        LL::GLTFSceneManager::instance().render(false, false, true);
        LL::GLTFSceneManager::instance().render(false, true, true);
    }

    // If the face is more than 90% transparent, then don't update the Depth buffer for Dof
    // We don't want the nearly invisible objects to cause of DoF effects
    renderAlpha(getVertexDataMask() | LLVertexBuffer::MAP_TEXTURE_INDEX | LLVertexBuffer::MAP_TANGENT | LLVertexBuffer::MAP_TEXCOORD1 | LLVertexBuffer::MAP_TEXCOORD2, false, rigged);

    gGL.setColorMask(true, false);

    if (!rigged)
    { //render "highlight alpha" on final non-rigged pass
        // NOTE -- hacky call here protected by !rigged instead of alongside "forwardRender"
        // so renderDebugAlpha is executed while gls_pipeline_alpha and depth GL state
        // variables above are still in scope
        renderDebugAlpha();
    }
}

void LLDrawPoolAlpha::renderDebugAlpha()
{
    if (sShowDebugAlpha)
    {
        gHighlightProgram.bind();
        gGL.diffuseColor4f(1, 0, 0, 1);
        gGL.getTexUnit(0)->bindFast(LLViewerFetchedTexture::getSmokeImage());


        renderAlphaHighlight();

        pushUntexturedBatches(LLRenderPass::PASS_ALPHA_MASK);
        pushUntexturedBatches(LLRenderPass::PASS_ALPHA_INVISIBLE);

        // Material alpha mask
        gGL.diffuseColor4f(0, 0, 1, 1);
        pushUntexturedBatches(LLRenderPass::PASS_MATERIAL_ALPHA_MASK);
        pushUntexturedBatches(LLRenderPass::PASS_NORMMAP_MASK);
        pushUntexturedBatches(LLRenderPass::PASS_SPECMAP_MASK);
        pushUntexturedBatches(LLRenderPass::PASS_NORMSPEC_MASK);
        pushUntexturedBatches(LLRenderPass::PASS_FULLBRIGHT_ALPHA_MASK);
        pushUntexturedBatches(LLRenderPass::PASS_GLTF_PBR_ALPHA_MASK);

        gGL.diffuseColor4f(0, 1, 0, 1);
        pushUntexturedBatches(LLRenderPass::PASS_INVISIBLE);
        // <FS:Beq> FIRE-32132 et al. Allow rigged mesh transparency highlights to be toggled
        if (sShowDebugAlphaRigged)
        {
        // </FS:Beq>
        gHighlightProgram.mRiggedVariant->bind();
        gGL.diffuseColor4f(0, 1, 0, 1);// <FS:Beq/> FIRE-32132 et al. (can plain PASS_ALPHA_MASK_RIGGED exist?) paint it green if so.
        pushRiggedBatches(LLRenderPass::PASS_ALPHA_MASK_RIGGED, false);
        pushRiggedBatches(LLRenderPass::PASS_ALPHA_INVISIBLE_RIGGED, false);

        // Material alpha mask
        gGL.diffuseColor4f(0, 1, 1, 1);// <FS:Beq/> FIRE-32132 et al. Allow rigged mesh transparency highlights to be toggled
        pushRiggedBatches(LLRenderPass::PASS_MATERIAL_ALPHA_MASK_RIGGED, false);
        pushRiggedBatches(LLRenderPass::PASS_NORMMAP_MASK_RIGGED, false);
        pushRiggedBatches(LLRenderPass::PASS_SPECMAP_MASK_RIGGED, false);
        pushRiggedBatches(LLRenderPass::PASS_NORMSPEC_MASK_RIGGED, false);
        pushRiggedBatches(LLRenderPass::PASS_FULLBRIGHT_ALPHA_MASK_RIGGED, false);
        pushRiggedBatches(LLRenderPass::PASS_GLTF_PBR_ALPHA_MASK_RIGGED, false);

        gGL.diffuseColor4f(0, 1, 0, 1);
        pushRiggedBatches(LLRenderPass::PASS_INVISIBLE_RIGGED, false);
        // <FS:Beq> FIRE-32132 et al. Allow rigged mesh transparency highlights to be toggled
        }
        // </FS:Beq>
        LLGLSLShader::sCurBoundShaderPtr->unbind();
    }
}

void LLDrawPoolAlpha::renderAlphaHighlight()
{
    for (int pass = 0; pass < 2; ++pass)
    { //two passes, one rigged and one not
        const LLVOAvatar* lastAvatar = nullptr;
        U64 lastMeshId = 0;
        bool skipLastSkin = false;

        LLCullResult::sg_iterator begin = pass == 0 ? gPipeline.beginAlphaGroups() : gPipeline.beginRiggedAlphaGroups();
        LLCullResult::sg_iterator end = pass == 0 ? gPipeline.endAlphaGroups() : gPipeline.endRiggedAlphaGroups();

        for (LLCullResult::sg_iterator i = begin; i != end; ++i)
        {
            LLSpatialGroup* group = *i;
            if (group->getSpatialPartition()->mRenderByGroup &&
                !group->isDead())
            {
                LLSpatialGroup::drawmap_elem_t& draw_info = group->mDrawMap[LLRenderPass::PASS_ALPHA+pass]; // <-- hacky + pass to use PASS_ALPHA_RIGGED on second pass

                for (LLSpatialGroup::drawmap_elem_t::iterator k = draw_info.begin(); k != draw_info.end(); ++k)
                {
                    LLDrawInfo& params = **k;

                    bool rigged = (params.mAvatar != nullptr);
                    gHighlightProgram.bind(rigged);
<<<<<<< HEAD
                    // <FS:Beq> FIRE-32132 et al. Allow rigged mesh transparency highlights to be toggled
                    if (rigged && !sShowDebugAlphaRigged)
                    {
                        // if we don't want to show rigged alpha highlights then skip
                        continue;
                    }
                    else if (rigged && sShowDebugAlphaRigged)
                    {
                        // if we do and this is rigged then use a different colour
                        gGL.diffuseColor4f(1, 0.5, 0, 1);
                    }
                    else // NB dangling else to drop through to "normal behaviour"
                    // </FS:Beq>
                    gGL.diffuseColor4f(1, 0, 0, 1);
=======
>>>>>>> 8a22c311

                    if (rigged)
                    {
                        if (!uploadMatrixPalette(params.mAvatar, params.mSkinInfo, lastAvatar, lastMeshId, skipLastSkin))
                        { // failed to upload matrix palette, skip rendering
                            continue;
                        }
                    }

                    gGL.diffuseColor4f(1, 0, 0, 1);
                    LLRenderPass::applyModelMatrix(params);
                    params.mVertexBuffer->setBuffer();
                    params.mVertexBuffer->drawRange(LLRender::TRIANGLES, params.mStart, params.mEnd, params.mCount, params.mOffset);
                }
            }
        }
    }

    // make sure static version of highlight shader is bound before returning
    gHighlightProgram.bind();
}

inline bool IsFullbright(LLDrawInfo& params)
{
    return params.mFullbright;
}

inline bool IsMaterial(LLDrawInfo& params)
{
    return params.mMaterial != nullptr;
}

inline bool IsEmissive(LLDrawInfo& params)
{
    return params.mVertexBuffer->hasDataType(LLVertexBuffer::TYPE_EMISSIVE);
}

inline void Draw(LLDrawInfo* draw, U32 mask)
{
    draw->mVertexBuffer->setBuffer();
    LLRenderPass::applyModelMatrix(*draw);
    draw->mVertexBuffer->drawRange(LLRender::TRIANGLES, draw->mStart, draw->mEnd, draw->mCount, draw->mOffset);
}

bool LLDrawPoolAlpha::TexSetup(LLDrawInfo* draw, bool use_material)
{
    bool tex_setup = false;

    if (draw->mGLTFMaterial)
    {
        if (draw->mTextureMatrix)
        {
            tex_setup = true;
            gGL.getTexUnit(0)->activate();
            gGL.matrixMode(LLRender::MM_TEXTURE);
            gGL.loadMatrix((GLfloat*)draw->mTextureMatrix->mMatrix);
            gPipeline.mTextureMatrixOps++;
        }
    }
    else
    {
        if (!LLPipeline::sRenderingHUDs && use_material && current_shader)
        {
            if (draw->mNormalMap)
            {
                current_shader->bindTexture(LLShaderMgr::BUMP_MAP, draw->mNormalMap);
            }

            if (draw->mSpecularMap)
            {
                current_shader->bindTexture(LLShaderMgr::SPECULAR_MAP, draw->mSpecularMap);
            }
        }
        else if (current_shader == simple_shader || current_shader == simple_shader->mRiggedVariant)
        {
            current_shader->bindTexture(LLShaderMgr::BUMP_MAP, LLViewerFetchedTexture::sFlatNormalImagep);
            current_shader->bindTexture(LLShaderMgr::SPECULAR_MAP, LLViewerFetchedTexture::sWhiteImagep);
        }
        if (draw->mTextureList.size() > 1)
        {
            for (U32 i = 0; i < draw->mTextureList.size(); ++i)
            {
                if (draw->mTextureList[i].notNull())
                {
                    gGL.getTexUnit(i)->bindFast(draw->mTextureList[i]);
                }
            }
        }
        else
        { //not batching textures or batch has only 1 texture -- might need a texture matrix
            if (draw->mTexture.notNull())
            {
                if (use_material)
                {
                    current_shader->bindTexture(LLShaderMgr::DIFFUSE_MAP, draw->mTexture);
                }
                else
                {
                    gGL.getTexUnit(0)->bindFast(draw->mTexture);
                }

                if (draw->mTextureMatrix)
                {
                    tex_setup = true;
                    gGL.getTexUnit(0)->activate();
                    gGL.matrixMode(LLRender::MM_TEXTURE);
                    gGL.loadMatrix((GLfloat*)draw->mTextureMatrix->mMatrix);
                    gPipeline.mTextureMatrixOps++;
                }
            }
            else
            {
                gGL.getTexUnit(0)->unbindFast(LLTexUnit::TT_TEXTURE);
            }
        }
    }

    return tex_setup;
}

void LLDrawPoolAlpha::RestoreTexSetup(bool tex_setup)
{
    if (tex_setup)
    {
        gGL.getTexUnit(0)->activate();
        gGL.matrixMode(LLRender::MM_TEXTURE);
        gGL.loadIdentity();
        gGL.matrixMode(LLRender::MM_MODELVIEW);
    }
}

void LLDrawPoolAlpha::drawEmissive(LLDrawInfo* draw)
{
    LLGLSLShader::sCurBoundShaderPtr->uniform1f(LLShaderMgr::EMISSIVE_BRIGHTNESS, 1.f);
    draw->mVertexBuffer->setBuffer();
    draw->mVertexBuffer->drawRange(LLRender::TRIANGLES, draw->mStart, draw->mEnd, draw->mCount, draw->mOffset);
}


void LLDrawPoolAlpha::renderEmissives(std::vector<LLDrawInfo*>& emissives)
{
    emissive_shader->bind();
    emissive_shader->uniform1f(LLShaderMgr::EMISSIVE_BRIGHTNESS, 1.f);

    for (LLDrawInfo* draw : emissives)
    {
        bool tex_setup = TexSetup(draw, false);
        drawEmissive(draw);
        RestoreTexSetup(tex_setup);
    }
}

void LLDrawPoolAlpha::renderPbrEmissives(std::vector<LLDrawInfo*>& emissives)
{
    pbr_emissive_shader->bind();

    for (LLDrawInfo* draw : emissives)
    {
        llassert(draw->mGLTFMaterial);
        LLGLDisable cull_face(draw->mGLTFMaterial->mDoubleSided ? GL_CULL_FACE : 0);
        draw->mGLTFMaterial->bind(draw->mTexture);
        draw->mVertexBuffer->setBuffer();
        draw->mVertexBuffer->drawRange(LLRender::TRIANGLES, draw->mStart, draw->mEnd, draw->mCount, draw->mOffset);
    }
}

void LLDrawPoolAlpha::renderRiggedEmissives(std::vector<LLDrawInfo*>& emissives)
{
    LLGLDepthTest depth(GL_TRUE, GL_FALSE); //disable depth writes since "emissive" is additive so sorting doesn't matter
    LLGLSLShader* shader = emissive_shader->mRiggedVariant;
    shader->bind();
    shader->uniform1f(LLShaderMgr::EMISSIVE_BRIGHTNESS, 1.f);

    const LLVOAvatar* lastAvatar = nullptr;
    U64 lastMeshId = 0;
    bool skipLastSkin = false;

    for (LLDrawInfo* draw : emissives)
    {
        LL_PROFILE_ZONE_NAMED_CATEGORY_DRAWPOOL("Emissives");

        if (uploadMatrixPalette(draw->mAvatar, draw->mSkinInfo, lastAvatar, lastMeshId, skipLastSkin))
        {
            bool tex_setup = TexSetup(draw, false);
            drawEmissive(draw);
            RestoreTexSetup(tex_setup);
        }
    }
}

void LLDrawPoolAlpha::renderRiggedPbrEmissives(std::vector<LLDrawInfo*>& emissives)
{
    LLGLDepthTest depth(GL_TRUE, GL_FALSE); //disable depth writes since "emissive" is additive so sorting doesn't matter
    pbr_emissive_shader->bind(true);

    const LLVOAvatar* lastAvatar = nullptr;
    U64 lastMeshId = 0;
    bool skipLastSkin = false;

    for (LLDrawInfo* draw : emissives)
    {
        if (!uploadMatrixPalette(draw->mAvatar, draw->mSkinInfo, lastAvatar, lastMeshId, skipLastSkin))
        { // failed to upload matrix palette, skip rendering
            continue;
        }

        LLGLDisable cull_face(draw->mGLTFMaterial->mDoubleSided ? GL_CULL_FACE : 0);
        draw->mGLTFMaterial->bind(draw->mTexture);
        draw->mVertexBuffer->setBuffer();
        draw->mVertexBuffer->drawRange(LLRender::TRIANGLES, draw->mStart, draw->mEnd, draw->mCount, draw->mOffset);
    }
}

void LLDrawPoolAlpha::renderAlpha(U32 mask, bool depth_only, bool rigged)
{
    LL_PROFILE_ZONE_SCOPED_CATEGORY_DRAWPOOL;
    bool initialized_lighting = false;
    bool light_enabled = true;

    const LLVOAvatar* lastAvatar = nullptr;
    U64 lastMeshId = 0;
    const LLGLSLShader* lastAvatarShader = nullptr;
    bool skipLastSkin = false;

    LLCullResult::sg_iterator begin;
    LLCullResult::sg_iterator end;

    if (rigged)
    {
        begin = gPipeline.beginRiggedAlphaGroups();
        end = gPipeline.endRiggedAlphaGroups();
    }
    else
    {
        begin = gPipeline.beginAlphaGroups();
        end = gPipeline.endAlphaGroups();
    }

    LLEnvironment& env = LLEnvironment::instance();
    F32 water_height = env.getWaterHeight();

    bool above_water = getType() == LLDrawPool::POOL_ALPHA_POST_WATER;
    if (LLPipeline::sUnderWaterRender)
    {
        above_water = !above_water;
    }


    for (LLCullResult::sg_iterator i = begin; i != end; ++i)
    {
        LL_PROFILE_ZONE_NAMED_CATEGORY_DRAWPOOL("renderAlpha - group");
        LLSpatialGroup* group = *i;
        llassert(group);
        llassert(group->getSpatialPartition());

        if (group->getSpatialPartition()->mRenderByGroup &&
            !group->isDead())
        {

            LLSpatialBridge* bridge = group->getSpatialPartition()->asBridge();
            const LLVector4a* ext = bridge ? bridge->getSpatialExtents() : group->getExtents();

            if (!LLPipeline::sRenderingHUDs) // ignore above/below water for HUD render
            {
                if (above_water)
                { // reject any spatial groups that have no part above water
                    if (ext[1].getF32ptr()[2] < water_height)
                    {
                        continue;
                    }
                }
                else
                { // reject any spatial groups that he no part below water
                    if (ext[0].getF32ptr()[2] > water_height)
                    {
                        continue;
                    }
                }
            }

            static std::vector<LLDrawInfo*> emissives;
            static std::vector<LLDrawInfo*> rigged_emissives;
            static std::vector<LLDrawInfo*> pbr_emissives;
            static std::vector<LLDrawInfo*> pbr_rigged_emissives;

            emissives.resize(0);
            rigged_emissives.resize(0);
            pbr_emissives.resize(0);
            pbr_rigged_emissives.resize(0);

            bool is_particle_or_hud_particle = group->getSpatialPartition()->mPartitionType == LLViewerRegion::PARTITION_PARTICLE
                                                      || group->getSpatialPartition()->mPartitionType == LLViewerRegion::PARTITION_HUD_PARTICLE;

            // <FS:LO> Dont suspend partical processing while particles are hidden, just skip over drawing them
            if(!(gPipeline.sRenderParticles) && (
                                                 group->getSpatialPartition()->mPartitionType == LLViewerRegion::PARTITION_PARTICLE ||
                                                 group->getSpatialPartition()->mPartitionType == LLViewerRegion::PARTITION_HUD_PARTICLE))
            {
                continue;
            }
            // </FS:LO>

            bool disable_cull = is_particle_or_hud_particle;
            LLGLDisable cull(disable_cull ? GL_CULL_FACE : 0);

            LLSpatialGroup::drawmap_elem_t& draw_info = rigged ? group->mDrawMap[LLRenderPass::PASS_ALPHA_RIGGED] : group->mDrawMap[LLRenderPass::PASS_ALPHA];

            for (LLSpatialGroup::drawmap_elem_t::iterator k = draw_info.begin(); k != draw_info.end(); ++k)
            {
                LLDrawInfo& params = **k;
                if ((bool)params.mAvatar != rigged)
                {
                    continue;
                }

                LL_PROFILE_ZONE_NAMED_CATEGORY_DRAWPOOL("ra - push batch");

                LLRenderPass::applyModelMatrix(params);

                LLMaterial* mat = NULL;
                LLGLTFMaterial *gltf_mat = params.mGLTFMaterial;

                LLGLDisable cull_face(gltf_mat && gltf_mat->mDoubleSided ? GL_CULL_FACE : 0);

                if (gltf_mat && gltf_mat->mAlphaMode == LLGLTFMaterial::ALPHA_MODE_BLEND)
                {
                    target_shader = pbr_shader;
                    if (params.mAvatar != nullptr)
                    {
                        target_shader = target_shader->mRiggedVariant;
                    }

                    // shader must be bound before LLGLTFMaterial::bind
                    if (current_shader != target_shader)
                    {
                        gPipeline.bindDeferredShaderFast(*target_shader);
                    }

                    params.mGLTFMaterial->bind(params.mTexture);
                }
                else
                {
                    mat = LLPipeline::sRenderingHUDs ? nullptr : params.mMaterial;

                    if (params.mFullbright)
                    {
                        // Turn off lighting if it hasn't already been so.
                        if (light_enabled || !initialized_lighting)
                        {
                            initialized_lighting = true;
                            target_shader = fullbright_shader;

                            light_enabled = false;
                        }
                    }
                    // Turn on lighting if it isn't already.
                    else if (!light_enabled || !initialized_lighting)
                    {
                        initialized_lighting = true;
                        target_shader = simple_shader;
                        light_enabled = true;
                    }

                    if (LLPipeline::sRenderingHUDs)
                    {
                        target_shader = fullbright_shader;
                    }
                    else if (mat)
                    {
                        U32 mask = params.mShaderMask;

                        llassert(mask < LLMaterial::SHADER_COUNT);
                        target_shader = &(gDeferredMaterialProgram[mask]);
                    }
                    else if (!params.mFullbright)
                    {
                        target_shader = simple_shader;
                    }
                    else
                    {
                        target_shader = fullbright_shader;
                    }

                    if (params.mAvatar != nullptr)
                    {
                        llassert(target_shader->mRiggedVariant != nullptr);
                        target_shader = target_shader->mRiggedVariant;
                    }

                    if (current_shader != target_shader)
                    {// If we need shaders, and we're not ALREADY using the proper shader, then bind it
                    // (this way we won't rebind shaders unnecessarily).
                        gPipeline.bindDeferredShaderFast(*target_shader);

                        if (params.mFullbright)
                        { // make sure the bind the exposure map for fullbright shaders so they can cancel out exposure
                            S32 channel = target_shader->enableTexture(LLShaderMgr::EXPOSURE_MAP);
                            if (channel > -1)
                            {
                                gGL.getTexUnit(channel)->bind(&gPipeline.mExposureMap);
                            }
                        }
                    }

                    LLVector4 spec_color(1, 1, 1, 1);
                    F32 env_intensity = 0.0f;
                    F32 brightness = 1.0f;

                    // We have a material.  Supply the appropriate data here.
                    if (mat)
                    {
                        spec_color = params.mSpecColor;
                        env_intensity = params.mEnvIntensity;
                        brightness = params.mFullbright ? 1.f : 0.f;
                    }

                    if (current_shader)
                    {
                        current_shader->uniform4f(LLShaderMgr::SPECULAR_COLOR, spec_color.mV[0], spec_color.mV[1], spec_color.mV[2], spec_color.mV[3]);
                        current_shader->uniform1f(LLShaderMgr::ENVIRONMENT_INTENSITY, env_intensity);
                        current_shader->uniform1f(LLShaderMgr::EMISSIVE_BRIGHTNESS, brightness);
                    }
                }

                if (params.mAvatar && !uploadMatrixPalette(params.mAvatar, params.mSkinInfo, lastAvatar, lastMeshId, lastAvatarShader, skipLastSkin))
                {
                    continue;
                }

                bool tex_setup = TexSetup(&params, (mat != nullptr));

                {
                    gGL.blendFunc((LLRender::eBlendFactor) params.mBlendFuncSrc, (LLRender::eBlendFactor) params.mBlendFuncDst, mAlphaSFactor, mAlphaDFactor);

                    bool reset_minimum_alpha = false;
                    if (!LLPipeline::sImpostorRender &&
                        params.mBlendFuncDst != LLRender::BF_SOURCE_ALPHA &&
                        params.mBlendFuncSrc != LLRender::BF_SOURCE_ALPHA)
                    { // this draw call has a custom blend function that may require rendering of "invisible" fragments
                        current_shader->setMinimumAlpha(0.f);
                        reset_minimum_alpha = true;
                    }

                    params.mVertexBuffer->setBuffer();
                    params.mVertexBuffer->drawRange(LLRender::TRIANGLES, params.mStart, params.mEnd, params.mCount, params.mOffset);
                    stop_glerror();

                    if (reset_minimum_alpha)
                    {
                        current_shader->setMinimumAlpha(MINIMUM_ALPHA);
                    }
                }

                // If this alpha mesh has glow, then draw it a second time to add the destination-alpha (=glow).  Interleaving these state-changing calls is expensive, but glow must be drawn Z-sorted with alpha.
                if (getType() != LLDrawPool::POOL_ALPHA_PRE_WATER &&
                    params.mVertexBuffer->hasDataType(LLVertexBuffer::TYPE_EMISSIVE))
                {
                    if (params.mAvatar != nullptr)
                    {
                        if (params.mGLTFMaterial.isNull())
                        {
                            rigged_emissives.push_back(&params);
                        }
                        else
                        {
                            pbr_rigged_emissives.push_back(&params);
                        }
                    }
                    else
                    {
                        if (params.mGLTFMaterial.isNull())
                        {
                            emissives.push_back(&params);
                        }
                        else
                        {
                            pbr_emissives.push_back(&params);
                        }
                    }
                }

                if (tex_setup)
                {
                    gGL.getTexUnit(0)->activate();
                    gGL.matrixMode(LLRender::MM_TEXTURE);
                    gGL.loadIdentity();
                    gGL.matrixMode(LLRender::MM_MODELVIEW);
                }
            }

            // render emissive faces into alpha channel for bloom effects
            if (!depth_only)
            {
                gPipeline.enableLightsDynamic();

                // install glow-accumulating blend mode
                // don't touch color, add to alpha (glow)
                gGL.blendFunc(LLRender::BF_ZERO, LLRender::BF_ONE, LLRender::BF_ONE, LLRender::BF_ONE);

                bool rebind = false;
                LLGLSLShader* lastShader = current_shader;
                if (!emissives.empty())
                {
                    light_enabled = true;
                    renderEmissives(emissives);
                    rebind = true;
                }

                if (!pbr_emissives.empty())
                {
                    light_enabled = true;
                    renderPbrEmissives(pbr_emissives);
                    rebind = true;
                }

                if (!rigged_emissives.empty())
                {
                    light_enabled = true;
                    renderRiggedEmissives(rigged_emissives);
                    rebind = true;
                }

                if (!pbr_rigged_emissives.empty())
                {
                    light_enabled = true;
                    renderRiggedPbrEmissives(pbr_rigged_emissives);
                    rebind = true;
                }

                // restore our alpha blend mode
                gGL.blendFunc(mColorSFactor, mColorDFactor, mAlphaSFactor, mAlphaDFactor);

                if (lastShader && rebind)
                {
                    lastShader->bind();
                }
            }
        }
    }

    gGL.setSceneBlendType(LLRender::BT_ALPHA);

    LLVertexBuffer::unbind();

    if (!light_enabled)
    {
        gPipeline.enableLightsDynamic();
    }
}<|MERGE_RESOLUTION|>--- conflicted
+++ resolved
@@ -354,23 +354,6 @@
 
                     bool rigged = (params.mAvatar != nullptr);
                     gHighlightProgram.bind(rigged);
-<<<<<<< HEAD
-                    // <FS:Beq> FIRE-32132 et al. Allow rigged mesh transparency highlights to be toggled
-                    if (rigged && !sShowDebugAlphaRigged)
-                    {
-                        // if we don't want to show rigged alpha highlights then skip
-                        continue;
-                    }
-                    else if (rigged && sShowDebugAlphaRigged)
-                    {
-                        // if we do and this is rigged then use a different colour
-                        gGL.diffuseColor4f(1, 0.5, 0, 1);
-                    }
-                    else // NB dangling else to drop through to "normal behaviour"
-                    // </FS:Beq>
-                    gGL.diffuseColor4f(1, 0, 0, 1);
-=======
->>>>>>> 8a22c311
 
                     if (rigged)
                     {
@@ -380,6 +363,19 @@
                         }
                     }
 
+                    // <FS:Beq> FIRE-32132 et al. Allow rigged mesh transparency highlights to be toggled
+                    if (rigged && !sShowDebugAlphaRigged)
+                    {
+                        // if we don't want to show rigged alpha highlights then skip
+                        continue;
+                    }
+                    else if (rigged && sShowDebugAlphaRigged)
+                    {
+                        // if we do and this is rigged then use a different colour
+                        gGL.diffuseColor4f(1, 0.5, 0, 1);
+                    }
+                    else // NB dangling else to drop through to "normal behaviour"
+                    // </FS:Beq>
                     gGL.diffuseColor4f(1, 0, 0, 1);
                     LLRenderPass::applyModelMatrix(params);
                     params.mVertexBuffer->setBuffer();
