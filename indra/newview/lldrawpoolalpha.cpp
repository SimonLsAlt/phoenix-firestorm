--- conflicted
+++ resolved
@@ -110,33 +110,10 @@
 
 void LLDrawPoolAlpha::beginPostDeferredPass(S32 pass) 
 { 
-<<<<<<< HEAD
-	LL_RECORD_BLOCK_TIME(FTM_RENDER_ALPHA_DEFERRED);
-
-	if (pass == 0)
-	{
-		if (LLPipeline::sImpostorRender)
-		{
-			simple_shader = &gDeferredAlphaImpostorProgram;
-			fullbright_shader = &gDeferredFullbrightProgram;
-		}
-		else if (LLPipeline::sUnderWaterRender)
-		{
-			simple_shader = &gDeferredAlphaWaterProgram;
-			fullbright_shader = &gDeferredFullbrightWaterProgram;
-		}
-		else
-		{
-		simple_shader = &gDeferredAlphaProgram;
-			fullbright_shader = &gDeferredFullbrightProgram;
-		}
-		
-		//F32 gamma = gSavedSettings.getF32("RenderDeferredDisplayGamma");
-		static LLCachedControl<F32> gamma(gSavedSettings, "RenderDeferredDisplayGamma");
-=======
     LL_RECORD_BLOCK_TIME(FTM_RENDER_ALPHA_DEFERRED);
 
-    F32 gamma = gSavedSettings.getF32("RenderDeferredDisplayGamma");
+    //F32 gamma = gSavedSettings.getF32("RenderDeferredDisplayGamma");
+    static LLCachedControl<F32> gamma(gSavedSettings, "RenderDeferredDisplayGamma");
 
     emissive_shader = (LLPipeline::sRenderDeferred)   ? &gDeferredEmissiveProgram    :
                       (LLPipeline::sUnderWaterRender) ? &gObjectEmissiveWaterProgram : &gObjectEmissiveProgram;
@@ -150,32 +127,21 @@
 	{
         fullbright_shader = (LLPipeline::sImpostorRender)   ? &gDeferredFullbrightProgram      :
                             (LLPipeline::sUnderWaterRender) ? &gDeferredFullbrightWaterProgram : &gDeferredFullbrightProgram;
->>>>>>> fa6e4137
 
 		fullbright_shader->bind();
 		fullbright_shader->uniform1f(LLShaderMgr::TEXTURE_GAMMA, 2.2f); 
 		fullbright_shader->uniform1f(LLShaderMgr::DISPLAY_GAMMA, (gamma > 0.1f) ? 1.0f / gamma : (1.0f/2.2f));
         fullbright_shader->uniform1i(LLShaderMgr::NO_ATMO, LLPipeline::sRenderingHUDs ? 1 : 0);
-<<<<<<< HEAD
-	    fullbright_shader->setMinimumAlpha(LLPipeline::sImpostorRender ? 0.5f : 0.0f);
-        fullbright_shader->unbind();
-=======
 		fullbright_shader->unbind();
->>>>>>> fa6e4137
 
         simple_shader = (LLPipeline::sImpostorRender)   ? &gDeferredAlphaImpostorProgram :
                         (LLPipeline::sUnderWaterRender) ? &gDeferredAlphaWaterProgram    : &gDeferredAlphaProgram;
 
 		//prime simple shader (loads shadow relevant uniforms)
 		gPipeline.bindDeferredShader(*simple_shader);
-<<<<<<< HEAD
-		simple_shader->uniform1f(LLShaderMgr::DISPLAY_GAMMA, (gamma > 0.1f) ? 1.0f / gamma : (1.0f/2.2f));       
-        simple_shader->setMinimumAlpha(LLPipeline::sImpostorRender ? 0.5f : 0.0f);
-=======
 
 		simple_shader->uniform1f(LLShaderMgr::DISPLAY_GAMMA, (gamma > 0.1f) ? 1.0f / gamma : (1.0f/2.2f));
         simple_shader->uniform1i(LLShaderMgr::NO_ATMO, LLPipeline::sRenderingHUDs ? 1 : 0);
->>>>>>> fa6e4137
 	}
 	else if (!LLPipeline::sImpostorRender)
 	{
@@ -223,47 +189,6 @@
 {
 	LL_RECORD_BLOCK_TIME(FTM_RENDER_ALPHA_SETUP);
 	
-<<<<<<< HEAD
-	if (LLPipeline::sImpostorRender)
-	{
-		simple_shader = &gObjectSimpleImpostorProgram;
-		fullbright_shader = &gObjectFullbrightProgram;
-		emissive_shader = &gObjectEmissiveProgram;
-
-        if (mShaderLevel > 0)
-		{
-            fullbright_shader->bind();
-			fullbright_shader->setMinimumAlpha(0.5f);
-			simple_shader->bind();
-			simple_shader->setMinimumAlpha(0.5f);
-        }
-        else
-        {
-            gGL.setAlphaRejectSettings(LLRender::CF_GREATER, 0.5f); //OK
-        }
-	}
-	else if (LLPipeline::sUnderWaterRender)
-	{
-		simple_shader = &gObjectSimpleWaterProgram;
-		fullbright_shader = &gObjectFullbrightWaterProgram;
-		emissive_shader = &gObjectEmissiveWaterProgram;
-	}
-	else
-	{
-		simple_shader = &gObjectSimpleProgram;
-		fullbright_shader = &gObjectFullbrightProgram;
-		emissive_shader = &gObjectEmissiveProgram;
-	}
-
-    if (!LLPipeline::sImpostorRender)
-	{
-        if (mShaderLevel > 0)
-	    {
-			fullbright_shader->bind();
-			fullbright_shader->setMinimumAlpha(0.f);
-			simple_shader->bind();
-			simple_shader->setMinimumAlpha(0.f);
-=======
     simple_shader     = (LLPipeline::sImpostorRender)   ? &gObjectSimpleImpostorProgram  :
                         (LLPipeline::sUnderWaterRender) ? &gObjectSimpleWaterProgram     : &gObjectSimpleProgram;
 
@@ -299,7 +224,6 @@
 			simple_shader->bind();
 			simple_shader->setMinimumAlpha(0.f);
             simple_shader->uniform1i(LLShaderMgr::NO_ATMO, LLPipeline::sRenderingHUDs ? 1 : 0);
->>>>>>> fa6e4137
 		}
         else
         {
@@ -354,11 +278,6 @@
 		mAlphaSFactor = LLRender::BF_ZERO;                         // } glow suppression
 		mAlphaDFactor = LLRender::BF_ONE_MINUS_SOURCE_ALPHA;       // }
 		gGL.blendFunc(mColorSFactor, mColorDFactor, mAlphaSFactor, mAlphaDFactor);
-<<<<<<< HEAD
-
-		
-=======
->>>>>>> fa6e4137
 	}
 
 	if (mShaderLevel > 0)
@@ -445,12 +364,6 @@
 	}
 }
 
-<<<<<<< HEAD
-static LLTrace::BlockTimerStatHandle FTM_RENDER_ALPHA_GROUP_LOOP("Alpha Group");
-static LLTrace::BlockTimerStatHandle FTM_RENDER_ALPHA_PUSH("Alpha Push Verts");
-// <FS:Ansariel> LL materials support merge error
-static LLTrace::BlockTimerStatHandle FTM_RENDER_ALPHA_GLOW("Alpha Glow");
-=======
 inline bool IsFullbright(LLDrawInfo& params)
 {
     return params.mFullbright;
@@ -697,7 +610,6 @@
 
     emissive_shader->unbind();
 }
->>>>>>> fa6e4137
 
 void LLDrawPoolAlpha::renderAlpha(U32 mask, S32 pass)
 {
@@ -723,10 +635,7 @@
 			bool is_particle_or_hud_particle = group->getSpatialPartition()->mPartitionType == LLViewerRegion::PARTITION_PARTICLE
 													  || group->getSpatialPartition()->mPartitionType == LLViewerRegion::PARTITION_HUD_PARTICLE;
 
-<<<<<<< HEAD
-=======
 			bool draw_glow_for_this_partition = mShaderLevel > 0; // no shaders = no glow.
->>>>>>> fa6e4137
 
 			// <FS:LO> Dont suspend partical processing while particles are hidden, just skip over drawing them
 			if(!(gPipeline.sRenderParticles) && (
@@ -736,8 +645,6 @@
 				continue;
 			}
 			// </FS:LO>
-
-			bool draw_glow_for_this_partition = mShaderLevel > 0; // no shaders = no glow.
 			
 			LL_RECORD_BLOCK_TIME(FTM_RENDER_ALPHA_GROUP_LOOP);
 
@@ -911,47 +818,8 @@
 				// If this alpha mesh has glow, then draw it a second time to add the destination-alpha (=glow).  Interleaving these state-changing calls is expensive, but glow must be drawn Z-sorted with alpha.
 				if (current_shader && 
 					draw_glow_for_this_partition &&
-					// <FS:Ansariel> Re-add particle rendering optimization
-					//params.mVertexBuffer->hasDataType(LLVertexBuffer::TYPE_EMISSIVE))
-					params.mVertexBuffer->hasDataType(LLVertexBuffer::TYPE_EMISSIVE) &&
-					(!params.mParticle || params.mHasGlow))
-					// </FS:Ansariel>
-				{
-<<<<<<< HEAD
-					LL_RECORD_BLOCK_TIME(FTM_RENDER_ALPHA_GLOW);
-
-					// install glow-accumulating blend mode
-					gGL.blendFunc(LLRender::BF_ZERO, LLRender::BF_ONE, // don't touch color
-					LLRender::BF_ONE, LLRender::BF_ONE); // add to alpha (glow)
-
-					// <FS:Ansariel> Performance fix when not using OpenGL core profile
-					if (LLRender::sGLCoreProfile)
-					{
-					// </FS:Ansariel>
-					emissive_shader->bind();
-					
-					params.mVertexBuffer->setBuffer((mask & ~LLVertexBuffer::MAP_COLOR) | LLVertexBuffer::MAP_EMISSIVE);
-					
-					// do the actual drawing, again
-					params.mVertexBuffer->drawRange(params.mDrawMode, params.mStart, params.mEnd, params.mCount, params.mOffset);
-					gPipeline.addTrianglesDrawn(params.mCount, params.mDrawMode);
-
-					// restore our alpha blend mode
-					gGL.blendFunc(mColorSFactor, mColorDFactor, mAlphaSFactor, mAlphaDFactor);
-
-					current_shader->bind();
-					// <FS:Ansariel> Performance fix when not using OpenGL core profile
-					}
-					else
-					{
-						params.mVertexBuffer->setBuffer(mask | LLVertexBuffer::MAP_EMISSIVE);
-					
-						// do the actual drawing, again
-						params.mVertexBuffer->drawRange(params.mDrawMode, params.mStart, params.mEnd, params.mCount, params.mOffset);
-						gPipeline.addTrianglesDrawn(params.mCount, params.mDrawMode);
-					}
-					// </FS:Ansariel>
-=======
+					params.mVertexBuffer->hasDataType(LLVertexBuffer::TYPE_EMISSIVE))
+				{
                     LL_RECORD_BLOCK_TIME(FTM_RENDER_ALPHA_EMISSIVE);
 
                     if (batch_emissives)
@@ -962,7 +830,6 @@
                     {
                         drawEmissiveInline(mask, &params);
                     } 
->>>>>>> fa6e4137
 				}
 			
 				if (tex_setup)
