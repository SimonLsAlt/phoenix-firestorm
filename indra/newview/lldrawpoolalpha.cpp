--- conflicted
+++ resolved
@@ -281,14 +281,8 @@
 	{
         gHighlightProgram.bind();
         gGL.diffuseColor4f(1, 0, 0, 1);
-<<<<<<< HEAD
         gGL.getTexUnit(0)->bindFast(LLViewerFetchedTexture::getSmokeImage());
-=======
-
-
-        LLViewerFetchedTexture::sSmokeImagep->addTextureStats(1024.f * 1024.f);
-        gGL.getTexUnit(0)->bindFast(LLViewerFetchedTexture::sSmokeImagep);
->>>>>>> c0910abb
+
 
         renderAlphaHighlight();
 
@@ -355,23 +349,6 @@
                 {
                     LLDrawInfo& params = **k;
 
-<<<<<<< HEAD
-=======
-                    if(params.mFace)
-                    {
-                        LLViewerObject* vobj = (LLViewerObject *)params.mFace->getViewerObject();
-                        if(vobj && vobj->isAttachment())
-                        {
-                            trackAttachments( vobj, params.mFace->isState(LLFace::RIGGED), &ratPtr );
-                        }
-                    }
-
-                    if (params.mParticle)
-                    {
-                        continue;
-                    }
-
->>>>>>> c0910abb
                     bool rigged = (params.mAvatar != nullptr);
                     gHighlightProgram.bind(rigged);
                     // <FS:Beq> FIRE-32132 et al. Allow rigged mesh transparency highlights to be toggled
@@ -723,14 +700,10 @@
 
                 LLGLDisable cull_face(gltf_mat && gltf_mat->mDoubleSided ? GL_CULL_FACE : 0);
 
-<<<<<<< HEAD
                 if (gltf_mat && gltf_mat->mAlphaMode == LLGLTFMaterial::ALPHA_MODE_BLEND)
                 {
                     target_shader = pbr_shader;
                     if (params.mAvatar != nullptr)
-=======
-                    if(vobj && vobj->isAttachment())
->>>>>>> c0910abb
                     {
                         target_shader = target_shader->mRiggedVariant;
                     }
