/**
 * @file llviewermedia.cpp
 * @brief Client interface to the media engine
 *
 * $LicenseInfo:firstyear=2007&license=viewerlgpl$
 * Second Life Viewer Source Code
 * Copyright (C) 2010, Linden Research, Inc.
 * 
 * This library is free software; you can redistribute it and/or
 * modify it under the terms of the GNU Lesser General Public
 * License as published by the Free Software Foundation;
 * version 2.1 of the License only.
 * 
 * This library is distributed in the hope that it will be useful,
 * but WITHOUT ANY WARRANTY; without even the implied warranty of
 * MERCHANTABILITY or FITNESS FOR A PARTICULAR PURPOSE.  See the GNU
 * Lesser General Public License for more details.
 * 
 * You should have received a copy of the GNU Lesser General Public
 * License along with this library; if not, write to the Free Software
 * Foundation, Inc., 51 Franklin Street, Fifth Floor, Boston, MA  02110-1301  USA
 * 
 * Linden Research, Inc., 945 Battery Street, San Francisco, CA  94111  USA
 * $/LicenseInfo$
 */

#include "llviewerprecompiledheaders.h"

#include "llagent.h"
#include "llagentcamera.h"
#include "llviewermedia.h"
#include "llviewermediafocus.h"
#include "llmimetypes.h"
#include "llmediaentry.h"
#include "llversioninfo.h"
#include "llviewercontrol.h"
#include "llviewertexture.h"
#include "llviewerparcelmedia.h"
#include "llviewerparcelmgr.h"
#include "llviewertexturelist.h"
#include "llvovolume.h"
#include "llpluginclassmedia.h"
#include "llplugincookiestore.h"
#include "llviewerwindow.h"
#include "llfocusmgr.h"
#include "llcallbacklist.h"
#include "llparcel.h"
#include "llaudioengine.h"  // for gAudiop
#include "llurldispatcher.h"
#include "llvoavatar.h"
#include "llvoavatarself.h"
#include "llviewerregion.h"
#include "llwebsharing.h"	// For LLWebSharing::setOpenIDCookie(), *TODO: find a better way to do this!
#include "llfilepicker.h"
#include "llnotifications.h"
#include "lldir.h"
#include "lldiriterator.h"
#include "llevent.h"		// LLSimpleListener
#include "llnotificationsutil.h"
#include "lluuid.h"
#include "llkeyboard.h"
#include "llmutelist.h"
#include "llpanelprofile.h"
#include "llappviewer.h"
#include "lllogininstance.h" 
//#include "llfirstuse.h"
#include "llviewernetwork.h"
#include "llwindow.h"


#include "llfloatermediabrowser.h"	// for handling window close requests and geometry change requests in media browser windows.
#include "llfloaterwebcontent.h"	// for handling window close requests and geometry change requests in media browser windows.

#include <boost/bind.hpp>	// for SkinFolder listener
#include <boost/signals2.hpp>

/*static*/ const char* LLViewerMedia::AUTO_PLAY_MEDIA_SETTING = "ParcelMediaAutoPlayEnable";
/*static*/ const char* LLViewerMedia::SHOW_MEDIA_ON_OTHERS_SETTING = "MediaShowOnOthers";
/*static*/ const char* LLViewerMedia::SHOW_MEDIA_WITHIN_PARCEL_SETTING = "MediaShowWithinParcel";
/*static*/ const char* LLViewerMedia::SHOW_MEDIA_OUTSIDE_PARCEL_SETTING = "MediaShowOutsideParcel";


// Move this to its own file.

LLViewerMediaEventEmitter::~LLViewerMediaEventEmitter()
{
	observerListType::iterator iter = mObservers.begin();

	while( iter != mObservers.end() )
	{
		LLViewerMediaObserver *self = *iter;
		iter++;
		remObserver(self);
	}
}

///////////////////////////////////////////////////////////////////////////////
//
bool LLViewerMediaEventEmitter::addObserver( LLViewerMediaObserver* observer )
{
	if ( ! observer )
		return false;

	if ( std::find( mObservers.begin(), mObservers.end(), observer ) != mObservers.end() )
		return false;

	mObservers.push_back( observer );
	observer->mEmitters.push_back( this );

	return true;
}

///////////////////////////////////////////////////////////////////////////////
//
bool LLViewerMediaEventEmitter::remObserver( LLViewerMediaObserver* observer )
{
	if ( ! observer )
		return false;

	mObservers.remove( observer );
	observer->mEmitters.remove(this);

	return true;
}

///////////////////////////////////////////////////////////////////////////////
//
void LLViewerMediaEventEmitter::emitEvent( LLPluginClassMedia* media, LLViewerMediaObserver::EMediaEvent event )
{
	// Broadcast the event to any observers.
	observerListType::iterator iter = mObservers.begin();
	while( iter != mObservers.end() )
	{
		LLViewerMediaObserver *self = *iter;
		++iter;
		self->handleMediaEvent( media, event );
	}
}

// Move this to its own file.
LLViewerMediaObserver::~LLViewerMediaObserver()
{
	std::list<LLViewerMediaEventEmitter *>::iterator iter = mEmitters.begin();

	while( iter != mEmitters.end() )
	{
		LLViewerMediaEventEmitter *self = *iter;
		iter++;
		self->remObserver( this );
	}
}


// Move this to its own file.
// helper class that tries to download a URL from a web site and calls a method
// on the Panel Land Media and to discover the MIME type
class LLMimeDiscoveryResponder : public LLHTTPClient::Responder
{
LOG_CLASS(LLMimeDiscoveryResponder);
public:
	LLMimeDiscoveryResponder( viewer_media_t media_impl)
		: mMediaImpl(media_impl),
		  mInitialized(false)
	{
		if(mMediaImpl->mMimeTypeProbe != NULL)
		{
			llerrs << "impl already has an outstanding responder" << llendl;
		}
		
		mMediaImpl->mMimeTypeProbe = this;
	}

	~LLMimeDiscoveryResponder()
	{
		disconnectOwner();
	}

	virtual void completedHeader(U32 status, const std::string& reason, const LLSD& content)
	{
		std::string media_type = content["content-type"].asString();
		std::string::size_type idx1 = media_type.find_first_of(";");
		std::string mime_type = media_type.substr(0, idx1);

		lldebugs << "status is " << status << ", media type \"" << media_type << "\"" << llendl;
		
		// 2xx status codes indicate success.
		// Most 4xx status codes are successful enough for our purposes.
		// 499 is the error code for host not found, timeout, etc.
		// 500 means "Internal Server error" but we decided it's okay to 
		//     accept this and go past it in the MIME type probe
		// 302 means the resource can be found temporarily in a different place - added this for join.secondlife.com
		// 499 is a code specifc to join.secondlife.com (????) apparently safe to ignore
//		if(	((status >= 200) && (status < 300))	||
//			((status >= 400) && (status < 499))	|| 
//			(status == 500) ||
//			(status == 302) ||
//			(status == 499) 
//			)
		// We now no longer check the error code returned from the probe.
		// If we have a mime type, use it.  If not, default to the web plugin and let it handle error reporting.
		if(1)
		{
			// The probe was successful.
			if(mime_type.empty())
			{
				// Some sites don't return any content-type header at all.
				// Treat an empty mime type as text/html.
				mime_type = "text/html";
			}
			
			completeAny(status, mime_type);
		}
		else
		{
			llwarns << "responder failed with status " << status << ", reason " << reason << llendl;
		
			if(mMediaImpl)
			{
				mMediaImpl->mMediaSourceFailed = true;
			}
		}

	}

	void completeAny(U32 status, const std::string& mime_type)
	{
		// the call to initializeMedia may disconnect the responder, which will clear mMediaImpl.
		// Make a local copy so we can call loadURI() afterwards.
		LLViewerMediaImpl *impl = mMediaImpl;
		
		if(impl && !mInitialized && ! mime_type.empty())
		{
			if(impl->initializeMedia(mime_type))
			{
				mInitialized = true;
				impl->loadURI();
				disconnectOwner();
			}
		}
	}
	
	void cancelRequest()
	{
		disconnectOwner();
	}
	
private:
	void disconnectOwner()
	{
		if(mMediaImpl)
		{
			if(mMediaImpl->mMimeTypeProbe != this)
			{
				llerrs << "internal error: mMediaImpl->mMimeTypeProbe != this" << llendl;
			}

			mMediaImpl->mMimeTypeProbe = NULL;
		}
		mMediaImpl = NULL;
	}
	
	
public:
		LLViewerMediaImpl *mMediaImpl;
		bool mInitialized;
};

class LLViewerMediaOpenIDResponder : public LLHTTPClient::Responder
{
LOG_CLASS(LLViewerMediaOpenIDResponder);
public:
	LLViewerMediaOpenIDResponder( )
	{
	}

	~LLViewerMediaOpenIDResponder()
	{
	}

	/* virtual */ void completedHeader(U32 status, const std::string& reason, const LLSD& content)
	{
		LL_DEBUGS("MediaAuth") << "status = " << status << ", reason = " << reason << LL_ENDL;
		LL_DEBUGS("MediaAuth") << content << LL_ENDL;
		std::string cookie = content["set-cookie"].asString();
		
		LLViewerMedia::openIDCookieResponse(cookie);
	}

	/* virtual */ void completedRaw(
		U32 status,
		const std::string& reason,
		const LLChannelDescriptors& channels,
		const LLIOPipe::buffer_ptr_t& buffer)
	{
		// This is just here to disable the default behavior (attempting to parse the response as llsd).
		// We don't care about the content of the response, only the set-cookie header.
	}

};

class LLViewerMediaWebProfileResponder : public LLHTTPClient::Responder
{
LOG_CLASS(LLViewerMediaWebProfileResponder);
public:
	LLViewerMediaWebProfileResponder(std::string host)
	{
		mHost = host;
	}

	~LLViewerMediaWebProfileResponder()
	{
	}

	/* virtual */ void completedHeader(U32 status, const std::string& reason, const LLSD& content)
	{
		LL_WARNS("MediaAuth") << "status = " << status << ", reason = " << reason << LL_ENDL;
		LL_WARNS("MediaAuth") << content << LL_ENDL;

		std::string cookie = content["set-cookie"].asString();

		LLViewerMedia::getCookieStore()->setCookiesFromHost(cookie, mHost);
	}

	 void completedRaw(
		U32 status,
		const std::string& reason,
		const LLChannelDescriptors& channels,
		const LLIOPipe::buffer_ptr_t& buffer)
	{
		// This is just here to disable the default behavior (attempting to parse the response as llsd).
		// We don't care about the content of the response, only the set-cookie header.
	}

	std::string mHost;
};


LLPluginCookieStore *LLViewerMedia::sCookieStore = NULL;
LLURL LLViewerMedia::sOpenIDURL;
std::string LLViewerMedia::sOpenIDCookie;
LLPluginClassMedia* LLViewerMedia::sSpareBrowserMediaSource = NULL;
static LLViewerMedia::impl_list sViewerMediaImplList;
static LLViewerMedia::impl_id_map sViewerMediaTextureIDMap;
static LLTimer sMediaCreateTimer;
static const F32 LLVIEWERMEDIA_CREATE_DELAY = 1.0f;
static F32 sGlobalVolume = 1.0f;
static bool sForceUpdate = false;
static LLUUID sOnlyAudibleTextureID = LLUUID::null;
static F64 sLowestLoadableImplInterest = 0.0f;
static bool sAnyMediaShowing = false;
static boost::signals2::connection sTeleportFinishConnection;
static std::string sUpdatedCookies;
static const char *PLUGIN_COOKIE_FILE_NAME = "plugin_cookies.txt";

//////////////////////////////////////////////////////////////////////////////////////////
static void add_media_impl(LLViewerMediaImpl* media)
{
	sViewerMediaImplList.push_back(media);
}

//////////////////////////////////////////////////////////////////////////////////////////
static void remove_media_impl(LLViewerMediaImpl* media)
{
	LLViewerMedia::impl_list::iterator iter = sViewerMediaImplList.begin();
	LLViewerMedia::impl_list::iterator end = sViewerMediaImplList.end();
	
	for(; iter != end; iter++)
	{
		if(media == *iter)
		{
			sViewerMediaImplList.erase(iter);
			return;
		}
	}
}

class LLViewerMediaMuteListObserver : public LLMuteListObserver
{
	/* virtual */ void onChange()  { LLViewerMedia::muteListChanged();}
};

static LLViewerMediaMuteListObserver sViewerMediaMuteListObserver;
static bool sViewerMediaMuteListObserverInitialized = false;
static bool sInWorldMediaDisabled = false;


//////////////////////////////////////////////////////////////////////////////////////////
// LLViewerMedia

//////////////////////////////////////////////////////////////////////////////////////////
// static
viewer_media_t LLViewerMedia::newMediaImpl(
											 const LLUUID& texture_id,
											 S32 media_width, 
											 S32 media_height, 
											 U8 media_auto_scale,
											 U8 media_loop)
{
	LLViewerMediaImpl* media_impl = getMediaImplFromTextureID(texture_id);
	if(media_impl == NULL || texture_id.isNull())
	{
		// Create the media impl
		media_impl = new LLViewerMediaImpl(texture_id, media_width, media_height, media_auto_scale, media_loop);
	}
	else
	{
		media_impl->unload();
		media_impl->setTextureID(texture_id);
		media_impl->mMediaWidth = media_width;
		media_impl->mMediaHeight = media_height;
		media_impl->mMediaAutoScale = media_auto_scale;
		media_impl->mMediaLoop = media_loop;
	}

	return media_impl;
}

viewer_media_t LLViewerMedia::updateMediaImpl(LLMediaEntry* media_entry, const std::string& previous_url, bool update_from_self)
{	
	// Try to find media with the same media ID
	viewer_media_t media_impl = getMediaImplFromTextureID(media_entry->getMediaID());
	
	llinfos << "called, current URL is \"" << media_entry->getCurrentURL() 
			<< "\", previous URL is \"" << previous_url 
			<< "\", update_from_self is " << (update_from_self?"true":"false")
			<< llendl;
			
	bool was_loaded = false;
	bool needs_navigate = false;
	
	if(media_impl)
	{	
		was_loaded = media_impl->hasMedia();
		
		media_impl->setHomeURL(media_entry->getHomeURL());
		
		media_impl->mMediaAutoScale = media_entry->getAutoScale();
		media_impl->mMediaLoop = media_entry->getAutoLoop();
		media_impl->mMediaWidth = media_entry->getWidthPixels();
		media_impl->mMediaHeight = media_entry->getHeightPixels();
		media_impl->mMediaAutoPlay = media_entry->getAutoPlay();
		media_impl->mMediaEntryURL = media_entry->getCurrentURL();
		if (media_impl->mMediaSource)
		{
			media_impl->mMediaSource->setAutoScale(media_impl->mMediaAutoScale);
			media_impl->mMediaSource->setLoop(media_impl->mMediaLoop);
			media_impl->mMediaSource->setSize(media_entry->getWidthPixels(), media_entry->getHeightPixels());
		}
		
		bool url_changed = (media_impl->mMediaEntryURL != previous_url);
		if(media_impl->mMediaEntryURL.empty())
		{
			if(url_changed)
			{
				// The current media URL is now empty.  Unload the media source.
				media_impl->unload();
			
				llinfos << "Unloading media instance (new current URL is empty)." << llendl;
			}
		}
		else
		{
			// The current media URL is not empty.
			// If (the media was already loaded OR the media was set to autoplay) AND this update didn't come from this agent,
			// do a navigate.
			bool auto_play = media_impl->isAutoPlayable();			
			if((was_loaded || auto_play) && !update_from_self)
			{
				needs_navigate = url_changed;
			}
			
			llinfos << "was_loaded is " << (was_loaded?"true":"false") 
					<< ", auto_play is " << (auto_play?"true":"false") 
					<< ", needs_navigate is " << (needs_navigate?"true":"false") << llendl;
		}
	}
	else
	{
		media_impl = newMediaImpl(
			media_entry->getMediaID(), 
			media_entry->getWidthPixels(),
			media_entry->getHeightPixels(), 
			media_entry->getAutoScale(), 
			media_entry->getAutoLoop());
		
		media_impl->setHomeURL(media_entry->getHomeURL());
		media_impl->mMediaAutoPlay = media_entry->getAutoPlay();
		media_impl->mMediaEntryURL = media_entry->getCurrentURL();
		if(media_impl->isAutoPlayable())
		{
			needs_navigate = true;
		}
	}
	
	if(media_impl)
	{
		if(needs_navigate)
		{
			media_impl->navigateTo(media_impl->mMediaEntryURL, "", true, true);
			llinfos << "navigating to URL " << media_impl->mMediaEntryURL << llendl;
		}
		else if(!media_impl->mMediaURL.empty() && (media_impl->mMediaURL != media_impl->mMediaEntryURL))
		{
			// If we already have a non-empty media URL set and we aren't doing a navigate, update the media URL to match the media entry.
			media_impl->mMediaURL = media_impl->mMediaEntryURL;

			// If this causes a navigate at some point (such as after a reload), it should be considered server-driven so it isn't broadcast.
			media_impl->mNavigateServerRequest = true;

			llinfos << "updating URL in the media impl to " << media_impl->mMediaEntryURL << llendl;
		}
	}
	
	return media_impl;
}

//////////////////////////////////////////////////////////////////////////////////////////
// static
LLViewerMediaImpl* LLViewerMedia::getMediaImplFromTextureID(const LLUUID& texture_id)
{
	LLViewerMediaImpl* result = NULL;
	
	// Look up the texture ID in the texture id->impl map.
	impl_id_map::iterator iter = sViewerMediaTextureIDMap.find(texture_id);
	if(iter != sViewerMediaTextureIDMap.end())
	{
		result = iter->second;
	}

	return result;
}

//////////////////////////////////////////////////////////////////////////////////////////
// static
std::string LLViewerMedia::getCurrentUserAgent()
{
	// Don't use user-visible string to avoid 
	// punctuation and strange characters.
	std::string skin_name = gSavedSettings.getString("SkinCurrent");

	// Just in case we need to check browser differences in A/B test
	// builds.
	std::string channel = LLVersionInfo::getChannel();

	// append our magic version number string to the browser user agent id
	// See the HTTP 1.0 and 1.1 specifications for allowed formats:
	// http://www.ietf.org/rfc/rfc1945.txt section 10.15
	// http://www.ietf.org/rfc/rfc2068.txt section 3.8
	// This was also helpful:
	// http://www.mozilla.org/build/revised-user-agent-strings.html
	std::ostringstream codec;
	codec << "SecondLife/";
	codec << LLVersionInfo::getVersion();
	codec << " (" << channel << "; " << skin_name << " skin)";
	llinfos << codec.str() << llendl;
	
	return codec.str();
}

//////////////////////////////////////////////////////////////////////////////////////////
// static
void LLViewerMedia::updateBrowserUserAgent()
{
	std::string user_agent = getCurrentUserAgent();
	
	impl_list::iterator iter = sViewerMediaImplList.begin();
	impl_list::iterator end = sViewerMediaImplList.end();

	for(; iter != end; iter++)
	{
		LLViewerMediaImpl* pimpl = *iter;
		if(pimpl->mMediaSource && pimpl->mMediaSource->pluginSupportsMediaBrowser())
		{
			pimpl->mMediaSource->setBrowserUserAgent(user_agent);
		}
	}

}

//////////////////////////////////////////////////////////////////////////////////////////
// static
bool LLViewerMedia::handleSkinCurrentChanged(const LLSD& /*newvalue*/)
{
	// gSavedSettings is already updated when this function is called.
	updateBrowserUserAgent();
	return true;
}

//////////////////////////////////////////////////////////////////////////////////////////
// static
bool LLViewerMedia::textureHasMedia(const LLUUID& texture_id)
{
	impl_list::iterator iter = sViewerMediaImplList.begin();
	impl_list::iterator end = sViewerMediaImplList.end();

	for(; iter != end; iter++)
	{
		LLViewerMediaImpl* pimpl = *iter;
		if(pimpl->getMediaTextureID() == texture_id)
		{
			return true;
		}
	}
	return false;
}

//////////////////////////////////////////////////////////////////////////////////////////
// static
void LLViewerMedia::setVolume(F32 volume)
{
	if(volume != sGlobalVolume || sForceUpdate)
	{
		sGlobalVolume = volume;
		impl_list::iterator iter = sViewerMediaImplList.begin();
		impl_list::iterator end = sViewerMediaImplList.end();

		for(; iter != end; iter++)
		{
			LLViewerMediaImpl* pimpl = *iter;
			pimpl->updateVolume();
		}

		sForceUpdate = false;
	}
}

//////////////////////////////////////////////////////////////////////////////////////////
// static
F32 LLViewerMedia::getVolume()
{
	return sGlobalVolume;
}

//////////////////////////////////////////////////////////////////////////////////////////
// static
void LLViewerMedia::muteListChanged()
{
	// When the mute list changes, we need to check mute status on all impls.
	impl_list::iterator iter = sViewerMediaImplList.begin();
	impl_list::iterator end = sViewerMediaImplList.end();

	for(; iter != end; iter++)
	{
		LLViewerMediaImpl* pimpl = *iter;
		pimpl->mNeedsMuteCheck = true;
	}
}

//////////////////////////////////////////////////////////////////////////////////////////
// static
void LLViewerMedia::setInWorldMediaDisabled(bool disabled)
{
	sInWorldMediaDisabled = disabled;
}

//////////////////////////////////////////////////////////////////////////////////////////
// static
bool LLViewerMedia::getInWorldMediaDisabled()
{
	return sInWorldMediaDisabled;
}

//////////////////////////////////////////////////////////////////////////////////////////
// static
bool LLViewerMedia::isInterestingEnough(const LLVOVolume *object, const F64 &object_interest)
{
	bool result = false;
	
	if (NULL == object)
	{
		result = false;
	}
	// Focused?  Then it is interesting!
	else if (LLViewerMediaFocus::getInstance()->getFocusedObjectID() == object->getID())
	{
		result = true;
	}
	// Selected?  Then it is interesting!
	// XXX Sadly, 'contains()' doesn't take a const :(
	else if (LLSelectMgr::getInstance()->getSelection()->contains(const_cast<LLVOVolume*>(object)))
	{
		result = true;
	}
	else 
	{
		lldebugs << "object interest = " << object_interest << ", lowest loadable = " << sLowestLoadableImplInterest << llendl;
		if(object_interest >= sLowestLoadableImplInterest)
			result = true;
	}
	
	return result;
}

LLViewerMedia::impl_list &LLViewerMedia::getPriorityList()
{
	return sViewerMediaImplList;
}

// This is the predicate function used to sort sViewerMediaImplList by priority.
bool LLViewerMedia::priorityComparitor(const LLViewerMediaImpl* i1, const LLViewerMediaImpl* i2)
{
	if(i1->isForcedUnloaded() && !i2->isForcedUnloaded())
	{
		// Muted or failed items always go to the end of the list, period.
		return false;
	}
	else if(i2->isForcedUnloaded() && !i1->isForcedUnloaded())
	{
		// Muted or failed items always go to the end of the list, period.
		return true;
	}
	else if(i1->hasFocus())
	{
		// The item with user focus always comes to the front of the list, period.
		return true;
	}
	else if(i2->hasFocus())
	{
		// The item with user focus always comes to the front of the list, period.
		return false;
	}
	else if(i1->isParcelMedia())
	{
		// The parcel media impl sorts above all other inworld media, unless one has focus.
		return true;
	}
	else if(i2->isParcelMedia())
	{
		// The parcel media impl sorts above all other inworld media, unless one has focus.
		return false;
	}
	else if(i1->getUsedInUI() && !i2->getUsedInUI())
	{
		// i1 is a UI element, i2 is not.  This makes i1 "less than" i2, so it sorts earlier in our list.
		return true;
	}
	else if(i2->getUsedInUI() && !i1->getUsedInUI())
	{
		// i2 is a UI element, i1 is not.  This makes i2 "less than" i1, so it sorts earlier in our list.
		return false;
	}
	else if(i1->isPlayable() && !i2->isPlayable())
	{
		// Playable items sort above ones that wouldn't play even if they got high enough priority
		return true;
	}
	else if(!i1->isPlayable() && i2->isPlayable())
	{
		// Playable items sort above ones that wouldn't play even if they got high enough priority
		return false;
	}
	else if(i1->getInterest() == i2->getInterest())
	{
		// Generally this will mean both objects have zero interest.  In this case, sort on distance.
		return (i1->getProximityDistance() < i2->getProximityDistance());
	}
	else
	{
		// The object with the larger interest value should be earlier in the list, so we reverse the sense of the comparison here.
		return (i1->getInterest() > i2->getInterest());
	}
}

static bool proximity_comparitor(const LLViewerMediaImpl* i1, const LLViewerMediaImpl* i2)
{
	if(i1->getProximityDistance() < i2->getProximityDistance())
	{
		return true;
	}
	else if(i1->getProximityDistance() > i2->getProximityDistance())
	{
		return false;
	}
	else
	{
		// Both objects have the same distance.  This most likely means they're two faces of the same object.
		// They may also be faces on different objects with exactly the same distance (like HUD objects).
		// We don't actually care what the sort order is for this case, as long as it's stable and doesn't change when you enable/disable media.
		// Comparing the impl pointers gives a completely arbitrary ordering, but it will be stable.
		return (i1 < i2);
	}
}

static LLFastTimer::DeclareTimer FTM_MEDIA_UPDATE("Update Media");

//////////////////////////////////////////////////////////////////////////////////////////
// static
void LLViewerMedia::updateMedia(void *dummy_arg)
{
	LLFastTimer t1(FTM_MEDIA_UPDATE);
	
	// Enable/disable the plugin read thread
	LLPluginProcessParent::setUseReadThread(gSavedSettings.getBOOL("PluginUseReadThread"));
	
	// HACK: we always try to keep a spare running webkit plugin around to improve launch times.
	createSpareBrowserMediaSource();
	
	sAnyMediaShowing = false;
	sUpdatedCookies = getCookieStore()->getChangedCookies();
	if(!sUpdatedCookies.empty())
	{
		lldebugs << "updated cookies will be sent to all loaded plugins: " << llendl;
		lldebugs << sUpdatedCookies << llendl;
	}
	
	impl_list::iterator iter = sViewerMediaImplList.begin();
	impl_list::iterator end = sViewerMediaImplList.end();

	for(; iter != end;)
	{
		LLViewerMediaImpl* pimpl = *iter++;
		pimpl->update();
		pimpl->calculateInterest();
	}
	
	// Let the spare media source actually launch
	if(sSpareBrowserMediaSource)
	{
		sSpareBrowserMediaSource->idle();
	}
		
	// Sort the static instance list using our interest criteria
	sViewerMediaImplList.sort(priorityComparitor);

	// Go through the list again and adjust according to priority.
	iter = sViewerMediaImplList.begin();
	end = sViewerMediaImplList.end();
	
	F64 total_cpu = 0.0f;
	int impl_count_total = 0;
	int impl_count_interest_low = 0;
	int impl_count_interest_normal = 0;
	
	std::vector<LLViewerMediaImpl*> proximity_order;
	
	bool inworld_media_enabled = gSavedSettings.getBOOL("AudioStreamingMedia");
	bool inworld_audio_enabled = gSavedSettings.getBOOL("AudioStreamingMusic");
	U32 max_instances = gSavedSettings.getU32("PluginInstancesTotal");
	U32 max_normal = gSavedSettings.getU32("PluginInstancesNormal");
	U32 max_low = gSavedSettings.getU32("PluginInstancesLow");
	F32 max_cpu = gSavedSettings.getF32("PluginInstancesCPULimit");
	// Setting max_cpu to 0.0 disables CPU usage checking.
	bool check_cpu_usage = (max_cpu != 0.0f);
	
	LLViewerMediaImpl* lowest_interest_loadable = NULL;
	
	// Notes on tweakable params:
	// max_instances must be set high enough to allow the various instances used in the UI (for the help browser, search, etc.) to be loaded.
	// If max_normal + max_low is less than max_instances, things will tend to get unloaded instead of being set to slideshow.
	
	for(; iter != end; iter++)
	{
		LLViewerMediaImpl* pimpl = *iter;
		
		LLPluginClassMedia::EPriority new_priority = LLPluginClassMedia::PRIORITY_NORMAL;

		if(pimpl->isForcedUnloaded() || (impl_count_total >= (int)max_instances))
		{
			// Never load muted or failed impls.
			// Hard limit on the number of instances that will be loaded at one time
			new_priority = LLPluginClassMedia::PRIORITY_UNLOADED;
		}
		else if(!pimpl->getVisible())
		{
			new_priority = LLPluginClassMedia::PRIORITY_HIDDEN;
		}
		else if(pimpl->hasFocus())
		{
			new_priority = LLPluginClassMedia::PRIORITY_HIGH;
			impl_count_interest_normal++;	// count this against the count of "normal" instances for priority purposes
		}
		else if(pimpl->getUsedInUI())
		{
			new_priority = LLPluginClassMedia::PRIORITY_NORMAL;
			impl_count_interest_normal++;
		}
		else if(pimpl->isParcelMedia())
		{
			new_priority = LLPluginClassMedia::PRIORITY_NORMAL;
			impl_count_interest_normal++;
		}
		else
		{
			// Look at interest and CPU usage for instances that aren't in any of the above states.
			
			// Heuristic -- if the media texture's approximate screen area is less than 1/4 of the native area of the texture,
			// turn it down to low instead of normal.  This may downsample for plugins that support it.
			bool media_is_small = false;
			F64 approximate_interest = pimpl->getApproximateTextureInterest();
			if(approximate_interest == 0.0f)
			{
				// this media has no current size, which probably means it's not loaded.
				media_is_small = true;
			}
			else if(pimpl->getInterest() < (approximate_interest / 4))
			{
				media_is_small = true;
			}
			
			if(pimpl->getInterest() == 0.0f)
			{
				// This media is completely invisible, due to being outside the view frustrum or out of range.
				new_priority = LLPluginClassMedia::PRIORITY_HIDDEN;
			}
			else if(check_cpu_usage && (total_cpu > max_cpu))
			{
				// Higher priority plugins have already used up the CPU budget.  Set remaining ones to slideshow priority.
				new_priority = LLPluginClassMedia::PRIORITY_SLIDESHOW;
			}
			else if((impl_count_interest_normal < (int)max_normal) && !media_is_small)
			{
				// Up to max_normal inworld get normal priority
				new_priority = LLPluginClassMedia::PRIORITY_NORMAL;
				impl_count_interest_normal++;
			}
			else if (impl_count_interest_low + impl_count_interest_normal < (int)max_low + (int)max_normal)
			{
				// The next max_low inworld get turned down
				new_priority = LLPluginClassMedia::PRIORITY_LOW;
				impl_count_interest_low++;
				
				// Set the low priority size for downsampling to approximately the size the texture is displayed at.
				{
					F32 approximate_interest_dimension = (F32) sqrt(pimpl->getInterest());
					
					pimpl->setLowPrioritySizeLimit(llround(approximate_interest_dimension));
				}
			}
			else
			{
				// Any additional impls (up to max_instances) get very infrequent time
				new_priority = LLPluginClassMedia::PRIORITY_SLIDESHOW;
			}
		}
		
		if(!pimpl->getUsedInUI() && (new_priority != LLPluginClassMedia::PRIORITY_UNLOADED))
		{
			// This is a loadable inworld impl -- the last one in the list in this class defines the lowest loadable interest.
			lowest_interest_loadable = pimpl;
			
			impl_count_total++;
		}

		// Overrides if the window is minimized or we lost focus (taking care
		// not to accidentally "raise" the priority either)
		if (!gViewerWindow->getActive() /* viewer window minimized? */ 
			&& new_priority > LLPluginClassMedia::PRIORITY_HIDDEN)
		{
			new_priority = LLPluginClassMedia::PRIORITY_HIDDEN;
		}
		else if (!gFocusMgr.getAppHasFocus() /* viewer window lost focus? */
				 && new_priority > LLPluginClassMedia::PRIORITY_LOW)
		{
			new_priority = LLPluginClassMedia::PRIORITY_LOW;
		}
		
		if(!inworld_media_enabled)
		{
			// If inworld media is locked out, force all inworld media to stay unloaded.
			if(!pimpl->getUsedInUI())
			{
				new_priority = LLPluginClassMedia::PRIORITY_UNLOADED;
			}
		}
		// update the audio stream here as well
		if( !inworld_audio_enabled)
		{
			if(LLViewerMedia::isParcelAudioPlaying() && gAudiop && LLViewerMedia::hasParcelAudio())
			{
				gAudiop->stopInternetStream();
			}
		}
		pimpl->setPriority(new_priority);
		
		if(pimpl->getUsedInUI())
		{
			// Any impls used in the UI should not be in the proximity list.
			pimpl->mProximity = -1;
		}
		else
		{
			proximity_order.push_back(pimpl);
		}

		total_cpu += pimpl->getCPUUsage();
		
		if (!pimpl->getUsedInUI() && pimpl->hasMedia())
		{
			sAnyMediaShowing = true;
		}

	}

	// Re-calculate this every time.
	sLowestLoadableImplInterest	= 0.0f;

	// Only do this calculation if we've hit the impl count limit -- up until that point we always need to load media data.
	if(lowest_interest_loadable && (impl_count_total >= (int)max_instances))
	{
		// Get the interest value of this impl's object for use by isInterestingEnough
		LLVOVolume *object = lowest_interest_loadable->getSomeObject();
		if(object)
		{
			// NOTE: Don't use getMediaInterest() here.  We want the pixel area, not the total media interest,
			// 		so that we match up with the calculation done in LLMediaDataClient.
			sLowestLoadableImplInterest = object->getPixelArea();
		}
	}
	
	if(gSavedSettings.getBOOL("MediaPerformanceManagerDebug"))
	{
		// Give impls the same ordering as the priority list
		// they're already in the right order for this.
	}
	else
	{
		// Use a distance-based sort for proximity values.  
		std::stable_sort(proximity_order.begin(), proximity_order.end(), proximity_comparitor);
	}

	// Transfer the proximity order to the proximity fields in the objects.
	for(int i = 0; i < (int)proximity_order.size(); i++)
	{
		proximity_order[i]->mProximity = i;
	}
	
	LL_DEBUGS("PluginPriority") << "Total reported CPU usage is " << total_cpu << llendl;

}

//////////////////////////////////////////////////////////////////////////////////////////
// static
bool LLViewerMedia::isAnyMediaShowing()
{
	return sAnyMediaShowing;
}

//////////////////////////////////////////////////////////////////////////////////////////
// static
void LLViewerMedia::setAllMediaEnabled(bool val)
{
	// Set "tentative" autoplay first.  We need to do this here or else
	// re-enabling won't start up the media below.
	gSavedSettings.setBOOL("MediaTentativeAutoPlay", val);
	
	// Then 
	impl_list::iterator iter = sViewerMediaImplList.begin();
	impl_list::iterator end = sViewerMediaImplList.end();
	
	for(; iter != end; iter++)
	{
		LLViewerMediaImpl* pimpl = *iter;
		if (!pimpl->getUsedInUI())
		{
			pimpl->setDisabled(!val);
		}
	}
	
	// Also do Parcel Media and Parcel Audio
	if (val)
	{
		if (!LLViewerMedia::isParcelMediaPlaying() && LLViewerMedia::hasParcelMedia())
		{	
			if (gSavedSettings.getBOOL("MediaEnableFilter"))
			{
				LLViewerParcelMedia::filterMediaUrl(LLViewerParcelMgr::getInstance()->getAgentParcel());
			}
			else
			{
				LLViewerParcelMedia::play(LLViewerParcelMgr::getInstance()->getAgentParcel());
			}
		}
		/* ## Zi: Media/Stream separation
		if (gSavedSettings.getBOOL("AudioStreamingMusic") &&
			!LLViewerMedia::isParcelAudioPlaying() &&
			gAudiop && 
			LLViewerMedia::hasParcelAudio())
		{
			if (gSavedSettings.getBOOL("MediaEnableFilter"))
			{
				LLViewerParcelMedia::filterAudioUrl(LLViewerMedia::getParcelAudioURL());
			}
			else
			{
				gAudiop->startInternetStream(LLViewerMedia::getParcelAudioURL());
			}
		}
		## Zi: Media/Stream separation
		*/
	}
	else {
		// This actually unloads the impl, as opposed to "stop"ping the media
		LLViewerParcelMedia::stop();
//		if (gAudiop) gAudiop->stopInternetStream();	// ## Zi: Media/Stream separation
	}
}

//////////////////////////////////////////////////////////////////////////////////////////
// static
bool LLViewerMedia::isParcelMediaPlaying()
{
	return (LLViewerMedia::hasParcelMedia() && LLViewerParcelMedia::getParcelMedia() && LLViewerParcelMedia::getParcelMedia()->hasMedia());
}

/////////////////////////////////////////////////////////////////////////////////////////
// static
bool LLViewerMedia::isParcelAudioPlaying()
{
	return (LLViewerMedia::hasParcelAudio() && gAudiop && LLAudioEngine::AUDIO_PLAYING == gAudiop->isInternetStreamPlaying());
}

void LLViewerMedia::onAuthSubmit(const LLSD& notification, const LLSD& response)
{
	LLViewerMediaImpl *impl = LLViewerMedia::getMediaImplFromTextureID(notification["payload"]["media_id"]);
	if(impl)
	{
		LLPluginClassMedia* media = impl->getMediaPlugin();
		if(media)
		{
			if (response["ok"])
			{
				media->sendAuthResponse(true, response["username"], response["password"]);
			}
			else
			{
				media->sendAuthResponse(false, "", "");
			}
		}
	}
}

/////////////////////////////////////////////////////////////////////////////////////////
// static
void LLViewerMedia::clearAllCookies()
{
	// Clear all cookies for all plugins
	impl_list::iterator iter = sViewerMediaImplList.begin();
	impl_list::iterator end = sViewerMediaImplList.end();
	for (; iter != end; iter++)
	{
		LLViewerMediaImpl* pimpl = *iter;
		if(pimpl->mMediaSource)
		{
			pimpl->mMediaSource->clear_cookies();
		}
	}
	
	// Clear all cookies from the cookie store
	getCookieStore()->setAllCookies("");

	// FIXME: this may not be sufficient, since the on-disk cookie file won't get written until some browser instance exits cleanly.
	// It also won't clear cookies for other accounts, or for any account if we're not logged in, and won't do anything at all if there are no webkit plugins loaded.
	// Until such time as we can centralize cookie storage, the following hack should cover these cases:
	
	// HACK: Look for cookie files in all possible places and delete them.
	// NOTE: this assumes knowledge of what happens inside the webkit plugin (it's what adds 'browser_profile' to the path and names the cookie file)
	
	// Places that cookie files can be:
	// <getOSUserAppDir>/browser_profile/cookies
	// <getOSUserAppDir>/first_last/browser_profile/cookies  (note that there may be any number of these!)
	// <getOSUserAppDir>/first_last/plugin_cookies.txt  (note that there may be any number of these!)
	
	std::string base_dir = gDirUtilp->getOSUserAppDir() + gDirUtilp->getDirDelimiter();
	std::string target;
	std::string filename;
	
	lldebugs << "base dir = " << base_dir << llendl;

	// The non-logged-in version is easy
	target = base_dir;
	target += "browser_profile";
	target += gDirUtilp->getDirDelimiter();
	target += "cookies";
	lldebugs << "target = " << target << llendl;
	if(LLFile::isfile(target))
	{
		LLFile::remove(target);
	}
	
	// the hard part: iterate over all user directories and delete the cookie file from each one
	LLDirIterator dir_iter(base_dir, "*_*");
	while (dir_iter.next(filename))
	{
		target = base_dir;
		target += filename;
		target += gDirUtilp->getDirDelimiter();
		target += "browser_profile";
		target += gDirUtilp->getDirDelimiter();
		target += "cookies";
		lldebugs << "target = " << target << llendl;
		if(LLFile::isfile(target))
		{	
			LLFile::remove(target);
		}
		
		// Other accounts may have new-style cookie files too -- delete them as well
		target = base_dir;
		target += filename;
		target += gDirUtilp->getDirDelimiter();
		target += PLUGIN_COOKIE_FILE_NAME;
		lldebugs << "target = " << target << llendl;
		if(LLFile::isfile(target))
		{	
			LLFile::remove(target);
		}
	}
	
	// If we have an OpenID cookie, re-add it to the cookie store.
	setOpenIDCookie();
}
	
/////////////////////////////////////////////////////////////////////////////////////////
// static 
void LLViewerMedia::clearAllCaches()
{
	// Clear all plugins' caches
	impl_list::iterator iter = sViewerMediaImplList.begin();
	impl_list::iterator end = sViewerMediaImplList.end();
	for (; iter != end; iter++)
	{
		LLViewerMediaImpl* pimpl = *iter;
		pimpl->clearCache();
	}
}
	
/////////////////////////////////////////////////////////////////////////////////////////
// static 
void LLViewerMedia::setCookiesEnabled(bool enabled)
{
	// Set the "cookies enabled" flag for all loaded plugins
	impl_list::iterator iter = sViewerMediaImplList.begin();
	impl_list::iterator end = sViewerMediaImplList.end();
	for (; iter != end; iter++)
	{
		LLViewerMediaImpl* pimpl = *iter;
		if(pimpl->mMediaSource)
		{
			pimpl->mMediaSource->enable_cookies(enabled);
		}
	}
}
	
/////////////////////////////////////////////////////////////////////////////////////////
// static 
void LLViewerMedia::setProxyConfig(bool enable, const std::string &host, int port)
{
	// Set the proxy config for all loaded plugins
	impl_list::iterator iter = sViewerMediaImplList.begin();
	impl_list::iterator end = sViewerMediaImplList.end();
	for (; iter != end; iter++)
	{
		LLViewerMediaImpl* pimpl = *iter;
		if(pimpl->mMediaSource)
		{
			pimpl->mMediaSource->proxy_setup(enable, host, port);
		}
	}
}

/////////////////////////////////////////////////////////////////////////////////////////
// static 
/////////////////////////////////////////////////////////////////////////////////////////
// static
LLPluginCookieStore *LLViewerMedia::getCookieStore()
{
	if(sCookieStore == NULL)
	{
		sCookieStore = new LLPluginCookieStore;
	}
	
	return sCookieStore;
}

/////////////////////////////////////////////////////////////////////////////////////////
// static
void LLViewerMedia::loadCookieFile()
{
	// build filename for each user
	std::string resolved_filename = gDirUtilp->getExpandedFilename(LL_PATH_PER_SL_ACCOUNT, PLUGIN_COOKIE_FILE_NAME);

	if (resolved_filename.empty())
	{
		llinfos << "can't get path to plugin cookie file - probably not logged in yet." << llendl;
		return;
	}
	
	// open the file for reading
	llifstream file(resolved_filename);
	if (!file.is_open())
	{
		llwarns << "can't load plugin cookies from file \"" << PLUGIN_COOKIE_FILE_NAME << "\"" << llendl;
		return;
	}
	
	getCookieStore()->readAllCookies(file, true);

	file.close();
	
	// send the clear_cookies message to all loaded plugins
	impl_list::iterator iter = sViewerMediaImplList.begin();
	impl_list::iterator end = sViewerMediaImplList.end();
	for (; iter != end; iter++)
	{
		LLViewerMediaImpl* pimpl = *iter;
		if(pimpl->mMediaSource)
		{
			pimpl->mMediaSource->clear_cookies();
		}
	}
	
	// If we have an OpenID cookie, re-add it to the cookie store.
	setOpenIDCookie();
}


/////////////////////////////////////////////////////////////////////////////////////////
// static
void LLViewerMedia::saveCookieFile()
{
	// build filename for each user
	std::string resolved_filename = gDirUtilp->getExpandedFilename(LL_PATH_PER_SL_ACCOUNT, PLUGIN_COOKIE_FILE_NAME);

	if (resolved_filename.empty())
	{
		llinfos << "can't get path to plugin cookie file - probably not logged in yet." << llendl;
		return;
	}

	// open a file for writing
	llofstream file (resolved_filename);
	if (!file.is_open())
	{
		llwarns << "can't open plugin cookie file \"" << PLUGIN_COOKIE_FILE_NAME << "\" for writing" << llendl;
		return;
	}

	getCookieStore()->writePersistentCookies(file);

	file.close();
}

/////////////////////////////////////////////////////////////////////////////////////////
// static
void LLViewerMedia::addCookie(const std::string &name, const std::string &value, const std::string &domain, const LLDate &expires, const std::string &path, bool secure)
{
	std::stringstream cookie;
	
	cookie << name << "=" << LLPluginCookieStore::quoteString(value);
	
	if(expires.notNull())
	{
		cookie << "; expires=" << expires.asRFC1123();
	}
	
	cookie << "; domain=" << domain;

	cookie << "; path=" << path;
	
	if(secure)
	{
		cookie << "; secure";
	}
	
	getCookieStore()->setCookies(cookie.str());
}

/////////////////////////////////////////////////////////////////////////////////////////
// static
void LLViewerMedia::addSessionCookie(const std::string &name, const std::string &value, const std::string &domain, const std::string &path, bool secure)
{
	// A session cookie just has a NULL date.
	addCookie(name, value, domain, LLDate(), path, secure);
}

/////////////////////////////////////////////////////////////////////////////////////////
// static
void LLViewerMedia::removeCookie(const std::string &name, const std::string &domain, const std::string &path )
{
	// To remove a cookie, add one with the same name, domain, and path that expires in the past.
	
	addCookie(name, "", domain, LLDate(LLDate::now().secondsSinceEpoch() - 1.0), path);
}


// This is defined in two files but I don't want to create a dependence between this and llsidepanelinventory
// just to be able to temporarily disable the outbox.
#define ENABLE_INVENTORY_DISPLAY_OUTBOX		0	// keep in sync with ENABLE_MERCHANT_OUTBOX_PANEL, ENABLE_MERCHANT_OUTBOX_CONTEXT_MENU

class LLInventoryUserStatusResponder : public LLHTTPClient::Responder
{
public:
	LLInventoryUserStatusResponder()
		: LLCurl::Responder()
	{
	}

	void completed(U32 status, const std::string& reason, const LLSD& content)
	{
		if (isGoodStatus(status))
		{
			std::string merchantStatus = content[gAgent.getID().getString()].asString();
			llinfos << "Marketplace merchant status: " << merchantStatus << llendl;

			// Save the merchant status before turning on the display
			gSavedSettings.setString("InventoryMarketplaceUserStatus", merchantStatus);

			// Complete success
			gSavedSettings.setBOOL("InventoryDisplayInbox", true);

#if ENABLE_INVENTORY_DISPLAY_OUTBOX
			gSavedSettings.setBOOL("InventoryDisplayOutbox", true);
#endif
		}
		else if (status == 401)
		{
			// API is available for use but OpenID authorization failed
			gSavedSettings.setBOOL("InventoryDisplayInbox", true);
		}
		else
		{
			// API in unavailable
			llinfos << "Marketplace API is unavailable -- Inbox may be disabled, status = " << status << ", reason = " << reason << llendl;
		}
	}
};


void doOnetimeEarlyHTTPRequests()
{
	std::string url = "https://marketplace.secondlife.com/";

	if (!LLGridManager::getInstance()->isInProductionGrid())
	{
		std::string gridLabel = LLGridManager::getInstance()->getGridLabel();
		url = llformat("https://marketplace.%s.lindenlab.com/", utf8str_tolower(gridLabel).c_str());

		// TEMP for Jim's pdp
		//url = "http://pdp24.lindenlab.com:3000/";
	}
	
	url += "api/1/users/";
	url += gAgent.getID().getString();
	url += "/user_status";

	llinfos << "http get: " << url << llendl;
	LLHTTPClient::get(url, new LLInventoryUserStatusResponder(), LLViewerMedia::getHeaders());
}


LLSD LLViewerMedia::getHeaders()
{
	LLSD headers = LLSD::emptyMap();
	headers["Accept"] = "*/*";
	headers["Cookie"] = sOpenIDCookie;
	headers["User-Agent"] = getCurrentUserAgent();

	return headers;
}

/////////////////////////////////////////////////////////////////////////////////////////
// static
void LLViewerMedia::setOpenIDCookie()
{
	if(!sOpenIDCookie.empty())
	{
		// The LLURL can give me the 'authority', which is of the form: [username[:password]@]hostname[:port]
		// We want just the hostname for the cookie code, but LLURL doesn't seem to have a way to extract that.
		// We therefore do it here.
		std::string authority = sOpenIDURL.mAuthority;
		std::string::size_type host_start = authority.find('@'); 
		if(host_start == std::string::npos)
		{
			// no username/password
			host_start = 0;
		}
		else
		{
			// Hostname starts after the @. 
			// (If the hostname part is empty, this may put host_start at the end of the string.  In that case, it will end up passing through an empty hostname, which is correct.)
			++host_start;
		}
		std::string::size_type host_end = authority.rfind(':'); 
		if((host_end == std::string::npos) || (host_end < host_start))
		{
			// no port
			host_end = authority.size();
		}
		
		getCookieStore()->setCookiesFromHost(sOpenIDCookie, authority.substr(host_start, host_end - host_start));

		// *HACK: Doing this here is nasty, find a better way.
		LLWebSharing::instance().setOpenIDCookie(sOpenIDCookie);

		// Do a web profile get so we can store the cookie 
		LLSD headers = LLSD::emptyMap();
		headers["Accept"] = "*/*";
		headers["Cookie"] = sOpenIDCookie;
		headers["User-Agent"] = getCurrentUserAgent();

		std::string profile_url = getProfileURL("");
		LLURL raw_profile_url( profile_url.c_str() );

		LLHTTPClient::get(profile_url,  
			new LLViewerMediaWebProfileResponder(raw_profile_url.getAuthority()),
			headers);

<<<<<<< HEAD
		std::string url = "https://marketplace.secondlife.com/";

// 		if (LLGridManager::getInstance()->isInProductionGrid())
		if (LLGridManager::getInstance()->isInSLBeta())// <AW opensim>
		{
			std::string gridLabel = LLGridManager::getInstance()->getGridLabel();
			url = llformat("https://marketplace.%s.lindenlab.com/", utf8str_tolower(gridLabel).c_str());
		}

		// <AW opensim> needs coordinating with opensim devs
		if (!LLGridManager::getInstance()->isInOpenSim())// <AW opensim>
		{
			url += "api/1/users/";
			url += gAgent.getID().getString();
			url += "/user_status";
	
			headers = LLSD::emptyMap();
			headers["Accept"] = "*/*";
			headers["Cookie"] = sOpenIDCookie;
			headers["User-Agent"] = getCurrentUserAgent();
	
			LLHTTPClient::get(url, new LLInventoryUserStatusResponder(), headers);
		}
		
=======
		doOnetimeEarlyHTTPRequests();
>>>>>>> 89c28185
	}
}

/////////////////////////////////////////////////////////////////////////////////////////
// static
void LLViewerMedia::openIDSetup(const std::string &openid_url, const std::string &openid_token)
{
	LL_DEBUGS("MediaAuth") << "url = \"" << openid_url << "\", token = \"" << openid_token << "\"" << LL_ENDL;

	// post the token to the url 
	// the responder will need to extract the cookie(s).

	// Save the OpenID URL for later -- we may need the host when adding the cookie.
	sOpenIDURL.init(openid_url.c_str());
	
	// We shouldn't ever do this twice, but just in case this code gets repurposed later, clear existing cookies.
	sOpenIDCookie.clear();

	LLSD headers = LLSD::emptyMap();
	// Keep LLHTTPClient from adding an "Accept: application/llsd+xml" header
	headers["Accept"] = "*/*";
	// and use the expected content-type for a post, instead of the LLHTTPClient::postRaw() default of "application/octet-stream"
	headers["Content-Type"] = "application/x-www-form-urlencoded";

	// postRaw() takes ownership of the buffer and releases it later, so we need to allocate a new buffer here.
	size_t size = openid_token.size();
	U8 *data = new U8[size];
	memcpy(data, openid_token.data(), size);

	LLHTTPClient::postRaw( 
		openid_url, 
		data, 
		size, 
		new LLViewerMediaOpenIDResponder(),
		headers);
			
}

/////////////////////////////////////////////////////////////////////////////////////////
// static
void LLViewerMedia::openIDCookieResponse(const std::string &cookie)
{
	LL_DEBUGS("MediaAuth") << "Cookie received: \"" << cookie << "\"" << LL_ENDL;
	
	sOpenIDCookie += cookie;

	setOpenIDCookie();
}

/////////////////////////////////////////////////////////////////////////////////////////
// static
void LLViewerMedia::proxyWindowOpened(const std::string &target, const std::string &uuid)
{
	if(uuid.empty())
		return;
		
	for (impl_list::iterator iter = sViewerMediaImplList.begin(); iter != sViewerMediaImplList.end(); iter++)
	{
		if((*iter)->mMediaSource && (*iter)->mMediaSource->pluginSupportsMediaBrowser())
		{
			(*iter)->mMediaSource->proxyWindowOpened(target, uuid);
		}
	}
}

/////////////////////////////////////////////////////////////////////////////////////////
// static
void LLViewerMedia::proxyWindowClosed(const std::string &uuid)
{
	if(uuid.empty())
		return;

	for (impl_list::iterator iter = sViewerMediaImplList.begin(); iter != sViewerMediaImplList.end(); iter++)
	{
		if((*iter)->mMediaSource && (*iter)->mMediaSource->pluginSupportsMediaBrowser())
		{
			(*iter)->mMediaSource->proxyWindowClosed(uuid);
		}
	}
}

/////////////////////////////////////////////////////////////////////////////////////////
// static
void LLViewerMedia::createSpareBrowserMediaSource()
{
	// If we don't have a spare browser media source, create one.
	// However, if PluginAttachDebuggerToPlugins is set then don't spawn a spare
	// SLPlugin process in order to not be confused by an unrelated gdb terminal
	// popping up at the moment we start a media plugin.
	if (!sSpareBrowserMediaSource && !gSavedSettings.getBOOL("PluginAttachDebuggerToPlugins"))
	{
		// The null owner will keep the browser plugin from fully initializing 
		// (specifically, it keeps LLPluginClassMedia from negotiating a size change, 
		// which keeps MediaPluginWebkit::initBrowserWindow from doing anything until we have some necessary data, like the background color)
		sSpareBrowserMediaSource = LLViewerMediaImpl::newSourceFromMediaType("text/html", NULL, 0, 0);
	}
}

/////////////////////////////////////////////////////////////////////////////////////////
// static
LLPluginClassMedia* LLViewerMedia::getSpareBrowserMediaSource() 
{
	LLPluginClassMedia* result = sSpareBrowserMediaSource;
	sSpareBrowserMediaSource = NULL;
	return result; 
};

bool LLViewerMedia::hasInWorldMedia()
{
	if (sInWorldMediaDisabled) return false;
	impl_list::iterator iter = sViewerMediaImplList.begin();
	impl_list::iterator end = sViewerMediaImplList.end();
	// This should be quick, because there should be very few non-in-world-media impls
	for (; iter != end; iter++)
	{
		LLViewerMediaImpl* pimpl = *iter;
		if (!pimpl->getUsedInUI() && !pimpl->isParcelMedia())
		{
			// Found an in-world media impl
			return true;
		}
	}
	return false;
}

//////////////////////////////////////////////////////////////////////////////////////////
// static
bool LLViewerMedia::hasParcelMedia()
{
	return !LLViewerParcelMedia::getURL().empty();
}

//////////////////////////////////////////////////////////////////////////////////////////
// static
bool LLViewerMedia::hasParcelAudio()
{
	return !LLViewerMedia::getParcelAudioURL().empty();
}

//////////////////////////////////////////////////////////////////////////////////////////
// static
std::string LLViewerMedia::getParcelAudioURL()
{
	return LLViewerParcelMgr::getInstance()->getAgentParcel()->getMusicURL();
}

//////////////////////////////////////////////////////////////////////////////////////////
// static
void LLViewerMedia::initClass()
{
	gIdleCallbacks.addFunction(LLViewerMedia::updateMedia, NULL);	
	sTeleportFinishConnection = LLViewerParcelMgr::getInstance()->
		setTeleportFinishedCallback(boost::bind(&LLViewerMedia::onTeleportFinished));
}

//////////////////////////////////////////////////////////////////////////////////////////
// static
void LLViewerMedia::cleanupClass()
{
	gIdleCallbacks.deleteFunction(LLViewerMedia::updateMedia, NULL);
	sTeleportFinishConnection.disconnect();
}

//////////////////////////////////////////////////////////////////////////////////////////
// static
void LLViewerMedia::onTeleportFinished()
{
	// On teleport, clear this setting (i.e. set it to true)
	gSavedSettings.setBOOL("MediaTentativeAutoPlay", true);
}


//////////////////////////////////////////////////////////////////////////////////////////
// static
void LLViewerMedia::setOnlyAudibleMediaTextureID(const LLUUID& texture_id)
{
	sOnlyAudibleTextureID = texture_id;
	sForceUpdate = true;
}

//////////////////////////////////////////////////////////////////////////////////////////
// LLViewerMediaImpl
//////////////////////////////////////////////////////////////////////////////////////////
LLViewerMediaImpl::LLViewerMediaImpl(	  const LLUUID& texture_id, 
										  S32 media_width, 
										  S32 media_height, 
										  U8 media_auto_scale, 
										  U8 media_loop)
:	
	mMediaSource( NULL ),
	mMovieImageHasMips(false),
	mMediaWidth(media_width),
	mMediaHeight(media_height),
	mMediaAutoScale(media_auto_scale),
	mMediaLoop(media_loop),
	mNeedsNewTexture(true),
	mTextureUsedWidth(0),
	mTextureUsedHeight(0),
	mSuspendUpdates(false),
	mVisible(true),
	mLastSetCursor( UI_CURSOR_ARROW ),
	mMediaNavState( MEDIANAVSTATE_NONE ),
	mInterest(0.0f),
	mUsedInUI(false),
	mHasFocus(false),
	mPriority(LLPluginClassMedia::PRIORITY_UNLOADED),
	mNavigateRediscoverType(false),
	mNavigateServerRequest(false),
	mMediaSourceFailed(false),
	mRequestedVolume(1.0f),
	mIsMuted(false),
	mNeedsMuteCheck(false),
	mPreviousMediaState(MEDIA_NONE),
	mPreviousMediaTime(0.0f),
	mIsDisabled(false),
	mIsParcelMedia(false),
	mProximity(-1),
	mProximityDistance(0.0f),
	mMimeTypeProbe(NULL),
	mMediaAutoPlay(false),
	mInNearbyMediaList(false),
	mClearCache(false),
	mBackgroundColor(LLColor4::white),
	mNavigateSuspended(false),
	mNavigateSuspendedDeferred(false),
	mIsUpdated(false),
	mTrustedBrowser(false)
{ 

	// Set up the mute list observer if it hasn't been set up already.
	if(!sViewerMediaMuteListObserverInitialized)
	{
		LLMuteList::getInstance()->addObserver(&sViewerMediaMuteListObserver);
		sViewerMediaMuteListObserverInitialized = true;
	}
	
	add_media_impl(this);

	setTextureID(texture_id);
	
	// connect this media_impl to the media texture, creating it if it doesn't exist.0
	// This is necessary because we need to be able to use getMaxVirtualSize() even if the media plugin is not loaded.
	LLViewerMediaTexture* media_tex = LLViewerTextureManager::getMediaTexture(mTextureId);
	if(media_tex)
	{
		media_tex->setMediaImpl();
	}

}

//////////////////////////////////////////////////////////////////////////////////////////
LLViewerMediaImpl::~LLViewerMediaImpl()
{
	destroyMediaSource();
	
	LLViewerMediaTexture::removeMediaImplFromTexture(mTextureId) ;

	setTextureID();
	remove_media_impl(this);
}

//////////////////////////////////////////////////////////////////////////////////////////
void LLViewerMediaImpl::emitEvent(LLPluginClassMedia* plugin, LLViewerMediaObserver::EMediaEvent event)
{
	// Broadcast to observers using the superclass version
	LLViewerMediaEventEmitter::emitEvent(plugin, event);
	
	// If this media is on one or more LLVOVolume objects, tell them about the event as well.
	std::list< LLVOVolume* >::iterator iter = mObjectList.begin() ;
	while(iter != mObjectList.end())
	{
		LLVOVolume *self = *iter;
		++iter;
		self->mediaEvent(this, plugin, event);
	}
}

//////////////////////////////////////////////////////////////////////////////////////////
bool LLViewerMediaImpl::initializeMedia(const std::string& mime_type)
{
	bool mimeTypeChanged = (mMimeType != mime_type);
	bool pluginChanged = (LLMIMETypes::implType(mCurrentMimeType) != LLMIMETypes::implType(mime_type));
	
	if(!mMediaSource || pluginChanged)
	{
		// We don't have a plugin at all, or the new mime type is handled by a different plugin than the old mime type.
		(void)initializePlugin(mime_type);
	}
	else if(mimeTypeChanged)
	{
		// The same plugin should be able to handle the new media -- just update the stored mime type.
		mMimeType = mime_type;
	}

	return (mMediaSource != NULL);
}

//////////////////////////////////////////////////////////////////////////////////////////
void LLViewerMediaImpl::createMediaSource()
{
	if(mPriority == LLPluginClassMedia::PRIORITY_UNLOADED)
	{
		// This media shouldn't be created yet.
		return;
	}
	
	if(! mMediaURL.empty())
	{
		navigateInternal();
	}
	else if(! mMimeType.empty())
	{
		if (!initializeMedia(mMimeType))
		{
			LL_WARNS("Media") << "Failed to initialize media for mime type " << mMimeType << LL_ENDL;
		}
	}

}

//////////////////////////////////////////////////////////////////////////////////////////
void LLViewerMediaImpl::destroyMediaSource()
{
	mNeedsNewTexture = true;

	// Tell the viewer media texture it's no longer active
	LLViewerMediaTexture* oldImage = LLViewerTextureManager::findMediaTexture( mTextureId );
	if (oldImage)
	{
		oldImage->setPlaying(FALSE) ;
	}
	
	cancelMimeTypeProbe();
	
	if(mMediaSource)
	{
		mMediaSource->setDeleteOK(true) ;
		delete mMediaSource;
		mMediaSource = NULL;
	}	
}

//////////////////////////////////////////////////////////////////////////////////////////
void LLViewerMediaImpl::setMediaType(const std::string& media_type)
{
	mMimeType = media_type;
}

//////////////////////////////////////////////////////////////////////////////////////////
/*static*/
LLPluginClassMedia* LLViewerMediaImpl::newSourceFromMediaType(std::string media_type, LLPluginClassMediaOwner *owner /* may be NULL */, S32 default_width, S32 default_height, const std::string target)
{
	std::string plugin_basename = LLMIMETypes::implType(media_type);
	LLPluginClassMedia* media_source = NULL;
	
	// HACK: we always try to keep a spare running webkit plugin around to improve launch times.
	// If a spare was already created before PluginAttachDebuggerToPlugins was set, don't use it.
	if(plugin_basename == "media_plugin_webkit" && !gSavedSettings.getBOOL("PluginAttachDebuggerToPlugins"))
	{
		media_source = LLViewerMedia::getSpareBrowserMediaSource();
		if(media_source)
		{
			media_source->setOwner(owner);
			media_source->setTarget(target);
			media_source->setSize(default_width, default_height);
						
			return media_source;
		}
	}
	
	if(plugin_basename.empty())
	{
		LL_WARNS("Media") << "Couldn't find plugin for media type " << media_type << LL_ENDL;
	}
	else
	{
		std::string launcher_name = gDirUtilp->getLLPluginLauncher();
		std::string plugin_name = gDirUtilp->getLLPluginFilename(plugin_basename);
		std::string user_data_path = gDirUtilp->getOSUserAppDir();
		user_data_path += gDirUtilp->getDirDelimiter();

		// Fix for EXT-5960 - make browser profile specific to user (cache, cookies etc.)
		// If the linden username returned is blank, that can only mean we are
		// at the login page displaying login Web page or Web browser test via Develop menu.
		// In this case we just use whatever gDirUtilp->getOSUserAppDir() gives us (this
		// is what we always used before this change)
		std::string linden_user_dir = gDirUtilp->getLindenUserDir();
		if ( ! linden_user_dir.empty() )
		{
			// gDirUtilp->getLindenUserDir() is whole path, not just Linden name
			user_data_path = linden_user_dir;
			user_data_path += gDirUtilp->getDirDelimiter();
		};

		// See if the plugin executable exists
		llstat s;
		if(LLFile::stat(launcher_name, &s))
		{
			LL_WARNS("Media") << "Couldn't find launcher at " << launcher_name << LL_ENDL;
		}
		else if(LLFile::stat(plugin_name, &s))
		{
			LL_WARNS("Media") << "Couldn't find plugin at " << plugin_name << LL_ENDL;
		}
		else
		{
			media_source = new LLPluginClassMedia(owner);
			media_source->setSize(default_width, default_height);
			media_source->setUserDataPath(user_data_path);
			media_source->setLanguageCode(LLUI::getLanguage());

			// collect 'cookies enabled' setting from prefs and send to embedded browser
			bool cookies_enabled = gSavedSettings.getBOOL( "CookiesEnabled" );
			media_source->enable_cookies( cookies_enabled );

			// collect 'plugins enabled' setting from prefs and send to embedded browser
			bool plugins_enabled = gSavedSettings.getBOOL( "BrowserPluginsEnabled" );
			media_source->setPluginsEnabled( plugins_enabled );

			// collect 'javascript enabled' setting from prefs and send to embedded browser
			bool javascript_enabled = gSavedSettings.getBOOL( "BrowserJavascriptEnabled" );
			media_source->setJavascriptEnabled( javascript_enabled );
		
			bool media_plugin_debugging_enabled = gSavedSettings.getBOOL("MediaPluginDebugging");
			media_source->enableMediaPluginDebugging( media_plugin_debugging_enabled );

			media_source->setTarget(target);
			
			const std::string plugin_dir = gDirUtilp->getLLPluginDir();
			if (media_source->init(launcher_name, plugin_dir, plugin_name, gSavedSettings.getBOOL("PluginAttachDebuggerToPlugins")))
			{
				return media_source;
			}
			else
			{
				LL_WARNS("Media") << "Failed to init plugin.  Destroying." << LL_ENDL;
				delete media_source;
			}
		}
	}
	
	LL_WARNS("Plugin") << "plugin intialization failed for mime type: " << media_type << LL_ENDL;
	LLSD args;
	args["MIME_TYPE"] = media_type;
	LLNotificationsUtil::add("NoPlugin", args);

	return NULL;
}							

//////////////////////////////////////////////////////////////////////////////////////////
bool LLViewerMediaImpl::initializePlugin(const std::string& media_type)
{
	if(mMediaSource)
	{
		// Save the previous media source's last set size before destroying it.
		mMediaWidth = mMediaSource->getSetWidth();
		mMediaHeight = mMediaSource->getSetHeight();
	}
	
	// Always delete the old media impl first.
	destroyMediaSource();
	
	// and unconditionally set the mime type
	mMimeType = media_type;

	if(mPriority == LLPluginClassMedia::PRIORITY_UNLOADED)
	{
		// This impl should not be loaded at this time.
		LL_DEBUGS("PluginPriority") << this << "Not loading (PRIORITY_UNLOADED)" << LL_ENDL;
		
		return false;
	}

	// If we got here, we want to ignore previous init failures.
	mMediaSourceFailed = false;

	// Save the MIME type that really caused the plugin to load
	mCurrentMimeType = mMimeType;

	LLPluginClassMedia* media_source = newSourceFromMediaType(mMimeType, this, mMediaWidth, mMediaHeight, mTarget);
	
	if (media_source)
	{
		media_source->setDisableTimeout(gSavedSettings.getBOOL("DebugPluginDisableTimeout"));
		media_source->setLoop(mMediaLoop);
		media_source->setAutoScale(mMediaAutoScale);
		media_source->setBrowserUserAgent(LLViewerMedia::getCurrentUserAgent());
		media_source->focus(mHasFocus);
		media_source->setBackgroundColor(mBackgroundColor);
		
		if(gSavedSettings.getBOOL("BrowserIgnoreSSLCertErrors"))
		{
			media_source->ignore_ssl_cert_errors(true);
		}

		// the correct way to deal with certs it to load ours from CA.pem and append them to the ones
		// Qt/WebKit loads from your system location.
		// Note: This needs the new CA.pem file with the Equifax Secure Certificate Authority 
		// cert at the bottom: (MIIDIDCCAomgAwIBAgIENd70zzANBg)
		std::string ca_path = gDirUtilp->getExpandedFilename( LL_PATH_APP_SETTINGS, "CA.pem" );
		media_source->addCertificateFilePath( ca_path );

		media_source->proxy_setup(gSavedSettings.getBOOL("BrowserProxyEnabled"), gSavedSettings.getString("BrowserProxyAddress"), gSavedSettings.getS32("BrowserProxyPort"));
		
		if(mClearCache)
		{
			mClearCache = false;
			media_source->clear_cache();
		}
		
		// TODO: Only send cookies to plugins that need them
		//  Ideally, the plugin should tell us whether it handles cookies or not -- either via the init response or through a separate message.
		//  Due to the ordering of messages, it's possible we wouldn't get that information back in time to send cookies before sending a navigate message,
		//  which could cause odd race conditions.
		std::string all_cookies = LLViewerMedia::getCookieStore()->getAllCookies();
		lldebugs << "setting cookies: " << all_cookies << llendl;
		if(!all_cookies.empty())
		{
			media_source->set_cookies(all_cookies);
		}
				
		mMediaSource = media_source;
		mMediaSource->setDeleteOK(false) ;
		updateVolume();

		return true;
	}

	// Make sure the timer doesn't try re-initing this plugin repeatedly until something else changes.
	mMediaSourceFailed = true;

	return false;
}

//////////////////////////////////////////////////////////////////////////////////////////
void LLViewerMediaImpl::loadURI()
{
	if(mMediaSource)
	{
		// trim whitespace from front and back of URL - fixes EXT-5363
		LLStringUtil::trim( mMediaURL );

		// *HACK: we don't know if the URI coming in is properly escaped
		// (the contract doesn't specify whether it is escaped or not.
		// but LLQtWebKit expects it to be, so we do our best to encode
		// special characters)
		// The strings below were taken right from http://www.ietf.org/rfc/rfc1738.txt
		// Note especially that '%' and '/' are there.
		std::string uri = LLURI::escape(mMediaURL,
										"ABCDEFGHIJKLMNOPQRSTUVWXYZabcdefghijklmnopqrstuvwxyz"
										"0123456789"
										"$-_.+"
										"!*'(),"
										"{}|\\^~[]`"
										"<>#%"
										";/?:@&=",
										false);
		llinfos << "Asking media source to load URI: " << uri << llendl;
		
		mMediaSource->loadURI( uri );
		
		// A non-zero mPreviousMediaTime means that either this media was previously unloaded by the priority code while playing/paused, 
		// or a seek happened before the media loaded.  In either case, seek to the saved time.
		if(mPreviousMediaTime != 0.0f)
		{
			seek(mPreviousMediaTime);
		}
			
		if(mPreviousMediaState == MEDIA_PLAYING)
		{
			// This media was playing before this instance was unloaded.
			start();
		}
		else if(mPreviousMediaState == MEDIA_PAUSED)
		{
			// This media was paused before this instance was unloaded.
			pause();
		}
		else
		{
			// No relevant previous media play state -- if we're loading the URL, we want to start playing.
			start();
		}
	}
}

//////////////////////////////////////////////////////////////////////////////////////////
void LLViewerMediaImpl::setSize(int width, int height)
{
	mMediaWidth = width;
	mMediaHeight = height;
	if(mMediaSource)
	{
		mMediaSource->setSize(width, height);
	}
}

//////////////////////////////////////////////////////////////////////////////////////////
void LLViewerMediaImpl::showNotification(LLNotificationPtr notify)
{
	mNotification = notify;
}

//////////////////////////////////////////////////////////////////////////////////////////
void LLViewerMediaImpl::hideNotification()
{
	mNotification.reset();
}

//////////////////////////////////////////////////////////////////////////////////////////
void LLViewerMediaImpl::play()
{
	// If the media source isn't there, try to initialize it and load an URL.
	if(mMediaSource == NULL)
	{
	 	if(!initializeMedia(mMimeType))
		{
			// This may be the case where the plugin's priority is PRIORITY_UNLOADED
			return;
		}
		
		// Only do this if the media source was just loaded.
		loadURI();
	}
	
	// always start the media
	start();
}

//////////////////////////////////////////////////////////////////////////////////////////
void LLViewerMediaImpl::stop()
{
	if(mMediaSource)
	{
		mMediaSource->stop();
		// destroyMediaSource();
	}
}

//////////////////////////////////////////////////////////////////////////////////////////
void LLViewerMediaImpl::pause()
{
	if(mMediaSource)
	{
		mMediaSource->pause();
	}
	else
	{
		mPreviousMediaState = MEDIA_PAUSED;
	}
}

//////////////////////////////////////////////////////////////////////////////////////////
void LLViewerMediaImpl::start()
{
	if(mMediaSource)
	{
		mMediaSource->start();
	}
	else
	{
		mPreviousMediaState = MEDIA_PLAYING;
	}
}

//////////////////////////////////////////////////////////////////////////////////////////
void LLViewerMediaImpl::seek(F32 time)
{
	if(mMediaSource)
	{
		mMediaSource->seek(time);
	}
	else
	{
		// Save the seek time to be set when the media is loaded.
		mPreviousMediaTime = time;
	}
}

//////////////////////////////////////////////////////////////////////////////////////////
void LLViewerMediaImpl::skipBack(F32 step_scale)
{
	if(mMediaSource)
	{
		if(mMediaSource->pluginSupportsMediaTime())
		{
			F64 back_step = mMediaSource->getCurrentTime() - (mMediaSource->getDuration()*step_scale);
			if(back_step < 0.0)
			{
				back_step = 0.0;
			}
			mMediaSource->seek(back_step);
		}
	}
}

//////////////////////////////////////////////////////////////////////////////////////////
void LLViewerMediaImpl::skipForward(F32 step_scale)
{
	if(mMediaSource)
	{
		if(mMediaSource->pluginSupportsMediaTime())
		{
			F64 forward_step = mMediaSource->getCurrentTime() + (mMediaSource->getDuration()*step_scale);
			if(forward_step > mMediaSource->getDuration())
			{
				forward_step = mMediaSource->getDuration();
			}
			mMediaSource->seek(forward_step);
		}
	}
}

//////////////////////////////////////////////////////////////////////////////////////////
void LLViewerMediaImpl::setVolume(F32 volume)
{
	mRequestedVolume = volume;
	updateVolume();
}

//////////////////////////////////////////////////////////////////////////////////////////
void LLViewerMediaImpl::updateVolume()
{
	if(mMediaSource)
	{
		// always scale the volume by the global media volume 
		F32 volume = mRequestedVolume * LLViewerMedia::getVolume();

		if (mProximityCamera > 0) 
		{
			if (mProximityCamera > gSavedSettings.getF32("MediaRollOffMax"))
			{
				volume = 0;
			}
			else if (mProximityCamera > gSavedSettings.getF32("MediaRollOffMin"))
			{
				// attenuated_volume = 1 / (roll_off_rate * (d - min))^2
				// the +1 is there so that for distance 0 the volume stays the same
				F64 adjusted_distance = mProximityCamera - gSavedSettings.getF32("MediaRollOffMin");
				F64 attenuation = 1.0 + (gSavedSettings.getF32("MediaRollOffRate") * adjusted_distance);
				attenuation = 1.0 / (attenuation * attenuation);
				// the attenuation multiplier should never be more than one since that would increase volume
				volume = volume * llmin(1.0, attenuation);
			}
		}

		if (sOnlyAudibleTextureID == LLUUID::null || sOnlyAudibleTextureID == mTextureId)
		{
			mMediaSource->setVolume(volume);
		}
		else
		{
			mMediaSource->setVolume(0.0f);
		}
	}
}

//////////////////////////////////////////////////////////////////////////////////////////
F32 LLViewerMediaImpl::getVolume()
{
	return mRequestedVolume;
}

//////////////////////////////////////////////////////////////////////////////////////////
void LLViewerMediaImpl::focus(bool focus)
{
	mHasFocus = focus;
	
	if (mMediaSource)
	{
		// call focus just for the hell of it, even though this apopears to be a nop
		mMediaSource->focus(focus);
		if (focus)
		{
			// spoof a mouse click to *actually* pass focus
			// Don't do this anymore -- it actually clicks through now.
//			mMediaSource->mouseEvent(LLPluginClassMedia::MOUSE_EVENT_DOWN, 1, 1, 0);
//			mMediaSource->mouseEvent(LLPluginClassMedia::MOUSE_EVENT_UP, 1, 1, 0);
		}
	}
}

//////////////////////////////////////////////////////////////////////////////////////////
bool LLViewerMediaImpl::hasFocus() const
{
	// FIXME: This might be able to be a bit smarter by hooking into LLViewerMediaFocus, etc.
	return mHasFocus;
}

std::string LLViewerMediaImpl::getCurrentMediaURL()
{
	if(!mCurrentMediaURL.empty())
	{
		return mCurrentMediaURL;
	}
	
	return mMediaURL;
}

//////////////////////////////////////////////////////////////////////////////////////////
void LLViewerMediaImpl::clearCache()
{
	if(mMediaSource)
	{
		mMediaSource->clear_cache();
	}
	else
	{
		mClearCache = true;
	}
}

//////////////////////////////////////////////////////////////////////////////////////////
void LLViewerMediaImpl::mouseDown(S32 x, S32 y, MASK mask, S32 button)
{
	scaleMouse(&x, &y);
	mLastMouseX = x;
	mLastMouseY = y;
//	llinfos << "mouse down (" << x << ", " << y << ")" << llendl;
	if (mMediaSource)
	{
		mMediaSource->mouseEvent(LLPluginClassMedia::MOUSE_EVENT_DOWN, button, x, y, mask);
	}
}

//////////////////////////////////////////////////////////////////////////////////////////
void LLViewerMediaImpl::mouseUp(S32 x, S32 y, MASK mask, S32 button)
{
	scaleMouse(&x, &y);
	mLastMouseX = x;
	mLastMouseY = y;
//	llinfos << "mouse up (" << x << ", " << y << ")" << llendl;
	if (mMediaSource)
	{
		mMediaSource->mouseEvent(LLPluginClassMedia::MOUSE_EVENT_UP, button, x, y, mask);
	}
}

//////////////////////////////////////////////////////////////////////////////////////////
void LLViewerMediaImpl::mouseMove(S32 x, S32 y, MASK mask)
{
    scaleMouse(&x, &y);
	mLastMouseX = x;
	mLastMouseY = y;
//	llinfos << "mouse move (" << x << ", " << y << ")" << llendl;
	if (mMediaSource)
	{
		mMediaSource->mouseEvent(LLPluginClassMedia::MOUSE_EVENT_MOVE, 0, x, y, mask);
	}
}

//////////////////////////////////////////////////////////////////////////////////////////
//static 
void LLViewerMediaImpl::scaleTextureCoords(const LLVector2& texture_coords, S32 *x, S32 *y)
{
	F32 texture_x = texture_coords.mV[VX];
	F32 texture_y = texture_coords.mV[VY];
	
	// Deal with repeating textures by wrapping the coordinates into the range [0, 1.0)
	texture_x = fmodf(texture_x, 1.0f);
	if(texture_x < 0.0f)
		texture_x = 1.0 + texture_x;
		
	texture_y = fmodf(texture_y, 1.0f);
	if(texture_y < 0.0f)
		texture_y = 1.0 + texture_y;

	// scale x and y to texel units.
	*x = llround(texture_x * mMediaSource->getTextureWidth());
	*y = llround((1.0f - texture_y) * mMediaSource->getTextureHeight());

	// Adjust for the difference between the actual texture height and the amount of the texture in use.
	*y -= (mMediaSource->getTextureHeight() - mMediaSource->getHeight());
}

//////////////////////////////////////////////////////////////////////////////////////////
void LLViewerMediaImpl::mouseDown(const LLVector2& texture_coords, MASK mask, S32 button)
{
	if(mMediaSource)
	{
		S32 x, y;
		scaleTextureCoords(texture_coords, &x, &y);

		mouseDown(x, y, mask, button);
	}
}

void LLViewerMediaImpl::mouseUp(const LLVector2& texture_coords, MASK mask, S32 button)
{
	if(mMediaSource)
	{		
		S32 x, y;
		scaleTextureCoords(texture_coords, &x, &y);

		mouseUp(x, y, mask, button);
	}
}

void LLViewerMediaImpl::mouseMove(const LLVector2& texture_coords, MASK mask)
{
	if(mMediaSource)
	{		
		S32 x, y;
		scaleTextureCoords(texture_coords, &x, &y);

		mouseMove(x, y, mask);
	}
}

//////////////////////////////////////////////////////////////////////////////////////////
void LLViewerMediaImpl::mouseDoubleClick(S32 x, S32 y, MASK mask, S32 button)
{
	scaleMouse(&x, &y);
	mLastMouseX = x;
	mLastMouseY = y;
	if (mMediaSource)
	{
		mMediaSource->mouseEvent(LLPluginClassMedia::MOUSE_EVENT_DOUBLE_CLICK, button, x, y, mask);
	}
}

//////////////////////////////////////////////////////////////////////////////////////////
void LLViewerMediaImpl::scrollWheel(S32 x, S32 y, MASK mask)
{
	scaleMouse(&x, &y);
	mLastMouseX = x;
	mLastMouseY = y;
	if (mMediaSource)
	{
		mMediaSource->scrollEvent(x, y, mask);
	}
}

//////////////////////////////////////////////////////////////////////////////////////////
void LLViewerMediaImpl::onMouseCaptureLost()
{
	if (mMediaSource)
	{
		mMediaSource->mouseEvent(LLPluginClassMedia::MOUSE_EVENT_UP, 0, mLastMouseX, mLastMouseY, 0);
	}
}

//////////////////////////////////////////////////////////////////////////////////////////
BOOL LLViewerMediaImpl::handleMouseUp(S32 x, S32 y, MASK mask) 
{ 
	// NOTE: this is called when the mouse is released when we have capture.
	// Due to the way mouse coordinates are mapped to the object, we can't use the x and y coordinates that come in with the event.
	
	if(hasMouseCapture())
	{
		// Release the mouse -- this will also send a mouseup to the media
		gFocusMgr.setMouseCapture( FALSE );
	}

	return TRUE; 
}

//////////////////////////////////////////////////////////////////////////////////////////
void LLViewerMediaImpl::updateJavascriptObject()
{
	if ( mMediaSource )
	{
		// flag to expose this information to internal browser or not.
		bool enable = gSavedSettings.getBOOL("BrowserEnableJSObject");
		mMediaSource->jsEnableObject( enable );

		// these values are only menaingful after login so don't set them before
		bool logged_in = LLLoginInstance::getInstance()->authSuccess();
		if ( logged_in )
		{
		// current location within a region
		LLVector3 agent_pos = gAgent.getPositionAgent();
		double x = agent_pos.mV[ VX ];
		double y = agent_pos.mV[ VY ];
		double z = agent_pos.mV[ VZ ];
		mMediaSource->jsAgentLocationEvent( x, y, z );

		// current location within the grid
		LLVector3d agent_pos_global = gAgent.getLastPositionGlobal();
		double global_x = agent_pos_global.mdV[ VX ];
		double global_y = agent_pos_global.mdV[ VY ];
		double global_z = agent_pos_global.mdV[ VZ ];
		mMediaSource->jsAgentGlobalLocationEvent( global_x, global_y, global_z );

		// current agent orientation
		double rotation = atan2( gAgent.getAtAxis().mV[VX], gAgent.getAtAxis().mV[VY] );
		double angle = rotation * RAD_TO_DEG;
		if ( angle < 0.0f ) angle = 360.0f + angle;	// TODO: has to be a better way to get orientation!
		mMediaSource->jsAgentOrientationEvent( angle );

		// current region agent is in
		std::string region_name("");
		LLViewerRegion* region = gAgent.getRegion();
		if ( region )
		{
			region_name = region->getName();
		};
		mMediaSource->jsAgentRegionEvent( region_name );
		}

		// language code the viewer is set to
		mMediaSource->jsAgentLanguageEvent( LLUI::getLanguage() );

		// maturity setting the agent has selected
		if ( gAgent.prefersAdult() )
			mMediaSource->jsAgentMaturityEvent( "GMA" );	// Adult means see adult, mature and general content
		else
		if ( gAgent.prefersMature() )
			mMediaSource->jsAgentMaturityEvent( "GM" );	// Mature means see mature and general content
		else
		if ( gAgent.prefersPG() )
			mMediaSource->jsAgentMaturityEvent( "G" );	// PG means only see General content
	}
}

//////////////////////////////////////////////////////////////////////////////////////////
std::string LLViewerMediaImpl::getName() const 
{ 
	if (mMediaSource)
	{
		return mMediaSource->getMediaName();
	}
	
	return LLStringUtil::null; 
};

//////////////////////////////////////////////////////////////////////////////////////////
void LLViewerMediaImpl::navigateBack()
{
	if (mMediaSource)
	{
		mMediaSource->browse_back();
	}
}

//////////////////////////////////////////////////////////////////////////////////////////
void LLViewerMediaImpl::navigateForward()
{
	if (mMediaSource)
	{
		mMediaSource->browse_forward();
	}
}

//////////////////////////////////////////////////////////////////////////////////////////
void LLViewerMediaImpl::navigateReload()
{
	navigateTo(getCurrentMediaURL(), "", true, false);
}

//////////////////////////////////////////////////////////////////////////////////////////
void LLViewerMediaImpl::navigateHome()
{
	bool rediscover_mimetype = mHomeMimeType.empty();
	navigateTo(mHomeURL, mHomeMimeType, rediscover_mimetype, false);
}

//////////////////////////////////////////////////////////////////////////////////////////
void LLViewerMediaImpl::unload()
{
	// Unload the media impl and clear its state.
	destroyMediaSource();
	resetPreviousMediaState();
	mMediaURL.clear();
	mMimeType.clear();
	mCurrentMediaURL.clear();
	mCurrentMimeType.clear();
}

//////////////////////////////////////////////////////////////////////////////////////////
void LLViewerMediaImpl::navigateTo(const std::string& url, const std::string& mime_type,  bool rediscover_type, bool server_request)
{
	cancelMimeTypeProbe();

	if(mMediaURL != url)
	{
		// Don't carry media play state across distinct URLs.
		resetPreviousMediaState();
	}
	
	// Always set the current URL and MIME type.
	mMediaURL = url;
	mMimeType = mime_type;
	
	// Clear the current media URL, since it will no longer be correct.
	mCurrentMediaURL.clear();
	
	// if mime type discovery was requested, we'll need to do it when the media loads
	mNavigateRediscoverType = rediscover_type;
	
	// and if this was a server request, the navigate on load will also need to be one.
	mNavigateServerRequest = server_request;
	
	// An explicit navigate resets the "failed" flag.
	mMediaSourceFailed = false;

	if(mPriority == LLPluginClassMedia::PRIORITY_UNLOADED)
	{
		// Helpful to have media urls in log file. Shouldn't be spammy.
		llinfos << "NOT LOADING media id= " << mTextureId << " url=" << url << " mime_type=" << mime_type << llendl;

		// This impl should not be loaded at this time.
		LL_DEBUGS("PluginPriority") << this << "Not loading (PRIORITY_UNLOADED)" << LL_ENDL;
		
		return;
	}
	
	navigateInternal();
}

//////////////////////////////////////////////////////////////////////////////////////////
void LLViewerMediaImpl::navigateInternal()
{
	// Helpful to have media urls in log file. Shouldn't be spammy.
	llinfos << "media id= " << mTextureId << " url=" << mMediaURL << " mime_type=" << mMimeType << llendl;

	if(mNavigateSuspended)
	{
		llwarns << "Deferring navigate." << llendl;
		mNavigateSuspendedDeferred = true;
		return;
	}
	
	if(mMimeTypeProbe != NULL)
	{
		llwarns << "MIME type probe already in progress -- bailing out." << llendl;
		return;
	}
	
	if(mNavigateServerRequest)
	{
		setNavState(MEDIANAVSTATE_SERVER_SENT);
	}
	else
	{
		setNavState(MEDIANAVSTATE_NONE);
	}
			
	// If the caller has specified a non-empty MIME type, look that up in our MIME types list.
	// If we have a plugin for that MIME type, use that instead of attempting auto-discovery.
	// This helps in supporting legacy media content where the server the media resides on returns a bogus MIME type
	// but the parcel owner has correctly set the MIME type in the parcel media settings.
	
	if(!mMimeType.empty() && (mMimeType != LLMIMETypes::getDefaultMimeType()))
	{
		std::string plugin_basename = LLMIMETypes::implType(mMimeType);
		if(!plugin_basename.empty())
		{
			// We have a plugin for this mime type
			mNavigateRediscoverType = false;
		}
	}

	if(mNavigateRediscoverType)
	{

		LLURI uri(mMediaURL);
		std::string scheme = uri.scheme();

		if(scheme.empty() || "http" == scheme || "https" == scheme)
		{
			// If we don't set an Accept header, LLHTTPClient will add one like this:
			//    Accept: application/llsd+xml
			// which is really not what we want.
			LLSD headers = LLSD::emptyMap();
			headers["Accept"] = "*/*";
			// Allow cookies in the response, to prevent a redirect loop when accessing join.secondlife.com
			headers["Cookie"] = "";
			LLHTTPClient::getHeaderOnly( mMediaURL, new LLMimeDiscoveryResponder(this), headers, 10.0f);
		}
		else if("data" == scheme || "file" == scheme || "about" == scheme)
		{
			// FIXME: figure out how to really discover the type for these schemes
			// We use "data" internally for a text/html url for loading the login screen
			if(initializeMedia("text/html"))
			{
				loadURI();
			}
		}
		else
		{
			// This catches 'rtsp://' urls
			if(initializeMedia(scheme))
			{
				loadURI();
			}
		}
	}
	else if(initializeMedia(mMimeType))
	{
		loadURI();
	}
	else
	{
		LL_WARNS("Media") << "Couldn't navigate to: " << mMediaURL << " as there is no media type for: " << mMimeType << LL_ENDL;
	}
}

//////////////////////////////////////////////////////////////////////////////////////////
void LLViewerMediaImpl::navigateStop()
{
	if(mMediaSource)
	{
		mMediaSource->browse_stop();
	}
}

//////////////////////////////////////////////////////////////////////////////////////////
bool LLViewerMediaImpl::handleKeyHere(KEY key, MASK mask)
{
	bool result = false;
	
	if (mMediaSource)
	{
		// FIXME: THIS IS SO WRONG.
		// Menu keys should be handled by the menu system and not passed to UI elements, but this is how LLTextEditor and LLLineEditor do it...
		if( MASK_CONTROL & mask )
		{
			result = true;
		}
		
		if(!result)
		{
			
			LLSD native_key_data = gViewerWindow->getWindow()->getNativeKeyData();
			
			result = mMediaSource->keyEvent(LLPluginClassMedia::KEY_EVENT_DOWN ,key, mask, native_key_data);
			// Since the viewer internal event dispatching doesn't give us key-up events, simulate one here.
			(void)mMediaSource->keyEvent(LLPluginClassMedia::KEY_EVENT_UP ,key, mask, native_key_data);
		}
	}
	
	return result;
}

//////////////////////////////////////////////////////////////////////////////////////////
bool LLViewerMediaImpl::handleUnicodeCharHere(llwchar uni_char)
{
	bool result = false;
	
	if (mMediaSource)
	{
		// only accept 'printable' characters, sigh...
		if (uni_char >= 32 // discard 'control' characters
			&& uni_char != 127) // SDL thinks this is 'delete' - yuck.
		{
			LLSD native_key_data = gViewerWindow->getWindow()->getNativeKeyData();
			
			mMediaSource->textInput(wstring_to_utf8str(LLWString(1, uni_char)), gKeyboard->currentMask(FALSE), native_key_data);
		}
	}
	
	return result;
}

//////////////////////////////////////////////////////////////////////////////////////////
bool LLViewerMediaImpl::canNavigateForward()
{
	BOOL result = FALSE;
	if (mMediaSource)
	{
		result = mMediaSource->getHistoryForwardAvailable();
	}
	return result;
}

//////////////////////////////////////////////////////////////////////////////////////////
bool LLViewerMediaImpl::canNavigateBack()
{
	BOOL result = FALSE;
	if (mMediaSource)
	{
		result = mMediaSource->getHistoryBackAvailable();
	}
	return result;
}

//////////////////////////////////////////////////////////////////////////////////////////
void LLViewerMediaImpl::update()
{
	if(mMediaSource == NULL)
	{
		if(mPriority == LLPluginClassMedia::PRIORITY_UNLOADED)
		{
			// This media source should not be loaded.
		}
		else if(mPriority <= LLPluginClassMedia::PRIORITY_SLIDESHOW)
		{
			// Don't load new instances that are at PRIORITY_SLIDESHOW or below.  They're just kept around to preserve state.
		}
		else if(mMimeTypeProbe != NULL)
		{
			// this media source is doing a MIME type probe -- don't try loading it again.
		}
		else
		{
			// This media may need to be loaded.
			if(sMediaCreateTimer.hasExpired())
			{
				LL_DEBUGS("PluginPriority") << this << ": creating media based on timer expiration" << LL_ENDL;
				createMediaSource();
				sMediaCreateTimer.setTimerExpirySec(LLVIEWERMEDIA_CREATE_DELAY);
			}
			else
			{
				LL_DEBUGS("PluginPriority") << this << ": NOT creating media (waiting on timer)" << LL_ENDL;
			}
		}
	}
	else
	{
		updateVolume();

		// TODO: this is updated every frame - is this bad?
		updateJavascriptObject();

		// If we didn't just create the impl, it may need to get cookie updates.
		if(!sUpdatedCookies.empty())
		{
			// TODO: Only send cookies to plugins that need them
			mMediaSource->set_cookies(sUpdatedCookies);
		}
	}

	
	if(mMediaSource == NULL)
	{
		return;
	}
	
	// Make sure a navigate doesn't happen during the idle -- it can cause mMediaSource to get destroyed, which can cause a crash.
	setNavigateSuspended(true);
	
	mMediaSource->idle();

	setNavigateSuspended(false);

	if(mMediaSource == NULL)
	{
		return;
	}
	
	if(mMediaSource->isPluginExited())
	{
		resetPreviousMediaState();
		destroyMediaSource();
		return;
	}

	if(!mMediaSource->textureValid())
	{
		return;
	}
	
	if(mSuspendUpdates || !mVisible)
	{
		return;
	}
	
	LLViewerMediaTexture* placeholder_image = updatePlaceholderImage();
		
	if(placeholder_image)
	{
		LLRect dirty_rect;
		
		// Since we're updating this texture, we know it's playing.  Tell the texture to do its replacement magic so it gets rendered.
		placeholder_image->setPlaying(TRUE);

		if(mMediaSource->getDirty(&dirty_rect))
		{
			// Constrain the dirty rect to be inside the texture
			S32 x_pos = llmax(dirty_rect.mLeft, 0);
			S32 y_pos = llmax(dirty_rect.mBottom, 0);
			S32 width = llmin(dirty_rect.mRight, placeholder_image->getWidth()) - x_pos;
			S32 height = llmin(dirty_rect.mTop, placeholder_image->getHeight()) - y_pos;
			
			if(width > 0 && height > 0)
			{

				U8* data = mMediaSource->getBitsData();

				// Offset the pixels pointer to match x_pos and y_pos
				data += ( x_pos * mMediaSource->getTextureDepth() * mMediaSource->getBitsWidth() );
				data += ( y_pos * mMediaSource->getTextureDepth() );
				
				placeholder_image->setSubImage(
						data, 
						mMediaSource->getBitsWidth(), 
						mMediaSource->getBitsHeight(),
						x_pos, 
						y_pos, 
						width, 
						height);

			}
			
			mMediaSource->resetDirty();
		}
	}
}


//////////////////////////////////////////////////////////////////////////////////////////
void LLViewerMediaImpl::updateImagesMediaStreams()
{
}


//////////////////////////////////////////////////////////////////////////////////////////
LLViewerMediaTexture* LLViewerMediaImpl::updatePlaceholderImage()
{
	if(mTextureId.isNull())
	{
		// The code that created this instance will read from the plugin's bits.
		return NULL;
	}
	
	LLViewerMediaTexture* placeholder_image = LLViewerTextureManager::getMediaTexture( mTextureId );
	
	if (mNeedsNewTexture 
		|| placeholder_image->getUseMipMaps()
		|| (placeholder_image->getWidth() != mMediaSource->getTextureWidth())
		|| (placeholder_image->getHeight() != mMediaSource->getTextureHeight())
		|| (mTextureUsedWidth != mMediaSource->getWidth())
		|| (mTextureUsedHeight != mMediaSource->getHeight())
		)
	{
		LL_DEBUGS("Media") << "initializing media placeholder" << LL_ENDL;
		LL_DEBUGS("Media") << "movie image id " << mTextureId << LL_ENDL;

		int texture_width = mMediaSource->getTextureWidth();
		int texture_height = mMediaSource->getTextureHeight();
		int texture_depth = mMediaSource->getTextureDepth();
		
		// MEDIAOPT: check to see if size actually changed before doing work
		placeholder_image->destroyGLTexture();
		// MEDIAOPT: apparently just calling setUseMipMaps(FALSE) doesn't work?
		placeholder_image->reinit(FALSE);	// probably not needed

		// MEDIAOPT: seems insane that we actually have to make an imageraw then
		// immediately discard it
		LLPointer<LLImageRaw> raw = new LLImageRaw(texture_width, texture_height, texture_depth);
		// Clear the texture to the background color, ignoring alpha.
		// convert background color channels from [0.0, 1.0] to [0, 255];
		raw->clear(int(mBackgroundColor.mV[VX] * 255.0f), int(mBackgroundColor.mV[VY] * 255.0f), int(mBackgroundColor.mV[VZ] * 255.0f), 0xff);
		int discard_level = 0;

		// ask media source for correct GL image format constants
		placeholder_image->setExplicitFormat(mMediaSource->getTextureFormatInternal(),
											 mMediaSource->getTextureFormatPrimary(),
											 mMediaSource->getTextureFormatType(),
											 mMediaSource->getTextureFormatSwapBytes());

		placeholder_image->createGLTexture(discard_level, raw);

		// MEDIAOPT: set this dynamically on play/stop
		// FIXME
//		placeholder_image->mIsMediaTexture = true;
		mNeedsNewTexture = false;
				
		// If the amount of the texture being drawn by the media goes down in either width or height, 
		// recreate the texture to avoid leaving parts of the old image behind.
		mTextureUsedWidth = mMediaSource->getWidth();
		mTextureUsedHeight = mMediaSource->getHeight();
	}
	
	return placeholder_image;
}


//////////////////////////////////////////////////////////////////////////////////////////
LLUUID LLViewerMediaImpl::getMediaTextureID() const
{
	return mTextureId;
}

//////////////////////////////////////////////////////////////////////////////////////////
void LLViewerMediaImpl::setVisible(bool visible)
{
	mVisible = visible;
	
	if(mVisible)
	{
		if(mMediaSource && mMediaSource->isPluginExited())
		{
			destroyMediaSource();
		}
		
		if(!mMediaSource)
		{
			createMediaSource();
		}
	}
}

//////////////////////////////////////////////////////////////////////////////////////////
void LLViewerMediaImpl::mouseCapture()
{
	gFocusMgr.setMouseCapture(this);
}

//////////////////////////////////////////////////////////////////////////////////////////
void LLViewerMediaImpl::scaleMouse(S32 *mouse_x, S32 *mouse_y)
{
#if 0
	S32 media_width, media_height;
	S32 texture_width, texture_height;
	getMediaSize( &media_width, &media_height );
	getTextureSize( &texture_width, &texture_height );
	S32 y_delta = texture_height - media_height;

	*mouse_y -= y_delta;
#endif
}



//////////////////////////////////////////////////////////////////////////////////////////
bool LLViewerMediaImpl::isMediaTimeBased()
{
	bool result = false;
	
	if(mMediaSource)
	{
		result = mMediaSource->pluginSupportsMediaTime();
	}
	
	return result;
}

//////////////////////////////////////////////////////////////////////////////////////////
bool LLViewerMediaImpl::isMediaPlaying()
{
	bool result = false;
	
	if(mMediaSource)
	{
		EMediaStatus status = mMediaSource->getStatus();
		if(status == MEDIA_PLAYING || status == MEDIA_LOADING)
			result = true;
	}
	
	return result;
}
//////////////////////////////////////////////////////////////////////////////////////////
bool LLViewerMediaImpl::isMediaPaused()
{
	bool result = false;

	if(mMediaSource)
	{
		if(mMediaSource->getStatus() == MEDIA_PAUSED)
			result = true;
	}
	
	return result;
}

//////////////////////////////////////////////////////////////////////////////////////////
//
bool LLViewerMediaImpl::hasMedia() const
{
	return mMediaSource != NULL;
}

//////////////////////////////////////////////////////////////////////////////////////////
//
void LLViewerMediaImpl::resetPreviousMediaState()
{
	mPreviousMediaState = MEDIA_NONE;
	mPreviousMediaTime = 0.0f;
}


//////////////////////////////////////////////////////////////////////////////////////////
//
void LLViewerMediaImpl::setDisabled(bool disabled, bool forcePlayOnEnable)
{
	if(mIsDisabled != disabled)
	{
		// Only do this on actual state transitions.
		mIsDisabled = disabled;
		
		if(mIsDisabled)
		{
			// We just disabled this media.  Clear all state.
			unload();
		}
		else
		{
			// We just (re)enabled this media.  Do a navigate if auto-play is in order.
			if(isAutoPlayable() || forcePlayOnEnable)
			{
				navigateTo(mMediaEntryURL, "", true, true);
			}
		}

	}
};

//////////////////////////////////////////////////////////////////////////////////////////
//
bool LLViewerMediaImpl::isForcedUnloaded() const
{
	if(mIsMuted || mMediaSourceFailed || mIsDisabled)
	{
		return true;
	}
	
	if(sInWorldMediaDisabled)
	{
		// When inworld media is disabled, all instances that aren't marked as "used in UI" will not be loaded.
		if(!mUsedInUI)
		{
			return true;
		}
	}
	
	// If this media's class is not supposed to be shown, unload
	if (!shouldShowBasedOnClass())
	{
		return true;
	}
	
	return false;
}

//////////////////////////////////////////////////////////////////////////////////////////
//
bool LLViewerMediaImpl::isPlayable() const
{
	if(isForcedUnloaded())
	{
		// All of the forced-unloaded criteria also imply not playable.
		return false;
	}
	
	if(hasMedia())
	{
		// Anything that's already playing is, by definition, playable.
		return true;
	}
	
	if(!mMediaURL.empty())
	{
		// If something has navigated the instance, it's ready to be played.
		return true;
	}
	
	return false;
}

//////////////////////////////////////////////////////////////////////////////////////////
void LLViewerMediaImpl::handleMediaEvent(LLPluginClassMedia* plugin, LLPluginClassMediaOwner::EMediaEvent event)
{
	bool pass_through = true;
	switch(event)
	{
		case MEDIA_EVENT_CLICK_LINK_NOFOLLOW:
		{
			LL_DEBUGS("Media") << "MEDIA_EVENT_CLICK_LINK_NOFOLLOW, uri is: " << plugin->getClickURL() << LL_ENDL; 
			std::string url = plugin->getClickURL();
			std::string nav_type = plugin->getClickNavType();
			LLURLDispatcher::dispatch(url, nav_type, NULL, mTrustedBrowser);
		}
		break;
		case MEDIA_EVENT_CLICK_LINK_HREF:
		{
			LL_DEBUGS("Media") <<  "Media event:  MEDIA_EVENT_CLICK_LINK_HREF, target is \"" << plugin->getClickTarget() << "\", uri is " << plugin->getClickURL() << LL_ENDL;
		};
		break;
		case MEDIA_EVENT_PLUGIN_FAILED_LAUNCH:
		{
			// The plugin failed to load properly.  Make sure the timer doesn't retry.
			// TODO: maybe mark this plugin as not loadable somehow?
			mMediaSourceFailed = true;

			// Reset the last known state of the media to defaults.
			resetPreviousMediaState();
			
			// TODO: may want a different message for this case?
			LLSD args;
			args["PLUGIN"] = LLMIMETypes::implType(mCurrentMimeType);
			LLNotificationsUtil::add("MediaPluginFailed", args);
		}
		break;

		case MEDIA_EVENT_PLUGIN_FAILED:
		{
			// The plugin crashed.
			mMediaSourceFailed = true;

			// Reset the last known state of the media to defaults.
			resetPreviousMediaState();

			LLSD args;
			args["PLUGIN"] = LLMIMETypes::implType(mCurrentMimeType);
			// SJB: This is getting called every frame if the plugin fails to load, continuously respawining the alert!
			//LLNotificationsUtil::add("MediaPluginFailed", args);
		}
		break;
		
		case MEDIA_EVENT_CURSOR_CHANGED:
		{
			LL_DEBUGS("Media") <<  "Media event:  MEDIA_EVENT_CURSOR_CHANGED, new cursor is " << plugin->getCursorName() << LL_ENDL;

			std::string cursor = plugin->getCursorName();
			
			if(cursor == "arrow")
				mLastSetCursor = UI_CURSOR_ARROW;
			else if(cursor == "ibeam")
				mLastSetCursor = UI_CURSOR_IBEAM;
			else if(cursor == "splith")
				mLastSetCursor = UI_CURSOR_SIZEWE;
			else if(cursor == "splitv")
				mLastSetCursor = UI_CURSOR_SIZENS;
			else if(cursor == "hand")
				mLastSetCursor = UI_CURSOR_HAND;
			else // for anything else, default to the arrow
				mLastSetCursor = UI_CURSOR_ARROW;
		}
		break;

		case LLViewerMediaObserver::MEDIA_EVENT_NAVIGATE_BEGIN:
		{
			LL_DEBUGS("Media") << "MEDIA_EVENT_NAVIGATE_BEGIN, uri is: " << plugin->getNavigateURI() << LL_ENDL;
			hideNotification();

			if(getNavState() == MEDIANAVSTATE_SERVER_SENT)
			{
				setNavState(MEDIANAVSTATE_SERVER_BEGUN);
			}
			else
			{
				setNavState(MEDIANAVSTATE_BEGUN);
			}
		}
		break;

		case LLViewerMediaObserver::MEDIA_EVENT_NAVIGATE_COMPLETE:
		{
			LL_DEBUGS("Media") << "MEDIA_EVENT_NAVIGATE_COMPLETE, uri is: " << plugin->getNavigateURI() << LL_ENDL;

			std::string url = plugin->getNavigateURI();
			if(getNavState() == MEDIANAVSTATE_BEGUN)
			{
				if(mCurrentMediaURL == url)
				{
					// This is a navigate that takes us to the same url as the previous navigate.
					setNavState(MEDIANAVSTATE_COMPLETE_BEFORE_LOCATION_CHANGED_SPURIOUS);
				}
				else
				{
					mCurrentMediaURL = url;
					setNavState(MEDIANAVSTATE_COMPLETE_BEFORE_LOCATION_CHANGED);
				}
			}
			else if(getNavState() == MEDIANAVSTATE_SERVER_BEGUN)
			{
				mCurrentMediaURL = url;
				setNavState(MEDIANAVSTATE_SERVER_COMPLETE_BEFORE_LOCATION_CHANGED);
			}
			else
			{
				// all other cases need to leave the state alone.
			}
		}
		break;
		
		case LLViewerMediaObserver::MEDIA_EVENT_LOCATION_CHANGED:
		{
			LL_DEBUGS("Media") << "MEDIA_EVENT_LOCATION_CHANGED, uri is: " << plugin->getLocation() << LL_ENDL;

			std::string url = plugin->getLocation();

			if(getNavState() == MEDIANAVSTATE_BEGUN)
			{
				if(mCurrentMediaURL == url)
				{
					// This is a navigate that takes us to the same url as the previous navigate.
					setNavState(MEDIANAVSTATE_FIRST_LOCATION_CHANGED_SPURIOUS);
				}
				else
				{
					mCurrentMediaURL = url;
					setNavState(MEDIANAVSTATE_FIRST_LOCATION_CHANGED);
				}
			}
			else if(getNavState() == MEDIANAVSTATE_SERVER_BEGUN)
			{
				mCurrentMediaURL = url;
				setNavState(MEDIANAVSTATE_SERVER_FIRST_LOCATION_CHANGED);
			}
			else
			{
				// Don't track redirects.
				setNavState(MEDIANAVSTATE_NONE);
			}
		}
		break;

		case LLViewerMediaObserver::MEDIA_EVENT_PICK_FILE_REQUEST:
		{
			// Display a file picker
			std::string response;
			
			LLFilePicker& picker = LLFilePicker::instance();
			if (!picker.getOpenFile(LLFilePicker::FFLOAD_ALL))
			{
				// The user didn't pick a file -- the empty response string will indicate this.
			}
			
			response = picker.getFirstFile();
			
			plugin->sendPickFileResponse(response);
		}
		break;


		case LLViewerMediaObserver::MEDIA_EVENT_AUTH_REQUEST:
		{
			LLNotification::Params auth_request_params;
			auth_request_params.name = "AuthRequest";

			// pass in host name and realm for site (may be zero length but will always exist)
			LLSD args;
			LLURL raw_url( plugin->getAuthURL().c_str() );
			args["HOST_NAME"] = raw_url.getAuthority();
			args["REALM"] = plugin->getAuthRealm();
			auth_request_params.substitutions = args;

			auth_request_params.payload = LLSD().with("media_id", mTextureId);
			auth_request_params.functor.function = boost::bind(&LLViewerMedia::onAuthSubmit, _1, _2);
			LLNotifications::instance().add(auth_request_params);
		};
		break;

		case LLViewerMediaObserver::MEDIA_EVENT_CLOSE_REQUEST:
		{
			std::string uuid = plugin->getClickUUID();

			llinfos << "MEDIA_EVENT_CLOSE_REQUEST for uuid " << uuid << llendl;

			if(uuid.empty())
			{
				// This close request is directed at this instance, let it fall through.
			}
			else
			{
				// This close request is directed at another instance
				pass_through = false;
				LLFloaterMediaBrowser::closeRequest(uuid);
				LLFloaterWebContent::closeRequest(uuid);
			}
		}
		break;

		case LLViewerMediaObserver::MEDIA_EVENT_GEOMETRY_CHANGE:
		{
			std::string uuid = plugin->getClickUUID();

			llinfos << "MEDIA_EVENT_GEOMETRY_CHANGE for uuid " << uuid << llendl;

			if(uuid.empty())
			{
				// This geometry change request is directed at this instance, let it fall through.
			}
			else
			{
				// This request is directed at another instance
				pass_through = false;
				LLFloaterMediaBrowser::geometryChanged(uuid, plugin->getGeometryX(), plugin->getGeometryY(), plugin->getGeometryWidth(), plugin->getGeometryHeight());
				LLFloaterWebContent::geometryChanged(uuid, plugin->getGeometryX(), plugin->getGeometryY(), plugin->getGeometryWidth(), plugin->getGeometryHeight());
			}
		}
		break;

		default:
		break;
	}

	if(pass_through)
	{
		// Just chain the event to observers.
		emitEvent(plugin, event);
	}
}

////////////////////////////////////////////////////////////////////////////////
// virtual
void LLViewerMediaImpl::handleCookieSet(LLPluginClassMedia* self, const std::string &cookie)
{
	LLViewerMedia::getCookieStore()->setCookies(cookie);
}

////////////////////////////////////////////////////////////////////////////////
// virtual
void
LLViewerMediaImpl::cut()
{
	if (mMediaSource)
		mMediaSource->cut();
}

////////////////////////////////////////////////////////////////////////////////
// virtual
BOOL
LLViewerMediaImpl::canCut() const
{
	if (mMediaSource)
		return mMediaSource->canCut();
	else
		return FALSE;
}

////////////////////////////////////////////////////////////////////////////////
// virtual
void
LLViewerMediaImpl::copy()
{
	if (mMediaSource)
		mMediaSource->copy();
}

////////////////////////////////////////////////////////////////////////////////
// virtual
BOOL
LLViewerMediaImpl::canCopy() const
{
	if (mMediaSource)
		return mMediaSource->canCopy();
	else
		return FALSE;
}

////////////////////////////////////////////////////////////////////////////////
// virtual
void
LLViewerMediaImpl::paste()
{
	if (mMediaSource)
		mMediaSource->paste();
}

////////////////////////////////////////////////////////////////////////////////
// virtual
BOOL
LLViewerMediaImpl::canPaste() const
{
	if (mMediaSource)
		return mMediaSource->canPaste();
	else
		return FALSE;
}

void LLViewerMediaImpl::setUpdated(BOOL updated)
{
	mIsUpdated = updated ;
}

BOOL LLViewerMediaImpl::isUpdated()
{
	return mIsUpdated ;
}

void LLViewerMediaImpl::calculateInterest()
{
	LLViewerMediaTexture* texture = LLViewerTextureManager::findMediaTexture( mTextureId );
	
	if(texture != NULL)
	{
		mInterest = texture->getMaxVirtualSize();
	}
	else
	{
		// This will be a relatively common case now, since it will always be true for unloaded media.
		mInterest = 0.0f;
	}
	
	// Calculate distance from the avatar, for use in the proximity calculation.
	mProximityDistance = 0.0f;
	mProximityCamera = 0.0f;
	if(!mObjectList.empty())
	{
		// Just use the first object in the list.  We could go through the list and find the closest object, but this should work well enough.
		std::list< LLVOVolume* >::iterator iter = mObjectList.begin() ;
		LLVOVolume* objp = *iter ;
		llassert_always(objp != NULL) ;
		
		// The distance calculation is invalid for HUD attachments -- leave both mProximityDistance and mProximityCamera at 0 for them.
		if(!objp->isHUDAttachment())
		{
			LLVector3d obj_global = objp->getPositionGlobal() ;
			LLVector3d agent_global = gAgent.getPositionGlobal() ;
			LLVector3d global_delta = agent_global - obj_global ;
			mProximityDistance = global_delta.magVecSquared();  // use distance-squared because it's cheaper and sorts the same.

			LLVector3d camera_delta = gAgentCamera.getCameraPositionGlobal() - obj_global;
			mProximityCamera = camera_delta.magVec();
		}
	}
	
	if(mNeedsMuteCheck)
	{
		// Check all objects this instance is associated with, and those objects' owners, against the mute list
		mIsMuted = false;
		
		std::list< LLVOVolume* >::iterator iter = mObjectList.begin() ;
		for(; iter != mObjectList.end() ; ++iter)
		{
			LLVOVolume *obj = *iter;
			llassert(obj);
			if (!obj) continue;
			if(LLMuteList::getInstance() &&
			   LLMuteList::getInstance()->isMuted(obj->getID()))
			{
				mIsMuted = true;
			}
			else
			{
				// We won't have full permissions data for all objects.  Attempt to mute objects when we can tell their owners are muted.
				if (LLSelectMgr::getInstance())
				{
					LLPermissions* obj_perm = LLSelectMgr::getInstance()->findObjectPermissions(obj);
					if(obj_perm)
					{
						if(LLMuteList::getInstance() &&
						   LLMuteList::getInstance()->isMuted(obj_perm->getOwner()))
							mIsMuted = true;
					}
				}
			}
		}
		
		mNeedsMuteCheck = false;
	}
}

F64 LLViewerMediaImpl::getApproximateTextureInterest()
{
	F64 result = 0.0f;
	
	if(mMediaSource)
	{
		result = mMediaSource->getFullWidth();
		result *= mMediaSource->getFullHeight();
	}
	else
	{
		// No media source is loaded -- all we have to go on is the texture size that has been set on the impl, if any.
		result = mMediaWidth;
		result *= mMediaHeight;
	}

	return result;
}

void LLViewerMediaImpl::setUsedInUI(bool used_in_ui)
{
	mUsedInUI = used_in_ui; 
	
	// HACK: Force elements used in UI to load right away.
	// This fixes some issues where UI code that uses the browser instance doesn't expect it to be unloaded.
	if(mUsedInUI && (mPriority == LLPluginClassMedia::PRIORITY_UNLOADED))
	{
		if(getVisible())
		{
			setPriority(LLPluginClassMedia::PRIORITY_NORMAL);
		}
		else
		{
			setPriority(LLPluginClassMedia::PRIORITY_HIDDEN);
		}

		createMediaSource();
	}
};

void LLViewerMediaImpl::setBackgroundColor(LLColor4 color)
{
	mBackgroundColor = color; 

	if(mMediaSource)
	{
		mMediaSource->setBackgroundColor(mBackgroundColor);
	}
};

F64 LLViewerMediaImpl::getCPUUsage() const
{
	F64 result = 0.0f;
	
	if(mMediaSource)
	{
		result = mMediaSource->getCPUUsage();
	}
	
	return result;
}

void LLViewerMediaImpl::setPriority(LLPluginClassMedia::EPriority priority)
{
	if(mPriority != priority)
	{
		LL_DEBUGS("PluginPriority")
			<< "changing priority of media id " << mTextureId
			<< " from " << LLPluginClassMedia::priorityToString(mPriority)
			<< " to " << LLPluginClassMedia::priorityToString(priority)
			<< LL_ENDL;
	}
	
	mPriority = priority;
	
	if(priority == LLPluginClassMedia::PRIORITY_UNLOADED)
	{
		if(mMediaSource)
		{
			// Need to unload the media source
			
			// First, save off previous media state
			mPreviousMediaState = mMediaSource->getStatus();
			mPreviousMediaTime = mMediaSource->getCurrentTime();
			
			destroyMediaSource();
		}
	}

	if(mMediaSource)
	{
		mMediaSource->setPriority(mPriority);
	}
	
	// NOTE: loading (or reloading) media sources whose priority has risen above PRIORITY_UNLOADED is done in update().
}

void LLViewerMediaImpl::setLowPrioritySizeLimit(int size)
{
	if(mMediaSource)
	{
		mMediaSource->setLowPrioritySizeLimit(size);
	}
}

void LLViewerMediaImpl::setNavState(EMediaNavState state)
{
	mMediaNavState = state;
	
	switch (state) 
	{
		case MEDIANAVSTATE_NONE: LL_DEBUGS("Media") << "Setting nav state to MEDIANAVSTATE_NONE" << llendl; break;
		case MEDIANAVSTATE_BEGUN: LL_DEBUGS("Media") << "Setting nav state to MEDIANAVSTATE_BEGUN" << llendl; break;
		case MEDIANAVSTATE_FIRST_LOCATION_CHANGED: LL_DEBUGS("Media") << "Setting nav state to MEDIANAVSTATE_FIRST_LOCATION_CHANGED" << llendl; break;
		case MEDIANAVSTATE_FIRST_LOCATION_CHANGED_SPURIOUS: LL_DEBUGS("Media") << "Setting nav state to MEDIANAVSTATE_FIRST_LOCATION_CHANGED_SPURIOUS" << llendl; break;
		case MEDIANAVSTATE_COMPLETE_BEFORE_LOCATION_CHANGED: LL_DEBUGS("Media") << "Setting nav state to MEDIANAVSTATE_COMPLETE_BEFORE_LOCATION_CHANGED" << llendl; break;
		case MEDIANAVSTATE_COMPLETE_BEFORE_LOCATION_CHANGED_SPURIOUS: LL_DEBUGS("Media") << "Setting nav state to MEDIANAVSTATE_COMPLETE_BEFORE_LOCATION_CHANGED_SPURIOUS" << llendl; break;
		case MEDIANAVSTATE_SERVER_SENT: LL_DEBUGS("Media") << "Setting nav state to MEDIANAVSTATE_SERVER_SENT" << llendl; break;
		case MEDIANAVSTATE_SERVER_BEGUN: LL_DEBUGS("Media") << "Setting nav state to MEDIANAVSTATE_SERVER_BEGUN" << llendl; break;
		case MEDIANAVSTATE_SERVER_FIRST_LOCATION_CHANGED: LL_DEBUGS("Media") << "Setting nav state to MEDIANAVSTATE_SERVER_FIRST_LOCATION_CHANGED" << llendl; break;
		case MEDIANAVSTATE_SERVER_COMPLETE_BEFORE_LOCATION_CHANGED: LL_DEBUGS("Media") << "Setting nav state to MEDIANAVSTATE_SERVER_COMPLETE_BEFORE_LOCATION_CHANGED" << llendl; break;
	}
}

void LLViewerMediaImpl::setNavigateSuspended(bool suspend)
{
	if(mNavigateSuspended != suspend)
	{
		mNavigateSuspended = suspend;
		if(!suspend)
		{
			// We're coming out of suspend.  If someone tried to do a navigate while suspended, do one now instead.
			if(mNavigateSuspendedDeferred)
			{
				mNavigateSuspendedDeferred = false;
				navigateInternal();
			}
		}
	}
}

void LLViewerMediaImpl::cancelMimeTypeProbe()
{
	if(mMimeTypeProbe != NULL)
	{
		// There doesn't seem to be a way to actually cancel an outstanding request.
		// Simulate it by telling the LLMimeDiscoveryResponder not to write back any results.
		mMimeTypeProbe->cancelRequest();
		
		// The above should already have set mMimeTypeProbe to NULL.
		if(mMimeTypeProbe != NULL)
		{
			llerrs << "internal error: mMimeTypeProbe is not NULL after cancelling request." << llendl;
		}
	}
}

void LLViewerMediaImpl::addObject(LLVOVolume* obj) 
{
	std::list< LLVOVolume* >::iterator iter = mObjectList.begin() ;
	for(; iter != mObjectList.end() ; ++iter)
	{
		if(*iter == obj)
		{
			return ; //already in the list.
		}
	}

	mObjectList.push_back(obj) ;
	mNeedsMuteCheck = true;
}
	
void LLViewerMediaImpl::removeObject(LLVOVolume* obj) 
{
	mObjectList.remove(obj) ;	
	mNeedsMuteCheck = true;
}
	
const std::list< LLVOVolume* >* LLViewerMediaImpl::getObjectList() const 
{
	return &mObjectList ;
}

LLVOVolume *LLViewerMediaImpl::getSomeObject()
{
	LLVOVolume *result = NULL;
	
	std::list< LLVOVolume* >::iterator iter = mObjectList.begin() ;
	if(iter != mObjectList.end())
	{
		result = *iter;
	}
	
	return result;
}

void LLViewerMediaImpl::setTextureID(LLUUID id)
{
	if(id != mTextureId)
	{
		if(mTextureId.notNull())
		{
			// Remove this item's entry from the map
			sViewerMediaTextureIDMap.erase(mTextureId);
		}
		
		if(id.notNull())
		{
			sViewerMediaTextureIDMap.insert(LLViewerMedia::impl_id_map::value_type(id, this));
		}
		
		mTextureId = id;
	}
}

//////////////////////////////////////////////////////////////////////////////////////////
//
bool LLViewerMediaImpl::isAutoPlayable() const
{
	return (mMediaAutoPlay && 
			gSavedSettings.getBOOL(LLViewerMedia::AUTO_PLAY_MEDIA_SETTING) &&
			gSavedSettings.getBOOL("MediaTentativeAutoPlay"));
}

//////////////////////////////////////////////////////////////////////////////////////////
//
bool LLViewerMediaImpl::shouldShowBasedOnClass() const
{
	// If this is parcel media or in the UI, return true always
	if (getUsedInUI() || isParcelMedia()) return true;
	
	bool attached_to_another_avatar = isAttachedToAnotherAvatar();
	bool inside_parcel = isInAgentParcel();
	
	//	llinfos << " hasFocus = " << hasFocus() <<
	//	" others = " << (attached_to_another_avatar && gSavedSettings.getBOOL(LLViewerMedia::SHOW_MEDIA_ON_OTHERS_SETTING)) <<
	//	" within = " << (inside_parcel && gSavedSettings.getBOOL(LLViewerMedia::SHOW_MEDIA_WITHIN_PARCEL_SETTING)) <<
	//	" outside = " << (!inside_parcel && gSavedSettings.getBOOL(LLViewerMedia::SHOW_MEDIA_OUTSIDE_PARCEL_SETTING)) << llendl;
	
	// If it has focus, we should show it
	// This is incorrect, and causes EXT-6750 (disabled attachment media still plays)
//	if (hasFocus())
//		return true;
	
	// If it is attached to an avatar and the pref is off, we shouldn't show it
	if (attached_to_another_avatar)
		return gSavedSettings.getBOOL(LLViewerMedia::SHOW_MEDIA_ON_OTHERS_SETTING);
	
	if (inside_parcel)
		return gSavedSettings.getBOOL(LLViewerMedia::SHOW_MEDIA_WITHIN_PARCEL_SETTING);
	else 
		return gSavedSettings.getBOOL(LLViewerMedia::SHOW_MEDIA_OUTSIDE_PARCEL_SETTING);
}

//////////////////////////////////////////////////////////////////////////////////////////
//
bool LLViewerMediaImpl::isAttachedToAnotherAvatar() const
{
	bool result = false;
	
	std::list< LLVOVolume* >::const_iterator iter = mObjectList.begin();
	std::list< LLVOVolume* >::const_iterator end = mObjectList.end();
	for ( ; iter != end; iter++)
	{
		if (isObjectAttachedToAnotherAvatar(*iter))
		{
			result = true;
			break;
		}
	}
	return result;
}

//////////////////////////////////////////////////////////////////////////////////////////
//
//static
bool LLViewerMediaImpl::isObjectAttachedToAnotherAvatar(LLVOVolume *obj)
{
	bool result = false;
	LLXform *xform = obj;
	// Walk up parent chain
	while (NULL != xform)
	{
		LLViewerObject *object = dynamic_cast<LLViewerObject*> (xform);
		if (NULL != object)
		{
			LLVOAvatar *avatar = object->asAvatar();
			if ((NULL != avatar) && (avatar != gAgentAvatarp))
			{
				result = true;
				break;
			}
		}
		xform = xform->getParent();
	}
	return result;
}

//////////////////////////////////////////////////////////////////////////////////////////
//
bool LLViewerMediaImpl::isInAgentParcel() const
{
	bool result = false;
	
	std::list< LLVOVolume* >::const_iterator iter = mObjectList.begin();
	std::list< LLVOVolume* >::const_iterator end = mObjectList.end();
	for ( ; iter != end; iter++)
	{
		LLVOVolume *object = *iter;
		if (LLViewerMediaImpl::isObjectInAgentParcel(object))
		{
			result = true;
			break;
		}
	}
	return result;
}

LLNotificationPtr LLViewerMediaImpl::getCurrentNotification() const
{
	return mNotification;
}

//////////////////////////////////////////////////////////////////////////////////////////
//
// static
bool LLViewerMediaImpl::isObjectInAgentParcel(LLVOVolume *obj)
{
	return (LLViewerParcelMgr::getInstance()->inAgentParcel(obj->getPositionGlobal()));
}<|MERGE_RESOLUTION|>--- conflicted
+++ resolved
@@ -1429,21 +1429,23 @@
 {
 	std::string url = "https://marketplace.secondlife.com/";
 
-	if (!LLGridManager::getInstance()->isInProductionGrid())
+//	if (!LLGridManager::getInstance()->isInProductionGrid())
+	if (LLGridManager::getInstance()->isInSLBeta())// <AW opensim>
 	{
 		std::string gridLabel = LLGridManager::getInstance()->getGridLabel();
 		url = llformat("https://marketplace.%s.lindenlab.com/", utf8str_tolower(gridLabel).c_str());
-
-		// TEMP for Jim's pdp
-		//url = "http://pdp24.lindenlab.com:3000/";
-	}
-	
-	url += "api/1/users/";
-	url += gAgent.getID().getString();
-	url += "/user_status";
-
-	llinfos << "http get: " << url << llendl;
-	LLHTTPClient::get(url, new LLInventoryUserStatusResponder(), LLViewerMedia::getHeaders());
+	}
+	
+// <AW opensim> needs coordinating with opensim devs
+	if (!LLGridManager::getInstance()->isInOpenSim())// <AW opensim>
+	{
+		url += "api/1/users/";
+		url += gAgent.getID().getString();
+		url += "/user_status";
+
+		llinfos << "http get: " << url << llendl;
+		LLHTTPClient::get(url, new LLInventoryUserStatusResponder(), LLViewerMedia::getHeaders());
+	}
 }
 
 
@@ -1504,34 +1506,7 @@
 			new LLViewerMediaWebProfileResponder(raw_profile_url.getAuthority()),
 			headers);
 
-<<<<<<< HEAD
-		std::string url = "https://marketplace.secondlife.com/";
-
-// 		if (LLGridManager::getInstance()->isInProductionGrid())
-		if (LLGridManager::getInstance()->isInSLBeta())// <AW opensim>
-		{
-			std::string gridLabel = LLGridManager::getInstance()->getGridLabel();
-			url = llformat("https://marketplace.%s.lindenlab.com/", utf8str_tolower(gridLabel).c_str());
-		}
-
-		// <AW opensim> needs coordinating with opensim devs
-		if (!LLGridManager::getInstance()->isInOpenSim())// <AW opensim>
-		{
-			url += "api/1/users/";
-			url += gAgent.getID().getString();
-			url += "/user_status";
-	
-			headers = LLSD::emptyMap();
-			headers["Accept"] = "*/*";
-			headers["Cookie"] = sOpenIDCookie;
-			headers["User-Agent"] = getCurrentUserAgent();
-	
-			LLHTTPClient::get(url, new LLInventoryUserStatusResponder(), headers);
-		}
-		
-=======
 		doOnetimeEarlyHTTPRequests();
->>>>>>> 89c28185
 	}
 }
 
