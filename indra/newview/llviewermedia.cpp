/**
 * @file llviewermedia.cpp
 * @brief Client interface to the media engine
 *
 * $LicenseInfo:firstyear=2007&license=viewerlgpl$
 * Second Life Viewer Source Code
 * Copyright (C) 2010, Linden Research, Inc.
 *
 * This library is free software; you can redistribute it and/or
 * modify it under the terms of the GNU Lesser General Public
 * License as published by the Free Software Foundation;
 * version 2.1 of the License only.
 *
 * This library is distributed in the hope that it will be useful,
 * but WITHOUT ANY WARRANTY; without even the implied warranty of
 * MERCHANTABILITY or FITNESS FOR A PARTICULAR PURPOSE.  See the GNU
 * Lesser General Public License for more details.
 *
 * You should have received a copy of the GNU Lesser General Public
 * License along with this library; if not, write to the Free Software
 * Foundation, Inc., 51 Franklin Street, Fifth Floor, Boston, MA  02110-1301  USA
 *
 * Linden Research, Inc., 945 Battery Street, San Francisco, CA  94111  USA
 * $/LicenseInfo$
 */

#include "llviewerprecompiledheaders.h"

#include "llviewermedia.h"

#include "llagent.h"
#include "llagentcamera.h"
#include "llappviewer.h"
#include "llaudioengine.h"  // for gAudiop
#include "llcallbacklist.h"
#include "lldir.h"
#include "lldiriterator.h"
#include "llevent.h"        // LLSimpleListener
#include "llfilepicker.h"
#include "llfloaterwebcontent.h"    // for handling window close requests and geometry change requests in media browser windows.
#include "llfocusmgr.h"
#include "llimagegl.h"
#include "llkeyboard.h"
#include "lllogininstance.h"
#include "llmarketplacefunctions.h"
#include "llmediaentry.h"
#include "llmimetypes.h"
#include "llmutelist.h"
#include "llnotifications.h"
#include "llnotificationsutil.h"
#include "llavataractions.h"
#include "llparcel.h"
#include "llpluginclassmedia.h"
#include "llurldispatcher.h"
#include "lluuid.h"
#include "llversioninfo.h"
#include "llviewermediafocus.h"
#include "llviewercontrol.h"
#include "llviewermenufile.h" // LLFilePickerThread
#include "llviewernetwork.h"
#include "llviewerparcelaskplay.h"
#include "llviewerparcelmedia.h"
#include "llviewerparcelmgr.h"
#include "llviewerregion.h"
#include "llviewertexture.h"
#include "llviewertexturelist.h"
#include "llviewerwindow.h"
#include "llvoavatar.h"
#include "llvoavatarself.h"
#include "llvovolume.h"
#include "llfloaterreg.h"
#include "llwebprofile.h"
#include "llwindow.h"
#include "llvieweraudio.h"
#include "llcorehttputil.h"

#include "llfloaterwebcontent.h"    // for handling window close requests and geometry change requests in media browser windows.

#include <boost/bind.hpp>   // for SkinFolder listener
#include <boost/signals2.hpp>

extern bool gCubeSnapshot;

// *TODO: Consider enabling mipmaps (they have been disabled for a long time). Likely has a significant performance impact for tiled/high texture repeat media. Mip generation in a shader may also be an option if necessary.
constexpr bool USE_MIPMAPS = false;

void init_threaded_picker_load_dialog(LLPluginClassMedia* plugin, LLFilePicker::ELoadFilter filter, bool get_multiple)
{
    (new LLMediaFilePicker(plugin, filter, get_multiple))->getFile(); // will delete itself
}

///////////////////////////////////////////////////////////////////////////////

// Move this to its own file.

LLViewerMediaEventEmitter::~LLViewerMediaEventEmitter()
{
    observerListType::iterator iter = mObservers.begin();

    while( iter != mObservers.end() )
    {
        LLViewerMediaObserver *self = *iter;
        iter++;
        remObserver(self);
    }
}

///////////////////////////////////////////////////////////////////////////////
//
bool LLViewerMediaEventEmitter::addObserver( LLViewerMediaObserver* observer )
{
    if ( ! observer )
        return false;

    if ( std::find( mObservers.begin(), mObservers.end(), observer ) != mObservers.end() )
        return false;

    mObservers.push_back( observer );
    observer->mEmitters.push_back( this );

    return true;
}

///////////////////////////////////////////////////////////////////////////////
//
bool LLViewerMediaEventEmitter::remObserver( LLViewerMediaObserver* observer )
{
    if ( ! observer )
        return false;

    mObservers.remove( observer );
    observer->mEmitters.remove(this);

    return true;
}

///////////////////////////////////////////////////////////////////////////////
//
void LLViewerMediaEventEmitter::emitEvent( LLPluginClassMedia* media, LLViewerMediaObserver::EMediaEvent event )
{
    // Broadcast the event to any observers.
    observerListType::iterator iter = mObservers.begin();
    while( iter != mObservers.end() )
    {
        LLViewerMediaObserver *self = *iter;
        ++iter;
        self->handleMediaEvent( media, event );
    }
}

// Move this to its own file.
LLViewerMediaObserver::~LLViewerMediaObserver()
{
    std::list<LLViewerMediaEventEmitter *>::iterator iter = mEmitters.begin();

    while( iter != mEmitters.end() )
    {
        LLViewerMediaEventEmitter *self = *iter;
        iter++;
        self->remObserver( this );
    }
}


static LLViewerMedia::impl_list sViewerMediaImplList;
static LLViewerMedia::impl_id_map sViewerMediaTextureIDMap;
static LLTimer sMediaCreateTimer;
static const F32 LLVIEWERMEDIA_CREATE_DELAY = 1.0f;
static F32 sGlobalVolume = 1.0f;
static bool sForceUpdate = false;
static LLUUID sOnlyAudibleTextureID = LLUUID::null;
static F64 sLowestLoadableImplInterest = 0.0f;

//////////////////////////////////////////////////////////////////////////////////////////
static void add_media_impl(LLViewerMediaImpl* media)
{
    sViewerMediaImplList.push_back(media);
}

//////////////////////////////////////////////////////////////////////////////////////////
static void remove_media_impl(LLViewerMediaImpl* media)
{
    LLViewerMedia::impl_list::iterator iter = sViewerMediaImplList.begin();
    LLViewerMedia::impl_list::iterator end = sViewerMediaImplList.end();

    for(; iter != end; iter++)
    {
        if(media == *iter)
        {
            sViewerMediaImplList.erase(iter);
            return;
        }
    }
}

class LLViewerMediaMuteListObserver : public LLMuteListObserver
{
    /* virtual */ void onChange()  { LLViewerMedia::getInstance()->muteListChanged();}
};

static LLViewerMediaMuteListObserver sViewerMediaMuteListObserver;
static bool sViewerMediaMuteListObserverInitialized = false;


//////////////////////////////////////////////////////////////////////////////////////////
// LLViewerMedia
//////////////////////////////////////////////////////////////////////////////////////////

/*static*/ const char* LLViewerMedia::AUTO_PLAY_MEDIA_SETTING = "ParcelMediaAutoPlayEnable";
/*static*/ const char* LLViewerMedia::SHOW_MEDIA_ON_OTHERS_SETTING = "MediaShowOnOthers";
/*static*/ const char* LLViewerMedia::SHOW_MEDIA_WITHIN_PARCEL_SETTING = "MediaShowWithinParcel";
/*static*/ const char* LLViewerMedia::SHOW_MEDIA_OUTSIDE_PARCEL_SETTING = "MediaShowOutsideParcel";

LLViewerMedia::LLViewerMedia():
mAnyMediaShowing(false),
mAnyMediaPlaying(false),
mSpareBrowserMediaSource(NULL)
{
}

LLViewerMedia::~LLViewerMedia()
{
    gIdleCallbacks.deleteFunction(LLViewerMedia::onIdle, NULL);
    mTeleportFinishConnection.disconnect();
    if (mSpareBrowserMediaSource != NULL)
    {
        delete mSpareBrowserMediaSource;
        mSpareBrowserMediaSource = NULL;
    }
}

// static
void LLViewerMedia::initSingleton()
{
    gIdleCallbacks.addFunction(LLViewerMedia::onIdle, NULL);
    mTeleportFinishConnection = LLViewerParcelMgr::getInstance()->
        setTeleportFinishedCallback(boost::bind(&LLViewerMedia::onTeleportFinished, this));
}

//////////////////////////////////////////////////////////////////////////////////////////
viewer_media_t LLViewerMedia::newMediaImpl(
                                             const LLUUID& texture_id,
                                             S32 media_width,
                                             S32 media_height,
                                             U8 media_auto_scale,
                                             U8 media_loop)
{
    LLViewerMediaImpl* media_impl = getMediaImplFromTextureID(texture_id);
    if(media_impl == NULL || texture_id.isNull())
    {
        // Create the media impl
        media_impl = new LLViewerMediaImpl(texture_id, media_width, media_height, media_auto_scale, media_loop);
    }
    else
    {
        media_impl->unload();
        media_impl->setTextureID(texture_id);
        media_impl->mMediaWidth = media_width;
        media_impl->mMediaHeight = media_height;
        media_impl->mMediaAutoScale = media_auto_scale;
        media_impl->mMediaLoop = media_loop;
    }

    return media_impl;
}

viewer_media_t LLViewerMedia::updateMediaImpl(LLMediaEntry* media_entry, const std::string& previous_url, bool update_from_self)
{
    llassert(!gCubeSnapshot);
    // Try to find media with the same media ID
    viewer_media_t media_impl = getMediaImplFromTextureID(media_entry->getMediaID());

    LL_DEBUGS() << "called, current URL is \"" << media_entry->getCurrentURL()
            << "\", previous URL is \"" << previous_url
            << "\", update_from_self is " << (update_from_self?"true":"false")
            << LL_ENDL;

    bool was_loaded = false;
    bool needs_navigate = false;

    if(media_impl)
    {
        was_loaded = media_impl->hasMedia();

        media_impl->setHomeURL(media_entry->getHomeURL());

        media_impl->mMediaAutoScale = media_entry->getAutoScale();
        media_impl->mMediaLoop = media_entry->getAutoLoop();
        media_impl->mMediaWidth = media_entry->getWidthPixels();
        media_impl->mMediaHeight = media_entry->getHeightPixels();
        media_impl->mMediaAutoPlay = media_entry->getAutoPlay();
        media_impl->mMediaEntryURL = media_entry->getCurrentURL();
        if (media_impl->mMediaSource)
        {
            media_impl->mMediaSource->setAutoScale(media_impl->mMediaAutoScale);
            media_impl->mMediaSource->setLoop(media_impl->mMediaLoop);
            media_impl->mMediaSource->setSize(media_entry->getWidthPixels(), media_entry->getHeightPixels());
        }

        bool url_changed = (media_impl->mMediaEntryURL != previous_url);
        if(media_impl->mMediaEntryURL.empty())
        {
            if(url_changed)
            {
                // The current media URL is now empty.  Unload the media source.
                media_impl->unload();

                LL_INFOS() << "Unloading media instance (new current URL is empty)." << LL_ENDL;
            }
        }
        else
        {
            // The current media URL is not empty.
            // If (the media was already loaded OR the media was set to autoplay) AND this update didn't come from this agent,
            // do a navigate.
            bool auto_play = media_impl->isAutoPlayable();
            if((was_loaded || auto_play) && !update_from_self)
            {
                needs_navigate = url_changed;
            }

            LL_DEBUGS() << "was_loaded is " << (was_loaded?"true":"false")
                    << ", auto_play is " << (auto_play?"true":"false")
                    << ", needs_navigate is " << (needs_navigate?"true":"false") << LL_ENDL;
        }
    }
    else
    {
        media_impl = newMediaImpl(
            media_entry->getMediaID(),
            media_entry->getWidthPixels(),
            media_entry->getHeightPixels(),
            media_entry->getAutoScale(),
            media_entry->getAutoLoop());

        media_impl->setHomeURL(media_entry->getHomeURL());
        media_impl->mMediaAutoPlay = media_entry->getAutoPlay();
        media_impl->mMediaEntryURL = media_entry->getCurrentURL();
        if(media_impl->isAutoPlayable())
        {
            needs_navigate = true;
        }
    }

    if(media_impl)
    {
        if(needs_navigate)
        {
            media_impl->navigateTo(media_impl->mMediaEntryURL, "", true, true);
            LL_INFOS() << "navigating to URL " << media_impl->mMediaEntryURL << LL_ENDL;
        }
        else if(!media_impl->mMediaURL.empty() && (media_impl->mMediaURL != media_impl->mMediaEntryURL))
        {
            // If we already have a non-empty media URL set and we aren't doing a navigate, update the media URL to match the media entry.
            media_impl->mMediaURL = media_impl->mMediaEntryURL;

            // If this causes a navigate at some point (such as after a reload), it should be considered server-driven so it isn't broadcast.
            media_impl->mNavigateServerRequest = true;

            LL_INFOS() << "updating URL in the media impl to " << media_impl->mMediaEntryURL << LL_ENDL;
        }
    }

    return media_impl;
}

//////////////////////////////////////////////////////////////////////////////////////////
LLViewerMediaImpl* LLViewerMedia::getMediaImplFromTextureID(const LLUUID& texture_id)
{
    LLViewerMediaImpl* result = NULL;

    // Look up the texture ID in the texture id->impl map.
    impl_id_map::iterator iter = sViewerMediaTextureIDMap.find(texture_id);
    if(iter != sViewerMediaTextureIDMap.end())
    {
        result = iter->second;
    }

    return result;
}

//////////////////////////////////////////////////////////////////////////////////////////
std::string LLViewerMedia::getCurrentUserAgent()
{
    // Don't use user-visible string to avoid
    // punctuation and strange characters.
    std::string skin_name = gSavedSettings.getString("SkinCurrent");

    // Just in case we need to check browser differences in A/B test
    // builds.
    std::string channel = LLVersionInfo::instance().getChannel();

    // append our magic version number string to the browser user agent id
    // See the HTTP 1.0 and 1.1 specifications for allowed formats:
    // http://www.ietf.org/rfc/rfc1945.txt section 10.15
    // http://www.ietf.org/rfc/rfc2068.txt section 3.8
    // This was also helpful:
    // http://www.mozilla.org/build/revised-user-agent-strings.html
    std::ostringstream codec;
    codec << "SecondLife/";
    codec << LLVersionInfo::instance().getVersion();
    codec << " (" << channel << "; " << skin_name << " skin)";
    LL_INFOS() << codec.str() << LL_ENDL;

    return codec.str();
}

//////////////////////////////////////////////////////////////////////////////////////////
void LLViewerMedia::updateBrowserUserAgent()
{
    std::string user_agent = getCurrentUserAgent();

    impl_list::iterator iter = sViewerMediaImplList.begin();
    impl_list::iterator end = sViewerMediaImplList.end();

    for(; iter != end; iter++)
    {
        LLViewerMediaImpl* pimpl = *iter;
        if(pimpl->mMediaSource && pimpl->mMediaSource->pluginSupportsMediaBrowser())
        {
            pimpl->mMediaSource->setBrowserUserAgent(user_agent);
        }
    }

}

//////////////////////////////////////////////////////////////////////////////////////////
bool LLViewerMedia::handleSkinCurrentChanged(const LLSD& /*newvalue*/)
{
    // gSavedSettings is already updated when this function is called.
    updateBrowserUserAgent();
    return true;
}

//////////////////////////////////////////////////////////////////////////////////////////
bool LLViewerMedia::textureHasMedia(const LLUUID& texture_id)
{
    impl_list::iterator iter = sViewerMediaImplList.begin();
    impl_list::iterator end = sViewerMediaImplList.end();

    for(; iter != end; iter++)
    {
        LLViewerMediaImpl* pimpl = *iter;
        if(pimpl->getMediaTextureID() == texture_id)
        {
            return true;
        }
    }
    return false;
}

//////////////////////////////////////////////////////////////////////////////////////////
void LLViewerMedia::setVolume(F32 volume)
{
    if(volume != sGlobalVolume || sForceUpdate)
    {
        sGlobalVolume = volume;
        impl_list::iterator iter = sViewerMediaImplList.begin();
        impl_list::iterator end = sViewerMediaImplList.end();

        for(; iter != end; iter++)
        {
            LLViewerMediaImpl* pimpl = *iter;
            pimpl->updateVolume();
        }

        sForceUpdate = false;
    }
}

//////////////////////////////////////////////////////////////////////////////////////////
F32 LLViewerMedia::getVolume()
{
    return sGlobalVolume;
}

//////////////////////////////////////////////////////////////////////////////////////////
void LLViewerMedia::muteListChanged()
{
    // When the mute list changes, we need to check mute status on all impls.
    impl_list::iterator iter = sViewerMediaImplList.begin();
    impl_list::iterator end = sViewerMediaImplList.end();

    for(; iter != end; iter++)
    {
        LLViewerMediaImpl* pimpl = *iter;
        pimpl->mNeedsMuteCheck = true;
    }
}

//////////////////////////////////////////////////////////////////////////////////////////
bool LLViewerMedia::isInterestingEnough(const LLVOVolume *object, const F64 &object_interest)
{
    bool result = false;

    if (NULL == object)
    {
        result = false;
    }
    // Focused?  Then it is interesting!
    else if (LLViewerMediaFocus::getInstance()->getFocusedObjectID() == object->getID())
    {
        result = true;
    }
    // Selected?  Then it is interesting!
    // XXX Sadly, 'contains()' doesn't take a const :(
    else if (LLSelectMgr::getInstance()->getSelection()->contains(const_cast<LLVOVolume*>(object)))
    {
        result = true;
    }
    else
    {
        LL_DEBUGS() << "object interest = " << object_interest << ", lowest loadable = " << sLowestLoadableImplInterest << LL_ENDL;
        if(object_interest >= sLowestLoadableImplInterest)
            result = true;
    }

    return result;
}

LLViewerMedia::impl_list &LLViewerMedia::getPriorityList()
{
    return sViewerMediaImplList;
}

// static
// This is the predicate function used to sort sViewerMediaImplList by priority.
bool LLViewerMedia::priorityComparitor(const LLViewerMediaImpl* i1, const LLViewerMediaImpl* i2)
{
    if(i1->isForcedUnloaded() && !i2->isForcedUnloaded())
    {
        // Muted or failed items always go to the end of the list, period.
        return false;
    }
    else if(i2->isForcedUnloaded() && !i1->isForcedUnloaded())
    {
        // Muted or failed items always go to the end of the list, period.
        return true;
    }
    else if(i1->hasFocus())
    {
        // The item with user focus always comes to the front of the list, period.
        return true;
    }
    else if(i2->hasFocus())
    {
        // The item with user focus always comes to the front of the list, period.
        return false;
    }
    else if(i1->isParcelMedia())
    {
        // The parcel media impl sorts above all other inworld media, unless one has focus.
        return true;
    }
    else if(i2->isParcelMedia())
    {
        // The parcel media impl sorts above all other inworld media, unless one has focus.
        return false;
    }
    else if(i1->getUsedInUI() && !i2->getUsedInUI())
    {
        // i1 is a UI element, i2 is not.  This makes i1 "less than" i2, so it sorts earlier in our list.
        return true;
    }
    else if(i2->getUsedInUI() && !i1->getUsedInUI())
    {
        // i2 is a UI element, i1 is not.  This makes i2 "less than" i1, so it sorts earlier in our list.
        return false;
    }
    else if(i1->isPlayable() && !i2->isPlayable())
    {
        // Playable items sort above ones that wouldn't play even if they got high enough priority
        return true;
    }
    else if(!i1->isPlayable() && i2->isPlayable())
    {
        // Playable items sort above ones that wouldn't play even if they got high enough priority
        return false;
    }
    else if(i1->getInterest() == i2->getInterest())
    {
        // Generally this will mean both objects have zero interest.  In this case, sort on distance.
        return (i1->getProximityDistance() < i2->getProximityDistance());
    }
    else
    {
        // The object with the larger interest value should be earlier in the list, so we reverse the sense of the comparison here.
        return (i1->getInterest() > i2->getInterest());
    }
}

static bool proximity_comparitor(const LLViewerMediaImpl* i1, const LLViewerMediaImpl* i2)
{
    if(i1->getProximityDistance() < i2->getProximityDistance())
    {
        return true;
    }
    else if(i1->getProximityDistance() > i2->getProximityDistance())
    {
        return false;
    }
    else
    {
        // Both objects have the same distance.  This most likely means they're two faces of the same object.
        // They may also be faces on different objects with exactly the same distance (like HUD objects).
        // We don't actually care what the sort order is for this case, as long as it's stable and doesn't change when you enable/disable media.
        // Comparing the impl pointers gives a completely arbitrary ordering, but it will be stable.
        return (i1 < i2);
    }
}

static LLTrace::BlockTimerStatHandle FTM_MEDIA_UPDATE("Update Media");
static LLTrace::BlockTimerStatHandle FTM_MEDIA_SPARE_IDLE("Spare Idle");
static LLTrace::BlockTimerStatHandle FTM_MEDIA_UPDATE_INTEREST("Update/Interest");
static LLTrace::BlockTimerStatHandle FTM_MEDIA_UPDATE_VOLUME("Update/Volume");
static LLTrace::BlockTimerStatHandle FTM_MEDIA_SORT("Media Sort");
static LLTrace::BlockTimerStatHandle FTM_MEDIA_SORT2("Media Sort 2");
static LLTrace::BlockTimerStatHandle FTM_MEDIA_MISC("Misc");


//////////////////////////////////////////////////////////////////////////////////////////
void LLViewerMedia::onIdle(void *dummy_arg)
{
    LLViewerMedia::getInstance()->updateMedia(dummy_arg);
}

//////////////////////////////////////////////////////////////////////////////////////////
void LLViewerMedia::updateMedia(void *dummy_arg)
{
    LL_PROFILE_ZONE_SCOPED_CATEGORY_MEDIA; //LL_RECORD_BLOCK_TIME(FTM_MEDIA_UPDATE);

    llassert(!gCubeSnapshot);

    // Enable/disable the plugin read thread
    // <FS:Ansariel> Replace frequently called gSavedSettings
    //LLPluginProcessParent::setUseReadThread(gSavedSettings.getBOOL("PluginUseReadThread"));
    static LLCachedControl<bool> sPluginUseReadThread(gSavedSettings, "PluginUseReadThread");
    LLPluginProcessParent::setUseReadThread(sPluginUseReadThread);
    // </FS:Ansariel>

    // SL-16418 We can't call LLViewerMediaImpl->update() if we are in the state of shutting down.
    if(LLApp::isExiting())
    {
        setAllMediaEnabled(false);
        return;
    }

    // HACK: we always try to keep a spare running webkit plugin around to improve launch times.
    // 2017-04-19 Removed CP - this doesn't appear to buy us much and consumes a lot of resources so
    // removing it for now.
    //createSpareBrowserMediaSource();

    mAnyMediaShowing = false;
    mAnyMediaPlaying = false;

    impl_list::iterator iter = sViewerMediaImplList.begin();
    impl_list::iterator end = sViewerMediaImplList.end();

    {
        LL_PROFILE_ZONE_NAMED_CATEGORY_MEDIA("media update interest"); //LL_RECORD_BLOCK_TIME(FTM_MEDIA_UPDATE_INTEREST);
        for(; iter != end;)
        {
            LLViewerMediaImpl* pimpl = *iter++;
            pimpl->update();
            pimpl->calculateInterest();
        }
    }

    // Let the spare media source actually launch
    if(mSpareBrowserMediaSource)
    {
        LL_PROFILE_ZONE_NAMED_CATEGORY_MEDIA("media spare idle"); //LL_RECORD_BLOCK_TIME(FTM_MEDIA_SPARE_IDLE);
        mSpareBrowserMediaSource->idle();
    }

    {
        LL_PROFILE_ZONE_NAMED_CATEGORY_MEDIA("media sort"); //LL_RECORD_BLOCK_TIME(FTM_MEDIA_SORT);
        // Sort the static instance list using our interest criteria
        sViewerMediaImplList.sort(priorityComparitor);
    }

    // Go through the list again and adjust according to priority.
    iter = sViewerMediaImplList.begin();
    end = sViewerMediaImplList.end();

    F64 total_cpu = 0.0f;
    int impl_count_total = 0;
    int impl_count_interest_low = 0;
    int impl_count_interest_normal = 0;

    std::vector<LLViewerMediaImpl*> proximity_order;

    static LLCachedControl<bool> inworld_media_enabled(gSavedSettings, "AudioStreamingMedia", true);
    static LLCachedControl<bool> inworld_audio_enabled(gSavedSettings, "AudioStreamingMusic", true);
    // <FS:Ansariel> Replace frequently called gSavedSettings
    //U32 max_instances = gSavedSettings.getU32("PluginInstancesTotal");
    //U32 max_normal = gSavedSettings.getU32("PluginInstancesNormal");
    //U32 max_low = gSavedSettings.getU32("PluginInstancesLow");
    //F32 max_cpu = gSavedSettings.getF32("PluginInstancesCPULimit");

    static LLCachedControl<U32> sPluginInstancesTotal(gSavedSettings, "PluginInstancesTotal");
    static LLCachedControl<U32> sPluginInstancesNormal(gSavedSettings, "PluginInstancesNormal");
    static LLCachedControl<U32> sPluginInstancesLow(gSavedSettings, "PluginInstancesLow");
    static LLCachedControl<F32> sPluginInstancesCPULimit(gSavedSettings, "PluginInstancesCPULimit");

    U32 max_instances = sPluginInstancesTotal();
    U32 max_normal = sPluginInstancesNormal();
    U32 max_low = sPluginInstancesLow();
    F32 max_cpu = sPluginInstancesCPULimit();
    // </FS:Ansariel>
    // Setting max_cpu to 0.0 disables CPU usage checking.
    bool check_cpu_usage = (max_cpu != 0.0f);

    LLViewerMediaImpl* lowest_interest_loadable = NULL;

    // Notes on tweakable params:
    // max_instances must be set high enough to allow the various instances used in the UI (for the help browser, search, etc.) to be loaded.
    // If max_normal + max_low is less than max_instances, things will tend to get unloaded instead of being set to slideshow.

    {
        LL_PROFILE_ZONE_NAMED_CATEGORY_MEDIA("media misc"); //LL_RECORD_BLOCK_TIME(FTM_MEDIA_MISC);
        for(; iter != end; iter++)
        {
            LLViewerMediaImpl* pimpl = *iter;

            LLPluginClassMedia::EPriority new_priority = LLPluginClassMedia::PRIORITY_NORMAL;

            if(pimpl->isForcedUnloaded() || (impl_count_total >= (int)max_instances))
            {
                // Never load muted or failed impls.
                // Hard limit on the number of instances that will be loaded at one time
                new_priority = LLPluginClassMedia::PRIORITY_UNLOADED;
            }
            else if(!pimpl->getVisible())
            {
                new_priority = LLPluginClassMedia::PRIORITY_HIDDEN;
            }
            else if(pimpl->hasFocus())
            {
                new_priority = LLPluginClassMedia::PRIORITY_HIGH;
                impl_count_interest_normal++;   // count this against the count of "normal" instances for priority purposes
            }
            else if(pimpl->getUsedInUI())
            {
                new_priority = LLPluginClassMedia::PRIORITY_NORMAL;
                impl_count_interest_normal++;
            }
            else if(pimpl->isParcelMedia())
            {
                new_priority = LLPluginClassMedia::PRIORITY_NORMAL;
                impl_count_interest_normal++;
            }
            else
            {
                // Look at interest and CPU usage for instances that aren't in any of the above states.

                // Heuristic -- if the media texture's approximate screen area is less than 1/4 of the native area of the texture,
                // turn it down to low instead of normal.  This may downsample for plugins that support it.
                bool media_is_small = false;
                F64 approximate_interest = pimpl->getApproximateTextureInterest();
                if(approximate_interest == 0.0f)
                {
                    // this media has no current size, which probably means it's not loaded.
                    media_is_small = true;
                }
                else if(pimpl->getInterest() < (approximate_interest / 4))
                {
                    media_is_small = true;
                }

                if(pimpl->getInterest() == 0.0f)
                {
                    // This media is completely invisible, due to being outside the view frustrum or out of range.
                    new_priority = LLPluginClassMedia::PRIORITY_HIDDEN;
                }
                else if(check_cpu_usage && (total_cpu > max_cpu))
                {
                    // Higher priority plugins have already used up the CPU budget.  Set remaining ones to slideshow priority.
                    new_priority = LLPluginClassMedia::PRIORITY_SLIDESHOW;
                }
                else if((impl_count_interest_normal < (int)max_normal) && !media_is_small)
                {
                    // Up to max_normal inworld get normal priority
                    new_priority = LLPluginClassMedia::PRIORITY_NORMAL;
                    impl_count_interest_normal++;
                }
                else if (impl_count_interest_low + impl_count_interest_normal < (int)max_low + (int)max_normal)
                {
                    // The next max_low inworld get turned down
                    new_priority = LLPluginClassMedia::PRIORITY_LOW;
                    impl_count_interest_low++;

                    // Set the low priority size for downsampling to approximately the size the texture is displayed at.
                    {
                        F32 approximate_interest_dimension = (F32) sqrt(pimpl->getInterest());

                        pimpl->setLowPrioritySizeLimit(ll_round(approximate_interest_dimension));
                    }
                }
                else
                {
                    // Any additional impls (up to max_instances) get very infrequent time
                    new_priority = LLPluginClassMedia::PRIORITY_SLIDESHOW;
                }
            }

            if(!pimpl->getUsedInUI() && (new_priority != LLPluginClassMedia::PRIORITY_UNLOADED))
            {
                // This is a loadable inworld impl -- the last one in the list in this class defines the lowest loadable interest.
                lowest_interest_loadable = pimpl;

                impl_count_total++;
            }

            // Overrides if the window is minimized or we lost focus (taking care
            // not to accidentally "raise" the priority either)
            if (!gViewerWindow->getActive() /* viewer window minimized? */
                && new_priority > LLPluginClassMedia::PRIORITY_HIDDEN)
            {
                new_priority = LLPluginClassMedia::PRIORITY_HIDDEN;
            }
            else if (!gFocusMgr.getAppHasFocus() /* viewer window lost focus? */
                     && new_priority > LLPluginClassMedia::PRIORITY_LOW)
            {
                new_priority = LLPluginClassMedia::PRIORITY_LOW;
            }

            if(!inworld_media_enabled)
            {
                // If inworld media is locked out, force all inworld media to stay unloaded.
                if(!pimpl->getUsedInUI())
                {
                    new_priority = LLPluginClassMedia::PRIORITY_UNLOADED;
                }
            }
            // update the audio stream here as well
            static bool restore_parcel_audio = false;
            if( !inworld_audio_enabled)
            {
                if(LLViewerMedia::isParcelAudioPlaying() && gAudiop && LLViewerMedia::hasParcelAudio())
                {
                    LLViewerAudio::getInstance()->stopInternetStreamWithAutoFade();
                    restore_parcel_audio = true;
                }
            }
            else
            {
                if(gAudiop && LLViewerMedia::hasParcelAudio() && restore_parcel_audio && gSavedSettings.getBOOL("MediaTentativeAutoPlay"))
                {
                    LLViewerAudio::getInstance()->startInternetStreamWithAutoFade(LLViewerMedia::getParcelAudioURL());
                    restore_parcel_audio = false;
                }
            }

            pimpl->setPriority(new_priority);

            if(pimpl->getUsedInUI())
            {
                // Any impls used in the UI should not be in the proximity list.
                pimpl->mProximity = -1;
            }
            else
            {
                proximity_order.push_back(pimpl);
            }

            total_cpu += pimpl->getCPUUsage();

            if (!pimpl->getUsedInUI() && pimpl->hasMedia())
            {
                mAnyMediaShowing = true;
            }

            if (!pimpl->getUsedInUI() && pimpl->hasMedia() && (pimpl->isMediaPlaying() || !pimpl->isMediaTimeBased()))
            {
                // consider visible non-timebased media as playing
                mAnyMediaPlaying = true;
            }

        }
    }

    // Re-calculate this every time.
    sLowestLoadableImplInterest = 0.0f;

    // Only do this calculation if we've hit the impl count limit -- up until that point we always need to load media data.
    if(lowest_interest_loadable && (impl_count_total >= (int)max_instances))
    {
        // Get the interest value of this impl's object for use by isInterestingEnough
        LLVOVolume *object = lowest_interest_loadable->getSomeObject();
        if(object)
        {
            // NOTE: Don't use getMediaInterest() here.  We want the pixel area, not the total media interest,
            //      so that we match up with the calculation done in LLMediaDataClient.
            sLowestLoadableImplInterest = object->getPixelArea();
        }
    }

    // <FS:Ansariel> Replace frequently called gSavedSettings
    //if(gSavedSettings.getBOOL("MediaPerformanceManagerDebug"))
    static LLCachedControl<bool> sMediaPerformanceManagerDebug(gSavedSettings, "MediaPerformanceManagerDebug");
    if(sMediaPerformanceManagerDebug)
    // </FS:Ansariel>
    {
        // Give impls the same ordering as the priority list
        // they're already in the right order for this.
    }
    else
    {
        LL_PROFILE_ZONE_NAMED_CATEGORY_MEDIA("media sort2"); // LL_RECORD_BLOCK_TIME(FTM_MEDIA_SORT2);
        // Use a distance-based sort for proximity values.
        std::stable_sort(proximity_order.begin(), proximity_order.end(), proximity_comparitor);
    }

    // Transfer the proximity order to the proximity fields in the objects.
    for(int i = 0; i < (int)proximity_order.size(); i++)
    {
        proximity_order[i]->mProximity = i;
    }

    LL_DEBUGS("PluginPriority") << "Total reported CPU usage is " << total_cpu << LL_ENDL;

}

//////////////////////////////////////////////////////////////////////////////////////////
bool LLViewerMedia::isAnyMediaShowing()
{
    return mAnyMediaShowing;
}

//////////////////////////////////////////////////////////////////////////////////////////
bool LLViewerMedia::isAnyMediaPlaying()
{
    return mAnyMediaPlaying;
}

//////////////////////////////////////////////////////////////////////////////////////////
void LLViewerMedia::setAllMediaEnabled(bool val)
{
    // Set "tentative" autoplay first.  We need to do this here or else
    // re-enabling won't start up the media below.
    gSavedSettings.setBOOL("MediaTentativeAutoPlay", val);

    // Then
    impl_list::iterator iter = sViewerMediaImplList.begin();
    impl_list::iterator end = sViewerMediaImplList.end();

    for(; iter != end; iter++)
    {
        LLViewerMediaImpl* pimpl = *iter;
        if (!pimpl->getUsedInUI())
        {
            pimpl->setDisabled(!val);
        }
    }

    // Also do Parcel Media and Parcel Audio
    if (val)
    {
        if (!LLViewerMedia::isParcelMediaPlaying() && LLViewerMedia::hasParcelMedia())
        {
            if (gSavedSettings.getBOOL("MediaEnableFilter"))
                LLViewerParcelMedia::getInstance()->filterMediaUrl(LLViewerParcelMgr::getInstance()->getAgentParcel());
            else
                LLViewerParcelMedia::getInstance()->play(LLViewerParcelMgr::getInstance()->getAgentParcel());
        }

//      static LLCachedControl<bool> audio_streaming_music(gSavedSettings, "AudioStreamingMusic", true);
//      if (audio_streaming_music &&
//          !LLViewerMedia::isParcelAudioPlaying() &&
//          gAudiop &&
//          LLViewerMedia::hasParcelAudio())
//      {
//          if (LLAudioEngine::AUDIO_PAUSED == gAudiop->isInternetStreamPlaying())
//          {
//              // 'false' means unpause
//              gAudiop->pauseInternetStream(false);
//          }
//          else
//          {
//              LLViewerAudio::getInstance()->startInternetStreamWithAutoFade(LLViewerMedia::getParcelAudioURL());
//          }
//      }
    }
    else {
        // This actually unloads the impl, as opposed to "stop"ping the media
        LLViewerParcelMedia::getInstance()->stop();
// ## Zi: Media/Stream separation
//      if (gAudiop)
//      {
//          LLViewerAudio::getInstance()->stopInternetStreamWithAutoFade();
//      }
    }
}

//////////////////////////////////////////////////////////////////////////////////////////
void LLViewerMedia::setAllMediaPaused(bool val)
{
    // Set "tentative" autoplay first.  We need to do this here or else
    // re-enabling won't start up the media below.
    gSavedSettings.setBOOL("MediaTentativeAutoPlay", !val);

    // Then
    impl_list::iterator iter = sViewerMediaImplList.begin();
    impl_list::iterator end = sViewerMediaImplList.end();

    for (; iter != end; iter++)
    {
        LLViewerMediaImpl* pimpl = *iter;
        if (!pimpl->getUsedInUI())
        {
            // upause/pause time based media, enable/disable any other
            if (!val)
            {
                pimpl->setDisabled(val);
                if (pimpl->isMediaTimeBased() && pimpl->isMediaPaused())
                {
                    pimpl->play();
                }
            }
            else if (pimpl->isMediaTimeBased() && pimpl->mMediaSource && (pimpl->isMediaPlaying() || pimpl->isMediaPaused()))
            {
                pimpl->pause();
            }
            else
            {
                pimpl->setDisabled(val);
            }
        }
    }

    LLParcel *agent_parcel = LLViewerParcelMgr::getInstance()->getAgentParcel();

    // Also do Parcel Media and Parcel Audio
    if (!val)
    {
        if (!LLViewerMedia::isParcelMediaPlaying() && LLViewerMedia::hasParcelMedia())
        {
            LLViewerParcelMedia::getInstance()->play(agent_parcel);
        }

        static LLCachedControl<bool> audio_streaming_music(gSavedSettings, "AudioStreamingMusic", true);
        if (audio_streaming_music &&
            !LLViewerMedia::isParcelAudioPlaying() &&
            gAudiop &&
            LLViewerMedia::hasParcelAudio())
        {
            if (LLAudioEngine::AUDIO_PAUSED == gAudiop->isInternetStreamPlaying())
            {
                // 'false' means unpause
                gAudiop->pauseInternetStream(false);
            }
            else
            {
                LLViewerAudio::getInstance()->startInternetStreamWithAutoFade(LLViewerMedia::getParcelAudioURL());
            }
        }
    }
    else {
        // This actually unloads the impl, as opposed to "stop"ping the media
        LLViewerParcelMedia::getInstance()->stop();
        if (gAudiop)
        {
            LLViewerAudio::getInstance()->stopInternetStreamWithAutoFade();
        }
    }

    // remove play choice for current parcel
    if (agent_parcel && gAgent.getRegion())
    {
        LLViewerParcelAskPlay::getInstance()->resetSetting(gAgent.getRegion()->getRegionID(), agent_parcel->getLocalID());
    }
}

//////////////////////////////////////////////////////////////////////////////////////////
bool LLViewerMedia::isParcelMediaPlaying()
{
    viewer_media_t media = LLViewerParcelMedia::getInstance()->getParcelMedia();
    return (LLViewerMedia::hasParcelMedia() && media && media->hasMedia());
}

/////////////////////////////////////////////////////////////////////////////////////////
bool LLViewerMedia::isParcelAudioPlaying()
{
    return (LLViewerMedia::hasParcelAudio() && gAudiop && LLAudioEngine::AUDIO_PLAYING == gAudiop->isInternetStreamPlaying());
}

/////////////////////////////////////////////////////////////////////////////////////////
// static
void LLViewerMedia::authSubmitCallback(const LLSD& notification, const LLSD& response)
{
    LLViewerMedia::getInstance()->onAuthSubmit(notification, response);
}

void LLViewerMedia::onAuthSubmit(const LLSD& notification, const LLSD& response)
{
    LLViewerMediaImpl *impl = LLViewerMedia::getMediaImplFromTextureID(notification["payload"]["media_id"]);
    if(impl)
    {
        LLPluginClassMedia* media = impl->getMediaPlugin();
        if(media)
        {
            if (response["ok"])
            {
                media->sendAuthResponse(true, response["username"], response["password"]);
            }
            else
            {
                media->sendAuthResponse(false, "", "");
            }
        }
    }
}

/////////////////////////////////////////////////////////////////////////////////////////
void LLViewerMedia::clearAllCookies()
{
    // Clear all cookies for all plugins
    impl_list::iterator iter = sViewerMediaImplList.begin();
    impl_list::iterator end = sViewerMediaImplList.end();
    for (; iter != end; iter++)
    {
        LLViewerMediaImpl* pimpl = *iter;
        if(pimpl->mMediaSource)
        {
            pimpl->mMediaSource->clear_cookies();
        }
    }
}

/////////////////////////////////////////////////////////////////////////////////////////
void LLViewerMedia::clearAllCaches()
{
    // Clear all plugins' caches
    impl_list::iterator iter = sViewerMediaImplList.begin();
    impl_list::iterator end = sViewerMediaImplList.end();
    for (; iter != end; iter++)
    {
        LLViewerMediaImpl* pimpl = *iter;
        pimpl->clearCache();
    }
}

/////////////////////////////////////////////////////////////////////////////////////////
void LLViewerMedia::setCookiesEnabled(bool enabled)
{
    // Set the "cookies enabled" flag for all loaded plugins
    impl_list::iterator iter = sViewerMediaImplList.begin();
    impl_list::iterator end = sViewerMediaImplList.end();
    for (; iter != end; iter++)
    {
        LLViewerMediaImpl* pimpl = *iter;
        if(pimpl->mMediaSource)
        {
            pimpl->mMediaSource->cookies_enabled(enabled);
        }
    }
}

/////////////////////////////////////////////////////////////////////////////////////////
void LLViewerMedia::setProxyConfig(bool enable, const std::string &host, int port)
{
    // Set the proxy config for all loaded plugins
    impl_list::iterator iter = sViewerMediaImplList.begin();
    impl_list::iterator end = sViewerMediaImplList.end();
    for (; iter != end; iter++)
    {
        LLViewerMediaImpl* pimpl = *iter;
        if(pimpl->mMediaSource)
        {
            pimpl->mMediaSource->proxy_setup(enable, host, port);
        }
    }
}

/////////////////////////////////////////////////////////////////////////////////////////
LLSD LLViewerMedia::getHeaders()
{
    LLSD headers = LLSD::emptyMap();
    headers[HTTP_OUT_HEADER_ACCEPT] = "*/*";
    // *TODO: Should this be 'application/llsd+xml' ?
    // *TODO: Should this even be set at all?   This header is only not overridden in 'GET' methods.
    headers[HTTP_OUT_HEADER_CONTENT_TYPE] = HTTP_CONTENT_XML;
    headers[HTTP_OUT_HEADER_COOKIE] = mOpenIDCookie;
    headers[HTTP_OUT_HEADER_USER_AGENT] = getCurrentUserAgent();

    return headers;
}

 /////////////////////////////////////////////////////////////////////////////////////////
bool LLViewerMedia::parseRawCookie(const std::string raw_cookie, std::string& name, std::string& value, std::string& path, bool& httponly, bool& secure)
{
    std::size_t name_pos = raw_cookie.find_first_of("=");
    if (name_pos != std::string::npos)
    {
        name = raw_cookie.substr(0, name_pos);
        std::size_t value_pos = raw_cookie.find_first_of(";", name_pos);
        if (value_pos != std::string::npos)
        {
            value = raw_cookie.substr(name_pos + 1, value_pos - name_pos - 1);
            path = "/"; // assume root path for now

            httponly = true;    // hard coded for now
            secure = true;

            return true;
        }
    }

    return false;
}

/////////////////////////////////////////////////////////////////////////////////////////
LLCore::HttpHeaders::ptr_t LLViewerMedia::getHttpHeaders()
{
    LLCore::HttpHeaders::ptr_t headers(new LLCore::HttpHeaders);

    headers->append(HTTP_OUT_HEADER_ACCEPT, "*/*");
    headers->append(HTTP_OUT_HEADER_CONTENT_TYPE, HTTP_CONTENT_XML);
    headers->append(HTTP_OUT_HEADER_COOKIE, mOpenIDCookie);
    headers->append(HTTP_OUT_HEADER_USER_AGENT, getCurrentUserAgent());

    return headers;
}


/////////////////////////////////////////////////////////////////////////////////////////
void LLViewerMedia::setOpenIDCookie(const std::string& url)
{
    if(!gNonInteractive && !mOpenIDCookie.empty())
    {
        std::string profileUrl = getProfileURL("");

        LLCoros::instance().launch("LLViewerMedia::getOpenIDCookieCoro",
            boost::bind(&LLViewerMedia::getOpenIDCookieCoro, profileUrl));
    }
}

//static
void LLViewerMedia::getOpenIDCookieCoro(std::string url)
{
    LLCore::HttpRequest::policy_t httpPolicy(LLCore::HttpRequest::DEFAULT_POLICY_ID);
    LLCoreHttpUtil::HttpCoroutineAdapter::ptr_t
        httpAdapter(new LLCoreHttpUtil::HttpCoroutineAdapter("getOpenIDCookieCoro", httpPolicy));
    LLCore::HttpRequest::ptr_t httpRequest(new LLCore::HttpRequest);
    LLCore::HttpOptions::ptr_t httpOpts(new LLCore::HttpOptions);
    LLCore::HttpHeaders::ptr_t httpHeaders(new LLCore::HttpHeaders);

    httpOpts->setFollowRedirects(true);
    httpOpts->setWantHeaders(true);
    httpOpts->setSSLVerifyPeer(false); // viewer's cert bundle doesn't appear to agree with web certs from "https://my.secondlife.com/"

    LLURL hostUrl(url.c_str());
    std::string hostAuth = hostUrl.getAuthority();

    // *TODO: Expand LLURL to split and extract this information better.
    // The structure of a URL is well defined and needing to retrieve parts of it are common.
    // original comment:
    // The LLURL can give me the 'authority', which is of the form: [username[:password]@]hostname[:port]
    // We want just the hostname for the cookie code, but LLURL doesn't seem to have a way to extract that.
    // We therefore do it here.
    std::string authority = getInstance()->mOpenIDURL.mAuthority;
    std::string::size_type hostStart = authority.find('@');
    if (hostStart == std::string::npos)
    {   // no username/password
        hostStart = 0;
    }
    else
    {   // Hostname starts after the @.
            // Hostname starts after the @.
        // (If the hostname part is empty, this may put host_start at the end of the string.  In that case, it will end up passing through an empty hostname, which is correct.)
        ++hostStart;
    }
    std::string::size_type hostEnd = authority.rfind(':');
    if ((hostEnd == std::string::npos) || (hostEnd < hostStart))
    {   // no port
        hostEnd = authority.size();
    }

    LLViewerMedia* inst = getInstance();
    if (url.length())
    {
        LLMediaCtrl* media_instance = LLFloaterReg::getInstance("destinations")->getChild<LLMediaCtrl>("destination_guide_contents");
        if (media_instance)
        {
            std::string cookie_host = authority.substr(hostStart, hostEnd - hostStart);
            std::string cookie_name = "";
            std::string cookie_value = "";
            std::string cookie_path = "";
            bool httponly = true;
            bool secure = true;
            if (inst->parseRawCookie(inst->mOpenIDCookie, cookie_name, cookie_value, cookie_path, httponly, secure) &&
                media_instance->getMediaPlugin())
            {
                // MAINT-5711 - inexplicably, the CEF setCookie function will no longer set the cookie if the
                // url and domain are not the same. This used to be my.sl.com and id.sl.com respectively and worked.
                // For now, we use the URL for the OpenID POST request since it will have the same authority
                // as the domain field.
                // (Feels like there must be a less dirty way to construct a URL from component LLURL parts)
                // MAINT-6392 - Rider: Do not change, however, the original URI requested, since it is used further
                // down.
                std::string cefUrl(std::string(inst->mOpenIDURL.mURI) + "://" + std::string(inst->mOpenIDURL.mAuthority));

                media_instance->getMediaPlugin()->setCookie(cefUrl, cookie_name, cookie_value, cookie_host,
                    cookie_path, httponly, secure);

                // Now that we have parsed the raw cookie, we must store it so that each new media instance
                // can also get a copy and faciliate logging into internal SL sites.
                media_instance->getMediaPlugin()->storeOpenIDCookie(cefUrl, cookie_name, cookie_value,
                    cookie_host, cookie_path, httponly, secure);
            }
        }
    }

    // Note: Rider: MAINT-6392 - Some viewer code requires access to the my.sl.com openid cookie for such
    // actions as posting snapshots to the feed.  This is handled through HTTPCore rather than CEF and so
    // we must learn to SHARE the cookies.

    // Do a web profile get so we can store the cookie
    httpHeaders->append(HTTP_OUT_HEADER_ACCEPT, "*/*");
    httpHeaders->append(HTTP_OUT_HEADER_COOKIE, inst->mOpenIDCookie);
    httpHeaders->append(HTTP_OUT_HEADER_USER_AGENT, inst->getCurrentUserAgent());

    LL_DEBUGS("MediaAuth") << "Requesting " << url << LL_ENDL;
    LL_DEBUGS("MediaAuth") << "sOpenIDCookie = [" << inst->mOpenIDCookie << "]" << LL_ENDL;

    LLSD result = httpAdapter->getRawAndSuspend(httpRequest, url, httpOpts, httpHeaders);

    LLSD httpResults = result[LLCoreHttpUtil::HttpCoroutineAdapter::HTTP_RESULTS];
    LLCore::HttpStatus status = LLCoreHttpUtil::HttpCoroutineAdapter::getStatusFromLLSD(httpResults);

    if (!status)
    {
        LL_WARNS("MediaAuth") << "Error getting web profile." << LL_ENDL;
        return;
    }

    LLSD resultHeaders = httpResults[LLCoreHttpUtil::HttpCoroutineAdapter::HTTP_RESULTS_HEADERS];
    if (!resultHeaders.has(HTTP_IN_HEADER_SET_COOKIE))
    {
        LL_WARNS("MediaAuth") << "No cookie in response." << LL_ENDL;
        return;
    }

    const std::string& cookie = resultHeaders[HTTP_IN_HEADER_SET_COOKIE].asStringRef();
    LL_DEBUGS("MediaAuth") << "cookie = " << cookie << LL_ENDL;

    // Set cookie for snapshot publishing.
    std::string authCookie = cookie.substr(0, cookie.find(";")); // strip path
    LLWebProfile::setAuthCookie(authCookie);
}

/////////////////////////////////////////////////////////////////////////////////////////
void LLViewerMedia::openIDSetup(const std::string &openidUrl, const std::string &openidToken)
{
    LL_DEBUGS("MediaAuth") << "url = \"" << openidUrl << "\", token = \"" << openidToken << "\"" << LL_ENDL;

    LLCoros::instance().launch("LLViewerMedia::openIDSetupCoro",
        boost::bind(&LLViewerMedia::openIDSetupCoro, openidUrl, openidToken));
}

void LLViewerMedia::openIDSetupCoro(std::string openidUrl, std::string openidToken)
{
    LLCore::HttpRequest::policy_t httpPolicy(LLCore::HttpRequest::DEFAULT_POLICY_ID);
    LLCoreHttpUtil::HttpCoroutineAdapter::ptr_t
        httpAdapter(new LLCoreHttpUtil::HttpCoroutineAdapter("openIDSetupCoro", httpPolicy));
    LLCore::HttpRequest::ptr_t httpRequest(new LLCore::HttpRequest);
    LLCore::HttpOptions::ptr_t httpOpts(new LLCore::HttpOptions);
    LLCore::HttpHeaders::ptr_t httpHeaders(new LLCore::HttpHeaders);

    httpOpts->setWantHeaders(true);

    // post the token to the url
    // the responder will need to extract the cookie(s).
    // Save the OpenID URL for later -- we may need the host when adding the cookie.
    getInstance()->mOpenIDURL.init(openidUrl.c_str());

    // We shouldn't ever do this twice, but just in case this code gets repurposed later, clear existing cookies.
    getInstance()->mOpenIDCookie.clear();

    httpHeaders->append(HTTP_OUT_HEADER_ACCEPT, "*/*");
    httpHeaders->append(HTTP_OUT_HEADER_CONTENT_TYPE, "application/x-www-form-urlencoded");

    LLCore::BufferArray::ptr_t rawbody(new LLCore::BufferArray);
    LLCore::BufferArrayStream bas(rawbody.get());

    bas << std::noskipws << openidToken;

    LLSD result = httpAdapter->postRawAndSuspend(httpRequest, openidUrl, rawbody, httpOpts, httpHeaders);

    LLSD httpResults = result[LLCoreHttpUtil::HttpCoroutineAdapter::HTTP_RESULTS];
    LLCore::HttpStatus status = LLCoreHttpUtil::HttpCoroutineAdapter::getStatusFromLLSD(httpResults);

    if (!status)
    {
        LL_WARNS("MediaAuth") << "Error getting Open ID cookie" << LL_ENDL;
        return;
    }

    LLSD resultHeaders = httpResults[LLCoreHttpUtil::HttpCoroutineAdapter::HTTP_RESULTS_HEADERS];
    if (!resultHeaders.has(HTTP_IN_HEADER_SET_COOKIE))
    {
        LL_WARNS("MediaAuth") << "No cookie in response." << LL_ENDL;
        return;
    }

    // We don't care about the content of the response, only the Set-Cookie header.
    const std::string& cookie = resultHeaders[HTTP_IN_HEADER_SET_COOKIE].asString();

    // *TODO: What about bad status codes?  Does this destroy previous cookies?
    LLViewerMedia::getInstance()->openIDCookieResponse(openidUrl, cookie);
    LL_DEBUGS("MediaAuth") << "OpenID cookie set." << LL_ENDL;

}

/////////////////////////////////////////////////////////////////////////////////////////
void LLViewerMedia::openIDCookieResponse(const std::string& url, const std::string &cookie)
{
    LL_DEBUGS("MediaAuth") << "Cookie received: \"" << cookie << "\"" << LL_ENDL;

    mOpenIDCookie += cookie;

    setOpenIDCookie(url);
}

/////////////////////////////////////////////////////////////////////////////////////////
void LLViewerMedia::proxyWindowOpened(const std::string &target, const std::string &uuid)
{
    if(uuid.empty())
        return;

    for (impl_list::iterator iter = sViewerMediaImplList.begin(); iter != sViewerMediaImplList.end(); iter++)
    {
        if((*iter)->mMediaSource && (*iter)->mMediaSource->pluginSupportsMediaBrowser())
        {
            (*iter)->mMediaSource->proxyWindowOpened(target, uuid);
        }
    }
}

/////////////////////////////////////////////////////////////////////////////////////////
void LLViewerMedia::proxyWindowClosed(const std::string &uuid)
{
    if(uuid.empty())
        return;

    for (impl_list::iterator iter = sViewerMediaImplList.begin(); iter != sViewerMediaImplList.end(); iter++)
    {
        if((*iter)->mMediaSource && (*iter)->mMediaSource->pluginSupportsMediaBrowser())
        {
            (*iter)->mMediaSource->proxyWindowClosed(uuid);
        }
    }
}

/////////////////////////////////////////////////////////////////////////////////////////
void LLViewerMedia::createSpareBrowserMediaSource()
{
    // If we don't have a spare browser media source, create one.
    // However, if PluginAttachDebuggerToPlugins is set then don't spawn a spare
    // SLPlugin process in order to not be confused by an unrelated gdb terminal
    // popping up at the moment we start a media plugin.
    if (!mSpareBrowserMediaSource && !gSavedSettings.getBOOL("PluginAttachDebuggerToPlugins"))
    {
        // The null owner will keep the browser plugin from fully initializing
        // (specifically, it keeps LLPluginClassMedia from negotiating a size change,
        // which keeps MediaPluginWebkit::initBrowserWindow from doing anything until we have some necessary data, like the background color)
        mSpareBrowserMediaSource = LLViewerMediaImpl::newSourceFromMediaType(HTTP_CONTENT_TEXT_HTML, NULL, 0, 0, 1.0);
    }
}

/////////////////////////////////////////////////////////////////////////////////////////
LLPluginClassMedia* LLViewerMedia::getSpareBrowserMediaSource()
{
    LLPluginClassMedia* result = mSpareBrowserMediaSource;
    mSpareBrowserMediaSource = NULL;
    return result;
};

bool LLViewerMedia::hasInWorldMedia()
{
    impl_list::iterator iter = sViewerMediaImplList.begin();
    impl_list::iterator end = sViewerMediaImplList.end();
    // This should be quick, because there should be very few non-in-world-media impls
    for (; iter != end; iter++)
    {
        LLViewerMediaImpl* pimpl = *iter;
        if (!pimpl->getUsedInUI() && !pimpl->isParcelMedia())
        {
            // Found an in-world media impl
            return true;
        }
    }
    return false;
}

//////////////////////////////////////////////////////////////////////////////////////////
bool LLViewerMedia::hasParcelMedia()
{
    return !LLViewerParcelMedia::getInstance()->getURL().empty();
}

//////////////////////////////////////////////////////////////////////////////////////////
bool LLViewerMedia::hasParcelAudio()
{
    return !LLViewerMedia::getParcelAudioURL().empty();
}

//////////////////////////////////////////////////////////////////////////////////////////
std::string LLViewerMedia::getParcelAudioURL()
{
    return LLViewerParcelMgr::getInstance()->getAgentParcel()->getMusicURL();
}

//////////////////////////////////////////////////////////////////////////////////////////
void LLViewerMedia::onTeleportFinished()
{
    // On teleport, clear this setting (i.e. set it to true)
    gSavedSettings.setBOOL("MediaTentativeAutoPlay", true);

    LLViewerMediaImpl::sMimeTypesFailed.clear();
}

//////////////////////////////////////////////////////////////////////////////////////////
void LLViewerMedia::setOnlyAudibleMediaTextureID(const LLUUID& texture_id)
{
    sOnlyAudibleTextureID = texture_id;
    sForceUpdate = true;
}

std::vector<std::string> LLViewerMediaImpl::sMimeTypesFailed;
//////////////////////////////////////////////////////////////////////////////////////////
// LLViewerMediaImpl
//////////////////////////////////////////////////////////////////////////////////////////
LLViewerMediaImpl::LLViewerMediaImpl(     const LLUUID& texture_id,
                                          S32 media_width,
                                          S32 media_height,
                                          U8 media_auto_scale,
                                          U8 media_loop)
:
    mMediaSource( NULL ),
    mMovieImageHasMips(false),
    mMediaWidth(media_width),
    mMediaHeight(media_height),
    mMediaAutoScale(media_auto_scale),
    mMediaLoop(media_loop),
    mNeedsNewTexture(true),
    mTextureUsedWidth(0),
    mTextureUsedHeight(0),
    mSuspendUpdates(false),
    mVisible(true),
    mLastSetCursor( UI_CURSOR_ARROW ),
    mMediaNavState( MEDIANAVSTATE_NONE ),
    mInterest(0.0f),
    mUsedInUI(false),
    mHasFocus(false),
    mPriority(LLPluginClassMedia::PRIORITY_UNLOADED),
    mNavigateRediscoverType(false),
    mNavigateServerRequest(false),
    mMediaSourceFailed(false),
    mRequestedVolume(1.0f),
    mPreviousVolume(1.0f),
    mIsMuted(false),
    mNeedsMuteCheck(false),
    mPreviousMediaState(MEDIA_NONE),
    mPreviousMediaTime(0.0f),
    mIsDisabled(false),
    mIsParcelMedia(false),
    mProximity(-1),
    mProximityDistance(0.0f),
    mMediaAutoPlay(false),
    mInNearbyMediaList(false),
    mClearCache(false),
    mBackgroundColor(LLColor4::white),
    mNavigateSuspended(false),
    mNavigateSuspendedDeferred(false),
    mIsUpdated(false),
    mTrustedBrowser(false),
    mZoomFactor(1.0),
    mCleanBrowser(false),
    mMimeProbe(),
    mCanceling(false)
{

    // Set up the mute list observer if it hasn't been set up already.
    if(!sViewerMediaMuteListObserverInitialized)
    {
        LLMuteList::getInstance()->addObserver(&sViewerMediaMuteListObserver);
        sViewerMediaMuteListObserverInitialized = true;
    }

    add_media_impl(this);

    setTextureID(texture_id);

    // connect this media_impl to the media texture, creating it if it doesn't exist.0
    // This is necessary because we need to be able to use getMaxVirtualSize() even if the media plugin is not loaded.
    // *TODO: Consider enabling mipmaps (they have been disabled for a long time). Likely has a significant performance impact for tiled/high texture repeat media. Mip generation in a shader may also be an option if necessary.
    LLViewerMediaTexture* media_tex = LLViewerTextureManager::getMediaTexture(mTextureId, USE_MIPMAPS);
    if(media_tex)
    {
        media_tex->setMediaImpl();
    }

    mMainQueue = LL::WorkQueue::getInstance("mainloop");
    mTexUpdateQueue = LL::WorkQueue::getInstance("LLImageGL"); // Share work queue with tex loader.
}

//////////////////////////////////////////////////////////////////////////////////////////
LLViewerMediaImpl::~LLViewerMediaImpl()
{
    destroyMediaSource();

    LLViewerMediaTexture::removeMediaImplFromTexture(mTextureId) ;

    setTextureID();
    remove_media_impl(this);
}

//////////////////////////////////////////////////////////////////////////////////////////
void LLViewerMediaImpl::emitEvent(LLPluginClassMedia* plugin, LLViewerMediaObserver::EMediaEvent event)
{
    // Broadcast to observers using the superclass version
    LLViewerMediaEventEmitter::emitEvent(plugin, event);

    // If this media is on one or more LLVOVolume objects, tell them about the event as well.
    std::list< LLVOVolume* >::iterator iter = mObjectList.begin() ;
    while(iter != mObjectList.end())
    {
        LLVOVolume *self = *iter;
        ++iter;
        self->mediaEvent(this, plugin, event);
    }
}

//////////////////////////////////////////////////////////////////////////////////////////
bool LLViewerMediaImpl::initializeMedia(const std::string& mime_type)
{
    bool mimeTypeChanged = (mMimeType != mime_type);
    bool pluginChanged = (LLMIMETypes::implType(mCurrentMimeType) != LLMIMETypes::implType(mime_type));

    if(!mMediaSource || pluginChanged)
    {
        // We don't have a plugin at all, or the new mime type is handled by a different plugin than the old mime type.
        (void)initializePlugin(mime_type);
    }
    else if(mimeTypeChanged)
    {
        // The same plugin should be able to handle the new media -- just update the stored mime type.
        mMimeType = mime_type;
    }

    return (mMediaSource != NULL);
}

//////////////////////////////////////////////////////////////////////////////////////////
void LLViewerMediaImpl::createMediaSource()
{
    if(mPriority == LLPluginClassMedia::PRIORITY_UNLOADED)
    {
        // This media shouldn't be created yet.
        return;
    }

    if(! mMediaURL.empty())
    {
        navigateInternal();
    }
    else if(! mMimeType.empty())
    {
        if (!initializeMedia(mMimeType))
        {
            LL_WARNS("Media") << "Failed to initialize media for mime type " << mMimeType << LL_ENDL;
        }
    }

}

//////////////////////////////////////////////////////////////////////////////////////////
void LLViewerMediaImpl::destroyMediaSource()
{
    mNeedsNewTexture = true;

<<<<<<< HEAD
	// Tell the viewer media texture it's no longer active
	LLViewerMediaTexture* oldImage = LLViewerTextureManager::findMediaTexture( mTextureId );
	if (oldImage)
	{
		oldImage->setPlaying(false) ;
	}
=======
    // Tell the viewer media texture it's no longer active
    LLViewerMediaTexture* oldImage = LLViewerTextureManager::findMediaTexture( mTextureId );
    if (oldImage)
    {
        oldImage->setPlaying(FALSE) ;
    }
>>>>>>> c06fb4e0

    cancelMimeTypeProbe();

    {
        LLMutexLock lock(&mLock); // Delay tear-down while bg thread is updating
        if(mMediaSource)
        {
            mMediaSource->setDeleteOK(true) ;
            mMediaSource = NULL; // shared pointer
        }
    }
}

//////////////////////////////////////////////////////////////////////////////////////////
void LLViewerMediaImpl::setMediaType(const std::string& media_type)
{
    mMimeType = media_type;
}

//////////////////////////////////////////////////////////////////////////////////////////
/*static*/
LLPluginClassMedia* LLViewerMediaImpl::newSourceFromMediaType(std::string media_type, LLPluginClassMediaOwner *owner /* may be NULL */, S32 default_width, S32 default_height, F64 zoom_factor, const std::string target, bool clean_browser)
{
    if (gNonInteractive)
    {
        return NULL;
    }

    std::string plugin_basename = LLMIMETypes::implType(media_type);
    LLPluginClassMedia* media_source = NULL;

#ifdef LL_LINUX
    if( plugin_basename == "media_plugin_cef" )
    {
        std::string strSandbox = gDirUtilp->getExecutableDir() + gDirUtilp->getDirDelimiter() + "chrome-sandbox";
        llstat st;
        if( LLFile::stat( strSandbox, &st ) )
        {
            LL_WARNS() << strSandbox << " not found, CEF will run without using the sandbox" << LL_ENDL;
        }
        else if( st.st_uid != 0 || st.st_gid != 0 || (st.st_mode & S_ISUID ) != S_ISUID )
        {
            LL_WARNS() << strSandbox << " is either not owned by root:root or does not have the suid bit set, CEF will run without using the sandbox" << LL_ENDL;
        }
    }
#endif


    // HACK: we always try to keep a spare running webkit plugin around to improve launch times.
    // If a spare was already created before PluginAttachDebuggerToPlugins was set, don't use it.
    // Do not use a spare if launching with full viewer control (e.g. Twitter and few others)
    if ((plugin_basename == "media_plugin_cef") &&
        !gSavedSettings.getBOOL("PluginAttachDebuggerToPlugins") && !clean_browser)
    {
        media_source = LLViewerMedia::getInstance()->getSpareBrowserMediaSource();
        if(media_source)
        {
            media_source->setOwner(owner);
            media_source->setTarget(target);
            media_source->setSize(default_width, default_height);
            media_source->setZoomFactor(zoom_factor);

            return media_source;
        }
    }
    if(plugin_basename.empty())
    {
        LL_WARNS_ONCE("Media") << "Couldn't find plugin for media type " << media_type << LL_ENDL;
    }
    else
    {
        std::string launcher_name = gDirUtilp->getLLPluginLauncher();
        std::string plugin_name = gDirUtilp->getLLPluginFilename(plugin_basename);

        std::string user_data_path_cache = gDirUtilp->getCacheDir(false);
        user_data_path_cache += gDirUtilp->getDirDelimiter();

        std::string user_data_path_cef_log = gDirUtilp->getExpandedFilename(LL_PATH_LOGS, "cef_log.txt");

        // See if the plugin executable exists
        llstat s;
        if(LLFile::stat(launcher_name, &s))
        {
            LL_WARNS_ONCE("Media") << "Couldn't find launcher at " << launcher_name << LL_ENDL;
        }
        else if(LLFile::stat(plugin_name, &s))
        {
#if !LL_LINUX
            LL_WARNS_ONCE("Media") << "Couldn't find plugin at " << plugin_name << LL_ENDL;
#endif
        }
        else
        {
            media_source = new LLPluginClassMedia(owner);
            media_source->setSize(default_width, default_height);
            media_source->setUserDataPath(user_data_path_cache, gDirUtilp->getUserName(), user_data_path_cef_log);
            media_source->setLanguageCode(LLUI::getLanguage());
            media_source->setZoomFactor(zoom_factor);

            // collect 'cookies enabled' setting from prefs and send to embedded browser
            bool cookies_enabled = gSavedSettings.getBOOL( "CookiesEnabled" );
            media_source->cookies_enabled( cookies_enabled || clean_browser);

            // collect 'javascript enabled' setting from prefs and send to embedded browser
            bool javascript_enabled = gSavedSettings.getBOOL("BrowserJavascriptEnabled");
            media_source->setJavascriptEnabled(javascript_enabled || clean_browser);

            // collect 'web security disabled' (see Chrome --web-security-disabled) setting from prefs and send to embedded browser
            bool web_security_disabled = gSavedSettings.getBOOL("BrowserWebSecurityDisabled");
            media_source->setWebSecurityDisabled(web_security_disabled || clean_browser);

            // collect setting indicates if local file access from file URLs is allowed from prefs and send to embedded browser
            bool file_access_from_file_urls = gSavedSettings.getBOOL("BrowserFileAccessFromFileUrls");
            media_source->setFileAccessFromFileUrlsEnabled(file_access_from_file_urls || clean_browser);

            // As of SL-15559 PDF files do not load in CEF v91 we enable plugins
            // but explicitly disable Flash (PDF support in CEF is now treated as a plugin)
            media_source->setPluginsEnabled(true);

            bool media_plugin_debugging_enabled = gSavedSettings.getBOOL("MediaPluginDebugging");
            media_source->enableMediaPluginDebugging( media_plugin_debugging_enabled  || clean_browser);

            // need to set agent string here before instance created
            media_source->setBrowserUserAgent(LLViewerMedia::getInstance()->getCurrentUserAgent());

            // configure and pass proxy setup based on debug settings that are
            // configured by UI in prefs -> setup
            media_source->proxy_setup(gSavedSettings.getBOOL("BrowserProxyEnabled"), gSavedSettings.getString("BrowserProxyAddress"), gSavedSettings.getS32("BrowserProxyPort"));

            media_source->setTarget(target);

            const std::string plugin_dir = gDirUtilp->getLLPluginDir();
            if (media_source->init(launcher_name, plugin_dir, plugin_name, gSavedSettings.getBOOL("PluginAttachDebuggerToPlugins")))
            {
                return media_source;
            }
            else
            {
                LL_WARNS("Media") << "Failed to init plugin.  Destroying." << LL_ENDL;
                delete media_source;
            }
        }
    }
#if !LL_LINUX
    LL_WARNS_ONCE("Plugin") << "plugin initialization failed for mime type: " << media_type << LL_ENDL;
#endif

    if(gAgent.isInitialized())
    {
        if (std::find(sMimeTypesFailed.begin(), sMimeTypesFailed.end(), media_type) == sMimeTypesFailed.end())
        {
            LLSD args;
            args["MIME_TYPE"] = media_type;
            LLNotificationsUtil::add("NoPlugin", args);
            sMimeTypesFailed.push_back(media_type);
        }
    }
    return NULL;
}

//////////////////////////////////////////////////////////////////////////////////////////
bool LLViewerMediaImpl::initializePlugin(const std::string& media_type)
{
    if(mMediaSource)
    {
        // Save the previous media source's last set size before destroying it.
        mMediaWidth = mMediaSource->getSetWidth();
        mMediaHeight = mMediaSource->getSetHeight();
        mZoomFactor = mMediaSource->getZoomFactor();
    }

    // Always delete the old media impl first.
    destroyMediaSource();

    // and unconditionally set the mime type
    mMimeType = media_type;

    if(mPriority == LLPluginClassMedia::PRIORITY_UNLOADED)
    {
        // This impl should not be loaded at this time.
        LL_DEBUGS("PluginPriority") << this << "Not loading (PRIORITY_UNLOADED)" << LL_ENDL;

        return false;
    }

    // If we got here, we want to ignore previous init failures.
    mMediaSourceFailed = false;

    // Save the MIME type that really caused the plugin to load
    mCurrentMimeType = mMimeType;

    LLPluginClassMedia* media_source = newSourceFromMediaType(mMimeType, this, mMediaWidth, mMediaHeight, mZoomFactor, mTarget, mCleanBrowser);

    if (media_source)
    {
        media_source->injectOpenIDCookie();
        media_source->setDisableTimeout(gSavedSettings.getBOOL("DebugPluginDisableTimeout"));
        media_source->setLoop(mMediaLoop);
        media_source->setAutoScale(mMediaAutoScale);
        media_source->setBrowserUserAgent(LLViewerMedia::getInstance()->getCurrentUserAgent());
        media_source->focus(mHasFocus);
        media_source->setBackgroundColor(mBackgroundColor);

        if(gSavedSettings.getBOOL("BrowserIgnoreSSLCertErrors"))
        {
            media_source->ignore_ssl_cert_errors(true);
        }

        // the correct way to deal with certs it to load ours from ca-bundle.crt and append them to the ones
        // Qt/WebKit loads from your system location.
        std::string ca_path = gDirUtilp->getCAFile();
        media_source->addCertificateFilePath( ca_path );

        if(mClearCache)
        {
            mClearCache = false;
            media_source->clear_cache();
        }

        mMediaSource.reset(media_source);
        mMediaSource->setDeleteOK(false) ;
        updateVolume();

        return true;
    }

    // Make sure the timer doesn't try re-initing this plugin repeatedly until something else changes.
    mMediaSourceFailed = true;

    return false;
}

//////////////////////////////////////////////////////////////////////////////////////////
void LLViewerMediaImpl::loadURI()
{
    if(mMediaSource)
    {
        // trim whitespace from front and back of URL - fixes EXT-5363
        LLStringUtil::trim( mMediaURL );

        // URI often comes unescaped
        std::string uri = LLURI::escapePathAndData(mMediaURL);
        {
            // Do not log the query parts
            LLURI u(uri);
            std::string sanitized_uri = (u.query().empty() ? uri : u.scheme() + "://" + u.authority() + u.path());
            LL_INFOS() << "Asking media source to load URI: " << sanitized_uri << LL_ENDL;
        }

        mMediaSource->loadURI( uri );

        // A non-zero mPreviousMediaTime means that either this media was previously unloaded by the priority code while playing/paused,
        // or a seek happened before the media loaded.  In either case, seek to the saved time.
        if(mPreviousMediaTime != 0.0f)
        {
            seek(mPreviousMediaTime);
        }

        if(mPreviousMediaState == MEDIA_PLAYING)
        {
            // This media was playing before this instance was unloaded.
            start();
        }
        else if(mPreviousMediaState == MEDIA_PAUSED)
        {
            // This media was paused before this instance was unloaded.
            pause();
        }
        else
        {
            // No relevant previous media play state -- if we're loading the URL, we want to start playing.
            start();
        }
    }
}

//////////////////////////////////////////////////////////////////////////////////////////
void LLViewerMediaImpl::executeJavaScript(const std::string& code)
{
    if (mMediaSource)
    {
        mMediaSource->executeJavaScript(code);
    }
}

//////////////////////////////////////////////////////////////////////////////////////////
void LLViewerMediaImpl::setSize(int width, int height)
{
    mMediaWidth = width;
    mMediaHeight = height;
    if(mMediaSource)
    {
        mMediaSource->setSize(width, height);
    }
}

//////////////////////////////////////////////////////////////////////////////////////////
void LLViewerMediaImpl::showNotification(LLNotificationPtr notify)
{
    mNotification = notify;
}

//////////////////////////////////////////////////////////////////////////////////////////
void LLViewerMediaImpl::hideNotification()
{
    mNotification.reset();
}

//////////////////////////////////////////////////////////////////////////////////////////
void LLViewerMediaImpl::play()
{
    // If the media source isn't there, try to initialize it and load an URL.
    if(mMediaSource == NULL)
    {
        if(!initializeMedia(mMimeType))
        {
            // This may be the case where the plugin's priority is PRIORITY_UNLOADED
            return;
        }

        // Only do this if the media source was just loaded.
        loadURI();
    }

    // always start the media
    start();
}

//////////////////////////////////////////////////////////////////////////////////////////
void LLViewerMediaImpl::stop()
{
    if(mMediaSource)
    {
        mMediaSource->stop();
        // destroyMediaSource();
    }
}

//////////////////////////////////////////////////////////////////////////////////////////
void LLViewerMediaImpl::pause()
{
    if(mMediaSource)
    {
        mMediaSource->pause();
    }
    else
    {
        mPreviousMediaState = MEDIA_PAUSED;
    }
}

//////////////////////////////////////////////////////////////////////////////////////////
void LLViewerMediaImpl::start()
{
    if(mMediaSource)
    {
        mMediaSource->start();
    }
    else
    {
        mPreviousMediaState = MEDIA_PLAYING;
    }
}

//////////////////////////////////////////////////////////////////////////////////////////
void LLViewerMediaImpl::seek(F32 time)
{
    if(mMediaSource)
    {
        mMediaSource->seek(time);
    }
    else
    {
        // Save the seek time to be set when the media is loaded.
        mPreviousMediaTime = time;
    }
}

//////////////////////////////////////////////////////////////////////////////////////////
void LLViewerMediaImpl::skipBack(F32 step_scale)
{
    if(mMediaSource)
    {
        if(mMediaSource->pluginSupportsMediaTime())
        {
            F64 back_step = mMediaSource->getCurrentTime() - (mMediaSource->getDuration()*step_scale);
            if(back_step < 0.0)
            {
                back_step = 0.0;
            }
            mMediaSource->seek(back_step);
        }
    }
}

//////////////////////////////////////////////////////////////////////////////////////////
void LLViewerMediaImpl::skipForward(F32 step_scale)
{
    if(mMediaSource)
    {
        if(mMediaSource->pluginSupportsMediaTime())
        {
            F64 forward_step = mMediaSource->getCurrentTime() + (mMediaSource->getDuration()*step_scale);
            if(forward_step > mMediaSource->getDuration())
            {
                forward_step = mMediaSource->getDuration();
            }
            mMediaSource->seek(forward_step);
        }
    }
}

//////////////////////////////////////////////////////////////////////////////////////////
void LLViewerMediaImpl::setVolume(F32 volume)
{
    mRequestedVolume = volume;
    updateVolume();
}

//////////////////////////////////////////////////////////////////////////////////////////
void LLViewerMediaImpl::setMute(bool mute)
{
    if (mute)
    {
        mPreviousVolume = mRequestedVolume;
        setVolume(0.0);
    }
    else
    {
        setVolume(mPreviousVolume);
    }
}

//////////////////////////////////////////////////////////////////////////////////////////
void LLViewerMediaImpl::updateVolume()
{
    LL_RECORD_BLOCK_TIME(FTM_MEDIA_UPDATE_VOLUME);
    if(mMediaSource)
    {
        // always scale the volume by the global media volume
        F32 volume = mRequestedVolume * LLViewerMedia::getInstance()->getVolume();

        if (mProximityCamera > 0)
        {
            // <FS:PP> It seems, that updateVolume() is called per frame with mMediaSource as stated in the "TODO: this is updated every frame - is this bad?" comment in this file, in LLViewerMediaImpl::update()... let's place some LLCachedControls here for performance reasons
            // if (mProximityCamera > gSavedSettings.getF32("MediaRollOffMax"))
            static LLCachedControl<F32> sMediaRollOffMax(gSavedSettings, "MediaRollOffMax");
            static LLCachedControl<F32> sMediaRollOffMin(gSavedSettings, "MediaRollOffMin");
            if (mProximityCamera > sMediaRollOffMax)
            // </FS:PP>
            {
                volume = 0;
            }
            // <FS:PP> Speed up with LLCachedControls
            // else if (mProximityCamera > gSavedSettings.getF32("MediaRollOffMin"))
            else if (mProximityCamera > sMediaRollOffMin)
            // </FS:PP>
            {
                // attenuated_volume = 1 / (roll_off_rate * (d - min))^2
                // the +1 is there so that for distance 0 the volume stays the same

                // <FS:PP> Speed up with LLCachedControls
                // F64 adjusted_distance = mProximityCamera - gSavedSettings.getF32("MediaRollOffMin");
                // F64 attenuation = 1.0 + (gSavedSettings.getF32("MediaRollOffRate") * adjusted_distance);
                static LLCachedControl<F32> sMediaRollOffRate(gSavedSettings, "MediaRollOffRate");
                F64 adjusted_distance = mProximityCamera - sMediaRollOffMin;
                F64 attenuation = 1.0 + (sMediaRollOffRate * adjusted_distance);
                // </FS:PP>

                attenuation = 1.0 / (attenuation * attenuation);
                // the attenuation multiplier should never be more than one since that would increase volume
                volume = volume * llmin(1.0, attenuation);
            }
        }

        if (sOnlyAudibleTextureID == LLUUID::null || sOnlyAudibleTextureID == mTextureId)
        {
            mMediaSource->setVolume(volume);
        }
        else
        {
            mMediaSource->setVolume(0.0f);
        }
    }
}

//////////////////////////////////////////////////////////////////////////////////////////
F32 LLViewerMediaImpl::getVolume()
{
    return mRequestedVolume;
}

//////////////////////////////////////////////////////////////////////////////////////////
void LLViewerMediaImpl::focus(bool focus)
{
    mHasFocus = focus;

    if (mMediaSource)
    {
        // call focus just for the hell of it, even though this apopears to be a nop
        mMediaSource->focus(focus);
        if (focus)
        {
            // spoof a mouse click to *actually* pass focus
            // Don't do this anymore -- it actually clicks through now.
//          mMediaSource->mouseEvent(LLPluginClassMedia::MOUSE_EVENT_DOWN, 1, 1, 0);
//          mMediaSource->mouseEvent(LLPluginClassMedia::MOUSE_EVENT_UP, 1, 1, 0);
        }
    }
}

//////////////////////////////////////////////////////////////////////////////////////////
bool LLViewerMediaImpl::hasFocus() const
{
    // FIXME: This might be able to be a bit smarter by hooking into LLViewerMediaFocus, etc.
    return mHasFocus;
}

std::string LLViewerMediaImpl::getCurrentMediaURL()
{
    if(!mCurrentMediaURL.empty())
    {
        return mCurrentMediaURL;
    }

    return mMediaURL;
}

//////////////////////////////////////////////////////////////////////////////////////////
void LLViewerMediaImpl::clearCache()
{
    if(mMediaSource)
    {
        mMediaSource->clear_cache();
    }
    else
    {
        mClearCache = true;
    }
}


//////////////////////////////////////////////////////////////////////////////////////////
void LLViewerMediaImpl::setPageZoomFactor( double factor )
{
    if(mMediaSource && factor != mZoomFactor)
    {
        mZoomFactor = factor;
        mMediaSource->set_page_zoom_factor( factor );
    }
}

//////////////////////////////////////////////////////////////////////////////////////////
void LLViewerMediaImpl::mouseDown(S32 x, S32 y, MASK mask, S32 button)
{
    scaleMouse(&x, &y);
    mLastMouseX = x;
    mLastMouseY = y;
//  LL_INFOS() << "mouse down (" << x << ", " << y << ")" << LL_ENDL;
    if (mMediaSource)
    {
        mMediaSource->mouseEvent(LLPluginClassMedia::MOUSE_EVENT_DOWN, button, x, y, mask);
    }
}

//////////////////////////////////////////////////////////////////////////////////////////
void LLViewerMediaImpl::mouseUp(S32 x, S32 y, MASK mask, S32 button)
{
    scaleMouse(&x, &y);
    mLastMouseX = x;
    mLastMouseY = y;
//  LL_INFOS() << "mouse up (" << x << ", " << y << ")" << LL_ENDL;
    if (mMediaSource)
    {
        mMediaSource->mouseEvent(LLPluginClassMedia::MOUSE_EVENT_UP, button, x, y, mask);
    }
}

//////////////////////////////////////////////////////////////////////////////////////////
void LLViewerMediaImpl::mouseMove(S32 x, S32 y, MASK mask)
{
    scaleMouse(&x, &y);
    mLastMouseX = x;
    mLastMouseY = y;
//  LL_INFOS() << "mouse move (" << x << ", " << y << ")" << LL_ENDL;
    if (mMediaSource)
    {
        mMediaSource->mouseEvent(LLPluginClassMedia::MOUSE_EVENT_MOVE, 0, x, y, mask);
    }
}

//////////////////////////////////////////////////////////////////////////////////////////
//static
void LLViewerMediaImpl::scaleTextureCoords(const LLVector2& texture_coords, S32 *x, S32 *y)
{
    F32 texture_x = texture_coords.mV[VX];
    F32 texture_y = texture_coords.mV[VY];

    // Deal with repeating textures by wrapping the coordinates into the range [0, 1.0)
    texture_x = fmodf(texture_x, 1.0f);
    if(texture_x < 0.0f)
        texture_x = 1.0 + texture_x;

    texture_y = fmodf(texture_y, 1.0f);
    if(texture_y < 0.0f)
        texture_y = 1.0 + texture_y;

    // scale x and y to texel units.
    *x = ll_round(texture_x * mMediaSource->getTextureWidth());
    *y = ll_round((1.0f - texture_y) * mMediaSource->getTextureHeight());

    // Adjust for the difference between the actual texture height and the amount of the texture in use.
    *y -= (mMediaSource->getTextureHeight() - mMediaSource->getHeight());
}

//////////////////////////////////////////////////////////////////////////////////////////
void LLViewerMediaImpl::mouseDown(const LLVector2& texture_coords, MASK mask, S32 button)
{
    if(mMediaSource)
    {
        S32 x, y;
        scaleTextureCoords(texture_coords, &x, &y);

        mouseDown(x, y, mask, button);
    }
}

void LLViewerMediaImpl::mouseUp(const LLVector2& texture_coords, MASK mask, S32 button)
{
    if(mMediaSource)
    {
        S32 x, y;
        scaleTextureCoords(texture_coords, &x, &y);

        mouseUp(x, y, mask, button);
    }
}

void LLViewerMediaImpl::mouseMove(const LLVector2& texture_coords, MASK mask)
{
    if(mMediaSource)
    {
        S32 x, y;
        scaleTextureCoords(texture_coords, &x, &y);

        mouseMove(x, y, mask);
    }
}

void LLViewerMediaImpl::mouseDoubleClick(const LLVector2& texture_coords, MASK mask)
{
    if (mMediaSource)
    {
        S32 x, y;
        scaleTextureCoords(texture_coords, &x, &y);

        mouseDoubleClick(x, y, mask);
    }
}

//////////////////////////////////////////////////////////////////////////////////////////
void LLViewerMediaImpl::mouseDoubleClick(S32 x, S32 y, MASK mask, S32 button)
{
    scaleMouse(&x, &y);
    mLastMouseX = x;
    mLastMouseY = y;
    if (mMediaSource)
    {
        mMediaSource->mouseEvent(LLPluginClassMedia::MOUSE_EVENT_DOUBLE_CLICK, button, x, y, mask);
    }
}

//////////////////////////////////////////////////////////////////////////////////////////
void LLViewerMediaImpl::scrollWheel(const LLVector2& texture_coords, S32 scroll_x, S32 scroll_y, MASK mask)
{
    if (mMediaSource)
    {
        S32 x, y;
        scaleTextureCoords(texture_coords, &x, &y);

        scrollWheel(x, y, scroll_x, scroll_y, mask);
    }
}

//////////////////////////////////////////////////////////////////////////////////////////
void LLViewerMediaImpl::scrollWheel(S32 x, S32 y, S32 scroll_x, S32 scroll_y, MASK mask)
{
    scaleMouse(&x, &y);
    mLastMouseX = x;
    mLastMouseY = y;
    if (mMediaSource)
    {
        mMediaSource->scrollEvent(x, y, scroll_x, scroll_y, mask);
    }
}

//////////////////////////////////////////////////////////////////////////////////////////
void LLViewerMediaImpl::onMouseCaptureLost()
{
    if (mMediaSource)
    {
        mMediaSource->mouseEvent(LLPluginClassMedia::MOUSE_EVENT_UP, 0, mLastMouseX, mLastMouseY, 0);
    }
}

//////////////////////////////////////////////////////////////////////////////////////////
bool LLViewerMediaImpl::handleMouseUp(S32 x, S32 y, MASK mask)
{
    // NOTE: this is called when the mouse is released when we have capture.
    // Due to the way mouse coordinates are mapped to the object, we can't use the x and y coordinates that come in with the event.

<<<<<<< HEAD
	if(hasMouseCapture())
	{
		// Release the mouse -- this will also send a mouseup to the media
		gFocusMgr.setMouseCapture( nullptr );
	}

	return true;
=======
    if(hasMouseCapture())
    {
        // Release the mouse -- this will also send a mouseup to the media
        gFocusMgr.setMouseCapture( FALSE );
    }

    return TRUE;
>>>>>>> c06fb4e0
}

//////////////////////////////////////////////////////////////////////////////////////////
void LLViewerMediaImpl::updateJavascriptObject()
{
    static LLFrameTimer timer ;

    if ( mMediaSource )
    {
        // flag to expose this information to internal browser or not.
        // <FS:Ansariel> Performance improvement
        //bool enable = gSavedSettings.getBOOL("BrowserEnableJSObject");
        static LLCachedControl<bool> enable(gSavedSettings, "BrowserEnableJSObject");
        // </FS:Ansariel>

        if(!enable)
        {
            return ; //no need to go further.
        }

        if(timer.getElapsedTimeF32() < 1.0f)
        {
            return ; //do not update more than once per second.
        }
        timer.reset() ;

        mMediaSource->jsEnableObject( enable );

        // these values are only menaingful after login so don't set them before
        bool logged_in = LLLoginInstance::getInstance()->authSuccess();
        if ( logged_in )
        {
            // current location within a region
            LLVector3 agent_pos = gAgent.getPositionAgent();
            double x = agent_pos.mV[ VX ];
            double y = agent_pos.mV[ VY ];
            double z = agent_pos.mV[ VZ ];
            mMediaSource->jsAgentLocationEvent( x, y, z );

            // current location within the grid
            LLVector3d agent_pos_global = gAgent.getLastPositionGlobal();
            double global_x = agent_pos_global.mdV[ VX ];
            double global_y = agent_pos_global.mdV[ VY ];
            double global_z = agent_pos_global.mdV[ VZ ];
            mMediaSource->jsAgentGlobalLocationEvent( global_x, global_y, global_z );

            // current agent orientation
            double rotation = atan2( gAgent.getAtAxis().mV[VX], gAgent.getAtAxis().mV[VY] );
            double angle = rotation * RAD_TO_DEG;
            if ( angle < 0.0f ) angle = 360.0f + angle; // TODO: has to be a better way to get orientation!
            mMediaSource->jsAgentOrientationEvent( angle );

            // current region agent is in
            std::string region_name("");
            LLViewerRegion* region = gAgent.getRegion();
            if ( region )
            {
                region_name = region->getName();
            };
            mMediaSource->jsAgentRegionEvent( region_name );
        }

        // language code the viewer is set to
        mMediaSource->jsAgentLanguageEvent( LLUI::getLanguage() );

        // maturity setting the agent has selected
        if ( gAgent.prefersAdult() )
            mMediaSource->jsAgentMaturityEvent( "GMA" );    // Adult means see adult, mature and general content
        else
        if ( gAgent.prefersMature() )
            mMediaSource->jsAgentMaturityEvent( "GM" ); // Mature means see mature and general content
        else
        if ( gAgent.prefersPG() )
            mMediaSource->jsAgentMaturityEvent( "G" );  // PG means only see General content
    }
}

//////////////////////////////////////////////////////////////////////////////////////////
const std::string& LLViewerMediaImpl::getName() const
{
    if (mMediaSource)
    {
        return mMediaSource->getMediaName();
    }

    return LLStringUtil::null;
};

//////////////////////////////////////////////////////////////////////////////////////////
void LLViewerMediaImpl::navigateBack()
{
    if (mMediaSource)
    {
        mMediaSource->browse_back();
    }
}

//////////////////////////////////////////////////////////////////////////////////////////
void LLViewerMediaImpl::navigateForward()
{
    if (mMediaSource)
    {
        mMediaSource->browse_forward();
    }
}

//////////////////////////////////////////////////////////////////////////////////////////
void LLViewerMediaImpl::navigateReload()
{
    navigateTo(getCurrentMediaURL(), "", true, false);
}

//////////////////////////////////////////////////////////////////////////////////////////
void LLViewerMediaImpl::navigateHome()
{
    bool rediscover_mimetype = mHomeMimeType.empty();
    navigateTo(mHomeURL, mHomeMimeType, rediscover_mimetype, false);
}

//////////////////////////////////////////////////////////////////////////////////////////
void LLViewerMediaImpl::unload()
{
    // Unload the media impl and clear its state.
    destroyMediaSource();
    resetPreviousMediaState();
    mMediaURL.clear();
    mMimeType.clear();
    mCurrentMediaURL.clear();
    mCurrentMimeType.clear();
}

//////////////////////////////////////////////////////////////////////////////////////////
void LLViewerMediaImpl::navigateTo(const std::string& url, const std::string& mime_type,  bool rediscover_type, bool server_request, bool clean_browser)
{
    cancelMimeTypeProbe();

    if(mMediaURL != url)
    {
        // Don't carry media play state across distinct URLs.
        resetPreviousMediaState();
    }

    // Always set the current URL and MIME type.
    mMediaURL = url;
    mMimeType = mime_type;
    mCleanBrowser = clean_browser;

    // Clear the current media URL, since it will no longer be correct.
    mCurrentMediaURL.clear();

    // if mime type discovery was requested, we'll need to do it when the media loads
    mNavigateRediscoverType = rediscover_type;

    // and if this was a server request, the navigate on load will also need to be one.
    mNavigateServerRequest = server_request;

    // An explicit navigate resets the "failed" flag.
    mMediaSourceFailed = false;

    if(mPriority == LLPluginClassMedia::PRIORITY_UNLOADED)
    {
        // Helpful to have media urls in log file. Shouldn't be spammy.
        {
            // Do not log the query parts
            LLURI u(url);
            std::string sanitized_url = (u.query().empty() ? url : u.scheme() + "://" + u.authority() + u.path());
            LL_INFOS() << "NOT LOADING media id= " << mTextureId << " url=" << sanitized_url << ", mime_type=" << mime_type << LL_ENDL;
        }

        // This impl should not be loaded at this time.
        LL_DEBUGS("PluginPriority") << this << "Not loading (PRIORITY_UNLOADED)" << LL_ENDL;

        return;
    }

    navigateInternal();
}

//////////////////////////////////////////////////////////////////////////////////////////
void LLViewerMediaImpl::navigateInternal()
{
    // Helpful to have media urls in log file. Shouldn't be spammy.
    {
        // Do not log the query parts
        LLURI u(mMediaURL);
        std::string sanitized_url = (u.query().empty() ? mMediaURL : u.scheme() + "://" + u.authority() + u.path());
        LL_INFOS() << "media id= " << mTextureId << " url=" << sanitized_url << ", mime_type=" << mMimeType << LL_ENDL;
    }

    if(mNavigateSuspended)
    {
        LL_WARNS() << "Deferring navigate." << LL_ENDL;
        mNavigateSuspendedDeferred = true;
        return;
    }


    if (!mMimeProbe.expired())
    {
        LL_WARNS() << "MIME type probe already in progress -- bailing out." << LL_ENDL;
        return;
    }

    if(mNavigateServerRequest)
    {
        setNavState(MEDIANAVSTATE_SERVER_SENT);
    }
    else
    {
        setNavState(MEDIANAVSTATE_NONE);
    }

    // If the caller has specified a non-empty MIME type, look that up in our MIME types list.
    // If we have a plugin for that MIME type, use that instead of attempting auto-discovery.
    // This helps in supporting legacy media content where the server the media resides on returns a bogus MIME type
    // but the parcel owner has correctly set the MIME type in the parcel media settings.

    if(!mMimeType.empty() && (mMimeType != LLMIMETypes::getDefaultMimeType()))
    {
        std::string plugin_basename = LLMIMETypes::implType(mMimeType);
        if(!plugin_basename.empty())
        {
            // We have a plugin for this mime type
            mNavigateRediscoverType = false;
        }
    }

    if(mNavigateRediscoverType)
    {

        LLURI uri(mMediaURL);
        std::string scheme = uri.scheme();

        if(scheme.empty() || "http" == scheme || "https" == scheme)
        {
            LLCoros::instance().launch("LLViewerMediaImpl::mimeDiscoveryCoro",
                boost::bind(&LLViewerMediaImpl::mimeDiscoveryCoro, this, mMediaURL));
        }
        else if("data" == scheme || "file" == scheme || "about" == scheme)
        {
            // FIXME: figure out how to really discover the type for these schemes
            // We use "data" internally for a text/html url for loading the login screen
            if(initializeMedia(HTTP_CONTENT_TEXT_HTML))
            {
                loadURI();
            }
        }
        else
        {
            // This catches 'rtsp://' urls
            if(initializeMedia(scheme))
            {
                loadURI();
            }
        }
    }
    else if(initializeMedia(mMimeType))
    {
        loadURI();
    }
    else
    {
        LL_WARNS("Media") << "Couldn't navigate to: " << mMediaURL << " as there is no media type for: " << mMimeType << LL_ENDL;
    }
}

void LLViewerMediaImpl::mimeDiscoveryCoro(std::string url)
{
    LLCore::HttpRequest::policy_t httpPolicy(LLCore::HttpRequest::DEFAULT_POLICY_ID);
    LLCoreHttpUtil::HttpCoroutineAdapter::ptr_t
        httpAdapter(new LLCoreHttpUtil::HttpCoroutineAdapter("mimeDiscoveryCoro", httpPolicy));
    LLCore::HttpRequest::ptr_t httpRequest(new LLCore::HttpRequest);
    LLCore::HttpOptions::ptr_t httpOpts(new LLCore::HttpOptions);
    LLCore::HttpHeaders::ptr_t httpHeaders(new LLCore::HttpHeaders);

    // Increment our refcount so that we do not go away while the coroutine is active.
    this->ref();

    mMimeProbe = httpAdapter;

    httpOpts->setFollowRedirects(true);
    httpOpts->setHeadersOnly(true);

    httpHeaders->append(HTTP_OUT_HEADER_ACCEPT, "*/*");
    httpHeaders->append(HTTP_OUT_HEADER_COOKIE, "");

    LLSD result = httpAdapter->getRawAndSuspend(httpRequest, url, httpOpts, httpHeaders);

    mMimeProbe.reset();

    LLSD httpResults = result[LLCoreHttpUtil::HttpCoroutineAdapter::HTTP_RESULTS];
    LLCore::HttpStatus status = LLCoreHttpUtil::HttpCoroutineAdapter::getStatusFromLLSD(httpResults);

    if (!status)
    {
        LL_WARNS() << "Error retrieving media headers." << LL_ENDL;
    }

    if (this->getNumRefs() > 1)
    {   // if there is only a single ref count outstanding it will be the one we took out above...
        // we can skip the rest of this routine

        LLSD resultHeaders = httpResults[LLCoreHttpUtil::HttpCoroutineAdapter::HTTP_RESULTS_HEADERS];

        const std::string& mediaType = resultHeaders[HTTP_IN_HEADER_CONTENT_TYPE].asStringRef();

        std::string::size_type idx1 = mediaType.find_first_of(";");
        std::string mimeType = mediaType.substr(0, idx1);

        // We now no longer need to check the error code returned from the probe.
        // If we have a mime type, use it.  If not, default to the web plugin and let it handle error reporting.
        // The probe was successful.
        if (mimeType.empty())
        {
            // Some sites don't return any content-type header at all.
            // Treat an empty mime type as text/html.
            mimeType = HTTP_CONTENT_TEXT_HTML;
        }

        LL_DEBUGS() << "Media type \"" << mediaType << "\", mime type is \"" << mimeType << "\"" << LL_ENDL;

        // the call to initializeMedia may disconnect the responder, which will clear mMediaImpl.
        // Make a local copy so we can call loadURI() afterwards.

        if (!mimeType.empty())
        {
            if (initializeMedia(mimeType))
            {
                loadURI();
            }
        }

    }
    else
    {
        LL_WARNS() << "LLViewerMediaImpl to be released." << LL_ENDL;
    }

    this->unref();
}

//////////////////////////////////////////////////////////////////////////////////////////
void LLViewerMediaImpl::navigateStop()
{
    if(mMediaSource)
    {
        mMediaSource->browse_stop();
    }
}

//////////////////////////////////////////////////////////////////////////////////////////
bool LLViewerMediaImpl::handleKeyHere(KEY key, MASK mask)
{
    bool result = false;

    if (mMediaSource)
    {
        // FIXME: THIS IS SO WRONG.
        // Menu keys should be handled by the menu system and not passed to UI elements, but this is how LLTextEditor and LLLineEditor do it...
        // <FS:Ansariel> FIRE-5479: CTRL-A doesn't work in CEF
        //if (MASK_CONTROL & mask && key != KEY_LEFT && key != KEY_RIGHT && key != KEY_HOME && key != KEY_END)
        //{
        //  result = true;
        //}
        // </FS:Ansariel>

        if (!result)
        {
            LLSD native_key_data = gViewerWindow->getWindow()->getNativeKeyData();
            result = mMediaSource->keyEvent(LLPluginClassMedia::KEY_EVENT_DOWN, key, mask, native_key_data);
        }
    }

    return result;
}

//////////////////////////////////////////////////////////////////////////////////////////
bool LLViewerMediaImpl::handleKeyUpHere(KEY key, MASK mask)
{
    bool result = false;

    if (mMediaSource)
    {
        // FIXME: THIS IS SO WRONG.
        // Menu keys should be handled by the menu system and not passed to UI elements, but this is how LLTextEditor and LLLineEditor do it...
        if (MASK_CONTROL & mask && key != KEY_LEFT && key != KEY_RIGHT && key != KEY_HOME && key != KEY_END)
        {
            result = true;
        }

        if (!result)
        {
            LLSD native_key_data = gViewerWindow->getWindow()->getNativeKeyData();
            result = mMediaSource->keyEvent(LLPluginClassMedia::KEY_EVENT_UP, key, mask, native_key_data);
        }
    }

    return result;
}

//////////////////////////////////////////////////////////////////////////////////////////
bool LLViewerMediaImpl::handleUnicodeCharHere(llwchar uni_char)
{
    bool result = false;

    if (mMediaSource)
    {
        // only accept 'printable' characters, sigh...
        if (uni_char >= 32 // discard 'control' characters
            && uni_char != 127) // SDL thinks this is 'delete' - yuck.
        {
            LLSD native_key_data = gViewerWindow->getWindow()->getNativeKeyData();

<<<<<<< HEAD
			mMediaSource->textInput(wstring_to_utf8str(LLWString(1, uni_char)), gKeyboard->currentMask(false), native_key_data);
		}
	}
=======
            mMediaSource->textInput(wstring_to_utf8str(LLWString(1, uni_char)), gKeyboard->currentMask(FALSE), native_key_data);
        }
    }
>>>>>>> c06fb4e0

    return result;
}

//////////////////////////////////////////////////////////////////////////////////////////
bool LLViewerMediaImpl::canNavigateForward()
{
<<<<<<< HEAD
	bool result = false;
	if (mMediaSource)
	{
		result = mMediaSource->getHistoryForwardAvailable();
	}
	return result;
=======
    BOOL result = FALSE;
    if (mMediaSource)
    {
        result = mMediaSource->getHistoryForwardAvailable();
    }
    return result;
>>>>>>> c06fb4e0
}

//////////////////////////////////////////////////////////////////////////////////////////
bool LLViewerMediaImpl::canNavigateBack()
{
<<<<<<< HEAD
	bool result = false;
	if (mMediaSource)
	{
		result = mMediaSource->getHistoryBackAvailable();
	}
	return result;
=======
    BOOL result = FALSE;
    if (mMediaSource)
    {
        result = mMediaSource->getHistoryBackAvailable();
    }
    return result;
>>>>>>> c06fb4e0
}

//////////////////////////////////////////////////////////////////////////////////////////
static LLTrace::BlockTimerStatHandle FTM_MEDIA_DO_UPDATE("Do Update");
static LLTrace::BlockTimerStatHandle FTM_MEDIA_GET_DATA("Get Data");
static LLTrace::BlockTimerStatHandle FTM_MEDIA_SET_SUBIMAGE("Set Subimage");


void LLViewerMediaImpl::update()
{
    LL_PROFILE_ZONE_SCOPED_CATEGORY_MEDIA; //LL_RECORD_BLOCK_TIME(FTM_MEDIA_DO_UPDATE);
    if(mMediaSource == NULL)
    {
        if(mPriority == LLPluginClassMedia::PRIORITY_UNLOADED)
        {
            // This media source should not be loaded.
        }
        else if(mPriority <= LLPluginClassMedia::PRIORITY_SLIDESHOW)
        {
            // Don't load new instances that are at PRIORITY_SLIDESHOW or below.  They're just kept around to preserve state.
        }
        else if (!mMimeProbe.expired())
        {
            // this media source is doing a MIME type probe -- don't try loading it again.
        }
        else
        {
            // This media may need to be loaded.
            if(sMediaCreateTimer.hasExpired())
            {
                LL_DEBUGS("PluginPriority") << this << ": creating media based on timer expiration" << LL_ENDL;
                createMediaSource();
                sMediaCreateTimer.setTimerExpirySec(LLVIEWERMEDIA_CREATE_DELAY);
            }
            else
            {
                LL_DEBUGS("PluginPriority") << this << ": NOT creating media (waiting on timer)" << LL_ENDL;
            }
        }
    }
    else
    {
        updateVolume();

        // TODO: this is updated every frame - is this bad?
        // Removing this as part of the post viewer64 media update
        // Removed as not implemented in CEF embedded browser
        // See MAINT-8194 for a more fuller description
        // updateJavascriptObject();
    }


    if(mMediaSource == NULL)
    {
        return;
    }

    // Make sure a navigate doesn't happen during the idle -- it can cause mMediaSource to get destroyed, which can cause a crash.
    setNavigateSuspended(true);

    mMediaSource->idle();

    setNavigateSuspended(false);

    if(mMediaSource == NULL)
    {
        return;
    }

    if(mMediaSource->isPluginExited())
    {
        resetPreviousMediaState();
        destroyMediaSource();
        return;
    }

    if(!mMediaSource->textureValid())
    {
        return;
    }

    if(mSuspendUpdates || !mVisible)
    {
        return;
    }


    LLViewerMediaTexture* media_tex;
    U8* data;
    S32 data_width;
    S32 data_height;
    S32 x_pos;
    S32 y_pos;
    S32 width;
    S32 height;

    if (preMediaTexUpdate(media_tex, data, data_width, data_height, x_pos, y_pos, width, height))
    {
        // Push update to worker thread
        auto main_queue = LLImageGLThread::sEnabledMedia ? mMainQueue.lock() : nullptr;
        if (main_queue)
        {
            mTextureUpdatePending = true;
            ref();  // protect texture from deletion while active on bg queue
            media_tex->ref();
            main_queue->postTo(
                mTexUpdateQueue, // Worker thread queue
                [=]() // work done on update worker thread
                {
#if LL_IMAGEGL_THREAD_CHECK
                    media_tex->getGLTexture()->mActiveThread = LLThread::currentID();
#endif
                    doMediaTexUpdate(media_tex, data, data_width, data_height, x_pos, y_pos, width, height, true);
                },
                [=]() // callback to main thread
                {
#if LL_IMAGEGL_THREAD_CHECK
                    media_tex->getGLTexture()->mActiveThread = LLThread::currentID();
#endif
                    mTextureUpdatePending = false;
                    media_tex->unref();
                    unref();
                });
        }
        else
        {
            doMediaTexUpdate(media_tex, data, data_width, data_height, x_pos, y_pos, width, height, false); // otherwise, update on main thread
        }
    }
}

bool LLViewerMediaImpl::preMediaTexUpdate(LLViewerMediaTexture*& media_tex, U8*& data, S32& data_width, S32& data_height, S32& x_pos, S32& y_pos, S32& width, S32& height)
{
    LL_PROFILE_ZONE_SCOPED_CATEGORY_MEDIA;

    bool retval = false;

    if (!mTextureUpdatePending)
    {
        media_tex = updateMediaImage();

        if (media_tex && mMediaSource)
        {
            LLRect dirty_rect;
            S32 media_width = mMediaSource->getTextureWidth();
            S32 media_height = mMediaSource->getTextureHeight();
            //S32 media_depth = mMediaSource->getTextureDepth();

            // Since we're updating this texture, we know it's playing.  Tell the texture to do its replacement magic so it gets rendered.
            media_tex->setPlaying(true);

            if (mMediaSource->getDirty(&dirty_rect))
            {
                // Constrain the dirty rect to be inside the texture
                x_pos = llmax(dirty_rect.mLeft, 0);
                y_pos = llmax(dirty_rect.mBottom, 0);
                width = llmin(dirty_rect.mRight, media_width) - x_pos;
                height = llmin(dirty_rect.mTop, media_height) - y_pos;

                if (width > 0 && height > 0)
                {
                    data = mMediaSource->getBitsData();
                    data_width = mMediaSource->getWidth();
                    data_height = mMediaSource->getHeight();

                    if (data != NULL)
                    {
                        // data is ready to be copied to GL
                        retval = true;
                    }
                }

                mMediaSource->resetDirty();
            }
        }
    }

    return retval;
}

//////////////////////////////////////////////////////////////////////////////////////////
void LLViewerMediaImpl::doMediaTexUpdate(LLViewerMediaTexture* media_tex, U8* data, S32 data_width, S32 data_height, S32 x_pos, S32 y_pos, S32 width, S32 height, bool sync)
{
    LL_PROFILE_ZONE_SCOPED_CATEGORY_MEDIA;
    LLMutexLock lock(&mLock); // don't allow media source tear-down during update

    // wrap "data" in an LLImageRaw but do NOT make a copy
    LLPointer<LLImageRaw> raw = new LLImageRaw(data, media_tex->getWidth(), media_tex->getHeight(), media_tex->getComponents(), true);

    // *NOTE: Recreating the GL texture each media update may seem wasteful
    // (note the texture creation in preMediaTexUpdate), however, it apparently
    // prevents GL calls from blocking, due to poor bookkeeping of state of
    // updated textures by the OpenGL implementation. (Windows 10/Nvidia)
    // -Cosmic,2023-04-04
    // Allocate GL texture based on LLImageRaw but do NOT copy to GL
    LLGLuint tex_name = 0;
    media_tex->createGLTexture(0, raw, 0, true, LLGLTexture::OTHER, true, &tex_name);

    // copy just the subimage covered by the image raw to GL
    media_tex->setSubImage(data, data_width, data_height, x_pos, y_pos, width, height, tex_name);

    if (sync)
    {
        media_tex->getGLTexture()->syncToMainThread(tex_name);
    }
    else
    {
        media_tex->getGLTexture()->syncTexName(tex_name);
    }

    // release the data pointer before freeing raw so LLImageRaw destructor doesn't
    // free memory at data pointer
    raw->releaseData();
}

//////////////////////////////////////////////////////////////////////////////////////////
void LLViewerMediaImpl::updateImagesMediaStreams()
{
}

//////////////////////////////////////////////////////////////////////////////////////////
LLViewerMediaTexture* LLViewerMediaImpl::updateMediaImage()
{
    LL_PROFILE_ZONE_SCOPED_CATEGORY_MEDIA;
    llassert(!gCubeSnapshot);
    if (!mMediaSource)
    {
        return nullptr; // not ready for updating
    }

    //llassert(!mTextureId.isNull());
    // [SL:KB] - Patch: Render-TextureToggle (Catznip-4.0)
    if (LLViewerFetchedTexture::sDefaultDiffuseImagep.notNull() && LLViewerFetchedTexture::sDefaultDiffuseImagep->getID() == mTextureId)
    {
        return nullptr;
    }
    // [/SL:KB]

    // *TODO: Consider enabling mipmaps (they have been disabled for a long time). Likely has a significant performance impact for tiled/high texture repeat media. Mip generation in a shader may also be an option if necessary.
    LLViewerMediaTexture* media_tex = LLViewerTextureManager::getMediaTexture( mTextureId, USE_MIPMAPS );

    if ( mNeedsNewTexture
        || (media_tex->getWidth() != mMediaSource->getTextureWidth())
        || (media_tex->getHeight() != mMediaSource->getTextureHeight())
        || (mTextureUsedWidth != mMediaSource->getWidth())
        || (mTextureUsedHeight != mMediaSource->getHeight())
        )
    {
        LL_DEBUGS("Media") << "initializing media placeholder" << LL_ENDL;
        LL_DEBUGS("Media") << "movie image id " << mTextureId << LL_ENDL;

        int texture_width = mMediaSource->getTextureWidth();
        int texture_height = mMediaSource->getTextureHeight();
        int texture_depth = mMediaSource->getTextureDepth();

        // MEDIAOPT: check to see if size actually changed before doing work
        media_tex->destroyGLTexture();

        // MEDIAOPT: seems insane that we actually have to make an imageraw then
        // immediately discard it
        LLPointer<LLImageRaw> raw = new LLImageRaw(texture_width, texture_height, texture_depth);
        // Clear the texture to the background color, ignoring alpha.
        // convert background color channels from [0.0, 1.0] to [0, 255];
        raw->clear(int(mBackgroundColor.mV[VX] * 255.0f), int(mBackgroundColor.mV[VY] * 255.0f), int(mBackgroundColor.mV[VZ] * 255.0f), 0xff);

        // ask media source for correct GL image format constants
        media_tex->setExplicitFormat(mMediaSource->getTextureFormatInternal(),
            mMediaSource->getTextureFormatPrimary(),
            mMediaSource->getTextureFormatType(),
            mMediaSource->getTextureFormatSwapBytes());

        int discard_level = 0;
        media_tex->createGLTexture(discard_level, raw);

        // MEDIAOPT: set this dynamically on play/stop
        // FIXME
//      media_tex->mIsMediaTexture = true;
        mNeedsNewTexture = false;

        // If the amount of the texture being drawn by the media goes down in either width or height,
        // recreate the texture to avoid leaving parts of the old image behind.
        mTextureUsedWidth = mMediaSource->getWidth();
        mTextureUsedHeight = mMediaSource->getHeight();
    }
    return media_tex;
}


//////////////////////////////////////////////////////////////////////////////////////////
LLUUID LLViewerMediaImpl::getMediaTextureID() const
{
    return mTextureId;
}

//////////////////////////////////////////////////////////////////////////////////////////
void LLViewerMediaImpl::setVisible(bool visible)
{
    mVisible = visible;

    if(mVisible)
    {
        if(mMediaSource && mMediaSource->isPluginExited())
        {
            destroyMediaSource();
        }

        if(!mMediaSource)
        {
            createMediaSource();
        }
    }
}

//////////////////////////////////////////////////////////////////////////////////////////
void LLViewerMediaImpl::mouseCapture()
{
    gFocusMgr.setMouseCapture(this);
}

//////////////////////////////////////////////////////////////////////////////////////////
void LLViewerMediaImpl::scaleMouse(S32 *mouse_x, S32 *mouse_y)
{
#if 0
    S32 media_width, media_height;
    S32 texture_width, texture_height;
    getMediaSize( &media_width, &media_height );
    getTextureSize( &texture_width, &texture_height );
    S32 y_delta = texture_height - media_height;

    *mouse_y -= y_delta;
#endif
}



//////////////////////////////////////////////////////////////////////////////////////////
bool LLViewerMediaImpl::isMediaTimeBased()
{
    bool result = false;

    if(mMediaSource)
    {
        result = mMediaSource->pluginSupportsMediaTime();
    }

    return result;
}

//////////////////////////////////////////////////////////////////////////////////////////
bool LLViewerMediaImpl::isMediaPlaying()
{
    bool result = false;

    if(mMediaSource)
    {
        EMediaStatus status = mMediaSource->getStatus();
        if(status == MEDIA_PLAYING || status == MEDIA_LOADING)
            result = true;
    }

    return result;
}
//////////////////////////////////////////////////////////////////////////////////////////
bool LLViewerMediaImpl::isMediaPaused()
{
    bool result = false;

    if(mMediaSource)
    {
        if(mMediaSource->getStatus() == MEDIA_PAUSED)
            result = true;
    }

    return result;
}

//////////////////////////////////////////////////////////////////////////////////////////
//
bool LLViewerMediaImpl::hasMedia() const
{
    return mMediaSource != NULL;
}

//////////////////////////////////////////////////////////////////////////////////////////
//
void LLViewerMediaImpl::resetPreviousMediaState()
{
    mPreviousMediaState = MEDIA_NONE;
    mPreviousMediaTime = 0.0f;
}


//////////////////////////////////////////////////////////////////////////////////////////
//
void LLViewerMediaImpl::setDisabled(bool disabled, bool forcePlayOnEnable)
{
    if(mIsDisabled != disabled)
    {
        // Only do this on actual state transitions.
        mIsDisabled = disabled;

        if(mIsDisabled)
        {
            // We just disabled this media.  Clear all state.
            unload();
        }
        else
        {
            // We just (re)enabled this media.  Do a navigate if auto-play is in order.
            if(isAutoPlayable() || forcePlayOnEnable)
            {
                navigateTo(mMediaEntryURL, "", true, true);
            }
        }

    }
};

//////////////////////////////////////////////////////////////////////////////////////////
//
bool LLViewerMediaImpl::isForcedUnloaded() const
{
    if(mIsMuted || mMediaSourceFailed || mIsDisabled)
    {
        return true;
    }

    // If this media's class is not supposed to be shown, unload
    if (!shouldShowBasedOnClass() || isObscured())
    {
        return true;
    }

    return false;
}

//////////////////////////////////////////////////////////////////////////////////////////
//
bool LLViewerMediaImpl::isPlayable() const
{
    if(isForcedUnloaded())
    {
        // All of the forced-unloaded criteria also imply not playable.
        return false;
    }

    if(hasMedia())
    {
        // Anything that's already playing is, by definition, playable.
        return true;
    }

    if(!mMediaURL.empty())
    {
        // If something has navigated the instance, it's ready to be played.
        return true;
    }

    return false;
}

//////////////////////////////////////////////////////////////////////////////////////////
void LLViewerMediaImpl::handleMediaEvent(LLPluginClassMedia* plugin, LLPluginClassMediaOwner::EMediaEvent event)
{
    bool pass_through = true;
    switch(event)
    {
        case MEDIA_EVENT_CLICK_LINK_NOFOLLOW:
        {
            LL_DEBUGS("Media") << "MEDIA_EVENT_CLICK_LINK_NOFOLLOW, uri is: " << plugin->getClickURL() << LL_ENDL;
            std::string url = plugin->getClickURL();
            std::string nav_type = plugin->getClickNavType();
            LLURLDispatcher::dispatch(url, nav_type, NULL, mTrustedBrowser);
        }
        break;
        case MEDIA_EVENT_CLICK_LINK_HREF:
        {
            LL_DEBUGS("Media") <<  "Media event:  MEDIA_EVENT_CLICK_LINK_HREF, target is \"" << plugin->getClickTarget() << "\", uri is " << plugin->getClickURL() << LL_ENDL;
        };
        break;
        case MEDIA_EVENT_PLUGIN_FAILED_LAUNCH:
        {
            // The plugin failed to load properly.  Make sure the timer doesn't retry.
            // TODO: maybe mark this plugin as not loadable somehow?
            mMediaSourceFailed = true;

            // Reset the last known state of the media to defaults.
            resetPreviousMediaState();

            // TODO: may want a different message for this case?
            LLSD args;
            args["PLUGIN"] = LLMIMETypes::implType(mCurrentMimeType);
            LLNotificationsUtil::add("MediaPluginFailed", args);
        }
        break;

        case MEDIA_EVENT_PLUGIN_FAILED:
        {
            // The plugin crashed.
            mMediaSourceFailed = true;

            // Reset the last known state of the media to defaults.
            resetPreviousMediaState();

            LLSD args;
            args["PLUGIN"] = LLMIMETypes::implType(mCurrentMimeType);
            // SJB: This is getting called every frame if the plugin fails to load, continuously respawining the alert!
            //LLNotificationsUtil::add("MediaPluginFailed", args);
        }
        break;

        case MEDIA_EVENT_CURSOR_CHANGED:
        {
            LL_DEBUGS("Media") <<  "Media event:  MEDIA_EVENT_CURSOR_CHANGED, new cursor is " << plugin->getCursorName() << LL_ENDL;

            std::string cursor = plugin->getCursorName();
            mLastSetCursor = getCursorFromString(cursor);
        }
        break;

        case LLViewerMediaObserver::MEDIA_EVENT_FILE_DOWNLOAD:
        {
            LL_DEBUGS("Media") << "Media event - file download requested - filename is " << plugin->getFileDownloadFilename() << LL_ENDL;
        }
        break;

        case LLViewerMediaObserver::MEDIA_EVENT_NAVIGATE_BEGIN:
        {
            LL_DEBUGS("Media") << "MEDIA_EVENT_NAVIGATE_BEGIN, uri is: " << plugin->getNavigateURI() << LL_ENDL;
            hideNotification();

            if(getNavState() == MEDIANAVSTATE_SERVER_SENT)
            {
                setNavState(MEDIANAVSTATE_SERVER_BEGUN);
            }
            else
            {
                setNavState(MEDIANAVSTATE_BEGUN);
            }
        }
        break;

        case LLViewerMediaObserver::MEDIA_EVENT_NAVIGATE_COMPLETE:
        {
            LL_DEBUGS("Media") << "MEDIA_EVENT_NAVIGATE_COMPLETE, uri is: " << plugin->getNavigateURI() << LL_ENDL;

            std::string url = plugin->getNavigateURI();
            if(getNavState() == MEDIANAVSTATE_BEGUN)
            {
                if(mCurrentMediaURL == url)
                {
                    // This is a navigate that takes us to the same url as the previous navigate.
                    setNavState(MEDIANAVSTATE_COMPLETE_BEFORE_LOCATION_CHANGED_SPURIOUS);
                }
                else
                {
                    mCurrentMediaURL = url;
                    setNavState(MEDIANAVSTATE_COMPLETE_BEFORE_LOCATION_CHANGED);
                }
            }
            else if(getNavState() == MEDIANAVSTATE_SERVER_BEGUN)
            {
                mCurrentMediaURL = url;
                setNavState(MEDIANAVSTATE_SERVER_COMPLETE_BEFORE_LOCATION_CHANGED);
            }
            else
            {
                // all other cases need to leave the state alone.
            }
        }
        break;

        case LLViewerMediaObserver::MEDIA_EVENT_LOCATION_CHANGED:
        {
            LL_DEBUGS("Media") << "MEDIA_EVENT_LOCATION_CHANGED, uri is: " << plugin->getLocation() << LL_ENDL;

            std::string url = plugin->getLocation();

            if(getNavState() == MEDIANAVSTATE_BEGUN)
            {
                if(mCurrentMediaURL == url)
                {
                    // This is a navigate that takes us to the same url as the previous navigate.
                    setNavState(MEDIANAVSTATE_FIRST_LOCATION_CHANGED_SPURIOUS);
                }
                else
                {
                    mCurrentMediaURL = url;
                    setNavState(MEDIANAVSTATE_FIRST_LOCATION_CHANGED);
                }
            }
            else if(getNavState() == MEDIANAVSTATE_SERVER_BEGUN)
            {
                mCurrentMediaURL = url;
                setNavState(MEDIANAVSTATE_SERVER_FIRST_LOCATION_CHANGED);
            }
            else
            {
                bool internal_nav = false;
                if (url != mCurrentMediaURL)
                {
                    // Check if it is internal navigation
                    // Note: Not sure if we should detect internal navigations as 'address change',
                    // but they are not redirects and do not cause NAVIGATE_BEGIN (also see SL-1005)
                    size_t pos = url.find("#");
                    if (pos != std::string::npos)
                    {
                        // assume that new link always have '#', so this is either
                        // transfer from 'link#1' to 'link#2' or from link to 'link#2'
                        // filter out cases like 'redirect?link'
                        std::string base_url = url.substr(0, pos);
                        pos = mCurrentMediaURL.find(base_url);
                        if (pos == 0)
                        {
                            // base link hasn't changed
                            internal_nav = true;
                        }
                    }
                }

                if (internal_nav)
                {
                    // Internal navigation by '#'
                    mCurrentMediaURL = url;
                    setNavState(MEDIANAVSTATE_FIRST_LOCATION_CHANGED);
                }
                else
                {
                    // Don't track redirects.
                    setNavState(MEDIANAVSTATE_NONE);
                }
            }
        }
        break;

        case LLViewerMediaObserver::MEDIA_EVENT_PICK_FILE_REQUEST:
        {
            LL_DEBUGS("Media") << "Media event - file pick requested." <<  LL_ENDL;

            init_threaded_picker_load_dialog(plugin, LLFilePicker::FFLOAD_ALL, plugin->getIsMultipleFilePick());
        }
        break;

        case LLViewerMediaObserver::MEDIA_EVENT_AUTH_REQUEST:
        {
            LLNotification::Params auth_request_params;
            auth_request_params.name = "AuthRequest";

            // pass in host name and realm for site (may be zero length but will always exist)
            LLSD args;
            LLURL raw_url( plugin->getAuthURL().c_str() );
            args["HOST_NAME"] = raw_url.getAuthority();
            args["REALM"] = plugin->getAuthRealm();
            auth_request_params.substitutions = args;

            auth_request_params.payload = LLSD().with("media_id", mTextureId);
            auth_request_params.functor.function = boost::bind(&LLViewerMedia::authSubmitCallback, _1, _2);
            LLNotifications::instance().add(auth_request_params);
        };
        break;

        case LLViewerMediaObserver::MEDIA_EVENT_CLOSE_REQUEST:
        {
            std::string uuid = plugin->getClickUUID();

            LL_INFOS() << "MEDIA_EVENT_CLOSE_REQUEST for uuid " << uuid << LL_ENDL;

            if(uuid.empty())
            {
                // This close request is directed at this instance, let it fall through.
            }
            else
            {
                // This close request is directed at another instance
                pass_through = false;
                LLFloaterWebContent::closeRequest(uuid);
            }
        }
        break;

        case LLViewerMediaObserver::MEDIA_EVENT_GEOMETRY_CHANGE:
        {
            std::string uuid = plugin->getClickUUID();

            LL_INFOS() << "MEDIA_EVENT_GEOMETRY_CHANGE for uuid " << uuid << LL_ENDL;

            if(uuid.empty())
            {
                // This geometry change request is directed at this instance, let it fall through.
            }
            else
            {
                // This request is directed at another instance
                pass_through = false;
                LLFloaterWebContent::geometryChanged(uuid, plugin->getGeometryX(), plugin->getGeometryY(), plugin->getGeometryWidth(), plugin->getGeometryHeight());
            }
        }
        break;

        default:
        break;
    }

    if(pass_through)
    {
        // Just chain the event to observers.
        emitEvent(plugin, event);
    }
}

////////////////////////////////////////////////////////////////////////////////
// virtual
void
LLViewerMediaImpl::cut()
{
    if (mMediaSource)
        mMediaSource->cut();
}

////////////////////////////////////////////////////////////////////////////////
// virtual
bool
LLViewerMediaImpl::canCut() const
{
<<<<<<< HEAD
	if (mMediaSource)
		return mMediaSource->canCut();
	else
		return false;
=======
    if (mMediaSource)
        return mMediaSource->canCut();
    else
        return FALSE;
>>>>>>> c06fb4e0
}

////////////////////////////////////////////////////////////////////////////////
// virtual
void
LLViewerMediaImpl::copy()
{
    if (mMediaSource)
        mMediaSource->copy();
}

////////////////////////////////////////////////////////////////////////////////
// virtual
bool
LLViewerMediaImpl::canCopy() const
{
<<<<<<< HEAD
	if (mMediaSource)
		return mMediaSource->canCopy();
	else
		return false;
=======
    if (mMediaSource)
        return mMediaSource->canCopy();
    else
        return FALSE;
>>>>>>> c06fb4e0
}

////////////////////////////////////////////////////////////////////////////////
// virtual
void
LLViewerMediaImpl::paste()
{
    if (mMediaSource)
        mMediaSource->paste();
}

////////////////////////////////////////////////////////////////////////////////
// virtual
bool
LLViewerMediaImpl::canPaste() const
{
<<<<<<< HEAD
	if (mMediaSource)
		return mMediaSource->canPaste();
	else
		return false;
=======
    if (mMediaSource)
        return mMediaSource->canPaste();
    else
        return FALSE;
>>>>>>> c06fb4e0
}

void LLViewerMediaImpl::setUpdated(bool updated)
{
    mIsUpdated = updated ;
}

bool LLViewerMediaImpl::isUpdated()
{
    return mIsUpdated ;
}

static LLTrace::BlockTimerStatHandle FTM_MEDIA_CALCULATE_INTEREST("Calculate Interest");

void LLViewerMediaImpl::calculateInterest()
{
    LL_PROFILE_ZONE_SCOPED_CATEGORY_MEDIA; //LL_RECORD_BLOCK_TIME(FTM_MEDIA_CALCULATE_INTEREST);
    LLViewerMediaTexture* texture = LLViewerTextureManager::findMediaTexture( mTextureId );

    llassert(!gCubeSnapshot);

    if(texture != NULL)
    {
        mInterest = texture->getMaxVirtualSize();
    }
    else
    {
        // This will be a relatively common case now, since it will always be true for unloaded media.
        mInterest = 0.0f;
    }

    // Calculate distance from the avatar, for use in the proximity calculation.
    mProximityDistance = 0.0f;
    mProximityCamera = 0.0f;
    if(!mObjectList.empty())
    {
        // Just use the first object in the list.  We could go through the list and find the closest object, but this should work well enough.
        std::list< LLVOVolume* >::iterator iter = mObjectList.begin() ;
        LLVOVolume* objp = *iter ;
        llassert_always(objp != NULL) ;

        // The distance calculation is invalid for HUD attachments -- leave both mProximityDistance and mProximityCamera at 0 for them.
        if(!objp->isHUDAttachment())
        {
            LLVector3d obj_global = objp->getPositionGlobal() ;
            LLVector3d agent_global = gAgent.getPositionGlobal() ;
            LLVector3d global_delta = agent_global - obj_global ;
            mProximityDistance = global_delta.magVecSquared();  // use distance-squared because it's cheaper and sorts the same.

            static LLUICachedControl<S32> mEarLocation("MediaSoundsEarLocation", 0);
            LLVector3d ear_position;
            switch(mEarLocation)
            {
            case 0:
            default:
                ear_position = gAgentCamera.getCameraPositionGlobal();
                break;

            case 1:
                ear_position = agent_global;
                break;
            }
            LLVector3d camera_delta = ear_position - obj_global;
            mProximityCamera = camera_delta.magVec();
        }
    }

    if(mNeedsMuteCheck)
    {
        // Check all objects this instance is associated with, and those objects' owners, against the mute list
        mIsMuted = false;

        std::list< LLVOVolume* >::iterator iter = mObjectList.begin() ;
        for(; iter != mObjectList.end() ; ++iter)
        {
            LLVOVolume *obj = *iter;
            llassert(obj);
            if (!obj) continue;
            if(LLMuteList::getInstance() &&
               LLMuteList::getInstance()->isMuted(obj->getID()))
            {
                mIsMuted = true;
            }
            else
            {
                // We won't have full permissions data for all objects.  Attempt to mute objects when we can tell their owners are muted.
                if (LLSelectMgr::getInstance())
                {
                    LLPermissions* obj_perm = LLSelectMgr::getInstance()->findObjectPermissions(obj);
                    if(obj_perm)
                    {
                        if(LLMuteList::getInstance() &&
                           LLMuteList::getInstance()->isMuted(obj_perm->getOwner()))
                            mIsMuted = true;
                    }
                }
            }
        }

        mNeedsMuteCheck = false;
    }
}

F64 LLViewerMediaImpl::getApproximateTextureInterest()
{
    F64 result = 0.0f;

    if(mMediaSource)
    {
        result = mMediaSource->getFullWidth();
        result *= mMediaSource->getFullHeight();
    }
    else
    {
        // No media source is loaded -- all we have to go on is the texture size that has been set on the impl, if any.
        result = mMediaWidth;
        result *= mMediaHeight;
    }

    return result;
}

void LLViewerMediaImpl::setUsedInUI(bool used_in_ui)
{
    mUsedInUI = used_in_ui;

    // HACK: Force elements used in UI to load right away.
    // This fixes some issues where UI code that uses the browser instance doesn't expect it to be unloaded.
    if(mUsedInUI && (mPriority == LLPluginClassMedia::PRIORITY_UNLOADED))
    {
        if(getVisible())
        {
            setPriority(LLPluginClassMedia::PRIORITY_NORMAL);
        }
        else
        {
            setPriority(LLPluginClassMedia::PRIORITY_HIDDEN);
        }

        createMediaSource();
    }
};

void LLViewerMediaImpl::setBackgroundColor(LLColor4 color)
{
    mBackgroundColor = color;

    if(mMediaSource)
    {
        mMediaSource->setBackgroundColor(mBackgroundColor);
    }
};

F64 LLViewerMediaImpl::getCPUUsage() const
{
    F64 result = 0.0f;

    if(mMediaSource)
    {
        result = mMediaSource->getCPUUsage();
    }

    return result;
}

void LLViewerMediaImpl::setPriority(LLPluginClassMedia::EPriority priority)
{
    if(mPriority != priority)
    {
        LL_DEBUGS("PluginPriority")
            << "changing priority of media id " << mTextureId
            << " from " << LLPluginClassMedia::priorityToString(mPriority)
            << " to " << LLPluginClassMedia::priorityToString(priority)
            << LL_ENDL;
    }

    mPriority = priority;

    if(priority == LLPluginClassMedia::PRIORITY_UNLOADED)
    {
        if(mMediaSource)
        {
            // Need to unload the media source

            // First, save off previous media state
            mPreviousMediaState = mMediaSource->getStatus();
            mPreviousMediaTime = mMediaSource->getCurrentTime();

            destroyMediaSource();
        }
    }

    if(mMediaSource)
    {
        mMediaSource->setPriority(mPriority);
    }

    // NOTE: loading (or reloading) media sources whose priority has risen above PRIORITY_UNLOADED is done in update().
}

void LLViewerMediaImpl::setLowPrioritySizeLimit(int size)
{
    if(mMediaSource)
    {
        mMediaSource->setLowPrioritySizeLimit(size);
    }
}

void LLViewerMediaImpl::setNavState(EMediaNavState state)
{
    mMediaNavState = state;

    switch (state)
    {
        case MEDIANAVSTATE_NONE: LL_DEBUGS("Media") << "Setting nav state to MEDIANAVSTATE_NONE" << LL_ENDL; break;
        case MEDIANAVSTATE_BEGUN: LL_DEBUGS("Media") << "Setting nav state to MEDIANAVSTATE_BEGUN" << LL_ENDL; break;
        case MEDIANAVSTATE_FIRST_LOCATION_CHANGED: LL_DEBUGS("Media") << "Setting nav state to MEDIANAVSTATE_FIRST_LOCATION_CHANGED" << LL_ENDL; break;
        case MEDIANAVSTATE_FIRST_LOCATION_CHANGED_SPURIOUS: LL_DEBUGS("Media") << "Setting nav state to MEDIANAVSTATE_FIRST_LOCATION_CHANGED_SPURIOUS" << LL_ENDL; break;
        case MEDIANAVSTATE_COMPLETE_BEFORE_LOCATION_CHANGED: LL_DEBUGS("Media") << "Setting nav state to MEDIANAVSTATE_COMPLETE_BEFORE_LOCATION_CHANGED" << LL_ENDL; break;
        case MEDIANAVSTATE_COMPLETE_BEFORE_LOCATION_CHANGED_SPURIOUS: LL_DEBUGS("Media") << "Setting nav state to MEDIANAVSTATE_COMPLETE_BEFORE_LOCATION_CHANGED_SPURIOUS" << LL_ENDL; break;
        case MEDIANAVSTATE_SERVER_SENT: LL_DEBUGS("Media") << "Setting nav state to MEDIANAVSTATE_SERVER_SENT" << LL_ENDL; break;
        case MEDIANAVSTATE_SERVER_BEGUN: LL_DEBUGS("Media") << "Setting nav state to MEDIANAVSTATE_SERVER_BEGUN" << LL_ENDL; break;
        case MEDIANAVSTATE_SERVER_FIRST_LOCATION_CHANGED: LL_DEBUGS("Media") << "Setting nav state to MEDIANAVSTATE_SERVER_FIRST_LOCATION_CHANGED" << LL_ENDL; break;
        case MEDIANAVSTATE_SERVER_COMPLETE_BEFORE_LOCATION_CHANGED: LL_DEBUGS("Media") << "Setting nav state to MEDIANAVSTATE_SERVER_COMPLETE_BEFORE_LOCATION_CHANGED" << LL_ENDL; break;
    }
}

void LLViewerMediaImpl::setNavigateSuspended(bool suspend)
{
    if(mNavigateSuspended != suspend)
    {
        mNavigateSuspended = suspend;
        if(!suspend)
        {
            // We're coming out of suspend.  If someone tried to do a navigate while suspended, do one now instead.
            if(mNavigateSuspendedDeferred)
            {
                mNavigateSuspendedDeferred = false;
                navigateInternal();
            }
        }
    }
}

void LLViewerMediaImpl::cancelMimeTypeProbe()
{
    LLCoreHttpUtil::HttpCoroutineAdapter::ptr_t probeAdapter = mMimeProbe.lock();

    if (probeAdapter)
        probeAdapter->cancelSuspendedOperation();

}

void LLViewerMediaImpl::addObject(LLVOVolume* obj)
{
    std::list< LLVOVolume* >::iterator iter = mObjectList.begin() ;
    for(; iter != mObjectList.end() ; ++iter)
    {
        if(*iter == obj)
        {
            return ; //already in the list.
        }
    }

    mObjectList.push_back(obj) ;
    mNeedsMuteCheck = true;
}

void LLViewerMediaImpl::removeObject(LLVOVolume* obj)
{
    mObjectList.remove(obj) ;
    mNeedsMuteCheck = true;
}

const std::list< LLVOVolume* >* LLViewerMediaImpl::getObjectList() const
{
    return &mObjectList ;
}

LLVOVolume *LLViewerMediaImpl::getSomeObject()
{
    LLVOVolume *result = NULL;

    std::list< LLVOVolume* >::iterator iter = mObjectList.begin() ;
    if(iter != mObjectList.end())
    {
        result = *iter;
    }

    return result;
}

void LLViewerMediaImpl::setTextureID(LLUUID id)
{
    if(id != mTextureId)
    {
        if(mTextureId.notNull())
        {
            // Remove this item's entry from the map
            sViewerMediaTextureIDMap.erase(mTextureId);
        }

        if(id.notNull())
        {
            sViewerMediaTextureIDMap.insert(LLViewerMedia::impl_id_map::value_type(id, this));
        }

        mTextureId = id;
    }
}

//////////////////////////////////////////////////////////////////////////////////////////
//
bool LLViewerMediaImpl::isAutoPlayable() const
{
    return (mMediaAutoPlay &&
            gSavedSettings.getS32("ParcelMediaAutoPlayEnable") != 0 &&
            gSavedSettings.getBOOL("MediaTentativeAutoPlay"));
}

//////////////////////////////////////////////////////////////////////////////////////////
//
bool LLViewerMediaImpl::shouldShowBasedOnClass() const
{
    // If this is parcel media or in the UI, return true always
    if (getUsedInUI() || isParcelMedia()) return true;

    bool attached_to_another_avatar = isAttachedToAnotherAvatar();
    bool inside_parcel = isInAgentParcel();

    //  LL_INFOS() << " hasFocus = " << hasFocus() <<
    //  " others = " << (attached_to_another_avatar && gSavedSettings.getBOOL(LLViewerMedia::SHOW_MEDIA_ON_OTHERS_SETTING)) <<
    //  " within = " << (inside_parcel && gSavedSettings.getBOOL(LLViewerMedia::SHOW_MEDIA_WITHIN_PARCEL_SETTING)) <<
    //  " outside = " << (!inside_parcel && gSavedSettings.getBOOL(LLViewerMedia::SHOW_MEDIA_OUTSIDE_PARCEL_SETTING)) << LL_ENDL;

    // If it has focus, we should show it
    // This is incorrect, and causes EXT-6750 (disabled attachment media still plays)
//  if (hasFocus())
//      return true;

    // If it is attached to an avatar and the pref is off, we shouldn't show it
    if (attached_to_another_avatar)
    {
        static LLCachedControl<bool> show_media_on_others(gSavedSettings, LLViewerMedia::SHOW_MEDIA_ON_OTHERS_SETTING, false);
        return show_media_on_others;
    }
    if (inside_parcel)
    {
        static LLCachedControl<bool> show_media_within_parcel(gSavedSettings, LLViewerMedia::SHOW_MEDIA_WITHIN_PARCEL_SETTING, true);

        return show_media_within_parcel;
    }
    else
    {
        static LLCachedControl<bool> show_media_outside_parcel(gSavedSettings, LLViewerMedia::SHOW_MEDIA_OUTSIDE_PARCEL_SETTING, true);

        return show_media_outside_parcel;
    }
}

//////////////////////////////////////////////////////////////////////////////////////////
//
bool LLViewerMediaImpl::isObscured() const
{
    if (getUsedInUI() || isParcelMedia() || isAttachedToHUD()) return false;

    LLParcel* agent_parcel = LLViewerParcelMgr::getInstance()->getAgentParcel();
    if (!agent_parcel)
    {
        return false;
    }

    if (agent_parcel->getObscureMOAP() && !isInAgentParcel())
    {
        return true;
    }

    return false;
}

bool LLViewerMediaImpl::isAttachedToHUD() const
{
    std::list< LLVOVolume* >::const_iterator iter = mObjectList.begin();
    std::list< LLVOVolume* >::const_iterator end = mObjectList.end();
    for ( ; iter != end; iter++)
    {
        if ((*iter)->isHUDAttachment())
        {
            return true;
        }
    }
    return false;
}

//////////////////////////////////////////////////////////////////////////////////////////
//
bool LLViewerMediaImpl::isAttachedToAnotherAvatar() const
{
    bool result = false;

    std::list< LLVOVolume* >::const_iterator iter = mObjectList.begin();
    std::list< LLVOVolume* >::const_iterator end = mObjectList.end();
    for ( ; iter != end; iter++)
    {
        if (isObjectAttachedToAnotherAvatar(*iter))
        {
            result = true;
            break;
        }
    }
    return result;
}

//////////////////////////////////////////////////////////////////////////////////////////
//
//static
bool LLViewerMediaImpl::isObjectAttachedToAnotherAvatar(LLVOVolume *obj)
{
    bool result = false;
    LLXform *xform = obj;
    // Walk up parent chain
    while (NULL != xform)
    {
        LLViewerObject *object = dynamic_cast<LLViewerObject*> (xform);
        if (NULL != object)
        {
            LLVOAvatar *avatar = object->asAvatar();
            if ((NULL != avatar) && (avatar != gAgentAvatarp))
            {
                result = true;
                break;
            }
        }
        xform = xform->getParent();
    }
    return result;
}

//////////////////////////////////////////////////////////////////////////////////////////
//
bool LLViewerMediaImpl::isInAgentParcel() const
{
    bool result = false;

    std::list< LLVOVolume* >::const_iterator iter = mObjectList.begin();
    std::list< LLVOVolume* >::const_iterator end = mObjectList.end();
    for ( ; iter != end; iter++)
    {
        LLVOVolume *object = *iter;
        if (LLViewerMediaImpl::isObjectInAgentParcel(object))
        {
            result = true;
            break;
        }
    }
    return result;
}

LLNotificationPtr LLViewerMediaImpl::getCurrentNotification() const
{
    return mNotification;
}

//////////////////////////////////////////////////////////////////////////////////////////
//
// static
bool LLViewerMediaImpl::isObjectInAgentParcel(LLVOVolume *obj)
{
    return (LLViewerParcelMgr::getInstance()->inAgentParcel(obj->getPositionGlobal()));
}<|MERGE_RESOLUTION|>--- conflicted
+++ resolved
@@ -1681,21 +1681,12 @@
 {
     mNeedsNewTexture = true;
 
-<<<<<<< HEAD
-	// Tell the viewer media texture it's no longer active
-	LLViewerMediaTexture* oldImage = LLViewerTextureManager::findMediaTexture( mTextureId );
-	if (oldImage)
-	{
-		oldImage->setPlaying(false) ;
-	}
-=======
     // Tell the viewer media texture it's no longer active
     LLViewerMediaTexture* oldImage = LLViewerTextureManager::findMediaTexture( mTextureId );
     if (oldImage)
     {
-        oldImage->setPlaying(FALSE) ;
-    }
->>>>>>> c06fb4e0
+        oldImage->setPlaying(false) ;
+    }
 
     cancelMimeTypeProbe();
 
@@ -2407,23 +2398,13 @@
     // NOTE: this is called when the mouse is released when we have capture.
     // Due to the way mouse coordinates are mapped to the object, we can't use the x and y coordinates that come in with the event.
 
-<<<<<<< HEAD
-	if(hasMouseCapture())
-	{
-		// Release the mouse -- this will also send a mouseup to the media
-		gFocusMgr.setMouseCapture( nullptr );
-	}
-
-	return true;
-=======
     if(hasMouseCapture())
     {
         // Release the mouse -- this will also send a mouseup to the media
-        gFocusMgr.setMouseCapture( FALSE );
-    }
-
-    return TRUE;
->>>>>>> c06fb4e0
+        gFocusMgr.setMouseCapture( nullptr );
+    }
+
+    return true;
 }
 
 //////////////////////////////////////////////////////////////////////////////////////////
@@ -2837,15 +2818,9 @@
         {
             LLSD native_key_data = gViewerWindow->getWindow()->getNativeKeyData();
 
-<<<<<<< HEAD
-			mMediaSource->textInput(wstring_to_utf8str(LLWString(1, uni_char)), gKeyboard->currentMask(false), native_key_data);
-		}
-	}
-=======
-            mMediaSource->textInput(wstring_to_utf8str(LLWString(1, uni_char)), gKeyboard->currentMask(FALSE), native_key_data);
-        }
-    }
->>>>>>> c06fb4e0
+            mMediaSource->textInput(wstring_to_utf8str(LLWString(1, uni_char)), gKeyboard->currentMask(false), native_key_data);
+        }
+    }
 
     return result;
 }
@@ -2853,41 +2828,23 @@
 //////////////////////////////////////////////////////////////////////////////////////////
 bool LLViewerMediaImpl::canNavigateForward()
 {
-<<<<<<< HEAD
-	bool result = false;
-	if (mMediaSource)
-	{
-		result = mMediaSource->getHistoryForwardAvailable();
-	}
-	return result;
-=======
-    BOOL result = FALSE;
+    bool result = false;
     if (mMediaSource)
     {
         result = mMediaSource->getHistoryForwardAvailable();
     }
     return result;
->>>>>>> c06fb4e0
 }
 
 //////////////////////////////////////////////////////////////////////////////////////////
 bool LLViewerMediaImpl::canNavigateBack()
 {
-<<<<<<< HEAD
-	bool result = false;
-	if (mMediaSource)
-	{
-		result = mMediaSource->getHistoryBackAvailable();
-	}
-	return result;
-=======
-    BOOL result = FALSE;
+    bool result = false;
     if (mMediaSource)
     {
         result = mMediaSource->getHistoryBackAvailable();
     }
     return result;
->>>>>>> c06fb4e0
 }
 
 //////////////////////////////////////////////////////////////////////////////////////////
@@ -3612,17 +3569,10 @@
 bool
 LLViewerMediaImpl::canCut() const
 {
-<<<<<<< HEAD
-	if (mMediaSource)
-		return mMediaSource->canCut();
-	else
-		return false;
-=======
     if (mMediaSource)
         return mMediaSource->canCut();
     else
-        return FALSE;
->>>>>>> c06fb4e0
+        return false;
 }
 
 ////////////////////////////////////////////////////////////////////////////////
@@ -3639,17 +3589,10 @@
 bool
 LLViewerMediaImpl::canCopy() const
 {
-<<<<<<< HEAD
-	if (mMediaSource)
-		return mMediaSource->canCopy();
-	else
-		return false;
-=======
     if (mMediaSource)
         return mMediaSource->canCopy();
     else
-        return FALSE;
->>>>>>> c06fb4e0
+        return false;
 }
 
 ////////////////////////////////////////////////////////////////////////////////
@@ -3666,17 +3609,10 @@
 bool
 LLViewerMediaImpl::canPaste() const
 {
-<<<<<<< HEAD
-	if (mMediaSource)
-		return mMediaSource->canPaste();
-	else
-		return false;
-=======
     if (mMediaSource)
         return mMediaSource->canPaste();
     else
-        return FALSE;
->>>>>>> c06fb4e0
+        return false;
 }
 
 void LLViewerMediaImpl::setUpdated(bool updated)
