--- conflicted
+++ resolved
@@ -3075,8 +3075,7 @@
         return nullptr; // not ready for updating
     }
 
-<<<<<<< HEAD
-    llassert(!mTextureId.isNull());
+    //llassert(!mTextureId.isNull());
     // [SL:KB] - Patch: Render-TextureToggle (Catznip-4.0)
     if (LLViewerFetchedTexture::sDefaultDiffuseImagep.notNull() && LLViewerFetchedTexture::sDefaultDiffuseImagep->getID() == mTextureId)
     {
@@ -3084,9 +3083,6 @@
     }
     // [/SL:KB]
 
-=======
-    //llassert(!mTextureId.isNull());
->>>>>>> b0540f81
     // *TODO: Consider enabling mipmaps (they have been disabled for a long time). Likely has a significant performance impact for tiled/high texture repeat media. Mip generation in a shader may also be an option if necessary.
     LLViewerMediaTexture* media_tex = LLViewerTextureManager::getMediaTexture( mTextureId, USE_MIPMAPS );
  
