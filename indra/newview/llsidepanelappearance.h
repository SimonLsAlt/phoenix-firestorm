/**
 * @file llsidepanelappearance.h
 * @brief Side Bar "Appearance" panel
 *
 * $LicenseInfo:firstyear=2009&license=viewerlgpl$
 * Second Life Viewer Source Code
 * Copyright (C) 2010, Linden Research, Inc.
 *
 * This library is free software; you can redistribute it and/or
 * modify it under the terms of the GNU Lesser General Public
 * License as published by the Free Software Foundation;
 * version 2.1 of the License only.
 *
 * This library is distributed in the hope that it will be useful,
 * but WITHOUT ANY WARRANTY; without even the implied warranty of
 * MERCHANTABILITY or FITNESS FOR A PARTICULAR PURPOSE.  See the GNU
 * Lesser General Public License for more details.
 *
 * You should have received a copy of the GNU Lesser General Public
 * License along with this library; if not, write to the Free Software
 * Foundation, Inc., 51 Franklin Street, Fifth Floor, Boston, MA  02110-1301  USA
 *
 * Linden Research, Inc., 945 Battery Street, San Francisco, CA  94111  USA
 * $/LicenseInfo$
 */

#ifndef LL_LLSIDEPANELAPPEARANCE_H
#define LL_LLSIDEPANELAPPEARANCE_H

#include "llpanel.h"
#include "llinventoryobserver.h"

#include "llinventory.h"
#include "llpaneloutfitedit.h"

class LLFilterEditor;
class LLCurrentlyWornFetchObserver;
class LLPanelEditWearable;
class LLViewerWearable;
class LLPanelOutfitsInventory;

class LLSidepanelAppearance : public LLPanel
{
    LOG_CLASS(LLSidepanelAppearance);
public:
    LLSidepanelAppearance();
    virtual ~LLSidepanelAppearance();

<<<<<<< HEAD
	/*virtual*/ bool postBuild();
	/*virtual*/ void onOpen(const LLSD& key);	
	// <FS:Ansariel> CTRL-F focusses local search editor
	/*virtual*/ bool handleKeyHere(KEY key, MASK mask);
	/*virtual*/ bool hasAccelerators() const { return true; }
	// </FS:Ansariel>
=======
    /*virtual*/ bool postBuild();
    /*virtual*/ void onOpen(const LLSD& key);
    // <FS:Ansariel> CTRL-F focusses local search editor
    /*virtual*/ bool handleKeyHere(KEY key, MASK mask);
    /*virtual*/ bool hasAccelerators() const { return true; }
    // </FS:Ansariel>
>>>>>>> 1a8a5404

    void refreshCurrentOutfitName(const std::string& name = "");

<<<<<<< HEAD
	static void editWearable(LLViewerWearable *wearable, LLView *data, bool disable_camera_switch = false);
=======
    static void editWearable(LLViewerWearable *wearable, LLView *data, bool disable_camera_switch = false);
>>>>>>> 1a8a5404

    void fetchInventory();
    void inventoryFetched();

    void showOutfitsInventoryPanel(); // last selected
<<<<<<< HEAD
	void showOutfitsInventoryPanel(const std::string& tab_name);
	void showOutfitEditPanel();
	void showWearableEditPanel(LLViewerWearable *wearable = NULL, bool disable_camera_switch = false);
	void setWearablesLoading(bool val);
	void showDefaultSubpart();
	void updateScrollingPanelList();
	void updateToVisibility( const LLSD& new_visibility );
	LLPanelEditWearable* getWearable(){ return mEditWearable; }
=======
    void showOutfitsInventoryPanel(const std::string& tab_name);
    void showOutfitEditPanel();
    void showWearableEditPanel(LLViewerWearable *wearable = NULL, bool disable_camera_switch = false);
    void setWearablesLoading(bool val);
    void showDefaultSubpart();
    void updateScrollingPanelList();
    void updateToVisibility( const LLSD& new_visibility );
    LLPanelEditWearable* getWearable(){ return mEditWearable; }
>>>>>>> 1a8a5404

    bool isCOFPanelVisible();

// [RLVa:KB] - Checked: 2010-09-16 (RLVa-1.2.1a) | Added: RLVa-1.2.1a
<<<<<<< HEAD
	bool isOutfitEditPanelVisible() const;
	bool isWearableEditPanelVisible() const;

	LLPanelOutfitEdit*	 getOutfitEditPanel() { return mOutfitEdit; }
	LLPanelEditWearable* getWearableEditPanel() { return mEditWearable; }
// [/RLVa:KB]

	// <FS:Ansariel> Show avatar complexity in appearance floater
	static void updateAvatarComplexity(U32 complexity, const std::map<LLUUID, U32>& item_complexity, const std::map<LLUUID, U32>& temp_item_complexity, U32 body_parts_complexity);
=======
    bool isOutfitEditPanelVisible() const;
    bool isWearableEditPanelVisible() const;

    LLPanelOutfitEdit*   getOutfitEditPanel() { return mOutfitEdit; }
    LLPanelEditWearable* getWearableEditPanel() { return mEditWearable; }
// [/RLVa:KB]

    // <FS:Ansariel> Show avatar complexity in appearance floater
    static void updateAvatarComplexity(U32 complexity, const std::map<LLUUID, U32>& item_complexity, const std::map<LLUUID, U32>& temp_item_complexity, U32 body_parts_complexity);
>>>>>>> 1a8a5404

private:
    void onFilterEdit(const std::string& search_string);
    void onVisibilityChanged ( const LLSD& new_visibility );

    void onOpenOutfitButtonClicked();
    void onEditAppearanceButtonClicked();

    void toggleMyOutfitsPanel(bool visible, const std::string& tab_name);
    void toggleOutfitEditPanel(bool visible, bool disable_camera_switch = false);
    void toggleWearableEditPanel(bool visible, LLViewerWearable* wearable = nullptr, bool disable_camera_switch = false);

<<<<<<< HEAD
	void toggleMyOutfitsPanel(bool visible, const std::string& tab_name);
	void toggleOutfitEditPanel(bool visible, bool disable_camera_switch = false);
	void toggleWearableEditPanel(bool visible, LLViewerWearable* wearable = nullptr, bool disable_camera_switch = false);
=======
    LLFilterEditor*         mFilterEditor;
    LLPanelOutfitsInventory* mPanelOutfitsInventory;
    LLPanelOutfitEdit*      mOutfitEdit;
    LLPanelEditWearable*    mEditWearable;
>>>>>>> 1a8a5404

    LLButton*                   mOpenOutfitBtn;
    LLButton*                   mEditAppearanceBtn;
    LLPanel*                    mCurrOutfitPanel;

    LLTextBox*                  mCurrentLookName;
    LLTextBox*                  mOutfitStatus;

    // Search string for filtering landmarks and teleport
    // history locations
    std::string                 mFilterSubString;

    // Gets set to true when we're opened for the first time.
    bool mOpened;

<<<<<<< HEAD
	// Gets set to true when we're opened for the first time.
	bool mOpened;

	// <FS:Ansariel> Show avatar complexity in appearance floater
	U32 mLastAvatarComplexity;
=======
    // <FS:Ansariel> Show avatar complexity in appearance floater
    U32 mLastAvatarComplexity;
>>>>>>> 1a8a5404
};

#endif //LL_LLSIDEPANELAPPEARANCE_H<|MERGE_RESOLUTION|>--- conflicted
+++ resolved
@@ -46,44 +46,21 @@
     LLSidepanelAppearance();
     virtual ~LLSidepanelAppearance();
 
-<<<<<<< HEAD
-	/*virtual*/ bool postBuild();
-	/*virtual*/ void onOpen(const LLSD& key);	
-	// <FS:Ansariel> CTRL-F focusses local search editor
-	/*virtual*/ bool handleKeyHere(KEY key, MASK mask);
-	/*virtual*/ bool hasAccelerators() const { return true; }
-	// </FS:Ansariel>
-=======
     /*virtual*/ bool postBuild();
     /*virtual*/ void onOpen(const LLSD& key);
     // <FS:Ansariel> CTRL-F focusses local search editor
     /*virtual*/ bool handleKeyHere(KEY key, MASK mask);
     /*virtual*/ bool hasAccelerators() const { return true; }
     // </FS:Ansariel>
->>>>>>> 1a8a5404
 
     void refreshCurrentOutfitName(const std::string& name = "");
 
-<<<<<<< HEAD
-	static void editWearable(LLViewerWearable *wearable, LLView *data, bool disable_camera_switch = false);
-=======
     static void editWearable(LLViewerWearable *wearable, LLView *data, bool disable_camera_switch = false);
->>>>>>> 1a8a5404
 
     void fetchInventory();
     void inventoryFetched();
 
     void showOutfitsInventoryPanel(); // last selected
-<<<<<<< HEAD
-	void showOutfitsInventoryPanel(const std::string& tab_name);
-	void showOutfitEditPanel();
-	void showWearableEditPanel(LLViewerWearable *wearable = NULL, bool disable_camera_switch = false);
-	void setWearablesLoading(bool val);
-	void showDefaultSubpart();
-	void updateScrollingPanelList();
-	void updateToVisibility( const LLSD& new_visibility );
-	LLPanelEditWearable* getWearable(){ return mEditWearable; }
-=======
     void showOutfitsInventoryPanel(const std::string& tab_name);
     void showOutfitEditPanel();
     void showWearableEditPanel(LLViewerWearable *wearable = NULL, bool disable_camera_switch = false);
@@ -92,22 +69,10 @@
     void updateScrollingPanelList();
     void updateToVisibility( const LLSD& new_visibility );
     LLPanelEditWearable* getWearable(){ return mEditWearable; }
->>>>>>> 1a8a5404
 
     bool isCOFPanelVisible();
 
 // [RLVa:KB] - Checked: 2010-09-16 (RLVa-1.2.1a) | Added: RLVa-1.2.1a
-<<<<<<< HEAD
-	bool isOutfitEditPanelVisible() const;
-	bool isWearableEditPanelVisible() const;
-
-	LLPanelOutfitEdit*	 getOutfitEditPanel() { return mOutfitEdit; }
-	LLPanelEditWearable* getWearableEditPanel() { return mEditWearable; }
-// [/RLVa:KB]
-
-	// <FS:Ansariel> Show avatar complexity in appearance floater
-	static void updateAvatarComplexity(U32 complexity, const std::map<LLUUID, U32>& item_complexity, const std::map<LLUUID, U32>& temp_item_complexity, U32 body_parts_complexity);
-=======
     bool isOutfitEditPanelVisible() const;
     bool isWearableEditPanelVisible() const;
 
@@ -117,7 +82,6 @@
 
     // <FS:Ansariel> Show avatar complexity in appearance floater
     static void updateAvatarComplexity(U32 complexity, const std::map<LLUUID, U32>& item_complexity, const std::map<LLUUID, U32>& temp_item_complexity, U32 body_parts_complexity);
->>>>>>> 1a8a5404
 
 private:
     void onFilterEdit(const std::string& search_string);
@@ -130,16 +94,10 @@
     void toggleOutfitEditPanel(bool visible, bool disable_camera_switch = false);
     void toggleWearableEditPanel(bool visible, LLViewerWearable* wearable = nullptr, bool disable_camera_switch = false);
 
-<<<<<<< HEAD
-	void toggleMyOutfitsPanel(bool visible, const std::string& tab_name);
-	void toggleOutfitEditPanel(bool visible, bool disable_camera_switch = false);
-	void toggleWearableEditPanel(bool visible, LLViewerWearable* wearable = nullptr, bool disable_camera_switch = false);
-=======
     LLFilterEditor*         mFilterEditor;
     LLPanelOutfitsInventory* mPanelOutfitsInventory;
     LLPanelOutfitEdit*      mOutfitEdit;
     LLPanelEditWearable*    mEditWearable;
->>>>>>> 1a8a5404
 
     LLButton*                   mOpenOutfitBtn;
     LLButton*                   mEditAppearanceBtn;
@@ -155,16 +113,8 @@
     // Gets set to true when we're opened for the first time.
     bool mOpened;
 
-<<<<<<< HEAD
-	// Gets set to true when we're opened for the first time.
-	bool mOpened;
-
-	// <FS:Ansariel> Show avatar complexity in appearance floater
-	U32 mLastAvatarComplexity;
-=======
     // <FS:Ansariel> Show avatar complexity in appearance floater
     U32 mLastAvatarComplexity;
->>>>>>> 1a8a5404
 };
 
 #endif //LL_LLSIDEPANELAPPEARANCE_H