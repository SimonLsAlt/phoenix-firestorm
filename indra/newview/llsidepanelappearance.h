--- conflicted
+++ resolved
@@ -46,53 +46,29 @@
     LLSidepanelAppearance();
     virtual ~LLSidepanelAppearance();
 
-<<<<<<< HEAD
-	/*virtual*/ bool postBuild();
-	/*virtual*/ void onOpen(const LLSD& key);	
-	// <FS:Ansariel> CTRL-F focusses local search editor
-	/*virtual*/ bool handleKeyHere(KEY key, MASK mask);
-	/*virtual*/ bool hasAccelerators() const { return true; }
-	// </FS:Ansariel>
-=======
-    /*virtual*/ BOOL postBuild();
+    /*virtual*/ bool postBuild();
     /*virtual*/ void onOpen(const LLSD& key);
     // <FS:Ansariel> CTRL-F focusses local search editor
-    /*virtual*/ BOOL handleKeyHere(KEY key, MASK mask);
+    /*virtual*/ bool handleKeyHere(KEY key, MASK mask);
     /*virtual*/ bool hasAccelerators() const { return true; }
     // </FS:Ansariel>
->>>>>>> c06fb4e0
 
     void refreshCurrentOutfitName(const std::string& name = "");
 
-<<<<<<< HEAD
-	static void editWearable(LLViewerWearable *wearable, LLView *data, bool disable_camera_switch = false);
-=======
-    static void editWearable(LLViewerWearable *wearable, LLView *data, BOOL disable_camera_switch = FALSE);
->>>>>>> c06fb4e0
+    static void editWearable(LLViewerWearable *wearable, LLView *data, bool disable_camera_switch = false);
 
     void fetchInventory();
     void inventoryFetched();
 
     void showOutfitsInventoryPanel(); // last selected
-<<<<<<< HEAD
-	void showOutfitsInventoryPanel(const std::string& tab_name);
-	void showOutfitEditPanel();
-	void showWearableEditPanel(LLViewerWearable *wearable = NULL, bool disable_camera_switch = false);
-	void setWearablesLoading(bool val);
-	void showDefaultSubpart();
-	void updateScrollingPanelList();
-	void updateToVisibility( const LLSD& new_visibility );
-	LLPanelEditWearable* getWearable(){ return mEditWearable; }
-=======
     void showOutfitsInventoryPanel(const std::string& tab_name);
     void showOutfitEditPanel();
-    void showWearableEditPanel(LLViewerWearable *wearable = NULL, BOOL disable_camera_switch = FALSE);
+    void showWearableEditPanel(LLViewerWearable *wearable = NULL, bool disable_camera_switch = false);
     void setWearablesLoading(bool val);
     void showDefaultSubpart();
     void updateScrollingPanelList();
     void updateToVisibility( const LLSD& new_visibility );
     LLPanelEditWearable* getWearable(){ return mEditWearable; }
->>>>>>> c06fb4e0
 
     bool isCOFPanelVisible();
 
@@ -114,15 +90,9 @@
     void onOpenOutfitButtonClicked();
     void onEditAppearanceButtonClicked();
 
-<<<<<<< HEAD
-	void toggleMyOutfitsPanel(bool visible, const std::string& tab_name);
-	void toggleOutfitEditPanel(bool visible, bool disable_camera_switch = false);
-	void toggleWearableEditPanel(bool visible, LLViewerWearable* wearable = nullptr, bool disable_camera_switch = false);
-=======
-    void toggleMyOutfitsPanel(BOOL visible, const std::string& tab_name);
-    void toggleOutfitEditPanel(BOOL visible, BOOL disable_camera_switch = FALSE);
-    void toggleWearableEditPanel(BOOL visible, LLViewerWearable* wearable = NULL, BOOL disable_camera_switch = FALSE);
->>>>>>> c06fb4e0
+    void toggleMyOutfitsPanel(bool visible, const std::string& tab_name);
+    void toggleOutfitEditPanel(bool visible, bool disable_camera_switch = false);
+    void toggleWearableEditPanel(bool visible, LLViewerWearable* wearable = nullptr, bool disable_camera_switch = false);
 
     LLFilterEditor*         mFilterEditor;
     LLPanelOutfitsInventory* mPanelOutfitsInventory;
