--- conflicted
+++ resolved
@@ -46,17 +46,12 @@
     LLSidepanelAppearance();
     virtual ~LLSidepanelAppearance();
 
-<<<<<<< HEAD
-	/*virtual*/ BOOL postBuild();
-	/*virtual*/ void onOpen(const LLSD& key);	
-	// <FS:Ansariel> CTRL-F focusses local search editor
-	/*virtual*/ BOOL handleKeyHere(KEY key, MASK mask);
-	/*virtual*/ bool hasAccelerators() const { return true; }
-	// </FS:Ansariel>
-=======
     /*virtual*/ BOOL postBuild();
     /*virtual*/ void onOpen(const LLSD& key);
->>>>>>> 38c2a5bd
+    // <FS:Ansariel> CTRL-F focusses local search editor
+    /*virtual*/ BOOL handleKeyHere(KEY key, MASK mask);
+    /*virtual*/ bool hasAccelerators() const { return true; }
+    // </FS:Ansariel>
 
     void refreshCurrentOutfitName(const std::string& name = "");
 
@@ -78,15 +73,15 @@
     bool isCOFPanelVisible();
 
 // [RLVa:KB] - Checked: 2010-09-16 (RLVa-1.2.1a) | Added: RLVa-1.2.1a
-	bool isOutfitEditPanelVisible() const;
-	bool isWearableEditPanelVisible() const;
+    bool isOutfitEditPanelVisible() const;
+    bool isWearableEditPanelVisible() const;
 
-	LLPanelOutfitEdit*	 getOutfitEditPanel() { return mOutfitEdit; }
-	LLPanelEditWearable* getWearableEditPanel() { return mEditWearable; }
+    LLPanelOutfitEdit*   getOutfitEditPanel() { return mOutfitEdit; }
+    LLPanelEditWearable* getWearableEditPanel() { return mEditWearable; }
 // [/RLVa:KB]
 
-	// <FS:Ansariel> Show avatar complexity in appearance floater
-	static void updateAvatarComplexity(U32 complexity, const std::map<LLUUID, U32>& item_complexity, const std::map<LLUUID, U32>& temp_item_complexity, U32 body_parts_complexity);
+    // <FS:Ansariel> Show avatar complexity in appearance floater
+    static void updateAvatarComplexity(U32 complexity, const std::map<LLUUID, U32>& item_complexity, const std::map<LLUUID, U32>& temp_item_complexity, U32 body_parts_complexity);
 
 private:
     void onFilterEdit(const std::string& search_string);
@@ -115,16 +110,11 @@
     // history locations
     std::string                 mFilterSubString;
 
-<<<<<<< HEAD
-	// Gets set to true when we're opened for the first time.
-	bool mOpened;
-
-	// <FS:Ansariel> Show avatar complexity in appearance floater
-	U32 mLastAvatarComplexity;
-=======
     // Gets set to true when we're opened for the first time.
     bool mOpened;
->>>>>>> 38c2a5bd
+
+    // <FS:Ansariel> Show avatar complexity in appearance floater
+    U32 mLastAvatarComplexity;
 };
 
 #endif //LL_LLSIDEPANELAPPEARANCE_H