/**
 * @file llmanipscale.cpp
 * @brief LLManipScale class implementation
 *
 * $LicenseInfo:firstyear=2001&license=viewerlgpl$
 * Second Life Viewer Source Code
 * Copyright (C) 2010, Linden Research, Inc.
 *
 * This library is free software; you can redistribute it and/or
 * modify it under the terms of the GNU Lesser General Public
 * License as published by the Free Software Foundation;
 * version 2.1 of the License only.
 *
 * This library is distributed in the hope that it will be useful,
 * but WITHOUT ANY WARRANTY; without even the implied warranty of
 * MERCHANTABILITY or FITNESS FOR A PARTICULAR PURPOSE.  See the GNU
 * Lesser General Public License for more details.
 *
 * You should have received a copy of the GNU Lesser General Public
 * License along with this library; if not, write to the Free Software
 * Foundation, Inc., 51 Franklin Street, Fifth Floor, Boston, MA  02110-1301  USA
 *
 * Linden Research, Inc., 945 Battery Street, San Francisco, CA  94111  USA
 * $/LicenseInfo$
 */

#include "llviewerprecompiledheaders.h"

#include "llmanipscale.h"

// library includes
#include "llmath.h"
#include "v3math.h"
#include "llquaternion.h"
#include "llgl.h"
#include "llrender.h"
#include "v4color.h"
#include "llprimitive.h"

// viewer includes
#include "llagent.h"
#include "llagentcamera.h"
#include "llbbox.h"
#include "llbox.h"
#include "llviewercontrol.h"
#include "llcriticaldamp.h"
#include "lldrawable.h"
#include "llfloatertools.h"
#include "llglheaders.h"
#include "llselectmgr.h"
#include "llstatusbar.h"
#include "llui.h"
#include "llviewercamera.h"
#include "llviewerobject.h"
#include "llviewerregion.h"
#include "llviewerwindow.h"
#include "llhudrender.h"
#include "llworld.h"
#include "v2math.h"
#include "llviewerregion.h"
#include "llvoavatar.h"
#include "llmeshrepository.h"
#include "lltrans.h"

const F32 MAX_MANIP_SELECT_DISTANCE_SQUARED = 11.f * 11.f;
const F32 SNAP_GUIDE_SCREEN_OFFSET = 0.05f;
const F32 SNAP_GUIDE_SCREEN_LENGTH = 0.7f;
const F32 SELECTED_MANIPULATOR_SCALE = 1.2f;
const F32 MANIPULATOR_SCALE_HALF_LIFE = 0.07f;

<<<<<<< HEAD
BOOL LLManipScale::mInvertUniform=FALSE;    // <FS:Zi> Add middle mouse control for switching uniform scaling on the fly
=======
bool LLManipScale::mInvertUniform = false;  // <FS:Zi> Add middle mouse control for switching uniform scaling on the fly
>>>>>>> 050d2fef

const LLManip::EManipPart MANIPULATOR_IDS[LLManipScale::NUM_MANIPULATORS] =
{
    LLManip::LL_CORNER_NNN,
    LLManip::LL_CORNER_NNP,
    LLManip::LL_CORNER_NPN,
    LLManip::LL_CORNER_NPP,
    LLManip::LL_CORNER_PNN,
    LLManip::LL_CORNER_PNP,
    LLManip::LL_CORNER_PPN,
    LLManip::LL_CORNER_PPP,
    LLManip::LL_FACE_POSZ,
    LLManip::LL_FACE_POSX,
    LLManip::LL_FACE_POSY,
    LLManip::LL_FACE_NEGX,
    LLManip::LL_FACE_NEGY,
    LLManip::LL_FACE_NEGZ
};

F32 get_default_max_prim_scale(bool is_flora)
{
    // a bit of a hack, but if it's foilage, we don't want to use the
    // new larger scale which would result in giant trees and grass
    if (gMeshRepo.meshRezEnabled() &&
        !is_flora)
    {
// <AW: opensim-limits>
//      return DEFAULT_MAX_PRIM_SCALE;
        return LLWorld::getInstance()->getRegionMaxPrimScale();
// </AW: opensim-limits>
    }
    else
    {
// <AW: opensim-limits>
//      return DEFAULT_MAX_PRIM_SCALE_NO_MESH;
        return LLWorld::getInstance()->getRegionMaxPrimScaleNoMesh();
// </AW: opensim-limits>
    }
}

// static
void LLManipScale::setUniform(bool b)
{
    gSavedSettings.setBOOL("ScaleUniform", b);
}

// static
void LLManipScale::setShowAxes(bool b)
{
    gSavedSettings.setBOOL("ScaleShowAxes", b);
}

// static
void LLManipScale::setStretchTextures(bool b)
{
    gSavedSettings.setBOOL("ScaleStretchTextures", b);
}

// static
bool LLManipScale::getUniform()
{
    // <FS:Zi> Add middle mouse control for switching uniform scaling on the fly
    // return gSavedSettings.getBOOL("ScaleUniform");
    return (gSavedSettings.getBOOL("ScaleUniform") ^ mInvertUniform);
    // </FS:Zi>
}

// static
bool LLManipScale::getShowAxes()
{
    return gSavedSettings.getBOOL("ScaleShowAxes");
}

// static
bool LLManipScale::getStretchTextures()
{
    return gSavedSettings.getBOOL("ScaleStretchTextures");
}

inline void LLManipScale::conditionalHighlight( U32 part, const LLColor4* highlight, const LLColor4* normal )
{
    LLColor4 default_highlight( 1.f, 1.f, 1.f, 1.f );
    LLColor4 default_normal( 0.7f, 0.7f, 0.7f, 0.6f );
    LLColor4 invisible(0.f, 0.f, 0.f, 0.f);

    for (S32 i = 0; i < NUM_MANIPULATORS; i++)
    {
        if((U32)MANIPULATOR_IDS[i] == part)
        {
            mScaledBoxHandleSize = mManipulatorScales[i] * mBoxHandleSize[i];
            break;
        }
    }

    if (mManipPart != (S32)LL_NO_PART && mManipPart != (S32)part)
    {
        gGL.color4fv( invisible.mV );
    }
    else if( mHighlightedPart == (S32)part )
    {
        gGL.color4fv( highlight ? highlight->mV : default_highlight.mV );
    }
    else
    {
        gGL.color4fv( normal ? normal->mV : default_normal.mV  );
    }
}

void LLManipScale::handleSelect()
{
    LLBBox bbox = LLSelectMgr::getInstance()->getBBoxOfSelection();
    updateSnapGuides(bbox);
    LLSelectMgr::getInstance()->saveSelectedObjectTransform(SELECT_ACTION_TYPE_PICK);
    if (gFloaterTools)
    {
        gFloaterTools->setStatusText("scale");
    }
    LLManip::handleSelect();
}

LLManipScale::LLManipScale( LLToolComposite* composite )
    :
    LLManip( std::string("Scale"), composite ),
    mScaledBoxHandleSize( 1.f ),
    mLastMouseX( -1 ),
    mLastMouseY( -1 ),
    mSendUpdateOnMouseUp( false ),
    mLastUpdateFlags( 0 ),
    mScaleSnapUnit1(1.f),
    mScaleSnapUnit2(1.f),
    mSnapRegimeOffset(0.f),
    mTickPixelSpacing1(0.f),
    mTickPixelSpacing2(0.f),
    mSnapGuideLength(0.f),
    mSnapRegime(SNAP_REGIME_NONE),
    mScaleSnappedValue(0.f)
{
    for (S32 i = 0; i < NUM_MANIPULATORS; i++)
    {
        mManipulatorScales[i] = 1.f;
        mBoxHandleSize[i]     = 1.f;
    }
}

LLManipScale::~LLManipScale()
{
    for_each(mProjectedManipulators.begin(), mProjectedManipulators.end(), DeletePointer());
}

void LLManipScale::render()
{
    LLGLSUIDefault gls_ui;
    gGL.getTexUnit(0)->unbind(LLTexUnit::TT_TEXTURE);
    LLGLDepthTest gls_depth(GL_TRUE);
    LLGLEnable gl_blend(GL_BLEND);
    LLBBox bbox = LLSelectMgr::getInstance()->getBBoxOfSelection();

    if( canAffectSelection() )
    {
        gGL.matrixMode(LLRender::MM_MODELVIEW);
        gGL.pushMatrix();
        if (mObjectSelection->getSelectType() == SELECT_TYPE_HUD)
        {
            F32 zoom = gAgentCamera.mHUDCurZoom;
            gGL.scalef(zoom, zoom, zoom);
        }

        ////////////////////////////////////////////////////////////////////////
        // Calculate size of drag handles

        const F32 BOX_HANDLE_BASE_SIZE      = 50.0f;   // box size in pixels = BOX_HANDLE_BASE_SIZE * BOX_HANDLE_BASE_FACTOR
        const F32 BOX_HANDLE_BASE_FACTOR    = 0.2f;

        //Assume that UI scale factor is equivalent for X and Y axis
        F32 ui_scale_factor = LLUI::getScaleFactor().mV[VX];

        if (mObjectSelection->getSelectType() == SELECT_TYPE_HUD)
        {
            for (S32 i = 0; i < NUM_MANIPULATORS; i++)
            {
                mBoxHandleSize[i] = BOX_HANDLE_BASE_SIZE * BOX_HANDLE_BASE_FACTOR / (F32) LLViewerCamera::getInstance()->getViewHeightInPixels();
                mBoxHandleSize[i] /= gAgentCamera.mHUDCurZoom;
                mBoxHandleSize[i] *= ui_scale_factor;
            }
        }
        else
        {
            for (S32 i = 0; i < NUM_MANIPULATORS; i++)
            {
                LLVector3 manipulator_pos = bbox.localToAgent(unitVectorToLocalBBoxExtent(partToUnitVector(MANIPULATOR_IDS[i]), bbox));
                F32 range_squared = dist_vec_squared(gAgentCamera.getCameraPositionAgent(), manipulator_pos);
                F32 range_from_agent_squared = dist_vec_squared(gAgent.getPositionAgent(), manipulator_pos);

                // Don't draw manip if object too far away
                if (gSavedSettings.getBOOL("LimitSelectDistance"))
                {
                    F32 max_select_distance = gSavedSettings.getF32("MaxSelectDistance");
                    if (range_from_agent_squared > max_select_distance * max_select_distance)
                    {
                        return;
                    }
                }

                if (range_squared > 0.001f * 0.001f)
                {
                    // range != zero
                    F32 fraction_of_fov = BOX_HANDLE_BASE_SIZE / (F32) LLViewerCamera::getInstance()->getViewHeightInPixels();
                    F32 apparent_angle = fraction_of_fov * LLViewerCamera::getInstance()->getView();  // radians
                    mBoxHandleSize[i] = (F32) sqrtf(range_squared) * tan(apparent_angle) * BOX_HANDLE_BASE_FACTOR;
                }
                else
                {
                    // range == zero
                    mBoxHandleSize[i] = BOX_HANDLE_BASE_FACTOR;
                }
                mBoxHandleSize[i] *= ui_scale_factor;
            }
        }

        ////////////////////////////////////////////////////////////////////////
        // Draw bounding box

        LLVector3 pos_agent = bbox.getPositionAgent();
        LLQuaternion rot = bbox.getRotation();

        gGL.matrixMode(LLRender::MM_MODELVIEW);
        gGL.pushMatrix();
        {
            gGL.translatef(pos_agent.mV[VX], pos_agent.mV[VY], pos_agent.mV[VZ]);

            F32 angle_radians, x, y, z;
            rot.getAngleAxis(&angle_radians, &x, &y, &z);
            gGL.rotatef(angle_radians * RAD_TO_DEG, x, y, z);


            {
                LLGLEnable poly_offset(GL_POLYGON_OFFSET_FILL);
                glPolygonOffset( -2.f, -2.f);

                renderCorners( bbox );
                renderFaces( bbox );

                if (mManipPart != LL_NO_PART)
                {
                    renderGuidelinesPart( bbox );
                }

                glPolygonOffset( 0.f, 0.f);
            }
        }
        gGL.popMatrix();

        if (mManipPart != LL_NO_PART)
        {
            renderSnapGuides(bbox);
        }
        gGL.popMatrix();

        renderXYZ(bbox.getExtentLocal());
    }
}

bool LLManipScale::handleMouseDown(S32 x, S32 y, MASK mask)
{
    bool    handled = false;

    if(mHighlightedPart != LL_NO_PART)
    {
        handled = handleMouseDownOnPart( x, y, mask );
    }

    return handled;
}

// Assumes that one of the arrows on an object was hit.
bool LLManipScale::handleMouseDownOnPart( S32 x, S32 y, MASK mask )
{
    bool can_scale = canAffectSelection();
    if (!can_scale)
    {
        return false;
    }

    highlightManipulators(x, y);
    S32 hit_part = mHighlightedPart;

    LLSelectMgr::getInstance()->enableSilhouette(false);
    mManipPart = (EManipPart)hit_part;

    LLBBox bbox = LLSelectMgr::getInstance()->getBBoxOfSelection();
    LLVector3 box_center_agent = bbox.getCenterAgent();
    LLVector3 box_corner_agent = bbox.localToAgent( unitVectorToLocalBBoxExtent( partToUnitVector( mManipPart ), bbox ) );

    updateSnapGuides(bbox);

    mFirstClickX = x;
    mFirstClickY = y;
    mIsFirstClick = true;

    mDragStartPointGlobal = gAgent.getPosGlobalFromAgent(box_corner_agent);
    mDragStartCenterGlobal = gAgent.getPosGlobalFromAgent(box_center_agent);
    LLVector3 far_corner_agent = bbox.localToAgent( unitVectorToLocalBBoxExtent( -1.f * partToUnitVector( mManipPart ), bbox ) );
    mDragFarHitGlobal = gAgent.getPosGlobalFromAgent(far_corner_agent);
    mDragPointGlobal = mDragStartPointGlobal;

    // we just started a drag, so save initial object positions, orientations, and scales
    LLSelectMgr::getInstance()->saveSelectedObjectTransform(SELECT_ACTION_TYPE_SCALE);
    // Route future Mouse messages here preemptively.  (Release on mouse up.)
    setMouseCapture( true );

    mHelpTextTimer.reset();
    sNumTimesHelpTextShown++;
    return true;
}


bool LLManipScale::handleMouseUp(S32 x, S32 y, MASK mask)
{
    // first, perform normal processing in case this was a quick-click
    handleHover(x, y, mask);

    if( hasMouseCapture() )
    {
        if( (LL_FACE_MIN <= (S32)mManipPart)
            && ((S32)mManipPart <= LL_FACE_MAX) )
        {
            sendUpdates(true,true,false);
        }
        else
        if( (LL_CORNER_MIN <= (S32)mManipPart)
            && ((S32)mManipPart <= LL_CORNER_MAX) )
        {
            sendUpdates(true,true,true);
        }

        //send texture update
        LLSelectMgr::getInstance()->adjustTexturesByScale(true, getStretchTextures());

        LLSelectMgr::getInstance()->enableSilhouette(true);
        mManipPart = LL_NO_PART;

        // Might have missed last update due to UPDATE_DELAY timing
        LLSelectMgr::getInstance()->sendMultipleUpdate( mLastUpdateFlags );

        //gAgent.setObjectTracking(gSavedSettings.getBOOL("TrackFocusObject"));
        LLSelectMgr::getInstance()->saveSelectedObjectTransform(SELECT_ACTION_TYPE_PICK);
    }
    return LLManip::handleMouseUp(x, y, mask);
}


bool LLManipScale::handleHover(S32 x, S32 y, MASK mask)
{
    if( hasMouseCapture() )
    {
        if( mObjectSelection->isEmpty() )
        {
            // Somehow the object got deselected while we were dragging it.
            setMouseCapture( false );
        }
        else
        {
            if((mFirstClickX != x) || (mFirstClickY != y))
            {
                mIsFirstClick = false;
            }

            if(!mIsFirstClick)
            {
                drag( x, y );
            }
        }
        LL_DEBUGS("UserInput") << "hover handled by LLManipScale (active)" << LL_ENDL;
    }
    else
    {
        mSnapRegime = SNAP_REGIME_NONE;
        // not dragging...
        highlightManipulators(x, y);
    }

    // Patch up textures, if possible.
    LLSelectMgr::getInstance()->adjustTexturesByScale(false, getStretchTextures());

    gViewerWindow->setCursor(UI_CURSOR_TOOLSCALE);
    return true;
}

void LLManipScale::highlightManipulators(S32 x, S32 y)
{
    mHighlightedPart = LL_NO_PART;

    // If we have something selected, try to hit its manipulator handles.
    // Don't do this with nothing selected, as it kills the framerate.
    LLBBox bbox = LLSelectMgr::getInstance()->getBBoxOfSelection();

    if( canAffectSelection() )
    {
        LLMatrix4 transform;
        if (mObjectSelection->getSelectType() == SELECT_TYPE_HUD)
        {
            LLVector4 translation(bbox.getPositionAgent());
            transform.initRotTrans(bbox.getRotation(), translation);
            LLMatrix4 cfr(OGL_TO_CFR_ROTATION);
            transform *= cfr;
            LLMatrix4 window_scale;
            F32 zoom_level = 2.f * gAgentCamera.mHUDCurZoom;
            window_scale.initAll(LLVector3(zoom_level / LLViewerCamera::getInstance()->getAspect(), zoom_level, 0.f),
                LLQuaternion::DEFAULT,
                LLVector3::zero);
            transform *= window_scale;
        }
        else
        {
            LLMatrix4 projMatrix = LLViewerCamera::getInstance()->getProjection();
            LLMatrix4 modelView = LLViewerCamera::getInstance()->getModelview();
            transform.initAll(LLVector3(1.f, 1.f, 1.f), bbox.getRotation(), bbox.getPositionAgent());

            transform *= modelView;
            transform *= projMatrix;
        }

        LLVector3 min = bbox.getMinLocal();
        LLVector3 max = bbox.getMaxLocal();
        LLVector3 ctr = bbox.getCenterLocal();

        S32 numManips = 0;
        // corners
        mManipulatorVertices[numManips++] = LLVector4(min.mV[VX], min.mV[VY], min.mV[VZ], 1.f);
        mManipulatorVertices[numManips++] = LLVector4(min.mV[VX], min.mV[VY], max.mV[VZ], 1.f);
        mManipulatorVertices[numManips++] = LLVector4(min.mV[VX], max.mV[VY], min.mV[VZ], 1.f);
        mManipulatorVertices[numManips++] = LLVector4(min.mV[VX], max.mV[VY], max.mV[VZ], 1.f);
        mManipulatorVertices[numManips++] = LLVector4(max.mV[VX], min.mV[VY], min.mV[VZ], 1.f);
        mManipulatorVertices[numManips++] = LLVector4(max.mV[VX], min.mV[VY], max.mV[VZ], 1.f);
        mManipulatorVertices[numManips++] = LLVector4(max.mV[VX], max.mV[VY], min.mV[VZ], 1.f);
        mManipulatorVertices[numManips++] = LLVector4(max.mV[VX], max.mV[VY], max.mV[VZ], 1.f);

        // 1-D highlights are applicable iff one object is selected
        if( mObjectSelection->getObjectCount() == 1 )
        {
            // face centers
            mManipulatorVertices[numManips++] = LLVector4(ctr.mV[VX], ctr.mV[VY], max.mV[VZ], 1.f);
            mManipulatorVertices[numManips++] = LLVector4(max.mV[VX], ctr.mV[VY], ctr.mV[VZ], 1.f);
            mManipulatorVertices[numManips++] = LLVector4(ctr.mV[VX], max.mV[VY], ctr.mV[VZ], 1.f);
            mManipulatorVertices[numManips++] = LLVector4(min.mV[VX], ctr.mV[VY], ctr.mV[VZ], 1.f);
            mManipulatorVertices[numManips++] = LLVector4(ctr.mV[VX], min.mV[VY], ctr.mV[VZ], 1.f);
            mManipulatorVertices[numManips++] = LLVector4(ctr.mV[VX], ctr.mV[VY], min.mV[VZ], 1.f);
        }

        for_each(mProjectedManipulators.begin(), mProjectedManipulators.end(), DeletePointer());
        mProjectedManipulators.clear();

        for (S32 i = 0; i < numManips; i++)
        {
            LLVector4 projectedVertex = mManipulatorVertices[i] * transform;
            projectedVertex = projectedVertex * (1.f / projectedVertex.mV[VW]);

            ManipulatorHandle* projManipulator = new ManipulatorHandle(LLVector3(projectedVertex.mV[VX], projectedVertex.mV[VY],
                projectedVertex.mV[VZ]), MANIPULATOR_IDS[i], (i < 7) ? SCALE_MANIP_CORNER : SCALE_MANIP_FACE);
            mProjectedManipulators.insert(projManipulator);
        }

        LLRect world_view_rect = gViewerWindow->getWorldViewRectScaled();
        F32 half_width = (F32)world_view_rect.getWidth() / 2.f;
        F32 half_height = (F32)world_view_rect.getHeight() / 2.f;
        LLVector2 manip2d;
        LLVector2 mousePos((F32)x - half_width, (F32)y - half_height);
        LLVector2 delta;

        mHighlightedPart = LL_NO_PART;

        for (manipulator_list_t::iterator iter = mProjectedManipulators.begin();
             iter != mProjectedManipulators.end(); ++iter)
        {
            ManipulatorHandle* manipulator = *iter;
            {
                manip2d.set(manipulator->mPosition.mV[VX] * half_width, manipulator->mPosition.mV[VY] * half_height);

                delta = manip2d - mousePos;
                if (delta.lengthSquared() < MAX_MANIP_SELECT_DISTANCE_SQUARED)
                {
                    mHighlightedPart = manipulator->mManipID;

                    //LL_INFOS() << "Tried: " << mHighlightedPart << LL_ENDL;
                    break;
                }
            }
        }
    }

    for (S32 i = 0; i < NUM_MANIPULATORS; i++)
    {
        if (mHighlightedPart == MANIPULATOR_IDS[i])
        {
            mManipulatorScales[i] = lerp(mManipulatorScales[i], SELECTED_MANIPULATOR_SCALE, LLSmoothInterpolation::getInterpolant(MANIPULATOR_SCALE_HALF_LIFE));
        }
        else
        {
            mManipulatorScales[i] = lerp(mManipulatorScales[i], 1.f, LLSmoothInterpolation::getInterpolant(MANIPULATOR_SCALE_HALF_LIFE));
        }
    }

    LL_DEBUGS("UserInput") << "hover handled by LLManipScale (inactive)" << LL_ENDL;
}


void LLManipScale::renderFaces( const LLBBox& bbox )
{
    // Don't bother to render the drag handles for 1-D scaling if
    // more than one object is selected or if it is an attachment
    if ( mObjectSelection->getObjectCount() > 1 )
    {
        return;
    }

    // This is a flattened representation of the box as render here
    //                                       .
    //              (+++)        (++-)      /|\t
    //                +------------+         | (texture coordinates)
    //                |            |         |
    //                |     1      |        (*) --->s
    //                |    +X      |
    //                |            |
    // (+++)     (+-+)|            |(+--)     (++-)        (+++)
    //   +------------+------------+------------+------------+
    //   |0          3|3          7|7          4|4          0|
    //   |     0      |     4      |     5      |     2      |
    //   |    +Z      |    -Y      |    -Z      |    +Y      |
    //   |            |            |            |            |
    //   |1          2|2          6|6          5|5          1|
    //   +------------+------------+------------+------------+
    // (-++)     (--+)|            |(---)     (-+-)        (-++)
    //                |     3      |
    //                |    -X      |
    //                |            |
    //                |            |
    //                +------------+
    //              (-++)        (-+-)

    LLColor4 highlight_color( 1.f, 1.f, 1.f, 0.5f);
    LLColor4 normal_color(  1.f, 1.f, 1.f, 0.3f);

    LLColor4 x_highlight_color( 1.f, 0.2f, 0.2f, 1.0f);
    LLColor4 x_normal_color(    0.6f, 0.f, 0.f, 0.4f);

    LLColor4 y_highlight_color( 0.2f, 1.f, 0.2f, 1.0f);
    LLColor4 y_normal_color(    0.f, 0.6f, 0.f, 0.4f);

    LLColor4 z_highlight_color( 0.2f, 0.2f, 1.f, 1.0f);
    LLColor4 z_normal_color(    0.f, 0.f, 0.6f, 0.4f);

    LLColor4 default_normal_color( 0.7f, 0.7f, 0.7f, 0.15f );

    const LLVector3& min = bbox.getMinLocal();
    const LLVector3& max = bbox.getMaxLocal();
    LLVector3 ctr = bbox.getCenterLocal();

    if (mManipPart == LL_NO_PART)
    {
        gGL.color4fv( default_normal_color.mV );
        LLGLDepthTest gls_depth(GL_FALSE);
        // <FS:Ansariel> Remove QUADS rendering mode
        //gGL.begin(LLRender::QUADS);
        //{
        //  // Face 0
        //  gGL.vertex3f(min.mV[VX], max.mV[VY], max.mV[VZ]);
        //  gGL.vertex3f(min.mV[VX], min.mV[VY], max.mV[VZ]);
        //  gGL.vertex3f(max.mV[VX], min.mV[VY], max.mV[VZ]);
        //  gGL.vertex3f(max.mV[VX], max.mV[VY], max.mV[VZ]);

        //  // Face 1
        //  gGL.vertex3f(max.mV[VX], min.mV[VY], max.mV[VZ]);
        //  gGL.vertex3f(max.mV[VX], min.mV[VY], min.mV[VZ]);
        //  gGL.vertex3f(max.mV[VX], max.mV[VY], min.mV[VZ]);
        //  gGL.vertex3f(max.mV[VX], max.mV[VY], max.mV[VZ]);

        //  // Face 2
        //  gGL.vertex3f(min.mV[VX], max.mV[VY], min.mV[VZ]);
        //  gGL.vertex3f(min.mV[VX], max.mV[VY], max.mV[VZ]);
        //  gGL.vertex3f(max.mV[VX], max.mV[VY], max.mV[VZ]);
        //  gGL.vertex3f(max.mV[VX], max.mV[VY], min.mV[VZ]);

        //  // Face 3
        //  gGL.vertex3f(min.mV[VX], max.mV[VY], max.mV[VZ]);
        //  gGL.vertex3f(min.mV[VX], max.mV[VY], min.mV[VZ]);
        //  gGL.vertex3f(min.mV[VX], min.mV[VY], min.mV[VZ]);
        //  gGL.vertex3f(min.mV[VX], min.mV[VY], max.mV[VZ]);

        //  // Face 4
        //  gGL.vertex3f(min.mV[VX], min.mV[VY], max.mV[VZ]);
        //  gGL.vertex3f(min.mV[VX], min.mV[VY], min.mV[VZ]);
        //  gGL.vertex3f(max.mV[VX], min.mV[VY], min.mV[VZ]);
        //  gGL.vertex3f(max.mV[VX], min.mV[VY], max.mV[VZ]);

        //  // Face 5
        //  gGL.vertex3f(min.mV[VX], min.mV[VY], min.mV[VZ]);
        //  gGL.vertex3f(min.mV[VX], max.mV[VY], min.mV[VZ]);
        //  gGL.vertex3f(max.mV[VX], max.mV[VY], min.mV[VZ]);
        //  gGL.vertex3f(max.mV[VX], min.mV[VY], min.mV[VZ]);
        //}
        //gGL.end();
        gGL.begin(LLRender::TRIANGLE_STRIP);
        {
            gGL.vertex3f(min.mV[VX], max.mV[VY], min.mV[VZ]);
            gGL.vertex3f(max.mV[VX], max.mV[VY], min.mV[VZ]);
            gGL.vertex3f(min.mV[VX], min.mV[VY], min.mV[VZ]);
            gGL.vertex3f(max.mV[VX], min.mV[VY], min.mV[VZ]);
            gGL.vertex3f(max.mV[VX], min.mV[VY], max.mV[VZ]);
            gGL.vertex3f(max.mV[VX], max.mV[VY], min.mV[VZ]);
            gGL.vertex3f(max.mV[VX], max.mV[VY], max.mV[VZ]);
            gGL.vertex3f(min.mV[VX], max.mV[VY], min.mV[VZ]);
            gGL.vertex3f(min.mV[VX], max.mV[VY], max.mV[VZ]);
            gGL.vertex3f(min.mV[VX], min.mV[VY], min.mV[VZ]);
            gGL.vertex3f(min.mV[VX], min.mV[VY], max.mV[VZ]);
            gGL.vertex3f(max.mV[VX], min.mV[VY], max.mV[VZ]);
            gGL.vertex3f(min.mV[VX], max.mV[VY], max.mV[VZ]);
            gGL.vertex3f(max.mV[VX], max.mV[VY], max.mV[VZ]);
        }
        gGL.end();
        // </FS:Ansariel>
    }

    // Find nearest vertex
    LLVector3 orientWRTHead = bbox.agentToLocalBasis( bbox.getCenterAgent() - gAgentCamera.getCameraPositionAgent() );
    U32 nearest =
        (orientWRTHead.mV[0] < 0.0f ? 1 : 0) +
        (orientWRTHead.mV[1] < 0.0f ? 2 : 0) +
        (orientWRTHead.mV[2] < 0.0f ? 4 : 0);

    // opposite faces on Linden cubes:
    // 0 & 5
    // 1 & 3
    // 2 & 4

    // Table of order to draw faces, based on nearest vertex
    static U32 face_list[8][6] = {
        { 2,0,1, 4,5,3 }, // v6  F201 F453
        { 2,0,3, 4,5,1 }, // v7  F203 F451
        { 4,0,1, 2,5,3 }, // v5  F401 F253
        { 4,0,3, 2,5,1 }, // v4  F403 F251
        { 2,5,1, 4,0,3 }, // v2  F251 F403
        { 2,5,3, 4,0,1 }, // v3  F253 F401
        { 4,5,1, 2,0,3 }, // v1  F451 F203
        { 4,5,3, 2,0,1 }  // v0  F453 F201
    };

    {
        LLGLDepthTest gls_depth(GL_FALSE);

        for (S32 i = 0; i < 6; i++)
        {
            U32 face = face_list[nearest][i];
            switch( face )
            {
              case 0:
                conditionalHighlight( LL_FACE_POSZ, &z_highlight_color, &z_normal_color );
                renderAxisHandle( 8, ctr, LLVector3( ctr.mV[VX], ctr.mV[VY], max.mV[VZ] ) );
                break;

              case 1:
                conditionalHighlight( LL_FACE_POSX, &x_highlight_color, &x_normal_color );
                renderAxisHandle( 9, ctr, LLVector3( max.mV[VX], ctr.mV[VY], ctr.mV[VZ] ) );
                break;

              case 2:
                conditionalHighlight( LL_FACE_POSY, &y_highlight_color, &y_normal_color );
                renderAxisHandle( 10, ctr, LLVector3( ctr.mV[VX], max.mV[VY], ctr.mV[VZ] ) );
                break;

              case 3:
                conditionalHighlight( LL_FACE_NEGX, &x_highlight_color, &x_normal_color );
                renderAxisHandle( 11, ctr, LLVector3( min.mV[VX], ctr.mV[VY], ctr.mV[VZ] ) );
                break;

              case 4:
                conditionalHighlight( LL_FACE_NEGY, &y_highlight_color, &y_normal_color );
                renderAxisHandle( 12, ctr, LLVector3( ctr.mV[VX], min.mV[VY], ctr.mV[VZ] ) );
                break;

              case 5:
                conditionalHighlight( LL_FACE_NEGZ, &z_highlight_color, &z_normal_color );
                renderAxisHandle( 13, ctr, LLVector3( ctr.mV[VX], ctr.mV[VY], min.mV[VZ] ) );
                break;
            }
        }
    }
}

void LLManipScale::renderCorners( const LLBBox& bbox )
{
    U32 part = LL_CORNER_NNN;

    F32 x_offset = bbox.getMinLocal().mV[VX];
    for( S32 i=0; i < 2; i++ )
    {
        F32 y_offset = bbox.getMinLocal().mV[VY];
        for( S32 j=0; j < 2; j++ )
        {
            F32 z_offset = bbox.getMinLocal().mV[VZ];
            for( S32 k=0; k < 2; k++ )
            {
                conditionalHighlight( part );
                renderBoxHandle( x_offset, y_offset, z_offset );
                part++;

                z_offset = bbox.getMaxLocal().mV[VZ];

            }
            y_offset = bbox.getMaxLocal().mV[VY];
        }
        x_offset = bbox.getMaxLocal().mV[VX];
    }
}


void LLManipScale::renderBoxHandle( F32 x, F32 y, F32 z )
{
    gGL.getTexUnit(0)->unbind(LLTexUnit::TT_TEXTURE);
    LLGLDepthTest gls_depth(GL_FALSE);
    //LLGLDisable gls_stencil(GL_STENCIL_TEST);

    gGL.pushMatrix();
    {
        gGL.translatef( x, y, z );
        gGL.scalef( mScaledBoxHandleSize, mScaledBoxHandleSize, mScaledBoxHandleSize );
        gBox.render();
    }
    gGL.popMatrix();
}


void LLManipScale::renderAxisHandle( U32 handle_index, const LLVector3& start, const LLVector3& end )
{
    if( getShowAxes() )
    {
        // Draws a single "jacks" style handle: a long, retangular box from start to end.
        LLVector3 offset_start = end - start;
        offset_start.normalize();
        offset_start = start + mBoxHandleSize[handle_index] * offset_start;

        LLVector3 delta = end - offset_start;
        LLVector3 pos = offset_start + 0.5f * delta;

        gGL.pushMatrix();
        {
            gGL.translatef( pos.mV[VX], pos.mV[VY], pos.mV[VZ] );
            gGL.scalef(
                mBoxHandleSize[handle_index] + llabs(delta.mV[VX]),
                mBoxHandleSize[handle_index] + llabs(delta.mV[VY]),
                mBoxHandleSize[handle_index] + llabs(delta.mV[VZ]));
            gBox.render();
        }
        gGL.popMatrix();
    }
    else
    {
        renderBoxHandle( end.mV[VX], end.mV[VY], end.mV[VZ] );
    }
}

// General scale call
void LLManipScale::drag( S32 x, S32 y )
{
    if( (LL_FACE_MIN <= (S32)mManipPart)
        && ((S32)mManipPart <= LL_FACE_MAX) )
    {
        dragFace( x, y );
    }
    else if( (LL_CORNER_MIN <= (S32)mManipPart)
        && ((S32)mManipPart <= LL_CORNER_MAX) )
    {
        dragCorner( x, y );
    }

    // store changes to override updates
    for (LLObjectSelection::iterator iter = LLSelectMgr::getInstance()->getSelection()->begin();
         iter != LLSelectMgr::getInstance()->getSelection()->end(); iter++)
    {
        LLSelectNode* selectNode = *iter;
        LLViewerObject*cur = selectNode->getObject();
        LLViewerObject *root_object = (cur == NULL) ? NULL : cur->getRootEdit();
        if( cur->permModify() && cur->permMove() && !cur->isPermanentEnforced() &&
            ((root_object == NULL) || !root_object->isPermanentEnforced()) &&
            !cur->isAvatar())
        {
            selectNode->mLastScale = cur->getScale();
            selectNode->mLastPositionLocal = cur->getPosition();
        }
    }

    LLSelectMgr::getInstance()->updateSelectionCenter();
    gAgentCamera.clearFocusObject();
}

// Scale on three axis simultaneously
void LLManipScale::dragCorner( S32 x, S32 y )
{
    // Suppress scale if mouse hasn't moved.
    if (x == mLastMouseX && y == mLastMouseY)
    {
        return;
    }
    mLastMouseX = x;
    mLastMouseY = y;

    LLVector3 drag_start_point_agent = gAgent.getPosAgentFromGlobal(mDragStartPointGlobal);
    LLVector3 drag_start_center_agent = gAgent.getPosAgentFromGlobal(mDragStartCenterGlobal);

    LLVector3d drag_start_dir_d;
    drag_start_dir_d.set(mDragStartPointGlobal - mDragStartCenterGlobal);

    F32 s = 0;
    F32 t = 0;
    nearestPointOnLineFromMouse(x, y,
                                drag_start_center_agent,
                                drag_start_point_agent,
                                s, t );

    if( s <= 0 )  // we only care about intersections in front of the camera
    {
        return;
    }
    mDragPointGlobal = lerp(mDragStartCenterGlobal, mDragStartPointGlobal, t);

    LLBBox bbox      = LLSelectMgr::getInstance()->getBBoxOfSelection();
    F32 scale_factor = 1.f;
    F32 max_scale    = partToMaxScale(mManipPart, bbox);
    F32 min_scale    = partToMinScale(mManipPart, bbox);
    bool uniform     = LLManipScale::getUniform();

    // check for snapping
    LLVector3 mouse_on_plane1;
    getMousePointOnPlaneAgent(mouse_on_plane1, x, y, mScaleCenter, mScalePlaneNormal1);
    mouse_on_plane1 -= mScaleCenter;

    LLVector3 mouse_on_plane2;
    getMousePointOnPlaneAgent(mouse_on_plane2, x, y, mScaleCenter, mScalePlaneNormal2);
    mouse_on_plane2 -= mScaleCenter;

    LLVector3 projected_drag_pos1 = inverse_projected_vec(mScaleDir, orthogonal_component(mouse_on_plane1, mSnapGuideDir1));
    LLVector3 projected_drag_pos2 = inverse_projected_vec(mScaleDir, orthogonal_component(mouse_on_plane2, mSnapGuideDir2));

    bool snap_enabled = gSavedSettings.getBOOL("SnapEnabled");
    if (snap_enabled && (mouse_on_plane1 - projected_drag_pos1) * mSnapGuideDir1 > mSnapRegimeOffset)
    {
        F32 drag_dist = mScaleDir * projected_drag_pos1; // Projecting the drag position allows for negative results, vs using the length which will result in a "reverse scaling" bug.

        F32 cur_subdivisions = llclamp(getSubdivisionLevel(mScaleCenter + projected_drag_pos1, mScaleDir, mScaleSnapUnit1, mTickPixelSpacing1), sGridMinSubdivisionLevel, sGridMaxSubdivisionLevel);
        F32 snap_dist = mScaleSnapUnit1 / (2.f * cur_subdivisions);
        F32 relative_snap_dist = fmodf(drag_dist + snap_dist, mScaleSnapUnit1 / cur_subdivisions);

        mScaleSnappedValue = llclamp((drag_dist - (relative_snap_dist - snap_dist)), min_scale, max_scale);
        scale_factor = mScaleSnappedValue / dist_vec(drag_start_point_agent, drag_start_center_agent);
        mScaleSnappedValue /= mScaleSnapUnit1 * 2.f;
        mSnapRegime = SNAP_REGIME_UPPER;

        if (!uniform)
        {
            scale_factor *= 0.5f;
        }
    }
    else if (snap_enabled && (mouse_on_plane2 - projected_drag_pos2) * mSnapGuideDir2 > mSnapRegimeOffset )
    {
        F32 drag_dist = mScaleDir * projected_drag_pos2; // Projecting the drag position allows for negative results, vs using the length which will result in a "reverse scaling" bug.

        F32 cur_subdivisions = llclamp(getSubdivisionLevel(mScaleCenter + projected_drag_pos2, mScaleDir, mScaleSnapUnit2, mTickPixelSpacing2), sGridMinSubdivisionLevel, sGridMaxSubdivisionLevel);
        F32 snap_dist = mScaleSnapUnit2 / (2.f * cur_subdivisions);
        F32 relative_snap_dist = fmodf(drag_dist + snap_dist, mScaleSnapUnit2 / cur_subdivisions);

        mScaleSnappedValue = llclamp((drag_dist - (relative_snap_dist - snap_dist)), min_scale, max_scale);
        scale_factor = mScaleSnappedValue / dist_vec(drag_start_point_agent, drag_start_center_agent);
        mScaleSnappedValue /= mScaleSnapUnit2 * 2.f;
        mSnapRegime = SNAP_REGIME_LOWER;

        if (!uniform)
        {
            scale_factor *= 0.5f;
        }
    }
    else
    {
        mSnapRegime = SNAP_REGIME_NONE;
        scale_factor = t;
        if (!uniform)
        {
            scale_factor = 0.5f + (scale_factor * 0.5f);
        }
    }

// <AW: opensim-limits>
//  F32 max_scale_factor = get_default_max_prim_scale() / MIN_PRIM_SCALE;
//  F32 min_scale_factor = MIN_PRIM_SCALE / get_default_max_prim_scale();
    F32 max_scale_factor = LLWorld::getInstance()->getRegionMaxPrimScale() / LLWorld::getInstance()->getRegionMinPrimScale();
    F32 min_scale_factor = LLWorld::getInstance()->getRegionMinPrimScale() / LLWorld::getInstance()->getRegionMaxPrimScale();
// </AW: opensim-limits>

    // find max and min scale factors that will make biggest object hit max absolute scale and smallest object hit min absolute scale
    for (LLObjectSelection::iterator iter = mObjectSelection->begin();
         iter != mObjectSelection->end(); iter++)
    {
        LLSelectNode* selectNode = *iter;
        LLViewerObject* cur = selectNode->getObject();
        LLViewerObject *root_object = (cur == NULL) ? NULL : cur->getRootEdit();
        if(  cur->permModify() && cur->permMove() && !cur->isPermanentEnforced() &&
            ((root_object == NULL) || !root_object->isPermanentEnforced()) &&
            !cur->isAvatar() )
        {
            const LLVector3& scale = selectNode->mSavedScale;

            F32 cur_max_scale_factor = llmin( get_default_max_prim_scale(LLPickInfo::isFlora(cur)) / scale.mV[VX], get_default_max_prim_scale(LLPickInfo::isFlora(cur)) / scale.mV[VY], get_default_max_prim_scale(LLPickInfo::isFlora(cur)) / scale.mV[VZ] );
            max_scale_factor = llmin( max_scale_factor, cur_max_scale_factor );
// <AW: opensim-limits>
//          F32 cur_min_scale_factor = llmax( MIN_PRIM_SCALE / scale.mV[VX], MIN_PRIM_SCALE / scale.mV[VY], MIN_PRIM_SCALE / scale.mV[VZ] );
            F32 cur_min_scale_factor = llmax( LLWorld::getInstance()->getRegionMinPrimScale() / scale.mV[VX], LLWorld::getInstance()->getRegionMinPrimScale() / scale.mV[VY], LLWorld::getInstance()->getRegionMinPrimScale() / scale.mV[VZ] );
// </AW: opensim-limits>
            min_scale_factor = llmax( min_scale_factor, cur_min_scale_factor );
        }
    }

    scale_factor = llclamp( scale_factor, min_scale_factor, max_scale_factor );

    LLVector3d drag_global = uniform ? mDragStartCenterGlobal : mDragFarHitGlobal;

    // do the root objects i.e. (true == cur->isRootEdit())
    for (LLObjectSelection::iterator iter = mObjectSelection->begin();
         iter != mObjectSelection->end(); iter++)
    {
        LLSelectNode* selectNode = *iter;
        LLViewerObject* cur = selectNode->getObject();
        LLViewerObject *root_object = (cur == NULL) ? NULL : cur->getRootEdit();
        if( cur->permModify() && cur->permMove() && !cur->isPermanentEnforced() &&
            ((root_object == NULL) || !root_object->isPermanentEnforced()) &&
            !cur->isAvatar() && cur->isRootEdit() )
        {
            const LLVector3& scale = selectNode->mSavedScale;
            cur->setScale( scale_factor * scale );

            LLVector3 delta_pos;
            LLVector3 original_pos = cur->getPositionEdit();
            LLVector3d new_pos_global = drag_global + (selectNode->mSavedPositionGlobal - drag_global) * scale_factor;
            if (!cur->isAttachment())
            {
                new_pos_global = LLWorld::getInstance()->clipToVisibleRegions(selectNode->mSavedPositionGlobal, new_pos_global);
            }
            cur->setPositionAbsoluteGlobal( new_pos_global );
            rebuild(cur);

            delta_pos = cur->getPositionEdit() - original_pos;

            if (selectNode->mIndividualSelection)
            {
                // counter-translate child objects if we are moving the root as an individual
                LLViewerObject::const_child_list_t& child_list = cur->getChildren();
                for (LLViewerObject::child_list_t::const_iterator iter = child_list.begin();
                     iter != child_list.end(); iter++)
                {
                    LLViewerObject* childp = *iter;

                    if (cur->isAttachment())
                    {
                        LLVector3 child_pos = childp->getPosition() - (delta_pos * ~cur->getRotationEdit());
                        childp->setPosition(child_pos);
                    }
                    else
                    {
                        LLVector3d child_pos_delta(delta_pos);
                        // RN: this updates drawable position instantly
                        childp->setPositionAbsoluteGlobal(childp->getPositionGlobal() - child_pos_delta);
                    }
                    rebuild(childp);
                }
            }
        }
    }
    // do the child objects i.e. (false == cur->isRootEdit())
    for (LLObjectSelection::iterator iter = mObjectSelection->begin();
         iter != mObjectSelection->end(); iter++)
    {
        LLSelectNode* selectNode = *iter;
        LLViewerObject*cur = selectNode->getObject();
        LLViewerObject *root_object = (cur == NULL) ? NULL : cur->getRootEdit();
        if( cur->permModify() && cur->permMove() && !cur->isPermanentEnforced() &&
            ((root_object == NULL) || !root_object->isPermanentEnforced()) &&
            !cur->isAvatar() && !cur->isRootEdit() )
        {
            const LLVector3& scale = selectNode->mSavedScale;
            cur->setScale( scale_factor * scale, false );

            if (!selectNode->mIndividualSelection)
            {
                cur->setPosition(selectNode->mSavedPositionLocal * scale_factor);
            }

            rebuild(cur);
        }
    }
}

// Scale on a single axis
void LLManipScale::dragFace( S32 x, S32 y )
{
    // Suppress scale if mouse hasn't moved.
    if (x == mLastMouseX && y == mLastMouseY)
    {
        return;
    }

    mLastMouseX = x;
    mLastMouseY = y;

    LLVector3d drag_start_point_global  = mDragStartPointGlobal;
    LLVector3d drag_start_center_global = mDragStartCenterGlobal;
    LLVector3 drag_start_point_agent = gAgent.getPosAgentFromGlobal(drag_start_point_global);
    LLVector3 drag_start_center_agent = gAgent.getPosAgentFromGlobal(drag_start_center_global);

    LLVector3d drag_start_dir_d;
    drag_start_dir_d.set(drag_start_point_global - drag_start_center_global);
    LLVector3 drag_start_dir_f;
    drag_start_dir_f.set(drag_start_dir_d);

    LLBBox bbox = LLSelectMgr::getInstance()->getBBoxOfSelection();

    F32 s = 0;
    F32 t = 0;

    nearestPointOnLineFromMouse(x,
                        y,
                        drag_start_center_agent,
                        drag_start_point_agent,
                        s, t );

    if( s <= 0 )  // we only care about intersections in front of the camera
    {
        return;
    }

    LLVector3d drag_point_global = drag_start_center_global + t * drag_start_dir_d;
    LLVector3 part_dir_local    = partToUnitVector( mManipPart );

    // check for snapping
    LLVector3 mouse_on_plane;
    getMousePointOnPlaneAgent(mouse_on_plane, x, y, mScaleCenter, mScalePlaneNormal1 );

    LLVector3 mouse_on_scale_line = mScaleCenter + projected_vec(mouse_on_plane - mScaleCenter, mScaleDir);
    LLVector3 drag_delta(mouse_on_scale_line - drag_start_point_agent);
    F32 max_drag_dist = partToMaxScale(mManipPart, bbox);
    F32 min_drag_dist = partToMinScale(mManipPart, bbox);

    bool uniform = LLManipScale::getUniform();
    if( uniform )
    {
        drag_delta *= 2.f;
    }

    LLVector3 scale_center_to_mouse = mouse_on_plane - mScaleCenter;
    F32 dist_from_scale_line = dist_vec(scale_center_to_mouse, (mouse_on_scale_line - mScaleCenter));
    F32 dist_along_scale_line = scale_center_to_mouse * mScaleDir;

    bool snap_enabled = gSavedSettings.getBOOL("SnapEnabled");

    if (snap_enabled && dist_from_scale_line > mSnapRegimeOffset)
    {
        mSnapRegime = static_cast<ESnapRegimes>(SNAP_REGIME_UPPER | SNAP_REGIME_LOWER); // A face drag doesn't have split regimes.

        if (dist_along_scale_line > max_drag_dist)
        {
            mScaleSnappedValue = max_drag_dist;

            LLVector3 clamp_point = mScaleCenter + max_drag_dist * mScaleDir;
            drag_delta.set(clamp_point - drag_start_point_agent);
        }
        else if (dist_along_scale_line < min_drag_dist)
        {
            mScaleSnappedValue = min_drag_dist;

            LLVector3 clamp_point = mScaleCenter + min_drag_dist * mScaleDir;
            drag_delta.set(clamp_point - drag_start_point_agent);
        }
        else
        {
            F32 drag_dist = scale_center_to_mouse * mScaleDir;
            F32 cur_subdivisions = llclamp(getSubdivisionLevel(mScaleCenter + mScaleDir * drag_dist, mScaleDir, mScaleSnapUnit1, mTickPixelSpacing1), sGridMinSubdivisionLevel, sGridMaxSubdivisionLevel);
            F32 snap_dist = mScaleSnapUnit1 / (2.f * cur_subdivisions);
            F32 relative_snap_dist = fmodf(drag_dist + snap_dist, mScaleSnapUnit1 / cur_subdivisions);
            relative_snap_dist -= snap_dist;

            //make sure that values that the scale is "snapped to"
            //do not exceed/go under the applicable max/mins
            //this causes the box to shift displacements ever so slightly
            //although the "snap value" should go down to 0
            //see Jira 1027
            relative_snap_dist = llclamp(relative_snap_dist,
                                         drag_dist - max_drag_dist,
                                         drag_dist - min_drag_dist);

            mScaleSnappedValue = (drag_dist - relative_snap_dist) / (mScaleSnapUnit1 * 2.f);

            if (llabs(relative_snap_dist) < snap_dist)
            {
                LLVector3 drag_correction = relative_snap_dist * mScaleDir;
                if (uniform)
                {
                    drag_correction *= 2.f;
                }

                drag_delta -= drag_correction;
            }
        }
    }
    else
    {
        mSnapRegime = SNAP_REGIME_NONE;
    }

    LLVector3 dir_agent;
    if( part_dir_local.mV[VX] )
    {
        dir_agent = bbox.localToAgentBasis( LLVector3::x_axis );
    }
    else if( part_dir_local.mV[VY] )
    {
        dir_agent = bbox.localToAgentBasis( LLVector3::y_axis );
    }
    else if( part_dir_local.mV[VZ] )
    {
        dir_agent = bbox.localToAgentBasis( LLVector3::z_axis );
    }
    stretchFace(
        projected_vec(drag_start_dir_f, dir_agent) + drag_start_center_agent,
        projected_vec(drag_delta, dir_agent));

    mDragPointGlobal = drag_point_global;
}

void LLManipScale::sendUpdates( bool send_position_update, bool send_scale_update, bool corner )
{
    // Throttle updates to 10 per second.
    static LLTimer  update_timer;
    F32 elapsed_time = update_timer.getElapsedTimeF32();
    const F32 UPDATE_DELAY = 0.1f;                      //  min time between transmitted updates

    if( send_scale_update || send_position_update )
    {
        U32 update_flags = UPD_NONE;
        if (send_position_update)   update_flags |= UPD_POSITION;
        if (send_scale_update)      update_flags |= UPD_SCALE;

//      bool send_type = SEND_INDIVIDUALS;
        if (corner)
        {
            update_flags |= UPD_UNIFORM;
        }
        // keep this up to date for sendonmouseup
        mLastUpdateFlags = update_flags;

        // enforce minimum update delay and don't stream updates on sub-object selections
        if( elapsed_time > UPDATE_DELAY && !gSavedSettings.getBOOL("EditLinkedParts") )
        {
            LLSelectMgr::getInstance()->sendMultipleUpdate( update_flags );
            update_timer.reset();
            mSendUpdateOnMouseUp = false;
        }
        else
        {
            mSendUpdateOnMouseUp = true;
        }
        dialog_refresh_all();
    }
}

// Rescales in a single dimension.  Either uniform (standard) or one-sided (scale plus translation)
// depending on mUniform.  Handles multiple selection and objects that are not aligned to the bounding box.
void LLManipScale::stretchFace( const LLVector3& drag_start_agent, const LLVector3& drag_delta_agent )
{
    LLVector3 drag_start_center_agent = gAgent.getPosAgentFromGlobal(mDragStartCenterGlobal);

    for (LLObjectSelection::iterator iter = mObjectSelection->begin();
         iter != mObjectSelection->end(); iter++)
    {
        LLSelectNode* selectNode = *iter;
        LLViewerObject*cur = selectNode->getObject();
        LLViewerObject *root_object = (cur == NULL) ? NULL : cur->getRootEdit();
        if( cur->permModify() && cur->permMove() && !cur->isPermanentEnforced() &&
            ((root_object == NULL) || !root_object->isPermanentEnforced()) &&
            !cur->isAvatar() )
        {
            LLBBox cur_bbox         = cur->getBoundingBoxAgent();
            LLVector3 start_local   = cur_bbox.agentToLocal( drag_start_agent );
            LLVector3 end_local     = cur_bbox.agentToLocal( drag_start_agent + drag_delta_agent);
            LLVector3 start_center_local = cur_bbox.agentToLocal( drag_start_center_agent );
            LLVector3 axis          = nearestAxis( start_local - start_center_local );
            S32 axis_index          = axis.mV[0] ? 0 : (axis.mV[1] ? 1 : 2 );

            LLVector3 delta_local   = end_local - start_local;
            F32 delta_local_mag     = delta_local.length();
            LLVector3 dir_local;
            if (delta_local_mag == 0.f)
            {
                dir_local = axis;
            }
            else
            {
                dir_local = delta_local / delta_local_mag; // normalized delta_local
            }

            F32 denom = axis * dir_local;
            F32 desired_delta_size  = is_approx_zero(denom) ? 0.f : (delta_local_mag / denom);  // in meters
// <AW: opensim-limits>
//          F32 desired_scale       = llclamp(selectNode->mSavedScale.mV[axis_index] + desired_delta_size, MIN_PRIM_SCALE, get_default_max_prim_scale(LLPickInfo::isFlora(cur)));
            F32 desired_scale       = llclamp(selectNode->mSavedScale.mV[axis_index] + desired_delta_size, LLWorld::getInstance()->getRegionMinPrimScale(), get_default_max_prim_scale(LLPickInfo::isFlora(cur)));
// </AW: opensim-limits>
            // propagate scale constraint back to position offset
            desired_delta_size      = desired_scale - selectNode->mSavedScale.mV[axis_index]; // propagate constraint back to position

            LLVector3 scale         = cur->getScale();
            scale.mV[axis_index]    = desired_scale;
            cur->setScale(scale, false);
            rebuild(cur);
            LLVector3 delta_pos;
            if( !getUniform() )
            {
                LLVector3 delta_pos_local = axis * (0.5f * desired_delta_size);
                LLVector3d delta_pos_global;
                delta_pos_global.set(cur_bbox.localToAgent( delta_pos_local ) - cur_bbox.getCenterAgent());
                LLVector3 cur_pos = cur->getPositionEdit();

                if (cur->isRootEdit() && !cur->isAttachment())
                {
                    LLVector3d new_pos_global = LLWorld::getInstance()->clipToVisibleRegions(selectNode->mSavedPositionGlobal, selectNode->mSavedPositionGlobal + delta_pos_global);
                    cur->setPositionGlobal( new_pos_global );
                }
                else
                {
                    LLXform* parent_xform = cur->mDrawable->getXform()->getParent();
                    LLVector3 new_pos_local;
                    // this works in attachment point space using world space delta
                    if (parent_xform)
                    {
                        new_pos_local = selectNode->mSavedPositionLocal + (LLVector3(delta_pos_global) * ~parent_xform->getWorldRotation());
                    }
                    else
                    {
                        new_pos_local = selectNode->mSavedPositionLocal + LLVector3(delta_pos_global);
                    }
                    cur->setPosition(new_pos_local);
                }
                delta_pos = cur->getPositionEdit() - cur_pos;
            }
            if (cur->isRootEdit() && selectNode->mIndividualSelection)
            {
                // counter-translate child objects if we are moving the root as an individual
                LLViewerObject::const_child_list_t& child_list = cur->getChildren();
                for (LLViewerObject::child_list_t::const_iterator iter = child_list.begin();
                     iter != child_list.end(); iter++)
                {
                    LLViewerObject* childp = *iter;
                    if (!getUniform())
                    {
                        LLVector3 child_pos = childp->getPosition() - (delta_pos * ~cur->getRotationEdit());
                        childp->setPosition(child_pos);
                        rebuild(childp);
                    }
                }
            }
        }
    }
}


void LLManipScale::renderGuidelinesPart( const LLBBox& bbox )
{
    LLVector3 guideline_start = bbox.getCenterLocal();

    LLVector3 guideline_end = unitVectorToLocalBBoxExtent( partToUnitVector( mManipPart ), bbox );

    if (!getUniform())
    {
        guideline_start = unitVectorToLocalBBoxExtent( -partToUnitVector( mManipPart ), bbox );
    }

    guideline_end -= guideline_start;
    guideline_end.normalize();
    guideline_end *= LLWorld::getInstance()->getRegionWidthInMeters();
    guideline_end += guideline_start;

    {
        LLGLDepthTest gls_depth(GL_TRUE);
        gl_line_3d( guideline_start, guideline_end, LLColor4(1.f, 1.f, 1.f, 0.5f) );
    }
    {
        LLGLDepthTest gls_depth(GL_FALSE);
        gl_line_3d( guideline_start, guideline_end, LLColor4(1.f, 1.f, 1.f, 0.25f) );
    }
}

void LLManipScale::updateSnapGuides(const LLBBox& bbox)
{
    LLVector3 grid_origin;
    LLVector3 grid_scale;
    LLQuaternion grid_rotation;
    LLSelectMgr::getInstance()->getGrid(grid_origin, grid_rotation, grid_scale);

    bool uniform = LLManipScale::getUniform();

    LLVector3 box_corner_agent = bbox.localToAgent(unitVectorToLocalBBoxExtent( partToUnitVector( mManipPart ), bbox ));
    mScaleCenter = uniform ? bbox.getCenterAgent() : bbox.localToAgent(unitVectorToLocalBBoxExtent( -1.f * partToUnitVector( mManipPart ), bbox ));
    mScaleDir = box_corner_agent - mScaleCenter;
    mScaleDir.normalize();

    if(mObjectSelection->getSelectType() == SELECT_TYPE_HUD)
    {
        mSnapRegimeOffset = SNAP_GUIDE_SCREEN_OFFSET / gAgentCamera.mHUDCurZoom;
    }
    else
    {
        F32 object_distance = dist_vec(box_corner_agent, LLViewerCamera::getInstance()->getOrigin());
        mSnapRegimeOffset = (SNAP_GUIDE_SCREEN_OFFSET * gViewerWindow->getWorldViewWidthRaw() * object_distance) / LLViewerCamera::getInstance()->getPixelMeterRatio();
    }
    LLVector3 cam_at_axis;
    F32 snap_guide_length;
    if (mObjectSelection->getSelectType() == SELECT_TYPE_HUD)
    {
        cam_at_axis.set(1.f, 0.f, 0.f);
        snap_guide_length = SNAP_GUIDE_SCREEN_LENGTH / gAgentCamera.mHUDCurZoom;
    }
    else
    {
        cam_at_axis = LLViewerCamera::getInstance()->getAtAxis();
        F32 manipulator_distance = dist_vec(box_corner_agent, LLViewerCamera::getInstance()->getOrigin());
        snap_guide_length = (SNAP_GUIDE_SCREEN_LENGTH * gViewerWindow->getWorldViewWidthRaw() * manipulator_distance) / LLViewerCamera::getInstance()->getPixelMeterRatio();
    }

    mSnapGuideLength = snap_guide_length / llmax(0.1f, (llmin(mSnapGuideDir1 * cam_at_axis, mSnapGuideDir2 * cam_at_axis)));

    LLVector3 off_axis_dir = mScaleDir % cam_at_axis;
    off_axis_dir.normalize();

    if( (LL_FACE_MIN <= (S32)mManipPart) && ((S32)mManipPart <= LL_FACE_MAX) )
    {
        LLVector3 bbox_relative_cam_dir = off_axis_dir * ~bbox.getRotation();
        bbox_relative_cam_dir.abs();
        if (bbox_relative_cam_dir.mV[VX] > bbox_relative_cam_dir.mV[VY] && bbox_relative_cam_dir.mV[VX] > bbox_relative_cam_dir.mV[VZ])
        {
            mSnapGuideDir1 = LLVector3::x_axis * bbox.getRotation();
        }
        else if (bbox_relative_cam_dir.mV[VY] > bbox_relative_cam_dir.mV[VZ])
        {
            mSnapGuideDir1 = LLVector3::y_axis * bbox.getRotation();
        }
        else
        {
            mSnapGuideDir1 = LLVector3::z_axis * bbox.getRotation();
        }

        LLVector3 scale_snap = grid_scale;
        mScaleSnapUnit1 = scale_snap.scaleVec(partToUnitVector( mManipPart )).length();
        mScaleSnapUnit2 = mScaleSnapUnit1;
        mSnapGuideDir1 *= mSnapGuideDir1 * LLViewerCamera::getInstance()->getUpAxis() > 0.f ? 1.f : -1.f;
        mSnapGuideDir2 = mSnapGuideDir1 * -1.f;
        mSnapDir1 = mScaleDir;
        mSnapDir2 = mScaleDir;
    }
    else if( (LL_CORNER_MIN <= (S32)mManipPart) && ((S32)mManipPart <= LL_CORNER_MAX) )
    {
        LLVector3 local_camera_dir;
        if (mObjectSelection->getSelectType() == SELECT_TYPE_HUD)
        {
            local_camera_dir = LLVector3(-1.f, 0.f, 0.f) * ~bbox.getRotation();
        }
        else
        {
            local_camera_dir = (LLViewerCamera::getInstance()->getOrigin() - box_corner_agent) * ~bbox.getRotation();
            local_camera_dir.normalize();
        }

        LLVector3 axis_flip;
        switch (mManipPart)
        {
        case LL_CORNER_NNN:
            axis_flip.set(1.f, 1.f, 1.f);
            break;
        case LL_CORNER_NNP:
            axis_flip.set(1.f, 1.f, -1.f);
            break;
        case LL_CORNER_NPN:
            axis_flip.set(1.f, -1.f, 1.f);
            break;
        case LL_CORNER_NPP:
            axis_flip.set(1.f, -1.f, -1.f);
            break;
        case LL_CORNER_PNN:
            axis_flip.set(-1.f, 1.f, 1.f);
            break;
        case LL_CORNER_PNP:
            axis_flip.set(-1.f, 1.f, -1.f);
            break;
        case LL_CORNER_PPN:
            axis_flip.set(-1.f, -1.f, 1.f);
            break;
        case LL_CORNER_PPP:
            axis_flip.set(-1.f, -1.f, -1.f);
            break;
        default:
            break;
        }

        // account for which side of the object the camera is located and negate appropriate axes
        local_camera_dir.scaleVec(axis_flip);

        // normalize to object scale
        LLVector3 bbox_extent = bbox.getExtentLocal();
        local_camera_dir.scaleVec(LLVector3(1.f / bbox_extent.mV[VX], 1.f / bbox_extent.mV[VY], 1.f / bbox_extent.mV[VZ]));

        S32 scale_face = -1;

        if ((local_camera_dir.mV[VX] > 0.f) == (local_camera_dir.mV[VY] > 0.f))
        {
            if ((local_camera_dir.mV[VZ] > 0.f) == (local_camera_dir.mV[VY] > 0.f))
            {
                LLVector3 local_camera_dir_abs = local_camera_dir;
                local_camera_dir_abs.abs();
                // all neighboring faces of bbox are pointing towards camera or away from camera
                // use largest magnitude face for snap guides
                if (local_camera_dir_abs.mV[VX] > local_camera_dir_abs.mV[VY])
                {
                    if (local_camera_dir_abs.mV[VX] > local_camera_dir_abs.mV[VZ])
                    {
                        scale_face = VX;
                    }
                    else
                    {
                        scale_face = VZ;
                    }
                }
                else // y > x
                {
                    if (local_camera_dir_abs.mV[VY] > local_camera_dir_abs.mV[VZ])
                    {
                        scale_face = VY;
                    }
                    else
                    {
                        scale_face = VZ;
                    }
                }
            }
            else
            {
                // z axis facing opposite direction from x and y relative to camera, use x and y for snap guides
                scale_face = VZ;
            }
        }
        else // x and y axes are facing in opposite directions relative to camera
        {
            if ((local_camera_dir.mV[VZ] > 0.f) == (local_camera_dir.mV[VY] > 0.f))
            {
                // x axis facing opposite direction from y and z relative to camera, use y and z for snap guides
                scale_face = VX;
            }
            else
            {
                // y axis facing opposite direction from x and z relative to camera, use x and z for snap guides
                scale_face = VY;
            }
        }

        switch(scale_face)
        {
        case VX:
            // x axis face being scaled, use y and z for snap guides
            mSnapGuideDir1 = LLVector3::y_axis.scaledVec(axis_flip);
            mScaleSnapUnit1 = grid_scale.mV[VZ];
            mSnapGuideDir2 = LLVector3::z_axis.scaledVec(axis_flip);
            mScaleSnapUnit2 = grid_scale.mV[VY];
            break;
        case VY:
            // y axis facing being scaled, use x and z for snap guides
            mSnapGuideDir1 = LLVector3::x_axis.scaledVec(axis_flip);
            mScaleSnapUnit1 = grid_scale.mV[VZ];
            mSnapGuideDir2 = LLVector3::z_axis.scaledVec(axis_flip);
            mScaleSnapUnit2 = grid_scale.mV[VX];
            break;
        case VZ:
            // z axis facing being scaled, use x and y for snap guides
            mSnapGuideDir1 = LLVector3::x_axis.scaledVec(axis_flip);
            mScaleSnapUnit1 = grid_scale.mV[VY];
            mSnapGuideDir2 = LLVector3::y_axis.scaledVec(axis_flip);
            mScaleSnapUnit2 = grid_scale.mV[VX];
            break;
        default:
            mSnapGuideDir1.setZero();
            mScaleSnapUnit1 = 0.f;

            mSnapGuideDir2.setZero();
            mScaleSnapUnit2 = 0.f;
            break;
        }

        mSnapGuideDir1.rotVec(bbox.getRotation());
        mSnapGuideDir2.rotVec(bbox.getRotation());
        mSnapDir1 = -1.f * mSnapGuideDir2;
        mSnapDir2 = -1.f * mSnapGuideDir1;
    }

    mScalePlaneNormal1 = mSnapGuideDir1 % mScaleDir;
    mScalePlaneNormal1.normalize();

    mScalePlaneNormal2 = mSnapGuideDir2 % mScaleDir;
    mScalePlaneNormal2.normalize();

    mScaleSnapUnit1 = mScaleSnapUnit1 / (mSnapDir1 * mScaleDir);
    mScaleSnapUnit2 = mScaleSnapUnit2 / (mSnapDir2 * mScaleDir);

    mTickPixelSpacing1 = ll_round((F32)MIN_DIVISION_PIXEL_WIDTH / (mScaleDir % mSnapGuideDir1).length());
    mTickPixelSpacing2 = ll_round((F32)MIN_DIVISION_PIXEL_WIDTH / (mScaleDir % mSnapGuideDir2).length());

    if (uniform)
    {
        mScaleSnapUnit1 *= 0.5f;
        mScaleSnapUnit2 *= 0.5f;
    }
}

void LLManipScale::renderSnapGuides(const LLBBox& bbox)
{
    if (!gSavedSettings.getBOOL("SnapEnabled"))
    {
        return;
    }

    F32 grid_alpha = gSavedSettings.getF32("GridOpacity");

    F32 max_point_on_scale_line = partToMaxScale(mManipPart, bbox);
    LLVector3 drag_point = gAgent.getPosAgentFromGlobal(mDragPointGlobal);

    updateGridSettings();

    S32 pass;
    for (pass = 0; pass < 3; pass++)
    {
        LLColor4 tick_color = setupSnapGuideRenderPass(pass);

        gGL.begin(LLRender::LINES);
        LLVector3 line_mid = mScaleCenter + (mScaleSnappedValue * mScaleDir) + (mSnapGuideDir1 * mSnapRegimeOffset);
        LLVector3 line_start = line_mid - (mScaleDir * (llmin(mScaleSnappedValue, mSnapGuideLength * 0.5f)));
        LLVector3 line_end = line_mid + (mScaleDir * llmin(max_point_on_scale_line - mScaleSnappedValue, mSnapGuideLength * 0.5f));

        gGL.color4f(tick_color.mV[VRED], tick_color.mV[VGREEN], tick_color.mV[VBLUE], tick_color.mV[VALPHA] * 0.1f);
        gGL.vertex3fv(line_start.mV);
        gGL.color4fv(tick_color.mV);
        gGL.vertex3fv(line_mid.mV);
        gGL.vertex3fv(line_mid.mV);
        gGL.color4f(tick_color.mV[VRED], tick_color.mV[VGREEN], tick_color.mV[VBLUE], tick_color.mV[VALPHA] * 0.1f);
        gGL.vertex3fv(line_end.mV);

        line_mid = mScaleCenter + (mScaleSnappedValue * mScaleDir) + (mSnapGuideDir2 * mSnapRegimeOffset);
        line_start = line_mid - (mScaleDir * (llmin(mScaleSnappedValue, mSnapGuideLength * 0.5f)));
        line_end = line_mid + (mScaleDir * llmin(max_point_on_scale_line - mScaleSnappedValue, mSnapGuideLength * 0.5f));
        gGL.vertex3fv(line_start.mV);
        gGL.color4fv(tick_color.mV);
        gGL.vertex3fv(line_mid.mV);
        gGL.vertex3fv(line_mid.mV);
        gGL.color4f(tick_color.mV[VRED], tick_color.mV[VGREEN], tick_color.mV[VBLUE], tick_color.mV[VALPHA] * 0.1f);
        gGL.vertex3fv(line_end.mV);
        gGL.end();
    }

    {
        LLGLDepthTest gls_depth(GL_FALSE);

        F32 dist_grid_axis = llmax(0.f, (drag_point - mScaleCenter) * mScaleDir);

        F32 smallest_subdivision1 = mScaleSnapUnit1 / sGridMaxSubdivisionLevel;
        F32 smallest_subdivision2 = mScaleSnapUnit2 / sGridMaxSubdivisionLevel;

        F32 dist_scale_units_1 = dist_grid_axis / smallest_subdivision1;
        F32 dist_scale_units_2 = dist_grid_axis / smallest_subdivision2;

        // find distance to nearest smallest grid unit
        F32 grid_multiple1 = llfloor(dist_scale_units_1);
        F32 grid_multiple2 = llfloor(dist_scale_units_2);
        F32 grid_offset1 = fmodf(dist_grid_axis, smallest_subdivision1);
        F32 grid_offset2 = fmodf(dist_grid_axis, smallest_subdivision2);

        // how many smallest grid units are we away from largest grid scale?
        S32 sub_div_offset_1 = ll_round(fmod(dist_grid_axis - grid_offset1, mScaleSnapUnit1 / sGridMinSubdivisionLevel) / smallest_subdivision1);
        S32 sub_div_offset_2 = ll_round(fmod(dist_grid_axis - grid_offset2, mScaleSnapUnit2 / sGridMinSubdivisionLevel) / smallest_subdivision2);

        S32 num_ticks_per_side1 = llmax(1, lltrunc(0.5f * mSnapGuideLength / smallest_subdivision1));
        S32 num_ticks_per_side2 = llmax(1, lltrunc(0.5f * mSnapGuideLength / smallest_subdivision2));
        S32 ticks_from_scale_center_1 = lltrunc(dist_scale_units_1);
        S32 ticks_from_scale_center_2 = lltrunc(dist_scale_units_2);
        S32 max_ticks1 = llceil(max_point_on_scale_line / smallest_subdivision1 - dist_scale_units_1);
        S32 max_ticks2 = llceil(max_point_on_scale_line / smallest_subdivision2 - dist_scale_units_2);
        S32 start_tick = 0;
        S32 stop_tick = 0;

        if (mSnapRegime != SNAP_REGIME_NONE)
        {
            // draw snap guide line
            gGL.begin(LLRender::LINES);
            LLVector3 snap_line_center = bbox.localToAgent(unitVectorToLocalBBoxExtent( partToUnitVector( mManipPart ), bbox ));

            LLVector3 snap_line_start = snap_line_center + (mSnapGuideDir1 * mSnapRegimeOffset);
            LLVector3 snap_line_end = snap_line_center + (mSnapGuideDir2 * mSnapRegimeOffset);

            gGL.color4f(1.f, 1.f, 1.f, grid_alpha);
            gGL.vertex3fv(snap_line_start.mV);
            gGL.vertex3fv(snap_line_center.mV);
            gGL.vertex3fv(snap_line_center.mV);
            gGL.vertex3fv(snap_line_end.mV);
            gGL.end();

            // draw snap guide arrow
            gGL.begin(LLRender::TRIANGLES);
            {
                //gGLSNoCullFaces.set();
                gGL.color4f(1.f, 1.f, 1.f, grid_alpha);

                LLVector3 arrow_dir;
                LLVector3 arrow_span = mScaleDir;

                arrow_dir = snap_line_start - snap_line_center;
                arrow_dir.normalize();
                gGL.vertex3fv((snap_line_start + arrow_dir * mSnapRegimeOffset * 0.1f).mV);
                gGL.vertex3fv((snap_line_start + arrow_span * mSnapRegimeOffset * 0.1f).mV);
                gGL.vertex3fv((snap_line_start - arrow_span * mSnapRegimeOffset * 0.1f).mV);

                arrow_dir = snap_line_end - snap_line_center;
                arrow_dir.normalize();
                gGL.vertex3fv((snap_line_end + arrow_dir * mSnapRegimeOffset * 0.1f).mV);
                gGL.vertex3fv((snap_line_end + arrow_span * mSnapRegimeOffset * 0.1f).mV);
                gGL.vertex3fv((snap_line_end - arrow_span * mSnapRegimeOffset * 0.1f).mV);
            }
            gGL.end();
        }

        LLVector2 screen_translate_axis(llabs(mScaleDir * LLViewerCamera::getInstance()->getLeftAxis()), llabs(mScaleDir * LLViewerCamera::getInstance()->getUpAxis()));
        screen_translate_axis.normalize();

        S32 tick_label_spacing = ll_round(screen_translate_axis * sTickLabelSpacing);

        for (pass = 0; pass < 3; pass++)
        {
            LLColor4 tick_color = setupSnapGuideRenderPass(pass);

            start_tick = -(llmin(ticks_from_scale_center_1, num_ticks_per_side1));
            stop_tick = llmin(max_ticks1, num_ticks_per_side1);

            gGL.begin(LLRender::LINES);
            // draw first row of ticks
            for (S32 i = start_tick; i <= stop_tick; i++)
            {
                F32 alpha = (1.f - (1.f *  ((F32)llabs(i) / (F32)num_ticks_per_side1)));
                LLVector3 tick_pos = mScaleCenter + (mScaleDir * (grid_multiple1 + i) * smallest_subdivision1);

                //No need check this condition to prevent tick position scaling (FIX MAINT-5207/5208)
                //F32 cur_subdivisions = llclamp(getSubdivisionLevel(tick_pos, mScaleDir, mScaleSnapUnit1, mTickPixelSpacing1), sGridMinSubdivisionLevel, sGridMaxSubdivisionLevel);
                /*if (fmodf((F32)(i + sub_div_offset_1), (sGridMaxSubdivisionLevel / cur_subdivisions)) != 0.f)
                {
                    continue;
                }*/

                F32 tick_scale = 1.f;
                for (F32 division_level = sGridMaxSubdivisionLevel; division_level >= sGridMinSubdivisionLevel; division_level /= 2.f)
                {
                    if (fmodf((F32)(i + sub_div_offset_1), division_level) == 0.f)
                    {
                        break;
                    }
                    tick_scale *= 0.7f;
                }

                gGL.color4f(tick_color.mV[VRED], tick_color.mV[VGREEN], tick_color.mV[VBLUE], tick_color.mV[VALPHA] * alpha);
                LLVector3 tick_start = tick_pos + (mSnapGuideDir1 * mSnapRegimeOffset);
                LLVector3 tick_end = tick_start + (mSnapGuideDir1 * mSnapRegimeOffset * tick_scale);
                gGL.vertex3fv(tick_start.mV);
                gGL.vertex3fv(tick_end.mV);
            }

            // draw opposite row of ticks
            start_tick = -(llmin(ticks_from_scale_center_2, num_ticks_per_side2));
            stop_tick = llmin(max_ticks2, num_ticks_per_side2);

            for (S32 i = start_tick; i <= stop_tick; i++)
            {
                F32 alpha = (1.f - (1.f *  ((F32)llabs(i) / (F32)num_ticks_per_side2)));
                LLVector3 tick_pos = mScaleCenter + (mScaleDir * (grid_multiple2 + i) * smallest_subdivision2);

                //No need check this condition to prevent tick position scaling (FIX MAINT-5207/5208)
                //F32 cur_subdivisions = llclamp(getSubdivisionLevel(tick_pos, mScaleDir, mScaleSnapUnit2, mTickPixelSpacing2), sGridMinSubdivisionLevel, sGridMaxSubdivisionLevel);
                /*if (fmodf((F32)(i + sub_div_offset_2), (sGridMaxSubdivisionLevel / cur_subdivisions)) != 0.f)
                {
                    continue;
                }*/

                F32 tick_scale = 1.f;
                for (F32 division_level = sGridMaxSubdivisionLevel; division_level >= sGridMinSubdivisionLevel; division_level /= 2.f)
                {
                    if (fmodf((F32)(i + sub_div_offset_2), division_level) == 0.f)
                    {
                        break;
                    }
                    tick_scale *= 0.7f;
                }

                gGL.color4f(tick_color.mV[VRED], tick_color.mV[VGREEN], tick_color.mV[VBLUE], tick_color.mV[VALPHA] * alpha);
                LLVector3 tick_start = tick_pos + (mSnapGuideDir2 * mSnapRegimeOffset);
                LLVector3 tick_end = tick_start + (mSnapGuideDir2 * mSnapRegimeOffset * tick_scale);
                gGL.vertex3fv(tick_start.mV);
                gGL.vertex3fv(tick_end.mV);
            }
            gGL.end();
        }

        // render upper tick labels
        start_tick = -(llmin(ticks_from_scale_center_1, num_ticks_per_side1));
        stop_tick = llmin(max_ticks1, num_ticks_per_side1);

        F32 grid_resolution = mObjectSelection->getSelectType() == SELECT_TYPE_HUD ? 0.25f : llmax(gSavedSettings.getF32("GridResolution"), 0.001f);
        S32 label_sub_div_offset_1 = ll_round(fmod(dist_grid_axis - grid_offset1, mScaleSnapUnit1  * 32.f) / smallest_subdivision1);
        S32 label_sub_div_offset_2 = ll_round(fmod(dist_grid_axis - grid_offset2, mScaleSnapUnit2  * 32.f) / smallest_subdivision2);

        for (S32 i = start_tick; i <= stop_tick; i++)
        {
            F32 tick_scale = 1.f;
            F32 alpha = grid_alpha * (1.f - (0.5f *  ((F32)llabs(i) / (F32)num_ticks_per_side1)));
            LLVector3 tick_pos = mScaleCenter + (mScaleDir * (grid_multiple1 + i) * smallest_subdivision1);

            for (F32 division_level = sGridMaxSubdivisionLevel; division_level >= sGridMinSubdivisionLevel; division_level /= 2.f)
            {
                if (fmodf((F32)(i + label_sub_div_offset_1), division_level) == 0.f)
                {
                    break;
                }
                tick_scale *= 0.7f;
            }

            if (fmodf((F32)(i + label_sub_div_offset_1), (sGridMaxSubdivisionLevel / llmin(sGridMaxSubdivisionLevel, getSubdivisionLevel(tick_pos, mScaleDir, mScaleSnapUnit1, tick_label_spacing)))) == 0.f)
            {
                LLVector3 text_origin = tick_pos + (mSnapGuideDir1 * mSnapRegimeOffset * (1.f + tick_scale));

                EGridMode grid_mode = LLSelectMgr::getInstance()->getGridMode();
                F32 tick_value;
                if (grid_mode == GRID_MODE_WORLD)
                {
                    tick_value = (grid_multiple1 + i) / (sGridMaxSubdivisionLevel / grid_resolution);
                }
                else
                {
                    tick_value = (grid_multiple1 + i) / (2.f * sGridMaxSubdivisionLevel);
                }

                F32 text_highlight = 0.8f;

                // Highlight this text if the tick value matches the snapped to value, and if either the second set of ticks isn't going to be shown or cursor is in the first snap regime.
                if (is_approx_equal(tick_value, mScaleSnappedValue) && (mScaleSnapUnit2 == mScaleSnapUnit1 || (mSnapRegime & SNAP_REGIME_UPPER)))
                {
                    text_highlight = 1.f;
                }

                renderTickValue(text_origin, tick_value, grid_mode == GRID_MODE_WORLD ? std::string("m") : std::string("x"), LLColor4(text_highlight, text_highlight, text_highlight, alpha));
            }
        }

        // label ticks on opposite side, only can happen in scaling modes that effect more than one axis and when the object's axis don't have the same scale.  A differing scale indicates both conditions.
        if (mScaleSnapUnit2 != mScaleSnapUnit1)
        {
            start_tick = -(llmin(ticks_from_scale_center_2, num_ticks_per_side2));
            stop_tick = llmin(max_ticks2, num_ticks_per_side2);
            for (S32 i = start_tick; i <= stop_tick; i++)
            {
                F32 tick_scale = 1.f;
                F32 alpha = grid_alpha * (1.f - (0.5f *  ((F32)llabs(i) / (F32)num_ticks_per_side2)));
                LLVector3 tick_pos = mScaleCenter + (mScaleDir * (grid_multiple2 + i) * smallest_subdivision2);

                for (F32 division_level = sGridMaxSubdivisionLevel; division_level >= sGridMinSubdivisionLevel; division_level /= 2.f)
                {
                    if (fmodf((F32)(i + label_sub_div_offset_2), division_level) == 0.f)
                    {
                        break;
                    }
                    tick_scale *= 0.7f;
                }

                if (fmodf((F32)(i + label_sub_div_offset_2), (sGridMaxSubdivisionLevel / llmin(sGridMaxSubdivisionLevel, getSubdivisionLevel(tick_pos, mScaleDir, mScaleSnapUnit2, tick_label_spacing)))) == 0.f)
                {
                    LLVector3 text_origin = tick_pos + (mSnapGuideDir2 * mSnapRegimeOffset * (1.f + tick_scale));

                    EGridMode grid_mode = LLSelectMgr::getInstance()->getGridMode();
                    F32 tick_value;
                    if (grid_mode == GRID_MODE_WORLD)
                    {
                        tick_value = (grid_multiple2 + i) / (sGridMaxSubdivisionLevel / grid_resolution);
                    }
                    else
                    {
                        tick_value = (grid_multiple2 + i) / (2.f * sGridMaxSubdivisionLevel);
                    }

                    F32 text_highlight = 0.8f;

                    if (is_approx_equal(tick_value, mScaleSnappedValue) && (mSnapRegime & SNAP_REGIME_LOWER))
                    {
                        text_highlight = 1.f;
                    }

                    renderTickValue(text_origin, tick_value, grid_mode == GRID_MODE_WORLD ? std::string("m") : std::string("x"), LLColor4(text_highlight, text_highlight, text_highlight, alpha));
                }
            }
        }


        // render help text
        if (mObjectSelection->getSelectType() != SELECT_TYPE_HUD)
        {
            if (mHelpTextTimer.getElapsedTimeF32() < sHelpTextVisibleTime + sHelpTextFadeTime && sNumTimesHelpTextShown < sMaxTimesShowHelpText)
            {
                LLVector3 selection_center_start = LLSelectMgr::getInstance()->getSavedBBoxOfSelection().getCenterAgent();

                LLVector3 offset_dir;
                if (mSnapGuideDir1 * LLViewerCamera::getInstance()->getAtAxis() > mSnapGuideDir2 * LLViewerCamera::getInstance()->getAtAxis())
                {
                    offset_dir = mSnapGuideDir2;
                }
                else
                {
                    offset_dir = mSnapGuideDir1;
                }

                LLVector3 help_text_pos = selection_center_start + (mSnapRegimeOffset * 5.f * offset_dir);
                const LLFontGL* big_fontp = LLFontGL::getFontSansSerif();

                std::string help_text = LLTrans::getString("manip_hint1");
                LLColor4 help_text_color = LLColor4::white;
                help_text_color.mV[VALPHA] = clamp_rescale(mHelpTextTimer.getElapsedTimeF32(), sHelpTextVisibleTime, sHelpTextVisibleTime + sHelpTextFadeTime, grid_alpha, 0.f);
                hud_render_utf8text(help_text, help_text_pos, *big_fontp, LLFontGL::NORMAL, LLFontGL::NO_SHADOW, -0.5f * big_fontp->getWidthF32(help_text), 3.f, help_text_color, false);
                help_text = LLTrans::getString("manip_hint2");
                help_text_pos -= LLViewerCamera::getInstance()->getUpAxis() * mSnapRegimeOffset * 0.4f;
                hud_render_utf8text(help_text, help_text_pos, *big_fontp, LLFontGL::NORMAL, LLFontGL::NO_SHADOW, -0.5f * big_fontp->getWidthF32(help_text), 3.f, help_text_color, false);
            }
        }
    }
}

// Returns unit vector in direction of part of an origin-centered cube
LLVector3 LLManipScale::partToUnitVector( S32 part ) const
{
    if ( (LL_FACE_MIN <= part) && (part <= LL_FACE_MAX) )
    {
        return faceToUnitVector( part );
    }
    else if ( (LL_CORNER_MIN <= part) && (part <= LL_CORNER_MAX) )
    {
        return cornerToUnitVector( part );
    }
    else if ( (LL_EDGE_MIN <= part) && (part <= LL_EDGE_MAX ) )
    {
        return edgeToUnitVector( part );
    }
    return LLVector3();
}


// Returns unit vector in direction of face of an origin-centered cube
LLVector3 LLManipScale::faceToUnitVector( S32 part ) const
{
    llassert( (LL_FACE_MIN <= part) && (part <= LL_FACE_MAX) );
    LLVector3 vec;
    switch( part )
    {
        case LL_FACE_POSX:
            vec.set(  1.f,  0.f,  0.f );
            break;
        case LL_FACE_NEGX:
            vec.set( -1.f,  0.f,  0.f );
            break;
        case LL_FACE_POSY:
            vec.set(  0.f,  1.f,  0.f );
            break;
        case LL_FACE_NEGY:
            vec.set(  0.f, -1.f,  0.f );
            break;
        case LL_FACE_POSZ:
            vec.set(  0.f,  0.f,  1.f );
            break;
        case LL_FACE_NEGZ:
            vec.set(  0.f,  0.f, -1.f );
            break;
        default:
            vec.clear();
    }

    return vec;
}


// Returns unit vector in direction of corner of an origin-centered cube
LLVector3 LLManipScale::cornerToUnitVector( S32 part ) const
{
    llassert( (LL_CORNER_MIN <= part) && (part <= LL_CORNER_MAX) );
    LLVector3 vec;
    switch(part)
    {
        case LL_CORNER_NNN:
            vec.set(-OO_SQRT3, -OO_SQRT3, -OO_SQRT3);
            break;
        case LL_CORNER_NNP:
            vec.set(-OO_SQRT3, -OO_SQRT3, OO_SQRT3);
            break;
        case LL_CORNER_NPN:
            vec.set(-OO_SQRT3, OO_SQRT3, -OO_SQRT3);
            break;
        case LL_CORNER_NPP:
            vec.set(-OO_SQRT3, OO_SQRT3, OO_SQRT3);
            break;
        case LL_CORNER_PNN:
            vec.set(OO_SQRT3, -OO_SQRT3, -OO_SQRT3);
            break;
        case LL_CORNER_PNP:
            vec.set(OO_SQRT3, -OO_SQRT3, OO_SQRT3);
            break;
        case LL_CORNER_PPN:
            vec.set(OO_SQRT3, OO_SQRT3, -OO_SQRT3);
            break;
        case LL_CORNER_PPP:
            vec.set(OO_SQRT3, OO_SQRT3, OO_SQRT3);
            break;
        default:
            vec.clear();
    }

    return vec;
}

// Returns unit vector in direction of edge of an origin-centered cube
LLVector3 LLManipScale::edgeToUnitVector( S32 part ) const
{
    llassert( (LL_EDGE_MIN <= part) && (part <= LL_EDGE_MAX) );
    part -= LL_EDGE_MIN;
    S32 rotation = part >> 2;               // Edge between which faces: 0 => XY, 1 => YZ, 2 => ZX
    LLVector3 v;
    v.mV[rotation]          = (part & 1) ? F_SQRT2 : -F_SQRT2;
    v.mV[(rotation+1) % 3]  = (part & 2) ? F_SQRT2 : -F_SQRT2;
    // v.mV[(rotation+2) % 3] defaults to 0.
    return v;
}

// Non-linear scale of origin-centered unit cube to non-origin-centered, non-symetrical bounding box
LLVector3 LLManipScale::unitVectorToLocalBBoxExtent( const LLVector3& v, const LLBBox& bbox ) const
{
    const LLVector3& min = bbox.getMinLocal();
    const LLVector3& max = bbox.getMaxLocal();
    LLVector3 ctr = bbox.getCenterLocal();

    return LLVector3(
        v.mV[0] ? (v.mV[0]>0 ? max.mV[0] : min.mV[0] ) : ctr.mV[0],
        v.mV[1] ? (v.mV[1]>0 ? max.mV[1] : min.mV[1] ) : ctr.mV[1],
        v.mV[2] ? (v.mV[2]>0 ? max.mV[2] : min.mV[2] ) : ctr.mV[2] );
}

// returns max allowable scale along a given stretch axis
F32     LLManipScale::partToMaxScale( S32 part, const LLBBox &bbox ) const
{
    F32 max_scale_factor = 0.f;
    LLVector3 bbox_extents = unitVectorToLocalBBoxExtent( partToUnitVector( part ), bbox );
    bbox_extents.abs();
    F32 max_extent = 0.f;
    for (U32 i = VX; i <= VZ; i++)
    {
        if (bbox_extents.mV[i] > max_extent)
        {
            max_extent = bbox_extents.mV[i];
        }
    }
    max_scale_factor = bbox_extents.length() * get_default_max_prim_scale() / max_extent;

    if (getUniform())
    {
        max_scale_factor *= 0.5f;
    }

    return max_scale_factor;
}

// returns min allowable scale along a given stretch axis
F32     LLManipScale::partToMinScale( S32 part, const LLBBox &bbox ) const
{
    LLVector3 bbox_extents = unitVectorToLocalBBoxExtent( partToUnitVector( part ), bbox );
    bbox_extents.abs();
    F32 min_extent = get_default_max_prim_scale();
    for (U32 i = VX; i <= VZ; i++)
    {
        if (bbox_extents.mV[i] > 0.f && bbox_extents.mV[i] < min_extent)
        {
            min_extent = bbox_extents.mV[i];
        }
    }
// <AW: opensim-limits>
//  F32 min_scale_factor = bbox_extents.length() * MIN_PRIM_SCALE / min_extent;
    F32 min_scale_factor = bbox_extents.length() * LLWorld::getInstance()->getRegionMinPrimScale() / min_extent;
// </AW: opensim-limits>
    if (getUniform())
    {
        min_scale_factor *= 0.5f;
    }

    return min_scale_factor;
}

// Returns the axis aligned unit vector closest to v.
LLVector3 LLManipScale::nearestAxis( const LLVector3& v ) const
{
    // Note: yes, this is a slow but easy implementation
    // assumes v is normalized

    F32 coords[][3] =
        {
            { 1.f, 0.f, 0.f },
            { 0.f, 1.f, 0.f },
            { 0.f, 0.f, 1.f },
            {-1.f, 0.f, 0.f },
            { 0.f,-1.f, 0.f },
            { 0.f, 0.f,-1.f }
        };

    F32 cosine[6];
    cosine[0] = v * LLVector3( coords[0] );
    cosine[1] = v * LLVector3( coords[1] );
    cosine[2] = v * LLVector3( coords[2] );
    cosine[3] = -cosine[0];
    cosine[4] = -cosine[1];
    cosine[5] = -cosine[2];

    F32 greatest_cos = cosine[0];
    S32 greatest_index = 0;
    for( S32 i=1; i<6; i++ )
    {
        if( greatest_cos < cosine[i] )
        {
            greatest_cos = cosine[i];
            greatest_index = i;
        }
    }

// <FS:Ansariel> [AVX Optimization]
    //return LLVector3( coords[greatest_index] );
    return LLVector3(coords[greatest_index][0], coords[greatest_index][1], coords[greatest_index][2]);
// </FS:Ansariel> [AVX Optimization]
}

// virtual
bool LLManipScale::canAffectSelection()
{
    // An selection is scalable if you are allowed to both edit and move
    // everything in it, and it does not have any sitting agents
    bool can_scale = mObjectSelection->getObjectCount() != 0;
    if (can_scale)
    {
        struct f : public LLSelectedObjectFunctor
        {
            virtual bool apply(LLViewerObject* objectp)
            {
                LLViewerObject *root_object = (objectp == NULL) ? NULL : objectp->getRootEdit();
                return objectp->permModify() && objectp->permMove() && !objectp->isPermanentEnforced() &&
                    (root_object == NULL || (!root_object->isPermanentEnforced() && !root_object->isSeat())) &&
                    !objectp->isSeat();
            }
        } func;
        can_scale = mObjectSelection->applyToObjects(&func);
    }
    return can_scale;
}

// <FS:Zi> Add middle mouse control for switching uniform scaling on the fly
<<<<<<< HEAD
BOOL LLManipScale::handleMiddleMouseDown(S32 x, S32 y, MASK mask)
{
    LLManipScale::mInvertUniform=TRUE;
    return handleMouseDown(x,y,mask);
}

BOOL LLManipScale::handleMiddleMouseUp(S32 x, S32 y, MASK mask)
{
    LLManipScale::mInvertUniform=FALSE;
=======
bool LLManipScale::handleMiddleMouseDown(S32 x, S32 y, MASK mask)
{
    LLManipScale::mInvertUniform = true;
    return handleMouseDown(x,y,mask);
}

bool LLManipScale::handleMiddleMouseUp(S32 x, S32 y, MASK mask)
{
    LLManipScale::mInvertUniform = false;
>>>>>>> 050d2fef
    return handleMouseUp(x, y, mask);
}
// </FS:Zi><|MERGE_RESOLUTION|>--- conflicted
+++ resolved
@@ -68,11 +68,7 @@
 const F32 SELECTED_MANIPULATOR_SCALE = 1.2f;
 const F32 MANIPULATOR_SCALE_HALF_LIFE = 0.07f;
 
-<<<<<<< HEAD
-BOOL LLManipScale::mInvertUniform=FALSE;    // <FS:Zi> Add middle mouse control for switching uniform scaling on the fly
-=======
 bool LLManipScale::mInvertUniform = false;  // <FS:Zi> Add middle mouse control for switching uniform scaling on the fly
->>>>>>> 050d2fef
 
 const LLManip::EManipPart MANIPULATOR_IDS[LLManipScale::NUM_MANIPULATORS] =
 {
@@ -2148,17 +2144,6 @@
 }
 
 // <FS:Zi> Add middle mouse control for switching uniform scaling on the fly
-<<<<<<< HEAD
-BOOL LLManipScale::handleMiddleMouseDown(S32 x, S32 y, MASK mask)
-{
-    LLManipScale::mInvertUniform=TRUE;
-    return handleMouseDown(x,y,mask);
-}
-
-BOOL LLManipScale::handleMiddleMouseUp(S32 x, S32 y, MASK mask)
-{
-    LLManipScale::mInvertUniform=FALSE;
-=======
 bool LLManipScale::handleMiddleMouseDown(S32 x, S32 y, MASK mask)
 {
     LLManipScale::mInvertUniform = true;
@@ -2168,7 +2153,6 @@
 bool LLManipScale::handleMiddleMouseUp(S32 x, S32 y, MASK mask)
 {
     LLManipScale::mInvertUniform = false;
->>>>>>> 050d2fef
     return handleMouseUp(x, y, mask);
 }
 // </FS:Zi>