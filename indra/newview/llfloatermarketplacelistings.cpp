/** 
 * @file llfloatermarketplacelistings.cpp
 * @brief Implementation of the marketplace listings floater and panels
 * @author merov@lindenlab.com
 *
 * $LicenseInfo:firstyear=2001&license=viewerlgpl$
 * Second Life Viewer Source Code
 * Copyright (C) 2010, Linden Research, Inc.
 * 
 * This library is free software; you can redistribute it and/or
 * modify it under the terms of the GNU Lesser General Public
 * License as published by the Free Software Foundation;
 * version 2.1 of the License only.
 * 
 * This library is distributed in the hope that it will be useful,
 * but WITHOUT ANY WARRANTY; without even the implied warranty of
 * MERCHANTABILITY or FITNESS FOR A PARTICULAR PURPOSE.  See the GNU
 * Lesser General Public License for more details.
 * 
 * You should have received a copy of the GNU Lesser General Public
 * License along with this library; if not, write to the Free Software
 * Foundation, Inc., 51 Franklin Street, Fifth Floor, Boston, MA  02110-1301  USA
 * 
 * Linden Research, Inc., 945 Battery Street, San Francisco, CA  94111  USA
 * $/LicenseInfo$
 */

#include "llviewerprecompiledheaders.h"

#include "llfloatermarketplacelistings.h"

#include "llfloaterreg.h"
#include "llfiltereditor.h"
#include "llfolderview.h"
#include "llinventorybridge.h"
#include "llinventorymodelbackgroundfetch.h"
#include "llinventoryobserver.h"
#include "llinventoryfunctions.h"
#include "llmarketplacefunctions.h"
#include "llnotificationhandler.h"
#include "llnotificationmanager.h"
#include "llnotificationsutil.h"
#include "llsidepaneliteminfo.h"
#include "llsidepaneltaskinfo.h"
#include "lltabcontainer.h"
#include "lltextbox.h"
#include "lltrans.h"
#include "llviewerwindow.h"
<<<<<<< HEAD
#include "fscommon.h"
=======
>>>>>>> 3d73a10d

///----------------------------------------------------------------------------
/// LLPanelMarketplaceListings
///----------------------------------------------------------------------------

static LLPanelInjector<LLPanelMarketplaceListings> t_panel_status("llpanelmarketplacelistings");

LLPanelMarketplaceListings::LLPanelMarketplaceListings()
: mRootFolder(NULL)
, mSortOrder(LLInventoryFilter::SO_FOLDERS_BY_NAME)
, mFilterListingFoldersOnly(false)
{
	mCommitCallbackRegistrar.add("Marketplace.ViewSort.Action",  boost::bind(&LLPanelMarketplaceListings::onViewSortMenuItemClicked,  this, _2));
	mEnableCallbackRegistrar.add("Marketplace.ViewSort.CheckItem",	boost::bind(&LLPanelMarketplaceListings::onViewSortMenuItemCheck,	this, _2));
}

BOOL LLPanelMarketplaceListings::postBuild()
{
	childSetAction("add_btn", boost::bind(&LLPanelMarketplaceListings::onAddButtonClicked, this));
	childSetAction("audit_btn", boost::bind(&LLPanelMarketplaceListings::onAuditButtonClicked, this));

	mFilterEditor = getChild<LLFilterEditor>("filter_editor");
    mFilterEditor->setCommitCallback(boost::bind(&LLPanelMarketplaceListings::onFilterEdit, this, _2));
    
    mAuditBtn = getChild<LLButton>("audit_btn");
    mAuditBtn->setEnabled(FALSE);
    
    return LLPanel::postBuild();
}

BOOL LLPanelMarketplaceListings::handleDragAndDrop(S32 x, S32 y, MASK mask, BOOL drop,
                       EDragAndDropType cargo_type,
                       void* cargo_data,
                       EAcceptance* accept,
                       std::string& tooltip_msg)
{
    LLView * handled_view = childrenHandleDragAndDrop(x, y, mask, drop, cargo_type, cargo_data, accept, tooltip_msg);
    BOOL handled = (handled_view != NULL);
    // Special case the drop zone
    if (handled && (handled_view->getName() == "marketplace_drop_zone"))
    {
        LLFolderView* root_folder = getRootFolder();
        handled = root_folder->handleDragAndDropToThisFolder(mask, drop, cargo_type, cargo_data, accept, tooltip_msg);
    }
    return handled;
}

void LLPanelMarketplaceListings::buildAllPanels()
{
    // Build the All panel first
    LLInventoryPanel* panel_all_items;
    panel_all_items = buildInventoryPanel("All Items", "panel_marketplace_listings_inventory.xml");
	panel_all_items->getFilter().setEmptyLookupMessage("MarketplaceNoMatchingItems");
	panel_all_items->getFilter().markDefault();
    
    // Build the other panels
    LLInventoryPanel* panel;
    panel = buildInventoryPanel("Active Items", "panel_marketplace_listings_listed.xml");
	panel->getFilter().setFilterMarketplaceActiveFolders();
	panel->getFilter().setEmptyLookupMessage("MarketplaceNoMatchingItems");
	panel->getFilter().setDefaultEmptyLookupMessage("MarketplaceNoListing");
	panel->getFilter().markDefault();
    panel = buildInventoryPanel("Inactive Items", "panel_marketplace_listings_unlisted.xml");
	panel->getFilter().setFilterMarketplaceInactiveFolders();
	panel->getFilter().setEmptyLookupMessage("MarketplaceNoMatchingItems");
	panel->getFilter().setDefaultEmptyLookupMessage("MarketplaceNoListing");
	panel->getFilter().markDefault();
    panel = buildInventoryPanel("Unassociated Items", "panel_marketplace_listings_unassociated.xml");
	panel->getFilter().setFilterMarketplaceUnassociatedFolders();
	panel->getFilter().setEmptyLookupMessage("MarketplaceNoMatchingItems");
	panel->getFilter().setDefaultEmptyLookupMessage("MarketplaceNoListing");
	panel->getFilter().markDefault();

    // Set the tab panel
 	LLTabContainer* tabs_panel = getChild<LLTabContainer>("marketplace_filter_tabs");
	tabs_panel->setCommitCallback(boost::bind(&LLPanelMarketplaceListings::onTabChange, this));
    tabs_panel->selectTabPanel(panel_all_items);      // All panel selected by default
    mRootFolder = panel_all_items->getRootFolder();   // Keep the root of the all panel
    
    // Set the default sort order
    setSortOrder(gSavedSettings.getU32("MarketplaceListingsSortOrder"));
}

LLInventoryPanel* LLPanelMarketplaceListings::buildInventoryPanel(const std::string& childname, const std::string& filename)
{
	LLTabContainer* tabs_panel = getChild<LLTabContainer>("marketplace_filter_tabs");
    LLInventoryPanel* panel = LLUICtrlFactory::createFromFile<LLInventoryPanel>(filename, tabs_panel, LLInventoryPanel::child_registry_t::instance());
	llassert(panel != NULL);
	
	// Set sort order and callbacks
	panel = getChild<LLInventoryPanel>(childname);
	panel->getFolderViewModel()->setSorter(LLInventoryFilter::SO_FOLDERS_BY_NAME);
    panel->setSelectCallback(boost::bind(&LLPanelMarketplaceListings::onSelectionChange, this, panel, _1, _2));
    
    return panel;
}

void LLPanelMarketplaceListings::setSortOrder(U32 sort_order)
{
    mSortOrder = sort_order;
    gSavedSettings.setU32("MarketplaceListingsSortOrder", sort_order);
    
    // Set each panel with that sort order
    LLTabContainer* tabs_panel = getChild<LLTabContainer>("marketplace_filter_tabs");
    LLInventoryPanel* panel = (LLInventoryPanel*)tabs_panel->getPanelByName("All Items");
    panel->setSortOrder(mSortOrder);
    panel = (LLInventoryPanel*)tabs_panel->getPanelByName("Active Items");
    panel->setSortOrder(mSortOrder);
    panel = (LLInventoryPanel*)tabs_panel->getPanelByName("Inactive Items");
    panel->setSortOrder(mSortOrder);
    panel = (LLInventoryPanel*)tabs_panel->getPanelByName("Unassociated Items");
    panel->setSortOrder(mSortOrder);
}

void LLPanelMarketplaceListings::onFilterEdit(const std::string& search_string)
{
	// Find active panel
	LLInventoryPanel* panel = (LLInventoryPanel*)getChild<LLTabContainer>("marketplace_filter_tabs")->getCurrentPanel();
	if (panel)
	{
        // Save filter string (needed when switching tabs)
        mFilterSubString = search_string;
        // Set filter string on active panel
        panel->setFilterSubString(mFilterSubString);
	}
}

void LLPanelMarketplaceListings::draw()
{
    if (LLMarketplaceData::instance().checkDirtyCount())
    {
        update_all_marketplace_count();
    }

    // Get the audit button enabled only after the whole inventory is fetched
    if (!mAuditBtn->getEnabled())
    {
        mAuditBtn->setEnabled(LLInventoryModelBackgroundFetch::instance().isEverythingFetched());
    }
    
	LLPanel::draw();
}

void LLPanelMarketplaceListings::onSelectionChange(LLInventoryPanel *panel, const std::deque<LLFolderViewItem*>& items, BOOL user_action)
{
	panel->onSelectionChange(items, user_action);
}

bool LLPanelMarketplaceListings::allowDropOnRoot()
{
	LLInventoryPanel* panel = (LLInventoryPanel*)getChild<LLTabContainer>("marketplace_filter_tabs")->getCurrentPanel();
    return (panel ? panel->getAllowDropOnRoot() : false);
}

void LLPanelMarketplaceListings::onTabChange()
{
	// Find active panel
	LLInventoryPanel* panel = (LLInventoryPanel*)getChild<LLTabContainer>("marketplace_filter_tabs")->getCurrentPanel();
	if (panel)
	{
        // If the panel doesn't allow drop on root, it doesn't allow the creation of new folder on root either
        LLButton* add_btn = getChild<LLButton>("add_btn");
        add_btn->setEnabled(panel->getAllowDropOnRoot());
        
        // Set filter string on active panel
        panel->setFilterSubString(mFilterSubString);
        
        // Show/hide the drop zone and resize the inventory tabs panel accordingly
        LLPanel* drop_zone = (LLPanel*)getChild<LLPanel>("marketplace_drop_zone");
        bool drop_zone_visible = drop_zone->getVisible();
        if (drop_zone_visible != panel->getAllowDropOnRoot())
        {
            LLPanel* tabs = (LLPanel*)getChild<LLPanel>("tab_container_panel");
            S32 delta_height = drop_zone->getRect().getHeight();
            delta_height = (drop_zone_visible ? delta_height : -delta_height);
            tabs->reshape(tabs->getRect().getWidth(),tabs->getRect().getHeight() + delta_height);
            tabs->translate(0,-delta_height);
        }
        drop_zone->setVisible(panel->getAllowDropOnRoot());
	}
}

void LLPanelMarketplaceListings::onAddButtonClicked()
{
    LLUUID marketplacelistings_id = gInventory.findCategoryUUIDForType(LLFolderType::FT_MARKETPLACE_LISTINGS);
    llassert(marketplacelistings_id.notNull());
    LLFolderType::EType preferred_type = LLFolderType::lookup("category");
    LLHandle<LLPanel> handle = getHandle();
    gInventory.createNewCategory(
        marketplacelistings_id,
        preferred_type,
        LLStringUtil::null,
        [handle](const LLUUID &new_cat_id)
    {
        // Find active panel
        LLPanel *marketplace_panel = handle.get();
        if (!marketplace_panel)
        {
            return;
        }
        LLInventoryPanel* panel = (LLInventoryPanel*)marketplace_panel->getChild<LLTabContainer>("marketplace_filter_tabs")->getCurrentPanel();
        if (panel)
        {
            gInventory.notifyObservers();
            panel->setSelectionByID(new_cat_id, TRUE);
            panel->getRootFolder()->setNeedsAutoRename(TRUE);
        }
    }
    );
}

void LLPanelMarketplaceListings::onAuditButtonClicked()
{
    LLSD data(LLSD::emptyMap());
    LLFloaterReg::showInstance("marketplace_validation", data);
}

void LLPanelMarketplaceListings::onViewSortMenuItemClicked(const LLSD& userdata)
{
	std::string chosen_item = userdata.asString();
    
    // Sort options
	if ((chosen_item == "sort_by_stock_amount") || (chosen_item == "sort_by_name") || (chosen_item == "sort_by_recent"))
	{
        // We're making sort options exclusive, default is SO_FOLDERS_BY_NAME
        if (chosen_item == "sort_by_stock_amount")
        {
            setSortOrder(LLInventoryFilter::SO_FOLDERS_BY_WEIGHT);
        }
        else if (chosen_item == "sort_by_name")
        {
            setSortOrder(LLInventoryFilter::SO_FOLDERS_BY_NAME);
        }
        else if (chosen_item == "sort_by_recent")
        {
            setSortOrder(LLInventoryFilter::SO_DATE);
        }
	}
    // Filter option
    else if (chosen_item == "show_only_listing_folders")
    {
        mFilterListingFoldersOnly = !mFilterListingFoldersOnly;
        // Set each panel with that filter flag
        LLTabContainer* tabs_panel = getChild<LLTabContainer>("marketplace_filter_tabs");
        LLInventoryPanel* panel = (LLInventoryPanel*)tabs_panel->getPanelByName("All Items");
        panel->getFilter().setFilterMarketplaceListingFolders(mFilterListingFoldersOnly);
        panel = (LLInventoryPanel*)tabs_panel->getPanelByName("Active Items");
        panel->getFilter().setFilterMarketplaceListingFolders(mFilterListingFoldersOnly);
        panel = (LLInventoryPanel*)tabs_panel->getPanelByName("Inactive Items");
        panel->getFilter().setFilterMarketplaceListingFolders(mFilterListingFoldersOnly);
        panel = (LLInventoryPanel*)tabs_panel->getPanelByName("Unassociated Items");
        panel->getFilter().setFilterMarketplaceListingFolders(mFilterListingFoldersOnly);
    }
}

bool LLPanelMarketplaceListings::onViewSortMenuItemCheck(const LLSD& userdata)
{
	std::string chosen_item = userdata.asString();
    
    if ((chosen_item == "sort_by_stock_amount") || (chosen_item == "sort_by_name") || (chosen_item == "sort_by_recent"))
    {
        if (chosen_item == "sort_by_stock_amount")
        {
            return (mSortOrder & LLInventoryFilter::SO_FOLDERS_BY_WEIGHT);
        }
        else if (chosen_item == "sort_by_name")
        {
            return (mSortOrder & LLInventoryFilter::SO_FOLDERS_BY_NAME);
        }
        else if (chosen_item == "sort_by_recent")
        {
            return (mSortOrder & LLInventoryFilter::SO_DATE);
        }
    }
    else if (chosen_item == "show_only_listing_folders")
    {
        return mFilterListingFoldersOnly;
    }
	return false;
}

///----------------------------------------------------------------------------
/// LLMarketplaceListingsAddedObserver helper class
///----------------------------------------------------------------------------

class LLMarketplaceListingsAddedObserver : public LLInventoryCategoryAddedObserver
{
public:
	LLMarketplaceListingsAddedObserver(LLFloaterMarketplaceListings * marketplace_listings_floater)
    : LLInventoryCategoryAddedObserver()
    , mMarketplaceListingsFloater(marketplace_listings_floater)
	{
	}
	
	void done()
	{
		for (cat_vec_t::iterator it = mAddedCategories.begin(); it != mAddedCategories.end(); ++it)
		{
			LLViewerInventoryCategory* added_category = *it;
			
			LLFolderType::EType added_category_type = added_category->getPreferredType();
			
			if (added_category_type == LLFolderType::FT_MARKETPLACE_LISTINGS)
			{
				mMarketplaceListingsFloater->initializeMarketPlace();
			}
		}
	}
	
private:
	LLFloaterMarketplaceListings *	mMarketplaceListingsFloater;
};

///----------------------------------------------------------------------------
/// LLFloaterMarketplaceListings
///----------------------------------------------------------------------------

LLFloaterMarketplaceListings::LLFloaterMarketplaceListings(const LLSD& key)
: LLFloater(key)
, mCategoriesObserver(NULL)
, mCategoryAddedObserver(NULL)
, mRootFolderId(LLUUID::null)
, mInventoryStatus(NULL)
, mInventoryInitializationInProgress(NULL)
, mInventoryPlaceholder(NULL)
, mInventoryText(NULL)
, mInventoryTitle(NULL)
, mPanelListings(NULL)
, mPanelListingsSet(false)
, mRootFolderCreating(false)
{
}

LLFloaterMarketplaceListings::~LLFloaterMarketplaceListings()
{
	if (mCategoriesObserver && gInventory.containsObserver(mCategoriesObserver))
	{
		gInventory.removeObserver(mCategoriesObserver);
	}
	delete mCategoriesObserver;
	
	if (mCategoryAddedObserver && gInventory.containsObserver(mCategoryAddedObserver))
	{
		gInventory.removeObserver(mCategoryAddedObserver);
	}
	delete mCategoryAddedObserver;
}

BOOL LLFloaterMarketplaceListings::postBuild()
{
	mInventoryStatus = getChild<LLTextBox>("marketplace_status");
	mInventoryInitializationInProgress = getChild<LLView>("initialization_progress_indicator");
	mInventoryPlaceholder = getChild<LLView>("marketplace_listings_inventory_placeholder_panel");
	mInventoryText = mInventoryPlaceholder->getChild<LLTextBox>("marketplace_listings_inventory_placeholder_text");
	mInventoryTitle = mInventoryPlaceholder->getChild<LLTextBox>("marketplace_listings_inventory_placeholder_title");

	mPanelListings = static_cast<LLPanelMarketplaceListings*>(getChild<LLUICtrl>("panel_marketplace_listing"));

	LLFocusableElement::setFocusReceivedCallback(boost::bind(&LLFloaterMarketplaceListings::onFocusReceived, this));
    
	// Observe category creation to catch marketplace listings creation (moot if already existing)
	mCategoryAddedObserver = new LLMarketplaceListingsAddedObserver(this);
	gInventory.addObserver(mCategoryAddedObserver);
	
    // Fetch aggressively so we can interact with listings right onOpen()
	fetchContents();

	return TRUE;
}

void LLFloaterMarketplaceListings::onClose(bool app_quitting)
{
}

void LLFloaterMarketplaceListings::onOpen(const LLSD& key)
{
	//
	// Initialize the Market Place or go update the marketplace listings
	//
    if (LLMarketplaceData::instance().getSLMStatus() <= MarketplaceStatusCodes::MARKET_PLACE_CONNECTION_FAILURE)
	{
		initializeMarketPlace();
	}
    else
    {
        updateView();
	}
}

void LLFloaterMarketplaceListings::onFocusReceived()
{
	updateView();
}

void LLFloaterMarketplaceListings::fetchContents()
{
	if (mRootFolderId.notNull() &&
        (LLMarketplaceData::instance().getSLMDataFetched() != MarketplaceFetchCodes::MARKET_FETCH_LOADING) &&
        (LLMarketplaceData::instance().getSLMDataFetched() != MarketplaceFetchCodes::MARKET_FETCH_DONE))
	{
        LLMarketplaceData::instance().setDataFetchedSignal(boost::bind(&LLFloaterMarketplaceListings::updateView, this));
        LLMarketplaceData::instance().setSLMDataFetched(MarketplaceFetchCodes::MARKET_FETCH_LOADING);
		LLInventoryModelBackgroundFetch::instance().start(mRootFolderId, true);
        LLMarketplaceData::instance().getSLMListings();
	}
}

void LLFloaterMarketplaceListings::setRootFolder()
{
    if ((LLMarketplaceData::instance().getSLMStatus() != MarketplaceStatusCodes::MARKET_PLACE_MERCHANT) &&
        (LLMarketplaceData::instance().getSLMStatus() != MarketplaceStatusCodes::MARKET_PLACE_MIGRATED_MERCHANT))
	{
		// If we are *not* a merchant or we have no market place connection established yet, do nothing
		return;
	}
    if (!gInventory.isInventoryUsable())
    {
        return;
    }
    
    LLFolderType::EType preferred_type = LLFolderType::FT_MARKETPLACE_LISTINGS;
	// We are a merchant. Get the Marketplace listings folder, create it if needs be.
	LLUUID marketplacelistings_id = gInventory.findCategoryUUIDForType(preferred_type);

    if (marketplacelistings_id.isNull())
    {
        if (!mRootFolderCreating)
        {
            mRootFolderCreating = true;
            gInventory.createNewCategory(
                gInventory.getRootFolderID(),
                preferred_type,
                LLStringUtil::null,
                [](const LLUUID &new_cat_id)
            {
<<<<<<< HEAD
                LLFloaterMarketplaceListings *marketplace = LLFloaterReg::findTypedInstance<LLFloaterMarketplaceListings>("marketplace_listings");
                if (marketplace)
                {
                    // will call setRootFolder again
                    marketplace->updateView();
=======
                LLFloaterMarketplaceListings* marketplace = LLFloaterReg::findTypedInstance<LLFloaterMarketplaceListings>("marketplace_listings");
                if (marketplace)
                {
                    if (new_cat_id.notNull())
                    {
                        // will call setRootFolder again
                        marketplace->updateView();
                    }
                    // don't update in case of failure, createNewCategory can return
                    // immediately if cap is missing and will cause a loop
                    else
                    {
                        // unblock
                        marketplace->mRootFolderCreating = false;
                        LL_WARNS("SLM") << "Inventory warning: Failed to create marketplace listings folder for a merchant" << LL_ENDL;
                    }
>>>>>>> 3d73a10d
                }
            }
            );
        }
        return;
    }

    mRootFolderCreating = false;
    
	// No longer need to observe new category creation
	if (mCategoryAddedObserver && gInventory.containsObserver(mCategoryAddedObserver))
	{
		gInventory.removeObserver(mCategoryAddedObserver);
		delete mCategoryAddedObserver;
		mCategoryAddedObserver = NULL;
	}
	llassert(!mCategoryAddedObserver);
    
    if (marketplacelistings_id == mRootFolderId)
    {
        LL_WARNS("SLM") << "Inventory warning: Marketplace listings folder already set" << LL_ENDL;
        return;
    }
    
    mRootFolderId = marketplacelistings_id;
}

void LLFloaterMarketplaceListings::setPanels()
{
    if (mRootFolderId.isNull())
    {
        return;
    }
    
    // Consolidate Marketplace listings
    // We shouldn't have to do that but with a client/server system relying on a "well known folder" convention,
    // things get messy and conventions get broken down eventually
    gInventory.consolidateForType(mRootFolderId, LLFolderType::FT_MARKETPLACE_LISTINGS);
    
    // Now that we do have a non NULL root, we can build the inventory panels
    mPanelListings->buildAllPanels();
	
	// Create observer for marketplace listings modifications
    if (!mCategoriesObserver)
    {
        mCategoriesObserver = new LLInventoryCategoriesObserver();
        llassert(mCategoriesObserver);
        gInventory.addObserver(mCategoriesObserver);
        mCategoriesObserver->addCategory(mRootFolderId, boost::bind(&LLFloaterMarketplaceListings::onChanged, this));
    }
	
	// Get the content of the marketplace listings folder
	fetchContents();
    
    // Flag that this is done
    mPanelListingsSet = true;
}

void LLFloaterMarketplaceListings::initializeMarketPlace()
{
    LLMarketplaceData::instance().initializeSLM(boost::bind(&LLFloaterMarketplaceListings::updateView, this));
}

S32 LLFloaterMarketplaceListings::getFolderCount()
{
	if (mPanelListings && mRootFolderId.notNull())
	{
        LLInventoryModel::cat_array_t * cats;
        LLInventoryModel::item_array_t * items;
        gInventory.getDirectDescendentsOf(mRootFolderId, cats, items);
            
        return (cats->size() + items->size());
    }
    else
    {
        return 0;
    }
}

void LLFloaterMarketplaceListings::setStatusString(const std::string& statusString)
{
	mInventoryStatus->setText(statusString);
}

void LLFloaterMarketplaceListings::updateView()
{
    U32 mkt_status = LLMarketplaceData::instance().getSLMStatus();
    bool is_merchant = (mkt_status == MarketplaceStatusCodes::MARKET_PLACE_MERCHANT) || (mkt_status == MarketplaceStatusCodes::MARKET_PLACE_MIGRATED_MERCHANT);
    U32 data_fetched = LLMarketplaceData::instance().getSLMDataFetched();
    
    // Get or create the root folder if we are a merchant and it hasn't been done already
    if (mRootFolderId.isNull() && is_merchant)
    {
        setRootFolder();
    }
    if (mRootFolderCreating)
    {
        // waiting for callback
        return;
    }

    // Update the bottom initializing status and progress dial if we are initializing or if we're a merchant and still loading
    if ((mkt_status <= MarketplaceStatusCodes::MARKET_PLACE_INITIALIZING) || (is_merchant && (data_fetched <= MarketplaceFetchCodes::MARKET_FETCH_LOADING)) )
    {
        // Just show the loading indicator in that case and fetch the data (fetch will be skipped if it's already loading)
        mInventoryInitializationInProgress->setVisible(true);
        mPanelListings->setVisible(FALSE);
        fetchContents();
        return;
    }
    else
    {
        mInventoryInitializationInProgress->setVisible(false);
    }
    
    // Update the middle portion : tabs or messages
	if (getFolderCount() > 0)
	{
        if (!mPanelListingsSet)
        {
            // We need to rebuild the tabs cleanly the first time we make them visible
            setPanels();
        }
		mPanelListings->setVisible(TRUE);
		mInventoryPlaceholder->setVisible(FALSE);
	}
	else
	{
        mPanelListings->setVisible(FALSE);
		mInventoryPlaceholder->setVisible(TRUE);
		
        std::string text;
        std::string title;
        std::string tooltip;
    
        const LLSD& subs = LLMarketplaceData::getMarketplaceStringSubstitutions();

        // Update the top message or flip to the tabs and folders view
        // *TODO : check those messages and create better appropriate ones in strings.xml
        if (mkt_status == MarketplaceStatusCodes::MARKET_PLACE_CONNECTION_FAILURE)
        {
            std::string reason = LLMarketplaceData::instance().getSLMConnectionfailureReason();
            if (reason.empty())
            {
                text = LLTrans::getString("InventoryMarketplaceConnectionError");
            }
            else
            {
                LLSD args;
                args["[REASON]"] = reason;
                text = LLTrans::getString("InventoryMarketplaceConnectionErrorReason", args);
            }

            title = LLTrans::getString("InventoryOutboxErrorTitle");
            tooltip = LLTrans::getString("InventoryOutboxErrorTooltip");
            LL_WARNS() << "Marketplace status code: " << mkt_status << LL_ENDL;
        }
        else if (mRootFolderId.notNull())
        {
            // "Marketplace listings is empty!" message strings
            text = LLTrans::getString("InventoryMarketplaceListingsNoItems", subs);
            title = LLTrans::getString("InventoryMarketplaceListingsNoItemsTitle");
            tooltip = LLTrans::getString("InventoryMarketplaceListingsNoItemsTooltip");
        }
        else if (mkt_status <= MarketplaceStatusCodes::MARKET_PLACE_INITIALIZING)
        {
            // "Initializing!" message strings
            text = LLTrans::getString("InventoryOutboxInitializing", subs);
            title = LLTrans::getString("InventoryOutboxInitializingTitle");
            tooltip = LLTrans::getString("InventoryOutboxInitializingTooltip");
        }
        else if (mkt_status == MarketplaceStatusCodes::MARKET_PLACE_NOT_MERCHANT)
        {
            // "Not a merchant!" message strings
            text = LLTrans::getString("InventoryOutboxNotMerchant", subs);
            title = LLTrans::getString("InventoryOutboxNotMerchantTitle");
            tooltip = LLTrans::getString("InventoryOutboxNotMerchantTooltip");
        }
        else
        {
            // "Errors!" message strings
            text = LLTrans::getString("InventoryMarketplaceError", subs);
            title = LLTrans::getString("InventoryOutboxErrorTitle");
            tooltip = LLTrans::getString("InventoryOutboxErrorTooltip");
            LL_WARNS() << "Marketplace status code: " << mkt_status << LL_ENDL;
        }
    
        mInventoryText->setValue(text);
        mInventoryTitle->setValue(title);
        mInventoryPlaceholder->getParent()->setToolTip(tooltip);
    }
}

bool LLFloaterMarketplaceListings::isAccepted(EAcceptance accept)
{
    return (accept >= ACCEPT_YES_COPY_SINGLE);
}

BOOL LLFloaterMarketplaceListings::handleDragAndDrop(S32 x, S32 y, MASK mask, BOOL drop,
										EDragAndDropType cargo_type,
										void* cargo_data,
										EAcceptance* accept,
										std::string& tooltip_msg)
{
    // If there's no panel to accept drops or no existing marketplace listings folder, we refuse all drop
	if (!mPanelListings || mRootFolderId.isNull())
	{
		return FALSE;
	}
	
    tooltip_msg = "";
    
    // Pass to the children
	LLView * handled_view = childrenHandleDragAndDrop(x, y, mask, drop, cargo_type, cargo_data, accept, tooltip_msg);
	BOOL handled = (handled_view != NULL);
    
	// If no one handled it or it was not accepted and we drop on an empty panel, we try to accept it at the floater level
    // as if it was dropped on the marketplace listings root folder
    if ((!handled || !isAccepted(*accept)) && !mPanelListings->getVisible() && mRootFolderId.notNull())
    {
        if (!mPanelListingsSet)
        {
            setPanels();
        }
        LLFolderView* root_folder = mPanelListings->getRootFolder();
        handled = root_folder->handleDragAndDropToThisFolder(mask, drop, cargo_type, cargo_data, accept, tooltip_msg);
    }
	
	return handled;
}

BOOL LLFloaterMarketplaceListings::handleHover(S32 x, S32 y, MASK mask)
{
	return LLFloater::handleHover(x, y, mask);
}

void LLFloaterMarketplaceListings::onMouseLeave(S32 x, S32 y, MASK mask)
{
	LLFloater::onMouseLeave(x, y, mask);
}

void LLFloaterMarketplaceListings::onChanged()
{
    LLViewerInventoryCategory* category = gInventory.getCategory(mRootFolderId);
	if (mRootFolderId.notNull() && category)
    {
        updateView();
    }
    else
    {
        // Invalidate the marketplace listings data
        mRootFolderId.setNull();
    }
}

// <FS:Ansariel> CTRL-F focusses local search editor
BOOL LLFloaterMarketplaceListings::handleKeyHere(KEY key, MASK mask)
{
	if (FSCommon::isFilterEditorKeyCombo(key, mask))
	{
		getChild<LLFilterEditor>("filter_editor")->setFocus(TRUE);
		return TRUE;
	}

	return LLFloater::handleKeyHere(key, mask);
}
// </FS:Ansariel>

//-----------------------------------------------------------------------------
// LLFloaterAssociateListing
//-----------------------------------------------------------------------------

// Tell if a listing has one only version folder
bool hasUniqueVersionFolder(const LLUUID& folder_id)
{
	LLInventoryModel::cat_array_t* categories;
	LLInventoryModel::item_array_t* items;
	gInventory.getDirectDescendentsOf(folder_id, categories, items);
    return (categories->size() == 1);
}

LLFloaterAssociateListing::LLFloaterAssociateListing(const LLSD& key)
: LLFloater(key)
, mUUID()
{
}

LLFloaterAssociateListing::~LLFloaterAssociateListing()
{
	gFocusMgr.releaseFocusIfNeeded( this );
}

BOOL LLFloaterAssociateListing::postBuild()
{
	getChild<LLButton>("OK")->setCommitCallback(boost::bind(&LLFloaterAssociateListing::apply, this, TRUE));
	getChild<LLButton>("Cancel")->setCommitCallback(boost::bind(&LLFloaterAssociateListing::cancel, this));
	getChild<LLLineEditor>("listing_id")->setPrevalidate(&LLTextValidate::validateNonNegativeS32);
	center();
    
	return LLFloater::postBuild();
}

BOOL LLFloaterAssociateListing::handleKeyHere(KEY key, MASK mask)
{
	if (key == KEY_RETURN && mask == MASK_NONE)
	{
		apply();
		return TRUE;
	}
	else if (key == KEY_ESCAPE && mask == MASK_NONE)
	{
		cancel();
		return TRUE;
	}
    
	return LLFloater::handleKeyHere(key, mask);
}

// static
LLFloaterAssociateListing* LLFloaterAssociateListing::show(const LLUUID& folder_id)
{
	LLFloaterAssociateListing* floater = LLFloaterReg::showTypedInstance<LLFloaterAssociateListing>("associate_listing");
    
	floater->mUUID = folder_id;
        
	return floater;
}

// Callback for apply if DAMA required...
void LLFloaterAssociateListing::callback_apply(const LLSD& notification, const LLSD& response)
{
    S32 option = LLNotificationsUtil::getSelectedOption(notification, response);
    if (option == 0) // YES
    {
        apply(FALSE);
    }
}

void LLFloaterAssociateListing::apply(BOOL user_confirm)
{
	if (mUUID.notNull())
	{
        S32 id = (S32)getChild<LLUICtrl>("listing_id")->getValue().asInteger();
        if (id > 0)
        {
            // Check if the id exists in the merchant SLM DB: note that this record might exist in the LLMarketplaceData
            // structure even if unseen in the UI, for instance, if its listing_uuid doesn't exist in the merchant inventory
            LLUUID listing_uuid = LLMarketplaceData::instance().getListingFolder(id);
            if (listing_uuid.notNull() && user_confirm && LLMarketplaceData::instance().getActivationState(listing_uuid) && !hasUniqueVersionFolder(mUUID))
            {
                // Look for user confirmation before unlisting
                LLNotificationsUtil::add("ConfirmMerchantUnlist", LLSD(), LLSD(), boost::bind(&LLFloaterAssociateListing::callback_apply, this, _1, _2));
                return;
            }
            // Associate the id with the user chosen folder
            LLMarketplaceData::instance().associateListing(mUUID,listing_uuid,id);
        }
        else
        {
            LLNotificationsUtil::add("AlertMerchantListingInvalidID");
        }
	}
	closeFloater();
}

void LLFloaterAssociateListing::cancel()
{
	closeFloater();
}

//-----------------------------------------------------------------------------
// LLFloaterMarketplaceValidation
//-----------------------------------------------------------------------------

// Note: The key is the UUID of the folder to validate.
// Validates the whole marketplace listings content if UUID is null.

LLFloaterMarketplaceValidation::LLFloaterMarketplaceValidation(const LLSD& key)
:	LLFloater(key),
mEditor(NULL)
{
}

BOOL LLFloaterMarketplaceValidation::postBuild()
{
	childSetAction("OK", onOK, this);
	
    // This widget displays the validation messages
    mEditor = getChild<LLTextEditor>("validation_text");
    mEditor->setEnabled(FALSE);
    mEditor->setFocus(TRUE);
    mEditor->setValue(LLSD());
    
	return TRUE;
}

LLFloaterMarketplaceValidation::~LLFloaterMarketplaceValidation()
{
}

// virtual
void LLFloaterMarketplaceValidation::draw()
{
	// draw children
	LLFloater::draw();
}

void LLFloaterMarketplaceValidation::onOpen(const LLSD& key)
{
    // Clear the messages
    clearMessages();
    
    // Get the folder UUID to validate. Use the whole marketplace listing if none provided.
    LLUUID cat_id(key.asUUID());
    if (cat_id.isNull())
    {
        cat_id = gInventory.findCategoryUUIDForType(LLFolderType::FT_MARKETPLACE_LISTINGS);
    }

    // Validates the folder
    if (cat_id.notNull())
    {
        LLMarketplaceValidator::getInstance()->validateMarketplaceListings(
            cat_id,
            NULL,
            boost::bind(&LLFloaterMarketplaceValidation::appendMessage, this, _1, _2, _3),
            false);
    }
    
    // Handle the listing folder being processed
    handleCurrentListing();
    
    // Dump result to the editor panel
    if (mEditor)
    {
        mEditor->setValue(LLSD());
        if (mMessages.empty())
        {
            // Display a no error message
            mEditor->appendText(LLTrans::getString("Marketplace Validation No Error"), false);
        }
        else
        {
            // Print out all the messages to the panel
            message_list_t::iterator mCurrentLine = mMessages.begin();
            bool new_line = false;
            while (mCurrentLine != mMessages.end())
            {
                // Errors are printed in bold, other messages in normal font
                LLStyle::Params style;
                LLFontDescriptor new_desc(mEditor->getFont()->getFontDesc());
                new_desc.setStyle(mCurrentLine->mErrorLevel == LLError::LEVEL_ERROR ? LLFontGL::BOLD : LLFontGL::NORMAL);
                LLFontGL* new_font = LLFontGL::getFont(new_desc);
                style.font = new_font;
                mEditor->appendText(mCurrentLine->mMessage, new_line, style);
                new_line = true;
                mCurrentLine++;
            }
        }
    }
    // We don't need the messages anymore
    clearMessages();
}

// static
void LLFloaterMarketplaceValidation::onOK( void* userdata )
{
	// destroys this object
	LLFloaterMarketplaceValidation* self = (LLFloaterMarketplaceValidation*) userdata;
    self->clearMessages();
	self->closeFloater();
}

void LLFloaterMarketplaceValidation::appendMessage(std::string& message, S32 depth, LLError::ELevel log_level)
{
    // Dump previous listing messages if we're starting a new listing
    if (depth == 1)
    {
        handleCurrentListing();
    }
    
    // Store the message in the current listing message list
    Message current_message;
    current_message.mErrorLevel = log_level;
    current_message.mMessage = message;
    mCurrentListingMessages.push_back(current_message);
    mCurrentListingErrorLevel = (mCurrentListingErrorLevel < log_level ? log_level : mCurrentListingErrorLevel);
}

// Move the current listing messages to the general list if needs be and reset the current listing data
void LLFloaterMarketplaceValidation::handleCurrentListing()
{
    // Dump the current folder messages to the general message list if level warrants it
    if (mCurrentListingErrorLevel > LLError::LEVEL_INFO)
    {
        message_list_t::iterator mCurrentLine = mCurrentListingMessages.begin();
        while (mCurrentLine != mCurrentListingMessages.end())
        {
            mMessages.push_back(*mCurrentLine);
            mCurrentLine++;
        }
    }
    
    // Reset the current listing
    mCurrentListingMessages.clear();
    mCurrentListingErrorLevel = LLError::LEVEL_INFO;
}

void LLFloaterMarketplaceValidation::clearMessages()
{
    mMessages.clear();
    mCurrentListingMessages.clear();
    mCurrentListingErrorLevel = LLError::LEVEL_INFO;
}

//-----------------------------------------------------------------------------
// LLFloaterItemProperties
//-----------------------------------------------------------------------------

LLFloaterItemProperties::LLFloaterItemProperties(const LLSD& key)
:	LLFloater(key)
{
}

LLFloaterItemProperties::~LLFloaterItemProperties()
{
}

BOOL LLFloaterItemProperties::postBuild()
{
	return LLFloater::postBuild();
}

void LLFloaterItemProperties::onOpen(const LLSD& key)
{
    // Tell the panel which item it needs to visualize
    LLPanel* panel = findChild<LLPanel>("sidepanel");
    
    LLSidepanelItemInfo* item_panel = dynamic_cast<LLSidepanelItemInfo*>(panel);
    if (item_panel)
    {
        item_panel->setItemID(key["id"].asUUID());
        if (key.has("object"))
        {
            item_panel->setObjectID(key["object"].asUUID());
        }
        item_panel->setParentFloater(this);
    }
    
    LLSidepanelTaskInfo* task_panel = dynamic_cast<LLSidepanelTaskInfo*>(panel);
    if (task_panel)
    {
        task_panel->setObjectSelection(LLSelectMgr::getInstance()->getSelection());
    }
}

LLMultiItemProperties::LLMultiItemProperties(const LLSD& key)
	: LLMultiFloater(LLSD())
{
	// start with a small rect in the top-left corner ; will get resized
	LLRect rect;
	rect.setLeftTopAndSize(0, gViewerWindow->getWindowHeightScaled(), 350, 350);
	setRect(rect);
	LLFloater* last_floater = LLFloaterReg::getLastFloaterInGroup(key.asString());
	if (last_floater)
	{
		stackWith(*last_floater);
	}
	setTitle(LLTrans::getString("MultiPropertiesTitle"));
	buildTabContainer();
<<<<<<< HEAD
	// <FS:Ansariel> Center multifloater on screen
	center();
=======
>>>>>>> 3d73a10d
}<|MERGE_RESOLUTION|>--- conflicted
+++ resolved
@@ -46,10 +46,7 @@
 #include "lltextbox.h"
 #include "lltrans.h"
 #include "llviewerwindow.h"
-<<<<<<< HEAD
 #include "fscommon.h"
-=======
->>>>>>> 3d73a10d
 
 ///----------------------------------------------------------------------------
 /// LLPanelMarketplaceListings
@@ -485,13 +482,6 @@
                 LLStringUtil::null,
                 [](const LLUUID &new_cat_id)
             {
-<<<<<<< HEAD
-                LLFloaterMarketplaceListings *marketplace = LLFloaterReg::findTypedInstance<LLFloaterMarketplaceListings>("marketplace_listings");
-                if (marketplace)
-                {
-                    // will call setRootFolder again
-                    marketplace->updateView();
-=======
                 LLFloaterMarketplaceListings* marketplace = LLFloaterReg::findTypedInstance<LLFloaterMarketplaceListings>("marketplace_listings");
                 if (marketplace)
                 {
@@ -508,7 +498,6 @@
                         marketplace->mRootFolderCreating = false;
                         LL_WARNS("SLM") << "Inventory warning: Failed to create marketplace listings folder for a merchant" << LL_ENDL;
                     }
->>>>>>> 3d73a10d
                 }
             }
             );
@@ -1079,9 +1068,6 @@
 	}
 	setTitle(LLTrans::getString("MultiPropertiesTitle"));
 	buildTabContainer();
-<<<<<<< HEAD
 	// <FS:Ansariel> Center multifloater on screen
 	center();
-=======
->>>>>>> 3d73a10d
 }