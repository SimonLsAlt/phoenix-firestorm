/** 
 * @file llfloatermarketplacelistings.cpp
 * @brief Implementation of the marketplace listings floater and panels
 * @author merov@lindenlab.com
 *
 * $LicenseInfo:firstyear=2001&license=viewerlgpl$
 * Second Life Viewer Source Code
 * Copyright (C) 2010, Linden Research, Inc.
 * 
 * This library is free software; you can redistribute it and/or
 * modify it under the terms of the GNU Lesser General Public
 * License as published by the Free Software Foundation;
 * version 2.1 of the License only.
 * 
 * This library is distributed in the hope that it will be useful,
 * but WITHOUT ANY WARRANTY; without even the implied warranty of
 * MERCHANTABILITY or FITNESS FOR A PARTICULAR PURPOSE.  See the GNU
 * Lesser General Public License for more details.
 * 
 * You should have received a copy of the GNU Lesser General Public
 * License along with this library; if not, write to the Free Software
 * Foundation, Inc., 51 Franklin Street, Fifth Floor, Boston, MA  02110-1301  USA
 * 
 * Linden Research, Inc., 945 Battery Street, San Francisco, CA  94111  USA
 * $/LicenseInfo$
 */

#include "llviewerprecompiledheaders.h"

#include "llfloatermarketplacelistings.h"

#include "llfloaterreg.h"
#include "llfiltereditor.h"
#include "llfolderview.h"
#include "llinventorybridge.h"
#include "llinventorymodelbackgroundfetch.h"
#include "llinventoryobserver.h"
#include "llinventoryfunctions.h"
#include "llmarketplacefunctions.h"
#include "llnotificationhandler.h"
#include "llnotificationmanager.h"
#include "llnotificationsutil.h"
#include "llsidepaneliteminfo.h"
#include "llsidepaneltaskinfo.h"
#include "lltabcontainer.h"
#include "lltextbox.h"
#include "lltrans.h"
<<<<<<< HEAD
#include "fscommon.h"
#include "llviewerwindow.h" // <FS:Ansariel> Multi item properties floater
=======
#include "llviewerwindow.h"
>>>>>>> 4bc9331d

///----------------------------------------------------------------------------
/// LLPanelMarketplaceListings
///----------------------------------------------------------------------------

static LLPanelInjector<LLPanelMarketplaceListings> t_panel_status("llpanelmarketplacelistings");

LLPanelMarketplaceListings::LLPanelMarketplaceListings()
: mRootFolder(NULL)
, mSortOrder(LLInventoryFilter::SO_FOLDERS_BY_NAME)
, mFilterListingFoldersOnly(false)
{
	mCommitCallbackRegistrar.add("Marketplace.ViewSort.Action",  boost::bind(&LLPanelMarketplaceListings::onViewSortMenuItemClicked,  this, _2));
	mEnableCallbackRegistrar.add("Marketplace.ViewSort.CheckItem",	boost::bind(&LLPanelMarketplaceListings::onViewSortMenuItemCheck,	this, _2));
}

BOOL LLPanelMarketplaceListings::postBuild()
{
	childSetAction("add_btn", boost::bind(&LLPanelMarketplaceListings::onAddButtonClicked, this));
	childSetAction("audit_btn", boost::bind(&LLPanelMarketplaceListings::onAuditButtonClicked, this));

	mFilterEditor = getChild<LLFilterEditor>("filter_editor");
    mFilterEditor->setCommitCallback(boost::bind(&LLPanelMarketplaceListings::onFilterEdit, this, _2));
    
    mAuditBtn = getChild<LLButton>("audit_btn");
    mAuditBtn->setEnabled(FALSE);
    
    return LLPanel::postBuild();
}

BOOL LLPanelMarketplaceListings::handleDragAndDrop(S32 x, S32 y, MASK mask, BOOL drop,
                       EDragAndDropType cargo_type,
                       void* cargo_data,
                       EAcceptance* accept,
                       std::string& tooltip_msg)
{
    LLView * handled_view = childrenHandleDragAndDrop(x, y, mask, drop, cargo_type, cargo_data, accept, tooltip_msg);
    BOOL handled = (handled_view != NULL);
    // Special case the drop zone
    if (handled && (handled_view->getName() == "marketplace_drop_zone"))
    {
        LLFolderView* root_folder = getRootFolder();
        handled = root_folder->handleDragAndDropToThisFolder(mask, drop, cargo_type, cargo_data, accept, tooltip_msg);
    }
    return handled;
}

void LLPanelMarketplaceListings::buildAllPanels()
{
    // Build the All panel first
    LLInventoryPanel* panel_all_items;
    panel_all_items = buildInventoryPanel("All Items", "panel_marketplace_listings_inventory.xml");
	panel_all_items->getFilter().setEmptyLookupMessage("MarketplaceNoMatchingItems");
	panel_all_items->getFilter().markDefault();
    
    // Build the other panels
    LLInventoryPanel* panel;
    panel = buildInventoryPanel("Active Items", "panel_marketplace_listings_listed.xml");
	panel->getFilter().setFilterMarketplaceActiveFolders();
	panel->getFilter().setEmptyLookupMessage("MarketplaceNoMatchingItems");
	panel->getFilter().setDefaultEmptyLookupMessage("MarketplaceNoListing");
	panel->getFilter().markDefault();
    panel = buildInventoryPanel("Inactive Items", "panel_marketplace_listings_unlisted.xml");
	panel->getFilter().setFilterMarketplaceInactiveFolders();
	panel->getFilter().setEmptyLookupMessage("MarketplaceNoMatchingItems");
	panel->getFilter().setDefaultEmptyLookupMessage("MarketplaceNoListing");
	panel->getFilter().markDefault();
    panel = buildInventoryPanel("Unassociated Items", "panel_marketplace_listings_unassociated.xml");
	panel->getFilter().setFilterMarketplaceUnassociatedFolders();
	panel->getFilter().setEmptyLookupMessage("MarketplaceNoMatchingItems");
	panel->getFilter().setDefaultEmptyLookupMessage("MarketplaceNoListing");
	panel->getFilter().markDefault();

    // Set the tab panel
 	LLTabContainer* tabs_panel = getChild<LLTabContainer>("marketplace_filter_tabs");
	tabs_panel->setCommitCallback(boost::bind(&LLPanelMarketplaceListings::onTabChange, this));
    tabs_panel->selectTabPanel(panel_all_items);      // All panel selected by default
    mRootFolder = panel_all_items->getRootFolder();   // Keep the root of the all panel
    
    // Set the default sort order
    setSortOrder(gSavedSettings.getU32("MarketplaceListingsSortOrder"));
}

LLInventoryPanel* LLPanelMarketplaceListings::buildInventoryPanel(const std::string& childname, const std::string& filename)
{
	LLTabContainer* tabs_panel = getChild<LLTabContainer>("marketplace_filter_tabs");
    LLInventoryPanel* panel = LLUICtrlFactory::createFromFile<LLInventoryPanel>(filename, tabs_panel, LLInventoryPanel::child_registry_t::instance());
	llassert(panel != NULL);
	
	// Set sort order and callbacks
	panel = getChild<LLInventoryPanel>(childname);
	panel->getFolderViewModel()->setSorter(LLInventoryFilter::SO_FOLDERS_BY_NAME);
    panel->setSelectCallback(boost::bind(&LLPanelMarketplaceListings::onSelectionChange, this, panel, _1, _2));
    
    return panel;
}

void LLPanelMarketplaceListings::setSortOrder(U32 sort_order)
{
    mSortOrder = sort_order;
    gSavedSettings.setU32("MarketplaceListingsSortOrder", sort_order);
    
    // Set each panel with that sort order
    LLTabContainer* tabs_panel = getChild<LLTabContainer>("marketplace_filter_tabs");
    LLInventoryPanel* panel = (LLInventoryPanel*)tabs_panel->getPanelByName("All Items");
    panel->setSortOrder(mSortOrder);
    panel = (LLInventoryPanel*)tabs_panel->getPanelByName("Active Items");
    panel->setSortOrder(mSortOrder);
    panel = (LLInventoryPanel*)tabs_panel->getPanelByName("Inactive Items");
    panel->setSortOrder(mSortOrder);
    panel = (LLInventoryPanel*)tabs_panel->getPanelByName("Unassociated Items");
    panel->setSortOrder(mSortOrder);
}

void LLPanelMarketplaceListings::onFilterEdit(const std::string& search_string)
{
	// Find active panel
	LLInventoryPanel* panel = (LLInventoryPanel*)getChild<LLTabContainer>("marketplace_filter_tabs")->getCurrentPanel();
	if (panel)
	{
        // Save filter string (needed when switching tabs)
        mFilterSubString = search_string;
        // Set filter string on active panel
        panel->setFilterSubString(mFilterSubString);
	}
}

void LLPanelMarketplaceListings::draw()
{
    if (LLMarketplaceData::instance().checkDirtyCount())
    {
        update_all_marketplace_count();
    }

    // Get the audit button enabled only after the whole inventory is fetched
    if (!mAuditBtn->getEnabled())
    {
        mAuditBtn->setEnabled(LLInventoryModelBackgroundFetch::instance().isEverythingFetched());
    }
    
	LLPanel::draw();
}

void LLPanelMarketplaceListings::onSelectionChange(LLInventoryPanel *panel, const std::deque<LLFolderViewItem*>& items, BOOL user_action)
{
	panel->onSelectionChange(items, user_action);
}

bool LLPanelMarketplaceListings::allowDropOnRoot()
{
	LLInventoryPanel* panel = (LLInventoryPanel*)getChild<LLTabContainer>("marketplace_filter_tabs")->getCurrentPanel();
    return (panel ? panel->getAllowDropOnRoot() : false);
}

void LLPanelMarketplaceListings::onTabChange()
{
	// Find active panel
	LLInventoryPanel* panel = (LLInventoryPanel*)getChild<LLTabContainer>("marketplace_filter_tabs")->getCurrentPanel();
	if (panel)
	{
        // If the panel doesn't allow drop on root, it doesn't allow the creation of new folder on root either
        LLButton* add_btn = getChild<LLButton>("add_btn");
        add_btn->setEnabled(panel->getAllowDropOnRoot());
        
        // Set filter string on active panel
        panel->setFilterSubString(mFilterSubString);
        
        // Show/hide the drop zone and resize the inventory tabs panel accordingly
        LLPanel* drop_zone = (LLPanel*)getChild<LLPanel>("marketplace_drop_zone");
        bool drop_zone_visible = drop_zone->getVisible();
        if (drop_zone_visible != panel->getAllowDropOnRoot())
        {
            LLPanel* tabs = (LLPanel*)getChild<LLPanel>("tab_container_panel");
            S32 delta_height = drop_zone->getRect().getHeight();
            delta_height = (drop_zone_visible ? delta_height : -delta_height);
            tabs->reshape(tabs->getRect().getWidth(),tabs->getRect().getHeight() + delta_height);
            tabs->translate(0,-delta_height);
        }
        drop_zone->setVisible(panel->getAllowDropOnRoot());
	}
}

void LLPanelMarketplaceListings::onAddButtonClicked()
{
	// Find active panel
	LLInventoryPanel* panel = (LLInventoryPanel*)getChild<LLTabContainer>("marketplace_filter_tabs")->getCurrentPanel();
	if (panel)
	{
        LLUUID marketplacelistings_id = gInventory.findCategoryUUIDForType(LLFolderType::FT_MARKETPLACE_LISTINGS, false);
        llassert(marketplacelistings_id.notNull());
        LLFolderType::EType preferred_type = LLFolderType::lookup("category");
        LLUUID category = gInventory.createNewCategory(marketplacelistings_id, preferred_type, LLStringUtil::null);
        gInventory.notifyObservers();
        panel->setSelectionByID(category, TRUE);
        panel->getRootFolder()->setNeedsAutoRename(TRUE);
    }
}

void LLPanelMarketplaceListings::onAuditButtonClicked()
{
    LLSD data(LLSD::emptyMap());
    LLFloaterReg::showInstance("marketplace_validation", data);
}

void LLPanelMarketplaceListings::onViewSortMenuItemClicked(const LLSD& userdata)
{
	std::string chosen_item = userdata.asString();
    
    // Sort options
	if ((chosen_item == "sort_by_stock_amount") || (chosen_item == "sort_by_name") || (chosen_item == "sort_by_recent"))
	{
        // We're making sort options exclusive, default is SO_FOLDERS_BY_NAME
        if (chosen_item == "sort_by_stock_amount")
        {
            setSortOrder(LLInventoryFilter::SO_FOLDERS_BY_WEIGHT);
        }
        else if (chosen_item == "sort_by_name")
        {
            setSortOrder(LLInventoryFilter::SO_FOLDERS_BY_NAME);
        }
        else if (chosen_item == "sort_by_recent")
        {
            setSortOrder(LLInventoryFilter::SO_DATE);
        }
	}
    // Filter option
    else if (chosen_item == "show_only_listing_folders")
    {
        mFilterListingFoldersOnly = !mFilterListingFoldersOnly;
        // Set each panel with that filter flag
        LLTabContainer* tabs_panel = getChild<LLTabContainer>("marketplace_filter_tabs");
        LLInventoryPanel* panel = (LLInventoryPanel*)tabs_panel->getPanelByName("All Items");
        panel->getFilter().setFilterMarketplaceListingFolders(mFilterListingFoldersOnly);
        panel = (LLInventoryPanel*)tabs_panel->getPanelByName("Active Items");
        panel->getFilter().setFilterMarketplaceListingFolders(mFilterListingFoldersOnly);
        panel = (LLInventoryPanel*)tabs_panel->getPanelByName("Inactive Items");
        panel->getFilter().setFilterMarketplaceListingFolders(mFilterListingFoldersOnly);
        panel = (LLInventoryPanel*)tabs_panel->getPanelByName("Unassociated Items");
        panel->getFilter().setFilterMarketplaceListingFolders(mFilterListingFoldersOnly);
    }
}

bool LLPanelMarketplaceListings::onViewSortMenuItemCheck(const LLSD& userdata)
{
	std::string chosen_item = userdata.asString();
    
    if ((chosen_item == "sort_by_stock_amount") || (chosen_item == "sort_by_name") || (chosen_item == "sort_by_recent"))
    {
        if (chosen_item == "sort_by_stock_amount")
        {
            return (mSortOrder & LLInventoryFilter::SO_FOLDERS_BY_WEIGHT);
        }
        else if (chosen_item == "sort_by_name")
        {
            return (mSortOrder & LLInventoryFilter::SO_FOLDERS_BY_NAME);
        }
        else if (chosen_item == "sort_by_recent")
        {
            return (mSortOrder & LLInventoryFilter::SO_DATE);
        }
    }
    else if (chosen_item == "show_only_listing_folders")
    {
        return mFilterListingFoldersOnly;
    }
	return false;
}

///----------------------------------------------------------------------------
/// LLMarketplaceListingsAddedObserver helper class
///----------------------------------------------------------------------------

class LLMarketplaceListingsAddedObserver : public LLInventoryCategoryAddedObserver
{
public:
	LLMarketplaceListingsAddedObserver(LLFloaterMarketplaceListings * marketplace_listings_floater)
    : LLInventoryCategoryAddedObserver()
    , mMarketplaceListingsFloater(marketplace_listings_floater)
	{
	}
	
	void done()
	{
		for (cat_vec_t::iterator it = mAddedCategories.begin(); it != mAddedCategories.end(); ++it)
		{
			LLViewerInventoryCategory* added_category = *it;
			
			LLFolderType::EType added_category_type = added_category->getPreferredType();
			
			if (added_category_type == LLFolderType::FT_MARKETPLACE_LISTINGS)
			{
				mMarketplaceListingsFloater->initializeMarketPlace();
			}
		}
	}
	
private:
	LLFloaterMarketplaceListings *	mMarketplaceListingsFloater;
};

///----------------------------------------------------------------------------
/// LLFloaterMarketplaceListings
///----------------------------------------------------------------------------

LLFloaterMarketplaceListings::LLFloaterMarketplaceListings(const LLSD& key)
: LLFloater(key)
, mCategoriesObserver(NULL)
, mCategoryAddedObserver(NULL)
, mRootFolderId(LLUUID::null)
, mInventoryStatus(NULL)
, mInventoryInitializationInProgress(NULL)
, mInventoryPlaceholder(NULL)
, mInventoryText(NULL)
, mInventoryTitle(NULL)
, mPanelListings(NULL)
, mPanelListingsSet(false)
{
}

LLFloaterMarketplaceListings::~LLFloaterMarketplaceListings()
{
	if (mCategoriesObserver && gInventory.containsObserver(mCategoriesObserver))
	{
		gInventory.removeObserver(mCategoriesObserver);
	}
	delete mCategoriesObserver;
	
	if (mCategoryAddedObserver && gInventory.containsObserver(mCategoryAddedObserver))
	{
		gInventory.removeObserver(mCategoryAddedObserver);
	}
	delete mCategoryAddedObserver;
}

BOOL LLFloaterMarketplaceListings::postBuild()
{
	mInventoryStatus = getChild<LLTextBox>("marketplace_status");
	mInventoryInitializationInProgress = getChild<LLView>("initialization_progress_indicator");
	mInventoryPlaceholder = getChild<LLView>("marketplace_listings_inventory_placeholder_panel");
	mInventoryText = mInventoryPlaceholder->getChild<LLTextBox>("marketplace_listings_inventory_placeholder_text");
	mInventoryTitle = mInventoryPlaceholder->getChild<LLTextBox>("marketplace_listings_inventory_placeholder_title");

	mPanelListings = static_cast<LLPanelMarketplaceListings*>(getChild<LLUICtrl>("panel_marketplace_listing"));

	LLFocusableElement::setFocusReceivedCallback(boost::bind(&LLFloaterMarketplaceListings::onFocusReceived, this));
    
	// Observe category creation to catch marketplace listings creation (moot if already existing)
	mCategoryAddedObserver = new LLMarketplaceListingsAddedObserver(this);
	gInventory.addObserver(mCategoryAddedObserver);
	
    // Fetch aggressively so we can interact with listings right onOpen()
	fetchContents();

	return TRUE;
}

void LLFloaterMarketplaceListings::onClose(bool app_quitting)
{
}

void LLFloaterMarketplaceListings::onOpen(const LLSD& key)
{
	//
	// Initialize the Market Place or go update the marketplace listings
	//
    if (LLMarketplaceData::instance().getSLMStatus() <= MarketplaceStatusCodes::MARKET_PLACE_CONNECTION_FAILURE)
	{
		initializeMarketPlace();
	}
    else
    {
        updateView();
	}
}

void LLFloaterMarketplaceListings::onFocusReceived()
{
	updateView();
}

void LLFloaterMarketplaceListings::fetchContents()
{
	if (mRootFolderId.notNull() &&
        (LLMarketplaceData::instance().getSLMDataFetched() != MarketplaceFetchCodes::MARKET_FETCH_LOADING) &&
        (LLMarketplaceData::instance().getSLMDataFetched() != MarketplaceFetchCodes::MARKET_FETCH_DONE))
	{
        LLMarketplaceData::instance().setDataFetchedSignal(boost::bind(&LLFloaterMarketplaceListings::updateView, this));
        LLMarketplaceData::instance().setSLMDataFetched(MarketplaceFetchCodes::MARKET_FETCH_LOADING);
		LLInventoryModelBackgroundFetch::instance().start(mRootFolderId);
        LLMarketplaceData::instance().getSLMListings();
	}
}

void LLFloaterMarketplaceListings::setRootFolder()
{
    if ((LLMarketplaceData::instance().getSLMStatus() != MarketplaceStatusCodes::MARKET_PLACE_MERCHANT) &&
        (LLMarketplaceData::instance().getSLMStatus() != MarketplaceStatusCodes::MARKET_PLACE_MIGRATED_MERCHANT))
	{
		// If we are *not* a merchant or we have no market place connection established yet, do nothing
		return;
	}
    
	// We are a merchant. Get the Marketplace listings folder, create it if needs be.
	LLUUID marketplacelistings_id = gInventory.findCategoryUUIDForType(LLFolderType::FT_MARKETPLACE_LISTINGS, true);
	if (marketplacelistings_id.isNull())
	{
		// We should never get there unless the inventory fails badly
		LL_ERRS("SLM") << "Inventory problem: failure to create the marketplace listings folder for a merchant!" << LL_ENDL;
		return;
	}
    
	// No longer need to observe new category creation
	if (mCategoryAddedObserver && gInventory.containsObserver(mCategoryAddedObserver))
	{
		gInventory.removeObserver(mCategoryAddedObserver);
		delete mCategoryAddedObserver;
		mCategoryAddedObserver = NULL;
	}
	llassert(!mCategoryAddedObserver);
    
    if (marketplacelistings_id == mRootFolderId)
    {
        LL_WARNS("SLM") << "Inventory warning: Marketplace listings folder already set" << LL_ENDL;
        return;
    }
    
    mRootFolderId = marketplacelistings_id;
}

void LLFloaterMarketplaceListings::setPanels()
{
    if (mRootFolderId.isNull())
    {
        return;
    }
    
    // Consolidate Marketplace listings
    // We shouldn't have to do that but with a client/server system relying on a "well known folder" convention,
    // things get messy and conventions get broken down eventually
    gInventory.consolidateForType(mRootFolderId, LLFolderType::FT_MARKETPLACE_LISTINGS);
    
    // Now that we do have a non NULL root, we can build the inventory panels
    mPanelListings->buildAllPanels();
	
	// Create observer for marketplace listings modifications
    if (!mCategoriesObserver)
    {
        mCategoriesObserver = new LLInventoryCategoriesObserver();
        llassert(mCategoriesObserver);
        gInventory.addObserver(mCategoriesObserver);
        mCategoriesObserver->addCategory(mRootFolderId, boost::bind(&LLFloaterMarketplaceListings::onChanged, this));
    }
	
	// Get the content of the marketplace listings folder
	fetchContents();
    
    // Flag that this is done
    mPanelListingsSet = true;
}

void LLFloaterMarketplaceListings::initializeMarketPlace()
{
    LLMarketplaceData::instance().initializeSLM(boost::bind(&LLFloaterMarketplaceListings::updateView, this));
}

S32 LLFloaterMarketplaceListings::getFolderCount()
{
	if (mPanelListings && mRootFolderId.notNull())
	{
        LLInventoryModel::cat_array_t * cats;
        LLInventoryModel::item_array_t * items;
        gInventory.getDirectDescendentsOf(mRootFolderId, cats, items);
            
        return (cats->size() + items->size());
    }
    else
    {
        return 0;
    }
}

void LLFloaterMarketplaceListings::setStatusString(const std::string& statusString)
{
	mInventoryStatus->setText(statusString);
}

void LLFloaterMarketplaceListings::updateView()
{
    U32 mkt_status = LLMarketplaceData::instance().getSLMStatus();
    bool is_merchant = (mkt_status == MarketplaceStatusCodes::MARKET_PLACE_MERCHANT) || (mkt_status == MarketplaceStatusCodes::MARKET_PLACE_MIGRATED_MERCHANT);
    U32 data_fetched = LLMarketplaceData::instance().getSLMDataFetched();
    
    // Get or create the root folder if we are a merchant and it hasn't been done already
    if (mRootFolderId.isNull() && is_merchant)
    {
        setRootFolder();
    }

    // Update the bottom initializing status and progress dial if we are initializing or if we're a merchant and still loading
    if ((mkt_status <= MarketplaceStatusCodes::MARKET_PLACE_INITIALIZING) || (is_merchant && (data_fetched <= MarketplaceFetchCodes::MARKET_FETCH_LOADING)) )
    {
        // Just show the loading indicator in that case and fetch the data (fetch will be skipped if it's already loading)
        mInventoryInitializationInProgress->setVisible(true);
        mPanelListings->setVisible(FALSE);
        fetchContents();
        return;
    }
    else
    {
        mInventoryInitializationInProgress->setVisible(false);
    }
    
    // Update the middle portion : tabs or messages
	if (getFolderCount() > 0)
	{
        if (!mPanelListingsSet)
        {
            // We need to rebuild the tabs cleanly the first time we make them visible
            setPanels();
        }
		mPanelListings->setVisible(TRUE);
		mInventoryPlaceholder->setVisible(FALSE);
	}
	else
	{
        mPanelListings->setVisible(FALSE);
		mInventoryPlaceholder->setVisible(TRUE);
		
        std::string text;
        std::string title;
        std::string tooltip;
    
        const LLSD& subs = LLMarketplaceData::getMarketplaceStringSubstitutions();

        // Update the top message or flip to the tabs and folders view
        // *TODO : check those messages and create better appropriate ones in strings.xml
        if (mkt_status == MarketplaceStatusCodes::MARKET_PLACE_CONNECTION_FAILURE)
        {
            std::string reason = LLMarketplaceData::instance().getSLMConnectionfailureReason();
            if (reason.empty())
            {
                text = LLTrans::getString("InventoryMarketplaceConnectionError");
            }
            else
            {
                LLSD args;
                args["[REASON]"] = reason;
                text = LLTrans::getString("InventoryMarketplaceConnectionErrorReason", args);
            }

            title = LLTrans::getString("InventoryOutboxErrorTitle");
            tooltip = LLTrans::getString("InventoryOutboxErrorTooltip");
            LL_WARNS() << "Marketplace status code: " << mkt_status << LL_ENDL;
        }
        else if (mRootFolderId.notNull())
        {
            // "Marketplace listings is empty!" message strings
            text = LLTrans::getString("InventoryMarketplaceListingsNoItems", subs);
            title = LLTrans::getString("InventoryMarketplaceListingsNoItemsTitle");
            tooltip = LLTrans::getString("InventoryMarketplaceListingsNoItemsTooltip");
        }
        else if (mkt_status <= MarketplaceStatusCodes::MARKET_PLACE_INITIALIZING)
        {
            // "Initializing!" message strings
            text = LLTrans::getString("InventoryOutboxInitializing", subs);
            title = LLTrans::getString("InventoryOutboxInitializingTitle");
            tooltip = LLTrans::getString("InventoryOutboxInitializingTooltip");
        }
        else if (mkt_status == MarketplaceStatusCodes::MARKET_PLACE_NOT_MERCHANT)
        {
            // "Not a merchant!" message strings
            text = LLTrans::getString("InventoryOutboxNotMerchant", subs);
            title = LLTrans::getString("InventoryOutboxNotMerchantTitle");
            tooltip = LLTrans::getString("InventoryOutboxNotMerchantTooltip");
        }
        else
        {
            // "Errors!" message strings
            text = LLTrans::getString("InventoryMarketplaceError", subs);
            title = LLTrans::getString("InventoryOutboxErrorTitle");
            tooltip = LLTrans::getString("InventoryOutboxErrorTooltip");
            LL_WARNS() << "Marketplace status code: " << mkt_status << LL_ENDL;
        }
    
        mInventoryText->setValue(text);
        mInventoryTitle->setValue(title);
        mInventoryPlaceholder->getParent()->setToolTip(tooltip);
    }
}

bool LLFloaterMarketplaceListings::isAccepted(EAcceptance accept)
{
    return (accept >= ACCEPT_YES_COPY_SINGLE);
}

BOOL LLFloaterMarketplaceListings::handleDragAndDrop(S32 x, S32 y, MASK mask, BOOL drop,
										EDragAndDropType cargo_type,
										void* cargo_data,
										EAcceptance* accept,
										std::string& tooltip_msg)
{
    // If there's no panel to accept drops or no existing marketplace listings folder, we refuse all drop
	if (!mPanelListings || mRootFolderId.isNull())
	{
		return FALSE;
	}
	
    tooltip_msg = "";
    
    // Pass to the children
	LLView * handled_view = childrenHandleDragAndDrop(x, y, mask, drop, cargo_type, cargo_data, accept, tooltip_msg);
	BOOL handled = (handled_view != NULL);
    
	// If no one handled it or it was not accepted and we drop on an empty panel, we try to accept it at the floater level
    // as if it was dropped on the marketplace listings root folder
    if ((!handled || !isAccepted(*accept)) && !mPanelListings->getVisible() && mRootFolderId.notNull())
    {
        if (!mPanelListingsSet)
        {
            setPanels();
        }
        LLFolderView* root_folder = mPanelListings->getRootFolder();
        handled = root_folder->handleDragAndDropToThisFolder(mask, drop, cargo_type, cargo_data, accept, tooltip_msg);
    }
	
	return handled;
}

BOOL LLFloaterMarketplaceListings::handleHover(S32 x, S32 y, MASK mask)
{
	return LLFloater::handleHover(x, y, mask);
}

void LLFloaterMarketplaceListings::onMouseLeave(S32 x, S32 y, MASK mask)
{
	LLFloater::onMouseLeave(x, y, mask);
}

void LLFloaterMarketplaceListings::onChanged()
{
    LLViewerInventoryCategory* category = gInventory.getCategory(mRootFolderId);
	if (mRootFolderId.notNull() && category)
    {
        updateView();
    }
    else
    {
        // Invalidate the marketplace listings data
        mRootFolderId.setNull();
    }
}

// <FS:Ansariel> CTRL-F focusses local search editor
BOOL LLFloaterMarketplaceListings::handleKeyHere(KEY key, MASK mask)
{
	if (FSCommon::isFilterEditorKeyCombo(key, mask))
	{
		getChild<LLFilterEditor>("filter_editor")->setFocus(TRUE);
		return TRUE;
	}

	return LLFloater::handleKeyHere(key, mask);
}
// </FS:Ansariel>

//-----------------------------------------------------------------------------
// LLFloaterAssociateListing
//-----------------------------------------------------------------------------

// Tell if a listing has one only version folder
bool hasUniqueVersionFolder(const LLUUID& folder_id)
{
	LLInventoryModel::cat_array_t* categories;
	LLInventoryModel::item_array_t* items;
	gInventory.getDirectDescendentsOf(folder_id, categories, items);
    return (categories->size() == 1);
}

LLFloaterAssociateListing::LLFloaterAssociateListing(const LLSD& key)
: LLFloater(key)
, mUUID()
{
}

LLFloaterAssociateListing::~LLFloaterAssociateListing()
{
	gFocusMgr.releaseFocusIfNeeded( this );
}

BOOL LLFloaterAssociateListing::postBuild()
{
	getChild<LLButton>("OK")->setCommitCallback(boost::bind(&LLFloaterAssociateListing::apply, this, TRUE));
	getChild<LLButton>("Cancel")->setCommitCallback(boost::bind(&LLFloaterAssociateListing::cancel, this));
	getChild<LLLineEditor>("listing_id")->setPrevalidate(&LLTextValidate::validateNonNegativeS32);
	center();
    
	return LLFloater::postBuild();
}

BOOL LLFloaterAssociateListing::handleKeyHere(KEY key, MASK mask)
{
	if (key == KEY_RETURN && mask == MASK_NONE)
	{
		apply();
		return TRUE;
	}
	else if (key == KEY_ESCAPE && mask == MASK_NONE)
	{
		cancel();
		return TRUE;
	}
    
	return LLFloater::handleKeyHere(key, mask);
}

// static
LLFloaterAssociateListing* LLFloaterAssociateListing::show(const LLUUID& folder_id)
{
	LLFloaterAssociateListing* floater = LLFloaterReg::showTypedInstance<LLFloaterAssociateListing>("associate_listing");
    
	floater->mUUID = folder_id;
        
	return floater;
}

// Callback for apply if DAMA required...
void LLFloaterAssociateListing::callback_apply(const LLSD& notification, const LLSD& response)
{
    S32 option = LLNotificationsUtil::getSelectedOption(notification, response);
    if (option == 0) // YES
    {
        apply(FALSE);
    }
}

void LLFloaterAssociateListing::apply(BOOL user_confirm)
{
	if (mUUID.notNull())
	{
        S32 id = (S32)getChild<LLUICtrl>("listing_id")->getValue().asInteger();
        if (id > 0)
        {
            // Check if the id exists in the merchant SLM DB: note that this record might exist in the LLMarketplaceData
            // structure even if unseen in the UI, for instance, if its listing_uuid doesn't exist in the merchant inventory
            LLUUID listing_uuid = LLMarketplaceData::instance().getListingFolder(id);
            if (listing_uuid.notNull() && user_confirm && LLMarketplaceData::instance().getActivationState(listing_uuid) && !hasUniqueVersionFolder(mUUID))
            {
                // Look for user confirmation before unlisting
                LLNotificationsUtil::add("ConfirmMerchantUnlist", LLSD(), LLSD(), boost::bind(&LLFloaterAssociateListing::callback_apply, this, _1, _2));
                return;
            }
            // Associate the id with the user chosen folder
            LLMarketplaceData::instance().associateListing(mUUID,listing_uuid,id);
        }
        else
        {
            LLNotificationsUtil::add("AlertMerchantListingInvalidID");
        }
	}
	closeFloater();
}

void LLFloaterAssociateListing::cancel()
{
	closeFloater();
}

//-----------------------------------------------------------------------------
// LLFloaterMarketplaceValidation
//-----------------------------------------------------------------------------

// Note: The key is the UUID of the folder to validate.
// Validates the whole marketplace listings content if UUID is null.

LLFloaterMarketplaceValidation::LLFloaterMarketplaceValidation(const LLSD& key)
:	LLFloater(key),
mEditor(NULL)
{
}

BOOL LLFloaterMarketplaceValidation::postBuild()
{
	childSetAction("OK", onOK, this);
	
    // This widget displays the validation messages
    mEditor = getChild<LLTextEditor>("validation_text");
    mEditor->setEnabled(FALSE);
    mEditor->setFocus(TRUE);
    mEditor->setValue(LLSD());
    
	return TRUE;
}

LLFloaterMarketplaceValidation::~LLFloaterMarketplaceValidation()
{
}

// virtual
void LLFloaterMarketplaceValidation::draw()
{
	// draw children
	LLFloater::draw();
}

void LLFloaterMarketplaceValidation::onOpen(const LLSD& key)
{
    // Clear the messages
    clearMessages();
    
    // Get the folder UUID to validate. Use the whole marketplace listing if none provided.
    LLUUID cat_id(key.asUUID());
    if (cat_id.isNull())
    {
        cat_id = gInventory.findCategoryUUIDForType(LLFolderType::FT_MARKETPLACE_LISTINGS, false);
    }

    // Validates the folder
    if (cat_id.notNull())
    {
        LLViewerInventoryCategory* cat = gInventory.getCategory(cat_id);
        validate_marketplacelistings(cat, boost::bind(&LLFloaterMarketplaceValidation::appendMessage, this, _1, _2, _3), false);
    }
    
    // Handle the listing folder being processed
    handleCurrentListing();
    
    // Dump result to the editor panel
    if (mEditor)
    {
        mEditor->setValue(LLSD());
        if (mMessages.empty())
        {
            // Display a no error message
            mEditor->appendText(LLTrans::getString("Marketplace Validation No Error"), false);
        }
        else
        {
            // Print out all the messages to the panel
            message_list_t::iterator mCurrentLine = mMessages.begin();
            bool new_line = false;
            while (mCurrentLine != mMessages.end())
            {
                // Errors are printed in bold, other messages in normal font
                LLStyle::Params style;
                LLFontDescriptor new_desc(mEditor->getFont()->getFontDesc());
                new_desc.setStyle(mCurrentLine->mErrorLevel == LLError::LEVEL_ERROR ? LLFontGL::BOLD : LLFontGL::NORMAL);
                LLFontGL* new_font = LLFontGL::getFont(new_desc);
                style.font = new_font;
                mEditor->appendText(mCurrentLine->mMessage, new_line, style);
                new_line = true;
                mCurrentLine++;
            }
        }
    }
    // We don't need the messages anymore
    clearMessages();
}

// static
void LLFloaterMarketplaceValidation::onOK( void* userdata )
{
	// destroys this object
	LLFloaterMarketplaceValidation* self = (LLFloaterMarketplaceValidation*) userdata;
    self->clearMessages();
	self->closeFloater();
}

void LLFloaterMarketplaceValidation::appendMessage(std::string& message, S32 depth, LLError::ELevel log_level)
{
    // Dump previous listing messages if we're starting a new listing
    if (depth == 1)
    {
        handleCurrentListing();
    }
    
    // Store the message in the current listing message list
    Message current_message;
    current_message.mErrorLevel = log_level;
    current_message.mMessage = message;
    mCurrentListingMessages.push_back(current_message);
    mCurrentListingErrorLevel = (mCurrentListingErrorLevel < log_level ? log_level : mCurrentListingErrorLevel);
}

// Move the current listing messages to the general list if needs be and reset the current listing data
void LLFloaterMarketplaceValidation::handleCurrentListing()
{
    // Dump the current folder messages to the general message list if level warrants it
    if (mCurrentListingErrorLevel > LLError::LEVEL_INFO)
    {
        message_list_t::iterator mCurrentLine = mCurrentListingMessages.begin();
        while (mCurrentLine != mCurrentListingMessages.end())
        {
            mMessages.push_back(*mCurrentLine);
            mCurrentLine++;
        }
    }
    
    // Reset the current listing
    mCurrentListingMessages.clear();
    mCurrentListingErrorLevel = LLError::LEVEL_INFO;
}

void LLFloaterMarketplaceValidation::clearMessages()
{
    mMessages.clear();
    mCurrentListingMessages.clear();
    mCurrentListingErrorLevel = LLError::LEVEL_INFO;
}

//-----------------------------------------------------------------------------
// LLFloaterItemProperties
//-----------------------------------------------------------------------------

LLFloaterItemProperties::LLFloaterItemProperties(const LLSD& key)
:	LLFloater(key)
{
}

LLFloaterItemProperties::~LLFloaterItemProperties()
{
}

BOOL LLFloaterItemProperties::postBuild()
{
	return LLFloater::postBuild();
}

void LLFloaterItemProperties::onOpen(const LLSD& key)
{
    // Tell the panel which item it needs to visualize
    LLPanel* panel = findChild<LLPanel>("sidepanel");
    
    LLSidepanelItemInfo* item_panel = dynamic_cast<LLSidepanelItemInfo*>(panel);
    if (item_panel)
    {
        item_panel->setItemID(key["id"].asUUID());
        if (key.has("object"))
        {
            item_panel->setObjectID(key["object"].asUUID());
        }
        item_panel->setParentFloater(this);
    }
    
    LLSidepanelTaskInfo* task_panel = dynamic_cast<LLSidepanelTaskInfo*>(panel);
    if (task_panel)
    {
        task_panel->setObjectSelection(LLSelectMgr::getInstance()->getSelection());
    }
}

<<<<<<< HEAD
// <FS:Ansariel> Multi item properties floater
=======
>>>>>>> 4bc9331d
LLMultiItemProperties::LLMultiItemProperties(const LLSD& key)
	: LLMultiFloater(LLSD())
{
	// start with a small rect in the top-left corner ; will get resized
	LLRect rect;
	rect.setLeftTopAndSize(0, gViewerWindow->getWindowHeightScaled(), 350, 350);
	setRect(rect);
	LLFloater* last_floater = LLFloaterReg::getLastFloaterInGroup(key.asString());
	if (last_floater)
	{
		stackWith(*last_floater);
	}
	setTitle(LLTrans::getString("MultiPropertiesTitle"));
	buildTabContainer();
<<<<<<< HEAD
	// <FS:Ansariel> Center multifloater on screen
	center();
}
// </FS:Ansariel>
=======
}
>>>>>>> 4bc9331d
<|MERGE_RESOLUTION|>--- conflicted
+++ resolved
@@ -45,12 +45,8 @@
 #include "lltabcontainer.h"
 #include "lltextbox.h"
 #include "lltrans.h"
-<<<<<<< HEAD
+#include "llviewerwindow.h"
 #include "fscommon.h"
-#include "llviewerwindow.h" // <FS:Ansariel> Multi item properties floater
-=======
-#include "llviewerwindow.h"
->>>>>>> 4bc9331d
 
 ///----------------------------------------------------------------------------
 /// LLPanelMarketplaceListings
@@ -1001,10 +997,6 @@
     }
 }
 
-<<<<<<< HEAD
-// <FS:Ansariel> Multi item properties floater
-=======
->>>>>>> 4bc9331d
 LLMultiItemProperties::LLMultiItemProperties(const LLSD& key)
 	: LLMultiFloater(LLSD())
 {
@@ -1019,11 +1011,6 @@
 	}
 	setTitle(LLTrans::getString("MultiPropertiesTitle"));
 	buildTabContainer();
-<<<<<<< HEAD
 	// <FS:Ansariel> Center multifloater on screen
 	center();
-}
-// </FS:Ansariel>
-=======
-}
->>>>>>> 4bc9331d
+}