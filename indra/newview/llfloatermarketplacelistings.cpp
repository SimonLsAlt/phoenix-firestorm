--- conflicted
+++ resolved
@@ -73,11 +73,7 @@
 
     mAuditBtn = getChild<LLButton>("audit_btn");
     mAuditBtn->setEnabled(false);
-<<<<<<< HEAD
-    
-=======
-
->>>>>>> 1a8a5404
+
     return LLPanel::postBuild();
 }
 
@@ -424,12 +420,8 @@
         LLInventoryModelBackgroundFetch::instance().start(marketplacelistings_id, true);
     }
 
-<<<<<<< HEAD
-	return true;
-=======
 
     return true;
->>>>>>> 1a8a5404
 }
 
 void LLFloaterMarketplaceListings::onClose(bool app_quitting)
@@ -638,16 +630,6 @@
             // We need to rebuild the tabs cleanly the first time we make them visible
             setPanels();
         }
-<<<<<<< HEAD
-		mPanelListings->setVisible(true);
-		mInventoryPlaceholder->setVisible(false);
-	}
-	else
-	{
-        mPanelListings->setVisible(false);
-		mInventoryPlaceholder->setVisible(true);
-		
-=======
         mPanelListings->setVisible(true);
         mInventoryPlaceholder->setVisible(false);
     }
@@ -656,7 +638,6 @@
         mPanelListings->setVisible(false);
         mInventoryPlaceholder->setVisible(true);
 
->>>>>>> 1a8a5404
         std::string text;
         std::string title;
         std::string tooltip;
@@ -725,19 +706,6 @@
 }
 
 bool LLFloaterMarketplaceListings::handleDragAndDrop(S32 x, S32 y, MASK mask, bool drop,
-<<<<<<< HEAD
-										EDragAndDropType cargo_type,
-										void* cargo_data,
-										EAcceptance* accept,
-										std::string& tooltip_msg)
-{
-    // If there's no panel to accept drops or no existing marketplace listings folder, we refuse all drop
-	if (!mPanelListings || mRootFolderId.isNull())
-	{
-		return false;
-	}
-	
-=======
                                         EDragAndDropType cargo_type,
                                         void* cargo_data,
                                         EAcceptance* accept,
@@ -749,21 +717,13 @@
         return false;
     }
 
->>>>>>> 1a8a5404
     tooltip_msg = "";
 
     // Pass to the children
-<<<<<<< HEAD
-	LLView * handled_view = childrenHandleDragAndDrop(x, y, mask, drop, cargo_type, cargo_data, accept, tooltip_msg);
-	bool handled = (handled_view != NULL);
-    
-	// If no one handled it or it was not accepted and we drop on an empty panel, we try to accept it at the floater level
-=======
     LLView * handled_view = childrenHandleDragAndDrop(x, y, mask, drop, cargo_type, cargo_data, accept, tooltip_msg);
     bool handled = (handled_view != NULL);
 
     // If no one handled it or it was not accepted and we drop on an empty panel, we try to accept it at the floater level
->>>>>>> 1a8a5404
     // as if it was dropped on the marketplace listings root folder
     if ((!handled || !isAccepted(*accept)) && !mPanelListings->getVisible() && mRootFolderId.notNull())
     {
@@ -805,15 +765,6 @@
 // <FS:Ansariel> CTRL-F focusses local search editor
 bool LLFloaterMarketplaceListings::handleKeyHere(KEY key, MASK mask)
 {
-<<<<<<< HEAD
-	if (FSCommon::isFilterEditorKeyCombo(key, mask))
-	{
-		getChild<LLFilterEditor>("filter_editor")->setFocus(true);
-		return true;
-	}
-
-	return LLFloater::handleKeyHere(key, mask);
-=======
     if (FSCommon::isFilterEditorKeyCombo(key, mask))
     {
         getChild<LLFilterEditor>("filter_editor")->setFocus(true);
@@ -821,7 +772,6 @@
     }
 
     return LLFloater::handleKeyHere(key, mask);
->>>>>>> 1a8a5404
 }
 // </FS:Ansariel>
 
@@ -851,39 +801,16 @@
 
 bool LLFloaterAssociateListing::postBuild()
 {
-<<<<<<< HEAD
-	getChild<LLButton>("OK")->setCommitCallback(boost::bind(&LLFloaterAssociateListing::apply, this, true));
-	getChild<LLButton>("Cancel")->setCommitCallback(boost::bind(&LLFloaterAssociateListing::cancel, this));
-	getChild<LLLineEditor>("listing_id")->setPrevalidate(&LLTextValidate::validateNonNegativeS32);
-	center();
-    
-	return LLFloater::postBuild();
-=======
     getChild<LLButton>("OK")->setCommitCallback(boost::bind(&LLFloaterAssociateListing::apply, this, true));
     getChild<LLButton>("Cancel")->setCommitCallback(boost::bind(&LLFloaterAssociateListing::cancel, this));
     getChild<LLLineEditor>("listing_id")->setPrevalidate(&LLTextValidate::validateNonNegativeS32);
     center();
 
     return LLFloater::postBuild();
->>>>>>> 1a8a5404
 }
 
 bool LLFloaterAssociateListing::handleKeyHere(KEY key, MASK mask)
 {
-<<<<<<< HEAD
-	if (key == KEY_RETURN && mask == MASK_NONE)
-	{
-		apply();
-		return true;
-	}
-	else if (key == KEY_ESCAPE && mask == MASK_NONE)
-	{
-		cancel();
-		return true;
-	}
-    
-	return LLFloater::handleKeyHere(key, mask);
-=======
     if (key == KEY_RETURN && mask == MASK_NONE)
     {
         apply();
@@ -896,7 +823,6 @@
     }
 
     return LLFloater::handleKeyHere(key, mask);
->>>>>>> 1a8a5404
 }
 
 // static
@@ -973,13 +899,8 @@
     mEditor->setEnabled(false);
     mEditor->setFocus(true);
     mEditor->setValue(LLSD());
-<<<<<<< HEAD
-    
-	return true;
-=======
 
     return true;
->>>>>>> 1a8a5404
 }
 
 LLFloaterMarketplaceValidation::~LLFloaterMarketplaceValidation()
@@ -1145,21 +1066,6 @@
 LLMultiItemProperties::LLMultiItemProperties(const LLSD& key)
     : LLMultiFloater(LLSD())
 {
-<<<<<<< HEAD
-	// start with a small rect in the top-left corner ; will get resized
-	LLRect rect;
-	rect.setLeftTopAndSize(0, gViewerWindow->getWindowHeightScaled(), 350, 350);
-	setRect(rect);
-	LLFloater* last_floater = LLFloaterReg::getLastFloaterInGroup(key.asString());
-	if (last_floater)
-	{
-		stackWith(*last_floater);
-	}
-	setTitle(LLTrans::getString("MultiPropertiesTitle"));
-	buildTabContainer();
-	// <FS:Ansariel> Center multifloater on screen
-	center();
-=======
     // start with a small rect in the top-left corner ; will get resized
     LLRect rect;
     rect.setLeftTopAndSize(0, gViewerWindow->getWindowHeightScaled(), 350, 350);
@@ -1173,5 +1079,4 @@
     buildTabContainer();
     // <FS:Ansariel> Center multifloater on screen
     center();
->>>>>>> 1a8a5404
 }