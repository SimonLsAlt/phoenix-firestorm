/**
 * @file llviewerwearable.h
 * @brief LLViewerWearable class header file
 *
 * $LicenseInfo:firstyear=2012&license=viewerlgpl$
 * Second Life Viewer Source Code
 * Copyright (C) 2010, Linden Research, Inc.
 *
 * This library is free software; you can redistribute it and/or
 * modify it under the terms of the GNU Lesser General Public
 * License as published by the Free Software Foundation;
 * version 2.1 of the License only.
 *
 * This library is distributed in the hope that it will be useful,
 * but WITHOUT ANY WARRANTY; without even the implied warranty of
 * MERCHANTABILITY or FITNESS FOR A PARTICULAR PURPOSE.  See the GNU
 * Lesser General Public License for more details.
 *
 * You should have received a copy of the GNU Lesser General Public
 * License along with this library; if not, write to the Free Software
 * Foundation, Inc., 51 Franklin Street, Fifth Floor, Boston, MA  02110-1301  USA
 *
 * Linden Research, Inc., 945 Battery Street, San Francisco, CA  94111  USA
 * $/LicenseInfo$
 */

#ifndef LL_VIEWER_WEARABLE_H
#define LL_VIEWER_WEARABLE_H

#include "llwearable.h"
#include "llavatarappearancedefines.h"
#include "llextendedstatus.h"

class LLVOAvatar;

class LLViewerWearable : public LLWearable
{
    friend class LLWearableList;

    //--------------------------------------------------------------------
    // Constructors and destructors
    //--------------------------------------------------------------------
private:
    // Private constructors used by LLViewerWearableList
    LLViewerWearable(const LLTransactionID& transactionID);
    LLViewerWearable(const LLAssetID& assetID);
public:
    virtual ~LLViewerWearable();

    //--------------------------------------------------------------------
    // Accessors
    //--------------------------------------------------------------------
public:
    const LLUUID&               getItemID() const { return mItemID; }
    const LLAssetID&            getAssetID() const { return mAssetID; }
    const LLTransactionID&      getTransactionID() const { return mTransactionID; }
    void                        setItemID(const LLUUID& item_id);

public:

<<<<<<< HEAD
	bool				isDirty() const;
	bool				isOldVersion() const;

	/*virtual*/ void	writeToAvatar(LLAvatarAppearance *avatarp);
	// <FS:Ansariel> [Legacy Bake]
	//void				removeFromAvatar()	{ LLViewerWearable::removeFromAvatar( mType); }
	//static void			removeFromAvatar( LLWearableType::EType type); 
	void				removeFromAvatar( bool upload_bake )	{ LLViewerWearable::removeFromAvatar( mType, upload_bake ); }
	static void			removeFromAvatar( LLWearableType::EType type, bool upload_bake ); 
	// </FS:Ansariel> [Legacy Bake]

	/*virtual*/ EImportResult	importStream( std::istream& input_stream, LLAvatarAppearance* avatarp );
	
	void				setParamsToDefaults();
	void				setTexturesToDefaults();
	void				setVolatile(bool is_volatile) { mVolatile = is_volatile; } // true when doing preview renders, some updates will be suppressed.
	bool				getVolatile() { return mVolatile; }
=======
    bool                isDirty() const;
    bool                isOldVersion() const;

    /*virtual*/ void    writeToAvatar(LLAvatarAppearance *avatarp);
    // <FS:Ansariel> [Legacy Bake]
    //void              removeFromAvatar()  { LLViewerWearable::removeFromAvatar( mType); }
    //static void           removeFromAvatar( LLWearableType::EType type);
    void                removeFromAvatar( bool upload_bake )    { LLViewerWearable::removeFromAvatar( mType, upload_bake ); }
    static void         removeFromAvatar( LLWearableType::EType type, bool upload_bake );
    // </FS:Ansariel> [Legacy Bake]

    /*virtual*/ EImportResult   importStream( std::istream& input_stream, LLAvatarAppearance* avatarp );

    void                setParamsToDefaults();
    void                setTexturesToDefaults();
    void                setVolatile(bool is_volatile) { mVolatile = is_volatile; } // true when doing preview renders, some updates will be suppressed.
    bool                getVolatile() { return mVolatile; }
>>>>>>> 1a8a5404

    /*virtual*/ LLUUID  getDefaultTextureImageID(LLAvatarAppearanceDefines::ETextureIndex index) const;


    void                saveNewAsset() const;
    static void         onSaveNewAssetComplete( const LLUUID& asset_uuid, void* user_data, S32 status, LLExtStat ext_status );

    void                copyDataFrom(const LLViewerWearable* src);

    friend std::ostream& operator<<(std::ostream &s, const LLViewerWearable &w);

    /*virtual*/ void    revertValues();
    /*virtual*/ void    saveValues();

    void                revertValuesWithoutUpdate();

    // Something happened that requires the wearable's label to be updated (e.g. worn/unworn).
    /*virtual*/void     setUpdated() const;

<<<<<<< HEAD
	// the wearable was worn. make sure the name of the wearable object matches the LLViewerInventoryItem,
	// not the wearable asset itself.
	void				refreshName();
	// <FS:Ansariel> [Legacy Bake]
	/*virtual*/void		addToBakedTextureHash(LLMD5& hash) const;
=======
    // the wearable was worn. make sure the name of the wearable object matches the LLViewerInventoryItem,
    // not the wearable asset itself.
    void                refreshName();
    // <FS:Ansariel> [Legacy Bake]
    /*virtual*/void     addToBakedTextureHash(LLMD5& hash) const;
>>>>>>> 1a8a5404

protected:
    LLAssetID           mAssetID;
    LLTransactionID     mTransactionID;

<<<<<<< HEAD
	bool 				mVolatile; // True when rendering preview images. Can suppress some updates.
=======
    bool                mVolatile; // True when rendering preview images. Can suppress some updates.
>>>>>>> 1a8a5404

    LLUUID              mItemID;  // ID of the inventory item in the agent's inventory
};


#endif  // LL_VIEWER_WEARABLE_H
<|MERGE_RESOLUTION|>--- conflicted
+++ resolved
@@ -58,25 +58,6 @@
 
 public:
 
-<<<<<<< HEAD
-	bool				isDirty() const;
-	bool				isOldVersion() const;
-
-	/*virtual*/ void	writeToAvatar(LLAvatarAppearance *avatarp);
-	// <FS:Ansariel> [Legacy Bake]
-	//void				removeFromAvatar()	{ LLViewerWearable::removeFromAvatar( mType); }
-	//static void			removeFromAvatar( LLWearableType::EType type); 
-	void				removeFromAvatar( bool upload_bake )	{ LLViewerWearable::removeFromAvatar( mType, upload_bake ); }
-	static void			removeFromAvatar( LLWearableType::EType type, bool upload_bake ); 
-	// </FS:Ansariel> [Legacy Bake]
-
-	/*virtual*/ EImportResult	importStream( std::istream& input_stream, LLAvatarAppearance* avatarp );
-	
-	void				setParamsToDefaults();
-	void				setTexturesToDefaults();
-	void				setVolatile(bool is_volatile) { mVolatile = is_volatile; } // true when doing preview renders, some updates will be suppressed.
-	bool				getVolatile() { return mVolatile; }
-=======
     bool                isDirty() const;
     bool                isOldVersion() const;
 
@@ -94,7 +75,6 @@
     void                setTexturesToDefaults();
     void                setVolatile(bool is_volatile) { mVolatile = is_volatile; } // true when doing preview renders, some updates will be suppressed.
     bool                getVolatile() { return mVolatile; }
->>>>>>> 1a8a5404
 
     /*virtual*/ LLUUID  getDefaultTextureImageID(LLAvatarAppearanceDefines::ETextureIndex index) const;
 
@@ -114,29 +94,17 @@
     // Something happened that requires the wearable's label to be updated (e.g. worn/unworn).
     /*virtual*/void     setUpdated() const;
 
-<<<<<<< HEAD
-	// the wearable was worn. make sure the name of the wearable object matches the LLViewerInventoryItem,
-	// not the wearable asset itself.
-	void				refreshName();
-	// <FS:Ansariel> [Legacy Bake]
-	/*virtual*/void		addToBakedTextureHash(LLMD5& hash) const;
-=======
     // the wearable was worn. make sure the name of the wearable object matches the LLViewerInventoryItem,
     // not the wearable asset itself.
     void                refreshName();
     // <FS:Ansariel> [Legacy Bake]
     /*virtual*/void     addToBakedTextureHash(LLMD5& hash) const;
->>>>>>> 1a8a5404
 
 protected:
     LLAssetID           mAssetID;
     LLTransactionID     mTransactionID;
 
-<<<<<<< HEAD
-	bool 				mVolatile; // True when rendering preview images. Can suppress some updates.
-=======
     bool                mVolatile; // True when rendering preview images. Can suppress some updates.
->>>>>>> 1a8a5404
 
     LLUUID              mItemID;  // ID of the inventory item in the agent's inventory
 };
