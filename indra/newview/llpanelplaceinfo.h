--- conflicted
+++ resolved
@@ -101,11 +101,7 @@
     void createPick(const LLVector3d& pos_global);
 
     // <FS:Ansariel> FIRE-817: Separate place details floater
-<<<<<<< HEAD
-    void setHeaderVisible(BOOL visible);
-=======
     void setHeaderVisible(bool visible);
->>>>>>> 050d2fef
 
     typedef boost::signals2::signal<void (const LLParcelData& parcel_data)> parcel_detail_loaded_t;
     boost::signals2::connection setParcelDetailLoadedCallback( const parcel_detail_loaded_t::slot_type& cb )
