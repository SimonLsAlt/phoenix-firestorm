--- conflicted
+++ resolved
@@ -874,48 +874,23 @@
 
     gGL.getTexUnit(0)->bind(mModelPreview);
 
-<<<<<<< HEAD
-    // <FS:Ansariel> Remove QUADS rendering mode
-    //gGL.begin( LLRender::QUADS );
-    //{
-    //  gGL.texCoord2f(0.f, 1.f);
-    //  gGL.vertex2i(mPreviewRect.mLeft+1, mPreviewRect.mTop-1);
-    //  gGL.texCoord2f(0.f, 0.f);
-    //  gGL.vertex2i(mPreviewRect.mLeft+1, mPreviewRect.mBottom+1);
-    //  gGL.texCoord2f(1.f, 0.f);
-    //  gGL.vertex2i(mPreviewRect.mRight-1, mPreviewRect.mBottom+1);
-    //  gGL.texCoord2f(1.f, 1.f);
-    //  gGL.vertex2i(mPreviewRect.mRight-1, mPreviewRect.mTop-1);
-    //}
-    //gGL.end();
-=======
->>>>>>> d9da5bbb
     gGL.begin(LLRender::TRIANGLES);
     {
         gGL.texCoord2f(0.f, 1.f);
         gGL.vertex2i(mPreviewRect.mLeft + 1, mPreviewRect.mTop - 1);
         gGL.texCoord2f(0.f, 0.f);
         gGL.vertex2i(mPreviewRect.mLeft + 1, mPreviewRect.mBottom + 1);
-<<<<<<< HEAD
         gGL.texCoord2f(1.f, 0.f);
         gGL.vertex2i(mPreviewRect.mRight - 1, mPreviewRect.mBottom + 1);
 
         gGL.texCoord2f(1.f, 0.f);
         gGL.vertex2i(mPreviewRect.mRight - 1, mPreviewRect.mBottom + 1);
-=======
-        gGL.texCoord2f(1.f, 0.f);
-        gGL.vertex2i(mPreviewRect.mRight - 1, mPreviewRect.mBottom + 1);
-
-        gGL.texCoord2f(1.f, 0.f);
-        gGL.vertex2i(mPreviewRect.mRight - 1, mPreviewRect.mBottom + 1);
->>>>>>> d9da5bbb
         gGL.texCoord2f(1.f, 1.f);
         gGL.vertex2i(mPreviewRect.mRight - 1, mPreviewRect.mTop - 1);
         gGL.texCoord2f(0.f, 1.f);
         gGL.vertex2i(mPreviewRect.mLeft + 1, mPreviewRect.mTop - 1);
     }
     gGL.end();
-    // </FS:Ansariel>
 
     gGL.getTexUnit(0)->unbind(LLTexUnit::TT_TEXTURE);
 }
