--- conflicted
+++ resolved
@@ -1503,19 +1503,13 @@
                 if (bind_count > 0)
                 {
                     for (U32 j = 0; j < joint_count; ++j)
-<<<<<<< HEAD
-							{
-                        const LLVector3& joint_pos = skin->mAlternateBindMatrix[j].getTranslation();
+                    {
+                        const LLVector3& joint_pos = LLVector3(skin->mAlternateBindMatrix[j].getTranslation());
                         // <FS:ND> Query by JointKey rather than just a string, the key can be a U32 index for faster lookup
                         //LLJointOverrideData &data = mJointOverrides[display_lod][skin->mJointNames[j]];
 
                         //LLJoint* pJoint = LLModelPreview::lookupJointByName(skin->mJointNames[j], mModelPreview);
                         LLJointOverrideData &data = mJointOverrides[display_lod][skin->mJointNames[j].mName];
-=======
-                    {
-                        const LLVector3& joint_pos = LLVector3(skin->mAlternateBindMatrix[j].getTranslation());
-                        LLJointOverrideData &data = mJointOverrides[display_lod][skin->mJointNames[j]];
->>>>>>> aa7ca0ae
 
                         LLJoint* pJoint = LLModelPreview::lookupJointByName(skin->mJointNames[j].mName, mModelPreview);
                         // <FS:ND>
@@ -1546,15 +1540,10 @@
                 else
                 {
                     for (U32 j = 0; j < joint_count; ++j)
-<<<<<<< HEAD
-				{				
+                    {
                         // <FS:ND> Query by JointKey rather than just a string, the key can be a U32 index for faster lookup
                         //LLJointOverrideData &data = mJointOverrides[display_lod][skin->mJointNames[j]];
                         LLJointOverrideData &data = mJointOverrides[display_lod][skin->mJointNames[j].mName];
-=======
-                    {
-                        LLJointOverrideData &data = mJointOverrides[display_lod][skin->mJointNames[j]];
->>>>>>> aa7ca0ae
                         data.mModelsNoOverrides.insert(model->getName());
                     }
                 }
