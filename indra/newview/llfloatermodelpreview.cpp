--- conflicted
+++ resolved
@@ -1512,15 +1512,10 @@
 			else
 			{
                     for (U32 j = 0; j < joint_count; ++j)
-<<<<<<< HEAD
-                    {
+				{				
                         // <FS:ND> Query by JointKey rather than just a string, the key can be a U32 index for faster lookup
                         //LLJointOverrideData &data = mJointOverrides[display_lod][skin->mJointNames[j]];
                         LLJointOverrideData &data = mJointOverrides[display_lod][skin->mJointNames[j].mName];
-=======
-				{				
-                        LLJointOverrideData &data = mJointOverrides[display_lod][skin->mJointNames[j]];
->>>>>>> c73fbe30
                         data.mModelsNoOverrides.insert(model->getName());
                     }
                 }
