/**
 * @file llfloatermodelpreview.cpp
 * @brief LLFloaterModelPreview class implementation
 *
 * $LicenseInfo:firstyear=2004&license=viewerlgpl$
 * Second Life Viewer Source Code
 * Copyright (C) 2010, Linden Research, Inc.
 *
 * This library is free software; you can redistribute it and/or
 * modify it under the terms of the GNU Lesser General Public
 * License as published by the Free Software Foundation;
 * version 2.1 of the License only.
 *
 * This library is distributed in the hope that it will be useful,
 * but WITHOUT ANY WARRANTY; without even the implied warranty of
 * MERCHANTABILITY or FITNESS FOR A PARTICULAR PURPOSE.  See the GNU
 * Lesser General Public License for more details.
 *
 * You should have received a copy of the GNU Lesser General Public
 * License along with this library; if not, write to the Free Software
 * Foundation, Inc., 51 Franklin Street, Fifth Floor, Boston, MA  02110-1301  USA
 *
 * Linden Research, Inc., 945 Battery Street, San Francisco, CA  94111  USA
 * $/LicenseInfo$
 */

#include "llviewerprecompiledheaders.h"

#if LL_MSVC
#pragma warning (disable : 4263)
#pragma warning (disable : 4264)
#endif
#include "dae.h"
//#include "dom.h"
#include "dom/domAsset.h"
#include "dom/domBind_material.h"
#include "dom/domCOLLADA.h"
#include "dom/domConstants.h"
#include "dom/domController.h"
#include "dom/domEffect.h"
#include "dom/domGeometry.h"
#include "dom/domInstance_geometry.h"
#include "dom/domInstance_material.h"
#include "dom/domInstance_node.h"
#include "dom/domInstance_effect.h"
#include "dom/domMaterial.h"
#include "dom/domMatrix.h"
#include "dom/domNode.h"
#include "dom/domProfile_COMMON.h"
#include "dom/domRotate.h"
#include "dom/domScale.h"
#include "dom/domTranslate.h"
#include "dom/domVisual_scene.h"
#if LL_MSVC
#pragma warning (default : 4263)
#pragma warning (default : 4264)
#endif

#include "llfloatermodelpreview.h"

#include "llfilepicker.h"
#include "llimagebmp.h"
#include "llimagetga.h"
#include "llimagejpeg.h"
#include "llimagepng.h"

#include "llagent.h"
#include "llbutton.h"
#include "llcombobox.h"
#include "lldatapacker.h"
#include "lldrawable.h"
#include "lldrawpoolavatar.h"
#include "llrender.h"
#include "llface.h"
#include "lleconomy.h"
#include "llfocusmgr.h"
#include "llfloaterperms.h"
#include "lliconctrl.h"
#include "llmatrix4a.h"
#include "llmenubutton.h"
#include "llmeshrepository.h"
#include "llnotificationsutil.h"
#include "llsdutil_math.h"
#include "lltextbox.h"
#include "lltoolmgr.h"
#include "llui.h"
#include "llvector4a.h"
#include "llviewercamera.h"
#include "llviewerwindow.h"
#include "llvoavatar.h"
#include "llvoavatarself.h"
#include "pipeline.h"
#include "lluictrlfactory.h"
#include "llviewercontrol.h"
#include "llviewermenu.h"
#include "llviewermenufile.h"
#include "llviewerregion.h"
#include "llviewertexturelist.h"
#include "llstring.h"
#include "llbutton.h"
#include "llcheckboxctrl.h"
#include "llradiogroup.h"
#include "llsdserialize.h"
#include "llsliderctrl.h"
#include "llspinctrl.h"
#include "lltoggleablemenu.h"
#include "lltrans.h"
#include "llvfile.h"
#include "llvfs.h"
#include "llcallbacklist.h"
#include "llviewerobjectlist.h"
#include "llanimationstates.h"
#include "llviewernetwork.h"
#include "llviewershadermgr.h"
#include "glod/glod.h"
<<<<<<< HEAD
#include <boost/algorithm/string.hpp>
// <AW: opensim-limits>
#include "llworld.h"
// </AW: opensim-limits>

#include "nd/ndboolswitch.h" // <FS:ND/> To toggle LLRender::sGLCoreProfile 
=======
>>>>>>> d0ef02c2

const S32 SLM_SUPPORTED_VERSION = 3;

//static
S32 LLFloaterModelPreview::sUploadAmount = 10;
LLFloaterModelPreview* LLFloaterModelPreview::sInstance = NULL;
std::list<LLModelLoader*> LLModelLoader::sActiveLoaderList;

const S32 PREVIEW_BORDER_WIDTH = 2;
const S32 PREVIEW_RESIZE_HANDLE_SIZE = S32(RESIZE_HANDLE_WIDTH * OO_SQRT2) + PREVIEW_BORDER_WIDTH;
const S32 PREVIEW_HPAD = PREVIEW_RESIZE_HANDLE_SIZE;
const S32 PREF_BUTTON_HEIGHT = 16 + 7 + 16;
const S32 PREVIEW_TEXTURE_HEIGHT = 300;

// "Retain%" decomp parameter has values from 0.0 to 1.0 by 0.01
// But according to the UI spec for upload model floater, this parameter
// should be represented by Retain spinner with values from 1 to 100 by 1.
// To achieve this, RETAIN_COEFFICIENT is used while creating spinner
// and when value is requested from spinner.
const double RETAIN_COEFFICIENT = 100;

// "Cosine%" decomp parameter has values from 0.9 to 1 by 0.001
// But according to the UI spec for upload model floater, this parameter
// should be represented by Smooth combobox with only 10 values.
// So this const is used as a size of Smooth combobox list.
const S32 SMOOTH_VALUES_NUMBER = 10;

void drawBoxOutline(const LLVector3& pos, const LLVector3& size);


std::string lod_name[NUM_LOD+1] =
{
	"lowest",
	"low",
	"medium",
	"high",
	"I went off the end of the lod_name array.  Me so smart."
};

std::string lod_triangles_name[NUM_LOD+1] =
{
	"lowest_triangles",
	"low_triangles",
	"medium_triangles",
	"high_triangles",
	"I went off the end of the lod_triangles_name array.  Me so smart."
};

std::string lod_vertices_name[NUM_LOD+1] =
{
	"lowest_vertices",
	"low_vertices",
	"medium_vertices",
	"high_vertices",
	"I went off the end of the lod_vertices_name array.  Me so smart."
};

std::string lod_status_name[NUM_LOD+1] =
{
	"lowest_status",
	"low_status",
	"medium_status",
	"high_status",
	"I went off the end of the lod_status_name array.  Me so smart."
};

std::string lod_icon_name[NUM_LOD+1] =
{
	"status_icon_lowest",
	"status_icon_low",
	"status_icon_medium",
	"status_icon_high",
	"I went off the end of the lod_status_name array.  Me so smart."
};

std::string lod_status_image[NUM_LOD+1] =
{
	"ModelImport_Status_Good",
	"ModelImport_Status_Warning",
	"ModelImport_Status_Error",
	"I went off the end of the lod_status_image array.  Me so smart."
};

std::string lod_label_name[NUM_LOD+1] =
{
	"lowest_label",
	"low_label",
	"medium_label",
	"high_label",
	"I went off the end of the lod_label_name array.  Me so smart."
};

std::string colladaVersion[VERSIONTYPE_COUNT+1] = 
{
	"1.4.0",
	"1.4.1",
	"Unsupported"
};


#define LL_DEGENERACY_TOLERANCE  1e-7f

inline F32 dot3fpu(const LLVector4a& a, const LLVector4a& b)
{
    volatile F32 p0 = a[0] * b[0];
    volatile F32 p1 = a[1] * b[1];
    volatile F32 p2 = a[2] * b[2];
    return p0 + p1 + p2;
}

bool ll_is_degenerate(const LLVector4a& a, const LLVector4a& b, const LLVector4a& c, F32 tolerance = LL_DEGENERACY_TOLERANCE)
{
        // small area check
        {
                LLVector4a edge1; edge1.setSub( a, b );
                LLVector4a edge2; edge2.setSub( a, c );
                //////////////////////////////////////////////////////////////////////////
                /// Linden Modified
                //////////////////////////////////////////////////////////////////////////

                // If no one edge is more than 10x longer than any other edge, we weaken
                // the tolerance by a factor of 1e-4f.

                LLVector4a edge3; edge3.setSub( c, b );
				const F32 len1sq = edge1.dot3(edge1).getF32();
                const F32 len2sq = edge2.dot3(edge2).getF32();
                const F32 len3sq = edge3.dot3(edge3).getF32();
                bool abOK = (len1sq <= 100.f * len2sq) && (len1sq <= 100.f * len3sq);
                bool acOK = (len2sq <= 100.f * len1sq) && (len1sq <= 100.f * len3sq);
                bool cbOK = (len3sq <= 100.f * len1sq) && (len1sq <= 100.f * len2sq);
                if ( abOK && acOK && cbOK )
                {
                        tolerance *= 1e-4f;
                }

                //////////////////////////////////////////////////////////////////////////
                /// End Modified
                //////////////////////////////////////////////////////////////////////////

                LLVector4a cross; cross.setCross3( edge1, edge2 );

                LLVector4a edge1b; edge1b.setSub( b, a );
                LLVector4a edge2b; edge2b.setSub( b, c );
                LLVector4a crossb; crossb.setCross3( edge1b, edge2b );

                if ( ( cross.dot3(cross).getF32() < tolerance ) || ( crossb.dot3(crossb).getF32() < tolerance ))
                {
                        return true;
                }
        }

        // point triangle distance check
        {
                LLVector4a Q; Q.setSub(a, b);
                LLVector4a R; R.setSub(c, b);

                const F32 QQ = dot3fpu(Q, Q);
                const F32 RR = dot3fpu(R, R);
                const F32 QR = dot3fpu(R, Q);

                volatile F32 QQRR = QQ * RR;
                volatile F32 QRQR = QR * QR;
                F32 Det = (QQRR - QRQR);

                if( Det == 0.0f )
                {
                        return true;
                }
        }

        return false;
}

bool validate_face(const LLVolumeFace& face)
{

	for (U32 v = 0; v < face.mNumVertices; v++)
	{
		if(face.mPositions && !face.mPositions[v].isFinite3())
		{
			LL_WARNS() << "NaN position data in face found!" << LL_ENDL;
			return false;
		}

		if(face.mNormals && !face.mNormals[v].isFinite3())
		{
			LL_WARNS() << "NaN normal data in face found!" << LL_ENDL;
			return false;
		}
	}

	for (U32 i = 0; i < face.mNumIndices; ++i)
	{
		if (face.mIndices[i] >= face.mNumVertices)
		{
			LL_WARNS() << "Face has invalid index." << LL_ENDL;
			return false;
		}
	}

	if (face.mNumIndices % 3 != 0 || face.mNumIndices == 0)
	{
		LL_WARNS() << "Face has invalid number of indices." << LL_ENDL;
		return false;
	}


	/*const LLVector4a scale(0.5f);


	for (U32 i = 0; i < face.mNumIndices; i+=3)
	{
		U16 idx1 = face.mIndices[i];
		U16 idx2 = face.mIndices[i+1];
		U16 idx3 = face.mIndices[i+2];

		LLVector4a v1; v1.setMul(face.mPositions[idx1], scale);
		LLVector4a v2; v2.setMul(face.mPositions[idx2], scale);
		LLVector4a v3; v3.setMul(face.mPositions[idx3], scale);

		if (ll_is_degenerate(v1,v2,v3))
		{
			LL_WARNS() << "Degenerate face found!" << LL_ENDL;
			return false;
		}
	}*/
	return true;
}

bool validate_model(const LLModel* mdl)
{
	if (mdl->getNumVolumeFaces() == 0)
	{
		LL_WARNS() << "Model has no faces!" << LL_ENDL;
		return false;
	}

	for (S32 i = 0; i < mdl->getNumVolumeFaces(); ++i)
	{
		if (mdl->getVolumeFace(i).mNumVertices == 0)
		{
			LL_WARNS() << "Face has no vertices." << LL_ENDL;
			return false;
		}

		if (mdl->getVolumeFace(i).mNumIndices == 0)
		{
			LL_WARNS() << "Face has no indices." << LL_ENDL;
			return false;
		}

		if (!validate_face(mdl->getVolumeFace(i)))
		{
			return false;
		}
	}

	return true;
}

BOOL stop_gloderror()
{
	GLuint error = glodGetError();

	if (error != GLOD_NO_ERROR)
	{
		LL_WARNS() << "GLOD error detected, cannot generate LOD: " << std::hex << error << LL_ENDL;
		return TRUE;
	}

	return FALSE;
}


LLMeshFilePicker::LLMeshFilePicker(LLModelPreview* mp, S32 lod)
// <FS:CR Threaded Filepickers>
	//: LLFilePickerThread(LLFilePicker::FFLOAD_COLLADA)
	: LLLoadFilePickerThread(LLFilePicker::FFLOAD_COLLADA)
// </FS:CR Threaded Filepickers>
	{
		mMP = mp;
		mLOD = lod;
	}

void LLMeshFilePicker::notify(const std::string& filename)
{
	mMP->loadModel(mFile, mLOD);
}


//-----------------------------------------------------------------------------
// LLFloaterModelPreview()
//-----------------------------------------------------------------------------
LLFloaterModelPreview::LLFloaterModelPreview(const LLSD& key) :
LLFloaterModelUploadBase(key),
mUploadBtn(NULL),
mCalculateBtn(NULL)
{
	sInstance = this;
	mLastMouseX = 0;
	mLastMouseY = 0;
	mStatusLock = new LLMutex(NULL);
	mModelPreview = NULL;

	mLODMode[LLModel::LOD_HIGH] = 0;
	for (U32 i = 0; i < LLModel::LOD_HIGH; i++)
	{
		mLODMode[i] = 1;
	}
}

//-----------------------------------------------------------------------------
// postBuild()
//-----------------------------------------------------------------------------
BOOL LLFloaterModelPreview::postBuild()
{
	if (!LLFloater::postBuild())
	{
		return FALSE;
	}

	childSetCommitCallback("cancel_btn", onCancel, this);
	childSetCommitCallback("crease_angle", onGenerateNormalsCommit, this);
	getChild<LLCheckBoxCtrl>("gen_normals")->setCommitCallback(boost::bind(&LLFloaterModelPreview::toggleGenarateNormals, this));

	childSetCommitCallback("lod_generate", onAutoFillCommit, this);

	for (S32 lod = 0; lod <= LLModel::LOD_HIGH; ++lod)
	{
		LLComboBox* lod_source_combo = getChild<LLComboBox>("lod_source_" + lod_name[lod]);
		lod_source_combo->setCommitCallback(boost::bind(&LLFloaterModelPreview::onLoDSourceCommit, this, lod));
		lod_source_combo->setCurrentByIndex(mLODMode[lod]);

		getChild<LLButton>("lod_browse_" + lod_name[lod])->setCommitCallback(boost::bind(&LLFloaterModelPreview::onBrowseLOD, this, lod));
		getChild<LLComboBox>("lod_mode_" + lod_name[lod])->setCommitCallback(boost::bind(&LLFloaterModelPreview::onLODParamCommit, this, lod, false));
		getChild<LLSpinCtrl>("lod_error_threshold_" + lod_name[lod])->setCommitCallback(boost::bind(&LLFloaterModelPreview::onLODParamCommit, this, lod, false));
		getChild<LLSpinCtrl>("lod_triangle_limit_" + lod_name[lod])->setCommitCallback(boost::bind(&LLFloaterModelPreview::onLODParamCommit, this, lod, true));
	}

	childSetCommitCallback("upload_skin", boost::bind(&LLFloaterModelPreview::toggleCalculateButton, this), NULL);
	childSetCommitCallback("upload_joints", boost::bind(&LLFloaterModelPreview::toggleCalculateButton, this), NULL);
	childSetCommitCallback("upload_textures", boost::bind(&LLFloaterModelPreview::toggleCalculateButton, this), NULL);

	childSetTextArg("status", "[STATUS]", getString("status_idle"));

	childSetAction("ok_btn", onUpload, this);
	childDisable("ok_btn");

	childSetAction("reset_btn", onReset, this);

	childSetCommitCallback("preview_lod_combo", onPreviewLODCommit, this);

	childSetCommitCallback("upload_skin", onUploadSkinCommit, this);
	childSetCommitCallback("upload_joints", onUploadJointsCommit, this);

	childSetCommitCallback("import_scale", onImportScaleCommit, this);
	childSetCommitCallback("pelvis_offset", onPelvisOffsetCommit, this);

	getChild<LLCheckBoxCtrl>("show_edges")->setCommitCallback(boost::bind(&LLFloaterModelPreview::onViewOptionChecked, this, _1));
	getChild<LLCheckBoxCtrl>("show_physics")->setCommitCallback(boost::bind(&LLFloaterModelPreview::onViewOptionChecked, this, _1));
	getChild<LLCheckBoxCtrl>("show_textures")->setCommitCallback(boost::bind(&LLFloaterModelPreview::onViewOptionChecked, this, _1));
	getChild<LLCheckBoxCtrl>("show_skin_weight")->setCommitCallback(boost::bind(&LLFloaterModelPreview::onViewOptionChecked, this, _1));
	getChild<LLCheckBoxCtrl>("show_joint_positions")->setCommitCallback(boost::bind(&LLFloaterModelPreview::onViewOptionChecked, this, _1));

	childDisable("upload_skin");
	childDisable("upload_joints");

	initDecompControls();

	LLView* preview_panel = getChild<LLView>("preview_panel");

	mPreviewRect = preview_panel->getRect();

	initModelPreview();

	//set callbacks for left click on line editor rows
	for (U32 i = 0; i <= LLModel::LOD_HIGH; i++)
	{
		LLTextBox* text = getChild<LLTextBox>(lod_label_name[i]);
		if (text)
		{
			text->setMouseDownCallback(boost::bind(&LLModelPreview::setPreviewLOD, mModelPreview, i));
		}

		text = getChild<LLTextBox>(lod_triangles_name[i]);
		if (text)
		{
			text->setMouseDownCallback(boost::bind(&LLModelPreview::setPreviewLOD, mModelPreview, i));
		}

		text = getChild<LLTextBox>(lod_vertices_name[i]);
		if (text)
		{
			text->setMouseDownCallback(boost::bind(&LLModelPreview::setPreviewLOD, mModelPreview, i));
		}

		text = getChild<LLTextBox>(lod_status_name[i]);
		if (text)
		{
			text->setMouseDownCallback(boost::bind(&LLModelPreview::setPreviewLOD, mModelPreview, i));
		}
	}

	// <Ansariel> Changed grid detection and validation URL generation
	//            because of grid manager. This will need adjustments
	//            when OpenSims become mesh-capable!
	//std::string current_grid = LLGridManager::getInstance()->getGridId();
	//std::transform(current_grid.begin(),current_grid.end(),current_grid.begin(),::tolower);
	//std::string validate_url;
	//if (current_grid == "agni")
	//{
	//	validate_url = "http://secondlife.com/my/account/mesh.php";
	//}
	//else if (current_grid == "damballah")
	//{
	//	// Staging grid has its own naming scheme.
	//	validate_url = "http://secondlife-staging.com/my/account/mesh.php";
	//}
	//else
	//{
	//	validate_url = llformat("http://secondlife.%s.lindenlab.com/my/account/mesh.php",current_grid.c_str());
	//}

	std::string current_grid = LLGridManager::getInstance()->getGridId();
	std::transform(current_grid.begin(),current_grid.end(),current_grid.begin(),::tolower);

	std::string validate_url;
	if (LLGridManager::getInstance()->isInSLMain())
	{
		validate_url = "http://secondlife.com/my/account/mesh.php";
	}
	else if (LLGridManager::getInstance()->isInSLBeta())
	{
		validate_url = llformat("http://secondlife.%s.lindenlab.com/my/account/mesh.php", current_grid.c_str());
	}
#ifdef OPENSIM // <FS:AW optional opensim support>
	else
	{
		// TODO: Opensim: Set it to something reasonable
		validate_url = LLGridManager::getInstance()->getLoginPage();
	}
	// </Ansariel>
// <FS:CR> Show an alert dialog if using the Opensim viewer as functionality will be limited without Havok
	LLSD args;
	args["FEATURE"] = getString("no_havok");
	LLNotificationsUtil::add("NoHavok", args);
// </FS:CR>
#endif // OPENSIM <FS:AW optional opensim support>

	getChild<LLTextBox>("warning_message")->setTextArg("[VURL]", validate_url);

	mUploadBtn = getChild<LLButton>("ok_btn");
	mCalculateBtn = getChild<LLButton>("calculate_btn");

	if (LLConvexDecomposition::getInstance() != NULL)
	{
	mCalculateBtn->setClickedCallback(boost::bind(&LLFloaterModelPreview::onClickCalculateBtn, this));

	toggleCalculateButton(true);
	}
	else
	{
		mCalculateBtn->setEnabled(false);
	}

	return TRUE;
}

//-----------------------------------------------------------------------------
// LLFloaterModelPreview()
//-----------------------------------------------------------------------------
LLFloaterModelPreview::~LLFloaterModelPreview()
{
	sInstance = NULL;
	
	if ( mModelPreview )
	{
		delete mModelPreview;
	}

	delete mStatusLock;
	mStatusLock = NULL;
}

void LLFloaterModelPreview::initModelPreview()
{
	if (mModelPreview)
	{
		delete mModelPreview;
	}

	mModelPreview = new LLModelPreview(512, 512, this );
	mModelPreview->setPreviewTarget(16.f);
	mModelPreview->setDetailsCallback(boost::bind(&LLFloaterModelPreview::setDetails, this, _1, _2, _3, _4, _5));
	mModelPreview->setModelUpdatedCallback(boost::bind(&LLFloaterModelPreview::toggleCalculateButton, this, _1));
}

void LLFloaterModelPreview::onViewOptionChecked(LLUICtrl* ctrl)
{
	if (mModelPreview)
	{
		mModelPreview->mViewOption[ctrl->getName()] = !mModelPreview->mViewOption[ctrl->getName()];
		
		mModelPreview->refresh();
	}
}

bool LLFloaterModelPreview::isViewOptionChecked(const LLSD& userdata)
{
	if (mModelPreview)
	{
		return mModelPreview->mViewOption[userdata.asString()];
	}

	return false;
}

bool LLFloaterModelPreview::isViewOptionEnabled(const LLSD& userdata)
{
	return getChildView(userdata.asString())->getEnabled();
}

void LLFloaterModelPreview::setViewOptionEnabled(const std::string& option, bool enabled)
{
	childSetEnabled(option, enabled);
}

void LLFloaterModelPreview::enableViewOption(const std::string& option)
{
	setViewOptionEnabled(option, true);
}

void LLFloaterModelPreview::disableViewOption(const std::string& option)
{
	setViewOptionEnabled(option, false);
}

void LLFloaterModelPreview::loadModel(S32 lod)
{
	mModelPreview->mLoading = true;

	(new LLMeshFilePicker(mModelPreview, lod))->getFile();
}

void LLFloaterModelPreview::loadModel(S32 lod, const std::string& file_name, bool force_disable_slm)
{
	mModelPreview->mLoading = true;

	mModelPreview->loadModel(file_name, lod, force_disable_slm);
}

void LLFloaterModelPreview::onClickCalculateBtn()
{
	mModelPreview->rebuildUploadData();

	bool upload_skinweights = childGetValue("upload_skin").asBoolean();
	bool upload_joint_positions = childGetValue("upload_joints").asBoolean();

	mUploadModelUrl.clear();

	gMeshRepo.uploadModel(mModelPreview->mUploadData, mModelPreview->mPreviewScale,
			childGetValue("upload_textures").asBoolean(), upload_skinweights, upload_joint_positions, mUploadModelUrl, false,
						  getWholeModelFeeObserverHandle());

	toggleCalculateButton(false);
	mUploadBtn->setEnabled(false);
}

//static
void LLFloaterModelPreview::onImportScaleCommit(LLUICtrl*,void* userdata)
{
	LLFloaterModelPreview *fp =(LLFloaterModelPreview *)userdata;

	if (!fp->mModelPreview)
	{
		return;
	}

	fp->mModelPreview->mDirty = true;

	fp->toggleCalculateButton(true);

	fp->mModelPreview->refresh();
}
//static
void LLFloaterModelPreview::onPelvisOffsetCommit( LLUICtrl*, void* userdata )
{
	LLFloaterModelPreview *fp =(LLFloaterModelPreview*)userdata;

	if (!fp->mModelPreview)
	{
		return;
	}

	fp->mModelPreview->mDirty = true;

	fp->toggleCalculateButton(true);

	fp->mModelPreview->refresh();
}

//static
void LLFloaterModelPreview::onUploadJointsCommit(LLUICtrl*,void* userdata)
{
	LLFloaterModelPreview *fp =(LLFloaterModelPreview *)userdata;

	if (!fp->mModelPreview)
	{
		return;
	}

	fp->mModelPreview->refresh();
}

//static
void LLFloaterModelPreview::onUploadSkinCommit(LLUICtrl*,void* userdata)
{
	LLFloaterModelPreview *fp =(LLFloaterModelPreview *)userdata;

	if (!fp->mModelPreview)
	{
		return;
	}
	fp->mModelPreview->refresh();
	fp->mModelPreview->resetPreviewTarget();
	fp->mModelPreview->clearBuffers();
}

//static
void LLFloaterModelPreview::onPreviewLODCommit(LLUICtrl* ctrl, void* userdata)
{
	LLFloaterModelPreview *fp =(LLFloaterModelPreview *)userdata;

	if (!fp->mModelPreview)
	{
		return;
	}

	S32 which_mode = 0;

	LLComboBox* combo = (LLComboBox*) ctrl;

	which_mode = (NUM_LOD-1)-combo->getFirstSelectedIndex(); // combo box list of lods is in reverse order

	fp->mModelPreview->setPreviewLOD(which_mode);
}

//static
void LLFloaterModelPreview::onGenerateNormalsCommit(LLUICtrl* ctrl, void* userdata)
{
	LLFloaterModelPreview* fp = (LLFloaterModelPreview*) userdata;

	fp->mModelPreview->generateNormals();
}

void LLFloaterModelPreview::toggleGenarateNormals()
{
	bool enabled = childGetValue("gen_normals").asBoolean();
	childSetEnabled("crease_angle", enabled);
}

//static
void LLFloaterModelPreview::onExplodeCommit(LLUICtrl* ctrl, void* userdata)
{
	LLFloaterModelPreview* fp = LLFloaterModelPreview::sInstance;

	fp->mModelPreview->refresh();
}

//static
void LLFloaterModelPreview::onAutoFillCommit(LLUICtrl* ctrl, void* userdata)
{
	LLFloaterModelPreview* fp = (LLFloaterModelPreview*) userdata;

	fp->mModelPreview->genLODs();
}

void LLFloaterModelPreview::onLODParamCommit(S32 lod, bool enforce_tri_limit)
{
	mModelPreview->onLODParamCommit(lod, enforce_tri_limit);

	//refresh LoDs that reference this one
	for (S32 i = lod - 1; i >= 0; --i)
	{
		LLComboBox* lod_source_combo = getChild<LLComboBox>("lod_source_" + lod_name[i]);
		if (lod_source_combo->getCurrentIndex() == LLModelPreview::USE_LOD_ABOVE)
		{
			onLoDSourceCommit(i);
		}
		else
		{
			break;
		}
	}
}


//-----------------------------------------------------------------------------
// draw()
//-----------------------------------------------------------------------------
void LLFloaterModelPreview::draw()
{
	LLFloater::draw();

	mModelPreview->update();

	if (!mModelPreview->mLoading)
	{
		if ( mModelPreview->getLoadState() == LLModelLoader::ERROR_MATERIALS )
		{
			childSetTextArg("status", "[STATUS]", getString("status_material_mismatch"));
		}
		else
		if ( mModelPreview->getLoadState() > LLModelLoader::ERROR_PARSING )
		{		
			childSetTextArg("status", "[STATUS]", getString(LLModel::getStatusString(mModelPreview->getLoadState() - LLModelLoader::ERROR_PARSING)));
		}
		else
		if ( mModelPreview->getLoadState() == LLModelLoader::ERROR_PARSING )
		{
			childSetTextArg("status", "[STATUS]", getString("status_parse_error"));
			toggleCalculateButton(false);
		}
		else
		{
			childSetTextArg("status", "[STATUS]", getString("status_idle"));
		}
	}

	childSetTextArg("prim_cost", "[PRIM_COST]", llformat("%d", mModelPreview->mResourceCost));
	childSetTextArg("description_label", "[TEXTURES]", llformat("%d", mModelPreview->mTextureSet.size()));

	if (mModelPreview)
	{
		gGL.color3f(1.f, 1.f, 1.f);

		gGL.getTexUnit(0)->bind(mModelPreview);


		LLView* preview_panel = getChild<LLView>("preview_panel");

		LLRect rect = preview_panel->getRect();
		if (rect != mPreviewRect)
		{
			mModelPreview->refresh();
			mPreviewRect = preview_panel->getRect();
		}

		gGL.begin( LLRender::QUADS );
		{
			gGL.texCoord2f(0.f, 1.f);
			gGL.vertex2i(mPreviewRect.mLeft, mPreviewRect.mTop-1);
			gGL.texCoord2f(0.f, 0.f);
			gGL.vertex2i(mPreviewRect.mLeft, mPreviewRect.mBottom);
			gGL.texCoord2f(1.f, 0.f);
			gGL.vertex2i(mPreviewRect.mRight-1, mPreviewRect.mBottom);
			gGL.texCoord2f(1.f, 1.f);
			gGL.vertex2i(mPreviewRect.mRight-1, mPreviewRect.mTop-1);
		}
		gGL.end();

		gGL.getTexUnit(0)->unbind(LLTexUnit::TT_TEXTURE);
	}
}

//-----------------------------------------------------------------------------
// handleMouseDown()
//-----------------------------------------------------------------------------
BOOL LLFloaterModelPreview::handleMouseDown(S32 x, S32 y, MASK mask)
{
	if (mPreviewRect.pointInRect(x, y))
	{
		bringToFront( x, y );
		gFocusMgr.setMouseCapture(this);
		gViewerWindow->hideCursor();
		mLastMouseX = x;
		mLastMouseY = y;
		return TRUE;
	}

	return LLFloater::handleMouseDown(x, y, mask);
}

//-----------------------------------------------------------------------------
// handleMouseUp()
//-----------------------------------------------------------------------------
BOOL LLFloaterModelPreview::handleMouseUp(S32 x, S32 y, MASK mask)
{
	gFocusMgr.setMouseCapture(FALSE);
	gViewerWindow->showCursor();
	return LLFloater::handleMouseUp(x, y, mask);
}

//-----------------------------------------------------------------------------
// handleHover()
//-----------------------------------------------------------------------------
BOOL LLFloaterModelPreview::handleHover	(S32 x, S32 y, MASK mask)
{
	MASK local_mask = mask & ~MASK_ALT;

	if (mModelPreview && hasMouseCapture())
	{
		if (local_mask == MASK_PAN)
		{
			// pan here
			mModelPreview->pan((F32)(x - mLastMouseX) * -0.005f, (F32)(y - mLastMouseY) * -0.005f);
		}
		else if (local_mask == MASK_ORBIT)
		{
			F32 yaw_radians = (F32)(x - mLastMouseX) * -0.01f;
			F32 pitch_radians = (F32)(y - mLastMouseY) * 0.02f;

			mModelPreview->rotate(yaw_radians, pitch_radians);
		}
		else
		{

			F32 yaw_radians = (F32)(x - mLastMouseX) * -0.01f;
			F32 zoom_amt = (F32)(y - mLastMouseY) * 0.02f;

			mModelPreview->rotate(yaw_radians, 0.f);
			mModelPreview->zoom(zoom_amt);
		}


		mModelPreview->refresh();

		LLUI::setMousePositionLocal(this, mLastMouseX, mLastMouseY);
	}

	if (!mPreviewRect.pointInRect(x, y) || !mModelPreview)
	{
		return LLFloater::handleHover(x, y, mask);
	}
	else if (local_mask == MASK_ORBIT)
	{
		gViewerWindow->setCursor(UI_CURSOR_TOOLCAMERA);
	}
	else if (local_mask == MASK_PAN)
	{
		gViewerWindow->setCursor(UI_CURSOR_TOOLPAN);
	}
	else
	{
		gViewerWindow->setCursor(UI_CURSOR_TOOLZOOMIN);
	}

	return TRUE;
}

//-----------------------------------------------------------------------------
// handleScrollWheel()
//-----------------------------------------------------------------------------
BOOL LLFloaterModelPreview::handleScrollWheel(S32 x, S32 y, S32 clicks)
{
	if (mPreviewRect.pointInRect(x, y) && mModelPreview)
	{
		mModelPreview->zoom((F32)clicks * -0.2f);
		mModelPreview->refresh();
	}

	return TRUE;
}

/*virtual*/
void LLFloaterModelPreview::onOpen(const LLSD& key)
{
	requestAgentUploadPermissions();
}

//static
void LLFloaterModelPreview::onPhysicsParamCommit(LLUICtrl* ctrl, void* data)
{
	if (LLConvexDecomposition::getInstance() == NULL)
	{
		LL_INFOS() << "convex decomposition tool is a stub on this platform. cannot get decomp." << LL_ENDL;
		return;
	}

	if (sInstance)
	{
		LLCDParam* param = (LLCDParam*) data;
		std::string name(param->mName);

		LLSD value = ctrl->getValue();

		if("Retain%" == name)
		{
			value = ctrl->getValue().asReal() / RETAIN_COEFFICIENT;
		}

		sInstance->mDecompParams[name] = value;

		if (name == "Simplify Method")
		{
			bool show_retain = false;
			bool show_detail = true;

			if (ctrl->getValue().asInteger() == 0)
			{
				 show_retain = true;
				 show_detail = false;
			}

			sInstance->childSetVisible("Retain%", show_retain);
			sInstance->childSetVisible("Retain%_label", show_retain);

			sInstance->childSetVisible("Detail Scale", show_detail);
			sInstance->childSetVisible("Detail Scale label", show_detail);
		}
	}
}

//static
void LLFloaterModelPreview::onPhysicsStageExecute(LLUICtrl* ctrl, void* data)
{
	LLCDStageData* stage_data = (LLCDStageData*) data;
	std::string stage = stage_data->mName;

	if (sInstance)
	{
		if (!sInstance->mCurRequest.empty())
		{
			LL_INFOS() << "Decomposition request still pending." << LL_ENDL;
			return;
		}

		if (sInstance->mModelPreview)
		{
			for (S32 i = 0; i < sInstance->mModelPreview->mModel[LLModel::LOD_PHYSICS].size(); ++i)
			{
				LLModel* mdl = sInstance->mModelPreview->mModel[LLModel::LOD_PHYSICS][i];
				DecompRequest* request = new DecompRequest(stage, mdl);
				sInstance->mCurRequest.insert(request);
				gMeshRepo.mDecompThread->submitRequest(request);
			}
		}

		if (stage == "Decompose")
		{
			sInstance->setStatusMessage(sInstance->getString("decomposing"));
			sInstance->childSetVisible("Decompose", false);
			sInstance->childSetVisible("decompose_cancel", true);
			sInstance->childDisable("Simplify");
		}
		else if (stage == "Simplify")
		{
			sInstance->setStatusMessage(sInstance->getString("simplifying"));
			sInstance->childSetVisible("Simplify", false);
			sInstance->childSetVisible("simplify_cancel", true);
			sInstance->childDisable("Decompose");
		}
	}
}

//static
void LLFloaterModelPreview::onPhysicsBrowse(LLUICtrl* ctrl, void* userdata)
{
	sInstance->loadModel(LLModel::LOD_PHYSICS);
}

//static
void LLFloaterModelPreview::onPhysicsUseLOD(LLUICtrl* ctrl, void* userdata)
{
	S32 num_lods = 4;
	S32 which_mode;

	LLCtrlSelectionInterface* iface = sInstance->childGetSelectionInterface("physics_lod_combo");
	if (iface)
	{
		which_mode = iface->getFirstSelectedIndex();
	}
	else
	{
		LL_WARNS() << "no iface" << LL_ENDL;
		return;
	}

	if (which_mode <= 0)
	{
		LL_WARNS() << "which_mode out of range, " << which_mode << LL_ENDL;
	}

	S32 file_mode = iface->getItemCount() - 1;
	if (which_mode < file_mode)
	{
		S32 which_lod = num_lods - which_mode;
		sInstance->mModelPreview->setPhysicsFromLOD(which_lod);
	}

	LLModelPreview *model_preview = sInstance->mModelPreview;
	if (model_preview)
	{
		model_preview->refresh();
		model_preview->updateStatusMessages();
	}
}

//static 
void LLFloaterModelPreview::onCancel(LLUICtrl* ctrl, void* data)
{
	if (sInstance)
	{
		sInstance->closeFloater(false);
	}
}

//static
void LLFloaterModelPreview::onPhysicsStageCancel(LLUICtrl* ctrl, void*data)
{
	if (sInstance)
	{
		for (std::set<LLPointer<DecompRequest> >::iterator iter = sInstance->mCurRequest.begin();
			iter != sInstance->mCurRequest.end(); ++iter)
		{
		    DecompRequest* req = *iter;
		    req->mContinue = 0;
		}

		sInstance->mCurRequest.clear();

		if (sInstance->mModelPreview)
		{
			sInstance->mModelPreview->updateStatusMessages();
		}
	}
}

void LLFloaterModelPreview::initDecompControls()
{
	LLSD key;

	childSetCommitCallback("simplify_cancel", onPhysicsStageCancel, NULL);
	childSetCommitCallback("decompose_cancel", onPhysicsStageCancel, NULL);

	childSetCommitCallback("physics_lod_combo", onPhysicsUseLOD, NULL);
	childSetCommitCallback("physics_browse", onPhysicsBrowse, NULL);

	static const LLCDStageData* stage = NULL;
	static S32 stage_count = 0;

	if (!stage && LLConvexDecomposition::getInstance() != NULL)
	{
		stage_count = LLConvexDecomposition::getInstance()->getStages(&stage);
	}

	static const LLCDParam* param = NULL;
	static S32 param_count = 0;
	if (!param && LLConvexDecomposition::getInstance() != NULL)
	{
		param_count = LLConvexDecomposition::getInstance()->getParameters(&param);
	}

	for (S32 j = stage_count-1; j >= 0; --j)
	{
		LLButton* button = getChild<LLButton>(stage[j].mName);
		if (button)
		{
			button->setCommitCallback(onPhysicsStageExecute, (void*) &stage[j]);
		}

		gMeshRepo.mDecompThread->mStageID[stage[j].mName] = j;
		// protected against stub by stage_count being 0 for stub above
		LLConvexDecomposition::getInstance()->registerCallback(j, LLPhysicsDecomp::llcdCallback);

		//LL_INFOS() << "Physics decomp stage " << stage[j].mName << " (" << j << ") parameters:" << LL_ENDL;
		//LL_INFOS() << "------------------------------------" << LL_ENDL;

		for (S32 i = 0; i < param_count; ++i)
		{
			if (param[i].mStage != j)
			{
				continue;
			}

			std::string name(param[i].mName ? param[i].mName : "");
			std::string description(param[i].mDescription ? param[i].mDescription : "");

			std::string type = "unknown";

			LL_INFOS() << name << " - " << description << LL_ENDL;

			if (param[i].mType == LLCDParam::LLCD_FLOAT)
			{
				mDecompParams[param[i].mName] = LLSD(param[i].mDefault.mFloat);
				//LL_INFOS() << "Type: float, Default: " << param[i].mDefault.mFloat << LL_ENDL;


				LLUICtrl* ctrl = getChild<LLUICtrl>(name);
				if (LLSliderCtrl* slider = dynamic_cast<LLSliderCtrl*>(ctrl))
				{
					slider->setMinValue(param[i].mDetails.mRange.mLow.mFloat);
					slider->setMaxValue(param[i].mDetails.mRange.mHigh.mFloat);
					slider->setIncrement(param[i].mDetails.mRange.mDelta.mFloat);
					slider->setValue(param[i].mDefault.mFloat);
					slider->setCommitCallback(onPhysicsParamCommit, (void*) &param[i]);
				}
				else if (LLSpinCtrl* spinner = dynamic_cast<LLSpinCtrl*>(ctrl))
				{
					bool is_retain_ctrl = "Retain%" == name;
					double coefficient = is_retain_ctrl ? RETAIN_COEFFICIENT : 1.f;

					spinner->setMinValue(param[i].mDetails.mRange.mLow.mFloat * coefficient);
					spinner->setMaxValue(param[i].mDetails.mRange.mHigh.mFloat * coefficient);
					spinner->setIncrement(param[i].mDetails.mRange.mDelta.mFloat * coefficient);
					spinner->setValue(param[i].mDefault.mFloat * coefficient);
					spinner->setCommitCallback(onPhysicsParamCommit, (void*) &param[i]);
				}
				else if (LLComboBox* combo_box = dynamic_cast<LLComboBox*>(ctrl))
				{
					float min = param[i].mDetails.mRange.mLow.mFloat;
					float max = param[i].mDetails.mRange.mHigh.mFloat;
					float delta = param[i].mDetails.mRange.mDelta.mFloat;

					if ("Cosine%" == name)
					{
						createSmoothComboBox(combo_box, min, max);
					}
					else
					{
						for(float value = min; value <= max; value += delta)
						{
							std::string label = llformat("%.1f", value);
							combo_box->add(label, value, ADD_BOTTOM, true);
						}
						combo_box->setValue(param[i].mDefault.mFloat);

					}

					combo_box->setCommitCallback(onPhysicsParamCommit, (void*) &param[i]);
				}
			}
			else if (param[i].mType == LLCDParam::LLCD_INTEGER)
			{
				mDecompParams[param[i].mName] = LLSD(param[i].mDefault.mIntOrEnumValue);
				//LL_INFOS() << "Type: integer, Default: " << param[i].mDefault.mIntOrEnumValue << LL_ENDL;


				LLUICtrl* ctrl = getChild<LLUICtrl>(name);
				if (LLSliderCtrl* slider = dynamic_cast<LLSliderCtrl*>(ctrl))
				{
					slider->setMinValue(param[i].mDetails.mRange.mLow.mIntOrEnumValue);
					slider->setMaxValue(param[i].mDetails.mRange.mHigh.mIntOrEnumValue);
					slider->setIncrement(param[i].mDetails.mRange.mDelta.mIntOrEnumValue);
					slider->setValue(param[i].mDefault.mIntOrEnumValue);
					slider->setCommitCallback(onPhysicsParamCommit, (void*) &param[i]);
				}
				else if (LLComboBox* combo_box = dynamic_cast<LLComboBox*>(ctrl))
				{
					for(int k = param[i].mDetails.mRange.mLow.mIntOrEnumValue; k<=param[i].mDetails.mRange.mHigh.mIntOrEnumValue; k+=param[i].mDetails.mRange.mDelta.mIntOrEnumValue)
					{
						std::string name = llformat("%.1d", k);
						combo_box->add(name, k, ADD_BOTTOM, true);
					}
					combo_box->setValue(param[i].mDefault.mIntOrEnumValue);
					combo_box->setCommitCallback(onPhysicsParamCommit, (void*) &param[i]);
				}
			}
			else if (param[i].mType == LLCDParam::LLCD_BOOLEAN)
			{
				mDecompParams[param[i].mName] = LLSD(param[i].mDefault.mBool);
				//LL_INFOS() << "Type: boolean, Default: " << (param[i].mDefault.mBool ? "True" : "False") << LL_ENDL;

				LLCheckBoxCtrl* check_box = getChild<LLCheckBoxCtrl>(name);
				if (check_box)
				{
					check_box->setValue(param[i].mDefault.mBool);
					check_box->setCommitCallback(onPhysicsParamCommit, (void*) &param[i]);
				}
			}
			else if (param[i].mType == LLCDParam::LLCD_ENUM)
			{
				mDecompParams[param[i].mName] = LLSD(param[i].mDefault.mIntOrEnumValue);
				//LL_INFOS() << "Type: enum, Default: " << param[i].mDefault.mIntOrEnumValue << LL_ENDL;

				{ //plug into combo box

					//LL_INFOS() << "Accepted values: " << LL_ENDL;
					LLComboBox* combo_box = getChild<LLComboBox>(name);
					for (S32 k = 0; k < param[i].mDetails.mEnumValues.mNumEnums; ++k)
					{
						//LL_INFOS() << param[i].mDetails.mEnumValues.mEnumsArray[k].mValue
						//	<< " - " << param[i].mDetails.mEnumValues.mEnumsArray[k].mName << LL_ENDL;

						std::string name(param[i].mDetails.mEnumValues.mEnumsArray[k].mName);
						std::string localized_name;
						bool is_localized = LLTrans::findString(localized_name, name);

						combo_box->add(is_localized ? localized_name : name,
							LLSD::Integer(param[i].mDetails.mEnumValues.mEnumsArray[k].mValue));
					}
					combo_box->setValue(param[i].mDefault.mIntOrEnumValue);
					combo_box->setCommitCallback(onPhysicsParamCommit, (void*) &param[i]);
				}

				//LL_INFOS() << "----" << LL_ENDL;
			}
			//LL_INFOS() << "-----------------------------" << LL_ENDL;
		}
	}

	childSetCommitCallback("physics_explode", LLFloaterModelPreview::onExplodeCommit, this);
}

void LLFloaterModelPreview::createSmoothComboBox(LLComboBox* combo_box, float min, float max)
{
	float delta = (max - min) / SMOOTH_VALUES_NUMBER;
	int ilabel = 0;

	combo_box->add("0 (none)", ADD_BOTTOM, true);

	for(float value = min + delta; value < max; value += delta)
	{
		std::string label = (++ilabel == SMOOTH_VALUES_NUMBER) ? "10 (max)" : llformat("%.1d", ilabel);
		combo_box->add(label, value, ADD_BOTTOM, true);
	}


}

//-----------------------------------------------------------------------------
// onMouseCaptureLost()
//-----------------------------------------------------------------------------
// static
void LLFloaterModelPreview::onMouseCaptureLostModelPreview(LLMouseHandler* handler)
{
	gViewerWindow->showCursor();
}

//-----------------------------------------------------------------------------
// LLModelLoader
//-----------------------------------------------------------------------------
LLModelLoader::LLModelLoader( std::string filename, S32 lod, LLModelPreview* preview, JointTransformMap& jointMap, 
							  std::deque<std::string>& jointsFromNodes )
: mJointList( jointMap )
, mJointsFromNode( jointsFromNodes )
, LLThread("Model Loader"), mFilename(filename), mLod(lod), mPreview(preview), mFirstTransform(TRUE), mNumOfFetchingTextures(0)
{
	mJointMap["mPelvis"] = "mPelvis";
	mJointMap["mTorso"] = "mTorso";
	mJointMap["mChest"] = "mChest";
	mJointMap["mNeck"] = "mNeck";
	mJointMap["mHead"] = "mHead";
	mJointMap["mSkull"] = "mSkull";
	mJointMap["mEyeRight"] = "mEyeRight";
	mJointMap["mEyeLeft"] = "mEyeLeft";
	mJointMap["mCollarLeft"] = "mCollarLeft";
	mJointMap["mShoulderLeft"] = "mShoulderLeft";
	mJointMap["mElbowLeft"] = "mElbowLeft";
	mJointMap["mWristLeft"] = "mWristLeft";
	mJointMap["mCollarRight"] = "mCollarRight";
	mJointMap["mShoulderRight"] = "mShoulderRight";
	mJointMap["mElbowRight"] = "mElbowRight";
	mJointMap["mWristRight"] = "mWristRight";
	mJointMap["mHipRight"] = "mHipRight";
	mJointMap["mKneeRight"] = "mKneeRight";
	mJointMap["mAnkleRight"] = "mAnkleRight";
	mJointMap["mFootRight"] = "mFootRight";
	mJointMap["mToeRight"] = "mToeRight";
	mJointMap["mHipLeft"] = "mHipLeft";
	mJointMap["mKneeLeft"] = "mKneeLeft";
	mJointMap["mAnkleLeft"] = "mAnkleLeft";
	mJointMap["mFootLeft"] = "mFootLeft";
	mJointMap["mToeLeft"] = "mToeLeft";

	mJointMap["avatar_mPelvis"] = "mPelvis";
	mJointMap["avatar_mTorso"] = "mTorso";
	mJointMap["avatar_mChest"] = "mChest";
	mJointMap["avatar_mNeck"] = "mNeck";
	mJointMap["avatar_mHead"] = "mHead";
	mJointMap["avatar_mSkull"] = "mSkull";
	mJointMap["avatar_mEyeRight"] = "mEyeRight";
	mJointMap["avatar_mEyeLeft"] = "mEyeLeft";
	mJointMap["avatar_mCollarLeft"] = "mCollarLeft";
	mJointMap["avatar_mShoulderLeft"] = "mShoulderLeft";
	mJointMap["avatar_mElbowLeft"] = "mElbowLeft";
	mJointMap["avatar_mWristLeft"] = "mWristLeft";
	mJointMap["avatar_mCollarRight"] = "mCollarRight";
	mJointMap["avatar_mShoulderRight"] = "mShoulderRight";
	mJointMap["avatar_mElbowRight"] = "mElbowRight";
	mJointMap["avatar_mWristRight"] = "mWristRight";
	mJointMap["avatar_mHipRight"] = "mHipRight";
	mJointMap["avatar_mKneeRight"] = "mKneeRight";
	mJointMap["avatar_mAnkleRight"] = "mAnkleRight";
	mJointMap["avatar_mFootRight"] = "mFootRight";
	mJointMap["avatar_mToeRight"] = "mToeRight";
	mJointMap["avatar_mHipLeft"] = "mHipLeft";
	mJointMap["avatar_mKneeLeft"] = "mKneeLeft";
	mJointMap["avatar_mAnkleLeft"] = "mAnkleLeft";
	mJointMap["avatar_mFootLeft"] = "mFootLeft";
	mJointMap["avatar_mToeLeft"] = "mToeLeft";


	mJointMap["hip"] = "mPelvis";
	mJointMap["abdomen"] = "mTorso";
	mJointMap["chest"] = "mChest";
	mJointMap["neck"] = "mNeck";
	mJointMap["head"] = "mHead";
	mJointMap["figureHair"] = "mSkull";
	mJointMap["lCollar"] = "mCollarLeft";
	mJointMap["lShldr"] = "mShoulderLeft";
	mJointMap["lForeArm"] = "mElbowLeft";
	mJointMap["lHand"] = "mWristLeft";
	mJointMap["rCollar"] = "mCollarRight";
	mJointMap["rShldr"] = "mShoulderRight";
	mJointMap["rForeArm"] = "mElbowRight";
	mJointMap["rHand"] = "mWristRight";
	mJointMap["rThigh"] = "mHipRight";
	mJointMap["rShin"] = "mKneeRight";
	mJointMap["rFoot"] = "mFootRight";
	mJointMap["lThigh"] = "mHipLeft";
	mJointMap["lShin"] = "mKneeLeft";
	mJointMap["lFoot"] = "mFootLeft";

// <FS:WF> FIRE-7937 : Patch from Magus Freston - allows ALL bones including all attachment points to be weighted to mesh and animated	
	mJointMap["Right_Ear"] = "Right Ear";
    mJointMap["Left_Ear"] = "Left Ear";
    mJointMap["Right_Eyeball"] = "Right Eyeball";
    mJointMap["Left_Eyeball"] = "Left Eyeball";
    mJointMap["Right_Shoulder"] = "Right Shoulder";
    mJointMap["Left_Shoulder"] = "Left Shoulder";
    mJointMap["R_Upper_Arm"] = "R Upper Arm";
    mJointMap["L_Upper_Arm"] = "L Upper Arm";
    mJointMap["R_Forearm"] = "R Forearm";
    mJointMap["L_Forearm"] = "L Forearm";
    mJointMap["Right_Hand"] = "Right Hand";
    mJointMap["Left_Hand"] = "Left Hand";
    mJointMap["Right_Pec"] = "Right Pec";
    mJointMap["Left_Pec"] = "Left Pec";
    mJointMap["Avatar_Center"] = "Avatar Center";
    mJointMap["Right_Hip"] = "Right Hip";
    mJointMap["Left_Hip"] = "Left Hip";
    mJointMap["R_Upper_Leg"] = "R Upper Leg";
    mJointMap["L_Upper_Leg"] = "L Upper Leg";
    mJointMap["R_Lower_Leg"] = "R Lower Leg";
    mJointMap["R_Lower_Leg"] = "R Lower Leg";
    mJointMap["Right_Foot"] = "Right Foot";
    mJointMap["Left_Foot"] = "Left Foot";
// <FS:WF> FIRE-7937 end

	if (mPreview)
	{
		//only try to load from slm if viewer is configured to do so and this is the 
		//initial model load (not an LoD or physics shape)
		mTrySLM = gSavedSettings.getBOOL("MeshImportUseSLM") && mPreview->mUploadData.empty();
		mPreview->setLoadState(STARTING);
	}
	else
	{
		mTrySLM = false;
	}

	assert_main_thread();
	sActiveLoaderList.push_back(this) ;
}

LLModelLoader::~LLModelLoader()
{
	assert_main_thread();
	sActiveLoaderList.remove(this);
}

void stretch_extents(LLModel* model, LLMatrix4a& mat, LLVector4a& min, LLVector4a& max, BOOL& first_transform)
{
	LLVector4a box[] =
	{
		LLVector4a(-1, 1,-1),
		LLVector4a(-1, 1, 1),
		LLVector4a(-1,-1,-1),
		LLVector4a(-1,-1, 1),
		LLVector4a( 1, 1,-1),
		LLVector4a( 1, 1, 1),
		LLVector4a( 1,-1,-1),
		LLVector4a( 1,-1, 1),
	};

	for (S32 j = 0; j < model->getNumVolumeFaces(); ++j)
	{
		const LLVolumeFace& face = model->getVolumeFace(j);

		LLVector4a center;
		center.setAdd(face.mExtents[0], face.mExtents[1]);
		center.mul(0.5f);
		LLVector4a size;
		size.setSub(face.mExtents[1],face.mExtents[0]);
		size.mul(0.5f);

		for (U32 i = 0; i < 8; i++)
		{
			LLVector4a t;
			t.setMul(size, box[i]);
			t.add(center);

			LLVector4a v;

			mat.affineTransform(t, v);

			if (first_transform)
			{
				first_transform = FALSE;
				min = max = v;
			}
			else
			{
				update_min_max(min, max, v);
			}
		}
	}
}

void stretch_extents(LLModel* model, LLMatrix4& mat, LLVector3& min, LLVector3& max, BOOL& first_transform)
{
	LLVector4a mina, maxa;
	LLMatrix4a mata;

	mata.loadu(mat);
	mina.load3(min.mV);
	maxa.load3(max.mV);

	stretch_extents(model, mata, mina, maxa, first_transform);

	min.set(mina.getF32ptr());
	max.set(maxa.getF32ptr());
}

void LLModelLoader::run()
{
	doLoadModel();
	doOnIdleOneTime(boost::bind(&LLModelLoader::loadModelCallback,this));
}

bool LLModelLoader::doLoadModel()
{
	//first, look for a .slm file of the same name that was modified later
	//than the .dae

	if (mTrySLM)
	{
		std::string filename = mFilename;
			
		std::string::size_type i = filename.rfind(".");
		if (i != std::string::npos)
		{
			filename.replace(i, filename.size()-1, ".slm");
			llstat slm_status;
			if (LLFile::stat(filename, &slm_status) == 0)
			{ //slm file exists
				llstat dae_status;
				if (LLFile::stat(mFilename, &dae_status) != 0 ||
					dae_status.st_mtime < slm_status.st_mtime)
				{
					if (loadFromSLM(filename))
					{ //slm successfully loaded, if this fails, fall through and
						//try loading from dae

						mLod = -1; //successfully loading from an slm implicitly sets all 
									//LoDs
						return true;
					}
				}
			}	
		}
	}

	//no suitable slm exists, load from the .dae file
	DAE dae;
	domCOLLADA* dom = dae.open(mFilename);
	
	if (!dom)
	{
		LL_INFOS()<<" Error with dae - traditionally indicates a corrupt file."<<LL_ENDL;
		setLoadState( ERROR_PARSING );
		return false;
	}
	//Dom version
	daeString domVersion = dae.getDomVersion();
	std::string sldom(domVersion);
	LL_INFOS()<<"Collada Importer Version: "<<sldom<<LL_ENDL;
	//Dae version
	domVersionType docVersion = dom->getVersion();
	//0=1.4
	//1=1.4.1
	//2=Currently unsupported, however may work
	if (docVersion > 1 ) 
	{ 
		docVersion = VERSIONTYPE_COUNT;
	}
	LL_INFOS()<<"Dae version "<<colladaVersion[docVersion]<<LL_ENDL;
	
	
	daeDatabase* db = dae.getDatabase();
	
	daeInt count = db->getElementCount(NULL, COLLADA_TYPE_MESH);
	
	daeDocument* doc = dae.getDoc(mFilename);
	if (!doc)
	{
		LL_WARNS() << "can't find internal doc" << LL_ENDL;
		return false;
	}
	
	daeElement* root = doc->getDomRoot();
	if (!root)
	{
		LL_WARNS() << "document has no root" << LL_ENDL;
		return false;
	}
	
	//Verify some basic properties of the dae
	//1. Basic validity check on controller 
	U32 controllerCount = (int) db->getElementCount( NULL, "controller" );
	bool result = false;
	for ( int i=0; i<controllerCount; ++i )
	{
		domController* pController = NULL;
		db->getElement( (daeElement**) &pController, i , NULL, "controller" );
		result = mPreview->verifyController( pController );
		if (!result)
		{
			setLoadState( ERROR_PARSING );
			return true;
		}
	}


	//get unit scale
	mTransform.setIdentity();
	
	domAsset::domUnit* unit = daeSafeCast<domAsset::domUnit>(root->getDescendant(daeElement::matchType(domAsset::domUnit::ID())));
	
	if (unit)
	{
		F32 meter = unit->getMeter();
		mTransform.mMatrix[0][0] = meter;
		mTransform.mMatrix[1][1] = meter;
		mTransform.mMatrix[2][2] = meter;
	}
	
	//get up axis rotation
	LLMatrix4 rotation;
	
	domUpAxisType up = UPAXISTYPE_Y_UP;  // default is Y_UP
	domAsset::domUp_axis* up_axis =
	daeSafeCast<domAsset::domUp_axis>(root->getDescendant(daeElement::matchType(domAsset::domUp_axis::ID())));
	
	if (up_axis)
	{
		up = up_axis->getValue();
	}
	
	if (up == UPAXISTYPE_X_UP)
	{
		rotation.initRotation(0.0f, 90.0f * DEG_TO_RAD, 0.0f);
	}
	else if (up == UPAXISTYPE_Y_UP)
	{
		rotation.initRotation(90.0f * DEG_TO_RAD, 0.0f, 0.0f);
	}
	
	rotation *= mTransform;
	mTransform = rotation;
	
	
	for (daeInt idx = 0; idx < count; ++idx)
	{ //build map of domEntities to LLModel
		domMesh* mesh = NULL;
		db->getElement((daeElement**) &mesh, idx, NULL, COLLADA_TYPE_MESH);
		
		if (mesh)
		{
			LLPointer<LLModel> model = LLModel::loadModelFromDomMesh(mesh);
			
			if(model->getStatus() != LLModel::NO_ERRORS)
			{
				setLoadState(ERROR_PARSING + model->getStatus()) ;
				return false; //abort
			}

			if (model.notNull() && validate_model(model))
			{
				mModelList.push_back(model);
				mModel[mesh] = model;
			}
		}
	}
	
	count = db->getElementCount(NULL, COLLADA_TYPE_SKIN);
	for (daeInt idx = 0; idx < count; ++idx)
	{ //add skinned meshes as instances
		domSkin* skin = NULL;
		db->getElement((daeElement**) &skin, idx, NULL, COLLADA_TYPE_SKIN);
		
		if (skin)
		{
			domGeometry* geom = daeSafeCast<domGeometry>(skin->getSource().getElement());
			
			if (geom)
			{
				domMesh* mesh = geom->getMesh();
				if (mesh)
				{
					LLModel* model = mModel[mesh];
					if (model)
					{
						LLVector3 mesh_scale_vector;
						LLVector3 mesh_translation_vector;
						model->getNormalizedScaleTranslation(mesh_scale_vector, mesh_translation_vector);
						
						LLMatrix4 normalized_transformation;
						normalized_transformation.setTranslation(mesh_translation_vector);
						
						LLMatrix4 mesh_scale;
						mesh_scale.initScale(mesh_scale_vector);
						mesh_scale *= normalized_transformation;
						normalized_transformation = mesh_scale;
						
						glh::matrix4f inv_mat((F32*) normalized_transformation.mMatrix);
						inv_mat = inv_mat.inverse();
						LLMatrix4 inverse_normalized_transformation(inv_mat.m);
						
						domSkin::domBind_shape_matrix* bind_mat = skin->getBind_shape_matrix();
						
						if (bind_mat)
						{ //get bind shape matrix
							domFloat4x4& dom_value = bind_mat->getValue();
							
							LLMeshSkinInfo& skin_info = model->mSkinInfo;

							for (int i = 0; i < 4; i++)
							{
								for(int j = 0; j < 4; j++)
								{
									skin_info.mBindShapeMatrix.mMatrix[i][j] = dom_value[i + j*4];
								}
							}
							
							LLMatrix4 trans = normalized_transformation;
							trans *= skin_info.mBindShapeMatrix;
							skin_info.mBindShapeMatrix = trans;							
						}
										
											
						//Some collada setup for accessing the skeleton
						daeElement* pElement = 0;
						dae.getDatabase()->getElement( &pElement, 0, 0, "skeleton" );
						
						//Try to get at the skeletal instance controller
						domInstance_controller::domSkeleton* pSkeleton = daeSafeCast<domInstance_controller::domSkeleton>( pElement );
						bool missingSkeletonOrScene = false;
						
						//If no skeleton, do a breadth-first search to get at specific joints
						bool rootNode = false;
						
						//Need to test for a skeleton that does not have a root node
						//This occurs when your instance controller does not have an associated scene 
						if ( pSkeleton )
						{
							daeElement* pSkeletonRootNode = pSkeleton->getValue().getElement();
							if ( pSkeletonRootNode )
							{
								rootNode = true;
							}

						}
						if ( !pSkeleton || !rootNode )
						{
							daeElement* pScene = root->getDescendant("visual_scene");
							if ( !pScene )
							{
								LL_WARNS()<<"No visual scene - unable to parse bone offsets "<<LL_ENDL;
								missingSkeletonOrScene = true;
							}
							else
							{
								//Get the children at this level
								daeTArray< daeSmartRef<daeElement> > children = pScene->getChildren();
								S32 childCount = children.getCount();
								
								//Process any children that are joints
								//Not all children are joints, some code be ambient lights, cameras, geometry etc..
								for (S32 i = 0; i < childCount; ++i)
								{
									domNode* pNode = daeSafeCast<domNode>(children[i]);
									if ( isNodeAJoint( pNode ) )
									{
										processJointNode( pNode, mJointList );
									}
								}
							}
						}
						else
							//Has Skeleton
						{
							//Get the root node of the skeleton
							daeElement* pSkeletonRootNode = pSkeleton->getValue().getElement();
							if ( pSkeletonRootNode )
							{
								//Once we have the root node - start acccessing it's joint components
								const int jointCnt = mJointMap.size();
								std::map<std::string, std::string> :: const_iterator jointIt = mJointMap.begin();
								
								//Loop over all the possible joints within the .dae - using the allowed joint list in the ctor.
								for ( int i=0; i<jointCnt; ++i, ++jointIt )
								{
									//Build a joint for the resolver to work with
									char str[64]={0};
									sprintf(str,"./%s",(*jointIt).first.c_str() );
									//LL_WARNS()<<"Joint "<< str <<LL_ENDL;
									
									//Setup the resolver
                                    daeSIDResolver resolver( pSkeletonRootNode, str );
									
                                    //Look for the joint
                                    domNode* pJoint = daeSafeCast<domNode>( resolver.getElement() );
                                    if ( pJoint )
                                    {
										//Pull out the translate id and store it in the jointTranslations map
										daeSIDResolver jointResolverA( pJoint, "./translate" );
										domTranslate* pTranslateA = daeSafeCast<domTranslate>( jointResolverA.getElement() );
										daeSIDResolver jointResolverB( pJoint, "./location" );
										domTranslate* pTranslateB = daeSafeCast<domTranslate>( jointResolverB.getElement() );
										
										LLMatrix4 workingTransform;
										
										//Translation via SID
										if ( pTranslateA )
										{
											extractTranslation( pTranslateA, workingTransform );
										}
										else
										if ( pTranslateB )
										{
											extractTranslation( pTranslateB, workingTransform );
										}
										else
										{
											//Translation via child from element
											daeElement* pTranslateElement = getChildFromElement( pJoint, "translate" );
											if ( pTranslateElement && pTranslateElement->typeID() != domTranslate::ID() )
											{
												LL_WARNS()<< "The found element is not a translate node" <<LL_ENDL;
												missingSkeletonOrScene = true;
											}
											else
											if ( pTranslateElement )
											{
												extractTranslationViaElement( pTranslateElement, workingTransform );
											}
											else
											{
												extractTranslationViaSID( pJoint, workingTransform );
											}

										}
										
										//Store the joint transform w/respect to it's name.
										mJointList[(*jointIt).second.c_str()] = workingTransform;
                                    }
								}
								
								//If anything failed in regards to extracting the skeleton, joints or translation id,
								//mention it
								if ( missingSkeletonOrScene  )
								{
									LL_WARNS()<< "Partial jointmap found in asset - did you mean to just have a partial map?" << LL_ENDL;
								}
							}//got skeleton?
						}
						
						
						domSkin::domJoints* joints = skin->getJoints();
						
						domInputLocal_Array& joint_input = joints->getInput_array();
						
						for (size_t i = 0; i < joint_input.getCount(); ++i)
						{
							domInputLocal* input = joint_input.get(i);
							xsNMTOKEN semantic = input->getSemantic();
							
							if (strcmp(semantic, COMMON_PROFILE_INPUT_JOINT) == 0)
							{ //found joint source, fill model->mJointMap and model->mSkinInfo.mJointNames
								daeElement* elem = input->getSource().getElement();
								
								domSource* source = daeSafeCast<domSource>(elem);
								if (source)
								{
									
									
									domName_array* names_source = source->getName_array();
									
									if (names_source)
									{
										domListOfNames &names = names_source->getValue();
										
										for (size_t j = 0; j < names.getCount(); ++j)
										{
											std::string name(names.get(j));
											if (mJointMap.find(name) != mJointMap.end())
											{
												name = mJointMap[name];
											}
											model->mSkinInfo.mJointNames.push_back(name);
											model->mSkinInfo.mJointMap[name] = j;
										}
									}
									else
									{
										domIDREF_array* names_source = source->getIDREF_array();
										if (names_source)
										{
											xsIDREFS& names = names_source->getValue();
											
											for (size_t j = 0; j < names.getCount(); ++j)
											{
												std::string name(names.get(j).getID());
												if (mJointMap.find(name) != mJointMap.end())
												{
													name = mJointMap[name];
												}
												model->mSkinInfo.mJointNames.push_back(name);
												model->mSkinInfo.mJointMap[name] = j;
											}
										}
									}
								}
							}
							else if (strcmp(semantic, COMMON_PROFILE_INPUT_INV_BIND_MATRIX) == 0)
							{ //found inv_bind_matrix array, fill model->mInvBindMatrix
								domSource* source = daeSafeCast<domSource>(input->getSource().getElement());
								if (source)
								{
									domFloat_array* t = source->getFloat_array();
									if (t)
									{
										domListOfFloats& transform = t->getValue();
										S32 count = transform.getCount()/16;
										
										for (S32 k = 0; k < count; ++k)
										{
											LLMatrix4 mat;
											
											for (int i = 0; i < 4; i++)
											{
												for(int j = 0; j < 4; j++)
												{
													mat.mMatrix[i][j] = transform[k*16 + i + j*4];
												}
											}
											
											model->mSkinInfo.mInvBindMatrix.push_back(mat);											
										}
									}
								}
							}
						}
						
						//Now that we've parsed the joint array, let's determine if we have a full rig
						//(which means we have all the joint sthat are required for an avatar versus
						//a skinned asset attached to a node in a file that contains an entire skeleton,
						//but does not use the skeleton).						
						buildJointToNodeMappingFromScene( root );
						mPreview->critiqueRigForUploadApplicability( model->mSkinInfo.mJointNames );
										
						if ( !missingSkeletonOrScene )
						{
							//Set the joint translations on the avatar - if it's a full mapping
							//The joints are reset in the dtor
							if ( mPreview->getRigWithSceneParity() )
							{	
								std::map<std::string, std::string> :: const_iterator masterJointIt = mJointMap.begin();
								std::map<std::string, std::string> :: const_iterator masterJointItEnd = mJointMap.end();
								for (;masterJointIt!=masterJointItEnd;++masterJointIt )
								{
									std::string lookingForJoint = (*masterJointIt).first.c_str();
									
									if ( mJointList.find( lookingForJoint ) != mJointList.end() )
									{
										//LL_INFOS()<<"joint "<<lookingForJoint.c_str()<<LL_ENDL;
										LLMatrix4 jointTransform = mJointList[lookingForJoint];
										LLJoint* pJoint = mPreview->getPreviewAvatar()->getJoint( lookingForJoint );
										if ( pJoint )
										{   
											pJoint->storeCurrentXform( jointTransform.getTranslation() );												
										}
										else
										{
											//Most likely an error in the asset.
											LL_WARNS()<<"Tried to apply joint position from .dae, but it did not exist in the avatar rig." << LL_ENDL;
										}
									}
								}
							}
						} //missingSkeletonOrScene
						
						
						//We need to construct the alternate bind matrix (which contains the new joint positions)
						//in the same order as they were stored in the joint buffer. The joints associated
						//with the skeleton are not stored in the same order as they are in the exported joint buffer.
						//This remaps the skeletal joints to be in the same order as the joints stored in the model.
						std::vector<std::string> :: const_iterator jointIt  = model->mSkinInfo.mJointNames.begin();
						const int jointCnt = model->mSkinInfo.mJointNames.size();
						for ( int i=0; i<jointCnt; ++i, ++jointIt )
						{
							std::string lookingForJoint = (*jointIt).c_str();
							//Look for the joint xform that we extracted from the skeleton, using the jointIt as the key
							//and store it in the alternate bind matrix
							if ( mJointList.find( lookingForJoint ) != mJointList.end() )
							{
								LLMatrix4 jointTransform = mJointList[lookingForJoint];
								LLMatrix4 newInverse = model->mSkinInfo.mInvBindMatrix[i];
								newInverse.setTranslation( mJointList[lookingForJoint].getTranslation() );
								model->mSkinInfo.mAlternateBindMatrix.push_back( newInverse );
							}
							else
							{
								LL_WARNS()<<"Possibly misnamed/missing joint [" <<lookingForJoint.c_str()<<" ] "<<LL_ENDL;
							}
						}
						
						//grab raw position array
						
						domVertices* verts = mesh->getVertices();
						if (verts)
						{
							domInputLocal_Array& inputs = verts->getInput_array();
							for (size_t i = 0; i < inputs.getCount() && model->mPosition.empty(); ++i)
							{
								if (strcmp(inputs[i]->getSemantic(), COMMON_PROFILE_INPUT_POSITION) == 0)
								{
									domSource* pos_source = daeSafeCast<domSource>(inputs[i]->getSource().getElement());
									if (pos_source)
									{
										domFloat_array* pos_array = pos_source->getFloat_array();
										if (pos_array)
										{
											domListOfFloats& pos = pos_array->getValue();
											
											for (size_t j = 0; j < pos.getCount(); j += 3)
											{
												if (pos.getCount() <= j+2)
												{
													LL_ERRS() << "Invalid position array size." << LL_ENDL;
												}
												
												LLVector3 v(pos[j], pos[j+1], pos[j+2]);
												
												//transform from COLLADA space to volume space
												v = v * inverse_normalized_transformation;
												
												model->mPosition.push_back(v);
											}
										}
									}
								}
							}
						}
						
						//grab skin weights array
						domSkin::domVertex_weights* weights = skin->getVertex_weights();
						if (weights)
						{
							domInputLocalOffset_Array& inputs = weights->getInput_array();
							domFloat_array* vertex_weights = NULL;
							for (size_t i = 0; i < inputs.getCount(); ++i)
							{
								if (strcmp(inputs[i]->getSemantic(), COMMON_PROFILE_INPUT_WEIGHT) == 0)
								{
									domSource* weight_source = daeSafeCast<domSource>(inputs[i]->getSource().getElement());
									if (weight_source)
									{
										vertex_weights = weight_source->getFloat_array();
									}
								}
							}
							
							if (vertex_weights)
							{
								domListOfFloats& w = vertex_weights->getValue();
								domListOfUInts& vcount = weights->getVcount()->getValue();
								domListOfInts& v = weights->getV()->getValue();
								
								U32 c_idx = 0;
								for (size_t vc_idx = 0; vc_idx < vcount.getCount(); ++vc_idx)
								{ //for each vertex
									daeUInt count = vcount[vc_idx];
									
									//create list of weights that influence this vertex
									LLModel::weight_list weight_list;
									
									for (daeUInt i = 0; i < count; ++i)
									{ //for each weight
										daeInt joint_idx = v[c_idx++];
										daeInt weight_idx = v[c_idx++];
										
										if (joint_idx == -1)
										{
											//ignore bindings to bind_shape_matrix
											continue;
										}
										
										F32 weight_value = w[weight_idx];
										
										weight_list.push_back(LLModel::JointWeight(joint_idx, weight_value));
									}
									
									//sort by joint weight
									std::sort(weight_list.begin(), weight_list.end(), LLModel::CompareWeightGreater());
									
									std::vector<LLModel::JointWeight> wght;
									
									F32 total = 0.f;
									
									for (U32 i = 0; i < llmin((U32) 4, (U32) weight_list.size()); ++i)
									{ //take up to 4 most significant weights
										if (weight_list[i].mWeight > 0.f)
										{
											wght.push_back( weight_list[i] );
											total += weight_list[i].mWeight;
										}
									}
									
									F32 scale = 1.f/total;
									if (scale != 1.f)
									{ //normalize weights
										for (U32 i = 0; i < wght.size(); ++i)
										{
											wght[i].mWeight *= scale;
										}
									}
									
									model->mSkinWeights[model->mPosition[vc_idx]] = wght;
								}
								
								//add instance to scene for this model
								
								LLMatrix4 transformation = mTransform;
								// adjust the transformation to compensate for mesh normalization
								
								LLMatrix4 mesh_translation;
								mesh_translation.setTranslation(mesh_translation_vector);
								mesh_translation *= transformation;
								transformation = mesh_translation;
								
								LLMatrix4 mesh_scale;
								mesh_scale.initScale(mesh_scale_vector);
								mesh_scale *= transformation;
								transformation = mesh_scale;
								
								std::map<std::string, LLImportMaterial> materials;
								for (U32 i = 0; i < model->mMaterialList.size(); ++i)
								{
									materials[model->mMaterialList[i]] = LLImportMaterial();
								}
								mScene[transformation].push_back(LLModelInstance(model, model->mLabel, transformation, materials));
								stretch_extents(model, transformation, mExtents[0], mExtents[1], mFirstTransform);
							}
						}
					}
				}
			}
		}
	}
	
	daeElement* scene = root->getDescendant("visual_scene");
	
	if (!scene)
	{
		LL_WARNS() << "document has no visual_scene" << LL_ENDL;
		setLoadState( ERROR_PARSING );
		return true;
	}
	
	setLoadState( DONE );

	bool badElement = false;
	
	processElement( scene, badElement );
	
	if ( badElement )
	{
		setLoadState( ERROR_PARSING );
	}
	
	return true;
}

void LLModelLoader::setLoadState(U32 state)
{
	if (mPreview)
	{
		mPreview->setLoadState(state);
	}
}

bool LLModelLoader::loadFromSLM(const std::string& filename)
{ 
	//only need to populate mScene with data from slm
	llstat stat;

	if (LLFile::stat(filename, &stat))
	{ //file does not exist
		return false;
	}

	S32 file_size = (S32) stat.st_size;
	
	llifstream ifstream(filename, std::ifstream::in | std::ifstream::binary);
	LLSD data;
	LLSDSerialize::fromBinary(data, ifstream, file_size);
	ifstream.close();

	//build model list for each LoD
	model_list model[LLModel::NUM_LODS];

	if (data["version"].asInteger() != SLM_SUPPORTED_VERSION)
	{  //unsupported version
		return false;
	}

	LLSD& mesh = data["mesh"];

	LLVolumeParams volume_params;
	volume_params.setType(LL_PCODE_PROFILE_SQUARE, LL_PCODE_PATH_LINE);

	for (S32 lod = 0; lod < LLModel::NUM_LODS; ++lod)
	{
		for (U32 i = 0; i < mesh.size(); ++i)
		{
			std::stringstream str(mesh[i].asString());
			LLPointer<LLModel> loaded_model = new LLModel(volume_params, (F32) lod);
			if (loaded_model->loadModel(str))
			{
				loaded_model->mLocalID = i;
				model[lod].push_back(loaded_model);

				if (lod == LLModel::LOD_HIGH && !loaded_model->mSkinInfo.mJointNames.empty())
				{ 
					//check to see if rig is valid					
					mPreview->critiqueRigForUploadApplicability( loaded_model->mSkinInfo.mJointNames );					
				}
			}
		}
	}	

	if (model[LLModel::LOD_HIGH].empty())
	{ //failed to load high lod
		return false;
	}

	// Set name.
	std::string name = data["name"];
	if (!name.empty())
	{
		model[LLModel::LOD_HIGH][0]->mLabel = name;
	}
	

	//load instance list
	model_instance_list instance_list;

	LLSD& instance = data["instance"];

	for (U32 i = 0; i < instance.size(); ++i)
	{
		//deserialize instance list
		instance_list.push_back(LLModelInstance(instance[i]));

		//match up model instance pointers
		S32 idx = instance_list[i].mLocalMeshID;

		for (U32 lod = 0; lod < LLModel::NUM_LODS; ++lod)
		{
			if (!model[lod].empty())
			{
				instance_list[i].mLOD[lod] = model[lod][idx];
			}
		}

		instance_list[i].mModel = model[LLModel::LOD_HIGH][idx];
	}


	//convert instance_list to mScene
	mFirstTransform = TRUE;
	for (U32 i = 0; i < instance_list.size(); ++i)
	{
		LLModelInstance& cur_instance = instance_list[i];
		mScene[cur_instance.mTransform].push_back(cur_instance);
		stretch_extents(cur_instance.mModel, cur_instance.mTransform, mExtents[0], mExtents[1], mFirstTransform);
	}
	
	setLoadState( DONE );

	return true;
}

//static
bool LLModelLoader::isAlive(LLModelLoader* loader)
{
	if(!loader)
	{
		return false ;
	}

	std::list<LLModelLoader*>::iterator iter = sActiveLoaderList.begin() ;
	for(; iter != sActiveLoaderList.end() && (*iter) != loader; ++iter) ;
	
	return *iter == loader ;
}

void LLModelLoader::loadModelCallback()
{
	assert_main_thread();

	if (mPreview)
	{
		mPreview->loadModelCallback(mLod);	
	}

	while (!isStopped())
	{ //wait until this thread is stopped before deleting self
		apr_sleep(100);
	}

	//doubel check if "this" is valid before deleting it, in case it is aborted during running.
	if(!isAlive(this))
	{
		return ;
	}

	//cleanup model loader
	if (mPreview)
	{
		mPreview->mModelLoader = NULL;
	}

	delete this;
}
//-----------------------------------------------------------------------------
// buildJointToNodeMappingFromScene()
//-----------------------------------------------------------------------------
void LLModelLoader::buildJointToNodeMappingFromScene( daeElement* pRoot )
{
	daeElement* pScene = pRoot->getDescendant("visual_scene");
	if ( pScene )
	{
		daeTArray< daeSmartRef<daeElement> > children = pScene->getChildren();
		S32 childCount = children.getCount();
		for (S32 i = 0; i < childCount; ++i)
		{
			domNode* pNode = daeSafeCast<domNode>(children[i]);
			processJointToNodeMapping( pNode );			
		}
	}
}
//-----------------------------------------------------------------------------
// processJointToNodeMapping()
//-----------------------------------------------------------------------------
void LLModelLoader::processJointToNodeMapping( domNode* pNode )
{
	if ( isNodeAJoint( pNode ) )
	{
		//1.Store the parent
		std::string nodeName = pNode->getName();
		if ( !nodeName.empty() )
		{
			mJointsFromNode.push_front( pNode->getName() );
		}
		//2. Handle the kiddo's
		processChildJoints( pNode );
	}
	else
	{
		//Determine if the're any children wrt to this failed node.
		//This occurs when an armature is exported and ends up being what essentially amounts to
		//as the root for the visual_scene
		if ( pNode ) 
		{
			processChildJoints( pNode );
		}
		else 
		{
			LL_INFOS()<<"Node is NULL"<<LL_ENDL;
		}

	}
}
//-----------------------------------------------------------------------------
// processChildJoint()
//-----------------------------------------------------------------------------
void LLModelLoader::processChildJoints( domNode* pParentNode )
{	
	daeTArray< daeSmartRef<daeElement> > childOfChild = pParentNode->getChildren();
	S32 childOfChildCount = childOfChild.getCount();
	for (S32 i = 0; i < childOfChildCount; ++i)
	{
		domNode* pChildNode = daeSafeCast<domNode>( childOfChild[i] );
		if ( pChildNode )
		{
			processJointToNodeMapping( pChildNode );
		}
	}
}

//-----------------------------------------------------------------------------
// critiqueRigForUploadApplicability()
//-----------------------------------------------------------------------------
void LLModelPreview::critiqueRigForUploadApplicability( const std::vector<std::string> &jointListFromAsset )
{
	critiqueJointToNodeMappingFromScene();
	
	//Determines the following use cases for a rig:
	//1. It is suitable for upload with skin weights & joint positions, or
	//2. It is suitable for upload as standard av with just skin weights
	
	bool isJointPositionUploadOK = isRigSuitableForJointPositionUpload( jointListFromAsset );
	bool isRigLegacyOK			 = isRigLegacy( jointListFromAsset );

	//It's OK that both could end up being true, both default to false
	if ( isJointPositionUploadOK )
	{
		setRigValidForJointPositionUpload( true );
	}

	if ( isRigLegacyOK) 
	{	
		setLegacyRigValid( true );
	}

}
//-----------------------------------------------------------------------------
// critiqueJointToNodeMappingFromScene()
//-----------------------------------------------------------------------------
void LLModelPreview::critiqueJointToNodeMappingFromScene( void  )
{
	//Do the actual nodes back the joint listing from the dae?
	//if yes then this is a fully rigged asset, otherwise it's just a partial rig
	
	std::deque<std::string>::iterator jointsFromNodeIt = mJointsFromNode.begin();
	std::deque<std::string>::iterator jointsFromNodeEndIt = mJointsFromNode.end();
	bool result = true;

	if ( !mJointsFromNode.empty() )
	{
		for ( ;jointsFromNodeIt!=jointsFromNodeEndIt;++jointsFromNodeIt )
		{
			std::string name = *jointsFromNodeIt;
			if ( mJointTransformMap.find( name ) != mJointTransformMap.end() )
			{
				continue;
			}
			else
			{
				LL_INFOS()<<"critiqueJointToNodeMappingFromScene is missing a: "<<name<<LL_ENDL;
				result = false;				
			}
		}
	}
	else
	{
		result = false;
	}

	//Determines the following use cases for a rig:
	//1. Full av rig  w/1-1 mapping from the scene and joint array
	//2. Partial rig but w/o parity between the scene and joint array
	if ( result )
	{		
		setRigWithSceneParity( true );
	}	
}
//-----------------------------------------------------------------------------
// isRigLegacy()
//-----------------------------------------------------------------------------
bool LLModelPreview::isRigLegacy( const std::vector<std::string> &jointListFromAsset )
{
	//No joints in asset
	if ( jointListFromAsset.size() == 0 )
	{
		return false;
	}

	bool result = false;

	std::deque<std::string> :: const_iterator masterJointIt = mMasterLegacyJointList.begin();	
	std::deque<std::string> :: const_iterator masterJointEndIt = mMasterLegacyJointList.end();
	
	std::vector<std::string> :: const_iterator modelJointIt = jointListFromAsset.begin();	
	std::vector<std::string> :: const_iterator modelJointItEnd = jointListFromAsset.end();
	
	for ( ;masterJointIt!=masterJointEndIt;++masterJointIt )
	{
		result = false;
		modelJointIt = jointListFromAsset.begin();

		for ( ;modelJointIt!=modelJointItEnd; ++modelJointIt )
		{
			if ( *masterJointIt == *modelJointIt )
			{
				result = true;
				break;
			}			
		}		
		if ( !result )
		{
			LL_INFOS()<<" Asset did not contain the joint (if you're u/l a fully rigged asset w/joint positions - it is required)." << *masterJointIt<< LL_ENDL;
			break;
		}
	}	
	return result;
}
//-----------------------------------------------------------------------------
// isRigSuitableForJointPositionUpload()
//-----------------------------------------------------------------------------
bool LLModelPreview::isRigSuitableForJointPositionUpload( const std::vector<std::string> &jointListFromAsset )
{
	bool result = false;

	std::deque<std::string> :: const_iterator masterJointIt = mMasterJointList.begin();	
	std::deque<std::string> :: const_iterator masterJointEndIt = mMasterJointList.end();
	
	std::vector<std::string> :: const_iterator modelJointIt = jointListFromAsset.begin();	
	std::vector<std::string> :: const_iterator modelJointItEnd = jointListFromAsset.end();
	
	for ( ;masterJointIt!=masterJointEndIt;++masterJointIt )
	{
		result = false;
		modelJointIt = jointListFromAsset.begin();

		for ( ;modelJointIt!=modelJointItEnd; ++modelJointIt )
		{
			if ( *masterJointIt == *modelJointIt )
			{
				result = true;
				break;
			}			
		}		
		if ( !result )
		{
			LL_INFOS()<<" Asset did not contain the joint (if you're u/l a fully rigged asset w/joint positions - it is required)." << *masterJointIt<< LL_ENDL;
			break;
		}
	}	
	return result;
}


//called in the main thread
void LLModelLoader::loadTextures()
{
	BOOL is_paused = isPaused() ;
	pause() ; //pause the loader 

	for(scene::iterator iter = mScene.begin(); iter != mScene.end(); ++iter)
	{
		for(U32 i = 0 ; i < iter->second.size(); i++)
		{
			for(std::map<std::string, LLImportMaterial>::iterator j = iter->second[i].mMaterial.begin();
				j != iter->second[i].mMaterial.end(); ++j)
			{
				LLImportMaterial& material = j->second;

				if(!material.mDiffuseMapFilename.empty())
				{
					material.mDiffuseMap = 
						LLViewerTextureManager::getFetchedTextureFromUrl("file://" + material.mDiffuseMapFilename, FTT_LOCAL_FILE, TRUE, LLGLTexture::BOOST_PREVIEW);
					material.mDiffuseMap->setLoadedCallback(LLModelPreview::textureLoadedCallback, 0, TRUE, FALSE, mPreview, NULL, FALSE);
					material.mDiffuseMap->forceToSaveRawImage(0, F32_MAX);
					mNumOfFetchingTextures++ ;
				}
			}
		}
	}

	if(!is_paused)
	{
		unpause() ;
	}
}

//-----------------------------------------------------------------------------
// isNodeAJoint()
//-----------------------------------------------------------------------------
bool LLModelLoader::isNodeAJoint( domNode* pNode )
{
	if ( !pNode )
	{
		LL_INFOS()<<"Created node is NULL"<<LL_ENDL;
		return false;
	}
	
	if ( pNode->getName() == NULL )
	{
		LL_INFOS()<<"Parsed node has no name "<<LL_ENDL;
		//Attempt to write the node id, if possible (aids in debugging the visual scene)
		if ( pNode->getId() )
		{
			LL_INFOS()<<"Parsed node ID: "<<pNode->getId()<<LL_ENDL;
		}
		return false;
	}

	if ( mJointMap.find( pNode->getName() )  != mJointMap.end() )
	{
		return true;
	}

	return false;
}
//-----------------------------------------------------------------------------
// verifyCount
//-----------------------------------------------------------------------------
bool LLModelPreview::verifyCount( int expected, int result )
{
	if ( expected != result )
	{
		LL_INFOS()<< "Error: (expected/got)"<<expected<<"/"<<result<<"verts"<<LL_ENDL;
		return false;
	}
	return true;
}
//-----------------------------------------------------------------------------
// verifyController
//-----------------------------------------------------------------------------
bool LLModelPreview::verifyController( domController* pController )
{	

	bool result = true;

	domSkin* pSkin = pController->getSkin();

	if ( pSkin )
	{
		xsAnyURI & uri = pSkin->getSource();
		domElement* pElement = uri.getElement();

		if ( !pElement )
		{
			LL_INFOS()<<"Can't resolve skin source"<<LL_ENDL;
			return false;
		}

		daeString type_str = pElement->getTypeName();
		if ( stricmp(type_str, "geometry") == 0 )
		{	
			//Skin is reference directly by geometry and get the vertex count from skin
			domSkin::domVertex_weights* pVertexWeights = pSkin->getVertex_weights();
			U32 vertexWeightsCount = pVertexWeights->getCount();
			domGeometry* pGeometry = (domGeometry*) (domElement*) uri.getElement();
			domMesh* pMesh = pGeometry->getMesh();				
			
			if ( pMesh )
			{
				//Get vertex count from geometry
				domVertices* pVertices = pMesh->getVertices();
				if ( !pVertices )
				{ 
					LL_INFOS()<<"No vertices!"<<LL_ENDL;
					return false;
				}

				if ( pVertices )
				{
					xsAnyURI src = pVertices->getInput_array()[0]->getSource();
					domSource* pSource = (domSource*) (domElement*) src.getElement();
					U32 verticesCount = pSource->getTechnique_common()->getAccessor()->getCount();
					result = verifyCount( verticesCount, vertexWeightsCount );
					if ( !result )
					{
						return result;
					}
				}
			}	

			U32 vcountCount = (U32) pVertexWeights->getVcount()->getValue().getCount();
			result = verifyCount( vcountCount, vertexWeightsCount );	
			if ( !result )
			{
				return result;
			}

			domInputLocalOffset_Array& inputs = pVertexWeights->getInput_array();
			U32 sum = 0;
			for (size_t i=0; i<vcountCount; i++)
			{
				sum += pVertexWeights->getVcount()->getValue()[i];
			}
			result = verifyCount( sum * inputs.getCount(), (domInt) pVertexWeights->getV()->getValue().getCount() );
		}
	}
	
	return result;
}

//-----------------------------------------------------------------------------
// extractTranslation()
//-----------------------------------------------------------------------------
void LLModelLoader::extractTranslation( domTranslate* pTranslate, LLMatrix4& transform )
{
	domFloat3 jointTrans = pTranslate->getValue();
	LLVector3 singleJointTranslation( jointTrans[0], jointTrans[1], jointTrans[2] );
	transform.setTranslation( singleJointTranslation );
}
//-----------------------------------------------------------------------------
// extractTranslationViaElement()
//-----------------------------------------------------------------------------
void LLModelLoader::extractTranslationViaElement( daeElement* pTranslateElement, LLMatrix4& transform )
{
	if ( pTranslateElement )
	{
		domTranslate* pTranslateChild = dynamic_cast<domTranslate*>( pTranslateElement );
		domFloat3 translateChild = pTranslateChild->getValue();
		LLVector3 singleJointTranslation( translateChild[0], translateChild[1], translateChild[2] );
		transform.setTranslation( singleJointTranslation );
	}	
}
//-----------------------------------------------------------------------------
// extractTranslationViaSID()
//-----------------------------------------------------------------------------
void LLModelLoader::extractTranslationViaSID( daeElement* pElement, LLMatrix4& transform )
{
	if ( pElement )
	{	
		daeSIDResolver resolver( pElement, "./transform" );
		domMatrix* pMatrix = daeSafeCast<domMatrix>( resolver.getElement() );
		//We are only extracting out the translational component atm
		LLMatrix4 workingTransform;
		if ( pMatrix )
		{
			domFloat4x4 domArray = pMatrix->getValue();									
			for ( int i = 0; i < 4; i++ )
			{
				for( int j = 0; j < 4; j++ )
				{
					workingTransform.mMatrix[i][j] = domArray[i + j*4];
				}
			}
			LLVector3 trans = workingTransform.getTranslation();
			transform.setTranslation( trans );	
		}
	}
	else
	{
		LL_WARNS()<<"Element is nonexistent - empty/unsupported node."<<LL_ENDL;
	}
}
//-----------------------------------------------------------------------------
// processJointNode()
//-----------------------------------------------------------------------------
void LLModelLoader::processJointNode( domNode* pNode, JointTransformMap& jointTransforms )
{
	if (pNode->getName() == NULL)
	{
		LL_WARNS() << "nameless node, can't process" << LL_ENDL;
		return;
	}

	//LL_WARNS()<<"ProcessJointNode# Node:" <<pNode->getName()<<LL_ENDL;

	//1. handle the incoming node - extract out translation via SID or element

	LLMatrix4 workingTransform;

	//Pull out the translate id and store it in the jointTranslations map
	daeSIDResolver jointResolverA( pNode, "./translate" );
	domTranslate* pTranslateA = daeSafeCast<domTranslate>( jointResolverA.getElement() );
	daeSIDResolver jointResolverB( pNode, "./location" );
	domTranslate* pTranslateB = daeSafeCast<domTranslate>( jointResolverB.getElement() );

	//Translation via SID was successful
	if ( pTranslateA )
	{
		extractTranslation( pTranslateA, workingTransform );
	}
	else
	if ( pTranslateB )
	{
		extractTranslation( pTranslateB, workingTransform );
	}
	else
	{
		//Translation via child from element
		daeElement* pTranslateElement = getChildFromElement( pNode, "translate" );
		if ( !pTranslateElement || pTranslateElement->typeID() != domTranslate::ID() )
		{
			//LL_WARNS()<< "The found element is not a translate node" <<LL_ENDL;
			daeSIDResolver jointResolver( pNode, "./matrix" );
			domMatrix* pMatrix = daeSafeCast<domMatrix>( jointResolver.getElement() );
			if ( pMatrix )
			{
				//LL_INFOS()<<"A matrix SID was however found!"<<LL_ENDL;
				domFloat4x4 domArray = pMatrix->getValue();									
				for ( int i = 0; i < 4; i++ )
				{
					for( int j = 0; j < 4; j++ )
					{
						workingTransform.mMatrix[i][j] = domArray[i + j*4];
					}
				}
			}
			else
			{
				LL_WARNS()<< "The found element is not translate or matrix node - most likely a corrupt export!" <<LL_ENDL;
			}
		}
		else
		{
			extractTranslationViaElement( pTranslateElement, workingTransform );
		}
	}

	//Store the working transform relative to the nodes name.
	jointTransforms[ pNode->getName() ] = workingTransform;

	//2. handle the nodes children

	//Gather and handle the incoming nodes children
	daeTArray< daeSmartRef<daeElement> > childOfChild = pNode->getChildren();
	S32 childOfChildCount = childOfChild.getCount();

	for (S32 i = 0; i < childOfChildCount; ++i)
	{
		domNode* pChildNode = daeSafeCast<domNode>( childOfChild[i] );
		if ( pChildNode )
		{
			processJointNode( pChildNode, jointTransforms );
		}
	}
}
//-----------------------------------------------------------------------------
// getChildFromElement()
//-----------------------------------------------------------------------------
daeElement* LLModelLoader::getChildFromElement( daeElement* pElement, std::string const & name )
{
    daeElement* pChildOfElement = pElement->getChild( name.c_str() );
	if ( pChildOfElement )
	{
		return pChildOfElement;
	}
	LL_WARNS()<< "Could not find a child [" << name << "] for the element: \"" << pElement->getAttribute("id") << "\"" << LL_ENDL;
    return NULL;
}

void LLModelLoader::processElement( daeElement* element, bool& badElement )
{
	LLMatrix4 saved_transform = mTransform;

	domTranslate* translate = daeSafeCast<domTranslate>(element);
	if (translate)
	{
		domFloat3 dom_value = translate->getValue();

		LLMatrix4 translation;
		translation.setTranslation(LLVector3(dom_value[0], dom_value[1], dom_value[2]));

		translation *= mTransform;
		mTransform = translation;
	}

	domRotate* rotate = daeSafeCast<domRotate>(element);
	if (rotate)
	{
		domFloat4 dom_value = rotate->getValue();

		LLMatrix4 rotation;
		rotation.initRotTrans(dom_value[3] * DEG_TO_RAD, LLVector3(dom_value[0], dom_value[1], dom_value[2]), LLVector3(0, 0, 0));

		rotation *= mTransform;
		mTransform = rotation;
	}

	domScale* scale = daeSafeCast<domScale>(element);
	if (scale)
	{
		domFloat3 dom_value = scale->getValue();


		LLVector3 scale_vector = LLVector3(dom_value[0], dom_value[1], dom_value[2]);
		scale_vector.abs(); // Set all values positive, since we don't currently support mirrored meshes
		LLMatrix4 scaling;
		scaling.initScale(scale_vector);

		scaling *= mTransform;
		mTransform = scaling;
	}

	domMatrix* matrix = daeSafeCast<domMatrix>(element);
	if (matrix)
	{
		domFloat4x4 dom_value = matrix->getValue();

		LLMatrix4 matrix_transform;

		for (int i = 0; i < 4; i++)
		{
			for(int j = 0; j < 4; j++)
			{
				matrix_transform.mMatrix[i][j] = dom_value[i + j*4];
			}
		}

		matrix_transform *= mTransform;
		mTransform = matrix_transform;
	}

	domInstance_geometry* instance_geo = daeSafeCast<domInstance_geometry>(element);
	if (instance_geo)
	{
		domGeometry* geo = daeSafeCast<domGeometry>(instance_geo->getUrl().getElement());
		if (geo)
		{
			domMesh* mesh = daeSafeCast<domMesh>(geo->getDescendant(daeElement::matchType(domMesh::ID())));
			if (mesh)
			{
				LLModel* model = mModel[mesh];
				if (model)
				{
					LLMatrix4 transformation = mTransform;

					if (mTransform.determinant() < 0)
					{ //negative scales are not supported
						LL_INFOS() << "Negative scale detected, unsupported transform.  domInstance_geometry: " << LLModel::getElementLabel(instance_geo) << LL_ENDL;
						badElement = true;
					}
					
					std::map<std::string, LLImportMaterial> materials = getMaterials(model, instance_geo);

					// adjust the transformation to compensate for mesh normalization
					LLVector3 mesh_scale_vector;
					LLVector3 mesh_translation_vector;
					model->getNormalizedScaleTranslation(mesh_scale_vector, mesh_translation_vector);

					LLMatrix4 mesh_translation;
					mesh_translation.setTranslation(mesh_translation_vector);
					mesh_translation *= transformation;
					transformation = mesh_translation;

					LLMatrix4 mesh_scale;
					mesh_scale.initScale(mesh_scale_vector);
					mesh_scale *= transformation;
					transformation = mesh_scale;

					std::string label = getElementLabel(instance_geo);
					mScene[transformation].push_back(LLModelInstance(model, label, transformation, materials));

					stretch_extents(model, transformation, mExtents[0], mExtents[1], mFirstTransform);
				}
			}
		}
		else 
		{
			LL_INFOS()<<"Unable to resolve geometry URL."<<LL_ENDL;
			badElement = true;			
		}

	}

	domInstance_node* instance_node = daeSafeCast<domInstance_node>(element);
	if (instance_node)
	{
		daeElement* instance = instance_node->getUrl().getElement();
		if (instance)
		{
			processElement(instance,badElement);
		}
	}

	//process children
	daeTArray< daeSmartRef<daeElement> > children = element->getChildren();
	int childCount = children.getCount();
	for (S32 i = 0; i < childCount; i++)
	{
		processElement(children[i],badElement);
	}

	domNode* node = daeSafeCast<domNode>(element);
	if (node)
	{ //this element was a node, restore transform before processiing siblings
		mTransform = saved_transform;
	}
}

std::map<std::string, LLImportMaterial> LLModelLoader::getMaterials(LLModel* model, domInstance_geometry* instance_geo)
{
	std::map<std::string, LLImportMaterial> materials;
	for (int i = 0; i < model->mMaterialList.size(); i++)
	{
		LLImportMaterial import_material;

		domInstance_material* instance_mat = NULL;

		domBind_material::domTechnique_common* technique =
		daeSafeCast<domBind_material::domTechnique_common>(instance_geo->getDescendant(daeElement::matchType(domBind_material::domTechnique_common::ID())));

		if (technique)
		{
			daeTArray< daeSmartRef<domInstance_material> > inst_materials = technique->getChildrenByType<domInstance_material>();
			for (int j = 0; j < inst_materials.getCount(); j++)
			{
				std::string symbol(inst_materials[j]->getSymbol());

				if (symbol == model->mMaterialList[i]) // found the binding
				{
					instance_mat = inst_materials[j];
				}
			}
		}

		if (instance_mat)
		{
			domMaterial* material = daeSafeCast<domMaterial>(instance_mat->getTarget().getElement());
			if (material)
			{
				domInstance_effect* instance_effect =
				daeSafeCast<domInstance_effect>(material->getDescendant(daeElement::matchType(domInstance_effect::ID())));
				if (instance_effect)
				{
					domEffect* effect = daeSafeCast<domEffect>(instance_effect->getUrl().getElement());
					if (effect)
					{
						domProfile_COMMON* profile =
						daeSafeCast<domProfile_COMMON>(effect->getDescendant(daeElement::matchType(domProfile_COMMON::ID())));
						if (profile)
						{
							import_material = profileToMaterial(profile);
						}
					}
				}
			}
		}

		import_material.mBinding = model->mMaterialList[i];
		materials[model->mMaterialList[i]] = import_material;
	}

	return materials;
}

LLImportMaterial LLModelLoader::profileToMaterial(domProfile_COMMON* material)
{
	LLImportMaterial mat;
	mat.mFullbright = FALSE;

	daeElement* diffuse = material->getDescendant("diffuse");
	if (diffuse)
	{
		domCommon_color_or_texture_type_complexType::domTexture* texture =
		daeSafeCast<domCommon_color_or_texture_type_complexType::domTexture>(diffuse->getDescendant("texture"));
		if (texture)
		{
			domCommon_newparam_type_Array newparams = material->getNewparam_array();
			for (S32 i = 0; i < newparams.getCount(); i++)
			{
				domFx_surface_common* surface = newparams[i]->getSurface();
				if (surface)
				{
					domFx_surface_init_common* init = surface->getFx_surface_init_common();
					if (init)
					{
						domFx_surface_init_from_common_Array init_from = init->getInit_from_array();

						if (init_from.getCount() > i)
						{
							domImage* image = daeSafeCast<domImage>(init_from[i]->getValue().getElement());
							if (image)
							{
								// we only support init_from now - embedded data will come later
								domImage::domInit_from* init = image->getInit_from();
								if (init)
								{									
									mat.mDiffuseMapFilename = cdom::uriToNativePath(init->getValue().str());
									mat.mDiffuseMapLabel = getElementLabel(material);
								}
							}
						}
					}
				}
			}
		}

		domCommon_color_or_texture_type_complexType::domColor* color =
		daeSafeCast<domCommon_color_or_texture_type_complexType::domColor>(diffuse->getDescendant("color"));
		if (color)
		{
			domFx_color_common domfx_color = color->getValue();
			LLColor4 value = LLColor4(domfx_color[0], domfx_color[1], domfx_color[2], domfx_color[3]);
			mat.mDiffuseColor = value;
		}
	}

	daeElement* emission = material->getDescendant("emission");
	if (emission)
	{
		LLColor4 emission_color = getDaeColor(emission);
		if (((emission_color[0] + emission_color[1] + emission_color[2]) / 3.0) > 0.25)
		{
			mat.mFullbright = TRUE;
		}
	}

	return mat;
}

// try to get a decent label for this element
std::string LLModelLoader::getElementLabel(daeElement *element)
{
	// if we have a name attribute, use it
	std::string name = element->getAttribute("name");
	if (name.length())
	{
		return name;
	}

	// if we have an ID attribute, use it
	if (element->getID())
	{
		return std::string(element->getID());
	}

	// if we have a parent, use it
	daeElement* parent = element->getParent();
	if (parent)
	{
		// if parent has a name, use it
		std::string name = parent->getAttribute("name");
		if (name.length())
		{
			return name;
		}

		// if parent has an ID, use it
		if (parent->getID())
		{
			return std::string(parent->getID());
		}
	}

	// try to use our type
	daeString element_name = element->getElementName();
	if (element_name)
	{
		return std::string(element_name);
	}

	// if all else fails, use "object"
	return std::string("object");
}

LLColor4 LLModelLoader::getDaeColor(daeElement* element)
{
	LLColor4 value;
	domCommon_color_or_texture_type_complexType::domColor* color =
	daeSafeCast<domCommon_color_or_texture_type_complexType::domColor>(element->getDescendant("color"));
	if (color)
	{
		domFx_color_common domfx_color = color->getValue();
		value = LLColor4(domfx_color[0], domfx_color[1], domfx_color[2], domfx_color[3]);
	}

	return value;
}

//-----------------------------------------------------------------------------
// LLModelPreview
//-----------------------------------------------------------------------------

LLModelPreview::LLModelPreview(S32 width, S32 height, LLFloater* fmp)
: LLViewerDynamicTexture(width, height, 3, ORDER_MIDDLE, FALSE), LLMutex(NULL)
, mPelvisZOffset( 0.0f )
, mLegacyRigValid( false )
, mRigValidJointUpload( false )
, mResetJoints( false )
, mRigParityWithScene( false )
, mLastJointUpdate( false )
{
	mNeedsUpdate = TRUE;
	mCameraDistance = 0.f;
	mCameraYaw = 0.f;
	mCameraPitch = 0.f;
	mCameraZoom = 1.f;
	mTextureName = 0;
	mPreviewLOD = 0;
	mModelLoader = NULL;
	mMaxTriangleLimit = 0;
	mDirty = false;
	mGenLOD = false;
	mLoading = false;
	mLoadState = LLModelLoader::STARTING;
	mGroup = 0;
	mLODFrozen = false;
	mBuildShareTolerance = 0.f;
	mBuildQueueMode = GLOD_QUEUE_GREEDY;
	mBuildBorderMode = GLOD_BORDER_UNLOCK;
	mBuildOperator = GLOD_OPERATOR_EDGE_COLLAPSE;

	for (U32 i = 0; i < LLModel::NUM_LODS; ++i)
	{
		mRequestedTriangleCount[i] = 0;
		mRequestedCreaseAngle[i] = -1.f;
		mRequestedLoDMode[i] = 0;
		mRequestedErrorThreshold[i] = 0.f;
		mRequestedBuildOperator[i] = 0;
		mRequestedQueueMode[i] = 0;
		mRequestedBorderMode[i] = 0;
		mRequestedShareTolerance[i] = 0.f;
	}

	mViewOption["show_textures"] = false;

	mFMP = fmp;

	mHasPivot = false;
	mModelPivot = LLVector3( 0.0f, 0.0f, 0.0f );
	
	glodInit();

	//move into joint mapper class
	//1. joints for joint offset verification
	mMasterJointList.push_front("mPelvis");
	mMasterJointList.push_front("mTorso");
	mMasterJointList.push_front("mChest");
	mMasterJointList.push_front("mNeck");
	mMasterJointList.push_front("mHead");
	mMasterJointList.push_front("mCollarLeft");
	mMasterJointList.push_front("mShoulderLeft");
	mMasterJointList.push_front("mElbowLeft");
	mMasterJointList.push_front("mWristLeft");
	mMasterJointList.push_front("mCollarRight");
	mMasterJointList.push_front("mShoulderRight");
	mMasterJointList.push_front("mElbowRight");
	mMasterJointList.push_front("mWristRight");
	mMasterJointList.push_front("mHipRight");
	mMasterJointList.push_front("mKneeRight");
	mMasterJointList.push_front("mFootRight");
	mMasterJointList.push_front("mHipLeft");
	mMasterJointList.push_front("mKneeLeft");
	mMasterJointList.push_front("mFootLeft");
	//2. legacy joint list - used to verify rigs that will not be using joint offsets
	mMasterLegacyJointList.push_front("mPelvis");
	mMasterLegacyJointList.push_front("mTorso");
	mMasterLegacyJointList.push_front("mChest");
	mMasterLegacyJointList.push_front("mNeck");
	mMasterLegacyJointList.push_front("mHead");
	mMasterLegacyJointList.push_front("mHipRight");
	mMasterLegacyJointList.push_front("mKneeRight");
	mMasterLegacyJointList.push_front("mFootRight");
	mMasterLegacyJointList.push_front("mHipLeft");
	mMasterLegacyJointList.push_front("mKneeLeft");
	mMasterLegacyJointList.push_front("mFootLeft");

	createPreviewAvatar();
}

LLModelPreview::~LLModelPreview()
{
	if (mModelLoader)
	{
		mModelLoader->mPreview = NULL;
		mModelLoader = NULL;
	}

	// WS: Mark the preview avatar as dead, when the floater closes. Prevents memleak!
	mPreviewAvatar->markDead();

	//*HACK : *TODO : turn this back on when we understand why this crashes
	
	//glodShutdown();
}

U32 LLModelPreview::calcResourceCost()
{
	assert_main_thread();

	rebuildUploadData();

	//Upload skin is selected BUT check to see if the joints coming in from the asset were malformed.
	if ( mFMP && mFMP->childGetValue("upload_skin").asBoolean() )
	{
		bool uploadingJointPositions = mFMP->childGetValue("upload_joints").asBoolean();
		if ( uploadingJointPositions && !isRigValidForJointPositionUpload() )
		{
			mFMP->childDisable("ok_btn");		
		}		
	}
	
	std::set<LLModel*> accounted;
	U32 num_points = 0;
	U32 num_hulls = 0;

	F32 debug_scale = mFMP ? mFMP->childGetValue("import_scale").asReal() : 1.f;
	mPelvisZOffset = mFMP ? mFMP->childGetValue("pelvis_offset").asReal() : 3.0f;
	
	if ( mFMP && mFMP->childGetValue("upload_joints").asBoolean() )
	{
		getPreviewAvatar()->setPelvisOffset( mPelvisZOffset );
	}

	F32 streaming_cost = 0.f;
	F32 physics_cost = 0.f;
	for (U32 i = 0; i < mUploadData.size(); ++i)
	{
		LLModelInstance& instance = mUploadData[i];
		
		if (accounted.find(instance.mModel) == accounted.end())
		{
			accounted.insert(instance.mModel);

			LLModel::Decomposition& decomp =
			instance.mLOD[LLModel::LOD_PHYSICS] ?
			instance.mLOD[LLModel::LOD_PHYSICS]->mPhysics :
			instance.mModel->mPhysics;
			
			//update instance skin info for each lods pelvisZoffset 
			for ( int j=0; j<LLModel::NUM_LODS; ++j )
			{	
				if ( instance.mLOD[j] )
				{
					instance.mLOD[j]->mSkinInfo.mPelvisOffset = mPelvisZOffset;
				}
			}

			std::stringstream ostr;
			LLSD ret = LLModel::writeModel(ostr,
					   instance.mLOD[4],
					   instance.mLOD[3],
					   instance.mLOD[2],
					   instance.mLOD[1],
					   instance.mLOD[0],
					   decomp,
					   mFMP->childGetValue("upload_skin").asBoolean(),
					   mFMP->childGetValue("upload_joints").asBoolean(),
					   TRUE);
			
			num_hulls += decomp.mHull.size();
			for (U32 i = 0; i < decomp.mHull.size(); ++i)
			{
				num_points += decomp.mHull[i].size();
			}

			//calculate streaming cost
			LLMatrix4 transformation = instance.mTransform;

			LLVector3 position = LLVector3(0, 0, 0) * transformation;

			LLVector3 x_transformed = LLVector3(1, 0, 0) * transformation - position;
			LLVector3 y_transformed = LLVector3(0, 1, 0) * transformation - position;
			LLVector3 z_transformed = LLVector3(0, 0, 1) * transformation - position;
			F32 x_length = x_transformed.normalize();
			F32 y_length = y_transformed.normalize();
			F32 z_length = z_transformed.normalize();
			LLVector3 scale = LLVector3(x_length, y_length, z_length);

			F32 radius = scale.length()*0.5f*debug_scale;

			streaming_cost += LLMeshRepository::getStreamingCost(ret, radius);
		}
	}

	F32 scale = mFMP ? mFMP->childGetValue("import_scale").asReal()*2.f : 2.f;

	mDetailsSignal(mPreviewScale[0]*scale, mPreviewScale[1]*scale, mPreviewScale[2]*scale, streaming_cost, physics_cost);

	updateStatusMessages();

	return (U32) streaming_cost;
}

void LLFloaterModelPreview::setDetails(F32 x, F32 y, F32 z, F32 streaming_cost, F32 physics_cost)
{
	assert_main_thread();
	childSetTextArg("import_dimensions", "[X]", llformat("%.3f", x));
	childSetTextArg("import_dimensions", "[Y]", llformat("%.3f", y));
	childSetTextArg("import_dimensions", "[Z]", llformat("%.3f", z));
}


void LLModelPreview::rebuildUploadData()
{
	assert_main_thread();

	mUploadData.clear();
	mTextureSet.clear();

	//fill uploaddata instance vectors from scene data

	std::string requested_name = mFMP->getChild<LLUICtrl>("description_form")->getValue().asString();

	std::string metric = mFMP->getChild<LLUICtrl>("model_category_combo")->getValue().asString();

	LLSpinCtrl* scale_spinner = mFMP->getChild<LLSpinCtrl>("import_scale");

	F32 scale = scale_spinner->getValue().asReal();

	LLMatrix4 scale_mat;
	scale_mat.initScale(LLVector3(scale, scale, scale));

	F32 max_scale = 0.f;

	//reorder materials to match mBaseModel
	for (U32 i = 0; i < LLModel::NUM_LODS-1; i++)
	{
		if (mBaseModel.size() == mModel[i].size())
		{
			for (U32 j = 0; j < mBaseModel.size(); ++j)
			{
				
				int refFaceCnt = 0;
				int modelFaceCnt = 0;
				
				if ( !mModel[i][j]->matchMaterialOrder(mBaseModel[j], refFaceCnt, modelFaceCnt ) )
				{
					setLoadState( LLModelLoader::ERROR_MATERIALS );
					mFMP->childDisable( "calculate_btn" );
				}
			}
		}
	}

	for (LLModelLoader::scene::iterator iter = mBaseScene.begin(); iter != mBaseScene.end(); ++iter)
	{ //for each transform in scene
		LLMatrix4 mat = iter->first;

		// compute position
		LLVector3 position = LLVector3(0, 0, 0) * mat;

		// compute scale
		LLVector3 x_transformed = LLVector3(1, 0, 0) * mat - position;
		LLVector3 y_transformed = LLVector3(0, 1, 0) * mat - position;
		LLVector3 z_transformed = LLVector3(0, 0, 1) * mat - position;
		F32 x_length = x_transformed.normalize();
		F32 y_length = y_transformed.normalize();
		F32 z_length = z_transformed.normalize();

		max_scale = llmax(llmax(llmax(max_scale, x_length), y_length), z_length);

		mat *= scale_mat;

		for (LLModelLoader::model_instance_list::iterator model_iter = iter->second.begin(); model_iter != iter->second.end(); ++model_iter)
		{ //for each instance with said transform applied
			LLModelInstance instance = *model_iter;

			LLModel* base_model = instance.mModel;
			
			if (base_model)
			{
				base_model->mRequestedLabel = requested_name;
				base_model->mMetric = metric;
			}

			S32 idx = 0;
			for (idx = 0; idx < mBaseModel.size(); ++idx)
			{  //find reference instance for this model
				if (mBaseModel[idx] == base_model)
				{
					break;
				}
			}

			if(idx < mBaseModel.size())
			{
				for (U32 i = 0; i < LLModel::NUM_LODS; i++)
				{ //fill LOD slots based on reference model index
					if (mModel[i].size() > idx)
					{
						instance.mLOD[i] = mModel[i][idx];
					}
					else
					{
						instance.mLOD[i] = NULL;
					}
				}
			}
			instance.mTransform = mat;
			mUploadData.push_back(instance);
		}
	}

// <AW: opensim-limits>
	//F32 max_import_scale = (DEFAULT_MAX_PRIM_SCALE-0.1f)/max_scale;
	F32 region_max_prim_scale = LLWorld::getInstance()->getRegionMaxPrimScale();
	F32 max_import_scale = region_max_prim_scale/max_scale;
// </AW: opensim-limits>

	F32 max_axis = llmax(mPreviewScale.mV[0], mPreviewScale.mV[1]);
	max_axis = llmax(max_axis, mPreviewScale.mV[2]);
	max_axis *= 2.f;

	//clamp scale so that total imported model bounding box is smaller than 240m on a side
	max_import_scale = llmin(max_import_scale, 240.f/max_axis);

	scale_spinner->setMaxValue(max_import_scale);

	if (max_import_scale < scale)
	{
		scale_spinner->setValue(max_import_scale);
	}

}

void LLModelPreview::saveUploadData(bool save_skinweights, bool save_joint_positions)
{
	if (!mLODFile[LLModel::LOD_HIGH].empty())
	{
		std::string filename = mLODFile[LLModel::LOD_HIGH];
		
		std::string::size_type i = filename.rfind(".");
		if (i != std::string::npos)
		{
			filename.replace(i, filename.size()-1, ".slm");
			saveUploadData(filename, save_skinweights, save_joint_positions);
		}
	}
}

void LLModelPreview::saveUploadData(const std::string& filename, bool save_skinweights, bool save_joint_positions)
{
	if (!gSavedSettings.getBOOL("MeshImportUseSLM"))
	{
		return;
	}

	std::set<LLPointer<LLModel> > meshes;
	std::map<LLModel*, std::string> mesh_binary;

	LLModel::hull empty_hull;

	LLSD data;

	data["version"] = SLM_SUPPORTED_VERSION;
	if (!mBaseModel.empty())
	{
		data["name"] = mBaseModel[0]->getName();
	}

	S32 mesh_id = 0;

	//build list of unique models and initialize local id
	for (U32 i = 0; i < mUploadData.size(); ++i)
	{
		LLModelInstance& instance = mUploadData[i];
		
		if (meshes.find(instance.mModel) == meshes.end())
		{
			instance.mModel->mLocalID = mesh_id++;
			meshes.insert(instance.mModel);

			std::stringstream str;

			LLModel::Decomposition& decomp =
				instance.mLOD[LLModel::LOD_PHYSICS].notNull() ? 
				instance.mLOD[LLModel::LOD_PHYSICS]->mPhysics : 
				instance.mModel->mPhysics;

			LLModel::writeModel(str, 
				instance.mLOD[LLModel::LOD_PHYSICS], 
				instance.mLOD[LLModel::LOD_HIGH], 
				instance.mLOD[LLModel::LOD_MEDIUM], 
				instance.mLOD[LLModel::LOD_LOW], 
				instance.mLOD[LLModel::LOD_IMPOSTOR], 
				decomp, 
				save_skinweights, save_joint_positions, FALSE, TRUE);

			
			data["mesh"][instance.mModel->mLocalID] = str.str();
		}

		data["instance"][i] = instance.asLLSD();
	}

	llofstream out(filename, std::ios_base::out | std::ios_base::binary);
	LLSDSerialize::toBinary(data, out);
	out.flush();
	out.close();
}

void LLModelPreview::clearModel(S32 lod)
{
	if (lod < 0 || lod > LLModel::LOD_PHYSICS)
	{
		return;
	}

	mVertexBuffer[lod].clear();
	mModel[lod].clear();
	mScene[lod].clear();
}

void LLModelPreview::loadModel(std::string filename, S32 lod, bool force_disable_slm)
{
	assert_main_thread();

	LLMutexLock lock(this);

	if (lod < LLModel::LOD_IMPOSTOR || lod > LLModel::NUM_LODS - 1)
	{
		LL_WARNS() << "Invalid level of detail: " << lod << LL_ENDL;
		assert(lod >= LLModel::LOD_IMPOSTOR && lod < LLModel::NUM_LODS);
		return;
	}

	// This triggers if you bring up the file picker and then hit CANCEL.
	// Just use the previous model (if any) and ignore that you brought up
	// the file picker.

	if (filename.empty())
	{
		if (mBaseModel.empty())
		{
			// this is the initial file picking. Close the whole floater
			// if we don't have a base model to show for high LOD.
			mFMP->closeFloater(false);
			mLoading = false;
		}
		return;
	}

	if (mModelLoader)
	{
		LL_WARNS() << "Incompleted model load operation pending." << LL_ENDL;
		return;
	}
	
	mLODFile[lod] = filename;

	if (lod == LLModel::LOD_HIGH)
	{
		clearGLODGroup();
	}

	mModelLoader = new LLModelLoader(filename, lod, this, mJointTransformMap, mJointsFromNode );

	if (force_disable_slm)
	{
		mModelLoader->mTrySLM = false;
	}

	mModelLoader->start();

	mFMP->childSetTextArg("status", "[STATUS]", mFMP->getString("status_reading_file"));

	setPreviewLOD(lod);

	if ( getLoadState() >= LLModelLoader::ERROR_PARSING )
	{
		mFMP->childDisable("ok_btn");
		mFMP->childDisable( "calculate_btn" );
	}
	
	if (lod == mPreviewLOD)
	{
		mFMP->childSetValue("lod_file_" + lod_name[lod], mLODFile[lod]);
	}
	else if (lod == LLModel::LOD_PHYSICS)
	{
		mFMP->childSetValue("physics_file", mLODFile[lod]);
	}

	mFMP->openFloater();
}

void LLModelPreview::setPhysicsFromLOD(S32 lod)
{
	assert_main_thread();

	if (lod >= 0 && lod <= 3)
	{
		mModel[LLModel::LOD_PHYSICS] = mModel[lod];
		mScene[LLModel::LOD_PHYSICS] = mScene[lod];
		mLODFile[LLModel::LOD_PHYSICS].clear();
		mFMP->childSetValue("physics_file", mLODFile[LLModel::LOD_PHYSICS]);
		mVertexBuffer[LLModel::LOD_PHYSICS].clear();
		rebuildUploadData();
		refresh();
		updateStatusMessages();
	}
}

void LLModelPreview::clearIncompatible(S32 lod)
{
	//Don't discard models if specified model is the physic rep
	if ( lod == LLModel::LOD_PHYSICS )
	{
		return;
	}

	for (U32 i = 0; i <= LLModel::LOD_HIGH; i++)
	{ //clear out any entries that aren't compatible with this model
		if (i != lod)
		{
			if (mModel[i].size() != mModel[lod].size())
			{
				mModel[i].clear();
				mScene[i].clear();
				mVertexBuffer[i].clear();

				if (i == LLModel::LOD_HIGH)
				{
					mBaseModel = mModel[lod];
					clearGLODGroup();
					mBaseScene = mScene[lod];
					mVertexBuffer[5].clear();
				}
			}
		}
	}
}

void LLModelPreview::clearGLODGroup()
{
	if (mGroup)
	{
		for (std::map<LLPointer<LLModel>, U32>::iterator iter = mObject.begin(); iter != mObject.end(); ++iter)
		{
			glodDeleteObject(iter->second);
			stop_gloderror();
		}
		mObject.clear();

		glodDeleteGroup(mGroup);
		stop_gloderror();
		mGroup = 0;
	}
}

void LLModelPreview::loadModelCallback(S32 lod)
{
	assert_main_thread();

	LLMutexLock lock(this);
	if (!mModelLoader)
	{
		mLoading = false ;
		return;
	}
	if(getLoadState() >= LLModelLoader::ERROR_PARSING)
	{
		mLoading = false ;
		return ;
	}

	mModelLoader->loadTextures() ;

	if (lod == -1)
	{ //populate all LoDs from model loader scene
		mBaseModel.clear();
		mBaseScene.clear();

		bool skin_weights = false;
		bool joint_positions = false;

		for (S32 lod = 0; lod < LLModel::NUM_LODS; ++lod)
		{ //for each LoD

			//clear scene and model info
			mScene[lod].clear();
			mModel[lod].clear();
			mVertexBuffer[lod].clear();
			
			if (mModelLoader->mScene.begin()->second[0].mLOD[lod].notNull())
			{ //if this LoD exists in the loaded scene

				//copy scene to current LoD
				mScene[lod] = mModelLoader->mScene;
			
				//touch up copied scene to look like current LoD
				for (LLModelLoader::scene::iterator iter = mScene[lod].begin(); iter != mScene[lod].end(); ++iter)
				{
					LLModelLoader::model_instance_list& list = iter->second;

					for (LLModelLoader::model_instance_list::iterator list_iter = list.begin(); list_iter != list.end(); ++list_iter)
					{	
						//override displayed model with current LoD
						list_iter->mModel = list_iter->mLOD[lod];

						//add current model to current LoD's model list (LLModel::mLocalID makes a good vector index)
						S32 idx = list_iter->mModel->mLocalID;

						if (mModel[lod].size() <= idx)
						{ //stretch model list to fit model at given index
							mModel[lod].resize(idx+1);
						}

						mModel[lod][idx] = list_iter->mModel;	
						if (!list_iter->mModel->mSkinWeights.empty())
						{
							skin_weights = true;

							if (!list_iter->mModel->mSkinInfo.mAlternateBindMatrix.empty())
							{
								joint_positions = true;
							}
						}
					}
				}
			}
		}

		if (mFMP)
		{
			LLFloaterModelPreview* fmp = (LLFloaterModelPreview*) mFMP;

			if (skin_weights)
			{ //enable uploading/previewing of skin weights if present in .slm file
				fmp->enableViewOption("show_skin_weight");
				mViewOption["show_skin_weight"] = true;
				fmp->childSetValue("upload_skin", true);
			}

			if (joint_positions)
			{ 
				fmp->enableViewOption("show_joint_positions");
				mViewOption["show_joint_positions"] = true;
				fmp->childSetValue("upload_joints", true);
			}
		}

		//copy high lod to base scene for LoD generation
		mBaseScene = mScene[LLModel::LOD_HIGH];
		mBaseModel = mModel[LLModel::LOD_HIGH];

		mDirty = true;
		resetPreviewTarget();
	}
	else
	{ //only replace given LoD
		mModel[lod] = mModelLoader->mModelList;
		mScene[lod] = mModelLoader->mScene;
		mVertexBuffer[lod].clear();

		setPreviewLOD(lod);

		if (lod == LLModel::LOD_HIGH)
		{ //save a copy of the highest LOD for automatic LOD manipulation
			if (mBaseModel.empty())
			{ //first time we've loaded a model, auto-gen LoD
				mGenLOD = true;
			}

			mBaseModel = mModel[lod];
			clearGLODGroup();

			mBaseScene = mScene[lod];
			mVertexBuffer[5].clear();
		}

		clearIncompatible(lod);

		mDirty = true;

		if (lod == LLModel::LOD_HIGH)
		{
			resetPreviewTarget();
		}
	}

	mLoading = false;
	if (mFMP)
	{
		mFMP->getChild<LLCheckBoxCtrl>("confirm_checkbox")->set(FALSE);
		if (!mBaseModel.empty())
		{
			if (mFMP->getChild<LLUICtrl>("description_form")->getValue().asString().empty())
			{
				const std::string& model_name = mBaseModel[0]->getName();
				mFMP->getChild<LLUICtrl>("description_form")->setValue(model_name);
			}
		}
	}
	refresh();

	mModelLoadedSignal();
}

void LLModelPreview::resetPreviewTarget()
{
	if ( mModelLoader )
	{
		mPreviewTarget = (mModelLoader->mExtents[0] + mModelLoader->mExtents[1]) * 0.5f;
		mPreviewScale = (mModelLoader->mExtents[1] - mModelLoader->mExtents[0]) * 0.5f;
	}

	setPreviewTarget(mPreviewScale.magVec()*10.f);
}

void LLModelPreview::generateNormals()
{
	assert_main_thread();

	S32 which_lod = mPreviewLOD;


	if (which_lod > 4 || which_lod < 0 ||
		mModel[which_lod].empty())
	{
		return;
	}

	F32 angle_cutoff = mFMP->childGetValue("crease_angle").asReal();

	mRequestedCreaseAngle[which_lod] = angle_cutoff;

	angle_cutoff *= DEG_TO_RAD;

	if (which_lod == 3 && !mBaseModel.empty())
	{
		for (LLModelLoader::model_list::iterator iter = mBaseModel.begin(); iter != mBaseModel.end(); ++iter)
		{
			(*iter)->generateNormals(angle_cutoff);
		}

		mVertexBuffer[5].clear();
	}

	for (LLModelLoader::model_list::iterator iter = mModel[which_lod].begin(); iter != mModel[which_lod].end(); ++iter)
	{
		(*iter)->generateNormals(angle_cutoff);
	}

	mVertexBuffer[which_lod].clear();
	refresh();
	updateStatusMessages();
}

void LLModelPreview::genLODs(S32 which_lod, U32 decimation, bool enforce_tri_limit)
{
	// Allow LoD from -1 to LLModel::LOD_PHYSICS
	if (which_lod < -1 || which_lod > LLModel::NUM_LODS - 1)
	{
		LL_WARNS() << "Invalid level of detail: " << which_lod << LL_ENDL;
		assert(which_lod >= -1 && which_lod < LLModel::NUM_LODS);
		return;
	}

	if (mBaseModel.empty())
	{
		return;
	}

	LLVertexBuffer::unbind();

	bool no_ff = LLGLSLShader::sNoFixedFunction;
	LLGLSLShader* shader = LLGLSLShader::sCurBoundShaderPtr;
	LLGLSLShader::sNoFixedFunction = false;

	if (shader)
	{
		shader->unbind();
	}
	
	stop_gloderror();
	static U32 cur_name = 1;

	S32 limit = -1;

	U32 triangle_count = 0;

	U32 instanced_triangle_count = 0;

	//get the triangle count for the whole scene
	for (LLModelLoader::scene::iterator iter = mBaseScene.begin(), endIter = mBaseScene.end(); iter != endIter; ++iter)
	{
		for (LLModelLoader::model_instance_list::iterator instance = iter->second.begin(), end_instance = iter->second.end(); instance != end_instance; ++instance)
		{
			LLModel* mdl = instance->mModel;
			if (mdl)
			{
				instanced_triangle_count += mdl->getNumTriangles();
			}
		}
	}

	//get the triangle count for the non-instanced set of models
	for (U32 i = 0; i < mBaseModel.size(); ++i)
	{
		triangle_count += mBaseModel[i]->getNumTriangles();
	}
	
	//get ratio of uninstanced triangles to instanced triangles
	F32 triangle_ratio = (F32) triangle_count / (F32) instanced_triangle_count;

	U32 base_triangle_count = triangle_count;

	U32 type_mask = LLVertexBuffer::MAP_VERTEX | LLVertexBuffer::MAP_NORMAL | LLVertexBuffer::MAP_TEXCOORD0;

	U32 lod_mode = 0;

	F32 lod_error_threshold = 0;

	// The LoD should be in range from Lowest to High
	if (which_lod > -1 && which_lod < NUM_LOD)
	{
		LLCtrlSelectionInterface* iface = mFMP->childGetSelectionInterface("lod_mode_" + lod_name[which_lod]);
		if (iface)
		{
			lod_mode = iface->getFirstSelectedIndex();
		}

		lod_error_threshold = mFMP->childGetValue("lod_error_threshold_" + lod_name[which_lod]).asReal();
	}

	if (which_lod != -1)
	{
		mRequestedLoDMode[which_lod] = lod_mode;
	}

	if (lod_mode == 0)
	{
		lod_mode = GLOD_TRIANGLE_BUDGET;

		// The LoD should be in range from Lowest to High
		if (which_lod > -1 && which_lod < NUM_LOD)
		{
			limit = mFMP->childGetValue("lod_triangle_limit_" + lod_name[which_lod]).asInteger();
			//convert from "scene wide" to "non-instanced" triangle limit
			limit = (S32) ( (F32) limit*triangle_ratio );
		}
	}
	else
	{
		lod_mode = GLOD_ERROR_THRESHOLD;
	}

	bool object_dirty = false;

	if (mGroup == 0)
	{
		object_dirty = true;
		mGroup = cur_name++;
		glodNewGroup(mGroup);
	}

	if (object_dirty)
	{
		for (LLModelLoader::model_list::iterator iter = mBaseModel.begin(); iter != mBaseModel.end(); ++iter)
		{ //build GLOD objects for each model in base model list
			LLModel* mdl = *iter;

			if (mObject[mdl] != 0)
			{
				glodDeleteObject(mObject[mdl]);
			}

			mObject[mdl] = cur_name++;

			glodNewObject(mObject[mdl], mGroup, GLOD_DISCRETE);
			stop_gloderror();

			if (iter == mBaseModel.begin() && !mdl->mSkinWeights.empty())
			{ //regenerate vertex buffer for skinned models to prevent animation feedback during LOD generation
				mVertexBuffer[5].clear();
			}

			if (mVertexBuffer[5].empty())
			{
				genBuffers(5, false);
			}

			U32 tri_count = 0;
			for (U32 i = 0; i < mVertexBuffer[5][mdl].size(); ++i)
			{
				LLVertexBuffer* buff = mVertexBuffer[5][mdl][i];
				buff->setBuffer(type_mask & buff->getTypeMask());
				
				U32 num_indices = mVertexBuffer[5][mdl][i]->getNumIndices();
				if (num_indices > 2)
				{
					glodInsertElements(mObject[mdl], i, GL_TRIANGLES, num_indices, GL_UNSIGNED_SHORT, (U8*) mVertexBuffer[5][mdl][i]->getIndicesPointer(), 0, 0.f);
				}
				tri_count += num_indices/3;
				stop_gloderror();
			}

			glodBuildObject(mObject[mdl]);
			stop_gloderror();
		}
	}


	S32 start = LLModel::LOD_HIGH;
	S32 end = 0;

	if (which_lod != -1)
	{
		start = end = which_lod;
	}

	mMaxTriangleLimit = base_triangle_count;

	for (S32 lod = start; lod >= end; --lod)
	{
		if (which_lod == -1)
		{
			if (lod < start)
			{
				triangle_count /= decimation;
			}
		}
		else
		{
			if (enforce_tri_limit)
			{
				triangle_count = limit;
			}
			else
			{
				for (S32 j=LLModel::LOD_HIGH; j>which_lod; --j)
				{
					triangle_count /= decimation;
				}
			}
		}

		mModel[lod].clear();
		mModel[lod].resize(mBaseModel.size());
		mVertexBuffer[lod].clear();

		U32 actual_tris = 0;
		U32 actual_verts = 0;
		U32 submeshes = 0;

		mRequestedTriangleCount[lod] = (S32) ( (F32) triangle_count / triangle_ratio );
		mRequestedErrorThreshold[lod] = lod_error_threshold;

		glodGroupParameteri(mGroup, GLOD_ADAPT_MODE, lod_mode);
		stop_gloderror();

		glodGroupParameteri(mGroup, GLOD_ERROR_MODE, GLOD_OBJECT_SPACE_ERROR);
		stop_gloderror();

		glodGroupParameterf(mGroup, GLOD_OBJECT_SPACE_ERROR_THRESHOLD, lod_error_threshold);
		stop_gloderror();

		if (lod_mode != GLOD_TRIANGLE_BUDGET)
		{ 			
			glodGroupParameteri(mGroup, GLOD_MAX_TRIANGLES, 0);
		}
		else
		{
			//SH-632: always add 1 to desired amount to avoid decimating below desired amount
			glodGroupParameteri(mGroup, GLOD_MAX_TRIANGLES, triangle_count+1);
		}
			
		stop_gloderror();
		glodAdaptGroup(mGroup);
		stop_gloderror();		

		for (U32 mdl_idx = 0; mdl_idx < mBaseModel.size(); ++mdl_idx)
		{
			LLModel* base = mBaseModel[mdl_idx];

			GLint patch_count = 0;
			glodGetObjectParameteriv(mObject[base], GLOD_NUM_PATCHES, &patch_count);
			stop_gloderror();

			LLVolumeParams volume_params;
			volume_params.setType(LL_PCODE_PROFILE_SQUARE, LL_PCODE_PATH_LINE);
			mModel[lod][mdl_idx] = new LLModel(volume_params, 0.f);

			GLint* sizes = new GLint[patch_count*2];
			glodGetObjectParameteriv(mObject[base], GLOD_PATCH_SIZES, sizes);
			stop_gloderror();

			GLint* names = new GLint[patch_count];
			glodGetObjectParameteriv(mObject[base], GLOD_PATCH_NAMES, names);
			stop_gloderror();

			mModel[lod][mdl_idx]->setNumVolumeFaces(patch_count);

			LLModel* target_model = mModel[lod][mdl_idx];

			for (GLint i = 0; i < patch_count; ++i)
			{
				type_mask = mVertexBuffer[5][base][i]->getTypeMask();

				// <FS:ND> Make sure LLRender::sGLCoreProfile is off, so we get a buffer we can pass into GLOD
				nd::utils::boolSwitch switchCoreProfile ( &LLRender::sGLCoreProfile, false );
				// </FS:	ND>

				LLPointer<LLVertexBuffer> buff = new LLVertexBuffer(type_mask, 0);

				// <FS:ND> And reset LLRender::sGLCoreProfile again
				switchCoreProfile.reset();
				// </FS:	ND>

				if (sizes[i*2+1] > 0 && sizes[i*2] > 0)
				{
					buff->allocateBuffer(sizes[i*2+1], sizes[i*2], true);
					buff->setBuffer(type_mask);
					glodFillElements(mObject[base], names[i], GL_UNSIGNED_SHORT, (U8*) buff->getIndicesPointer());
					stop_gloderror();
				}
				else
				{ //this face was eliminated, create a dummy triangle (one vertex, 3 indices, all 0)
					buff->allocateBuffer(1, 3, true);
					memset((U8*) buff->getMappedData(), 0, buff->getSize());
					memset((U8*) buff->getIndicesPointer(), 0, buff->getIndicesSize());
				}

				buff->validateRange(0, buff->getNumVerts()-1, buff->getNumIndices(), 0);

				LLStrider<LLVector3> pos;
				LLStrider<LLVector3> norm;
				LLStrider<LLVector2> tc;
				LLStrider<U16> index;

				buff->getVertexStrider(pos);
				if (type_mask & LLVertexBuffer::MAP_NORMAL)
				{
					buff->getNormalStrider(norm);
				}
				if (type_mask & LLVertexBuffer::MAP_TEXCOORD0)
				{
					buff->getTexCoord0Strider(tc);
				}

				buff->getIndexStrider(index);

				target_model->setVolumeFaceData(names[i], pos, norm, tc, index, buff->getNumVerts(), buff->getNumIndices());
				actual_tris += buff->getNumIndices()/3;
				actual_verts += buff->getNumVerts();
				++submeshes;

				if (!validate_face(target_model->getVolumeFace(names[i])))
				{
					LL_ERRS() << "Invalid face generated during LOD generation." << LL_ENDL;
				}
			}

			//blind copy skin weights and just take closest skin weight to point on
			//decimated mesh for now (auto-generating LODs with skin weights is still a bit
			//of an open problem).
			target_model->mPosition = base->mPosition;
			target_model->mSkinWeights = base->mSkinWeights;
			target_model->mSkinInfo = base->mSkinInfo;
			//copy material list
			target_model->mMaterialList = base->mMaterialList;

			if (!validate_model(target_model))
			{
				LL_ERRS() << "Invalid model generated when creating LODs" << LL_ENDL;
			}

			delete [] sizes;
			delete [] names;
		}

		//rebuild scene based on mBaseScene
		mScene[lod].clear();
		mScene[lod] = mBaseScene;

		for (U32 i = 0; i < mBaseModel.size(); ++i)
		{
			LLModel* mdl = mBaseModel[i];
			LLModel* target = mModel[lod][i];
			if (target)
			{
				for (LLModelLoader::scene::iterator iter = mScene[lod].begin(); iter != mScene[lod].end(); ++iter)
				{
					for (U32 j = 0; j < iter->second.size(); ++j)
					{
						if (iter->second[j].mModel == mdl)
						{
							iter->second[j].mModel = target;
						}
					}
				}
			}
		}
	}

	mResourceCost = calcResourceCost();

	LLVertexBuffer::unbind();
	LLGLSLShader::sNoFixedFunction = no_ff;
	if (shader)
	{
		shader->bind();
	}

	/*if (which_lod == -1 && mScene[LLModel::LOD_PHYSICS].empty())
	 { //build physics scene
	 mScene[LLModel::LOD_PHYSICS] = mScene[LLModel::LOD_LOW];
	 mModel[LLModel::LOD_PHYSICS] = mModel[LLModel::LOD_LOW];

	 for (U32 i = 1; i < mModel[LLModel::LOD_PHYSICS].size(); ++i)
	 {
	 mPhysicsQ.push(mModel[LLModel::LOD_PHYSICS][i]);
	 }
	 }*/
}

void LLModelPreview::updateStatusMessages()
{
	assert_main_thread();

	//triangle/vertex/submesh count for each mesh asset for each lod
	std::vector<S32> tris[LLModel::NUM_LODS];
	std::vector<S32> verts[LLModel::NUM_LODS];
	std::vector<S32> submeshes[LLModel::NUM_LODS];

	//total triangle/vertex/submesh count for each lod
	S32 total_tris[LLModel::NUM_LODS];
	S32 total_verts[LLModel::NUM_LODS];
	S32 total_submeshes[LLModel::NUM_LODS];

	for (S32 lod = 0; lod < LLModel::NUM_LODS; ++lod)
	{
		//initialize total for this lod to 0
		total_tris[lod] = total_verts[lod] = total_submeshes[lod] = 0;

		for (LLModelLoader::scene::iterator iter = mScene[lod].begin(), endIter = mScene[lod].end(); iter != endIter; ++iter)
		{
			for (LLModelLoader::model_instance_list::iterator instance = iter->second.begin(), end_instance = iter->second.end(); instance != end_instance; ++instance)
			{
				LLModel* model = instance->mModel;
				if (model)
				{
					 //for each model in the lod
					S32 cur_tris = 0;
					S32 cur_verts = 0;
					S32 cur_submeshes = model->getNumVolumeFaces();

					for (S32 j = 0; j < cur_submeshes; ++j)
					{ //for each submesh (face), add triangles and vertices to current total
						const LLVolumeFace& face = model->getVolumeFace(j);
						cur_tris += face.mNumIndices/3;
						cur_verts += face.mNumVertices;
					}

					//add this model to the lod total
					total_tris[lod] += cur_tris;
					total_verts[lod] += cur_verts;
					total_submeshes[lod] += cur_submeshes;

					//store this model's counts to asset data
					tris[lod].push_back(cur_tris);
					verts[lod].push_back(cur_verts);
					submeshes[lod].push_back(cur_submeshes);
				}
			}
		}
	}

	if (mMaxTriangleLimit == 0)
	{
		mMaxTriangleLimit = total_tris[LLModel::LOD_HIGH];
	}

	bool has_degenerate = false;

	{//check for degenerate triangles in physics mesh
		U32 lod = LLModel::LOD_PHYSICS;
		const LLVector4a scale(0.5f);
		for (U32 i = 0; i < mModel[lod].size() && !has_degenerate; ++i)
		{ //for each model in the lod
			if (mModel[lod][i]->mPhysics.mHull.empty())
			{ //no decomp exists
				S32 cur_submeshes = mModel[lod][i]->getNumVolumeFaces();
				for (S32 j = 0; j < cur_submeshes && !has_degenerate; ++j)
				{ //for each submesh (face), add triangles and vertices to current total
					const LLVolumeFace& face = mModel[lod][i]->getVolumeFace(j);
					for (S32 k = 0; k < face.mNumIndices && !has_degenerate; )
					{
						LLVector4a v1; v1.setMul(face.mPositions[face.mIndices[k++]], scale);
						LLVector4a v2; v2.setMul(face.mPositions[face.mIndices[k++]], scale);
						LLVector4a v3; v3.setMul(face.mPositions[face.mIndices[k++]], scale);

						if (ll_is_degenerate(v1,v2,v3))
						{
							has_degenerate = true;
						}
					}
				}
			}
		}
	}
	
	mFMP->childSetTextArg("submeshes_info", "[SUBMESHES]", llformat("%d", total_submeshes[LLModel::LOD_HIGH]));

	std::string mesh_status_na = mFMP->getString("mesh_status_na");

	S32 upload_status[LLModel::LOD_HIGH+1];

	bool upload_ok = true;

	for (S32 lod = 0; lod <= LLModel::LOD_HIGH; ++lod)
	{
		upload_status[lod] = 0;

		std::string message = "mesh_status_good";

		if (total_tris[lod] > 0)
		{
			mFMP->childSetValue(lod_triangles_name[lod], llformat("%d", total_tris[lod]));
			mFMP->childSetValue(lod_vertices_name[lod], llformat("%d", total_verts[lod]));
		}
		else
		{
			if (lod == LLModel::LOD_HIGH)
			{
				upload_status[lod] = 2;
				message = "mesh_status_missing_lod";
			}
			else
			{
				for (S32 i = lod-1; i >= 0; --i)
				{
					if (total_tris[i] > 0)
					{
						upload_status[lod] = 2;
						message = "mesh_status_missing_lod";
					}
				}
			}

			mFMP->childSetValue(lod_triangles_name[lod], mesh_status_na);
			mFMP->childSetValue(lod_vertices_name[lod], mesh_status_na);
		}

		const U32 lod_high = LLModel::LOD_HIGH;

		if (lod != lod_high)
		{
			if (total_submeshes[lod] && total_submeshes[lod] != total_submeshes[lod_high])
			{ //number of submeshes is different
				message = "mesh_status_submesh_mismatch";
				upload_status[lod] = 2;
			}
			else if (!tris[lod].empty() && tris[lod].size() != tris[lod_high].size())
			{ //number of meshes is different
				message = "mesh_status_mesh_mismatch";
				upload_status[lod] = 2;
			}
			else if (!verts[lod].empty())
			{
				S32 sum_verts_higher_lod = 0;
				S32 sum_verts_this_lod = 0;
				for (U32 i = 0; i < verts[lod].size(); ++i)
				{
					sum_verts_higher_lod += ((i < verts[lod+1].size()) ? verts[lod+1][i] : 0);
					sum_verts_this_lod += verts[lod][i];
				}

				if ((sum_verts_higher_lod > 0) &&
					(sum_verts_this_lod > sum_verts_higher_lod))
				{
					//too many vertices in this lod
					message = "mesh_status_too_many_vertices";
					upload_status[lod] = 2;
				}
			}
		}

		LLIconCtrl* icon = mFMP->getChild<LLIconCtrl>(lod_icon_name[lod]);
		LLUIImagePtr img = LLUI::getUIImage(lod_status_image[upload_status[lod]]);
		icon->setVisible(true);
		icon->setImage(img);

		if (upload_status[lod] >= 2)
		{
			upload_ok = false;
		}

		if (lod == mPreviewLOD)
		{
			mFMP->childSetValue("lod_status_message_text", mFMP->getString(message));
			icon = mFMP->getChild<LLIconCtrl>("lod_status_message_icon");
			icon->setImage(img);
		}

		updateLodControls(lod);
	}


	//make sure no hulls have more than 256 points in them
	for (U32 i = 0; upload_ok && i < mModel[LLModel::LOD_PHYSICS].size(); ++i)
	{
		LLModel* mdl = mModel[LLModel::LOD_PHYSICS][i];

		for (U32 j = 0; upload_ok && j < mdl->mPhysics.mHull.size(); ++j)
		{
			if (mdl->mPhysics.mHull[j].size() > 256)
			{
				upload_ok = false;
			}
		}
	}

	bool errorStateFromLoader = getLoadState() >= LLModelLoader::ERROR_PARSING ? true : false;

	bool skinAndRigOk = true;
	bool uploadingSkin		     = mFMP->childGetValue("upload_skin").asBoolean();
	bool uploadingJointPositions = mFMP->childGetValue("upload_joints").asBoolean();

	if ( uploadingSkin )
	{
		if ( uploadingJointPositions && !isRigValidForJointPositionUpload() )
		{
			skinAndRigOk = false;
		}	
	}
	
	if(upload_ok && mModelLoader)
	{
		if(!mModelLoader->areTexturesReady() && mFMP->childGetValue("upload_textures").asBoolean())
		{
			upload_ok = false ;
		}
	}

	if (!upload_ok || errorStateFromLoader || !skinAndRigOk || has_degenerate)
	{
		mFMP->childDisable("ok_btn");
	}
	
	//add up physics triangles etc
	S32 phys_tris = 0;
	S32 phys_hulls = 0;
	S32 phys_points = 0;

	//get the triangle count for the whole scene
	for (LLModelLoader::scene::iterator iter = mScene[LLModel::LOD_PHYSICS].begin(), endIter = mScene[LLModel::LOD_PHYSICS].end(); iter != endIter; ++iter)
	{
		for (LLModelLoader::model_instance_list::iterator instance = iter->second.begin(), end_instance = iter->second.end(); instance != end_instance; ++instance)
		{
			LLModel* model = instance->mModel;
			if (model)
			{
				S32 cur_submeshes = model->getNumVolumeFaces();

				LLModel::convex_hull_decomposition& decomp = model->mPhysics.mHull;

				if (!decomp.empty())
				{
					phys_hulls += decomp.size();
					for (U32 i = 0; i < decomp.size(); ++i)
					{
						phys_points += decomp[i].size();
					}
				}
				else
				{ //choose physics shape OR decomposition, can't use both
					for (S32 j = 0; j < cur_submeshes; ++j)
					{ //for each submesh (face), add triangles and vertices to current total
						const LLVolumeFace& face = model->getVolumeFace(j);
						phys_tris += face.mNumIndices/3;
					}
				}
			}
		}
	}

	if (phys_tris > 0)
	{
		mFMP->childSetTextArg("physics_triangles", "[TRIANGLES]", llformat("%d", phys_tris));
	}
	else
	{
		mFMP->childSetTextArg("physics_triangles", "[TRIANGLES]", mesh_status_na);
	}

	if (phys_hulls > 0)
	{
		mFMP->childSetTextArg("physics_hulls", "[HULLS]", llformat("%d", phys_hulls));
		mFMP->childSetTextArg("physics_points", "[POINTS]", llformat("%d", phys_points));
	}
	else
	{
		mFMP->childSetTextArg("physics_hulls", "[HULLS]", mesh_status_na);
		mFMP->childSetTextArg("physics_points", "[POINTS]", mesh_status_na);
	}

	LLFloaterModelPreview* fmp = LLFloaterModelPreview::sInstance;
	if (fmp)
	{
		if (phys_tris > 0 || phys_hulls > 0)
		{
			if (!fmp->isViewOptionEnabled("show_physics"))
			{
				fmp->enableViewOption("show_physics");
				mViewOption["show_physics"] = true;
				fmp->childSetValue("show_physics", true);
			}
		}
		else
		{
			fmp->disableViewOption("show_physics");
			mViewOption["show_physics"] = false;
			fmp->childSetValue("show_physics", false);

		}

		//bool use_hull = fmp->childGetValue("physics_use_hull").asBoolean();

		//fmp->childSetEnabled("physics_optimize", !use_hull);

		bool enable = (phys_tris > 0 || phys_hulls > 0) && fmp->mCurRequest.empty();
		//enable = enable && !use_hull && fmp->childGetValue("physics_optimize").asBoolean();

		//enable/disable "analysis" UI
		LLPanel* panel = fmp->getChild<LLPanel>("physics analysis");
		LLView* child = panel->getFirstChild();
		while (child)
		{
			child->setEnabled(enable);
			child = panel->findNextSibling(child);
		}

		enable = phys_hulls > 0 && fmp->mCurRequest.empty();
		//enable/disable "simplification" UI
		panel = fmp->getChild<LLPanel>("physics simplification");
		child = panel->getFirstChild();
		while (child)
		{
			child->setEnabled(enable);
			child = panel->findNextSibling(child);
		}

		if (fmp->mCurRequest.empty())
		{
			fmp->childSetVisible("Simplify", true);
			fmp->childSetVisible("simplify_cancel", false);
			fmp->childSetVisible("Decompose", true);
			fmp->childSetVisible("decompose_cancel", false);

			if (phys_hulls > 0)
			{
				fmp->childEnable("Simplify");
			}
		
			if (phys_tris || phys_hulls > 0)
			{
				fmp->childEnable("Decompose");
			}
		}
		else
		{
			fmp->childEnable("simplify_cancel");
			fmp->childEnable("decompose_cancel");
		}
	}

	
	LLCtrlSelectionInterface* iface = fmp->childGetSelectionInterface("physics_lod_combo");
	S32 which_mode = 0; 
	S32 file_mode = 1;
	if (iface)
	{
		which_mode = iface->getFirstSelectedIndex();
		file_mode = iface->getItemCount() - 1;
	}

	if (which_mode == file_mode)
	{
		mFMP->childEnable("physics_file");
		mFMP->childEnable("physics_browse");
	}
	else
	{
		mFMP->childDisable("physics_file");
		mFMP->childDisable("physics_browse");
	}

	LLSpinCtrl* crease = mFMP->getChild<LLSpinCtrl>("crease_angle");
	
	if (mRequestedCreaseAngle[mPreviewLOD] == -1.f)
	{
		mFMP->childSetColor("crease_label", LLColor4::grey);
		crease->forceSetValue(75.f);
	}
	else
	{
		mFMP->childSetColor("crease_label", LLColor4::white);
		crease->forceSetValue(mRequestedCreaseAngle[mPreviewLOD]);
	}

	mModelUpdatedSignal(true);

}

void LLModelPreview::updateLodControls(S32 lod)
{
	if (lod < LLModel::LOD_IMPOSTOR || lod > LLModel::LOD_HIGH)
	{
		LL_WARNS() << "Invalid level of detail: " << lod << LL_ENDL;
		assert(lod >= LLModel::LOD_IMPOSTOR && lod <= LLModel::LOD_HIGH);
		return;
	}

	const char* lod_controls[] =
	{
		"lod_mode_",
		"lod_triangle_limit_",
		"lod_error_threshold_"
	};
	const U32 num_lod_controls = sizeof(lod_controls)/sizeof(char*);

	const char* file_controls[] =
	{
		"lod_browse_",
		"lod_file_",
	};
	const U32 num_file_controls = sizeof(file_controls)/sizeof(char*);

	LLFloaterModelPreview* fmp = LLFloaterModelPreview::sInstance;
	if (!fmp) return;

	LLComboBox* lod_combo = mFMP->findChild<LLComboBox>("lod_source_" + lod_name[lod]);
	if (!lod_combo) return;

	S32 lod_mode = lod_combo->getCurrentIndex();
	if (lod_mode == LOD_FROM_FILE) // LoD from file
	{
		fmp->mLODMode[lod] = 0;
		for (U32 i = 0; i < num_file_controls; ++i)
		{
			mFMP->childSetVisible(file_controls[i] + lod_name[lod], true);
		}

		for (U32 i = 0; i < num_lod_controls; ++i)
		{
			mFMP->childSetVisible(lod_controls[i] + lod_name[lod], false);
		}
	}
	else if (lod_mode == USE_LOD_ABOVE) // use LoD above
	{
		fmp->mLODMode[lod] = 2;
		for (U32 i = 0; i < num_file_controls; ++i)
		{
			mFMP->childSetVisible(file_controls[i] + lod_name[lod], false);
		}

		for (U32 i = 0; i < num_lod_controls; ++i)
		{
			mFMP->childSetVisible(lod_controls[i] + lod_name[lod], false);
		}

		if (lod < LLModel::LOD_HIGH)
		{
			mModel[lod] = mModel[lod + 1];
			mScene[lod] = mScene[lod + 1];
			mVertexBuffer[lod].clear();

			// Also update lower LoD
			if (lod > LLModel::LOD_IMPOSTOR)
			{
				updateLodControls(lod - 1);
			}
		}
	}
	else // auto generate, the default case for all LoDs except High
	{
		fmp->mLODMode[lod] = 1;

		//don't actually regenerate lod when refreshing UI
		mLODFrozen = true;

		for (U32 i = 0; i < num_file_controls; ++i)
		{
			mFMP->getChildView(file_controls[i] + lod_name[lod])->setVisible(false);
		}

		for (U32 i = 0; i < num_lod_controls; ++i)
		{
			mFMP->getChildView(lod_controls[i] + lod_name[lod])->setVisible(true);
		}


		LLSpinCtrl* threshold = mFMP->getChild<LLSpinCtrl>("lod_error_threshold_" + lod_name[lod]);
		LLSpinCtrl* limit = mFMP->getChild<LLSpinCtrl>("lod_triangle_limit_" + lod_name[lod]);

		limit->setMaxValue(mMaxTriangleLimit);
		limit->forceSetValue(mRequestedTriangleCount[lod]);

		threshold->forceSetValue(mRequestedErrorThreshold[lod]);

		mFMP->getChild<LLComboBox>("lod_mode_" + lod_name[lod])->selectNthItem(mRequestedLoDMode[lod]);

		if (mRequestedLoDMode[lod] == 0)
		{
			limit->setVisible(true);
			threshold->setVisible(false);

			limit->setMaxValue(mMaxTriangleLimit);
			limit->setIncrement(mMaxTriangleLimit/32);
		}
		else
		{
			limit->setVisible(false);
			threshold->setVisible(true);
		}

		mLODFrozen = false;
	}
}

void LLModelPreview::setPreviewTarget(F32 distance)
{
	mCameraDistance = distance;
	mCameraZoom = 1.f;
	mCameraPitch = 0.f;
	mCameraYaw = 0.f;
	mCameraOffset.clearVec();
}

void LLModelPreview::clearBuffers()
{
	for (U32 i = 0; i < 6; i++)
	{
		mVertexBuffer[i].clear();
	}
}

void LLModelPreview::genBuffers(S32 lod, bool include_skin_weights)
{
	U32 tri_count = 0;
	U32 vertex_count = 0;
	U32 mesh_count = 0;

	
	LLModelLoader::model_list* model = NULL;

	if (lod < 0 || lod > 4)
	{
		model = &mBaseModel;
		lod = 5;
	}
	else
	{
		model = &(mModel[lod]);
	}

	if (!mVertexBuffer[lod].empty())
	{
		mVertexBuffer[lod].clear();
	}

	mVertexBuffer[lod].clear();

	LLModelLoader::model_list::iterator base_iter = mBaseModel.begin();

	for (LLModelLoader::model_list::iterator iter = model->begin(); iter != model->end(); ++iter)
	{
		LLModel* mdl = *iter;
		if (!mdl)
		{
			continue;
		}

		LLModel* base_mdl = *base_iter;
		base_iter++;

		for (S32 i = 0; i < mdl->getNumVolumeFaces(); ++i)
		{
			const LLVolumeFace &vf = mdl->getVolumeFace(i);
			U32 num_vertices = vf.mNumVertices;
			U32 num_indices = vf.mNumIndices;

			if (!num_vertices || ! num_indices)
			{
				continue;
			}

			LLVertexBuffer* vb = NULL;

			bool skinned = include_skin_weights && !mdl->mSkinWeights.empty();

			U32 mask = LLVertexBuffer::MAP_VERTEX | LLVertexBuffer::MAP_NORMAL | LLVertexBuffer::MAP_TEXCOORD0 ;

			if (skinned)
			{
				mask |= LLVertexBuffer::MAP_WEIGHT4;
			}

			// <FS:ND> Make sure LLRender::sGLCoreProfile is off, so we get a buffer we can pass into GLOD
			nd::utils::boolSwitch switchCoreProfile ( &LLRender::sGLCoreProfile, false );
			// </FS:ND>

			vb = new LLVertexBuffer(mask, 0);
			
			// <FS:ND> And reset LLRender::sGLCoreProfile again
			switchCoreProfile.reset();
			// </FS:ND>

			vb->allocateBuffer(num_vertices, num_indices, TRUE);

			LLStrider<LLVector3> vertex_strider;
			LLStrider<LLVector3> normal_strider;
			LLStrider<LLVector2> tc_strider;
			LLStrider<U16> index_strider;
			LLStrider<LLVector4> weights_strider;

			vb->getVertexStrider(vertex_strider);
			vb->getIndexStrider(index_strider);

			if (skinned)
			{
				vb->getWeight4Strider(weights_strider);
			}

			LLVector4a::memcpyNonAliased16((F32*) vertex_strider.get(), (F32*) vf.mPositions, num_vertices*4*sizeof(F32));
			
			if (vf.mTexCoords)
			{
				vb->getTexCoord0Strider(tc_strider);
				S32 tex_size = (num_vertices*2*sizeof(F32)+0xF) & ~0xF;
				LLVector4a::memcpyNonAliased16((F32*) tc_strider.get(), (F32*) vf.mTexCoords, tex_size);
			}
			
			if (vf.mNormals)
			{
				vb->getNormalStrider(normal_strider);
				LLVector4a::memcpyNonAliased16((F32*) normal_strider.get(), (F32*) vf.mNormals, num_vertices*4*sizeof(F32));
			}

			if (skinned)
			{
				for (U32 i = 0; i < num_vertices; i++)
				{
					//find closest weight to vf.mVertices[i].mPosition
					LLVector3 pos(vf.mPositions[i].getF32ptr());

					const LLModel::weight_list& weight_list = base_mdl->getJointInfluences(pos);

					LLVector4 w(0,0,0,0);
					
					for (U32 i = 0; i < weight_list.size(); ++i)
					{
						F32 wght = llmin(weight_list[i].mWeight, 0.999999f);
						F32 joint = (F32) weight_list[i].mJointIdx;
						w.mV[i] = joint + wght;
					}

					*(weights_strider++) = w;
				}
			}

			// build indices
			for (U32 i = 0; i < num_indices; i++)
			{
				*(index_strider++) = vf.mIndices[i];
			}

			mVertexBuffer[lod][mdl].push_back(vb);

			vertex_count += num_vertices;
			tri_count += num_indices/3;
			++mesh_count;

		}
	}
}

void LLModelPreview::update()
{
	if (mDirty)
	{
		mDirty = false;
		mResourceCost = calcResourceCost();
		refresh();
		updateStatusMessages();
	}

	if (mGenLOD)
	{
		mGenLOD = false;
		genLODs();
		refresh();
		updateStatusMessages();
	}

}
//-----------------------------------------------------------------------------
// getTranslationForJointOffset()
//-----------------------------------------------------------------------------
LLVector3 LLModelPreview::getTranslationForJointOffset( std::string joint )
{
	LLMatrix4 jointTransform;
	if ( mJointTransformMap.find( joint ) != mJointTransformMap.end() )
	{
		jointTransform = mJointTransformMap[joint];
		return jointTransform.getTranslation();
	}
	return LLVector3(0.0f,0.0f,0.0f);								
}
//-----------------------------------------------------------------------------
// createPreviewAvatar
//-----------------------------------------------------------------------------
void LLModelPreview::createPreviewAvatar( void )
{
	mPreviewAvatar = (LLVOAvatar*)gObjectList.createObjectViewer( LL_PCODE_LEGACY_AVATAR, gAgent.getRegion() );
	if ( mPreviewAvatar )
	{
		mPreviewAvatar->createDrawable( &gPipeline );
		mPreviewAvatar->mIsDummy = TRUE;
		mPreviewAvatar->mSpecialRenderMode = 1;
		mPreviewAvatar->setPositionAgent( LLVector3::zero );
		mPreviewAvatar->slamPosition();
		mPreviewAvatar->updateJointLODs();
		mPreviewAvatar->updateGeometry( mPreviewAvatar->mDrawable );
		mPreviewAvatar->startMotion( ANIM_AGENT_STAND );
		mPreviewAvatar->hideSkirt();
	}
	else
	{
		LL_INFOS()<<"Failed to create preview avatar for upload model window"<<LL_ENDL;
	}
}

void LLModelPreview::addEmptyFace( LLModel* pTarget )
{
	U32 type_mask = LLVertexBuffer::MAP_VERTEX | LLVertexBuffer::MAP_NORMAL | LLVertexBuffer::MAP_TEXCOORD0;
	
	// <FS:ND> Make sure LLRender::sGLCoreProfile is off, so we get a buffer we can pass into GLOD
	nd::utils::boolSwitch switchCoreProfile ( &LLRender::sGLCoreProfile, false );
	// </FS:ND>

	LLPointer<LLVertexBuffer> buff = new LLVertexBuffer(type_mask, 0);
	
	// <FS:ND> And reset LLRender::sGLCoreProfile again
	switchCoreProfile.reset();
	// </FS:ND>

	buff->allocateBuffer(1, 3, true);
	memset( (U8*) buff->getMappedData(), 0, buff->getSize() );
	memset( (U8*) buff->getIndicesPointer(), 0, buff->getIndicesSize() );
		
	buff->validateRange( 0, buff->getNumVerts()-1, buff->getNumIndices(), 0 );
		
	LLStrider<LLVector3> pos;
	LLStrider<LLVector3> norm;
	LLStrider<LLVector2> tc;
	LLStrider<U16> index;
		
	buff->getVertexStrider(pos);
		
	if ( type_mask & LLVertexBuffer::MAP_NORMAL )
	{
		buff->getNormalStrider(norm);
	}
	if ( type_mask & LLVertexBuffer::MAP_TEXCOORD0 )
	{
		buff->getTexCoord0Strider(tc);
	}
		
	buff->getIndexStrider(index);
		
	//resize face array
	int faceCnt = pTarget->getNumVolumeFaces();
	pTarget->setNumVolumeFaces( faceCnt+1 );	
	pTarget->setVolumeFaceData( faceCnt+1, pos, norm, tc, index, buff->getNumVerts(), buff->getNumIndices() );
	
}	
//-----------------------------------------------------------------------------
// render()
//-----------------------------------------------------------------------------
BOOL LLModelPreview::render()
{
	assert_main_thread();

	LLMutexLock lock(this);
	mNeedsUpdate = FALSE;

	bool use_shaders = LLGLSLShader::sNoFixedFunction;

	bool edges = mViewOption["show_edges"];
	bool joint_positions = mViewOption["show_joint_positions"];
	bool skin_weight = mViewOption["show_skin_weight"];
	bool textures = mViewOption["show_textures"];
	bool physics = mViewOption["show_physics"];

	S32 width = getWidth();
	S32 height = getHeight();

	LLGLSUIDefault def;
	LLGLDisable no_blend(GL_BLEND);
	LLGLEnable cull(GL_CULL_FACE);
	LLGLDepthTest depth(GL_TRUE);
	LLGLDisable fog(GL_FOG);

	{
		if (use_shaders)
		{
			gUIProgram.bind();
		}
		//clear background to blue
		gGL.matrixMode(LLRender::MM_PROJECTION);
		gGL.pushMatrix();
		gGL.loadIdentity();
		gGL.ortho(0.0f, width, 0.0f, height, -1.0f, 1.0f);

		gGL.matrixMode(LLRender::MM_MODELVIEW);
		gGL.pushMatrix();
		gGL.loadIdentity();

		gGL.color4f(0.169f, 0.169f, 0.169f, 1.f);

		gl_rect_2d_simple( width, height );

		gGL.matrixMode(LLRender::MM_PROJECTION);
		gGL.popMatrix();

		gGL.matrixMode(LLRender::MM_MODELVIEW);
		gGL.popMatrix();
		if (use_shaders)
		{
			gUIProgram.unbind();
		}
	}

	LLFloaterModelPreview* fmp = LLFloaterModelPreview::sInstance;
	
	bool has_skin_weights = false;
	bool upload_skin = mFMP->childGetValue("upload_skin").asBoolean();	
	bool upload_joints = mFMP->childGetValue("upload_joints").asBoolean();

	if ( upload_joints != mLastJointUpdate )
	{
		mLastJointUpdate = upload_joints;
	}

	for (LLModelLoader::scene::iterator iter = mScene[mPreviewLOD].begin(); iter != mScene[mPreviewLOD].end(); ++iter)
	{
		for (LLModelLoader::model_instance_list::iterator model_iter = iter->second.begin(); model_iter != iter->second.end(); ++model_iter)
		{
			LLModelInstance& instance = *model_iter;
			LLModel* model = instance.mModel;
			model->mPelvisOffset = mPelvisZOffset;
			if (!model->mSkinWeights.empty())
			{
				has_skin_weights = true;
			}
		}
	}

	if (has_skin_weights)
	{ //model has skin weights, enable view options for skin weights and joint positions
		if (fmp && isLegacyRigValid() )
		{
			fmp->enableViewOption("show_skin_weight");
			fmp->setViewOptionEnabled("show_joint_positions", skin_weight);	
			mFMP->childEnable("upload_skin");
		}
	}
	else
	{
		mFMP->childDisable("upload_skin");
		if (fmp)
		{
			mViewOption["show_skin_weight"] = false;
			fmp->disableViewOption("show_skin_weight");
			fmp->disableViewOption("show_joint_positions");
		}
		skin_weight = false;
	}

	if (upload_skin && !has_skin_weights)
	{ //can't upload skin weights if model has no skin weights
		mFMP->childSetValue("upload_skin", false);
		upload_skin = false;
	}

	if (!upload_skin && upload_joints)
	{ //can't upload joints if not uploading skin weights
		mFMP->childSetValue("upload_joints", false);
		upload_joints = false;		
	}	
		
	//Only enable joint offsets if it passed the earlier critiquing
	if ( isRigValidForJointPositionUpload() )  
	{
		mFMP->childSetEnabled("upload_joints", upload_skin);
	}

	F32 explode = mFMP->childGetValue("physics_explode").asReal();

	glClear(GL_DEPTH_BUFFER_BIT);

	LLRect preview_rect;

	preview_rect = mFMP->getChildView("preview_panel")->getRect();

	F32 aspect = (F32) preview_rect.getWidth()/preview_rect.getHeight();

	LLViewerCamera::getInstance()->setAspect(aspect);

	LLViewerCamera::getInstance()->setView(LLViewerCamera::getInstance()->getDefaultFOV() / mCameraZoom);

	LLVector3 offset = mCameraOffset;
	LLVector3 target_pos = mPreviewTarget+offset;

	F32 z_near = 0.001f;
	F32 z_far = mCameraDistance*10.0f+mPreviewScale.magVec()+mCameraOffset.magVec();

	if (skin_weight)
	{
		target_pos = getPreviewAvatar()->getPositionAgent();
		z_near = 0.01f;
		z_far = 1024.f;
		mCameraDistance = 16.f;

		//render avatar previews every frame
		refresh();
	}

	if (use_shaders)
	{
		gObjectPreviewProgram.bind();
	}

	gGL.loadIdentity();
	gPipeline.enableLightsPreview();

	LLQuaternion camera_rot = LLQuaternion(mCameraPitch, LLVector3::y_axis) *
	LLQuaternion(mCameraYaw, LLVector3::z_axis);

	LLQuaternion av_rot = camera_rot;
	LLViewerCamera::getInstance()->setOriginAndLookAt(
													  target_pos + ((LLVector3(mCameraDistance, 0.f, 0.f) + offset) * av_rot),		// camera
													  LLVector3::z_axis,																	// up
													  target_pos);											// point of interest


	z_near = llclamp(z_far * 0.001f, 0.001f, 0.1f);

	LLViewerCamera::getInstance()->setPerspective(FALSE, mOrigin.mX, mOrigin.mY, width, height, FALSE, z_near, z_far);

	stop_glerror();

	gGL.pushMatrix();
	const F32 BRIGHTNESS = 0.9f;
	gGL.color3f(BRIGHTNESS, BRIGHTNESS, BRIGHTNESS);

	const U32 type_mask = LLVertexBuffer::MAP_VERTEX | LLVertexBuffer::MAP_NORMAL | LLVertexBuffer::MAP_TEXCOORD0;

	LLGLEnable normalize(GL_NORMALIZE);

	if (!mBaseModel.empty() && mVertexBuffer[5].empty())
	{
		genBuffers(-1, skin_weight);
		//genBuffers(3);
		//genLODs();
	}

	if (!mModel[mPreviewLOD].empty())
	{
		mFMP->childEnable("reset_btn");

		bool regen = mVertexBuffer[mPreviewLOD].empty();
		if (!regen)
		{
			const std::vector<LLPointer<LLVertexBuffer> >& vb_vec = mVertexBuffer[mPreviewLOD].begin()->second;
			if (!vb_vec.empty())
			{
				const LLVertexBuffer* buff = vb_vec[0];
				regen = buff->hasDataType(LLVertexBuffer::TYPE_WEIGHT4) != skin_weight;
			}
		}

		//make sure material lists all match
		for (U32 i = 0; i < LLModel::NUM_LODS-1; i++)
		{
			if (mBaseModel.size() == mModel[i].size())
			{
				for (U32 j = 0; j < mBaseModel.size(); ++j)
				{
					int refFaceCnt = 0;
					int modelFaceCnt = 0;
										
					if ( !mModel[i][j]->matchMaterialOrder(mBaseModel[j], refFaceCnt, modelFaceCnt ) )
					{
						mFMP->childDisable( "calculate_btn" );
					}
				}
			}
		}

		if (regen)
		{
			genBuffers(mPreviewLOD, skin_weight);
		}

		if (!skin_weight)
		{
			for (LLMeshUploadThread::instance_list::iterator iter = mUploadData.begin(); iter != mUploadData.end(); ++iter)
			{
				LLModelInstance& instance = *iter;

				LLModel* model = instance.mLOD[mPreviewLOD];

				if (!model)
				{
					continue;
				}

				gGL.pushMatrix();
				LLMatrix4 mat = instance.mTransform;

				gGL.multMatrix((GLfloat*) mat.mMatrix);

				for (U32 i = 0; i < mVertexBuffer[mPreviewLOD][model].size(); ++i)
				{
					LLVertexBuffer* buffer = mVertexBuffer[mPreviewLOD][model][i];
				
					buffer->setBuffer(type_mask & buffer->getTypeMask());

					if (textures)
					{
						int materialCnt = instance.mModel->mMaterialList.size();
						if ( i < materialCnt )
						{
							const std::string& binding = instance.mModel->mMaterialList[i];						
							const LLImportMaterial& material = instance.mMaterial[binding];

							gGL.diffuseColor4fv(material.mDiffuseColor.mV);

							if (material.mDiffuseMap.notNull())
							{
								if (material.mDiffuseMap->getDiscardLevel() > -1)
								{
									gGL.getTexUnit(0)->bind(material.mDiffuseMap, true);
									mTextureSet.insert(material.mDiffuseMap.get());
								}
							}
						}
					}
					else
					{
						gGL.diffuseColor4f(1,1,1,1);
					}

					buffer->drawRange(LLRender::TRIANGLES, 0, buffer->getNumVerts()-1, buffer->getNumIndices(), 0);
					gGL.getTexUnit(0)->unbind(LLTexUnit::TT_TEXTURE);
					gGL.diffuseColor3f(0.4f, 0.4f, 0.4f);

					if (edges)
					{
						glLineWidth(3.f);
						glPolygonMode(GL_FRONT_AND_BACK, GL_LINE);
						buffer->drawRange(LLRender::TRIANGLES, 0, buffer->getNumVerts()-1, buffer->getNumIndices(), 0);
						glPolygonMode(GL_FRONT_AND_BACK, GL_FILL);
						glLineWidth(1.f);
					}
				}
				gGL.popMatrix();
			}

			if (physics)
			{
				glClear(GL_DEPTH_BUFFER_BIT);
				
				for (U32 i = 0; i < 2; i++)
				{
					if (i == 0)
					{ //depth only pass
						gGL.setColorMask(false, false);
					}
					else
					{
						gGL.setColorMask(true, true);
					}

					//enable alpha blending on second pass but not first pass
					LLGLState blend(GL_BLEND, i); 
					
					gGL.blendFunc(LLRender::BF_SOURCE_ALPHA, LLRender::BF_ONE_MINUS_SOURCE_ALPHA);

					for (LLMeshUploadThread::instance_list::iterator iter = mUploadData.begin(); iter != mUploadData.end(); ++iter)
					{
						LLModelInstance& instance = *iter;

						LLModel* model = instance.mLOD[LLModel::LOD_PHYSICS];

						if (!model)
						{
							continue;
						}

						gGL.pushMatrix();
						LLMatrix4 mat = instance.mTransform;

						gGL.multMatrix((GLfloat*) mat.mMatrix);


						bool render_mesh = true;

						LLPhysicsDecomp* decomp = gMeshRepo.mDecompThread;
						if (decomp)
						{
							LLMutexLock(decomp->mMutex);

							LLModel::Decomposition& physics = model->mPhysics;

							if (!physics.mHull.empty())
							{
								render_mesh = false;

								if (physics.mMesh.empty())
								{ //build vertex buffer for physics mesh
									gMeshRepo.buildPhysicsMesh(physics);
								}
						
								if (!physics.mMesh.empty())
								{ //render hull instead of mesh
									for (U32 i = 0; i < physics.mMesh.size(); ++i)
									{
										if (explode > 0.f)
										{
											gGL.pushMatrix();

											LLVector3 offset = model->mHullCenter[i]-model->mCenterOfHullCenters;
											offset *= explode;

											gGL.translatef(offset.mV[0], offset.mV[1], offset.mV[2]);
										}

										static std::vector<LLColor4U> hull_colors;

										if (i+1 >= hull_colors.size())
										{
											hull_colors.push_back(LLColor4U(rand()%128+127, rand()%128+127, rand()%128+127, 128));
										}

										gGL.diffuseColor4ubv(hull_colors[i].mV);
										LLVertexBuffer::drawArrays(LLRender::TRIANGLES, physics.mMesh[i].mPositions, physics.mMesh[i].mNormals);

										if (explode > 0.f)
										{
											gGL.popMatrix();
										}
									}
								}
							}
						}

						if (render_mesh)
						{
							if (mVertexBuffer[LLModel::LOD_PHYSICS].empty())
							{
								genBuffers(LLModel::LOD_PHYSICS, false);
							}
							for (U32 i = 0; i < mVertexBuffer[LLModel::LOD_PHYSICS][model].size(); ++i)
							{
								LLVertexBuffer* buffer = mVertexBuffer[LLModel::LOD_PHYSICS][model][i];

								gGL.getTexUnit(0)->unbind(LLTexUnit::TT_TEXTURE);
								gGL.diffuseColor4f(0.4f, 0.4f, 0.0f, 0.4f);

								buffer->setBuffer(type_mask & buffer->getTypeMask());
								buffer->drawRange(LLRender::TRIANGLES, 0, buffer->getNumVerts()-1, buffer->getNumIndices(), 0);

								gGL.diffuseColor3f(1.f, 1.f, 0.f);

								glLineWidth(2.f);
								glPolygonMode(GL_FRONT_AND_BACK, GL_LINE);
								buffer->drawRange(LLRender::TRIANGLES, 0, buffer->getNumVerts()-1, buffer->getNumIndices(), 0);

								glPolygonMode(GL_FRONT_AND_BACK, GL_FILL);
								glLineWidth(1.f);
							}
						}

						gGL.popMatrix();
					}

					glLineWidth(3.f);
					glPointSize(8.f);
					gPipeline.enableLightsFullbright(LLColor4::white);
					//show degenerate triangles
					LLGLDepthTest depth(GL_TRUE, GL_TRUE, GL_ALWAYS);
					LLGLDisable cull(GL_CULL_FACE);
					gGL.diffuseColor4f(1.f,0.f,0.f,1.f);
					const LLVector4a scale(0.5f);

					for (LLMeshUploadThread::instance_list::iterator iter = mUploadData.begin(); iter != mUploadData.end(); ++iter)
					{
						LLModelInstance& instance = *iter;

						LLModel* model = instance.mLOD[LLModel::LOD_PHYSICS];

						if (!model)
						{
							continue;
						}

						gGL.pushMatrix();
						LLMatrix4 mat = instance.mTransform;

						gGL.multMatrix((GLfloat*) mat.mMatrix);


						LLPhysicsDecomp* decomp = gMeshRepo.mDecompThread;
						if (decomp)
						{
							LLMutexLock(decomp->mMutex);

							LLModel::Decomposition& physics = model->mPhysics;

							if (physics.mHull.empty())
							{
								if (mVertexBuffer[LLModel::LOD_PHYSICS].empty())
								{
									genBuffers(LLModel::LOD_PHYSICS, false);
								}
							
								for (U32 i = 0; i < mVertexBuffer[LLModel::LOD_PHYSICS][model].size(); ++i)
								{
									LLVertexBuffer* buffer = mVertexBuffer[LLModel::LOD_PHYSICS][model][i];

									buffer->setBuffer(type_mask & buffer->getTypeMask());

									LLStrider<LLVector3> pos_strider; 
									buffer->getVertexStrider(pos_strider, 0);
									LLVector4a* pos = (LLVector4a*) pos_strider.get();
							
									LLStrider<U16> idx;
									buffer->getIndexStrider(idx, 0);

									for (U32 i = 0; i < buffer->getNumIndices(); i += 3)
									{
										LLVector4a v1; v1.setMul(pos[*idx++], scale);
										LLVector4a v2; v2.setMul(pos[*idx++], scale);
										LLVector4a v3; v3.setMul(pos[*idx++], scale);

										if (ll_is_degenerate(v1,v2,v3))
										{
											buffer->draw(LLRender::LINE_LOOP, 3, i);
											buffer->draw(LLRender::POINTS, 3, i);
										}
									}
								}
							}
						}

						gGL.popMatrix();
					}
					glLineWidth(1.f);
					glPointSize(1.f);
					gPipeline.enableLightsPreview();
					gGL.setSceneBlendType(LLRender::BT_ALPHA);
				}
			}
		}
		else
		{
			target_pos = getPreviewAvatar()->getPositionAgent();

			LLViewerCamera::getInstance()->setOriginAndLookAt(
															  target_pos + ((LLVector3(mCameraDistance, 0.f, 0.f) + offset) * av_rot),		// camera
															  LLVector3::z_axis,																	// up
															  target_pos);											// point of interest

			if (joint_positions)
			{
				LLGLSLShader* shader = LLGLSLShader::sCurBoundShaderPtr;
				if (shader)
				{
					gDebugProgram.bind();
				}
				getPreviewAvatar()->renderCollisionVolumes();
				if (shader)
				{
					shader->bind();
				}
			}

			for (LLModelLoader::scene::iterator iter = mScene[mPreviewLOD].begin(); iter != mScene[mPreviewLOD].end(); ++iter)
			{
				for (LLModelLoader::model_instance_list::iterator model_iter = iter->second.begin(); model_iter != iter->second.end(); ++model_iter)
				{
					LLModelInstance& instance = *model_iter;
					LLModel* model = instance.mModel;

					if (!model->mSkinWeights.empty())
					{
						for (U32 i = 0; i < mVertexBuffer[mPreviewLOD][model].size(); ++i)
						{
							LLVertexBuffer* buffer = mVertexBuffer[mPreviewLOD][model][i];

							const LLVolumeFace& face = model->getVolumeFace(i);

							LLStrider<LLVector3> position;
							buffer->getVertexStrider(position);

							LLStrider<LLVector4> weight;
							buffer->getWeight4Strider(weight);

							//quick 'n dirty software vertex skinning

							//build matrix palette
							
							LLMatrix4 mat[64];
							for (U32 j = 0; j < model->mSkinInfo.mJointNames.size(); ++j)
							{
								LLJoint* joint = getPreviewAvatar()->getJoint(model->mSkinInfo.mJointNames[j]);
								if (joint)
								{
									mat[j] = model->mSkinInfo.mInvBindMatrix[j];
									mat[j] *= joint->getWorldMatrix();
								}
							}

							for (U32 j = 0; j < buffer->getNumVerts(); ++j)
							{
								LLMatrix4 final_mat;
								final_mat.mMatrix[0][0] = final_mat.mMatrix[1][1] = final_mat.mMatrix[2][2] = final_mat.mMatrix[3][3] = 0.f;

								LLVector4 wght;
								S32 idx[4];

								F32 scale = 0.f;
								for (U32 k = 0; k < 4; k++)
								{
									F32 w = weight[j].mV[k];

									idx[k] = (S32) floorf(w);
									wght.mV[k] = w - floorf(w);
									scale += wght.mV[k];
								}

								wght *= 1.f/scale;

								for (U32 k = 0; k < 4; k++)
								{
									F32* src = (F32*) mat[idx[k]].mMatrix;
									F32* dst = (F32*) final_mat.mMatrix;

									F32 w = wght.mV[k];

									for (U32 l = 0; l < 16; l++)
									{
										dst[l] += src[l]*w;
									}
								}

								//VECTORIZE THIS
								LLVector3 v(face.mPositions[j].getF32ptr());

								v = v * model->mSkinInfo.mBindShapeMatrix;
								v = v * final_mat;

								position[j] = v;
							}
							
							// <FS:ND> FIRE-13465 Make sure there's a material set before dereferencing it
							if( instance.mModel->mMaterialList.size() > i &&
								instance.mMaterial.end() != instance.mMaterial.find( instance.mModel->mMaterialList[ i ] ) )
							{
							// </FS:ND>

							const std::string& binding = instance.mModel->mMaterialList[i];
							const LLImportMaterial& material = instance.mMaterial[binding];

							buffer->setBuffer(type_mask & buffer->getTypeMask());
							gGL.diffuseColor4fv(material.mDiffuseColor.mV);
							gGL.getTexUnit(0)->unbind(LLTexUnit::TT_TEXTURE);
							if (material.mDiffuseMap.notNull())
							{
								if (material.mDiffuseMap->getDiscardLevel() > -1)
								{
									gGL.getTexUnit(0)->bind(material.mDiffuseMap, true);
									mTextureSet.insert(material.mDiffuseMap.get());
								}
	
							}
							
							} else  // <FS:ND> FIRE-13465 Make sure there's a material set before dereferencing it, if none, set buffer type and unbind texture.
							{
								buffer->setBuffer(type_mask & buffer->getTypeMask());
								gGL.getTexUnit(0)->unbind(LLTexUnit::TT_TEXTURE);
							} // </FS:ND>
						
							buffer->draw(LLRender::TRIANGLES, buffer->getNumIndices(), 0);
							gGL.diffuseColor3f(0.4f, 0.4f, 0.4f);

							if (edges)
							{
								glLineWidth(3.f);
								glPolygonMode(GL_FRONT_AND_BACK, GL_LINE);
								buffer->draw(LLRender::TRIANGLES, buffer->getNumIndices(), 0);
								glPolygonMode(GL_FRONT_AND_BACK, GL_FILL);
								glLineWidth(1.f);
							}
						}
					}
				}
			}
		}
	}

	if (use_shaders)
	{
		gObjectPreviewProgram.unbind();
	}

	gGL.popMatrix();

	return TRUE;
}

//-----------------------------------------------------------------------------
// refresh()
//-----------------------------------------------------------------------------
void LLModelPreview::refresh()
{
	mNeedsUpdate = TRUE;
}

//-----------------------------------------------------------------------------
// rotate()
//-----------------------------------------------------------------------------
void LLModelPreview::rotate(F32 yaw_radians, F32 pitch_radians)
{
	mCameraYaw = mCameraYaw + yaw_radians;

	mCameraPitch = llclamp(mCameraPitch + pitch_radians, F_PI_BY_TWO * -0.8f, F_PI_BY_TWO * 0.8f);
}

//-----------------------------------------------------------------------------
// zoom()
//-----------------------------------------------------------------------------
void LLModelPreview::zoom(F32 zoom_amt)
{
	F32 new_zoom = mCameraZoom+zoom_amt;

	mCameraZoom	= llclamp(new_zoom, 1.f, 10.f);
}

void LLModelPreview::pan(F32 right, F32 up)
{
	mCameraOffset.mV[VY] = llclamp(mCameraOffset.mV[VY] + right * mCameraDistance / mCameraZoom, -1.f, 1.f);
	mCameraOffset.mV[VZ] = llclamp(mCameraOffset.mV[VZ] + up * mCameraDistance / mCameraZoom, -1.f, 1.f);
}

void LLModelPreview::setPreviewLOD(S32 lod)
{
	lod = llclamp(lod, 0, (S32) LLModel::LOD_HIGH);

	if (lod != mPreviewLOD)
	{
		mPreviewLOD = lod;

		LLComboBox* combo_box = mFMP->getChild<LLComboBox>("preview_lod_combo");
		combo_box->setCurrentByIndex((NUM_LOD-1)-mPreviewLOD); // combo box list of lods is in reverse order
		mFMP->childSetValue("lod_file_" + lod_name[mPreviewLOD], mLODFile[mPreviewLOD]);

		LLComboBox* combo_box2 = mFMP->getChild<LLComboBox>("preview_lod_combo2");
		combo_box2->setCurrentByIndex((NUM_LOD-1)-mPreviewLOD); // combo box list of lods is in reverse order
		
		LLComboBox* combo_box3 = mFMP->getChild<LLComboBox>("preview_lod_combo3");
		combo_box3->setCurrentByIndex((NUM_LOD-1)-mPreviewLOD); // combo box list of lods is in reverse order

		LLColor4 highlight_color = LLUIColorTable::instance().getColor("MeshImportTableHighlightColor");
		LLColor4 normal_color = LLUIColorTable::instance().getColor("MeshImportTableNormalColor");

		for (S32 i = 0; i <= LLModel::LOD_HIGH; ++i)
		{
			const LLColor4& color = (i == lod) ? highlight_color : normal_color;

			mFMP->childSetColor(lod_status_name[i], color);
			mFMP->childSetColor(lod_label_name[i], color);
			mFMP->childSetColor(lod_triangles_name[i], color);
			mFMP->childSetColor(lod_vertices_name[i], color);
		}
	}
	refresh();
	updateStatusMessages();
}

void LLFloaterModelPreview::onBrowseLOD(S32 lod)
{
	assert_main_thread();

	loadModel(lod);
}

//static
void LLFloaterModelPreview::onReset(void* user_data)
{
	assert_main_thread();

	LLFloaterModelPreview* fmp = (LLFloaterModelPreview*) user_data;
	fmp->childDisable("reset_btn");
	LLModelPreview* mp = fmp->mModelPreview;
	std::string filename = mp->mLODFile[3]; 

	fmp->resetDisplayOptions();
	//reset model preview
	fmp->initModelPreview();

	mp = fmp->mModelPreview;
	mp->loadModel(filename,3,true);
}

//static
void LLFloaterModelPreview::onUpload(void* user_data)
{
	assert_main_thread();

	LLFloaterModelPreview* mp = (LLFloaterModelPreview*) user_data;

	mp->mUploadBtn->setEnabled(false);

	mp->mModelPreview->rebuildUploadData();

	bool upload_skinweights = mp->childGetValue("upload_skin").asBoolean();
	bool upload_joint_positions = mp->childGetValue("upload_joints").asBoolean();

	mp->mModelPreview->saveUploadData(upload_skinweights, upload_joint_positions);

	gMeshRepo.uploadModel(mp->mModelPreview->mUploadData, mp->mModelPreview->mPreviewScale,
						  mp->childGetValue("upload_textures").asBoolean(), upload_skinweights, upload_joint_positions, mp->mUploadModelUrl,
						  true, LLHandle<LLWholeModelFeeObserver>(), mp->getWholeModelUploadObserverHandle());
}


void LLFloaterModelPreview::refresh()
{
	sInstance->toggleCalculateButton(true);
	sInstance->mModelPreview->mDirty = true;
}

//static
void LLModelPreview::textureLoadedCallback( BOOL success, LLViewerFetchedTexture *src_vi, LLImageRaw* src, LLImageRaw* src_aux, S32 discard_level, BOOL final, void* userdata )
{
	LLModelPreview* preview = (LLModelPreview*) userdata;
	preview->refresh();

	if(final && preview->mModelLoader)
	{
		if(preview->mModelLoader->mNumOfFetchingTextures > 0)
		{
			preview->mModelLoader->mNumOfFetchingTextures-- ;
		}
	}
}

void LLModelPreview::onLODParamCommit(S32 lod, bool enforce_tri_limit)
{
	if (!mLODFrozen)
	{
		genLODs(lod, 3, enforce_tri_limit);
		refresh();
	}
}

LLFloaterModelPreview::DecompRequest::DecompRequest(const std::string& stage, LLModel* mdl)
{
	mStage = stage;
	mContinue = 1;
	mModel = mdl;
	mDecompID = &mdl->mDecompID;
	mParams = sInstance->mDecompParams;

	//copy out positions and indices
	assignData(mdl) ;	
}

void LLFloaterModelPreview::setStatusMessage(const std::string& msg)
{
	LLMutexLock lock(mStatusLock);
	mStatusMessage = msg;
}

void LLFloaterModelPreview::toggleCalculateButton()
{
	toggleCalculateButton(true);
}

void LLFloaterModelPreview::toggleCalculateButton(bool visible)
{
	mCalculateBtn->setVisible(visible);

	bool uploadingSkin		     = childGetValue("upload_skin").asBoolean();
	bool uploadingJointPositions = childGetValue("upload_joints").asBoolean();
	if ( uploadingSkin )
	{
		//Disable the calculate button *if* the rig is invalid - which is determined during the critiquing process
		if ( uploadingJointPositions && !mModelPreview->isRigValidForJointPositionUpload() )
		{
			mCalculateBtn->setVisible( false );
		}
	}
	
	mUploadBtn->setVisible(!visible);
	mUploadBtn->setEnabled(mHasUploadPerm && !mUploadModelUrl.empty());

	if (visible)
	{
		std::string tbd = getString("tbd");
		childSetTextArg("prim_weight", "[EQ]", tbd);
		childSetTextArg("download_weight", "[ST]", tbd);
		childSetTextArg("server_weight", "[SIM]", tbd);
		childSetTextArg("physics_weight", "[PH]", tbd);
		childSetTextArg("upload_fee", "[FEE]", tbd);
		childSetTextArg("price_breakdown", "[STREAMING]", tbd);
		childSetTextArg("price_breakdown", "[PHYSICS]", tbd);
		childSetTextArg("price_breakdown", "[INSTANCES]", tbd);
		childSetTextArg("price_breakdown", "[TEXTURES]", tbd);
		childSetTextArg("price_breakdown", "[MODEL]", tbd);
	}
}

void LLFloaterModelPreview::onLoDSourceCommit(S32 lod)
{
	mModelPreview->updateLodControls(lod);
	refresh();

	LLComboBox* lod_source_combo = getChild<LLComboBox>("lod_source_" + lod_name[lod]);
	if (lod_source_combo->getCurrentIndex() == LLModelPreview::GENERATE)
	{ //rebuild LoD to update triangle counts
		onLODParamCommit(lod, true);
	}
}

void LLFloaterModelPreview::resetDisplayOptions()
{
	std::map<std::string,bool>::iterator option_it = mModelPreview->mViewOption.begin();

	for(;option_it != mModelPreview->mViewOption.end(); ++option_it)
	{
		LLUICtrl* ctrl = getChild<LLUICtrl>(option_it->first);
		ctrl->setValue(false);
	}
}

void LLFloaterModelPreview::onModelPhysicsFeeReceived(const LLSD& result, std::string upload_url)
{
	mModelPhysicsFee = result;
	mModelPhysicsFee["url"] = upload_url;

	doOnIdleOneTime(boost::bind(&LLFloaterModelPreview::handleModelPhysicsFeeReceived,this));
}

void LLFloaterModelPreview::handleModelPhysicsFeeReceived()
{
	const LLSD& result = mModelPhysicsFee;
	mUploadModelUrl = result["url"].asString();

	childSetTextArg("prim_weight", "[EQ]", llformat("%0.3f", result["resource_cost"].asReal()));
	childSetTextArg("download_weight", "[ST]", llformat("%0.3f", result["model_streaming_cost"].asReal()));
	childSetTextArg("server_weight", "[SIM]", llformat("%0.3f", result["simulation_cost"].asReal()));
	childSetTextArg("physics_weight", "[PH]", llformat("%0.3f", result["physics_cost"].asReal()));
	childSetTextArg("upload_fee", "[FEE]", llformat("%d", result["upload_price"].asInteger()));
	childSetTextArg("price_breakdown", "[STREAMING]", llformat("%d", result["upload_price_breakdown"]["mesh_streaming"].asInteger()));
	childSetTextArg("price_breakdown", "[PHYSICS]", llformat("%d", result["upload_price_breakdown"]["mesh_physics"].asInteger()));
	childSetTextArg("price_breakdown", "[INSTANCES]", llformat("%d", result["upload_price_breakdown"]["mesh_instance"].asInteger()));
	childSetTextArg("price_breakdown", "[TEXTURES]", llformat("%d", result["upload_price_breakdown"]["texture"].asInteger()));
	childSetTextArg("price_breakdown", "[MODEL]", llformat("%d", result["upload_price_breakdown"]["model"].asInteger()));
	childSetVisible("upload_fee", true);
	childSetVisible("price_breakdown", true);
	mUploadBtn->setEnabled(mHasUploadPerm && !mUploadModelUrl.empty());
}

void LLFloaterModelPreview::setModelPhysicsFeeErrorStatus(U32 status, const std::string& reason)
{
	LL_WARNS() << "LLFloaterModelPreview::setModelPhysicsFeeErrorStatus(" << status << " : " << reason << ")" << LL_ENDL;
	doOnIdleOneTime(boost::bind(&LLFloaterModelPreview::toggleCalculateButton, this, true));
}

/*virtual*/ 
void LLFloaterModelPreview::onModelUploadSuccess()
{
	assert_main_thread();
	closeFloater(false);
}

/*virtual*/ 
void LLFloaterModelPreview::onModelUploadFailure()
{
	assert_main_thread();
	toggleCalculateButton(true);
	mUploadBtn->setEnabled(true);
}

S32 LLFloaterModelPreview::DecompRequest::statusCallback(const char* status, S32 p1, S32 p2)
{
	if (mContinue)
	{
		setStatusMessage(llformat("%s: %d/%d", status, p1, p2));
		if (LLFloaterModelPreview::sInstance)
		{
			LLFloaterModelPreview::sInstance->setStatusMessage(mStatusMessage);
		}
	}

	return mContinue;
}

void LLFloaterModelPreview::DecompRequest::completed()
{ //called from the main thread
	if (mContinue)
	{
		mModel->setConvexHullDecomposition(mHull);

		if (sInstance)
		{
			if (mContinue)
			{
				if (sInstance->mModelPreview)
				{
					sInstance->mModelPreview->mDirty = true;
					LLFloaterModelPreview::sInstance->mModelPreview->refresh();
				}
			}

			sInstance->mCurRequest.erase(this);
		}
	}
	else if (sInstance)
	{
		llassert(sInstance->mCurRequest.find(this) == sInstance->mCurRequest.end());
	}
}

void dump_llsd_to_file(const LLSD& content, std::string filename);

void LLFloaterModelPreview::onPermissionsReceived(const LLSD& result)
{
	dump_llsd_to_file(result,"perm_received.xml");
	std::string upload_status = result["mesh_upload_status"].asString();
	// BAP HACK: handle "" for case that  MeshUploadFlag cap is broken.
	mHasUploadPerm = (("" == upload_status) || ("valid" == upload_status));

	//mUploadBtn->setEnabled(mHasUploadPerm);
	mUploadBtn->setEnabled(mHasUploadPerm && !mUploadModelUrl.empty());
	getChild<LLTextBox>("warning_title")->setVisible(!mHasUploadPerm);
	getChild<LLTextBox>("warning_message")->setVisible(!mHasUploadPerm);
}

void LLFloaterModelPreview::setPermissonsErrorStatus(U32 status, const std::string& reason)
{
	LL_WARNS() << "LLFloaterModelPreview::setPermissonsErrorStatus(" << status << " : " << reason << ")" << LL_ENDL;

	LLNotificationsUtil::add("MeshUploadPermError");
}

<|MERGE_RESOLUTION|>--- conflicted
+++ resolved
@@ -113,15 +113,10 @@
 #include "llviewernetwork.h"
 #include "llviewershadermgr.h"
 #include "glod/glod.h"
-<<<<<<< HEAD
-#include <boost/algorithm/string.hpp>
 // <AW: opensim-limits>
 #include "llworld.h"
 // </AW: opensim-limits>
-
 #include "nd/ndboolswitch.h" // <FS:ND/> To toggle LLRender::sGLCoreProfile 
-=======
->>>>>>> d0ef02c2
 
 const S32 SLM_SUPPORTED_VERSION = 3;
 
