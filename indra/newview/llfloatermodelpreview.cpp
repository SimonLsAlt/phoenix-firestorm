/**
 * @file llfloatermodelpreview.cpp
 * @brief LLFloaterModelPreview class implementation
 *
 * $LicenseInfo:firstyear=2004&license=viewerlgpl$
 * Second Life Viewer Source Code
 * Copyright (C) 2010, Linden Research, Inc.
 *
 * This library is free software; you can redistribute it and/or
 * modify it under the terms of the GNU Lesser General Public
 * License as published by the Free Software Foundation;
 * version 2.1 of the License only.
 *
 * This library is distributed in the hope that it will be useful,
 * but WITHOUT ANY WARRANTY; without even the implied warranty of
 * MERCHANTABILITY or FITNESS FOR A PARTICULAR PURPOSE.  See the GNU
 * Lesser General Public License for more details.
 *
 * You should have received a copy of the GNU Lesser General Public
 * License along with this library; if not, write to the Free Software
 * Foundation, Inc., 51 Franklin Street, Fifth Floor, Boston, MA  02110-1301  USA
 *
 * Linden Research, Inc., 945 Battery Street, San Francisco, CA  94111  USA
 * $/LicenseInfo$
 */

#include "llviewerprecompiledheaders.h"

#include "llmodelloader.h"
#include "llmodelpreview.h"

#include "llfloatermodelpreview.h"

#include "llfilepicker.h"
#include "llimagebmp.h"
#include "llimagetga.h"
#include "llimagejpeg.h"
#include "llimagepng.h"

#include "llagent.h"
#include "llbutton.h"
#include "llcombobox.h"
#include "llfloaterreg.h"
#include "llfocusmgr.h"
#include "llmeshrepository.h"
#include "llnotificationsutil.h"
#include "llsdutil_math.h"
#include "llskinningutil.h"
#include "lltextbox.h"
#include "lltoolmgr.h"
#include "llui.h"
#include "llviewerwindow.h"
#include "pipeline.h"
#include "llviewercontrol.h"
#include "llviewermenufile.h" //LLFilePickerThread
#include "llstring.h"
#include "llbutton.h"
#include "llcheckboxctrl.h"
#include "llsliderctrl.h"
#include "llspinctrl.h"
#include "lltabcontainer.h"
#include "llcolorswatch.h" // <FS:Beq>
#include "lltrans.h"
#include "llfilesystem.h"
#include "llcallbacklist.h"
#include "llviewertexteditor.h"
#include "llviewernetwork.h"


//static
S32 LLFloaterModelPreview::sUploadAmount = 10;
LLFloaterModelPreview* LLFloaterModelPreview::sInstance = NULL;

// "Retain%" decomp parameter has values from 0.0 to 1.0 by 0.01
// But according to the UI spec for upload model floater, this parameter
// should be represented by Retain spinner with values from 1 to 100 by 1.
// To achieve this, RETAIN_COEFFICIENT is used while creating spinner
// and when value is requested from spinner.
constexpr double RETAIN_COEFFICIENT = 100;

// "Cosine%" decomp parameter has values from 0.9 to 1 by 0.001
// But according to the UI spec for upload model floater, this parameter
// should be represented by Smooth combobox with only 10 values.
// So this const is used as a size of Smooth combobox list.
constexpr S32 SMOOTH_VALUES_NUMBER = 10;
// constexpr S32 PREVIEW_RENDER_SIZE = 1024; // <FS:Beq> Fix up regressions from LL uploader merge
constexpr F32 PREVIEW_CAMERA_DISTANCE = 16.f;

class LLMeshFilePicker : public LLFilePickerThread
{
public:
    LLMeshFilePicker(LLModelPreview* mp, S32 lod);
    virtual void notify(const std::vector<std::string>& filenames);

private:
    LLModelPreview* mMP;
    S32 mLOD;
};

LLMeshFilePicker::LLMeshFilePicker(LLModelPreview* mp, S32 lod)
: LLFilePickerThread(LLFilePicker::FFLOAD_MODEL)
    {
        mMP = mp;
        mLOD = lod;
    }

void LLMeshFilePicker::notify(const std::vector<std::string>& filenames)
{
    if(LLAppViewer::instance()->quitRequested())
    {
        return;
    }

    if (filenames.size() > 0)
    {
        mMP->loadModel(filenames[0], mLOD);
    }
    else
    {
        //closes floater
        mMP->loadModel(std::string(), mLOD);
    }
}

// <FS:Beq> support for settings panel of floater
const void updateUDPhysics(const std::vector<std::string>& filenames, LLFilePicker::ELoadFilter type)
{
<<<<<<< HEAD
	gSavedSettings.setString("FSPhysicsPresetUser1", filenames[0]);
=======
    gSavedSettings.setString("FSPhysicsPresetUser1", filenames[0]);
>>>>>>> 1a8a5404
}
// </FS:Beq>
//-----------------------------------------------------------------------------
// LLFloaterModelPreview()
//-----------------------------------------------------------------------------
LLFloaterModelPreview::LLFloaterModelPreview(const LLSD& key) :
LLFloaterModelUploadBase(key),
mUploadBtn(NULL),
mCalculateBtn(NULL),
mUploadLogText(NULL),
mTabContainer(NULL),
mAvatarTabIndex(0)
{
    sInstance = this;
    mLastMouseX = 0;
    mLastMouseY = 0;
    mStatusLock = new LLMutex();
    mModelPreview = NULL;

<<<<<<< HEAD
	mLODMode[LLModel::LOD_HIGH] = LLModelPreview::LOD_FROM_FILE;
	for (U32 i = 0; i < LLModel::LOD_HIGH; i++)
	{
		// <FS:Beq> FIRE-32267 - Set default LOD mode to GLOD
		// mLODMode[i] = LLModelPreview::MESH_OPTIMIZER_AUTO;
		static LLCachedControl<bool> default_to_glod(gSavedSettings, "FSMeshUploadUseGLODAsDefault");
		if( default_to_glod )
		{
		    mLODMode[i] = LLModelPreview::GENERATE;
		}
		else
		{
			mLODMode[i] = LLModelPreview::MESH_OPTIMIZER_AUTO;
		}
		// </FS:Beq>
	}
=======
    mLODMode[LLModel::LOD_HIGH] = LLModelPreview::LOD_FROM_FILE;
    for (U32 i = 0; i < LLModel::LOD_HIGH; i++)
    {
        // <FS:Beq> FIRE-32267 - Set default LOD mode to GLOD
        // mLODMode[i] = LLModelPreview::MESH_OPTIMIZER_AUTO;
        static LLCachedControl<bool> default_to_glod(gSavedSettings, "FSMeshUploadUseGLODAsDefault");
        if( default_to_glod )
        {
            mLODMode[i] = LLModelPreview::GENERATE;
        }
        else
        {
            mLODMode[i] = LLModelPreview::MESH_OPTIMIZER_AUTO;
        }
        // </FS:Beq>
    }
>>>>>>> 1a8a5404
}

// <FS:Beq> support for settings panel of floater
//static
void LLFloaterModelPreview::onSelectUDPhysics(LLUICtrl* ctrl, void* userdata)
{
<<<<<<< HEAD
	LLFilePickerReplyThread::startPicker(boost::bind(&updateUDPhysics, _1, _2), LLFilePicker::FFLOAD_COLLADA, false);
=======
    LLFilePickerReplyThread::startPicker(boost::bind(&updateUDPhysics, _1, _2), LLFilePicker::FFLOAD_COLLADA, false);
>>>>>>> 1a8a5404
}
// </FS:Beq>

//-----------------------------------------------------------------------------
// postBuild()
//-----------------------------------------------------------------------------
bool LLFloaterModelPreview::postBuild()
{
<<<<<<< HEAD
	if (!LLFloater::postBuild())
	{
		return false;
	}
=======
    if (!LLFloater::postBuild())
    {
        return false;
    }
>>>>>>> 1a8a5404

    childSetCommitCallback("cancel_btn", onCancel, this);
    childSetCommitCallback("crease_angle", onGenerateNormalsCommit, this);
    getChild<LLCheckBoxCtrl>("gen_normals")->setCommitCallback(boost::bind(&LLFloaterModelPreview::toggleGenarateNormals, this));

    childSetCommitCallback("lod_generate", onAutoFillCommit, this);

    for (S32 lod = 0; lod <= LLModel::LOD_HIGH; ++lod)
    {
        LLComboBox* lod_source_combo = getChild<LLComboBox>("lod_source_" + lod_name[lod]);
        lod_source_combo->setCommitCallback(boost::bind(&LLFloaterModelPreview::onLoDSourceCommit, this, lod));
        lod_source_combo->setCurrentByIndex(mLODMode[lod]);

        getChild<LLButton>("lod_browse_" + lod_name[lod])->setCommitCallback(boost::bind(&LLFloaterModelPreview::onBrowseLOD, this, lod));
        getChild<LLComboBox>("lod_mode_" + lod_name[lod])->setCommitCallback(boost::bind(&LLFloaterModelPreview::onLODParamCommit, this, lod, false));
        getChild<LLSpinCtrl>("lod_error_threshold_" + lod_name[lod])->setCommitCallback(boost::bind(&LLFloaterModelPreview::onLODParamCommit, this, lod, false));
        getChild<LLSpinCtrl>("lod_triangle_limit_" + lod_name[lod])->setCommitCallback(boost::bind(&LLFloaterModelPreview::onLODParamCommit, this, lod, true));
    }

    // Upload/avatar options, they need to refresh errors/notifications
    childSetCommitCallback("upload_skin", boost::bind(&LLFloaterModelPreview::onUploadOptionChecked, this, _1), NULL);
    childSetCommitCallback("upload_joints", boost::bind(&LLFloaterModelPreview::onUploadOptionChecked, this, _1), NULL);
    childSetCommitCallback("lock_scale_if_joint_position", boost::bind(&LLFloaterModelPreview::onUploadOptionChecked, this, _1), NULL);
    childSetCommitCallback("upload_textures", boost::bind(&LLFloaterModelPreview::onUploadOptionChecked, this, _1), NULL);

    childSetTextArg("status", "[STATUS]", getString("status_idle"));

    childSetAction("ok_btn", onUpload, this);
    childDisable("ok_btn");

    childSetAction("reset_btn", onReset, this);

    childSetCommitCallback("preview_lod_combo", onPreviewLODCommit, this);

    childSetCommitCallback("import_scale", onImportScaleCommit, this);
    childSetCommitCallback("pelvis_offset", onPelvisOffsetCommit, this);

    getChild<LLLineEditor>("description_form")->setKeystrokeCallback(boost::bind(&LLFloaterModelPreview::onDescriptionKeystroke, this, _1), NULL);

    getChild<LLCheckBoxCtrl>("show_edges")->setCommitCallback(boost::bind(&LLFloaterModelPreview::onViewOptionChecked, this, _1));
    getChild<LLCheckBoxCtrl>("show_physics")->setCommitCallback(boost::bind(&LLFloaterModelPreview::onViewOptionChecked, this, _1));
    getChild<LLCheckBoxCtrl>("show_textures")->setCommitCallback(boost::bind(&LLFloaterModelPreview::onViewOptionChecked, this, _1));
    getChild<LLCheckBoxCtrl>("show_skin_weight")->setCommitCallback(boost::bind(&LLFloaterModelPreview::onShowSkinWeightChecked, this, _1));
    getChild<LLCheckBoxCtrl>("show_joint_overrides")->setCommitCallback(boost::bind(&LLFloaterModelPreview::onViewOptionChecked, this, _1));
    getChild<LLCheckBoxCtrl>("show_joint_positions")->setCommitCallback(boost::bind(&LLFloaterModelPreview::onViewOptionChecked, this, _1));
    getChild<LLCheckBoxCtrl>("show_uv_guide")->setCommitCallback(boost::bind(&LLFloaterModelPreview::onViewOptionChecked, this, _1)); // <FS:Beq> - Add UV guide overlay to pmesh preview
    // <FS:Beq> support for settings panel of floater
    const auto& preview_refresh_cb = [this](LLUICtrl *, const LLSD &){ if(this->mModelPreview){mModelPreview->refresh();}};
    getChild<LLColorSwatchCtrl>("mesh_preview_canvas_color")->setCommitCallback(preview_refresh_cb);
    getChild<LLColorSwatchCtrl>("mesh_preview_edge_color")->setCommitCallback(preview_refresh_cb);
    getChild<LLColorSwatchCtrl>("mesh_preview_physics_edge_color")->setCommitCallback(preview_refresh_cb);
    getChild<LLColorSwatchCtrl>("mesh_preview_physics_fill_color")->setCommitCallback(preview_refresh_cb);
    getChild<LLColorSwatchCtrl>("mesh_preview_degenerate_edge_color")->setCommitCallback(preview_refresh_cb);
    getChild<LLColorSwatchCtrl>("mesh_preview_degenerate_fill_color")->setCommitCallback(preview_refresh_cb);

<<<<<<< HEAD
	getChild<LLCheckBoxCtrl>("show_edges")->setCommitCallback(boost::bind(&LLFloaterModelPreview::onViewOptionChecked, this, _1));
	getChild<LLCheckBoxCtrl>("show_physics")->setCommitCallback(boost::bind(&LLFloaterModelPreview::onViewOptionChecked, this, _1));
	getChild<LLCheckBoxCtrl>("show_textures")->setCommitCallback(boost::bind(&LLFloaterModelPreview::onViewOptionChecked, this, _1));
	getChild<LLCheckBoxCtrl>("show_skin_weight")->setCommitCallback(boost::bind(&LLFloaterModelPreview::onShowSkinWeightChecked, this, _1));
	getChild<LLCheckBoxCtrl>("show_joint_overrides")->setCommitCallback(boost::bind(&LLFloaterModelPreview::onViewOptionChecked, this, _1));
	getChild<LLCheckBoxCtrl>("show_joint_positions")->setCommitCallback(boost::bind(&LLFloaterModelPreview::onViewOptionChecked, this, _1));
	getChild<LLCheckBoxCtrl>("show_uv_guide")->setCommitCallback(boost::bind(&LLFloaterModelPreview::onViewOptionChecked, this, _1)); // <FS:Beq> - Add UV guide overlay to pmesh preview
	// <FS:Beq> support for settings panel of floater
	const auto& preview_refresh_cb = [this](LLUICtrl *, const LLSD &){ if(this->mModelPreview){mModelPreview->refresh();}};
	getChild<LLColorSwatchCtrl>("mesh_preview_canvas_color")->setCommitCallback(preview_refresh_cb);
	getChild<LLColorSwatchCtrl>("mesh_preview_edge_color")->setCommitCallback(preview_refresh_cb);
	getChild<LLColorSwatchCtrl>("mesh_preview_physics_edge_color")->setCommitCallback(preview_refresh_cb);
	getChild<LLColorSwatchCtrl>("mesh_preview_physics_fill_color")->setCommitCallback(preview_refresh_cb);
	getChild<LLColorSwatchCtrl>("mesh_preview_degenerate_edge_color")->setCommitCallback(preview_refresh_cb);
	getChild<LLColorSwatchCtrl>("mesh_preview_degenerate_fill_color")->setCommitCallback(preview_refresh_cb);

	getChild<LLComboBox>("lod_suffix_combo")->setCommitCallback(boost::bind(&LLFloaterModelPreview::onSuffixStandardSelected, this, _1)); //  mesh loader suffix configuration
	getChild<LLButton>("set_user_def_phys")->setCommitCallback(boost::bind(&LLFloaterModelPreview::onSelectUDPhysics, this, _1)); //  mesh loader suffix configuration
	// </FS:Beq>
=======
    getChild<LLComboBox>("lod_suffix_combo")->setCommitCallback(boost::bind(&LLFloaterModelPreview::onSuffixStandardSelected, this, _1)); //  mesh loader suffix configuration
    getChild<LLButton>("set_user_def_phys")->setCommitCallback(boost::bind(&LLFloaterModelPreview::onSelectUDPhysics, this, _1)); //  mesh loader suffix configuration
    // </FS:Beq>
>>>>>>> 1a8a5404

    childDisable("upload_skin");
    childDisable("upload_joints");
    childDisable("lock_scale_if_joint_position");

    childSetVisible("skin_too_many_joints", false);
    childSetVisible("skin_unknown_joint", false);

    childSetVisible("warning_title", false);
    childSetVisible("warning_message", false);

<<<<<<< HEAD
	initDecompControls();

	LLView* preview_panel = getChild<LLView>("preview_panel");

	mPreviewRect = preview_panel->getRect();

	initModelPreview();

	//set callbacks for left click on line editor rows
	for (U32 i = 0; i <= LLModel::LOD_HIGH; i++)
	{
		LLTextBox* text = getChild<LLTextBox>(lod_label_name[i]);
		if (text)
		{
			text->setMouseDownCallback(boost::bind(&LLFloaterModelPreview::setPreviewLOD, this, i));
		}

		text = getChild<LLTextBox>(lod_triangles_name[i]);
		if (text)
		{
			text->setMouseDownCallback(boost::bind(&LLFloaterModelPreview::setPreviewLOD, this, i));
		}

		text = getChild<LLTextBox>(lod_vertices_name[i]);
		if (text)
		{
			text->setMouseDownCallback(boost::bind(&LLFloaterModelPreview::setPreviewLOD, this, i));
		}

		text = getChild<LLTextBox>(lod_status_name[i]);
		if (text)
		{
			text->setMouseDownCallback(boost::bind(&LLFloaterModelPreview::setPreviewLOD, this, i));
		}
	}

	// <Ansariel> Changed grid detection and validation URL generation
	//            because of grid manager. This will need adjustments
	//            when OpenSims become mesh-capable!
	//std::string current_grid = LLGridManager::getInstance()->getGridId();
	//std::transform(current_grid.begin(),current_grid.end(),current_grid.begin(),::tolower);
	//std::string validate_url;
	//if (current_grid == "agni")
	//{
	//	validate_url = "http://secondlife.com/my/account/mesh.php";
	//}
	//else if (current_grid == "damballah")
	//{
	//	// Staging grid has its own naming scheme.
	//	validate_url = "http://secondlife-staging.com/my/account/mesh.php";
	//}
	//else
	//{
	//	validate_url = llformat("http://secondlife.%s.lindenlab.com/my/account/mesh.php",current_grid.c_str());
	//}

	std::string current_grid = LLGridManager::getInstance()->getGridId();
	std::transform(current_grid.begin(),current_grid.end(),current_grid.begin(),::tolower);

	std::string validate_url;
	if (LLGridManager::getInstance()->isInSLMain())
	{
		validate_url = "http://secondlife.com/my/account/mesh.php";
	}
	else if (LLGridManager::getInstance()->isInSLBeta())
	{
		validate_url = llformat("http://secondlife.%s.lindenlab.com/my/account/mesh.php", current_grid.c_str());
	}
#ifdef OPENSIM // <FS:AW optional opensim support>
	else
	{
		// TODO: Opensim: Set it to something reasonable
		validate_url = LLGridManager::getInstance()->getLoginPage();
	}
#endif // OPENSIM <FS:AW optional opensim support>
	// </Ansariel>

// <FS:CR> Show an alert dialog if using the Opensim viewer as functionality will be limited without Havok
#ifndef HAVOK_TPV
	LLSD args;
	args["FEATURE"] = getString("no_havok");
	LLNotificationsUtil::add("NoHavok", args);
#endif
// </FS:CR>

	getChild<LLTextBox>("warning_message")->setTextArg("[VURL]", validate_url);

	mUploadBtn = getChild<LLButton>("ok_btn");
	mCalculateBtn = getChild<LLButton>("calculate_btn");
	mUploadLogText = getChild<LLViewerTextEditor>("log_text");
	mTabContainer = getChild<LLTabContainer>("import_tab");
=======
    initDecompControls();

    LLView* preview_panel = getChild<LLView>("preview_panel");

    mPreviewRect = preview_panel->getRect();

    initModelPreview();

    //set callbacks for left click on line editor rows
    for (U32 i = 0; i <= LLModel::LOD_HIGH; i++)
    {
        LLTextBox* text = getChild<LLTextBox>(lod_label_name[i]);
        if (text)
        {
            text->setMouseDownCallback(boost::bind(&LLFloaterModelPreview::setPreviewLOD, this, i));
        }

        text = getChild<LLTextBox>(lod_triangles_name[i]);
        if (text)
        {
            text->setMouseDownCallback(boost::bind(&LLFloaterModelPreview::setPreviewLOD, this, i));
        }

        text = getChild<LLTextBox>(lod_vertices_name[i]);
        if (text)
        {
            text->setMouseDownCallback(boost::bind(&LLFloaterModelPreview::setPreviewLOD, this, i));
        }

        text = getChild<LLTextBox>(lod_status_name[i]);
        if (text)
        {
            text->setMouseDownCallback(boost::bind(&LLFloaterModelPreview::setPreviewLOD, this, i));
        }
    }

    // <Ansariel> Changed grid detection and validation URL generation
    //            because of grid manager. This will need adjustments
    //            when OpenSims become mesh-capable!
    //std::string current_grid = LLGridManager::getInstance()->getGridId();
    //std::transform(current_grid.begin(),current_grid.end(),current_grid.begin(),::tolower);
    //std::string validate_url;
    //if (current_grid == "agni")
    //{
    //  validate_url = "http://secondlife.com/my/account/mesh.php";
    //}
    //else if (current_grid == "damballah")
    //{
    //  // Staging grid has its own naming scheme.
    //  validate_url = "http://secondlife-staging.com/my/account/mesh.php";
    //}
    //else
    //{
    //  validate_url = llformat("http://secondlife.%s.lindenlab.com/my/account/mesh.php",current_grid.c_str());
    //}

    std::string current_grid = LLGridManager::getInstance()->getGridId();
    std::transform(current_grid.begin(),current_grid.end(),current_grid.begin(),::tolower);

    std::string validate_url;
    if (LLGridManager::getInstance()->isInSLMain())
    {
        validate_url = "http://secondlife.com/my/account/mesh.php";
    }
    else if (LLGridManager::getInstance()->isInSLBeta())
    {
        validate_url = llformat("http://secondlife.%s.lindenlab.com/my/account/mesh.php", current_grid.c_str());
    }
#ifdef OPENSIM // <FS:AW optional opensim support>
    else
    {
        // TODO: Opensim: Set it to something reasonable
        validate_url = LLGridManager::getInstance()->getLoginPage();
    }
#endif // OPENSIM <FS:AW optional opensim support>
    // </Ansariel>

// <FS:CR> Show an alert dialog if using the Opensim viewer as functionality will be limited without Havok
#ifndef HAVOK_TPV
    LLSD args;
    args["FEATURE"] = getString("no_havok");
    LLNotificationsUtil::add("NoHavok", args);
#endif
// </FS:CR>

    getChild<LLTextBox>("warning_message")->setTextArg("[VURL]", validate_url);

    mUploadBtn = getChild<LLButton>("ok_btn");
    mCalculateBtn = getChild<LLButton>("calculate_btn");
    mUploadLogText = getChild<LLViewerTextEditor>("log_text");
    mTabContainer = getChild<LLTabContainer>("import_tab");
>>>>>>> 1a8a5404

    LLPanel *panel = mTabContainer->getPanelByName("rigging_panel");
    mAvatarTabIndex = mTabContainer->getIndexForPanel(panel);
    panel->getChild<LLScrollListCtrl>("joints_list")->setCommitCallback(boost::bind(&LLFloaterModelPreview::onJointListSelection, this));

    if (LLConvexDecomposition::getInstance() != NULL)
    {
    mCalculateBtn->setClickedCallback(boost::bind(&LLFloaterModelPreview::onClickCalculateBtn, this));

    toggleCalculateButton(true);
    }
    else
    {
        mCalculateBtn->setEnabled(false);
    }

<<<<<<< HEAD
	return true;
=======
    return true;
>>>>>>> 1a8a5404
}

//-----------------------------------------------------------------------------
// reshape()
//-----------------------------------------------------------------------------

void LLFloaterModelPreview::reshape(S32 width, S32 height, bool called_from_parent)
{
    LLFloaterModelUploadBase::reshape(width, height, called_from_parent);

    LLView* preview_panel = getChild<LLView>("preview_panel");
    LLRect rect = preview_panel->getRect();

    if (rect != mPreviewRect)
    {
        mModelPreview->refresh();
        mPreviewRect = preview_panel->getRect();
    }
}

//-----------------------------------------------------------------------------
// LLFloaterModelPreview()
//-----------------------------------------------------------------------------
LLFloaterModelPreview::~LLFloaterModelPreview()
{
    sInstance = NULL;

    if ( mModelPreview )
    {
        delete mModelPreview;
    }

    delete mStatusLock;
    mStatusLock = NULL;
}

void LLFloaterModelPreview::initModelPreview()
{
<<<<<<< HEAD
	if (mModelPreview)
	{
		delete mModelPreview;
	}

	S32 tex_width = 512;
	S32 tex_height = 512;
	// <FS:Beq> Fix up regressions from LL's merge of uploader changes
	// S32 max_width = llmin(PREVIEW_RENDER_SIZE, (S32)gPipeline.mRT->width);
	// S32 max_height = llmin(PREVIEW_RENDER_SIZE, (S32)gPipeline.mRT->height);
	S32 max_width = llmin(gSavedSettings.getS32("PreviewRenderSize"), (S32)gPipeline.mRT->width);
	S32 max_height = llmin(gSavedSettings.getS32("PreviewRenderSize"), (S32)gPipeline.mRT->height);
	// </FS:Beq>
	
	while ((tex_width << 1) <= max_width) // <FS:Beq/> Fix up regressions from LL's merge of uploader changes
	{
		tex_width <<= 1;
	}
	while ((tex_height << 1) <= max_height) // <FS:Beq/> Fix up regressions from LL's merge of uploader changes
	{
		tex_height <<= 1;
	}

	mModelPreview = new LLModelPreview(tex_width, tex_height, this);
	mModelPreview->setPreviewTarget(PREVIEW_CAMERA_DISTANCE);
	mModelPreview->setDetailsCallback(boost::bind(&LLFloaterModelPreview::setDetails, this, _1, _2, _3));
	mModelPreview->setModelUpdatedCallback(boost::bind(&LLFloaterModelPreview::modelUpdated, this, _1));
=======
    if (mModelPreview)
    {
        delete mModelPreview;
    }

    S32 tex_width = 512;
    S32 tex_height = 512;
    // <FS:Beq> Fix up regressions from LL's merge of uploader changes
    // S32 max_width = llmin(PREVIEW_RENDER_SIZE, (S32)gPipeline.mRT->width);
    // S32 max_height = llmin(PREVIEW_RENDER_SIZE, (S32)gPipeline.mRT->height);
    S32 max_width = llmin(gSavedSettings.getS32("PreviewRenderSize"), (S32)gPipeline.mRT->width);
    S32 max_height = llmin(gSavedSettings.getS32("PreviewRenderSize"), (S32)gPipeline.mRT->height);
    // </FS:Beq>

    while ((tex_width << 1) <= max_width) // <FS:Beq/> Fix up regressions from LL's merge of uploader changes
    {
        tex_width <<= 1;
    }
    while ((tex_height << 1) <= max_height) // <FS:Beq/> Fix up regressions from LL's merge of uploader changes
    {
        tex_height <<= 1;
    }

    mModelPreview = new LLModelPreview(tex_width, tex_height, this);
    mModelPreview->setPreviewTarget(PREVIEW_CAMERA_DISTANCE);
    mModelPreview->setDetailsCallback(boost::bind(&LLFloaterModelPreview::setDetails, this, _1, _2, _3));
    mModelPreview->setModelUpdatedCallback(boost::bind(&LLFloaterModelPreview::modelUpdated, this, _1));
>>>>>>> 1a8a5404
}

//static
bool LLFloaterModelPreview::showModelPreview()
{
    LLFloaterModelPreview* fmp = (LLFloaterModelPreview*)LLFloaterReg::getInstance("upload_model");
    if (fmp && !fmp->isModelLoading())
    {
        fmp->loadHighLodModel();
    }
    return true;
}

void LLFloaterModelPreview::onUploadOptionChecked(LLUICtrl* ctrl)
{
    if (mModelPreview)
    {
        auto name = ctrl->getName();
        bool value = ctrl->getValue().asBoolean();
        // update the option and notifications
        // (this is a bit convoluted, because of the current structure of mModelPreview)
        if (name == "upload_skin")
        {
            childSetValue("show_skin_weight", value);
            mModelPreview->mViewOption["show_skin_weight"] = value;
            if (!value)
            {
                mModelPreview->mViewOption["show_joint_overrides"] = false;
                mModelPreview->mViewOption["show_joint_positions"] = false;
                childSetValue("show_joint_overrides", false);
                childSetValue("show_joint_positions", false);
            }
        }
        else if (name == "upload_joints")
        {
            if (mModelPreview->mViewOption["show_skin_weight"])
            {
                childSetValue("show_joint_overrides", value);
                mModelPreview->mViewOption["show_joint_overrides"] = value;
            }
        }
        else if (name == "upload_textures")
        {
            childSetValue("show_textures", value);
            mModelPreview->mViewOption["show_textures"] = value;
        }
        else if (name == "lock_scale_if_joint_position")
        {
            mModelPreview->mViewOption["lock_scale_if_joint_position"] = value;
        }

        mModelPreview->refresh(); // a 'dirty' flag for render
        mModelPreview->resetPreviewTarget();
        mModelPreview->clearBuffers();
        mModelPreview->mDirty = true;
    }
    // set the button visible, it will be refreshed later
    toggleCalculateButton(true);
}

void LLFloaterModelPreview::onShowSkinWeightChecked(LLUICtrl* ctrl)
{
    if (mModelPreview)
    {
        mModelPreview->mCameraOffset.clearVec();
        onViewOptionChecked(ctrl);
    }
}

void LLFloaterModelPreview::onViewOptionChecked(LLUICtrl* ctrl)
{
<<<<<<< HEAD
	if (mModelPreview)
	{
		// <FS>
		//auto name = ctrl->getName();
		//mModelPreview->mViewOption[name] = !mModelPreview->mViewOption[name];
		//if (name == "show_physics")
		//{
		//	auto enabled = mModelPreview->mViewOption[name];
		//	childSetEnabled("physics_explode", enabled);
		//	childSetVisible("physics_explode", enabled);
		//}
		mModelPreview->mViewOption[ctrl->getName()] = !mModelPreview->mViewOption[ctrl->getName()];
		// </FS>
		mModelPreview->refresh();
	}
=======
    if (mModelPreview)
    {
        // <FS>
        //auto name = ctrl->getName();
        //mModelPreview->mViewOption[name] = !mModelPreview->mViewOption[name];
        //if (name == "show_physics")
        //{
        //  auto enabled = mModelPreview->mViewOption[name];
        //  childSetEnabled("physics_explode", enabled);
        //  childSetVisible("physics_explode", enabled);
        //}
        mModelPreview->mViewOption[ctrl->getName()] = !mModelPreview->mViewOption[ctrl->getName()];
        // </FS>
        mModelPreview->refresh();
    }
>>>>>>> 1a8a5404
}

bool LLFloaterModelPreview::isViewOptionChecked(const LLSD& userdata)
{
    if (mModelPreview)
    {
        return mModelPreview->mViewOption[userdata.asString()];
    }

    return false;
}

bool LLFloaterModelPreview::isViewOptionEnabled(const LLSD& userdata)
{
    return getChildView(userdata.asString())->getEnabled();
}

void LLFloaterModelPreview::setViewOptionEnabled(const std::string& option, bool enabled)
{
    childSetEnabled(option, enabled);
}

void LLFloaterModelPreview::enableViewOption(const std::string& option)
{
    setViewOptionEnabled(option, true);
}

void LLFloaterModelPreview::disableViewOption(const std::string& option)
{
    setViewOptionEnabled(option, false);
}

void LLFloaterModelPreview::loadHighLodModel()
{
    mModelPreview->mLookUpLodFiles = true;
    loadModel(3);
}

void LLFloaterModelPreview::prepareToLoadModel(S32 lod)
{
<<<<<<< HEAD
	// <FS:Ansariel> FIRE-15204: Viewer crashes when clicking "upload model" quickly twice then closing both filepickers
	if (mModelPreview->mLoading)
	{
		return;
	}
	mModelPreview->mLoading = true;
	// </FS:Ansariel>

	mModelPreview->mLoading = true;
	if (lod == LLModel::LOD_PHYSICS)
	{
		// loading physics from file
		mModelPreview->mPhysicsSearchLOD = lod;
		mModelPreview->mWarnOfUnmatchedPhyicsMeshes = false;
	}
=======
    // <FS:Ansariel> FIRE-15204: Viewer crashes when clicking "upload model" quickly twice then closing both filepickers
    if (mModelPreview->mLoading)
    {
        return;
    }
    mModelPreview->mLoading = true;
    // </FS:Ansariel>

    mModelPreview->mLoading = true;
    if (lod == LLModel::LOD_PHYSICS)
    {
        // loading physics from file
        mModelPreview->mPhysicsSearchLOD = lod;
        mModelPreview->mWarnOfUnmatchedPhyicsMeshes = false;
    }
>>>>>>> 1a8a5404
}
void LLFloaterModelPreview::loadModel(S32 lod)
{
    prepareToLoadModel(lod);
    (new LLMeshFilePicker(mModelPreview, lod))->getFile();
}

void LLFloaterModelPreview::loadModel(S32 lod, const std::string& file_name, bool force_disable_slm)
{
    prepareToLoadModel(lod);
    mModelPreview->loadModel(file_name, lod, force_disable_slm);
}

void LLFloaterModelPreview::onClickCalculateBtn()
{
    clearLogTab();
    addStringToLog("Calculating model data.", false);
    mModelPreview->rebuildUploadData();

    bool upload_skinweights = childGetValue("upload_skin").asBoolean();
    bool upload_joint_positions = childGetValue("upload_joints").asBoolean();
    bool lock_scale_if_joint_position = childGetValue("lock_scale_if_joint_position").asBoolean();

    mUploadModelUrl.clear();
    mModelPhysicsFee.clear();

    gMeshRepo.uploadModel(mModelPreview->mUploadData, mModelPreview->mPreviewScale,
                          childGetValue("upload_textures").asBoolean(),
                          upload_skinweights, upload_joint_positions, lock_scale_if_joint_position,
                          mUploadModelUrl, false,
                          getWholeModelFeeObserverHandle());

    toggleCalculateButton(false);
    mUploadBtn->setEnabled(false);

    //disable "simplification" UI
    LLPanel* simplification_panel = getChild<LLPanel>("physics simplification");
    LLView* child = simplification_panel->getFirstChild();
    while (child)
    {
        child->setEnabled(false);
        child = simplification_panel->findNextSibling(child);
    }
}

// Modified cell_params, make sure to clear values if you have to reuse cell_params outside of this function
void add_row_to_list(LLScrollListCtrl *listp,
                     LLScrollListCell::Params &cell_params,
                     const LLSD &item_value,
                     const std::string &name,
                     const LLSD &vx,
                     const LLSD &vy,
                     const LLSD &vz)
{
    LLScrollListItem::Params item_params;
    item_params.value = item_value;

    cell_params.column = "model_name";
    cell_params.value = name;
<<<<<<< HEAD
	cell_params.font_halign = LLFontGL::LEFT; // <FS:Beq> Fix ugly alignment
=======
    cell_params.font_halign = LLFontGL::LEFT; // <FS:Beq> Fix ugly alignment
>>>>>>> 1a8a5404

    item_params.columns.add(cell_params);

    cell_params.column = "axis_x";
    cell_params.value = vx;
<<<<<<< HEAD
	cell_params.font_halign = LLFontGL::RIGHT; // <FS:Beq> Fix ugly alignment
=======
    cell_params.font_halign = LLFontGL::RIGHT; // <FS:Beq> Fix ugly alignment
>>>>>>> 1a8a5404
    item_params.columns.add(cell_params);

    cell_params.column = "axis_y";
    cell_params.value = vy;
    item_params.columns.add(cell_params);

    cell_params.column = "axis_z";
    cell_params.value = vz;

    item_params.columns.add(cell_params);

    listp->addRow(item_params);
}

void populate_list_with_overrides(LLScrollListCtrl *listp, const LLJointOverrideData &data, bool include_overrides)
{
    if (data.mModelsNoOverrides.empty() && data.mPosOverrides.empty())
    {
        return;
    }

    static const std::string no_override_placeholder = "-";

    S32 count = 0;
    LLScrollListCell::Params cell_params;
    cell_params.font = LLFontGL::getFontSansSerif();
    // Start out right justifying numeric displays
    cell_params.font_halign = LLFontGL::HCENTER;

    std::map<std::string, LLVector3>::const_iterator map_iter = data.mPosOverrides.begin();
    std::map<std::string, LLVector3>::const_iterator map_end = data.mPosOverrides.end();
    while (map_iter != map_end)
    {
        if (include_overrides)
        {
            add_row_to_list(listp,
                cell_params,
                LLSD::Integer(count),
                map_iter->first,
                LLSD::Real(map_iter->second.mV[VX]),
                LLSD::Real(map_iter->second.mV[VY]),
                LLSD::Real(map_iter->second.mV[VZ]));
        }
        else
        {
            add_row_to_list(listp,
                cell_params,
                LLSD::Integer(count),
                map_iter->first,
                no_override_placeholder,
                no_override_placeholder,
                no_override_placeholder);
        }
        count++;
        map_iter++;
    }

    std::set<std::string>::const_iterator set_iter = data.mModelsNoOverrides.begin();
    std::set<std::string>::const_iterator set_end = data.mModelsNoOverrides.end();
    while (set_iter != set_end)
    {
        add_row_to_list(listp,
                        cell_params,
                        LLSD::Integer(count),
                        *set_iter,
                        no_override_placeholder,
                        no_override_placeholder,
                        no_override_placeholder);
        count++;
        set_iter++;
    }
}

void LLFloaterModelPreview::onJointListSelection()
{
    S32 display_lod = mModelPreview->mPreviewLOD;
    LLPanel *panel = mTabContainer->getPanelByName("rigging_panel");
    LLScrollListCtrl *joints_list = panel->getChild<LLScrollListCtrl>("joints_list");
    LLScrollListCtrl *joints_pos = panel->getChild<LLScrollListCtrl>("pos_overrides_list");
    LLScrollListCtrl *joints_scale = panel->getChild<LLScrollListCtrl>("scale_overrides_list");
    LLTextBox *joint_pos_descr = panel->getChild<LLTextBox>("pos_overrides_descr");

    joints_pos->deleteAllItems();
    joints_scale->deleteAllItems();

    LLScrollListItem *selected = joints_list->getFirstSelected();
    if (selected)
    {
        std::string label = selected->getValue().asString();
        LLJointOverrideData &data = mJointOverrides[display_lod][label];
        bool upload_joint_positions = childGetValue("upload_joints").asBoolean();
        populate_list_with_overrides(joints_pos, data, upload_joint_positions);

        joint_pos_descr->setTextArg("[JOINT]", label);
        mSelectedJointName = label;
    }
    else
    {
        // temporary value (shouldn't happen)
        std::string label = "mPelvis";
        joint_pos_descr->setTextArg("[JOINT]", label);
        mSelectedJointName.clear();
    }

    // Note: We can make a version of renderBones() to highlight selected joint
}

void LLFloaterModelPreview::onDescriptionKeystroke(LLUICtrl* ctrl)
{
    // Workaround for SL-4186, server doesn't allow name changes after 'calculate' stage
    LLLineEditor* input = static_cast<LLLineEditor*>(ctrl);
    if (input->isDirty()) // dirty will be reset after commit
    {
        toggleCalculateButton(true);
    }
}

//static
void LLFloaterModelPreview::onImportScaleCommit(LLUICtrl*,void* userdata)
{
    LLFloaterModelPreview *fp =(LLFloaterModelPreview *)userdata;

    if (!fp->mModelPreview)
    {
        return;
    }

    fp->mModelPreview->mDirty = true;

    fp->toggleCalculateButton(true);

    fp->mModelPreview->refresh();
}
//static
void LLFloaterModelPreview::onPelvisOffsetCommit( LLUICtrl*, void* userdata )
{
    LLFloaterModelPreview *fp =(LLFloaterModelPreview*)userdata;

    if (!fp->mModelPreview)
    {
        return;
    }

    fp->mModelPreview->mDirty = true;

    fp->toggleCalculateButton(true);

    fp->mModelPreview->refresh();
}

//static
void LLFloaterModelPreview::onPreviewLODCommit(LLUICtrl* ctrl, void* userdata)
{
    LLFloaterModelPreview *fp =(LLFloaterModelPreview *)userdata;

    if (!fp->mModelPreview)
    {
        return;
    }

    S32 which_mode = 0;

    LLComboBox* combo = (LLComboBox*) ctrl;

    which_mode = (NUM_LOD-1)-combo->getFirstSelectedIndex(); // combo box list of lods is in reverse order

    fp->mModelPreview->setPreviewLOD(which_mode);
}

//static
void LLFloaterModelPreview::onGenerateNormalsCommit(LLUICtrl* ctrl, void* userdata)
{
    LLFloaterModelPreview* fp = (LLFloaterModelPreview*) userdata;

    fp->mModelPreview->generateNormals();
}

void LLFloaterModelPreview::toggleGenarateNormals()
{
    bool enabled = childGetValue("gen_normals").asBoolean();
    mModelPreview->mViewOption["gen_normals"] = enabled;
    childSetEnabled("crease_angle", enabled);
    if(enabled) {
        mModelPreview->generateNormals();
    } else {
        mModelPreview->restoreNormals();
    }
}

//static
void LLFloaterModelPreview::onExplodeCommit(LLUICtrl* ctrl, void* userdata)
{
    LLFloaterModelPreview* fp = LLFloaterModelPreview::sInstance;

    fp->mModelPreview->refresh();
}

//static
void LLFloaterModelPreview::onAutoFillCommit(LLUICtrl* ctrl, void* userdata)
{
    LLFloaterModelPreview* fp = (LLFloaterModelPreview*) userdata;

    fp->mModelPreview->queryLODs();
}

void LLFloaterModelPreview::onLODParamCommit(S32 lod, bool enforce_tri_limit)
{
    LLComboBox* lod_source_combo = getChild<LLComboBox>("lod_source_" + lod_name[lod]);
    S32 mode = lod_source_combo->getCurrentIndex();
    switch (mode)
    {
    case LLModelPreview::MESH_OPTIMIZER_AUTO:
    case LLModelPreview::MESH_OPTIMIZER_SLOPPY:
    case LLModelPreview::MESH_OPTIMIZER_PRECISE:
        mModelPreview->onLODMeshOptimizerParamCommit(lod, enforce_tri_limit, mode);
        break;
<<<<<<< HEAD
	case LLModelPreview::GENERATE:
        mModelPreview->onLODGLODParamCommit(lod, enforce_tri_limit);
		break;
=======
    case LLModelPreview::GENERATE:
        mModelPreview->onLODGLODParamCommit(lod, enforce_tri_limit);
        break;
>>>>>>> 1a8a5404
    default:
        LL_ERRS() << "Only supposed to be called to generate models" << LL_ENDL;
        break;
    }

    //refresh LoDs that reference this one
    for (S32 i = lod - 1; i >= 0; --i)
    {
        LLComboBox* lod_source_combo = getChild<LLComboBox>("lod_source_" + lod_name[i]);
        if (lod_source_combo->getCurrentIndex() == LLModelPreview::USE_LOD_ABOVE)
        {
            onLoDSourceCommit(i);
        }
        else
        {
            break;
        }
    }
}

void LLFloaterModelPreview::draw3dPreview()
{
<<<<<<< HEAD
	gGL.color3f(1.f, 1.f, 1.f);

	gGL.getTexUnit(0)->bind(mModelPreview);

	// <FS:Ansariel> Remove QUADS rendering mode
	//gGL.begin( LLRender::QUADS );
	//{
	//	gGL.texCoord2f(0.f, 1.f);
	//	gGL.vertex2i(mPreviewRect.mLeft+1, mPreviewRect.mTop-1);
	//	gGL.texCoord2f(0.f, 0.f);
	//	gGL.vertex2i(mPreviewRect.mLeft+1, mPreviewRect.mBottom+1);
	//	gGL.texCoord2f(1.f, 0.f);
	//	gGL.vertex2i(mPreviewRect.mRight-1, mPreviewRect.mBottom+1);
	//	gGL.texCoord2f(1.f, 1.f);
	//	gGL.vertex2i(mPreviewRect.mRight-1, mPreviewRect.mTop-1);
	//}
	//gGL.end();
	gGL.begin(LLRender::TRIANGLES);
	{
		gGL.texCoord2f(0.f, 1.f);
		gGL.vertex2i(mPreviewRect.mLeft + 1, mPreviewRect.mTop - 1);
		gGL.texCoord2f(0.f, 0.f);
		gGL.vertex2i(mPreviewRect.mLeft + 1, mPreviewRect.mBottom + 1);
		gGL.texCoord2f(1.f, 0.f);
		gGL.vertex2i(mPreviewRect.mRight - 1, mPreviewRect.mBottom + 1);

		gGL.texCoord2f(1.f, 0.f);
		gGL.vertex2i(mPreviewRect.mRight - 1, mPreviewRect.mBottom + 1);
		gGL.texCoord2f(1.f, 1.f);
		gGL.vertex2i(mPreviewRect.mRight - 1, mPreviewRect.mTop - 1);
		gGL.texCoord2f(0.f, 1.f);
		gGL.vertex2i(mPreviewRect.mLeft + 1, mPreviewRect.mTop - 1);
	}
	gGL.end();
	// </FS:Ansariel>
=======
    gGL.color3f(1.f, 1.f, 1.f);

    gGL.getTexUnit(0)->bind(mModelPreview);

    // <FS:Ansariel> Remove QUADS rendering mode
    //gGL.begin( LLRender::QUADS );
    //{
    //  gGL.texCoord2f(0.f, 1.f);
    //  gGL.vertex2i(mPreviewRect.mLeft+1, mPreviewRect.mTop-1);
    //  gGL.texCoord2f(0.f, 0.f);
    //  gGL.vertex2i(mPreviewRect.mLeft+1, mPreviewRect.mBottom+1);
    //  gGL.texCoord2f(1.f, 0.f);
    //  gGL.vertex2i(mPreviewRect.mRight-1, mPreviewRect.mBottom+1);
    //  gGL.texCoord2f(1.f, 1.f);
    //  gGL.vertex2i(mPreviewRect.mRight-1, mPreviewRect.mTop-1);
    //}
    //gGL.end();
    gGL.begin(LLRender::TRIANGLES);
    {
        gGL.texCoord2f(0.f, 1.f);
        gGL.vertex2i(mPreviewRect.mLeft + 1, mPreviewRect.mTop - 1);
        gGL.texCoord2f(0.f, 0.f);
        gGL.vertex2i(mPreviewRect.mLeft + 1, mPreviewRect.mBottom + 1);
        gGL.texCoord2f(1.f, 0.f);
        gGL.vertex2i(mPreviewRect.mRight - 1, mPreviewRect.mBottom + 1);

        gGL.texCoord2f(1.f, 0.f);
        gGL.vertex2i(mPreviewRect.mRight - 1, mPreviewRect.mBottom + 1);
        gGL.texCoord2f(1.f, 1.f);
        gGL.vertex2i(mPreviewRect.mRight - 1, mPreviewRect.mTop - 1);
        gGL.texCoord2f(0.f, 1.f);
        gGL.vertex2i(mPreviewRect.mLeft + 1, mPreviewRect.mTop - 1);
    }
    gGL.end();
    // </FS:Ansariel>
>>>>>>> 1a8a5404

    gGL.getTexUnit(0)->unbind(LLTexUnit::TT_TEXTURE);
}

//-----------------------------------------------------------------------------
// draw()
//-----------------------------------------------------------------------------
void LLFloaterModelPreview::draw()
{
    LLFloater::draw();

    if (!mModelPreview)
    {
        return;
    }

<<<<<<< HEAD
	mModelPreview->update();

	if (!mModelPreview->mLoading)
	{
		if ( mModelPreview->getLoadState() == LLModelLoader::ERROR_MATERIALS_NOT_A_SUBSET )// <FS:Beq/> Improve error reporting
		{
			// <FS:Beq> cleanup/improve errors - this error is effectively duplicated, the unused one was actually better
			// childSetTextArg("status", "[STATUS]", getString("status_material_mismatch"));
			childSetTextArg("status", "[STATUS]", getString("mesh_status_invalid_material_list"));
		}
		else
		if ( mModelPreview->getLoadState() > LLModelLoader::ERROR_MODEL )
		{
			childSetTextArg("status", "[STATUS]", getString(LLModel::getStatusString(mModelPreview->getLoadState() - LLModelLoader::ERROR_MODEL)));
		}
		else
		if ( mModelPreview->getLoadState() == LLModelLoader::ERROR_PARSING )
		{
			childSetTextArg("status", "[STATUS]", getString("status_parse_error"));
			toggleCalculateButton(false);
		}
		// <FS:Beq> improve error reporting
		else
		if ( mModelPreview->getLoadState() == LLModelLoader::ERROR_LOD_MODEL_MISMATCH )
		{
			childSetTextArg("status", "[STATUS]", getString("status_lod_model_mismatch"));
			toggleCalculateButton(false);
		}
=======
    mModelPreview->update();

    if (!mModelPreview->mLoading)
    {
        if ( mModelPreview->getLoadState() == LLModelLoader::ERROR_MATERIALS_NOT_A_SUBSET )// <FS:Beq/> Improve error reporting
        {
            // <FS:Beq> cleanup/improve errors - this error is effectively duplicated, the unused one was actually better
            // childSetTextArg("status", "[STATUS]", getString("status_material_mismatch"));
            childSetTextArg("status", "[STATUS]", getString("mesh_status_invalid_material_list"));
        }
        else
        if ( mModelPreview->getLoadState() > LLModelLoader::ERROR_MODEL )
        {
            childSetTextArg("status", "[STATUS]", getString(LLModel::getStatusString(mModelPreview->getLoadState() - LLModelLoader::ERROR_MODEL)));
        }
        else
        if ( mModelPreview->getLoadState() == LLModelLoader::ERROR_PARSING )
        {
            childSetTextArg("status", "[STATUS]", getString("status_parse_error"));
            toggleCalculateButton(false);
        }
        // <FS:Beq> improve error reporting
        else
        if ( mModelPreview->getLoadState() == LLModelLoader::ERROR_LOD_MODEL_MISMATCH )
        {
            childSetTextArg("status", "[STATUS]", getString("status_lod_model_mismatch"));
            toggleCalculateButton(false);
        }
>>>>>>> 1a8a5404
        else
        if (mModelPreview->getLoadState() == LLModelLoader::WARNING_BIND_SHAPE_ORIENTATION)
        {
            childSetTextArg("status", "[STATUS]", getString("status_bind_shape_orientation"));
        }
        else
        {
            childSetTextArg("status", "[STATUS]", getString("status_idle"));
        }
    }

    if (!isMinimized() && mModelPreview->lodsReady())
    {
        draw3dPreview();
    }
}

//-----------------------------------------------------------------------------
// handleMouseDown()
//-----------------------------------------------------------------------------
bool LLFloaterModelPreview::handleMouseDown(S32 x, S32 y, MASK mask)
{
<<<<<<< HEAD
	if (mPreviewRect.pointInRect(x, y))
	{
		bringToFront( x, y );
		gFocusMgr.setMouseCapture(this);
		gViewerWindow->hideCursor();
		mLastMouseX = x;
		mLastMouseY = y;
		return true;
	}
=======
    if (mPreviewRect.pointInRect(x, y))
    {
        bringToFront( x, y );
        gFocusMgr.setMouseCapture(this);
        gViewerWindow->hideCursor();
        mLastMouseX = x;
        mLastMouseY = y;
        return true;
    }
>>>>>>> 1a8a5404

    return LLFloater::handleMouseDown(x, y, mask);
}

//-----------------------------------------------------------------------------
// handleMouseUp()
//-----------------------------------------------------------------------------
bool LLFloaterModelPreview::handleMouseUp(S32 x, S32 y, MASK mask)
{
<<<<<<< HEAD
	gFocusMgr.setMouseCapture(nullptr);
	gViewerWindow->showCursor();
	return LLFloater::handleMouseUp(x, y, mask);
=======
    gFocusMgr.setMouseCapture(nullptr);
    gViewerWindow->showCursor();
    return LLFloater::handleMouseUp(x, y, mask);
>>>>>>> 1a8a5404
}

//-----------------------------------------------------------------------------
// handleHover()
//-----------------------------------------------------------------------------
<<<<<<< HEAD
bool LLFloaterModelPreview::handleHover	(S32 x, S32 y, MASK mask)
{
	MASK local_mask = mask & ~MASK_ALT;

	if (mModelPreview && hasMouseCapture())
	{
		if (local_mask == MASK_PAN)
		{
			// pan here
			mModelPreview->pan((F32)(x - mLastMouseX) * -0.005f, (F32)(y - mLastMouseY) * -0.005f);
		}
		else if (local_mask == MASK_ORBIT)
		{
			F32 yaw_radians = (F32)(x - mLastMouseX) * -0.01f;
			F32 pitch_radians = (F32)(y - mLastMouseY) * 0.02f;

			mModelPreview->rotate(yaw_radians, pitch_radians);
		}
		else
		{

			F32 yaw_radians = (F32)(x - mLastMouseX) * -0.01f;
			F32 zoom_amt = (F32)(y - mLastMouseY) * 0.02f;

			mModelPreview->rotate(yaw_radians, 0.f);
			mModelPreview->zoom(zoom_amt);
		}


		mModelPreview->refresh();

		LLUI::getInstance()->setMousePositionLocal(this, mLastMouseX, mLastMouseY);
	}

	if (!mPreviewRect.pointInRect(x, y) || !mModelPreview)
	{
		return LLFloater::handleHover(x, y, mask);
	}
	else if (local_mask == MASK_ORBIT)
	{
		gViewerWindow->setCursor(UI_CURSOR_TOOLCAMERA);
	}
	else if (local_mask == MASK_PAN)
	{
		gViewerWindow->setCursor(UI_CURSOR_TOOLPAN);
	}
	else
	{
		gViewerWindow->setCursor(UI_CURSOR_TOOLZOOMIN);
	}

	return true;
=======
bool LLFloaterModelPreview::handleHover (S32 x, S32 y, MASK mask)
{
    MASK local_mask = mask & ~MASK_ALT;

    if (mModelPreview && hasMouseCapture())
    {
        if (local_mask == MASK_PAN)
        {
            // pan here
            mModelPreview->pan((F32)(x - mLastMouseX) * -0.005f, (F32)(y - mLastMouseY) * -0.005f);
        }
        else if (local_mask == MASK_ORBIT)
        {
            F32 yaw_radians = (F32)(x - mLastMouseX) * -0.01f;
            F32 pitch_radians = (F32)(y - mLastMouseY) * 0.02f;

            mModelPreview->rotate(yaw_radians, pitch_radians);
        }
        else
        {

            F32 yaw_radians = (F32)(x - mLastMouseX) * -0.01f;
            F32 zoom_amt = (F32)(y - mLastMouseY) * 0.02f;

            mModelPreview->rotate(yaw_radians, 0.f);
            mModelPreview->zoom(zoom_amt);
        }


        mModelPreview->refresh();

        LLUI::getInstance()->setMousePositionLocal(this, mLastMouseX, mLastMouseY);
    }

    if (!mPreviewRect.pointInRect(x, y) || !mModelPreview)
    {
        return LLFloater::handleHover(x, y, mask);
    }
    else if (local_mask == MASK_ORBIT)
    {
        gViewerWindow->setCursor(UI_CURSOR_TOOLCAMERA);
    }
    else if (local_mask == MASK_PAN)
    {
        gViewerWindow->setCursor(UI_CURSOR_TOOLPAN);
    }
    else
    {
        gViewerWindow->setCursor(UI_CURSOR_TOOLZOOMIN);
    }

    return true;
>>>>>>> 1a8a5404
}

//-----------------------------------------------------------------------------
// handleScrollWheel()
//-----------------------------------------------------------------------------
bool LLFloaterModelPreview::handleScrollWheel(S32 x, S32 y, S32 clicks)
{
    if (mPreviewRect.pointInRect(x, y) && mModelPreview)
    {
        mModelPreview->zoom((F32)clicks * -0.2f);
        mModelPreview->refresh();
    }
    else
    {
        LLFloaterModelUploadBase::handleScrollWheel(x, y, clicks);
    }
<<<<<<< HEAD
	return true;
=======
    return true;
>>>>>>> 1a8a5404
}

/*virtual*/
void LLFloaterModelPreview::onOpen(const LLSD& key)
{
    LLModelPreview::sIgnoreLoadedCallback = false;
    requestAgentUploadPermissions();
}

/*virtual*/
void LLFloaterModelPreview::onClose(bool app_quitting)
{
    LLModelPreview::sIgnoreLoadedCallback = true;
}

//static
void LLFloaterModelPreview::onPhysicsParamCommit(LLUICtrl* ctrl, void* data)
{
    if (LLConvexDecomposition::getInstance() == NULL)
    {
        LL_INFOS() << "convex decomposition tool is a stub on this platform. cannot get decomp." << LL_ENDL;
        return;
    }

    if (sInstance)
    {
        LLCDParam* param = (LLCDParam*) data;
        std::string name(param->mName);

        LLSD value = ctrl->getValue();

        if("Retain%" == name)
        {
            value = ctrl->getValue().asReal() / RETAIN_COEFFICIENT;
        }

        sInstance->mDecompParams[name] = value;

        if (name == "Simplify Method")
        {
            bool show_retain = false;
            bool show_detail = true;

            if (ctrl->getValue().asInteger() == 0)
            {
                 show_retain = true;
                 show_detail = false;
            }

            sInstance->childSetVisible("Retain%", show_retain);
            sInstance->childSetVisible("Retain%_label", show_retain);

            sInstance->childSetVisible("Detail Scale", show_detail);
            sInstance->childSetVisible("Detail Scale label", show_detail);
        }
    }
}

//static
void LLFloaterModelPreview::onPhysicsStageExecute(LLUICtrl* ctrl, void* data)
{
    LLCDStageData* stage_data = (LLCDStageData*) data;
    std::string stage = stage_data->mName;

    if (sInstance)
    {
        if (!sInstance->mCurRequest.empty())
        {
            LL_INFOS() << "Decomposition request still pending." << LL_ENDL;
            return;
        }

        if (sInstance->mModelPreview)
        {
            for (S32 i = 0; i < sInstance->mModelPreview->mModel[LLModel::LOD_PHYSICS].size(); ++i)
            {
                LLModel* mdl = sInstance->mModelPreview->mModel[LLModel::LOD_PHYSICS][i];
                DecompRequest* request = new DecompRequest(stage, mdl);
                sInstance->mCurRequest.insert(request);
                gMeshRepo.mDecompThread->submitRequest(request);
            }
        }

        if (stage == "Decompose")
        {
            sInstance->setStatusMessage(sInstance->getString("decomposing"));
            sInstance->childSetVisible("Decompose", false);
            sInstance->childSetVisible("decompose_cancel", true);
            sInstance->childDisable("Simplify");
        }
        else if (stage == "Simplify")
        {
            sInstance->setStatusMessage(sInstance->getString("simplifying"));
            sInstance->childSetVisible("Simplify", false);
            sInstance->childSetVisible("simplify_cancel", true);
            sInstance->childDisable("Decompose");
        }
    }
}

//static
void LLFloaterModelPreview::onPhysicsBrowse(LLUICtrl* ctrl, void* userdata)
{
    sInstance->loadModel(LLModel::LOD_PHYSICS);
}

//static
void LLFloaterModelPreview::onPhysicsUseLOD(LLUICtrl* ctrl, void* userdata)
{
<<<<<<< HEAD
	S32 num_lods = 4;
	S32 which_mode;

	LLCtrlSelectionInterface* iface = sInstance->childGetSelectionInterface("physics_lod_combo");
	if (iface)
	{
		which_mode = iface->getFirstSelectedIndex();
	}
	else
	{
		LL_WARNS() << "no iface" << LL_ENDL;
		return;
	}

	if (which_mode <= 0)
	{
		LL_WARNS() << "which_mode out of range, " << which_mode << LL_ENDL;
	}

	S32 file_mode = iface->getItemCount() - 1;
	S32 cube_mode = file_mode - 1;
	if (which_mode < cube_mode)
	{
		// <FS:Beq> FIRE-30963 Support pre-defined physics shapes (initially cube)
		// S32 which_lod = num_lods - which_mode;
		// sInstance->mModelPreview->setPhysicsFromLOD(which_lod);
		if(which_mode > num_lods)
		{
			// which_mode is between the last LOD entry and file selection
			// so it is a preset
			sInstance->mModelPreview->setPhysicsFromPreset(which_mode-num_lods);
		}
		else
		{
			S32 which_lod = num_lods - which_mode;
			sInstance->mModelPreview->setPhysicsFromLOD(which_lod);
		}
		// </FS:Beq>
	}
	else if (which_mode == cube_mode)
	{
		std::string path = gDirUtilp->getAppRODataDir();
		gDirUtilp->append(path, "cube.dae");
		sInstance->loadModel(LLModel::LOD_PHYSICS, path);
	}

	LLModelPreview *model_preview = sInstance->mModelPreview;
	if (model_preview)
	{
		model_preview->refresh();
		model_preview->updateStatusMessages();
	}
=======
    S32 num_lods = 4;
    S32 which_mode;

    LLCtrlSelectionInterface* iface = sInstance->childGetSelectionInterface("physics_lod_combo");
    if (iface)
    {
        which_mode = iface->getFirstSelectedIndex();
    }
    else
    {
        LL_WARNS() << "no iface" << LL_ENDL;
        return;
    }

    if (which_mode <= 0)
    {
        LL_WARNS() << "which_mode out of range, " << which_mode << LL_ENDL;
    }

    S32 file_mode = iface->getItemCount() - 1;
    S32 cube_mode = file_mode - 1;
    if (which_mode < cube_mode)
    {
        // <FS:Beq> FIRE-30963 Support pre-defined physics shapes (initially cube)
        // S32 which_lod = num_lods - which_mode;
        // sInstance->mModelPreview->setPhysicsFromLOD(which_lod);
        if(which_mode > num_lods)
        {
            // which_mode is between the last LOD entry and file selection
            // so it is a preset
            sInstance->mModelPreview->setPhysicsFromPreset(which_mode-num_lods);
        }
        else
        {
            S32 which_lod = num_lods - which_mode;
            sInstance->mModelPreview->setPhysicsFromLOD(which_lod);
        }
        // </FS:Beq>
    }
    else if (which_mode == cube_mode)
    {
        std::string path = gDirUtilp->getAppRODataDir();
        gDirUtilp->append(path, "cube.dae");
        sInstance->loadModel(LLModel::LOD_PHYSICS, path);
    }

    LLModelPreview *model_preview = sInstance->mModelPreview;
    if (model_preview)
    {
        model_preview->refresh();
        model_preview->updateStatusMessages();
    }
>>>>>>> 1a8a5404
}

// <FS:Beq> mesh loader suffix configuration
//static
void LLFloaterModelPreview::onSuffixStandardSelected(LLUICtrl* ctrl, void* userdata)
{
<<<<<<< HEAD
	S32 which{0};
// SL standard LODs are the reverse of every other game engine (LOD0 least detail)
// SL has no suffix for the HIGH LOD
	const std::array<std::string,5> sl_suffixes = {
		"LOD0",
		"LOD1",
		"LOD2",
		"",
		"PHYS"
	};
// Game engines (UE, Unity, CryEngine, Godot, etc.) all use LOD0 as highest. 
// They typically also label the high with a suffix too
	const std::array<std::string,5> std_suffixes = {
		"LOD3",
		"LOD2",
		"LOD1",
		"LOD0",
		"PHYS"
	};
// Human friendly. When making things manually people naturally use names.
	const std::array<std::string,5> desc_suffixes = {
		"LOWEST",
		"LOW",
		"MED",
		"HIGH",
		"PHYS"
	};

	LLCtrlSelectionInterface* iface = sInstance->childGetSelectionInterface("lod_suffix_combo");
	if (iface)
	{
		which = iface->getFirstSelectedIndex();
	}
	else
	{
		LL_WARNS() << "no UI element found! nothing changed" << LL_ENDL;
		return;
	}

	switch (which)
	{
		case 1: // SL
			for (int i = 0; i < LLModel::NUM_LODS; i++)
			{
				gSavedSettings.setString(LLModelPreview::sSuffixVarNames[i], sl_suffixes[i]);
			}
			break;
		case 2: // standard
			for (int i = 0; i < LLModel::NUM_LODS; i++)
			{
				gSavedSettings.setString(LLModelPreview::sSuffixVarNames[i], std_suffixes[i]);
			}
			break;
		case 3: // descriptive english
			for (int i = 0; i < LLModel::NUM_LODS; i++)
			{
				gSavedSettings.setString(LLModelPreview::sSuffixVarNames[i], desc_suffixes[i]);
			}
			break;
		default: 
			LL_WARNS() << "no standard selected, nothing changed" << LL_ENDL;
			break;
	};
}
// </FS:Beq>
//static 
=======
    S32 which{0};
// SL standard LODs are the reverse of every other game engine (LOD0 least detail)
// SL has no suffix for the HIGH LOD
    const std::array<std::string,5> sl_suffixes = {
        "LOD0",
        "LOD1",
        "LOD2",
        "",
        "PHYS"
    };
// Game engines (UE, Unity, CryEngine, Godot, etc.) all use LOD0 as highest.
// They typically also label the high with a suffix too
    const std::array<std::string,5> std_suffixes = {
        "LOD3",
        "LOD2",
        "LOD1",
        "LOD0",
        "PHYS"
    };
// Human friendly. When making things manually people naturally use names.
    const std::array<std::string,5> desc_suffixes = {
        "LOWEST",
        "LOW",
        "MED",
        "HIGH",
        "PHYS"
    };

    LLCtrlSelectionInterface* iface = sInstance->childGetSelectionInterface("lod_suffix_combo");
    if (iface)
    {
        which = iface->getFirstSelectedIndex();
    }
    else
    {
        LL_WARNS() << "no UI element found! nothing changed" << LL_ENDL;
        return;
    }

    switch (which)
    {
        case 1: // SL
            for (int i = 0; i < LLModel::NUM_LODS; i++)
            {
                gSavedSettings.setString(LLModelPreview::sSuffixVarNames[i], sl_suffixes[i]);
            }
            break;
        case 2: // standard
            for (int i = 0; i < LLModel::NUM_LODS; i++)
            {
                gSavedSettings.setString(LLModelPreview::sSuffixVarNames[i], std_suffixes[i]);
            }
            break;
        case 3: // descriptive english
            for (int i = 0; i < LLModel::NUM_LODS; i++)
            {
                gSavedSettings.setString(LLModelPreview::sSuffixVarNames[i], desc_suffixes[i]);
            }
            break;
        default:
            LL_WARNS() << "no standard selected, nothing changed" << LL_ENDL;
            break;
    };
}
// </FS:Beq>
//static
>>>>>>> 1a8a5404
void LLFloaterModelPreview::onCancel(LLUICtrl* ctrl, void* data)
{
    if (sInstance)
    {
        sInstance->closeFloater(false);
    }
}

//static
void LLFloaterModelPreview::onPhysicsStageCancel(LLUICtrl* ctrl, void*data)
{
    if (sInstance)
    {
        for (std::set<LLPointer<DecompRequest> >::iterator iter = sInstance->mCurRequest.begin();
            iter != sInstance->mCurRequest.end(); ++iter)
        {
            DecompRequest* req = *iter;
            req->mContinue = 0;
        }

        sInstance->mCurRequest.clear();

        if (sInstance->mModelPreview)
        {
            sInstance->mModelPreview->updateStatusMessages();
        }
    }
}

void LLFloaterModelPreview::initDecompControls()
{
    LLSD key;

    childSetCommitCallback("simplify_cancel", onPhysicsStageCancel, NULL);
    childSetCommitCallback("decompose_cancel", onPhysicsStageCancel, NULL);

    childSetCommitCallback("physics_lod_combo", onPhysicsUseLOD, NULL);
    childSetCommitCallback("physics_browse", onPhysicsBrowse, NULL);

    static const LLCDStageData* stage = NULL;
    static S32 stage_count = 0;

    if (!stage && LLConvexDecomposition::getInstance() != NULL)
    {
        stage_count = LLConvexDecomposition::getInstance()->getStages(&stage);
    }

    static const LLCDParam* param = NULL;
    static S32 param_count = 0;
    if (!param && LLConvexDecomposition::getInstance() != NULL)
    {
        param_count = LLConvexDecomposition::getInstance()->getParameters(&param);
    }

    for (S32 j = stage_count-1; j >= 0; --j)
    {
        LLButton* button = getChild<LLButton>(stage[j].mName);
        if (button)
        {
            button->setCommitCallback(onPhysicsStageExecute, (void*) &stage[j]);
        }

        gMeshRepo.mDecompThread->mStageID[stage[j].mName] = j;
        // protected against stub by stage_count being 0 for stub above
        LLConvexDecomposition::getInstance()->registerCallback(j, LLPhysicsDecomp::llcdCallback);

        //LL_INFOS() << "Physics decomp stage " << stage[j].mName << " (" << j << ") parameters:" << LL_ENDL;
        //LL_INFOS() << "------------------------------------" << LL_ENDL;

        for (S32 i = 0; i < param_count; ++i)
        {
            if (param[i].mStage != j)
            {
                continue;
            }

            std::string name(param[i].mName ? param[i].mName : "");
            std::string description(param[i].mDescription ? param[i].mDescription : "");

            std::string type = "unknown";

            LL_INFOS() << name << " - " << description << LL_ENDL;

            if (param[i].mType == LLCDParam::LLCD_FLOAT)
            {
                mDecompParams[param[i].mName] = LLSD(param[i].mDefault.mFloat);
                //LL_INFOS() << "Type: float, Default: " << param[i].mDefault.mFloat << LL_ENDL;


                LLUICtrl* ctrl = getChild<LLUICtrl>(name);
                if (LLSliderCtrl* slider = dynamic_cast<LLSliderCtrl*>(ctrl))
                {
                    slider->setMinValue(param[i].mDetails.mRange.mLow.mFloat);
                    slider->setMaxValue(param[i].mDetails.mRange.mHigh.mFloat);
                    slider->setIncrement(param[i].mDetails.mRange.mDelta.mFloat);
                    slider->setValue(param[i].mDefault.mFloat);
                    slider->setCommitCallback(onPhysicsParamCommit, (void*) &param[i]);
                }
                else if (LLSpinCtrl* spinner = dynamic_cast<LLSpinCtrl*>(ctrl))
                {
                    bool is_retain_ctrl = "Retain%" == name;
                    double coefficient = is_retain_ctrl ? RETAIN_COEFFICIENT : 1.f;

                    spinner->setMinValue(param[i].mDetails.mRange.mLow.mFloat * coefficient);
                    spinner->setMaxValue(param[i].mDetails.mRange.mHigh.mFloat * coefficient);
                    spinner->setIncrement(param[i].mDetails.mRange.mDelta.mFloat * coefficient);
                    spinner->setValue(param[i].mDefault.mFloat * coefficient);
                    spinner->setCommitCallback(onPhysicsParamCommit, (void*) &param[i]);
                }
                else if (LLComboBox* combo_box = dynamic_cast<LLComboBox*>(ctrl))
                {
                    float min = param[i].mDetails.mRange.mLow.mFloat;
                    float max = param[i].mDetails.mRange.mHigh.mFloat;
                    float delta = param[i].mDetails.mRange.mDelta.mFloat;

                    bool is_smooth_cb = ("Cosine%" == name);
                    if (is_smooth_cb)
                    {
                        createSmoothComboBox(combo_box, min, max);
                    }
                    else
                    {
                        for(float value = min; value <= max; value += delta)
                        {
                            std::string label = llformat("%.1f", value);
                            combo_box->add(label, value, ADD_BOTTOM, true);
                        }
                    }
                    combo_box->setValue(is_smooth_cb ? 0: param[i].mDefault.mFloat);
                    combo_box->setCommitCallback(onPhysicsParamCommit, (void*) &param[i]);
                }
            }
            else if (param[i].mType == LLCDParam::LLCD_INTEGER)
            {
                mDecompParams[param[i].mName] = LLSD(param[i].mDefault.mIntOrEnumValue);
                //LL_INFOS() << "Type: integer, Default: " << param[i].mDefault.mIntOrEnumValue << LL_ENDL;


                LLUICtrl* ctrl = getChild<LLUICtrl>(name);
                if (LLSliderCtrl* slider = dynamic_cast<LLSliderCtrl*>(ctrl))
                {
                    slider->setMinValue(param[i].mDetails.mRange.mLow.mIntOrEnumValue);
                    slider->setMaxValue(param[i].mDetails.mRange.mHigh.mIntOrEnumValue);
                    slider->setIncrement(param[i].mDetails.mRange.mDelta.mIntOrEnumValue);
                    slider->setValue(param[i].mDefault.mIntOrEnumValue);
                    slider->setCommitCallback(onPhysicsParamCommit, (void*) &param[i]);
                }
                else if (LLComboBox* combo_box = dynamic_cast<LLComboBox*>(ctrl))
                {
                    for(int k = param[i].mDetails.mRange.mLow.mIntOrEnumValue; k<=param[i].mDetails.mRange.mHigh.mIntOrEnumValue; k+=param[i].mDetails.mRange.mDelta.mIntOrEnumValue)
                    {
                        std::string name = llformat("%.1d", k);
                        combo_box->add(name, k, ADD_BOTTOM, true);
                    }
                    combo_box->setValue(param[i].mDefault.mIntOrEnumValue);
                    combo_box->setCommitCallback(onPhysicsParamCommit, (void*) &param[i]);
                }
            }
            else if (param[i].mType == LLCDParam::LLCD_BOOLEAN)
            {
                mDecompParams[param[i].mName] = LLSD(param[i].mDefault.mBool);
                //LL_INFOS() << "Type: boolean, Default: " << (param[i].mDefault.mBool ? "True" : "False") << LL_ENDL;

                LLCheckBoxCtrl* check_box = getChild<LLCheckBoxCtrl>(name);
                if (check_box)
                {
                    check_box->setValue(param[i].mDefault.mBool);
                    check_box->setCommitCallback(onPhysicsParamCommit, (void*) &param[i]);
                }
            }
            else if (param[i].mType == LLCDParam::LLCD_ENUM)
            {
                mDecompParams[param[i].mName] = LLSD(param[i].mDefault.mIntOrEnumValue);
                //LL_INFOS() << "Type: enum, Default: " << param[i].mDefault.mIntOrEnumValue << LL_ENDL;

                { //plug into combo box

                    //LL_INFOS() << "Accepted values: " << LL_ENDL;
                    LLComboBox* combo_box = getChild<LLComboBox>(name);
                    for (S32 k = 0; k < param[i].mDetails.mEnumValues.mNumEnums; ++k)
                    {
                        //LL_INFOS() << param[i].mDetails.mEnumValues.mEnumsArray[k].mValue
                        //  << " - " << param[i].mDetails.mEnumValues.mEnumsArray[k].mName << LL_ENDL;

                        std::string name(param[i].mDetails.mEnumValues.mEnumsArray[k].mName);
                        std::string localized_name;
                        bool is_localized = LLTrans::findString(localized_name, name);

                        combo_box->add(is_localized ? localized_name : name,
                            LLSD::Integer(param[i].mDetails.mEnumValues.mEnumsArray[k].mValue));
                    }
                    combo_box->setValue(param[i].mDefault.mIntOrEnumValue);
                    combo_box->setCommitCallback(onPhysicsParamCommit, (void*) &param[i]);
                }

                //LL_INFOS() << "----" << LL_ENDL;
            }
            //LL_INFOS() << "-----------------------------" << LL_ENDL;
        }
    }
    mDefaultDecompParams = mDecompParams;
    childSetCommitCallback("physics_explode", LLFloaterModelPreview::onExplodeCommit, this);
}

void LLFloaterModelPreview::createSmoothComboBox(LLComboBox* combo_box, float min, float max)
{
    float delta = (max - min) / SMOOTH_VALUES_NUMBER;
    int ilabel = 0;

    combo_box->add("0 (none)", ADD_BOTTOM, true);

    for(float value = min + delta; value < max; value += delta)
    {
        std::string label = (++ilabel == SMOOTH_VALUES_NUMBER) ? "10 (max)" : llformat("%.1d", ilabel);
        combo_box->add(label, value, ADD_BOTTOM, true);
    }


}

//-----------------------------------------------------------------------------
// onMouseCaptureLost()
//-----------------------------------------------------------------------------
// static
void LLFloaterModelPreview::onMouseCaptureLostModelPreview(LLMouseHandler* handler)
{
    gViewerWindow->showCursor();
}

//-----------------------------------------------------------------------------
// addStringToLog()
//-----------------------------------------------------------------------------
//static
void LLFloaterModelPreview::addStringToLog(const std::string& message, const LLSD& args, bool flash, S32 lod)
{
    if (sInstance && sInstance->hasString(message))
    {
        std::string str;
        switch (lod)
{
        case LLModel::LOD_IMPOSTOR: str = "LOD0 "; break;
        case LLModel::LOD_LOW:      str = "LOD1 "; break;
        case LLModel::LOD_MEDIUM:   str = "LOD2 "; break;
        case LLModel::LOD_PHYSICS:  str = "PHYS "; break;
        case LLModel::LOD_HIGH:     str = "LOD3 ";   break;
        default: break;
}

        LLStringUtil::format_map_t args_msg;
        LLSD::map_const_iterator iter = args.beginMap();
        LLSD::map_const_iterator end = args.endMap();
        for (; iter != end; ++iter)
{
            args_msg[iter->first] = iter->second.asString();
        }
        str += sInstance->getString(message, args_msg);
        sInstance->addStringToLogTab(str, flash);
    }
    }

// static
void LLFloaterModelPreview::addStringToLog(const std::string& str, bool flash)
    {
    if (sInstance)
        {
        sInstance->addStringToLogTab(str, flash);
                }
            }

// static
void LLFloaterModelPreview::addStringToLog(const std::ostringstream& strm, bool flash)
            {
    if (sInstance)
            {
        sInstance->addStringToLogTab(strm.str(), flash);
            }
        }

void LLFloaterModelPreview::clearAvatarTab()
{
    LLPanel *panel = mTabContainer->getPanelByName("rigging_panel");
    LLScrollListCtrl *joints_list = panel->getChild<LLScrollListCtrl>("joints_list");
    joints_list->deleteAllItems();
    LLScrollListCtrl *joints_pos = panel->getChild<LLScrollListCtrl>("pos_overrides_list");
    joints_pos->deleteAllItems();    mSelectedJointName.clear();

    for (U32 i = 0; i < LLModel::NUM_LODS; ++i)
{
        mJointOverrides[i].clear();
    }

    LLTextBox *joint_total_descr = panel->getChild<LLTextBox>("conflicts_description");
    joint_total_descr->setTextArg("[CONFLICTS]", llformat("%d", 0));
    joint_total_descr->setTextArg("[JOINTS_COUNT]", llformat("%d", 0));


    LLTextBox *joint_pos_descr = panel->getChild<LLTextBox>("pos_overrides_descr");
    joint_pos_descr->setTextArg("[JOINT]", std::string("mPelvis")); // Might be better to hide it
            }

void LLFloaterModelPreview::updateAvatarTab(bool highlight_overrides)
{
    S32 display_lod = mModelPreview->mPreviewLOD;
    if (mModelPreview->mModel[display_lod].empty())
    {
        mSelectedJointName.clear();
        return;
    }

    // Joints will be listed as long as they are listed in mAlternateBindMatrix
    // even if they are for some reason identical to defaults.
    // Todo: Are overrides always identical for all lods? They normally are, but there might be situations where they aren't.
    if (mJointOverrides[display_lod].empty())
    {
        // populate map
        for (LLModelLoader::scene::iterator iter = mModelPreview->mScene[display_lod].begin(); iter != mModelPreview->mScene[display_lod].end(); ++iter)
        {
            for (LLModelLoader::model_instance_list::iterator model_iter = iter->second.begin(); model_iter != iter->second.end(); ++model_iter)
            {
                LLModelInstance& instance = *model_iter;
                LLModel* model = instance.mModel;
                const LLMeshSkinInfo *skin = &model->mSkinInfo;
                U32 joint_count = LLSkinningUtil::getMeshJointCount(skin);
                U32 bind_count = highlight_overrides ? skin->mAlternateBindMatrix.size() : 0; // simply do not include overrides if data is not needed
                if (bind_count > 0 && bind_count != joint_count)
                {
                    std::ostringstream out;
                    out << "Invalid joint overrides for model " << model->getName();
                    out << ". Amount of joints " << joint_count;
                    out << ", is different from amount of overrides " << bind_count;
                    LL_INFOS() << out.str() << LL_ENDL;
                    addStringToLog(out.str(), true);
                    // Disable overrides for this model
                    bind_count = 0;
                }
                if (bind_count > 0)
                {
                    for (U32 j = 0; j < joint_count; ++j)
                    {
                        const LLVector3& joint_pos = LLVector3(skin->mAlternateBindMatrix[j].getTranslation());
                        // <FS:ND> Query by JointKey rather than just a string, the key can be a U32 index for faster lookup
                        //LLJointOverrideData &data = mJointOverrides[display_lod][skin->mJointNames[j]];

                        //LLJoint* pJoint = LLModelPreview::lookupJointByName(skin->mJointNames[j], mModelPreview);
                        LLJointOverrideData &data = mJointOverrides[display_lod][skin->mJointNames[j].mName];

                        LLJoint* pJoint = LLModelPreview::lookupJointByName(skin->mJointNames[j].mName, mModelPreview);
                        // <FS:ND>
                        if (pJoint)
                        {
                            // see how voavatar uses aboveJointPosThreshold
                            if (pJoint->aboveJointPosThreshold(joint_pos))
                            {
                                // valid override
                                if (data.mPosOverrides.size() > 0
                                    && (data.mPosOverrides.begin()->second - joint_pos).lengthSquared() > (LL_JOINT_TRESHOLD_POS_OFFSET * LL_JOINT_TRESHOLD_POS_OFFSET))
                                {
                                    // File contains multiple meshes with conflicting joint offsets
                                    // preview may be incorrect, upload result might wary (depends onto
                                    // mesh_id that hasn't been generated yet).
                                    data.mHasConflicts = true;
                                }
                                data.mPosOverrides[model->getName()] = joint_pos;
                            }
                            else
                            {
                                // default value, it won't be accounted for by avatar
                                data.mModelsNoOverrides.insert(model->getName());
                            }
                        }
                    }
                }
                else
                {
                    for (U32 j = 0; j < joint_count; ++j)
                    {
                        // <FS:ND> Query by JointKey rather than just a string, the key can be a U32 index for faster lookup
                        //LLJointOverrideData &data = mJointOverrides[display_lod][skin->mJointNames[j]];
                        LLJointOverrideData &data = mJointOverrides[display_lod][skin->mJointNames[j].mName];
                        data.mModelsNoOverrides.insert(model->getName());
                    }
                }
            }
        }
    }

    LLPanel *panel = mTabContainer->getPanelByName("rigging_panel");
    LLScrollListCtrl *joints_list = panel->getChild<LLScrollListCtrl>("joints_list");

    if (joints_list->isEmpty())
    {
        // Populate table

        std::map<std::string, std::string> joint_alias_map;
        mModelPreview->getJointAliases(joint_alias_map);

        S32 conflicts = 0;
        joint_override_data_map_t::iterator joint_iter = mJointOverrides[display_lod].begin();
        joint_override_data_map_t::iterator joint_end = mJointOverrides[display_lod].end();
        while (joint_iter != joint_end)
        {
            const std::string& listName = joint_iter->first;

            LLScrollListItem::Params item_params;
            item_params.value(listName);

            LLScrollListCell::Params cell_params;
            cell_params.font = LLFontGL::getFontSansSerif();
            cell_params.value = listName;
            if (joint_alias_map.find(listName) == joint_alias_map.end())
            {
                // Missing names
                cell_params.color = LLColor4::red;
            }
            if (joint_iter->second.mHasConflicts)
            {
                // Conflicts
                cell_params.color = LLColor4::orange;
                conflicts++;
            }
            if (highlight_overrides && joint_iter->second.mPosOverrides.size() > 0)
            {
                cell_params.font.style = "BOLD";
            }

            item_params.columns.add(cell_params);

            joints_list->addRow(item_params, ADD_BOTTOM);
            joint_iter++;
        }
        joints_list->selectFirstItem();
        LLScrollListItem *selected = joints_list->getFirstSelected();
        if (selected)
        {
            mSelectedJointName = selected->getValue().asString();
        }

        LLTextBox *joint_conf_descr = panel->getChild<LLTextBox>("conflicts_description");
        joint_conf_descr->setTextArg("[CONFLICTS]", llformat("%d", conflicts));
        joint_conf_descr->setTextArg("[JOINTS_COUNT]", llformat("%d", mJointOverrides[display_lod].size()));
    }
}

//-----------------------------------------------------------------------------
// addStringToLogTab()
//-----------------------------------------------------------------------------
void LLFloaterModelPreview::addStringToLogTab(const std::string& str, bool flash)
{
    if (str.empty())
        {
        return;
    }

    LLWString text = utf8str_to_wstring(str);
    S32 add_text_len = text.length() + 1; // newline
    S32 editor_max_len = mUploadLogText->getMaxTextLength();
    if (add_text_len > editor_max_len)
        {
        return;
    }

    // Make sure we have space for new string
    S32 editor_text_len = mUploadLogText->getLength();
    if (editor_max_len < (editor_text_len + add_text_len)
        && mUploadLogText->getLineCount() <= 0)
    {
        mUploadLogText->getTextBoundingRect();// forces a reflow() to fix line count
            }
    while (editor_max_len < (editor_text_len + add_text_len))
        {
        S32 shift = mUploadLogText->removeFirstLine();
        if (shift > 0)
    {
            // removed a line
            editor_text_len -= shift;
}
    else
    {
            //nothing to remove?
            LL_WARNS() << "Failed to clear log lines" << LL_ENDL;
                    break;
                }
            }

    mUploadLogText->appendText(str, true);

    if (flash)
    {
        LLPanel* panel = mTabContainer->getPanelByName("logs_panel");
        if (mTabContainer->getCurrentPanel() != panel)
        {
            mTabContainer->setTabPanelFlashing(panel, true);
        }
    }
    }

void LLFloaterModelPreview::setDetails(F32 x, F32 y, F32 z)
{
    assert_main_thread();
    childSetTextArg("import_dimensions", "[X]", llformat("%.3f", x));
    childSetTextArg("import_dimensions", "[Y]", llformat("%.3f", y));
    childSetTextArg("import_dimensions", "[Z]", llformat("%.3f", z));
        }

void LLFloaterModelPreview::setPreviewLOD(S32 lod)
        {
    if (mModelPreview)
    {
        mModelPreview->setPreviewLOD(lod);
                                }
                            }

void LLFloaterModelPreview::onBrowseLOD(S32 lod)
{
    assert_main_thread();

    loadModel(lod);
}

//static
void LLFloaterModelPreview::onReset(void* user_data)
{
    assert_main_thread();


    LLFloaterModelPreview* fmp = (LLFloaterModelPreview*) user_data;
    fmp->childDisable("reset_btn");
    fmp->clearLogTab();
    fmp->clearAvatarTab();
    LLModelPreview* mp = fmp->mModelPreview;
    std::string filename = mp->mLODFile[LLModel::LOD_HIGH];

    fmp->resetDisplayOptions();
    fmp->resetUploadOptions();
    //reset model preview
    fmp->initModelPreview();

    mp = fmp->mModelPreview;
    mp->loadModel(filename,LLModel::LOD_HIGH,true);
}

//static
void LLFloaterModelPreview::onUpload(void* user_data)
{
    assert_main_thread();

    LLFloaterModelPreview* mp = (LLFloaterModelPreview*) user_data;
    mp->clearLogTab();

    mp->mUploadBtn->setEnabled(false);

    mp->mModelPreview->rebuildUploadData();

    bool upload_skinweights = mp->childGetValue("upload_skin").asBoolean();
    bool upload_joint_positions = mp->childGetValue("upload_joints").asBoolean();
    bool lock_scale_if_joint_position = mp->childGetValue("lock_scale_if_joint_position").asBoolean();

    if (gSavedSettings.getBOOL("MeshImportUseSLM"))
    {
        mp->mModelPreview->saveUploadData(upload_skinweights, upload_joint_positions, lock_scale_if_joint_position);
    }

    gMeshRepo.uploadModel(mp->mModelPreview->mUploadData, mp->mModelPreview->mPreviewScale,
                          mp->childGetValue("upload_textures").asBoolean(),
                          upload_skinweights, upload_joint_positions, lock_scale_if_joint_position,
                          mp->mUploadModelUrl,
                          true, LLHandle<LLWholeModelFeeObserver>(), mp->getWholeModelUploadObserverHandle());
}


void LLFloaterModelPreview::refresh()
{
    sInstance->toggleCalculateButton(true);
    sInstance->mModelPreview->mDirty = true;
}

LLFloaterModelPreview::DecompRequest::DecompRequest(const std::string& stage, LLModel* mdl)
{
    mStage = stage;
    mContinue = 1;
    mModel = mdl;
    mDecompID = &mdl->mDecompID;
    mParams = sInstance->mDecompParams;

    //copy out positions and indices
    assignData(mdl) ;
}

void LLFloaterModelPreview::setCtrlLoadFromFile(S32 lod)
{
    if (lod == LLModel::LOD_PHYSICS)
    {
        LLComboBox* lod_combo = findChild<LLComboBox>("physics_lod_combo");
        if (lod_combo)
        {
            lod_combo->setCurrentByIndex(lod_combo->getItemCount() - 1);
        }
    }
    else
    {
        LLComboBox* lod_combo = findChild<LLComboBox>("lod_source_" + lod_name[lod]);
        if (lod_combo)
    {
            lod_combo->setCurrentByIndex(0);
    }
}
}

void LLFloaterModelPreview::setStatusMessage(const std::string& msg)
{
    LLMutexLock lock(mStatusLock);
    mStatusMessage = msg;
}

void LLFloaterModelPreview::toggleCalculateButton()
{
    toggleCalculateButton(true);
}

void LLFloaterModelPreview::modelUpdated(bool calculate_visible)
{
    mModelPhysicsFee.clear();
    toggleCalculateButton(calculate_visible);
}

void LLFloaterModelPreview::toggleCalculateButton(bool visible)
{
    mCalculateBtn->setVisible(visible);

    bool uploadingSkin           = childGetValue("upload_skin").asBoolean();
    bool uploadingJointPositions = childGetValue("upload_joints").asBoolean();
    if ( uploadingSkin )
    {
        //Disable the calculate button *if* the rig is invalid - which is determined during the critiquing process
        if ( uploadingJointPositions && !mModelPreview->isRigValidForJointPositionUpload() )
        {
            mCalculateBtn->setVisible( false );
        }
    }

    mUploadBtn->setVisible(!visible);
    mUploadBtn->setEnabled(isModelUploadAllowed());

    if (visible)
    {
        std::string tbd = getString("tbd");
        childSetTextArg("prim_weight", "[EQ]", tbd);
        childSetTextArg("download_weight", "[ST]", tbd);
        childSetTextArg("server_weight", "[SIM]", tbd);
        childSetTextArg("physics_weight", "[PH]", tbd);
        if (!mModelPhysicsFee.isMap() || (mModelPhysicsFee.size() == 0))
        {
            childSetTextArg("upload_fee", "[FEE]", tbd);
        }
        std::string dashes = hasString("--") ? getString("--") : "--";
        childSetTextArg("price_breakdown", "[STREAMING]", dashes);
        childSetTextArg("price_breakdown", "[PHYSICS]", dashes);
        childSetTextArg("price_breakdown", "[INSTANCES]", dashes);
        childSetTextArg("price_breakdown", "[TEXTURES]", dashes);
        childSetTextArg("price_breakdown", "[MODEL]", dashes);
        childSetTextArg("physics_breakdown", "[PCH]", dashes);
        childSetTextArg("physics_breakdown", "[PM]", dashes);
        childSetTextArg("physics_breakdown", "[PHU]", dashes);
    }
}

void LLFloaterModelPreview::onLoDSourceCommit(S32 lod)
{
    mModelPreview->updateLodControls(lod);

    LLComboBox* lod_source_combo = getChild<LLComboBox>("lod_source_" + lod_name[lod]);

    if (lod_source_combo->getCurrentIndex() == LLModelPreview::LOD_FROM_FILE
        && mModelPreview->mLODFile[lod].empty())
    {
        // File wasn't selected, so nothing to do yet, refreshing
        // hovewer will cause a small freeze with large meshes
        // Might be good idea to open filepicker here
        return;
    }

    refresh();

<<<<<<< HEAD
	LLComboBox* lod_source_combo = getChild<LLComboBox>("lod_source_" + lod_name[lod]);

    if (lod_source_combo->getCurrentIndex() == LLModelPreview::LOD_FROM_FILE
        && mModelPreview->mLODFile[lod].empty())
    {
        // File wasn't selected, so nothing to do yet, refreshing
        // hovewer will cause a small freeze with large meshes
        // Might be good idea to open filepicker here
        return;
    }

	refresh();

    S32 index = lod_source_combo->getCurrentIndex();
	if (index == LLModelPreview::MESH_OPTIMIZER_AUTO
		|| index == LLModelPreview::GENERATE // <FS:Beq/> Improved LOD generation
=======
    S32 index = lod_source_combo->getCurrentIndex();
    if (index == LLModelPreview::MESH_OPTIMIZER_AUTO
        || index == LLModelPreview::GENERATE // <FS:Beq/> Improved LOD generation
>>>>>>> 1a8a5404
        || index == LLModelPreview::MESH_OPTIMIZER_SLOPPY
        || index == LLModelPreview::MESH_OPTIMIZER_PRECISE)
    { //rebuild LoD to update triangle counts
        onLODParamCommit(lod, true);
    }
}

void LLFloaterModelPreview::resetDisplayOptions()
{
    std::map<std::string,bool>::iterator option_it = mModelPreview->mViewOption.begin();

    for(;option_it != mModelPreview->mViewOption.end(); ++option_it)
    {
        LLUICtrl* ctrl = getChild<LLUICtrl>(option_it->first);
        ctrl->setValue(false);
    }
}

void LLFloaterModelPreview::resetUploadOptions()
{
    childSetValue("import_scale", 1);
    childSetValue("pelvis_offset", 0);
    childSetValue("physics_explode", 0);
    childSetValue("physics_file", "");
    childSetVisible("Retain%", false);
    childSetVisible("Retain%_label", false);
    childSetVisible("Detail Scale", true);
    childSetVisible("Detail Scale label", true);

    getChild<LLComboBox>("lod_source_" + lod_name[NUM_LOD - 1])->setCurrentByIndex(LLModelPreview::LOD_FROM_FILE);
    for (S32 lod = 0; lod < NUM_LOD - 1; ++lod)
    {
        getChild<LLComboBox>("lod_source_" + lod_name[lod])->setCurrentByIndex(LLModelPreview::MESH_OPTIMIZER_AUTO);
        childSetValue("lod_file_" + lod_name[lod], "");
    }

    for(auto& p : mDefaultDecompParams)
    {
        std::string ctrl_name(p.first);
        LLUICtrl* ctrl = getChild<LLUICtrl>(ctrl_name);
        if (ctrl)
        {
            ctrl->setValue(p.second);
        }
    }
    getChild<LLComboBox>("physics_lod_combo")->setCurrentByIndex(0);
    getChild<LLComboBox>("Cosine%")->setCurrentByIndex(0);
}

void LLFloaterModelPreview::clearLogTab()
{
    mUploadLogText->clear();
    LLPanel* panel = mTabContainer->getPanelByName("logs_panel");
    mTabContainer->setTabPanelFlashing(panel, false);
}

void LLFloaterModelPreview::onModelPhysicsFeeReceived(const LLSD& result, std::string upload_url)
{
    mModelPhysicsFee = result;
    mModelPhysicsFee["url"] = upload_url;

    doOnIdleOneTime(boost::bind(&LLFloaterModelPreview::handleModelPhysicsFeeReceived,this));
}

void LLFloaterModelPreview::handleModelPhysicsFeeReceived()
{
    const LLSD& result = mModelPhysicsFee;
    mUploadModelUrl = result["url"].asString();

    childSetTextArg("prim_weight", "[EQ]", llformat("%0.3f", result["resource_cost"].asReal()));
    childSetTextArg("download_weight", "[ST]", llformat("%0.3f", result["model_streaming_cost"].asReal()));
    childSetTextArg("server_weight", "[SIM]", llformat("%0.3f", result["simulation_cost"].asReal()));
    childSetTextArg("physics_weight", "[PH]", llformat("%0.3f", result["physics_cost"].asReal()));
    childSetTextArg("upload_fee", "[FEE]", llformat("%d", result["upload_price"].asInteger()));
    childSetTextArg("price_breakdown", "[STREAMING]", llformat("%d", result["upload_price_breakdown"]["mesh_streaming"].asInteger()));
    childSetTextArg("price_breakdown", "[PHYSICS]", llformat("%d", result["upload_price_breakdown"]["mesh_physics"].asInteger()));
    childSetTextArg("price_breakdown", "[INSTANCES]", llformat("%d", result["upload_price_breakdown"]["mesh_instance"].asInteger()));
    childSetTextArg("price_breakdown", "[TEXTURES]", llformat("%d", result["upload_price_breakdown"]["texture"].asInteger()));
    childSetTextArg("price_breakdown", "[MODEL]", llformat("%d", result["upload_price_breakdown"]["model"].asInteger()));

    childSetTextArg("physics_breakdown", "[PCH]", llformat("%0.3f", result["model_physics_cost"]["hull"].asReal()));
    childSetTextArg("physics_breakdown", "[PM]", llformat("%0.3f", result["model_physics_cost"]["mesh"].asReal()));
    childSetTextArg("physics_breakdown", "[PHU]", llformat("%0.3f", result["model_physics_cost"]["decomposition"].asReal()));
    childSetTextArg("streaming_breakdown", "[STR_TOTAL]", llformat("%d", result["streaming_cost"].asInteger()));
    childSetTextArg("streaming_breakdown", "[STR_HIGH]", llformat("%d", result["streaming_params"]["high_lod"].asInteger()));
    childSetTextArg("streaming_breakdown", "[STR_MED]", llformat("%d", result["streaming_params"]["medium_lod"].asInteger()));
    childSetTextArg("streaming_breakdown", "[STR_LOW]", llformat("%d", result["streaming_params"]["low_lod"].asInteger()));
    childSetTextArg("streaming_breakdown", "[STR_LOWEST]", llformat("%d", result["streaming_params"]["lowest_lod"].asInteger()));

    childSetVisible("upload_fee", true);
    childSetVisible("price_breakdown", true);
    mUploadBtn->setEnabled(isModelUploadAllowed());
}

void LLFloaterModelPreview::setModelPhysicsFeeErrorStatus(S32 status, const std::string& reason, const LLSD& result)
{
    std::ostringstream out;
    out << "LLFloaterModelPreview::setModelPhysicsFeeErrorStatus(" << status;
    out << " : " << reason << ")";
    LL_WARNS() << out.str() << LL_ENDL;
    LLFloaterModelPreview::addStringToLog(out, false);
    doOnIdleOneTime(boost::bind(&LLFloaterModelPreview::toggleCalculateButton, this, true));

    if (result.has("upload_price"))
    {
        mModelPhysicsFee = result;
        childSetTextArg("upload_fee", "[FEE]", llformat("%d", result["upload_price"].asInteger()));
        childSetVisible("upload_fee", true);
    }
    else
    {
        mModelPhysicsFee.clear();
    }
}

/*virtual*/
void LLFloaterModelPreview::onModelUploadSuccess()
{
    assert_main_thread();
    closeFloater(false);
}

/*virtual*/
void LLFloaterModelPreview::onModelUploadFailure()
{
    assert_main_thread();
    toggleCalculateButton(true);
    mUploadBtn->setEnabled(true);
}

bool LLFloaterModelPreview::isModelUploadAllowed()
{
    bool allow_upload = mHasUploadPerm && !mUploadModelUrl.empty();
    if (mModelPreview)
    {
        allow_upload &= mModelPreview->mModelNoErrors;
    }
    return allow_upload;
}

S32 LLFloaterModelPreview::DecompRequest::statusCallback(const char* status, S32 p1, S32 p2)
{
    if (mContinue)
    {
        setStatusMessage(llformat("%s: %d/%d", status, p1, p2));
        if (LLFloaterModelPreview::sInstance)
        {
            LLFloaterModelPreview::sInstance->setStatusMessage(mStatusMessage);
        }
    }

    return mContinue;
}

void LLFloaterModelPreview::DecompRequest::completed()
{ //called from the main thread
    if (mContinue)
    {
        mModel->setConvexHullDecomposition(mHull);

        if (sInstance)
        {
            if (mContinue)
            {
                if (sInstance->mModelPreview)
                {
                    sInstance->mModelPreview->mDirty = true;
                    LLFloaterModelPreview::sInstance->mModelPreview->refresh();
                }
            }

            sInstance->mCurRequest.erase(this);
        }
    }
    else if (sInstance)
    {
        llassert(sInstance->mCurRequest.find(this) == sInstance->mCurRequest.end());
    }
}

void dump_llsd_to_file(const LLSD& content, std::string filename);

void LLFloaterModelPreview::onPermissionsReceived(const LLSD& result)
{
    dump_llsd_to_file(result,"perm_received.xml");
    std::string upload_status = result["mesh_upload_status"].asString();
    // BAP HACK: handle "" for case that  MeshUploadFlag cap is broken.
    mHasUploadPerm = (("" == upload_status) || ("valid" == upload_status));

    if (!mHasUploadPerm)
    {
        LL_WARNS() << "Upload permission set to false because upload_status=\"" << upload_status << "\"" << LL_ENDL;
    }
    else if (mHasUploadPerm && mUploadModelUrl.empty())
    {
        LL_WARNS() << "Upload permission set to true but uploadModelUrl is empty!" << LL_ENDL;
    }

    // isModelUploadAllowed() includes mHasUploadPerm
    mUploadBtn->setEnabled(isModelUploadAllowed());
    getChild<LLTextBox>("warning_title")->setVisible(!mHasUploadPerm);
    getChild<LLTextBox>("warning_message")->setVisible(!mHasUploadPerm);
}

void LLFloaterModelPreview::setPermissonsErrorStatus(S32 status, const std::string& reason)
{
    LL_WARNS() << "LLFloaterModelPreview::setPermissonsErrorStatus(" << status << " : " << reason << ")" << LL_ENDL;

    LLNotificationsUtil::add("MeshUploadPermError");
}

bool LLFloaterModelPreview::isModelLoading()
{
    if(mModelPreview)
    {
        return mModelPreview->mLoading;
    }
    return false;
}
<|MERGE_RESOLUTION|>--- conflicted
+++ resolved
@@ -125,11 +125,7 @@
 // <FS:Beq> support for settings panel of floater
 const void updateUDPhysics(const std::vector<std::string>& filenames, LLFilePicker::ELoadFilter type)
 {
-<<<<<<< HEAD
-	gSavedSettings.setString("FSPhysicsPresetUser1", filenames[0]);
-=======
     gSavedSettings.setString("FSPhysicsPresetUser1", filenames[0]);
->>>>>>> 1a8a5404
 }
 // </FS:Beq>
 //-----------------------------------------------------------------------------
@@ -149,24 +145,6 @@
     mStatusLock = new LLMutex();
     mModelPreview = NULL;
 
-<<<<<<< HEAD
-	mLODMode[LLModel::LOD_HIGH] = LLModelPreview::LOD_FROM_FILE;
-	for (U32 i = 0; i < LLModel::LOD_HIGH; i++)
-	{
-		// <FS:Beq> FIRE-32267 - Set default LOD mode to GLOD
-		// mLODMode[i] = LLModelPreview::MESH_OPTIMIZER_AUTO;
-		static LLCachedControl<bool> default_to_glod(gSavedSettings, "FSMeshUploadUseGLODAsDefault");
-		if( default_to_glod )
-		{
-		    mLODMode[i] = LLModelPreview::GENERATE;
-		}
-		else
-		{
-			mLODMode[i] = LLModelPreview::MESH_OPTIMIZER_AUTO;
-		}
-		// </FS:Beq>
-	}
-=======
     mLODMode[LLModel::LOD_HIGH] = LLModelPreview::LOD_FROM_FILE;
     for (U32 i = 0; i < LLModel::LOD_HIGH; i++)
     {
@@ -183,18 +161,13 @@
         }
         // </FS:Beq>
     }
->>>>>>> 1a8a5404
 }
 
 // <FS:Beq> support for settings panel of floater
 //static
 void LLFloaterModelPreview::onSelectUDPhysics(LLUICtrl* ctrl, void* userdata)
 {
-<<<<<<< HEAD
-	LLFilePickerReplyThread::startPicker(boost::bind(&updateUDPhysics, _1, _2), LLFilePicker::FFLOAD_COLLADA, false);
-=======
     LLFilePickerReplyThread::startPicker(boost::bind(&updateUDPhysics, _1, _2), LLFilePicker::FFLOAD_COLLADA, false);
->>>>>>> 1a8a5404
 }
 // </FS:Beq>
 
@@ -203,17 +176,10 @@
 //-----------------------------------------------------------------------------
 bool LLFloaterModelPreview::postBuild()
 {
-<<<<<<< HEAD
-	if (!LLFloater::postBuild())
-	{
-		return false;
-	}
-=======
     if (!LLFloater::postBuild())
     {
         return false;
     }
->>>>>>> 1a8a5404
 
     childSetCommitCallback("cancel_btn", onCancel, this);
     childSetCommitCallback("crease_angle", onGenerateNormalsCommit, this);
@@ -269,31 +235,9 @@
     getChild<LLColorSwatchCtrl>("mesh_preview_degenerate_edge_color")->setCommitCallback(preview_refresh_cb);
     getChild<LLColorSwatchCtrl>("mesh_preview_degenerate_fill_color")->setCommitCallback(preview_refresh_cb);
 
-<<<<<<< HEAD
-	getChild<LLCheckBoxCtrl>("show_edges")->setCommitCallback(boost::bind(&LLFloaterModelPreview::onViewOptionChecked, this, _1));
-	getChild<LLCheckBoxCtrl>("show_physics")->setCommitCallback(boost::bind(&LLFloaterModelPreview::onViewOptionChecked, this, _1));
-	getChild<LLCheckBoxCtrl>("show_textures")->setCommitCallback(boost::bind(&LLFloaterModelPreview::onViewOptionChecked, this, _1));
-	getChild<LLCheckBoxCtrl>("show_skin_weight")->setCommitCallback(boost::bind(&LLFloaterModelPreview::onShowSkinWeightChecked, this, _1));
-	getChild<LLCheckBoxCtrl>("show_joint_overrides")->setCommitCallback(boost::bind(&LLFloaterModelPreview::onViewOptionChecked, this, _1));
-	getChild<LLCheckBoxCtrl>("show_joint_positions")->setCommitCallback(boost::bind(&LLFloaterModelPreview::onViewOptionChecked, this, _1));
-	getChild<LLCheckBoxCtrl>("show_uv_guide")->setCommitCallback(boost::bind(&LLFloaterModelPreview::onViewOptionChecked, this, _1)); // <FS:Beq> - Add UV guide overlay to pmesh preview
-	// <FS:Beq> support for settings panel of floater
-	const auto& preview_refresh_cb = [this](LLUICtrl *, const LLSD &){ if(this->mModelPreview){mModelPreview->refresh();}};
-	getChild<LLColorSwatchCtrl>("mesh_preview_canvas_color")->setCommitCallback(preview_refresh_cb);
-	getChild<LLColorSwatchCtrl>("mesh_preview_edge_color")->setCommitCallback(preview_refresh_cb);
-	getChild<LLColorSwatchCtrl>("mesh_preview_physics_edge_color")->setCommitCallback(preview_refresh_cb);
-	getChild<LLColorSwatchCtrl>("mesh_preview_physics_fill_color")->setCommitCallback(preview_refresh_cb);
-	getChild<LLColorSwatchCtrl>("mesh_preview_degenerate_edge_color")->setCommitCallback(preview_refresh_cb);
-	getChild<LLColorSwatchCtrl>("mesh_preview_degenerate_fill_color")->setCommitCallback(preview_refresh_cb);
-
-	getChild<LLComboBox>("lod_suffix_combo")->setCommitCallback(boost::bind(&LLFloaterModelPreview::onSuffixStandardSelected, this, _1)); //  mesh loader suffix configuration
-	getChild<LLButton>("set_user_def_phys")->setCommitCallback(boost::bind(&LLFloaterModelPreview::onSelectUDPhysics, this, _1)); //  mesh loader suffix configuration
-	// </FS:Beq>
-=======
     getChild<LLComboBox>("lod_suffix_combo")->setCommitCallback(boost::bind(&LLFloaterModelPreview::onSuffixStandardSelected, this, _1)); //  mesh loader suffix configuration
     getChild<LLButton>("set_user_def_phys")->setCommitCallback(boost::bind(&LLFloaterModelPreview::onSelectUDPhysics, this, _1)); //  mesh loader suffix configuration
     // </FS:Beq>
->>>>>>> 1a8a5404
 
     childDisable("upload_skin");
     childDisable("upload_joints");
@@ -305,99 +249,6 @@
     childSetVisible("warning_title", false);
     childSetVisible("warning_message", false);
 
-<<<<<<< HEAD
-	initDecompControls();
-
-	LLView* preview_panel = getChild<LLView>("preview_panel");
-
-	mPreviewRect = preview_panel->getRect();
-
-	initModelPreview();
-
-	//set callbacks for left click on line editor rows
-	for (U32 i = 0; i <= LLModel::LOD_HIGH; i++)
-	{
-		LLTextBox* text = getChild<LLTextBox>(lod_label_name[i]);
-		if (text)
-		{
-			text->setMouseDownCallback(boost::bind(&LLFloaterModelPreview::setPreviewLOD, this, i));
-		}
-
-		text = getChild<LLTextBox>(lod_triangles_name[i]);
-		if (text)
-		{
-			text->setMouseDownCallback(boost::bind(&LLFloaterModelPreview::setPreviewLOD, this, i));
-		}
-
-		text = getChild<LLTextBox>(lod_vertices_name[i]);
-		if (text)
-		{
-			text->setMouseDownCallback(boost::bind(&LLFloaterModelPreview::setPreviewLOD, this, i));
-		}
-
-		text = getChild<LLTextBox>(lod_status_name[i]);
-		if (text)
-		{
-			text->setMouseDownCallback(boost::bind(&LLFloaterModelPreview::setPreviewLOD, this, i));
-		}
-	}
-
-	// <Ansariel> Changed grid detection and validation URL generation
-	//            because of grid manager. This will need adjustments
-	//            when OpenSims become mesh-capable!
-	//std::string current_grid = LLGridManager::getInstance()->getGridId();
-	//std::transform(current_grid.begin(),current_grid.end(),current_grid.begin(),::tolower);
-	//std::string validate_url;
-	//if (current_grid == "agni")
-	//{
-	//	validate_url = "http://secondlife.com/my/account/mesh.php";
-	//}
-	//else if (current_grid == "damballah")
-	//{
-	//	// Staging grid has its own naming scheme.
-	//	validate_url = "http://secondlife-staging.com/my/account/mesh.php";
-	//}
-	//else
-	//{
-	//	validate_url = llformat("http://secondlife.%s.lindenlab.com/my/account/mesh.php",current_grid.c_str());
-	//}
-
-	std::string current_grid = LLGridManager::getInstance()->getGridId();
-	std::transform(current_grid.begin(),current_grid.end(),current_grid.begin(),::tolower);
-
-	std::string validate_url;
-	if (LLGridManager::getInstance()->isInSLMain())
-	{
-		validate_url = "http://secondlife.com/my/account/mesh.php";
-	}
-	else if (LLGridManager::getInstance()->isInSLBeta())
-	{
-		validate_url = llformat("http://secondlife.%s.lindenlab.com/my/account/mesh.php", current_grid.c_str());
-	}
-#ifdef OPENSIM // <FS:AW optional opensim support>
-	else
-	{
-		// TODO: Opensim: Set it to something reasonable
-		validate_url = LLGridManager::getInstance()->getLoginPage();
-	}
-#endif // OPENSIM <FS:AW optional opensim support>
-	// </Ansariel>
-
-// <FS:CR> Show an alert dialog if using the Opensim viewer as functionality will be limited without Havok
-#ifndef HAVOK_TPV
-	LLSD args;
-	args["FEATURE"] = getString("no_havok");
-	LLNotificationsUtil::add("NoHavok", args);
-#endif
-// </FS:CR>
-
-	getChild<LLTextBox>("warning_message")->setTextArg("[VURL]", validate_url);
-
-	mUploadBtn = getChild<LLButton>("ok_btn");
-	mCalculateBtn = getChild<LLButton>("calculate_btn");
-	mUploadLogText = getChild<LLViewerTextEditor>("log_text");
-	mTabContainer = getChild<LLTabContainer>("import_tab");
-=======
     initDecompControls();
 
     LLView* preview_panel = getChild<LLView>("preview_panel");
@@ -489,7 +340,6 @@
     mCalculateBtn = getChild<LLButton>("calculate_btn");
     mUploadLogText = getChild<LLViewerTextEditor>("log_text");
     mTabContainer = getChild<LLTabContainer>("import_tab");
->>>>>>> 1a8a5404
 
     LLPanel *panel = mTabContainer->getPanelByName("rigging_panel");
     mAvatarTabIndex = mTabContainer->getIndexForPanel(panel);
@@ -506,11 +356,7 @@
         mCalculateBtn->setEnabled(false);
     }
 
-<<<<<<< HEAD
-	return true;
-=======
     return true;
->>>>>>> 1a8a5404
 }
 
 //-----------------------------------------------------------------------------
@@ -549,35 +395,6 @@
 
 void LLFloaterModelPreview::initModelPreview()
 {
-<<<<<<< HEAD
-	if (mModelPreview)
-	{
-		delete mModelPreview;
-	}
-
-	S32 tex_width = 512;
-	S32 tex_height = 512;
-	// <FS:Beq> Fix up regressions from LL's merge of uploader changes
-	// S32 max_width = llmin(PREVIEW_RENDER_SIZE, (S32)gPipeline.mRT->width);
-	// S32 max_height = llmin(PREVIEW_RENDER_SIZE, (S32)gPipeline.mRT->height);
-	S32 max_width = llmin(gSavedSettings.getS32("PreviewRenderSize"), (S32)gPipeline.mRT->width);
-	S32 max_height = llmin(gSavedSettings.getS32("PreviewRenderSize"), (S32)gPipeline.mRT->height);
-	// </FS:Beq>
-	
-	while ((tex_width << 1) <= max_width) // <FS:Beq/> Fix up regressions from LL's merge of uploader changes
-	{
-		tex_width <<= 1;
-	}
-	while ((tex_height << 1) <= max_height) // <FS:Beq/> Fix up regressions from LL's merge of uploader changes
-	{
-		tex_height <<= 1;
-	}
-
-	mModelPreview = new LLModelPreview(tex_width, tex_height, this);
-	mModelPreview->setPreviewTarget(PREVIEW_CAMERA_DISTANCE);
-	mModelPreview->setDetailsCallback(boost::bind(&LLFloaterModelPreview::setDetails, this, _1, _2, _3));
-	mModelPreview->setModelUpdatedCallback(boost::bind(&LLFloaterModelPreview::modelUpdated, this, _1));
-=======
     if (mModelPreview)
     {
         delete mModelPreview;
@@ -605,7 +422,6 @@
     mModelPreview->setPreviewTarget(PREVIEW_CAMERA_DISTANCE);
     mModelPreview->setDetailsCallback(boost::bind(&LLFloaterModelPreview::setDetails, this, _1, _2, _3));
     mModelPreview->setModelUpdatedCallback(boost::bind(&LLFloaterModelPreview::modelUpdated, this, _1));
->>>>>>> 1a8a5404
 }
 
 //static
@@ -677,23 +493,6 @@
 
 void LLFloaterModelPreview::onViewOptionChecked(LLUICtrl* ctrl)
 {
-<<<<<<< HEAD
-	if (mModelPreview)
-	{
-		// <FS>
-		//auto name = ctrl->getName();
-		//mModelPreview->mViewOption[name] = !mModelPreview->mViewOption[name];
-		//if (name == "show_physics")
-		//{
-		//	auto enabled = mModelPreview->mViewOption[name];
-		//	childSetEnabled("physics_explode", enabled);
-		//	childSetVisible("physics_explode", enabled);
-		//}
-		mModelPreview->mViewOption[ctrl->getName()] = !mModelPreview->mViewOption[ctrl->getName()];
-		// </FS>
-		mModelPreview->refresh();
-	}
-=======
     if (mModelPreview)
     {
         // <FS>
@@ -709,7 +508,6 @@
         // </FS>
         mModelPreview->refresh();
     }
->>>>>>> 1a8a5404
 }
 
 bool LLFloaterModelPreview::isViewOptionChecked(const LLSD& userdata)
@@ -750,23 +548,6 @@
 
 void LLFloaterModelPreview::prepareToLoadModel(S32 lod)
 {
-<<<<<<< HEAD
-	// <FS:Ansariel> FIRE-15204: Viewer crashes when clicking "upload model" quickly twice then closing both filepickers
-	if (mModelPreview->mLoading)
-	{
-		return;
-	}
-	mModelPreview->mLoading = true;
-	// </FS:Ansariel>
-
-	mModelPreview->mLoading = true;
-	if (lod == LLModel::LOD_PHYSICS)
-	{
-		// loading physics from file
-		mModelPreview->mPhysicsSearchLOD = lod;
-		mModelPreview->mWarnOfUnmatchedPhyicsMeshes = false;
-	}
-=======
     // <FS:Ansariel> FIRE-15204: Viewer crashes when clicking "upload model" quickly twice then closing both filepickers
     if (mModelPreview->mLoading)
     {
@@ -782,7 +563,6 @@
         mModelPreview->mPhysicsSearchLOD = lod;
         mModelPreview->mWarnOfUnmatchedPhyicsMeshes = false;
     }
->>>>>>> 1a8a5404
 }
 void LLFloaterModelPreview::loadModel(S32 lod)
 {
@@ -842,21 +622,13 @@
 
     cell_params.column = "model_name";
     cell_params.value = name;
-<<<<<<< HEAD
-	cell_params.font_halign = LLFontGL::LEFT; // <FS:Beq> Fix ugly alignment
-=======
     cell_params.font_halign = LLFontGL::LEFT; // <FS:Beq> Fix ugly alignment
->>>>>>> 1a8a5404
 
     item_params.columns.add(cell_params);
 
     cell_params.column = "axis_x";
     cell_params.value = vx;
-<<<<<<< HEAD
-	cell_params.font_halign = LLFontGL::RIGHT; // <FS:Beq> Fix ugly alignment
-=======
     cell_params.font_halign = LLFontGL::RIGHT; // <FS:Beq> Fix ugly alignment
->>>>>>> 1a8a5404
     item_params.columns.add(cell_params);
 
     cell_params.column = "axis_y";
@@ -1073,15 +845,9 @@
     case LLModelPreview::MESH_OPTIMIZER_PRECISE:
         mModelPreview->onLODMeshOptimizerParamCommit(lod, enforce_tri_limit, mode);
         break;
-<<<<<<< HEAD
-	case LLModelPreview::GENERATE:
-        mModelPreview->onLODGLODParamCommit(lod, enforce_tri_limit);
-		break;
-=======
     case LLModelPreview::GENERATE:
         mModelPreview->onLODGLODParamCommit(lod, enforce_tri_limit);
         break;
->>>>>>> 1a8a5404
     default:
         LL_ERRS() << "Only supposed to be called to generate models" << LL_ENDL;
         break;
@@ -1104,43 +870,6 @@
 
 void LLFloaterModelPreview::draw3dPreview()
 {
-<<<<<<< HEAD
-	gGL.color3f(1.f, 1.f, 1.f);
-
-	gGL.getTexUnit(0)->bind(mModelPreview);
-
-	// <FS:Ansariel> Remove QUADS rendering mode
-	//gGL.begin( LLRender::QUADS );
-	//{
-	//	gGL.texCoord2f(0.f, 1.f);
-	//	gGL.vertex2i(mPreviewRect.mLeft+1, mPreviewRect.mTop-1);
-	//	gGL.texCoord2f(0.f, 0.f);
-	//	gGL.vertex2i(mPreviewRect.mLeft+1, mPreviewRect.mBottom+1);
-	//	gGL.texCoord2f(1.f, 0.f);
-	//	gGL.vertex2i(mPreviewRect.mRight-1, mPreviewRect.mBottom+1);
-	//	gGL.texCoord2f(1.f, 1.f);
-	//	gGL.vertex2i(mPreviewRect.mRight-1, mPreviewRect.mTop-1);
-	//}
-	//gGL.end();
-	gGL.begin(LLRender::TRIANGLES);
-	{
-		gGL.texCoord2f(0.f, 1.f);
-		gGL.vertex2i(mPreviewRect.mLeft + 1, mPreviewRect.mTop - 1);
-		gGL.texCoord2f(0.f, 0.f);
-		gGL.vertex2i(mPreviewRect.mLeft + 1, mPreviewRect.mBottom + 1);
-		gGL.texCoord2f(1.f, 0.f);
-		gGL.vertex2i(mPreviewRect.mRight - 1, mPreviewRect.mBottom + 1);
-
-		gGL.texCoord2f(1.f, 0.f);
-		gGL.vertex2i(mPreviewRect.mRight - 1, mPreviewRect.mBottom + 1);
-		gGL.texCoord2f(1.f, 1.f);
-		gGL.vertex2i(mPreviewRect.mRight - 1, mPreviewRect.mTop - 1);
-		gGL.texCoord2f(0.f, 1.f);
-		gGL.vertex2i(mPreviewRect.mLeft + 1, mPreviewRect.mTop - 1);
-	}
-	gGL.end();
-	// </FS:Ansariel>
-=======
     gGL.color3f(1.f, 1.f, 1.f);
 
     gGL.getTexUnit(0)->bind(mModelPreview);
@@ -1176,7 +905,6 @@
     }
     gGL.end();
     // </FS:Ansariel>
->>>>>>> 1a8a5404
 
     gGL.getTexUnit(0)->unbind(LLTexUnit::TT_TEXTURE);
 }
@@ -1193,36 +921,6 @@
         return;
     }
 
-<<<<<<< HEAD
-	mModelPreview->update();
-
-	if (!mModelPreview->mLoading)
-	{
-		if ( mModelPreview->getLoadState() == LLModelLoader::ERROR_MATERIALS_NOT_A_SUBSET )// <FS:Beq/> Improve error reporting
-		{
-			// <FS:Beq> cleanup/improve errors - this error is effectively duplicated, the unused one was actually better
-			// childSetTextArg("status", "[STATUS]", getString("status_material_mismatch"));
-			childSetTextArg("status", "[STATUS]", getString("mesh_status_invalid_material_list"));
-		}
-		else
-		if ( mModelPreview->getLoadState() > LLModelLoader::ERROR_MODEL )
-		{
-			childSetTextArg("status", "[STATUS]", getString(LLModel::getStatusString(mModelPreview->getLoadState() - LLModelLoader::ERROR_MODEL)));
-		}
-		else
-		if ( mModelPreview->getLoadState() == LLModelLoader::ERROR_PARSING )
-		{
-			childSetTextArg("status", "[STATUS]", getString("status_parse_error"));
-			toggleCalculateButton(false);
-		}
-		// <FS:Beq> improve error reporting
-		else
-		if ( mModelPreview->getLoadState() == LLModelLoader::ERROR_LOD_MODEL_MISMATCH )
-		{
-			childSetTextArg("status", "[STATUS]", getString("status_lod_model_mismatch"));
-			toggleCalculateButton(false);
-		}
-=======
     mModelPreview->update();
 
     if (!mModelPreview->mLoading)
@@ -1251,7 +949,6 @@
             childSetTextArg("status", "[STATUS]", getString("status_lod_model_mismatch"));
             toggleCalculateButton(false);
         }
->>>>>>> 1a8a5404
         else
         if (mModelPreview->getLoadState() == LLModelLoader::WARNING_BIND_SHAPE_ORIENTATION)
         {
@@ -1274,17 +971,6 @@
 //-----------------------------------------------------------------------------
 bool LLFloaterModelPreview::handleMouseDown(S32 x, S32 y, MASK mask)
 {
-<<<<<<< HEAD
-	if (mPreviewRect.pointInRect(x, y))
-	{
-		bringToFront( x, y );
-		gFocusMgr.setMouseCapture(this);
-		gViewerWindow->hideCursor();
-		mLastMouseX = x;
-		mLastMouseY = y;
-		return true;
-	}
-=======
     if (mPreviewRect.pointInRect(x, y))
     {
         bringToFront( x, y );
@@ -1294,7 +980,6 @@
         mLastMouseY = y;
         return true;
     }
->>>>>>> 1a8a5404
 
     return LLFloater::handleMouseDown(x, y, mask);
 }
@@ -1304,74 +989,14 @@
 //-----------------------------------------------------------------------------
 bool LLFloaterModelPreview::handleMouseUp(S32 x, S32 y, MASK mask)
 {
-<<<<<<< HEAD
-	gFocusMgr.setMouseCapture(nullptr);
-	gViewerWindow->showCursor();
-	return LLFloater::handleMouseUp(x, y, mask);
-=======
     gFocusMgr.setMouseCapture(nullptr);
     gViewerWindow->showCursor();
     return LLFloater::handleMouseUp(x, y, mask);
->>>>>>> 1a8a5404
 }
 
 //-----------------------------------------------------------------------------
 // handleHover()
 //-----------------------------------------------------------------------------
-<<<<<<< HEAD
-bool LLFloaterModelPreview::handleHover	(S32 x, S32 y, MASK mask)
-{
-	MASK local_mask = mask & ~MASK_ALT;
-
-	if (mModelPreview && hasMouseCapture())
-	{
-		if (local_mask == MASK_PAN)
-		{
-			// pan here
-			mModelPreview->pan((F32)(x - mLastMouseX) * -0.005f, (F32)(y - mLastMouseY) * -0.005f);
-		}
-		else if (local_mask == MASK_ORBIT)
-		{
-			F32 yaw_radians = (F32)(x - mLastMouseX) * -0.01f;
-			F32 pitch_radians = (F32)(y - mLastMouseY) * 0.02f;
-
-			mModelPreview->rotate(yaw_radians, pitch_radians);
-		}
-		else
-		{
-
-			F32 yaw_radians = (F32)(x - mLastMouseX) * -0.01f;
-			F32 zoom_amt = (F32)(y - mLastMouseY) * 0.02f;
-
-			mModelPreview->rotate(yaw_radians, 0.f);
-			mModelPreview->zoom(zoom_amt);
-		}
-
-
-		mModelPreview->refresh();
-
-		LLUI::getInstance()->setMousePositionLocal(this, mLastMouseX, mLastMouseY);
-	}
-
-	if (!mPreviewRect.pointInRect(x, y) || !mModelPreview)
-	{
-		return LLFloater::handleHover(x, y, mask);
-	}
-	else if (local_mask == MASK_ORBIT)
-	{
-		gViewerWindow->setCursor(UI_CURSOR_TOOLCAMERA);
-	}
-	else if (local_mask == MASK_PAN)
-	{
-		gViewerWindow->setCursor(UI_CURSOR_TOOLPAN);
-	}
-	else
-	{
-		gViewerWindow->setCursor(UI_CURSOR_TOOLZOOMIN);
-	}
-
-	return true;
-=======
 bool LLFloaterModelPreview::handleHover (S32 x, S32 y, MASK mask)
 {
     MASK local_mask = mask & ~MASK_ALT;
@@ -1424,7 +1049,6 @@
     }
 
     return true;
->>>>>>> 1a8a5404
 }
 
 //-----------------------------------------------------------------------------
@@ -1441,11 +1065,7 @@
     {
         LLFloaterModelUploadBase::handleScrollWheel(x, y, clicks);
     }
-<<<<<<< HEAD
-	return true;
-=======
     return true;
->>>>>>> 1a8a5404
 }
 
 /*virtual*/
@@ -1555,60 +1175,6 @@
 //static
 void LLFloaterModelPreview::onPhysicsUseLOD(LLUICtrl* ctrl, void* userdata)
 {
-<<<<<<< HEAD
-	S32 num_lods = 4;
-	S32 which_mode;
-
-	LLCtrlSelectionInterface* iface = sInstance->childGetSelectionInterface("physics_lod_combo");
-	if (iface)
-	{
-		which_mode = iface->getFirstSelectedIndex();
-	}
-	else
-	{
-		LL_WARNS() << "no iface" << LL_ENDL;
-		return;
-	}
-
-	if (which_mode <= 0)
-	{
-		LL_WARNS() << "which_mode out of range, " << which_mode << LL_ENDL;
-	}
-
-	S32 file_mode = iface->getItemCount() - 1;
-	S32 cube_mode = file_mode - 1;
-	if (which_mode < cube_mode)
-	{
-		// <FS:Beq> FIRE-30963 Support pre-defined physics shapes (initially cube)
-		// S32 which_lod = num_lods - which_mode;
-		// sInstance->mModelPreview->setPhysicsFromLOD(which_lod);
-		if(which_mode > num_lods)
-		{
-			// which_mode is between the last LOD entry and file selection
-			// so it is a preset
-			sInstance->mModelPreview->setPhysicsFromPreset(which_mode-num_lods);
-		}
-		else
-		{
-			S32 which_lod = num_lods - which_mode;
-			sInstance->mModelPreview->setPhysicsFromLOD(which_lod);
-		}
-		// </FS:Beq>
-	}
-	else if (which_mode == cube_mode)
-	{
-		std::string path = gDirUtilp->getAppRODataDir();
-		gDirUtilp->append(path, "cube.dae");
-		sInstance->loadModel(LLModel::LOD_PHYSICS, path);
-	}
-
-	LLModelPreview *model_preview = sInstance->mModelPreview;
-	if (model_preview)
-	{
-		model_preview->refresh();
-		model_preview->updateStatusMessages();
-	}
-=======
     S32 num_lods = 4;
     S32 which_mode;
 
@@ -1661,81 +1227,12 @@
         model_preview->refresh();
         model_preview->updateStatusMessages();
     }
->>>>>>> 1a8a5404
 }
 
 // <FS:Beq> mesh loader suffix configuration
 //static
 void LLFloaterModelPreview::onSuffixStandardSelected(LLUICtrl* ctrl, void* userdata)
 {
-<<<<<<< HEAD
-	S32 which{0};
-// SL standard LODs are the reverse of every other game engine (LOD0 least detail)
-// SL has no suffix for the HIGH LOD
-	const std::array<std::string,5> sl_suffixes = {
-		"LOD0",
-		"LOD1",
-		"LOD2",
-		"",
-		"PHYS"
-	};
-// Game engines (UE, Unity, CryEngine, Godot, etc.) all use LOD0 as highest. 
-// They typically also label the high with a suffix too
-	const std::array<std::string,5> std_suffixes = {
-		"LOD3",
-		"LOD2",
-		"LOD1",
-		"LOD0",
-		"PHYS"
-	};
-// Human friendly. When making things manually people naturally use names.
-	const std::array<std::string,5> desc_suffixes = {
-		"LOWEST",
-		"LOW",
-		"MED",
-		"HIGH",
-		"PHYS"
-	};
-
-	LLCtrlSelectionInterface* iface = sInstance->childGetSelectionInterface("lod_suffix_combo");
-	if (iface)
-	{
-		which = iface->getFirstSelectedIndex();
-	}
-	else
-	{
-		LL_WARNS() << "no UI element found! nothing changed" << LL_ENDL;
-		return;
-	}
-
-	switch (which)
-	{
-		case 1: // SL
-			for (int i = 0; i < LLModel::NUM_LODS; i++)
-			{
-				gSavedSettings.setString(LLModelPreview::sSuffixVarNames[i], sl_suffixes[i]);
-			}
-			break;
-		case 2: // standard
-			for (int i = 0; i < LLModel::NUM_LODS; i++)
-			{
-				gSavedSettings.setString(LLModelPreview::sSuffixVarNames[i], std_suffixes[i]);
-			}
-			break;
-		case 3: // descriptive english
-			for (int i = 0; i < LLModel::NUM_LODS; i++)
-			{
-				gSavedSettings.setString(LLModelPreview::sSuffixVarNames[i], desc_suffixes[i]);
-			}
-			break;
-		default: 
-			LL_WARNS() << "no standard selected, nothing changed" << LL_ENDL;
-			break;
-	};
-}
-// </FS:Beq>
-//static 
-=======
     S32 which{0};
 // SL standard LODs are the reverse of every other game engine (LOD0 least detail)
 // SL has no suffix for the HIGH LOD
@@ -1802,7 +1299,6 @@
 }
 // </FS:Beq>
 //static
->>>>>>> 1a8a5404
 void LLFloaterModelPreview::onCancel(LLUICtrl* ctrl, void* data)
 {
     if (sInstance)
@@ -2486,28 +1982,9 @@
 
     refresh();
 
-<<<<<<< HEAD
-	LLComboBox* lod_source_combo = getChild<LLComboBox>("lod_source_" + lod_name[lod]);
-
-    if (lod_source_combo->getCurrentIndex() == LLModelPreview::LOD_FROM_FILE
-        && mModelPreview->mLODFile[lod].empty())
-    {
-        // File wasn't selected, so nothing to do yet, refreshing
-        // hovewer will cause a small freeze with large meshes
-        // Might be good idea to open filepicker here
-        return;
-    }
-
-	refresh();
-
-    S32 index = lod_source_combo->getCurrentIndex();
-	if (index == LLModelPreview::MESH_OPTIMIZER_AUTO
-		|| index == LLModelPreview::GENERATE // <FS:Beq/> Improved LOD generation
-=======
     S32 index = lod_source_combo->getCurrentIndex();
     if (index == LLModelPreview::MESH_OPTIMIZER_AUTO
         || index == LLModelPreview::GENERATE // <FS:Beq/> Improved LOD generation
->>>>>>> 1a8a5404
         || index == LLModelPreview::MESH_OPTIMIZER_SLOPPY
         || index == LLModelPreview::MESH_OPTIMIZER_PRECISE)
     { //rebuild LoD to update triangle counts
