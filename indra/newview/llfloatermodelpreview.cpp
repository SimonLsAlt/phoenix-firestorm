/**
 * @file llfloatermodelpreview.cpp
 * @brief LLFloaterModelPreview class implementation
 *
 * $LicenseInfo:firstyear=2004&license=viewerlgpl$
 * Second Life Viewer Source Code
 * Copyright (C) 2010, Linden Research, Inc.
 *
 * This library is free software; you can redistribute it and/or
 * modify it under the terms of the GNU Lesser General Public
 * License as published by the Free Software Foundation;
 * version 2.1 of the License only.
 *
 * This library is distributed in the hope that it will be useful,
 * but WITHOUT ANY WARRANTY; without even the implied warranty of
 * MERCHANTABILITY or FITNESS FOR A PARTICULAR PURPOSE.  See the GNU
 * Lesser General Public License for more details.
 *
 * You should have received a copy of the GNU Lesser General Public
 * License along with this library; if not, write to the Free Software
 * Foundation, Inc., 51 Franklin Street, Fifth Floor, Boston, MA  02110-1301  USA
 *
 * Linden Research, Inc., 945 Battery Street, San Francisco, CA  94111  USA
 * $/LicenseInfo$
 */

#include "llviewerprecompiledheaders.h"

#if LL_MSVC
#pragma warning (disable : 4263)
#pragma warning (disable : 4264)
#endif
#include "dae.h"
//#include "dom.h"
#include "dom/domAsset.h"
#include "dom/domBind_material.h"
#include "dom/domCOLLADA.h"
#include "dom/domConstants.h"
#include "dom/domController.h"
#include "dom/domEffect.h"
#include "dom/domGeometry.h"
#include "dom/domInstance_geometry.h"
#include "dom/domInstance_material.h"
#include "dom/domInstance_node.h"
#include "dom/domInstance_effect.h"
#include "dom/domMaterial.h"
#include "dom/domMatrix.h"
#include "dom/domNode.h"
#include "dom/domProfile_COMMON.h"
#include "dom/domRotate.h"
#include "dom/domScale.h"
#include "dom/domTranslate.h"
#include "dom/domVisual_scene.h"
#if LL_MSVC
#pragma warning (default : 4263)
#pragma warning (default : 4264)
#endif

#include "llfloatermodelpreview.h"

#include "llfilepicker.h"
#include "llimagebmp.h"
#include "llimagetga.h"
#include "llimagejpeg.h"
#include "llimagepng.h"

#include "llagent.h"
#include "llbutton.h"
#include "llcombobox.h"
#include "lldatapacker.h"
#include "lldrawable.h"
#include "lldrawpoolavatar.h"
#include "llrender.h"
#include "llface.h"
#include "lleconomy.h"
#include "llfocusmgr.h"
#include "llfloaterperms.h"
#include "lliconctrl.h"
#include "llmatrix4a.h"
#include "llmenubutton.h"
#include "llmeshrepository.h"
#include "llnotificationsutil.h"
#include "llsdutil_math.h"
#include "lltextbox.h"
#include "lltoolmgr.h"
#include "llui.h"
#include "llvector4a.h"
#include "llviewercamera.h"
#include "llviewerwindow.h"
#include "llvoavatar.h"
#include "llvoavatarself.h"
#include "pipeline.h"
#include "lluictrlfactory.h"
#include "llviewercontrol.h"
#include "llviewermenu.h"
#include "llviewermenufile.h"
#include "llviewerregion.h"
#include "llviewertexturelist.h"
#include "llstring.h"
#include "llbutton.h"
#include "llcheckboxctrl.h"
#include "llradiogroup.h"
#include "llsdserialize.h"
#include "llsliderctrl.h"
#include "llspinctrl.h"
#include "lltoggleablemenu.h"
#include "lltrans.h"
#include "llvfile.h"
#include "llvfs.h"
#include "llcallbacklist.h"
#include "llviewerobjectlist.h"
#include "llanimationstates.h"
#include "llviewernetwork.h"
#include "llviewershadermgr.h"
#include "glod/glod.h"
#include <boost/algorithm/string.hpp>
// <AW: opensim-limits>
#include "llworld.h"
// </AW: opensim-limits>

const S32 SLM_SUPPORTED_VERSION = 3;

//static
S32 LLFloaterModelPreview::sUploadAmount = 10;
LLFloaterModelPreview* LLFloaterModelPreview::sInstance = NULL;
std::list<LLModelLoader*> LLModelLoader::sActiveLoaderList;

const S32 PREVIEW_BORDER_WIDTH = 2;
const S32 PREVIEW_RESIZE_HANDLE_SIZE = S32(RESIZE_HANDLE_WIDTH * OO_SQRT2) + PREVIEW_BORDER_WIDTH;
const S32 PREVIEW_HPAD = PREVIEW_RESIZE_HANDLE_SIZE;
const S32 PREF_BUTTON_HEIGHT = 16 + 7 + 16;
const S32 PREVIEW_TEXTURE_HEIGHT = 300;

// "Retain%" decomp parameter has values from 0.0 to 1.0 by 0.01
// But according to the UI spec for upload model floater, this parameter
// should be represented by Retain spinner with values from 1 to 100 by 1.
// To achieve this, RETAIN_COEFFICIENT is used while creating spinner
// and when value is requested from spinner.
const double RETAIN_COEFFICIENT = 100;

// "Cosine%" decomp parameter has values from 0.9 to 1 by 0.001
// But according to the UI spec for upload model floater, this parameter
// should be represented by Smooth combobox with only 10 values.
// So this const is used as a size of Smooth combobox list.
const S32 SMOOTH_VALUES_NUMBER = 10;

void drawBoxOutline(const LLVector3& pos, const LLVector3& size);


std::string lod_name[NUM_LOD+1] =
{
	"lowest",
	"low",
	"medium",
	"high",
	"I went off the end of the lod_name array.  Me so smart."
};

std::string lod_triangles_name[NUM_LOD+1] =
{
	"lowest_triangles",
	"low_triangles",
	"medium_triangles",
	"high_triangles",
	"I went off the end of the lod_triangles_name array.  Me so smart."
};

std::string lod_vertices_name[NUM_LOD+1] =
{
	"lowest_vertices",
	"low_vertices",
	"medium_vertices",
	"high_vertices",
	"I went off the end of the lod_vertices_name array.  Me so smart."
};

std::string lod_status_name[NUM_LOD+1] =
{
	"lowest_status",
	"low_status",
	"medium_status",
	"high_status",
	"I went off the end of the lod_status_name array.  Me so smart."
};

std::string lod_icon_name[NUM_LOD+1] =
{
	"status_icon_lowest",
	"status_icon_low",
	"status_icon_medium",
	"status_icon_high",
	"I went off the end of the lod_status_name array.  Me so smart."
};

std::string lod_status_image[NUM_LOD+1] =
{
	"ModelImport_Status_Good",
	"ModelImport_Status_Warning",
	"ModelImport_Status_Error",
	"I went off the end of the lod_status_image array.  Me so smart."
};

std::string lod_label_name[NUM_LOD+1] =
{
	"lowest_label",
	"low_label",
	"medium_label",
	"high_label",
	"I went off the end of the lod_label_name array.  Me so smart."
};

std::string colladaVersion[VERSIONTYPE_COUNT+1] = 
{
	"1.4.0",
	"1.4.1",
	"Unsupported"
};


#define LL_DEGENERACY_TOLERANCE  1e-7f

inline F32 dot3fpu(const LLVector4a& a, const LLVector4a& b)
{
    volatile F32 p0 = a[0] * b[0];
    volatile F32 p1 = a[1] * b[1];
    volatile F32 p2 = a[2] * b[2];
    return p0 + p1 + p2;
}

bool ll_is_degenerate(const LLVector4a& a, const LLVector4a& b, const LLVector4a& c, F32 tolerance = LL_DEGENERACY_TOLERANCE)
{
        // small area check
        {
                LLVector4a edge1; edge1.setSub( a, b );
                LLVector4a edge2; edge2.setSub( a, c );
                //////////////////////////////////////////////////////////////////////////
                /// Linden Modified
                //////////////////////////////////////////////////////////////////////////

                // If no one edge is more than 10x longer than any other edge, we weaken
                // the tolerance by a factor of 1e-4f.

                LLVector4a edge3; edge3.setSub( c, b );
				const F32 len1sq = edge1.dot3(edge1).getF32();
                const F32 len2sq = edge2.dot3(edge2).getF32();
                const F32 len3sq = edge3.dot3(edge3).getF32();
                bool abOK = (len1sq <= 100.f * len2sq) && (len1sq <= 100.f * len3sq);
                bool acOK = (len2sq <= 100.f * len1sq) && (len1sq <= 100.f * len3sq);
                bool cbOK = (len3sq <= 100.f * len1sq) && (len1sq <= 100.f * len2sq);
                if ( abOK && acOK && cbOK )
                {
                        tolerance *= 1e-4f;
                }

                //////////////////////////////////////////////////////////////////////////
                /// End Modified
                //////////////////////////////////////////////////////////////////////////

                LLVector4a cross; cross.setCross3( edge1, edge2 );

                LLVector4a edge1b; edge1b.setSub( b, a );
                LLVector4a edge2b; edge2b.setSub( b, c );
                LLVector4a crossb; crossb.setCross3( edge1b, edge2b );

                if ( ( cross.dot3(cross).getF32() < tolerance ) || ( crossb.dot3(crossb).getF32() < tolerance ))
                {
                        return true;
                }
        }

        // point triangle distance check
        {
                LLVector4a Q; Q.setSub(a, b);
                LLVector4a R; R.setSub(c, b);

                const F32 QQ = dot3fpu(Q, Q);
                const F32 RR = dot3fpu(R, R);
                const F32 QR = dot3fpu(R, Q);

                volatile F32 QQRR = QQ * RR;
                volatile F32 QRQR = QR * QR;
                F32 Det = (QQRR - QRQR);

                if( Det == 0.0f )
                {
                        return true;
                }
        }

        return false;
}

bool validate_face(const LLVolumeFace& face)
{
	for (U32 i = 0; i < face.mNumIndices; ++i)
	{
		if (face.mIndices[i] >= face.mNumVertices)
		{
			llwarns << "Face has invalid index." << llendl;
			return false;
		}
	}

	if (face.mNumIndices % 3 != 0 || face.mNumIndices == 0)
	{
		llwarns << "Face has invalid number of indices." << llendl;
		return false;
	}

	/*const LLVector4a scale(0.5f);

	for (U32 i = 0; i < face.mNumIndices; i+=3)
	{
		U16 idx1 = face.mIndices[i];
		U16 idx2 = face.mIndices[i+1];
		U16 idx3 = face.mIndices[i+2];

		LLVector4a v1; v1.setMul(face.mPositions[idx1], scale);
		LLVector4a v2; v2.setMul(face.mPositions[idx2], scale);
		LLVector4a v3; v3.setMul(face.mPositions[idx3], scale);

		if (ll_is_degenerate(v1,v2,v3))
		{
			llwarns << "Degenerate face found!" << llendl;
			return false;
		}
	}*/

	return true;
}

bool validate_model(const LLModel* mdl)
{
	if (mdl->getNumVolumeFaces() == 0)
	{
		llwarns << "Model has no faces!" << llendl;
		return false;
	}

	for (S32 i = 0; i < mdl->getNumVolumeFaces(); ++i)
	{
		if (mdl->getVolumeFace(i).mNumVertices == 0)
		{
			llwarns << "Face has no vertices." << llendl;
			return false;
		}

		if (mdl->getVolumeFace(i).mNumIndices == 0)
		{
			llwarns << "Face has no indices." << llendl;
			return false;
		}

		if (!validate_face(mdl->getVolumeFace(i)))
		{
			return false;
		}
	}

	return true;
}

BOOL stop_gloderror()
{
	GLuint error = glodGetError();

	if (error != GLOD_NO_ERROR)
	{
		llwarns << "GLOD error detected, cannot generate LOD: " << std::hex << error << llendl;
		return TRUE;
	}

	return FALSE;
}


LLMeshFilePicker::LLMeshFilePicker(LLModelPreview* mp, S32 lod)
	: LLFilePickerThread(LLFilePicker::FFLOAD_COLLADA)
	{
		mMP = mp;
		mLOD = lod;
	}

void LLMeshFilePicker::notify(const std::string& filename)
{
	mMP->loadModel(mFile, mLOD);
}


//-----------------------------------------------------------------------------
// LLFloaterModelPreview()
//-----------------------------------------------------------------------------
LLFloaterModelPreview::LLFloaterModelPreview(const LLSD& key) :
LLFloaterModelUploadBase(key),
mUploadBtn(NULL),
mCalculateBtn(NULL)
{
	sInstance = this;
	mLastMouseX = 0;
	mLastMouseY = 0;
	mGLName = 0;
	mStatusLock = new LLMutex(NULL);
	mModelPreview = NULL;

	mLODMode[LLModel::LOD_HIGH] = 0;
	for (U32 i = 0; i < LLModel::LOD_HIGH; i++)
	{
		mLODMode[i] = 1;
	}
}

//-----------------------------------------------------------------------------
// postBuild()
//-----------------------------------------------------------------------------
BOOL LLFloaterModelPreview::postBuild()
{
	if (!LLFloater::postBuild())
	{
		return FALSE;
	}

	childSetCommitCallback("cancel_btn", onCancel, this);
	childSetCommitCallback("crease_angle", onGenerateNormalsCommit, this);
	getChild<LLCheckBoxCtrl>("gen_normals")->setCommitCallback(boost::bind(&LLFloaterModelPreview::toggleGenarateNormals, this));

	childSetCommitCallback("lod_generate", onAutoFillCommit, this);

	for (S32 lod = 0; lod <= LLModel::LOD_HIGH; ++lod)
	{
		LLComboBox* lod_source_combo = getChild<LLComboBox>("lod_source_" + lod_name[lod]);
		lod_source_combo->setCommitCallback(boost::bind(&LLFloaterModelPreview::onLoDSourceCommit, this, lod));
		lod_source_combo->setCurrentByIndex(mLODMode[lod]);

		getChild<LLButton>("lod_browse_" + lod_name[lod])->setCommitCallback(boost::bind(&LLFloaterModelPreview::onBrowseLOD, this, lod));
		getChild<LLComboBox>("lod_mode_" + lod_name[lod])->setCommitCallback(boost::bind(&LLFloaterModelPreview::onLODParamCommit, this, lod, false));
		getChild<LLSpinCtrl>("lod_error_threshold_" + lod_name[lod])->setCommitCallback(boost::bind(&LLFloaterModelPreview::onLODParamCommit, this, lod, false));
		getChild<LLSpinCtrl>("lod_triangle_limit_" + lod_name[lod])->setCommitCallback(boost::bind(&LLFloaterModelPreview::onLODParamCommit, this, lod, true));
	}

	childSetCommitCallback("upload_skin", boost::bind(&LLFloaterModelPreview::toggleCalculateButton, this), NULL);
	childSetCommitCallback("upload_joints", boost::bind(&LLFloaterModelPreview::toggleCalculateButton, this), NULL);
	childSetCommitCallback("upload_textures", boost::bind(&LLFloaterModelPreview::toggleCalculateButton, this), NULL);

	childSetTextArg("status", "[STATUS]", getString("status_idle"));

	childSetAction("ok_btn", onUpload, this);
	childDisable("ok_btn");

	childSetAction("reset_btn", onReset, this);

	childSetCommitCallback("preview_lod_combo", onPreviewLODCommit, this);

	childSetCommitCallback("upload_skin", onUploadSkinCommit, this);
	childSetCommitCallback("upload_joints", onUploadJointsCommit, this);

	childSetCommitCallback("import_scale", onImportScaleCommit, this);
	childSetCommitCallback("pelvis_offset", onPelvisOffsetCommit, this);

	getChild<LLCheckBoxCtrl>("show_edges")->setCommitCallback(boost::bind(&LLFloaterModelPreview::onViewOptionChecked, this, _1));
	getChild<LLCheckBoxCtrl>("show_physics")->setCommitCallback(boost::bind(&LLFloaterModelPreview::onViewOptionChecked, this, _1));
	getChild<LLCheckBoxCtrl>("show_textures")->setCommitCallback(boost::bind(&LLFloaterModelPreview::onViewOptionChecked, this, _1));
	getChild<LLCheckBoxCtrl>("show_skin_weight")->setCommitCallback(boost::bind(&LLFloaterModelPreview::onViewOptionChecked, this, _1));
	getChild<LLCheckBoxCtrl>("show_joint_positions")->setCommitCallback(boost::bind(&LLFloaterModelPreview::onViewOptionChecked, this, _1));

	childDisable("upload_skin");
	childDisable("upload_joints");

	initDecompControls();

	LLView* preview_panel = getChild<LLView>("preview_panel");

	mPreviewRect = preview_panel->getRect();

	initModelPreview();

	//set callbacks for left click on line editor rows
	for (U32 i = 0; i <= LLModel::LOD_HIGH; i++)
	{
		LLTextBox* text = getChild<LLTextBox>(lod_label_name[i]);
		if (text)
		{
			text->setMouseDownCallback(boost::bind(&LLModelPreview::setPreviewLOD, mModelPreview, i));
		}

		text = getChild<LLTextBox>(lod_triangles_name[i]);
		if (text)
		{
			text->setMouseDownCallback(boost::bind(&LLModelPreview::setPreviewLOD, mModelPreview, i));
		}

		text = getChild<LLTextBox>(lod_vertices_name[i]);
		if (text)
		{
			text->setMouseDownCallback(boost::bind(&LLModelPreview::setPreviewLOD, mModelPreview, i));
		}

		text = getChild<LLTextBox>(lod_status_name[i]);
		if (text)
		{
			text->setMouseDownCallback(boost::bind(&LLModelPreview::setPreviewLOD, mModelPreview, i));
		}
	}

	// <Ansariel> Changed grid detection and validation URL generation
	//            because of grid manager. This will need adjustments
	//            when OpenSims become mesh-capable!
	//std::string current_grid = LLGridManager::getInstance()->getGridLabel();
	//std::transform(current_grid.begin(),current_grid.end(),current_grid.begin(),::tolower);
	//std::string validate_url;
	//if (current_grid == "agni")
	//{
	//	validate_url = "http://secondlife.com/my/account/mesh.php";
	//}
	//else
	//{
	//	validate_url = llformat("http://secondlife.%s.lindenlab.com/my/account/mesh.php",current_grid.c_str());
	//}

	std::string validate_url;
	if (LLGridManager::getInstance()->isInSLMain())
	{
		validate_url = "http://secondlife.com/my/account/mesh.php";
	}
<<<<<<< HEAD
	else if (LLGridManager::getInstance()->isInSLBeta())
	{
		std::string grid_nick = LLGridManager::getInstance()->getGridNick();
		std::transform(grid_nick.begin(), grid_nick.end(), grid_nick.begin(), ::tolower);
		validate_url = llformat("http://secondlife.%s.lindenlab.com/my/account/mesh.php", grid_nick.c_str());
=======
	else if (current_grid == "damballah")
	{
		// Staging grid has its own naming scheme.
		validate_url = "http://secondlife-staging.com/my/account/mesh.php";
>>>>>>> f6b8bfd3
	}
	else
	{
		// TODO: Opensim: Set it to something reasonable
		validate_url = LLGridManager::getInstance()->getLoginPage();
	}
	// </Ansariel>

	getChild<LLTextBox>("warning_message")->setTextArg("[VURL]", validate_url);

	mUploadBtn = getChild<LLButton>("ok_btn");
	mCalculateBtn = getChild<LLButton>("calculate_btn");

	mCalculateBtn->setClickedCallback(boost::bind(&LLFloaterModelPreview::onClickCalculateBtn, this));

	toggleCalculateButton(true);

	return TRUE;
}

//-----------------------------------------------------------------------------
// LLFloaterModelPreview()
//-----------------------------------------------------------------------------
LLFloaterModelPreview::~LLFloaterModelPreview()
{
	sInstance = NULL;
	
	if ( mModelPreview )
	{
		delete mModelPreview;
	}

	if (mGLName)
	{
		LLImageGL::deleteTextures(1, &mGLName );
	}

	delete mStatusLock;
	mStatusLock = NULL;
}

void LLFloaterModelPreview::initModelPreview()
{
	if (mModelPreview)
	{
		delete mModelPreview;
	}

	mModelPreview = new LLModelPreview(512, 512, this );
	mModelPreview->setPreviewTarget(16.f);
	mModelPreview->setDetailsCallback(boost::bind(&LLFloaterModelPreview::setDetails, this, _1, _2, _3, _4, _5));
	mModelPreview->setModelUpdatedCallback(boost::bind(&LLFloaterModelPreview::toggleCalculateButton, this, _1));
}

void LLFloaterModelPreview::onViewOptionChecked(LLUICtrl* ctrl)
{
	if (mModelPreview)
	{
		mModelPreview->mViewOption[ctrl->getName()] = !mModelPreview->mViewOption[ctrl->getName()];
		
		mModelPreview->refresh();
	}
}

bool LLFloaterModelPreview::isViewOptionChecked(const LLSD& userdata)
{
	if (mModelPreview)
	{
		return mModelPreview->mViewOption[userdata.asString()];
	}

	return false;
}

bool LLFloaterModelPreview::isViewOptionEnabled(const LLSD& userdata)
{
	return childIsEnabled(userdata.asString());
}

void LLFloaterModelPreview::setViewOptionEnabled(const std::string& option, bool enabled)
{
	childSetEnabled(option, enabled);
}

void LLFloaterModelPreview::enableViewOption(const std::string& option)
{
	setViewOptionEnabled(option, true);
}

void LLFloaterModelPreview::disableViewOption(const std::string& option)
{
	setViewOptionEnabled(option, false);
}

void LLFloaterModelPreview::loadModel(S32 lod)
{
	mModelPreview->mLoading = true;

	(new LLMeshFilePicker(mModelPreview, lod))->getFile();
}

void LLFloaterModelPreview::loadModel(S32 lod, const std::string& file_name, bool force_disable_slm)
{
	mModelPreview->mLoading = true;

	mModelPreview->loadModel(file_name, lod, force_disable_slm);
}

void LLFloaterModelPreview::onClickCalculateBtn()
{

	if(!gSavedSettings.getBOOL("FSMeshUploadPossible")){
		LLSD args;
		args["MESSAGE"] = llformat("Mesh upload and calculation is not supported yet." );
		LLNotificationsUtil::add("GenericAlert", args);
		return;
	}

	mModelPreview->rebuildUploadData();

	bool upload_skinweights = childGetValue("upload_skin").asBoolean();
	bool upload_joint_positions = childGetValue("upload_joints").asBoolean();

	mUploadModelUrl.clear();

	gMeshRepo.uploadModel(mModelPreview->mUploadData, mModelPreview->mPreviewScale,
			childGetValue("upload_textures").asBoolean(), upload_skinweights, upload_joint_positions, mUploadModelUrl, false,
						  getWholeModelFeeObserverHandle());

	toggleCalculateButton(false);
	mUploadBtn->setEnabled(false);
}

//static
void LLFloaterModelPreview::onImportScaleCommit(LLUICtrl*,void* userdata)
{
	LLFloaterModelPreview *fp =(LLFloaterModelPreview *)userdata;

	if (!fp->mModelPreview)
	{
		return;
	}

	fp->mModelPreview->mDirty = true;

	fp->toggleCalculateButton(true);

	fp->mModelPreview->refresh();
}
//static
void LLFloaterModelPreview::onPelvisOffsetCommit( LLUICtrl*, void* userdata )
{
	LLFloaterModelPreview *fp =(LLFloaterModelPreview*)userdata;

	if (!fp->mModelPreview)
	{
		return;
	}

	fp->mModelPreview->mDirty = true;

	fp->toggleCalculateButton(true);

	fp->mModelPreview->refresh();
}

//static
void LLFloaterModelPreview::onUploadJointsCommit(LLUICtrl*,void* userdata)
{
	LLFloaterModelPreview *fp =(LLFloaterModelPreview *)userdata;

	if (!fp->mModelPreview)
	{
		return;
	}

	fp->mModelPreview->refresh();
}

//static
void LLFloaterModelPreview::onUploadSkinCommit(LLUICtrl*,void* userdata)
{
	LLFloaterModelPreview *fp =(LLFloaterModelPreview *)userdata;

	if (!fp->mModelPreview)
	{
		return;
	}
	fp->mModelPreview->refresh();
	fp->mModelPreview->resetPreviewTarget();
	fp->mModelPreview->clearBuffers();
}

//static
void LLFloaterModelPreview::onPreviewLODCommit(LLUICtrl* ctrl, void* userdata)
{
	LLFloaterModelPreview *fp =(LLFloaterModelPreview *)userdata;

	if (!fp->mModelPreview)
	{
		return;
	}

	S32 which_mode = 0;

	LLComboBox* combo = (LLComboBox*) ctrl;

	which_mode = (NUM_LOD-1)-combo->getFirstSelectedIndex(); // combo box list of lods is in reverse order

	fp->mModelPreview->setPreviewLOD(which_mode);
}

//static
void LLFloaterModelPreview::onGenerateNormalsCommit(LLUICtrl* ctrl, void* userdata)
{
	LLFloaterModelPreview* fp = (LLFloaterModelPreview*) userdata;

	fp->mModelPreview->generateNormals();
}

void LLFloaterModelPreview::toggleGenarateNormals()
{
	bool enabled = childGetValue("gen_normals").asBoolean();
	childSetEnabled("crease_angle", enabled);
}

//static
void LLFloaterModelPreview::onExplodeCommit(LLUICtrl* ctrl, void* userdata)
{
	LLFloaterModelPreview* fp = LLFloaterModelPreview::sInstance;

	fp->mModelPreview->refresh();
}

//static
void LLFloaterModelPreview::onAutoFillCommit(LLUICtrl* ctrl, void* userdata)
{
	LLFloaterModelPreview* fp = (LLFloaterModelPreview*) userdata;

	fp->mModelPreview->genLODs();
}

void LLFloaterModelPreview::onLODParamCommit(S32 lod, bool enforce_tri_limit)
{
	mModelPreview->onLODParamCommit(lod, enforce_tri_limit);
}


//-----------------------------------------------------------------------------
// draw()
//-----------------------------------------------------------------------------
void LLFloaterModelPreview::draw()
{
	LLFloater::draw();
	LLRect r = getRect();

	mModelPreview->update();

	if (!mModelPreview->mLoading)
	{
		if ( mModelPreview->getLoadState() == LLModelLoader::ERROR_MATERIALS )
		{
			childSetTextArg("status", "[STATUS]", getString("status_material_mismatch"));
		}
		else
		if ( mModelPreview->getLoadState() > LLModelLoader::ERROR_PARSING )
		{		
			childSetTextArg("status", "[STATUS]", getString(LLModel::getStatusString(mModelPreview->getLoadState() - LLModelLoader::ERROR_PARSING)));
		}
		else
		if ( mModelPreview->getLoadState() == LLModelLoader::ERROR_PARSING )
		{
			childSetTextArg("status", "[STATUS]", getString("status_parse_error"));
			toggleCalculateButton(false);
		}
		else
		{
			childSetTextArg("status", "[STATUS]", getString("status_idle"));
		}
	}

	childSetTextArg("prim_cost", "[PRIM_COST]", llformat("%d", mModelPreview->mResourceCost));
	childSetTextArg("description_label", "[TEXTURES]", llformat("%d", mModelPreview->mTextureSet.size()));

	if (mModelPreview)
	{
		gGL.color3f(1.f, 1.f, 1.f);

		gGL.getTexUnit(0)->bind(mModelPreview);


		LLView* preview_panel = getChild<LLView>("preview_panel");

		LLRect rect = preview_panel->getRect();
		if (rect != mPreviewRect)
		{
			mModelPreview->refresh();
			mPreviewRect = preview_panel->getRect();
		}

		gGL.begin( LLRender::QUADS );
		{
			gGL.texCoord2f(0.f, 1.f);
			gGL.vertex2i(mPreviewRect.mLeft, mPreviewRect.mTop-1);
			gGL.texCoord2f(0.f, 0.f);
			gGL.vertex2i(mPreviewRect.mLeft, mPreviewRect.mBottom);
			gGL.texCoord2f(1.f, 0.f);
			gGL.vertex2i(mPreviewRect.mRight-1, mPreviewRect.mBottom);
			gGL.texCoord2f(1.f, 1.f);
			gGL.vertex2i(mPreviewRect.mRight-1, mPreviewRect.mTop-1);
		}
		gGL.end();

		gGL.getTexUnit(0)->unbind(LLTexUnit::TT_TEXTURE);
	}
}

//-----------------------------------------------------------------------------
// handleMouseDown()
//-----------------------------------------------------------------------------
BOOL LLFloaterModelPreview::handleMouseDown(S32 x, S32 y, MASK mask)
{
	if (mPreviewRect.pointInRect(x, y))
	{
		bringToFront( x, y );
		gFocusMgr.setMouseCapture(this);
		gViewerWindow->hideCursor();
		mLastMouseX = x;
		mLastMouseY = y;
		return TRUE;
	}

	return LLFloater::handleMouseDown(x, y, mask);
}

//-----------------------------------------------------------------------------
// handleMouseUp()
//-----------------------------------------------------------------------------
BOOL LLFloaterModelPreview::handleMouseUp(S32 x, S32 y, MASK mask)
{
	gFocusMgr.setMouseCapture(FALSE);
	gViewerWindow->showCursor();
	return LLFloater::handleMouseUp(x, y, mask);
}

//-----------------------------------------------------------------------------
// handleHover()
//-----------------------------------------------------------------------------
BOOL LLFloaterModelPreview::handleHover	(S32 x, S32 y, MASK mask)
{
	MASK local_mask = mask & ~MASK_ALT;

	if (mModelPreview && hasMouseCapture())
	{
		if (local_mask == MASK_PAN)
		{
			// pan here
			mModelPreview->pan((F32)(x - mLastMouseX) * -0.005f, (F32)(y - mLastMouseY) * -0.005f);
		}
		else if (local_mask == MASK_ORBIT)
		{
			F32 yaw_radians = (F32)(x - mLastMouseX) * -0.01f;
			F32 pitch_radians = (F32)(y - mLastMouseY) * 0.02f;

			mModelPreview->rotate(yaw_radians, pitch_radians);
		}
		else
		{

			F32 yaw_radians = (F32)(x - mLastMouseX) * -0.01f;
			F32 zoom_amt = (F32)(y - mLastMouseY) * 0.02f;

			mModelPreview->rotate(yaw_radians, 0.f);
			mModelPreview->zoom(zoom_amt);
		}


		mModelPreview->refresh();

		LLUI::setMousePositionLocal(this, mLastMouseX, mLastMouseY);
	}

	if (!mPreviewRect.pointInRect(x, y) || !mModelPreview)
	{
		return LLFloater::handleHover(x, y, mask);
	}
	else if (local_mask == MASK_ORBIT)
	{
		gViewerWindow->setCursor(UI_CURSOR_TOOLCAMERA);
	}
	else if (local_mask == MASK_PAN)
	{
		gViewerWindow->setCursor(UI_CURSOR_TOOLPAN);
	}
	else
	{
		gViewerWindow->setCursor(UI_CURSOR_TOOLZOOMIN);
	}

	return TRUE;
}

//-----------------------------------------------------------------------------
// handleScrollWheel()
//-----------------------------------------------------------------------------
BOOL LLFloaterModelPreview::handleScrollWheel(S32 x, S32 y, S32 clicks)
{
	if (mPreviewRect.pointInRect(x, y) && mModelPreview)
	{
		mModelPreview->zoom((F32)clicks * -0.2f);
		mModelPreview->refresh();
	}

	return TRUE;
}

/*virtual*/
void LLFloaterModelPreview::onOpen(const LLSD& key)
{
	requestAgentUploadPermissions();
}

//static
void LLFloaterModelPreview::onPhysicsParamCommit(LLUICtrl* ctrl, void* data)
{
	if (LLConvexDecomposition::getInstance() == NULL)
	{
		llinfos << "convex decomposition tool is a stub on this platform. cannot get decomp." << llendl;
		return;
	}

	if (sInstance)
	{
		LLCDParam* param = (LLCDParam*) data;
		std::string name(param->mName);

		LLSD value = ctrl->getValue();

		if("Retain%" == name)
		{
			value = ctrl->getValue().asReal() / RETAIN_COEFFICIENT;
		}

		sInstance->mDecompParams[name] = value;

		if (name == "Simplify Method")
		{
			bool show_retain = false;
			bool show_detail = true;

			if (ctrl->getValue().asInteger() == 0)
			{
				 show_retain = true;
				 show_detail = false;
			}

			sInstance->childSetVisible("Retain%", show_retain);
			sInstance->childSetVisible("Retain%_label", show_retain);

			sInstance->childSetVisible("Detail Scale", show_detail);
			sInstance->childSetVisible("Detail Scale label", show_detail);
		}
	}
}

//static
void LLFloaterModelPreview::onPhysicsStageExecute(LLUICtrl* ctrl, void* data)
{
	LLCDStageData* stage_data = (LLCDStageData*) data;
	std::string stage = stage_data->mName;

	if (sInstance)
	{
		if (!sInstance->mCurRequest.empty())
		{
			llinfos << "Decomposition request still pending." << llendl;
			return;
		}

		if (sInstance->mModelPreview)
		{
			for (S32 i = 0; i < sInstance->mModelPreview->mModel[LLModel::LOD_PHYSICS].size(); ++i)
			{
				LLModel* mdl = sInstance->mModelPreview->mModel[LLModel::LOD_PHYSICS][i];
				DecompRequest* request = new DecompRequest(stage, mdl);
				sInstance->mCurRequest.insert(request);
				gMeshRepo.mDecompThread->submitRequest(request);
			}
		}

		if (stage == "Decompose")
		{
			sInstance->setStatusMessage(sInstance->getString("decomposing"));
			sInstance->childSetVisible("Decompose", false);
			sInstance->childSetVisible("decompose_cancel", true);
			sInstance->childDisable("Simplify");
		}
		else if (stage == "Simplify")
		{
			sInstance->setStatusMessage(sInstance->getString("simplifying"));
			sInstance->childSetVisible("Simplify", false);
			sInstance->childSetVisible("simplify_cancel", true);
			sInstance->childDisable("Decompose");
		}
	}
}

//static
void LLFloaterModelPreview::onPhysicsBrowse(LLUICtrl* ctrl, void* userdata)
{
	sInstance->loadModel(LLModel::LOD_PHYSICS);
}

//static
void LLFloaterModelPreview::onPhysicsUseLOD(LLUICtrl* ctrl, void* userdata)
{
	S32 num_lods = 4;
	S32 which_mode;

	LLCtrlSelectionInterface* iface = sInstance->childGetSelectionInterface("physics_lod_combo");
	if (iface)
	{
		which_mode = iface->getFirstSelectedIndex();
	}
	else
	{
		llwarns << "no iface" << llendl;
		return;
	}

	if (which_mode <= 0)
	{
		llwarns << "which_mode out of range, " << which_mode << llendl;
	}

	S32 file_mode = iface->getItemCount() - 1;
	if (which_mode < file_mode)
	{
		S32 which_lod = num_lods - which_mode;
		sInstance->mModelPreview->setPhysicsFromLOD(which_lod);
	}

	LLModelPreview *model_preview = sInstance->mModelPreview;
	if (model_preview)
	{
		model_preview->refresh();
		model_preview->updateStatusMessages();
	}
}

//static 
void LLFloaterModelPreview::onCancel(LLUICtrl* ctrl, void* data)
{
	if (sInstance)
	{
		sInstance->closeFloater(false);
	}
}

//static
void LLFloaterModelPreview::onPhysicsStageCancel(LLUICtrl* ctrl, void*data)
{
	if (sInstance)
	{
		for (std::set<LLPointer<DecompRequest> >::iterator iter = sInstance->mCurRequest.begin();
			iter != sInstance->mCurRequest.end(); ++iter)
		{
		    DecompRequest* req = *iter;
		    req->mContinue = 0;
		}

		sInstance->mCurRequest.clear();

		if (sInstance->mModelPreview)
		{
			sInstance->mModelPreview->updateStatusMessages();
		}
	}
}

void LLFloaterModelPreview::initDecompControls()
{
	LLSD key;

	childSetCommitCallback("simplify_cancel", onPhysicsStageCancel, NULL);
	childSetCommitCallback("decompose_cancel", onPhysicsStageCancel, NULL);

	childSetCommitCallback("physics_lod_combo", onPhysicsUseLOD, NULL);
	childSetCommitCallback("physics_browse", onPhysicsBrowse, NULL);

	static const LLCDStageData* stage = NULL;
	static S32 stage_count = 0;

	if (!stage && LLConvexDecomposition::getInstance() != NULL)
	{
		stage_count = LLConvexDecomposition::getInstance()->getStages(&stage);
	}

	static const LLCDParam* param = NULL;
	static S32 param_count = 0;
	if (!param && LLConvexDecomposition::getInstance() != NULL)
	{
		param_count = LLConvexDecomposition::getInstance()->getParameters(&param);
	}

	for (S32 j = stage_count-1; j >= 0; --j)
	{
		LLButton* button = getChild<LLButton>(stage[j].mName);
		if (button)
		{
			button->setCommitCallback(onPhysicsStageExecute, (void*) &stage[j]);
		}

		gMeshRepo.mDecompThread->mStageID[stage[j].mName] = j;
		// protected against stub by stage_count being 0 for stub above
		LLConvexDecomposition::getInstance()->registerCallback(j, LLPhysicsDecomp::llcdCallback);

		//llinfos << "Physics decomp stage " << stage[j].mName << " (" << j << ") parameters:" << llendl;
		//llinfos << "------------------------------------" << llendl;

		for (S32 i = 0; i < param_count; ++i)
		{
			if (param[i].mStage != j)
			{
				continue;
			}

			std::string name(param[i].mName ? param[i].mName : "");
			std::string description(param[i].mDescription ? param[i].mDescription : "");

			std::string type = "unknown";

			llinfos << name << " - " << description << llendl;

			if (param[i].mType == LLCDParam::LLCD_FLOAT)
			{
				mDecompParams[param[i].mName] = LLSD(param[i].mDefault.mFloat);
				//llinfos << "Type: float, Default: " << param[i].mDefault.mFloat << llendl;


				LLUICtrl* ctrl = getChild<LLUICtrl>(name);
				if (LLSliderCtrl* slider = dynamic_cast<LLSliderCtrl*>(ctrl))
				{
					slider->setMinValue(param[i].mDetails.mRange.mLow.mFloat);
					slider->setMaxValue(param[i].mDetails.mRange.mHigh.mFloat);
					slider->setIncrement(param[i].mDetails.mRange.mDelta.mFloat);
					slider->setValue(param[i].mDefault.mFloat);
					slider->setCommitCallback(onPhysicsParamCommit, (void*) &param[i]);
				}
				else if (LLSpinCtrl* spinner = dynamic_cast<LLSpinCtrl*>(ctrl))
				{
					bool is_retain_ctrl = "Retain%" == name;
					double coefficient = is_retain_ctrl ? RETAIN_COEFFICIENT : 1.f;

					spinner->setMinValue(param[i].mDetails.mRange.mLow.mFloat * coefficient);
					spinner->setMaxValue(param[i].mDetails.mRange.mHigh.mFloat * coefficient);
					spinner->setIncrement(param[i].mDetails.mRange.mDelta.mFloat * coefficient);
					spinner->setValue(param[i].mDefault.mFloat * coefficient);
					spinner->setCommitCallback(onPhysicsParamCommit, (void*) &param[i]);
				}
				else if (LLComboBox* combo_box = dynamic_cast<LLComboBox*>(ctrl))
				{
					float min = param[i].mDetails.mRange.mLow.mFloat;
					float max = param[i].mDetails.mRange.mHigh.mFloat;
					float delta = param[i].mDetails.mRange.mDelta.mFloat;

					if ("Cosine%" == name)
					{
						createSmoothComboBox(combo_box, min, max);
					}
					else
					{
						for(float value = min; value <= max; value += delta)
						{
							std::string label = llformat("%.1f", value);
							combo_box->add(label, value, ADD_BOTTOM, true);
						}
						combo_box->setValue(param[i].mDefault.mFloat);

					}

					combo_box->setCommitCallback(onPhysicsParamCommit, (void*) &param[i]);
				}
			}
			else if (param[i].mType == LLCDParam::LLCD_INTEGER)
			{
				mDecompParams[param[i].mName] = LLSD(param[i].mDefault.mIntOrEnumValue);
				//llinfos << "Type: integer, Default: " << param[i].mDefault.mIntOrEnumValue << llendl;


				LLUICtrl* ctrl = getChild<LLUICtrl>(name);
				if (LLSliderCtrl* slider = dynamic_cast<LLSliderCtrl*>(ctrl))
				{
					slider->setMinValue(param[i].mDetails.mRange.mLow.mIntOrEnumValue);
					slider->setMaxValue(param[i].mDetails.mRange.mHigh.mIntOrEnumValue);
					slider->setIncrement(param[i].mDetails.mRange.mDelta.mIntOrEnumValue);
					slider->setValue(param[i].mDefault.mIntOrEnumValue);
					slider->setCommitCallback(onPhysicsParamCommit, (void*) &param[i]);
				}
				else if (LLComboBox* combo_box = dynamic_cast<LLComboBox*>(ctrl))
				{
					for(int k = param[i].mDetails.mRange.mLow.mIntOrEnumValue; k<=param[i].mDetails.mRange.mHigh.mIntOrEnumValue; k+=param[i].mDetails.mRange.mDelta.mIntOrEnumValue)
					{
						std::string name = llformat("%.1d", k);
						combo_box->add(name, k, ADD_BOTTOM, true);
					}
					combo_box->setValue(param[i].mDefault.mIntOrEnumValue);
					combo_box->setCommitCallback(onPhysicsParamCommit, (void*) &param[i]);
				}
			}
			else if (param[i].mType == LLCDParam::LLCD_BOOLEAN)
			{
				mDecompParams[param[i].mName] = LLSD(param[i].mDefault.mBool);
				//llinfos << "Type: boolean, Default: " << (param[i].mDefault.mBool ? "True" : "False") << llendl;

				LLCheckBoxCtrl* check_box = getChild<LLCheckBoxCtrl>(name);
				if (check_box)
				{
					check_box->setValue(param[i].mDefault.mBool);
					check_box->setCommitCallback(onPhysicsParamCommit, (void*) &param[i]);
				}
			}
			else if (param[i].mType == LLCDParam::LLCD_ENUM)
			{
				mDecompParams[param[i].mName] = LLSD(param[i].mDefault.mIntOrEnumValue);
				//llinfos << "Type: enum, Default: " << param[i].mDefault.mIntOrEnumValue << llendl;

				{ //plug into combo box

					//llinfos << "Accepted values: " << llendl;
					LLComboBox* combo_box = getChild<LLComboBox>(name);
					for (S32 k = 0; k < param[i].mDetails.mEnumValues.mNumEnums; ++k)
					{
						//llinfos << param[i].mDetails.mEnumValues.mEnumsArray[k].mValue
						//	<< " - " << param[i].mDetails.mEnumValues.mEnumsArray[k].mName << llendl;

						std::string name(param[i].mDetails.mEnumValues.mEnumsArray[k].mName);
						std::string localized_name;
						bool is_localized = LLTrans::findString(localized_name, name);

						combo_box->add(is_localized ? localized_name : name,
							LLSD::Integer(param[i].mDetails.mEnumValues.mEnumsArray[k].mValue));
					}
					combo_box->setValue(param[i].mDefault.mIntOrEnumValue);
					combo_box->setCommitCallback(onPhysicsParamCommit, (void*) &param[i]);
				}

				//llinfos << "----" << llendl;
			}
			//llinfos << "-----------------------------" << llendl;
		}
	}

	childSetCommitCallback("physics_explode", LLFloaterModelPreview::onExplodeCommit, this);
}

void LLFloaterModelPreview::createSmoothComboBox(LLComboBox* combo_box, float min, float max)
{
	float delta = (max - min) / SMOOTH_VALUES_NUMBER;
	int ilabel = 0;

	combo_box->add("0 (none)", ADD_BOTTOM, true);

	for(float value = min + delta; value < max; value += delta)
	{
		std::string label = (++ilabel == SMOOTH_VALUES_NUMBER) ? "10 (max)" : llformat("%.1d", ilabel);
		combo_box->add(label, value, ADD_BOTTOM, true);
	}


}

//-----------------------------------------------------------------------------
// onMouseCaptureLost()
//-----------------------------------------------------------------------------
// static
void LLFloaterModelPreview::onMouseCaptureLostModelPreview(LLMouseHandler* handler)
{
	gViewerWindow->showCursor();
}

//-----------------------------------------------------------------------------
// LLModelLoader
//-----------------------------------------------------------------------------
LLModelLoader::LLModelLoader( std::string filename, S32 lod, LLModelPreview* preview, JointTransformMap& jointMap, 
							  std::deque<std::string>& jointsFromNodes )
: mJointList( jointMap )
, mJointsFromNode( jointsFromNodes )
, LLThread("Model Loader"), mFilename(filename), mLod(lod), mPreview(preview), mFirstTransform(TRUE), mNumOfFetchingTextures(0)
{
	mJointMap["mPelvis"] = "mPelvis";
	mJointMap["mTorso"] = "mTorso";
	mJointMap["mChest"] = "mChest";
	mJointMap["mNeck"] = "mNeck";
	mJointMap["mHead"] = "mHead";
	mJointMap["mSkull"] = "mSkull";
	mJointMap["mEyeRight"] = "mEyeRight";
	mJointMap["mEyeLeft"] = "mEyeLeft";
	mJointMap["mCollarLeft"] = "mCollarLeft";
	mJointMap["mShoulderLeft"] = "mShoulderLeft";
	mJointMap["mElbowLeft"] = "mElbowLeft";
	mJointMap["mWristLeft"] = "mWristLeft";
	mJointMap["mCollarRight"] = "mCollarRight";
	mJointMap["mShoulderRight"] = "mShoulderRight";
	mJointMap["mElbowRight"] = "mElbowRight";
	mJointMap["mWristRight"] = "mWristRight";
	mJointMap["mHipRight"] = "mHipRight";
	mJointMap["mKneeRight"] = "mKneeRight";
	mJointMap["mAnkleRight"] = "mAnkleRight";
	mJointMap["mFootRight"] = "mFootRight";
	mJointMap["mToeRight"] = "mToeRight";
	mJointMap["mHipLeft"] = "mHipLeft";
	mJointMap["mKneeLeft"] = "mKneeLeft";
	mJointMap["mAnkleLeft"] = "mAnkleLeft";
	mJointMap["mFootLeft"] = "mFootLeft";
	mJointMap["mToeLeft"] = "mToeLeft";

	mJointMap["avatar_mPelvis"] = "mPelvis";
	mJointMap["avatar_mTorso"] = "mTorso";
	mJointMap["avatar_mChest"] = "mChest";
	mJointMap["avatar_mNeck"] = "mNeck";
	mJointMap["avatar_mHead"] = "mHead";
	mJointMap["avatar_mSkull"] = "mSkull";
	mJointMap["avatar_mEyeRight"] = "mEyeRight";
	mJointMap["avatar_mEyeLeft"] = "mEyeLeft";
	mJointMap["avatar_mCollarLeft"] = "mCollarLeft";
	mJointMap["avatar_mShoulderLeft"] = "mShoulderLeft";
	mJointMap["avatar_mElbowLeft"] = "mElbowLeft";
	mJointMap["avatar_mWristLeft"] = "mWristLeft";
	mJointMap["avatar_mCollarRight"] = "mCollarRight";
	mJointMap["avatar_mShoulderRight"] = "mShoulderRight";
	mJointMap["avatar_mElbowRight"] = "mElbowRight";
	mJointMap["avatar_mWristRight"] = "mWristRight";
	mJointMap["avatar_mHipRight"] = "mHipRight";
	mJointMap["avatar_mKneeRight"] = "mKneeRight";
	mJointMap["avatar_mAnkleRight"] = "mAnkleRight";
	mJointMap["avatar_mFootRight"] = "mFootRight";
	mJointMap["avatar_mToeRight"] = "mToeRight";
	mJointMap["avatar_mHipLeft"] = "mHipLeft";
	mJointMap["avatar_mKneeLeft"] = "mKneeLeft";
	mJointMap["avatar_mAnkleLeft"] = "mAnkleLeft";
	mJointMap["avatar_mFootLeft"] = "mFootLeft";
	mJointMap["avatar_mToeLeft"] = "mToeLeft";


	mJointMap["hip"] = "mPelvis";
	mJointMap["abdomen"] = "mTorso";
	mJointMap["chest"] = "mChest";
	mJointMap["neck"] = "mNeck";
	mJointMap["head"] = "mHead";
	mJointMap["figureHair"] = "mSkull";
	mJointMap["lCollar"] = "mCollarLeft";
	mJointMap["lShldr"] = "mShoulderLeft";
	mJointMap["lForeArm"] = "mElbowLeft";
	mJointMap["lHand"] = "mWristLeft";
	mJointMap["rCollar"] = "mCollarRight";
	mJointMap["rShldr"] = "mShoulderRight";
	mJointMap["rForeArm"] = "mElbowRight";
	mJointMap["rHand"] = "mWristRight";
	mJointMap["rThigh"] = "mHipRight";
	mJointMap["rShin"] = "mKneeRight";
	mJointMap["rFoot"] = "mFootRight";
	mJointMap["lThigh"] = "mHipLeft";
	mJointMap["lShin"] = "mKneeLeft";
	mJointMap["lFoot"] = "mFootLeft";

	if (mPreview)
	{
		//only try to load from slm if viewer is configured to do so and this is the 
		//initial model load (not an LoD or physics shape)
		mTrySLM = gSavedSettings.getBOOL("MeshImportUseSLM") && mPreview->mUploadData.empty();
		mPreview->setLoadState(STARTING);
	}
	else
	{
		mTrySLM = false;
	}

	assert_main_thread();
	sActiveLoaderList.push_back(this) ;
}

LLModelLoader::~LLModelLoader()
{
	assert_main_thread();
	sActiveLoaderList.remove(this);
}

void stretch_extents(LLModel* model, LLMatrix4a& mat, LLVector4a& min, LLVector4a& max, BOOL& first_transform)
{
	LLVector4a box[] =
	{
		LLVector4a(-1, 1,-1),
		LLVector4a(-1, 1, 1),
		LLVector4a(-1,-1,-1),
		LLVector4a(-1,-1, 1),
		LLVector4a( 1, 1,-1),
		LLVector4a( 1, 1, 1),
		LLVector4a( 1,-1,-1),
		LLVector4a( 1,-1, 1),
	};

	for (S32 j = 0; j < model->getNumVolumeFaces(); ++j)
	{
		const LLVolumeFace& face = model->getVolumeFace(j);

		LLVector4a center;
		center.setAdd(face.mExtents[0], face.mExtents[1]);
		center.mul(0.5f);
		LLVector4a size;
		size.setSub(face.mExtents[1],face.mExtents[0]);
		size.mul(0.5f);

		for (U32 i = 0; i < 8; i++)
		{
			LLVector4a t;
			t.setMul(size, box[i]);
			t.add(center);

			LLVector4a v;

			mat.affineTransform(t, v);

			if (first_transform)
			{
				first_transform = FALSE;
				min = max = v;
			}
			else
			{
				update_min_max(min, max, v);
			}
		}
	}
}

void stretch_extents(LLModel* model, LLMatrix4& mat, LLVector3& min, LLVector3& max, BOOL& first_transform)
{
	LLVector4a mina, maxa;
	LLMatrix4a mata;

	mata.loadu(mat);
	mina.load3(min.mV);
	maxa.load3(max.mV);

	stretch_extents(model, mata, mina, maxa, first_transform);

	min.set(mina.getF32ptr());
	max.set(maxa.getF32ptr());
}

void LLModelLoader::run()
{
	doLoadModel();
	doOnIdleOneTime(boost::bind(&LLModelLoader::loadModelCallback,this));
}

bool LLModelLoader::doLoadModel()
{
	//first, look for a .slm file of the same name that was modified later
	//than the .dae

	if (mTrySLM)
	{
		std::string filename = mFilename;
			
		std::string::size_type i = filename.rfind(".");
		if (i != std::string::npos)
		{
			filename.replace(i, filename.size()-1, ".slm");
			llstat slm_status;
			if (LLFile::stat(filename, &slm_status) == 0)
			{ //slm file exists
				llstat dae_status;
				if (LLFile::stat(mFilename, &dae_status) != 0 ||
					dae_status.st_mtime < slm_status.st_mtime)
				{
					if (loadFromSLM(filename))
					{ //slm successfully loaded, if this fails, fall through and
						//try loading from dae

						mLod = -1; //successfully loading from an slm implicitly sets all 
									//LoDs
						return true;
					}
				}
			}	
		}
	}

	//no suitable slm exists, load from the .dae file
	DAE dae;
	domCOLLADA* dom = dae.open(mFilename);
	
	if (!dom)
	{
		llinfos<<" Error with dae - traditionally indicates a corrupt file."<<llendl;
		setLoadState( ERROR_PARSING );
		return false;
	}
	//Dom version
	daeString domVersion = dae.getDomVersion();
	std::string sldom(domVersion);
	llinfos<<"Collada Importer Version: "<<sldom<<llendl;
	//Dae version
	domVersionType docVersion = dom->getVersion();
	//0=1.4
	//1=1.4.1
	//2=Currently unsupported, however may work
	if (docVersion > 1 ) 
	{ 
		docVersion = VERSIONTYPE_COUNT;
	}
	llinfos<<"Dae version "<<colladaVersion[docVersion]<<llendl;
	
	
	daeDatabase* db = dae.getDatabase();
	
	daeInt count = db->getElementCount(NULL, COLLADA_TYPE_MESH);
	
	daeDocument* doc = dae.getDoc(mFilename);
	if (!doc)
	{
		llwarns << "can't find internal doc" << llendl;
		return false;
	}
	
	daeElement* root = doc->getDomRoot();
	if (!root)
	{
		llwarns << "document has no root" << llendl;
		return false;
	}
	
	//Verify some basic properties of the dae
	//1. Basic validity check on controller 
	U32 controllerCount = (int) db->getElementCount( NULL, "controller" );
	bool result = false;
	for ( int i=0; i<controllerCount; ++i )
	{
		domController* pController = NULL;
		db->getElement( (daeElement**) &pController, i , NULL, "controller" );
		result = mPreview->verifyController( pController );
		if (!result)
		{
			setLoadState( ERROR_PARSING );
			return true;
		}
	}


	//get unit scale
	mTransform.setIdentity();
	
	domAsset::domUnit* unit = daeSafeCast<domAsset::domUnit>(root->getDescendant(daeElement::matchType(domAsset::domUnit::ID())));
	
	if (unit)
	{
		F32 meter = unit->getMeter();
		mTransform.mMatrix[0][0] = meter;
		mTransform.mMatrix[1][1] = meter;
		mTransform.mMatrix[2][2] = meter;
	}
	
	//get up axis rotation
	LLMatrix4 rotation;
	
	domUpAxisType up = UPAXISTYPE_Y_UP;  // default is Y_UP
	domAsset::domUp_axis* up_axis =
	daeSafeCast<domAsset::domUp_axis>(root->getDescendant(daeElement::matchType(domAsset::domUp_axis::ID())));
	
	if (up_axis)
	{
		up = up_axis->getValue();
	}
	
	if (up == UPAXISTYPE_X_UP)
	{
		rotation.initRotation(0.0f, 90.0f * DEG_TO_RAD, 0.0f);
	}
	else if (up == UPAXISTYPE_Y_UP)
	{
		rotation.initRotation(90.0f * DEG_TO_RAD, 0.0f, 0.0f);
	}
	
	rotation *= mTransform;
	mTransform = rotation;
	
	
	for (daeInt idx = 0; idx < count; ++idx)
	{ //build map of domEntities to LLModel
		domMesh* mesh = NULL;
		db->getElement((daeElement**) &mesh, idx, NULL, COLLADA_TYPE_MESH);
		
		if (mesh)
		{
			LLPointer<LLModel> model = LLModel::loadModelFromDomMesh(mesh);
			
			if(model->getStatus() != LLModel::NO_ERRORS)
			{
				setLoadState(ERROR_PARSING + model->getStatus()) ;
				return false; //abort
			}

			if (model.notNull() && validate_model(model))
			{
				mModelList.push_back(model);
				mModel[mesh] = model;
			}
		}
	}
	
	count = db->getElementCount(NULL, COLLADA_TYPE_SKIN);
	for (daeInt idx = 0; idx < count; ++idx)
	{ //add skinned meshes as instances
		domSkin* skin = NULL;
		db->getElement((daeElement**) &skin, idx, NULL, COLLADA_TYPE_SKIN);
		
		if (skin)
		{
			domGeometry* geom = daeSafeCast<domGeometry>(skin->getSource().getElement());
			
			if (geom)
			{
				domMesh* mesh = geom->getMesh();
				if (mesh)
				{
					LLModel* model = mModel[mesh];
					if (model)
					{
						LLVector3 mesh_scale_vector;
						LLVector3 mesh_translation_vector;
						model->getNormalizedScaleTranslation(mesh_scale_vector, mesh_translation_vector);
						
						LLMatrix4 normalized_transformation;
						normalized_transformation.setTranslation(mesh_translation_vector);
						
						LLMatrix4 mesh_scale;
						mesh_scale.initScale(mesh_scale_vector);
						mesh_scale *= normalized_transformation;
						normalized_transformation = mesh_scale;
						
						glh::matrix4f inv_mat((F32*) normalized_transformation.mMatrix);
						inv_mat = inv_mat.inverse();
						LLMatrix4 inverse_normalized_transformation(inv_mat.m);
						
						domSkin::domBind_shape_matrix* bind_mat = skin->getBind_shape_matrix();
						
						if (bind_mat)
						{ //get bind shape matrix
							domFloat4x4& dom_value = bind_mat->getValue();
							
							LLMeshSkinInfo& skin_info = model->mSkinInfo;

							for (int i = 0; i < 4; i++)
							{
								for(int j = 0; j < 4; j++)
								{
									skin_info.mBindShapeMatrix.mMatrix[i][j] = dom_value[i + j*4];
								}
							}
							
							LLMatrix4 trans = normalized_transformation;
							trans *= skin_info.mBindShapeMatrix;
							skin_info.mBindShapeMatrix = trans;							
						}
										
											
						//Some collada setup for accessing the skeleton
						daeElement* pElement = 0;
						dae.getDatabase()->getElement( &pElement, 0, 0, "skeleton" );
						
						//Try to get at the skeletal instance controller
						domInstance_controller::domSkeleton* pSkeleton = daeSafeCast<domInstance_controller::domSkeleton>( pElement );
						bool missingSkeletonOrScene = false;
						
						//If no skeleton, do a breadth-first search to get at specific joints
						bool rootNode = false;
						bool skeletonWithNoRootNode = false;
						
						//Need to test for a skeleton that does not have a root node
						//This occurs when your instance controller does not have an associated scene 
						if ( pSkeleton )
						{
							daeElement* pSkeletonRootNode = pSkeleton->getValue().getElement();
							if ( pSkeletonRootNode )
							{
								rootNode = true;
							}
							else 
							{
								skeletonWithNoRootNode = true;
							}

						}
						if ( !pSkeleton || !rootNode )
						{
							daeElement* pScene = root->getDescendant("visual_scene");
							if ( !pScene )
							{
								llwarns<<"No visual scene - unable to parse bone offsets "<<llendl;
								missingSkeletonOrScene = true;
							}
							else
							{
								//Get the children at this level
								daeTArray< daeSmartRef<daeElement> > children = pScene->getChildren();
								S32 childCount = children.getCount();
								
								//Process any children that are joints
								//Not all children are joints, some code be ambient lights, cameras, geometry etc..
								for (S32 i = 0; i < childCount; ++i)
								{
									domNode* pNode = daeSafeCast<domNode>(children[i]);
									if ( isNodeAJoint( pNode ) )
									{
										processJointNode( pNode, mJointList );
									}
								}
							}
						}
						else
							//Has Skeleton
						{
							//Get the root node of the skeleton
							daeElement* pSkeletonRootNode = pSkeleton->getValue().getElement();
							if ( pSkeletonRootNode )
							{
								//Once we have the root node - start acccessing it's joint components
								const int jointCnt = mJointMap.size();
								std::map<std::string, std::string> :: const_iterator jointIt = mJointMap.begin();
								
								//Loop over all the possible joints within the .dae - using the allowed joint list in the ctor.
								for ( int i=0; i<jointCnt; ++i, ++jointIt )
								{
									//Build a joint for the resolver to work with
									char str[64]={0};
									sprintf(str,"./%s",(*jointIt).first.c_str() );
									//llwarns<<"Joint "<< str <<llendl;
									
									//Setup the resolver
                                    daeSIDResolver resolver( pSkeletonRootNode, str );
									
                                    //Look for the joint
                                    domNode* pJoint = daeSafeCast<domNode>( resolver.getElement() );
                                    if ( pJoint )
                                    {
										//Pull out the translate id and store it in the jointTranslations map
										daeSIDResolver jointResolverA( pJoint, "./translate" );
										domTranslate* pTranslateA = daeSafeCast<domTranslate>( jointResolverA.getElement() );
										daeSIDResolver jointResolverB( pJoint, "./location" );
										domTranslate* pTranslateB = daeSafeCast<domTranslate>( jointResolverB.getElement() );
										
										LLMatrix4 workingTransform;
										
										//Translation via SID
										if ( pTranslateA )
										{
											extractTranslation( pTranslateA, workingTransform );
										}
										else
										if ( pTranslateB )
										{
											extractTranslation( pTranslateB, workingTransform );
										}
										else
										{
											//Translation via child from element
											daeElement* pTranslateElement = getChildFromElement( pJoint, "translate" );
											if ( pTranslateElement && pTranslateElement->typeID() != domTranslate::ID() )
											{
												llwarns<< "The found element is not a translate node" <<llendl;
												missingSkeletonOrScene = true;
											}
											else
											if ( pTranslateElement )
											{
												extractTranslationViaElement( pTranslateElement, workingTransform );
											}
											else
											{
												extractTranslationViaSID( pJoint, workingTransform );
											}

										}
										
										//Store the joint transform w/respect to it's name.
										mJointList[(*jointIt).second.c_str()] = workingTransform;
                                    }
								}
								
								//If anything failed in regards to extracting the skeleton, joints or translation id,
								//mention it
								if ( missingSkeletonOrScene  )
								{
									llwarns<< "Partial jointmap found in asset - did you mean to just have a partial map?" << llendl;
								}
							}//got skeleton?
						}
						
						
						domSkin::domJoints* joints = skin->getJoints();
						
						domInputLocal_Array& joint_input = joints->getInput_array();
						
						for (size_t i = 0; i < joint_input.getCount(); ++i)
						{
							domInputLocal* input = joint_input.get(i);
							xsNMTOKEN semantic = input->getSemantic();
							
							if (strcmp(semantic, COMMON_PROFILE_INPUT_JOINT) == 0)
							{ //found joint source, fill model->mJointMap and model->mSkinInfo.mJointNames
								daeElement* elem = input->getSource().getElement();
								
								domSource* source = daeSafeCast<domSource>(elem);
								if (source)
								{
									
									
									domName_array* names_source = source->getName_array();
									
									if (names_source)
									{
										domListOfNames &names = names_source->getValue();
										
										for (size_t j = 0; j < names.getCount(); ++j)
										{
											std::string name(names.get(j));
											if (mJointMap.find(name) != mJointMap.end())
											{
												name = mJointMap[name];
											}
											model->mSkinInfo.mJointNames.push_back(name);
											model->mSkinInfo.mJointMap[name] = j;
										}
									}
									else
									{
										domIDREF_array* names_source = source->getIDREF_array();
										if (names_source)
										{
											xsIDREFS& names = names_source->getValue();
											
											for (size_t j = 0; j < names.getCount(); ++j)
											{
												std::string name(names.get(j).getID());
												if (mJointMap.find(name) != mJointMap.end())
												{
													name = mJointMap[name];
												}
												model->mSkinInfo.mJointNames.push_back(name);
												model->mSkinInfo.mJointMap[name] = j;
											}
										}
									}
								}
							}
							else if (strcmp(semantic, COMMON_PROFILE_INPUT_INV_BIND_MATRIX) == 0)
							{ //found inv_bind_matrix array, fill model->mInvBindMatrix
								domSource* source = daeSafeCast<domSource>(input->getSource().getElement());
								if (source)
								{
									domFloat_array* t = source->getFloat_array();
									if (t)
									{
										domListOfFloats& transform = t->getValue();
										S32 count = transform.getCount()/16;
										
										for (S32 k = 0; k < count; ++k)
										{
											LLMatrix4 mat;
											
											for (int i = 0; i < 4; i++)
											{
												for(int j = 0; j < 4; j++)
												{
													mat.mMatrix[i][j] = transform[k*16 + i + j*4];
												}
											}
											
											model->mSkinInfo.mInvBindMatrix.push_back(mat);											
										}
									}
								}
							}
						}
						
						//Now that we've parsed the joint array, let's determine if we have a full rig
						//(which means we have all the joint sthat are required for an avatar versus
						//a skinned asset attached to a node in a file that contains an entire skeleton,
						//but does not use the skeleton).						
						buildJointToNodeMappingFromScene( root );
						mPreview->critiqueRigForUploadApplicability( model->mSkinInfo.mJointNames );
										
						if ( !missingSkeletonOrScene )
						{
							//Set the joint translations on the avatar - if it's a full mapping
							//The joints are reset in the dtor
							if ( mPreview->getRigWithSceneParity() )
							{	
								std::map<std::string, std::string> :: const_iterator masterJointIt = mJointMap.begin();
								std::map<std::string, std::string> :: const_iterator masterJointItEnd = mJointMap.end();
								for (;masterJointIt!=masterJointItEnd;++masterJointIt )
								{
									std::string lookingForJoint = (*masterJointIt).first.c_str();
									
									if ( mJointList.find( lookingForJoint ) != mJointList.end() )
									{
										//llinfos<<"joint "<<lookingForJoint.c_str()<<llendl;
										LLMatrix4 jointTransform = mJointList[lookingForJoint];
										LLJoint* pJoint = mPreview->getPreviewAvatar()->getJoint( lookingForJoint );
										if ( pJoint )
										{   
											pJoint->storeCurrentXform( jointTransform.getTranslation() );												
										}
										else
										{
											//Most likely an error in the asset.
											llwarns<<"Tried to apply joint position from .dae, but it did not exist in the avatar rig." << llendl;
										}
									}
								}
							}
						} //missingSkeletonOrScene
						
						
						//We need to construct the alternate bind matrix (which contains the new joint positions)
						//in the same order as they were stored in the joint buffer. The joints associated
						//with the skeleton are not stored in the same order as they are in the exported joint buffer.
						//This remaps the skeletal joints to be in the same order as the joints stored in the model.
						std::vector<std::string> :: const_iterator jointIt  = model->mSkinInfo.mJointNames.begin();
						const int jointCnt = model->mSkinInfo.mJointNames.size();
						for ( int i=0; i<jointCnt; ++i, ++jointIt )
						{
							std::string lookingForJoint = (*jointIt).c_str();
							//Look for the joint xform that we extracted from the skeleton, using the jointIt as the key
							//and store it in the alternate bind matrix
							if ( mJointList.find( lookingForJoint ) != mJointList.end() )
							{
								LLMatrix4 jointTransform = mJointList[lookingForJoint];
								LLMatrix4 newInverse = model->mSkinInfo.mInvBindMatrix[i];
								newInverse.setTranslation( mJointList[lookingForJoint].getTranslation() );
								model->mSkinInfo.mAlternateBindMatrix.push_back( newInverse );
							}
							else
							{
								llwarns<<"Possibly misnamed/missing joint [" <<lookingForJoint.c_str()<<" ] "<<llendl;
							}
						}
						
						//grab raw position array
						
						domVertices* verts = mesh->getVertices();
						if (verts)
						{
							domInputLocal_Array& inputs = verts->getInput_array();
							for (size_t i = 0; i < inputs.getCount() && model->mPosition.empty(); ++i)
							{
								if (strcmp(inputs[i]->getSemantic(), COMMON_PROFILE_INPUT_POSITION) == 0)
								{
									domSource* pos_source = daeSafeCast<domSource>(inputs[i]->getSource().getElement());
									if (pos_source)
									{
										domFloat_array* pos_array = pos_source->getFloat_array();
										if (pos_array)
										{
											domListOfFloats& pos = pos_array->getValue();
											
											for (size_t j = 0; j < pos.getCount(); j += 3)
											{
												if (pos.getCount() <= j+2)
												{
													llerrs << "Invalid position array size." << llendl;
												}
												
												LLVector3 v(pos[j], pos[j+1], pos[j+2]);
												
												//transform from COLLADA space to volume space
												v = v * inverse_normalized_transformation;
												
												model->mPosition.push_back(v);
											}
										}
									}
								}
							}
						}
						
						//grab skin weights array
						domSkin::domVertex_weights* weights = skin->getVertex_weights();
						if (weights)
						{
							domInputLocalOffset_Array& inputs = weights->getInput_array();
							domFloat_array* vertex_weights = NULL;
							for (size_t i = 0; i < inputs.getCount(); ++i)
							{
								if (strcmp(inputs[i]->getSemantic(), COMMON_PROFILE_INPUT_WEIGHT) == 0)
								{
									domSource* weight_source = daeSafeCast<domSource>(inputs[i]->getSource().getElement());
									if (weight_source)
									{
										vertex_weights = weight_source->getFloat_array();
									}
								}
							}
							
							if (vertex_weights)
							{
								domListOfFloats& w = vertex_weights->getValue();
								domListOfUInts& vcount = weights->getVcount()->getValue();
								domListOfInts& v = weights->getV()->getValue();
								
								U32 c_idx = 0;
								for (size_t vc_idx = 0; vc_idx < vcount.getCount(); ++vc_idx)
								{ //for each vertex
									daeUInt count = vcount[vc_idx];
									
									//create list of weights that influence this vertex
									LLModel::weight_list weight_list;
									
									for (daeUInt i = 0; i < count; ++i)
									{ //for each weight
										daeInt joint_idx = v[c_idx++];
										daeInt weight_idx = v[c_idx++];
										
										if (joint_idx == -1)
										{
											//ignore bindings to bind_shape_matrix
											continue;
										}
										
										F32 weight_value = w[weight_idx];
										
										weight_list.push_back(LLModel::JointWeight(joint_idx, weight_value));
									}
									
									//sort by joint weight
									std::sort(weight_list.begin(), weight_list.end(), LLModel::CompareWeightGreater());
									
									std::vector<LLModel::JointWeight> wght;
									
									F32 total = 0.f;
									
									for (U32 i = 0; i < llmin((U32) 4, (U32) weight_list.size()); ++i)
									{ //take up to 4 most significant weights
										if (weight_list[i].mWeight > 0.f)
										{
											wght.push_back( weight_list[i] );
											total += weight_list[i].mWeight;
										}
									}
									
									F32 scale = 1.f/total;
									if (scale != 1.f)
									{ //normalize weights
										for (U32 i = 0; i < wght.size(); ++i)
										{
											wght[i].mWeight *= scale;
										}
									}
									
									model->mSkinWeights[model->mPosition[vc_idx]] = wght;
								}
								
								//add instance to scene for this model
								
								LLMatrix4 transformation = mTransform;
								// adjust the transformation to compensate for mesh normalization
								
								LLMatrix4 mesh_translation;
								mesh_translation.setTranslation(mesh_translation_vector);
								mesh_translation *= transformation;
								transformation = mesh_translation;
								
								LLMatrix4 mesh_scale;
								mesh_scale.initScale(mesh_scale_vector);
								mesh_scale *= transformation;
								transformation = mesh_scale;
								
								std::map<std::string, LLImportMaterial> materials;
								for (U32 i = 0; i < model->mMaterialList.size(); ++i)
								{
									materials[model->mMaterialList[i]] = LLImportMaterial();
								}
								mScene[transformation].push_back(LLModelInstance(model, model->mLabel, transformation, materials));
								stretch_extents(model, transformation, mExtents[0], mExtents[1], mFirstTransform);
							}
						}
					}
				}
			}
		}
	}
	
	daeElement* scene = root->getDescendant("visual_scene");
	
	if (!scene)
	{
		llwarns << "document has no visual_scene" << llendl;
		setLoadState( ERROR_PARSING );
		return true;
	}
	
	setLoadState( DONE );

	bool badElement = false;
	
	processElement( scene, badElement );
	
	if ( badElement )
	{
		setLoadState( ERROR_PARSING );
	}
	
	return true;
}

void LLModelLoader::setLoadState(U32 state)
{
	if (mPreview)
	{
		mPreview->setLoadState(state);
	}
}

bool LLModelLoader::loadFromSLM(const std::string& filename)
{ 
	//only need to populate mScene with data from slm
	llstat stat;

	if (LLFile::stat(filename, &stat))
	{ //file does not exist
		return false;
	}

	S32 file_size = (S32) stat.st_size;
	
	llifstream ifstream(filename, std::ifstream::in | std::ifstream::binary);
	LLSD data;
	LLSDSerialize::fromBinary(data, ifstream, file_size);
	ifstream.close();

	//build model list for each LoD
	model_list model[LLModel::NUM_LODS];

	if (data["version"].asInteger() != SLM_SUPPORTED_VERSION)
	{  //unsupported version
		return false;
	}

	LLSD& mesh = data["mesh"];

	LLVolumeParams volume_params;
	volume_params.setType(LL_PCODE_PROFILE_SQUARE, LL_PCODE_PATH_LINE);

	for (S32 lod = 0; lod < LLModel::NUM_LODS; ++lod)
	{
		for (U32 i = 0; i < mesh.size(); ++i)
		{
			std::stringstream str(mesh[i].asString());
			LLPointer<LLModel> loaded_model = new LLModel(volume_params, (F32) lod);
			if (loaded_model->loadModel(str))
			{
				loaded_model->mLocalID = i;
				model[lod].push_back(loaded_model);

				if (lod == LLModel::LOD_HIGH && !loaded_model->mSkinInfo.mJointNames.empty())
				{ 
					//check to see if rig is valid					
					mPreview->critiqueRigForUploadApplicability( loaded_model->mSkinInfo.mJointNames );					
				}
			}
		}
	}	

	if (model[LLModel::LOD_HIGH].empty())
	{ //failed to load high lod
		return false;
	}

	// Set name.
	std::string name = data["name"];
	if (!name.empty())
	{
		model[LLModel::LOD_HIGH][0]->mLabel = name;
	}
	

	//load instance list
	model_instance_list instance_list;

	LLSD& instance = data["instance"];

	for (U32 i = 0; i < instance.size(); ++i)
	{
		//deserialize instance list
		instance_list.push_back(LLModelInstance(instance[i]));

		//match up model instance pointers
		S32 idx = instance_list[i].mLocalMeshID;

		for (U32 lod = 0; lod < LLModel::NUM_LODS; ++lod)
		{
			if (!model[lod].empty())
			{
				instance_list[i].mLOD[lod] = model[lod][idx];
			}
		}

		instance_list[i].mModel = model[LLModel::LOD_HIGH][idx];
	}


	//convert instance_list to mScene
	mFirstTransform = TRUE;
	for (U32 i = 0; i < instance_list.size(); ++i)
	{
		LLModelInstance& cur_instance = instance_list[i];
		mScene[cur_instance.mTransform].push_back(cur_instance);
		stretch_extents(cur_instance.mModel, cur_instance.mTransform, mExtents[0], mExtents[1], mFirstTransform);
	}
	
	setLoadState( DONE );

	return true;
}

//static
bool LLModelLoader::isAlive(LLModelLoader* loader)
{
	if(!loader)
	{
		return false ;
	}

	std::list<LLModelLoader*>::iterator iter = sActiveLoaderList.begin() ;
	for(; iter != sActiveLoaderList.end() && (*iter) != loader; ++iter) ;
	
	return *iter == loader ;
}

void LLModelLoader::loadModelCallback()
{
	assert_main_thread();

	if (mPreview)
	{
		mPreview->loadModelCallback(mLod);	
	}

	while (!isStopped())
	{ //wait until this thread is stopped before deleting self
		apr_sleep(100);
	}

	//doubel check if "this" is valid before deleting it, in case it is aborted during running.
	if(!isAlive(this))
	{
		return ;
	}

	//cleanup model loader
	if (mPreview)
	{
		mPreview->mModelLoader = NULL;
	}

	delete this;
}
//-----------------------------------------------------------------------------
// buildJointToNodeMappingFromScene()
//-----------------------------------------------------------------------------
void LLModelLoader::buildJointToNodeMappingFromScene( daeElement* pRoot )
{
	daeElement* pScene = pRoot->getDescendant("visual_scene");
	if ( pScene )
	{
		daeTArray< daeSmartRef<daeElement> > children = pScene->getChildren();
		S32 childCount = children.getCount();
		for (S32 i = 0; i < childCount; ++i)
		{
			domNode* pNode = daeSafeCast<domNode>(children[i]);
			processJointToNodeMapping( pNode );			
		}
	}
}
//-----------------------------------------------------------------------------
// processJointToNodeMapping()
//-----------------------------------------------------------------------------
void LLModelLoader::processJointToNodeMapping( domNode* pNode )
{
	if ( isNodeAJoint( pNode ) )
	{
		//1.Store the parent
		std::string nodeName = pNode->getName();
		if ( !nodeName.empty() )
		{
			mJointsFromNode.push_front( pNode->getName() );
		}
		//2. Handle the kiddo's
		processChildJoints( pNode );
	}
	else
	{
		//Determine if the're any children wrt to this failed node.
		//This occurs when an armature is exported and ends up being what essentially amounts to
		//as the root for the visual_scene
		if ( pNode ) 
		{
			processChildJoints( pNode );
		}
		else 
		{
			llinfos<<"Node is NULL"<<llendl;
		}

	}
}
//-----------------------------------------------------------------------------
// processChildJoint()
//-----------------------------------------------------------------------------
void LLModelLoader::processChildJoints( domNode* pParentNode )
{	
	daeTArray< daeSmartRef<daeElement> > childOfChild = pParentNode->getChildren();
	S32 childOfChildCount = childOfChild.getCount();
	for (S32 i = 0; i < childOfChildCount; ++i)
	{
		domNode* pChildNode = daeSafeCast<domNode>( childOfChild[i] );
		if ( pChildNode )
		{
			processJointToNodeMapping( pChildNode );
		}
	}
}

//-----------------------------------------------------------------------------
// critiqueRigForUploadApplicability()
//-----------------------------------------------------------------------------
void LLModelPreview::critiqueRigForUploadApplicability( const std::vector<std::string> &jointListFromAsset )
{
	critiqueJointToNodeMappingFromScene();
	
	//Determines the following use cases for a rig:
	//1. It is suitable for upload with skin weights & joint positions, or
	//2. It is suitable for upload as standard av with just skin weights
	
	bool isJointPositionUploadOK = isRigSuitableForJointPositionUpload( jointListFromAsset );
	bool isRigLegacyOK			 = isRigLegacy( jointListFromAsset );

	//It's OK that both could end up being true, both default to false
	if ( isJointPositionUploadOK )
	{
		setRigValidForJointPositionUpload( true );
	}

	if ( isRigLegacyOK) 
	{	
		setLegacyRigValid( true );
	}

}
//-----------------------------------------------------------------------------
// critiqueJointToNodeMappingFromScene()
//-----------------------------------------------------------------------------
void LLModelPreview::critiqueJointToNodeMappingFromScene( void  )
{
	//Do the actual nodes back the joint listing from the dae?
	//if yes then this is a fully rigged asset, otherwise it's just a partial rig
	
	std::deque<std::string>::iterator jointsFromNodeIt = mJointsFromNode.begin();
	std::deque<std::string>::iterator jointsFromNodeEndIt = mJointsFromNode.end();
	bool result = true;

	if ( !mJointsFromNode.empty() )
	{
		for ( ;jointsFromNodeIt!=jointsFromNodeEndIt;++jointsFromNodeIt )
		{
			std::string name = *jointsFromNodeIt;
			if ( mJointTransformMap.find( name ) != mJointTransformMap.end() )
			{
				continue;
			}
			else
			{
				llinfos<<"critiqueJointToNodeMappingFromScene is missing a: "<<name<<llendl;
				result = false;				
			}
		}
	}
	else
	{
		result = false;
	}

	//Determines the following use cases for a rig:
	//1. Full av rig  w/1-1 mapping from the scene and joint array
	//2. Partial rig but w/o parity between the scene and joint array
	if ( result )
	{		
		setRigWithSceneParity( true );
	}	
}
//-----------------------------------------------------------------------------
// isRigLegacy()
//-----------------------------------------------------------------------------
bool LLModelPreview::isRigLegacy( const std::vector<std::string> &jointListFromAsset )
{
	//No joints in asset
	if ( jointListFromAsset.size() == 0 )
	{
		return false;
	}

	bool result = false;

	std::deque<std::string> :: const_iterator masterJointIt = mMasterLegacyJointList.begin();	
	std::deque<std::string> :: const_iterator masterJointEndIt = mMasterLegacyJointList.end();
	
	std::vector<std::string> :: const_iterator modelJointIt = jointListFromAsset.begin();	
	std::vector<std::string> :: const_iterator modelJointItEnd = jointListFromAsset.end();
	
	for ( ;masterJointIt!=masterJointEndIt;++masterJointIt )
	{
		result = false;
		modelJointIt = jointListFromAsset.begin();

		for ( ;modelJointIt!=modelJointItEnd; ++modelJointIt )
		{
			if ( *masterJointIt == *modelJointIt )
			{
				result = true;
				break;
			}			
		}		
		if ( !result )
		{
			llinfos<<" Asset did not contain the joint (if you're u/l a fully rigged asset w/joint positions - it is required)." << *masterJointIt<< llendl;
			break;
		}
	}	
	return result;
}
//-----------------------------------------------------------------------------
// isRigSuitableForJointPositionUpload()
//-----------------------------------------------------------------------------
bool LLModelPreview::isRigSuitableForJointPositionUpload( const std::vector<std::string> &jointListFromAsset )
{
	bool result = false;

	std::deque<std::string> :: const_iterator masterJointIt = mMasterJointList.begin();	
	std::deque<std::string> :: const_iterator masterJointEndIt = mMasterJointList.end();
	
	std::vector<std::string> :: const_iterator modelJointIt = jointListFromAsset.begin();	
	std::vector<std::string> :: const_iterator modelJointItEnd = jointListFromAsset.end();
	
	for ( ;masterJointIt!=masterJointEndIt;++masterJointIt )
	{
		result = false;
		modelJointIt = jointListFromAsset.begin();

		for ( ;modelJointIt!=modelJointItEnd; ++modelJointIt )
		{
			if ( *masterJointIt == *modelJointIt )
			{
				result = true;
				break;
			}			
		}		
		if ( !result )
		{
			llinfos<<" Asset did not contain the joint (if you're u/l a fully rigged asset w/joint positions - it is required)." << *masterJointIt<< llendl;
			break;
		}
	}	
	return result;
}


//called in the main thread
void LLModelLoader::loadTextures()
{
	BOOL is_paused = isPaused() ;
	pause() ; //pause the loader 

	for(scene::iterator iter = mScene.begin(); iter != mScene.end(); ++iter)
	{
		for(U32 i = 0 ; i < iter->second.size(); i++)
		{
			for(std::map<std::string, LLImportMaterial>::iterator j = iter->second[i].mMaterial.begin();
				j != iter->second[i].mMaterial.end(); ++j)
			{
				LLImportMaterial& material = j->second;

				if(!material.mDiffuseMapFilename.empty())
				{
					material.mDiffuseMap = 
						LLViewerTextureManager::getFetchedTextureFromUrl("file://" + material.mDiffuseMapFilename, TRUE, LLViewerTexture::BOOST_PREVIEW);
					material.mDiffuseMap->setLoadedCallback(LLModelPreview::textureLoadedCallback, 0, TRUE, FALSE, mPreview, NULL, FALSE);
					material.mDiffuseMap->forceToSaveRawImage(0, F32_MAX);
					mNumOfFetchingTextures++ ;
				}
			}
		}
	}

	if(!is_paused)
	{
		unpause() ;
	}
}

//-----------------------------------------------------------------------------
// isNodeAJoint()
//-----------------------------------------------------------------------------
bool LLModelLoader::isNodeAJoint( domNode* pNode )
{
	if ( !pNode )
	{
		llinfos<<"Created node is NULL"<<llendl;
		return false;
	}
	
	if ( pNode->getName() == NULL )
	{
		llinfos<<"Parsed node has no name "<<llendl;
		//Attempt to write the node id, if possible (aids in debugging the visual scene)
		if ( pNode->getId() )
		{
			llinfos<<"Parsed node ID: "<<pNode->getId()<<llendl;
		}
		return false;
	}

	if ( mJointMap.find( pNode->getName() )  != mJointMap.end() )
	{
		return true;
	}

	return false;
}
//-----------------------------------------------------------------------------
// verifyCount
//-----------------------------------------------------------------------------
bool LLModelPreview::verifyCount( int expected, int result )
{
	if ( expected != result )
	{
		llinfos<< "Error: (expected/got)"<<expected<<"/"<<result<<"verts"<<llendl;
		return false;
	}
	return true;
}
//-----------------------------------------------------------------------------
// verifyController
//-----------------------------------------------------------------------------
bool LLModelPreview::verifyController( domController* pController )
{	

	bool result = true;

	domSkin* pSkin = pController->getSkin();

	if ( pSkin )
	{
		xsAnyURI & uri = pSkin->getSource();
		domElement* pElement = uri.getElement();

		if ( !pElement )
		{
			llinfos<<"Can't resolve skin source"<<llendl;
			return false;
		}

		daeString type_str = pElement->getTypeName();
		if ( stricmp(type_str, "geometry") == 0 )
		{	
			//Skin is reference directly by geometry and get the vertex count from skin
			domSkin::domVertex_weights* pVertexWeights = pSkin->getVertex_weights();
			U32 vertexWeightsCount = pVertexWeights->getCount();
			domGeometry* pGeometry = (domGeometry*) (domElement*) uri.getElement();
			domMesh* pMesh = pGeometry->getMesh();				
			
			if ( pMesh )
			{
				//Get vertex count from geometry
				domVertices* pVertices = pMesh->getVertices();
				if ( !pVertices )
				{ 
					llinfos<<"No vertices!"<<llendl;
					return false;
				}

				if ( pVertices )
				{
					xsAnyURI src = pVertices->getInput_array()[0]->getSource();
					domSource* pSource = (domSource*) (domElement*) src.getElement();
					U32 verticesCount = pSource->getTechnique_common()->getAccessor()->getCount();
					result = verifyCount( verticesCount, vertexWeightsCount );
					if ( !result )
					{
						return result;
					}
				}
			}	

			U32 vcountCount = (U32) pVertexWeights->getVcount()->getValue().getCount();
			result = verifyCount( vcountCount, vertexWeightsCount );	
			if ( !result )
			{
				return result;
			}

			domInputLocalOffset_Array& inputs = pVertexWeights->getInput_array();
			U32 sum = 0;
			for (size_t i=0; i<vcountCount; i++)
			{
				sum += pVertexWeights->getVcount()->getValue()[i];
			}
			result = verifyCount( sum * inputs.getCount(), (domInt) pVertexWeights->getV()->getValue().getCount() );
		}
	}
	
	return result;
}

//-----------------------------------------------------------------------------
// extractTranslation()
//-----------------------------------------------------------------------------
void LLModelLoader::extractTranslation( domTranslate* pTranslate, LLMatrix4& transform )
{
	domFloat3 jointTrans = pTranslate->getValue();
	LLVector3 singleJointTranslation( jointTrans[0], jointTrans[1], jointTrans[2] );
	transform.setTranslation( singleJointTranslation );
}
//-----------------------------------------------------------------------------
// extractTranslationViaElement()
//-----------------------------------------------------------------------------
void LLModelLoader::extractTranslationViaElement( daeElement* pTranslateElement, LLMatrix4& transform )
{
	if ( pTranslateElement )
	{
		domTranslate* pTranslateChild = dynamic_cast<domTranslate*>( pTranslateElement );
		domFloat3 translateChild = pTranslateChild->getValue();
		LLVector3 singleJointTranslation( translateChild[0], translateChild[1], translateChild[2] );
		transform.setTranslation( singleJointTranslation );
	}	
}
//-----------------------------------------------------------------------------
// extractTranslationViaSID()
//-----------------------------------------------------------------------------
void LLModelLoader::extractTranslationViaSID( daeElement* pElement, LLMatrix4& transform )
{
	if ( pElement )
	{	
		daeSIDResolver resolver( pElement, "./transform" );
		domMatrix* pMatrix = daeSafeCast<domMatrix>( resolver.getElement() );
		//We are only extracting out the translational component atm
		LLMatrix4 workingTransform;
		if ( pMatrix )
		{
			domFloat4x4 domArray = pMatrix->getValue();									
			for ( int i = 0; i < 4; i++ )
			{
				for( int j = 0; j < 4; j++ )
				{
					workingTransform.mMatrix[i][j] = domArray[i + j*4];
				}
			}
			LLVector3 trans = workingTransform.getTranslation();
			transform.setTranslation( trans );	
		}
	}
	else
	{
		llwarns<<"Element is nonexistent - empty/unsupported node."<<llendl;
	}
}
//-----------------------------------------------------------------------------
// processJointNode()
//-----------------------------------------------------------------------------
void LLModelLoader::processJointNode( domNode* pNode, JointTransformMap& jointTransforms )
{
	if (pNode->getName() == NULL)
	{
		llwarns << "nameless node, can't process" << llendl;
		return;
	}

	//llwarns<<"ProcessJointNode# Node:" <<pNode->getName()<<llendl;

	//1. handle the incoming node - extract out translation via SID or element

	LLMatrix4 workingTransform;

	//Pull out the translate id and store it in the jointTranslations map
	daeSIDResolver jointResolverA( pNode, "./translate" );
	domTranslate* pTranslateA = daeSafeCast<domTranslate>( jointResolverA.getElement() );
	daeSIDResolver jointResolverB( pNode, "./location" );
	domTranslate* pTranslateB = daeSafeCast<domTranslate>( jointResolverB.getElement() );

	//Translation via SID was successful
	if ( pTranslateA )
	{
		extractTranslation( pTranslateA, workingTransform );
	}
	else
	if ( pTranslateB )
	{
		extractTranslation( pTranslateB, workingTransform );
	}
	else
	{
		//Translation via child from element
		daeElement* pTranslateElement = getChildFromElement( pNode, "translate" );
		if ( !pTranslateElement || pTranslateElement->typeID() != domTranslate::ID() )
		{
			//llwarns<< "The found element is not a translate node" <<llendl;
			daeSIDResolver jointResolver( pNode, "./matrix" );
			domMatrix* pMatrix = daeSafeCast<domMatrix>( jointResolver.getElement() );
			if ( pMatrix )
			{
				//llinfos<<"A matrix SID was however found!"<<llendl;
				domFloat4x4 domArray = pMatrix->getValue();									
				for ( int i = 0; i < 4; i++ )
				{
					for( int j = 0; j < 4; j++ )
					{
						workingTransform.mMatrix[i][j] = domArray[i + j*4];
					}
				}
			}
			else
			{
				llwarns<< "The found element is not translate or matrix node - most likely a corrupt export!" <<llendl;
			}
		}
		else
		{
			extractTranslationViaElement( pTranslateElement, workingTransform );
		}
	}

	//Store the working transform relative to the nodes name.
	jointTransforms[ pNode->getName() ] = workingTransform;

	//2. handle the nodes children

	//Gather and handle the incoming nodes children
	daeTArray< daeSmartRef<daeElement> > childOfChild = pNode->getChildren();
	S32 childOfChildCount = childOfChild.getCount();

	for (S32 i = 0; i < childOfChildCount; ++i)
	{
		domNode* pChildNode = daeSafeCast<domNode>( childOfChild[i] );
		if ( pChildNode )
		{
			processJointNode( pChildNode, jointTransforms );
		}
	}
}
//-----------------------------------------------------------------------------
// getChildFromElement()
//-----------------------------------------------------------------------------
daeElement* LLModelLoader::getChildFromElement( daeElement* pElement, std::string const & name )
{
    daeElement* pChildOfElement = pElement->getChild( name.c_str() );
	if ( pChildOfElement )
	{
		return pChildOfElement;
	}
	llwarns<< "Could not find a child [" << name << "] for the element: \"" << pElement->getAttribute("id") << "\"" << llendl;
    return NULL;
}

void LLModelLoader::processElement( daeElement* element, bool& badElement )
{
	LLMatrix4 saved_transform = mTransform;

	domTranslate* translate = daeSafeCast<domTranslate>(element);
	if (translate)
	{
		domFloat3 dom_value = translate->getValue();

		LLMatrix4 translation;
		translation.setTranslation(LLVector3(dom_value[0], dom_value[1], dom_value[2]));

		translation *= mTransform;
		mTransform = translation;
	}

	domRotate* rotate = daeSafeCast<domRotate>(element);
	if (rotate)
	{
		domFloat4 dom_value = rotate->getValue();

		LLMatrix4 rotation;
		rotation.initRotTrans(dom_value[3] * DEG_TO_RAD, LLVector3(dom_value[0], dom_value[1], dom_value[2]), LLVector3(0, 0, 0));

		rotation *= mTransform;
		mTransform = rotation;
	}

	domScale* scale = daeSafeCast<domScale>(element);
	if (scale)
	{
		domFloat3 dom_value = scale->getValue();


		LLVector3 scale_vector = LLVector3(dom_value[0], dom_value[1], dom_value[2]);
		scale_vector.abs(); // Set all values positive, since we don't currently support mirrored meshes
		LLMatrix4 scaling;
		scaling.initScale(scale_vector);

		scaling *= mTransform;
		mTransform = scaling;
	}

	domMatrix* matrix = daeSafeCast<domMatrix>(element);
	if (matrix)
	{
		domFloat4x4 dom_value = matrix->getValue();

		LLMatrix4 matrix_transform;

		for (int i = 0; i < 4; i++)
		{
			for(int j = 0; j < 4; j++)
			{
				matrix_transform.mMatrix[i][j] = dom_value[i + j*4];
			}
		}

		matrix_transform *= mTransform;
		mTransform = matrix_transform;
	}

	domInstance_geometry* instance_geo = daeSafeCast<domInstance_geometry>(element);
	if (instance_geo)
	{
		domGeometry* geo = daeSafeCast<domGeometry>(instance_geo->getUrl().getElement());
		if (geo)
		{
			domMesh* mesh = daeSafeCast<domMesh>(geo->getDescendant(daeElement::matchType(domMesh::ID())));
			if (mesh)
			{
				LLModel* model = mModel[mesh];
				if (model)
				{
					LLMatrix4 transformation = mTransform;

					if (mTransform.determinant() < 0)
					{ //negative scales are not supported
						llinfos << "Negative scale detected, unsupported transform.  domInstance_geometry: " << LLModel::getElementLabel(instance_geo) << llendl;
						badElement = true;
					}
					
					std::map<std::string, LLImportMaterial> materials = getMaterials(model, instance_geo);

					// adjust the transformation to compensate for mesh normalization
					LLVector3 mesh_scale_vector;
					LLVector3 mesh_translation_vector;
					model->getNormalizedScaleTranslation(mesh_scale_vector, mesh_translation_vector);

					LLMatrix4 mesh_translation;
					mesh_translation.setTranslation(mesh_translation_vector);
					mesh_translation *= transformation;
					transformation = mesh_translation;

					LLMatrix4 mesh_scale;
					mesh_scale.initScale(mesh_scale_vector);
					mesh_scale *= transformation;
					transformation = mesh_scale;

					std::string label = getElementLabel(instance_geo);
					mScene[transformation].push_back(LLModelInstance(model, label, transformation, materials));

					stretch_extents(model, transformation, mExtents[0], mExtents[1], mFirstTransform);
				}
			}
		}
		else 
		{
			llinfos<<"Unable to resolve geometry URL."<<llendl;
			badElement = true;			
		}

	}

	domInstance_node* instance_node = daeSafeCast<domInstance_node>(element);
	if (instance_node)
	{
		daeElement* instance = instance_node->getUrl().getElement();
		if (instance)
		{
			processElement(instance,badElement);
		}
	}

	//process children
	daeTArray< daeSmartRef<daeElement> > children = element->getChildren();
	int childCount = children.getCount();
	for (S32 i = 0; i < childCount; i++)
	{
		processElement(children[i],badElement);
	}

	domNode* node = daeSafeCast<domNode>(element);
	if (node)
	{ //this element was a node, restore transform before processiing siblings
		mTransform = saved_transform;
	}
}

std::map<std::string, LLImportMaterial> LLModelLoader::getMaterials(LLModel* model, domInstance_geometry* instance_geo)
{
	std::map<std::string, LLImportMaterial> materials;
	for (int i = 0; i < model->mMaterialList.size(); i++)
	{
		LLImportMaterial import_material;

		domInstance_material* instance_mat = NULL;

		domBind_material::domTechnique_common* technique =
		daeSafeCast<domBind_material::domTechnique_common>(instance_geo->getDescendant(daeElement::matchType(domBind_material::domTechnique_common::ID())));

		if (technique)
		{
			daeTArray< daeSmartRef<domInstance_material> > inst_materials = technique->getChildrenByType<domInstance_material>();
			for (int j = 0; j < inst_materials.getCount(); j++)
			{
				std::string symbol(inst_materials[j]->getSymbol());

				if (symbol == model->mMaterialList[i]) // found the binding
				{
					instance_mat = inst_materials[j];
				}
			}
		}

		if (instance_mat)
		{
			domMaterial* material = daeSafeCast<domMaterial>(instance_mat->getTarget().getElement());
			if (material)
			{
				domInstance_effect* instance_effect =
				daeSafeCast<domInstance_effect>(material->getDescendant(daeElement::matchType(domInstance_effect::ID())));
				if (instance_effect)
				{
					domEffect* effect = daeSafeCast<domEffect>(instance_effect->getUrl().getElement());
					if (effect)
					{
						domProfile_COMMON* profile =
						daeSafeCast<domProfile_COMMON>(effect->getDescendant(daeElement::matchType(domProfile_COMMON::ID())));
						if (profile)
						{
							import_material = profileToMaterial(profile);
						}
					}
				}
			}
		}

		import_material.mBinding = model->mMaterialList[i];
		materials[model->mMaterialList[i]] = import_material;
	}

	return materials;
}

LLImportMaterial LLModelLoader::profileToMaterial(domProfile_COMMON* material)
{
	LLImportMaterial mat;
	mat.mFullbright = FALSE;

	daeElement* diffuse = material->getDescendant("diffuse");
	if (diffuse)
	{
		domCommon_color_or_texture_type_complexType::domTexture* texture =
		daeSafeCast<domCommon_color_or_texture_type_complexType::domTexture>(diffuse->getDescendant("texture"));
		if (texture)
		{
			domCommon_newparam_type_Array newparams = material->getNewparam_array();
			for (S32 i = 0; i < newparams.getCount(); i++)
			{
				domFx_surface_common* surface = newparams[i]->getSurface();
				if (surface)
				{
					domFx_surface_init_common* init = surface->getFx_surface_init_common();
					if (init)
					{
						domFx_surface_init_from_common_Array init_from = init->getInit_from_array();

						if (init_from.getCount() > i)
						{
							domImage* image = daeSafeCast<domImage>(init_from[i]->getValue().getElement());
							if (image)
							{
								// we only support init_from now - embedded data will come later
								domImage::domInit_from* init = image->getInit_from();
								if (init)
								{									
									mat.mDiffuseMapFilename = cdom::uriToNativePath(init->getValue().str());
									mat.mDiffuseMapLabel = getElementLabel(material);
								}
							}
						}
					}
				}
			}
		}

		domCommon_color_or_texture_type_complexType::domColor* color =
		daeSafeCast<domCommon_color_or_texture_type_complexType::domColor>(diffuse->getDescendant("color"));
		if (color)
		{
			domFx_color_common domfx_color = color->getValue();
			LLColor4 value = LLColor4(domfx_color[0], domfx_color[1], domfx_color[2], domfx_color[3]);
			mat.mDiffuseColor = value;
		}
	}

	daeElement* emission = material->getDescendant("emission");
	if (emission)
	{
		LLColor4 emission_color = getDaeColor(emission);
		if (((emission_color[0] + emission_color[1] + emission_color[2]) / 3.0) > 0.25)
		{
			mat.mFullbright = TRUE;
		}
	}

	return mat;
}

// try to get a decent label for this element
std::string LLModelLoader::getElementLabel(daeElement *element)
{
	// if we have a name attribute, use it
	std::string name = element->getAttribute("name");
	if (name.length())
	{
		return name;
	}

	// if we have an ID attribute, use it
	if (element->getID())
	{
		return std::string(element->getID());
	}

	// if we have a parent, use it
	daeElement* parent = element->getParent();
	if (parent)
	{
		// if parent has a name, use it
		std::string name = parent->getAttribute("name");
		if (name.length())
		{
			return name;
		}

		// if parent has an ID, use it
		if (parent->getID())
		{
			return std::string(parent->getID());
		}
	}

	// try to use our type
	daeString element_name = element->getElementName();
	if (element_name)
	{
		return std::string(element_name);
	}

	// if all else fails, use "object"
	return std::string("object");
}

LLColor4 LLModelLoader::getDaeColor(daeElement* element)
{
	LLColor4 value;
	domCommon_color_or_texture_type_complexType::domColor* color =
	daeSafeCast<domCommon_color_or_texture_type_complexType::domColor>(element->getDescendant("color"));
	if (color)
	{
		domFx_color_common domfx_color = color->getValue();
		value = LLColor4(domfx_color[0], domfx_color[1], domfx_color[2], domfx_color[3]);
	}

	return value;
}

//-----------------------------------------------------------------------------
// LLModelPreview
//-----------------------------------------------------------------------------

LLModelPreview::LLModelPreview(S32 width, S32 height, LLFloater* fmp)
: LLViewerDynamicTexture(width, height, 3, ORDER_MIDDLE, FALSE), LLMutex(NULL)
, mPelvisZOffset( 0.0f )
, mLegacyRigValid( false )
, mRigValidJointUpload( false )
, mResetJoints( false )
, mRigParityWithScene( false )
, mLastJointUpdate( false )
{
	mNeedsUpdate = TRUE;
	mCameraDistance = 0.f;
	mCameraYaw = 0.f;
	mCameraPitch = 0.f;
	mCameraZoom = 1.f;
	mTextureName = 0;
	mPreviewLOD = 0;
	mModelLoader = NULL;
	mMaxTriangleLimit = 0;
	mDirty = false;
	mGenLOD = false;
	mLoading = false;
	mLoadState = LLModelLoader::STARTING;
	mGroup = 0;
	mLODFrozen = false;
	mBuildShareTolerance = 0.f;
	mBuildQueueMode = GLOD_QUEUE_GREEDY;
	mBuildBorderMode = GLOD_BORDER_UNLOCK;
	mBuildOperator = GLOD_OPERATOR_EDGE_COLLAPSE;

	for (U32 i = 0; i < LLModel::NUM_LODS; ++i)
	{
		mRequestedTriangleCount[i] = 0;
		mRequestedCreaseAngle[i] = -1.f;
		mRequestedLoDMode[i] = 0;
		mRequestedErrorThreshold[i] = 0.f;
		mRequestedBuildOperator[i] = 0;
		mRequestedQueueMode[i] = 0;
		mRequestedBorderMode[i] = 0;
		mRequestedShareTolerance[i] = 0.f;
	}

	mViewOption["show_textures"] = false;

	mFMP = fmp;

	mHasPivot = false;
	mModelPivot = LLVector3( 0.0f, 0.0f, 0.0f );
	
	glodInit();

	//move into joint mapper class
	//1. joints for joint offset verification
	mMasterJointList.push_front("mPelvis");
	mMasterJointList.push_front("mTorso");
	mMasterJointList.push_front("mChest");
	mMasterJointList.push_front("mNeck");
	mMasterJointList.push_front("mHead");
	mMasterJointList.push_front("mCollarLeft");
	mMasterJointList.push_front("mShoulderLeft");
	mMasterJointList.push_front("mElbowLeft");
	mMasterJointList.push_front("mWristLeft");
	mMasterJointList.push_front("mCollarRight");
	mMasterJointList.push_front("mShoulderRight");
	mMasterJointList.push_front("mElbowRight");
	mMasterJointList.push_front("mWristRight");
	mMasterJointList.push_front("mHipRight");
	mMasterJointList.push_front("mKneeRight");
	mMasterJointList.push_front("mFootRight");
	mMasterJointList.push_front("mHipLeft");
	mMasterJointList.push_front("mKneeLeft");
	mMasterJointList.push_front("mFootLeft");
	//2. legacy joint list - used to verify rigs that will not be using joint offsets
	mMasterLegacyJointList.push_front("mPelvis");
	mMasterLegacyJointList.push_front("mTorso");
	mMasterLegacyJointList.push_front("mChest");
	mMasterLegacyJointList.push_front("mNeck");
	mMasterLegacyJointList.push_front("mHead");
	mMasterLegacyJointList.push_front("mHipRight");
	mMasterLegacyJointList.push_front("mKneeRight");
	mMasterLegacyJointList.push_front("mFootRight");
	mMasterLegacyJointList.push_front("mHipLeft");
	mMasterLegacyJointList.push_front("mKneeLeft");
	mMasterLegacyJointList.push_front("mFootLeft");

	createPreviewAvatar();
}

LLModelPreview::~LLModelPreview()
{
	if (mModelLoader)
	{
		mModelLoader->mPreview = NULL;
		mModelLoader = NULL;
	}

	// WS: Mark the preview avatar as dead, when the floater closes. Prevents memleak!
	mPreviewAvatar->markDead();

	//*HACK : *TODO : turn this back on when we understand why this crashes
	
	//glodShutdown();
}

U32 LLModelPreview::calcResourceCost()
{
	assert_main_thread();

	rebuildUploadData();

	//Upload skin is selected BUT check to see if the joints coming in from the asset were malformed.
	if ( mFMP && mFMP->childGetValue("upload_skin").asBoolean() )
	{
		bool uploadingJointPositions = mFMP->childGetValue("upload_joints").asBoolean();
		if ( uploadingJointPositions && !isRigValidForJointPositionUpload() )
		{
			mFMP->childDisable("ok_btn");		
		}		
	}
	
	std::set<LLModel*> accounted;
	U32 num_points = 0;
	U32 num_hulls = 0;

	F32 debug_scale = mFMP ? mFMP->childGetValue("import_scale").asReal() : 1.f;
	mPelvisZOffset = mFMP ? mFMP->childGetValue("pelvis_offset").asReal() : 3.0f;
	
	if ( mFMP && mFMP->childGetValue("upload_joints").asBoolean() )
	{
		getPreviewAvatar()->setPelvisOffset( mPelvisZOffset );
	}

	F32 streaming_cost = 0.f;
	F32 physics_cost = 0.f;
	for (U32 i = 0; i < mUploadData.size(); ++i)
	{
		LLModelInstance& instance = mUploadData[i];
		
		if (accounted.find(instance.mModel) == accounted.end())
		{
			accounted.insert(instance.mModel);

			LLModel::Decomposition& decomp =
			instance.mLOD[LLModel::LOD_PHYSICS] ?
			instance.mLOD[LLModel::LOD_PHYSICS]->mPhysics :
			instance.mModel->mPhysics;
			
			//update instance skin info for each lods pelvisZoffset 
			for ( int j=0; j<LLModel::NUM_LODS; ++j )
			{	
				if ( instance.mLOD[j] )
				{
					instance.mLOD[j]->mSkinInfo.mPelvisOffset = mPelvisZOffset;
				}
			}

			std::stringstream ostr;
			LLSD ret = LLModel::writeModel(ostr,
					   instance.mLOD[4],
					   instance.mLOD[3],
					   instance.mLOD[2],
					   instance.mLOD[1],
					   instance.mLOD[0],
					   decomp,
					   mFMP->childGetValue("upload_skin").asBoolean(),
					   mFMP->childGetValue("upload_joints").asBoolean(),
					   TRUE);
			
			num_hulls += decomp.mHull.size();
			for (U32 i = 0; i < decomp.mHull.size(); ++i)
			{
				num_points += decomp.mHull[i].size();
			}

			//calculate streaming cost
			LLMatrix4 transformation = instance.mTransform;

			LLVector3 position = LLVector3(0, 0, 0) * transformation;

			LLVector3 x_transformed = LLVector3(1, 0, 0) * transformation - position;
			LLVector3 y_transformed = LLVector3(0, 1, 0) * transformation - position;
			LLVector3 z_transformed = LLVector3(0, 0, 1) * transformation - position;
			F32 x_length = x_transformed.normalize();
			F32 y_length = y_transformed.normalize();
			F32 z_length = z_transformed.normalize();
			LLVector3 scale = LLVector3(x_length, y_length, z_length);

			F32 radius = scale.length()*0.5f*debug_scale;

			streaming_cost += LLMeshRepository::getStreamingCost(ret, radius);
		}
	}

	F32 scale = mFMP ? mFMP->childGetValue("import_scale").asReal()*2.f : 2.f;

	mDetailsSignal(mPreviewScale[0]*scale, mPreviewScale[1]*scale, mPreviewScale[2]*scale, streaming_cost, physics_cost);

	updateStatusMessages();

	return (U32) streaming_cost;
}

void LLFloaterModelPreview::setDetails(F32 x, F32 y, F32 z, F32 streaming_cost, F32 physics_cost)
{
	assert_main_thread();
	childSetTextArg("import_dimensions", "[X]", llformat("%.3f", x));
	childSetTextArg("import_dimensions", "[Y]", llformat("%.3f", y));
	childSetTextArg("import_dimensions", "[Z]", llformat("%.3f", z));
}


void LLModelPreview::rebuildUploadData()
{
	assert_main_thread();

	mUploadData.clear();
	mTextureSet.clear();

	//fill uploaddata instance vectors from scene data

	std::string requested_name = mFMP->getChild<LLUICtrl>("description_form")->getValue().asString();

	std::string metric = mFMP->getChild<LLUICtrl>("model_category_combo")->getValue().asString();

	LLSpinCtrl* scale_spinner = mFMP->getChild<LLSpinCtrl>("import_scale");

	F32 scale = scale_spinner->getValue().asReal();

	LLMatrix4 scale_mat;
	scale_mat.initScale(LLVector3(scale, scale, scale));

	F32 max_scale = 0.f;

	//reorder materials to match mBaseModel
	for (U32 i = 0; i < LLModel::NUM_LODS-1; i++)
	{
		if (mBaseModel.size() == mModel[i].size())
		{
			for (U32 j = 0; j < mBaseModel.size(); ++j)
			{
				
				int refFaceCnt = 0;
				int modelFaceCnt = 0;
				
				if ( !mModel[i][j]->matchMaterialOrder(mBaseModel[j], refFaceCnt, modelFaceCnt ) )
				{
					setLoadState( LLModelLoader::ERROR_MATERIALS );
					mFMP->childDisable( "calculate_btn" );
				}
			}
		}
	}

	for (LLModelLoader::scene::iterator iter = mBaseScene.begin(); iter != mBaseScene.end(); ++iter)
	{ //for each transform in scene
		LLMatrix4 mat = iter->first;

		// compute position
		LLVector3 position = LLVector3(0, 0, 0) * mat;

		// compute scale
		LLVector3 x_transformed = LLVector3(1, 0, 0) * mat - position;
		LLVector3 y_transformed = LLVector3(0, 1, 0) * mat - position;
		LLVector3 z_transformed = LLVector3(0, 0, 1) * mat - position;
		F32 x_length = x_transformed.normalize();
		F32 y_length = y_transformed.normalize();
		F32 z_length = z_transformed.normalize();

		max_scale = llmax(llmax(llmax(max_scale, x_length), y_length), z_length);

		mat *= scale_mat;

		for (LLModelLoader::model_instance_list::iterator model_iter = iter->second.begin(); model_iter != iter->second.end(); ++model_iter)
		{ //for each instance with said transform applied
			LLModelInstance instance = *model_iter;

			LLModel* base_model = instance.mModel;
			
			if (base_model)
			{
				base_model->mRequestedLabel = requested_name;
				base_model->mMetric = metric;
			}

			S32 idx = 0;
			for (idx = 0; idx < mBaseModel.size(); ++idx)
			{  //find reference instance for this model
				if (mBaseModel[idx] == base_model)
				{
					break;
				}
			}

			if(idx < mBaseModel.size())
			{
				for (U32 i = 0; i < LLModel::NUM_LODS; i++)
				{ //fill LOD slots based on reference model index
					if (mModel[i].size() > idx)
					{
						instance.mLOD[i] = mModel[i][idx];
					}
					else
					{
						instance.mLOD[i] = NULL;
					}
				}
			}
			instance.mTransform = mat;
			mUploadData.push_back(instance);
		}
	}

// <AW: opensim-limits>
	//F32 max_import_scale = (DEFAULT_MAX_PRIM_SCALE-0.1f)/max_scale;
	F32 region_max_prim_scale = LLWorld::getInstance()->getRegionMaxPrimScale();
	F32 max_import_scale = region_max_prim_scale/max_scale;
// </AW: opensim-limits>

	F32 max_axis = llmax(mPreviewScale.mV[0], mPreviewScale.mV[1]);
	max_axis = llmax(max_axis, mPreviewScale.mV[2]);
	max_axis *= 2.f;

	//clamp scale so that total imported model bounding box is smaller than 240m on a side
	max_import_scale = llmin(max_import_scale, 240.f/max_axis);

	scale_spinner->setMaxValue(max_import_scale);

	if (max_import_scale < scale)
	{
		scale_spinner->setValue(max_import_scale);
	}

}

void LLModelPreview::saveUploadData(bool save_skinweights, bool save_joint_positions)
{
	if (!mLODFile[LLModel::LOD_HIGH].empty())
	{
		std::string filename = mLODFile[LLModel::LOD_HIGH];
		
		std::string::size_type i = filename.rfind(".");
		if (i != std::string::npos)
		{
			filename.replace(i, filename.size()-1, ".slm");
			saveUploadData(filename, save_skinweights, save_joint_positions);
		}
	}
}

void LLModelPreview::saveUploadData(const std::string& filename, bool save_skinweights, bool save_joint_positions)
{
	if (!gSavedSettings.getBOOL("MeshImportUseSLM"))
	{
		return;
	}

	std::set<LLPointer<LLModel> > meshes;
	std::map<LLModel*, std::string> mesh_binary;

	LLModel::hull empty_hull;

	LLSD data;

	data["version"] = SLM_SUPPORTED_VERSION;
	if (!mBaseModel.empty())
	{
		data["name"] = mBaseModel[0]->getName();
	}

	S32 mesh_id = 0;

	//build list of unique models and initialize local id
	for (U32 i = 0; i < mUploadData.size(); ++i)
	{
		LLModelInstance& instance = mUploadData[i];
		
		if (meshes.find(instance.mModel) == meshes.end())
		{
			instance.mModel->mLocalID = mesh_id++;
			meshes.insert(instance.mModel);

			std::stringstream str;

			LLModel::Decomposition& decomp =
				instance.mLOD[LLModel::LOD_PHYSICS].notNull() ? 
				instance.mLOD[LLModel::LOD_PHYSICS]->mPhysics : 
				instance.mModel->mPhysics;

			LLModel::writeModel(str, 
				instance.mLOD[LLModel::LOD_PHYSICS], 
				instance.mLOD[LLModel::LOD_HIGH], 
				instance.mLOD[LLModel::LOD_MEDIUM], 
				instance.mLOD[LLModel::LOD_LOW], 
				instance.mLOD[LLModel::LOD_IMPOSTOR], 
				decomp, 
				save_skinweights, save_joint_positions, FALSE, TRUE);

			
			data["mesh"][instance.mModel->mLocalID] = str.str();
		}

		data["instance"][i] = instance.asLLSD();
	}

	llofstream out(filename, std::ios_base::out | std::ios_base::binary);
	LLSDSerialize::toBinary(data, out);
	out.flush();
	out.close();
}

void LLModelPreview::clearModel(S32 lod)
{
	if (lod < 0 || lod > LLModel::LOD_PHYSICS)
	{
		return;
	}

	mVertexBuffer[lod].clear();
	mModel[lod].clear();
	mScene[lod].clear();
}

void LLModelPreview::loadModel(std::string filename, S32 lod, bool force_disable_slm)
{
	assert_main_thread();

	LLMutexLock lock(this);

	if (lod < LLModel::LOD_IMPOSTOR || lod > LLModel::NUM_LODS - 1)
	{
		llwarns << "Invalid level of detail: " << lod << llendl;
		assert(lod >= LLModel::LOD_IMPOSTOR && lod < LLModel::NUM_LODS);
		return;
	}

	// This triggers if you bring up the file picker and then hit CANCEL.
	// Just use the previous model (if any) and ignore that you brought up
	// the file picker.

	if (filename.empty())
	{
		if (mBaseModel.empty())
		{
			// this is the initial file picking. Close the whole floater
			// if we don't have a base model to show for high LOD.
			mFMP->closeFloater(false);
			mLoading = false;
		}
		return;
	}

	if (mModelLoader)
	{
		llwarns << "Incompleted model load operation pending." << llendl;
		return;
	}
	
	mLODFile[lod] = filename;

	if (lod == LLModel::LOD_HIGH)
	{
		clearGLODGroup();
	}

	mModelLoader = new LLModelLoader(filename, lod, this, mJointTransformMap, mJointsFromNode );

	if (force_disable_slm)
	{
		mModelLoader->mTrySLM = false;
	}

	mModelLoader->start();

	mFMP->childSetTextArg("status", "[STATUS]", mFMP->getString("status_reading_file"));

	setPreviewLOD(lod);

	if ( getLoadState() >= LLModelLoader::ERROR_PARSING )
	{
		mFMP->childDisable("ok_btn");
		mFMP->childDisable( "calculate_btn" );
	}
	
	if (lod == mPreviewLOD)
	{
		mFMP->childSetText("lod_file_" + lod_name[lod], mLODFile[lod]);
	}
	else if (lod == LLModel::LOD_PHYSICS)
	{
		mFMP->childSetText("physics_file", mLODFile[lod]);
	}

	mFMP->openFloater();
}

void LLModelPreview::setPhysicsFromLOD(S32 lod)
{
	assert_main_thread();

	if (lod >= 0 && lod <= 3)
	{
		mModel[LLModel::LOD_PHYSICS] = mModel[lod];
		mScene[LLModel::LOD_PHYSICS] = mScene[lod];
		mLODFile[LLModel::LOD_PHYSICS].clear();
		mFMP->childSetText("physics_file", mLODFile[LLModel::LOD_PHYSICS]);
		mVertexBuffer[LLModel::LOD_PHYSICS].clear();
		rebuildUploadData();
		refresh();
		updateStatusMessages();
	}
}

void LLModelPreview::clearIncompatible(S32 lod)
{
	//Don't discard models if specified model is the physic rep
	if ( lod == LLModel::LOD_PHYSICS )
	{
		return;
	}

	for (U32 i = 0; i <= LLModel::LOD_HIGH; i++)
	{ //clear out any entries that aren't compatible with this model
		if (i != lod)
		{
			if (mModel[i].size() != mModel[lod].size())
			{
				mModel[i].clear();
				mScene[i].clear();
				mVertexBuffer[i].clear();

				if (i == LLModel::LOD_HIGH)
				{
					mBaseModel = mModel[lod];
					clearGLODGroup();
					mBaseScene = mScene[lod];
					mVertexBuffer[5].clear();
				}
			}
		}
	}
}

void LLModelPreview::clearGLODGroup()
{
	if (mGroup)
	{
		for (std::map<LLPointer<LLModel>, U32>::iterator iter = mObject.begin(); iter != mObject.end(); ++iter)
		{
			glodDeleteObject(iter->second);
			stop_gloderror();
		}
		mObject.clear();

		glodDeleteGroup(mGroup);
		stop_gloderror();
		mGroup = 0;
	}
}

void LLModelPreview::loadModelCallback(S32 lod)
{
	assert_main_thread();

	LLMutexLock lock(this);
	if (!mModelLoader)
	{
		mLoading = false ;
		return;
	}
	if(getLoadState() >= LLModelLoader::ERROR_PARSING)
	{
		mLoading = false ;
		return ;
	}

	mModelLoader->loadTextures() ;

	if (lod == -1)
	{ //populate all LoDs from model loader scene
		mBaseModel.clear();
		mBaseScene.clear();

		bool skin_weights = false;
		bool joint_positions = false;

		for (S32 lod = 0; lod < LLModel::NUM_LODS; ++lod)
		{ //for each LoD

			//clear scene and model info
			mScene[lod].clear();
			mModel[lod].clear();
			mVertexBuffer[lod].clear();
			
			if (mModelLoader->mScene.begin()->second[0].mLOD[lod].notNull())
			{ //if this LoD exists in the loaded scene

				//copy scene to current LoD
				mScene[lod] = mModelLoader->mScene;
			
				//touch up copied scene to look like current LoD
				for (LLModelLoader::scene::iterator iter = mScene[lod].begin(); iter != mScene[lod].end(); ++iter)
				{
					LLModelLoader::model_instance_list& list = iter->second;

					for (LLModelLoader::model_instance_list::iterator list_iter = list.begin(); list_iter != list.end(); ++list_iter)
					{	
						//override displayed model with current LoD
						list_iter->mModel = list_iter->mLOD[lod];

						//add current model to current LoD's model list (LLModel::mLocalID makes a good vector index)
						S32 idx = list_iter->mModel->mLocalID;

						if (mModel[lod].size() <= idx)
						{ //stretch model list to fit model at given index
							mModel[lod].resize(idx+1);
						}

						mModel[lod][idx] = list_iter->mModel;	
						if (!list_iter->mModel->mSkinWeights.empty())
						{
							skin_weights = true;

							if (!list_iter->mModel->mSkinInfo.mAlternateBindMatrix.empty())
							{
								joint_positions = true;
							}
						}
					}
				}
			}
		}

		if (mFMP)
		{
			LLFloaterModelPreview* fmp = (LLFloaterModelPreview*) mFMP;

			if (skin_weights)
			{ //enable uploading/previewing of skin weights if present in .slm file
				fmp->enableViewOption("show_skin_weight");
				mViewOption["show_skin_weight"] = true;
				fmp->childSetValue("upload_skin", true);
			}

			if (joint_positions)
			{ 
				fmp->enableViewOption("show_joint_positions");
				mViewOption["show_joint_positions"] = true;
				fmp->childSetValue("upload_joints", true);
			}
		}

		//copy high lod to base scene for LoD generation
		mBaseScene = mScene[LLModel::LOD_HIGH];
		mBaseModel = mModel[LLModel::LOD_HIGH];

		mDirty = true;
		resetPreviewTarget();
	}
	else
	{ //only replace given LoD
		mModel[lod] = mModelLoader->mModelList;
		mScene[lod] = mModelLoader->mScene;
		mVertexBuffer[lod].clear();

		setPreviewLOD(lod);

		if (lod == LLModel::LOD_HIGH)
		{ //save a copy of the highest LOD for automatic LOD manipulation
			if (mBaseModel.empty())
			{ //first time we've loaded a model, auto-gen LoD
				mGenLOD = true;
			}

			mBaseModel = mModel[lod];
			clearGLODGroup();

			mBaseScene = mScene[lod];
			mVertexBuffer[5].clear();
		}

		clearIncompatible(lod);

		mDirty = true;

		if (lod == LLModel::LOD_HIGH)
		{
			resetPreviewTarget();
		}
	}

	mLoading = false;
	if (mFMP)
	{
		mFMP->getChild<LLCheckBoxCtrl>("confirm_checkbox")->set(FALSE);
		if (!mBaseModel.empty())
		{
			if (mFMP->getChild<LLUICtrl>("description_form")->getValue().asString().empty())
			{
				const std::string& model_name = mBaseModel[0]->getName();
				mFMP->getChild<LLUICtrl>("description_form")->setValue(model_name);
			}
		}
	}
	refresh();

	mModelLoadedSignal();
}

void LLModelPreview::resetPreviewTarget()
{
	if ( mModelLoader )
	{
		mPreviewTarget = (mModelLoader->mExtents[0] + mModelLoader->mExtents[1]) * 0.5f;
		mPreviewScale = (mModelLoader->mExtents[1] - mModelLoader->mExtents[0]) * 0.5f;
	}

	setPreviewTarget(mPreviewScale.magVec()*10.f);
}

void LLModelPreview::generateNormals()
{
	assert_main_thread();

	S32 which_lod = mPreviewLOD;


	if (which_lod > 4 || which_lod < 0 ||
		mModel[which_lod].empty())
	{
		return;
	}

	F32 angle_cutoff = mFMP->childGetValue("crease_angle").asReal();

	mRequestedCreaseAngle[which_lod] = angle_cutoff;

	angle_cutoff *= DEG_TO_RAD;

	if (which_lod == 3 && !mBaseModel.empty())
	{
		for (LLModelLoader::model_list::iterator iter = mBaseModel.begin(); iter != mBaseModel.end(); ++iter)
		{
			(*iter)->generateNormals(angle_cutoff);
		}

		mVertexBuffer[5].clear();
	}

	for (LLModelLoader::model_list::iterator iter = mModel[which_lod].begin(); iter != mModel[which_lod].end(); ++iter)
	{
		(*iter)->generateNormals(angle_cutoff);
	}

	mVertexBuffer[which_lod].clear();
	refresh();
	updateStatusMessages();
}

void LLModelPreview::genLODs(S32 which_lod, U32 decimation, bool enforce_tri_limit)
{
	// Allow LoD from -1 to LLModel::LOD_PHYSICS
	if (which_lod < -1 || which_lod > LLModel::NUM_LODS - 1)
	{
		llwarns << "Invalid level of detail: " << which_lod << llendl;
		assert(which_lod >= -1 && which_lod < LLModel::NUM_LODS);
		return;
	}

	if (mBaseModel.empty())
	{
		return;
	}

	LLVertexBuffer::unbind();

	bool no_ff = LLGLSLShader::sNoFixedFunction;
	LLGLSLShader* shader = LLGLSLShader::sCurBoundShaderPtr;
	LLGLSLShader::sNoFixedFunction = false;

	if (shader)
	{
		shader->unbind();
	}
	
	stop_gloderror();
	static U32 cur_name = 1;

	S32 limit = -1;

	U32 triangle_count = 0;

	for (LLModelLoader::model_list::iterator iter = mBaseModel.begin(); iter != mBaseModel.end(); ++iter)
	{
		LLModel* mdl = *iter;
		for (S32 i = 0; i < mdl->getNumVolumeFaces(); ++i)
		{
			triangle_count += mdl->getVolumeFace(i).mNumIndices/3;
		}
	}

	U32 base_triangle_count = triangle_count;

	U32 type_mask = LLVertexBuffer::MAP_VERTEX | LLVertexBuffer::MAP_NORMAL | LLVertexBuffer::MAP_TEXCOORD0;

	U32 lod_mode = 0;

	F32 lod_error_threshold = 0;

	// The LoD should be in range from Lowest to High
	if (which_lod > -1 && which_lod < NUM_LOD)
	{
		LLCtrlSelectionInterface* iface = mFMP->childGetSelectionInterface("lod_mode_" + lod_name[which_lod]);
		if (iface)
		{
			lod_mode = iface->getFirstSelectedIndex();
		}

		lod_error_threshold = mFMP->childGetValue("lod_error_threshold_" + lod_name[which_lod]).asReal();
	}

	if (which_lod != -1)
	{
		mRequestedLoDMode[which_lod] = lod_mode;
	}

	if (lod_mode == 0)
	{
		lod_mode = GLOD_TRIANGLE_BUDGET;

		// The LoD should be in range from Lowest to High
		if (which_lod > -1 && which_lod < NUM_LOD)
		{
			limit = mFMP->childGetValue("lod_triangle_limit_" + lod_name[which_lod]).asInteger();
		}
	}
	else
	{
		lod_mode = GLOD_ERROR_THRESHOLD;
	}

	bool object_dirty = false;

	if (mGroup == 0)
	{
		object_dirty = true;
		mGroup = cur_name++;
		glodNewGroup(mGroup);
	}

	if (object_dirty)
	{
		for (LLModelLoader::model_list::iterator iter = mBaseModel.begin(); iter != mBaseModel.end(); ++iter)
		{ //build GLOD objects for each model in base model list
			LLModel* mdl = *iter;

			if (mObject[mdl] != 0)
			{
				glodDeleteObject(mObject[mdl]);
			}

			mObject[mdl] = cur_name++;

			glodNewObject(mObject[mdl], mGroup, GLOD_DISCRETE);
			stop_gloderror();

			if (iter == mBaseModel.begin() && !mdl->mSkinWeights.empty())
			{ //regenerate vertex buffer for skinned models to prevent animation feedback during LOD generation
				mVertexBuffer[5].clear();
			}

			if (mVertexBuffer[5].empty())
			{
				genBuffers(5, false);
			}

			U32 tri_count = 0;
			for (U32 i = 0; i < mVertexBuffer[5][mdl].size(); ++i)
			{
				LLVertexBuffer* buff = mVertexBuffer[5][mdl][i];
				buff->setBuffer(type_mask & buff->getTypeMask());
				
				U32 num_indices = mVertexBuffer[5][mdl][i]->getNumIndices();
				if (num_indices > 2)
				{
					glodInsertElements(mObject[mdl], i, GL_TRIANGLES, num_indices, GL_UNSIGNED_SHORT, mVertexBuffer[5][mdl][i]->getIndicesPointer(), 0, 0.f);
				}
				tri_count += num_indices/3;
				stop_gloderror();
			}

			glodBuildObject(mObject[mdl]);
			stop_gloderror();
		}
	}


	S32 start = LLModel::LOD_HIGH;
	S32 end = 0;

	if (which_lod != -1)
	{
		start = end = which_lod;
	}

	mMaxTriangleLimit = base_triangle_count;

	for (S32 lod = start; lod >= end; --lod)
	{
		if (which_lod == -1)
		{
			if (lod < start)
			{
				triangle_count /= decimation;
			}
		}
		else
		{
			if (enforce_tri_limit)
			{
				triangle_count = limit;
			}
			else
			{
				for (S32 j=LLModel::LOD_HIGH; j>which_lod; --j)
				{
					triangle_count /= decimation;
				}
			}
		}

		mModel[lod].clear();
		mModel[lod].resize(mBaseModel.size());
		mVertexBuffer[lod].clear();

		U32 actual_tris = 0;
		U32 actual_verts = 0;
		U32 submeshes = 0;

		mRequestedTriangleCount[lod] = triangle_count;
		mRequestedErrorThreshold[lod] = lod_error_threshold;

		glodGroupParameteri(mGroup, GLOD_ADAPT_MODE, lod_mode);
		stop_gloderror();

		glodGroupParameteri(mGroup, GLOD_ERROR_MODE, GLOD_OBJECT_SPACE_ERROR);
		stop_gloderror();

		glodGroupParameterf(mGroup, GLOD_OBJECT_SPACE_ERROR_THRESHOLD, lod_error_threshold);
		stop_gloderror();

		if (lod_mode != GLOD_TRIANGLE_BUDGET)
		{ 			
			glodGroupParameteri(mGroup, GLOD_MAX_TRIANGLES, 0);
		}
		else
		{
			//SH-632: always add 1 to desired amount to avoid decimating below desired amount
			glodGroupParameteri(mGroup, GLOD_MAX_TRIANGLES, triangle_count+1);
		}
			
		stop_gloderror();
		glodAdaptGroup(mGroup);
		stop_gloderror();		

		for (U32 mdl_idx = 0; mdl_idx < mBaseModel.size(); ++mdl_idx)
		{
			LLModel* base = mBaseModel[mdl_idx];

			GLint patch_count = 0;
			glodGetObjectParameteriv(mObject[base], GLOD_NUM_PATCHES, &patch_count);
			stop_gloderror();

			LLVolumeParams volume_params;
			volume_params.setType(LL_PCODE_PROFILE_SQUARE, LL_PCODE_PATH_LINE);
			mModel[lod][mdl_idx] = new LLModel(volume_params, 0.f);

			GLint* sizes = new GLint[patch_count*2];
			glodGetObjectParameteriv(mObject[base], GLOD_PATCH_SIZES, sizes);
			stop_gloderror();

			GLint* names = new GLint[patch_count];
			glodGetObjectParameteriv(mObject[base], GLOD_PATCH_NAMES, names);
			stop_gloderror();

			mModel[lod][mdl_idx]->setNumVolumeFaces(patch_count);

			LLModel* target_model = mModel[lod][mdl_idx];

			for (GLint i = 0; i < patch_count; ++i)
			{
				type_mask = mVertexBuffer[5][base][i]->getTypeMask();

				LLPointer<LLVertexBuffer> buff = new LLVertexBuffer(type_mask, 0);

				if (sizes[i*2+1] > 0 && sizes[i*2] > 0)
				{
					buff->allocateBuffer(sizes[i*2+1], sizes[i*2], true);
					buff->setBuffer(type_mask);
					glodFillElements(mObject[base], names[i], GL_UNSIGNED_SHORT, buff->getIndicesPointer());
					stop_gloderror();
				}
				else
				{ //this face was eliminated, create a dummy triangle (one vertex, 3 indices, all 0)
					buff->allocateBuffer(1, 3, true);
					memset(buff->getMappedData(), 0, buff->getSize());
					memset(buff->getIndicesPointer(), 0, buff->getIndicesSize());
				}

				buff->validateRange(0, buff->getNumVerts()-1, buff->getNumIndices(), 0);

				LLStrider<LLVector3> pos;
				LLStrider<LLVector3> norm;
				LLStrider<LLVector2> tc;
				LLStrider<U16> index;

				buff->getVertexStrider(pos);
				if (type_mask & LLVertexBuffer::MAP_NORMAL)
				{
					buff->getNormalStrider(norm);
				}
				if (type_mask & LLVertexBuffer::MAP_TEXCOORD0)
				{
					buff->getTexCoord0Strider(tc);
				}

				buff->getIndexStrider(index);

				target_model->setVolumeFaceData(names[i], pos, norm, tc, index, buff->getNumVerts(), buff->getNumIndices());
				actual_tris += buff->getNumIndices()/3;
				actual_verts += buff->getNumVerts();
				++submeshes;

				if (!validate_face(target_model->getVolumeFace(names[i])))
				{
					llerrs << "Invalid face generated during LOD generation." << llendl;
				}
			}

			//blind copy skin weights and just take closest skin weight to point on
			//decimated mesh for now (auto-generating LODs with skin weights is still a bit
			//of an open problem).
			target_model->mPosition = base->mPosition;
			target_model->mSkinWeights = base->mSkinWeights;
			target_model->mSkinInfo = base->mSkinInfo;
			//copy material list
			target_model->mMaterialList = base->mMaterialList;

			if (!validate_model(target_model))
			{
				llerrs << "Invalid model generated when creating LODs" << llendl;
			}

			delete [] sizes;
			delete [] names;
		}

		//rebuild scene based on mBaseScene
		mScene[lod].clear();
		mScene[lod] = mBaseScene;

		for (U32 i = 0; i < mBaseModel.size(); ++i)
		{
			LLModel* mdl = mBaseModel[i];
			LLModel* target = mModel[lod][i];
			if (target)
			{
				for (LLModelLoader::scene::iterator iter = mScene[lod].begin(); iter != mScene[lod].end(); ++iter)
				{
					for (U32 j = 0; j < iter->second.size(); ++j)
					{
						if (iter->second[j].mModel == mdl)
						{
							iter->second[j].mModel = target;
						}
					}
				}
			}
		}
	}

	mResourceCost = calcResourceCost();

	LLVertexBuffer::unbind();
	LLGLSLShader::sNoFixedFunction = no_ff;
	if (shader)
	{
		shader->bind();
	}

	/*if (which_lod == -1 && mScene[LLModel::LOD_PHYSICS].empty())
	 { //build physics scene
	 mScene[LLModel::LOD_PHYSICS] = mScene[LLModel::LOD_LOW];
	 mModel[LLModel::LOD_PHYSICS] = mModel[LLModel::LOD_LOW];

	 for (U32 i = 1; i < mModel[LLModel::LOD_PHYSICS].size(); ++i)
	 {
	 mPhysicsQ.push(mModel[LLModel::LOD_PHYSICS][i]);
	 }
	 }*/
}

void LLModelPreview::updateStatusMessages()
{
	assert_main_thread();

	//triangle/vertex/submesh count for each mesh asset for each lod
	std::vector<S32> tris[LLModel::NUM_LODS];
	std::vector<S32> verts[LLModel::NUM_LODS];
	std::vector<S32> submeshes[LLModel::NUM_LODS];

	//total triangle/vertex/submesh count for each lod
	S32 total_tris[LLModel::NUM_LODS];
	S32 total_verts[LLModel::NUM_LODS];
	S32 total_submeshes[LLModel::NUM_LODS];

	for (S32 lod = 0; lod < LLModel::NUM_LODS; ++lod)
	{
		//initialize total for this lod to 0
		total_tris[lod] = total_verts[lod] = total_submeshes[lod] = 0;

		for (U32 i = 0; i < mModel[lod].size(); ++i)
		{ //for each model in the lod
			S32 cur_tris = 0;
			S32 cur_verts = 0;
			S32 cur_submeshes = mModel[lod][i]->getNumVolumeFaces();

			for (S32 j = 0; j < cur_submeshes; ++j)
			{ //for each submesh (face), add triangles and vertices to current total
				const LLVolumeFace& face = mModel[lod][i]->getVolumeFace(j);
				cur_tris += face.mNumIndices/3;
				cur_verts += face.mNumVertices;
			}

			//add this model to the lod total
			total_tris[lod] += cur_tris;
			total_verts[lod] += cur_verts;
			total_submeshes[lod] += cur_submeshes;

			//store this model's counts to asset data
			tris[lod].push_back(cur_tris);
			verts[lod].push_back(cur_verts);
			submeshes[lod].push_back(cur_submeshes);
		}
	}

	if (mMaxTriangleLimit == 0)
	{
		mMaxTriangleLimit = total_tris[LLModel::LOD_HIGH];
	}

	bool has_degenerate = false;

	{//check for degenerate triangles in physics mesh
		U32 lod = LLModel::LOD_PHYSICS;
		const LLVector4a scale(0.5f);
		for (U32 i = 0; i < mModel[lod].size() && !has_degenerate; ++i)
		{ //for each model in the lod
			if (mModel[lod][i]->mPhysics.mHull.empty())
			{ //no decomp exists
				S32 cur_submeshes = mModel[lod][i]->getNumVolumeFaces();
				for (S32 j = 0; j < cur_submeshes && !has_degenerate; ++j)
				{ //for each submesh (face), add triangles and vertices to current total
					const LLVolumeFace& face = mModel[lod][i]->getVolumeFace(j);
					for (S32 k = 0; k < face.mNumIndices && !has_degenerate; )
					{
						LLVector4a v1; v1.setMul(face.mPositions[face.mIndices[k++]], scale);
						LLVector4a v2; v2.setMul(face.mPositions[face.mIndices[k++]], scale);
						LLVector4a v3; v3.setMul(face.mPositions[face.mIndices[k++]], scale);

						if (ll_is_degenerate(v1,v2,v3))
						{
							has_degenerate = true;
						}
					}
				}
			}
		}
	}
	
	mFMP->childSetTextArg("submeshes_info", "[SUBMESHES]", llformat("%d", total_submeshes[LLModel::LOD_HIGH]));

	std::string mesh_status_na = mFMP->getString("mesh_status_na");

	S32 upload_status[LLModel::LOD_HIGH+1];

	bool upload_ok = true;

	for (S32 lod = 0; lod <= LLModel::LOD_HIGH; ++lod)
	{
		upload_status[lod] = 0;

		std::string message = "mesh_status_good";

		if (total_tris[lod] > 0)
		{
			mFMP->childSetText(lod_triangles_name[lod], llformat("%d", total_tris[lod]));
			mFMP->childSetText(lod_vertices_name[lod], llformat("%d", total_verts[lod]));
		}
		else
		{
			if (lod == LLModel::LOD_HIGH)
			{
				upload_status[lod] = 2;
				message = "mesh_status_missing_lod";
			}
			else
			{
				for (S32 i = lod-1; i >= 0; --i)
				{
					if (total_tris[i] > 0)
					{
						upload_status[lod] = 2;
						message = "mesh_status_missing_lod";
					}
				}
			}

			mFMP->childSetText(lod_triangles_name[lod], mesh_status_na);
			mFMP->childSetText(lod_vertices_name[lod], mesh_status_na);
		}

		const U32 lod_high = LLModel::LOD_HIGH;

		if (lod != lod_high)
		{
			if (total_submeshes[lod] && total_submeshes[lod] != total_submeshes[lod_high])
			{ //number of submeshes is different
				message = "mesh_status_submesh_mismatch";
				upload_status[lod] = 2;
			}
			else if (!tris[lod].empty() && tris[lod].size() != tris[lod_high].size())
			{ //number of meshes is different
				message = "mesh_status_mesh_mismatch";
				upload_status[lod] = 2;
			}
			else if (!verts[lod].empty())
			{
				S32 sum_verts_higher_lod = 0;
				S32 sum_verts_this_lod = 0;
				for (U32 i = 0; i < verts[lod].size(); ++i)
				{
					sum_verts_higher_lod += ((i < verts[lod+1].size()) ? verts[lod+1][i] : 0);
					sum_verts_this_lod += verts[lod][i];
				}

				if ((sum_verts_higher_lod > 0) &&
					(sum_verts_this_lod > sum_verts_higher_lod))
				{
					//too many vertices in this lod
					message = "mesh_status_too_many_vertices";
					upload_status[lod] = 2;
				}
			}
		}

		LLIconCtrl* icon = mFMP->getChild<LLIconCtrl>(lod_icon_name[lod]);
		LLUIImagePtr img = LLUI::getUIImage(lod_status_image[upload_status[lod]]);
		icon->setVisible(true);
		icon->setImage(img);

		if (upload_status[lod] >= 2)
		{
			upload_ok = false;
		}

		if (lod == mPreviewLOD)
		{
			mFMP->childSetText("lod_status_message_text", mFMP->getString(message));
			icon = mFMP->getChild<LLIconCtrl>("lod_status_message_icon");
			icon->setImage(img);
		}

		updateLodControls(lod);
	}


	//make sure no hulls have more than 256 points in them
	for (U32 i = 0; upload_ok && i < mModel[LLModel::LOD_PHYSICS].size(); ++i)
	{
		LLModel* mdl = mModel[LLModel::LOD_PHYSICS][i];

		for (U32 j = 0; upload_ok && j < mdl->mPhysics.mHull.size(); ++j)
		{
			if (mdl->mPhysics.mHull[j].size() > 256)
			{
				upload_ok = false;
			}
		}
	}

	bool errorStateFromLoader = getLoadState() >= LLModelLoader::ERROR_PARSING ? true : false;

	bool skinAndRigOk = true;
	bool uploadingSkin		     = mFMP->childGetValue("upload_skin").asBoolean();
	bool uploadingJointPositions = mFMP->childGetValue("upload_joints").asBoolean();

	if ( uploadingSkin )
	{
		if ( uploadingJointPositions && !isRigValidForJointPositionUpload() )
		{
			skinAndRigOk = false;
		}	
	}
	
	if(upload_ok && mModelLoader)
	{
		if(!mModelLoader->areTexturesReady() && mFMP->childGetValue("upload_textures").asBoolean())
		{
			upload_ok = false ;
		}
	}

	if (!upload_ok || errorStateFromLoader || !skinAndRigOk || has_degenerate)
	{
		mFMP->childDisable("ok_btn");
	}
	
	//add up physics triangles etc
	S32 start = 0;
	S32 end = mModel[LLModel::LOD_PHYSICS].size();

	S32 phys_tris = 0;
	S32 phys_hulls = 0;
	S32 phys_points = 0;

	for (S32 i = start; i < end; ++i)
	{ //add up hulls and points and triangles for selected mesh(es)
		LLModel* model = mModel[LLModel::LOD_PHYSICS][i];
		S32 cur_submeshes = model->getNumVolumeFaces();

		LLModel::convex_hull_decomposition& decomp = model->mPhysics.mHull;

		if (!decomp.empty())
		{
			phys_hulls += decomp.size();
			for (U32 i = 0; i < decomp.size(); ++i)
			{
				phys_points += decomp[i].size();
			}
		}
		else
		{ //choose physics shape OR decomposition, can't use both
			for (S32 j = 0; j < cur_submeshes; ++j)
			{ //for each submesh (face), add triangles and vertices to current total
				const LLVolumeFace& face = model->getVolumeFace(j);
				phys_tris += face.mNumIndices/3;
			}
		}
	}

	if (phys_tris > 0)
	{
		mFMP->childSetTextArg("physics_triangles", "[TRIANGLES]", llformat("%d", phys_tris));
	}
	else
	{
		mFMP->childSetTextArg("physics_triangles", "[TRIANGLES]", mesh_status_na);
	}

	if (phys_hulls > 0)
	{
		mFMP->childSetTextArg("physics_hulls", "[HULLS]", llformat("%d", phys_hulls));
		mFMP->childSetTextArg("physics_points", "[POINTS]", llformat("%d", phys_points));
	}
	else
	{
		mFMP->childSetTextArg("physics_hulls", "[HULLS]", mesh_status_na);
		mFMP->childSetTextArg("physics_points", "[POINTS]", mesh_status_na);
	}

	LLFloaterModelPreview* fmp = LLFloaterModelPreview::sInstance;
	if (fmp)
	{
		if (phys_tris > 0 || phys_hulls > 0)
		{
			if (!fmp->isViewOptionEnabled("show_physics"))
			{
				fmp->enableViewOption("show_physics");
				mViewOption["show_physics"] = true;
				fmp->childSetValue("show_physics", true);
			}
		}
		else
		{
			fmp->disableViewOption("show_physics");
			mViewOption["show_physics"] = false;
			fmp->childSetValue("show_physics", false);

		}

		//bool use_hull = fmp->childGetValue("physics_use_hull").asBoolean();

		//fmp->childSetEnabled("physics_optimize", !use_hull);

		bool enable = (phys_tris > 0 || phys_hulls > 0) && fmp->mCurRequest.empty();
		//enable = enable && !use_hull && fmp->childGetValue("physics_optimize").asBoolean();

		//enable/disable "analysis" UI
		LLPanel* panel = fmp->getChild<LLPanel>("physics analysis");
		LLView* child = panel->getFirstChild();
		while (child)
		{
			child->setEnabled(enable);
			child = panel->findNextSibling(child);
		}

		enable = phys_hulls > 0 && fmp->mCurRequest.empty();
		//enable/disable "simplification" UI
		panel = fmp->getChild<LLPanel>("physics simplification");
		child = panel->getFirstChild();
		while (child)
		{
			child->setEnabled(enable);
			child = panel->findNextSibling(child);
		}

		if (fmp->mCurRequest.empty())
		{
			fmp->childSetVisible("Simplify", true);
			fmp->childSetVisible("simplify_cancel", false);
			fmp->childSetVisible("Decompose", true);
			fmp->childSetVisible("decompose_cancel", false);

			if (phys_hulls > 0)
			{
				fmp->childEnable("Simplify");
			}
		
			if (phys_tris || phys_hulls > 0)
			{
				fmp->childEnable("Decompose");
			}
		}
		else
		{
			fmp->childEnable("simplify_cancel");
			fmp->childEnable("decompose_cancel");
		}
	}

	if (mFMP->childGetValue("physics_lod_combo").asString() == "From file")
	{
		mFMP->childEnable("physics_file");
		mFMP->childEnable("physics_browse");
	}
	else
	{
		mFMP->childDisable("physics_file");
		mFMP->childDisable("physics_browse");
	}

	LLSpinCtrl* crease = mFMP->getChild<LLSpinCtrl>("crease_angle");
	
	if (mRequestedCreaseAngle[mPreviewLOD] == -1.f)
	{
		mFMP->childSetColor("crease_label", LLColor4::grey);
		crease->forceSetValue(75.f);
	}
	else
	{
		mFMP->childSetColor("crease_label", LLColor4::white);
		crease->forceSetValue(mRequestedCreaseAngle[mPreviewLOD]);
	}

	mModelUpdatedSignal(true);

}

void LLModelPreview::updateLodControls(S32 lod)
{
	if (lod < LLModel::LOD_IMPOSTOR || lod > LLModel::LOD_HIGH)
	{
		llwarns << "Invalid level of detail: " << lod << llendl;
		assert(lod >= LLModel::LOD_IMPOSTOR && lod <= LLModel::LOD_HIGH);
		return;
	}

	const char* lod_controls[] =
	{
		"lod_mode_",
		"lod_triangle_limit_",
		"lod_error_threshold_"
	};
	const U32 num_lod_controls = sizeof(lod_controls)/sizeof(char*);

	const char* file_controls[] =
	{
		"lod_browse_",
		"lod_file_",
	};
	const U32 num_file_controls = sizeof(file_controls)/sizeof(char*);

	LLFloaterModelPreview* fmp = LLFloaterModelPreview::sInstance;
	if (!fmp) return;

	LLComboBox* lod_combo = mFMP->findChild<LLComboBox>("lod_source_" + lod_name[lod]);
	if (!lod_combo) return;

	S32 lod_mode = lod_combo->getCurrentIndex();
	if (lod_mode == 0) // LoD from file
	{
		fmp->mLODMode[lod] = 0;
		for (U32 i = 0; i < num_file_controls; ++i)
		{
			mFMP->childShow(file_controls[i] + lod_name[lod]);
		}

		for (U32 i = 0; i < num_lod_controls; ++i)
		{
			mFMP->childHide(lod_controls[i] + lod_name[lod]);
		}
	}
	else if (lod_mode == 2) // use LoD above
	{
		fmp->mLODMode[lod] = 2;
		for (U32 i = 0; i < num_file_controls; ++i)
		{
			mFMP->childHide(file_controls[i] + lod_name[lod]);
		}

		for (U32 i = 0; i < num_lod_controls; ++i)
		{
			mFMP->childHide(lod_controls[i] + lod_name[lod]);
		}

		if (lod < LLModel::LOD_HIGH)
		{
			mModel[lod] = mModel[lod + 1];
			mScene[lod] = mScene[lod + 1];
			mVertexBuffer[lod].clear();

			// Also update lower LoD
			if (lod > LLModel::LOD_IMPOSTOR)
			{
				updateLodControls(lod - 1);
			}
		}
	}
	else // auto generate, the default case for all LoDs except High
	{
		fmp->mLODMode[lod] = 1;

		//don't actually regenerate lod when refreshing UI
		mLODFrozen = true;

		for (U32 i = 0; i < num_file_controls; ++i)
		{
			mFMP->childHide(file_controls[i] + lod_name[lod]);
		}

		for (U32 i = 0; i < num_lod_controls; ++i)
		{
			mFMP->childShow(lod_controls[i] + lod_name[lod]);
		}


		LLSpinCtrl* threshold = mFMP->getChild<LLSpinCtrl>("lod_error_threshold_" + lod_name[lod]);
		LLSpinCtrl* limit = mFMP->getChild<LLSpinCtrl>("lod_triangle_limit_" + lod_name[lod]);

		limit->setMaxValue(mMaxTriangleLimit);
		limit->forceSetValue(mRequestedTriangleCount[lod]);

		threshold->forceSetValue(mRequestedErrorThreshold[lod]);

		mFMP->getChild<LLComboBox>("lod_mode_" + lod_name[lod])->selectNthItem(mRequestedLoDMode[lod]);

		if (mRequestedLoDMode[lod] == 0)
		{
			limit->setVisible(true);
			threshold->setVisible(false);

			limit->setMaxValue(mMaxTriangleLimit);
			limit->setIncrement(mMaxTriangleLimit/32);
		}
		else
		{
			limit->setVisible(false);
			threshold->setVisible(true);
		}

		mLODFrozen = false;
	}
}

void LLModelPreview::setPreviewTarget(F32 distance)
{
	mCameraDistance = distance;
	mCameraZoom = 1.f;
	mCameraPitch = 0.f;
	mCameraYaw = 0.f;
	mCameraOffset.clearVec();
}

void LLModelPreview::clearBuffers()
{
	for (U32 i = 0; i < 6; i++)
	{
		mVertexBuffer[i].clear();
	}
}

void LLModelPreview::genBuffers(S32 lod, bool include_skin_weights)
{
	U32 tri_count = 0;
	U32 vertex_count = 0;
	U32 mesh_count = 0;

	
	LLModelLoader::model_list* model = NULL;

	if (lod < 0 || lod > 4)
	{
		model = &mBaseModel;
		lod = 5;
	}
	else
	{
		model = &(mModel[lod]);
	}

	if (!mVertexBuffer[lod].empty())
	{
		mVertexBuffer[lod].clear();
	}

	mVertexBuffer[lod].clear();

	LLModelLoader::model_list::iterator base_iter = mBaseModel.begin();

	for (LLModelLoader::model_list::iterator iter = model->begin(); iter != model->end(); ++iter)
	{
		LLModel* mdl = *iter;
		if (!mdl)
		{
			continue;
		}

		LLModel* base_mdl = *base_iter;
		base_iter++;

		for (S32 i = 0; i < mdl->getNumVolumeFaces(); ++i)
		{
			const LLVolumeFace &vf = mdl->getVolumeFace(i);
			U32 num_vertices = vf.mNumVertices;
			U32 num_indices = vf.mNumIndices;

			if (!num_vertices || ! num_indices)
			{
				continue;
			}

			LLVertexBuffer* vb = NULL;

			bool skinned = include_skin_weights && !mdl->mSkinWeights.empty();

			U32 mask = LLVertexBuffer::MAP_VERTEX | LLVertexBuffer::MAP_NORMAL | LLVertexBuffer::MAP_TEXCOORD0 ;

			if (skinned)
			{
				mask |= LLVertexBuffer::MAP_WEIGHT4;
			}

			vb = new LLVertexBuffer(mask, 0);

			vb->allocateBuffer(num_vertices, num_indices, TRUE);

			LLStrider<LLVector3> vertex_strider;
			LLStrider<LLVector3> normal_strider;
			LLStrider<LLVector2> tc_strider;
			LLStrider<U16> index_strider;
			LLStrider<LLVector4> weights_strider;

			vb->getVertexStrider(vertex_strider);
			vb->getIndexStrider(index_strider);

			if (skinned)
			{
				vb->getWeight4Strider(weights_strider);
			}

			LLVector4a::memcpyNonAliased16((F32*) vertex_strider.get(), (F32*) vf.mPositions, num_vertices*4*sizeof(F32));
			
			if (vf.mTexCoords)
			{
				vb->getTexCoord0Strider(tc_strider);
				LLVector4a::memcpyNonAliased16((F32*) tc_strider.get(), (F32*) vf.mTexCoords, num_vertices*2*sizeof(F32));
			}
			
			if (vf.mNormals)
			{
				vb->getNormalStrider(normal_strider);
				LLVector4a::memcpyNonAliased16((F32*) normal_strider.get(), (F32*) vf.mNormals, num_vertices*4*sizeof(F32));
			}

			if (skinned)
			{
				for (U32 i = 0; i < num_vertices; i++)
				{
					//find closest weight to vf.mVertices[i].mPosition
					LLVector3 pos(vf.mPositions[i].getF32ptr());

					const LLModel::weight_list& weight_list = base_mdl->getJointInfluences(pos);

					LLVector4 w(0,0,0,0);
					
					for (U32 i = 0; i < weight_list.size(); ++i)
					{
						F32 wght = llmin(weight_list[i].mWeight, 0.999999f);
						F32 joint = (F32) weight_list[i].mJointIdx;
						w.mV[i] = joint + wght;
					}

					*(weights_strider++) = w;
				}
			}

			// build indices
			for (U32 i = 0; i < num_indices; i++)
			{
				*(index_strider++) = vf.mIndices[i];
			}

			mVertexBuffer[lod][mdl].push_back(vb);

			vertex_count += num_vertices;
			tri_count += num_indices/3;
			++mesh_count;

		}
	}
}

void LLModelPreview::update()
{
	if (mDirty)
	{
		mDirty = false;
		mResourceCost = calcResourceCost();
		refresh();
		updateStatusMessages();
	}

	if (mGenLOD)
	{
		mGenLOD = false;
		genLODs();
		refresh();
		updateStatusMessages();
	}

}
//-----------------------------------------------------------------------------
// getTranslationForJointOffset()
//-----------------------------------------------------------------------------
LLVector3 LLModelPreview::getTranslationForJointOffset( std::string joint )
{
	LLMatrix4 jointTransform;
	if ( mJointTransformMap.find( joint ) != mJointTransformMap.end() )
	{
		jointTransform = mJointTransformMap[joint];
		return jointTransform.getTranslation();
	}
	return LLVector3(0.0f,0.0f,0.0f);								
}
//-----------------------------------------------------------------------------
// createPreviewAvatar
//-----------------------------------------------------------------------------
void LLModelPreview::createPreviewAvatar( void )
{
	mPreviewAvatar = (LLVOAvatar*)gObjectList.createObjectViewer( LL_PCODE_LEGACY_AVATAR, gAgent.getRegion() );
	if ( mPreviewAvatar )
	{
		mPreviewAvatar->createDrawable( &gPipeline );
		mPreviewAvatar->mIsDummy = TRUE;
		mPreviewAvatar->mSpecialRenderMode = 1;
		mPreviewAvatar->setPositionAgent( LLVector3::zero );
		mPreviewAvatar->slamPosition();
		mPreviewAvatar->updateJointLODs();
		mPreviewAvatar->updateGeometry( mPreviewAvatar->mDrawable );
		mPreviewAvatar->startMotion( ANIM_AGENT_STAND );
		mPreviewAvatar->hideSkirt();
	}
	else
	{
		llinfos<<"Failed to create preview avatar for upload model window"<<llendl;
	}
}

void LLModelPreview::addEmptyFace( LLModel* pTarget )
{
	U32 type_mask = LLVertexBuffer::MAP_VERTEX | LLVertexBuffer::MAP_NORMAL | LLVertexBuffer::MAP_TEXCOORD0;
	
	LLPointer<LLVertexBuffer> buff = new LLVertexBuffer(type_mask, 0);
	
	buff->allocateBuffer(1, 3, true);
	memset( buff->getMappedData(), 0, buff->getSize() );
	memset( buff->getIndicesPointer(), 0, buff->getIndicesSize() );
		
	buff->validateRange( 0, buff->getNumVerts()-1, buff->getNumIndices(), 0 );
		
	LLStrider<LLVector3> pos;
	LLStrider<LLVector3> norm;
	LLStrider<LLVector2> tc;
	LLStrider<U16> index;
		
	buff->getVertexStrider(pos);
		
	if ( type_mask & LLVertexBuffer::MAP_NORMAL )
	{
		buff->getNormalStrider(norm);
	}
	if ( type_mask & LLVertexBuffer::MAP_TEXCOORD0 )
	{
		buff->getTexCoord0Strider(tc);
	}
		
	buff->getIndexStrider(index);
		
	//resize face array
	int faceCnt = pTarget->getNumVolumeFaces();
	pTarget->setNumVolumeFaces( faceCnt+1 );	
	pTarget->setVolumeFaceData( faceCnt+1, pos, norm, tc, index, buff->getNumVerts(), buff->getNumIndices() );
	
}	
//-----------------------------------------------------------------------------
// render()
//-----------------------------------------------------------------------------
BOOL LLModelPreview::render()
{
	assert_main_thread();

	LLMutexLock lock(this);
	mNeedsUpdate = FALSE;

	bool use_shaders = LLGLSLShader::sNoFixedFunction;

	bool edges = mViewOption["show_edges"];
	bool joint_positions = mViewOption["show_joint_positions"];
	bool skin_weight = mViewOption["show_skin_weight"];
	bool textures = mViewOption["show_textures"];
	bool physics = mViewOption["show_physics"];

	S32 width = getWidth();
	S32 height = getHeight();

	LLGLSUIDefault def;
	LLGLDisable no_blend(GL_BLEND);
	LLGLEnable cull(GL_CULL_FACE);
	LLGLDepthTest depth(GL_TRUE);
	LLGLDisable fog(GL_FOG);

	{
		if (use_shaders)
		{
			gUIProgram.bind();
		}
		//clear background to blue
		gGL.matrixMode(LLRender::MM_PROJECTION);
		gGL.pushMatrix();
		gGL.loadIdentity();
		gGL.ortho(0.0f, width, 0.0f, height, -1.0f, 1.0f);

		gGL.matrixMode(LLRender::MM_MODELVIEW);
		gGL.pushMatrix();
		gGL.loadIdentity();

		gGL.color4f(0.169f, 0.169f, 0.169f, 1.f);

		gl_rect_2d_simple( width, height );

		gGL.matrixMode(LLRender::MM_PROJECTION);
		gGL.popMatrix();

		gGL.matrixMode(LLRender::MM_MODELVIEW);
		gGL.popMatrix();
		if (use_shaders)
		{
			gUIProgram.unbind();
		}
	}

	LLFloaterModelPreview* fmp = LLFloaterModelPreview::sInstance;
	
	bool has_skin_weights = false;
	bool upload_skin = mFMP->childGetValue("upload_skin").asBoolean();	
	bool upload_joints = mFMP->childGetValue("upload_joints").asBoolean();

	bool resetJoints = false;
	if ( upload_joints != mLastJointUpdate )
	{
		if ( mLastJointUpdate )
		{
			resetJoints = true;
		}

		mLastJointUpdate = upload_joints;

	}

	for (LLModelLoader::scene::iterator iter = mScene[mPreviewLOD].begin(); iter != mScene[mPreviewLOD].end(); ++iter)
	{
		for (LLModelLoader::model_instance_list::iterator model_iter = iter->second.begin(); model_iter != iter->second.end(); ++model_iter)
		{
			LLModelInstance& instance = *model_iter;
			LLModel* model = instance.mModel;
			model->mPelvisOffset = mPelvisZOffset;
			if (!model->mSkinWeights.empty())
			{
				has_skin_weights = true;
			}
		}
	}

	if (has_skin_weights)
	{ //model has skin weights, enable view options for skin weights and joint positions
		if (fmp && isLegacyRigValid() )
		{
			fmp->enableViewOption("show_skin_weight");
			fmp->setViewOptionEnabled("show_joint_positions", skin_weight);	
			mFMP->childEnable("upload_skin");
		}
	}
	else
	{
		mFMP->childDisable("upload_skin");
		if (fmp)
		{
			mViewOption["show_skin_weight"] = false;
			fmp->disableViewOption("show_skin_weight");
			fmp->disableViewOption("show_joint_positions");
		}
		skin_weight = false;
	}

	if (upload_skin && !has_skin_weights)
	{ //can't upload skin weights if model has no skin weights
		mFMP->childSetValue("upload_skin", false);
		upload_skin = false;
	}

	if (!upload_skin && upload_joints)
	{ //can't upload joints if not uploading skin weights
		mFMP->childSetValue("upload_joints", false);
		upload_joints = false;		
	}	
		
	//Only enable joint offsets if it passed the earlier critiquing
	if ( isRigValidForJointPositionUpload() )  
	{
		mFMP->childSetEnabled("upload_joints", upload_skin);
	}

	F32 explode = mFMP->childGetValue("physics_explode").asReal();

	glClear(GL_DEPTH_BUFFER_BIT);

	LLRect preview_rect;

	LLFloaterModelWizard* floater_wizard = dynamic_cast<LLFloaterModelWizard*>(mFMP);
	if (floater_wizard)
	{
		preview_rect = floater_wizard->getPreviewRect();
	}
	else
	{
		preview_rect = mFMP->getChildView("preview_panel")->getRect();
	}

	F32 aspect = (F32) preview_rect.getWidth()/preview_rect.getHeight();

	LLViewerCamera::getInstance()->setAspect(aspect);

	LLViewerCamera::getInstance()->setView(LLViewerCamera::getInstance()->getDefaultFOV() / mCameraZoom);

	LLVector3 offset = mCameraOffset;
	LLVector3 target_pos = mPreviewTarget+offset;

	F32 z_near = 0.001f;
	F32 z_far = mCameraDistance*10.0f+mPreviewScale.magVec()+mCameraOffset.magVec();

	if (skin_weight)
	{
		target_pos = getPreviewAvatar()->getPositionAgent();
		z_near = 0.01f;
		z_far = 1024.f;
		mCameraDistance = 16.f;

		//render avatar previews every frame
		refresh();
	}

	gGL.loadIdentity();
	gPipeline.enableLightsPreview();

	LLQuaternion camera_rot = LLQuaternion(mCameraPitch, LLVector3::y_axis) *
	LLQuaternion(mCameraYaw, LLVector3::z_axis);

	LLQuaternion av_rot = camera_rot;
	LLViewerCamera::getInstance()->setOriginAndLookAt(
													  target_pos + ((LLVector3(mCameraDistance, 0.f, 0.f) + offset) * av_rot),		// camera
													  LLVector3::z_axis,																	// up
													  target_pos);											// point of interest


	z_near = llclamp(z_far * 0.001f, 0.001f, 0.1f);

	LLViewerCamera::getInstance()->setPerspective(FALSE, mOrigin.mX, mOrigin.mY, width, height, FALSE, z_near, z_far);

	stop_glerror();

	gGL.pushMatrix();
	const F32 BRIGHTNESS = 0.9f;
	gGL.color3f(BRIGHTNESS, BRIGHTNESS, BRIGHTNESS);

	const U32 type_mask = LLVertexBuffer::MAP_VERTEX | LLVertexBuffer::MAP_NORMAL | LLVertexBuffer::MAP_TEXCOORD0;

	if (use_shaders)
	{
		gObjectPreviewProgram.bind();
	}

	LLGLEnable normalize(GL_NORMALIZE);

	if (!mBaseModel.empty() && mVertexBuffer[5].empty())
	{
		genBuffers(-1, skin_weight);
		//genBuffers(3);
		//genLODs();
	}

	if (!mModel[mPreviewLOD].empty())
	{
		mFMP->childEnable("reset_btn");

		bool regen = mVertexBuffer[mPreviewLOD].empty();
		if (!regen)
		{
			const std::vector<LLPointer<LLVertexBuffer> >& vb_vec = mVertexBuffer[mPreviewLOD].begin()->second;
			if (!vb_vec.empty())
			{
				const LLVertexBuffer* buff = vb_vec[0];
				regen = buff->hasDataType(LLVertexBuffer::TYPE_WEIGHT4) != skin_weight;
			}
		}

		//make sure material lists all match
		for (U32 i = 0; i < LLModel::NUM_LODS-1; i++)
		{
			if (mBaseModel.size() == mModel[i].size())
			{
				for (U32 j = 0; j < mBaseModel.size(); ++j)
				{
					int refFaceCnt = 0;
					int modelFaceCnt = 0;
										
					if ( !mModel[i][j]->matchMaterialOrder(mBaseModel[j], refFaceCnt, modelFaceCnt ) )
					{
						mFMP->childDisable( "calculate_btn" );
					}
				}
			}
		}

		if (regen)
		{
			genBuffers(mPreviewLOD, skin_weight);
		}

		if (!skin_weight)
		{
			for (LLMeshUploadThread::instance_list::iterator iter = mUploadData.begin(); iter != mUploadData.end(); ++iter)
			{
				LLModelInstance& instance = *iter;

				LLModel* model = instance.mLOD[mPreviewLOD];

				if (!model)
				{
					continue;
				}

				gGL.pushMatrix();
				LLMatrix4 mat = instance.mTransform;

				gGL.multMatrix((GLfloat*) mat.mMatrix);

				for (U32 i = 0; i < mVertexBuffer[mPreviewLOD][model].size(); ++i)
				{
					LLVertexBuffer* buffer = mVertexBuffer[mPreviewLOD][model][i];
				
					buffer->setBuffer(type_mask & buffer->getTypeMask());

					if (textures)
					{
						int materialCnt = instance.mModel->mMaterialList.size();
						if ( i < materialCnt )
						{
							const std::string& binding = instance.mModel->mMaterialList[i];						
							const LLImportMaterial& material = instance.mMaterial[binding];

							gGL.diffuseColor4fv(material.mDiffuseColor.mV);

							if (material.mDiffuseMap.notNull())
							{
								if (material.mDiffuseMap->getDiscardLevel() > -1)
								{
									gGL.getTexUnit(0)->bind(material.mDiffuseMap, true);
									mTextureSet.insert(material.mDiffuseMap.get());
								}
							}
						}
					}
					else
					{
						gGL.diffuseColor4f(1,1,1,1);
					}

					buffer->drawRange(LLRender::TRIANGLES, 0, buffer->getNumVerts()-1, buffer->getNumIndices(), 0);
					gGL.getTexUnit(0)->unbind(LLTexUnit::TT_TEXTURE);
					gGL.diffuseColor3f(0.4f, 0.4f, 0.4f);

					if (edges)
					{
						glLineWidth(3.f);
						glPolygonMode(GL_FRONT_AND_BACK, GL_LINE);
						buffer->drawRange(LLRender::TRIANGLES, 0, buffer->getNumVerts()-1, buffer->getNumIndices(), 0);
						glPolygonMode(GL_FRONT_AND_BACK, GL_FILL);
						glLineWidth(1.f);
					}
				}
				gGL.popMatrix();
			}

			if (physics)
			{
				glClear(GL_DEPTH_BUFFER_BIT);
				
				for (U32 i = 0; i < 2; i++)
				{
					if (i == 0)
					{ //depth only pass
						gGL.setColorMask(false, false);
					}
					else
					{
						gGL.setColorMask(true, true);
					}

					//enable alpha blending on second pass but not first pass
					LLGLState blend(GL_BLEND, i); 
					
					gGL.blendFunc(LLRender::BF_SOURCE_ALPHA, LLRender::BF_ONE_MINUS_SOURCE_ALPHA);

					for (LLMeshUploadThread::instance_list::iterator iter = mUploadData.begin(); iter != mUploadData.end(); ++iter)
					{
						LLModelInstance& instance = *iter;

						LLModel* model = instance.mLOD[LLModel::LOD_PHYSICS];

						if (!model)
						{
							continue;
						}

						gGL.pushMatrix();
						LLMatrix4 mat = instance.mTransform;

						gGL.multMatrix((GLfloat*) mat.mMatrix);


						bool render_mesh = true;

						LLPhysicsDecomp* decomp = gMeshRepo.mDecompThread;
						if (decomp)
						{
							LLMutexLock(decomp->mMutex);

							LLModel::Decomposition& physics = model->mPhysics;

							if (!physics.mHull.empty())
							{
								render_mesh = false;

								if (physics.mMesh.empty())
								{ //build vertex buffer for physics mesh
									gMeshRepo.buildPhysicsMesh(physics);
								}
						
								if (!physics.mMesh.empty())
								{ //render hull instead of mesh
									for (U32 i = 0; i < physics.mMesh.size(); ++i)
									{
										if (explode > 0.f)
										{
											gGL.pushMatrix();

											LLVector3 offset = model->mHullCenter[i]-model->mCenterOfHullCenters;
											offset *= explode;

											gGL.translatef(offset.mV[0], offset.mV[1], offset.mV[2]);
										}

										static std::vector<LLColor4U> hull_colors;

										if (i+1 >= hull_colors.size())
										{
											hull_colors.push_back(LLColor4U(rand()%128+127, rand()%128+127, rand()%128+127, 128));
										}

										glColor4ubv(hull_colors[i].mV);
										LLVertexBuffer::drawArrays(LLRender::TRIANGLES, physics.mMesh[i].mPositions, physics.mMesh[i].mNormals);

										if (explode > 0.f)
										{
											gGL.popMatrix();
										}
									}
								}
							}
						}

						if (render_mesh)
						{
							if (mVertexBuffer[LLModel::LOD_PHYSICS].empty())
							{
								genBuffers(LLModel::LOD_PHYSICS, false);
							}
							for (U32 i = 0; i < mVertexBuffer[LLModel::LOD_PHYSICS][model].size(); ++i)
							{
								LLVertexBuffer* buffer = mVertexBuffer[LLModel::LOD_PHYSICS][model][i];

								gGL.getTexUnit(0)->unbind(LLTexUnit::TT_TEXTURE);
								gGL.diffuseColor4f(0.4f, 0.4f, 0.0f, 0.4f);

								buffer->setBuffer(type_mask & buffer->getTypeMask());
								buffer->drawRange(LLRender::TRIANGLES, 0, buffer->getNumVerts()-1, buffer->getNumIndices(), 0);

								gGL.diffuseColor3f(1.f, 1.f, 0.f);

								glLineWidth(2.f);
								glPolygonMode(GL_FRONT_AND_BACK, GL_LINE);
								buffer->drawRange(LLRender::TRIANGLES, 0, buffer->getNumVerts()-1, buffer->getNumIndices(), 0);

								glPolygonMode(GL_FRONT_AND_BACK, GL_FILL);
								glLineWidth(1.f);
							}
						}

						gGL.popMatrix();
					}

					glLineWidth(3.f);
					glPointSize(8.f);
					gPipeline.enableLightsFullbright(LLColor4::white);
					//show degenerate triangles
					LLGLDepthTest depth(GL_TRUE, GL_TRUE, GL_ALWAYS);
					LLGLDisable cull(GL_CULL_FACE);
					gGL.diffuseColor4f(1.f,0.f,0.f,1.f);
					const LLVector4a scale(0.5f);

					for (LLMeshUploadThread::instance_list::iterator iter = mUploadData.begin(); iter != mUploadData.end(); ++iter)
					{
						LLModelInstance& instance = *iter;

						LLModel* model = instance.mLOD[LLModel::LOD_PHYSICS];

						if (!model)
						{
							continue;
						}

						gGL.pushMatrix();
						LLMatrix4 mat = instance.mTransform;

						gGL.multMatrix((GLfloat*) mat.mMatrix);


						LLPhysicsDecomp* decomp = gMeshRepo.mDecompThread;
						if (decomp)
						{
							LLMutexLock(decomp->mMutex);

							LLModel::Decomposition& physics = model->mPhysics;

							if (physics.mHull.empty())
							{
								if (mVertexBuffer[LLModel::LOD_PHYSICS].empty())
								{
									genBuffers(LLModel::LOD_PHYSICS, false);
								}
							
								for (U32 i = 0; i < mVertexBuffer[LLModel::LOD_PHYSICS][model].size(); ++i)
								{
									LLVertexBuffer* buffer = mVertexBuffer[LLModel::LOD_PHYSICS][model][i];

									buffer->setBuffer(type_mask & buffer->getTypeMask());

									LLStrider<LLVector3> pos_strider; 
									buffer->getVertexStrider(pos_strider, 0);
									LLVector4a* pos = (LLVector4a*) pos_strider.get();
							
									LLStrider<U16> idx;
									buffer->getIndexStrider(idx, 0);

									for (U32 i = 0; i < buffer->getNumIndices(); i += 3)
									{
										LLVector4a v1; v1.setMul(pos[*idx++], scale);
										LLVector4a v2; v2.setMul(pos[*idx++], scale);
										LLVector4a v3; v3.setMul(pos[*idx++], scale);

										if (ll_is_degenerate(v1,v2,v3))
										{
											buffer->draw(LLRender::LINE_LOOP, 3, i);
											buffer->draw(LLRender::POINTS, 3, i);
										}
									}
								}
							}
						}

						gGL.popMatrix();
					}
					glLineWidth(1.f);
					glPointSize(1.f);
					gPipeline.enableLightsPreview();
					gGL.setSceneBlendType(LLRender::BT_ALPHA);
				}
			}
		}
		else
		{
			target_pos = getPreviewAvatar()->getPositionAgent();

			LLViewerCamera::getInstance()->setOriginAndLookAt(
															  target_pos + ((LLVector3(mCameraDistance, 0.f, 0.f) + offset) * av_rot),		// camera
															  LLVector3::z_axis,																	// up
															  target_pos);											// point of interest

			if (joint_positions)
			{
				LLGLSLShader* shader = LLGLSLShader::sCurBoundShaderPtr;
				if (shader)
				{
					gDebugProgram.bind();
				}
				getPreviewAvatar()->renderCollisionVolumes();
				if (shader)
				{
					shader->bind();
				}
			}

			for (LLModelLoader::scene::iterator iter = mScene[mPreviewLOD].begin(); iter != mScene[mPreviewLOD].end(); ++iter)
			{
				for (LLModelLoader::model_instance_list::iterator model_iter = iter->second.begin(); model_iter != iter->second.end(); ++model_iter)
				{
					LLModelInstance& instance = *model_iter;
					LLModel* model = instance.mModel;

					if (!model->mSkinWeights.empty())
					{
						for (U32 i = 0; i < mVertexBuffer[mPreviewLOD][model].size(); ++i)
						{
							LLVertexBuffer* buffer = mVertexBuffer[mPreviewLOD][model][i];

							const LLVolumeFace& face = model->getVolumeFace(i);

							LLStrider<LLVector3> position;
							buffer->getVertexStrider(position);

							LLStrider<LLVector4> weight;
							buffer->getWeight4Strider(weight);

							//quick 'n dirty software vertex skinning

							//build matrix palette
							
							LLMatrix4 mat[64];
							for (U32 j = 0; j < model->mSkinInfo.mJointNames.size(); ++j)
							{
								LLJoint* joint = getPreviewAvatar()->getJoint(model->mSkinInfo.mJointNames[j]);
								if (joint)
								{
									mat[j] = model->mSkinInfo.mInvBindMatrix[j];
									mat[j] *= joint->getWorldMatrix();
								}
							}

							for (U32 j = 0; j < buffer->getNumVerts(); ++j)
							{
								LLMatrix4 final_mat;
								final_mat.mMatrix[0][0] = final_mat.mMatrix[1][1] = final_mat.mMatrix[2][2] = final_mat.mMatrix[3][3] = 0.f;

								LLVector4 wght;
								S32 idx[4];

								F32 scale = 0.f;
								for (U32 k = 0; k < 4; k++)
								{
									F32 w = weight[j].mV[k];

									idx[k] = (S32) floorf(w);
									wght.mV[k] = w - floorf(w);
									scale += wght.mV[k];
								}

								wght *= 1.f/scale;

								for (U32 k = 0; k < 4; k++)
								{
									F32* src = (F32*) mat[idx[k]].mMatrix;
									F32* dst = (F32*) final_mat.mMatrix;

									F32 w = wght.mV[k];

									for (U32 l = 0; l < 16; l++)
									{
										dst[l] += src[l]*w;
									}
								}

								//VECTORIZE THIS
								LLVector3 v(face.mPositions[j].getF32ptr());

								v = v * model->mSkinInfo.mBindShapeMatrix;
								v = v * final_mat;

								position[j] = v;
							}

							const std::string& binding = instance.mModel->mMaterialList[i];
							const LLImportMaterial& material = instance.mMaterial[binding];

							buffer->setBuffer(type_mask & buffer->getTypeMask());
							gGL.diffuseColor4fv(material.mDiffuseColor.mV);
							gGL.getTexUnit(0)->unbind(LLTexUnit::TT_TEXTURE);
							buffer->draw(LLRender::TRIANGLES, buffer->getNumIndices(), 0);
							gGL.diffuseColor3f(0.4f, 0.4f, 0.4f);

							if (edges)
							{
								glLineWidth(3.f);
								glPolygonMode(GL_FRONT_AND_BACK, GL_LINE);
								buffer->draw(LLRender::TRIANGLES, buffer->getNumIndices(), 0);
								glPolygonMode(GL_FRONT_AND_BACK, GL_FILL);
								glLineWidth(1.f);
							}
						}
					}
				}
			}
		}
	}

	if (use_shaders)
	{
		gObjectPreviewProgram.unbind();
	}

	gGL.popMatrix();

	return TRUE;
}

//-----------------------------------------------------------------------------
// refresh()
//-----------------------------------------------------------------------------
void LLModelPreview::refresh()
{
	mNeedsUpdate = TRUE;
}

//-----------------------------------------------------------------------------
// rotate()
//-----------------------------------------------------------------------------
void LLModelPreview::rotate(F32 yaw_radians, F32 pitch_radians)
{
	mCameraYaw = mCameraYaw + yaw_radians;

	mCameraPitch = llclamp(mCameraPitch + pitch_radians, F_PI_BY_TWO * -0.8f, F_PI_BY_TWO * 0.8f);
}

//-----------------------------------------------------------------------------
// zoom()
//-----------------------------------------------------------------------------
void LLModelPreview::zoom(F32 zoom_amt)
{
	F32 new_zoom = mCameraZoom+zoom_amt;

	mCameraZoom	= llclamp(new_zoom, 1.f, 10.f);
}

void LLModelPreview::pan(F32 right, F32 up)
{
	mCameraOffset.mV[VY] = llclamp(mCameraOffset.mV[VY] + right * mCameraDistance / mCameraZoom, -1.f, 1.f);
	mCameraOffset.mV[VZ] = llclamp(mCameraOffset.mV[VZ] + up * mCameraDistance / mCameraZoom, -1.f, 1.f);
}

void LLModelPreview::setPreviewLOD(S32 lod)
{
	lod = llclamp(lod, 0, (S32) LLModel::LOD_HIGH);

	if (lod != mPreviewLOD)
	{
		mPreviewLOD = lod;

		LLComboBox* combo_box = mFMP->getChild<LLComboBox>("preview_lod_combo");
		combo_box->setCurrentByIndex((NUM_LOD-1)-mPreviewLOD); // combo box list of lods is in reverse order
		mFMP->childSetText("lod_file_" + lod_name[mPreviewLOD], mLODFile[mPreviewLOD]);

		// the wizard has three lod drop downs
		LLComboBox* combo_box2 = mFMP->getChild<LLComboBox>("preview_lod_combo2");
		combo_box2->setCurrentByIndex((NUM_LOD-1)-mPreviewLOD); // combo box list of lods is in reverse order
		
		LLComboBox* combo_box3 = mFMP->getChild<LLComboBox>("preview_lod_combo3");
		combo_box3->setCurrentByIndex((NUM_LOD-1)-mPreviewLOD); // combo box list of lods is in reverse order

		LLColor4 highlight_color = LLUIColorTable::instance().getColor("MeshImportTableHighlightColor");
		LLColor4 normal_color = LLUIColorTable::instance().getColor("MeshImportTableNormalColor");

		for (S32 i = 0; i <= LLModel::LOD_HIGH; ++i)
		{
			const LLColor4& color = (i == lod) ? highlight_color : normal_color;

			mFMP->childSetColor(lod_status_name[i], color);
			mFMP->childSetColor(lod_label_name[i], color);
			mFMP->childSetColor(lod_triangles_name[i], color);
			mFMP->childSetColor(lod_vertices_name[i], color);
		}
	}
	refresh();
	updateStatusMessages();
}

void LLFloaterModelPreview::onBrowseLOD(S32 lod)
{
	assert_main_thread();

	loadModel(lod);
}

//static
void LLFloaterModelPreview::onReset(void* user_data)
{
	assert_main_thread();

	LLFloaterModelPreview* fmp = (LLFloaterModelPreview*) user_data;
	fmp->childDisable("reset_btn");
	LLModelPreview* mp = fmp->mModelPreview;
	std::string filename = mp->mLODFile[3]; 

	fmp->resetDisplayOptions();
	//reset model preview
	fmp->initModelPreview();

	mp = fmp->mModelPreview;
	mp->loadModel(filename,3,true);
}

//static
void LLFloaterModelPreview::onUpload(void* user_data)
{
	if(!gSavedSettings.getBOOL("FSMeshUploadPossible")){
		LLSD args;
		args["MESSAGE"] = llformat("Mesh upload and calculation is not supported yet." );
		LLNotificationsUtil::add("GenericAlert", args);
		return;
	}


	assert_main_thread();

	LLFloaterModelPreview* mp = (LLFloaterModelPreview*) user_data;

	mp->mUploadBtn->setEnabled(false);

	mp->mModelPreview->rebuildUploadData();

	bool upload_skinweights = mp->childGetValue("upload_skin").asBoolean();
	bool upload_joint_positions = mp->childGetValue("upload_joints").asBoolean();

	mp->mModelPreview->saveUploadData(upload_skinweights, upload_joint_positions);

	gMeshRepo.uploadModel(mp->mModelPreview->mUploadData, mp->mModelPreview->mPreviewScale,
						  mp->childGetValue("upload_textures").asBoolean(), upload_skinweights, upload_joint_positions, mp->mUploadModelUrl,
						  true, LLHandle<LLWholeModelFeeObserver>(), mp->getWholeModelUploadObserverHandle());
}


void LLFloaterModelPreview::refresh()
{
	sInstance->toggleCalculateButton(true);
	sInstance->mModelPreview->mDirty = true;
}

//static
void LLModelPreview::textureLoadedCallback( BOOL success, LLViewerFetchedTexture *src_vi, LLImageRaw* src, LLImageRaw* src_aux, S32 discard_level, BOOL final, void* userdata )
{
	LLModelPreview* preview = (LLModelPreview*) userdata;
	preview->refresh();

	if(final && preview->mModelLoader)
	{
		if(preview->mModelLoader->mNumOfFetchingTextures > 0)
		{
			preview->mModelLoader->mNumOfFetchingTextures-- ;
		}
	}
}

void LLModelPreview::onLODParamCommit(S32 lod, bool enforce_tri_limit)
{
	if (!mLODFrozen)
	{
		genLODs(lod, 3, enforce_tri_limit);
		refresh();
	}
}

LLFloaterModelPreview::DecompRequest::DecompRequest(const std::string& stage, LLModel* mdl)
{
	mStage = stage;
	mContinue = 1;
	mModel = mdl;
	mDecompID = &mdl->mDecompID;
	mParams = sInstance->mDecompParams;

	//copy out positions and indices
	assignData(mdl) ;	
}

void LLFloaterModelPreview::setStatusMessage(const std::string& msg)
{
	LLMutexLock lock(mStatusLock);
	mStatusMessage = msg;
}

void LLFloaterModelPreview::toggleCalculateButton()
{
	toggleCalculateButton(true);
}

void LLFloaterModelPreview::toggleCalculateButton(bool visible)
{
	mCalculateBtn->setVisible(visible);

	bool uploadingSkin		     = childGetValue("upload_skin").asBoolean();
	bool uploadingJointPositions = childGetValue("upload_joints").asBoolean();
	if ( uploadingSkin )
	{
		//Disable the calculate button *if* the rig is invalid - which is determined during the critiquing process
		if ( uploadingJointPositions && !mModelPreview->isRigValidForJointPositionUpload() )
		{
			mCalculateBtn->setVisible( false );
		}
	}
	
	mUploadBtn->setVisible(!visible);
	mUploadBtn->setEnabled(mHasUploadPerm && !mUploadModelUrl.empty());

	if (visible)
	{
		std::string tbd = getString("tbd");
		childSetTextArg("prim_weight", "[EQ]", tbd);
		childSetTextArg("download_weight", "[ST]", tbd);
		childSetTextArg("server_weight", "[SIM]", tbd);
		childSetTextArg("physics_weight", "[PH]", tbd);
		childSetTextArg("upload_fee", "[FEE]", tbd);
		childSetTextArg("price_breakdown", "[STREAMING]", tbd);
		childSetTextArg("price_breakdown", "[PHYSICS]", tbd);
		childSetTextArg("price_breakdown", "[INSTANCES]", tbd);
		childSetTextArg("price_breakdown", "[TEXTURES]", tbd);
		childSetTextArg("price_breakdown", "[MODEL]", tbd);
	}
}

void LLFloaterModelPreview::onLoDSourceCommit(S32 lod)
{
	mModelPreview->updateLodControls(lod);
	refresh();
}

void LLFloaterModelPreview::resetDisplayOptions()
{
	std::map<std::string,bool>::iterator option_it = mModelPreview->mViewOption.begin();

	for(;option_it != mModelPreview->mViewOption.end(); ++option_it)
	{
		LLUICtrl* ctrl = getChild<LLUICtrl>(option_it->first);
		ctrl->setValue(false);
	}
}

void LLFloaterModelPreview::onModelPhysicsFeeReceived(const LLSD& result, std::string upload_url)
{
	mModelPhysicsFee = result;
	mModelPhysicsFee["url"] = upload_url;

	doOnIdleOneTime(boost::bind(&LLFloaterModelPreview::handleModelPhysicsFeeReceived,this));
}

void LLFloaterModelPreview::handleModelPhysicsFeeReceived()
{
	const LLSD& result = mModelPhysicsFee;
	mUploadModelUrl = result["url"].asString();

	childSetTextArg("prim_weight", "[EQ]", llformat("%0.3f", result["resource_cost"].asReal()));
	childSetTextArg("download_weight", "[ST]", llformat("%0.3f", result["model_streaming_cost"].asReal()));
	childSetTextArg("server_weight", "[SIM]", llformat("%0.3f", result["simulation_cost"].asReal()));
	childSetTextArg("physics_weight", "[PH]", llformat("%0.3f", result["physics_cost"].asReal()));
	childSetTextArg("upload_fee", "[FEE]", llformat("%d", result["upload_price"].asInteger()));
	childSetTextArg("price_breakdown", "[STREAMING]", llformat("%d", result["upload_price_breakdown"]["mesh_streaming"].asInteger()));
	childSetTextArg("price_breakdown", "[PHYSICS]", llformat("%d", result["upload_price_breakdown"]["mesh_physics"].asInteger()));
	childSetTextArg("price_breakdown", "[INSTANCES]", llformat("%d", result["upload_price_breakdown"]["mesh_instance"].asInteger()));
	childSetTextArg("price_breakdown", "[TEXTURES]", llformat("%d", result["upload_price_breakdown"]["texture"].asInteger()));
	childSetTextArg("price_breakdown", "[MODEL]", llformat("%d", result["upload_price_breakdown"]["model"].asInteger()));
	childSetVisible("upload_fee", true);
	childSetVisible("price_breakdown", true);
	mUploadBtn->setEnabled(mHasUploadPerm && !mUploadModelUrl.empty());
}

void LLFloaterModelPreview::setModelPhysicsFeeErrorStatus(U32 status, const std::string& reason)
{
	llwarns << "LLFloaterModelPreview::setModelPhysicsFeeErrorStatus(" << status << " : " << reason << ")" << llendl;
	doOnIdleOneTime(boost::bind(&LLFloaterModelPreview::toggleCalculateButton, this, true));
}

/*virtual*/ 
void LLFloaterModelPreview::onModelUploadSuccess()
{
	assert_main_thread();
	closeFloater(false);
}

/*virtual*/ 
void LLFloaterModelPreview::onModelUploadFailure()
{
	assert_main_thread();
	toggleCalculateButton(true);
	mUploadBtn->setEnabled(true);
}

S32 LLFloaterModelPreview::DecompRequest::statusCallback(const char* status, S32 p1, S32 p2)
{
	if (mContinue)
	{
		setStatusMessage(llformat("%s: %d/%d", status, p1, p2));
		if (LLFloaterModelPreview::sInstance)
		{
			LLFloaterModelPreview::sInstance->setStatusMessage(mStatusMessage);
		}
	}

	return mContinue;
}

void LLFloaterModelPreview::DecompRequest::completed()
{ //called from the main thread
	if (mContinue)
	{
		mModel->setConvexHullDecomposition(mHull);

		if (sInstance)
		{
			if (mContinue)
			{
				if (sInstance->mModelPreview)
				{
					sInstance->mModelPreview->mDirty = true;
					LLFloaterModelPreview::sInstance->mModelPreview->refresh();
				}
			}

			sInstance->mCurRequest.erase(this);
		}
	}
	else if (sInstance)
	{
		llassert(sInstance->mCurRequest.find(this) == sInstance->mCurRequest.end());
	}
}

void dump_llsd_to_file(const LLSD& content, std::string filename);

void LLFloaterModelPreview::onPermissionsReceived(const LLSD& result)
{
	dump_llsd_to_file(result,"perm_received.xml");
	std::string upload_status = result["mesh_upload_status"].asString();
	// BAP HACK: handle "" for case that  MeshUploadFlag cap is broken.
	mHasUploadPerm = (("" == upload_status) || ("valid" == upload_status));

	//mUploadBtn->setEnabled(mHasUploadPerm);
	mUploadBtn->setEnabled(mHasUploadPerm && !mUploadModelUrl.empty());
	getChild<LLTextBox>("warning_title")->setVisible(!mHasUploadPerm);
	getChild<LLTextBox>("warning_message")->setVisible(!mHasUploadPerm);
}

void LLFloaterModelPreview::setPermissonsErrorStatus(U32 status, const std::string& reason)
{
	llwarns << "LLFloaterModelPreview::setPermissonsErrorStatus(" << status << " : " << reason << ")" << llendl;

	LLNotificationsUtil::add("MeshUploadPermError");
}<|MERGE_RESOLUTION|>--- conflicted
+++ resolved
@@ -511,6 +511,11 @@
 	//{
 	//	validate_url = "http://secondlife.com/my/account/mesh.php";
 	//}
+	//else if (current_grid == "damballah")
+	//{
+	//	// Staging grid has its own naming scheme.
+	//	validate_url = "http://secondlife-staging.com/my/account/mesh.php";
+	//}
 	//else
 	//{
 	//	validate_url = llformat("http://secondlife.%s.lindenlab.com/my/account/mesh.php",current_grid.c_str());
@@ -521,18 +526,11 @@
 	{
 		validate_url = "http://secondlife.com/my/account/mesh.php";
 	}
-<<<<<<< HEAD
 	else if (LLGridManager::getInstance()->isInSLBeta())
 	{
 		std::string grid_nick = LLGridManager::getInstance()->getGridNick();
 		std::transform(grid_nick.begin(), grid_nick.end(), grid_nick.begin(), ::tolower);
 		validate_url = llformat("http://secondlife.%s.lindenlab.com/my/account/mesh.php", grid_nick.c_str());
-=======
-	else if (current_grid == "damballah")
-	{
-		// Staging grid has its own naming scheme.
-		validate_url = "http://secondlife-staging.com/my/account/mesh.php";
->>>>>>> f6b8bfd3
 	}
 	else
 	{
