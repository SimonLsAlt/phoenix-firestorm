--- conflicted
+++ resolved
@@ -343,10 +343,7 @@
 	getChild<LLCheckBoxCtrl>("show_physics")->setCommitCallback(boost::bind(&LLFloaterModelPreview::onViewOptionChecked, this, _1));
 	getChild<LLCheckBoxCtrl>("show_textures")->setCommitCallback(boost::bind(&LLFloaterModelPreview::onViewOptionChecked, this, _1));
 	getChild<LLCheckBoxCtrl>("show_skin_weight")->setCommitCallback(boost::bind(&LLFloaterModelPreview::onShowSkinWeightChecked, this, _1));
-<<<<<<< HEAD
-=======
 	getChild<LLCheckBoxCtrl>("show_joint_overrides")->setCommitCallback(boost::bind(&LLFloaterModelPreview::onViewOptionChecked, this, _1));
->>>>>>> e66e31f3
 	getChild<LLCheckBoxCtrl>("show_joint_positions")->setCommitCallback(boost::bind(&LLFloaterModelPreview::onViewOptionChecked, this, _1));
 	getChild<LLCheckBoxCtrl>("show_uv_guide")->setCommitCallback(boost::bind(&LLFloaterModelPreview::onViewOptionChecked, this, _1)); // <FS:Beq> - Add UV guide overlay to pmesh preview
 
@@ -541,7 +538,6 @@
 {
 	if (mModelPreview)
 	{
-<<<<<<< HEAD
 		// <FS>
 		//auto name = ctrl->getName();
 		//mModelPreview->mViewOption[name] = !mModelPreview->mViewOption[name];
@@ -553,16 +549,6 @@
 		//}
 		mModelPreview->mViewOption[ctrl->getName()] = !mModelPreview->mViewOption[ctrl->getName()];
 		// </FS>
-=======
-		auto name = ctrl->getName();
-		mModelPreview->mViewOption[name] = !mModelPreview->mViewOption[name];
-		if (name == "show_physics")
-		{
-			auto enabled = mModelPreview->mViewOption[name];
-			childSetEnabled("physics_explode", enabled);
-			childSetVisible("physics_explode", enabled);
-		}
->>>>>>> e66e31f3
 		mModelPreview->refresh();
 	}
 }
@@ -642,12 +628,9 @@
 
     if (upload_joint_positions)
     {
-        // Todo: this probably should be enabled when checkbox enables, not on calculate
-        populateOverridesTab();
-    }
-    else
-    {
-        disableOverridesTab();
+        // Diagnostic message showing list of joints for which joint offsets are defined.
+        // FIXME - given time, would be much better to put this in the UI, in updateStatusMessages().
+		mModelPreview->getPreviewAvatar()->showAttachmentOverrides();
     }
 
     mUploadModelUrl.clear();
@@ -663,15 +646,9 @@
 	mUploadBtn->setEnabled(false);
 }
 
-<<<<<<< HEAD
-void populate_list_with_vectors(LLScrollListCtrl *list, const std::set<LLVector3> &vector_set, const LLVector3 &active)
-{
-    if (vector_set.empty())
-=======
 void populate_list_with_map(LLScrollListCtrl *list, const std::map<std::string, LLVector3> &vector_map)
 {
     if (vector_map.empty())
->>>>>>> e66e31f3
     {
         return;
     }
@@ -681,47 +658,19 @@
     // Start out right justifying numeric displays
     cell_params.font_halign = LLFontGL::HCENTER;
 
-<<<<<<< HEAD
-    std::set<LLVector3>::const_iterator iter = vector_set.begin();
-    std::set<LLVector3>::const_iterator end = vector_set.end();
-=======
     std::map<std::string, LLVector3>::const_iterator iter = vector_map.begin();
     std::map<std::string, LLVector3>::const_iterator end = vector_map.end();
->>>>>>> e66e31f3
     while (iter != end)
     {
         LLScrollListItem::Params item_params;
         item_params.value = LLSD::Integer(count);
 
-<<<<<<< HEAD
-        cell_params.column = "override";
-        if (*iter != active)
-        {
-            cell_params.value = "";
-        }
-        else
-        {
-            cell_params.value = "active"; //todo: localize
-        }
-=======
         cell_params.column = "model_name";
         cell_params.value = iter->first;
->>>>>>> e66e31f3
 
         item_params.columns.add(cell_params);
 
         cell_params.column = "axis_x";
-<<<<<<< HEAD
-        cell_params.value = iter->mV[VX];
-        item_params.columns.add(cell_params);
-
-        cell_params.column = "axis_y";
-        cell_params.value = iter->mV[VY];
-        item_params.columns.add(cell_params);
-
-        cell_params.column = "axis_z";
-        cell_params.value = iter->mV[VZ];
-=======
         cell_params.value = iter->second.mV[VX];
         item_params.columns.add(cell_params);
 
@@ -731,7 +680,6 @@
 
         cell_params.column = "axis_z";
         cell_params.value = iter->second.mV[VZ];
->>>>>>> e66e31f3
 
         item_params.columns.add(cell_params);
 
@@ -743,19 +691,12 @@
 
 void LLFloaterModelPreview::onJointListSelection()
 {
-<<<<<<< HEAD
-=======
     S32 display_lod = mModelPreview->mPreviewLOD;
->>>>>>> e66e31f3
     LLPanel *panel = mTabContainer->getPanelByName("overrides_panel");
     LLScrollListCtrl *joints_list = panel->getChild<LLScrollListCtrl>("joints_list");
     LLScrollListCtrl *joints_pos = panel->getChild<LLScrollListCtrl>("pos_overrides_list");
     LLScrollListCtrl *joints_scale = panel->getChild<LLScrollListCtrl>("scale_overrides_list");
     LLTextBox *joint_pos_descr = panel->getChild<LLTextBox>("pos_overrides_descr");
-<<<<<<< HEAD
-    LLTextBox *joint_scale_descr = panel->getChild<LLTextBox>("scale_overrides_descr");
-=======
->>>>>>> e66e31f3
 
     joints_pos->deleteAllItems();
     joints_scale->deleteAllItems();
@@ -764,29 +705,16 @@
     if (selected)
     {
         std::string label = selected->getValue().asString();
-<<<<<<< HEAD
-        LLJointOverrideData *data = &mJointOverrides[label];
-        populate_list_with_vectors(joints_pos, data->mPosOverrides, data->mActivePosOverride);
-        populate_list_with_vectors(joints_scale, data->mScaleOverrides, data->mActiveScaleOverride);
-
-        joint_pos_descr->setTextArg("[JOINT]", label);
-        joint_scale_descr->setTextArg("[JOINT]", label);
-=======
         LLJointOverrideData &data = mJointOverrides[display_lod][label];
         populate_list_with_map(joints_pos, data.mPosOverrides);
 
         joint_pos_descr->setTextArg("[JOINT]", label);
->>>>>>> e66e31f3
     }
     else
     {
         // temporary value (shouldn't happen)
         std::string label = "mPelvis";
         joint_pos_descr->setTextArg("[JOINT]", label);
-<<<<<<< HEAD
-        joint_scale_descr->setTextArg("[JOINT]", label);
-=======
->>>>>>> e66e31f3
     }
 
 }
@@ -956,7 +884,6 @@
 		mPreviewRect = preview_panel->getRect();
 	}
 
-<<<<<<< HEAD
 	// <FS:Ansariel> Remove QUADS rendering mode
 	//gGL.begin( LLRender::QUADS );
 	//{
@@ -988,20 +915,6 @@
 	}
 	gGL.end();
 	// </FS:Ansariel>
-=======
-	gGL.begin( LLRender::QUADS );
-	{
-		gGL.texCoord2f(0.f, 1.f);
-		gGL.vertex2i(mPreviewRect.mLeft, mPreviewRect.mTop-1);
-		gGL.texCoord2f(0.f, 0.f);
-		gGL.vertex2i(mPreviewRect.mLeft, mPreviewRect.mBottom);
-		gGL.texCoord2f(1.f, 0.f);
-		gGL.vertex2i(mPreviewRect.mRight-1, mPreviewRect.mBottom);
-		gGL.texCoord2f(1.f, 1.f);
-		gGL.vertex2i(mPreviewRect.mRight-1, mPreviewRect.mTop-1);
-	}
-	gGL.end();
->>>>>>> e66e31f3
 
 	gGL.getTexUnit(0)->unbind(LLTexUnit::TT_TEXTURE);
 }
@@ -1626,8 +1539,6 @@
     }
 }
 
-<<<<<<< HEAD
-=======
 void LLFloaterModelPreview::clearOverridesTab()
 {
     LLPanel *panel = mTabContainer->getPanelByName("overrides_panel");
@@ -1677,7 +1588,9 @@
                     for (U32 j = 0; j < count; ++j)
                     {
                         const LLVector3& jointPos = skin->mAlternateBindMatrix[j].getTranslation();
-                        LLJointOverrideData &data = mJointOverrides[display_lod][skin->mJointNames[j]];
+                        //<FS:ND> Query by JointKey rather than just a string, the key can be a U32 index for faster lookup
+                        //LLJointOverrideData &data = mJointOverrides[display_lod][skin->mJointNames[j]];
+                        LLJointOverrideData &data = mJointOverrides[display_lod][skin->mJointNames[j].mName];
                         if (data.mPosOverrides.size() > 0
                             && (data.mPosOverrides.begin()->second - jointPos).lengthSquared() > (LL_JOINT_TRESHOLD_POS_OFFSET * LL_JOINT_TRESHOLD_POS_OFFSET))
                         {
@@ -1741,7 +1654,6 @@
     mTabContainer->enableTabButton(index, false);
 }
 
->>>>>>> e66e31f3
 //-----------------------------------------------------------------------------
 // addStringToLogTab()
 //-----------------------------------------------------------------------------
@@ -3548,7 +3460,6 @@
 	}
 
 	// flag degenerates here rather than deferring to a MAV error later
-<<<<<<< HEAD
 	// <FS>
 	//mFMP->childSetVisible("physics_status_message_text", mHasDegenerate); //display or clear
 	//auto degenerateIcon = mFMP->getChild<LLIconCtrl>("physics_status_message_icon");
@@ -3562,17 +3473,6 @@
 		//LLUIImagePtr img = LLUI::getUIImage("ModelImport_Status_Error");
 		//degenerateIcon->setImage(img);
 		// </FS>
-=======
-	mFMP->childSetVisible("physics_status_message_text", mHasDegenerate); //display or clear
-	auto degenerateIcon = mFMP->getChild<LLIconCtrl>("physics_status_message_icon");
-	degenerateIcon->setVisible(mHasDegenerate);
-	if (mHasDegenerate)
-	{
-		has_physics_error |= PhysicsError::DEGENERATE;
-		mFMP->childSetValue("physics_status_message_text", mFMP->getString("phys_status_degenerate_triangles"));
-		LLUIImagePtr img = LLUI::getUIImage("ModelImport_Status_Error");
-		degenerateIcon->setImage(img);
->>>>>>> e66e31f3
 	}
 
 	mFMP->childSetTextArg("submeshes_info", "[SUBMESHES]", llformat("%d", total_submeshes[LLModel::LOD_HIGH]));
@@ -3715,7 +3615,6 @@
 		has_physics_error |= PhysicsError::TOOMANYVERTSINHULL;
 	}
 
-<<<<<<< HEAD
 // <FS:Beq> standardise error handling
 	//if (!(has_physics_error & PhysicsError::DEGENERATE)){ // only update this field (incluides clearing it) if it is not already in use.
 	//	mFMP->childSetVisible("physics_status_message_text", physExceededVertexLimit);
@@ -3767,15 +3666,6 @@
 		{
 			// This should not happen
 			mFMP->childSetValue("physics_status_message_text", mFMP->getString("phys_status_unknown_error"));
-=======
-	if (!(has_physics_error & PhysicsError::DEGENERATE)){ // only update this field (incluides clearing it) if it is not already in use.
-		mFMP->childSetVisible("physics_status_message_text", physExceededVertexLimit);
-		LLIconCtrl* physStatusIcon = mFMP->getChild<LLIconCtrl>("physics_status_message_icon");
-		physStatusIcon->setVisible(physExceededVertexLimit);
-		if (physExceededVertexLimit)
-		{
-			mFMP->childSetValue("physics_status_message_text", mFMP->getString("phys_status_vertex_limit_exceeded"));
->>>>>>> e66e31f3
 			LLUIImagePtr img = LLUI::getUIImage("ModelImport_Status_Warning");
 			physStatusIcon->setImage(img);
 		}
@@ -3812,15 +3702,10 @@
 			mModelNoErrors = false;
 		}
 	}
-<<<<<<< HEAD
 	// <FS:Beq> Improve the error checking the TO DO here is no longer applicable but not an FS comment so edited to stop it being picked up
 	//if (!mModelNoErrors || mHasDegenerate)
 	if (!gSavedSettings.getBOOL("FSIgnoreClientsideMeshValidation") && (!mModelNoErrors || (has_physics_error > PhysicsError::NOHAVOK))) // block for all cases of phsyics error except NOHAVOK
 	// </FS:Beq>
-=======
-
-	if (!mModelNoErrors || mHasDegenerate)
->>>>>>> e66e31f3
 	{
 		mFMP->childDisable("ok_btn");
 		mFMP->childDisable("calculate_btn");
@@ -4398,10 +4283,7 @@
 	LLModelPreview* pPreview = static_cast< LLModelPreview* >(opaque);
 	if (pPreview && !LLModelPreview::sIgnoreLoadedCallback)
 	{
-<<<<<<< HEAD
-=======
         // Load loader's warnings into floater's log tab
->>>>>>> e66e31f3
         const LLSD out = pPreview->mModelLoader->logOut();
         LLSD::array_const_iterator iter_out = out.beginArray();
         LLSD::array_const_iterator end_out = out.endArray();
@@ -4542,20 +4424,6 @@
 	static LLCachedControl<F32> deg_edge_width(gSavedSettings, "MeshPreviewDegenerateEdgeWidth");
 	static LLCachedControl<F32> deg_point_size(gSavedSettings, "MeshPreviewDegeneratePointSize");
 
-	// Extra configurability, to be exposed later as controls?
-	static LLCachedControl<LLColor4> canvas_col(gSavedSettings, "MeshPreviewCanvasColor");
-	static LLCachedControl<LLColor4> edge_col(gSavedSettings, "MeshPreviewEdgeColor");
-	static LLCachedControl<LLColor4> base_col(gSavedSettings, "MeshPreviewBaseColor");
-	static LLCachedControl<LLColor3> brightness(gSavedSettings, "MeshPreviewBrightnessColor");
-	static LLCachedControl<F32> edge_width(gSavedSettings, "MeshPreviewEdgeWidth");
-	static LLCachedControl<LLColor4> phys_edge_col(gSavedSettings, "MeshPreviewPhysicsEdgeColor");
-	static LLCachedControl<LLColor4> phys_fill_col(gSavedSettings, "MeshPreviewPhysicsFillColor");
-	static LLCachedControl<F32> phys_edge_width(gSavedSettings, "MeshPreviewPhysicsEdgeWidth");
-	static LLCachedControl<LLColor4> deg_edge_col(gSavedSettings, "MeshPreviewDegenerateEdgeColor");
-	static LLCachedControl<LLColor4> deg_fill_col(gSavedSettings, "MeshPreviewDegenerateFillColor");	
-	static LLCachedControl<F32> deg_edge_width(gSavedSettings, "MeshPreviewDegenerateEdgeWidth");
-	static LLCachedControl<F32> deg_point_size(gSavedSettings, "MeshPreviewDegeneratePointSize");
-
 	S32 width = getWidth();
 	S32 height = getHeight();
 
@@ -4628,10 +4496,7 @@
             if (flags == LEGACY_RIG_OK)
             {
                 fmp->enableViewOption("show_skin_weight");
-<<<<<<< HEAD
-=======
                 fmp->setViewOptionEnabled("show_joint_overrides", skin_weight);
->>>>>>> e66e31f3
                 fmp->setViewOptionEnabled("show_joint_positions", skin_weight);
                 mFMP->childEnable("upload_skin");
                 mFMP->childSetValue("show_skin_weight", skin_weight);
@@ -4903,14 +4768,9 @@
 
 						gGL.pushMatrix();
 						LLMatrix4 mat = instance.mTransform;
-<<<<<<< HEAD
 
 						gGL.multMatrix((GLfloat*)mat.mMatrix);
-=======
-
-						gGL.multMatrix((GLfloat*)mat.mMatrix);
-
->>>>>>> e66e31f3
+
 
 						bool render_mesh = true;
 						LLPhysicsDecomp* decomp = gMeshRepo.mDecompThread;
@@ -4918,27 +4778,12 @@
 						{
 							LLMutexLock(decomp->mMutex);
 
-<<<<<<< HEAD
-						bool render_mesh = true;
-						LLPhysicsDecomp* decomp = gMeshRepo.mDecompThread;
-						if (decomp)
-						{
-							LLMutexLock(decomp->mMutex);
-
 							LLModel::Decomposition& physics = model->mPhysics;
 
 							if (!physics.mHull.empty())
 							{
 								render_mesh = false;
 
-=======
-							LLModel::Decomposition& physics = model->mPhysics;
-
-							if (!physics.mHull.empty())
-							{
-								render_mesh = false;
-
->>>>>>> e66e31f3
 								if (physics.mMesh.empty())
 								{ //build vertex buffer for physics mesh
 									gMeshRepo.buildPhysicsMesh(physics);
@@ -5185,22 +5030,14 @@
 							//quick 'n dirty software vertex skinning
 
 							//build matrix palette
+							LLMatrix4a mat[LL_MAX_JOINTS_PER_MESH_OBJECT];
 							//<FS:Beq> use Mat4a part of the caching changes, no point in using the cache itself in the preview though.
-							//LLMatrix4 mat[LL_MAX_JOINTS_PER_MESH_OBJECT];
-							LLMatrix4a mat[LL_MAX_JOINTS_PER_MESH_OBJECT];
-<<<<<<< HEAD
-							const LLMeshSkinInfo *skin = &model->mSkinInfo;
-							U32 count = LLSkinningUtil::getMeshJointCount(skin);
 							//LLSkinningUtil::initSkinningMatrixPalette((LLMatrix4*)mat, count,
 							//											skin, getPreviewAvatar());
                             LLSkinningUtil::initSkinningMatrixPalette(mat, count,
                                                                       skin, getPreviewAvatar());
 							//</FS:Beq>
-=======
-                            LLSkinningUtil::initSkinningMatrixPalette((LLMatrix4*)mat, count,
-                                                                        skin, getPreviewAvatar());
-
->>>>>>> e66e31f3
+
                             LLMatrix4a bind_shape_matrix;
                             bind_shape_matrix.loadu(skin->mBindShapeMatrix);
                             U32 max_joints = LLSkinningUtil::getMaxJointCount();
@@ -5392,10 +5229,7 @@
 	LLFloaterModelPreview* fmp = (LLFloaterModelPreview*) user_data;
 	fmp->childDisable("reset_btn");
 	fmp->clearLogTab();
-<<<<<<< HEAD
-=======
 	fmp->resetOverridesTab();
->>>>>>> e66e31f3
 	LLModelPreview* mp = fmp->mModelPreview;
 	std::string filename = mp->mLODFile[LLModel::LOD_HIGH]; 
 
@@ -5515,6 +5349,11 @@
 	mStatusMessage = msg;
 }
 
+void LLFloaterModelPreview::toggleCalculateButton()
+{
+	toggleCalculateButton(true);
+}
+
 void LLFloaterModelPreview::modelUpdated(bool calculate_visible)
 {
     mModelPhysicsFee.clear();
@@ -5623,46 +5462,6 @@
     mTabContainer->setTabPanelFlashing(panel, false);
 }
 
-<<<<<<< HEAD
-void LLFloaterModelPreview::populateOverridesTab()
-{
-    mJointOverrides.clear();
-    attach_override_data_map_t attach_not_in_use;
-    mModelPreview->getPreviewAvatar()->getAttachmentOverrides(mJointOverrides, attach_not_in_use);
-
-    if (mJointOverrides.empty())
-    {
-        disableOverridesTab();
-        return;
-    }
-
-    LLPanel *panel = mTabContainer->getPanelByName("overrides_panel");
-    S32 index = mTabContainer->getIndexForPanel(panel);
-    mTabContainer->enableTabButton(index, true);
-
-    LLScrollListCtrl *joints_list = panel->getChild<LLScrollListCtrl>("joints_list");
-    joints_list->deleteAllItems();
-    
-    joint_override_data_map_t::iterator joint_iter = mJointOverrides.begin();
-    joint_override_data_map_t::iterator joint_end = mJointOverrides.end();
-    while (joint_iter != joint_end)
-    {
-        const std::string& listName = joint_iter->first;
-        joints_list->addSimpleElement(listName);
-        joint_iter++;
-    }
-    joints_list->selectFirstItem();
-}
-
-void LLFloaterModelPreview::disableOverridesTab()
-{
-    LLPanel *panel = mTabContainer->getPanelByName("overrides_panel");
-    S32 index = mTabContainer->getIndexForPanel(panel);
-    mTabContainer->enableTabButton(index, false);
-}
-
-=======
->>>>>>> e66e31f3
 void LLFloaterModelPreview::onModelPhysicsFeeReceived(const LLSD& result, std::string upload_url)
 {
 	mModelPhysicsFee = result;
