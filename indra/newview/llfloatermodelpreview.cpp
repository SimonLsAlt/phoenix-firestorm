/**
 * @file llfloatermodelpreview.cpp
 * @brief LLFloaterModelPreview class implementation
 *
 * $LicenseInfo:firstyear=2004&license=viewerlgpl$
 * Second Life Viewer Source Code
 * Copyright (C) 2010, Linden Research, Inc.
 *
 * This library is free software; you can redistribute it and/or
 * modify it under the terms of the GNU Lesser General Public
 * License as published by the Free Software Foundation;
 * version 2.1 of the License only.
 *
 * This library is distributed in the hope that it will be useful,
 * but WITHOUT ANY WARRANTY; without even the implied warranty of
 * MERCHANTABILITY or FITNESS FOR A PARTICULAR PURPOSE.  See the GNU
 * Lesser General Public License for more details.
 *
 * You should have received a copy of the GNU Lesser General Public
 * License along with this library; if not, write to the Free Software
 * Foundation, Inc., 51 Franklin Street, Fifth Floor, Boston, MA  02110-1301  USA
 *
 * Linden Research, Inc., 945 Battery Street, San Francisco, CA  94111  USA
 * $/LicenseInfo$
 */

#include "llviewerprecompiledheaders.h"

#include "llmodelloader.h"
#include "lldaeloader.h"

#include "llfloatermodelpreview.h"

#include "llfilepicker.h"
#include "llimagebmp.h"
#include "llimagetga.h"
#include "llimagejpeg.h"
#include "llimagepng.h"

#include "llagent.h"
#include "llbutton.h"
#include "llcombobox.h"
#include "lldatapacker.h"
#include "lldrawable.h"
#include "llrender.h"
#include "llface.h"
#include "lleconomy.h"
#include "llfocusmgr.h"
#include "llfloaterperms.h"
#include "lliconctrl.h"
#include "llmatrix4a.h"
#include "llmenubutton.h"
#include "llmeshrepository.h"
#include "llnotificationsutil.h"
#include "llsdutil_math.h"
#include "llskinningutil.h"
#include "lltextbox.h"
#include "lltoolmgr.h"
#include "llui.h"
#include "llvector4a.h"
#include "llviewercamera.h"
#include "llviewerwindow.h"
#include "llvoavatar.h"
#include "llvoavatarself.h"
#include "pipeline.h"
#include "lluictrlfactory.h"
#include "llviewercontrol.h"
#include "llviewermenu.h"
#include "llviewermenufile.h"
#include "llviewerregion.h"
#include "llviewertexturelist.h"
#include "llstring.h"
#include "llbutton.h"
#include "llcheckboxctrl.h"
#include "llradiogroup.h"
#include "llsdserialize.h"
#include "llsliderctrl.h"
#include "llspinctrl.h"
#include "lltoggleablemenu.h"
#include "lltrans.h"
#include "llvfile.h"
#include "llvfs.h"
#include "llcallbacklist.h"
#include "llviewerobjectlist.h"
#include "llanimationstates.h"
#include "llviewernetwork.h"
#include "llviewershadermgr.h"
// <AW: opensim-limits>
#include "llworld.h"
// </AW: opensim-limits>

#include "glod/glod.h"
#include <boost/algorithm/string.hpp>

//static
S32 LLFloaterModelPreview::sUploadAmount = 10;
LLFloaterModelPreview* LLFloaterModelPreview::sInstance = NULL;

bool LLModelPreview::sIgnoreLoadedCallback = false;

// "Retain%" decomp parameter has values from 0.0 to 1.0 by 0.01
// But according to the UI spec for upload model floater, this parameter
// should be represented by Retain spinner with values from 1 to 100 by 1.
// To achieve this, RETAIN_COEFFICIENT is used while creating spinner
// and when value is requested from spinner.
const double RETAIN_COEFFICIENT = 100;

// "Cosine%" decomp parameter has values from 0.9 to 1 by 0.001
// But according to the UI spec for upload model floater, this parameter
// should be represented by Smooth combobox with only 10 values.
// So this const is used as a size of Smooth combobox list.
const S32 SMOOTH_VALUES_NUMBER = 10;

void drawBoxOutline(const LLVector3& pos, const LLVector3& size);


std::string lod_name[NUM_LOD+1] =
{
	"lowest",
	"low",
	"medium",
	"high",
	"I went off the end of the lod_name array.  Me so smart."
};

std::string lod_triangles_name[NUM_LOD+1] =
{
	"lowest_triangles",
	"low_triangles",
	"medium_triangles",
	"high_triangles",
	"I went off the end of the lod_triangles_name array.  Me so smart."
};

std::string lod_vertices_name[NUM_LOD+1] =
{
	"lowest_vertices",
	"low_vertices",
	"medium_vertices",
	"high_vertices",
	"I went off the end of the lod_vertices_name array.  Me so smart."
};

std::string lod_status_name[NUM_LOD+1] =
{
	"lowest_status",
	"low_status",
	"medium_status",
	"high_status",
	"I went off the end of the lod_status_name array.  Me so smart."
};

std::string lod_icon_name[NUM_LOD+1] =
{
	"status_icon_lowest",
	"status_icon_low",
	"status_icon_medium",
	"status_icon_high",
	"I went off the end of the lod_status_name array.  Me so smart."
};

std::string lod_status_image[NUM_LOD+1] =
{
	"ModelImport_Status_Good",
	"ModelImport_Status_Warning",
	"ModelImport_Status_Error",
	"I went off the end of the lod_status_image array.  Me so smart."
};

std::string lod_label_name[NUM_LOD+1] =
{
	"lowest_label",
	"low_label",
	"medium_label",
	"high_label",
	"I went off the end of the lod_label_name array.  Me so smart."
};

BOOL stop_gloderror()
{
	GLuint error = glodGetError();

	if (error != GLOD_NO_ERROR)
	{
		LL_WARNS() << "GLOD error detected, cannot generate LOD: " << std::hex << error << LL_ENDL;
		return TRUE;
	}

	return FALSE;
}

LLViewerFetchedTexture* bindMaterialDiffuseTexture(const LLImportMaterial& material)
{
	LLViewerFetchedTexture *texture = LLViewerTextureManager::getFetchedTexture(material.getDiffuseMap(), FTT_DEFAULT, TRUE, LLGLTexture::BOOST_PREVIEW);

	if (texture)
	{
		if (texture->getDiscardLevel() > -1)
		{
			gGL.getTexUnit(0)->bind(texture, true);
			return texture;
		}
	}

	return NULL;
}

std::string stripSuffix(std::string name)
{
	// <FS:Ansariel> Bug fixes in mesh importer by Drake Arconis
	//if ((name.find("_LOD") != -1) || (name.find("_PHYS") != -1))
	if ((name.find("_LOD") != std::string::npos) || (name.find("_PHYS") != std::string::npos))
	// </FS:Ansariel>
	{
		return name.substr(0, name.rfind('_'));
	}
	return name;
}

LLMeshFilePicker::LLMeshFilePicker(LLModelPreview* mp, S32 lod)
// <FS:CR> Threaded Filepickers
//: LLFilePickerThread(LLFilePicker::FFLOAD_COLLADA)
: LLLoadFilePickerThread(LLFilePicker::FFLOAD_COLLADA)
// </FS:CR>
	{
		mMP = mp;
		mLOD = lod;
	}

void LLMeshFilePicker::notify(const std::string& filename)
{
	mMP->loadModel(mFile, mLOD);
}

void FindModel(LLModelLoader::scene& scene, const std::string& name_to_match, LLModel*& baseModelOut, LLMatrix4& matOut)
{
    LLModelLoader::scene::iterator base_iter = scene.begin();
    bool found = false;
    while (!found && (base_iter != scene.end()))
    {
        matOut = base_iter->first;

        LLModelLoader::model_instance_list::iterator base_instance_iter = base_iter->second.begin();
        while (!found && (base_instance_iter != base_iter->second.end()))
        {
		    LLModelInstance& base_instance = *base_instance_iter++;					    		    
            LLModel* base_model = base_instance.mModel;
         
            if (base_model && (base_model->mLabel == name_to_match))
            {
                baseModelOut = base_model;
                return;
            }
        }
        base_iter++;
    }
}

//-----------------------------------------------------------------------------
// LLFloaterModelPreview()
//-----------------------------------------------------------------------------
LLFloaterModelPreview::LLFloaterModelPreview(const LLSD& key) :
LLFloaterModelUploadBase(key),
mUploadBtn(NULL),
mCalculateBtn(NULL)
{
	sInstance = this;
	mLastMouseX = 0;
	mLastMouseY = 0;
	mStatusLock = new LLMutex(NULL);
	mModelPreview = NULL;

	mLODMode[LLModel::LOD_HIGH] = 0;
	for (U32 i = 0; i < LLModel::LOD_HIGH; i++)
	{
		mLODMode[i] = 1;
	}
}

//-----------------------------------------------------------------------------
// postBuild()
//-----------------------------------------------------------------------------
BOOL LLFloaterModelPreview::postBuild()
{
	if (!LLFloater::postBuild())
	{
		return FALSE;
	}

	childSetCommitCallback("cancel_btn", onCancel, this);
	childSetCommitCallback("crease_angle", onGenerateNormalsCommit, this);
	getChild<LLCheckBoxCtrl>("gen_normals")->setCommitCallback(boost::bind(&LLFloaterModelPreview::toggleGenarateNormals, this));

	childSetCommitCallback("lod_generate", onAutoFillCommit, this);

	for (S32 lod = 0; lod <= LLModel::LOD_HIGH; ++lod)
	{
		LLComboBox* lod_source_combo = getChild<LLComboBox>("lod_source_" + lod_name[lod]);
		lod_source_combo->setCommitCallback(boost::bind(&LLFloaterModelPreview::onLoDSourceCommit, this, lod));
		lod_source_combo->setCurrentByIndex(mLODMode[lod]);

		getChild<LLButton>("lod_browse_" + lod_name[lod])->setCommitCallback(boost::bind(&LLFloaterModelPreview::onBrowseLOD, this, lod));
		getChild<LLComboBox>("lod_mode_" + lod_name[lod])->setCommitCallback(boost::bind(&LLFloaterModelPreview::onLODParamCommit, this, lod, false));
		getChild<LLSpinCtrl>("lod_error_threshold_" + lod_name[lod])->setCommitCallback(boost::bind(&LLFloaterModelPreview::onLODParamCommit, this, lod, false));
		getChild<LLSpinCtrl>("lod_triangle_limit_" + lod_name[lod])->setCommitCallback(boost::bind(&LLFloaterModelPreview::onLODParamCommit, this, lod, true));
	}

	childSetCommitCallback("upload_skin", boost::bind(&LLFloaterModelPreview::toggleCalculateButton, this), NULL);
	childSetCommitCallback("upload_joints", boost::bind(&LLFloaterModelPreview::toggleCalculateButton, this), NULL);
	childSetCommitCallback("lock_scale_if_joint_position", boost::bind(&LLFloaterModelPreview::toggleCalculateButton, this), NULL);
	childSetCommitCallback("upload_textures", boost::bind(&LLFloaterModelPreview::toggleCalculateButton, this), NULL);

	childSetTextArg("status", "[STATUS]", getString("status_idle"));

	childSetAction("ok_btn", onUpload, this);
	childDisable("ok_btn");

	childSetAction("reset_btn", onReset, this);

	childSetCommitCallback("preview_lod_combo", onPreviewLODCommit, this);

	childSetCommitCallback("upload_skin", onUploadSkinCommit, this);
	childSetCommitCallback("upload_joints", onUploadJointsCommit, this);
	childSetCommitCallback("lock_scale_if_joint_position", onUploadJointsCommit, this);

	childSetCommitCallback("import_scale", onImportScaleCommit, this);
	childSetCommitCallback("pelvis_offset", onPelvisOffsetCommit, this);

	getChild<LLCheckBoxCtrl>("show_edges")->setCommitCallback(boost::bind(&LLFloaterModelPreview::onViewOptionChecked, this, _1));
	getChild<LLCheckBoxCtrl>("show_physics")->setCommitCallback(boost::bind(&LLFloaterModelPreview::onViewOptionChecked, this, _1));
	getChild<LLCheckBoxCtrl>("show_textures")->setCommitCallback(boost::bind(&LLFloaterModelPreview::onViewOptionChecked, this, _1));
	getChild<LLCheckBoxCtrl>("show_skin_weight")->setCommitCallback(boost::bind(&LLFloaterModelPreview::onViewOptionChecked, this, _1));
	getChild<LLCheckBoxCtrl>("show_joint_positions")->setCommitCallback(boost::bind(&LLFloaterModelPreview::onViewOptionChecked, this, _1));

	childDisable("upload_skin");
	childDisable("upload_joints");
	childDisable("lock_scale_if_joint_position");

	initDecompControls();

	LLView* preview_panel = getChild<LLView>("preview_panel");

	mPreviewRect = preview_panel->getRect();

	initModelPreview();

	//set callbacks for left click on line editor rows
	for (U32 i = 0; i <= LLModel::LOD_HIGH; i++)
	{
		LLTextBox* text = getChild<LLTextBox>(lod_label_name[i]);
		if (text)
		{
			text->setMouseDownCallback(boost::bind(&LLFloaterModelPreview::setPreviewLOD, this, i));
		}

		text = getChild<LLTextBox>(lod_triangles_name[i]);
		if (text)
		{
			text->setMouseDownCallback(boost::bind(&LLFloaterModelPreview::setPreviewLOD, this, i));
		}

		text = getChild<LLTextBox>(lod_vertices_name[i]);
		if (text)
		{
			text->setMouseDownCallback(boost::bind(&LLFloaterModelPreview::setPreviewLOD, this, i));
		}

		text = getChild<LLTextBox>(lod_status_name[i]);
		if (text)
		{
			text->setMouseDownCallback(boost::bind(&LLFloaterModelPreview::setPreviewLOD, this, i));
		}
	}

	// <Ansariel> Changed grid detection and validation URL generation
	//            because of grid manager. This will need adjustments
	//            when OpenSims become mesh-capable!
	//std::string current_grid = LLGridManager::getInstance()->getGridId();
	//std::transform(current_grid.begin(),current_grid.end(),current_grid.begin(),::tolower);
	//std::string validate_url;
	//if (current_grid == "agni")
	//{
	//	validate_url = "http://secondlife.com/my/account/mesh.php";
	//}
	//else if (current_grid == "damballah")
	//{
	//	// Staging grid has its own naming scheme.
	//	validate_url = "http://secondlife-staging.com/my/account/mesh.php";
	//}
	//else
	//{
	//	validate_url = llformat("http://secondlife.%s.lindenlab.com/my/account/mesh.php",current_grid.c_str());
	//}

	std::string current_grid = LLGridManager::getInstance()->getGridId();
	std::transform(current_grid.begin(),current_grid.end(),current_grid.begin(),::tolower);

	std::string validate_url;
	if (LLGridManager::getInstance()->isInSLMain())
	{
		validate_url = "http://secondlife.com/my/account/mesh.php";
	}
	else if (LLGridManager::getInstance()->isInSLBeta())
	{
		validate_url = llformat("http://secondlife.%s.lindenlab.com/my/account/mesh.php", current_grid.c_str());
	}
#ifdef OPENSIM // <FS:AW optional opensim support>
	else
	{
		// TODO: Opensim: Set it to something reasonable
		validate_url = LLGridManager::getInstance()->getLoginPage();
	}
	// </Ansariel>
// <FS:CR> Show an alert dialog if using the Opensim viewer as functionality will be limited without Havok
	LLSD args;
	args["FEATURE"] = getString("no_havok");
	LLNotificationsUtil::add("NoHavok", args);
// </FS:CR>
#endif // OPENSIM <FS:AW optional opensim support>

	getChild<LLTextBox>("warning_message")->setTextArg("[VURL]", validate_url);

	mUploadBtn = getChild<LLButton>("ok_btn");
	mCalculateBtn = getChild<LLButton>("calculate_btn");

	if (LLConvexDecomposition::getInstance() != NULL)
	{
	mCalculateBtn->setClickedCallback(boost::bind(&LLFloaterModelPreview::onClickCalculateBtn, this));

	toggleCalculateButton(true);
	}
	else
	{
		mCalculateBtn->setEnabled(false);
	}

	return TRUE;
}

//-----------------------------------------------------------------------------
// LLFloaterModelPreview()
//-----------------------------------------------------------------------------
LLFloaterModelPreview::~LLFloaterModelPreview()
{
	sInstance = NULL;
	
	if ( mModelPreview )
	{
		delete mModelPreview;
	}

	delete mStatusLock;
	mStatusLock = NULL;
}

void LLFloaterModelPreview::initModelPreview()
{
	if (mModelPreview)
	{
		delete mModelPreview;
	}

	mModelPreview = new LLModelPreview(512, 512, this );
	mModelPreview->setPreviewTarget(16.f);
	mModelPreview->setDetailsCallback(boost::bind(&LLFloaterModelPreview::setDetails, this, _1, _2, _3, _4, _5));
	mModelPreview->setModelUpdatedCallback(boost::bind(&LLFloaterModelPreview::toggleCalculateButton, this, _1));
}

void LLFloaterModelPreview::onViewOptionChecked(LLUICtrl* ctrl)
{
	if (mModelPreview)
	{
		mModelPreview->mViewOption[ctrl->getName()] = !mModelPreview->mViewOption[ctrl->getName()];
		
		mModelPreview->refresh();
	}
}

bool LLFloaterModelPreview::isViewOptionChecked(const LLSD& userdata)
{
	if (mModelPreview)
	{
		return mModelPreview->mViewOption[userdata.asString()];
	}

	return false;
}

bool LLFloaterModelPreview::isViewOptionEnabled(const LLSD& userdata)
{
	return getChildView(userdata.asString())->getEnabled();
}

void LLFloaterModelPreview::setViewOptionEnabled(const std::string& option, bool enabled)
{
	childSetEnabled(option, enabled);
}

void LLFloaterModelPreview::enableViewOption(const std::string& option)
{
	setViewOptionEnabled(option, true);
}

void LLFloaterModelPreview::disableViewOption(const std::string& option)
{
	setViewOptionEnabled(option, false);
}

void LLFloaterModelPreview::loadModel(S32 lod)
{
	// <FS:Ansariel> FIRE-15204: Viewer crashes when clicking "upload model" quickly twice then closing both filepickers
	if (mModelPreview->mLoading)
	{
		return;
	}
	// </FS:Ansariel>

	mModelPreview->mLoading = true;
	if (lod == LLModel::LOD_PHYSICS)
	{
		// loading physics from file
		mModelPreview->mPhysicsSearchLOD = lod;
	}

	(new LLMeshFilePicker(mModelPreview, lod))->getFile();
}

void LLFloaterModelPreview::loadModel(S32 lod, const std::string& file_name, bool force_disable_slm)
{
	// <FS:Ansariel> FIRE-15204: Viewer crashes when clicking "upload model" quickly twice then closing both filepickers
	if (mModelPreview->mLoading)
	{
		return;
	}
	// </FS:Ansariel>

	mModelPreview->mLoading = true;

	mModelPreview->loadModel(file_name, lod, force_disable_slm);
}

void LLFloaterModelPreview::onClickCalculateBtn()
{
	mModelPreview->rebuildUploadData();

	bool upload_skinweights = childGetValue("upload_skin").asBoolean();
	bool upload_joint_positions = childGetValue("upload_joints").asBoolean();
    bool lock_scale_if_joint_position = childGetValue("lock_scale_if_joint_position").asBoolean();

    if (upload_joint_positions)
    {
        // Diagnostic message showing list of joints for which joint offsets are defined.
        // FIXME - given time, would be much better to put this in the UI, in updateStatusMessages().
		mModelPreview->getPreviewAvatar()->showAttachmentOverrides();
    }

	mUploadModelUrl.clear();

	gMeshRepo.uploadModel(mModelPreview->mUploadData, mModelPreview->mPreviewScale,
                          childGetValue("upload_textures").asBoolean(), 
                          upload_skinweights, upload_joint_positions, lock_scale_if_joint_position,
                          mUploadModelUrl, false,
						  getWholeModelFeeObserverHandle());

	toggleCalculateButton(false);
	mUploadBtn->setEnabled(false);
}

//static
void LLFloaterModelPreview::onImportScaleCommit(LLUICtrl*,void* userdata)
{
	LLFloaterModelPreview *fp =(LLFloaterModelPreview *)userdata;

	if (!fp->mModelPreview)
	{
		return;
	}

	fp->mModelPreview->mDirty = true;

	fp->toggleCalculateButton(true);

	fp->mModelPreview->refresh();
}
//static
void LLFloaterModelPreview::onPelvisOffsetCommit( LLUICtrl*, void* userdata )
{
	LLFloaterModelPreview *fp =(LLFloaterModelPreview*)userdata;

	if (!fp->mModelPreview)
	{
		return;
	}

	fp->mModelPreview->mDirty = true;

	fp->toggleCalculateButton(true);

	fp->mModelPreview->refresh();
}

//static
void LLFloaterModelPreview::onUploadJointsCommit(LLUICtrl*,void* userdata)
{
	LLFloaterModelPreview *fp =(LLFloaterModelPreview *)userdata;

	if (!fp->mModelPreview)
	{
		return;
	}

	fp->mModelPreview->refresh();
}

//static
void LLFloaterModelPreview::onUploadSkinCommit(LLUICtrl*,void* userdata)
{
	LLFloaterModelPreview *fp =(LLFloaterModelPreview *)userdata;

	if (!fp->mModelPreview)
	{
		return;
	}
	fp->mModelPreview->refresh();
	fp->mModelPreview->resetPreviewTarget();
	fp->mModelPreview->clearBuffers();
}

//static
void LLFloaterModelPreview::onPreviewLODCommit(LLUICtrl* ctrl, void* userdata)
{
	LLFloaterModelPreview *fp =(LLFloaterModelPreview *)userdata;

	if (!fp->mModelPreview)
	{
		return;
	}

	S32 which_mode = 0;

	LLComboBox* combo = (LLComboBox*) ctrl;

	which_mode = (NUM_LOD-1)-combo->getFirstSelectedIndex(); // combo box list of lods is in reverse order

	fp->mModelPreview->setPreviewLOD(which_mode);
}

//static
void LLFloaterModelPreview::onGenerateNormalsCommit(LLUICtrl* ctrl, void* userdata)
{
	LLFloaterModelPreview* fp = (LLFloaterModelPreview*) userdata;

	fp->mModelPreview->generateNormals();
}

void LLFloaterModelPreview::toggleGenarateNormals()
{
	bool enabled = childGetValue("gen_normals").asBoolean();
	childSetEnabled("crease_angle", enabled);
	if(enabled) {
		mModelPreview->generateNormals();
	} else {
		mModelPreview->restoreNormals();
	}
}

//static
void LLFloaterModelPreview::onExplodeCommit(LLUICtrl* ctrl, void* userdata)
{
	LLFloaterModelPreview* fp = LLFloaterModelPreview::sInstance;

	fp->mModelPreview->refresh();
}

//static
void LLFloaterModelPreview::onAutoFillCommit(LLUICtrl* ctrl, void* userdata)
{
	LLFloaterModelPreview* fp = (LLFloaterModelPreview*) userdata;

    fp->mModelPreview->queryLODs();
}

void LLFloaterModelPreview::onLODParamCommit(S32 lod, bool enforce_tri_limit)
{
	mModelPreview->onLODParamCommit(lod, enforce_tri_limit);

	//refresh LoDs that reference this one
	for (S32 i = lod - 1; i >= 0; --i)
	{
		LLComboBox* lod_source_combo = getChild<LLComboBox>("lod_source_" + lod_name[i]);
		if (lod_source_combo->getCurrentIndex() == LLModelPreview::USE_LOD_ABOVE)
		{
			onLoDSourceCommit(i);
		}
		else
		{
			break;
		}
	}
}


//-----------------------------------------------------------------------------
// draw()
//-----------------------------------------------------------------------------
void LLFloaterModelPreview::draw()
{
    LLFloater::draw();

    if (!mModelPreview)
    {
        return;
    }

	mModelPreview->update();

	if (!mModelPreview->mLoading)
	{
		if ( mModelPreview->getLoadState() == LLModelLoader::ERROR_MATERIALS )
		{
			childSetTextArg("status", "[STATUS]", getString("status_material_mismatch"));
		}
		else
		if ( mModelPreview->getLoadState() > LLModelLoader::ERROR_MODEL )
		{
			childSetTextArg("status", "[STATUS]", getString(LLModel::getStatusString(mModelPreview->getLoadState() - LLModelLoader::ERROR_MODEL)));
		}
		else
		if ( mModelPreview->getLoadState() == LLModelLoader::ERROR_PARSING )
		{
			childSetTextArg("status", "[STATUS]", getString("status_parse_error"));
			toggleCalculateButton(false);
		}
		else
		{
			childSetTextArg("status", "[STATUS]", getString("status_idle"));
		}
	}

	childSetTextArg("prim_cost", "[PRIM_COST]", llformat("%d", mModelPreview->mResourceCost));
	childSetTextArg("description_label", "[TEXTURES]", llformat("%d", mModelPreview->mTextureSet.size()));

    if (mModelPreview->lodsReady())
	{
		gGL.color3f(1.f, 1.f, 1.f);

		gGL.getTexUnit(0)->bind(mModelPreview);


		LLView* preview_panel = getChild<LLView>("preview_panel");

		LLRect rect = preview_panel->getRect();
		if (rect != mPreviewRect)
		{
			mModelPreview->refresh();
			mPreviewRect = preview_panel->getRect();
		}

		// <FS:Ansariel> Remove QUADS rendering mode
		//gGL.begin( LLRender::QUADS );
		//{
		//	gGL.texCoord2f(0.f, 1.f);
		//	gGL.vertex2i(mPreviewRect.mLeft, mPreviewRect.mTop-1);
		//	gGL.texCoord2f(0.f, 0.f);
		//	gGL.vertex2i(mPreviewRect.mLeft, mPreviewRect.mBottom);
		//	gGL.texCoord2f(1.f, 0.f);
		//	gGL.vertex2i(mPreviewRect.mRight-1, mPreviewRect.mBottom);
		//	gGL.texCoord2f(1.f, 1.f);
		//	gGL.vertex2i(mPreviewRect.mRight-1, mPreviewRect.mTop-1);
		//}
		//gGL.end();
		gGL.begin( LLRender::TRIANGLES );
		{
			gGL.texCoord2f(0.f, 1.f);
			gGL.vertex2i(mPreviewRect.mLeft, mPreviewRect.mTop-1);
			gGL.texCoord2f(0.f, 0.f);
			gGL.vertex2i(mPreviewRect.mLeft, mPreviewRect.mBottom);
			gGL.texCoord2f(1.f, 0.f);
			gGL.vertex2i(mPreviewRect.mRight-1, mPreviewRect.mBottom);

			gGL.texCoord2f(1.f, 0.f);
			gGL.vertex2i(mPreviewRect.mRight-1, mPreviewRect.mBottom);
			gGL.texCoord2f( 1.f, 1.f );
			gGL.vertex2i( mPreviewRect.mRight - 1, mPreviewRect.mTop - 1 );
			gGL.texCoord2f( 0.f, 1.f );
			gGL.vertex2i(mPreviewRect.mLeft, mPreviewRect.mTop-1);
		}
		gGL.end();
		// </FS:Ansariel>

		gGL.getTexUnit(0)->unbind(LLTexUnit::TT_TEXTURE);
	}
}

//-----------------------------------------------------------------------------
// handleMouseDown()
//-----------------------------------------------------------------------------
BOOL LLFloaterModelPreview::handleMouseDown(S32 x, S32 y, MASK mask)
{
	if (mPreviewRect.pointInRect(x, y))
	{
		bringToFront( x, y );
		gFocusMgr.setMouseCapture(this);
		gViewerWindow->hideCursor();
		mLastMouseX = x;
		mLastMouseY = y;
		return TRUE;
	}

	return LLFloater::handleMouseDown(x, y, mask);
}

//-----------------------------------------------------------------------------
// handleMouseUp()
//-----------------------------------------------------------------------------
BOOL LLFloaterModelPreview::handleMouseUp(S32 x, S32 y, MASK mask)
{
	gFocusMgr.setMouseCapture(FALSE);
	gViewerWindow->showCursor();
	return LLFloater::handleMouseUp(x, y, mask);
}

//-----------------------------------------------------------------------------
// handleHover()
//-----------------------------------------------------------------------------
BOOL LLFloaterModelPreview::handleHover	(S32 x, S32 y, MASK mask)
{
	MASK local_mask = mask & ~MASK_ALT;

	if (mModelPreview && hasMouseCapture())
	{
		if (local_mask == MASK_PAN)
		{
			// pan here
			mModelPreview->pan((F32)(x - mLastMouseX) * -0.005f, (F32)(y - mLastMouseY) * -0.005f);
		}
		else if (local_mask == MASK_ORBIT)
		{
			F32 yaw_radians = (F32)(x - mLastMouseX) * -0.01f;
			F32 pitch_radians = (F32)(y - mLastMouseY) * 0.02f;

			mModelPreview->rotate(yaw_radians, pitch_radians);
		}
		else
		{

			F32 yaw_radians = (F32)(x - mLastMouseX) * -0.01f;
			F32 zoom_amt = (F32)(y - mLastMouseY) * 0.02f;

			mModelPreview->rotate(yaw_radians, 0.f);
			mModelPreview->zoom(zoom_amt);
		}


		mModelPreview->refresh();

		LLUI::setMousePositionLocal(this, mLastMouseX, mLastMouseY);
	}

	if (!mPreviewRect.pointInRect(x, y) || !mModelPreview)
	{
		return LLFloater::handleHover(x, y, mask);
	}
	else if (local_mask == MASK_ORBIT)
	{
		gViewerWindow->setCursor(UI_CURSOR_TOOLCAMERA);
	}
	else if (local_mask == MASK_PAN)
	{
		gViewerWindow->setCursor(UI_CURSOR_TOOLPAN);
	}
	else
	{
		gViewerWindow->setCursor(UI_CURSOR_TOOLZOOMIN);
	}

	return TRUE;
}

//-----------------------------------------------------------------------------
// handleScrollWheel()
//-----------------------------------------------------------------------------
BOOL LLFloaterModelPreview::handleScrollWheel(S32 x, S32 y, S32 clicks)
{
	if (mPreviewRect.pointInRect(x, y) && mModelPreview)
	{
		mModelPreview->zoom((F32)clicks * -0.2f);
		mModelPreview->refresh();
	}

	return TRUE;
}

/*virtual*/
void LLFloaterModelPreview::onOpen(const LLSD& key)
{
	LLModelPreview::sIgnoreLoadedCallback = false;
	requestAgentUploadPermissions();
}

/*virtual*/
void LLFloaterModelPreview::onClose(bool app_quitting)
{
	LLModelPreview::sIgnoreLoadedCallback = true;
}

//static
void LLFloaterModelPreview::onPhysicsParamCommit(LLUICtrl* ctrl, void* data)
{
	if (LLConvexDecomposition::getInstance() == NULL)
	{
		LL_INFOS() << "convex decomposition tool is a stub on this platform. cannot get decomp." << LL_ENDL;
		return;
	}

	if (sInstance)
	{
		LLCDParam* param = (LLCDParam*) data;
		std::string name(param->mName);

		LLSD value = ctrl->getValue();

		if("Retain%" == name)
		{
			value = ctrl->getValue().asReal() / RETAIN_COEFFICIENT;
		}

		sInstance->mDecompParams[name] = value;

		if (name == "Simplify Method")
		{
			bool show_retain = false;
			bool show_detail = true;

			if (ctrl->getValue().asInteger() == 0)
			{
				 show_retain = true;
				 show_detail = false;
			}

			sInstance->childSetVisible("Retain%", show_retain);
			sInstance->childSetVisible("Retain%_label", show_retain);

			sInstance->childSetVisible("Detail Scale", show_detail);
			sInstance->childSetVisible("Detail Scale label", show_detail);
		}
	}
}

//static
void LLFloaterModelPreview::onPhysicsStageExecute(LLUICtrl* ctrl, void* data)
{
	LLCDStageData* stage_data = (LLCDStageData*) data;
	std::string stage = stage_data->mName;

	if (sInstance)
	{
		if (!sInstance->mCurRequest.empty())
		{
			LL_INFOS() << "Decomposition request still pending." << LL_ENDL;
			return;
		}

		if (sInstance->mModelPreview)
		{
			for (S32 i = 0; i < sInstance->mModelPreview->mModel[LLModel::LOD_PHYSICS].size(); ++i)
			{
				LLModel* mdl = sInstance->mModelPreview->mModel[LLModel::LOD_PHYSICS][i];
				DecompRequest* request = new DecompRequest(stage, mdl);
				sInstance->mCurRequest.insert(request);
				gMeshRepo.mDecompThread->submitRequest(request);
			}
		}

		if (stage == "Decompose")
		{
			sInstance->setStatusMessage(sInstance->getString("decomposing"));
			sInstance->childSetVisible("Decompose", false);
			sInstance->childSetVisible("decompose_cancel", true);
			sInstance->childDisable("Simplify");
		}
		else if (stage == "Simplify")
		{
			sInstance->setStatusMessage(sInstance->getString("simplifying"));
			sInstance->childSetVisible("Simplify", false);
			sInstance->childSetVisible("simplify_cancel", true);
			sInstance->childDisable("Decompose");
		}
	}
}

//static
void LLFloaterModelPreview::onPhysicsBrowse(LLUICtrl* ctrl, void* userdata)
{
	sInstance->loadModel(LLModel::LOD_PHYSICS);
}

//static
void LLFloaterModelPreview::onPhysicsUseLOD(LLUICtrl* ctrl, void* userdata)
{
	S32 num_lods = 4;
	S32 which_mode;

	LLCtrlSelectionInterface* iface = sInstance->childGetSelectionInterface("physics_lod_combo");
	if (iface)
	{
		which_mode = iface->getFirstSelectedIndex();
	}
	else
	{
		LL_WARNS() << "no iface" << LL_ENDL;
		return;
	}

	if (which_mode <= 0)
	{
		LL_WARNS() << "which_mode out of range, " << which_mode << LL_ENDL;
	}

	S32 file_mode = iface->getItemCount() - 1;
	if (which_mode < file_mode)
	{
		S32 which_lod = num_lods - which_mode;
		sInstance->mModelPreview->setPhysicsFromLOD(which_lod);
	}

	LLModelPreview *model_preview = sInstance->mModelPreview;
	if (model_preview)
	{
		model_preview->refresh();
		model_preview->updateStatusMessages();
	}
}

//static 
void LLFloaterModelPreview::onCancel(LLUICtrl* ctrl, void* data)
{
	if (sInstance)
	{
		sInstance->closeFloater(false);
	}
}

//static
void LLFloaterModelPreview::onPhysicsStageCancel(LLUICtrl* ctrl, void*data)
{
	if (sInstance)
	{
		for (std::set<LLPointer<DecompRequest> >::iterator iter = sInstance->mCurRequest.begin();
			iter != sInstance->mCurRequest.end(); ++iter)
		{
		    DecompRequest* req = *iter;
		    req->mContinue = 0;
		}

		sInstance->mCurRequest.clear();

		if (sInstance->mModelPreview)
		{
			sInstance->mModelPreview->updateStatusMessages();
		}
	}
}

void LLFloaterModelPreview::initDecompControls()
{
	LLSD key;

	childSetCommitCallback("simplify_cancel", onPhysicsStageCancel, NULL);
	childSetCommitCallback("decompose_cancel", onPhysicsStageCancel, NULL);

	childSetCommitCallback("physics_lod_combo", onPhysicsUseLOD, NULL);
	childSetCommitCallback("physics_browse", onPhysicsBrowse, NULL);

	static const LLCDStageData* stage = NULL;
	static S32 stage_count = 0;

	if (!stage && LLConvexDecomposition::getInstance() != NULL)
	{
		stage_count = LLConvexDecomposition::getInstance()->getStages(&stage);
	}

	static const LLCDParam* param = NULL;
	static S32 param_count = 0;
	if (!param && LLConvexDecomposition::getInstance() != NULL)
	{
		param_count = LLConvexDecomposition::getInstance()->getParameters(&param);
	}

	for (S32 j = stage_count-1; j >= 0; --j)
	{
		LLButton* button = getChild<LLButton>(stage[j].mName);
		if (button)
		{
			button->setCommitCallback(onPhysicsStageExecute, (void*) &stage[j]);
		}

		gMeshRepo.mDecompThread->mStageID[stage[j].mName] = j;
		// protected against stub by stage_count being 0 for stub above
		LLConvexDecomposition::getInstance()->registerCallback(j, LLPhysicsDecomp::llcdCallback);

		//LL_INFOS() << "Physics decomp stage " << stage[j].mName << " (" << j << ") parameters:" << LL_ENDL;
		//LL_INFOS() << "------------------------------------" << LL_ENDL;

		for (S32 i = 0; i < param_count; ++i)
		{
			if (param[i].mStage != j)
			{
				continue;
			}

			std::string name(param[i].mName ? param[i].mName : "");
			std::string description(param[i].mDescription ? param[i].mDescription : "");

			std::string type = "unknown";

			LL_INFOS() << name << " - " << description << LL_ENDL;

			if (param[i].mType == LLCDParam::LLCD_FLOAT)
			{
				mDecompParams[param[i].mName] = LLSD(param[i].mDefault.mFloat);
				//LL_INFOS() << "Type: float, Default: " << param[i].mDefault.mFloat << LL_ENDL;


				LLUICtrl* ctrl = getChild<LLUICtrl>(name);
				if (LLSliderCtrl* slider = dynamic_cast<LLSliderCtrl*>(ctrl))
				{
					slider->setMinValue(param[i].mDetails.mRange.mLow.mFloat);
					slider->setMaxValue(param[i].mDetails.mRange.mHigh.mFloat);
					slider->setIncrement(param[i].mDetails.mRange.mDelta.mFloat);
					slider->setValue(param[i].mDefault.mFloat);
					slider->setCommitCallback(onPhysicsParamCommit, (void*) &param[i]);
				}
				else if (LLSpinCtrl* spinner = dynamic_cast<LLSpinCtrl*>(ctrl))
				{
					bool is_retain_ctrl = "Retain%" == name;
					double coefficient = is_retain_ctrl ? RETAIN_COEFFICIENT : 1.f;

					spinner->setMinValue(param[i].mDetails.mRange.mLow.mFloat * coefficient);
					spinner->setMaxValue(param[i].mDetails.mRange.mHigh.mFloat * coefficient);
					spinner->setIncrement(param[i].mDetails.mRange.mDelta.mFloat * coefficient);
					spinner->setValue(param[i].mDefault.mFloat * coefficient);
					spinner->setCommitCallback(onPhysicsParamCommit, (void*) &param[i]);
				}
				else if (LLComboBox* combo_box = dynamic_cast<LLComboBox*>(ctrl))
				{
					float min = param[i].mDetails.mRange.mLow.mFloat;
					float max = param[i].mDetails.mRange.mHigh.mFloat;
					float delta = param[i].mDetails.mRange.mDelta.mFloat;

					if ("Cosine%" == name)
					{
						createSmoothComboBox(combo_box, min, max);
					}
					else
					{
						for(float value = min; value <= max; value += delta)
						{
							std::string label = llformat("%.1f", value);
							combo_box->add(label, value, ADD_BOTTOM, true);
						}
						combo_box->setValue(param[i].mDefault.mFloat);

					}

					combo_box->setCommitCallback(onPhysicsParamCommit, (void*) &param[i]);
				}
			}
			else if (param[i].mType == LLCDParam::LLCD_INTEGER)
			{
				mDecompParams[param[i].mName] = LLSD(param[i].mDefault.mIntOrEnumValue);
				//LL_INFOS() << "Type: integer, Default: " << param[i].mDefault.mIntOrEnumValue << LL_ENDL;


				LLUICtrl* ctrl = getChild<LLUICtrl>(name);
				if (LLSliderCtrl* slider = dynamic_cast<LLSliderCtrl*>(ctrl))
				{
					slider->setMinValue(param[i].mDetails.mRange.mLow.mIntOrEnumValue);
					slider->setMaxValue(param[i].mDetails.mRange.mHigh.mIntOrEnumValue);
					slider->setIncrement(param[i].mDetails.mRange.mDelta.mIntOrEnumValue);
					slider->setValue(param[i].mDefault.mIntOrEnumValue);
					slider->setCommitCallback(onPhysicsParamCommit, (void*) &param[i]);
				}
				else if (LLComboBox* combo_box = dynamic_cast<LLComboBox*>(ctrl))
				{
					for(int k = param[i].mDetails.mRange.mLow.mIntOrEnumValue; k<=param[i].mDetails.mRange.mHigh.mIntOrEnumValue; k+=param[i].mDetails.mRange.mDelta.mIntOrEnumValue)
					{
						std::string name = llformat("%.1d", k);
						combo_box->add(name, k, ADD_BOTTOM, true);
					}
					combo_box->setValue(param[i].mDefault.mIntOrEnumValue);
					combo_box->setCommitCallback(onPhysicsParamCommit, (void*) &param[i]);
				}
			}
			else if (param[i].mType == LLCDParam::LLCD_BOOLEAN)
			{
				mDecompParams[param[i].mName] = LLSD(param[i].mDefault.mBool);
				//LL_INFOS() << "Type: boolean, Default: " << (param[i].mDefault.mBool ? "True" : "False") << LL_ENDL;

				LLCheckBoxCtrl* check_box = getChild<LLCheckBoxCtrl>(name);
				if (check_box)
				{
					check_box->setValue(param[i].mDefault.mBool);
					check_box->setCommitCallback(onPhysicsParamCommit, (void*) &param[i]);
				}
			}
			else if (param[i].mType == LLCDParam::LLCD_ENUM)
			{
				mDecompParams[param[i].mName] = LLSD(param[i].mDefault.mIntOrEnumValue);
				//LL_INFOS() << "Type: enum, Default: " << param[i].mDefault.mIntOrEnumValue << LL_ENDL;

				{ //plug into combo box

					//LL_INFOS() << "Accepted values: " << LL_ENDL;
					LLComboBox* combo_box = getChild<LLComboBox>(name);
					for (S32 k = 0; k < param[i].mDetails.mEnumValues.mNumEnums; ++k)
					{
						//LL_INFOS() << param[i].mDetails.mEnumValues.mEnumsArray[k].mValue
						//	<< " - " << param[i].mDetails.mEnumValues.mEnumsArray[k].mName << LL_ENDL;

						std::string name(param[i].mDetails.mEnumValues.mEnumsArray[k].mName);
						std::string localized_name;
						bool is_localized = LLTrans::findString(localized_name, name);

						combo_box->add(is_localized ? localized_name : name,
							LLSD::Integer(param[i].mDetails.mEnumValues.mEnumsArray[k].mValue));
					}
					combo_box->setValue(param[i].mDefault.mIntOrEnumValue);
					combo_box->setCommitCallback(onPhysicsParamCommit, (void*) &param[i]);
				}

				//LL_INFOS() << "----" << LL_ENDL;
			}
			//LL_INFOS() << "-----------------------------" << LL_ENDL;
		}
	}

	childSetCommitCallback("physics_explode", LLFloaterModelPreview::onExplodeCommit, this);
}

void LLFloaterModelPreview::createSmoothComboBox(LLComboBox* combo_box, float min, float max)
{
	float delta = (max - min) / SMOOTH_VALUES_NUMBER;
	int ilabel = 0;

	combo_box->add("0 (none)", ADD_BOTTOM, true);

	for(float value = min + delta; value < max; value += delta)
	{
		std::string label = (++ilabel == SMOOTH_VALUES_NUMBER) ? "10 (max)" : llformat("%.1d", ilabel);
		combo_box->add(label, value, ADD_BOTTOM, true);
	}


}

//-----------------------------------------------------------------------------
// onMouseCaptureLost()
//-----------------------------------------------------------------------------
// static
void LLFloaterModelPreview::onMouseCaptureLostModelPreview(LLMouseHandler* handler)
{
	gViewerWindow->showCursor();
}

//-----------------------------------------------------------------------------
// LLModelPreview
//-----------------------------------------------------------------------------

LLModelPreview::LLModelPreview(S32 width, S32 height, LLFloater* fmp)
: LLViewerDynamicTexture(width, height, 3, ORDER_MIDDLE, FALSE), LLMutex(NULL)
, mLodsQuery()
, mLodsWithParsingError()
, mPelvisZOffset( 0.0f )
, mLegacyRigValid( false )
, mRigValidJointUpload( false )
, mPhysicsSearchLOD( LLModel::LOD_PHYSICS )
, mResetJoints( false )
, mModelNoErrors( true )
, mLastJointUpdate( false )
{
	mNeedsUpdate = TRUE;
	mCameraDistance = 0.f;
	mCameraYaw = 0.f;
	mCameraPitch = 0.f;
	mCameraZoom = 1.f;
	mTextureName = 0;
	mPreviewLOD = 0;
	mModelLoader = NULL;
	mMaxTriangleLimit = 0;
	mDirty = false;
	mGenLOD = false;
	mLoading = false;
	mLoadState = LLModelLoader::STARTING;
	mGroup = 0;
	mLODFrozen = false;
	mBuildShareTolerance = 0.f;
	mBuildQueueMode = GLOD_QUEUE_GREEDY;
	mBuildBorderMode = GLOD_BORDER_UNLOCK;
	mBuildOperator = GLOD_OPERATOR_EDGE_COLLAPSE;

	for (U32 i = 0; i < LLModel::NUM_LODS; ++i)
	{
		mRequestedTriangleCount[i] = 0;
		mRequestedCreaseAngle[i] = -1.f;
		mRequestedLoDMode[i] = 0;
		mRequestedErrorThreshold[i] = 0.f;
		mRequestedBuildOperator[i] = 0;
		mRequestedQueueMode[i] = 0;
		mRequestedBorderMode[i] = 0;
		mRequestedShareTolerance[i] = 0.f;
	}

	mViewOption["show_textures"] = false;

	mFMP = fmp;

	mHasPivot = false;
	mModelPivot = LLVector3( 0.0f, 0.0f, 0.0f );
	
	glodInit();

	createPreviewAvatar();
}

LLModelPreview::~LLModelPreview()
{
	// glod apparently has internal mem alignment issues that are angering
	// the heap-check code in windows, these should be hunted down in that
	// TP code, if possible
	//
	// kernel32.dll!HeapFree()  + 0x14 bytes	
	// msvcr100.dll!free(void * pBlock)  Line 51	C
	// glod.dll!glodGetGroupParameteriv()  + 0x119 bytes	
	// glod.dll!glodShutdown()  + 0x77 bytes	
	//

	// WS: Mark the preview avatar as dead, when the floater closes. Prevents memleak!
	mPreviewAvatar->markDead();
	//*HACK : *TODO : turn this back on when we understand why this crashes
	//glodShutdown();
	if(mModelLoader)
	{
		mModelLoader->shutdown();
	}
}

U32 LLModelPreview::calcResourceCost()
{
	assert_main_thread();

	rebuildUploadData();

	//Upload skin is selected BUT check to see if the joints coming in from the asset were malformed.
	if ( mFMP && mFMP->childGetValue("upload_skin").asBoolean() )
	{
		bool uploadingJointPositions = mFMP->childGetValue("upload_joints").asBoolean();
		if ( uploadingJointPositions && !isRigValidForJointPositionUpload() )
		{
			mFMP->childDisable("ok_btn");		
		}		
	}
	
	std::set<LLModel*> accounted;
	U32 num_points = 0;
	U32 num_hulls = 0;

	F32 debug_scale = mFMP ? mFMP->childGetValue("import_scale").asReal() : 1.f;
	mPelvisZOffset = mFMP ? mFMP->childGetValue("pelvis_offset").asReal() : 3.0f;
	
	if ( mFMP && mFMP->childGetValue("upload_joints").asBoolean() )
	{
		// FIXME if preview avatar ever gets reused, this fake mesh ID stuff will fail.
		// see also call to addAttachmentPosOverride.
		LLUUID fake_mesh_id;
		fake_mesh_id.generate();
		getPreviewAvatar()->addPelvisFixup( mPelvisZOffset, fake_mesh_id );
	}

	F32 streaming_cost = 0.f;
	F32 physics_cost = 0.f;
	for (U32 i = 0; i < mUploadData.size(); ++i)
	{
		LLModelInstance& instance = mUploadData[i];
		
		if (accounted.find(instance.mModel) == accounted.end())
		{
			accounted.insert(instance.mModel);

			LLModel::Decomposition& decomp =
			instance.mLOD[LLModel::LOD_PHYSICS] ?
			instance.mLOD[LLModel::LOD_PHYSICS]->mPhysics :
			instance.mModel->mPhysics;
			
			//update instance skin info for each lods pelvisZoffset 
			for ( int j=0; j<LLModel::NUM_LODS; ++j )
			{	
				if ( instance.mLOD[j] )
				{
					instance.mLOD[j]->mSkinInfo.mPelvisOffset = mPelvisZOffset;
				}
			}

			std::stringstream ostr;
			LLSD ret = LLModel::writeModel(ostr,
					   instance.mLOD[4],
					   instance.mLOD[3],
					   instance.mLOD[2],
					   instance.mLOD[1],
					   instance.mLOD[0],
					   decomp,
					   mFMP->childGetValue("upload_skin").asBoolean(),
					   mFMP->childGetValue("upload_joints").asBoolean(),
					   mFMP->childGetValue("lock_scale_if_joint_position").asBoolean(),
					   TRUE,
					   FALSE,
					   instance.mModel->mSubmodelID);
			
			num_hulls += decomp.mHull.size();
			for (U32 i = 0; i < decomp.mHull.size(); ++i)
			{
				num_points += decomp.mHull[i].size();
			}

			//calculate streaming cost
			LLMatrix4 transformation = instance.mTransform;

			LLVector3 position = LLVector3(0, 0, 0) * transformation;

			LLVector3 x_transformed = LLVector3(1, 0, 0) * transformation - position;
			LLVector3 y_transformed = LLVector3(0, 1, 0) * transformation - position;
			LLVector3 z_transformed = LLVector3(0, 0, 1) * transformation - position;
			F32 x_length = x_transformed.normalize();
			F32 y_length = y_transformed.normalize();
			F32 z_length = z_transformed.normalize();
			LLVector3 scale = LLVector3(x_length, y_length, z_length);

			F32 radius = scale.length()*0.5f*debug_scale;

			streaming_cost += LLMeshRepository::getStreamingCost(ret, radius);
		}
	}

	F32 scale = mFMP ? mFMP->childGetValue("import_scale").asReal()*2.f : 2.f;

	mDetailsSignal(mPreviewScale[0]*scale, mPreviewScale[1]*scale, mPreviewScale[2]*scale, streaming_cost, physics_cost);

	updateStatusMessages();

	return (U32) streaming_cost;
}

void LLFloaterModelPreview::setDetails(F32 x, F32 y, F32 z, F32 streaming_cost, F32 physics_cost)
{
	assert_main_thread();
	childSetTextArg("import_dimensions", "[X]", llformat("%.3f", x));
	childSetTextArg("import_dimensions", "[Y]", llformat("%.3f", y));
	childSetTextArg("import_dimensions", "[Z]", llformat("%.3f", z));
}

void LLFloaterModelPreview::setPreviewLOD(S32 lod)
{
	if (mModelPreview)
	{
		mModelPreview->setPreviewLOD(lod);
	}
}


void LLModelPreview::rebuildUploadData()
{
	assert_main_thread();

	mUploadData.clear();
	mTextureSet.clear();

	//fill uploaddata instance vectors from scene data

	std::string requested_name = mFMP->getChild<LLUICtrl>("description_form")->getValue().asString();

	std::string metric = mFMP->getChild<LLUICtrl>("model_category_combo")->getValue().asString();

	LLSpinCtrl* scale_spinner = mFMP->getChild<LLSpinCtrl>("import_scale");

	F32 scale = scale_spinner->getValue().asReal();

	LLMatrix4 scale_mat;
	scale_mat.initScale(LLVector3(scale, scale, scale));

	F32 max_scale = 0.f;

	BOOL importerDebug = gSavedSettings.getBOOL("ImporterDebug");
	BOOL legacyMatching = gSavedSettings.getBOOL("ImporterLegacyMatching");

	for (LLModelLoader::scene::iterator iter = mBaseScene.begin(); iter != mBaseScene.end(); ++iter)
	{ //for each transform in scene
		LLMatrix4 mat		= iter->first;

		// compute position
		LLVector3 position = LLVector3(0, 0, 0) * mat;

		// compute scale
		LLVector3 x_transformed = LLVector3(1, 0, 0) * mat - position;
		LLVector3 y_transformed = LLVector3(0, 1, 0) * mat - position;
		LLVector3 z_transformed = LLVector3(0, 0, 1) * mat - position;
		F32 x_length = x_transformed.normalize();
		F32 y_length = y_transformed.normalize();
		F32 z_length = z_transformed.normalize();

		max_scale = llmax(llmax(llmax(max_scale, x_length), y_length), z_length);

		mat *= scale_mat;

		for (LLModelLoader::model_instance_list::iterator model_iter = iter->second.begin(); model_iter != iter->second.end();)
		{ //for each instance with said transform applied 
			LLModelInstance instance = *model_iter++;

			LLModel* base_model = instance.mModel;
			
			if (base_model && !requested_name.empty())
			{
				base_model->mRequestedLabel = requested_name;
				base_model->mMetric = metric;
			}

			for (int i = LLModel::NUM_LODS - 1; i >= LLModel::LOD_IMPOSTOR; i--)
			{
				LLModel* lod_model = NULL;
				if (!legacyMatching)
				{
					// Fill LOD slots by finding matching meshes by label with name extensions
					// in the appropriate scene for each LOD. This fixes all kinds of issues
					// where the indexed method below fails in spectacular fashion.
					// If you don't take the time to name your LOD and PHYS meshes
					// with the name of their corresponding mesh in the HIGH LOD,
					// then the indexed method will be attempted below.

					LLMatrix4 transform;

					std::string name_to_match = instance.mLabel;
					llassert(!name_to_match.empty());

					int extensionLOD;
					if (i != LLModel::LOD_PHYSICS || mModel[LLModel::LOD_PHYSICS].empty())
					{
						extensionLOD = i;
					}
					else
					{
						//Physics can be inherited from other LODs or loaded, so we need to adjust what extension we are searching for
						extensionLOD = mPhysicsSearchLOD;
					}

					std::string toAdd;
					switch (extensionLOD)
					{
					case LLModel::LOD_IMPOSTOR: toAdd = "_LOD0"; break;
					case LLModel::LOD_LOW:      toAdd = "_LOD1"; break;
					case LLModel::LOD_MEDIUM:   toAdd = "_LOD2"; break;
					case LLModel::LOD_PHYSICS:  toAdd = "_PHYS"; break;
					case LLModel::LOD_HIGH:                      break;
					}

					// <FS:Ansariel> Bug fixes in mesh importer by Drake Arconis
					//if (name_to_match.find(toAdd) == -1)
					if (name_to_match.find(toAdd) == std::string::npos)
					// </FS:Ansariel>
					{
						name_to_match += toAdd;
					}

					FindModel(mScene[i], name_to_match, lod_model, transform);

					if (!lod_model && i != LLModel::LOD_PHYSICS)
					{
						if (importerDebug)
						{
							LL_INFOS() << "Search of" << name_to_match << " in LOD" << i << " list failed. Searching for alternative among LOD lists." << LL_ENDL;
						}

						int searchLOD = (i > LLModel::LOD_HIGH) ? LLModel::LOD_HIGH : i;
						while ((searchLOD <= LLModel::LOD_HIGH) && !lod_model)
						{
							std::string name_to_match = instance.mLabel;
							llassert(!name_to_match.empty());

							std::string toAdd;
							switch (searchLOD)
							{
							case LLModel::LOD_IMPOSTOR: toAdd = "_LOD0"; break;
							case LLModel::LOD_LOW:      toAdd = "_LOD1"; break;
							case LLModel::LOD_MEDIUM:   toAdd = "_LOD2"; break;
							case LLModel::LOD_PHYSICS:  toAdd = "_PHYS"; break;
							case LLModel::LOD_HIGH:                      break;
							}

							// <FS:Ansariel> Bug fixes in mesh importer by Drake Arconis
							//if (name_to_match.find(toAdd) == -1)
							if (name_to_match.find(toAdd) == std::string::npos)
							// </FS:Ansariel>
							{
								name_to_match += toAdd;
							}

							// See if we can find an appropriately named model in LOD 'searchLOD'
							//
							FindModel(mScene[searchLOD], name_to_match, lod_model, transform);
							searchLOD++;
						}
					}
				}
				else
				{
					// Use old method of index-based association
					U32 idx = 0;
					for (idx = 0; idx < mBaseModel.size(); ++idx)
					{
						// find reference instance for this model
						if (mBaseModel[idx] == base_model)
						{
							if (importerDebug)
							{
								LL_INFOS() << "Attempting to use model index " << idx << " for LOD " << i << " of " << instance.mLabel << LL_ENDL;
							}
							break;
						}
					}

					// If the model list for the current LOD includes that index...
					//
					if (mModel[i].size() > idx)
					{
						// Assign that index from the model list for our LOD as the LOD model for this instance
						//
						lod_model = mModel[i][idx];
						if (importerDebug)
						{
							LL_INFOS() << "Indexed match of model index " << idx << " at LOD " << i << " to model named " << lod_model->mLabel << LL_ENDL;
						}
					}
					else if (importerDebug)
					{
						LL_INFOS() << "List of models does not include index " << idx << LL_ENDL;
					}
				}

				if (lod_model)
				{
					if (importerDebug)
					{
						if (i == LLModel::LOD_PHYSICS)
						{
							LL_INFOS() << "Assigning collision for " << instance.mLabel << " to match " << lod_model->mLabel << LL_ENDL;
						}
						else
						{
							LL_INFOS() << "Assigning LOD" << i << " for " << instance.mLabel << " to found match " << lod_model->mLabel << LL_ENDL;
						}
					}
					instance.mLOD[i] = lod_model;
				}
				else
				{
					if (i < LLModel::LOD_HIGH && !lodsReady())
					{
						// assign a placeholder from previous LOD until lod generation is complete.
						// Note: we might need to assign it regardless of conditions like named search does, to prevent crashes.
						instance.mLOD[i] = instance.mLOD[i + 1];
					}
					if (importerDebug)
					{
						LL_INFOS() << "List of models does not include " << instance.mLabel << LL_ENDL;
					}
				}
			}

			LLModel* high_lod_model = instance.mLOD[LLModel::LOD_HIGH];
			if (!high_lod_model)
			{
				setLoadState( LLModelLoader::ERROR_MATERIALS );
				mFMP->childDisable( "calculate_btn" );
			}
			else
			{
				for (U32 i = 0; i < LLModel::NUM_LODS-1; i++)
				{				
					int refFaceCnt = 0;
					int modelFaceCnt = 0;
					llassert(instance.mLOD[i]);
					if (instance.mLOD[i] && !instance.mLOD[i]->matchMaterialOrder(high_lod_model, refFaceCnt, modelFaceCnt ) )
					{
						setLoadState( LLModelLoader::ERROR_MATERIALS );
						mFMP->childDisable( "calculate_btn" );
					}
				}
			}
			instance.mTransform = mat;
			mUploadData.push_back(instance);
		}
	}

	for (U32 lod = 0; lod < LLModel::NUM_LODS-1; lod++)
	{
		// Search for models that are not included into upload data
		// If we found any, that means something we loaded is not a sub-model.
		for (U32 model_ind = 0; model_ind < mModel[lod].size(); ++model_ind)
		{
			bool found_model = false;
			for (LLMeshUploadThread::instance_list::iterator iter = mUploadData.begin(); iter != mUploadData.end(); ++iter)
			{
				LLModelInstance& instance = *iter;
				if (instance.mLOD[lod] == mModel[lod][model_ind])
				{
					found_model = true;
					break;
				}
			}
			if (!found_model && mModel[lod][model_ind] && !mModel[lod][model_ind]->mSubmodelID)
			{
				if (importerDebug)
				{
					LL_INFOS() << "Model " << mModel[lod][model_ind]->mLabel << " was not used - mismatching lod models." <<  LL_ENDL;
				}
				setLoadState( LLModelLoader::ERROR_MATERIALS );
				mFMP->childDisable( "calculate_btn" );
			}
		}
	}

	// <FS:AW> OpenSim limits
	//F32 max_import_scale = (DEFAULT_MAX_PRIM_SCALE-0.1f)/max_scale;
	F32 region_max_prim_scale = LLWorld::getInstance()->getRegionMaxPrimScale();
	F32 max_import_scale = region_max_prim_scale/max_scale;
	// </FS:AW>

	F32 max_axis = llmax(mPreviewScale.mV[0], mPreviewScale.mV[1]);
	max_axis = llmax(max_axis, mPreviewScale.mV[2]);
	max_axis *= 2.f;

	//clamp scale so that total imported model bounding box is smaller than 240m on a side
	max_import_scale = llmin(max_import_scale, 240.f/max_axis);

	scale_spinner->setMaxValue(max_import_scale);

	if (max_import_scale < scale)
	{
		scale_spinner->setValue(max_import_scale);
	}

}

void LLModelPreview::saveUploadData(bool save_skinweights, bool save_joint_positions, bool lock_scale_if_joint_position)
{
	if (!mLODFile[LLModel::LOD_HIGH].empty())
	{
		std::string filename = mLODFile[LLModel::LOD_HIGH];
        std::string slm_filename;

        if (LLModelLoader::getSLMFilename(filename, slm_filename))
        {
			saveUploadData(slm_filename, save_skinweights, save_joint_positions, lock_scale_if_joint_position);
		}
	}
}

void LLModelPreview::saveUploadData(const std::string& filename, 
                                    bool save_skinweights, bool save_joint_positions, bool lock_scale_if_joint_position)
{

	std::set<LLPointer<LLModel> > meshes;
	std::map<LLModel*, std::string> mesh_binary;

	LLModel::hull empty_hull;

	LLSD data;

	data["version"] = SLM_SUPPORTED_VERSION;
	if (!mBaseModel.empty())
	{
		data["name"] = mBaseModel[0]->getName();
	}

	S32 mesh_id = 0;

	//build list of unique models and initialize local id
	for (U32 i = 0; i < mUploadData.size(); ++i)
	{
		LLModelInstance& instance = mUploadData[i];
		
		if (meshes.find(instance.mModel) == meshes.end())
		{
			instance.mModel->mLocalID = mesh_id++;
			meshes.insert(instance.mModel);

			std::stringstream str;
			LLModel::Decomposition& decomp =
				instance.mLOD[LLModel::LOD_PHYSICS].notNull() ? 
				instance.mLOD[LLModel::LOD_PHYSICS]->mPhysics : 
				instance.mModel->mPhysics;

			LLModel::writeModel(str, 
				instance.mLOD[LLModel::LOD_PHYSICS], 
				instance.mLOD[LLModel::LOD_HIGH], 
				instance.mLOD[LLModel::LOD_MEDIUM], 
				instance.mLOD[LLModel::LOD_LOW], 
				instance.mLOD[LLModel::LOD_IMPOSTOR], 
				decomp, 
				save_skinweights, 
                save_joint_positions,
                lock_scale_if_joint_position,
                FALSE, TRUE, instance.mModel->mSubmodelID);
			
			data["mesh"][instance.mModel->mLocalID] = str.str();
		}

		data["instance"][i] = instance.asLLSD();
	}

	llofstream out(filename.c_str(), std::ios_base::out | std::ios_base::binary);
	LLSDSerialize::toBinary(data, out);
	out.flush();
	out.close();
}

void LLModelPreview::clearModel(S32 lod)
{
	if (lod < 0 || lod > LLModel::LOD_PHYSICS)
	{
		return;
	}

	mVertexBuffer[lod].clear();
	mModel[lod].clear();
	mScene[lod].clear();
}

void LLModelPreview::getJointAliases( JointMap& joint_map)
{
    // Get all standard skeleton joints from the preview avatar.
    LLVOAvatar *av = getPreviewAvatar();
    
    //Joint names and aliases come from avatar_skeleton.xml
    
    joint_map = av->getJointAliases();
    for (S32 i = 0; i < av->mNumCollisionVolumes; i++)
    {
        joint_map[av->mCollisionVolumes[i].getName()] = av->mCollisionVolumes[i].getName();
    }
}

void LLModelPreview::loadModel(std::string filename, S32 lod, bool force_disable_slm)
{
	assert_main_thread();

	LLMutexLock lock(this);

	if (lod < LLModel::LOD_IMPOSTOR || lod > LLModel::NUM_LODS - 1)
	{
		LL_WARNS() << "Invalid level of detail: " << lod << LL_ENDL;
		assert(lod >= LLModel::LOD_IMPOSTOR && lod < LLModel::NUM_LODS);
		return;
	}

	// This triggers if you bring up the file picker and then hit CANCEL.
	// Just use the previous model (if any) and ignore that you brought up
	// the file picker.

	if (filename.empty())
	{
		if (mBaseModel.empty())
		{
			// this is the initial file picking. Close the whole floater
			// if we don't have a base model to show for high LOD.
			mFMP->closeFloater(false);
		}
		mLoading = false;
		return;
	}

	if (mModelLoader)
	{
		LL_WARNS() << "Incompleted model load operation pending." << LL_ENDL;
		return;
	}
	
	mLODFile[lod] = filename;

	if (lod == LLModel::LOD_HIGH)
	{
		clearGLODGroup();
	}

    std::map<std::string, std::string> joint_alias_map;
    getJointAliases(joint_alias_map);
    
	mModelLoader = new LLDAELoader(
		filename,
		lod, 
		&LLModelPreview::loadedCallback,
		&LLModelPreview::lookupJointByName,
		&LLModelPreview::loadTextures,
		&LLModelPreview::stateChangedCallback,
		this,
		mJointTransformMap,
		mJointsFromNode,
        joint_alias_map,
		LLSkinningUtil::getMaxJointCount(),
		gSavedSettings.getU32("ImporterModelLimit"),
		gSavedSettings.getBOOL("ImporterPreprocessDAE"));

	if (force_disable_slm)
	{
		mModelLoader->mTrySLM = false;
	}
	else
	{
        // For MAINT-6647, we have set force_disable_slm to true,
        // which means this code path will never be taken. Trying to
        // re-use SLM files has never worked properly; in particular,
        // it tends to force the UI into strange checkbox options
        // which cannot be altered.
        
		//only try to load from slm if viewer is configured to do so and this is the 
		//initial model load (not an LoD or physics shape)
		mModelLoader->mTrySLM = gSavedSettings.getBOOL("MeshImportUseSLM") && mUploadData.empty();
	}
	mModelLoader->start();

	mFMP->childSetTextArg("status", "[STATUS]", mFMP->getString("status_reading_file"));

	setPreviewLOD(lod);

	if ( getLoadState() >= LLModelLoader::ERROR_PARSING )
	{
		mFMP->childDisable("ok_btn");
		mFMP->childDisable( "calculate_btn" );
	}
	
	if (lod == mPreviewLOD)
	{
		mFMP->childSetValue("lod_file_" + lod_name[lod], mLODFile[lod]);
	}
	else if (lod == LLModel::LOD_PHYSICS)
	{
		mFMP->childSetValue("physics_file", mLODFile[lod]);
	}

	mFMP->openFloater();
}

void LLModelPreview::setPhysicsFromLOD(S32 lod)
{
	assert_main_thread();

	if (lod >= 0 && lod <= 3)
	{
		mPhysicsSearchLOD = lod;
		mModel[LLModel::LOD_PHYSICS] = mModel[lod];
		mScene[LLModel::LOD_PHYSICS] = mScene[lod];
		mLODFile[LLModel::LOD_PHYSICS].clear();
		mFMP->childSetValue("physics_file", mLODFile[LLModel::LOD_PHYSICS]);
		mVertexBuffer[LLModel::LOD_PHYSICS].clear();
		rebuildUploadData();
		refresh();
		updateStatusMessages();
	}
}

void LLModelPreview::clearIncompatible(S32 lod)
{
	//Don't discard models if specified model is the physic rep
	if ( lod == LLModel::LOD_PHYSICS )
	{
		return;
	}

	// at this point we don't care about sub-models,
	// different amount of sub-models means face count mismatch, not incompatibility
	U32 lod_size = countRootModels(mModel[lod]);
	for (U32 i = 0; i <= LLModel::LOD_HIGH; i++)
	{ //clear out any entries that aren't compatible with this model
		if (i != lod)
		{
			if (countRootModels(mModel[i]) != lod_size)
			{
				mModel[i].clear();
				mScene[i].clear();
				mVertexBuffer[i].clear();

				if (i == LLModel::LOD_HIGH)
				{
					mBaseModel = mModel[lod];
					clearGLODGroup();
					mBaseScene = mScene[lod];
					mVertexBuffer[5].clear();
				}
			}
		}
	}
}

void LLModelPreview::clearGLODGroup()
{
	if (mGroup)
	{
		for (std::map<LLPointer<LLModel>, U32>::iterator iter = mObject.begin(); iter != mObject.end(); ++iter)
		{
			glodDeleteObject(iter->second);
			stop_gloderror();
		}
		mObject.clear();

		glodDeleteGroup(mGroup);
		stop_gloderror();
		mGroup = 0;
	}
}

void LLModelPreview::loadModelCallback(S32 loaded_lod)
{
	assert_main_thread();

	LLMutexLock lock(this);
	if (!mModelLoader)
	{
		mLoading = false ;
		return;
	}
	if(getLoadState() >= LLModelLoader::ERROR_PARSING)
	{
		mLoading = false ;
		mModelLoader = NULL;
		mLodsWithParsingError.push_back(loaded_lod);
		return ;
	}

	mLodsWithParsingError.erase(std::remove(mLodsWithParsingError.begin(), mLodsWithParsingError.end(), loaded_lod), mLodsWithParsingError.end());
	if(mLodsWithParsingError.empty())
	{
		mFMP->childEnable( "calculate_btn" );
	}

	// Copy determinations about rig so UI will reflect them
	//
	setRigValidForJointPositionUpload(mModelLoader->isRigValidForJointPositionUpload());
	setLegacyRigValid(mModelLoader->isLegacyRigValid());

	mModelLoader->loadTextures() ;

	if (loaded_lod == -1)
	{ //populate all LoDs from model loader scene
		mBaseModel.clear();
		mBaseScene.clear();

		bool skin_weights = false;
		bool joint_positions = false;
		bool lock_scale_if_joint_position = false;

		for (S32 lod = 0; lod < LLModel::NUM_LODS; ++lod)
		{ //for each LoD

			//clear scene and model info
			mScene[lod].clear();
			mModel[lod].clear();
			mVertexBuffer[lod].clear();
			
			if (mModelLoader->mScene.begin()->second[0].mLOD[lod].notNull())
			{ //if this LoD exists in the loaded scene

				//copy scene to current LoD
				mScene[lod] = mModelLoader->mScene;
			
				//touch up copied scene to look like current LoD
				for (LLModelLoader::scene::iterator iter = mScene[lod].begin(); iter != mScene[lod].end(); ++iter)
				{
					LLModelLoader::model_instance_list& list = iter->second;

					for (LLModelLoader::model_instance_list::iterator list_iter = list.begin(); list_iter != list.end(); ++list_iter)
					{	
						//override displayed model with current LoD
						list_iter->mModel = list_iter->mLOD[lod];

						if (!list_iter->mModel)
						{
							continue;
						}

						//add current model to current LoD's model list (LLModel::mLocalID makes a good vector index)
						S32 idx = list_iter->mModel->mLocalID;

						if (mModel[lod].size() <= idx)
						{ //stretch model list to fit model at given index
							mModel[lod].resize(idx+1);
						}

						mModel[lod][idx] = list_iter->mModel;
						if (!list_iter->mModel->mSkinWeights.empty())
						{
							skin_weights = true;

							if (!list_iter->mModel->mSkinInfo.mAlternateBindMatrix.empty())
							{
								joint_positions = true;
							}
							if (list_iter->mModel->mSkinInfo.mLockScaleIfJointPosition)
							{
								lock_scale_if_joint_position = true;
							}
						}
					}
				}
			}
		}

		if (mFMP)
		{
			LLFloaterModelPreview* fmp = (LLFloaterModelPreview*) mFMP;

			if (skin_weights)
			{ //enable uploading/previewing of skin weights if present in .slm file
				fmp->enableViewOption("show_skin_weight");
				mViewOption["show_skin_weight"] = true;
				fmp->childSetValue("upload_skin", true);
			}

			if (joint_positions)
			{ 
				fmp->enableViewOption("show_joint_positions");
				mViewOption["show_joint_positions"] = true;
				fmp->childSetValue("upload_joints", true);
			}

			if (lock_scale_if_joint_position)
			{
				fmp->enableViewOption("lock_scale_if_joint_position");
				mViewOption["lock_scale_if_joint_position"] = true;
				fmp->childSetValue("lock_scale_if_joint_position", true);
			}
		}

		//copy high lod to base scene for LoD generation
		mBaseScene = mScene[LLModel::LOD_HIGH];
		mBaseModel = mModel[LLModel::LOD_HIGH];

		mDirty = true;
		resetPreviewTarget();
	}
	else
	{ //only replace given LoD
		mModel[loaded_lod] = mModelLoader->mModelList;
		mScene[loaded_lod] = mModelLoader->mScene;
		mVertexBuffer[loaded_lod].clear();

		setPreviewLOD(loaded_lod);

		if (loaded_lod == LLModel::LOD_HIGH)
		{ //save a copy of the highest LOD for automatic LOD manipulation
			if (mBaseModel.empty())
			{ //first time we've loaded a model, auto-gen LoD
				mGenLOD = true;
			}

			mBaseModel = mModel[loaded_lod];
			clearGLODGroup();

			mBaseScene = mScene[loaded_lod];
			mVertexBuffer[5].clear();
		}
		else
		{
			BOOL importerDebug = gSavedSettings.getBOOL("ImporterDebug");
			BOOL legacyMatching = gSavedSettings.getBOOL("ImporterLegacyMatching");
			if (!legacyMatching)
			{
				if (!mBaseModel.empty())
				{ 
					BOOL name_based = FALSE;
					BOOL has_submodels = FALSE;
					for (U32 idx = 0; idx < mBaseModel.size(); ++idx)
					{
						if (mBaseModel[idx]->mSubmodelID)
						{ // don't do index-based renaming when the base model has submodels
							has_submodels = TRUE;
							if (importerDebug)
							{
								LL_INFOS() << "High LOD has submodels" << LL_ENDL;
							}
							break;
						}
					}

					for (U32 idx = 0; idx < mModel[loaded_lod].size(); ++idx)
					{
						std::string loaded_name = stripSuffix(mModel[loaded_lod][idx]->mLabel);

						LLModel* found_model = NULL;
						LLMatrix4 transform;
						FindModel(mBaseScene, loaded_name, found_model, transform);
						if (found_model)
						{ // don't rename correctly named models (even if they are placed in a wrong order)
							name_based = TRUE;
						}

						if (mModel[loaded_lod][idx]->mSubmodelID)
						{ // don't rename the models when loaded LOD model has submodels
							has_submodels = TRUE;
						}
					}

					if (importerDebug)
					{
						LL_INFOS() << "Loaded LOD " << loaded_lod << ": correct names" << (name_based ? "" : "NOT ") << "found; submodels " << (has_submodels ? "" : "NOT ") << "found" << LL_ENDL;
					}

					if (!name_based && !has_submodels)
					{ // replace the name of the model loaded for any non-HIGH LOD to match the others (MAINT-5601)
					  // this actually works like "ImporterLegacyMatching" for this particular LOD
						for (U32 idx = 0; idx < mModel[loaded_lod].size() && idx < mBaseModel.size(); ++idx)
						{ 
							std::string name = mBaseModel[idx]->mLabel;
							std::string loaded_name = stripSuffix(mModel[loaded_lod][idx]->mLabel);

							if (loaded_name != name)
							{
								switch (loaded_lod)
								{
								case LLModel::LOD_IMPOSTOR: name += "_LOD0"; break;
								case LLModel::LOD_LOW:      name += "_LOD1"; break;
								case LLModel::LOD_MEDIUM:   name += "_LOD2"; break;
								case LLModel::LOD_PHYSICS:  name += "_PHYS"; break;
								case LLModel::LOD_HIGH:                      break;
								}

								if (importerDebug)
								{
									LL_WARNS() << "Loded model name " << mModel[loaded_lod][idx]->mLabel << " for LOD " << loaded_lod << " doesn't match the base model. Renaming to " << name << LL_ENDL;
								}

								mModel[loaded_lod][idx]->mLabel = name;
							}
						}
					}
				}
			}
		}

		clearIncompatible(loaded_lod);

		mDirty = true;

		if (loaded_lod == LLModel::LOD_HIGH)
		{
			resetPreviewTarget();
		}
	}

	mLoading = false;
	if (mFMP)
	{
		mFMP->getChild<LLCheckBoxCtrl>("confirm_checkbox")->set(FALSE);
		if (!mBaseModel.empty())
		{
			const std::string& model_name = mBaseModel[0]->getName();
			LLLineEditor* description_form = mFMP->getChild<LLLineEditor>("description_form");
			if (description_form->getText().empty())
			{
				description_form->setText(model_name);
			}
		}
	}
	refresh();

	mModelLoadedSignal();

	mModelLoader = NULL;
}

void LLModelPreview::resetPreviewTarget()
{
	if ( mModelLoader )
	{
		mPreviewTarget = (mModelLoader->mExtents[0] + mModelLoader->mExtents[1]) * 0.5f;
		mPreviewScale = (mModelLoader->mExtents[1] - mModelLoader->mExtents[0]) * 0.5f;
	}

	setPreviewTarget(mPreviewScale.magVec()*10.f);
}

void LLModelPreview::generateNormals()
{
	assert_main_thread();

	S32 which_lod = mPreviewLOD;

	if (which_lod > 4 || which_lod < 0 ||
		mModel[which_lod].empty())
	{
		return;
	}

	F32 angle_cutoff = mFMP->childGetValue("crease_angle").asReal();

	mRequestedCreaseAngle[which_lod] = angle_cutoff;

	angle_cutoff *= DEG_TO_RAD;

	if (which_lod == 3 && !mBaseModel.empty())
	{
		if(mBaseModelFacesCopy.empty())
		{
			mBaseModelFacesCopy.reserve(mBaseModel.size());
			for (LLModelLoader::model_list::iterator it = mBaseModel.begin(), itE = mBaseModel.end(); it != itE; ++it)
			{
				v_LLVolumeFace_t faces;
				(*it)->copyFacesTo(faces);
				mBaseModelFacesCopy.push_back(faces);
			}
		}

		for (LLModelLoader::model_list::iterator it = mBaseModel.begin(), itE = mBaseModel.end(); it != itE; ++it)
		{
			(*it)->generateNormals(angle_cutoff);
		}

		mVertexBuffer[5].clear();
	}

	bool perform_copy = mModelFacesCopy[which_lod].empty();
	if(perform_copy) {
		mModelFacesCopy[which_lod].reserve(mModel[which_lod].size());
	}

	for (LLModelLoader::model_list::iterator it = mModel[which_lod].begin(), itE = mModel[which_lod].end(); it != itE; ++it)
	{
		if(perform_copy)
		{
			v_LLVolumeFace_t faces;
			(*it)->copyFacesTo(faces);
			mModelFacesCopy[which_lod].push_back(faces);
		}

		(*it)->generateNormals(angle_cutoff);
	}

	mVertexBuffer[which_lod].clear();
	refresh();
	updateStatusMessages();
}

void LLModelPreview::restoreNormals()
{
	S32 which_lod = mPreviewLOD;

	if (which_lod > 4 || which_lod < 0 ||
		mModel[which_lod].empty())
	{
		return;
	}

	if(!mBaseModelFacesCopy.empty())
	{
		llassert(mBaseModelFacesCopy.size() == mBaseModel.size());

		vv_LLVolumeFace_t::const_iterator itF = mBaseModelFacesCopy.begin();
		for (LLModelLoader::model_list::iterator it = mBaseModel.begin(), itE = mBaseModel.end(); it != itE; ++it, ++itF)
		{
			(*it)->copyFacesFrom((*itF));
		}

		mBaseModelFacesCopy.clear();
	}
	
	if(!mModelFacesCopy[which_lod].empty())
	{
		vv_LLVolumeFace_t::const_iterator itF = mModelFacesCopy[which_lod].begin();
		for (LLModelLoader::model_list::iterator it = mModel[which_lod].begin(), itE = mModel[which_lod].end(); it != itE; ++it, ++itF)
		{
			(*it)->copyFacesFrom((*itF));
		}

		mModelFacesCopy[which_lod].clear();
	}
	
	mVertexBuffer[which_lod].clear();
	refresh();
	updateStatusMessages();
}

void LLModelPreview::genLODs(S32 which_lod, U32 decimation, bool enforce_tri_limit)
{
	// Allow LoD from -1 to LLModel::LOD_PHYSICS
	if (which_lod < -1 || which_lod > LLModel::NUM_LODS - 1)
	{
		LL_WARNS() << "Invalid level of detail: " << which_lod << LL_ENDL;
		assert(which_lod >= -1 && which_lod < LLModel::NUM_LODS);
		return;
	}

	if (mBaseModel.empty())
	{
		return;
	}

	LLVertexBuffer::unbind();

	bool no_ff = LLGLSLShader::sNoFixedFunction;
	LLGLSLShader* shader = LLGLSLShader::sCurBoundShaderPtr;
	LLGLSLShader::sNoFixedFunction = false;

	if (shader)
	{
		shader->unbind();
	}
	
	stop_gloderror();
	static U32 cur_name = 1;

	S32 limit = -1;

	U32 triangle_count = 0;

	U32 instanced_triangle_count = 0;

	//get the triangle count for the whole scene
	for (LLModelLoader::scene::iterator iter = mBaseScene.begin(), endIter = mBaseScene.end(); iter != endIter; ++iter)
	{
		for (LLModelLoader::model_instance_list::iterator instance = iter->second.begin(), end_instance = iter->second.end(); instance != end_instance; ++instance)
		{
			LLModel* mdl = instance->mModel;
			if (mdl)
			{
				instanced_triangle_count += mdl->getNumTriangles();
			}
		}
	}

	//get the triangle count for the non-instanced set of models
	for (U32 i = 0; i < mBaseModel.size(); ++i)
	{
		triangle_count += mBaseModel[i]->getNumTriangles();
	}
	
	//get ratio of uninstanced triangles to instanced triangles
	F32 triangle_ratio = (F32) triangle_count / (F32) instanced_triangle_count;

	U32 base_triangle_count = triangle_count;

	U32 type_mask = LLVertexBuffer::MAP_VERTEX | LLVertexBuffer::MAP_NORMAL | LLVertexBuffer::MAP_TEXCOORD0;

	U32 lod_mode = 0;

	F32 lod_error_threshold = 0;

	// The LoD should be in range from Lowest to High
	if (which_lod > -1 && which_lod < NUM_LOD)
	{
		LLCtrlSelectionInterface* iface = mFMP->childGetSelectionInterface("lod_mode_" + lod_name[which_lod]);
		if (iface)
		{
			lod_mode = iface->getFirstSelectedIndex();
		}

		lod_error_threshold = mFMP->childGetValue("lod_error_threshold_" + lod_name[which_lod]).asReal();
	}

	if (which_lod != -1)
	{
		mRequestedLoDMode[which_lod] = lod_mode;
	}

	if (lod_mode == 0)
	{
		lod_mode = GLOD_TRIANGLE_BUDGET;

		// The LoD should be in range from Lowest to High
		if (which_lod > -1 && which_lod < NUM_LOD)
		{
			limit = mFMP->childGetValue("lod_triangle_limit_" + lod_name[which_lod]).asInteger();
			//convert from "scene wide" to "non-instanced" triangle limit
			limit = (S32) ( (F32) limit*triangle_ratio );
		}
	}
	else
	{
		lod_mode = GLOD_ERROR_THRESHOLD;
	}

	bool object_dirty = false;

	if (mGroup == 0)
	{
		object_dirty = true;
		mGroup = cur_name++;
		glodNewGroup(mGroup);
	}

	if (object_dirty)
	{
		for (LLModelLoader::model_list::iterator iter = mBaseModel.begin(); iter != mBaseModel.end(); ++iter)
		{ //build GLOD objects for each model in base model list
			LLModel* mdl = *iter;

			if (mObject[mdl] != 0)
			{
				glodDeleteObject(mObject[mdl]);
			}

			mObject[mdl] = cur_name++;

			glodNewObject(mObject[mdl], mGroup, GLOD_DISCRETE);
			stop_gloderror();

			if (iter == mBaseModel.begin() && !mdl->mSkinWeights.empty())
			{ //regenerate vertex buffer for skinned models to prevent animation feedback during LOD generation
				mVertexBuffer[5].clear();
			}

			if (mVertexBuffer[5].empty())
			{
				genBuffers(5, false);
			}

			U32 tri_count = 0;
			for (U32 i = 0; i < mVertexBuffer[5][mdl].size(); ++i)
			{
				LLVertexBuffer* buff = mVertexBuffer[5][mdl][i];
				buff->setBuffer(type_mask & buff->getTypeMask());
				
				U32 num_indices = mVertexBuffer[5][mdl][i]->getNumIndices();
				if (num_indices > 2)
				{
					// <FS:ND> Fix glod so it works when just using the opengl core profile
					LLStrider<LLVector3> vertex_strider;
					LLStrider<LLVector3> normal_strider;
					LLStrider<LLVector2> tc_strider;

					LLStrider< U16 > index_strider;
					buff->getIndexStrider( index_strider );

					glodVBO vbo = {};

					if( buff->hasDataType( LLVertexBuffer::TYPE_VERTEX ) )
					{
						buff->getVertexStrider( vertex_strider );
						vbo.mV.p = vertex_strider.get();
						vbo.mV.size = 3;
						vbo.mV.stride = LLVertexBuffer::sTypeSize[ LLVertexBuffer::TYPE_VERTEX ];
						vbo.mV.type = GL_FLOAT;
					}
					if( buff->hasDataType( LLVertexBuffer::TYPE_NORMAL ) )
					{
						buff->getNormalStrider( normal_strider );
						vbo.mN.p = normal_strider.get();
						vbo.mN.stride = LLVertexBuffer::sTypeSize[ LLVertexBuffer::TYPE_NORMAL ];
						vbo.mN.type = GL_FLOAT;
					}
					if( buff->hasDataType( LLVertexBuffer::TYPE_TEXCOORD0 ) )
					{
						buff->getTexCoord0Strider( tc_strider );
						vbo.mT.p = tc_strider.get();
						vbo.mT.size = 2;
						vbo.mT.stride = LLVertexBuffer::sTypeSize[ LLVertexBuffer::TYPE_TEXCOORD0 ];
						vbo.mT.type = GL_FLOAT;
					}

					glodInsertElements( mObject[ mdl ], i, GL_TRIANGLES, num_indices, GL_UNSIGNED_SHORT, (U8*)index_strider.get(), 0, 0.f, &vbo );
					// glodInsertElements( mObject[ mdl ], i, GL_TRIANGLES, num_indices, GL_UNSIGNED_SHORT, (U8*)mVertexBuffer[ 5 ][ mdl ][ i ]->getIndicesPointer(), 0, 0.f );
					// </FS:ND>
				}
				tri_count += num_indices/3;
				stop_gloderror();
			}

			glodBuildObject(mObject[mdl]);
			stop_gloderror();
		}
	}


	S32 start = LLModel::LOD_HIGH;
	S32 end = 0;

	if (which_lod != -1)
	{
		start = end = which_lod;
	}

	mMaxTriangleLimit = base_triangle_count;

	for (S32 lod = start; lod >= end; --lod)
	{
		if (which_lod == -1)
		{
			if (lod < start)
			{
				triangle_count /= decimation;
			}
		}
		else
		{
			if (enforce_tri_limit)
			{
				triangle_count = limit;
			}
			else
			{
				for (S32 j=LLModel::LOD_HIGH; j>which_lod; --j)
				{
					triangle_count /= decimation;
				}
			}
		}

		mModel[lod].clear();
		mModel[lod].resize(mBaseModel.size());
		mVertexBuffer[lod].clear();

		U32 actual_tris = 0;
		U32 actual_verts = 0;
		U32 submeshes = 0;

		mRequestedTriangleCount[lod] = (S32) ( (F32) triangle_count / triangle_ratio );
		mRequestedErrorThreshold[lod] = lod_error_threshold;

		glodGroupParameteri(mGroup, GLOD_ADAPT_MODE, lod_mode);
		stop_gloderror();

		glodGroupParameteri(mGroup, GLOD_ERROR_MODE, GLOD_OBJECT_SPACE_ERROR);
		stop_gloderror();

		glodGroupParameterf(mGroup, GLOD_OBJECT_SPACE_ERROR_THRESHOLD, lod_error_threshold);
		stop_gloderror();

		if (lod_mode != GLOD_TRIANGLE_BUDGET)
		{ 			
			glodGroupParameteri(mGroup, GLOD_MAX_TRIANGLES, 0);
		}
		else
		{
			//SH-632: always add 1 to desired amount to avoid decimating below desired amount
			glodGroupParameteri(mGroup, GLOD_MAX_TRIANGLES, triangle_count+1);
		}
			
		stop_gloderror();
		glodAdaptGroup(mGroup);
		stop_gloderror();		

		for (U32 mdl_idx = 0; mdl_idx < mBaseModel.size(); ++mdl_idx)
		{
			LLModel* base = mBaseModel[mdl_idx];

			GLint patch_count = 0;
			glodGetObjectParameteriv(mObject[base], GLOD_NUM_PATCHES, &patch_count);
			stop_gloderror();

			LLVolumeParams volume_params;
			volume_params.setType(LL_PCODE_PROFILE_SQUARE, LL_PCODE_PATH_LINE);
			mModel[lod][mdl_idx] = new LLModel(volume_params, 0.f);

            std::string name = base->mLabel;

            switch (lod)
            {
                case LLModel::LOD_IMPOSTOR: name += "_LOD0"; break;
                case LLModel::LOD_LOW:      name += "_LOD1"; break;
		        case LLModel::LOD_MEDIUM:   name += "_LOD2"; break;
                case LLModel::LOD_PHYSICS:  name += "_PHYS"; break;
                case LLModel::LOD_HIGH:                      break;
            }

            mModel[lod][mdl_idx]->mLabel = name;
			mModel[lod][mdl_idx]->mSubmodelID = base->mSubmodelID;
            
			GLint* sizes = new GLint[patch_count*2];
			glodGetObjectParameteriv(mObject[base], GLOD_PATCH_SIZES, sizes);
			stop_gloderror();

			GLint* names = new GLint[patch_count];
			glodGetObjectParameteriv(mObject[base], GLOD_PATCH_NAMES, names);
			stop_gloderror();

			mModel[lod][mdl_idx]->setNumVolumeFaces(patch_count);

			LLModel* target_model = mModel[lod][mdl_idx];

			for (GLint i = 0; i < patch_count; ++i)
			{
				type_mask = mVertexBuffer[5][base][i]->getTypeMask();

				LLPointer<LLVertexBuffer> buff = new LLVertexBuffer(type_mask, 0);

				if (sizes[i*2+1] > 0 && sizes[i*2] > 0)
				{
					if (!buff->allocateBuffer(sizes[i * 2 + 1], sizes[i * 2], true))
					{
						// Todo: find a way to stop preview in this case instead of crashing
						LL_ERRS() << "Failed buffer allocation during preview LOD generation."
							<< " Vertices: " << sizes[i * 2 + 1]
							<< " Indices: " << sizes[i * 2] << LL_ENDL;
					}
					buff->setBuffer(type_mask);

					// <FS:ND> Fix glod so it works when just using the opengl core profile
					LLStrider<LLVector3> vertex_strider;
					LLStrider<LLVector3> normal_strider;
					LLStrider<LLVector2> tc_strider;

					LLStrider< U16 > index_strider;
					buff->getIndexStrider( index_strider );

					glodVBO vbo = {};

					if( buff->hasDataType( LLVertexBuffer::TYPE_VERTEX ) )
					{
						buff->getVertexStrider( vertex_strider );
						vbo.mV.p = vertex_strider.get();
						vbo.mV.size = 3;
						vbo.mV.stride = LLVertexBuffer::sTypeSize[ LLVertexBuffer::TYPE_VERTEX ];
						vbo.mV.type = GL_FLOAT;
					}
					if( buff->hasDataType( LLVertexBuffer::TYPE_NORMAL ) )
					{
						buff->getNormalStrider( normal_strider );
						vbo.mN.p = normal_strider.get();
						vbo.mN.stride = LLVertexBuffer::sTypeSize[ LLVertexBuffer::TYPE_NORMAL ];
						vbo.mN.type = GL_FLOAT;
					}
					if( buff->hasDataType( LLVertexBuffer::TYPE_TEXCOORD0 ) )
					{
						buff->getTexCoord0Strider( tc_strider );
						vbo.mT.p = tc_strider.get();
						vbo.mT.size = 2;
						vbo.mT.stride = LLVertexBuffer::sTypeSize[ LLVertexBuffer::TYPE_TEXCOORD0 ];
						vbo.mT.type = GL_FLOAT;
					}

					glodFillElements( mObject[ base ], names[ i ], GL_UNSIGNED_SHORT, (U8*)index_strider.get(), &vbo );
					// glodFillElements(mObject[base], names[i], GL_UNSIGNED_SHORT, (U8*) buff->getIndicesPointer());
					// </FS:ND>

					stop_gloderror();
				}
				else
				{
					// This face was eliminated or we failed to allocate buffer,
					// attempt to create a dummy triangle (one vertex, 3 indices, all 0)
					buff->allocateBuffer(1, 3, true);
					memset((U8*) buff->getMappedData(), 0, buff->getSize());

					// <FS:ND> Fix when running with opengl core profile
					LLStrider< U16 > index_strider;
					buff->getIndexStrider( index_strider );

					memset( (U8*)index_strider.get(), 0, buff->getIndicesSize() );
					// memset( (U8*)buff->getIndicesPointer(), 0, buff->getIndicesSize() );
					// </FS:ND>
				}

				buff->validateRange(0, buff->getNumVerts()-1, buff->getNumIndices(), 0);

				LLStrider<LLVector3> pos;
				LLStrider<LLVector3> norm;
				LLStrider<LLVector2> tc;
				LLStrider<U16> index;

				buff->getVertexStrider(pos);
				if (type_mask & LLVertexBuffer::MAP_NORMAL)
				{
					buff->getNormalStrider(norm);
				}
				if (type_mask & LLVertexBuffer::MAP_TEXCOORD0)
				{
					buff->getTexCoord0Strider(tc);
				}

				buff->getIndexStrider(index);

				target_model->setVolumeFaceData(names[i], pos, norm, tc, index, buff->getNumVerts(), buff->getNumIndices());
				actual_tris += buff->getNumIndices()/3;
				actual_verts += buff->getNumVerts();
				++submeshes;

				if (!validate_face(target_model->getVolumeFace(names[i])))
				{
					LL_ERRS() << "Invalid face generated during LOD generation." << LL_ENDL;
				}
			}

			//blind copy skin weights and just take closest skin weight to point on
			//decimated mesh for now (auto-generating LODs with skin weights is still a bit
			//of an open problem).
			target_model->mPosition = base->mPosition;
			target_model->mSkinWeights = base->mSkinWeights;
			target_model->mSkinInfo = base->mSkinInfo;
			//copy material list
			target_model->mMaterialList = base->mMaterialList;

			if (!validate_model(target_model))
			{
				LL_ERRS() << "Invalid model generated when creating LODs" << LL_ENDL;
			}

			delete [] sizes;
			delete [] names;
		}

		//rebuild scene based on mBaseScene
		mScene[lod].clear();
		mScene[lod] = mBaseScene;

		for (U32 i = 0; i < mBaseModel.size(); ++i)
		{
			LLModel* mdl = mBaseModel[i];
			LLModel* target = mModel[lod][i];
			if (target)
			{
				for (LLModelLoader::scene::iterator iter = mScene[lod].begin(); iter != mScene[lod].end(); ++iter)
				{
					for (U32 j = 0; j < iter->second.size(); ++j)
					{
						if (iter->second[j].mModel == mdl)
						{
							iter->second[j].mModel = target;
						}
					}
				}
			}
		}
	}

	mResourceCost = calcResourceCost();

	LLVertexBuffer::unbind();
	LLGLSLShader::sNoFixedFunction = no_ff;
	if (shader)
	{
		shader->bind();
	}
	refresh(); // <FS:ND/> refresh once to make sure render gets called with the updated vbos
}

void LLModelPreview::updateStatusMessages()
{
	assert_main_thread();

	//triangle/vertex/submesh count for each mesh asset for each lod
	std::vector<S32> tris[LLModel::NUM_LODS];
	std::vector<S32> verts[LLModel::NUM_LODS];
	std::vector<S32> submeshes[LLModel::NUM_LODS];

	//total triangle/vertex/submesh count for each lod
	S32 total_tris[LLModel::NUM_LODS];
	S32 total_verts[LLModel::NUM_LODS];
	S32 total_submeshes[LLModel::NUM_LODS];

    for (U32 i = 0; i < LLModel::NUM_LODS-1; i++)
    {
        total_tris[i] = 0;
	    total_verts[i] = 0;
	    total_submeshes[i] = 0;
    }

    for (LLMeshUploadThread::instance_list::iterator iter = mUploadData.begin(); iter != mUploadData.end(); ++iter)
	{
		LLModelInstance& instance = *iter;

        LLModel* model_high_lod = instance.mLOD[LLModel::LOD_HIGH];
        if (!model_high_lod)
		{
			setLoadState( LLModelLoader::ERROR_MATERIALS );
			mFMP->childDisable( "calculate_btn" );
			continue;
		}

        for (U32 i = 0; i < LLModel::NUM_LODS-1; i++)
		{
            LLModel* lod_model = instance.mLOD[i];
            if (!lod_model)
            {
                setLoadState( LLModelLoader::ERROR_MATERIALS );
                mFMP->childDisable( "calculate_btn" );
            }
            else
			{
					//for each model in the lod
				S32 cur_tris = 0;
				S32 cur_verts = 0;
				S32 cur_submeshes = lod_model->getNumVolumeFaces();

				for (S32 j = 0; j < cur_submeshes; ++j)
				{ //for each submesh (face), add triangles and vertices to current total
					const LLVolumeFace& face = lod_model->getVolumeFace(j);
					cur_tris += face.mNumIndices/3;
					cur_verts += face.mNumVertices;
				}

                std::string instance_name = instance.mLabel;

                BOOL importerDebug = gSavedSettings.getBOOL("ImporterDebug");
                if (importerDebug)
                {
                    // Useful for debugging generalized complaints below about total submeshes which don't have enough
                    // context to address exactly what needs to be fixed to move towards compliance with the rules.
                    //
                    LL_INFOS() << "Instance " << lod_model->mLabel << " LOD " << i << " Verts: "   << cur_verts     << LL_ENDL;
                    LL_INFOS() << "Instance " << lod_model->mLabel << " LOD " << i << " Tris:  "   << cur_tris      << LL_ENDL;
                    LL_INFOS() << "Instance " << lod_model->mLabel << " LOD " << i << " Faces: "   << cur_submeshes << LL_ENDL;

                    LLModel::material_list::iterator mat_iter = lod_model->mMaterialList.begin();
                    while (mat_iter != lod_model->mMaterialList.end())
                    {
                        LL_INFOS() << "Instance " << lod_model->mLabel << " LOD " << i << " Material " << *(mat_iter) << LL_ENDL;
                        mat_iter++;
                    }
                }

                //add this model to the lod total
				total_tris[i] += cur_tris;
				total_verts[i] += cur_verts;
				total_submeshes[i] += cur_submeshes;

				//store this model's counts to asset data
				tris[i].push_back(cur_tris);
				verts[i].push_back(cur_verts);
				submeshes[i].push_back(cur_submeshes);
			}
		}
    }

	if (mMaxTriangleLimit == 0)
	{
		mMaxTriangleLimit = total_tris[LLModel::LOD_HIGH];
	}

	bool has_degenerate = false;

	{//check for degenerate triangles in physics mesh
		U32 lod = LLModel::LOD_PHYSICS;
		const LLVector4a scale(0.5f);
		for (U32 i = 0; i < mModel[lod].size() && !has_degenerate; ++i)
		{ //for each model in the lod
			if (mModel[lod][i] && mModel[lod][i]->mPhysics.mHull.empty())
			{ //no decomp exists
				S32 cur_submeshes = mModel[lod][i]->getNumVolumeFaces();
				for (S32 j = 0; j < cur_submeshes && !has_degenerate; ++j)
				{ //for each submesh (face), add triangles and vertices to current total
					LLVolumeFace& face = mModel[lod][i]->getVolumeFace(j);
					for (S32 k = 0; (k < face.mNumIndices) && !has_degenerate; )
					{
						U16 index_a = face.mIndices[k+0];
						U16 index_b = face.mIndices[k+1];
						U16 index_c = face.mIndices[k+2];

						LLVector4a v1; v1.setMul(face.mPositions[index_a], scale);
						LLVector4a v2; v2.setMul(face.mPositions[index_b], scale);
						LLVector4a v3; v3.setMul(face.mPositions[index_c], scale);

						if (ll_is_degenerate(v1,v2,v3))
						{
							has_degenerate = true;
						}
						else
						{
							k += 3;
						}
					}
				}
			}
		}
	}

	mFMP->childSetTextArg("submeshes_info", "[SUBMESHES]", llformat("%d", total_submeshes[LLModel::LOD_HIGH]));

	std::string mesh_status_na = mFMP->getString("mesh_status_na");

	S32 upload_status[LLModel::LOD_HIGH+1];

	mModelNoErrors = true;

	const U32 lod_high = LLModel::LOD_HIGH;
	U32 high_submodel_count = mModel[lod_high].size() - countRootModels(mModel[lod_high]);

	for (S32 lod = 0; lod <= lod_high; ++lod)
	{
		upload_status[lod] = 0;

		std::string message = "mesh_status_good";

		if (total_tris[lod] > 0)
		{
			mFMP->childSetValue(lod_triangles_name[lod], llformat("%d", total_tris[lod]));
			mFMP->childSetValue(lod_vertices_name[lod], llformat("%d", total_verts[lod]));
		}
		else
		{
			if (lod == lod_high)
			{
				upload_status[lod] = 2;
				message = "mesh_status_missing_lod";
			}
			else
			{
				for (S32 i = lod-1; i >= 0; --i)
				{
					if (total_tris[i] > 0)
					{
						upload_status[lod] = 2;
						message = "mesh_status_missing_lod";
					}
				}
			}

			mFMP->childSetValue(lod_triangles_name[lod], mesh_status_na);
			mFMP->childSetValue(lod_vertices_name[lod], mesh_status_na);
		}

		if (lod != lod_high)
		{
			if (total_submeshes[lod] && total_submeshes[lod] != total_submeshes[lod_high])
			{ //number of submeshes is different
				message = "mesh_status_submesh_mismatch";
				upload_status[lod] = 2;
			}
			else if (mModel[lod].size() - countRootModels(mModel[lod]) != high_submodel_count)
			{//number of submodels is different, not all faces are matched correctly.
				message = "mesh_status_submesh_mismatch";
				upload_status[lod] = 2;
				// Note: Submodels in instance were loaded from higher LOD and as result face count
				// returns same value and total_submeshes[lod] is identical to high_lod one.
			}
			else if (!tris[lod].empty() && tris[lod].size() != tris[lod_high].size())
			{ //number of meshes is different
				message = "mesh_status_mesh_mismatch";
				upload_status[lod] = 2;
			}
			else if (!verts[lod].empty())
			{
				S32 sum_verts_higher_lod = 0;
				S32 sum_verts_this_lod = 0;
				for (U32 i = 0; i < verts[lod].size(); ++i)
				{
					sum_verts_higher_lod += ((i < verts[lod+1].size()) ? verts[lod+1][i] : 0);
					sum_verts_this_lod += verts[lod][i];
				}

				if ((sum_verts_higher_lod > 0) &&
					(sum_verts_this_lod > sum_verts_higher_lod))
				{
					//too many vertices in this lod
					message = "mesh_status_too_many_vertices";
					upload_status[lod] = 1;
				}
			}
		}

		LLIconCtrl* icon = mFMP->getChild<LLIconCtrl>(lod_icon_name[lod]);
		LLUIImagePtr img = LLUI::getUIImage(lod_status_image[upload_status[lod]]);
		icon->setVisible(true);
		icon->setImage(img);

		if (upload_status[lod] >= 2)
		{
			mModelNoErrors = false;
		}

		if (lod == mPreviewLOD)
		{
			mFMP->childSetValue("lod_status_message_text", mFMP->getString(message));
			icon = mFMP->getChild<LLIconCtrl>("lod_status_message_icon");
			icon->setImage(img);
		}

		updateLodControls(lod);
	}


	//warn if hulls have more than 256 points in them
	BOOL physExceededVertexLimit = FALSE;
	for (U32 i = 0; mModelNoErrors && i < mModel[LLModel::LOD_PHYSICS].size(); ++i)
	{
		LLModel* mdl = mModel[LLModel::LOD_PHYSICS][i];

		if (mdl)
		{
			for (U32 j = 0; j < mdl->mPhysics.mHull.size(); ++j)
			{
				if (mdl->mPhysics.mHull[j].size() > 256)
				{
					physExceededVertexLimit = TRUE;
					LL_INFOS() << "Physical model " << mdl->mLabel << " exceeds vertex per hull limitations." << LL_ENDL;
					break;
				}
			}
		}
	}
	mFMP->childSetVisible("physics_status_message_text", physExceededVertexLimit);
	LLIconCtrl* physStatusIcon = mFMP->getChild<LLIconCtrl>("physics_status_message_icon");
	physStatusIcon->setVisible(physExceededVertexLimit);
	if (physExceededVertexLimit)
	{
		mFMP->childSetValue("physics_status_message_text", mFMP->getString("phys_status_vertex_limit_exceeded"));
		LLUIImagePtr img = LLUI::getUIImage("ModelImport_Status_Warning");
		physStatusIcon->setImage(img);
	}

	if (getLoadState() >= LLModelLoader::ERROR_PARSING)
	{
		mModelNoErrors = false;
		LL_INFOS() << "Loader returned errors, model can't be uploaded" << LL_ENDL;
	}

	bool uploadingSkin		     = mFMP->childGetValue("upload_skin").asBoolean();
	bool uploadingJointPositions = mFMP->childGetValue("upload_joints").asBoolean();

	if ( uploadingSkin )
	{
		if ( uploadingJointPositions && !isRigValidForJointPositionUpload() )
		{
			mModelNoErrors = false;
			LL_INFOS() << "Invalid rig, there might be issues with uploading Joint positions" << LL_ENDL;
		}
	}

	if(mModelNoErrors && mModelLoader)
	{
		if(!mModelLoader->areTexturesReady() && mFMP->childGetValue("upload_textures").asBoolean())
		{
			// Some textures are still loading, prevent upload until they are done
			mModelNoErrors = false;
		}
	}

	// Todo: investigate use of has_degenerate and include into mModelNoErrors upload blocking mechanics
	// current use of has_degenerate won't block upload permanently - later checks will restore the button
	if (!mModelNoErrors || has_degenerate)
	{
		mFMP->childDisable("ok_btn");
	}
	
	//add up physics triangles etc
	S32 phys_tris = 0;
	S32 phys_hulls = 0;
	S32 phys_points = 0;

	//get the triangle count for the whole scene
	for (LLModelLoader::scene::iterator iter = mScene[LLModel::LOD_PHYSICS].begin(), endIter = mScene[LLModel::LOD_PHYSICS].end(); iter != endIter; ++iter)
	{
		for (LLModelLoader::model_instance_list::iterator instance = iter->second.begin(), end_instance = iter->second.end(); instance != end_instance; ++instance)
		{
			LLModel* model = instance->mModel;
			if (model)
			{
				S32 cur_submeshes = model->getNumVolumeFaces();

				LLModel::convex_hull_decomposition& decomp = model->mPhysics.mHull;

				if (!decomp.empty())
				{
					phys_hulls += decomp.size();
					for (U32 i = 0; i < decomp.size(); ++i)
					{
						phys_points += decomp[i].size();
					}
				}
				else
				{ //choose physics shape OR decomposition, can't use both
					for (S32 j = 0; j < cur_submeshes; ++j)
					{ //for each submesh (face), add triangles and vertices to current total
						const LLVolumeFace& face = model->getVolumeFace(j);
						phys_tris += face.mNumIndices/3;
					}
				}
			}
		}
	}

	if (phys_tris > 0)
	{
		mFMP->childSetTextArg("physics_triangles", "[TRIANGLES]", llformat("%d", phys_tris));
	}
	else
	{
		mFMP->childSetTextArg("physics_triangles", "[TRIANGLES]", mesh_status_na);
	}

	if (phys_hulls > 0)
	{
		mFMP->childSetTextArg("physics_hulls", "[HULLS]", llformat("%d", phys_hulls));
		mFMP->childSetTextArg("physics_points", "[POINTS]", llformat("%d", phys_points));
	}
	else
	{
		mFMP->childSetTextArg("physics_hulls", "[HULLS]", mesh_status_na);
		mFMP->childSetTextArg("physics_points", "[POINTS]", mesh_status_na);
	}

	LLFloaterModelPreview* fmp = LLFloaterModelPreview::sInstance;
	if (fmp)
	{
		if (phys_tris > 0 || phys_hulls > 0)
		{
			if (!fmp->isViewOptionEnabled("show_physics"))
			{
				fmp->enableViewOption("show_physics");
				mViewOption["show_physics"] = true;
				fmp->childSetValue("show_physics", true);
			}
		}
		else
		{
			fmp->disableViewOption("show_physics");
			mViewOption["show_physics"] = false;
			fmp->childSetValue("show_physics", false);

		}

		//bool use_hull = fmp->childGetValue("physics_use_hull").asBoolean();

		//fmp->childSetEnabled("physics_optimize", !use_hull);

		bool enable = (phys_tris > 0 || phys_hulls > 0) && fmp->mCurRequest.empty();
		//enable = enable && !use_hull && fmp->childGetValue("physics_optimize").asBoolean();

		//enable/disable "analysis" UI
		LLPanel* panel = fmp->getChild<LLPanel>("physics analysis");
		LLView* child = panel->getFirstChild();
		while (child)
		{
			child->setEnabled(enable);
			child = panel->findNextSibling(child);
		}

		enable = phys_hulls > 0 && fmp->mCurRequest.empty();
		//enable/disable "simplification" UI
		panel = fmp->getChild<LLPanel>("physics simplification");
		child = panel->getFirstChild();
		while (child)
		{
			child->setEnabled(enable);
			child = panel->findNextSibling(child);
		}

		if (fmp->mCurRequest.empty())
		{
			fmp->childSetVisible("Simplify", true);
			fmp->childSetVisible("simplify_cancel", false);
			fmp->childSetVisible("Decompose", true);
			fmp->childSetVisible("decompose_cancel", false);

			if (phys_hulls > 0)
			{
				fmp->childEnable("Simplify");
			}
		
			if (phys_tris || phys_hulls > 0)
			{
				fmp->childEnable("Decompose");
			}
		}
		else
		{
			fmp->childEnable("simplify_cancel");
			fmp->childEnable("decompose_cancel");
		}
	}

	
	LLCtrlSelectionInterface* iface = fmp->childGetSelectionInterface("physics_lod_combo");
	S32 which_mode = 0; 
	S32 file_mode = 1;
	if (iface)
	{
		which_mode = iface->getFirstSelectedIndex();
		file_mode = iface->getItemCount() - 1;
	}

	if (which_mode == file_mode)
	{
		mFMP->childEnable("physics_file");
		mFMP->childEnable("physics_browse");
	}
	else
	{
		mFMP->childDisable("physics_file");
		mFMP->childDisable("physics_browse");
	}

	LLSpinCtrl* crease = mFMP->getChild<LLSpinCtrl>("crease_angle");
	
	if (mRequestedCreaseAngle[mPreviewLOD] == -1.f)
	{
		mFMP->childSetColor("crease_label", LLColor4::grey);
		crease->forceSetValue(75.f);
	}
	else
	{
		mFMP->childSetColor("crease_label", LLColor4::white);
		crease->forceSetValue(mRequestedCreaseAngle[mPreviewLOD]);
	}

	mModelUpdatedSignal(true);

}

void LLModelPreview::updateLodControls(S32 lod)
{
	if (lod < LLModel::LOD_IMPOSTOR || lod > LLModel::LOD_HIGH)
	{
		LL_WARNS() << "Invalid level of detail: " << lod << LL_ENDL;
		assert(lod >= LLModel::LOD_IMPOSTOR && lod <= LLModel::LOD_HIGH);
		return;
	}

	const char* lod_controls[] =
	{
		"lod_mode_",
		"lod_triangle_limit_",
		"lod_error_threshold_"
	};
	const U32 num_lod_controls = sizeof(lod_controls)/sizeof(char*);

	const char* file_controls[] =
	{
		"lod_browse_",
		"lod_file_",
	};
	const U32 num_file_controls = sizeof(file_controls)/sizeof(char*);

	LLFloaterModelPreview* fmp = LLFloaterModelPreview::sInstance;
	if (!fmp) return;

	LLComboBox* lod_combo = mFMP->findChild<LLComboBox>("lod_source_" + lod_name[lod]);
	if (!lod_combo) return;

	S32 lod_mode = lod_combo->getCurrentIndex();
	if (lod_mode == LOD_FROM_FILE) // LoD from file
	{
		fmp->mLODMode[lod] = 0;
		for (U32 i = 0; i < num_file_controls; ++i)
		{
			mFMP->childSetVisible(file_controls[i] + lod_name[lod], true);
		}

		for (U32 i = 0; i < num_lod_controls; ++i)
		{
			mFMP->childSetVisible(lod_controls[i] + lod_name[lod], false);
		}
	}
	else if (lod_mode == USE_LOD_ABOVE) // use LoD above
	{
		fmp->mLODMode[lod] = 2;
		for (U32 i = 0; i < num_file_controls; ++i)
		{
			mFMP->childSetVisible(file_controls[i] + lod_name[lod], false);
		}

		for (U32 i = 0; i < num_lod_controls; ++i)
		{
			mFMP->childSetVisible(lod_controls[i] + lod_name[lod], false);
		}

		if (lod < LLModel::LOD_HIGH)
		{
			mModel[lod] = mModel[lod + 1];
			mScene[lod] = mScene[lod + 1];
			mVertexBuffer[lod].clear();

			// Also update lower LoD
			if (lod > LLModel::LOD_IMPOSTOR)
			{
				updateLodControls(lod - 1);
			}
		}
	}
	else // auto generate, the default case for all LoDs except High
	{
		fmp->mLODMode[lod] = 1;

		//don't actually regenerate lod when refreshing UI
		mLODFrozen = true;

		for (U32 i = 0; i < num_file_controls; ++i)
		{
			mFMP->getChildView(file_controls[i] + lod_name[lod])->setVisible(false);
		}

		for (U32 i = 0; i < num_lod_controls; ++i)
		{
			mFMP->getChildView(lod_controls[i] + lod_name[lod])->setVisible(true);
		}


		LLSpinCtrl* threshold = mFMP->getChild<LLSpinCtrl>("lod_error_threshold_" + lod_name[lod]);
		LLSpinCtrl* limit = mFMP->getChild<LLSpinCtrl>("lod_triangle_limit_" + lod_name[lod]);

		limit->setMaxValue(mMaxTriangleLimit);
		limit->forceSetValue(mRequestedTriangleCount[lod]);

		threshold->forceSetValue(mRequestedErrorThreshold[lod]);

		mFMP->getChild<LLComboBox>("lod_mode_" + lod_name[lod])->selectNthItem(mRequestedLoDMode[lod]);

		if (mRequestedLoDMode[lod] == 0)
		{
			limit->setVisible(true);
			threshold->setVisible(false);

			limit->setMaxValue(mMaxTriangleLimit);
			limit->setIncrement(mMaxTriangleLimit/32);
		}
		else
		{
			limit->setVisible(false);
			threshold->setVisible(true);
		}

		mLODFrozen = false;
	}
}

void LLModelPreview::setPreviewTarget(F32 distance)
{
	mCameraDistance = distance;
	mCameraZoom = 1.f;
	mCameraPitch = 0.f;
	mCameraYaw = 0.f;
	mCameraOffset.clearVec();
}

void LLModelPreview::clearBuffers()
{
	for (U32 i = 0; i < 6; i++)
	{
		mVertexBuffer[i].clear();
	}
}

void LLModelPreview::genBuffers(S32 lod, bool include_skin_weights)
{
	U32 tri_count = 0;
	U32 vertex_count = 0;
	U32 mesh_count = 0;

	
	LLModelLoader::model_list* model = NULL;

	if (lod < 0 || lod > 4)
	{
		model = &mBaseModel;
		lod = 5;
	}
	else
	{
		model = &(mModel[lod]);
	}

	if (!mVertexBuffer[lod].empty())
	{
		mVertexBuffer[lod].clear();
	}

	mVertexBuffer[lod].clear();

	LLModelLoader::model_list::iterator base_iter = mBaseModel.begin();

	for (LLModelLoader::model_list::iterator iter = model->begin(); iter != model->end(); ++iter)
	{
		LLModel* mdl = *iter;
		if (!mdl)
		{
			continue;
		}

		LLModel* base_mdl = *base_iter;
		base_iter++;

		S32 num_faces = mdl->getNumVolumeFaces();
		for (S32 i = 0; i < num_faces; ++i)
		{
			const LLVolumeFace &vf = mdl->getVolumeFace(i);
			U32 num_vertices = vf.mNumVertices;
			U32 num_indices = vf.mNumIndices;

			if (!num_vertices || ! num_indices)
			{
				continue;
			}

			LLVertexBuffer* vb = NULL;

			bool skinned = include_skin_weights && !mdl->mSkinWeights.empty();

			U32 mask = LLVertexBuffer::MAP_VERTEX | LLVertexBuffer::MAP_NORMAL | LLVertexBuffer::MAP_TEXCOORD0 ;

			if (skinned)
			{
				mask |= LLVertexBuffer::MAP_WEIGHT4;
			}

			vb = new LLVertexBuffer(mask, 0);
<<<<<<< HEAD
			
			vb->allocateBuffer(num_vertices, num_indices, TRUE);
=======

			if (!vb->allocateBuffer(num_vertices, num_indices, TRUE))
			{
				// We are likely to crash due this failure, if this happens, find a way to gracefully stop preview
				LL_WARNS() << "Failed to allocate Vertex Buffer for model preview "
					<< num_vertices << " vertices and "
					<< num_indices << " indices" << LL_ENDL;
			}
>>>>>>> f986d1bc

			LLStrider<LLVector3> vertex_strider;
			LLStrider<LLVector3> normal_strider;
			LLStrider<LLVector2> tc_strider;
			LLStrider<U16> index_strider;
			// <FS:Ansariel> Vectorized Weight4Strider and ClothWeightStrider by Drake Arconis
			//LLStrider<LLVector4> weights_strider;
			LLStrider<LLVector4a> weights_strider;

			vb->getVertexStrider(vertex_strider);
			vb->getIndexStrider(index_strider);

			if (skinned)
			{
				vb->getWeight4Strider(weights_strider);
			}

			LLVector4a::memcpyNonAliased16((F32*) vertex_strider.get(), (F32*) vf.mPositions, num_vertices*4*sizeof(F32));
			
			if (vf.mTexCoords)
			{
				vb->getTexCoord0Strider(tc_strider);
				S32 tex_size = (num_vertices*2*sizeof(F32)+0xF) & ~0xF;
				LLVector4a::memcpyNonAliased16((F32*) tc_strider.get(), (F32*) vf.mTexCoords, tex_size);
			}
			
			if (vf.mNormals)
			{
				vb->getNormalStrider(normal_strider);
				LLVector4a::memcpyNonAliased16((F32*) normal_strider.get(), (F32*) vf.mNormals, num_vertices*4*sizeof(F32));
			}

			if (skinned)
			{
				for (U32 i = 0; i < num_vertices; i++)
				{
					//find closest weight to vf.mVertices[i].mPosition
					LLVector3 pos(vf.mPositions[i].getF32ptr());

					const LLModel::weight_list& weight_list = base_mdl->getJointInfluences(pos);
                    llassert(weight_list.size()>0 && weight_list.size() <= 4); // LLModel::loadModel() should guarantee this

					LLVector4 w(0,0,0,0);
					
					for (U32 i = 0; i < weight_list.size(); ++i)
					{
						F32 wght = llclamp(weight_list[i].mWeight, 0.001f, 0.999f);
						F32 joint = (F32) weight_list[i].mJointIdx;
						w.mV[i] = joint + wght;
                        llassert(w.mV[i]-(S32)w.mV[i]>0.0f); // because weights are non-zero, and range of wt values
                                                             //should not cause floating point precision issues.
					}

					// <FS:Ansariel> Vectorized Weight4Strider and ClothWeightStrider by Drake Arconis
					//*(weights_strider++) = w;
					(*(weights_strider++)).loadua(w.mV);
				}
			}

			// build indices
			for (U32 i = 0; i < num_indices; i++)
			{
				*(index_strider++) = vf.mIndices[i];
			}

			mVertexBuffer[lod][mdl].push_back(vb);

			vertex_count += num_vertices;
			tri_count += num_indices/3;
			++mesh_count;

		}
	}
}

void LLModelPreview::update()
{
    if (mGenLOD)
    {
        bool subscribe_for_generation = mLodsQuery.empty();
        mGenLOD = false;
        mDirty = true;
        mLodsQuery.clear();

        for (S32 lod = LLModel::LOD_HIGH; lod >= 0; --lod)
        {
            // adding all lods into query for generation
            mLodsQuery.push_back(lod);
        }

        if (subscribe_for_generation)
        {
            doOnIdleRepeating(lodQueryCallback);
        }
    }

    if (mDirty && mLodsQuery.empty())
	{
		mDirty = false;
		mResourceCost = calcResourceCost();
		refresh();
		updateStatusMessages();
	}
}

//-----------------------------------------------------------------------------
// createPreviewAvatar
//-----------------------------------------------------------------------------
void LLModelPreview::createPreviewAvatar( void )
{
	mPreviewAvatar = (LLVOAvatar*)gObjectList.createObjectViewer( LL_PCODE_LEGACY_AVATAR, gAgent.getRegion() );
	if ( mPreviewAvatar )
	{
		mPreviewAvatar->createDrawable( &gPipeline );
		mPreviewAvatar->mIsDummy = TRUE;
		mPreviewAvatar->mSpecialRenderMode = 1;
		mPreviewAvatar->setPositionAgent( LLVector3::zero );
		mPreviewAvatar->slamPosition();
		mPreviewAvatar->updateJointLODs();
		mPreviewAvatar->updateGeometry( mPreviewAvatar->mDrawable );
		mPreviewAvatar->startMotion( ANIM_AGENT_STAND );
		mPreviewAvatar->hideSkirt();
	}
	else
	{
		LL_INFOS() << "Failed to create preview avatar for upload model window" << LL_ENDL;
	}
}

//static
U32 LLModelPreview::countRootModels(LLModelLoader::model_list models)
{
	U32 root_models = 0;
	model_list::iterator model_iter = models.begin();
	while (model_iter != models.end())
	{
		LLModel* mdl = *model_iter;
		if (mdl && mdl->mSubmodelID == 0)
		{
			root_models++;
		}
		model_iter++;
	}
	return root_models;
}

void LLModelPreview::loadedCallback(
	LLModelLoader::scene& scene,
	LLModelLoader::model_list& model_list,
	S32 lod,
	void* opaque)
{
	LLModelPreview* pPreview = static_cast< LLModelPreview* >(opaque);
	if (pPreview && !LLModelPreview::sIgnoreLoadedCallback)
	{
		pPreview->loadModelCallback(lod);
	}	
}

void LLModelPreview::stateChangedCallback(U32 state,void* opaque)
{
	LLModelPreview* pPreview = static_cast< LLModelPreview* >(opaque);
	if (pPreview)
	{
	 pPreview->setLoadState(state);
	}
}

LLJoint* LLModelPreview::lookupJointByName(const std::string& str, void* opaque)
{
	LLModelPreview* pPreview = static_cast< LLModelPreview* >(opaque);
	if (pPreview)
	{
//<FS:ND> Query by JointKey rather than just a string, the key can be a U32 index for faster lookup
//		return pPreview->getPreviewAvatar()->getJoint( str );
		return pPreview->getPreviewAvatar()->getJoint( JointKey::construct( str ) );
// <FS:ND>
	}
	return NULL;
}

U32 LLModelPreview::loadTextures(LLImportMaterial& material,void* opaque)
{
	(void)opaque;

	if (material.mDiffuseMapFilename.size())
	{
		material.mOpaqueData = new LLPointer< LLViewerFetchedTexture >;
		LLPointer< LLViewerFetchedTexture >& tex = (*reinterpret_cast< LLPointer< LLViewerFetchedTexture > * >(material.mOpaqueData));

		tex = LLViewerTextureManager::getFetchedTextureFromUrl("file://" + material.mDiffuseMapFilename, FTT_LOCAL_FILE, TRUE, LLGLTexture::BOOST_PREVIEW);
		tex->setLoadedCallback(LLModelPreview::textureLoadedCallback, 0, TRUE, FALSE, opaque, NULL, FALSE);
		tex->forceToSaveRawImage(0, F32_MAX);
		material.setDiffuseMap(tex->getID()); // record tex ID
		return 1;
	}

	material.mOpaqueData = NULL;
	return 0;	
}

void LLModelPreview::addEmptyFace( LLModel* pTarget )
{
	U32 type_mask = LLVertexBuffer::MAP_VERTEX | LLVertexBuffer::MAP_NORMAL | LLVertexBuffer::MAP_TEXCOORD0;
	
	LLPointer<LLVertexBuffer> buff = new LLVertexBuffer(type_mask, 0);
	
	buff->allocateBuffer(1, 3, true);
	memset( (U8*) buff->getMappedData(), 0, buff->getSize() );

	// <FS:ND> Fix when running with opengl core profile
	{
	LLStrider< U16 > index_strider;
	buff->getIndexStrider( index_strider );

	memset( (U8*)index_strider.get(), 0, buff->getIndicesSize() );
	}
	//memset( (U8*) buff->getIndicesPointer(), 0, buff->getIndicesSize() );
	// </FS:ND>
		
	buff->validateRange( 0, buff->getNumVerts()-1, buff->getNumIndices(), 0 );
		
	LLStrider<LLVector3> pos;
	LLStrider<LLVector3> norm;
	LLStrider<LLVector2> tc;
	LLStrider<U16> index;
		
	buff->getVertexStrider(pos);
		
	if ( type_mask & LLVertexBuffer::MAP_NORMAL )
	{
		buff->getNormalStrider(norm);
	}
	if ( type_mask & LLVertexBuffer::MAP_TEXCOORD0 )
	{
		buff->getTexCoord0Strider(tc);
	}
		
	buff->getIndexStrider(index);
		
	//resize face array
	int faceCnt = pTarget->getNumVolumeFaces();
	pTarget->setNumVolumeFaces( faceCnt+1 );	
	pTarget->setVolumeFaceData( faceCnt+1, pos, norm, tc, index, buff->getNumVerts(), buff->getNumIndices() );
	
}	

//-----------------------------------------------------------------------------
// render()
//-----------------------------------------------------------------------------
BOOL LLModelPreview::render()
{
	assert_main_thread();

	LLMutexLock lock(this);
	mNeedsUpdate = FALSE;

	bool use_shaders = LLGLSLShader::sNoFixedFunction;

	bool edges = mViewOption["show_edges"];
	bool joint_positions = mViewOption["show_joint_positions"];
	bool skin_weight = mViewOption["show_skin_weight"];
	bool textures = mViewOption["show_textures"];
	bool physics = mViewOption["show_physics"];

	S32 width = getWidth();
	S32 height = getHeight();

	LLGLSUIDefault def;
	LLGLDisable no_blend(GL_BLEND);
	LLGLEnable cull(GL_CULL_FACE);
	LLGLDepthTest depth(GL_TRUE);
	LLGLDisable fog(GL_FOG);

	{
		if (use_shaders)
		{
			gUIProgram.bind();
		}
		//clear background to blue
		gGL.matrixMode(LLRender::MM_PROJECTION);
		gGL.pushMatrix();
		gGL.loadIdentity();
		gGL.ortho(0.0f, width, 0.0f, height, -1.0f, 1.0f);

		gGL.matrixMode(LLRender::MM_MODELVIEW);
		gGL.pushMatrix();
		gGL.loadIdentity();

		gGL.color4f(0.169f, 0.169f, 0.169f, 1.f);

		gl_rect_2d_simple( width, height );

		gGL.matrixMode(LLRender::MM_PROJECTION);
		gGL.popMatrix();

		gGL.matrixMode(LLRender::MM_MODELVIEW);
		gGL.popMatrix();
		if (use_shaders)
		{
			gUIProgram.unbind();
		}
	}

	LLFloaterModelPreview* fmp = LLFloaterModelPreview::sInstance;
	
	bool has_skin_weights = false;
	bool upload_skin = mFMP->childGetValue("upload_skin").asBoolean();	
	bool upload_joints = mFMP->childGetValue("upload_joints").asBoolean();

	if ( upload_joints != mLastJointUpdate )
	{
		mLastJointUpdate = upload_joints;
	}

	for (LLModelLoader::scene::iterator iter = mScene[mPreviewLOD].begin(); iter != mScene[mPreviewLOD].end(); ++iter)
	{
		for (LLModelLoader::model_instance_list::iterator model_iter = iter->second.begin(); model_iter != iter->second.end(); ++model_iter)
		{
			LLModelInstance& instance = *model_iter;
			LLModel* model = instance.mModel;
			model->mPelvisOffset = mPelvisZOffset;
			if (!model->mSkinWeights.empty())
			{
				has_skin_weights = true;
			}
		}
	}

	if (has_skin_weights && lodsReady())
	{ //model has skin weights, enable view options for skin weights and joint positions
		if (fmp && isLegacyRigValid() )
		{
			fmp->enableViewOption("show_skin_weight");
			fmp->setViewOptionEnabled("show_joint_positions", skin_weight);	
			mFMP->childEnable("upload_skin");
			mFMP->childSetValue("show_skin_weight", skin_weight);
		}
	}
	else
	{
		mFMP->childDisable("upload_skin");
		if (fmp)
		{
			mViewOption["show_skin_weight"] = false;
			fmp->disableViewOption("show_skin_weight");
			fmp->disableViewOption("show_joint_positions");

			skin_weight = false;
			mFMP->childSetValue("show_skin_weight", false);
			fmp->setViewOptionEnabled("show_skin_weight", skin_weight);
		}
	}

	if (upload_skin && !has_skin_weights)
	{ //can't upload skin weights if model has no skin weights
		mFMP->childSetValue("upload_skin", false);
		upload_skin = false;
	}

	if (!upload_skin && upload_joints)
	{ //can't upload joints if not uploading skin weights
		mFMP->childSetValue("upload_joints", false);
		upload_joints = false;		
	}	

    if (upload_skin && upload_joints)
    {
        mFMP->childEnable("lock_scale_if_joint_position");
    }
    else
    {
        mFMP->childDisable("lock_scale_if_joint_position");
        mFMP->childSetValue("lock_scale_if_joint_position", false);
    }
    
	//Only enable joint offsets if it passed the earlier critiquing
	if ( isRigValidForJointPositionUpload() )  
	{
		mFMP->childSetEnabled("upload_joints", upload_skin);
	}

	F32 explode = mFMP->childGetValue("physics_explode").asReal();

	glClear(GL_DEPTH_BUFFER_BIT);

	LLRect preview_rect;

	preview_rect = mFMP->getChildView("preview_panel")->getRect();

	F32 aspect = (F32) preview_rect.getWidth()/preview_rect.getHeight();

	LLViewerCamera::getInstance()->setAspect(aspect);

	LLViewerCamera::getInstance()->setView(LLViewerCamera::getInstance()->getDefaultFOV() / mCameraZoom);

	LLVector3 offset = mCameraOffset;
	LLVector3 target_pos = mPreviewTarget+offset;

	F32 z_near = 0.001f;
	F32 z_far = mCameraDistance*10.0f+mPreviewScale.magVec()+mCameraOffset.magVec();

	if (skin_weight)
	{
		target_pos = getPreviewAvatar()->getPositionAgent();
		z_near = 0.01f;
		z_far = 1024.f;
		mCameraDistance = 16.f;

		//render avatar previews every frame
		refresh();
	}

	if (use_shaders)
	{
		gObjectPreviewProgram.bind();
	}

	gGL.loadIdentity();
	gPipeline.enableLightsPreview();

	LLQuaternion camera_rot = LLQuaternion(mCameraPitch, LLVector3::y_axis) *
	LLQuaternion(mCameraYaw, LLVector3::z_axis);

	LLQuaternion av_rot = camera_rot;
	LLViewerCamera::getInstance()->setOriginAndLookAt(
													  target_pos + ((LLVector3(mCameraDistance, 0.f, 0.f) + offset) * av_rot),		// camera
													  LLVector3::z_axis,																	// up
													  target_pos);											// point of interest


	z_near = llclamp(z_far * 0.001f, 0.001f, 0.1f);

	LLViewerCamera::getInstance()->setPerspective(FALSE, mOrigin.mX, mOrigin.mY, width, height, FALSE, z_near, z_far);

	stop_glerror();

	gGL.pushMatrix();
	const F32 BRIGHTNESS = 0.9f;
	gGL.color3f(BRIGHTNESS, BRIGHTNESS, BRIGHTNESS);

	const U32 type_mask = LLVertexBuffer::MAP_VERTEX | LLVertexBuffer::MAP_NORMAL | LLVertexBuffer::MAP_TEXCOORD0;

	LLGLEnable normalize(GL_NORMALIZE);

	if (!mBaseModel.empty() && mVertexBuffer[5].empty())
	{
		genBuffers(-1, skin_weight);
		//genBuffers(3);
		//genLODs();
	}

	if (!mModel[mPreviewLOD].empty())
	{
		mFMP->childEnable("reset_btn");

		bool regen = mVertexBuffer[mPreviewLOD].empty();
		if (!regen)
		{
			const std::vector<LLPointer<LLVertexBuffer> >& vb_vec = mVertexBuffer[mPreviewLOD].begin()->second;
			if (!vb_vec.empty())
			{
				const LLVertexBuffer* buff = vb_vec[0];
				regen = buff->hasDataType(LLVertexBuffer::TYPE_WEIGHT4) != skin_weight;
			}
			else
			{
				LL_INFOS() << "Vertex Buffer[" << mPreviewLOD << "]" << " is EMPTY!!!" << LL_ENDL;
				regen = TRUE;
			}
		}

		if (regen)
		{
			genBuffers(mPreviewLOD, skin_weight);
		}

		if (!skin_weight)
		{
			for (LLMeshUploadThread::instance_list::iterator iter = mUploadData.begin(); iter != mUploadData.end(); ++iter)
			{
				LLModelInstance& instance = *iter;

				LLModel* model = instance.mLOD[mPreviewLOD];

					if (!model)
					{
						continue;
					}

					gGL.pushMatrix();
					LLMatrix4 mat = instance.mTransform;

					gGL.multMatrix((GLfloat*) mat.mMatrix);


					U32 num_models = mVertexBuffer[mPreviewLOD][model].size();
					for (U32 i = 0; i < num_models; ++i)
					{
						LLVertexBuffer* buffer = mVertexBuffer[mPreviewLOD][model][i];
				
						buffer->setBuffer(type_mask & buffer->getTypeMask());

						if (textures)
						{
							int materialCnt = instance.mModel->mMaterialList.size();
							if ( i < materialCnt )
							{
								const std::string& binding = instance.mModel->mMaterialList[i];						
								const LLImportMaterial& material = instance.mMaterial[binding];

								gGL.diffuseColor4fv(material.mDiffuseColor.mV);

								// Find the tex for this material, bind it, and add it to our set
								//
								LLViewerFetchedTexture* tex = bindMaterialDiffuseTexture(material);
								if (tex)
								{
									mTextureSet.insert(tex);
								}
							}
						}
						else
						{
							gGL.diffuseColor4f(1,1,1,1);
						}

						buffer->drawRange(LLRender::TRIANGLES, 0, buffer->getNumVerts()-1, buffer->getNumIndices(), 0);
						gGL.getTexUnit(0)->unbind(LLTexUnit::TT_TEXTURE);
						gGL.diffuseColor3f(0.4f, 0.4f, 0.4f);

						if (edges)
						{
							glLineWidth(3.f);
							glPolygonMode(GL_FRONT_AND_BACK, GL_LINE);
							buffer->drawRange(LLRender::TRIANGLES, 0, buffer->getNumVerts()-1, buffer->getNumIndices(), 0);
							glPolygonMode(GL_FRONT_AND_BACK, GL_FILL);
							glLineWidth(1.f);
						}
					}
					gGL.popMatrix();
				}

			if (physics)
			{
				glClear(GL_DEPTH_BUFFER_BIT);
				
				for (U32 i = 0; i < 2; i++)
				{
					if (i == 0)
					{ //depth only pass
						gGL.setColorMask(false, false);
					}
					else
					{
						gGL.setColorMask(true, true);
					}

					//enable alpha blending on second pass but not first pass
					LLGLState blend(GL_BLEND, i); 
					
					gGL.blendFunc(LLRender::BF_SOURCE_ALPHA, LLRender::BF_ONE_MINUS_SOURCE_ALPHA);

					for (LLMeshUploadThread::instance_list::iterator iter = mUploadData.begin(); iter != mUploadData.end(); ++iter)
					{
						LLModelInstance& instance = *iter;

						LLModel* model = instance.mLOD[LLModel::LOD_PHYSICS];

							if (!model)
							{
								continue;
							}

							gGL.pushMatrix();
							LLMatrix4 mat = instance.mTransform;

						gGL.multMatrix((GLfloat*) mat.mMatrix);


							bool render_mesh = true;

							LLPhysicsDecomp* decomp = gMeshRepo.mDecompThread;
							if (decomp)
							{
								LLMutexLock(decomp->mMutex);

								LLModel::Decomposition& physics = model->mPhysics;

								if (!physics.mHull.empty())
								{
									render_mesh = false;

									if (physics.mMesh.empty())
									{ //build vertex buffer for physics mesh
										gMeshRepo.buildPhysicsMesh(physics);
									}
						
									if (!physics.mMesh.empty())
									{ //render hull instead of mesh
										for (U32 i = 0; i < physics.mMesh.size(); ++i)
										{
											if (explode > 0.f)
											{
												gGL.pushMatrix();

												LLVector3 offset = model->mHullCenter[i]-model->mCenterOfHullCenters;
												offset *= explode;

												gGL.translatef(offset.mV[0], offset.mV[1], offset.mV[2]);
											}

											static std::vector<LLColor4U> hull_colors;

											if (i+1 >= hull_colors.size())
											{
												hull_colors.push_back(LLColor4U(rand()%128+127, rand()%128+127, rand()%128+127, 128));
											}

											gGL.diffuseColor4ubv(hull_colors[i].mV);
											LLVertexBuffer::drawArrays(LLRender::TRIANGLES, physics.mMesh[i].mPositions, physics.mMesh[i].mNormals);

											if (explode > 0.f)
											{
												gGL.popMatrix();
											}
										}
									}
								}
							}
						
							if (render_mesh)
							{
								if (mVertexBuffer[LLModel::LOD_PHYSICS].empty())
								{
									genBuffers(LLModel::LOD_PHYSICS, false);
								}

								U32 num_models = mVertexBuffer[LLModel::LOD_PHYSICS][model].size();
								for (U32 i = 0; i < num_models; ++i)
								{
									LLVertexBuffer* buffer = mVertexBuffer[LLModel::LOD_PHYSICS][model][i];

									gGL.getTexUnit(0)->unbind(LLTexUnit::TT_TEXTURE);
									gGL.diffuseColor4f(0.4f, 0.4f, 0.0f, 0.4f);

									buffer->setBuffer(type_mask & buffer->getTypeMask());
									buffer->drawRange(LLRender::TRIANGLES, 0, buffer->getNumVerts()-1, buffer->getNumIndices(), 0);

									gGL.diffuseColor3f(1.f, 1.f, 0.f);

									glLineWidth(2.f);
									glPolygonMode(GL_FRONT_AND_BACK, GL_LINE);
									buffer->drawRange(LLRender::TRIANGLES, 0, buffer->getNumVerts()-1, buffer->getNumIndices(), 0);

									glPolygonMode(GL_FRONT_AND_BACK, GL_FILL);
									glLineWidth(1.f);
								}
							}

							gGL.popMatrix();
						}

					glLineWidth(3.f);
					glPointSize(8.f);
					gPipeline.enableLightsFullbright(LLColor4::white);
					//show degenerate triangles
					LLGLDepthTest depth(GL_TRUE, GL_TRUE, GL_ALWAYS);
					LLGLDisable cull(GL_CULL_FACE);
					gGL.diffuseColor4f(1.f,0.f,0.f,1.f);
					const LLVector4a scale(0.5f);

					for (LLMeshUploadThread::instance_list::iterator iter = mUploadData.begin(); iter != mUploadData.end(); ++iter)
					{
						LLModelInstance& instance = *iter;

						LLModel* model = instance.mLOD[LLModel::LOD_PHYSICS];

						if (!model)
						{
							continue;
						}

						gGL.pushMatrix();
						LLMatrix4 mat = instance.mTransform;

						gGL.multMatrix((GLfloat*) mat.mMatrix);


						LLPhysicsDecomp* decomp = gMeshRepo.mDecompThread;
						if (decomp)
						{
							LLMutexLock(decomp->mMutex);

							LLModel::Decomposition& physics = model->mPhysics;

							if (physics.mHull.empty())
							{
								if (mVertexBuffer[LLModel::LOD_PHYSICS].empty())
								{
									genBuffers(LLModel::LOD_PHYSICS, false);
								}
							
								for (U32 i = 0; i < mVertexBuffer[LLModel::LOD_PHYSICS][model].size(); ++i)
								{
									LLVertexBuffer* buffer = mVertexBuffer[LLModel::LOD_PHYSICS][model][i];

									buffer->setBuffer(type_mask & buffer->getTypeMask());

									LLStrider<LLVector3> pos_strider; 
									buffer->getVertexStrider(pos_strider, 0);
									LLVector4a* pos = (LLVector4a*) pos_strider.get();
							
									LLStrider<U16> idx;
									buffer->getIndexStrider(idx, 0);

									for (U32 i = 0; i < buffer->getNumIndices(); i += 3)
									{
										LLVector4a v1; v1.setMul(pos[*idx++], scale);
										LLVector4a v2; v2.setMul(pos[*idx++], scale);
										LLVector4a v3; v3.setMul(pos[*idx++], scale);

										if (ll_is_degenerate(v1,v2,v3))
										{
											buffer->draw(LLRender::LINE_LOOP, 3, i);
											buffer->draw(LLRender::POINTS, 3, i);
										}
									}
								}
							}
						}

						gGL.popMatrix();
					}
					glLineWidth(1.f);
					glPointSize(1.f);
					gPipeline.enableLightsPreview();
					gGL.setSceneBlendType(LLRender::BT_ALPHA);
				}
			}
		}
		else
		{
			target_pos = getPreviewAvatar()->getPositionAgent();

			LLViewerCamera::getInstance()->setOriginAndLookAt(
															  target_pos + ((LLVector3(mCameraDistance, 0.f, 0.f) + offset) * av_rot),		// camera
															  LLVector3::z_axis,																	// up
															  target_pos);											// point of interest

			for (LLModelLoader::scene::iterator iter = mScene[mPreviewLOD].begin(); iter != mScene[mPreviewLOD].end(); ++iter)
			{
				for (LLModelLoader::model_instance_list::iterator model_iter = iter->second.begin(); model_iter != iter->second.end(); ++model_iter)
				{
					LLModelInstance& instance = *model_iter;
					LLModel* model = instance.mModel;

					if (!model->mSkinWeights.empty())
					{
						for (U32 i = 0, e = mVertexBuffer[mPreviewLOD][model].size(); i < e; ++i)
						{
							LLVertexBuffer* buffer = mVertexBuffer[mPreviewLOD][model][i];

							const LLVolumeFace& face = model->getVolumeFace(i);

							LLStrider<LLVector3> position;
							buffer->getVertexStrider(position);

							// <FS:Ansariel> Vectorized Weight4Strider and ClothWeightStrider by Drake Arconis
							//LLStrider<LLVector4> weight;
							LLStrider<LLVector4a> weight;
							buffer->getWeight4Strider(weight);

							//quick 'n dirty software vertex skinning

							//build matrix palette

							LLMatrix4a mat[LL_MAX_JOINTS_PER_MESH_OBJECT];
                            const LLMeshSkinInfo *skin = &model->mSkinInfo;
							U32 count = LLSkinningUtil::getMeshJointCount(skin);
                            LLSkinningUtil::initSkinningMatrixPalette((LLMatrix4*)mat, count,
                                                                        skin, getPreviewAvatar());
                            LLMatrix4a bind_shape_matrix;
                            bind_shape_matrix.loadu(skin->mBindShapeMatrix);
                            U32 max_joints = LLSkinningUtil::getMaxJointCount();
							for (U32 j = 0; j < buffer->getNumVerts(); ++j)
							{
                                LLMatrix4a final_mat;
                                // <FS:Ansariel> Vectorized Weight4Strider and ClothWeightStrider by Drake Arconis
                                //F32 *wptr = weight[j].mV;
                                F32 *wptr = weight[j].getF32ptr();
                                // </FS:Ansariel>
                                LLSkinningUtil::getPerVertexSkinMatrix(wptr, mat, true, final_mat, max_joints);

								//VECTORIZE THIS
                                LLVector4a& v = face.mPositions[j];

                                LLVector4a t;
                                LLVector4a dst;
                                bind_shape_matrix.affineTransform(v, t);
                                final_mat.affineTransform(t, dst);

								position[j][0] = dst[0];
								position[j][1] = dst[1];
								position[j][2] = dst[2];
							}
							
							// <FS:ND> FIRE-13465 Make sure there's a material set before dereferencing it
							if( instance.mModel->mMaterialList.size() > i &&
								instance.mMaterial.end() != instance.mMaterial.find( instance.mModel->mMaterialList[ i ] ) )
							{
							// </FS:ND>

							llassert(model->mMaterialList.size() > i); 
							const std::string& binding = instance.mModel->mMaterialList[i];
							const LLImportMaterial& material = instance.mMaterial[binding];

							buffer->setBuffer(type_mask & buffer->getTypeMask());
							gGL.diffuseColor4fv(material.mDiffuseColor.mV);
							gGL.getTexUnit(0)->unbind(LLTexUnit::TT_TEXTURE);

							// Find the tex for this material, bind it, and add it to our set
							//
							LLViewerFetchedTexture* tex = bindMaterialDiffuseTexture(material);
							if (tex)
							{
								mTextureSet.insert(tex);
							}
							
							} else  // <FS:ND> FIRE-13465 Make sure there's a material set before dereferencing it, if none, set buffer type and unbind texture.
							{
								buffer->setBuffer(type_mask & buffer->getTypeMask());
								gGL.getTexUnit(0)->unbind(LLTexUnit::TT_TEXTURE);
							} // </FS:ND>
						
							buffer->draw(LLRender::TRIANGLES, buffer->getNumIndices(), 0);
							gGL.diffuseColor3f(0.4f, 0.4f, 0.4f);

							if (edges)
							{
								glLineWidth(3.f);
								glPolygonMode(GL_FRONT_AND_BACK, GL_LINE);
								buffer->draw(LLRender::TRIANGLES, buffer->getNumIndices(), 0);
								glPolygonMode(GL_FRONT_AND_BACK, GL_FILL);
								glLineWidth(1.f);
							}
						}
					}
				}
			}

			if (joint_positions)
			{
				LLGLSLShader* shader = LLGLSLShader::sCurBoundShaderPtr;
				if (shader)
				{
					gDebugProgram.bind();
				}
				getPreviewAvatar()->renderCollisionVolumes();
				getPreviewAvatar()->renderBones();
				if (shader)
				{
					shader->bind();
				}
			}

		}
	}

	if (use_shaders)
	{
		gObjectPreviewProgram.unbind();
	}

	gGL.popMatrix();

	return TRUE;
}

//-----------------------------------------------------------------------------
// refresh()
//-----------------------------------------------------------------------------
void LLModelPreview::refresh()
{
	mNeedsUpdate = TRUE;
}

//-----------------------------------------------------------------------------
// rotate()
//-----------------------------------------------------------------------------
void LLModelPreview::rotate(F32 yaw_radians, F32 pitch_radians)
{
	mCameraYaw = mCameraYaw + yaw_radians;

	mCameraPitch = llclamp(mCameraPitch + pitch_radians, F_PI_BY_TWO * -0.8f, F_PI_BY_TWO * 0.8f);
}

//-----------------------------------------------------------------------------
// zoom()
//-----------------------------------------------------------------------------
void LLModelPreview::zoom(F32 zoom_amt)
{
	F32 new_zoom = mCameraZoom+zoom_amt;

	mCameraZoom	= llclamp(new_zoom, 1.f, 10.f);
}

void LLModelPreview::pan(F32 right, F32 up)
{
	mCameraOffset.mV[VY] = llclamp(mCameraOffset.mV[VY] + right * mCameraDistance / mCameraZoom, -1.f, 1.f);
	mCameraOffset.mV[VZ] = llclamp(mCameraOffset.mV[VZ] + up * mCameraDistance / mCameraZoom, -1.f, 1.f);
}

void LLModelPreview::setPreviewLOD(S32 lod)
{
	lod = llclamp(lod, 0, (S32) LLModel::LOD_HIGH);

	if (lod != mPreviewLOD)
	{
		mPreviewLOD = lod;

		LLComboBox* combo_box = mFMP->getChild<LLComboBox>("preview_lod_combo");
		combo_box->setCurrentByIndex((NUM_LOD-1)-mPreviewLOD); // combo box list of lods is in reverse order
		mFMP->childSetValue("lod_file_" + lod_name[mPreviewLOD], mLODFile[mPreviewLOD]);

		// <FS:Ansariel> Doesn't exist as of 16-06-2017
		//LLComboBox* combo_box2 = mFMP->getChild<LLComboBox>("preview_lod_combo2");
		//combo_box2->setCurrentByIndex((NUM_LOD-1)-mPreviewLOD); // combo box list of lods is in reverse order
		//
		//LLComboBox* combo_box3 = mFMP->getChild<LLComboBox>("preview_lod_combo3");
		//combo_box3->setCurrentByIndex((NUM_LOD-1)-mPreviewLOD); // combo box list of lods is in reverse order
		// </FS:Ansariel>

		LLColor4 highlight_color = LLUIColorTable::instance().getColor("MeshImportTableHighlightColor");
		LLColor4 normal_color = LLUIColorTable::instance().getColor("MeshImportTableNormalColor");

		for (S32 i = 0; i <= LLModel::LOD_HIGH; ++i)
		{
			const LLColor4& color = (i == lod) ? highlight_color : normal_color;

			mFMP->childSetColor(lod_status_name[i], color);
			mFMP->childSetColor(lod_label_name[i], color);
			mFMP->childSetColor(lod_triangles_name[i], color);
			mFMP->childSetColor(lod_vertices_name[i], color);
		}
	}
	refresh();
	updateStatusMessages();
}

void LLFloaterModelPreview::onBrowseLOD(S32 lod)
{
	assert_main_thread();

	loadModel(lod);
}

//static
void LLFloaterModelPreview::onReset(void* user_data)
{
	assert_main_thread();

	LLFloaterModelPreview* fmp = (LLFloaterModelPreview*) user_data;
	fmp->childDisable("reset_btn");
	LLModelPreview* mp = fmp->mModelPreview;
	std::string filename = mp->mLODFile[LLModel::LOD_HIGH]; 

	fmp->resetDisplayOptions();
	//reset model preview
	fmp->initModelPreview();

	mp = fmp->mModelPreview;
	mp->loadModel(filename,LLModel::LOD_HIGH,true);
}

//static
void LLFloaterModelPreview::onUpload(void* user_data)
{
	assert_main_thread();

	LLFloaterModelPreview* mp = (LLFloaterModelPreview*) user_data;

	mp->mUploadBtn->setEnabled(false);

	mp->mModelPreview->rebuildUploadData();

	bool upload_skinweights = mp->childGetValue("upload_skin").asBoolean();
	bool upload_joint_positions = mp->childGetValue("upload_joints").asBoolean();
    bool lock_scale_if_joint_position = mp->childGetValue("lock_scale_if_joint_position").asBoolean();

	if (gSavedSettings.getBOOL("MeshImportUseSLM"))
	{
        mp->mModelPreview->saveUploadData(upload_skinweights, upload_joint_positions, lock_scale_if_joint_position);
    }

	gMeshRepo.uploadModel(mp->mModelPreview->mUploadData, mp->mModelPreview->mPreviewScale,
						  mp->childGetValue("upload_textures").asBoolean(), 
                          upload_skinweights, upload_joint_positions, lock_scale_if_joint_position, 
                          mp->mUploadModelUrl,
						  true, LLHandle<LLWholeModelFeeObserver>(), mp->getWholeModelUploadObserverHandle());
}


void LLFloaterModelPreview::refresh()
{
	sInstance->toggleCalculateButton(true);
	sInstance->mModelPreview->mDirty = true;
}

//static
void LLModelPreview::textureLoadedCallback(
    BOOL success,
    LLViewerFetchedTexture *src_vi,
    LLImageRaw* src,
    LLImageRaw* src_aux,
    S32 discard_level,
    BOOL final,
    void* userdata )
{
	LLModelPreview* preview = (LLModelPreview*) userdata;
	preview->refresh();

	if(final && preview->mModelLoader)
	{
		if(preview->mModelLoader->mNumOfFetchingTextures > 0)
		{
			preview->mModelLoader->mNumOfFetchingTextures-- ;
		}
	}
}

// static
bool LLModelPreview::lodQueryCallback()
{
    // not the best solution, but model preview belongs to floater
    // so it is an easy way to check that preview still exists.
    LLFloaterModelPreview* fmp = LLFloaterModelPreview::sInstance;
    if (fmp && fmp->mModelPreview)
    {
        LLModelPreview* preview = fmp->mModelPreview;
        if (preview->mLodsQuery.size() > 0)
        {
            S32 lod = preview->mLodsQuery.back();
            preview->mLodsQuery.pop_back();
            preview->genLODs(lod);

            // return false to continue cycle
            return false;
        }
    }
    // nothing to process
    return true;
}

void LLModelPreview::onLODParamCommit(S32 lod, bool enforce_tri_limit)
{
	if (!mLODFrozen)
	{
		genLODs(lod, 3, enforce_tri_limit);
		refresh();
	}
}

LLFloaterModelPreview::DecompRequest::DecompRequest(const std::string& stage, LLModel* mdl)
{
	mStage = stage;
	mContinue = 1;
	mModel = mdl;
	mDecompID = &mdl->mDecompID;
	mParams = sInstance->mDecompParams;

	//copy out positions and indices
	assignData(mdl) ;	
}

void LLFloaterModelPreview::setStatusMessage(const std::string& msg)
{
	LLMutexLock lock(mStatusLock);
	mStatusMessage = msg;
}

void LLFloaterModelPreview::toggleCalculateButton()
{
	toggleCalculateButton(true);
}

void LLFloaterModelPreview::toggleCalculateButton(bool visible)
{
	mCalculateBtn->setVisible(visible);

	bool uploadingSkin		     = childGetValue("upload_skin").asBoolean();
	bool uploadingJointPositions = childGetValue("upload_joints").asBoolean();
	if ( uploadingSkin )
	{
		//Disable the calculate button *if* the rig is invalid - which is determined during the critiquing process
		if ( uploadingJointPositions && !mModelPreview->isRigValidForJointPositionUpload() )
		{
			mCalculateBtn->setVisible( false );
		}
	}
	
	mUploadBtn->setVisible(!visible);
	mUploadBtn->setEnabled(isModelUploadAllowed());

	if (visible)
	{
		std::string tbd = getString("tbd");
		childSetTextArg("prim_weight", "[EQ]", tbd);
		childSetTextArg("download_weight", "[ST]", tbd);
		childSetTextArg("server_weight", "[SIM]", tbd);
		childSetTextArg("physics_weight", "[PH]", tbd);
		childSetTextArg("upload_fee", "[FEE]", tbd);
		childSetTextArg("price_breakdown", "[STREAMING]", tbd);
		childSetTextArg("price_breakdown", "[PHYSICS]", tbd);
		childSetTextArg("price_breakdown", "[INSTANCES]", tbd);
		childSetTextArg("price_breakdown", "[TEXTURES]", tbd);
		childSetTextArg("price_breakdown", "[MODEL]", tbd);
	}
}

void LLFloaterModelPreview::onLoDSourceCommit(S32 lod)
{
	mModelPreview->updateLodControls(lod);
	refresh();

	LLComboBox* lod_source_combo = getChild<LLComboBox>("lod_source_" + lod_name[lod]);
	if (lod_source_combo->getCurrentIndex() == LLModelPreview::GENERATE)
	{ //rebuild LoD to update triangle counts
		onLODParamCommit(lod, true);
	}
}

void LLFloaterModelPreview::resetDisplayOptions()
{
	std::map<std::string,bool>::iterator option_it = mModelPreview->mViewOption.begin();

	for(;option_it != mModelPreview->mViewOption.end(); ++option_it)
	{
		LLUICtrl* ctrl = getChild<LLUICtrl>(option_it->first);
		ctrl->setValue(false);
	}
}

void LLFloaterModelPreview::onModelPhysicsFeeReceived(const LLSD& result, std::string upload_url)
{
	mModelPhysicsFee = result;
	mModelPhysicsFee["url"] = upload_url;

	doOnIdleOneTime(boost::bind(&LLFloaterModelPreview::handleModelPhysicsFeeReceived,this));
}

void LLFloaterModelPreview::handleModelPhysicsFeeReceived()
{
	const LLSD& result = mModelPhysicsFee;
	mUploadModelUrl = result["url"].asString();

	childSetTextArg("prim_weight", "[EQ]", llformat("%0.3f", result["resource_cost"].asReal()));
	childSetTextArg("download_weight", "[ST]", llformat("%0.3f", result["model_streaming_cost"].asReal()));
	childSetTextArg("server_weight", "[SIM]", llformat("%0.3f", result["simulation_cost"].asReal()));
	childSetTextArg("physics_weight", "[PH]", llformat("%0.3f", result["physics_cost"].asReal()));
	childSetTextArg("upload_fee", "[FEE]", llformat("%d", result["upload_price"].asInteger()));
	childSetTextArg("price_breakdown", "[STREAMING]", llformat("%d", result["upload_price_breakdown"]["mesh_streaming"].asInteger()));
	childSetTextArg("price_breakdown", "[PHYSICS]", llformat("%d", result["upload_price_breakdown"]["mesh_physics"].asInteger()));
	childSetTextArg("price_breakdown", "[INSTANCES]", llformat("%d", result["upload_price_breakdown"]["mesh_instance"].asInteger()));
	childSetTextArg("price_breakdown", "[TEXTURES]", llformat("%d", result["upload_price_breakdown"]["texture"].asInteger()));
	childSetTextArg("price_breakdown", "[MODEL]", llformat("%d", result["upload_price_breakdown"]["model"].asInteger()));
	childSetVisible("upload_fee", true);
	childSetVisible("price_breakdown", true);
	mUploadBtn->setEnabled(isModelUploadAllowed());
}

void LLFloaterModelPreview::setModelPhysicsFeeErrorStatus(S32 status, const std::string& reason)
{
	LL_WARNS() << "LLFloaterModelPreview::setModelPhysicsFeeErrorStatus(" << status << " : " << reason << ")" << LL_ENDL;
	doOnIdleOneTime(boost::bind(&LLFloaterModelPreview::toggleCalculateButton, this, true));
}

/*virtual*/ 
void LLFloaterModelPreview::onModelUploadSuccess()
{
	assert_main_thread();
	closeFloater(false);
}

/*virtual*/ 
void LLFloaterModelPreview::onModelUploadFailure()
{
	assert_main_thread();
	toggleCalculateButton(true);
	mUploadBtn->setEnabled(true);
}

bool LLFloaterModelPreview::isModelUploadAllowed()
{
	bool allow_upload = mHasUploadPerm && !mUploadModelUrl.empty();
	if (mModelPreview)
	{
		allow_upload &= mModelPreview->mModelNoErrors;
	}
	return allow_upload;
}

S32 LLFloaterModelPreview::DecompRequest::statusCallback(const char* status, S32 p1, S32 p2)
{
	if (mContinue)
	{
		setStatusMessage(llformat("%s: %d/%d", status, p1, p2));
		if (LLFloaterModelPreview::sInstance)
		{
			LLFloaterModelPreview::sInstance->setStatusMessage(mStatusMessage);
		}
	}

	return mContinue;
}

void LLFloaterModelPreview::DecompRequest::completed()
{ //called from the main thread
	if (mContinue)
	{
		mModel->setConvexHullDecomposition(mHull);

		if (sInstance)
		{
			if (mContinue)
			{
				if (sInstance->mModelPreview)
				{
					sInstance->mModelPreview->mDirty = true;
					LLFloaterModelPreview::sInstance->mModelPreview->refresh();
				}
			}

			sInstance->mCurRequest.erase(this);
		}
	}
	else if (sInstance)
	{
		llassert(sInstance->mCurRequest.find(this) == sInstance->mCurRequest.end());
	}
}

void dump_llsd_to_file(const LLSD& content, std::string filename);

void LLFloaterModelPreview::onPermissionsReceived(const LLSD& result)
{
	dump_llsd_to_file(result,"perm_received.xml");
	std::string upload_status = result["mesh_upload_status"].asString();
	// BAP HACK: handle "" for case that  MeshUploadFlag cap is broken.
	mHasUploadPerm = (("" == upload_status) || ("valid" == upload_status));

    if (!mHasUploadPerm) 
    {
        LL_WARNS() << "Upload permission set to false because upload_status=\"" << upload_status << "\"" << LL_ENDL;
    }
    else if (mHasUploadPerm && mUploadModelUrl.empty())
    {
        LL_WARNS() << "Upload permission set to true but uploadModelUrl is empty!" << LL_ENDL;
    }

	// isModelUploadAllowed() includes mHasUploadPerm
	mUploadBtn->setEnabled(isModelUploadAllowed());
	getChild<LLTextBox>("warning_title")->setVisible(!mHasUploadPerm);
	getChild<LLTextBox>("warning_message")->setVisible(!mHasUploadPerm);
}

void LLFloaterModelPreview::setPermissonsErrorStatus(S32 status, const std::string& reason)
{
	LL_WARNS() << "LLFloaterModelPreview::setPermissonsErrorStatus(" << status << " : " << reason << ")" << LL_ENDL;

	LLNotificationsUtil::add("MeshUploadPermError");
}

bool LLFloaterModelPreview::isModelLoading()
{
	if(mModelPreview)
	{
		return mModelPreview->mLoading;
	}
	return false;
}
<|MERGE_RESOLUTION|>--- conflicted
+++ resolved
@@ -3498,11 +3498,7 @@
 			}
 
 			vb = new LLVertexBuffer(mask, 0);
-<<<<<<< HEAD
 			
-			vb->allocateBuffer(num_vertices, num_indices, TRUE);
-=======
-
 			if (!vb->allocateBuffer(num_vertices, num_indices, TRUE))
 			{
 				// We are likely to crash due this failure, if this happens, find a way to gracefully stop preview
@@ -3510,7 +3506,6 @@
 					<< num_vertices << " vertices and "
 					<< num_indices << " indices" << LL_ENDL;
 			}
->>>>>>> f986d1bc
 
 			LLStrider<LLVector3> vertex_strider;
 			LLStrider<LLVector3> normal_strider;
