/**
 * @file llfloatermodelpreview.cpp
 * @brief LLFloaterModelPreview class implementation
 *
 * $LicenseInfo:firstyear=2004&license=viewerlgpl$
 * Second Life Viewer Source Code
 * Copyright (C) 2010, Linden Research, Inc.
 *
 * This library is free software; you can redistribute it and/or
 * modify it under the terms of the GNU Lesser General Public
 * License as published by the Free Software Foundation;
 * version 2.1 of the License only.
 *
 * This library is distributed in the hope that it will be useful,
 * but WITHOUT ANY WARRANTY; without even the implied warranty of
 * MERCHANTABILITY or FITNESS FOR A PARTICULAR PURPOSE.  See the GNU
 * Lesser General Public License for more details.
 *
 * You should have received a copy of the GNU Lesser General Public
 * License along with this library; if not, write to the Free Software
 * Foundation, Inc., 51 Franklin Street, Fifth Floor, Boston, MA  02110-1301  USA
 *
 * Linden Research, Inc., 945 Battery Street, San Francisco, CA  94111  USA
 * $/LicenseInfo$
 */

#include "llviewerprecompiledheaders.h"

#include "llmodelloader.h"
#include "lldaeloader.h"

#include "llfloatermodelpreview.h"

#include "llfilepicker.h"
#include "llimagebmp.h"
#include "llimagetga.h"
#include "llimagejpeg.h"
#include "llimagepng.h"

#include "llagent.h"
#include "llbutton.h"
#include "llcombobox.h"
#include "lldatapacker.h"
#include "lldrawable.h"
#include "llrender.h"
#include "llface.h"
#include "lleconomy.h"
#include "llfocusmgr.h"
#include "llfloaterperms.h"
#include "lliconctrl.h"
#include "llmatrix4a.h"
#include "llmenubutton.h"
#include "llmeshrepository.h"
#include "llnotificationsutil.h"
#include "llsdutil_math.h"
#include "llskinningutil.h"
#include "lltextbox.h"
#include "lltoolmgr.h"
#include "llui.h"
#include "llvector4a.h"
#include "llviewercamera.h"
#include "llviewerwindow.h"
#include "llvoavatar.h"
#include "llvoavatarself.h"
#include "pipeline.h"
#include "lluictrlfactory.h"
#include "llviewercontrol.h"
#include "llviewermenu.h"
#include "llviewermenufile.h"
#include "llviewerregion.h"
#include "llviewertexturelist.h"
#include "llstring.h"
#include "llbutton.h"
#include "llcheckboxctrl.h"
#include "llradiogroup.h"
#include "llsdserialize.h"
#include "llsliderctrl.h"
#include "llspinctrl.h"
#include "lltoggleablemenu.h"
#include "lltrans.h"
#include "llvfile.h"
#include "llvfs.h"
#include "llcallbacklist.h"
#include "llviewerobjectlist.h"
#include "llanimationstates.h"
#include "llviewernetwork.h"
#include "llviewershadermgr.h"

#include "glod/glod.h"
#include <boost/algorithm/string.hpp>

//static
S32 LLFloaterModelPreview::sUploadAmount = 10;
LLFloaterModelPreview* LLFloaterModelPreview::sInstance = NULL;

bool LLModelPreview::sIgnoreLoadedCallback = false;

// "Retain%" decomp parameter has values from 0.0 to 1.0 by 0.01
// But according to the UI spec for upload model floater, this parameter
// should be represented by Retain spinner with values from 1 to 100 by 1.
// To achieve this, RETAIN_COEFFICIENT is used while creating spinner
// and when value is requested from spinner.
const double RETAIN_COEFFICIENT = 100;

// "Cosine%" decomp parameter has values from 0.9 to 1 by 0.001
// But according to the UI spec for upload model floater, this parameter
// should be represented by Smooth combobox with only 10 values.
// So this const is used as a size of Smooth combobox list.
const S32 SMOOTH_VALUES_NUMBER = 10;

void drawBoxOutline(const LLVector3& pos, const LLVector3& size);


std::string lod_name[NUM_LOD+1] =
{
	"lowest",
	"low",
	"medium",
	"high",
	"I went off the end of the lod_name array.  Me so smart."
};

std::string lod_triangles_name[NUM_LOD+1] =
{
	"lowest_triangles",
	"low_triangles",
	"medium_triangles",
	"high_triangles",
	"I went off the end of the lod_triangles_name array.  Me so smart."
};

std::string lod_vertices_name[NUM_LOD+1] =
{
	"lowest_vertices",
	"low_vertices",
	"medium_vertices",
	"high_vertices",
	"I went off the end of the lod_vertices_name array.  Me so smart."
};

std::string lod_status_name[NUM_LOD+1] =
{
	"lowest_status",
	"low_status",
	"medium_status",
	"high_status",
	"I went off the end of the lod_status_name array.  Me so smart."
};

std::string lod_icon_name[NUM_LOD+1] =
{
	"status_icon_lowest",
	"status_icon_low",
	"status_icon_medium",
	"status_icon_high",
	"I went off the end of the lod_status_name array.  Me so smart."
};

std::string lod_status_image[NUM_LOD+1] =
{
	"ModelImport_Status_Good",
	"ModelImport_Status_Warning",
	"ModelImport_Status_Error",
	"I went off the end of the lod_status_image array.  Me so smart."
};

std::string lod_label_name[NUM_LOD+1] =
{
	"lowest_label",
	"low_label",
	"medium_label",
	"high_label",
	"I went off the end of the lod_label_name array.  Me so smart."
};

BOOL stop_gloderror()
{
	GLuint error = glodGetError();

	if (error != GLOD_NO_ERROR)
	{
		LL_WARNS() << "GLOD error detected, cannot generate LOD: " << std::hex << error << LL_ENDL;
		return TRUE;
	}

	return FALSE;
}

LLViewerFetchedTexture* bindMaterialDiffuseTexture(const LLImportMaterial& material)
{
	LLViewerFetchedTexture *texture = LLViewerTextureManager::getFetchedTexture(material.getDiffuseMap(), FTT_DEFAULT, TRUE, LLGLTexture::BOOST_PREVIEW);

	if (texture)
	{
		if (texture->getDiscardLevel() > -1)
		{
			gGL.getTexUnit(0)->bind(texture, true);
			return texture;
		}
	}

	return NULL;
}

std::string stripSuffix(std::string name)
{
	if ((name.find("_LOD") != -1) || (name.find("_PHYS") != -1))
	{
		return name.substr(0, name.rfind('_'));
	}
	return name;
}

LLMeshFilePicker::LLMeshFilePicker(LLModelPreview* mp, S32 lod)
: LLFilePickerThread(LLFilePicker::FFLOAD_COLLADA)
	{
		mMP = mp;
		mLOD = lod;
	}

void LLMeshFilePicker::notify(const std::string& filename)
{
	mMP->loadModel(mFile, mLOD);
}

void FindModel(LLModelLoader::scene& scene, const std::string& name_to_match, LLModel*& baseModelOut, LLMatrix4& matOut)
{
    LLModelLoader::scene::iterator base_iter = scene.begin();
    bool found = false;
    while (!found && (base_iter != scene.end()))
    {
        matOut = base_iter->first;

        LLModelLoader::model_instance_list::iterator base_instance_iter = base_iter->second.begin();
        while (!found && (base_instance_iter != base_iter->second.end()))
        {
		    LLModelInstance& base_instance = *base_instance_iter++;					    		    
            LLModel* base_model = base_instance.mModel;
         
            if (base_model && (base_model->mLabel == name_to_match))
            {
                baseModelOut = base_model;
                return;
            }
        }
        base_iter++;
    }
}

//-----------------------------------------------------------------------------
// LLFloaterModelPreview()
//-----------------------------------------------------------------------------
LLFloaterModelPreview::LLFloaterModelPreview(const LLSD& key) :
LLFloaterModelUploadBase(key),
mUploadBtn(NULL),
mCalculateBtn(NULL)
{
	sInstance = this;
	mLastMouseX = 0;
	mLastMouseY = 0;
	mStatusLock = new LLMutex(NULL);
	mModelPreview = NULL;

	mLODMode[LLModel::LOD_HIGH] = 0;
	for (U32 i = 0; i < LLModel::LOD_HIGH; i++)
	{
		mLODMode[i] = 1;
	}
}

//-----------------------------------------------------------------------------
// postBuild()
//-----------------------------------------------------------------------------
BOOL LLFloaterModelPreview::postBuild()
{
	if (!LLFloater::postBuild())
	{
		return FALSE;
	}

	childSetCommitCallback("cancel_btn", onCancel, this);
	childSetCommitCallback("crease_angle", onGenerateNormalsCommit, this);
	getChild<LLCheckBoxCtrl>("gen_normals")->setCommitCallback(boost::bind(&LLFloaterModelPreview::toggleGenarateNormals, this));

	childSetCommitCallback("lod_generate", onAutoFillCommit, this);

	for (S32 lod = 0; lod <= LLModel::LOD_HIGH; ++lod)
	{
		LLComboBox* lod_source_combo = getChild<LLComboBox>("lod_source_" + lod_name[lod]);
		lod_source_combo->setCommitCallback(boost::bind(&LLFloaterModelPreview::onLoDSourceCommit, this, lod));
		lod_source_combo->setCurrentByIndex(mLODMode[lod]);

		getChild<LLButton>("lod_browse_" + lod_name[lod])->setCommitCallback(boost::bind(&LLFloaterModelPreview::onBrowseLOD, this, lod));
		getChild<LLComboBox>("lod_mode_" + lod_name[lod])->setCommitCallback(boost::bind(&LLFloaterModelPreview::onLODParamCommit, this, lod, false));
		getChild<LLSpinCtrl>("lod_error_threshold_" + lod_name[lod])->setCommitCallback(boost::bind(&LLFloaterModelPreview::onLODParamCommit, this, lod, false));
		getChild<LLSpinCtrl>("lod_triangle_limit_" + lod_name[lod])->setCommitCallback(boost::bind(&LLFloaterModelPreview::onLODParamCommit, this, lod, true));
	}

	childSetCommitCallback("upload_skin", boost::bind(&LLFloaterModelPreview::toggleCalculateButton, this), NULL);
	childSetCommitCallback("upload_joints", boost::bind(&LLFloaterModelPreview::toggleCalculateButton, this), NULL);
	childSetCommitCallback("upload_textures", boost::bind(&LLFloaterModelPreview::toggleCalculateButton, this), NULL);

	childSetTextArg("status", "[STATUS]", getString("status_idle"));

	childSetAction("ok_btn", onUpload, this);
	childDisable("ok_btn");

	childSetAction("reset_btn", onReset, this);

	childSetCommitCallback("preview_lod_combo", onPreviewLODCommit, this);

	childSetCommitCallback("upload_skin", onUploadSkinCommit, this);
	childSetCommitCallback("upload_joints", onUploadJointsCommit, this);

	childSetCommitCallback("import_scale", onImportScaleCommit, this);
	childSetCommitCallback("pelvis_offset", onPelvisOffsetCommit, this);

	getChild<LLCheckBoxCtrl>("show_edges")->setCommitCallback(boost::bind(&LLFloaterModelPreview::onViewOptionChecked, this, _1));
	getChild<LLCheckBoxCtrl>("show_physics")->setCommitCallback(boost::bind(&LLFloaterModelPreview::onViewOptionChecked, this, _1));
	getChild<LLCheckBoxCtrl>("show_textures")->setCommitCallback(boost::bind(&LLFloaterModelPreview::onViewOptionChecked, this, _1));
	getChild<LLCheckBoxCtrl>("show_skin_weight")->setCommitCallback(boost::bind(&LLFloaterModelPreview::onViewOptionChecked, this, _1));
	getChild<LLCheckBoxCtrl>("show_joint_positions")->setCommitCallback(boost::bind(&LLFloaterModelPreview::onViewOptionChecked, this, _1));

	childDisable("upload_skin");
	childDisable("upload_joints");

	initDecompControls();

	LLView* preview_panel = getChild<LLView>("preview_panel");

	mPreviewRect = preview_panel->getRect();

	initModelPreview();

	//set callbacks for left click on line editor rows
	for (U32 i = 0; i <= LLModel::LOD_HIGH; i++)
	{
		LLTextBox* text = getChild<LLTextBox>(lod_label_name[i]);
		if (text)
		{
			text->setMouseDownCallback(boost::bind(&LLModelPreview::setPreviewLOD, mModelPreview, i));
		}

		text = getChild<LLTextBox>(lod_triangles_name[i]);
		if (text)
		{
			text->setMouseDownCallback(boost::bind(&LLModelPreview::setPreviewLOD, mModelPreview, i));
		}

		text = getChild<LLTextBox>(lod_vertices_name[i]);
		if (text)
		{
			text->setMouseDownCallback(boost::bind(&LLModelPreview::setPreviewLOD, mModelPreview, i));
		}

		text = getChild<LLTextBox>(lod_status_name[i]);
		if (text)
		{
			text->setMouseDownCallback(boost::bind(&LLModelPreview::setPreviewLOD, mModelPreview, i));
		}
	}
	std::string current_grid = LLGridManager::getInstance()->getGridId();
	std::transform(current_grid.begin(),current_grid.end(),current_grid.begin(),::tolower);
	std::string validate_url;
	if (current_grid == "agni")
	{
		validate_url = "http://secondlife.com/my/account/mesh.php";
	}
	else if (current_grid == "damballah")
	{
		// Staging grid has its own naming scheme.
		validate_url = "http://secondlife-staging.com/my/account/mesh.php";
	}
	else
	{
		validate_url = llformat("http://secondlife.%s.lindenlab.com/my/account/mesh.php",current_grid.c_str());
	}
	getChild<LLTextBox>("warning_message")->setTextArg("[VURL]", validate_url);

	mUploadBtn = getChild<LLButton>("ok_btn");
	mCalculateBtn = getChild<LLButton>("calculate_btn");

	if (LLConvexDecomposition::getInstance() != NULL)
	{
	mCalculateBtn->setClickedCallback(boost::bind(&LLFloaterModelPreview::onClickCalculateBtn, this));

	toggleCalculateButton(true);
	}
	else
	{
		mCalculateBtn->setEnabled(false);
	}

	return TRUE;
}

//-----------------------------------------------------------------------------
// LLFloaterModelPreview()
//-----------------------------------------------------------------------------
LLFloaterModelPreview::~LLFloaterModelPreview()
{
	sInstance = NULL;
	
	if ( mModelPreview )
	{
		delete mModelPreview;
	}

	delete mStatusLock;
	mStatusLock = NULL;
}

void LLFloaterModelPreview::initModelPreview()
{
	if (mModelPreview)
	{
		delete mModelPreview;
	}

	mModelPreview = new LLModelPreview(512, 512, this );
	mModelPreview->setPreviewTarget(16.f);
	mModelPreview->setDetailsCallback(boost::bind(&LLFloaterModelPreview::setDetails, this, _1, _2, _3, _4, _5));
	mModelPreview->setModelUpdatedCallback(boost::bind(&LLFloaterModelPreview::toggleCalculateButton, this, _1));
}

void LLFloaterModelPreview::onViewOptionChecked(LLUICtrl* ctrl)
{
	if (mModelPreview)
	{
		mModelPreview->mViewOption[ctrl->getName()] = !mModelPreview->mViewOption[ctrl->getName()];
		
		mModelPreview->refresh();
	}
}

bool LLFloaterModelPreview::isViewOptionChecked(const LLSD& userdata)
{
	if (mModelPreview)
	{
		return mModelPreview->mViewOption[userdata.asString()];
	}

	return false;
}

bool LLFloaterModelPreview::isViewOptionEnabled(const LLSD& userdata)
{
	return getChildView(userdata.asString())->getEnabled();
}

void LLFloaterModelPreview::setViewOptionEnabled(const std::string& option, bool enabled)
{
	childSetEnabled(option, enabled);
}

void LLFloaterModelPreview::enableViewOption(const std::string& option)
{
	setViewOptionEnabled(option, true);
}

void LLFloaterModelPreview::disableViewOption(const std::string& option)
{
	setViewOptionEnabled(option, false);
}

void LLFloaterModelPreview::loadModel(S32 lod)
{
	mModelPreview->mLoading = true;
	if (lod == LLModel::LOD_PHYSICS)
	{
		// loading physics from file
		mModelPreview->mPhysicsSearchLOD = lod;
	}

	(new LLMeshFilePicker(mModelPreview, lod))->getFile();
}

void LLFloaterModelPreview::loadModel(S32 lod, const std::string& file_name, bool force_disable_slm)
{
	mModelPreview->mLoading = true;

	mModelPreview->loadModel(file_name, lod, force_disable_slm);
}

void LLFloaterModelPreview::onClickCalculateBtn()
{
	mModelPreview->rebuildUploadData();

	bool upload_skinweights = childGetValue("upload_skin").asBoolean();
	bool upload_joint_positions = childGetValue("upload_joints").asBoolean();

	mUploadModelUrl.clear();

	gMeshRepo.uploadModel(mModelPreview->mUploadData, mModelPreview->mPreviewScale,
			childGetValue("upload_textures").asBoolean(), upload_skinweights, upload_joint_positions, mUploadModelUrl, false,
						  getWholeModelFeeObserverHandle());

	toggleCalculateButton(false);
	mUploadBtn->setEnabled(false);
}

//static
void LLFloaterModelPreview::onImportScaleCommit(LLUICtrl*,void* userdata)
{
	LLFloaterModelPreview *fp =(LLFloaterModelPreview *)userdata;

	if (!fp->mModelPreview)
	{
		return;
	}

	fp->mModelPreview->mDirty = true;

	fp->toggleCalculateButton(true);

	fp->mModelPreview->refresh();
}
//static
void LLFloaterModelPreview::onPelvisOffsetCommit( LLUICtrl*, void* userdata )
{
	LLFloaterModelPreview *fp =(LLFloaterModelPreview*)userdata;

	if (!fp->mModelPreview)
	{
		return;
	}

	fp->mModelPreview->mDirty = true;

	fp->toggleCalculateButton(true);

	fp->mModelPreview->refresh();
}

//static
void LLFloaterModelPreview::onUploadJointsCommit(LLUICtrl*,void* userdata)
{
	LLFloaterModelPreview *fp =(LLFloaterModelPreview *)userdata;

	if (!fp->mModelPreview)
	{
		return;
	}

	fp->mModelPreview->refresh();
}

//static
void LLFloaterModelPreview::onUploadSkinCommit(LLUICtrl*,void* userdata)
{
	LLFloaterModelPreview *fp =(LLFloaterModelPreview *)userdata;

	if (!fp->mModelPreview)
	{
		return;
	}
	fp->mModelPreview->refresh();
	fp->mModelPreview->resetPreviewTarget();
	fp->mModelPreview->clearBuffers();
}

//static
void LLFloaterModelPreview::onPreviewLODCommit(LLUICtrl* ctrl, void* userdata)
{
	LLFloaterModelPreview *fp =(LLFloaterModelPreview *)userdata;

	if (!fp->mModelPreview)
	{
		return;
	}

	S32 which_mode = 0;

	LLComboBox* combo = (LLComboBox*) ctrl;

	which_mode = (NUM_LOD-1)-combo->getFirstSelectedIndex(); // combo box list of lods is in reverse order

	fp->mModelPreview->setPreviewLOD(which_mode);
}

//static
void LLFloaterModelPreview::onGenerateNormalsCommit(LLUICtrl* ctrl, void* userdata)
{
	LLFloaterModelPreview* fp = (LLFloaterModelPreview*) userdata;

	fp->mModelPreview->generateNormals();
}

void LLFloaterModelPreview::toggleGenarateNormals()
{
	bool enabled = childGetValue("gen_normals").asBoolean();
	childSetEnabled("crease_angle", enabled);
	if(enabled) {
		mModelPreview->generateNormals();
	} else {
		mModelPreview->restoreNormals();
	}
}

//static
void LLFloaterModelPreview::onExplodeCommit(LLUICtrl* ctrl, void* userdata)
{
	LLFloaterModelPreview* fp = LLFloaterModelPreview::sInstance;

	fp->mModelPreview->refresh();
}

//static
void LLFloaterModelPreview::onAutoFillCommit(LLUICtrl* ctrl, void* userdata)
{
	LLFloaterModelPreview* fp = (LLFloaterModelPreview*) userdata;

    fp->mModelPreview->queryLODs();
}

void LLFloaterModelPreview::onLODParamCommit(S32 lod, bool enforce_tri_limit)
{
	mModelPreview->onLODParamCommit(lod, enforce_tri_limit);

	//refresh LoDs that reference this one
	for (S32 i = lod - 1; i >= 0; --i)
	{
		LLComboBox* lod_source_combo = getChild<LLComboBox>("lod_source_" + lod_name[i]);
		if (lod_source_combo->getCurrentIndex() == LLModelPreview::USE_LOD_ABOVE)
		{
			onLoDSourceCommit(i);
		}
		else
		{
			break;
		}
	}
}


//-----------------------------------------------------------------------------
// draw()
//-----------------------------------------------------------------------------
void LLFloaterModelPreview::draw()
{
    LLFloater::draw();

    if (!mModelPreview)
    {
        return;
    }

	mModelPreview->update();

	if (!mModelPreview->mLoading)
	{
		if ( mModelPreview->getLoadState() == LLModelLoader::ERROR_MATERIALS )
		{
			childSetTextArg("status", "[STATUS]", getString("status_material_mismatch"));
		}
		else
		if ( mModelPreview->getLoadState() > LLModelLoader::ERROR_MODEL )
		{
			childSetTextArg("status", "[STATUS]", getString(LLModel::getStatusString(mModelPreview->getLoadState() - LLModelLoader::ERROR_MODEL)));
		}
		else
		if ( mModelPreview->getLoadState() == LLModelLoader::ERROR_PARSING )
		{
			childSetTextArg("status", "[STATUS]", getString("status_parse_error"));
			toggleCalculateButton(false);
		}
		else
		{
			childSetTextArg("status", "[STATUS]", getString("status_idle"));
		}
	}

	childSetTextArg("prim_cost", "[PRIM_COST]", llformat("%d", mModelPreview->mResourceCost));
	childSetTextArg("description_label", "[TEXTURES]", llformat("%d", mModelPreview->mTextureSet.size()));

    if (mModelPreview->lodsReady())
	{
		gGL.color3f(1.f, 1.f, 1.f);

		gGL.getTexUnit(0)->bind(mModelPreview);


		LLView* preview_panel = getChild<LLView>("preview_panel");

		LLRect rect = preview_panel->getRect();
		if (rect != mPreviewRect)
		{
			mModelPreview->refresh();
			mPreviewRect = preview_panel->getRect();
		}

		gGL.begin( LLRender::QUADS );
		{
			gGL.texCoord2f(0.f, 1.f);
			gGL.vertex2i(mPreviewRect.mLeft, mPreviewRect.mTop-1);
			gGL.texCoord2f(0.f, 0.f);
			gGL.vertex2i(mPreviewRect.mLeft, mPreviewRect.mBottom);
			gGL.texCoord2f(1.f, 0.f);
			gGL.vertex2i(mPreviewRect.mRight-1, mPreviewRect.mBottom);
			gGL.texCoord2f(1.f, 1.f);
			gGL.vertex2i(mPreviewRect.mRight-1, mPreviewRect.mTop-1);
		}
		gGL.end();

		gGL.getTexUnit(0)->unbind(LLTexUnit::TT_TEXTURE);
	}
}

//-----------------------------------------------------------------------------
// handleMouseDown()
//-----------------------------------------------------------------------------
BOOL LLFloaterModelPreview::handleMouseDown(S32 x, S32 y, MASK mask)
{
	if (mPreviewRect.pointInRect(x, y))
	{
		bringToFront( x, y );
		gFocusMgr.setMouseCapture(this);
		gViewerWindow->hideCursor();
		mLastMouseX = x;
		mLastMouseY = y;
		return TRUE;
	}

	return LLFloater::handleMouseDown(x, y, mask);
}

//-----------------------------------------------------------------------------
// handleMouseUp()
//-----------------------------------------------------------------------------
BOOL LLFloaterModelPreview::handleMouseUp(S32 x, S32 y, MASK mask)
{
	gFocusMgr.setMouseCapture(FALSE);
	gViewerWindow->showCursor();
	return LLFloater::handleMouseUp(x, y, mask);
}

//-----------------------------------------------------------------------------
// handleHover()
//-----------------------------------------------------------------------------
BOOL LLFloaterModelPreview::handleHover	(S32 x, S32 y, MASK mask)
{
	MASK local_mask = mask & ~MASK_ALT;

	if (mModelPreview && hasMouseCapture())
	{
		if (local_mask == MASK_PAN)
		{
			// pan here
			mModelPreview->pan((F32)(x - mLastMouseX) * -0.005f, (F32)(y - mLastMouseY) * -0.005f);
		}
		else if (local_mask == MASK_ORBIT)
		{
			F32 yaw_radians = (F32)(x - mLastMouseX) * -0.01f;
			F32 pitch_radians = (F32)(y - mLastMouseY) * 0.02f;

			mModelPreview->rotate(yaw_radians, pitch_radians);
		}
		else
		{

			F32 yaw_radians = (F32)(x - mLastMouseX) * -0.01f;
			F32 zoom_amt = (F32)(y - mLastMouseY) * 0.02f;

			mModelPreview->rotate(yaw_radians, 0.f);
			mModelPreview->zoom(zoom_amt);
		}


		mModelPreview->refresh();

		LLUI::setMousePositionLocal(this, mLastMouseX, mLastMouseY);
	}

	if (!mPreviewRect.pointInRect(x, y) || !mModelPreview)
	{
		return LLFloater::handleHover(x, y, mask);
	}
	else if (local_mask == MASK_ORBIT)
	{
		gViewerWindow->setCursor(UI_CURSOR_TOOLCAMERA);
	}
	else if (local_mask == MASK_PAN)
	{
		gViewerWindow->setCursor(UI_CURSOR_TOOLPAN);
	}
	else
	{
		gViewerWindow->setCursor(UI_CURSOR_TOOLZOOMIN);
	}

	return TRUE;
}

//-----------------------------------------------------------------------------
// handleScrollWheel()
//-----------------------------------------------------------------------------
BOOL LLFloaterModelPreview::handleScrollWheel(S32 x, S32 y, S32 clicks)
{
	if (mPreviewRect.pointInRect(x, y) && mModelPreview)
	{
		mModelPreview->zoom((F32)clicks * -0.2f);
		mModelPreview->refresh();
	}

	return TRUE;
}

/*virtual*/
void LLFloaterModelPreview::onOpen(const LLSD& key)
{
	LLModelPreview::sIgnoreLoadedCallback = false;
	requestAgentUploadPermissions();
}

/*virtual*/
void LLFloaterModelPreview::onClose(bool app_quitting)
{
	LLModelPreview::sIgnoreLoadedCallback = true;
}

//static
void LLFloaterModelPreview::onPhysicsParamCommit(LLUICtrl* ctrl, void* data)
{
	if (LLConvexDecomposition::getInstance() == NULL)
	{
		LL_INFOS() << "convex decomposition tool is a stub on this platform. cannot get decomp." << LL_ENDL;
		return;
	}

	if (sInstance)
	{
		LLCDParam* param = (LLCDParam*) data;
		std::string name(param->mName);

		LLSD value = ctrl->getValue();

		if("Retain%" == name)
		{
			value = ctrl->getValue().asReal() / RETAIN_COEFFICIENT;
		}

		sInstance->mDecompParams[name] = value;

		if (name == "Simplify Method")
		{
			bool show_retain = false;
			bool show_detail = true;

			if (ctrl->getValue().asInteger() == 0)
			{
				 show_retain = true;
				 show_detail = false;
			}

			sInstance->childSetVisible("Retain%", show_retain);
			sInstance->childSetVisible("Retain%_label", show_retain);

			sInstance->childSetVisible("Detail Scale", show_detail);
			sInstance->childSetVisible("Detail Scale label", show_detail);
		}
	}
}

//static
void LLFloaterModelPreview::onPhysicsStageExecute(LLUICtrl* ctrl, void* data)
{
	LLCDStageData* stage_data = (LLCDStageData*) data;
	std::string stage = stage_data->mName;

	if (sInstance)
	{
		if (!sInstance->mCurRequest.empty())
		{
			LL_INFOS() << "Decomposition request still pending." << LL_ENDL;
			return;
		}

		if (sInstance->mModelPreview)
		{
			for (S32 i = 0; i < sInstance->mModelPreview->mModel[LLModel::LOD_PHYSICS].size(); ++i)
			{
				LLModel* mdl = sInstance->mModelPreview->mModel[LLModel::LOD_PHYSICS][i];
				DecompRequest* request = new DecompRequest(stage, mdl);
				sInstance->mCurRequest.insert(request);
				gMeshRepo.mDecompThread->submitRequest(request);
			}
		}

		if (stage == "Decompose")
		{
			sInstance->setStatusMessage(sInstance->getString("decomposing"));
			sInstance->childSetVisible("Decompose", false);
			sInstance->childSetVisible("decompose_cancel", true);
			sInstance->childDisable("Simplify");
		}
		else if (stage == "Simplify")
		{
			sInstance->setStatusMessage(sInstance->getString("simplifying"));
			sInstance->childSetVisible("Simplify", false);
			sInstance->childSetVisible("simplify_cancel", true);
			sInstance->childDisable("Decompose");
		}
	}
}

//static
void LLFloaterModelPreview::onPhysicsBrowse(LLUICtrl* ctrl, void* userdata)
{
	sInstance->loadModel(LLModel::LOD_PHYSICS);
}

//static
void LLFloaterModelPreview::onPhysicsUseLOD(LLUICtrl* ctrl, void* userdata)
{
	S32 num_lods = 4;
	S32 which_mode;

	LLCtrlSelectionInterface* iface = sInstance->childGetSelectionInterface("physics_lod_combo");
	if (iface)
	{
		which_mode = iface->getFirstSelectedIndex();
	}
	else
	{
		LL_WARNS() << "no iface" << LL_ENDL;
		return;
	}

	if (which_mode <= 0)
	{
		LL_WARNS() << "which_mode out of range, " << which_mode << LL_ENDL;
	}

	S32 file_mode = iface->getItemCount() - 1;
	if (which_mode < file_mode)
	{
		S32 which_lod = num_lods - which_mode;
		sInstance->mModelPreview->setPhysicsFromLOD(which_lod);
	}

	LLModelPreview *model_preview = sInstance->mModelPreview;
	if (model_preview)
	{
		model_preview->refresh();
		model_preview->updateStatusMessages();
	}
}

//static 
void LLFloaterModelPreview::onCancel(LLUICtrl* ctrl, void* data)
{
	if (sInstance)
	{
		sInstance->closeFloater(false);
	}
}

//static
void LLFloaterModelPreview::onPhysicsStageCancel(LLUICtrl* ctrl, void*data)
{
	if (sInstance)
	{
		for (std::set<LLPointer<DecompRequest> >::iterator iter = sInstance->mCurRequest.begin();
			iter != sInstance->mCurRequest.end(); ++iter)
		{
		    DecompRequest* req = *iter;
		    req->mContinue = 0;
		}

		sInstance->mCurRequest.clear();

		if (sInstance->mModelPreview)
		{
			sInstance->mModelPreview->updateStatusMessages();
		}
	}
}

void LLFloaterModelPreview::initDecompControls()
{
	LLSD key;

	childSetCommitCallback("simplify_cancel", onPhysicsStageCancel, NULL);
	childSetCommitCallback("decompose_cancel", onPhysicsStageCancel, NULL);

	childSetCommitCallback("physics_lod_combo", onPhysicsUseLOD, NULL);
	childSetCommitCallback("physics_browse", onPhysicsBrowse, NULL);

	static const LLCDStageData* stage = NULL;
	static S32 stage_count = 0;

	if (!stage && LLConvexDecomposition::getInstance() != NULL)
	{
		stage_count = LLConvexDecomposition::getInstance()->getStages(&stage);
	}

	static const LLCDParam* param = NULL;
	static S32 param_count = 0;
	if (!param && LLConvexDecomposition::getInstance() != NULL)
	{
		param_count = LLConvexDecomposition::getInstance()->getParameters(&param);
	}

	for (S32 j = stage_count-1; j >= 0; --j)
	{
		LLButton* button = getChild<LLButton>(stage[j].mName);
		if (button)
		{
			button->setCommitCallback(onPhysicsStageExecute, (void*) &stage[j]);
		}

		gMeshRepo.mDecompThread->mStageID[stage[j].mName] = j;
		// protected against stub by stage_count being 0 for stub above
		LLConvexDecomposition::getInstance()->registerCallback(j, LLPhysicsDecomp::llcdCallback);

		//LL_INFOS() << "Physics decomp stage " << stage[j].mName << " (" << j << ") parameters:" << LL_ENDL;
		//LL_INFOS() << "------------------------------------" << LL_ENDL;

		for (S32 i = 0; i < param_count; ++i)
		{
			if (param[i].mStage != j)
			{
				continue;
			}

			std::string name(param[i].mName ? param[i].mName : "");
			std::string description(param[i].mDescription ? param[i].mDescription : "");

			std::string type = "unknown";

			LL_INFOS() << name << " - " << description << LL_ENDL;

			if (param[i].mType == LLCDParam::LLCD_FLOAT)
			{
				mDecompParams[param[i].mName] = LLSD(param[i].mDefault.mFloat);
				//LL_INFOS() << "Type: float, Default: " << param[i].mDefault.mFloat << LL_ENDL;


				LLUICtrl* ctrl = getChild<LLUICtrl>(name);
				if (LLSliderCtrl* slider = dynamic_cast<LLSliderCtrl*>(ctrl))
				{
					slider->setMinValue(param[i].mDetails.mRange.mLow.mFloat);
					slider->setMaxValue(param[i].mDetails.mRange.mHigh.mFloat);
					slider->setIncrement(param[i].mDetails.mRange.mDelta.mFloat);
					slider->setValue(param[i].mDefault.mFloat);
					slider->setCommitCallback(onPhysicsParamCommit, (void*) &param[i]);
				}
				else if (LLSpinCtrl* spinner = dynamic_cast<LLSpinCtrl*>(ctrl))
				{
					bool is_retain_ctrl = "Retain%" == name;
					double coefficient = is_retain_ctrl ? RETAIN_COEFFICIENT : 1.f;

					spinner->setMinValue(param[i].mDetails.mRange.mLow.mFloat * coefficient);
					spinner->setMaxValue(param[i].mDetails.mRange.mHigh.mFloat * coefficient);
					spinner->setIncrement(param[i].mDetails.mRange.mDelta.mFloat * coefficient);
					spinner->setValue(param[i].mDefault.mFloat * coefficient);
					spinner->setCommitCallback(onPhysicsParamCommit, (void*) &param[i]);
				}
				else if (LLComboBox* combo_box = dynamic_cast<LLComboBox*>(ctrl))
				{
					float min = param[i].mDetails.mRange.mLow.mFloat;
					float max = param[i].mDetails.mRange.mHigh.mFloat;
					float delta = param[i].mDetails.mRange.mDelta.mFloat;

					if ("Cosine%" == name)
					{
						createSmoothComboBox(combo_box, min, max);
					}
					else
					{
						for(float value = min; value <= max; value += delta)
						{
							std::string label = llformat("%.1f", value);
							combo_box->add(label, value, ADD_BOTTOM, true);
						}
						combo_box->setValue(param[i].mDefault.mFloat);

					}

					combo_box->setCommitCallback(onPhysicsParamCommit, (void*) &param[i]);
				}
			}
			else if (param[i].mType == LLCDParam::LLCD_INTEGER)
			{
				mDecompParams[param[i].mName] = LLSD(param[i].mDefault.mIntOrEnumValue);
				//LL_INFOS() << "Type: integer, Default: " << param[i].mDefault.mIntOrEnumValue << LL_ENDL;


				LLUICtrl* ctrl = getChild<LLUICtrl>(name);
				if (LLSliderCtrl* slider = dynamic_cast<LLSliderCtrl*>(ctrl))
				{
					slider->setMinValue(param[i].mDetails.mRange.mLow.mIntOrEnumValue);
					slider->setMaxValue(param[i].mDetails.mRange.mHigh.mIntOrEnumValue);
					slider->setIncrement(param[i].mDetails.mRange.mDelta.mIntOrEnumValue);
					slider->setValue(param[i].mDefault.mIntOrEnumValue);
					slider->setCommitCallback(onPhysicsParamCommit, (void*) &param[i]);
				}
				else if (LLComboBox* combo_box = dynamic_cast<LLComboBox*>(ctrl))
				{
					for(int k = param[i].mDetails.mRange.mLow.mIntOrEnumValue; k<=param[i].mDetails.mRange.mHigh.mIntOrEnumValue; k+=param[i].mDetails.mRange.mDelta.mIntOrEnumValue)
					{
						std::string name = llformat("%.1d", k);
						combo_box->add(name, k, ADD_BOTTOM, true);
					}
					combo_box->setValue(param[i].mDefault.mIntOrEnumValue);
					combo_box->setCommitCallback(onPhysicsParamCommit, (void*) &param[i]);
				}
			}
			else if (param[i].mType == LLCDParam::LLCD_BOOLEAN)
			{
				mDecompParams[param[i].mName] = LLSD(param[i].mDefault.mBool);
				//LL_INFOS() << "Type: boolean, Default: " << (param[i].mDefault.mBool ? "True" : "False") << LL_ENDL;

				LLCheckBoxCtrl* check_box = getChild<LLCheckBoxCtrl>(name);
				if (check_box)
				{
					check_box->setValue(param[i].mDefault.mBool);
					check_box->setCommitCallback(onPhysicsParamCommit, (void*) &param[i]);
				}
			}
			else if (param[i].mType == LLCDParam::LLCD_ENUM)
			{
				mDecompParams[param[i].mName] = LLSD(param[i].mDefault.mIntOrEnumValue);
				//LL_INFOS() << "Type: enum, Default: " << param[i].mDefault.mIntOrEnumValue << LL_ENDL;

				{ //plug into combo box

					//LL_INFOS() << "Accepted values: " << LL_ENDL;
					LLComboBox* combo_box = getChild<LLComboBox>(name);
					for (S32 k = 0; k < param[i].mDetails.mEnumValues.mNumEnums; ++k)
					{
						//LL_INFOS() << param[i].mDetails.mEnumValues.mEnumsArray[k].mValue
						//	<< " - " << param[i].mDetails.mEnumValues.mEnumsArray[k].mName << LL_ENDL;

						std::string name(param[i].mDetails.mEnumValues.mEnumsArray[k].mName);
						std::string localized_name;
						bool is_localized = LLTrans::findString(localized_name, name);

						combo_box->add(is_localized ? localized_name : name,
							LLSD::Integer(param[i].mDetails.mEnumValues.mEnumsArray[k].mValue));
					}
					combo_box->setValue(param[i].mDefault.mIntOrEnumValue);
					combo_box->setCommitCallback(onPhysicsParamCommit, (void*) &param[i]);
				}

				//LL_INFOS() << "----" << LL_ENDL;
			}
			//LL_INFOS() << "-----------------------------" << LL_ENDL;
		}
	}

	childSetCommitCallback("physics_explode", LLFloaterModelPreview::onExplodeCommit, this);
}

void LLFloaterModelPreview::createSmoothComboBox(LLComboBox* combo_box, float min, float max)
{
	float delta = (max - min) / SMOOTH_VALUES_NUMBER;
	int ilabel = 0;

	combo_box->add("0 (none)", ADD_BOTTOM, true);

	for(float value = min + delta; value < max; value += delta)
	{
		std::string label = (++ilabel == SMOOTH_VALUES_NUMBER) ? "10 (max)" : llformat("%.1d", ilabel);
		combo_box->add(label, value, ADD_BOTTOM, true);
	}


}

//-----------------------------------------------------------------------------
// onMouseCaptureLost()
//-----------------------------------------------------------------------------
// static
void LLFloaterModelPreview::onMouseCaptureLostModelPreview(LLMouseHandler* handler)
{
	gViewerWindow->showCursor();
}

//-----------------------------------------------------------------------------
// LLModelPreview
//-----------------------------------------------------------------------------

LLModelPreview::LLModelPreview(S32 width, S32 height, LLFloater* fmp)
: LLViewerDynamicTexture(width, height, 3, ORDER_MIDDLE, FALSE), LLMutex(NULL)
, mLodsQuery()
, mPelvisZOffset( 0.0f )
, mLegacyRigValid( false )
, mRigValidJointUpload( false )
, mPhysicsSearchLOD( LLModel::LOD_PHYSICS )
, mResetJoints( false )
, mModelNoErrors( true )
, mLastJointUpdate( false )
{
	mNeedsUpdate = TRUE;
	mCameraDistance = 0.f;
	mCameraYaw = 0.f;
	mCameraPitch = 0.f;
	mCameraZoom = 1.f;
	mTextureName = 0;
	mPreviewLOD = 0;
	mModelLoader = NULL;
	mMaxTriangleLimit = 0;
	mDirty = false;
	mGenLOD = false;
	mLoading = false;
	mLoadState = LLModelLoader::STARTING;
	mGroup = 0;
	mLODFrozen = false;
	mBuildShareTolerance = 0.f;
	mBuildQueueMode = GLOD_QUEUE_GREEDY;
	mBuildBorderMode = GLOD_BORDER_UNLOCK;
	mBuildOperator = GLOD_OPERATOR_EDGE_COLLAPSE;

	for (U32 i = 0; i < LLModel::NUM_LODS; ++i)
	{
		mRequestedTriangleCount[i] = 0;
		mRequestedCreaseAngle[i] = -1.f;
		mRequestedLoDMode[i] = 0;
		mRequestedErrorThreshold[i] = 0.f;
		mRequestedBuildOperator[i] = 0;
		mRequestedQueueMode[i] = 0;
		mRequestedBorderMode[i] = 0;
		mRequestedShareTolerance[i] = 0.f;
	}

	mViewOption["show_textures"] = false;

	mFMP = fmp;

	mHasPivot = false;
	mModelPivot = LLVector3( 0.0f, 0.0f, 0.0f );
	
	glodInit();

	createPreviewAvatar();
}

LLModelPreview::~LLModelPreview()
{
	// glod apparently has internal mem alignment issues that are angering
	// the heap-check code in windows, these should be hunted down in that
	// TP code, if possible
	//
	// kernel32.dll!HeapFree()  + 0x14 bytes	
	// msvcr100.dll!free(void * pBlock)  Line 51	C
	// glod.dll!glodGetGroupParameteriv()  + 0x119 bytes	
	// glod.dll!glodShutdown()  + 0x77 bytes	
	//
	//glodShutdown();
}

U32 LLModelPreview::calcResourceCost()
{
	assert_main_thread();

	rebuildUploadData();

	//Upload skin is selected BUT check to see if the joints coming in from the asset were malformed.
	if ( mFMP && mFMP->childGetValue("upload_skin").asBoolean() )
	{
		bool uploadingJointPositions = mFMP->childGetValue("upload_joints").asBoolean();
		if ( uploadingJointPositions && !isRigValidForJointPositionUpload() )
		{
			mFMP->childDisable("ok_btn");		
		}		
	}
	
	std::set<LLModel*> accounted;
	U32 num_points = 0;
	U32 num_hulls = 0;

	F32 debug_scale = mFMP ? mFMP->childGetValue("import_scale").asReal() : 1.f;
	mPelvisZOffset = mFMP ? mFMP->childGetValue("pelvis_offset").asReal() : 3.0f;
	
	if ( mFMP && mFMP->childGetValue("upload_joints").asBoolean() )
	{
		// FIXME if preview avatar ever gets reused, this fake mesh ID stuff will fail.
		// see also call to addAttachmentPosOverride.
		LLUUID fake_mesh_id;
		fake_mesh_id.generate();
		getPreviewAvatar()->addPelvisFixup( mPelvisZOffset, fake_mesh_id );
	}

	F32 streaming_cost = 0.f;
	F32 physics_cost = 0.f;
	for (U32 i = 0; i < mUploadData.size(); ++i)
	{
		LLModelInstance& instance = mUploadData[i];
		
		if (accounted.find(instance.mModel) == accounted.end())
		{
			accounted.insert(instance.mModel);

			LLModel::Decomposition& decomp =
			instance.mLOD[LLModel::LOD_PHYSICS] ?
			instance.mLOD[LLModel::LOD_PHYSICS]->mPhysics :
			instance.mModel->mPhysics;
			
			//update instance skin info for each lods pelvisZoffset 
			for ( int j=0; j<LLModel::NUM_LODS; ++j )
			{	
				if ( instance.mLOD[j] )
				{
					instance.mLOD[j]->mSkinInfo.mPelvisOffset = mPelvisZOffset;
				}
			}

			std::stringstream ostr;
			LLSD ret = LLModel::writeModel(ostr,
					   instance.mLOD[4],
					   instance.mLOD[3],
					   instance.mLOD[2],
					   instance.mLOD[1],
					   instance.mLOD[0],
					   decomp,
					   mFMP->childGetValue("upload_skin").asBoolean(),
					   mFMP->childGetValue("upload_joints").asBoolean(),
					   TRUE,
						FALSE,
						instance.mModel->mSubmodelID);
			
			num_hulls += decomp.mHull.size();
			for (U32 i = 0; i < decomp.mHull.size(); ++i)
			{
				num_points += decomp.mHull[i].size();
			}

			//calculate streaming cost
			LLMatrix4 transformation = instance.mTransform;

			LLVector3 position = LLVector3(0, 0, 0) * transformation;

			LLVector3 x_transformed = LLVector3(1, 0, 0) * transformation - position;
			LLVector3 y_transformed = LLVector3(0, 1, 0) * transformation - position;
			LLVector3 z_transformed = LLVector3(0, 0, 1) * transformation - position;
			F32 x_length = x_transformed.normalize();
			F32 y_length = y_transformed.normalize();
			F32 z_length = z_transformed.normalize();
			LLVector3 scale = LLVector3(x_length, y_length, z_length);

			F32 radius = scale.length()*0.5f*debug_scale;

			streaming_cost += LLMeshRepository::getStreamingCost(ret, radius);
		}
	}

	F32 scale = mFMP ? mFMP->childGetValue("import_scale").asReal()*2.f : 2.f;

	mDetailsSignal(mPreviewScale[0]*scale, mPreviewScale[1]*scale, mPreviewScale[2]*scale, streaming_cost, physics_cost);

	updateStatusMessages();

	return (U32) streaming_cost;
}

void LLFloaterModelPreview::setDetails(F32 x, F32 y, F32 z, F32 streaming_cost, F32 physics_cost)
{
	assert_main_thread();
	childSetTextArg("import_dimensions", "[X]", llformat("%.3f", x));
	childSetTextArg("import_dimensions", "[Y]", llformat("%.3f", y));
	childSetTextArg("import_dimensions", "[Z]", llformat("%.3f", z));
}


void LLModelPreview::rebuildUploadData()
{
	assert_main_thread();

	mUploadData.clear();
	mTextureSet.clear();

	//fill uploaddata instance vectors from scene data

	std::string requested_name = mFMP->getChild<LLUICtrl>("description_form")->getValue().asString();

	std::string metric = mFMP->getChild<LLUICtrl>("model_category_combo")->getValue().asString();

	LLSpinCtrl* scale_spinner = mFMP->getChild<LLSpinCtrl>("import_scale");

	F32 scale = scale_spinner->getValue().asReal();

	LLMatrix4 scale_mat;
	scale_mat.initScale(LLVector3(scale, scale, scale));

	F32 max_scale = 0.f;

	BOOL importerDebug = gSavedSettings.getBOOL("ImporterDebug");
	BOOL legacyMatching = gSavedSettings.getBOOL("ImporterLegacyMatching");

	for (LLModelLoader::scene::iterator iter = mBaseScene.begin(); iter != mBaseScene.end(); ++iter)
	{ //for each transform in scene
		LLMatrix4 mat		= iter->first;

		// compute position
		LLVector3 position = LLVector3(0, 0, 0) * mat;

		// compute scale
		LLVector3 x_transformed = LLVector3(1, 0, 0) * mat - position;
		LLVector3 y_transformed = LLVector3(0, 1, 0) * mat - position;
		LLVector3 z_transformed = LLVector3(0, 0, 1) * mat - position;
		F32 x_length = x_transformed.normalize();
		F32 y_length = y_transformed.normalize();
		F32 z_length = z_transformed.normalize();

		max_scale = llmax(llmax(llmax(max_scale, x_length), y_length), z_length);

		mat *= scale_mat;

		for (LLModelLoader::model_instance_list::iterator model_iter = iter->second.begin(); model_iter != iter->second.end();)
		{ //for each instance with said transform applied 
			LLModelInstance instance = *model_iter++;

			LLModel* base_model = instance.mModel;
			
			if (base_model && !requested_name.empty())
			{
				base_model->mRequestedLabel = requested_name;
				base_model->mMetric = metric;
			}

			for (int i = LLModel::NUM_LODS - 1; i >= LLModel::LOD_IMPOSTOR; i--)
			{
				LLModel* lod_model = NULL;
				if (!legacyMatching)
				{
					// Fill LOD slots by finding matching meshes by label with name extensions
					// in the appropriate scene for each LOD. This fixes all kinds of issues
					// where the indexed method below fails in spectacular fashion.
					// If you don't take the time to name your LOD and PHYS meshes
					// with the name of their corresponding mesh in the HIGH LOD,
					// then the indexed method will be attempted below.

					LLMatrix4 transform;

					std::string name_to_match = instance.mLabel;
					llassert(!name_to_match.empty());

					int extensionLOD;
					if (i != LLModel::LOD_PHYSICS || mModel[LLModel::LOD_PHYSICS].empty())
					{
						extensionLOD = i;
					}
					else
					{
						//Physics can be inherited from other LODs or loaded, so we need to adjust what extension we are searching for
						extensionLOD = mPhysicsSearchLOD;
					}

					std::string toAdd;
					switch (extensionLOD)
					{
					case LLModel::LOD_IMPOSTOR: toAdd = "_LOD0"; break;
					case LLModel::LOD_LOW:      toAdd = "_LOD1"; break;
					case LLModel::LOD_MEDIUM:   toAdd = "_LOD2"; break;
					case LLModel::LOD_PHYSICS:  toAdd = "_PHYS"; break;
					case LLModel::LOD_HIGH:                      break;
					}

					if (name_to_match.find(toAdd) == -1)
					{
						name_to_match += toAdd;
					}

					FindModel(mScene[i], name_to_match, lod_model, transform);

					if (!lod_model && i != LLModel::LOD_PHYSICS)
					{
						if (importerDebug)
						{
							LL_INFOS() << "Search of" << name_to_match << " in LOD" << i << " list failed. Searching for alternative among LOD lists." << LL_ENDL;
						}

						int searchLOD = (i > LLModel::LOD_HIGH) ? LLModel::LOD_HIGH : i;
						while ((searchLOD <= LLModel::LOD_HIGH) && !lod_model)
						{
							std::string name_to_match = instance.mLabel;
							llassert(!name_to_match.empty());

							std::string toAdd;
							switch (searchLOD)
							{
							case LLModel::LOD_IMPOSTOR: toAdd = "_LOD0"; break;
							case LLModel::LOD_LOW:      toAdd = "_LOD1"; break;
							case LLModel::LOD_MEDIUM:   toAdd = "_LOD2"; break;
							case LLModel::LOD_PHYSICS:  toAdd = "_PHYS"; break;
							case LLModel::LOD_HIGH:                      break;
							}

							if (name_to_match.find(toAdd) == -1)
							{
								name_to_match += toAdd;
							}

							// See if we can find an appropriately named model in LOD 'searchLOD'
							//
							FindModel(mScene[searchLOD], name_to_match, lod_model, transform);
							searchLOD++;
						}
					}
				}
				else
				{
					// Use old method of index-based association
					U32 idx = 0;
					for (idx = 0; idx < mBaseModel.size(); ++idx)
					{
						// find reference instance for this model
						if (mBaseModel[idx] == base_model)
						{
							if (importerDebug)
							{
								LL_INFOS() << "Attempting to use model index " << idx << " for LOD " << i << " of " << instance.mLabel << LL_ENDL;
							}
							break;
						}
					}

					// If the model list for the current LOD includes that index...
					//
					if (mModel[i].size() > idx)
					{
						// Assign that index from the model list for our LOD as the LOD model for this instance
						//
						lod_model = mModel[i][idx];
						if (importerDebug)
						{
							LL_INFOS() << "Indexed match of model index " << idx << " at LOD " << i << " to model named " << lod_model->mLabel << LL_ENDL;
						}
					}
					else if (importerDebug)
					{
						LL_INFOS() << "List of models does not include index " << idx << LL_ENDL;
					}
				}

				if (lod_model)
				{
					if (importerDebug)
					{
						if (i == LLModel::LOD_PHYSICS)
						{
							LL_INFOS() << "Assigning collision for " << instance.mLabel << " to match " << lod_model->mLabel << LL_ENDL;
						}
						else
						{
							LL_INFOS() << "Assigning LOD" << i << " for " << instance.mLabel << " to found match " << lod_model->mLabel << LL_ENDL;
						}
					}
					instance.mLOD[i] = lod_model;
				}
				else
				{
					if (i < LLModel::LOD_HIGH && !lodsReady())
					{
						// assign a placeholder from previous LOD until lod generation is complete.
						// Note: we might need to assign it regardless of conditions like named search does, to prevent crashes.
						instance.mLOD[i] = instance.mLOD[i + 1];
					}
					if (importerDebug)
					{
						LL_INFOS() << "List of models does not include " << instance.mLabel << LL_ENDL;
					}
				}
			}

			LLModel* high_lod_model = instance.mLOD[LLModel::LOD_HIGH];
			if (!high_lod_model)
			{
				setLoadState( LLModelLoader::ERROR_MATERIALS );
				mFMP->childDisable( "calculate_btn" );
			}
			else
			{
				for (U32 i = 0; i < LLModel::NUM_LODS-1; i++)
				{				
					int refFaceCnt = 0;
					int modelFaceCnt = 0;
					llassert(instance.mLOD[i]);
					if (instance.mLOD[i] && !instance.mLOD[i]->matchMaterialOrder(high_lod_model, refFaceCnt, modelFaceCnt ) )
					{
						setLoadState( LLModelLoader::ERROR_MATERIALS );
						mFMP->childDisable( "calculate_btn" );
					}
				}
			}
			instance.mTransform = mat;
			mUploadData.push_back(instance);
		}
	}

	for (U32 lod = 0; lod < LLModel::NUM_LODS-1; lod++)
	{
		// Search for models that are not included into upload data
		// If we found any, that means something we loaded is not a sub-model.
		for (U32 model_ind = 0; model_ind < mModel[lod].size(); ++model_ind)
		{
			bool found_model = false;
			for (LLMeshUploadThread::instance_list::iterator iter = mUploadData.begin(); iter != mUploadData.end(); ++iter)
			{
				LLModelInstance& instance = *iter;
				if (instance.mLOD[lod] == mModel[lod][model_ind])
				{
					found_model = true;
					break;
				}
			}
			if (!found_model && mModel[lod][model_ind] && !mModel[lod][model_ind]->mSubmodelID)
			{
				if (importerDebug)
				{
					LL_INFOS() << "Model " << mModel[lod][model_ind]->mLabel << " was not used - mismatching lod models." <<  LL_ENDL;
				}
				setLoadState( LLModelLoader::ERROR_MATERIALS );
				mFMP->childDisable( "calculate_btn" );
			}
		}
	}

	F32 max_import_scale = (DEFAULT_MAX_PRIM_SCALE-0.1f)/max_scale;

	F32 max_axis = llmax(mPreviewScale.mV[0], mPreviewScale.mV[1]);
	max_axis = llmax(max_axis, mPreviewScale.mV[2]);
	max_axis *= 2.f;

	//clamp scale so that total imported model bounding box is smaller than 240m on a side
	max_import_scale = llmin(max_import_scale, 240.f/max_axis);

	scale_spinner->setMaxValue(max_import_scale);

	if (max_import_scale < scale)
	{
		scale_spinner->setValue(max_import_scale);
	}

}

void LLModelPreview::saveUploadData(bool save_skinweights, bool save_joint_positions)
{
	if (!mLODFile[LLModel::LOD_HIGH].empty())
	{
		std::string filename = mLODFile[LLModel::LOD_HIGH];
		
		std::string::size_type i = filename.rfind(".");
		if (i != std::string::npos)
		{
			filename.replace(i, filename.size()-1, ".slm");
			saveUploadData(filename, save_skinweights, save_joint_positions);
		}
	}
}

void LLModelPreview::saveUploadData(const std::string& filename, bool save_skinweights, bool save_joint_positions)
{
	if (!gSavedSettings.getBOOL("MeshImportUseSLM"))
	{
		return;
	}

	std::set<LLPointer<LLModel> > meshes;
	std::map<LLModel*, std::string> mesh_binary;

	LLModel::hull empty_hull;

	LLSD data;

	data["version"] = SLM_SUPPORTED_VERSION;
	if (!mBaseModel.empty())
	{
		data["name"] = mBaseModel[0]->getName();
	}

	S32 mesh_id = 0;

	//build list of unique models and initialize local id
	for (U32 i = 0; i < mUploadData.size(); ++i)
	{
		LLModelInstance& instance = mUploadData[i];
		
		if (meshes.find(instance.mModel) == meshes.end())
		{
			instance.mModel->mLocalID = mesh_id++;
			meshes.insert(instance.mModel);

			std::stringstream str;
			LLModel::Decomposition& decomp =
				instance.mLOD[LLModel::LOD_PHYSICS].notNull() ? 
				instance.mLOD[LLModel::LOD_PHYSICS]->mPhysics : 
				instance.mModel->mPhysics;

			LLModel::writeModel(str, 
				instance.mLOD[LLModel::LOD_PHYSICS], 
				instance.mLOD[LLModel::LOD_HIGH], 
				instance.mLOD[LLModel::LOD_MEDIUM], 
				instance.mLOD[LLModel::LOD_LOW], 
				instance.mLOD[LLModel::LOD_IMPOSTOR], 
				decomp, 
				save_skinweights, save_joint_positions,
                FALSE, TRUE, instance.mModel->mSubmodelID);
			
			data["mesh"][instance.mModel->mLocalID] = str.str();
		}

		data["instance"][i] = instance.asLLSD();
	}

	llofstream out(filename.c_str(), std::ios_base::out | std::ios_base::binary);
	LLSDSerialize::toBinary(data, out);
	out.flush();
	out.close();
}

void LLModelPreview::clearModel(S32 lod)
{
	if (lod < 0 || lod > LLModel::LOD_PHYSICS)
	{
		return;
	}

	mVertexBuffer[lod].clear();
	mModel[lod].clear();
	mScene[lod].clear();
}

void LLModelPreview::getJointAliases( JointMap& joint_map)
{
    // Get all standard skeleton joints from the preview avatar.
    LLVOAvatar *av = getPreviewAvatar();
    
    //Joint names and aliases come from avatar_skeleton.xml
    
    joint_map = av->getJointAliases();
    for (S32 i = 0; i < av->mNumCollisionVolumes; i++)
    {
        joint_map[av->mCollisionVolumes[i].getName()] = av->mCollisionVolumes[i].getName();
    }
}

void LLModelPreview::loadModel(std::string filename, S32 lod, bool force_disable_slm)
{
	assert_main_thread();

	LLMutexLock lock(this);

	if (lod < LLModel::LOD_IMPOSTOR || lod > LLModel::NUM_LODS - 1)
	{
		LL_WARNS() << "Invalid level of detail: " << lod << LL_ENDL;
		assert(lod >= LLModel::LOD_IMPOSTOR && lod < LLModel::NUM_LODS);
		return;
	}

	// This triggers if you bring up the file picker and then hit CANCEL.
	// Just use the previous model (if any) and ignore that you brought up
	// the file picker.

	if (filename.empty())
	{
		if (mBaseModel.empty())
		{
			// this is the initial file picking. Close the whole floater
			// if we don't have a base model to show for high LOD.
			mFMP->closeFloater(false);
			mLoading = false;
		}
		return;
	}

	if (mModelLoader)
	{
		LL_WARNS() << "Incompleted model load operation pending." << LL_ENDL;
		return;
	}
	
	mLODFile[lod] = filename;

	if (lod == LLModel::LOD_HIGH)
	{
		clearGLODGroup();
	}

    std::map<std::string, std::string> joint_alias_map;
    getJointAliases(joint_alias_map);
    
	mModelLoader = new LLDAELoader(
		filename,
		lod, 
		&LLModelPreview::loadedCallback,
		&LLModelPreview::lookupJointByName,
		&LLModelPreview::loadTextures,
		&LLModelPreview::stateChangedCallback,
		this,
		mJointTransformMap,
		mJointsFromNode,
<<<<<<< HEAD
        joint_alias_map,
		LLSkinningUtil::getMaxJointCount(),
		gSavedSettings.getU32("ImporterModelLimit"));
=======
		gSavedSettings.getU32("ImporterModelLimit"),
		gSavedSettings.getBOOL("ImporterPreprocessDAE"));
>>>>>>> 4aae7b51

	if (force_disable_slm)
	{
		mModelLoader->mTrySLM = false;
	}
	else
	{
		//only try to load from slm if viewer is configured to do so and this is the 
		//initial model load (not an LoD or physics shape)
		mModelLoader->mTrySLM = gSavedSettings.getBOOL("MeshImportUseSLM") && mUploadData.empty();
	}
	mModelLoader->start();

	mFMP->childSetTextArg("status", "[STATUS]", mFMP->getString("status_reading_file"));

	setPreviewLOD(lod);

	if ( getLoadState() >= LLModelLoader::ERROR_PARSING )
	{
		mFMP->childDisable("ok_btn");
		mFMP->childDisable( "calculate_btn" );
	}
	
	if (lod == mPreviewLOD)
	{
		mFMP->childSetValue("lod_file_" + lod_name[lod], mLODFile[lod]);
	}
	else if (lod == LLModel::LOD_PHYSICS)
	{
		mFMP->childSetValue("physics_file", mLODFile[lod]);
	}

	mFMP->openFloater();
}

void LLModelPreview::setPhysicsFromLOD(S32 lod)
{
	assert_main_thread();

	if (lod >= 0 && lod <= 3)
	{
		mPhysicsSearchLOD = lod;
		mModel[LLModel::LOD_PHYSICS] = mModel[lod];
		mScene[LLModel::LOD_PHYSICS] = mScene[lod];
		mLODFile[LLModel::LOD_PHYSICS].clear();
		mFMP->childSetValue("physics_file", mLODFile[LLModel::LOD_PHYSICS]);
		mVertexBuffer[LLModel::LOD_PHYSICS].clear();
		rebuildUploadData();
		refresh();
		updateStatusMessages();
	}
}

void LLModelPreview::clearIncompatible(S32 lod)
{
	//Don't discard models if specified model is the physic rep
	if ( lod == LLModel::LOD_PHYSICS )
	{
		return;
	}

	// at this point we don't care about sub-models,
	// different amount of sub-models means face count mismatch, not incompatibility
	U32 lod_size = countRootModels(mModel[lod]);
	for (U32 i = 0; i <= LLModel::LOD_HIGH; i++)
	{ //clear out any entries that aren't compatible with this model
		if (i != lod)
		{
			if (countRootModels(mModel[i]) != lod_size)
			{
				mModel[i].clear();
				mScene[i].clear();
				mVertexBuffer[i].clear();

				if (i == LLModel::LOD_HIGH)
				{
					mBaseModel = mModel[lod];
					clearGLODGroup();
					mBaseScene = mScene[lod];
					mVertexBuffer[5].clear();
				}
			}
		}
	}
}

void LLModelPreview::clearGLODGroup()
{
	if (mGroup)
	{
		for (std::map<LLPointer<LLModel>, U32>::iterator iter = mObject.begin(); iter != mObject.end(); ++iter)
		{
			glodDeleteObject(iter->second);
			stop_gloderror();
		}
		mObject.clear();

		glodDeleteGroup(mGroup);
		stop_gloderror();
		mGroup = 0;
	}
}

void LLModelPreview::loadModelCallback(S32 loaded_lod)
{
	assert_main_thread();

	LLMutexLock lock(this);
	if (!mModelLoader)
	{
		mLoading = false ;
		return;
	}
	if(getLoadState() >= LLModelLoader::ERROR_PARSING)
	{
		mLoading = false ;
		mModelLoader = NULL;
		return ;
	}

	// Copy determinations about rig so UI will reflect them
	//
	setRigValidForJointPositionUpload(mModelLoader->isRigValidForJointPositionUpload());
	setLegacyRigValid(mModelLoader->isLegacyRigValid());

	mModelLoader->loadTextures() ;

	if (loaded_lod == -1)
	{ //populate all LoDs from model loader scene
		mBaseModel.clear();
		mBaseScene.clear();

		bool skin_weights = false;
		bool joint_positions = false;

		for (S32 lod = 0; lod < LLModel::NUM_LODS; ++lod)
		{ //for each LoD

			//clear scene and model info
			mScene[lod].clear();
			mModel[lod].clear();
			mVertexBuffer[lod].clear();
			
			if (mModelLoader->mScene.begin()->second[0].mLOD[lod].notNull())
			{ //if this LoD exists in the loaded scene

				//copy scene to current LoD
				mScene[lod] = mModelLoader->mScene;
			
				//touch up copied scene to look like current LoD
				for (LLModelLoader::scene::iterator iter = mScene[lod].begin(); iter != mScene[lod].end(); ++iter)
				{
					LLModelLoader::model_instance_list& list = iter->second;

					for (LLModelLoader::model_instance_list::iterator list_iter = list.begin(); list_iter != list.end(); ++list_iter)
					{	
						//override displayed model with current LoD
						list_iter->mModel = list_iter->mLOD[lod];

						if (!list_iter->mModel)
						{
							continue;
						}

						//add current model to current LoD's model list (LLModel::mLocalID makes a good vector index)
						S32 idx = list_iter->mModel->mLocalID;

						if (mModel[lod].size() <= idx)
						{ //stretch model list to fit model at given index
							mModel[lod].resize(idx+1);
						}

						mModel[lod][idx] = list_iter->mModel;
						if (!list_iter->mModel->mSkinWeights.empty())
						{
							skin_weights = true;

							if (!list_iter->mModel->mSkinInfo.mAlternateBindMatrix.empty())
							{
								joint_positions = true;
							}
						}
					}
				}
			}
		}

		if (mFMP)
		{
			LLFloaterModelPreview* fmp = (LLFloaterModelPreview*) mFMP;

			if (skin_weights)
			{ //enable uploading/previewing of skin weights if present in .slm file
				fmp->enableViewOption("show_skin_weight");
				mViewOption["show_skin_weight"] = true;
				fmp->childSetValue("upload_skin", true);
			}

			if (joint_positions)
			{ 
				fmp->enableViewOption("show_joint_positions");
				mViewOption["show_joint_positions"] = true;
				fmp->childSetValue("upload_joints", true);
			}
		}

		//copy high lod to base scene for LoD generation
		mBaseScene = mScene[LLModel::LOD_HIGH];
		mBaseModel = mModel[LLModel::LOD_HIGH];

		mDirty = true;
		resetPreviewTarget();
	}
	else
	{ //only replace given LoD
		mModel[loaded_lod] = mModelLoader->mModelList;
		mScene[loaded_lod] = mModelLoader->mScene;
		mVertexBuffer[loaded_lod].clear();

		setPreviewLOD(loaded_lod);

		if (loaded_lod == LLModel::LOD_HIGH)
		{ //save a copy of the highest LOD for automatic LOD manipulation
			if (mBaseModel.empty())
			{ //first time we've loaded a model, auto-gen LoD
				mGenLOD = true;
			}

			mBaseModel = mModel[loaded_lod];
			clearGLODGroup();

			mBaseScene = mScene[loaded_lod];
			mVertexBuffer[5].clear();
		}
		else
		{
			BOOL importerDebug = gSavedSettings.getBOOL("ImporterDebug");
			BOOL legacyMatching = gSavedSettings.getBOOL("ImporterLegacyMatching");
			if (!legacyMatching)
			{
				if (!mBaseModel.empty())
				{ 
					BOOL name_based = FALSE;
					BOOL has_submodels = FALSE;
					for (U32 idx = 0; idx < mBaseModel.size(); ++idx)
					{
						if (mBaseModel[idx]->mSubmodelID)
						{ // don't do index-based renaming when the base model has submodels
							has_submodels = TRUE;
							if (importerDebug)
							{
								LL_INFOS() << "High LOD has submodels" << LL_ENDL;
							}
							break;
						}
					}

					for (U32 idx = 0; idx < mModel[loaded_lod].size(); ++idx)
					{
						std::string loaded_name = stripSuffix(mModel[loaded_lod][idx]->mLabel);

						LLModel* found_model = NULL;
						LLMatrix4 transform;
						FindModel(mBaseScene, loaded_name, found_model, transform);
						if (found_model)
						{ // don't rename correctly named models (even if they are placed in a wrong order)
							name_based = TRUE;
						}

						if (mModel[loaded_lod][idx]->mSubmodelID)
						{ // don't rename the models when loaded LOD model has submodels
							has_submodels = TRUE;
						}
					}

					if (importerDebug)
					{
						LL_INFOS() << "Loaded LOD " << loaded_lod << ": correct names" << (name_based ? "" : "NOT ") << "found; submodels " << (has_submodels ? "" : "NOT ") << "found" << LL_ENDL;
					}

					if (!name_based && !has_submodels)
					{ // replace the name of the model loaded for any non-HIGH LOD to match the others (MAINT-5601)
					  // this actually works like "ImporterLegacyMatching" for this particular LOD
						for (U32 idx = 0; idx < mModel[loaded_lod].size() && idx < mBaseModel.size(); ++idx)
						{ 
							std::string name = mBaseModel[idx]->mLabel;
							std::string loaded_name = stripSuffix(mModel[loaded_lod][idx]->mLabel);

							if (loaded_name != name)
							{
								switch (loaded_lod)
								{
								case LLModel::LOD_IMPOSTOR: name += "_LOD0"; break;
								case LLModel::LOD_LOW:      name += "_LOD1"; break;
								case LLModel::LOD_MEDIUM:   name += "_LOD2"; break;
								case LLModel::LOD_PHYSICS:  name += "_PHYS"; break;
								case LLModel::LOD_HIGH:                      break;
								}

								if (importerDebug)
								{
									LL_WARNS() << "Loded model name " << mModel[loaded_lod][idx]->mLabel << " for LOD " << loaded_lod << " doesn't match the base model. Renaming to " << name << LL_ENDL;
								}

								mModel[loaded_lod][idx]->mLabel = name;
							}
						}
					}
				}
			}
		}

		clearIncompatible(loaded_lod);

		mDirty = true;

		if (loaded_lod == LLModel::LOD_HIGH)
		{
			resetPreviewTarget();
		}
	}

	mLoading = false;
	if (mFMP)
	{
		mFMP->getChild<LLCheckBoxCtrl>("confirm_checkbox")->set(FALSE);
		if (!mBaseModel.empty())
		{
			const std::string& model_name = mBaseModel[0]->getName();
			mFMP->getChild<LLUICtrl>("description_form")->setValue(model_name);
		}
	}
	refresh();

	mModelLoadedSignal();

	mModelLoader = NULL;
}

void LLModelPreview::resetPreviewTarget()
{
	if ( mModelLoader )
	{
		mPreviewTarget = (mModelLoader->mExtents[0] + mModelLoader->mExtents[1]) * 0.5f;
		mPreviewScale = (mModelLoader->mExtents[1] - mModelLoader->mExtents[0]) * 0.5f;
	}

	setPreviewTarget(mPreviewScale.magVec()*10.f);
}

void LLModelPreview::generateNormals()
{
	assert_main_thread();

	S32 which_lod = mPreviewLOD;

	if (which_lod > 4 || which_lod < 0 ||
		mModel[which_lod].empty())
	{
		return;
	}

	F32 angle_cutoff = mFMP->childGetValue("crease_angle").asReal();

	mRequestedCreaseAngle[which_lod] = angle_cutoff;

	angle_cutoff *= DEG_TO_RAD;

	if (which_lod == 3 && !mBaseModel.empty())
	{
		if(mBaseModelFacesCopy.empty())
		{
			mBaseModelFacesCopy.reserve(mBaseModel.size());
			for (LLModelLoader::model_list::iterator it = mBaseModel.begin(), itE = mBaseModel.end(); it != itE; ++it)
			{
				v_LLVolumeFace_t faces;
				(*it)->copyFacesTo(faces);
				mBaseModelFacesCopy.push_back(faces);
			}
		}

		for (LLModelLoader::model_list::iterator it = mBaseModel.begin(), itE = mBaseModel.end(); it != itE; ++it)
		{
			(*it)->generateNormals(angle_cutoff);
		}

		mVertexBuffer[5].clear();
	}

	bool perform_copy = mModelFacesCopy[which_lod].empty();
	if(perform_copy) {
		mModelFacesCopy[which_lod].reserve(mModel[which_lod].size());
	}

	for (LLModelLoader::model_list::iterator it = mModel[which_lod].begin(), itE = mModel[which_lod].end(); it != itE; ++it)
	{
		if(perform_copy)
		{
			v_LLVolumeFace_t faces;
			(*it)->copyFacesTo(faces);
			mModelFacesCopy[which_lod].push_back(faces);
		}

		(*it)->generateNormals(angle_cutoff);
	}

	mVertexBuffer[which_lod].clear();
	refresh();
	updateStatusMessages();
}

void LLModelPreview::restoreNormals()
{
	S32 which_lod = mPreviewLOD;

	if (which_lod > 4 || which_lod < 0 ||
		mModel[which_lod].empty())
	{
		return;
	}

	if(!mBaseModelFacesCopy.empty())
	{
		llassert(mBaseModelFacesCopy.size() == mBaseModel.size());

		vv_LLVolumeFace_t::const_iterator itF = mBaseModelFacesCopy.begin();
		for (LLModelLoader::model_list::iterator it = mBaseModel.begin(), itE = mBaseModel.end(); it != itE; ++it, ++itF)
		{
			(*it)->copyFacesFrom((*itF));
		}

		mBaseModelFacesCopy.clear();
	}
	
	if(!mModelFacesCopy[which_lod].empty())
	{
		vv_LLVolumeFace_t::const_iterator itF = mModelFacesCopy[which_lod].begin();
		for (LLModelLoader::model_list::iterator it = mModel[which_lod].begin(), itE = mModel[which_lod].end(); it != itE; ++it, ++itF)
		{
			(*it)->copyFacesFrom((*itF));
		}

		mModelFacesCopy[which_lod].clear();
	}
	
	mVertexBuffer[which_lod].clear();
	refresh();
	updateStatusMessages();
}

void LLModelPreview::genLODs(S32 which_lod, U32 decimation, bool enforce_tri_limit)
{
	// Allow LoD from -1 to LLModel::LOD_PHYSICS
	if (which_lod < -1 || which_lod > LLModel::NUM_LODS - 1)
	{
		LL_WARNS() << "Invalid level of detail: " << which_lod << LL_ENDL;
		assert(which_lod >= -1 && which_lod < LLModel::NUM_LODS);
		return;
	}

	if (mBaseModel.empty())
	{
		return;
	}

	LLVertexBuffer::unbind();

	bool no_ff = LLGLSLShader::sNoFixedFunction;
	LLGLSLShader* shader = LLGLSLShader::sCurBoundShaderPtr;
	LLGLSLShader::sNoFixedFunction = false;

	if (shader)
	{
		shader->unbind();
	}
	
	stop_gloderror();
	static U32 cur_name = 1;

	S32 limit = -1;

	U32 triangle_count = 0;

	U32 instanced_triangle_count = 0;

	//get the triangle count for the whole scene
	for (LLModelLoader::scene::iterator iter = mBaseScene.begin(), endIter = mBaseScene.end(); iter != endIter; ++iter)
	{
		for (LLModelLoader::model_instance_list::iterator instance = iter->second.begin(), end_instance = iter->second.end(); instance != end_instance; ++instance)
		{
			LLModel* mdl = instance->mModel;
			if (mdl)
			{
				instanced_triangle_count += mdl->getNumTriangles();
			}
		}
	}

	//get the triangle count for the non-instanced set of models
	for (U32 i = 0; i < mBaseModel.size(); ++i)
	{
		triangle_count += mBaseModel[i]->getNumTriangles();
	}
	
	//get ratio of uninstanced triangles to instanced triangles
	F32 triangle_ratio = (F32) triangle_count / (F32) instanced_triangle_count;

	U32 base_triangle_count = triangle_count;

	U32 type_mask = LLVertexBuffer::MAP_VERTEX | LLVertexBuffer::MAP_NORMAL | LLVertexBuffer::MAP_TEXCOORD0;

	U32 lod_mode = 0;

	F32 lod_error_threshold = 0;

	// The LoD should be in range from Lowest to High
	if (which_lod > -1 && which_lod < NUM_LOD)
	{
		LLCtrlSelectionInterface* iface = mFMP->childGetSelectionInterface("lod_mode_" + lod_name[which_lod]);
		if (iface)
		{
			lod_mode = iface->getFirstSelectedIndex();
		}

		lod_error_threshold = mFMP->childGetValue("lod_error_threshold_" + lod_name[which_lod]).asReal();
	}

	if (which_lod != -1)
	{
		mRequestedLoDMode[which_lod] = lod_mode;
	}

	if (lod_mode == 0)
	{
		lod_mode = GLOD_TRIANGLE_BUDGET;

		// The LoD should be in range from Lowest to High
		if (which_lod > -1 && which_lod < NUM_LOD)
		{
			limit = mFMP->childGetValue("lod_triangle_limit_" + lod_name[which_lod]).asInteger();
			//convert from "scene wide" to "non-instanced" triangle limit
			limit = (S32) ( (F32) limit*triangle_ratio );
		}
	}
	else
	{
		lod_mode = GLOD_ERROR_THRESHOLD;
	}

	bool object_dirty = false;

	if (mGroup == 0)
	{
		object_dirty = true;
		mGroup = cur_name++;
		glodNewGroup(mGroup);
	}

	if (object_dirty)
	{
		for (LLModelLoader::model_list::iterator iter = mBaseModel.begin(); iter != mBaseModel.end(); ++iter)
		{ //build GLOD objects for each model in base model list
			LLModel* mdl = *iter;

			if (mObject[mdl] != 0)
			{
				glodDeleteObject(mObject[mdl]);
			}

			mObject[mdl] = cur_name++;

			glodNewObject(mObject[mdl], mGroup, GLOD_DISCRETE);
			stop_gloderror();

			if (iter == mBaseModel.begin() && !mdl->mSkinWeights.empty())
			{ //regenerate vertex buffer for skinned models to prevent animation feedback during LOD generation
				mVertexBuffer[5].clear();
			}

			if (mVertexBuffer[5].empty())
			{
				genBuffers(5, false);
			}

			U32 tri_count = 0;
			for (U32 i = 0; i < mVertexBuffer[5][mdl].size(); ++i)
			{
				LLVertexBuffer* buff = mVertexBuffer[5][mdl][i];
				buff->setBuffer(type_mask & buff->getTypeMask());
				
				U32 num_indices = mVertexBuffer[5][mdl][i]->getNumIndices();
				if (num_indices > 2)
				{
					glodInsertElements(mObject[mdl], i, GL_TRIANGLES, num_indices, GL_UNSIGNED_SHORT, (U8*) mVertexBuffer[5][mdl][i]->getIndicesPointer(), 0, 0.f);
				}
				tri_count += num_indices/3;
				stop_gloderror();
			}

			glodBuildObject(mObject[mdl]);
			stop_gloderror();
		}
	}


	S32 start = LLModel::LOD_HIGH;
	S32 end = 0;

	if (which_lod != -1)
	{
		start = end = which_lod;
	}

	mMaxTriangleLimit = base_triangle_count;

	for (S32 lod = start; lod >= end; --lod)
	{
		if (which_lod == -1)
		{
			if (lod < start)
			{
				triangle_count /= decimation;
			}
		}
		else
		{
			if (enforce_tri_limit)
			{
				triangle_count = limit;
			}
			else
			{
				for (S32 j=LLModel::LOD_HIGH; j>which_lod; --j)
				{
					triangle_count /= decimation;
				}
			}
		}

		mModel[lod].clear();
		mModel[lod].resize(mBaseModel.size());
		mVertexBuffer[lod].clear();

		U32 actual_tris = 0;
		U32 actual_verts = 0;
		U32 submeshes = 0;

		mRequestedTriangleCount[lod] = (S32) ( (F32) triangle_count / triangle_ratio );
		mRequestedErrorThreshold[lod] = lod_error_threshold;

		glodGroupParameteri(mGroup, GLOD_ADAPT_MODE, lod_mode);
		stop_gloderror();

		glodGroupParameteri(mGroup, GLOD_ERROR_MODE, GLOD_OBJECT_SPACE_ERROR);
		stop_gloderror();

		glodGroupParameterf(mGroup, GLOD_OBJECT_SPACE_ERROR_THRESHOLD, lod_error_threshold);
		stop_gloderror();

		if (lod_mode != GLOD_TRIANGLE_BUDGET)
		{ 			
			glodGroupParameteri(mGroup, GLOD_MAX_TRIANGLES, 0);
		}
		else
		{
			//SH-632: always add 1 to desired amount to avoid decimating below desired amount
			glodGroupParameteri(mGroup, GLOD_MAX_TRIANGLES, triangle_count+1);
		}
			
		stop_gloderror();
		glodAdaptGroup(mGroup);
		stop_gloderror();		

		for (U32 mdl_idx = 0; mdl_idx < mBaseModel.size(); ++mdl_idx)
		{
			LLModel* base = mBaseModel[mdl_idx];

			GLint patch_count = 0;
			glodGetObjectParameteriv(mObject[base], GLOD_NUM_PATCHES, &patch_count);
			stop_gloderror();

			LLVolumeParams volume_params;
			volume_params.setType(LL_PCODE_PROFILE_SQUARE, LL_PCODE_PATH_LINE);
			mModel[lod][mdl_idx] = new LLModel(volume_params, 0.f);

            std::string name = base->mLabel;

            switch (lod)
            {
                case LLModel::LOD_IMPOSTOR: name += "_LOD0"; break;
                case LLModel::LOD_LOW:      name += "_LOD1"; break;
		        case LLModel::LOD_MEDIUM:   name += "_LOD2"; break;
                case LLModel::LOD_PHYSICS:  name += "_PHYS"; break;
                case LLModel::LOD_HIGH:                      break;
            }

            mModel[lod][mdl_idx]->mLabel = name;
			mModel[lod][mdl_idx]->mSubmodelID = base->mSubmodelID;
            
			GLint* sizes = new GLint[patch_count*2];
			glodGetObjectParameteriv(mObject[base], GLOD_PATCH_SIZES, sizes);
			stop_gloderror();

			GLint* names = new GLint[patch_count];
			glodGetObjectParameteriv(mObject[base], GLOD_PATCH_NAMES, names);
			stop_gloderror();

			mModel[lod][mdl_idx]->setNumVolumeFaces(patch_count);

			LLModel* target_model = mModel[lod][mdl_idx];

			for (GLint i = 0; i < patch_count; ++i)
			{
				type_mask = mVertexBuffer[5][base][i]->getTypeMask();

				LLPointer<LLVertexBuffer> buff = new LLVertexBuffer(type_mask, 0);

				if (sizes[i*2+1] > 0 && sizes[i*2] > 0)
				{
					buff->allocateBuffer(sizes[i*2+1], sizes[i*2], true);
					buff->setBuffer(type_mask);
					glodFillElements(mObject[base], names[i], GL_UNSIGNED_SHORT, (U8*) buff->getIndicesPointer());
					stop_gloderror();
				}
				else
				{ //this face was eliminated, create a dummy triangle (one vertex, 3 indices, all 0)
					buff->allocateBuffer(1, 3, true);
					memset((U8*) buff->getMappedData(), 0, buff->getSize());
					memset((U8*) buff->getIndicesPointer(), 0, buff->getIndicesSize());
				}

				buff->validateRange(0, buff->getNumVerts()-1, buff->getNumIndices(), 0);

				LLStrider<LLVector3> pos;
				LLStrider<LLVector3> norm;
				LLStrider<LLVector2> tc;
				LLStrider<U16> index;

				buff->getVertexStrider(pos);
				if (type_mask & LLVertexBuffer::MAP_NORMAL)
				{
					buff->getNormalStrider(norm);
				}
				if (type_mask & LLVertexBuffer::MAP_TEXCOORD0)
				{
					buff->getTexCoord0Strider(tc);
				}

				buff->getIndexStrider(index);

				target_model->setVolumeFaceData(names[i], pos, norm, tc, index, buff->getNumVerts(), buff->getNumIndices());
				actual_tris += buff->getNumIndices()/3;
				actual_verts += buff->getNumVerts();
				++submeshes;

				if (!validate_face(target_model->getVolumeFace(names[i])))
				{
					LL_ERRS() << "Invalid face generated during LOD generation." << LL_ENDL;
				}
			}

			//blind copy skin weights and just take closest skin weight to point on
			//decimated mesh for now (auto-generating LODs with skin weights is still a bit
			//of an open problem).
			target_model->mPosition = base->mPosition;
			target_model->mSkinWeights = base->mSkinWeights;
			target_model->mSkinInfo = base->mSkinInfo;
			//copy material list
			target_model->mMaterialList = base->mMaterialList;

			if (!validate_model(target_model))
			{
				LL_ERRS() << "Invalid model generated when creating LODs" << LL_ENDL;
			}

			delete [] sizes;
			delete [] names;
		}

		//rebuild scene based on mBaseScene
		mScene[lod].clear();
		mScene[lod] = mBaseScene;

		for (U32 i = 0; i < mBaseModel.size(); ++i)
		{
			LLModel* mdl = mBaseModel[i];
			LLModel* target = mModel[lod][i];
			if (target)
			{
				for (LLModelLoader::scene::iterator iter = mScene[lod].begin(); iter != mScene[lod].end(); ++iter)
				{
					for (U32 j = 0; j < iter->second.size(); ++j)
					{
						if (iter->second[j].mModel == mdl)
						{
							iter->second[j].mModel = target;
						}
					}
				}
			}
		}
	}

	mResourceCost = calcResourceCost();

	LLVertexBuffer::unbind();
	LLGLSLShader::sNoFixedFunction = no_ff;
	if (shader)
	{
		shader->bind();
	}
}

void LLModelPreview::updateStatusMessages()
{
	assert_main_thread();

	//triangle/vertex/submesh count for each mesh asset for each lod
	std::vector<S32> tris[LLModel::NUM_LODS];
	std::vector<S32> verts[LLModel::NUM_LODS];
	std::vector<S32> submeshes[LLModel::NUM_LODS];

	//total triangle/vertex/submesh count for each lod
	S32 total_tris[LLModel::NUM_LODS];
	S32 total_verts[LLModel::NUM_LODS];
	S32 total_submeshes[LLModel::NUM_LODS];

    for (U32 i = 0; i < LLModel::NUM_LODS-1; i++)
    {
        total_tris[i] = 0;
	    total_verts[i] = 0;
	    total_submeshes[i] = 0;
    }

    for (LLMeshUploadThread::instance_list::iterator iter = mUploadData.begin(); iter != mUploadData.end(); ++iter)
	{
		LLModelInstance& instance = *iter;

        LLModel* model_high_lod = instance.mLOD[LLModel::LOD_HIGH];
        if (!model_high_lod)
		{
			setLoadState( LLModelLoader::ERROR_MATERIALS );
			mFMP->childDisable( "calculate_btn" );
			continue;
		}

        for (U32 i = 0; i < LLModel::NUM_LODS-1; i++)
		{
            LLModel* lod_model = instance.mLOD[i];
            if (!lod_model)
            {
                setLoadState( LLModelLoader::ERROR_MATERIALS );
                mFMP->childDisable( "calculate_btn" );
            }

            int refFaceCnt = 0;
            int modelFaceCnt = 0;

            if (!lod_model->matchMaterialOrder(model_high_lod, refFaceCnt, modelFaceCnt ) )
			{
                setLoadState( LLModelLoader::ERROR_MATERIALS );
				mFMP->childDisable( "calculate_btn" );
			}

            if (lod_model)
			{
					//for each model in the lod
				S32 cur_tris = 0;
				S32 cur_verts = 0;
				S32 cur_submeshes = lod_model->getNumVolumeFaces();

				for (S32 j = 0; j < cur_submeshes; ++j)
				{ //for each submesh (face), add triangles and vertices to current total
					const LLVolumeFace& face = lod_model->getVolumeFace(j);
					cur_tris += face.mNumIndices/3;
					cur_verts += face.mNumVertices;
				}

                std::string instance_name = instance.mLabel;

                BOOL importerDebug = gSavedSettings.getBOOL("ImporterDebug");
                if (importerDebug)
                {
                    // Useful for debugging generalized complaints below about total submeshes which don't have enough
                    // context to address exactly what needs to be fixed to move towards compliance with the rules.
                    //
                    LL_INFOS() << "Instance " << lod_model->mLabel << " LOD " << i << " Verts: "   << cur_verts     << LL_ENDL;
                    LL_INFOS() << "Instance " << lod_model->mLabel << " LOD " << i << " Tris:  "   << cur_tris      << LL_ENDL;
                    LL_INFOS() << "Instance " << lod_model->mLabel << " LOD " << i << " Faces: "   << cur_submeshes << LL_ENDL;

                    LLModel::material_list::iterator mat_iter = lod_model->mMaterialList.begin();
                    while (mat_iter != lod_model->mMaterialList.end())
                    {
                        LL_INFOS() << "Instance " << lod_model->mLabel << " LOD " << i << " Material " << *(mat_iter) << LL_ENDL;
                        mat_iter++;
                    }
                }

                //add this model to the lod total
				total_tris[i] += cur_tris;
				total_verts[i] += cur_verts;
				total_submeshes[i] += cur_submeshes;

				//store this model's counts to asset data
				tris[i].push_back(cur_tris);
				verts[i].push_back(cur_verts);
				submeshes[i].push_back(cur_submeshes);
			}
		}
    }

	if (mMaxTriangleLimit == 0)
	{
		mMaxTriangleLimit = total_tris[LLModel::LOD_HIGH];
	}

	bool has_degenerate = false;

	{//check for degenerate triangles in physics mesh
		U32 lod = LLModel::LOD_PHYSICS;
		const LLVector4a scale(0.5f);
		for (U32 i = 0; i < mModel[lod].size() && !has_degenerate; ++i)
		{ //for each model in the lod
			if (mModel[lod][i] && mModel[lod][i]->mPhysics.mHull.empty())
			{ //no decomp exists
				S32 cur_submeshes = mModel[lod][i]->getNumVolumeFaces();
				for (S32 j = 0; j < cur_submeshes && !has_degenerate; ++j)
				{ //for each submesh (face), add triangles and vertices to current total
					LLVolumeFace& face = mModel[lod][i]->getVolumeFace(j);
					for (S32 k = 0; (k < face.mNumIndices) && !has_degenerate; )
					{
						U16 index_a = face.mIndices[k+0];
						U16 index_b = face.mIndices[k+1];
						U16 index_c = face.mIndices[k+2];

						LLVector4a v1; v1.setMul(face.mPositions[index_a], scale);
						LLVector4a v2; v2.setMul(face.mPositions[index_b], scale);
						LLVector4a v3; v3.setMul(face.mPositions[index_c], scale);

						if (ll_is_degenerate(v1,v2,v3))
						{
							has_degenerate = true;
						}
						else
						{
							k += 3;
						}
					}
				}
			}
		}
	}

	mFMP->childSetTextArg("submeshes_info", "[SUBMESHES]", llformat("%d", total_submeshes[LLModel::LOD_HIGH]));

	std::string mesh_status_na = mFMP->getString("mesh_status_na");

	S32 upload_status[LLModel::LOD_HIGH+1];

	mModelNoErrors = true;

	const U32 lod_high = LLModel::LOD_HIGH;
	U32 high_submodel_count = mModel[lod_high].size() - countRootModels(mModel[lod_high]);

	for (S32 lod = 0; lod <= lod_high; ++lod)
	{
		upload_status[lod] = 0;

		std::string message = "mesh_status_good";

		if (total_tris[lod] > 0)
		{
			mFMP->childSetValue(lod_triangles_name[lod], llformat("%d", total_tris[lod]));
			mFMP->childSetValue(lod_vertices_name[lod], llformat("%d", total_verts[lod]));
		}
		else
		{
			if (lod == lod_high)
			{
				upload_status[lod] = 2;
				message = "mesh_status_missing_lod";
			}
			else
			{
				for (S32 i = lod-1; i >= 0; --i)
				{
					if (total_tris[i] > 0)
					{
						upload_status[lod] = 2;
						message = "mesh_status_missing_lod";
					}
				}
			}

			mFMP->childSetValue(lod_triangles_name[lod], mesh_status_na);
			mFMP->childSetValue(lod_vertices_name[lod], mesh_status_na);
		}

		if (lod != lod_high)
		{
			if (total_submeshes[lod] && total_submeshes[lod] != total_submeshes[lod_high])
			{ //number of submeshes is different
				message = "mesh_status_submesh_mismatch";
				upload_status[lod] = 2;
			}
			else if (mModel[lod].size() - countRootModels(mModel[lod]) != high_submodel_count)
			{//number of submodels is different, not all faces are matched correctly.
				message = "mesh_status_submesh_mismatch";
				upload_status[lod] = 2;
				// Note: Submodels in instance were loaded from higher LOD and as result face count
				// returns same value and total_submeshes[lod] is identical to high_lod one.
			}
			else if (!tris[lod].empty() && tris[lod].size() != tris[lod_high].size())
			{ //number of meshes is different
				message = "mesh_status_mesh_mismatch";
				upload_status[lod] = 2;
			}
			else if (!verts[lod].empty())
			{
				S32 sum_verts_higher_lod = 0;
				S32 sum_verts_this_lod = 0;
				for (U32 i = 0; i < verts[lod].size(); ++i)
				{
					sum_verts_higher_lod += ((i < verts[lod+1].size()) ? verts[lod+1][i] : 0);
					sum_verts_this_lod += verts[lod][i];
				}

				if ((sum_verts_higher_lod > 0) &&
					(sum_verts_this_lod > sum_verts_higher_lod))
				{
					//too many vertices in this lod
					message = "mesh_status_too_many_vertices";
					upload_status[lod] = 1;
				}
			}
		}

		LLIconCtrl* icon = mFMP->getChild<LLIconCtrl>(lod_icon_name[lod]);
		LLUIImagePtr img = LLUI::getUIImage(lod_status_image[upload_status[lod]]);
		icon->setVisible(true);
		icon->setImage(img);

		if (upload_status[lod] >= 2)
		{
			mModelNoErrors = false;
		}

		if (lod == mPreviewLOD)
		{
			mFMP->childSetValue("lod_status_message_text", mFMP->getString(message));
			icon = mFMP->getChild<LLIconCtrl>("lod_status_message_icon");
			icon->setImage(img);
		}

		updateLodControls(lod);
	}


	//warn if hulls have more than 256 points in them
	BOOL physExceededVertexLimit = FALSE;
	for (U32 i = 0; mModelNoErrors && i < mModel[LLModel::LOD_PHYSICS].size(); ++i)
	{
		LLModel* mdl = mModel[LLModel::LOD_PHYSICS][i];

		if (mdl)
		{
			for (U32 j = 0; j < mdl->mPhysics.mHull.size(); ++j)
			{
				if (mdl->mPhysics.mHull[j].size() > 256)
				{
					physExceededVertexLimit = TRUE;
					LL_INFOS() << "Physical model " << mdl->mLabel << " exceeds vertex per hull limitations." << LL_ENDL;
					break;
				}
			}
		}
	}
	mFMP->childSetVisible("physics_status_message_text", physExceededVertexLimit);
	LLIconCtrl* physStatusIcon = mFMP->getChild<LLIconCtrl>("physics_status_message_icon");
	physStatusIcon->setVisible(physExceededVertexLimit);
	if (physExceededVertexLimit)
	{
		mFMP->childSetValue("physics_status_message_text", mFMP->getString("phys_status_vertex_limit_exceeded"));
		LLUIImagePtr img = LLUI::getUIImage("ModelImport_Status_Warning");
		physStatusIcon->setImage(img);
	}

	if (getLoadState() >= LLModelLoader::ERROR_PARSING)
	{
		mModelNoErrors = false;
		LL_INFOS() << "Loader returned errors, model can't be uploaded" << LL_ENDL;
	}

	bool uploadingSkin		     = mFMP->childGetValue("upload_skin").asBoolean();
	bool uploadingJointPositions = mFMP->childGetValue("upload_joints").asBoolean();

	if ( uploadingSkin )
	{
		if ( uploadingJointPositions && !isRigValidForJointPositionUpload() )
		{
			mModelNoErrors = false;
			LL_INFOS() << "Invalid rig, there might be issues with uploading Joint positions" << LL_ENDL;
		}
	}

	if(mModelNoErrors && mModelLoader)
	{
		if(!mModelLoader->areTexturesReady() && mFMP->childGetValue("upload_textures").asBoolean())
		{
			// Some textures are still loading, prevent upload until they are done
			mModelNoErrors = false;
		}
	}

	// Todo: investigate use of has_degenerate and include into mModelNoErrors upload blocking mechanics
	// current use of has_degenerate won't block upload permanently - later checks will restore the button
	if (!mModelNoErrors || has_degenerate)
	{
		mFMP->childDisable("ok_btn");
	}
	
	//add up physics triangles etc
	S32 phys_tris = 0;
	S32 phys_hulls = 0;
	S32 phys_points = 0;

	//get the triangle count for the whole scene
	for (LLModelLoader::scene::iterator iter = mScene[LLModel::LOD_PHYSICS].begin(), endIter = mScene[LLModel::LOD_PHYSICS].end(); iter != endIter; ++iter)
	{
		for (LLModelLoader::model_instance_list::iterator instance = iter->second.begin(), end_instance = iter->second.end(); instance != end_instance; ++instance)
		{
			LLModel* model = instance->mModel;
			if (model)
			{
				S32 cur_submeshes = model->getNumVolumeFaces();

				LLModel::convex_hull_decomposition& decomp = model->mPhysics.mHull;

				if (!decomp.empty())
				{
					phys_hulls += decomp.size();
					for (U32 i = 0; i < decomp.size(); ++i)
					{
						phys_points += decomp[i].size();
					}
				}
				else
				{ //choose physics shape OR decomposition, can't use both
					for (S32 j = 0; j < cur_submeshes; ++j)
					{ //for each submesh (face), add triangles and vertices to current total
						const LLVolumeFace& face = model->getVolumeFace(j);
						phys_tris += face.mNumIndices/3;
					}
				}
			}
		}
	}

	if (phys_tris > 0)
	{
		mFMP->childSetTextArg("physics_triangles", "[TRIANGLES]", llformat("%d", phys_tris));
	}
	else
	{
		mFMP->childSetTextArg("physics_triangles", "[TRIANGLES]", mesh_status_na);
	}

	if (phys_hulls > 0)
	{
		mFMP->childSetTextArg("physics_hulls", "[HULLS]", llformat("%d", phys_hulls));
		mFMP->childSetTextArg("physics_points", "[POINTS]", llformat("%d", phys_points));
	}
	else
	{
		mFMP->childSetTextArg("physics_hulls", "[HULLS]", mesh_status_na);
		mFMP->childSetTextArg("physics_points", "[POINTS]", mesh_status_na);
	}

	LLFloaterModelPreview* fmp = LLFloaterModelPreview::sInstance;
	if (fmp)
	{
		if (phys_tris > 0 || phys_hulls > 0)
		{
			if (!fmp->isViewOptionEnabled("show_physics"))
			{
				fmp->enableViewOption("show_physics");
				mViewOption["show_physics"] = true;
				fmp->childSetValue("show_physics", true);
			}
		}
		else
		{
			fmp->disableViewOption("show_physics");
			mViewOption["show_physics"] = false;
			fmp->childSetValue("show_physics", false);

		}

		//bool use_hull = fmp->childGetValue("physics_use_hull").asBoolean();

		//fmp->childSetEnabled("physics_optimize", !use_hull);

		bool enable = (phys_tris > 0 || phys_hulls > 0) && fmp->mCurRequest.empty();
		//enable = enable && !use_hull && fmp->childGetValue("physics_optimize").asBoolean();

		//enable/disable "analysis" UI
		LLPanel* panel = fmp->getChild<LLPanel>("physics analysis");
		LLView* child = panel->getFirstChild();
		while (child)
		{
			child->setEnabled(enable);
			child = panel->findNextSibling(child);
		}

		enable = phys_hulls > 0 && fmp->mCurRequest.empty();
		//enable/disable "simplification" UI
		panel = fmp->getChild<LLPanel>("physics simplification");
		child = panel->getFirstChild();
		while (child)
		{
			child->setEnabled(enable);
			child = panel->findNextSibling(child);
		}

		if (fmp->mCurRequest.empty())
		{
			fmp->childSetVisible("Simplify", true);
			fmp->childSetVisible("simplify_cancel", false);
			fmp->childSetVisible("Decompose", true);
			fmp->childSetVisible("decompose_cancel", false);

			if (phys_hulls > 0)
			{
				fmp->childEnable("Simplify");
			}
		
			if (phys_tris || phys_hulls > 0)
			{
				fmp->childEnable("Decompose");
			}
		}
		else
		{
			fmp->childEnable("simplify_cancel");
			fmp->childEnable("decompose_cancel");
		}
	}

	
	LLCtrlSelectionInterface* iface = fmp->childGetSelectionInterface("physics_lod_combo");
	S32 which_mode = 0; 
	S32 file_mode = 1;
	if (iface)
	{
		which_mode = iface->getFirstSelectedIndex();
		file_mode = iface->getItemCount() - 1;
	}

	if (which_mode == file_mode)
	{
		mFMP->childEnable("physics_file");
		mFMP->childEnable("physics_browse");
	}
	else
	{
		mFMP->childDisable("physics_file");
		mFMP->childDisable("physics_browse");
	}

	LLSpinCtrl* crease = mFMP->getChild<LLSpinCtrl>("crease_angle");
	
	if (mRequestedCreaseAngle[mPreviewLOD] == -1.f)
	{
		mFMP->childSetColor("crease_label", LLColor4::grey);
		crease->forceSetValue(75.f);
	}
	else
	{
		mFMP->childSetColor("crease_label", LLColor4::white);
		crease->forceSetValue(mRequestedCreaseAngle[mPreviewLOD]);
	}

	mModelUpdatedSignal(true);

}

void LLModelPreview::updateLodControls(S32 lod)
{
	if (lod < LLModel::LOD_IMPOSTOR || lod > LLModel::LOD_HIGH)
	{
		LL_WARNS() << "Invalid level of detail: " << lod << LL_ENDL;
		assert(lod >= LLModel::LOD_IMPOSTOR && lod <= LLModel::LOD_HIGH);
		return;
	}

	const char* lod_controls[] =
	{
		"lod_mode_",
		"lod_triangle_limit_",
		"lod_error_threshold_"
	};
	const U32 num_lod_controls = sizeof(lod_controls)/sizeof(char*);

	const char* file_controls[] =
	{
		"lod_browse_",
		"lod_file_",
	};
	const U32 num_file_controls = sizeof(file_controls)/sizeof(char*);

	LLFloaterModelPreview* fmp = LLFloaterModelPreview::sInstance;
	if (!fmp) return;

	LLComboBox* lod_combo = mFMP->findChild<LLComboBox>("lod_source_" + lod_name[lod]);
	if (!lod_combo) return;

	S32 lod_mode = lod_combo->getCurrentIndex();
	if (lod_mode == LOD_FROM_FILE) // LoD from file
	{
		fmp->mLODMode[lod] = 0;
		for (U32 i = 0; i < num_file_controls; ++i)
		{
			mFMP->childSetVisible(file_controls[i] + lod_name[lod], true);
		}

		for (U32 i = 0; i < num_lod_controls; ++i)
		{
			mFMP->childSetVisible(lod_controls[i] + lod_name[lod], false);
		}
	}
	else if (lod_mode == USE_LOD_ABOVE) // use LoD above
	{
		fmp->mLODMode[lod] = 2;
		for (U32 i = 0; i < num_file_controls; ++i)
		{
			mFMP->childSetVisible(file_controls[i] + lod_name[lod], false);
		}

		for (U32 i = 0; i < num_lod_controls; ++i)
		{
			mFMP->childSetVisible(lod_controls[i] + lod_name[lod], false);
		}

		if (lod < LLModel::LOD_HIGH)
		{
			mModel[lod] = mModel[lod + 1];
			mScene[lod] = mScene[lod + 1];
			mVertexBuffer[lod].clear();

			// Also update lower LoD
			if (lod > LLModel::LOD_IMPOSTOR)
			{
				updateLodControls(lod - 1);
			}
		}
	}
	else // auto generate, the default case for all LoDs except High
	{
		fmp->mLODMode[lod] = 1;

		//don't actually regenerate lod when refreshing UI
		mLODFrozen = true;

		for (U32 i = 0; i < num_file_controls; ++i)
		{
			mFMP->getChildView(file_controls[i] + lod_name[lod])->setVisible(false);
		}

		for (U32 i = 0; i < num_lod_controls; ++i)
		{
			mFMP->getChildView(lod_controls[i] + lod_name[lod])->setVisible(true);
		}


		LLSpinCtrl* threshold = mFMP->getChild<LLSpinCtrl>("lod_error_threshold_" + lod_name[lod]);
		LLSpinCtrl* limit = mFMP->getChild<LLSpinCtrl>("lod_triangle_limit_" + lod_name[lod]);

		limit->setMaxValue(mMaxTriangleLimit);
		limit->forceSetValue(mRequestedTriangleCount[lod]);

		threshold->forceSetValue(mRequestedErrorThreshold[lod]);

		mFMP->getChild<LLComboBox>("lod_mode_" + lod_name[lod])->selectNthItem(mRequestedLoDMode[lod]);

		if (mRequestedLoDMode[lod] == 0)
		{
			limit->setVisible(true);
			threshold->setVisible(false);

			limit->setMaxValue(mMaxTriangleLimit);
			limit->setIncrement(mMaxTriangleLimit/32);
		}
		else
		{
			limit->setVisible(false);
			threshold->setVisible(true);
		}

		mLODFrozen = false;
	}
}

void LLModelPreview::setPreviewTarget(F32 distance)
{
	mCameraDistance = distance;
	mCameraZoom = 1.f;
	mCameraPitch = 0.f;
	mCameraYaw = 0.f;
	mCameraOffset.clearVec();
}

void LLModelPreview::clearBuffers()
{
	for (U32 i = 0; i < 6; i++)
	{
		mVertexBuffer[i].clear();
	}
}

void LLModelPreview::genBuffers(S32 lod, bool include_skin_weights)
{
	U32 tri_count = 0;
	U32 vertex_count = 0;
	U32 mesh_count = 0;

	
	LLModelLoader::model_list* model = NULL;

	if (lod < 0 || lod > 4)
	{
		model = &mBaseModel;
		lod = 5;
	}
	else
	{
		model = &(mModel[lod]);
	}

	if (!mVertexBuffer[lod].empty())
	{
		mVertexBuffer[lod].clear();
	}

	mVertexBuffer[lod].clear();

	LLModelLoader::model_list::iterator base_iter = mBaseModel.begin();

	for (LLModelLoader::model_list::iterator iter = model->begin(); iter != model->end(); ++iter)
	{
		LLModel* mdl = *iter;
		if (!mdl)
		{
			continue;
		}

		LLModel* base_mdl = *base_iter;
		base_iter++;

		S32 num_faces = mdl->getNumVolumeFaces();
		for (S32 i = 0; i < num_faces; ++i)
		{
			const LLVolumeFace &vf = mdl->getVolumeFace(i);
			U32 num_vertices = vf.mNumVertices;
			U32 num_indices = vf.mNumIndices;

			if (!num_vertices || ! num_indices)
			{
				continue;
			}

			LLVertexBuffer* vb = NULL;

			bool skinned = include_skin_weights && !mdl->mSkinWeights.empty();

			U32 mask = LLVertexBuffer::MAP_VERTEX | LLVertexBuffer::MAP_NORMAL | LLVertexBuffer::MAP_TEXCOORD0 ;

			if (skinned)
			{
				mask |= LLVertexBuffer::MAP_WEIGHT4;
			}

			vb = new LLVertexBuffer(mask, 0);

			vb->allocateBuffer(num_vertices, num_indices, TRUE);

			LLStrider<LLVector3> vertex_strider;
			LLStrider<LLVector3> normal_strider;
			LLStrider<LLVector2> tc_strider;
			LLStrider<U16> index_strider;
			LLStrider<LLVector4> weights_strider;

			vb->getVertexStrider(vertex_strider);
			vb->getIndexStrider(index_strider);

			if (skinned)
			{
				vb->getWeight4Strider(weights_strider);
			}

			LLVector4a::memcpyNonAliased16((F32*) vertex_strider.get(), (F32*) vf.mPositions, num_vertices*4*sizeof(F32));
			
			if (vf.mTexCoords)
			{
				vb->getTexCoord0Strider(tc_strider);
				S32 tex_size = (num_vertices*2*sizeof(F32)+0xF) & ~0xF;
				LLVector4a::memcpyNonAliased16((F32*) tc_strider.get(), (F32*) vf.mTexCoords, tex_size);
			}
			
			if (vf.mNormals)
			{
				vb->getNormalStrider(normal_strider);
				LLVector4a::memcpyNonAliased16((F32*) normal_strider.get(), (F32*) vf.mNormals, num_vertices*4*sizeof(F32));
			}

			if (skinned)
			{
				for (U32 i = 0; i < num_vertices; i++)
				{
					//find closest weight to vf.mVertices[i].mPosition
					LLVector3 pos(vf.mPositions[i].getF32ptr());

					const LLModel::weight_list& weight_list = base_mdl->getJointInfluences(pos);

					LLVector4 w(0,0,0,0);
					
					for (U32 i = 0; i < weight_list.size(); ++i)
					{
						F32 wght = llmin(weight_list[i].mWeight, 0.999999f);
						F32 joint = (F32) weight_list[i].mJointIdx;
						w.mV[i] = joint + wght;
					}

					*(weights_strider++) = w;
				}
			}

			// build indices
			for (U32 i = 0; i < num_indices; i++)
			{
				*(index_strider++) = vf.mIndices[i];
			}

			mVertexBuffer[lod][mdl].push_back(vb);

			vertex_count += num_vertices;
			tri_count += num_indices/3;
			++mesh_count;

		}
	}
}

void LLModelPreview::update()
{
    if (mGenLOD)
    {
        bool subscribe_for_generation = mLodsQuery.empty();
        mGenLOD = false;
        mDirty = true;
        mLodsQuery.clear();

        for (S32 lod = LLModel::LOD_HIGH; lod >= 0; --lod)
        {
            // adding all lods into query for generation
            mLodsQuery.push_back(lod);
        }

        if (subscribe_for_generation)
        {
            doOnIdleRepeating(lodQueryCallback);
        }
    }

    if (mDirty && mLodsQuery.empty())
	{
		mDirty = false;
		mResourceCost = calcResourceCost();
		refresh();
		updateStatusMessages();
	}
}

//-----------------------------------------------------------------------------
// createPreviewAvatar
//-----------------------------------------------------------------------------
void LLModelPreview::createPreviewAvatar( void )
{
	mPreviewAvatar = (LLVOAvatar*)gObjectList.createObjectViewer( LL_PCODE_LEGACY_AVATAR, gAgent.getRegion() );
	if ( mPreviewAvatar )
	{
		mPreviewAvatar->createDrawable( &gPipeline );
		mPreviewAvatar->mIsDummy = TRUE;
		mPreviewAvatar->mSpecialRenderMode = 1;
		mPreviewAvatar->setPositionAgent( LLVector3::zero );
		mPreviewAvatar->slamPosition();
		mPreviewAvatar->updateJointLODs();
		mPreviewAvatar->updateGeometry( mPreviewAvatar->mDrawable );
		mPreviewAvatar->startMotion( ANIM_AGENT_STAND );
		mPreviewAvatar->hideSkirt();
	}
	else
	{
		LL_INFOS() << "Failed to create preview avatar for upload model window" << LL_ENDL;
	}
}

//static
U32 LLModelPreview::countRootModels(LLModelLoader::model_list models)
{
	U32 root_models = 0;
	model_list::iterator model_iter = models.begin();
	while (model_iter != models.end())
	{
		LLModel* mdl = *model_iter;
		if (mdl && mdl->mSubmodelID == 0)
		{
			root_models++;
		}
		model_iter++;
	}
	return root_models;
}

void LLModelPreview::loadedCallback(
	LLModelLoader::scene& scene,
	LLModelLoader::model_list& model_list,
	S32 lod,
	void* opaque)
{
	LLModelPreview* pPreview = static_cast< LLModelPreview* >(opaque);
	if (pPreview && !LLModelPreview::sIgnoreLoadedCallback)
	{
		pPreview->loadModelCallback(lod);
	}	
}

void LLModelPreview::stateChangedCallback(U32 state,void* opaque)
{
	LLModelPreview* pPreview = static_cast< LLModelPreview* >(opaque);
	if (pPreview)
	{
	 pPreview->setLoadState(state);
	}
}

LLJoint* LLModelPreview::lookupJointByName(const std::string& str, void* opaque)
{
	LLModelPreview* pPreview = static_cast< LLModelPreview* >(opaque);
	if (pPreview)
	{
		return pPreview->getPreviewAvatar()->getJoint(str);
	}
	return NULL;
}

U32 LLModelPreview::loadTextures(LLImportMaterial& material,void* opaque)
{
	(void)opaque;

	if (material.mDiffuseMapFilename.size())
	{
		material.mOpaqueData = new LLPointer< LLViewerFetchedTexture >;
		LLPointer< LLViewerFetchedTexture >& tex = (*reinterpret_cast< LLPointer< LLViewerFetchedTexture > * >(material.mOpaqueData));

		tex = LLViewerTextureManager::getFetchedTextureFromUrl("file://" + material.mDiffuseMapFilename, FTT_LOCAL_FILE, TRUE, LLGLTexture::BOOST_PREVIEW);
		tex->setLoadedCallback(LLModelPreview::textureLoadedCallback, 0, TRUE, FALSE, opaque, NULL, FALSE);
		tex->forceToSaveRawImage(0, F32_MAX);
		material.setDiffuseMap(tex->getID()); // record tex ID
		return 1;
	}

	material.mOpaqueData = NULL;
	return 0;	
}

void LLModelPreview::addEmptyFace( LLModel* pTarget )
{
	U32 type_mask = LLVertexBuffer::MAP_VERTEX | LLVertexBuffer::MAP_NORMAL | LLVertexBuffer::MAP_TEXCOORD0;
	
	LLPointer<LLVertexBuffer> buff = new LLVertexBuffer(type_mask, 0);
	
	buff->allocateBuffer(1, 3, true);
	memset( (U8*) buff->getMappedData(), 0, buff->getSize() );
	memset( (U8*) buff->getIndicesPointer(), 0, buff->getIndicesSize() );
		
	buff->validateRange( 0, buff->getNumVerts()-1, buff->getNumIndices(), 0 );
		
	LLStrider<LLVector3> pos;
	LLStrider<LLVector3> norm;
	LLStrider<LLVector2> tc;
	LLStrider<U16> index;
		
	buff->getVertexStrider(pos);
		
	if ( type_mask & LLVertexBuffer::MAP_NORMAL )
	{
		buff->getNormalStrider(norm);
	}
	if ( type_mask & LLVertexBuffer::MAP_TEXCOORD0 )
	{
		buff->getTexCoord0Strider(tc);
	}
		
	buff->getIndexStrider(index);
		
	//resize face array
	int faceCnt = pTarget->getNumVolumeFaces();
	pTarget->setNumVolumeFaces( faceCnt+1 );	
	pTarget->setVolumeFaceData( faceCnt+1, pos, norm, tc, index, buff->getNumVerts(), buff->getNumIndices() );
	
}	

//-----------------------------------------------------------------------------
// render()
//-----------------------------------------------------------------------------
BOOL LLModelPreview::render()
{
	assert_main_thread();

	LLMutexLock lock(this);
	mNeedsUpdate = FALSE;

	bool use_shaders = LLGLSLShader::sNoFixedFunction;

	bool edges = mViewOption["show_edges"];
	bool joint_positions = mViewOption["show_joint_positions"];
	bool skin_weight = mViewOption["show_skin_weight"];
	bool textures = mViewOption["show_textures"];
	bool physics = mViewOption["show_physics"];

	S32 width = getWidth();
	S32 height = getHeight();

	LLGLSUIDefault def;
	LLGLDisable no_blend(GL_BLEND);
	LLGLEnable cull(GL_CULL_FACE);
	LLGLDepthTest depth(GL_TRUE);
	LLGLDisable fog(GL_FOG);

	{
		if (use_shaders)
		{
			gUIProgram.bind();
		}
		//clear background to blue
		gGL.matrixMode(LLRender::MM_PROJECTION);
		gGL.pushMatrix();
		gGL.loadIdentity();
		gGL.ortho(0.0f, width, 0.0f, height, -1.0f, 1.0f);

		gGL.matrixMode(LLRender::MM_MODELVIEW);
		gGL.pushMatrix();
		gGL.loadIdentity();

		gGL.color4f(0.169f, 0.169f, 0.169f, 1.f);

		gl_rect_2d_simple( width, height );

		gGL.matrixMode(LLRender::MM_PROJECTION);
		gGL.popMatrix();

		gGL.matrixMode(LLRender::MM_MODELVIEW);
		gGL.popMatrix();
		if (use_shaders)
		{
			gUIProgram.unbind();
		}
	}

	LLFloaterModelPreview* fmp = LLFloaterModelPreview::sInstance;
	
	bool has_skin_weights = false;
	bool upload_skin = mFMP->childGetValue("upload_skin").asBoolean();	
	bool upload_joints = mFMP->childGetValue("upload_joints").asBoolean();

	if ( upload_joints != mLastJointUpdate )
	{
		mLastJointUpdate = upload_joints;
	}

	for (LLModelLoader::scene::iterator iter = mScene[mPreviewLOD].begin(); iter != mScene[mPreviewLOD].end(); ++iter)
	{
		for (LLModelLoader::model_instance_list::iterator model_iter = iter->second.begin(); model_iter != iter->second.end(); ++model_iter)
		{
			LLModelInstance& instance = *model_iter;
			LLModel* model = instance.mModel;
			model->mPelvisOffset = mPelvisZOffset;
			if (!model->mSkinWeights.empty())
			{
				has_skin_weights = true;
			}
		}
	}

	if (has_skin_weights)
	{ //model has skin weights, enable view options for skin weights and joint positions
		if (fmp && isLegacyRigValid() )
		{
			fmp->enableViewOption("show_skin_weight");
			fmp->setViewOptionEnabled("show_joint_positions", skin_weight);	
			mFMP->childEnable("upload_skin");
			mFMP->childSetValue("show_skin_weight", skin_weight);
		}
	}
	else
	{
		mFMP->childDisable("upload_skin");
		if (fmp)
		{
			mViewOption["show_skin_weight"] = false;
			fmp->disableViewOption("show_skin_weight");
			fmp->disableViewOption("show_joint_positions");

			skin_weight = false;
			mFMP->childSetValue("show_skin_weight", false);
			fmp->setViewOptionEnabled("show_skin_weight", skin_weight);
		}
	}

	if (upload_skin && !has_skin_weights)
	{ //can't upload skin weights if model has no skin weights
		mFMP->childSetValue("upload_skin", false);
		upload_skin = false;
	}

	if (!upload_skin && upload_joints)
	{ //can't upload joints if not uploading skin weights
		mFMP->childSetValue("upload_joints", false);
		upload_joints = false;		
	}	
		
	//Only enable joint offsets if it passed the earlier critiquing
	if ( isRigValidForJointPositionUpload() )  
	{
		mFMP->childSetEnabled("upload_joints", upload_skin);
	}

	F32 explode = mFMP->childGetValue("physics_explode").asReal();

	glClear(GL_DEPTH_BUFFER_BIT);

	LLRect preview_rect;

	preview_rect = mFMP->getChildView("preview_panel")->getRect();

	F32 aspect = (F32) preview_rect.getWidth()/preview_rect.getHeight();

	LLViewerCamera::getInstance()->setAspect(aspect);

	LLViewerCamera::getInstance()->setView(LLViewerCamera::getInstance()->getDefaultFOV() / mCameraZoom);

	LLVector3 offset = mCameraOffset;
	LLVector3 target_pos = mPreviewTarget+offset;

	F32 z_near = 0.001f;
	F32 z_far = mCameraDistance*10.0f+mPreviewScale.magVec()+mCameraOffset.magVec();

	if (skin_weight)
	{
		target_pos = getPreviewAvatar()->getPositionAgent();
		z_near = 0.01f;
		z_far = 1024.f;
		mCameraDistance = 16.f;

		//render avatar previews every frame
		refresh();
	}

	if (use_shaders)
	{
		gObjectPreviewProgram.bind();
	}

	gGL.loadIdentity();
	gPipeline.enableLightsPreview();

	LLQuaternion camera_rot = LLQuaternion(mCameraPitch, LLVector3::y_axis) *
	LLQuaternion(mCameraYaw, LLVector3::z_axis);

	LLQuaternion av_rot = camera_rot;
	LLViewerCamera::getInstance()->setOriginAndLookAt(
													  target_pos + ((LLVector3(mCameraDistance, 0.f, 0.f) + offset) * av_rot),		// camera
													  LLVector3::z_axis,																	// up
													  target_pos);											// point of interest


	z_near = llclamp(z_far * 0.001f, 0.001f, 0.1f);

	LLViewerCamera::getInstance()->setPerspective(FALSE, mOrigin.mX, mOrigin.mY, width, height, FALSE, z_near, z_far);

	stop_glerror();

	gGL.pushMatrix();
	const F32 BRIGHTNESS = 0.9f;
	gGL.color3f(BRIGHTNESS, BRIGHTNESS, BRIGHTNESS);

	const U32 type_mask = LLVertexBuffer::MAP_VERTEX | LLVertexBuffer::MAP_NORMAL | LLVertexBuffer::MAP_TEXCOORD0;

	LLGLEnable normalize(GL_NORMALIZE);

	if (!mBaseModel.empty() && mVertexBuffer[5].empty())
	{
		genBuffers(-1, skin_weight);
		//genBuffers(3);
		//genLODs();
	}

	if (!mModel[mPreviewLOD].empty())
	{
		mFMP->childEnable("reset_btn");

		bool regen = mVertexBuffer[mPreviewLOD].empty();
		if (!regen)
		{
			const std::vector<LLPointer<LLVertexBuffer> >& vb_vec = mVertexBuffer[mPreviewLOD].begin()->second;
			if (!vb_vec.empty())
			{
				const LLVertexBuffer* buff = vb_vec[0];
				regen = buff->hasDataType(LLVertexBuffer::TYPE_WEIGHT4) != skin_weight;
			}
			else
			{
				LL_INFOS() << "Vertex Buffer[" << mPreviewLOD << "]" << " is EMPTY!!!" << LL_ENDL;
				regen = TRUE;
			}
		}

		if (regen)
		{
			genBuffers(mPreviewLOD, skin_weight);
			{
				LL_INFOS() << "Vertex Buffer[" << mPreviewLOD << "]" << " is EMPTY!!!" << LL_ENDL;
				regen = TRUE;
			}
		}

		if (!skin_weight)
		{
			for (LLMeshUploadThread::instance_list::iterator iter = mUploadData.begin(); iter != mUploadData.end(); ++iter)
			{
				LLModelInstance& instance = *iter;

				LLModel* model = instance.mLOD[mPreviewLOD];

					if (!model)
					{
						continue;
					}

					gGL.pushMatrix();
					LLMatrix4 mat = instance.mTransform;

					gGL.multMatrix((GLfloat*) mat.mMatrix);


					U32 num_models = mVertexBuffer[mPreviewLOD][model].size();
					for (U32 i = 0; i < num_models; ++i)
					{
						LLVertexBuffer* buffer = mVertexBuffer[mPreviewLOD][model][i];
				
						buffer->setBuffer(type_mask & buffer->getTypeMask());

						if (textures)
						{
							int materialCnt = instance.mModel->mMaterialList.size();
							if ( i < materialCnt )
							{
								const std::string& binding = instance.mModel->mMaterialList[i];						
								const LLImportMaterial& material = instance.mMaterial[binding];

								gGL.diffuseColor4fv(material.mDiffuseColor.mV);

								// Find the tex for this material, bind it, and add it to our set
								//
								LLViewerFetchedTexture* tex = bindMaterialDiffuseTexture(material);
								if (tex)
								{
									mTextureSet.insert(tex);
								}
							}
						}
						else
						{
							gGL.diffuseColor4f(1,1,1,1);
						}

						buffer->drawRange(LLRender::TRIANGLES, 0, buffer->getNumVerts()-1, buffer->getNumIndices(), 0);
						gGL.getTexUnit(0)->unbind(LLTexUnit::TT_TEXTURE);
						gGL.diffuseColor3f(0.4f, 0.4f, 0.4f);

						if (edges)
						{
							glLineWidth(3.f);
							glPolygonMode(GL_FRONT_AND_BACK, GL_LINE);
							buffer->drawRange(LLRender::TRIANGLES, 0, buffer->getNumVerts()-1, buffer->getNumIndices(), 0);
							glPolygonMode(GL_FRONT_AND_BACK, GL_FILL);
							glLineWidth(1.f);
						}
					}
					gGL.popMatrix();
				}

			if (physics)
			{
				glClear(GL_DEPTH_BUFFER_BIT);
				
				for (U32 i = 0; i < 2; i++)
				{
					if (i == 0)
					{ //depth only pass
						gGL.setColorMask(false, false);
					}
					else
					{
						gGL.setColorMask(true, true);
					}

					//enable alpha blending on second pass but not first pass
					LLGLState blend(GL_BLEND, i); 
					
					gGL.blendFunc(LLRender::BF_SOURCE_ALPHA, LLRender::BF_ONE_MINUS_SOURCE_ALPHA);

					for (LLMeshUploadThread::instance_list::iterator iter = mUploadData.begin(); iter != mUploadData.end(); ++iter)
					{
						LLModelInstance& instance = *iter;

						LLModel* model = instance.mLOD[LLModel::LOD_PHYSICS];

							if (!model)
							{
								continue;
							}

							gGL.pushMatrix();
							LLMatrix4 mat = instance.mTransform;

						gGL.multMatrix((GLfloat*) mat.mMatrix);


							bool render_mesh = true;

							LLPhysicsDecomp* decomp = gMeshRepo.mDecompThread;
							if (decomp)
							{
								LLMutexLock(decomp->mMutex);

								LLModel::Decomposition& physics = model->mPhysics;

								if (!physics.mHull.empty())
								{
									render_mesh = false;

									if (physics.mMesh.empty())
									{ //build vertex buffer for physics mesh
										gMeshRepo.buildPhysicsMesh(physics);
									}
						
									if (!physics.mMesh.empty())
									{ //render hull instead of mesh
										for (U32 i = 0; i < physics.mMesh.size(); ++i)
										{
											if (explode > 0.f)
											{
												gGL.pushMatrix();

												LLVector3 offset = model->mHullCenter[i]-model->mCenterOfHullCenters;
												offset *= explode;

												gGL.translatef(offset.mV[0], offset.mV[1], offset.mV[2]);
											}

											static std::vector<LLColor4U> hull_colors;

											if (i+1 >= hull_colors.size())
											{
												hull_colors.push_back(LLColor4U(rand()%128+127, rand()%128+127, rand()%128+127, 128));
											}

											gGL.diffuseColor4ubv(hull_colors[i].mV);
											LLVertexBuffer::drawArrays(LLRender::TRIANGLES, physics.mMesh[i].mPositions, physics.mMesh[i].mNormals);

											if (explode > 0.f)
											{
												gGL.popMatrix();
											}
										}
									}
								}
							}
						
							if (render_mesh)
							{
								if (mVertexBuffer[LLModel::LOD_PHYSICS].empty())
								{
									genBuffers(LLModel::LOD_PHYSICS, false);
								}

								U32 num_models = mVertexBuffer[LLModel::LOD_PHYSICS][model].size();
								for (U32 i = 0; i < num_models; ++i)
								{
									LLVertexBuffer* buffer = mVertexBuffer[LLModel::LOD_PHYSICS][model][i];

									gGL.getTexUnit(0)->unbind(LLTexUnit::TT_TEXTURE);
									gGL.diffuseColor4f(0.4f, 0.4f, 0.0f, 0.4f);

									buffer->setBuffer(type_mask & buffer->getTypeMask());
									buffer->drawRange(LLRender::TRIANGLES, 0, buffer->getNumVerts()-1, buffer->getNumIndices(), 0);

									gGL.diffuseColor3f(1.f, 1.f, 0.f);

									glLineWidth(2.f);
									glPolygonMode(GL_FRONT_AND_BACK, GL_LINE);
									buffer->drawRange(LLRender::TRIANGLES, 0, buffer->getNumVerts()-1, buffer->getNumIndices(), 0);

									glPolygonMode(GL_FRONT_AND_BACK, GL_FILL);
									glLineWidth(1.f);
								}
							}

							gGL.popMatrix();
						}

					glLineWidth(3.f);
					glPointSize(8.f);
					gPipeline.enableLightsFullbright(LLColor4::white);
					//show degenerate triangles
					LLGLDepthTest depth(GL_TRUE, GL_TRUE, GL_ALWAYS);
					LLGLDisable cull(GL_CULL_FACE);
					gGL.diffuseColor4f(1.f,0.f,0.f,1.f);
					const LLVector4a scale(0.5f);

					for (LLMeshUploadThread::instance_list::iterator iter = mUploadData.begin(); iter != mUploadData.end(); ++iter)
					{
						LLModelInstance& instance = *iter;

						LLModel* model = instance.mLOD[LLModel::LOD_PHYSICS];

						if (!model)
						{
							continue;
						}

						gGL.pushMatrix();
						LLMatrix4 mat = instance.mTransform;

						gGL.multMatrix((GLfloat*) mat.mMatrix);


						LLPhysicsDecomp* decomp = gMeshRepo.mDecompThread;
						if (decomp)
						{
							LLMutexLock(decomp->mMutex);

							LLModel::Decomposition& physics = model->mPhysics;

							if (physics.mHull.empty())
							{
								if (mVertexBuffer[LLModel::LOD_PHYSICS].empty())
								{
									genBuffers(LLModel::LOD_PHYSICS, false);
								}
							
								for (U32 i = 0; i < mVertexBuffer[LLModel::LOD_PHYSICS][model].size(); ++i)
								{
									LLVertexBuffer* buffer = mVertexBuffer[LLModel::LOD_PHYSICS][model][i];

									buffer->setBuffer(type_mask & buffer->getTypeMask());

									LLStrider<LLVector3> pos_strider; 
									buffer->getVertexStrider(pos_strider, 0);
									LLVector4a* pos = (LLVector4a*) pos_strider.get();
							
									LLStrider<U16> idx;
									buffer->getIndexStrider(idx, 0);

									for (U32 i = 0; i < buffer->getNumIndices(); i += 3)
									{
										LLVector4a v1; v1.setMul(pos[*idx++], scale);
										LLVector4a v2; v2.setMul(pos[*idx++], scale);
										LLVector4a v3; v3.setMul(pos[*idx++], scale);

										if (ll_is_degenerate(v1,v2,v3))
										{
											buffer->draw(LLRender::LINE_LOOP, 3, i);
											buffer->draw(LLRender::POINTS, 3, i);
										}
									}
								}
							}
						}

						gGL.popMatrix();
					}
					glLineWidth(1.f);
					glPointSize(1.f);
					gPipeline.enableLightsPreview();
					gGL.setSceneBlendType(LLRender::BT_ALPHA);
				}
			}
		}
		else
		{
			target_pos = getPreviewAvatar()->getPositionAgent();

			LLViewerCamera::getInstance()->setOriginAndLookAt(
															  target_pos + ((LLVector3(mCameraDistance, 0.f, 0.f) + offset) * av_rot),		// camera
															  LLVector3::z_axis,																	// up
															  target_pos);											// point of interest

			for (LLModelLoader::scene::iterator iter = mScene[mPreviewLOD].begin(); iter != mScene[mPreviewLOD].end(); ++iter)
			{
				for (LLModelLoader::model_instance_list::iterator model_iter = iter->second.begin(); model_iter != iter->second.end(); ++model_iter)
				{
					LLModelInstance& instance = *model_iter;
					LLModel* model = instance.mModel;

					if (!model->mSkinWeights.empty())
					{
						for (U32 i = 0, e = mVertexBuffer[mPreviewLOD][model].size(); i < e; ++i)
						{
							LLVertexBuffer* buffer = mVertexBuffer[mPreviewLOD][model][i];

							const LLVolumeFace& face = model->getVolumeFace(i);

							LLStrider<LLVector3> position;
							buffer->getVertexStrider(position);

							LLStrider<LLVector4> weight;
							buffer->getWeight4Strider(weight);

							//quick 'n dirty software vertex skinning

							//build matrix palette

							LLMatrix4a mat[LL_MAX_JOINTS_PER_MESH_OBJECT];
                            const LLMeshSkinInfo *skin = &model->mSkinInfo;
							U32 count = LLSkinningUtil::getMeshJointCount(skin);
                            LLSkinningUtil::initSkinningMatrixPalette((LLMatrix4*)mat, count,
                                                                        skin, getPreviewAvatar());
                            LLMatrix4a bind_shape_matrix;
                            bind_shape_matrix.loadu(skin->mBindShapeMatrix);
                            U32 max_joints = LLSkinningUtil::getMaxJointCount();
							for (U32 j = 0; j < buffer->getNumVerts(); ++j)
							{
                                LLMatrix4a final_mat;
                                F32 *wptr = weight[j].mV;
                                LLSkinningUtil::getPerVertexSkinMatrix(wptr, mat, true, final_mat, max_joints);

								//VECTORIZE THIS
                                LLVector4a& v = face.mPositions[j];

                                LLVector4a t;
                                LLVector4a dst;
                                bind_shape_matrix.affineTransform(v, t);
                                final_mat.affineTransform(t, dst);

								position[j][0] = dst[0];
								position[j][1] = dst[1];
								position[j][2] = dst[2];
							}

							llassert(model->mMaterialList.size() > i); 
							const std::string& binding = instance.mModel->mMaterialList[i];
							const LLImportMaterial& material = instance.mMaterial[binding];

							buffer->setBuffer(type_mask & buffer->getTypeMask());
							gGL.diffuseColor4fv(material.mDiffuseColor.mV);
							gGL.getTexUnit(0)->unbind(LLTexUnit::TT_TEXTURE);

							// Find the tex for this material, bind it, and add it to our set
							//
							LLViewerFetchedTexture* tex = bindMaterialDiffuseTexture(material);
							if (tex)
							{
								mTextureSet.insert(tex);
							}
						
							buffer->draw(LLRender::TRIANGLES, buffer->getNumIndices(), 0);
							gGL.diffuseColor3f(0.4f, 0.4f, 0.4f);

							if (edges)
							{
								glLineWidth(3.f);
								glPolygonMode(GL_FRONT_AND_BACK, GL_LINE);
								buffer->draw(LLRender::TRIANGLES, buffer->getNumIndices(), 0);
								glPolygonMode(GL_FRONT_AND_BACK, GL_FILL);
								glLineWidth(1.f);
							}
						}
					}
				}
			}

			if (joint_positions)
			{
				LLGLSLShader* shader = LLGLSLShader::sCurBoundShaderPtr;
				if (shader)
				{
					gDebugProgram.bind();
				}
				getPreviewAvatar()->renderCollisionVolumes();
				getPreviewAvatar()->renderBones();
				if (shader)
				{
					shader->bind();
				}
			}

		}
	}

	if (use_shaders)
	{
		gObjectPreviewProgram.unbind();
	}

	gGL.popMatrix();

	return TRUE;
}

//-----------------------------------------------------------------------------
// refresh()
//-----------------------------------------------------------------------------
void LLModelPreview::refresh()
{
	mNeedsUpdate = TRUE;
}

//-----------------------------------------------------------------------------
// rotate()
//-----------------------------------------------------------------------------
void LLModelPreview::rotate(F32 yaw_radians, F32 pitch_radians)
{
	mCameraYaw = mCameraYaw + yaw_radians;

	mCameraPitch = llclamp(mCameraPitch + pitch_radians, F_PI_BY_TWO * -0.8f, F_PI_BY_TWO * 0.8f);
}

//-----------------------------------------------------------------------------
// zoom()
//-----------------------------------------------------------------------------
void LLModelPreview::zoom(F32 zoom_amt)
{
	F32 new_zoom = mCameraZoom+zoom_amt;

	mCameraZoom	= llclamp(new_zoom, 1.f, 10.f);
}

void LLModelPreview::pan(F32 right, F32 up)
{
	mCameraOffset.mV[VY] = llclamp(mCameraOffset.mV[VY] + right * mCameraDistance / mCameraZoom, -1.f, 1.f);
	mCameraOffset.mV[VZ] = llclamp(mCameraOffset.mV[VZ] + up * mCameraDistance / mCameraZoom, -1.f, 1.f);
}

void LLModelPreview::setPreviewLOD(S32 lod)
{
	lod = llclamp(lod, 0, (S32) LLModel::LOD_HIGH);

	if (lod != mPreviewLOD)
	{
		mPreviewLOD = lod;

		LLComboBox* combo_box = mFMP->getChild<LLComboBox>("preview_lod_combo");
		combo_box->setCurrentByIndex((NUM_LOD-1)-mPreviewLOD); // combo box list of lods is in reverse order
		mFMP->childSetValue("lod_file_" + lod_name[mPreviewLOD], mLODFile[mPreviewLOD]);

		LLComboBox* combo_box2 = mFMP->getChild<LLComboBox>("preview_lod_combo2");
		combo_box2->setCurrentByIndex((NUM_LOD-1)-mPreviewLOD); // combo box list of lods is in reverse order
		
		LLComboBox* combo_box3 = mFMP->getChild<LLComboBox>("preview_lod_combo3");
		combo_box3->setCurrentByIndex((NUM_LOD-1)-mPreviewLOD); // combo box list of lods is in reverse order

		LLColor4 highlight_color = LLUIColorTable::instance().getColor("MeshImportTableHighlightColor");
		LLColor4 normal_color = LLUIColorTable::instance().getColor("MeshImportTableNormalColor");

		for (S32 i = 0; i <= LLModel::LOD_HIGH; ++i)
		{
			const LLColor4& color = (i == lod) ? highlight_color : normal_color;

			mFMP->childSetColor(lod_status_name[i], color);
			mFMP->childSetColor(lod_label_name[i], color);
			mFMP->childSetColor(lod_triangles_name[i], color);
			mFMP->childSetColor(lod_vertices_name[i], color);
		}
	}
	refresh();
	updateStatusMessages();
}

void LLFloaterModelPreview::onBrowseLOD(S32 lod)
{
	assert_main_thread();

	loadModel(lod);
}

//static
void LLFloaterModelPreview::onReset(void* user_data)
{
	assert_main_thread();

	LLFloaterModelPreview* fmp = (LLFloaterModelPreview*) user_data;
	fmp->childDisable("reset_btn");
	LLModelPreview* mp = fmp->mModelPreview;
	std::string filename = mp->mLODFile[LLModel::LOD_HIGH]; 

	fmp->resetDisplayOptions();
	//reset model preview
	fmp->initModelPreview();

	mp = fmp->mModelPreview;
	mp->loadModel(filename,LLModel::LOD_HIGH,true);
}

//static
void LLFloaterModelPreview::onUpload(void* user_data)
{
	assert_main_thread();

	LLFloaterModelPreview* mp = (LLFloaterModelPreview*) user_data;

	mp->mUploadBtn->setEnabled(false);

	mp->mModelPreview->rebuildUploadData();

	bool upload_skinweights = mp->childGetValue("upload_skin").asBoolean();
	bool upload_joint_positions = mp->childGetValue("upload_joints").asBoolean();

	mp->mModelPreview->saveUploadData(upload_skinweights, upload_joint_positions);

	gMeshRepo.uploadModel(mp->mModelPreview->mUploadData, mp->mModelPreview->mPreviewScale,
						  mp->childGetValue("upload_textures").asBoolean(), upload_skinweights, upload_joint_positions, mp->mUploadModelUrl,
						  true, LLHandle<LLWholeModelFeeObserver>(), mp->getWholeModelUploadObserverHandle());
}


void LLFloaterModelPreview::refresh()
{
	sInstance->toggleCalculateButton(true);
	sInstance->mModelPreview->mDirty = true;
}

//static
void LLModelPreview::textureLoadedCallback(
    BOOL success,
    LLViewerFetchedTexture *src_vi,
    LLImageRaw* src,
    LLImageRaw* src_aux,
    S32 discard_level,
    BOOL final,
    void* userdata )
{
	LLModelPreview* preview = (LLModelPreview*) userdata;
	preview->refresh();

	if(final && preview->mModelLoader)
	{
		if(preview->mModelLoader->mNumOfFetchingTextures > 0)
		{
			preview->mModelLoader->mNumOfFetchingTextures-- ;
		}
	}
}

// static
bool LLModelPreview::lodQueryCallback()
{
    // not the best solution, but model preview belongs to floater
    // so it is an easy way to check that preview still exists.
    LLFloaterModelPreview* fmp = LLFloaterModelPreview::sInstance;
    if (fmp && fmp->mModelPreview)
    {
        LLModelPreview* preview = fmp->mModelPreview;
        if (preview->mLodsQuery.size() > 0)
        {
            S32 lod = preview->mLodsQuery.back();
            preview->mLodsQuery.pop_back();
            preview->genLODs(lod);

            // return false to continue cycle
            return false;
        }
    }
    // nothing to process
    return true;
}

void LLModelPreview::onLODParamCommit(S32 lod, bool enforce_tri_limit)
{
	if (!mLODFrozen)
	{
		genLODs(lod, 3, enforce_tri_limit);
		refresh();
	}
}

LLFloaterModelPreview::DecompRequest::DecompRequest(const std::string& stage, LLModel* mdl)
{
	mStage = stage;
	mContinue = 1;
	mModel = mdl;
	mDecompID = &mdl->mDecompID;
	mParams = sInstance->mDecompParams;

	//copy out positions and indices
	assignData(mdl) ;	
}

void LLFloaterModelPreview::setStatusMessage(const std::string& msg)
{
	LLMutexLock lock(mStatusLock);
	mStatusMessage = msg;
}

void LLFloaterModelPreview::toggleCalculateButton()
{
	toggleCalculateButton(true);
}

void LLFloaterModelPreview::toggleCalculateButton(bool visible)
{
	mCalculateBtn->setVisible(visible);

	bool uploadingSkin		     = childGetValue("upload_skin").asBoolean();
	bool uploadingJointPositions = childGetValue("upload_joints").asBoolean();
	if ( uploadingSkin )
	{
		//Disable the calculate button *if* the rig is invalid - which is determined during the critiquing process
		if ( uploadingJointPositions && !mModelPreview->isRigValidForJointPositionUpload() )
		{
			mCalculateBtn->setVisible( false );
		}
	}
	
	mUploadBtn->setVisible(!visible);
	mUploadBtn->setEnabled(isModelUploadAllowed());

	if (visible)
	{
		std::string tbd = getString("tbd");
		childSetTextArg("prim_weight", "[EQ]", tbd);
		childSetTextArg("download_weight", "[ST]", tbd);
		childSetTextArg("server_weight", "[SIM]", tbd);
		childSetTextArg("physics_weight", "[PH]", tbd);
		childSetTextArg("upload_fee", "[FEE]", tbd);
		childSetTextArg("price_breakdown", "[STREAMING]", tbd);
		childSetTextArg("price_breakdown", "[PHYSICS]", tbd);
		childSetTextArg("price_breakdown", "[INSTANCES]", tbd);
		childSetTextArg("price_breakdown", "[TEXTURES]", tbd);
		childSetTextArg("price_breakdown", "[MODEL]", tbd);
	}
}

void LLFloaterModelPreview::onLoDSourceCommit(S32 lod)
{
	mModelPreview->updateLodControls(lod);
	refresh();

	LLComboBox* lod_source_combo = getChild<LLComboBox>("lod_source_" + lod_name[lod]);
	if (lod_source_combo->getCurrentIndex() == LLModelPreview::GENERATE)
	{ //rebuild LoD to update triangle counts
		onLODParamCommit(lod, true);
	}
}

void LLFloaterModelPreview::resetDisplayOptions()
{
	std::map<std::string,bool>::iterator option_it = mModelPreview->mViewOption.begin();

	for(;option_it != mModelPreview->mViewOption.end(); ++option_it)
	{
		LLUICtrl* ctrl = getChild<LLUICtrl>(option_it->first);
		ctrl->setValue(false);
	}
}

void LLFloaterModelPreview::onModelPhysicsFeeReceived(const LLSD& result, std::string upload_url)
{
	mModelPhysicsFee = result;
	mModelPhysicsFee["url"] = upload_url;

	doOnIdleOneTime(boost::bind(&LLFloaterModelPreview::handleModelPhysicsFeeReceived,this));
}

void LLFloaterModelPreview::handleModelPhysicsFeeReceived()
{
	const LLSD& result = mModelPhysicsFee;
	mUploadModelUrl = result["url"].asString();

	childSetTextArg("prim_weight", "[EQ]", llformat("%0.3f", result["resource_cost"].asReal()));
	childSetTextArg("download_weight", "[ST]", llformat("%0.3f", result["model_streaming_cost"].asReal()));
	childSetTextArg("server_weight", "[SIM]", llformat("%0.3f", result["simulation_cost"].asReal()));
	childSetTextArg("physics_weight", "[PH]", llformat("%0.3f", result["physics_cost"].asReal()));
	childSetTextArg("upload_fee", "[FEE]", llformat("%d", result["upload_price"].asInteger()));
	childSetTextArg("price_breakdown", "[STREAMING]", llformat("%d", result["upload_price_breakdown"]["mesh_streaming"].asInteger()));
	childSetTextArg("price_breakdown", "[PHYSICS]", llformat("%d", result["upload_price_breakdown"]["mesh_physics"].asInteger()));
	childSetTextArg("price_breakdown", "[INSTANCES]", llformat("%d", result["upload_price_breakdown"]["mesh_instance"].asInteger()));
	childSetTextArg("price_breakdown", "[TEXTURES]", llformat("%d", result["upload_price_breakdown"]["texture"].asInteger()));
	childSetTextArg("price_breakdown", "[MODEL]", llformat("%d", result["upload_price_breakdown"]["model"].asInteger()));
	childSetVisible("upload_fee", true);
	childSetVisible("price_breakdown", true);
	mUploadBtn->setEnabled(isModelUploadAllowed());
}

void LLFloaterModelPreview::setModelPhysicsFeeErrorStatus(S32 status, const std::string& reason)
{
	LL_WARNS() << "LLFloaterModelPreview::setModelPhysicsFeeErrorStatus(" << status << " : " << reason << ")" << LL_ENDL;
	doOnIdleOneTime(boost::bind(&LLFloaterModelPreview::toggleCalculateButton, this, true));
}

/*virtual*/ 
void LLFloaterModelPreview::onModelUploadSuccess()
{
	assert_main_thread();
	closeFloater(false);
}

/*virtual*/ 
void LLFloaterModelPreview::onModelUploadFailure()
{
	assert_main_thread();
	toggleCalculateButton(true);
	mUploadBtn->setEnabled(true);
}

bool LLFloaterModelPreview::isModelUploadAllowed()
{
	bool allow_upload = mHasUploadPerm && !mUploadModelUrl.empty();
	if (mModelPreview)
	{
		allow_upload &= mModelPreview->mModelNoErrors;
	}
	return allow_upload;
}

S32 LLFloaterModelPreview::DecompRequest::statusCallback(const char* status, S32 p1, S32 p2)
{
	if (mContinue)
	{
		setStatusMessage(llformat("%s: %d/%d", status, p1, p2));
		if (LLFloaterModelPreview::sInstance)
		{
			LLFloaterModelPreview::sInstance->setStatusMessage(mStatusMessage);
		}
	}

	return mContinue;
}

void LLFloaterModelPreview::DecompRequest::completed()
{ //called from the main thread
	if (mContinue)
	{
		mModel->setConvexHullDecomposition(mHull);

		if (sInstance)
		{
			if (mContinue)
			{
				if (sInstance->mModelPreview)
				{
					sInstance->mModelPreview->mDirty = true;
					LLFloaterModelPreview::sInstance->mModelPreview->refresh();
				}
			}

			sInstance->mCurRequest.erase(this);
		}
	}
	else if (sInstance)
	{
		llassert(sInstance->mCurRequest.find(this) == sInstance->mCurRequest.end());
	}
}

void dump_llsd_to_file(const LLSD& content, std::string filename);

void LLFloaterModelPreview::onPermissionsReceived(const LLSD& result)
{
	dump_llsd_to_file(result,"perm_received.xml");
	std::string upload_status = result["mesh_upload_status"].asString();
	// BAP HACK: handle "" for case that  MeshUploadFlag cap is broken.
	mHasUploadPerm = (("" == upload_status) || ("valid" == upload_status));

	// isModelUploadAllowed() includes mHasUploadPerm
	mUploadBtn->setEnabled(isModelUploadAllowed());
	getChild<LLTextBox>("warning_title")->setVisible(!mHasUploadPerm);
	getChild<LLTextBox>("warning_message")->setVisible(!mHasUploadPerm);
}

void LLFloaterModelPreview::setPermissonsErrorStatus(S32 status, const std::string& reason)
{
	LL_WARNS() << "LLFloaterModelPreview::setPermissonsErrorStatus(" << status << " : " << reason << ")" << LL_ENDL;

	LLNotificationsUtil::add("MeshUploadPermError");
}

<|MERGE_RESOLUTION|>--- conflicted
+++ resolved
@@ -1791,14 +1791,10 @@
 		this,
 		mJointTransformMap,
 		mJointsFromNode,
-<<<<<<< HEAD
         joint_alias_map,
 		LLSkinningUtil::getMaxJointCount(),
-		gSavedSettings.getU32("ImporterModelLimit"));
-=======
 		gSavedSettings.getU32("ImporterModelLimit"),
 		gSavedSettings.getBOOL("ImporterPreprocessDAE"));
->>>>>>> 4aae7b51
 
 	if (force_disable_slm)
 	{
