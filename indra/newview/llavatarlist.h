/**
 * @file llavatarlist.h
 * @brief Generic avatar list
 *
 * $LicenseInfo:firstyear=2009&license=viewerlgpl$
 * Second Life Viewer Source Code
 * Copyright (C) 2010, Linden Research, Inc.
 *
 * This library is free software; you can redistribute it and/or
 * modify it under the terms of the GNU Lesser General Public
 * License as published by the Free Software Foundation;
 * version 2.1 of the License only.
 *
 * This library is distributed in the hope that it will be useful,
 * but WITHOUT ANY WARRANTY; without even the implied warranty of
 * MERCHANTABILITY or FITNESS FOR A PARTICULAR PURPOSE.  See the GNU
 * Lesser General Public License for more details.
 *
 * You should have received a copy of the GNU Lesser General Public
 * License along with this library; if not, write to the Free Software
 * Foundation, Inc., 51 Franklin Street, Fifth Floor, Boston, MA  02110-1301  USA
 *
 * Linden Research, Inc., 945 Battery Street, San Francisco, CA  94111  USA
 * $/LicenseInfo$
 */

#ifndef LL_LLAVATARLIST_H
#define LL_LLAVATARLIST_H

#include "llflatlistview.h"
#include "llavatarlistitem.h"
#include "rlvdefines.h"

class LLTimer;
class LLListContextMenu;

/**
 * Generic list of avatars.
 *
 * Updates itself when it's dirty, using optional name filter.
 * To initiate update, modify the UUID list and call setDirty().
 *
 * @see getIDs()
 * @see setDirty()
 * @see setNameFilter()
 */
class LLAvatarList : public LLFlatListViewEx
{
    LOG_CLASS(LLAvatarList);
public:
<<<<<<< HEAD
	struct Params : public LLInitParam::Block<Params, LLFlatListViewEx::Params>
	{
		Optional<bool>	ignore_online_status, // show all items as online
						show_last_interaction_time, // show most recent interaction time. *HACK: move this to a derived class
						show_info_btn,
						show_profile_btn,
						show_speaking_indicator,
						show_permissions_granted,
						show_icons,
						show_voice_volume;
		Params();
	};

	LLAvatarList(const Params&);
	virtual	~LLAvatarList();

	virtual void draw(); // from LLView

	virtual void clear();

	virtual void setVisible(bool visible);

	void setNameFilter(const std::string& filter);
	void setDirty(bool val = true, bool force_refresh = false);
	uuid_vec_t& getIDs() 							{ return mIDs; }
	bool contains(const LLUUID& id);

	void setContextMenu(LLListContextMenu* menu) { mContextMenu = menu; }
	void setSessionID(const LLUUID& session_id) { mSessionID = session_id; }
	const LLUUID& getSessionID() { return mSessionID; }

	void toggleIcons();
	void setSpeakingIndicatorsVisible(bool visible);
	void showPermissions(bool visible);
	void showDisplayName(bool visible);
	void showUsername(bool visible);
	void showVoiceVolume(bool visible);
	// <FS:Ansariel> [FS Communication UI]
	//void sortByName();
	void sortByName(bool agent_on_top = false);
	// </FS:Ansariel>
	// <FS:Ansariel> FIRE-5283: Sort by username
	void sortByUserName();
	void setShowIcons(std::string param_name);
	bool getIconsVisible() const { return mShowIcons; }
	const std::string getIconParamName() const{return mIconParamName;}
	std::string getAvatarName(LLAvatarName av_name);
	virtual bool handleRightMouseDown(S32 x, S32 y, MASK mask);
	/*virtual*/ bool handleMouseDown( S32 x, S32 y, MASK mask );
	/*virtual*/ bool handleMouseUp(S32 x, S32 y, MASK mask);
	/*virtual*/ bool handleHover(S32 x, S32 y, MASK mask);

	// Return true if filter has at least one match.
	bool filterHasMatches();
=======
    struct Params : public LLInitParam::Block<Params, LLFlatListViewEx::Params>
    {
        Optional<bool>  ignore_online_status, // show all items as online
                        show_last_interaction_time, // show most recent interaction time. *HACK: move this to a derived class
                        show_info_btn,
                        show_profile_btn,
                        show_speaking_indicator,
                        show_permissions_granted,
                        show_icons,
                        show_voice_volume;
        Params();
    };

    LLAvatarList(const Params&);
    virtual ~LLAvatarList();

    virtual void draw(); // from LLView

    virtual void clear();

    virtual void setVisible(BOOL visible);

    void setNameFilter(const std::string& filter);
    void setDirty(bool val = true, bool force_refresh = false);
    uuid_vec_t& getIDs()                            { return mIDs; }
    bool contains(const LLUUID& id);

    void setContextMenu(LLListContextMenu* menu) { mContextMenu = menu; }
    void setSessionID(const LLUUID& session_id) { mSessionID = session_id; }
    const LLUUID& getSessionID() { return mSessionID; }

    void toggleIcons();
    void setSpeakingIndicatorsVisible(bool visible);
    void showPermissions(bool visible);
    void showDisplayName(bool visible);
    void showUsername(bool visible);
    void showVoiceVolume(bool visible);
    // <FS:Ansariel> [FS Communication UI]
    //void sortByName();
    void sortByName(bool agent_on_top = false);
    // </FS:Ansariel>
    // <FS:Ansariel> FIRE-5283: Sort by username
    void sortByUserName();
    void setShowIcons(std::string param_name);
    bool getIconsVisible() const { return mShowIcons; }
    const std::string getIconParamName() const{return mIconParamName;}
    std::string getAvatarName(LLAvatarName av_name);
    virtual BOOL handleRightMouseDown(S32 x, S32 y, MASK mask);
    /*virtual*/ BOOL handleMouseDown( S32 x, S32 y, MASK mask );
    /*virtual*/ BOOL handleMouseUp(S32 x, S32 y, MASK mask);
    /*virtual*/ BOOL handleHover(S32 x, S32 y, MASK mask);

    // Return true if filter has at least one match.
    bool filterHasMatches();
>>>>>>> c06fb4e0

// [RLVa:KB] - Checked: RLVa-1.2.0
    void setRlvCheckShowNames(bool fRlvCheckShowNames) { mRlvCheckShowNames = fRlvCheckShowNames; }
    // We need this to be public since we call it from RlvUIEnabler::onToggleShowNames()
    void updateAvatarNames();
// [/RLVa:KB]

    // [FS:CR] Refresh names
    void refreshNames();
    // [/FS:CR]

    // <FS:Ansariel> FIRE-12750: Name filter not working correctly
    static std::string getNameForDisplay(const LLUUID& avatar_id, const LLAvatarName& av_name, bool show_displayname, bool show_username, bool rlv_check_shownames);

    boost::signals2::connection setRefreshCompleteCallback(const commit_signal_t::slot_type& cb);

    boost::signals2::connection setItemDoubleClickCallback(const mouse_signal_t::slot_type& cb);

    virtual S32 notifyParent(const LLSD& info);

    void handleDisplayNamesOptionChanged();

    void setShowCompleteName(bool show) { mShowCompleteName = show;};

protected:
<<<<<<< HEAD
	void refresh();

	void addNewItem(const LLUUID& id, const std::string& name, bool is_online, EAddPosition pos = ADD_BOTTOM);
	void computeDifference(
		const uuid_vec_t& vnew,
		uuid_vec_t& vadded,
		uuid_vec_t& vremoved);
	void updateLastInteractionTimes();	
	void rebuildNames();
	void onItemDoubleClicked(LLUICtrl* ctrl, S32 x, S32 y, MASK mask);
//	void updateAvatarNames();
=======
    void refresh();

    void addNewItem(const LLUUID& id, const std::string& name, BOOL is_online, EAddPosition pos = ADD_BOTTOM);
    void computeDifference(
        const uuid_vec_t& vnew,
        uuid_vec_t& vadded,
        uuid_vec_t& vremoved);
    void updateLastInteractionTimes();
    void rebuildNames();
    void onItemDoubleClicked(LLUICtrl* ctrl, S32 x, S32 y, MASK mask);
//  void updateAvatarNames();
>>>>>>> c06fb4e0

private:

    bool mIgnoreOnlineStatus;
    bool mShowLastInteractionTime;
    bool mDirty;
    bool mNeedUpdateNames;
    bool mShowIcons;
    bool mShowInfoBtn;
    bool mShowProfileBtn;
    bool mShowVoiceVolume;
    bool mShowSpeakingIndicator;
    bool mShowPermissions;
    bool mShowCompleteName;
// [RLVa:KB] - RLVa-1.2.0
    bool mRlvCheckShowNames;
// [/RLVa:KB]
    bool mShowDisplayName;
    bool mShowUsername;

    LLTimer*                mLITUpdateTimer; // last interaction time update timer
    std::string             mIconParamName;
    std::string             mNameFilter;
    uuid_vec_t              mIDs;
    LLUUID                  mSessionID;

    LLListContextMenu*  mContextMenu;

    commit_signal_t mRefreshCompleteSignal;
    mouse_signal_t mItemDoubleClickSignal;

    // <FS:Ansariel> Update voice volume slider on RLVa shownames restriction update
    boost::signals2::connection mRlvBehaviorCallbackConnection;
    void updateRlvRestrictions(ERlvBehaviour behavior, ERlvParamType type);
    // </FS:Ansariel>
};

/** Abstract comparator for avatar items */
class LLAvatarItemComparator : public LLFlatListView::ItemComparator
{
    LOG_CLASS(LLAvatarItemComparator);

public:
    LLAvatarItemComparator() {};
    virtual ~LLAvatarItemComparator() {};

    virtual bool compare(const LLPanel* item1, const LLPanel* item2) const;

protected:

    /**
     * Returns true if avatar_item1 < avatar_item2, false otherwise
     * Implement this method in your particular comparator.
     * In Linux a compiler failed to build it using the name "compare", so it was renamed to doCompare
     */
    virtual bool doCompare(const LLAvatarListItem* avatar_item1, const LLAvatarListItem* avatar_item2) const = 0;
};


class LLAvatarItemNameComparator : public LLAvatarItemComparator
{
    LOG_CLASS(LLAvatarItemNameComparator);

public:
    LLAvatarItemNameComparator() {};
    virtual ~LLAvatarItemNameComparator() {};

protected:
    virtual bool doCompare(const LLAvatarListItem* avatar_item1, const LLAvatarListItem* avatar_item2) const;
};

class LLAvatarItemAgentOnTopComparator : public LLAvatarItemNameComparator
{
    LOG_CLASS(LLAvatarItemAgentOnTopComparator);

public:
    LLAvatarItemAgentOnTopComparator() {};
    virtual ~LLAvatarItemAgentOnTopComparator() {};

protected:
    virtual bool doCompare(const LLAvatarListItem* avatar_item1, const LLAvatarListItem* avatar_item2) const;
};

// <FS:Ansariel> FIRE-5283: Sort by username
class LLAvatarItemUserNameComparator : public LLAvatarItemComparator
{
    LOG_CLASS(LLAvatarItemUserNameComparator);

public:
    LLAvatarItemUserNameComparator() {};
    virtual ~LLAvatarItemUserNameComparator() {};

protected:
    virtual bool doCompare(const LLAvatarListItem* avatar_item1, const LLAvatarListItem* avatar_item2) const;
};
// </FS:Ansariel>

#endif // LL_LLAVATARLIST_H<|MERGE_RESOLUTION|>--- conflicted
+++ resolved
@@ -48,62 +48,6 @@
 {
     LOG_CLASS(LLAvatarList);
 public:
-<<<<<<< HEAD
-	struct Params : public LLInitParam::Block<Params, LLFlatListViewEx::Params>
-	{
-		Optional<bool>	ignore_online_status, // show all items as online
-						show_last_interaction_time, // show most recent interaction time. *HACK: move this to a derived class
-						show_info_btn,
-						show_profile_btn,
-						show_speaking_indicator,
-						show_permissions_granted,
-						show_icons,
-						show_voice_volume;
-		Params();
-	};
-
-	LLAvatarList(const Params&);
-	virtual	~LLAvatarList();
-
-	virtual void draw(); // from LLView
-
-	virtual void clear();
-
-	virtual void setVisible(bool visible);
-
-	void setNameFilter(const std::string& filter);
-	void setDirty(bool val = true, bool force_refresh = false);
-	uuid_vec_t& getIDs() 							{ return mIDs; }
-	bool contains(const LLUUID& id);
-
-	void setContextMenu(LLListContextMenu* menu) { mContextMenu = menu; }
-	void setSessionID(const LLUUID& session_id) { mSessionID = session_id; }
-	const LLUUID& getSessionID() { return mSessionID; }
-
-	void toggleIcons();
-	void setSpeakingIndicatorsVisible(bool visible);
-	void showPermissions(bool visible);
-	void showDisplayName(bool visible);
-	void showUsername(bool visible);
-	void showVoiceVolume(bool visible);
-	// <FS:Ansariel> [FS Communication UI]
-	//void sortByName();
-	void sortByName(bool agent_on_top = false);
-	// </FS:Ansariel>
-	// <FS:Ansariel> FIRE-5283: Sort by username
-	void sortByUserName();
-	void setShowIcons(std::string param_name);
-	bool getIconsVisible() const { return mShowIcons; }
-	const std::string getIconParamName() const{return mIconParamName;}
-	std::string getAvatarName(LLAvatarName av_name);
-	virtual bool handleRightMouseDown(S32 x, S32 y, MASK mask);
-	/*virtual*/ bool handleMouseDown( S32 x, S32 y, MASK mask );
-	/*virtual*/ bool handleMouseUp(S32 x, S32 y, MASK mask);
-	/*virtual*/ bool handleHover(S32 x, S32 y, MASK mask);
-
-	// Return true if filter has at least one match.
-	bool filterHasMatches();
-=======
     struct Params : public LLInitParam::Block<Params, LLFlatListViewEx::Params>
     {
         Optional<bool>  ignore_online_status, // show all items as online
@@ -124,7 +68,7 @@
 
     virtual void clear();
 
-    virtual void setVisible(BOOL visible);
+    virtual void setVisible(bool visible);
 
     void setNameFilter(const std::string& filter);
     void setDirty(bool val = true, bool force_refresh = false);
@@ -151,14 +95,13 @@
     bool getIconsVisible() const { return mShowIcons; }
     const std::string getIconParamName() const{return mIconParamName;}
     std::string getAvatarName(LLAvatarName av_name);
-    virtual BOOL handleRightMouseDown(S32 x, S32 y, MASK mask);
-    /*virtual*/ BOOL handleMouseDown( S32 x, S32 y, MASK mask );
-    /*virtual*/ BOOL handleMouseUp(S32 x, S32 y, MASK mask);
-    /*virtual*/ BOOL handleHover(S32 x, S32 y, MASK mask);
+    virtual bool handleRightMouseDown(S32 x, S32 y, MASK mask);
+    /*virtual*/ bool handleMouseDown( S32 x, S32 y, MASK mask );
+    /*virtual*/ bool handleMouseUp(S32 x, S32 y, MASK mask);
+    /*virtual*/ bool handleHover(S32 x, S32 y, MASK mask);
 
     // Return true if filter has at least one match.
     bool filterHasMatches();
->>>>>>> c06fb4e0
 
 // [RLVa:KB] - Checked: RLVa-1.2.0
     void setRlvCheckShowNames(bool fRlvCheckShowNames) { mRlvCheckShowNames = fRlvCheckShowNames; }
@@ -184,22 +127,9 @@
     void setShowCompleteName(bool show) { mShowCompleteName = show;};
 
 protected:
-<<<<<<< HEAD
-	void refresh();
-
-	void addNewItem(const LLUUID& id, const std::string& name, bool is_online, EAddPosition pos = ADD_BOTTOM);
-	void computeDifference(
-		const uuid_vec_t& vnew,
-		uuid_vec_t& vadded,
-		uuid_vec_t& vremoved);
-	void updateLastInteractionTimes();	
-	void rebuildNames();
-	void onItemDoubleClicked(LLUICtrl* ctrl, S32 x, S32 y, MASK mask);
-//	void updateAvatarNames();
-=======
     void refresh();
 
-    void addNewItem(const LLUUID& id, const std::string& name, BOOL is_online, EAddPosition pos = ADD_BOTTOM);
+    void addNewItem(const LLUUID& id, const std::string& name, bool is_online, EAddPosition pos = ADD_BOTTOM);
     void computeDifference(
         const uuid_vec_t& vnew,
         uuid_vec_t& vadded,
@@ -208,7 +138,6 @@
     void rebuildNames();
     void onItemDoubleClicked(LLUICtrl* ctrl, S32 x, S32 y, MASK mask);
 //  void updateAvatarNames();
->>>>>>> c06fb4e0
 
 private:
 
