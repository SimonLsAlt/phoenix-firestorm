--- conflicted
+++ resolved
@@ -73,33 +73,18 @@
     static const F32 MAP_SCALE_VERY_CLOSE;
     static const F32 MAP_SCALE_MAX;
 
-<<<<<<< HEAD
-	/*virtual*/ void	draw();
-	/*virtual*/ bool	handleScrollWheel(S32 x, S32 y, S32 clicks);
-	/*virtual*/ bool	handleMouseDown(S32 x, S32 y, MASK mask);
-	/*virtual*/ bool	handleMouseUp(S32 x, S32 y, MASK mask);
-	/*virtual*/ bool	handleHover( S32 x, S32 y, MASK mask );
-	/*virtual*/ bool	handleToolTip( S32 x, S32 y, MASK mask);
-	/*virtual*/ void	reshape(S32 width, S32 height, bool called_from_parent = true);
-
-	/*virtual*/ bool 	postBuild();
-	/*virtual*/ bool	handleRightMouseDown( S32 x, S32 y, MASK mask );
-	/*virtual*/ bool	handleClick(S32 x, S32 y, MASK mask);
-	/*virtual*/ bool	handleDoubleClick( S32 x, S32 y, MASK mask );
-=======
     /*virtual*/ void    draw();
-    /*virtual*/ BOOL    handleScrollWheel(S32 x, S32 y, S32 clicks);
-    /*virtual*/ BOOL    handleMouseDown(S32 x, S32 y, MASK mask);
-    /*virtual*/ BOOL    handleMouseUp(S32 x, S32 y, MASK mask);
-    /*virtual*/ BOOL    handleHover( S32 x, S32 y, MASK mask );
-    /*virtual*/ BOOL    handleToolTip( S32 x, S32 y, MASK mask);
-    /*virtual*/ void    reshape(S32 width, S32 height, BOOL called_from_parent = TRUE);
-
-    /*virtual*/ BOOL    postBuild();
-    /*virtual*/ BOOL    handleRightMouseDown( S32 x, S32 y, MASK mask );
-    /*virtual*/ BOOL    handleClick(S32 x, S32 y, MASK mask);
-    /*virtual*/ BOOL    handleDoubleClick( S32 x, S32 y, MASK mask );
->>>>>>> c06fb4e0
+    /*virtual*/ bool    handleScrollWheel(S32 x, S32 y, S32 clicks);
+    /*virtual*/ bool    handleMouseDown(S32 x, S32 y, MASK mask);
+    /*virtual*/ bool    handleMouseUp(S32 x, S32 y, MASK mask);
+    /*virtual*/ bool    handleHover( S32 x, S32 y, MASK mask );
+    /*virtual*/ bool    handleToolTip( S32 x, S32 y, MASK mask);
+    /*virtual*/ void    reshape(S32 width, S32 height, bool called_from_parent = true);
+
+    /*virtual*/ bool    postBuild();
+    /*virtual*/ bool    handleRightMouseDown( S32 x, S32 y, MASK mask );
+    /*virtual*/ bool    handleClick(S32 x, S32 y, MASK mask);
+    /*virtual*/ bool    handleDoubleClick( S32 x, S32 y, MASK mask );
 
 // [SL:KB] - Patch: World-MinimapOverlay | Checked: 2012-06-20 (Catznip-3.3)
     void            refreshParcelOverlay() { mUpdateParcelImage = true; }
@@ -141,25 +126,14 @@
 
     LLVector3       globalPosToView(const LLVector3d& global_pos);
 
-<<<<<<< HEAD
-	void			drawTracking( const LLVector3d& pos_global, 
-								  const LLColor4& color,
-								  bool draw_arrow = true);
-	void			drawRing(const F32 radius, LLVector3 pos_map, const LLUIColor& color);
-    bool            isMouseOnPopupMenu();
-    void            updateAboutLandPopupButton();
-	bool			handleToolTipAgent(const LLUUID& avatar_id);
-	static void		showAvatarInspector(const LLUUID& avatar_id);
-=======
     void            drawTracking( const LLVector3d& pos_global,
                                   const LLColor4& color,
-                                  BOOL draw_arrow = TRUE);
+                                  bool draw_arrow = true);
     void            drawRing(const F32 radius, LLVector3 pos_map, const LLUIColor& color);
     bool            isMouseOnPopupMenu();
     void            updateAboutLandPopupButton();
-    BOOL            handleToolTipAgent(const LLUUID& avatar_id);
+    bool            handleToolTipAgent(const LLUUID& avatar_id);
     static void     showAvatarInspector(const LLUUID& avatar_id);
->>>>>>> c06fb4e0
 
 // [SL:KB] - Patch: World-MinimapOverlay | Checked: 2012-06-20 (Catznip-3.3)
     bool            createImage(LLPointer<LLImageRaw>& rawimagep) const;
