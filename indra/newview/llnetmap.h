/**
 * @file llnetmap.h
 * @brief A little map of the world with network information
 *
 * $LicenseInfo:firstyear=2001&license=viewerlgpl$
 * Second Life Viewer Source Code
 * Copyright (C) 2010, Linden Research, Inc.
 *
 * This library is free software; you can redistribute it and/or
 * modify it under the terms of the GNU Lesser General Public
 * License as published by the Free Software Foundation;
 * version 2.1 of the License only.
 *
 * This library is distributed in the hope that it will be useful,
 * but WITHOUT ANY WARRANTY; without even the implied warranty of
 * MERCHANTABILITY or FITNESS FOR A PARTICULAR PURPOSE.  See the GNU
 * Lesser General Public License for more details.
 *
 * You should have received a copy of the GNU Lesser General Public
 * License along with this library; if not, write to the Free Software
 * Foundation, Inc., 51 Franklin Street, Fifth Floor, Boston, MA  02110-1301  USA
 *
 * Linden Research, Inc., 945 Battery Street, San Francisco, CA  94111  USA
 * $/LicenseInfo$
 */

#ifndef LL_LLNETMAP_H
#define LL_LLNETMAP_H

#include "llmath.h"
#include "lluictrl.h"
#include "v3math.h"
#include "v3dmath.h"
#include "v4color.h"
#include "llpointer.h"
#include "llcoord.h"

class LLColor4U;
class LLImageRaw;
class LLViewerTexture;
class LLFloaterMap;
class LLMenuGL;
// [SL:KB] - Patch: World-MinimapOverlay | Checked: 2012-06-20 (Catznip-3.3)
class LLViewerRegion;
class LLAvatarName;
// [/SL:KB]

class LLNetMap : public LLUICtrl
{
public:
    struct Params
    :   public LLInitParam::Block<Params, LLUICtrl::Params>
    {
        Optional<LLUIColor> bg_color;

        Params()
        :   bg_color("bg_color")
        {}
    };

protected:
    LLNetMap (const Params & p);
    friend class LLUICtrlFactory;
    friend class LLFloaterMap;

public:
    virtual ~LLNetMap();

    static const F32 MAP_SCALE_MIN;
    static const F32 MAP_SCALE_FAR;
    static const F32 MAP_SCALE_MEDIUM;
    static const F32 MAP_SCALE_CLOSE;
    static const F32 MAP_SCALE_VERY_CLOSE;
    static const F32 MAP_SCALE_MAX;

    /*virtual*/ void    draw();
    /*virtual*/ BOOL    handleScrollWheel(S32 x, S32 y, S32 clicks);
    /*virtual*/ BOOL    handleMouseDown(S32 x, S32 y, MASK mask);
    /*virtual*/ BOOL    handleMouseUp(S32 x, S32 y, MASK mask);
    /*virtual*/ BOOL    handleHover( S32 x, S32 y, MASK mask );
    /*virtual*/ BOOL    handleToolTip( S32 x, S32 y, MASK mask);
    /*virtual*/ void    reshape(S32 width, S32 height, BOOL called_from_parent = TRUE);

    /*virtual*/ BOOL    postBuild();
    /*virtual*/ BOOL    handleRightMouseDown( S32 x, S32 y, MASK mask );
    /*virtual*/ BOOL    handleClick(S32 x, S32 y, MASK mask);
    /*virtual*/ BOOL    handleDoubleClick( S32 x, S32 y, MASK mask );

// [SL:KB] - Patch: World-MinimapOverlay | Checked: 2012-06-20 (Catznip-3.3)
    void            refreshParcelOverlay() { mUpdateParcelImage = true; }
// [/SL:KB]
    void            setScale(F32 scale);

    void            setToolTipMsg(const std::string& msg) { mToolTipMsg = msg; }
    void            setParcelNameMsg(const std::string& msg) { mParcelNameMsg = msg; }
    void            setParcelSalePriceMsg(const std::string& msg) { mParcelSalePriceMsg = msg; }
    void            setParcelSaleAreaMsg(const std::string& msg) { mParcelSaleAreaMsg = msg; }
    void            setParcelOwnerMsg(const std::string& msg) { mParcelOwnerMsg = msg; }
    void            setRegionNameMsg(const std::string& msg) { mRegionNameMsg = msg; }
    void            setToolTipHintMsg(const std::string& msg) { mToolTipHintMsg = msg; }
    void            setAltToolTipHintMsg(const std::string& msg) { mAltToolTipHintMsg = msg; }

<<<<<<< HEAD
	void			renderScaledPointGlobal( const LLVector3d& pos, const LLColor4U &color, F32 radius );
	LLVector3d		viewPosToGlobal(S32 x,S32 y);
	LLUUID			getClosestAgentToCursor() const { return mClosestAgentToCursor; }
	LLVector3d		getClosestAgentPosition() const { return mClosestAgentPosition; }

	// <FS:Ansariel> Synchronize double click handling throughout instances
	void			performDoubleClickAction(LLVector3d pos_global);

	// <FS:Ansariel> Mark avatar feature
	static bool		hasAvatarMarkColor(const LLUUID& avatar_id) { return sAvatarMarksMap.find(avatar_id) != sAvatarMarksMap.end(); }
	static bool		getAvatarMarkColor(const LLUUID& avatar_id, LLColor4& color);
	static void		setAvatarMarkColor(const LLUUID& avatar_id, const LLSD& color);
	static void		setAvatarMarkColors(const uuid_vec_t& avatar_ids, const LLSD& color);
	static void		clearAvatarMarkColor(const LLUUID& avatar_id);
	static void		clearAvatarMarkColors(const uuid_vec_t& avatar_ids);
	static void		clearAvatarMarkColors();
	static LLColor4	getAvatarColor(const LLUUID& avatar_id);
	// </FS:Ansariel>
=======
    void            renderScaledPointGlobal( const LLVector3d& pos, const LLColor4U &color, F32 radius );
>>>>>>> 38c2a5bd

private:
    const LLVector3d& getObjectImageCenterGlobal()  { return mObjectImageCenterGlobal; }
    void            renderPoint(const LLVector3 &pos, const LLColor4U &color,
                                S32 diameter, S32 relative_height = 0);

<<<<<<< HEAD
	LLVector3		globalPosToView(const LLVector3d& global_pos);

	void			drawTracking( const LLVector3d& pos_global, 
								  const LLColor4& color,
								  BOOL draw_arrow = TRUE);
	void			drawRing(const F32 radius, LLVector3 pos_map, const LLUIColor& color);
=======
    LLVector3       globalPosToView(const LLVector3d& global_pos);
    LLVector3d      viewPosToGlobal(S32 x,S32 y);

    void            drawTracking( const LLVector3d& pos_global,
                                  const LLColor4& color,
                                  BOOL draw_arrow = TRUE);
>>>>>>> 38c2a5bd
    bool            isMouseOnPopupMenu();
    void            updateAboutLandPopupButton();
    BOOL            handleToolTipAgent(const LLUUID& avatar_id);
    static void     showAvatarInspector(const LLUUID& avatar_id);

<<<<<<< HEAD
// [SL:KB] - Patch: World-MinimapOverlay | Checked: 2012-06-20 (Catznip-3.3)
	bool			createImage(LLPointer<LLImageRaw>& rawimagep) const;
	void			createObjectImage();
	void			createParcelImage();

    F32             getScaleForName(std::string scale_name);
	void			renderPropertyLinesForRegion(const LLViewerRegion* pRegion, const LLColor4U& clrOverlay);
// [/SL:KB]
//	void			createObjectImage();

	static bool		outsideSlop(S32 x, S32 y, S32 start_x, S32 start_y, S32 slop);

//	bool			mUpdateNow;
// [SL:KB] - Patch: World-MinimapOverlay | Checked: 2012-06-20 (Catznip-3.3)
	bool			mUpdateObjectImage;
	bool			mUpdateParcelImage;
// [/SL:KB]
=======
    void            createObjectImage();

    F32             getScaleForName(std::string scale_name);
    static bool     outsideSlop(S32 x, S32 y, S32 start_x, S32 start_y, S32 slop);

private:
    bool            mUpdateNow;
>>>>>>> 38c2a5bd

    LLUIColor       mBackgroundColor;

<<<<<<< HEAD
	F32				mScale;					// Size of a region in pixels
	static F32		sScale;					// <FS:Ansariel> Used to synchronize netmaps throughout instances

	F32				mPixelsPerMeter;		// world meters to map pixels
	F32				mObjectMapTPM;			// texels per meter on map
	F32				mObjectMapPixels;		// Width of object map in pixels
	F32				mDotRadius;				// Size of avatar markers
=======
    F32             mScale;                 // Size of a region in pixels
    F32             mPixelsPerMeter;        // world meters to map pixels
    F32             mObjectMapTPM;          // texels per meter on map
    F32             mObjectMapPixels;       // Width of object map in pixels
    F32             mDotRadius;             // Size of avatar markers
>>>>>>> 38c2a5bd

    bool            mPanning; // map is being dragged
    bool            mCentering; // map is being re-centered around the agent
    LLVector2       mCurPan;
    LLVector2       mStartPan; // pan offset at start of drag
    LLVector3d      mPopupWorldPos; // world position picked under mouse when context menu is opened
    LLCoordGL       mMouseDown; // pointer position at start of drag

<<<<<<< HEAD
	LLVector3d		mObjectImageCenterGlobal;
	LLPointer<LLImageRaw> mObjectRawImagep;
	LLPointer<LLViewerTexture>	mObjectImagep;
// [SL:KB] - Patch: World-MinimapOverlay | Checked: 2012-06-20 (Catznip-3.3)
	LLVector3d		mParcelImageCenterGlobal;
	LLPointer<LLImageRaw> mParcelRawImagep;
	LLPointer<LLViewerTexture>	mParcelImagep;

	boost::signals2::connection mParcelMgrConn;
	boost::signals2::connection mParcelOverlayConn;
// [/SL:KB]

	LLUUID			mClosestAgentToCursor;
// [SL:KB] - Patch: World-MiniMap | Checked: 2012-07-08 (Catznip-3.3)
	LLVector3d		mClosestAgentPosition;
// [/SL:KB]
=======
    LLVector3d      mObjectImageCenterGlobal;
    LLPointer<LLImageRaw> mObjectRawImagep;
    LLPointer<LLViewerTexture>  mObjectImagep;

    LLUUID          mClosestAgentToCursor;
    LLUUID          mClosestAgentAtLastRightClick;
>>>>>>> 38c2a5bd

    std::string     mToolTipMsg;
    std::string     mParcelNameMsg;
    std::string     mParcelSalePriceMsg;
    std::string     mParcelSaleAreaMsg;
    std::string     mParcelOwnerMsg;
    std::string     mRegionNameMsg;
    std::string     mToolTipHintMsg;
    std::string     mAltToolTipHintMsg;

	// <FS:Ansariel> Mark avatar feature
	typedef std::map<LLUUID, LLColor4> avatar_marks_map_t;
	static avatar_marks_map_t sAvatarMarksMap;

public:
<<<<<<< HEAD
	void			setSelected(uuid_vec_t uuids) { gmSelected=uuids; };
// <FS:CR> Minimap improvements
	void			handleShowProfile(const LLSD& sdParam) const;
	uuid_vec_t		mClosestAgentsToCursor;
	LLUUID			mClosestAgentRightClick;
	uuid_vec_t		mClosestAgentsRightClick;
// </FS:CR>
=======
    void            setSelected(uuid_vec_t uuids) { gmSelected=uuids; };
>>>>>>> 38c2a5bd

private:
    bool isZoomChecked(const LLSD& userdata);
    void setZoom(const LLSD& userdata);
    void handleStopTracking(const LLSD& userdata);
    void activateCenterMap(const LLSD& userdata);
    bool isMapOrientationChecked(const LLSD& userdata);
    void setMapOrientation(const LLSD& userdata);
    void popupShowAboutLand(const LLSD& userdata);
	void handleStartTracking();
	void handleMark(const LLSD& userdata);
	void handleClearMark();
	void handleClearMarks();
	void handleCam();
// [SL:KB] - Patch: World-MiniMap | Checked: 2012-07-08 (Catznip-3.3)
	void handleOverlayToggle(const LLSD& sdParam);
	bool checkTextureType(const LLSD& sdParam) const;
	void handleTextureType(const LLSD& sdParam) const;
	void setAvatarProfileLabel(const LLUUID& av_id, const LLAvatarName& avName, const std::string& item_name);
	typedef std::map<LLUUID, boost::signals2::connection> avatar_name_cache_connection_map_t;
	avatar_name_cache_connection_map_t mAvatarNameCacheConnections;
// [/SL:KB]

	bool canAddFriend();
	bool canRemoveFriend();
	bool canCall();
	bool canMap();
	bool canShare();
	bool canOfferTeleport();
	bool canBlock();
	bool canFreezeEject();
	bool canKickTeleportHome();
	bool isBlocked();
	// <FS:Ansariel> Extra request teleport
	bool canRequestTeleport();

	void handleAddFriend();
	void handleAddToContactSet();
	void handleRemoveFriend();
	void handleIM();
	void handleCall();
	void handleMap();
	void handleShare();
	void handlePay();
	void handleOfferTeleport();
	void handleRequestTeleport();
	void handleTeleportToAvatar();
	void handleGroupInvite();
	void handleGetScriptInfo();
	void handleBlockUnblock();
	void handleReport();
	void handleFreeze();
	void handleEject();
	void handleKick();
	void handleTeleportHome();
	void handleEstateBan();
	void handleDerender(bool permanent);

    LLHandle<LLView> mPopupMenuHandle;
    uuid_vec_t      gmSelected;
};


#endif<|MERGE_RESOLUTION|>--- conflicted
+++ resolved
@@ -100,99 +100,68 @@
     void            setToolTipHintMsg(const std::string& msg) { mToolTipHintMsg = msg; }
     void            setAltToolTipHintMsg(const std::string& msg) { mAltToolTipHintMsg = msg; }
 
-<<<<<<< HEAD
-	void			renderScaledPointGlobal( const LLVector3d& pos, const LLColor4U &color, F32 radius );
-	LLVector3d		viewPosToGlobal(S32 x,S32 y);
-	LLUUID			getClosestAgentToCursor() const { return mClosestAgentToCursor; }
-	LLVector3d		getClosestAgentPosition() const { return mClosestAgentPosition; }
-
-	// <FS:Ansariel> Synchronize double click handling throughout instances
-	void			performDoubleClickAction(LLVector3d pos_global);
-
-	// <FS:Ansariel> Mark avatar feature
-	static bool		hasAvatarMarkColor(const LLUUID& avatar_id) { return sAvatarMarksMap.find(avatar_id) != sAvatarMarksMap.end(); }
-	static bool		getAvatarMarkColor(const LLUUID& avatar_id, LLColor4& color);
-	static void		setAvatarMarkColor(const LLUUID& avatar_id, const LLSD& color);
-	static void		setAvatarMarkColors(const uuid_vec_t& avatar_ids, const LLSD& color);
-	static void		clearAvatarMarkColor(const LLUUID& avatar_id);
-	static void		clearAvatarMarkColors(const uuid_vec_t& avatar_ids);
-	static void		clearAvatarMarkColors();
-	static LLColor4	getAvatarColor(const LLUUID& avatar_id);
-	// </FS:Ansariel>
-=======
     void            renderScaledPointGlobal( const LLVector3d& pos, const LLColor4U &color, F32 radius );
->>>>>>> 38c2a5bd
+    LLVector3d      viewPosToGlobal(S32 x,S32 y);
+    LLUUID          getClosestAgentToCursor() const { return mClosestAgentToCursor; }
+    LLVector3d      getClosestAgentPosition() const { return mClosestAgentPosition; }
+
+    // <FS:Ansariel> Synchronize double click handling throughout instances
+    void            performDoubleClickAction(LLVector3d pos_global);
+
+    // <FS:Ansariel> Mark avatar feature
+    static bool     hasAvatarMarkColor(const LLUUID& avatar_id) { return sAvatarMarksMap.find(avatar_id) != sAvatarMarksMap.end(); }
+    static bool     getAvatarMarkColor(const LLUUID& avatar_id, LLColor4& color);
+    static void     setAvatarMarkColor(const LLUUID& avatar_id, const LLSD& color);
+    static void     setAvatarMarkColors(const uuid_vec_t& avatar_ids, const LLSD& color);
+    static void     clearAvatarMarkColor(const LLUUID& avatar_id);
+    static void     clearAvatarMarkColors(const uuid_vec_t& avatar_ids);
+    static void     clearAvatarMarkColors();
+    static LLColor4 getAvatarColor(const LLUUID& avatar_id);
+    // </FS:Ansariel>
 
 private:
     const LLVector3d& getObjectImageCenterGlobal()  { return mObjectImageCenterGlobal; }
     void            renderPoint(const LLVector3 &pos, const LLColor4U &color,
                                 S32 diameter, S32 relative_height = 0);
 
-<<<<<<< HEAD
-	LLVector3		globalPosToView(const LLVector3d& global_pos);
-
-	void			drawTracking( const LLVector3d& pos_global, 
-								  const LLColor4& color,
-								  BOOL draw_arrow = TRUE);
-	void			drawRing(const F32 radius, LLVector3 pos_map, const LLUIColor& color);
-=======
     LLVector3       globalPosToView(const LLVector3d& global_pos);
-    LLVector3d      viewPosToGlobal(S32 x,S32 y);
 
     void            drawTracking( const LLVector3d& pos_global,
                                   const LLColor4& color,
                                   BOOL draw_arrow = TRUE);
->>>>>>> 38c2a5bd
+    void            drawRing(const F32 radius, LLVector3 pos_map, const LLUIColor& color);
     bool            isMouseOnPopupMenu();
     void            updateAboutLandPopupButton();
     BOOL            handleToolTipAgent(const LLUUID& avatar_id);
     static void     showAvatarInspector(const LLUUID& avatar_id);
 
-<<<<<<< HEAD
-// [SL:KB] - Patch: World-MinimapOverlay | Checked: 2012-06-20 (Catznip-3.3)
-	bool			createImage(LLPointer<LLImageRaw>& rawimagep) const;
-	void			createObjectImage();
-	void			createParcelImage();
+// [SL:KB] - Patch: World-MinimapOverlay | Checked: 2012-06-20 (Catznip-3.3)
+    bool            createImage(LLPointer<LLImageRaw>& rawimagep) const;
+    void            createObjectImage();
+    void            createParcelImage();
 
     F32             getScaleForName(std::string scale_name);
-	void			renderPropertyLinesForRegion(const LLViewerRegion* pRegion, const LLColor4U& clrOverlay);
-// [/SL:KB]
-//	void			createObjectImage();
-
-	static bool		outsideSlop(S32 x, S32 y, S32 start_x, S32 start_y, S32 slop);
-
-//	bool			mUpdateNow;
-// [SL:KB] - Patch: World-MinimapOverlay | Checked: 2012-06-20 (Catznip-3.3)
-	bool			mUpdateObjectImage;
-	bool			mUpdateParcelImage;
-// [/SL:KB]
-=======
-    void            createObjectImage();
-
-    F32             getScaleForName(std::string scale_name);
+    void            renderPropertyLinesForRegion(const LLViewerRegion* pRegion, const LLColor4U& clrOverlay);
+// [/SL:KB]
+//  void            createObjectImage();
+
     static bool     outsideSlop(S32 x, S32 y, S32 start_x, S32 start_y, S32 slop);
 
-private:
-    bool            mUpdateNow;
->>>>>>> 38c2a5bd
+//  bool            mUpdateNow;
+// [SL:KB] - Patch: World-MinimapOverlay | Checked: 2012-06-20 (Catznip-3.3)
+    bool            mUpdateObjectImage;
+    bool            mUpdateParcelImage;
+// [/SL:KB]
 
     LLUIColor       mBackgroundColor;
 
-<<<<<<< HEAD
-	F32				mScale;					// Size of a region in pixels
-	static F32		sScale;					// <FS:Ansariel> Used to synchronize netmaps throughout instances
-
-	F32				mPixelsPerMeter;		// world meters to map pixels
-	F32				mObjectMapTPM;			// texels per meter on map
-	F32				mObjectMapPixels;		// Width of object map in pixels
-	F32				mDotRadius;				// Size of avatar markers
-=======
     F32             mScale;                 // Size of a region in pixels
+    static F32      sScale;                 // <FS:Ansariel> Used to synchronize netmaps throughout instances
+
     F32             mPixelsPerMeter;        // world meters to map pixels
     F32             mObjectMapTPM;          // texels per meter on map
     F32             mObjectMapPixels;       // Width of object map in pixels
     F32             mDotRadius;             // Size of avatar markers
->>>>>>> 38c2a5bd
 
     bool            mPanning; // map is being dragged
     bool            mCentering; // map is being re-centered around the agent
@@ -201,31 +170,22 @@
     LLVector3d      mPopupWorldPos; // world position picked under mouse when context menu is opened
     LLCoordGL       mMouseDown; // pointer position at start of drag
 
-<<<<<<< HEAD
-	LLVector3d		mObjectImageCenterGlobal;
-	LLPointer<LLImageRaw> mObjectRawImagep;
-	LLPointer<LLViewerTexture>	mObjectImagep;
-// [SL:KB] - Patch: World-MinimapOverlay | Checked: 2012-06-20 (Catznip-3.3)
-	LLVector3d		mParcelImageCenterGlobal;
-	LLPointer<LLImageRaw> mParcelRawImagep;
-	LLPointer<LLViewerTexture>	mParcelImagep;
-
-	boost::signals2::connection mParcelMgrConn;
-	boost::signals2::connection mParcelOverlayConn;
-// [/SL:KB]
-
-	LLUUID			mClosestAgentToCursor;
-// [SL:KB] - Patch: World-MiniMap | Checked: 2012-07-08 (Catznip-3.3)
-	LLVector3d		mClosestAgentPosition;
-// [/SL:KB]
-=======
     LLVector3d      mObjectImageCenterGlobal;
     LLPointer<LLImageRaw> mObjectRawImagep;
     LLPointer<LLViewerTexture>  mObjectImagep;
+// [SL:KB] - Patch: World-MinimapOverlay | Checked: 2012-06-20 (Catznip-3.3)
+    LLVector3d      mParcelImageCenterGlobal;
+    LLPointer<LLImageRaw> mParcelRawImagep;
+    LLPointer<LLViewerTexture>  mParcelImagep;
+
+    boost::signals2::connection mParcelMgrConn;
+    boost::signals2::connection mParcelOverlayConn;
+// [/SL:KB]
 
     LLUUID          mClosestAgentToCursor;
-    LLUUID          mClosestAgentAtLastRightClick;
->>>>>>> 38c2a5bd
+// [SL:KB] - Patch: World-MiniMap | Checked: 2012-07-08 (Catznip-3.3)
+    LLVector3d      mClosestAgentPosition;
+// [/SL:KB]
 
     std::string     mToolTipMsg;
     std::string     mParcelNameMsg;
@@ -236,22 +196,18 @@
     std::string     mToolTipHintMsg;
     std::string     mAltToolTipHintMsg;
 
-	// <FS:Ansariel> Mark avatar feature
-	typedef std::map<LLUUID, LLColor4> avatar_marks_map_t;
-	static avatar_marks_map_t sAvatarMarksMap;
+    // <FS:Ansariel> Mark avatar feature
+    typedef std::map<LLUUID, LLColor4> avatar_marks_map_t;
+    static avatar_marks_map_t sAvatarMarksMap;
 
 public:
-<<<<<<< HEAD
-	void			setSelected(uuid_vec_t uuids) { gmSelected=uuids; };
+    void            setSelected(uuid_vec_t uuids) { gmSelected=uuids; };
 // <FS:CR> Minimap improvements
-	void			handleShowProfile(const LLSD& sdParam) const;
-	uuid_vec_t		mClosestAgentsToCursor;
-	LLUUID			mClosestAgentRightClick;
-	uuid_vec_t		mClosestAgentsRightClick;
+    void            handleShowProfile(const LLSD& sdParam) const;
+    uuid_vec_t      mClosestAgentsToCursor;
+    LLUUID          mClosestAgentRightClick;
+    uuid_vec_t      mClosestAgentsRightClick;
 // </FS:CR>
-=======
-    void            setSelected(uuid_vec_t uuids) { gmSelected=uuids; };
->>>>>>> 38c2a5bd
 
 private:
     bool isZoomChecked(const LLSD& userdata);
@@ -261,54 +217,54 @@
     bool isMapOrientationChecked(const LLSD& userdata);
     void setMapOrientation(const LLSD& userdata);
     void popupShowAboutLand(const LLSD& userdata);
-	void handleStartTracking();
-	void handleMark(const LLSD& userdata);
-	void handleClearMark();
-	void handleClearMarks();
-	void handleCam();
+    void handleStartTracking();
+    void handleMark(const LLSD& userdata);
+    void handleClearMark();
+    void handleClearMarks();
+    void handleCam();
 // [SL:KB] - Patch: World-MiniMap | Checked: 2012-07-08 (Catznip-3.3)
-	void handleOverlayToggle(const LLSD& sdParam);
-	bool checkTextureType(const LLSD& sdParam) const;
-	void handleTextureType(const LLSD& sdParam) const;
-	void setAvatarProfileLabel(const LLUUID& av_id, const LLAvatarName& avName, const std::string& item_name);
-	typedef std::map<LLUUID, boost::signals2::connection> avatar_name_cache_connection_map_t;
-	avatar_name_cache_connection_map_t mAvatarNameCacheConnections;
-// [/SL:KB]
-
-	bool canAddFriend();
-	bool canRemoveFriend();
-	bool canCall();
-	bool canMap();
-	bool canShare();
-	bool canOfferTeleport();
-	bool canBlock();
-	bool canFreezeEject();
-	bool canKickTeleportHome();
-	bool isBlocked();
-	// <FS:Ansariel> Extra request teleport
-	bool canRequestTeleport();
-
-	void handleAddFriend();
-	void handleAddToContactSet();
-	void handleRemoveFriend();
-	void handleIM();
-	void handleCall();
-	void handleMap();
-	void handleShare();
-	void handlePay();
-	void handleOfferTeleport();
-	void handleRequestTeleport();
-	void handleTeleportToAvatar();
-	void handleGroupInvite();
-	void handleGetScriptInfo();
-	void handleBlockUnblock();
-	void handleReport();
-	void handleFreeze();
-	void handleEject();
-	void handleKick();
-	void handleTeleportHome();
-	void handleEstateBan();
-	void handleDerender(bool permanent);
+    void handleOverlayToggle(const LLSD& sdParam);
+    bool checkTextureType(const LLSD& sdParam) const;
+    void handleTextureType(const LLSD& sdParam) const;
+    void setAvatarProfileLabel(const LLUUID& av_id, const LLAvatarName& avName, const std::string& item_name);
+    typedef std::map<LLUUID, boost::signals2::connection> avatar_name_cache_connection_map_t;
+    avatar_name_cache_connection_map_t mAvatarNameCacheConnections;
+// [/SL:KB]
+
+    bool canAddFriend();
+    bool canRemoveFriend();
+    bool canCall();
+    bool canMap();
+    bool canShare();
+    bool canOfferTeleport();
+    bool canBlock();
+    bool canFreezeEject();
+    bool canKickTeleportHome();
+    bool isBlocked();
+    // <FS:Ansariel> Extra request teleport
+    bool canRequestTeleport();
+
+    void handleAddFriend();
+    void handleAddToContactSet();
+    void handleRemoveFriend();
+    void handleIM();
+    void handleCall();
+    void handleMap();
+    void handleShare();
+    void handlePay();
+    void handleOfferTeleport();
+    void handleRequestTeleport();
+    void handleTeleportToAvatar();
+    void handleGroupInvite();
+    void handleGetScriptInfo();
+    void handleBlockUnblock();
+    void handleReport();
+    void handleFreeze();
+    void handleEject();
+    void handleKick();
+    void handleTeleportHome();
+    void handleEstateBan();
+    void handleDerender(bool permanent);
 
     LLHandle<LLView> mPopupMenuHandle;
     uuid_vec_t      gmSelected;
