/**
 * @file llappcorehttp.cpp
 * @brief 
 *
 * $LicenseInfo:firstyear=2012&license=viewerlgpl$
 * Second Life Viewer Source Code
 * Copyright (C) 2012-2014, Linden Research, Inc.
 *
 * This library is free software; you can redistribute it and/or
 * modify it under the terms of the GNU Lesser General Public
 * License as published by the Free Software Foundation;
 * version 2.1 of the License only.
 *
 * This library is distributed in the hope that it will be useful,
 * but WITHOUT ANY WARRANTY; without even the implied warranty of
 * MERCHANTABILITY or FITNESS FOR A PARTICULAR PURPOSE.  See the GNU
 * Lesser General Public License for more details.
 *
 * You should have received a copy of the GNU Lesser General Public
 * License along with this library; if not, write to the Free Software
 * Foundation, Inc., 51 Franklin Street, Fifth Floor, Boston, MA  02110-1301  USA
 *
 * Linden Research, Inc., 945 Battery Street, San Francisco, CA  94111  USA
 * $/LicenseInfo$
 */

#include "llviewerprecompiledheaders.h"

#include "llappcorehttp.h"

#include "llappviewer.h"
#include "llviewercontrol.h"

#include <openssl/x509_vfy.h>
#include <openssl/ssl.h>
#include "llsecapi.h"
#include <curl/curl.h>

<<<<<<< HEAD
#ifdef OPENSIM
#include "llviewernetwork.h"
#endif
=======
#include "llcorehttputil.h"
>>>>>>> 3771778a

// Here is where we begin to get our connection usage under control.
// This establishes llcorehttp policy classes that, among other
// things, limit the maximum number of connections to outside
// services.  Each of the entries below maps to a policy class and
// has a limit, sometimes configurable, of how many connections can
// be open at a time.

const F64 LLAppCoreHttp::MAX_THREAD_WAIT_TIME(10.0);
const long LLAppCoreHttp::PIPELINING_DEPTH(5L);

//  Default and dynamic values for classes
static const struct
{
	U32							mDefault;
	U32							mMin;
	U32							mMax;
	U32							mRate;
	bool						mPipelined;
	std::string					mKey;
	const char *				mUsage;
} init_data[LLAppCoreHttp::AP_COUNT] =
{
	{ // AP_DEFAULT
		8,		8,		8,		0,		false,
		"",
		"other"
	},
	{ // AP_TEXTURE
		8,		1,		12,		0,		true,
		"TextureFetchConcurrency",
		"texture fetch"
	},
	{ // AP_MESH1
		32,		1,		128,	0,		false,
		"MeshMaxConcurrentRequests",
		"mesh fetch"
	},
	{ // AP_MESH2
		8,		1,		32,		0,		true,	
		"Mesh2MaxConcurrentRequests",
		"mesh2 fetch"
	},
	{ // AP_LARGE_MESH
		2,		1,		8,		0,		false,
		"",
		"large mesh fetch"
	},
	{ // AP_UPLOADS 
		2,		1,		8,		0,		false,
		"",
		"asset upload"
	},
	{ // AP_LONG_POLL
		32,		32,		32,		0,		false,
		"",
		"long poll"
	},
	{ // AP_INVENTORY
		4,		1,		4,		0,		false,
		"",
		"inventory"
	},
	{ // AP_MATERIALS
		2,		1,		8,		0,		false,
		"RenderMaterials",
		"material manager requests"
	},
	{ // AP_AGENT
		2,		1,		32,		0,		false,
		"Agent",
		"Agent requests"
	}
};

static void setting_changed();


LLAppCoreHttp::HttpClass::HttpClass()
	: mPolicy(LLCore::HttpRequest::DEFAULT_POLICY_ID),
	  mConnLimit(0U),
	  mPipelined(false)
{}


LLAppCoreHttp::LLAppCoreHttp()
	: mRequest(NULL),
	  mStopHandle(LLCORE_HTTP_HANDLE_INVALID),
	  mStopRequested(0.0),
	  mStopped(false),
	  mPipelined(true)
{}


LLAppCoreHttp::~LLAppCoreHttp()
{
	delete mRequest;
	mRequest = NULL;
}


void LLAppCoreHttp::init()
{
    LLCoreHttpUtil::setPropertyMethods(
        boost::bind(&LLControlGroup::getBOOL, boost::ref(gSavedSettings), _1),
        boost::bind(&LLControlGroup::declareBOOL, boost::ref(gSavedSettings), _1, _2, _3, LLControlVariable::PERSIST_NONDFT));

    LLCore::LLHttp::initialize();

	LLCore::HttpStatus status = LLCore::HttpRequest::createService();
	if (! status)
	{
		LL_ERRS("Init") << "Failed to initialize HTTP services.  Reason:  " << status.toString()
						<< LL_ENDL;
	}

	// Point to our certs or SSH/https: will fail on connect
	status = LLCore::HttpRequest::setStaticPolicyOption(LLCore::HttpRequest::PO_CA_FILE,
														LLCore::HttpRequest::GLOBAL_POLICY_ID,
														gDirUtilp->getCAFile(), NULL);
	if (! status)
	{
		LL_ERRS("Init") << "Failed to set CA File for HTTP services.  Reason:  " << status.toString()
						<< LL_ENDL;
	}

	// Establish HTTP Proxy, if desired.
	status = LLCore::HttpRequest::setStaticPolicyOption(LLCore::HttpRequest::PO_LLPROXY,
														LLCore::HttpRequest::GLOBAL_POLICY_ID,
														1, NULL);
	if (! status)
	{
		LL_WARNS("Init") << "Failed to set HTTP proxy for HTTP services.  Reason:  " << status.toString()
						 << LL_ENDL;
	}

	// Set up SSL Verification call back.
	status = LLCore::HttpRequest::setStaticPolicyOption(LLCore::HttpRequest::PO_SSL_VERIFY_CALLBACK,
														LLCore::HttpRequest::GLOBAL_POLICY_ID,
														sslVerify, NULL);
	if (!status)
	{
		LL_WARNS("Init") << "Failed to set SSL Verification.  Reason:  " << status.toString() << LL_ENDL;
	}

	// Tracing levels for library & libcurl (note that 2 & 3 are beyond spammy):
	// 0 - None
	// 1 - Basic start, stop simple transitions
	// 2 - libcurl CURLOPT_VERBOSE mode with brief lines
	// 3 - with partial data content
	static const std::string http_trace("QAModeHttpTrace");
	if (gSavedSettings.controlExists(http_trace))
	{
		long trace_level(0L);
		trace_level = long(gSavedSettings.getU32(http_trace));
		status = LLCore::HttpRequest::setStaticPolicyOption(LLCore::HttpRequest::PO_TRACE,
															LLCore::HttpRequest::GLOBAL_POLICY_ID,
															trace_level, NULL);
	}
	
	// Setup default policy and constrain if directed to
	mHttpClasses[AP_DEFAULT].mPolicy = LLCore::HttpRequest::DEFAULT_POLICY_ID;

	// Setup additional policies based on table and some special rules
	llassert(LL_ARRAY_SIZE(init_data) == AP_COUNT);
	for (int i(0); i < LL_ARRAY_SIZE(init_data); ++i)
	{
		const EAppPolicy app_policy(static_cast<EAppPolicy>(i));

		if (AP_DEFAULT == app_policy)
		{
			// Pre-created
			continue;
		}

		mHttpClasses[app_policy].mPolicy = LLCore::HttpRequest::createPolicyClass();
		// We have run out of available HTTP policies. Adjust HTTP_POLICY_CLASS_LIMIT in _httpinternal.h
		llassert(mHttpClasses[app_policy].mPolicy != LLCore::HttpRequest::INVALID_POLICY_ID);
		if (! mHttpClasses[app_policy].mPolicy)
		{
			// Use default policy (but don't accidentally modify default)
			LL_WARNS("Init") << "Failed to create HTTP policy class for " << init_data[i].mUsage
							 << ".  Using default policy."
							 << LL_ENDL;
			mHttpClasses[app_policy].mPolicy = mHttpClasses[AP_DEFAULT].mPolicy;
			continue;
		}
	}

	// Need a request object to handle dynamic options before setting them
	mRequest = new LLCore::HttpRequest;

	// Apply initial settings
	refreshSettings(true);
	
	// Kick the thread
	status = LLCore::HttpRequest::startThread();
	if (! status)
	{
		LL_ERRS("Init") << "Failed to start HTTP servicing thread.  Reason:  " << status.toString()
						<< LL_ENDL;
	}

	// Signal for global pipelining preference from settings
	static const std::string http_pipelining("HttpPipelining");
	if (gSavedSettings.controlExists(http_pipelining))
	{
		LLPointer<LLControlVariable> cntrl_ptr = gSavedSettings.getControl(http_pipelining);
		if (cntrl_ptr.isNull())
		{
			LL_WARNS("Init") << "Unable to set signal on global setting '" << http_pipelining
							 << "'" << LL_ENDL;
		}
		else
		{
			mPipelinedSignal = cntrl_ptr->getCommitSignal()->connect(boost::bind(&setting_changed));
		}
	}

	// Register signals for settings and state changes
	for (int i(0); i < LL_ARRAY_SIZE(init_data); ++i)
	{
		const EAppPolicy app_policy(static_cast<EAppPolicy>(i));

		if (! init_data[i].mKey.empty() && gSavedSettings.controlExists(init_data[i].mKey))
		{
			LLPointer<LLControlVariable> cntrl_ptr = gSavedSettings.getControl(init_data[i].mKey);
			if (cntrl_ptr.isNull())
			{
				LL_WARNS("Init") << "Unable to set signal on global setting '" << init_data[i].mKey
								 << "'" << LL_ENDL;
			}
			else
			{
				mHttpClasses[app_policy].mSettingsSignal = cntrl_ptr->getCommitSignal()->connect(boost::bind(&setting_changed));
			}
		}
	}
}


void setting_changed()
{
	LLAppViewer::instance()->getAppCoreHttp().refreshSettings(false);
}

namespace
{
    // The NoOpDeletor is used when wrapping LLAppCoreHttp in a smart pointer below for
    // passage into the LLCore::Http libararies.  When the smart pointer is destroyed, 
    // no action will be taken since we do not in this case want the entire LLAppCoreHttp object
    // to be destroyed at the end of the call.
    // 
    // *NOTE$: Yes! It is "Deletor" 
    // http://english.stackexchange.com/questions/4733/what-s-the-rule-for-adding-er-vs-or-when-nouning-a-verb
    // "delete" derives from Latin "deletus"
    void NoOpDeletor(LLCore::HttpHandler *)
    { /*NoOp*/ }
}

void LLAppCoreHttp::requestStop()
{
	llassert_always(mRequest);

	mStopHandle = mRequest->requestStopThread(LLCore::HttpHandler::ptr_t(this, NoOpDeletor));
	if (LLCORE_HTTP_HANDLE_INVALID != mStopHandle)
	{
		mStopRequested = LLTimer::getTotalSeconds();
	}
}


void LLAppCoreHttp::cleanup()
{
	if (LLCORE_HTTP_HANDLE_INVALID == mStopHandle)
	{
		// Should have been started already...
		requestStop();
	}
	
	if (LLCORE_HTTP_HANDLE_INVALID == mStopHandle)
	{
		LL_WARNS("Cleanup") << "Attempting to cleanup HTTP services without thread shutdown"
							<< LL_ENDL;
	}
	else
	{
		while (! mStopped && LLTimer::getTotalSeconds() < (mStopRequested + MAX_THREAD_WAIT_TIME))
		{
			mRequest->update(200000);
			ms_sleep(50);
		}
		if (! mStopped)
		{
			LL_WARNS("Cleanup") << "Attempting to cleanup HTTP services with thread shutdown incomplete"
								<< LL_ENDL;
		}
	}

	for (int i(0); i < LL_ARRAY_SIZE(mHttpClasses); ++i)
	{
		mHttpClasses[i].mSettingsSignal.disconnect();
	}
	mPipelinedSignal.disconnect();
	
	delete mRequest;
	mRequest = NULL;

	LLCore::HttpStatus status = LLCore::HttpRequest::destroyService();
	if (! status)
	{
		LL_WARNS("Cleanup") << "Failed to shutdown HTTP services, continuing.  Reason:  "
							<< status.toString()
							<< LL_ENDL;
	}
}


void LLAppCoreHttp::refreshSettings(bool initial)
{
	LLCore::HttpStatus status;

	// Global pipelining setting
	bool pipeline_changed(false);
	static const std::string http_pipelining("HttpPipelining");
// <FS:Ansariel> FIRE-17287: Force HttpPipelining off on OpenSim
#ifdef OPENSIM
	if (LLGridManager::instance().isInOpenSim())
	{
		if (mPipelined)
		{
			mPipelined = false;
			pipeline_changed = true;
		}
		LL_INFOS() << "HTTP Pipelining is not supported on OpenSim - setting to disabled." << LL_ENDL;
	}
	else
#endif
// </FS:Ansariel>
	if (gSavedSettings.controlExists(http_pipelining))
	{
		// Default to true (in ctor) if absent.
		bool pipelined(gSavedSettings.getBOOL(http_pipelining));
		if (pipelined != mPipelined)
		{
			mPipelined = pipelined;
			pipeline_changed = true;
		}
        LL_INFOS("Init") << "HTTP Pipelining " << (mPipelined ? "enabled" : "disabled") << "!" << LL_ENDL;
	}
	
	for (int i(0); i < LL_ARRAY_SIZE(init_data); ++i)
	{
		const EAppPolicy app_policy(static_cast<EAppPolicy>(i));

		if (initial)
		{
			// Init-time only settings, can use the static setters here

			if (init_data[i].mRate)
			{
				// Set any desired throttle
				status = LLCore::HttpRequest::setStaticPolicyOption(LLCore::HttpRequest::PO_THROTTLE_RATE,
																	mHttpClasses[app_policy].mPolicy,
																	init_data[i].mRate,
																	NULL);
				if (! status)
				{
					LL_WARNS("Init") << "Unable to set " << init_data[i].mUsage
									 << " throttle rate.  Reason:  " << status.toString()
									 << LL_ENDL;
				}
			}

		}

		// Init- or run-time settings.  Must use the queued request API.

		// Pipelining changes
		if (initial || pipeline_changed)
		{
			const bool to_pipeline(mPipelined && init_data[i].mPipelined);
			if (to_pipeline != mHttpClasses[app_policy].mPipelined)
			{
				// Pipeline election changing, set dynamic option via request

				LLCore::HttpHandle handle;
				const long new_depth(to_pipeline ? PIPELINING_DEPTH : 0);
				
				handle = mRequest->setPolicyOption(LLCore::HttpRequest::PO_PIPELINING_DEPTH,
												   mHttpClasses[app_policy].mPolicy,
												   new_depth,
                                                   LLCore::HttpHandler::ptr_t());
				if (LLCORE_HTTP_HANDLE_INVALID == handle)
				{
					status = mRequest->getStatus();
					LL_WARNS("Init") << "Unable to set " << init_data[i].mUsage
									 << " pipelining.  Reason:  " << status.toString()
									 << LL_ENDL;
				}
				else
				{
					LL_DEBUGS("Init") << "Changed " << init_data[i].mUsage
									  << " pipelining.  New value:  " << new_depth
									  << LL_ENDL;
					mHttpClasses[app_policy].mPipelined = to_pipeline;
				}
			}
		}
		
		// Get target connection concurrency value
		U32 setting(init_data[i].mDefault);
		if (! init_data[i].mKey.empty() && gSavedSettings.controlExists(init_data[i].mKey))
		{
			U32 new_setting(gSavedSettings.getU32(init_data[i].mKey));
			if (new_setting)
			{
				// Treat zero settings as an ask for default
				setting = llclamp(new_setting, init_data[i].mMin, init_data[i].mMax);
			}
		}

		if (initial || setting != mHttpClasses[app_policy].mConnLimit || pipeline_changed)
		{
			// Set it and report.  Strategies depend on pipelining:
			//
			// No Pipelining.  Llcorehttp manages connections itself based
			// on the PO_CONNECTION_LIMIT setting.  Set both limits to the
			// same value for logical consistency.  In the future, may
			// hand over connection management to libcurl after the
			// connection cache has been better vetted.
			//
			// Pipelining.  Libcurl is allowed to manage connections to a
			// great degree.  Steady state will connection limit based on
			// the per-host setting.  Transitions (region crossings, new
			// avatars, etc.) can request additional outbound connections
			// to other servers via 2X total connection limit.
			//
			LLCore::HttpHandle handle;
			handle = mRequest->setPolicyOption(LLCore::HttpRequest::PO_CONNECTION_LIMIT,
											   mHttpClasses[app_policy].mPolicy,
											   (mHttpClasses[app_policy].mPipelined ? 2 * setting : setting),
                                               LLCore::HttpHandler::ptr_t());
			if (LLCORE_HTTP_HANDLE_INVALID == handle)
			{
				status = mRequest->getStatus();
				LL_WARNS("Init") << "Unable to set " << init_data[i].mUsage
								 << " concurrency.  Reason:  " << status.toString()
								 << LL_ENDL;
			}
			else
			{
				handle = mRequest->setPolicyOption(LLCore::HttpRequest::PO_PER_HOST_CONNECTION_LIMIT,
												   mHttpClasses[app_policy].mPolicy,
												   setting,
                                                   LLCore::HttpHandler::ptr_t());
				if (LLCORE_HTTP_HANDLE_INVALID == handle)
				{
					status = mRequest->getStatus();
					LL_WARNS("Init") << "Unable to set " << init_data[i].mUsage
									 << " per-host concurrency.  Reason:  " << status.toString()
									 << LL_ENDL;
				}
				else
				{
					LL_DEBUGS("Init") << "Changed " << init_data[i].mUsage
									  << " concurrency.  New value:  " << setting
									  << LL_ENDL;
					mHttpClasses[app_policy].mConnLimit = setting;
					if (initial && setting != init_data[i].mDefault)
					{
						LL_INFOS("Init") << "Application settings overriding default " << init_data[i].mUsage
										 << " concurrency.  New value:  " << setting
										 << LL_ENDL;
					}
				}
			}
		}
	}
}

LLCore::HttpStatus LLAppCoreHttp::sslVerify(const std::string &url, 
	const LLCore::HttpHandler::ptr_t &handler, void *appdata)
{
	X509_STORE_CTX *ctx = static_cast<X509_STORE_CTX *>(appdata);
	LLCore::HttpStatus result;
	LLPointer<LLCertificateStore> store = gSecAPIHandler->getCertificateStore("");
	LLPointer<LLCertificateChain> chain = gSecAPIHandler->getCertificateChain(ctx);
	LLSD validation_params = LLSD::emptyMap();
	LLURI uri(url);

	validation_params[CERT_HOSTNAME] = uri.hostName();

	// *TODO: In the case of an exception while validating the cert, we need a way
	// to pass the offending(?) cert back out. *Rider*

	try
	{
		// don't validate hostname.  Let libcurl do it instead.  That way, it'll handle redirects
		store->validate(VALIDATION_POLICY_SSL & (~VALIDATION_POLICY_HOSTNAME), chain, validation_params);
	}
	catch (LLCertValidationTrustException &cert_exception)
	{
		// this exception is is handled differently than the general cert
		// exceptions, as we allow the user to actually add the certificate
		// for trust.
		// therefore we pass back a different error code
		// NOTE: We're currently 'wired' to pass around CURL error codes.  This is
		// somewhat clumsy, as we may run into errors that do not map directly to curl
		// error codes.  Should be refactored with login refactoring, perhaps.
		result = LLCore::HttpStatus(LLCore::HttpStatus::EXT_CURL_EASY, CURLE_SSL_CACERT);
		result.setMessage(cert_exception.getMessage());
		LLPointer<LLCertificate> cert = cert_exception.getCert();
		cert->ref(); // adding an extra ref here
		result.setErrorData(cert.get());
		// We should probably have a more generic way of passing information
		// back to the error handlers.
	}
	catch (LLCertException &cert_exception)
	{
		result = LLCore::HttpStatus(LLCore::HttpStatus::EXT_CURL_EASY, CURLE_SSL_PEER_CERTIFICATE);
		result.setMessage(cert_exception.getMessage());
		LLPointer<LLCertificate> cert = cert_exception.getCert();
		cert->ref(); // adding an extra ref here
		result.setErrorData(cert.get());
	}
	catch (...)
	{
		// any other odd error, we just handle as a connect error.
		result = LLCore::HttpStatus(LLCore::HttpStatus::EXT_CURL_EASY, CURLE_SSL_CONNECT_ERROR);
	}

	return result;
}




void LLAppCoreHttp::onCompleted(LLCore::HttpHandle, LLCore::HttpResponse *)
{
	mStopped = true;
}<|MERGE_RESOLUTION|>--- conflicted
+++ resolved
@@ -36,13 +36,11 @@
 #include "llsecapi.h"
 #include <curl/curl.h>
 
-<<<<<<< HEAD
+#include "llcorehttputil.h"
+
 #ifdef OPENSIM
 #include "llviewernetwork.h"
 #endif
-=======
-#include "llcorehttputil.h"
->>>>>>> 3771778a
 
 // Here is where we begin to get our connection usage under control.
 // This establishes llcorehttp policy classes that, among other
