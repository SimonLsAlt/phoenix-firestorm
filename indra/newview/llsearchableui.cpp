/**
* @file llsearchableui.cpp
*
* $LicenseInfo:firstyear=2019&license=viewerlgpl$
* Second Life Viewer Source Code
* Copyright (C) 2019, Linden Research, Inc.
*
* This library is free software; you can redistribute it and/or
* modify it under the terms of the GNU Lesser General Public
* License as published by the Free Software Foundation;
* version 2.1 of the License only.
*
* This library is distributed in the hope that it will be useful,
* but WITHOUT ANY WARRANTY; without even the implied warranty of
* MERCHANTABILITY or FITNESS FOR A PARTICULAR PURPOSE.  See the GNU
* Lesser General Public License for more details.
*
* You should have received a copy of the GNU Lesser General Public
* License along with this library; if not, write to the Free Software
* Foundation, Inc., 51 Franklin Street, Fifth Floor, Boston, MA  02110-1301  USA
*
* Linden Research, Inc., 945 Battery Street, San Francisco, CA  94111  USA
* $/LicenseInfo$
*/

#include "llviewerprecompiledheaders.h"
#include "llsearchableui.h"

#include "llview.h"
#include "lltabcontainer.h"
#include "llmenugl.h"

ll::prefs::SearchableItem::~SearchableItem()
{}

void ll::prefs::SearchableItem::setNotHighlighted()
{
    mCtrl->setHighlighted( false );
}

bool ll::prefs::SearchableItem::hightlightAndHide( LLWString const &aFilter )
{
    if( mCtrl->getHighlighted() )
        return true;

    LLView const *pView = dynamic_cast< LLView const* >( mCtrl );
    if( pView && !pView->getVisible() )
        return false;

    if( aFilter.empty() )
    {
        mCtrl->setHighlighted( false );
        return true;
    }

    if( mLabel.find( aFilter ) != LLWString::npos )
    {
        mCtrl->setHighlighted( true );
        return true;
    }

    return false;
}

ll::prefs::PanelData::~PanelData()
{}

bool ll::prefs::PanelData::hightlightAndHide( LLWString const &aFilter )
{
    for( tSearchableItemList::iterator itr = mChildren.begin(); itr  != mChildren.end(); ++itr )
        (*itr)->setNotHighlighted();

    for (tPanelDataList::iterator itr = mChildPanel.begin(); itr != mChildPanel.end(); ++itr)
        (*itr)->setNotHighlighted();

<<<<<<< HEAD
	// <FS:Ansariel> FIRE-23969: This breaks prefs search - and isn't needed on FS
	//if (aFilter.empty())
	//{
	//	return true;
	//}
	// </FS:Ansariel>
=======
    // <FS:Ansariel> FIRE-23969: This breaks prefs search - and isn't needed on FS
    //if (aFilter.empty())
    //{
    //  return true;
    //}
    // </FS:Ansariel>
>>>>>>> 1a8a5404

    bool bVisible(false);
    for( tSearchableItemList::iterator itr = mChildren.begin(); itr  != mChildren.end(); ++itr )
        bVisible |= (*itr)->hightlightAndHide( aFilter );

    for( tPanelDataList::iterator itr = mChildPanel.begin(); itr  != mChildPanel.end(); ++itr )
        bVisible |= (*itr)->hightlightAndHide( aFilter );

    return bVisible;
}

void ll::prefs::PanelData::setNotHighlighted()
{
    for (tSearchableItemList::iterator itr = mChildren.begin(); itr != mChildren.end(); ++itr)
        (*itr)->setNotHighlighted();

    for (tPanelDataList::iterator itr = mChildPanel.begin(); itr != mChildPanel.end(); ++itr)
        (*itr)->setNotHighlighted();
}

bool ll::prefs::TabContainerData::hightlightAndHide( LLWString const &aFilter )
{
    for( tSearchableItemList::iterator itr = mChildren.begin(); itr  != mChildren.end(); ++itr )
        (*itr)->setNotHighlighted( );

    bool bVisible(false);
    for( tSearchableItemList::iterator itr = mChildren.begin(); itr  != mChildren.end(); ++itr )
        bVisible |= (*itr)->hightlightAndHide( aFilter );

    for( tPanelDataList::iterator itr = mChildPanel.begin(); itr  != mChildPanel.end(); ++itr )
    {
        bool bPanelVisible = (*itr)->hightlightAndHide( aFilter );
        if( (*itr)->mPanel )
            mTabContainer->setTabVisibility( (*itr)->mPanel, bPanelVisible );
        bVisible |= bPanelVisible;
    }

    return bVisible;
}

ll::statusbar::SearchableItem::SearchableItem()
    : mMenu(0)
    , mCtrl(0)
    , mWasHiddenBySearch( false )
{ }

void ll::statusbar::SearchableItem::setNotHighlighted( )
{
    for( tSearchableItemList::iterator itr = mChildren.begin(); itr  != mChildren.end(); ++itr )
        (*itr)->setNotHighlighted( );

    if( mCtrl )
    {
        mCtrl->setHighlighted( false );

        if (mWasHiddenBySearch)
        {
            mMenu->setVisible(true);
            mWasHiddenBySearch = false;
        }
    }
}

bool ll::statusbar::SearchableItem::hightlightAndHide(LLWString const &aFilter, bool hide)
{
<<<<<<< HEAD
	if ((mMenu && !mMenu->getVisible() && !mWasHiddenBySearch) || dynamic_cast<LLMenuItemTearOffGL*>(mMenu))
		return false;

	setNotHighlighted( );

	if( aFilter.empty() )
	{
		if( mCtrl )
			mCtrl->setHighlighted( false );
		return true;
	}

	bool bHighlighted(!hide);
	if( mLabel.find( aFilter ) != LLWString::npos )
	{
		if( mCtrl )
			mCtrl->setHighlighted( true );
		bHighlighted = true;
	}

	bool bVisible(false);
	for (tSearchableItemList::iterator itr = mChildren.begin(); itr != mChildren.end(); ++itr)
		bVisible |= (*itr)->hightlightAndHide(aFilter, !bHighlighted);

	if (mCtrl && !bVisible && !bHighlighted)
	{
		mWasHiddenBySearch = true;
		mMenu->setVisible(false);
	}
	return bVisible || bHighlighted;
=======
    if ((mMenu && !mMenu->getVisible() && !mWasHiddenBySearch) || dynamic_cast<LLMenuItemTearOffGL*>(mMenu))
        return false;

    setNotHighlighted( );

    if( aFilter.empty() )
    {
        if( mCtrl )
            mCtrl->setHighlighted( false );
        return true;
    }

    bool bHighlighted(!hide);
    if( mLabel.find( aFilter ) != LLWString::npos )
    {
        if( mCtrl )
            mCtrl->setHighlighted( true );
        bHighlighted = true;
    }

    bool bVisible(false);
    for (tSearchableItemList::iterator itr = mChildren.begin(); itr != mChildren.end(); ++itr)
        bVisible |= (*itr)->hightlightAndHide(aFilter, !bHighlighted);

    if (mCtrl && !bVisible && !bHighlighted)
    {
        mWasHiddenBySearch = true;
        mMenu->setVisible(false);
    }
    return bVisible || bHighlighted;
>>>>>>> 1a8a5404
}<|MERGE_RESOLUTION|>--- conflicted
+++ resolved
@@ -73,21 +73,12 @@
     for (tPanelDataList::iterator itr = mChildPanel.begin(); itr != mChildPanel.end(); ++itr)
         (*itr)->setNotHighlighted();
 
-<<<<<<< HEAD
-	// <FS:Ansariel> FIRE-23969: This breaks prefs search - and isn't needed on FS
-	//if (aFilter.empty())
-	//{
-	//	return true;
-	//}
-	// </FS:Ansariel>
-=======
     // <FS:Ansariel> FIRE-23969: This breaks prefs search - and isn't needed on FS
     //if (aFilter.empty())
     //{
     //  return true;
     //}
     // </FS:Ansariel>
->>>>>>> 1a8a5404
 
     bool bVisible(false);
     for( tSearchableItemList::iterator itr = mChildren.begin(); itr  != mChildren.end(); ++itr )
@@ -153,38 +144,6 @@
 
 bool ll::statusbar::SearchableItem::hightlightAndHide(LLWString const &aFilter, bool hide)
 {
-<<<<<<< HEAD
-	if ((mMenu && !mMenu->getVisible() && !mWasHiddenBySearch) || dynamic_cast<LLMenuItemTearOffGL*>(mMenu))
-		return false;
-
-	setNotHighlighted( );
-
-	if( aFilter.empty() )
-	{
-		if( mCtrl )
-			mCtrl->setHighlighted( false );
-		return true;
-	}
-
-	bool bHighlighted(!hide);
-	if( mLabel.find( aFilter ) != LLWString::npos )
-	{
-		if( mCtrl )
-			mCtrl->setHighlighted( true );
-		bHighlighted = true;
-	}
-
-	bool bVisible(false);
-	for (tSearchableItemList::iterator itr = mChildren.begin(); itr != mChildren.end(); ++itr)
-		bVisible |= (*itr)->hightlightAndHide(aFilter, !bHighlighted);
-
-	if (mCtrl && !bVisible && !bHighlighted)
-	{
-		mWasHiddenBySearch = true;
-		mMenu->setVisible(false);
-	}
-	return bVisible || bHighlighted;
-=======
     if ((mMenu && !mMenu->getVisible() && !mWasHiddenBySearch) || dynamic_cast<LLMenuItemTearOffGL*>(mMenu))
         return false;
 
@@ -215,5 +174,4 @@
         mMenu->setVisible(false);
     }
     return bVisible || bHighlighted;
->>>>>>> 1a8a5404
 }