--- conflicted
+++ resolved
@@ -143,90 +143,6 @@
 
 bool LLPanelPrimMediaControls::postBuild()
 {
-<<<<<<< HEAD
-	mMediaRegion			= getChild<LLView>("media_region");
-	mBackCtrl				= getChild<LLUICtrl>("back");
-	mFwdCtrl				= getChild<LLUICtrl>("fwd");
-	mReloadCtrl				= getChild<LLUICtrl>("reload");
-	mPlayCtrl				= getChild<LLUICtrl>("play");
-	mPauseCtrl				= getChild<LLUICtrl>("pause");
-	mStopCtrl				= getChild<LLUICtrl>("stop");
-	mMediaStopCtrl			= getChild<LLUICtrl>("media_stop");
-	mHomeCtrl				= getChild<LLUICtrl>("home");
-	mUnzoomCtrl				= getChild<LLUICtrl>("close"); // This is actually "unzoom" 
-	mOpenCtrl				= getChild<LLUICtrl>("new_window");
-	mZoomCtrl				= getChild<LLUICtrl>("zoom_frame");
-	mMediaProgressPanel		= getChild<LLPanel>("media_progress_indicator");
-	mMediaProgressBar		= getChild<LLProgressBar>("media_progress_bar");
-	mMediaAddressCtrl		= getChild<LLUICtrl>("media_address");
-	mMediaAddress			= getChild<LLLineEditor>("media_address_url");
-	mMediaPlaySliderPanel	= getChild<LLUICtrl>("media_play_position");
-	mMediaPlaySliderCtrl	= getChild<LLUICtrl>("media_play_slider");
-	mSkipFwdCtrl			= getChild<LLUICtrl>("skip_forward");
-	mSkipBackCtrl			= getChild<LLUICtrl>("skip_back");
-	mVolumeCtrl				= getChild<LLUICtrl>("media_volume");
-	mMuteBtn				= getChild<LLButton>("media_mute_button");
-	mVolumeSliderCtrl       = getChild<LLSliderCtrl>("volume_slider");
-	mWhitelistIcon			= getChild<LLIconCtrl>("media_whitelist_flag");
-	mSecureLockIcon			= getChild<LLIconCtrl>("media_secure_lock_flag");
-	mMediaControlsStack		= getChild<LLLayoutStack>("media_controls");
-	mLeftBookend			= getChild<LLUICtrl>("left_bookend");
-	mRightBookend			= getChild<LLUICtrl>("right_bookend");
-	mBackgroundImage		= LLUI::getUIImage(getString("control_background_image_name"));
-	mVolumeSliderBackgroundImage		= LLUI::getUIImage(getString("control_background_image_name"));
-	LLStringUtil::convertToF32(getString("skip_step"), mSkipStep);
-	LLStringUtil::convertToS32(getString("min_width"), mMinWidth);
-	LLStringUtil::convertToS32(getString("min_height"), mMinHeight);
-	LLStringUtil::convertToF32(getString("zoom_near_padding"), mZoomNearPadding);
-	LLStringUtil::convertToF32(getString("zoom_medium_padding"), mZoomMediumPadding);
-	LLStringUtil::convertToF32(getString("zoom_far_padding"), mZoomFarPadding);
-	LLStringUtil::convertToS32(getString("top_world_view_avoid_zone"), mTopWorldViewAvoidZone);
-
-	// These are currently removed...but getChild creates a "dummy" widget.
-	// This class handles them missing.
-	mMediaPanelScroll		= findChild<LLUICtrl>("media_panel_scroll");
-	mScrollUpCtrl			= findChild<LLButton>("scrollup");
-	mScrollLeftCtrl			= findChild<LLButton>("scrollleft");
-	mScrollRightCtrl		= findChild<LLButton>("scrollright");
-	mScrollDownCtrl			= findChild<LLButton>("scrolldown");	
-	
-	if (mScrollUpCtrl)
-	{
-		mScrollUpCtrl->setClickedCallback(onScrollUp, this);
-		mScrollUpCtrl->setHeldDownCallback(onScrollUpHeld, this);
-		mScrollUpCtrl->setMouseUpCallback(onScrollStop, this);
-	}
-	if (mScrollLeftCtrl)
-	{
-		mScrollLeftCtrl->setClickedCallback(onScrollLeft, this);
-		mScrollLeftCtrl->setHeldDownCallback(onScrollLeftHeld, this);
-		mScrollLeftCtrl->setMouseUpCallback(onScrollStop, this);
-	}
-	if (mScrollRightCtrl)
-	{
-		mScrollRightCtrl->setClickedCallback(onScrollRight, this);
-		mScrollRightCtrl->setHeldDownCallback(onScrollRightHeld, this);
-		mScrollRightCtrl->setMouseUpCallback(onScrollStop, this);
-	}
-	if (mScrollDownCtrl)
-	{
-		mScrollDownCtrl->setClickedCallback(onScrollDown, this);
-		mScrollDownCtrl->setHeldDownCallback(onScrollDownHeld, this);
-		mScrollDownCtrl->setMouseUpCallback(onScrollStop, this);
-	}
-		
-	mMediaAddress->setFocusReceivedCallback(boost::bind(&LLPanelPrimMediaControls::onInputURL, _1, this ));
-	
-	gAgent.setMouselookModeInCallback(boost::bind(&LLPanelPrimMediaControls::onMouselookModeIn, this));
-
-	LLWindowShade::Params window_shade_params;
-	window_shade_params.name = "window_shade";
-
-	mCurrentZoom = ZOOM_NONE;
-	// clicks on buttons do not remove keyboard focus from media
-	setIsChrome(true);
-	return true;
-=======
     mMediaRegion            = getChild<LLView>("media_region");
     mBackCtrl               = getChild<LLUICtrl>("back");
     mFwdCtrl                = getChild<LLUICtrl>("fwd");
@@ -309,7 +225,6 @@
     // clicks on buttons do not remove keyboard focus from media
     setIsChrome(true);
     return true;
->>>>>>> 1a8a5404
 }
 
 void LLPanelPrimMediaControls::setMediaFace(LLPointer<LLViewerObject> objectp, S32 face, viewer_media_t media_impl, LLVector3 pick_normal)
@@ -377,71 +292,6 @@
 
 void LLPanelPrimMediaControls::updateShape()
 {
-<<<<<<< HEAD
-	LLViewerMediaImpl* media_impl = getTargetMediaImpl();
-	LLViewerObject* objectp = getTargetObject();
-	
-	if(!media_impl || gFloaterTools->getVisible())
-	{
-		setVisible(false);
-		return;
-	}
-
-	LLPluginClassMedia* media_plugin = NULL;
-	if(media_impl->hasMedia())
-	{
-		media_plugin = media_impl->getMediaPlugin();
-	}
-	
-	LLParcel *parcel = LLViewerParcelMgr::getInstance()->getAgentParcel();
-
-	bool can_navigate = parcel->getMediaAllowNavigate();
-	bool enabled = false;
-	bool is_zoomed = (mCurrentZoom != ZOOM_NONE) && (mTargetObjectID == mZoomObjectID) && (mTargetObjectFace == mZoomObjectFace) && !isZoomDistExceeding();
-	
-	// There is no such thing as "has_focus" being different from normal controls set
-	// anymore (as of user feedback from bri 10/09).  So we cheat here and force 'has_focus'
-	// to 'true' (or, actually, we use a setting)
-	bool has_focus = (gSavedSettings.getBOOL("PrimMediaControlsUseHoverControlSet")) ? media_impl->hasFocus() : true;
-	setVisible(enabled);
-
-	if (objectp)
-	{
-		bool hasPermsControl = true;
-		bool mini_controls = false;
-		LLMediaEntry *media_data = objectp->getTEref(mTargetObjectFace).getMediaData();
-		if (media_data && NULL != dynamic_cast<LLVOVolume*>(objectp))
-		{
-			// Don't show the media controls if we do not have permissions
-			enabled = dynamic_cast<LLVOVolume*>(objectp)->hasMediaPermission(media_data, LLVOVolume::MEDIA_PERM_CONTROL);
-			hasPermsControl = dynamic_cast<LLVOVolume*>(objectp)->hasMediaPermission(media_data, LLVOVolume::MEDIA_PERM_CONTROL);
-			mini_controls = (LLMediaEntry::MINI == media_data->getControls());
-		}
-		const bool is_hud = objectp->isHUDAttachment();
-		
-		//
-		// Set the state of the buttons
-		//
-		
-		// XXX RSP: TODO: FIXME: clean this up so that it is clearer what mode we are in,
-		// and that only the proper controls get made visible/enabled according to that mode. 
-		mBackCtrl->setVisible(has_focus);
-		mFwdCtrl->setVisible(has_focus);
-		mReloadCtrl->setVisible(has_focus);
-		mStopCtrl->setVisible(false);
-		mHomeCtrl->setVisible(has_focus);
-		mZoomCtrl->setVisible(!is_zoomed);
-		mUnzoomCtrl->setVisible(is_zoomed);
-		mOpenCtrl->setVisible(true);
-		mMediaAddressCtrl->setVisible(has_focus && !mini_controls);
-		mMediaPlaySliderPanel->setVisible(has_focus && !mini_controls);
-		mVolumeCtrl->setVisible(false);
-		
-		mWhitelistIcon->setVisible(!mini_controls && (media_data)?media_data->getWhiteListEnable():false);
-		// Disable zoom if HUD
-		mZoomCtrl->setEnabled(!is_hud);
-		mUnzoomCtrl->setEnabled(!is_hud);
-=======
     LLViewerMediaImpl* media_impl = getTargetMediaImpl();
     LLViewerObject* objectp = getTargetObject();
 
@@ -505,7 +355,6 @@
         // Disable zoom if HUD
         mZoomCtrl->setEnabled(!is_hud);
         mUnzoomCtrl->setEnabled(!is_hud);
->>>>>>> 1a8a5404
         mSecureURL = false;
         mCurrentURL = media_impl->getCurrentMediaURL();
 
@@ -544,361 +393,6 @@
 
             mWhitelistIcon->setVisible(false);
             mSecureURL = false;
-<<<<<<< HEAD
-			if (mMediaPanelScroll)
-			{
-				mMediaPanelScroll->setVisible(false);
-				mScrollUpCtrl->setVisible(false);
-				mScrollDownCtrl->setVisible(false);
-				mScrollRightCtrl->setVisible(false);
-				mScrollDownCtrl->setVisible(false);
-			}
-			
-			F32 volume = media_impl->getVolume();
-			// movie's url changed
-			if(mCurrentURL!=mPreviousURL)
-			{
-				mMovieDuration = media_plugin->getDuration();
-				mPreviousURL = mCurrentURL;
-			}
-			
-			if(mMovieDuration == 0) 
-			{
-				mMovieDuration = media_plugin->getDuration();
-				mMediaPlaySliderCtrl->setValue(0);
-				mMediaPlaySliderCtrl->setEnabled(false);
-			}
-			// TODO: What if it's not fully loaded
-			
-			if(mUpdateSlider && mMovieDuration!= 0)
-			{
-				F64 current_time =  media_plugin->getCurrentTime();
-				F32 percent = current_time / mMovieDuration;
-				mMediaPlaySliderCtrl->setValue(percent);
-				mMediaPlaySliderCtrl->setEnabled(true);
-			}
-			
-			// video volume
-			if(volume <= 0.0)
-			{
-				mMuteBtn->setToggleState(true);
-			}
-			else if (volume >= 1.0)
-			{
-				mMuteBtn->setToggleState(false);
-			}
-			else
-			{
-				mMuteBtn->setToggleState(false);
-			}
-			
-			switch(result)
-			{
-				case LLPluginClassMediaOwner::MEDIA_PLAYING:
-					mPlayCtrl->setEnabled(false);
-					mPlayCtrl->setVisible(false);
-					mPauseCtrl->setEnabled(true);
-					mPauseCtrl->setVisible(has_focus);
-					
-					break;
-				case LLPluginClassMediaOwner::MEDIA_PAUSED:
-				default:
-					mPauseCtrl->setEnabled(false);
-					mPauseCtrl->setVisible(false);
-					mPlayCtrl->setEnabled(true);
-					mPlayCtrl->setVisible(has_focus);
-					break;
-			}
-		}
-		else   // web based
-		{
-			if(media_plugin)
-			{
-				mCurrentURL = media_plugin->getLocation();
-			}
-			else
-			{
-				mCurrentURL.clear();
-			}
-			
-			mPlayCtrl->setVisible(false);
-			mPauseCtrl->setVisible(false);
-			mMediaStopCtrl->setVisible(false);
-			mMediaAddressCtrl->setVisible(has_focus && !mini_controls);
-			mMediaAddressCtrl->setEnabled(has_focus && !mini_controls);
-			mMediaPlaySliderPanel->setVisible(false);
-			mMediaPlaySliderPanel->setEnabled(false);
-			mSkipFwdCtrl->setVisible(false);
-			mSkipFwdCtrl->setEnabled(false);
-			mSkipBackCtrl->setVisible(false);
-			mSkipBackCtrl->setEnabled(false);
-			
-			if(media_impl->getVolume() <= 0.0)
-			{
-				mMuteBtn->setToggleState(true);
-			}
-			else
-			{
-				mMuteBtn->setToggleState(false);
-			}
-
-			if (mMediaPanelScroll)
-			{
-				mMediaPanelScroll->setVisible(has_focus);
-				mScrollUpCtrl->setVisible(has_focus);
-				mScrollDownCtrl->setVisible(has_focus);
-				mScrollRightCtrl->setVisible(has_focus);
-				mScrollDownCtrl->setVisible(has_focus);
-			}
-			// TODO: get the secure lock bool from media plug in
-			std::string prefix =  std::string("https://");
-			std::string test_prefix = mCurrentURL.substr(0, prefix.length());
-			LLStringUtil::toLower(test_prefix);
-            mSecureURL = has_focus && (test_prefix == prefix);
-
-			S32 left_pad = mSecureURL ? mSecureLockIcon->getRect().getWidth() : ADDR_LEFT_PAD;
-			mMediaAddress->setTextPadding(left_pad, 0);
-
-			if(mCurrentURL!=mPreviousURL)
-			{
-				setCurrentURL();
-				mPreviousURL = mCurrentURL;
-			}
-			
-			if(result == LLPluginClassMediaOwner::MEDIA_LOADING)
-			{
-				mReloadCtrl->setEnabled(false);
-				mReloadCtrl->setVisible(false);
-				mStopCtrl->setEnabled(true);
-				mStopCtrl->setVisible(has_focus);
-			}
-			else
-			{
-				mReloadCtrl->setEnabled(true);
-				mReloadCtrl->setVisible(has_focus);
-				mStopCtrl->setEnabled(false);
-				mStopCtrl->setVisible(false);
-			}
-		}
-		
-		
-		if(media_plugin)
-		{
-			//
-			// Handle progress bar
-			//
-			if(LLPluginClassMediaOwner::MEDIA_LOADING == media_plugin->getStatus())
-			{	
-				mMediaProgressPanel->setVisible(true);
-				mMediaProgressBar->setValue(media_plugin->getProgressPercent());
-			}
-			else
-			{
-				mMediaProgressPanel->setVisible(false);
-			}
-		}
-		
-		if(media_impl)
-		{
-			//
-			// Handle Scrolling
-			//
-			switch (mScrollState) 
-			{
-				case SCROLL_UP:
-					media_impl->scrollWheel(0, 0, 0, -1, MASK_NONE);
-					break;
-				case SCROLL_DOWN:
-					media_impl->scrollWheel(0, 0, 0, 1, MASK_NONE);
-					break;
-				case SCROLL_LEFT:
-					media_impl->scrollWheel(0, 0, 1, 0, MASK_NONE);
-					//				media_impl->handleKeyHere(KEY_LEFT, MASK_NONE);
-					break;
-				case SCROLL_RIGHT:
-					media_impl->scrollWheel(0, 0, -1, 0, MASK_NONE);
-					//				media_impl->handleKeyHere(KEY_RIGHT, MASK_NONE);
-					break;
-				case SCROLL_NONE:
-				default:
-					break;
-			}
-		}
-		
-		// Web plugins and HUD may have media controls invisible for user, but still need scroll mouse events.
-		// LLView checks for visibleEnabledAndContains() and won't pass events to invisible panel, so instead
-		// of hiding whole panel hide each control instead (if user has no perms).
-		// Note: It might be beneficial to keep panel visible for all plugins to make behavior consistent, but 
-		// for now limiting change to cases that need events.
-
-		if (!is_hud && (!media_plugin || media_plugin->pluginSupportsMediaTime()))
-		{
-			setVisible(enabled);
-		}
-		else
-		{
-			if( !hasPermsControl )
-			{
-				mBackCtrl->setVisible(false);
-				mFwdCtrl->setVisible(false);
-				mReloadCtrl->setVisible(false);
-				mStopCtrl->setVisible(false);
-				mHomeCtrl->setVisible(false);
-				mZoomCtrl->setVisible(false);
-				mUnzoomCtrl->setVisible(false);
-				mOpenCtrl->setVisible(false);
-				mMediaAddressCtrl->setVisible(false);
-				mMediaPlaySliderPanel->setVisible(false);
-				mVolumeCtrl->setVisible(false);
-				mMediaProgressPanel->setVisible(false);
-				mVolumeSliderCtrl->setVisible(false);
-			}
-
-			setVisible(true);
-		}
-		
-		// </FS:ND>
-
-		//
-		// Calculate position and shape of the controls
-		//
-		std::vector<LLVector3>::iterator vert_it;
-		std::vector<LLVector3>::iterator vert_end;
-		std::vector<LLVector3> vect_face;
-		
-		LLVolume* volume = objectp->getVolume();
-		
-		if (volume)
-		{
-			const LLVolumeFace& vf = volume->getVolumeFace(mTargetObjectFace);
-			
-			LLVector3 ext[2];
-			ext[0].set(vf.mExtents[0].getF32ptr());
-			ext[1].set(vf.mExtents[1].getF32ptr());
-			
-			LLVector3 center = (ext[0]+ext[1])*0.5f;
-			LLVector3 size = (ext[1]-ext[0])*0.5f;
-			LLVector3 vert[] =
-			{
-				center + size.scaledVec(LLVector3(1,1,1)),
-				center + size.scaledVec(LLVector3(-1,1,1)),
-				center + size.scaledVec(LLVector3(1,-1,1)),
-				center + size.scaledVec(LLVector3(-1,-1,1)),
-				center + size.scaledVec(LLVector3(1,1,-1)),
-				center + size.scaledVec(LLVector3(-1,1,-1)),
-				center + size.scaledVec(LLVector3(1,-1,-1)),
-				center + size.scaledVec(LLVector3(-1,-1,-1)),
-			};
-			
-			LLVOVolume* vo = (LLVOVolume*) objectp;
-			
-			for (U32 i = 0; i < 8; i++)
-			{
-				vect_face.push_back(vo->volumePositionToAgent(vert[i]));
-			}
-		}
-		vert_it = vect_face.begin();
-		vert_end = vect_face.end();
-		
-		glh::matrix4f mat;
-		if (!is_hud) 
-		{
-			mat = get_current_projection() * get_current_modelview();
-		}
-		else {
-			glh::matrix4f proj, modelview;
-			if (get_hud_matrices(proj, modelview))
-				mat = proj * modelview;
-		}
-		LLVector3 min = LLVector3(1,1,1);
-		LLVector3 max = LLVector3(-1,-1,-1);
-		for(; vert_it != vert_end; ++vert_it)
-		{
-			// project silhouette vertices into screen space
-			glh::vec3f screen_vert = glh::vec3f(vert_it->mV); 
-			mat.mult_matrix_vec(screen_vert);
-			
-			// add to screenspace bounding box
-			update_min_max(min, max, LLVector3(screen_vert.v));
-		}
-		
-		// convert screenspace bbox to pixels (in screen coords)
-		LLRect window_rect = gViewerWindow->getWorldViewRectScaled();
-		LLCoordGL screen_min;
-		screen_min.mX = ll_round((F32)window_rect.mLeft + (F32)window_rect.getWidth() * (min.mV[VX] + 1.f) * 0.5f);
-		screen_min.mY = ll_round((F32)window_rect.mBottom + (F32)window_rect.getHeight() * (min.mV[VY] + 1.f) * 0.5f);
-		
-		LLCoordGL screen_max;
-		screen_max.mX = ll_round((F32)window_rect.mLeft + (F32)window_rect.getWidth() * (max.mV[VX] + 1.f) * 0.5f);
-		screen_max.mY = ll_round((F32)window_rect.mBottom + (F32)window_rect.getHeight() * (max.mV[VY] + 1.f) * 0.5f);
-		
-		// grow panel so that screenspace bounding box fits inside "media_region" element of panel
-		LLRect media_panel_rect;
-		// Get the height of the controls (less the volume slider)
-		S32 controls_height = mMediaControlsStack->getRect().getHeight() - mVolumeSliderCtrl->getRect().getHeight();
-		getParent()->screenRectToLocal(LLRect(screen_min.mX, screen_max.mY, screen_max.mX, screen_min.mY), &media_panel_rect);
-		media_panel_rect.mTop += controls_height;
-		
-		// keep all parts of panel on-screen
-		// Area of the top of the world view to avoid putting the controls
-		window_rect.mTop -= mTopWorldViewAvoidZone;
-		// Don't include "spacing" bookends on left & right of the media controls
-		window_rect.mLeft -= mLeftBookend->getRect().getWidth();
-		window_rect.mRight += mRightBookend->getRect().getWidth();
-		// Don't include the volume slider
-		window_rect.mBottom -= mVolumeSliderCtrl->getRect().getHeight();
-		media_panel_rect.intersectWith(window_rect);
-		
-		// clamp to minimum size, keeping rect inside window
-		S32 centerX = media_panel_rect.getCenterX();
-		S32 centerY = media_panel_rect.getCenterY();
-		// Shrink screen rect by min width and height, to ensure containment
-		window_rect.stretch(-mMinWidth/2, -mMinHeight/2);
-		window_rect.clampPointToRect(centerX, centerY);
-		media_panel_rect.setCenterAndSize(centerX, centerY, 
-										  llmax(mMinWidth, media_panel_rect.getWidth()),
-										  llmax(mMinHeight, media_panel_rect.getHeight()));
-		
-		// Finally set the size of the panel
-		setShape(media_panel_rect, true);
-		
-		// Test mouse position to see if the cursor is stationary
-		LLCoordWindow cursor_pos_window;
-		getWindow()->getCursorPosition(&cursor_pos_window);
-		
-		// If last pos is not equal to current pos, the mouse has moved
-		// We need to reset the timer, and make sure the panel is visible
-		if(cursor_pos_window.mX != mLastCursorPos.mX ||
-		   cursor_pos_window.mY != mLastCursorPos.mY ||
-		   mScrollState != SCROLL_NONE)
-		{
-			mInactivityTimer.start();
-			mLastCursorPos = cursor_pos_window;
-		}
-		
-		if(isMouseOver() || hasFocus())
-		{
-			// Never fade the controls if the mouse is over them or they have keyboard focus.
-			mFadeTimer.stop();
-		}
-		else if(!mClearFaceOnFade && (mInactivityTimer.getElapsedTimeF32() < mInactiveTimeout))
-		{
-			// Mouse is over the object, but has not been stationary for long enough to fade the UI
-			mFadeTimer.stop();
-		}
-		else if(! mFadeTimer.getStarted() )
-		{
-			// we need to start fading the UI (and we have not already started)
-			mFadeTimer.reset();
-			mFadeTimer.start();
-		}
-		else
-		{
-			// I don't think this is correct anymore.  This is done in draw() after the fade has completed.
-			//			setVisible(false);
-		}
-	}
-=======
             if (mMediaPanelScroll)
             {
                 mMediaPanelScroll->setVisible(false);
@@ -1252,7 +746,6 @@
             //          setVisible(false);
         }
     }
->>>>>>> 1a8a5404
 }
 
 /*virtual*/
@@ -1298,51 +791,6 @@
 
     // Show/hide the lock icon for secure browsing
     mSecureLockIcon->setVisible(mSecureURL && !mMediaAddress->hasFocus());
-<<<<<<< HEAD
-	
-	// Build rect for icon area in coord system of this panel
-	// Assumes layout_stack is a direct child of this panel
-	mMediaControlsStack->updateLayout();
-	
-	// adjust for layout stack spacing
-	S32 space = mMediaControlsStack->getPanelSpacing() + 2;
-	LLRect controls_bg_area = mMediaControlsStack->getRect();
-	
-	controls_bg_area.mTop += space + 2;
-	
-	// adjust to ignore space from volume slider
-	controls_bg_area.mBottom += mVolumeSliderCtrl->getRect().getHeight();
-	
-	// adjust to ignore space from left bookend padding
-	controls_bg_area.mLeft += mLeftBookend->getRect().getWidth() - space;
-	
-	// ignore space from right bookend padding
-	controls_bg_area.mRight -= mRightBookend->getRect().getWidth() - space - 2;
-
-	// draw control background UI image
-	
-	LLViewerObject* objectp = getTargetObject();
-	LLMediaEntry *media_data(0);
-
-	if( objectp )
-		media_data = objectp->getTEref(mTargetObjectFace).getMediaData();
-
-	if( !dynamic_cast<LLVOVolume*>(objectp) || !media_data || dynamic_cast<LLVOVolume*>(objectp)->hasMediaPermission(media_data, LLVOVolume::MEDIA_PERM_CONTROL) )
-		mBackgroundImage->draw( controls_bg_area, UI_VERTEX_COLOR % alpha);
-
-	// draw volume slider background UI image
-	if (mVolumeSliderCtrl->getVisible())
-	{
-		LLRect volume_slider_rect;
-		screenRectToLocal(mVolumeSliderCtrl->calcScreenRect(), &volume_slider_rect);
-		mVolumeSliderBackgroundImage->draw(volume_slider_rect, UI_VERTEX_COLOR % alpha);
-	}
-	
-	{
-		LLViewDrawContext context(alpha);
-		LLPanel::draw();
-	}
-=======
 
     // Build rect for icon area in coord system of this panel
     // Assumes layout_stack is a direct child of this panel
@@ -1386,7 +834,6 @@
         LLViewDrawContext context(alpha);
         LLPanel::draw();
     }
->>>>>>> 1a8a5404
 }
 
 bool LLPanelPrimMediaControls::handleScrollWheel(S32 x, S32 y, S32 clicks)
@@ -1487,15 +934,9 @@
 
 void LLPanelPrimMediaControls::close()
 {
-<<<<<<< HEAD
-	resetZoomLevel(true);
-	LLViewerMediaFocus::getInstance()->clearFocus();
-	setVisible(false);
-=======
     resetZoomLevel(true);
     LLViewerMediaFocus::getInstance()->clearFocus();
     setVisible(false);
->>>>>>> 1a8a5404
 }
 
 
@@ -1676,47 +1117,6 @@
 
 void LLPanelPrimMediaControls::updateZoom()
 {
-<<<<<<< HEAD
-	F32 zoom_padding = 0.0f;
-	switch (mCurrentZoom)
-	{
-	case ZOOM_NONE:
-		{
-			gAgentCamera.setFocusOnAvatar(true, ANIMATE);
-			break;
-		}
-	case ZOOM_FAR:
-		{
-			zoom_padding = mZoomFarPadding;
-			break;
-		}
-	case ZOOM_MEDIUM:
-		{
-			zoom_padding = mZoomMediumPadding;
-			break;
-		}
-	case ZOOM_NEAR:
-		{
-			zoom_padding = mZoomNearPadding;
-			break;
-		}
-	default:
-		{
-			gAgentCamera.setFocusOnAvatar(true, ANIMATE);
-			break;
-		}
-	}
-
-	if (zoom_padding > 0.0f)
-	{	
-		// since we only zoom into medium for now, always set zoom_in constraint to true
-		mZoomedCameraPos = LLViewerMediaFocus::setCameraZoom(getTargetObject(), mTargetObjectNormal, zoom_padding, true);
-	}
-	
-	// Remember the object ID/face we zoomed into, so we can update the zoom icon appropriately
-	mZoomObjectID = mTargetObjectID;
-	mZoomObjectFace = mTargetObjectFace;
-=======
     F32 zoom_padding = 0.0f;
     switch (mCurrentZoom)
     {
@@ -1756,7 +1156,6 @@
     // Remember the object ID/face we zoomed into, so we can update the zoom icon appropriately
     mZoomObjectID = mTargetObjectID;
     mZoomObjectFace = mTargetObjectFace;
->>>>>>> 1a8a5404
 }
 
 void LLPanelPrimMediaControls::onScrollUp(void* user_data)
@@ -2018,21 +1417,6 @@
 
 void LLPanelPrimMediaControls::clearFaceOnFade()
 {
-<<<<<<< HEAD
-	if(mClearFaceOnFade)
-	{
-		// Hiding this object makes scroll events go missing after it fades out
-		// (see DEV-41755 for a full description of the train wreck).
-		// Only hide the controls when we're untargeting.
-		setVisible(false);
-
-		mClearFaceOnFade = false;
-		mVolumeSliderVisible = 0;
-		mTargetImplID = LLUUID::null;
-		mTargetObjectID = LLUUID::null;
-		mTargetObjectFace = 0;
-	}
-=======
     if(mClearFaceOnFade)
     {
         // Hiding this object makes scroll events go missing after it fades out
@@ -2046,7 +1430,6 @@
         mTargetObjectID = LLUUID::null;
         mTargetObjectFace = 0;
     }
->>>>>>> 1a8a5404
 }
 
 void LLPanelPrimMediaControls::onMouselookModeIn()
