/** 
 * @file lltoast.cpp
 * @brief This class implements a placeholder for any notification panel.
 *
 * $LicenseInfo:firstyear=2000&license=viewerlgpl$
 * Second Life Viewer Source Code
 * Copyright (C) 2010, Linden Research, Inc.
 * 
 * This library is free software; you can redistribute it and/or
 * modify it under the terms of the GNU Lesser General Public
 * License as published by the Free Software Foundation;
 * version 2.1 of the License only.
 * 
 * This library is distributed in the hope that it will be useful,
 * but WITHOUT ANY WARRANTY; without even the implied warranty of
 * MERCHANTABILITY or FITNESS FOR A PARTICULAR PURPOSE.  See the GNU
 * Lesser General Public License for more details.
 * 
 * You should have received a copy of the GNU Lesser General Public
 * License along with this library; if not, write to the Free Software
 * Foundation, Inc., 51 Franklin Street, Fifth Floor, Boston, MA  02110-1301  USA
 * 
 * Linden Research, Inc., 945 Battery Street, San Francisco, CA  94111  USA
 * $/LicenseInfo$
 */

#include "llviewerprecompiledheaders.h" // must be first include

#include "lltoast.h"

#include "llbutton.h"
#include "llfocusmgr.h"
#include "llnotifications.h"
#include "llviewercontrol.h"

using namespace LLNotificationsUI;
std::list<LLToast*> LLToast::sModalToastsList;

//--------------------------------------------------------------------------
LLToastLifeTimer::LLToastLifeTimer(LLToast* toast, F32 period)
	: mToast(toast),
	  LLEventTimer(period)
{
}

/*virtual*/
BOOL LLToastLifeTimer::tick()
{
	if (mEventTimer.hasExpired())
	{
		mToast->expire();
	}
	return FALSE;
}

void LLToastLifeTimer::stop()
{
	mEventTimer.stop();
}

void LLToastLifeTimer::start()
{
	mEventTimer.start();
}

void LLToastLifeTimer::restart()
{
	mEventTimer.reset();
}

BOOL LLToastLifeTimer::getStarted()
{
	return mEventTimer.getStarted();
}

void LLToastLifeTimer::setPeriod(F32 period)
{
	mPeriod = period;
}

F32 LLToastLifeTimer::getRemainingTimeF32()
{
	F32 et = mEventTimer.getElapsedTimeF32();
	if (!getStarted() || et > mPeriod) return 0.0f;
	return mPeriod - et;
}

//--------------------------------------------------------------------------
LLToast::Params::Params() 
:	can_fade("can_fade", true),
	can_be_stored("can_be_stored", true),
	is_modal("is_modal", false),
	is_tip("is_tip", false),
	enable_hide_btn("enable_hide_btn", true),
	force_show("force_show", false),
	force_store("force_store", false),
	fading_time_secs("fading_time_secs", gSavedSettings.getS32("ToastFadingTime")),
	lifetime_secs("lifetime_secs", gSavedSettings.getS32("NotificationToastLifeTime"))
{};

LLToast::LLToast(const LLToast::Params& p) 
:	LLModalDialog(LLSD(), p.is_modal),
	mToastLifetime(p.lifetime_secs),
	mToastFadingTime(p.fading_time_secs),
	mNotificationID(p.notif_id),  
	mSessionID(p.session_id),
	mCanFade(p.can_fade),
	mCanBeStored(p.can_be_stored),
	mHideBtnEnabled(p.enable_hide_btn),
	mHideBtn(NULL),
	mPanel(NULL),
	mNotification(p.notification),
	mIsHidden(false),
	mHideBtnPressed(false),
	// <FS:Ansariel> Show toasts in front of other floaters
	//mIsTip(p.is_tip),
	mIsTip(p.is_tip || gSavedSettings.getBOOL("FSShowToastsInFront")),
	// </FS:Ansariel> Show toasts in front of other floaters
	mWrapperPanel(NULL),
	mIsFading(false),
	mIsHovered(false)
{
	mTimer.reset(new LLToastLifeTimer(this, p.lifetime_secs));

	buildFromFile("panel_toast.xml");

	setCanDrag(FALSE);

	mWrapperPanel = getChild<LLPanel>("wrapper_panel");

	setBackgroundOpaque(TRUE); // *TODO: obsolete
	updateTransparency();
	
	// <FS:Ansariel> Show toasts in front of other floaters
	if (gSavedSettings.getBOOL("FSShowToastsInFront"))
	{
		setFrontmost(FALSE);
	}
	// </FS:Ansariel> Show toasts in front of other floaters

	if(p.panel())
	{
		insertPanel(p.panel);
	}

	if(mHideBtnEnabled)
	{
		mHideBtn = getChild<LLButton>("hide_btn");
		mHideBtn->setClickedCallback(boost::bind(&LLToast::hide,this));
	}

	// init callbacks if present
	if(!p.on_delete_toast().empty())
	{
		mOnDeleteToastSignal.connect(p.on_delete_toast());
	}

	if (isModal())
	{
		sModalToastsList.push_front(this);
	}
}

void LLToast::reshape(S32 width, S32 height, BOOL called_from_parent)
{
	// We shouldn't  use reshape from LLModalDialog since it changes toasts position.
	// Toasts position should be controlled only by toast screen channel, see LLScreenChannelBase.
	// see EXT-8044
	LLFloater::reshape(width, height, called_from_parent);
}

//--------------------------------------------------------------------------
BOOL LLToast::postBuild()
{
	if(!mCanFade)
	{
		mTimer->stop();
	}

	return TRUE;
}

//--------------------------------------------------------------------------
void LLToast::setHideButtonEnabled(bool enabled)
{
	if(mHideBtn)
		mHideBtn->setEnabled(enabled);
}

//--------------------------------------------------------------------------
LLToast::~LLToast()
{
	if(LLApp::isQuitting())
	{
		mOnFadeSignal.disconnect_all_slots();
		mOnDeleteToastSignal.disconnect_all_slots();
		mOnToastDestroyedSignal.disconnect_all_slots();
		mOnToastHoverSignal.disconnect_all_slots();
		mToastMouseEnterSignal.disconnect_all_slots();
		mToastMouseLeaveSignal.disconnect_all_slots();
	}
	else
	{
		mOnToastDestroyedSignal(this);
	}

	if (isModal())
	{
		std::list<LLToast*>::iterator iter = std::find(sModalToastsList.begin(), sModalToastsList.end(), this);
		if (iter != sModalToastsList.end())
		{
			sModalToastsList.erase(iter);
		}
	}
}

//--------------------------------------------------------------------------
void LLToast::hide()
{
	if (!mIsHidden)
	{
		setVisible(FALSE);
		setFading(false);
		mTimer->stop();
		mIsHidden = true;
		mOnFadeSignal(this); 
	}
}

/*virtual*/
void LLToast::setFocus(BOOL b)
{
    if (b && !hasFocus() && mPanel)
    {
        LLModalDialog::setFocus(TRUE);
        // mostly for buttons
        mPanel->setFocus(TRUE);
    }
    else
    {
        LLModalDialog::setFocus(b);
    }
}

void LLToast::onFocusLost()
{
	if(mWrapperPanel && !isBackgroundVisible())
	{
		// Lets make wrapper panel behave like a floater
		updateTransparency();
	}
}

void LLToast::onFocusReceived()
{
	if(mWrapperPanel && !isBackgroundVisible())
	{
		// Lets make wrapper panel behave like a floater
		updateTransparency();
	}
}

void LLToast::setLifetime(S32 seconds)
{
	mToastLifetime = seconds;
}

void LLToast::setFadingTime(S32 seconds)
{
	mToastFadingTime = seconds;
}

void LLToast::closeToast()
{
	mOnDeleteToastSignal(this);

	setSoundFlags(SILENT);

	closeFloater();
}

S32 LLToast::getTopPad()
{
	if(mWrapperPanel)
	{
		return getRect().getHeight() - mWrapperPanel->getRect().getHeight();
	}
	return 0;
}

S32 LLToast::getRightPad()
{
	if(mWrapperPanel)
	{
		return getRect().getWidth() - mWrapperPanel->getRect().getWidth();
	}
	return 0;
}

//--------------------------------------------------------------------------
void LLToast::setCanFade(bool can_fade) 
{ 
	mCanFade = can_fade; 
	if(!mCanFade)
	{
		mTimer->stop();
	}
}

//--------------------------------------------------------------------------
void LLToast::expire()
{
	if (mCanFade)
	{
		if (mIsFading)
		{
			// Fade timer expired. Time to hide.
			hide();
		}
		else
		{
			// "Life" time has ended. Time to fade.
			setFading(true);
			mTimer->restart();
		}
	}
}

void LLToast::setFading(bool transparent)
{
	mIsFading = transparent;
	updateTransparency();

	if (transparent)
	{
		mTimer->setPeriod(mToastFadingTime);
	}
	else
	{
		mTimer->setPeriod(mToastLifetime);
	}
}

F32 LLToast::getTimeLeftToLive()
{
	F32 time_to_live = mTimer->getRemainingTimeF32();

	if (!mIsFading)
	{
		time_to_live += mToastFadingTime;
	}

	return time_to_live;
}
//--------------------------------------------------------------------------

void LLToast::reshapeToPanel()
{
	LLPanel* panel = getPanel();
	if(!panel)
		return;

	LLRect panel_rect = panel->getLocalRect();
	panel->setShape(panel_rect);
	
	LLRect toast_rect = getRect();

	toast_rect.setLeftTopAndSize(toast_rect.mLeft, toast_rect.mTop,
		panel_rect.getWidth() + getRightPad(), panel_rect.getHeight() + getTopPad());
	setShape(toast_rect);
}

void LLToast::insertPanel(LLPanel* panel)
{
	mPanel = panel;
	mWrapperPanel->addChild(panel);	
	reshapeToPanel();
}

//--------------------------------------------------------------------------
void LLToast::draw()
{
	LLFloater::draw();

	if(!isBackgroundVisible())
	{
		// Floater background is invisible, lets make wrapper panel look like a 
		// floater - draw shadow.
		drawShadow(mWrapperPanel);

		// Shadow will probably overlap close button, lets redraw the button
		if(mHideBtn)
		{
			drawChild(mHideBtn);
		}
	}
}

//--------------------------------------------------------------------------
void LLToast::setVisible(BOOL show)
{
	if(mIsHidden)
	{
		// this toast is invisible after fade until its ScreenChannel will allow it
		//
		// (EXT-1849) according to this bug a toast can be resurrected from
		// invisible state if it faded during a teleportation
		// then it fades a second time and causes a crash
		return;
	}

	if (show && getVisible())
	{
		return;
	}

	if(show)
	{
		if(!mTimer->getStarted() && mCanFade)
		{
			mTimer->start();
		}

		// <FS:Ansariel> FIRE-17834: Local chat toasts sit above chat floater
		if ((!mNotification.get() ||
			(mNotification->getName() != "ScriptQuestion" &&
			 mNotification->getName() != "ScriptQuestionCaution" &&
			 mNotification->getName() != "ScriptQuestionExperience" &&
			 mNotification->getName() != "UnknownScriptQuestion")) &&
			 !getVisible())
		{
			LLModalDialog::setFrontmost(FALSE);
		}
		// </FS:Ansariel>
	}
	else
	{
		//hide "hide" button in case toast was hidden without mouse_leave
		if(mHideBtn)
			mHideBtn->setVisible(show);
	}
	LLFloater::setVisible(show);
	if(mPanel)
	{
		if(!mPanel->isDead())
		{
			mPanel->setVisible(show);
		}
	}
}

void LLToast::updateHoveredState()
{
	S32 x, y;
	LLUI::getInstance()->getMousePositionScreen(&x, &y);

	LLRect panel_rc = mWrapperPanel->calcScreenRect();
	LLRect button_rc;
	if(mHideBtn)
	{
		button_rc = mHideBtn->calcScreenRect();
	}

	if (!panel_rc.pointInRect(x, y) && !button_rc.pointInRect(x, y))
	{
		// mouse is not over this toast
		mIsHovered = false;
	}
	else
	{
		bool is_overlapped_by_other_floater = false;

		const child_list_t* child_list = gFloaterView->getChildList();

		// find this toast in gFloaterView child list to check whether any floater
		// with higher Z-order is visible under the mouse pointer overlapping this toast
		child_list_const_reverse_iter_t r_iter = std::find(child_list->rbegin(), child_list->rend(), this);
		if (r_iter != child_list->rend())
		{
			// skip this toast and proceed to views above in Z-order
			for (++r_iter; r_iter != child_list->rend(); ++r_iter)
			{
				LLView* view = *r_iter;
				is_overlapped_by_other_floater = view->isInVisibleChain() && view->calcScreenRect().pointInRect(x, y);
				if (is_overlapped_by_other_floater)
				{
					break;
				}
			}
		}

		mIsHovered = !is_overlapped_by_other_floater;
	}

	LLToastLifeTimer* timer = getTimer();
	
	if (timer)
	{	
		// Started timer means the mouse had left the toast previously.
		// If toast is hovered in the current frame we should handle
		// a mouse enter event.
		if(timer->getStarted() && mIsHovered)
		{
			mOnToastHoverSignal(this, MOUSE_ENTER);
			
			updateTransparency();
			
			//toasts fading is management by Screen Channel
			
			sendChildToFront(mHideBtn);
			if(mHideBtn && mHideBtn->getEnabled())
			{
				mHideBtn->setVisible(TRUE);
			}
			
			mToastMouseEnterSignal(this, getValue());
		}
		// Stopped timer means the mouse had entered the toast previously.
		// If the toast is not hovered in the current frame we should handle
		// a mouse leave event.
		else if(!timer->getStarted() && !mIsHovered)
		{
			mOnToastHoverSignal(this, MOUSE_LEAVE);
			
			updateTransparency();
			
			//toasts fading is management by Screen Channel
			
			if(mHideBtn && mHideBtn->getEnabled())
			{
				if( mHideBtnPressed )
				{
					mHideBtnPressed = false;
					return;
				}
				mHideBtn->setVisible(FALSE);
			}
			
			mToastMouseLeaveSignal(this, getValue());
		}
	}
}

void LLToast::setBackgroundOpaque(BOOL b)
{
	if(mWrapperPanel && !isBackgroundVisible())
	{
		mWrapperPanel->setBackgroundOpaque(b);
	}
	else
	{
		LLModalDialog::setBackgroundOpaque(b);
	}
}

void LLToast::updateTransparency()
{
	ETypeTransparency transparency_type;

	if (mCanFade)
	{
		// Notification toasts (including IM/chat toasts) change their transparency on hover.
		if (isHovered())
		{
			transparency_type = TT_ACTIVE;
		}
		else
		{
			transparency_type = mIsFading ? TT_FADING : TT_INACTIVE;
		}
	}
	else
	{
		// Transparency of alert toasts depends on focus.
		transparency_type = hasFocus() ? TT_ACTIVE : TT_INACTIVE;
	}

	LLFloater::updateTransparency(transparency_type);
}

void LLNotificationsUI::LLToast::stopTimer()
{
	if(mCanFade)
	{
		setFading(false);
		mTimer->stop();
	}
}

void LLNotificationsUI::LLToast::startTimer()
{
	if(mCanFade)
	{
		setFading(false);
		mTimer->start();
	}
}

//--------------------------------------------------------------------------

BOOL LLToast::handleMouseDown(S32 x, S32 y, MASK mask)
{
	if(mHideBtn && mHideBtn->getEnabled())
	{
		mHideBtnPressed = mHideBtn->getRect().pointInRect(x, y);
	}

	return LLModalDialog::handleMouseDown(x, y, mask);
}

//--------------------------------------------------------------------------
bool LLToast::isNotificationValid()
{
	if(mNotification)
	{
		return !mNotification->isCancelled();
	}
	return false;
}

//--------------------------------------------------------------------------

S32	LLToast::notifyParent(const LLSD& info)
{
	if (info.has("action") && "hide_toast" == info["action"].asString())
	{
		hide();
		return 1;
	}

	return LLModalDialog::notifyParent(info);
}

//static
void LLToast::updateClass()
{
<<<<<<< HEAD
	// <FS:ND> Minimize calls to getInstances per frame
	//for (LLInstanceTracker<LLToast>::instance_iter iter = LLInstanceTracker<LLToast>::beginInstances(); 
	//		iter != LLInstanceTracker<LLToast>::endInstances(); ) 

	LLInstanceTracker<LLToast>::instance_iter end = LLInstanceTracker<LLToast>::endInstances();
	for (LLInstanceTracker<LLToast>::instance_iter iter = LLInstanceTracker<LLToast>::beginInstances(); iter != end; ) 
	// </FS:ND>	
=======
	for (auto& toast : LLInstanceTracker<LLToast>::instance_snapshot())
>>>>>>> 68c74a80
	{
		toast.updateHoveredState();
	}
}

// static 
void LLToast::cleanupToasts()
{
	LLInstanceTracker<LLToast>::instance_snapshot().deleteAll();
}
<|MERGE_RESOLUTION|>--- conflicted
+++ resolved
@@ -634,17 +634,7 @@
 //static
 void LLToast::updateClass()
 {
-<<<<<<< HEAD
-	// <FS:ND> Minimize calls to getInstances per frame
-	//for (LLInstanceTracker<LLToast>::instance_iter iter = LLInstanceTracker<LLToast>::beginInstances(); 
-	//		iter != LLInstanceTracker<LLToast>::endInstances(); ) 
-
-	LLInstanceTracker<LLToast>::instance_iter end = LLInstanceTracker<LLToast>::endInstances();
-	for (LLInstanceTracker<LLToast>::instance_iter iter = LLInstanceTracker<LLToast>::beginInstances(); iter != end; ) 
-	// </FS:ND>	
-=======
 	for (auto& toast : LLInstanceTracker<LLToast>::instance_snapshot())
->>>>>>> 68c74a80
 	{
 		toast.updateHoveredState();
 	}
