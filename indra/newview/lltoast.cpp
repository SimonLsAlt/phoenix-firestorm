--- conflicted
+++ resolved
@@ -46,19 +46,11 @@
 /*virtual*/
 bool LLToastLifeTimer::tick()
 {
-<<<<<<< HEAD
-	if (mEventTimer.hasExpired())
-	{
-		mToast->expire();
-	}
-	return false;
-=======
     if (mEventTimer.hasExpired())
     {
         mToast->expire();
     }
     return false;
->>>>>>> 1a8a5404
 }
 
 void LLToastLifeTimer::stop()
@@ -106,47 +98,6 @@
     lifetime_secs("lifetime_secs", gSavedSettings.getS32("NotificationToastLifeTime"))
 {};
 
-<<<<<<< HEAD
-LLToast::LLToast(const LLToast::Params& p) 
-:	LLModalDialog(LLSD(), p.is_modal),
-	mToastLifetime(p.lifetime_secs),
-	mToastFadingTime(p.fading_time_secs),
-	mNotificationID(p.notif_id),  
-	mSessionID(p.session_id),
-	mCanFade(p.can_fade),
-	mCanBeStored(p.can_be_stored),
-	mHideBtnEnabled(p.enable_hide_btn),
-	mHideBtn(NULL),
-	mPanel(NULL),
-	mNotification(p.notification),
-	mIsHidden(false),
-	mHideBtnPressed(false),
-	// <FS:Ansariel> Show toasts in front of other floaters
-	//mIsTip(p.is_tip),
-	mIsTip(p.is_tip || gSavedSettings.getBOOL("FSShowToastsInFront")),
-	// </FS:Ansariel> Show toasts in front of other floaters
-	mWrapperPanel(NULL),
-	mIsFading(false),
-	mIsHovered(false)
-{
-	mTimer.reset(new LLToastLifeTimer(this, p.lifetime_secs));
-
-	buildFromFile("panel_toast.xml", true);
-
-	setCanDrag(false);
-
-	mWrapperPanel = getChild<LLPanel>("wrapper_panel");
-
-	setBackgroundOpaque(true); // *TODO: obsolete
-	updateTransparency();
-	
-	// <FS:Ansariel> Show toasts in front of other floaters
-	if (gSavedSettings.getBOOL("FSShowToastsInFront"))
-	{
-		setFrontmost(false);
-	}
-	// </FS:Ansariel> Show toasts in front of other floaters
-=======
 LLToast::LLToast(const LLToast::Params& p)
 :   LLModalDialog(LLSD(), p.is_modal),
     mToastLifetime(p.lifetime_secs),
@@ -186,7 +137,6 @@
         setFrontmost(false);
     }
     // </FS:Ansariel> Show toasts in front of other floaters
->>>>>>> 1a8a5404
 
     if(p.panel())
     {
@@ -227,11 +177,7 @@
         mTimer->stop();
     }
 
-<<<<<<< HEAD
-	return true;
-=======
     return true;
->>>>>>> 1a8a5404
 }
 
 //--------------------------------------------------------------------------
@@ -271,16 +217,6 @@
 //--------------------------------------------------------------------------
 void LLToast::hide()
 {
-<<<<<<< HEAD
-	if (!mIsHidden)
-	{
-		setVisible(false);
-		setFading(false);
-		mTimer->stop();
-		mIsHidden = true;
-		mOnFadeSignal(this); 
-	}
-=======
     if (!mIsHidden)
     {
         setVisible(false);
@@ -289,7 +225,6 @@
         mIsHidden = true;
         mOnFadeSignal(this);
     }
->>>>>>> 1a8a5404
 }
 
 /*virtual*/
@@ -468,47 +403,6 @@
 //--------------------------------------------------------------------------
 void LLToast::setVisible(bool show)
 {
-<<<<<<< HEAD
-	if(mIsHidden)
-	{
-		// this toast is invisible after fade until its ScreenChannel will allow it
-		//
-		// (EXT-1849) according to this bug a toast can be resurrected from
-		// invisible state if it faded during a teleportation
-		// then it fades a second time and causes a crash
-		return;
-	}
-
-	if (show && getVisible())
-	{
-		return;
-	}
-
-	if(show)
-	{
-		if(!mTimer->getStarted() && mCanFade)
-		{
-			mTimer->start();
-		}
-
-		// <FS:Ansariel> FIRE-17834: Local chat toasts sit above chat floater
-		if ((!mNotification.get() ||
-			(mNotification->getName() != "ScriptQuestion" &&
-			 mNotification->getName() != "ScriptQuestionCaution" &&
-			 mNotification->getName() != "ScriptQuestionExperience" &&
-			 mNotification->getName() != "UnknownScriptQuestion")) &&
-			 !getVisible())
-		{
-			LLModalDialog::setFrontmost(false);
-		}
-		// </FS:Ansariel>
-	}
-	else
-	{
-		//hide "hide" button in case toast was hidden without mouse_leave
-		if(mHideBtn)
-			mHideBtn->setVisible(show);
-=======
     if(mIsHidden)
     {
         // this toast is invisible after fade until its ScreenChannel will allow it
@@ -548,7 +442,6 @@
         //hide "hide" button in case toast was hidden without mouse_leave
         if(mHideBtn)
             mHideBtn->setVisible(show);
->>>>>>> 1a8a5404
     }
     LLFloater::setVisible(show);
     if (mPanel
@@ -565,96 +458,6 @@
 
 void LLToast::updateHoveredState()
 {
-<<<<<<< HEAD
-	S32 x, y;
-	LLUI::getInstance()->getMousePositionScreen(&x, &y);
-
-	LLRect panel_rc = mWrapperPanel->calcScreenRect();
-	LLRect button_rc;
-	if(mHideBtn)
-	{
-		button_rc = mHideBtn->calcScreenRect();
-	}
-
-	if (!panel_rc.pointInRect(x, y) && !button_rc.pointInRect(x, y))
-	{
-		// mouse is not over this toast
-		mIsHovered = false;
-	}
-	else
-	{
-		bool is_overlapped_by_other_floater = false;
-
-		const child_list_t* child_list = gFloaterView->getChildList();
-
-		// find this toast in gFloaterView child list to check whether any floater
-		// with higher Z-order is visible under the mouse pointer overlapping this toast
-		child_list_const_reverse_iter_t r_iter = std::find(child_list->rbegin(), child_list->rend(), this);
-		if (r_iter != child_list->rend())
-		{
-			// skip this toast and proceed to views above in Z-order
-			for (++r_iter; r_iter != child_list->rend(); ++r_iter)
-			{
-				LLView* view = *r_iter;
-				is_overlapped_by_other_floater = view->isInVisibleChain() && view->calcScreenRect().pointInRect(x, y);
-				if (is_overlapped_by_other_floater)
-				{
-					break;
-				}
-			}
-		}
-
-		mIsHovered = !is_overlapped_by_other_floater;
-	}
-
-	LLToastLifeTimer* timer = getTimer();
-	
-	if (timer)
-	{	
-		// Started timer means the mouse had left the toast previously.
-		// If toast is hovered in the current frame we should handle
-		// a mouse enter event.
-		if(timer->getStarted() && mIsHovered)
-		{
-			mOnToastHoverSignal(this, MOUSE_ENTER);
-			
-			updateTransparency();
-			
-			//toasts fading is management by Screen Channel
-			
-			sendChildToFront(mHideBtn);
-			if(mHideBtn && mHideBtn->getEnabled())
-			{
-				mHideBtn->setVisible(true);
-			}
-			
-			mToastMouseEnterSignal(this, getValue());
-		}
-		// Stopped timer means the mouse had entered the toast previously.
-		// If the toast is not hovered in the current frame we should handle
-		// a mouse leave event.
-		else if(!timer->getStarted() && !mIsHovered)
-		{
-			mOnToastHoverSignal(this, MOUSE_LEAVE);
-			
-			updateTransparency();
-			
-			//toasts fading is management by Screen Channel
-			
-			if(mHideBtn && mHideBtn->getEnabled())
-			{
-				if( mHideBtnPressed )
-				{
-					mHideBtnPressed = false;
-					return;
-				}
-				mHideBtn->setVisible(false);
-			}
-			
-			mToastMouseLeaveSignal(this, getValue());
-		}
-	}
-=======
     S32 x, y;
     LLUI::getInstance()->getMousePositionScreen(&x, &y);
 
@@ -743,21 +546,10 @@
             mToastMouseLeaveSignal(this, getValue());
         }
     }
->>>>>>> 1a8a5404
 }
 
 void LLToast::setBackgroundOpaque(bool b)
 {
-<<<<<<< HEAD
-	if(mWrapperPanel && !isBackgroundVisible())
-	{
-		mWrapperPanel->setBackgroundOpaque(b);
-	}
-	else
-	{
-		LLModalDialog::setBackgroundOpaque(b);
-	}
-=======
     if(mWrapperPanel && !isBackgroundVisible())
     {
         mWrapperPanel->setBackgroundOpaque(b);
@@ -766,7 +558,6 @@
     {
         LLModalDialog::setBackgroundOpaque(b);
     }
->>>>>>> 1a8a5404
 }
 
 void LLToast::updateTransparency()
