--- conflicted
+++ resolved
@@ -4,7 +4,6 @@
   <font name="default" comment="default font files (global fallbacks)">
     <file>DejaVuSansAllCaps.ttf</file>
     <os name="Windows">
-      <file>MSNeoGothic.ttf</file>
       <file>meiryo.TTC</file>
       <file>YuGothR.ttc</file>
       <file>MSGOTHIC.TTC</file>
@@ -16,10 +15,7 @@
       <file>nirmala.ttf</file>
       <file>tahoma.ttf</file>
       <file load_collection="true">Cambria.ttc</file>
-<<<<<<< HEAD
-=======
       <file>malgun.ttf</file>
->>>>>>> 0654b6ef
     </os>
     <os name="Mac">
       <file>ヒラギノ角ゴシック W3.ttc</file>
