--- conflicted
+++ resolved
@@ -15,13 +15,9 @@
       <file>ヒラギノ角ゴシック W3.ttc</file>
       <file>ヒラギノ角ゴ Pro W3.otf</file>
       <file>ヒラギノ角ゴ ProN W3.otf</file>
-<<<<<<< HEAD
-=======
-      <file>AppleSDGothicNeo-Regular.otf</file>
       <!-- <FS:TS> FIRE-17481: Add El Capitan Korean font -->
       <file>AppleSDGothicNeo.ttc</file>
       <!-- </FS:TS> FIRE-17481 -->
->>>>>>> 363dea16
       <file>AppleGothic.dfont</file>
       <file>AppleGothic.ttf</file>
       <file>AppleSDGothicNeo-Regular.otf</file>
