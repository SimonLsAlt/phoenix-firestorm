--- conflicted
+++ resolved
@@ -72,121 +72,6 @@
 //--------------------------------------------------------------------------
 bool LLOfferHandler::processNotification(const LLNotificationPtr& notification, bool should_log)
 {
-<<<<<<< HEAD
-	if(mChannel.isDead())
-	{
-		return false;
-	}
-
-	// arrange a channel on a screen
-	if(!mChannel.get()->getVisible())
-	{
-		initChannel();
-	}
-
-
-	if( notification->getPayload().has("give_inventory_notification")
-		&& notification->getPayload()["give_inventory_notification"].asBoolean() == false)
-	{
-		// This is an original inventory offer, so add a script floater
-		LLScriptFloaterManager::instance().onAddNotification(notification->getID());
-	}
-	else
-	{
-		bool add_notif_to_im = notification->canLogToIM() && notification->hasFormElements();
-
-		if (add_notif_to_im)
-		{
-			const std::string name = LLHandlerUtil::getSubstitutionName(notification);
-
-			LLUUID from_id = notification->getPayload()["from_id"];
-
-			if (!notification->isDND())
-			{
-				//Will not play a notification sound for inventory and teleport offer based upon chat preference
-				// <FS:Ansariel> Notification sounds
-				//bool playSound = (notification->getName() == "UserGiveItem"
-				//				  && gSavedSettings.getBOOL("PlaySoundInventoryOffer"))
-				//				 || ((notification->getName() == "TeleportOffered"
-				//				     || notification->getName() == "TeleportOffered_MaturityExceeded"
-				//				     || notification->getName() == "TeleportOffered_MaturityBlocked")
-				//				    && gSavedSettings.getBOOL("PlaySoundTeleportOffer"));
-				const std::string notif_name = notification->getName();
-				bool playSound = (notif_name == "UserGiveItem"
-								&& gSavedSettings.getBOOL("PlayModeUISndInventoryOffer"))
-								|| ((notif_name == "TeleportOffered" || notif_name == "TeleportOffered_SLUrl" ||
-									notif_name == "TeleportOffered_MaturityExceeded" || notif_name == "TeleportOffered_MaturityExceeded_SLUrl" ||
-									notif_name == "TeleportOffered_MaturityBlocked" || notif_name == "TeleportOffered_MaturityBlocked_SLUrl")
-								&& gSavedSettings.getBOOL("PlayModeUISndTeleportOffer"));
-				// </FS:Ansariel>
-
-				if (playSound)
-				{
-					notification->playSound();
-				}
-			}
-
-// [RLVa:KB] - Checked: 2013-05-09 (RLVa-1.4.9)
-			// Don't spawn an IM session for non-chat related events
-			if (RlvActions::canStartIM(from_id))
-			{
-// [/RLVa:KB]
-				LLHandlerUtil::spawnIMSession(name, from_id);
-				LLHandlerUtil::addNotifPanelToIM(notification);
-// [RLVa:KB] - Checked: 2013-05-09 (RLVa-1.4.9)
-			}
-			else
-			{
-				// Since we didn't add this notification to an IM session we want it to get routed to the notification syswell
-				add_notif_to_im = false;
-			}
-// [/RLVa:KB]
-		}
-
-		if (!notification->canShowToast())
-		{
-			LLNotificationsUtil::cancel(notification);
-		}
-		else if(!notification->canLogToIM() || !LLHandlerUtil::isIMFloaterOpened(notification))
-		{
-			LLToastNotifyPanel* notify_box = new LLToastNotifyPanel(notification);
-			LLToast::Params p;
-			p.notif_id = notification->getID();
-			p.notification = notification;
-			p.panel = notify_box;
-			// we not save offer notifications to the syswell floater that should be added to the IM floater
-			p.can_be_stored = !add_notif_to_im;
-			p.force_show = notification->getOfferFromAgent();
-			p.can_fade = notification->canFadeToast();
-
-			LLScreenChannel* channel = dynamic_cast<LLScreenChannel*>(mChannel.get());
-			if(channel)
-				channel->addToast(p);
-
-		}
-
-		if (notification->canLogToIM())
-		{
-			// log only to file if notif panel can be embedded to IM and IM is opened
-			bool file_only = add_notif_to_im && LLHandlerUtil::isIMFloaterOpened(notification);
-			if ((notification->getName() == "TeleportOffered"
-				|| notification->getName() == "TeleportOffered_MaturityExceeded"
-				|| notification->getName() == "TeleportOffered_MaturityBlocked"))
-			{
-				boost::regex r("<icon\\s*>\\s*([^<]*)?\\s*</icon\\s*>( - )?",
-					boost::regex::perl|boost::regex::icase);
-				std::string stripped_msg = boost::regex_replace(notification->getMessage(), r, "");
-				LLHandlerUtil::logToIMP2P(notification->getPayload()["from_id"], stripped_msg,file_only);
-			}
-			else
-			{
-				LLHandlerUtil::logToIMP2P(notification, file_only);
-			}
-		}
-	}
-
-	return false;
-=======
     if(mChannel.isDead())
     {
         return false;
@@ -218,12 +103,21 @@
             if (!notification->isDND())
             {
                 //Will not play a notification sound for inventory and teleport offer based upon chat preference
-                bool playSound = (notification->getName() == "UserGiveItem"
-                                  && gSavedSettings.getBOOL("PlaySoundInventoryOffer"))
-                                 || ((notification->getName() == "TeleportOffered"
-                                     || notification->getName() == "TeleportOffered_MaturityExceeded"
-                                     || notification->getName() == "TeleportOffered_MaturityBlocked")
-                                    && gSavedSettings.getBOOL("PlaySoundTeleportOffer"));
+                // <FS:Ansariel> Notification sounds
+                //bool playSound = (notification->getName() == "UserGiveItem"
+                //                && gSavedSettings.getBOOL("PlaySoundInventoryOffer"))
+                //               || ((notification->getName() == "TeleportOffered"
+                //                   || notification->getName() == "TeleportOffered_MaturityExceeded"
+                //                   || notification->getName() == "TeleportOffered_MaturityBlocked")
+                //                  && gSavedSettings.getBOOL("PlaySoundTeleportOffer"));
+                const std::string notif_name = notification->getName();
+                bool playSound = (notif_name == "UserGiveItem"
+                                && gSavedSettings.getBOOL("PlayModeUISndInventoryOffer"))
+                                || ((notif_name == "TeleportOffered" || notif_name == "TeleportOffered_SLUrl" ||
+                                    notif_name == "TeleportOffered_MaturityExceeded" || notif_name == "TeleportOffered_MaturityExceeded_SLUrl" ||
+                                    notif_name == "TeleportOffered_MaturityBlocked" || notif_name == "TeleportOffered_MaturityBlocked_SLUrl")
+                                && gSavedSettings.getBOOL("PlayModeUISndTeleportOffer"));
+                // </FS:Ansariel>
 
                 if (playSound)
                 {
@@ -231,9 +125,21 @@
                 }
             }
 
-            LLHandlerUtil::spawnIMSession(name, from_id);
-            LLHandlerUtil::addNotifPanelToIM(notification);
-
+// [RLVa:KB] - Checked: 2013-05-09 (RLVa-1.4.9)
+            // Don't spawn an IM session for non-chat related events
+            if (RlvActions::canStartIM(from_id))
+            {
+// [/RLVa:KB]
+                LLHandlerUtil::spawnIMSession(name, from_id);
+                LLHandlerUtil::addNotifPanelToIM(notification);
+// [RLVa:KB] - Checked: 2013-05-09 (RLVa-1.4.9)
+            }
+            else
+            {
+                // Since we didn't add this notification to an IM session we want it to get routed to the notification syswell
+                add_notif_to_im = false;
+            }
+// [/RLVa:KB]
         }
 
         if (!notification->canShowToast())
@@ -279,7 +185,6 @@
     }
 
     return false;
->>>>>>> 38c2a5bd
 }
 
 /*virtual*/ void LLOfferHandler::onChange(LLNotificationPtr p)
@@ -306,33 +211,6 @@
 
 /*virtual*/ void LLOfferHandler::onDelete(LLNotificationPtr notification)
 {
-<<<<<<< HEAD
-	if( notification->getPayload().has("give_inventory_notification")
-		&& !notification->getPayload()["give_inventory_notification"] )
-	{
-		// Remove original inventory offer script floater
-		LLScriptFloaterManager::instance().onRemoveNotification(notification->getID());
-	}
-	else
-	{
-//		if (notification->canLogToIM() 
-//			&& notification->hasFormElements()
-//			&& !LLHandlerUtil::isIMFloaterOpened(notification))
-// [SL:KB] - Patch: UI-Notifications | Checked: 2013-05-09 (Catznip-3.5)
-		// The above test won't necessarily tell us whether the notification went into an IM or to the notification syswell
-		//   -> the one and only time we need to decrease the unread IM count is when we've clicked any of the buttons on the *toast*
-		//   -> since LLIMFloater::updateMessages() hides the toast when we open the IM (which resets the unread count to 0) we should 
-		//      *only* decrease the unread IM count if there's a visible toast since the unread count will be at 0 otherwise anyway
-		LLScreenChannel* pChannel = dynamic_cast<LLScreenChannel*>(mChannel.get());
-		LLToast* pToast = (pChannel) ? pChannel->getToastByNotificationID(notification->getID()) : NULL;
-		if ( (pToast) && (!pToast->getCanBeStored()) )
-// [/SL:KB]
-		{
-			LLHandlerUtil::decIMMesageCounter(notification);
-		}
-		mChannel.get()->removeToastByNotificationID(notification->getID());
-	}
-=======
     if( notification->getPayload().has("give_inventory_notification")
         && !notification->getPayload()["give_inventory_notification"] )
     {
@@ -341,13 +219,21 @@
     }
     else
     {
-        if (notification->canLogToIM()
-            && notification->hasFormElements()
-            && !LLHandlerUtil::isIMFloaterOpened(notification))
+//      if (notification->canLogToIM()
+//          && notification->hasFormElements()
+//          && !LLHandlerUtil::isIMFloaterOpened(notification))
+// [SL:KB] - Patch: UI-Notifications | Checked: 2013-05-09 (Catznip-3.5)
+        // The above test won't necessarily tell us whether the notification went into an IM or to the notification syswell
+        //   -> the one and only time we need to decrease the unread IM count is when we've clicked any of the buttons on the *toast*
+        //   -> since LLIMFloater::updateMessages() hides the toast when we open the IM (which resets the unread count to 0) we should
+        //      *only* decrease the unread IM count if there's a visible toast since the unread count will be at 0 otherwise anyway
+        LLScreenChannel* pChannel = dynamic_cast<LLScreenChannel*>(mChannel.get());
+        LLToast* pToast = (pChannel) ? pChannel->getToastByNotificationID(notification->getID()) : NULL;
+        if ( (pToast) && (!pToast->getCanBeStored()) )
+// [/SL:KB]
         {
             LLHandlerUtil::decIMMesageCounter(notification);
         }
         mChannel.get()->removeToastByNotificationID(notification->getID());
     }
->>>>>>> 38c2a5bd
-}
+}
