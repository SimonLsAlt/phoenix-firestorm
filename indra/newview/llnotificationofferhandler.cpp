--- conflicted
+++ resolved
@@ -1,300 +1,206 @@
-/**
- * @file llnotificationofferhandler.cpp
- * @brief Notification Handler Class for Simple Notifications and Notification Tips
- *
- * $LicenseInfo:firstyear=2000&license=viewerlgpl$
- * Second Life Viewer Source Code
- * Copyright (C) 2010, Linden Research, Inc.
- *
- * This library is free software; you can redistribute it and/or
- * modify it under the terms of the GNU Lesser General Public
- * License as published by the Free Software Foundation;
- * version 2.1 of the License only.
- *
- * This library is distributed in the hope that it will be useful,
- * but WITHOUT ANY WARRANTY; without even the implied warranty of
- * MERCHANTABILITY or FITNESS FOR A PARTICULAR PURPOSE.  See the GNU
- * Lesser General Public License for more details.
- *
- * You should have received a copy of the GNU Lesser General Public
- * License along with this library; if not, write to the Free Software
- * Foundation, Inc., 51 Franklin Street, Fifth Floor, Boston, MA  02110-1301  USA
- *
- * Linden Research, Inc., 945 Battery Street, San Francisco, CA  94111  USA
- * $/LicenseInfo$
- */
-
-
-#include "llviewerprecompiledheaders.h" // must be first include
-
-#include "llnotificationhandler.h"
-#include "lltoastnotifypanel.h"
-#include "llviewercontrol.h"
-#include "llviewerwindow.h"
-#include "llnotificationmanager.h"
-#include "llnotifications.h"
-#include "llscriptfloater.h"
-#include "llimview.h"
-#include "llnotificationsutil.h"
-
-#include <boost/regex.hpp>
-
-using namespace LLNotificationsUI;
-
-//--------------------------------------------------------------------------
-LLOfferHandler::LLOfferHandler()
-:   LLCommunicationNotificationHandler("Offer", "offer")
-{
-    // Getting a Channel for our notifications
-    LLScreenChannel* channel = LLChannelManager::getInstance()->createNotificationChannel();
-    if(channel)
-    {
-        channel->setControlHovering(true);
-        mChannel = channel->getHandle();
-    }
-}
-
-//--------------------------------------------------------------------------
-LLOfferHandler::~LLOfferHandler()
-{
-}
-
-//--------------------------------------------------------------------------
-void LLOfferHandler::initChannel()
-{
-    S32 channel_right_bound = gViewerWindow->getWorldViewRectScaled().mRight - gSavedSettings.getS32("NotificationChannelRightMargin");
-    mChannel.get()->init(channel_right_bound - NOTIFY_BOX_WIDTH, channel_right_bound);
-}
-
-//--------------------------------------------------------------------------
-bool LLOfferHandler::processNotification(const LLNotificationPtr& notification, bool should_log)
-{
-<<<<<<< HEAD
-	if (mChannel.isDead())
-	{
-		return false;
-	}
-
-	// arrange a channel on a screen
-	if (!mChannel.get()->getVisible())
-	{
-		initChannel();
-	}
-
-	if (notification->getPayload().has("give_inventory_notification") &&
-		!notification->getPayload()["give_inventory_notification"].asBoolean())
-	{
-		// This is an original inventory offer, so add a script floater
-		LLScriptFloaterManager::instance().onAddNotification(notification->getID());
-	}
-	else
-	{
-		bool add_notif_to_im = notification->canLogToIM() && notification->hasFormElements();
-
-		if (add_notif_to_im)
-		{
-			const std::string name = LLHandlerUtil::getSubstitutionName(notification);
-
-			LLUUID from_id = notification->getPayload()["from_id"];
-
-			if (!notification->isDND())
-			{
-				//Will not play a notification sound for inventory and teleport offer based upon chat preference
-				bool playSound = (notification->getName() == "UserGiveItem"
-								  && gSavedSettings.getBOOL("PlaySoundInventoryOffer"))
-								 || ((notification->getName() == "TeleportOffered"
-								     || notification->getName() == "TeleportOffered_MaturityExceeded"
-								     || notification->getName() == "TeleportOffered_MaturityBlocked")
-								    && gSavedSettings.getBOOL("PlaySoundTeleportOffer"));
-
-				if (playSound)
-				{
-					notification->playSound();
-				}
-			}
-
-			LLHandlerUtil::spawnIMSession(name, from_id);
-			LLHandlerUtil::addNotifPanelToIM(notification);
-
-		}
-
-		if (!notification->canShowToast())
-		{
-			LLNotificationsUtil::cancel(notification);
-		}
-		else if(!notification->canLogToIM() || !LLHandlerUtil::isIMFloaterOpened(notification))
-		{
-			LLToastNotifyPanel* notify_box = new LLToastNotifyPanel(notification);
-			LLToast::Params p;
-			p.notif_id = notification->getID();
-			p.notification = notification;
-			p.panel = notify_box;
-			// we not save offer notifications to the syswell floater that should be added to the IM floater
-			p.can_be_stored = !add_notif_to_im;
-			p.force_show = notification->getOfferFromAgent();
-			p.can_fade = notification->canFadeToast();
-
-			LLScreenChannel* channel = dynamic_cast<LLScreenChannel*>(mChannel.get());
-			if(channel)
-				channel->addToast(p);
-
-		}
-
-		if (notification->canLogToIM())
-		{
-			// log only to file if notif panel can be embedded to IM and IM is opened
-			bool file_only = add_notif_to_im && LLHandlerUtil::isIMFloaterOpened(notification);
-			if ((notification->getName() == "TeleportOffered"
-				|| notification->getName() == "TeleportOffered_MaturityExceeded"
-				|| notification->getName() == "TeleportOffered_MaturityBlocked"))
-			{
-				boost::regex r("<icon\\s*>\\s*([^<]*)?\\s*</icon\\s*>( - )?",
-					boost::regex::perl|boost::regex::icase);
-				std::string stripped_msg = boost::regex_replace(notification->getMessage(), r, "");
-				LLHandlerUtil::logToIMP2P(notification->getPayload()["from_id"], stripped_msg,file_only);
-			}
-			else
-			{
-				LLHandlerUtil::logToIMP2P(notification, file_only);
-			}
-		}
-	}
-
-	return false;
-=======
-    if(mChannel.isDead())
-    {
-        return false;
-    }
-
-    // arrange a channel on a screen
-    if(!mChannel.get()->getVisible())
-    {
-        initChannel();
-    }
-
-
-    if( notification->getPayload().has("give_inventory_notification")
-        && notification->getPayload()["give_inventory_notification"].asBoolean() == false)
-    {
-        // This is an original inventory offer, so add a script floater
-        LLScriptFloaterManager::instance().onAddNotification(notification->getID());
-    }
-    else
-    {
-        bool add_notif_to_im = notification->canLogToIM() && notification->hasFormElements();
-
-        if (add_notif_to_im)
-        {
-            const std::string name = LLHandlerUtil::getSubstitutionName(notification);
-
-            LLUUID from_id = notification->getPayload()["from_id"];
-
-            if (!notification->isDND())
-            {
-                //Will not play a notification sound for inventory and teleport offer based upon chat preference
-                bool playSound = (notification->getName() == "UserGiveItem"
-                                  && gSavedSettings.getBOOL("PlaySoundInventoryOffer"))
-                                 || ((notification->getName() == "TeleportOffered"
-                                     || notification->getName() == "TeleportOffered_MaturityExceeded"
-                                     || notification->getName() == "TeleportOffered_MaturityBlocked")
-                                    && gSavedSettings.getBOOL("PlaySoundTeleportOffer"));
-
-                if (playSound)
-                {
-                    notification->playSound();
-                }
-            }
-
-            LLHandlerUtil::spawnIMSession(name, from_id);
-            LLHandlerUtil::addNotifPanelToIM(notification);
-
-        }
-
-        if (!notification->canShowToast())
-        {
-            LLNotificationsUtil::cancel(notification);
-        }
-        else if(!notification->canLogToIM() || !LLHandlerUtil::isIMFloaterOpened(notification))
-        {
-            LLToastNotifyPanel* notify_box = new LLToastNotifyPanel(notification);
-            LLToast::Params p;
-            p.notif_id = notification->getID();
-            p.notification = notification;
-            p.panel = notify_box;
-            // we not save offer notifications to the syswell floater that should be added to the IM floater
-            p.can_be_stored = !add_notif_to_im;
-            p.force_show = notification->getOfferFromAgent();
-            p.can_fade = notification->canFadeToast();
-
-            LLScreenChannel* channel = dynamic_cast<LLScreenChannel*>(mChannel.get());
-            if(channel)
-                channel->addToast(p);
-
-        }
-
-        if (notification->canLogToIM())
-        {
-            // log only to file if notif panel can be embedded to IM and IM is opened
-            bool file_only = add_notif_to_im && LLHandlerUtil::isIMFloaterOpened(notification);
-            if ((notification->getName() == "TeleportOffered"
-                || notification->getName() == "TeleportOffered_MaturityExceeded"
-                || notification->getName() == "TeleportOffered_MaturityBlocked"))
-            {
-                boost::regex r("<icon\\s*>\\s*([^<]*)?\\s*</icon\\s*>( - )?",
-                    boost::regex::perl|boost::regex::icase);
-                std::string stripped_msg = boost::regex_replace(notification->getMessage(), r, "");
-                LLHandlerUtil::logToIMP2P(notification->getPayload()["from_id"], stripped_msg,file_only);
-            }
-            else
-            {
-                LLHandlerUtil::logToIMP2P(notification, file_only);
-            }
-        }
-    }
-
-    return false;
->>>>>>> e1623bb2
-}
-
-/*virtual*/ void LLOfferHandler::onChange(LLNotificationPtr p)
-{
-    auto panelp = LLToastNotifyPanel::getInstance(p->getID());
-    if (panelp)
-    {
-        //
-        // HACK: if we're dealing with a notification embedded in IM, update it
-        // otherwise remove its toast
-        //
-        if (dynamic_cast<LLIMToastNotifyPanel*>(panelp.get()))
-        {
-            panelp->updateNotification();
-        }
-        else
-        {
-            // if notification has changed, hide it
-            mChannel.get()->removeToastByNotificationID(p->getID());
-        }
-    }
-}
-
-
-/*virtual*/ void LLOfferHandler::onDelete(LLNotificationPtr notification)
-{
-    if( notification->getPayload().has("give_inventory_notification")
-        && !notification->getPayload()["give_inventory_notification"] )
-    {
-        // Remove original inventory offer script floater
-        LLScriptFloaterManager::instance().onRemoveNotification(notification->getID());
-    }
-    else
-    {
-        if (notification->canLogToIM()
-            && notification->hasFormElements()
-            && !LLHandlerUtil::isIMFloaterOpened(notification))
-        {
-            LLHandlerUtil::decIMMesageCounter(notification);
-        }
-        mChannel.get()->removeToastByNotificationID(notification->getID());
-    }
-}
+/**
+ * @file llnotificationofferhandler.cpp
+ * @brief Notification Handler Class for Simple Notifications and Notification Tips
+ *
+ * $LicenseInfo:firstyear=2000&license=viewerlgpl$
+ * Second Life Viewer Source Code
+ * Copyright (C) 2010, Linden Research, Inc.
+ *
+ * This library is free software; you can redistribute it and/or
+ * modify it under the terms of the GNU Lesser General Public
+ * License as published by the Free Software Foundation;
+ * version 2.1 of the License only.
+ *
+ * This library is distributed in the hope that it will be useful,
+ * but WITHOUT ANY WARRANTY; without even the implied warranty of
+ * MERCHANTABILITY or FITNESS FOR A PARTICULAR PURPOSE.  See the GNU
+ * Lesser General Public License for more details.
+ *
+ * You should have received a copy of the GNU Lesser General Public
+ * License along with this library; if not, write to the Free Software
+ * Foundation, Inc., 51 Franklin Street, Fifth Floor, Boston, MA  02110-1301  USA
+ *
+ * Linden Research, Inc., 945 Battery Street, San Francisco, CA  94111  USA
+ * $/LicenseInfo$
+ */
+
+
+#include "llviewerprecompiledheaders.h" // must be first include
+
+#include "llnotificationhandler.h"
+#include "lltoastnotifypanel.h"
+#include "llviewercontrol.h"
+#include "llviewerwindow.h"
+#include "llnotificationmanager.h"
+#include "llnotifications.h"
+#include "llscriptfloater.h"
+#include "llimview.h"
+#include "llnotificationsutil.h"
+
+#include <boost/regex.hpp>
+
+using namespace LLNotificationsUI;
+
+//--------------------------------------------------------------------------
+LLOfferHandler::LLOfferHandler()
+:   LLCommunicationNotificationHandler("Offer", "offer")
+{
+    // Getting a Channel for our notifications
+    LLScreenChannel* channel = LLChannelManager::getInstance()->createNotificationChannel();
+    if(channel)
+    {
+        channel->setControlHovering(true);
+        mChannel = channel->getHandle();
+    }
+}
+
+//--------------------------------------------------------------------------
+LLOfferHandler::~LLOfferHandler()
+{
+}
+
+//--------------------------------------------------------------------------
+void LLOfferHandler::initChannel()
+{
+    S32 channel_right_bound = gViewerWindow->getWorldViewRectScaled().mRight - gSavedSettings.getS32("NotificationChannelRightMargin");
+    mChannel.get()->init(channel_right_bound - NOTIFY_BOX_WIDTH, channel_right_bound);
+}
+
+//--------------------------------------------------------------------------
+bool LLOfferHandler::processNotification(const LLNotificationPtr& notification, bool should_log)
+{
+    if (mChannel.isDead())
+    {
+        return false;
+    }
+
+    // arrange a channel on a screen
+    if (!mChannel.get()->getVisible())
+    {
+        initChannel();
+    }
+
+    if (notification->getPayload().has("give_inventory_notification") &&
+        !notification->getPayload()["give_inventory_notification"].asBoolean())
+    {
+        // This is an original inventory offer, so add a script floater
+        LLScriptFloaterManager::instance().onAddNotification(notification->getID());
+    }
+    else
+    {
+        bool add_notif_to_im = notification->canLogToIM() && notification->hasFormElements();
+
+        if (add_notif_to_im)
+        {
+            const std::string name = LLHandlerUtil::getSubstitutionName(notification);
+
+            LLUUID from_id = notification->getPayload()["from_id"];
+
+            if (!notification->isDND())
+            {
+                //Will not play a notification sound for inventory and teleport offer based upon chat preference
+                bool playSound = (notification->getName() == "UserGiveItem"
+                                  && gSavedSettings.getBOOL("PlaySoundInventoryOffer"))
+                                 || ((notification->getName() == "TeleportOffered"
+                                     || notification->getName() == "TeleportOffered_MaturityExceeded"
+                                     || notification->getName() == "TeleportOffered_MaturityBlocked")
+                                    && gSavedSettings.getBOOL("PlaySoundTeleportOffer"));
+
+                if (playSound)
+                {
+                    notification->playSound();
+                }
+            }
+
+            LLHandlerUtil::spawnIMSession(name, from_id);
+            LLHandlerUtil::addNotifPanelToIM(notification);
+
+        }
+
+        if (!notification->canShowToast())
+        {
+            LLNotificationsUtil::cancel(notification);
+        }
+        else if(!notification->canLogToIM() || !LLHandlerUtil::isIMFloaterOpened(notification))
+        {
+            LLToastNotifyPanel* notify_box = new LLToastNotifyPanel(notification);
+            LLToast::Params p;
+            p.notif_id = notification->getID();
+            p.notification = notification;
+            p.panel = notify_box;
+            // we not save offer notifications to the syswell floater that should be added to the IM floater
+            p.can_be_stored = !add_notif_to_im;
+            p.force_show = notification->getOfferFromAgent();
+            p.can_fade = notification->canFadeToast();
+
+            LLScreenChannel* channel = dynamic_cast<LLScreenChannel*>(mChannel.get());
+            if(channel)
+                channel->addToast(p);
+
+        }
+
+        if (notification->canLogToIM())
+        {
+            // log only to file if notif panel can be embedded to IM and IM is opened
+            bool file_only = add_notif_to_im && LLHandlerUtil::isIMFloaterOpened(notification);
+            if ((notification->getName() == "TeleportOffered"
+                || notification->getName() == "TeleportOffered_MaturityExceeded"
+                || notification->getName() == "TeleportOffered_MaturityBlocked"))
+            {
+                boost::regex r("<icon\\s*>\\s*([^<]*)?\\s*</icon\\s*>( - )?",
+                    boost::regex::perl|boost::regex::icase);
+                std::string stripped_msg = boost::regex_replace(notification->getMessage(), r, "");
+                LLHandlerUtil::logToIMP2P(notification->getPayload()["from_id"], stripped_msg,file_only);
+            }
+            else
+            {
+                LLHandlerUtil::logToIMP2P(notification, file_only);
+            }
+        }
+    }
+
+    return false;
+}
+
+/*virtual*/ void LLOfferHandler::onChange(LLNotificationPtr p)
+{
+    auto panelp = LLToastNotifyPanel::getInstance(p->getID());
+    if (panelp)
+    {
+        //
+        // HACK: if we're dealing with a notification embedded in IM, update it
+        // otherwise remove its toast
+        //
+        if (dynamic_cast<LLIMToastNotifyPanel*>(panelp.get()))
+        {
+            panelp->updateNotification();
+        }
+        else
+        {
+            // if notification has changed, hide it
+            mChannel.get()->removeToastByNotificationID(p->getID());
+        }
+    }
+}
+
+
+/*virtual*/ void LLOfferHandler::onDelete(LLNotificationPtr notification)
+{
+    if( notification->getPayload().has("give_inventory_notification")
+        && !notification->getPayload()["give_inventory_notification"] )
+    {
+        // Remove original inventory offer script floater
+        LLScriptFloaterManager::instance().onRemoveNotification(notification->getID());
+    }
+    else
+    {
+        if (notification->canLogToIM()
+            && notification->hasFormElements()
+            && !LLHandlerUtil::isIMFloaterOpened(notification))
+        {
+            LLHandlerUtil::decIMMesageCounter(notification);
+        }
+        mChannel.get()->removeToastByNotificationID(notification->getID());
+    }
+}
+