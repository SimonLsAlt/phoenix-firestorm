--- conflicted
+++ resolved
@@ -369,14 +369,9 @@
 	{
 		// *FIX: deal with this better.
 		// If we're crashing here then the UI is incorrectly enabled.
-<<<<<<< HEAD
-		LL_WARNS() << "LLViewerInventoryItem::updateServer() - for incomplete item"
-			   << LL_ENDL;
+		LL_WARNS(LOG_INV) << "LLViewerInventoryItem::updateServer() - for incomplete item"
+						 << LL_ENDL;
                 LLNotificationsUtil::add("IncompleteInventoryItem");
-=======
-		LL_ERRS(LOG_INV) << "LLViewerInventoryItem::updateServer() - for incomplete item"
-						 << LL_ENDL;
->>>>>>> 7c0a06f1
 		return;
 	}
 	if(gAgent.getID() != mPermissions.getOwner())
@@ -703,13 +698,9 @@
 		}
 		else
 		{	//Deprecated, but if we don't have a capability, use the old system.
-<<<<<<< HEAD
 			//AO: too spammy!
-			//LL_INFOS() << "FetchInventoryDescendents2 capability not found.  Using deprecated UDP message." << LL_ENDL;
-=======
-			LL_INFOS(LOG_INV) << "FetchInventoryDescendents2 capability not found.  Using deprecated UDP message." << LL_ENDL;
+			//LL_INFOS(LOG_INV) << "FetchInventoryDescendents2 capability not found.  Using deprecated UDP message." << LL_ENDL;
 			
->>>>>>> 7c0a06f1
 			LLMessageSystem* msg = gMessageSystem;
 			msg->newMessage("FetchInventoryDescendents");
 			msg->nextBlock("AgentData");
