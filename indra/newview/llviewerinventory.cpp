/** 
 * @file llviewerinventory.cpp
 * @brief Implementation of the viewer side inventory objects.
 *
 * $LicenseInfo:firstyear=2002&license=viewerlgpl$
 * Second Life Viewer Source Code
 * Copyright (C) 2014, Linden Research, Inc.
 * 
 * This library is free software; you can redistribute it and/or
 * modify it under the terms of the GNU Lesser General Public
 * License as published by the Free Software Foundation;
 * version 2.1 of the License only.
 * 
 * This library is distributed in the hope that it will be useful,
 * but WITHOUT ANY WARRANTY; without even the implied warranty of
 * MERCHANTABILITY or FITNESS FOR A PARTICULAR PURPOSE.  See the GNU
 * Lesser General Public License for more details.
 * 
 * You should have received a copy of the GNU Lesser General Public
 * License along with this library; if not, write to the Free Software
 * Foundation, Inc., 51 Franklin Street, Fifth Floor, Boston, MA  02110-1301  USA
 * 
 * Linden Research, Inc., 945 Battery Street, San Francisco, CA  94111  USA
 * $/LicenseInfo$
 */

#include "llviewerprecompiledheaders.h"
#include "llviewerinventory.h"

#include "llnotificationsutil.h"
#include "llsdserialize.h"
#include "message.h"

#include "llaisapi.h"
#include "llagent.h"
#include "llagentcamera.h"
#include "llagentwearables.h"
#include "llfloatersidepanelcontainer.h"
#include "llviewerfoldertype.h"
#include "llfloatersidepanelcontainer.h"
#include "llfolderview.h"
#include "llviewercontrol.h"
#include "llconsole.h"
#include "llinventorydefines.h"
#include "llinventoryfunctions.h"
#include "llinventorymodel.h"
#include "llinventorymodelbackgroundfetch.h"
#include "llgesturemgr.h"

#include "llinventorybridge.h"
#include "llinventorypanel.h"
#include "lllandmarkactions.h"

#include "llviewerassettype.h"
#include "llviewerregion.h"
#include "llviewerobjectlist.h"
#include "llpreviewgesture.h"
#include "llviewerwindow.h"
#include "lltrans.h"
#include "llappearancemgr.h"
#include "llcommandhandler.h"
#include "llviewermessage.h"
#include "llpanelmaininventory.h"
#include "llsidepanelappearance.h"
#include "llsidepanelinventory.h"
#include "llavatarnamecache.h"
#include "llavataractions.h"
#include "lllogininstance.h"
#include "llfavoritesbar.h"
#include "llfloaterperms.h"
#include "llclipboard.h"
#include "llhttpretrypolicy.h"
#include "llsettingsvo.h"

// do-nothing ops for use in callbacks.
void no_op_inventory_func(const LLUUID&) {} 
void no_op_llsd_func(const LLSD&) {}
void no_op() {}

static const char * const LOG_INV("Inventory");
static const char * const LOG_LOCAL("InventoryLocalize");
static const char * const LOG_NOTECARD("copy_inventory_from_notecard");

static const std::string INV_OWNER_ID("owner_id");
static const std::string INV_VERSION("version");

#if 1
// *TODO$: LLInventoryCallback should be deprecated to conform to the new boost::bind/coroutine model.
// temp code in transition
void doInventoryCb(LLPointer<LLInventoryCallback> cb, LLUUID id)
{
    if (cb.notNull())
        cb->fire(id);
}
#endif

///----------------------------------------------------------------------------
/// Helper class to store special inventory item names and their localized values.
///----------------------------------------------------------------------------
class LLLocalizedInventoryItemsDictionary : public LLSingleton<LLLocalizedInventoryItemsDictionary>
{
	LLSINGLETON(LLLocalizedInventoryItemsDictionary);
public:
	std::map<std::string, std::string> mInventoryItemsDict;

	/**
	 * Finds passed name in dictionary and replaces it with found localized value.
	 *
	 * @param object_name - string to be localized.
	 * @return true if passed name was found and localized, false otherwise.
	 */
	bool localizeInventoryObjectName(std::string& object_name)
	{
		LL_DEBUGS(LOG_LOCAL) << "Searching for localization: " << object_name << LL_ENDL;

		std::map<std::string, std::string>::const_iterator dictionary_iter = mInventoryItemsDict.find(object_name);

		bool found = dictionary_iter != mInventoryItemsDict.end();
		if(found)
		{
			object_name = dictionary_iter->second;
			LL_DEBUGS(LOG_LOCAL) << "Found, new name is: " << object_name << LL_ENDL;
		}
		return found;
	}
};

LLLocalizedInventoryItemsDictionary::LLLocalizedInventoryItemsDictionary()
{
	mInventoryItemsDict["New Shape"]		= LLTrans::getString("New Shape");
	mInventoryItemsDict["New Skin"]			= LLTrans::getString("New Skin");
	mInventoryItemsDict["New Hair"]			= LLTrans::getString("New Hair");
	mInventoryItemsDict["New Eyes"]			= LLTrans::getString("New Eyes");
	mInventoryItemsDict["New Shirt"]		= LLTrans::getString("New Shirt");
	mInventoryItemsDict["New Pants"]		= LLTrans::getString("New Pants");
	mInventoryItemsDict["New Shoes"]		= LLTrans::getString("New Shoes");
	mInventoryItemsDict["New Socks"]		= LLTrans::getString("New Socks");
	mInventoryItemsDict["New Jacket"]		= LLTrans::getString("New Jacket");
	mInventoryItemsDict["New Gloves"]		= LLTrans::getString("New Gloves");
	mInventoryItemsDict["New Undershirt"]	= LLTrans::getString("New Undershirt");
	mInventoryItemsDict["New Underpants"]	= LLTrans::getString("New Underpants");
	mInventoryItemsDict["New Skirt"]		= LLTrans::getString("New Skirt");
	mInventoryItemsDict["New Alpha"]		= LLTrans::getString("New Alpha");
	mInventoryItemsDict["New Tattoo"]		= LLTrans::getString("New Tattoo");
	mInventoryItemsDict["New Universal"]    = LLTrans::getString("New Universal");
	mInventoryItemsDict["New Physics"]		= LLTrans::getString("New Physics");
	mInventoryItemsDict["Invalid Wearable"] = LLTrans::getString("Invalid Wearable");

	mInventoryItemsDict["New Gesture"]		= LLTrans::getString("New Gesture");
    mInventoryItemsDict["New Material"] = LLTrans::getString("New Material");
	mInventoryItemsDict["New Script"]		= LLTrans::getString("New Script");
	mInventoryItemsDict["New Folder"]		= LLTrans::getString("New Folder");
	mInventoryItemsDict["New Note"]			= LLTrans::getString("New Note");
	mInventoryItemsDict["Contents"]			= LLTrans::getString("Contents");

	mInventoryItemsDict["Gesture"]			= LLTrans::getString("Gesture");
	mInventoryItemsDict["Male Gestures"]	= LLTrans::getString("Male Gestures");
	mInventoryItemsDict["Female Gestures"]	= LLTrans::getString("Female Gestures");
	mInventoryItemsDict["Other Gestures"]	= LLTrans::getString("Other Gestures");
	mInventoryItemsDict["Speech Gestures"]	= LLTrans::getString("Speech Gestures");
	mInventoryItemsDict["Common Gestures"]	= LLTrans::getString("Common Gestures");

	//predefined gestures

	//male
	mInventoryItemsDict["Male - Excuse me"]			= LLTrans::getString("Male - Excuse me");
	mInventoryItemsDict["Male  - Get lost"]			= LLTrans::getString("Male - Get lost"); // double space after Male. EXT-8319
	mInventoryItemsDict["Male - Blow kiss"]			= LLTrans::getString("Male - Blow kiss");
	mInventoryItemsDict["Male - Boo"]				= LLTrans::getString("Male - Boo");
	mInventoryItemsDict["Male - Bored"]				= LLTrans::getString("Male - Bored");
	mInventoryItemsDict["Male - Hey"]				= LLTrans::getString("Male - Hey");
	mInventoryItemsDict["Male - Laugh"]				= LLTrans::getString("Male - Laugh");
	mInventoryItemsDict["Male - Repulsed"]			= LLTrans::getString("Male - Repulsed");
	mInventoryItemsDict["Male - Shrug"]				= LLTrans::getString("Male - Shrug");
	mInventoryItemsDict["Male - Stick tougue out"]	= LLTrans::getString("Male - Stick tougue out");
	mInventoryItemsDict["Male - Wow"]				= LLTrans::getString("Male - Wow");

	//female
	mInventoryItemsDict["Female - Chuckle"]			= LLTrans::getString("Female - Chuckle");
	mInventoryItemsDict["Female - Cry"]				= LLTrans::getString("Female - Cry");
	mInventoryItemsDict["Female - Embarrassed"]		= LLTrans::getString("Female - Embarrassed");
	mInventoryItemsDict["Female - Excuse me"]		= LLTrans::getString("Female - Excuse me");
	mInventoryItemsDict["Female  - Get lost"]		= LLTrans::getString("Female - Get lost"); // double space after Female. EXT-8319
	mInventoryItemsDict["Female - Blow kiss"]		= LLTrans::getString("Female - Blow kiss");
	mInventoryItemsDict["Female - Boo"]				= LLTrans::getString("Female - Boo");
	mInventoryItemsDict["Female - Bored"]			= LLTrans::getString("Female - Bored");
	mInventoryItemsDict["Female - Hey"]				= LLTrans::getString("Female - Hey");
	mInventoryItemsDict["Female - Hey baby"]		= LLTrans::getString("Female - Hey baby");
	mInventoryItemsDict["Female - Laugh"]			= LLTrans::getString("Female - Laugh");
	mInventoryItemsDict["Female - Looking good"]	= LLTrans::getString("Female - Looking good");
	mInventoryItemsDict["Female - Over here"]		= LLTrans::getString("Female - Over here");
	mInventoryItemsDict["Female - Please"]			= LLTrans::getString("Female - Please");
	mInventoryItemsDict["Female - Repulsed"]		= LLTrans::getString("Female - Repulsed");
	mInventoryItemsDict["Female - Shrug"]			= LLTrans::getString("Female - Shrug");
	mInventoryItemsDict["Female - Stick tougue out"]= LLTrans::getString("Female - Stick tougue out");
	mInventoryItemsDict["Female - Wow"]				= LLTrans::getString("Female - Wow");

	//common
	mInventoryItemsDict["/bow"]						= LLTrans::getString("/bow");
	mInventoryItemsDict["/clap"]					= LLTrans::getString("/clap");
	mInventoryItemsDict["/count"]					= LLTrans::getString("/count");
	mInventoryItemsDict["/extinguish"]				= LLTrans::getString("/extinguish");
	mInventoryItemsDict["/kmb"]						= LLTrans::getString("/kmb");
	mInventoryItemsDict["/muscle"]					= LLTrans::getString("/muscle");
	mInventoryItemsDict["/no"]						= LLTrans::getString("/no");
	mInventoryItemsDict["/no!"]						= LLTrans::getString("/no!");
	mInventoryItemsDict["/paper"]					= LLTrans::getString("/paper");
	mInventoryItemsDict["/pointme"]					= LLTrans::getString("/pointme");
	mInventoryItemsDict["/pointyou"]				= LLTrans::getString("/pointyou");
	mInventoryItemsDict["/rock"]					= LLTrans::getString("/rock");
	mInventoryItemsDict["/scissor"]					= LLTrans::getString("/scissor");
	mInventoryItemsDict["/smoke"]					= LLTrans::getString("/smoke");
	mInventoryItemsDict["/stretch"]					= LLTrans::getString("/stretch");
	mInventoryItemsDict["/whistle"]					= LLTrans::getString("/whistle");
	mInventoryItemsDict["/yes"]						= LLTrans::getString("/yes");
	mInventoryItemsDict["/yes!"]					= LLTrans::getString("/yes!");
	mInventoryItemsDict["afk"]						= LLTrans::getString("afk");
	mInventoryItemsDict["dance1"]					= LLTrans::getString("dance1");
	mInventoryItemsDict["dance2"]					= LLTrans::getString("dance2");
	mInventoryItemsDict["dance3"]					= LLTrans::getString("dance3");
	mInventoryItemsDict["dance4"]					= LLTrans::getString("dance4");
	mInventoryItemsDict["dance5"]					= LLTrans::getString("dance5");
	mInventoryItemsDict["dance6"]					= LLTrans::getString("dance6");
	mInventoryItemsDict["dance7"]					= LLTrans::getString("dance7");
	mInventoryItemsDict["dance8"]					= LLTrans::getString("dance8");
}

///----------------------------------------------------------------------------
/// Local function declarations, constants, enums, and typedefs
///----------------------------------------------------------------------------

class LLInventoryHandler : public LLCommandHandler
{
public:
	// requires trusted browser to trigger
	LLInventoryHandler() : LLCommandHandler("inventory", UNTRUSTED_CLICK_ONLY) { }
	
	bool handle(const LLSD& params,
                const LLSD& query_map,
                const std::string& grid,
                LLMediaCtrl* web)
	{
		if (params.size() < 1)
		{
			return false;
		}

		if (!LLUI::getInstance()->mSettingGroups["config"]->getBOOL("EnableInventory"))
		{
				LLNotificationsUtil::add("NoInventory", LLSD(), LLSD(), std::string("SwitchToStandardSkinAndQuit"));
				return true;
		}

		// support secondlife:///app/inventory/show
		if (params[0].asString() == "show")
		{
			LLFloaterSidePanelContainer::showPanel("inventory", LLSD());
			return true;
		}

		if (params[0].asString() == "filters")
		{
			LLSidepanelInventory *sidepanel_inventory = LLFloaterSidePanelContainer::getPanel<LLSidepanelInventory>("inventory");
			if (sidepanel_inventory)
			{
				LLPanelMainInventory* main_inventory = sidepanel_inventory->getMainInventoryPanel();
				if (main_inventory)
				{
					main_inventory->toggleFindOptions();
				}
			}
			return true;
		}

		// otherwise, we need a UUID and a verb...
		if (params.size() < 2) 
		{
			return false;
		}
		LLUUID inventory_id;
		if (!inventory_id.set(params[0], FALSE))
		{
			return false;
		}
		
		const std::string verb = params[1].asString();
		if (verb == "select")
		{
			uuid_vec_t items_to_open;
			items_to_open.push_back(inventory_id);
			//inventory_handler is just a stub, because we don't know from who this offer
			open_inventory_offer(items_to_open, "inventory_handler");
			return true;
		}
		
		return false;
	}
};
LLInventoryHandler gInventoryHandler;

///----------------------------------------------------------------------------
/// Class LLViewerInventoryItem
///----------------------------------------------------------------------------

LLViewerInventoryItem::LLViewerInventoryItem(const LLUUID& uuid,
											 const LLUUID& parent_uuid,
											 const LLPermissions& perm,
											 const LLUUID& asset_uuid,
											 LLAssetType::EType type,
											 LLInventoryType::EType inv_type,
											 const std::string& name,
											 const std::string& desc,
											 const LLSaleInfo& sale_info,
											 U32 flags,
											 time_t creation_date_utc) :
	LLInventoryItem(uuid, parent_uuid, perm, asset_uuid, type, inv_type,
					name, desc, sale_info, flags, creation_date_utc),
	mIsComplete(true)
{
}

LLViewerInventoryItem::LLViewerInventoryItem(const LLUUID& item_id,
											 const LLUUID& parent_id,
											 const std::string& name,
											 LLInventoryType::EType inv_type) :
	LLInventoryItem(),
	mIsComplete(false)
{
	mUUID = item_id;
	mParentUUID = parent_id;
	mInventoryType = inv_type;
	mName = name;
}

LLViewerInventoryItem::LLViewerInventoryItem() :
	LLInventoryItem(),
	mIsComplete(false)
{
}

LLViewerInventoryItem::LLViewerInventoryItem(const LLViewerInventoryItem* other) :
	LLInventoryItem()
{
	copyViewerItem(other);
	if (!mIsComplete)
	{
		LL_WARNS(LOG_INV) << "LLViewerInventoryItem copy constructor for incomplete item"
						  << mUUID << LL_ENDL;
	}
}

LLViewerInventoryItem::LLViewerInventoryItem(const LLInventoryItem *other) :
	LLInventoryItem(other),
	mIsComplete(true)
{
}


LLViewerInventoryItem::~LLViewerInventoryItem()
{
}

void LLViewerInventoryItem::copyViewerItem(const LLViewerInventoryItem* other)
{
	LLInventoryItem::copyItem(other);
	mIsComplete = other->mIsComplete;
	mTransactionID = other->mTransactionID;
}

// virtual
void LLViewerInventoryItem::copyItem(const LLInventoryItem *other)
{
	LLInventoryItem::copyItem(other);
	mIsComplete = true;
	mTransactionID.setNull();
}

void LLViewerInventoryItem::cloneViewerItem(LLPointer<LLViewerInventoryItem>& newitem) const
{
	newitem = new LLViewerInventoryItem(this);
	if(newitem.notNull())
	{
		LLUUID item_id;
		item_id.generate();
		newitem->setUUID(item_id);
	}
}

void LLViewerInventoryItem::updateServer(BOOL is_new) const
{
	if(!mIsComplete)
	{
		// *FIX: deal with this better.
		// If we're crashing here then the UI is incorrectly enabled.
		LL_ERRS(LOG_INV) << "LLViewerInventoryItem::updateServer() - for incomplete item"
						 << LL_ENDL;
		return;
	}
	if(gAgent.getID() != mPermissions.getOwner())
	{
		// *FIX: deal with this better.
		LL_WARNS(LOG_INV) << "LLViewerInventoryItem::updateServer() - for unowned item "
						  << ll_pretty_print_sd(this->asLLSD())
						  << LL_ENDL;
		return;
	}
	LLInventoryModel::LLCategoryUpdate up(mParentUUID, is_new ? 1 : 0);
	gInventory.accountForUpdate(up);

    LLSD updates = asLLSD();
    // Replace asset_id and/or shadow_id with transaction_id (hash_id)
    if (updates.has("asset_id"))
    {
        updates.erase("asset_id");
        if(getTransactionID().notNull())
        {
            updates["hash_id"] = getTransactionID();
        }
    }
    if (updates.has("shadow_id"))
    {
        updates.erase("shadow_id");
        if(getTransactionID().notNull())
        {
            updates["hash_id"] = getTransactionID();
        }
    }
    AISAPI::completion_t cr = boost::bind(&doInventoryCb, (LLPointer<LLInventoryCallback>)NULL, _1);
    AISAPI::UpdateItem(getUUID(), updates, cr);
}

void LLViewerInventoryItem::fetchFromServer(void) const
{
	if(!mIsComplete)
	{
        if (AISAPI::isAvailable()) // AIS v 3
        {
            LLInventoryModelBackgroundFetch::getInstance()->scheduleItemFetch(mUUID);
        }
        else
        {
            std::string url;

            LLViewerRegion* region = gAgent.getRegion();
            // we have to check region. It can be null after region was destroyed. See EXT-245
            if (region)
            {
                if (gAgent.getID() != mPermissions.getOwner())
                {
                    url = region->getCapability("FetchLib2");
                }
                else
                {
                    url = region->getCapability("FetchInventory2");
                }
            }
            else
            {
                LL_WARNS(LOG_INV) << "Agent Region is absent" << LL_ENDL;
            }

            if (!url.empty())
            {
                LLSD body;
                body["agent_id"] = gAgent.getID();
                body["items"][0]["owner_id"] = mPermissions.getOwner();
                body["items"][0]["item_id"] = mUUID;

                LLCore::HttpHandler::ptr_t handler(new LLInventoryModel::FetchItemHttpHandler(body));
                gInventory.requestPost(true, url, body, handler, "Inventory Item");
            }
        }
	}
}

// virtual
BOOL LLViewerInventoryItem::unpackMessage(const LLSD& item)
{
	BOOL rv = LLInventoryItem::fromLLSD(item);

	LLLocalizedInventoryItemsDictionary::getInstance()->localizeInventoryObjectName(mName);

	mIsComplete = TRUE;
	return rv;
}

// virtual
BOOL LLViewerInventoryItem::unpackMessage(LLMessageSystem* msg, const char* block, S32 block_num)
{
	BOOL rv = LLInventoryItem::unpackMessage(msg, block, block_num);

	LLLocalizedInventoryItemsDictionary::getInstance()->localizeInventoryObjectName(mName);

	mIsComplete = TRUE;
	return rv;
}

void LLViewerInventoryItem::setTransactionID(const LLTransactionID& transaction_id)
{
	mTransactionID = transaction_id;
}

void LLViewerInventoryItem::packMessage(LLMessageSystem* msg) const
{
	msg->addUUIDFast(_PREHASH_ItemID, mUUID);
	msg->addUUIDFast(_PREHASH_FolderID, mParentUUID);
	mPermissions.packMessage(msg);
	msg->addUUIDFast(_PREHASH_TransactionID, mTransactionID);
	S8 type = static_cast<S8>(mType);
	msg->addS8Fast(_PREHASH_Type, type);
	type = static_cast<S8>(mInventoryType);
	msg->addS8Fast(_PREHASH_InvType, type);
	msg->addU32Fast(_PREHASH_Flags, mFlags);
	mSaleInfo.packMessage(msg);
	msg->addStringFast(_PREHASH_Name, mName);
	msg->addStringFast(_PREHASH_Description, mDescription);
	msg->addS32Fast(_PREHASH_CreationDate, mCreationDate);
	U32 crc = getCRC32();
	msg->addU32Fast(_PREHASH_CRC, crc);
}

// virtual
BOOL LLViewerInventoryItem::importLegacyStream(std::istream& input_stream)
{
	BOOL rv = LLInventoryItem::importLegacyStream(input_stream);
	mIsComplete = TRUE;
	return rv;
}

void LLViewerInventoryItem::updateParentOnServer(BOOL restamp) const
{
	LLMessageSystem* msg = gMessageSystem;
	msg->newMessageFast(_PREHASH_MoveInventoryItem);
	msg->nextBlockFast(_PREHASH_AgentData);
	msg->addUUIDFast(_PREHASH_AgentID, gAgent.getID());
	msg->addUUIDFast(_PREHASH_SessionID, gAgent.getSessionID());
	msg->addBOOLFast(_PREHASH_Stamp, restamp);
	msg->nextBlockFast(_PREHASH_InventoryData);
	msg->addUUIDFast(_PREHASH_ItemID, mUUID);
	msg->addUUIDFast(_PREHASH_FolderID, mParentUUID);
	msg->addString("NewName", NULL);
	gAgent.sendReliableMessage();
}

//void LLViewerInventoryItem::setCloneCount(S32 clones)
//{
//	mClones = clones;
//}

//S32 LLViewerInventoryItem::getCloneCount() const
//{
//	return mClones;
//}

///----------------------------------------------------------------------------
/// Class LLViewerInventoryCategory
///----------------------------------------------------------------------------

LLViewerInventoryCategory::LLViewerInventoryCategory(const LLUUID& uuid,
													 const LLUUID& parent_uuid,
													 LLFolderType::EType pref,
													 const std::string& name,
													 const LLUUID& owner_id) :
	LLInventoryCategory(uuid, parent_uuid, pref, name),
	mOwnerID(owner_id),
	mVersion(LLViewerInventoryCategory::VERSION_UNKNOWN),
	mDescendentCount(LLViewerInventoryCategory::DESCENDENT_COUNT_UNKNOWN),
    mFetching(FETCH_NONE)
{
	mDescendentsRequested.reset();
}

LLViewerInventoryCategory::LLViewerInventoryCategory(const LLUUID& owner_id) :
	mOwnerID(owner_id),
	mVersion(LLViewerInventoryCategory::VERSION_UNKNOWN),
	mDescendentCount(LLViewerInventoryCategory::DESCENDENT_COUNT_UNKNOWN),
    mFetching(FETCH_NONE)
{
	mDescendentsRequested.reset();
}

LLViewerInventoryCategory::LLViewerInventoryCategory(const LLViewerInventoryCategory* other)
{
	copyViewerCategory(other);
    mFetching = FETCH_NONE;
}

LLViewerInventoryCategory::~LLViewerInventoryCategory()
{
}

void LLViewerInventoryCategory::copyViewerCategory(const LLViewerInventoryCategory* other)
{
	copyCategory(other);
	mOwnerID = other->mOwnerID;
	setVersion(other->getVersion());
	mDescendentCount = other->mDescendentCount;
	mDescendentsRequested = other->mDescendentsRequested;
}


void LLViewerInventoryCategory::packMessage(LLMessageSystem* msg) const
{
	msg->addUUIDFast(_PREHASH_FolderID, mUUID);
	msg->addUUIDFast(_PREHASH_ParentID, mParentUUID);
	S8 type = static_cast<S8>(mPreferredType);
	msg->addS8Fast(_PREHASH_Type, type);
	msg->addStringFast(_PREHASH_Name, mName);
}

void LLViewerInventoryCategory::updateParentOnServer(BOOL restamp) const
{
	LLMessageSystem* msg = gMessageSystem;
	msg->newMessageFast(_PREHASH_MoveInventoryFolder);
	msg->nextBlockFast(_PREHASH_AgentData);
	msg->addUUIDFast(_PREHASH_AgentID, gAgent.getID());
	msg->addUUIDFast(_PREHASH_SessionID, gAgent.getSessionID());

	msg->addBOOL("Stamp", restamp);
	msg->nextBlockFast(_PREHASH_InventoryData);
	msg->addUUIDFast(_PREHASH_FolderID, mUUID);
	msg->addUUIDFast(_PREHASH_ParentID, mParentUUID);
	gAgent.sendReliableMessage();
}

void LLViewerInventoryCategory::updateServer(BOOL is_new) const
{
	// communicate that change with the server.

	if (LLFolderType::lookupIsProtectedType(mPreferredType))
	{
		LLNotificationsUtil::add("CannotModifyProtectedCategories");
		return;
	}

    LLSD new_llsd = asLLSD();
    AISAPI::completion_t cr = boost::bind(&doInventoryCb, (LLPointer<LLInventoryCallback>)NULL, _1);
    AISAPI::UpdateCategory(getUUID(), new_llsd, cr);
}

S32 LLViewerInventoryCategory::getVersion() const
{
	return mVersion;
}

void LLViewerInventoryCategory::setVersion(S32 version)
{
	mVersion = version;
}

bool LLViewerInventoryCategory::fetch()
{
	if((VERSION_UNKNOWN == getVersion())
	   && mDescendentsRequested.hasExpired())	//Expired check prevents multiple downloads.
	{
		LL_DEBUGS(LOG_INV) << "Fetching category children: " << mName << ", UUID: " << mUUID << LL_ENDL;
		const F32 FETCH_TIMER_EXPIRY = 10.0f;
		mDescendentsRequested.reset();
		mDescendentsRequested.setTimerExpirySec(FETCH_TIMER_EXPIRY);

		std::string url;
		if (gAgent.getRegion())
		{
			url = gAgent.getRegion()->getCapability("FetchInventoryDescendents2");
		}
		else
		{
			LL_WARNS(LOG_INV) << "agent region is null" << LL_ENDL;
		}
		if (!url.empty() || AISAPI::isAvailable())
		{
			LLInventoryModelBackgroundFetch::instance().start(mUUID, false);
		}
		return true;
	}
	return false;
}

LLViewerInventoryCategory::EFetchType LLViewerInventoryCategory::getFetching()
{
    // if timer hasn't expired, request was scheduled, but not in progress
    // if mFetching request was actually started
    if (mDescendentsRequested.hasExpired())
    {
        mFetching = FETCH_NONE;
    }
    return mFetching;
}

void LLViewerInventoryCategory::setFetching(LLViewerInventoryCategory::EFetchType fetching)
{
    if (fetching > mFetching) // allow a switch from normal to recursive
    {
        if (mDescendentsRequested.hasExpired() || (mFetching == FETCH_NONE))
        {
            mDescendentsRequested.reset();
            if (AISAPI::isAvailable())
            {
                mDescendentsRequested.setTimerExpirySec(AISAPI::HTTP_TIMEOUT);
            }
            else
            {
                const F32 FETCH_TIMER_EXPIRY = 30.0f;
                mDescendentsRequested.setTimerExpirySec(FETCH_TIMER_EXPIRY);
            }
        }
        mFetching = fetching;
    }
    else if (fetching == FETCH_NONE)
    {
        mDescendentsRequested.stop();
        mFetching = fetching;
    }
}

S32 LLViewerInventoryCategory::getViewerDescendentCount() const
{
	LLInventoryModel::cat_array_t* cats;
	LLInventoryModel::item_array_t* items;
	gInventory.getDirectDescendentsOf(getUUID(), cats, items);
	S32 descendents_actual = 0;
	if(cats && items)
	{
		descendents_actual = cats->size() + items->size();
	}
	return descendents_actual;
}

LLSD LLViewerInventoryCategory::exportLLSD() const
{
	LLSD cat_data = LLInventoryCategory::exportLLSD();
	cat_data[INV_OWNER_ID] = mOwnerID;
	cat_data[INV_VERSION] = mVersion;

	return cat_data;
}

bool LLViewerInventoryCategory::importLLSD(const LLSD& cat_data)
{
	LLInventoryCategory::importLLSD(cat_data);
	if (cat_data.has(INV_OWNER_ID))
	{
		mOwnerID = cat_data[INV_OWNER_ID].asUUID();
	}
	if (cat_data.has(INV_VERSION))
	{
		setVersion(cat_data[INV_VERSION].asInteger());
	}
	return true;
}

bool LLViewerInventoryCategory::acceptItem(LLInventoryItem* inv_item)
{
    if (!inv_item)
    {
        return false;
    }

    // Only stock folders have limitation on which item they will accept
    bool accept = true;
    if (getPreferredType() == LLFolderType::FT_MARKETPLACE_STOCK)
    {
        // If the item is copyable (i.e. non stock) do not accept the drop in a stock folder
        if (inv_item->getPermissions().allowOperationBy(PERM_COPY, gAgent.getID(), gAgent.getGroupID()))
        {
            accept = false;
        }
        else
        {
            LLInventoryModel::cat_array_t* cat_array;
            LLInventoryModel::item_array_t* item_array;
            gInventory.getDirectDescendentsOf(getUUID(),cat_array,item_array);
            // Destination stock folder must be empty OR types of incoming and existing items must be identical and have the same permissions
            accept = (!item_array->size() ||
                      ((item_array->at(0)->getInventoryType() == inv_item->getInventoryType()) &&
                       (item_array->at(0)->getPermissions().getMaskNextOwner() == inv_item->getPermissions().getMaskNextOwner())));
        }
    }
    return accept;
}

void LLViewerInventoryCategory::determineFolderType()
{
	/* Do NOT uncomment this code.  This is for future 2.1 support of ensembles.
	llassert(FALSE);
	LLFolderType::EType original_type = getPreferredType();
	if (LLFolderType::lookupIsProtectedType(original_type))
		return;

	U64 folder_valid = 0;
	U64 folder_invalid = 0;
	LLInventoryModel::cat_array_t category_array;
	LLInventoryModel::item_array_t item_array;
	gInventory.collectDescendents(getUUID(),category_array,item_array,FALSE);

	// For ensembles
	if (category_array.empty())
	{
		for (LLInventoryModel::item_array_t::iterator item_iter = item_array.begin();
			 item_iter != item_array.end();
			 item_iter++)
		{
			const LLViewerInventoryItem *item = (*item_iter);
			if (item->getIsLinkType())
				return;
			if (item->isWearableType())
			{
				const LLWearableType::EType wearable_type = item->getWearableType();
				const std::string& wearable_name = LLWearableType::getTypeName(wearable_type);
				U64 valid_folder_types = LLViewerFolderType::lookupValidFolderTypes(wearable_name);
				folder_valid |= valid_folder_types;
				folder_invalid |= ~valid_folder_types;
			}
		}
		for (U8 i = LLFolderType::FT_ENSEMBLE_START; i <= LLFolderType::FT_ENSEMBLE_END; i++)
		{
			if ((folder_valid & (1LL << i)) &&
				!(folder_invalid & (1LL << i)))
			{
				changeType((LLFolderType::EType)i);
				return;
			}
		}
	}
	if (LLFolderType::lookupIsEnsembleType(original_type))
	{
		changeType(LLFolderType::FT_NONE);
	}
	llassert(FALSE);
	*/
}

void LLViewerInventoryCategory::changeType(LLFolderType::EType new_folder_type)
{
	const LLUUID &folder_id = getUUID();
	const LLUUID &parent_id = getParentUUID();
	const std::string &name = getName();
		
    LLPointer<LLViewerInventoryCategory> new_cat = new LLViewerInventoryCategory(folder_id,
                                                                                 parent_id,
                                                                                 new_folder_type,
                                                                                 name,
                                                                                 gAgent.getID());
        
        
    LLSD new_llsd = new_cat->asLLSD();
    AISAPI::completion_t cr = boost::bind(&doInventoryCb, (LLPointer<LLInventoryCallback>) NULL, _1);
    AISAPI::UpdateCategory(folder_id, new_llsd, cr);

	setPreferredType(new_folder_type);
	gInventory.addChangedMask(LLInventoryObserver::LABEL, folder_id);
}

void LLViewerInventoryCategory::localizeName()
{
	LLLocalizedInventoryItemsDictionary::getInstance()->localizeInventoryObjectName(mName);
}

// virtual
BOOL LLViewerInventoryCategory::unpackMessage(const LLSD& category)
{
	BOOL rv = LLInventoryCategory::fromLLSD(category);
	localizeName();
	return rv;
}

// virtual
void LLViewerInventoryCategory::unpackMessage(LLMessageSystem* msg, const char* block, S32 block_num)
{
	LLInventoryCategory::unpackMessage(msg, block, block_num);
	localizeName();
}

///----------------------------------------------------------------------------
/// Local function definitions
///----------------------------------------------------------------------------

LLInventoryCallbackManager *LLInventoryCallbackManager::sInstance = NULL;

LLInventoryCallbackManager::LLInventoryCallbackManager() :
	mLastCallback(0)
{
	if( sInstance != NULL )
	{
		LL_WARNS(LOG_INV) << "LLInventoryCallbackManager::LLInventoryCallbackManager: unexpected multiple instances" << LL_ENDL;
		return;
	}
	sInstance = this;
}

LLInventoryCallbackManager::~LLInventoryCallbackManager()
{
	if( sInstance != this )
	{
		LL_WARNS(LOG_INV) << "LLInventoryCallbackManager::~LLInventoryCallbackManager: unexpected multiple instances" << LL_ENDL;
		return;
	}
	sInstance = NULL;
}

//static 
void LLInventoryCallbackManager::destroyClass()
{
	if (sInstance)
	{
		for (callback_map_t::iterator it = sInstance->mMap.begin(), end_it = sInstance->mMap.end(); it != end_it; ++it)
		{
			// drop LLPointer reference to callback
			it->second = NULL;
		}
		sInstance->mMap.clear();
	}
}


U32 LLInventoryCallbackManager::registerCB(LLPointer<LLInventoryCallback> cb)
{
	if (cb.isNull())
		return 0;

	mLastCallback++;
	if (!mLastCallback)
		mLastCallback++;

	mMap[mLastCallback] = cb;
	return mLastCallback;
}

void LLInventoryCallbackManager::fire(U32 callback_id, const LLUUID& item_id)
{
	if (!callback_id || item_id.isNull())
		return;

	std::map<U32, LLPointer<LLInventoryCallback> >::iterator i;

	i = mMap.find(callback_id);
	if (i != mMap.end())
	{
		(*i).second->fire(item_id);
		mMap.erase(i);
	}
}

void rez_attachment_cb(const LLUUID& inv_item, LLViewerJointAttachment *attachmentp)
{
	if (inv_item.isNull())
		return;

	LLViewerInventoryItem *item = gInventory.getItem(inv_item);
	if (item)
	{
		rez_attachment(item, attachmentp);
	}
}

void activate_gesture_cb(const LLUUID& inv_item)
{
	if (inv_item.isNull())
		return;
	LLViewerInventoryItem* item = gInventory.getItem(inv_item);
	if (!item)
		return;
	if (item->getType() != LLAssetType::AT_GESTURE)
		return;

	LLGestureMgr::instance().activateGesture(inv_item);
}

void set_default_permissions(LLViewerInventoryItem* item, std::string perm_type)
{
	llassert(item);
	LLPermissions perm = item->getPermissions();
	if (perm.getMaskEveryone() != LLFloaterPerms::getEveryonePerms(perm_type)
		|| perm.getMaskGroup() != LLFloaterPerms::getGroupPerms(perm_type))
	{
		perm.setMaskEveryone(LLFloaterPerms::getEveryonePerms(perm_type));
		perm.setMaskGroup(LLFloaterPerms::getGroupPerms(perm_type));

		item->setPermissions(perm);

		item->updateServer(FALSE);
	}
}

void create_script_cb(const LLUUID& inv_item)
{
	if (!inv_item.isNull())
	{
		LLViewerInventoryItem* item = gInventory.getItem(inv_item);
		if (item)
		{
			set_default_permissions(item, "Scripts");

			// item was just created, update even if permissions did not changed
			gInventory.updateItem(item);
			gInventory.notifyObservers();
		}
	}
}

void create_gesture_cb(const LLUUID& inv_item)
{
	if (!inv_item.isNull())
	{
		LLGestureMgr::instance().activateGesture(inv_item);
	
		LLViewerInventoryItem* item = gInventory.getItem(inv_item);
		if (item)
		{
			set_default_permissions(item, "Gestures");

			gInventory.updateItem(item);
			gInventory.notifyObservers();

			LLPreviewGesture* preview = LLPreviewGesture::show(inv_item,  LLUUID::null);
			// Force to be entirely onscreen.
			gFloaterView->adjustToFitScreen(preview, FALSE);
		}
	}
}


void create_notecard_cb(const LLUUID& inv_item)
{
	if (!inv_item.isNull())
		{
		LLViewerInventoryItem* item = gInventory.getItem(inv_item);
		if (item)
		{
			set_default_permissions(item, "Notecards");

			gInventory.updateItem(item);
			gInventory.notifyObservers();
		}
	}
}

void create_gltf_material_cb(const LLUUID& inv_item)
{
    if (!inv_item.isNull())
    {
        LLViewerInventoryItem* item = gInventory.getItem(inv_item);
        if (item)
        {
            set_default_permissions(item, "Materials");

            gInventory.updateItem(item);
            gInventory.notifyObservers();
        }
    }
}

LLInventoryCallbackManager gInventoryCallbacks;

void create_inventory_item(
    const LLUUID& agent_id,
    const LLUUID& session_id,
    const LLUUID& parent_id,
    const LLTransactionID& transaction_id,
    const std::string& name,
    const std::string& desc,
    LLAssetType::EType asset_type,
    LLInventoryType::EType inv_type,
    U8 subtype,
    U32 next_owner_perm,
    LLPointer<LLInventoryCallback> cb)
{
	//check if name is equal to one of special inventory items names
	//EXT-5839
	std::string server_name = name;

	{
		std::map<std::string, std::string>::const_iterator dictionary_iter;

		for (dictionary_iter = LLLocalizedInventoryItemsDictionary::getInstance()->mInventoryItemsDict.begin();
			 dictionary_iter != LLLocalizedInventoryItemsDictionary::getInstance()->mInventoryItemsDict.end();
			 dictionary_iter++)
		{
			const std::string& localized_name = dictionary_iter->second;
			if(localized_name == name)
			{
				server_name = dictionary_iter->first;
			}
		}
	}

#ifdef USE_AIS_FOR_NC
    // D567 18.03.2023 not yet implemented within AIS3
    if (AISAPI::isAvailable())
    {
        LLSD new_inventory = LLSD::emptyMap();
        new_inventory["items"] = LLSD::emptyArray();

        LLPermissions perms;
        perms.init(
            gAgentID,
            gAgentID,
            LLUUID::null,
            LLUUID::null);
        perms.initMasks(
            PERM_ALL,
            PERM_ALL,
            PERM_NONE,
            PERM_NONE,
            next_owner_perm);

        LLUUID null_id;
        LLPointer<LLViewerInventoryItem> item = new LLViewerInventoryItem(
            null_id, /*don't know yet*/
            parent_id,
            perms,
            null_id, /*don't know yet*/
            asset_type,
            inv_type,
            server_name,
            desc,
            LLSaleInfo(),
            0,
            0 /*don't know yet, whenever server creates it*/);
        LLSD item_sd = item->asLLSD();
        new_inventory["items"].append(item_sd);
        AISAPI::completion_t cr = boost::bind(&doInventoryCb, cb, _1);
        AISAPI::CreateInventory(
            parent_id,
            new_inventory,
            cr);
        return;
    }
    else
    {
        LL_WARNS() << "AIS v3 not available" << LL_ENDL;
    }
#endif

	LLMessageSystem* msg = gMessageSystem;
	msg->newMessageFast(_PREHASH_CreateInventoryItem);
	msg->nextBlock(_PREHASH_AgentData);
	msg->addUUIDFast(_PREHASH_AgentID, agent_id);
	msg->addUUIDFast(_PREHASH_SessionID, session_id);
	msg->nextBlock(_PREHASH_InventoryBlock);
	msg->addU32Fast(_PREHASH_CallbackID, gInventoryCallbacks.registerCB(cb));
	msg->addUUIDFast(_PREHASH_FolderID, parent_id);
	msg->addUUIDFast(_PREHASH_TransactionID, transaction_id);
	msg->addU32Fast(_PREHASH_NextOwnerMask, next_owner_perm);
	msg->addS8Fast(_PREHASH_Type, (S8)asset_type);
	msg->addS8Fast(_PREHASH_InvType, (S8)inv_type);
	msg->addU8Fast(_PREHASH_WearableType, (U8)subtype);
	msg->addStringFast(_PREHASH_Name, server_name);
	msg->addStringFast(_PREHASH_Description, desc);
	
	gAgent.sendReliableMessage();
}

void create_inventory_callingcard(const LLUUID& avatar_id, const LLUUID& parent /*= LLUUID::null*/, LLPointer<LLInventoryCallback> cb/*=NULL*/)
{
	std::string item_desc = avatar_id.asString();
	LLAvatarName av_name;
	LLAvatarNameCache::get(avatar_id, &av_name);
	create_inventory_item(gAgent.getID(), gAgent.getSessionID(),
						  parent, LLTransactionID::tnull, av_name.getUserName(), item_desc, LLAssetType::AT_CALLINGCARD,
                          LLInventoryType::IT_CALLINGCARD, NO_INV_SUBTYPE, PERM_MOVE | PERM_TRANSFER, cb);
}

void create_inventory_wearable(const LLUUID& agent_id, const LLUUID& session_id,
    const LLUUID& parent, const LLTransactionID& transaction_id,
    const std::string& name,
    const std::string& desc, LLAssetType::EType asset_type,
    LLWearableType::EType wtype,
    U32 next_owner_perm,
    LLPointer<LLInventoryCallback> cb)
{
    create_inventory_item(agent_id, session_id, parent, transaction_id,
        name, desc, asset_type, LLInventoryType::IT_WEARABLE, static_cast<U8>(wtype),
        next_owner_perm, cb);
}

void create_inventory_settings(const LLUUID& agent_id, const LLUUID& session_id,
    const LLUUID& parent, const LLTransactionID& transaction_id,
    const std::string& name,
    const std::string& desc, 
    LLSettingsType::type_e settype,
    U32 next_owner_perm,
    LLPointer<LLInventoryCallback> cb)
{
    create_inventory_item(agent_id, session_id, parent, transaction_id,
        name, desc, LLAssetType::AT_SETTINGS, LLInventoryType::IT_SETTINGS, 
        static_cast<U8>(settype), next_owner_perm, cb);
}


void copy_inventory_item(
	const LLUUID& agent_id,
	const LLUUID& current_owner,
	const LLUUID& item_id,
	const LLUUID& parent_id,
	const std::string& new_name,
	LLPointer<LLInventoryCallback> cb)
{
	LLMessageSystem* msg = gMessageSystem;
	msg->newMessageFast(_PREHASH_CopyInventoryItem);
	msg->nextBlockFast(_PREHASH_AgentData);
	msg->addUUIDFast(_PREHASH_AgentID, agent_id);
	msg->addUUIDFast(_PREHASH_SessionID, gAgent.getSessionID());
	msg->nextBlockFast(_PREHASH_InventoryData);
	msg->addU32Fast(_PREHASH_CallbackID, gInventoryCallbacks.registerCB(cb));
	msg->addUUIDFast(_PREHASH_OldAgentID, current_owner);
	msg->addUUIDFast(_PREHASH_OldItemID, item_id);
	msg->addUUIDFast(_PREHASH_NewFolderID, parent_id);
	msg->addStringFast(_PREHASH_NewName, new_name);
	gAgent.sendReliableMessage();
}

// Create link to single inventory object.
void link_inventory_object(const LLUUID& category,
			 LLConstPointer<LLInventoryObject> baseobj,
			 LLPointer<LLInventoryCallback> cb)
{
	if (!baseobj)
	{
		LL_WARNS(LOG_INV) << "Attempt to link to non-existent object" << LL_ENDL;
		return;
	}

	LLInventoryObject::const_object_list_t obj_array;
	obj_array.push_back(baseobj);
	link_inventory_array(category, obj_array, cb);
}

void link_inventory_object(const LLUUID& category,
			 const LLUUID& id,
			 LLPointer<LLInventoryCallback> cb)
{
	LLConstPointer<LLInventoryObject> baseobj = gInventory.getObject(id);
	link_inventory_object(category, baseobj, cb);
}

// Create links to all listed inventory objects.
void link_inventory_array(const LLUUID& category,
			 LLInventoryObject::const_object_list_t& baseobj_array,
			 LLPointer<LLInventoryCallback> cb)
{
#ifndef LL_RELEASE_FOR_DOWNLOAD
	const LLViewerInventoryCategory *cat = gInventory.getCategory(category);
	const std::string cat_name = cat ? cat->getName() : "CAT NOT FOUND";
#endif
	LLInventoryObject::const_object_list_t::const_iterator it = baseobj_array.begin();
	LLInventoryObject::const_object_list_t::const_iterator end = baseobj_array.end();
	LLSD links = LLSD::emptyArray();
	for (; it != end; ++it)
	{
		const LLInventoryObject* baseobj = *it;
		if (!baseobj)
		{
			LL_WARNS(LOG_INV) << "attempt to link to unknown object" << LL_ENDL;
			continue;
		}

		if (!LLAssetType::lookupCanLink(baseobj->getType()))
		{
			// Fail if item can be found but is of a type that can't be linked.
			// Arguably should fail if the item can't be found too, but that could
			// be a larger behavioral change.
			LL_WARNS(LOG_INV) << "attempt to link an unlinkable object, type = " << baseobj->getActualType() << LL_ENDL;
			continue;
		}
		
		LLInventoryType::EType inv_type = LLInventoryType::IT_NONE;
		LLAssetType::EType asset_type = LLAssetType::AT_NONE;
		std::string new_desc;
		LLUUID linkee_id;
		if (dynamic_cast<const LLInventoryCategory *>(baseobj))
		{
			inv_type = LLInventoryType::IT_CATEGORY;
			asset_type = LLAssetType::AT_LINK_FOLDER;
			linkee_id = baseobj->getUUID();
		}
		else
		{
			const LLViewerInventoryItem *baseitem = dynamic_cast<const LLViewerInventoryItem *>(baseobj);
			if (baseitem)
			{
				inv_type = baseitem->getInventoryType();
				new_desc = baseitem->getActualDescription();
				switch (baseitem->getActualType())
				{
					case LLAssetType::AT_LINK:
					case LLAssetType::AT_LINK_FOLDER:
						linkee_id = baseobj->getLinkedUUID();
						asset_type = baseitem->getActualType();
						break;
					default:
						linkee_id = baseobj->getUUID();
						asset_type = LLAssetType::AT_LINK;
						break;
				}
			}
			else
			{
				LL_WARNS(LOG_INV) << "could not convert object into an item or category: " << baseobj->getUUID() << LL_ENDL;
				continue;
			}
		}

		LLSD link = LLSD::emptyMap();
		link["linked_id"] = linkee_id;
		link["type"] = (S8)asset_type;
		link["inv_type"] = (S8)inv_type;
		link["name"] = baseobj->getName();
		link["desc"] = new_desc;
		links.append(link);

#ifndef LL_RELEASE_FOR_DOWNLOAD
		LL_DEBUGS(LOG_INV) << "Linking Object [ name:" << baseobj->getName() 
						   << " UUID:" << baseobj->getUUID() 
						   << " ] into Category [ name:" << cat_name 
						   << " UUID:" << category << " ] " << LL_ENDL;
#endif
	}
    LLSD new_inventory = LLSD::emptyMap();
    new_inventory["links"] = links;
    AISAPI::completion_t cr = boost::bind(&doInventoryCb, cb, _1);
    AISAPI::CreateInventory(category, new_inventory, cr);
}

void move_inventory_item(
	const LLUUID& agent_id,
	const LLUUID& session_id,
	const LLUUID& item_id,
	const LLUUID& parent_id,
	const std::string& new_name,
	LLPointer<LLInventoryCallback> cb)
{
	LLMessageSystem* msg = gMessageSystem;
	msg->newMessageFast(_PREHASH_MoveInventoryItem);
	msg->nextBlockFast(_PREHASH_AgentData);
	msg->addUUIDFast(_PREHASH_AgentID, agent_id);
	msg->addUUIDFast(_PREHASH_SessionID, session_id);
	msg->addBOOLFast(_PREHASH_Stamp, FALSE);
	msg->nextBlockFast(_PREHASH_InventoryData);
	msg->addUUIDFast(_PREHASH_ItemID, item_id);
	msg->addUUIDFast(_PREHASH_FolderID, parent_id);
	msg->addStringFast(_PREHASH_NewName, new_name);
	gAgent.sendReliableMessage();
}

// Should call this with an update_item that's been copied and
// modified from an original source item, rather than modifying the
// source item directly.
void update_inventory_item(
	LLViewerInventoryItem *update_item,
	LLPointer<LLInventoryCallback> cb)
{
	const LLUUID& item_id = update_item->getUUID();
  
    LLSD updates = update_item->asLLSD();
    // Replace asset_id and/or shadow_id with transaction_id (hash_id)
    if (updates.has("asset_id"))
    {
        updates.erase("asset_id");
        if (update_item->getTransactionID().notNull())
        {
            updates["hash_id"] = update_item->getTransactionID();
        }
    }
    if (updates.has("shadow_id"))
    {
        updates.erase("shadow_id");
        if (update_item->getTransactionID().notNull())
        {
            updates["hash_id"] = update_item->getTransactionID();
        }
    }
    AISAPI::completion_t cr = boost::bind(&doInventoryCb, cb, _1);
    AISAPI::UpdateItem(item_id, updates, cr);
}

// Note this only supports updating an existing item. Goes through AISv3
// code path where available. Not all uses of item->updateServer() can
// easily be switched to this paradigm.
void update_inventory_item(
	const LLUUID& item_id,
	const LLSD& updates,
	LLPointer<LLInventoryCallback> cb)
{
    AISAPI::completion_t cr = boost::bind(&doInventoryCb, cb, _1);
    AISAPI::UpdateItem(item_id, updates, cr);
}

void update_inventory_category(
	const LLUUID& cat_id,
	const LLSD& updates,
	LLPointer<LLInventoryCallback> cb)
{
	LLPointer<LLViewerInventoryCategory> obj = gInventory.getCategory(cat_id);
	LL_DEBUGS(LOG_INV) << "cat_id: [" << cat_id << "] name " << (obj ? obj->getName() : "(NOT FOUND)") << LL_ENDL;
	if(obj)
	{
        if (LLFolderType::lookupIsProtectedType(obj->getPreferredType())
            && (updates.size() != 1 || !updates.has("thumbnail")))
		{
			LLNotificationsUtil::add("CannotModifyProtectedCategories");
			return;
		}

        AISAPI::completion_t cr = boost::bind(&doInventoryCb, cb, _1);
        AISAPI::UpdateCategory(cat_id, updates, cr);
	}
}

void remove_inventory_items(
	LLInventoryObject::object_list_t& items_to_kill,
	LLPointer<LLInventoryCallback> cb
	)
{
	for (LLInventoryObject::object_list_t::iterator it = items_to_kill.begin();
		 it != items_to_kill.end();
		 ++it)
	{
		remove_inventory_item(*it, cb);
	}
}

void remove_inventory_item(
	const LLUUID& item_id,
	LLPointer<LLInventoryCallback> cb,
	bool immediate_delete)
{
	LLPointer<LLInventoryObject> obj = gInventory.getItem(item_id);
	if (obj)
	{
		remove_inventory_item(obj, cb, immediate_delete);
	}
	else
	{
		LL_DEBUGS(LOG_INV) << "item_id: [" << item_id << "] name " << "(NOT FOUND)" << LL_ENDL;
	}
}

void remove_inventory_item(
	LLPointer<LLInventoryObject> obj,
	LLPointer<LLInventoryCallback> cb,
	bool immediate_delete)
{
	if(obj)
	{
		const LLUUID item_id(obj->getUUID());
		LL_DEBUGS(LOG_INV) << "item_id: [" << item_id << "] name " << obj->getName() << LL_ENDL;
        if (AISAPI::isAvailable())
		{
            AISAPI::completion_t cr = (cb) ? boost::bind(&doInventoryCb, cb, _1) : AISAPI::completion_t();
            AISAPI::RemoveItem(item_id, cr);

			if (immediate_delete)
			{
				gInventory.onObjectDeletedFromServer(item_id);
			}
		}
        else
        {
            LL_WARNS(LOG_INV) << "Tried to use inventory without AIS API" << LL_ENDL;
        }
	}
	else
	{
		// *TODO: Clean up callback?
		LL_WARNS(LOG_INV) << "remove_inventory_item called for invalid or nonexistent item." << LL_ENDL;
	}
}

class LLRemoveCategoryOnDestroy: public LLInventoryCallback
{
public:
	LLRemoveCategoryOnDestroy(const LLUUID& cat_id, LLPointer<LLInventoryCallback> cb):
		mID(cat_id),
		mCB(cb)
	{
	}
	/* virtual */ void fire(const LLUUID& item_id) {}
	~LLRemoveCategoryOnDestroy()
	{
		LLInventoryModel::EHasChildren children = gInventory.categoryHasChildren(mID);
		if(children != LLInventoryModel::CHILDREN_NO)
		{
			LL_WARNS(LOG_INV) << "remove descendents failed, cannot remove category " << LL_ENDL;
		}
		else
		{
			remove_inventory_category(mID, mCB);
		}
	}
private:
	LLUUID mID;
	LLPointer<LLInventoryCallback> mCB;
};

void remove_inventory_category(
	const LLUUID& cat_id,
	LLPointer<LLInventoryCallback> cb)
{
	LL_DEBUGS(LOG_INV) << "cat_id: [" << cat_id << "] " << LL_ENDL;
	LLPointer<LLViewerInventoryCategory> obj = gInventory.getCategory(cat_id);
	if(obj)
	{
		if (!gInventory.isCategoryComplete(cat_id))
		{
			LL_WARNS() << "Removing (purging) incomplete category " << obj->getName() << LL_ENDL;
		}
		if(LLFolderType::lookupIsProtectedType(obj->getPreferredType()))
		{
			LLNotificationsUtil::add("CannotRemoveProtectedCategories");
			return;
		}
        AISAPI::completion_t cr = boost::bind(&doInventoryCb, cb, _1);
        AISAPI::RemoveCategory(cat_id, cr);
	}
	else
	{
		LL_WARNS(LOG_INV) << "remove_inventory_category called for invalid or nonexistent item " << cat_id << LL_ENDL;
	}
}

void remove_inventory_object(
	const LLUUID& object_id,
	LLPointer<LLInventoryCallback> cb)
{
	if (gInventory.getCategory(object_id))
	{
		remove_inventory_category(object_id, cb);
	}
	else
	{
		remove_inventory_item(object_id, cb);
	}
}

// This is a method which collects the descendents of the id
// provided. If the category is not found, no action is
// taken. This method goes through the long winded process of
// cancelling any calling cards, removing server representation of
// folders, items, etc in a fairly efficient manner.
void purge_descendents_of(const LLUUID& id, LLPointer<LLInventoryCallback> cb)
{
	LLInventoryModel::EHasChildren children = gInventory.categoryHasChildren(id);
	if(children == LLInventoryModel::CHILDREN_NO)
	{
		LL_DEBUGS(LOG_INV) << "No descendents to purge for " << id << LL_ENDL;
		return;
	}
	LLPointer<LLViewerInventoryCategory> cat = gInventory.getCategory(id);
	if (cat.notNull())
	{
		if (LLClipboard::instance().hasContents())
		{
			// Remove items from clipboard or it will remain active even if there is nothing to paste/copy
			LLInventoryModel::cat_array_t categories;
			LLInventoryModel::item_array_t items;
			gInventory.collectDescendents(id, categories, items, TRUE);

			for (LLInventoryModel::cat_array_t::const_iterator it = categories.begin(); it != categories.end(); ++it)
			{
				if (LLClipboard::instance().isOnClipboard((*it)->getUUID()))
				{
					// No sense in removing single items, partial 'paste' will result in confusion only
					LLClipboard::instance().reset();
					break;
				}
			}
			if (LLClipboard::instance().hasContents())
			{
				for (LLInventoryModel::item_array_t::const_iterator it = items.begin(); it != items.end(); ++it)
				{
					if (LLClipboard::instance().isOnClipboard((*it)->getUUID()))
					{
						LLClipboard::instance().reset();
						break;
					}
				}
			}
		}

		if (AISAPI::isAvailable())
		{
			if (cat->getVersion() == LLViewerInventoryCategory::VERSION_UNKNOWN)
			{
				LL_WARNS() << "Purging not fetched folder: " << cat->getName() << LL_ENDL;
			}
			AISAPI::completion_t cr = (cb) ? boost::bind(&doInventoryCb, cb, _1) : AISAPI::completion_t();
			AISAPI::PurgeDescendents(id, cr);
		}
        else
        {
            LL_WARNS(LOG_INV) << "Tried to use inventory without AIS API" << LL_ENDL;
        }
	}
}

const LLUUID get_folder_by_itemtype(const LLInventoryItem *src)
{
	LLUUID retval = LLUUID::null;
	
	if (src)
	{
		retval = gInventory.findCategoryUUIDForType(LLFolderType::assetTypeToFolderType(src->getType()));
	}
	
	return retval;
}

void copy_inventory_from_notecard(const LLUUID& destination_id,
								  const LLUUID& object_id,
								  const LLUUID& notecard_inv_id,
								  const LLInventoryItem *src,
								  U32 callback_id)
{
	if (NULL == src)
	{
		LL_WARNS(LOG_NOTECARD) << "Null pointer to item was passed for object_id "
							   << object_id << " and notecard_inv_id "
							   << notecard_inv_id << LL_ENDL;
		return;
	}

	LLViewerRegion* viewer_region = NULL;
    LLViewerObject* vo = NULL;
	if (object_id.notNull() && (vo = gObjectList.findObject(object_id)) != NULL)
    {
        viewer_region = vo->getRegion();
	}

	// Fallback to the agents region if for some reason the 
	// object isn't found in the viewer.
	if (! viewer_region)
	{
		viewer_region = gAgent.getRegion();
	}

	if (! viewer_region)
	{
        LL_WARNS(LOG_NOTECARD) << "Can't find region from object_id "
							   << object_id << " or gAgent"
							   << LL_ENDL;
        return;
    }

    LLSD body;
    body["notecard-id"] = notecard_inv_id;
    body["object-id"] = object_id;
    body["item-id"] = src->getUUID();
	body["folder-id"] = destination_id;
    body["callback-id"] = (LLSD::Integer)callback_id;

    /// *TODO: RIDER: This posts the request under the agents policy.  
    /// When I convert the inventory over this call should be moved under that 
    /// policy as well.
    if (!gAgent.requestPostCapability("CopyInventoryFromNotecard", body))
    {
        LL_WARNS() << "SIM does not have the capability to copy from notecard." << LL_ENDL;
    }
}

void move_or_copy_inventory_from_object(const LLUUID& destination_id,
                                        const LLUUID& object_id,
                                        const LLUUID& item_id,
                                        LLPointer<LLInventoryCallback> cb)
{
    LLViewerObject* object = gObjectList.findObject(object_id);
    if (!object)
    {
        return;
    }
    const LLInventoryItem* item = object->getInventoryItem(item_id);
    if (!item)
    {
        return;
    }

    class LLItemAddedObserver : public LLInventoryObserver
    {
    public:
        LLItemAddedObserver(const LLUUID& copied_asset_id, LLPointer<LLInventoryCallback> cb)
        : LLInventoryObserver(),
          mAssetId(copied_asset_id),
          mCallback(cb)
        {
        }

        void changed(U32 mask) override
        {
            if((mask & (LLInventoryObserver::ADD)) == 0)
            {
                return;
            }
            for (const LLUUID& changed_id : gInventory.getChangedIDs())
            {
                LLViewerInventoryItem* changed_item = gInventory.getItem(changed_id);
                if (changed_item->getAssetUUID() == mAssetId)
                {
                    changeComplete(changed_item->getUUID());
                    return;
                }
            }
        }

    private:
        void changeComplete(const LLUUID& item_id)
        {
			mCallback->fire(item_id);
            gInventory.removeObserver(this);
            delete this;
        }

        LLUUID mAssetId;
        LLPointer<LLInventoryCallback> mCallback;
    };

	const LLUUID& asset_id = item->getAssetUUID();
    LLItemAddedObserver* observer = new LLItemAddedObserver(asset_id, cb);
    gInventory.addObserver(observer);
    object->moveInventory(destination_id, item_id);
}

void create_new_item(const std::string& name,
				   const LLUUID& parent_id,
				   LLAssetType::EType asset_type,
				   LLInventoryType::EType inv_type,
				   U32 next_owner_perm,
                   std::function<void(const LLUUID&)> created_cb = NULL)
{
	std::string desc;
	LLViewerAssetType::generateDescriptionFor(asset_type, desc);
	next_owner_perm = (next_owner_perm) ? next_owner_perm : PERM_MOVE | PERM_TRANSFER;

	LLPointer<LLBoostFuncInventoryCallback> cb = NULL;

	switch (inv_type)
	{
		case LLInventoryType::IT_LSL:
		{
			cb = new LLBoostFuncInventoryCallback(create_script_cb);
			next_owner_perm = LLFloaterPerms::getNextOwnerPerms("Scripts");
			break;
		}

		case LLInventoryType::IT_GESTURE:
		{
			cb = new LLBoostFuncInventoryCallback(create_gesture_cb);
			next_owner_perm = LLFloaterPerms::getNextOwnerPerms("Gestures");
			break;
		}

		case LLInventoryType::IT_NOTECARD:
		{
			cb = new LLBoostFuncInventoryCallback(create_notecard_cb);
			next_owner_perm = LLFloaterPerms::getNextOwnerPerms("Notecards");
			break;
		}

<<<<<<< HEAD
        case LLInventoryType::IT_MATERIAL:
        {
            cb = new LLBoostFuncInventoryCallback(create_gltf_material_cb);
            next_owner_perm = LLFloaterPerms::getNextOwnerPerms("Materials");
            break;
        }
		default:
			break;
	}
=======
        default:
        {
            cb = new LLBoostFuncInventoryCallback();
            break;
        }
    }
    if (created_cb != NULL)
    {
        cb->addOnFireFunc(created_cb);
    }
>>>>>>> 24654708

	create_inventory_item(gAgent.getID(),
						  gAgent.getSessionID(),
						  parent_id,
						  LLTransactionID::tnull,
						  name,
						  desc,
						  asset_type,
						  inv_type,
                          NO_INV_SUBTYPE,
						  next_owner_perm,
						  cb);
}	

void slam_inventory_folder(const LLUUID& folder_id,
						   const LLSD& contents,
						   LLPointer<LLInventoryCallback> cb)
{
    LL_DEBUGS(LOG_INV) << "using AISv3 to slam folder, id " << folder_id
                       << " new contents: " << ll_pretty_print_sd(contents) << LL_ENDL;

    AISAPI::completion_t cr = boost::bind(&doInventoryCb, cb, _1);
    AISAPI::SlamFolder(folder_id, contents, cr);
}

void remove_folder_contents(const LLUUID& category, bool keep_outfit_links,
							LLPointer<LLInventoryCallback> cb)
{
	LLInventoryModel::cat_array_t cats;
	LLInventoryModel::item_array_t items;
	gInventory.collectDescendents(category, cats, items,
								  LLInventoryModel::EXCLUDE_TRASH);
	for (S32 i = 0; i < items.size(); ++i)
	{
		LLViewerInventoryItem *item = items.at(i);
		if (keep_outfit_links && (item->getActualType() == LLAssetType::AT_LINK_FOLDER))
			continue;
		if (item->getIsLinkType())
		{
			remove_inventory_item(item->getUUID(), cb);
		}
	}
}

const std::string NEW_LSL_NAME = "New Script"; // *TODO:Translate? (probably not)
const std::string NEW_NOTECARD_NAME = "New Note"; // *TODO:Translate? (probably not)
const std::string NEW_GESTURE_NAME = "New Gesture"; // *TODO:Translate? (probably not)
const std::string NEW_MATERIAL_NAME = "New Material"; // *TODO:Translate? (probably not)

// ! REFACTOR ! Really need to refactor this so that it's not a bunch of if-then statements...
void menu_create_inventory_item(LLInventoryPanel* panel, LLFolderBridge *bridge, const LLSD& userdata, const LLUUID& default_parent_uuid)
{
    menu_create_inventory_item(panel, bridge ? bridge->getUUID() : LLUUID::null, userdata, default_parent_uuid);
}

void menu_create_inventory_item(LLInventoryPanel* panel, LLUUID dest_id, const LLSD& userdata, const LLUUID& default_parent_uuid, std::function<void(const LLUUID&)> created_cb)
{
    std::string type_name = userdata.asString();
    
    if (("inbox" == type_name) || ("category" == type_name) || ("current" == type_name) || ("outfit" == type_name) || ("my_otfts" == type_name))
    {
        LLFolderType::EType preferred_type = LLFolderType::lookup(type_name);

<<<<<<< HEAD
		LLUUID category = gInventory.createNewCategory(parent_id, preferred_type, LLStringUtil::null);
		gInventory.notifyObservers();
		panel->setSelectionByID(category, TRUE);
	}
	else if ("lsl" == type_name)
	{
		const LLUUID parent_id = bridge ? bridge->getUUID() : gInventory.findCategoryUUIDForType(LLFolderType::FT_LSL_TEXT);
		create_new_item(NEW_LSL_NAME,
					  parent_id,
					  LLAssetType::AT_LSL_TEXT,
					  LLInventoryType::IT_LSL,
					  PERM_MOVE | PERM_TRANSFER);	// overridden in create_new_item
	}
	else if ("notecard" == type_name)
	{
		const LLUUID parent_id = bridge ? bridge->getUUID() : gInventory.findCategoryUUIDForType(LLFolderType::FT_NOTECARD);
		create_new_item(NEW_NOTECARD_NAME,
					  parent_id,
					  LLAssetType::AT_NOTECARD,
					  LLInventoryType::IT_NOTECARD,
					  PERM_ALL);	// overridden in create_new_item
	}
	else if ("gesture" == type_name)
	{
		const LLUUID parent_id = bridge ? bridge->getUUID() : gInventory.findCategoryUUIDForType(LLFolderType::FT_GESTURE);
		create_new_item(NEW_GESTURE_NAME,
					  parent_id,
					  LLAssetType::AT_GESTURE,
					  LLInventoryType::IT_GESTURE,
					  PERM_ALL);	// overridden in create_new_item
	}
    else if ("material" == type_name)
    {
        const LLUUID parent_id = bridge ? bridge->getUUID() : gInventory.findCategoryUUIDForType(LLFolderType::FT_MATERIAL);
        create_new_item(NEW_MATERIAL_NAME,
            parent_id,
            LLAssetType::AT_MATERIAL,
            LLInventoryType::IT_MATERIAL,
            PERM_ALL);	// overridden in create_new_item
=======
        LLUUID parent_id;
        if (dest_id.notNull())
        {
            parent_id = dest_id;
        }
        else if (default_parent_uuid.notNull())
        {
            parent_id = default_parent_uuid;
        }
        else
        {
            parent_id = gInventory.getRootFolderID();
        }

        std::function<void(const LLUUID&)> callback_cat_created = NULL;
        if (panel)
        {
            LLHandle<LLPanel> handle = panel->getHandle();
            callback_cat_created = [handle](const LLUUID& new_category_id)
            {
                gInventory.notifyObservers();
                LLInventoryPanel* panel = static_cast<LLInventoryPanel*>(handle.get());
                if (panel)
                {
                    panel->setSelectionByID(new_category_id, TRUE);
                }
                LL_DEBUGS(LOG_INV) << "Done creating inventory: " << new_category_id << LL_ENDL;
            };
        }
        else if (created_cb != NULL)
        {
            callback_cat_created = created_cb;
        }
        gInventory.createNewCategory(
            parent_id,
            preferred_type,
            LLStringUtil::null,
            callback_cat_created);
    }
    else if ("lsl" == type_name)
    {
        const LLUUID parent_id = dest_id.notNull() ? dest_id : gInventory.findCategoryUUIDForType(LLFolderType::FT_LSL_TEXT);
        create_new_item(NEW_LSL_NAME,
                      parent_id,
                      LLAssetType::AT_LSL_TEXT,
                      LLInventoryType::IT_LSL,
                      PERM_MOVE | PERM_TRANSFER,
                      created_cb);    // overridden in create_new_item
    }
    else if ("notecard" == type_name)
    {
        const LLUUID parent_id = dest_id.notNull() ? dest_id : gInventory.findCategoryUUIDForType(LLFolderType::FT_NOTECARD);
        create_new_item(NEW_NOTECARD_NAME,
                      parent_id,
                      LLAssetType::AT_NOTECARD,
                      LLInventoryType::IT_NOTECARD,
                      PERM_ALL,
                      created_cb);    // overridden in create_new_item
    }
    else if ("gesture" == type_name)
    {
        const LLUUID parent_id = dest_id.notNull() ? dest_id : gInventory.findCategoryUUIDForType(LLFolderType::FT_GESTURE);
        create_new_item(NEW_GESTURE_NAME,
                      parent_id,
                      LLAssetType::AT_GESTURE,
                      LLInventoryType::IT_GESTURE,
                      PERM_ALL,
                      created_cb);    // overridden in create_new_item
>>>>>>> 24654708
    }
    else if (("sky" == type_name) || ("water" == type_name) || ("daycycle" == type_name))
    {
        LLSettingsType::type_e stype(LLSettingsType::ST_NONE);

        if ("sky" == type_name)
        {
            stype = LLSettingsType::ST_SKY;
        }
        else if ("water" == type_name)
        {
            stype = LLSettingsType::ST_WATER;
        }
        else if ("daycycle" == type_name)
        {
            stype = LLSettingsType::ST_DAYCYCLE;
        }
        else
        {
            LL_ERRS(LOG_INV) << "Unknown settings type: '" << type_name << "'" << LL_ENDL;
            return;
        }

        LLUUID parent_id = dest_id.notNull() ? dest_id : gInventory.findCategoryUUIDForType(LLFolderType::FT_SETTINGS);

        LLSettingsVOBase::createNewInventoryItem(stype, parent_id, created_cb);
    }
    else
    {
        // Use for all clothing and body parts.  Adding new wearable types requires updating LLWearableDictionary.
        LLWearableType::EType wearable_type = LLWearableType::getInstance()->typeNameToType(type_name);
        if (wearable_type >= LLWearableType::WT_SHAPE && wearable_type < LLWearableType::WT_COUNT)
        {
            const LLUUID parent_id = dest_id;
            LLAgentWearables::createWearable(wearable_type, false, parent_id, created_cb);
        }
        else
        {
            LL_WARNS(LOG_INV) << "Can't create unrecognized type " << type_name << LL_ENDL;
        }
    }
    if(panel)
    {
        panel->getRootFolder()->setNeedsAutoRename(TRUE);
    }
}

LLAssetType::EType LLViewerInventoryItem::getType() const
{
	if (const LLViewerInventoryItem *linked_item = getLinkedItem())
	{
		return linked_item->getType();
	}
	if (const LLViewerInventoryCategory *linked_category = getLinkedCategory())
	{
		return linked_category->getType();
	}	
	return LLInventoryItem::getType();
}

const LLUUID& LLViewerInventoryItem::getAssetUUID() const
{
	if (const LLViewerInventoryItem *linked_item = getLinkedItem())
	{
		return linked_item->getAssetUUID();
	}

	return LLInventoryItem::getAssetUUID();
}

const LLUUID& LLViewerInventoryItem::getProtectedAssetUUID() const
{
	if (const LLViewerInventoryItem *linked_item = getLinkedItem())
	{
		return linked_item->getProtectedAssetUUID();
	}

	// check for conditions under which we may return a visible UUID to the user
	bool item_is_fullperm = getIsFullPerm();
	bool agent_is_godlike = gAgent.isGodlikeWithoutAdminMenuFakery();
	if (item_is_fullperm || agent_is_godlike)
	{
		return LLInventoryItem::getAssetUUID();
	}

	return LLUUID::null;
}

const bool LLViewerInventoryItem::getIsFullPerm() const
{
	LLPermissions item_permissions = getPermissions();

	// modify-ok & copy-ok & transfer-ok
	return ( item_permissions.allowOperationBy(PERM_MODIFY,
						   gAgent.getID(),
						   gAgent.getGroupID()) &&
		 item_permissions.allowOperationBy(PERM_COPY,
						   gAgent.getID(),
						   gAgent.getGroupID()) &&
		 item_permissions.allowOperationBy(PERM_TRANSFER,
						   gAgent.getID(),
						   gAgent.getGroupID()) );
}

const std::string& LLViewerInventoryItem::getName() const
{
	if (const LLViewerInventoryItem *linked_item = getLinkedItem())
	{
		return linked_item->getName();
	}
	if (const LLViewerInventoryCategory *linked_category = getLinkedCategory())
	{
		return linked_category->getName();
	}

	return  LLInventoryItem::getName();
}

S32 LLViewerInventoryItem::getSortField() const
{
	return LLFavoritesOrderStorage::instance().getSortIndex(mUUID);
}

//void LLViewerInventoryItem::setSortField(S32 sortField)
//{
//	LLFavoritesOrderStorage::instance().setSortIndex(mUUID, sortField);
//	getSLURL();
//}

void LLViewerInventoryItem::getSLURL()
{
	LLFavoritesOrderStorage::instance().getSLURL(mAssetUUID);
}

const LLPermissions& LLViewerInventoryItem::getPermissions() const
{
	// Use the actual permissions of the symlink, not its parent.
	return LLInventoryItem::getPermissions();	
}

const LLUUID& LLViewerInventoryItem::getCreatorUUID() const
{
	if (const LLViewerInventoryItem *linked_item = getLinkedItem())
	{
		return linked_item->getCreatorUUID();
	}

	return LLInventoryItem::getCreatorUUID();
}

const std::string& LLViewerInventoryItem::getDescription() const
{
	if (const LLViewerInventoryItem *linked_item = getLinkedItem())
	{
		return linked_item->getDescription();
	}

	return LLInventoryItem::getDescription();
}

const LLSaleInfo& LLViewerInventoryItem::getSaleInfo() const
{	
	if (const LLViewerInventoryItem *linked_item = getLinkedItem())
	{
		return linked_item->getSaleInfo();
	}

	return LLInventoryItem::getSaleInfo();
}

const LLUUID& LLViewerInventoryItem::getThumbnailUUID() const
{
    if (mThumbnailUUID.isNull() && mType == LLAssetType::AT_TEXTURE)
    {
        return mAssetUUID;
    }
    if (mThumbnailUUID.isNull() && mType == LLAssetType::AT_LINK)
    {
        LLViewerInventoryItem *linked_item = gInventory.getItem(mAssetUUID);
        return linked_item ? linked_item->getThumbnailUUID() : LLUUID::null;
    }
    if (mThumbnailUUID.isNull() && mType == LLAssetType::AT_LINK_FOLDER)
    {
        LLViewerInventoryCategory *linked_cat = gInventory.getCategory(mAssetUUID);
        return linked_cat ? linked_cat->getThumbnailUUID() : LLUUID::null;
    }
    return mThumbnailUUID;
}

LLInventoryType::EType LLViewerInventoryItem::getInventoryType() const
{
	if (const LLViewerInventoryItem *linked_item = getLinkedItem())
	{
		return linked_item->getInventoryType();
	}

	// Categories don't have types.  If this item is an AT_FOLDER_LINK,
	// treat it as a category.
	if (getLinkedCategory())
	{
		return LLInventoryType::IT_CATEGORY;
	}

	return LLInventoryItem::getInventoryType();
}

U32 LLViewerInventoryItem::getFlags() const
{
	if (const LLViewerInventoryItem *linked_item = getLinkedItem())
	{
		return linked_item->getFlags();
	}
	return LLInventoryItem::getFlags();
}

bool LLViewerInventoryItem::isWearableType() const
{
	return (getInventoryType() == LLInventoryType::IT_WEARABLE);
}

LLWearableType::EType LLViewerInventoryItem::getWearableType() const
{
	if (!isWearableType())
	{
		return LLWearableType::WT_INVALID;
	}
	return LLWearableType::inventoryFlagsToWearableType(getFlags());
}

bool LLViewerInventoryItem::isSettingsType() const
{
    return (getInventoryType() == LLInventoryType::IT_SETTINGS);
}

LLSettingsType::type_e LLViewerInventoryItem::getSettingsType() const
{
    if (!isSettingsType())
    {
        return LLSettingsType::ST_NONE;
    }
    return LLSettingsType::fromInventoryFlags(getFlags());
}

time_t LLViewerInventoryItem::getCreationDate() const
{
	return LLInventoryItem::getCreationDate();
}

U32 LLViewerInventoryItem::getCRC32() const
{
	return LLInventoryItem::getCRC32();	
}

// *TODO: mantipov: should be removed with LMSortPrefix patch in llinventorymodel.cpp, EXT-3985
static char getSeparator() { return '@'; }
BOOL LLViewerInventoryItem::extractSortFieldAndDisplayName(const std::string& name, S32* sortField, std::string* displayName)
{
	using std::string;
	using std::stringstream;

	const char separator = getSeparator();
	const string::size_type separatorPos = name.find(separator, 0);

	BOOL result = FALSE;

	if (separatorPos < string::npos)
	{
		if (sortField)
		{
			/*
			 * The conversion from string to S32 is made this way instead of old plain
			 * atoi() to ensure portability. If on some other platform S32 will not be
			 * defined to be signed int, this conversion will still work because of
			 * operators overloading, but atoi() may fail.
			 */
			stringstream ss(name.substr(0, separatorPos));
			ss >> *sortField;
		}

		if (displayName)
		{
			*displayName = name.substr(separatorPos + 1, string::npos);
		}

		result = TRUE;
	}

	return result;
}

// This returns true if the item that this item points to 
// doesn't exist in memory (i.e. LLInventoryModel).  The baseitem
// might still be in the database but just not loaded yet.
bool LLViewerInventoryItem::getIsBrokenLink() const
{
	// If the item's type resolves to be a link, that means either:
	// A. It wasn't able to perform indirection, i.e. the baseobj doesn't exist in memory.
	// B. It's pointing to another link, which is illegal.
	return LLAssetType::lookupIsLinkType(getType());
}

LLViewerInventoryItem *LLViewerInventoryItem::getLinkedItem() const
{
	if (mType == LLAssetType::AT_LINK)
	{
		LLViewerInventoryItem *linked_item = gInventory.getItem(mAssetUUID);
		if (linked_item && linked_item->getIsLinkType())
		{
			LL_WARNS(LOG_INV) << "Warning: Accessing link to link" << LL_ENDL;
			return NULL;
		}
		return linked_item;
	}
	return NULL;
}

LLViewerInventoryCategory *LLViewerInventoryItem::getLinkedCategory() const
{
	if (mType == LLAssetType::AT_LINK_FOLDER)
	{
		LLViewerInventoryCategory *linked_category = gInventory.getCategory(mAssetUUID);
		return linked_category;
	}
	return NULL;
}

bool LLViewerInventoryItem::checkPermissionsSet(PermissionMask mask) const
{
	const LLPermissions& perm = getPermissions();
	PermissionMask curr_mask = PERM_NONE;
	if(perm.getOwner() == gAgent.getID())
	{
		curr_mask = perm.getMaskBase();
	}
	else if(gAgent.isInGroup(perm.getGroup()))
	{
		curr_mask = perm.getMaskGroup();
	}
	else
	{
		curr_mask = perm.getMaskEveryone();
	}
	return ((curr_mask & mask) == mask);
}

PermissionMask LLViewerInventoryItem::getPermissionMask() const
{
	const LLPermissions& permissions = getPermissions();

	BOOL copy = permissions.allowCopyBy(gAgent.getID());
	BOOL mod = permissions.allowModifyBy(gAgent.getID());
	BOOL xfer = permissions.allowOperationBy(PERM_TRANSFER, gAgent.getID());
	PermissionMask perm_mask = 0;
	if (copy) perm_mask |= PERM_COPY;
	if (mod)  perm_mask |= PERM_MODIFY;
	if (xfer) perm_mask |= PERM_TRANSFER;
	return perm_mask;
}

//----------

void LLViewerInventoryItem::onCallingCardNameLookup(const LLUUID& id, const LLAvatarName& name)
{
	rename(name.getUserName());
	gInventory.addChangedMask(LLInventoryObserver::LABEL, getUUID());
	gInventory.notifyObservers();
}

class LLRegenerateLinkCollector : public LLInventoryCollectFunctor
{
public:
	LLRegenerateLinkCollector(const LLViewerInventoryItem *target_item) : mTargetItem(target_item) {}
	virtual ~LLRegenerateLinkCollector() {}
	virtual bool operator()(LLInventoryCategory* cat,
							LLInventoryItem* item)
	{
		if (item)
		{
			if ((item->getName() == mTargetItem->getName()) &&
				(item->getInventoryType() == mTargetItem->getInventoryType()) &&
				(!item->getIsLinkType()))
			{
				return true;
			}
		}
		return false;
	}
protected:
	const LLViewerInventoryItem* mTargetItem;
};

LLUUID find_possible_item_for_regeneration(const LLViewerInventoryItem *target_item)
{
	LLViewerInventoryCategory::cat_array_t cats;
	LLViewerInventoryItem::item_array_t items;

	LLRegenerateLinkCollector candidate_matches(target_item);
	gInventory.collectDescendentsIf(gInventory.getRootFolderID(),
									cats,
									items,
									LLInventoryModel::EXCLUDE_TRASH,
									candidate_matches);
	for (LLViewerInventoryItem::item_array_t::const_iterator item_iter = items.begin();
		 item_iter != items.end();
		 ++item_iter)
	{
	    const LLViewerInventoryItem *item = (*item_iter);
		if (true) return item->getUUID();
	}
	return LLUUID::null;
}

// This currently dosen't work, because the sim does not allow us 
// to change an item's assetID.
BOOL LLViewerInventoryItem::regenerateLink()
{
	const LLUUID target_item_id = find_possible_item_for_regeneration(this);
	if (target_item_id.isNull())
		return FALSE;
	LLViewerInventoryCategory::cat_array_t cats;
	LLViewerInventoryItem::item_array_t items;
	LLAssetIDMatches asset_id_matches(getAssetUUID());
	gInventory.collectDescendentsIf(gInventory.getRootFolderID(),
									cats,
									items,
									LLInventoryModel::EXCLUDE_TRASH,
									asset_id_matches);
	for (LLViewerInventoryItem::item_array_t::iterator item_iter = items.begin();
		 item_iter != items.end();
		 item_iter++)
	{
	    LLViewerInventoryItem *item = (*item_iter);
		item->setAssetUUID(target_item_id);
		item->updateServer(FALSE);
		gInventory.addChangedMask(LLInventoryObserver::REBUILD, item->getUUID());
	}
	gInventory.notifyObservers();
	return TRUE;
}<|MERGE_RESOLUTION|>--- conflicted
+++ resolved
@@ -1755,17 +1755,12 @@
 			break;
 		}
 
-<<<<<<< HEAD
         case LLInventoryType::IT_MATERIAL:
         {
             cb = new LLBoostFuncInventoryCallback(create_gltf_material_cb);
             next_owner_perm = LLFloaterPerms::getNextOwnerPerms("Materials");
             break;
         }
-		default:
-			break;
-	}
-=======
         default:
         {
             cb = new LLBoostFuncInventoryCallback();
@@ -1776,7 +1771,6 @@
     {
         cb->addOnFireFunc(created_cb);
     }
->>>>>>> 24654708
 
 	create_inventory_item(gAgent.getID(),
 						  gAgent.getSessionID(),
@@ -1840,47 +1834,6 @@
     {
         LLFolderType::EType preferred_type = LLFolderType::lookup(type_name);
 
-<<<<<<< HEAD
-		LLUUID category = gInventory.createNewCategory(parent_id, preferred_type, LLStringUtil::null);
-		gInventory.notifyObservers();
-		panel->setSelectionByID(category, TRUE);
-	}
-	else if ("lsl" == type_name)
-	{
-		const LLUUID parent_id = bridge ? bridge->getUUID() : gInventory.findCategoryUUIDForType(LLFolderType::FT_LSL_TEXT);
-		create_new_item(NEW_LSL_NAME,
-					  parent_id,
-					  LLAssetType::AT_LSL_TEXT,
-					  LLInventoryType::IT_LSL,
-					  PERM_MOVE | PERM_TRANSFER);	// overridden in create_new_item
-	}
-	else if ("notecard" == type_name)
-	{
-		const LLUUID parent_id = bridge ? bridge->getUUID() : gInventory.findCategoryUUIDForType(LLFolderType::FT_NOTECARD);
-		create_new_item(NEW_NOTECARD_NAME,
-					  parent_id,
-					  LLAssetType::AT_NOTECARD,
-					  LLInventoryType::IT_NOTECARD,
-					  PERM_ALL);	// overridden in create_new_item
-	}
-	else if ("gesture" == type_name)
-	{
-		const LLUUID parent_id = bridge ? bridge->getUUID() : gInventory.findCategoryUUIDForType(LLFolderType::FT_GESTURE);
-		create_new_item(NEW_GESTURE_NAME,
-					  parent_id,
-					  LLAssetType::AT_GESTURE,
-					  LLInventoryType::IT_GESTURE,
-					  PERM_ALL);	// overridden in create_new_item
-	}
-    else if ("material" == type_name)
-    {
-        const LLUUID parent_id = bridge ? bridge->getUUID() : gInventory.findCategoryUUIDForType(LLFolderType::FT_MATERIAL);
-        create_new_item(NEW_MATERIAL_NAME,
-            parent_id,
-            LLAssetType::AT_MATERIAL,
-            LLInventoryType::IT_MATERIAL,
-            PERM_ALL);	// overridden in create_new_item
-=======
         LLUUID parent_id;
         if (dest_id.notNull())
         {
@@ -1949,7 +1902,16 @@
                       LLInventoryType::IT_GESTURE,
                       PERM_ALL,
                       created_cb);    // overridden in create_new_item
->>>>>>> 24654708
+    }
+    else if ("material" == type_name)
+    {
+        const LLUUID parent_id = dest_id.notNull() ? dest_id : gInventory.findCategoryUUIDForType(LLFolderType::FT_MATERIAL);
+        create_new_item(NEW_MATERIAL_NAME,
+            parent_id,
+            LLAssetType::AT_MATERIAL,
+            LLInventoryType::IT_MATERIAL,
+            PERM_ALL,
+            created_cb);	// overridden in create_new_item
     }
     else if (("sky" == type_name) || ("water" == type_name) || ("daycycle" == type_name))
     {
