--- conflicted
+++ resolved
@@ -263,67 +263,6 @@
                 const LLSD& query_map,
                 const std::string& grid,
                 LLMediaCtrl* web)
-<<<<<<< HEAD
-	{
-		if (params.size() < 1)
-		{
-			return false;
-		}
-
-		if (!LLUI::getInstance()->mSettingGroups["config"]->getBOOL("EnableInventory"))
-		{
-				LLNotificationsUtil::add("NoInventory", LLSD(), LLSD(), std::string("SwitchToStandardSkinAndQuit"));
-				return true;
-		}
-
-		// support secondlife:///app/inventory/show
-		if (params[0].asString() == "show")
-		{
-			LLFloaterSidePanelContainer::showPanel("inventory", LLSD());
-			return true;
-		}
-
-		if (params[0].asString() == "filters")
-		{
-			LLSidepanelInventory *sidepanel_inventory = LLFloaterSidePanelContainer::getPanel<LLSidepanelInventory>("inventory");
-			if (sidepanel_inventory)
-			{
-				LLPanelMainInventory* main_inventory = sidepanel_inventory->getMainInventoryPanel();
-				if (main_inventory)
-				{
-					main_inventory->toggleFindOptions();
-				}
-			}
-			return true;
-		}
-
-		// otherwise, we need a UUID and a verb...
-		if (params.size() < 2) 
-		{
-			return false;
-		}
-		LLUUID inventory_id;
-		if (!inventory_id.set(params[0], false))
-		{
-			return false;
-		}
-		
-		const std::string verb = params[1].asString();
-		if (verb == "select")
-		{
-			uuid_vec_t items_to_open;
-			items_to_open.push_back(inventory_id);
-			//inventory_handler is just a stub, because we don't know from who this offer
-			// <FS:Ansariel> Always show item in inventory if we intentionally choose to do so
-			//open_inventory_offer(items_to_open, "inventory_handler");
-			LLInventoryPanel::openInventoryPanelAndSetSelection(true, items_to_open.back());
-			// </FS:Ansariel>
-			return true;
-		}
-		
-		return false;
-	}
-=======
     {
         if (params.size() < 1)
         {
@@ -363,7 +302,7 @@
             return false;
         }
         LLUUID inventory_id;
-        if (!inventory_id.set(params[0], FALSE))
+        if (!inventory_id.set(params[0], false))
         {
             return false;
         }
@@ -376,14 +315,13 @@
             //inventory_handler is just a stub, because we don't know from who this offer
             // <FS:Ansariel> Always show item in inventory if we intentionally choose to do so
             //open_inventory_offer(items_to_open, "inventory_handler");
-            LLInventoryPanel::openInventoryPanelAndSetSelection(TRUE, items_to_open.back());
+            LLInventoryPanel::openInventoryPanelAndSetSelection(true, items_to_open.back());
             // </FS:Ansariel>
             return true;
         }
 
         return false;
     }
->>>>>>> c06fb4e0
 };
 LLInventoryHandler gInventoryHandler;
 
@@ -602,41 +540,23 @@
 // virtual
 bool LLViewerInventoryItem::unpackMessage(const LLSD& item)
 {
-<<<<<<< HEAD
-	bool rv = LLInventoryItem::fromLLSD(item);
-=======
-    BOOL rv = LLInventoryItem::fromLLSD(item);
->>>>>>> c06fb4e0
+    bool rv = LLInventoryItem::fromLLSD(item);
 
     LLLocalizedInventoryItemsDictionary::getInstance()->localizeInventoryObjectName(mName);
 
-<<<<<<< HEAD
-	mIsComplete = true;
-	return rv;
-=======
-    mIsComplete = TRUE;
+    mIsComplete = true;
     return rv;
->>>>>>> c06fb4e0
 }
 
 // virtual
 bool LLViewerInventoryItem::unpackMessage(LLMessageSystem* msg, const char* block, S32 block_num)
 {
-<<<<<<< HEAD
-	bool rv = LLInventoryItem::unpackMessage(msg, block, block_num);
-=======
-    BOOL rv = LLInventoryItem::unpackMessage(msg, block, block_num);
->>>>>>> c06fb4e0
+    bool rv = LLInventoryItem::unpackMessage(msg, block, block_num);
 
     LLLocalizedInventoryItemsDictionary::getInstance()->localizeInventoryObjectName(mName);
 
-<<<<<<< HEAD
-	mIsComplete = true;
-	return rv;
-=======
-    mIsComplete = TRUE;
+    mIsComplete = true;
     return rv;
->>>>>>> c06fb4e0
 }
 
 void LLViewerInventoryItem::setTransactionID(const LLTransactionID& transaction_id)
@@ -666,15 +586,9 @@
 // virtual
 bool LLViewerInventoryItem::importLegacyStream(std::istream& input_stream)
 {
-<<<<<<< HEAD
-	bool rv = LLInventoryItem::importLegacyStream(input_stream);
-	mIsComplete = true;
-	return rv;
-=======
-    BOOL rv = LLInventoryItem::importLegacyStream(input_stream);
-    mIsComplete = TRUE;
+    bool rv = LLInventoryItem::importLegacyStream(input_stream);
+    mIsComplete = true;
     return rv;
->>>>>>> c06fb4e0
 }
 
 void LLViewerInventoryItem::updateParentOnServer(bool restamp) const
@@ -821,56 +735,6 @@
 
 bool LLViewerInventoryCategory::fetch(S32 expiry_seconds)
 {
-<<<<<<< HEAD
-	if((VERSION_UNKNOWN == getVersion())
-	   && mDescendentsRequested.hasExpired())	//Expired check prevents multiple downloads.
-	{
-		LL_DEBUGS(LOG_INV) << "Fetching category children: " << mName << ", UUID: " << mUUID << LL_ENDL;
-		mDescendentsRequested.reset();
-		mDescendentsRequested.setTimerExpirySec(expiry_seconds);
-
-		std::string url;
-		if (gAgent.getRegion())
-		{
-			url = gAgent.getRegion()->getCapability("FetchInventoryDescendents2");
-		}
-		else
-		{
-			LL_WARNS_ONCE(LOG_INV) << "agent region is null" << LL_ENDL;
-		}
-		if (!url.empty() || AISAPI::isAvailable())
-		{
-			LLInventoryModelBackgroundFetch::instance().start(mUUID, false);
-		}
-		// <FS:Ansariel> [UDP-Msg]
-		else
-		{
-			// bitfield
-			// 1 = by date
-			// 2 = folders by date
-			// Need to mask off anything but the first bit.
-			// This comes from LLInventoryFilter from llfolderview.h
-			U32 sort_order = gSavedSettings.getU32(LLInventoryPanel::DEFAULT_SORT_ORDER) & 0x1;
-			
-			LLMessageSystem* msg = gMessageSystem;
-			msg->newMessage("FetchInventoryDescendents");
-			msg->nextBlock("AgentData");
-			msg->addUUID("AgentID", gAgent.getID());
-			msg->addUUID("SessionID", gAgent.getSessionID());
-			msg->nextBlock("InventoryData");
-			msg->addUUID("FolderID", mUUID);
-			msg->addUUID("OwnerID", mOwnerID);
-
-			msg->addS32("SortOrder", sort_order);
-			msg->addBOOL("FetchFolders", false);
-			msg->addBOOL("FetchItems", true);
-			gAgent.sendReliableMessage();
-		}
-		// </FS:Ansariel> [UDP-Msg]
-		return true;
-	}
-	return false;
-=======
     if((VERSION_UNKNOWN == getVersion())
        && mDescendentsRequested.hasExpired())   //Expired check prevents multiple downloads.
     {
@@ -911,15 +775,14 @@
             msg->addUUID("OwnerID", mOwnerID);
 
             msg->addS32("SortOrder", sort_order);
-            msg->addBOOL("FetchFolders", FALSE);
-            msg->addBOOL("FetchItems", TRUE);
+            msg->addBOOL("FetchFolders", false);
+            msg->addBOOL("FetchItems", true);
             gAgent.sendReliableMessage();
         }
         // </FS:Ansariel> [UDP-Msg]
         return true;
     }
     return false;
->>>>>>> c06fb4e0
 }
 
 LLViewerInventoryCategory::EFetchType LLViewerInventoryCategory::getFetching()
@@ -1033,57 +896,8 @@
 
 void LLViewerInventoryCategory::determineFolderType()
 {
-<<<<<<< HEAD
-	/* Do NOT uncomment this code.  This is for future 2.1 support of ensembles.
-	llassert(false);
-	LLFolderType::EType original_type = getPreferredType();
-	if (LLFolderType::lookupIsProtectedType(original_type))
-		return;
-
-	U64 folder_valid = 0;
-	U64 folder_invalid = 0;
-	LLInventoryModel::cat_array_t category_array;
-	LLInventoryModel::item_array_t item_array;
-	gInventory.collectDescendents(getUUID(),category_array,item_array,false);
-
-	// For ensembles
-	if (category_array.empty())
-	{
-		for (LLInventoryModel::item_array_t::iterator item_iter = item_array.begin();
-			 item_iter != item_array.end();
-			 item_iter++)
-		{
-			const LLViewerInventoryItem *item = (*item_iter);
-			if (item->getIsLinkType())
-				return;
-			if (item->isWearableType())
-			{
-				const LLWearableType::EType wearable_type = item->getWearableType();
-				const std::string& wearable_name = LLWearableType::getTypeName(wearable_type);
-				U64 valid_folder_types = LLViewerFolderType::lookupValidFolderTypes(wearable_name);
-				folder_valid |= valid_folder_types;
-				folder_invalid |= ~valid_folder_types;
-			}
-		}
-		for (U8 i = LLFolderType::FT_ENSEMBLE_START; i <= LLFolderType::FT_ENSEMBLE_END; i++)
-		{
-			if ((folder_valid & (1LL << i)) &&
-				!(folder_invalid & (1LL << i)))
-			{
-				changeType((LLFolderType::EType)i);
-				return;
-			}
-		}
-	}
-	if (LLFolderType::lookupIsEnsembleType(original_type))
-	{
-		changeType(LLFolderType::FT_NONE);
-	}
-	llassert(false);
-	*/
-=======
     /* Do NOT uncomment this code.  This is for future 2.1 support of ensembles.
-    llassert(FALSE);
+    llassert(false);
     LLFolderType::EType original_type = getPreferredType();
     if (LLFolderType::lookupIsProtectedType(original_type))
         return;
@@ -1092,7 +906,7 @@
     U64 folder_invalid = 0;
     LLInventoryModel::cat_array_t category_array;
     LLInventoryModel::item_array_t item_array;
-    gInventory.collectDescendents(getUUID(),category_array,item_array,FALSE);
+    gInventory.collectDescendents(getUUID(),category_array,item_array,false);
 
     // For ensembles
     if (category_array.empty())
@@ -1127,9 +941,8 @@
     {
         changeType(LLFolderType::FT_NONE);
     }
-    llassert(FALSE);
+    llassert(false);
     */
->>>>>>> c06fb4e0
 }
 
 void LLViewerInventoryCategory::changeType(LLFolderType::EType new_folder_type)
@@ -1182,15 +995,9 @@
 // virtual
 bool LLViewerInventoryCategory::unpackMessage(const LLSD& category)
 {
-<<<<<<< HEAD
-	bool rv = LLInventoryCategory::fromLLSD(category);
-	localizeName();
-	return rv;
-=======
-    BOOL rv = LLInventoryCategory::fromLLSD(category);
+    bool rv = LLInventoryCategory::fromLLSD(category);
     localizeName();
     return rv;
->>>>>>> c06fb4e0
 }
 
 // virtual
@@ -1313,13 +1120,8 @@
 
         item->setPermissions(perm);
 
-<<<<<<< HEAD
-		item->updateServer(false);
-	}
-=======
-        item->updateServer(FALSE);
-    }
->>>>>>> c06fb4e0
+        item->updateServer(false);
+    }
 }
 
 void create_script_cb(const LLUUID& inv_item)
@@ -1352,19 +1154,11 @@
             gInventory.updateItem(item);
             gInventory.notifyObservers();
 
-<<<<<<< HEAD
-			LLPreviewGesture* preview = LLPreviewGesture::show(inv_item,  LLUUID::null);
-			// Force to be entirely onscreen.
-			gFloaterView->adjustToFitScreen(preview, false);
-		}
-	}
-=======
             LLPreviewGesture* preview = LLPreviewGesture::show(inv_item,  LLUUID::null);
             // Force to be entirely onscreen.
-            gFloaterView->adjustToFitScreen(preview, FALSE);
-        }
-    }
->>>>>>> c06fb4e0
+            gFloaterView->adjustToFitScreen(preview, false);
+        }
+    }
 }
 
 
@@ -1722,26 +1516,6 @@
 }
 
 void move_inventory_item(
-<<<<<<< HEAD
-	const LLUUID& agent_id,
-	const LLUUID& session_id,
-	const LLUUID& item_id,
-	const LLUUID& parent_id,
-	const std::string& new_name,
-	LLPointer<LLInventoryCallback> cb)
-{
-	LLMessageSystem* msg = gMessageSystem;
-	msg->newMessageFast(_PREHASH_MoveInventoryItem);
-	msg->nextBlockFast(_PREHASH_AgentData);
-	msg->addUUIDFast(_PREHASH_AgentID, agent_id);
-	msg->addUUIDFast(_PREHASH_SessionID, session_id);
-	msg->addBOOLFast(_PREHASH_Stamp, false);
-	msg->nextBlockFast(_PREHASH_InventoryData);
-	msg->addUUIDFast(_PREHASH_ItemID, item_id);
-	msg->addUUIDFast(_PREHASH_FolderID, parent_id);
-	msg->addStringFast(_PREHASH_NewName, new_name);
-	gAgent.sendReliableMessage();
-=======
     const LLUUID& agent_id,
     const LLUUID& session_id,
     const LLUUID& item_id,
@@ -1754,13 +1528,12 @@
     msg->nextBlockFast(_PREHASH_AgentData);
     msg->addUUIDFast(_PREHASH_AgentID, agent_id);
     msg->addUUIDFast(_PREHASH_SessionID, session_id);
-    msg->addBOOLFast(_PREHASH_Stamp, FALSE);
+    msg->addBOOLFast(_PREHASH_Stamp, false);
     msg->nextBlockFast(_PREHASH_InventoryData);
     msg->addUUIDFast(_PREHASH_ItemID, item_id);
     msg->addUUIDFast(_PREHASH_FolderID, parent_id);
     msg->addStringFast(_PREHASH_NewName, new_name);
     gAgent.sendReliableMessage();
->>>>>>> c06fb4e0
 }
 
 // Should call this with an update_item that's been copied and
@@ -2119,56 +1892,6 @@
 // folders, items, etc in a fairly efficient manner.
 void purge_descendents_of(const LLUUID& id, LLPointer<LLInventoryCallback> cb)
 {
-<<<<<<< HEAD
-	LLInventoryModel::EHasChildren children = gInventory.categoryHasChildren(id);
-	if(children == LLInventoryModel::CHILDREN_NO)
-	{
-		LL_DEBUGS(LOG_INV) << "No descendents to purge for " << id << LL_ENDL;
-		return;
-	}
-	LLPointer<LLViewerInventoryCategory> cat = gInventory.getCategory(id);
-	if (cat.notNull())
-	{
-		if (LLClipboard::instance().hasContents())
-		{
-			// Remove items from clipboard or it will remain active even if there is nothing to paste/copy
-			LLInventoryModel::cat_array_t categories;
-			LLInventoryModel::item_array_t items;
-			gInventory.collectDescendents(id, categories, items, true);
-
-			for (LLInventoryModel::cat_array_t::const_iterator it = categories.begin(); it != categories.end(); ++it)
-			{
-				if (LLClipboard::instance().isOnClipboard((*it)->getUUID()))
-				{
-					// No sense in removing single items, partial 'paste' will result in confusion only
-					LLClipboard::instance().reset();
-					break;
-				}
-			}
-			if (LLClipboard::instance().hasContents())
-			{
-				for (LLInventoryModel::item_array_t::const_iterator it = items.begin(); it != items.end(); ++it)
-				{
-					if (LLClipboard::instance().isOnClipboard((*it)->getUUID()))
-					{
-						LLClipboard::instance().reset();
-						break;
-					}
-				}
-			}
-		}
-
-		if (AISAPI::isAvailable())
-		{
-			if (cat->getVersion() == LLViewerInventoryCategory::VERSION_UNKNOWN)
-			{
-				LL_WARNS() << "Purging not fetched folder: " << cat->getName() << LL_ENDL;
-			}
-			AISAPI::completion_t cr = (cb) ? boost::bind(&doInventoryCb, cb, _1) : AISAPI::completion_t();
-			AISAPI::PurgeDescendents(id, cr);
-		}
-		// </FS:Ansariel> OpenSim compatibility
-=======
     LLInventoryModel::EHasChildren children = gInventory.categoryHasChildren(id);
     if(children == LLInventoryModel::CHILDREN_NO)
     {
@@ -2183,7 +1906,7 @@
             // Remove items from clipboard or it will remain active even if there is nothing to paste/copy
             LLInventoryModel::cat_array_t categories;
             LLInventoryModel::item_array_t items;
-            gInventory.collectDescendents(id, categories, items, TRUE);
+            gInventory.collectDescendents(id, categories, items, true);
 
             for (LLInventoryModel::cat_array_t::const_iterator it = categories.begin(); it != categories.end(); ++it)
             {
@@ -2217,7 +1940,6 @@
             AISAPI::PurgeDescendents(id, cr);
         }
         // </FS:Ansariel> OpenSim compatibility
->>>>>>> c06fb4e0
 #ifdef OPENSIM
         else if (LLGridManager::instance().isInOpenSim()) // no cap
         {
@@ -2870,11 +2592,7 @@
     const char separator = getSeparator();
     const string::size_type separatorPos = name.find(separator, 0);
 
-<<<<<<< HEAD
-	bool result = false;
-=======
-    BOOL result = FALSE;
->>>>>>> c06fb4e0
+    bool result = false;
 
     if (separatorPos < string::npos)
     {
@@ -2895,13 +2613,8 @@
             *displayName = name.substr(separatorPos + 1, string::npos);
         }
 
-<<<<<<< HEAD
-		result = true;
-	}
-=======
-        result = TRUE;
-    }
->>>>>>> c06fb4e0
+        result = true;
+    }
 
     return result;
 }
@@ -2965,25 +2678,14 @@
 {
     const LLPermissions& permissions = getPermissions();
 
-<<<<<<< HEAD
-	bool copy = permissions.allowCopyBy(gAgent.getID());
-	bool mod = permissions.allowModifyBy(gAgent.getID());
-	bool xfer = permissions.allowOperationBy(PERM_TRANSFER, gAgent.getID());
-	PermissionMask perm_mask = 0;
-	if (copy) perm_mask |= PERM_COPY;
-	if (mod)  perm_mask |= PERM_MODIFY;
-	if (xfer) perm_mask |= PERM_TRANSFER;
-	return perm_mask;
-=======
-    BOOL copy = permissions.allowCopyBy(gAgent.getID());
-    BOOL mod = permissions.allowModifyBy(gAgent.getID());
-    BOOL xfer = permissions.allowOperationBy(PERM_TRANSFER, gAgent.getID());
+    bool copy = permissions.allowCopyBy(gAgent.getID());
+    bool mod = permissions.allowModifyBy(gAgent.getID());
+    bool xfer = permissions.allowOperationBy(PERM_TRANSFER, gAgent.getID());
     PermissionMask perm_mask = 0;
     if (copy) perm_mask |= PERM_COPY;
     if (mod)  perm_mask |= PERM_MODIFY;
     if (xfer) perm_mask |= PERM_TRANSFER;
     return perm_mask;
->>>>>>> c06fb4e0
 }
 
 //----------
@@ -3043,33 +2745,9 @@
 // to change an item's assetID.
 bool LLViewerInventoryItem::regenerateLink()
 {
-<<<<<<< HEAD
-	const LLUUID target_item_id = find_possible_item_for_regeneration(this);
-	if (target_item_id.isNull())
-		return false;
-	LLViewerInventoryCategory::cat_array_t cats;
-	LLViewerInventoryItem::item_array_t items;
-	LLAssetIDMatches asset_id_matches(getAssetUUID());
-	gInventory.collectDescendentsIf(gInventory.getRootFolderID(),
-									cats,
-									items,
-									LLInventoryModel::EXCLUDE_TRASH,
-									asset_id_matches);
-	for (LLViewerInventoryItem::item_array_t::iterator item_iter = items.begin();
-		 item_iter != items.end();
-		 item_iter++)
-	{
-	    LLViewerInventoryItem *item = (*item_iter);
-		item->setAssetUUID(target_item_id);
-		item->updateServer(false);
-		gInventory.addChangedMask(LLInventoryObserver::REBUILD, item->getUUID());
-	}
-	gInventory.notifyObservers();
-	return true;
-=======
     const LLUUID target_item_id = find_possible_item_for_regeneration(this);
     if (target_item_id.isNull())
-        return FALSE;
+        return false;
     LLViewerInventoryCategory::cat_array_t cats;
     LLViewerInventoryItem::item_array_t items;
     LLAssetIDMatches asset_id_matches(getAssetUUID());
@@ -3084,10 +2762,9 @@
     {
         LLViewerInventoryItem *item = (*item_iter);
         item->setAssetUUID(target_item_id);
-        item->updateServer(FALSE);
+        item->updateServer(false);
         gInventory.addChangedMask(LLInventoryObserver::REBUILD, item->getUUID());
     }
     gInventory.notifyObservers();
-    return TRUE;
->>>>>>> c06fb4e0
+    return true;
 }