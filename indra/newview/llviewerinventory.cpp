/** 
 * @file llviewerinventory.cpp
 * @brief Implementation of the viewer side inventory objects.
 *
 * $LicenseInfo:firstyear=2002&license=viewerlgpl$
 * Second Life Viewer Source Code
 * Copyright (C) 2010, Linden Research, Inc.
 * 
 * This library is free software; you can redistribute it and/or
 * modify it under the terms of the GNU Lesser General Public
 * License as published by the Free Software Foundation;
 * version 2.1 of the License only.
 * 
 * This library is distributed in the hope that it will be useful,
 * but WITHOUT ANY WARRANTY; without even the implied warranty of
 * MERCHANTABILITY or FITNESS FOR A PARTICULAR PURPOSE.  See the GNU
 * Lesser General Public License for more details.
 * 
 * You should have received a copy of the GNU Lesser General Public
 * License along with this library; if not, write to the Free Software
 * Foundation, Inc., 51 Franklin Street, Fifth Floor, Boston, MA  02110-1301  USA
 * 
 * Linden Research, Inc., 945 Battery Street, San Francisco, CA  94111  USA
 * $/LicenseInfo$
 */

#include "llviewerprecompiledheaders.h"
#include "llviewerinventory.h"

#include "llnotificationsutil.h"
#include "llsdserialize.h"
#include "message.h"

#include "llagent.h"
#include "llagentcamera.h"
#include "llagentwearables.h"
#include "llfloatersidepanelcontainer.h"
#include "llviewerfoldertype.h"
#include "llfloatersidepanelcontainer.h"
#include "llfolderview.h"
#include "llviewercontrol.h"
#include "llconsole.h"
#include "llinventorydefines.h"
#include "llinventoryfunctions.h"
#include "llinventorymodel.h"
#include "llinventorymodelbackgroundfetch.h"
#include "llgesturemgr.h"

#include "llinventorybridge.h"
#include "llinventorypanel.h"
#include "llfloaterinventory.h"
#include "lllandmarkactions.h"

#include "llviewerassettype.h"
#include "llviewerregion.h"
#include "llviewerobjectlist.h"
#include "llpreviewgesture.h"
#include "llviewerwindow.h"
#include "lltrans.h"
#include "llappearancemgr.h"
#include "llcommandhandler.h"
#include "llviewermessage.h"
#include "llsidepanelappearance.h"
#include "llavatarnamecache.h"
#include "llavataractions.h"
#include "lllogininstance.h"

// Two do-nothing ops for use in callbacks.
void no_op_inventory_func(const LLUUID&) {} 
void no_op() {}

///----------------------------------------------------------------------------
/// Helper class to store special inventory item names and their localized values.
///----------------------------------------------------------------------------
class LLLocalizedInventoryItemsDictionary : public LLSingleton<LLLocalizedInventoryItemsDictionary>
{
public:
	std::map<std::string, std::string> mInventoryItemsDict;

	LLLocalizedInventoryItemsDictionary()
	{
		mInventoryItemsDict["New Shape"]		= LLTrans::getString("New Shape");
		mInventoryItemsDict["New Skin"]			= LLTrans::getString("New Skin");
		mInventoryItemsDict["New Hair"]			= LLTrans::getString("New Hair");
		mInventoryItemsDict["New Eyes"]			= LLTrans::getString("New Eyes");
		mInventoryItemsDict["New Shirt"]		= LLTrans::getString("New Shirt");
		mInventoryItemsDict["New Pants"]		= LLTrans::getString("New Pants");
		mInventoryItemsDict["New Shoes"]		= LLTrans::getString("New Shoes");
		mInventoryItemsDict["New Socks"]		= LLTrans::getString("New Socks");
		mInventoryItemsDict["New Jacket"]		= LLTrans::getString("New Jacket");
		mInventoryItemsDict["New Gloves"]		= LLTrans::getString("New Gloves");
		mInventoryItemsDict["New Undershirt"]	= LLTrans::getString("New Undershirt");
		mInventoryItemsDict["New Underpants"]	= LLTrans::getString("New Underpants");
		mInventoryItemsDict["New Skirt"]		= LLTrans::getString("New Skirt");
		mInventoryItemsDict["New Alpha"]		= LLTrans::getString("New Alpha");
		mInventoryItemsDict["New Tattoo"]		= LLTrans::getString("New Tattoo");
		mInventoryItemsDict["New Physics"]		= LLTrans::getString("New Physics");
		mInventoryItemsDict["Invalid Wearable"] = LLTrans::getString("Invalid Wearable");

		mInventoryItemsDict["New Gesture"]		= LLTrans::getString("New Gesture");
		mInventoryItemsDict["New Script"]		= LLTrans::getString("New Script");
		mInventoryItemsDict["New Folder"]		= LLTrans::getString("New Folder");
		mInventoryItemsDict["New Note"]			= LLTrans::getString("New Note");
		mInventoryItemsDict["Contents"]			= LLTrans::getString("Contents");

		mInventoryItemsDict["Gesture"]			= LLTrans::getString("Gesture");
		mInventoryItemsDict["Male Gestures"]	= LLTrans::getString("Male Gestures");
		mInventoryItemsDict["Female Gestures"]	= LLTrans::getString("Female Gestures");
		mInventoryItemsDict["Other Gestures"]	= LLTrans::getString("Other Gestures");
		mInventoryItemsDict["Speech Gestures"]	= LLTrans::getString("Speech Gestures");
		mInventoryItemsDict["Common Gestures"]	= LLTrans::getString("Common Gestures");

		//predefined gestures

		//male
		mInventoryItemsDict["Male - Excuse me"]			= LLTrans::getString("Male - Excuse me");
		mInventoryItemsDict["Male  - Get lost"]			= LLTrans::getString("Male - Get lost"); // double space after Male. EXT-8319
		mInventoryItemsDict["Male - Blow kiss"]			= LLTrans::getString("Male - Blow kiss");
		mInventoryItemsDict["Male - Boo"]				= LLTrans::getString("Male - Boo");
		mInventoryItemsDict["Male - Bored"]				= LLTrans::getString("Male - Bored");
		mInventoryItemsDict["Male - Hey"]				= LLTrans::getString("Male - Hey");
		mInventoryItemsDict["Male - Laugh"]				= LLTrans::getString("Male - Laugh");
		mInventoryItemsDict["Male - Repulsed"]			= LLTrans::getString("Male - Repulsed");
		mInventoryItemsDict["Male - Shrug"]				= LLTrans::getString("Male - Shrug");
		mInventoryItemsDict["Male - Stick tougue out"]	= LLTrans::getString("Male - Stick tougue out");
		mInventoryItemsDict["Male - Wow"]				= LLTrans::getString("Male - Wow");

		//female
		mInventoryItemsDict["Female - Chuckle"]			= LLTrans::getString("Female - Chuckle");
		mInventoryItemsDict["Female - Cry"]				= LLTrans::getString("Female - Cry");
		mInventoryItemsDict["Female - Embarrassed"]		= LLTrans::getString("Female - Embarrassed");
		mInventoryItemsDict["Female - Excuse me"]		= LLTrans::getString("Female - Excuse me");
		mInventoryItemsDict["Female  - Get lost"]		= LLTrans::getString("Female - Get lost"); // double space after Female. EXT-8319
		mInventoryItemsDict["Female - Blow kiss"]		= LLTrans::getString("Female - Blow kiss");
		mInventoryItemsDict["Female - Boo"]				= LLTrans::getString("Female - Boo");
		mInventoryItemsDict["Female - Bored"]			= LLTrans::getString("Female - Bored");
		mInventoryItemsDict["Female - Hey"]				= LLTrans::getString("Female - Hey");
		mInventoryItemsDict["Female - Hey baby"]		= LLTrans::getString("Female - Hey baby");
		mInventoryItemsDict["Female - Laugh"]			= LLTrans::getString("Female - Laugh");
		mInventoryItemsDict["Female - Looking good"]	= LLTrans::getString("Female - Looking good");
		mInventoryItemsDict["Female - Over here"]		= LLTrans::getString("Female - Over here");
		mInventoryItemsDict["Female - Please"]			= LLTrans::getString("Female - Please");
		mInventoryItemsDict["Female - Repulsed"]		= LLTrans::getString("Female - Repulsed");
		mInventoryItemsDict["Female - Shrug"]			= LLTrans::getString("Female - Shrug");
		mInventoryItemsDict["Female - Stick tougue out"]= LLTrans::getString("Female - Stick tougue out");
		mInventoryItemsDict["Female - Wow"]				= LLTrans::getString("Female - Wow");

		//common
		mInventoryItemsDict["/bow"]						= LLTrans::getString("/bow");
		mInventoryItemsDict["/clap"]					= LLTrans::getString("/clap");
		mInventoryItemsDict["/count"]					= LLTrans::getString("/count");
		mInventoryItemsDict["/extinguish"]				= LLTrans::getString("/extinguish");
		mInventoryItemsDict["/kmb"]						= LLTrans::getString("/kmb");
		mInventoryItemsDict["/muscle"]					= LLTrans::getString("/muscle");
		mInventoryItemsDict["/no"]						= LLTrans::getString("/no");
		mInventoryItemsDict["/no!"]						= LLTrans::getString("/no!");
		mInventoryItemsDict["/paper"]					= LLTrans::getString("/paper");
		mInventoryItemsDict["/pointme"]					= LLTrans::getString("/pointme");
		mInventoryItemsDict["/pointyou"]				= LLTrans::getString("/pointyou");
		mInventoryItemsDict["/rock"]					= LLTrans::getString("/rock");
		mInventoryItemsDict["/scissor"]					= LLTrans::getString("/scissor");
		mInventoryItemsDict["/smoke"]					= LLTrans::getString("/smoke");
		mInventoryItemsDict["/stretch"]					= LLTrans::getString("/stretch");
		mInventoryItemsDict["/whistle"]					= LLTrans::getString("/whistle");
		mInventoryItemsDict["/yes"]						= LLTrans::getString("/yes");
		mInventoryItemsDict["/yes!"]					= LLTrans::getString("/yes!");
		mInventoryItemsDict["afk"]						= LLTrans::getString("afk");
		mInventoryItemsDict["dance1"]					= LLTrans::getString("dance1");
		mInventoryItemsDict["dance2"]					= LLTrans::getString("dance2");
		mInventoryItemsDict["dance3"]					= LLTrans::getString("dance3");
		mInventoryItemsDict["dance4"]					= LLTrans::getString("dance4");
		mInventoryItemsDict["dance5"]					= LLTrans::getString("dance5");
		mInventoryItemsDict["dance6"]					= LLTrans::getString("dance6");
		mInventoryItemsDict["dance7"]					= LLTrans::getString("dance7");
		mInventoryItemsDict["dance8"]					= LLTrans::getString("dance8");
	}

	/**
	 * Finds passed name in dictionary and replaces it with found localized value.
	 *
	 * @param object_name - string to be localized.
	 * @return true if passed name was found and localized, false otherwise.
	 */
	bool localizeInventoryObjectName(std::string& object_name)
	{
		LL_DEBUGS("InventoryLocalize") << "Searching for localization: " << object_name << LL_ENDL;

		std::map<std::string, std::string>::const_iterator dictionary_iter = mInventoryItemsDict.find(object_name);

		bool found = dictionary_iter != mInventoryItemsDict.end();
		if(found)
		{
			object_name = dictionary_iter->second;
			LL_DEBUGS("InventoryLocalize") << "Found, new name is: " << object_name << LL_ENDL;
		}
		return found;
	}
};


///----------------------------------------------------------------------------
/// Local function declarations, constants, enums, and typedefs
///----------------------------------------------------------------------------

class LLInventoryHandler : public LLCommandHandler
{
public:
	// requires trusted browser to trigger
	LLInventoryHandler() : LLCommandHandler("inventory", UNTRUSTED_THROTTLE) { }
	
	bool handle(const LLSD& params, const LLSD& query_map,
				LLMediaCtrl* web)
	{
		if (params.size() < 1)
		{
			return false;
		}

		if (!LLUI::sSettingGroups["config"]->getBOOL("EnableInventory"))
		{
				LLNotificationsUtil::add("NoInventory", LLSD(), LLSD(), std::string("SwitchToStandardSkinAndQuit"));
				return true;
		}

		// support secondlife:///app/inventory/show
		if (params[0].asString() == "show")
		{
			LLFloaterSidePanelContainer::showPanel("inventory", LLSD());
			return true;
		}

		// otherwise, we need a UUID and a verb...
		if (params.size() < 2) 
		{
			return false;
		}
		LLUUID inventory_id;
		if (!inventory_id.set(params[0], FALSE))
		{
			return false;
		}
		
		const std::string verb = params[1].asString();
		if (verb == "select")
		{
			uuid_vec_t items_to_open;
			items_to_open.push_back(inventory_id);
			//inventory_handler is just a stub, because we don't know from who this offer
			open_inventory_offer(items_to_open, "inventory_handler");
			return true;
		}
		
		return false;
	}
};
LLInventoryHandler gInventoryHandler;


///----------------------------------------------------------------------------
/// Class LLViewerInventoryItem
///----------------------------------------------------------------------------

LLViewerInventoryItem::LLViewerInventoryItem(const LLUUID& uuid,
											 const LLUUID& parent_uuid,
											 const LLPermissions& perm,
											 const LLUUID& asset_uuid,
											 LLAssetType::EType type,
											 LLInventoryType::EType inv_type,
											 const std::string& name,
											 const std::string& desc,
											 const LLSaleInfo& sale_info,
											 U32 flags,
											 time_t creation_date_utc) :
	LLInventoryItem(uuid, parent_uuid, perm, asset_uuid, type, inv_type,
					name, desc, sale_info, flags, creation_date_utc),
	mIsComplete(TRUE)
{
}

LLViewerInventoryItem::LLViewerInventoryItem(const LLUUID& item_id,
											 const LLUUID& parent_id,
											 const std::string& name,
											 LLInventoryType::EType inv_type) :
	LLInventoryItem(),
	mIsComplete(FALSE)
{
	mUUID = item_id;
	mParentUUID = parent_id;
	mInventoryType = inv_type;
	mName = name;
}

LLViewerInventoryItem::LLViewerInventoryItem() :
	LLInventoryItem(),
	mIsComplete(FALSE)
{
}

LLViewerInventoryItem::LLViewerInventoryItem(const LLViewerInventoryItem* other) :
	LLInventoryItem()
{
	copyViewerItem(other);
	if (!mIsComplete)
	{
		llwarns << "LLViewerInventoryItem copy constructor for incomplete item"
			<< mUUID << llendl;
	}
}

LLViewerInventoryItem::LLViewerInventoryItem(const LLInventoryItem *other) :
	LLInventoryItem(other),
	mIsComplete(TRUE)
{
}


LLViewerInventoryItem::~LLViewerInventoryItem()
{
}

void LLViewerInventoryItem::copyViewerItem(const LLViewerInventoryItem* other)
{
	LLInventoryItem::copyItem(other);
	mIsComplete = other->mIsComplete;
	mTransactionID = other->mTransactionID;
}

// virtual
void LLViewerInventoryItem::copyItem(const LLInventoryItem *other)
{
	LLInventoryItem::copyItem(other);
	mIsComplete = true;
	mTransactionID.setNull();
}

void LLViewerInventoryItem::cloneViewerItem(LLPointer<LLViewerInventoryItem>& newitem) const
{
	newitem = new LLViewerInventoryItem(this);
	if(newitem.notNull())
	{
		LLUUID item_id;
		item_id.generate();
		newitem->setUUID(item_id);
	}
}

void LLViewerInventoryItem::removeFromServer()
{
	lldebugs << "Removing inventory item " << mUUID << " from server."
			 << llendl;

	LLInventoryModel::LLCategoryUpdate up(mParentUUID, -1);
	gInventory.accountForUpdate(up);

	LLMessageSystem* msg = gMessageSystem;
	msg->newMessageFast(_PREHASH_RemoveInventoryItem);
	msg->nextBlockFast(_PREHASH_AgentData);
	msg->addUUIDFast(_PREHASH_AgentID, gAgent.getID());
	msg->addUUIDFast(_PREHASH_SessionID, gAgent.getSessionID()); 
	msg->nextBlockFast(_PREHASH_InventoryData);
	msg->addUUIDFast(_PREHASH_ItemID, mUUID);
	gAgent.sendReliableMessage();
}

void LLViewerInventoryItem::updateServer(BOOL is_new) const
{
	if(!mIsComplete)
	{
		// *FIX: deal with this better.
		// If we're crashing here then the UI is incorrectly enabled.
		llwarns << "LLViewerInventoryItem::updateServer() - for incomplete item"
			   << llendl;
                LLNotificationsUtil::add("IncompleteInventoryItem");
		return;
	}
	if(gAgent.getID() != mPermissions.getOwner())
	{
		// *FIX: deal with this better.
		llwarns << "LLViewerInventoryItem::updateServer() - for unowned item"
				<< llendl;
		return;
	}
	LLInventoryModel::LLCategoryUpdate up(mParentUUID, is_new ? 1 : 0);
	gInventory.accountForUpdate(up);

	LLMessageSystem* msg = gMessageSystem;
	msg->newMessageFast(_PREHASH_UpdateInventoryItem);
	msg->nextBlockFast(_PREHASH_AgentData);
	msg->addUUIDFast(_PREHASH_AgentID, gAgent.getID());
	msg->addUUIDFast(_PREHASH_SessionID, gAgent.getSessionID());
	msg->addUUIDFast(_PREHASH_TransactionID, mTransactionID);
	msg->nextBlockFast(_PREHASH_InventoryData);
	msg->addU32Fast(_PREHASH_CallbackID, 0);
	packMessage(msg);
	gAgent.sendReliableMessage();
}

void LLViewerInventoryItem::fetchFromServer(void) const
{
	if(!mIsComplete)
	{
		std::string url; 

		LLViewerRegion* region = gAgent.getRegion();
		// we have to check region. It can be null after region was destroyed. See EXT-245
		if (region)
		{
		  if(gAgent.getID() != mPermissions.getOwner())
		    {
		      url = region->getCapability("FetchLib2");
		    }
		  else
		    {	
		      url = region->getCapability("FetchInventory2");
		    }
		}
		else
		{
			llwarns << "Agent Region is absent" << llendl;
		}

		if (!url.empty())
		{
			LLSD body;
			body["agent_id"]	= gAgent.getID();
			body["items"][0]["owner_id"]	= mPermissions.getOwner();
			body["items"][0]["item_id"]		= mUUID;

			LLHTTPClient::post(url, body, new LLInventoryModel::fetchInventoryResponder(body));
		}
		else
		{
			LLMessageSystem* msg = gMessageSystem;
			msg->newMessage("FetchInventory");
			msg->nextBlock("AgentData");
			msg->addUUID("AgentID", gAgent.getID());
			msg->addUUID("SessionID", gAgent.getSessionID());
			msg->nextBlock("InventoryData");
			msg->addUUID("OwnerID", mPermissions.getOwner());
			msg->addUUID("ItemID", mUUID);
			gAgent.sendReliableMessage();
		}
	}
}

// virtual
BOOL LLViewerInventoryItem::unpackMessage(LLSD item)
{
	BOOL rv = LLInventoryItem::fromLLSD(item);

	LLLocalizedInventoryItemsDictionary::getInstance()->localizeInventoryObjectName(mName);

	mIsComplete = TRUE;
	return rv;
}

// virtual
BOOL LLViewerInventoryItem::unpackMessage(LLMessageSystem* msg, const char* block, S32 block_num)
{
	BOOL rv = LLInventoryItem::unpackMessage(msg, block, block_num);

	LLLocalizedInventoryItemsDictionary::getInstance()->localizeInventoryObjectName(mName);

	mIsComplete = TRUE;
	return rv;
}

void LLViewerInventoryItem::setTransactionID(const LLTransactionID& transaction_id)
{
	mTransactionID = transaction_id;
}
// virtual
void LLViewerInventoryItem::packMessage(LLMessageSystem* msg) const
{
	msg->addUUIDFast(_PREHASH_ItemID, mUUID);
	msg->addUUIDFast(_PREHASH_FolderID, mParentUUID);
	mPermissions.packMessage(msg);
	msg->addUUIDFast(_PREHASH_TransactionID, mTransactionID);
	S8 type = static_cast<S8>(mType);
	msg->addS8Fast(_PREHASH_Type, type);
	type = static_cast<S8>(mInventoryType);
	msg->addS8Fast(_PREHASH_InvType, type);
	msg->addU32Fast(_PREHASH_Flags, mFlags);
	mSaleInfo.packMessage(msg);
	msg->addStringFast(_PREHASH_Name, mName);
	msg->addStringFast(_PREHASH_Description, mDescription);
	msg->addS32Fast(_PREHASH_CreationDate, mCreationDate);
	U32 crc = getCRC32();
	msg->addU32Fast(_PREHASH_CRC, crc);
}
// virtual
BOOL LLViewerInventoryItem::importFile(LLFILE* fp)
{
	BOOL rv = LLInventoryItem::importFile(fp);
	mIsComplete = TRUE;
	return rv;
}

// virtual
BOOL LLViewerInventoryItem::importLegacyStream(std::istream& input_stream)
{
	BOOL rv = LLInventoryItem::importLegacyStream(input_stream);
	mIsComplete = TRUE;
	return rv;
}

bool LLViewerInventoryItem::importFileLocal(LLFILE* fp)
{
	// TODO: convert all functions that return BOOL to return bool
	bool rv = (LLInventoryItem::importFile(fp) ? true : false);
	mIsComplete = false;
	return rv;
}

bool LLViewerInventoryItem::exportFileLocal(LLFILE* fp) const
{
	std::string uuid_str;
	fprintf(fp, "\tinv_item\t0\n\t{\n");
	mUUID.toString(uuid_str);
	fprintf(fp, "\t\titem_id\t%s\n", uuid_str.c_str());
	mParentUUID.toString(uuid_str);
	fprintf(fp, "\t\tparent_id\t%s\n", uuid_str.c_str());
	mPermissions.exportFile(fp);
	fprintf(fp, "\t\ttype\t%s\n", LLAssetType::lookup(mType));
	const std::string inv_type_str = LLInventoryType::lookup(mInventoryType);
	if(!inv_type_str.empty()) fprintf(fp, "\t\tinv_type\t%s\n", inv_type_str.c_str());
	fprintf(fp, "\t\tname\t%s|\n", mName.c_str());
	fprintf(fp, "\t\tcreation_date\t%d\n", (S32) mCreationDate);
	fprintf(fp,"\t}\n");
	return true;
}

void LLViewerInventoryItem::updateParentOnServer(BOOL restamp) const
{
	LLMessageSystem* msg = gMessageSystem;
	msg->newMessageFast(_PREHASH_MoveInventoryItem);
	msg->nextBlockFast(_PREHASH_AgentData);
	msg->addUUIDFast(_PREHASH_AgentID, gAgent.getID());
	msg->addUUIDFast(_PREHASH_SessionID, gAgent.getSessionID());
	msg->addBOOLFast(_PREHASH_Stamp, restamp);
	msg->nextBlockFast(_PREHASH_InventoryData);
	msg->addUUIDFast(_PREHASH_ItemID, mUUID);
	msg->addUUIDFast(_PREHASH_FolderID, mParentUUID);
	msg->addString("NewName", NULL);
	gAgent.sendReliableMessage();
}

//void LLViewerInventoryItem::setCloneCount(S32 clones)
//{
//	mClones = clones;
//}

//S32 LLViewerInventoryItem::getCloneCount() const
//{
//	return mClones;
//}

///----------------------------------------------------------------------------
/// Class LLViewerInventoryCategory
///----------------------------------------------------------------------------

LLViewerInventoryCategory::LLViewerInventoryCategory(const LLUUID& uuid,
													 const LLUUID& parent_uuid,
													 LLFolderType::EType pref,
													 const std::string& name,
													 const LLUUID& owner_id) :
	LLInventoryCategory(uuid, parent_uuid, pref, name),
	mOwnerID(owner_id),
	mVersion(LLViewerInventoryCategory::VERSION_UNKNOWN),
	mDescendentCount(LLViewerInventoryCategory::DESCENDENT_COUNT_UNKNOWN)
{
	mDescendentsRequested.reset();
}

LLViewerInventoryCategory::LLViewerInventoryCategory(const LLUUID& owner_id) :
	mOwnerID(owner_id),
	mVersion(LLViewerInventoryCategory::VERSION_UNKNOWN),
	mDescendentCount(LLViewerInventoryCategory::DESCENDENT_COUNT_UNKNOWN)
{
	mDescendentsRequested.reset();
}

LLViewerInventoryCategory::LLViewerInventoryCategory(const LLViewerInventoryCategory* other)
{
	copyViewerCategory(other);
}

LLViewerInventoryCategory::~LLViewerInventoryCategory()
{
}

void LLViewerInventoryCategory::copyViewerCategory(const LLViewerInventoryCategory* other)
{
	copyCategory(other);
	mOwnerID = other->mOwnerID;
	mVersion = other->mVersion;
	mDescendentCount = other->mDescendentCount;
	mDescendentsRequested = other->mDescendentsRequested;
}


void LLViewerInventoryCategory::updateParentOnServer(BOOL restamp) const
{
	LLMessageSystem* msg = gMessageSystem;
	msg->newMessageFast(_PREHASH_MoveInventoryFolder);
	msg->nextBlockFast(_PREHASH_AgentData);
	msg->addUUIDFast(_PREHASH_AgentID, gAgent.getID());
	msg->addUUIDFast(_PREHASH_SessionID, gAgent.getSessionID());

	msg->addBOOL("Stamp", restamp);
	msg->nextBlockFast(_PREHASH_InventoryData);
	msg->addUUIDFast(_PREHASH_FolderID, mUUID);
	msg->addUUIDFast(_PREHASH_ParentID, mParentUUID);
	gAgent.sendReliableMessage();
}

void LLViewerInventoryCategory::updateServer(BOOL is_new) const
{
	// communicate that change with the server.

	if (LLFolderType::lookupIsProtectedType(mPreferredType))
	{
		LLNotificationsUtil::add("CannotModifyProtectedCategories");
		return;
	}

	LLInventoryModel::LLCategoryUpdate up(mParentUUID, is_new ? 1 : 0);
	gInventory.accountForUpdate(up);

	LLMessageSystem* msg = gMessageSystem;
	msg->newMessageFast(_PREHASH_UpdateInventoryFolder);
	msg->nextBlockFast(_PREHASH_AgentData);
	msg->addUUIDFast(_PREHASH_AgentID, gAgent.getID());
	msg->addUUIDFast(_PREHASH_SessionID, gAgent.getSessionID());
	msg->nextBlockFast(_PREHASH_FolderData);
	packMessage(msg);
	gAgent.sendReliableMessage();
}

void LLViewerInventoryCategory::removeFromServer( void )
{
	llinfos << "Removing inventory category " << mUUID << " from server."
			<< llendl;
	// communicate that change with the server.
	if(LLFolderType::lookupIsProtectedType(mPreferredType))
	{
		LLNotificationsUtil::add("CannotRemoveProtectedCategories");
		return;
	}

	LLInventoryModel::LLCategoryUpdate up(mParentUUID, -1);
	gInventory.accountForUpdate(up);

	LLMessageSystem* msg = gMessageSystem;
	msg->newMessageFast(_PREHASH_RemoveInventoryFolder);
	msg->nextBlockFast(_PREHASH_AgentData);
	msg->addUUIDFast(_PREHASH_AgentID, gAgent.getID());
	msg->addUUIDFast(_PREHASH_SessionID, gAgent.getSessionID());
	msg->nextBlockFast(_PREHASH_FolderData);
	msg->addUUIDFast(_PREHASH_FolderID, mUUID);
	gAgent.sendReliableMessage();
}

bool LLViewerInventoryCategory::fetch()
{
	if((VERSION_UNKNOWN == mVersion)
	   && mDescendentsRequested.hasExpired())	//Expired check prevents multiple downloads.
	{
		LL_DEBUGS("InventoryFetch") << "Fetching category children: " << mName << ", UUID: " << mUUID << LL_ENDL;
		const F32 FETCH_TIMER_EXPIRY = 10.0f;
		mDescendentsRequested.reset();
		mDescendentsRequested.setTimerExpirySec(FETCH_TIMER_EXPIRY);

		// bitfield
		// 1 = by date
		// 2 = folders by date
		// Need to mask off anything but the first bit.
		// This comes from LLInventoryFilter from llfolderview.h
		U32 sort_order = gSavedSettings.getU32(LLInventoryPanel::DEFAULT_SORT_ORDER) & 0x1;

		// *NOTE: For bug EXT-2879, originally commented out
		// gAgent.getRegion()->getCapability in order to use the old
		// message-based system.  This has been uncommented now that
		// AIS folks are aware of the issue and have a fix in process.
		// see ticket for details.

		std::string url;
		if (gAgent.getRegion())
		{
			url = gAgent.getRegion()->getCapability("FetchInventoryDescendents2");
		}
		else
		{
			llwarns << "agent region is null" << llendl;
		}
		if (!url.empty()) //Capability found.  Build up LLSD and use it.
		{
			LLInventoryModelBackgroundFetch::instance().start(mUUID, false);			
		}
		else
		{	//Deprecated, but if we don't have a capability, use the old system.
			
			//AO: too spammy! 
			//llinfos << "FetchInventoryDescendents2 capability not found.  Using deprecated UDP message." << llendl;
			LLMessageSystem* msg = gMessageSystem;
			msg->newMessage("FetchInventoryDescendents");
			msg->nextBlock("AgentData");
			msg->addUUID("AgentID", gAgent.getID());
			msg->addUUID("SessionID", gAgent.getSessionID());
			msg->nextBlock("InventoryData");
			msg->addUUID("FolderID", mUUID);
			msg->addUUID("OwnerID", mOwnerID);

			msg->addS32("SortOrder", sort_order);
			msg->addBOOL("FetchFolders", FALSE);
			msg->addBOOL("FetchItems", TRUE);
			gAgent.sendReliableMessage();
		}
		return true;
	}
	return false;
}

bool LLViewerInventoryCategory::importFileLocal(LLFILE* fp)
{
	// *NOTE: This buffer size is hard coded into scanf() below.
	char buffer[MAX_STRING];		/* Flawfinder: ignore */
	char keyword[MAX_STRING];		/* Flawfinder: ignore */
	char valuestr[MAX_STRING];		/* Flawfinder: ignore */

	keyword[0] = '\0';
	valuestr[0] = '\0';
	while(!feof(fp))
	{
		if (fgets(buffer, MAX_STRING, fp) == NULL)
		{
			buffer[0] = '\0';
		}
		
		sscanf(	/* Flawfinder: ignore */
			buffer, " %254s %254s", keyword, valuestr); 
		if(0 == strcmp("{",keyword))
		{
			continue;
		}
		if(0 == strcmp("}", keyword))
		{
			break;
		}
		else if(0 == strcmp("cat_id", keyword))
		{
			mUUID.set(valuestr);
		}
		else if(0 == strcmp("parent_id", keyword))
		{
			mParentUUID.set(valuestr);
		}
		else if(0 == strcmp("type", keyword))
		{
			mType = LLAssetType::lookup(valuestr);
		}
		else if(0 == strcmp("pref_type", keyword))
		{
			mPreferredType = LLFolderType::lookup(valuestr);
		}
		else if(0 == strcmp("name", keyword))
		{
			//strcpy(valuestr, buffer + strlen(keyword) + 3);
			// *NOTE: Not ANSI C, but widely supported.
			sscanf(	/* Flawfinder: ignore */
				buffer, " %254s %254[^|]", keyword, valuestr);
			mName.assign(valuestr);
			LLStringUtil::replaceNonstandardASCII(mName, ' ');
			LLStringUtil::replaceChar(mName, '|', ' ');
		}
		else if(0 == strcmp("owner_id", keyword))
		{
			mOwnerID.set(valuestr);
		}
		else if(0 == strcmp("version", keyword))
		{
			sscanf(valuestr, "%d", &mVersion);
		}
		else
		{
			llwarns << "unknown keyword '" << keyword
					<< "' in inventory import category "  << mUUID << llendl;
		}
	}
	return true;
}

bool LLViewerInventoryCategory::exportFileLocal(LLFILE* fp) const
{
	std::string uuid_str;
	fprintf(fp, "\tinv_category\t0\n\t{\n");
	mUUID.toString(uuid_str);
	fprintf(fp, "\t\tcat_id\t%s\n", uuid_str.c_str());
	mParentUUID.toString(uuid_str);
	fprintf(fp, "\t\tparent_id\t%s\n", uuid_str.c_str());
	fprintf(fp, "\t\ttype\t%s\n", LLAssetType::lookup(mType));
	fprintf(fp, "\t\tpref_type\t%s\n", LLFolderType::lookup(mPreferredType).c_str());
	fprintf(fp, "\t\tname\t%s|\n", mName.c_str());
	mOwnerID.toString(uuid_str);
	fprintf(fp, "\t\towner_id\t%s\n", uuid_str.c_str());
	fprintf(fp, "\t\tversion\t%d\n", mVersion);
	fprintf(fp,"\t}\n");
	return true;
}

void LLViewerInventoryCategory::determineFolderType()
{
	/* Do NOT uncomment this code.  This is for future 2.1 support of ensembles.
	llassert(FALSE);
	LLFolderType::EType original_type = getPreferredType();
	if (LLFolderType::lookupIsProtectedType(original_type))
		return;

	U64 folder_valid = 0;
	U64 folder_invalid = 0;
	LLInventoryModel::cat_array_t category_array;
	LLInventoryModel::item_array_t item_array;
	gInventory.collectDescendents(getUUID(),category_array,item_array,FALSE);

	// For ensembles
	if (category_array.empty())
	{
		for (LLInventoryModel::item_array_t::iterator item_iter = item_array.begin();
			 item_iter != item_array.end();
			 item_iter++)
		{
			const LLViewerInventoryItem *item = (*item_iter);
			if (item->getIsLinkType())
				return;
			if (item->isWearableType())
			{
				const LLWearableType::EType wearable_type = item->getWearableType();
				const std::string& wearable_name = LLWearableType::getTypeName(wearable_type);
				U64 valid_folder_types = LLViewerFolderType::lookupValidFolderTypes(wearable_name);
				folder_valid |= valid_folder_types;
				folder_invalid |= ~valid_folder_types;
			}
		}
		for (U8 i = LLFolderType::FT_ENSEMBLE_START; i <= LLFolderType::FT_ENSEMBLE_END; i++)
		{
			if ((folder_valid & (1LL << i)) &&
				!(folder_invalid & (1LL << i)))
			{
				changeType((LLFolderType::EType)i);
				return;
			}
		}
	}
	if (LLFolderType::lookupIsEnsembleType(original_type))
	{
		changeType(LLFolderType::FT_NONE);
	}
	llassert(FALSE);
	*/
}

void LLViewerInventoryCategory::changeType(LLFolderType::EType new_folder_type)
{
	const LLUUID &folder_id = getUUID();
	const LLUUID &parent_id = getParentUUID();
	const std::string &name = getName();
		
	LLMessageSystem* msg = gMessageSystem;
	msg->newMessageFast(_PREHASH_UpdateInventoryFolder);
	msg->nextBlockFast(_PREHASH_AgentData);
	msg->addUUIDFast(_PREHASH_AgentID, gAgent.getID());
	msg->addUUIDFast(_PREHASH_SessionID, gAgent.getSessionID());
	msg->nextBlockFast(_PREHASH_FolderData);
	msg->addUUIDFast(_PREHASH_FolderID, folder_id);
	msg->addUUIDFast(_PREHASH_ParentID, parent_id);
	msg->addS8Fast(_PREHASH_Type, new_folder_type);
	msg->addStringFast(_PREHASH_Name, name);
	gAgent.sendReliableMessage();

	setPreferredType(new_folder_type);
	gInventory.addChangedMask(LLInventoryObserver::LABEL, folder_id);
}

void LLViewerInventoryCategory::localizeName()
{
	LLLocalizedInventoryItemsDictionary::getInstance()->localizeInventoryObjectName(mName);
}

///----------------------------------------------------------------------------
/// Local function definitions
///----------------------------------------------------------------------------

LLInventoryCallbackManager *LLInventoryCallbackManager::sInstance = NULL;

LLInventoryCallbackManager::LLInventoryCallbackManager() :
	mLastCallback(0)
{
	if( sInstance != NULL )
	{
		llwarns << "LLInventoryCallbackManager::LLInventoryCallbackManager: unexpected multiple instances" << llendl;
		return;
	}
	sInstance = this;
}

LLInventoryCallbackManager::~LLInventoryCallbackManager()
{
	if( sInstance != this )
	{
		llwarns << "LLInventoryCallbackManager::~LLInventoryCallbackManager: unexpected multiple instances" << llendl;
		return;
	}
	sInstance = NULL;
}

//static 
void LLInventoryCallbackManager::destroyClass()
{
	if (sInstance)
	{
		for (callback_map_t::iterator it = sInstance->mMap.begin(), end_it = sInstance->mMap.end(); it != end_it; ++it)
		{
			// drop LLPointer reference to callback
			it->second = NULL;
		}
		sInstance->mMap.clear();
	}
}


U32 LLInventoryCallbackManager::registerCB(LLPointer<LLInventoryCallback> cb)
{
	if (cb.isNull())
		return 0;

	mLastCallback++;
	if (!mLastCallback)
		mLastCallback++;

	mMap[mLastCallback] = cb;
	return mLastCallback;
}

void LLInventoryCallbackManager::fire(U32 callback_id, const LLUUID& item_id)
{
	if (!callback_id || item_id.isNull())
		return;

	std::map<U32, LLPointer<LLInventoryCallback> >::iterator i;

	i = mMap.find(callback_id);
	if (i != mMap.end())
	{
		(*i).second->fire(item_id);
		mMap.erase(i);
	}
}

<<<<<<< HEAD
void WearOnAvatarCallback::fire(const LLUUID& inv_item)
{
	if (inv_item.isNull())
		return;

	LLViewerInventoryItem *item = gInventory.getItem(inv_item);
	if (item)
	{
		LLAppearanceMgr::instance().wearItemOnAvatar(inv_item, true, mReplace);
	}
}

void ModifiedCOFCallback::fire(const LLUUID& inv_item)
{
	LLAppearanceMgr::instance().updateAppearanceFromCOF();

	// Start editing the item if previously requested.
	gAgentWearables.editWearableIfRequested(inv_item);

	// TODO: camera mode may not be changed if a debug setting is tweaked
	if( gAgentCamera.cameraCustomizeAvatar() )
	{
		// If we're in appearance editing mode, the current tab may need to be refreshed
		LLSidepanelAppearance *panel = dynamic_cast<LLSidepanelAppearance*>(LLFloaterSidePanelContainer::getPanel("appearance"));
		if (panel)
		{
			panel->showDefaultSubpart();
		}
	}
}

//RezAttachmentCallback::RezAttachmentCallback(LLViewerJointAttachment *attachmentp)
// [SL:KB] - Patch: Appearance-DnDWear | Checked: 2010-09-28 (Catznip-3.0.0a) | Added: Catznip-2.2.0a
RezAttachmentCallback::RezAttachmentCallback(LLViewerJointAttachment *attachmentp, bool replace)
	: mAttach(attachmentp), mReplace(replace)
// [/SL:KB]
{
//	mAttach = attachmentp;
}
RezAttachmentCallback::~RezAttachmentCallback()
{
}

void RezAttachmentCallback::fire(const LLUUID& inv_item)
=======
void rez_attachment_cb(const LLUUID& inv_item, LLViewerJointAttachment *attachmentp)
>>>>>>> 8eef31e4
{
	if (inv_item.isNull())
		return;

	LLViewerInventoryItem *item = gInventory.getItem(inv_item);
	if (item)
	{
<<<<<<< HEAD
//		rez_attachment(item, mAttach);
// [SL:KB] - Patch: Appearance-DnDWear | Checked: 2010-09-28 (Catznip-3.0.0a) | Added: Catznip-2.2.0a
		rez_attachment(item, mAttach, mReplace);
// [/SL:KB]
=======
		rez_attachment(item, attachmentp);
>>>>>>> 8eef31e4
	}
}

void activate_gesture_cb(const LLUUID& inv_item)
{
	if (inv_item.isNull())
		return;
	LLViewerInventoryItem* item = gInventory.getItem(inv_item);
	if (!item)
		return;
	if (item->getType() != LLAssetType::AT_GESTURE)
		return;

	LLGestureMgr::instance().activateGesture(inv_item);
}

void create_gesture_cb(const LLUUID& inv_item)
{
	if (inv_item.isNull())
		return;

	LLGestureMgr::instance().activateGesture(inv_item);
	
	LLViewerInventoryItem* item = gInventory.getItem(inv_item);
	if (!item) return;
    gInventory.updateItem(item);
    gInventory.notifyObservers();

	LLPreviewGesture* preview = LLPreviewGesture::show(inv_item,  LLUUID::null);
	// Force to be entirely onscreen.
	gFloaterView->adjustToFitScreen(preview, FALSE);
}

void AddFavoriteLandmarkCallback::fire(const LLUUID& inv_item_id)
{
	if (mTargetLandmarkId.isNull()) return;

	gInventory.rearrangeFavoriteLandmarks(inv_item_id, mTargetLandmarkId);
}

LLInventoryCallbackManager gInventoryCallbacks;

void create_inventory_item(const LLUUID& agent_id, const LLUUID& session_id,
						   const LLUUID& parent, const LLTransactionID& transaction_id,
						   const std::string& name,
						   const std::string& desc, LLAssetType::EType asset_type,
						   LLInventoryType::EType inv_type, LLWearableType::EType wtype,
						   U32 next_owner_perm,
						   LLPointer<LLInventoryCallback> cb)
{
	//check if name is equal to one of special inventory items names
	//EXT-5839
	std::string server_name = name;

	{
		std::map<std::string, std::string>::const_iterator dictionary_iter;

		for (dictionary_iter = LLLocalizedInventoryItemsDictionary::getInstance()->mInventoryItemsDict.begin();
			 dictionary_iter != LLLocalizedInventoryItemsDictionary::getInstance()->mInventoryItemsDict.end();
			 dictionary_iter++)
		{
			const std::string& localized_name = dictionary_iter->second;
			if(localized_name == name)
			{
				server_name = dictionary_iter->first;
			}
		}
	}

	LLMessageSystem* msg = gMessageSystem;
	msg->newMessageFast(_PREHASH_CreateInventoryItem);
	msg->nextBlock(_PREHASH_AgentData);
	msg->addUUIDFast(_PREHASH_AgentID, agent_id);
	msg->addUUIDFast(_PREHASH_SessionID, session_id);
	msg->nextBlock(_PREHASH_InventoryBlock);
	msg->addU32Fast(_PREHASH_CallbackID, gInventoryCallbacks.registerCB(cb));
	msg->addUUIDFast(_PREHASH_FolderID, parent);
	msg->addUUIDFast(_PREHASH_TransactionID, transaction_id);
	msg->addU32Fast(_PREHASH_NextOwnerMask, next_owner_perm);
	msg->addS8Fast(_PREHASH_Type, (S8)asset_type);
	msg->addS8Fast(_PREHASH_InvType, (S8)inv_type);
	msg->addU8Fast(_PREHASH_WearableType, (U8)wtype);
	msg->addStringFast(_PREHASH_Name, server_name);
	msg->addStringFast(_PREHASH_Description, desc);
	
	gAgent.sendReliableMessage();
}

void create_inventory_callingcard(const LLUUID& avatar_id, const LLUUID& parent /*= LLUUID::null*/, LLPointer<LLInventoryCallback> cb/*=NULL*/)
{
	std::string item_desc = avatar_id.asString();
	std::string item_name;
	gCacheName->getFullName(avatar_id, item_name);
	create_inventory_item(gAgent.getID(), gAgent.getSessionID(),
						  parent, LLTransactionID::tnull, item_name, item_desc, LLAssetType::AT_CALLINGCARD,
						  LLInventoryType::IT_CALLINGCARD, NOT_WEARABLE, PERM_MOVE | PERM_TRANSFER, cb);
}

void copy_inventory_item(
	const LLUUID& agent_id,
	const LLUUID& current_owner,
	const LLUUID& item_id,
	const LLUUID& parent_id,
	const std::string& new_name,
	LLPointer<LLInventoryCallback> cb)
{
	LLMessageSystem* msg = gMessageSystem;
	msg->newMessageFast(_PREHASH_CopyInventoryItem);
	msg->nextBlockFast(_PREHASH_AgentData);
	msg->addUUIDFast(_PREHASH_AgentID, agent_id);
	msg->addUUIDFast(_PREHASH_SessionID, gAgent.getSessionID());
	msg->nextBlockFast(_PREHASH_InventoryData);
	msg->addU32Fast(_PREHASH_CallbackID, gInventoryCallbacks.registerCB(cb));
	msg->addUUIDFast(_PREHASH_OldAgentID, current_owner);
	msg->addUUIDFast(_PREHASH_OldItemID, item_id);
	msg->addUUIDFast(_PREHASH_NewFolderID, parent_id);
	msg->addStringFast(_PREHASH_NewName, new_name);
	gAgent.sendReliableMessage();
}

void link_inventory_item(
	const LLUUID& agent_id,
	const LLUUID& item_id,
	const LLUUID& parent_id,
	const std::string& new_name,
	const std::string& new_description,
	const LLAssetType::EType asset_type,
	LLPointer<LLInventoryCallback> cb)
{
	const LLInventoryObject *baseobj = gInventory.getObject(item_id);
	if (!baseobj)
	{
		llwarns << "attempt to link to unknown item, linked-to-item's itemID " << item_id << llendl;
		return;
	}
	if (baseobj && baseobj->getIsLinkType())
	{
		llwarns << "attempt to create a link to a link, linked-to-item's itemID " << item_id << llendl;
		return;
	}

	if (baseobj && !LLAssetType::lookupCanLink(baseobj->getType()))
	{
		// Fail if item can be found but is of a type that can't be linked.
		// Arguably should fail if the item can't be found too, but that could
		// be a larger behavioral change.
		llwarns << "attempt to link an unlinkable item, type = " << baseobj->getActualType() << llendl;
		return;
	}
	
	LLUUID transaction_id;
	LLInventoryType::EType inv_type = LLInventoryType::IT_NONE;
	if (dynamic_cast<const LLInventoryCategory *>(baseobj))
	{
		inv_type = LLInventoryType::IT_CATEGORY;
	}
	else
	{
		const LLViewerInventoryItem *baseitem = dynamic_cast<const LLViewerInventoryItem *>(baseobj);
		if (baseitem)
		{
			inv_type = baseitem->getInventoryType();
		}
	}

	LLMessageSystem* msg = gMessageSystem;
	msg->newMessageFast(_PREHASH_LinkInventoryItem);
	msg->nextBlock(_PREHASH_AgentData);
	{
		msg->addUUIDFast(_PREHASH_AgentID, agent_id);
		msg->addUUIDFast(_PREHASH_SessionID, gAgent.getSessionID());
	}
	msg->nextBlock(_PREHASH_InventoryBlock);
	{
		msg->addU32Fast(_PREHASH_CallbackID, gInventoryCallbacks.registerCB(cb));
		msg->addUUIDFast(_PREHASH_FolderID, parent_id);
		msg->addUUIDFast(_PREHASH_TransactionID, transaction_id);
		msg->addUUIDFast(_PREHASH_OldItemID, item_id);
		msg->addS8Fast(_PREHASH_Type, (S8)asset_type);
		msg->addS8Fast(_PREHASH_InvType, (S8)inv_type);
		msg->addStringFast(_PREHASH_Name, new_name);
		msg->addStringFast(_PREHASH_Description, new_description);
	}
	gAgent.sendReliableMessage();
}

void move_inventory_item(
	const LLUUID& agent_id,
	const LLUUID& session_id,
	const LLUUID& item_id,
	const LLUUID& parent_id,
	const std::string& new_name,
	LLPointer<LLInventoryCallback> cb)
{
	LLMessageSystem* msg = gMessageSystem;
	msg->newMessageFast(_PREHASH_MoveInventoryItem);
	msg->nextBlockFast(_PREHASH_AgentData);
	msg->addUUIDFast(_PREHASH_AgentID, agent_id);
	msg->addUUIDFast(_PREHASH_SessionID, session_id);
	msg->addBOOLFast(_PREHASH_Stamp, FALSE);
	msg->nextBlockFast(_PREHASH_InventoryData);
	msg->addUUIDFast(_PREHASH_ItemID, item_id);
	msg->addUUIDFast(_PREHASH_FolderID, parent_id);
	msg->addStringFast(_PREHASH_NewName, new_name);
	gAgent.sendReliableMessage();
}

const LLUUID get_folder_by_itemtype(const LLInventoryItem *src)
{
	LLUUID retval = LLUUID::null;
	
	if (src)
	{
		retval = gInventory.findCategoryUUIDForType(LLFolderType::assetTypeToFolderType(src->getType()));
	}
	
	return retval;
}

void copy_inventory_from_notecard(const LLUUID& destination_id,
								  const LLUUID& object_id,
								  const LLUUID& notecard_inv_id,
								  const LLInventoryItem *src,
								  U32 callback_id)
{
	if (NULL == src)
	{
		LL_WARNS("copy_inventory_from_notecard") << "Null pointer to item was passed for object_id "
												 << object_id << " and notecard_inv_id "
												 << notecard_inv_id << LL_ENDL;
		return;
	}

	LLViewerRegion* viewer_region = NULL;
    LLViewerObject* vo = NULL;
	if (object_id.notNull() && (vo = gObjectList.findObject(object_id)) != NULL)
    {
        viewer_region = vo->getRegion();
	}

	// Fallback to the agents region if for some reason the 
	// object isn't found in the viewer.
	if (! viewer_region)
	{
		viewer_region = gAgent.getRegion();
	}

	if (! viewer_region)
	{
        LL_WARNS("copy_inventory_from_notecard") << "Can't find region from object_id "
                                                 << object_id << " or gAgent"
                                                 << LL_ENDL;
        return;
    }

	// check capability to prevent a crash while LL_ERRS in LLCapabilityListener::capListener. See EXT-8459.
	std::string url = viewer_region->getCapability("CopyInventoryFromNotecard");
	if (url.empty())
	{
        LL_WARNS("copy_inventory_from_notecard") << "There is no 'CopyInventoryFromNotecard' capability"
												 << " for region: " << viewer_region->getName()
                                                 << LL_ENDL;
		return;
	}

    LLSD request, body;
    body["notecard-id"] = notecard_inv_id;
    body["object-id"] = object_id;
    body["item-id"] = src->getUUID();
	body["folder-id"] = destination_id;
    body["callback-id"] = (LLSD::Integer)callback_id;

    request["message"] = "CopyInventoryFromNotecard";
    request["payload"] = body;

    viewer_region->getCapAPI().post(request);
}

void create_new_item(const std::string& name,
				   const LLUUID& parent_id,
				   LLAssetType::EType asset_type,
				   LLInventoryType::EType inv_type,
				   U32 next_owner_perm)
{
	std::string desc;
	LLViewerAssetType::generateDescriptionFor(asset_type, desc);
	next_owner_perm = (next_owner_perm) ? next_owner_perm : PERM_MOVE | PERM_TRANSFER;

	
	if (inv_type == LLInventoryType::IT_GESTURE)
	{
		LLPointer<LLInventoryCallback> cb = new LLBoostFuncInventoryCallback(create_gesture_cb);
		create_inventory_item(gAgent.getID(), gAgent.getSessionID(),
							  parent_id, LLTransactionID::tnull, name, desc, asset_type, inv_type,
							  NOT_WEARABLE, next_owner_perm, cb);
	}
	else
	{
		LLPointer<LLInventoryCallback> cb = NULL;
		create_inventory_item(gAgent.getID(), gAgent.getSessionID(),
							  parent_id, LLTransactionID::tnull, name, desc, asset_type, inv_type,
							  NOT_WEARABLE, next_owner_perm, cb);
	}
	
}	

const std::string NEW_LSL_NAME = "New Script"; // *TODO:Translate? (probably not)
const std::string NEW_NOTECARD_NAME = "New Note"; // *TODO:Translate? (probably not)
const std::string NEW_GESTURE_NAME = "New Gesture"; // *TODO:Translate? (probably not)

// ! REFACTOR ! Really need to refactor this so that it's not a bunch of if-then statements...
void menu_create_inventory_item(LLFolderView* root, LLFolderBridge *bridge, const LLSD& userdata, const LLUUID& default_parent_uuid)
{
	std::string type_name = userdata.asString();
	
	if (("inbox" == type_name) || ("outbox" == type_name) || ("category" == type_name) || ("current" == type_name) || ("outfit" == type_name) || ("my_otfts" == type_name))
	{
		LLFolderType::EType preferred_type = LLFolderType::lookup(type_name);

		LLUUID parent_id;
		if (bridge)
		{
			parent_id = bridge->getUUID();
		}
		else if (default_parent_uuid.notNull())
		{
			parent_id = default_parent_uuid;
		}
		else
		{
			parent_id = gInventory.getRootFolderID();
		}

		LLUUID category = gInventory.createNewCategory(parent_id, preferred_type, LLStringUtil::null);
		gInventory.notifyObservers();
		root->setSelectionByID(category, TRUE);
	}
	else if ("lsl" == type_name)
	{
		const LLUUID parent_id = bridge ? bridge->getUUID() : gInventory.findCategoryUUIDForType(LLFolderType::FT_LSL_TEXT);
		create_new_item(NEW_LSL_NAME,
					  parent_id,
					  LLAssetType::AT_LSL_TEXT,
					  LLInventoryType::IT_LSL,
					  PERM_MOVE | PERM_TRANSFER);
	}
	else if ("notecard" == type_name)
	{
		const LLUUID parent_id = bridge ? bridge->getUUID() : gInventory.findCategoryUUIDForType(LLFolderType::FT_NOTECARD);
		create_new_item(NEW_NOTECARD_NAME,
					  parent_id,
					  LLAssetType::AT_NOTECARD,
					  LLInventoryType::IT_NOTECARD,
					  PERM_ALL);
	}
	else if ("gesture" == type_name)
	{
		const LLUUID parent_id = bridge ? bridge->getUUID() : gInventory.findCategoryUUIDForType(LLFolderType::FT_GESTURE);
		create_new_item(NEW_GESTURE_NAME,
					  parent_id,
					  LLAssetType::AT_GESTURE,
					  LLInventoryType::IT_GESTURE,
					  PERM_ALL);
	}
	else
	{
		// Use for all clothing and body parts.  Adding new wearable types requires updating LLWearableDictionary.
		LLWearableType::EType wearable_type = LLWearableType::typeNameToType(type_name);
		if (wearable_type >= LLWearableType::WT_SHAPE && wearable_type < LLWearableType::WT_COUNT)
		{
			const LLUUID parent_id = bridge ? bridge->getUUID() : LLUUID::null;
			LLAgentWearables::createWearable(wearable_type, false, parent_id);
		}
		else
		{
			llwarns << "Can't create unrecognized type " << type_name << llendl;
		}
	}
	root->setNeedsAutoRename(TRUE);	
}

LLAssetType::EType LLViewerInventoryItem::getType() const
{
	if (const LLViewerInventoryItem *linked_item = getLinkedItem())
	{
		return linked_item->getType();
	}
	if (const LLViewerInventoryCategory *linked_category = getLinkedCategory())
	{
		return linked_category->getType();
	}	
	return LLInventoryItem::getType();
}

const LLUUID& LLViewerInventoryItem::getAssetUUID() const
{
	if (const LLViewerInventoryItem *linked_item = getLinkedItem())
	{
		return linked_item->getAssetUUID();
	}

	return LLInventoryItem::getAssetUUID();
}

const LLUUID& LLViewerInventoryItem::getProtectedAssetUUID() const
{
	if (const LLViewerInventoryItem *linked_item = getLinkedItem())
	{
		return linked_item->getProtectedAssetUUID();
	}

	// check for conditions under which we may return a visible UUID to the user
	bool item_is_fullperm = getIsFullPerm();
	bool agent_is_godlike = gAgent.isGodlikeWithoutAdminMenuFakery();
	if (item_is_fullperm || agent_is_godlike)
	{
		return LLInventoryItem::getAssetUUID();
	}

	return LLUUID::null;
}

const bool LLViewerInventoryItem::getIsFullPerm() const
{
	LLPermissions item_permissions = getPermissions();

	// modify-ok & copy-ok & transfer-ok
	return ( item_permissions.allowOperationBy(PERM_MODIFY,
						   gAgent.getID(),
						   gAgent.getGroupID()) &&
		 item_permissions.allowOperationBy(PERM_COPY,
						   gAgent.getID(),
						   gAgent.getGroupID()) &&
		 item_permissions.allowOperationBy(PERM_TRANSFER,
						   gAgent.getID(),
						   gAgent.getGroupID()) );
}

const std::string& LLViewerInventoryItem::getName() const
{
	if (const LLViewerInventoryItem *linked_item = getLinkedItem())
	{
		return linked_item->getName();
	}
	if (const LLViewerInventoryCategory *linked_category = getLinkedCategory())
	{
		return linked_category->getName();
	}

	return  LLInventoryItem::getName();
}

/**
 * Class to store sorting order of favorites landmarks in a local file. EXT-3985.
 * It replaced previously implemented solution to store sort index in landmark's name as a "<N>@" prefix.
 * Data are stored in user home directory.
 */
class LLFavoritesOrderStorage : public LLSingleton<LLFavoritesOrderStorage>
	, public LLDestroyClass<LLFavoritesOrderStorage>
{
	LOG_CLASS(LLFavoritesOrderStorage);
public:
	/**
	 * Sets sort index for specified with LLUUID favorite landmark
	 */
	void setSortIndex(const LLUUID& inv_item_id, S32 sort_index);

	/**
	 * Gets sort index for specified with LLUUID favorite landmark
	 */
	S32 getSortIndex(const LLUUID& inv_item_id);
	void removeSortIndex(const LLUUID& inv_item_id);

	void getSLURL(const LLUUID& asset_id);

	/**
	 * Implementation of LLDestroyClass. Calls cleanup() instance method.
	 *
	 * It is important this callback is called before gInventory is cleaned.
	 * For now it is called from LLAppViewer::cleanup() -> LLAppViewer::disconnectViewer(),
	 * Inventory is cleaned later from LLAppViewer::cleanup() after LLAppViewer::disconnectViewer() is called.
	 * @see cleanup()
	 */
	static void destroyClass();

	const static S32 NO_INDEX;
private:
	friend class LLSingleton<LLFavoritesOrderStorage>;
	LLFavoritesOrderStorage() : mIsDirty(false) { load(); }
	~LLFavoritesOrderStorage() { save(); }

	/**
	 * Removes sort indexes for items which are not in Favorites bar for now.
	 */
	void cleanup();

	const static std::string SORTING_DATA_FILE_NAME;

	void load();
	void save();

	void saveFavoritesSLURLs();

	// Remove record of current user's favorites from file on disk.
	void removeFavoritesRecordOfUser();

	void onLandmarkLoaded(const LLUUID& asset_id, LLLandmark* landmark);
	void storeFavoriteSLURL(const LLUUID& asset_id, std::string& slurl);

	typedef std::map<LLUUID, S32> sort_index_map_t;
	sort_index_map_t mSortIndexes;

	typedef std::map<LLUUID, std::string> slurls_map_t;
	slurls_map_t mSLURLs;

	bool mIsDirty;

	struct IsNotInFavorites
	{
		IsNotInFavorites(const LLInventoryModel::item_array_t& items)
			: mFavoriteItems(items)
		{

		}

		/**
		 * Returns true if specified item is not found among inventory items
		 */
		bool operator()(const sort_index_map_t::value_type& id_index_pair) const
		{
			LLPointer<LLViewerInventoryItem> item = gInventory.getItem(id_index_pair.first);
			if (item.isNull()) return true;

			LLInventoryModel::item_array_t::const_iterator found_it =
				std::find(mFavoriteItems.begin(), mFavoriteItems.end(), item);

			return found_it == mFavoriteItems.end();
		}
	private:
		LLInventoryModel::item_array_t mFavoriteItems;
	};

};

const std::string LLFavoritesOrderStorage::SORTING_DATA_FILE_NAME = "landmarks_sorting.xml";
const S32 LLFavoritesOrderStorage::NO_INDEX = -1;

void LLFavoritesOrderStorage::setSortIndex(const LLUUID& inv_item_id, S32 sort_index)
{
	mSortIndexes[inv_item_id] = sort_index;
	mIsDirty = true;
}

S32 LLFavoritesOrderStorage::getSortIndex(const LLUUID& inv_item_id)
{
	sort_index_map_t::const_iterator it = mSortIndexes.find(inv_item_id);
	if (it != mSortIndexes.end())
	{
		return it->second;
	}
	return NO_INDEX;
}

void LLFavoritesOrderStorage::removeSortIndex(const LLUUID& inv_item_id)
{
	mSortIndexes.erase(inv_item_id);
	mIsDirty = true;
}

void LLFavoritesOrderStorage::getSLURL(const LLUUID& asset_id)
{
	slurls_map_t::iterator slurl_iter = mSLURLs.find(asset_id);
	if (slurl_iter != mSLURLs.end()) return; // SLURL for current landmark is already cached

	LLLandmark* lm = gLandmarkList.getAsset(asset_id,
			boost::bind(&LLFavoritesOrderStorage::onLandmarkLoaded, this, asset_id, _1));
	if (lm)
	{
		onLandmarkLoaded(asset_id, lm);
	}
}

// static
void LLFavoritesOrderStorage::destroyClass()
{
	LLFavoritesOrderStorage::instance().cleanup();
	if (gSavedPerAccountSettings.getBOOL("ShowFavoritesOnLogin"))
	{
		LLFavoritesOrderStorage::instance().saveFavoritesSLURLs();
	}
	else
	{
		LLFavoritesOrderStorage::instance().removeFavoritesRecordOfUser();
	}
}

void LLFavoritesOrderStorage::load()
{
	// load per-resident sorting information
	std::string filename = gDirUtilp->getExpandedFilename(LL_PATH_PER_SL_ACCOUNT, SORTING_DATA_FILE_NAME);

	LLSD settings_llsd;
	llifstream file;
	file.open(filename);
	if (file.is_open())
	{
		LLSDSerialize::fromXML(settings_llsd, file);
	}

	for (LLSD::map_const_iterator iter = settings_llsd.beginMap();
		iter != settings_llsd.endMap(); ++iter)
	{
		mSortIndexes.insert(std::make_pair(LLUUID(iter->first), (S32)iter->second.asInteger()));
	}
}

void LLFavoritesOrderStorage::saveFavoritesSLURLs()
{
	// Do not change the file if we are not logged in yet.
	if (!LLLoginInstance::getInstance()->authSuccess())
	{
		llwarns << "Cannot save favorites: not logged in" << llendl;
		return;
	}
	
	std::string user_dir = gDirUtilp->getExpandedFilename(LL_PATH_USER_SETTINGS, "");
	if (user_dir.empty())
	{
		llwarns << "Cannot save favorites: empty user dir name" << llendl;
		return;
	}

	std::string filename = gDirUtilp->getExpandedFilename(LL_PATH_USER_SETTINGS, "stored_favorites.xml");
	llifstream in_file;
	in_file.open(filename);
	LLSD fav_llsd;
	if (in_file.is_open())
	{
		LLSDSerialize::fromXML(fav_llsd, in_file);
	}

	const LLUUID fav_id = gInventory.findCategoryUUIDForType(LLFolderType::FT_FAVORITE);
	LLInventoryModel::cat_array_t cats;
	LLInventoryModel::item_array_t items;
	gInventory.collectDescendents(fav_id, cats, items, LLInventoryModel::EXCLUDE_TRASH);

	LLSD user_llsd;
	for (LLInventoryModel::item_array_t::iterator it = items.begin(); it != items.end(); it++)
	{
		LLSD value;
		value["name"] = (*it)->getName();
		value["asset_id"] = (*it)->getAssetUUID();

		slurls_map_t::iterator slurl_iter = mSLURLs.find(value["asset_id"]);
		if (slurl_iter != mSLURLs.end())
		{
			lldebugs << "Saving favorite: idx=" << (*it)->getSortField() << ", SLURL=" <<  slurl_iter->second << ", value=" << value << llendl;
			value["slurl"] = slurl_iter->second;
			user_llsd[(*it)->getSortField()] = value;
		}
		else
		{
			llwarns << "Not saving favorite " << value["name"] << ": no matching SLURL" << llendl;
		}
	}

	LLAvatarName av_name;
	LLAvatarNameCache::get( gAgentID, &av_name );
	lldebugs << "Saved favorites for " << av_name.getLegacyName() << llendl;
	fav_llsd[av_name.getLegacyName()] = user_llsd;

	llofstream file;
	file.open(filename);
	LLSDSerialize::toPrettyXML(fav_llsd, file);
}

void LLFavoritesOrderStorage::removeFavoritesRecordOfUser()
{
	std::string filename = gDirUtilp->getExpandedFilename(LL_PATH_USER_SETTINGS, "stored_favorites.xml");
	LLSD fav_llsd;
	llifstream file;
	file.open(filename);
	if (!file.is_open()) return;
	LLSDSerialize::fromXML(fav_llsd, file);

	LLAvatarName av_name;
	LLAvatarNameCache::get( gAgentID, &av_name );
	lldebugs << "Removed favorites for " << av_name.getLegacyName() << llendl;
	if (fav_llsd.has(av_name.getLegacyName()))
	{
		fav_llsd.erase(av_name.getLegacyName());
	}

	llofstream out_file;
	out_file.open(filename);
	LLSDSerialize::toPrettyXML(fav_llsd, out_file);

}

void LLFavoritesOrderStorage::onLandmarkLoaded(const LLUUID& asset_id, LLLandmark* landmark)
{
	if (!landmark) return;

	LLVector3d pos_global;
	if (!landmark->getGlobalPos(pos_global))
	{
		// If global position was unknown on first getGlobalPos() call
		// it should be set for the subsequent calls.
		landmark->getGlobalPos(pos_global);
	}

	if (!pos_global.isExactlyZero())
	{
		LLLandmarkActions::getSLURLfromPosGlobal(pos_global,
				boost::bind(&LLFavoritesOrderStorage::storeFavoriteSLURL, this, asset_id, _1));
	}
}

void LLFavoritesOrderStorage::storeFavoriteSLURL(const LLUUID& asset_id, std::string& slurl)
{
	lldebugs << "Saving landmark SLURL: " << slurl << llendl;
	mSLURLs[asset_id] = slurl;
}

void LLFavoritesOrderStorage::save()
{
	// nothing to save if clean
	if (!mIsDirty) return;

	// If we quit from the login screen we will not have an SL account
	// name.  Don't try to save, otherwise we'll dump a file in
	// C:\Program Files\SecondLife\ or similar. JC
	std::string user_dir = gDirUtilp->getLindenUserDir();
	if (!user_dir.empty())
	{
		std::string filename = gDirUtilp->getExpandedFilename(LL_PATH_PER_SL_ACCOUNT, SORTING_DATA_FILE_NAME);
		LLSD settings_llsd;

		for(sort_index_map_t::const_iterator iter = mSortIndexes.begin(); iter != mSortIndexes.end(); ++iter)
		{
			settings_llsd[iter->first.asString()] = iter->second;
		}

		llofstream file;
		file.open(filename);
		LLSDSerialize::toPrettyXML(settings_llsd, file);
	}
}

void LLFavoritesOrderStorage::cleanup()
{
	// nothing to clean
	if (!mIsDirty) return;

	const LLUUID fav_id = gInventory.findCategoryUUIDForType(LLFolderType::FT_FAVORITE);
	LLInventoryModel::cat_array_t cats;
	LLInventoryModel::item_array_t items;
	gInventory.collectDescendents(fav_id, cats, items, LLInventoryModel::EXCLUDE_TRASH);

	IsNotInFavorites is_not_in_fav(items);

	sort_index_map_t  aTempMap;
	//copy unremoved values from mSortIndexes to aTempMap
	std::remove_copy_if(mSortIndexes.begin(), mSortIndexes.end(), 
		inserter(aTempMap, aTempMap.begin()),
		is_not_in_fav);

	//Swap the contents of mSortIndexes and aTempMap
	mSortIndexes.swap(aTempMap);
}


S32 LLViewerInventoryItem::getSortField() const
{
	return LLFavoritesOrderStorage::instance().getSortIndex(mUUID);
}

void LLViewerInventoryItem::setSortField(S32 sortField)
{
	LLFavoritesOrderStorage::instance().setSortIndex(mUUID, sortField);
	getSLURL();
}

void LLViewerInventoryItem::getSLURL()
{
	LLFavoritesOrderStorage::instance().getSLURL(mAssetUUID);
}

const LLPermissions& LLViewerInventoryItem::getPermissions() const
{
	// Use the actual permissions of the symlink, not its parent.
	return LLInventoryItem::getPermissions();	
}

const LLUUID& LLViewerInventoryItem::getCreatorUUID() const
{
	if (const LLViewerInventoryItem *linked_item = getLinkedItem())
	{
		return linked_item->getCreatorUUID();
	}

	return LLInventoryItem::getCreatorUUID();
}

const std::string& LLViewerInventoryItem::getDescription() const
{
	if (const LLViewerInventoryItem *linked_item = getLinkedItem())
	{
		return linked_item->getDescription();
	}

	return LLInventoryItem::getDescription();
}

const LLSaleInfo& LLViewerInventoryItem::getSaleInfo() const
{	
	if (const LLViewerInventoryItem *linked_item = getLinkedItem())
	{
		return linked_item->getSaleInfo();
	}

	return LLInventoryItem::getSaleInfo();
}

LLInventoryType::EType LLViewerInventoryItem::getInventoryType() const
{
	if (const LLViewerInventoryItem *linked_item = getLinkedItem())
	{
		return linked_item->getInventoryType();
	}

	// Categories don't have types.  If this item is an AT_FOLDER_LINK,
	// treat it as a category.
	if (getLinkedCategory())
	{
		return LLInventoryType::IT_CATEGORY;
	}

	return LLInventoryItem::getInventoryType();
}

U32 LLViewerInventoryItem::getFlags() const
{
	if (const LLViewerInventoryItem *linked_item = getLinkedItem())
	{
		return linked_item->getFlags();
	}
	return LLInventoryItem::getFlags();
}

bool LLViewerInventoryItem::isWearableType() const
{
	return (getInventoryType() == LLInventoryType::IT_WEARABLE);
}

LLWearableType::EType LLViewerInventoryItem::getWearableType() const
{
	if (!isWearableType())
	{
		return LLWearableType::WT_INVALID;
	}
	return LLWearableType::EType(getFlags() & LLInventoryItemFlags::II_FLAGS_WEARABLES_MASK);
}


time_t LLViewerInventoryItem::getCreationDate() const
{
	return LLInventoryItem::getCreationDate();
}

U32 LLViewerInventoryItem::getCRC32() const
{
	return LLInventoryItem::getCRC32();	
}

// *TODO: mantipov: should be removed with LMSortPrefix patch in llinventorymodel.cpp, EXT-3985
static char getSeparator() { return '@'; }
BOOL LLViewerInventoryItem::extractSortFieldAndDisplayName(const std::string& name, S32* sortField, std::string* displayName)
{
	using std::string;
	using std::stringstream;

	const char separator = getSeparator();
	const string::size_type separatorPos = name.find(separator, 0);

	BOOL result = FALSE;

	if (separatorPos < string::npos)
	{
		if (sortField)
		{
			/*
			 * The conversion from string to S32 is made this way instead of old plain
			 * atoi() to ensure portability. If on some other platform S32 will not be
			 * defined to be signed int, this conversion will still work because of
			 * operators overloading, but atoi() may fail.
			 */
			stringstream ss(name.substr(0, separatorPos));
			ss >> *sortField;
		}

		if (displayName)
		{
			*displayName = name.substr(separatorPos + 1, string::npos);
		}

		result = TRUE;
	}

	return result;
}

// This returns true if the item that this item points to 
// doesn't exist in memory (i.e. LLInventoryModel).  The baseitem
// might still be in the database but just not loaded yet.
bool LLViewerInventoryItem::getIsBrokenLink() const
{
	// If the item's type resolves to be a link, that means either:
	// A. It wasn't able to perform indirection, i.e. the baseobj doesn't exist in memory.
	// B. It's pointing to another link, which is illegal.
	return LLAssetType::lookupIsLinkType(getType());
}

LLViewerInventoryItem *LLViewerInventoryItem::getLinkedItem() const
{
	if (mType == LLAssetType::AT_LINK)
	{
		LLViewerInventoryItem *linked_item = gInventory.getItem(mAssetUUID);
		if (linked_item && linked_item->getIsLinkType())
		{
			llwarns << "Warning: Accessing link to link" << llendl;
			return NULL;
		}
		return linked_item;
	}
	return NULL;
}

LLViewerInventoryCategory *LLViewerInventoryItem::getLinkedCategory() const
{
	if (mType == LLAssetType::AT_LINK_FOLDER)
	{
		LLViewerInventoryCategory *linked_category = gInventory.getCategory(mAssetUUID);
		return linked_category;
	}
	return NULL;
}

bool LLViewerInventoryItem::checkPermissionsSet(PermissionMask mask) const
{
	const LLPermissions& perm = getPermissions();
	PermissionMask curr_mask = PERM_NONE;
	if(perm.getOwner() == gAgent.getID())
	{
		curr_mask = perm.getMaskBase();
	}
	else if(gAgent.isInGroup(perm.getGroup()))
	{
		curr_mask = perm.getMaskGroup();
	}
	else
	{
		curr_mask = perm.getMaskEveryone();
	}
	return ((curr_mask & mask) == mask);
}

PermissionMask LLViewerInventoryItem::getPermissionMask() const
{
	const LLPermissions& permissions = getPermissions();

	BOOL copy = permissions.allowCopyBy(gAgent.getID());
	BOOL mod = permissions.allowModifyBy(gAgent.getID());
	BOOL xfer = permissions.allowOperationBy(PERM_TRANSFER, gAgent.getID());
	PermissionMask perm_mask = 0;
	if (copy) perm_mask |= PERM_COPY;
	if (mod)  perm_mask |= PERM_MODIFY;
	if (xfer) perm_mask |= PERM_TRANSFER;
	return perm_mask;
}

//----------

void LLViewerInventoryItem::onCallingCardNameLookup(const LLUUID& id, const std::string& name, bool is_group)
{
	rename(name);
	gInventory.addChangedMask(LLInventoryObserver::LABEL, getUUID());
	gInventory.notifyObservers();
}

class LLRegenerateLinkCollector : public LLInventoryCollectFunctor
{
public:
	LLRegenerateLinkCollector(const LLViewerInventoryItem *target_item) : mTargetItem(target_item) {}
	virtual ~LLRegenerateLinkCollector() {}
	virtual bool operator()(LLInventoryCategory* cat,
							LLInventoryItem* item)
	{
		if (item)
		{
			if ((item->getName() == mTargetItem->getName()) &&
				(item->getInventoryType() == mTargetItem->getInventoryType()) &&
				(!item->getIsLinkType()))
			{
				return true;
			}
		}
		return false;
	}
protected:
	const LLViewerInventoryItem* mTargetItem;
};

LLUUID find_possible_item_for_regeneration(const LLViewerInventoryItem *target_item)
{
	LLViewerInventoryCategory::cat_array_t cats;
	LLViewerInventoryItem::item_array_t items;

	LLRegenerateLinkCollector candidate_matches(target_item);
	gInventory.collectDescendentsIf(gInventory.getRootFolderID(),
									cats,
									items,
									LLInventoryModel::EXCLUDE_TRASH,
									candidate_matches);
	for (LLViewerInventoryItem::item_array_t::const_iterator item_iter = items.begin();
		 item_iter != items.end();
		 ++item_iter)
	{
	    const LLViewerInventoryItem *item = (*item_iter);
		if (true) return item->getUUID();
	}
	return LLUUID::null;
}

// This currently dosen't work, because the sim does not allow us 
// to change an item's assetID.
BOOL LLViewerInventoryItem::regenerateLink()
{
	const LLUUID target_item_id = find_possible_item_for_regeneration(this);
	if (target_item_id.isNull())
		return FALSE;
	LLViewerInventoryCategory::cat_array_t cats;
	LLViewerInventoryItem::item_array_t items;
	LLAssetIDMatches asset_id_matches(getAssetUUID());
	gInventory.collectDescendentsIf(gInventory.getRootFolderID(),
									cats,
									items,
									LLInventoryModel::EXCLUDE_TRASH,
									asset_id_matches);
	for (LLViewerInventoryItem::item_array_t::iterator item_iter = items.begin();
		 item_iter != items.end();
		 item_iter++)
	{
	    LLViewerInventoryItem *item = (*item_iter);
		item->setAssetUUID(target_item_id);
		item->updateServer(FALSE);
		gInventory.addChangedMask(LLInventoryObserver::REBUILD, item->getUUID());
	}
	gInventory.notifyObservers();
	return TRUE;
}<|MERGE_RESOLUTION|>--- conflicted
+++ resolved
@@ -956,8 +956,7 @@
 	}
 }
 
-<<<<<<< HEAD
-void WearOnAvatarCallback::fire(const LLUUID& inv_item)
+void rez_attachment_cb(const LLUUID& inv_item, LLViewerJointAttachment *attachmentp)
 {
 	if (inv_item.isNull())
 		return;
@@ -965,60 +964,7 @@
 	LLViewerInventoryItem *item = gInventory.getItem(inv_item);
 	if (item)
 	{
-		LLAppearanceMgr::instance().wearItemOnAvatar(inv_item, true, mReplace);
-	}
-}
-
-void ModifiedCOFCallback::fire(const LLUUID& inv_item)
-{
-	LLAppearanceMgr::instance().updateAppearanceFromCOF();
-
-	// Start editing the item if previously requested.
-	gAgentWearables.editWearableIfRequested(inv_item);
-
-	// TODO: camera mode may not be changed if a debug setting is tweaked
-	if( gAgentCamera.cameraCustomizeAvatar() )
-	{
-		// If we're in appearance editing mode, the current tab may need to be refreshed
-		LLSidepanelAppearance *panel = dynamic_cast<LLSidepanelAppearance*>(LLFloaterSidePanelContainer::getPanel("appearance"));
-		if (panel)
-		{
-			panel->showDefaultSubpart();
-		}
-	}
-}
-
-//RezAttachmentCallback::RezAttachmentCallback(LLViewerJointAttachment *attachmentp)
-// [SL:KB] - Patch: Appearance-DnDWear | Checked: 2010-09-28 (Catznip-3.0.0a) | Added: Catznip-2.2.0a
-RezAttachmentCallback::RezAttachmentCallback(LLViewerJointAttachment *attachmentp, bool replace)
-	: mAttach(attachmentp), mReplace(replace)
-// [/SL:KB]
-{
-//	mAttach = attachmentp;
-}
-RezAttachmentCallback::~RezAttachmentCallback()
-{
-}
-
-void RezAttachmentCallback::fire(const LLUUID& inv_item)
-=======
-void rez_attachment_cb(const LLUUID& inv_item, LLViewerJointAttachment *attachmentp)
->>>>>>> 8eef31e4
-{
-	if (inv_item.isNull())
-		return;
-
-	LLViewerInventoryItem *item = gInventory.getItem(inv_item);
-	if (item)
-	{
-<<<<<<< HEAD
-//		rez_attachment(item, mAttach);
-// [SL:KB] - Patch: Appearance-DnDWear | Checked: 2010-09-28 (Catznip-3.0.0a) | Added: Catznip-2.2.0a
-		rez_attachment(item, mAttach, mReplace);
-// [/SL:KB]
-=======
 		rez_attachment(item, attachmentp);
->>>>>>> 8eef31e4
 	}
 }
 
