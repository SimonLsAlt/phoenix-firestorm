--- conflicted
+++ resolved
@@ -1654,18 +1654,16 @@
 			LLNotificationsUtil::add("CannotRemoveProtectedCategories");
 			return;
 		}
-<<<<<<< HEAD
+		const LLUUID fav_id = gInventory.findUserDefinedCategoryUUIDForType(LLFolderType::FT_FAVORITE);
+		if ((cat_id == fav_id) || gInventory.isObjectDescendentOf(fav_id, cat_id))
+		{
+			gSavedPerAccountSettings.setString("FavoritesFolder", "");
+		}
+
 		// <FS:Ansariel> [UDP-Msg]
 		if (AISAPI::isAvailable())
 		{
 		// </FS:Ansariel> [UDP-Msg]
-=======
-		const LLUUID fav_id = gInventory.findUserDefinedCategoryUUIDForType(LLFolderType::FT_FAVORITE);
-		if ((cat_id == fav_id) || gInventory.isObjectDescendentOf(fav_id, cat_id))
-		{
-			gSavedPerAccountSettings.setString("FavoritesFolder", "");
-		}
->>>>>>> 1dd32bb7
         AISAPI::completion_t cr = boost::bind(&doInventoryCb, cb, _1);
         AISAPI::RemoveCategory(cat_id, cr);
 		// <FS:Ansariel> [UDP-Msg]
