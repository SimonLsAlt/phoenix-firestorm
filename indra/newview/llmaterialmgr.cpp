/**
 * @file llmaterialmgr.cpp
 * @brief Material manager
 *
 * $LicenseInfo:firstyear=2013&license=viewerlgpl$
 * Second Life Viewer Source Code
 * Copyright (C) 2013, Linden Research, Inc.
 * 
 * This library is free software; you can redistribute it and/or
 * modify it under the terms of the GNU Lesser General Public
 * License as published by the Free Software Foundation;
 * version 2.1 of the License only.
 * 
 * This library is distributed in the hope that it will be useful,
 * but WITHOUT ANY WARRANTY; without even the implied warranty of
 * MERCHANTABILITY or FITNESS FOR A PARTICULAR PURPOSE.  See the GNU
 * Lesser General Public License for more details.
 * 
 * You should have received a copy of the GNU Lesser General Public
 * License along with this library; if not, write to the Free Software
 * Foundation, Inc., 51 Franklin Street, Fifth Floor, Boston, MA  02110-1301  USA
 * 
 * Linden Research, Inc., 945 Battery Street, San Francisco, CA  94111  USA
 * $/LicenseInfo$
 */

#include "llviewerprecompiledheaders.h"

#include "llsdserialize.h"
#include "llsdutil.h"

#include "llagent.h"
#include "llcallbacklist.h"
#include "llmaterialmgr.h"
#include "llviewerobject.h"
#include "llviewerobjectlist.h"
#include "llviewerregion.h"
#include "llworld.h"
#include "llhttpsdhandler.h"
#include "httpcommon.h"
#include "llcorehttputil.h"

/**
 * Materials cap parameters
 */

#define MATERIALS_CAPABILITY_NAME                 "RenderMaterials"

#define MATERIALS_CAP_ZIP_FIELD                   "Zipped"

#define MATERIALS_CAP_FULL_PER_FACE_FIELD         "FullMaterialsPerFace"
#define MATERIALS_CAP_FACE_FIELD                  "Face"
#define MATERIALS_CAP_MATERIAL_FIELD              "Material"
#define MATERIALS_CAP_OBJECT_ID_FIELD             "ID"
#define MATERIALS_CAP_MATERIAL_ID_FIELD           "MaterialID"
#define SIM_FEATURE_MAX_MATERIALS_PER_TRANSACTION "MaxMaterialsPerTransaction"

#define MATERIALS_GET_MAX_ENTRIES                 50
#define MATERIALS_GET_TIMEOUT                     (60.f * 20)
#define MATERIALS_POST_MAX_ENTRIES                50
#define MATERIALS_POST_TIMEOUT                    (60.f * 5)
#define MATERIALS_PUT_THROTTLE_SECS               1.f
#define MATERIALS_PUT_MAX_ENTRIES                 50



class LLMaterialHttpHandler : public LLHttpSDHandler
{
public: 
	typedef boost::function<void(bool, const LLSD&)> CallbackFunction;
	typedef boost::shared_ptr<LLMaterialHttpHandler> ptr_t;

	LLMaterialHttpHandler(const std::string& method, CallbackFunction cback);

	virtual ~LLMaterialHttpHandler();

protected:
	virtual void onSuccess(LLCore::HttpResponse * response, const LLSD &content);
	virtual void onFailure(LLCore::HttpResponse * response, LLCore::HttpStatus status);

private:
	std::string      mMethod;
	CallbackFunction mCallback;
};

LLMaterialHttpHandler::LLMaterialHttpHandler(const std::string& method, CallbackFunction cback):
	LLHttpSDHandler(),
	mMethod(method),
	mCallback(cback)
{

}

LLMaterialHttpHandler::~LLMaterialHttpHandler()
{
}

void LLMaterialHttpHandler::onSuccess(LLCore::HttpResponse * response, const LLSD &content)
{
	LL_DEBUGS("Materials") << LL_ENDL;
	mCallback(true, content);
}

void LLMaterialHttpHandler::onFailure(LLCore::HttpResponse * response, LLCore::HttpStatus status)
{
	LL_WARNS("Materials")
		<< "\n--------------------------------------------------------------------------\n"
		<< mMethod << " Error[" << status.toULong() << "] cannot access cap '" << MATERIALS_CAPABILITY_NAME
		<< "'\n  with url '" << response->getRequestURL() << "' because " << status.toString()
		<< "\n--------------------------------------------------------------------------"
		<< LL_ENDL;

	LLSD emptyResult;
	mCallback(false, emptyResult);
}



/**
 * LLMaterialMgr class
 */
LLMaterialMgr::LLMaterialMgr():
	mGetQueue(),
	mGetPending(),
	mGetCallbacks(),
	mGetTECallbacks(),
	mGetAllQueue(),
	mGetAllRequested(),
	mGetAllPending(),
	mGetAllCallbacks(),
	mPutQueue(),
	mMaterials(),
	mHttpRequest(),
	mHttpHeaders(),
	mHttpOptions(),
	mHttpPolicy(LLCore::HttpRequest::DEFAULT_POLICY_ID),
	mHttpPriority(0)
{
	LLAppCoreHttp & app_core_http(LLAppViewer::instance()->getAppCoreHttp());

	mHttpRequest = LLCore::HttpRequest::ptr_t(new LLCore::HttpRequest());
	mHttpHeaders = LLCore::HttpHeaders::ptr_t(new LLCore::HttpHeaders());
	mHttpOptions = LLCore::HttpOptions::ptr_t(new LLCore::HttpOptions());
	mHttpPolicy = app_core_http.getPolicy(LLAppCoreHttp::AP_MATERIALS);

	mMaterials.insert(std::pair<LLMaterialID, LLMaterialPtr>(LLMaterialID::null, LLMaterialPtr(NULL)));
	gIdleCallbacks.addFunction(&LLMaterialMgr::onIdle, NULL);
	LLWorld::instance().setRegionRemovedCallback(boost::bind(&LLMaterialMgr::onRegionRemoved, this, _1));
}

LLMaterialMgr::~LLMaterialMgr()
{
	gIdleCallbacks.deleteFunction(&LLMaterialMgr::onIdle, NULL);
}

bool LLMaterialMgr::isGetPending(const LLUUID& region_id, const LLMaterialID& material_id) const
{
	get_pending_map_t::const_iterator itPending = mGetPending.find(pending_material_t(region_id, material_id));
	return (mGetPending.end() != itPending) && (LLFrameTimer::getTotalSeconds() < itPending->second + MATERIALS_POST_TIMEOUT);
}

void LLMaterialMgr::markGetPending(const LLUUID& region_id, const LLMaterialID& material_id)
{
	get_pending_map_t::iterator itPending = mGetPending.find(pending_material_t(region_id, material_id));
	if (mGetPending.end() == itPending)
	{
		mGetPending.insert(std::pair<pending_material_t, F64>(pending_material_t(region_id, material_id), LLFrameTimer::getTotalSeconds()));
	}
	else
	{
		itPending->second = LLFrameTimer::getTotalSeconds();
	}
}

const LLMaterialPtr LLMaterialMgr::get(const LLUUID& region_id, const LLMaterialID& material_id)
{
	LL_DEBUGS("Materials") << "region " << region_id << " material id " << material_id << LL_ENDL;
	LLMaterialPtr material;
	material_map_t::const_iterator itMaterial = mMaterials.find(material_id);
	if (mMaterials.end() != itMaterial)
	{
		material = itMaterial->second;
		LL_DEBUGS("Materials") << " found material " << LL_ENDL;
	}
	else
	{
		if (!isGetPending(region_id, material_id))
		{
			LL_DEBUGS("Materials") << " material pending " << material_id << LL_ENDL;
			get_queue_t::iterator itQueue = mGetQueue.find(region_id);
			if (mGetQueue.end() == itQueue)
			{
				LL_DEBUGS("Materials") << "mGetQueue add region " << region_id << " pending " << material_id << LL_ENDL;
				std::pair<get_queue_t::iterator, bool> ret = mGetQueue.insert(std::pair<LLUUID, material_queue_t>(region_id, material_queue_t()));
				itQueue = ret.first;
			}
			itQueue->second.insert(material_id);
			markGetPending(region_id, material_id);
		}
		LL_DEBUGS("Materials") << " returning empty material " << LL_ENDL;
		material = LLMaterialPtr();
	}
	return material;
}

boost::signals2::connection LLMaterialMgr::get(const LLUUID& region_id, const LLMaterialID& material_id, LLMaterialMgr::get_callback_t::slot_type cb)
{
	boost::signals2::connection connection;
	
	material_map_t::const_iterator itMaterial = mMaterials.find(material_id);
	if (itMaterial != mMaterials.end())
	{
		LL_DEBUGS("Materials") << "region " << region_id << " found materialid " << material_id << LL_ENDL;
		get_callback_t signal;
		signal.connect(cb);
		signal(material_id, itMaterial->second);
		connection = boost::signals2::connection();
	}
	else
	{
		if (!isGetPending(region_id, material_id))
		{
			get_queue_t::iterator itQueue = mGetQueue.find(region_id);
			if (mGetQueue.end() == itQueue)
			{
				LL_DEBUGS("Materials") << "mGetQueue inserting region "<<region_id << LL_ENDL;
				std::pair<get_queue_t::iterator, bool> ret = mGetQueue.insert(std::pair<LLUUID, material_queue_t>(region_id, material_queue_t()));
				itQueue = ret.first;
			}
			LL_DEBUGS("Materials") << "adding material id " << material_id << LL_ENDL;
			itQueue->second.insert(material_id);
			markGetPending(region_id, material_id);
		}

		get_callback_map_t::iterator itCallback = mGetCallbacks.find(material_id);
		if (itCallback == mGetCallbacks.end())
		{
			std::pair<get_callback_map_t::iterator, bool> ret = mGetCallbacks.insert(std::pair<LLMaterialID, get_callback_t*>(material_id, new get_callback_t()));
			itCallback = ret.first;
		}
		connection = itCallback->second->connect(cb);;
	}
	
	return connection;
}

boost::signals2::connection LLMaterialMgr::getTE(const LLUUID& region_id, const LLMaterialID& material_id, U32 te, LLMaterialMgr::get_callback_te_t::slot_type cb)
{
	boost::signals2::connection connection;

	material_map_t::const_iterator itMaterial = mMaterials.find(material_id);
	if (itMaterial != mMaterials.end())
	{
		LL_DEBUGS("Materials") << "region " << region_id << " found materialid " << material_id << LL_ENDL;
		get_callback_te_t signal;
		signal.connect(cb);
		signal(material_id, itMaterial->second, te);
		connection = boost::signals2::connection();
	}
	else
	{
		if (!isGetPending(region_id, material_id))
		{
			get_queue_t::iterator itQueue = mGetQueue.find(region_id);
			if (mGetQueue.end() == itQueue)
			{
				LL_DEBUGS("Materials") << "mGetQueue inserting region "<<region_id << LL_ENDL;
				std::pair<get_queue_t::iterator, bool> ret = mGetQueue.insert(std::pair<LLUUID, material_queue_t>(region_id, material_queue_t()));
				itQueue = ret.first;
			}
			LL_DEBUGS("Materials") << "adding material id " << material_id << LL_ENDL;
			itQueue->second.insert(material_id);
			markGetPending(region_id, material_id);
		}

		TEMaterialPair te_mat_pair;
		te_mat_pair.te = te;
		te_mat_pair.materialID = material_id;

		get_callback_te_map_t::iterator itCallback = mGetTECallbacks.find(te_mat_pair);
		if (itCallback == mGetTECallbacks.end())
		{
			std::pair<get_callback_te_map_t::iterator, bool> ret = mGetTECallbacks.insert(std::pair<TEMaterialPair, get_callback_te_t*>(te_mat_pair, new get_callback_te_t()));
			itCallback = ret.first;
		}
		connection = itCallback->second->connect(cb);
	}

	return connection;
}

bool LLMaterialMgr::isGetAllPending(const LLUUID& region_id) const
{
	getall_pending_map_t::const_iterator itPending = mGetAllPending.find(region_id);
	return (mGetAllPending.end() != itPending) && (LLFrameTimer::getTotalSeconds() < itPending->second + MATERIALS_GET_TIMEOUT);
}

void LLMaterialMgr::getAll(const LLUUID& region_id)
{
	if (!isGetAllPending(region_id))
	{
		LL_DEBUGS("Materials") << "queuing for region " << region_id << LL_ENDL;
		mGetAllQueue.insert(region_id);
	}
	else
	{
		LL_DEBUGS("Materials") << "already pending for region " << region_id << LL_ENDL;
	}
}

boost::signals2::connection LLMaterialMgr::getAll(const LLUUID& region_id, LLMaterialMgr::getall_callback_t::slot_type cb)
{
	if (!isGetAllPending(region_id))
	{
		mGetAllQueue.insert(region_id);
	}

	getall_callback_map_t::iterator itCallback = mGetAllCallbacks.find(region_id);
	if (mGetAllCallbacks.end() == itCallback)
	{
		std::pair<getall_callback_map_t::iterator, bool> ret = mGetAllCallbacks.insert(std::pair<LLUUID, getall_callback_t*>(region_id, new getall_callback_t()));
		itCallback = ret.first;
	}
	return itCallback->second->connect(cb);;
}

void LLMaterialMgr::put(const LLUUID& object_id, const U8 te, const LLMaterial& material)
{
	put_queue_t::iterator itQueue = mPutQueue.find(object_id);
	if (mPutQueue.end() == itQueue)
	{
		LL_DEBUGS("Materials") << "mPutQueue insert object " << object_id << LL_ENDL;
		mPutQueue.insert(std::pair<LLUUID, facematerial_map_t>(object_id, facematerial_map_t()));
		itQueue = mPutQueue.find(object_id);
	}

	facematerial_map_t::iterator itFace = itQueue->second.find(te);
	if (itQueue->second.end() == itFace)
	{
		itQueue->second.insert(std::pair<U8, LLMaterial>(te, material));
	}
	else
	{
		itFace->second = material;
	}
}

void LLMaterialMgr::remove(const LLUUID& object_id, const U8 te)
{
	put(object_id, te, LLMaterial::null);
}

const LLMaterialPtr LLMaterialMgr::setMaterial(const LLUUID& region_id, const LLMaterialID& material_id, const LLSD& material_data)
{
	LL_DEBUGS("Materials") << "region " << region_id << " material id " << material_id << LL_ENDL;
	material_map_t::const_iterator itMaterial = mMaterials.find(material_id);
	if (mMaterials.end() == itMaterial)
	{
		LL_DEBUGS("Materials") << "new material" << LL_ENDL;
		LLMaterialPtr newMaterial(new LLMaterial(material_data));
		std::pair<material_map_t::const_iterator, bool> ret = mMaterials.insert(std::pair<LLMaterialID, LLMaterialPtr>(material_id, newMaterial));
		itMaterial = ret.first;
	}

	TEMaterialPair te_mat_pair;
	te_mat_pair.materialID = material_id;

	U32 i = 0;
	while (i < LLTEContents::MAX_TES)
	{
		te_mat_pair.te = i++;
		get_callback_te_map_t::iterator itCallbackTE = mGetTECallbacks.find(te_mat_pair);
		if (itCallbackTE != mGetTECallbacks.end())
		{
			(*itCallbackTE->second)(material_id, itMaterial->second, te_mat_pair.te);
			delete itCallbackTE->second;
			mGetTECallbacks.erase(itCallbackTE);
		}
	}

	get_callback_map_t::iterator itCallback = mGetCallbacks.find(material_id);
	if (itCallback != mGetCallbacks.end())
	{
		(*itCallback->second)(material_id, itMaterial->second);

		delete itCallback->second;
		mGetCallbacks.erase(itCallback);
	}

	mGetPending.erase(pending_material_t(region_id, material_id));

	return itMaterial->second;
}

void LLMaterialMgr::onGetResponse(bool success, const LLSD& content, const LLUUID& region_id)
{
	if (!success)
	{
		// *TODO: is there any kind of error handling we can do here?
		LL_WARNS("Materials")<< "failed"<<LL_ENDL;
		return;
	}

	llassert(content.isMap());
	llassert(content.has(MATERIALS_CAP_ZIP_FIELD));
	llassert(content[MATERIALS_CAP_ZIP_FIELD].isBinary());

	LLSD::Binary content_binary = content[MATERIALS_CAP_ZIP_FIELD].asBinary();
	std::string content_string(reinterpret_cast<const char*>(content_binary.data()), content_binary.size());
	std::istringstream content_stream(content_string);

	LLSD response_data;
	if (!unzip_llsd(response_data, content_stream, content_binary.size()))
	{
		LL_WARNS("Materials") << "Cannot unzip LLSD binary content" << LL_ENDL;
		return;
	}

	llassert(response_data.isArray());
	LL_DEBUGS("Materials") << "response has "<< response_data.size() << " materials" << LL_ENDL;
	for (LLSD::array_const_iterator itMaterial = response_data.beginArray(); itMaterial != response_data.endArray(); ++itMaterial)
	{
		const LLSD& material_data = *itMaterial;
		llassert(material_data.isMap());

		llassert(material_data.has(MATERIALS_CAP_OBJECT_ID_FIELD));
		llassert(material_data[MATERIALS_CAP_OBJECT_ID_FIELD].isBinary());
		LLMaterialID material_id(material_data[MATERIALS_CAP_OBJECT_ID_FIELD].asBinary());

		llassert(material_data.has(MATERIALS_CAP_MATERIAL_FIELD));
		llassert(material_data[MATERIALS_CAP_MATERIAL_FIELD].isMap());
			
		setMaterial(region_id, material_id, material_data[MATERIALS_CAP_MATERIAL_FIELD]);
	}
}

void LLMaterialMgr::onGetAllResponse(bool success, const LLSD& content, const LLUUID& region_id)
{
	if (!success)
	{
		// *TODO: is there any kind of error handling we can do here?
		LL_WARNS("Materials")<< "failed"<<LL_ENDL;
		return;
	}

	llassert(content.isMap());
	llassert(content.has(MATERIALS_CAP_ZIP_FIELD));
	llassert(content[MATERIALS_CAP_ZIP_FIELD].isBinary());

	LLSD::Binary content_binary = content[MATERIALS_CAP_ZIP_FIELD].asBinary();
	std::string content_string(reinterpret_cast<const char*>(content_binary.data()), content_binary.size());
	std::istringstream content_stream(content_string);

	LLSD response_data;
	if (!unzip_llsd(response_data, content_stream, content_binary.size()))
	{
		LL_WARNS("Materials") << "Cannot unzip LLSD binary content" << LL_ENDL;
		return;
	}

	get_queue_t::iterator itQueue = mGetQueue.find(region_id);
	material_map_t materials;

	llassert(response_data.isArray());
	LL_DEBUGS("Materials") << "response has "<< response_data.size() << " materials" << LL_ENDL;
	for (LLSD::array_const_iterator itMaterial = response_data.beginArray(); itMaterial != response_data.endArray(); ++itMaterial)
	{
		const LLSD& material_data = *itMaterial;
		llassert(material_data.isMap());

		llassert(material_data.has(MATERIALS_CAP_OBJECT_ID_FIELD));
		llassert(material_data[MATERIALS_CAP_OBJECT_ID_FIELD].isBinary());
		LLMaterialID material_id(material_data[MATERIALS_CAP_OBJECT_ID_FIELD].asBinary());
		if (mGetQueue.end() != itQueue)
		{
			itQueue->second.erase(material_id);
		}

		llassert(material_data.has(MATERIALS_CAP_MATERIAL_FIELD));
		llassert(material_data[MATERIALS_CAP_MATERIAL_FIELD].isMap());
		LLMaterialPtr material = setMaterial(region_id, material_id, material_data[MATERIALS_CAP_MATERIAL_FIELD]);
		
		materials[material_id] = material;
	}

	getall_callback_map_t::iterator itCallback = mGetAllCallbacks.find(region_id);
	if (itCallback != mGetAllCallbacks.end())
	{
		(*itCallback->second)(region_id, materials);

		delete itCallback->second;
		mGetAllCallbacks.erase(itCallback);
	}

	if ( (mGetQueue.end() != itQueue) && (itQueue->second.empty()) )
	{
		mGetQueue.erase(itQueue);
	}

	LL_DEBUGS("Materials")<< "recording that getAll has been done for region id " << region_id << LL_ENDL;	
	mGetAllRequested.insert(region_id); // prevents subsequent getAll requests for this region
	mGetAllPending.erase(region_id);	// Invalidates region_id
}

void LLMaterialMgr::onPutResponse(bool success, const LLSD& content)
{
	if (!success)
	{
		// *TODO: is there any kind of error handling we can do here?
		LL_WARNS("Materials")<< "failed"<<LL_ENDL;
		return;
	}

	llassert(content.isMap());
	llassert(content.has(MATERIALS_CAP_ZIP_FIELD));
	llassert(content[MATERIALS_CAP_ZIP_FIELD].isBinary());

	LLSD::Binary content_binary = content[MATERIALS_CAP_ZIP_FIELD].asBinary();
	std::string content_string(reinterpret_cast<const char*>(content_binary.data()), content_binary.size());
	std::istringstream content_stream(content_string);

	LLSD response_data;
	if (!unzip_llsd(response_data, content_stream, content_binary.size()))
	{
		LL_WARNS("Materials") << "Cannot unzip LLSD binary content" << LL_ENDL;
		return;
	}
	else
	{
		llassert(response_data.isArray());
		LL_DEBUGS("Materials") << "response has "<< response_data.size() << " materials" << LL_ENDL;
		for (LLSD::array_const_iterator faceIter = response_data.beginArray(); faceIter != response_data.endArray(); ++faceIter)
		{
<<<<<<< HEAD
#           ifdef SHOW_ASSERT
=======
#           ifdef SHOW_ASSERT                  // same condition that controls llassert()
>>>>>>> f40bd0fa
			const LLSD& face_data = *faceIter; // conditional to avoid unused variable warning
#           endif
			llassert(face_data.isMap());

			llassert(face_data.has(MATERIALS_CAP_OBJECT_ID_FIELD));
			llassert(face_data[MATERIALS_CAP_OBJECT_ID_FIELD].isInteger());
			// U32 local_id = face_data[MATERIALS_CAP_OBJECT_ID_FIELD].asInteger();

			llassert(face_data.has(MATERIALS_CAP_FACE_FIELD));
			llassert(face_data[MATERIALS_CAP_FACE_FIELD].isInteger());
			// S32 te = face_data[MATERIALS_CAP_FACE_FIELD].asInteger();

			llassert(face_data.has(MATERIALS_CAP_MATERIAL_ID_FIELD));
			llassert(face_data[MATERIALS_CAP_MATERIAL_ID_FIELD].isBinary());
			// LLMaterialID material_id(face_data[MATERIALS_CAP_MATERIAL_ID_FIELD].asBinary());

			// *TODO: do we really still need to process this?
		}
	}
}

static LLTrace::BlockTimerStatHandle FTM_MATERIALS_IDLE("Idle Materials");

void LLMaterialMgr::onIdle(void*)
{
	LL_RECORD_BLOCK_TIME(FTM_MATERIALS_IDLE);

	LLMaterialMgr* instancep = LLMaterialMgr::getInstance();

	if (!instancep->mGetQueue.empty())
	{
		instancep->processGetQueue();
	}

	if (!instancep->mGetAllQueue.empty())
	{
		instancep->processGetAllQueue();
	}

	if (!instancep->mPutQueue.empty())
	{
		instancep->processPutQueue();
	}

	instancep->mHttpRequest->update(0L);
}

/*static*/
void LLMaterialMgr::CapsRecvForRegion(const LLUUID& regionId, LLUUID regionTest, std::string pumpname)
{
    if (regionId == regionTest)
    {
        LLEventPumps::instance().obtain(pumpname).post(LLSD());
    }
}

void LLMaterialMgr::processGetQueue()
{
    get_queue_t::iterator loopRegionQueue = mGetQueue.begin();
    while (mGetQueue.end() != loopRegionQueue)
    {
#if 1
        //* $TODO: This block is screaming to be turned into a coroutine.
        // see processGetQueueCoro() below.
        // 
        get_queue_t::iterator itRegionQueue = loopRegionQueue++;

        LLUUID region_id = itRegionQueue->first;
        if (isGetAllPending(region_id))
        {
            continue;
        }

        LLViewerRegion* regionp = LLWorld::instance().getRegionFromID(region_id);
        if (!regionp)
        {
            LL_WARNS("Materials") << "Unknown region with id " << region_id.asString() << LL_ENDL;
            mGetQueue.erase(itRegionQueue);
            continue;
        }
        else if (!regionp->capabilitiesReceived() || regionp->materialsCapThrottled())
        {
            continue;
        }
        else if (mGetAllRequested.end() == mGetAllRequested.find(region_id))
        {
            LL_DEBUGS("Materials") << "calling getAll for " << regionp->getName() << LL_ENDL;
            getAll(region_id);
            continue;
        }

        const std::string capURL = regionp->getCapability(MATERIALS_CAPABILITY_NAME);
        if (capURL.empty())
        {
            LL_WARNS("Materials") << "Capability '" << MATERIALS_CAPABILITY_NAME
                << "' is not defined on region '" << regionp->getName() << "'" << LL_ENDL;
            mGetQueue.erase(itRegionQueue);
            continue;
        }
        
		LLSD materialsData = LLSD::emptyArray();

		material_queue_t& materials = itRegionQueue->second;
		U32 max_entries = regionp->getMaxMaterialsPerTransaction();
		material_queue_t::iterator loopMaterial = materials.begin();
		while ( (materials.end() != loopMaterial) && (materialsData.size() < max_entries) )
		{
			material_queue_t::iterator itMaterial = loopMaterial++;
			materialsData.append((*itMaterial).asLLSD());
			markGetPending(region_id, *itMaterial);
			materials.erase(itMaterial);
		}
		if (materials.empty())
		{
			mGetQueue.erase(itRegionQueue);
            // $TODO*: We may be able to issue a continue here.  Research.
		}
		
		std::string materialString = zip_llsd(materialsData);

		S32 materialSize = materialString.size();
		if (materialSize <= 0)
		{
			LL_ERRS("Materials") << "cannot zip LLSD binary content" << LL_ENDL;
			return;
		}

		LLSD::Binary materialBinary;
		materialBinary.resize(materialSize);
		memcpy(materialBinary.data(), materialString.data(), materialSize);

		LLSD postData = LLSD::emptyMap();
		postData[MATERIALS_CAP_ZIP_FIELD] = materialBinary;

        LLCore::HttpHandler::ptr_t handler(new LLMaterialHttpHandler("POST",
				boost::bind(&LLMaterialMgr::onGetResponse, this, _1, _2, region_id)
				));

		LL_DEBUGS("Materials") << "POSTing to region '" << regionp->getName() << "' at '" << capURL << " for " << materialsData.size() << " materials."
			<< "\ndata: " << ll_pretty_print_sd(materialsData) << LL_ENDL;

		LLCore::HttpHandle handle = LLCoreHttpUtil::requestPostWithLLSD(mHttpRequest, 
				mHttpPolicy, mHttpPriority, capURL, 
				postData, mHttpOptions, mHttpHeaders, handler);

		if (handle == LLCORE_HTTP_HANDLE_INVALID)
		{
			LLCore::HttpStatus status = mHttpRequest->getStatus();
			LL_ERRS("Meterials") << "Failed to execute material POST. Status = " <<
				status.toULong() << "\"" << status.toString() << "\"" << LL_ENDL;
		}

		regionp->resetMaterialsCapThrottle();
	}
#endif
}

void LLMaterialMgr::processGetQueueCoro()
{
#if 0
    get_queue_t::iterator itRegionQueue = loopRegionQueue++;

    const LLUUID& region_id = itRegionQueue->first;
    if (isGetAllPending(region_id))
    {
        continue;
    }

    LLViewerRegion* regionp = LLWorld::instance().getRegionFromID(region_id);
    if (!regionp)
    {
        LL_WARNS("Materials") << "Unknown region with id " << region_id.asString() << LL_ENDL;
        mGetQueue.erase(itRegionQueue);
        continue;
    }
    else if (!regionp->capabilitiesReceived() || regionp->materialsCapThrottled())
    {
        continue;
    }
    else if (mGetAllRequested.end() == mGetAllRequested.find(region_id))
    {
        LL_DEBUGS("Materials") << "calling getAll for " << regionp->getName() << LL_ENDL;
        getAll(region_id);
        continue;
    }

    const std::string capURL = regionp->getCapability(MATERIALS_CAPABILITY_NAME);
    if (capURL.empty())
    {
        LL_WARNS("Materials") << "Capability '" << MATERIALS_CAPABILITY_NAME
            << "' is not defined on region '" << regionp->getName() << "'" << LL_ENDL;
        mGetQueue.erase(itRegionQueue);
        continue;
    }

    LLSD materialsData = LLSD::emptyArray();

    material_queue_t& materials = itRegionQueue->second;
    U32 max_entries = regionp->getMaxMaterialsPerTransaction();
    material_queue_t::iterator loopMaterial = materials.begin();
    while ((materials.end() != loopMaterial) && (materialsData.size() < max_entries))
    {
        material_queue_t::iterator itMaterial = loopMaterial++;
        materialsData.append((*itMaterial).asLLSD());
        materials.erase(itMaterial);
        markGetPending(region_id, *itMaterial);
    }
    if (materials.empty())
    {
        mGetQueue.erase(itRegionQueue);
    }

    std::string materialString = zip_llsd(materialsData);

    S32 materialSize = materialString.size();
    if (materialSize <= 0)
    {
        LL_ERRS("Materials") << "cannot zip LLSD binary content" << LL_ENDL;
        return;
    }

    LLSD::Binary materialBinary;
    materialBinary.resize(materialSize);
    memcpy(materialBinary.data(), materialString.data(), materialSize);

    LLSD postData = LLSD::emptyMap();
    postData[MATERIALS_CAP_ZIP_FIELD] = materialBinary;

    LLMaterialHttpHandler * handler =
        new LLMaterialHttpHandler("POST",
        boost::bind(&LLMaterialMgr::onGetResponse, this, _1, _2, region_id)
        );

    LL_DEBUGS("Materials") << "POSTing to region '" << regionp->getName() << "' at '" << capURL << " for " << materialsData.size() << " materials."
        << "\ndata: " << ll_pretty_print_sd(materialsData) << LL_ENDL;

    LLCore::HttpHandle handle = LLCoreHttpUtil::requestPostWithLLSD(mHttpRequest,
        mHttpPolicy, mHttpPriority, capURL,
        postData, mHttpOptions, mHttpHeaders, handler);

    if (handle == LLCORE_HTTP_HANDLE_INVALID)
    {
        delete handler;
        LLCore::HttpStatus status = mHttpRequest->getStatus();
        LL_ERRS("Meterials") << "Failed to execute material POST. Status = " <<
            status.toULong() << "\"" << status.toString() << "\"" << LL_ENDL;
    }

    regionp->resetMaterialsCapThrottle();
#endif

}

void LLMaterialMgr::processGetAllQueue()
{
	getall_queue_t::iterator loopRegion = mGetAllQueue.begin();
	while (mGetAllQueue.end() != loopRegion)
	{
		getall_queue_t::iterator itRegion = loopRegion++;

		const LLUUID& region_id = *itRegion;

        LLCoros::instance().launch("LLMaterialMgr::processGetAllQueueCoro", boost::bind(&LLMaterialMgr::processGetAllQueueCoro,
            this, region_id));

        mGetAllPending.insert(std::pair<LLUUID, F64>(region_id, LLFrameTimer::getTotalSeconds()));
		mGetAllQueue.erase(itRegion);	// Invalidates region_id
	}
}

void LLMaterialMgr::processGetAllQueueCoro(LLUUID regionId)
{
    LLViewerRegion* regionp = LLWorld::instance().getRegionFromID(regionId);
    if (regionp == NULL)
    {
        LL_WARNS("Materials") << "Unknown region with id " << regionId.asString() << LL_ENDL;
        clearGetQueues(regionId);		// Invalidates region_id
        return;
    }
    else if (!regionp->capabilitiesReceived()) 
    {
        LLEventStream capsRecv("waitForCaps", true);

        regionp->setCapabilitiesReceivedCallback(
            boost::bind(&LLMaterialMgr::CapsRecvForRegion,
            _1, regionId, capsRecv.getName()));
        
        llcoro::suspendUntilEventOn(capsRecv);

        // reget the region from the region ID since it may have gone away while waiting.
        regionp = LLWorld::instance().getRegionFromID(regionId);
        if (!regionp)
        {
            LL_WARNS("Materials") << "Region with ID " << regionId << " is no longer valid." << LL_ENDL;
            return;
        }
    }
    else if (regionp->materialsCapThrottled())
    {
        // TODO:
        // Figure out how to handle the throttle.
    }

    std::string capURL = regionp->getCapability(MATERIALS_CAPABILITY_NAME);
    if (capURL.empty())
    {
        LL_WARNS("Materials") << "Capability '" << MATERIALS_CAPABILITY_NAME
            << "' is not defined on the current region '" << regionp->getName() << "'" << LL_ENDL;
        clearGetQueues(regionId);		// Invalidates region_id
        return;
    }

    LL_DEBUGS("Materials") << "GET all for region " << regionId << "url " << capURL << LL_ENDL;

    LLCoreHttpUtil::HttpCoroutineAdapter::ptr_t httpAdapter(
            new LLCoreHttpUtil::HttpCoroutineAdapter("processGetAllQueue", LLCore::HttpRequest::DEFAULT_POLICY_ID));
    LLCore::HttpRequest::ptr_t httpRequest(new LLCore::HttpRequest());

    LLSD result = httpAdapter->getAndSuspend(httpRequest, capURL);

    LLSD httpResults = result[LLCoreHttpUtil::HttpCoroutineAdapter::HTTP_RESULTS];
    LLCore::HttpStatus status = LLCoreHttpUtil::HttpCoroutineAdapter::getStatusFromLLSD(httpResults);

    if (!status)
    {
        onGetAllResponse(false, LLSD(), regionId);
    }
    else
    {
        onGetAllResponse(true, result, regionId);
    }

    // reget the region from the region ID since it may have gone away while waiting.
    regionp = LLWorld::instance().getRegionFromID(regionId);
    if (!regionp)
    {
        LL_WARNS("Materials") << "Region with ID " << regionId << " is no longer valid." << LL_ENDL;
        return;
    }
    regionp->resetMaterialsCapThrottle();
}

void LLMaterialMgr::processPutQueue()
{
	typedef std::map<LLViewerRegion*, LLSD> regionput_request_map;
	regionput_request_map requests;

	put_queue_t::iterator loopQueue = mPutQueue.begin();
	while (mPutQueue.end() != loopQueue)
	{
		put_queue_t::iterator itQueue = loopQueue++;

		const LLUUID& object_id = itQueue->first;
		const LLViewerObject* objectp = gObjectList.findObject(object_id);
		if ( !objectp )
		{
			LL_WARNS("Materials") << "Object is NULL" << LL_ENDL;
			mPutQueue.erase(itQueue);
		}
		else
		{
			LLViewerRegion* regionp = objectp->getRegion();
			if ( !regionp )
		    {
				LL_WARNS("Materials") << "Object region is NULL" << LL_ENDL;
				mPutQueue.erase(itQueue);
		    }
			else if ( regionp->capabilitiesReceived() && !regionp->materialsCapThrottled())
			{
		        LLSD& facesData = requests[regionp];

		        facematerial_map_t& face_map = itQueue->second;
				        U32 max_entries = regionp->getMaxMaterialsPerTransaction();
		        facematerial_map_t::iterator itFace = face_map.begin();
				        while ( (face_map.end() != itFace) && (facesData.size() < max_entries) )
		        {
			        LLSD faceData = LLSD::emptyMap();
			        faceData[MATERIALS_CAP_FACE_FIELD] = static_cast<LLSD::Integer>(itFace->first);
			        faceData[MATERIALS_CAP_OBJECT_ID_FIELD] = static_cast<LLSD::Integer>(objectp->getLocalID());
			        if (!itFace->second.isNull())
			        {
				        faceData[MATERIALS_CAP_MATERIAL_FIELD] = itFace->second.asLLSD();
			        }
			        facesData.append(faceData);
			        face_map.erase(itFace++);
		        }
		        if (face_map.empty())
		        {
			        mPutQueue.erase(itQueue);
		        }
	        }
		}
	}

	for (regionput_request_map::const_iterator itRequest = requests.begin(); itRequest != requests.end(); ++itRequest)
	{
		LLViewerRegion* regionp = itRequest->first;
		std::string capURL = regionp->getCapability(MATERIALS_CAPABILITY_NAME);
		if (capURL.empty())
		{
			LL_WARNS("Materials") << "Capability '" << MATERIALS_CAPABILITY_NAME
				<< "' is not defined on region '" << regionp->getName() << "'" << LL_ENDL;
			continue;
		}

		LLSD materialsData = LLSD::emptyMap();
		materialsData[MATERIALS_CAP_FULL_PER_FACE_FIELD] = itRequest->second;

		std::string materialString = zip_llsd(materialsData);

		S32 materialSize = materialString.size();

		if (materialSize > 0)
		{
			LLSD::Binary materialBinary;
			materialBinary.resize(materialSize);
			memcpy(materialBinary.data(), materialString.data(), materialSize);

			LLSD putData = LLSD::emptyMap();
			putData[MATERIALS_CAP_ZIP_FIELD] = materialBinary;

			LL_DEBUGS("Materials") << "put for " << itRequest->second.size() << " faces to region " << itRequest->first->getName() << LL_ENDL;

			LLCore::HttpHandler::ptr_t handler (new LLMaterialHttpHandler("PUT",
										boost::bind(&LLMaterialMgr::onPutResponse, this, _1, _2)
										));

			LLCore::HttpHandle handle = LLCoreHttpUtil::requestPutWithLLSD(
				mHttpRequest, mHttpPolicy, mHttpPriority, capURL,
				putData, mHttpOptions, mHttpHeaders, handler);

			if (handle == LLCORE_HTTP_HANDLE_INVALID)
			{
				LLCore::HttpStatus status = mHttpRequest->getStatus();
				LL_ERRS("Meterials") << "Failed to execute material PUT. Status = " << 
					status.toULong() << "\"" << status.toString() << "\"" << LL_ENDL;
			}

			regionp->resetMaterialsCapThrottle();
		}
		else
		{
			LL_ERRS("debugMaterials") << "cannot zip LLSD binary content" << LL_ENDL;
		}
	}
}

void LLMaterialMgr::clearGetQueues(const LLUUID& region_id)
{
	mGetQueue.erase(region_id);

	for (get_pending_map_t::iterator itPending = mGetPending.begin(); itPending != mGetPending.end();)
	{
		if (region_id == itPending->first.first)
		{
			mGetPending.erase(itPending++);
		}
		else
		{
			++itPending;
		}
	}

	mGetAllQueue.erase(region_id);
	mGetAllRequested.erase(region_id);
	mGetAllPending.erase(region_id);
	mGetAllCallbacks.erase(region_id);
}
void LLMaterialMgr::onRegionRemoved(LLViewerRegion* regionp)
{
	clearGetQueues(regionp->getRegionID());
	// Put doesn't need clearing: objects that can't be found will clean up in processPutQueue()
}
<|MERGE_RESOLUTION|>--- conflicted
+++ resolved
@@ -531,11 +531,7 @@
 		LL_DEBUGS("Materials") << "response has "<< response_data.size() << " materials" << LL_ENDL;
 		for (LLSD::array_const_iterator faceIter = response_data.beginArray(); faceIter != response_data.endArray(); ++faceIter)
 		{
-<<<<<<< HEAD
-#           ifdef SHOW_ASSERT
-=======
 #           ifdef SHOW_ASSERT                  // same condition that controls llassert()
->>>>>>> f40bd0fa
 			const LLSD& face_data = *faceIter; // conditional to avoid unused variable warning
 #           endif
 			llassert(face_data.isMap());
