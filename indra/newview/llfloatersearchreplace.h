--- conflicted
+++ resolved
@@ -41,21 +41,12 @@
      * LLView overrides
      */
 public:
-<<<<<<< HEAD
-	/*virtual*/ bool handleKeyHere(KEY key, MASK mask);
-	/*virtual*/ bool hasAccelerators() const;
-	/*virtual*/ bool postBuild();
-	/*virtual*/ void onOpen(const LLSD& sdKey);
-	/*virtual*/ void onClose(bool fQuiting);
-	void			 setCanReplace(bool can_replace);
-=======
-    /*virtual*/ BOOL handleKeyHere(KEY key, MASK mask);
+    /*virtual*/ bool handleKeyHere(KEY key, MASK mask);
     /*virtual*/ bool hasAccelerators() const;
-    /*virtual*/ BOOL postBuild();
+    /*virtual*/ bool postBuild();
     /*virtual*/ void onOpen(const LLSD& sdKey);
     /*virtual*/ void onClose(bool fQuiting);
     void             setCanReplace(bool can_replace);
->>>>>>> c06fb4e0
 
     /*
      * Member functions
@@ -66,18 +57,10 @@
     LLTextEditor* getEditor() const;
 
 protected:
-<<<<<<< HEAD
-	void          refreshHighlight();
-	void          onSearchClick();
-	void          onReplaceClick();
-	void          onReplaceAllClick();
-=======
     void          refreshHighlight();
     void          onSearchClick();
-    void          onSearchKeystroke();
     void          onReplaceClick();
     void          onReplaceAllClick();
->>>>>>> c06fb4e0
 
     /*
      * Member variables
