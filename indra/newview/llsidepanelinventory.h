/**
 * @file LLSidepanelInventory.h
 * @brief Side Bar "Inventory" panel
 *
 * $LicenseInfo:firstyear=2009&license=viewerlgpl$
 * Second Life Viewer Source Code
 * Copyright (C) 2010, Linden Research, Inc.
 *
 * This library is free software; you can redistribute it and/or
 * modify it under the terms of the GNU Lesser General Public
 * License as published by the Free Software Foundation;
 * version 2.1 of the License only.
 *
 * This library is distributed in the hope that it will be useful,
 * but WITHOUT ANY WARRANTY; without even the implied warranty of
 * MERCHANTABILITY or FITNESS FOR A PARTICULAR PURPOSE.  See the GNU
 * Lesser General Public License for more details.
 *
 * You should have received a copy of the GNU Lesser General Public
 * License along with this library; if not, write to the Free Software
 * Foundation, Inc., 51 Franklin Street, Fifth Floor, Boston, MA  02110-1301  USA
 *
 * Linden Research, Inc., 945 Battery Street, San Francisco, CA  94111  USA
 * $/LicenseInfo$
 */

#ifndef LL_LLSIDEPANELINVENTORY_H
#define LL_LLSIDEPANELINVENTORY_H

#include "llpanel.h"

class LLButton;
class LLFolderViewItem;
class LLInboxAddedObserver;
class LLInventoryCategoriesObserver;
class LLInventoryItem;
class LLInventoryPanel;
class LLLayoutPanel;
class LLPanelMainInventory;
class LLSidepanelItemInfo;
class LLSidepanelTaskInfo;
class LLFloater; // <FS:Ansariel> Secondary inventory window

class LLSidepanelInventory : public LLPanel
{
public:
    LLSidepanelInventory();
    virtual ~LLSidepanelInventory();

private:
    void updateInbox();

public:
    void observeInboxCreation();
    void observeInboxModifications(const LLUUID& inboxID);

<<<<<<< HEAD
	/*virtual*/ bool postBuild();
	/*virtual*/ void onOpen(const LLSD& key);
=======
    /*virtual*/ BOOL postBuild();
    /*virtual*/ void onOpen(const LLSD& key);
>>>>>>> c06fb4e0

    LLInventoryPanel* getActivePanel(); // Returns an active inventory panel, if any.
    void selectAllItemsPanel();
    LLInventoryPanel* getInboxPanel() const { return mInventoryPanelInbox.get(); }

<<<<<<< HEAD
	LLPanelMainInventory* getMainInventoryPanel() const { return mPanelMainInventory; }
	bool isMainInventoryPanelActive() const;
=======
    LLPanelMainInventory* getMainInventoryPanel() const { return mPanelMainInventory; }
    BOOL isMainInventoryPanelActive() const;
>>>>>>> c06fb4e0

    void clearSelections(bool clearMain, bool clearInbox);
    std::set<LLFolderViewItem*> getInboxSelectionList();

    void showInventoryPanel();
    void initInventoryViews();

    // checks can share selected item(s)
    bool canShare();

    void onToggleInboxBtn();

    void enableInbox(bool enabled);
    void toggleInbox();
    void hideInbox();

    // <FS:Ansariel> Optional hiding of Received Items folder aka Inbox
    void refreshInboxVisibility();

    void openInbox();

    bool isInboxEnabled() const { return mInboxEnabled; }

    static void cleanup();

    // <FS:Ansariel> Secondary inventory window
    static LLFloater* createSecondaryInventoryWindow(const LLSD& key);

protected:
<<<<<<< HEAD
	// Tracks highlighted (selected) item in inventory panel.
	LLInventoryItem *getSelectedItem();
	U32 getSelectedCount();
	void onSelectionChange(const std::deque<LLFolderViewItem*> &items, bool user_action);
	// "wear", "teleport", etc.
	void performActionOnSelection(const std::string &action);
=======
    // Tracks highlighted (selected) item in inventory panel.
    LLInventoryItem *getSelectedItem();
    U32 getSelectedCount();
    void onSelectionChange(const std::deque<LLFolderViewItem*> &items, BOOL user_action);
    // "wear", "teleport", etc.
    void performActionOnSelection(const std::string &action);
>>>>>>> c06fb4e0

    bool canWearSelected(); // check whether selected items can be worn

    void onInboxChanged(const LLUUID& inbox_id);

    //
    // UI Elements
    //
private:
    LLPanel*                    mInventoryPanel; // Main inventory view
    LLHandle<LLInventoryPanel>  mInventoryPanelInbox;
    LLPanelMainInventory*       mPanelMainInventory;

    LLLayoutPanel* mInboxLayoutPanel;

protected:
    void                        onReloadInboxClicked();         // <FS:Zi> Add reload button to inventory inbox
public:
    void                        onBackButtonClicked();

private:
    bool                        mInboxEnabled;

    LLInventoryCategoriesObserver*  mCategoriesObserver;
    LLInboxAddedObserver*           mInboxAddedObserver;

    static bool                 sInboxInitalized; // <FS:Ansariel> Inbox panel randomly shown on secondary inventory windows
};

#endif //LL_LLSIDEPANELINVENTORY_H<|MERGE_RESOLUTION|>--- conflicted
+++ resolved
@@ -54,25 +54,15 @@
     void observeInboxCreation();
     void observeInboxModifications(const LLUUID& inboxID);
 
-<<<<<<< HEAD
-	/*virtual*/ bool postBuild();
-	/*virtual*/ void onOpen(const LLSD& key);
-=======
-    /*virtual*/ BOOL postBuild();
+    /*virtual*/ bool postBuild();
     /*virtual*/ void onOpen(const LLSD& key);
->>>>>>> c06fb4e0
 
     LLInventoryPanel* getActivePanel(); // Returns an active inventory panel, if any.
     void selectAllItemsPanel();
     LLInventoryPanel* getInboxPanel() const { return mInventoryPanelInbox.get(); }
 
-<<<<<<< HEAD
-	LLPanelMainInventory* getMainInventoryPanel() const { return mPanelMainInventory; }
-	bool isMainInventoryPanelActive() const;
-=======
     LLPanelMainInventory* getMainInventoryPanel() const { return mPanelMainInventory; }
-    BOOL isMainInventoryPanelActive() const;
->>>>>>> c06fb4e0
+    bool isMainInventoryPanelActive() const;
 
     void clearSelections(bool clearMain, bool clearInbox);
     std::set<LLFolderViewItem*> getInboxSelectionList();
@@ -102,21 +92,12 @@
     static LLFloater* createSecondaryInventoryWindow(const LLSD& key);
 
 protected:
-<<<<<<< HEAD
-	// Tracks highlighted (selected) item in inventory panel.
-	LLInventoryItem *getSelectedItem();
-	U32 getSelectedCount();
-	void onSelectionChange(const std::deque<LLFolderViewItem*> &items, bool user_action);
-	// "wear", "teleport", etc.
-	void performActionOnSelection(const std::string &action);
-=======
     // Tracks highlighted (selected) item in inventory panel.
     LLInventoryItem *getSelectedItem();
     U32 getSelectedCount();
-    void onSelectionChange(const std::deque<LLFolderViewItem*> &items, BOOL user_action);
+    void onSelectionChange(const std::deque<LLFolderViewItem*> &items, bool user_action);
     // "wear", "teleport", etc.
     void performActionOnSelection(const std::string &action);
->>>>>>> c06fb4e0
 
     bool canWearSelected(); // check whether selected items can be worn
 
