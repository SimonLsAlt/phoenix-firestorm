--- conflicted
+++ resolved
@@ -74,14 +74,11 @@
 	void onToggleInboxBtn();
 
 	void enableInbox(bool enabled);
-<<<<<<< HEAD
+    void toggleInbox();
+    void hideInbox();
 
 	// <FS:Ansariel> Optional hiding of Received Items folder aka Inbox
 	void refreshInboxVisibility();
-=======
-    void toggleInbox();
-    void hideInbox();
->>>>>>> a2c61cfe
 	
 	void openInbox();
 	
