--- conflicted
+++ resolved
@@ -148,90 +148,41 @@
 
 void LLFloaterLagMeter::determineClient()
 {
-<<<<<<< HEAD
-	F32Milliseconds client_frame_time = LLTrace::get_frame_recording().getPeriodMean(LLStatViewer::FRAME_STACKTIME);
-	bool find_cause = false;
-
-	if (!gFocusMgr.getAppHasFocus())
-	{
-		mClientButton->setImageUnselected(LLUI::getUIImage(LAG_GOOD_IMAGE_NAME));
-		mClientButton->setImagePressed(LLUI::getUIImage(LAG_GOOD_IMAGE_NAME)); // <FS:Ansariel> FIRE-20484: Wrong texture shown on click
-		mClientText->setText( getString("client_frame_time_window_bg_msg", mStringArgs) );
-		mClientCause->setText( LLStringUtil::null );
-	}
-	else if(client_frame_time >= mClientFrameTimeCritical)
-	{
-		mClientButton->setImageUnselected(LLUI::getUIImage(LAG_CRITICAL_IMAGE_NAME));
-		mClientButton->setImagePressed(LLUI::getUIImage(LAG_CRITICAL_IMAGE_NAME)); // <FS:Ansariel> FIRE-20484: Wrong texture shown on click
-		mClientText->setText( getString("client_frame_time_critical_msg", mStringArgs) );
-		find_cause = true;
-	}
-	else if(client_frame_time >= mClientFrameTimeWarning)
-	{
-		mClientButton->setImageUnselected(LLUI::getUIImage(LAG_WARNING_IMAGE_NAME));
-		mClientButton->setImagePressed(LLUI::getUIImage(LAG_WARNING_IMAGE_NAME)); // <FS:Ansariel> FIRE-20484: Wrong texture shown on click
-		mClientText->setText( getString("client_frame_time_warning_msg", mStringArgs) );
-		find_cause = true;
-	}
-	else
-	{
-		mClientButton->setImageUnselected(LLUI::getUIImage(LAG_GOOD_IMAGE_NAME));
-		mClientButton->setImagePressed(LLUI::getUIImage(LAG_GOOD_IMAGE_NAME)); // <FS:Ansariel> FIRE-20484: Wrong texture shown on click
-		mClientText->setText( getString("client_frame_time_normal_msg", mStringArgs) );
-		mClientCause->setText( LLStringUtil::null );
-	}	
-
-	if(find_cause)
-	{
-		if(gSavedSettings.getF32("RenderFarClip") > 128.f)
-		{
-			mClientCause->setText( getString("client_draw_distance_cause_msg", mStringArgs) );
-		}
-		else if(LLAppViewer::instance()->getTextureFetch()->getNumRequests() > 2)
-		{
-			mClientCause->setText( getString("client_texture_loading_cause_msg", mStringArgs) );
-		}
-		else if(LLViewerTexture::isMemoryForTextureLow())
-		{
-			mClientCause->setText( getString("client_texture_memory_cause_msg", mStringArgs) );
-		}
-		else 
-		{
-			mClientCause->setText( getString("client_complex_objects_cause_msg", mStringArgs) );
-		}
-	}
-=======
     F32Milliseconds client_frame_time = LLTrace::get_frame_recording().getPeriodMean(LLStatViewer::FRAME_STACKTIME);
     bool find_cause = false;
 
     if (!gFocusMgr.getAppHasFocus())
     {
         mClientButton->setImageUnselected(LLUI::getUIImage(LAG_GOOD_IMAGE_NAME));
+        mClientButton->setImagePressed(LLUI::getUIImage(LAG_GOOD_IMAGE_NAME)); // <FS:Ansariel> FIRE-20484: Wrong texture shown on click
         mClientText->setText( getString("client_frame_time_window_bg_msg", mStringArgs) );
         mClientCause->setText( LLStringUtil::null );
     }
     else if(client_frame_time >= mClientFrameTimeCritical)
     {
         mClientButton->setImageUnselected(LLUI::getUIImage(LAG_CRITICAL_IMAGE_NAME));
+        mClientButton->setImagePressed(LLUI::getUIImage(LAG_CRITICAL_IMAGE_NAME)); // <FS:Ansariel> FIRE-20484: Wrong texture shown on click
         mClientText->setText( getString("client_frame_time_critical_msg", mStringArgs) );
         find_cause = true;
     }
     else if(client_frame_time >= mClientFrameTimeWarning)
     {
         mClientButton->setImageUnselected(LLUI::getUIImage(LAG_WARNING_IMAGE_NAME));
+        mClientButton->setImagePressed(LLUI::getUIImage(LAG_WARNING_IMAGE_NAME)); // <FS:Ansariel> FIRE-20484: Wrong texture shown on click
         mClientText->setText( getString("client_frame_time_warning_msg", mStringArgs) );
         find_cause = true;
     }
     else
     {
         mClientButton->setImageUnselected(LLUI::getUIImage(LAG_GOOD_IMAGE_NAME));
+        mClientButton->setImagePressed(LLUI::getUIImage(LAG_GOOD_IMAGE_NAME)); // <FS:Ansariel> FIRE-20484: Wrong texture shown on click
         mClientText->setText( getString("client_frame_time_normal_msg", mStringArgs) );
         mClientCause->setText( LLStringUtil::null );
     }
 
     if(find_cause)
     {
-        if(gSavedSettings.getF32("RenderFarClip") > 128)
+        if(gSavedSettings.getF32("RenderFarClip") > 128.f)
         {
             mClientCause->setText( getString("client_draw_distance_cause_msg", mStringArgs) );
         }
@@ -248,78 +199,10 @@
             mClientCause->setText( getString("client_complex_objects_cause_msg", mStringArgs) );
         }
     }
->>>>>>> 38c2a5bd
 }
 
 void LLFloaterLagMeter::determineNetwork()
 {
-<<<<<<< HEAD
-	LLTrace::PeriodicRecording& frame_recording = LLTrace::get_frame_recording();
-	F32Percent packet_loss = frame_recording.getPeriodMean(LLStatViewer::PACKETS_LOST_PERCENT);
-	F32Milliseconds ping_time = frame_recording.getPeriodMean(LLStatViewer::SIM_PING);
-	bool find_cause_loss = false;
-	bool find_cause_ping = false;
-
-	// *FIXME: We can't blame a large ping time on anything in
-	// particular if the frame rate is low, because a low frame
-	// rate is a sure recipe for bad ping times right now until
-	// the network handlers are de-synched from the rendering.
-	F32Milliseconds client_frame_time = frame_recording.getPeriodMean(LLStatViewer::FRAME_STACKTIME);
-	
-	if(packet_loss >= mNetworkPacketLossCritical)
-	{
-		mNetworkButton->setImageUnselected(LLUI::getUIImage(LAG_CRITICAL_IMAGE_NAME));
-		mNetworkButton->setImagePressed(LLUI::getUIImage(LAG_CRITICAL_IMAGE_NAME)); // <FS:Ansariel> FIRE-20484: Wrong texture shown on click
-		mNetworkText->setText( getString("network_packet_loss_critical_msg", mStringArgs) );
-		find_cause_loss = true;
-	}
-	else if(ping_time >= mNetworkPingCritical)
-	{
-		mNetworkButton->setImageUnselected(LLUI::getUIImage(LAG_CRITICAL_IMAGE_NAME));
-		mNetworkButton->setImagePressed(LLUI::getUIImage(LAG_CRITICAL_IMAGE_NAME)); // <FS:Ansariel> FIRE-20484: Wrong texture shown on click
-		if (client_frame_time < mNetworkPingCritical)
-		{
-			mNetworkText->setText( getString("network_ping_critical_msg", mStringArgs) );
-			find_cause_ping = true;
-		}
-	}
-	else if(packet_loss >= mNetworkPacketLossWarning)
-	{
-		mNetworkButton->setImageUnselected(LLUI::getUIImage(LAG_WARNING_IMAGE_NAME));
-		mNetworkButton->setImagePressed(LLUI::getUIImage(LAG_WARNING_IMAGE_NAME)); // <FS:Ansariel> FIRE-20484: Wrong texture shown on click
-		mNetworkText->setText( getString("network_packet_loss_warning_msg", mStringArgs) );
-		find_cause_loss = true;
-	}
-	else if(ping_time >= mNetworkPingWarning)
-	{
-		mNetworkButton->setImageUnselected(LLUI::getUIImage(LAG_WARNING_IMAGE_NAME));
-		mNetworkButton->setImagePressed(LLUI::getUIImage(LAG_WARNING_IMAGE_NAME)); // <FS:Ansariel> FIRE-20484: Wrong texture shown on click
-		if (client_frame_time < mNetworkPingWarning)
-		{
-			mNetworkText->setText( getString("network_ping_warning_msg", mStringArgs) );
-			find_cause_ping = true;
-		}
-	}
-	else
-	{
-		mNetworkButton->setImageUnselected(LLUI::getUIImage(LAG_GOOD_IMAGE_NAME));
-		mNetworkButton->setImagePressed(LLUI::getUIImage(LAG_GOOD_IMAGE_NAME)); // <FS:Ansariel> FIRE-20484: Wrong texture shown on click
-		mNetworkText->setText( getString("network_performance_normal_msg", mStringArgs) );
-	}
-
-	if(find_cause_loss)
- 	{
-		mNetworkCause->setText( getString("network_packet_loss_cause_msg", mStringArgs) );
- 	}
-	else if(find_cause_ping)
-	{
-		mNetworkCause->setText( getString("network_ping_cause_msg", mStringArgs) );
-	}
-	else
-	{
-		mNetworkCause->setText( LLStringUtil::null );
-	}
-=======
     LLTrace::PeriodicRecording& frame_recording = LLTrace::get_frame_recording();
     F32Percent packet_loss = frame_recording.getPeriodMean(LLStatViewer::PACKETS_LOST_PERCENT);
     F32Milliseconds ping_time = frame_recording.getPeriodMean(LLStatViewer::SIM_PING);
@@ -335,12 +218,14 @@
     if(packet_loss >= mNetworkPacketLossCritical)
     {
         mNetworkButton->setImageUnselected(LLUI::getUIImage(LAG_CRITICAL_IMAGE_NAME));
+        mNetworkButton->setImagePressed(LLUI::getUIImage(LAG_CRITICAL_IMAGE_NAME)); // <FS:Ansariel> FIRE-20484: Wrong texture shown on click
         mNetworkText->setText( getString("network_packet_loss_critical_msg", mStringArgs) );
         find_cause_loss = true;
     }
     else if(ping_time >= mNetworkPingCritical)
     {
         mNetworkButton->setImageUnselected(LLUI::getUIImage(LAG_CRITICAL_IMAGE_NAME));
+        mNetworkButton->setImagePressed(LLUI::getUIImage(LAG_CRITICAL_IMAGE_NAME)); // <FS:Ansariel> FIRE-20484: Wrong texture shown on click
         if (client_frame_time < mNetworkPingCritical)
         {
             mNetworkText->setText( getString("network_ping_critical_msg", mStringArgs) );
@@ -350,12 +235,14 @@
     else if(packet_loss >= mNetworkPacketLossWarning)
     {
         mNetworkButton->setImageUnselected(LLUI::getUIImage(LAG_WARNING_IMAGE_NAME));
+        mNetworkButton->setImagePressed(LLUI::getUIImage(LAG_WARNING_IMAGE_NAME)); // <FS:Ansariel> FIRE-20484: Wrong texture shown on click
         mNetworkText->setText( getString("network_packet_loss_warning_msg", mStringArgs) );
         find_cause_loss = true;
     }
     else if(ping_time >= mNetworkPingWarning)
     {
         mNetworkButton->setImageUnselected(LLUI::getUIImage(LAG_WARNING_IMAGE_NAME));
+        mNetworkButton->setImagePressed(LLUI::getUIImage(LAG_WARNING_IMAGE_NAME)); // <FS:Ansariel> FIRE-20484: Wrong texture shown on click
         if (client_frame_time < mNetworkPingWarning)
         {
             mNetworkText->setText( getString("network_ping_warning_msg", mStringArgs) );
@@ -365,6 +252,7 @@
     else
     {
         mNetworkButton->setImageUnselected(LLUI::getUIImage(LAG_GOOD_IMAGE_NAME));
+        mNetworkButton->setImagePressed(LLUI::getUIImage(LAG_GOOD_IMAGE_NAME)); // <FS:Ansariel> FIRE-20484: Wrong texture shown on click
         mNetworkText->setText( getString("network_performance_normal_msg", mStringArgs) );
     }
 
@@ -380,90 +268,36 @@
     {
         mNetworkCause->setText( LLStringUtil::null );
     }
->>>>>>> 38c2a5bd
 }
 
 void LLFloaterLagMeter::determineServer()
 {
-<<<<<<< HEAD
-	// <FS:Ansariel> FIRE-16857: Lag-meter special adjustments for OpenSim
-	mServerFrameTimeWarning = F32Seconds(1.0f / LFSimFeatureHandler::instance().simulatorFPSWarn());
-	mServerFrameTimeCritical = F32Seconds(1.0f / LFSimFeatureHandler::instance().simulatorFPSCrit());
-	// </FS:Ansariel>
-
-	F32Milliseconds sim_frame_time = LLTrace::get_frame_recording().getLastRecording().getLastValue(LLStatViewer::SIM_FRAME_TIME);
-	bool find_cause = false;
-
-	if(sim_frame_time >= mServerFrameTimeCritical)
-	{
-		mServerButton->setImageUnselected(LLUI::getUIImage(LAG_CRITICAL_IMAGE_NAME));
-		mServerButton->setImagePressed(LLUI::getUIImage(LAG_CRITICAL_IMAGE_NAME)); // <FS:Ansariel> FIRE-20484: Wrong texture shown on click
-		mServerText->setText( getString("server_frame_time_critical_msg", mStringArgs) );
-		find_cause = true;
-	}
-	else if(sim_frame_time >= mServerFrameTimeWarning)
-	{
-		mServerButton->setImageUnselected(LLUI::getUIImage(LAG_WARNING_IMAGE_NAME));
-		mServerButton->setImagePressed(LLUI::getUIImage(LAG_WARNING_IMAGE_NAME)); // <FS:Ansariel> FIRE-20484: Wrong texture shown on click
-		mServerText->setText( getString("server_frame_time_warning_msg", mStringArgs) );
-		find_cause = true;
-	}
-	else
-	{
-		mServerButton->setImageUnselected(LLUI::getUIImage(LAG_GOOD_IMAGE_NAME));
-		mServerButton->setImagePressed(LLUI::getUIImage(LAG_GOOD_IMAGE_NAME)); // <FS:Ansariel> FIRE-20484: Wrong texture shown on click
-		mServerText->setText( getString("server_frame_time_normal_msg", mStringArgs) );
-		mServerCause->setText( LLStringUtil::null );
-	}	
-
-	if(find_cause)
-	{
-		LLTrace::Recording& last_recording = LLTrace::get_frame_recording().getLastRecording();
-
-		if(last_recording.getLastValue(LLStatViewer::SIM_PHYSICS_TIME) > mServerSingleProcessMaxTime)
-		{
-			mServerCause->setText( getString("server_physics_cause_msg", mStringArgs) );
-		}
-		else if(last_recording.getLastValue(LLStatViewer::SIM_SCRIPTS_TIME) > mServerSingleProcessMaxTime)
-		{
-			mServerCause->setText( getString("server_scripts_cause_msg", mStringArgs) );
-		}
-		else if(last_recording.getLastValue(LLStatViewer::SIM_NET_TIME) > mServerSingleProcessMaxTime)
-		{
-			mServerCause->setText( getString("server_net_cause_msg", mStringArgs) );
-		}
-		else if(last_recording.getLastValue(LLStatViewer::SIM_AGENTS_TIME) > mServerSingleProcessMaxTime)
-		{
-			mServerCause->setText( getString("server_agent_cause_msg", mStringArgs) );
-		}
-		else if(last_recording.getLastValue(LLStatViewer::SIM_IMAGES_TIME) > mServerSingleProcessMaxTime)
-		{
-			mServerCause->setText( getString("server_images_cause_msg", mStringArgs) );
-		}
-		else
-		{
-			mServerCause->setText( getString("server_generic_cause_msg", mStringArgs) );
-		}
-	}
-=======
+    // <FS:Ansariel> FIRE-16857: Lag-meter special adjustments for OpenSim
+    mServerFrameTimeWarning = F32Seconds(1.0f / LFSimFeatureHandler::instance().simulatorFPSWarn());
+    mServerFrameTimeCritical = F32Seconds(1.0f / LFSimFeatureHandler::instance().simulatorFPSCrit());
+    // </FS:Ansariel>
+
     F32Milliseconds sim_frame_time = LLTrace::get_frame_recording().getLastRecording().getLastValue(LLStatViewer::SIM_FRAME_TIME);
     bool find_cause = false;
 
     if(sim_frame_time >= mServerFrameTimeCritical)
     {
         mServerButton->setImageUnselected(LLUI::getUIImage(LAG_CRITICAL_IMAGE_NAME));
+        mServerButton->setImagePressed(LLUI::getUIImage(LAG_CRITICAL_IMAGE_NAME)); // <FS:Ansariel> FIRE-20484: Wrong texture shown on click
         mServerText->setText( getString("server_frame_time_critical_msg", mStringArgs) );
         find_cause = true;
     }
     else if(sim_frame_time >= mServerFrameTimeWarning)
     {
         mServerButton->setImageUnselected(LLUI::getUIImage(LAG_WARNING_IMAGE_NAME));
+        mServerButton->setImagePressed(LLUI::getUIImage(LAG_WARNING_IMAGE_NAME)); // <FS:Ansariel> FIRE-20484: Wrong texture shown on click
         mServerText->setText( getString("server_frame_time_warning_msg", mStringArgs) );
         find_cause = true;
     }
     else
     {
         mServerButton->setImageUnselected(LLUI::getUIImage(LAG_GOOD_IMAGE_NAME));
+        mServerButton->setImagePressed(LLUI::getUIImage(LAG_GOOD_IMAGE_NAME)); // <FS:Ansariel> FIRE-20484: Wrong texture shown on click
         mServerText->setText( getString("server_frame_time_normal_msg", mStringArgs) );
         mServerCause->setText( LLStringUtil::null );
     }
@@ -497,7 +331,6 @@
             mServerCause->setText( getString("server_generic_cause_msg", mStringArgs) );
         }
     }
->>>>>>> 38c2a5bd
 }
 
 void LLFloaterLagMeter::updateControls(bool shrink)
