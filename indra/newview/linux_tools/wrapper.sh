--- conflicted
+++ resolved
@@ -163,11 +163,7 @@
 # Don't quote $LL_WRAPPER because, if empty, it should simply vanish from the
 # command line. But DO quote "$@": preserve separate args as individually
 # quoted. Similar remarks about the contents of gridargs.
-<<<<<<< HEAD
-$LL_WRAPPER bin/do-not-directly-run-firestorm-bin "${gridargs[@]}" "$@"
-=======
-$LL_WRAPPER bin/do-not-directly-run-secondlife-bin "${gridargs[@]}" "${ARGS[@]}"
->>>>>>> 8eef31e4
+$LL_WRAPPER bin/do-not-directly-run-firestorm-bin "${gridargs[@]}" "${ARGS[@]}"
 LL_RUN_ERR=$?
 
 # Handle any resulting errors
