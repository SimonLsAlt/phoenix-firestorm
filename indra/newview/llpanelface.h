/** 
 * @file llpanelface.h
 * @brief Panel in the tools floater for editing face textures, colors, etc.
 *
 * $LicenseInfo:firstyear=2001&license=viewerlgpl$
 * Second Life Viewer Source Code
 * Copyright (C) 2010, Linden Research, Inc.
 * 
 * This library is free software; you can redistribute it and/or
 * modify it under the terms of the GNU Lesser General Public
 * License as published by the Free Software Foundation;
 * version 2.1 of the License only.
 * 
 * This library is distributed in the hope that it will be useful,
 * but WITHOUT ANY WARRANTY; without even the implied warranty of
 * MERCHANTABILITY or FITNESS FOR A PARTICULAR PURPOSE.  See the GNU
 * Lesser General Public License for more details.
 * 
 * You should have received a copy of the GNU Lesser General Public
 * License along with this library; if not, write to the Free Software
 * Foundation, Inc., 51 Franklin Street, Fifth Floor, Boston, MA  02110-1301  USA
 * 
 * Linden Research, Inc., 945 Battery Street, San Francisco, CA  94111  USA
 * $/LicenseInfo$
 */

#ifndef LL_LLPANELFACE_H
#define LL_LLPANELFACE_H

#include "v4color.h"
#include "llpanel.h"
#include "llmaterial.h"
#include "llmaterialmgr.h"
#include "lltextureentry.h"
#include "llselectmgr.h"

class LLButton;
class LLCheckBoxCtrl;
class LLColorSwatchCtrl;
class LLComboBox;
class LLInventoryItem;
class LLLineEditor;
class LLRadioGroup;
class LLSpinCtrl;
class LLTextBox;
class LLTextureCtrl;
class LLUICtrl;
class LLViewerObject;
class LLFloater;
class LLMaterialID;
class LLMenuButton;

// Represents an edit for use in replicating the op across one or more materials in the selection set.
//
// The apply function optionally performs the edit which it implements
// as a functor taking Data that calls member func MaterialFunc taking SetValueType
// on an instance of the LLMaterial class.
//
// boost who?
//
template<
	typename DataType,
	typename SetValueType,
	void (LLMaterial::*MaterialEditFunc)(SetValueType data) >
class LLMaterialEditFunctor
{
public:
	LLMaterialEditFunctor(const DataType& data) : _data(data) {}
	virtual ~LLMaterialEditFunctor() {}
	virtual void apply(LLMaterialPtr& material) { (material->*(MaterialEditFunc))(_data); }
	DataType _data;
};

template<
	typename DataType,
	DataType (LLMaterial::*MaterialGetFunc)() >
class LLMaterialGetFunctor
{
public:
	LLMaterialGetFunctor() {}
	virtual DataType get(LLMaterialPtr& material) { return (material->*(MaterialGetFunc)); }
};

template<
	typename DataType,
	DataType (LLTextureEntry::*TEGetFunc)() >
class LLTEGetFunctor
{
public:
	LLTEGetFunctor() {}
	virtual DataType get(LLTextureEntry* entry) { return (entry*(TEGetFunc)); }
};

class LLPanelFace : public LLPanel
{
public:
	virtual BOOL	postBuild();
	LLPanelFace();
	virtual ~LLPanelFace();

    void draw();

	void			refresh();
	void			setMediaURL(const std::string& url);
	void			setMediaType(const std::string& mime_type);
	void			changePrecision(S32 decimal_precision);	// <FS:CR> Adjustable decimal precision

	LLMaterialPtr createDefaultMaterial(LLMaterialPtr current_material)
	{
		LLMaterialPtr new_material(!current_material.isNull() ? new LLMaterial(current_material->asLLSD()) : new LLMaterial());
		llassert_always(new_material);

		// Preserve old diffuse alpha mode or assert correct default blend mode as appropriate for the alpha channel content of the diffuse texture
		//
		new_material->setDiffuseAlphaMode(current_material.isNull() ? (isAlpha() ? LLMaterial::DIFFUSE_ALPHA_MODE_BLEND : LLMaterial::DIFFUSE_ALPHA_MODE_NONE) : current_material->getDiffuseAlphaMode());
		return new_material;
	}

	LLRender::eTexIndex getTextureChannelToEdit();

protected:
	void			getState();

	void			sendTexture();			// applies and sends texture
	void			sendTextureInfo();		// applies and sends texture scale, offset, etc.
	void			sendColor();			// applies and sends color
	void			sendAlpha();			// applies and sends transparency
	void			sendBump(U32 bumpiness);				// applies and sends bump map
	void			sendTexGen();				// applies and sends bump map
	void			sendShiny(U32 shininess);			// applies and sends shininess
	void			sendFullbright();		// applies and sends full bright
<<<<<<< HEAD
	void			sendGlow();
	void			sendMedia();
=======
	void        sendGlow();
>>>>>>> a3dff0db
    void            alignTestureLayer();

    void            updateCopyTexButton();

    void 	onCommitPbr(const LLSD& data);
    void 	onCancelPbr(const LLSD& data);
    void 	onSelectPbr(const LLSD& data);
    static BOOL onDragPbr(LLUICtrl* ctrl, LLInventoryItem* item);

	// this function is to return TRUE if the drag should succeed.
	static BOOL onDragTexture(LLUICtrl* ctrl, LLInventoryItem* item);

	void 	onCommitTexture(const LLSD& data);
	void 	onCancelTexture(const LLSD& data);
	void 	onSelectTexture(const LLSD& data);
	void 	onCommitSpecularTexture(const LLSD& data);
	void 	onCancelSpecularTexture(const LLSD& data);
	void 	onSelectSpecularTexture(const LLSD& data);
	void 	onCommitNormalTexture(const LLSD& data);
	void 	onCancelNormalTexture(const LLSD& data);
	void 	onSelectNormalTexture(const LLSD& data);
	void 	onCommitColor(const LLSD& data);
	void 	onCommitShinyColor(const LLSD& data);
	void 	onCommitAlpha(const LLSD& data);
	void 	onCancelColor(const LLSD& data);
	void 	onCancelShinyColor(const LLSD& data);
	void 	onSelectColor(const LLSD& data);
	void 	onSelectShinyColor(const LLSD& data);

	void 	onCloseTexturePicker(const LLSD& data);

	// Make UI reflect state of currently selected material (refresh)
	// and UI mode (e.g. editing normal map v diffuse map)
	//
	// @param force_set_values forces spinners to set value even if they are focused
	void updateUI(bool force_set_values = false);

	// Convenience func to determine if all faces in selection have
	// identical planar texgen settings during edits
	// 
	bool isIdenticalPlanarTexgen();

	// Callback funcs for individual controls
	//
	static void		onCommitTextureInfo(LLUICtrl* ctrl, void* userdata);
	static void		onCommitTextureScaleX(LLUICtrl* ctrl, void* userdata);
	static void		onCommitTextureScaleY(LLUICtrl* ctrl, void* userdata);
	static void		onCommitTextureRot(LLUICtrl* ctrl, void* userdata);
	static void		onCommitTextureOffsetX(LLUICtrl* ctrl, void* userdata);
	static void		onCommitTextureOffsetY(LLUICtrl* ctrl, void* userdata);

	static void		onCommitMaterialBumpyScaleX(	LLUICtrl* ctrl, void* userdata);
	static void		onCommitMaterialBumpyScaleY(	LLUICtrl* ctrl, void* userdata);
	static void		onCommitMaterialBumpyRot(		LLUICtrl* ctrl, void* userdata);
	static void		onCommitMaterialBumpyOffsetX(	LLUICtrl* ctrl, void* userdata);
	static void		onCommitMaterialBumpyOffsetY(	LLUICtrl* ctrl, void* userdata);

	static void		syncRepeatX(LLPanelFace* self, F32 scaleU);
	static void		syncRepeatY(LLPanelFace* self, F32 scaleV);
	static void		syncOffsetX(LLPanelFace* self, F32 offsetU);
	static void		syncOffsetY(LLPanelFace* self, F32 offsetV);
	static void 	syncMaterialRot(LLPanelFace* self, F32 rot, int te = -1);

	static void		onCommitMaterialShinyScaleX(	LLUICtrl* ctrl, void* userdata);
	static void		onCommitMaterialShinyScaleY(	LLUICtrl* ctrl, void* userdata);
	static void		onCommitMaterialShinyRot(		LLUICtrl* ctrl, void* userdata);
	static void		onCommitMaterialShinyOffsetX(	LLUICtrl* ctrl, void* userdata);
	static void		onCommitMaterialShinyOffsetY(	LLUICtrl* ctrl, void* userdata);

	static void		onCommitMaterialGloss(			LLUICtrl* ctrl, void* userdata);
	static void		onCommitMaterialEnv(				LLUICtrl* ctrl, void* userdata);
	static void		onCommitMaterialMaskCutoff(	LLUICtrl* ctrl, void* userdata);
	static void		onCommitMaterialID( LLUICtrl* ctrl, void* userdata);

	static void		onCommitMaterialsMedia(	LLUICtrl* ctrl, void* userdata);
	static void		onCommitMaterialType(	LLUICtrl* ctrl, void* userdata);
    static void		onCommitPbrType(LLUICtrl* ctrl, void* userdata);
	static void		onCommitBump(				LLUICtrl* ctrl, void* userdata);
	static void		onCommitTexGen(			LLUICtrl* ctrl, void* userdata);
	static void		onCommitShiny(				LLUICtrl* ctrl, void* userdata);
	static void		onCommitAlphaMode(		LLUICtrl* ctrl, void* userdata);
	static void		onCommitFullbright(		LLUICtrl* ctrl, void* userdata);
	static void		onCommitGlow(				LLUICtrl* ctrl, void *userdata);
	static void		onCommitPlanarAlign(		LLUICtrl* ctrl, void* userdata);
	static void		onCommitRepeatsPerMeter(	LLUICtrl* ctrl, void* userinfo);
	static void		onClickAutoFix(void*);
    static void		onAlignTexture(void*);

<<<<<<< HEAD
    static void		onSaveMaterial(void*);
    static LLSD     renderMaterialToLLSD(LLUUID uuid, void* userdata);
    static void     applyMaterialUUID(LLUUID uuid, void*);

    // <FS> Extended copy & paste buttons
    void            onCopyFaces();
    void            onPasteFaces();
    // </FS>

=======
>>>>>>> a3dff0db
public: // needs to be accessible to selection manager
    void            onCopyColor(); // records all selected faces
    void            onPasteColor(); // to specific face
    void            onPasteColor(LLViewerObject* objectp, S32 te); // to specific face
    void            onCopyTexture();
    void            onPasteTexture();
    void            onPasteTexture(LLViewerObject* objectp, S32 te);

protected:
    // <FS> Extended copy & paste buttons
    //void            menuDoToSelected(const LLSD& userdata);
    //bool            menuEnableItem(const LLSD& userdata);
    // </FS>

	static F32     valueGlow(LLViewerObject* object, S32 face);

	// <FS:CR> Build tool enhancements
	static void		onClickMapsSync(LLUICtrl* ctrl, void *userdata);
	static void		alignMaterialsProperties(LLPanelFace* self);
	
public:
	static void		onCommitFlip(const LLUICtrl* ctrl, const LLSD& user_data);
	LLSpinCtrl*		mCtrlTexScaleU;
	LLSpinCtrl*		mCtrlTexScaleV;
	LLSpinCtrl*		mCtrlBumpyScaleU;
	LLSpinCtrl*		mCtrlBumpyScaleV;
	LLSpinCtrl*		mCtrlShinyScaleU;
	LLSpinCtrl*		mCtrlShinyScaleV;
	
	LLSpinCtrl*		mCtrlTexOffsetU;
	LLSpinCtrl*		mCtrlTexOffsetV;
	LLSpinCtrl*		mCtrlBumpyOffsetU;
	LLSpinCtrl*		mCtrlBumpyOffsetV;
	LLSpinCtrl*		mCtrlShinyOffsetU;
	LLSpinCtrl*		mCtrlShinyOffsetV;
	
	LLSpinCtrl*		mCtrlTexRot;
	LLSpinCtrl*		mCtrlBumpyRot;
	LLSpinCtrl*		mCtrlShinyRot;
	// </FS>

private:

	bool		isAlpha() { return mIsAlpha; }

	// Convenience funcs to keep the visual flack to a minimum
	//
	LLUUID	getCurrentNormalMap();
	LLUUID	getCurrentSpecularMap();
	U32		getCurrentShininess();
	U32		getCurrentBumpiness();
	U8			getCurrentDiffuseAlphaMode();
	U8			getCurrentAlphaMaskCutoff();
	U8			getCurrentEnvIntensity();
	U8			getCurrentGlossiness();
	F32		getCurrentBumpyRot();
	F32		getCurrentBumpyScaleU();
	F32		getCurrentBumpyScaleV();
	F32		getCurrentBumpyOffsetU();
	F32		getCurrentBumpyOffsetV();
	F32		getCurrentShinyRot();
	F32		getCurrentShinyScaleU();
	F32		getCurrentShinyScaleV();
	F32		getCurrentShinyOffsetU();
	F32		getCurrentShinyOffsetV();

	// <FS:CR> Convenience funcs for diffuse maps
	F32		getCurrentTextureRot();
	F32		getCurrentTextureScaleU();
	F32		getCurrentTextureScaleV();
	F32		getCurrentTextureOffsetU();
	F32		getCurrentTextureOffsetV();
	
	// Build tool controls
	LLTextureCtrl*	mTextureCtrl;
	LLTextureCtrl*	mShinyTextureCtrl;
	LLTextureCtrl*	mBumpyTextureCtrl;
	LLColorSwatchCtrl*	mColorSwatch;
	LLColorSwatchCtrl*	mShinyColorSwatch;
	
	LLComboBox*		mComboTexGen;
	LLComboBox*		mComboMatMedia;
	LLRadioGroup*	mRadioMatType;
	
	LLCheckBoxCtrl	*mCheckFullbright;
	
	LLTextBox*		mLabelColorTransp;
	LLSpinCtrl*		mCtrlColorTransp;		// transparency = 1 - alpha
	
	LLSpinCtrl*		mCtrlGlow;
	LLSpinCtrl*		mCtrlRpt;
	// </FS:CR>

	// Update visibility of controls to match current UI mode
	// (e.g. materials vs media editing)
	//
	// Do NOT call updateUI from within this function.
	//
	void updateVisibility();

	// Make material(s) reflect current state of UI (apply edit)
	//
	void updateMaterial();

	// Hey look everyone, a type-safe alternative to copy and paste! :)
	//

	// Update material parameters by applying 'edit_func' to selected TEs
	//
	template<
		typename DataType,
		typename SetValueType,
		void (LLMaterial::*MaterialEditFunc)(SetValueType data) >
	static void edit(LLPanelFace* p, DataType data, int te = -1, const LLUUID &only_for_object_id = LLUUID())
	{
		LLMaterialEditFunctor< DataType, SetValueType, MaterialEditFunc > edit(data);
		struct LLSelectedTEEditMaterial : public LLSelectedTEMaterialFunctor
		{
			LLSelectedTEEditMaterial(LLPanelFace* panel, LLMaterialEditFunctor< DataType, SetValueType, MaterialEditFunc >* editp, const LLUUID &only_for_object_id) : _panel(panel), _edit(editp), _only_for_object_id(only_for_object_id) {}
			virtual ~LLSelectedTEEditMaterial() {};
			virtual LLMaterialPtr apply(LLViewerObject* object, S32 face, LLTextureEntry* tep, LLMaterialPtr& current_material)
			{
				if (_edit && (_only_for_object_id.isNull() || _only_for_object_id == object->getID()))
				{
					LLMaterialPtr new_material = _panel->createDefaultMaterial(current_material);
					llassert_always(new_material);

					// Determine correct alpha mode for current diffuse texture
					// (i.e. does it have an alpha channel that makes alpha mode useful)
					//
					// _panel->isAlpha() "lies" when one face has alpha and the rest do not (NORSPEC-329)
					// need to get per-face answer to this question for sane alpha mode retention on updates.
					//					
					bool is_alpha_face = object->isImageAlphaBlended(face);

					// need to keep this original answer for valid comparisons in logic below
					//
					U8 original_default_alpha_mode = is_alpha_face ? LLMaterial::DIFFUSE_ALPHA_MODE_BLEND : LLMaterial::DIFFUSE_ALPHA_MODE_NONE;
					
					U8 default_alpha_mode = original_default_alpha_mode;

					if (!current_material.isNull())
					{
						default_alpha_mode = current_material->getDiffuseAlphaMode();
					}

					// Insure we don't inherit the default of blend by accident...
					// this will be stomped by a legit request to change the alpha mode by the apply() below
					//
					new_material->setDiffuseAlphaMode(default_alpha_mode);

					// Do "It"!
					//
					_edit->apply(new_material);

					U32		new_alpha_mode			= new_material->getDiffuseAlphaMode();
					LLUUID	new_normal_map_id		= new_material->getNormalID();
					LLUUID	new_spec_map_id		= new_material->getSpecularID();

					if ((new_alpha_mode == LLMaterial::DIFFUSE_ALPHA_MODE_BLEND) && !is_alpha_face)
					{
						new_alpha_mode = LLMaterial::DIFFUSE_ALPHA_MODE_NONE;
						new_material->setDiffuseAlphaMode(LLMaterial::DIFFUSE_ALPHA_MODE_NONE);
					}

					bool is_default_blend_mode		= (new_alpha_mode == original_default_alpha_mode);
					bool is_need_material			= !is_default_blend_mode || !new_normal_map_id.isNull() || !new_spec_map_id.isNull();

					if (!is_need_material)
					{
						LL_DEBUGS("Materials") << "Removing material from object " << object->getID() << " face " << face << LL_ENDL;
						LLMaterialMgr::getInstance()->remove(object->getID(),face);
						new_material = NULL;
					}
					else
					{
						LL_DEBUGS("Materials") << "Putting material on object " << object->getID() << " face " << face << ", material: " << new_material->asLLSD() << LL_ENDL;
						LLMaterialMgr::getInstance()->put(object->getID(),face,*new_material);
					}

					object->setTEMaterialParams(face, new_material);
					return new_material;
				}
				return NULL;
			}
			LLMaterialEditFunctor< DataType, SetValueType, MaterialEditFunc >*	_edit;
			LLPanelFace *_panel;
			const LLUUID & _only_for_object_id;
		} editor(p, &edit, only_for_object_id);
		LLSelectMgr::getInstance()->selectionSetMaterialParams(&editor, te);
	}

	template<
		typename DataType,
		typename ReturnType,
		ReturnType (LLMaterial::* const MaterialGetFunc)() const  >
	static void getTEMaterialValue(DataType& data_to_return, bool& identical,DataType default_value, bool has_tolerance = false, DataType tolerance = DataType())
	{
		DataType data_value = default_value;
		struct GetTEMaterialVal : public LLSelectedTEGetFunctor<DataType>
		{
			GetTEMaterialVal(DataType default_value) : _default(default_value) {}
			virtual ~GetTEMaterialVal() {}

			DataType get(LLViewerObject* object, S32 face)
			{
				DataType ret = _default;
				LLMaterialPtr material_ptr;
				LLTextureEntry* tep = object ? object->getTE(face) : NULL;
				if (tep)
				{
					material_ptr = tep->getMaterialParams();
					if (!material_ptr.isNull())
					{
						ret = (material_ptr->*(MaterialGetFunc))();
					}
				}
				return ret;
			}
			DataType _default;
		} GetFunc(default_value);
		identical = LLSelectMgr::getInstance()->getSelection()->getSelectedTEValue( &GetFunc, data_value, has_tolerance, tolerance);
		data_to_return = data_value;
	}

	template<
		typename DataType,
		typename ReturnType, // some kids just have to different...
		ReturnType (LLTextureEntry::* const TEGetFunc)() const >
	static void getTEValue(DataType& data_to_return, bool& identical, DataType default_value, bool has_tolerance = false, DataType tolerance = DataType())
	{
		DataType data_value = default_value;
		struct GetTEVal : public LLSelectedTEGetFunctor<DataType>
		{
			GetTEVal(DataType default_value) : _default(default_value) {}
			virtual ~GetTEVal() {}

			DataType get(LLViewerObject* object, S32 face) {
				LLTextureEntry* tep = object ? object->getTE(face) : NULL;
				return tep ? ((tep->*(TEGetFunc))()) : _default;
			}
			DataType _default;
		} GetTEValFunc(default_value);
		identical = LLSelectMgr::getInstance()->getSelection()->getSelectedTEValue( &GetTEValFunc, data_value, has_tolerance, tolerance );
		data_to_return = data_value;
	}

	// Update vis and enabling of specific subsets of controls based on material params
	// (e.g. hide the spec controls if no spec texture is applied)
	//
	void updateShinyControls(bool is_setting_texture = false, bool mess_with_combobox = false);
	void updateBumpyControls(bool is_setting_texture = false, bool mess_with_combobox = false);
	void updateAlphaControls();

	/*
	 * Checks whether the selected texture from the LLFloaterTexturePicker can be applied to the currently selected object.
	 * If agent selects texture which is not allowed to be applied for the currently selected object,
	 * all controls of the floater texture picker which allow to apply the texture will be disabled.
	 */
    void onTextureSelectionChanged(LLInventoryItem* itemp);
    void onPbrSelectionChanged(LLInventoryItem* itemp);

    // <FS> Extended copy & paste buttons
    //LLMenuButton*   mMenuClipboardColor;
    //LLMenuButton*   mMenuClipboardTexture;
    LLButton*        mBtnCopyFaces;
    LLButton*        mBtnPasteFaces;
    // </FS>

	bool mIsAlpha;
	
	/* These variables interlock processing of materials updates sent to
	 * the sim.  mUpdateInFlight is set to flag that an update has been
	 * sent to the sim and not acknowledged yet, and cleared when an
	 * update is received from the sim.  mUpdatePending is set when
	 * there's an update in flight and another UI change has been made
	 * that needs to be sent as a materials update, and cleared when the
	 * update is sent.  This prevents the sim from getting spammed with
	 * update messages when, for example, the user holds down the
	 * up-arrow on a spinner, and avoids running afoul of its throttle.
	 */
	bool mUpdateInFlight;
    bool mUpdatePending;

    LLSD            mClipboardParams;

public:
	#if defined(DEF_GET_MAT_STATE)
		#undef DEF_GET_MAT_STATE
	#endif

	#if defined(DEF_GET_TE_STATE)
		#undef DEF_GET_TE_STATE
	#endif

	#if defined(DEF_EDIT_MAT_STATE)
		DEF_EDIT_MAT_STATE
	#endif

    // Accessors for selected TE material state
    //
    #define DEF_GET_MAT_STATE(DataType,ReturnType,MaterialMemberFunc,DefaultValue,HasTolerance,Tolerance)                                           \
        static void MaterialMemberFunc(DataType& data, bool& identical, bool has_tolerance = HasTolerance, DataType tolerance = Tolerance)          \
        {                                                                                                                                           \
            getTEMaterialValue< DataType, ReturnType, &LLMaterial::MaterialMemberFunc >(data, identical, DefaultValue, has_tolerance, tolerance);   \
        }

    // Mutators for selected TE material
    //
    #define DEF_EDIT_MAT_STATE(DataType,ReturnType,MaterialMemberFunc)                                                              \
        static void MaterialMemberFunc(LLPanelFace* p, DataType data, int te = -1, const LLUUID &only_for_object_id = LLUUID())     \
        {                                                                                                                           \
            edit< DataType, ReturnType, &LLMaterial::MaterialMemberFunc >(p, data, te, only_for_object_id);                         \
        }

    // Accessors for selected TE state proper (legacy settings etc)
    //
    #define DEF_GET_TE_STATE(DataType,ReturnType,TexEntryMemberFunc,DefaultValue,HasTolerance,Tolerance)                                        \
        static void TexEntryMemberFunc(DataType& data, bool& identical, bool has_tolerance = HasTolerance, DataType tolerance = Tolerance)      \
        {                                                                                                                                       \
            getTEValue< DataType, ReturnType, &LLTextureEntry::TexEntryMemberFunc >(data, identical, DefaultValue, has_tolerance, tolerance);   \
        }

	class LLSelectedTEMaterial
	{
	public:
		static void getCurrent(LLMaterialPtr& material_ptr, bool& identical_material);
		static void getMaxSpecularRepeats(F32& repeats, bool& identical);
		static void getMaxNormalRepeats(F32& repeats, bool& identical);
		static void getCurrentDiffuseAlphaMode(U8& diffuse_alpha_mode, bool& identical, bool diffuse_texture_has_alpha);

		DEF_GET_MAT_STATE(LLUUID,const LLUUID&,getNormalID,LLUUID::null, false, LLUUID::null)
		DEF_GET_MAT_STATE(LLUUID,const LLUUID&,getSpecularID,LLUUID::null, false, LLUUID::null)
		DEF_GET_MAT_STATE(F32,F32,getSpecularRepeatX,1.0f, true, 0.001f)
		DEF_GET_MAT_STATE(F32,F32,getSpecularRepeatY,1.0f, true, 0.001f)
		DEF_GET_MAT_STATE(F32,F32,getSpecularOffsetX,0.0f, true, 0.001f)
		DEF_GET_MAT_STATE(F32,F32,getSpecularOffsetY,0.0f, true, 0.001f)
		DEF_GET_MAT_STATE(F32,F32,getSpecularRotation,0.0f, true, 0.001f)

		DEF_GET_MAT_STATE(F32,F32,getNormalRepeatX,1.0f, true, 0.001f)
		DEF_GET_MAT_STATE(F32,F32,getNormalRepeatY,1.0f, true, 0.001f)
		DEF_GET_MAT_STATE(F32,F32,getNormalOffsetX,0.0f, true, 0.001f)
		DEF_GET_MAT_STATE(F32,F32,getNormalOffsetY,0.0f, true, 0.001f)
		DEF_GET_MAT_STATE(F32,F32,getNormalRotation,0.0f, true, 0.001f)

		DEF_EDIT_MAT_STATE(U8,U8,setDiffuseAlphaMode);
		DEF_EDIT_MAT_STATE(U8,U8,setAlphaMaskCutoff);

		DEF_EDIT_MAT_STATE(F32,F32,setNormalOffsetX);
		DEF_EDIT_MAT_STATE(F32,F32,setNormalOffsetY);
		DEF_EDIT_MAT_STATE(F32,F32,setNormalRepeatX);
		DEF_EDIT_MAT_STATE(F32,F32,setNormalRepeatY);
		DEF_EDIT_MAT_STATE(F32,F32,setNormalRotation);

		DEF_EDIT_MAT_STATE(F32,F32,setSpecularOffsetX);
		DEF_EDIT_MAT_STATE(F32,F32,setSpecularOffsetY);
		DEF_EDIT_MAT_STATE(F32,F32,setSpecularRepeatX);
		DEF_EDIT_MAT_STATE(F32,F32,setSpecularRepeatY);
		DEF_EDIT_MAT_STATE(F32,F32,setSpecularRotation);

		DEF_EDIT_MAT_STATE(U8,U8,setEnvironmentIntensity);
		DEF_EDIT_MAT_STATE(U8,U8,setSpecularLightExponent);

		DEF_EDIT_MAT_STATE(LLUUID,const LLUUID&,setNormalID);
		DEF_EDIT_MAT_STATE(LLUUID,const LLUUID&,setSpecularID);
		DEF_EDIT_MAT_STATE(LLColor4U,	const LLColor4U&,setSpecularLightColor);
		DEF_EDIT_MAT_STATE(LLUUID, const LLUUID&, setMaterialID);
	};

	class LLSelectedTE
	{
	public:

		static void getFace(class LLFace*& face_to_return, bool& identical_face);
		static void getImageFormat(LLGLenum& image_format_to_return, bool& identical_face);
		static void getTexId(LLUUID& id, bool& identical);
        static void getPbrMaterialId(LLUUID& id, bool& identical);
		static void getObjectScaleS(F32& scale_s, bool& identical);
		static void getObjectScaleT(F32& scale_t, bool& identical);
		static void getMaxDiffuseRepeats(F32& repeats, bool& identical);

		DEF_GET_TE_STATE(U8,U8,getBumpmap,0, false, 0)
		DEF_GET_TE_STATE(U8,U8,getShiny,0, false, 0)
		DEF_GET_TE_STATE(U8,U8,getFullbright,0, false, 0)
		DEF_GET_TE_STATE(F32,F32,getRotation,0.0f, true, 0.001f)
		DEF_GET_TE_STATE(F32,F32,getOffsetS,0.0f, true, 0.001f)
		DEF_GET_TE_STATE(F32,F32,getOffsetT,0.0f, true, 0.001f)
		DEF_GET_TE_STATE(F32,F32,getScaleS,1.0f, true, 0.001f)
		DEF_GET_TE_STATE(F32,F32,getScaleT,1.0f, true, 0.001f)
		DEF_GET_TE_STATE(F32,F32,getGlow,0.0f, true, 0.001f)
		DEF_GET_TE_STATE(LLTextureEntry::e_texgen,LLTextureEntry::e_texgen,getTexGen,LLTextureEntry::TEX_GEN_DEFAULT, false, LLTextureEntry::TEX_GEN_DEFAULT)
		DEF_GET_TE_STATE(LLColor4,const LLColor4&,getColor,LLColor4::white, false, LLColor4::black);
	};
};

#endif
<|MERGE_RESOLUTION|>--- conflicted
+++ resolved
@@ -129,12 +129,7 @@
 	void			sendTexGen();				// applies and sends bump map
 	void			sendShiny(U32 shininess);			// applies and sends shininess
 	void			sendFullbright();		// applies and sends full bright
-<<<<<<< HEAD
 	void			sendGlow();
-	void			sendMedia();
-=======
-	void        sendGlow();
->>>>>>> a3dff0db
     void            alignTestureLayer();
 
     void            updateCopyTexButton();
@@ -223,18 +218,11 @@
 	static void		onClickAutoFix(void*);
     static void		onAlignTexture(void*);
 
-<<<<<<< HEAD
-    static void		onSaveMaterial(void*);
-    static LLSD     renderMaterialToLLSD(LLUUID uuid, void* userdata);
-    static void     applyMaterialUUID(LLUUID uuid, void*);
-
     // <FS> Extended copy & paste buttons
     void            onCopyFaces();
     void            onPasteFaces();
     // </FS>
 
-=======
->>>>>>> a3dff0db
 public: // needs to be accessible to selection manager
     void            onCopyColor(); // records all selected faces
     void            onPasteColor(); // to specific face
@@ -318,7 +306,8 @@
 	LLComboBox*		mComboTexGen;
 	LLComboBox*		mComboMatMedia;
 	LLRadioGroup*	mRadioMatType;
-	
+	LLRadioGroup*	mRadioPbrType;
+
 	LLCheckBoxCtrl	*mCheckFullbright;
 	
 	LLTextBox*		mLabelColorTransp;
