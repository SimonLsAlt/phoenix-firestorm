--- conflicted
+++ resolved
@@ -101,16 +101,6 @@
 class LLPanelFace : public LLPanel
 {
 public:
-<<<<<<< HEAD
-	virtual bool	postBuild();
-	LLPanelFace();
-	virtual ~LLPanelFace();
-
-	void			refresh();
-    void			refreshMedia();
-    void			unloadMedia();
-	void			changePrecision(S32 decimal_precision);	// <FS:CR> Adjustable decimal precision
-=======
     virtual bool    postBuild();
     LLPanelFace();
     virtual ~LLPanelFace();
@@ -119,7 +109,6 @@
     void            refreshMedia();
     void            unloadMedia();
     void            changePrecision(S32 decimal_precision); // <FS:CR> Adjustable decimal precision
->>>>>>> 1a8a5404
 
     static void onMaterialOverrideReceived(const LLUUID& object_id, S32 side);
 
@@ -142,26 +131,6 @@
     LLGLTFMaterial::TextureInfo getPBRDropChannel();
 
 protected:
-<<<<<<< HEAD
-    void			navigateToTitleMedia(const std::string url);
-    bool			selectedMediaEditable();
-    void			clearMediaSettings();
-    void			updateMediaSettings();
-    void			updateMediaTitle();
-
-	void			getState();
-
-	void			sendTexture();			// applies and sends texture
-	void			sendTextureInfo();		// applies and sends texture scale, offset, etc.
-	void			sendColor();			// applies and sends color
-	void			sendAlpha();			// applies and sends transparency
-	void			sendBump(U32 bumpiness);				// applies and sends bump map
-	void			sendTexGen();				// applies and sends bump map
-	void			sendShiny(U32 shininess);			// applies and sends shininess
-	void			sendFullbright();		// applies and sends full bright
-
-	void			sendGlow();
-=======
     void            navigateToTitleMedia(const std::string url);
     bool            selectedMediaEditable();
     void            clearMediaSettings();
@@ -178,40 +147,12 @@
     void            sendTexGen();               // applies and sends bump map
     void            sendShiny(U32 shininess);           // applies and sends shininess
     void            sendFullbright();       // applies and sends full bright
+
     void            sendGlow();
->>>>>>> 1a8a5404
     void            alignTestureLayer();
 
     void            updateCopyTexButton();
 
-<<<<<<< HEAD
-    void 	onCommitPbr(const LLSD& data);
-    void 	onCancelPbr(const LLSD& data);
-    void 	onSelectPbr(const LLSD& data);
-    static bool onDragPbr(LLUICtrl* ctrl, LLInventoryItem* item);
-
-	// this function is to return true if the drag should succeed.
-	static bool onDragTexture(LLUICtrl* ctrl, LLInventoryItem* item);
-
-	void 	onCommitTexture(const LLSD& data);
-	void 	onCancelTexture(const LLSD& data);
-	void 	onSelectTexture(const LLSD& data);
-	void 	onCommitSpecularTexture(const LLSD& data);
-	void 	onCancelSpecularTexture(const LLSD& data);
-	void 	onSelectSpecularTexture(const LLSD& data);
-	void 	onCommitNormalTexture(const LLSD& data);
-	void 	onCancelNormalTexture(const LLSD& data);
-	void 	onSelectNormalTexture(const LLSD& data);
-	void 	onCommitColor(const LLSD& data);
-	void 	onCommitShinyColor(const LLSD& data);
-	void 	onCommitAlpha(const LLSD& data);
-	void 	onCancelColor(const LLSD& data);
-	void 	onCancelShinyColor(const LLSD& data);
-	void 	onSelectColor(const LLSD& data);
-	void 	onSelectShinyColor(const LLSD& data);
-
-	void 	onCloseTexturePicker(const LLSD& data);
-=======
     void    onCommitPbr(const LLSD& data);
     void    onCancelPbr(const LLSD& data);
     void    onSelectPbr(const LLSD& data);
@@ -238,70 +179,10 @@
     void    onSelectShinyColor(const LLSD& data);
 
     void    onCloseTexturePicker(const LLSD& data);
->>>>>>> 1a8a5404
 
     static bool deleteMediaConfirm(const LLSD& notification, const LLSD& response);
     static bool multipleFacesSelectedConfirm(const LLSD& notification, const LLSD& response);
 
-<<<<<<< HEAD
-	// Make UI reflect state of currently selected material (refresh)
-	// and UI mode (e.g. editing normal map v diffuse map)
-	//
-	// @param force_set_values forces spinners to set value even if they are focused
-	void updateUI(bool force_set_values = false);
-
-	// Convenience func to determine if all faces in selection have
-	// identical planar texgen settings during edits
-	// 
-	bool isIdenticalPlanarTexgen();
-
-	// Callback funcs for individual controls
-	//
-	static void		onCommitTextureInfo(LLUICtrl* ctrl, void* userdata);
-	static void		onCommitTextureScaleX(LLUICtrl* ctrl, void* userdata);
-	static void		onCommitTextureScaleY(LLUICtrl* ctrl, void* userdata);
-	static void		onCommitTextureRot(LLUICtrl* ctrl, void* userdata);
-	static void		onCommitTextureOffsetX(LLUICtrl* ctrl, void* userdata);
-	static void		onCommitTextureOffsetY(LLUICtrl* ctrl, void* userdata);
-
-	static void		onCommitMaterialBumpyScaleX(	LLUICtrl* ctrl, void* userdata);
-	static void		onCommitMaterialBumpyScaleY(	LLUICtrl* ctrl, void* userdata);
-	static void		onCommitMaterialBumpyRot(		LLUICtrl* ctrl, void* userdata);
-	static void		onCommitMaterialBumpyOffsetX(	LLUICtrl* ctrl, void* userdata);
-	static void		onCommitMaterialBumpyOffsetY(	LLUICtrl* ctrl, void* userdata);
-
-	static void		syncRepeatX(LLPanelFace* self, F32 scaleU);
-	static void		syncRepeatY(LLPanelFace* self, F32 scaleV);
-	static void		syncOffsetX(LLPanelFace* self, F32 offsetU);
-	static void		syncOffsetY(LLPanelFace* self, F32 offsetV);
-	static void 	syncMaterialRot(LLPanelFace* self, F32 rot, int te = -1);
-
-	static void		onCommitMaterialShinyScaleX(	LLUICtrl* ctrl, void* userdata);
-	static void		onCommitMaterialShinyScaleY(	LLUICtrl* ctrl, void* userdata);
-	static void		onCommitMaterialShinyRot(		LLUICtrl* ctrl, void* userdata);
-	static void		onCommitMaterialShinyOffsetX(	LLUICtrl* ctrl, void* userdata);
-	static void		onCommitMaterialShinyOffsetY(	LLUICtrl* ctrl, void* userdata);
-
-	static void		onCommitMaterialGloss(			LLUICtrl* ctrl, void* userdata);
-	static void		onCommitMaterialEnv(				LLUICtrl* ctrl, void* userdata);
-	static void		onCommitMaterialMaskCutoff(	LLUICtrl* ctrl, void* userdata);
-	static void		onCommitMaterialID( LLUICtrl* ctrl, void* userdata);
-
-	static void		onCommitMaterialsMedia(	LLUICtrl* ctrl, void* userdata);
-	static void		onCommitMaterialType(	LLUICtrl* ctrl, void* userdata);
-    static void		onCommitPbrType(LLUICtrl* ctrl, void* userdata);
-	static void 	onClickBtnEditMedia(LLUICtrl* ctrl, void* userdata);
-	static void 	onClickBtnDeleteMedia(LLUICtrl* ctrl, void* userdata);
-	static void 	onClickBtnAddMedia(LLUICtrl* ctrl, void* userdata);
-	static void		onCommitBump(				LLUICtrl* ctrl, void* userdata);
-	static void		onCommitTexGen(			LLUICtrl* ctrl, void* userdata);
-	static void		onCommitShiny(				LLUICtrl* ctrl, void* userdata);
-	static void		onCommitAlphaMode(		LLUICtrl* ctrl, void* userdata);
-	static void		onCommitFullbright(		LLUICtrl* ctrl, void* userdata);
-	static void     onCommitGlow(				LLUICtrl* ctrl, void *userdata);
-	static void		onCommitPlanarAlign(		LLUICtrl* ctrl, void* userdata);
-	static void		onCommitRepeatsPerMeter(	LLUICtrl* ctrl, void* userinfo);
-=======
     // Make UI reflect state of currently selected material (refresh)
     // and UI mode (e.g. editing normal map v diffuse map)
     //
@@ -359,7 +240,6 @@
     static void     onCommitGlow(               LLUICtrl* ctrl, void *userdata);
     static void     onCommitPlanarAlign(        LLUICtrl* ctrl, void* userdata);
     static void     onCommitRepeatsPerMeter(    LLUICtrl* ctrl, void* userinfo);
->>>>>>> 1a8a5404
 
     void            onCommitGLTFTextureScaleU(LLUICtrl* ctrl);
     void            onCommitGLTFTextureScaleV(LLUICtrl* ctrl);
@@ -379,13 +259,6 @@
     // </FS>
 
     void onClickBtnSelectSameTexture(const LLUICtrl* ctrl, const LLSD& user_data);  // <FS:Zi> Find all faces with same texture
-
-    // <FS> Extended copy & paste buttons
-    void            onCopyFaces();
-    void            onPasteFaces();
-    // </FS>
-
-	void onClickBtnSelectSameTexture(const LLUICtrl* ctrl, const LLSD& user_data);	// <FS:Zi> Find all faces with same texture
 
 public: // needs to be accessible to selection manager
     void            onCopyColor(); // records all selected faces
@@ -400,42 +273,13 @@
     //void            menuDoToSelected(const LLSD& userdata);
     //bool            menuEnableItem(const LLSD& userdata);
     // </FS>
-<<<<<<< HEAD
-=======
 
     static F32     valueGlow(LLViewerObject* object, S32 face);
->>>>>>> 1a8a5404
 
     // <FS:CR> Build tool enhancements
     static void     onClickMapsSync(LLUICtrl* ctrl, void *userdata);
     static void     alignMaterialsProperties(LLPanelFace* self);
 
-<<<<<<< HEAD
-	// <FS:CR> Build tool enhancements
-	static void		onClickMapsSync(LLUICtrl* ctrl, void *userdata);
-	static void		alignMaterialsProperties(LLPanelFace* self);
-	
-public:
-	static void		onCommitFlip(const LLUICtrl* ctrl, const LLSD& user_data);
-	LLSpinCtrl*		mCtrlTexScaleU;
-	LLSpinCtrl*		mCtrlTexScaleV;
-	LLSpinCtrl*		mCtrlBumpyScaleU;
-	LLSpinCtrl*		mCtrlBumpyScaleV;
-	LLSpinCtrl*		mCtrlShinyScaleU;
-	LLSpinCtrl*		mCtrlShinyScaleV;
-	
-	LLSpinCtrl*		mCtrlTexOffsetU;
-	LLSpinCtrl*		mCtrlTexOffsetV;
-	LLSpinCtrl*		mCtrlBumpyOffsetU;
-	LLSpinCtrl*		mCtrlBumpyOffsetV;
-	LLSpinCtrl*		mCtrlShinyOffsetU;
-	LLSpinCtrl*		mCtrlShinyOffsetV;
-	
-	LLSpinCtrl*		mCtrlTexRot;
-	LLSpinCtrl*		mCtrlBumpyRot;
-	LLSpinCtrl*		mCtrlShinyRot;
-	// </FS>
-=======
 public:
     static void     onCommitFlip(const LLUICtrl* ctrl, const LLSD& user_data);
     LLSpinCtrl*     mCtrlTexScaleU;
@@ -456,7 +300,6 @@
     LLSpinCtrl*     mCtrlBumpyRot;
     LLSpinCtrl*     mCtrlShinyRot;
     // </FS>
->>>>>>> 1a8a5404
 
 private:
     bool        isAlpha() { return mIsAlpha; }
@@ -509,201 +352,10 @@
     LLSpinCtrl*     mCtrlRpt;
     // </FS:CR>
 
-	// <FS:CR> Convenience funcs for diffuse maps
-	F32		getCurrentTextureRot();
-	F32		getCurrentTextureScaleU();
-	F32		getCurrentTextureScaleV();
-	F32		getCurrentTextureOffsetU();
-	F32		getCurrentTextureOffsetV();
-	
-	// Build tool controls
-	LLTextureCtrl*	mTextureCtrl;
-	LLTextureCtrl*	mShinyTextureCtrl;
-	LLTextureCtrl*	mBumpyTextureCtrl;
-	LLColorSwatchCtrl*	mColorSwatch;
-	LLColorSwatchCtrl*	mShinyColorSwatch;
-	
-	LLComboBox*		mComboTexGen;
-	LLRadioGroup*	mRadioMatType;
-	LLRadioGroup*	mRadioPbrType;
-
-	LLCheckBoxCtrl	*mCheckFullbright;
-	
-	LLTextBox*		mLabelColorTransp;
-	LLSpinCtrl*		mCtrlColorTransp;		// transparency = 1 - alpha
-	
-	LLSpinCtrl*		mCtrlGlow;
-	LLSpinCtrl*		mCtrlRpt;
-	// </FS:CR>
-
     LLComboBox *mComboMatMedia;
     LLMediaCtrl *mTitleMedia;
     LLTextBox *mTitleMediaText;
 
-<<<<<<< HEAD
-	// Update visibility of controls to match current UI mode
-	// (e.g. materials vs media editing)
-	//
-	// Do NOT call updateUI from within this function.
-	//
-	void updateVisibility(LLViewerObject* objectp = nullptr);
-
-	// Hey look everyone, a type-safe alternative to copy and paste! :)
-	//
-
-	// Update material parameters by applying 'edit_func' to selected TEs
-	//
-	template<
-		typename DataType,
-		typename SetValueType,
-		void (LLMaterial::*MaterialEditFunc)(SetValueType data) >
-	static void edit(LLPanelFace* p, DataType data, int te = -1, const LLUUID &only_for_object_id = LLUUID())
-	{
-		LLMaterialEditFunctor< DataType, SetValueType, MaterialEditFunc > edit(data);
-		struct LLSelectedTEEditMaterial : public LLSelectedTEMaterialFunctor
-		{
-			LLSelectedTEEditMaterial(LLPanelFace* panel, LLMaterialEditFunctor< DataType, SetValueType, MaterialEditFunc >* editp, const LLUUID &only_for_object_id) : _panel(panel), _edit(editp), _only_for_object_id(only_for_object_id) {}
-			virtual ~LLSelectedTEEditMaterial() {};
-			virtual LLMaterialPtr apply(LLViewerObject* object, S32 face, LLTextureEntry* tep, LLMaterialPtr& current_material)
-			{
-				if (_edit && (_only_for_object_id.isNull() || _only_for_object_id == object->getID()))
-				{
-					LLMaterialPtr new_material = _panel->createDefaultMaterial(current_material);
-					llassert_always(new_material);
-
-					// Determine correct alpha mode for current diffuse texture
-					// (i.e. does it have an alpha channel that makes alpha mode useful)
-					//
-					// _panel->isAlpha() "lies" when one face has alpha and the rest do not (NORSPEC-329)
-					// need to get per-face answer to this question for sane alpha mode retention on updates.
-					//					
-					bool is_alpha_face = object->isImageAlphaBlended(face);
-
-					// need to keep this original answer for valid comparisons in logic below
-					//
-					U8 original_default_alpha_mode = is_alpha_face ? LLMaterial::DIFFUSE_ALPHA_MODE_BLEND : LLMaterial::DIFFUSE_ALPHA_MODE_NONE;
-					
-					U8 default_alpha_mode = original_default_alpha_mode;
-
-					if (!current_material.isNull())
-					{
-						default_alpha_mode = current_material->getDiffuseAlphaMode();
-					}
-
-					// Insure we don't inherit the default of blend by accident...
-					// this will be stomped by a legit request to change the alpha mode by the apply() below
-					//
-					new_material->setDiffuseAlphaMode(default_alpha_mode);
-
-					// Do "It"!
-					//
-					_edit->apply(new_material);
-
-					U32		new_alpha_mode			= new_material->getDiffuseAlphaMode();
-					LLUUID	new_normal_map_id		= new_material->getNormalID();
-					LLUUID	new_spec_map_id			= new_material->getSpecularID();
-
-					if ((new_alpha_mode == LLMaterial::DIFFUSE_ALPHA_MODE_BLEND) && !is_alpha_face)
-					{
-						new_alpha_mode = LLMaterial::DIFFUSE_ALPHA_MODE_NONE;
-						new_material->setDiffuseAlphaMode(LLMaterial::DIFFUSE_ALPHA_MODE_NONE);
-					}
-
-					bool is_default_blend_mode		= (new_alpha_mode == original_default_alpha_mode);
-					bool is_need_material			= !is_default_blend_mode || !new_normal_map_id.isNull() || !new_spec_map_id.isNull();
-
-					if (!is_need_material)
-					{
-						LL_DEBUGS("Materials") << "Removing material from object " << object->getID() << " face " << face << LL_ENDL;
-						LLMaterialMgr::getInstance()->remove(object->getID(),face);
-						new_material = NULL;
-					}
-					else
-					{
-						LL_DEBUGS("Materials") << "Putting material on object " << object->getID() << " face " << face << ", material: " << new_material->asLLSD() << LL_ENDL;
-						LLMaterialMgr::getInstance()->put(object->getID(),face,*new_material);
-					}
-
-					object->setTEMaterialParams(face, new_material);
-					return new_material;
-				}
-				return NULL;
-			}
-			LLMaterialEditFunctor< DataType, SetValueType, MaterialEditFunc >*	_edit;
-			LLPanelFace *_panel;
-			const LLUUID & _only_for_object_id;
-		} editor(p, &edit, only_for_object_id);
-		LLSelectMgr::getInstance()->selectionSetMaterialParams(&editor, te);
-	}
-
-	template<
-		typename DataType,
-		typename ReturnType,
-		ReturnType (LLMaterial::* const MaterialGetFunc)() const  >
-	static void getTEMaterialValue(DataType& data_to_return, bool& identical,DataType default_value, bool has_tolerance = false, DataType tolerance = DataType())
-	{
-		DataType data_value = default_value;
-		struct GetTEMaterialVal : public LLSelectedTEGetFunctor<DataType>
-		{
-			GetTEMaterialVal(DataType default_value) : _default(default_value) {}
-			virtual ~GetTEMaterialVal() {}
-
-			DataType get(LLViewerObject* object, S32 face)
-			{
-				DataType ret = _default;
-				LLMaterialPtr material_ptr;
-				LLTextureEntry* tep = object ? object->getTE(face) : NULL;
-				if (tep)
-				{
-					material_ptr = tep->getMaterialParams();
-					if (!material_ptr.isNull())
-					{
-						ret = (material_ptr->*(MaterialGetFunc))();
-					}
-				}
-				return ret;
-			}
-			DataType _default;
-		} GetFunc(default_value);
-		identical = LLSelectMgr::getInstance()->getSelection()->getSelectedTEValue( &GetFunc, data_value, has_tolerance, tolerance);
-		data_to_return = data_value;
-	}
-
-	template<
-		typename DataType,
-		typename ReturnType, // some kids just have to different...
-		ReturnType (LLTextureEntry::* const TEGetFunc)() const >
-	static void getTEValue(DataType& data_to_return, bool& identical, DataType default_value, bool has_tolerance = false, DataType tolerance = DataType())
-	{
-		DataType data_value = default_value;
-		struct GetTEVal : public LLSelectedTEGetFunctor<DataType>
-		{
-			GetTEVal(DataType default_value) : _default(default_value) {}
-			virtual ~GetTEVal() {}
-
-			DataType get(LLViewerObject* object, S32 face) {
-				LLTextureEntry* tep = object ? object->getTE(face) : NULL;
-				return tep ? ((tep->*(TEGetFunc))()) : _default;
-			}
-			DataType _default;
-		} GetTEValFunc(default_value);
-		identical = LLSelectMgr::getInstance()->getSelection()->getSelectedTEValue( &GetTEValFunc, data_value, has_tolerance, tolerance );
-		data_to_return = data_value;
-	}
-
-	// Update vis and enabling of specific subsets of controls based on material params
-	// (e.g. hide the spec controls if no spec texture is applied)
-	//
-	void updateShinyControls(bool is_setting_texture = false, bool mess_with_combobox = false);
-	void updateBumpyControls(bool is_setting_texture = false, bool mess_with_combobox = false);
-	void updateAlphaControls();
-
-	/*
-	 * Checks whether the selected texture from the LLFloaterTexturePicker can be applied to the currently selected object.
-	 * If agent selects texture which is not allowed to be applied for the currently selected object,
-	 * all controls of the floater texture picker which allow to apply the texture will be disabled.
-	 */
-=======
     // Update visibility of controls to match current UI mode
     // (e.g. materials vs media editing)
     //
@@ -866,7 +518,6 @@
      * If agent selects texture which is not allowed to be applied for the currently selected object,
      * all controls of the floater texture picker which allow to apply the texture will be disabled.
      */
->>>>>>> 1a8a5404
     void onTextureSelectionChanged(LLInventoryItem* itemp);
     void onPbrSelectionChanged(LLInventoryItem* itemp);
 
@@ -884,11 +535,8 @@
     LLButton*        mBtnCopyFaces;
     LLButton*        mBtnPasteFaces;
     // </FS>
-<<<<<<< HEAD
-=======
 
     bool mIsAlpha;
->>>>>>> 1a8a5404
 
     LLSD            mClipboardParams;
 
