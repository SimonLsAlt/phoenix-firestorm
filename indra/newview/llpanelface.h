--- conflicted
+++ resolved
@@ -99,16 +99,11 @@
 	virtual ~LLPanelFace();
 
 	void			refresh();
-<<<<<<< HEAD
-	void			setMediaURL(const std::string& url);
-	void			setMediaType(const std::string& mime_type);
-	void			changePrecision(S32 decimal_precision);	// <FS:CR> Adjustable decimal precision
-=======
     void			refreshMedia();
     void			unloadMedia();
+	void			changePrecision(S32 decimal_precision);	// <FS:CR> Adjustable decimal precision
 
     /*virtual*/ void draw();
->>>>>>> 2b47ed1e
 
 	LLMaterialPtr createDefaultMaterial(LLMaterialPtr current_material)
 	{
@@ -297,7 +292,6 @@
 	LLColorSwatchCtrl*	mShinyColorSwatch;
 	
 	LLComboBox*		mComboTexGen;
-	LLComboBox*		mComboMatMedia;
 	LLRadioGroup*	mRadioMatType;
 	
 	LLCheckBoxCtrl	*mCheckFullbright;
