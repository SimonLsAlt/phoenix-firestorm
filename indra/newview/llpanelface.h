/** 
 * @file llpanelface.h
 * @brief Panel in the tools floater for editing face textures, colors, etc.
 *
 * $LicenseInfo:firstyear=2001&license=viewerlgpl$
 * Second Life Viewer Source Code
 * Copyright (C) 2010, Linden Research, Inc.
 * 
 * This library is free software; you can redistribute it and/or
 * modify it under the terms of the GNU Lesser General Public
 * License as published by the Free Software Foundation;
 * version 2.1 of the License only.
 * 
 * This library is distributed in the hope that it will be useful,
 * but WITHOUT ANY WARRANTY; without even the implied warranty of
 * MERCHANTABILITY or FITNESS FOR A PARTICULAR PURPOSE.  See the GNU
 * Lesser General Public License for more details.
 * 
 * You should have received a copy of the GNU Lesser General Public
 * License along with this library; if not, write to the Free Software
 * Foundation, Inc., 51 Franklin Street, Fifth Floor, Boston, MA  02110-1301  USA
 * 
 * Linden Research, Inc., 945 Battery Street, San Francisco, CA  94111  USA
 * $/LicenseInfo$
 */

#ifndef LL_LLPANELFACE_H
#define LL_LLPANELFACE_H

#include "v4color.h"
#include "llpanel.h"
#include "llmaterial.h"
#include "llmaterialmgr.h"
#include "lltextureentry.h"
#include "llselectmgr.h"

class LLButton;
class LLCheckBoxCtrl;
class LLColorSwatchCtrl;
class LLComboBox;
class LLInventoryItem;
class LLLineEditor;
class LLRadioGroup;
class LLSpinCtrl;
class LLTextBox;
class LLTextureCtrl;
class LLUICtrl;
class LLViewerObject;
class LLFloater;
class LLMaterialID;
class LLMenuButton;

// Represents an edit for use in replicating the op across one or more materials in the selection set.
//
// The apply function optionally performs the edit which it implements
// as a functor taking Data that calls member func MaterialFunc taking SetValueType
// on an instance of the LLMaterial class.
//
// boost who?
//
template<
	typename DataType,
	typename SetValueType,
	void (LLMaterial::*MaterialEditFunc)(SetValueType data) >
class LLMaterialEditFunctor
{
public:
	LLMaterialEditFunctor(const DataType& data) : _data(data) {}
	virtual ~LLMaterialEditFunctor() {}
	virtual void apply(LLMaterialPtr& material) { (material->*(MaterialEditFunc))(_data); }
	DataType _data;
};

template<
	typename DataType,
	DataType (LLMaterial::*MaterialGetFunc)() >
class LLMaterialGetFunctor
{
public:
	LLMaterialGetFunctor() {}
	virtual DataType get(LLMaterialPtr& material) { return (material->*(MaterialGetFunc)); }
};

template<
	typename DataType,
	DataType (LLTextureEntry::*TEGetFunc)() >
class LLTEGetFunctor
{
public:
	LLTEGetFunctor() {}
	virtual DataType get(LLTextureEntry* entry) { return (entry*(TEGetFunc)); }
};

class LLPanelFace : public LLPanel
{
public:
	virtual BOOL	postBuild();
	LLPanelFace();
	virtual ~LLPanelFace();

    void draw();

	void			refresh();
	void			setMediaURL(const std::string& url);
	void			setMediaType(const std::string& mime_type);
	void			changePrecision(S32 decimal_precision);	// <FS:CR> Adjustable decimal precision

	LLMaterialPtr createDefaultMaterial(LLMaterialPtr current_material)
	{
		LLMaterialPtr new_material(!current_material.isNull() ? new LLMaterial(current_material->asLLSD()) : new LLMaterial());
		llassert_always(new_material);

		// Preserve old diffuse alpha mode or assert correct default blend mode as appropriate for the alpha channel content of the diffuse texture
		//
		new_material->setDiffuseAlphaMode(current_material.isNull() ? (isAlpha() ? LLMaterial::DIFFUSE_ALPHA_MODE_BLEND : LLMaterial::DIFFUSE_ALPHA_MODE_NONE) : current_material->getDiffuseAlphaMode());
		return new_material;
	}

	LLRender::eTexIndex getTextureChannelToEdit();

protected:
	void			getState();

	void			sendTexture();			// applies and sends texture
	void			sendTextureInfo();		// applies and sends texture scale, offset, etc.
	void			sendColor();			// applies and sends color
	void			sendAlpha();			// applies and sends transparency
	void			sendBump(U32 bumpiness);				// applies and sends bump map
	void			sendTexGen();				// applies and sends bump map
	void			sendShiny(U32 shininess);			// applies and sends shininess
	void			sendFullbright();		// applies and sends full bright
	void			sendGlow();
	void			sendMedia();
    void            alignTestureLayer();

    void            updateCopyTexButton();

	// this function is to return TRUE if the drag should succeed.
	static BOOL onDragTexture(LLUICtrl* ctrl, LLInventoryItem* item);

	void 	onCommitTexture(const LLSD& data);
	void 	onCancelTexture(const LLSD& data);
	void 	onSelectTexture(const LLSD& data);
	void 	onCommitSpecularTexture(const LLSD& data);
	void 	onCancelSpecularTexture(const LLSD& data);
	void 	onSelectSpecularTexture(const LLSD& data);
	void 	onCommitNormalTexture(const LLSD& data);
	void 	onCancelNormalTexture(const LLSD& data);
	void 	onSelectNormalTexture(const LLSD& data);
	void 	onCommitColor(const LLSD& data);
	void 	onCommitShinyColor(const LLSD& data);
	void 	onCommitAlpha(const LLSD& data);
	void 	onCancelColor(const LLSD& data);
	void 	onCancelShinyColor(const LLSD& data);
	void 	onSelectColor(const LLSD& data);
	void 	onSelectShinyColor(const LLSD& data);

	void 	onCloseTexturePicker(const LLSD& data);

	// Make UI reflect state of currently selected material (refresh)
	// and UI mode (e.g. editing normal map v diffuse map)
	//
	// @param force_set_values forces spinners to set value even if they are focused
	void updateUI(bool force_set_values = false);

	// Convenience func to determine if all faces in selection have
	// identical planar texgen settings during edits
	// 
	bool isIdenticalPlanarTexgen();

	// Callback funcs for individual controls
	//
	static void		onCommitTextureInfo(LLUICtrl* ctrl, void* userdata);
	static void		onCommitTextureScaleX(LLUICtrl* ctrl, void* userdata);
	static void		onCommitTextureScaleY(LLUICtrl* ctrl, void* userdata);
	static void		onCommitTextureRot(LLUICtrl* ctrl, void* userdata);
	static void		onCommitTextureOffsetX(LLUICtrl* ctrl, void* userdata);
	static void		onCommitTextureOffsetY(LLUICtrl* ctrl, void* userdata);

	static void		onCommitMaterialBumpyScaleX(	LLUICtrl* ctrl, void* userdata);
	static void		onCommitMaterialBumpyScaleY(	LLUICtrl* ctrl, void* userdata);
	static void		onCommitMaterialBumpyRot(		LLUICtrl* ctrl, void* userdata);
	static void		onCommitMaterialBumpyOffsetX(	LLUICtrl* ctrl, void* userdata);
	static void		onCommitMaterialBumpyOffsetY(	LLUICtrl* ctrl, void* userdata);

	static void		syncRepeatX(LLPanelFace* self, F32 scaleU);
	static void		syncRepeatY(LLPanelFace* self, F32 scaleV);
	static void		syncOffsetX(LLPanelFace* self, F32 offsetU);
	static void		syncOffsetY(LLPanelFace* self, F32 offsetV);
	static void 	syncMaterialRot(LLPanelFace* self, F32 rot, int te = -1);

	static void		onCommitMaterialShinyScaleX(	LLUICtrl* ctrl, void* userdata);
	static void		onCommitMaterialShinyScaleY(	LLUICtrl* ctrl, void* userdata);
	static void		onCommitMaterialShinyRot(		LLUICtrl* ctrl, void* userdata);
	static void		onCommitMaterialShinyOffsetX(	LLUICtrl* ctrl, void* userdata);
	static void		onCommitMaterialShinyOffsetY(	LLUICtrl* ctrl, void* userdata);

	static void		onCommitMaterialGloss(			LLUICtrl* ctrl, void* userdata);
	static void		onCommitMaterialEnv(				LLUICtrl* ctrl, void* userdata);
	static void		onCommitMaterialMaskCutoff(	LLUICtrl* ctrl, void* userdata);
	static void		onCommitMaterialID( LLUICtrl* ctrl, void* userdata);

	static void		onCommitMaterialsMedia(	LLUICtrl* ctrl, void* userdata);
	static void		onCommitMaterialType(	LLUICtrl* ctrl, void* userdata);
	static void		onCommitBump(				LLUICtrl* ctrl, void* userdata);
	static void		onCommitTexGen(			LLUICtrl* ctrl, void* userdata);
	static void		onCommitShiny(				LLUICtrl* ctrl, void* userdata);
	static void		onCommitAlphaMode(		LLUICtrl* ctrl, void* userdata);
	static void		onCommitFullbright(		LLUICtrl* ctrl, void* userdata);
	static void		onCommitGlow(				LLUICtrl* ctrl, void *userdata);
	static void		onCommitPlanarAlign(		LLUICtrl* ctrl, void* userdata);
	static void		onCommitRepeatsPerMeter(	LLUICtrl* ctrl, void* userinfo);
	static void		onClickAutoFix(void*);
    static void		onAlignTexture(void*);

<<<<<<< HEAD
    static void		onSaveMaterial(void*);
    static LLSD     renderMaterialToLLSD(LLUUID uuid, void* userdata);
    static void     applyMaterialUUID(LLUUID uuid, void*);
=======
    // <FS> Extended copy & paste buttons
    void            onCopyFaces();
    void            onPasteFaces();
    // </FS>

public: // needs to be accessible to selection manager
    void            onCopyColor(); // records all selected faces
    void            onPasteColor(); // to specific face
    void            onPasteColor(LLViewerObject* objectp, S32 te); // to specific face
    void            onCopyTexture();
    void            onPasteTexture();
    void            onPasteTexture(LLViewerObject* objectp, S32 te);

protected:
    // <FS> Extended copy & paste buttons
    //void            menuDoToSelected(const LLSD& userdata);
    //bool            menuEnableItem(const LLSD& userdata);
    // </FS>
>>>>>>> 409befbd

	static F32     valueGlow(LLViewerObject* object, S32 face);

	// <FS:CR> Build tool enhancements
	static void		onClickMapsSync(LLUICtrl* ctrl, void *userdata);
	static void		alignMaterialsProperties(LLPanelFace* self);
	
public:
	static void		onCommitFlip(const LLUICtrl* ctrl, const LLSD& user_data);
	LLSpinCtrl*		mCtrlTexScaleU;
	LLSpinCtrl*		mCtrlTexScaleV;
	LLSpinCtrl*		mCtrlBumpyScaleU;
	LLSpinCtrl*		mCtrlBumpyScaleV;
	LLSpinCtrl*		mCtrlShinyScaleU;
	LLSpinCtrl*		mCtrlShinyScaleV;
	
	LLSpinCtrl*		mCtrlTexOffsetU;
	LLSpinCtrl*		mCtrlTexOffsetV;
	LLSpinCtrl*		mCtrlBumpyOffsetU;
	LLSpinCtrl*		mCtrlBumpyOffsetV;
	LLSpinCtrl*		mCtrlShinyOffsetU;
	LLSpinCtrl*		mCtrlShinyOffsetV;
	
	LLSpinCtrl*		mCtrlTexRot;
	LLSpinCtrl*		mCtrlBumpyRot;
	LLSpinCtrl*		mCtrlShinyRot;
	// </FS>

private:

	bool		isAlpha() { return mIsAlpha; }

	// Convenience funcs to keep the visual flack to a minimum
	//
	LLUUID	getCurrentNormalMap();
	LLUUID	getCurrentSpecularMap();
	U32		getCurrentShininess();
	U32		getCurrentBumpiness();
	U8			getCurrentDiffuseAlphaMode();
	U8			getCurrentAlphaMaskCutoff();
	U8			getCurrentEnvIntensity();
	U8			getCurrentGlossiness();
	F32		getCurrentBumpyRot();
	F32		getCurrentBumpyScaleU();
	F32		getCurrentBumpyScaleV();
	F32		getCurrentBumpyOffsetU();
	F32		getCurrentBumpyOffsetV();
	F32		getCurrentShinyRot();
	F32		getCurrentShinyScaleU();
	F32		getCurrentShinyScaleV();
	F32		getCurrentShinyOffsetU();
	F32		getCurrentShinyOffsetV();
	LLUUID	getCurrentMaterialID();

	// <FS:CR> Convenience funcs for diffuse maps
	F32		getCurrentTextureRot();
	F32		getCurrentTextureScaleU();
	F32		getCurrentTextureScaleV();
	F32		getCurrentTextureOffsetU();
	F32		getCurrentTextureOffsetV();
	
	// Build tool controls
	LLTextureCtrl*	mTextureCtrl;
	LLTextureCtrl*	mShinyTextureCtrl;
	LLTextureCtrl*	mBumpyTextureCtrl;
	LLColorSwatchCtrl*	mColorSwatch;
	LLColorSwatchCtrl*	mShinyColorSwatch;
	
	LLComboBox*		mComboTexGen;
	LLComboBox*		mComboMatMedia;
	LLRadioGroup*	mRadioMatType;
	
	LLCheckBoxCtrl	*mCheckFullbright;
	
	LLTextBox*		mLabelColorTransp;
	LLSpinCtrl*		mCtrlColorTransp;		// transparency = 1 - alpha
	
	LLSpinCtrl*		mCtrlGlow;
	LLSpinCtrl*		mCtrlRpt;
	// </FS:CR>

	// Update visibility of controls to match current UI mode
	// (e.g. materials vs media editing)
	//
	// Do NOT call updateUI from within this function.
	//
	void updateVisibility();

	// Make material(s) reflect current state of UI (apply edit)
	//
	void updateMaterial();

	// Hey look everyone, a type-safe alternative to copy and paste! :)
	//

	// Update material parameters by applying 'edit_func' to selected TEs
	//
	template<
		typename DataType,
		typename SetValueType,
		void (LLMaterial::*MaterialEditFunc)(SetValueType data) >
	static void edit(LLPanelFace* p, DataType data, int te = -1, const LLUUID &only_for_object_id = LLUUID())
	{
		LLMaterialEditFunctor< DataType, SetValueType, MaterialEditFunc > edit(data);
		struct LLSelectedTEEditMaterial : public LLSelectedTEMaterialFunctor
		{
			LLSelectedTEEditMaterial(LLPanelFace* panel, LLMaterialEditFunctor< DataType, SetValueType, MaterialEditFunc >* editp, const LLUUID &only_for_object_id) : _panel(panel), _edit(editp), _only_for_object_id(only_for_object_id) {}
			virtual ~LLSelectedTEEditMaterial() {};
			virtual LLMaterialPtr apply(LLViewerObject* object, S32 face, LLTextureEntry* tep, LLMaterialPtr& current_material)
			{
				if (_edit && (_only_for_object_id.isNull() || _only_for_object_id == object->getID()))
				{
					LLMaterialPtr new_material = _panel->createDefaultMaterial(current_material);
					llassert_always(new_material);

					// Determine correct alpha mode for current diffuse texture
					// (i.e. does it have an alpha channel that makes alpha mode useful)
					//
					// _panel->isAlpha() "lies" when one face has alpha and the rest do not (NORSPEC-329)
					// need to get per-face answer to this question for sane alpha mode retention on updates.
					//					
					bool is_alpha_face = object->isImageAlphaBlended(face);

					// need to keep this original answer for valid comparisons in logic below
					//
					U8 original_default_alpha_mode = is_alpha_face ? LLMaterial::DIFFUSE_ALPHA_MODE_BLEND : LLMaterial::DIFFUSE_ALPHA_MODE_NONE;
					
					U8 default_alpha_mode = original_default_alpha_mode;

					if (!current_material.isNull())
					{
						default_alpha_mode = current_material->getDiffuseAlphaMode();
					}

					// Insure we don't inherit the default of blend by accident...
					// this will be stomped by a legit request to change the alpha mode by the apply() below
					//
					new_material->setDiffuseAlphaMode(default_alpha_mode);

					// Do "It"!
					//
					_edit->apply(new_material);

					U32		new_alpha_mode			= new_material->getDiffuseAlphaMode();
					LLUUID	new_normal_map_id		= new_material->getNormalID();
					LLUUID	new_spec_map_id		= new_material->getSpecularID();

					if ((new_alpha_mode == LLMaterial::DIFFUSE_ALPHA_MODE_BLEND) && !is_alpha_face)
					{
						new_alpha_mode = LLMaterial::DIFFUSE_ALPHA_MODE_NONE;
						new_material->setDiffuseAlphaMode(LLMaterial::DIFFUSE_ALPHA_MODE_NONE);
					}

					bool is_default_blend_mode		= (new_alpha_mode == original_default_alpha_mode);
					bool is_need_material			= !is_default_blend_mode || !new_normal_map_id.isNull() || !new_spec_map_id.isNull();

					if (!is_need_material)
					{
						LL_DEBUGS("Materials") << "Removing material from object " << object->getID() << " face " << face << LL_ENDL;
						LLMaterialMgr::getInstance()->remove(object->getID(),face);
						new_material = NULL;
					}
					else
					{
						LL_DEBUGS("Materials") << "Putting material on object " << object->getID() << " face " << face << ", material: " << new_material->asLLSD() << LL_ENDL;
						LLMaterialMgr::getInstance()->put(object->getID(),face,*new_material);
					}

					object->setTEMaterialParams(face, new_material);
					return new_material;
				}
				return NULL;
			}
			LLMaterialEditFunctor< DataType, SetValueType, MaterialEditFunc >*	_edit;
			LLPanelFace *_panel;
			const LLUUID & _only_for_object_id;
		} editor(p, &edit, only_for_object_id);
		LLSelectMgr::getInstance()->selectionSetMaterialParams(&editor, te);
	}

	template<
		typename DataType,
		typename ReturnType,
		ReturnType (LLMaterial::* const MaterialGetFunc)() const  >
	static void getTEMaterialValue(DataType& data_to_return, bool& identical,DataType default_value, bool has_tolerance = false, DataType tolerance = DataType())
	{
		DataType data_value = default_value;
		struct GetTEMaterialVal : public LLSelectedTEGetFunctor<DataType>
		{
			GetTEMaterialVal(DataType default_value) : _default(default_value) {}
			virtual ~GetTEMaterialVal() {}

			DataType get(LLViewerObject* object, S32 face)
			{
				DataType ret = _default;
				LLMaterialPtr material_ptr;
				LLTextureEntry* tep = object ? object->getTE(face) : NULL;
				if (tep)
				{
					material_ptr = tep->getMaterialParams();
					if (!material_ptr.isNull())
					{
						ret = (material_ptr->*(MaterialGetFunc))();
					}
				}
				return ret;
			}
			DataType _default;
		} GetFunc(default_value);
		identical = LLSelectMgr::getInstance()->getSelection()->getSelectedTEValue( &GetFunc, data_value, has_tolerance, tolerance);
		data_to_return = data_value;
	}

	template<
		typename DataType,
		typename ReturnType, // some kids just have to different...
		ReturnType (LLTextureEntry::* const TEGetFunc)() const >
	static void getTEValue(DataType& data_to_return, bool& identical, DataType default_value, bool has_tolerance = false, DataType tolerance = DataType())
	{
		DataType data_value = default_value;
		struct GetTEVal : public LLSelectedTEGetFunctor<DataType>
		{
			GetTEVal(DataType default_value) : _default(default_value) {}
			virtual ~GetTEVal() {}

			DataType get(LLViewerObject* object, S32 face) {
				LLTextureEntry* tep = object ? object->getTE(face) : NULL;
				return tep ? ((tep->*(TEGetFunc))()) : _default;
			}
			DataType _default;
		} GetTEValFunc(default_value);
		identical = LLSelectMgr::getInstance()->getSelection()->getSelectedTEValue( &GetTEValFunc, data_value, has_tolerance, tolerance );
		data_to_return = data_value;
	}

	// Update vis and enabling of specific subsets of controls based on material params
	// (e.g. hide the spec controls if no spec texture is applied)
	//
	void updateShinyControls(bool is_setting_texture = false, bool mess_with_combobox = false);
	void updateBumpyControls(bool is_setting_texture = false, bool mess_with_combobox = false);
	void updateAlphaControls();

	/*
	 * Checks whether the selected texture from the LLFloaterTexturePicker can be applied to the currently selected object.
	 * If agent selects texture which is not allowed to be applied for the currently selected object,
	 * all controls of the floater texture picker which allow to apply the texture will be disabled.
	 */
    void onTextureSelectionChanged(LLInventoryItem* itemp);

    // <FS> Extended copy & paste buttons
    //LLMenuButton*   mMenuClipboardColor;
    //LLMenuButton*   mMenuClipboardTexture;
    LLButton*        mBtnCopyFaces;
    LLButton*        mBtnPasteFaces;
    // </FS>

	bool mIsAlpha;
	
	/* These variables interlock processing of materials updates sent to
	 * the sim.  mUpdateInFlight is set to flag that an update has been
	 * sent to the sim and not acknowledged yet, and cleared when an
	 * update is received from the sim.  mUpdatePending is set when
	 * there's an update in flight and another UI change has been made
	 * that needs to be sent as a materials update, and cleared when the
	 * update is sent.  This prevents the sim from getting spammed with
	 * update messages when, for example, the user holds down the
	 * up-arrow on a spinner, and avoids running afoul of its throttle.
	 */
	bool mUpdateInFlight;
    bool mUpdatePending;

    LLSD            mClipboardParams;

public:
	#if defined(DEF_GET_MAT_STATE)
		#undef DEF_GET_MAT_STATE
	#endif

	#if defined(DEF_GET_TE_STATE)
		#undef DEF_GET_TE_STATE
	#endif

	#if defined(DEF_EDIT_MAT_STATE)
		DEF_EDIT_MAT_STATE
	#endif

    // Accessors for selected TE material state
    //
    #define DEF_GET_MAT_STATE(DataType,ReturnType,MaterialMemberFunc,DefaultValue,HasTolerance,Tolerance)                                           \
        static void MaterialMemberFunc(DataType& data, bool& identical, bool has_tolerance = HasTolerance, DataType tolerance = Tolerance)          \
        {                                                                                                                                           \
            getTEMaterialValue< DataType, ReturnType, &LLMaterial::MaterialMemberFunc >(data, identical, DefaultValue, has_tolerance, tolerance);   \
        }

    // Mutators for selected TE material
    //
    #define DEF_EDIT_MAT_STATE(DataType,ReturnType,MaterialMemberFunc)                                                              \
        static void MaterialMemberFunc(LLPanelFace* p, DataType data, int te = -1, const LLUUID &only_for_object_id = LLUUID())     \
        {                                                                                                                           \
            edit< DataType, ReturnType, &LLMaterial::MaterialMemberFunc >(p, data, te, only_for_object_id);                         \
        }

    // Accessors for selected TE state proper (legacy settings etc)
    //
    #define DEF_GET_TE_STATE(DataType,ReturnType,TexEntryMemberFunc,DefaultValue,HasTolerance,Tolerance)                                        \
        static void TexEntryMemberFunc(DataType& data, bool& identical, bool has_tolerance = HasTolerance, DataType tolerance = Tolerance)      \
        {                                                                                                                                       \
            getTEValue< DataType, ReturnType, &LLTextureEntry::TexEntryMemberFunc >(data, identical, DefaultValue, has_tolerance, tolerance);   \
        }

	class LLSelectedTEMaterial
	{
	public:
		static void getCurrent(LLMaterialPtr& material_ptr, bool& identical_material);
		static void getMaxSpecularRepeats(F32& repeats, bool& identical);
		static void getMaxNormalRepeats(F32& repeats, bool& identical);
		static void getCurrentDiffuseAlphaMode(U8& diffuse_alpha_mode, bool& identical, bool diffuse_texture_has_alpha);

		DEF_GET_MAT_STATE(LLUUID,const LLUUID&,getNormalID,LLUUID::null, false, LLUUID::null)
		DEF_GET_MAT_STATE(LLUUID,const LLUUID&,getSpecularID,LLUUID::null, false, LLUUID::null)
		DEF_GET_MAT_STATE(F32,F32,getSpecularRepeatX,1.0f, true, 0.001f)
		DEF_GET_MAT_STATE(F32,F32,getSpecularRepeatY,1.0f, true, 0.001f)
		DEF_GET_MAT_STATE(F32,F32,getSpecularOffsetX,0.0f, true, 0.001f)
		DEF_GET_MAT_STATE(F32,F32,getSpecularOffsetY,0.0f, true, 0.001f)
		DEF_GET_MAT_STATE(F32,F32,getSpecularRotation,0.0f, true, 0.001f)

		DEF_GET_MAT_STATE(F32,F32,getNormalRepeatX,1.0f, true, 0.001f)
		DEF_GET_MAT_STATE(F32,F32,getNormalRepeatY,1.0f, true, 0.001f)
		DEF_GET_MAT_STATE(F32,F32,getNormalOffsetX,0.0f, true, 0.001f)
		DEF_GET_MAT_STATE(F32,F32,getNormalOffsetY,0.0f, true, 0.001f)
		DEF_GET_MAT_STATE(F32,F32,getNormalRotation,0.0f, true, 0.001f)

		DEF_EDIT_MAT_STATE(U8,U8,setDiffuseAlphaMode);
		DEF_EDIT_MAT_STATE(U8,U8,setAlphaMaskCutoff);

		DEF_EDIT_MAT_STATE(F32,F32,setNormalOffsetX);
		DEF_EDIT_MAT_STATE(F32,F32,setNormalOffsetY);
		DEF_EDIT_MAT_STATE(F32,F32,setNormalRepeatX);
		DEF_EDIT_MAT_STATE(F32,F32,setNormalRepeatY);
		DEF_EDIT_MAT_STATE(F32,F32,setNormalRotation);

		DEF_EDIT_MAT_STATE(F32,F32,setSpecularOffsetX);
		DEF_EDIT_MAT_STATE(F32,F32,setSpecularOffsetY);
		DEF_EDIT_MAT_STATE(F32,F32,setSpecularRepeatX);
		DEF_EDIT_MAT_STATE(F32,F32,setSpecularRepeatY);
		DEF_EDIT_MAT_STATE(F32,F32,setSpecularRotation);

		DEF_EDIT_MAT_STATE(U8,U8,setEnvironmentIntensity);
		DEF_EDIT_MAT_STATE(U8,U8,setSpecularLightExponent);

		DEF_EDIT_MAT_STATE(LLUUID,const LLUUID&,setNormalID);
		DEF_EDIT_MAT_STATE(LLUUID,const LLUUID&,setSpecularID);
		DEF_EDIT_MAT_STATE(LLColor4U,	const LLColor4U&,setSpecularLightColor);
		DEF_EDIT_MAT_STATE(LLUUID, const LLUUID&, setMaterialID);
	};

	class LLSelectedTE
	{
	public:

		static void getFace(class LLFace*& face_to_return, bool& identical_face);
		static void getImageFormat(LLGLenum& image_format_to_return, bool& identical_face);
		static void getTexId(LLUUID& id, bool& identical);
		static void getObjectScaleS(F32& scale_s, bool& identical);
		static void getObjectScaleT(F32& scale_t, bool& identical);
		static void getMaxDiffuseRepeats(F32& repeats, bool& identical);

		DEF_GET_TE_STATE(U8,U8,getBumpmap,0, false, 0)
		DEF_GET_TE_STATE(U8,U8,getShiny,0, false, 0)
		DEF_GET_TE_STATE(U8,U8,getFullbright,0, false, 0)
		DEF_GET_TE_STATE(F32,F32,getRotation,0.0f, true, 0.001f)
		DEF_GET_TE_STATE(F32,F32,getOffsetS,0.0f, true, 0.001f)
		DEF_GET_TE_STATE(F32,F32,getOffsetT,0.0f, true, 0.001f)
		DEF_GET_TE_STATE(F32,F32,getScaleS,1.0f, true, 0.001f)
		DEF_GET_TE_STATE(F32,F32,getScaleT,1.0f, true, 0.001f)
		DEF_GET_TE_STATE(F32,F32,getGlow,0.0f, true, 0.001f)
		DEF_GET_TE_STATE(LLTextureEntry::e_texgen,LLTextureEntry::e_texgen,getTexGen,LLTextureEntry::TEX_GEN_DEFAULT, false, LLTextureEntry::TEX_GEN_DEFAULT)
		DEF_GET_TE_STATE(LLColor4,const LLColor4&,getColor,LLColor4::white, false, LLColor4::black);
	};
};

#endif
<|MERGE_RESOLUTION|>--- conflicted
+++ resolved
@@ -213,11 +213,10 @@
 	static void		onClickAutoFix(void*);
     static void		onAlignTexture(void*);
 
-<<<<<<< HEAD
     static void		onSaveMaterial(void*);
     static LLSD     renderMaterialToLLSD(LLUUID uuid, void* userdata);
     static void     applyMaterialUUID(LLUUID uuid, void*);
-=======
+
     // <FS> Extended copy & paste buttons
     void            onCopyFaces();
     void            onPasteFaces();
@@ -236,7 +235,6 @@
     //void            menuDoToSelected(const LLSD& userdata);
     //bool            menuEnableItem(const LLSD& userdata);
     // </FS>
->>>>>>> 409befbd
 
 	static F32     valueGlow(LLViewerObject* object, S32 face);
 
