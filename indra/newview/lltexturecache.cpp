--- conflicted
+++ resolved
@@ -95,47 +95,6 @@
     };
 
 public:
-<<<<<<< HEAD
-	LLTextureCacheWorker(LLTextureCache* cache, const LLUUID& id,
-						 const U8* data, S32 datasize, S32 offset,
-						 S32 imagesize, // for writes
-						 LLTextureCache::Responder* responder)
-		: LLWorkerClass(cache, "LLTextureCacheWorker"),
-		  mID(id),
-		  mCache(cache),
-		  mReadData(NULL),
-		  mWriteData(data),
-		  mDataSize(datasize),
-		  mOffset(offset),
-		  mImageSize(imagesize),
-		  mImageFormat(IMG_CODEC_J2C),
-		  mImageLocal(false),
-		  mResponder(responder),
-		  mFileHandle(LLLFSThread::nullHandle()),
-		  mBytesToRead(0),
-		  mBytesRead(0)
-	{
-	}
-	~LLTextureCacheWorker()
-	{
-		llassert_always(!haveWork());
-		ll_aligned_free_16(mReadData);
-	}
-
-	// override this interface
-	virtual bool doRead() = 0;
-	virtual bool doWrite() = 0;
-
-	virtual bool doWork(S32 param); // Called from LLWorkerThread::processRequest()
-
-	handle_t read() { addWork(0); return mRequestHandle; }
-	handle_t write() { addWork(1); return mRequestHandle; }
-	bool complete() { return checkWork(); }
-	void ioComplete(S32 bytes)
-	{
-		mBytesRead = bytes;
-	}
-=======
     LLTextureCacheWorker(LLTextureCache* cache, const LLUUID& id,
                          const U8* data, S32 datasize, S32 offset,
                          S32 imagesize, // for writes
@@ -175,7 +134,6 @@
     {
         mBytesRead = bytes;
     }
->>>>>>> 1a8a5404
 
 private:
     virtual void startWork(S32 param); // called from addWork() (MAIN THREAD)
@@ -183,22 +141,6 @@
     virtual void endWork(S32 param, bool aborted); // called from doWork() (MAIN THREAD)
 
 protected:
-<<<<<<< HEAD
-	LLTextureCache* mCache;
-	LLUUID	mID;
-	
-	U8* mReadData;
-    const U8* mWriteData;
-	S32 mDataSize;
-	S32 mOffset;
-	S32 mImageSize;
-	EImageCodec mImageFormat;
-	bool mImageLocal;
-	LLPointer<LLTextureCache::Responder> mResponder;
-	LLLFSThread::handle_t mFileHandle;
-	S32 mBytesToRead;
-	LLAtomicS32 mBytesRead;
-=======
     LLTextureCache* mCache;
     LLUUID  mID;
 
@@ -213,7 +155,6 @@
     LLLFSThread::handle_t mFileHandle;
     S32 mBytesToRead;
     LLAtomicS32 mBytesRead;
->>>>>>> 1a8a5404
 };
 
 class LLTextureCacheLocalFileWorker : public LLTextureCacheWorker
@@ -239,55 +180,6 @@
 bool LLTextureCacheLocalFileWorker::doRead()
 {
     LL_PROFILE_ZONE_SCOPED_CATEGORY_TEXTURE;
-<<<<<<< HEAD
-	S32 local_size = LLAPRFile::size(mFileName, mCache->getLocalAPRFilePool());
-
-	if (local_size > 0 && mFileName.size() > 4)
-	{
-		mDataSize = local_size; // Only a complete file is valid
-
-		std::string extension = mFileName.substr(mFileName.size() - 3, 3);
-
-		mImageFormat = LLImageBase::getCodecFromExtension(extension);
-
-		if (mImageFormat == IMG_CODEC_INVALID)
-		{
-// 			LL_WARNS() << "Unrecognized file extension " << extension << " for local texture " << mFileName << LL_ENDL;
-			mDataSize = 0; // no data
-			return true;
-		}
-	}
-	else
-	{
-		// file doesn't exist
-		mDataSize = 0; // no data
-		return true;
-	}
-
-	if (!mDataSize || mDataSize > local_size)
-	{
-		mDataSize = local_size;
-	}
-	mReadData = (U8*)ll_aligned_malloc_16(mDataSize);
-	
-	S32 bytes_read = LLAPRFile::readEx(mFileName, mReadData, mOffset, mDataSize, mCache->getLocalAPRFilePool());	
-
-	if (bytes_read != mDataSize)
-	{
-// 		LL_WARNS() << "Error reading file from local cache: " << mFileName
-// 				<< " Bytes: " << mDataSize << " Offset: " << mOffset
-// 				<< " / " << mDataSize << LL_ENDL;
-		mDataSize = 0;
-		ll_aligned_free_16(mReadData);
-		mReadData = NULL;
-	}
-	else
-	{
-		mImageSize = local_size;
-		mImageLocal = true;
-	}
-	return true;
-=======
     S32 local_size = LLAPRFile::size(mFileName, mCache->getLocalAPRFilePool());
 
     if (local_size > 0 && mFileName.size() > 4)
@@ -335,7 +227,6 @@
         mImageLocal = true;
     }
     return true;
->>>>>>> 1a8a5404
 }
 
 bool LLTextureCacheLocalFileWorker::doWrite()
@@ -347,22 +238,6 @@
 class LLTextureCacheRemoteWorker : public LLTextureCacheWorker
 {
 public:
-<<<<<<< HEAD
-	LLTextureCacheRemoteWorker(LLTextureCache* cache, const LLUUID& id,
-						 const U8* data, S32 datasize, S32 offset,
-						 S32 imagesize, // for writes
-						 LLPointer<LLImageRaw> raw, S32 discardlevel,
-						 LLTextureCache::Responder* responder) 
-			: LLTextureCacheWorker(cache, id, data, datasize, offset, imagesize, responder),
-			mState(INIT),
-			mRawImage(raw),
-			mRawDiscardLevel(discardlevel)
-	{
-	}
-
-	virtual bool doRead();
-	virtual bool doWrite();
-=======
     LLTextureCacheRemoteWorker(LLTextureCache* cache, const LLUUID& id,
                          const U8* data, S32 datasize, S32 offset,
                          S32 imagesize, // for writes
@@ -377,7 +252,6 @@
 
     virtual bool doRead();
     virtual bool doWrite();
->>>>>>> 1a8a5404
 
 private:
     enum e_state
@@ -457,201 +331,6 @@
 #else
         mState = CACHE;
 #endif
-<<<<<<< HEAD
-	}
-
-	// Second state / stage : if the file is local, load it and leave
-	if (!done && (mState == LOCAL))
-	{
-		llassert(local_size != 0);	// we're assuming there is a non empty local file here...
-		if (!mDataSize || mDataSize > local_size)
-		{
-			mDataSize = local_size;
-		}
-		// Allocate read buffer
-		mReadData = (U8*)ll_aligned_malloc_16(mDataSize);
-
-		if (mReadData)
-		{
-			S32 bytes_read = LLAPRFile::readEx( local_filename,
-												mReadData,
-												mOffset,
-												mDataSize,
-												mCache->getLocalAPRFilePool());
-
-			if (bytes_read != mDataSize)
-			{
- 				LL_WARNS() << "Error reading file from local cache: " << local_filename
- 						<< " Bytes: " << mDataSize << " Offset: " << mOffset
- 					<< " / " << mDataSize << LL_ENDL;
-				mDataSize = 0;
-				ll_aligned_free_16(mReadData);
-				mReadData = NULL;
-			}
-			else
-			{
-				mImageSize = local_size;
-				mImageLocal = true;
-			}
-		}
-		else
-		{
- 			LL_WARNS() << "Error allocating memory for cache: " << local_filename
- 					<< " of size: " << mDataSize << LL_ENDL;
-			mDataSize = 0;
-		}
-		// We're done...
-		done = true;
-	}
-
-	// Second state / stage : identify the cache or not...
-	if (!done && (mState == CACHE))
-	{
-		LLTextureCache::Entry entry ;
-		idx = mCache->getHeaderCacheEntry(mID, entry);
-		if (idx < 0)
-		{
-			// The texture is *not* cached. We're done here...
-			mDataSize = 0; // no data 
-			done = true;
-		}
-		else
-		{
-			mImageSize = entry.mImageSize ;
-			// If the read offset is bigger than the header cache, we read directly from the body
-			// Note that currently, we *never* read with offset from the cache, so the result is *always* HEADER
-			mState = mOffset < TEXTURE_CACHE_ENTRY_SIZE ? HEADER : BODY;
-		}
-	}
-
-	// Third state / stage : read data from the header cache (texture.entries) file
-	if (!done && (mState == HEADER))
-	{
-		llassert_always(idx >= 0);	// we need an entry here or reading the header makes no sense
-		llassert_always(mOffset < TEXTURE_CACHE_ENTRY_SIZE);
-		S32 offset = idx * TEXTURE_CACHE_ENTRY_SIZE + mOffset;
-		// Compute the size we need to read (in bytes)
-		S32 size = TEXTURE_CACHE_ENTRY_SIZE - mOffset;
-		size = llmin(size, mDataSize);
-		// Allocate the read buffer
-		mReadData = (U8*)ll_aligned_malloc_16(size);
-		if (mReadData)
-		{
-			S32 bytes_read = LLAPRFile::readEx(mCache->mHeaderDataFileName, 
-												 mReadData, offset, size, mCache->getLocalAPRFilePool());
-			if (bytes_read != size)
-			{
-				LL_WARNS() << "LLTextureCacheWorker: "  << mID
-						<< " incorrect number of bytes read from header: " << bytes_read
-						<< " / " << size << LL_ENDL;
-				ll_aligned_free_16(mReadData);
-				mReadData = NULL;
-				mDataSize = -1; // failed
-				done = true;
-			}
-			// If we already read all we expected, we're actually done
-			if (mDataSize <= bytes_read)
-			{
-				done = true;
-			}
-			else
-			{
-				mState = BODY;
-			}
-		}
-		else
-		{
-			LL_WARNS() << "LLTextureCacheWorker: "  << mID
-				<< " failed to allocate memory for reading: " << mDataSize << LL_ENDL;
-			mReadData = NULL;
-			mDataSize = -1; // failed
-			done = true;
-		}
-	}
-
-	// Fourth state / stage : read the rest of the data from the UUID based cached file
-	if (!done && (mState == BODY))
-	{
-		std::string filename = mCache->getTextureFileName(mID);
-		S32 filesize = LLAPRFile::size(filename, mCache->getLocalAPRFilePool());
-
-		if (filesize && (filesize + TEXTURE_CACHE_ENTRY_SIZE) > mOffset)
-		{
-			S32 max_datasize = TEXTURE_CACHE_ENTRY_SIZE + filesize - mOffset;
-			mDataSize = llmin(max_datasize, mDataSize);
-
-			S32 data_offset, file_size, file_offset;
-			
-			// Reserve the whole data buffer first
-			U8* data = (U8*)ll_aligned_malloc_16(mDataSize);
-			if (data)
-			{
-				// Set the data file pointers taking the read offset into account. 2 cases:
-				if (mOffset < TEXTURE_CACHE_ENTRY_SIZE)
-				{
-					// Offset within the header record. That means we read something from the header cache.
-					// Note: most common case is (mOffset = 0), so this is the "normal" code path.
-					data_offset = TEXTURE_CACHE_ENTRY_SIZE - mOffset;	// i.e. TEXTURE_CACHE_ENTRY_SIZE if mOffset nul (common case)
-					file_offset = 0;
-					file_size = mDataSize - data_offset;
-					// Copy the raw data we've been holding from the header cache into the new sized buffer
-					llassert_always(mReadData);
-					memcpy(data, mReadData, data_offset);
-					ll_aligned_free_16(mReadData);
-					mReadData = NULL;
-				}
-				else
-				{
-					// Offset bigger than the header record. That means we haven't read anything yet.
-					data_offset = 0;
-					file_offset = mOffset - TEXTURE_CACHE_ENTRY_SIZE;
-					file_size = mDataSize;
-					// No data from header cache to copy in that case, we skipped it all
-				}
-
-				// Now use that buffer as the object read buffer
-				llassert_always(mReadData == NULL);
-				mReadData = data;
-
-				// Read the data at last
-				S32 bytes_read = LLAPRFile::readEx(filename, 
-												 mReadData + data_offset,
-												 file_offset, file_size,
-												 mCache->getLocalAPRFilePool());
-				if (bytes_read != file_size)
-				{
-					LL_WARNS() << "LLTextureCacheWorker: "  << mID
-							<< " incorrect number of bytes read from body: " << bytes_read
-							<< " / " << file_size << LL_ENDL;
-					ll_aligned_free_16(mReadData);
-					mReadData = NULL;
-					mDataSize = -1; // failed
-					done = true;
-				}
-			}
-			else
-			{
-				LL_WARNS() << "LLTextureCacheWorker: "  << mID
-					<< " failed to allocate memory for reading: " << mDataSize << LL_ENDL;
-				ll_aligned_free_16(mReadData);
-				mReadData = NULL;
-				mDataSize = -1; // failed
-				done = true;
-			}
-		}
-		else
-		{
-			// No body, we're done.
-			mDataSize = llmax(TEXTURE_CACHE_ENTRY_SIZE - mOffset, 0);
-			LL_DEBUGS() << "No body file for: " << filename << LL_ENDL;
-		}	
-		// Nothing else to do at that point...
-		done = true;
-	}
-
-	// Clean up and exit
-	return done;
-=======
     }
 
     // Second state / stage : if the file is local, load it and leave
@@ -845,7 +524,6 @@
 
     // Clean up and exit
     return done;
->>>>>>> 1a8a5404
 }
 
 // This is where *everything* about a texture is written down in the cache system (entry map, header and body)
@@ -1112,20 +790,6 @@
 //////////////////////////////////////////////////////////////////////////////
 
 LLTextureCache::LLTextureCache(bool threaded)
-<<<<<<< HEAD
-	: LLWorkerThread("TextureCache", threaded),
-	  mWorkersMutex(),
-	  mHeaderMutex(),
-	  mListMutex(),
-	  mFastCacheMutex(),
-	  mHeaderAPRFile(NULL),
-	  mReadOnly(true), //do not allow to change the texture cache until setReadOnly() is called.
-	  mTexturesSizeTotal(0),
-	  mDoPurge(false),
-	  mFastCachep(NULL),
-	  mFastCachePoolp(NULL),
-	  mFastCachePadBuffer(NULL)
-=======
     : LLWorkerThread("TextureCache", threaded),
       mWorkersMutex(),
       mHeaderMutex(),
@@ -1138,7 +802,6 @@
       mFastCachep(NULL),
       mFastCachePoolp(NULL),
       mFastCachePadBuffer(NULL)
->>>>>>> 1a8a5404
 {
     mHeaderAPRFilePoolp = new LLVolatileAPRPool(); // is_local = true, because this pool is for headers, headers are under own mutex
 }
@@ -1210,11 +873,7 @@
 }
 
 //debug
-<<<<<<< HEAD
-bool LLTextureCache::isInCache(const LLUUID& id) 
-=======
 bool LLTextureCache::isInCache(const LLUUID& id)
->>>>>>> 1a8a5404
 {
     LLMutexLock lock(&mHeaderMutex);
     id_map_t::const_iterator iter = mHeaderIDMap.find(id);
@@ -1223,45 +882,6 @@
 }
 
 //debug
-<<<<<<< HEAD
-bool LLTextureCache::isInLocal(const LLUUID& id) 
-{
-	S32 local_size = 0;
-	std::string local_filename;
-	
-	std::string filename = getLocalFileName(id);	
-	// Is it a JPEG2000 file? 
-	{
-		local_filename = filename + ".j2c";
-		local_size = LLAPRFile::size(local_filename, getLocalAPRFilePool());
-		if (local_size > 0)
-		{
-			return true ;
-		}
-	}
-		
-	// If not, is it a jpeg file?		
-	{
-		local_filename = filename + ".jpg";
-		local_size = LLAPRFile::size(local_filename, getLocalAPRFilePool());
-		if (local_size > 0)
-		{
-			return true ;
-		}
-	}
-		
-	// Hmm... What about a targa file? (used for UI texture mostly)		
-	{
-		local_filename = filename + ".tga";
-		local_size = LLAPRFile::size(local_filename, getLocalAPRFilePool());
-		if (local_size > 0)
-		{
-			return true ;
-		}
-	}
-		
-	return false ;
-=======
 bool LLTextureCache::isInLocal(const LLUUID& id)
 {
     S32 local_size = 0;
@@ -1299,7 +919,6 @@
     }
 
     return false ;
->>>>>>> 1a8a5404
 }
 //////////////////////////////////////////////////////////////////////////////
 
@@ -1326,19 +945,11 @@
 {
     std::string delem = gDirUtilp->getDirDelimiter();
 
-<<<<<<< HEAD
-	mCacheParentDirName = gDirUtilp->getExpandedFilename(location,"");
-	mHeaderEntriesFileName = gDirUtilp->getExpandedFilename(location, textures_dirname, entries_filename);
-	mHeaderDataFileName = gDirUtilp->getExpandedFilename(location, textures_dirname, cache_filename);
-	mTexturesDirName = gDirUtilp->getExpandedFilename(location, textures_dirname);
-	mFastCacheFileName =  gDirUtilp->getExpandedFilename(location, textures_dirname, fast_cache_filename);
-=======
     mCacheParentDirName = gDirUtilp->getExpandedFilename(location,"");
     mHeaderEntriesFileName = gDirUtilp->getExpandedFilename(location, textures_dirname, entries_filename);
     mHeaderDataFileName = gDirUtilp->getExpandedFilename(location, textures_dirname, cache_filename);
     mTexturesDirName = gDirUtilp->getExpandedFilename(location, textures_dirname);
     mFastCacheFileName =  gDirUtilp->getExpandedFilename(location, textures_dirname, fast_cache_filename);
->>>>>>> 1a8a5404
 }
 
 void LLTextureCache::purgeCache(ELLPath location, bool remove_dir)
@@ -1381,60 +992,6 @@
 // Returns the unused amount of max_size if any
 S64 LLTextureCache::initCache(ELLPath location, S64 max_size, bool texture_cache_mismatch)
 {
-<<<<<<< HEAD
-	llassert_always(getPending() == 0) ; //should not start accessing the texture cache before initialized.
-
-	S64 entries_size = (max_size * 36) / 100; //0.36 * max_size
-	S64 max_entries = entries_size / (TEXTURE_CACHE_ENTRY_SIZE + TEXTURE_FAST_CACHE_ENTRY_SIZE);
-	sCacheMaxEntries = (S32)(llmin((S64)sCacheMaxEntries, max_entries));
-	entries_size = sCacheMaxEntries * (TEXTURE_CACHE_ENTRY_SIZE + TEXTURE_FAST_CACHE_ENTRY_SIZE);
-	max_size -= entries_size;
-	if (sCacheMaxTexturesSize > 0)
-		sCacheMaxTexturesSize = llmin(sCacheMaxTexturesSize, max_size);
-	else
-		sCacheMaxTexturesSize = max_size;
-	max_size -= sCacheMaxTexturesSize;
-	
-	LL_INFOS("TextureCache") << "Headers: " << sCacheMaxEntries
-			<< " Textures size: " << sCacheMaxTexturesSize / (1024 * 1024) << " MB" << LL_ENDL;
-
-	setDirNames(location);
-	
-	if(texture_cache_mismatch) 
-	{
-		//if readonly, disable the texture cache,
-		//otherwise wipe out the texture cache.
-		purgeAllTextures(true); 
-
-		if(mReadOnly)
-		{
-			return max_size ;
-		}
-	}
-
-	if (!mReadOnly)
-	{
-	        if (!LLFile::isdir(mCacheParentDirName))
-	        {
-	                LLFile::mkdir(mCacheParentDirName);
-                }
-		LLFile::mkdir(mTexturesDirName);
-
-		const char* subdirs = "0123456789abcdef";
-		for (S32 i=0; i<16; i++)
-		{
-			std::string dirname = mTexturesDirName + gDirUtilp->getDirDelimiter() + subdirs[i];
-			LLFile::mkdir(dirname);
-		}
-	}
-	readHeaderCache();
-	purgeTextures(true); // calc mTexturesSize and make some room in the texture cache if we need it
-
-	llassert_always(getPending() == 0) ; //should not start accessing the texture cache before initialized.
-	openFastCache(true);
-
-	return max_size; // unused cache space
-=======
     llassert_always(getPending() == 0) ; //should not start accessing the texture cache before initialized.
 
     S64 entries_size = (max_size * 36) / 100; //0.36 * max_size
@@ -1487,7 +1044,6 @@
     openFastCache(true);
 
     return max_size; // unused cache space
->>>>>>> 1a8a5404
 }
 
 //----------------------------------------------------------------------------
@@ -1719,57 +1275,6 @@
 bool LLTextureCache::updateEntry(S32& idx, Entry& entry, S32 new_image_size, S32 new_data_size)
 {
     LL_PROFILE_ZONE_SCOPED_CATEGORY_TEXTURE;
-<<<<<<< HEAD
-	S32 new_body_size = llmax(0, new_data_size - TEXTURE_CACHE_ENTRY_SIZE) ;
-	
-	if(new_image_size == entry.mImageSize && new_body_size == entry.mBodySize)
-	{
-		return true ; //nothing changed.
-	}
-	else 
-	{
-		bool purge = false ;
-
-		lockHeaders() ;
-
-		bool update_header = false ;
-		if(entry.mImageSize < 0) //is a brand-new entry
-		{
-			mHeaderIDMap[entry.mID] = idx;
-			mTexturesSizeMap[entry.mID] = new_body_size ;
-			mTexturesSizeTotal += new_body_size ;
-			
-			// Update Header
-			update_header = true ;
-		}				
-		else if (entry.mBodySize != new_body_size)
-		{
-			//already in mHeaderIDMap.
-			mTexturesSizeMap[entry.mID] = new_body_size ;
-			mTexturesSizeTotal -= entry.mBodySize ;
-			mTexturesSizeTotal += new_body_size ;
-		}
-		entry.mTime = time(NULL);
-		entry.mImageSize = new_image_size ; 
-		entry.mBodySize = new_body_size ;
-		
-		writeEntryToHeaderImmediately(idx, entry, update_header) ;
-	
-		if (mTexturesSizeTotal > sCacheMaxTexturesSize)
-		{
-			purge = true;
-		}
-		
-		unlockHeaders() ;
-
-		if (purge)
-		{
-			mDoPurge = true;
-		}
-	}
-
-	return false ;
-=======
     S32 new_body_size = llmax(0, new_data_size - TEXTURE_CACHE_ENTRY_SIZE) ;
 
     if(new_image_size == entry.mImageSize && new_body_size == entry.mBodySize)
@@ -1819,7 +1324,6 @@
     }
 
     return false ;
->>>>>>> 1a8a5404
 }
 
 U32 LLTextureCache::openAndReadEntries(std::vector<Entry>& entries)
@@ -2076,44 +1580,6 @@
 
 void LLTextureCache::purgeAllTextures(bool purge_directories)
 {
-<<<<<<< HEAD
-	if (!mReadOnly)
-	{
-// <FS:ND> Windows can be really slow deleting a huge texture cache.
-// In case of a full purge rename the directory and then purge this using a low priority background thread. 
-#if LL_WINDOWS
-		bool bOldPurge = true;
-		if( purge_directories )
-		{
-			std::string strNewName = mCacheParentDirName + gDirUtilp->getDirDelimiter() + LLUUID::generateNewID().asString() + ".old_texturecache";
-			if( LLFile::isdir( mTexturesDirName ) )
-				bOldPurge = ( 0 != LLFile::rename( mTexturesDirName, strNewName ) );
-
-			if( bOldPurge )
-			{
-				LL_WARNS() << "Rename of " << mTexturesDirName << " to " << strNewName << " failed" << LL_ENDL;
-			}
-		}
-		if( !purge_directories || bOldPurge )
-#endif
-// </FS:ND>
-		{
-		const char* subdirs = "0123456789abcdef";
-		std::string delem = gDirUtilp->getDirDelimiter();
-		std::string mask = "*";
-		for (S32 i=0; i<16; i++)
-		{
-			std::string dirname = mTexturesDirName + delem + subdirs[i];
-			LL_INFOS() << "Deleting files in directory: " << dirname << LL_ENDL;
-			if (purge_directories)
-			{
-				gDirUtilp->deleteDirAndContents(dirname);
-			}
-			else
-			{
-				gDirUtilp->deleteFilesInDir(dirname, mask);
-			}
-=======
     if (!mReadOnly)
     {
 // <FS:ND> Windows can be really slow deleting a huge texture cache.
@@ -2150,42 +1616,12 @@
             {
                 gDirUtilp->deleteFilesInDir(dirname, mask);
             }
->>>>>>> 1a8a5404
 #if LL_WINDOWS
             // Texture cache can be large and can take a while to remove
             // assure OS that processes is alive and not hanging
             MSG msg;
             PeekMessage(&msg, 0, 0, 0, PM_NOREMOVE | PM_NOYIELD);
 #endif
-<<<<<<< HEAD
-		}
-		// <FS:Ansariel> Only delete folder if it actually exist
-		if (LLFile::isdir(mTexturesDirName))
-		{
-		// </FS:Ansariel>
-		gDirUtilp->deleteFilesInDir(mTexturesDirName, mask); // headers, fast cache
-		if (purge_directories)
-		{
-			LLFile::rmdir(mTexturesDirName);
-		}
-		// <FS:Ansariel> Only delete folder if it actually exist
-		}
-		// </FS:Ansariel>
-		}
-	}
-	mHeaderIDMap.clear();
-	mTexturesSizeMap.clear();
-	mTexturesSizeTotal = 0;
-	mFreeList.clear();
-	mTexturesSizeTotal = 0;
-	mUpdatedEntryMap.clear();
-
-	// Info with 0 entries
-	setEntriesHeader();
-	writeEntriesHeader();
-
-	LL_INFOS() << "The entire texture cache is cleared." << LL_ENDL ;
-=======
         }
         // <FS:Ansariel> Only delete folder if it actually exist
         if (LLFile::isdir(mTexturesDirName))
@@ -2213,7 +1649,6 @@
     writeEntriesHeader();
 
     LL_INFOS() << "The entire texture cache is cleared." << LL_ENDL ;
->>>>>>> 1a8a5404
 }
 
 void LLTextureCache::purgeTexturesLazy(F32 time_limit_sec)
@@ -2558,41 +1993,6 @@
 }
 
 LLTextureCache::handle_t LLTextureCache::writeToCache(const LLUUID& id,
-<<<<<<< HEAD
-													  const U8* data, S32 datasize, S32 imagesize,
-													  LLPointer<LLImageRaw> rawimage, S32 discardlevel,
-													  WriteResponder* responder)
-{
-	if (mReadOnly)
-	{
-		delete responder;
-		return LLWorkerThread::nullHandle();
-	}
-	if (mDoPurge)
-	{
-		// NOTE: Needs to be done on the control thread
-		//  (i.e. here)
-		purgeTexturesLazy(TEXTURE_LAZY_PURGE_TIME_LIMIT);
-		mDoPurge = !mPurgeEntryList.empty();
-	}
-
-	// <FS:ND> There seems to be an edge case of KDU failing to decode images and then we end with null data here.
-	// This should be bettered handled up where it fails, but at least this stops the crashes.
-	if( rawimage.isNull() || !rawimage->getData() )
-	{
-		delete responder;
-		return LLWorkerThread::nullHandle();
-	}
-	// </FS:ND>
-
-	LLMutexLock lock(&mWorkersMutex);
-	LLTextureCacheWorker* worker = new LLTextureCacheRemoteWorker(this, id,
-																  data, datasize, 0,
-																  imagesize, rawimage, discardlevel, responder);
-	handle_t handle = worker->write();
-	mWriters[handle] = worker;
-	return handle;
-=======
                                                       const U8* data, S32 datasize, S32 imagesize,
                                                       LLPointer<LLImageRaw> rawimage, S32 discardlevel,
                                                       WriteResponder* responder)
@@ -2626,7 +2026,6 @@
     handle_t handle = worker->write();
     mWriters[handle] = worker;
     return handle;
->>>>>>> 1a8a5404
 }
 
 //called in the main thread
@@ -2691,36 +2090,6 @@
 {
     LL_PROFILE_ZONE_SCOPED_CATEGORY_TEXTURE;
 
-<<<<<<< HEAD
-	LLImageDataSharedLock lock(raw);
-
-	//rescale image if needed
-	if (raw.isNull() || raw->isBufferInvalid() || !raw->getData())
-	{
-		LL_ERRS() << "Attempted to write NULL raw image to fastcache" << LL_ENDL;
-		return false;
-	}
-
-	S32 w, h, c;
-	w = raw->getWidth();
-	h = raw->getHeight();
-	c = raw->getComponents();
-
-	S32 i = 0 ;
-
-	// Search for a discard level that will fit into fast cache
-	while(((w >> i) * (h >> i) * c) > TEXTURE_FAST_CACHE_DATA_SIZE)
-	{
-		++i ;
-	}
-		
-	if(i)
-	{
-		w >>= i;
-		h >>= i;
-		if(w * h *c > 0) //valid
-		{
-=======
     LLImageDataSharedLock lock(raw);
 
     //rescale image if needed
@@ -2749,7 +2118,6 @@
         h >>= i;
         if(w * h *c > 0) //valid
         {
->>>>>>> 1a8a5404
             // Make a duplicate to keep the original raw image untouched.
             raw = raw->duplicate();
 
@@ -2958,13 +2326,8 @@
 //////////////////////////////////////////////////////////////////////////////
 
 LLTextureCache::ReadResponder::ReadResponder()
-<<<<<<< HEAD
-	: mImageSize(0),
-	  mImageLocal(false)
-=======
     : mImageSize(0),
       mImageLocal(false)
->>>>>>> 1a8a5404
 {
 }
 
