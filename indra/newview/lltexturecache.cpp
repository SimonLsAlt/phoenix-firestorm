/** 
 * @file lltexturecache.cpp
 * @brief Object which handles local texture caching
 *
 * $LicenseInfo:firstyear=2000&license=viewerlgpl$
 * Second Life Viewer Source Code
 * Copyright (C) 2010, Linden Research, Inc.
 * 
 * This library is free software; you can redistribute it and/or
 * modify it under the terms of the GNU Lesser General Public
 * License as published by the Free Software Foundation;
 * version 2.1 of the License only.
 * 
 * This library is distributed in the hope that it will be useful,
 * but WITHOUT ANY WARRANTY; without even the implied warranty of
 * MERCHANTABILITY or FITNESS FOR A PARTICULAR PURPOSE.  See the GNU
 * Lesser General Public License for more details.
 * 
 * You should have received a copy of the GNU Lesser General Public
 * License along with this library; if not, write to the Free Software
 * Foundation, Inc., 51 Franklin Street, Fifth Floor, Boston, MA  02110-1301  USA
 * 
 * Linden Research, Inc., 945 Battery Street, San Francisco, CA  94111  USA
 * $/LicenseInfo$
 */

#include "llviewerprecompiledheaders.h"

#include "lltexturecache.h"

#include "llapr.h"
#include "lldir.h"
#include "llimage.h"
#include "lllfsthread.h"
#include "llviewercontrol.h"

// Included to allow LLTextureCache::purgeTextures() to pause watchdog timeout
#include "llappviewer.h" 
#include "llmemory.h"

// Cache organization:
// cache/texture.entries
//  Unordered array of Entry structs
// cache/texture.cache
//  First TEXTURE_CACHE_ENTRY_SIZE bytes of each texture in texture.entries in same order
// cache/textures/[0-F]/UUID.texture
//  Actual texture body files

//note: there is no good to define 1024 for TEXTURE_CACHE_ENTRY_SIZE while FIRST_PACKET_SIZE is 600 on sim side.
const S32 TEXTURE_CACHE_ENTRY_SIZE = FIRST_PACKET_SIZE;//1024;
const F32 TEXTURE_CACHE_PURGE_AMOUNT = .20f; // % amount to reduce the cache by when it exceeds its limit
const F32 TEXTURE_CACHE_LRU_SIZE = .10f; // % amount for LRU list (low overhead to regenerate)

class LLTextureCacheWorker : public LLWorkerClass
{
	friend class LLTextureCache;

private:
	class ReadResponder : public LLLFSThread::Responder
	{
	public:
		ReadResponder(LLTextureCache* cache, handle_t handle) : mCache(cache), mHandle(handle) {}
		~ReadResponder() {}
		void completed(S32 bytes)
		{
			mCache->lockWorkers();
			LLTextureCacheWorker* reader = mCache->getReader(mHandle);
			if (reader) reader->ioComplete(bytes);
			mCache->unlockWorkers();
		}
		LLTextureCache* mCache;
		LLTextureCacheWorker::handle_t mHandle;
	};

	class WriteResponder : public LLLFSThread::Responder
	{
	public:
		WriteResponder(LLTextureCache* cache, handle_t handle) : mCache(cache), mHandle(handle) {}
		~WriteResponder() {}
		void completed(S32 bytes)
		{
			mCache->lockWorkers();
			LLTextureCacheWorker* writer = mCache->getWriter(mHandle);
			if (writer) writer->ioComplete(bytes);
			mCache->unlockWorkers();
		}
		LLTextureCache* mCache;
		LLTextureCacheWorker::handle_t mHandle;
	};
	
public:
	LLTextureCacheWorker(LLTextureCache* cache, U32 priority, const LLUUID& id,
						 U8* data, S32 datasize, S32 offset,
						 S32 imagesize, // for writes
						 LLTextureCache::Responder* responder)
		: LLWorkerClass(cache, "LLTextureCacheWorker"),
		  mID(id),
		  mCache(cache),
		  mPriority(priority),
		  mReadData(NULL),
		  mWriteData(data),
		  mDataSize(datasize),
		  mOffset(offset),
		  mImageSize(imagesize),
		  mImageFormat(IMG_CODEC_J2C),
		  mImageLocal(FALSE),
		  mResponder(responder),
		  mFileHandle(LLLFSThread::nullHandle()),
		  mBytesToRead(0),
		  mBytesRead(0)
	{
		mPriority &= LLWorkerThread::PRIORITY_LOWBITS;
	}
	~LLTextureCacheWorker()
	{
		llassert_always(!haveWork());
		FREE_MEM(LLImageBase::getPrivatePool(), mReadData);
	}

	// override this interface
	virtual bool doRead() = 0;
	virtual bool doWrite() = 0;

	virtual bool doWork(S32 param); // Called from LLWorkerThread::processRequest()

	handle_t read() { addWork(0, LLWorkerThread::PRIORITY_HIGH | mPriority); return mRequestHandle; }
	handle_t write() { addWork(1, LLWorkerThread::PRIORITY_HIGH | mPriority); return mRequestHandle; }
	bool complete() { return checkWork(); }
	void ioComplete(S32 bytes)
	{
		mBytesRead = bytes;
		setPriority(LLWorkerThread::PRIORITY_HIGH | mPriority);
	}

private:
	virtual void startWork(S32 param); // called from addWork() (MAIN THREAD)
	virtual void finishWork(S32 param, bool completed); // called from finishRequest() (WORK THREAD)
	virtual void endWork(S32 param, bool aborted); // called from doWork() (MAIN THREAD)

protected:
	LLTextureCache* mCache;
	U32 mPriority;
	LLUUID	mID;
	
	U8* mReadData;
	U8* mWriteData;
	S32 mDataSize;
	S32 mOffset;
	S32 mImageSize;
	EImageCodec mImageFormat;
	BOOL mImageLocal;
	LLPointer<LLTextureCache::Responder> mResponder;
	LLLFSThread::handle_t mFileHandle;
	S32 mBytesToRead;
	LLAtomicS32 mBytesRead;
};

class LLTextureCacheLocalFileWorker : public LLTextureCacheWorker
{
public:
	LLTextureCacheLocalFileWorker(LLTextureCache* cache, U32 priority, const std::string& filename, const LLUUID& id,
						 U8* data, S32 datasize, S32 offset,
						 S32 imagesize, // for writes
						 LLTextureCache::Responder* responder) 
			: LLTextureCacheWorker(cache, priority, id, data, datasize, offset, imagesize, responder),
			mFileName(filename)

	{
	}

	virtual bool doRead();
	virtual bool doWrite();
	
private:
	std::string	mFileName;
};

bool LLTextureCacheLocalFileWorker::doRead()
{
	S32 local_size = LLAPRFile::size(mFileName);

	if (local_size > 0 && mFileName.size() > 4)
	{
		mDataSize = local_size; // Only a complete file is valid

		std::string extension = mFileName.substr(mFileName.size() - 3, 3);

		mImageFormat = LLImageBase::getCodecFromExtension(extension);

		if (mImageFormat == IMG_CODEC_INVALID)
		{
// 			llwarns << "Unrecognized file extension " << extension << " for local texture " << mFileName << llendl;
			mDataSize = 0; // no data
			return true;
		}
	}
	else
	{
		// file doesn't exist
		mDataSize = 0; // no data
		return true;
	}

#if USE_LFS_READ
	if (mFileHandle == LLLFSThread::nullHandle())
	{
		mImageLocal = TRUE;
		mImageSize = local_size;
		if (!mDataSize || mDataSize + mOffset > local_size)
		{
			mDataSize = local_size - mOffset;
		}
		if (mDataSize <= 0)
		{
			// no more data to read
			mDataSize = 0;
			return true;
		}
		mReadData = (U8*)ALLOCATE_MEM(LLImageBase::getPrivatePool(), mDataSize);
		mBytesRead = -1;
		mBytesToRead = mDataSize;
		setPriority(LLWorkerThread::PRIORITY_LOW | mPriority);
		mFileHandle = LLLFSThread::sLocal->read(local_filename, mReadData, mOffset, mDataSize,
												new ReadResponder(mCache, mRequestHandle));
		return false;
	}
	else
	{
		if (mBytesRead >= 0)
		{
			if (mBytesRead != mBytesToRead)
			{
// 				llwarns << "Error reading file from local cache: " << local_filename
// 						<< " Bytes: " << mDataSize << " Offset: " << mOffset
// 						<< " / " << mDataSize << llendl;
				mDataSize = 0; // failed
				FREE_MEM(LLImageBase::getPrivatePool(), mReadData);
				mReadData = NULL;
			}
			return true;
		}
		else
		{
			return false;
		}
	}
#else
	if (!mDataSize || mDataSize > local_size)
	{
		mDataSize = local_size;
	}
	mReadData = (U8*)ALLOCATE_MEM(LLImageBase::getPrivatePool(), mDataSize);
	
	S32 bytes_read = LLAPRFile::readEx(mFileName, mReadData, mOffset, mDataSize);

	if (bytes_read != mDataSize)
	{
// 		llwarns << "Error reading file from local cache: " << mFileName
// 				<< " Bytes: " << mDataSize << " Offset: " << mOffset
// 				<< " / " << mDataSize << llendl;
		mDataSize = 0;
		FREE_MEM(LLImageBase::getPrivatePool(), mReadData);
		mReadData = NULL;
	}
	else
	{
		mImageSize = local_size;
		mImageLocal = TRUE;
	}
	return true;
#endif
}

bool LLTextureCacheLocalFileWorker::doWrite()
{
	// no writes for local files
	return false;
}

class LLTextureCacheRemoteWorker : public LLTextureCacheWorker
{
public:
	LLTextureCacheRemoteWorker(LLTextureCache* cache, U32 priority, const LLUUID& id,
						 U8* data, S32 datasize, S32 offset,
						 S32 imagesize, // for writes
						 LLTextureCache::Responder* responder) 
			: LLTextureCacheWorker(cache, priority, id, data, datasize, offset, imagesize, responder),
			mState(INIT)
	{
	}

	virtual bool doRead();
	virtual bool doWrite();

private:
	enum e_state
	{
		INIT = 0,
		LOCAL = 1,
		CACHE = 2,
		HEADER = 3,
		BODY = 4
	};

	e_state mState;
};


//virtual
void LLTextureCacheWorker::startWork(S32 param)
{
}

// This is where a texture is read from the cache system (header and body)
// Current assumption are:
// - the whole data are in a raw form, will be stored at mReadData
// - the size of this raw data is mDataSize and can be smaller than TEXTURE_CACHE_ENTRY_SIZE (the size of a record in the header cache)
// - the code supports offset reading but this is actually never exercised in the viewer
bool LLTextureCacheRemoteWorker::doRead()
{
	bool done = false;
	S32 idx = -1;

	S32 local_size = 0;
	std::string local_filename;
	
	// First state / stage : find out if the file is local
	if (mState == INIT)
	{
#if 0
		std::string filename = mCache->getLocalFileName(mID);	
		// Is it a JPEG2000 file? 
		{
			local_filename = filename + ".j2c";
			local_size = LLAPRFile::size(local_filename);
			if (local_size > 0)
			{
				mImageFormat = IMG_CODEC_J2C;
			}
		}
		// If not, is it a jpeg file?
		if (local_size == 0)
		{
			local_filename = filename + ".jpg";
			local_size = LLAPRFile::size(local_filename);
			if (local_size > 0)
			{
				mImageFormat = IMG_CODEC_JPEG;
				mDataSize = local_size; // Only a complete .jpg file is valid
			}
		}
		// Hmm... What about a targa file? (used for UI texture mostly)
		if (local_size == 0)
		{
			local_filename = filename + ".tga";
			local_size = LLAPRFile::size(local_filename);
			if (local_size > 0)
			{
				mImageFormat = IMG_CODEC_TGA;
				mDataSize = local_size; // Only a complete .tga file is valid
			}
		}
		// Determine the next stage: if we found a file, then LOCAL else CACHE
		mState = (local_size > 0 ? LOCAL : CACHE);

		llassert_always(mState == CACHE) ;
#else
		mState = CACHE;
#endif
	}

	// Second state / stage : if the file is local, load it and leave
	if (!done && (mState == LOCAL))
	{
		llassert(local_size != 0);	// we're assuming there is a non empty local file here...
		if (!mDataSize || mDataSize > local_size)
		{
			mDataSize = local_size;
		}
		// Allocate read buffer
		mReadData = (U8*)ALLOCATE_MEM(LLImageBase::getPrivatePool(), mDataSize);
<<<<<<< HEAD
		S32 bytes_read = LLAPRFile::readEx(local_filename, mReadData, mOffset, mDataSize);
=======
		S32 bytes_read = LLAPRFile::readEx(local_filename, 
											 mReadData, mOffset, mDataSize, mCache->getLocalAPRFilePool());
>>>>>>> d2af1ae8
		if (bytes_read != mDataSize)
		{
 			llwarns << "Error reading file from local cache: " << local_filename
 					<< " Bytes: " << mDataSize << " Offset: " << mOffset
 					<< " / " << mDataSize << llendl;
			mDataSize = 0;
			FREE_MEM(LLImageBase::getPrivatePool(), mReadData);
			mReadData = NULL;
		}
		else
		{
			//llinfos << "texture " << mID.asString() << " found in local_assets" << llendl;
			mImageSize = local_size;
			mImageLocal = TRUE;
		}
		// We're done...
		done = true;
	}

	// Second state / stage : identify the cache or not...
	if (!done && (mState == CACHE))
	{
		LLTextureCache::Entry entry ;
		idx = mCache->getHeaderCacheEntry(mID, entry);
		if (idx < 0)
		{
			// The texture is *not* cached. We're done here...
			mDataSize = 0; // no data 
			done = true;
		}
		else
		{
			mImageSize = entry.mImageSize ;
			// If the read offset is bigger than the header cache, we read directly from the body
			// Note that currently, we *never* read with offset from the cache, so the result is *always* HEADER
			mState = mOffset < TEXTURE_CACHE_ENTRY_SIZE ? HEADER : BODY;
		}
	}

	// Third state / stage : read data from the header cache (texture.entries) file
	if (!done && (mState == HEADER))
	{
		llassert_always(idx >= 0);	// we need an entry here or reading the header makes no sense
		llassert_always(mOffset < TEXTURE_CACHE_ENTRY_SIZE);
		S32 offset = idx * TEXTURE_CACHE_ENTRY_SIZE + mOffset;
		// Compute the size we need to read (in bytes)
		S32 size = TEXTURE_CACHE_ENTRY_SIZE - mOffset;
		size = llmin(size, mDataSize);
		// Allocate the read buffer
		mReadData = (U8*)ALLOCATE_MEM(LLImageBase::getPrivatePool(), size);
<<<<<<< HEAD
		S32 bytes_read = LLAPRFile::readEx(mCache->mHeaderDataFileName, mReadData, offset, size);
=======
		S32 bytes_read = LLAPRFile::readEx(mCache->mHeaderDataFileName, 
											 mReadData, offset, size, mCache->getLocalAPRFilePool());
>>>>>>> d2af1ae8
		if (bytes_read != size)
		{
			llwarns << "LLTextureCacheWorker: "  << mID
					<< " incorrect number of bytes read from header: " << bytes_read
					<< " / " << size << llendl;
			FREE_MEM(LLImageBase::getPrivatePool(), mReadData);
			mReadData = NULL;
			mDataSize = -1; // failed
			done = true;
		}
		// If we already read all we expected, we're actually done
		if (mDataSize <= bytes_read)
		{
			done = true;
		}
		else
		{
			mState = BODY;
		}
	}

	// Fourth state / stage : read the rest of the data from the UUID based cached file
	if (!done && (mState == BODY))
	{
		std::string filename = mCache->getTextureFileName(mID);
		S32 filesize = LLAPRFile::size(filename);

		if (filesize && (filesize + TEXTURE_CACHE_ENTRY_SIZE) > mOffset)
		{
			S32 max_datasize = TEXTURE_CACHE_ENTRY_SIZE + filesize - mOffset;
			mDataSize = llmin(max_datasize, mDataSize);

			S32 data_offset, file_size, file_offset;
			
			// Reserve the whole data buffer first
			U8* data = (U8*)ALLOCATE_MEM(LLImageBase::getPrivatePool(), mDataSize);

			// Set the data file pointers taking the read offset into account. 2 cases:
			if (mOffset < TEXTURE_CACHE_ENTRY_SIZE)
			{
				// Offset within the header record. That means we read something from the header cache.
				// Note: most common case is (mOffset = 0), so this is the "normal" code path.
				data_offset = TEXTURE_CACHE_ENTRY_SIZE - mOffset;	// i.e. TEXTURE_CACHE_ENTRY_SIZE if mOffset nul (common case)
				file_offset = 0;
				file_size = mDataSize - data_offset;
				// Copy the raw data we've been holding from the header cache into the new sized buffer
				llassert_always(mReadData);
				memcpy(data, mReadData, data_offset);
				FREE_MEM(LLImageBase::getPrivatePool(), mReadData);
				mReadData = NULL;
			}
			else
			{
				// Offset bigger than the header record. That means we haven't read anything yet.
				data_offset = 0;
				file_offset = mOffset - TEXTURE_CACHE_ENTRY_SIZE;
				file_size = mDataSize;
				// No data from header cache to copy in that case, we skipped it all
			}

			// Now use that buffer as the object read buffer
			llassert_always(mReadData == NULL);
			mReadData = data;

			// Read the data at last
			S32 bytes_read = LLAPRFile::readEx(filename, 
											 mReadData + data_offset,
											 file_offset, file_size);
			if (bytes_read != file_size)
			{
				llwarns << "LLTextureCacheWorker: "  << mID
						<< " incorrect number of bytes read from body: " << bytes_read
						<< " / " << file_size << llendl;
				FREE_MEM(LLImageBase::getPrivatePool(), mReadData);
				mReadData = NULL;
				mDataSize = -1; // failed
				done = true;
			}
		}
		else
		{
			// No body, we're done.
			mDataSize = llmax(TEXTURE_CACHE_ENTRY_SIZE - mOffset, 0);
			lldebugs << "No body file for: " << filename << llendl;
		}	
		// Nothing else to do at that point...
		done = true;
	}

	// Clean up and exit
	return done;
}

// This is where *everything* about a texture is written down in the cache system (entry map, header and body)
// Current assumption are:
// - the whole data are in a raw form, starting at mWriteData
// - the size of this raw data is mDataSize and can be smaller than TEXTURE_CACHE_ENTRY_SIZE (the size of a record in the header cache)
// - the code *does not* support offset writing so there are no difference between buffer addresses and start of data
bool LLTextureCacheRemoteWorker::doWrite()
{
	bool done = false;
	S32 idx = -1;	

	// First state / stage : check that what we're trying to cache is in an OK shape
	if (mState == INIT)
	{
		llassert_always(mOffset == 0);	// We currently do not support write offsets
		llassert_always(mDataSize > 0); // Things will go badly wrong if mDataSize is nul or negative...
		llassert_always(mImageSize >= mDataSize);
		mState = CACHE;
	}
	
	// No LOCAL state for write(): because it doesn't make much sense to cache a local file...

	// Second state / stage : set an entry in the headers entry (texture.entries) file
	if (!done && (mState == CACHE))
	{
		bool alreadyCached = false;
		LLTextureCache::Entry entry ;

		// Checks if this image is already in the entry list
		idx = mCache->getHeaderCacheEntry(mID, entry);
		if(idx < 0)
		{
			idx = mCache->setHeaderCacheEntry(mID, entry, mImageSize, mDataSize); // create the new entry.
		}
		else
		{
			alreadyCached = mCache->updateEntry(idx, entry, mImageSize, mDataSize); // update the existing entry.
		}

		if (idx < 0)
		{
			llwarns << "LLTextureCacheWorker: "  << mID
					<< " Unable to create header entry for writing!" << llendl;
			mDataSize = -1; // failed
			done = true;
		}
		else
		{
			if (alreadyCached && (mDataSize <= TEXTURE_CACHE_ENTRY_SIZE))
			{
				// Small texture already cached case: we're done with writing
				done = true;
			}
			else
			{
				// If the texture has already been cached, we don't resave the header and go directly to the body part
				mState = alreadyCached ? BODY : HEADER;
			}
		}
	}

	// Third stage / state : write the header record in the header file (texture.cache)
	if (!done && (mState == HEADER))
	{
		llassert_always(idx >= 0);	// we need an entry here or storing the header makes no sense
		S32 offset = idx * TEXTURE_CACHE_ENTRY_SIZE;	// skip to the correct spot in the header file
		S32 size = TEXTURE_CACHE_ENTRY_SIZE;			// record size is fixed for the header
		S32 bytes_written;

		if (mDataSize < TEXTURE_CACHE_ENTRY_SIZE)
		{
			// We need to write a full record in the header cache so, if the amount of data is smaller
			// than a record, we need to transfer the data to a buffer padded with 0 and write that
			U8* padBuffer = (U8*)ALLOCATE_MEM(LLImageBase::getPrivatePool(), TEXTURE_CACHE_ENTRY_SIZE);
			memset(padBuffer, 0, TEXTURE_CACHE_ENTRY_SIZE);		// Init with zeros
			memcpy(padBuffer, mWriteData, mDataSize);			// Copy the write buffer
<<<<<<< HEAD
			bytes_written = LLAPRFile::writeEx(mCache->mHeaderDataFileName, padBuffer, offset, size);
=======
			bytes_written = LLAPRFile::writeEx(mCache->mHeaderDataFileName, padBuffer, offset, size, mCache->getLocalAPRFilePool());
>>>>>>> d2af1ae8
			FREE_MEM(LLImageBase::getPrivatePool(), padBuffer);
		}
		else
		{
			// Write the header record (== first TEXTURE_CACHE_ENTRY_SIZE bytes of the raw file) in the header file
			bytes_written = LLAPRFile::writeEx(mCache->mHeaderDataFileName, mWriteData, offset, size);
		}

		if (bytes_written <= 0)
		{
			llwarns << "LLTextureCacheWorker: "  << mID
					<< " Unable to write header entry!" << llendl;
			mDataSize = -1; // failed
			done = true;
		}

		// If we wrote everything (may be more with padding) in the header cache, 
		// we're done so we don't have a body to store
		if (mDataSize <= bytes_written)
		{
			done = true;
		}
		else
		{
			mState = BODY;
		}
	}
	
	// Fourth stage / state : write the body file, i.e. the rest of the texture in a "UUID" file name
	if (!done && (mState == BODY))
	{
		llassert(mDataSize > TEXTURE_CACHE_ENTRY_SIZE);	// wouldn't make sense to be here otherwise...
		S32 file_size = mDataSize - TEXTURE_CACHE_ENTRY_SIZE;
		
		{
			// build the cache file name from the UUID
			std::string filename = mCache->getTextureFileName(mID);			
// 			llinfos << "Writing Body: " << filename << " Bytes: " << file_offset+file_size << llendl;
			S32 bytes_written = LLAPRFile::writeEx(	filename, 
													mWriteData + TEXTURE_CACHE_ENTRY_SIZE,
													0, file_size);
			if (bytes_written <= 0)
			{
				llwarns << "LLTextureCacheWorker: "  << mID
						<< " incorrect number of bytes written to body: " << bytes_written
						<< " / " << file_size << llendl;
				mDataSize = -1; // failed
				done = true;
			}
		}
		
		// Nothing else to do at that point...
		done = true;
	}

	// Clean up and exit
	return done;
}

//virtual
bool LLTextureCacheWorker::doWork(S32 param)
{
	bool res = false;
	if (param == 0) // read
	{
		res = doRead();
	}
	else if (param == 1) // write
	{
		res = doWrite();
	}
	else
	{
		llassert_always(0);
	}
	return res;
}

//virtual (WORKER THREAD)
void LLTextureCacheWorker::finishWork(S32 param, bool completed)
{
	if (mResponder.notNull())
	{
		bool success = (completed && mDataSize > 0);
		if (param == 0)
		{
			// read
			if (success)
			{
				mResponder->setData(mReadData, mDataSize, mImageSize, mImageFormat, mImageLocal);
				mReadData = NULL; // responder owns data
				mDataSize = 0;
			}
			else
			{
				FREE_MEM(LLImageBase::getPrivatePool(), mReadData);
				mReadData = NULL;
			}
		}
		else
		{
			// write
			mWriteData = NULL; // we never owned data
			mDataSize = 0;
		}
		mCache->addCompleted(mResponder, success);
	}
}

//virtual (MAIN THREAD)
void LLTextureCacheWorker::endWork(S32 param, bool aborted)
{
	if (aborted)
	{
		// Let the destructor handle any cleanup
		return;
	}
	switch(param)
	{
	  default:
	  case 0: // read
	  case 1: // write
	  {
		  if (mDataSize < 0)
		  {
			  // failed
			  mCache->removeFromCache(mID);
		  }
		  break;
	  }
	}
}

//////////////////////////////////////////////////////////////////////////////

LLTextureCache::LLTextureCache(bool threaded)
	: LLWorkerThread("TextureCache", threaded),
	  mHeaderAPRFile(NULL),
	  mReadOnly(TRUE), //do not allow to change the texture cache until setReadOnly() is called.
	  mTexturesSizeTotal(0),
	  mDoPurge(FALSE)
{
}

LLTextureCache::~LLTextureCache()
{
	clearDeleteList() ;
	writeUpdatedEntries() ;
}

//////////////////////////////////////////////////////////////////////////////

//virtual
S32 LLTextureCache::update(U32 max_time_ms)
{
	static LLFrameTimer timer ;
	static const F32 MAX_TIME_INTERVAL = 300.f ; //seconds.

	S32 res;
	res = LLWorkerThread::update(max_time_ms);

	mListMutex.lock();
	handle_list_t priorty_list = mPrioritizeWriteList; // copy list
	mPrioritizeWriteList.clear();
	responder_list_t completed_list = mCompletedList; // copy list
	mCompletedList.clear();
	mListMutex.unlock();
	
	lockWorkers();
	
	for (handle_list_t::iterator iter1 = priorty_list.begin();
		 iter1 != priorty_list.end(); ++iter1)
	{
		handle_t handle = *iter1;
		handle_map_t::iterator iter2 = mWriters.find(handle);
		if(iter2 != mWriters.end())
		{
			LLTextureCacheWorker* worker = iter2->second;
			worker->setPriority(LLWorkerThread::PRIORITY_HIGH | worker->mPriority);
		}
	}

	unlockWorkers(); 
	
	// call 'completed' with workers list unlocked (may call readComplete() or writeComplete()
	for (responder_list_t::iterator iter1 = completed_list.begin();
		 iter1 != completed_list.end(); ++iter1)
	{
		Responder *responder = iter1->first;
		bool success = iter1->second;
		responder->completed(success);
	}
	
	if(!res && timer.getElapsedTimeF32() > MAX_TIME_INTERVAL)
	{
		timer.reset() ;
		writeUpdatedEntries() ;
	}

	return res;
}

//////////////////////////////////////////////////////////////////////////////
// search for local copy of UUID-based image file
std::string LLTextureCache::getLocalFileName(const LLUUID& id)
{
	// Does not include extension
	std::string idstr = id.asString();
	// TODO: should we be storing cached textures in skin directory?
	std::string filename = gDirUtilp->getExpandedFilename(LL_PATH_LOCAL_ASSETS, idstr);
	return filename;
}

std::string LLTextureCache::getTextureFileName(const LLUUID& id)
{
	std::string idstr = id.asString();
	std::string delem = gDirUtilp->getDirDelimiter();
	std::string filename = mTexturesDirName + delem + idstr[0] + delem + idstr + ".texture";
	return filename;
}

//debug
BOOL LLTextureCache::isInCache(const LLUUID& id) 
{
	LLMutexLock lock(&mHeaderMutex);
	id_map_t::const_iterator iter = mHeaderIDMap.find(id);
	
	return (iter != mHeaderIDMap.end()) ;
}

//debug
BOOL LLTextureCache::isInLocal(const LLUUID& id) 
{
	S32 local_size = 0;
	std::string local_filename;
	
	std::string filename = getLocalFileName(id);	
	// Is it a JPEG2000 file? 
	{
		local_filename = filename + ".j2c";
		local_size = LLAPRFile::size(local_filename);
		if (local_size > 0)
		{
			return TRUE ;
		}
	}
		
	// If not, is it a jpeg file?		
	{
		local_filename = filename + ".jpg";
		local_size = LLAPRFile::size(local_filename);
		if (local_size > 0)
		{
			return TRUE ;
		}
	}
		
	// Hmm... What about a targa file? (used for UI texture mostly)		
	{
		local_filename = filename + ".tga";
		local_size = LLAPRFile::size(local_filename);
		if (local_size > 0)
		{
			return TRUE ;
		}
	}
		
	return FALSE ;
}
//////////////////////////////////////////////////////////////////////////////

//static
const S32 MAX_REASONABLE_FILE_SIZE = 512*1024*1024; // 512 MB
F32 LLTextureCache::sHeaderCacheVersion = 1.4f;
U32 LLTextureCache::sCacheMaxEntries = MAX_REASONABLE_FILE_SIZE / TEXTURE_CACHE_ENTRY_SIZE;
S64 LLTextureCache::sCacheMaxTexturesSize = 0; // no limit
const char* entries_filename = "texture.entries";
const char* cache_filename = "texture.cache";
const char* old_textures_dirname = "textures";
//change the location of the texture cache to prevent from being deleted by old version viewers.
const char* textures_dirname = "texturecache";

void LLTextureCache::setDirNames(ELLPath location)
{
	std::string delem = gDirUtilp->getDirDelimiter();

	mHeaderEntriesFileName = gDirUtilp->getExpandedFilename(location, textures_dirname, entries_filename);
	mHeaderDataFileName = gDirUtilp->getExpandedFilename(location, textures_dirname, cache_filename);
	mTexturesDirName = gDirUtilp->getExpandedFilename(location, textures_dirname);
}

void LLTextureCache::purgeCache(ELLPath location)
{
	LLMutexLock lock(&mHeaderMutex);

	if (!mReadOnly)
	{
		setDirNames(location);
		llassert_always(mHeaderAPRFile == NULL);

		//remove the legacy cache if exists
		std::string texture_dir = mTexturesDirName ;
		mTexturesDirName = gDirUtilp->getExpandedFilename(location, old_textures_dirname);
		if(LLFile::isdir(mTexturesDirName))
		{
			std::string file_name = gDirUtilp->getExpandedFilename(location, entries_filename);
			LLAPRFile::remove(file_name);

			file_name = gDirUtilp->getExpandedFilename(location, cache_filename);
			LLAPRFile::remove(file_name);

			purgeAllTextures(true);
		}
		mTexturesDirName = texture_dir ;
	}

	//remove the current texture cache.
	purgeAllTextures(true);
}

//is called in the main thread before initCache(...) is called.
void LLTextureCache::setReadOnly(BOOL read_only)
{
	mReadOnly = read_only ;
}

//called in the main thread.
S64 LLTextureCache::initCache(ELLPath location, S64 max_size, BOOL texture_cache_mismatch)
{
	llassert_always(getPending() == 0) ; //should not start accessing the texture cache before initialized.

	S64 header_size = (max_size * 2) / 10;
	S64 max_entries = header_size / TEXTURE_CACHE_ENTRY_SIZE;
	sCacheMaxEntries = (S32)(llmin((S64)sCacheMaxEntries, max_entries));
	header_size = sCacheMaxEntries * TEXTURE_CACHE_ENTRY_SIZE;
	max_size -= header_size;
	if (sCacheMaxTexturesSize > 0)
		sCacheMaxTexturesSize = llmin(sCacheMaxTexturesSize, max_size);
	else
		sCacheMaxTexturesSize = max_size;
	max_size -= sCacheMaxTexturesSize;
	
	LL_INFOS("TextureCache") << "Headers: " << sCacheMaxEntries
			<< " Textures size: " << sCacheMaxTexturesSize / (1024 * 1024) << " MB" << LL_ENDL;

	setDirNames(location);
	
	if(texture_cache_mismatch) 
	{
		//if readonly, disable the texture cache,
		//otherwise wipe out the texture cache.
		purgeAllTextures(true); 

		if(mReadOnly)
		{
			return max_size ;
		}
	}
	
	if (!mReadOnly)
	{
		LLFile::mkdir(mTexturesDirName);
		
		const char* subdirs = "0123456789abcdef";
		for (S32 i=0; i<16; i++)
		{
			std::string dirname = mTexturesDirName + gDirUtilp->getDirDelimiter() + subdirs[i];
			LLFile::mkdir(dirname);
		}
	}
	readHeaderCache();
	purgeTextures(true); // calc mTexturesSize and make some room in the texture cache if we need it

	llassert_always(getPending() == 0) ; //should not start accessing the texture cache before initialized.

	return max_size; // unused cache space
}

//----------------------------------------------------------------------------
// mHeaderMutex must be locked for the following functions!

LLAPRFile* LLTextureCache::openHeaderEntriesFile(bool readonly, S32 offset)
{
	llassert_always(mHeaderAPRFile == NULL);
	apr_int32_t flags = readonly ? APR_READ|APR_BINARY : APR_READ|APR_WRITE|APR_BINARY;
	// All code calling openHeaderEntriesFile, immediately calls closeHeaderEntriesFile,
	// so this file is very short-lived.
	mHeaderAPRFile = new LLAPRFile(mHeaderEntriesFileName, flags);
	if(offset > 0)
	{
		mHeaderAPRFile->seek(APR_SET, offset);
	}
	return mHeaderAPRFile;
}

void LLTextureCache::closeHeaderEntriesFile()
{
	if(!mHeaderAPRFile)
	{
		return ;
	}

	delete mHeaderAPRFile;
	mHeaderAPRFile = NULL;
}

void LLTextureCache::readEntriesHeader()
{
	// mHeaderEntriesInfo initializes to default values so safe not to read it
	llassert_always(mHeaderAPRFile == NULL);
	if (LLAPRFile::isExist(mHeaderEntriesFileName))
	{
		LLAPRFile::readEx(mHeaderEntriesFileName, (U8*)&mHeaderEntriesInfo, 0, sizeof(EntriesInfo));
	}
	else //create an empty entries header.
	{
		mHeaderEntriesInfo.mVersion = sHeaderCacheVersion ;
		mHeaderEntriesInfo.mEntries = 0 ;
		writeEntriesHeader() ;
	}
}

void LLTextureCache::writeEntriesHeader()
{
	llassert_always(mHeaderAPRFile == NULL);
	if (!mReadOnly)
	{
		LLAPRFile::writeEx(mHeaderEntriesFileName, (U8*)&mHeaderEntriesInfo, 0, sizeof(EntriesInfo));
	}
}

//mHeaderMutex is locked before calling this.
S32 LLTextureCache::openAndReadEntry(const LLUUID& id, Entry& entry, bool create)
{
	S32 idx = -1;
	
	id_map_t::iterator iter1 = mHeaderIDMap.find(id);
	if (iter1 != mHeaderIDMap.end())
	{
		idx = iter1->second;
	}

	if (idx < 0)
	{
		if (create && !mReadOnly)
		{
			if (mHeaderEntriesInfo.mEntries < sCacheMaxEntries)
			{
				// Add an entry to the end of the list
				idx = mHeaderEntriesInfo.mEntries++;

			}
			else if (!mFreeList.empty())
			{
				idx = *(mFreeList.begin());
				mFreeList.erase(mFreeList.begin());
			}
			else
			{
				// Look for a still valid entry in the LRU
				for (std::set<LLUUID>::iterator iter2 = mLRU.begin(); iter2 != mLRU.end();)
				{
					std::set<LLUUID>::iterator curiter2 = iter2++;
					LLUUID oldid = *curiter2;
					// Erase entry from LRU regardless
					mLRU.erase(curiter2);
					// Look up entry and use it if it is valid
					id_map_t::iterator iter3 = mHeaderIDMap.find(oldid);
					if (iter3 != mHeaderIDMap.end() && iter3->second >= 0)
					{
						idx = iter3->second;
						removeCachedTexture(oldid) ;//remove the existing cached texture to release the entry index.
						break;
					}
				}
				// if (idx < 0) at this point, we will rebuild the LRU 
				//  and retry if called from setHeaderCacheEntry(),
				//  otherwise this shouldn't happen and will trigger an error
			}
			if (idx >= 0)
			{
				entry.mID = id ;
				entry.mImageSize = -1 ; //mark it is a brand-new entry.					
				entry.mBodySize = 0 ;
			}
		}
	}
	else
	{
		// Remove this entry from the LRU if it exists
		mLRU.erase(id);
		// Read the entry
		idx_entry_map_t::iterator iter = mUpdatedEntryMap.find(idx) ;
		if(iter != mUpdatedEntryMap.end())
		{
			entry = iter->second ;
		}
		else
		{
			readEntryFromHeaderImmediately(idx, entry) ;
		}
		if(entry.mImageSize <= entry.mBodySize)//it happens on 64-bit systems, do not know why
		{
			llwarns << "corrupted entry: " << id << " entry image size: " << entry.mImageSize << " entry body size: " << entry.mBodySize << llendl ;

			//erase this entry and the cached texture from the cache.
			std::string tex_filename = getTextureFileName(id);
			removeEntry(idx, entry, tex_filename) ;
			mUpdatedEntryMap.erase(idx) ;
			idx = -1 ;
		}
	}
	return idx;
}

//mHeaderMutex is locked before calling this.
void LLTextureCache::writeEntryToHeaderImmediately(S32& idx, Entry& entry, bool write_header)
{	
	LLAPRFile* aprfile ;
	S32 bytes_written ;
	S32 offset = sizeof(EntriesInfo) + idx * sizeof(Entry);
	if(write_header)
	{
		aprfile = openHeaderEntriesFile(false, 0);		
		bytes_written = aprfile->write((U8*)&mHeaderEntriesInfo, sizeof(EntriesInfo)) ;
		if(bytes_written != sizeof(EntriesInfo))
		{
			clearCorruptedCache() ; //clear the cache.
			idx = -1 ;//mark the idx invalid.
			return ;
		}

		mHeaderAPRFile->seek(APR_SET, offset);
	}
	else
	{
		aprfile = openHeaderEntriesFile(false, offset);
	}
	bytes_written = aprfile->write((void*)&entry, (S32)sizeof(Entry));
	if(bytes_written != sizeof(Entry))
	{
		clearCorruptedCache() ; //clear the cache.
		idx = -1 ;//mark the idx invalid.

		return ;
	}

	closeHeaderEntriesFile();
	mUpdatedEntryMap.erase(idx) ;
}

//mHeaderMutex is locked before calling this.
void LLTextureCache::readEntryFromHeaderImmediately(S32& idx, Entry& entry)
{
	S32 offset = sizeof(EntriesInfo) + idx * sizeof(Entry);
	LLAPRFile* aprfile = openHeaderEntriesFile(true, offset);
	S32 bytes_read = aprfile->read((void*)&entry, (S32)sizeof(Entry));
	closeHeaderEntriesFile();

	if(bytes_read != sizeof(Entry))
	{
		clearCorruptedCache() ; //clear the cache.
		idx = -1 ;//mark the idx invalid.
	}
}

//mHeaderMutex is locked before calling this.
//update an existing entry time stamp, delay writing.
void LLTextureCache::updateEntryTimeStamp(S32 idx, Entry& entry)
{
	static const U32 MAX_ENTRIES_WITHOUT_TIME_STAMP = (U32)(LLTextureCache::sCacheMaxEntries * 0.75f) ;

	if(mHeaderEntriesInfo.mEntries < MAX_ENTRIES_WITHOUT_TIME_STAMP)
	{
		return ; //there are enough empty entry index space, no need to stamp time.
	}

	if (idx >= 0)
	{
		if (!mReadOnly)
		{
			entry.mTime = time(NULL);			
			mUpdatedEntryMap[idx] = entry ;
		}
	}
}

//update an existing entry, write to header file immediately.
bool LLTextureCache::updateEntry(S32& idx, Entry& entry, S32 new_image_size, S32 new_data_size)
{
	S32 new_body_size = llmax(0, new_data_size - TEXTURE_CACHE_ENTRY_SIZE) ;
	
	if(new_image_size == entry.mImageSize && new_body_size == entry.mBodySize)
	{
		return true ; //nothing changed.
	}
	else 
	{
		bool purge = false ;

		lockHeaders() ;

		bool update_header = false ;
		if(entry.mImageSize < 0) //is a brand-new entry
		{
			mHeaderIDMap[entry.mID] = idx;
			mTexturesSizeMap[entry.mID] = new_body_size ;
			mTexturesSizeTotal += new_body_size ;
			
			// Update Header
			update_header = true ;
		}				
		else if (entry.mBodySize != new_body_size)
		{
			//already in mHeaderIDMap.
			mTexturesSizeMap[entry.mID] = new_body_size ;
			mTexturesSizeTotal -= entry.mBodySize ;
			mTexturesSizeTotal += new_body_size ;
		}
		entry.mTime = time(NULL);
		entry.mImageSize = new_image_size ; 
		entry.mBodySize = new_body_size ;
		
		writeEntryToHeaderImmediately(idx, entry, update_header) ;
	
		if (mTexturesSizeTotal > sCacheMaxTexturesSize)
		{
			purge = true;
		}
		
		unlockHeaders() ;

		if (purge)
		{
			mDoPurge = TRUE;
		}
	}

	return false ;
}

U32 LLTextureCache::openAndReadEntries(std::vector<Entry>& entries)
{
	U32 num_entries = mHeaderEntriesInfo.mEntries;

	mHeaderIDMap.clear();
	mTexturesSizeMap.clear();
	mFreeList.clear();
	mTexturesSizeTotal = 0;

	LLAPRFile* aprfile = NULL; 
	if(mUpdatedEntryMap.empty())
	{
		aprfile = openHeaderEntriesFile(true, (S32)sizeof(EntriesInfo));
	}
	else //update the header file first.
	{
		aprfile = openHeaderEntriesFile(false, 0);
		updatedHeaderEntriesFile() ;
		if(!aprfile)
		{
			return 0;
		}
		aprfile->seek(APR_SET, (S32)sizeof(EntriesInfo));
	}
	for (U32 idx=0; idx<num_entries; idx++)
	{
		Entry entry;
		S32 bytes_read = aprfile->read((void*)(&entry), (S32)sizeof(Entry));
		if (bytes_read < sizeof(Entry))
		{
			llwarns << "Corrupted header entries, failed at " << idx << " / " << num_entries << llendl;
			closeHeaderEntriesFile();
			purgeAllTextures(false);
			return 0;
		}
		entries.push_back(entry);
// 		llinfos << "ENTRY: " << entry.mTime << " TEX: " << entry.mID << " IDX: " << idx << " Size: " << entry.mImageSize << llendl;
		if(entry.mImageSize > entry.mBodySize)
		{
			mHeaderIDMap[entry.mID] = idx;
			mTexturesSizeMap[entry.mID] = entry.mBodySize;
			mTexturesSizeTotal += entry.mBodySize;
		}
		else
		{
			mFreeList.insert(idx);
		}
	}
	closeHeaderEntriesFile();
	return num_entries;
}

void LLTextureCache::writeEntriesAndClose(const std::vector<Entry>& entries)
{
	S32 num_entries = entries.size();
	llassert_always(num_entries == mHeaderEntriesInfo.mEntries);
	
	if (!mReadOnly)
	{
		LLAPRFile* aprfile = openHeaderEntriesFile(false, (S32)sizeof(EntriesInfo));
		for (S32 idx=0; idx<num_entries; idx++)
		{
			S32 bytes_written = aprfile->write((void*)(&entries[idx]), (S32)sizeof(Entry));
			if(bytes_written != sizeof(Entry))
			{
				clearCorruptedCache() ; //clear the cache.
				return ;
			}
		}
		closeHeaderEntriesFile();
	}
}

void LLTextureCache::writeUpdatedEntries()
{
	lockHeaders() ;
	if (!mReadOnly && !mUpdatedEntryMap.empty())
	{
		openHeaderEntriesFile(false, 0);
		updatedHeaderEntriesFile() ;
		closeHeaderEntriesFile();
	}
	unlockHeaders() ;
}

//mHeaderMutex is locked and mHeaderAPRFile is created before calling this.
void LLTextureCache::updatedHeaderEntriesFile()
{
	if (!mReadOnly && !mUpdatedEntryMap.empty() && mHeaderAPRFile)
	{
		//entriesInfo
		mHeaderAPRFile->seek(APR_SET, 0);
		S32 bytes_written = mHeaderAPRFile->write((U8*)&mHeaderEntriesInfo, sizeof(EntriesInfo)) ;
		if(bytes_written != sizeof(EntriesInfo))
		{
			clearCorruptedCache() ; //clear the cache.
			return ;
		}
		
		//write each updated entry
		S32 entry_size = (S32)sizeof(Entry) ;
		S32 prev_idx = -1 ;
		S32 delta_idx ;
		for (idx_entry_map_t::iterator iter = mUpdatedEntryMap.begin(); iter != mUpdatedEntryMap.end(); ++iter)
		{
			delta_idx = iter->first - prev_idx - 1;
			prev_idx = iter->first ;
			if(delta_idx)
			{
				mHeaderAPRFile->seek(APR_CUR, delta_idx * entry_size);
			}
			
			bytes_written = mHeaderAPRFile->write((void*)(&iter->second), entry_size);
			if(bytes_written != entry_size)
			{
				clearCorruptedCache() ; //clear the cache.
				return ;
			}
		}
		mUpdatedEntryMap.clear() ;
	}
}
//----------------------------------------------------------------------------

// Called from either the main thread or the worker thread
void LLTextureCache::readHeaderCache()
{
	mHeaderMutex.lock();

	mLRU.clear(); // always clear the LRU

	readEntriesHeader();
	
	if (mHeaderEntriesInfo.mVersion != sHeaderCacheVersion)
	{
		if (!mReadOnly)
		{
			purgeAllTextures(false);
		}
	}
	else
	{
		std::vector<Entry> entries;
		U32 num_entries = openAndReadEntries(entries);
		if (num_entries)
		{
			U32 empty_entries = 0;
			typedef std::pair<U32, S32> lru_data_t;
			std::set<lru_data_t> lru;
			std::set<U32> purge_list;
			for (U32 i=0; i<num_entries; i++)
			{
				Entry& entry = entries[i];
				if (entry.mImageSize <= 0)
				{
					// This will be in the Free List, don't put it in the LRU
					++empty_entries;
				}
				else
				{
					lru.insert(std::make_pair(entry.mTime, i));
					if (entry.mBodySize > 0)
					{
						if (entry.mBodySize > entry.mImageSize)
						{
							// Shouldn't happen, failsafe only
							llwarns << "Bad entry: " << i << ": " << entry.mID << ": BodySize: " << entry.mBodySize << llendl;
							purge_list.insert(i);
						}
					}
				}
			}
			if (num_entries - empty_entries > sCacheMaxEntries)
			{
				// Special case: cache size was reduced, need to remove entries
				// Note: After we prune entries, we will call this again and create the LRU
				U32 entries_to_purge = (num_entries - empty_entries) - sCacheMaxEntries;
				llinfos << "Texture Cache Entries: " << num_entries << " Max: " << sCacheMaxEntries << " Empty: " << empty_entries << " Purging: " << entries_to_purge << llendl;
				// We can exit the following loop with the given condition, since if we'd reach the end of the lru set we'd have:
				// purge_list.size() = lru.size() = num_entries - empty_entries = entries_to_purge + sCacheMaxEntries >= entries_to_purge
				// So, it's certain that iter will never reach lru.end() first.
				std::set<lru_data_t>::iterator iter = lru.begin();
				while (purge_list.size() < entries_to_purge)
				{
					purge_list.insert(iter->second);
					++iter;
				}
			}
			else
			{
				S32 lru_entries = (S32)((F32)sCacheMaxEntries * TEXTURE_CACHE_LRU_SIZE);
				for (std::set<lru_data_t>::iterator iter = lru.begin(); iter != lru.end(); ++iter)
				{
					mLRU.insert(entries[iter->second].mID);
// 					llinfos << "LRU: " << iter->first << " : " << iter->second << llendl;
					if (--lru_entries <= 0)
						break;
				}
			}
			
			if (purge_list.size() > 0)
			{
				for (std::set<U32>::iterator iter = purge_list.begin(); iter != purge_list.end(); ++iter)
				{
					std::string tex_filename = getTextureFileName(entries[*iter].mID);
					removeEntry((S32)*iter, entries[*iter], tex_filename);
				}
				// If we removed any entries, we need to rebuild the entries list,
				// write the header, and call this again
				std::vector<Entry> new_entries;
				for (U32 i=0; i<num_entries; i++)
				{
					const Entry& entry = entries[i];
					if (entry.mImageSize > 0)
					{
						new_entries.push_back(entry);
					}
				}
				llassert_always(new_entries.size() <= sCacheMaxEntries);
				mHeaderEntriesInfo.mEntries = new_entries.size();
				writeEntriesHeader();
				writeEntriesAndClose(new_entries);
				mHeaderMutex.unlock(); // unlock the mutex before calling again
				readHeaderCache(); // repeat with new entries file
				mHeaderMutex.lock();
			}
			else
			{
				//entries are not changed, nothing here.
			}
		}
	}
	mHeaderMutex.unlock();
}

//////////////////////////////////////////////////////////////////////////////

//the header mutex is locked before calling this.
void LLTextureCache::clearCorruptedCache()
{
	llwarns << "the texture cache is corrupted, need to be cleared." << llendl ;

	closeHeaderEntriesFile();//close possible file handler
	purgeAllTextures(false) ; //clear the cache.
	
	if (!mReadOnly) //regenerate the directory tree if not exists.
	{
		LLFile::mkdir(mTexturesDirName);
		
		const char* subdirs = "0123456789abcdef";
		for (S32 i=0; i<16; i++)
		{
			std::string dirname = mTexturesDirName + gDirUtilp->getDirDelimiter() + subdirs[i];
			LLFile::mkdir(dirname);
		}
	}

	return ;
}

void LLTextureCache::purgeAllTextures(bool purge_directories)
{
	if (!mReadOnly)
	{
		const char* subdirs = "0123456789abcdef";
		std::string delem = gDirUtilp->getDirDelimiter();
		std::string mask = "*";
		for (S32 i=0; i<16; i++)
		{
			std::string dirname = mTexturesDirName + delem + subdirs[i];
			llinfos << "Deleting files in directory: " << dirname << llendl;
			gDirUtilp->deleteFilesInDir(dirname, mask);
			if (purge_directories)
			{
				LLFile::rmdir(dirname);
			}
		}
		if (purge_directories)
		{
			gDirUtilp->deleteFilesInDir(mTexturesDirName, mask);
			LLFile::rmdir(mTexturesDirName);
		}		
	}
	mHeaderIDMap.clear();
	mTexturesSizeMap.clear();
	mTexturesSizeTotal = 0;
	mFreeList.clear();
	mTexturesSizeTotal = 0;
	mUpdatedEntryMap.clear();

	// Info with 0 entries
	mHeaderEntriesInfo.mVersion = sHeaderCacheVersion;
	mHeaderEntriesInfo.mEntries = 0;
	writeEntriesHeader();

	llinfos << "The entire texture cache is cleared." << llendl ;
}

void LLTextureCache::purgeTextures(bool validate)
{
	if (mReadOnly)
	{
		return;
	}

	if (!mThreaded)
	{
		// *FIX:Mani - watchdog off.
		LLAppViewer::instance()->pauseMainloopTimeout();
	}
	
	LLMutexLock lock(&mHeaderMutex);

	llinfos << "TEXTURE CACHE: Purging." << llendl;

	// Read the entries list
	std::vector<Entry> entries;
	U32 num_entries = openAndReadEntries(entries);
	if (!num_entries)
	{
		return; // nothing to purge
	}
	
	// Use mTexturesSizeMap to collect UUIDs of textures with bodies
	typedef std::set<std::pair<U32,S32> > time_idx_set_t;
	std::set<std::pair<U32,S32> > time_idx_set;
	for (size_map_t::iterator iter1 = mTexturesSizeMap.begin();
		 iter1 != mTexturesSizeMap.end(); ++iter1)
	{
		if (iter1->second > 0)
		{
			id_map_t::iterator iter2 = mHeaderIDMap.find(iter1->first);
			if (iter2 != mHeaderIDMap.end())
			{
				S32 idx = iter2->second;
				time_idx_set.insert(std::make_pair(entries[idx].mTime, idx));
// 				llinfos << "TIME: " << entries[idx].mTime << " TEX: " << entries[idx].mID << " IDX: " << idx << " Size: " << entries[idx].mImageSize << llendl;
			}
			else
			{
				llerrs << "mTexturesSizeMap / mHeaderIDMap corrupted." << llendl ;
			}
		}
	}
	
	// Validate 1/256th of the files on startup
	U32 validate_idx = 0;
	if (validate)
	{
		validate_idx = gSavedSettings.getU32("CacheValidateCounter");
		U32 next_idx = (validate_idx + 1) % 256;
		gSavedSettings.setU32("CacheValidateCounter", next_idx);
		LL_DEBUGS("TextureCache") << "TEXTURE CACHE: Validating: " << validate_idx << LL_ENDL;
	}

	S64 cache_size = mTexturesSizeTotal;
	S64 purged_cache_size = (sCacheMaxTexturesSize * (S64)((1.f-TEXTURE_CACHE_PURGE_AMOUNT)*100)) / 100;
	S32 purge_count = 0;
	for (time_idx_set_t::iterator iter = time_idx_set.begin();
		 iter != time_idx_set.end(); ++iter)
	{
		S32 idx = iter->second;
		bool purge_entry = false;
		std::string filename = getTextureFileName(entries[idx].mID);
		if (cache_size >= purged_cache_size)
		{
			purge_entry = true;
		}
		else if (validate)
		{
			// make sure file exists and is the correct size
			U32 uuididx = entries[idx].mID.mData[0];
			if (uuididx == validate_idx)
			{
 				LL_DEBUGS("TextureCache") << "Validating: " << filename << "Size: " << entries[idx].mBodySize << LL_ENDL;
				S32 bodysize = LLAPRFile::size(filename);
				if (bodysize != entries[idx].mBodySize)
				{
					LL_WARNS("TextureCache") << "TEXTURE CACHE BODY HAS BAD SIZE: " << bodysize << " != " << entries[idx].mBodySize
							<< filename << LL_ENDL;
					purge_entry = true;
				}
			}
		}
		else
		{
			break;
		}
		
		if (purge_entry)
		{
			purge_count++;
	 		LL_DEBUGS("TextureCache") << "PURGING: " << filename << LL_ENDL;
			removeEntry(idx, entries[idx], filename) ;
			cache_size -= entries[idx].mBodySize;
		}
	}

	LL_DEBUGS("TextureCache") << "TEXTURE CACHE: Writing Entries: " << num_entries << LL_ENDL;

	writeEntriesAndClose(entries);
	
	// *FIX:Mani - watchdog back on.
	LLAppViewer::instance()->resumeMainloopTimeout();
	
	LL_INFOS("TextureCache") << "TEXTURE CACHE:"
			<< " PURGED: " << purge_count
			<< " ENTRIES: " << num_entries
			<< " CACHE SIZE: " << mTexturesSizeTotal / (1024 * 1024) << " MB"
			<< llendl;
}

//////////////////////////////////////////////////////////////////////////////

// call lockWorkers() first!
LLTextureCacheWorker* LLTextureCache::getReader(handle_t handle)
{
	LLTextureCacheWorker* res = NULL;
	handle_map_t::iterator iter = mReaders.find(handle);
	if (iter != mReaders.end())
	{
		res = iter->second;
	}
	return res;
}

LLTextureCacheWorker* LLTextureCache::getWriter(handle_t handle)
{
	LLTextureCacheWorker* res = NULL;
	handle_map_t::iterator iter = mWriters.find(handle);
	if (iter != mWriters.end())
	{
		res = iter->second;
	}
	return res;
}

//////////////////////////////////////////////////////////////////////////////
// Called from work thread

// Reads imagesize from the header, updates timestamp
S32 LLTextureCache::getHeaderCacheEntry(const LLUUID& id, Entry& entry)
{
	LLMutexLock lock(&mHeaderMutex);	
	S32 idx = openAndReadEntry(id, entry, false);
	if (idx >= 0)
	{		
		updateEntryTimeStamp(idx, entry); // updates time
	}
	return idx;
}

// Writes imagesize to the header, updates timestamp
S32 LLTextureCache::setHeaderCacheEntry(const LLUUID& id, Entry& entry, S32 imagesize, S32 datasize)
{
	mHeaderMutex.lock();
	S32 idx = openAndReadEntry(id, entry, true);
	mHeaderMutex.unlock();

	if (idx >= 0)
	{
		updateEntry(idx, entry, imagesize, datasize);				
	}

	if(idx < 0) // retry
	{
		readHeaderCache(); // We couldn't write an entry, so refresh the LRU
	
		mHeaderMutex.lock();
		llassert_always(!mLRU.empty() || mHeaderEntriesInfo.mEntries < sCacheMaxEntries);
		mHeaderMutex.unlock();

		idx = setHeaderCacheEntry(id, entry, imagesize, datasize); // assert above ensures no inf. recursion
	}
	return idx;
}

//////////////////////////////////////////////////////////////////////////////

// Calls from texture pipeline thread (i.e. LLTextureFetch)

LLTextureCache::handle_t LLTextureCache::readFromCache(const std::string& filename, const LLUUID& id, U32 priority,
													   S32 offset, S32 size, ReadResponder* responder)
{
	// Note: checking to see if an entry exists can cause a stall,
	//  so let the thread handle it
	LLMutexLock lock(&mWorkersMutex);
	LLTextureCacheWorker* worker = new LLTextureCacheLocalFileWorker(this, priority, filename, id,
																	 NULL, size, offset, 0,
																	 responder);
	handle_t handle = worker->read();
	mReaders[handle] = worker;
	return handle;
}

LLTextureCache::handle_t LLTextureCache::readFromCache(const LLUUID& id, U32 priority,
													   S32 offset, S32 size, ReadResponder* responder)
{
	// Note: checking to see if an entry exists can cause a stall,
	//  so let the thread handle it
	LLMutexLock lock(&mWorkersMutex);
	LLTextureCacheWorker* worker = new LLTextureCacheRemoteWorker(this, priority, id,
																  NULL, size, offset,
																  0, responder);
	handle_t handle = worker->read();
	mReaders[handle] = worker;
	return handle;
}


bool LLTextureCache::readComplete(handle_t handle, bool abort)
{
	lockWorkers();
	handle_map_t::iterator iter = mReaders.find(handle);
	LLTextureCacheWorker* worker = NULL;
	bool complete = false;
	if (iter != mReaders.end())
	{
		worker = iter->second;
		complete = worker->complete();

		if(!complete && abort)
		{
			abortRequest(handle, true) ;
		}
	}
	if (worker && (complete || abort))
	{
		mReaders.erase(iter);
		unlockWorkers();
		worker->scheduleDelete();
	}
	else
	{
		unlockWorkers();
	}
	return (complete || abort);
}

LLTextureCache::handle_t LLTextureCache::writeToCache(const LLUUID& id, U32 priority,
													  U8* data, S32 datasize, S32 imagesize,
													  WriteResponder* responder)
{
	if (mReadOnly)
	{
		delete responder;
		return LLWorkerThread::nullHandle();
	}
	if (mDoPurge)
	{
		// NOTE: This may cause an occasional hiccup,
		//  but it really needs to be done on the control thread
		//  (i.e. here)		
		purgeTextures(false);
		mDoPurge = FALSE;
	}
	LLMutexLock lock(&mWorkersMutex);
	LLTextureCacheWorker* worker = new LLTextureCacheRemoteWorker(this, priority, id,
																  data, datasize, 0,
																  imagesize, responder);
	handle_t handle = worker->write();
	mWriters[handle] = worker;
	return handle;
}

bool LLTextureCache::writeComplete(handle_t handle, bool abort)
{
	lockWorkers();
	handle_map_t::iterator iter = mWriters.find(handle);
	llassert(iter != mWriters.end());
	if (iter != mWriters.end())
	{
		LLTextureCacheWorker* worker = iter->second;
		if (worker->complete() || abort)
		{
			mWriters.erase(handle);
			unlockWorkers();
			worker->scheduleDelete();
			return true;
		}
	}
	unlockWorkers();
	return false;
}

void LLTextureCache::prioritizeWrite(handle_t handle)
{
	// Don't prioritize yet, we might be working on this now
	//   which could create a deadlock
	LLMutexLock lock(&mListMutex);	
	mPrioritizeWriteList.push_back(handle);
}

void LLTextureCache::addCompleted(Responder* responder, bool success)
{
	LLMutexLock lock(&mListMutex);
	mCompletedList.push_back(std::make_pair(responder,success));
}

//////////////////////////////////////////////////////////////////////////////

//called after mHeaderMutex is locked.
void LLTextureCache::removeCachedTexture(const LLUUID& id)
{
	if(mTexturesSizeMap.find(id) != mTexturesSizeMap.end())
	{
		mTexturesSizeTotal -= mTexturesSizeMap[id] ;
		mTexturesSizeMap.erase(id);
	}
	mHeaderIDMap.erase(id);
	LLAPRFile::remove(getTextureFileName(id));		
}

//called after mHeaderMutex is locked.
void LLTextureCache::removeEntry(S32 idx, Entry& entry, std::string& filename)
{
 	bool file_maybe_exists = true;	// Always attempt to remove when idx is invalid.

	if(idx >= 0) //valid entry
	{
		if (entry.mBodySize == 0)	// Always attempt to remove when mBodySize > 0.
		{
		  if (LLAPRFile::isExist(filename))		// Sanity check. Shouldn't exist when body size is 0.
		  {
			  LL_WARNS("TextureCache") << "Entry has body size of zero but file " << filename << " exists. Deleting this file, too." << LL_ENDL;
		  }
		  else
		  {
			  file_maybe_exists = false;
		  }
		}

		entry.mImageSize = -1;
		entry.mBodySize = 0;
		mHeaderIDMap.erase(entry.mID);
		mTexturesSizeMap.erase(entry.mID);

		mTexturesSizeTotal -= entry.mBodySize;
		mFreeList.insert(idx);	
	}

	if (file_maybe_exists)
	{
		LLAPRFile::remove(filename);
	}
}

bool LLTextureCache::removeFromCache(const LLUUID& id)
{
	//llwarns << "Removing texture from cache: " << id << llendl;
	bool ret = false ;
	if (!mReadOnly)
	{
		lockHeaders() ;

		Entry entry;
		S32 idx = openAndReadEntry(id, entry, false);
		std::string tex_filename = getTextureFileName(id);
		removeEntry(idx, entry, tex_filename) ;
		if (idx >= 0)
		{			
			writeEntryToHeaderImmediately(idx, entry);					
			ret = true;
		}

		unlockHeaders() ;
	}
	return ret ;
}

//////////////////////////////////////////////////////////////////////////////

LLTextureCache::ReadResponder::ReadResponder()
	: mImageSize(0),
	  mImageLocal(FALSE)
{
}

void LLTextureCache::ReadResponder::setData(U8* data, S32 datasize, S32 imagesize, S32 imageformat, BOOL imagelocal)
{
	if (mFormattedImage.notNull())
	{
		llassert_always(mFormattedImage->getCodec() == imageformat);
		mFormattedImage->appendData(data, datasize);
	}
	else
	{
		mFormattedImage = LLImageFormatted::createFromType(imageformat);
		mFormattedImage->setData(data,datasize);
	}
	mImageSize = imagesize;
	mImageLocal = imagelocal;
}

//////////////////////////////////////////////////////////////////////////////<|MERGE_RESOLUTION|>--- conflicted
+++ resolved
@@ -177,7 +177,7 @@
 
 bool LLTextureCacheLocalFileWorker::doRead()
 {
-	S32 local_size = LLAPRFile::size(mFileName);
+	S32 local_size = LLAPRFile::size(mFileName, mCache->getLocalAPRFilePool());
 
 	if (local_size > 0 && mFileName.size() > 4)
 	{
@@ -251,7 +251,7 @@
 	}
 	mReadData = (U8*)ALLOCATE_MEM(LLImageBase::getPrivatePool(), mDataSize);
 	
-	S32 bytes_read = LLAPRFile::readEx(mFileName, mReadData, mOffset, mDataSize);
+	S32 bytes_read = LLAPRFile::readEx(mFileName, mReadData, mOffset, mDataSize, mCache->getLocalAPRFilePool());	
 
 	if (bytes_read != mDataSize)
 	{
@@ -332,7 +332,7 @@
 		// Is it a JPEG2000 file? 
 		{
 			local_filename = filename + ".j2c";
-			local_size = LLAPRFile::size(local_filename);
+			local_size = LLAPRFile::size(local_filename, mCache->getLocalAPRFilePool());
 			if (local_size > 0)
 			{
 				mImageFormat = IMG_CODEC_J2C;
@@ -342,7 +342,7 @@
 		if (local_size == 0)
 		{
 			local_filename = filename + ".jpg";
-			local_size = LLAPRFile::size(local_filename);
+			local_size = LLAPRFile::size(local_filename, mCache->getLocalAPRFilePool());
 			if (local_size > 0)
 			{
 				mImageFormat = IMG_CODEC_JPEG;
@@ -353,7 +353,7 @@
 		if (local_size == 0)
 		{
 			local_filename = filename + ".tga";
-			local_size = LLAPRFile::size(local_filename);
+			local_size = LLAPRFile::size(local_filename, mCache->getLocalAPRFilePool());
 			if (local_size > 0)
 			{
 				mImageFormat = IMG_CODEC_TGA;
@@ -379,12 +379,8 @@
 		}
 		// Allocate read buffer
 		mReadData = (U8*)ALLOCATE_MEM(LLImageBase::getPrivatePool(), mDataSize);
-<<<<<<< HEAD
-		S32 bytes_read = LLAPRFile::readEx(local_filename, mReadData, mOffset, mDataSize);
-=======
 		S32 bytes_read = LLAPRFile::readEx(local_filename, 
 											 mReadData, mOffset, mDataSize, mCache->getLocalAPRFilePool());
->>>>>>> d2af1ae8
 		if (bytes_read != mDataSize)
 		{
  			llwarns << "Error reading file from local cache: " << local_filename
@@ -435,12 +431,8 @@
 		size = llmin(size, mDataSize);
 		// Allocate the read buffer
 		mReadData = (U8*)ALLOCATE_MEM(LLImageBase::getPrivatePool(), size);
-<<<<<<< HEAD
-		S32 bytes_read = LLAPRFile::readEx(mCache->mHeaderDataFileName, mReadData, offset, size);
-=======
 		S32 bytes_read = LLAPRFile::readEx(mCache->mHeaderDataFileName, 
 											 mReadData, offset, size, mCache->getLocalAPRFilePool());
->>>>>>> d2af1ae8
 		if (bytes_read != size)
 		{
 			llwarns << "LLTextureCacheWorker: "  << mID
@@ -466,7 +458,7 @@
 	if (!done && (mState == BODY))
 	{
 		std::string filename = mCache->getTextureFileName(mID);
-		S32 filesize = LLAPRFile::size(filename);
+		S32 filesize = LLAPRFile::size(filename, mCache->getLocalAPRFilePool());
 
 		if (filesize && (filesize + TEXTURE_CACHE_ENTRY_SIZE) > mOffset)
 		{
@@ -508,7 +500,8 @@
 			// Read the data at last
 			S32 bytes_read = LLAPRFile::readEx(filename, 
 											 mReadData + data_offset,
-											 file_offset, file_size);
+											 file_offset, file_size,
+											 mCache->getLocalAPRFilePool());
 			if (bytes_read != file_size)
 			{
 				llwarns << "LLTextureCacheWorker: "  << mID
@@ -609,17 +602,13 @@
 			U8* padBuffer = (U8*)ALLOCATE_MEM(LLImageBase::getPrivatePool(), TEXTURE_CACHE_ENTRY_SIZE);
 			memset(padBuffer, 0, TEXTURE_CACHE_ENTRY_SIZE);		// Init with zeros
 			memcpy(padBuffer, mWriteData, mDataSize);			// Copy the write buffer
-<<<<<<< HEAD
-			bytes_written = LLAPRFile::writeEx(mCache->mHeaderDataFileName, padBuffer, offset, size);
-=======
 			bytes_written = LLAPRFile::writeEx(mCache->mHeaderDataFileName, padBuffer, offset, size, mCache->getLocalAPRFilePool());
->>>>>>> d2af1ae8
 			FREE_MEM(LLImageBase::getPrivatePool(), padBuffer);
 		}
 		else
 		{
 			// Write the header record (== first TEXTURE_CACHE_ENTRY_SIZE bytes of the raw file) in the header file
-			bytes_written = LLAPRFile::writeEx(mCache->mHeaderDataFileName, mWriteData, offset, size);
+			bytes_written = LLAPRFile::writeEx(mCache->mHeaderDataFileName, mWriteData, offset, size, mCache->getLocalAPRFilePool());
 		}
 
 		if (bytes_written <= 0)
@@ -654,7 +643,8 @@
 // 			llinfos << "Writing Body: " << filename << " Bytes: " << file_offset+file_size << llendl;
 			S32 bytes_written = LLAPRFile::writeEx(	filename, 
 													mWriteData + TEXTURE_CACHE_ENTRY_SIZE,
-													0, file_size);
+													0, file_size,
+													mCache->getLocalAPRFilePool());
 			if (bytes_written <= 0)
 			{
 				llwarns << "LLTextureCacheWorker: "  << mID
@@ -751,6 +741,9 @@
 
 LLTextureCache::LLTextureCache(bool threaded)
 	: LLWorkerThread("TextureCache", threaded),
+	  mWorkersMutex(NULL),
+	  mHeaderMutex(NULL),
+	  mListMutex(NULL),
 	  mHeaderAPRFile(NULL),
 	  mReadOnly(TRUE), //do not allow to change the texture cache until setReadOnly() is called.
 	  mTexturesSizeTotal(0),
@@ -854,7 +847,7 @@
 	// Is it a JPEG2000 file? 
 	{
 		local_filename = filename + ".j2c";
-		local_size = LLAPRFile::size(local_filename);
+		local_size = LLAPRFile::size(local_filename, getLocalAPRFilePool());
 		if (local_size > 0)
 		{
 			return TRUE ;
@@ -864,7 +857,7 @@
 	// If not, is it a jpeg file?		
 	{
 		local_filename = filename + ".jpg";
-		local_size = LLAPRFile::size(local_filename);
+		local_size = LLAPRFile::size(local_filename, getLocalAPRFilePool());
 		if (local_size > 0)
 		{
 			return TRUE ;
@@ -874,7 +867,7 @@
 	// Hmm... What about a targa file? (used for UI texture mostly)		
 	{
 		local_filename = filename + ".tga";
-		local_size = LLAPRFile::size(local_filename);
+		local_size = LLAPRFile::size(local_filename, getLocalAPRFilePool());
 		if (local_size > 0)
 		{
 			return TRUE ;
@@ -920,10 +913,10 @@
 		if(LLFile::isdir(mTexturesDirName))
 		{
 			std::string file_name = gDirUtilp->getExpandedFilename(location, entries_filename);
-			LLAPRFile::remove(file_name);
+			LLAPRFile::remove(file_name, getLocalAPRFilePool());
 
 			file_name = gDirUtilp->getExpandedFilename(location, cache_filename);
-			LLAPRFile::remove(file_name);
+			LLAPRFile::remove(file_name, getLocalAPRFilePool());
 
 			purgeAllTextures(true);
 		}
@@ -999,9 +992,7 @@
 {
 	llassert_always(mHeaderAPRFile == NULL);
 	apr_int32_t flags = readonly ? APR_READ|APR_BINARY : APR_READ|APR_WRITE|APR_BINARY;
-	// All code calling openHeaderEntriesFile, immediately calls closeHeaderEntriesFile,
-	// so this file is very short-lived.
-	mHeaderAPRFile = new LLAPRFile(mHeaderEntriesFileName, flags);
+	mHeaderAPRFile = new LLAPRFile(mHeaderEntriesFileName, flags, getLocalAPRFilePool());
 	if(offset > 0)
 	{
 		mHeaderAPRFile->seek(APR_SET, offset);
@@ -1024,9 +1015,10 @@
 {
 	// mHeaderEntriesInfo initializes to default values so safe not to read it
 	llassert_always(mHeaderAPRFile == NULL);
-	if (LLAPRFile::isExist(mHeaderEntriesFileName))
-	{
-		LLAPRFile::readEx(mHeaderEntriesFileName, (U8*)&mHeaderEntriesInfo, 0, sizeof(EntriesInfo));
+	if (LLAPRFile::isExist(mHeaderEntriesFileName, getLocalAPRFilePool()))
+	{
+		LLAPRFile::readEx(mHeaderEntriesFileName, (U8*)&mHeaderEntriesInfo, 0, sizeof(EntriesInfo),
+						  getLocalAPRFilePool());
 	}
 	else //create an empty entries header.
 	{
@@ -1041,7 +1033,8 @@
 	llassert_always(mHeaderAPRFile == NULL);
 	if (!mReadOnly)
 	{
-		LLAPRFile::writeEx(mHeaderEntriesFileName, (U8*)&mHeaderEntriesInfo, 0, sizeof(EntriesInfo));
+		LLAPRFile::writeEx(mHeaderEntriesFileName, (U8*)&mHeaderEntriesInfo, 0, sizeof(EntriesInfo),
+						   getLocalAPRFilePool());
 	}
 }
 
@@ -1630,7 +1623,7 @@
 			if (uuididx == validate_idx)
 			{
  				LL_DEBUGS("TextureCache") << "Validating: " << filename << "Size: " << entries[idx].mBodySize << LL_ENDL;
-				S32 bodysize = LLAPRFile::size(filename);
+				S32 bodysize = LLAPRFile::size(filename, getLocalAPRFilePool());
 				if (bodysize != entries[idx].mBodySize)
 				{
 					LL_WARNS("TextureCache") << "TEXTURE CACHE BODY HAS BAD SIZE: " << bodysize << " != " << entries[idx].mBodySize
@@ -1865,7 +1858,7 @@
 		mTexturesSizeMap.erase(id);
 	}
 	mHeaderIDMap.erase(id);
-	LLAPRFile::remove(getTextureFileName(id));		
+	LLAPRFile::remove(getTextureFileName(id), getLocalAPRFilePool());		
 }
 
 //called after mHeaderMutex is locked.
@@ -1877,7 +1870,7 @@
 	{
 		if (entry.mBodySize == 0)	// Always attempt to remove when mBodySize > 0.
 		{
-		  if (LLAPRFile::isExist(filename))		// Sanity check. Shouldn't exist when body size is 0.
+		  if (LLAPRFile::isExist(filename, getLocalAPRFilePool()))		// Sanity check. Shouldn't exist when body size is 0.
 		  {
 			  LL_WARNS("TextureCache") << "Entry has body size of zero but file " << filename << " exists. Deleting this file, too." << LL_ENDL;
 		  }
@@ -1898,7 +1891,7 @@
 
 	if (file_maybe_exists)
 	{
-		LLAPRFile::remove(filename);
+		LLAPRFile::remove(filename, getLocalAPRFilePool());		
 	}
 }
 
