/** 
 * @file lltexturecache.cpp
 * @brief Object which handles local texture caching
 *
 * $LicenseInfo:firstyear=2000&license=viewerlgpl$
 * Second Life Viewer Source Code
 * Copyright (C) 2010, Linden Research, Inc.
 * 
 * This library is free software; you can redistribute it and/or
 * modify it under the terms of the GNU Lesser General Public
 * License as published by the Free Software Foundation;
 * version 2.1 of the License only.
 * 
 * This library is distributed in the hope that it will be useful,
 * but WITHOUT ANY WARRANTY; without even the implied warranty of
 * MERCHANTABILITY or FITNESS FOR A PARTICULAR PURPOSE.  See the GNU
 * Lesser General Public License for more details.
 * 
 * You should have received a copy of the GNU Lesser General Public
 * License along with this library; if not, write to the Free Software
 * Foundation, Inc., 51 Franklin Street, Fifth Floor, Boston, MA  02110-1301  USA
 * 
 * Linden Research, Inc., 945 Battery Street, San Francisco, CA  94111  USA
 * $/LicenseInfo$
 */

#include "llviewerprecompiledheaders.h"

#include "lltexturecache.h"

#include "llapr.h"
#include "lldir.h"
#include "llimage.h"
#include "lllfsthread.h"
#include "llviewercontrol.h"

// Included to allow LLTextureCache::purgeTextures() to pause watchdog timeout
#include "llappviewer.h" 
#include "llmemory.h"

// Cache organization:
// cache/texture.entries
//  Unordered array of Entry structs
// cache/texture.cache
//  First TEXTURE_CACHE_ENTRY_SIZE bytes of each texture in texture.entries in same order
// cache/textures/[0-F]/UUID.texture
//  Actual texture body files

//note: there is no good to define 1024 for TEXTURE_CACHE_ENTRY_SIZE while FIRST_PACKET_SIZE is 600 on sim side.
const S32 TEXTURE_CACHE_ENTRY_SIZE = FIRST_PACKET_SIZE;//1024;
const F32 TEXTURE_CACHE_PURGE_AMOUNT = .20f; // % amount to reduce the cache by when it exceeds its limit
const F32 TEXTURE_CACHE_LRU_SIZE = .10f; // % amount for LRU list (low overhead to regenerate)
const S32 TEXTURE_FAST_CACHE_ENTRY_OVERHEAD = sizeof(S32) * 4; //w, h, c, level
const S32 TEXTURE_FAST_CACHE_ENTRY_SIZE = 16 * 16 * 4 + TEXTURE_FAST_CACHE_ENTRY_OVERHEAD;

class LLTextureCacheWorker : public LLWorkerClass
{
	friend class LLTextureCache;

private:
	class ReadResponder : public LLLFSThread::Responder
	{
	public:
		ReadResponder(LLTextureCache* cache, handle_t handle) : mCache(cache), mHandle(handle) {}
		~ReadResponder() {}
		void completed(S32 bytes)
		{
			mCache->lockWorkers();
			LLTextureCacheWorker* reader = mCache->getReader(mHandle);
			if (reader) reader->ioComplete(bytes);
			mCache->unlockWorkers();
		}
		LLTextureCache* mCache;
		LLTextureCacheWorker::handle_t mHandle;
	};

	class WriteResponder : public LLLFSThread::Responder
	{
	public:
		WriteResponder(LLTextureCache* cache, handle_t handle) : mCache(cache), mHandle(handle) {}
		~WriteResponder() {}
		void completed(S32 bytes)
		{
			mCache->lockWorkers();
			LLTextureCacheWorker* writer = mCache->getWriter(mHandle);
			if (writer) writer->ioComplete(bytes);
			mCache->unlockWorkers();
		}
		LLTextureCache* mCache;
		LLTextureCacheWorker::handle_t mHandle;
	};
	
public:
	LLTextureCacheWorker(LLTextureCache* cache, U32 priority, const LLUUID& id,
						 U8* data, S32 datasize, S32 offset,
						 S32 imagesize, // for writes
						 LLTextureCache::Responder* responder)
		: LLWorkerClass(cache, "LLTextureCacheWorker"),
		  mID(id),
		  mCache(cache),
		  mPriority(priority),
		  mReadData(NULL),
		  mWriteData(data),
		  mDataSize(datasize),
		  mOffset(offset),
		  mImageSize(imagesize),
		  mImageFormat(IMG_CODEC_J2C),
		  mImageLocal(FALSE),
		  mResponder(responder),
		  mFileHandle(LLLFSThread::nullHandle()),
		  mBytesToRead(0),
		  mBytesRead(0)
	{
		mPriority &= LLWorkerThread::PRIORITY_LOWBITS;
	}
	~LLTextureCacheWorker()
	{
		llassert_always(!haveWork());
		FREE_MEM(LLImageBase::getPrivatePool(), mReadData);
	}

	// override this interface
	virtual bool doRead() = 0;
	virtual bool doWrite() = 0;

	virtual bool doWork(S32 param); // Called from LLWorkerThread::processRequest()

	handle_t read() { addWork(0, LLWorkerThread::PRIORITY_HIGH | mPriority); return mRequestHandle; }
	handle_t write() { addWork(1, LLWorkerThread::PRIORITY_HIGH | mPriority); return mRequestHandle; }
	bool complete() { return checkWork(); }
	void ioComplete(S32 bytes)
	{
		mBytesRead = bytes;
		setPriority(LLWorkerThread::PRIORITY_HIGH | mPriority);
	}

private:
	virtual void startWork(S32 param); // called from addWork() (MAIN THREAD)
	virtual void finishWork(S32 param, bool completed); // called from finishRequest() (WORK THREAD)
	virtual void endWork(S32 param, bool aborted); // called from doWork() (MAIN THREAD)

protected:
	LLTextureCache* mCache;
	U32 mPriority;
	LLUUID	mID;
	
	U8* mReadData;
	U8* mWriteData;
	S32 mDataSize;
	S32 mOffset;
	S32 mImageSize;
	EImageCodec mImageFormat;
	BOOL mImageLocal;
	LLPointer<LLTextureCache::Responder> mResponder;
	LLLFSThread::handle_t mFileHandle;
	S32 mBytesToRead;
	LLAtomicS32 mBytesRead;
};

class LLTextureCacheLocalFileWorker : public LLTextureCacheWorker
{
public:
	LLTextureCacheLocalFileWorker(LLTextureCache* cache, U32 priority, const std::string& filename, const LLUUID& id,
						 U8* data, S32 datasize, S32 offset,
						 S32 imagesize, // for writes
						 LLTextureCache::Responder* responder) 
			: LLTextureCacheWorker(cache, priority, id, data, datasize, offset, imagesize, responder),
			mFileName(filename)

	{
	}

	virtual bool doRead();
	virtual bool doWrite();
	
private:
	std::string	mFileName;
};

bool LLTextureCacheLocalFileWorker::doRead()
{
	S32 local_size = LLAPRFile::size(mFileName, mCache->getLocalAPRFilePool());

	if (local_size > 0 && mFileName.size() > 4)
	{
		mDataSize = local_size; // Only a complete file is valid

		std::string extension = mFileName.substr(mFileName.size() - 3, 3);

		mImageFormat = LLImageBase::getCodecFromExtension(extension);

		if (mImageFormat == IMG_CODEC_INVALID)
		{
// 			LL_WARNS() << "Unrecognized file extension " << extension << " for local texture " << mFileName << LL_ENDL;
			mDataSize = 0; // no data
			return true;
		}
	}
	else
	{
		// file doesn't exist
		mDataSize = 0; // no data
		return true;
	}

#if USE_LFS_READ
	if (mFileHandle == LLLFSThread::nullHandle())
	{
		mImageLocal = TRUE;
		mImageSize = local_size;
		if (!mDataSize || mDataSize + mOffset > local_size)
		{
			mDataSize = local_size - mOffset;
		}
		if (mDataSize <= 0)
		{
			// no more data to read
			mDataSize = 0;
			return true;
		}
		mReadData = (U8*)ALLOCATE_MEM(LLImageBase::getPrivatePool(), mDataSize);
		mBytesRead = -1;
		mBytesToRead = mDataSize;
		setPriority(LLWorkerThread::PRIORITY_LOW | mPriority);
		mFileHandle = LLLFSThread::sLocal->read(local_filename, mReadData, mOffset, mDataSize,
												new ReadResponder(mCache, mRequestHandle));
		return false;
	}
	else
	{
		if (mBytesRead >= 0)
		{
			if (mBytesRead != mBytesToRead)
			{
// 				LL_WARNS() << "Error reading file from local cache: " << local_filename
// 						<< " Bytes: " << mDataSize << " Offset: " << mOffset
// 						<< " / " << mDataSize << LL_ENDL;
				mDataSize = 0; // failed
				FREE_MEM(LLImageBase::getPrivatePool(), mReadData);
				mReadData = NULL;
			}
			return true;
		}
		else
		{
			return false;
		}
	}
#else
	if (!mDataSize || mDataSize > local_size)
	{
		mDataSize = local_size;
	}
	mReadData = (U8*)ALLOCATE_MEM(LLImageBase::getPrivatePool(), mDataSize);
	
	S32 bytes_read = LLAPRFile::readEx(mFileName, mReadData, mOffset, mDataSize, mCache->getLocalAPRFilePool());	

	if (bytes_read != mDataSize)
	{
// 		LL_WARNS() << "Error reading file from local cache: " << mFileName
// 				<< " Bytes: " << mDataSize << " Offset: " << mOffset
// 				<< " / " << mDataSize << LL_ENDL;
		mDataSize = 0;
		FREE_MEM(LLImageBase::getPrivatePool(), mReadData);
		mReadData = NULL;
	}
	else
	{
		mImageSize = local_size;
		mImageLocal = TRUE;
	}
	return true;
#endif
}

bool LLTextureCacheLocalFileWorker::doWrite()
{
	// no writes for local files
	return false;
}

class LLTextureCacheRemoteWorker : public LLTextureCacheWorker
{
public:
	LLTextureCacheRemoteWorker(LLTextureCache* cache, U32 priority, const LLUUID& id,
						 U8* data, S32 datasize, S32 offset,
						 S32 imagesize, // for writes
						 LLPointer<LLImageRaw> raw, S32 discardlevel,
						 LLTextureCache::Responder* responder) 
			: LLTextureCacheWorker(cache, priority, id, data, datasize, offset, imagesize, responder),
			mState(INIT),
			mRawImage(raw),
			mRawDiscardLevel(discardlevel)
	{
	}

	virtual bool doRead();
	virtual bool doWrite();

private:
	enum e_state
	{
		INIT = 0,
		LOCAL = 1,
		CACHE = 2,
		HEADER = 3,
		BODY = 4
	};

	e_state mState;
	LLPointer<LLImageRaw> mRawImage;
	S32 mRawDiscardLevel;
};


//virtual
void LLTextureCacheWorker::startWork(S32 param)
{
}

// This is where a texture is read from the cache system (header and body)
// Current assumption are:
// - the whole data are in a raw form, will be stored at mReadData
// - the size of this raw data is mDataSize and can be smaller than TEXTURE_CACHE_ENTRY_SIZE (the size of a record in the header cache)
// - the code supports offset reading but this is actually never exercised in the viewer
bool LLTextureCacheRemoteWorker::doRead()
{
	bool done = false;
	S32 idx = -1;

	S32 local_size = 0;
	std::string local_filename;
	
	// First state / stage : find out if the file is local
	if (mState == INIT)
	{
#if 0
		std::string filename = mCache->getLocalFileName(mID);	
		// Is it a JPEG2000 file? 
		{
			local_filename = filename + ".j2c";
			local_size = LLAPRFile::size(local_filename, mCache->getLocalAPRFilePool());
			if (local_size > 0)
			{
				mImageFormat = IMG_CODEC_J2C;
			}
		}
		// If not, is it a jpeg file?
		if (local_size == 0)
		{
			local_filename = filename + ".jpg";
			local_size = LLAPRFile::size(local_filename, mCache->getLocalAPRFilePool());
			if (local_size > 0)
			{
				mImageFormat = IMG_CODEC_JPEG;
				mDataSize = local_size; // Only a complete .jpg file is valid
			}
		}
		// Hmm... What about a targa file? (used for UI texture mostly)
		if (local_size == 0)
		{
			local_filename = filename + ".tga";
			local_size = LLAPRFile::size(local_filename, mCache->getLocalAPRFilePool());
			if (local_size > 0)
			{
				mImageFormat = IMG_CODEC_TGA;
				mDataSize = local_size; // Only a complete .tga file is valid
			}
		}
		// Determine the next stage: if we found a file, then LOCAL else CACHE
		mState = (local_size > 0 ? LOCAL : CACHE);

		llassert_always(mState == CACHE) ;
#else
		mState = CACHE;
#endif
	}

	// Second state / stage : if the file is local, load it and leave
	if (!done && (mState == LOCAL))
	{
		llassert(local_size != 0);	// we're assuming there is a non empty local file here...
		if (!mDataSize || mDataSize > local_size)
		{
			mDataSize = local_size;
		}
		// Allocate read buffer
		mReadData = (U8*)ALLOCATE_MEM(LLImageBase::getPrivatePool(), mDataSize);
		S32 bytes_read = LLAPRFile::readEx(local_filename, 
											 mReadData, mOffset, mDataSize, mCache->getLocalAPRFilePool());
		if (bytes_read != mDataSize)
		{
 			LL_WARNS() << "Error reading file from local cache: " << local_filename
 					<< " Bytes: " << mDataSize << " Offset: " << mOffset
 					<< " / " << mDataSize << LL_ENDL;
			mDataSize = 0;
			FREE_MEM(LLImageBase::getPrivatePool(), mReadData);
			mReadData = NULL;
		}
		else
		{
			//LL_INFOS() << "texture " << mID.asString() << " found in local_assets" << LL_ENDL;
			mImageSize = local_size;
			mImageLocal = TRUE;
		}
		// We're done...
		done = true;
	}

	// Second state / stage : identify the cache or not...
	if (!done && (mState == CACHE))
	{
		LLTextureCache::Entry entry ;
		idx = mCache->getHeaderCacheEntry(mID, entry);
		if (idx < 0)
		{
			// The texture is *not* cached. We're done here...
			mDataSize = 0; // no data 
			done = true;
		}
		else
		{
			mImageSize = entry.mImageSize ;
			// If the read offset is bigger than the header cache, we read directly from the body
			// Note that currently, we *never* read with offset from the cache, so the result is *always* HEADER
			mState = mOffset < TEXTURE_CACHE_ENTRY_SIZE ? HEADER : BODY;
		}
	}

	// Third state / stage : read data from the header cache (texture.entries) file
	if (!done && (mState == HEADER))
	{
		llassert_always(idx >= 0);	// we need an entry here or reading the header makes no sense
		llassert_always(mOffset < TEXTURE_CACHE_ENTRY_SIZE);
		S32 offset = idx * TEXTURE_CACHE_ENTRY_SIZE + mOffset;
		// Compute the size we need to read (in bytes)
		S32 size = TEXTURE_CACHE_ENTRY_SIZE - mOffset;
		size = llmin(size, mDataSize);
		// Allocate the read buffer
		mReadData = (U8*)ALLOCATE_MEM(LLImageBase::getPrivatePool(), size);
		S32 bytes_read = LLAPRFile::readEx(mCache->mHeaderDataFileName, 
											 mReadData, offset, size, mCache->getLocalAPRFilePool());
		if (bytes_read != size)
		{
			LL_WARNS() << "LLTextureCacheWorker: "  << mID
					<< " incorrect number of bytes read from header: " << bytes_read
					<< " / " << size << LL_ENDL;
			FREE_MEM(LLImageBase::getPrivatePool(), mReadData);
			mReadData = NULL;
			mDataSize = -1; // failed
			done = true;
		}
		// If we already read all we expected, we're actually done
		if (mDataSize <= bytes_read)
		{
			done = true;
		}
		else
		{
			mState = BODY;
		}
	}

	// Fourth state / stage : read the rest of the data from the UUID based cached file
	if (!done && (mState == BODY))
	{
		std::string filename = mCache->getTextureFileName(mID);
		S32 filesize = LLAPRFile::size(filename, mCache->getLocalAPRFilePool());

		if (filesize && (filesize + TEXTURE_CACHE_ENTRY_SIZE) > mOffset)
		{
			S32 max_datasize = TEXTURE_CACHE_ENTRY_SIZE + filesize - mOffset;
			mDataSize = llmin(max_datasize, mDataSize);

			S32 data_offset, file_size, file_offset;
			
			// Reserve the whole data buffer first
			U8* data = (U8*)ALLOCATE_MEM(LLImageBase::getPrivatePool(), mDataSize);

			// Set the data file pointers taking the read offset into account. 2 cases:
			if (mOffset < TEXTURE_CACHE_ENTRY_SIZE)
			{
				// Offset within the header record. That means we read something from the header cache.
				// Note: most common case is (mOffset = 0), so this is the "normal" code path.
				data_offset = TEXTURE_CACHE_ENTRY_SIZE - mOffset;	// i.e. TEXTURE_CACHE_ENTRY_SIZE if mOffset nul (common case)
				file_offset = 0;
				file_size = mDataSize - data_offset;
				// Copy the raw data we've been holding from the header cache into the new sized buffer
				llassert_always(mReadData);
				memcpy(data, mReadData, data_offset);
				FREE_MEM(LLImageBase::getPrivatePool(), mReadData);
				mReadData = NULL;
			}
			else
			{
				// Offset bigger than the header record. That means we haven't read anything yet.
				data_offset = 0;
				file_offset = mOffset - TEXTURE_CACHE_ENTRY_SIZE;
				file_size = mDataSize;
				// No data from header cache to copy in that case, we skipped it all
			}

			// Now use that buffer as the object read buffer
			llassert_always(mReadData == NULL);
			mReadData = data;

			// Read the data at last
			S32 bytes_read = LLAPRFile::readEx(filename, 
											 mReadData + data_offset,
											 file_offset, file_size,
											 mCache->getLocalAPRFilePool());
			if (bytes_read != file_size)
			{
				LL_WARNS() << "LLTextureCacheWorker: "  << mID
						<< " incorrect number of bytes read from body: " << bytes_read
						<< " / " << file_size << LL_ENDL;
				FREE_MEM(LLImageBase::getPrivatePool(), mReadData);
				mReadData = NULL;
				mDataSize = -1; // failed
				done = true;
			}
		}
		else
		{
			// No body, we're done.
			mDataSize = llmax(TEXTURE_CACHE_ENTRY_SIZE - mOffset, 0);
			LL_DEBUGS() << "No body file for: " << filename << LL_ENDL;
		}	
		// Nothing else to do at that point...
		done = true;
	}

	// Clean up and exit
	return done;
}

// This is where *everything* about a texture is written down in the cache system (entry map, header and body)
// Current assumption are:
// - the whole data are in a raw form, starting at mWriteData
// - the size of this raw data is mDataSize and can be smaller than TEXTURE_CACHE_ENTRY_SIZE (the size of a record in the header cache)
// - the code *does not* support offset writing so there are no difference between buffer addresses and start of data
bool LLTextureCacheRemoteWorker::doWrite()
{
	bool done = false;
	S32 idx = -1;	

	// First state / stage : check that what we're trying to cache is in an OK shape
	if (mState == INIT)
	{
		llassert_always(mOffset == 0);	// We currently do not support write offsets
		llassert_always(mDataSize > 0); // Things will go badly wrong if mDataSize is nul or negative...
		llassert_always(mImageSize >= mDataSize);
		mState = CACHE;
	}
	
	// No LOCAL state for write(): because it doesn't make much sense to cache a local file...

	// Second state / stage : set an entry in the headers entry (texture.entries) file
	if (!done && (mState == CACHE))
	{
		bool alreadyCached = false;
		LLTextureCache::Entry entry ;

		// Checks if this image is already in the entry list
		idx = mCache->getHeaderCacheEntry(mID, entry);
		if(idx < 0)
		{
			idx = mCache->setHeaderCacheEntry(mID, entry, mImageSize, mDataSize); // create the new entry.
			if(idx >= 0)
			{
<<<<<<< HEAD
				//write to the fast cache.
=======
				// (almost always) write to the fast cache.
				if (mRawImage->getDataSize())
				{
>>>>>>> d0ef02c2
				llassert_always(mCache->writeToFastCache(idx, mRawImage, mRawDiscardLevel));
			}
		}
		}
		else
		{
			alreadyCached = mCache->updateEntry(idx, entry, mImageSize, mDataSize); // update the existing entry.
		}

		if (idx < 0)
		{
			LL_WARNS() << "LLTextureCacheWorker: "  << mID
					<< " Unable to create header entry for writing!" << LL_ENDL;
			mDataSize = -1; // failed
			done = true;
		}
		else
		{
			if (alreadyCached && (mDataSize <= TEXTURE_CACHE_ENTRY_SIZE))
			{
				// Small texture already cached case: we're done with writing
				done = true;
			}
			else
			{
				// If the texture has already been cached, we don't resave the header and go directly to the body part
				mState = alreadyCached ? BODY : HEADER;
			}
		}
	}

	// Third stage / state : write the header record in the header file (texture.cache)
	if (!done && (mState == HEADER))
	{
		llassert_always(idx >= 0);	// we need an entry here or storing the header makes no sense
		S32 offset = idx * TEXTURE_CACHE_ENTRY_SIZE;	// skip to the correct spot in the header file
		S32 size = TEXTURE_CACHE_ENTRY_SIZE;			// record size is fixed for the header
		S32 bytes_written;

		if (mDataSize < TEXTURE_CACHE_ENTRY_SIZE)
		{
			// We need to write a full record in the header cache so, if the amount of data is smaller
			// than a record, we need to transfer the data to a buffer padded with 0 and write that
			U8* padBuffer = (U8*)ALLOCATE_MEM(LLImageBase::getPrivatePool(), TEXTURE_CACHE_ENTRY_SIZE);
			memset(padBuffer, 0, TEXTURE_CACHE_ENTRY_SIZE);		// Init with zeros
			memcpy(padBuffer, mWriteData, mDataSize);			// Copy the write buffer
			bytes_written = LLAPRFile::writeEx(mCache->mHeaderDataFileName, padBuffer, offset, size, mCache->getLocalAPRFilePool());
			FREE_MEM(LLImageBase::getPrivatePool(), padBuffer);
		}
		else
		{
			// Write the header record (== first TEXTURE_CACHE_ENTRY_SIZE bytes of the raw file) in the header file
			bytes_written = LLAPRFile::writeEx(mCache->mHeaderDataFileName, mWriteData, offset, size, mCache->getLocalAPRFilePool());
		}

		if (bytes_written <= 0)
		{
			LL_WARNS() << "LLTextureCacheWorker: "  << mID
					<< " Unable to write header entry!" << LL_ENDL;
			mDataSize = -1; // failed
			done = true;
		}

		// If we wrote everything (may be more with padding) in the header cache, 
		// we're done so we don't have a body to store
		if (mDataSize <= bytes_written)
		{
			done = true;
		}
		else
		{
			mState = BODY;
		}
	}
	
	// Fourth stage / state : write the body file, i.e. the rest of the texture in a "UUID" file name
	if (!done && (mState == BODY))
	{
		llassert(mDataSize > TEXTURE_CACHE_ENTRY_SIZE);	// wouldn't make sense to be here otherwise...
		S32 file_size = mDataSize - TEXTURE_CACHE_ENTRY_SIZE;
		
		{
			// build the cache file name from the UUID
			std::string filename = mCache->getTextureFileName(mID);			
// 			LL_INFOS() << "Writing Body: " << filename << " Bytes: " << file_offset+file_size << LL_ENDL;
			S32 bytes_written = LLAPRFile::writeEx(	filename, 
													mWriteData + TEXTURE_CACHE_ENTRY_SIZE,
													0, file_size,
													mCache->getLocalAPRFilePool());
			if (bytes_written <= 0)
			{
				LL_WARNS() << "LLTextureCacheWorker: "  << mID
						<< " incorrect number of bytes written to body: " << bytes_written
						<< " / " << file_size << LL_ENDL;
				mDataSize = -1; // failed
				done = true;
			}
		}
		
		// Nothing else to do at that point...
		done = true;
	}
	mRawImage = NULL;

	// Clean up and exit
	return done;
}

//virtual
bool LLTextureCacheWorker::doWork(S32 param)
{
	bool res = false;
	if (param == 0) // read
	{
		res = doRead();
	}
	else if (param == 1) // write
	{
		res = doWrite();
	}
	else
	{
		llassert_always(0);
	}
	return res;
}

//virtual (WORKER THREAD)
void LLTextureCacheWorker::finishWork(S32 param, bool completed)
{
	if (mResponder.notNull())
	{
		bool success = (completed && mDataSize > 0);
		if (param == 0)
		{
			// read
			if (success)
			{
				mResponder->setData(mReadData, mDataSize, mImageSize, mImageFormat, mImageLocal);
				mReadData = NULL; // responder owns data
				mDataSize = 0;
			}
			else
			{
				FREE_MEM(LLImageBase::getPrivatePool(), mReadData);
				mReadData = NULL;
			}
		}
		else
		{
			// write
			mWriteData = NULL; // we never owned data
			mDataSize = 0;
		}
		mCache->addCompleted(mResponder, success);
	}
}

//virtual (MAIN THREAD)
void LLTextureCacheWorker::endWork(S32 param, bool aborted)
{
	if (aborted)
	{
		// Let the destructor handle any cleanup
		return;
	}
	switch(param)
	{
	  default:
	  case 0: // read
	  case 1: // write
	  {
		  if (mDataSize < 0)
		  {
			  // failed
			  mCache->removeFromCache(mID);
		  }
		  break;
	  }
	}
}

//////////////////////////////////////////////////////////////////////////////

LLTextureCache::LLTextureCache(bool threaded)
	: LLWorkerThread("TextureCache", threaded),
	  mWorkersMutex(NULL),
	  mHeaderMutex(NULL),
	  mListMutex(NULL),
	  mFastCacheMutex(NULL),
	  mHeaderAPRFile(NULL),
	  mReadOnly(TRUE), //do not allow to change the texture cache until setReadOnly() is called.
	  mTexturesSizeTotal(0),
	  mDoPurge(FALSE),
	  mFastCachep(NULL),
	  mFastCachePoolp(NULL),
	  mFastCachePadBuffer(NULL)
{
}

LLTextureCache::~LLTextureCache()
{
	clearDeleteList() ;
	writeUpdatedEntries() ;
	delete mFastCachep;
	delete mFastCachePoolp;
	FREE_MEM(LLImageBase::getPrivatePool(), mFastCachePadBuffer);
}

//////////////////////////////////////////////////////////////////////////////

//virtual
S32 LLTextureCache::update(F32 max_time_ms)
{
	static LLFrameTimer timer ;
	static const F32 MAX_TIME_INTERVAL = 300.f ; //seconds.

	S32 res;
	res = LLWorkerThread::update(max_time_ms);

	mListMutex.lock();
	handle_list_t priorty_list = mPrioritizeWriteList; // copy list
	mPrioritizeWriteList.clear();
	responder_list_t completed_list = mCompletedList; // copy list
	mCompletedList.clear();
	mListMutex.unlock();
	
	lockWorkers();
	
	for (handle_list_t::iterator iter1 = priorty_list.begin();
		 iter1 != priorty_list.end(); ++iter1)
	{
		handle_t handle = *iter1;
		handle_map_t::iterator iter2 = mWriters.find(handle);
		if(iter2 != mWriters.end())
		{
			LLTextureCacheWorker* worker = iter2->second;
			worker->setPriority(LLWorkerThread::PRIORITY_HIGH | worker->mPriority);
		}
	}

	unlockWorkers(); 
	
	// call 'completed' with workers list unlocked (may call readComplete() or writeComplete()
	for (responder_list_t::iterator iter1 = completed_list.begin();
		 iter1 != completed_list.end(); ++iter1)
	{
		Responder *responder = iter1->first;
		bool success = iter1->second;
		responder->completed(success);
	}
	
	if(!res && timer.getElapsedTimeF32() > MAX_TIME_INTERVAL)
	{
		timer.reset() ;
		writeUpdatedEntries() ;
	}

	return res;
}

//////////////////////////////////////////////////////////////////////////////
// search for local copy of UUID-based image file
std::string LLTextureCache::getLocalFileName(const LLUUID& id)
{
	// Does not include extension
	std::string idstr = id.asString();
	// TODO: should we be storing cached textures in skin directory?
	std::string filename = gDirUtilp->getExpandedFilename(LL_PATH_LOCAL_ASSETS, idstr);
	return filename;
}

std::string LLTextureCache::getTextureFileName(const LLUUID& id)
{
	std::string idstr = id.asString();
	std::string delem = gDirUtilp->getDirDelimiter();
	std::string filename = mTexturesDirName + delem + idstr[0] + delem + idstr + ".texture";
	return filename;
}

//debug
BOOL LLTextureCache::isInCache(const LLUUID& id) 
{
	LLMutexLock lock(&mHeaderMutex);
	id_map_t::const_iterator iter = mHeaderIDMap.find(id);
	
	return (iter != mHeaderIDMap.end()) ;
}

//debug
BOOL LLTextureCache::isInLocal(const LLUUID& id) 
{
	S32 local_size = 0;
	std::string local_filename;
	
	std::string filename = getLocalFileName(id);	
	// Is it a JPEG2000 file? 
	{
		local_filename = filename + ".j2c";
		local_size = LLAPRFile::size(local_filename, getLocalAPRFilePool());
		if (local_size > 0)
		{
			return TRUE ;
		}
	}
		
	// If not, is it a jpeg file?		
	{
		local_filename = filename + ".jpg";
		local_size = LLAPRFile::size(local_filename, getLocalAPRFilePool());
		if (local_size > 0)
		{
			return TRUE ;
		}
	}
		
	// Hmm... What about a targa file? (used for UI texture mostly)		
	{
		local_filename = filename + ".tga";
		local_size = LLAPRFile::size(local_filename, getLocalAPRFilePool());
		if (local_size > 0)
		{
			return TRUE ;
		}
	}
		
	return FALSE ;
}
//////////////////////////////////////////////////////////////////////////////

//static
F32 LLTextureCache::sHeaderCacheVersion = 1.7f;
U32 LLTextureCache::sCacheMaxEntries = 1024 * 1024; //~1 million textures.
S64 LLTextureCache::sCacheMaxTexturesSize = 0; // no limit
const char* entries_filename = "texture.entries";
const char* cache_filename = "texture.cache";
const char* old_textures_dirname = "textures";
//change the location of the texture cache to prevent from being deleted by old version viewers.
const char* textures_dirname = "texturecache";
const char* fast_cache_filename = "FastCache.cache";

void LLTextureCache::setDirNames(ELLPath location)
{
	std::string delem = gDirUtilp->getDirDelimiter();

	mCacheParentDirName = gDirUtilp->getExpandedFilename(location,"");
	mHeaderEntriesFileName = gDirUtilp->getExpandedFilename(location, textures_dirname, entries_filename);
	mHeaderDataFileName = gDirUtilp->getExpandedFilename(location, textures_dirname, cache_filename);
	mTexturesDirName = gDirUtilp->getExpandedFilename(location, textures_dirname);
	mFastCacheFileName =  gDirUtilp->getExpandedFilename(location, textures_dirname, fast_cache_filename);
}

void LLTextureCache::purgeCache(ELLPath location, bool remove_dir)
{
	LLMutexLock lock(&mHeaderMutex);

	if (!mReadOnly)
	{
		setDirNames(location);
		llassert_always(mHeaderAPRFile == NULL);

		//remove the legacy cache if exists
		std::string texture_dir = mTexturesDirName ;
		mTexturesDirName = gDirUtilp->getExpandedFilename(location, old_textures_dirname);
		if(LLFile::isdir(mTexturesDirName))
		{
			std::string file_name = gDirUtilp->getExpandedFilename(location, entries_filename);
			LLAPRFile::remove(file_name, getLocalAPRFilePool());

			file_name = gDirUtilp->getExpandedFilename(location, cache_filename);
			LLAPRFile::remove(file_name, getLocalAPRFilePool());

			purgeAllTextures(true);
		}
		mTexturesDirName = texture_dir ;
	}

	//remove the current texture cache.
	purgeAllTextures(remove_dir);
}

//is called in the main thread before initCache(...) is called.
void LLTextureCache::setReadOnly(BOOL read_only)
{
	mReadOnly = read_only ;
}

//called in the main thread.
S64 LLTextureCache::initCache(ELLPath location, S64 max_size, BOOL texture_cache_mismatch)
{
	llassert_always(getPending() == 0) ; //should not start accessing the texture cache before initialized.

	S64 header_size = (max_size / 100) * 36; //0.36 * max_size
	S64 max_entries = header_size / (TEXTURE_CACHE_ENTRY_SIZE + TEXTURE_FAST_CACHE_ENTRY_SIZE);
	sCacheMaxEntries = (S32)(llmin((S64)sCacheMaxEntries, max_entries));
	header_size = sCacheMaxEntries * TEXTURE_CACHE_ENTRY_SIZE;
	max_size -= header_size;
	if (sCacheMaxTexturesSize > 0)
		sCacheMaxTexturesSize = llmin(sCacheMaxTexturesSize, max_size);
	else
		sCacheMaxTexturesSize = max_size;
	max_size -= sCacheMaxTexturesSize;
	
	LL_INFOS("TextureCache") << "Headers: " << sCacheMaxEntries
			<< " Textures size: " << sCacheMaxTexturesSize / (1024 * 1024) << " MB" << LL_ENDL;

	setDirNames(location);
	
	if(texture_cache_mismatch) 
	{
		//if readonly, disable the texture cache,
		//otherwise wipe out the texture cache.
		purgeAllTextures(true); 

		if(mReadOnly)
		{
			return max_size ;
		}
	}
	
	if (!mReadOnly)
	{
	        if (!LLFile::isdir(mCacheParentDirName))
	        {
	                LLFile::mkdir(mCacheParentDirName);
                }
		LLFile::mkdir(mTexturesDirName);
		
		const char* subdirs = "0123456789abcdef";
		for (S32 i=0; i<16; i++)
		{
			std::string dirname = mTexturesDirName + gDirUtilp->getDirDelimiter() + subdirs[i];
			LLFile::mkdir(dirname);
		}
	}
	readHeaderCache();
	purgeTextures(true); // calc mTexturesSize and make some room in the texture cache if we need it

	llassert_always(getPending() == 0) ; //should not start accessing the texture cache before initialized.
	openFastCache(true);

	return max_size; // unused cache space
}

//----------------------------------------------------------------------------
// mHeaderMutex must be locked for the following functions!

LLAPRFile* LLTextureCache::openHeaderEntriesFile(bool readonly, S32 offset)
{
	llassert_always(mHeaderAPRFile == NULL);
	apr_int32_t flags = readonly ? APR_READ|APR_BINARY : APR_READ|APR_WRITE|APR_BINARY;
	mHeaderAPRFile = new LLAPRFile(mHeaderEntriesFileName, flags, getLocalAPRFilePool());
	if(offset > 0)
	{
		mHeaderAPRFile->seek(APR_SET, offset);
	}
	return mHeaderAPRFile;
}

void LLTextureCache::closeHeaderEntriesFile()
{
	if(!mHeaderAPRFile)
	{
		return ;
	}

	delete mHeaderAPRFile;
	mHeaderAPRFile = NULL;
}

void LLTextureCache::readEntriesHeader()
{
	// mHeaderEntriesInfo initializes to default values so safe not to read it
	llassert_always(mHeaderAPRFile == NULL);
	if (LLAPRFile::isExist(mHeaderEntriesFileName, getLocalAPRFilePool()))
	{
		LLAPRFile::readEx(mHeaderEntriesFileName, (U8*)&mHeaderEntriesInfo, 0, sizeof(EntriesInfo),
						  getLocalAPRFilePool());
	}
	else //create an empty entries header.
	{
		mHeaderEntriesInfo.mVersion = sHeaderCacheVersion ;
		mHeaderEntriesInfo.mEntries = 0 ;
		writeEntriesHeader() ;
	}
}

void LLTextureCache::writeEntriesHeader()
{
	llassert_always(mHeaderAPRFile == NULL);
	if (!mReadOnly)
	{
		LLAPRFile::writeEx(mHeaderEntriesFileName, (U8*)&mHeaderEntriesInfo, 0, sizeof(EntriesInfo),
						   getLocalAPRFilePool());
	}
}

//mHeaderMutex is locked before calling this.
S32 LLTextureCache::openAndReadEntry(const LLUUID& id, Entry& entry, bool create)
{
	S32 idx = -1;
	
	id_map_t::iterator iter1 = mHeaderIDMap.find(id);
	if (iter1 != mHeaderIDMap.end())
	{
		idx = iter1->second;
	}

	if (idx < 0)
	{
		if (create && !mReadOnly)
		{
			if (mHeaderEntriesInfo.mEntries < sCacheMaxEntries)
			{
				// Add an entry to the end of the list
				idx = mHeaderEntriesInfo.mEntries++;

			}
			else if (!mFreeList.empty())
			{
				idx = *(mFreeList.begin());
				mFreeList.erase(mFreeList.begin());
			}
			else
			{
				// Look for a still valid entry in the LRU
				for (std::set<LLUUID>::iterator iter2 = mLRU.begin(); iter2 != mLRU.end();)
				{
					std::set<LLUUID>::iterator curiter2 = iter2++;
					LLUUID oldid = *curiter2;
					// Erase entry from LRU regardless
					mLRU.erase(curiter2);
					// Look up entry and use it if it is valid
					id_map_t::iterator iter3 = mHeaderIDMap.find(oldid);
					if (iter3 != mHeaderIDMap.end() && iter3->second >= 0)
					{
						idx = iter3->second;
						removeCachedTexture(oldid) ;//remove the existing cached texture to release the entry index.
						break;
					}
				}
				// if (idx < 0) at this point, we will rebuild the LRU 
				//  and retry if called from setHeaderCacheEntry(),
				//  otherwise this shouldn't happen and will trigger an error
			}
			if (idx >= 0)
			{
				entry.mID = id ;
				entry.mImageSize = -1 ; //mark it is a brand-new entry.					
				entry.mBodySize = 0 ;
			}
		}
	}
	else
	{
		// Remove this entry from the LRU if it exists
		mLRU.erase(id);
		// Read the entry
		idx_entry_map_t::iterator iter = mUpdatedEntryMap.find(idx) ;
		if(iter != mUpdatedEntryMap.end())
		{
			entry = iter->second ;
		}
		else
		{
			readEntryFromHeaderImmediately(idx, entry) ;
		}
		if(entry.mImageSize <= entry.mBodySize)//it happens on 64-bit systems, do not know why
		{
			LL_WARNS() << "corrupted entry: " << id << " entry image size: " << entry.mImageSize << " entry body size: " << entry.mBodySize << LL_ENDL ;

			//erase this entry and the cached texture from the cache.
			std::string tex_filename = getTextureFileName(id);
			removeEntry(idx, entry, tex_filename) ;
			mUpdatedEntryMap.erase(idx) ;
			idx = -1 ;
		}
	}
	return idx;
}

//mHeaderMutex is locked before calling this.
void LLTextureCache::writeEntryToHeaderImmediately(S32& idx, Entry& entry, bool write_header)
{	
	LLAPRFile* aprfile ;
	S32 bytes_written ;
	S32 offset = sizeof(EntriesInfo) + idx * sizeof(Entry);
	if(write_header)
	{
		aprfile = openHeaderEntriesFile(false, 0);		
		bytes_written = aprfile->write((U8*)&mHeaderEntriesInfo, sizeof(EntriesInfo)) ;
		if(bytes_written != sizeof(EntriesInfo))
		{
			clearCorruptedCache() ; //clear the cache.
			idx = -1 ;//mark the idx invalid.
			return ;
		}

		mHeaderAPRFile->seek(APR_SET, offset);
	}
	else
	{
		aprfile = openHeaderEntriesFile(false, offset);
	}
	bytes_written = aprfile->write((void*)&entry, (S32)sizeof(Entry));
	if(bytes_written != sizeof(Entry))
	{
		clearCorruptedCache() ; //clear the cache.
		idx = -1 ;//mark the idx invalid.

		return ;
	}

	closeHeaderEntriesFile();
	mUpdatedEntryMap.erase(idx) ;
}

//mHeaderMutex is locked before calling this.
void LLTextureCache::readEntryFromHeaderImmediately(S32& idx, Entry& entry)
{
	S32 offset = sizeof(EntriesInfo) + idx * sizeof(Entry);
	LLAPRFile* aprfile = openHeaderEntriesFile(true, offset);
	S32 bytes_read = aprfile->read((void*)&entry, (S32)sizeof(Entry));
	closeHeaderEntriesFile();

	if(bytes_read != sizeof(Entry))
	{
		clearCorruptedCache() ; //clear the cache.
		idx = -1 ;//mark the idx invalid.
	}
}

//mHeaderMutex is locked before calling this.
//update an existing entry time stamp, delay writing.
void LLTextureCache::updateEntryTimeStamp(S32 idx, Entry& entry)
{
	static const U32 MAX_ENTRIES_WITHOUT_TIME_STAMP = (U32)(LLTextureCache::sCacheMaxEntries * 0.75f) ;

	if(mHeaderEntriesInfo.mEntries < MAX_ENTRIES_WITHOUT_TIME_STAMP)
	{
		return ; //there are enough empty entry index space, no need to stamp time.
	}

	if (idx >= 0)
	{
		if (!mReadOnly)
		{
			entry.mTime = time(NULL);			
			mUpdatedEntryMap[idx] = entry ;
		}
	}
}

//update an existing entry, write to header file immediately.
bool LLTextureCache::updateEntry(S32& idx, Entry& entry, S32 new_image_size, S32 new_data_size)
{
	S32 new_body_size = llmax(0, new_data_size - TEXTURE_CACHE_ENTRY_SIZE) ;
	
	if(new_image_size == entry.mImageSize && new_body_size == entry.mBodySize)
	{
		return true ; //nothing changed.
	}
	else 
	{
		bool purge = false ;

		lockHeaders() ;

		bool update_header = false ;
		if(entry.mImageSize < 0) //is a brand-new entry
		{
			mHeaderIDMap[entry.mID] = idx;
			mTexturesSizeMap[entry.mID] = new_body_size ;
			mTexturesSizeTotal += new_body_size ;
			
			// Update Header
			update_header = true ;
		}				
		else if (entry.mBodySize != new_body_size)
		{
			//already in mHeaderIDMap.
			mTexturesSizeMap[entry.mID] = new_body_size ;
			mTexturesSizeTotal -= entry.mBodySize ;
			mTexturesSizeTotal += new_body_size ;
		}
		entry.mTime = time(NULL);
		entry.mImageSize = new_image_size ; 
		entry.mBodySize = new_body_size ;
		
		writeEntryToHeaderImmediately(idx, entry, update_header) ;
	
		if (mTexturesSizeTotal > sCacheMaxTexturesSize)
		{
			purge = true;
		}
		
		unlockHeaders() ;

		if (purge)
		{
			mDoPurge = TRUE;
		}
	}

	return false ;
}

U32 LLTextureCache::openAndReadEntries(std::vector<Entry>& entries)
{
	U32 num_entries = mHeaderEntriesInfo.mEntries;

	mHeaderIDMap.clear();
	mTexturesSizeMap.clear();
	mFreeList.clear();
	mTexturesSizeTotal = 0;

	LLAPRFile* aprfile = NULL; 
	if(mUpdatedEntryMap.empty())
	{
		aprfile = openHeaderEntriesFile(true, (S32)sizeof(EntriesInfo));
	}
	else //update the header file first.
	{
		aprfile = openHeaderEntriesFile(false, 0);
		updatedHeaderEntriesFile() ;
		if(!aprfile)
		{
			return 0;
		}
		aprfile->seek(APR_SET, (S32)sizeof(EntriesInfo));
	}
	for (U32 idx=0; idx<num_entries; idx++)
	{
		Entry entry;
		S32 bytes_read = aprfile->read((void*)(&entry), (S32)sizeof(Entry));
		if (bytes_read < sizeof(Entry))
		{
			LL_WARNS() << "Corrupted header entries, failed at " << idx << " / " << num_entries << LL_ENDL;
			closeHeaderEntriesFile();
			purgeAllTextures(false);
			return 0;
		}
		entries.push_back(entry);
// 		LL_INFOS() << "ENTRY: " << entry.mTime << " TEX: " << entry.mID << " IDX: " << idx << " Size: " << entry.mImageSize << LL_ENDL;
		if(entry.mImageSize > entry.mBodySize)
		{
			mHeaderIDMap[entry.mID] = idx;
			mTexturesSizeMap[entry.mID] = entry.mBodySize;
			mTexturesSizeTotal += entry.mBodySize;
		}
		else
		{
			mFreeList.insert(idx);
		}
	}
	closeHeaderEntriesFile();
	return num_entries;
}

void LLTextureCache::writeEntriesAndClose(const std::vector<Entry>& entries)
{
	S32 num_entries = entries.size();
	llassert_always(num_entries == mHeaderEntriesInfo.mEntries);
	
	if (!mReadOnly)
	{
		LLAPRFile* aprfile = openHeaderEntriesFile(false, (S32)sizeof(EntriesInfo));
		for (S32 idx=0; idx<num_entries; idx++)
		{
			S32 bytes_written = aprfile->write((void*)(&entries[idx]), (S32)sizeof(Entry));
			if(bytes_written != sizeof(Entry))
			{
				clearCorruptedCache() ; //clear the cache.
				return ;
			}
		}
		closeHeaderEntriesFile();
	}
}

void LLTextureCache::writeUpdatedEntries()
{
	lockHeaders() ;
	if (!mReadOnly && !mUpdatedEntryMap.empty())
	{
		openHeaderEntriesFile(false, 0);
		updatedHeaderEntriesFile() ;
		closeHeaderEntriesFile();
	}
	unlockHeaders() ;
}

//mHeaderMutex is locked and mHeaderAPRFile is created before calling this.
void LLTextureCache::updatedHeaderEntriesFile()
{
	if (!mReadOnly && !mUpdatedEntryMap.empty() && mHeaderAPRFile)
	{
		//entriesInfo
		mHeaderAPRFile->seek(APR_SET, 0);
		S32 bytes_written = mHeaderAPRFile->write((U8*)&mHeaderEntriesInfo, sizeof(EntriesInfo)) ;
		if(bytes_written != sizeof(EntriesInfo))
		{
			clearCorruptedCache() ; //clear the cache.
			return ;
		}
		
		//write each updated entry
		S32 entry_size = (S32)sizeof(Entry) ;
		S32 prev_idx = -1 ;
		S32 delta_idx ;
		for (idx_entry_map_t::iterator iter = mUpdatedEntryMap.begin(); iter != mUpdatedEntryMap.end(); ++iter)
		{
			delta_idx = iter->first - prev_idx - 1;
			prev_idx = iter->first ;
			if(delta_idx)
			{
				mHeaderAPRFile->seek(APR_CUR, delta_idx * entry_size);
			}
			
			bytes_written = mHeaderAPRFile->write((void*)(&iter->second), entry_size);
			if(bytes_written != entry_size)
			{
				clearCorruptedCache() ; //clear the cache.
				return ;
			}
		}
		mUpdatedEntryMap.clear() ;
	}
}
//----------------------------------------------------------------------------

// Called from either the main thread or the worker thread
void LLTextureCache::readHeaderCache()
{
	mHeaderMutex.lock();

	mLRU.clear(); // always clear the LRU

	readEntriesHeader();
	
	if (mHeaderEntriesInfo.mVersion != sHeaderCacheVersion)
	{
		if (!mReadOnly)
		{
			purgeAllTextures(false);
		}
	}
	else
	{
		std::vector<Entry> entries;
		U32 num_entries = openAndReadEntries(entries);
		if (num_entries)
		{
			U32 empty_entries = 0;
			typedef std::pair<U32, S32> lru_data_t;
			std::set<lru_data_t> lru;
			std::set<U32> purge_list;
			for (U32 i=0; i<num_entries; i++)
			{
				Entry& entry = entries[i];
				if (entry.mImageSize <= 0)
				{
					// This will be in the Free List, don't put it in the LRU
					++empty_entries;
				}
				else
				{
					lru.insert(std::make_pair(entry.mTime, i));
					if (entry.mBodySize > 0)
					{
						if (entry.mBodySize > entry.mImageSize)
						{
							// Shouldn't happen, failsafe only
							LL_WARNS() << "Bad entry: " << i << ": " << entry.mID << ": BodySize: " << entry.mBodySize << LL_ENDL;
							purge_list.insert(i);
						}
					}
				}
			}
			if (num_entries - empty_entries > sCacheMaxEntries)
			{
				// Special case: cache size was reduced, need to remove entries
				// Note: After we prune entries, we will call this again and create the LRU
				U32 entries_to_purge = (num_entries - empty_entries) - sCacheMaxEntries;
				LL_INFOS() << "Texture Cache Entries: " << num_entries << " Max: " << sCacheMaxEntries << " Empty: " << empty_entries << " Purging: " << entries_to_purge << LL_ENDL;
				// We can exit the following loop with the given condition, since if we'd reach the end of the lru set we'd have:
				// purge_list.size() = lru.size() = num_entries - empty_entries = entries_to_purge + sCacheMaxEntries >= entries_to_purge
				// So, it's certain that iter will never reach lru.end() first.
				std::set<lru_data_t>::iterator iter = lru.begin();
				while (purge_list.size() < entries_to_purge)
				{
					purge_list.insert(iter->second);
					++iter;
				}
			}
			else
			{
				S32 lru_entries = (S32)((F32)sCacheMaxEntries * TEXTURE_CACHE_LRU_SIZE);
				for (std::set<lru_data_t>::iterator iter = lru.begin(); iter != lru.end(); ++iter)
				{
					mLRU.insert(entries[iter->second].mID);
// 					LL_INFOS() << "LRU: " << iter->first << " : " << iter->second << LL_ENDL;
					if (--lru_entries <= 0)
						break;
				}
			}
			
			if (purge_list.size() > 0)
			{
				for (std::set<U32>::iterator iter = purge_list.begin(); iter != purge_list.end(); ++iter)
				{
					std::string tex_filename = getTextureFileName(entries[*iter].mID);
					removeEntry((S32)*iter, entries[*iter], tex_filename);
				}
				// If we removed any entries, we need to rebuild the entries list,
				// write the header, and call this again
				std::vector<Entry> new_entries;
				for (U32 i=0; i<num_entries; i++)
				{
					const Entry& entry = entries[i];
					if (entry.mImageSize > 0)
					{
						new_entries.push_back(entry);
					}
				}
				llassert_always(new_entries.size() <= sCacheMaxEntries);
				mHeaderEntriesInfo.mEntries = new_entries.size();
				writeEntriesHeader();
				writeEntriesAndClose(new_entries);
				mHeaderMutex.unlock(); // unlock the mutex before calling again
				readHeaderCache(); // repeat with new entries file
				mHeaderMutex.lock();
			}
			else
			{
				//entries are not changed, nothing here.
			}
		}
	}
	mHeaderMutex.unlock();
}

//////////////////////////////////////////////////////////////////////////////

//the header mutex is locked before calling this.
void LLTextureCache::clearCorruptedCache()
{
	LL_WARNS() << "the texture cache is corrupted, need to be cleared." << LL_ENDL ;

	closeHeaderEntriesFile();//close possible file handler
	purgeAllTextures(false) ; //clear the cache.
	
	if (!mReadOnly) //regenerate the directory tree if not exists.
	{
		LLFile::mkdir(mTexturesDirName);
		
		const char* subdirs = "0123456789abcdef";
		for (S32 i=0; i<16; i++)
		{
			std::string dirname = mTexturesDirName + gDirUtilp->getDirDelimiter() + subdirs[i];
			LLFile::mkdir(dirname);
		}
	}

	return ;
}

void LLTextureCache::purgeAllTextures(bool purge_directories)
{
	if (!mReadOnly)
	{
		const char* subdirs = "0123456789abcdef";
		std::string delem = gDirUtilp->getDirDelimiter();
		std::string mask = "*";
		for (S32 i=0; i<16; i++)
		{
			std::string dirname = mTexturesDirName + delem + subdirs[i];
			LL_INFOS() << "Deleting files in directory: " << dirname << LL_ENDL;
			gDirUtilp->deleteFilesInDir(dirname, mask);
			if (purge_directories)
			{
				LLFile::rmdir(dirname);
			}
		}
		if (purge_directories)
		{
			gDirUtilp->deleteFilesInDir(mTexturesDirName, mask);
			LLFile::rmdir(mTexturesDirName);
		}		
	}
	mHeaderIDMap.clear();
	mTexturesSizeMap.clear();
	mTexturesSizeTotal = 0;
	mFreeList.clear();
	mTexturesSizeTotal = 0;
	mUpdatedEntryMap.clear();

	// Info with 0 entries
	mHeaderEntriesInfo.mVersion = sHeaderCacheVersion;
	mHeaderEntriesInfo.mEntries = 0;
	writeEntriesHeader();

	LL_INFOS() << "The entire texture cache is cleared." << LL_ENDL ;
}

void LLTextureCache::purgeTextures(bool validate)
{
	if (mReadOnly)
	{
		return;
	}

	if (!mThreaded)
	{
		// *FIX:Mani - watchdog off.
		LLAppViewer::instance()->pauseMainloopTimeout();
	}
	
	LLMutexLock lock(&mHeaderMutex);

	LL_INFOS() << "TEXTURE CACHE: Purging." << LL_ENDL;

	// Read the entries list
	std::vector<Entry> entries;
	U32 num_entries = openAndReadEntries(entries);
	if (!num_entries)
	{
		return; // nothing to purge
	}
	
	// Use mTexturesSizeMap to collect UUIDs of textures with bodies
	typedef std::set<std::pair<U32,S32> > time_idx_set_t;
	std::set<std::pair<U32,S32> > time_idx_set;
	for (size_map_t::iterator iter1 = mTexturesSizeMap.begin();
		 iter1 != mTexturesSizeMap.end(); ++iter1)
	{
		if (iter1->second > 0)
		{
			id_map_t::iterator iter2 = mHeaderIDMap.find(iter1->first);
			if (iter2 != mHeaderIDMap.end())
			{
				S32 idx = iter2->second;
				time_idx_set.insert(std::make_pair(entries[idx].mTime, idx));
// 				LL_INFOS() << "TIME: " << entries[idx].mTime << " TEX: " << entries[idx].mID << " IDX: " << idx << " Size: " << entries[idx].mImageSize << LL_ENDL;
			}
			else
			{
				LL_ERRS() << "mTexturesSizeMap / mHeaderIDMap corrupted." << LL_ENDL ;
			}
		}
	}
	
	// Validate 1/256th of the files on startup
	U32 validate_idx = 0;
	if (validate)
	{
		validate_idx = gSavedSettings.getU32("CacheValidateCounter");
		U32 next_idx = (validate_idx + 1) % 256;
		gSavedSettings.setU32("CacheValidateCounter", next_idx);
		LL_DEBUGS("TextureCache") << "TEXTURE CACHE: Validating: " << validate_idx << LL_ENDL;
	}

	S64 cache_size = mTexturesSizeTotal;
	S64 purged_cache_size = (sCacheMaxTexturesSize * (S64)((1.f-TEXTURE_CACHE_PURGE_AMOUNT)*100)) / 100;
	S32 purge_count = 0;
	for (time_idx_set_t::iterator iter = time_idx_set.begin();
		 iter != time_idx_set.end(); ++iter)
	{
		S32 idx = iter->second;
		bool purge_entry = false;
		std::string filename = getTextureFileName(entries[idx].mID);
		if (cache_size >= purged_cache_size)
		{
			purge_entry = true;
		}
		else if (validate)
		{
			// make sure file exists and is the correct size
			U32 uuididx = entries[idx].mID.mData[0];
			if (uuididx == validate_idx)
			{
 				LL_DEBUGS("TextureCache") << "Validating: " << filename << "Size: " << entries[idx].mBodySize << LL_ENDL;
				S32 bodysize = LLAPRFile::size(filename, getLocalAPRFilePool());
				if (bodysize != entries[idx].mBodySize)
				{
					LL_WARNS("TextureCache") << "TEXTURE CACHE BODY HAS BAD SIZE: " << bodysize << " != " << entries[idx].mBodySize
							<< filename << LL_ENDL;
					purge_entry = true;
				}
			}
		}
		else
		{
			break;
		}
		
		if (purge_entry)
		{
			purge_count++;
	 		LL_DEBUGS("TextureCache") << "PURGING: " << filename << LL_ENDL;
			cache_size -= entries[idx].mBodySize;
			removeEntry(idx, entries[idx], filename) ;			
		}
	}

	LL_DEBUGS("TextureCache") << "TEXTURE CACHE: Writing Entries: " << num_entries << LL_ENDL;

	writeEntriesAndClose(entries);
	
	// *FIX:Mani - watchdog back on.
	LLAppViewer::instance()->resumeMainloopTimeout();
	
	LL_INFOS("TextureCache") << "TEXTURE CACHE:"
			<< " PURGED: " << purge_count
			<< " ENTRIES: " << num_entries
			<< " CACHE SIZE: " << mTexturesSizeTotal / (1024 * 1024) << " MB"
			<< LL_ENDL;
}

//////////////////////////////////////////////////////////////////////////////

// call lockWorkers() first!
LLTextureCacheWorker* LLTextureCache::getReader(handle_t handle)
{
	LLTextureCacheWorker* res = NULL;
	handle_map_t::iterator iter = mReaders.find(handle);
	if (iter != mReaders.end())
	{
		res = iter->second;
	}
	return res;
}

LLTextureCacheWorker* LLTextureCache::getWriter(handle_t handle)
{
	LLTextureCacheWorker* res = NULL;
	handle_map_t::iterator iter = mWriters.find(handle);
	if (iter != mWriters.end())
	{
		res = iter->second;
	}
	return res;
}

//////////////////////////////////////////////////////////////////////////////
// Called from work thread

// Reads imagesize from the header, updates timestamp
S32 LLTextureCache::getHeaderCacheEntry(const LLUUID& id, Entry& entry)
{
	LLMutexLock lock(&mHeaderMutex);	
	S32 idx = openAndReadEntry(id, entry, false);
	if (idx >= 0)
	{		
		updateEntryTimeStamp(idx, entry); // updates time
	}
	return idx;
}

// Writes imagesize to the header, updates timestamp
S32 LLTextureCache::setHeaderCacheEntry(const LLUUID& id, Entry& entry, S32 imagesize, S32 datasize)
{
	mHeaderMutex.lock();
	S32 idx = openAndReadEntry(id, entry, true);
	mHeaderMutex.unlock();

	if (idx >= 0)
	{
		updateEntry(idx, entry, imagesize, datasize);				
	}

	if(idx < 0) // retry
	{
		readHeaderCache(); // We couldn't write an entry, so refresh the LRU
	
		mHeaderMutex.lock();
		llassert_always(!mLRU.empty() || mHeaderEntriesInfo.mEntries < sCacheMaxEntries);
		mHeaderMutex.unlock();

		idx = setHeaderCacheEntry(id, entry, imagesize, datasize); // assert above ensures no inf. recursion
	}
	return idx;
}

//////////////////////////////////////////////////////////////////////////////

// Calls from texture pipeline thread (i.e. LLTextureFetch)

LLTextureCache::handle_t LLTextureCache::readFromCache(const std::string& filename, const LLUUID& id, U32 priority,
													   S32 offset, S32 size, ReadResponder* responder)
{
	// Note: checking to see if an entry exists can cause a stall,
	//  so let the thread handle it
	LLMutexLock lock(&mWorkersMutex);
	LLTextureCacheWorker* worker = new LLTextureCacheLocalFileWorker(this, priority, filename, id,
																	 NULL, size, offset, 0,
																	 responder);
	handle_t handle = worker->read();
	mReaders[handle] = worker;
	return handle;
}

LLTextureCache::handle_t LLTextureCache::readFromCache(const LLUUID& id, U32 priority,
													   S32 offset, S32 size, ReadResponder* responder)
{
	// Note: checking to see if an entry exists can cause a stall,
	//  so let the thread handle it
	LLMutexLock lock(&mWorkersMutex);
	LLTextureCacheWorker* worker = new LLTextureCacheRemoteWorker(this, priority, id,
																  NULL, size, offset,
																  0, NULL, 0, responder);
	handle_t handle = worker->read();
	mReaders[handle] = worker;
	return handle;
}


bool LLTextureCache::readComplete(handle_t handle, bool abort)
{
	lockWorkers();
	handle_map_t::iterator iter = mReaders.find(handle);
	LLTextureCacheWorker* worker = NULL;
	bool complete = false;
	if (iter != mReaders.end())
	{
		worker = iter->second;
		complete = worker->complete();

		if(!complete && abort)
		{
			abortRequest(handle, true) ;
		}
	}
	if (worker && (complete || abort))
	{
		mReaders.erase(iter);
		unlockWorkers();
		worker->scheduleDelete();
	}
	else
	{
		unlockWorkers();
	}
	return (complete || abort);
}

LLTextureCache::handle_t LLTextureCache::writeToCache(const LLUUID& id, U32 priority,
													  U8* data, S32 datasize, S32 imagesize,
													  LLPointer<LLImageRaw> rawimage, S32 discardlevel,
													  WriteResponder* responder)
{
	if (mReadOnly)
	{
		delete responder;
		return LLWorkerThread::nullHandle();
	}
	if (mDoPurge)
	{
		// NOTE: This may cause an occasional hiccup,
		//  but it really needs to be done on the control thread
		//  (i.e. here)		
		purgeTextures(false);
		mDoPurge = FALSE;
	}

	// <FS:ND> There seems to be an edge case of KDU failing to decode images and then we end with null data here.
	// This should be bettered handled up where it fails, but at least this stops the crashes.
	if( rawimage.isNull() || !rawimage->getData() )
	{
		delete responder;
		return LLWorkerThread::nullHandle();
	}
	// </FS:ND>

	LLMutexLock lock(&mWorkersMutex);
	LLTextureCacheWorker* worker = new LLTextureCacheRemoteWorker(this, priority, id,
																  data, datasize, 0,
																  imagesize, rawimage, discardlevel, responder);
	handle_t handle = worker->write();
	mWriters[handle] = worker;
	return handle;
}

//called in the main thread
LLPointer<LLImageRaw> LLTextureCache::readFromFastCache(const LLUUID& id, S32& discardlevel)
{
	U32 offset;
	{
		LLMutexLock lock(&mHeaderMutex);
		id_map_t::const_iterator iter = mHeaderIDMap.find(id);
		if(iter == mHeaderIDMap.end())
		{
			return NULL; //not in the cache
		}

		offset = iter->second;
	}
	offset *= TEXTURE_FAST_CACHE_ENTRY_SIZE;

	U8* data;
	S32 head[4];
	{
		LLMutexLock lock(&mFastCacheMutex);

		openFastCache();

		mFastCachep->seek(APR_SET, offset);		
	
		if(mFastCachep->read(head, TEXTURE_FAST_CACHE_ENTRY_OVERHEAD) != TEXTURE_FAST_CACHE_ENTRY_OVERHEAD)
		{
			//cache corrupted or under thread race condition
			closeFastCache(); 
			return NULL;
		}
		
		S32 image_size = head[0] * head[1] * head[2];
		if(!image_size) //invalid
		{
			closeFastCache();
			return NULL;
		}
		discardlevel = head[3];
		
		data =  (U8*)ALLOCATE_MEM(LLImageBase::getPrivatePool(), image_size);
		if(mFastCachep->read(data, image_size) != image_size)
		{
			FREE_MEM(LLImageBase::getPrivatePool(), data);
			closeFastCache();
			return NULL;
		}

		closeFastCache();
	}
	LLPointer<LLImageRaw> raw = new LLImageRaw(data, head[0], head[1], head[2], true);

	return raw;
}

//return the fast cache location
bool LLTextureCache::writeToFastCache(S32 id, LLPointer<LLImageRaw> raw, S32 discardlevel)
{
	//rescale image if needed
	if (raw.isNull() || !raw->getData())
	{
		LL_ERRS() << "Attempted to write NULL raw image to fastcache" << LL_ENDL;
		return false;
	}

	S32 w, h, c;
	w = raw->getWidth();
	h = raw->getHeight();
	c = raw->getComponents();

	S32 i = 0 ;
	
	while(((w >> i) * (h >> i) * c) > TEXTURE_FAST_CACHE_ENTRY_SIZE - TEXTURE_FAST_CACHE_ENTRY_OVERHEAD)
	{
		++i ;
	}
		
	if(i)
	{
		w >>= i;
		h >>= i;
		if(w * h *c > 0) //valid
		{
			//make a duplicate to keep the original raw image untouched.
			raw = raw->duplicate();
			raw->scale(w, h) ;
			
			discardlevel += i ;
		}
	}
	
	//copy data
	memcpy(mFastCachePadBuffer, &w, sizeof(S32));
	memcpy(mFastCachePadBuffer + sizeof(S32), &h, sizeof(S32));
	memcpy(mFastCachePadBuffer + sizeof(S32) * 2, &c, sizeof(S32));
	memcpy(mFastCachePadBuffer + sizeof(S32) * 3, &discardlevel, sizeof(S32));

	S32 copy_size = w * h * c;
	if(copy_size > 0) //valid
	{
		copy_size = llmin(copy_size, TEXTURE_FAST_CACHE_ENTRY_SIZE - TEXTURE_FAST_CACHE_ENTRY_OVERHEAD);
		memcpy(mFastCachePadBuffer + TEXTURE_FAST_CACHE_ENTRY_OVERHEAD, raw->getData(), copy_size);
	}
	S32 offset = id * TEXTURE_FAST_CACHE_ENTRY_SIZE;

	{
		LLMutexLock lock(&mFastCacheMutex);

		openFastCache();

		mFastCachep->seek(APR_SET, offset);	
		
		//no need to do this assertion check. When it fails, let it fail quietly.
		//this failure could happen because other viewer removes the fast cache file when clearing cache.
		//--> llassert_always(mFastCachep->write(mFastCachePadBuffer, TEXTURE_FAST_CACHE_ENTRY_SIZE) == TEXTURE_FAST_CACHE_ENTRY_SIZE);
		mFastCachep->write(mFastCachePadBuffer, TEXTURE_FAST_CACHE_ENTRY_SIZE);

		closeFastCache(true);
	}

	return true;
}

void LLTextureCache::openFastCache(bool first_time)
{
	if(!mFastCachep)
	{
		if(first_time)
		{
			if(!mFastCachePadBuffer)
			{
				mFastCachePadBuffer = (U8*)ALLOCATE_MEM(LLImageBase::getPrivatePool(), TEXTURE_FAST_CACHE_ENTRY_SIZE);
			}
			mFastCachePoolp = new LLVolatileAPRPool();
			if (LLAPRFile::isExist(mFastCacheFileName, mFastCachePoolp))
			{
				mFastCachep = new LLAPRFile(mFastCacheFileName, APR_READ|APR_WRITE|APR_BINARY, mFastCachePoolp) ;				
			}
			else
			{
				mFastCachep = new LLAPRFile(mFastCacheFileName, APR_CREATE|APR_READ|APR_WRITE|APR_BINARY, mFastCachePoolp) ;
			}
		}
		else
		{
			mFastCachep = new LLAPRFile(mFastCacheFileName, APR_READ|APR_WRITE|APR_BINARY, mFastCachePoolp) ;
		}

		mFastCacheTimer.reset();
	}
	return;
}
	
void LLTextureCache::closeFastCache(bool forced)
{	
	static const F32 timeout = 10.f ; //seconds

	if(!mFastCachep)
	{
		return ;
	}

	if(!forced && mFastCacheTimer.getElapsedTimeF32() < timeout)
	{
		return ;
	}

	delete mFastCachep;
	mFastCachep = NULL;
	return;
}
	
bool LLTextureCache::writeComplete(handle_t handle, bool abort)
{
	lockWorkers();
	handle_map_t::iterator iter = mWriters.find(handle);
	llassert(iter != mWriters.end());
	if (iter != mWriters.end())
	{
		LLTextureCacheWorker* worker = iter->second;
		if (worker->complete() || abort)
		{
			mWriters.erase(handle);
			unlockWorkers();
			worker->scheduleDelete();
			return true;
		}
	}
	unlockWorkers();
	return false;
}

void LLTextureCache::prioritizeWrite(handle_t handle)
{
	// Don't prioritize yet, we might be working on this now
	//   which could create a deadlock
	LLMutexLock lock(&mListMutex);	
	mPrioritizeWriteList.push_back(handle);
}

void LLTextureCache::addCompleted(Responder* responder, bool success)
{
	LLMutexLock lock(&mListMutex);
	mCompletedList.push_back(std::make_pair(responder,success));
}

//////////////////////////////////////////////////////////////////////////////

//called after mHeaderMutex is locked.
void LLTextureCache::removeCachedTexture(const LLUUID& id)
{
	if(mTexturesSizeMap.find(id) != mTexturesSizeMap.end())
	{
		mTexturesSizeTotal -= mTexturesSizeMap[id] ;
		mTexturesSizeMap.erase(id);
	}
	mHeaderIDMap.erase(id);
	LLAPRFile::remove(getTextureFileName(id), getLocalAPRFilePool());		
}

//called after mHeaderMutex is locked.
void LLTextureCache::removeEntry(S32 idx, Entry& entry, std::string& filename)
{
 	bool file_maybe_exists = true;	// Always attempt to remove when idx is invalid.

	if(idx >= 0) //valid entry
	{
		if (entry.mBodySize == 0)	// Always attempt to remove when mBodySize > 0.
		{
		  if (LLAPRFile::isExist(filename, getLocalAPRFilePool()))		// Sanity check. Shouldn't exist when body size is 0.
		  {
			  LL_WARNS("TextureCache") << "Entry has body size of zero but file " << filename << " exists. Deleting this file, too." << LL_ENDL;
		  }
		  else
		  {
			  file_maybe_exists = false;
		  }
		}
		mTexturesSizeTotal -= entry.mBodySize;

		entry.mImageSize = -1;
		entry.mBodySize = 0;
		mHeaderIDMap.erase(entry.mID);
		mTexturesSizeMap.erase(entry.mID);		
		mFreeList.insert(idx);	
	}

	if (file_maybe_exists)
	{
		LLAPRFile::remove(filename, getLocalAPRFilePool());		
	}
}

bool LLTextureCache::removeFromCache(const LLUUID& id)
{
	//LL_WARNS() << "Removing texture from cache: " << id << LL_ENDL;
	bool ret = false ;
	if (!mReadOnly)
	{
		lockHeaders() ;

		Entry entry;
		S32 idx = openAndReadEntry(id, entry, false);
		std::string tex_filename = getTextureFileName(id);
		removeEntry(idx, entry, tex_filename) ;
		if (idx >= 0)
		{			
			writeEntryToHeaderImmediately(idx, entry);					
			ret = true;
		}

		unlockHeaders() ;
	}
	return ret ;
}

//////////////////////////////////////////////////////////////////////////////

LLTextureCache::ReadResponder::ReadResponder()
	: mImageSize(0),
	  mImageLocal(FALSE)
{
}

void LLTextureCache::ReadResponder::setData(U8* data, S32 datasize, S32 imagesize, S32 imageformat, BOOL imagelocal)
{
	if (mFormattedImage.notNull())
	{
		llassert_always(mFormattedImage->getCodec() == imageformat);
		mFormattedImage->appendData(data, datasize);
	}
	else
	{
		mFormattedImage = LLImageFormatted::createFromType(imageformat);
		mFormattedImage->setData(data,datasize);
	}
	mImageSize = imagesize;
	mImageLocal = imagelocal;
}

//////////////////////////////////////////////////////////////////////////////<|MERGE_RESOLUTION|>--- conflicted
+++ resolved
@@ -568,16 +568,9 @@
 			idx = mCache->setHeaderCacheEntry(mID, entry, mImageSize, mDataSize); // create the new entry.
 			if(idx >= 0)
 			{
-<<<<<<< HEAD
 				//write to the fast cache.
-=======
-				// (almost always) write to the fast cache.
-				if (mRawImage->getDataSize())
-				{
->>>>>>> d0ef02c2
 				llassert_always(mCache->writeToFastCache(idx, mRawImage, mRawDiscardLevel));
 			}
-		}
 		}
 		else
 		{
