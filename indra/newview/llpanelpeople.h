/** 
 * @file llpanelpeople.h
 * @brief Side tray "People" panel
 *
 * $LicenseInfo:firstyear=2009&license=viewerlgpl$
 * Second Life Viewer Source Code
 * Copyright (C) 2010, Linden Research, Inc.
 * 
 * This library is free software; you can redistribute it and/or
 * modify it under the terms of the GNU Lesser General Public
 * License as published by the Free Software Foundation;
 * version 2.1 of the License only.
 * 
 * This library is distributed in the hope that it will be useful,
 * but WITHOUT ANY WARRANTY; without even the implied warranty of
 * MERCHANTABILITY or FITNESS FOR A PARTICULAR PURPOSE.  See the GNU
 * Lesser General Public License for more details.
 * 
 * You should have received a copy of the GNU Lesser General Public
 * License along with this library; if not, write to the Free Software
 * Foundation, Inc., 51 Franklin Street, Fifth Floor, Boston, MA  02110-1301  USA
 * 
 * Linden Research, Inc., 945 Battery Street, San Francisco, CA  94111  USA
 * $/LicenseInfo$
 */ 

#ifndef LL_LLPANELPEOPLE_H
#define LL_LLPANELPEOPLE_H

#include <llpanel.h>

#include "llcallingcard.h" // for avatar tracker
#include "llfloaterwebcontent.h"
#include "llvoiceclient.h"

#include "llfloater.h"

class LLAvatarList;
class LLAvatarName;
class LLFilterEditor;
class LLGroupList;
class LLMenuButton;
class LLTabContainer;

// Firestorm declarations
class LLMenuGL;
class FSPanelRadar;

class LLPanelPeople 
	: public LLPanel
	, public LLVoiceClientStatusObserver
{
	LOG_CLASS(LLPanelPeople);
public:
	LLPanelPeople();
	virtual ~LLPanelPeople();

	/*virtual*/ BOOL 	postBuild();
	/*virtual*/ void	onOpen(const LLSD& key);
	/*virtual*/ bool	notifyChildren(const LLSD& info);
	// Implements LLVoiceClientStatusObserver::onChange() to enable call buttons
	// when voice is available
	/*virtual*/ void onChange(EStatusType status, const std::string &channelURI, bool proximal);

<<<<<<< HEAD
// [RLVa:KB] - Checked: 2010-04-05 (RLVa-1.2.0d) | Added: RLVa-1.2.0d
	// Externalized to FSRadar
	//LLAvatarList* getNearbyList() { return mNearbyList; }
// [/RLVa:KB]
=======
    bool mTryToConnectToFbc;
>>>>>>> 9c313aea

	// internals
	class Updater;

private:

	typedef enum e_sort_oder {
		E_SORT_BY_NAME = 0,
		E_SORT_BY_STATUS = 1,
		E_SORT_BY_MOST_RECENT = 2,
		E_SORT_BY_DISTANCE = 3,
		E_SORT_BY_RECENT_SPEAKERS = 4,
	} ESortOrder;

    void				    removePicker();

	// methods indirectly called by the updaters
	void					updateFriendListHelpText();
	void					updateFriendList();
	bool					updateSuggestedFriendList();
	void					updateNearbyList();
	void					updateRecentList();
	void					updateFacebookList(bool visible);

	bool					isItemsFreeOfFriends(const uuid_vec_t& uuids);

	void					updateButtons();
	std::string				getActiveTabName() const;
	LLUUID					getCurrentItemID() const;
	void					getCurrentItemIDs(uuid_vec_t& selected_uuids) const;
	void					showGroupMenu(LLMenuGL* menu);
	void					setSortOrder(LLAvatarList* list, ESortOrder order, bool save = true);

	// UI callbacks
	void					onFilterEdit(const std::string& search_string);
	void					onTabSelected(const LLSD& param);
	void					onAddFriendButtonClicked();
	void					onAddFriendWizButtonClicked();
	void					onDeleteFriendButtonClicked();
	void					onChatButtonClicked();
	void					onGearButtonClicked(LLUICtrl* btn);
	void					onImButtonClicked();
	void					onMoreButtonClicked();
	void					onAvatarListDoubleClicked(LLUICtrl* ctrl);
	void					onAvatarListCommitted(LLAvatarList* list);
	bool					onGroupPlusButtonValidate();
	void					onGroupMinusButtonClicked();
	void					onGroupPlusMenuItemClicked(const LLSD& userdata);

	void					onFriendsViewSortMenuItemClicked(const LLSD& userdata);
	void					onNearbyViewSortMenuItemClicked(const LLSD& userdata);
	void					onGroupsViewSortMenuItemClicked(const LLSD& userdata);
	void					onRecentViewSortMenuItemClicked(const LLSD& userdata);

	bool					onFriendsViewSortMenuItemCheck(const LLSD& userdata);
	bool					onRecentViewSortMenuItemCheck(const LLSD& userdata);
	bool					onNearbyViewSortMenuItemCheck(const LLSD& userdata);

	// misc callbacks
	static void				onAvatarPicked(const uuid_vec_t& ids, const std::vector<LLAvatarName> names);

	void					onFriendsAccordionExpandedCollapsed(LLUICtrl* ctrl, const LLSD& param, LLAvatarList* avatar_list);

	void					showAccordion(const std::string name, bool show);

	void					showFriendsAccordionsIfNeeded();

	void					onFriendListRefreshComplete(LLUICtrl*ctrl, const LLSD& param);

	bool					onConnectedToFacebook(const LLSD& data);

	void					setAccordionCollapsedByUser(LLUICtrl* acc_tab, bool collapsed);
	void					setAccordionCollapsedByUser(const std::string& name, bool collapsed);
	bool					isAccordionCollapsedByUser(LLUICtrl* acc_tab);
	bool					isAccordionCollapsedByUser(const std::string& name);

	// <FS:Ansariel> Firestorm callback handler
	void					onGlobalVisToggleButtonClicked();
	// </FS:Ansariel> Firestorm callback handler

	LLTabContainer*			mTabContainer;
	LLAvatarList*			mOnlineFriendList;
	LLAvatarList*			mAllFriendList;
	LLAvatarList*			mSuggestedFriends;
	LLAvatarList*			mNearbyList;
	// <FS:Ansariel> Firestorm radar
	FSPanelRadar*			mRadarPanel;
	// </FS:Ansariel> Firestorm radar
	LLAvatarList*			mRecentList;
	LLGroupList*			mGroupList;
	LLNetMap*				mMiniMap;

	std::vector<std::string> mSavedOriginalFilters;
	std::vector<std::string> mSavedFilters;

	Updater*				mFriendListUpdater;
	// <FS:Ansariel> Firestorm radar
	//Updater*				mNearbyListUpdater;
	// </FS:Ansariel> Firestorm radar
	Updater*				mRecentListUpdater;
	Updater*				mFacebookListUpdater;
	Updater*				mButtonsUpdater;
    LLHandle< LLFloater >	mPicker;
};

#endif //LL_LLPANELPEOPLE_H<|MERGE_RESOLUTION|>--- conflicted
+++ resolved
@@ -62,14 +62,7 @@
 	// when voice is available
 	/*virtual*/ void onChange(EStatusType status, const std::string &channelURI, bool proximal);
 
-<<<<<<< HEAD
-// [RLVa:KB] - Checked: 2010-04-05 (RLVa-1.2.0d) | Added: RLVa-1.2.0d
-	// Externalized to FSRadar
-	//LLAvatarList* getNearbyList() { return mNearbyList; }
-// [/RLVa:KB]
-=======
     bool mTryToConnectToFbc;
->>>>>>> 9c313aea
 
 	// internals
 	class Updater;
