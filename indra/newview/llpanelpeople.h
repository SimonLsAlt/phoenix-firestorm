/** 
 * @file llpanelpeople.h
 * @brief Side tray "People" panel
 *
 * $LicenseInfo:firstyear=2009&license=viewerlgpl$
 * Second Life Viewer Source Code
 * Copyright (C) 2010, Linden Research, Inc.
 * 
 * This library is free software; you can redistribute it and/or
 * modify it under the terms of the GNU Lesser General Public
 * License as published by the Free Software Foundation;
 * version 2.1 of the License only.
 * 
 * This library is distributed in the hope that it will be useful,
 * but WITHOUT ANY WARRANTY; without even the implied warranty of
 * MERCHANTABILITY or FITNESS FOR A PARTICULAR PURPOSE.  See the GNU
 * Lesser General Public License for more details.
 * 
 * You should have received a copy of the GNU Lesser General Public
 * License along with this library; if not, write to the Free Software
 * Foundation, Inc., 51 Franklin Street, Fifth Floor, Boston, MA  02110-1301  USA
 * 
 * Linden Research, Inc., 945 Battery Street, San Francisco, CA  94111  USA
 * $/LicenseInfo$
 */ 

#ifndef LL_LLPANELPEOPLE_H
#define LL_LLPANELPEOPLE_H

#include <llpanel.h>

#include "llcallingcard.h" // for avatar tracker
#include "llfloaterwebcontent.h"
#include "llvoiceclient.h"

#include "llfloater.h"

// [FS:CR] Contact sets
#include "lggcontactsets.h"
#include <boost/signals2.hpp>

class LLAvatarList;
class LLAvatarName;
class LLFilterEditor;
class LLGroupList;
class LLMenuButton;
class LLTabContainer;
class LLNetMap;

// Firestorm declarations
class LLMenuGL;
class FSPanelRadar;

class LLPanelPeople 
	: public LLPanel
	, public LLVoiceClientStatusObserver
{
	LOG_CLASS(LLPanelPeople);
public:
	LLPanelPeople();
	virtual ~LLPanelPeople();

	bool postBuild() override;
	void onOpen(const LLSD& key) override;
	bool notifyChildren(const LLSD& info) override;
	// Implements LLVoiceClientStatusObserver::onChange() to enable call buttons
	// when voice is available
	void onChange(EStatusType status, const std::string &channelURI, bool proximal) override;
	// <FS:Ansariel> CTRL-F focusses local search editor
	bool handleKeyHere(KEY key, MASK mask) override;
	bool hasAccelerators() const override { return true; }
	// </FS:Ansariel>

// [RLVa:KB] - Checked: RLVa-1.2.0
	LLAvatarList* getNearbyList() { return mNearbyList; }
	void          updateNearbyList();
// [/RLVa:KB]

	// internals
	class Updater;

	bool updateNearbyArrivalTime();

private:

	typedef enum e_sort_oder {
		E_SORT_BY_NAME = 0,
		E_SORT_BY_STATUS = 1,
		E_SORT_BY_MOST_RECENT = 2,
		E_SORT_BY_DISTANCE = 3,
		E_SORT_BY_RECENT_SPEAKERS = 4,
		E_SORT_BY_RECENT_ARRIVAL = 5,
		// <FS:Ansariel> FIRE-5283: Sort by username
		E_SORT_BY_USERNAME = 6
	} ESortOrder;

    void				    removePicker();

	// methods indirectly called by the updaters
	void					updateFriendListHelpText();
	void					updateFriendList();
//	void					updateNearbyList();
	void					updateRecentList();

	bool					isItemsFreeOfFriends(const uuid_vec_t& uuids);

	void					updateButtons();
	std::string				getActiveTabName() const;
	LLUUID					getCurrentItemID() const;
	void					getCurrentItemIDs(uuid_vec_t& selected_uuids) const;
	void					setSortOrder(LLAvatarList* list, ESortOrder order, bool save = true);

	// UI callbacks
	void					onFilterEdit(const std::string& search_string);
	void					onGroupLimitInfo();
	void					onTabSelected(const LLSD& param);
	void					onAddFriendButtonClicked();
	void					onAddFriendWizButtonClicked();
	void					onDeleteFriendButtonClicked();
	void					onChatButtonClicked();
	void					onGearButtonClicked(LLUICtrl* btn);
	void					onImButtonClicked();
	void					onMoreButtonClicked();
	void					onAvatarListDoubleClicked(LLUICtrl* ctrl);
	void					onAvatarListCommitted(LLAvatarList* list);
	bool					onGroupPlusButtonValidate();
	void					onGroupMinusButtonClicked();
	void					onGroupPlusMenuItemClicked(const LLSD& userdata);

	void					onFriendsViewSortMenuItemClicked(const LLSD& userdata);
	void					onNearbyViewSortMenuItemClicked(const LLSD& userdata);
	void					onGroupsViewSortMenuItemClicked(const LLSD& userdata);
	void					onRecentViewSortMenuItemClicked(const LLSD& userdata);

	bool					onFriendsViewSortMenuItemCheck(const LLSD& userdata);
	bool					onRecentViewSortMenuItemCheck(const LLSD& userdata);
	bool					onNearbyViewSortMenuItemCheck(const LLSD& userdata);

	// misc callbacks
	static void				onAvatarPicked(const uuid_vec_t& ids, const std::vector<LLAvatarName> names);

	void					onFriendsAccordionExpandedCollapsed(LLUICtrl* ctrl, const LLSD& param, LLAvatarList* avatar_list);

	void					showAccordion(const std::string name, bool show);

	void					showFriendsAccordionsIfNeeded();

	void					onFriendListRefreshComplete(LLUICtrl*ctrl, const LLSD& param);

	void					setAccordionCollapsedByUser(LLUICtrl* acc_tab, bool collapsed);
	void					setAccordionCollapsedByUser(const std::string& name, bool collapsed);
	bool					isAccordionCollapsedByUser(LLUICtrl* acc_tab);
	bool					isAccordionCollapsedByUser(const std::string& name);

	LLTabContainer*			mTabContainer;
	LLAvatarList*			mOnlineFriendList;
	LLAvatarList*			mAllFriendList;
	LLAvatarList*			mNearbyList;
	LLAvatarList*			mContactSetList;	// [FS:CR] Contact sets
	// <FS:Ansariel> Firestorm radar
	FSPanelRadar*			mRadarPanel;
	// </FS:Ansariel> Firestorm radar
	LLAvatarList*			mRecentList;
	LLGroupList*			mGroupList;
	LLNetMap*				mMiniMap;
	// <FS:Ansariel> FIRE-4740: Friend counter in people panel
	LLTabContainer*			mFriendsTabContainer;

	std::vector<std::string> mSavedOriginalFilters;
	std::vector<std::string> mSavedFilters;

	Updater*				mFriendListUpdater;
	// <FS:Ansariel> Firestorm radar
	//Updater*				mNearbyListUpdater;
	// </FS:Ansariel> Firestorm radar
	Updater*				mRecentListUpdater;
	Updater*				mButtonsUpdater;
    LLHandle< LLFloater >	mPicker;
<<<<<<< HEAD
	
	// [FS:CR] Contact sets
	bool					onContactSetsEnable(const LLSD& userdata);
	void					onContactSetsMenuItemClicked(const LLSD& userdata);
	void					handlePickerCallback(const uuid_vec_t& ids, const std::string& set);
	void					refreshContactSets();
	void					generateContactList(const std::string& contact_set);
	void					generateCurrentContactList();
	
	void					updateContactSets(LGGContactSets::EContactSetUpdate type);
	boost::signals2::connection mContactSetChangedConnection;
	LLComboBox* mContactSetCombo;
	// [/FS:CR]

	// <FS:Ansariel> FIRE-10839: Customizable radar columns (needed for Vintage skin)
	void					onColumnVisibilityChecked(const LLSD& userdata);
	bool					onEnableColumnVisibilityChecked(const LLSD& userdata);
	// </FS:Ansariel>
=======

    boost::signals2::connection mNearbyFilterCommitConnection;
    boost::signals2::connection mFriedsFilterCommitConnection;
    boost::signals2::connection mGroupsFilterCommitConnection;
    boost::signals2::connection mRecentFilterCommitConnection;
>>>>>>> f8530b3d
};

#endif //LL_LLPANELPEOPLE_H<|MERGE_RESOLUTION|>--- conflicted
+++ resolved
@@ -176,7 +176,11 @@
 	Updater*				mRecentListUpdater;
 	Updater*				mButtonsUpdater;
     LLHandle< LLFloater >	mPicker;
-<<<<<<< HEAD
+
+    boost::signals2::connection mNearbyFilterCommitConnection;
+    boost::signals2::connection mFriedsFilterCommitConnection;
+    boost::signals2::connection mGroupsFilterCommitConnection;
+    boost::signals2::connection mRecentFilterCommitConnection;
 	
 	// [FS:CR] Contact sets
 	bool					onContactSetsEnable(const LLSD& userdata);
@@ -195,13 +199,6 @@
 	void					onColumnVisibilityChecked(const LLSD& userdata);
 	bool					onEnableColumnVisibilityChecked(const LLSD& userdata);
 	// </FS:Ansariel>
-=======
-
-    boost::signals2::connection mNearbyFilterCommitConnection;
-    boost::signals2::connection mFriedsFilterCommitConnection;
-    boost::signals2::connection mGroupsFilterCommitConnection;
-    boost::signals2::connection mRecentFilterCommitConnection;
->>>>>>> f8530b3d
 };
 
 #endif //LL_LLPANELPEOPLE_H