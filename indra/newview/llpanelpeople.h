--- conflicted
+++ resolved
@@ -1,253 +1,157 @@
-/**
- * @file llpanelpeople.h
- * @brief Side tray "People" panel
- *
- * $LicenseInfo:firstyear=2009&license=viewerlgpl$
- * Second Life Viewer Source Code
- * Copyright (C) 2010, Linden Research, Inc.
- *
- * This library is free software; you can redistribute it and/or
- * modify it under the terms of the GNU Lesser General Public
- * License as published by the Free Software Foundation;
- * version 2.1 of the License only.
- *
- * This library is distributed in the hope that it will be useful,
- * but WITHOUT ANY WARRANTY; without even the implied warranty of
- * MERCHANTABILITY or FITNESS FOR A PARTICULAR PURPOSE.  See the GNU
- * Lesser General Public License for more details.
- *
- * You should have received a copy of the GNU Lesser General Public
- * License along with this library; if not, write to the Free Software
- * Foundation, Inc., 51 Franklin Street, Fifth Floor, Boston, MA  02110-1301  USA
- *
- * Linden Research, Inc., 945 Battery Street, San Francisco, CA  94111  USA
- * $/LicenseInfo$
- */
-
-#ifndef LL_LLPANELPEOPLE_H
-#define LL_LLPANELPEOPLE_H
-
-#include <llpanel.h>
-
-#include "llcallingcard.h" // for avatar tracker
-#include "llfloaterwebcontent.h"
-#include "llvoiceclient.h"
-
-class LLAvatarList;
-class LLAvatarName;
-class LLFilterEditor;
-class LLGroupList;
-class LLMenuButton;
-class LLTabContainer;
-class LLNetMap;
-
-class LLPanelPeople
-    : public LLPanel
-    , public LLVoiceClientStatusObserver
-{
-    LOG_CLASS(LLPanelPeople);
-public:
-    LLPanelPeople();
-    virtual ~LLPanelPeople();
-
-<<<<<<< HEAD
-	bool postBuild() override;
-	void onOpen(const LLSD& key) override;
-	bool notifyChildren(const LLSD& info) override;
-	// Implements LLVoiceClientStatusObserver::onChange() to enable call buttons
-	// when voice is available
-	void onChange(EStatusType status, const std::string &channelURI, bool proximal) override;
-=======
-    /*virtual*/ BOOL    postBuild();
-    /*virtual*/ void    onOpen(const LLSD& key);
-    /*virtual*/ bool    notifyChildren(const LLSD& info);
-    // Implements LLVoiceClientStatusObserver::onChange() to enable call buttons
-    // when voice is available
-    /*virtual*/ void onChange(EStatusType status, const std::string &channelURI, bool proximal);
->>>>>>> e1623bb2
-
-    // internals
-    class Updater;
-
-    bool updateNearbyArrivalTime();
-
-private:
-
-<<<<<<< HEAD
-	typedef enum e_sort_oder {
-		E_SORT_BY_NAME = 0,
-		E_SORT_BY_STATUS = 1,
-		E_SORT_BY_MOST_RECENT = 2,
-		E_SORT_BY_DISTANCE = 3,
-		E_SORT_BY_RECENT_SPEAKERS = 4,
-		E_SORT_BY_RECENT_ARRIVAL = 5
-	} ESortOrder;
-
-    void				    removePicker();
-
-	// methods indirectly called by the updaters
-	void					updateFriendListHelpText();
-	void					updateFriendList();
-	void					updateNearbyList();
-	void					updateRecentList();
-
-	bool					isItemsFreeOfFriends(const uuid_vec_t& uuids);
-
-	void					updateButtons();
-	std::string				getActiveTabName() const;
-	LLUUID					getCurrentItemID() const;
-	void					getCurrentItemIDs(uuid_vec_t& selected_uuids) const;
-	void					setSortOrder(LLAvatarList* list, ESortOrder order, bool save = true);
-
-	// UI callbacks
-	void					onFilterEdit(const std::string& search_string);
-	void					onGroupLimitInfo();
-	void					onTabSelected(const LLSD& param);
-	void					onAddFriendButtonClicked();
-	void					onAddFriendWizButtonClicked();
-	void					onDeleteFriendButtonClicked();
-	void					onChatButtonClicked();
-	void					onGearButtonClicked(LLUICtrl* btn);
-	void					onImButtonClicked();
-	void					onMoreButtonClicked();
-	void					onAvatarListDoubleClicked(LLUICtrl* ctrl);
-	void					onAvatarListCommitted(LLAvatarList* list);
-	bool					onGroupPlusButtonValidate();
-	void					onGroupMinusButtonClicked();
-	void					onGroupPlusMenuItemClicked(const LLSD& userdata);
-
-	void					onFriendsViewSortMenuItemClicked(const LLSD& userdata);
-	void					onNearbyViewSortMenuItemClicked(const LLSD& userdata);
-	void					onGroupsViewSortMenuItemClicked(const LLSD& userdata);
-	void					onRecentViewSortMenuItemClicked(const LLSD& userdata);
-
-	bool					onFriendsViewSortMenuItemCheck(const LLSD& userdata);
-	bool					onRecentViewSortMenuItemCheck(const LLSD& userdata);
-	bool					onNearbyViewSortMenuItemCheck(const LLSD& userdata);
-
-	// misc callbacks
-	static void				onAvatarPicked(const uuid_vec_t& ids, const std::vector<LLAvatarName> names);
-
-	void					onFriendsAccordionExpandedCollapsed(LLUICtrl* ctrl, const LLSD& param, LLAvatarList* avatar_list);
-
-	void					showAccordion(const std::string name, bool show);
-
-	void					showFriendsAccordionsIfNeeded();
-
-	void					onFriendListRefreshComplete(LLUICtrl*ctrl, const LLSD& param);
-
-	void					setAccordionCollapsedByUser(LLUICtrl* acc_tab, bool collapsed);
-	void					setAccordionCollapsedByUser(const std::string& name, bool collapsed);
-	bool					isAccordionCollapsedByUser(LLUICtrl* acc_tab);
-	bool					isAccordionCollapsedByUser(const std::string& name);
-
-	LLTabContainer*			mTabContainer;
-	LLAvatarList*			mOnlineFriendList;
-	LLAvatarList*			mAllFriendList;
-	LLAvatarList*			mNearbyList;
-	LLAvatarList*			mRecentList;
-	LLGroupList*			mGroupList;
-	LLNetMap*				mMiniMap;
-
-	std::vector<std::string> mSavedOriginalFilters;
-	std::vector<std::string> mSavedFilters;
-
-	Updater*				mFriendListUpdater;
-	Updater*				mNearbyListUpdater;
-	Updater*				mRecentListUpdater;
-	Updater*				mButtonsUpdater;
-    LLHandle< LLFloater >	mPicker;
-
-    boost::signals2::connection mNearbyFilterCommitConnection;
-    boost::signals2::connection mFriedsFilterCommitConnection;
-    boost::signals2::connection mGroupsFilterCommitConnection;
-    boost::signals2::connection mRecentFilterCommitConnection;
-=======
-    typedef enum e_sort_oder {
-        E_SORT_BY_NAME = 0,
-        E_SORT_BY_STATUS = 1,
-        E_SORT_BY_MOST_RECENT = 2,
-        E_SORT_BY_DISTANCE = 3,
-        E_SORT_BY_RECENT_SPEAKERS = 4,
-        E_SORT_BY_RECENT_ARRIVAL = 5
-    } ESortOrder;
-
-    void                    removePicker();
-
-    // methods indirectly called by the updaters
-    void                    updateFriendListHelpText();
-    void                    updateFriendList();
-    void                    updateNearbyList();
-    void                    updateRecentList();
-
-    bool                    isItemsFreeOfFriends(const uuid_vec_t& uuids);
-
-    void                    updateButtons();
-    std::string             getActiveTabName() const;
-    LLUUID                  getCurrentItemID() const;
-    void                    getCurrentItemIDs(uuid_vec_t& selected_uuids) const;
-    void                    showGroupMenu(LLMenuGL* menu);
-    void                    setSortOrder(LLAvatarList* list, ESortOrder order, bool save = true);
-
-    // UI callbacks
-    void                    onFilterEdit(const std::string& search_string);
-    void                    onGroupLimitInfo();
-    void                    onTabSelected(const LLSD& param);
-    void                    onAddFriendButtonClicked();
-    void                    onAddFriendWizButtonClicked();
-    void                    onDeleteFriendButtonClicked();
-    void                    onChatButtonClicked();
-    void                    onGearButtonClicked(LLUICtrl* btn);
-    void                    onImButtonClicked();
-    void                    onMoreButtonClicked();
-    void                    onAvatarListDoubleClicked(LLUICtrl* ctrl);
-    void                    onAvatarListCommitted(LLAvatarList* list);
-    bool                    onGroupPlusButtonValidate();
-    void                    onGroupMinusButtonClicked();
-    void                    onGroupPlusMenuItemClicked(const LLSD& userdata);
-
-    void                    onFriendsViewSortMenuItemClicked(const LLSD& userdata);
-    void                    onNearbyViewSortMenuItemClicked(const LLSD& userdata);
-    void                    onGroupsViewSortMenuItemClicked(const LLSD& userdata);
-    void                    onRecentViewSortMenuItemClicked(const LLSD& userdata);
-
-    bool                    onFriendsViewSortMenuItemCheck(const LLSD& userdata);
-    bool                    onRecentViewSortMenuItemCheck(const LLSD& userdata);
-    bool                    onNearbyViewSortMenuItemCheck(const LLSD& userdata);
-
-    // misc callbacks
-    static void             onAvatarPicked(const uuid_vec_t& ids, const std::vector<LLAvatarName> names);
-
-    void                    onFriendsAccordionExpandedCollapsed(LLUICtrl* ctrl, const LLSD& param, LLAvatarList* avatar_list);
-
-    void                    showAccordion(const std::string name, bool show);
-
-    void                    showFriendsAccordionsIfNeeded();
-
-    void                    onFriendListRefreshComplete(LLUICtrl*ctrl, const LLSD& param);
-
-    void                    setAccordionCollapsedByUser(LLUICtrl* acc_tab, bool collapsed);
-    void                    setAccordionCollapsedByUser(const std::string& name, bool collapsed);
-    bool                    isAccordionCollapsedByUser(LLUICtrl* acc_tab);
-    bool                    isAccordionCollapsedByUser(const std::string& name);
-
-    LLTabContainer*         mTabContainer;
-    LLAvatarList*           mOnlineFriendList;
-    LLAvatarList*           mAllFriendList;
-    LLAvatarList*           mNearbyList;
-    LLAvatarList*           mRecentList;
-    LLGroupList*            mGroupList;
-    LLNetMap*               mMiniMap;
-
-    std::vector<std::string> mSavedOriginalFilters;
-    std::vector<std::string> mSavedFilters;
-
-    Updater*                mFriendListUpdater;
-    Updater*                mNearbyListUpdater;
-    Updater*                mRecentListUpdater;
-    Updater*                mButtonsUpdater;
-    LLHandle< LLFloater >   mPicker;
->>>>>>> e1623bb2
-};
-
-#endif //LL_LLPANELPEOPLE_H+/**
+ * @file llpanelpeople.h
+ * @brief Side tray "People" panel
+ *
+ * $LicenseInfo:firstyear=2009&license=viewerlgpl$
+ * Second Life Viewer Source Code
+ * Copyright (C) 2010, Linden Research, Inc.
+ *
+ * This library is free software; you can redistribute it and/or
+ * modify it under the terms of the GNU Lesser General Public
+ * License as published by the Free Software Foundation;
+ * version 2.1 of the License only.
+ *
+ * This library is distributed in the hope that it will be useful,
+ * but WITHOUT ANY WARRANTY; without even the implied warranty of
+ * MERCHANTABILITY or FITNESS FOR A PARTICULAR PURPOSE.  See the GNU
+ * Lesser General Public License for more details.
+ *
+ * You should have received a copy of the GNU Lesser General Public
+ * License along with this library; if not, write to the Free Software
+ * Foundation, Inc., 51 Franklin Street, Fifth Floor, Boston, MA  02110-1301  USA
+ *
+ * Linden Research, Inc., 945 Battery Street, San Francisco, CA  94111  USA
+ * $/LicenseInfo$
+ */
+
+#ifndef LL_LLPANELPEOPLE_H
+#define LL_LLPANELPEOPLE_H
+
+#include <llpanel.h>
+
+#include "llcallingcard.h" // for avatar tracker
+#include "llfloaterwebcontent.h"
+#include "llvoiceclient.h"
+
+class LLAvatarList;
+class LLAvatarName;
+class LLFilterEditor;
+class LLGroupList;
+class LLMenuButton;
+class LLTabContainer;
+class LLNetMap;
+
+class LLPanelPeople
+    : public LLPanel
+    , public LLVoiceClientStatusObserver
+{
+    LOG_CLASS(LLPanelPeople);
+public:
+    LLPanelPeople();
+    virtual ~LLPanelPeople();
+
+    bool postBuild() override;
+    void onOpen(const LLSD& key) override;
+    bool notifyChildren(const LLSD& info) override;
+    // Implements LLVoiceClientStatusObserver::onChange() to enable call buttons
+    // when voice is available
+    void onChange(EStatusType status, const std::string &channelURI, bool proximal) override;
+
+    // internals
+    class Updater;
+
+    bool updateNearbyArrivalTime();
+
+private:
+
+    typedef enum e_sort_oder {
+        E_SORT_BY_NAME = 0,
+        E_SORT_BY_STATUS = 1,
+        E_SORT_BY_MOST_RECENT = 2,
+        E_SORT_BY_DISTANCE = 3,
+        E_SORT_BY_RECENT_SPEAKERS = 4,
+        E_SORT_BY_RECENT_ARRIVAL = 5
+    } ESortOrder;
+
+    void                    removePicker();
+
+    // methods indirectly called by the updaters
+    void                    updateFriendListHelpText();
+    void                    updateFriendList();
+    void                    updateNearbyList();
+    void                    updateRecentList();
+
+    bool                    isItemsFreeOfFriends(const uuid_vec_t& uuids);
+
+    void                    updateButtons();
+    std::string             getActiveTabName() const;
+    LLUUID                  getCurrentItemID() const;
+    void                    getCurrentItemIDs(uuid_vec_t& selected_uuids) const;
+    void                    setSortOrder(LLAvatarList* list, ESortOrder order, bool save = true);
+
+    // UI callbacks
+    void                    onFilterEdit(const std::string& search_string);
+    void                    onGroupLimitInfo();
+    void                    onTabSelected(const LLSD& param);
+    void                    onAddFriendButtonClicked();
+    void                    onAddFriendWizButtonClicked();
+    void                    onDeleteFriendButtonClicked();
+    void                    onChatButtonClicked();
+    void                    onGearButtonClicked(LLUICtrl* btn);
+    void                    onImButtonClicked();
+    void                    onMoreButtonClicked();
+    void                    onAvatarListDoubleClicked(LLUICtrl* ctrl);
+    void                    onAvatarListCommitted(LLAvatarList* list);
+    bool                    onGroupPlusButtonValidate();
+    void                    onGroupMinusButtonClicked();
+    void                    onGroupPlusMenuItemClicked(const LLSD& userdata);
+
+    void                    onFriendsViewSortMenuItemClicked(const LLSD& userdata);
+    void                    onNearbyViewSortMenuItemClicked(const LLSD& userdata);
+    void                    onGroupsViewSortMenuItemClicked(const LLSD& userdata);
+    void                    onRecentViewSortMenuItemClicked(const LLSD& userdata);
+
+    bool                    onFriendsViewSortMenuItemCheck(const LLSD& userdata);
+    bool                    onRecentViewSortMenuItemCheck(const LLSD& userdata);
+    bool                    onNearbyViewSortMenuItemCheck(const LLSD& userdata);
+
+    // misc callbacks
+    static void             onAvatarPicked(const uuid_vec_t& ids, const std::vector<LLAvatarName> names);
+
+    void                    onFriendsAccordionExpandedCollapsed(LLUICtrl* ctrl, const LLSD& param, LLAvatarList* avatar_list);
+
+    void                    showAccordion(const std::string name, bool show);
+
+    void                    showFriendsAccordionsIfNeeded();
+
+    void                    onFriendListRefreshComplete(LLUICtrl*ctrl, const LLSD& param);
+
+    void                    setAccordionCollapsedByUser(LLUICtrl* acc_tab, bool collapsed);
+    void                    setAccordionCollapsedByUser(const std::string& name, bool collapsed);
+    bool                    isAccordionCollapsedByUser(LLUICtrl* acc_tab);
+    bool                    isAccordionCollapsedByUser(const std::string& name);
+
+    LLTabContainer*         mTabContainer;
+    LLAvatarList*           mOnlineFriendList;
+    LLAvatarList*           mAllFriendList;
+    LLAvatarList*           mNearbyList;
+    LLAvatarList*           mRecentList;
+    LLGroupList*            mGroupList;
+    LLNetMap*               mMiniMap;
+
+    std::vector<std::string> mSavedOriginalFilters;
+    std::vector<std::string> mSavedFilters;
+
+    Updater*                mFriendListUpdater;
+    Updater*                mNearbyListUpdater;
+    Updater*                mRecentListUpdater;
+    Updater*                mButtonsUpdater;
+    LLHandle< LLFloater >   mPicker;
+
+    boost::signals2::connection mNearbyFilterCommitConnection;
+    boost::signals2::connection mFriedsFilterCommitConnection;
+    boost::signals2::connection mGroupsFilterCommitConnection;
+    boost::signals2::connection mRecentFilterCommitConnection;
+};
+
+#endif //LL_LLPANELPEOPLE_H