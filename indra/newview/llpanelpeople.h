/**
 * @file llpanelpeople.h
 * @brief Side tray "People" panel
 *
 * $LicenseInfo:firstyear=2009&license=viewerlgpl$
 * Second Life Viewer Source Code
 * Copyright (C) 2010, Linden Research, Inc.
 *
 * This library is free software; you can redistribute it and/or
 * modify it under the terms of the GNU Lesser General Public
 * License as published by the Free Software Foundation;
 * version 2.1 of the License only.
 *
 * This library is distributed in the hope that it will be useful,
 * but WITHOUT ANY WARRANTY; without even the implied warranty of
 * MERCHANTABILITY or FITNESS FOR A PARTICULAR PURPOSE.  See the GNU
 * Lesser General Public License for more details.
 *
 * You should have received a copy of the GNU Lesser General Public
 * License along with this library; if not, write to the Free Software
 * Foundation, Inc., 51 Franklin Street, Fifth Floor, Boston, MA  02110-1301  USA
 *
 * Linden Research, Inc., 945 Battery Street, San Francisco, CA  94111  USA
 * $/LicenseInfo$
 */

#ifndef LL_LLPANELPEOPLE_H
#define LL_LLPANELPEOPLE_H

#include <llpanel.h>

#include "llcallingcard.h" // for avatar tracker
#include "llfloaterwebcontent.h"
#include "llvoiceclient.h"

#include "llfloater.h"

// [FS:CR] Contact sets
#include "lggcontactsets.h"
#include <boost/signals2.hpp>

class LLAvatarList;
class LLAvatarName;
class LLFilterEditor;
class LLGroupList;
class LLMenuButton;
class LLTabContainer;
class LLNetMap;

// Firestorm declarations
class LLMenuGL;
class FSPanelRadar;

class LLPanelPeople
    : public LLPanel
    , public LLVoiceClientStatusObserver
{
    LOG_CLASS(LLPanelPeople);
public:
<<<<<<< HEAD
	LLPanelPeople();
	virtual ~LLPanelPeople();

	/*virtual*/ BOOL 	postBuild();
	/*virtual*/ void	onOpen(const LLSD& key);
	/*virtual*/ bool	notifyChildren(const LLSD& info);
	// Implements LLVoiceClientStatusObserver::onChange() to enable call buttons
	// when voice is available
	/*virtual*/ void onChange(EStatusType status, const LLSD& channelInfo, bool proximal);
	// <FS:Ansariel> CTRL-F focusses local search editor
	/*virtual*/ BOOL handleKeyHere(KEY key, MASK mask);
	/*virtual*/ bool hasAccelerators() const { return true; }
	// </FS:Ansariel>
=======
    LLPanelPeople();
    virtual ~LLPanelPeople();

    /*virtual*/ BOOL    postBuild();
    /*virtual*/ void    onOpen(const LLSD& key);
    /*virtual*/ bool    notifyChildren(const LLSD& info);
    // Implements LLVoiceClientStatusObserver::onChange() to enable call buttons
    // when voice is available
    /*virtual*/ void onChange(EStatusType status, const std::string &channelURI, bool proximal);
    // <FS:Ansariel> CTRL-F focusses local search editor
    /*virtual*/ BOOL handleKeyHere(KEY key, MASK mask);
    /*virtual*/ bool hasAccelerators() const { return true; }
    // </FS:Ansariel>
>>>>>>> c5abcecc

// [RLVa:KB] - Checked: RLVa-1.2.0
    LLAvatarList* getNearbyList() { return mNearbyList; }
    void          updateNearbyList();
// [/RLVa:KB]

    // internals
    class Updater;

    bool updateNearbyArrivalTime();

private:

    typedef enum e_sort_oder {
        E_SORT_BY_NAME = 0,
        E_SORT_BY_STATUS = 1,
        E_SORT_BY_MOST_RECENT = 2,
        E_SORT_BY_DISTANCE = 3,
        E_SORT_BY_RECENT_SPEAKERS = 4,
        E_SORT_BY_RECENT_ARRIVAL = 5,
        // <FS:Ansariel> FIRE-5283: Sort by username
        E_SORT_BY_USERNAME = 6
    } ESortOrder;

    void                    removePicker();

    // methods indirectly called by the updaters
    void                    updateFriendListHelpText();
    void                    updateFriendList();
//  void                    updateNearbyList();
    void                    updateRecentList();

    bool                    isItemsFreeOfFriends(const uuid_vec_t& uuids);

    void                    updateButtons();
    std::string             getActiveTabName() const;
    LLUUID                  getCurrentItemID() const;
    void                    getCurrentItemIDs(uuid_vec_t& selected_uuids) const;
    void                    showGroupMenu(LLMenuGL* menu);
    void                    setSortOrder(LLAvatarList* list, ESortOrder order, bool save = true);

    // UI callbacks
    void                    onFilterEdit(const std::string& search_string);
    void                    onGroupLimitInfo();
    void                    onTabSelected(const LLSD& param);
    void                    onAddFriendButtonClicked();
    void                    onAddFriendWizButtonClicked();
    void                    onDeleteFriendButtonClicked();
    void                    onChatButtonClicked();
    void                    onGearButtonClicked(LLUICtrl* btn);
    void                    onImButtonClicked();
    void                    onMoreButtonClicked();
    void                    onAvatarListDoubleClicked(LLUICtrl* ctrl);
    void                    onAvatarListCommitted(LLAvatarList* list);
    bool                    onGroupPlusButtonValidate();
    void                    onGroupMinusButtonClicked();
    void                    onGroupPlusMenuItemClicked(const LLSD& userdata);

    void                    onFriendsViewSortMenuItemClicked(const LLSD& userdata);
    void                    onNearbyViewSortMenuItemClicked(const LLSD& userdata);
    void                    onGroupsViewSortMenuItemClicked(const LLSD& userdata);
    void                    onRecentViewSortMenuItemClicked(const LLSD& userdata);

    bool                    onFriendsViewSortMenuItemCheck(const LLSD& userdata);
    bool                    onRecentViewSortMenuItemCheck(const LLSD& userdata);
    bool                    onNearbyViewSortMenuItemCheck(const LLSD& userdata);

    // misc callbacks
    static void             onAvatarPicked(const uuid_vec_t& ids, const std::vector<LLAvatarName> names);

    void                    onFriendsAccordionExpandedCollapsed(LLUICtrl* ctrl, const LLSD& param, LLAvatarList* avatar_list);

    void                    showAccordion(const std::string name, bool show);

    void                    showFriendsAccordionsIfNeeded();

    void                    onFriendListRefreshComplete(LLUICtrl*ctrl, const LLSD& param);

    void                    setAccordionCollapsedByUser(LLUICtrl* acc_tab, bool collapsed);
    void                    setAccordionCollapsedByUser(const std::string& name, bool collapsed);
    bool                    isAccordionCollapsedByUser(LLUICtrl* acc_tab);
    bool                    isAccordionCollapsedByUser(const std::string& name);

    LLTabContainer*         mTabContainer;
    LLAvatarList*           mOnlineFriendList;
    LLAvatarList*           mAllFriendList;
    LLAvatarList*           mNearbyList;
    LLAvatarList*           mContactSetList;    // [FS:CR] Contact sets
    // <FS:Ansariel> Firestorm radar
    FSPanelRadar*           mRadarPanel;
    // </FS:Ansariel> Firestorm radar
    LLAvatarList*           mRecentList;
    LLGroupList*            mGroupList;
    LLNetMap*               mMiniMap;
    // <FS:Ansariel> FIRE-4740: Friend counter in people panel
    LLTabContainer*         mFriendsTabContainer;

    std::vector<std::string> mSavedOriginalFilters;
    std::vector<std::string> mSavedFilters;

    Updater*                mFriendListUpdater;
    // <FS:Ansariel> Firestorm radar
    //Updater*              mNearbyListUpdater;
    // </FS:Ansariel> Firestorm radar
    Updater*                mRecentListUpdater;
    Updater*                mButtonsUpdater;
    LLHandle< LLFloater >   mPicker;

    // [FS:CR] Contact sets
    bool                    onContactSetsEnable(const LLSD& userdata);
    void                    onContactSetsMenuItemClicked(const LLSD& userdata);
    void                    handlePickerCallback(const uuid_vec_t& ids, const std::string& set);
    void                    refreshContactSets();
    void                    generateContactList(const std::string& contact_set);
    void                    generateCurrentContactList();

    void                    updateContactSets(LGGContactSets::EContactSetUpdate type);
    boost::signals2::connection mContactSetChangedConnection;
    LLComboBox* mContactSetCombo;
    // [/FS:CR]

    // <FS:Ansariel> FIRE-10839: Customizable radar columns (needed for Vintage skin)
    void                    onColumnVisibilityChecked(const LLSD& userdata);
    bool                    onEnableColumnVisibilityChecked(const LLSD& userdata);
    // </FS:Ansariel>
};

#endif //LL_LLPANELPEOPLE_H<|MERGE_RESOLUTION|>--- conflicted
+++ resolved
@@ -57,21 +57,6 @@
 {
     LOG_CLASS(LLPanelPeople);
 public:
-<<<<<<< HEAD
-	LLPanelPeople();
-	virtual ~LLPanelPeople();
-
-	/*virtual*/ BOOL 	postBuild();
-	/*virtual*/ void	onOpen(const LLSD& key);
-	/*virtual*/ bool	notifyChildren(const LLSD& info);
-	// Implements LLVoiceClientStatusObserver::onChange() to enable call buttons
-	// when voice is available
-	/*virtual*/ void onChange(EStatusType status, const LLSD& channelInfo, bool proximal);
-	// <FS:Ansariel> CTRL-F focusses local search editor
-	/*virtual*/ BOOL handleKeyHere(KEY key, MASK mask);
-	/*virtual*/ bool hasAccelerators() const { return true; }
-	// </FS:Ansariel>
-=======
     LLPanelPeople();
     virtual ~LLPanelPeople();
 
@@ -80,12 +65,11 @@
     /*virtual*/ bool    notifyChildren(const LLSD& info);
     // Implements LLVoiceClientStatusObserver::onChange() to enable call buttons
     // when voice is available
-    /*virtual*/ void onChange(EStatusType status, const std::string &channelURI, bool proximal);
+    /*virtual*/ void onChange(EStatusType status, const LLSD& channelInfo, bool proximal);
     // <FS:Ansariel> CTRL-F focusses local search editor
     /*virtual*/ BOOL handleKeyHere(KEY key, MASK mask);
     /*virtual*/ bool hasAccelerators() const { return true; }
     // </FS:Ansariel>
->>>>>>> c5abcecc
 
 // [RLVa:KB] - Checked: RLVa-1.2.0
     LLAvatarList* getNearbyList() { return mNearbyList; }
