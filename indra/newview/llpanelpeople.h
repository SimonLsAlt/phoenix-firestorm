--- conflicted
+++ resolved
@@ -60,7 +60,6 @@
 	/*virtual*/ void onChange(EStatusType status, const std::string &channelURI, bool proximal);
 
 // [RLVa:KB] - Checked: 2010-04-05 (RLVa-1.2.0d) | Added: RLVa-1.2.0d
-<<<<<<< HEAD
 	// Externalized to FSRadar
 	//LLAvatarList* getNearbyList() { return mNearbyList; }
 // [/RLVa:KB]
@@ -68,11 +67,6 @@
 	// <FS:Ansariel> Firestorm radar
 	void updateNearby(const std::vector<LLSD>& entries, const LLSD& stats);
 
-=======
-	LLAvatarList* getNearbyList() { return mNearbyList; }
-// [/RLVa:KB]
-
->>>>>>> fe8b4bf1
 	// internals
 	class Updater;
 
@@ -144,15 +138,11 @@
 	bool					isAccordionCollapsedByUser(LLUICtrl* acc_tab);
 	bool					isAccordionCollapsedByUser(const std::string& name);
 
-<<<<<<< HEAD
 	// <FS:Ansariel> Firestorm callback handler
 	void					onRadarListDoubleClicked();
 	void					onGlobalVisToggleButtonClicked();
 	// </FS:Ansariel> Firestorm callback handler
 
-	LLFilterEditor*			mFilterEditor;
-=======
->>>>>>> fe8b4bf1
 	LLTabContainer*			mTabContainer;
 	LLAvatarList*			mOnlineFriendList;
 	LLAvatarList*			mAllFriendList;
@@ -173,21 +163,10 @@
 	// </FS:Ansariel> Firestorm radar
 	Updater*				mRecentListUpdater;
 	Updater*				mButtonsUpdater;
-<<<<<<< HEAD
-
-	LLMenuButton*			mNearbyGearButton;
-	LLMenuButton*			mFriendsGearButton;
-	LLMenuButton*			mGroupsGearButton;
-	LLMenuButton*			mRecentGearButton;
-
-	std::string				mFilterSubString;
-	std::string				mFilterSubStringOrig;
+    LLHandle< LLFloater >	mPicker;
 
 	// <FS:Ansariel> Firestorm radar
 	boost::signals2::connection mNearbyUpdateSignalConnection;
-=======
-    LLHandle< LLFloater >	mPicker;
->>>>>>> fe8b4bf1
 };
 
 #endif //LL_LLPANELPEOPLE_H