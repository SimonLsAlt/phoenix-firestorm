--- conflicted
+++ resolved
@@ -98,11 +98,7 @@
 	void onSelectServer();
 	void onLocationSLURL();
 
-<<<<<<< HEAD
-	static void setFields(LLPointer<LLCredential> credential, bool remember_psswrd);
-=======
 	static void setFields(LLPointer<LLCredential> credential);
->>>>>>> 04a8e7c8
 
 	static void onClickConnect(void*);
 	static void onClickNewAccount(void*);
@@ -119,11 +115,7 @@
 	boost::scoped_ptr<LLPanelLoginListener> mListener;
 
 	void updateLoginButtons();
-<<<<<<< HEAD
-	void populateUserList(LLPointer<LLCredential> credential, bool remember_psswrd);
-=======
 	void populateUserList(LLPointer<LLCredential> credential);
->>>>>>> 04a8e7c8
 
 	void			(*mCallback)(S32 option, void *userdata);
 	void*			mCallbackData;
