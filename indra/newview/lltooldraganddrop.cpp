/** 
 * @file lltooldraganddrop.cpp
 * @brief LLToolDragAndDrop class implementation
 *
 * $LicenseInfo:firstyear=2001&license=viewerlgpl$
 * Second Life Viewer Source Code
 * Copyright (C) 2010, Linden Research, Inc.
 * 
 * This library is free software; you can redistribute it and/or
 * modify it under the terms of the GNU Lesser General Public
 * License as published by the Free Software Foundation;
 * version 2.1 of the License only.
 * 
 * This library is distributed in the hope that it will be useful,
 * but WITHOUT ANY WARRANTY; without even the implied warranty of
 * MERCHANTABILITY or FITNESS FOR A PARTICULAR PURPOSE.  See the GNU
 * Lesser General Public License for more details.
 * 
 * You should have received a copy of the GNU Lesser General Public
 * License along with this library; if not, write to the Free Software
 * Foundation, Inc., 51 Franklin Street, Fifth Floor, Boston, MA  02110-1301  USA
 * 
 * Linden Research, Inc., 945 Battery Street, San Francisco, CA  94111  USA
 * $/LicenseInfo$
 */

#include "llviewerprecompiledheaders.h"
#include "lltooldraganddrop.h"

// library headers
#include "llnotificationsutil.h"
// project headers
#include "llagent.h"
#include "llagentcamera.h"
#include "llagentwearables.h"
#include "llappearancemgr.h"
#include "lldictionary.h"
#include "llfloaterreg.h"
#include "llfloatertools.h"
#include "llgesturemgr.h"
#include "llgiveinventory.h"
#include "llhudmanager.h"
#include "llhudeffecttrail.h"
#include "llimview.h"
#include "llinventorybridge.h"
#include "llinventorydefines.h"
#include "llinventoryfunctions.h"
#include "llpreviewnotecard.h"
#include "llrootview.h"
#include "llselectmgr.h"
#include "lltoolmgr.h"
#include "lltooltip.h"
#include "lltrans.h"
#include "llviewerobjectlist.h"
#include "llviewerregion.h"
#include "llviewerstats.h"
#include "llviewerwindow.h"
#include "llvoavatarself.h"
#include "llworld.h"
// [RLVa:KB] - Checked: 2011-05-22 (RLVa-1.3.1a)
#include "rlvhandler.h"
#include "rlvlocks.h"
// [/RLVa:KB]

// syntactic sugar
#define callMemberFunction(object,ptrToMember)  ((object).*(ptrToMember))

class LLNoPreferredType : public LLInventoryCollectFunctor
{
public:
	LLNoPreferredType() {}
	virtual ~LLNoPreferredType() {}
	virtual bool operator()(LLInventoryCategory* cat,
							LLInventoryItem* item)
	{
		if (cat && (cat->getPreferredType() == LLFolderType::FT_NONE))
		{
			return true;
		}
		return false;
	}
};

class LLNoPreferredTypeOrItem : public LLInventoryCollectFunctor
{
public:
	LLNoPreferredTypeOrItem() {}
	virtual ~LLNoPreferredTypeOrItem() {}
	virtual bool operator()(LLInventoryCategory* cat,
							LLInventoryItem* item)
	{
		if (item) return true;
		if (cat && (cat->getPreferredType() == LLFolderType::FT_NONE))
		{
			return true;
		}
		return false;
	}
};

class LLDroppableItem : public LLInventoryCollectFunctor
{
public:
	LLDroppableItem(BOOL is_transfer) :
		mCountLosing(0), mIsTransfer(is_transfer) {}
	virtual ~LLDroppableItem() {}
	virtual bool operator()(LLInventoryCategory* cat,
							LLInventoryItem* item);
	S32 countNoCopy() const { return mCountLosing; }

protected:
	S32 mCountLosing;
	BOOL mIsTransfer;
};

bool LLDroppableItem::operator()(LLInventoryCategory* cat,
				 LLInventoryItem* item)
{
	bool allowed = false;
	if (item)
	{
		allowed = itemTransferCommonlyAllowed(item);

		if (allowed
		   && mIsTransfer
		   && !item->getPermissions().allowOperationBy(PERM_TRANSFER,
							       gAgent.getID()))
		{
			allowed = false;
		}
		if (allowed && !item->getPermissions().allowCopyBy(gAgent.getID()))
		{
			++mCountLosing;
		}
	}
	return allowed;
}

class LLDropCopyableItems : public LLInventoryCollectFunctor
{
public:
	LLDropCopyableItems() {}
	virtual ~LLDropCopyableItems() {}
	virtual bool operator()(LLInventoryCategory* cat, LLInventoryItem* item);
};


bool LLDropCopyableItems::operator()(
	LLInventoryCategory* cat,
	LLInventoryItem* item)
{
	bool allowed = false;
	if (item)
	{
		allowed = itemTransferCommonlyAllowed(item);
		if (allowed &&
		   !item->getPermissions().allowCopyBy(gAgent.getID()))
		{
			// whoops, can't copy it - don't allow it.
			allowed = false;
		}
	}
	return allowed;
}

// Starts a fetch on folders and items.  This is really not used 
// as an observer in the traditional sense; we're just using it to
// request a fetch and we don't care about when/if the response arrives.
class LLCategoryFireAndForget : public LLInventoryFetchComboObserver
{
public:
	LLCategoryFireAndForget(const uuid_vec_t& folder_ids,
							const uuid_vec_t& item_ids) :
		LLInventoryFetchComboObserver(folder_ids, item_ids)
	{}
	~LLCategoryFireAndForget() {}
	virtual void done()
	{
		/* no-op: it's fire n forget right? */
		lldebugs << "LLCategoryFireAndForget::done()" << llendl;
	}
};

class LLCategoryDropObserver : public LLInventoryFetchItemsObserver
{
public:
	LLCategoryDropObserver(
		const uuid_vec_t& ids,
		const LLUUID& obj_id, LLToolDragAndDrop::ESource src) :
		LLInventoryFetchItemsObserver(ids),
		mObjectID(obj_id),
		mSource(src)
	{}
	~LLCategoryDropObserver() {}
	virtual void done();

protected:
	LLUUID mObjectID;
	LLToolDragAndDrop::ESource mSource;
};

void LLCategoryDropObserver::done()
{
	gInventory.removeObserver(this);
	LLViewerObject* dst_obj = gObjectList.findObject(mObjectID);
	if (dst_obj)
	{
		// *FIX: coalesce these...
 		LLInventoryItem* item = NULL;
  		uuid_vec_t::iterator it = mComplete.begin();
  		uuid_vec_t::iterator end = mComplete.end();
  		for(; it < end; ++it)
  		{
 			item = gInventory.getItem(*it);
 			if (item)
 			{
 				LLToolDragAndDrop::dropInventory(
 					dst_obj,
 					item,
 					mSource,
 					LLUUID::null);
 			}
  		}
	}
	delete this;
}
/* Doesn't seem to be used anymore.
class LLCategoryDropDescendentsObserver : public LLInventoryFetchDescendentsObserver
{
public:
	LLCategoryDropDescendentsObserver(
		const LLUUID& obj_id, LLToolDragAndDrop::ESource src) :
		mObjectID(obj_id),
		mSource(src)
	{}
	~LLCategoryDropDescendentsObserver() {}
	virtual void done();

protected:
	LLUUID mObjectID;
	LLToolDragAndDrop::ESource mSource;
};

void LLCategoryDropDescendentsObserver::done()
{

	gInventory.removeObserver(this);
	uuid_vec_t::iterator it = mComplete.begin();
	uuid_vec_t::iterator end = mComplete.end();
	LLViewerInventoryCategory::cat_array_t cats;
	LLViewerInventoryItem::item_array_t items;
	for(; it != end; ++it)
	{
		gInventory.collectDescendents(
			(*it),
			cats,
			items,
			LLInventoryModel::EXCLUDE_TRASH);
	}

	S32 count = items.count();
	if (count)
	{
		std::set<LLUUID> unique_ids;
		for(S32 i = 0; i < count; ++i)
		{
			unique_ids.insert(items.get(i)->getUUID());
		}
		uuid_vec_t ids;
		std::back_insert_iterator<uuid_vec_t> copier(ids);
		std::copy(unique_ids.begin(), unique_ids.end(), copier);
		LLCategoryDropObserver* dropper;
		dropper = new LLCategoryDropObserver(ids, mObjectID, mSource);
		dropper->startFetch();
		if (dropper->isDone())
		{
			dropper->done();
		}
		else
		{
			gInventory.addObserver(dropper);
		}
	}
	delete this;
}
*/

LLToolDragAndDrop::DragAndDropEntry::DragAndDropEntry(dragOrDrop3dImpl f_none,
													  dragOrDrop3dImpl f_self,
													  dragOrDrop3dImpl f_avatar,
													  dragOrDrop3dImpl f_object,
													  dragOrDrop3dImpl f_land) :
	LLDictionaryEntry("")
{
	mFunctions[DT_NONE] = f_none;
	mFunctions[DT_SELF] = f_self;
	mFunctions[DT_AVATAR] = f_avatar;
	mFunctions[DT_OBJECT] = f_object;
	mFunctions[DT_LAND] = f_land;
}

LLToolDragAndDrop::dragOrDrop3dImpl LLToolDragAndDrop::LLDragAndDropDictionary::get(EDragAndDropType dad_type, LLToolDragAndDrop::EDropTarget drop_target)
{
	const DragAndDropEntry *entry = lookup(dad_type);
	if (entry)
	{
		return (entry->mFunctions[(U8)drop_target]);
	}
	return &LLToolDragAndDrop::dad3dNULL;
}

LLToolDragAndDrop::LLDragAndDropDictionary::LLDragAndDropDictionary()
{
 	//       										 DT_NONE                         DT_SELF                                        DT_AVATAR                   					DT_OBJECT                       					DT_LAND		
	//      										|-------------------------------|----------------------------------------------|-----------------------------------------------|---------------------------------------------------|--------------------------------|
	addEntry(DAD_NONE, 			new DragAndDropEntry(&LLToolDragAndDrop::dad3dNULL,	&LLToolDragAndDrop::dad3dNULL,					&LLToolDragAndDrop::dad3dNULL,					&LLToolDragAndDrop::dad3dNULL,						&LLToolDragAndDrop::dad3dNULL));
	addEntry(DAD_TEXTURE, 		new DragAndDropEntry(&LLToolDragAndDrop::dad3dNULL,	&LLToolDragAndDrop::dad3dNULL,					&LLToolDragAndDrop::dad3dGiveInventory,			&LLToolDragAndDrop::dad3dTextureObject,				&LLToolDragAndDrop::dad3dNULL));
	addEntry(DAD_SOUND, 		new DragAndDropEntry(&LLToolDragAndDrop::dad3dNULL,	&LLToolDragAndDrop::dad3dNULL,					&LLToolDragAndDrop::dad3dGiveInventory,			&LLToolDragAndDrop::dad3dUpdateInventory,			&LLToolDragAndDrop::dad3dNULL));
	addEntry(DAD_CALLINGCARD, 	new DragAndDropEntry(&LLToolDragAndDrop::dad3dNULL,	&LLToolDragAndDrop::dad3dNULL,					&LLToolDragAndDrop::dad3dGiveInventory, 		&LLToolDragAndDrop::dad3dUpdateInventory, 			&LLToolDragAndDrop::dad3dNULL));
	addEntry(DAD_LANDMARK, 		new DragAndDropEntry(&LLToolDragAndDrop::dad3dNULL, &LLToolDragAndDrop::dad3dNULL, 					&LLToolDragAndDrop::dad3dGiveInventory, 		&LLToolDragAndDrop::dad3dUpdateInventory, 			&LLToolDragAndDrop::dad3dNULL));
	addEntry(DAD_SCRIPT, 		new DragAndDropEntry(&LLToolDragAndDrop::dad3dNULL, &LLToolDragAndDrop::dad3dNULL, 					&LLToolDragAndDrop::dad3dGiveInventory, 		&LLToolDragAndDrop::dad3dRezScript, 				&LLToolDragAndDrop::dad3dNULL));
	addEntry(DAD_CLOTHING, 		new DragAndDropEntry(&LLToolDragAndDrop::dad3dNULL, &LLToolDragAndDrop::dad3dWearItem, 				&LLToolDragAndDrop::dad3dGiveInventory, 		&LLToolDragAndDrop::dad3dUpdateInventory, 			&LLToolDragAndDrop::dad3dNULL));
	addEntry(DAD_OBJECT, 		new DragAndDropEntry(&LLToolDragAndDrop::dad3dNULL, &LLToolDragAndDrop::dad3dRezAttachmentFromInv,	&LLToolDragAndDrop::dad3dGiveInventoryObject,	&LLToolDragAndDrop::dad3dRezObjectOnObject, 		&LLToolDragAndDrop::dad3dRezObjectOnLand));
	addEntry(DAD_NOTECARD, 		new DragAndDropEntry(&LLToolDragAndDrop::dad3dNULL, &LLToolDragAndDrop::dad3dNULL, 					&LLToolDragAndDrop::dad3dGiveInventory, 		&LLToolDragAndDrop::dad3dUpdateInventory, 			&LLToolDragAndDrop::dad3dNULL));
	addEntry(DAD_CATEGORY, 		new DragAndDropEntry(&LLToolDragAndDrop::dad3dNULL, &LLToolDragAndDrop::dad3dWearCategory,			&LLToolDragAndDrop::dad3dGiveInventoryCategory,	&LLToolDragAndDrop::dad3dUpdateInventoryCategory,	&LLToolDragAndDrop::dad3dNULL));
	addEntry(DAD_ROOT_CATEGORY, new DragAndDropEntry(&LLToolDragAndDrop::dad3dNULL,	&LLToolDragAndDrop::dad3dNULL,					&LLToolDragAndDrop::dad3dNULL,					&LLToolDragAndDrop::dad3dNULL,						&LLToolDragAndDrop::dad3dNULL));
	addEntry(DAD_BODYPART, 		new DragAndDropEntry(&LLToolDragAndDrop::dad3dNULL,	&LLToolDragAndDrop::dad3dWearItem,				&LLToolDragAndDrop::dad3dGiveInventory,			&LLToolDragAndDrop::dad3dUpdateInventory,			&LLToolDragAndDrop::dad3dNULL));
	addEntry(DAD_ANIMATION, 	new DragAndDropEntry(&LLToolDragAndDrop::dad3dNULL,	&LLToolDragAndDrop::dad3dNULL,					&LLToolDragAndDrop::dad3dGiveInventory,			&LLToolDragAndDrop::dad3dUpdateInventory,			&LLToolDragAndDrop::dad3dNULL));
	addEntry(DAD_GESTURE, 		new DragAndDropEntry(&LLToolDragAndDrop::dad3dNULL,	&LLToolDragAndDrop::dad3dActivateGesture,		&LLToolDragAndDrop::dad3dGiveInventory,			&LLToolDragAndDrop::dad3dUpdateInventory,			&LLToolDragAndDrop::dad3dNULL));
	addEntry(DAD_LINK, 			new DragAndDropEntry(&LLToolDragAndDrop::dad3dNULL,	&LLToolDragAndDrop::dad3dNULL,					&LLToolDragAndDrop::dad3dNULL,					&LLToolDragAndDrop::dad3dNULL,						&LLToolDragAndDrop::dad3dNULL));
	addEntry(DAD_MESH, 			new DragAndDropEntry(&LLToolDragAndDrop::dad3dNULL,	&LLToolDragAndDrop::dad3dNULL,					&LLToolDragAndDrop::dad3dGiveInventory,			&LLToolDragAndDrop::dad3dMeshObject,				&LLToolDragAndDrop::dad3dNULL));
	// TODO: animation on self could play it?  edit it?
	// TODO: gesture on self could play it?  edit it?
};

LLToolDragAndDrop::LLToolDragAndDrop()
:	 LLTool(std::string("draganddrop"), NULL),
	 mDragStartX(0),
	 mDragStartY(0),
	 mSource(SOURCE_AGENT),
	 mCursor(UI_CURSOR_NO),
	 mLastAccept(ACCEPT_NO),
	 mDrop(FALSE),
	 mCurItemIndex(0)
{

}

void LLToolDragAndDrop::setDragStart(S32 x, S32 y)
{
	mDragStartX = x;
	mDragStartY = y;
}

BOOL LLToolDragAndDrop::isOverThreshold(S32 x,S32 y)
{
	static LLCachedControl<S32> drag_and_drop_threshold(gSavedSettings,"DragAndDropDistanceThreshold");
	
	S32 mouse_delta_x = x - mDragStartX;
	S32 mouse_delta_y = y - mDragStartY;
	
	return (mouse_delta_x * mouse_delta_x) + (mouse_delta_y * mouse_delta_y) > drag_and_drop_threshold * drag_and_drop_threshold;
}

void LLToolDragAndDrop::beginDrag(EDragAndDropType type,
								  const LLUUID& cargo_id,
								  ESource source,
								  const LLUUID& source_id,
								  const LLUUID& object_id)
{
	if (type == DAD_NONE)
	{
		llwarns << "Attempted to start drag without a cargo type" << llendl;
		return;
	}
	mCargoTypes.clear();
	mCargoTypes.push_back(type);
	mCargoIDs.clear();
	mCargoIDs.push_back(cargo_id);
	mSource = source;
	mSourceID = source_id;
	mObjectID = object_id;

	setMouseCapture( TRUE );
	LLToolMgr::getInstance()->setTransientTool( this );
	mCursor = UI_CURSOR_NO;
	if ((mCargoTypes[0] == DAD_CATEGORY)
	   && ((mSource == SOURCE_AGENT) || (mSource == SOURCE_LIBRARY)))
	{
		LLInventoryCategory* cat = gInventory.getCategory(cargo_id);
		// go ahead and fire & forget the descendents if we are not
		// dragging a protected folder.
		if (cat)
		{
			LLViewerInventoryCategory::cat_array_t cats;
			LLViewerInventoryItem::item_array_t items;
			LLNoPreferredTypeOrItem is_not_preferred;
			uuid_vec_t folder_ids;
			uuid_vec_t item_ids;
			if (is_not_preferred(cat, NULL))
			{
				folder_ids.push_back(cargo_id);
			}
			gInventory.collectDescendentsIf(
				cargo_id,
				cats,
				items,
				LLInventoryModel::EXCLUDE_TRASH,
				is_not_preferred);
			S32 count = cats.count();
			S32 i;
			for(i = 0; i < count; ++i)
			{
				folder_ids.push_back(cats.get(i)->getUUID());
			}
			count = items.count();
			for(i = 0; i < count; ++i)
			{
				item_ids.push_back(items.get(i)->getUUID());
			}
			if (!folder_ids.empty() || !item_ids.empty())
			{
				LLCategoryFireAndForget *fetcher = new LLCategoryFireAndForget(folder_ids, item_ids);
				fetcher->startFetch();
				delete fetcher;
			}
		}
	}
}

void LLToolDragAndDrop::beginMultiDrag(
	const std::vector<EDragAndDropType> types,
	const uuid_vec_t& cargo_ids,
	ESource source,
	const LLUUID& source_id)
{
	// assert on public api is evil
	//llassert( type != DAD_NONE );

	std::vector<EDragAndDropType>::const_iterator types_it;
	for (types_it = types.begin(); types_it != types.end(); ++types_it)
	{
		if (DAD_NONE == *types_it)
		{
			llwarns << "Attempted to start drag without a cargo type" << llendl;
			return;
		}
	}
	mCargoTypes = types;
	mCargoIDs = cargo_ids;
	mSource = source;
	mSourceID = source_id;

	setMouseCapture( TRUE );
	LLToolMgr::getInstance()->setTransientTool( this );
	mCursor = UI_CURSOR_NO;
	if ((mSource == SOURCE_AGENT) || (mSource == SOURCE_LIBRARY))
	{
		// find categories (i.e. inventory folders) in the cargo.
		LLInventoryCategory* cat = NULL;
		S32 count = llmin(cargo_ids.size(), types.size());
		std::set<LLUUID> cat_ids;
		for(S32 i = 0; i < count; ++i)
		{
			cat = gInventory.getCategory(cargo_ids[i]);
			if (cat)
			{
				LLViewerInventoryCategory::cat_array_t cats;
				LLViewerInventoryItem::item_array_t items;
				LLNoPreferredType is_not_preferred;
				if (is_not_preferred(cat, NULL))
				{
					cat_ids.insert(cat->getUUID());
				}
				gInventory.collectDescendentsIf(
					cat->getUUID(),
					cats,
					items,
					LLInventoryModel::EXCLUDE_TRASH,
					is_not_preferred);
				S32 cat_count = cats.count();
				for(S32 i = 0; i < cat_count; ++i)
				{
					cat_ids.insert(cat->getUUID());
				}
			}
		}
		if (!cat_ids.empty())
		{
			uuid_vec_t folder_ids;
			uuid_vec_t item_ids;
			std::back_insert_iterator<uuid_vec_t> copier(folder_ids);
			std::copy(cat_ids.begin(), cat_ids.end(), copier);
			LLCategoryFireAndForget fetcher(folder_ids, item_ids);
		}
	}
}

void LLToolDragAndDrop::endDrag()
{
	mEndDragSignal();
	LLSelectMgr::getInstance()->unhighlightAll();
	setMouseCapture(FALSE);
}

void LLToolDragAndDrop::onMouseCaptureLost()
{
	// Called whenever the drag ends or if mouse capture is simply lost
	LLToolMgr::getInstance()->clearTransientTool();
	mCargoTypes.clear();
	mCargoIDs.clear();
	mSource = SOURCE_AGENT;
	mSourceID.setNull();
	mObjectID.setNull();
}

BOOL LLToolDragAndDrop::handleMouseUp( S32 x, S32 y, MASK mask )
{
	if (hasMouseCapture())
	{
		EAcceptance acceptance = ACCEPT_NO;
		dragOrDrop( x, y, mask, TRUE, &acceptance );
		endDrag();
	}
	return TRUE;
}

ECursorType LLToolDragAndDrop::acceptanceToCursor( EAcceptance acceptance )
{
	switch (acceptance)
	{
	case ACCEPT_YES_MULTI:
		if (mCargoIDs.size() > 1)
		{
			mCursor = UI_CURSOR_ARROWDRAGMULTI;
		}
		else
		{
			mCursor = UI_CURSOR_ARROWDRAG;
		}
		break;
	case ACCEPT_YES_SINGLE:
		if (mCargoIDs.size() > 1)
		{
			mToolTipMsg = LLTrans::getString("TooltipMustSingleDrop");
			mCursor = UI_CURSOR_NO;
		}
		else
		{
			mCursor = UI_CURSOR_ARROWDRAG;
		}
		break;

	case ACCEPT_NO_LOCKED:
		mCursor = UI_CURSOR_NOLOCKED;
		break;

	case ACCEPT_NO:
		mCursor = UI_CURSOR_NO;
		break;

	case ACCEPT_YES_COPY_MULTI:
		if (mCargoIDs.size() > 1)
		{
			mCursor = UI_CURSOR_ARROWCOPYMULTI;
		}
		else
		{
			mCursor = UI_CURSOR_ARROWCOPY;
		}
		break;
	case ACCEPT_YES_COPY_SINGLE:
		if (mCargoIDs.size() > 1)
		{
			mToolTipMsg = LLTrans::getString("TooltipMustSingleDrop");
			mCursor = UI_CURSOR_NO;
		}
		else
		{
			mCursor = UI_CURSOR_ARROWCOPY;
		}
		break;
	case ACCEPT_POSTPONED:
		break;
	default:
		llassert( FALSE );
	}

	return mCursor;
}

BOOL LLToolDragAndDrop::handleHover( S32 x, S32 y, MASK mask )
{
	EAcceptance acceptance = ACCEPT_NO;
	dragOrDrop( x, y, mask, FALSE, &acceptance );

	ECursorType cursor = acceptanceToCursor(acceptance);
	gViewerWindow->getWindow()->setCursor( cursor );

	lldebugst(LLERR_USER_INPUT) << "hover handled by LLToolDragAndDrop" << llendl;
	return TRUE;
}

BOOL LLToolDragAndDrop::handleKey(KEY key, MASK mask)
{
	if (key == KEY_ESCAPE)
	{
		// cancel drag and drop operation
		endDrag();
		return TRUE;
	}

	return FALSE;
}

BOOL LLToolDragAndDrop::handleToolTip(S32 x, S32 y, MASK mask)
{
	if (!mToolTipMsg.empty())
	{
		LLToolTipMgr::instance().show(LLToolTip::Params()
			.message(mToolTipMsg)
			.delay_time(gSavedSettings.getF32( "DragAndDropToolTipDelay" )));
		return TRUE;
	}
	return FALSE;
}

void LLToolDragAndDrop::handleDeselect()
{
	mToolTipMsg.clear();
}

// protected
void LLToolDragAndDrop::dragOrDrop( S32 x, S32 y, MASK mask, BOOL drop, 
								   EAcceptance* acceptance)
{
	*acceptance = ACCEPT_YES_MULTI;

	BOOL handled = FALSE;

	LLView* top_view = gFocusMgr.getTopCtrl();
	LLViewerInventoryItem* item;
	LLViewerInventoryCategory* cat;

	mToolTipMsg.clear();

	if (top_view)
	{
		handled = TRUE;

		for (mCurItemIndex = 0; mCurItemIndex < (S32)mCargoIDs.size(); mCurItemIndex++)
		{
			LLInventoryObject* cargo = locateInventory(item, cat);

			if (cargo)
			{
				S32 local_x, local_y;
				top_view->screenPointToLocal( x, y, &local_x, &local_y );
				EAcceptance item_acceptance = ACCEPT_NO;
				handled = handled && top_view->handleDragAndDrop(local_x, local_y, mask, FALSE,
													mCargoTypes[mCurItemIndex],
													(void*)cargo,
													&item_acceptance,
													mToolTipMsg);
				if (handled)
				{
					// use sort order to determine priority of acceptance
					*acceptance = (EAcceptance)llmin((U32)item_acceptance, (U32)*acceptance);
				}
			}
			else
			{
				return;		
			}
		}

		// all objects passed, go ahead and perform drop if necessary
		if (handled && drop && (U32)*acceptance >= ACCEPT_YES_COPY_SINGLE)
		{
			if ((U32)*acceptance < ACCEPT_YES_COPY_MULTI &&
			    mCargoIDs.size() > 1)
			{
				// tried to give multi-cargo to a single-acceptor - refuse and return.
				*acceptance = ACCEPT_NO;
				return;
			}

			for (mCurItemIndex = 0; mCurItemIndex < (S32)mCargoIDs.size(); mCurItemIndex++)
			{
				LLInventoryObject* cargo = locateInventory(item, cat);

				if (cargo)
				{
					S32 local_x, local_y;

					EAcceptance item_acceptance;
					top_view->screenPointToLocal( x, y, &local_x, &local_y );
					handled = handled && top_view->handleDragAndDrop(local_x, local_y, mask, TRUE,
														mCargoTypes[mCurItemIndex],
														(void*)cargo,
														&item_acceptance,
														mToolTipMsg);
				}
			}
		}
		if (handled)
		{
			mLastAccept = (EAcceptance)*acceptance;
		}
	}

	if (!handled)
	{
		handled = TRUE;

		LLRootView* root_view = gViewerWindow->getRootView();

		for (mCurItemIndex = 0; mCurItemIndex < (S32)mCargoIDs.size(); mCurItemIndex++)
		{
			LLInventoryObject* cargo = locateInventory(item, cat);

			// fix for EXT-3191
			if (NULL == cargo) return;

			EAcceptance item_acceptance = ACCEPT_NO;
			handled = handled && root_view->handleDragAndDrop(x, y, mask, FALSE,
												mCargoTypes[mCurItemIndex],
												(void*)cargo,
												&item_acceptance,
												mToolTipMsg);
			if (handled)
			{
				// use sort order to determine priority of acceptance
				*acceptance = (EAcceptance)llmin((U32)item_acceptance, (U32)*acceptance);
			}
		}
		// all objects passed, go ahead and perform drop if necessary
		if (handled && drop && (U32)*acceptance > ACCEPT_NO_LOCKED)
		{	
			if ((U32)*acceptance < ACCEPT_YES_COPY_MULTI &&
			    mCargoIDs.size() > 1)
			{
				// tried to give multi-cargo to a single-acceptor - refuse and return.
				*acceptance = ACCEPT_NO;
				return;
			}

			for (mCurItemIndex = 0; mCurItemIndex < (S32)mCargoIDs.size(); mCurItemIndex++)
			{
				LLInventoryObject* cargo = locateInventory(item, cat);

				if (cargo)
				{
					EAcceptance item_acceptance;
					handled = handled && root_view->handleDragAndDrop(x, y, mask, TRUE,
											  mCargoTypes[mCurItemIndex],
											  (void*)cargo,
											  &item_acceptance,
											  mToolTipMsg);
				}
			}
		}

		if (handled)
		{
			mLastAccept = (EAcceptance)*acceptance;
		}
	}

	if (!handled)
	{
		dragOrDrop3D( x, y, mask, drop, acceptance );
	}
}

void LLToolDragAndDrop::dragOrDrop3D( S32 x, S32 y, MASK mask, BOOL drop, EAcceptance* acceptance )
{
	mDrop = drop;
	if (mDrop)
	{
		// don't allow drag and drop onto transparent objects
		pick(gViewerWindow->pickImmediate(x, y, FALSE));
	}
	else
	{
		// don't allow drag and drop onto transparent objects
		gViewerWindow->pickAsync(x, y, mask, pickCallback, FALSE);
	}

	*acceptance = mLastAccept;
}

void LLToolDragAndDrop::pickCallback(const LLPickInfo& pick_info)
{
	if (getInstance() != NULL)
	{
		getInstance()->pick(pick_info);
	}
}

void LLToolDragAndDrop::pick(const LLPickInfo& pick_info)
{
	EDropTarget target = DT_NONE;
	S32	hit_face = -1;

	LLViewerObject* hit_obj = pick_info.getObject();
	LLSelectMgr::getInstance()->unhighlightAll();

	// Treat attachments as part of the avatar they are attached to.
	if (hit_obj != NULL)
	{
		// don't allow drag and drop on grass, trees, etc.
		if (pick_info.mPickType == LLPickInfo::PICK_FLORA)
		{
			mCursor = UI_CURSOR_NO;
			gViewerWindow->getWindow()->setCursor( mCursor );
			return;
		}

		if (hit_obj->isAttachment() && !hit_obj->isHUDAttachment())
		{
			LLVOAvatar* avatar = LLVOAvatar::findAvatarFromAttachment( hit_obj );
			if (!avatar)
			{
				mLastAccept = ACCEPT_NO;
				mCursor = UI_CURSOR_NO;
				gViewerWindow->getWindow()->setCursor( mCursor );
				return;
			}
			hit_obj = avatar;
		}

		if (hit_obj->isAvatar())
		{
			if (((LLVOAvatar*) hit_obj)->isSelf())
			{
				target = DT_SELF;
				hit_face = -1;
			}
			else
			{
				target = DT_AVATAR;
				hit_face = -1;
			}
		}
		else
		{
			target = DT_OBJECT;
			hit_face = pick_info.mObjectFace;
			// if any item being dragged will be applied to the object under our cursor
			// highlight that object
			for (S32 i = 0; i < (S32)mCargoIDs.size(); i++)
			{
				if (mCargoTypes[i] != DAD_OBJECT || (pick_info.mKeyMask & MASK_CONTROL))
				{
					LLSelectMgr::getInstance()->highlightObjectAndFamily(hit_obj);
					break;
				}
			}
		}
	}
	else if (pick_info.mPickType == LLPickInfo::PICK_LAND)
	{
		target = DT_LAND;
		hit_face = -1;
	}

	mLastAccept = ACCEPT_YES_MULTI;

	for (mCurItemIndex = 0; mCurItemIndex < (S32)mCargoIDs.size(); mCurItemIndex++)
	{
		const S32 item_index = mCurItemIndex;
		const EDragAndDropType dad_type = mCargoTypes[item_index];
		// Call the right implementation function
		mLastAccept = (EAcceptance)llmin(
			(U32)mLastAccept,
			(U32)callMemberFunction(*this, 
									LLDragAndDropDictionary::instance().get(dad_type, target))
			(hit_obj, hit_face, pick_info.mKeyMask, FALSE));
	}

	if (mDrop && ((U32)mLastAccept >= ACCEPT_YES_COPY_SINGLE))
	{
		// if target allows multi-drop or there is only one item being dropped, go ahead
		if ((mLastAccept >= ACCEPT_YES_COPY_MULTI) || (mCargoIDs.size() == 1))
		{
			// Target accepts multi, or cargo is a single-drop
			for (mCurItemIndex = 0; mCurItemIndex < (S32)mCargoIDs.size(); mCurItemIndex++)
			{
				const S32 item_index = mCurItemIndex;
				const EDragAndDropType dad_type = mCargoTypes[item_index];
				// Call the right implementation function
				(U32)callMemberFunction(*this,
										LLDragAndDropDictionary::instance().get(dad_type, target))
					(hit_obj, hit_face, pick_info.mKeyMask, TRUE);
			}
		}
		else
		{
			// Target does not accept multi, but cargo is multi
			mLastAccept = ACCEPT_NO;
		}
	}

	ECursorType cursor = acceptanceToCursor( mLastAccept );
	gViewerWindow->getWindow()->setCursor( cursor );

	mLastHitPos = pick_info.mPosGlobal;
	mLastCameraPos = gAgentCamera.getCameraPositionGlobal();
}

// static
BOOL LLToolDragAndDrop::handleDropTextureProtections(LLViewerObject* hit_obj,
													 LLInventoryItem* item,
													 LLToolDragAndDrop::ESource source,
													 const LLUUID& src_id)
{
	// Always succeed if....
	// texture is from the library 
	// or already in the contents of the object
	if (SOURCE_LIBRARY == source)
	{
		// dropping a texture from the library always just works.
		return TRUE;
	}

	// In case the inventory has not been updated (e.g. due to some recent operation
	// causing a dirty inventory), stall the user while fetching the inventory.
	if (hit_obj->isInventoryDirty())
	{
		hit_obj->fetchInventoryFromServer();
		LLSD args;
		args["ERROR_MESSAGE"] = "Unable to add texture.\nPlease wait a few seconds and try again.";
		LLNotificationsUtil::add("ErrorMessage", args);
		return FALSE;
	}
	if (hit_obj->getInventoryItemByAsset(item->getAssetUUID()))
	{
		// if the asset is already in the object's inventory 
		// then it can always be added to a side.
		// This saves some work if the task's inventory is already loaded
		// and ensures that the texture item is only added once.
		return TRUE;
	}

	if (!item) return FALSE;
	
	LLPointer<LLViewerInventoryItem> new_item = new LLViewerInventoryItem(item);
	if (!item->getPermissions().allowOperationBy(PERM_COPY, gAgent.getID()))
	{
		// Check that we can add the texture as inventory to the object
		if (willObjectAcceptInventory(hit_obj,item) < ACCEPT_YES_COPY_SINGLE )
		{
			return FALSE;
		}
		// make sure the object has the texture in it's inventory.
		if (SOURCE_AGENT == source)
		{
			// Remove the texture from local inventory. The server
			// will actually remove the item from agent inventory.
			gInventory.deleteObject(item->getUUID());
			gInventory.notifyObservers();
		}
		else if (SOURCE_WORLD == source)
		{
			// *FIX: if the objects are in different regions, and the
			// source region has crashed, you can bypass these
			// permissions.
			LLViewerObject* src_obj = gObjectList.findObject(src_id);
			if (src_obj)
			{
				src_obj->removeInventory(item->getUUID());
			}
			else
			{
				llwarns << "Unable to find source object." << llendl;
				return FALSE;
			}
		}
		// Add the texture item to the target object's inventory.
		hit_obj->updateInventory(new_item, TASK_INVENTORY_ITEM_KEY, true);
 		// TODO: Check to see if adding the item was successful; if not, then
		// we should return false here.
	}
	else if (!item->getPermissions().allowOperationBy(PERM_TRANSFER,
													 gAgent.getID()))
	{
		// Check that we can add the texture as inventory to the object
		if (willObjectAcceptInventory(hit_obj,item) < ACCEPT_YES_COPY_SINGLE )
		{
			return FALSE;
		}
		// *FIX: may want to make sure agent can paint hit_obj.

		// Add the texture item to the target object's inventory.
		hit_obj->updateInventory(new_item, TASK_INVENTORY_ITEM_KEY, true);
		// Force the object to update its refetch its inventory so it has this texture.
		hit_obj->fetchInventoryFromServer();
 		// TODO: Check to see if adding the item was successful; if not, then
		// we should return false here.
	}
	return TRUE;
}

void LLToolDragAndDrop::dropTextureAllFaces(LLViewerObject* hit_obj,
											LLInventoryItem* item,
											LLToolDragAndDrop::ESource source,
											const LLUUID& src_id)
{
	if (!item)
	{
		llwarns << "LLToolDragAndDrop::dropTextureAllFaces no texture item." << llendl;
		return;
	}
	LLUUID asset_id = item->getAssetUUID();
	BOOL success = handleDropTextureProtections(hit_obj, item, source, src_id);
	if (!success)
	{
		return;
	}
	LLViewerTexture* image = LLViewerTextureManager::getFetchedTexture(asset_id);
	LLViewerStats::getInstance()->incStat(LLViewerStats::ST_EDIT_TEXTURE_COUNT );
	S32 num_faces = hit_obj->getNumTEs();
	for( S32 face = 0; face < num_faces; face++ )
	{

		// update viewer side image in anticipation of update from simulator
		hit_obj->setTEImage(face, image);
		dialog_refresh_all();
	}
	// send the update to the simulator
	hit_obj->sendTEUpdate();
}

void LLToolDragAndDrop::dropMesh(LLViewerObject* hit_obj,
								 LLInventoryItem* item,
								 LLToolDragAndDrop::ESource source,
								 const LLUUID& src_id)
{
	if (!item)
	{
		llwarns << "no inventory item." << llendl;
		return;
	}
	LLUUID asset_id = item->getAssetUUID();
	BOOL success = handleDropTextureProtections(hit_obj, item, source, src_id);
	if(!success)
	{
		return;
	}

	LLSculptParams sculpt_params;
	sculpt_params.setSculptTexture(asset_id);
	sculpt_params.setSculptType(LL_SCULPT_TYPE_MESH);
	hit_obj->setParameterEntry(LLNetworkData::PARAMS_SCULPT, sculpt_params, TRUE);
	
	dialog_refresh_all();
}

/*
void LLToolDragAndDrop::dropTextureOneFaceAvatar(LLVOAvatar* avatar, S32 hit_face, LLInventoryItem* item)
{
	if (hit_face == -1) return;
	LLViewerTexture* image = LLViewerTextureManager::getFetchedTexture(item->getAssetUUID());
	
	avatar->userSetOptionalTE( hit_face, image);
}
*/

void LLToolDragAndDrop::dropTextureOneFace(LLViewerObject* hit_obj,
										   S32 hit_face,
										   LLInventoryItem* item,
										   LLToolDragAndDrop::ESource source,
										   const LLUUID& src_id)
{
	if (hit_face == -1) return;
	if (!item)
	{
		llwarns << "LLToolDragAndDrop::dropTextureOneFace no texture item." << llendl;
		return;
	}
	LLUUID asset_id = item->getAssetUUID();
	BOOL success = handleDropTextureProtections(hit_obj, item, source, src_id);
	if (!success)
	{
		return;
	}
	// update viewer side image in anticipation of update from simulator
	LLViewerTexture* image = LLViewerTextureManager::getFetchedTexture(asset_id);
	LLViewerStats::getInstance()->incStat(LLViewerStats::ST_EDIT_TEXTURE_COUNT );
	hit_obj->setTEImage(hit_face, image);
	dialog_refresh_all();

	// send the update to the simulator
	hit_obj->sendTEUpdate();
}


void LLToolDragAndDrop::dropScript(LLViewerObject* hit_obj,
								   LLInventoryItem* item,
								   BOOL active,
								   ESource source,
								   const LLUUID& src_id)
{
	// *HACK: In order to resolve SL-22177, we need to block drags
	// from notecards and objects onto other objects.
	if ((SOURCE_WORLD == LLToolDragAndDrop::getInstance()->mSource)
	   || (SOURCE_NOTECARD == LLToolDragAndDrop::getInstance()->mSource))
	{
		llwarns << "Call to LLToolDragAndDrop::dropScript() from world"
			<< " or notecard." << llendl;
		return;
	}
	if (hit_obj && item)
	{
		LLPointer<LLViewerInventoryItem> new_script = new LLViewerInventoryItem(item);
		if (!item->getPermissions().allowCopyBy(gAgent.getID()))
		{
			if (SOURCE_AGENT == source)
			{
				// Remove the script from local inventory. The server
				// will actually remove the item from agent inventory.
				gInventory.deleteObject(item->getUUID());
				gInventory.notifyObservers();
			}
			else if (SOURCE_WORLD == source)
			{
				// *FIX: if the objects are in different regions, and
				// the source region has crashed, you can bypass
				// these permissions.
				LLViewerObject* src_obj = gObjectList.findObject(src_id);
				if (src_obj)
				{
					src_obj->removeInventory(item->getUUID());
				}
				else
				{
					llwarns << "Unable to find source object." << llendl;
					return;
				}
			}
		}
		hit_obj->saveScript(new_script, active, true);
		gFloaterTools->dirty();

		// VEFFECT: SetScript
		LLHUDEffectSpiral *effectp = (LLHUDEffectSpiral *)LLHUDManager::getInstance()->createViewerEffect(LLHUDObject::LL_HUD_EFFECT_BEAM, TRUE);
		effectp->setSourceObject(gAgentAvatarp);
		effectp->setTargetObject(hit_obj);
		effectp->setDuration(LL_HUD_DUR_SHORT);
		effectp->setColor(LLColor4U(gAgent.getEffectColor()));
	}
}

void LLToolDragAndDrop::dropObject(LLViewerObject* raycast_target,
				   BOOL bypass_sim_raycast,
				   BOOL from_task_inventory,
				   BOOL remove_from_inventory)
{
	LLViewerRegion* regionp = LLWorld::getInstance()->getRegionFromPosGlobal(mLastHitPos);
	if (!regionp)
	{
		llwarns << "Couldn't find region to rez object" << llendl;
		return;
	}


// [RLVa:KB] - Checked: 2010-03-23 (RLVa-1.2.0e) | Modified: RLVa-1.2.0a
	// Fallback in case there's a new code path that leads here (see behaviour notes)
	if ( (rlv_handler_t::isEnabled()) && ((gRlvHandler.hasBehaviour(RLV_BHVR_REZ)) || (gRlvHandler.hasBehaviour(RLV_BHVR_INTERACT))) )
	{
		return;
	}
// [/RLVa:KB]

	//llinfos << "Rezzing object" << llendl;
	make_ui_sound("UISndObjectRezIn");
	LLViewerInventoryItem* item;
	LLViewerInventoryCategory* cat;
	locateInventory(item, cat);
	if (!item || !item->isFinished()) return;
	
	//if (regionp
	//	&& (regionp->getRegionFlags() & REGION_FLAGS_SANDBOX))
	//{
	//	LLFirstUse::useSandbox();
	//}
	// check if it cannot be copied, and mark as remove if it is -
	// this will remove the object from inventory after rez. Only
	// bother with this check if we would not normally remove from
	// inventory.
	if (!remove_from_inventory
		&& !item->getPermissions().allowCopyBy(gAgent.getID()))
	{
		remove_from_inventory = TRUE;
	}

	// Limit raycast to a single object.  
	// Speeds up server raycast + avoid problems with server ray
	// hitting objects that were clipped by the near plane or culled
	// on the viewer.
	LLUUID ray_target_id;
	if (raycast_target)
	{
		ray_target_id = raycast_target->getID();
	}
	else
	{
		ray_target_id.setNull();
	}

	// Check if it's in the trash.
	bool is_in_trash = false;
	const LLUUID trash_id = gInventory.findCategoryUUIDForType(LLFolderType::FT_TRASH);
	if (gInventory.isObjectDescendentOf(item->getUUID(), trash_id))
	{
		is_in_trash = true;
		remove_from_inventory = TRUE;
	}

	LLUUID source_id = from_task_inventory ? mSourceID : LLUUID::null;

	// Select the object only if we're editing.
	BOOL rez_selected = LLToolMgr::getInstance()->inEdit();


	LLVector3 ray_start = regionp->getPosRegionFromGlobal(mLastCameraPos);
	LLVector3 ray_end   = regionp->getPosRegionFromGlobal(mLastHitPos);
	// currently the ray's end point is an approximation,
	// and is sometimes too short (causing failure.)  so we
	// double the ray's length:
	if (bypass_sim_raycast == FALSE)
	{
		LLVector3 ray_direction = ray_start - ray_end;
		ray_end = ray_end - ray_direction;
	}
	
	
	// Message packing code should be it's own uninterrupted block
	LLMessageSystem* msg = gMessageSystem;
	if (mSource == SOURCE_NOTECARD)
	{
		msg->newMessageFast(_PREHASH_RezObjectFromNotecard);
	}
	else
	{
		msg->newMessageFast(_PREHASH_RezObject);
	}
	msg->nextBlockFast(_PREHASH_AgentData);
	msg->addUUIDFast(_PREHASH_AgentID,  gAgent.getID());
	msg->addUUIDFast(_PREHASH_SessionID,  gAgent.getSessionID());
	msg->addUUIDFast(_PREHASH_GroupID, gAgent.getGroupID());

	msg->nextBlock("RezData");
	// if it's being rezzed from task inventory, we need to enable
	// saving it back into the task inventory.
	// *FIX: We can probably compress this to a single byte, since I
	// think folderid == mSourceID. This will be a later
	// optimization.
	msg->addUUIDFast(_PREHASH_FromTaskID, source_id);
	msg->addU8Fast(_PREHASH_BypassRaycast, (U8) bypass_sim_raycast);
	msg->addVector3Fast(_PREHASH_RayStart, ray_start);
	msg->addVector3Fast(_PREHASH_RayEnd, ray_end);
	msg->addUUIDFast(_PREHASH_RayTargetID, ray_target_id );
	msg->addBOOLFast(_PREHASH_RayEndIsIntersection, FALSE);
	msg->addBOOLFast(_PREHASH_RezSelected, rez_selected);
	msg->addBOOLFast(_PREHASH_RemoveItem, remove_from_inventory);

	// deal with permissions slam logic
	pack_permissions_slam(msg, item->getFlags(), item->getPermissions());

	LLUUID folder_id = item->getParentUUID();
	if ((SOURCE_LIBRARY == mSource) || (is_in_trash))
	{
		// since it's coming from the library or trash, we want to not
		// 'take' it back to the same place.
		item->setParent(LLUUID::null);
		// *TODO this code isn't working - the parent (FolderID) is still
		// set when the object is "taken".  so code on the "take" side is
		// checking for trash and library as well (llviewermenu.cpp)
	}
	if (mSource == SOURCE_NOTECARD)
	{
		msg->nextBlockFast(_PREHASH_NotecardData);
		msg->addUUIDFast(_PREHASH_NotecardItemID, mSourceID);
		msg->addUUIDFast(_PREHASH_ObjectID, mObjectID);
		msg->nextBlockFast(_PREHASH_InventoryData);
		msg->addUUIDFast(_PREHASH_ItemID, item->getUUID());
	}
	else
	{
		msg->nextBlockFast(_PREHASH_InventoryData);
		item->packMessage(msg);
	}
	msg->sendReliable(regionp->getHost());
	// back out the change. no actual internal changes take place.
	item->setParent(folder_id); 

	// If we're going to select it, get ready for the incoming
	// selected object.
	if (rez_selected)
	{
		LLSelectMgr::getInstance()->deselectAll();
		gViewerWindow->getWindow()->incBusyCount();
	}

	if (remove_from_inventory)
	{
		// Delete it from inventory immediately so that users cannot
		// easily bypass copy protection in laggy situations. If the
		// rez fails, we will put it back on the server.
		gInventory.deleteObject(item->getUUID());
		gInventory.notifyObservers();
	}

	// VEFFECT: DropObject
	LLHUDEffectSpiral *effectp = (LLHUDEffectSpiral *)LLHUDManager::getInstance()->createViewerEffect(LLHUDObject::LL_HUD_EFFECT_BEAM, TRUE);
	effectp->setSourceObject(gAgentAvatarp);
	effectp->setPositionGlobal(mLastHitPos);
	effectp->setDuration(LL_HUD_DUR_SHORT);
	effectp->setColor(LLColor4U(gAgent.getEffectColor()));

	LLViewerStats::getInstance()->incStat(LLViewerStats::ST_REZ_COUNT);
}

void LLToolDragAndDrop::dropInventory(LLViewerObject* hit_obj,
									  LLInventoryItem* item,
									  LLToolDragAndDrop::ESource source,
									  const LLUUID& src_id)
{
	// *HACK: In order to resolve SL-22177, we need to block drags
	// from notecards and objects onto other objects.
	if ((SOURCE_WORLD == LLToolDragAndDrop::getInstance()->mSource)
	   || (SOURCE_NOTECARD == LLToolDragAndDrop::getInstance()->mSource))
	{
		llwarns << "Call to LLToolDragAndDrop::dropInventory() from world"
			<< " or notecard." << llendl;
		return;
	}

	LLPointer<LLViewerInventoryItem> new_item = new LLViewerInventoryItem(item);
	time_t creation_date = time_corrected();
	new_item->setCreationDate(creation_date);

	if (!item->getPermissions().allowCopyBy(gAgent.getID()))
	{
		if (SOURCE_AGENT == source)
		{
			// Remove the inventory item from local inventory. The
			// server will actually remove the item from agent
			// inventory.
			gInventory.deleteObject(item->getUUID());
			gInventory.notifyObservers();
		}
		else if (SOURCE_WORLD == source)
		{
			// *FIX: if the objects are in different regions, and the
			// source region has crashed, you can bypass these
			// permissions.
			LLViewerObject* src_obj = gObjectList.findObject(src_id);
			if (src_obj)
			{
				src_obj->removeInventory(item->getUUID());
			}
			else
			{
				llwarns << "Unable to find source object." << llendl;
				return;
			}
		}
	}
	hit_obj->updateInventory(new_item, TASK_INVENTORY_ITEM_KEY, true);
	if (LLFloaterReg::instanceVisible("build"))
	{
		// *FIX: only show this if panel not expanded?
		LLFloaterReg::showInstance("build", "Content");
	}

	// VEFFECT: AddToInventory
	LLHUDEffectSpiral *effectp = (LLHUDEffectSpiral *)LLHUDManager::getInstance()->createViewerEffect(LLHUDObject::LL_HUD_EFFECT_BEAM, TRUE);
	effectp->setSourceObject(gAgentAvatarp);
	effectp->setTargetObject(hit_obj);
	effectp->setDuration(LL_HUD_DUR_SHORT);
	effectp->setColor(LLColor4U(gAgent.getEffectColor()));
	gFloaterTools->dirty();
}

// accessor that looks at permissions, copyability, and names of
// inventory items to determine if a drop would be ok.
EAcceptance LLToolDragAndDrop::willObjectAcceptInventory(LLViewerObject* obj, LLInventoryItem* item)
{
	// check the basics
	if (!item || !obj) return ACCEPT_NO;
	// HACK: downcast
	LLViewerInventoryItem* vitem = (LLViewerInventoryItem*)item;
	if (!vitem->isFinished()) return ACCEPT_NO;
	if (vitem->getIsLinkType()) return ACCEPT_NO; // No giving away links

	// deny attempts to drop from an object onto itself. This is to
	// help make sure that drops that are from an object to an object
	// don't have to worry about order of evaluation. Think of this
	// like check for self in assignment.
	if(obj->getID() == item->getParentUUID())
	{
		return ACCEPT_NO;
	}
	
	//BOOL copy = (perm.allowCopyBy(gAgent.getID(),
	//							  gAgent.getGroupID())
	//			 && (obj->mPermModify || obj->mFlagAllowInventoryAdd));
	BOOL worn = FALSE;
	LLVOAvatarSelf* my_avatar = NULL;
	switch(item->getType())
	{
	case LLAssetType::AT_OBJECT:
		my_avatar = gAgentAvatarp;
		if(my_avatar && my_avatar->isWearingAttachment(item->getUUID()))
		{
				worn = TRUE;
		}
		break;
	case LLAssetType::AT_BODYPART:
	case LLAssetType::AT_CLOTHING:
		if(gAgentWearables.isWearingItem(item->getUUID()))
		{
			worn = TRUE;
		}
		break;
	case LLAssetType::AT_CALLINGCARD:
		// Calling Cards in object are disabled for now
		// because of incomplete LSL support. See STORM-1117.
		return ACCEPT_NO;
	default:
			break;
	}
	const LLPermissions& perm = item->getPermissions();
	BOOL modify = (obj->permModify() || obj->flagAllowInventoryAdd());
	BOOL transfer = FALSE;
	if((obj->permYouOwner() && (perm.getOwner() == gAgent.getID()))
	   || perm.allowOperationBy(PERM_TRANSFER, gAgent.getID()))
	{
		transfer = TRUE;
	}
	BOOL volume = (LL_PCODE_VOLUME == obj->getPCode());
	BOOL attached = obj->isAttachment();
	BOOL unrestricted = ((perm.getMaskBase() & PERM_ITEM_UNRESTRICTED) == PERM_ITEM_UNRESTRICTED) ? TRUE : FALSE;
<<<<<<< HEAD
	if(attached && !unrestricted)
=======

// [RLVa:KB] - Checked: 2010-03-31 (RLVa-1.2.0c) | Modified: RLVa-1.0.0c
	if (rlv_handler_t::isEnabled())
	{
		const LLViewerObject* pObjRoot = obj->getRootEdit();
		if (gRlvAttachmentLocks.isLockedAttachment(pObjRoot))
		{
			return ACCEPT_NO_LOCKED;		// Disallow inventory drops on a locked attachment
		}
		else if ( (gRlvHandler.hasBehaviour(RLV_BHVR_UNSIT)) || (gRlvHandler.hasBehaviour(RLV_BHVR_SITTP)) )
		{
			if ( (isAgentAvatarValid()) && (gAgentAvatarp->isSitting()) && (gAgentAvatarp->getRoot() == pObjRoot) )
				return ACCEPT_NO_LOCKED;	// ... or on a linkset the avie is sitting on under @unsit=n/@sittp=n
		}
	}
// [/RLVa:KB]

	if (attached && !unrestricted)
>>>>>>> d9392b23
	{
		return ACCEPT_NO_LOCKED;
	}
	else if(modify && transfer && volume && !worn)
	{
		return ACCEPT_YES_MULTI;
	}
	else if(!modify)
	{
		return ACCEPT_NO_LOCKED;
	}
	return ACCEPT_NO;
}


static void give_inventory_cb(const LLSD& notification, const LLSD& response)
{
	S32 option = LLNotificationsUtil::getSelectedOption(notification, response);
	// if Cancel pressed
	if (option == 1)
	{
		return;
	}

	LLSD payload = notification["payload"];
	const LLUUID& session_id = payload["session_id"];
	const LLUUID& agent_id = payload["agent_id"];
	LLViewerInventoryItem * inv_item =  gInventory.getItem(payload["item_id"]);
	if (NULL == inv_item)
	{
		llassert(NULL != inv_item);
		return;
	}

	if (LLGiveInventory::doGiveInventoryItem(agent_id, inv_item, session_id))
	{
		if ("avatarpicker" == payload["d&d_dest"].asString())
		{
			LLFloaterReg::hideInstance("avatar_picker");
		}
		LLNotificationsUtil::add("ItemsShared");
	}
}

static void show_item_sharing_confirmation(const std::string name,
					   LLViewerInventoryItem* inv_item,
					   const LLSD& dest,
					   const LLUUID& dest_agent,
					   const LLUUID& session_id = LLUUID::null)
{
	if (!inv_item)
	{
		llassert(NULL != inv_item);
		return;
	}

	LLSD substitutions;
	substitutions["RESIDENTS"] = name;
	substitutions["ITEMS"] = inv_item->getName();
	LLSD payload;
	payload["agent_id"] = dest_agent;
	payload["item_id"] = inv_item->getUUID();
	payload["session_id"] = session_id;
	payload["d&d_dest"] = dest.asString();
	LLNotificationsUtil::add("ShareItemsConfirmation", substitutions, payload, &give_inventory_cb);
}

static void get_name_cb(const LLUUID& id,
						const std::string& full_name,
						LLViewerInventoryItem* inv_item,
						const LLSD& dest,
						const LLUUID& dest_agent)
{
	show_item_sharing_confirmation(full_name,
								   inv_item,
								   dest,
								   id,
								   LLUUID::null);
}

// function used as drag-and-drop handler for simple agent give inventory requests
//static
bool LLToolDragAndDrop::handleGiveDragAndDrop(LLUUID dest_agent, LLUUID session_id, BOOL drop,
											  EDragAndDropType cargo_type,
											  void* cargo_data,
											  EAcceptance* accept,
											  const LLSD& dest)
{
	// check the type
	switch(cargo_type)
	{
	case DAD_TEXTURE:
	case DAD_SOUND:
	case DAD_LANDMARK:
	case DAD_SCRIPT:
	case DAD_OBJECT:
	case DAD_NOTECARD:
	case DAD_CLOTHING:
	case DAD_BODYPART:
	case DAD_ANIMATION:
	case DAD_GESTURE:
	case DAD_CALLINGCARD:
	case DAD_MESH:
	{
		LLViewerInventoryItem* inv_item = (LLViewerInventoryItem*)cargo_data;
		if(gInventory.getItem(inv_item->getUUID())
			&& LLGiveInventory::isInventoryGiveAcceptable(inv_item))
		{
			// *TODO: get multiple object transfers working
			*accept = ACCEPT_YES_COPY_SINGLE;
			if(drop)
			{
				LLIMModel::LLIMSession * session = LLIMModel::instance().findIMSession(session_id);

				// If no IM session found get the destination agent's name by id.
				if (NULL == session)
				{
					std::string fullname;

					// If destination agent's name is found in cash proceed to showing the confirmation dialog.
					// Otherwise set up a callback to show the dialog when the name arrives.
					if (gCacheName->getFullName(dest_agent, fullname))
					{
						show_item_sharing_confirmation(fullname, inv_item, dest, dest_agent, LLUUID::null);
					}
					else
					{
						gCacheName->get(dest_agent, false, boost::bind(&get_name_cb, _1, _2, inv_item, dest, dest_agent));
					}

					return true;
				}

				// If an IM session with destination agent is found item offer will be logged in this session.
				show_item_sharing_confirmation(session->mName, inv_item, dest, dest_agent, session_id);
			}
		}
		else
		{
			// It's not in the user's inventory (it's probably
			// in an object's contents), so disallow dragging
			// it here.  You can't give something you don't
			// yet have.
			*accept = ACCEPT_NO;
		}
		break;
	}
	case DAD_CATEGORY:
	{
		LLViewerInventoryCategory* inv_cat = (LLViewerInventoryCategory*)cargo_data;
		if( gInventory.getCategory( inv_cat->getUUID() ) )
		{
			// *TODO: get multiple object transfers working
			*accept = ACCEPT_YES_COPY_SINGLE;
			if(drop)
			{
				LLGiveInventory::doGiveInventoryCategory(dest_agent, inv_cat, session_id);
			}
		}
		else
		{
			// It's not in the user's inventory (it's probably
			// in an object's contents), so disallow dragging
			// it here.  You can't give something you don't
			// yet have.
			*accept = ACCEPT_NO;
		}
		break;
	}
	default:
		*accept = ACCEPT_NO;
		break;
	}

	return TRUE;
}



///
/// Methods called in the drag & drop array
///

EAcceptance LLToolDragAndDrop::dad3dNULL(
	LLViewerObject*, S32, MASK, BOOL)
{
	lldebugs << "LLToolDragAndDrop::dad3dNULL()" << llendl;
	return ACCEPT_NO;
}

EAcceptance LLToolDragAndDrop::dad3dRezAttachmentFromInv(
	LLViewerObject* obj, S32 face, MASK mask, BOOL drop)
{
	lldebugs << "LLToolDragAndDrop::dad3dRezAttachmentFromInv()" << llendl;
	// must be in the user's inventory
	if(mSource != SOURCE_AGENT && mSource != SOURCE_LIBRARY)
	{
		return ACCEPT_NO;
	}

	LLViewerInventoryItem* item;
	LLViewerInventoryCategory* cat;
	locateInventory(item, cat);
	if (!item || !item->isFinished()) return ACCEPT_NO;

	// must not be in the trash
	const LLUUID trash_id = gInventory.findCategoryUUIDForType(LLFolderType::FT_TRASH);
	if( gInventory.isObjectDescendentOf( item->getUUID(), trash_id ) )
	{
		return ACCEPT_NO;
	}

	// must not be already wearing it
	LLVOAvatarSelf* avatar = gAgentAvatarp;
	if( !avatar || avatar->isWearingAttachment(item->getUUID()) )
	{
		return ACCEPT_NO;
	}

<<<<<<< HEAD
	if( drop )
=======
// [RLVa:KB] - Checked: 2010-09-28 (RLVa-1.2.1f) | Modified: RLVa-1.2.1f
	if ( (rlv_handler_t::isEnabled()) && (gRlvAttachmentLocks.hasLockedAttachmentPoint(RLV_LOCK_ANY)) )
	{
		ERlvWearMask eWearMask = gRlvAttachmentLocks.canAttach(item); bool fReplace = !(mask & MASK_CONTROL);
		if ( ((!fReplace) && ((RLV_WEAR_ADD & eWearMask) == 0)) || ((fReplace) && ((RLV_WEAR_REPLACE & eWearMask) == 0)) )
			return ACCEPT_NO_LOCKED;
	}
// [/RLVa:KB]

	if (drop)
>>>>>>> d9392b23
	{
		if(mSource == SOURCE_LIBRARY)
		{
//			LLPointer<LLInventoryCallback> cb = new RezAttachmentCallback(0);
// [SL:KB] - Patch: Appearance-Misc | Checked: 2010-09-28 (Catznip-2.6.0a) | Added: Catznip-2.2.0a
			// Make this behave consistent with dad3dWearItem
			LLPointer<LLInventoryCallback> cb = new RezAttachmentCallback(0, !(mask & MASK_CONTROL));
// [/SL:KB]
			copy_inventory_item(
				gAgent.getID(),
				item->getPermissions().getOwner(),
				item->getUUID(),
				LLUUID::null,
				std::string(),
				cb);
		}
		else
		{
//			rez_attachment(item, 0);
// [SL:KB] - Patch: Appearance-Misc | Checked: 2010-09-28 (Catznip-2.6.0a) | Added: Catznip-2.2.0a
			// Make this behave consistent with dad3dWearItem
			rez_attachment(item, 0, !(mask & MASK_CONTROL));
// [/SL:KB]
		}
	}
	return ACCEPT_YES_SINGLE;
}


EAcceptance LLToolDragAndDrop::dad3dRezObjectOnLand(
	LLViewerObject* obj, S32 face, MASK mask, BOOL drop)
{
// [RLVa:KB] - Checked: 2010-03-23 (RLVa-1.2.0e) | Modified: RLVa-1.1.0l
	// RELEASE-RLVa: [SL-2.2.0] Make sure the code below is the only code path to LLToolDragAndDrop::dad3dRezFromObjectOnLand()
	if ( (rlv_handler_t::isEnabled()) && ((gRlvHandler.hasBehaviour(RLV_BHVR_REZ)) || (gRlvHandler.hasBehaviour(RLV_BHVR_INTERACT))) )
	{
		return ACCEPT_NO_LOCKED;
	}
// [/RLVa:KB]

	if (mSource == SOURCE_WORLD)
	{
		return dad3dRezFromObjectOnLand(obj, face, mask, drop);
	}

	lldebugs << "LLToolDragAndDrop::dad3dRezObjectOnLand()" << llendl;
	LLViewerInventoryItem* item;
	LLViewerInventoryCategory* cat;
	locateInventory(item, cat);
	if (!item || !item->isFinished()) return ACCEPT_NO;

	LLVOAvatarSelf* my_avatar = gAgentAvatarp;
	if( !my_avatar || my_avatar->isWearingAttachment( item->getUUID() ) )
	{
		return ACCEPT_NO;
	}

	EAcceptance accept;
	BOOL remove_inventory;

	// Get initial settings based on shift key
	if (mask & MASK_SHIFT)
	{
		// For now, always make copy
		//accept = ACCEPT_YES_SINGLE;
		//remove_inventory = TRUE;
		accept = ACCEPT_YES_COPY_SINGLE;
		remove_inventory = FALSE;
	}
	else
	{
		accept = ACCEPT_YES_COPY_SINGLE;
		remove_inventory = FALSE;
	}

	// check if the item can be copied. If not, send that to the sim
	// which will remove the inventory item.
	if(!item->getPermissions().allowCopyBy(gAgent.getID()))
	{
		accept = ACCEPT_YES_SINGLE;
		remove_inventory = TRUE;
	}

	// Check if it's in the trash.
	const LLUUID trash_id = gInventory.findCategoryUUIDForType(LLFolderType::FT_TRASH);
	if(gInventory.isObjectDescendentOf(item->getUUID(), trash_id))
	{
		accept = ACCEPT_YES_SINGLE;
		remove_inventory = TRUE;
	}

	if(drop)
	{
		dropObject(obj, TRUE, FALSE, remove_inventory);
	}

	return accept;
}

EAcceptance LLToolDragAndDrop::dad3dRezObjectOnObject(
	LLViewerObject* obj, S32 face, MASK mask, BOOL drop)
{
// [RLVa:KB] - Checked: 2010-03-23 (RLVa-1.2.0e) | Modified: RLVa-1.1.0l
	// NOTE: if (mask & MASK_CONTROL) then it's a drop rather than a rez, so we let that pass through when @rez=n restricted
	// (but not when @interact=n restricted unless the drop target is a HUD attachment)
	// RELEASE-RLVa: [SL-2.2.0] Make sure the code below is the only code path to LLToolDragAndDrop::dad3dRezFromObjectOnObject()
	if ( (rlv_handler_t::isEnabled()) &&
		 ( ( (gRlvHandler.hasBehaviour(RLV_BHVR_REZ)) && ((mask & MASK_CONTROL) == 0) ) ||
		   ( (gRlvHandler.hasBehaviour(RLV_BHVR_INTERACT)) && (((mask & MASK_CONTROL) == 0) || (!obj->isHUDAttachment())) ) ) )
	{
		return ACCEPT_NO_LOCKED;
	}
// [/RLVa:KB]

	// handle objects coming from object inventory
	if (mSource == SOURCE_WORLD)
	{
		return dad3dRezFromObjectOnObject(obj, face, mask, drop);
	}

	lldebugs << "LLToolDragAndDrop::dad3dRezObjectOnObject()" << llendl;
	LLViewerInventoryItem* item;
	LLViewerInventoryCategory* cat;
	locateInventory(item, cat);
	if (!item || !item->isFinished()) return ACCEPT_NO;
	LLVOAvatarSelf* my_avatar = gAgentAvatarp;
	if( !my_avatar || my_avatar->isWearingAttachment( item->getUUID() ) )
	{
		return ACCEPT_NO;
	}

	if((mask & MASK_CONTROL))
	{
		// *HACK: In order to resolve SL-22177, we need to block drags
		// from notecards and objects onto other objects.
		if(mSource == SOURCE_NOTECARD)
		{
			return ACCEPT_NO;
		}

		EAcceptance rv = willObjectAcceptInventory(obj, item);
		if(drop && (ACCEPT_YES_SINGLE <= rv))
		{
			dropInventory(obj, item, mSource, mSourceID);
		}
		return rv;
	}
	
	EAcceptance accept;
	BOOL remove_inventory;

	if (mask & MASK_SHIFT)
	{
		// For now, always make copy
		//accept = ACCEPT_YES_SINGLE;
		//remove_inventory = TRUE;
		accept = ACCEPT_YES_COPY_SINGLE;
		remove_inventory = FALSE;
	}
	else
	{
		accept = ACCEPT_YES_COPY_SINGLE;
		remove_inventory = FALSE;
	}
	
	// check if the item can be copied. If not, send that to the sim
	// which will remove the inventory item.
	if(!item->getPermissions().allowCopyBy(gAgent.getID()))
	{
		accept = ACCEPT_YES_SINGLE;
		remove_inventory = TRUE;
	}

	// Check if it's in the trash.
	const LLUUID trash_id = gInventory.findCategoryUUIDForType(LLFolderType::FT_TRASH);
	if(gInventory.isObjectDescendentOf(item->getUUID(), trash_id))
	{
		accept = ACCEPT_YES_SINGLE;
		remove_inventory = TRUE;
	}

	if(drop)
	{
		dropObject(obj, FALSE, FALSE, remove_inventory);
	}

	return accept;
}

EAcceptance LLToolDragAndDrop::dad3dRezScript(
	LLViewerObject* obj, S32 face, MASK mask, BOOL drop)
{
	lldebugs << "LLToolDragAndDrop::dad3dRezScript()" << llendl;

	// *HACK: In order to resolve SL-22177, we need to block drags
	// from notecards and objects onto other objects.
	if((SOURCE_WORLD == mSource) || (SOURCE_NOTECARD == mSource))
	{
		return ACCEPT_NO;
	}

	LLViewerInventoryItem* item;
	LLViewerInventoryCategory* cat;
	locateInventory(item, cat);
	if (!item || !item->isFinished()) return ACCEPT_NO;
	EAcceptance rv = willObjectAcceptInventory(obj, item);
	if(drop && (ACCEPT_YES_SINGLE <= rv))
	{
		// rez in the script active by default, rez in inactive if the
		// control key is being held down.
		BOOL active = ((mask & MASK_CONTROL) == 0);
	
		LLViewerObject* root_object = obj;
		if (obj && obj->getParent())
		{
			LLViewerObject* parent_obj = (LLViewerObject*)obj->getParent();
			if (!parent_obj->isAvatar())
			{
				root_object = parent_obj;
			}
		}

		dropScript(root_object, item, active, mSource, mSourceID);
	}	
	return rv;
}

EAcceptance LLToolDragAndDrop::dad3dApplyToObject(
	LLViewerObject* obj, S32 face, MASK mask, BOOL drop, EDragAndDropType cargo_type)
{
	lldebugs << "LLToolDragAndDrop::dad3dApplyToObject()" << llendl;

	// *HACK: In order to resolve SL-22177, we need to block drags
	// from notecards and objects onto other objects.
	if((SOURCE_WORLD == mSource) || (SOURCE_NOTECARD == mSource))
	{
		return ACCEPT_NO;
	}
	
	LLViewerInventoryItem* item;
	LLViewerInventoryCategory* cat;
	locateInventory(item, cat);
	if (!item || !item->isFinished()) return ACCEPT_NO;
	EAcceptance rv = willObjectAcceptInventory(obj, item);
	if((mask & MASK_CONTROL))
	{
		if((ACCEPT_YES_SINGLE <= rv) && drop)
		{
			dropInventory(obj, item, mSource, mSourceID);
		}
		return rv;
	}
	if(!obj->permModify())
	{
		return ACCEPT_NO_LOCKED;
	}
	//If texture !copyable don't texture or you'll never get it back.
	if(!item->getPermissions().allowCopyBy(gAgent.getID()))
	{
		return ACCEPT_NO;
	}

	if(drop && (ACCEPT_YES_SINGLE <= rv))
	{
		if (cargo_type == DAD_TEXTURE)
		{
			if((mask & MASK_SHIFT))
			{
				dropTextureAllFaces(obj, item, mSource, mSourceID);
			}
			else
			{
				dropTextureOneFace(obj, face, item, mSource, mSourceID);
			}
		}
		else if (cargo_type == DAD_MESH)
		{
			dropMesh(obj, item, mSource, mSourceID);
		}
		else
		{
			llwarns << "unsupported asset type" << llendl;
		}
		
		// VEFFECT: SetTexture
		LLHUDEffectSpiral *effectp = (LLHUDEffectSpiral *)LLHUDManager::getInstance()->createViewerEffect(LLHUDObject::LL_HUD_EFFECT_BEAM, TRUE);
		effectp->setSourceObject(gAgentAvatarp);
		effectp->setTargetObject(obj);
		effectp->setDuration(LL_HUD_DUR_SHORT);
		effectp->setColor(LLColor4U(gAgent.getEffectColor()));
	}

	// enable multi-drop, although last texture will win
	return ACCEPT_YES_MULTI;
}


EAcceptance LLToolDragAndDrop::dad3dTextureObject(
	LLViewerObject* obj, S32 face, MASK mask, BOOL drop)
{
	return dad3dApplyToObject(obj, face, mask, drop, DAD_TEXTURE);
}

EAcceptance LLToolDragAndDrop::dad3dMeshObject(
	LLViewerObject* obj, S32 face, MASK mask, BOOL drop)
{
	return dad3dApplyToObject(obj, face, mask, drop, DAD_MESH);
}


/*
EAcceptance LLToolDragAndDrop::dad3dTextureSelf(
	LLViewerObject* obj, S32 face, MASK mask, BOOL drop)
{
	lldebugs << "LLToolDragAndDrop::dad3dTextureAvatar()" << llendl;
	if(drop)
	{
		if( !(mask & MASK_SHIFT) )
		{
			dropTextureOneFaceAvatar( (LLVOAvatar*)obj, face, (LLInventoryItem*)mCargoData);
		}
	}
	return (mask & MASK_SHIFT) ? ACCEPT_NO : ACCEPT_YES_SINGLE;
}
*/

EAcceptance LLToolDragAndDrop::dad3dWearItem(
	LLViewerObject* obj, S32 face, MASK mask, BOOL drop)
{
	lldebugs << "LLToolDragAndDrop::dad3dWearItem()" << llendl;
	LLViewerInventoryItem* item;
	LLViewerInventoryCategory* cat;
	locateInventory(item, cat);
	if (!item || !item->isFinished()) return ACCEPT_NO;

	if(mSource == SOURCE_AGENT || mSource == SOURCE_LIBRARY)
	{
		// it's in the agent inventory
		const LLUUID trash_id = gInventory.findCategoryUUIDForType(LLFolderType::FT_TRASH);
		if( gInventory.isObjectDescendentOf( item->getUUID(), trash_id ) )
		{
			return ACCEPT_NO;
		}

<<<<<<< HEAD
		if( drop )
=======
// [RLVa:KB] - Checked: 2010-09-28 (RLVa-1.2.1f) | Modified: RLVa-1.2.1f
		if ( (rlv_handler_t::isEnabled()) && (gRlvWearableLocks.hasLockedWearableType(RLV_LOCK_ANY)) )
		{
			ERlvWearMask eWearMask = gRlvWearableLocks.canWear(item); bool fReplace = !(mask & MASK_CONTROL);
			if ( ((!fReplace) && ((RLV_WEAR_ADD & eWearMask) == 0)) || ((fReplace) && ((RLV_WEAR_REPLACE & eWearMask) == 0)) )
				return ACCEPT_NO_LOCKED;
		}
// [/RLVa:KB]

		if (drop)
>>>>>>> d9392b23
		{
			// TODO: investigate wearables may not be loaded at this point EXT-8231

			LLAppearanceMgr::instance().wearItemOnAvatar(item->getUUID(),true, !(mask & MASK_CONTROL));
		}
		return ACCEPT_YES_MULTI;
	}
	else
	{
		// TODO: copy/move item to avatar's inventory and then wear it.
		return ACCEPT_NO;
	}
}

EAcceptance LLToolDragAndDrop::dad3dActivateGesture(
	LLViewerObject* obj, S32 face, MASK mask, BOOL drop)
{
	lldebugs << "LLToolDragAndDrop::dad3dActivateGesture()" << llendl;
	LLViewerInventoryItem* item;
	LLViewerInventoryCategory* cat;
	locateInventory(item, cat);
	if (!item || !item->isFinished()) return ACCEPT_NO;

	if(mSource == SOURCE_AGENT || mSource == SOURCE_LIBRARY)
	{
		// it's in the agent inventory
		const LLUUID trash_id = gInventory.findCategoryUUIDForType(LLFolderType::FT_TRASH);
		if( gInventory.isObjectDescendentOf( item->getUUID(), trash_id ) )
		{
			return ACCEPT_NO;
		}

		if( drop )
		{
			LLUUID item_id;
			if(mSource == SOURCE_LIBRARY)
			{
				// create item based on that one, and put it on if that
				// was a success.
				LLPointer<LLInventoryCallback> cb = new ActivateGestureCallback();
				copy_inventory_item(
					gAgent.getID(),
					item->getPermissions().getOwner(),
					item->getUUID(),
					LLUUID::null,
					std::string(),
					cb);
			}
			else
			{
				LLGestureMgr::instance().activateGesture(item->getUUID());
				gInventory.updateItem(item);
				gInventory.notifyObservers();
			}
		}
		return ACCEPT_YES_MULTI;
	}
	else
	{
		return ACCEPT_NO;
	}
}

EAcceptance LLToolDragAndDrop::dad3dWearCategory(
	LLViewerObject* obj, S32 face, MASK mask, BOOL drop)
{
	lldebugs << "LLToolDragAndDrop::dad3dWearCategory()" << llendl;
	LLViewerInventoryItem* item;
	LLViewerInventoryCategory* category;
	locateInventory(item, category);
	if(!category) return ACCEPT_NO;

	if (drop)
	{
		// TODO: investigate wearables may not be loaded at this point EXT-8231
	}

	if(mSource == SOURCE_AGENT)
	{
		const LLUUID trash_id = gInventory.findCategoryUUIDForType(LLFolderType::FT_TRASH);
		if( gInventory.isObjectDescendentOf( category->getUUID(), trash_id ) )
		{
			return ACCEPT_NO;
		}

		if(drop)
		{
			BOOL append = ( (mask & MASK_SHIFT) ? TRUE : FALSE );
			LLAppearanceMgr::instance().wearInventoryCategory(category, false, append);
		}
		return ACCEPT_YES_MULTI;
	}
	else if(mSource == SOURCE_LIBRARY)
	{
		if(drop)
		{
			LLAppearanceMgr::instance().wearInventoryCategory(category, true, false);
		}
		return ACCEPT_YES_MULTI;
	}
	else
	{
		// TODO: copy/move category to avatar's inventory and then wear it.
		return ACCEPT_NO;
	}
}


EAcceptance LLToolDragAndDrop::dad3dUpdateInventory(
	LLViewerObject* obj, S32 face, MASK mask, BOOL drop)
{
	lldebugs << "LLToolDragAndDrop::dadUpdateInventory()" << llendl;

	// *HACK: In order to resolve SL-22177, we need to block drags
	// from notecards and objects onto other objects.
	if((SOURCE_WORLD == mSource) || (SOURCE_NOTECARD == mSource))
	{
		return ACCEPT_NO;
	}

	LLViewerInventoryItem* item;
	LLViewerInventoryCategory* cat;
	locateInventory(item, cat);
	if (!item || !item->isFinished()) return ACCEPT_NO;
	LLViewerObject* root_object = obj;
	if (obj && obj->getParent())
	{
		LLViewerObject* parent_obj = (LLViewerObject*)obj->getParent();
		if (!parent_obj->isAvatar())
		{
			root_object = parent_obj;
		}
	}

	EAcceptance rv = willObjectAcceptInventory(root_object, item);
	if(root_object && drop && (ACCEPT_YES_COPY_SINGLE <= rv))
	{
		dropInventory(root_object, item, mSource, mSourceID);
	}
	return rv;
}

BOOL LLToolDragAndDrop::dadUpdateInventory(LLViewerObject* obj, BOOL drop)
{
	EAcceptance rv = dad3dUpdateInventory(obj, -1, MASK_NONE, drop);
	return (rv >= ACCEPT_YES_COPY_SINGLE);
}

EAcceptance LLToolDragAndDrop::dad3dUpdateInventoryCategory(
	LLViewerObject* obj, S32 face, MASK mask, BOOL drop)
{
	lldebugs << "LLToolDragAndDrop::dad3dUpdateInventoryCategory()" << llendl;
	if (obj == NULL)
	{
		llwarns << "obj is NULL; aborting func with ACCEPT_NO" << llendl;
		return ACCEPT_NO;
	}

	if ((mSource != SOURCE_AGENT) && (mSource != SOURCE_LIBRARY))
	{
		return ACCEPT_NO;
	}
	if (obj->isAttachment())
	{
		return ACCEPT_NO_LOCKED;
	}

	LLViewerInventoryItem* item = NULL;
	LLViewerInventoryCategory* cat = NULL;
	locateInventory(item, cat);
	if (!cat) 
	{
		return ACCEPT_NO;
	}

	// Find all the items in the category
	LLDroppableItem droppable(!obj->permYouOwner());
	LLInventoryModel::cat_array_t cats;
	LLInventoryModel::item_array_t items;
	gInventory.collectDescendentsIf(cat->getUUID(),
					cats,
					items,
					LLInventoryModel::EXCLUDE_TRASH,
					droppable);
	cats.put(cat);
 	if (droppable.countNoCopy() > 0)
 	{
 		llwarns << "*** Need to confirm this step" << llendl;
 	}
	LLViewerObject* root_object = obj;
	if (obj->getParent())
	{
		LLViewerObject* parent_obj = (LLViewerObject*)obj->getParent();
		if (!parent_obj->isAvatar())
		{
			root_object = parent_obj;
		}
	}

	EAcceptance rv = ACCEPT_NO;

	// Check for accept
	for (LLInventoryModel::cat_array_t::const_iterator cat_iter = cats.begin();
		 cat_iter != cats.end();
		 ++cat_iter)
	{
		const LLViewerInventoryCategory *cat = (*cat_iter);
		rv = gInventory.isCategoryComplete(cat->getUUID()) ? ACCEPT_YES_MULTI : ACCEPT_NO;
		if(rv < ACCEPT_YES_SINGLE)
		{
			lldebugs << "Category " << cat->getUUID() << "is not complete." << llendl;
			break;
		}
	}
	if (ACCEPT_YES_COPY_SINGLE <= rv)
	{
		for (LLInventoryModel::item_array_t::const_iterator item_iter = items.begin();
			 item_iter != items.end();
			 ++item_iter)
		{
			LLViewerInventoryItem *item = (*item_iter);
			/*
			// Pass the base objects, not the links.
			if (item && item->getIsLinkType())
			{
				item = item->getLinkedItem();
				(*item_iter) = item;
			}
			*/
			rv = willObjectAcceptInventory(root_object, item);
			if (rv < ACCEPT_YES_COPY_SINGLE)
			{
				lldebugs << "Object will not accept " << item->getUUID() << llendl;
				break;
			}
		}
	}

	// If every item is accepted, send it on
	if (drop && (ACCEPT_YES_COPY_SINGLE <= rv))
	{
		uuid_vec_t ids;
		for (LLInventoryModel::item_array_t::const_iterator item_iter = items.begin();
			 item_iter != items.end();
			 ++item_iter)
		{
			const LLViewerInventoryItem *item = (*item_iter);
			ids.push_back(item->getUUID());
		}
		LLCategoryDropObserver* dropper = new LLCategoryDropObserver(ids, obj->getID(), mSource);
		dropper->startFetch();
		if (dropper->isFinished())
		{
			dropper->done();
		}
		else
		{
			gInventory.addObserver(dropper);
		}
	}
	return rv;
}

BOOL LLToolDragAndDrop::dadUpdateInventoryCategory(LLViewerObject* obj,
												   BOOL drop)
{
	EAcceptance rv = dad3dUpdateInventoryCategory(obj, -1, MASK_NONE, drop);
	return (rv >= ACCEPT_YES_COPY_SINGLE);
}

EAcceptance LLToolDragAndDrop::dad3dGiveInventoryObject(
	LLViewerObject* obj, S32 face, MASK mask, BOOL drop)
{
	lldebugs << "LLToolDragAndDrop::dad3dGiveInventoryObject()" << llendl;

	// item has to be in agent inventory.
	if(mSource != SOURCE_AGENT) return ACCEPT_NO;

	// find the item now.
	LLViewerInventoryItem* item;
	LLViewerInventoryCategory* cat;
	locateInventory(item, cat);
	if (!item || !item->isFinished()) return ACCEPT_NO;
	if(!item->getPermissions().allowOperationBy(PERM_TRANSFER, gAgent.getID()))
	{
		// cannot give away no-transfer objects
		return ACCEPT_NO;
	}
	LLVOAvatarSelf* avatar = gAgentAvatarp;
	if(avatar && avatar->isWearingAttachment( item->getUUID() ) )
	{
		// You can't give objects that are attached to you
		return ACCEPT_NO;
	}
	if( obj && avatar )
	{
		if(drop)
		{
			LLGiveInventory::doGiveInventoryItem(obj->getID(), item );
		}
		// *TODO: deal with all the issues surrounding multi-object
		// inventory transfers.
		return ACCEPT_YES_SINGLE;
	}
	return ACCEPT_NO;
}


EAcceptance LLToolDragAndDrop::dad3dGiveInventory(
	LLViewerObject* obj, S32 face, MASK mask, BOOL drop)
{
	lldebugs << "LLToolDragAndDrop::dad3dGiveInventory()" << llendl;
	// item has to be in agent inventory.
	if(mSource != SOURCE_AGENT) return ACCEPT_NO;
	LLViewerInventoryItem* item;
	LLViewerInventoryCategory* cat;
	locateInventory(item, cat);
	if (!item || !item->isFinished()) return ACCEPT_NO;
	if (!LLGiveInventory::isInventoryGiveAcceptable(item))
	{
		return ACCEPT_NO;
	}
	if (drop && obj)
	{
		LLGiveInventory::doGiveInventoryItem(obj->getID(), item);
	}
	// *TODO: deal with all the issues surrounding multi-object
	// inventory transfers.
	return ACCEPT_YES_SINGLE;
}

EAcceptance LLToolDragAndDrop::dad3dGiveInventoryCategory(
	LLViewerObject* obj, S32 face, MASK mask, BOOL drop)
{
	lldebugs << "LLToolDragAndDrop::dad3dGiveInventoryCategory()" << llendl;
	if(drop && obj)
	{
		LLViewerInventoryItem* item;
		LLViewerInventoryCategory* cat;
		locateInventory(item, cat);
		if(!cat) return ACCEPT_NO;
		LLGiveInventory::doGiveInventoryCategory(obj->getID(), cat);
	}
	// *TODO: deal with all the issues surrounding multi-object
	// inventory transfers.
	return ACCEPT_YES_SINGLE;
}


EAcceptance LLToolDragAndDrop::dad3dRezFromObjectOnLand(
	LLViewerObject* obj, S32 face, MASK mask, BOOL drop)
{
	lldebugs << "LLToolDragAndDrop::dad3dRezFromObjectOnLand()" << llendl;
	LLViewerInventoryItem* item = NULL;
	LLViewerInventoryCategory* cat = NULL;
	locateInventory(item, cat);
	if (!item || !item->isFinished()) return ACCEPT_NO;

	if(!gAgent.allowOperation(PERM_COPY, item->getPermissions())
		|| !item->getPermissions().allowTransferTo(LLUUID::null))
	{
		return ACCEPT_NO_LOCKED;
	}
	if(drop)
	{
		dropObject(obj, TRUE, TRUE, FALSE);
	}
	return ACCEPT_YES_SINGLE;
}

EAcceptance LLToolDragAndDrop::dad3dRezFromObjectOnObject(
	LLViewerObject* obj, S32 face, MASK mask, BOOL drop)
{
	lldebugs << "LLToolDragAndDrop::dad3dRezFromObjectOnObject()" << llendl;
	LLViewerInventoryItem* item;
	LLViewerInventoryCategory* cat;
	locateInventory(item, cat);
	if (!item || !item->isFinished()) return ACCEPT_NO;
	if((mask & MASK_CONTROL))
	{
		// *HACK: In order to resolve SL-22177, we need to block drags
		// from notecards and objects onto other objects.
		return ACCEPT_NO;

		// *HACK: uncomment this when appropriate
		//EAcceptance rv = willObjectAcceptInventory(obj, item);
		//if(drop && (ACCEPT_YES_SINGLE <= rv))
		//{
		//	dropInventory(obj, item, mSource, mSourceID);
		//}
		//return rv;
	}
	if(!item->getPermissions().allowCopyBy(gAgent.getID(),
										   gAgent.getGroupID())
	   || !item->getPermissions().allowTransferTo(LLUUID::null))
	{
		return ACCEPT_NO_LOCKED;
	}
	if(drop)
	{
		dropObject(obj, FALSE, TRUE, FALSE);
	}
	return ACCEPT_YES_SINGLE;
}

EAcceptance LLToolDragAndDrop::dad3dCategoryOnLand(
	LLViewerObject *obj, S32 face, MASK mask, BOOL drop)
{
	return ACCEPT_NO;
	/*
	lldebugs << "LLToolDragAndDrop::dad3dCategoryOnLand()" << llendl;
	LLInventoryItem* item;
	LLInventoryCategory* cat;
	locateInventory(item, cat);
	if(!cat) return ACCEPT_NO;
	EAcceptance rv = ACCEPT_NO;

	// find all the items in the category
	LLViewerInventoryCategory::cat_array_t cats;
	LLViewerInventoryItem::item_array_t items;
	LLDropCopyableItems droppable;
	gInventory.collectDescendentsIf(cat->getUUID(),
									cats,
									items,
									LLInventoryModel::EXCLUDE_TRASH,
									droppable);
	if(items.count() > 0)
	{
		rv = ACCEPT_YES_SINGLE;
	}
	if((rv >= ACCEPT_YES_COPY_SINGLE) && drop)
	{
		createContainer(items, cat->getName());
		return ACCEPT_NO;
	}
	return rv;
	*/
}


// This is based on ALOT of copied, special-cased code
// This shortcuts alot of steps to make a basic object
// w/ an inventory and a special permissions set
EAcceptance LLToolDragAndDrop::dad3dAssetOnLand(
	LLViewerObject *obj, S32 face, MASK mask, BOOL drop)
{
	return ACCEPT_NO;
	/*
	lldebugs << "LLToolDragAndDrop::dad3dAssetOnLand()" << llendl;
	LLViewerInventoryCategory::cat_array_t cats;
	LLViewerInventoryItem::item_array_t items;
	LLViewerInventoryItem::item_array_t copyable_items;
	locateMultipleInventory(items, cats);
	if(!items.count()) return ACCEPT_NO;
	EAcceptance rv = ACCEPT_NO;
	for (S32 i = 0; i < items.count(); i++)
	{
		LLInventoryItem* item = items[i];
		if(item->getPermissions().allowCopyBy(gAgent.getID()))
		{
			copyable_items.put(item);
			rv = ACCEPT_YES_SINGLE;
		}
	}

	if((rv >= ACCEPT_YES_COPY_SINGLE) && drop)
	{
		createContainer(copyable_items, NULL);
	}

	return rv;
	*/
}

LLInventoryObject* LLToolDragAndDrop::locateInventory(
	LLViewerInventoryItem*& item,
	LLViewerInventoryCategory*& cat)
{
	item = NULL;
	cat = NULL;
	if(mCargoIDs.empty()) return NULL;
	if((mSource == SOURCE_AGENT) || (mSource == SOURCE_LIBRARY))
	{
		// The object should be in user inventory.
		item = (LLViewerInventoryItem*)gInventory.getItem(mCargoIDs[mCurItemIndex]);
		cat = (LLViewerInventoryCategory*)gInventory.getCategory(mCargoIDs[mCurItemIndex]);
	}
	else if(mSource == SOURCE_WORLD)
	{
		// This object is in some task inventory somewhere.
		LLViewerObject* obj = gObjectList.findObject(mSourceID);
		if(obj)
		{
			if((mCargoTypes[mCurItemIndex] == DAD_CATEGORY)
			   || (mCargoTypes[mCurItemIndex] == DAD_ROOT_CATEGORY))
			{
				cat = (LLViewerInventoryCategory*)obj->getInventoryObject(mCargoIDs[mCurItemIndex]);
			}
			else
			{
			   item = (LLViewerInventoryItem*)obj->getInventoryObject(mCargoIDs[mCurItemIndex]);
			}
		}
	}
	else if(mSource == SOURCE_NOTECARD)
	{
		LLPreviewNotecard* preview = LLFloaterReg::findTypedInstance<LLPreviewNotecard>("preview_notecard", mSourceID);
		if(preview)
		{
			item = (LLViewerInventoryItem*)preview->getDragItem();
		}
	}
	if(item) return item;
	if(cat) return cat;
	return NULL;
}

/*
LLInventoryObject* LLToolDragAndDrop::locateMultipleInventory(LLViewerInventoryCategory::cat_array_t& cats,
															  LLViewerInventoryItem::item_array_t& items)
{
	if(mCargoIDs.count() == 0) return NULL;
	if((mSource == SOURCE_AGENT) || (mSource == SOURCE_LIBRARY))
	{
		// The object should be in user inventory.
		for (S32 i = 0; i < mCargoIDs.count(); i++)
		{
			LLInventoryItem* item = gInventory.getItem(mCargoIDs[i]);
			if (item)
			{
				items.put(item);
			}
			LLInventoryCategory* category = gInventory.getCategory(mCargoIDs[i]);
			if (category)
			{
				cats.put(category);
			}
		}
	}
	else if(mSource == SOURCE_WORLD)
	{
		// This object is in some task inventory somewhere.
		LLViewerObject* obj = gObjectList.findObject(mSourceID);
		if(obj)
		{
			if((mCargoType == DAD_CATEGORY)
			   || (mCargoType == DAD_ROOT_CATEGORY))
			{
				// The object should be in user inventory.
				for (S32 i = 0; i < mCargoIDs.count(); i++)
				{
					LLInventoryCategory* category = (LLInventoryCategory*)obj->getInventoryObject(mCargoIDs[i]);
					if (category)
					{
						cats.put(category);
					}
				}
			}
			else
			{
				for (S32 i = 0; i < mCargoIDs.count(); i++)
				{
					LLInventoryItem* item = (LLInventoryItem*)obj->getInventoryObject(mCargoIDs[i]);
					if (item)
					{
						items.put(item);
					}
				}
			}
		}
	}
	else if(mSource == SOURCE_NOTECARD)
	{
		LLPreviewNotecard* card;
		card = (LLPreviewNotecard*)LLPreview::find(mSourceID);
		if(card)
		{
			items.put((LLInventoryItem*)card->getDragItem());
		}
	}
	if(items.count()) return items[0];
	if(cats.count()) return cats[0];
	return NULL;
}
*/

// void LLToolDragAndDrop::createContainer(LLViewerInventoryItem::item_array_t &items, const char* preferred_name )
// {
// 	llwarns << "LLToolDragAndDrop::createContainer()" << llendl;
// 	return;
// }


// utility functions

void pack_permissions_slam(LLMessageSystem* msg, U32 flags, const LLPermissions& perms)
{
	// CRUFT -- the server no longer pays attention to this data
	U32 group_mask		= perms.getMaskGroup();
	U32 everyone_mask	= perms.getMaskEveryone();
	U32 next_owner_mask	= perms.getMaskNextOwner();
	
	msg->addU32Fast(_PREHASH_ItemFlags, flags);
	msg->addU32Fast(_PREHASH_GroupMask, group_mask);
	msg->addU32Fast(_PREHASH_EveryoneMask, everyone_mask);
	msg->addU32Fast(_PREHASH_NextOwnerMask, next_owner_mask);
}<|MERGE_RESOLUTION|>--- conflicted
+++ resolved
@@ -1444,9 +1444,6 @@
 	BOOL volume = (LL_PCODE_VOLUME == obj->getPCode());
 	BOOL attached = obj->isAttachment();
 	BOOL unrestricted = ((perm.getMaskBase() & PERM_ITEM_UNRESTRICTED) == PERM_ITEM_UNRESTRICTED) ? TRUE : FALSE;
-<<<<<<< HEAD
-	if(attached && !unrestricted)
-=======
 
 // [RLVa:KB] - Checked: 2010-03-31 (RLVa-1.2.0c) | Modified: RLVa-1.0.0c
 	if (rlv_handler_t::isEnabled())
@@ -1464,8 +1461,7 @@
 	}
 // [/RLVa:KB]
 
-	if (attached && !unrestricted)
->>>>>>> d9392b23
+	if(attached && !unrestricted)
 	{
 		return ACCEPT_NO_LOCKED;
 	}
@@ -1685,9 +1681,6 @@
 		return ACCEPT_NO;
 	}
 
-<<<<<<< HEAD
-	if( drop )
-=======
 // [RLVa:KB] - Checked: 2010-09-28 (RLVa-1.2.1f) | Modified: RLVa-1.2.1f
 	if ( (rlv_handler_t::isEnabled()) && (gRlvAttachmentLocks.hasLockedAttachmentPoint(RLV_LOCK_ANY)) )
 	{
@@ -1697,8 +1690,7 @@
 	}
 // [/RLVa:KB]
 
-	if (drop)
->>>>>>> d9392b23
+	if( drop )
 	{
 		if(mSource == SOURCE_LIBRARY)
 		{
@@ -2043,9 +2035,6 @@
 			return ACCEPT_NO;
 		}
 
-<<<<<<< HEAD
-		if( drop )
-=======
 // [RLVa:KB] - Checked: 2010-09-28 (RLVa-1.2.1f) | Modified: RLVa-1.2.1f
 		if ( (rlv_handler_t::isEnabled()) && (gRlvWearableLocks.hasLockedWearableType(RLV_LOCK_ANY)) )
 		{
@@ -2055,8 +2044,7 @@
 		}
 // [/RLVa:KB]
 
-		if (drop)
->>>>>>> d9392b23
+		if( drop )
 		{
 			// TODO: investigate wearables may not be loaded at this point EXT-8231
 
