--- conflicted
+++ resolved
@@ -1225,19 +1225,19 @@
 	msg->nextBlockFast(_PREHASH_AgentData);
 	msg->addUUIDFast(_PREHASH_AgentID,  gAgent.getID());
 	msg->addUUIDFast(_PREHASH_SessionID,  gAgent.getSessionID());
-	LLUUID group_id = gAgent.getGroupID();
-	if (gSavedSettings.getBOOL("RezUnderLandGroup"))
-	{
-		LLParcel *parcel = LLViewerParcelMgr::getInstance()->getAgentParcel();
-		if (gAgent.isInGroup(parcel->getGroupID()))
-		{
-			group_id = parcel->getGroupID();
-		}
-		else if (gAgent.isInGroup(parcel->getOwnerID()))
-		{
-			group_id = parcel->getOwnerID();
-		}
-	}
+	LLUUID group_id = gAgent.getGroupID();
+	if (gSavedSettings.getBOOL("RezUnderLandGroup"))
+	{
+		LLParcel *parcel = LLViewerParcelMgr::getInstance()->getAgentParcel();
+		if (gAgent.isInGroup(parcel->getGroupID()))
+		{
+			group_id = parcel->getGroupID();
+		}
+		else if (gAgent.isInGroup(parcel->getOwnerID()))
+		{
+			group_id = parcel->getOwnerID();
+		}
+	}
 	msg->addUUIDFast(_PREHASH_GroupID, group_id);
 
 	msg->nextBlock("RezData");
@@ -1676,11 +1676,7 @@
 		if (mSource == SOURCE_LIBRARY)
 		{
 //			LLPointer<LLInventoryCallback> cb = new RezAttachmentCallback(0);
-<<<<<<< HEAD
-// [SL:KB] - Patch: Appearance-Misc | Checked: 2010-09-28 (Catznip-2.2.0a) | Added: Catznip-2.2.0a
-=======
 // [SL:KB] - Patch: Appearance-Misc | Checked: 2010-09-28 (Catznip-2.5.0a) | Added: Catznip-2.2.0a
->>>>>>> 7b0455ba
 			// Make this behave consistent with dad3dWearItem
 			LLPointer<LLInventoryCallback> cb = new RezAttachmentCallback(0, !(mask & MASK_CONTROL));
 // [/SL:KB]
@@ -1695,11 +1691,7 @@
 		else
 		{
 //			rez_attachment(item, 0);
-<<<<<<< HEAD
-// [SL:KB] - Patch: Appearance-Misc | Checked: 2010-09-28 (Catznip-2.2.0a) | Added: Catznip-2.2.0a
-=======
 // [SL:KB] - Patch: Appearance-Misc | Checked: 2010-09-28 (Catznip-2.5.0a) | Added: Catznip-2.2.0a
->>>>>>> 7b0455ba
 			// Make this behave consistent with dad3dWearItem
 			rez_attachment(item, 0, !(mask & MASK_CONTROL));
 // [/SL:KB]
