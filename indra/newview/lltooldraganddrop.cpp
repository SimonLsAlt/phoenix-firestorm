/**
 * @file lltooldraganddrop.cpp
 * @brief LLToolDragAndDrop class implementation
 *
 * $LicenseInfo:firstyear=2001&license=viewerlgpl$
 * Second Life Viewer Source Code
 * Copyright (C) 2010, Linden Research, Inc.
 *
 * This library is free software; you can redistribute it and/or
 * modify it under the terms of the GNU Lesser General Public
 * License as published by the Free Software Foundation;
 * version 2.1 of the License only.
 *
 * This library is distributed in the hope that it will be useful,
 * but WITHOUT ANY WARRANTY; without even the implied warranty of
 * MERCHANTABILITY or FITNESS FOR A PARTICULAR PURPOSE.  See the GNU
 * Lesser General Public License for more details.
 *
 * You should have received a copy of the GNU Lesser General Public
 * License along with this library; if not, write to the Free Software
 * Foundation, Inc., 51 Franklin Street, Fifth Floor, Boston, MA  02110-1301  USA
 *
 * Linden Research, Inc., 945 Battery Street, San Francisco, CA  94111  USA
 * $/LicenseInfo$
 */

#include "llviewerprecompiledheaders.h"
#include "lltooldraganddrop.h"

// library headers
#include "llnotificationsutil.h"
// project headers
#include "llagent.h"
#include "llagentcamera.h"
#include "llagentwearables.h"
#include "llappearancemgr.h"
#include "llavatarnamecache.h"
#include "lldictionary.h"
#include "llfloaterreg.h"
#include "llfloatertools.h"
#include "llgesturemgr.h"
#include "llgiveinventory.h"
#include "llgltfmateriallist.h"
#include "llhudmanager.h"
#include "llhudeffecttrail.h"
#include "llimview.h"
#include "llinventorybridge.h"
#include "llinventorydefines.h"
#include "llinventoryfunctions.h"
#include "llinventorymodelbackgroundfetch.h"
#include "llpreviewnotecard.h"
#include "llrootview.h"
#include "llselectmgr.h"
#include "lltoolbarview.h"
#include "lltoolmgr.h"
#include "lltooltip.h"
#include "lltrans.h"
#include "llviewerobjectlist.h"
#include "llviewerregion.h"
#include "llviewerstats.h"
#include "llviewerwindow.h"
#include "llvoavatarself.h"
#include "llworld.h"
// <FS:Zi> switchable edit texture/materials panel
// #include "llpanelface.h"
#include "llmaterial.h"
#include "llmaterialmgr.h"
// </FS:Zi>

#include "lluiusage.h"
// [RLVa:KB] - Checked: 2011-05-22 (RLVa-1.3.1)
#include "rlvactions.h"
#include "rlvhandler.h"
#include "rlvlocks.h"
// [/RLVa:KB]

#include "llparcel.h"
#include "llviewerparcelmgr.h"
#include "fscommon.h"

// syntactic sugar
#define callMemberFunction(object,ptrToMember)  ((object).*(ptrToMember))

class LLNoPreferredType : public LLInventoryCollectFunctor
{
public:
    LLNoPreferredType() {}
    virtual ~LLNoPreferredType() {}
    virtual bool operator()(LLInventoryCategory* cat,
                            LLInventoryItem* item)
    {
        if (cat && (cat->getPreferredType() == LLFolderType::FT_NONE))
        {
            return true;
        }
        return false;
    }
};

class LLNoPreferredTypeOrItem : public LLInventoryCollectFunctor
{
public:
    LLNoPreferredTypeOrItem() {}
    virtual ~LLNoPreferredTypeOrItem() {}
    virtual bool operator()(LLInventoryCategory* cat,
                            LLInventoryItem* item)
    {
        if (item) return true;
        if (cat && (cat->getPreferredType() == LLFolderType::FT_NONE))
        {
            return true;
        }
        return false;
    }
};

class LLDroppableItem : public LLInventoryCollectFunctor
{
public:
    LLDroppableItem(bool is_transfer) :
        mCountLosing(0), mIsTransfer(is_transfer) {}
    virtual ~LLDroppableItem() {}
    virtual bool operator()(LLInventoryCategory* cat,
                            LLInventoryItem* item);
    S32 countNoCopy() const { return mCountLosing; }

protected:
    S32 mCountLosing;
    bool mIsTransfer;
};

bool LLDroppableItem::operator()(LLInventoryCategory* cat,
                 LLInventoryItem* item)
{
    bool allowed = false;
    if (item)
    {
        allowed = itemTransferCommonlyAllowed(item);

        if (allowed
           && mIsTransfer
           && !item->getPermissions().allowOperationBy(PERM_TRANSFER,
                                   gAgent.getID()))
        {
            allowed = false;
        }
        if (allowed && !item->getPermissions().allowCopyBy(gAgent.getID()))
        {
            ++mCountLosing;
        }
    }
    return allowed;
}

class LLDropCopyableItems : public LLInventoryCollectFunctor
{
public:
    LLDropCopyableItems() {}
    virtual ~LLDropCopyableItems() {}
    virtual bool operator()(LLInventoryCategory* cat, LLInventoryItem* item);
};


bool LLDropCopyableItems::operator()(
    LLInventoryCategory* cat,
    LLInventoryItem* item)
{
    bool allowed = false;
    if (item)
    {
        allowed = itemTransferCommonlyAllowed(item);
        if (allowed &&
           !item->getPermissions().allowCopyBy(gAgent.getID()))
        {
            // whoops, can't copy it - don't allow it.
            allowed = false;
        }
    }
    return allowed;
}

// Starts a fetch on folders and items.  This is really not used
// as an observer in the traditional sense; we're just using it to
// request a fetch and we don't care about when/if the response arrives.
class LLCategoryFireAndForget : public LLInventoryFetchComboObserver
{
public:
    LLCategoryFireAndForget(const uuid_vec_t& folder_ids,
                            const uuid_vec_t& item_ids) :
        LLInventoryFetchComboObserver(folder_ids, item_ids)
    {}
    ~LLCategoryFireAndForget() {}
    virtual void done()
    {
        /* no-op: it's fire n forget right? */
        LL_DEBUGS() << "LLCategoryFireAndForget::done()" << LL_ENDL;
    }
};

class LLCategoryDropObserver : public LLInventoryFetchItemsObserver
{
public:
    LLCategoryDropObserver(
        const uuid_vec_t& ids,
        const LLUUID& obj_id, LLToolDragAndDrop::ESource src) :
        LLInventoryFetchItemsObserver(ids),
        mObjectID(obj_id),
        mSource(src)
    {}
    ~LLCategoryDropObserver() {}
    virtual void done();

protected:
    LLUUID mObjectID;
    LLToolDragAndDrop::ESource mSource;
};

void LLCategoryDropObserver::done()
{
    gInventory.removeObserver(this);
    LLViewerObject* dst_obj = gObjectList.findObject(mObjectID);
    if (dst_obj)
    {
        // *FIX: coalesce these...
        LLInventoryItem* item = NULL;
        uuid_vec_t::iterator it = mComplete.begin();
        uuid_vec_t::iterator end = mComplete.end();
        for(; it < end; ++it)
        {
            item = gInventory.getItem(*it);
            if (item)
            {
                LLToolDragAndDrop::dropInventory(
                    dst_obj,
                    item,
                    mSource,
                    LLUUID::null);
            }
        }
    }
    delete this;
}

S32 LLToolDragAndDrop::sOperationId = 0;

LLToolDragAndDrop::DragAndDropEntry::DragAndDropEntry(dragOrDrop3dImpl f_none,
                                                      dragOrDrop3dImpl f_self,
                                                      dragOrDrop3dImpl f_avatar,
                                                      dragOrDrop3dImpl f_object,
                                                      dragOrDrop3dImpl f_land) :
    LLDictionaryEntry("")
{
    mFunctions[DT_NONE] = f_none;
    mFunctions[DT_SELF] = f_self;
    mFunctions[DT_AVATAR] = f_avatar;
    mFunctions[DT_OBJECT] = f_object;
    mFunctions[DT_LAND] = f_land;
}

LLToolDragAndDrop::dragOrDrop3dImpl LLToolDragAndDrop::LLDragAndDropDictionary::get(EDragAndDropType dad_type, LLToolDragAndDrop::EDropTarget drop_target)
{
    const DragAndDropEntry *entry = lookup(dad_type);
    if (entry)
    {
        return (entry->mFunctions[(U8)drop_target]);
    }
    return &LLToolDragAndDrop::dad3dNULL;
}

LLToolDragAndDrop::LLDragAndDropDictionary::LLDragAndDropDictionary()
{
    //                                               DT_NONE                         DT_SELF                                        DT_AVATAR                                       DT_OBJECT                                           DT_LAND
    //                                              |-------------------------------|----------------------------------------------|-----------------------------------------------|---------------------------------------------------|--------------------------------|
    addEntry(DAD_NONE,          new DragAndDropEntry(&LLToolDragAndDrop::dad3dNULL, &LLToolDragAndDrop::dad3dNULL,                  &LLToolDragAndDrop::dad3dNULL,                  &LLToolDragAndDrop::dad3dNULL,                      &LLToolDragAndDrop::dad3dNULL));
    addEntry(DAD_TEXTURE,       new DragAndDropEntry(&LLToolDragAndDrop::dad3dNULL, &LLToolDragAndDrop::dad3dNULL,                  &LLToolDragAndDrop::dad3dGiveInventory,         &LLToolDragAndDrop::dad3dTextureObject,             &LLToolDragAndDrop::dad3dNULL));
    addEntry(DAD_MATERIAL,      new DragAndDropEntry(&LLToolDragAndDrop::dad3dNULL, &LLToolDragAndDrop::dad3dNULL,                  &LLToolDragAndDrop::dad3dGiveInventory,         &LLToolDragAndDrop::dad3dMaterialObject,            &LLToolDragAndDrop::dad3dNULL));
    addEntry(DAD_SOUND,         new DragAndDropEntry(&LLToolDragAndDrop::dad3dNULL, &LLToolDragAndDrop::dad3dNULL,                  &LLToolDragAndDrop::dad3dGiveInventory,         &LLToolDragAndDrop::dad3dUpdateInventory,           &LLToolDragAndDrop::dad3dNULL));
    addEntry(DAD_CALLINGCARD,   new DragAndDropEntry(&LLToolDragAndDrop::dad3dNULL, &LLToolDragAndDrop::dad3dNULL,                  &LLToolDragAndDrop::dad3dGiveInventory,         &LLToolDragAndDrop::dad3dUpdateInventory,           &LLToolDragAndDrop::dad3dNULL));
    addEntry(DAD_LANDMARK,      new DragAndDropEntry(&LLToolDragAndDrop::dad3dNULL, &LLToolDragAndDrop::dad3dNULL,                  &LLToolDragAndDrop::dad3dGiveInventory,         &LLToolDragAndDrop::dad3dUpdateInventory,           &LLToolDragAndDrop::dad3dNULL));
    addEntry(DAD_SCRIPT,        new DragAndDropEntry(&LLToolDragAndDrop::dad3dNULL, &LLToolDragAndDrop::dad3dNULL,                  &LLToolDragAndDrop::dad3dGiveInventory,         &LLToolDragAndDrop::dad3dRezScript,                 &LLToolDragAndDrop::dad3dNULL));
    addEntry(DAD_CLOTHING,      new DragAndDropEntry(&LLToolDragAndDrop::dad3dNULL, &LLToolDragAndDrop::dad3dWearItem,              &LLToolDragAndDrop::dad3dGiveInventory,         &LLToolDragAndDrop::dad3dUpdateInventory,           &LLToolDragAndDrop::dad3dNULL));
    addEntry(DAD_OBJECT,        new DragAndDropEntry(&LLToolDragAndDrop::dad3dNULL, &LLToolDragAndDrop::dad3dRezAttachmentFromInv,  &LLToolDragAndDrop::dad3dGiveInventoryObject,   &LLToolDragAndDrop::dad3dRezObjectOnObject,         &LLToolDragAndDrop::dad3dRezObjectOnLand));
    addEntry(DAD_NOTECARD,      new DragAndDropEntry(&LLToolDragAndDrop::dad3dNULL, &LLToolDragAndDrop::dad3dNULL,                  &LLToolDragAndDrop::dad3dGiveInventory,         &LLToolDragAndDrop::dad3dUpdateInventory,           &LLToolDragAndDrop::dad3dNULL));
    addEntry(DAD_CATEGORY,      new DragAndDropEntry(&LLToolDragAndDrop::dad3dNULL, &LLToolDragAndDrop::dad3dWearCategory,          &LLToolDragAndDrop::dad3dGiveInventoryCategory, &LLToolDragAndDrop::dad3dRezCategoryOnObject,       &LLToolDragAndDrop::dad3dNULL));
    addEntry(DAD_ROOT_CATEGORY, new DragAndDropEntry(&LLToolDragAndDrop::dad3dNULL, &LLToolDragAndDrop::dad3dNULL,                  &LLToolDragAndDrop::dad3dNULL,                  &LLToolDragAndDrop::dad3dNULL,                      &LLToolDragAndDrop::dad3dNULL));
    addEntry(DAD_BODYPART,      new DragAndDropEntry(&LLToolDragAndDrop::dad3dNULL, &LLToolDragAndDrop::dad3dWearItem,              &LLToolDragAndDrop::dad3dGiveInventory,         &LLToolDragAndDrop::dad3dUpdateInventory,           &LLToolDragAndDrop::dad3dNULL));
    addEntry(DAD_ANIMATION,     new DragAndDropEntry(&LLToolDragAndDrop::dad3dNULL, &LLToolDragAndDrop::dad3dNULL,                  &LLToolDragAndDrop::dad3dGiveInventory,         &LLToolDragAndDrop::dad3dUpdateInventory,           &LLToolDragAndDrop::dad3dNULL));
    addEntry(DAD_GESTURE,       new DragAndDropEntry(&LLToolDragAndDrop::dad3dNULL, &LLToolDragAndDrop::dad3dActivateGesture,       &LLToolDragAndDrop::dad3dGiveInventory,         &LLToolDragAndDrop::dad3dUpdateInventory,           &LLToolDragAndDrop::dad3dNULL));
    addEntry(DAD_LINK,          new DragAndDropEntry(&LLToolDragAndDrop::dad3dNULL, &LLToolDragAndDrop::dad3dNULL,                  &LLToolDragAndDrop::dad3dNULL,                  &LLToolDragAndDrop::dad3dNULL,                      &LLToolDragAndDrop::dad3dNULL));
    addEntry(DAD_MESH,          new DragAndDropEntry(&LLToolDragAndDrop::dad3dNULL, &LLToolDragAndDrop::dad3dNULL,                  &LLToolDragAndDrop::dad3dGiveInventory,         &LLToolDragAndDrop::dad3dMeshObject,                &LLToolDragAndDrop::dad3dNULL));
    addEntry(DAD_SETTINGS,      new DragAndDropEntry(&LLToolDragAndDrop::dad3dNULL, &LLToolDragAndDrop::dad3dNULL,                  &LLToolDragAndDrop::dad3dGiveInventory,         &LLToolDragAndDrop::dad3dUpdateInventory,           &LLToolDragAndDrop::dad3dNULL));

    // TODO: animation on self could play it?  edit it?
    // TODO: gesture on self could play it?  edit it?
};

LLToolDragAndDrop::LLToolDragAndDrop()
:   LLTool(std::string("draganddrop"), NULL),
    mCargoCount(0),
    mDragStartX(0),
    mDragStartY(0),
    mSource(SOURCE_AGENT),
    mCursor(UI_CURSOR_NO),
    mLastAccept(ACCEPT_NO),
    mDrop(false),
    mCurItemIndex(0)
{

}

void LLToolDragAndDrop::setDragStart(S32 x, S32 y)
{
    mDragStartX = x;
    mDragStartY = y;
}

bool LLToolDragAndDrop::isOverThreshold(S32 x,S32 y)
{
    S32 mouse_delta_x = x - mDragStartX;
    S32 mouse_delta_y = y - mDragStartY;

    return (mouse_delta_x * mouse_delta_x) + (mouse_delta_y * mouse_delta_y) > DRAG_N_DROP_DISTANCE_THRESHOLD * DRAG_N_DROP_DISTANCE_THRESHOLD;
}

void LLToolDragAndDrop::beginDrag(EDragAndDropType type,
                                  const LLUUID& cargo_id,
                                  ESource source,
                                  const LLUUID& source_id,
                                  const LLUUID& object_id)
{
    if (type == DAD_NONE)
    {
        LL_WARNS() << "Attempted to start drag without a cargo type" << LL_ENDL;
        return;
    }

    if (type != DAD_CATEGORY)
    {
        LLViewerInventoryItem* item = gInventory.getItem(cargo_id);
        if (item && !item->isFinished())
        {
            LLInventoryModelBackgroundFetch::instance().start(item->getUUID(), false);
        }
    }

    mCargoTypes.clear();
    mCargoTypes.push_back(type);
    mCargoIDs.clear();
    mCargoIDs.push_back(cargo_id);
    mSource = source;
    mSourceID = source_id;
    mObjectID = object_id;

    setMouseCapture( true );
    LLToolMgr::getInstance()->setTransientTool( this );
    mCursor = UI_CURSOR_NO;
    if ((mCargoTypes[0] == DAD_CATEGORY)
       && ((mSource == SOURCE_AGENT) || (mSource == SOURCE_LIBRARY)))
    {
        LLInventoryCategory* cat = gInventory.getCategory(cargo_id);
        // go ahead and fire & forget the descendents if we are not
        // dragging a protected folder.
        if (cat)
        {
            LLViewerInventoryCategory::cat_array_t cats;
            LLViewerInventoryItem::item_array_t items;
            LLNoPreferredTypeOrItem is_not_preferred;
            uuid_vec_t folder_ids;
            uuid_vec_t item_ids;
            if (is_not_preferred(cat, NULL))
            {
                folder_ids.push_back(cargo_id);
            }
            gInventory.collectDescendentsIf(
                cargo_id,
                cats,
                items,
                LLInventoryModel::EXCLUDE_TRASH,
                is_not_preferred);
            S32 count = cats.size();
            S32 i;
            for(i = 0; i < count; ++i)
            {
                folder_ids.push_back(cats.at(i)->getUUID());
            }
            count = items.size();
            for(i = 0; i < count; ++i)
            {
                item_ids.push_back(items.at(i)->getUUID());
            }
            if (!folder_ids.empty() || !item_ids.empty())
            {
                LLCategoryFireAndForget *fetcher = new LLCategoryFireAndForget(folder_ids, item_ids);
                fetcher->startFetch();
                delete fetcher;
            }
        }
    }
}

void LLToolDragAndDrop::beginMultiDrag(
    const std::vector<EDragAndDropType> types,
    const uuid_vec_t& cargo_ids,
    ESource source,
    const LLUUID& source_id)
{
    // assert on public api is evil
    //llassert( type != DAD_NONE );

    std::vector<EDragAndDropType>::const_iterator types_it;
    for (types_it = types.begin(); types_it != types.end(); ++types_it)
    {
        if (DAD_NONE == *types_it)
        {
            LL_WARNS() << "Attempted to start drag without a cargo type" << LL_ENDL;
            return;
        }
    }
    mCargoTypes = types;
    mCargoIDs = cargo_ids;
    mSource = source;
    mSourceID = source_id;

    setMouseCapture( true );
    LLToolMgr::getInstance()->setTransientTool( this );
    mCursor = UI_CURSOR_NO;
    if ((mSource == SOURCE_AGENT) || (mSource == SOURCE_LIBRARY))
    {
        // find categories (i.e. inventory folders) in the cargo.
        LLInventoryCategory* cat = NULL;
        S32 count = llmin(cargo_ids.size(), types.size());
        std::set<LLUUID> cat_ids;
        for(S32 i = 0; i < count; ++i)
        {
            cat = gInventory.getCategory(cargo_ids[i]);
            if (cat)
            {
                LLViewerInventoryCategory::cat_array_t cats;
                LLViewerInventoryItem::item_array_t items;
                LLNoPreferredType is_not_preferred;
                if (is_not_preferred(cat, NULL))
                {
                    cat_ids.insert(cat->getUUID());
                }
                gInventory.collectDescendentsIf(
                    cat->getUUID(),
                    cats,
                    items,
                    LLInventoryModel::EXCLUDE_TRASH,
                    is_not_preferred);
                S32 cat_count = cats.size();
                for(S32 i = 0; i < cat_count; ++i)
                {
                    cat_ids.insert(cat->getUUID());
                }
            }
        }
        if (!cat_ids.empty())
        {
            uuid_vec_t folder_ids;
            uuid_vec_t item_ids;
            std::back_insert_iterator<uuid_vec_t> copier(folder_ids);
            std::copy(cat_ids.begin(), cat_ids.end(), copier);
            LLCategoryFireAndForget fetcher(folder_ids, item_ids);
        }
    }
}

void LLToolDragAndDrop::endDrag()
{
    mEndDragSignal();
    LLSelectMgr::getInstance()->unhighlightAll();
    setMouseCapture(false);
}

void LLToolDragAndDrop::onMouseCaptureLost()
{
    // Called whenever the drag ends or if mouse capture is simply lost
    LLToolMgr::getInstance()->clearTransientTool();
    mCargoTypes.clear();
    mCargoIDs.clear();
    mSource = SOURCE_AGENT;
    mSourceID.setNull();
    mObjectID.setNull();
    mCustomMsg.clear();
}

bool LLToolDragAndDrop::handleMouseUp( S32 x, S32 y, MASK mask )
{
    if (hasMouseCapture())
    {
        EAcceptance acceptance = ACCEPT_NO;
        dragOrDrop( x, y, mask, true, &acceptance );
        endDrag();
    }
    return true;
}

ECursorType LLToolDragAndDrop::acceptanceToCursor( EAcceptance acceptance )
{
    switch (acceptance)
    {
    case ACCEPT_YES_MULTI:
        if (mCargoIDs.size() > 1)
        {
            mCursor = UI_CURSOR_ARROWDRAGMULTI;
        }
        else
        {
            mCursor = UI_CURSOR_ARROWDRAG;
        }
        break;
    case ACCEPT_YES_SINGLE:
        if (mCargoIDs.size() > 1)
        {
            mToolTipMsg = LLTrans::getString("TooltipMustSingleDrop");
            mCursor = UI_CURSOR_NO;
        }
        else
        {
            mCursor = UI_CURSOR_ARROWDRAG;
        }
        break;

    case ACCEPT_NO_LOCKED:
        mCursor = UI_CURSOR_NOLOCKED;
        break;

    case ACCEPT_NO_CUSTOM:
        mToolTipMsg = mCustomMsg;
        mCursor = UI_CURSOR_NO;
        break;


    case ACCEPT_NO:
        mCursor = UI_CURSOR_NO;
        break;

    case ACCEPT_YES_COPY_MULTI:
        if (mCargoIDs.size() > 1)
        {
            mCursor = UI_CURSOR_ARROWCOPYMULTI;
        }
        else
        {
            mCursor = UI_CURSOR_ARROWCOPY;
        }
        break;
    case ACCEPT_YES_COPY_SINGLE:
        if (mCargoIDs.size() > 1)
        {
            mToolTipMsg = LLTrans::getString("TooltipMustSingleDrop");
            mCursor = UI_CURSOR_NO;
        }
        else
        {
            mCursor = UI_CURSOR_ARROWCOPY;
        }
        break;
    case ACCEPT_POSTPONED:
        break;
    default:
        llassert( false );
    }

    return mCursor;
}

bool LLToolDragAndDrop::handleHover( S32 x, S32 y, MASK mask )
{
    EAcceptance acceptance = ACCEPT_NO;
    dragOrDrop( x, y, mask, false, &acceptance );

    ECursorType cursor = acceptanceToCursor(acceptance);
    gViewerWindow->getWindow()->setCursor( cursor );

    LL_DEBUGS("UserInput") << "hover handled by LLToolDragAndDrop" << LL_ENDL;
    return true;
}

bool LLToolDragAndDrop::handleKey(KEY key, MASK mask)
{
    if (key == KEY_ESCAPE)
    {
        // cancel drag and drop operation
        endDrag();
        return true;
    }

    return false;
}

bool LLToolDragAndDrop::handleToolTip(S32 x, S32 y, MASK mask)
{
    if (!mToolTipMsg.empty())
    {
        LLToolTipMgr::instance().unblockToolTips();
        LLToolTipMgr::instance().show(LLToolTip::Params()
            .message(mToolTipMsg)
            .delay_time(gSavedSettings.getF32( "DragAndDropToolTipDelay" )));
        return true;
    }
    return false;
}

void LLToolDragAndDrop::handleDeselect()
{
    mToolTipMsg.clear();
    mCustomMsg.clear();

    LLToolTipMgr::instance().blockToolTips();
}

// protected
void LLToolDragAndDrop::dragOrDrop( S32 x, S32 y, MASK mask, bool drop,
                                   EAcceptance* acceptance)
{
    *acceptance = ACCEPT_YES_MULTI;

    bool handled = false;

    LLView* top_view = gFocusMgr.getTopCtrl();
    LLViewerInventoryItem* item;
    LLViewerInventoryCategory* cat;

    mToolTipMsg.clear();

    // Increment the operation id for every drop
    if (drop)
    {
        sOperationId++;
    }

    // For people drag and drop we don't need an actual inventory object,
    // instead we need the current cargo id, which should be a person id.
    bool is_uuid_dragged = (mSource == SOURCE_PEOPLE);

    if (top_view)
    {
        handled = true;

        for (mCurItemIndex = 0; mCurItemIndex < (S32)mCargoIDs.size(); mCurItemIndex++)
        {
            S32 local_x, local_y;
            top_view->screenPointToLocal( x, y, &local_x, &local_y );
            EAcceptance item_acceptance = ACCEPT_NO;

            LLInventoryObject* cargo = locateInventory(item, cat);
            if (cargo)
            {
                handled = handled && top_view->handleDragAndDrop(local_x, local_y, mask, false,
                                                    mCargoTypes[mCurItemIndex],
                                                    (void*)cargo,
                                                    &item_acceptance,
                                                    mToolTipMsg);
            }
            else if (is_uuid_dragged)
            {
                handled = handled && top_view->handleDragAndDrop(local_x, local_y, mask, false,
                                                    mCargoTypes[mCurItemIndex],
                                                    (void*)&mCargoIDs[mCurItemIndex],
                                                    &item_acceptance,
                                                    mToolTipMsg);
            }
            if (handled)
            {
                // use sort order to determine priority of acceptance
                *acceptance = (EAcceptance)llmin((U32)item_acceptance, (U32)*acceptance);
            }
        }

        // all objects passed, go ahead and perform drop if necessary
        if (handled && drop && (U32)*acceptance >= ACCEPT_YES_COPY_SINGLE)
        {
            if ((U32)*acceptance < ACCEPT_YES_COPY_MULTI &&
                mCargoIDs.size() > 1)
            {
                // tried to give multi-cargo to a single-acceptor - refuse and return.
                *acceptance = ACCEPT_NO;
                return;
            }

            for (mCurItemIndex = 0; mCurItemIndex < (S32)mCargoIDs.size(); mCurItemIndex++)
            {
                S32 local_x, local_y;
                EAcceptance item_acceptance;
                top_view->screenPointToLocal( x, y, &local_x, &local_y );

                LLInventoryObject* cargo = locateInventory(item, cat);
                if (cargo)
                {
                    handled = handled && top_view->handleDragAndDrop(local_x, local_y, mask, true,
                                                        mCargoTypes[mCurItemIndex],
                                                        (void*)cargo,
                                                        &item_acceptance,
                                                        mToolTipMsg);
                }
                else if (is_uuid_dragged)
                {
                    handled = handled && top_view->handleDragAndDrop(local_x, local_y, mask, false,
                                                        mCargoTypes[mCurItemIndex],
                                                        (void*)&mCargoIDs[mCurItemIndex],
                                                        &item_acceptance,
                                                        mToolTipMsg);
                }
            }
        }
        if (handled)
        {
            mLastAccept = (EAcceptance)*acceptance;
        }
    }

    if (!handled)
    {
        handled = true;

        LLRootView* root_view = gViewerWindow->getRootView();

        for (mCurItemIndex = 0; mCurItemIndex < (S32)mCargoIDs.size(); mCurItemIndex++)
        {
            EAcceptance item_acceptance = ACCEPT_NO;

            LLInventoryObject* cargo = locateInventory(item, cat);

            // fix for EXT-3191
            if (cargo)
            {
                handled = handled && root_view->handleDragAndDrop(x, y, mask, false,
                                                    mCargoTypes[mCurItemIndex],
                                                    (void*)cargo,
                                                    &item_acceptance,
                                                    mToolTipMsg);
            }
            else if (is_uuid_dragged)
            {
                handled = handled && root_view->handleDragAndDrop(x, y, mask, false,
                                                    mCargoTypes[mCurItemIndex],
                                                    (void*)&mCargoIDs[mCurItemIndex],
                                                    &item_acceptance,
                                                    mToolTipMsg);
            }
            if (handled)
            {
                // use sort order to determine priority of acceptance
                *acceptance = (EAcceptance)llmin((U32)item_acceptance, (U32)*acceptance);
            }
        }
        // all objects passed, go ahead and perform drop if necessary
        if (handled && drop && (U32)*acceptance > ACCEPT_NO_LOCKED)
        {
            if ((U32)*acceptance < ACCEPT_YES_COPY_MULTI &&
                mCargoIDs.size() > 1)
            {
                // tried to give multi-cargo to a single-acceptor - refuse and return.
                *acceptance = ACCEPT_NO;
                return;
            }

            for (mCurItemIndex = 0; mCurItemIndex < (S32)mCargoIDs.size(); mCurItemIndex++)
            {
                EAcceptance item_acceptance;

                LLInventoryObject* cargo = locateInventory(item, cat);
                if (cargo)
                {
                    handled = handled && root_view->handleDragAndDrop(x, y, mask, true,
                                              mCargoTypes[mCurItemIndex],
                                              (void*)cargo,
                                              &item_acceptance,
                                              mToolTipMsg);
                }
                else if (is_uuid_dragged)
                {
                    handled = handled && root_view->handleDragAndDrop(x, y, mask, true,
                                              mCargoTypes[mCurItemIndex],
                                              (void*)&mCargoIDs[mCurItemIndex],
                                              &item_acceptance,
                                              mToolTipMsg);
                }
            }
        }

        if (handled)
        {
            mLastAccept = (EAcceptance)*acceptance;
        }
    }

    if (!handled)
    {
        // Disallow drag and drop to 3D from the marketplace
        const LLUUID marketplacelistings_id = gInventory.findCategoryUUIDForType(LLFolderType::FT_MARKETPLACE_LISTINGS);
        if (marketplacelistings_id.notNull())
        {
            for (S32 item_index = 0; item_index < (S32)mCargoIDs.size(); item_index++)
            {
                if (gInventory.isObjectDescendentOf(mCargoIDs[item_index], marketplacelistings_id))
                {
                    *acceptance = ACCEPT_NO;
                    mToolTipMsg = LLTrans::getString("TooltipOutboxDragToWorld");
                    return;
                }
            }
        }

        dragOrDrop3D( x, y, mask, drop, acceptance );
    }
}

void LLToolDragAndDrop::dragOrDrop3D( S32 x, S32 y, MASK mask, bool drop, EAcceptance* acceptance )
{
    mDrop = drop;
    if (mDrop)
    {
        // don't allow drag and drop onto rigged or transparent objects
        pick(gViewerWindow->pickImmediate(x, y, false, false));
    }
    else
    {
        // don't allow drag and drop onto transparent objects
        gViewerWindow->pickAsync(x, y, mask, pickCallback, false, false);
    }

    *acceptance = mLastAccept;
}

void LLToolDragAndDrop::pickCallback(const LLPickInfo& pick_info)
{
    if (getInstance() != NULL)
    {
        getInstance()->pick(pick_info);
    }
}

void LLToolDragAndDrop::pick(const LLPickInfo& pick_info)
{
    EDropTarget target = DT_NONE;
    S32 hit_face = -1;

    LLViewerObject* hit_obj = pick_info.getObject();
    LLSelectMgr::getInstance()->unhighlightAll();
    bool highlight_object = false;
    // Treat attachments as part of the avatar they are attached to.
    if (hit_obj != NULL)
    {
        // don't allow drag and drop on grass, trees, etc.
        if (pick_info.mPickType == LLPickInfo::PICK_FLORA)
        {
            mCursor = UI_CURSOR_NO;
            gViewerWindow->getWindow()->setCursor( mCursor );
            return;
        }

        if (hit_obj->isAttachment() && !hit_obj->isHUDAttachment())
        {
            LLVOAvatar* avatar = LLVOAvatar::findAvatarFromAttachment( hit_obj );
            if (!avatar)
            {
                mLastAccept = ACCEPT_NO;
                mCursor = UI_CURSOR_NO;
                gViewerWindow->getWindow()->setCursor( mCursor );
                return;
            }
            hit_obj = avatar;
        }

        if (hit_obj->isAvatar())
        {
            if (((LLVOAvatar*) hit_obj)->isSelf())
            {
                target = DT_SELF;
                hit_face = -1;
            }
            else
            {
                target = DT_AVATAR;
                hit_face = -1;
            }
        }
        else
        {
            target = DT_OBJECT;
            hit_face = pick_info.mObjectFace;
            highlight_object = true;
        }
    }
    else if (pick_info.mPickType == LLPickInfo::PICK_LAND)
    {
        target = DT_LAND;
        hit_face = -1;
    }

    mLastAccept = ACCEPT_YES_MULTI;

    for (mCurItemIndex = 0; mCurItemIndex < (S32)mCargoIDs.size(); mCurItemIndex++)
    {
        const S32 item_index = mCurItemIndex;
        const EDragAndDropType dad_type = mCargoTypes[item_index];
        // Call the right implementation function
        mLastAccept = (EAcceptance)llmin(
            (U32)mLastAccept,
            (U32)callMemberFunction(*this,
                                    LLDragAndDropDictionary::instance().get(dad_type, target))
                (hit_obj, hit_face, pick_info.mKeyMask, false));
    }

    if (mDrop && ((U32)mLastAccept >= ACCEPT_YES_COPY_SINGLE))
    {
        // if target allows multi-drop or there is only one item being dropped, go ahead
        if ((mLastAccept >= ACCEPT_YES_COPY_MULTI) || (mCargoIDs.size() == 1))
        {
            // Target accepts multi, or cargo is a single-drop
            for (mCurItemIndex = 0; mCurItemIndex < (S32)mCargoIDs.size(); mCurItemIndex++)
            {
                const S32 item_index = mCurItemIndex;
                const EDragAndDropType dad_type = mCargoTypes[item_index];
                // Call the right implementation function
                callMemberFunction(*this, LLDragAndDropDictionary::instance().get(dad_type, target))
                    (hit_obj, hit_face, pick_info.mKeyMask, true);
            }
        }
        else
        {
            // Target does not accept multi, but cargo is multi
            mLastAccept = ACCEPT_NO;
        }
    }

    if (highlight_object && mLastAccept > ACCEPT_NO_LOCKED)
    {
        // if any item being dragged will be applied to the object under our cursor
        // highlight that object
        for (S32 i = 0; i < (S32)mCargoIDs.size(); i++)
        {
            if (mCargoTypes[i] != DAD_OBJECT || (pick_info.mKeyMask & MASK_CONTROL))
            {
                LLSelectMgr::getInstance()->highlightObjectAndFamily(hit_obj);
                break;
            }
        }
    }
    ECursorType cursor = acceptanceToCursor( mLastAccept );
    gViewerWindow->getWindow()->setCursor( cursor );

    mLastHitPos = pick_info.mPosGlobal;
    mLastCameraPos = gAgentCamera.getCameraPositionGlobal();
}

// static
bool LLToolDragAndDrop::handleDropMaterialProtections(LLViewerObject* hit_obj,
                                                     LLInventoryItem* item,
                                                     LLToolDragAndDrop::ESource source,
                                                     const LLUUID& src_id)
{
    if (!item) return false;

    // Always succeed if....
    // material is from the library
    // or already in the contents of the object
    if (SOURCE_LIBRARY == source)
    {
        // dropping a material from the library always just works.
        return true;
    }

    // In case the inventory has not been loaded (e.g. due to some recent operation
    // causing a dirty inventory) and we can do an update, stall the user
    // while fetching the inventory.
    //
    // Fetch if inventory is dirty and listener is present (otherwise we will not receive update)
    if (hit_obj->isInventoryDirty() && hit_obj->hasInventoryListeners())
    {
        hit_obj->requestInventory();
        LLSD args;
        if (LLAssetType::AT_MATERIAL == item->getType())
        {
            args["ERROR_MESSAGE"] = "Unable to add material.\nPlease wait a few seconds and try again.";
        }
        else
        {
            args["ERROR_MESSAGE"] = "Unable to add texture.\nPlease wait a few seconds and try again.";
        }
        LLNotificationsUtil::add("ErrorMessage", args);
        return false;
    }
    // Make sure to verify both id and type since 'null'
    // is a shared default for some asset types.
    if (hit_obj->getInventoryItemByAsset(item->getAssetUUID(), item->getType()))
    {
        // if the asset is already in the object's inventory
        // then it can always be added to a side.
        // This saves some work if the task's inventory is already loaded
        // and ensures that the asset item is only added once.
        return true;
    }

    LLPointer<LLViewerInventoryItem> new_item = new LLViewerInventoryItem(item);
    if (!item->getPermissions().allowOperationBy(PERM_COPY, gAgent.getID()))
    {
        // Check that we can add the material as inventory to the object
        if (willObjectAcceptInventory(hit_obj,item) < ACCEPT_YES_COPY_SINGLE )
        {
            return false;
        }
        // make sure the object has the material in it's inventory.
        if (SOURCE_AGENT == source)
        {
            // Remove the material from local inventory. The server
            // will actually remove the item from agent inventory.
            gInventory.deleteObject(item->getUUID());
            gInventory.notifyObservers();
        }
        else if (SOURCE_WORLD == source)
        {
            // *FIX: if the objects are in different regions, and the
            // source region has crashed, you can bypass these
            // permissions.
            LLViewerObject* src_obj = gObjectList.findObject(src_id);
            if (src_obj)
            {
                src_obj->removeInventory(item->getUUID());
            }
            else
            {
                LL_WARNS() << "Unable to find source object." << LL_ENDL;
                return false;
            }
        }
        // Add the asset item to the target object's inventory.
        if (LLAssetType::AT_TEXTURE == new_item->getType()
            || LLAssetType::AT_MATERIAL == new_item->getType())
        {
            hit_obj->updateMaterialInventory(new_item, TASK_INVENTORY_ITEM_KEY, true);
        }
        else
        {
            hit_obj->updateInventory(new_item, TASK_INVENTORY_ITEM_KEY, true);
        }
        // Force the object to update and refetch its inventory so it has this asset.
        hit_obj->dirtyInventory();
        hit_obj->requestInventory();
        // TODO: Check to see if adding the item was successful; if not, then
        // we should return false here. This will requre a separate listener
        // since without listener, we have no way to receive update
    }
    else if (!item->getPermissions().allowOperationBy(PERM_TRANSFER,
                                                     gAgent.getID()))
    {
        // Check that we can add the asset as inventory to the object
        if (willObjectAcceptInventory(hit_obj,item) < ACCEPT_YES_COPY_SINGLE )
        {
            return false;
        }
        // *FIX: may want to make sure agent can paint hit_obj.

        // Add the asset item to the target object's inventory.
        if (LLAssetType::AT_TEXTURE == new_item->getType()
            || LLAssetType::AT_MATERIAL == new_item->getType())
        {
            hit_obj->updateMaterialInventory(new_item, TASK_INVENTORY_ITEM_KEY, true);
        }
        else
        {
            hit_obj->updateInventory(new_item, TASK_INVENTORY_ITEM_KEY, true);
        }
        // Force the object to update and refetch its inventory so it has this asset.
        hit_obj->dirtyInventory();
        hit_obj->requestInventory();
        // TODO: Check to see if adding the item was successful; if not, then
        // we should return false here. This will requre a separate listener
        // since without listener, we have no way to receive update
    }
    else if (LLAssetType::AT_MATERIAL == new_item->getType() &&
             !item->getPermissions().allowOperationBy(PERM_MODIFY, gAgent.getID()))
    {
        // Check that we can add the material as inventory to the object
        if (willObjectAcceptInventory(hit_obj,item) < ACCEPT_YES_COPY_SINGLE )
        {
            return false;
        }
        // *FIX: may want to make sure agent can paint hit_obj.

        // Add the material item to the target object's inventory.
        hit_obj->updateMaterialInventory(new_item, TASK_INVENTORY_ITEM_KEY, true);

        // Force the object to update and refetch its inventory so it has this material.
        hit_obj->dirtyInventory();
        hit_obj->requestInventory();
        // TODO: Check to see if adding the item was successful; if not, then
        // we should return false here. This will requre a separate listener
        // since without listener, we have no way to receive update
    }
    return true;
}

void set_texture_to_material(LLViewerObject* hit_obj,
                             S32 hit_face,
                             const LLUUID& asset_id,
                             LLGLTFMaterial::TextureInfo drop_channel)
{
    LLTextureEntry* te = hit_obj->getTE(hit_face);
    if (te)
    {
        LLPointer<LLGLTFMaterial> material = te->getGLTFMaterialOverride();

        // make a copy to not invalidate existing
        // material for multiple objects
        if (material.isNull())
        {
            // Start with a material override which does not make any changes
            material = new LLGLTFMaterial();
        }
        else
        {
            material = new LLGLTFMaterial(*material);
        }

        switch (drop_channel)
        {
            case LLGLTFMaterial::GLTF_TEXTURE_INFO_BASE_COLOR:
            default:
                {
                    material->setBaseColorId(asset_id);
                }
                break;

            case LLGLTFMaterial::GLTF_TEXTURE_INFO_METALLIC_ROUGHNESS:
                {
                    material->setOcclusionRoughnessMetallicId(asset_id);
                }
                break;

            case LLGLTFMaterial::GLTF_TEXTURE_INFO_EMISSIVE:
                {
                    material->setEmissiveId(asset_id);
                }
                break;

            case LLGLTFMaterial::GLTF_TEXTURE_INFO_NORMAL:
                {
                    material->setNormalId(asset_id);
                }
                break;
        }
        LLGLTFMaterialList::queueModify(hit_obj, hit_face, material);
    }
}

void LLToolDragAndDrop::dropTextureAllFaces(LLViewerObject* hit_obj,
                                            LLInventoryItem* item,
                                            LLToolDragAndDrop::ESource source,
                                            const LLUUID& src_id,
                                            bool remove_pbr)
{
    if (!item)
    {
        LL_WARNS() << "LLToolDragAndDrop::dropTextureAllFaces no texture item." << LL_ENDL;
        return;
    }
    S32 num_faces = hit_obj->getNumTEs();
    bool has_non_pbr_faces = false;
    for (S32 face = 0; face < num_faces; face++)
    {
        if (hit_obj->getRenderMaterialID(face).isNull())
        {
            has_non_pbr_faces = true;
            break;
        }
    }

    if (has_non_pbr_faces || remove_pbr)
    {
        bool res = handleDropMaterialProtections(hit_obj, item, source, src_id);
        if (!res)
        {
            return;
        }
    }
    LLUUID asset_id = item->getAssetUUID();

    // Overrides require textures to be copy and transfer free
    LLPermissions item_permissions = item->getPermissions();
    bool allow_adding_to_override = item_permissions.allowOperationBy(PERM_COPY, gAgent.getID());
    allow_adding_to_override &= item_permissions.allowOperationBy(PERM_TRANSFER, gAgent.getID());

    LLViewerTexture* image = LLViewerTextureManager::getFetchedTexture(asset_id);
    add(LLStatViewer::EDIT_TEXTURE, 1);
    for( S32 face = 0; face < num_faces; face++ )
    {
        if (remove_pbr)
        {
            hit_obj->setRenderMaterialID(face, LLUUID::null);
            hit_obj->setTEImage(face, image);
            dialog_refresh_all();
        }
        else if (hit_obj->getRenderMaterialID(face).isNull())
        {
            // update viewer side
            hit_obj->setTEImage(face, image);
            dialog_refresh_all();
        }
        else if (allow_adding_to_override)
        {
            set_texture_to_material(hit_obj, face, asset_id, LLGLTFMaterial::GLTF_TEXTURE_INFO_BASE_COLOR);
        }
    }

    // send the update to the simulator
    LLGLTFMaterialList::flushUpdates(nullptr);
    hit_obj->sendTEUpdate();
}

void LLToolDragAndDrop::dropMaterial(LLViewerObject* hit_obj,
                                     S32 hit_face,
                                     LLInventoryItem* item,
                                     LLToolDragAndDrop::ESource source,
                                     const LLUUID& src_id,
                                     bool all_faces)
{
    LLSelectNode* nodep = nullptr;
    if (hit_obj->isSelected())
    {
        // update object's saved materials
        nodep = LLSelectMgr::getInstance()->getSelection()->findNode(hit_obj);
    }

    // If user dropped a material onto face it implies
    // applying texture now without cancel, save to selection
    if (all_faces)
    {
        dropMaterialAllFaces(hit_obj, item, source, src_id);

        if (nodep)
        {
            uuid_vec_t material_ids;
            gltf_materials_vec_t override_materials;
            S32 num_faces = hit_obj->getNumTEs();
            for (S32 face = 0; face < num_faces; face++)
            {
                material_ids.push_back(hit_obj->getRenderMaterialID(face));
                override_materials.push_back(nullptr);
            }
            nodep->saveGLTFMaterials(material_ids, override_materials);
        }
    }
    else
    {
        dropMaterialOneFace(hit_obj, hit_face, item, source, src_id);

        // If user dropped a material onto face it implies
        // applying texture now without cancel, save to selection
        if (nodep
            && gFloaterTools->getVisible()
            && nodep->mSavedGLTFMaterialIds.size() > hit_face)
        {
            nodep->mSavedGLTFMaterialIds[hit_face] = hit_obj->getRenderMaterialID(hit_face);
            nodep->mSavedGLTFOverrideMaterials[hit_face] = nullptr;
        }
    }
}

void LLToolDragAndDrop::dropMaterialOneFace(LLViewerObject* hit_obj,
    S32 hit_face,
    LLInventoryItem* item,
    LLToolDragAndDrop::ESource source,
    const LLUUID& src_id)
{
    if (hit_face == -1) return;
    if (!item || item->getInventoryType() != LLInventoryType::IT_MATERIAL)
    {
        LL_WARNS() << "LLToolDragAndDrop::dropTextureOneFace no material item." << LL_ENDL;
        return;
    }

    // SL-20013 must save asset_id before handleDropMaterialProtections since our item instance
    // may be deleted if it is moved into task inventory
    LLUUID asset_id = item->getAssetUUID();
    bool success = handleDropMaterialProtections(hit_obj, item, source, src_id);
    if (!success)
    {
        return;
    }

    if (asset_id.isNull())
    {
        // use blank material
        asset_id = LLGLTFMaterialList::BLANK_MATERIAL_ASSET_ID;
    }

    hit_obj->setRenderMaterialID(hit_face, asset_id);

    dialog_refresh_all();

    // send the update to the simulator
    hit_obj->sendTEUpdate();
}


void LLToolDragAndDrop::dropMaterialAllFaces(LLViewerObject* hit_obj,
    LLInventoryItem* item,
    LLToolDragAndDrop::ESource source,
    const LLUUID& src_id)
{
    if (!item || item->getInventoryType() != LLInventoryType::IT_MATERIAL)
    {
        LL_WARNS() << "LLToolDragAndDrop::dropTextureAllFaces no material item." << LL_ENDL;
        return;
    }

    // SL-20013 must save asset_id before handleDropMaterialProtections since our item instance
    // may be deleted if it is moved into task inventory
    LLUUID asset_id = item->getAssetUUID();
    bool success = handleDropMaterialProtections(hit_obj, item, source, src_id);

    if (!success)
    {
        return;
    }

    if (asset_id.isNull())
    {
        // use blank material
        asset_id = LLGLTFMaterialList::BLANK_MATERIAL_ASSET_ID;
    }

    hit_obj->setRenderMaterialIDs(asset_id);
    dialog_refresh_all();
    // send the update to the simulator
    hit_obj->sendTEUpdate();
}


void LLToolDragAndDrop::dropMesh(LLViewerObject* hit_obj,
                                 LLInventoryItem* item,
                                 LLToolDragAndDrop::ESource source,
                                 const LLUUID& src_id)
{
    if (!item)
    {
        LL_WARNS() << "no inventory item." << LL_ENDL;
        return;
    }
    LLUUID asset_id = item->getAssetUUID();
    bool success = handleDropMaterialProtections(hit_obj, item, source, src_id);
    if(!success)
    {
        return;
    }

    LLSculptParams sculpt_params;
    sculpt_params.setSculptTexture(asset_id, LL_SCULPT_TYPE_MESH);
    hit_obj->setParameterEntry(LLNetworkData::PARAMS_SCULPT, sculpt_params, true);

    dialog_refresh_all();
}

void LLToolDragAndDrop::dropTexture(LLViewerObject* hit_obj,
                                    S32 hit_face,
                                    LLInventoryItem* item,
                                    ESource source,
                                    const LLUUID& src_id,
                                    bool all_faces,
                                    bool remove_pbr,
                                    S32 tex_channel)
{
    LLSelectNode* nodep = nullptr;
    if (hit_obj->isSelected())
    {
        // update object's saved textures
        nodep = LLSelectMgr::getInstance()->getSelection()->findNode(hit_obj);
    }

    if (all_faces)
    {
        dropTextureAllFaces(hit_obj, item, source, src_id, remove_pbr);

        // If user dropped a texture onto face it implies
        // applying texture now without cancel, save to selection
        if (nodep)
        {
            uuid_vec_t texture_ids;
            uuid_vec_t material_ids;
            gltf_materials_vec_t override_materials;
            S32 num_faces = hit_obj->getNumTEs();
            for (S32 face = 0; face < num_faces; face++)
            {
                LLViewerTexture* tex = hit_obj->getTEImage(face);
                if (tex != nullptr)
                {
                    texture_ids.push_back(tex->getID());
                }
                else
                {
                    texture_ids.push_back(LLUUID::null);
                }

                // either removed or modified materials
                if (remove_pbr)
                {
                    material_ids.push_back(LLUUID::null);
                }
                else
                {
                    material_ids.push_back(hit_obj->getRenderMaterialID(face));
                }

                LLTextureEntry* te = hit_obj->getTE(hit_face);
                if (te && !remove_pbr)
                {
                    override_materials.push_back(te->getGLTFMaterialOverride());
                }
                else
                {
                    override_materials.push_back(nullptr);
                }
            }

            nodep->saveTextures(texture_ids);
            nodep->saveGLTFMaterials(material_ids, override_materials);
        }
    }
    else
    {
        dropTextureOneFace(hit_obj, hit_face, item, source, src_id, remove_pbr, tex_channel);

        // If user dropped a texture onto face it implies
        // applying texture now without cancel, save to selection
        // LLPanelFace* panel_face = gFloaterTools->getPanelFace();  // <FS:Zi> switchable edit texture/materials panel
        if (nodep
            && gFloaterTools->getVisible()
            // <FS:Zi> switchable edit texture/materials panel
            // && panel_face
            // && panel_face->getTextureDropChannel() == 0 /*texture*/
            && gFloaterTools->getTextureDropChannel() == 0 /*texture*/
            // <FS:Zi>
            && nodep->mSavedTextures.size() > hit_face)
        {
            LLViewerTexture* tex = hit_obj->getTEImage(hit_face);
            if (tex != nullptr)
            {
                nodep->mSavedTextures[hit_face] = tex->getID();
            }
            else
            {
                nodep->mSavedTextures[hit_face] = LLUUID::null;
            }

            LLTextureEntry* te = hit_obj->getTE(hit_face);
            if (te && !remove_pbr)
            {
                nodep->mSavedGLTFOverrideMaterials[hit_face] = te->getGLTFMaterialOverride();
            }
            else
            {
                nodep->mSavedGLTFOverrideMaterials[hit_face] = nullptr;
            }
        }
    }
}

void LLToolDragAndDrop::dropTextureOneFace(LLViewerObject* hit_obj,
                                           S32 hit_face,
                                           LLInventoryItem* item,
                                           LLToolDragAndDrop::ESource source,
                                           const LLUUID& src_id,
                                           bool remove_pbr,
                                           S32 tex_channel)
{
    if (hit_face == -1) return;
    if (!item)
    {
        LL_WARNS() << "LLToolDragAndDrop::dropTextureOneFace no texture item." << LL_ENDL;
        return;
    }

    LLUUID asset_id = item->getAssetUUID();

    if (hit_obj->getRenderMaterialID(hit_face).notNull() && !remove_pbr && tex_channel >= -1) // <FS:Beq/> tex_channel -2 means ignorePBR then treat as -1, don't judge me.
    {
        // Overrides require textures to be copy and transfer free
        LLPermissions item_permissions = item->getPermissions();
        bool allow_adding_to_override = item_permissions.allowOperationBy(PERM_COPY, gAgent.getID());
        allow_adding_to_override &= item_permissions.allowOperationBy(PERM_TRANSFER, gAgent.getID());

        if (allow_adding_to_override)
        {
            LLGLTFMaterial::TextureInfo drop_channel = LLGLTFMaterial::GLTF_TEXTURE_INFO_BASE_COLOR;
            // <FS:Zi> switchable edit texture/materials panel
            // LLPanelFace* panel_face = gFloaterTools->getPanelFace();
            // if (gFloaterTools->getVisible() && panel_face)
            // {
            //     drop_channel = panel_face->getPBRDropChannel();
            // }
            if (gFloaterTools->getVisible())
            {
                drop_channel = gFloaterTools->getPBRDropChannel();
            }
            // </FS:Zi>
            set_texture_to_material(hit_obj, hit_face, asset_id, drop_channel);
            LLGLTFMaterialList::flushUpdates(nullptr);
        }
        return;
    }
<<<<<<< HEAD
    // <FS:Beq> tex_channel -2 means ignorePBR then treat as -1
    if(tex_channel < -1)
    {
        tex_channel = -1;
    }
    // </FS:Beq>
=======
>>>>>>> e2e37cce
    bool success = handleDropMaterialProtections(hit_obj, item, source, src_id);
    if (!success)
    {
        return;
    }
    if (remove_pbr)
    {
        hit_obj->setRenderMaterialID(hit_face, LLUUID::null);
    }

    // update viewer side image in anticipation of update from simulator
    LLViewerTexture* image = LLViewerTextureManager::getFetchedTexture(asset_id);
    add(LLStatViewer::EDIT_TEXTURE, 1);

    LLTextureEntry* tep = hit_obj->getTE(hit_face);

    // <FS:Zi> switchable edit texture/materials panel
    // LLPanelFace* panel_face = gFloaterTools->getPanelFace();

    // if (gFloaterTools->getVisible() && panel_face)
    if (gFloaterTools->getVisible())
    // </FS:Zi>
    {
        // <FS:Zi> switchable edit texture/materials panel
        // tex_channel = (tex_channel > -1) ? tex_channel : panel_face->getTextureDropChannel();
        tex_channel = (tex_channel > -1) ? tex_channel : gFloaterTools->getTextureDropChannel();
        switch (tex_channel)
        {

        case 0:
        default:
            {
                hit_obj->setTEImage(hit_face, image);
            }
            break;

        case 1:
            if (tep)
            {
                LLMaterialPtr old_mat = tep->getMaterialParams();
                // <FS:Zi> switchable edit texture/materials panel
                // LLMaterialPtr new_mat = panel_face->createDefaultMaterial(old_mat);
                LLMaterialPtr new_mat = gFloaterTools->createDefaultMaterial(old_mat);
                new_mat->setNormalID(asset_id);
                tep->setMaterialParams(new_mat);
                hit_obj->setTENormalMap(hit_face, asset_id);
                LLMaterialMgr::getInstance()->put(hit_obj->getID(), hit_face, *new_mat);
            }
            break;

        case 2:
            if (tep)
            {
                LLMaterialPtr old_mat = tep->getMaterialParams();
                // <FS:Zi> switchable edit texture/materials panel
                // LLMaterialPtr new_mat = panel_face->createDefaultMaterial(old_mat);
                LLMaterialPtr new_mat = gFloaterTools->createDefaultMaterial(old_mat);
                new_mat->setSpecularID(asset_id);
                tep->setMaterialParams(new_mat);
                hit_obj->setTESpecularMap(hit_face, asset_id);
                LLMaterialMgr::getInstance()->put(hit_obj->getID(), hit_face, *new_mat);
            }
            break;
        }
    }
    else
    {
        hit_obj->setTEImage(hit_face, image);
    }

    dialog_refresh_all();

    // send the update to the simulator
    hit_obj->sendTEUpdate();
}


void LLToolDragAndDrop::dropScript(LLViewerObject* hit_obj,
                                   LLInventoryItem* item,
                                   bool active,
                                   ESource source,
                                   const LLUUID& src_id)
{
    // *HACK: In order to resolve SL-22177, we need to block drags
    // from notecards and objects onto other objects.
    if ((SOURCE_WORLD == LLToolDragAndDrop::getInstance()->mSource)
       || (SOURCE_NOTECARD == LLToolDragAndDrop::getInstance()->mSource))
    {
        LL_WARNS() << "Call to LLToolDragAndDrop::dropScript() from world"
            << " or notecard." << LL_ENDL;
        return;
    }
    if (hit_obj && item)
    {
        LLPointer<LLViewerInventoryItem> new_script = new LLViewerInventoryItem(item);
        if (!item->getPermissions().allowCopyBy(gAgent.getID()))
        {
            if (SOURCE_AGENT == source)
            {
                // Remove the script from local inventory. The server
                // will actually remove the item from agent inventory.
                gInventory.deleteObject(item->getUUID());
                gInventory.notifyObservers();
            }
            else if (SOURCE_WORLD == source)
            {
                // *FIX: if the objects are in different regions, and
                // the source region has crashed, you can bypass
                // these permissions.
                LLViewerObject* src_obj = gObjectList.findObject(src_id);
                if (src_obj)
                {
                    src_obj->removeInventory(item->getUUID());
                }
                else
                {
                    LL_WARNS() << "Unable to find source object." << LL_ENDL;
                    return;
                }
            }
        }
        hit_obj->saveScript(new_script, active, true);
        gFloaterTools->dirty();

        // VEFFECT: SetScript
        LLHUDEffectSpiral *effectp = (LLHUDEffectSpiral *)LLHUDManager::getInstance()->createViewerEffect(LLHUDObject::LL_HUD_EFFECT_BEAM, true);
        effectp->setSourceObject(gAgentAvatarp);
        effectp->setTargetObject(hit_obj);
        effectp->setDuration(LL_HUD_DUR_SHORT);
        effectp->setColor(LLColor4U(gAgent.getEffectColor()));
    }
}

void LLToolDragAndDrop::dropObject(LLViewerObject* raycast_target,
                   bool bypass_sim_raycast,
                   bool from_task_inventory,
                   bool remove_from_inventory)
{
    LLViewerRegion* regionp = LLWorld::getInstance()->getRegionFromPosGlobal(mLastHitPos);
    if (!regionp)
    {
        LL_WARNS() << "Couldn't find region to rez object" << LL_ENDL;
        return;
    }


// [RLVa:KB] - Checked: 2010-03-23 (RLVa-1.2.0e) | Modified: RLVa-1.2.0a
    // Fallback in case there's a new code path that leads here (see behaviour notes)
    if ( (rlv_handler_t::isEnabled()) && ((gRlvHandler.hasBehaviour(RLV_BHVR_REZ)) || (gRlvHandler.hasBehaviour(RLV_BHVR_INTERACT))) )
    {
        return;
    }
// [/RLVa:KB]

    //LL_INFOS() << "Rezzing object" << LL_ENDL;
    make_ui_sound("UISndObjectRezIn");
    LLViewerInventoryItem* item;
    LLViewerInventoryCategory* cat;
    locateInventory(item, cat);
    if (!item || !item->isFinished()) return;

    //if (regionp
    //  && (regionp->getRegionFlag(REGION_FLAGS_SANDBOX)))
    //{
    //  LLFirstUse::useSandbox();
    //}
    // check if it cannot be copied, and mark as remove if it is -
    // this will remove the object from inventory after rez. Only
    // bother with this check if we would not normally remove from
    // inventory.
    if (!remove_from_inventory
        && !item->getPermissions().allowCopyBy(gAgent.getID()))
    {
        remove_from_inventory = true;
    }

    // Limit raycast to a single object.
    // Speeds up server raycast + avoid problems with server ray
    // hitting objects that were clipped by the near plane or culled
    // on the viewer.
    LLUUID ray_target_id;
    if (raycast_target)
    {
        ray_target_id = raycast_target->getID();
    }
    else
    {
        ray_target_id.setNull();
    }

    // Check if it's in the trash.
    bool is_in_trash = false;
    const LLUUID trash_id = gInventory.findCategoryUUIDForType(LLFolderType::FT_TRASH);
    if (gInventory.isObjectDescendentOf(item->getUUID(), trash_id))
    {
        is_in_trash = true;
    }

    LLUUID source_id = from_task_inventory ? mSourceID : LLUUID::null;

    // Select the object only if we're editing.
    bool rez_selected = LLToolMgr::getInstance()->inEdit();


    LLVector3 ray_start = regionp->getPosRegionFromGlobal(mLastCameraPos);
    LLVector3 ray_end   = regionp->getPosRegionFromGlobal(mLastHitPos);
    // currently the ray's end point is an approximation,
    // and is sometimes too short (causing failure.)  so we
    // double the ray's length:
    if (!bypass_sim_raycast)
    {
        LLVector3 ray_direction = ray_start - ray_end;
        ray_end = ray_end - ray_direction;
    }


    // Message packing code should be it's own uninterrupted block
    LLMessageSystem* msg = gMessageSystem;
    if (mSource == SOURCE_NOTECARD)
    {
        LLUIUsage::instance().logCommand("Object.RezObjectFromNotecard");
        msg->newMessageFast(_PREHASH_RezObjectFromNotecard);
    }
    else
    {
        LLUIUsage::instance().logCommand("Object.RezObject");
        msg->newMessageFast(_PREHASH_RezObject);
    }
    msg->nextBlockFast(_PREHASH_AgentData);
    msg->addUUIDFast(_PREHASH_AgentID,  gAgent.getID());
    msg->addUUIDFast(_PREHASH_SessionID,  gAgent.getSessionID());
    msg->addUUIDFast(_PREHASH_GroupID, FSCommon::getGroupForRezzing());

    msg->nextBlock("RezData");
    // if it's being rezzed from task inventory, we need to enable
    // saving it back into the task inventory.
    // *FIX: We can probably compress this to a single byte, since I
    // think folderid == mSourceID. This will be a later
    // optimization.
    msg->addUUIDFast(_PREHASH_FromTaskID, source_id);
    msg->addU8Fast(_PREHASH_BypassRaycast, (U8) bypass_sim_raycast);
    msg->addVector3Fast(_PREHASH_RayStart, ray_start);
    msg->addVector3Fast(_PREHASH_RayEnd, ray_end);
    msg->addUUIDFast(_PREHASH_RayTargetID, ray_target_id );
    msg->addBOOLFast(_PREHASH_RayEndIsIntersection, false);
    msg->addBOOLFast(_PREHASH_RezSelected, rez_selected);
    msg->addBOOLFast(_PREHASH_RemoveItem, remove_from_inventory);

    // deal with permissions slam logic
    pack_permissions_slam(msg, item->getFlags(), item->getPermissions());

    LLUUID folder_id = item->getParentUUID();
    if ((SOURCE_LIBRARY == mSource) || (is_in_trash))
    {
        // since it's coming from the library or trash, we want to not
        // 'take' it back to the same place.
        item->setParent(LLUUID::null);
        // *TODO this code isn't working - the parent (FolderID) is still
        // set when the object is "taken".  so code on the "take" side is
        // checking for trash and library as well (llviewermenu.cpp)
    }
    if (mSource == SOURCE_NOTECARD)
    {
        msg->nextBlockFast(_PREHASH_NotecardData);
        msg->addUUIDFast(_PREHASH_NotecardItemID, mSourceID);
        msg->addUUIDFast(_PREHASH_ObjectID, mObjectID);
        msg->nextBlockFast(_PREHASH_InventoryData);
        msg->addUUIDFast(_PREHASH_ItemID, item->getUUID());
    }
    else
    {
        msg->nextBlockFast(_PREHASH_InventoryData);
        item->packMessage(msg);
    }
    msg->sendReliable(regionp->getHost());

    // <FS:Techwolf Lupindo>
    // Prevent default build parms from being applied due to lost packet.
    FSCommon::sObjectAddMsg = 0;

    // back out the change. no actual internal changes take place.
    item->setParent(folder_id);

    // If we're going to select it, get ready for the incoming
    // selected object.
    if (rez_selected)
    {
        LLSelectMgr::getInstance()->deselectAll();
        gViewerWindow->getWindow()->incBusyCount();
    }

    if (remove_from_inventory)
    {
        // Delete it from inventory immediately so that users cannot
        // easily bypass copy protection in laggy situations. If the
        // rez fails, we will put it back on the server.
        gInventory.deleteObject(item->getUUID());
        gInventory.notifyObservers();
    }

    // VEFFECT: DropObject
    LLHUDEffectSpiral *effectp = (LLHUDEffectSpiral *)LLHUDManager::getInstance()->createViewerEffect(LLHUDObject::LL_HUD_EFFECT_BEAM, true);
    effectp->setSourceObject(gAgentAvatarp);
    effectp->setPositionGlobal(mLastHitPos);
    effectp->setDuration(LL_HUD_DUR_SHORT);
    effectp->setColor(LLColor4U(gAgent.getEffectColor()));

    add(LLStatViewer::OBJECT_REZ, 1);
}

void LLToolDragAndDrop::dropInventory(LLViewerObject* hit_obj,
                                      LLInventoryItem* item,
                                      LLToolDragAndDrop::ESource source,
                                      const LLUUID& src_id)
{
    // *HACK: In order to resolve SL-22177, we need to block drags
    // from notecards and objects onto other objects.
    if ((SOURCE_WORLD == LLToolDragAndDrop::getInstance()->mSource)
       || (SOURCE_NOTECARD == LLToolDragAndDrop::getInstance()->mSource))
    {
        LL_WARNS() << "Call to LLToolDragAndDrop::dropInventory() from world"
            << " or notecard." << LL_ENDL;
        return;
    }

    LLPointer<LLViewerInventoryItem> new_item = new LLViewerInventoryItem(item);
    time_t creation_date = time_corrected();
    new_item->setCreationDate(creation_date);

    if (!item->getPermissions().allowCopyBy(gAgent.getID()))
    {
        if (SOURCE_AGENT == source)
        {
            // Remove the inventory item from local inventory. The
            // server will actually remove the item from agent
            // inventory.
            gInventory.deleteObject(item->getUUID());
            gInventory.notifyObservers();
        }
        else if (SOURCE_WORLD == source)
        {
            // *FIX: if the objects are in different regions, and the
            // source region has crashed, you can bypass these
            // permissions.
            LLViewerObject* src_obj = gObjectList.findObject(src_id);
            if (src_obj)
            {
                src_obj->removeInventory(item->getUUID());
            }
            else
            {
                LL_WARNS() << "Unable to find source object." << LL_ENDL;
                return;
            }
        }
    }
    hit_obj->updateInventory(new_item, TASK_INVENTORY_ITEM_KEY, true);
    if (LLFloaterReg::instanceVisible("build"))
    {
        // *FIX: only show this if panel not expanded?
        LLFloaterReg::showInstance("build", "Content");
    }

    // VEFFECT: AddToInventory
    LLHUDEffectSpiral *effectp = (LLHUDEffectSpiral *)LLHUDManager::getInstance()->createViewerEffect(LLHUDObject::LL_HUD_EFFECT_BEAM, true);
    effectp->setSourceObject(gAgentAvatarp);
    effectp->setTargetObject(hit_obj);
    effectp->setDuration(LL_HUD_DUR_SHORT);
    effectp->setColor(LLColor4U(gAgent.getEffectColor()));
    gFloaterTools->dirty();
}

// accessor that looks at permissions, copyability, and names of
// inventory items to determine if a drop would be ok.
EAcceptance LLToolDragAndDrop::willObjectAcceptInventory(LLViewerObject* obj, LLInventoryItem* item, EDragAndDropType type)
{
    // check the basics
    if (!item || !obj)
        return ACCEPT_NO;

    // HACK: downcast
    LLViewerInventoryItem* vitem = (LLViewerInventoryItem*)item;
    if (!vitem->isFinished() && (type != DAD_CATEGORY))
    {
        // Note: for DAD_CATEGORY we assume that folder version check passed and folder
        // is complete, meaning that items inside are up to date.
        // (isFinished() == false) at the moment shows that item was loaded from cache.
        // Library or agent inventory only.
        return ACCEPT_NO;
    }
    if (vitem->getIsLinkType())
        return ACCEPT_NO; // No giving away links

    // deny attempts to drop from an object onto itself. This is to
    // help make sure that drops that are from an object to an object
    // don't have to worry about order of evaluation. Think of this
    // like check for self in assignment.
    if (obj->getID() == item->getParentUUID())
    {
        return ACCEPT_NO;
    }

    //bool copy = (perm.allowCopyBy(gAgent.getID(),
    //                            gAgent.getGroupID())
    //           && (obj->mPermModify || obj->mFlagAllowInventoryAdd));
    bool worn = false;
    LLVOAvatarSelf* my_avatar = NULL;
    switch (item->getType())
    {
    case LLAssetType::AT_OBJECT:
        my_avatar = gAgentAvatarp;
        if(my_avatar && my_avatar->isWearingAttachment(item->getUUID()))
        {
                worn = true;
        }
        break;
    case LLAssetType::AT_BODYPART:
    case LLAssetType::AT_CLOTHING:
        if (gAgentWearables.isWearingItem(item->getUUID()))
        {
            worn = true;
        }
        break;
    case LLAssetType::AT_CALLINGCARD:
        // Calling Cards in object are disabled for now
        // because of incomplete LSL support. See STORM-1117.
        return ACCEPT_NO;
    default:
        break;
    }
    const LLPermissions& perm = item->getPermissions();
    bool modify = (obj->permModify() || obj->flagAllowInventoryAdd());
    bool transfer = false;
    if ((obj->permYouOwner() && (perm.getOwner() == gAgent.getID()))
       || perm.allowOperationBy(PERM_TRANSFER, gAgent.getID()))
    {
        transfer = true;
    }
    bool volume = (LL_PCODE_VOLUME == obj->getPCode());
    bool attached = obj->isAttachment();
    bool unrestricted = (perm.getMaskBase() & PERM_ITEM_UNRESTRICTED) == PERM_ITEM_UNRESTRICTED;

<<<<<<< HEAD
// [RLVa:KB] - Checked: 2010-03-31 (RLVa-1.2.0c) | Modified: RLVa-1.0.0c
    if (rlv_handler_t::isEnabled())
    {
        const LLViewerObject* pObjRoot = obj->getRootEdit();
        if (gRlvAttachmentLocks.isLockedAttachment(pObjRoot))
        {
            return ACCEPT_NO_LOCKED;        // Disallow inventory drops on a locked attachment
        }
        else if ( (gRlvHandler.hasBehaviour(RLV_BHVR_UNSIT)) || (gRlvHandler.hasBehaviour(RLV_BHVR_SITTP)) )
        {
            if ( (isAgentAvatarValid()) && (gAgentAvatarp->isSitting()) && (gAgentAvatarp->getRoot() == pObjRoot) )
                return ACCEPT_NO_LOCKED;    // ... or on a linkset the avie is sitting on under @unsit=n/@sittp=n
        }
    }
// [/RLVa:KB]

    if(attached && !unrestricted)
=======
    if (attached && !unrestricted)
>>>>>>> e2e37cce
    {
        // Attachments are in world and in inventory simultaneously,
        // at the moment server doesn't support such a situation.
        return ACCEPT_NO_LOCKED;
    }

    if (modify && transfer && volume && !worn)
    {
        return ACCEPT_YES_MULTI;
    }

    if (!modify)
    {
        return ACCEPT_NO_LOCKED;
    }

    return ACCEPT_NO;
}


static void give_inventory_cb(const LLSD& notification, const LLSD& response)
{
    S32 option = LLNotificationsUtil::getSelectedOption(notification, response);
    // if Cancel pressed
    if (option == 1)
    {
        return;
    }

    LLSD payload = notification["payload"];
    const LLUUID& session_id = payload["session_id"];
    const LLUUID& agent_id = payload["agent_id"];
    LLViewerInventoryItem * inv_item =  gInventory.getItem(payload["item_id"]);
    LLViewerInventoryCategory * inv_cat =  gInventory.getCategory(payload["item_id"]);
    if (NULL == inv_item && NULL == inv_cat)
    {
        llassert( false );
        return;
    }
    bool successfully_shared;
    if (inv_item)
    {
        successfully_shared = LLGiveInventory::doGiveInventoryItem(agent_id, inv_item, session_id);
    }
    else
    {
        successfully_shared = LLGiveInventory::doGiveInventoryCategory(agent_id, inv_cat, session_id);
    }
    if (successfully_shared)
    {
        if ("avatarpicker" == payload["d&d_dest"].asString())
        {
            LLFloaterReg::hideInstance("avatar_picker");
        }
        LLNotificationsUtil::add("ItemsShared");
    }
}

static void show_object_sharing_confirmation(const std::string name,
                       LLInventoryObject* inv_item,
                       const LLSD& dest,
                       const LLUUID& dest_agent,
                       const LLUUID& session_id = LLUUID::null)
{
    if (!inv_item)
    {
        llassert(NULL != inv_item);
        return;
    }
    LLSD substitutions;
    substitutions["RESIDENTS"] = name;
    substitutions["ITEMS"] = inv_item->getName();
    LLSD payload;
    payload["agent_id"] = dest_agent;
    payload["item_id"] = inv_item->getUUID();
    payload["session_id"] = session_id;
    payload["d&d_dest"] = dest.asString();
    LLNotificationsUtil::add("ShareItemsConfirmation", substitutions, payload, &give_inventory_cb);
}

static void get_name_cb(const LLUUID& id,
                        const LLAvatarName& av_name,
                        LLInventoryObject* inv_obj,
                        const LLSD& dest,
                        const LLUUID& dest_agent)
{
    show_object_sharing_confirmation(av_name.getUserName(),
                                     inv_obj,
                                     dest,
                                     id,
                                     LLUUID::null);
}

// function used as drag-and-drop handler for simple agent give inventory requests
//static
bool LLToolDragAndDrop::handleGiveDragAndDrop(LLUUID dest_agent, LLUUID session_id, bool drop,
                                              EDragAndDropType cargo_type,
                                              void* cargo_data,
                                              EAcceptance* accept,
                                              const LLSD& dest)
{
// [RLVa:KB] - @share
    if ( (RlvActions::isRlvEnabled()) && (!RlvActions::canGiveInventory(dest_agent)) )
    {
        *accept = ACCEPT_NO_LOCKED;
        return true;
    }
// [/RLVa:KB]

    // check the type
    switch(cargo_type)
    {
    case DAD_TEXTURE:
    case DAD_SOUND:
    case DAD_LANDMARK:
    case DAD_SCRIPT:
    case DAD_OBJECT:
    case DAD_NOTECARD:
    case DAD_CLOTHING:
    case DAD_BODYPART:
    case DAD_ANIMATION:
    case DAD_GESTURE:
    case DAD_CALLINGCARD:
    case DAD_MESH:
    case DAD_CATEGORY:
    case DAD_SETTINGS:
    case DAD_MATERIAL:
    {
        LLInventoryObject* inv_obj = (LLInventoryObject*)cargo_data;
        if(gInventory.getCategory(inv_obj->getUUID()) || (gInventory.getItem(inv_obj->getUUID())
            && LLGiveInventory::isInventoryGiveAcceptable(dynamic_cast<LLInventoryItem*>(inv_obj))))
        {
            // *TODO: get multiple object transfers working
            *accept = ACCEPT_YES_COPY_SINGLE;
            if(drop)
            {
                LLIMModel::LLIMSession * session = LLIMModel::instance().findIMSession(session_id);

                // If no IM session found get the destination agent's name by id.
                if (NULL == session)
                {
                    LLAvatarName av_name;

                    // If destination agent's name is found in cash proceed to showing the confirmation dialog.
                    // Otherwise set up a callback to show the dialog when the name arrives.
                    if (LLAvatarNameCache::get(dest_agent, &av_name))
                    {
                        show_object_sharing_confirmation(av_name.getUserName(), inv_obj, dest, dest_agent, LLUUID::null);
                    }
                    else
                    {
                        LLAvatarNameCache::get(dest_agent, boost::bind(&get_name_cb, _1, _2, inv_obj, dest, dest_agent));
                    }

                    return true;
                }
                std::string dest_name = session->mName;
                LLAvatarName av_name;
                if(LLAvatarNameCache::get(dest_agent, &av_name))
                {
                    dest_name = av_name.getCompleteName();
                }
                // If an IM session with destination agent is found item offer will be logged in this session.
                show_object_sharing_confirmation(dest_name, inv_obj, dest, dest_agent, session_id);
            }
        }
        else
        {
            // It's not in the user's inventory (it's probably
            // in an object's contents), so disallow dragging
            // it here.  You can't give something you don't
            // yet have.
            *accept = ACCEPT_NO;
        }
        break;
    }
    default:
        *accept = ACCEPT_NO;
        break;
    }

    return true;
}



///
/// Methods called in the drag & drop array
///

EAcceptance LLToolDragAndDrop::dad3dNULL(
    LLViewerObject*, S32, MASK, bool)
{
    LL_DEBUGS() << "LLToolDragAndDrop::dad3dNULL()" << LL_ENDL;
    return ACCEPT_NO;
}

EAcceptance LLToolDragAndDrop::dad3dRezAttachmentFromInv(
    LLViewerObject* obj, S32 face, MASK mask, bool drop)
{
    LL_DEBUGS() << "LLToolDragAndDrop::dad3dRezAttachmentFromInv()" << LL_ENDL;
    // must be in the user's inventory
    if(mSource != SOURCE_AGENT && mSource != SOURCE_LIBRARY)
    {
        return ACCEPT_NO;
    }

    LLViewerInventoryItem* item;
    LLViewerInventoryCategory* cat;
    locateInventory(item, cat);
    if (!item || !item->isFinished()) return ACCEPT_NO;

    // must not be in the trash
    const LLUUID trash_id = gInventory.findCategoryUUIDForType(LLFolderType::FT_TRASH);
    if( gInventory.isObjectDescendentOf( item->getUUID(), trash_id ) )
    {
        return ACCEPT_NO;
    }

    // must not be already wearing it
    LLVOAvatarSelf* avatar = gAgentAvatarp;
    if( !avatar || avatar->isWearingAttachment(item->getUUID()) )
    {
        return ACCEPT_NO;
    }

    const LLUUID &outbox_id = gInventory.findCategoryUUIDForType(LLFolderType::FT_OUTBOX);
    if(outbox_id.notNull() && gInventory.isObjectDescendentOf(item->getUUID(), outbox_id))
    {
        // Legacy
        return ACCEPT_NO;
    }

// [RLVa:KB] - Checked: 2013-02-13 (RLVa-1.4.8)
    bool fReplace = !(mask & MASK_CONTROL);
    if ( (rlv_handler_t::isEnabled()) && (!rlvPredCanWearItem(item, (fReplace) ? RLV_WEAR_REPLACE : RLV_WEAR_ADD)) )
    {
        return ACCEPT_NO_LOCKED;
    }
// [/RLVa:KB]


    if( drop )
    {
        if(mSource == SOURCE_LIBRARY)
        {
//          LLPointer<LLInventoryCallback> cb = new LLBoostFuncInventoryCallback(boost::bind(rez_attachment_cb, _1, (LLViewerJointAttachment*)0));
// [SL:KB] - Patch: Appearance-DnDWear | Checked: 2010-09-28 (Catznip-2.2)
            // Make this behave consistent with dad3dWearItem
            LLPointer<LLInventoryCallback> cb = new LLBoostFuncInventoryCallback(boost::bind(rez_attachment_cb, _1, (LLViewerJointAttachment*)0, fReplace));
// [/SL:KB]
            copy_inventory_item(
                gAgent.getID(),
                item->getPermissions().getOwner(),
                item->getUUID(),
                LLUUID::null,
                std::string(),
                cb);
        }
        else
        {
// [SL:KB] - Patch: Appearance-DnDWear | Checked: 2010-09-28 (Catznip-2.2)
            // Make this behave consistent with dad3dWearItem
            rez_attachment(item, 0, !(mask & MASK_CONTROL));
// [/SL:KB]
//          rez_attachment(item, 0);
        }
    }
    return ACCEPT_YES_SINGLE;
}


EAcceptance LLToolDragAndDrop::dad3dRezObjectOnLand(
    LLViewerObject* obj, S32 face, MASK mask, bool drop)
{
// [RLVa:KB] - Checked: 2010-03-23 (RLVa-1.2.0e) | Modified: RLVa-1.1.0l
    // RELEASE-RLVa: [SL-2.2.0] Make sure the code below is the only code path to LLToolDragAndDrop::dad3dRezFromObjectOnLand()
    if ( (rlv_handler_t::isEnabled()) && ((gRlvHandler.hasBehaviour(RLV_BHVR_REZ)) || (gRlvHandler.hasBehaviour(RLV_BHVR_INTERACT))) )
    {
        return ACCEPT_NO_LOCKED;
    }
// [/RLVa:KB]

    if (mSource == SOURCE_WORLD)
    {
        return dad3dRezFromObjectOnLand(obj, face, mask, drop);
    }

    LL_DEBUGS() << "LLToolDragAndDrop::dad3dRezObjectOnLand()" << LL_ENDL;
    LLViewerInventoryItem* item;
    LLViewerInventoryCategory* cat;
    locateInventory(item, cat);
    if (!item || !item->isFinished()) return ACCEPT_NO;

    LLVOAvatarSelf* my_avatar = gAgentAvatarp;
    if( !my_avatar || my_avatar->isWearingAttachment( item->getUUID() ) )
    {
        return ACCEPT_NO;
    }

    EAcceptance accept;
    bool remove_inventory;

    // Get initial settings based on shift key
    if (mask & MASK_SHIFT)
    {
        // For now, always make copy
        //accept = ACCEPT_YES_SINGLE;
        //remove_inventory = true;
        accept = ACCEPT_YES_COPY_SINGLE;
        remove_inventory = false;
    }
    else
    {
        accept = ACCEPT_YES_COPY_SINGLE;
        remove_inventory = false;
    }

    // check if the item can be copied. If not, send that to the sim
    // which will remove the inventory item.
    if(!item->getPermissions().allowCopyBy(gAgent.getID()))
    {
        accept = ACCEPT_YES_SINGLE;
        remove_inventory = true;
    }

    // Check if it's in the trash.
    const LLUUID trash_id = gInventory.findCategoryUUIDForType(LLFolderType::FT_TRASH);
    if(gInventory.isObjectDescendentOf(item->getUUID(), trash_id))
    {
        accept = ACCEPT_YES_SINGLE;
    }

    if(drop)
    {
        dropObject(obj, true, false, remove_inventory);
    }

    return accept;
}

EAcceptance LLToolDragAndDrop::dad3dRezObjectOnObject(
    LLViewerObject* obj, S32 face, MASK mask, bool drop)
{
// [RLVa:KB] - Checked: 2010-03-23 (RLVa-1.2.0e) | Modified: RLVa-1.1.0l
    // NOTE: if (mask & MASK_CONTROL) then it's a drop rather than a rez, so we let that pass through when @rez=n restricted
    // (but not when @interact=n restricted unless the drop target is a HUD attachment)
    // RELEASE-RLVa: [SL-2.2.0] Make sure the code below is the only code path to LLToolDragAndDrop::dad3dRezFromObjectOnObject()
    if ( (rlv_handler_t::isEnabled()) &&
         ( ( (gRlvHandler.hasBehaviour(RLV_BHVR_REZ)) && ((mask & MASK_CONTROL) == 0) ) ||
           ( (gRlvHandler.hasBehaviour(RLV_BHVR_INTERACT)) && (((mask & MASK_CONTROL) == 0) || (!obj->isHUDAttachment())) ) ) )
    {
        return ACCEPT_NO_LOCKED;
    }
// [/RLVa:KB]

    // handle objects coming from object inventory
    if (mSource == SOURCE_WORLD)
    {
        return dad3dRezFromObjectOnObject(obj, face, mask, drop);
    }

    LL_DEBUGS() << "LLToolDragAndDrop::dad3dRezObjectOnObject()" << LL_ENDL;
    LLViewerInventoryItem* item;
    LLViewerInventoryCategory* cat;
    locateInventory(item, cat);
    if (!item || !item->isFinished()) return ACCEPT_NO;
    LLVOAvatarSelf* my_avatar = gAgentAvatarp;
    if( !my_avatar || my_avatar->isWearingAttachment( item->getUUID() ) )
    {
        return ACCEPT_NO;
    }

    if((mask & MASK_CONTROL))
    {
        // *HACK: In order to resolve SL-22177, we need to block drags
        // from notecards and objects onto other objects.
        if(mSource == SOURCE_NOTECARD)
        {
            return ACCEPT_NO;
        }

        EAcceptance rv = willObjectAcceptInventory(obj, item);
        if(drop && (ACCEPT_YES_SINGLE <= rv))
        {
            dropInventory(obj, item, mSource, mSourceID);
        }
        return rv;
    }

    EAcceptance accept;
    bool remove_inventory;

    if (mask & MASK_SHIFT)
    {
        // For now, always make copy
        //accept = ACCEPT_YES_SINGLE;
        //remove_inventory = true;
        accept = ACCEPT_YES_COPY_SINGLE;
        remove_inventory = false;
    }
    else
    {
        accept = ACCEPT_YES_COPY_SINGLE;
        remove_inventory = false;
    }

    // check if the item can be copied. If not, send that to the sim
    // which will remove the inventory item.
    if(!item->getPermissions().allowCopyBy(gAgent.getID()))
    {
        accept = ACCEPT_YES_SINGLE;
        remove_inventory = true;
    }

    // Check if it's in the trash.
    const LLUUID trash_id = gInventory.findCategoryUUIDForType(LLFolderType::FT_TRASH);
    if(gInventory.isObjectDescendentOf(item->getUUID(), trash_id))
    {
        accept = ACCEPT_YES_SINGLE;
        remove_inventory = true;
    }

    if(drop)
    {
        dropObject(obj, false, false, remove_inventory);
    }

    return accept;
}

EAcceptance LLToolDragAndDrop::dad3dRezScript(
    LLViewerObject* obj, S32 face, MASK mask, bool drop)
{
    LL_DEBUGS() << "LLToolDragAndDrop::dad3dRezScript()" << LL_ENDL;

    // *HACK: In order to resolve SL-22177, we need to block drags
    // from notecards and objects onto other objects.
    if((SOURCE_WORLD == mSource) || (SOURCE_NOTECARD == mSource))
    {
        return ACCEPT_NO;
    }

    LLViewerInventoryItem* item;
    LLViewerInventoryCategory* cat;
    locateInventory(item, cat);
    if (!item || !item->isFinished()) return ACCEPT_NO;
    EAcceptance rv = willObjectAcceptInventory(obj, item);
    if(drop && (ACCEPT_YES_SINGLE <= rv))
    {
        // rez in the script active by default, rez in inactive if the
        // control key is being held down.
        bool active = ((mask & MASK_CONTROL) == 0);

        LLViewerObject* root_object = obj;
        if (obj && obj->getParent())
        {
            LLViewerObject* parent_obj = (LLViewerObject*)obj->getParent();
            if (!parent_obj->isAvatar())
            {
                root_object = parent_obj;
            }
        }

        dropScript(root_object, item, active, mSource, mSourceID);
    }
    return rv;
}

EAcceptance LLToolDragAndDrop::dad3dApplyToObject(
    LLViewerObject* obj, S32 face, MASK mask, bool drop, EDragAndDropType cargo_type)
{
    LL_DEBUGS() << "LLToolDragAndDrop::dad3dApplyToObject()" << LL_ENDL;

    // *HACK: In order to resolve SL-22177, we need to block drags
    // from notecards and objects onto other objects.
    if((SOURCE_WORLD == mSource) || (SOURCE_NOTECARD == mSource))
    {
        return ACCEPT_NO;
    }

    LLViewerInventoryItem* item;
    LLViewerInventoryCategory* cat;
    locateInventory(item, cat);
    if (!item || !item->isFinished()) return ACCEPT_NO;
    LLPermissions item_permissions = item->getPermissions();
    EAcceptance rv = willObjectAcceptInventory(obj, item);
    if((mask & MASK_CONTROL))
    {
        if((ACCEPT_YES_SINGLE <= rv) && drop)
        {
            dropInventory(obj, item, mSource, mSourceID);
        }
        return rv;
    }
    if(!obj->permModify())
    {
        return ACCEPT_NO_LOCKED;
    }

    if (cargo_type == DAD_TEXTURE && (mask & MASK_ALT) == 0)
    {
        bool has_non_pbr_faces = false;
        if ((mask & MASK_SHIFT))
        {
            S32 num_faces = obj->getNumTEs();
            for (S32 face = 0; face < num_faces; face++)
            {
                if (obj->getRenderMaterialID(face).isNull())
                {
                    has_non_pbr_faces = true;
                    break;
                }
            }
        }
        else
        {
            has_non_pbr_faces = obj->getRenderMaterialID(face).isNull();
        }

        if (!has_non_pbr_faces)
        {
            // Only pbr faces selected, texture will be added to an override
            // Overrides require textures to be copy and transfer free
            bool allow_adding_to_override = item_permissions.allowOperationBy(PERM_COPY, gAgent.getID());
            allow_adding_to_override &= item_permissions.allowOperationBy(PERM_TRANSFER, gAgent.getID());
            if (!allow_adding_to_override) return ACCEPT_NO;
        }
    }

    if(drop && (ACCEPT_YES_SINGLE <= rv))
    {
        if (cargo_type == DAD_TEXTURE)
        {
            bool all_faces = mask & MASK_SHIFT;
            bool remove_pbr = mask & MASK_ALT;
            if (item_permissions.allowOperationBy(PERM_COPY, gAgent.getID()))
            {
                dropTexture(obj, face, item, mSource, mSourceID, all_faces, remove_pbr);
            }
            else
            {
                ESource source = mSource;
                LLUUID source_id = mSourceID;
                LLNotificationsUtil::add("ApplyInventoryToObject", LLSD(), LLSD(), [obj, face, item, source, source_id, all_faces, remove_pbr](const LLSD& notification, const LLSD& response)
                                         {
                                             S32 option = LLNotificationsUtil::getSelectedOption(notification, response);
                                             // if Cancel pressed
                                             if (option == 1)
                                             {
                                                 return;
                                             }
                                             dropTexture(obj, face, item, source, source_id, all_faces, remove_pbr);
                                         });
            }
        }
        else if (cargo_type == DAD_MATERIAL)
        {
            bool all_faces = mask & MASK_SHIFT;
            if (item->getPermissions().allowOperationBy(PERM_COPY, gAgent.getID()))
            {
                dropMaterial(obj, face, item, mSource, mSourceID, all_faces);
            }
            else
            {
                ESource source = mSource;
                LLUUID source_id = mSourceID;
                LLNotificationsUtil::add("ApplyInventoryToObject", LLSD(), LLSD(), [obj, face, item, source, source_id, all_faces](const LLSD& notification, const LLSD& response)
                                         {
                                             S32 option = LLNotificationsUtil::getSelectedOption(notification, response);
                                             // if Cancel pressed
                                             if (option == 1)
                                             {
                                                 return;
                                             }
                                             dropMaterial(obj, face, item, source, source_id, all_faces);
                                         });
            }
        }
        else if (cargo_type == DAD_MESH)
        {
            dropMesh(obj, item, mSource, mSourceID);
        }
        else
        {
            LL_WARNS() << "unsupported asset type" << LL_ENDL;
        }

        // VEFFECT: SetTexture
        LLHUDEffectSpiral *effectp = (LLHUDEffectSpiral *)LLHUDManager::getInstance()->createViewerEffect(LLHUDObject::LL_HUD_EFFECT_BEAM, true);
        effectp->setSourceObject(gAgentAvatarp);
        effectp->setTargetObject(obj);
        effectp->setDuration(LL_HUD_DUR_SHORT);
        effectp->setColor(LLColor4U(gAgent.getEffectColor()));
    }

    // enable multi-drop, although last texture will win
    return ACCEPT_YES_MULTI;
}


EAcceptance LLToolDragAndDrop::dad3dTextureObject(
    LLViewerObject* obj, S32 face, MASK mask, bool drop)
{
    return dad3dApplyToObject(obj, face, mask, drop, DAD_TEXTURE);
}

EAcceptance LLToolDragAndDrop::dad3dMaterialObject(
    LLViewerObject* obj, S32 face, MASK mask, bool drop)
{
    return dad3dApplyToObject(obj, face, mask, drop, DAD_MATERIAL);
}

EAcceptance LLToolDragAndDrop::dad3dMeshObject(
    LLViewerObject* obj, S32 face, MASK mask, bool drop)
{
    return dad3dApplyToObject(obj, face, mask, drop, DAD_MESH);
}


/*
EAcceptance LLToolDragAndDrop::dad3dTextureSelf(
    LLViewerObject* obj, S32 face, MASK mask, bool drop)
{
    LL_DEBUGS() << "LLToolDragAndDrop::dad3dTextureAvatar()" << LL_ENDL;
    if(drop)
    {
        if( !(mask & MASK_SHIFT) )
        {
            dropTextureOneFaceAvatar( (LLVOAvatar*)obj, face, (LLInventoryItem*)mCargoData);
        }
    }
    return (mask & MASK_SHIFT) ? ACCEPT_NO : ACCEPT_YES_SINGLE;
}
*/

EAcceptance LLToolDragAndDrop::dad3dWearItem(
    LLViewerObject* obj, S32 face, MASK mask, bool drop)
{
    LL_DEBUGS() << "LLToolDragAndDrop::dad3dWearItem()" << LL_ENDL;
    LLViewerInventoryItem* item;
    LLViewerInventoryCategory* cat;
    locateInventory(item, cat);
    if (!item || !item->isFinished()) return ACCEPT_NO;

    if(mSource == SOURCE_AGENT || mSource == SOURCE_LIBRARY)
    {
        // it's in the agent inventory
        const LLUUID trash_id = gInventory.findCategoryUUIDForType(LLFolderType::FT_TRASH);
        if( gInventory.isObjectDescendentOf( item->getUUID(), trash_id ) )
        {
            return ACCEPT_NO;
        }

// [RLVa:KB] - Checked: 2013-02-13 (RLVa-1.4.8)
        bool fReplace = (!(mask & MASK_CONTROL)) || (LLAssetType::AT_BODYPART == item->getType());  // Body parts should always replace
        if ( (rlv_handler_t::isEnabled()) && (!rlvPredCanWearItem(item, (fReplace) ? RLV_WEAR_REPLACE : RLV_WEAR_ADD)) )
        {
            return ACCEPT_NO_LOCKED;
        }
// [/RLVa:KB]

        if( drop )
        {
            // TODO: investigate wearables may not be loaded at this point EXT-8231

// [RLVa:KB] - Checked: 2013-02-13 (RLVa-1.4.8)
            LLAppearanceMgr::instance().wearItemOnAvatar(item->getUUID(), true, fReplace);
// [/RLVa:KB]
//          LLAppearanceMgr::instance().wearItemOnAvatar(item->getUUID(),true, !(mask & MASK_CONTROL));
        }
        return ACCEPT_YES_MULTI;
    }
    else
    {
        // TODO: copy/move item to avatar's inventory and then wear it.
        return ACCEPT_NO;
    }
}

EAcceptance LLToolDragAndDrop::dad3dActivateGesture(
    LLViewerObject* obj, S32 face, MASK mask, bool drop)
{
    LL_DEBUGS() << "LLToolDragAndDrop::dad3dActivateGesture()" << LL_ENDL;
    LLViewerInventoryItem* item;
    LLViewerInventoryCategory* cat;
    locateInventory(item, cat);
    if (!item || !item->isFinished()) return ACCEPT_NO;

    if(mSource == SOURCE_AGENT || mSource == SOURCE_LIBRARY)
    {
        // it's in the agent inventory
        const LLUUID trash_id = gInventory.findCategoryUUIDForType(LLFolderType::FT_TRASH);
        if( gInventory.isObjectDescendentOf( item->getUUID(), trash_id ) )
        {
            return ACCEPT_NO;
        }

        if( drop )
        {
            LLUUID item_id;
            if(mSource == SOURCE_LIBRARY)
            {
                // create item based on that one, and put it on if that
                // was a success.
                LLPointer<LLInventoryCallback> cb = new LLBoostFuncInventoryCallback(activate_gesture_cb);
                copy_inventory_item(
                    gAgent.getID(),
                    item->getPermissions().getOwner(),
                    item->getUUID(),
                    LLUUID::null,
                    std::string(),
                    cb);
            }
            else
            {
                LLGestureMgr::instance().activateGesture(item->getUUID());
                gInventory.updateItem(item);
                gInventory.notifyObservers();
            }
        }
        return ACCEPT_YES_MULTI;
    }
    else
    {
        return ACCEPT_NO;
    }
}

EAcceptance LLToolDragAndDrop::dad3dWearCategory(
    LLViewerObject* obj, S32 face, MASK mask, bool drop)
{
    LL_DEBUGS() << "LLToolDragAndDrop::dad3dWearCategory()" << LL_ENDL;
    LLViewerInventoryItem* item;
    LLViewerInventoryCategory* category;
    locateInventory(item, category);
    if(!category) return ACCEPT_NO;

    if (drop)
    {
        // TODO: investigate wearables may not be loaded at this point EXT-8231
    }

    U32 max_items = gSavedSettings.getU32("WearFolderLimit");
    LLInventoryModel::cat_array_t cats;
    LLInventoryModel::item_array_t items;
    LLFindWearablesEx not_worn(/*is_worn=*/ false, /*include_body_parts=*/ false);
    gInventory.collectDescendentsIf(category->getUUID(),
        cats,
        items,
        LLInventoryModel::EXCLUDE_TRASH,
        not_worn);
    if (items.size() > max_items)
    {
        LLStringUtil::format_map_t args;
        args["AMOUNT"] = llformat("%d", max_items);
        mCustomMsg = LLTrans::getString("TooltipTooManyWearables",args);
        return ACCEPT_NO_CUSTOM;
    }

    if (mSource == SOURCE_AGENT)
    {
        const LLUUID trash_id = gInventory.findCategoryUUIDForType(LLFolderType::FT_TRASH);
        if (gInventory.isObjectDescendentOf(category->getUUID(), trash_id))
        {
            return ACCEPT_NO;
        }

        const LLUUID &outbox_id = gInventory.findCategoryUUIDForType(LLFolderType::FT_OUTBOX);
        if (outbox_id.notNull() && gInventory.isObjectDescendentOf(category->getUUID(), outbox_id))
        {
            // Legacy
            return ACCEPT_NO;
        }

        if (drop)
        {
            LLAppearanceMgr::instance().wearInventoryCategory(category, false, mask & MASK_SHIFT);
        }

        return ACCEPT_YES_MULTI;
    }

    if (mSource == SOURCE_LIBRARY)
    {
        if (drop)
        {
            LLAppearanceMgr::instance().wearInventoryCategory(category, true, false);
        }

        return ACCEPT_YES_MULTI;
    }

    // TODO: copy/move category to avatar's inventory and then wear it.
    return ACCEPT_NO;
}


EAcceptance LLToolDragAndDrop::dad3dUpdateInventory(
    LLViewerObject* obj, S32 face, MASK mask, bool drop)
{
    LL_DEBUGS() << "LLToolDragAndDrop::dadUpdateInventory()" << LL_ENDL;

    // *HACK: In order to resolve SL-22177, we need to block drags
    // from notecards and objects onto other objects.
    if ((SOURCE_WORLD == mSource) || (SOURCE_NOTECARD == mSource))
        return ACCEPT_NO;

    LLViewerInventoryItem* item;
    LLViewerInventoryCategory* cat;
    locateInventory(item, cat);
    if (!item || !item->isFinished())
        return ACCEPT_NO;

    LLViewerObject* root_object = obj;
    if (obj && obj->getParent())
    {
        LLViewerObject* parent_obj = (LLViewerObject*)obj->getParent();
        if (!parent_obj->isAvatar())
        {
            root_object = parent_obj;
        }
    }

    EAcceptance rv = willObjectAcceptInventory(root_object, item);
    if (root_object && drop && (ACCEPT_YES_COPY_SINGLE <= rv))
    {
        dropInventory(root_object, item, mSource, mSourceID);
    }

    return rv;
}

bool LLToolDragAndDrop::dadUpdateInventory(LLViewerObject* obj, bool drop)
{
    EAcceptance rv = dad3dUpdateInventory(obj, -1, MASK_NONE, drop);
    return rv >= ACCEPT_YES_COPY_SINGLE;
}

EAcceptance LLToolDragAndDrop::dad3dUpdateInventoryCategory(
    LLViewerObject* obj, S32 face, MASK mask, bool drop)
{
    LL_DEBUGS() << "LLToolDragAndDrop::dad3dUpdateInventoryCategory()" << LL_ENDL;
    if (obj == NULL)
    {
        LL_WARNS() << "obj is NULL; aborting func with ACCEPT_NO" << LL_ENDL;
        return ACCEPT_NO;
    }

    if ((mSource != SOURCE_AGENT) && (mSource != SOURCE_LIBRARY))
    {
        return ACCEPT_NO;
    }
    if (obj->isAttachment())
    {
        return ACCEPT_NO_LOCKED;
    }

    LLViewerInventoryItem* item = NULL;
    LLViewerInventoryCategory* cat = NULL;
    locateInventory(item, cat);
    if (!cat)
    {
        return ACCEPT_NO;
    }

    // Find all the items in the category
    LLDroppableItem droppable(!obj->permYouOwner());
    LLInventoryModel::cat_array_t cats;
    LLInventoryModel::item_array_t items;
    gInventory.collectDescendentsIf(cat->getUUID(),
                    cats,
                    items,
                    LLInventoryModel::EXCLUDE_TRASH,
                    droppable);
    cats.push_back(cat);
    if (droppable.countNoCopy() > 0)
    {
        LL_WARNS() << "*** Need to confirm this step" << LL_ENDL;
    }
    LLViewerObject* root_object = obj;
    if (obj->getParent())
    {
        LLViewerObject* parent_obj = (LLViewerObject*)obj->getParent();
        if (!parent_obj->isAvatar())
        {
            root_object = parent_obj;
        }
    }

    EAcceptance rv = ACCEPT_NO;

    // Check for accept
    for (LLInventoryModel::cat_array_t::const_iterator cat_iter = cats.begin();
         cat_iter != cats.end();
         ++cat_iter)
    {
        const LLViewerInventoryCategory *cat = (*cat_iter);
        rv = gInventory.isCategoryComplete(cat->getUUID()) ? ACCEPT_YES_MULTI : ACCEPT_NO;
        if(rv < ACCEPT_YES_SINGLE)
        {
            LL_DEBUGS() << "Category " << cat->getUUID() << "is not complete." << LL_ENDL;
            break;
        }
    }
    if (ACCEPT_YES_COPY_SINGLE <= rv)
    {
        for (LLInventoryModel::item_array_t::const_iterator item_iter = items.begin();
             item_iter != items.end();
             ++item_iter)
        {
            LLViewerInventoryItem *item = (*item_iter);
            /*
            // Pass the base objects, not the links.
            if (item && item->getIsLinkType())
            {
                item = item->getLinkedItem();
                (*item_iter) = item;
            }
            */
            rv = willObjectAcceptInventory(root_object, item, DAD_CATEGORY);
            if (rv < ACCEPT_YES_COPY_SINGLE)
            {
                LL_DEBUGS() << "Object will not accept " << item->getUUID() << LL_ENDL;
                break;
            }
        }
    }

    // If every item is accepted, send it on
    if (drop && (ACCEPT_YES_COPY_SINGLE <= rv))
    {
        uuid_vec_t ids;
        for (LLInventoryModel::item_array_t::const_iterator item_iter = items.begin();
             item_iter != items.end();
             ++item_iter)
        {
            const LLViewerInventoryItem *item = (*item_iter);
            ids.push_back(item->getUUID());
        }
        LLCategoryDropObserver* dropper = new LLCategoryDropObserver(ids, obj->getID(), mSource);
        dropper->startFetch();
        if (dropper->isFinished())
        {
            dropper->done();
        }
        else
        {
            gInventory.addObserver(dropper);
        }
    }
    return rv;
}


EAcceptance LLToolDragAndDrop::dad3dRezCategoryOnObject(
    LLViewerObject* obj, S32 face, MASK mask, bool drop)
{
    if ((mask & MASK_CONTROL))
    {
        return dad3dUpdateInventoryCategory(obj, face, mask, drop);
    }
    else
    {
        return ACCEPT_NO;
    }
}


bool LLToolDragAndDrop::dadUpdateInventoryCategory(LLViewerObject* obj,
                                                   bool drop)
{
    EAcceptance rv = dad3dUpdateInventoryCategory(obj, -1, MASK_NONE, drop);
    return (rv >= ACCEPT_YES_COPY_SINGLE);
}

EAcceptance LLToolDragAndDrop::dad3dGiveInventoryObject(
    LLViewerObject* obj, S32 face, MASK mask, bool drop)
{
    LL_DEBUGS() << "LLToolDragAndDrop::dad3dGiveInventoryObject()" << LL_ENDL;

    // item has to be in agent inventory.
    if(mSource != SOURCE_AGENT) return ACCEPT_NO;

    // find the item now.
    LLViewerInventoryItem* item;
    LLViewerInventoryCategory* cat;
    locateInventory(item, cat);
    if (!item || !item->isFinished()) return ACCEPT_NO;
    if(!item->getPermissions().allowOperationBy(PERM_TRANSFER, gAgent.getID()))
    {
        // cannot give away no-transfer objects
        return ACCEPT_NO;
    }
    LLVOAvatarSelf* avatar = gAgentAvatarp;
    if(avatar && avatar->isWearingAttachment( item->getUUID() ) )
    {
        // You can't give objects that are attached to you
        return ACCEPT_NO;
    }
    if( obj && avatar )
    {
// [RLVa:KB] - @share
        if ( (obj) && (RlvActions::isRlvEnabled()) && (!RlvActions::canGiveInventory(obj->getID())) )
        {
            return ACCEPT_NO_LOCKED;
        }
// [/RLVa:KB]
        if(drop)
        {
            LLGiveInventory::doGiveInventoryItem(obj->getID(), item );
        }
        // *TODO: deal with all the issues surrounding multi-object
        // inventory transfers.
        return ACCEPT_YES_SINGLE;
    }
    return ACCEPT_NO;
}


EAcceptance LLToolDragAndDrop::dad3dGiveInventory(
    LLViewerObject* obj, S32 face, MASK mask, bool drop)
{
    LL_DEBUGS() << "LLToolDragAndDrop::dad3dGiveInventory()" << LL_ENDL;
    // item has to be in agent inventory.
    if(mSource != SOURCE_AGENT) return ACCEPT_NO;
    LLViewerInventoryItem* item;
    LLViewerInventoryCategory* cat;
    locateInventory(item, cat);
    if (!item || !item->isFinished()) return ACCEPT_NO;
    if (!LLGiveInventory::isInventoryGiveAcceptable(item))
    {
        return ACCEPT_NO;
    }
// [RLVa:KB] - @share
    if ( (obj) && (RlvActions::isRlvEnabled()) && (!RlvActions::canGiveInventory(obj->getID())) )
    {
        return ACCEPT_NO_LOCKED;
    }
// [/RLVa:KB]
    if (drop && obj)
    {
        LLGiveInventory::doGiveInventoryItem(obj->getID(), item);
    }
    // *TODO: deal with all the issues surrounding multi-object
    // inventory transfers.
    return ACCEPT_YES_SINGLE;
}

EAcceptance LLToolDragAndDrop::dad3dGiveInventoryCategory(
    LLViewerObject* obj, S32 face, MASK mask, bool drop)
{
    LL_DEBUGS() << "LLToolDragAndDrop::dad3dGiveInventoryCategory()" << LL_ENDL;
// [RLVa:KB] - @share
    if ( (obj) && (RlvActions::isRlvEnabled()) && (!RlvActions::canGiveInventory(obj->getID())) )
    {
        return ACCEPT_NO_LOCKED;
    }
// [/RLVa:KB]
    if(drop && obj)
    {
        LLViewerInventoryItem* item;
        LLViewerInventoryCategory* cat;
        locateInventory(item, cat);
        if(!cat) return ACCEPT_NO;
        LLGiveInventory::doGiveInventoryCategory(obj->getID(), cat);
    }
    // *TODO: deal with all the issues surrounding multi-object
    // inventory transfers.
    return ACCEPT_YES_SINGLE;
}


EAcceptance LLToolDragAndDrop::dad3dRezFromObjectOnLand(
    LLViewerObject* obj, S32 face, MASK mask, bool drop)
{
    LL_DEBUGS() << "LLToolDragAndDrop::dad3dRezFromObjectOnLand()" << LL_ENDL;
    LLViewerInventoryItem* item = NULL;
    LLViewerInventoryCategory* cat = NULL;
    locateInventory(item, cat);
    if (!item || !item->isFinished()) return ACCEPT_NO;

    if(!gAgent.allowOperation(PERM_COPY, item->getPermissions())
        || !item->getPermissions().allowTransferTo(LLUUID::null))
    {
        return ACCEPT_NO_LOCKED;
    }
    if(drop)
    {
        dropObject(obj, true, true, false);
    }
    return ACCEPT_YES_SINGLE;
}

EAcceptance LLToolDragAndDrop::dad3dRezFromObjectOnObject(
    LLViewerObject* obj, S32 face, MASK mask, bool drop)
{
    LL_DEBUGS() << "LLToolDragAndDrop::dad3dRezFromObjectOnObject()" << LL_ENDL;
    LLViewerInventoryItem* item;
    LLViewerInventoryCategory* cat;
    locateInventory(item, cat);
    if (!item || !item->isFinished()) return ACCEPT_NO;
    if((mask & MASK_CONTROL))
    {
        // *HACK: In order to resolve SL-22177, we need to block drags
        // from notecards and objects onto other objects.
        return ACCEPT_NO;

        // *HACK: uncomment this when appropriate
        //EAcceptance rv = willObjectAcceptInventory(obj, item);
        //if(drop && (ACCEPT_YES_SINGLE <= rv))
        //{
        //  dropInventory(obj, item, mSource, mSourceID);
        //}
        //return rv;
    }
    if(!item->getPermissions().allowCopyBy(gAgent.getID(),
                                           gAgent.getGroupID())
       || !item->getPermissions().allowTransferTo(LLUUID::null))
    {
        return ACCEPT_NO_LOCKED;
    }
    if(drop)
    {
        dropObject(obj, false, true, false);
    }
    return ACCEPT_YES_SINGLE;
}

EAcceptance LLToolDragAndDrop::dad3dCategoryOnLand(
    LLViewerObject *obj, S32 face, MASK mask, bool drop)
{
    return ACCEPT_NO;
    /*
    LL_DEBUGS() << "LLToolDragAndDrop::dad3dCategoryOnLand()" << LL_ENDL;
    LLInventoryItem* item;
    LLInventoryCategory* cat;
    locateInventory(item, cat);
    if(!cat) return ACCEPT_NO;
    EAcceptance rv = ACCEPT_NO;

    // find all the items in the category
    LLViewerInventoryCategory::cat_array_t cats;
    LLViewerInventoryItem::item_array_t items;
    LLDropCopyableItems droppable;
    gInventory.collectDescendentsIf(cat->getUUID(),
                                    cats,
                                    items,
                                    LLInventoryModel::EXCLUDE_TRASH,
                                    droppable);
    if(items.size() > 0)
    {
        rv = ACCEPT_YES_SINGLE;
    }
    if((rv >= ACCEPT_YES_COPY_SINGLE) && drop)
    {
        createContainer(items, cat->getName());
        return ACCEPT_NO;
    }
    return rv;
    */
}


// This is based on ALOT of copied, special-cased code
// This shortcuts alot of steps to make a basic object
// w/ an inventory and a special permissions set
EAcceptance LLToolDragAndDrop::dad3dAssetOnLand(
    LLViewerObject *obj, S32 face, MASK mask, bool drop)
{
    return ACCEPT_NO;
    /*
    LL_DEBUGS() << "LLToolDragAndDrop::dad3dAssetOnLand()" << LL_ENDL;
    LLViewerInventoryCategory::cat_array_t cats;
    LLViewerInventoryItem::item_array_t items;
    LLViewerInventoryItem::item_array_t copyable_items;
    locateMultipleInventory(items, cats);
    if(!items.size()) return ACCEPT_NO;
    EAcceptance rv = ACCEPT_NO;
    for (S32 i = 0; i < items.size(); i++)
    {
        LLInventoryItem* item = items[i];
        if(item->getPermissions().allowCopyBy(gAgent.getID()))
        {
            copyable_items.push_back(item);
            rv = ACCEPT_YES_SINGLE;
        }
    }

    if((rv >= ACCEPT_YES_COPY_SINGLE) && drop)
    {
        createContainer(copyable_items, NULL);
    }

    return rv;
    */
}

LLInventoryObject* LLToolDragAndDrop::locateInventory(
    LLViewerInventoryItem*& item,
    LLViewerInventoryCategory*& cat)
{
    item = NULL;
    cat = NULL;

    if (mCargoIDs.empty()
        || (mSource == SOURCE_PEOPLE)) ///< There is no inventory item for people drag and drop.
    {
        return NULL;
    }

    if((mSource == SOURCE_AGENT) || (mSource == SOURCE_LIBRARY))
    {
        // The object should be in user inventory.
        item = (LLViewerInventoryItem*)gInventory.getItem(mCargoIDs[mCurItemIndex]);
        cat = (LLViewerInventoryCategory*)gInventory.getCategory(mCargoIDs[mCurItemIndex]);
    }
    else if(mSource == SOURCE_WORLD)
    {
        // This object is in some task inventory somewhere.
        LLViewerObject* obj = gObjectList.findObject(mSourceID);
        if(obj)
        {
            if((mCargoTypes[mCurItemIndex] == DAD_CATEGORY)
               || (mCargoTypes[mCurItemIndex] == DAD_ROOT_CATEGORY))
            {
                cat = (LLViewerInventoryCategory*)obj->getInventoryObject(mCargoIDs[mCurItemIndex]);
            }
            else
            {
               item = (LLViewerInventoryItem*)obj->getInventoryObject(mCargoIDs[mCurItemIndex]);
            }
        }
    }
    else if(mSource == SOURCE_NOTECARD)
    {
        LLPreviewNotecard* preview = LLFloaterReg::findTypedInstance<LLPreviewNotecard>("preview_notecard", mSourceID);
        if(preview)
        {
            item = (LLViewerInventoryItem*)preview->getDragItem();
        }
    }
    else if(mSource == SOURCE_VIEWER)
    {
        item = (LLViewerInventoryItem*)gToolBarView->getDragItem();
    }

    if(item) return item;
    if(cat) return cat;
    return NULL;
}

/*
LLInventoryObject* LLToolDragAndDrop::locateMultipleInventory(LLViewerInventoryCategory::cat_array_t& cats,
                                                              LLViewerInventoryItem::item_array_t& items)
{
    if(mCargoIDs.size() == 0) return NULL;
    if((mSource == SOURCE_AGENT) || (mSource == SOURCE_LIBRARY))
    {
        // The object should be in user inventory.
        for (S32 i = 0; i < mCargoIDs.size(); i++)
        {
            LLInventoryItem* item = gInventory.getItem(mCargoIDs[i]);
            if (item)
            {
                items.push_back(item);
            }
            LLInventoryCategory* category = gInventory.getCategory(mCargoIDs[i]);
            if (category)
            {
                cats.push_back(category);
            }
        }
    }
    else if(mSource == SOURCE_WORLD)
    {
        // This object is in some task inventory somewhere.
        LLViewerObject* obj = gObjectList.findObject(mSourceID);
        if(obj)
        {
            if((mCargoType == DAD_CATEGORY)
               || (mCargoType == DAD_ROOT_CATEGORY))
            {
                // The object should be in user inventory.
                for (S32 i = 0; i < mCargoIDs.size(); i++)
                {
                    LLInventoryCategory* category = (LLInventoryCategory*)obj->getInventoryObject(mCargoIDs[i]);
                    if (category)
                    {
                        cats.push_back(category);
                    }
                }
            }
            else
            {
                for (S32 i = 0; i < mCargoIDs.size(); i++)
                {
                    LLInventoryItem* item = (LLInventoryItem*)obj->getInventoryObject(mCargoIDs[i]);
                    if (item)
                    {
                        items.push_back(item);
                    }
                }
            }
        }
    }
    else if(mSource == SOURCE_NOTECARD)
    {
        LLPreviewNotecard* card;
        card = (LLPreviewNotecard*)LLPreview::find(mSourceID);
        if(card)
        {
            items.push_back((LLInventoryItem*)card->getDragItem());
        }
    }
    if(items.size()) return items[0];
    if(cats.size()) return cats[0];
    return NULL;
}
*/

// void LLToolDragAndDrop::createContainer(LLViewerInventoryItem::item_array_t &items, const char* preferred_name )
// {
//  LL_WARNS() << "LLToolDragAndDrop::createContainer()" << LL_ENDL;
//  return;
// }


// utility functions

void pack_permissions_slam(LLMessageSystem* msg, U32 flags, const LLPermissions& perms)
{
    // CRUFT -- the server no longer pays attention to this data
    U32 group_mask      = perms.getMaskGroup();
    U32 everyone_mask   = perms.getMaskEveryone();
    U32 next_owner_mask = perms.getMaskNextOwner();

    msg->addU32Fast(_PREHASH_ItemFlags, flags);
    msg->addU32Fast(_PREHASH_GroupMask, group_mask);
    msg->addU32Fast(_PREHASH_EveryoneMask, everyone_mask);
    msg->addU32Fast(_PREHASH_NextOwnerMask, next_owner_mask);
}<|MERGE_RESOLUTION|>--- conflicted
+++ resolved
@@ -1502,15 +1502,12 @@
         }
         return;
     }
-<<<<<<< HEAD
     // <FS:Beq> tex_channel -2 means ignorePBR then treat as -1
     if(tex_channel < -1)
     {
         tex_channel = -1;
     }
     // </FS:Beq>
-=======
->>>>>>> e2e37cce
     bool success = handleDropMaterialProtections(hit_obj, item, source, src_id);
     if (!success)
     {
@@ -1918,7 +1915,7 @@
     //           && (obj->mPermModify || obj->mFlagAllowInventoryAdd));
     bool worn = false;
     LLVOAvatarSelf* my_avatar = NULL;
-    switch (item->getType())
+    switch(item->getType())
     {
     case LLAssetType::AT_OBJECT:
         my_avatar = gAgentAvatarp;
@@ -1939,7 +1936,7 @@
         // because of incomplete LSL support. See STORM-1117.
         return ACCEPT_NO;
     default:
-        break;
+            break;
     }
     const LLPermissions& perm = item->getPermissions();
     bool modify = (obj->permModify() || obj->flagAllowInventoryAdd());
@@ -1953,7 +1950,6 @@
     bool attached = obj->isAttachment();
     bool unrestricted = (perm.getMaskBase() & PERM_ITEM_UNRESTRICTED) == PERM_ITEM_UNRESTRICTED;
 
-<<<<<<< HEAD
 // [RLVa:KB] - Checked: 2010-03-31 (RLVa-1.2.0c) | Modified: RLVa-1.0.0c
     if (rlv_handler_t::isEnabled())
     {
@@ -1971,25 +1967,19 @@
 // [/RLVa:KB]
 
     if(attached && !unrestricted)
-=======
-    if (attached && !unrestricted)
->>>>>>> e2e37cce
     {
         // Attachments are in world and in inventory simultaneously,
         // at the moment server doesn't support such a situation.
         return ACCEPT_NO_LOCKED;
     }
-
-    if (modify && transfer && volume && !worn)
+    else if(modify && transfer && volume && !worn)
     {
         return ACCEPT_YES_MULTI;
     }
-
-    if (!modify)
+    else if(!modify)
     {
         return ACCEPT_NO_LOCKED;
     }
-
     return ACCEPT_NO;
 }
 
@@ -2593,23 +2583,6 @@
     return dad3dApplyToObject(obj, face, mask, drop, DAD_MESH);
 }
 
-
-/*
-EAcceptance LLToolDragAndDrop::dad3dTextureSelf(
-    LLViewerObject* obj, S32 face, MASK mask, bool drop)
-{
-    LL_DEBUGS() << "LLToolDragAndDrop::dad3dTextureAvatar()" << LL_ENDL;
-    if(drop)
-    {
-        if( !(mask & MASK_SHIFT) )
-        {
-            dropTextureOneFaceAvatar( (LLVOAvatar*)obj, face, (LLInventoryItem*)mCargoData);
-        }
-    }
-    return (mask & MASK_SHIFT) ? ACCEPT_NO : ACCEPT_YES_SINGLE;
-}
-*/
-
 EAcceptance LLToolDragAndDrop::dad3dWearItem(
     LLViewerObject* obj, S32 face, MASK mask, bool drop)
 {
@@ -2780,7 +2753,9 @@
     // *HACK: In order to resolve SL-22177, we need to block drags
     // from notecards and objects onto other objects.
     if ((SOURCE_WORLD == mSource) || (SOURCE_NOTECARD == mSource))
+    {
         return ACCEPT_NO;
+    }
 
     LLViewerInventoryItem* item;
     LLViewerInventoryCategory* cat;
