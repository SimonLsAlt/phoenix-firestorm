/**
 * @file lltooldraganddrop.cpp
 * @brief LLToolDragAndDrop class implementation
 *
 * $LicenseInfo:firstyear=2001&license=viewerlgpl$
 * Second Life Viewer Source Code
 * Copyright (C) 2010, Linden Research, Inc.
 *
 * This library is free software; you can redistribute it and/or
 * modify it under the terms of the GNU Lesser General Public
 * License as published by the Free Software Foundation;
 * version 2.1 of the License only.
 *
 * This library is distributed in the hope that it will be useful,
 * but WITHOUT ANY WARRANTY; without even the implied warranty of
 * MERCHANTABILITY or FITNESS FOR A PARTICULAR PURPOSE.  See the GNU
 * Lesser General Public License for more details.
 *
 * You should have received a copy of the GNU Lesser General Public
 * License along with this library; if not, write to the Free Software
 * Foundation, Inc., 51 Franklin Street, Fifth Floor, Boston, MA  02110-1301  USA
 *
 * Linden Research, Inc., 945 Battery Street, San Francisco, CA  94111  USA
 * $/LicenseInfo$
 */

#include "llviewerprecompiledheaders.h"
#include "lltooldraganddrop.h"

// library headers
#include "llnotificationsutil.h"
// project headers
#include "llagent.h"
#include "llagentcamera.h"
#include "llagentwearables.h"
#include "llappearancemgr.h"
#include "llavatarnamecache.h"
#include "lldictionary.h"
#include "llfloaterreg.h"
#include "llfloatertools.h"
#include "llgesturemgr.h"
#include "llgiveinventory.h"
#include "llgltfmateriallist.h"
#include "llhudmanager.h"
#include "llhudeffecttrail.h"
#include "llimview.h"
#include "llinventorybridge.h"
#include "llinventorydefines.h"
#include "llinventoryfunctions.h"
#include "llpreviewnotecard.h"
#include "llrootview.h"
#include "llselectmgr.h"
#include "lltoolbarview.h"
#include "lltoolmgr.h"
#include "lltooltip.h"
#include "lltrans.h"
#include "llviewerobjectlist.h"
#include "llviewerregion.h"
#include "llviewerstats.h"
#include "llviewerwindow.h"
#include "llvoavatarself.h"
#include "llworld.h"
// <FS:Zi> switchable edit texture/materials panel
// #include "llpanelface.h"
#include "llmaterial.h"
#include "llmaterialmgr.h"
// </FS:Zi>

#include "lluiusage.h"
// [RLVa:KB] - Checked: 2011-05-22 (RLVa-1.3.1)
#include "rlvactions.h"
#include "rlvhandler.h"
#include "rlvlocks.h"
// [/RLVa:KB]

#include "llparcel.h"
#include "llviewerparcelmgr.h"
#include "fscommon.h"

// syntactic sugar
#define callMemberFunction(object,ptrToMember)  ((object).*(ptrToMember))

class LLNoPreferredType : public LLInventoryCollectFunctor
{
public:
    LLNoPreferredType() {}
    virtual ~LLNoPreferredType() {}
    virtual bool operator()(LLInventoryCategory* cat,
                            LLInventoryItem* item)
    {
        if (cat && (cat->getPreferredType() == LLFolderType::FT_NONE))
        {
            return true;
        }
        return false;
    }
};

class LLNoPreferredTypeOrItem : public LLInventoryCollectFunctor
{
public:
    LLNoPreferredTypeOrItem() {}
    virtual ~LLNoPreferredTypeOrItem() {}
    virtual bool operator()(LLInventoryCategory* cat,
                            LLInventoryItem* item)
    {
        if (item) return true;
        if (cat && (cat->getPreferredType() == LLFolderType::FT_NONE))
        {
            return true;
        }
        return false;
    }
};

class LLDroppableItem : public LLInventoryCollectFunctor
{
public:
    LLDroppableItem(BOOL is_transfer) :
        mCountLosing(0), mIsTransfer(is_transfer) {}
    virtual ~LLDroppableItem() {}
    virtual bool operator()(LLInventoryCategory* cat,
                            LLInventoryItem* item);
    S32 countNoCopy() const { return mCountLosing; }

protected:
    S32 mCountLosing;
    BOOL mIsTransfer;
};

bool LLDroppableItem::operator()(LLInventoryCategory* cat,
                 LLInventoryItem* item)
{
    bool allowed = false;
    if (item)
    {
        allowed = itemTransferCommonlyAllowed(item);

        if (allowed
           && mIsTransfer
           && !item->getPermissions().allowOperationBy(PERM_TRANSFER,
                                   gAgent.getID()))
        {
            allowed = false;
        }
        if (allowed && !item->getPermissions().allowCopyBy(gAgent.getID()))
        {
            ++mCountLosing;
        }
    }
    return allowed;
}

class LLDropCopyableItems : public LLInventoryCollectFunctor
{
public:
    LLDropCopyableItems() {}
    virtual ~LLDropCopyableItems() {}
    virtual bool operator()(LLInventoryCategory* cat, LLInventoryItem* item);
};


bool LLDropCopyableItems::operator()(
    LLInventoryCategory* cat,
    LLInventoryItem* item)
{
    bool allowed = false;
    if (item)
    {
        allowed = itemTransferCommonlyAllowed(item);
        if (allowed &&
           !item->getPermissions().allowCopyBy(gAgent.getID()))
        {
            // whoops, can't copy it - don't allow it.
            allowed = false;
        }
    }
    return allowed;
}

// Starts a fetch on folders and items.  This is really not used
// as an observer in the traditional sense; we're just using it to
// request a fetch and we don't care about when/if the response arrives.
class LLCategoryFireAndForget : public LLInventoryFetchComboObserver
{
public:
    LLCategoryFireAndForget(const uuid_vec_t& folder_ids,
                            const uuid_vec_t& item_ids) :
        LLInventoryFetchComboObserver(folder_ids, item_ids)
    {}
    ~LLCategoryFireAndForget() {}
    virtual void done()
    {
        /* no-op: it's fire n forget right? */
        LL_DEBUGS() << "LLCategoryFireAndForget::done()" << LL_ENDL;
    }
};

class LLCategoryDropObserver : public LLInventoryFetchItemsObserver
{
public:
    LLCategoryDropObserver(
        const uuid_vec_t& ids,
        const LLUUID& obj_id, LLToolDragAndDrop::ESource src) :
        LLInventoryFetchItemsObserver(ids),
        mObjectID(obj_id),
        mSource(src)
    {}
    ~LLCategoryDropObserver() {}
    virtual void done();

protected:
    LLUUID mObjectID;
    LLToolDragAndDrop::ESource mSource;
};

void LLCategoryDropObserver::done()
{
    gInventory.removeObserver(this);
    LLViewerObject* dst_obj = gObjectList.findObject(mObjectID);
    if (dst_obj)
    {
        // *FIX: coalesce these...
        LLInventoryItem* item = NULL;
        uuid_vec_t::iterator it = mComplete.begin();
        uuid_vec_t::iterator end = mComplete.end();
        for(; it < end; ++it)
        {
            item = gInventory.getItem(*it);
            if (item)
            {
                LLToolDragAndDrop::dropInventory(
                    dst_obj,
                    item,
                    mSource,
                    LLUUID::null);
            }
        }
    }
    delete this;
}

S32 LLToolDragAndDrop::sOperationId = 0;

LLToolDragAndDrop::DragAndDropEntry::DragAndDropEntry(dragOrDrop3dImpl f_none,
                                                      dragOrDrop3dImpl f_self,
                                                      dragOrDrop3dImpl f_avatar,
                                                      dragOrDrop3dImpl f_object,
                                                      dragOrDrop3dImpl f_land) :
    LLDictionaryEntry("")
{
    mFunctions[DT_NONE] = f_none;
    mFunctions[DT_SELF] = f_self;
    mFunctions[DT_AVATAR] = f_avatar;
    mFunctions[DT_OBJECT] = f_object;
    mFunctions[DT_LAND] = f_land;
}

LLToolDragAndDrop::dragOrDrop3dImpl LLToolDragAndDrop::LLDragAndDropDictionary::get(EDragAndDropType dad_type, LLToolDragAndDrop::EDropTarget drop_target)
{
    const DragAndDropEntry *entry = lookup(dad_type);
    if (entry)
    {
        return (entry->mFunctions[(U8)drop_target]);
    }
    return &LLToolDragAndDrop::dad3dNULL;
}

LLToolDragAndDrop::LLDragAndDropDictionary::LLDragAndDropDictionary()
{
    //                                               DT_NONE                         DT_SELF                                        DT_AVATAR                                       DT_OBJECT                                           DT_LAND
    //                                              |-------------------------------|----------------------------------------------|-----------------------------------------------|---------------------------------------------------|--------------------------------|
    addEntry(DAD_NONE,          new DragAndDropEntry(&LLToolDragAndDrop::dad3dNULL, &LLToolDragAndDrop::dad3dNULL,                  &LLToolDragAndDrop::dad3dNULL,                  &LLToolDragAndDrop::dad3dNULL,                      &LLToolDragAndDrop::dad3dNULL));
    addEntry(DAD_TEXTURE,       new DragAndDropEntry(&LLToolDragAndDrop::dad3dNULL, &LLToolDragAndDrop::dad3dNULL,                  &LLToolDragAndDrop::dad3dGiveInventory,         &LLToolDragAndDrop::dad3dTextureObject,             &LLToolDragAndDrop::dad3dNULL));
    addEntry(DAD_MATERIAL,      new DragAndDropEntry(&LLToolDragAndDrop::dad3dNULL, &LLToolDragAndDrop::dad3dNULL,                  &LLToolDragAndDrop::dad3dGiveInventory,         &LLToolDragAndDrop::dad3dMaterialObject,            &LLToolDragAndDrop::dad3dNULL));
    addEntry(DAD_SOUND,         new DragAndDropEntry(&LLToolDragAndDrop::dad3dNULL, &LLToolDragAndDrop::dad3dNULL,                  &LLToolDragAndDrop::dad3dGiveInventory,         &LLToolDragAndDrop::dad3dUpdateInventory,           &LLToolDragAndDrop::dad3dNULL));
    addEntry(DAD_CALLINGCARD,   new DragAndDropEntry(&LLToolDragAndDrop::dad3dNULL, &LLToolDragAndDrop::dad3dNULL,                  &LLToolDragAndDrop::dad3dGiveInventory,         &LLToolDragAndDrop::dad3dUpdateInventory,           &LLToolDragAndDrop::dad3dNULL));
    addEntry(DAD_LANDMARK,      new DragAndDropEntry(&LLToolDragAndDrop::dad3dNULL, &LLToolDragAndDrop::dad3dNULL,                  &LLToolDragAndDrop::dad3dGiveInventory,         &LLToolDragAndDrop::dad3dUpdateInventory,           &LLToolDragAndDrop::dad3dNULL));
    addEntry(DAD_SCRIPT,        new DragAndDropEntry(&LLToolDragAndDrop::dad3dNULL, &LLToolDragAndDrop::dad3dNULL,                  &LLToolDragAndDrop::dad3dGiveInventory,         &LLToolDragAndDrop::dad3dRezScript,                 &LLToolDragAndDrop::dad3dNULL));
    addEntry(DAD_CLOTHING,      new DragAndDropEntry(&LLToolDragAndDrop::dad3dNULL, &LLToolDragAndDrop::dad3dWearItem,              &LLToolDragAndDrop::dad3dGiveInventory,         &LLToolDragAndDrop::dad3dUpdateInventory,           &LLToolDragAndDrop::dad3dNULL));
    addEntry(DAD_OBJECT,        new DragAndDropEntry(&LLToolDragAndDrop::dad3dNULL, &LLToolDragAndDrop::dad3dRezAttachmentFromInv,  &LLToolDragAndDrop::dad3dGiveInventoryObject,   &LLToolDragAndDrop::dad3dRezObjectOnObject,         &LLToolDragAndDrop::dad3dRezObjectOnLand));
    addEntry(DAD_NOTECARD,      new DragAndDropEntry(&LLToolDragAndDrop::dad3dNULL, &LLToolDragAndDrop::dad3dNULL,                  &LLToolDragAndDrop::dad3dGiveInventory,         &LLToolDragAndDrop::dad3dUpdateInventory,           &LLToolDragAndDrop::dad3dNULL));
    addEntry(DAD_CATEGORY,      new DragAndDropEntry(&LLToolDragAndDrop::dad3dNULL, &LLToolDragAndDrop::dad3dWearCategory,          &LLToolDragAndDrop::dad3dGiveInventoryCategory, &LLToolDragAndDrop::dad3dRezCategoryOnObject,       &LLToolDragAndDrop::dad3dNULL));
    addEntry(DAD_ROOT_CATEGORY, new DragAndDropEntry(&LLToolDragAndDrop::dad3dNULL, &LLToolDragAndDrop::dad3dNULL,                  &LLToolDragAndDrop::dad3dNULL,                  &LLToolDragAndDrop::dad3dNULL,                      &LLToolDragAndDrop::dad3dNULL));
    addEntry(DAD_BODYPART,      new DragAndDropEntry(&LLToolDragAndDrop::dad3dNULL, &LLToolDragAndDrop::dad3dWearItem,              &LLToolDragAndDrop::dad3dGiveInventory,         &LLToolDragAndDrop::dad3dUpdateInventory,           &LLToolDragAndDrop::dad3dNULL));
    addEntry(DAD_ANIMATION,     new DragAndDropEntry(&LLToolDragAndDrop::dad3dNULL, &LLToolDragAndDrop::dad3dNULL,                  &LLToolDragAndDrop::dad3dGiveInventory,         &LLToolDragAndDrop::dad3dUpdateInventory,           &LLToolDragAndDrop::dad3dNULL));
    addEntry(DAD_GESTURE,       new DragAndDropEntry(&LLToolDragAndDrop::dad3dNULL, &LLToolDragAndDrop::dad3dActivateGesture,       &LLToolDragAndDrop::dad3dGiveInventory,         &LLToolDragAndDrop::dad3dUpdateInventory,           &LLToolDragAndDrop::dad3dNULL));
    addEntry(DAD_LINK,          new DragAndDropEntry(&LLToolDragAndDrop::dad3dNULL, &LLToolDragAndDrop::dad3dNULL,                  &LLToolDragAndDrop::dad3dNULL,                  &LLToolDragAndDrop::dad3dNULL,                      &LLToolDragAndDrop::dad3dNULL));
    addEntry(DAD_MESH,          new DragAndDropEntry(&LLToolDragAndDrop::dad3dNULL, &LLToolDragAndDrop::dad3dNULL,                  &LLToolDragAndDrop::dad3dGiveInventory,         &LLToolDragAndDrop::dad3dMeshObject,                &LLToolDragAndDrop::dad3dNULL));
    addEntry(DAD_SETTINGS,      new DragAndDropEntry(&LLToolDragAndDrop::dad3dNULL, &LLToolDragAndDrop::dad3dNULL,                  &LLToolDragAndDrop::dad3dGiveInventory,         &LLToolDragAndDrop::dad3dUpdateInventory,           &LLToolDragAndDrop::dad3dNULL));

    // TODO: animation on self could play it?  edit it?
    // TODO: gesture on self could play it?  edit it?
};

LLToolDragAndDrop::LLToolDragAndDrop()
:   LLTool(std::string("draganddrop"), NULL),
    mCargoCount(0),
    mDragStartX(0),
    mDragStartY(0),
    mSource(SOURCE_AGENT),
    mCursor(UI_CURSOR_NO),
    mLastAccept(ACCEPT_NO),
    mDrop(FALSE),
    mCurItemIndex(0)
{

}

void LLToolDragAndDrop::setDragStart(S32 x, S32 y)
{
    mDragStartX = x;
    mDragStartY = y;
}

BOOL LLToolDragAndDrop::isOverThreshold(S32 x,S32 y)
{
    S32 mouse_delta_x = x - mDragStartX;
    S32 mouse_delta_y = y - mDragStartY;

    return (mouse_delta_x * mouse_delta_x) + (mouse_delta_y * mouse_delta_y) > DRAG_N_DROP_DISTANCE_THRESHOLD * DRAG_N_DROP_DISTANCE_THRESHOLD;
}

void LLToolDragAndDrop::beginDrag(EDragAndDropType type,
                                  const LLUUID& cargo_id,
                                  ESource source,
                                  const LLUUID& source_id,
                                  const LLUUID& object_id)
{
    if (type == DAD_NONE)
    {
        LL_WARNS() << "Attempted to start drag without a cargo type" << LL_ENDL;
        return;
    }
    mCargoTypes.clear();
    mCargoTypes.push_back(type);
    mCargoIDs.clear();
    mCargoIDs.push_back(cargo_id);
    mSource = source;
    mSourceID = source_id;
    mObjectID = object_id;

    setMouseCapture( TRUE );
    LLToolMgr::getInstance()->setTransientTool( this );
    mCursor = UI_CURSOR_NO;
    if ((mCargoTypes[0] == DAD_CATEGORY)
       && ((mSource == SOURCE_AGENT) || (mSource == SOURCE_LIBRARY)))
    {
        LLInventoryCategory* cat = gInventory.getCategory(cargo_id);
        // go ahead and fire & forget the descendents if we are not
        // dragging a protected folder.
        if (cat)
        {
            LLViewerInventoryCategory::cat_array_t cats;
            LLViewerInventoryItem::item_array_t items;
            LLNoPreferredTypeOrItem is_not_preferred;
            uuid_vec_t folder_ids;
            uuid_vec_t item_ids;
            if (is_not_preferred(cat, NULL))
            {
                folder_ids.push_back(cargo_id);
            }
            gInventory.collectDescendentsIf(
                cargo_id,
                cats,
                items,
                LLInventoryModel::EXCLUDE_TRASH,
                is_not_preferred);
            S32 count = cats.size();
            S32 i;
            for(i = 0; i < count; ++i)
            {
                folder_ids.push_back(cats.at(i)->getUUID());
            }
            count = items.size();
            for(i = 0; i < count; ++i)
            {
                item_ids.push_back(items.at(i)->getUUID());
            }
            if (!folder_ids.empty() || !item_ids.empty())
            {
                LLCategoryFireAndForget *fetcher = new LLCategoryFireAndForget(folder_ids, item_ids);
                fetcher->startFetch();
                delete fetcher;
            }
        }
    }
}

void LLToolDragAndDrop::beginMultiDrag(
    const std::vector<EDragAndDropType> types,
    const uuid_vec_t& cargo_ids,
    ESource source,
    const LLUUID& source_id)
{
    // assert on public api is evil
    //llassert( type != DAD_NONE );

    std::vector<EDragAndDropType>::const_iterator types_it;
    for (types_it = types.begin(); types_it != types.end(); ++types_it)
    {
        if (DAD_NONE == *types_it)
        {
            LL_WARNS() << "Attempted to start drag without a cargo type" << LL_ENDL;
            return;
        }
    }
    mCargoTypes = types;
    mCargoIDs = cargo_ids;
    mSource = source;
    mSourceID = source_id;

    setMouseCapture( TRUE );
    LLToolMgr::getInstance()->setTransientTool( this );
    mCursor = UI_CURSOR_NO;
    if ((mSource == SOURCE_AGENT) || (mSource == SOURCE_LIBRARY))
    {
        // find categories (i.e. inventory folders) in the cargo.
        LLInventoryCategory* cat = NULL;
        S32 count = llmin(cargo_ids.size(), types.size());
        std::set<LLUUID> cat_ids;
        for(S32 i = 0; i < count; ++i)
        {
            cat = gInventory.getCategory(cargo_ids[i]);
            if (cat)
            {
                LLViewerInventoryCategory::cat_array_t cats;
                LLViewerInventoryItem::item_array_t items;
                LLNoPreferredType is_not_preferred;
                if (is_not_preferred(cat, NULL))
                {
                    cat_ids.insert(cat->getUUID());
                }
                gInventory.collectDescendentsIf(
                    cat->getUUID(),
                    cats,
                    items,
                    LLInventoryModel::EXCLUDE_TRASH,
                    is_not_preferred);
                S32 cat_count = cats.size();
                for(S32 i = 0; i < cat_count; ++i)
                {
                    cat_ids.insert(cat->getUUID());
                }
            }
        }
        if (!cat_ids.empty())
        {
            uuid_vec_t folder_ids;
            uuid_vec_t item_ids;
            std::back_insert_iterator<uuid_vec_t> copier(folder_ids);
            std::copy(cat_ids.begin(), cat_ids.end(), copier);
            LLCategoryFireAndForget fetcher(folder_ids, item_ids);
        }
    }
}

void LLToolDragAndDrop::endDrag()
{
    mEndDragSignal();
    LLSelectMgr::getInstance()->unhighlightAll();
    setMouseCapture(FALSE);
}

void LLToolDragAndDrop::onMouseCaptureLost()
{
    // Called whenever the drag ends or if mouse capture is simply lost
    LLToolMgr::getInstance()->clearTransientTool();
    mCargoTypes.clear();
    mCargoIDs.clear();
    mSource = SOURCE_AGENT;
    mSourceID.setNull();
    mObjectID.setNull();
    mCustomMsg.clear();
}

BOOL LLToolDragAndDrop::handleMouseUp( S32 x, S32 y, MASK mask )
{
    if (hasMouseCapture())
    {
        EAcceptance acceptance = ACCEPT_NO;
        dragOrDrop( x, y, mask, TRUE, &acceptance );
        endDrag();
    }
    return TRUE;
}

ECursorType LLToolDragAndDrop::acceptanceToCursor( EAcceptance acceptance )
{
    switch (acceptance)
    {
    case ACCEPT_YES_MULTI:
        if (mCargoIDs.size() > 1)
        {
            mCursor = UI_CURSOR_ARROWDRAGMULTI;
        }
        else
        {
            mCursor = UI_CURSOR_ARROWDRAG;
        }
        break;
    case ACCEPT_YES_SINGLE:
        if (mCargoIDs.size() > 1)
        {
            mToolTipMsg = LLTrans::getString("TooltipMustSingleDrop");
            mCursor = UI_CURSOR_NO;
        }
        else
        {
            mCursor = UI_CURSOR_ARROWDRAG;
        }
        break;

    case ACCEPT_NO_LOCKED:
        mCursor = UI_CURSOR_NOLOCKED;
        break;

    case ACCEPT_NO_CUSTOM:
        mToolTipMsg = mCustomMsg;
        mCursor = UI_CURSOR_NO;
        break;


    case ACCEPT_NO:
        mCursor = UI_CURSOR_NO;
        break;

    case ACCEPT_YES_COPY_MULTI:
        if (mCargoIDs.size() > 1)
        {
            mCursor = UI_CURSOR_ARROWCOPYMULTI;
        }
        else
        {
            mCursor = UI_CURSOR_ARROWCOPY;
        }
        break;
    case ACCEPT_YES_COPY_SINGLE:
        if (mCargoIDs.size() > 1)
        {
            mToolTipMsg = LLTrans::getString("TooltipMustSingleDrop");
            mCursor = UI_CURSOR_NO;
        }
        else
        {
            mCursor = UI_CURSOR_ARROWCOPY;
        }
        break;
    case ACCEPT_POSTPONED:
        break;
    default:
        llassert( FALSE );
    }

    return mCursor;
}

BOOL LLToolDragAndDrop::handleHover( S32 x, S32 y, MASK mask )
{
    EAcceptance acceptance = ACCEPT_NO;
    dragOrDrop( x, y, mask, FALSE, &acceptance );

    ECursorType cursor = acceptanceToCursor(acceptance);
    gViewerWindow->getWindow()->setCursor( cursor );

    LL_DEBUGS("UserInput") << "hover handled by LLToolDragAndDrop" << LL_ENDL;
    return TRUE;
}

BOOL LLToolDragAndDrop::handleKey(KEY key, MASK mask)
{
    if (key == KEY_ESCAPE)
    {
        // cancel drag and drop operation
        endDrag();
        return TRUE;
    }

    return FALSE;
}

BOOL LLToolDragAndDrop::handleToolTip(S32 x, S32 y, MASK mask)
{
    const F32 DRAG_N_DROP_TOOLTIP_DELAY = 0.10000000149f;
    if (!mToolTipMsg.empty())
    {
        LLToolTipMgr::instance().unblockToolTips();
        LLToolTipMgr::instance().show(LLToolTip::Params()
            .message(mToolTipMsg)
            .delay_time(DRAG_N_DROP_TOOLTIP_DELAY));
        return TRUE;
    }
    return FALSE;
}

void LLToolDragAndDrop::handleDeselect()
{
    mToolTipMsg.clear();
    mCustomMsg.clear();

    LLToolTipMgr::instance().blockToolTips();
}

// protected
void LLToolDragAndDrop::dragOrDrop( S32 x, S32 y, MASK mask, BOOL drop,
                                   EAcceptance* acceptance)
{
    *acceptance = ACCEPT_YES_MULTI;

    BOOL handled = FALSE;

    LLView* top_view = gFocusMgr.getTopCtrl();
    LLViewerInventoryItem* item;
    LLViewerInventoryCategory* cat;

    mToolTipMsg.clear();

    // Increment the operation id for every drop
    if (drop)
    {
        sOperationId++;
    }

    // For people drag and drop we don't need an actual inventory object,
    // instead we need the current cargo id, which should be a person id.
    bool is_uuid_dragged = (mSource == SOURCE_PEOPLE);

    if (top_view)
    {
        handled = TRUE;

        for (mCurItemIndex = 0; mCurItemIndex < (S32)mCargoIDs.size(); mCurItemIndex++)
        {
            S32 local_x, local_y;
            top_view->screenPointToLocal( x, y, &local_x, &local_y );
            EAcceptance item_acceptance = ACCEPT_NO;

            LLInventoryObject* cargo = locateInventory(item, cat);
            if (cargo)
            {
                handled = handled && top_view->handleDragAndDrop(local_x, local_y, mask, FALSE,
                                                    mCargoTypes[mCurItemIndex],
                                                    (void*)cargo,
                                                    &item_acceptance,
                                                    mToolTipMsg);
            }
            else if (is_uuid_dragged)
            {
                handled = handled && top_view->handleDragAndDrop(local_x, local_y, mask, FALSE,
                                                    mCargoTypes[mCurItemIndex],
                                                    (void*)&mCargoIDs[mCurItemIndex],
                                                    &item_acceptance,
                                                    mToolTipMsg);
            }
            if (handled)
            {
                // use sort order to determine priority of acceptance
                *acceptance = (EAcceptance)llmin((U32)item_acceptance, (U32)*acceptance);
            }
        }

        // all objects passed, go ahead and perform drop if necessary
        if (handled && drop && (U32)*acceptance >= ACCEPT_YES_COPY_SINGLE)
        {
            if ((U32)*acceptance < ACCEPT_YES_COPY_MULTI &&
                mCargoIDs.size() > 1)
            {
                // tried to give multi-cargo to a single-acceptor - refuse and return.
                *acceptance = ACCEPT_NO;
                return;
            }

            for (mCurItemIndex = 0; mCurItemIndex < (S32)mCargoIDs.size(); mCurItemIndex++)
            {
                S32 local_x, local_y;
                EAcceptance item_acceptance;
                top_view->screenPointToLocal( x, y, &local_x, &local_y );

                LLInventoryObject* cargo = locateInventory(item, cat);
                if (cargo)
                {
                    handled = handled && top_view->handleDragAndDrop(local_x, local_y, mask, TRUE,
                                                        mCargoTypes[mCurItemIndex],
                                                        (void*)cargo,
                                                        &item_acceptance,
                                                        mToolTipMsg);
                }
                else if (is_uuid_dragged)
                {
                    handled = handled && top_view->handleDragAndDrop(local_x, local_y, mask, FALSE,
                                                        mCargoTypes[mCurItemIndex],
                                                        (void*)&mCargoIDs[mCurItemIndex],
                                                        &item_acceptance,
                                                        mToolTipMsg);
                }
            }
        }
        if (handled)
        {
            mLastAccept = (EAcceptance)*acceptance;
        }
    }

    if (!handled)
    {
        handled = TRUE;

        LLRootView* root_view = gViewerWindow->getRootView();

        for (mCurItemIndex = 0; mCurItemIndex < (S32)mCargoIDs.size(); mCurItemIndex++)
        {
            EAcceptance item_acceptance = ACCEPT_NO;

            LLInventoryObject* cargo = locateInventory(item, cat);

            // fix for EXT-3191
            if (cargo)
            {
                handled = handled && root_view->handleDragAndDrop(x, y, mask, FALSE,
                                                    mCargoTypes[mCurItemIndex],
                                                    (void*)cargo,
                                                    &item_acceptance,
                                                    mToolTipMsg);
            }
            else if (is_uuid_dragged)
            {
                handled = handled && root_view->handleDragAndDrop(x, y, mask, FALSE,
                                                    mCargoTypes[mCurItemIndex],
                                                    (void*)&mCargoIDs[mCurItemIndex],
                                                    &item_acceptance,
                                                    mToolTipMsg);
            }
            if (handled)
            {
                // use sort order to determine priority of acceptance
                *acceptance = (EAcceptance)llmin((U32)item_acceptance, (U32)*acceptance);
            }
        }
        // all objects passed, go ahead and perform drop if necessary
        if (handled && drop && (U32)*acceptance > ACCEPT_NO_LOCKED)
        {
            if ((U32)*acceptance < ACCEPT_YES_COPY_MULTI &&
                mCargoIDs.size() > 1)
            {
                // tried to give multi-cargo to a single-acceptor - refuse and return.
                *acceptance = ACCEPT_NO;
                return;
            }

            for (mCurItemIndex = 0; mCurItemIndex < (S32)mCargoIDs.size(); mCurItemIndex++)
            {
                EAcceptance item_acceptance;

                LLInventoryObject* cargo = locateInventory(item, cat);
                if (cargo)
                {
                    handled = handled && root_view->handleDragAndDrop(x, y, mask, TRUE,
                                              mCargoTypes[mCurItemIndex],
                                              (void*)cargo,
                                              &item_acceptance,
                                              mToolTipMsg);
                }
                else if (is_uuid_dragged)
                {
                    handled = handled && root_view->handleDragAndDrop(x, y, mask, TRUE,
                                              mCargoTypes[mCurItemIndex],
                                              (void*)&mCargoIDs[mCurItemIndex],
                                              &item_acceptance,
                                              mToolTipMsg);
                }
            }
        }

        if (handled)
        {
            mLastAccept = (EAcceptance)*acceptance;
        }
    }

    if (!handled)
    {
        // Disallow drag and drop to 3D from the marketplace
        const LLUUID marketplacelistings_id = gInventory.findCategoryUUIDForType(LLFolderType::FT_MARKETPLACE_LISTINGS);
        if (marketplacelistings_id.notNull())
        {
            for (S32 item_index = 0; item_index < (S32)mCargoIDs.size(); item_index++)
            {
                if (gInventory.isObjectDescendentOf(mCargoIDs[item_index], marketplacelistings_id))
                {
                    *acceptance = ACCEPT_NO;
                    mToolTipMsg = LLTrans::getString("TooltipOutboxDragToWorld");
                    return;
                }
            }
        }

        dragOrDrop3D( x, y, mask, drop, acceptance );
    }
}

void LLToolDragAndDrop::dragOrDrop3D( S32 x, S32 y, MASK mask, BOOL drop, EAcceptance* acceptance )
{
    mDrop = drop;
    if (mDrop)
    {
        // don't allow drag and drop onto rigged or transparent objects
        pick(gViewerWindow->pickImmediate(x, y, FALSE, FALSE));
    }
    else
    {
        // don't allow drag and drop onto transparent objects
        gViewerWindow->pickAsync(x, y, mask, pickCallback, FALSE, FALSE);
    }

    *acceptance = mLastAccept;
}

void LLToolDragAndDrop::pickCallback(const LLPickInfo& pick_info)
{
    if (getInstance() != NULL)
    {
        getInstance()->pick(pick_info);
    }
}

void LLToolDragAndDrop::pick(const LLPickInfo& pick_info)
{
    EDropTarget target = DT_NONE;
    S32 hit_face = -1;

    LLViewerObject* hit_obj = pick_info.getObject();
    LLSelectMgr::getInstance()->unhighlightAll();
    bool highlight_object = false;
    // Treat attachments as part of the avatar they are attached to.
    if (hit_obj != NULL)
    {
        // don't allow drag and drop on grass, trees, etc.
        if (pick_info.mPickType == LLPickInfo::PICK_FLORA)
        {
            mCursor = UI_CURSOR_NO;
            gViewerWindow->getWindow()->setCursor( mCursor );
            return;
        }

        if (hit_obj->isAttachment() && !hit_obj->isHUDAttachment())
        {
            LLVOAvatar* avatar = LLVOAvatar::findAvatarFromAttachment( hit_obj );
            if (!avatar)
            {
                mLastAccept = ACCEPT_NO;
                mCursor = UI_CURSOR_NO;
                gViewerWindow->getWindow()->setCursor( mCursor );
                return;
            }
            hit_obj = avatar;
        }

        if (hit_obj->isAvatar())
        {
            if (((LLVOAvatar*) hit_obj)->isSelf())
            {
                target = DT_SELF;
                hit_face = -1;
            }
            else
            {
                target = DT_AVATAR;
                hit_face = -1;
            }
        }
        else
        {
            target = DT_OBJECT;
            hit_face = pick_info.mObjectFace;
            highlight_object = true;
        }
    }
    else if (pick_info.mPickType == LLPickInfo::PICK_LAND)
    {
        target = DT_LAND;
        hit_face = -1;
    }

    mLastAccept = ACCEPT_YES_MULTI;

    for (mCurItemIndex = 0; mCurItemIndex < (S32)mCargoIDs.size(); mCurItemIndex++)
    {
        const S32 item_index = mCurItemIndex;
        const EDragAndDropType dad_type = mCargoTypes[item_index];
        // Call the right implementation function
        mLastAccept = (EAcceptance)llmin(
            (U32)mLastAccept,
            (U32)callMemberFunction(*this,
                                    LLDragAndDropDictionary::instance().get(dad_type, target))
                (hit_obj, hit_face, pick_info.mKeyMask, FALSE));
    }

    if (mDrop && ((U32)mLastAccept >= ACCEPT_YES_COPY_SINGLE))
    {
        // if target allows multi-drop or there is only one item being dropped, go ahead
        if ((mLastAccept >= ACCEPT_YES_COPY_MULTI) || (mCargoIDs.size() == 1))
        {
            // Target accepts multi, or cargo is a single-drop
            for (mCurItemIndex = 0; mCurItemIndex < (S32)mCargoIDs.size(); mCurItemIndex++)
            {
                const S32 item_index = mCurItemIndex;
                const EDragAndDropType dad_type = mCargoTypes[item_index];
                // Call the right implementation function
                callMemberFunction(*this, LLDragAndDropDictionary::instance().get(dad_type, target))
                    (hit_obj, hit_face, pick_info.mKeyMask, TRUE);
            }
        }
        else
        {
            // Target does not accept multi, but cargo is multi
            mLastAccept = ACCEPT_NO;
        }
    }

    if (highlight_object && mLastAccept > ACCEPT_NO_LOCKED)
    {
        // if any item being dragged will be applied to the object under our cursor
        // highlight that object
        for (S32 i = 0; i < (S32)mCargoIDs.size(); i++)
        {
            if (mCargoTypes[i] != DAD_OBJECT || (pick_info.mKeyMask & MASK_CONTROL))
            {
                LLSelectMgr::getInstance()->highlightObjectAndFamily(hit_obj);
                break;
            }
        }
    }
    ECursorType cursor = acceptanceToCursor( mLastAccept );
    gViewerWindow->getWindow()->setCursor( cursor );

    mLastHitPos = pick_info.mPosGlobal;
    mLastCameraPos = gAgentCamera.getCameraPositionGlobal();
}

// static
BOOL LLToolDragAndDrop::handleDropMaterialProtections(LLViewerObject* hit_obj,
                                                     LLInventoryItem* item,
                                                     LLToolDragAndDrop::ESource source,
                                                     const LLUUID& src_id)
{
    if (!item) return FALSE;

    // Always succeed if....
    // material is from the library
    // or already in the contents of the object
    if (SOURCE_LIBRARY == source)
    {
        // dropping a material from the library always just works.
        return TRUE;
    }

    // In case the inventory has not been loaded (e.g. due to some recent operation
    // causing a dirty inventory) and we can do an update, stall the user
    // while fetching the inventory.
    //
    // Fetch if inventory is dirty and listener is present (otherwise we will not receive update)
    if (hit_obj->isInventoryDirty() && hit_obj->hasInventoryListeners())
    {
        hit_obj->requestInventory();
        LLSD args;
        if (LLAssetType::AT_MATERIAL == item->getType())
        {
            args["ERROR_MESSAGE"] = "Unable to add material.\nPlease wait a few seconds and try again.";
        }
        else
        {
            args["ERROR_MESSAGE"] = "Unable to add texture.\nPlease wait a few seconds and try again.";
        }
        LLNotificationsUtil::add("ErrorMessage", args);
        return FALSE;
    }
    // Make sure to verify both id and type since 'null'
    // is a shared default for some asset types.
    if (hit_obj->getInventoryItemByAsset(item->getAssetUUID(), item->getType()))
    {
        // if the asset is already in the object's inventory
        // then it can always be added to a side.
        // This saves some work if the task's inventory is already loaded
        // and ensures that the asset item is only added once.
        return TRUE;
    }

    LLPointer<LLViewerInventoryItem> new_item = new LLViewerInventoryItem(item);
    if (!item->getPermissions().allowOperationBy(PERM_COPY, gAgent.getID()))
    {
        // Check that we can add the material as inventory to the object
        if (willObjectAcceptInventory(hit_obj,item) < ACCEPT_YES_COPY_SINGLE )
        {
            return FALSE;
        }
        // make sure the object has the material in it's inventory.
        if (SOURCE_AGENT == source)
        {
            // Remove the material from local inventory. The server
            // will actually remove the item from agent inventory.
            gInventory.deleteObject(item->getUUID());
            gInventory.notifyObservers();
        }
        else if (SOURCE_WORLD == source)
        {
            // *FIX: if the objects are in different regions, and the
            // source region has crashed, you can bypass these
            // permissions.
            LLViewerObject* src_obj = gObjectList.findObject(src_id);
            if (src_obj)
            {
                src_obj->removeInventory(item->getUUID());
            }
            else
            {
                LL_WARNS() << "Unable to find source object." << LL_ENDL;
                return FALSE;
            }
        }
        // Add the asset item to the target object's inventory.
        if (LLAssetType::AT_TEXTURE == new_item->getType()
            || LLAssetType::AT_MATERIAL == new_item->getType())
        {
            hit_obj->updateMaterialInventory(new_item, TASK_INVENTORY_ITEM_KEY, true);
        }
        else
        {
            hit_obj->updateInventory(new_item, TASK_INVENTORY_ITEM_KEY, true);
        }
        // Force the object to update and refetch its inventory so it has this asset.
        hit_obj->dirtyInventory();
        hit_obj->requestInventory();
        // TODO: Check to see if adding the item was successful; if not, then
        // we should return false here. This will requre a separate listener
        // since without listener, we have no way to receive update
    }
    else if (!item->getPermissions().allowOperationBy(PERM_TRANSFER,
                                                     gAgent.getID()))
    {
        // Check that we can add the asset as inventory to the object
        if (willObjectAcceptInventory(hit_obj,item) < ACCEPT_YES_COPY_SINGLE )
        {
            return FALSE;
        }
        // *FIX: may want to make sure agent can paint hit_obj.

        // Add the asset item to the target object's inventory.
        if (LLAssetType::AT_TEXTURE == new_item->getType()
            || LLAssetType::AT_MATERIAL == new_item->getType())
        {
            hit_obj->updateMaterialInventory(new_item, TASK_INVENTORY_ITEM_KEY, true);
        }
        else
        {
            hit_obj->updateInventory(new_item, TASK_INVENTORY_ITEM_KEY, true);
        }
        // Force the object to update and refetch its inventory so it has this asset.
        hit_obj->dirtyInventory();
        hit_obj->requestInventory();
        // TODO: Check to see if adding the item was successful; if not, then
        // we should return false here. This will requre a separate listener
        // since without listener, we have no way to receive update
    }
    else if (LLAssetType::AT_MATERIAL == new_item->getType() &&
             !item->getPermissions().allowOperationBy(PERM_MODIFY, gAgent.getID()))
    {
        // Check that we can add the material as inventory to the object
        if (willObjectAcceptInventory(hit_obj,item) < ACCEPT_YES_COPY_SINGLE )
        {
            return FALSE;
        }
        // *FIX: may want to make sure agent can paint hit_obj.

        // Add the material item to the target object's inventory.
        hit_obj->updateMaterialInventory(new_item, TASK_INVENTORY_ITEM_KEY, true);

        // Force the object to update and refetch its inventory so it has this material.
        hit_obj->dirtyInventory();
        hit_obj->requestInventory();
        // TODO: Check to see if adding the item was successful; if not, then
        // we should return false here. This will requre a separate listener
        // since without listener, we have no way to receive update
    }
    return TRUE;
}

void set_texture_to_material(LLViewerObject* hit_obj,
                             S32 hit_face,
                             const LLUUID& asset_id,
                             LLGLTFMaterial::TextureInfo drop_channel)
{
    LLTextureEntry* te = hit_obj->getTE(hit_face);
    if (te)
    {
        LLPointer<LLGLTFMaterial> material = te->getGLTFMaterialOverride();

        // make a copy to not invalidate existing
        // material for multiple objects
        if (material.isNull())
        {
            // Start with a material override which does not make any changes
            material = new LLGLTFMaterial();
        }
        else
        {
            material = new LLGLTFMaterial(*material);
        }

        switch (drop_channel)
        {
            case LLGLTFMaterial::GLTF_TEXTURE_INFO_BASE_COLOR:
            default:
                {
                    material->setBaseColorId(asset_id);
                }
                break;

            case LLGLTFMaterial::GLTF_TEXTURE_INFO_METALLIC_ROUGHNESS:
                {
                    material->setOcclusionRoughnessMetallicId(asset_id);
                }
                break;

            case LLGLTFMaterial::GLTF_TEXTURE_INFO_EMISSIVE:
                {
                    material->setEmissiveId(asset_id);
                }
                break;

            case LLGLTFMaterial::GLTF_TEXTURE_INFO_NORMAL:
                {
                    material->setNormalId(asset_id);
                }
                break;
        }
        LLGLTFMaterialList::queueModify(hit_obj, hit_face, material);
    }
}

void LLToolDragAndDrop::dropTextureAllFaces(LLViewerObject* hit_obj,
                                            LLInventoryItem* item,
                                            LLToolDragAndDrop::ESource source,
                                            const LLUUID& src_id,
                                            bool remove_pbr)
{
    if (!item)
    {
        LL_WARNS() << "LLToolDragAndDrop::dropTextureAllFaces no texture item." << LL_ENDL;
        return;
    }
    S32 num_faces = hit_obj->getNumTEs();
    bool has_non_pbr_faces = false;
    for (S32 face = 0; face < num_faces; face++)
    {
        if (hit_obj->getRenderMaterialID(face).isNull())
        {
            has_non_pbr_faces = true;
            break;
        }
    }

    if (has_non_pbr_faces || remove_pbr)
    {
        BOOL res = handleDropMaterialProtections(hit_obj, item, source, src_id);
        if (!res)
        {
            return;
        }
    }
    LLUUID asset_id = item->getAssetUUID();

    // Overrides require textures to be copy and transfer free
    LLPermissions item_permissions = item->getPermissions();
    bool allow_adding_to_override = item_permissions.allowOperationBy(PERM_COPY, gAgent.getID());
    allow_adding_to_override &= item_permissions.allowOperationBy(PERM_TRANSFER, gAgent.getID());

    LLViewerTexture* image = LLViewerTextureManager::getFetchedTexture(asset_id);
    add(LLStatViewer::EDIT_TEXTURE, 1);
    for( S32 face = 0; face < num_faces; face++ )
    {
        if (remove_pbr)
        {
            hit_obj->setRenderMaterialID(face, LLUUID::null);
            hit_obj->setTEImage(face, image);
            dialog_refresh_all();
        }
        else if (hit_obj->getRenderMaterialID(face).isNull())
        {
            // update viewer side
            hit_obj->setTEImage(face, image);
            dialog_refresh_all();
        }
        else if (allow_adding_to_override)
        {
            set_texture_to_material(hit_obj, face, asset_id, LLGLTFMaterial::GLTF_TEXTURE_INFO_BASE_COLOR);
        }
    }

    // send the update to the simulator
    LLGLTFMaterialList::flushUpdates(nullptr);
    hit_obj->sendTEUpdate();
}

void LLToolDragAndDrop::dropMaterial(LLViewerObject* hit_obj,
                                     S32 hit_face,
                                     LLInventoryItem* item,
                                     LLToolDragAndDrop::ESource source,
                                     const LLUUID& src_id,
                                     bool all_faces)
{
    LLSelectNode* nodep = nullptr;
    if (hit_obj->isSelected())
    {
        // update object's saved materials
        nodep = LLSelectMgr::getInstance()->getSelection()->findNode(hit_obj);
    }

    // If user dropped a material onto face it implies
    // applying texture now without cancel, save to selection
    if (all_faces)
    {
        dropMaterialAllFaces(hit_obj, item, source, src_id);

        if (nodep)
        {
            uuid_vec_t material_ids;
            gltf_materials_vec_t override_materials;
            S32 num_faces = hit_obj->getNumTEs();
            for (S32 face = 0; face < num_faces; face++)
            {
                material_ids.push_back(hit_obj->getRenderMaterialID(face));
                override_materials.push_back(nullptr);
            }
            nodep->saveGLTFMaterials(material_ids, override_materials);
        }
    }
    else
    {
        dropMaterialOneFace(hit_obj, hit_face, item, source, src_id);

        // If user dropped a material onto face it implies
        // applying texture now without cancel, save to selection
        if (nodep
            && gFloaterTools->getVisible()
            && nodep->mSavedGLTFMaterialIds.size() > hit_face)
        {
            nodep->mSavedGLTFMaterialIds[hit_face] = hit_obj->getRenderMaterialID(hit_face);
            nodep->mSavedGLTFOverrideMaterials[hit_face] = nullptr;
        }
    }
}

void LLToolDragAndDrop::dropMaterialOneFace(LLViewerObject* hit_obj,
    S32 hit_face,
    LLInventoryItem* item,
    LLToolDragAndDrop::ESource source,
    const LLUUID& src_id)
{
    if (hit_face == -1) return;
    if (!item || item->getInventoryType() != LLInventoryType::IT_MATERIAL)
    {
        LL_WARNS() << "LLToolDragAndDrop::dropTextureOneFace no material item." << LL_ENDL;
        return;
    }

    // SL-20013 must save asset_id before handleDropMaterialProtections since our item instance
    // may be deleted if it is moved into task inventory
    LLUUID asset_id = item->getAssetUUID();
    BOOL success = handleDropMaterialProtections(hit_obj, item, source, src_id);
    if (!success)
    {
        return;
    }

    if (asset_id.isNull())
    {
        // use blank material
        asset_id = LLGLTFMaterialList::BLANK_MATERIAL_ASSET_ID;
    }

    hit_obj->setRenderMaterialID(hit_face, asset_id);

    dialog_refresh_all();

    // send the update to the simulator
    hit_obj->sendTEUpdate();
}


void LLToolDragAndDrop::dropMaterialAllFaces(LLViewerObject* hit_obj,
    LLInventoryItem* item,
    LLToolDragAndDrop::ESource source,
    const LLUUID& src_id)
{
    if (!item || item->getInventoryType() != LLInventoryType::IT_MATERIAL)
    {
        LL_WARNS() << "LLToolDragAndDrop::dropTextureAllFaces no material item." << LL_ENDL;
        return;
    }

    // SL-20013 must save asset_id before handleDropMaterialProtections since our item instance
    // may be deleted if it is moved into task inventory
    LLUUID asset_id = item->getAssetUUID();
    BOOL success = handleDropMaterialProtections(hit_obj, item, source, src_id);

    if (!success)
    {
        return;
    }

    if (asset_id.isNull())
    {
        // use blank material
        asset_id = LLGLTFMaterialList::BLANK_MATERIAL_ASSET_ID;
    }

    hit_obj->setRenderMaterialIDs(asset_id);
    dialog_refresh_all();
    // send the update to the simulator
    hit_obj->sendTEUpdate();
}


void LLToolDragAndDrop::dropMesh(LLViewerObject* hit_obj,
                                 LLInventoryItem* item,
                                 LLToolDragAndDrop::ESource source,
                                 const LLUUID& src_id)
{
    if (!item)
    {
        LL_WARNS() << "no inventory item." << LL_ENDL;
        return;
    }
    LLUUID asset_id = item->getAssetUUID();
    BOOL success = handleDropMaterialProtections(hit_obj, item, source, src_id);
    if(!success)
    {
        return;
    }

    LLSculptParams sculpt_params;
    sculpt_params.setSculptTexture(asset_id, LL_SCULPT_TYPE_MESH);
    hit_obj->setParameterEntry(LLNetworkData::PARAMS_SCULPT, sculpt_params, TRUE);

    dialog_refresh_all();
}

void LLToolDragAndDrop::dropTexture(LLViewerObject* hit_obj,
                                    S32 hit_face,
                                    LLInventoryItem* item,
                                    ESource source,
                                    const LLUUID& src_id,
                                    bool all_faces,
                                    bool remove_pbr,
                                    S32 tex_channel)
{
    LLSelectNode* nodep = nullptr;
    if (hit_obj->isSelected())
    {
        // update object's saved textures
        nodep = LLSelectMgr::getInstance()->getSelection()->findNode(hit_obj);
    }

    if (all_faces)
    {
        dropTextureAllFaces(hit_obj, item, source, src_id, remove_pbr);

        // If user dropped a texture onto face it implies
        // applying texture now without cancel, save to selection
        if (nodep)
        {
            uuid_vec_t texture_ids;
            uuid_vec_t material_ids;
            gltf_materials_vec_t override_materials;
            S32 num_faces = hit_obj->getNumTEs();
            for (S32 face = 0; face < num_faces; face++)
            {
                LLViewerTexture* tex = hit_obj->getTEImage(face);
                if (tex != nullptr)
                {
                    texture_ids.push_back(tex->getID());
                }
                else
                {
                    texture_ids.push_back(LLUUID::null);
                }

                // either removed or modified materials
                if (remove_pbr)
                {
                    material_ids.push_back(LLUUID::null);
                }
                else
                {
                    material_ids.push_back(hit_obj->getRenderMaterialID(face));
                }

                LLTextureEntry* te = hit_obj->getTE(hit_face);
                if (te && !remove_pbr)
                {
                    override_materials.push_back(te->getGLTFMaterialOverride());
                }
                else
                {
                    override_materials.push_back(nullptr);
                }
            }

            nodep->saveTextures(texture_ids);
            nodep->saveGLTFMaterials(material_ids, override_materials);
        }
    }
    else
    {
        dropTextureOneFace(hit_obj, hit_face, item, source, src_id, remove_pbr, tex_channel);

        // If user dropped a texture onto face it implies
        // applying texture now without cancel, save to selection
		// LLPanelFace* panel_face = gFloaterTools->getPanelFace();  // <FS:Zi> switchable edit texture/materials panel
        if (nodep
            && gFloaterTools->getVisible()
			// <FS:Zi> switchable edit texture/materials panel
			// && panel_face
			// && panel_face->getTextureDropChannel() == 0 /*texture*/
			&& gFloaterTools->getTextureDropChannel() == 0 /*texture*/
			// <FS:Zi>
            && nodep->mSavedTextures.size() > hit_face)
        {
            LLViewerTexture* tex = hit_obj->getTEImage(hit_face);
            if (tex != nullptr)
            {
                nodep->mSavedTextures[hit_face] = tex->getID();
            }
            else
            {
                nodep->mSavedTextures[hit_face] = LLUUID::null;
            }

            LLTextureEntry* te = hit_obj->getTE(hit_face);
            if (te && !remove_pbr)
            {
                nodep->mSavedGLTFOverrideMaterials[hit_face] = te->getGLTFMaterialOverride();
            }
            else
            {
                nodep->mSavedGLTFOverrideMaterials[hit_face] = nullptr;
            }
        }
    }
}

void LLToolDragAndDrop::dropTextureOneFace(LLViewerObject* hit_obj,
                                           S32 hit_face,
                                           LLInventoryItem* item,
                                           LLToolDragAndDrop::ESource source,
                                           const LLUUID& src_id,
                                           bool remove_pbr,
                                           S32 tex_channel)
{
    if (hit_face == -1) return;
    if (!item)
    {
        LL_WARNS() << "LLToolDragAndDrop::dropTextureOneFace no texture item." << LL_ENDL;
        return;
    }

    LLUUID asset_id = item->getAssetUUID();

    if (hit_obj->getRenderMaterialID(hit_face).notNull() && !remove_pbr && tex_channel >= -1) // <FS:Beq/> tex_channel -2 means ignorePBR then treat as -1, don't judge me.
    {
        // Overrides require textures to be copy and transfer free
        LLPermissions item_permissions = item->getPermissions();
        bool allow_adding_to_override = item_permissions.allowOperationBy(PERM_COPY, gAgent.getID());
        allow_adding_to_override &= item_permissions.allowOperationBy(PERM_TRANSFER, gAgent.getID());

        if (allow_adding_to_override)
        {
            LLGLTFMaterial::TextureInfo drop_channel = LLGLTFMaterial::GLTF_TEXTURE_INFO_BASE_COLOR;
            // <FS:Zi> switchable edit texture/materials panel
            // LLPanelFace* panel_face = gFloaterTools->getPanelFace();
            // if (gFloaterTools->getVisible() && panel_face)
            // {
            //     drop_channel = panel_face->getPBRDropChannel();
            // }
            if (gFloaterTools->getVisible())
            {
                drop_channel = gFloaterTools->getPBRDropChannel();
            }
            // </FS:Zi>
            set_texture_to_material(hit_obj, hit_face, asset_id, drop_channel);
            LLGLTFMaterialList::flushUpdates(nullptr);
        }
        return;
    }
<<<<<<< HEAD
	// <FS:Beq> tex_channel -2 means ignorePBR then treat as -1
	if(tex_channel < -1)
	{
		tex_channel = -1;
	}
	// </FS:Beq>
	BOOL success = handleDropMaterialProtections(hit_obj, item, source, src_id);
	if (!success)
	{
		return;
	}
=======
    BOOL success = handleDropMaterialProtections(hit_obj, item, source, src_id);
    if (!success)
    {
        return;
    }
>>>>>>> 38c2a5bd
    if (remove_pbr)
    {
        hit_obj->setRenderMaterialID(hit_face, LLUUID::null);
    }

    // update viewer side image in anticipation of update from simulator
    LLViewerTexture* image = LLViewerTextureManager::getFetchedTexture(asset_id);
    add(LLStatViewer::EDIT_TEXTURE, 1);

    LLTextureEntry* tep = hit_obj->getTE(hit_face);

<<<<<<< HEAD
	// <FS:Zi> switchable edit texture/materials panel
	// LLPanelFace* panel_face = gFloaterTools->getPanelFace();

	// if (gFloaterTools->getVisible() && panel_face)
	if (gFloaterTools->getVisible())
	// </FS:Zi>
	{
		// <FS:Zi> switchable edit texture/materials panel
		// tex_channel = (tex_channel > -1) ? tex_channel : panel_face->getTextureDropChannel();
		tex_channel = (tex_channel > -1) ? tex_channel : gFloaterTools->getTextureDropChannel();
=======
    LLPanelFace* panel_face = gFloaterTools->getPanelFace();

    if (gFloaterTools->getVisible() && panel_face)
    {
        tex_channel = (tex_channel > -1) ? tex_channel : panel_face->getTextureDropChannel();
>>>>>>> 38c2a5bd
        switch (tex_channel)
        {

        case 0:
        default:
            {
                hit_obj->setTEImage(hit_face, image);
            }
            break;

<<<<<<< HEAD
		case 1:
            if (tep)
			{
				LLMaterialPtr old_mat = tep->getMaterialParams();
				// <FS:Zi> switchable edit texture/materials panel
				// LLMaterialPtr new_mat = panel_face->createDefaultMaterial(old_mat);
				LLMaterialPtr new_mat = gFloaterTools->createDefaultMaterial(old_mat);
				new_mat->setNormalID(asset_id);
				tep->setMaterialParams(new_mat);
				hit_obj->setTENormalMap(hit_face, asset_id);
				LLMaterialMgr::getInstance()->put(hit_obj->getID(), hit_face, *new_mat);
			}
			break;

		case 2:
            if (tep)
			{
				LLMaterialPtr old_mat = tep->getMaterialParams();
				// <FS:Zi> switchable edit texture/materials panel
				// LLMaterialPtr new_mat = panel_face->createDefaultMaterial(old_mat);
				LLMaterialPtr new_mat = gFloaterTools->createDefaultMaterial(old_mat);
				new_mat->setSpecularID(asset_id);
				tep->setMaterialParams(new_mat);
				hit_obj->setTESpecularMap(hit_face, asset_id);
				LLMaterialMgr::getInstance()->put(hit_obj->getID(), hit_face, *new_mat);
			}
			break;
		}
	}
	else
	{
		hit_obj->setTEImage(hit_face, image);
	}
	
	dialog_refresh_all();

	// send the update to the simulator
	hit_obj->sendTEUpdate();
}
=======
        case 1:
            if (tep)
            {
                LLMaterialPtr old_mat = tep->getMaterialParams();
                LLMaterialPtr new_mat = panel_face->createDefaultMaterial(old_mat);
                new_mat->setNormalID(asset_id);
                tep->setMaterialParams(new_mat);
                hit_obj->setTENormalMap(hit_face, asset_id);
                LLMaterialMgr::getInstance()->put(hit_obj->getID(), hit_face, *new_mat);
            }
            break;
>>>>>>> 38c2a5bd

        case 2:
            if (tep)
            {
                LLMaterialPtr old_mat = tep->getMaterialParams();
                LLMaterialPtr new_mat = panel_face->createDefaultMaterial(old_mat);
                new_mat->setSpecularID(asset_id);
                tep->setMaterialParams(new_mat);
                hit_obj->setTESpecularMap(hit_face, asset_id);
                LLMaterialMgr::getInstance()->put(hit_obj->getID(), hit_face, *new_mat);
            }
            break;
        }
    }
    else
    {
        hit_obj->setTEImage(hit_face, image);
    }

    dialog_refresh_all();

<<<<<<< HEAD
void LLToolDragAndDrop::dropObject(LLViewerObject* raycast_target,
				   BOOL bypass_sim_raycast,
				   BOOL from_task_inventory,
				   BOOL remove_from_inventory)
{
	LLViewerRegion* regionp = LLWorld::getInstance()->getRegionFromPosGlobal(mLastHitPos);
	if (!regionp)
	{
		LL_WARNS() << "Couldn't find region to rez object" << LL_ENDL;
		return;
	}


// [RLVa:KB] - Checked: 2010-03-23 (RLVa-1.2.0e) | Modified: RLVa-1.2.0a
	// Fallback in case there's a new code path that leads here (see behaviour notes)
	if ( (rlv_handler_t::isEnabled()) && ((gRlvHandler.hasBehaviour(RLV_BHVR_REZ)) || (gRlvHandler.hasBehaviour(RLV_BHVR_INTERACT))) )
	{
		return;
	}
// [/RLVa:KB]

	//LL_INFOS() << "Rezzing object" << LL_ENDL;
	make_ui_sound("UISndObjectRezIn");
	LLViewerInventoryItem* item;
	LLViewerInventoryCategory* cat;
	locateInventory(item, cat);
	if (!item || !item->isFinished()) return;
	
	//if (regionp
	//	&& (regionp->getRegionFlag(REGION_FLAGS_SANDBOX)))
	//{
	//	LLFirstUse::useSandbox();
	//}
	// check if it cannot be copied, and mark as remove if it is -
	// this will remove the object from inventory after rez. Only
	// bother with this check if we would not normally remove from
	// inventory.
	if (!remove_from_inventory
		&& !item->getPermissions().allowCopyBy(gAgent.getID()))
	{
		remove_from_inventory = TRUE;
	}

	// Limit raycast to a single object.  
	// Speeds up server raycast + avoid problems with server ray
	// hitting objects that were clipped by the near plane or culled
	// on the viewer.
	LLUUID ray_target_id;
	if (raycast_target)
	{
		ray_target_id = raycast_target->getID();
	}
	else
	{
		ray_target_id.setNull();
	}

	// Check if it's in the trash.
	bool is_in_trash = false;
	const LLUUID trash_id = gInventory.findCategoryUUIDForType(LLFolderType::FT_TRASH);
	if (gInventory.isObjectDescendentOf(item->getUUID(), trash_id))
	{
		is_in_trash = true;
	}

	LLUUID source_id = from_task_inventory ? mSourceID : LLUUID::null;

	// Select the object only if we're editing.
	BOOL rez_selected = LLToolMgr::getInstance()->inEdit();


	LLVector3 ray_start = regionp->getPosRegionFromGlobal(mLastCameraPos);
	LLVector3 ray_end   = regionp->getPosRegionFromGlobal(mLastHitPos);
	// currently the ray's end point is an approximation,
	// and is sometimes too short (causing failure.)  so we
	// double the ray's length:
	if (bypass_sim_raycast == FALSE)
	{
		LLVector3 ray_direction = ray_start - ray_end;
		ray_end = ray_end - ray_direction;
	}
	
	
	// Message packing code should be it's own uninterrupted block
	LLMessageSystem* msg = gMessageSystem;
	if (mSource == SOURCE_NOTECARD)
	{
		LLUIUsage::instance().logCommand("Object.RezObjectFromNotecard");
		msg->newMessageFast(_PREHASH_RezObjectFromNotecard);
	}
	else
	{
		LLUIUsage::instance().logCommand("Object.RezObject");
		msg->newMessageFast(_PREHASH_RezObject);
	}
	msg->nextBlockFast(_PREHASH_AgentData);
	msg->addUUIDFast(_PREHASH_AgentID,  gAgent.getID());
	msg->addUUIDFast(_PREHASH_SessionID,  gAgent.getSessionID());
	msg->addUUIDFast(_PREHASH_GroupID, FSCommon::getGroupForRezzing());

	msg->nextBlock("RezData");
	// if it's being rezzed from task inventory, we need to enable
	// saving it back into the task inventory.
	// *FIX: We can probably compress this to a single byte, since I
	// think folderid == mSourceID. This will be a later
	// optimization.
	msg->addUUIDFast(_PREHASH_FromTaskID, source_id);
	msg->addU8Fast(_PREHASH_BypassRaycast, (U8) bypass_sim_raycast);
	msg->addVector3Fast(_PREHASH_RayStart, ray_start);
	msg->addVector3Fast(_PREHASH_RayEnd, ray_end);
	msg->addUUIDFast(_PREHASH_RayTargetID, ray_target_id );
	msg->addBOOLFast(_PREHASH_RayEndIsIntersection, FALSE);
	msg->addBOOLFast(_PREHASH_RezSelected, rez_selected);
	msg->addBOOLFast(_PREHASH_RemoveItem, remove_from_inventory);

	// deal with permissions slam logic
	pack_permissions_slam(msg, item->getFlags(), item->getPermissions());

	LLUUID folder_id = item->getParentUUID();
	if ((SOURCE_LIBRARY == mSource) || (is_in_trash))
	{
		// since it's coming from the library or trash, we want to not
		// 'take' it back to the same place.
		item->setParent(LLUUID::null);
		// *TODO this code isn't working - the parent (FolderID) is still
		// set when the object is "taken".  so code on the "take" side is
		// checking for trash and library as well (llviewermenu.cpp)
	}
	if (mSource == SOURCE_NOTECARD)
	{
		msg->nextBlockFast(_PREHASH_NotecardData);
		msg->addUUIDFast(_PREHASH_NotecardItemID, mSourceID);
		msg->addUUIDFast(_PREHASH_ObjectID, mObjectID);
		msg->nextBlockFast(_PREHASH_InventoryData);
		msg->addUUIDFast(_PREHASH_ItemID, item->getUUID());
	}
	else
	{
		msg->nextBlockFast(_PREHASH_InventoryData);
		item->packMessage(msg);
	}
	msg->sendReliable(regionp->getHost());

	// <FS:Techwolf Lupindo>
	// Prevent default build parms from being applied due to lost packet.
	FSCommon::sObjectAddMsg = 0;
	
	// back out the change. no actual internal changes take place.
	item->setParent(folder_id); 

	// If we're going to select it, get ready for the incoming
	// selected object.
	if (rez_selected)
	{
		LLSelectMgr::getInstance()->deselectAll();
		gViewerWindow->getWindow()->incBusyCount();
	}

	if (remove_from_inventory)
	{
		// Delete it from inventory immediately so that users cannot
		// easily bypass copy protection in laggy situations. If the
		// rez fails, we will put it back on the server.
		gInventory.deleteObject(item->getUUID());
		gInventory.notifyObservers();
	}

	// VEFFECT: DropObject
	LLHUDEffectSpiral *effectp = (LLHUDEffectSpiral *)LLHUDManager::getInstance()->createViewerEffect(LLHUDObject::LL_HUD_EFFECT_BEAM, TRUE);
	effectp->setSourceObject(gAgentAvatarp);
	effectp->setPositionGlobal(mLastHitPos);
	effectp->setDuration(LL_HUD_DUR_SHORT);
	effectp->setColor(LLColor4U(gAgent.getEffectColor()));

	add(LLStatViewer::OBJECT_REZ, 1);
=======
    // send the update to the simulator
    hit_obj->sendTEUpdate();
>>>>>>> 38c2a5bd
}


<<<<<<< HEAD
=======
void LLToolDragAndDrop::dropScript(LLViewerObject* hit_obj,
                                   LLInventoryItem* item,
                                   BOOL active,
                                   ESource source,
                                   const LLUUID& src_id)
{
    // *HACK: In order to resolve SL-22177, we need to block drags
    // from notecards and objects onto other objects.
    if ((SOURCE_WORLD == LLToolDragAndDrop::getInstance()->mSource)
       || (SOURCE_NOTECARD == LLToolDragAndDrop::getInstance()->mSource))
    {
        LL_WARNS() << "Call to LLToolDragAndDrop::dropScript() from world"
            << " or notecard." << LL_ENDL;
        return;
    }
    if (hit_obj && item)
    {
        LLPointer<LLViewerInventoryItem> new_script = new LLViewerInventoryItem(item);
        if (!item->getPermissions().allowCopyBy(gAgent.getID()))
        {
            if (SOURCE_AGENT == source)
            {
                // Remove the script from local inventory. The server
                // will actually remove the item from agent inventory.
                gInventory.deleteObject(item->getUUID());
                gInventory.notifyObservers();
            }
            else if (SOURCE_WORLD == source)
            {
                // *FIX: if the objects are in different regions, and
                // the source region has crashed, you can bypass
                // these permissions.
                LLViewerObject* src_obj = gObjectList.findObject(src_id);
                if (src_obj)
                {
                    src_obj->removeInventory(item->getUUID());
                }
                else
                {
                    LL_WARNS() << "Unable to find source object." << LL_ENDL;
                    return;
                }
            }
        }
        hit_obj->saveScript(new_script, active, true);
        gFloaterTools->dirty();

        // VEFFECT: SetScript
        LLHUDEffectSpiral *effectp = (LLHUDEffectSpiral *)LLHUDManager::getInstance()->createViewerEffect(LLHUDObject::LL_HUD_EFFECT_BEAM, TRUE);
        effectp->setSourceObject(gAgentAvatarp);
        effectp->setTargetObject(hit_obj);
        effectp->setDuration(LL_HUD_DUR_SHORT);
        effectp->setColor(LLColor4U(gAgent.getEffectColor()));
    }
}

void LLToolDragAndDrop::dropObject(LLViewerObject* raycast_target,
                   BOOL bypass_sim_raycast,
                   BOOL from_task_inventory,
                   BOOL remove_from_inventory)
{
    LLViewerRegion* regionp = LLWorld::getInstance()->getRegionFromPosGlobal(mLastHitPos);
    if (!regionp)
    {
        LL_WARNS() << "Couldn't find region to rez object" << LL_ENDL;
        return;
    }

    //LL_INFOS() << "Rezzing object" << LL_ENDL;
    make_ui_sound("UISndObjectRezIn");
    LLViewerInventoryItem* item;
    LLViewerInventoryCategory* cat;
    locateInventory(item, cat);
    if (!item || !item->isFinished()) return;

    //if (regionp
    //  && (regionp->getRegionFlag(REGION_FLAGS_SANDBOX)))
    //{
    //  LLFirstUse::useSandbox();
    //}
    // check if it cannot be copied, and mark as remove if it is -
    // this will remove the object from inventory after rez. Only
    // bother with this check if we would not normally remove from
    // inventory.
    if (!remove_from_inventory
        && !item->getPermissions().allowCopyBy(gAgent.getID()))
    {
        remove_from_inventory = TRUE;
    }

    // Limit raycast to a single object.
    // Speeds up server raycast + avoid problems with server ray
    // hitting objects that were clipped by the near plane or culled
    // on the viewer.
    LLUUID ray_target_id;
    if (raycast_target)
    {
        ray_target_id = raycast_target->getID();
    }
    else
    {
        ray_target_id.setNull();
    }

    // Check if it's in the trash.
    bool is_in_trash = false;
    const LLUUID trash_id = gInventory.findCategoryUUIDForType(LLFolderType::FT_TRASH);
    if (gInventory.isObjectDescendentOf(item->getUUID(), trash_id))
    {
        is_in_trash = true;
    }

    LLUUID source_id = from_task_inventory ? mSourceID : LLUUID::null;

    // Select the object only if we're editing.
    BOOL rez_selected = LLToolMgr::getInstance()->inEdit();


    LLVector3 ray_start = regionp->getPosRegionFromGlobal(mLastCameraPos);
    LLVector3 ray_end   = regionp->getPosRegionFromGlobal(mLastHitPos);
    // currently the ray's end point is an approximation,
    // and is sometimes too short (causing failure.)  so we
    // double the ray's length:
    if (bypass_sim_raycast == FALSE)
    {
        LLVector3 ray_direction = ray_start - ray_end;
        ray_end = ray_end - ray_direction;
    }


    // Message packing code should be it's own uninterrupted block
    LLMessageSystem* msg = gMessageSystem;
    if (mSource == SOURCE_NOTECARD)
    {
        LLUIUsage::instance().logCommand("Object.RezObjectFromNotecard");
        msg->newMessageFast(_PREHASH_RezObjectFromNotecard);
    }
    else
    {
        LLUIUsage::instance().logCommand("Object.RezObject");
        msg->newMessageFast(_PREHASH_RezObject);
    }
    msg->nextBlockFast(_PREHASH_AgentData);
    msg->addUUIDFast(_PREHASH_AgentID,  gAgent.getID());
    msg->addUUIDFast(_PREHASH_SessionID,  gAgent.getSessionID());
    msg->addUUIDFast(_PREHASH_GroupID, gAgent.getGroupID());

    msg->nextBlock("RezData");
    // if it's being rezzed from task inventory, we need to enable
    // saving it back into the task inventory.
    // *FIX: We can probably compress this to a single byte, since I
    // think folderid == mSourceID. This will be a later
    // optimization.
    msg->addUUIDFast(_PREHASH_FromTaskID, source_id);
    msg->addU8Fast(_PREHASH_BypassRaycast, (U8) bypass_sim_raycast);
    msg->addVector3Fast(_PREHASH_RayStart, ray_start);
    msg->addVector3Fast(_PREHASH_RayEnd, ray_end);
    msg->addUUIDFast(_PREHASH_RayTargetID, ray_target_id );
    msg->addBOOLFast(_PREHASH_RayEndIsIntersection, FALSE);
    msg->addBOOLFast(_PREHASH_RezSelected, rez_selected);
    msg->addBOOLFast(_PREHASH_RemoveItem, remove_from_inventory);

    // deal with permissions slam logic
    pack_permissions_slam(msg, item->getFlags(), item->getPermissions());

    LLUUID folder_id = item->getParentUUID();
    if ((SOURCE_LIBRARY == mSource) || (is_in_trash))
    {
        // since it's coming from the library or trash, we want to not
        // 'take' it back to the same place.
        item->setParent(LLUUID::null);
        // *TODO this code isn't working - the parent (FolderID) is still
        // set when the object is "taken".  so code on the "take" side is
        // checking for trash and library as well (llviewermenu.cpp)
    }
    if (mSource == SOURCE_NOTECARD)
    {
        msg->nextBlockFast(_PREHASH_NotecardData);
        msg->addUUIDFast(_PREHASH_NotecardItemID, mSourceID);
        msg->addUUIDFast(_PREHASH_ObjectID, mObjectID);
        msg->nextBlockFast(_PREHASH_InventoryData);
        msg->addUUIDFast(_PREHASH_ItemID, item->getUUID());
    }
    else
    {
        msg->nextBlockFast(_PREHASH_InventoryData);
        item->packMessage(msg);
    }
    msg->sendReliable(regionp->getHost());
    // back out the change. no actual internal changes take place.
    item->setParent(folder_id);

    // If we're going to select it, get ready for the incoming
    // selected object.
    if (rez_selected)
    {
        LLSelectMgr::getInstance()->deselectAll();
        gViewerWindow->getWindow()->incBusyCount();
    }

    if (remove_from_inventory)
    {
        // Delete it from inventory immediately so that users cannot
        // easily bypass copy protection in laggy situations. If the
        // rez fails, we will put it back on the server.
        gInventory.deleteObject(item->getUUID());
        gInventory.notifyObservers();
    }

    // VEFFECT: DropObject
    LLHUDEffectSpiral *effectp = (LLHUDEffectSpiral *)LLHUDManager::getInstance()->createViewerEffect(LLHUDObject::LL_HUD_EFFECT_BEAM, TRUE);
    effectp->setSourceObject(gAgentAvatarp);
    effectp->setPositionGlobal(mLastHitPos);
    effectp->setDuration(LL_HUD_DUR_SHORT);
    effectp->setColor(LLColor4U(gAgent.getEffectColor()));

    add(LLStatViewer::OBJECT_REZ, 1);
}

void LLToolDragAndDrop::dropInventory(LLViewerObject* hit_obj,
                                      LLInventoryItem* item,
                                      LLToolDragAndDrop::ESource source,
                                      const LLUUID& src_id)
{
    // *HACK: In order to resolve SL-22177, we need to block drags
    // from notecards and objects onto other objects.
    if ((SOURCE_WORLD == LLToolDragAndDrop::getInstance()->mSource)
       || (SOURCE_NOTECARD == LLToolDragAndDrop::getInstance()->mSource))
    {
        LL_WARNS() << "Call to LLToolDragAndDrop::dropInventory() from world"
            << " or notecard." << LL_ENDL;
        return;
    }

    LLPointer<LLViewerInventoryItem> new_item = new LLViewerInventoryItem(item);
    time_t creation_date = time_corrected();
    new_item->setCreationDate(creation_date);

    if (!item->getPermissions().allowCopyBy(gAgent.getID()))
    {
        if (SOURCE_AGENT == source)
        {
            // Remove the inventory item from local inventory. The
            // server will actually remove the item from agent
            // inventory.
            gInventory.deleteObject(item->getUUID());
            gInventory.notifyObservers();
        }
        else if (SOURCE_WORLD == source)
        {
            // *FIX: if the objects are in different regions, and the
            // source region has crashed, you can bypass these
            // permissions.
            LLViewerObject* src_obj = gObjectList.findObject(src_id);
            if (src_obj)
            {
                src_obj->removeInventory(item->getUUID());
            }
            else
            {
                LL_WARNS() << "Unable to find source object." << LL_ENDL;
                return;
            }
        }
    }
    hit_obj->updateInventory(new_item, TASK_INVENTORY_ITEM_KEY, true);
    if (LLFloaterReg::instanceVisible("build"))
    {
        // *FIX: only show this if panel not expanded?
        LLFloaterReg::showInstance("build", "Content");
    }

    // VEFFECT: AddToInventory
    LLHUDEffectSpiral *effectp = (LLHUDEffectSpiral *)LLHUDManager::getInstance()->createViewerEffect(LLHUDObject::LL_HUD_EFFECT_BEAM, TRUE);
    effectp->setSourceObject(gAgentAvatarp);
    effectp->setTargetObject(hit_obj);
    effectp->setDuration(LL_HUD_DUR_SHORT);
    effectp->setColor(LLColor4U(gAgent.getEffectColor()));
    gFloaterTools->dirty();
}

>>>>>>> 38c2a5bd
// accessor that looks at permissions, copyability, and names of
// inventory items to determine if a drop would be ok.
EAcceptance LLToolDragAndDrop::willObjectAcceptInventory(LLViewerObject* obj, LLInventoryItem* item, EDragAndDropType type)
{
<<<<<<< HEAD
	// check the basics
	if (!item || !obj) return ACCEPT_NO;
	// HACK: downcast
	LLViewerInventoryItem* vitem = (LLViewerInventoryItem*)item;
	if (!vitem->isFinished() && (type != DAD_CATEGORY))
	{
		// Note: for DAD_CATEGORY we assume that folder version check passed and folder 
		// is complete, meaning that items inside are up to date. 
		// (isFinished() == false) at the moment shows that item was loaded from cache.
		// Library or agent inventory only.
		return ACCEPT_NO;
	}
	if (vitem->getIsLinkType()) return ACCEPT_NO; // No giving away links

	// deny attempts to drop from an object onto itself. This is to
	// help make sure that drops that are from an object to an object
	// don't have to worry about order of evaluation. Think of this
	// like check for self in assignment.
	if(obj->getID() == item->getParentUUID())
	{
		return ACCEPT_NO;
	}
	
	//BOOL copy = (perm.allowCopyBy(gAgent.getID(),
	//							  gAgent.getGroupID())
	//			 && (obj->mPermModify || obj->mFlagAllowInventoryAdd));
	BOOL worn = FALSE;
	LLVOAvatarSelf* my_avatar = NULL;
	switch(item->getType())
	{
	case LLAssetType::AT_OBJECT:
		my_avatar = gAgentAvatarp;
		if(my_avatar && my_avatar->isWearingAttachment(item->getUUID()))
		{
				worn = TRUE;
		}
		break;
	case LLAssetType::AT_BODYPART:
	case LLAssetType::AT_CLOTHING:
		if(gAgentWearables.isWearingItem(item->getUUID()))
		{
			worn = TRUE;
		}
		break;
	case LLAssetType::AT_CALLINGCARD:
		// Calling Cards in object are disabled for now
		// because of incomplete LSL support. See STORM-1117.
		return ACCEPT_NO;
	default:
			break;
	}
	const LLPermissions& perm = item->getPermissions();
	BOOL modify = (obj->permModify() || obj->flagAllowInventoryAdd());
	BOOL transfer = FALSE;
	if((obj->permYouOwner() && (perm.getOwner() == gAgent.getID()))
	   || perm.allowOperationBy(PERM_TRANSFER, gAgent.getID()))
	{
		transfer = TRUE;
	}
	BOOL volume = (LL_PCODE_VOLUME == obj->getPCode());
	BOOL attached = obj->isAttachment();
	BOOL unrestricted = ((perm.getMaskBase() & PERM_ITEM_UNRESTRICTED) == PERM_ITEM_UNRESTRICTED) ? TRUE : FALSE;

// [RLVa:KB] - Checked: 2010-03-31 (RLVa-1.2.0c) | Modified: RLVa-1.0.0c
	if (rlv_handler_t::isEnabled())
	{
		const LLViewerObject* pObjRoot = obj->getRootEdit();
		if (gRlvAttachmentLocks.isLockedAttachment(pObjRoot))
		{
			return ACCEPT_NO_LOCKED;		// Disallow inventory drops on a locked attachment
		}
		else if ( (gRlvHandler.hasBehaviour(RLV_BHVR_UNSIT)) || (gRlvHandler.hasBehaviour(RLV_BHVR_SITTP)) )
		{
			if ( (isAgentAvatarValid()) && (gAgentAvatarp->isSitting()) && (gAgentAvatarp->getRoot() == pObjRoot) )
				return ACCEPT_NO_LOCKED;	// ... or on a linkset the avie is sitting on under @unsit=n/@sittp=n
		}
	}
// [/RLVa:KB]

	if(attached && !unrestricted)
	{
        // Attachments are in world and in inventory simultaneously,
        // at the moment server doesn't support such a situation.
		return ACCEPT_NO_LOCKED;
	}
	else if(modify && transfer && volume && !worn)
	{
		return ACCEPT_YES_MULTI;
	}
	else if(!modify)
	{
		return ACCEPT_NO_LOCKED;
	}
	return ACCEPT_NO;
=======
    // check the basics
    if (!item || !obj) return ACCEPT_NO;
    // HACK: downcast
    LLViewerInventoryItem* vitem = (LLViewerInventoryItem*)item;
    if (!vitem->isFinished() && (type != DAD_CATEGORY))
    {
        // Note: for DAD_CATEGORY we assume that folder version check passed and folder
        // is complete, meaning that items inside are up to date.
        // (isFinished() == false) at the moment shows that item was loaded from cache.
        // Library or agent inventory only.
        return ACCEPT_NO;
    }
    if (vitem->getIsLinkType()) return ACCEPT_NO; // No giving away links

    // deny attempts to drop from an object onto itself. This is to
    // help make sure that drops that are from an object to an object
    // don't have to worry about order of evaluation. Think of this
    // like check for self in assignment.
    if(obj->getID() == item->getParentUUID())
    {
        return ACCEPT_NO;
    }

    //BOOL copy = (perm.allowCopyBy(gAgent.getID(),
    //                            gAgent.getGroupID())
    //           && (obj->mPermModify || obj->mFlagAllowInventoryAdd));
    BOOL worn = FALSE;
    LLVOAvatarSelf* my_avatar = NULL;
    switch(item->getType())
    {
    case LLAssetType::AT_OBJECT:
        my_avatar = gAgentAvatarp;
        if(my_avatar && my_avatar->isWearingAttachment(item->getUUID()))
        {
                worn = TRUE;
        }
        break;
    case LLAssetType::AT_BODYPART:
    case LLAssetType::AT_CLOTHING:
        if(gAgentWearables.isWearingItem(item->getUUID()))
        {
            worn = TRUE;
        }
        break;
    case LLAssetType::AT_CALLINGCARD:
        // Calling Cards in object are disabled for now
        // because of incomplete LSL support. See STORM-1117.
        return ACCEPT_NO;
    default:
            break;
    }
    const LLPermissions& perm = item->getPermissions();
    BOOL modify = (obj->permModify() || obj->flagAllowInventoryAdd());
    BOOL transfer = FALSE;
    if((obj->permYouOwner() && (perm.getOwner() == gAgent.getID()))
       || perm.allowOperationBy(PERM_TRANSFER, gAgent.getID()))
    {
        transfer = TRUE;
    }
    BOOL volume = (LL_PCODE_VOLUME == obj->getPCode());
    BOOL attached = obj->isAttachment();
    BOOL unrestricted = ((perm.getMaskBase() & PERM_ITEM_UNRESTRICTED) == PERM_ITEM_UNRESTRICTED) ? TRUE : FALSE;
    if(attached && !unrestricted)
    {
        // Attachments are in world and in inventory simultaneously,
        // at the moment server doesn't support such a situation.
        return ACCEPT_NO_LOCKED;
    }
    else if(modify && transfer && volume && !worn)
    {
        return ACCEPT_YES_MULTI;
    }
    else if(!modify)
    {
        return ACCEPT_NO_LOCKED;
    }
    return ACCEPT_NO;
>>>>>>> 38c2a5bd
}


static void give_inventory_cb(const LLSD& notification, const LLSD& response)
{
    S32 option = LLNotificationsUtil::getSelectedOption(notification, response);
    // if Cancel pressed
    if (option == 1)
    {
        return;
    }

    LLSD payload = notification["payload"];
    const LLUUID& session_id = payload["session_id"];
    const LLUUID& agent_id = payload["agent_id"];
    LLViewerInventoryItem * inv_item =  gInventory.getItem(payload["item_id"]);
    LLViewerInventoryCategory * inv_cat =  gInventory.getCategory(payload["item_id"]);
    if (NULL == inv_item && NULL == inv_cat)
    {
        llassert( FALSE );
        return;
    }
    bool successfully_shared;
    if (inv_item)
    {
        successfully_shared = LLGiveInventory::doGiveInventoryItem(agent_id, inv_item, session_id);
    }
    else
    {
        successfully_shared = LLGiveInventory::doGiveInventoryCategory(agent_id, inv_cat, session_id);
    }
    if (successfully_shared)
    {
        if ("avatarpicker" == payload["d&d_dest"].asString())
        {
            LLFloaterReg::hideInstance("avatar_picker");
        }
        LLNotificationsUtil::add("ItemsShared");
    }
}

static void show_object_sharing_confirmation(const std::string name,
                       LLInventoryObject* inv_item,
                       const LLSD& dest,
                       const LLUUID& dest_agent,
                       const LLUUID& session_id = LLUUID::null)
{
    if (!inv_item)
    {
        llassert(NULL != inv_item);
        return;
    }
    LLSD substitutions;
    substitutions["RESIDENTS"] = name;
    substitutions["ITEMS"] = inv_item->getName();
    LLSD payload;
    payload["agent_id"] = dest_agent;
    payload["item_id"] = inv_item->getUUID();
    payload["session_id"] = session_id;
    payload["d&d_dest"] = dest.asString();
    LLNotificationsUtil::add("ShareItemsConfirmation", substitutions, payload, &give_inventory_cb);
}

static void get_name_cb(const LLUUID& id,
                        const LLAvatarName& av_name,
                        LLInventoryObject* inv_obj,
                        const LLSD& dest,
                        const LLUUID& dest_agent)
{
    show_object_sharing_confirmation(av_name.getUserName(),
                                     inv_obj,
                                     dest,
                                     id,
                                     LLUUID::null);
}

// function used as drag-and-drop handler for simple agent give inventory requests
//static
bool LLToolDragAndDrop::handleGiveDragAndDrop(LLUUID dest_agent, LLUUID session_id, BOOL drop,
<<<<<<< HEAD
											  EDragAndDropType cargo_type,
											  void* cargo_data,
											  EAcceptance* accept,
											  const LLSD& dest)
{
// [RLVa:KB] - @share
	if ( (RlvActions::isRlvEnabled()) && (!RlvActions::canGiveInventory(dest_agent)) )
	{
		*accept = ACCEPT_NO_LOCKED;
		return true;
	}
// [/RLVa:KB]

	// check the type
	switch(cargo_type)
	{
	case DAD_TEXTURE:
	case DAD_SOUND:
	case DAD_LANDMARK:
	case DAD_SCRIPT:
	case DAD_OBJECT:
	case DAD_NOTECARD:
	case DAD_CLOTHING:
	case DAD_BODYPART:
	case DAD_ANIMATION:
	case DAD_GESTURE:
	case DAD_CALLINGCARD:
	case DAD_MESH:
	case DAD_CATEGORY:
=======
                                              EDragAndDropType cargo_type,
                                              void* cargo_data,
                                              EAcceptance* accept,
                                              const LLSD& dest)
{
    // check the type
    switch(cargo_type)
    {
    case DAD_TEXTURE:
    case DAD_SOUND:
    case DAD_LANDMARK:
    case DAD_SCRIPT:
    case DAD_OBJECT:
    case DAD_NOTECARD:
    case DAD_CLOTHING:
    case DAD_BODYPART:
    case DAD_ANIMATION:
    case DAD_GESTURE:
    case DAD_CALLINGCARD:
    case DAD_MESH:
    case DAD_CATEGORY:
>>>>>>> 38c2a5bd
    case DAD_SETTINGS:
    case DAD_MATERIAL:
    {
        LLInventoryObject* inv_obj = (LLInventoryObject*)cargo_data;
        if(gInventory.getCategory(inv_obj->getUUID()) || (gInventory.getItem(inv_obj->getUUID())
            && LLGiveInventory::isInventoryGiveAcceptable(dynamic_cast<LLInventoryItem*>(inv_obj))))
        {
            // *TODO: get multiple object transfers working
            *accept = ACCEPT_YES_COPY_SINGLE;
            if(drop)
            {
                LLIMModel::LLIMSession * session = LLIMModel::instance().findIMSession(session_id);

                // If no IM session found get the destination agent's name by id.
                if (NULL == session)
                {
                    LLAvatarName av_name;

                    // If destination agent's name is found in cash proceed to showing the confirmation dialog.
                    // Otherwise set up a callback to show the dialog when the name arrives.
                    if (LLAvatarNameCache::get(dest_agent, &av_name))
                    {
                        show_object_sharing_confirmation(av_name.getUserName(), inv_obj, dest, dest_agent, LLUUID::null);
                    }
                    else
                    {
                        LLAvatarNameCache::get(dest_agent, boost::bind(&get_name_cb, _1, _2, inv_obj, dest, dest_agent));
                    }

                    return true;
                }
                std::string dest_name = session->mName;
                LLAvatarName av_name;
                if(LLAvatarNameCache::get(dest_agent, &av_name))
                {
                    dest_name = av_name.getCompleteName();
                }
                // If an IM session with destination agent is found item offer will be logged in this session.
                show_object_sharing_confirmation(dest_name, inv_obj, dest, dest_agent, session_id);
            }
        }
        else
        {
            // It's not in the user's inventory (it's probably
            // in an object's contents), so disallow dragging
            // it here.  You can't give something you don't
            // yet have.
            *accept = ACCEPT_NO;
        }
        break;
    }
    default:
        *accept = ACCEPT_NO;
        break;
    }

    return TRUE;
}



///
/// Methods called in the drag & drop array
///

EAcceptance LLToolDragAndDrop::dad3dNULL(
    LLViewerObject*, S32, MASK, BOOL)
{
    LL_DEBUGS() << "LLToolDragAndDrop::dad3dNULL()" << LL_ENDL;
    return ACCEPT_NO;
}

EAcceptance LLToolDragAndDrop::dad3dRezAttachmentFromInv(
<<<<<<< HEAD
	LLViewerObject* obj, S32 face, MASK mask, BOOL drop)
{
	LL_DEBUGS() << "LLToolDragAndDrop::dad3dRezAttachmentFromInv()" << LL_ENDL;
	// must be in the user's inventory
	if(mSource != SOURCE_AGENT && mSource != SOURCE_LIBRARY)
	{
		return ACCEPT_NO;
	}

	LLViewerInventoryItem* item;
	LLViewerInventoryCategory* cat;
	locateInventory(item, cat);
	if (!item || !item->isFinished()) return ACCEPT_NO;

	// must not be in the trash
	const LLUUID trash_id = gInventory.findCategoryUUIDForType(LLFolderType::FT_TRASH);
	if( gInventory.isObjectDescendentOf( item->getUUID(), trash_id ) )
	{
		return ACCEPT_NO;
	}

	// must not be already wearing it
	LLVOAvatarSelf* avatar = gAgentAvatarp;
	if( !avatar || avatar->isWearingAttachment(item->getUUID()) )
	{
		return ACCEPT_NO;
	}

	const LLUUID &outbox_id = gInventory.findCategoryUUIDForType(LLFolderType::FT_OUTBOX);
	if(outbox_id.notNull() && gInventory.isObjectDescendentOf(item->getUUID(), outbox_id))
	{
		// Legacy
		return ACCEPT_NO;
	}

// [RLVa:KB] - Checked: 2013-02-13 (RLVa-1.4.8)
	bool fReplace = !(mask & MASK_CONTROL);
	if ( (rlv_handler_t::isEnabled()) && (!rlvPredCanWearItem(item, (fReplace) ? RLV_WEAR_REPLACE : RLV_WEAR_ADD)) )
	{
		return ACCEPT_NO_LOCKED;
	}
// [/RLVa:KB]


	if( drop )
	{
		if(mSource == SOURCE_LIBRARY)
		{
//			LLPointer<LLInventoryCallback> cb = new LLBoostFuncInventoryCallback(boost::bind(rez_attachment_cb, _1, (LLViewerJointAttachment*)0));
// [SL:KB] - Patch: Appearance-DnDWear | Checked: 2010-09-28 (Catznip-2.2)
			// Make this behave consistent with dad3dWearItem
			LLPointer<LLInventoryCallback> cb = new LLBoostFuncInventoryCallback(boost::bind(rez_attachment_cb, _1, (LLViewerJointAttachment*)0, fReplace));
// [/SL:KB]
			copy_inventory_item(
				gAgent.getID(),
				item->getPermissions().getOwner(),
				item->getUUID(),
				LLUUID::null,
				std::string(),
				cb);
		}
		else
		{
// [SL:KB] - Patch: Appearance-DnDWear | Checked: 2010-09-28 (Catznip-2.2)
			// Make this behave consistent with dad3dWearItem
			rez_attachment(item, 0, !(mask & MASK_CONTROL));
// [/SL:KB]
//			rez_attachment(item, 0);
		}
	}
	return ACCEPT_YES_SINGLE;
=======
    LLViewerObject* obj, S32 face, MASK mask, BOOL drop)
{
    LL_DEBUGS() << "LLToolDragAndDrop::dad3dRezAttachmentFromInv()" << LL_ENDL;
    // must be in the user's inventory
    if(mSource != SOURCE_AGENT && mSource != SOURCE_LIBRARY)
    {
        return ACCEPT_NO;
    }

    LLViewerInventoryItem* item;
    LLViewerInventoryCategory* cat;
    locateInventory(item, cat);
    if (!item || !item->isFinished()) return ACCEPT_NO;

    // must not be in the trash
    const LLUUID trash_id = gInventory.findCategoryUUIDForType(LLFolderType::FT_TRASH);
    if( gInventory.isObjectDescendentOf( item->getUUID(), trash_id ) )
    {
        return ACCEPT_NO;
    }

    // must not be already wearing it
    LLVOAvatarSelf* avatar = gAgentAvatarp;
    if( !avatar || avatar->isWearingAttachment(item->getUUID()) )
    {
        return ACCEPT_NO;
    }

    const LLUUID &outbox_id = gInventory.findCategoryUUIDForType(LLFolderType::FT_OUTBOX);
    if(outbox_id.notNull() && gInventory.isObjectDescendentOf(item->getUUID(), outbox_id))
    {
        // Legacy
        return ACCEPT_NO;
    }


    if( drop )
    {
        if(mSource == SOURCE_LIBRARY)
        {
            LLPointer<LLInventoryCallback> cb = new LLBoostFuncInventoryCallback(boost::bind(rez_attachment_cb, _1, (LLViewerJointAttachment*)0));
            copy_inventory_item(
                gAgent.getID(),
                item->getPermissions().getOwner(),
                item->getUUID(),
                LLUUID::null,
                std::string(),
                cb);
        }
        else
        {
            rez_attachment(item, 0);
        }
    }
    return ACCEPT_YES_SINGLE;
>>>>>>> 38c2a5bd
}


EAcceptance LLToolDragAndDrop::dad3dRezObjectOnLand(
<<<<<<< HEAD
	LLViewerObject* obj, S32 face, MASK mask, BOOL drop)
{
// [RLVa:KB] - Checked: 2010-03-23 (RLVa-1.2.0e) | Modified: RLVa-1.1.0l
	// RELEASE-RLVa: [SL-2.2.0] Make sure the code below is the only code path to LLToolDragAndDrop::dad3dRezFromObjectOnLand()
	if ( (rlv_handler_t::isEnabled()) && ((gRlvHandler.hasBehaviour(RLV_BHVR_REZ)) || (gRlvHandler.hasBehaviour(RLV_BHVR_INTERACT))) )
	{
		return ACCEPT_NO_LOCKED;
	}
// [/RLVa:KB]

	if (mSource == SOURCE_WORLD)
	{
		return dad3dRezFromObjectOnLand(obj, face, mask, drop);
	}

	LL_DEBUGS() << "LLToolDragAndDrop::dad3dRezObjectOnLand()" << LL_ENDL;
	LLViewerInventoryItem* item;
	LLViewerInventoryCategory* cat;
	locateInventory(item, cat);
	if (!item || !item->isFinished()) return ACCEPT_NO;

	LLVOAvatarSelf* my_avatar = gAgentAvatarp;
	if( !my_avatar || my_avatar->isWearingAttachment( item->getUUID() ) )
	{
		return ACCEPT_NO;
	}

	EAcceptance accept;
	BOOL remove_inventory;

	// Get initial settings based on shift key
	if (mask & MASK_SHIFT)
	{
		// For now, always make copy
		//accept = ACCEPT_YES_SINGLE;
		//remove_inventory = TRUE;
		accept = ACCEPT_YES_COPY_SINGLE;
		remove_inventory = FALSE;
	}
	else
	{
		accept = ACCEPT_YES_COPY_SINGLE;
		remove_inventory = FALSE;
	}

	// check if the item can be copied. If not, send that to the sim
	// which will remove the inventory item.
	if(!item->getPermissions().allowCopyBy(gAgent.getID()))
	{
		accept = ACCEPT_YES_SINGLE;
		remove_inventory = TRUE;
	}

	// Check if it's in the trash.
	const LLUUID trash_id = gInventory.findCategoryUUIDForType(LLFolderType::FT_TRASH);
	if(gInventory.isObjectDescendentOf(item->getUUID(), trash_id))
	{
		accept = ACCEPT_YES_SINGLE;
	}

	if(drop)
	{
		dropObject(obj, TRUE, FALSE, remove_inventory);
	}

	return accept;
}

EAcceptance LLToolDragAndDrop::dad3dRezObjectOnObject(
	LLViewerObject* obj, S32 face, MASK mask, BOOL drop)
{
// [RLVa:KB] - Checked: 2010-03-23 (RLVa-1.2.0e) | Modified: RLVa-1.1.0l
	// NOTE: if (mask & MASK_CONTROL) then it's a drop rather than a rez, so we let that pass through when @rez=n restricted
	// (but not when @interact=n restricted unless the drop target is a HUD attachment)
	// RELEASE-RLVa: [SL-2.2.0] Make sure the code below is the only code path to LLToolDragAndDrop::dad3dRezFromObjectOnObject()
	if ( (rlv_handler_t::isEnabled()) &&
		 ( ( (gRlvHandler.hasBehaviour(RLV_BHVR_REZ)) && ((mask & MASK_CONTROL) == 0) ) ||
		   ( (gRlvHandler.hasBehaviour(RLV_BHVR_INTERACT)) && (((mask & MASK_CONTROL) == 0) || (!obj->isHUDAttachment())) ) ) )
	{
		return ACCEPT_NO_LOCKED;
	}
// [/RLVa:KB]

	// handle objects coming from object inventory
	if (mSource == SOURCE_WORLD)
	{
		return dad3dRezFromObjectOnObject(obj, face, mask, drop);
	}

	LL_DEBUGS() << "LLToolDragAndDrop::dad3dRezObjectOnObject()" << LL_ENDL;
	LLViewerInventoryItem* item;
	LLViewerInventoryCategory* cat;
	locateInventory(item, cat);
	if (!item || !item->isFinished()) return ACCEPT_NO;
	LLVOAvatarSelf* my_avatar = gAgentAvatarp;
	if( !my_avatar || my_avatar->isWearingAttachment( item->getUUID() ) )
	{
		return ACCEPT_NO;
	}

	if((mask & MASK_CONTROL))
	{
		// *HACK: In order to resolve SL-22177, we need to block drags
		// from notecards and objects onto other objects.
		if(mSource == SOURCE_NOTECARD)
		{
			return ACCEPT_NO;
		}

		EAcceptance rv = willObjectAcceptInventory(obj, item);
		if(drop && (ACCEPT_YES_SINGLE <= rv))
		{
			dropInventory(obj, item, mSource, mSourceID);
		}
		return rv;
	}
	
	EAcceptance accept;
	BOOL remove_inventory;

	if (mask & MASK_SHIFT)
	{
		// For now, always make copy
		//accept = ACCEPT_YES_SINGLE;
		//remove_inventory = TRUE;
		accept = ACCEPT_YES_COPY_SINGLE;
		remove_inventory = FALSE;
	}
	else
	{
		accept = ACCEPT_YES_COPY_SINGLE;
		remove_inventory = FALSE;
	}
	
	// check if the item can be copied. If not, send that to the sim
	// which will remove the inventory item.
	if(!item->getPermissions().allowCopyBy(gAgent.getID()))
	{
		accept = ACCEPT_YES_SINGLE;
		remove_inventory = TRUE;
	}

	// Check if it's in the trash.
	const LLUUID trash_id = gInventory.findCategoryUUIDForType(LLFolderType::FT_TRASH);
	if(gInventory.isObjectDescendentOf(item->getUUID(), trash_id))
	{
		accept = ACCEPT_YES_SINGLE;
		remove_inventory = TRUE;
	}

	if(drop)
	{
		dropObject(obj, FALSE, FALSE, remove_inventory);
	}

	return accept;
=======
    LLViewerObject* obj, S32 face, MASK mask, BOOL drop)
{
    if (mSource == SOURCE_WORLD)
    {
        return dad3dRezFromObjectOnLand(obj, face, mask, drop);
    }

    LL_DEBUGS() << "LLToolDragAndDrop::dad3dRezObjectOnLand()" << LL_ENDL;
    LLViewerInventoryItem* item;
    LLViewerInventoryCategory* cat;
    locateInventory(item, cat);
    if (!item || !item->isFinished()) return ACCEPT_NO;

    LLVOAvatarSelf* my_avatar = gAgentAvatarp;
    if( !my_avatar || my_avatar->isWearingAttachment( item->getUUID() ) )
    {
        return ACCEPT_NO;
    }

    EAcceptance accept;
    BOOL remove_inventory;

    // Get initial settings based on shift key
    if (mask & MASK_SHIFT)
    {
        // For now, always make copy
        //accept = ACCEPT_YES_SINGLE;
        //remove_inventory = TRUE;
        accept = ACCEPT_YES_COPY_SINGLE;
        remove_inventory = FALSE;
    }
    else
    {
        accept = ACCEPT_YES_COPY_SINGLE;
        remove_inventory = FALSE;
    }

    // check if the item can be copied. If not, send that to the sim
    // which will remove the inventory item.
    if(!item->getPermissions().allowCopyBy(gAgent.getID()))
    {
        accept = ACCEPT_YES_SINGLE;
        remove_inventory = TRUE;
    }

    // Check if it's in the trash.
    const LLUUID trash_id = gInventory.findCategoryUUIDForType(LLFolderType::FT_TRASH);
    if(gInventory.isObjectDescendentOf(item->getUUID(), trash_id))
    {
        accept = ACCEPT_YES_SINGLE;
    }

    if(drop)
    {
        dropObject(obj, TRUE, FALSE, remove_inventory);
    }

    return accept;
}

EAcceptance LLToolDragAndDrop::dad3dRezObjectOnObject(
    LLViewerObject* obj, S32 face, MASK mask, BOOL drop)
{
    // handle objects coming from object inventory
    if (mSource == SOURCE_WORLD)
    {
        return dad3dRezFromObjectOnObject(obj, face, mask, drop);
    }

    LL_DEBUGS() << "LLToolDragAndDrop::dad3dRezObjectOnObject()" << LL_ENDL;
    LLViewerInventoryItem* item;
    LLViewerInventoryCategory* cat;
    locateInventory(item, cat);
    if (!item || !item->isFinished()) return ACCEPT_NO;
    LLVOAvatarSelf* my_avatar = gAgentAvatarp;
    if( !my_avatar || my_avatar->isWearingAttachment( item->getUUID() ) )
    {
        return ACCEPT_NO;
    }

    if((mask & MASK_CONTROL))
    {
        // *HACK: In order to resolve SL-22177, we need to block drags
        // from notecards and objects onto other objects.
        if(mSource == SOURCE_NOTECARD)
        {
            return ACCEPT_NO;
        }

        EAcceptance rv = willObjectAcceptInventory(obj, item);
        if(drop && (ACCEPT_YES_SINGLE <= rv))
        {
            dropInventory(obj, item, mSource, mSourceID);
        }
        return rv;
    }

    EAcceptance accept;
    BOOL remove_inventory;

    if (mask & MASK_SHIFT)
    {
        // For now, always make copy
        //accept = ACCEPT_YES_SINGLE;
        //remove_inventory = TRUE;
        accept = ACCEPT_YES_COPY_SINGLE;
        remove_inventory = FALSE;
    }
    else
    {
        accept = ACCEPT_YES_COPY_SINGLE;
        remove_inventory = FALSE;
    }

    // check if the item can be copied. If not, send that to the sim
    // which will remove the inventory item.
    if(!item->getPermissions().allowCopyBy(gAgent.getID()))
    {
        accept = ACCEPT_YES_SINGLE;
        remove_inventory = TRUE;
    }

    // Check if it's in the trash.
    const LLUUID trash_id = gInventory.findCategoryUUIDForType(LLFolderType::FT_TRASH);
    if(gInventory.isObjectDescendentOf(item->getUUID(), trash_id))
    {
        accept = ACCEPT_YES_SINGLE;
        remove_inventory = TRUE;
    }

    if(drop)
    {
        dropObject(obj, FALSE, FALSE, remove_inventory);
    }

    return accept;
>>>>>>> 38c2a5bd
}

EAcceptance LLToolDragAndDrop::dad3dRezScript(
    LLViewerObject* obj, S32 face, MASK mask, BOOL drop)
{
    LL_DEBUGS() << "LLToolDragAndDrop::dad3dRezScript()" << LL_ENDL;

    // *HACK: In order to resolve SL-22177, we need to block drags
    // from notecards and objects onto other objects.
    if((SOURCE_WORLD == mSource) || (SOURCE_NOTECARD == mSource))
    {
        return ACCEPT_NO;
    }

    LLViewerInventoryItem* item;
    LLViewerInventoryCategory* cat;
    locateInventory(item, cat);
    if (!item || !item->isFinished()) return ACCEPT_NO;
    EAcceptance rv = willObjectAcceptInventory(obj, item);
    if(drop && (ACCEPT_YES_SINGLE <= rv))
    {
        // rez in the script active by default, rez in inactive if the
        // control key is being held down.
        BOOL active = ((mask & MASK_CONTROL) == 0);

        LLViewerObject* root_object = obj;
        if (obj && obj->getParent())
        {
            LLViewerObject* parent_obj = (LLViewerObject*)obj->getParent();
            if (!parent_obj->isAvatar())
            {
                root_object = parent_obj;
            }
        }

        dropScript(root_object, item, active, mSource, mSourceID);
    }
    return rv;
}

EAcceptance LLToolDragAndDrop::dad3dApplyToObject(
    LLViewerObject* obj, S32 face, MASK mask, BOOL drop, EDragAndDropType cargo_type)
{
    LL_DEBUGS() << "LLToolDragAndDrop::dad3dApplyToObject()" << LL_ENDL;

    // *HACK: In order to resolve SL-22177, we need to block drags
    // from notecards and objects onto other objects.
    if((SOURCE_WORLD == mSource) || (SOURCE_NOTECARD == mSource))
    {
        return ACCEPT_NO;
    }

    LLViewerInventoryItem* item;
    LLViewerInventoryCategory* cat;
    locateInventory(item, cat);
    if (!item || !item->isFinished()) return ACCEPT_NO;
    LLPermissions item_permissions = item->getPermissions();
    EAcceptance rv = willObjectAcceptInventory(obj, item);
    if((mask & MASK_CONTROL))
    {
        if((ACCEPT_YES_SINGLE <= rv) && drop)
        {
            dropInventory(obj, item, mSource, mSourceID);
        }
        return rv;
    }
    if(!obj->permModify())
    {
        return ACCEPT_NO_LOCKED;
    }

    if (cargo_type == DAD_TEXTURE && (mask & MASK_ALT) == 0)
    {
        bool has_non_pbr_faces = false;
        if ((mask & MASK_SHIFT))
        {
            S32 num_faces = obj->getNumTEs();
            for (S32 face = 0; face < num_faces; face++)
            {
                if (obj->getRenderMaterialID(face).isNull())
                {
                    has_non_pbr_faces = true;
                    break;
                }
            }
        }
        else
        {
            has_non_pbr_faces = obj->getRenderMaterialID(face).isNull();
        }

        if (!has_non_pbr_faces)
        {
            // Only pbr faces selected, texture will be added to an override
            // Overrides require textures to be copy and transfer free
            bool allow_adding_to_override = item_permissions.allowOperationBy(PERM_COPY, gAgent.getID());
            allow_adding_to_override &= item_permissions.allowOperationBy(PERM_TRANSFER, gAgent.getID());
            if (!allow_adding_to_override) return ACCEPT_NO;
        }
    }

    if(drop && (ACCEPT_YES_SINGLE <= rv))
    {
        if (cargo_type == DAD_TEXTURE)
        {
            bool all_faces = mask & MASK_SHIFT;
            bool remove_pbr = mask & MASK_ALT;
            if (item_permissions.allowOperationBy(PERM_COPY, gAgent.getID()))
            {
                dropTexture(obj, face, item, mSource, mSourceID, all_faces, remove_pbr);
            }
            else
            {
                ESource source = mSource;
                LLUUID source_id = mSourceID;
                LLNotificationsUtil::add("ApplyInventoryToObject", LLSD(), LLSD(), [obj, face, item, source, source_id, all_faces, remove_pbr](const LLSD& notification, const LLSD& response)
                                         {
                                             S32 option = LLNotificationsUtil::getSelectedOption(notification, response);
                                             // if Cancel pressed
                                             if (option == 1)
                                             {
                                                 return;
                                             }
                                             dropTexture(obj, face, item, source, source_id, all_faces, remove_pbr);
                                         });
            }
        }
        else if (cargo_type == DAD_MATERIAL)
        {
            bool all_faces = mask & MASK_SHIFT;
            if (item->getPermissions().allowOperationBy(PERM_COPY, gAgent.getID()))
            {
                dropMaterial(obj, face, item, mSource, mSourceID, all_faces);
            }
            else
            {
                ESource source = mSource;
                LLUUID source_id = mSourceID;
                LLNotificationsUtil::add("ApplyInventoryToObject", LLSD(), LLSD(), [obj, face, item, source, source_id, all_faces](const LLSD& notification, const LLSD& response)
                                         {
                                             S32 option = LLNotificationsUtil::getSelectedOption(notification, response);
                                             // if Cancel pressed
                                             if (option == 1)
                                             {
                                                 return;
                                             }
                                             dropMaterial(obj, face, item, source, source_id, all_faces);
                                         });
            }
        }
        else if (cargo_type == DAD_MESH)
        {
            dropMesh(obj, item, mSource, mSourceID);
        }
        else
        {
            LL_WARNS() << "unsupported asset type" << LL_ENDL;
        }

        // VEFFECT: SetTexture
        LLHUDEffectSpiral *effectp = (LLHUDEffectSpiral *)LLHUDManager::getInstance()->createViewerEffect(LLHUDObject::LL_HUD_EFFECT_BEAM, TRUE);
        effectp->setSourceObject(gAgentAvatarp);
        effectp->setTargetObject(obj);
        effectp->setDuration(LL_HUD_DUR_SHORT);
        effectp->setColor(LLColor4U(gAgent.getEffectColor()));
    }

    // enable multi-drop, although last texture will win
    return ACCEPT_YES_MULTI;
}


EAcceptance LLToolDragAndDrop::dad3dTextureObject(
    LLViewerObject* obj, S32 face, MASK mask, BOOL drop)
{
    return dad3dApplyToObject(obj, face, mask, drop, DAD_TEXTURE);
}

EAcceptance LLToolDragAndDrop::dad3dMaterialObject(
    LLViewerObject* obj, S32 face, MASK mask, BOOL drop)
{
    return dad3dApplyToObject(obj, face, mask, drop, DAD_MATERIAL);
}

EAcceptance LLToolDragAndDrop::dad3dMeshObject(
    LLViewerObject* obj, S32 face, MASK mask, BOOL drop)
{
    return dad3dApplyToObject(obj, face, mask, drop, DAD_MESH);
}

EAcceptance LLToolDragAndDrop::dad3dWearItem(
<<<<<<< HEAD
	LLViewerObject* obj, S32 face, MASK mask, BOOL drop)
{
	LL_DEBUGS() << "LLToolDragAndDrop::dad3dWearItem()" << LL_ENDL;
	LLViewerInventoryItem* item;
	LLViewerInventoryCategory* cat;
	locateInventory(item, cat);
	if (!item || !item->isFinished()) return ACCEPT_NO;

	if(mSource == SOURCE_AGENT || mSource == SOURCE_LIBRARY)
	{
		// it's in the agent inventory
		const LLUUID trash_id = gInventory.findCategoryUUIDForType(LLFolderType::FT_TRASH);
		if( gInventory.isObjectDescendentOf( item->getUUID(), trash_id ) )
		{
			return ACCEPT_NO;
		}

// [RLVa:KB] - Checked: 2013-02-13 (RLVa-1.4.8)
		bool fReplace = (!(mask & MASK_CONTROL)) || (LLAssetType::AT_BODYPART == item->getType());	// Body parts should always replace
		if ( (rlv_handler_t::isEnabled()) && (!rlvPredCanWearItem(item, (fReplace) ? RLV_WEAR_REPLACE : RLV_WEAR_ADD)) )
		{
			return ACCEPT_NO_LOCKED;
		}
// [/RLVa:KB]

		if( drop )
		{
			// TODO: investigate wearables may not be loaded at this point EXT-8231

// [RLVa:KB] - Checked: 2013-02-13 (RLVa-1.4.8)
			LLAppearanceMgr::instance().wearItemOnAvatar(item->getUUID(), true, fReplace);
// [/RLVa:KB]
//			LLAppearanceMgr::instance().wearItemOnAvatar(item->getUUID(),true, !(mask & MASK_CONTROL));
		}
		return ACCEPT_YES_MULTI;
	}
	else
	{
		// TODO: copy/move item to avatar's inventory and then wear it.
		return ACCEPT_NO;
	}
=======
    LLViewerObject* obj, S32 face, MASK mask, BOOL drop)
{
    LL_DEBUGS() << "LLToolDragAndDrop::dad3dWearItem()" << LL_ENDL;
    LLViewerInventoryItem* item;
    LLViewerInventoryCategory* cat;
    locateInventory(item, cat);
    if (!item || !item->isFinished()) return ACCEPT_NO;

    if(mSource == SOURCE_AGENT || mSource == SOURCE_LIBRARY)
    {
        // it's in the agent inventory
        const LLUUID trash_id = gInventory.findCategoryUUIDForType(LLFolderType::FT_TRASH);
        if( gInventory.isObjectDescendentOf( item->getUUID(), trash_id ) )
        {
            return ACCEPT_NO;
        }

        if( drop )
        {
            // TODO: investigate wearables may not be loaded at this point EXT-8231

            LLAppearanceMgr::instance().wearItemOnAvatar(item->getUUID(),true, !(mask & MASK_CONTROL));
        }
        return ACCEPT_YES_MULTI;
    }
    else
    {
        // TODO: copy/move item to avatar's inventory and then wear it.
        return ACCEPT_NO;
    }
>>>>>>> 38c2a5bd
}

EAcceptance LLToolDragAndDrop::dad3dActivateGesture(
    LLViewerObject* obj, S32 face, MASK mask, BOOL drop)
{
    LL_DEBUGS() << "LLToolDragAndDrop::dad3dActivateGesture()" << LL_ENDL;
    LLViewerInventoryItem* item;
    LLViewerInventoryCategory* cat;
    locateInventory(item, cat);
    if (!item || !item->isFinished()) return ACCEPT_NO;

    if(mSource == SOURCE_AGENT || mSource == SOURCE_LIBRARY)
    {
        // it's in the agent inventory
        const LLUUID trash_id = gInventory.findCategoryUUIDForType(LLFolderType::FT_TRASH);
        if( gInventory.isObjectDescendentOf( item->getUUID(), trash_id ) )
        {
            return ACCEPT_NO;
        }

        if( drop )
        {
            LLUUID item_id;
            if(mSource == SOURCE_LIBRARY)
            {
                // create item based on that one, and put it on if that
                // was a success.
                LLPointer<LLInventoryCallback> cb = new LLBoostFuncInventoryCallback(activate_gesture_cb);
                copy_inventory_item(
                    gAgent.getID(),
                    item->getPermissions().getOwner(),
                    item->getUUID(),
                    LLUUID::null,
                    std::string(),
                    cb);
            }
            else
            {
                LLGestureMgr::instance().activateGesture(item->getUUID());
                gInventory.updateItem(item);
                gInventory.notifyObservers();
            }
        }
        return ACCEPT_YES_MULTI;
    }
    else
    {
        return ACCEPT_NO;
    }
}

EAcceptance LLToolDragAndDrop::dad3dWearCategory(
    LLViewerObject* obj, S32 face, MASK mask, BOOL drop)
{
    LL_DEBUGS() << "LLToolDragAndDrop::dad3dWearCategory()" << LL_ENDL;
    LLViewerInventoryItem* item;
    LLViewerInventoryCategory* category;
    locateInventory(item, category);
    if(!category) return ACCEPT_NO;

    if (drop)
    {
        // TODO: investigate wearables may not be loaded at this point EXT-8231
    }

    U32 max_items = gSavedSettings.getU32("WearFolderLimit");
    LLInventoryModel::cat_array_t cats;
    LLInventoryModel::item_array_t items;
    LLFindWearablesEx not_worn(/*is_worn=*/ false, /*include_body_parts=*/ false);
    gInventory.collectDescendentsIf(category->getUUID(),
        cats,
        items,
        LLInventoryModel::EXCLUDE_TRASH,
        not_worn);
    if (items.size() > max_items)
    {
        LLStringUtil::format_map_t args;
        args["AMOUNT"] = llformat("%d", max_items);
        mCustomMsg = LLTrans::getString("TooltipTooManyWearables",args);
        return ACCEPT_NO_CUSTOM;
    }

    if(mSource == SOURCE_AGENT)
    {
        const LLUUID trash_id = gInventory.findCategoryUUIDForType(LLFolderType::FT_TRASH);
        if( gInventory.isObjectDescendentOf( category->getUUID(), trash_id ) )
        {
            return ACCEPT_NO;
        }

        const LLUUID &outbox_id = gInventory.findCategoryUUIDForType(LLFolderType::FT_OUTBOX);
        if(outbox_id.notNull() && gInventory.isObjectDescendentOf(category->getUUID(), outbox_id))
        {
            // Legacy
            return ACCEPT_NO;
        }

        if(drop)
        {
            BOOL append = ( (mask & MASK_SHIFT) ? TRUE : FALSE );
            LLAppearanceMgr::instance().wearInventoryCategory(category, false, append);
        }
        return ACCEPT_YES_MULTI;
    }
    else if(mSource == SOURCE_LIBRARY)
    {
        if(drop)
        {
            LLAppearanceMgr::instance().wearInventoryCategory(category, true, false);
        }
        return ACCEPT_YES_MULTI;
    }
    else
    {
        // TODO: copy/move category to avatar's inventory and then wear it.
        return ACCEPT_NO;
    }
}


EAcceptance LLToolDragAndDrop::dad3dUpdateInventory(
    LLViewerObject* obj, S32 face, MASK mask, BOOL drop)
{
    LL_DEBUGS() << "LLToolDragAndDrop::dadUpdateInventory()" << LL_ENDL;

    // *HACK: In order to resolve SL-22177, we need to block drags
    // from notecards and objects onto other objects.
    if((SOURCE_WORLD == mSource) || (SOURCE_NOTECARD == mSource))
    {
        return ACCEPT_NO;
    }

    LLViewerInventoryItem* item;
    LLViewerInventoryCategory* cat;
    locateInventory(item, cat);
    if (!item || !item->isFinished()) return ACCEPT_NO;
    LLViewerObject* root_object = obj;
    if (obj && obj->getParent())
    {
        LLViewerObject* parent_obj = (LLViewerObject*)obj->getParent();
        if (!parent_obj->isAvatar())
        {
            root_object = parent_obj;
        }
    }

    EAcceptance rv = willObjectAcceptInventory(root_object, item);
    if(root_object && drop && (ACCEPT_YES_COPY_SINGLE <= rv))
    {
        dropInventory(root_object, item, mSource, mSourceID);
    }
    return rv;
}

BOOL LLToolDragAndDrop::dadUpdateInventory(LLViewerObject* obj, BOOL drop)
{
    EAcceptance rv = dad3dUpdateInventory(obj, -1, MASK_NONE, drop);
    return (rv >= ACCEPT_YES_COPY_SINGLE);
}

EAcceptance LLToolDragAndDrop::dad3dUpdateInventoryCategory(
    LLViewerObject* obj, S32 face, MASK mask, BOOL drop)
{
    LL_DEBUGS() << "LLToolDragAndDrop::dad3dUpdateInventoryCategory()" << LL_ENDL;
    if (obj == NULL)
    {
        LL_WARNS() << "obj is NULL; aborting func with ACCEPT_NO" << LL_ENDL;
        return ACCEPT_NO;
    }

    if ((mSource != SOURCE_AGENT) && (mSource != SOURCE_LIBRARY))
    {
        return ACCEPT_NO;
    }
    if (obj->isAttachment())
    {
        return ACCEPT_NO_LOCKED;
    }

    LLViewerInventoryItem* item = NULL;
    LLViewerInventoryCategory* cat = NULL;
    locateInventory(item, cat);
    if (!cat)
    {
        return ACCEPT_NO;
    }

    // Find all the items in the category
    LLDroppableItem droppable(!obj->permYouOwner());
    LLInventoryModel::cat_array_t cats;
    LLInventoryModel::item_array_t items;
    gInventory.collectDescendentsIf(cat->getUUID(),
                    cats,
                    items,
                    LLInventoryModel::EXCLUDE_TRASH,
                    droppable);
    cats.push_back(cat);
    if (droppable.countNoCopy() > 0)
    {
        LL_WARNS() << "*** Need to confirm this step" << LL_ENDL;
    }
    LLViewerObject* root_object = obj;
    if (obj->getParent())
    {
        LLViewerObject* parent_obj = (LLViewerObject*)obj->getParent();
        if (!parent_obj->isAvatar())
        {
            root_object = parent_obj;
        }
    }

    EAcceptance rv = ACCEPT_NO;

    // Check for accept
    for (LLInventoryModel::cat_array_t::const_iterator cat_iter = cats.begin();
         cat_iter != cats.end();
         ++cat_iter)
    {
        const LLViewerInventoryCategory *cat = (*cat_iter);
        rv = gInventory.isCategoryComplete(cat->getUUID()) ? ACCEPT_YES_MULTI : ACCEPT_NO;
        if(rv < ACCEPT_YES_SINGLE)
        {
            LL_DEBUGS() << "Category " << cat->getUUID() << "is not complete." << LL_ENDL;
            break;
        }
    }
    if (ACCEPT_YES_COPY_SINGLE <= rv)
    {
        for (LLInventoryModel::item_array_t::const_iterator item_iter = items.begin();
             item_iter != items.end();
             ++item_iter)
        {
            LLViewerInventoryItem *item = (*item_iter);
            /*
            // Pass the base objects, not the links.
            if (item && item->getIsLinkType())
            {
                item = item->getLinkedItem();
                (*item_iter) = item;
            }
            */
            rv = willObjectAcceptInventory(root_object, item, DAD_CATEGORY);
            if (rv < ACCEPT_YES_COPY_SINGLE)
            {
                LL_DEBUGS() << "Object will not accept " << item->getUUID() << LL_ENDL;
                break;
            }
        }
    }

    // If every item is accepted, send it on
    if (drop && (ACCEPT_YES_COPY_SINGLE <= rv))
    {
        uuid_vec_t ids;
        for (LLInventoryModel::item_array_t::const_iterator item_iter = items.begin();
             item_iter != items.end();
             ++item_iter)
        {
            const LLViewerInventoryItem *item = (*item_iter);
            ids.push_back(item->getUUID());
        }
        LLCategoryDropObserver* dropper = new LLCategoryDropObserver(ids, obj->getID(), mSource);
        dropper->startFetch();
        if (dropper->isFinished())
        {
            dropper->done();
        }
        else
        {
            gInventory.addObserver(dropper);
        }
    }
    return rv;
}


EAcceptance LLToolDragAndDrop::dad3dRezCategoryOnObject(
    LLViewerObject* obj, S32 face, MASK mask, BOOL drop)
{
    if ((mask & MASK_CONTROL))
    {
        return dad3dUpdateInventoryCategory(obj, face, mask, drop);
    }
    else
    {
        return ACCEPT_NO;
    }
}


BOOL LLToolDragAndDrop::dadUpdateInventoryCategory(LLViewerObject* obj,
                                                   BOOL drop)
{
    EAcceptance rv = dad3dUpdateInventoryCategory(obj, -1, MASK_NONE, drop);
    return (rv >= ACCEPT_YES_COPY_SINGLE);
}

EAcceptance LLToolDragAndDrop::dad3dGiveInventoryObject(
<<<<<<< HEAD
	LLViewerObject* obj, S32 face, MASK mask, BOOL drop)
{
	LL_DEBUGS() << "LLToolDragAndDrop::dad3dGiveInventoryObject()" << LL_ENDL;

	// item has to be in agent inventory.
	if(mSource != SOURCE_AGENT) return ACCEPT_NO;

	// find the item now.
	LLViewerInventoryItem* item;
	LLViewerInventoryCategory* cat;
	locateInventory(item, cat);
	if (!item || !item->isFinished()) return ACCEPT_NO;
	if(!item->getPermissions().allowOperationBy(PERM_TRANSFER, gAgent.getID()))
	{
		// cannot give away no-transfer objects
		return ACCEPT_NO;
	}
	LLVOAvatarSelf* avatar = gAgentAvatarp;
	if(avatar && avatar->isWearingAttachment( item->getUUID() ) )
	{
		// You can't give objects that are attached to you
		return ACCEPT_NO;
	}
	if( obj && avatar )
	{
// [RLVa:KB] - @share
		if ( (obj) && (RlvActions::isRlvEnabled()) && (!RlvActions::canGiveInventory(obj->getID())) )
		{
			return ACCEPT_NO_LOCKED;
		}
// [/RLVa:KB]
		if(drop)
		{
			LLGiveInventory::doGiveInventoryItem(obj->getID(), item );
		}
		// *TODO: deal with all the issues surrounding multi-object
		// inventory transfers.
		return ACCEPT_YES_SINGLE;
	}
	return ACCEPT_NO;
=======
    LLViewerObject* obj, S32 face, MASK mask, BOOL drop)
{
    LL_DEBUGS() << "LLToolDragAndDrop::dad3dGiveInventoryObject()" << LL_ENDL;

    // item has to be in agent inventory.
    if(mSource != SOURCE_AGENT) return ACCEPT_NO;

    // find the item now.
    LLViewerInventoryItem* item;
    LLViewerInventoryCategory* cat;
    locateInventory(item, cat);
    if (!item || !item->isFinished()) return ACCEPT_NO;
    if(!item->getPermissions().allowOperationBy(PERM_TRANSFER, gAgent.getID()))
    {
        // cannot give away no-transfer objects
        return ACCEPT_NO;
    }
    LLVOAvatarSelf* avatar = gAgentAvatarp;
    if(avatar && avatar->isWearingAttachment( item->getUUID() ) )
    {
        // You can't give objects that are attached to you
        return ACCEPT_NO;
    }
    if( obj && avatar )
    {
        if(drop)
        {
            LLGiveInventory::doGiveInventoryItem(obj->getID(), item );
        }
        // *TODO: deal with all the issues surrounding multi-object
        // inventory transfers.
        return ACCEPT_YES_SINGLE;
    }
    return ACCEPT_NO;
>>>>>>> 38c2a5bd
}


EAcceptance LLToolDragAndDrop::dad3dGiveInventory(
<<<<<<< HEAD
	LLViewerObject* obj, S32 face, MASK mask, BOOL drop)
{
	LL_DEBUGS() << "LLToolDragAndDrop::dad3dGiveInventory()" << LL_ENDL;
	// item has to be in agent inventory.
	if(mSource != SOURCE_AGENT) return ACCEPT_NO;
	LLViewerInventoryItem* item;
	LLViewerInventoryCategory* cat;
	locateInventory(item, cat);
	if (!item || !item->isFinished()) return ACCEPT_NO;
	if (!LLGiveInventory::isInventoryGiveAcceptable(item))
	{
		return ACCEPT_NO;
	}
// [RLVa:KB] - @share
	if ( (obj) && (RlvActions::isRlvEnabled()) && (!RlvActions::canGiveInventory(obj->getID())) )
	{
		return ACCEPT_NO_LOCKED;
	}
// [/RLVa:KB]
	if (drop && obj)
	{
		LLGiveInventory::doGiveInventoryItem(obj->getID(), item);
	}
	// *TODO: deal with all the issues surrounding multi-object
	// inventory transfers.
	return ACCEPT_YES_SINGLE;
=======
    LLViewerObject* obj, S32 face, MASK mask, BOOL drop)
{
    LL_DEBUGS() << "LLToolDragAndDrop::dad3dGiveInventory()" << LL_ENDL;
    // item has to be in agent inventory.
    if(mSource != SOURCE_AGENT) return ACCEPT_NO;
    LLViewerInventoryItem* item;
    LLViewerInventoryCategory* cat;
    locateInventory(item, cat);
    if (!item || !item->isFinished()) return ACCEPT_NO;
    if (!LLGiveInventory::isInventoryGiveAcceptable(item))
    {
        return ACCEPT_NO;
    }
    if (drop && obj)
    {
        LLGiveInventory::doGiveInventoryItem(obj->getID(), item);
    }
    // *TODO: deal with all the issues surrounding multi-object
    // inventory transfers.
    return ACCEPT_YES_SINGLE;
>>>>>>> 38c2a5bd
}

EAcceptance LLToolDragAndDrop::dad3dGiveInventoryCategory(
    LLViewerObject* obj, S32 face, MASK mask, BOOL drop)
{
<<<<<<< HEAD
	LL_DEBUGS() << "LLToolDragAndDrop::dad3dGiveInventoryCategory()" << LL_ENDL;
// [RLVa:KB] - @share
	if ( (obj) && (RlvActions::isRlvEnabled()) && (!RlvActions::canGiveInventory(obj->getID())) )
	{
		return ACCEPT_NO_LOCKED;
	}
// [/RLVa:KB]
	if(drop && obj)
	{
		LLViewerInventoryItem* item;
		LLViewerInventoryCategory* cat;
		locateInventory(item, cat);
		if(!cat) return ACCEPT_NO;
		LLGiveInventory::doGiveInventoryCategory(obj->getID(), cat);
	}
	// *TODO: deal with all the issues surrounding multi-object
	// inventory transfers.
	return ACCEPT_YES_SINGLE;
=======
    LL_DEBUGS() << "LLToolDragAndDrop::dad3dGiveInventoryCategory()" << LL_ENDL;
    if(drop && obj)
    {
        LLViewerInventoryItem* item;
        LLViewerInventoryCategory* cat;
        locateInventory(item, cat);
        if(!cat) return ACCEPT_NO;
        LLGiveInventory::doGiveInventoryCategory(obj->getID(), cat);
    }
    // *TODO: deal with all the issues surrounding multi-object
    // inventory transfers.
    return ACCEPT_YES_SINGLE;
>>>>>>> 38c2a5bd
}


EAcceptance LLToolDragAndDrop::dad3dRezFromObjectOnLand(
    LLViewerObject* obj, S32 face, MASK mask, BOOL drop)
{
    LL_DEBUGS() << "LLToolDragAndDrop::dad3dRezFromObjectOnLand()" << LL_ENDL;
    LLViewerInventoryItem* item = NULL;
    LLViewerInventoryCategory* cat = NULL;
    locateInventory(item, cat);
    if (!item || !item->isFinished()) return ACCEPT_NO;

    if(!gAgent.allowOperation(PERM_COPY, item->getPermissions())
        || !item->getPermissions().allowTransferTo(LLUUID::null))
    {
        return ACCEPT_NO_LOCKED;
    }
    if(drop)
    {
        dropObject(obj, TRUE, TRUE, FALSE);
    }
    return ACCEPT_YES_SINGLE;
}

EAcceptance LLToolDragAndDrop::dad3dRezFromObjectOnObject(
    LLViewerObject* obj, S32 face, MASK mask, BOOL drop)
{
    LL_DEBUGS() << "LLToolDragAndDrop::dad3dRezFromObjectOnObject()" << LL_ENDL;
    LLViewerInventoryItem* item;
    LLViewerInventoryCategory* cat;
    locateInventory(item, cat);
    if (!item || !item->isFinished()) return ACCEPT_NO;
    if((mask & MASK_CONTROL))
    {
        // *HACK: In order to resolve SL-22177, we need to block drags
        // from notecards and objects onto other objects.
        return ACCEPT_NO;

        // *HACK: uncomment this when appropriate
        //EAcceptance rv = willObjectAcceptInventory(obj, item);
        //if(drop && (ACCEPT_YES_SINGLE <= rv))
        //{
        //  dropInventory(obj, item, mSource, mSourceID);
        //}
        //return rv;
    }
    if(!item->getPermissions().allowCopyBy(gAgent.getID(),
                                           gAgent.getGroupID())
       || !item->getPermissions().allowTransferTo(LLUUID::null))
    {
        return ACCEPT_NO_LOCKED;
    }
    if(drop)
    {
        dropObject(obj, FALSE, TRUE, FALSE);
    }
    return ACCEPT_YES_SINGLE;
}

EAcceptance LLToolDragAndDrop::dad3dCategoryOnLand(
    LLViewerObject *obj, S32 face, MASK mask, BOOL drop)
{
    return ACCEPT_NO;
    /*
    LL_DEBUGS() << "LLToolDragAndDrop::dad3dCategoryOnLand()" << LL_ENDL;
    LLInventoryItem* item;
    LLInventoryCategory* cat;
    locateInventory(item, cat);
    if(!cat) return ACCEPT_NO;
    EAcceptance rv = ACCEPT_NO;

    // find all the items in the category
    LLViewerInventoryCategory::cat_array_t cats;
    LLViewerInventoryItem::item_array_t items;
    LLDropCopyableItems droppable;
    gInventory.collectDescendentsIf(cat->getUUID(),
                                    cats,
                                    items,
                                    LLInventoryModel::EXCLUDE_TRASH,
                                    droppable);
    if(items.size() > 0)
    {
        rv = ACCEPT_YES_SINGLE;
    }
    if((rv >= ACCEPT_YES_COPY_SINGLE) && drop)
    {
        createContainer(items, cat->getName());
        return ACCEPT_NO;
    }
    return rv;
    */
}


// This is based on ALOT of copied, special-cased code
// This shortcuts alot of steps to make a basic object
// w/ an inventory and a special permissions set
EAcceptance LLToolDragAndDrop::dad3dAssetOnLand(
    LLViewerObject *obj, S32 face, MASK mask, BOOL drop)
{
    return ACCEPT_NO;
    /*
    LL_DEBUGS() << "LLToolDragAndDrop::dad3dAssetOnLand()" << LL_ENDL;
    LLViewerInventoryCategory::cat_array_t cats;
    LLViewerInventoryItem::item_array_t items;
    LLViewerInventoryItem::item_array_t copyable_items;
    locateMultipleInventory(items, cats);
    if(!items.size()) return ACCEPT_NO;
    EAcceptance rv = ACCEPT_NO;
    for (S32 i = 0; i < items.size(); i++)
    {
        LLInventoryItem* item = items[i];
        if(item->getPermissions().allowCopyBy(gAgent.getID()))
        {
            copyable_items.push_back(item);
            rv = ACCEPT_YES_SINGLE;
        }
    }

    if((rv >= ACCEPT_YES_COPY_SINGLE) && drop)
    {
        createContainer(copyable_items, NULL);
    }

    return rv;
    */
}

LLInventoryObject* LLToolDragAndDrop::locateInventory(
    LLViewerInventoryItem*& item,
    LLViewerInventoryCategory*& cat)
{
    item = NULL;
    cat = NULL;

    if (mCargoIDs.empty()
        || (mSource == SOURCE_PEOPLE)) ///< There is no inventory item for people drag and drop.
    {
        return NULL;
    }

    if((mSource == SOURCE_AGENT) || (mSource == SOURCE_LIBRARY))
    {
        // The object should be in user inventory.
        item = (LLViewerInventoryItem*)gInventory.getItem(mCargoIDs[mCurItemIndex]);
        cat = (LLViewerInventoryCategory*)gInventory.getCategory(mCargoIDs[mCurItemIndex]);
    }
    else if(mSource == SOURCE_WORLD)
    {
        // This object is in some task inventory somewhere.
        LLViewerObject* obj = gObjectList.findObject(mSourceID);
        if(obj)
        {
            if((mCargoTypes[mCurItemIndex] == DAD_CATEGORY)
               || (mCargoTypes[mCurItemIndex] == DAD_ROOT_CATEGORY))
            {
                cat = (LLViewerInventoryCategory*)obj->getInventoryObject(mCargoIDs[mCurItemIndex]);
            }
            else
            {
               item = (LLViewerInventoryItem*)obj->getInventoryObject(mCargoIDs[mCurItemIndex]);
            }
        }
    }
    else if(mSource == SOURCE_NOTECARD)
    {
        LLPreviewNotecard* preview = LLFloaterReg::findTypedInstance<LLPreviewNotecard>("preview_notecard", mSourceID);
        if(preview)
        {
            item = (LLViewerInventoryItem*)preview->getDragItem();
        }
    }
    else if(mSource == SOURCE_VIEWER)
    {
        item = (LLViewerInventoryItem*)gToolBarView->getDragItem();
    }

    if(item) return item;
    if(cat) return cat;
    return NULL;
}

/*
LLInventoryObject* LLToolDragAndDrop::locateMultipleInventory(LLViewerInventoryCategory::cat_array_t& cats,
                                                              LLViewerInventoryItem::item_array_t& items)
{
    if(mCargoIDs.size() == 0) return NULL;
    if((mSource == SOURCE_AGENT) || (mSource == SOURCE_LIBRARY))
    {
        // The object should be in user inventory.
        for (S32 i = 0; i < mCargoIDs.size(); i++)
        {
            LLInventoryItem* item = gInventory.getItem(mCargoIDs[i]);
            if (item)
            {
                items.push_back(item);
            }
            LLInventoryCategory* category = gInventory.getCategory(mCargoIDs[i]);
            if (category)
            {
                cats.push_back(category);
            }
        }
    }
    else if(mSource == SOURCE_WORLD)
    {
        // This object is in some task inventory somewhere.
        LLViewerObject* obj = gObjectList.findObject(mSourceID);
        if(obj)
        {
            if((mCargoType == DAD_CATEGORY)
               || (mCargoType == DAD_ROOT_CATEGORY))
            {
                // The object should be in user inventory.
                for (S32 i = 0; i < mCargoIDs.size(); i++)
                {
                    LLInventoryCategory* category = (LLInventoryCategory*)obj->getInventoryObject(mCargoIDs[i]);
                    if (category)
                    {
                        cats.push_back(category);
                    }
                }
            }
            else
            {
                for (S32 i = 0; i < mCargoIDs.size(); i++)
                {
                    LLInventoryItem* item = (LLInventoryItem*)obj->getInventoryObject(mCargoIDs[i]);
                    if (item)
                    {
                        items.push_back(item);
                    }
                }
            }
        }
    }
    else if(mSource == SOURCE_NOTECARD)
    {
        LLPreviewNotecard* card;
        card = (LLPreviewNotecard*)LLPreview::find(mSourceID);
        if(card)
        {
            items.push_back((LLInventoryItem*)card->getDragItem());
        }
    }
    if(items.size()) return items[0];
    if(cats.size()) return cats[0];
    return NULL;
}
*/

// void LLToolDragAndDrop::createContainer(LLViewerInventoryItem::item_array_t &items, const char* preferred_name )
// {
//  LL_WARNS() << "LLToolDragAndDrop::createContainer()" << LL_ENDL;
//  return;
// }


// utility functions

void pack_permissions_slam(LLMessageSystem* msg, U32 flags, const LLPermissions& perms)
{
    // CRUFT -- the server no longer pays attention to this data
    U32 group_mask      = perms.getMaskGroup();
    U32 everyone_mask   = perms.getMaskEveryone();
    U32 next_owner_mask = perms.getMaskNextOwner();

    msg->addU32Fast(_PREHASH_ItemFlags, flags);
    msg->addU32Fast(_PREHASH_GroupMask, group_mask);
    msg->addU32Fast(_PREHASH_EveryoneMask, everyone_mask);
    msg->addU32Fast(_PREHASH_NextOwnerMask, next_owner_mask);
}<|MERGE_RESOLUTION|>--- conflicted
+++ resolved
@@ -1416,14 +1416,14 @@
 
         // If user dropped a texture onto face it implies
         // applying texture now without cancel, save to selection
-		// LLPanelFace* panel_face = gFloaterTools->getPanelFace();  // <FS:Zi> switchable edit texture/materials panel
+        // LLPanelFace* panel_face = gFloaterTools->getPanelFace();  // <FS:Zi> switchable edit texture/materials panel
         if (nodep
             && gFloaterTools->getVisible()
-			// <FS:Zi> switchable edit texture/materials panel
-			// && panel_face
-			// && panel_face->getTextureDropChannel() == 0 /*texture*/
-			&& gFloaterTools->getTextureDropChannel() == 0 /*texture*/
-			// <FS:Zi>
+            // <FS:Zi> switchable edit texture/materials panel
+            // && panel_face
+            // && panel_face->getTextureDropChannel() == 0 /*texture*/
+            && gFloaterTools->getTextureDropChannel() == 0 /*texture*/
+            // <FS:Zi>
             && nodep->mSavedTextures.size() > hit_face)
         {
             LLViewerTexture* tex = hit_obj->getTEImage(hit_face);
@@ -1492,25 +1492,17 @@
         }
         return;
     }
-<<<<<<< HEAD
-	// <FS:Beq> tex_channel -2 means ignorePBR then treat as -1
-	if(tex_channel < -1)
-	{
-		tex_channel = -1;
-	}
-	// </FS:Beq>
-	BOOL success = handleDropMaterialProtections(hit_obj, item, source, src_id);
-	if (!success)
-	{
-		return;
-	}
-=======
+    // <FS:Beq> tex_channel -2 means ignorePBR then treat as -1
+    if(tex_channel < -1)
+    {
+        tex_channel = -1;
+    }
+    // </FS:Beq>
     BOOL success = handleDropMaterialProtections(hit_obj, item, source, src_id);
     if (!success)
     {
         return;
     }
->>>>>>> 38c2a5bd
     if (remove_pbr)
     {
         hit_obj->setRenderMaterialID(hit_face, LLUUID::null);
@@ -1522,24 +1514,16 @@
 
     LLTextureEntry* tep = hit_obj->getTE(hit_face);
 
-<<<<<<< HEAD
-	// <FS:Zi> switchable edit texture/materials panel
-	// LLPanelFace* panel_face = gFloaterTools->getPanelFace();
-
-	// if (gFloaterTools->getVisible() && panel_face)
-	if (gFloaterTools->getVisible())
-	// </FS:Zi>
-	{
-		// <FS:Zi> switchable edit texture/materials panel
-		// tex_channel = (tex_channel > -1) ? tex_channel : panel_face->getTextureDropChannel();
-		tex_channel = (tex_channel > -1) ? tex_channel : gFloaterTools->getTextureDropChannel();
-=======
-    LLPanelFace* panel_face = gFloaterTools->getPanelFace();
-
-    if (gFloaterTools->getVisible() && panel_face)
-    {
-        tex_channel = (tex_channel > -1) ? tex_channel : panel_face->getTextureDropChannel();
->>>>>>> 38c2a5bd
+    // <FS:Zi> switchable edit texture/materials panel
+    // LLPanelFace* panel_face = gFloaterTools->getPanelFace();
+
+    // if (gFloaterTools->getVisible() && panel_face)
+    if (gFloaterTools->getVisible())
+    // </FS:Zi>
+    {
+        // <FS:Zi> switchable edit texture/materials panel
+        // tex_channel = (tex_channel > -1) ? tex_channel : panel_face->getTextureDropChannel();
+        tex_channel = (tex_channel > -1) ? tex_channel : gFloaterTools->getTextureDropChannel();
         switch (tex_channel)
         {
 
@@ -1550,65 +1534,27 @@
             }
             break;
 
-<<<<<<< HEAD
-		case 1:
-            if (tep)
-			{
-				LLMaterialPtr old_mat = tep->getMaterialParams();
-				// <FS:Zi> switchable edit texture/materials panel
-				// LLMaterialPtr new_mat = panel_face->createDefaultMaterial(old_mat);
-				LLMaterialPtr new_mat = gFloaterTools->createDefaultMaterial(old_mat);
-				new_mat->setNormalID(asset_id);
-				tep->setMaterialParams(new_mat);
-				hit_obj->setTENormalMap(hit_face, asset_id);
-				LLMaterialMgr::getInstance()->put(hit_obj->getID(), hit_face, *new_mat);
-			}
-			break;
-
-		case 2:
-            if (tep)
-			{
-				LLMaterialPtr old_mat = tep->getMaterialParams();
-				// <FS:Zi> switchable edit texture/materials panel
-				// LLMaterialPtr new_mat = panel_face->createDefaultMaterial(old_mat);
-				LLMaterialPtr new_mat = gFloaterTools->createDefaultMaterial(old_mat);
-				new_mat->setSpecularID(asset_id);
-				tep->setMaterialParams(new_mat);
-				hit_obj->setTESpecularMap(hit_face, asset_id);
-				LLMaterialMgr::getInstance()->put(hit_obj->getID(), hit_face, *new_mat);
-			}
-			break;
-		}
-	}
-	else
-	{
-		hit_obj->setTEImage(hit_face, image);
-	}
-	
-	dialog_refresh_all();
-
-	// send the update to the simulator
-	hit_obj->sendTEUpdate();
-}
-=======
         case 1:
             if (tep)
             {
                 LLMaterialPtr old_mat = tep->getMaterialParams();
-                LLMaterialPtr new_mat = panel_face->createDefaultMaterial(old_mat);
+                // <FS:Zi> switchable edit texture/materials panel
+                // LLMaterialPtr new_mat = panel_face->createDefaultMaterial(old_mat);
+                LLMaterialPtr new_mat = gFloaterTools->createDefaultMaterial(old_mat);
                 new_mat->setNormalID(asset_id);
                 tep->setMaterialParams(new_mat);
                 hit_obj->setTENormalMap(hit_face, asset_id);
                 LLMaterialMgr::getInstance()->put(hit_obj->getID(), hit_face, *new_mat);
             }
             break;
->>>>>>> 38c2a5bd
 
         case 2:
             if (tep)
             {
                 LLMaterialPtr old_mat = tep->getMaterialParams();
-                LLMaterialPtr new_mat = panel_face->createDefaultMaterial(old_mat);
+                // <FS:Zi> switchable edit texture/materials panel
+                // LLMaterialPtr new_mat = panel_face->createDefaultMaterial(old_mat);
+                LLMaterialPtr new_mat = gFloaterTools->createDefaultMaterial(old_mat);
                 new_mat->setSpecularID(asset_id);
                 tep->setMaterialParams(new_mat);
                 hit_obj->setTESpecularMap(hit_face, asset_id);
@@ -1624,191 +1570,11 @@
 
     dialog_refresh_all();
 
-<<<<<<< HEAD
-void LLToolDragAndDrop::dropObject(LLViewerObject* raycast_target,
-				   BOOL bypass_sim_raycast,
-				   BOOL from_task_inventory,
-				   BOOL remove_from_inventory)
-{
-	LLViewerRegion* regionp = LLWorld::getInstance()->getRegionFromPosGlobal(mLastHitPos);
-	if (!regionp)
-	{
-		LL_WARNS() << "Couldn't find region to rez object" << LL_ENDL;
-		return;
-	}
-
-
-// [RLVa:KB] - Checked: 2010-03-23 (RLVa-1.2.0e) | Modified: RLVa-1.2.0a
-	// Fallback in case there's a new code path that leads here (see behaviour notes)
-	if ( (rlv_handler_t::isEnabled()) && ((gRlvHandler.hasBehaviour(RLV_BHVR_REZ)) || (gRlvHandler.hasBehaviour(RLV_BHVR_INTERACT))) )
-	{
-		return;
-	}
-// [/RLVa:KB]
-
-	//LL_INFOS() << "Rezzing object" << LL_ENDL;
-	make_ui_sound("UISndObjectRezIn");
-	LLViewerInventoryItem* item;
-	LLViewerInventoryCategory* cat;
-	locateInventory(item, cat);
-	if (!item || !item->isFinished()) return;
-	
-	//if (regionp
-	//	&& (regionp->getRegionFlag(REGION_FLAGS_SANDBOX)))
-	//{
-	//	LLFirstUse::useSandbox();
-	//}
-	// check if it cannot be copied, and mark as remove if it is -
-	// this will remove the object from inventory after rez. Only
-	// bother with this check if we would not normally remove from
-	// inventory.
-	if (!remove_from_inventory
-		&& !item->getPermissions().allowCopyBy(gAgent.getID()))
-	{
-		remove_from_inventory = TRUE;
-	}
-
-	// Limit raycast to a single object.  
-	// Speeds up server raycast + avoid problems with server ray
-	// hitting objects that were clipped by the near plane or culled
-	// on the viewer.
-	LLUUID ray_target_id;
-	if (raycast_target)
-	{
-		ray_target_id = raycast_target->getID();
-	}
-	else
-	{
-		ray_target_id.setNull();
-	}
-
-	// Check if it's in the trash.
-	bool is_in_trash = false;
-	const LLUUID trash_id = gInventory.findCategoryUUIDForType(LLFolderType::FT_TRASH);
-	if (gInventory.isObjectDescendentOf(item->getUUID(), trash_id))
-	{
-		is_in_trash = true;
-	}
-
-	LLUUID source_id = from_task_inventory ? mSourceID : LLUUID::null;
-
-	// Select the object only if we're editing.
-	BOOL rez_selected = LLToolMgr::getInstance()->inEdit();
-
-
-	LLVector3 ray_start = regionp->getPosRegionFromGlobal(mLastCameraPos);
-	LLVector3 ray_end   = regionp->getPosRegionFromGlobal(mLastHitPos);
-	// currently the ray's end point is an approximation,
-	// and is sometimes too short (causing failure.)  so we
-	// double the ray's length:
-	if (bypass_sim_raycast == FALSE)
-	{
-		LLVector3 ray_direction = ray_start - ray_end;
-		ray_end = ray_end - ray_direction;
-	}
-	
-	
-	// Message packing code should be it's own uninterrupted block
-	LLMessageSystem* msg = gMessageSystem;
-	if (mSource == SOURCE_NOTECARD)
-	{
-		LLUIUsage::instance().logCommand("Object.RezObjectFromNotecard");
-		msg->newMessageFast(_PREHASH_RezObjectFromNotecard);
-	}
-	else
-	{
-		LLUIUsage::instance().logCommand("Object.RezObject");
-		msg->newMessageFast(_PREHASH_RezObject);
-	}
-	msg->nextBlockFast(_PREHASH_AgentData);
-	msg->addUUIDFast(_PREHASH_AgentID,  gAgent.getID());
-	msg->addUUIDFast(_PREHASH_SessionID,  gAgent.getSessionID());
-	msg->addUUIDFast(_PREHASH_GroupID, FSCommon::getGroupForRezzing());
-
-	msg->nextBlock("RezData");
-	// if it's being rezzed from task inventory, we need to enable
-	// saving it back into the task inventory.
-	// *FIX: We can probably compress this to a single byte, since I
-	// think folderid == mSourceID. This will be a later
-	// optimization.
-	msg->addUUIDFast(_PREHASH_FromTaskID, source_id);
-	msg->addU8Fast(_PREHASH_BypassRaycast, (U8) bypass_sim_raycast);
-	msg->addVector3Fast(_PREHASH_RayStart, ray_start);
-	msg->addVector3Fast(_PREHASH_RayEnd, ray_end);
-	msg->addUUIDFast(_PREHASH_RayTargetID, ray_target_id );
-	msg->addBOOLFast(_PREHASH_RayEndIsIntersection, FALSE);
-	msg->addBOOLFast(_PREHASH_RezSelected, rez_selected);
-	msg->addBOOLFast(_PREHASH_RemoveItem, remove_from_inventory);
-
-	// deal with permissions slam logic
-	pack_permissions_slam(msg, item->getFlags(), item->getPermissions());
-
-	LLUUID folder_id = item->getParentUUID();
-	if ((SOURCE_LIBRARY == mSource) || (is_in_trash))
-	{
-		// since it's coming from the library or trash, we want to not
-		// 'take' it back to the same place.
-		item->setParent(LLUUID::null);
-		// *TODO this code isn't working - the parent (FolderID) is still
-		// set when the object is "taken".  so code on the "take" side is
-		// checking for trash and library as well (llviewermenu.cpp)
-	}
-	if (mSource == SOURCE_NOTECARD)
-	{
-		msg->nextBlockFast(_PREHASH_NotecardData);
-		msg->addUUIDFast(_PREHASH_NotecardItemID, mSourceID);
-		msg->addUUIDFast(_PREHASH_ObjectID, mObjectID);
-		msg->nextBlockFast(_PREHASH_InventoryData);
-		msg->addUUIDFast(_PREHASH_ItemID, item->getUUID());
-	}
-	else
-	{
-		msg->nextBlockFast(_PREHASH_InventoryData);
-		item->packMessage(msg);
-	}
-	msg->sendReliable(regionp->getHost());
-
-	// <FS:Techwolf Lupindo>
-	// Prevent default build parms from being applied due to lost packet.
-	FSCommon::sObjectAddMsg = 0;
-	
-	// back out the change. no actual internal changes take place.
-	item->setParent(folder_id); 
-
-	// If we're going to select it, get ready for the incoming
-	// selected object.
-	if (rez_selected)
-	{
-		LLSelectMgr::getInstance()->deselectAll();
-		gViewerWindow->getWindow()->incBusyCount();
-	}
-
-	if (remove_from_inventory)
-	{
-		// Delete it from inventory immediately so that users cannot
-		// easily bypass copy protection in laggy situations. If the
-		// rez fails, we will put it back on the server.
-		gInventory.deleteObject(item->getUUID());
-		gInventory.notifyObservers();
-	}
-
-	// VEFFECT: DropObject
-	LLHUDEffectSpiral *effectp = (LLHUDEffectSpiral *)LLHUDManager::getInstance()->createViewerEffect(LLHUDObject::LL_HUD_EFFECT_BEAM, TRUE);
-	effectp->setSourceObject(gAgentAvatarp);
-	effectp->setPositionGlobal(mLastHitPos);
-	effectp->setDuration(LL_HUD_DUR_SHORT);
-	effectp->setColor(LLColor4U(gAgent.getEffectColor()));
-
-	add(LLStatViewer::OBJECT_REZ, 1);
-=======
     // send the update to the simulator
     hit_obj->sendTEUpdate();
->>>>>>> 38c2a5bd
-}
-
-
-<<<<<<< HEAD
-=======
+}
+
+
 void LLToolDragAndDrop::dropScript(LLViewerObject* hit_obj,
                                    LLInventoryItem* item,
                                    BOOL active,
@@ -1877,6 +1643,15 @@
         return;
     }
 
+
+// [RLVa:KB] - Checked: 2010-03-23 (RLVa-1.2.0e) | Modified: RLVa-1.2.0a
+    // Fallback in case there's a new code path that leads here (see behaviour notes)
+    if ( (rlv_handler_t::isEnabled()) && ((gRlvHandler.hasBehaviour(RLV_BHVR_REZ)) || (gRlvHandler.hasBehaviour(RLV_BHVR_INTERACT))) )
+    {
+        return;
+    }
+// [/RLVa:KB]
+
     //LL_INFOS() << "Rezzing object" << LL_ENDL;
     make_ui_sound("UISndObjectRezIn");
     LLViewerInventoryItem* item;
@@ -1954,7 +1729,7 @@
     msg->nextBlockFast(_PREHASH_AgentData);
     msg->addUUIDFast(_PREHASH_AgentID,  gAgent.getID());
     msg->addUUIDFast(_PREHASH_SessionID,  gAgent.getSessionID());
-    msg->addUUIDFast(_PREHASH_GroupID, gAgent.getGroupID());
+    msg->addUUIDFast(_PREHASH_GroupID, FSCommon::getGroupForRezzing());
 
     msg->nextBlock("RezData");
     // if it's being rezzed from task inventory, we need to enable
@@ -1998,6 +1773,11 @@
         item->packMessage(msg);
     }
     msg->sendReliable(regionp->getHost());
+
+    // <FS:Techwolf Lupindo>
+    // Prevent default build parms from being applied due to lost packet.
+    FSCommon::sObjectAddMsg = 0;
+
     // back out the change. no actual internal changes take place.
     item->setParent(folder_id);
 
@@ -2090,107 +1870,10 @@
     gFloaterTools->dirty();
 }
 
->>>>>>> 38c2a5bd
 // accessor that looks at permissions, copyability, and names of
 // inventory items to determine if a drop would be ok.
 EAcceptance LLToolDragAndDrop::willObjectAcceptInventory(LLViewerObject* obj, LLInventoryItem* item, EDragAndDropType type)
 {
-<<<<<<< HEAD
-	// check the basics
-	if (!item || !obj) return ACCEPT_NO;
-	// HACK: downcast
-	LLViewerInventoryItem* vitem = (LLViewerInventoryItem*)item;
-	if (!vitem->isFinished() && (type != DAD_CATEGORY))
-	{
-		// Note: for DAD_CATEGORY we assume that folder version check passed and folder 
-		// is complete, meaning that items inside are up to date. 
-		// (isFinished() == false) at the moment shows that item was loaded from cache.
-		// Library or agent inventory only.
-		return ACCEPT_NO;
-	}
-	if (vitem->getIsLinkType()) return ACCEPT_NO; // No giving away links
-
-	// deny attempts to drop from an object onto itself. This is to
-	// help make sure that drops that are from an object to an object
-	// don't have to worry about order of evaluation. Think of this
-	// like check for self in assignment.
-	if(obj->getID() == item->getParentUUID())
-	{
-		return ACCEPT_NO;
-	}
-	
-	//BOOL copy = (perm.allowCopyBy(gAgent.getID(),
-	//							  gAgent.getGroupID())
-	//			 && (obj->mPermModify || obj->mFlagAllowInventoryAdd));
-	BOOL worn = FALSE;
-	LLVOAvatarSelf* my_avatar = NULL;
-	switch(item->getType())
-	{
-	case LLAssetType::AT_OBJECT:
-		my_avatar = gAgentAvatarp;
-		if(my_avatar && my_avatar->isWearingAttachment(item->getUUID()))
-		{
-				worn = TRUE;
-		}
-		break;
-	case LLAssetType::AT_BODYPART:
-	case LLAssetType::AT_CLOTHING:
-		if(gAgentWearables.isWearingItem(item->getUUID()))
-		{
-			worn = TRUE;
-		}
-		break;
-	case LLAssetType::AT_CALLINGCARD:
-		// Calling Cards in object are disabled for now
-		// because of incomplete LSL support. See STORM-1117.
-		return ACCEPT_NO;
-	default:
-			break;
-	}
-	const LLPermissions& perm = item->getPermissions();
-	BOOL modify = (obj->permModify() || obj->flagAllowInventoryAdd());
-	BOOL transfer = FALSE;
-	if((obj->permYouOwner() && (perm.getOwner() == gAgent.getID()))
-	   || perm.allowOperationBy(PERM_TRANSFER, gAgent.getID()))
-	{
-		transfer = TRUE;
-	}
-	BOOL volume = (LL_PCODE_VOLUME == obj->getPCode());
-	BOOL attached = obj->isAttachment();
-	BOOL unrestricted = ((perm.getMaskBase() & PERM_ITEM_UNRESTRICTED) == PERM_ITEM_UNRESTRICTED) ? TRUE : FALSE;
-
-// [RLVa:KB] - Checked: 2010-03-31 (RLVa-1.2.0c) | Modified: RLVa-1.0.0c
-	if (rlv_handler_t::isEnabled())
-	{
-		const LLViewerObject* pObjRoot = obj->getRootEdit();
-		if (gRlvAttachmentLocks.isLockedAttachment(pObjRoot))
-		{
-			return ACCEPT_NO_LOCKED;		// Disallow inventory drops on a locked attachment
-		}
-		else if ( (gRlvHandler.hasBehaviour(RLV_BHVR_UNSIT)) || (gRlvHandler.hasBehaviour(RLV_BHVR_SITTP)) )
-		{
-			if ( (isAgentAvatarValid()) && (gAgentAvatarp->isSitting()) && (gAgentAvatarp->getRoot() == pObjRoot) )
-				return ACCEPT_NO_LOCKED;	// ... or on a linkset the avie is sitting on under @unsit=n/@sittp=n
-		}
-	}
-// [/RLVa:KB]
-
-	if(attached && !unrestricted)
-	{
-        // Attachments are in world and in inventory simultaneously,
-        // at the moment server doesn't support such a situation.
-		return ACCEPT_NO_LOCKED;
-	}
-	else if(modify && transfer && volume && !worn)
-	{
-		return ACCEPT_YES_MULTI;
-	}
-	else if(!modify)
-	{
-		return ACCEPT_NO_LOCKED;
-	}
-	return ACCEPT_NO;
-=======
     // check the basics
     if (!item || !obj) return ACCEPT_NO;
     // HACK: downcast
@@ -2253,6 +1936,23 @@
     BOOL volume = (LL_PCODE_VOLUME == obj->getPCode());
     BOOL attached = obj->isAttachment();
     BOOL unrestricted = ((perm.getMaskBase() & PERM_ITEM_UNRESTRICTED) == PERM_ITEM_UNRESTRICTED) ? TRUE : FALSE;
+
+// [RLVa:KB] - Checked: 2010-03-31 (RLVa-1.2.0c) | Modified: RLVa-1.0.0c
+    if (rlv_handler_t::isEnabled())
+    {
+        const LLViewerObject* pObjRoot = obj->getRootEdit();
+        if (gRlvAttachmentLocks.isLockedAttachment(pObjRoot))
+        {
+            return ACCEPT_NO_LOCKED;        // Disallow inventory drops on a locked attachment
+        }
+        else if ( (gRlvHandler.hasBehaviour(RLV_BHVR_UNSIT)) || (gRlvHandler.hasBehaviour(RLV_BHVR_SITTP)) )
+        {
+            if ( (isAgentAvatarValid()) && (gAgentAvatarp->isSitting()) && (gAgentAvatarp->getRoot() == pObjRoot) )
+                return ACCEPT_NO_LOCKED;    // ... or on a linkset the avie is sitting on under @unsit=n/@sittp=n
+        }
+    }
+// [/RLVa:KB]
+
     if(attached && !unrestricted)
     {
         // Attachments are in world and in inventory simultaneously,
@@ -2268,7 +1968,6 @@
         return ACCEPT_NO_LOCKED;
     }
     return ACCEPT_NO;
->>>>>>> 38c2a5bd
 }
 
 
@@ -2348,42 +2047,19 @@
 // function used as drag-and-drop handler for simple agent give inventory requests
 //static
 bool LLToolDragAndDrop::handleGiveDragAndDrop(LLUUID dest_agent, LLUUID session_id, BOOL drop,
-<<<<<<< HEAD
-											  EDragAndDropType cargo_type,
-											  void* cargo_data,
-											  EAcceptance* accept,
-											  const LLSD& dest)
-{
-// [RLVa:KB] - @share
-	if ( (RlvActions::isRlvEnabled()) && (!RlvActions::canGiveInventory(dest_agent)) )
-	{
-		*accept = ACCEPT_NO_LOCKED;
-		return true;
-	}
-// [/RLVa:KB]
-
-	// check the type
-	switch(cargo_type)
-	{
-	case DAD_TEXTURE:
-	case DAD_SOUND:
-	case DAD_LANDMARK:
-	case DAD_SCRIPT:
-	case DAD_OBJECT:
-	case DAD_NOTECARD:
-	case DAD_CLOTHING:
-	case DAD_BODYPART:
-	case DAD_ANIMATION:
-	case DAD_GESTURE:
-	case DAD_CALLINGCARD:
-	case DAD_MESH:
-	case DAD_CATEGORY:
-=======
                                               EDragAndDropType cargo_type,
                                               void* cargo_data,
                                               EAcceptance* accept,
                                               const LLSD& dest)
 {
+// [RLVa:KB] - @share
+    if ( (RlvActions::isRlvEnabled()) && (!RlvActions::canGiveInventory(dest_agent)) )
+    {
+        *accept = ACCEPT_NO_LOCKED;
+        return true;
+    }
+// [/RLVa:KB]
+
     // check the type
     switch(cargo_type)
     {
@@ -2400,7 +2076,6 @@
     case DAD_CALLINGCARD:
     case DAD_MESH:
     case DAD_CATEGORY:
->>>>>>> 38c2a5bd
     case DAD_SETTINGS:
     case DAD_MATERIAL:
     {
@@ -2474,79 +2149,6 @@
 }
 
 EAcceptance LLToolDragAndDrop::dad3dRezAttachmentFromInv(
-<<<<<<< HEAD
-	LLViewerObject* obj, S32 face, MASK mask, BOOL drop)
-{
-	LL_DEBUGS() << "LLToolDragAndDrop::dad3dRezAttachmentFromInv()" << LL_ENDL;
-	// must be in the user's inventory
-	if(mSource != SOURCE_AGENT && mSource != SOURCE_LIBRARY)
-	{
-		return ACCEPT_NO;
-	}
-
-	LLViewerInventoryItem* item;
-	LLViewerInventoryCategory* cat;
-	locateInventory(item, cat);
-	if (!item || !item->isFinished()) return ACCEPT_NO;
-
-	// must not be in the trash
-	const LLUUID trash_id = gInventory.findCategoryUUIDForType(LLFolderType::FT_TRASH);
-	if( gInventory.isObjectDescendentOf( item->getUUID(), trash_id ) )
-	{
-		return ACCEPT_NO;
-	}
-
-	// must not be already wearing it
-	LLVOAvatarSelf* avatar = gAgentAvatarp;
-	if( !avatar || avatar->isWearingAttachment(item->getUUID()) )
-	{
-		return ACCEPT_NO;
-	}
-
-	const LLUUID &outbox_id = gInventory.findCategoryUUIDForType(LLFolderType::FT_OUTBOX);
-	if(outbox_id.notNull() && gInventory.isObjectDescendentOf(item->getUUID(), outbox_id))
-	{
-		// Legacy
-		return ACCEPT_NO;
-	}
-
-// [RLVa:KB] - Checked: 2013-02-13 (RLVa-1.4.8)
-	bool fReplace = !(mask & MASK_CONTROL);
-	if ( (rlv_handler_t::isEnabled()) && (!rlvPredCanWearItem(item, (fReplace) ? RLV_WEAR_REPLACE : RLV_WEAR_ADD)) )
-	{
-		return ACCEPT_NO_LOCKED;
-	}
-// [/RLVa:KB]
-
-
-	if( drop )
-	{
-		if(mSource == SOURCE_LIBRARY)
-		{
-//			LLPointer<LLInventoryCallback> cb = new LLBoostFuncInventoryCallback(boost::bind(rez_attachment_cb, _1, (LLViewerJointAttachment*)0));
-// [SL:KB] - Patch: Appearance-DnDWear | Checked: 2010-09-28 (Catznip-2.2)
-			// Make this behave consistent with dad3dWearItem
-			LLPointer<LLInventoryCallback> cb = new LLBoostFuncInventoryCallback(boost::bind(rez_attachment_cb, _1, (LLViewerJointAttachment*)0, fReplace));
-// [/SL:KB]
-			copy_inventory_item(
-				gAgent.getID(),
-				item->getPermissions().getOwner(),
-				item->getUUID(),
-				LLUUID::null,
-				std::string(),
-				cb);
-		}
-		else
-		{
-// [SL:KB] - Patch: Appearance-DnDWear | Checked: 2010-09-28 (Catznip-2.2)
-			// Make this behave consistent with dad3dWearItem
-			rez_attachment(item, 0, !(mask & MASK_CONTROL));
-// [/SL:KB]
-//			rez_attachment(item, 0);
-		}
-	}
-	return ACCEPT_YES_SINGLE;
-=======
     LLViewerObject* obj, S32 face, MASK mask, BOOL drop)
 {
     LL_DEBUGS() << "LLToolDragAndDrop::dad3dRezAttachmentFromInv()" << LL_ENDL;
@@ -2582,12 +2184,24 @@
         return ACCEPT_NO;
     }
 
+// [RLVa:KB] - Checked: 2013-02-13 (RLVa-1.4.8)
+    bool fReplace = !(mask & MASK_CONTROL);
+    if ( (rlv_handler_t::isEnabled()) && (!rlvPredCanWearItem(item, (fReplace) ? RLV_WEAR_REPLACE : RLV_WEAR_ADD)) )
+    {
+        return ACCEPT_NO_LOCKED;
+    }
+// [/RLVa:KB]
+
 
     if( drop )
     {
         if(mSource == SOURCE_LIBRARY)
         {
-            LLPointer<LLInventoryCallback> cb = new LLBoostFuncInventoryCallback(boost::bind(rez_attachment_cb, _1, (LLViewerJointAttachment*)0));
+//          LLPointer<LLInventoryCallback> cb = new LLBoostFuncInventoryCallback(boost::bind(rez_attachment_cb, _1, (LLViewerJointAttachment*)0));
+// [SL:KB] - Patch: Appearance-DnDWear | Checked: 2010-09-28 (Catznip-2.2)
+            // Make this behave consistent with dad3dWearItem
+            LLPointer<LLInventoryCallback> cb = new LLBoostFuncInventoryCallback(boost::bind(rez_attachment_cb, _1, (LLViewerJointAttachment*)0, fReplace));
+// [/SL:KB]
             copy_inventory_item(
                 gAgent.getID(),
                 item->getPermissions().getOwner(),
@@ -2598,175 +2212,28 @@
         }
         else
         {
-            rez_attachment(item, 0);
+// [SL:KB] - Patch: Appearance-DnDWear | Checked: 2010-09-28 (Catznip-2.2)
+            // Make this behave consistent with dad3dWearItem
+            rez_attachment(item, 0, !(mask & MASK_CONTROL));
+// [/SL:KB]
+//          rez_attachment(item, 0);
         }
     }
     return ACCEPT_YES_SINGLE;
->>>>>>> 38c2a5bd
 }
 
 
 EAcceptance LLToolDragAndDrop::dad3dRezObjectOnLand(
-<<<<<<< HEAD
-	LLViewerObject* obj, S32 face, MASK mask, BOOL drop)
+    LLViewerObject* obj, S32 face, MASK mask, BOOL drop)
 {
 // [RLVa:KB] - Checked: 2010-03-23 (RLVa-1.2.0e) | Modified: RLVa-1.1.0l
-	// RELEASE-RLVa: [SL-2.2.0] Make sure the code below is the only code path to LLToolDragAndDrop::dad3dRezFromObjectOnLand()
-	if ( (rlv_handler_t::isEnabled()) && ((gRlvHandler.hasBehaviour(RLV_BHVR_REZ)) || (gRlvHandler.hasBehaviour(RLV_BHVR_INTERACT))) )
-	{
-		return ACCEPT_NO_LOCKED;
-	}
+    // RELEASE-RLVa: [SL-2.2.0] Make sure the code below is the only code path to LLToolDragAndDrop::dad3dRezFromObjectOnLand()
+    if ( (rlv_handler_t::isEnabled()) && ((gRlvHandler.hasBehaviour(RLV_BHVR_REZ)) || (gRlvHandler.hasBehaviour(RLV_BHVR_INTERACT))) )
+    {
+        return ACCEPT_NO_LOCKED;
+    }
 // [/RLVa:KB]
 
-	if (mSource == SOURCE_WORLD)
-	{
-		return dad3dRezFromObjectOnLand(obj, face, mask, drop);
-	}
-
-	LL_DEBUGS() << "LLToolDragAndDrop::dad3dRezObjectOnLand()" << LL_ENDL;
-	LLViewerInventoryItem* item;
-	LLViewerInventoryCategory* cat;
-	locateInventory(item, cat);
-	if (!item || !item->isFinished()) return ACCEPT_NO;
-
-	LLVOAvatarSelf* my_avatar = gAgentAvatarp;
-	if( !my_avatar || my_avatar->isWearingAttachment( item->getUUID() ) )
-	{
-		return ACCEPT_NO;
-	}
-
-	EAcceptance accept;
-	BOOL remove_inventory;
-
-	// Get initial settings based on shift key
-	if (mask & MASK_SHIFT)
-	{
-		// For now, always make copy
-		//accept = ACCEPT_YES_SINGLE;
-		//remove_inventory = TRUE;
-		accept = ACCEPT_YES_COPY_SINGLE;
-		remove_inventory = FALSE;
-	}
-	else
-	{
-		accept = ACCEPT_YES_COPY_SINGLE;
-		remove_inventory = FALSE;
-	}
-
-	// check if the item can be copied. If not, send that to the sim
-	// which will remove the inventory item.
-	if(!item->getPermissions().allowCopyBy(gAgent.getID()))
-	{
-		accept = ACCEPT_YES_SINGLE;
-		remove_inventory = TRUE;
-	}
-
-	// Check if it's in the trash.
-	const LLUUID trash_id = gInventory.findCategoryUUIDForType(LLFolderType::FT_TRASH);
-	if(gInventory.isObjectDescendentOf(item->getUUID(), trash_id))
-	{
-		accept = ACCEPT_YES_SINGLE;
-	}
-
-	if(drop)
-	{
-		dropObject(obj, TRUE, FALSE, remove_inventory);
-	}
-
-	return accept;
-}
-
-EAcceptance LLToolDragAndDrop::dad3dRezObjectOnObject(
-	LLViewerObject* obj, S32 face, MASK mask, BOOL drop)
-{
-// [RLVa:KB] - Checked: 2010-03-23 (RLVa-1.2.0e) | Modified: RLVa-1.1.0l
-	// NOTE: if (mask & MASK_CONTROL) then it's a drop rather than a rez, so we let that pass through when @rez=n restricted
-	// (but not when @interact=n restricted unless the drop target is a HUD attachment)
-	// RELEASE-RLVa: [SL-2.2.0] Make sure the code below is the only code path to LLToolDragAndDrop::dad3dRezFromObjectOnObject()
-	if ( (rlv_handler_t::isEnabled()) &&
-		 ( ( (gRlvHandler.hasBehaviour(RLV_BHVR_REZ)) && ((mask & MASK_CONTROL) == 0) ) ||
-		   ( (gRlvHandler.hasBehaviour(RLV_BHVR_INTERACT)) && (((mask & MASK_CONTROL) == 0) || (!obj->isHUDAttachment())) ) ) )
-	{
-		return ACCEPT_NO_LOCKED;
-	}
-// [/RLVa:KB]
-
-	// handle objects coming from object inventory
-	if (mSource == SOURCE_WORLD)
-	{
-		return dad3dRezFromObjectOnObject(obj, face, mask, drop);
-	}
-
-	LL_DEBUGS() << "LLToolDragAndDrop::dad3dRezObjectOnObject()" << LL_ENDL;
-	LLViewerInventoryItem* item;
-	LLViewerInventoryCategory* cat;
-	locateInventory(item, cat);
-	if (!item || !item->isFinished()) return ACCEPT_NO;
-	LLVOAvatarSelf* my_avatar = gAgentAvatarp;
-	if( !my_avatar || my_avatar->isWearingAttachment( item->getUUID() ) )
-	{
-		return ACCEPT_NO;
-	}
-
-	if((mask & MASK_CONTROL))
-	{
-		// *HACK: In order to resolve SL-22177, we need to block drags
-		// from notecards and objects onto other objects.
-		if(mSource == SOURCE_NOTECARD)
-		{
-			return ACCEPT_NO;
-		}
-
-		EAcceptance rv = willObjectAcceptInventory(obj, item);
-		if(drop && (ACCEPT_YES_SINGLE <= rv))
-		{
-			dropInventory(obj, item, mSource, mSourceID);
-		}
-		return rv;
-	}
-	
-	EAcceptance accept;
-	BOOL remove_inventory;
-
-	if (mask & MASK_SHIFT)
-	{
-		// For now, always make copy
-		//accept = ACCEPT_YES_SINGLE;
-		//remove_inventory = TRUE;
-		accept = ACCEPT_YES_COPY_SINGLE;
-		remove_inventory = FALSE;
-	}
-	else
-	{
-		accept = ACCEPT_YES_COPY_SINGLE;
-		remove_inventory = FALSE;
-	}
-	
-	// check if the item can be copied. If not, send that to the sim
-	// which will remove the inventory item.
-	if(!item->getPermissions().allowCopyBy(gAgent.getID()))
-	{
-		accept = ACCEPT_YES_SINGLE;
-		remove_inventory = TRUE;
-	}
-
-	// Check if it's in the trash.
-	const LLUUID trash_id = gInventory.findCategoryUUIDForType(LLFolderType::FT_TRASH);
-	if(gInventory.isObjectDescendentOf(item->getUUID(), trash_id))
-	{
-		accept = ACCEPT_YES_SINGLE;
-		remove_inventory = TRUE;
-	}
-
-	if(drop)
-	{
-		dropObject(obj, FALSE, FALSE, remove_inventory);
-	}
-
-	return accept;
-=======
-    LLViewerObject* obj, S32 face, MASK mask, BOOL drop)
-{
     if (mSource == SOURCE_WORLD)
     {
         return dad3dRezFromObjectOnLand(obj, face, mask, drop);
@@ -2828,6 +2295,18 @@
 EAcceptance LLToolDragAndDrop::dad3dRezObjectOnObject(
     LLViewerObject* obj, S32 face, MASK mask, BOOL drop)
 {
+// [RLVa:KB] - Checked: 2010-03-23 (RLVa-1.2.0e) | Modified: RLVa-1.1.0l
+    // NOTE: if (mask & MASK_CONTROL) then it's a drop rather than a rez, so we let that pass through when @rez=n restricted
+    // (but not when @interact=n restricted unless the drop target is a HUD attachment)
+    // RELEASE-RLVa: [SL-2.2.0] Make sure the code below is the only code path to LLToolDragAndDrop::dad3dRezFromObjectOnObject()
+    if ( (rlv_handler_t::isEnabled()) &&
+         ( ( (gRlvHandler.hasBehaviour(RLV_BHVR_REZ)) && ((mask & MASK_CONTROL) == 0) ) ||
+           ( (gRlvHandler.hasBehaviour(RLV_BHVR_INTERACT)) && (((mask & MASK_CONTROL) == 0) || (!obj->isHUDAttachment())) ) ) )
+    {
+        return ACCEPT_NO_LOCKED;
+    }
+// [/RLVa:KB]
+
     // handle objects coming from object inventory
     if (mSource == SOURCE_WORLD)
     {
@@ -2901,7 +2380,6 @@
     }
 
     return accept;
->>>>>>> 38c2a5bd
 }
 
 EAcceptance LLToolDragAndDrop::dad3dRezScript(
@@ -3093,49 +2571,6 @@
 }
 
 EAcceptance LLToolDragAndDrop::dad3dWearItem(
-<<<<<<< HEAD
-	LLViewerObject* obj, S32 face, MASK mask, BOOL drop)
-{
-	LL_DEBUGS() << "LLToolDragAndDrop::dad3dWearItem()" << LL_ENDL;
-	LLViewerInventoryItem* item;
-	LLViewerInventoryCategory* cat;
-	locateInventory(item, cat);
-	if (!item || !item->isFinished()) return ACCEPT_NO;
-
-	if(mSource == SOURCE_AGENT || mSource == SOURCE_LIBRARY)
-	{
-		// it's in the agent inventory
-		const LLUUID trash_id = gInventory.findCategoryUUIDForType(LLFolderType::FT_TRASH);
-		if( gInventory.isObjectDescendentOf( item->getUUID(), trash_id ) )
-		{
-			return ACCEPT_NO;
-		}
-
-// [RLVa:KB] - Checked: 2013-02-13 (RLVa-1.4.8)
-		bool fReplace = (!(mask & MASK_CONTROL)) || (LLAssetType::AT_BODYPART == item->getType());	// Body parts should always replace
-		if ( (rlv_handler_t::isEnabled()) && (!rlvPredCanWearItem(item, (fReplace) ? RLV_WEAR_REPLACE : RLV_WEAR_ADD)) )
-		{
-			return ACCEPT_NO_LOCKED;
-		}
-// [/RLVa:KB]
-
-		if( drop )
-		{
-			// TODO: investigate wearables may not be loaded at this point EXT-8231
-
-// [RLVa:KB] - Checked: 2013-02-13 (RLVa-1.4.8)
-			LLAppearanceMgr::instance().wearItemOnAvatar(item->getUUID(), true, fReplace);
-// [/RLVa:KB]
-//			LLAppearanceMgr::instance().wearItemOnAvatar(item->getUUID(),true, !(mask & MASK_CONTROL));
-		}
-		return ACCEPT_YES_MULTI;
-	}
-	else
-	{
-		// TODO: copy/move item to avatar's inventory and then wear it.
-		return ACCEPT_NO;
-	}
-=======
     LLViewerObject* obj, S32 face, MASK mask, BOOL drop)
 {
     LL_DEBUGS() << "LLToolDragAndDrop::dad3dWearItem()" << LL_ENDL;
@@ -3153,11 +2588,22 @@
             return ACCEPT_NO;
         }
 
+// [RLVa:KB] - Checked: 2013-02-13 (RLVa-1.4.8)
+        bool fReplace = (!(mask & MASK_CONTROL)) || (LLAssetType::AT_BODYPART == item->getType());  // Body parts should always replace
+        if ( (rlv_handler_t::isEnabled()) && (!rlvPredCanWearItem(item, (fReplace) ? RLV_WEAR_REPLACE : RLV_WEAR_ADD)) )
+        {
+            return ACCEPT_NO_LOCKED;
+        }
+// [/RLVa:KB]
+
         if( drop )
         {
             // TODO: investigate wearables may not be loaded at this point EXT-8231
 
-            LLAppearanceMgr::instance().wearItemOnAvatar(item->getUUID(),true, !(mask & MASK_CONTROL));
+// [RLVa:KB] - Checked: 2013-02-13 (RLVa-1.4.8)
+            LLAppearanceMgr::instance().wearItemOnAvatar(item->getUUID(), true, fReplace);
+// [/RLVa:KB]
+//          LLAppearanceMgr::instance().wearItemOnAvatar(item->getUUID(),true, !(mask & MASK_CONTROL));
         }
         return ACCEPT_YES_MULTI;
     }
@@ -3166,7 +2612,6 @@
         // TODO: copy/move item to avatar's inventory and then wear it.
         return ACCEPT_NO;
     }
->>>>>>> 38c2a5bd
 }
 
 EAcceptance LLToolDragAndDrop::dad3dActivateGesture(
@@ -3465,48 +2910,6 @@
 }
 
 EAcceptance LLToolDragAndDrop::dad3dGiveInventoryObject(
-<<<<<<< HEAD
-	LLViewerObject* obj, S32 face, MASK mask, BOOL drop)
-{
-	LL_DEBUGS() << "LLToolDragAndDrop::dad3dGiveInventoryObject()" << LL_ENDL;
-
-	// item has to be in agent inventory.
-	if(mSource != SOURCE_AGENT) return ACCEPT_NO;
-
-	// find the item now.
-	LLViewerInventoryItem* item;
-	LLViewerInventoryCategory* cat;
-	locateInventory(item, cat);
-	if (!item || !item->isFinished()) return ACCEPT_NO;
-	if(!item->getPermissions().allowOperationBy(PERM_TRANSFER, gAgent.getID()))
-	{
-		// cannot give away no-transfer objects
-		return ACCEPT_NO;
-	}
-	LLVOAvatarSelf* avatar = gAgentAvatarp;
-	if(avatar && avatar->isWearingAttachment( item->getUUID() ) )
-	{
-		// You can't give objects that are attached to you
-		return ACCEPT_NO;
-	}
-	if( obj && avatar )
-	{
-// [RLVa:KB] - @share
-		if ( (obj) && (RlvActions::isRlvEnabled()) && (!RlvActions::canGiveInventory(obj->getID())) )
-		{
-			return ACCEPT_NO_LOCKED;
-		}
-// [/RLVa:KB]
-		if(drop)
-		{
-			LLGiveInventory::doGiveInventoryItem(obj->getID(), item );
-		}
-		// *TODO: deal with all the issues surrounding multi-object
-		// inventory transfers.
-		return ACCEPT_YES_SINGLE;
-	}
-	return ACCEPT_NO;
-=======
     LLViewerObject* obj, S32 face, MASK mask, BOOL drop)
 {
     LL_DEBUGS() << "LLToolDragAndDrop::dad3dGiveInventoryObject()" << LL_ENDL;
@@ -3532,6 +2935,12 @@
     }
     if( obj && avatar )
     {
+// [RLVa:KB] - @share
+        if ( (obj) && (RlvActions::isRlvEnabled()) && (!RlvActions::canGiveInventory(obj->getID())) )
+        {
+            return ACCEPT_NO_LOCKED;
+        }
+// [/RLVa:KB]
         if(drop)
         {
             LLGiveInventory::doGiveInventoryItem(obj->getID(), item );
@@ -3541,39 +2950,10 @@
         return ACCEPT_YES_SINGLE;
     }
     return ACCEPT_NO;
->>>>>>> 38c2a5bd
 }
 
 
 EAcceptance LLToolDragAndDrop::dad3dGiveInventory(
-<<<<<<< HEAD
-	LLViewerObject* obj, S32 face, MASK mask, BOOL drop)
-{
-	LL_DEBUGS() << "LLToolDragAndDrop::dad3dGiveInventory()" << LL_ENDL;
-	// item has to be in agent inventory.
-	if(mSource != SOURCE_AGENT) return ACCEPT_NO;
-	LLViewerInventoryItem* item;
-	LLViewerInventoryCategory* cat;
-	locateInventory(item, cat);
-	if (!item || !item->isFinished()) return ACCEPT_NO;
-	if (!LLGiveInventory::isInventoryGiveAcceptable(item))
-	{
-		return ACCEPT_NO;
-	}
-// [RLVa:KB] - @share
-	if ( (obj) && (RlvActions::isRlvEnabled()) && (!RlvActions::canGiveInventory(obj->getID())) )
-	{
-		return ACCEPT_NO_LOCKED;
-	}
-// [/RLVa:KB]
-	if (drop && obj)
-	{
-		LLGiveInventory::doGiveInventoryItem(obj->getID(), item);
-	}
-	// *TODO: deal with all the issues surrounding multi-object
-	// inventory transfers.
-	return ACCEPT_YES_SINGLE;
-=======
     LLViewerObject* obj, S32 face, MASK mask, BOOL drop)
 {
     LL_DEBUGS() << "LLToolDragAndDrop::dad3dGiveInventory()" << LL_ENDL;
@@ -3587,6 +2967,12 @@
     {
         return ACCEPT_NO;
     }
+// [RLVa:KB] - @share
+    if ( (obj) && (RlvActions::isRlvEnabled()) && (!RlvActions::canGiveInventory(obj->getID())) )
+    {
+        return ACCEPT_NO_LOCKED;
+    }
+// [/RLVa:KB]
     if (drop && obj)
     {
         LLGiveInventory::doGiveInventoryItem(obj->getID(), item);
@@ -3594,33 +2980,18 @@
     // *TODO: deal with all the issues surrounding multi-object
     // inventory transfers.
     return ACCEPT_YES_SINGLE;
->>>>>>> 38c2a5bd
 }
 
 EAcceptance LLToolDragAndDrop::dad3dGiveInventoryCategory(
     LLViewerObject* obj, S32 face, MASK mask, BOOL drop)
 {
-<<<<<<< HEAD
-	LL_DEBUGS() << "LLToolDragAndDrop::dad3dGiveInventoryCategory()" << LL_ENDL;
+    LL_DEBUGS() << "LLToolDragAndDrop::dad3dGiveInventoryCategory()" << LL_ENDL;
 // [RLVa:KB] - @share
-	if ( (obj) && (RlvActions::isRlvEnabled()) && (!RlvActions::canGiveInventory(obj->getID())) )
-	{
-		return ACCEPT_NO_LOCKED;
-	}
+    if ( (obj) && (RlvActions::isRlvEnabled()) && (!RlvActions::canGiveInventory(obj->getID())) )
+    {
+        return ACCEPT_NO_LOCKED;
+    }
 // [/RLVa:KB]
-	if(drop && obj)
-	{
-		LLViewerInventoryItem* item;
-		LLViewerInventoryCategory* cat;
-		locateInventory(item, cat);
-		if(!cat) return ACCEPT_NO;
-		LLGiveInventory::doGiveInventoryCategory(obj->getID(), cat);
-	}
-	// *TODO: deal with all the issues surrounding multi-object
-	// inventory transfers.
-	return ACCEPT_YES_SINGLE;
-=======
-    LL_DEBUGS() << "LLToolDragAndDrop::dad3dGiveInventoryCategory()" << LL_ENDL;
     if(drop && obj)
     {
         LLViewerInventoryItem* item;
@@ -3632,7 +3003,6 @@
     // *TODO: deal with all the issues surrounding multi-object
     // inventory transfers.
     return ACCEPT_YES_SINGLE;
->>>>>>> 38c2a5bd
 }
 
 
