/** 
 * @file llinventoryfunctions.h
 * @brief Miscellaneous inventory-related functions and classes
 * class definition
 *
 * $LicenseInfo:firstyear=2001&license=viewerlgpl$
 * Second Life Viewer Source Code
 * Copyright (C) 2010, Linden Research, Inc.
 * 
 * This library is free software; you can redistribute it and/or
 * modify it under the terms of the GNU Lesser General Public
 * License as published by the Free Software Foundation;
 * version 2.1 of the License only.
 * 
 * This library is distributed in the hope that it will be useful,
 * but WITHOUT ANY WARRANTY; without even the implied warranty of
 * MERCHANTABILITY or FITNESS FOR A PARTICULAR PURPOSE.  See the GNU
 * Lesser General Public License for more details.
 * 
 * You should have received a copy of the GNU Lesser General Public
 * License along with this library; if not, write to the Free Software
 * Foundation, Inc., 51 Franklin Street, Fifth Floor, Boston, MA  02110-1301  USA
 * 
 * Linden Research, Inc., 945 Battery Street, San Francisco, CA  94111  USA
 * $/LicenseInfo$
 */

#ifndef LL_LLINVENTORYFUNCTIONS_H
#define LL_LLINVENTORYFUNCTIONS_H

#include "llinventorymodel.h"
#include "llinventory.h"
#include "llhandle.h"
#include "llwearabletype.h"

// compute_stock_count() return error code
const S32 COMPUTE_STOCK_INFINITE = -1;
const S32 COMPUTE_STOCK_NOT_EVALUATED = -2;

// <FS:TT> - Firestorm folder name for use by AO, bridge and possibly others
#define ROOT_FIRESTORM_FOLDER 	"#Firestorm"
// </FS:TT>

/********************************************************************************
 **                                                                            **
 **                    MISCELLANEOUS GLOBAL FUNCTIONS
 **/

// Is this a parent folder to a worn item
BOOL get_is_parent_to_worn_item(const LLUUID& id);

// Is this item or its baseitem is worn, attached, etc...
BOOL get_is_item_worn(const LLUUID& id);

// Could this item be worn (correct type + not already being worn)
BOOL get_can_item_be_worn(const LLUUID& id);

BOOL get_is_item_removable(const LLInventoryModel* model, const LLUUID& id);

BOOL get_is_category_removable(const LLInventoryModel* model, const LLUUID& id);

BOOL get_is_category_renameable(const LLInventoryModel* model, const LLUUID& id);

void show_item_profile(const LLUUID& item_uuid);
void show_task_item_profile(const LLUUID& item_uuid, const LLUUID& object_id);

void show_item_original(const LLUUID& item_uuid);
void reset_inventory_filter();

// Nudge the listing categories in the inventory to signal that their marketplace status changed
void update_marketplace_category(const LLUUID& cat_id, bool perform_consistency_enforcement = true);
// Nudge all listing categories to signal that their marketplace status changed
void update_all_marketplace_count();

// [RLVa:KB] - Checked: RLVa-2.3 (Give-to-#RLV)
void rename_category(LLInventoryModel* model, const LLUUID& cat_id, const std::string& new_name, LLPointer<LLInventoryCallback> cb = nullptr);
// [/RLVa:KB]
//void rename_category(LLInventoryModel* model, const LLUUID& cat_id, const std::string& new_name);

void copy_inventory_category(LLInventoryModel* model, LLViewerInventoryCategory* cat, const LLUUID& parent_id, const LLUUID& root_copy_id = LLUUID::null, bool move_no_copy_items = false);

void copy_inventory_category_content(const LLUUID& new_cat_uuid, LLInventoryModel* model, LLViewerInventoryCategory* cat, const LLUUID& root_copy_id, bool move_no_copy_items);

// Generates a string containing the path to the item specified by item_id.
void append_path(const LLUUID& id, std::string& path);

typedef boost::function<void(std::string& validation_message, S32 depth, LLError::ELevel log_level)> validation_callback_t;

bool can_move_item_to_marketplace(const LLInventoryCategory* root_folder, LLInventoryCategory* dest_folder, LLInventoryItem* inv_item, std::string& tooltip_msg, S32 bundle_size = 1, bool from_paste = false);
bool can_move_folder_to_marketplace(const LLInventoryCategory* root_folder, LLInventoryCategory* dest_folder, LLInventoryCategory* inv_cat, std::string& tooltip_msg, S32 bundle_size = 1, bool check_items = true, bool from_paste = false);
bool move_item_to_marketplacelistings(LLInventoryItem* inv_item, LLUUID dest_folder, bool copy = false);
bool move_folder_to_marketplacelistings(LLInventoryCategory* inv_cat, const LLUUID& dest_folder, bool copy = false, bool move_no_copy_items = false);
bool validate_marketplacelistings(LLInventoryCategory* inv_cat, validation_callback_t cb = NULL, bool fix_hierarchy = true, S32 depth = -1);
S32  depth_nesting_in_marketplace(LLUUID cur_uuid);
LLUUID nested_parent_id(LLUUID cur_uuid, S32 depth);
S32 compute_stock_count(LLUUID cat_uuid, bool force_count = false);

/**                    Miscellaneous global functions
 **                                                                            **
 *******************************************************************************/

/********************************************************************************
 **                                                                            **
 **                    INVENTORY COLLECTOR FUNCTIONS
 **/

//~~~~~~~~~~~~~~~~~~~~~~~~~~~~~~~~~~~~~~~~~~~~~~~~~~~~~~~~~~~~~~~~~~~~~~~~~~~~~
// Class LLInventoryCollectFunctor
//
// Base class for LLInventoryModel::collectDescendentsIf() method
// which accepts an instance of one of these objects to use as the
// function to determine if it should be added. Derive from this class
// and override the () operator to return TRUE if you want to collect
// the category or item passed in.
//~~~~~~~~~~~~~~~~~~~~~~~~~~~~~~~~~~~~~~~~~~~~~~~~~~~~~~~~~~~~~~~~~~~~~~~~~~~~~
class LLInventoryCollectFunctor
{
public:
	virtual ~LLInventoryCollectFunctor(){};
	virtual bool operator()(LLInventoryCategory* cat, LLInventoryItem* item) = 0;

	static bool itemTransferCommonlyAllowed(const LLInventoryItem* item);
};

//~~~~~~~~~~~~~~~~~~~~~~~~~~~~~~~~~~~~~~~~~~~~~~~~~~~~~~~~~~~~~~~~~~~~~~~~~~~~~
// Class LLAssetIDMatches
//
// This functor finds inventory items pointing to the specified asset
//~~~~~~~~~~~~~~~~~~~~~~~~~~~~~~~~~~~~~~~~~~~~~~~~~~~~~~~~~~~~~~~~~~~~~~~~~~~~~
class LLViewerInventoryItem;

class LLAssetIDMatches : public LLInventoryCollectFunctor
{
public:
	LLAssetIDMatches(const LLUUID& asset_id) : mAssetID(asset_id) {}
	virtual ~LLAssetIDMatches() {}
	bool operator()(LLInventoryCategory* cat, LLInventoryItem* item);
	
protected:
	LLUUID mAssetID;
};

//~~~~~~~~~~~~~~~~~~~~~~~~~~~~~~~~~~~~~~~~~~~~~~~~~~~~~~~~~~~~~~~~~~~~~~~~~~~~~
// Class LLLinkedItemIDMatches
//
// This functor finds inventory items linked to the specific inventory id.
// Assumes the inventory id is itself not a linked item.
//~~~~~~~~~~~~~~~~~~~~~~~~~~~~~~~~~~~~~~~~~~~~~~~~~~~~~~~~~~~~~~~~~~~~~~~~~~~~~
class LLLinkedItemIDMatches : public LLInventoryCollectFunctor
{
public:
	LLLinkedItemIDMatches(const LLUUID& item_id) : mBaseItemID(item_id) {}
	virtual ~LLLinkedItemIDMatches() {}
	bool operator()(LLInventoryCategory* cat, LLInventoryItem* item);
	
protected:
	LLUUID mBaseItemID;
};

//~~~~~~~~~~~~~~~~~~~~~~~~~~~~~~~~~~~~~~~~~~~~~~~~~~~~~~~~~~~~~~~~~~~~~~~~~~~~~
// Class LLIsType
//
// Implementation of a LLInventoryCollectFunctor which returns TRUE if
// the type is the type passed in during construction.
//~~~~~~~~~~~~~~~~~~~~~~~~~~~~~~~~~~~~~~~~~~~~~~~~~~~~~~~~~~~~~~~~~~~~~~~~~~~~~

class LLIsType : public LLInventoryCollectFunctor
{
public:
	LLIsType(LLAssetType::EType type) : mType(type) {}
	virtual ~LLIsType() {}
	virtual bool operator()(LLInventoryCategory* cat,
							LLInventoryItem* item);
protected:
	LLAssetType::EType mType;
};

//~~~~~~~~~~~~~~~~~~~~~~~~~~~~~~~~~~~~~~~~~~~~~~~~~~~~~~~~~~~~~~~~~~~~~~~~~~~~~
// Class LLIsNotType
//
// Implementation of a LLInventoryCollectFunctor which returns FALSE if the
// type is the type passed in during construction, otherwise false.
//~~~~~~~~~~~~~~~~~~~~~~~~~~~~~~~~~~~~~~~~~~~~~~~~~~~~~~~~~~~~~~~~~~~~~~~~~~~~~
class LLIsNotType : public LLInventoryCollectFunctor
{
public:
	LLIsNotType(LLAssetType::EType type) : mType(type) {}
	virtual ~LLIsNotType() {}
	virtual bool operator()(LLInventoryCategory* cat,
							LLInventoryItem* item);
protected:
	LLAssetType::EType mType;
};

//~~~~~~~~~~~~~~~~~~~~~~~~~~~~~~~~~~~~~~~~~~~~~~~~~~~~~~~~~~~~~~~~~~~~~~~~~~~~~
// Class LLIsOfAssetType
//
// Implementation of a LLInventoryCollectFunctor which returns TRUE if
// the item or category is of asset type passed in during construction.
// Link types are treated as links, not as the types they point to.
//~~~~~~~~~~~~~~~~~~~~~~~~~~~~~~~~~~~~~~~~~~~~~~~~~~~~~~~~~~~~~~~~~~~~~~~~~~~~~

class LLIsOfAssetType : public LLInventoryCollectFunctor
{
public:
	LLIsOfAssetType(LLAssetType::EType type) : mType(type) {}
	virtual ~LLIsOfAssetType() {}
	virtual bool operator()(LLInventoryCategory* cat,
							LLInventoryItem* item);
protected:
	LLAssetType::EType mType;
};

class LLIsValidItemLink : public LLInventoryCollectFunctor
{
public:
	virtual bool operator()(LLInventoryCategory* cat,
							LLInventoryItem* item);
};

class LLIsTypeWithPermissions : public LLInventoryCollectFunctor
{
public:
	LLIsTypeWithPermissions(LLAssetType::EType type, const PermissionBit perms, const LLUUID &agent_id, const LLUUID &group_id) 
		: mType(type), mPerm(perms), mAgentID(agent_id), mGroupID(group_id) {}
	virtual ~LLIsTypeWithPermissions() {}
	virtual bool operator()(LLInventoryCategory* cat,
							LLInventoryItem* item);
protected:
	LLAssetType::EType mType;
	PermissionBit mPerm;
	LLUUID			mAgentID;
	LLUUID			mGroupID;
};

//~~~~~~~~~~~~~~~~~~~~~~~~~~~~~~~~~~~~~~~~~~~~~~~~~~~~~~~~~~~~~~~~~~~~~~~~~~~~~
// Class LLBuddyCollector
//
// Simple class that collects calling cards that are not null, and not
// the agent. Duplicates are possible.
//~~~~~~~~~~~~~~~~~~~~~~~~~~~~~~~~~~~~~~~~~~~~~~~~~~~~~~~~~~~~~~~~~~~~~~~~~~~~~
class LLBuddyCollector : public LLInventoryCollectFunctor
{
public:
	LLBuddyCollector() {}
	virtual ~LLBuddyCollector() {}
	virtual bool operator()(LLInventoryCategory* cat,
							LLInventoryItem* item);
};

//~~~~~~~~~~~~~~~~~~~~~~~~~~~~~~~~~~~~~~~~~~~~~~~~~~~~~~~~~~~~~~~~~~~~~~~~~~~~~
// Class LLUniqueBuddyCollector
//
// Simple class that collects calling cards that are not null, and not
// the agent. Duplicates are discarded.
//~~~~~~~~~~~~~~~~~~~~~~~~~~~~~~~~~~~~~~~~~~~~~~~~~~~~~~~~~~~~~~~~~~~~~~~~~~~~~
class LLUniqueBuddyCollector : public LLInventoryCollectFunctor
{
public:
	LLUniqueBuddyCollector() {}
	virtual ~LLUniqueBuddyCollector() {}
	virtual bool operator()(LLInventoryCategory* cat,
							LLInventoryItem* item);

protected:
	std::set<LLUUID> mSeen;
};

//~~~~~~~~~~~~~~~~~~~~~~~~~~~~~~~~~~~~~~~~~~~~~~~~~~~~~~~~~~~~~~~~~~~~~~~~~~~~~
// Class LLParticularBuddyCollector
//
// Simple class that collects calling cards that match a particular uuid
//~~~~~~~~~~~~~~~~~~~~~~~~~~~~~~~~~~~~~~~~~~~~~~~~~~~~~~~~~~~~~~~~~~~~~~~~~~~~~

class LLParticularBuddyCollector : public LLInventoryCollectFunctor
{
public:
	LLParticularBuddyCollector(const LLUUID& id) : mBuddyID(id) {}
	virtual ~LLParticularBuddyCollector() {}
	virtual bool operator()(LLInventoryCategory* cat,
							LLInventoryItem* item);
protected:
	LLUUID mBuddyID;
};

//~~~~~~~~~~~~~~~~~~~~~~~~~~~~~~~~~~~~~~~~~~~~~~~~~~~~~~~~~~~~~~~~~~~~~~~~~~~~~
// Class LLNameCategoryCollector
//
// Collects categories based on case-insensitive match of prefix
//~~~~~~~~~~~~~~~~~~~~~~~~~~~~~~~~~~~~~~~~~~~~~~~~~~~~~~~~~~~~~~~~~~~~~~~~~~~~~
class LLNameCategoryCollector : public LLInventoryCollectFunctor
{
public:
	LLNameCategoryCollector(const std::string& name) : mName(name) {}
	virtual ~LLNameCategoryCollector() {}
	virtual bool operator()(LLInventoryCategory* cat,
							LLInventoryItem* item);
protected:
	std::string mName;
};

//~~~~~~~~~~~~~~~~~~~~~~~~~~~~~~~~~~~~~~~~~~~~~~~~~~~~~~~~~~~~~~~~~~~~~~~~~~~~~
// Class LLFindCOFValidItems
//
// Collects items that can be legitimately linked to in the COF.
//~~~~~~~~~~~~~~~~~~~~~~~~~~~~~~~~~~~~~~~~~~~~~~~~~~~~~~~~~~~~~~~~~~~~~~~~~~~~~
class LLFindCOFValidItems : public LLInventoryCollectFunctor
{
public:
	LLFindCOFValidItems() {}
	virtual ~LLFindCOFValidItems() {}
	virtual bool operator()(LLInventoryCategory* cat,
							LLInventoryItem* item);
	
};

//~~~~~~~~~~~~~~~~~~~~~~~~~~~~~~~~~~~~~~~~~~~~~~~~~~~~~~~~~~~~~~~~~~~~~~~~~~~~~
// Class LLFindByMask
//~~~~~~~~~~~~~~~~~~~~~~~~~~~~~~~~~~~~~~~~~~~~~~~~~~~~~~~~~~~~~~~~~~~~~~~~~~~~~
class LLFindByMask : public LLInventoryCollectFunctor
{
public:
	LLFindByMask(U64 mask)
		: mFilterMask(mask)
	{}

	virtual bool operator()(LLInventoryCategory* cat, LLInventoryItem* item)
	{
		//converting an inventory type to a bitmap filter mask
		if(item && (mFilterMask & (1LL << item->getInventoryType())) )
		{
			return true;
		}

		return false;
	}

private:
	U64 mFilterMask;
};

//~~~~~~~~~~~~~~~~~~~~~~~~~~~~~~~~~~~~~~~~~~~~~~~~~~~~~~~~~~~~~~~~~~~~~~~~~~~~~
// Class LLFindNonLinksByMask
//
//
//~~~~~~~~~~~~~~~~~~~~~~~~~~~~~~~~~~~~~~~~~~~~~~~~~~~~~~~~~~~~~~~~~~~~~~~~~~~~~
class LLFindNonLinksByMask : public LLInventoryCollectFunctor
{
public:
	LLFindNonLinksByMask(U64 mask)
		: mFilterMask(mask)
	{}

	virtual bool operator()(LLInventoryCategory* cat, LLInventoryItem* item)
	{
		if(item && !item->getIsLinkType() && (mFilterMask & (1LL << item->getInventoryType())) )
		{
			return true;
		}

		return false;
	}

	void setFilterMask(U64 mask)
	{
		mFilterMask = mask;
	}

private:
	U64 mFilterMask;
};

//~~~~~~~~~~~~~~~~~~~~~~~~~~~~~~~~~~~~~~~~~~~~~~~~~~~~~~~~~~~~~~~~~~~~~~~~~~~~~
// Class LLFindWearables
//
// Collects wearables based on item type.
//~~~~~~~~~~~~~~~~~~~~~~~~~~~~~~~~~~~~~~~~~~~~~~~~~~~~~~~~~~~~~~~~~~~~~~~~~~~~~
class LLFindWearables : public LLInventoryCollectFunctor
{
public:
	LLFindWearables() {}
	virtual ~LLFindWearables() {}
	virtual bool operator()(LLInventoryCategory* cat,
							LLInventoryItem* item);
};

//~~~~~~~~~~~~~~~~~~~~~~~~~~~~~~~~~~~~~~~~~~~~~~~~~~~~~~~~~~~~~~~~~~~~~~~~~~~~~
// Class LLFindWearablesEx
//
// Collects wearables based on given criteria.
//~~~~~~~~~~~~~~~~~~~~~~~~~~~~~~~~~~~~~~~~~~~~~~~~~~~~~~~~~~~~~~~~~~~~~~~~~~~~~
class LLFindWearablesEx : public LLInventoryCollectFunctor
{
public:
	LLFindWearablesEx(bool is_worn, bool include_body_parts = true);
	virtual bool operator()(LLInventoryCategory* cat, LLInventoryItem* item);
private:
	bool mIncludeBodyParts;
	bool mIsWorn;
};

//Inventory collect functor collecting wearables of a specific wearable type
class LLFindWearablesOfType : public LLInventoryCollectFunctor
{
public:
	LLFindWearablesOfType(LLWearableType::EType type) : mWearableType(type) {}
	virtual ~LLFindWearablesOfType() {}
	virtual bool operator()(LLInventoryCategory* cat, LLInventoryItem* item);
	void setType(LLWearableType::EType type);

private:
	LLWearableType::EType mWearableType;
};

/** Filter out wearables-links */
class LLFindActualWearablesOfType : public LLFindWearablesOfType
{
public:
	LLFindActualWearablesOfType(LLWearableType::EType type) : LLFindWearablesOfType(type) {}
	virtual ~LLFindActualWearablesOfType() {}
	virtual bool operator()(LLInventoryCategory* cat, LLInventoryItem* item)
	{
		if (item && item->getIsLinkType()) return false;
		return LLFindWearablesOfType::operator()(cat, item);
	}
};

/* Filters out items of a particular asset type */
class LLIsTypeActual : public LLIsType
{
public:
	LLIsTypeActual(LLAssetType::EType type) : LLIsType(type) {}
	virtual ~LLIsTypeActual() {}
	virtual bool operator()(LLInventoryCategory* cat, LLInventoryItem* item)
	{
		if (item && item->getIsLinkType()) return false;
		return LLIsType::operator()(cat, item);
	}
};

// Collect non-removable folders and items.
class LLFindNonRemovableObjects : public LLInventoryCollectFunctor
{
public:
	virtual bool operator()(LLInventoryCategory* cat, LLInventoryItem* item);
};

// [SL:KB] - Patch: UI-Misc | Checked: 2014-03-02 (Catznip-3.6)
class LLFindLandmarks : public  LLInventoryCollectFunctor
{
public:
	LLFindLandmarks(bool fFilterDuplicates, bool fFilterSelf);
	virtual ~LLFindLandmarks() { }

	/*virtual*/ bool operator()(LLInventoryCategory* cat, LLInventoryItem* item);

protected:
	bool              m_fFilterDuplicates;
	std::list<LLUUID> m_AssetIds;
	bool              m_fFilterSelf;
};
// [/SL:KB]

/**                    Inventory Collector Functions
 **                                                                            **
 *******************************************************************************/
class LLFolderViewItem;
class LLFolderViewFolder;
class LLInventoryModel;
class LLFolderView;

class LLInventoryState
{
public:
	// HACK: Until we can route this info through the instant message hierarchy
	static BOOL sWearNewClothing;
	static LLUUID sWearNewClothingTransactionID;	// wear all clothing in this transaction	
};

struct LLInventoryAction
{
	static void doToSelected(LLInventoryModel* model, LLFolderView* root, const std::string& action, BOOL user_confirm = TRUE);
	static void callback_doToSelected(const LLSD& notification, const LLSD& response, class LLInventoryModel* model, class LLFolderView* root, const std::string& action);
	static void callback_copySelected(const LLSD& notification, const LLSD& response, class LLInventoryModel* model, class LLFolderView* root, const std::string& action);
	static void onItemsRemovalConfirmation(const LLSD& notification, const LLSD& response, LLHandle<LLFolderView> root);
	static void removeItemFromDND(LLFolderView* root);

<<<<<<< HEAD
	// <FS:Ansariel> Unused as of 24-08-2017
	//static const int sConfirmOnDeleteItemsNumber;
=======
    static void saveMultipleTextures(const std::vector<std::string>& filenames, std::set<LLFolderViewItem*> selected_items, LLInventoryModel* model);

	static const int sConfirmOnDeleteItemsNumber;
>>>>>>> 73303d91

private:
	static void buildMarketplaceFolders(LLFolderView* root);
	static void updateMarketplaceFolders();
	static std::list<LLUUID> sMarketplaceFolders; // Marketplace folders that will need update once the action is completed
};


#endif // LL_LLINVENTORYFUNCTIONS_H


<|MERGE_RESOLUTION|>--- conflicted
+++ resolved
@@ -485,14 +485,10 @@
 	static void onItemsRemovalConfirmation(const LLSD& notification, const LLSD& response, LLHandle<LLFolderView> root);
 	static void removeItemFromDND(LLFolderView* root);
 
-<<<<<<< HEAD
+    static void saveMultipleTextures(const std::vector<std::string>& filenames, std::set<LLFolderViewItem*> selected_items, LLInventoryModel* model);
+
 	// <FS:Ansariel> Unused as of 24-08-2017
 	//static const int sConfirmOnDeleteItemsNumber;
-=======
-    static void saveMultipleTextures(const std::vector<std::string>& filenames, std::set<LLFolderViewItem*> selected_items, LLInventoryModel* model);
-
-	static const int sConfirmOnDeleteItemsNumber;
->>>>>>> 73303d91
 
 private:
 	static void buildMarketplaceFolders(LLFolderView* root);
