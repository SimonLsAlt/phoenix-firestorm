/** 
 * @file llinventoryfunctions.h
 * @brief Miscellaneous inventory-related functions and classes
 * class definition
 *
 * $LicenseInfo:firstyear=2001&license=viewerlgpl$
 * Second Life Viewer Source Code
 * Copyright (C) 2010, Linden Research, Inc.
 * 
 * This library is free software; you can redistribute it and/or
 * modify it under the terms of the GNU Lesser General Public
 * License as published by the Free Software Foundation;
 * version 2.1 of the License only.
 * 
 * This library is distributed in the hope that it will be useful,
 * but WITHOUT ANY WARRANTY; without even the implied warranty of
 * MERCHANTABILITY or FITNESS FOR A PARTICULAR PURPOSE.  See the GNU
 * Lesser General Public License for more details.
 * 
 * You should have received a copy of the GNU Lesser General Public
 * License along with this library; if not, write to the Free Software
 * Foundation, Inc., 51 Franklin Street, Fifth Floor, Boston, MA  02110-1301  USA
 * 
 * Linden Research, Inc., 945 Battery Street, San Francisco, CA  94111  USA
 * $/LicenseInfo$
 */

#ifndef LL_LLINVENTORYFUNCTIONS_H
#define LL_LLINVENTORYFUNCTIONS_H

#include "llinventorymodel.h"
#include "llinventory.h"
#include "llhandle.h"
#include "llwearabletype.h"

// compute_stock_count() return error code
const S32 COMPUTE_STOCK_INFINITE = -1;
const S32 COMPUTE_STOCK_NOT_EVALUATED = -2;

/********************************************************************************
 **                                                                            **
 **                    MISCELLANEOUS GLOBAL FUNCTIONS
 **/

// Is this a parent folder to a worn item
BOOL get_is_parent_to_worn_item(const LLUUID& id);

// Is this item or its baseitem is worn, attached, etc...
BOOL get_is_item_worn(const LLUUID& id);

// Could this item be worn (correct type + not already being worn)
BOOL get_can_item_be_worn(const LLUUID& id);

BOOL get_is_item_removable(const LLInventoryModel* model, const LLUUID& id);

BOOL get_is_category_removable(const LLInventoryModel* model, const LLUUID& id);

BOOL get_is_category_renameable(const LLInventoryModel* model, const LLUUID& id);

void show_item_profile(const LLUUID& item_uuid);
void show_task_item_profile(const LLUUID& item_uuid, const LLUUID& object_id);

void show_item_original(const LLUUID& item_uuid);
void reset_inventory_filter();

// Nudge the listing categories in the inventory to signal that their marketplace status changed
void update_marketplace_category(const LLUUID& cat_id, bool perform_consistency_enforcement = true);
// Nudge all listing categories to signal that their marketplace status changed
void update_all_marketplace_count();

void rename_category(LLInventoryModel* model, const LLUUID& cat_id, const std::string& new_name);

void copy_inventory_category(LLInventoryModel* model, LLViewerInventoryCategory* cat, const LLUUID& parent_id, const LLUUID& root_copy_id = LLUUID::null, bool move_no_copy_items = false);

// Generates a string containing the path to the item specified by item_id.
void append_path(const LLUUID& id, std::string& path);

void copy_item_to_outbox(LLInventoryItem* inv_item, LLUUID dest_folder, const LLUUID& top_level_folder, S32 operation_id);
void move_item_within_outbox(LLInventoryItem* inv_item, LLUUID dest_folder, S32 operation_id);
void copy_folder_to_outbox(LLInventoryCategory* inv_cat, const LLUUID& dest_folder, const LLUUID& top_level_folder, S32 operation_id);

typedef boost::function<void(std::string& validation_message, S32 depth, LLError::ELevel log_level)> validation_callback_t;

bool can_move_item_to_marketplace(const LLInventoryCategory* root_folder, LLInventoryCategory* dest_folder, LLInventoryItem* inv_item, std::string& tooltip_msg, S32 bundle_size = 1, bool from_paste = false);
bool can_move_folder_to_marketplace(const LLInventoryCategory* root_folder, LLInventoryCategory* dest_folder, LLInventoryCategory* inv_cat, std::string& tooltip_msg, S32 bundle_size = 1, bool check_items = true, bool from_paste = false);
bool move_item_to_marketplacelistings(LLInventoryItem* inv_item, LLUUID dest_folder, bool copy = false);
bool move_folder_to_marketplacelistings(LLInventoryCategory* inv_cat, const LLUUID& dest_folder, bool copy = false, bool move_no_copy_items = false);
bool validate_marketplacelistings(LLInventoryCategory* inv_cat, validation_callback_t cb = NULL, bool fix_hierarchy = true, S32 depth = -1);
S32  depth_nesting_in_marketplace(LLUUID cur_uuid);
LLUUID nested_parent_id(LLUUID cur_uuid, S32 depth);
S32 compute_stock_count(LLUUID cat_uuid, bool force_count = false);

/**                    Miscellaneous global functions
 **                                                                            **
 *******************************************************************************/

/********************************************************************************
 **                                                                            **
 **                    INVENTORY COLLECTOR FUNCTIONS
 **/

//~~~~~~~~~~~~~~~~~~~~~~~~~~~~~~~~~~~~~~~~~~~~~~~~~~~~~~~~~~~~~~~~~~~~~~~~~~~~~
// Class LLInventoryCollectFunctor
//
// Base class for LLInventoryModel::collectDescendentsIf() method
// which accepts an instance of one of these objects to use as the
// function to determine if it should be added. Derive from this class
// and override the () operator to return TRUE if you want to collect
// the category or item passed in.
//~~~~~~~~~~~~~~~~~~~~~~~~~~~~~~~~~~~~~~~~~~~~~~~~~~~~~~~~~~~~~~~~~~~~~~~~~~~~~
class LLInventoryCollectFunctor
{
public:
	virtual ~LLInventoryCollectFunctor(){};
	virtual bool operator()(LLInventoryCategory* cat, LLInventoryItem* item) = 0;

	static bool itemTransferCommonlyAllowed(const LLInventoryItem* item);
};

//~~~~~~~~~~~~~~~~~~~~~~~~~~~~~~~~~~~~~~~~~~~~~~~~~~~~~~~~~~~~~~~~~~~~~~~~~~~~~
// Class LLAssetIDMatches
//
// This functor finds inventory items pointing to the specified asset
//~~~~~~~~~~~~~~~~~~~~~~~~~~~~~~~~~~~~~~~~~~~~~~~~~~~~~~~~~~~~~~~~~~~~~~~~~~~~~
class LLViewerInventoryItem;

class LLAssetIDMatches : public LLInventoryCollectFunctor
{
public:
	LLAssetIDMatches(const LLUUID& asset_id) : mAssetID(asset_id) {}
	virtual ~LLAssetIDMatches() {}
	bool operator()(LLInventoryCategory* cat, LLInventoryItem* item);
	
protected:
	LLUUID mAssetID;
};

//~~~~~~~~~~~~~~~~~~~~~~~~~~~~~~~~~~~~~~~~~~~~~~~~~~~~~~~~~~~~~~~~~~~~~~~~~~~~~
// Class LLLinkedItemIDMatches
//
// This functor finds inventory items linked to the specific inventory id.
// Assumes the inventory id is itself not a linked item.
//~~~~~~~~~~~~~~~~~~~~~~~~~~~~~~~~~~~~~~~~~~~~~~~~~~~~~~~~~~~~~~~~~~~~~~~~~~~~~
class LLLinkedItemIDMatches : public LLInventoryCollectFunctor
{
public:
	LLLinkedItemIDMatches(const LLUUID& item_id) : mBaseItemID(item_id) {}
	virtual ~LLLinkedItemIDMatches() {}
	bool operator()(LLInventoryCategory* cat, LLInventoryItem* item);
	
protected:
	LLUUID mBaseItemID;
};

//~~~~~~~~~~~~~~~~~~~~~~~~~~~~~~~~~~~~~~~~~~~~~~~~~~~~~~~~~~~~~~~~~~~~~~~~~~~~~
// Class LLIsType
//
// Implementation of a LLInventoryCollectFunctor which returns TRUE if
// the type is the type passed in during construction.
//~~~~~~~~~~~~~~~~~~~~~~~~~~~~~~~~~~~~~~~~~~~~~~~~~~~~~~~~~~~~~~~~~~~~~~~~~~~~~

class LLIsType : public LLInventoryCollectFunctor
{
public:
	LLIsType(LLAssetType::EType type) : mType(type) {}
	virtual ~LLIsType() {}
	virtual bool operator()(LLInventoryCategory* cat,
							LLInventoryItem* item);
protected:
	LLAssetType::EType mType;
};

//~~~~~~~~~~~~~~~~~~~~~~~~~~~~~~~~~~~~~~~~~~~~~~~~~~~~~~~~~~~~~~~~~~~~~~~~~~~~~
// Class LLIsNotType
//
// Implementation of a LLInventoryCollectFunctor which returns FALSE if the
// type is the type passed in during construction, otherwise false.
//~~~~~~~~~~~~~~~~~~~~~~~~~~~~~~~~~~~~~~~~~~~~~~~~~~~~~~~~~~~~~~~~~~~~~~~~~~~~~
class LLIsNotType : public LLInventoryCollectFunctor
{
public:
	LLIsNotType(LLAssetType::EType type) : mType(type) {}
	virtual ~LLIsNotType() {}
	virtual bool operator()(LLInventoryCategory* cat,
							LLInventoryItem* item);
protected:
	LLAssetType::EType mType;
};

//~~~~~~~~~~~~~~~~~~~~~~~~~~~~~~~~~~~~~~~~~~~~~~~~~~~~~~~~~~~~~~~~~~~~~~~~~~~~~
// Class LLIsOfAssetType
//
// Implementation of a LLInventoryCollectFunctor which returns TRUE if
// the item or category is of asset type passed in during construction.
// Link types are treated as links, not as the types they point to.
//~~~~~~~~~~~~~~~~~~~~~~~~~~~~~~~~~~~~~~~~~~~~~~~~~~~~~~~~~~~~~~~~~~~~~~~~~~~~~

class LLIsOfAssetType : public LLInventoryCollectFunctor
{
public:
	LLIsOfAssetType(LLAssetType::EType type) : mType(type) {}
	virtual ~LLIsOfAssetType() {}
	virtual bool operator()(LLInventoryCategory* cat,
							LLInventoryItem* item);
protected:
	LLAssetType::EType mType;
};

class LLIsValidItemLink : public LLInventoryCollectFunctor
{
public:
	virtual bool operator()(LLInventoryCategory* cat,
							LLInventoryItem* item);
};

class LLIsTypeWithPermissions : public LLInventoryCollectFunctor
{
public:
	LLIsTypeWithPermissions(LLAssetType::EType type, const PermissionBit perms, const LLUUID &agent_id, const LLUUID &group_id) 
		: mType(type), mPerm(perms), mAgentID(agent_id), mGroupID(group_id) {}
	virtual ~LLIsTypeWithPermissions() {}
	virtual bool operator()(LLInventoryCategory* cat,
							LLInventoryItem* item);
protected:
	LLAssetType::EType mType;
	PermissionBit mPerm;
	LLUUID			mAgentID;
	LLUUID			mGroupID;
};

//~~~~~~~~~~~~~~~~~~~~~~~~~~~~~~~~~~~~~~~~~~~~~~~~~~~~~~~~~~~~~~~~~~~~~~~~~~~~~
// Class LLBuddyCollector
//
// Simple class that collects calling cards that are not null, and not
// the agent. Duplicates are possible.
//~~~~~~~~~~~~~~~~~~~~~~~~~~~~~~~~~~~~~~~~~~~~~~~~~~~~~~~~~~~~~~~~~~~~~~~~~~~~~
class LLBuddyCollector : public LLInventoryCollectFunctor
{
public:
	LLBuddyCollector() {}
	virtual ~LLBuddyCollector() {}
	virtual bool operator()(LLInventoryCategory* cat,
							LLInventoryItem* item);
};

//~~~~~~~~~~~~~~~~~~~~~~~~~~~~~~~~~~~~~~~~~~~~~~~~~~~~~~~~~~~~~~~~~~~~~~~~~~~~~
// Class LLUniqueBuddyCollector
//
// Simple class that collects calling cards that are not null, and not
// the agent. Duplicates are discarded.
//~~~~~~~~~~~~~~~~~~~~~~~~~~~~~~~~~~~~~~~~~~~~~~~~~~~~~~~~~~~~~~~~~~~~~~~~~~~~~
class LLUniqueBuddyCollector : public LLInventoryCollectFunctor
{
public:
	LLUniqueBuddyCollector() {}
	virtual ~LLUniqueBuddyCollector() {}
	virtual bool operator()(LLInventoryCategory* cat,
							LLInventoryItem* item);

protected:
	std::set<LLUUID> mSeen;
};

//~~~~~~~~~~~~~~~~~~~~~~~~~~~~~~~~~~~~~~~~~~~~~~~~~~~~~~~~~~~~~~~~~~~~~~~~~~~~~
// Class LLParticularBuddyCollector
//
// Simple class that collects calling cards that match a particular uuid
//~~~~~~~~~~~~~~~~~~~~~~~~~~~~~~~~~~~~~~~~~~~~~~~~~~~~~~~~~~~~~~~~~~~~~~~~~~~~~

class LLParticularBuddyCollector : public LLInventoryCollectFunctor
{
public:
	LLParticularBuddyCollector(const LLUUID& id) : mBuddyID(id) {}
	virtual ~LLParticularBuddyCollector() {}
	virtual bool operator()(LLInventoryCategory* cat,
							LLInventoryItem* item);
protected:
	LLUUID mBuddyID;
};

//~~~~~~~~~~~~~~~~~~~~~~~~~~~~~~~~~~~~~~~~~~~~~~~~~~~~~~~~~~~~~~~~~~~~~~~~~~~~~
// Class LLNameCategoryCollector
//
// Collects categories based on case-insensitive match of prefix
//~~~~~~~~~~~~~~~~~~~~~~~~~~~~~~~~~~~~~~~~~~~~~~~~~~~~~~~~~~~~~~~~~~~~~~~~~~~~~
class LLNameCategoryCollector : public LLInventoryCollectFunctor
{
public:
	LLNameCategoryCollector(const std::string& name) : mName(name) {}
	virtual ~LLNameCategoryCollector() {}
	virtual bool operator()(LLInventoryCategory* cat,
							LLInventoryItem* item);
protected:
	std::string mName;
};

//~~~~~~~~~~~~~~~~~~~~~~~~~~~~~~~~~~~~~~~~~~~~~~~~~~~~~~~~~~~~~~~~~~~~~~~~~~~~~
// Class LLFindCOFValidItems
//
// Collects items that can be legitimately linked to in the COF.
//~~~~~~~~~~~~~~~~~~~~~~~~~~~~~~~~~~~~~~~~~~~~~~~~~~~~~~~~~~~~~~~~~~~~~~~~~~~~~
class LLFindCOFValidItems : public LLInventoryCollectFunctor
{
public:
	LLFindCOFValidItems() {}
	virtual ~LLFindCOFValidItems() {}
	virtual bool operator()(LLInventoryCategory* cat,
							LLInventoryItem* item);
	
};

//~~~~~~~~~~~~~~~~~~~~~~~~~~~~~~~~~~~~~~~~~~~~~~~~~~~~~~~~~~~~~~~~~~~~~~~~~~~~~
// Class LLFindByMask
//~~~~~~~~~~~~~~~~~~~~~~~~~~~~~~~~~~~~~~~~~~~~~~~~~~~~~~~~~~~~~~~~~~~~~~~~~~~~~
class LLFindByMask : public LLInventoryCollectFunctor
{
public:
	LLFindByMask(U64 mask)
		: mFilterMask(mask)
	{}

	virtual bool operator()(LLInventoryCategory* cat, LLInventoryItem* item)
	{
		//converting an inventory type to a bitmap filter mask
		if(item && (mFilterMask & (1LL << item->getInventoryType())) )
		{
			return true;
		}

		return false;
	}

private:
	U64 mFilterMask;
};

//~~~~~~~~~~~~~~~~~~~~~~~~~~~~~~~~~~~~~~~~~~~~~~~~~~~~~~~~~~~~~~~~~~~~~~~~~~~~~
// Class LLFindNonLinksByMask
//
//
//~~~~~~~~~~~~~~~~~~~~~~~~~~~~~~~~~~~~~~~~~~~~~~~~~~~~~~~~~~~~~~~~~~~~~~~~~~~~~
class LLFindNonLinksByMask : public LLInventoryCollectFunctor
{
public:
	LLFindNonLinksByMask(U64 mask)
		: mFilterMask(mask)
	{}

	virtual bool operator()(LLInventoryCategory* cat, LLInventoryItem* item)
	{
		if(item && !item->getIsLinkType() && (mFilterMask & (1LL << item->getInventoryType())) )
		{
			return true;
		}

		return false;
	}

	void setFilterMask(U64 mask)
	{
		mFilterMask = mask;
	}

private:
	U64 mFilterMask;
};

//~~~~~~~~~~~~~~~~~~~~~~~~~~~~~~~~~~~~~~~~~~~~~~~~~~~~~~~~~~~~~~~~~~~~~~~~~~~~~
// Class LLFindWearables
//
// Collects wearables based on item type.
//~~~~~~~~~~~~~~~~~~~~~~~~~~~~~~~~~~~~~~~~~~~~~~~~~~~~~~~~~~~~~~~~~~~~~~~~~~~~~
class LLFindWearables : public LLInventoryCollectFunctor
{
public:
	LLFindWearables() {}
	virtual ~LLFindWearables() {}
	virtual bool operator()(LLInventoryCategory* cat,
							LLInventoryItem* item);
};

//~~~~~~~~~~~~~~~~~~~~~~~~~~~~~~~~~~~~~~~~~~~~~~~~~~~~~~~~~~~~~~~~~~~~~~~~~~~~~
// Class LLFindWearablesEx
//
// Collects wearables based on given criteria.
//~~~~~~~~~~~~~~~~~~~~~~~~~~~~~~~~~~~~~~~~~~~~~~~~~~~~~~~~~~~~~~~~~~~~~~~~~~~~~
class LLFindWearablesEx : public LLInventoryCollectFunctor
{
public:
	LLFindWearablesEx(bool is_worn, bool include_body_parts = true);
	virtual bool operator()(LLInventoryCategory* cat, LLInventoryItem* item);
private:
	bool mIncludeBodyParts;
	bool mIsWorn;
};

//Inventory collect functor collecting wearables of a specific wearable type
class LLFindWearablesOfType : public LLInventoryCollectFunctor
{
public:
	LLFindWearablesOfType(LLWearableType::EType type) : mWearableType(type) {}
	virtual ~LLFindWearablesOfType() {}
	virtual bool operator()(LLInventoryCategory* cat, LLInventoryItem* item);
	void setType(LLWearableType::EType type);

private:
	LLWearableType::EType mWearableType;
};

/** Filter out wearables-links */
class LLFindActualWearablesOfType : public LLFindWearablesOfType
{
public:
	LLFindActualWearablesOfType(LLWearableType::EType type) : LLFindWearablesOfType(type) {}
	virtual ~LLFindActualWearablesOfType() {}
	virtual bool operator()(LLInventoryCategory* cat, LLInventoryItem* item)
	{
		if (item && item->getIsLinkType()) return false;
		return LLFindWearablesOfType::operator()(cat, item);
	}
};

/* Filters out items of a particular asset type */
class LLIsTypeActual : public LLIsType
{
public:
	LLIsTypeActual(LLAssetType::EType type) : LLIsType(type) {}
	virtual ~LLIsTypeActual() {}
	virtual bool operator()(LLInventoryCategory* cat, LLInventoryItem* item)
	{
		if (item && item->getIsLinkType()) return false;
		return LLIsType::operator()(cat, item);
	}
};

// Collect non-removable folders and items.
class LLFindNonRemovableObjects : public LLInventoryCollectFunctor
{
public:
	virtual bool operator()(LLInventoryCategory* cat, LLInventoryItem* item);
};

/**                    Inventory Collector Functions
 **                                                                            **
 *******************************************************************************/
class LLFolderViewItem;
class LLFolderViewFolder;
class LLInventoryModel;
class LLFolderView;

class LLInventoryState
{
public:
	// HACK: Until we can route this info through the instant message hierarchy
	static BOOL sWearNewClothing;
	static LLUUID sWearNewClothingTransactionID;	// wear all clothing in this transaction	
};

struct LLInventoryAction
{
	static void doToSelected(LLInventoryModel* model, LLFolderView* root, const std::string& action, BOOL user_confirm = TRUE);
	static void callback_doToSelected(const LLSD& notification, const LLSD& response, class LLInventoryModel* model, class LLFolderView* root, const std::string& action);
	static void callback_copySelected(const LLSD& notification, const LLSD& response, class LLInventoryModel* model, class LLFolderView* root, const std::string& action);
<<<<<<< HEAD
	static void removeItemFromDND(LLFolderView* root);
	static void onItemsRemovalConfirmation(const LLSD& notification, const LLSD& response, LLHandle<LLFolderView> root);
    
=======
	static void onItemsRemovalConfirmation(const LLSD& notification, const LLSD& response, LLHandle<LLFolderView> root);
	static void removeItemFromDND(LLFolderView* root);

>>>>>>> 1be63209
private:
    static void buildMarketplaceFolders(LLFolderView* root);
    static void updateMarketplaceFolders();
    static std::list<LLUUID> sMarketplaceFolders; // Marketplace folders that will need update once the action is completed
};


#endif // LL_LLINVENTORYFUNCTIONS_H


<|MERGE_RESOLUTION|>--- conflicted
+++ resolved
@@ -461,19 +461,13 @@
 	static void doToSelected(LLInventoryModel* model, LLFolderView* root, const std::string& action, BOOL user_confirm = TRUE);
 	static void callback_doToSelected(const LLSD& notification, const LLSD& response, class LLInventoryModel* model, class LLFolderView* root, const std::string& action);
 	static void callback_copySelected(const LLSD& notification, const LLSD& response, class LLInventoryModel* model, class LLFolderView* root, const std::string& action);
-<<<<<<< HEAD
-	static void removeItemFromDND(LLFolderView* root);
-	static void onItemsRemovalConfirmation(const LLSD& notification, const LLSD& response, LLHandle<LLFolderView> root);
-    
-=======
 	static void onItemsRemovalConfirmation(const LLSD& notification, const LLSD& response, LLHandle<LLFolderView> root);
 	static void removeItemFromDND(LLFolderView* root);
 
->>>>>>> 1be63209
 private:
-    static void buildMarketplaceFolders(LLFolderView* root);
-    static void updateMarketplaceFolders();
-    static std::list<LLUUID> sMarketplaceFolders; // Marketplace folders that will need update once the action is completed
+	static void buildMarketplaceFolders(LLFolderView* root);
+	static void updateMarketplaceFolders();
+	static std::list<LLUUID> sMarketplaceFolders; // Marketplace folders that will need update once the action is completed
 };
 
 
