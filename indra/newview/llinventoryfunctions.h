--- conflicted
+++ resolved
@@ -32,15 +32,13 @@
 #include "llinventory.h"
 #include "llwearabletype.h"
 
-<<<<<<< HEAD
-//-TT - Firestorm folder name for use by AO, bridge and possibly others
-#define ROOT_FIRESTORM_FOLDER 	"#Firestorm"
-//-TT
-=======
 // compute_stock_count() return error code
 const S32 COMPUTE_STOCK_INFINITE = -1;
 const S32 COMPUTE_STOCK_NOT_EVALUATED = -2;
->>>>>>> f155f400
+
+// <FS:TT> - Firestorm folder name for use by AO, bridge and possibly others
+#define ROOT_FIRESTORM_FOLDER 	"#Firestorm"
+// </FS:TT>
 
 /********************************************************************************
  **                                                                            **
