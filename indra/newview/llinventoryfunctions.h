--- conflicted
+++ resolved
@@ -575,12 +575,8 @@
 
     static void saveMultipleTextures(const std::vector<std::string>& filenames, std::set<LLFolderViewItem*> selected_items, LLInventoryModel* model);
 
-<<<<<<< HEAD
-	// <FS:Ansariel> Unused as of 24-08-2017
-	//static const int sConfirmOnDeleteItemsNumber;
-=======
-    static bool sDeleteConfirmationDisplayed;
->>>>>>> 929f9d8d
+	// <FS:Ansariel> Undo delete item confirmation per-session annoyance
+    //static bool sDeleteConfirmationDisplayed;
 
 private:
 	static void buildMarketplaceFolders(LLFolderView* root);
