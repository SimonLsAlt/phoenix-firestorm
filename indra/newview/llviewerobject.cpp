/** 
 * @file llviewerobject.cpp
 * @brief Base class for viewer objects
 *
 * $LicenseInfo:firstyear=2001&license=viewerlgpl$
 * Second Life Viewer Source Code
 * Copyright (C) 2010, Linden Research, Inc.
 * 
 * This library is free software; you can redistribute it and/or
 * modify it under the terms of the GNU Lesser General Public
 * License as published by the Free Software Foundation;
 * version 2.1 of the License only.
 * 
 * This library is distributed in the hope that it will be useful,
 * but WITHOUT ANY WARRANTY; without even the implied warranty of
 * MERCHANTABILITY or FITNESS FOR A PARTICULAR PURPOSE.  See the GNU
 * Lesser General Public License for more details.
 * 
 * You should have received a copy of the GNU Lesser General Public
 * License along with this library; if not, write to the Free Software
 * Foundation, Inc., 51 Franklin Street, Fifth Floor, Boston, MA  02110-1301  USA
 * 
 * Linden Research, Inc., 945 Battery Street, San Francisco, CA  94111  USA
 * $/LicenseInfo$
 */

#include "llviewerprecompiledheaders.h"

#include "llviewerobject.h"

#include "llaudioengine.h"
#include "indra_constants.h"
#include "llmath.h"
#include "llflexibleobject.h"
#include "llviewercontrol.h"
#include "lldatapacker.h"
#include "llfasttimer.h"
#include "llfloaterreg.h"
#include "llfontgl.h"
#include "llframetimer.h"
#include "llhudicon.h"
#include "llinventory.h"
#include "llinventorydefines.h"
#include "llmaterialtable.h"
#include "llmutelist.h"
#include "llnamevalue.h"
#include "llprimitive.h"
#include "llquantize.h"
#include "llregionhandle.h"
#include "llsdserialize.h"
#include "lltree_common.h"
#include "llxfermanager.h"
#include "message.h"
#include "object_flags.h"

#include "llaudiosourcevo.h"
#include "llagent.h"
#include "llagentcamera.h"
#include "llagentwearables.h"
#include "llbbox.h"
#include "llbox.h"
#include "llcylinder.h"
#include "llcontrolavatar.h"
#include "lldrawable.h"
#include "llface.h"
#include "llfloaterproperties.h"
#include "llfloatertools.h"
#include "llfollowcam.h"
#include "llhudtext.h"
#include "llselectmgr.h"
#include "llrendersphere.h"
#include "lltooldraganddrop.h"
#include "lluiavatar.h"
#include "llviewercamera.h"
#include "llviewertexturelist.h"
#include "llviewerinventory.h"
#include "llviewerobjectlist.h"
#include "llviewerparceloverlay.h"
#include "llviewerpartsource.h"
#include "llviewerregion.h"
#include "llviewerstats.h"
#include "llviewertextureanim.h"
#include "llviewerwindow.h" // For getSpinAxis
#include "llvoavatar.h"
#include "llvoavatarself.h"
#include "llvograss.h"
#include "llvoground.h"
#include "llvolume.h"
#include "llvolumemessage.h"
#include "llvopartgroup.h"
#include "llvosky.h"
#include "llvosurfacepatch.h"
#include "llvotree.h"
#include "llvovolume.h"
#include "llvowater.h"
#include "llworld.h"
#include "llui.h"
#include "pipeline.h"
#include "llviewernetwork.h"
#include "llvowlsky.h"
#include "llmanip.h"
#include "lltrans.h"
#include "llsdutil.h"
#include "llmediaentry.h"
#include "llfloaterperms.h"
#include "llvocache.h"
#include "llcleanup.h"
#include "llcallstack.h"
#include "llmeshrepository.h"
// [RLVa:KB] - Checked: 2011-05-22 (RLVa-1.3.1a)
#include "rlvactions.h"
#include "rlvcommon.h"
#include "rlvlocks.h"
// [/RLVa:KB]
#include "fsassetblacklist.h"

// <FS:Ansariel> [Legacy Bake]
#ifdef OPENSIM
#include "llviewernetwork.h"
#endif
// </FS:Ansariel> [Legacy Bake]

//#define DEBUG_UPDATE_TYPE

BOOL		LLViewerObject::sVelocityInterpolate = TRUE;
BOOL		LLViewerObject::sPingInterpolate = TRUE; 

U32			LLViewerObject::sNumZombieObjects = 0;
S32			LLViewerObject::sNumObjects = 0;
BOOL		LLViewerObject::sMapDebug = TRUE;
LLColor4	LLViewerObject::sEditSelectColor(	1.0f, 1.f, 0.f, 0.3f);	// Edit OK
LLColor4	LLViewerObject::sNoEditSelectColor(	1.0f, 0.f, 0.f, 0.3f);	// Can't edit
S32			LLViewerObject::sAxisArrowLength(50);


BOOL		LLViewerObject::sPulseEnabled(FALSE);
BOOL		LLViewerObject::sUseSharedDrawables(FALSE); // TRUE

// sMaxUpdateInterpolationTime must be greater than sPhaseOutUpdateInterpolationTime
F64Seconds	LLViewerObject::sMaxUpdateInterpolationTime(3.0);		// For motion interpolation: after X seconds with no updates, don't predict object motion
F64Seconds	LLViewerObject::sPhaseOutUpdateInterpolationTime(2.0);	// For motion interpolation: after Y seconds with no updates, taper off motion prediction
F64Seconds	LLViewerObject::sMaxRegionCrossingInterpolationTime(1.0);// For motion interpolation: don't interpolate over this time on region crossing

std::map<std::string, U32> LLViewerObject::sObjectDataMap;

// The maximum size of an object extra parameters binary (packed) block
#define MAX_OBJECT_PARAMS_SIZE 1024

// At 45 Hz collisions seem stable and objects seem
// to settle down at a reasonable rate.
// JC 3/18/2003

const F32 PHYSICS_TIMESTEP = 1.f / 45.f;
const U32 MAX_INV_FILE_READ_FAILS = 25;
const S32 MAX_OBJECT_BINARY_DATA_SIZE = 60 + 16;

const F64 INVENTORY_UPDATE_WAIT_TIME_DESYNC = 5; // seconds
const F64 INVENTORY_UPDATE_WAIT_TIME_OUTDATED = 1;

static LLTrace::BlockTimerStatHandle FTM_CREATE_OBJECT("Create Object");

// static
LLViewerObject *LLViewerObject::createObject(const LLUUID &id, const LLPCode pcode, LLViewerRegion *regionp, S32 flags)
{
    //LL_DEBUGS("ObjectUpdate") << "creating " << id << LL_ENDL;
    //dumpStack("ObjectUpdateStack");
    
	LLViewerObject *res = NULL;
	LL_RECORD_BLOCK_TIME(FTM_CREATE_OBJECT);
	
	switch (pcode)
	{
	case LL_PCODE_VOLUME:
	  res = new LLVOVolume(id, pcode, regionp); break;
	case LL_PCODE_LEGACY_AVATAR:
	{
		if (id == gAgentID)
		{
			if (!gAgentAvatarp)
			{
				gAgentAvatarp = new LLVOAvatarSelf(id, pcode, regionp);
				gAgentAvatarp->initInstance();
// <FS:Ansariel> [Legacy Bake]
				//gAgentWearables.setAvatarObject(gAgentAvatarp);
				if (LLGridManager::getInstance()->isInSecondLife())
				{
					gAgentWearables.setAvatarObject(gAgentAvatarp);
				}
// </FS:Ansariel> [Legacy Bake]
			}
			else 
			{
				if (isAgentAvatarValid())
				{
					gAgentAvatarp->updateRegion(regionp);
				}
			}
			res = gAgentAvatarp;
		}
		else if (flags & CO_FLAG_CONTROL_AVATAR)
		{
            LLControlAvatar *control_avatar = new LLControlAvatar(id, pcode, regionp);
			control_avatar->initInstance();
			res = control_avatar;
		}
        else if (flags & CO_FLAG_UI_AVATAR)
        {
            LLUIAvatar *ui_avatar = new LLUIAvatar(id, pcode, regionp);
            ui_avatar->initInstance();
            res = ui_avatar;
        }
		else
		{
			LLVOAvatar *avatar = new LLVOAvatar(id, pcode, regionp); 
			avatar->initInstance();
			res = avatar;
		}
		break;
	}
	case LL_PCODE_LEGACY_GRASS:
	  res = new LLVOGrass(id, pcode, regionp); break;
	case LL_PCODE_LEGACY_PART_SYS:
// 	  LL_WARNS() << "Creating old part sys!" << LL_ENDL;
// 	  res = new LLVOPart(id, pcode, regionp); break;
	  res = NULL; break;
	case LL_PCODE_LEGACY_TREE:
	  res = new LLVOTree(id, pcode, regionp); break;
	case LL_PCODE_TREE_NEW:
// 	  LL_WARNS() << "Creating new tree!" << LL_ENDL;
// 	  res = new LLVOTree(id, pcode, regionp); break;
	  res = NULL; break;
	case LL_VO_SURFACE_PATCH:
	  res = new LLVOSurfacePatch(id, pcode, regionp); break;
	case LL_VO_SKY:
	  res = new LLVOSky(id, pcode, regionp); break;
	case LL_VO_VOID_WATER:
		res = new LLVOVoidWater(id, pcode, regionp); break;
	case LL_VO_WATER:
		res = new LLVOWater(id, pcode, regionp); break;
	case LL_VO_GROUND:
	  res = new LLVOGround(id, pcode, regionp); break;
	case LL_VO_PART_GROUP:
	  res = new LLVOPartGroup(id, pcode, regionp); break;
	case LL_VO_HUD_PART_GROUP:
	  res = new LLVOHUDPartGroup(id, pcode, regionp); break;
	case LL_VO_WL_SKY:
	  res = new LLVOWLSky(id, pcode, regionp); break;
	default:
	  LL_WARNS() << "Unknown object pcode " << (S32)pcode << LL_ENDL;
	  res = NULL; break;
	}
	return res;
}

LLViewerObject::LLViewerObject(const LLUUID &id, const LLPCode pcode, LLViewerRegion *regionp, BOOL is_global)
:	LLTrace::MemTrackable<LLViewerObject>("LLViewerObject"),
	LLPrimitive(),
	mChildList(),
	mID(id),
	mLocalID(0),
	mTotalCRC(0),
	mListIndex(-1),
	mTEImages(NULL),
	mTENormalMaps(NULL),
	mTESpecularMaps(NULL),
	mGLName(0),
	mbCanSelect(TRUE),
	mFlags(0),
	mPhysicsShapeType(0),
	mPhysicsGravity(0),
	mPhysicsFriction(0),
	mPhysicsDensity(0),
	mPhysicsRestitution(0),
	mDrawable(),
	mCreateSelected(FALSE),
	mRenderMedia(FALSE),
	mBestUpdatePrecision(0),
	mText(),
	mHudText(""),
	mHudTextColor(LLColor4::white),
    mControlAvatar(NULL),
	mLastInterpUpdateSecs(0.f),
	mLastMessageUpdateSecs(0.f),
	mLatestRecvPacketID(0),
	mRegionCrossExpire(0),
	mData(NULL),
	mAudioSourcep(NULL),
	mAudioGain(1.f),
	mSoundCutOffRadius(0.f),
	mAppAngle(0.f),
	mPixelArea(1024.f),
	mInventory(NULL),
	mInventorySerialNum(0),
	mExpectedInventorySerialNum(0),
	mInvRequestState(INVENTORY_REQUEST_STOPPED),
	mInvRequestXFerId(0),
	mInventoryDirty(FALSE),
	mRegionp(regionp),
	mDead(FALSE),
	mOrphaned(FALSE),
	mUserSelected(FALSE),
	mOnActiveList(FALSE),
	mOnMap(FALSE),
	mStatic(FALSE),
	mNumFaces(0),
	mRotTime(0.f),
	mAngularVelocityRot(),
	mPreviousRotation(),
	mAttachmentState(0),
	mMedia(NULL),
	mClickAction(0),
	mObjectCost(0),
	mLinksetCost(0),
	mPhysicsCost(0),
	mLinksetPhysicsCost(0.f),
	mCostStale(true),
	mPhysicsShapeUnknown(true),
	mAttachmentItemID(LLUUID::null),
	mLastUpdateType(OUT_UNKNOWN),
	mLastUpdateCached(FALSE),
	mCachedMuteListUpdateTime(0),
	mCachedOwnerInMuteList(false)
{
	if (!is_global)
	{
		llassert(mRegionp);
	}

	LLPrimitive::init_primitive(pcode);

	// CP: added 12/2/2005 - this was being initialised to 0, not the current frame time
	mLastInterpUpdateSecs = LLFrameTimer::getElapsedSeconds();

	mPositionRegion = LLVector3(0.f, 0.f, 0.f);

	if (!is_global && mRegionp)
	{
		mPositionAgent = mRegionp->getOriginAgent();
	}
	resetRot();

	LLViewerObject::sNumObjects++;
}

LLViewerObject::~LLViewerObject()
{
	deleteTEImages();

	if(mInventory)
	{
		mInventory->clear();  // will deref and delete entries
		delete mInventory;
		mInventory = NULL;
	}

	if (mPartSourcep)
	{
		mPartSourcep->setDead();
		mPartSourcep = NULL;
	}

	// Delete memory associated with extra parameters.
	std::map<U16, ExtraParameter*>::iterator iter;
	for (iter = mExtraParameterList.begin(); iter != mExtraParameterList.end(); ++iter)
	{
		if(iter->second != NULL)
		{
			delete iter->second->data;
			delete iter->second;
		}
	}
	mExtraParameterList.clear();

	for_each(mNameValuePairs.begin(), mNameValuePairs.end(), DeletePairedPointer()) ;
	mNameValuePairs.clear();
	
	delete[] mData;
	mData = NULL;

	delete mMedia;
	mMedia = NULL;

	sNumObjects--;
	sNumZombieObjects--;
	llassert(mChildList.size() == 0);

	clearInventoryListeners();
}

void LLViewerObject::deleteTEImages()
{
	delete[] mTEImages;
	mTEImages = NULL;
	
	if (mTENormalMaps != NULL)
	{
		delete[] mTENormalMaps;
		mTENormalMaps = NULL;
	}
	
	if (mTESpecularMaps != NULL)
	{
		delete[] mTESpecularMaps;
		mTESpecularMaps = NULL;
	}	
}

void LLViewerObject::markDead()
{
	if (!mDead)
	{
		//LL_INFOS() << "Marking self " << mLocalID << " as dead." << LL_ENDL;
		
		// Root object of this hierarchy unlinks itself.
		if (getParent())
		{
			((LLViewerObject *)getParent())->removeChild(this);
		}
		LLUUID mesh_id;
        {
            LLVOAvatar *av = getAvatar();
            if (av && LLVOAvatar::getRiggedMeshID(this,mesh_id))
            {
                // This case is needed for indirectly attached mesh objects.
                av->updateAttachmentOverrides();
            }
        }
        if (getControlAvatar())
        {
            unlinkControlAvatar();
        }

		// Mark itself as dead
		mDead = TRUE;
		if(mRegionp)
		{
			mRegionp->removeFromCreatedList(getLocalID()); 
		}
		gObjectList.cleanupReferences(this);

		LLViewerObject *childp;
		while (mChildList.size() > 0)
		{
			childp = mChildList.back();
			if (childp->getPCode() != LL_PCODE_LEGACY_AVATAR)
			{
				//LL_INFOS() << "Marking child " << childp->getLocalID() << " as dead." << LL_ENDL;
				childp->setParent(NULL); // LLViewerObject::markDead 1
				childp->markDead();
			}
			else
			{
				// make sure avatar is no longer parented, 
				// so we can properly set it's position
				childp->setDrawableParent(NULL);
				((LLVOAvatar*)childp)->getOffObject();
				childp->setParent(NULL); // LLViewerObject::markDead 2
			}
			mChildList.pop_back();
		}

		if (mDrawable.notNull())
		{
			// Drawables are reference counted, mark as dead, then nuke the pointer.
			mDrawable->markDead();
			mDrawable = NULL;
		}

		if (mText)
		{
			mText->markDead();
			mText = NULL;
		}

		if (mIcon)
		{
			mIcon->markDead();
			mIcon = NULL;
		}

		if (mPartSourcep)
		{
			mPartSourcep->setDead();
			mPartSourcep = NULL;
		}

		if (mAudioSourcep)
		{
			// Do some cleanup
			if (gAudiop)
			{
				gAudiop->cleanupAudioSource(mAudioSourcep);
			}
			mAudioSourcep = NULL;
		}

		if (flagAnimSource())
		{
			if (isAgentAvatarValid())
			{
				// stop motions associated with this object
				gAgentAvatarp->stopMotionFromSource(mID);
			}
		}

		if (flagCameraSource())
		{
			LLFollowCamMgr::getInstance()->removeFollowCamParams(mID);
		}

		sNumZombieObjects++;

		// We can't assume the region will still be around beyond this point
		mRegionp = nullptr;
	}
}

void LLViewerObject::dump() const
{
	LL_INFOS() << "Type: " << pCodeToString(mPrimitiveCode) << LL_ENDL;
	LL_INFOS() << "Drawable: " << (LLDrawable *)mDrawable << LL_ENDL;
	LL_INFOS() << "Update Age: " << LLFrameTimer::getElapsedSeconds() - mLastMessageUpdateSecs << LL_ENDL;

	LL_INFOS() << "Parent: " << getParent() << LL_ENDL;
	LL_INFOS() << "ID: " << mID << LL_ENDL;
	LL_INFOS() << "LocalID: " << mLocalID << LL_ENDL;
	LL_INFOS() << "PositionRegion: " << getPositionRegion() << LL_ENDL;
	LL_INFOS() << "PositionAgent: " << getPositionAgent() << LL_ENDL;
	LL_INFOS() << "PositionGlobal: " << getPositionGlobal() << LL_ENDL;
	LL_INFOS() << "Velocity: " << getVelocity() << LL_ENDL;
	if (mDrawable.notNull() && 
		mDrawable->getNumFaces() && 
		mDrawable->getFace(0))
	{
		LLFacePool *poolp = mDrawable->getFace(0)->getPool();
		if (poolp)
		{
			LL_INFOS() << "Pool: " << poolp << LL_ENDL;
			LL_INFOS() << "Pool reference count: " << poolp->mReferences.size() << LL_ENDL;
		}
	}
	//LL_INFOS() << "BoxTree Min: " << mDrawable->getBox()->getMin() << LL_ENDL;
	//LL_INFOS() << "BoxTree Max: " << mDrawable->getBox()->getMin() << LL_ENDL;
	/*
	LL_INFOS() << "Velocity: " << getVelocity() << LL_ENDL;
	LL_INFOS() << "AnyOwner: " << permAnyOwner() << " YouOwner: " << permYouOwner() << " Edit: " << mPermEdit << LL_ENDL;
	LL_INFOS() << "UsePhysics: " << flagUsePhysics() << " CanSelect " << mbCanSelect << " UserSelected " << mUserSelected << LL_ENDL;
	LL_INFOS() << "AppAngle: " << mAppAngle << LL_ENDL;
	LL_INFOS() << "PixelArea: " << mPixelArea << LL_ENDL;

	char buffer[1000];
	char *key;
	for (key = mNameValuePairs.getFirstKey(); key; key = mNameValuePairs.getNextKey() )
	{
		mNameValuePairs[key]->printNameValue(buffer);
		LL_INFOS() << buffer << LL_ENDL;
	}
	for (child_list_t::iterator iter = mChildList.begin();
		 iter != mChildList.end(); iter++)
	{
		LLViewerObject* child = *iter;
		LL_INFOS() << "  child " << child->getID() << LL_ENDL;
	}
	*/
}

void LLViewerObject::printNameValuePairs() const
{
	for (name_value_map_t::const_iterator iter = mNameValuePairs.begin();
		 iter != mNameValuePairs.end(); iter++)
	{
		LLNameValue* nv = iter->second;
		LL_INFOS() << nv->printNameValue() << LL_ENDL;
	}
}

void LLViewerObject::initVOClasses()
{
	// Initialized shared class stuff first.
	LLVOAvatar::initClass();
	LLVOTree::initClass();
	LL_INFOS() << "Viewer Object size: " << sizeof(LLViewerObject) << LL_ENDL;
	LLVOGrass::initClass();
	LLVOWater::initClass();
	LLVOVolume::initClass();

	initObjectDataMap();
}

void LLViewerObject::cleanupVOClasses()
{
	SUBSYSTEM_CLEANUP(LLVOGrass);
	SUBSYSTEM_CLEANUP(LLVOWater);
	SUBSYSTEM_CLEANUP(LLVOTree);
	SUBSYSTEM_CLEANUP(LLVOAvatar);
	SUBSYSTEM_CLEANUP(LLVOVolume);

	sObjectDataMap.clear();
}

//object data map for compressed && !OUT_TERSE_IMPROVED
//static
void LLViewerObject::initObjectDataMap()
{
	U32 count = 0;

	sObjectDataMap["ID"] = count; //full id //LLUUID
	count += sizeof(LLUUID);

	sObjectDataMap["LocalID"] = count; //U32
	count += sizeof(U32);

	sObjectDataMap["PCode"] = count;   //U8
	count += sizeof(U8);

	sObjectDataMap["State"] = count;   //U8
	count += sizeof(U8);

	sObjectDataMap["CRC"] = count;     //U32
	count += sizeof(U32);

	sObjectDataMap["Material"] = count; //U8
	count += sizeof(U8);

	sObjectDataMap["ClickAction"] = count; //U8
	count += sizeof(U8);

	sObjectDataMap["Scale"] = count; //LLVector3
	count += sizeof(LLVector3);

	sObjectDataMap["Pos"] = count;   //LLVector3
	count += sizeof(LLVector3);

	sObjectDataMap["Rot"] = count;    //LLVector3
	count += sizeof(LLVector3);

	sObjectDataMap["SpecialCode"] = count; //U32
	count += sizeof(U32);

	sObjectDataMap["Owner"] = count; //LLUUID
	count += sizeof(LLUUID);

	sObjectDataMap["Omega"] = count; //LLVector3, when SpecialCode & 0x80 is set
	count += sizeof(LLVector3);

	//ParentID is after Omega if there is Omega, otherwise is after Owner
	sObjectDataMap["ParentID"] = count;//U32, when SpecialCode & 0x20 is set
	count += sizeof(U32);

	//-------
	//The rest items are not included here
	//-------
}

//static 
void LLViewerObject::unpackVector3(LLDataPackerBinaryBuffer* dp, LLVector3& value, std::string name)
{
	dp->shift(sObjectDataMap[name]);
	dp->unpackVector3(value, name.c_str());
	dp->reset();
}

//static 
void LLViewerObject::unpackUUID(LLDataPackerBinaryBuffer* dp, LLUUID& value, std::string name)
{
	dp->shift(sObjectDataMap[name]);
	dp->unpackUUID(value, name.c_str());
	dp->reset();
}
	
//static 
void LLViewerObject::unpackU32(LLDataPackerBinaryBuffer* dp, U32& value, std::string name)
{
	dp->shift(sObjectDataMap[name]);
	dp->unpackU32(value, name.c_str());
	dp->reset();
}
	
//static 
void LLViewerObject::unpackU8(LLDataPackerBinaryBuffer* dp, U8& value, std::string name)
{
	dp->shift(sObjectDataMap[name]);
	dp->unpackU8(value, name.c_str());
	dp->reset();
}

//static 
U32 LLViewerObject::unpackParentID(LLDataPackerBinaryBuffer* dp, U32& parent_id)
{
	dp->shift(sObjectDataMap["SpecialCode"]);
	U32 value;
	dp->unpackU32(value, "SpecialCode");

	parent_id = 0;
	if(value & 0x20)
	{
		S32 offset = sObjectDataMap["ParentID"];
		if(!(value & 0x80))
		{
			offset -= sizeof(LLVector3);
		}

		dp->shift(offset);
		dp->unpackU32(parent_id, "ParentID");
	}
	dp->reset();

	return parent_id;
}

// Replaces all name value pairs with data from \n delimited list
// Does not update server
void LLViewerObject::setNameValueList(const std::string& name_value_list)
{
	// Clear out the old
	for_each(mNameValuePairs.begin(), mNameValuePairs.end(), DeletePairedPointer()) ;
	mNameValuePairs.clear();

	// Bring in the new
	std::string::size_type length = name_value_list.length();
	std::string::size_type start = 0;
	while (start < length)
	{
		std::string::size_type end = name_value_list.find_first_of("\n", start);
		if (end == std::string::npos) end = length;
		if (end > start)
		{
			std::string tok = name_value_list.substr(start, end - start);
			addNVPair(tok);
		}
		start = end+1;
	}
}

BOOL LLViewerObject::isAnySelected() const
{
    bool any_selected = isSelected();
    for (child_list_t::const_iterator iter = mChildList.begin();
         iter != mChildList.end(); iter++)
    {
        const LLViewerObject* child = *iter;
        any_selected = any_selected || child->isSelected();
    }
    return any_selected;
}

void LLViewerObject::setSelected(BOOL sel)
{
	mUserSelected = sel;
	resetRot();

	if (!sel)
	{
		setAllTESelected(false);
	}
}

// This method returns true if the object is over land owned by the
// agent.
bool LLViewerObject::isReturnable()
{
	if (isAttachment())
	{
		return false;
	}
		
// [RLVa:KB] - Checked: 2011-05-28 (RLVa-1.4.0a) | Added: RLVa-1.4.0a
	if ( (RlvActions::isRlvEnabled()) && (!rlvCanDeleteOrReturn(this)) )
	{
		return false;
	}
// [/RLVa:KB]
	std::vector<LLBBox> boxes;
	boxes.push_back(LLBBox(getPositionRegion(), getRotationRegion(), getScale() * -0.5f, getScale() * 0.5f).getAxisAligned());
	for (child_list_t::iterator iter = mChildList.begin();
		 iter != mChildList.end(); iter++)
	{
		LLViewerObject* child = *iter;
		boxes.push_back( LLBBox(child->getPositionRegion(), child->getRotationRegion(), child->getScale() * -0.5f, child->getScale() * 0.5f).getAxisAligned());
	}

	bool result = (mRegionp && mRegionp->objectIsReturnable(getPositionRegion(), boxes)) ? 1 : 0;
	
	if ( !result )
	{		
		//Get list of neighboring regions relative to this vo's region
		std::vector<LLViewerRegion*> uniqueRegions;
		mRegionp->getNeighboringRegions( uniqueRegions );
	
		//Build aabb's - for root and all children
		std::vector<PotentialReturnableObject> returnables;
		typedef std::vector<LLViewerRegion*>::iterator RegionIt;
		RegionIt regionStart = uniqueRegions.begin();
		RegionIt regionEnd   = uniqueRegions.end();
		
		for (; regionStart != regionEnd; ++regionStart )
		{
			LLViewerRegion* pTargetRegion = *regionStart;
			//Add the root vo as there may be no children and we still want
			//to test for any edge overlap
			buildReturnablesForChildrenVO( returnables, this, pTargetRegion );
			//Add it's children
			for (child_list_t::iterator iter = mChildList.begin();  iter != mChildList.end(); iter++)
			{
				LLViewerObject* pChild = *iter;		
				buildReturnablesForChildrenVO( returnables, pChild, pTargetRegion );
			}
		}	
	
		//TBD#Eventually create a region -> box list map 
		typedef std::vector<PotentialReturnableObject>::iterator ReturnablesIt;
		ReturnablesIt retCurrentIt = returnables.begin();
		ReturnablesIt retEndIt = returnables.end();
	
		for ( ; retCurrentIt !=retEndIt; ++retCurrentIt )
		{
			boxes.clear();
			LLViewerRegion* pRegion = (*retCurrentIt).pRegion;
			boxes.push_back( (*retCurrentIt).box );	
			bool retResult = 	pRegion
							 && pRegion->childrenObjectReturnable( boxes )
							 && pRegion->canManageEstate();
			if ( retResult )
			{ 
				result = true;
				break;
			}
		}
	}
	return result;
}

void LLViewerObject::buildReturnablesForChildrenVO( std::vector<PotentialReturnableObject>& returnables, LLViewerObject* pChild, LLViewerRegion* pTargetRegion )
{
	if ( !pChild )
	{
		LL_ERRS()<<"child viewerobject is NULL "<<LL_ENDL;
	}
	
	constructAndAddReturnable( returnables, pChild, pTargetRegion );
	
	//We want to handle any children VO's as well
	for (child_list_t::iterator iter = pChild->mChildList.begin();  iter != pChild->mChildList.end(); iter++)
	{
		LLViewerObject* pChildofChild = *iter;
		buildReturnablesForChildrenVO( returnables, pChildofChild, pTargetRegion );
	}
}

void LLViewerObject::constructAndAddReturnable( std::vector<PotentialReturnableObject>& returnables, LLViewerObject* pChild, LLViewerRegion* pTargetRegion )
{
	
	LLVector3 targetRegionPos;
	targetRegionPos.setVec( pChild->getPositionGlobal() );	
	
	LLBBox childBBox = LLBBox( targetRegionPos, pChild->getRotationRegion(), pChild->getScale() * -0.5f, 
							    pChild->getScale() * 0.5f).getAxisAligned();
	
	LLVector3 edgeA = targetRegionPos + childBBox.getMinLocal();
	LLVector3 edgeB = targetRegionPos + childBBox.getMaxLocal();
	
	LLVector3d edgeAd, edgeBd;
	edgeAd.setVec(edgeA);
	edgeBd.setVec(edgeB);
	
	//Only add the box when either of the extents are in a neighboring region
	if ( pTargetRegion->pointInRegionGlobal( edgeAd ) || pTargetRegion->pointInRegionGlobal( edgeBd ) )
	{
		PotentialReturnableObject returnableObj;
		returnableObj.box		= childBBox;
		returnableObj.pRegion	= pTargetRegion;
		returnables.push_back( returnableObj );
	}
}

bool LLViewerObject::crossesParcelBounds()
{
	std::vector<LLBBox> boxes;
	boxes.push_back(LLBBox(getPositionRegion(), getRotationRegion(), getScale() * -0.5f, getScale() * 0.5f).getAxisAligned());
	for (child_list_t::iterator iter = mChildList.begin();
		 iter != mChildList.end(); iter++)
	{
		LLViewerObject* child = *iter;
		boxes.push_back(LLBBox(child->getPositionRegion(), child->getRotationRegion(), child->getScale() * -0.5f, child->getScale() * 0.5f).getAxisAligned());
	}

	return mRegionp && mRegionp->objectsCrossParcel(boxes);
}

BOOL LLViewerObject::setParent(LLViewerObject* parent)
{
	if(mParent != parent)
	{
		LLViewerObject* old_parent = (LLViewerObject*)mParent ;		
		BOOL ret = LLPrimitive::setParent(parent);
		if(ret && old_parent && parent)
		{
			old_parent->removeChild(this) ;
		}
		return ret ;
	}

	return FALSE ;
}

void LLViewerObject::addChild(LLViewerObject *childp)
{
	for (child_list_t::iterator i = mChildList.begin(); i != mChildList.end(); ++i)
	{
		if (*i == childp)
		{	//already has child
			return;
		}
	}
	
	if (!isAvatar())
	{
		// propagate selection properties
		childp->mbCanSelect = mbCanSelect;
	}

	if(childp->setParent(this))
	{
		mChildList.push_back(childp);
        childp->afterReparent();
	}

	mExtrap.changedlink(*this); // <FS:JN> if linking update, check for sitters
}

void LLViewerObject::onReparent(LLViewerObject *old_parent, LLViewerObject *new_parent)
{
}

void LLViewerObject::afterReparent()
{
}

void LLViewerObject::removeChild(LLViewerObject *childp)
{
	for (child_list_t::iterator i = mChildList.begin(); i != mChildList.end(); ++i)
	{
		if (*i == childp)
		{
			if (!childp->isAvatar() && mDrawable.notNull() && mDrawable->isActive() && childp->mDrawable.notNull() && !isAvatar())
			{
				gPipeline.markRebuild(childp->mDrawable, LLDrawable::REBUILD_VOLUME);
			}

			mChildList.erase(i);

			if(childp->getParent() == this)
			{
				childp->setParent(NULL);			
			}
			break;
		}
	}
	
	mExtrap.changedlink(*this); // <FS:JN> if linking update, check for sitters

	if (childp->isSelected())
	{
		LLSelectMgr::getInstance()->deselectObjectAndFamily(childp);
		BOOL add_to_end = TRUE;
		LLSelectMgr::getInstance()->selectObjectAndFamily(childp, add_to_end);
	}
}

void LLViewerObject::addThisAndAllChildren(std::vector<LLViewerObject*>& objects)
{
	objects.push_back(this);
	for (child_list_t::iterator iter = mChildList.begin();
		 iter != mChildList.end(); iter++)
	{
		LLViewerObject* child = *iter;
		if (!child->isAvatar())
		{
			child->addThisAndAllChildren(objects);
		}
	}
}

void LLViewerObject::addThisAndNonJointChildren(std::vector<LLViewerObject*>& objects)
{
	objects.push_back(this);
	// don't add any attachments when temporarily selecting avatar
	if (isAvatar())
	{
		return;
	}
	for (child_list_t::iterator iter = mChildList.begin();
		 iter != mChildList.end(); iter++)
	{
		LLViewerObject* child = *iter;
		if ( (!child->isAvatar()))
		{
			child->addThisAndNonJointChildren(objects);
		}
	}
}

//BOOL LLViewerObject::isChild(LLViewerObject *childp) const
// [RLVa:KB] - Checked: 2011-05-28 (RLVa-1.4.0a) | Added: RLVa-1.4.0a
BOOL LLViewerObject::isChild(const LLViewerObject *childp) const
// [/RLVa:KB]
{
	for (child_list_t::const_iterator iter = mChildList.begin();
		 iter != mChildList.end(); iter++)
	{
		LLViewerObject* testchild = *iter;
		if (testchild == childp)
			return TRUE;
	}
	return FALSE;
}


// returns TRUE if at least one avatar is sitting on this object
BOOL LLViewerObject::isSeat() const
{
	for (child_list_t::const_iterator iter = mChildList.begin();
		 iter != mChildList.end(); iter++)
	{
		LLViewerObject* child = *iter;
		if (child->isAvatar())
		{
			return TRUE;
		}
	}
	return FALSE;

}

BOOL LLViewerObject::setDrawableParent(LLDrawable* parentp)
{
	if (mDrawable.isNull())
	{
		return FALSE;
	}

	BOOL ret = mDrawable->mXform.setParent(parentp ? &parentp->mXform : NULL);
	if(!ret)
	{
		return FALSE ;
	}
	LLDrawable* old_parent = mDrawable->mParent;
	mDrawable->mParent = parentp; 
		
	if (parentp && mDrawable->isActive())
	{
		parentp->makeActive();
		parentp->setState(LLDrawable::ACTIVE_CHILD);
	}

	gPipeline.markRebuild(mDrawable, LLDrawable::REBUILD_VOLUME, TRUE);
	if(	(old_parent != parentp && old_parent)
		|| (parentp && parentp->isActive()))
	{
		// *TODO we should not be relying on setDrawable parent to call markMoved
		gPipeline.markMoved(mDrawable, FALSE);
	}
	else if (!mDrawable->isAvatar())
	{
		mDrawable->updateXform(TRUE);
		/*if (!mDrawable->getSpatialGroup())
		{
			mDrawable->movePartition();
		}*/
	}
	
	return ret;
}

// Show or hide particles, icon and HUD
void LLViewerObject::hideExtraDisplayItems( BOOL hidden )
{
	if( mPartSourcep.notNull() )
	{
		LLViewerPartSourceScript *partSourceScript = mPartSourcep.get();
		partSourceScript->setSuspended( hidden );
	}

	if( mText.notNull() )
	{
		LLHUDText *hudText = mText.get();
		hudText->setHidden( hidden );
	}

	if( mIcon.notNull() )
	{
		LLHUDIcon *hudIcon = mIcon.get();
		hudIcon->setHidden( hidden );
	}
}

U32 LLViewerObject::checkMediaURL(const std::string &media_url)
{
    U32 retval = (U32)0x0;
    if (!mMedia && !media_url.empty())
    {
        retval |= MEDIA_URL_ADDED;
        mMedia = new LLViewerObjectMedia;
        mMedia->mMediaURL = media_url;
        mMedia->mMediaType = LLViewerObject::MEDIA_SET;
        mMedia->mPassedWhitelist = FALSE;
    }
    else if (mMedia)
    {
        if (media_url.empty())
        {
            retval |= MEDIA_URL_REMOVED;
            delete mMedia;
            mMedia = NULL;
        }
        else if (mMedia->mMediaURL != media_url) // <-- This is an optimization.  If they are equal don't bother with below's test.
        {
            /*if (! (LLTextureEntry::getAgentIDFromMediaVersionString(media_url) == gAgent.getID() &&
                   LLTextureEntry::getVersionFromMediaVersionString(media_url) == 
                        LLTextureEntry::getVersionFromMediaVersionString(mMedia->mMediaURL) + 1))
			*/
            {
                // If the media URL is different and WE were not the one who
                // changed it, mark dirty.
                retval |= MEDIA_URL_UPDATED;
            }
            mMedia->mMediaURL = media_url;
            mMedia->mPassedWhitelist = FALSE;
        }
    }
    return retval;
}

//extract spatial information from object update message
//return parent_id
//static
U32 LLViewerObject::extractSpatialExtents(LLDataPackerBinaryBuffer *dp, LLVector3& pos, LLVector3& scale, LLQuaternion& rot)
{
	U32	parent_id = 0;
	LLViewerObject::unpackParentID(dp, parent_id);

	LLViewerObject::unpackVector3(dp, scale, "Scale");
	LLViewerObject::unpackVector3(dp, pos, "Pos");
	
	LLVector3 vec;
	LLViewerObject::unpackVector3(dp, vec, "Rot");
	rot.unpackFromVector3(vec);
	
	return parent_id;
}

U32 LLViewerObject::processUpdateMessage(LLMessageSystem *mesgsys,
					 void **user_data,
					 U32 block_num,
					 const EObjectUpdateType update_type,
					 LLDataPacker *dp)
{
	LL_DEBUGS_ONCE("SceneLoadTiming") << "Received viewer object data" << LL_ENDL;

    LL_DEBUGS("ObjectUpdate") << " mesgsys " << mesgsys << " dp " << dp << " id " << getID() << " update_type " << (S32) update_type << LL_ENDL;
    dumpStack("ObjectUpdateStack");

	U32 retval = 0x0;
	
	// If region is removed from the list it is also deleted.
	if (!LLWorld::instance().isRegionListed(mRegionp))
	{
		LL_WARNS() << "Updating object in an invalid region" << LL_ENDL;
		return retval;
	}

	// Coordinates of objects on simulators are region-local.
	U64 region_handle = 0;	
	
	if(mesgsys != NULL)
	{
		mesgsys->getU64Fast(_PREHASH_RegionData, _PREHASH_RegionHandle, region_handle);
		LLViewerRegion* regionp = LLWorld::getInstance()->getRegionFromHandle(region_handle);
		if(regionp != mRegionp && regionp && mRegionp)//region cross
		{
			//this is the redundant position and region update, but it is necessary in case the viewer misses the following 
			//position and region update messages from sim.
			//this redundant update should not cause any problems.
			LLVector3 delta_pos =  mRegionp->getOriginAgent() - regionp->getOriginAgent();
			setPositionParent(getPosition() + delta_pos); //update to the new region position immediately.
			setRegion(regionp) ; //change the region.
		}
		else
		{
			if(regionp != mRegionp)
			{
				if(mRegionp)
				{
					mRegionp->removeFromCreatedList(getLocalID()); 
				}
				if(regionp)
				{
					regionp->addToCreatedList(getLocalID()); 
				}
			}
			mRegionp = regionp ;
		}
	}	
	
	if (!mRegionp)
	{
		U32 x, y;
		from_region_handle(region_handle, &x, &y);

		LL_ERRS() << "Object has invalid region " << x << ":" << y << "!" << LL_ENDL;
		return retval;
	}

	F32 time_dilation = 1.f;
	if(mesgsys != NULL)
	{
        U16 time_dilation16;
        mesgsys->getU16Fast(_PREHASH_RegionData, _PREHASH_TimeDilation, time_dilation16);
        time_dilation = ((F32) time_dilation16) / 65535.f;
        mRegionp->setTimeDilation(time_dilation);
	}

	// this will be used to determine if we've really changed position
	// Use getPosition, not getPositionRegion, since this is what we're comparing directly against.
	LLVector3 test_pos_parent = getPosition();

	// This needs to match the largest size below. See switch(length)
	U8  data[MAX_OBJECT_BINARY_DATA_SIZE]; 

#ifdef LL_BIG_ENDIAN
	U16 valswizzle[4];
#endif
	U16	*val;
// <FS:CR> Aurora Sim
	//const F32 size = LLWorld::getInstance()->getRegionWidthInMeters();	
	const F32 size = mRegionp->getWidth();	
// </FS:CR> Aurora Sim
	const F32 MAX_HEIGHT = LLWorld::getInstance()->getRegionMaxHeight();
	const F32 MIN_HEIGHT = LLWorld::getInstance()->getRegionMinHeight();
	S32 length;
	S32	count;
	S32 this_update_precision = 32;		// in bits

	// Temporaries, because we need to compare w/ previous to set dirty flags...
	LLVector3 new_pos_parent;
	LLVector3 new_vel;
	LLVector3 new_acc;
	LLVector3 new_angv;
	LLVector3 old_angv = getAngularVelocity();
	LLQuaternion new_rot;
	LLVector3 new_scale = getScale();

	U32	parent_id = 0;
	U8	material = 0;
	U8 click_action = 0;
	U32 crc = 0;

	bool old_special_hover_cursor = specialHoverCursor();

	LLViewerObject *cur_parentp = (LLViewerObject *)getParent();

	if (cur_parentp)
	{
		parent_id = cur_parentp->mLocalID;
	}

	if (!dp)
	{
		switch(update_type)
		{
		case OUT_FULL:
			{
#ifdef DEBUG_UPDATE_TYPE
				LL_INFOS() << "Full:" << getID() << LL_ENDL;
#endif
				//clear cost and linkset cost
				mCostStale = true;
				if (isSelected())
				{
					gFloaterTools->dirty();
				}

				LLUUID audio_uuid;
				LLUUID owner_id;	// only valid if audio_uuid or particle system is not null
				F32    gain;
				F32    cutoff;
				U8     sound_flags;

				mesgsys->getU32Fast( _PREHASH_ObjectData, _PREHASH_CRC, crc, block_num);
				mesgsys->getU32Fast( _PREHASH_ObjectData, _PREHASH_ParentID, parent_id, block_num);
				mesgsys->getUUIDFast(_PREHASH_ObjectData, _PREHASH_Sound, audio_uuid, block_num );
				// HACK: Owner id only valid if non-null sound id or particle system
				mesgsys->getUUIDFast(_PREHASH_ObjectData, _PREHASH_OwnerID, owner_id, block_num );
				mesgsys->getF32Fast( _PREHASH_ObjectData, _PREHASH_Gain, gain, block_num );
				mesgsys->getF32Fast(  _PREHASH_ObjectData, _PREHASH_Radius, cutoff, block_num );
				mesgsys->getU8Fast(  _PREHASH_ObjectData, _PREHASH_Flags, sound_flags, block_num );
				mesgsys->getU8Fast(  _PREHASH_ObjectData, _PREHASH_Material, material, block_num );
				mesgsys->getU8Fast(  _PREHASH_ObjectData, _PREHASH_ClickAction, click_action, block_num); 
				mesgsys->getVector3Fast(_PREHASH_ObjectData, _PREHASH_Scale, new_scale, block_num );
				length = mesgsys->getSizeFast(_PREHASH_ObjectData, block_num, _PREHASH_ObjectData);
				mesgsys->getBinaryDataFast(_PREHASH_ObjectData, _PREHASH_ObjectData, data, length, block_num, MAX_OBJECT_BINARY_DATA_SIZE);

				mTotalCRC = crc;
				mSoundCutOffRadius = cutoff;

				// Owner ID used for sound muting or particle system muting
				setAttachedSound(audio_uuid, owner_id, gain, sound_flags);

				U8 old_material = getMaterial();
				if (old_material != material)
				{
					setMaterial(material);
					if (mDrawable.notNull())
					{
						gPipeline.markMoved(mDrawable, FALSE); // undamped
					}
				}
				setClickAction(click_action);

				count = 0;
				LLVector4 collision_plane;
				
				switch(length)
				{
				case (60 + 16):
					// pull out collision normal for avatar
					htolememcpy(collision_plane.mV, &data[count], MVT_LLVector4, sizeof(LLVector4));
					((LLVOAvatar*)this)->setFootPlane(collision_plane);
					count += sizeof(LLVector4);
					// fall through
				case 60:
					this_update_precision = 32;
					// this is a terse update
					// pos
					htolememcpy(new_pos_parent.mV, &data[count], MVT_LLVector3, sizeof(LLVector3));
					count += sizeof(LLVector3);
					// vel
					htolememcpy((void*)getVelocity().mV, &data[count], MVT_LLVector3, sizeof(LLVector3));
					count += sizeof(LLVector3);
					// acc
					htolememcpy((void*)getAcceleration().mV, &data[count], MVT_LLVector3, sizeof(LLVector3));
					count += sizeof(LLVector3);
					// theta
					{
						LLVector3 vec;
						htolememcpy(vec.mV, &data[count], MVT_LLVector3, sizeof(LLVector3));
						new_rot.unpackFromVector3(vec);
					}
					count += sizeof(LLVector3);
					// omega
					htolememcpy((void*)new_angv.mV, &data[count], MVT_LLVector3, sizeof(LLVector3));
					if (new_angv.isExactlyZero())
					{
						// reset rotation time
						resetRot();
					}
					setAngularVelocity(new_angv);
#if LL_DARWIN
					if (length == 76)
					{
						setAngularVelocity(LLVector3::zero);
					}
#endif
					break;
				case(32 + 16):
					// pull out collision normal for avatar
					htolememcpy(collision_plane.mV, &data[count], MVT_LLVector4, sizeof(LLVector4));
					((LLVOAvatar*)this)->setFootPlane(collision_plane);
					count += sizeof(LLVector4);
					// fall through
				case 32:
					this_update_precision = 16;
					test_pos_parent.quantize16(-0.5f*size, 1.5f*size, MIN_HEIGHT, MAX_HEIGHT);

					// This is a terse 16 update, so treat data as an array of U16's.
#ifdef LL_BIG_ENDIAN
					htolememcpy(valswizzle, &data[count], MVT_U16Vec3, 6); 
					val = valswizzle;
#else
					val = (U16 *) &data[count];
#endif
					count += sizeof(U16)*3;
					new_pos_parent.mV[VX] = U16_to_F32(val[VX], -0.5f*size, 1.5f*size);
					new_pos_parent.mV[VY] = U16_to_F32(val[VY], -0.5f*size, 1.5f*size);
					new_pos_parent.mV[VZ] = U16_to_F32(val[VZ], MIN_HEIGHT, MAX_HEIGHT);

#ifdef LL_BIG_ENDIAN
					htolememcpy(valswizzle, &data[count], MVT_U16Vec3, 6); 
					val = valswizzle;
#else
					val = (U16 *) &data[count];
#endif
					count += sizeof(U16)*3;
					setVelocity(LLVector3(U16_to_F32(val[VX], -size, size),
													   U16_to_F32(val[VY], -size, size),
													   U16_to_F32(val[VZ], -size, size)));

#ifdef LL_BIG_ENDIAN
					htolememcpy(valswizzle, &data[count], MVT_U16Vec3, 6); 
					val = valswizzle;
#else
					val = (U16 *) &data[count];
#endif
					count += sizeof(U16)*3;
					setAcceleration(LLVector3(U16_to_F32(val[VX], -size, size),
														   U16_to_F32(val[VY], -size, size),
														   U16_to_F32(val[VZ], -size, size)));

#ifdef LL_BIG_ENDIAN
					htolememcpy(valswizzle, &data[count], MVT_U16Quat, 4); 
					val = valswizzle;
#else
					val = (U16 *) &data[count];
#endif
					count += sizeof(U16)*4;
					new_rot.mQ[VX] = U16_to_F32(val[VX], -1.f, 1.f);
					new_rot.mQ[VY] = U16_to_F32(val[VY], -1.f, 1.f);
					new_rot.mQ[VZ] = U16_to_F32(val[VZ], -1.f, 1.f);
					new_rot.mQ[VW] = U16_to_F32(val[VW], -1.f, 1.f);

#ifdef LL_BIG_ENDIAN
					htolememcpy(valswizzle, &data[count], MVT_U16Vec3, 6); 
					val = valswizzle;
#else
					val = (U16 *) &data[count];
#endif
					new_angv.setVec(U16_to_F32(val[VX], -size, size),
										U16_to_F32(val[VY], -size, size),
										U16_to_F32(val[VZ], -size, size));
					if (new_angv.isExactlyZero())
					{
						// reset rotation time
						resetRot();
					}
					setAngularVelocity(new_angv);
					break;

				case 16:
					this_update_precision = 8;
					test_pos_parent.quantize8(-0.5f*size, 1.5f*size, MIN_HEIGHT, MAX_HEIGHT);
					// this is a terse 8 update
					new_pos_parent.mV[VX] = U8_to_F32(data[0], -0.5f*size, 1.5f*size);
					new_pos_parent.mV[VY] = U8_to_F32(data[1], -0.5f*size, 1.5f*size);
					new_pos_parent.mV[VZ] = U8_to_F32(data[2], MIN_HEIGHT, MAX_HEIGHT);

					setVelocity(U8_to_F32(data[3], -size, size),
								U8_to_F32(data[4], -size, size),
								U8_to_F32(data[5], -size, size) );

					setAcceleration(U8_to_F32(data[6], -size, size),
									U8_to_F32(data[7], -size, size),
									U8_to_F32(data[8], -size, size) );

					new_rot.mQ[VX] = U8_to_F32(data[9], -1.f, 1.f);
					new_rot.mQ[VY] = U8_to_F32(data[10], -1.f, 1.f);
					new_rot.mQ[VZ] = U8_to_F32(data[11], -1.f, 1.f);
					new_rot.mQ[VW] = U8_to_F32(data[12], -1.f, 1.f);

					new_angv.setVec(U8_to_F32(data[13], -size, size),
										U8_to_F32(data[14], -size, size),
										U8_to_F32(data[15], -size, size) );
					if (new_angv.isExactlyZero())
					{
						// reset rotation time
						resetRot();
					}
					setAngularVelocity(new_angv);
					break;
				}

				////////////////////////////////////////////////////
				//
				// Here we handle data specific to the full message.
				//

				U32 flags;
				mesgsys->getU32Fast(_PREHASH_ObjectData, _PREHASH_UpdateFlags, flags, block_num);
				// clear all but local flags
				mFlags &= FLAGS_LOCAL;
				mFlags |= flags;

				U8 state;
				mesgsys->getU8Fast(_PREHASH_ObjectData, _PREHASH_State, state, block_num );
				mAttachmentState = state;

				// ...new objects that should come in selected need to be added to the selected list
				mCreateSelected = ((flags & FLAGS_CREATE_SELECTED) != 0);

				// Set all name value pairs
				S32 nv_size = mesgsys->getSizeFast(_PREHASH_ObjectData, block_num, _PREHASH_NameValue);
				if (nv_size > 0)
				{
					std::string name_value_list;
					mesgsys->getStringFast(_PREHASH_ObjectData, _PREHASH_NameValue, name_value_list, block_num);
					setNameValueList(name_value_list);
				}

				// Clear out any existing generic data
				if (mData)
				{
					delete [] mData;
				}

				// Check for appended generic data
				S32 data_size = mesgsys->getSizeFast(_PREHASH_ObjectData, block_num, _PREHASH_Data);
				if (data_size <= 0)
				{
					mData = NULL;
				}
				else
				{
					// ...has generic data
					mData = new U8[data_size];
					mesgsys->getBinaryDataFast(_PREHASH_ObjectData, _PREHASH_Data, mData, data_size, block_num);
				}

				S32 text_size = mesgsys->getSizeFast(_PREHASH_ObjectData, block_num, _PREHASH_Text);
				if (text_size > 1)
				{
					// Setup object text
					if (!mText)
					{
					    initHudText();
					}

					std::string temp_string;
					mesgsys->getStringFast(_PREHASH_ObjectData, _PREHASH_Text, temp_string, block_num );
					
					LLColor4U coloru;
					mesgsys->getBinaryDataFast(_PREHASH_ObjectData, _PREHASH_TextColor, coloru.mV, 4, block_num);

					// alpha was flipped so that it zero encoded better
					coloru.mV[3] = 255 - coloru.mV[3];
					mText->setColor(LLColor4(coloru));
					mText->setString(temp_string);
// [RLVa:KB] - Checked: 2010-03-27 (RLVa-1.4.0a) | Added: RLVa-1.0.0f
					if (RlvActions::isRlvEnabled())
					{
						mText->setObjectText(temp_string);
					}
// [/RLVa:KB]
					
					mHudText = temp_string;
					mHudTextColor = LLColor4(coloru);

					setChanged(MOVED | SILHOUETTE);
				}
				else
				{
					if (mText.notNull())
					{
						mText->markDead();
						mText = NULL;
					}
					mHudText.clear();
				}

				std::string media_url;
				mesgsys->getStringFast(_PREHASH_ObjectData, _PREHASH_MediaURL, media_url, block_num);
                retval |= checkMediaURL(media_url);
                
				//
				// Unpack particle system data
				//
				unpackParticleSource(block_num, owner_id);

				// Mark all extra parameters not used
				std::map<U16, ExtraParameter*>::iterator iter;
				for (iter = mExtraParameterList.begin(); iter != mExtraParameterList.end(); ++iter)
				{
					iter->second->in_use = FALSE;
				}

				// Unpack extra parameters
				S32 size = mesgsys->getSizeFast(_PREHASH_ObjectData, block_num, _PREHASH_ExtraParams);
				if (size > 0)
				{
					U8 *buffer = new U8[size];
					mesgsys->getBinaryDataFast(_PREHASH_ObjectData, _PREHASH_ExtraParams, buffer, size, block_num);
					LLDataPackerBinaryBuffer dp(buffer, size);

					U8 num_parameters;
					dp.unpackU8(num_parameters, "num_params");
					U8 param_block[MAX_OBJECT_PARAMS_SIZE];
					for (U8 param=0; param<num_parameters; ++param)
					{
						U16 param_type;
						S32 param_size;
						dp.unpackU16(param_type, "param_type");
						dp.unpackBinaryData(param_block, param_size, "param_data");
						//LL_INFOS() << "Param type: " << param_type << ", Size: " << param_size << LL_ENDL;
						LLDataPackerBinaryBuffer dp2(param_block, param_size);
						unpackParameterEntry(param_type, &dp2);
					}
					delete[] buffer;
				}

				for (iter = mExtraParameterList.begin(); iter != mExtraParameterList.end(); ++iter)
				{
					if (!iter->second->in_use)
					{
						// Send an update message in case it was formerly in use
						parameterChanged(iter->first, iter->second->data, FALSE, false);
					}
				}

				break;
			}

		case OUT_TERSE_IMPROVED:
			{
#ifdef DEBUG_UPDATE_TYPE
				LL_INFOS() << "TI:" << getID() << LL_ENDL;
#endif
				length = mesgsys->getSizeFast(_PREHASH_ObjectData, block_num, _PREHASH_ObjectData);
				mesgsys->getBinaryDataFast(_PREHASH_ObjectData, _PREHASH_ObjectData, data, length, block_num, MAX_OBJECT_BINARY_DATA_SIZE);
				count = 0;
				LLVector4 collision_plane;
				
				switch(length)
				{
				case(60 + 16):
					// pull out collision normal for avatar
					htolememcpy(collision_plane.mV, &data[count], MVT_LLVector4, sizeof(LLVector4));
					((LLVOAvatar*)this)->setFootPlane(collision_plane);
					count += sizeof(LLVector4);
					// fall through
				case 60:
					// this is a terse 32 update
					// pos
					this_update_precision = 32;
					htolememcpy(new_pos_parent.mV, &data[count], MVT_LLVector3, sizeof(LLVector3));
					count += sizeof(LLVector3);
					// vel
					htolememcpy((void*)getVelocity().mV, &data[count], MVT_LLVector3, sizeof(LLVector3));
					count += sizeof(LLVector3);
					// acc
					htolememcpy((void*)getAcceleration().mV, &data[count], MVT_LLVector3, sizeof(LLVector3));
					count += sizeof(LLVector3);
					// theta
					{
						LLVector3 vec;
						htolememcpy(vec.mV, &data[count], MVT_LLVector3, sizeof(LLVector3));
						new_rot.unpackFromVector3(vec);
					}
					count += sizeof(LLVector3);
					// omega
					htolememcpy((void*)new_angv.mV, &data[count], MVT_LLVector3, sizeof(LLVector3));
					if (new_angv.isExactlyZero())
					{
						// reset rotation time
						resetRot();
					}
					setAngularVelocity(new_angv);
#if LL_DARWIN
					if (length == 76)
					{
						setAngularVelocity(LLVector3::zero);
					}
#endif
					break;
				case(32 + 16):
					// pull out collision normal for avatar
					htolememcpy(collision_plane.mV, &data[count], MVT_LLVector4, sizeof(LLVector4));
					((LLVOAvatar*)this)->setFootPlane(collision_plane);
					count += sizeof(LLVector4);
					// fall through
				case 32:
					// this is a terse 16 update
					this_update_precision = 16;
					test_pos_parent.quantize16(-0.5f*size, 1.5f*size, MIN_HEIGHT, MAX_HEIGHT);

#ifdef LL_BIG_ENDIAN
					htolememcpy(valswizzle, &data[count], MVT_U16Vec3, 6); 
					val = valswizzle;
#else
					val = (U16 *) &data[count];
#endif
					count += sizeof(U16)*3;
					new_pos_parent.mV[VX] = U16_to_F32(val[VX], -0.5f*size, 1.5f*size);
					new_pos_parent.mV[VY] = U16_to_F32(val[VY], -0.5f*size, 1.5f*size);
					new_pos_parent.mV[VZ] = U16_to_F32(val[VZ], MIN_HEIGHT, MAX_HEIGHT);

#ifdef LL_BIG_ENDIAN
					htolememcpy(valswizzle, &data[count], MVT_U16Vec3, 6); 
					val = valswizzle;
#else
					val = (U16 *) &data[count];
#endif
					count += sizeof(U16)*3;
					setVelocity(U16_to_F32(val[VX], -size, size),
								U16_to_F32(val[VY], -size, size),
								U16_to_F32(val[VZ], -size, size));

#ifdef LL_BIG_ENDIAN
					htolememcpy(valswizzle, &data[count], MVT_U16Vec3, 6); 
					val = valswizzle;
#else
					val = (U16 *) &data[count];
#endif
					count += sizeof(U16)*3;
					setAcceleration(U16_to_F32(val[VX], -size, size),
									U16_to_F32(val[VY], -size, size),
									U16_to_F32(val[VZ], -size, size));

#ifdef LL_BIG_ENDIAN
					htolememcpy(valswizzle, &data[count], MVT_U16Quat, 8); 
					val = valswizzle;
#else
					val = (U16 *) &data[count];
#endif
					count += sizeof(U16)*4;
					new_rot.mQ[VX] = U16_to_F32(val[VX], -1.f, 1.f);
					new_rot.mQ[VY] = U16_to_F32(val[VY], -1.f, 1.f);
					new_rot.mQ[VZ] = U16_to_F32(val[VZ], -1.f, 1.f);
					new_rot.mQ[VW] = U16_to_F32(val[VW], -1.f, 1.f);

#ifdef LL_BIG_ENDIAN
					htolememcpy(valswizzle, &data[count], MVT_U16Vec3, 6); 
					val = valswizzle;
#else
					val = (U16 *) &data[count];
#endif
					new_angv.set(U16_to_F32(val[VX], -size, size),
										U16_to_F32(val[VY], -size, size),
										U16_to_F32(val[VZ], -size, size));
					setAngularVelocity(new_angv);
					break;

				case 16:
					// this is a terse 8 update
					this_update_precision = 8;
					test_pos_parent.quantize8(-0.5f*size, 1.5f*size, MIN_HEIGHT, MAX_HEIGHT);
					new_pos_parent.mV[VX] = U8_to_F32(data[0], -0.5f*size, 1.5f*size);
					new_pos_parent.mV[VY] = U8_to_F32(data[1], -0.5f*size, 1.5f*size);
					new_pos_parent.mV[VZ] = U8_to_F32(data[2], MIN_HEIGHT, MAX_HEIGHT);

					setVelocity(U8_to_F32(data[3], -size, size),
								U8_to_F32(data[4], -size, size),
								U8_to_F32(data[5], -size, size) );

					setAcceleration(U8_to_F32(data[6], -size, size),
									U8_to_F32(data[7], -size, size),
									U8_to_F32(data[8], -size, size) );

					new_rot.mQ[VX] = U8_to_F32(data[9], -1.f, 1.f);
					new_rot.mQ[VY] = U8_to_F32(data[10], -1.f, 1.f);
					new_rot.mQ[VZ] = U8_to_F32(data[11], -1.f, 1.f);
					new_rot.mQ[VW] = U8_to_F32(data[12], -1.f, 1.f);

					new_angv.set(U8_to_F32(data[13], -size, size),
										U8_to_F32(data[14], -size, size),
										U8_to_F32(data[15], -size, size) );
					setAngularVelocity(new_angv);
					break;
				}

				U8 state;
				mesgsys->getU8Fast(_PREHASH_ObjectData, _PREHASH_State, state, block_num );
				mAttachmentState = state;
				break;
			}

		default:
			break;

		}
	}
	else
	{
		// handle the compressed case
		LLUUID sound_uuid;
		LLUUID	owner_id;
		F32    gain = 0;
		U8     sound_flags = 0;
		F32		cutoff = 0;

		U16 val[4];

		U8		state;

		dp->unpackU8(state, "State");
		mAttachmentState = state;

		switch(update_type)
		{
			case OUT_TERSE_IMPROVED:
			{
#ifdef DEBUG_UPDATE_TYPE
				LL_INFOS() << "CompTI:" << getID() << LL_ENDL;
#endif
				U8		value;
				dp->unpackU8(value, "agent");
				if (value)
				{
					LLVector4 collision_plane;
					dp->unpackVector4(collision_plane, "Plane");
					((LLVOAvatar*)this)->setFootPlane(collision_plane);
				}
				test_pos_parent = getPosition();
				dp->unpackVector3(new_pos_parent, "Pos");
				dp->unpackU16(val[VX], "VelX");
				dp->unpackU16(val[VY], "VelY");
				dp->unpackU16(val[VZ], "VelZ");
				setVelocity(U16_to_F32(val[VX], -128.f, 128.f),
							U16_to_F32(val[VY], -128.f, 128.f),
							U16_to_F32(val[VZ], -128.f, 128.f));
				dp->unpackU16(val[VX], "AccX");
				dp->unpackU16(val[VY], "AccY");
				dp->unpackU16(val[VZ], "AccZ");
				setAcceleration(U16_to_F32(val[VX], -64.f, 64.f),
								U16_to_F32(val[VY], -64.f, 64.f),
								U16_to_F32(val[VZ], -64.f, 64.f));

				dp->unpackU16(val[VX], "ThetaX");
				dp->unpackU16(val[VY], "ThetaY");
				dp->unpackU16(val[VZ], "ThetaZ");
				dp->unpackU16(val[VS], "ThetaS");
				new_rot.mQ[VX] = U16_to_F32(val[VX], -1.f, 1.f);
				new_rot.mQ[VY] = U16_to_F32(val[VY], -1.f, 1.f);
				new_rot.mQ[VZ] = U16_to_F32(val[VZ], -1.f, 1.f);
				new_rot.mQ[VS] = U16_to_F32(val[VS], -1.f, 1.f);
				dp->unpackU16(val[VX], "AccX");
				dp->unpackU16(val[VY], "AccY");
				dp->unpackU16(val[VZ], "AccZ");
				new_angv.set(U16_to_F32(val[VX], -64.f, 64.f),
									U16_to_F32(val[VY], -64.f, 64.f),
									U16_to_F32(val[VZ], -64.f, 64.f));
				setAngularVelocity(new_angv);
			}
			break;
			case OUT_FULL_COMPRESSED:
			case OUT_FULL_CACHED:
			{
#ifdef DEBUG_UPDATE_TYPE
				LL_INFOS() << "CompFull:" << getID() << LL_ENDL;
#endif
				mCostStale = true;

				if (isSelected())
				{
					gFloaterTools->dirty();
				}
	
				dp->unpackU32(crc, "CRC");
				mTotalCRC = crc;
				dp->unpackU8(material, "Material");
				U8 old_material = getMaterial();
				if (old_material != material)
				{
					setMaterial(material);
					if (mDrawable.notNull())
					{
						gPipeline.markMoved(mDrawable, FALSE); // undamped
					}
				}
				dp->unpackU8(click_action, "ClickAction");
				setClickAction(click_action);
				dp->unpackVector3(new_scale, "Scale");
				dp->unpackVector3(new_pos_parent, "Pos");
				LLVector3 vec;
				dp->unpackVector3(vec, "Rot");
				new_rot.unpackFromVector3(vec);
				setAcceleration(LLVector3::zero);

				U32 value;
				dp->unpackU32(value, "SpecialCode");
				dp->setPassFlags(value);
				dp->unpackUUID(owner_id, "Owner");

				mOwnerID = owner_id;

				if (value & 0x80)
				{
					dp->unpackVector3(new_angv, "Omega");
					setAngularVelocity(new_angv);
				}

				if (value & 0x20)
				{
					dp->unpackU32(parent_id, "ParentID");
				}
				else
				{
					parent_id = 0;
				}

				S32 sp_size;
				U32 size;
				if (value & 0x2)
				{
					sp_size = 1;
					delete [] mData;
					mData = new U8[1];
					dp->unpackU8(((U8*)mData)[0], "TreeData");
				}
				else if (value & 0x1)
				{
					dp->unpackU32(size, "ScratchPadSize");
					delete [] mData;
					mData = new U8[size];
					dp->unpackBinaryData((U8 *)mData, sp_size, "PartData");
				}
				else
				{
					mData = NULL;
				}

				// Setup object text
				if (!mText && (value & 0x4))
				{
				    initHudText();
				}

				if (value & 0x4)
				{
					std::string temp_string;
					dp->unpackString(temp_string, "Text");
					LLColor4U coloru;
					dp->unpackBinaryDataFixed(coloru.mV, 4, "Color");
					coloru.mV[3] = 255 - coloru.mV[3];
					mText->setColor(LLColor4(coloru));
					mText->setString(temp_string);
// [RLVa:KB] - Checked: 2010-03-27 (RLVa-1.4.0a) | Added: RLVa-1.0.0f
					if (RlvActions::isRlvEnabled())
					{
						mText->setObjectText(temp_string);
					}
// [/RLVa:KB]

                    mHudText = temp_string;
                    mHudTextColor = LLColor4(coloru);

					setChanged(TEXTURE);
				}
				else
				{
					if (mText.notNull())
					{
						mText->markDead();
						mText = NULL;
					}
					mHudText.clear();
				}

                std::string media_url;
				if (value & 0x200)
				{
					dp->unpackString(media_url, "MediaURL");
				}
                retval |= checkMediaURL(media_url);

				//
				// Unpack particle system data (legacy)
				//
				if (value & 0x8)
				{
					unpackParticleSource(*dp, owner_id, true);
				}
				else if (!(value & 0x400))
				{
					deleteParticleSource();
				}
				
				// Mark all extra parameters not used
				std::map<U16, ExtraParameter*>::iterator iter;
				for (iter = mExtraParameterList.begin(); iter != mExtraParameterList.end(); ++iter)
				{
					iter->second->in_use = FALSE;
				}

				// Unpack extra params
				U8 num_parameters;
				dp->unpackU8(num_parameters, "num_params");
				U8 param_block[MAX_OBJECT_PARAMS_SIZE];
				for (U8 param=0; param<num_parameters; ++param)
				{
					U16 param_type;
					S32 param_size;
					dp->unpackU16(param_type, "param_type");
					dp->unpackBinaryData(param_block, param_size, "param_data");
					//LL_INFOS() << "Param type: " << param_type << ", Size: " << param_size << LL_ENDL;
					LLDataPackerBinaryBuffer dp2(param_block, param_size);
					unpackParameterEntry(param_type, &dp2);
				}

				for (iter = mExtraParameterList.begin(); iter != mExtraParameterList.end(); ++iter)
				{
					if (!iter->second->in_use)
					{
						// Send an update message in case it was formerly in use
						parameterChanged(iter->first, iter->second->data, FALSE, false);
					}
				}

				if (value & 0x10)
				{
					dp->unpackUUID(sound_uuid, "SoundUUID");
					dp->unpackF32(gain, "SoundGain");
					dp->unpackU8(sound_flags, "SoundFlags");
					dp->unpackF32(cutoff, "SoundRadius");
				}

				if (value & 0x100)
				{
					std::string name_value_list;
					dp->unpackString(name_value_list, "NV");

					setNameValueList(name_value_list);
				}

				mTotalCRC = crc;
				mSoundCutOffRadius = cutoff;

				setAttachedSound(sound_uuid, owner_id, gain, sound_flags);

				// only get these flags on updates from sim, not cached ones
				// Preload these five flags for every object.
				// Finer shades require the object to be selected, and the selection manager
				// stores the extended permission info.
				if(mesgsys != NULL)
				{
				U32 flags;
				mesgsys->getU32Fast(_PREHASH_ObjectData, _PREHASH_UpdateFlags, flags, block_num);
				loadFlags(flags);					
				}
			}
			break;

		default:
			break;
		}
	}

	//
	// Fix object parenting.
	//
	BOOL b_changed_status = FALSE;

	if (OUT_TERSE_IMPROVED != update_type)
	{
		// We only need to update parenting on full updates, terse updates
		// don't send parenting information.
		if (!cur_parentp)
		{
			if (parent_id == 0)
			{
				// No parent now, no parent in message -> do nothing
			}
			else
			{
				// No parent now, new parent in message -> attach to that parent if possible
				LLUUID parent_uuid;

				if(mesgsys != NULL)
				{
				LLViewerObjectList::getUUIDFromLocal(parent_uuid,
														parent_id,
														mesgsys->getSenderIP(),
														mesgsys->getSenderPort());
				}
				else
				{
					LLViewerObjectList::getUUIDFromLocal(parent_uuid,
														parent_id,
														mRegionp->getHost().getAddress(),
														mRegionp->getHost().getPort());
				}

				LLViewerObject *sent_parentp = gObjectList.findObject(parent_uuid);

				//
				// Check to see if we have the corresponding viewer object for the parent.
				//
				if (sent_parentp && sent_parentp->getParent() == this)
				{
					// Try to recover if we attempt to attach a parent to its child
					LL_WARNS() << "Attempt to attach a parent to it's child: " << this->getID() << " to " << sent_parentp->getID() << LL_ENDL;
					this->removeChild(sent_parentp);
					sent_parentp->setDrawableParent(NULL);
				}
				
				if (sent_parentp && (sent_parentp != this) && !sent_parentp->isDead())
				{
                    if (((LLViewerObject*)sent_parentp)->isAvatar())
                    {
                        //LL_DEBUGS("Avatar") << "ATT got object update for attachment " << LL_ENDL; 
                    }
                    
					//
					// We have a viewer object for the parent, and it's not dead.
					// Do the actual reparenting here.
					//

					// new parent is valid
					b_changed_status = TRUE;
					// ...no current parent, so don't try to remove child
					if (mDrawable.notNull())
					{
						if (mDrawable->isDead() || !mDrawable->getVObj())
						{
							LL_WARNS() << "Drawable is dead or no VObj!" << LL_ENDL;
							sent_parentp->addChild(this);
						}
						else
						{
							if (!setDrawableParent(sent_parentp->mDrawable)) // LLViewerObject::processUpdateMessage 1
							{
								// Bad, we got a cycle somehow.
								// Kill both the parent and the child, and
								// set cache misses for both of them.
								LL_WARNS() << "Attempting to recover from parenting cycle!" << LL_ENDL;
								LL_WARNS() << "Killing " << sent_parentp->getID() << " and " << getID() << LL_ENDL;
								LL_WARNS() << "Adding to cache miss list" << LL_ENDL;
								setParent(NULL);
								sent_parentp->setParent(NULL);
								getRegion()->addCacheMissFull(getLocalID());
								getRegion()->addCacheMissFull(sent_parentp->getLocalID());
								gObjectList.killObject(sent_parentp);
								gObjectList.killObject(this);
								return retval;
							}
// [RLVa:KB] - Checked: 2010-03-16 (RLVa-1.1.0k) | Added: RLVa-1.1.0k
							if ( (RlvActions::isRlvEnabled()) && (sent_parentp->isAvatar()) && (sent_parentp->getID() == gAgent.getID()) )
							{
								// Rezzed object that's being worn as an attachment (we're assuming this will be due to llAttachToAvatar())
								S32 idxAttachPt = ATTACHMENT_ID_FROM_STATE(getAttachmentState());
								if (gRlvAttachmentLocks.isLockedAttachmentPoint(idxAttachPt, RLV_LOCK_ADD))
								{
									// If this will end up on an "add locked" attachment point then treat the attach as a user action
									LLNameValue* nvItem = getNVPair("AttachItemID");
									if (nvItem)
									{
										LLUUID idItem(nvItem->getString());
										// URGENT-RLVa: [RLVa-1.2.0] At the moment llAttachToAvatar always seems to *add*
										if (idItem.notNull())
											RlvAttachmentLockWatchdog::instance().onWearAttachment(idItem, RLV_WEAR_ADD);
									}
								}
							}
// [/RLVa:KB]
							sent_parentp->addChild(this);
							// make sure this object gets a non-damped update
							if (sent_parentp->mDrawable.notNull())
							{
								gPipeline.markMoved(sent_parentp->mDrawable, FALSE); // undamped
							}
						}
					}
					else
					{
						sent_parentp->addChild(this);
					}
					
					// Show particles, icon and HUD
					hideExtraDisplayItems( FALSE );

					setChanged(MOVED | SILHOUETTE);
				}
				else
				{
					//
					// No corresponding viewer object for the parent, put the various
					// pieces on the orphan list.
					//
					
					//parent_id
					U32 ip, port; 
					
					if(mesgsys != NULL)
					{
						ip = mesgsys->getSenderIP();
						port = mesgsys->getSenderPort();
					}
					else
					{
						ip = mRegionp->getHost().getAddress();
						port = mRegionp->getHost().getPort();
					}
					gObjectList.orphanize(this, parent_id, ip, port);

					// Hide particles, icon and HUD
					hideExtraDisplayItems( TRUE );
				}
			}
		}
		else
		{
			// BUG: this is a bad assumption once border crossing is alowed
			if (  (parent_id == cur_parentp->mLocalID)
				&&(update_type == OUT_TERSE_IMPROVED))
			{
				// Parent now, same parent in message -> do nothing

				// Debugging for suspected problems with local ids.
				//LLUUID parent_uuid;
				//LLViewerObjectList::getUUIDFromLocal(parent_uuid, parent_id, mesgsys->getSenderIP(), mesgsys->getSenderPort() );
				//if (parent_uuid != cur_parentp->getID() )
				//{
				//	LL_ERRS() << "Local ID match but UUID mismatch of viewer object" << LL_ENDL;
				//}
			}
			else
			{
				// Parented now, different parent in message
				LLViewerObject *sent_parentp;
				if (parent_id == 0)
				{
					//
					// This object is no longer parented, we sent in a zero parent ID.
					//
					sent_parentp = NULL;
				}
				else
				{
					LLUUID parent_uuid;

					if(mesgsys != NULL)
					{
					LLViewerObjectList::getUUIDFromLocal(parent_uuid,
														parent_id,
														gMessageSystem->getSenderIP(),
														gMessageSystem->getSenderPort());
					}
					else
					{
						LLViewerObjectList::getUUIDFromLocal(parent_uuid,
														parent_id,
														mRegionp->getHost().getAddress(),
														mRegionp->getHost().getPort());
					}
					sent_parentp = gObjectList.findObject(parent_uuid);
					
					if (isAvatar())
					{
						// This logic is meant to handle the case where a sitting avatar has reached a new sim
						// ahead of the object she was sitting on (which is common as objects are transfered through
						// a slower route than agents)...
						// In this case, the local id for the object will not be valid, since the viewer has not received
						// a full update for the object from that sim yet, so we assume that the agent is still sitting
						// where she was originally. --RN
						if (!sent_parentp)
						{
							sent_parentp = cur_parentp;
						}
					}
					else if (!sent_parentp)
					{
						//
						// Switching parents, but we don't know the new parent.
						//
						U32 ip, port; 
					
						if(mesgsys != NULL)
						{
							ip = mesgsys->getSenderIP();
							port = mesgsys->getSenderPort();
						}
						else
						{
							ip = mRegionp->getHost().getAddress();
							port = mRegionp->getHost().getPort();
						}

						// We're an orphan, flag things appropriately.
						gObjectList.orphanize(this, parent_id, ip, port);
					}
				}

				// Reattach if possible.
				if (sent_parentp && sent_parentp != cur_parentp && sent_parentp != this)
				{
					// New parent is valid, detach and reattach
					b_changed_status = TRUE;
					if (mDrawable.notNull())
					{
						if (!setDrawableParent(sent_parentp->mDrawable)) // LLViewerObject::processUpdateMessage 2
						{
							// Bad, we got a cycle somehow.
							// Kill both the parent and the child, and
							// set cache misses for both of them.
							LL_WARNS() << "Attempting to recover from parenting cycle!" << LL_ENDL;
							LL_WARNS() << "Killing " << sent_parentp->getID() << " and " << getID() << LL_ENDL;
							LL_WARNS() << "Adding to cache miss list" << LL_ENDL;
							setParent(NULL);
							sent_parentp->setParent(NULL);
							getRegion()->addCacheMissFull(getLocalID());
							getRegion()->addCacheMissFull(sent_parentp->getLocalID());
							gObjectList.killObject(sent_parentp);
							gObjectList.killObject(this);
							return retval;
						}
						// make sure this object gets a non-damped update
					}
					cur_parentp->removeChild(this);
					sent_parentp->addChild(this);
					setChanged(MOVED | SILHOUETTE);
					sent_parentp->setChanged(MOVED | SILHOUETTE);
					if (sent_parentp->mDrawable.notNull())
					{
						gPipeline.markMoved(sent_parentp->mDrawable, FALSE); // undamped
					}
				}
				else if (!sent_parentp)
				{
					bool remove_parent = true;
					// No new parent, or the parent that we sent doesn't exist on the viewer.
					LLViewerObject *parentp = (LLViewerObject *)getParent();
					if (parentp)
					{
						if (parentp->getRegion() != getRegion())
						{
							// This is probably an object flying across a region boundary, the
							// object probably ISN'T being reparented, but just got an object
							// update out of order (child update before parent).
							//LL_INFOS() << "Don't reparent object handoffs!" << LL_ENDL;
							remove_parent = false;
						}
					}

					if (remove_parent)
					{
						b_changed_status = TRUE;
						if (mDrawable.notNull())
						{
							// clear parent to removeChild can put the drawable on the damped list
							setDrawableParent(NULL); // LLViewerObject::processUpdateMessage 3
						}

						cur_parentp->removeChild(this);

						setChanged(MOVED | SILHOUETTE);

						if (mDrawable.notNull())
						{
							// make sure this object gets a non-damped update
							gPipeline.markMoved(mDrawable, FALSE); // undamped
						}
					}
				}
			}
		}
	}

	new_rot.normQuat();

	if (sPingInterpolate && mesgsys != NULL)
	{ 
		LLCircuitData *cdp = gMessageSystem->mCircuitInfo.findCircuit(mesgsys->getSender());
		if (cdp)
		{
			// Note: delay is U32 and usually less then second,
			// converting it into seconds with valueInUnits will result in 0
			F32 ping_delay = 0.5f * time_dilation * ( ((F32)cdp->getPingDelay().value()) * 0.001f + gFrameDTClamped);
			LLVector3 diff = getVelocity() * ping_delay; 
			new_pos_parent += diff;
		}
		else
		{
			LL_WARNS() << "findCircuit() returned NULL; skipping interpolation" << LL_ENDL;
		}
	}

	//////////////////////////
	//
	// Set the generic change flags...
	//
	//

	// If we're going to skip this message, why are we 
	// doing all the parenting, etc above?
	if(mesgsys != NULL)
	{
	U32 packet_id = mesgsys->getCurrentRecvPacketID(); 
	if (packet_id < mLatestRecvPacketID && 
		mLatestRecvPacketID - packet_id < 65536)
	{
		//skip application of this message, it's old
		return retval;
	}
	mLatestRecvPacketID = packet_id;
	}

	// Set the change flags for scale
	if (new_scale != getScale())
	{
		setChanged(SCALED | SILHOUETTE);
		setScale(new_scale);  // Must follow setting permYouOwner()
	}

	// first, let's see if the new position is actually a change

	//static S32 counter = 0;

	F32 vel_mag_sq = getVelocity().magVecSquared();
	F32 accel_mag_sq = getAcceleration().magVecSquared();

	if (  ((b_changed_status)||(test_pos_parent != new_pos_parent))
		||(  (!isSelected())
		   &&(  (vel_mag_sq != 0.f)
			  ||(accel_mag_sq != 0.f)
			  ||(this_update_precision > mBestUpdatePrecision))))
	{
		mBestUpdatePrecision = this_update_precision;
		
		LLVector3 diff = new_pos_parent - test_pos_parent ;
		F32 mag_sqr = diff.magVecSquared() ;
		if(llfinite(mag_sqr)) 
		{
			setPositionParent(new_pos_parent);
		}
		else
		{
			LL_WARNS() << "Can not move the object/avatar to an infinite location!" << LL_ENDL ;	

			retval |= INVALID_UPDATE ;
		}

		if (mParent && ((LLViewerObject*)mParent)->isAvatar())
		{
			// we have changed the position of an attachment, so we need to clamp it
			LLVOAvatar *avatar = (LLVOAvatar*)mParent;

			avatar->clampAttachmentPositions();
		}
		
		// <FS:JN> Region crossing extrapolation improvement
		mExtrap.update(*this);  // update extrapolation if needed
		mRegionCrossExpire = 0; // restart extrapolation clock on object update

		// If we're snapping the position by more than 0.5m, update LLViewerStats::mAgentPositionSnaps
		if ( asAvatar() && asAvatar()->isSelf() && (mag_sqr > 0.25f) )
		{
			record(LLStatViewer::AGENT_POSITION_SNAP, LLUnit<F64, LLUnits::Meters>(diff.length()));
		}
	}

	if ((new_rot.isNotEqualEps(getRotation(), F_ALMOST_ZERO))
		|| (new_angv != old_angv))
	{
		if (new_rot != mPreviousRotation)
		{
			resetRot();
		}
		else if (new_angv != old_angv)
		{
			if (flagUsePhysics())
			{
				resetRot();
			}
			else
			{
				resetRotTime();
			}
		}

		// Remember the last rotation value
		mPreviousRotation = new_rot;

		// Set the rotation of the object followed by adjusting for the accumulated angular velocity (llSetTargetOmega)
		setRotation(new_rot * mAngularVelocityRot);
		setChanged(ROTATED | SILHOUETTE);
	}

	if ( gShowObjectUpdates )
	{
		LLColor4 color;
		if (update_type == OUT_TERSE_IMPROVED)
		{
			color.setVec(0.f, 0.f, 1.f, 1.f);
		}
		else
		{
			color.setVec(1.f, 0.f, 0.f, 1.f);
		}
		gPipeline.addDebugBlip(getPositionAgent(), color);
	}

	const F32 MAG_CUTOFF = F_APPROXIMATELY_ZERO;

	llassert(vel_mag_sq >= 0.f);
	llassert(accel_mag_sq >= 0.f);
	llassert(getAngularVelocity().magVecSquared() >= 0.f);

	if ((MAG_CUTOFF >= vel_mag_sq) && 
		(MAG_CUTOFF >= accel_mag_sq) &&
		(MAG_CUTOFF >= getAngularVelocity().magVecSquared()))
	{
		mStatic = TRUE; // This object doesn't move!
	}
	else
	{
		mStatic = FALSE;
	}

// BUG: This code leads to problems during group rotate and any scale operation.
// Small discepencies between the simulator and viewer representations cause the 
// selection center to creep, leading to objects moving around the wrong center.
// 
// Removing this, however, means that if someone else drags an object you have
// selected, your selection center and dialog boxes will be wrong.  It also means
// that higher precision information on selected objects will be ignored.
//
// I believe the group rotation problem is fixed.  JNC 1.21.2002
//
	// Additionally, if any child is selected, need to update the dialogs and selection
	// center.
	BOOL needs_refresh = mUserSelected;
	for (child_list_t::iterator iter = mChildList.begin();
		 iter != mChildList.end(); iter++)
	{
		LLViewerObject* child = *iter;
		needs_refresh = needs_refresh || child->mUserSelected;
	}

	if (needs_refresh)
	{
		LLSelectMgr::getInstance()->updateSelectionCenter();
		dialog_refresh_all();
	} 


	// Mark update time as approx. now, with the ping delay.
	// Ping delay is off because it's not set for velocity interpolation, causing
	// much jumping and hopping around...

//	U32 ping_delay = mesgsys->mCircuitInfo.getPingDelay();
	mLastInterpUpdateSecs = LLFrameTimer::getElapsedSeconds();
	mLastMessageUpdateSecs = mLastInterpUpdateSecs;
	if (mDrawable.notNull())
	{
		// Don't clear invisibility flag on update if still orphaned!
		if (mDrawable->isState(LLDrawable::FORCE_INVISIBLE) && !mOrphaned)
		{
// 			LL_DEBUGS() << "Clearing force invisible: " << mID << ":" << getPCodeString() << ":" << getPositionAgent() << LL_ENDL;
			mDrawable->clearState(LLDrawable::FORCE_INVISIBLE);
			gPipeline.markRebuild( mDrawable, LLDrawable::REBUILD_ALL, TRUE );
		}
	}

	// Update special hover cursor status
	bool special_hover_cursor = specialHoverCursor();
	if (old_special_hover_cursor != special_hover_cursor
		&& mDrawable.notNull())
	{
		mDrawable->updateSpecialHoverCursor(special_hover_cursor);
	}

	return retval;
}

BOOL LLViewerObject::isActive() const
{
	return TRUE;
}

//load flags from cache or from message
void LLViewerObject::loadFlags(U32 flags)
{
	if(flags == (U32)(-1))
	{
		return; //invalid
	}

	// keep local flags and overwrite remote-controlled flags
	mFlags = (mFlags & FLAGS_LOCAL) | flags;

	// ...new objects that should come in selected need to be added to the selected list
	mCreateSelected = ((flags & FLAGS_CREATE_SELECTED) != 0);
	return;
}

void LLViewerObject::idleUpdate(LLAgent &agent, const F64 &frame_time)
{
	//static LLTrace::BlockTimerStatHandle ftm("Viewer Object");
	//LL_RECORD_BLOCK_TIME(ftm);

	if (!mDead)
	{
		if (!mStatic && sVelocityInterpolate && !isSelected())
		{
			// calculate dt from last update
			F32 time_dilation = mRegionp ? mRegionp->getTimeDilation() : 1.0f;
			F32 dt_raw = ((F64Seconds)frame_time - mLastInterpUpdateSecs).value();
			F32 dt = time_dilation * dt_raw;

			applyAngularVelocity(dt);

			if (isAttachment())
			{
				mLastInterpUpdateSecs = (F64Seconds)frame_time;
				return;
			}
			else
			{	// Move object based on it's velocity and rotation
				interpolateLinearMotion(frame_time, dt);
			}
		}

		updateDrawable(FALSE);
	}
}


// Move an object due to idle-time viewer side updates by interpolating motion
void LLViewerObject::interpolateLinearMotion(const F64SecondsImplicit& frame_time, const F32SecondsImplicit& dt_seconds)
{
	// linear motion
	// PHYSICS_TIMESTEP is used below to correct for the fact that the velocity in object
	// updates represents the average velocity of the last timestep, rather than the final velocity.
	// the time dilation above should guarantee that dt is never less than PHYSICS_TIMESTEP, theoretically
	// 
	// *TODO: should also wrap linear accel/velocity in check
	// to see if object is selected, instead of explicitly
	// zeroing it out	

	F32 dt = dt_seconds;
	F64Seconds time_since_last_update = frame_time - mLastMessageUpdateSecs;
	if (time_since_last_update <= (F64Seconds)0.0 || dt <= 0.f)
	{
		return;
	}

	LLVector3 accel = getAcceleration();
	LLVector3 vel 	= getVelocity();
	
	if (sMaxUpdateInterpolationTime <= (F64Seconds)0.0)
	{	// Old code path ... unbounded, simple interpolation
		if (!(accel.isExactlyZero() && vel.isExactlyZero()))
		{
			LLVector3 pos   = (vel + (0.5f * (dt-PHYSICS_TIMESTEP)) * accel) * dt;  
		
			// region local  
			setPositionRegion(pos + getPositionRegion());
			setVelocity(vel + accel*dt);	
			
			// for objects that are spinning but not translating, make sure to flag them as having moved
			setChanged(MOVED | SILHOUETTE);
		}
	}
	else if (!accel.isExactlyZero() || !vel.isExactlyZero())		// object is moving
	{	// Object is moving, and hasn't been too long since we got an update from the server
		
		// Calculate predicted position and velocity
		LLVector3 new_pos = (vel + (0.5f * (dt-PHYSICS_TIMESTEP)) * accel) * dt;	
		LLVector3 new_v = accel * dt;

		if (time_since_last_update > sPhaseOutUpdateInterpolationTime &&
			sPhaseOutUpdateInterpolationTime > (F64Seconds)0.0)
		{	// Haven't seen a viewer update in a while, check to see if the circuit is still active
			if (mRegionp)
			{	// The simulator will NOT send updates if the object continues normally on the path
				// predicted by the velocity and the acceleration (often gravity) sent to the viewer
				// So check to see if the circuit is blocked, which means the sim is likely in a long lag
				LLCircuitData *cdp = gMessageSystem->mCircuitInfo.findCircuit( mRegionp->getHost() );
				if (cdp)
				{
					// Find out how many seconds since last packet arrived on the circuit
					F64Seconds time_since_last_packet = LLMessageSystem::getMessageTimeSeconds() - cdp->getLastPacketInTime();

					if (!cdp->isAlive() ||		// Circuit is dead or blocked
						 cdp->isBlocked() ||	// or doesn't seem to be getting any packets
						 (time_since_last_packet > sPhaseOutUpdateInterpolationTime))
					{
						// Start to reduce motion interpolation since we haven't seen a server update in a while
						F64Seconds time_since_last_interpolation = frame_time - mLastInterpUpdateSecs;
						F64 phase_out = 1.0;
						if (time_since_last_update > sMaxUpdateInterpolationTime)
						{	// Past the time limit, so stop the object
							phase_out = 0.0;
							//LL_INFOS() << "Motion phase out to zero" << LL_ENDL;

							// Kill angular motion as well.  Note - not adding this due to paranoia
							// about stopping rotation for llTargetOmega objects and not having it restart
							// setAngularVelocity(LLVector3::zero);
						}
						else if (mLastInterpUpdateSecs - mLastMessageUpdateSecs > sPhaseOutUpdateInterpolationTime)
						{	// Last update was already phased out a bit
							phase_out = (sMaxUpdateInterpolationTime - time_since_last_update) / 
										(sMaxUpdateInterpolationTime - time_since_last_interpolation);
							//LL_INFOS() << "Continuing motion phase out of " << (F32) phase_out << LL_ENDL;
						}
						else
						{	// Phase out from full value
							phase_out = (sMaxUpdateInterpolationTime - time_since_last_update) / 
										(sMaxUpdateInterpolationTime - sPhaseOutUpdateInterpolationTime);
							//LL_INFOS() << "Starting motion phase out of " << (F32) phase_out << LL_ENDL;
						}
						phase_out = llclamp(phase_out, 0.0, 1.0);

						new_pos = new_pos * ((F32) phase_out);
						new_v = new_v * ((F32) phase_out);
					}
				}
			}
		}

		new_pos = new_pos + getPositionRegion();
		new_v = new_v + vel;


		// Clamp interpolated position to minimum underground and maximum region height
		LLVector3d new_pos_global = mRegionp->getPosGlobalFromRegion(new_pos);
		F32 min_height;
		if (isAvatar())
		{	// Make a better guess about AVs not going underground
			min_height = LLWorld::getInstance()->resolveLandHeightGlobal(new_pos_global);
			min_height += (0.5f * getScale().mV[VZ]);
		}
		else
		{	// This will put the object underground, but we can't tell if it will stop 
			// at ground level or not
			min_height = LLWorld::getInstance()->getMinAllowedZ(this, new_pos_global);
			// Cap maximum height
			static LLCachedControl<bool> no_fly_height_limit(gSavedSettings, "FSRemoveFlyHeightLimit");
			if(!no_fly_height_limit)
			{
				new_pos.mV[VZ] = llmin(LLWorld::getInstance()->getRegionMaxHeight(), new_pos.mV[VZ]);
			}
		}

		new_pos.mV[VZ] = llmax(min_height, new_pos.mV[VZ]);

		// Check to see if it's going off the region
		LLVector3 temp(new_pos.mV[VX], new_pos.mV[VY], 0.f);
		if (temp.clamp(0.f, mRegionp->getWidth()))
		{	// Going off this region, so see if we might end up on another region
			LLVector3d old_pos_global = mRegionp->getPosGlobalFromRegion(getPositionRegion());
			new_pos_global = mRegionp->getPosGlobalFromRegion(new_pos);		// Re-fetch in case it got clipped above

			// Clip the positions to known regions
			LLVector3d clip_pos_global = LLWorld::getInstance()->clipToVisibleRegions(old_pos_global, new_pos_global);
			if (clip_pos_global != new_pos_global)
			{
				// Was clipped, so this means we hit a edge where there is no region to enter
				LLVector3 clip_pos = mRegionp->getPosRegionFromGlobal(clip_pos_global);
				LL_DEBUGS("Interpolate") << "Hit empty region edge, clipped predicted position to "
										 << clip_pos
										 << " from " << new_pos << LL_ENDL;
				new_pos = clip_pos;
				
				// Stop motion and get server update for bouncing on the edge
				new_v.clear();
				setAcceleration(LLVector3::zero);
			}
			else
			{
				// <FS:Ansariel> FIRE-24184: Replace previous region crossing movement fix with LL's version and add option to turn it off
				static LLCachedControl<S32> fsExperimentalRegionCrossingMovementFix(gSavedSettings, "FSExperimentalRegionCrossingMovementFix");
				if (fsExperimentalRegionCrossingMovementFix == 1)
				{
				// </FS:Ansariel>
				// Check for how long we are crossing.
				// Note: theoretically we can find time from velocity, acceleration and
				// distance from border to new position, but it is not going to work
				// if 'phase_out' activates
				if (mRegionCrossExpire == 0)
				{
					// Workaround: we can't accurately figure out time when we cross border
					// so just write down time 'after the fact', it is far from optimal in
					// case of lags, but for lags sMaxUpdateInterpolationTime will kick in first
					LL_DEBUGS("Interpolate") << "Predicted region crossing, new position " << new_pos << LL_ENDL;
					// <FS:JN> Limit region crossing time using smart limiting
					//mRegionCrossExpire = frame_time + sMaxRegionCrossingInterpolationTime;
					F64Seconds saferegioncrosstimelimit(mExtrap.getextraptimelimit());  // longest time we can safely extrapolate
					F64Seconds maxregioncrosstime = std::min(saferegioncrosstimelimit,sMaxRegionCrossingInterpolationTime);  // new interpolation code
					mRegionCrossExpire = frame_time + maxregioncrosstime;   // region cross expires then
					setAcceleration(LLVector3::zero);                       // no accel during region crossings
					// <FS:JN> Limit region crossing time using smart limiting end
				}
				else if (frame_time > mRegionCrossExpire)
				{
					// Predicting crossing over 1s, stop motion
					// Stop motion
					LL_DEBUGS("Interpolate") << "Predicting region crossing for too long, stopping at " << new_pos << LL_ENDL;
					new_v.clear();
					// <FS:JN> For region crossing vehicles, stop rotation too. Paranoia consideration above about endlessly rotating objects does not apply.
					//setAcceleration(LLVector3::zero);
					if (mExtrap.ismovingssaton(*this))                          // if moving and sat on and crossing regions, almost certainly a vehicle with avatars
					{
						setAngularVelocity(LLVector3::zero);                    // for region crossing vehicles, stop rotation too.
						setAcceleration(LLVector3::zero);                       // Stop everything
					}
					// <FS:JN> Limit region crossing time using smart limiting end
					mRegionCrossExpire = 0;
				}
				// <FS:Ansariel> FIRE-24184: Replace previous region crossing movement fix with LL's version and add option to turn it off
				}
				// </FS:Ansariel>
			}
		}
		else
		{
			mRegionCrossExpire = 0;
		}

		// Set new position and velocity
		setPositionRegion(new_pos);
		setVelocity(new_v);	
		
		// for objects that are spinning but not translating, make sure to flag them as having moved
		setChanged(MOVED | SILHOUETTE);
	}		

	// Update the last time we did anything
	mLastInterpUpdateSecs = frame_time;
}



BOOL LLViewerObject::setData(const U8 *datap, const U32 data_size)
{
	delete [] mData;

	if (datap)
	{
		mData = new U8[data_size];
		if (!mData)
		{
			return FALSE;
		}
		memcpy(mData, datap, data_size);		/* Flawfinder: ignore */
	}
	return TRUE;
}

// delete an item in the inventory, but don't tell the server. This is
// used internally by remove, update, and savescript.
// This will only delete the first item with an item_id in the list
void LLViewerObject::deleteInventoryItem(const LLUUID& item_id)
{
	if(mInventory)
	{
		LLInventoryObject::object_list_t::iterator it = mInventory->begin();
		LLInventoryObject::object_list_t::iterator end = mInventory->end();
		for( ; it != end; ++it )
		{
			if((*it)->getUUID() == item_id)
			{
				// This is safe only because we return immediatly.
				mInventory->erase(it); // will deref and delete it
				return;
			}
		}
		doInventoryCallback();
	}
}

void LLViewerObject::doUpdateInventory(
	LLPointer<LLViewerInventoryItem>& item,
	U8 key,
	bool is_new)
{
	LLViewerInventoryItem* old_item = NULL;
	if(TASK_INVENTORY_ITEM_KEY == key)
	{
		// <FS:ND> Do not use C-Style cast for polymorphic upcasting
//		old_item = (LLViewerInventoryItem*)getInventoryObject(item->getUUID());
		old_item = dynamic_cast<LLViewerInventoryItem*>(getInventoryObject(item->getUUID()));
		// </FS:ND>
	}
	else if(TASK_INVENTORY_ASSET_KEY == key)
	{
		old_item = getInventoryItemByAsset(item->getAssetUUID());
	}
	LLUUID item_id;
	LLUUID new_owner;
	LLUUID new_group;
	BOOL group_owned = FALSE;
	if(old_item)
	{
		item_id = old_item->getUUID();
		new_owner = old_item->getPermissions().getOwner();
		new_group = old_item->getPermissions().getGroup();
		group_owned = old_item->getPermissions().isGroupOwned();
		old_item = NULL;
	}
	else
	{
		item_id = item->getUUID();
	}
	if(!is_new && mInventory)
	{
		// Attempt to update the local inventory. If we can get the
		// object perm, we have perfect visibility, so we want the
		// serial number to match. Otherwise, take our best guess and
		// make sure that the serial number does not match.
		deleteInventoryItem(item_id);
		LLPermissions perm(item->getPermissions());
		LLPermissions* obj_perm = LLSelectMgr::getInstance()->findObjectPermissions(this);
		bool is_atomic = ((S32)LLAssetType::AT_OBJECT == item->getType()) ? false : true;
		if(obj_perm)
		{
			perm.setOwnerAndGroup(LLUUID::null, obj_perm->getOwner(), obj_perm->getGroup(), is_atomic);
		}
		else
		{
			if(group_owned)
			{
				perm.setOwnerAndGroup(LLUUID::null, new_owner, new_group, is_atomic);
			}
			else if(!new_owner.isNull())
			{
				// The object used to be in inventory, so we can
				// assume the owner and group will match what they are
				// there.
				perm.setOwnerAndGroup(LLUUID::null, new_owner, new_group, is_atomic);
			}
			// *FIX: can make an even better guess by using the mPermGroup flags
			else if(permYouOwner())
			{
				// best guess.
				perm.setOwnerAndGroup(LLUUID::null, gAgent.getID(), item->getPermissions().getGroup(), is_atomic);
				--mExpectedInventorySerialNum;
			}
			else
			{
				// dummy it up.
				perm.setOwnerAndGroup(LLUUID::null, LLUUID::null, LLUUID::null, is_atomic);
				--mExpectedInventorySerialNum;
			}
		}
		LLViewerInventoryItem* oldItem = item;
		LLViewerInventoryItem* new_item = new LLViewerInventoryItem(oldItem);
		new_item->setPermissions(perm);
		mInventory->push_front(new_item);
		doInventoryCallback();
		++mExpectedInventorySerialNum;
	}
	else if (is_new)
	{
		++mExpectedInventorySerialNum;
	}
}

// save a script, which involves removing the old one, and rezzing
// in the new one. This method should be called with the asset id
// of the new and old script AFTER the bytecode has been saved.
void LLViewerObject::saveScript(
	const LLViewerInventoryItem* item,
	BOOL active,
	bool is_new)
{
	/*
	 * XXXPAM Investigate not making this copy.  Seems unecessary, but I'm unsure about the
	 * interaction with doUpdateInventory() called below.
	 */
	LL_DEBUGS() << "LLViewerObject::saveScript() " << item->getUUID() << " " << item->getAssetUUID() << LL_ENDL;

	LLPointer<LLViewerInventoryItem> task_item =
		new LLViewerInventoryItem(item->getUUID(), mID, item->getPermissions(),
								  item->getAssetUUID(), item->getType(),
								  item->getInventoryType(),
								  item->getName(), item->getDescription(),
								  item->getSaleInfo(), item->getFlags(),
								  item->getCreationDate());
	task_item->setTransactionID(item->getTransactionID());

	LLMessageSystem* msg = gMessageSystem;
	msg->newMessageFast(_PREHASH_RezScript);
	msg->nextBlockFast(_PREHASH_AgentData);
	msg->addUUIDFast(_PREHASH_AgentID, gAgent.getID());
	msg->addUUIDFast(_PREHASH_SessionID, gAgent.getSessionID());
	msg->addUUIDFast(_PREHASH_GroupID, gAgent.getGroupID());
	msg->nextBlockFast(_PREHASH_UpdateBlock);
	msg->addU32Fast(_PREHASH_ObjectLocalID, (mLocalID));
	U8 enabled = active;
	msg->addBOOLFast(_PREHASH_Enabled, enabled);
	msg->nextBlockFast(_PREHASH_InventoryBlock);
	task_item->packMessage(msg);
	msg->sendReliable(mRegionp->getHost());

	// do the internal logic
	doUpdateInventory(task_item, TASK_INVENTORY_ITEM_KEY, is_new);
}

void LLViewerObject::moveInventory(const LLUUID& folder_id,
								   const LLUUID& item_id)
{
	LL_DEBUGS() << "LLViewerObject::moveInventory " << item_id << LL_ENDL;
	LLMessageSystem* msg = gMessageSystem;
	msg->newMessageFast(_PREHASH_MoveTaskInventory);
	msg->nextBlockFast(_PREHASH_AgentData);
	msg->addUUIDFast(_PREHASH_AgentID, gAgent.getID());
	msg->addUUIDFast(_PREHASH_SessionID, gAgent.getSessionID());
	msg->addUUIDFast(_PREHASH_FolderID, folder_id);
	msg->nextBlockFast(_PREHASH_InventoryData);
	msg->addU32Fast(_PREHASH_LocalID, mLocalID);
	msg->addUUIDFast(_PREHASH_ItemID, item_id);
	msg->sendReliable(mRegionp->getHost());

	LLInventoryObject* inv_obj = getInventoryObject(item_id);
	if(inv_obj)
	{
		LLViewerInventoryItem* item = (LLViewerInventoryItem*)inv_obj;
		if(!item->getPermissions().allowCopyBy(gAgent.getID()))
		{
			deleteInventoryItem(item_id);
			++mExpectedInventorySerialNum;
		}
	}
}

void LLViewerObject::dirtyInventory()
{
	// If there aren't any LLVOInventoryListeners, we won't be
	// able to update our mInventory when it comes back from the
	// simulator, so we should not clear the inventory either.
	if(mInventory && !mInventoryCallbacks.empty())
	{
		mInventory->clear(); // will deref and delete entries
		delete mInventory;
		mInventory = NULL;
	}
	mInventoryDirty = TRUE;
}

void LLViewerObject::registerInventoryListener(LLVOInventoryListener* listener, void* user_data)
{
	LLInventoryCallbackInfo* info = new LLInventoryCallbackInfo;
	info->mListener = listener;
	info->mInventoryData = user_data;
	mInventoryCallbacks.push_front(info);
}

void LLViewerObject::removeInventoryListener(LLVOInventoryListener* listener)
{
	if (listener == NULL)
		return;
	for (callback_list_t::iterator iter = mInventoryCallbacks.begin();
		 iter != mInventoryCallbacks.end(); )
	{
		callback_list_t::iterator curiter = iter++;
		LLInventoryCallbackInfo* info = *curiter;
		if (info->mListener == listener)
		{
			delete info;
			mInventoryCallbacks.erase(curiter);
			break;
		}
	}
}

BOOL LLViewerObject::isInventoryPending()
{
    return mInvRequestState != INVENTORY_REQUEST_STOPPED;
}

void LLViewerObject::clearInventoryListeners()
{
	for_each(mInventoryCallbacks.begin(), mInventoryCallbacks.end(), DeletePointer());
	mInventoryCallbacks.clear();
}

bool LLViewerObject::hasInventoryListeners()
{
	return !mInventoryCallbacks.empty();
}

void LLViewerObject::requestInventory()
{
	if(mInventoryDirty && mInventory && !mInventoryCallbacks.empty())
	{
		mInventory->clear(); // will deref and delete entries
		delete mInventory;
		mInventory = NULL;
	}

	if(mInventory)
	{
		// inventory is either up to date or doesn't has a listener
		// if it is dirty, leave it this way in case we gain a listener
		doInventoryCallback();
	}
	else
	{
		// since we are going to request it now
		mInventoryDirty = FALSE;

		// Note: throws away duplicate requests
		fetchInventoryFromServer();
	}
}

void LLViewerObject::fetchInventoryFromServer()
{
	if (!isInventoryPending())
	{
		delete mInventory;
		mInventory = NULL;

		// Results in processTaskInv
		LLMessageSystem* msg = gMessageSystem;
		msg->newMessageFast(_PREHASH_RequestTaskInventory);
		msg->nextBlockFast(_PREHASH_AgentData);
		msg->addUUIDFast(_PREHASH_AgentID, gAgent.getID());
		msg->addUUIDFast(_PREHASH_SessionID, gAgent.getSessionID());
		msg->nextBlockFast(_PREHASH_InventoryData);
		msg->addU32Fast(_PREHASH_LocalID, mLocalID);
		msg->sendReliable(mRegionp->getHost());

		// This will get reset by doInventoryCallback or processTaskInv
		mInvRequestState = INVENTORY_REQUEST_PENDING;
	}
}

void LLViewerObject::fetchInventoryDelayed(const F64 &time_seconds)
{
    // unless already waiting, drop previous request and shedule an update
    if (mInvRequestState != INVENTORY_REQUEST_WAIT)
    {
        if (mInvRequestXFerId != 0)
        {
            // abort download.
            gXferManager->abortRequestById(mInvRequestXFerId, -1);
            mInvRequestXFerId = 0;
        }
        mInvRequestState = INVENTORY_REQUEST_WAIT; // affects isInventoryPending()
        LLCoros::instance().launch("LLViewerObject::fetchInventoryDelayedCoro()",
            boost::bind(&LLViewerObject::fetchInventoryDelayedCoro, mID, time_seconds));
    }
}

//static
void LLViewerObject::fetchInventoryDelayedCoro(const LLUUID task_inv, const F64 time_seconds)
{
    llcoro::suspendUntilTimeout(time_seconds);
    LLViewerObject *obj = gObjectList.findObject(task_inv);
    if (obj)
    {
        // Might be good idea to prolong delay here in case expected serial changed.
        // As it is, it will get a response with obsolete serial and will delay again.

        // drop waiting state to unlock isInventoryPending()
        obj->mInvRequestState = INVENTORY_REQUEST_STOPPED;
        obj->fetchInventoryFromServer();
    }
}

LLControlAvatar *LLViewerObject::getControlAvatar()
{
    return getRootEdit()->mControlAvatar.get();
}

LLControlAvatar *LLViewerObject::getControlAvatar() const
{
    return getRootEdit()->mControlAvatar.get();
}

// Manage the control avatar state of a given object.
// Any object can be flagged as animated, but for performance reasons
// we don't want to incur the overhead of managing a control avatar
// unless this would have some user-visible consequence. That is,
// there should be at least one rigged mesh in the linkset. Operations
// that change the state of a linkset, such as linking or unlinking
// prims, can also mean that a control avatar needs to be added or
// removed. At the end, if there is a control avatar, we make sure
// that its animation state is current.
void LLViewerObject::updateControlAvatar()
{
    LLViewerObject *root = getRootEdit();
    bool is_animated_object = root->isAnimatedObject();
    bool has_control_avatar = getControlAvatar();
    if (!is_animated_object && !has_control_avatar)
    {
        return;
    }

    bool should_have_control_avatar = false;
    if (is_animated_object)
    {
        bool any_rigged_mesh = root->isRiggedMesh();

        // <FS:Ansariel> Optimize - Only iterate the child list if needed
        if (!any_rigged_mesh)
        {
        // </FS:Ansariel>
        LLViewerObject::const_child_list_t& child_list = root->getChildren();
        for (LLViewerObject::const_child_list_t::const_iterator iter = child_list.begin();
             iter != child_list.end(); ++iter)
        {
            const LLViewerObject* child = *iter;
            // <FS:Ansariel> Optimize
            //any_rigged_mesh = any_rigged_mesh || child->isRiggedMesh();
            if (child->isRiggedMesh())
            {
                any_rigged_mesh = true;
                break;
            }
            // <FS:Ansariel>
        }
        } // <FS:Ansariel>
        should_have_control_avatar = is_animated_object && any_rigged_mesh;
    }

    if (should_have_control_avatar && !has_control_avatar)
    {
        std::string vobj_name = llformat("Vol%p", root);
        LL_DEBUGS("AnimatedObjects") << vobj_name << " calling linkControlAvatar()" << LL_ENDL;
        root->linkControlAvatar();
    }
    if (!should_have_control_avatar && has_control_avatar)
    {
        std::string vobj_name = llformat("Vol%p", root);
        LL_DEBUGS("AnimatedObjects") << vobj_name << " calling unlinkControlAvatar()" << LL_ENDL;
        root->unlinkControlAvatar();
    }
    if (getControlAvatar())
    {
        getControlAvatar()->updateAnimations();
        if (isSelected())
        {
            LLSelectMgr::getInstance()->pauseAssociatedAvatars();
        }
    }
}

void LLViewerObject::linkControlAvatar()
{
    if (!getControlAvatar() && isRootEdit())
    {
        LLVOVolume *volp = dynamic_cast<LLVOVolume*>(this);
        if (!volp)
        {
            LL_WARNS() << "called with null or non-volume object" << LL_ENDL;
            return;
        }
        mControlAvatar = LLControlAvatar::createControlAvatar(volp);
        LL_DEBUGS("AnimatedObjects") << volp->getID() 
                                     << " created control av for " 
                                     << (S32) (1+volp->numChildren()) << " prims" << LL_ENDL;
    }
    LLControlAvatar *cav = getControlAvatar();
    if (cav)
    {
        cav->updateAttachmentOverrides();
        if (!cav->mPlaying)
        {
            cav->mPlaying = true;
            //if (!cav->mRootVolp->isAnySelected())
            {
                cav->updateVolumeGeom();
                cav->mRootVolp->recursiveMarkForUpdate(TRUE);
            }
        }
    }
    else
    {
        LL_WARNS() << "no control avatar found!" << LL_ENDL;
    }
}

void LLViewerObject::unlinkControlAvatar()
{
    if (getControlAvatar())
    {
        getControlAvatar()->updateAttachmentOverrides();
    }
    if (isRootEdit())
    {
        // This will remove the entire linkset from the control avatar
        if (mControlAvatar)
        {
            mControlAvatar->markForDeath();
            mControlAvatar->mRootVolp = NULL;
            mControlAvatar = NULL;
        }
    }
    // For non-root prims, removing from the linkset will
    // automatically remove the control avatar connection.
}

// virtual
bool LLViewerObject::isAnimatedObject() const
{
    return false;
}

struct LLFilenameAndTask
{
	LLUUID mTaskID;
	std::string mFilename;

	// for sequencing in case of multiple updates
	S16 mSerial;
#ifdef _DEBUG
	static S32 sCount;
	LLFilenameAndTask()
	{
		++sCount;
		LL_DEBUGS() << "Constructing LLFilenameAndTask: " << sCount << LL_ENDL;
	}
	~LLFilenameAndTask()
	{
		--sCount;
		LL_DEBUGS() << "Destroying LLFilenameAndTask: " << sCount << LL_ENDL;
	}
private:
	LLFilenameAndTask(const LLFilenameAndTask& rhs);
	const LLFilenameAndTask& operator=(const LLFilenameAndTask& rhs) const;
#endif
};

#ifdef _DEBUG
S32 LLFilenameAndTask::sCount = 0;
#endif

// static
void LLViewerObject::processTaskInv(LLMessageSystem* msg, void** user_data)
{
    LLUUID task_id;
    msg->getUUIDFast(_PREHASH_InventoryData, _PREHASH_TaskID, task_id);
    LLViewerObject* object = gObjectList.findObject(task_id);
    if (!object)
    {
        LL_WARNS() << "LLViewerObject::processTaskInv object "
            << task_id << " does not exist." << LL_ENDL;
        return;
    }

    LLFilenameAndTask* ft = new LLFilenameAndTask;
    ft->mTaskID = task_id;
    // we can receive multiple task updates simultaneously, make sure we will not rewrite newer with older update
    msg->getS16Fast(_PREHASH_InventoryData, _PREHASH_Serial, ft->mSerial);

    if (ft->mSerial == object->mInventorySerialNum
        && ft->mSerial < object->mExpectedInventorySerialNum)
    {
        // Loop Protection.
        // We received same serial twice.
        // Viewer did some changes to inventory that couldn't be saved server side
        // or something went wrong to cause serial to be out of sync.
        // Drop xfer and restart after some time, assign server's value as expected
        LL_WARNS() << "Task inventory serial might be out of sync, server serial: " << ft->mSerial << " client expected serial: " << object->mExpectedInventorySerialNum << LL_ENDL;
        object->mExpectedInventorySerialNum = ft->mSerial;
        object->fetchInventoryDelayed(INVENTORY_UPDATE_WAIT_TIME_DESYNC);
    }
    else if (ft->mSerial < object->mExpectedInventorySerialNum)
    {
        // Out of date message, record to current serial for loop protection, but do not load it
        // Drop xfer and restart after some time
        if (ft->mSerial < object->mInventorySerialNum)
        {
            LL_WARNS() << "Task serial decreased. Potentially out of order packet or desync." << LL_ENDL;
        }
        object->mInventorySerialNum = ft->mSerial;
        object->fetchInventoryDelayed(INVENTORY_UPDATE_WAIT_TIME_OUTDATED);
    }
    else if (ft->mSerial >= object->mExpectedInventorySerialNum)
    {
        // We received version we expected or newer. Load it.
        object->mInventorySerialNum = ft->mSerial;
        object->mExpectedInventorySerialNum = ft->mSerial;

        std::string unclean_filename;
        msg->getStringFast(_PREHASH_InventoryData, _PREHASH_Filename, unclean_filename);
        ft->mFilename = LLDir::getScrubbedFileName(unclean_filename);

        if (ft->mFilename.empty())
        {
            LL_DEBUGS() << "Task has no inventory" << LL_ENDL;
            // mock up some inventory to make a drop target.
            if (object->mInventory)
            {
                object->mInventory->clear(); // will deref and delete it
            }
            else
            {
                object->mInventory = new LLInventoryObject::object_list_t();
            }
            LLPointer<LLInventoryObject> obj;
            obj = new LLInventoryObject(object->mID, LLUUID::null,
                LLAssetType::AT_CATEGORY,
                "Contents");
            object->mInventory->push_front(obj);
            object->doInventoryCallback();
            delete ft;
            return;
        }
        U64 new_id = gXferManager->requestFile(gDirUtilp->getExpandedFilename(LL_PATH_CACHE, ft->mFilename),
            ft->mFilename, LL_PATH_CACHE,
            object->mRegionp->getHost(),
            TRUE,
            &LLViewerObject::processTaskInvFile,
            (void**)ft,
            LLXferManager::HIGH_PRIORITY);
        if (object->mInvRequestState == INVENTORY_XFER)
        {
            if (new_id > 0 && new_id != object->mInvRequestXFerId)
            {
                // we started new download.
                gXferManager->abortRequestById(object->mInvRequestXFerId, -1);
                object->mInvRequestXFerId = new_id;
            }
        }
        else
        {
            object->mInvRequestState = INVENTORY_XFER;
            object->mInvRequestXFerId = new_id;
        }
    }
}

void LLViewerObject::processTaskInvFile(void** user_data, S32 error_code, LLExtStat ext_status)
{
	LLFilenameAndTask* ft = (LLFilenameAndTask*)user_data;
	LLViewerObject* object = NULL;

	if (ft
		&& (0 == error_code)
		&& (object = gObjectList.findObject(ft->mTaskID))
		&& ft->mSerial >= object->mInventorySerialNum)
	{
		object->mInventorySerialNum = ft->mSerial;
		LL_DEBUGS() << "Receiving inventory task file for serial " << object->mInventorySerialNum << " taskid: " << ft->mTaskID << LL_ENDL;
		if (ft->mSerial < object->mExpectedInventorySerialNum)
		{
			// User managed to change something while inventory was loading
			LL_DEBUGS() << "Processing file that is potentially out of date for task: " << ft->mTaskID << LL_ENDL;
		}

		if (object->loadTaskInvFile(ft->mFilename))
		{

		// <FS:ND> Crashfix, not sure why object->mInventory can be 0
		if( !object->mInventory )
		{
			LL_WARNS() << "object->mInventory == 0" << LL_ENDL;
			delete ft;
			return;
		}
		// </FS:ND>

			LLInventoryObject::object_list_t::iterator it = object->mInventory->begin();
			LLInventoryObject::object_list_t::iterator end = object->mInventory->end();
			std::list<LLUUID>& pending_lst = object->mPendingInventoryItemsIDs;

			for (; it != end && pending_lst.size(); ++it)
			{
				LLViewerInventoryItem* item = dynamic_cast<LLViewerInventoryItem*>(it->get());
				if(item && item->getType() != LLAssetType::AT_CATEGORY)
				{
					// <FS> Copy & paste error
					//std::list<LLUUID>::iterator id_it = std::find(pending_lst.begin(), pending_lst.begin(), item->getAssetUUID());
					std::list<LLUUID>::iterator id_it = std::find(pending_lst.begin(), pending_lst.end(), item->getAssetUUID());
					// </FS>
					if (id_it != pending_lst.end())
					{
						pending_lst.erase(id_it);
					}
				}
			}
		}
		else
		{
			// MAINT-2597 - crash when trying to edit a no-mod object
			// Somehow get an contents inventory response, but with an invalid stream (possibly 0 size?)
			// Stated repro was specific to no-mod objects so failing without user interaction should be safe.
			LL_WARNS() << "Trying to load invalid task inventory file. Ignoring file contents." << LL_ENDL;
		}
	}
	else
	{
		// This Occurs When two requests were made, and the first one
		// has already handled it.
		LL_DEBUGS() << "Problem loading task inventory. Return code: "
				 << error_code << LL_ENDL;
	}
	delete ft;
}

BOOL LLViewerObject::loadTaskInvFile(const std::string& filename)
{
	std::string filename_and_local_path = gDirUtilp->getExpandedFilename(LL_PATH_CACHE, filename);
	llifstream ifs(filename_and_local_path.c_str());
	if(ifs.good())
	{
		U32 fail_count = 0;
		char buffer[MAX_STRING];	/* Flawfinder: ignore */
		// *NOTE: This buffer size is hard coded into scanf() below.
		char keyword[MAX_STRING];	/* Flawfinder: ignore */
		if(mInventory)
		{
			mInventory->clear(); // will deref and delete it
		}
		else
		{
			mInventory = new LLInventoryObject::object_list_t;
		}
		while(ifs.good())
		{
			ifs.getline(buffer, MAX_STRING);
			if (sscanf(buffer, " %254s", keyword) == EOF) /* Flawfinder: ignore */
			{
				// Blank file?
				LL_WARNS() << "Issue reading from file '"
						<< filename << "'" << LL_ENDL;
				break;
			}
			else if(0 == strcmp("inv_item", keyword))
			{
				LLPointer<LLInventoryObject> inv = new LLViewerInventoryItem;
				inv->importLegacyStream(ifs);
				mInventory->push_front(inv);
			}
			else if(0 == strcmp("inv_object", keyword))
			{
				LLPointer<LLInventoryObject> inv = new LLInventoryObject;
				inv->importLegacyStream(ifs);
				inv->rename("Contents");
				mInventory->push_front(inv);
			}
			else if (fail_count >= MAX_INV_FILE_READ_FAILS)
			{
				LL_WARNS() << "Encountered too many unknowns while reading from file: '"
						<< filename << "'" << LL_ENDL;
				break;
			}
			else
			{
				// Is there really a point to continue processing? We already failing to display full inventory
				fail_count++;
				LL_WARNS_ONCE() << "Unknown token while reading from inventory file. Token: '"
						<< keyword << "'" << LL_ENDL;
			}
		}
		ifs.close();
		LLFile::remove(filename_and_local_path);
	}
	else
	{
		LL_WARNS() << "unable to load task inventory: " << filename_and_local_path
				<< LL_ENDL;
		return FALSE;
	}
	doInventoryCallback();

	return TRUE;
}

void LLViewerObject::doInventoryCallback()
{
	for (callback_list_t::iterator iter = mInventoryCallbacks.begin();
		 iter != mInventoryCallbacks.end(); )
	{
		callback_list_t::iterator curiter = iter++;
		LLInventoryCallbackInfo* info = *curiter;
		if (info->mListener != NULL)
		{
			info->mListener->inventoryChanged(this,
								 mInventory,
								 mInventorySerialNum,
								 info->mInventoryData);
		}
		else
		{
			LL_INFOS() << "LLViewerObject::doInventoryCallback() deleting bad listener entry." << LL_ENDL;
			delete info;
			mInventoryCallbacks.erase(curiter);
		}
	}

	// release inventory loading state
	mInvRequestXFerId = 0;
	mInvRequestState = INVENTORY_REQUEST_STOPPED;
}

void LLViewerObject::removeInventory(const LLUUID& item_id)
{
	// close any associated floater properties
	LLFloaterReg::hideInstance("properties", item_id);

	LLMessageSystem* msg = gMessageSystem;
	msg->newMessageFast(_PREHASH_RemoveTaskInventory);
	msg->nextBlockFast(_PREHASH_AgentData);
	msg->addUUIDFast(_PREHASH_AgentID, gAgent.getID());
	msg->addUUIDFast(_PREHASH_SessionID, gAgent.getSessionID());
	msg->nextBlockFast(_PREHASH_InventoryData);
	msg->addU32Fast(_PREHASH_LocalID, mLocalID);
	msg->addUUIDFast(_PREHASH_ItemID, item_id);
	msg->sendReliable(mRegionp->getHost());
	deleteInventoryItem(item_id);
	++mExpectedInventorySerialNum;
}

bool LLViewerObject::isTextureInInventory(LLViewerInventoryItem* item)
{
	bool result = false;

	if (item && LLAssetType::AT_TEXTURE == item->getType())
	{
		std::list<LLUUID>::iterator begin = mPendingInventoryItemsIDs.begin();
		std::list<LLUUID>::iterator end = mPendingInventoryItemsIDs.end();

		bool is_fetching = std::find(begin, end, item->getAssetUUID()) != end;
		bool is_fetched = getInventoryItemByAsset(item->getAssetUUID()) != NULL;

		result = is_fetched || is_fetching;
	}

	return result;
}

void LLViewerObject::updateTextureInventory(LLViewerInventoryItem* item, U8 key, bool is_new)
{
	if (item && !isTextureInInventory(item))
	{
		mPendingInventoryItemsIDs.push_back(item->getAssetUUID());
		updateInventory(item, key, is_new);
	}
}

void LLViewerObject::updateInventory(
	LLViewerInventoryItem* item,
	U8 key,
	bool is_new)
{
	// This slices the object into what we're concerned about on the
	// viewer. The simulator will take the permissions and transfer
	// ownership.
	LLPointer<LLViewerInventoryItem> task_item =
		new LLViewerInventoryItem(item->getUUID(), mID, item->getPermissions(),
								  item->getAssetUUID(), item->getType(),
								  item->getInventoryType(),
								  item->getName(), item->getDescription(),
								  item->getSaleInfo(),
								  item->getFlags(),
								  item->getCreationDate());
	task_item->setTransactionID(item->getTransactionID());
	LLMessageSystem* msg = gMessageSystem;
	msg->newMessageFast(_PREHASH_UpdateTaskInventory);
	msg->nextBlockFast(_PREHASH_AgentData);
	msg->addUUIDFast(_PREHASH_AgentID, gAgent.getID());
	msg->addUUIDFast(_PREHASH_SessionID, gAgent.getSessionID());
	msg->nextBlockFast(_PREHASH_UpdateData);
	msg->addU32Fast(_PREHASH_LocalID, mLocalID);
	msg->addU8Fast(_PREHASH_Key, key);
	msg->nextBlockFast(_PREHASH_InventoryData);
	task_item->packMessage(msg);
	msg->sendReliable(mRegionp->getHost());

	// do the internal logic
	doUpdateInventory(task_item, key, is_new);
}

void LLViewerObject::updateInventoryLocal(LLInventoryItem* item, U8 key)
{
	LLPointer<LLViewerInventoryItem> task_item =
		new LLViewerInventoryItem(item->getUUID(), mID, item->getPermissions(),
								  item->getAssetUUID(), item->getType(),
								  item->getInventoryType(),
								  item->getName(), item->getDescription(),
								  item->getSaleInfo(), item->getFlags(),
								  item->getCreationDate());

	// do the internal logic
	const bool is_new = false;
	doUpdateInventory(task_item, key, is_new);
}

LLInventoryObject* LLViewerObject::getInventoryObject(const LLUUID& item_id)
{
	LLInventoryObject* rv = NULL;
	if(mInventory)
	{
		LLInventoryObject::object_list_t::iterator it = mInventory->begin();
		LLInventoryObject::object_list_t::iterator end = mInventory->end();
		for ( ; it != end; ++it)
		{
			if((*it)->getUUID() == item_id)
			{
				rv = *it;
				break;
			}
		}		
	}
	return rv;
}

void LLViewerObject::getInventoryContents(LLInventoryObject::object_list_t& objects)
{
	if(mInventory)
	{
		LLInventoryObject::object_list_t::iterator it = mInventory->begin();
		LLInventoryObject::object_list_t::iterator end = mInventory->end();
		for( ; it != end; ++it)
		{
			if ((*it)->getType() != LLAssetType::AT_CATEGORY)
			{
				objects.push_back(*it);
			}
		}
	}
}

LLInventoryObject* LLViewerObject::getInventoryRoot()
{
	if (!mInventory || !mInventory->size())
	{
		return NULL;
	}
	return mInventory->back();
}

LLViewerInventoryItem* LLViewerObject::getInventoryItemByAsset(const LLUUID& asset_id)
{
	if (mInventoryDirty)
		LL_WARNS() << "Peforming inventory lookup for object " << mID << " that has dirty inventory!" << LL_ENDL;

	LLViewerInventoryItem* rv = NULL;
	if(mInventory)
	{
		LLViewerInventoryItem* item = NULL;

		LLInventoryObject::object_list_t::iterator it = mInventory->begin();
		LLInventoryObject::object_list_t::iterator end = mInventory->end();
		for( ; it != end; ++it)
		{
			LLInventoryObject* obj = *it;
			if(obj->getType() != LLAssetType::AT_CATEGORY
			   && obj->getType() != LLAssetType::AT_NONE ) // <FS:ND> check for AT_NONE too loadTaskInvFile can create such objects for "Contants"
			{
				// *FIX: gank-ass down cast!
				item = (LLViewerInventoryItem*)obj;
				if(item->getAssetUUID() == asset_id)
				{
					rv = item;
					break;
				}
			}
		}		
	}
	return rv;
}

void LLViewerObject::updateViewerInventoryAsset(
					const LLViewerInventoryItem* item,
					const LLUUID& new_asset)
{
	LLPointer<LLViewerInventoryItem> task_item =
		new LLViewerInventoryItem(item);
	task_item->setAssetUUID(new_asset);

	// do the internal logic
	doUpdateInventory(task_item, TASK_INVENTORY_ITEM_KEY, false);
}

void LLViewerObject::setPixelAreaAndAngle(LLAgent &agent)
{
	if (getVolume())
	{	//volumes calculate pixel area and angle per face
		return;
	}
	
	LLVector3 viewer_pos_agent = gAgentCamera.getCameraPositionAgent();
	LLVector3 pos_agent = getRenderPosition();

	F32 dx = viewer_pos_agent.mV[VX] - pos_agent.mV[VX];
	F32 dy = viewer_pos_agent.mV[VY] - pos_agent.mV[VY];
	F32 dz = viewer_pos_agent.mV[VZ] - pos_agent.mV[VZ];

	F32 max_scale = getMaxScale();
	F32 mid_scale = getMidScale();
	F32 min_scale = getMinScale();

	// IW: estimate - when close to large objects, computing range based on distance from center is no good
	// to try to get a min distance from face, subtract min_scale/2 from the range.
	// This means we'll load too much detail sometimes, but that's better than not enough
	// I don't think there's a better way to do this without calculating distance per-poly
	F32 range = sqrt(dx*dx + dy*dy + dz*dz) - min_scale/2;

	LLViewerCamera* camera = LLViewerCamera::getInstance();
	if (range < 0.001f || isHUDAttachment())		// range == zero
	{
		mAppAngle = 180.f;
		mPixelArea = (F32)camera->getScreenPixelArea();
	}
	else
	{
		mAppAngle = (F32) atan2( max_scale, range) * RAD_TO_DEG;

		F32 pixels_per_meter = camera->getPixelMeterRatio() / range;

		mPixelArea = (pixels_per_meter * max_scale) * (pixels_per_meter * mid_scale);
		if (mPixelArea > camera->getScreenPixelArea())
		{
			mAppAngle = 180.f;
			mPixelArea = (F32)camera->getScreenPixelArea();
		}
	}
}

BOOL LLViewerObject::updateLOD()
{
	return FALSE;
}

BOOL LLViewerObject::updateGeometry(LLDrawable *drawable)
{
	return TRUE;
}

void LLViewerObject::updateGL()
{

}

void LLViewerObject::updateFaceSize(S32 idx)
{
	
}

LLDrawable* LLViewerObject::createDrawable(LLPipeline *pipeline)
{
	return NULL;
}

void LLViewerObject::setScale(const LLVector3 &scale, BOOL damped)
{
	LLPrimitive::setScale(scale);
	if (mDrawable.notNull())
	{
		//encompass completely sheared objects by taking 
		//the most extreme point possible (<1,1,0.5>)
		mDrawable->setRadius(LLVector3(1,1,0.5f).scaleVec(scale).magVec());
		updateDrawable(damped);
	}

	if( (LL_PCODE_VOLUME == getPCode()) && !isDead() )
	{
// <FS:CR> FIRE-1846 - Make sure accented objects always show when enabled.
		//if (permYouOwner() || (scale.magVecSquared() > (7.5f * 7.5f)) )
		static LLCachedControl<bool> fs_netmap_physical(gSavedSettings, "FSNetMapPhysical", false);
		static LLCachedControl<bool> fs_netmap_scripted(gSavedSettings, "FSNetMapScripted", false);
		static LLCachedControl<bool> fs_netmap_temp_on_rez(gSavedSettings, "FSNetMapTempOnRez", false);
		if (permYouOwner() || (scale.magVecSquared() > (7.5f * 7.5f)) || (fs_netmap_physical && flagUsePhysics())
			|| (fs_netmap_scripted && flagScripted()) || (fs_netmap_temp_on_rez && flagTemporaryOnRez()) )
// </FS:CR>
		{
			if (!mOnMap)
			{
				llassert_always(LLWorld::getInstance()->getRegionFromHandle(getRegion()->getHandle()));

				gObjectList.addToMap(this);
				mOnMap = TRUE;
			}
		}
		else
		{
			if (mOnMap)
			{
				gObjectList.removeFromMap(this);
				mOnMap = FALSE;
			}
		}
	}
}

void LLViewerObject::setObjectCost(F32 cost)
{
	mObjectCost = cost;
	mCostStale = false;

	if (isSelected())
	{
		gFloaterTools->dirty();
	}
}

void LLViewerObject::setLinksetCost(F32 cost)
{
	mLinksetCost = cost;
	mCostStale = false;

	BOOL needs_refresh = isSelected();
	child_list_t::iterator iter = mChildList.begin();
	while(iter != mChildList.end() && !needs_refresh)
	{
		LLViewerObject* child = *iter;
		needs_refresh = child->isSelected();
		iter++;
	}

	if (needs_refresh)
	{
		gFloaterTools->dirty();
	}
}

void LLViewerObject::setPhysicsCost(F32 cost)
{
	mPhysicsCost = cost;
	mCostStale = false;

	if (isSelected())
	{
		gFloaterTools->dirty();
	}
}

void LLViewerObject::setLinksetPhysicsCost(F32 cost)
{
	mLinksetPhysicsCost = cost;
	mCostStale = false;
	
	if (isSelected())
	{
		gFloaterTools->dirty();
	}
}


F32 LLViewerObject::getObjectCost()
{
	if (mCostStale)
	{
		gObjectList.updateObjectCost(this);
	}
	
	return mObjectCost;
}

F32 LLViewerObject::getLinksetCost()
{
	if (mCostStale)
	{
		gObjectList.updateObjectCost(this);
	}

	return mLinksetCost;
}

F32 LLViewerObject::getPhysicsCost()
{
	if (mCostStale)
	{
		gObjectList.updateObjectCost(this);
	}
	
	return mPhysicsCost;
}

F32 LLViewerObject::getLinksetPhysicsCost()
{
	if (mCostStale)
	{
		gObjectList.updateObjectCost(this);
	}

	return mLinksetPhysicsCost;
}

F32 LLViewerObject::recursiveGetEstTrianglesMax() const
{
    F32 est_tris = getEstTrianglesMax();
    for (child_list_t::const_iterator iter = mChildList.begin();
         iter != mChildList.end(); iter++)
    {
        const LLViewerObject* child = *iter;
        if (!child->isAvatar())
        {
            est_tris += child->recursiveGetEstTrianglesMax();
        }
    }
    return est_tris;
}

S32 LLViewerObject::getAnimatedObjectMaxTris() const
{
    S32 max_tris = 0;
    if (gSavedSettings.getBOOL("AnimatedObjectsIgnoreLimits")) 
    {
        max_tris = S32_MAX;
    }
    else
    {
        if (gAgent.getRegion())
        {
            LLSD features;
            gAgent.getRegion()->getSimulatorFeatures(features);
            if (features.has("AnimatedObjects"))
            {
                max_tris = features["AnimatedObjects"]["AnimatedObjectMaxTris"].asInteger();
            }
        }
    }
    return max_tris;
}

F32 LLViewerObject::getEstTrianglesMax() const
{
    return 0.f;
}

F32 LLViewerObject::getEstTrianglesStreamingCost() const
{
    return 0.f;
}

// virtual
F32 LLViewerObject::getStreamingCost() const
{
	return 0.f;
}

// virtual
bool LLViewerObject::getCostData(LLMeshCostData& costs) const
{
    costs = LLMeshCostData();
    return false;
}

U32 LLViewerObject::getTriangleCount(S32* vcount) const
{
	return 0;
}

U32 LLViewerObject::getHighLODTriangleCount()
{
	return 0;
}

U32 LLViewerObject::recursiveGetTriangleCount(S32* vcount) const
{
    S32 total_tris = getTriangleCount(vcount);
    LLViewerObject::const_child_list_t& child_list = getChildren();
    for (LLViewerObject::const_child_list_t::const_iterator iter = child_list.begin();
         iter != child_list.end(); ++iter)
    {
        LLViewerObject* childp = *iter;
        if (childp)
        {
            total_tris += childp->getTriangleCount(vcount);
        }
    }
    return total_tris;
}

// This is using the stored surface area for each volume (which
// defaults to 1.0 for the case of everything except a sculpt) and
// then scaling it linearly based on the largest dimension in the
// prim's scale. Should revisit at some point.
F32 LLViewerObject::recursiveGetScaledSurfaceArea() const
{
    F32 area = 0.f;
    const LLDrawable* drawable = mDrawable;
    if (drawable)
    {
        const LLVOVolume* volume = drawable->getVOVolume();
        if (volume)
        {
            if (volume->getVolume())
            {
				const LLVector3& scale = volume->getScale();
                area += volume->getVolume()->getSurfaceArea() * llmax(llmax(scale.mV[0], scale.mV[1]), scale.mV[2]);
            }
            LLViewerObject::const_child_list_t children = volume->getChildren();
            for (LLViewerObject::const_child_list_t::const_iterator child_iter = children.begin();
                 child_iter != children.end();
                 ++child_iter)
            {
                LLViewerObject* child_obj = *child_iter;
                LLVOVolume *child = dynamic_cast<LLVOVolume*>( child_obj );
                if (child && child->getVolume())
                {
                    const LLVector3& scale = child->getScale();
                    area += child->getVolume()->getSurfaceArea() * llmax(llmax(scale.mV[0], scale.mV[1]), scale.mV[2]);
                }
            }
        }
    }
    return area;
}

void LLViewerObject::updateSpatialExtents(LLVector4a& newMin, LLVector4a &newMax)
{
	LLVector4a center;
	center.load3(getRenderPosition().mV);
	LLVector4a size;
	size.load3(getScale().mV);
	newMin.setSub(center, size);
	newMax.setAdd(center, size);
	
	mDrawable->setPositionGroup(center);
}

F32 LLViewerObject::getBinRadius()
{
	if (mDrawable.notNull())
	{
		const LLVector4a* ext = mDrawable->getSpatialExtents();
		LLVector4a diff;
		diff.setSub(ext[1], ext[0]);
		return diff.getLength3().getF32();
	}
	
	return getScale().magVec();
}

F32 LLViewerObject::getMaxScale() const
{
	return llmax(getScale().mV[VX],getScale().mV[VY], getScale().mV[VZ]);
}

F32 LLViewerObject::getMinScale() const
{
	return llmin(getScale().mV[0],getScale().mV[1],getScale().mV[2]);
}

F32 LLViewerObject::getMidScale() const
{
	if (getScale().mV[VX] < getScale().mV[VY])
	{
		if (getScale().mV[VY] < getScale().mV[VZ])
		{
			return getScale().mV[VY];
		}
		else if (getScale().mV[VX] < getScale().mV[VZ])
		{
			return getScale().mV[VZ];
		}
		else
		{
			return getScale().mV[VX];
		}
	}
	else if (getScale().mV[VX] < getScale().mV[VZ])
	{
		return getScale().mV[VX];
	}
	else if (getScale().mV[VY] < getScale().mV[VZ])
	{
		return getScale().mV[VZ];
	}
	else
	{
		return getScale().mV[VY];
	}
}


void LLViewerObject::updateTextures()
{
}

void LLViewerObject::boostTexturePriority(BOOL boost_children /* = TRUE */)
{
	if (isDead())
	{
		return;
	}

	S32 i;
	S32 tex_count = getNumTEs();
	for (i = 0; i < tex_count; i++)
	{
 		getTEImage(i)->setBoostLevel(LLGLTexture::BOOST_SELECTED);
	}

	if (isSculpted() && !isMesh())
	{
		LLSculptParams *sculpt_params = (LLSculptParams *)getParameterEntry(LLNetworkData::PARAMS_SCULPT);
		LLUUID sculpt_id = sculpt_params->getSculptTexture();
		LLViewerTextureManager::getFetchedTexture(sculpt_id, FTT_DEFAULT, TRUE, LLGLTexture::BOOST_NONE, LLViewerTexture::LOD_TEXTURE)->setBoostLevel(LLGLTexture::BOOST_SELECTED);
	}
	
	if (boost_children)
	{
		for (child_list_t::iterator iter = mChildList.begin();
			 iter != mChildList.end(); iter++)
		{
			LLViewerObject* child = *iter;
			child->boostTexturePriority();
		}
	}
}

void LLViewerObject::setLineWidthForWindowSize(S32 window_width)
{
	if (window_width < 700)
	{
		LLUI::setLineWidth(2.0f);
	}
	else if (window_width < 1100)
	{
		LLUI::setLineWidth(3.0f);
	}
	else if (window_width < 2000)
	{
		LLUI::setLineWidth(4.0f);
	}
	else
	{
		// _damn_, what a nice monitor!
		LLUI::setLineWidth(5.0f);
	}
}

void LLViewerObject::increaseArrowLength()
{
/* ???
	if (mAxisArrowLength == 50)
	{
		mAxisArrowLength = 100;
	}
	else
	{
		mAxisArrowLength = 150;
	}
*/
}


void LLViewerObject::decreaseArrowLength()
{
/* ???
	if (mAxisArrowLength == 150)
	{
		mAxisArrowLength = 100;
	}
	else
	{
		mAxisArrowLength = 50;
	}
*/
}

// Culled from newsim LLTask::addNVPair
void LLViewerObject::addNVPair(const std::string& data)
{
	// cout << "LLViewerObject::addNVPair() with ---" << data << "---" << endl;
	LLNameValue *nv = new LLNameValue(data.c_str());

//	char splat[MAX_STRING];
//	temp->printNameValue(splat);
//	LL_INFOS() << "addNVPair " << splat << LL_ENDL;

	name_value_map_t::iterator iter = mNameValuePairs.find(nv->mName);
	if (iter != mNameValuePairs.end())
	{
		LLNameValue* foundnv = iter->second;
		if (foundnv->mClass != NVC_READ_ONLY)
		{
			delete foundnv;
			mNameValuePairs.erase(iter);
		}
		else
		{
			delete nv;
//			LL_INFOS() << "Trying to write to Read Only NVPair " << temp->mName << " in addNVPair()" << LL_ENDL;
			return;
		}
	}
	mNameValuePairs[nv->mName] = nv;
}

BOOL LLViewerObject::removeNVPair(const std::string& name)
{
	char* canonical_name = gNVNameTable.addString(name);

	LL_DEBUGS() << "LLViewerObject::removeNVPair(): " << name << LL_ENDL;

	name_value_map_t::iterator iter = mNameValuePairs.find(canonical_name);
	if (iter != mNameValuePairs.end())
	{
		if( mRegionp )
		{
			LLNameValue* nv = iter->second;
/*
			std::string buffer = nv->printNameValue();
			gMessageSystem->newMessageFast(_PREHASH_RemoveNameValuePair);
			gMessageSystem->nextBlockFast(_PREHASH_TaskData);
			gMessageSystem->addUUIDFast(_PREHASH_ID, mID);
			
			gMessageSystem->nextBlockFast(_PREHASH_NameValueData);
			gMessageSystem->addStringFast(_PREHASH_NVPair, buffer);

			gMessageSystem->sendReliable( mRegionp->getHost() );
*/
			// Remove the NV pair from the local list.
			delete nv;
			mNameValuePairs.erase(iter);
			return TRUE;
		}
		else
		{
			LL_DEBUGS() << "removeNVPair - No region for object" << LL_ENDL;
		}
	}
	return FALSE;
}


LLNameValue *LLViewerObject::getNVPair(const std::string& name) const
{
	char		*canonical_name;

	canonical_name = gNVNameTable.addString(name);
	// It's possible for addString to return NULL.
	if (canonical_name == NULL)
	{
		return NULL;
	}

	// If you access a map with a name that isn't in it, it will add the name and a null pointer.
	// So first check if the data is in the map.
	name_value_map_t::const_iterator iter = mNameValuePairs.find(canonical_name);
	if (iter != mNameValuePairs.end())
	{
		return iter->second;
	}
	else
	{
		return NULL;
	}
}

void LLViewerObject::updatePositionCaches() const
{
	// If region is removed from the list it is also deleted.
	if(mRegionp && LLWorld::instance().isRegionListed(mRegionp))
	{
		if (!isRoot())
		{
			mPositionRegion = ((LLViewerObject *)getParent())->getPositionRegion() + getPosition() * getParent()->getRotation();
			mPositionAgent = mRegionp->getPosAgentFromRegion(mPositionRegion);
		}
		else
		{
			mPositionRegion = getPosition();
			mPositionAgent = mRegionp->getPosAgentFromRegion(mPositionRegion);
		}
	}
}

const LLVector3d LLViewerObject::getPositionGlobal() const
{	
	// If region is removed from the list it is also deleted.
	if(mRegionp && LLWorld::instance().isRegionListed(mRegionp))
	{
		LLVector3d position_global = mRegionp->getPosGlobalFromRegion(getPositionRegion());

		if (isAttachment())
		{
			position_global = gAgent.getPosGlobalFromAgent(getRenderPosition());
		}		
		return position_global;
	}
	else
	{
		LLVector3d position_global(getPosition());
		return position_global;
	}	
}

const LLVector3 &LLViewerObject::getPositionAgent() const
{
	// If region is removed from the list it is also deleted.
	if(mRegionp && LLWorld::instance().isRegionListed(mRegionp))
	{
		if (mDrawable.notNull() && (!mDrawable->isRoot() && getParent()))
		{
			// Don't return cached position if you have a parent, recalc (until all dirtying is done correctly.
			LLVector3 position_region;
			position_region = ((LLViewerObject *)getParent())->getPositionRegion() + getPosition() * getParent()->getRotation();
			mPositionAgent = mRegionp->getPosAgentFromRegion(position_region);
		}
		else
		{
			mPositionAgent = mRegionp->getPosAgentFromRegion(getPosition());
		}
	}
	return mPositionAgent;
}

const LLVector3 &LLViewerObject::getPositionRegion() const
{
	if (!isRoot())
	{
		LLViewerObject *parent = (LLViewerObject *)getParent();
		mPositionRegion = parent->getPositionRegion() + (getPosition() * parent->getRotation());
	}
	else
	{
		mPositionRegion = getPosition();
	}

	return mPositionRegion;
}

const LLVector3 LLViewerObject::getPositionEdit() const
{
	if (isRootEdit())
	{
		return getPosition();
	}
	else
	{
		LLViewerObject *parent = (LLViewerObject *)getParent();
		LLVector3 position_edit = parent->getPositionEdit() + getPosition() * parent->getRotationEdit();
		return position_edit;
	}
}

const LLVector3 LLViewerObject::getRenderPosition() const
{
	if (mDrawable.notNull() && mDrawable->isState(LLDrawable::RIGGED))
	{
        LLControlAvatar *cav = getControlAvatar();
        if (isRoot() && cav)
        {
            F32 fixup;
            if ( cav->hasPelvisFixup( fixup) )
            {
                //Apply a pelvis fixup (as defined by the avs skin)
                LLVector3 pos = mDrawable->getPositionAgent();
                pos[VZ] += fixup;
                return pos;
            }
        }
		LLVOAvatar* avatar = getAvatar();
		if ((avatar) && !getControlAvatar())
		{
			return avatar->getPositionAgent();
		}
	}

	if (mDrawable.isNull() || mDrawable->getGeneration() < 0)
	{
		return getPositionAgent();
	}
	else
	{
		return mDrawable->getPositionAgent();
	}
}

const LLVector3 LLViewerObject::getPivotPositionAgent() const
{
	return getRenderPosition();
}

const LLQuaternion LLViewerObject::getRenderRotation() const
{
	LLQuaternion ret;
	if (mDrawable.notNull() && mDrawable->isState(LLDrawable::RIGGED) && !isAnimatedObject())
	{
		return ret;
	}
	
	if (mDrawable.isNull() || mDrawable->isStatic())
	{
		ret = getRotationEdit();
	}
	else
	{
		if (!mDrawable->isRoot())
		{
			ret = getRotation() * LLQuaternion(mDrawable->getParent()->getWorldMatrix());
		}
		else
		{
			ret = LLQuaternion(mDrawable->getWorldMatrix());
		}
	}
	
	return ret;
}

const LLMatrix4 LLViewerObject::getRenderMatrix() const
{
	return mDrawable->getWorldMatrix();
}

const LLQuaternion LLViewerObject::getRotationRegion() const
{
	LLQuaternion global_rotation = getRotation();
	if (!((LLXform *)this)->isRoot())
	{
		global_rotation = global_rotation * getParent()->getRotation();
	}
	return global_rotation;
}

const LLQuaternion LLViewerObject::getRotationEdit() const
{
	LLQuaternion global_rotation = getRotation();
	if (!((LLXform *)this)->isRootEdit())
	{
		global_rotation = global_rotation * getParent()->getRotation();
	}
	return global_rotation;
}

void LLViewerObject::setPositionAbsoluteGlobal( const LLVector3d &pos_global, BOOL damped )
{
	if (isAttachment())
	{
		LLVector3 new_pos = mRegionp->getPosRegionFromGlobal(pos_global);
		if (isRootEdit())
		{
			new_pos -= mDrawable->mXform.getParent()->getWorldPosition();
			LLQuaternion world_rotation = mDrawable->mXform.getParent()->getWorldRotation();
			new_pos = new_pos * ~world_rotation;
		}
		else
		{
			LLViewerObject* parentp = (LLViewerObject*)getParent();
			new_pos -= parentp->getPositionAgent();
			new_pos = new_pos * ~parentp->getRotationRegion();
		}
		LLViewerObject::setPosition(new_pos);
		
		if (mParent && ((LLViewerObject*)mParent)->isAvatar())
		{
			// we have changed the position of an attachment, so we need to clamp it
			LLVOAvatar *avatar = (LLVOAvatar*)mParent;

			avatar->clampAttachmentPositions();
		}
	}
	else
	{
		if( isRoot() )
		{
			setPositionRegion(mRegionp->getPosRegionFromGlobal(pos_global));
		}
		else
		{
			// the relative position with the parent is not constant
			LLViewerObject* parent = (LLViewerObject *)getParent();
			//RN: this assumes we are only calling this function from the edit tools
			gPipeline.updateMoveNormalAsync(parent->mDrawable);

			LLVector3 pos_local = mRegionp->getPosRegionFromGlobal(pos_global) - parent->getPositionRegion();
			pos_local = pos_local * ~parent->getRotationRegion();
			LLViewerObject::setPosition( pos_local );
		}
	}
	//RN: assumes we always want to snap the object when calling this function
	gPipeline.updateMoveNormalAsync(mDrawable);
}

void LLViewerObject::setPosition(const LLVector3 &pos, BOOL damped)
{
	if (getPosition() != pos)
	{
		setChanged(TRANSLATED | SILHOUETTE);
	}
		
	LLXform::setPosition(pos);
	updateDrawable(damped);
	if (isRoot())
	{
		// position caches need to be up to date on root objects
		updatePositionCaches();
	}
}

void LLViewerObject::setPositionGlobal(const LLVector3d &pos_global, BOOL damped)
{
	if (isAttachment())
	{
		if (isRootEdit())
		{
			LLVector3 newPos = mRegionp->getPosRegionFromGlobal(pos_global);
			newPos = newPos - mDrawable->mXform.getParent()->getWorldPosition();

			LLQuaternion invWorldRotation = mDrawable->mXform.getParent()->getWorldRotation();
			invWorldRotation.transQuat();

			newPos = newPos * invWorldRotation;
			LLViewerObject::setPosition(newPos);
		}
		else
		{
			// assumes parent is root editable (root of attachment)
			LLVector3 newPos = mRegionp->getPosRegionFromGlobal(pos_global);
			newPos = newPos - mDrawable->mXform.getParent()->getWorldPosition();
			LLVector3 delta_pos = newPos - getPosition();

			LLQuaternion invRotation = mDrawable->getRotation();
			invRotation.transQuat();
			
			delta_pos = delta_pos * invRotation;

			// *FIX: is this right?  Shouldn't we be calling the
			// LLViewerObject version of setPosition?
			LLVector3 old_pos = mDrawable->mXform.getParent()->getPosition();
			mDrawable->mXform.getParent()->setPosition(old_pos + delta_pos);
			setChanged(TRANSLATED | SILHOUETTE);
		}
		if (mParent && ((LLViewerObject*)mParent)->isAvatar())
		{
			// we have changed the position of an attachment, so we need to clamp it
			LLVOAvatar *avatar = (LLVOAvatar*)mParent;

			avatar->clampAttachmentPositions();
		}
	}
	else
	{
		if (isRoot())
		{
			setPositionRegion(mRegionp->getPosRegionFromGlobal(pos_global));
		}
		else
		{
			// the relative position with the parent is constant, but the parent's position needs to be changed
			LLVector3d position_offset;
			position_offset.setVec(getPosition()*getParent()->getRotation());
			LLVector3d new_pos_global = pos_global - position_offset;
			((LLViewerObject *)getParent())->setPositionGlobal(new_pos_global);
		}
	}
	updateDrawable(damped);
}


void LLViewerObject::setPositionParent(const LLVector3 &pos_parent, BOOL damped)
{
	// Set position relative to parent, if no parent, relative to region
	if (!isRoot())
	{
		LLViewerObject::setPosition(pos_parent, damped);
		//updateDrawable(damped);
	}
	else
	{
		setPositionRegion(pos_parent, damped);
	}
}

void LLViewerObject::setPositionRegion(const LLVector3 &pos_region, BOOL damped)
{
	if (!isRootEdit())
	{
		LLViewerObject* parent = (LLViewerObject*) getParent();
		LLViewerObject::setPosition((pos_region-parent->getPositionRegion())*~parent->getRotationRegion());
	}
	else
	{
		LLViewerObject::setPosition(pos_region);
		mPositionRegion = pos_region;
		mPositionAgent = mRegionp->getPosAgentFromRegion(mPositionRegion);
	}
}

void LLViewerObject::setPositionAgent(const LLVector3 &pos_agent, BOOL damped)
{
	// <FS:ND> Crsh protection
	if( !getRegion() )
		return;
	// </FS:ND>
	
	LLVector3 pos_region = getRegion()->getPosRegionFromAgent(pos_agent);
	setPositionRegion(pos_region, damped);
}

// identical to setPositionRegion() except it checks for child-joints 
// and doesn't also move the joint-parent
// TODO -- implement similar intelligence for joint-parents toward
// their joint-children
void LLViewerObject::setPositionEdit(const LLVector3 &pos_edit, BOOL damped)
{
	if (!isRootEdit())
	{
		// the relative position with the parent is constant, but the parent's position needs to be changed
		LLVector3 position_offset = getPosition() * getParent()->getRotation();

		((LLViewerObject *)getParent())->setPositionEdit(pos_edit - position_offset);
		updateDrawable(damped);
	}
	else
	{
		LLViewerObject::setPosition(pos_edit, damped);
		mPositionRegion = pos_edit;
		mPositionAgent = mRegionp->getPosAgentFromRegion(mPositionRegion);
	}	
}


LLViewerObject* LLViewerObject::getRootEdit() const
{
	const LLViewerObject* root = this;
	while (root->mParent 
		   && !((LLViewerObject*)root->mParent)->isAvatar()) 
	{
		root = (LLViewerObject*)root->mParent;
	}
	return (LLViewerObject*)root;
}


BOOL LLViewerObject::lineSegmentIntersect(const LLVector4a& start, const LLVector4a& end,
										  S32 face,
										  BOOL pick_transparent,
										  BOOL pick_rigged,
										  S32* face_hit,
										  LLVector4a* intersection,
										  LLVector2* tex_coord,
										  LLVector4a* normal,
										  LLVector4a* tangent)
{
	return false;
}

BOOL LLViewerObject::lineSegmentBoundingBox(const LLVector4a& start, const LLVector4a& end)
{
	if (mDrawable.isNull() || mDrawable->isDead())
	{
		return FALSE;
	}

	const LLVector4a* ext = mDrawable->getSpatialExtents();

	//VECTORIZE THIS
	LLVector4a center;
	center.setAdd(ext[1], ext[0]);
	center.mul(0.5f);
	LLVector4a size;
	size.setSub(ext[1], ext[0]);
	size.mul(0.5f);

	return LLLineSegmentBoxIntersect(start, end, center, size);
}

U8 LLViewerObject::getMediaType() const
{
	if (mMedia)
	{
		return mMedia->mMediaType;
	}
	else
	{
		return LLViewerObject::MEDIA_NONE;
	}
}

void LLViewerObject::setMediaType(U8 media_type)
{
	if (!mMedia)
	{
		// TODO what if we don't have a media pointer?
	}
	else if (mMedia->mMediaType != media_type)
	{
		mMedia->mMediaType = media_type;

		// TODO: update materials with new image
	}
}

std::string LLViewerObject::getMediaURL() const
{
	if (mMedia)
	{
		return mMedia->mMediaURL;
	}
	else
	{
		return std::string();
	}
}

void LLViewerObject::setMediaURL(const std::string& media_url)
{
	if (!mMedia)
	{
		mMedia = new LLViewerObjectMedia;
		mMedia->mMediaURL = media_url;
		mMedia->mPassedWhitelist = FALSE;

		// TODO: update materials with new image
	}
	else if (mMedia->mMediaURL != media_url)
	{
		mMedia->mMediaURL = media_url;
		mMedia->mPassedWhitelist = FALSE;

		// TODO: update materials with new image
	}
}

BOOL LLViewerObject::getMediaPassedWhitelist() const
{
	if (mMedia)
	{
		return mMedia->mPassedWhitelist;
	}
	else
	{
		return FALSE;
	}
}

void LLViewerObject::setMediaPassedWhitelist(BOOL passed)
{
	if (mMedia)
	{
		mMedia->mPassedWhitelist = passed;
	}
}

BOOL LLViewerObject::setMaterial(const U8 material)
{
	BOOL res = LLPrimitive::setMaterial(material);
	if (res)
	{
		setChanged(TEXTURE);
	}
	return res;
}

void LLViewerObject::setNumTEs(const U8 num_tes)
{
	U32 i;
	if (num_tes != getNumTEs())
	{
		if (num_tes)
		{
			LLPointer<LLViewerTexture> *new_images;
			new_images = new LLPointer<LLViewerTexture>[num_tes];
			
			LLPointer<LLViewerTexture> *new_normmaps;
			new_normmaps = new LLPointer<LLViewerTexture>[num_tes];
			
			LLPointer<LLViewerTexture> *new_specmaps;
			new_specmaps = new LLPointer<LLViewerTexture>[num_tes];
			for (i = 0; i < num_tes; i++)
			{
				if (i < getNumTEs())
				{
					new_images[i] = mTEImages[i];
					new_normmaps[i] = mTENormalMaps[i];
					new_specmaps[i] = mTESpecularMaps[i];
				}
				else if (getNumTEs())
				{
					new_images[i] = mTEImages[getNumTEs()-1];
					new_normmaps[i] = mTENormalMaps[getNumTEs()-1];
					new_specmaps[i] = mTESpecularMaps[getNumTEs()-1];
				}
				else
				{
					new_images[i] = NULL;
					new_normmaps[i] = NULL;
					new_specmaps[i] = NULL;
				}
			}

			deleteTEImages();
			
			mTEImages = new_images;
			mTENormalMaps = new_normmaps;
			mTESpecularMaps = new_specmaps;
		}
		else
		{
			deleteTEImages();
		}
		LLPrimitive::setNumTEs(num_tes);
		setChanged(TEXTURE);

		if (mDrawable.notNull())
		{
			gPipeline.markTextured(mDrawable);
		}
	}
}

void LLViewerObject::sendMaterialUpdate() const
{
	LLViewerRegion* regionp = getRegion();
	if(!regionp) return;
	gMessageSystem->newMessageFast(_PREHASH_ObjectMaterial);
	gMessageSystem->nextBlockFast(_PREHASH_AgentData);
	gMessageSystem->addUUIDFast(_PREHASH_AgentID, gAgent.getID() );
	gMessageSystem->addUUIDFast(_PREHASH_SessionID, gAgent.getSessionID());
	gMessageSystem->nextBlockFast(_PREHASH_ObjectData);
	gMessageSystem->addU32Fast(_PREHASH_ObjectLocalID,	mLocalID );
	gMessageSystem->addU8Fast(_PREHASH_Material, getMaterial() );
	gMessageSystem->sendReliable( regionp->getHost() );

}

//formerly send_object_shape(LLViewerObject *object)
void LLViewerObject::sendShapeUpdate()
{
	// <FS:Ansariel> FIRE-22268: Crash fix
	LLViewerRegion *regionp = getRegion();
	if (!regionp) return;
	// </FS:Ansariel>

	gMessageSystem->newMessageFast(_PREHASH_ObjectShape);
	gMessageSystem->nextBlockFast(_PREHASH_AgentData);
	gMessageSystem->addUUIDFast(_PREHASH_AgentID, gAgent.getID() );
	gMessageSystem->addUUIDFast(_PREHASH_SessionID, gAgent.getSessionID());
	gMessageSystem->nextBlockFast(_PREHASH_ObjectData);
	gMessageSystem->addU32Fast(_PREHASH_ObjectLocalID, mLocalID );

	LLVolumeMessage::packVolumeParams(&getVolume()->getParams(), gMessageSystem);

	//LLViewerRegion *regionp = getRegion(); // <FS:Ansariel> FIRE-22268: Crash fix
	gMessageSystem->sendReliable( regionp->getHost() );
}


void LLViewerObject::sendTEUpdate() const
{
	// <FS:Ansariel> FIRE-22268: Crash fix
	LLViewerRegion *regionp = getRegion();
	if (!regionp) return;
	// </FS:Ansariel>

	LLMessageSystem* msg = gMessageSystem;
	msg->newMessageFast(_PREHASH_ObjectImage);

	msg->nextBlockFast(_PREHASH_AgentData);
	msg->addUUIDFast(_PREHASH_AgentID, gAgent.getID() );
	msg->addUUIDFast(_PREHASH_SessionID, gAgent.getSessionID());

	msg->nextBlockFast(_PREHASH_ObjectData);
	msg->addU32Fast(_PREHASH_ObjectLocalID, mLocalID );
	if (mMedia)
	{
		msg->addString("MediaURL", mMedia->mMediaURL);
	}
	else
	{
		msg->addString("MediaURL", NULL);
	}

	// TODO send media type

	packTEMessage(msg);

	//LLViewerRegion *regionp = getRegion(); // <FS:Ansariel> FIRE-22268: Crash fix
	msg->sendReliable( regionp->getHost() );
}

LLViewerTexture* LLViewerObject::getBakedTextureForMagicId(const LLUUID& id)
{
	if (!LLAvatarAppearanceDefines::LLAvatarAppearanceDictionary::isBakedImageId(id))
	{
		return NULL;
	}

	LLViewerObject *root = getRootEdit();
	if (root && root->isAnimatedObject())
	{
		return LLViewerTextureManager::getFetchedTexture(id, FTT_DEFAULT, TRUE, LLGLTexture::BOOST_NONE, LLViewerTexture::LOD_TEXTURE);
	}

	LLVOAvatar* avatar = getAvatar();
<<<<<<< HEAD
	if (avatar && isRiggedMesh() && !isHUDAttachment())
=======
	if (avatar && !isHUDAttachment()
		&& isMesh()
		&& getVolume() && getVolume()->getParams().getSculptID().notNull()) // checking for the rigged mesh by params instead of using isRiggedMesh() to avoid false negatives when skin info isn't ready
>>>>>>> f2974e75
	{
		LLAvatarAppearanceDefines::EBakedTextureIndex texIndex = LLAvatarAppearanceDefines::LLAvatarAppearanceDictionary::assetIdToBakedTextureIndex(id);
		LLViewerTexture* bakedTexture = avatar->getBakedTexture(texIndex);
		if (bakedTexture == NULL || bakedTexture->isMissingAsset())
		{
			return LLViewerTextureManager::getFetchedTexture(IMG_DEFAULT, FTT_DEFAULT, TRUE, LLGLTexture::BOOST_NONE, LLViewerTexture::LOD_TEXTURE);
		}
		else
		{
			return bakedTexture;
		}
	}
	else
	{
		return LLViewerTextureManager::getFetchedTexture(id, FTT_DEFAULT, TRUE, LLGLTexture::BOOST_NONE, LLViewerTexture::LOD_TEXTURE);
	}

}

void LLViewerObject::updateAvatarMeshVisibility(const LLUUID& id, const LLUUID& old_id)
{
	if (id == old_id)
	{
		return;
	}

	if (!LLAvatarAppearanceDefines::LLAvatarAppearanceDictionary::isBakedImageId(old_id) && !LLAvatarAppearanceDefines::LLAvatarAppearanceDictionary::isBakedImageId(id))
	{
		return;
	}

	LLVOAvatar* avatar = getAvatar();
	if (avatar)
	{
		avatar->updateMeshVisibility();
	}
}

void LLViewerObject::setTE(const U8 te, const LLTextureEntry &texture_entry)
{
	LLUUID old_image_id;
	if (getTE(te))
	{
		old_image_id = getTE(te)->getID();
	}
		
	LLPrimitive::setTE(te, texture_entry);

	const LLUUID& image_id = getTEref(te).getID();
	LLViewerTexture* bakedTexture = getBakedTextureForMagicId(image_id);
	mTEImages[te] = bakedTexture ? bakedTexture : LLViewerTextureManager::getFetchedTexture(image_id, FTT_DEFAULT, TRUE, LLGLTexture::BOOST_NONE, LLViewerTexture::LOD_TEXTURE);

	
	updateAvatarMeshVisibility(image_id,old_image_id);
	
	if (getTEref(te).getMaterialParams().notNull())
	{
		const LLUUID& norm_id = getTEref(te).getMaterialParams()->getNormalID();
		mTENormalMaps[te] = LLViewerTextureManager::getFetchedTexture(norm_id, FTT_DEFAULT, TRUE, LLGLTexture::BOOST_ALM, LLViewerTexture::LOD_TEXTURE);

		const LLUUID& spec_id = getTEref(te).getMaterialParams()->getSpecularID();
		mTESpecularMaps[te] = LLViewerTextureManager::getFetchedTexture(spec_id, FTT_DEFAULT, TRUE, LLGLTexture::BOOST_ALM, LLViewerTexture::LOD_TEXTURE);
	}
}

void LLViewerObject::refreshBakeTexture()
{
	for (int face_index = 0; face_index < getNumTEs(); face_index++)
	{
		LLTextureEntry* tex_entry = getTE(face_index);
		if (tex_entry && LLAvatarAppearanceDefines::LLAvatarAppearanceDictionary::isBakedImageId(tex_entry->getID()))
		{
			const LLUUID& image_id = tex_entry->getID();
			LLViewerTexture* bakedTexture = getBakedTextureForMagicId(image_id);
			changeTEImage(face_index, bakedTexture);
		}
	}
}

void LLViewerObject::setTEImage(const U8 te, LLViewerTexture *imagep)
{
	if (mTEImages[te] != imagep)
	{
		LLUUID old_image_id = getTE(te) ? getTE(te)->getID() : LLUUID::null;
		
		LLPrimitive::setTETexture(te, imagep->getID());

		LLViewerTexture* baked_texture = getBakedTextureForMagicId(imagep->getID());
		mTEImages[te] = baked_texture ? baked_texture : imagep;
		updateAvatarMeshVisibility(imagep->getID(), old_image_id);
		setChanged(TEXTURE);
		if (mDrawable.notNull())
		{
			gPipeline.markTextured(mDrawable);
		}
	}
}

S32 LLViewerObject::setTETextureCore(const U8 te, LLViewerTexture *image)
{
	LLUUID old_image_id = getTEref(te).getID();
	const LLUUID& uuid = image->getID();
	S32 retval = 0;
	if (uuid != getTEref(te).getID() ||
		uuid == LLUUID::null)
	{
		retval = LLPrimitive::setTETexture(te, uuid);
		LLViewerTexture* baked_texture = getBakedTextureForMagicId(uuid);
		mTEImages[te] = baked_texture ? baked_texture : image;
		updateAvatarMeshVisibility(uuid,old_image_id);
		setChanged(TEXTURE);
		if (mDrawable.notNull())
		{
			gPipeline.markTextured(mDrawable);
		}
	}
	return retval;
}

S32 LLViewerObject::setTENormalMapCore(const U8 te, LLViewerTexture *image)
{
	S32 retval = TEM_CHANGE_TEXTURE;
	const LLUUID& uuid = image ? image->getID() : LLUUID::null;
	if( (getTE( te ) && uuid != getTE( te )->getID()) ||
		uuid == LLUUID::null)
	{
		LLTextureEntry* tep = getTE(te);
		LLMaterial* mat = NULL;
		if (tep)
		{
		   mat = tep->getMaterialParams();
		}

		if (mat)
		{
			mat->setNormalID(uuid);
		}
	}
	changeTENormalMap(te,image);	
	return retval;
}

S32 LLViewerObject::setTESpecularMapCore(const U8 te, LLViewerTexture *image)
{
	S32 retval = TEM_CHANGE_TEXTURE;
	const LLUUID& uuid = image ? image->getID() : LLUUID::null;
	if ( (getTE(te) && uuid != getTE(te)->getID()) ||
		uuid == LLUUID::null)
	{
		LLTextureEntry* tep = getTE(te);
		LLMaterial* mat = NULL;
		if (tep)
		{
			mat = tep->getMaterialParams();
		}

		if (mat)
		{
			mat->setSpecularID(uuid);
		}		
	}
	changeTESpecularMap(te, image);
	return retval;
}

//virtual
void LLViewerObject::changeTEImage(S32 index, LLViewerTexture* new_image) 
{
	if(index < 0 || index >= getNumTEs())
	{
		return ;
	}
	mTEImages[index] = new_image ;
}

void LLViewerObject::changeTENormalMap(S32 index, LLViewerTexture* new_image)
{
	if(index < 0 || index >= getNumTEs())
	{
		return ;
	}
	mTENormalMaps[index] = new_image ;
	refreshMaterials();
}

void LLViewerObject::changeTESpecularMap(S32 index, LLViewerTexture* new_image)
{
	if(index < 0 || index >= getNumTEs())
	{
		return ;
	}
	mTESpecularMaps[index] = new_image ;
	refreshMaterials();
}

S32 LLViewerObject::setTETexture(const U8 te, const LLUUID& uuid)
{
	// Invalid host == get from the agent's sim
	LLViewerFetchedTexture *image = LLViewerTextureManager::getFetchedTexture(
		uuid, FTT_DEFAULT, TRUE, LLGLTexture::BOOST_NONE, LLViewerTexture::LOD_TEXTURE, 0, 0, LLHost());
		return setTETextureCore(te, image);
}

S32 LLViewerObject::setTENormalMap(const U8 te, const LLUUID& uuid)
{
	LLViewerFetchedTexture *image = (uuid == LLUUID::null) ? NULL : LLViewerTextureManager::getFetchedTexture(
		uuid, FTT_DEFAULT, TRUE, LLGLTexture::BOOST_ALM, LLViewerTexture::LOD_TEXTURE, 0, 0, LLHost());
	return setTENormalMapCore(te, image);
}

S32 LLViewerObject::setTESpecularMap(const U8 te, const LLUUID& uuid)
{
	LLViewerFetchedTexture *image = (uuid == LLUUID::null) ? NULL : LLViewerTextureManager::getFetchedTexture(
		uuid, FTT_DEFAULT, TRUE, LLGLTexture::BOOST_ALM, LLViewerTexture::LOD_TEXTURE, 0, 0, LLHost());
	return setTESpecularMapCore(te, image);
}

S32 LLViewerObject::setTEColor(const U8 te, const LLColor3& color)
{
	return setTEColor(te, LLColor4(color));
}

S32 LLViewerObject::setTEColor(const U8 te, const LLColor4& color)
{
	S32 retval = 0;
	const LLTextureEntry *tep = getTE(te);
	if (!tep)
	{
		LL_WARNS() << "No texture entry for te " << (S32)te << ", object " << mID << LL_ENDL;
	}
	else if (color != tep->getColor())
	{
		retval = LLPrimitive::setTEColor(te, color);
		if (mDrawable.notNull() && retval)
		{
			// These should only happen on updates which are not the initial update.
			dirtyMesh();
		}
	}
	return retval;
}

S32 LLViewerObject::setTEBumpmap(const U8 te, const U8 bump)
{
	S32 retval = 0;
	const LLTextureEntry *tep = getTE(te);
	if (!tep)
	{
		LL_WARNS() << "No texture entry for te " << (S32)te << ", object " << mID << LL_ENDL;
	}
	else if (bump != tep->getBumpmap())
	{
		retval = LLPrimitive::setTEBumpmap(te, bump);
		setChanged(TEXTURE);
		if (mDrawable.notNull() && retval)
		{
			gPipeline.markTextured(mDrawable);
			gPipeline.markRebuild(mDrawable, LLDrawable::REBUILD_GEOMETRY, TRUE);
		}
	}
	return retval;
}

S32 LLViewerObject::setTETexGen(const U8 te, const U8 texgen)
{
	S32 retval = 0;
	const LLTextureEntry *tep = getTE(te);
	if (!tep)
	{
		LL_WARNS() << "No texture entry for te " << (S32)te << ", object " << mID << LL_ENDL;
	}
	else if (texgen != tep->getTexGen())
	{
		retval = LLPrimitive::setTETexGen(te, texgen);
		setChanged(TEXTURE);
	}
	return retval;
}

S32 LLViewerObject::setTEMediaTexGen(const U8 te, const U8 media)
{
	S32 retval = 0;
	const LLTextureEntry *tep = getTE(te);
	if (!tep)
	{
		LL_WARNS() << "No texture entry for te " << (S32)te << ", object " << mID << LL_ENDL;
	}
	else if (media != tep->getMediaTexGen())
	{
		retval = LLPrimitive::setTEMediaTexGen(te, media);
		setChanged(TEXTURE);
	}
	return retval;
}

S32 LLViewerObject::setTEShiny(const U8 te, const U8 shiny)
{
	S32 retval = 0;
	const LLTextureEntry *tep = getTE(te);
	if (!tep)
	{
		LL_WARNS() << "No texture entry for te " << (S32)te << ", object " << mID << LL_ENDL;
	}
	else if (shiny != tep->getShiny())
	{
		retval = LLPrimitive::setTEShiny(te, shiny);
		setChanged(TEXTURE);
	}
	return retval;
}

S32 LLViewerObject::setTEFullbright(const U8 te, const U8 fullbright)
{
	S32 retval = 0;
	const LLTextureEntry *tep = getTE(te);
	if (!tep)
	{
		LL_WARNS() << "No texture entry for te " << (S32)te << ", object " << mID << LL_ENDL;
	}
	else if (fullbright != tep->getFullbright())
	{
		retval = LLPrimitive::setTEFullbright(te, fullbright);
		setChanged(TEXTURE);
		if (mDrawable.notNull() && retval)
		{
			gPipeline.markTextured(mDrawable);
		}
	}
	return retval;
}


S32 LLViewerObject::setTEMediaFlags(const U8 te, const U8 media_flags)
{
	// this might need work for media type
	S32 retval = 0;
	const LLTextureEntry *tep = getTE(te);
	if (!tep)
	{
		LL_WARNS() << "No texture entry for te " << (S32)te << ", object " << mID << LL_ENDL;
	}
	else if (media_flags != tep->getMediaFlags())
	{
		retval = LLPrimitive::setTEMediaFlags(te, media_flags);
		setChanged(TEXTURE);
		if (mDrawable.notNull() && retval)
		{
			gPipeline.markRebuild(mDrawable, LLDrawable::REBUILD_TCOORD, TRUE);
			gPipeline.markTextured(mDrawable);
			// JC - probably only need this if changes texture coords
			//gPipeline.markRebuild(mDrawable);
		}
	}
	return retval;
}

S32 LLViewerObject::setTEGlow(const U8 te, const F32 glow)
{
	S32 retval = 0;
	const LLTextureEntry *tep = getTE(te);
	if (!tep)
	{
		LL_WARNS() << "No texture entry for te " << (S32)te << ", object " << mID << LL_ENDL;
	}
	else if (glow != tep->getGlow())
	{
		retval = LLPrimitive::setTEGlow(te, glow);
		setChanged(TEXTURE);
		if (mDrawable.notNull() && retval)
		{
			gPipeline.markTextured(mDrawable);
		}
	}
	return retval;
}

S32 LLViewerObject::setTEMaterialID(const U8 te, const LLMaterialID& pMaterialID)
{
	S32 retval = 0;
	const LLTextureEntry *tep = getTE(te);
	if (!tep)
	{
		LL_WARNS("Material") << "No texture entry for te " << (S32)te
							 << ", object " << mID
							 << ", material " << pMaterialID
							 << LL_ENDL;
	}
	//else if (pMaterialID != tep->getMaterialID())
	{
		LL_DEBUGS("Material") << "Changing texture entry for te " << (S32)te
							 << ", object " << mID
							 << ", material " << pMaterialID
							 << LL_ENDL;
		retval = LLPrimitive::setTEMaterialID(te, pMaterialID);
		refreshMaterials();
	}
	return retval;
}

S32 LLViewerObject::setTEMaterialParams(const U8 te, const LLMaterialPtr pMaterialParams)
{
	S32 retval = 0;
	const LLTextureEntry *tep = getTE(te);
	if (!tep)
	{
		LL_WARNS() << "No texture entry for te " << (S32)te << ", object " << mID << LL_ENDL;
		return 0;
	}

	retval = LLPrimitive::setTEMaterialParams(te, pMaterialParams);
	LL_DEBUGS("Material") << "Changing material params for te " << (S32)te
							<< ", object " << mID
			               << " (" << retval << ")"
							<< LL_ENDL;
	setTENormalMap(te, (pMaterialParams) ? pMaterialParams->getNormalID() : LLUUID::null);
	setTESpecularMap(te, (pMaterialParams) ? pMaterialParams->getSpecularID() : LLUUID::null);

	refreshMaterials();
	return retval;
}

void LLViewerObject::refreshMaterials()
{
	setChanged(TEXTURE);
	if (mDrawable.notNull())
	{
		gPipeline.markTextured(mDrawable);
	}
}

S32 LLViewerObject::setTEScale(const U8 te, const F32 s, const F32 t)
{
	S32 retval = 0;
	retval = LLPrimitive::setTEScale(te, s, t);
	setChanged(TEXTURE);
	if (mDrawable.notNull() && retval)
	{
		gPipeline.markRebuild(mDrawable, LLDrawable::REBUILD_TCOORD);
	}
	return retval;
}

S32 LLViewerObject::setTEScaleS(const U8 te, const F32 s)
{
	S32 retval = LLPrimitive::setTEScaleS(te, s);
	if (mDrawable.notNull() && retval)
	{
		gPipeline.markRebuild(mDrawable, LLDrawable::REBUILD_TCOORD);
	}

	return retval;
}

S32 LLViewerObject::setTEScaleT(const U8 te, const F32 t)
{
	S32 retval = LLPrimitive::setTEScaleT(te, t);
	if (mDrawable.notNull() && retval)
	{
		gPipeline.markRebuild(mDrawable, LLDrawable::REBUILD_TCOORD);
	}

	return retval;
}

S32 LLViewerObject::setTEOffset(const U8 te, const F32 s, const F32 t)
{
	S32 retval = LLPrimitive::setTEOffset(te, s, t);
	if (mDrawable.notNull() && retval)
	{
		gPipeline.markRebuild(mDrawable, LLDrawable::REBUILD_TCOORD);
	}
	return retval;
}

S32 LLViewerObject::setTEOffsetS(const U8 te, const F32 s)
{
	S32 retval = LLPrimitive::setTEOffsetS(te, s);
	if (mDrawable.notNull() && retval)
	{
		gPipeline.markRebuild(mDrawable, LLDrawable::REBUILD_TCOORD);
	}

	return retval;
}

S32 LLViewerObject::setTEOffsetT(const U8 te, const F32 t)
{
	S32 retval = LLPrimitive::setTEOffsetT(te, t);
	if (mDrawable.notNull() && retval)
	{
		gPipeline.markRebuild(mDrawable, LLDrawable::REBUILD_TCOORD);
	}

	return retval;
}

S32 LLViewerObject::setTERotation(const U8 te, const F32 r)
{
	S32 retval = LLPrimitive::setTERotation(te, r);
	if (mDrawable.notNull() && retval)
	{
		gPipeline.markRebuild(mDrawable, LLDrawable::REBUILD_TCOORD);
	}
	return retval;
}


LLViewerTexture *LLViewerObject::getTEImage(const U8 face) const
{
//	llassert(mTEImages);

	if (face < getNumTEs())
	{
		LLViewerTexture* image = mTEImages[face];
		if (image)
		{
			return image;
		}
		else
		{
			return (LLViewerTexture*)(LLViewerFetchedTexture::sDefaultImagep);
		}
	}

	LL_ERRS() << llformat("Requested Image from invalid face: %d/%d",face,getNumTEs()) << LL_ENDL;

	return NULL;
}


bool LLViewerObject::isImageAlphaBlended(const U8 te) const
{
	LLViewerTexture* image = getTEImage(te);
	LLGLenum format = image ? image->getPrimaryFormat() : GL_RGB;
	switch (format)
	{
		case GL_RGBA:
		case GL_ALPHA:
		{
			return true;
		}
		break;

		case GL_RGB: break;
		default:
		{
			LL_WARNS() << "Unexpected tex format in LLViewerObject::isImageAlphaBlended...returning no alpha." << LL_ENDL;
		}
		break;
	}

	return false;
}

LLViewerTexture *LLViewerObject::getTENormalMap(const U8 face) const
{
	//	llassert(mTEImages);
	
	if (face < getNumTEs())
	{
		LLViewerTexture* image = mTENormalMaps[face];
		if (image)
		{
			return image;
		}
		else
		{
			return (LLViewerTexture*)(LLViewerFetchedTexture::sDefaultImagep);
		}
	}
	
	LL_ERRS() << llformat("Requested Image from invalid face: %d/%d",face,getNumTEs()) << LL_ENDL;
	
	return NULL;
}

LLViewerTexture *LLViewerObject::getTESpecularMap(const U8 face) const
{
	//	llassert(mTEImages);
	
	if (face < getNumTEs())
	{
		LLViewerTexture* image = mTESpecularMaps[face];
		if (image)
		{
			return image;
		}
		else
		{
			return (LLViewerTexture*)(LLViewerFetchedTexture::sDefaultImagep);
		}
	}
	
	LL_ERRS() << llformat("Requested Image from invalid face: %d/%d",face,getNumTEs()) << LL_ENDL;
	
	return NULL;
}

void LLViewerObject::fitFaceTexture(const U8 face)
{
	LL_INFOS() << "fitFaceTexture not implemented" << LL_ENDL;
}


LLBBox LLViewerObject::getBoundingBoxAgent() const
{
	LLVector3 position_agent;
	LLQuaternion rot;
	LLViewerObject* avatar_parent = NULL;
	LLViewerObject* root_edit = (LLViewerObject*)getRootEdit();
	if (root_edit)
	{
		avatar_parent = (LLViewerObject*)root_edit->getParent();
	}
	
	if (avatar_parent && avatar_parent->isAvatar() &&
		root_edit && root_edit->mDrawable.notNull() && root_edit->mDrawable->getXform()->getParent())
	{
		LLXform* parent_xform = root_edit->mDrawable->getXform()->getParent();
		position_agent = (getPositionEdit() * parent_xform->getWorldRotation()) + parent_xform->getWorldPosition();
		rot = getRotationEdit() * parent_xform->getWorldRotation();
	}
	else
	{
		position_agent = getPositionAgent();
		rot = getRotationRegion();
	}
	
	return LLBBox( position_agent, rot, getScale() * -0.5f, getScale() * 0.5f );
}

U32 LLViewerObject::getNumVertices() const
{
	U32 num_vertices = 0;
	if (mDrawable.notNull())
	{
		S32 i, num_faces;
		num_faces = mDrawable->getNumFaces();
		for (i = 0; i < num_faces; i++)
		{
			LLFace * facep = mDrawable->getFace(i);
			if (facep)
			{
				num_vertices += facep->getGeomCount();
			}
		}
	}
	return num_vertices;
}

U32 LLViewerObject::getNumIndices() const
{
	U32 num_indices = 0;
	if (mDrawable.notNull())
	{
		S32 i, num_faces;
		num_faces = mDrawable->getNumFaces();
		for (i = 0; i < num_faces; i++)
		{
			LLFace * facep = mDrawable->getFace(i);
			if (facep)
			{
				num_indices += facep->getIndicesCount();
			}
		}
	}
	return num_indices;
}

// Find the number of instances of this object's inventory that are of the given type
S32 LLViewerObject::countInventoryContents(LLAssetType::EType type)
{
	S32 count = 0;
	if( mInventory )
	{
		LLInventoryObject::object_list_t::const_iterator it = mInventory->begin();
		LLInventoryObject::object_list_t::const_iterator end = mInventory->end();
		for(  ; it != end ; ++it )
		{
			if( (*it)->getType() == type )
			{
				++count;
			}
		}
	}
	return count;
}


void LLViewerObject::setCanSelect(BOOL canSelect)
{
	mbCanSelect = canSelect;
	for (child_list_t::iterator iter = mChildList.begin();
		 iter != mChildList.end(); iter++)
	{
		LLViewerObject* child = *iter;
		child->mbCanSelect = canSelect;
	}
}

void LLViewerObject::setDebugText(const std::string &utf8text)
{
	if (utf8text.empty() && !mText)
	{
		return;
	}

	if (!mText)
	{
	    initHudText();
	}
	mText->setColor(LLColor4::white);
	mText->setString(utf8text);
	mText->setZCompare(FALSE);
	mText->setDoFade(FALSE);
	updateText();
}

void LLViewerObject::initHudText()
{
    mText = (LLHUDText *)LLHUDObject::addHUDObject(LLHUDObject::LL_HUD_TEXT);
    mText->setFont(LLFontGL::getFontSansSerif());
    mText->setVertAlignment(LLHUDText::ALIGN_VERT_TOP);
    mText->setMaxLines(-1);
    mText->setSourceObject(this);
    mText->setOnHUDAttachment(isHUDAttachment());
}

void LLViewerObject::restoreHudText()
{
    if (mHudText.empty())
    {
        if (mText)
        {
            mText->markDead();
            mText = NULL;
        }
    }
    else
    {
        if (!mText)
        {
            initHudText();
        }
        else
        {
            // Restore default values
            mText->setZCompare(TRUE);
            mText->setDoFade(TRUE);
        }
        mText->setColor(mHudTextColor);
        mText->setString(mHudText);
    }
}

void LLViewerObject::setIcon(LLViewerTexture* icon_image)
{
	if (!mIcon)
	{
		mIcon = (LLHUDIcon *)LLHUDObject::addHUDObject(LLHUDObject::LL_HUD_ICON);
		mIcon->setSourceObject(this);
		mIcon->setImage(icon_image);
		// *TODO: make this user configurable
		mIcon->setScale(0.03f);
	}
	else
	{
		mIcon->restartLifeTimer();
	}
}

void LLViewerObject::clearIcon()
{
	if (mIcon)
	{
		mIcon = NULL;
	}
}

LLViewerObject* LLViewerObject::getSubParent() 
{ 
	return (LLViewerObject*) getParent();
}

const LLViewerObject* LLViewerObject::getSubParent() const
{
	return (const LLViewerObject*) getParent();
}

BOOL LLViewerObject::isOnMap()
{
	return mOnMap;
}


void LLViewerObject::updateText()
{
	if (!isDead())
	{
		if (mText.notNull())
		{		
		    LLVOAvatar* avatar = getAvatar();
		    if (avatar)
		    {
		        mText->setHidden(avatar->isInMuteList());
		    }
               
		    LLVector3 up_offset(0,0,0);
			up_offset.mV[2] = getScale().mV[VZ]*0.6f;
			
			if (mDrawable.notNull())
			{
				mText->setPositionAgent(getRenderPosition() + up_offset);
			}
			else
			{
				mText->setPositionAgent(getPositionAgent() + up_offset);
			}
		}
	}
}

bool LLViewerObject::isOwnerInMuteList(LLUUID id)
{
	LLUUID owner_id = id.isNull() ? mOwnerID : id;
	if (isAvatar() || owner_id.isNull())
	{
		return false;
	}
	bool muted = false;
	F64 now = LLFrameTimer::getTotalSeconds();
	if (now < mCachedMuteListUpdateTime)
	{
		muted = mCachedOwnerInMuteList;
	}
	else
	{
		muted = LLMuteList::getInstance()->isMuted(owner_id);

		const F64 SECONDS_BETWEEN_MUTE_UPDATES = 1;
		mCachedMuteListUpdateTime = now + SECONDS_BETWEEN_MUTE_UPDATES;
		mCachedOwnerInMuteList = muted;
	}
	return muted;
}

LLVOAvatar* LLViewerObject::asAvatar()
{
	return NULL;
}

// If this object is directly or indirectly parented by an avatar,
// return it.  Normally getAvatar() is the correct function to call;
// it will give the avatar used for skinning.  The exception is with
// animated objects that are also attachments; in that case,
// getAvatar() will return the control avatar, used for skinning, and
// getAvatarAncestor will return the avatar to which the object is
// attached.
LLVOAvatar* LLViewerObject::getAvatarAncestor()
{
	LLViewerObject *pobj = (LLViewerObject*) getParent();
	while (pobj)
	{
		LLVOAvatar *av = pobj->asAvatar();
		if (av)
		{
			return av;
		}
		pobj =  (LLViewerObject*) pobj->getParent();
	}
	return NULL;
}

BOOL LLViewerObject::isParticleSource() const
{
	return !mPartSourcep.isNull() && !mPartSourcep->isDead();
}

void LLViewerObject::setParticleSource(const LLPartSysData& particle_parameters, const LLUUID& owner_id)
{
	if (mPartSourcep)
	{
		deleteParticleSource();
	}

	LLPointer<LLViewerPartSourceScript> pss = LLViewerPartSourceScript::createPSS(this, particle_parameters);
	mPartSourcep = pss;
	
	if (mPartSourcep)
	{
		mPartSourcep->setOwnerUUID(owner_id);

		if (mPartSourcep->getImage()->getID() != mPartSourcep->mPartSysData.mPartImageID)
		{
			LLViewerTexture* image;
			if (mPartSourcep->mPartSysData.mPartImageID == LLUUID::null)
			{
				image = LLViewerTextureManager::getFetchedTextureFromFile("pixiesmall.j2c");
			}
			else
			{
				image = LLViewerTextureManager::getFetchedTexture(mPartSourcep->mPartSysData.mPartImageID);
			}
			mPartSourcep->setImage(image);
		}
	}
	LLViewerPartSim::getInstance()->addPartSource(pss);
}

void LLViewerObject::unpackParticleSource(const S32 block_num, const LLUUID& owner_id)
{
	if (!mPartSourcep.isNull() && mPartSourcep->isDead())
	{
		mPartSourcep = NULL;
	}
	if (mPartSourcep)
	{
		// If we've got one already, just update the existing source (or remove it)
		if (!LLViewerPartSourceScript::unpackPSS(this, mPartSourcep, block_num))
		{
			mPartSourcep->setDead();
			mPartSourcep = NULL;
		}
	}
	else
	{
		LLPointer<LLViewerPartSourceScript> pss = LLViewerPartSourceScript::unpackPSS(this, NULL, block_num);
		//If the owner is muted, don't create the system
		if(LLMuteList::getInstance()->isMuted(owner_id, LLMute::flagParticles)) return;

		// We need to be able to deal with a particle source that hasn't changed, but still got an update!
		if (pss)
		{
// 			LL_INFOS() << "Making particle system with owner " << owner_id << LL_ENDL;
			pss->setOwnerUUID(owner_id);
			mPartSourcep = pss;
			LLViewerPartSim::getInstance()->addPartSource(pss);
		}
	}
	if (mPartSourcep)
	{
		if (mPartSourcep->getImage()->getID() != mPartSourcep->mPartSysData.mPartImageID)
		{
			LLViewerTexture* image;
			if (mPartSourcep->mPartSysData.mPartImageID == LLUUID::null)
			{
				image = LLViewerTextureManager::getFetchedTextureFromFile("pixiesmall.j2c");
			}
			else
			{
				image = LLViewerTextureManager::getFetchedTexture(mPartSourcep->mPartSysData.mPartImageID);
			}
			mPartSourcep->setImage(image);
		}
	}
}

void LLViewerObject::unpackParticleSource(LLDataPacker &dp, const LLUUID& owner_id, bool legacy)
{
	if (!mPartSourcep.isNull() && mPartSourcep->isDead())
	{
		mPartSourcep = NULL;
	}
	if (mPartSourcep)
	{
		// If we've got one already, just update the existing source (or remove it)
		if (!LLViewerPartSourceScript::unpackPSS(this, mPartSourcep, dp, legacy))
		{
			mPartSourcep->setDead();
			mPartSourcep = NULL;
		}
	}
	else
	{
		LLPointer<LLViewerPartSourceScript> pss = LLViewerPartSourceScript::unpackPSS(this, NULL, dp, legacy);
		//If the owner is muted, don't create the system
		if(LLMuteList::getInstance()->isMuted(owner_id, LLMute::flagParticles)) return;
		// We need to be able to deal with a particle source that hasn't changed, but still got an update!
		if (pss)
		{
// 			LL_INFOS() << "Making particle system with owner " << owner_id << LL_ENDL;
			pss->setOwnerUUID(owner_id);
			mPartSourcep = pss;
			LLViewerPartSim::getInstance()->addPartSource(pss);
		}
	}
	if (mPartSourcep)
	{
		if (mPartSourcep->getImage()->getID() != mPartSourcep->mPartSysData.mPartImageID)
		{
			LLViewerTexture* image;
			if (mPartSourcep->mPartSysData.mPartImageID == LLUUID::null)
			{
				image = LLViewerTextureManager::getFetchedTextureFromFile("pixiesmall.j2c");
			}
			else
			{
				image = LLViewerTextureManager::getFetchedTexture(mPartSourcep->mPartSysData.mPartImageID);
			}
			mPartSourcep->setImage(image);
		}
	}
}

void LLViewerObject::deleteParticleSource()
{
	if (mPartSourcep.notNull())
	{
		mPartSourcep->setDead();
		mPartSourcep = NULL;
	}
}

// virtual
void LLViewerObject::updateDrawable(BOOL force_damped)
{
	if (!isChanged(MOVED))
	{ //most common case, having an empty if case here makes for better branch prediction
	}
	else if (mDrawable.notNull() && 
		!mDrawable->isState(LLDrawable::ON_MOVE_LIST))
	{
		BOOL damped_motion = 
			!isChanged(SHIFTED) &&										// not shifted between regions this frame and...
			(	force_damped ||										// ...forced into damped motion by application logic or...
				(	!isSelected() &&									// ...not selected and...
					(	mDrawable->isRoot() ||								// ... is root or ...
						(getParent() && !((LLViewerObject*)getParent())->isSelected())// ... parent is not selected and ...
					) &&	
					getPCode() == LL_PCODE_VOLUME &&					// ...is a volume object and...
					getVelocity().isExactlyZero() &&					// ...is not moving physically and...
					mDrawable->getGeneration() != -1                    // ...was not created this frame.
				)					
			);
		gPipeline.markMoved(mDrawable, damped_motion);
	}
	clearChanged(SHIFTED);
}

// virtual, overridden by LLVOVolume
F32 LLViewerObject::getVObjRadius() const
{
	return mDrawable.notNull() ? mDrawable->getRadius() : 0.f;
}

void LLViewerObject::setAttachedSound(const LLUUID &audio_uuid, const LLUUID& owner_id, const F32 gain, const U8 flags)
{
	if (!gAudiop)
	{
		return;
	}
	
	if (audio_uuid.isNull())
	{
		if (!mAudioSourcep)
		{
			return;
		}
		if (mAudioSourcep->isLoop() && !mAudioSourcep->hasPendingPreloads())
		{
			// We don't clear the sound if it's a loop, it'll go away on its own.
			// At least, this appears to be how the scripts work.
			// The attached sound ID is set to NULL to avoid it playing back when the
			// object rezzes in on non-looping sounds.
			//LL_INFOS() << "Clearing attached sound " << mAudioSourcep->getCurrentData()->getID() << LL_ENDL;
			gAudiop->cleanupAudioSource(mAudioSourcep);
			mAudioSourcep = NULL;
		}
		else if (flags & LL_SOUND_FLAG_STOP)
        {
			// Just shut off the sound
			mAudioSourcep->play(LLUUID::null);
		}
		return;
	}

	// <FS:Ansariel> Asset blacklist
	if (FSAssetBlacklist::getInstance()->isBlacklisted(audio_uuid, LLAssetType::AT_SOUND))
	{
		return;
	}
	// </FS:Ansariel>

	if (flags & LL_SOUND_FLAG_LOOP
		&& mAudioSourcep && mAudioSourcep->isLoop() && mAudioSourcep->getCurrentData()
		&& mAudioSourcep->getCurrentData()->getID() == audio_uuid)
	{
		//LL_INFOS() << "Already playing this sound on a loop, ignoring" << LL_ENDL;
		return;
	}

	// don't clean up before previous sound is done. Solves: SL-33486
	if ( mAudioSourcep && mAudioSourcep->isDone() ) 
	{
		gAudiop->cleanupAudioSource(mAudioSourcep);
		mAudioSourcep = NULL;
	}

	if (mAudioSourcep && mAudioSourcep->isMuted() &&
	    mAudioSourcep->getCurrentData() && mAudioSourcep->getCurrentData()->getID() == audio_uuid)
	{
		//LL_INFOS() << "Already having this sound as muted sound, ignoring" << LL_ENDL;
		return;
	}

	getAudioSource(owner_id);

	if (mAudioSourcep)
	{
		BOOL queue = flags & LL_SOUND_FLAG_QUEUE;
		mAudioGain = gain;
		mAudioSourcep->setGain(gain);
		mAudioSourcep->setLoop(flags & LL_SOUND_FLAG_LOOP);
		mAudioSourcep->setSyncMaster(flags & LL_SOUND_FLAG_SYNC_MASTER);
		mAudioSourcep->setSyncSlave(flags & LL_SOUND_FLAG_SYNC_SLAVE);
		mAudioSourcep->setQueueSounds(queue);
		if(!queue) // stop any current sound first to avoid "farts of doom" (SL-1541) -MG
		{
			mAudioSourcep->play(LLUUID::null);
		}
		
		// Play this sound if region maturity permits
		if( gAgent.canAccessMaturityAtGlobal(this->getPositionGlobal()) )
		{
			//LL_INFOS() << "Playing attached sound " << audio_uuid << LL_ENDL;
			// recheck cutoff radius in case this update was an object-update with new value
			mAudioSourcep->checkCutOffRadius();
			mAudioSourcep->play(audio_uuid);
		}
	}
}

LLAudioSource *LLViewerObject::getAudioSource(const LLUUID& owner_id)
{
	if (!mAudioSourcep)
	{
		// Arbitrary low gain for a sound that's not playing.
		// This is used for sound preloads, for example.
		LLAudioSourceVO *asvop = new LLAudioSourceVO(mID, owner_id, 0.01f, this);

		mAudioSourcep = asvop;
		if(gAudiop)
		{
			gAudiop->addAudioSource(asvop);
		}
	}

	return mAudioSourcep;
}

void LLViewerObject::adjustAudioGain(const F32 gain)
{
	if (mAudioSourcep)
	{
		mAudioGain = gain;
		mAudioSourcep->setGain(mAudioGain);
	}
}

//----------------------------------------------------------------------------

bool LLViewerObject::unpackParameterEntry(U16 param_type, LLDataPacker *dp)
{
	if (LLNetworkData::PARAMS_MESH == param_type)
	{
		param_type = LLNetworkData::PARAMS_SCULPT;
	}
	ExtraParameter* param = getExtraParameterEntryCreate(param_type);
	if (param)
	{
		param->data->unpack(*dp);
		param->in_use = TRUE;
		parameterChanged(param_type, param->data, TRUE, false);
		return true;
	}
	else
	{
		return false;
	}
}

LLViewerObject::ExtraParameter* LLViewerObject::createNewParameterEntry(U16 param_type)
{
	LLNetworkData* new_block = NULL;
	switch (param_type)
	{
	  case LLNetworkData::PARAMS_FLEXIBLE:
	  {
		  new_block = new LLFlexibleObjectData();
		  break;
	  }
	  case LLNetworkData::PARAMS_LIGHT:
	  {
		  new_block = new LLLightParams();
		  break;
	  }
	  case LLNetworkData::PARAMS_SCULPT:
	  {
		  new_block = new LLSculptParams();
		  break;
	  }
	  case LLNetworkData::PARAMS_LIGHT_IMAGE:
	  {
		  new_block = new LLLightImageParams();
		  break;
	  }
      case LLNetworkData::PARAMS_EXTENDED_MESH:
      {
		  new_block = new LLExtendedMeshParams();
		  break;
      }
	  default:
	  {
		  LL_INFOS() << "Unknown param type." << LL_ENDL;
		  break;
	  }
	};

	if (new_block)
	{
		ExtraParameter* new_entry = new ExtraParameter;
		new_entry->data = new_block;
		new_entry->in_use = false; // not in use yet
		mExtraParameterList[param_type] = new_entry;
		return new_entry;
	}
	return NULL;
}

LLViewerObject::ExtraParameter* LLViewerObject::getExtraParameterEntry(U16 param_type) const
{
	std::map<U16, ExtraParameter*>::const_iterator itor = mExtraParameterList.find(param_type);
	if (itor != mExtraParameterList.end())
	{
		return itor->second;
	}
	return NULL;
}

LLViewerObject::ExtraParameter* LLViewerObject::getExtraParameterEntryCreate(U16 param_type)
{
	ExtraParameter* param = getExtraParameterEntry(param_type);
	if (!param)
	{
		param = createNewParameterEntry(param_type);
	}
	return param;
}

LLNetworkData* LLViewerObject::getParameterEntry(U16 param_type) const
{
	ExtraParameter* param = getExtraParameterEntry(param_type);
	if (param)
	{
		return param->data;
	}
	else
	{
		return NULL;
	}
}

BOOL LLViewerObject::getParameterEntryInUse(U16 param_type) const
{
	ExtraParameter* param = getExtraParameterEntry(param_type);
	if (param)
	{
		return param->in_use;
	}
	else
	{
		return FALSE;
	}
}

bool LLViewerObject::setParameterEntry(U16 param_type, const LLNetworkData& new_value, bool local_origin)
{
	ExtraParameter* param = getExtraParameterEntryCreate(param_type);
	if (param)
	{
		if (param->in_use && new_value == *(param->data))
		{
			return false;
		}
		param->in_use = true;
		param->data->copy(new_value);
		parameterChanged(param_type, param->data, TRUE, local_origin);
		return true;
	}
	else
	{
		return false;
	}
}

// Assumed to be called locally
// If in_use is TRUE, will crate a new extra parameter if none exists.
// Should always return true.
bool LLViewerObject::setParameterEntryInUse(U16 param_type, BOOL in_use, bool local_origin)
{
	ExtraParameter* param = getExtraParameterEntryCreate(param_type);
	if (param && param->in_use != in_use)
	{
		param->in_use = in_use;
		parameterChanged(param_type, param->data, in_use, local_origin);
		return true;
	}
	return false;
}

void LLViewerObject::parameterChanged(U16 param_type, bool local_origin)
{
	ExtraParameter* param = getExtraParameterEntry(param_type);
	if (param)
	{
		parameterChanged(param_type, param->data, param->in_use, local_origin);
	}
}

void LLViewerObject::parameterChanged(U16 param_type, LLNetworkData* data, BOOL in_use, bool local_origin)
{
	if (local_origin)
	{
		LLViewerRegion* regionp = getRegion();
		if(!regionp) return;

		// Change happened on the viewer. Send the change up
		U8 tmp[MAX_OBJECT_PARAMS_SIZE];
		LLDataPackerBinaryBuffer dpb(tmp, MAX_OBJECT_PARAMS_SIZE);
		if (data->pack(dpb))
		{
			U32 datasize = (U32)dpb.getCurrentSize();

			LLMessageSystem* msg = gMessageSystem;
			msg->newMessageFast(_PREHASH_ObjectExtraParams);
			msg->nextBlockFast(_PREHASH_AgentData);
			msg->addUUIDFast(_PREHASH_AgentID, gAgent.getID() );
			msg->addUUIDFast(_PREHASH_SessionID, gAgent.getSessionID());
			msg->nextBlockFast(_PREHASH_ObjectData);
			msg->addU32Fast(_PREHASH_ObjectLocalID, mLocalID );

			msg->addU16Fast(_PREHASH_ParamType, param_type);
			msg->addBOOLFast(_PREHASH_ParamInUse, in_use);

			msg->addU32Fast(_PREHASH_ParamSize, datasize);
			msg->addBinaryDataFast(_PREHASH_ParamData, tmp, datasize);

			msg->sendReliable( regionp->getHost() );
		}
		else
		{
			LL_WARNS() << "Failed to send object extra parameters: " << param_type << LL_ENDL;
		}
	}
}

void LLViewerObject::setDrawableState(U32 state, BOOL recursive)
{
	if (mDrawable)
	{
		mDrawable->setState(state);
	}
	if (recursive)
	{
		for (child_list_t::iterator iter = mChildList.begin();
			 iter != mChildList.end(); iter++)
		{
			LLViewerObject* child = *iter;
			child->setDrawableState(state, recursive);
		}
	}
}

void LLViewerObject::clearDrawableState(U32 state, BOOL recursive)
{
	if (mDrawable)
	{
		mDrawable->clearState(state);
	}
	if (recursive)
	{
		for (child_list_t::iterator iter = mChildList.begin();
			 iter != mChildList.end(); iter++)
		{
			LLViewerObject* child = *iter;
			child->clearDrawableState(state, recursive);
		}
	}
}

BOOL LLViewerObject::isDrawableState(U32 state, BOOL recursive) const
{
	BOOL matches = FALSE;
	if (mDrawable)
	{
		matches = mDrawable->isState(state);
	}
	if (recursive)
	{
		for (child_list_t::const_iterator iter = mChildList.begin();
			 (iter != mChildList.end()) && matches; iter++)
		{
			LLViewerObject* child = *iter;
			matches &= child->isDrawableState(state, recursive);
		}
	}

	return matches;
}



//!!!!!!!!!!!!!!!!!!!!!!!!!!!!!!!!!!!!!!!!!!!!!!!!!!
// RN: these functions assume a 2-level hierarchy 
//!!!!!!!!!!!!!!!!!!!!!!!!!!!!!!!!!!!!!!!!!!!!!!!!!!

// Owned by anyone?
BOOL LLViewerObject::permAnyOwner() const
{ 
	if (isRootEdit())
	{
		return flagObjectAnyOwner(); 
	}
	else
	{
		return ((LLViewerObject*)getParent())->permAnyOwner();
	}
}	
// Owned by this viewer?
BOOL LLViewerObject::permYouOwner() const
{ 
	if (isRootEdit())
	{
#ifdef HACKED_GODLIKE_VIEWER
		return TRUE;
#else
# ifdef TOGGLE_HACKED_GODLIKE_VIEWER
		if (LLGridManager::getInstance()->isInSLBeta()
            && (gAgent.getGodLevel() >= GOD_MAINTENANCE))
		{
			return TRUE;
		}
# endif
		return flagObjectYouOwner(); 
#endif
	}
	else
	{
		return ((LLViewerObject*)getParent())->permYouOwner();
	}
}

// Owned by a group?
BOOL LLViewerObject::permGroupOwner() const		
{ 
	if (isRootEdit())
	{
		return flagObjectGroupOwned(); 
	}
	else
	{
		return ((LLViewerObject*)getParent())->permGroupOwner();
	}
}

// Can the owner edit
BOOL LLViewerObject::permOwnerModify() const
{ 
	if (isRootEdit())
	{
#ifdef HACKED_GODLIKE_VIEWER
		return TRUE;
#else
# ifdef TOGGLE_HACKED_GODLIKE_VIEWER
		if (LLGridManager::getInstance()->isInSLBeta()
            && (gAgent.getGodLevel() >= GOD_MAINTENANCE))
	{
			return TRUE;
	}
# endif
		return flagObjectOwnerModify(); 
#endif
	}
	else
	{
		return ((LLViewerObject*)getParent())->permOwnerModify();
	}
}

// Can edit
BOOL LLViewerObject::permModify() const
{ 
	if (isRootEdit())
	{
#ifdef HACKED_GODLIKE_VIEWER
		return TRUE;
#else
# ifdef TOGGLE_HACKED_GODLIKE_VIEWER
		if (LLGridManager::getInstance()->isInSLBeta()
            && (gAgent.getGodLevel() >= GOD_MAINTENANCE))
	{
			return TRUE;
	}
# endif
		return flagObjectModify(); 
#endif
	}
	else
	{
		return ((LLViewerObject*)getParent())->permModify();
	}
}

// Can copy
BOOL LLViewerObject::permCopy() const
{ 
	if (isRootEdit())
	{
#ifdef HACKED_GODLIKE_VIEWER
		return TRUE;
#else
# ifdef TOGGLE_HACKED_GODLIKE_VIEWER
		if (LLGridManager::getInstance()->isInSLBeta()
            && (gAgent.getGodLevel() >= GOD_MAINTENANCE))
		{
			return TRUE;
		}
# endif
		return flagObjectCopy();
#endif
	}
	else
	{
		return ((LLViewerObject*)getParent())->permCopy();
	}
}

// Can move
BOOL LLViewerObject::permMove() const
{
	if (isRootEdit())
	{
#ifdef HACKED_GODLIKE_VIEWER
		return TRUE;
#else
# ifdef TOGGLE_HACKED_GODLIKE_VIEWER
		if (LLGridManager::getInstance()->isInSLBeta()
            && (gAgent.getGodLevel() >= GOD_MAINTENANCE))
		{
			return TRUE;
		}
# endif
		return flagObjectMove(); 
#endif
	}
	else
	{
		return ((LLViewerObject*)getParent())->permMove();
	}
}

// Can be transferred
BOOL LLViewerObject::permTransfer() const
{ 
	if (isRootEdit())
	{
#ifdef HACKED_GODLIKE_VIEWER
		return TRUE;
#else
# ifdef TOGGLE_HACKED_GODLIKE_VIEWER
		if (LLGridManager::getInstance()->isInSLBeta()
            && (gAgent.getGodLevel() >= GOD_MAINTENANCE))
		{
			return TRUE;
		}
# endif
		return flagObjectTransfer(); 
#endif
	}
	else
	{
		return ((LLViewerObject*)getParent())->permTransfer();
	}
}

// Can only open objects that you own, or that someone has
// given you modify rights to.  JC
BOOL LLViewerObject::allowOpen() const
{
// [RLVa:KB] - Checked: 2010-11-29 (RLVa-1.3.0c) | Modified: RLVa-1.3.0c
	return !flagInventoryEmpty() && (permYouOwner() || permModify()) && ((!RlvActions::isRlvEnabled()) || (RlvActions::canEdit(this)));
// [/RLVa:KB]
//	return !flagInventoryEmpty() && (permYouOwner() || permModify());
}

LLViewerObject::LLInventoryCallbackInfo::~LLInventoryCallbackInfo()
{
	if (mListener)
	{
		mListener->clearVOInventoryListener();
	}
}

void LLViewerObject::updateVolume(const LLVolumeParams& volume_params)
{
	if (setVolume(volume_params, 1)) // *FIX: magic number, ack!
	{
		// Transmit the update to the simulator
		sendShapeUpdate();
		markForUpdate(TRUE);
	}
}

void LLViewerObject::recursiveMarkForUpdate(BOOL priority)
{
    for (LLViewerObject::child_list_t::iterator iter = mChildList.begin();
         iter != mChildList.end(); iter++)
    {
        LLViewerObject* child = *iter;
        child->markForUpdate(priority);
    }
    markForUpdate(priority);
}

void LLViewerObject::markForUpdate(BOOL priority)
{
	if (mDrawable.notNull())
	{
		gPipeline.markTextured(mDrawable);
		gPipeline.markRebuild(mDrawable, LLDrawable::REBUILD_GEOMETRY, priority);
	}
}

void LLViewerObject::markForUnload(BOOL priority)
{
	if (mDrawable.notNull())
	{
		gPipeline.markRebuild(mDrawable, LLDrawable::FOR_UNLOAD, priority);
	}
}

bool LLViewerObject::isPermanentEnforced() const
{
	return flagObjectPermanent() && (mRegionp != gAgent.getRegion()) && !gAgent.isGodlike();
}

bool LLViewerObject::getIncludeInSearch() const
{
	return flagIncludeInSearch();
}

void LLViewerObject::setIncludeInSearch(bool include_in_search)
{
	setFlags(FLAGS_INCLUDE_IN_SEARCH, include_in_search);
}

void LLViewerObject::setRegion(LLViewerRegion *regionp)
{
	if (!regionp)
	{
		LL_WARNS() << "viewer object set region to NULL" << LL_ENDL;
	}
	if(regionp != mRegionp)
	{
		if(mRegionp)
		{
			mRegionp->removeFromCreatedList(getLocalID()); 
		}
		if(regionp)
		{
			regionp->addToCreatedList(getLocalID()); 
		}
	}
	
	mLatestRecvPacketID = 0;
	mRegionp = regionp;

	for (child_list_t::iterator i = mChildList.begin(); i != mChildList.end(); ++i)
	{
		LLViewerObject* child = *i;
		child->setRegion(regionp);
	}

    if (mControlAvatar)
    {
        mControlAvatar->setRegion(regionp);
    }

	setChanged(MOVED | SILHOUETTE);
	updateDrawable(FALSE);
}

// virtual
void	LLViewerObject::updateRegion(LLViewerRegion *regionp)
{
//	if (regionp)
//	{
//		F64 now = LLFrameTimer::getElapsedSeconds();
//		LL_INFOS() << "Updating to region " << regionp->getName()
//			<< ", ms since last update message: " << (F32)((now - mLastMessageUpdateSecs) * 1000.0)
//			<< ", ms since last interpolation: " << (F32)((now - mLastInterpUpdateSecs) * 1000.0) 
//			<< LL_ENDL;
//	}
}


bool LLViewerObject::specialHoverCursor() const
{
	return flagUsePhysics()
			|| flagHandleTouch()
			|| (mClickAction != 0);
}

void LLViewerObject::updateFlags(BOOL physics_changed)
{
	LLViewerRegion* regionp = getRegion();
	if(!regionp) return;
	gMessageSystem->newMessage("ObjectFlagUpdate");
	gMessageSystem->nextBlockFast(_PREHASH_AgentData);
	gMessageSystem->addUUIDFast(_PREHASH_AgentID, gAgent.getID() );
	gMessageSystem->addUUIDFast(_PREHASH_SessionID, gAgent.getSessionID());
	gMessageSystem->addU32Fast(_PREHASH_ObjectLocalID, getLocalID() );
	gMessageSystem->addBOOLFast(_PREHASH_UsePhysics, flagUsePhysics() );
	gMessageSystem->addBOOL("IsTemporary", flagTemporaryOnRez() );
	gMessageSystem->addBOOL("IsPhantom", flagPhantom() );

	// stinson 02/28/2012 : This CastsShadows BOOL is no longer used in either the viewer or the simulator
	// The simulator code does not even unpack this value when the message is received.
	// This could be potentially hijacked in the future for another use should the urgent need arise.
	gMessageSystem->addBOOL("CastsShadows", FALSE );

	if (physics_changed)
	{
		gMessageSystem->nextBlock("ExtraPhysics");
		gMessageSystem->addU8("PhysicsShapeType", getPhysicsShapeType() );
		gMessageSystem->addF32("Density", getPhysicsDensity() );
		gMessageSystem->addF32("Friction", getPhysicsFriction() );
		gMessageSystem->addF32("Restitution", getPhysicsRestitution() );
		gMessageSystem->addF32("GravityMultiplier", getPhysicsGravity() );
	}
	gMessageSystem->sendReliable( regionp->getHost() );
}

BOOL LLViewerObject::setFlags(U32 flags, BOOL state)
{
	BOOL setit = setFlagsWithoutUpdate(flags, state);

	// BUG: Sometimes viewer physics and simulator physics get
	// out of sync.  To fix this, always send update to simulator.
// 	if (setit)
	{
		updateFlags();
	}
	return setit;
}

BOOL LLViewerObject::setFlagsWithoutUpdate(U32 flags, BOOL state)
{
	BOOL setit = FALSE;
	if (state)
	{
		if ((mFlags & flags) != flags)
		{
			mFlags |= flags;
			setit = TRUE;
		}
	}
	else
	{
		if ((mFlags & flags) != 0)
		{
			mFlags &= ~flags;
			setit = TRUE;
		}
	}
	return setit;
}

void LLViewerObject::setPhysicsShapeType(U8 type)
{
	mPhysicsShapeUnknown = false;
	if (type != mPhysicsShapeType)
	{
		mPhysicsShapeType = type;
		mCostStale = true;
	}
}

void LLViewerObject::setPhysicsGravity(F32 gravity)
{
	mPhysicsGravity = gravity;
}

void LLViewerObject::setPhysicsFriction(F32 friction)
{
	mPhysicsFriction = friction;
}

void LLViewerObject::setPhysicsDensity(F32 density)
{
	mPhysicsDensity = density;
}

void LLViewerObject::setPhysicsRestitution(F32 restitution)
{
	mPhysicsRestitution = restitution;
}

U8 LLViewerObject::getPhysicsShapeType() const
{ 
	if (mPhysicsShapeUnknown)
	{
		gObjectList.updatePhysicsFlags(this);
	}

	return mPhysicsShapeType; 
}

void LLViewerObject::applyAngularVelocity(F32 dt)
{
	//do target omega here
	mRotTime += dt;
	LLVector3 ang_vel = getAngularVelocity();
	F32 omega = ang_vel.magVecSquared();
	F32 angle = 0.0f;
	LLQuaternion dQ;
	if (omega > 0.00001f)
	{
		omega = sqrt(omega);
		angle = omega * dt;

		ang_vel *= 1.f/omega;
		
		// calculate the delta increment based on the object's angular velocity
		dQ.setQuat(angle, ang_vel);

		// accumulate the angular velocity rotations to re-apply in the case of an object update
		mAngularVelocityRot *= dQ;
		
		// Just apply the delta increment to the current rotation
		setRotation(getRotation()*dQ);
		setChanged(MOVED | SILHOUETTE);
	}
}

void LLViewerObject::resetRotTime()
{
	mRotTime = 0.0f;
}

void LLViewerObject::resetRot()
{
	resetRotTime();

	// Reset the accumulated angular velocity rotation
	mAngularVelocityRot.loadIdentity(); 
}

U32 LLViewerObject::getPartitionType() const
{ 
	return LLViewerRegion::PARTITION_NONE; 
}

void LLViewerObject::dirtySpatialGroup(BOOL priority) const
{
	if (mDrawable)
	{
		LLSpatialGroup* group = mDrawable->getSpatialGroup();
		if (group)
		{
			group->dirtyGeom();
			gPipeline.markRebuild(group, priority);
		}
	}
}

void LLViewerObject::dirtyMesh()
{
	if (mDrawable)
	{
		gPipeline.markRebuild(mDrawable, LLDrawable::REBUILD_ALL);
		/*LLSpatialGroup* group = mDrawable->getSpatialGroup();
		if (group)
		{
			group->dirtyMesh();
		}*/
	}
}

F32 LLAlphaObject::getPartSize(S32 idx)
{
	return 0.f;
}

void LLAlphaObject::getBlendFunc(S32 face, U32& src, U32& dst)
{

}

// virtual
void LLStaticViewerObject::updateDrawable(BOOL force_damped)
{
	// Force an immediate rebuild on any update
	if (mDrawable.notNull())
	{
		mDrawable->updateXform(TRUE);
		gPipeline.markRebuild(mDrawable, LLDrawable::REBUILD_ALL, TRUE);
	}
	clearChanged(SHIFTED);
}

void LLViewerObject::saveUnselectedChildrenPosition(std::vector<LLVector3>& positions)
{
	if(mChildList.empty() || !positions.empty())
	{
		return ;
	}

	for (LLViewerObject::child_list_t::const_iterator iter = mChildList.begin();
			iter != mChildList.end(); iter++)
	{
		LLViewerObject* childp = *iter;
		if (!childp->isSelected() && childp->mDrawable.notNull())
		{
			positions.push_back(childp->getPositionEdit());		
		}
	}

	return ;
}

void LLViewerObject::saveUnselectedChildrenRotation(std::vector<LLQuaternion>& rotations)
{
	if(mChildList.empty())
	{
		return ;
	}

	for (LLViewerObject::child_list_t::const_iterator iter = mChildList.begin();
			iter != mChildList.end(); iter++)
	{
		LLViewerObject* childp = *iter;
		if (!childp->isSelected() && childp->mDrawable.notNull())
		{
			rotations.push_back(childp->getRotationEdit());				
		}		
	}

	return ;
}

//counter-rotation
void LLViewerObject::resetChildrenRotationAndPosition(const std::vector<LLQuaternion>& rotations, 
											const std::vector<LLVector3>& positions)
{
	if(mChildList.empty())
	{
		return ;
	}

	S32 index = 0 ;
	LLQuaternion inv_rotation = ~getRotationEdit() ;
	LLVector3 offset = getPositionEdit() ;
	for (LLViewerObject::child_list_t::const_iterator iter = mChildList.begin();
			iter != mChildList.end(); iter++)
	{
		LLViewerObject* childp = *iter;
		if (!childp->isSelected() && childp->mDrawable.notNull())
		{
			if (childp->getPCode() != LL_PCODE_LEGACY_AVATAR)
			{
				childp->setRotation(rotations[index] * inv_rotation);
				childp->setPosition((positions[index] - offset) * inv_rotation);
				LLManip::rebuild(childp);					
			}
			else //avatar
			{
				LLVector3 reset_pos = (positions[index] - offset) * inv_rotation ;
				LLQuaternion reset_rot = rotations[index] * inv_rotation ;

				((LLVOAvatar*)childp)->mDrawable->mXform.setPosition(reset_pos);				
				((LLVOAvatar*)childp)->mDrawable->mXform.setRotation(reset_rot) ;
				
				((LLVOAvatar*)childp)->mDrawable->getVObj()->setPosition(reset_pos, TRUE);				
				((LLVOAvatar*)childp)->mDrawable->getVObj()->setRotation(reset_rot, TRUE) ;

				LLManip::rebuild(childp);				
			}	
			index++;
		}				
	}

	return ;
}

//counter-translation
void LLViewerObject::resetChildrenPosition(const LLVector3& offset, BOOL simplified, BOOL skip_avatar_child)
{
	if(mChildList.empty())
	{
		return ;
	}

	LLVector3 child_offset;
	if(simplified) //translation only, rotation matrix does not change
	{
		child_offset = offset * ~getRotation();
	}
	else //rotation matrix might change too.
	{
		if (isAttachment() && mDrawable.notNull())
		{
			LLXform* attachment_point_xform = mDrawable->getXform()->getParent();
			LLQuaternion parent_rotation = getRotation() * attachment_point_xform->getWorldRotation();
			child_offset = offset * ~parent_rotation;
		}
		else
		{
			child_offset = offset * ~getRenderRotation();
		}
	}

	for (LLViewerObject::child_list_t::const_iterator iter = mChildList.begin();
			iter != mChildList.end(); iter++)
	{
		LLViewerObject* childp = *iter;

		if (!childp->isSelected() && childp->mDrawable.notNull())
		{
			if (childp->getPCode() != LL_PCODE_LEGACY_AVATAR)
			{
				childp->setPosition(childp->getPosition() + child_offset);
				LLManip::rebuild(childp);
			}
			else //avatar
			{
				if(!skip_avatar_child)
				{
					LLVector3 reset_pos = ((LLVOAvatar*)childp)->mDrawable->mXform.getPosition() + child_offset ;

					((LLVOAvatar*)childp)->mDrawable->mXform.setPosition(reset_pos);
					((LLVOAvatar*)childp)->mDrawable->getVObj()->setPosition(reset_pos);
					LLManip::rebuild(childp);
				}
			}
		}
	}

	return ;
}

// virtual 
BOOL	LLViewerObject::isTempAttachment() const
{
	return (mID.notNull() && (mID == mAttachmentItemID));
}

BOOL LLViewerObject::isHiglightedOrBeacon() const
{
	// <FS:Ansariel> We can render beacons even if the floater is not visible
	//if (LLFloaterReg::instanceVisible("beacons") && (gPipeline.getRenderBeacons() || gPipeline.getRenderHighlights()))
	if (gPipeline.getRenderBeacons() || gPipeline.getRenderHighlights())
	// </FS:Ansariel>
	{
		BOOL has_media = (getMediaType() == LLViewerObject::MEDIA_SET);
		BOOL is_scripted = !isAvatar() && !getParent() && flagScripted();
		BOOL is_physical = !isAvatar() && flagUsePhysics();

		return (isParticleSource() && gPipeline.getRenderParticleBeacons())
				|| (isAudioSource() && gPipeline.getRenderSoundBeacons())
				|| (has_media && gPipeline.getRenderMOAPBeacons())
				|| (is_scripted && gPipeline.getRenderScriptedBeacons())
				|| (is_scripted && flagHandleTouch() && gPipeline.getRenderScriptedTouchBeacons())
				|| (is_physical && gPipeline.getRenderPhysicalBeacons());
	}
	return FALSE;
}


const LLUUID &LLViewerObject::getAttachmentItemID() const
{
	return mAttachmentItemID;
}

void LLViewerObject::setAttachmentItemID(const LLUUID &id)
{
	mAttachmentItemID = id;
}

EObjectUpdateType LLViewerObject::getLastUpdateType() const
{
	return mLastUpdateType;
}

void LLViewerObject::setLastUpdateType(EObjectUpdateType last_update_type)
{
	mLastUpdateType = last_update_type;
}

BOOL LLViewerObject::getLastUpdateCached() const
{
	return mLastUpdateCached;
}

void LLViewerObject::setLastUpdateCached(BOOL last_update_cached)
{
	mLastUpdateCached = last_update_cached;
}

const LLUUID &LLViewerObject::extractAttachmentItemID()
{
	LLUUID item_id = LLUUID::null;
	LLNameValue* item_id_nv = getNVPair("AttachItemID");
	if( item_id_nv )
	{
		const char* s = item_id_nv->getString();
		if( s )
		{
			item_id.set(s);
		}
	}
	setAttachmentItemID(item_id);
	return getAttachmentItemID();
}

const std::string& LLViewerObject::getAttachmentItemName() const
{
	static std::string empty;
	LLInventoryItem *item = gInventory.getItem(getAttachmentItemID());
	if (isAttachment() && item)
	{
		return item->getName();
	}
	return empty;
}

//virtual
LLVOAvatar* LLViewerObject::getAvatar() const
{
    if (getControlAvatar())
    {
        return getControlAvatar();
    }
	if (isAttachment())
	{
		LLViewerObject* vobj = (LLViewerObject*) getParent();

		while (vobj && !vobj->asAvatar())
		{
			vobj = (LLViewerObject*) vobj->getParent();
		}

		return (LLVOAvatar*) vobj;
	}

	return NULL;
}


class ObjectPhysicsProperties : public LLHTTPNode
{
public:
	virtual void post(
		ResponsePtr responder,
		const LLSD& context,
		const LLSD& input) const
	{
		LLSD object_data = input["body"]["ObjectData"];
		S32 num_entries = object_data.size();
		
		for ( S32 i = 0; i < num_entries; i++ )
		{
			LLSD& curr_object_data = object_data[i];
			U32 local_id = curr_object_data["LocalID"].asInteger();

			// Iterate through nodes at end, since it can be on both the regular AND hover list
			struct f : public LLSelectedNodeFunctor
			{
				U32 mID;
				f(const U32& id) : mID(id) {}
				virtual bool apply(LLSelectNode* node)
				{
					return (node->getObject() && node->getObject()->mLocalID == mID );
				}
			} func(local_id);

			LLSelectNode* node = LLSelectMgr::getInstance()->getSelection()->getFirstNode(&func);

			if (node)
			{
				// The LLSD message builder doesn't know how to handle U8, so we need to send as S8 and cast
				U8 type = (U8)curr_object_data["PhysicsShapeType"].asInteger();
				F32 density = (F32)curr_object_data["Density"].asReal();
				F32 friction = (F32)curr_object_data["Friction"].asReal();
				F32 restitution = (F32)curr_object_data["Restitution"].asReal();
				F32 gravity = (F32)curr_object_data["GravityMultiplier"].asReal();

				node->getObject()->setPhysicsShapeType(type);
				node->getObject()->setPhysicsGravity(gravity);
				node->getObject()->setPhysicsFriction(friction);
				node->getObject()->setPhysicsDensity(density);
				node->getObject()->setPhysicsRestitution(restitution);
			}	
		}
		
		dialog_refresh_all();
	};
};

LLHTTPRegistration<ObjectPhysicsProperties>
	gHTTPRegistrationObjectPhysicsProperties("/message/ObjectPhysicsProperties");
<|MERGE_RESOLUTION|>--- conflicted
+++ resolved
@@ -4953,13 +4953,9 @@
 	}
 
 	LLVOAvatar* avatar = getAvatar();
-<<<<<<< HEAD
-	if (avatar && isRiggedMesh() && !isHUDAttachment())
-=======
 	if (avatar && !isHUDAttachment()
 		&& isMesh()
 		&& getVolume() && getVolume()->getParams().getSculptID().notNull()) // checking for the rigged mesh by params instead of using isRiggedMesh() to avoid false negatives when skin info isn't ready
->>>>>>> f2974e75
 	{
 		LLAvatarAppearanceDefines::EBakedTextureIndex texIndex = LLAvatarAppearanceDefines::LLAvatarAppearanceDictionary::assetIdToBakedTextureIndex(id);
 		LLViewerTexture* bakedTexture = avatar->getBakedTexture(texIndex);
