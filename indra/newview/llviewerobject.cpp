/** 
 * @file llviewerobject.cpp
 * @brief Base class for viewer objects
 *
 * $LicenseInfo:firstyear=2001&license=viewerlgpl$
 * Second Life Viewer Source Code
 * Copyright (C) 2010, Linden Research, Inc.
 * 
 * This library is free software; you can redistribute it and/or
 * modify it under the terms of the GNU Lesser General Public
 * License as published by the Free Software Foundation;
 * version 2.1 of the License only.
 * 
 * This library is distributed in the hope that it will be useful,
 * but WITHOUT ANY WARRANTY; without even the implied warranty of
 * MERCHANTABILITY or FITNESS FOR A PARTICULAR PURPOSE.  See the GNU
 * Lesser General Public License for more details.
 * 
 * You should have received a copy of the GNU Lesser General Public
 * License along with this library; if not, write to the Free Software
 * Foundation, Inc., 51 Franklin Street, Fifth Floor, Boston, MA  02110-1301  USA
 * 
 * Linden Research, Inc., 945 Battery Street, San Francisco, CA  94111  USA
 * $/LicenseInfo$
 */

#include "llviewerprecompiledheaders.h"

#include "llviewerobject.h"

#include "llaudioengine.h"
#include "indra_constants.h"
#include "llmath.h"
#include "llflexibleobject.h"
#include "llviewercontrol.h"
#include "lldatapacker.h"
#include "llfasttimer.h"
#include "llfloaterreg.h"
#include "llfontgl.h"
#include "llframetimer.h"
#include "llhudicon.h"
#include "llinventory.h"
#include "llinventorydefines.h"
#include "llmaterialtable.h"
#include "llmutelist.h"
#include "llnamevalue.h"
#include "llprimitive.h"
#include "llquantize.h"
#include "llregionhandle.h"
#include "llsdserialize.h"
#include "lltree_common.h"
#include "llxfermanager.h"
#include "message.h"
#include "object_flags.h"

#include "llaudiosourcevo.h"
#include "llagent.h"
#include "llagentcamera.h"
#include "llagentwearables.h"
#include "llbbox.h"
#include "llbox.h"
#include "llcylinder.h"
#include "llcontrolavatar.h"
#include "lldrawable.h"
#include "llface.h"
#include "llfloatertools.h"
#include "llfollowcam.h"
#include "llhudtext.h"
#include "llselectmgr.h"
#include "llrendersphere.h"
#include "lltooldraganddrop.h"
#include "lluiavatar.h"
#include "llviewercamera.h"
#include "llviewertexturelist.h"
#include "llviewerinventory.h"
#include "llviewerobjectlist.h"
#include "llviewerparceloverlay.h"
#include "llviewerpartsource.h"
#include "llviewerregion.h"
#include "llviewerstats.h"
#include "llviewertextureanim.h"
#include "llviewerwindow.h" // For getSpinAxis
#include "llvoavatar.h"
#include "llvoavatarself.h"
#include "llvograss.h"
#include "llvosky.h"
#include "llvolume.h"
#include "llvolumemessage.h"
#include "llvopartgroup.h"
#include "llvosurfacepatch.h"
#include "llvotree.h"
#include "llvovolume.h"
#include "llvowater.h"
#include "llworld.h"
#include "llui.h"
#include "pipeline.h"
#include "llviewernetwork.h"
#include "llvowlsky.h"
#include "llmanip.h"
#include "lltrans.h"
#include "llsdutil.h"
#include "llmediaentry.h"
#include "llfloaterperms.h"
#include "llvocache.h"
#include "llcleanup.h"
#include "llcallstack.h"
#include "llmeshrepository.h"
#include "llgltfmateriallist.h"
#include "llgl.h"
<<<<<<< HEAD
// [RLVa:KB] - Checked: 2011-05-22 (RLVa-1.3.1a)
#include "rlvactions.h"
#include "rlvcommon.h"
#include "rlvlocks.h"
// [/RLVa:KB]
#include "fsassetblacklist.h"

// <FS:Ansariel> [Legacy Bake]
#ifdef OPENSIM
#include "llviewernetwork.h"
#endif
// </FS:Ansariel> [Legacy Bake]
#include "llfloaterproperties.h" // <FS:Ansariel> Keep legacy properties floater
=======
#include "gltf/asset.h"
>>>>>>> 155ddf23

//#define DEBUG_UPDATE_TYPE

bool		LLViewerObject::sVelocityInterpolate = true;
bool		LLViewerObject::sPingInterpolate = true; 

U32			LLViewerObject::sNumZombieObjects = 0;
S32			LLViewerObject::sNumObjects = 0;
bool		LLViewerObject::sMapDebug = true;
LLColor4	LLViewerObject::sEditSelectColor(	1.0f, 1.f, 0.f, 0.3f);	// Edit OK
LLColor4	LLViewerObject::sNoEditSelectColor(	1.0f, 0.f, 0.f, 0.3f);	// Can't edit
S32			LLViewerObject::sAxisArrowLength(50);


bool		LLViewerObject::sPulseEnabled(false);
bool		LLViewerObject::sUseSharedDrawables(false); // true

// sMaxUpdateInterpolationTime must be greater than sPhaseOutUpdateInterpolationTime
F64Seconds	LLViewerObject::sMaxUpdateInterpolationTime(3.0);		// For motion interpolation: after X seconds with no updates, don't predict object motion
F64Seconds	LLViewerObject::sPhaseOutUpdateInterpolationTime(2.0);	// For motion interpolation: after Y seconds with no updates, taper off motion prediction
F64Seconds	LLViewerObject::sMaxRegionCrossingInterpolationTime(1.0);// For motion interpolation: don't interpolate over this time on region crossing

std::map<std::string, U32> LLViewerObject::sObjectDataMap;

// The maximum size of an object extra parameters binary (packed) block
#define MAX_OBJECT_PARAMS_SIZE 1024

// At 45 Hz collisions seem stable and objects seem
// to settle down at a reasonable rate.
// JC 3/18/2003

const F32 PHYSICS_TIMESTEP = 1.f / 45.f;
const U32 MAX_INV_FILE_READ_FAILS = 25;
const S32 MAX_OBJECT_BINARY_DATA_SIZE = 60 + 16;

const F64 INVENTORY_UPDATE_WAIT_TIME_DESYNC = 5; // seconds
const F64 INVENTORY_UPDATE_WAIT_TIME_OUTDATED = 1;

// static
LLViewerObject *LLViewerObject::createObject(const LLUUID &id, const LLPCode pcode, LLViewerRegion *regionp, S32 flags)
{
    LL_PROFILE_ZONE_SCOPED;
    //LL_DEBUGS("ObjectUpdate") << "creating " << id << LL_ENDL;
    //dumpStack("ObjectUpdateStack");
    
	LLViewerObject *res = NULL;

	if (gNonInteractive
		&& pcode != LL_PCODE_LEGACY_AVATAR
		&& pcode != LL_VO_SURFACE_PATCH
		&& pcode != LL_VO_WATER
		&& pcode != LL_VO_VOID_WATER
		&& pcode != LL_VO_WL_SKY
		&& pcode != LL_VO_SKY
		&& pcode != LL_VO_PART_GROUP
		)
	{
		return res;
	}
	switch (pcode)
	{
	case LL_PCODE_VOLUME:
	{
		res = new LLVOVolume(id, pcode, regionp); break;
		break;
	}
	case LL_PCODE_LEGACY_AVATAR:
	{
		if (id == gAgentID)
		{
			if (!gAgentAvatarp)
			{
				gAgentAvatarp = new LLVOAvatarSelf(id, pcode, regionp);
				gAgentAvatarp->initInstance();
// <FS:Ansariel> [Legacy Bake]
				//gAgentWearables.setAvatarObject(gAgentAvatarp);
				if (LLGridManager::getInstance()->isInSecondLife())
				{
					gAgentWearables.setAvatarObject(gAgentAvatarp);
				}
// </FS:Ansariel> [Legacy Bake]
			}
			else 
			{
				if (isAgentAvatarValid())
				{
					gAgentAvatarp->updateRegion(regionp);
				}
			}
			res = gAgentAvatarp;
		}
		else if (flags & CO_FLAG_CONTROL_AVATAR)
		{
            LLControlAvatar *control_avatar = new LLControlAvatar(id, pcode, regionp);
			control_avatar->initInstance();
			res = control_avatar;
		}
        else if (flags & CO_FLAG_UI_AVATAR)
        {
            LLUIAvatar *ui_avatar = new LLUIAvatar(id, pcode, regionp);
            ui_avatar->initInstance();
            res = ui_avatar;
        }
		else
		{
			LLVOAvatar *avatar = new LLVOAvatar(id, pcode, regionp); 
			avatar->initInstance();
			res = avatar;
		}
		break;
	}
	case LL_PCODE_LEGACY_GRASS:
	  res = new LLVOGrass(id, pcode, regionp); break;
	case LL_PCODE_LEGACY_PART_SYS:
// 	  LL_WARNS() << "Creating old part sys!" << LL_ENDL;
// 	  res = new LLVOPart(id, pcode, regionp); break;
	  res = NULL; break;
	case LL_PCODE_LEGACY_TREE:
	  res = new LLVOTree(id, pcode, regionp); break;
	case LL_PCODE_TREE_NEW:
// 	  LL_WARNS() << "Creating new tree!" << LL_ENDL;
// 	  res = new LLVOTree(id, pcode, regionp); break;
	  res = NULL; break;
	case LL_VO_SURFACE_PATCH:
	  res = new LLVOSurfacePatch(id, pcode, regionp); break;
	case LL_VO_SKY:
	  res = new LLVOSky(id, pcode, regionp); break;
	case LL_VO_VOID_WATER:
		res = new LLVOVoidWater(id, pcode, regionp); break;
	case LL_VO_WATER:
		res = new LLVOWater(id, pcode, regionp); break;
	case LL_VO_PART_GROUP:
	  res = new LLVOPartGroup(id, pcode, regionp); break;
	case LL_VO_HUD_PART_GROUP:
	  res = new LLVOHUDPartGroup(id, pcode, regionp); break;
	case LL_VO_WL_SKY:
	  res = new LLVOWLSky(id, pcode, regionp); break;
	default:
	  LL_WARNS() << "Unknown object pcode " << (S32)pcode << LL_ENDL;
	  res = NULL; break;
	}

	return res;
}

LLViewerObject::LLViewerObject(const LLUUID &id, const LLPCode pcode, LLViewerRegion *regionp, bool is_global)
:	LLPrimitive(),
	mChildList(),
	mID(id),
	mLocalID(0),
	mTotalCRC(0),
	mListIndex(-1),
	mTEImages(NULL),
	mTENormalMaps(NULL),
	mTESpecularMaps(NULL),
	mbCanSelect(true),
	mFlags(0),
	mPhysicsShapeType(0),
	mPhysicsGravity(0),
	mPhysicsFriction(0),
	mPhysicsDensity(0),
	mPhysicsRestitution(0),
	mDrawable(),
	mCreateSelected(false),
	mRenderMedia(false),
	mBestUpdatePrecision(0),
	mText(),
	mHudText(""),
	mHudTextColor(LLColor4::white),
    mControlAvatar(NULL),
	mLastInterpUpdateSecs(0.f),
	mLastMessageUpdateSecs(0.f),
	mLatestRecvPacketID(0),
	mRegionCrossExpire(0),
	mData(NULL),
	mAudioSourcep(NULL),
	mAudioGain(1.f),
	mSoundCutOffRadius(0.f),
	mAppAngle(0.f),
	mPixelArea(1024.f),
	mInventory(NULL),
	mInventorySerialNum(0),
	mExpectedInventorySerialNum(0),
	mInvRequestState(INVENTORY_REQUEST_STOPPED),
	mInvRequestXFerId(0),
	mInventoryDirty(false),
	mRegionp(regionp),
	mDead(false),
	mOrphaned(false),
	mUserSelected(false),
	mOnActiveList(false),
	mOnMap(false),
	mStatic(false),
	mSeatCount(0),
	mNumFaces(0),
	mRotTime(0.f),
	mAngularVelocityRot(),
	mPreviousRotation(),
	mAttachmentState(0),
	mMedia(NULL),
	mClickAction(0),
	mObjectCost(0),
	mLinksetCost(0),
	mPhysicsCost(0),
	mLinksetPhysicsCost(0.f),
	mCostStale(true),
	mPhysicsShapeUnknown(true),
	mAttachmentItemID(LLUUID::null),
	mLastUpdateType(OUT_UNKNOWN),
	mLastUpdateCached(false),
	mCachedMuteListUpdateTime(0),
	mCachedOwnerInMuteList(false),
	mRiggedAttachedWarned(false)
{
	if (!is_global)
	{
		llassert(mRegionp);
	}

	LLPrimitive::init_primitive(pcode);

	// CP: added 12/2/2005 - this was being initialised to 0, not the current frame time
	mLastInterpUpdateSecs = LLFrameTimer::getElapsedSeconds();

	mPositionRegion = LLVector3(0.f, 0.f, 0.f);

	if (!is_global && mRegionp)
	{
		mPositionAgent = mRegionp->getOriginAgent();
	}
	resetRot();

	LLViewerObject::sNumObjects++;
}

LLViewerObject::~LLViewerObject()
{
	deleteTEImages();

    // unhook from reflection probe manager
    if (mReflectionProbe.notNull())
    {
        mReflectionProbe->mViewerObject = nullptr;
        mReflectionProbe = nullptr;
    }

	if(mInventory)
	{
		mInventory->clear();  // will deref and delete entries
		delete mInventory;
		mInventory = NULL;
	}

	if (mPartSourcep)
	{
		mPartSourcep->setDead();
		mPartSourcep = NULL;
	}

    if (mText)
    {
        // something recovered LLHUDText when object was already dead
        mText->markDead();
        mText = NULL;
    }

	// Delete memory associated with extra parameters.
	std::unordered_map<U16, ExtraParameter*>::iterator iter;
	for (iter = mExtraParameterList.begin(); iter != mExtraParameterList.end(); ++iter)
	{
		if(iter->second != NULL)
		{
			delete iter->second->data;
			delete iter->second;
		}
	}
	mExtraParameterList.clear();

	for_each(mNameValuePairs.begin(), mNameValuePairs.end(), DeletePairedPointer()) ;
	mNameValuePairs.clear();
	
	delete[] mData;
	mData = NULL;

	delete mMedia;
	mMedia = NULL;

	sNumObjects--;
	sNumZombieObjects--;
	llassert(mChildList.size() == 0);
    llassert(mControlAvatar.isNull()); // Should have been cleaned by now
    if (mControlAvatar.notNull())
    {
        mControlAvatar->markForDeath();
        mControlAvatar = NULL;
        LL_WARNS() << "Dead object owned a live control avatar" << LL_ENDL;
    }

	clearInventoryListeners();
}

void LLViewerObject::deleteTEImages()
{
	delete[] mTEImages;
	mTEImages = NULL;
	
	if (mTENormalMaps != NULL)
	{
		delete[] mTENormalMaps;
		mTENormalMaps = NULL;
	}
	
	if (mTESpecularMaps != NULL)
	{
		delete[] mTESpecularMaps;
		mTESpecularMaps = NULL;
	}	
}

void LLViewerObject::markDead()
{
	if (!mDead)
	{
        LL_PROFILE_ZONE_SCOPED;
		//LL_INFOS() << "Marking self " << mLocalID << " as dead." << LL_ENDL;
		
		// Root object of this hierarchy unlinks itself.
		if (getParent())
		{
			((LLViewerObject *)getParent())->removeChild(this);
		}
		LLUUID mesh_id;
        {
            LLVOAvatar *av = getAvatar();
            if (av && LLVOAvatar::getRiggedMeshID(this,mesh_id))
            {
                // This case is needed for indirectly attached mesh objects.
                av->updateAttachmentOverrides();
            }
        }
        if (getControlAvatar())
        {
            unlinkControlAvatar();
        }

		// Mark itself as dead
		mDead = true;
		if(mRegionp)
		{
			mRegionp->removeFromCreatedList(getLocalID()); 
		}
		gObjectList.cleanupReferences(this);

		LLViewerObject *childp;
		while (mChildList.size() > 0)
		{
			childp = mChildList.back();
			if (childp->getPCode() != LL_PCODE_LEGACY_AVATAR)
			{
				//LL_INFOS() << "Marking child " << childp->getLocalID() << " as dead." << LL_ENDL;
				childp->setParent(NULL); // LLViewerObject::markDead 1
				childp->markDead();
			}
			else
			{
				// make sure avatar is no longer parented, 
				// so we can properly set it's position
				childp->setDrawableParent(NULL);
				((LLVOAvatar*)childp)->getOffObject();
				childp->setParent(NULL); // LLViewerObject::markDead 2
			}
			mChildList.pop_back();
		}

		if (mDrawable.notNull())
		{
			// Drawables are reference counted, mark as dead, then nuke the pointer.
			mDrawable->markDead();
			mDrawable = NULL;
		}

		if (mText)
		{
			mText->markDead();
			mText = NULL;
		}

		if (mIcon)
		{
			mIcon->markDead();
			mIcon = NULL;
		}

		if (mPartSourcep)
		{
			mPartSourcep->setDead();
			mPartSourcep = NULL;
		}

		if (mAudioSourcep)
		{
			// Do some cleanup
			if (gAudiop)
			{
				gAudiop->cleanupAudioSource(mAudioSourcep);
			}
			mAudioSourcep = NULL;
		}

		if (flagAnimSource())
		{
			if (isAgentAvatarValid())
			{
				// stop motions associated with this object
				gAgentAvatarp->stopMotionFromSource(mID);
			}
		}

		if (flagCameraSource())
		{
			LLFollowCamMgr::getInstance()->removeFollowCamParams(mID);
		}

        if (mReflectionProbe.notNull())
        {
            mReflectionProbe->mViewerObject = nullptr;
            mReflectionProbe = nullptr;
        }

		sNumZombieObjects++;

		// We can't assume the region will still be around beyond this point
		mRegionp = nullptr;
	}
}

// <FS:Beq> Add visible (rendered) face count to inspect
S32 LLViewerObject::getNumVisibleFaces() const 
{ 
	int v{0}; 
	if(mDrawable.notNull())
	{ 
		for (int i = 0;i < mDrawable->getNumFaces();i++)
		{
			const LLFace* f = mDrawable->getFace(i);
			if (f && f->getTextureEntry() && f->getTextureEntry()->getAlpha() != 0.0f)
			{
				v++;
			}
		} 
	}
	return v;
};
// </FS:Beq>

void LLViewerObject::dump() const
{
	LL_INFOS() << "Type: " << pCodeToString(mPrimitiveCode) << LL_ENDL;
	LL_INFOS() << "Drawable: " << (LLDrawable *)mDrawable << LL_ENDL;
	LL_INFOS() << "Update Age: " << LLFrameTimer::getElapsedSeconds() - mLastMessageUpdateSecs << LL_ENDL;

	LL_INFOS() << "Parent: " << getParent() << LL_ENDL;
	LL_INFOS() << "ID: " << mID << LL_ENDL;
	LL_INFOS() << "LocalID: " << mLocalID << LL_ENDL;
	LL_INFOS() << "PositionRegion: " << getPositionRegion() << LL_ENDL;
	LL_INFOS() << "PositionAgent: " << getPositionAgent() << LL_ENDL;
	LL_INFOS() << "PositionGlobal: " << getPositionGlobal() << LL_ENDL;
	LL_INFOS() << "Velocity: " << getVelocity() << LL_ENDL;
	if (mDrawable.notNull() && 
		mDrawable->getNumFaces() && 
		mDrawable->getFace(0))
	{
		LLFacePool *poolp = mDrawable->getFace(0)->getPool();
		if (poolp)
		{
			LL_INFOS() << "Pool: " << poolp << LL_ENDL;
			LL_INFOS() << "Pool reference count: " << poolp->mReferences.size() << LL_ENDL;
		}
	}
	//LL_INFOS() << "BoxTree Min: " << mDrawable->getBox()->getMin() << LL_ENDL;
	//LL_INFOS() << "BoxTree Max: " << mDrawable->getBox()->getMin() << LL_ENDL;
	/*
	LL_INFOS() << "Velocity: " << getVelocity() << LL_ENDL;
	LL_INFOS() << "AnyOwner: " << permAnyOwner() << " YouOwner: " << permYouOwner() << " Edit: " << mPermEdit << LL_ENDL;
	LL_INFOS() << "UsePhysics: " << flagUsePhysics() << " CanSelect " << mbCanSelect << " UserSelected " << mUserSelected << LL_ENDL;
	LL_INFOS() << "AppAngle: " << mAppAngle << LL_ENDL;
	LL_INFOS() << "PixelArea: " << mPixelArea << LL_ENDL;

	char buffer[1000];
	char *key;
	for (key = mNameValuePairs.getFirstKey(); key; key = mNameValuePairs.getNextKey() )
	{
		mNameValuePairs[key]->printNameValue(buffer);
		LL_INFOS() << buffer << LL_ENDL;
	}
	for (child_list_t::iterator iter = mChildList.begin();
		 iter != mChildList.end(); iter++)
	{
		LLViewerObject* child = *iter;
		LL_INFOS() << "  child " << child->getID() << LL_ENDL;
	}
	*/
}

void LLViewerObject::printNameValuePairs() const
{
	for (name_value_map_t::const_iterator iter = mNameValuePairs.begin();
		 iter != mNameValuePairs.end(); iter++)
	{
		LLNameValue* nv = iter->second;
		LL_INFOS() << nv->printNameValue() << LL_ENDL;
	}
}

void LLViewerObject::initVOClasses()
{
	// Initialized shared class stuff first.
	LLVOAvatar::initClass();
	LLVOTree::initClass();
	LL_INFOS() << "Viewer Object size: " << sizeof(LLViewerObject) << LL_ENDL;
	LLVOGrass::initClass();
	LLVOWater::initClass();
	LLVOVolume::initClass();

	initObjectDataMap();
}

void LLViewerObject::cleanupVOClasses()
{
	SUBSYSTEM_CLEANUP(LLVOGrass);
	SUBSYSTEM_CLEANUP(LLVOWater);
	SUBSYSTEM_CLEANUP(LLVOTree);
	SUBSYSTEM_CLEANUP(LLVOAvatar);
	SUBSYSTEM_CLEANUP(LLVOVolume);

	sObjectDataMap.clear();
}

//object data map for compressed && !OUT_TERSE_IMPROVED
//static
void LLViewerObject::initObjectDataMap()
{
	U32 count = 0;

	sObjectDataMap["ID"] = count; //full id //LLUUID
	count += sizeof(LLUUID);

	sObjectDataMap["LocalID"] = count; //U32
	count += sizeof(U32);

	sObjectDataMap["PCode"] = count;   //U8
	count += sizeof(U8);

	sObjectDataMap["State"] = count;   //U8
	count += sizeof(U8);

	sObjectDataMap["CRC"] = count;     //U32
	count += sizeof(U32);

	sObjectDataMap["Material"] = count; //U8
	count += sizeof(U8);

	sObjectDataMap["ClickAction"] = count; //U8
	count += sizeof(U8);

	sObjectDataMap["Scale"] = count; //LLVector3
	count += sizeof(LLVector3);

	sObjectDataMap["Pos"] = count;   //LLVector3
	count += sizeof(LLVector3);

	sObjectDataMap["Rot"] = count;    //LLVector3
	count += sizeof(LLVector3);

	sObjectDataMap["SpecialCode"] = count; //U32
	count += sizeof(U32);

	sObjectDataMap["Owner"] = count; //LLUUID
	count += sizeof(LLUUID);

	sObjectDataMap["Omega"] = count; //LLVector3, when SpecialCode & 0x80 is set
	count += sizeof(LLVector3);

	//ParentID is after Omega if there is Omega, otherwise is after Owner
	sObjectDataMap["ParentID"] = count;//U32, when SpecialCode & 0x20 is set
	count += sizeof(U32);

	//-------
	//The rest items are not included here
	//-------
}

//static 
void LLViewerObject::unpackVector3(LLDataPackerBinaryBuffer* dp, LLVector3& value, std::string name)
{
	dp->shift(sObjectDataMap[name]);
	dp->unpackVector3(value, name.c_str());
	dp->reset();
}

//static 
void LLViewerObject::unpackUUID(LLDataPackerBinaryBuffer* dp, LLUUID& value, std::string name)
{
	dp->shift(sObjectDataMap[name]);
	dp->unpackUUID(value, name.c_str());
	dp->reset();
}
	
//static 
void LLViewerObject::unpackU32(LLDataPackerBinaryBuffer* dp, U32& value, std::string name)
{
	dp->shift(sObjectDataMap[name]);
	dp->unpackU32(value, name.c_str());
	dp->reset();
}
	
//static 
void LLViewerObject::unpackU8(LLDataPackerBinaryBuffer* dp, U8& value, std::string name)
{
	dp->shift(sObjectDataMap[name]);
	dp->unpackU8(value, name.c_str());
	dp->reset();
}

//static 
U32 LLViewerObject::unpackParentID(LLDataPackerBinaryBuffer* dp, U32& parent_id)
{
	dp->shift(sObjectDataMap["SpecialCode"]);
	U32 value;
	dp->unpackU32(value, "SpecialCode");

	parent_id = 0;
	if(value & 0x20)
	{
		S32 offset = sObjectDataMap["ParentID"];
		if(!(value & 0x80))
		{
			offset -= sizeof(LLVector3);
		}

		dp->shift(offset);
		dp->unpackU32(parent_id, "ParentID");
	}
	dp->reset();

	return parent_id;
}

// Replaces all name value pairs with data from \n delimited list
// Does not update server
void LLViewerObject::setNameValueList(const std::string& name_value_list)
{
	// Clear out the old
	for_each(mNameValuePairs.begin(), mNameValuePairs.end(), DeletePairedPointer()) ;
	mNameValuePairs.clear();

	// Bring in the new
	std::string::size_type length = name_value_list.length();
	std::string::size_type start = 0;
	while (start < length)
	{
		std::string::size_type end = name_value_list.find_first_of("\n", start);
		if (end == std::string::npos) end = length;
		if (end > start)
		{
			std::string tok = name_value_list.substr(start, end - start);
			addNVPair(tok);
		}
		start = end+1;
	}
}

bool LLViewerObject::isAnySelected() const
{
    bool any_selected = isSelected();
    for (child_list_t::const_iterator iter = mChildList.begin();
         iter != mChildList.end(); iter++)
    {
        const LLViewerObject* child = *iter;
        any_selected = any_selected || child->isSelected();
    }
    return any_selected;
}

void LLViewerObject::setSelected(bool sel)
{
	mUserSelected = sel;
	resetRot();

	if (!sel)
	{
		setAllTESelected(false);
	}
}

// This method returns true if the object is over land owned by the
// agent.
bool LLViewerObject::isReturnable()
{
	if (isAttachment())
	{
		return false;
	}
		
// [RLVa:KB] - Checked: 2011-05-28 (RLVa-1.4.0a) | Added: RLVa-1.4.0a
	if ( (RlvActions::isRlvEnabled()) && (!rlvCanDeleteOrReturn(this)) )
	{
		return false;
	}
// [/RLVa:KB]
	std::vector<LLBBox> boxes;
	boxes.push_back(LLBBox(getPositionRegion(), getRotationRegion(), getScale() * -0.5f, getScale() * 0.5f).getAxisAligned());
	for (child_list_t::iterator iter = mChildList.begin();
		 iter != mChildList.end(); iter++)
	{
		LLViewerObject* child = *iter;
		boxes.push_back( LLBBox(child->getPositionRegion(), child->getRotationRegion(), child->getScale() * -0.5f, child->getScale() * 0.5f).getAxisAligned());
	}

	bool result = (mRegionp && mRegionp->objectIsReturnable(getPositionRegion(), boxes)) ? 1 : 0;
	
	if ( !result )
	{		
		//Get list of neighboring regions relative to this vo's region
		std::vector<LLViewerRegion*> uniqueRegions;
		mRegionp->getNeighboringRegions( uniqueRegions );
	
		//Build aabb's - for root and all children
		std::vector<PotentialReturnableObject> returnables;
		typedef std::vector<LLViewerRegion*>::iterator RegionIt;
		RegionIt regionStart = uniqueRegions.begin();
		RegionIt regionEnd   = uniqueRegions.end();
		
		for (; regionStart != regionEnd; ++regionStart )
		{
			LLViewerRegion* pTargetRegion = *regionStart;
			//Add the root vo as there may be no children and we still want
			//to test for any edge overlap
			buildReturnablesForChildrenVO( returnables, this, pTargetRegion );
			//Add it's children
			for (child_list_t::iterator iter = mChildList.begin();  iter != mChildList.end(); iter++)
			{
				LLViewerObject* pChild = *iter;		
				buildReturnablesForChildrenVO( returnables, pChild, pTargetRegion );
			}
		}	
	
		//TBD#Eventually create a region -> box list map 
		typedef std::vector<PotentialReturnableObject>::iterator ReturnablesIt;
		ReturnablesIt retCurrentIt = returnables.begin();
		ReturnablesIt retEndIt = returnables.end();
	
		for ( ; retCurrentIt !=retEndIt; ++retCurrentIt )
		{
			boxes.clear();
			LLViewerRegion* pRegion = (*retCurrentIt).pRegion;
			boxes.push_back( (*retCurrentIt).box );	
			bool retResult = 	pRegion
							 && pRegion->childrenObjectReturnable( boxes )
							 && pRegion->canManageEstate();
			if ( retResult )
			{ 
				result = true;
				break;
			}
		}
	}
	return result;
}

void LLViewerObject::buildReturnablesForChildrenVO( std::vector<PotentialReturnableObject>& returnables, LLViewerObject* pChild, LLViewerRegion* pTargetRegion )
{
	if ( !pChild )
	{
		LL_ERRS()<<"child viewerobject is NULL "<<LL_ENDL;
	}
	
	constructAndAddReturnable( returnables, pChild, pTargetRegion );
	
	//We want to handle any children VO's as well
	for (child_list_t::iterator iter = pChild->mChildList.begin();  iter != pChild->mChildList.end(); iter++)
	{
		LLViewerObject* pChildofChild = *iter;
		buildReturnablesForChildrenVO( returnables, pChildofChild, pTargetRegion );
	}
}

void LLViewerObject::constructAndAddReturnable( std::vector<PotentialReturnableObject>& returnables, LLViewerObject* pChild, LLViewerRegion* pTargetRegion )
{
	
	LLVector3 targetRegionPos;
	targetRegionPos.setVec( pChild->getPositionGlobal() );	
	
	LLBBox childBBox = LLBBox( targetRegionPos, pChild->getRotationRegion(), pChild->getScale() * -0.5f, 
							    pChild->getScale() * 0.5f).getAxisAligned();
	
	LLVector3 edgeA = targetRegionPos + childBBox.getMinLocal();
	LLVector3 edgeB = targetRegionPos + childBBox.getMaxLocal();
	
	LLVector3d edgeAd, edgeBd;
	edgeAd.setVec(edgeA);
	edgeBd.setVec(edgeB);
	
	//Only add the box when either of the extents are in a neighboring region
	if ( pTargetRegion->pointInRegionGlobal( edgeAd ) || pTargetRegion->pointInRegionGlobal( edgeBd ) )
	{
		PotentialReturnableObject returnableObj;
		returnableObj.box		= childBBox;
		returnableObj.pRegion	= pTargetRegion;
		returnables.push_back( returnableObj );
	}
}

bool LLViewerObject::crossesParcelBounds()
{
	std::vector<LLBBox> boxes;
	boxes.push_back(LLBBox(getPositionRegion(), getRotationRegion(), getScale() * -0.5f, getScale() * 0.5f).getAxisAligned());
	for (child_list_t::iterator iter = mChildList.begin();
		 iter != mChildList.end(); iter++)
	{
		LLViewerObject* child = *iter;
		boxes.push_back(LLBBox(child->getPositionRegion(), child->getRotationRegion(), child->getScale() * -0.5f, child->getScale() * 0.5f).getAxisAligned());
	}

	return mRegionp && mRegionp->objectsCrossParcel(boxes);
}

bool LLViewerObject::setParent(LLViewerObject* parent)
{
	if(mParent != parent)
	{
		LLViewerObject* old_parent = (LLViewerObject*)mParent ;		
		bool ret = LLPrimitive::setParent(parent);
		if(ret && old_parent && parent)
		{
			old_parent->removeChild(this) ;
		}
		return ret ;
	}

	return false ;
}

void LLViewerObject::addChild(LLViewerObject *childp)
{
	for (child_list_t::iterator i = mChildList.begin(); i != mChildList.end(); ++i)
	{
		if (*i == childp)
		{	//already has child
			return;
		}
	}
	
	if (!isAvatar())
	{
		// propagate selection properties
		childp->mbCanSelect = mbCanSelect;
	}

	if(childp->setParent(this))
	{
		mChildList.push_back(childp);
		childp->afterReparent();

		if (childp->isAvatar())
		{
			mSeatCount++;
		}
	}

	mExtrap.changedlink(*this); // <FS:JN> if linking update, check for sitters
}

void LLViewerObject::onReparent(LLViewerObject *old_parent, LLViewerObject *new_parent)
{
}

void LLViewerObject::afterReparent()
{
}

void LLViewerObject::removeChild(LLViewerObject *childp)
{
	for (child_list_t::iterator i = mChildList.begin(); i != mChildList.end(); ++i)
	{
		if (*i == childp)
		{
			if (!childp->isAvatar() && mDrawable.notNull() && mDrawable->isActive() && childp->mDrawable.notNull() && !isAvatar())
			{
				gPipeline.markRebuild(childp->mDrawable, LLDrawable::REBUILD_VOLUME);
			}

			mChildList.erase(i);

			if(childp->getParent() == this)
			{
				childp->setParent(NULL);			
			}

			if (childp->isAvatar())
			{
				mSeatCount--;
			}
			break;
		}
	}
	
	mExtrap.changedlink(*this); // <FS:JN> if linking update, check for sitters

	if (childp->isSelected())
	{
		LLSelectMgr::getInstance()->deselectObjectAndFamily(childp);
		bool add_to_end = true;
		LLSelectMgr::getInstance()->selectObjectAndFamily(childp, add_to_end);
	}
}

void LLViewerObject::addThisAndAllChildren(std::vector<LLViewerObject*>& objects)
{
	objects.push_back(this);
	for (child_list_t::iterator iter = mChildList.begin();
		 iter != mChildList.end(); iter++)
	{
		LLViewerObject* child = *iter;
		if (!child->isAvatar())
		{
			child->addThisAndAllChildren(objects);
		}
	}
}

void LLViewerObject::addThisAndNonJointChildren(std::vector<LLViewerObject*>& objects)
{
	objects.push_back(this);
	// don't add any attachments when temporarily selecting avatar
	if (isAvatar())
	{
		return;
	}
	for (child_list_t::iterator iter = mChildList.begin();
		 iter != mChildList.end(); iter++)
	{
		LLViewerObject* child = *iter;
		if ( (!child->isAvatar()))
		{
			child->addThisAndNonJointChildren(objects);
		}
	}
}

//bool LLViewerObject::isChild(LLViewerObject *childp) const
// [RLVa:KB] - Checked: 2011-05-28 (RLVa-1.4.0a) | Added: RLVa-1.4.0a
bool LLViewerObject::isChild(const LLViewerObject *childp) const
// [/RLVa:KB]
{
	for (child_list_t::const_iterator iter = mChildList.begin();
		 iter != mChildList.end(); iter++)
	{
		LLViewerObject* testchild = *iter;
		if (testchild == childp)
			return true;
	}
	return false;
}

// returns true if at least one avatar is sitting on this object
bool LLViewerObject::isSeat() const
{
	return mSeatCount > 0;
}

bool LLViewerObject::setDrawableParent(LLDrawable* parentp)
{
	if (mDrawable.isNull())
	{
		return false;
	}

	bool ret = mDrawable->mXform.setParent(parentp ? &parentp->mXform : NULL);
	if(!ret)
	{
		return false ;
	}
	LLDrawable* old_parent = mDrawable->mParent;
	mDrawable->mParent = parentp; 
		
	if (parentp && mDrawable->isActive())
	{
		parentp->makeActive();
		parentp->setState(LLDrawable::ACTIVE_CHILD);
	}

	gPipeline.markRebuild(mDrawable, LLDrawable::REBUILD_VOLUME);
	if(	(old_parent != parentp && old_parent)
		|| (parentp && parentp->isActive()))
	{
		// *TODO we should not be relying on setDrawable parent to call markMoved
		gPipeline.markMoved(mDrawable, false);
	}
	else if (!mDrawable->isAvatar())
	{
		mDrawable->updateXform(true);
		/*if (!mDrawable->getSpatialGroup())
		{
			mDrawable->movePartition();
		}*/
	}
	
	return ret;
}

// Show or hide particles, icon and HUD
void LLViewerObject::hideExtraDisplayItems( bool hidden )
{
	if( mPartSourcep.notNull() )
	{
		LLViewerPartSourceScript *partSourceScript = mPartSourcep.get();
		partSourceScript->setSuspended( hidden );
	}

	if( mText.notNull() )
	{
		LLHUDText *hudText = mText.get();
		hudText->setHidden( hidden );
	}

	if( mIcon.notNull() )
	{
		LLHUDIcon *hudIcon = mIcon.get();
		hudIcon->setHidden( hidden );
	}
}

U32 LLViewerObject::checkMediaURL(const std::string &media_url)
{
    U32 retval = (U32)0x0;
    if (!mMedia && !media_url.empty())
    {
        retval |= MEDIA_URL_ADDED;
        mMedia = new LLViewerObjectMedia;
        mMedia->mMediaURL = media_url;
        mMedia->mMediaType = LLViewerObject::MEDIA_SET;
        mMedia->mPassedWhitelist = false;
    }
    else if (mMedia)
    {
        if (media_url.empty())
        {
            retval |= MEDIA_URL_REMOVED;
            delete mMedia;
            mMedia = NULL;
        }
        else if (mMedia->mMediaURL != media_url) // <-- This is an optimization.  If they are equal don't bother with below's test.
        {
            /*if (! (LLTextureEntry::getAgentIDFromMediaVersionString(media_url) == gAgent.getID() &&
                   LLTextureEntry::getVersionFromMediaVersionString(media_url) == 
                        LLTextureEntry::getVersionFromMediaVersionString(mMedia->mMediaURL) + 1))
			*/
            {
                // If the media URL is different and WE were not the one who
                // changed it, mark dirty.
                retval |= MEDIA_URL_UPDATED;
            }
            mMedia->mMediaURL = media_url;
            mMedia->mPassedWhitelist = false;
        }
    }
    return retval;
}

//extract spatial information from object update message
//return parent_id
//static
U32 LLViewerObject::extractSpatialExtents(LLDataPackerBinaryBuffer *dp, LLVector3& pos, LLVector3& scale, LLQuaternion& rot)
{
	U32	parent_id = 0;
	LLViewerObject::unpackParentID(dp, parent_id);

	LLViewerObject::unpackVector3(dp, scale, "Scale");
	LLViewerObject::unpackVector3(dp, pos, "Pos");
	
	LLVector3 vec;
	LLViewerObject::unpackVector3(dp, vec, "Rot");
	rot.unpackFromVector3(vec);
	
	return parent_id;
}

U32 LLViewerObject::processUpdateMessage(LLMessageSystem *mesgsys,
					 void **user_data,
					 U32 block_num,
					 const EObjectUpdateType update_type,
					 LLDataPacker *dp)
{
    LL_PROFILE_ZONE_SCOPED;
	LL_DEBUGS_ONCE("SceneLoadTiming") << "Received viewer object data" << LL_ENDL;

    LL_DEBUGS("ObjectUpdate") << " mesgsys " << mesgsys << " dp " << dp << " id " << getID() << " update_type " << (S32) update_type << LL_ENDL;
    dumpStack("ObjectUpdateStack");

    // The new OBJECTDATA_FIELD_SIZE_124, OBJECTDATA_FIELD_SIZE_140, OBJECTDATA_FIELD_SIZE_80
    // and OBJECTDATA_FIELD_SIZE_64 lengths should be supported in the existing cases below.
    // Each case should start at the beginning of the buffer and extract all known
    // values, and ignore any unknown data at the end of the buffer.
    // This allows new data in the future without breaking current viewers.
    const S32 OBJECTDATA_FIELD_SIZE_140 = 140;  // Full precision avatar update for future extended data
    const S32 OBJECTDATA_FIELD_SIZE_124 = 124;  // Full precision object update for future extended data
    const S32 OBJECTDATA_FIELD_SIZE_76  =  76;  // Full precision avatar update
    const S32 OBJECTDATA_FIELD_SIZE_60  =  60;  // Full precision object update
    const S32 OBJECTDATA_FIELD_SIZE_80 =   80;  // Terse avatar update, 16 bit precision for future extended data
    const S32 OBJECTDATA_FIELD_SIZE_64  =  64;  // Terse object update, 16 bit precision for future extended data
    const S32 OBJECTDATA_FIELD_SIZE_48  =  48;  // Terse avatar update, 16 bit precision
    const S32 OBJECTDATA_FIELD_SIZE_32  =  32;  // Terse object update, 16 bit precision

	U32 retval = 0x0;
	
	// If region is removed from the list it is also deleted.
	if (!LLWorld::instance().isRegionListed(mRegionp))
	{
		LL_WARNS() << "Updating object in an invalid region" << LL_ENDL;
		return retval;
	}

	// Coordinates of objects on simulators are region-local.
	U64 region_handle = 0;	
	
	if(mesgsys != NULL)
	{
		mesgsys->getU64Fast(_PREHASH_RegionData, _PREHASH_RegionHandle, region_handle);
		LLViewerRegion* regionp = LLWorld::getInstance()->getRegionFromHandle(region_handle);
		if(regionp != mRegionp && regionp && mRegionp)//region cross
		{
			//this is the redundant position and region update, but it is necessary in case the viewer misses the following 
			//position and region update messages from sim.
			//this redundant update should not cause any problems.
			LLVector3 delta_pos =  mRegionp->getOriginAgent() - regionp->getOriginAgent();
			setPositionParent(getPosition() + delta_pos); //update to the new region position immediately.
			setRegion(regionp) ; //change the region.
		}
		else
		{
			if(regionp != mRegionp)
			{
				if(mRegionp)
				{
					mRegionp->removeFromCreatedList(getLocalID()); 
				}
				if(regionp)
				{
					regionp->addToCreatedList(getLocalID()); 
				}
			}
			mRegionp = regionp ;
		}
	}	
	
	if (!mRegionp)
	{
		U32 x, y;
		from_region_handle(region_handle, &x, &y);

		LL_WARNS("UpdateFail") << "Object has invalid region " << x << ":" << y << "!" << LL_ENDL;
		return retval;
	}

	F32 time_dilation = 1.f;
	if(mesgsys != NULL)
	{
        U16 time_dilation16;
        mesgsys->getU16Fast(_PREHASH_RegionData, _PREHASH_TimeDilation, time_dilation16);
        time_dilation = ((F32) time_dilation16) / 65535.f;
        mRegionp->setTimeDilation(time_dilation);
	}

	// this will be used to determine if we've really changed position
	// Use getPosition, not getPositionRegion, since this is what we're comparing directly against.
	LLVector3 test_pos_parent = getPosition();

	// This needs to match the largest size below. See switch(length)
	U8  data[MAX_OBJECT_BINARY_DATA_SIZE]; 

#ifdef LL_BIG_ENDIAN
	U16 valswizzle[4];
#endif
	U16	*val;
// <FS:CR> Aurora Sim
	//const F32 size = LLWorld::getInstance()->getRegionWidthInMeters();	
	const F32 size = mRegionp->getWidth();	
// </FS:CR> Aurora Sim
	const F32 MAX_HEIGHT = LLWorld::getInstance()->getRegionMaxHeight();
	const F32 MIN_HEIGHT = LLWorld::getInstance()->getRegionMinHeight();
    S32 length = 0;
    S32 count = 0;
	S32 this_update_precision = 32;		// in bits

	// Temporaries, because we need to compare w/ previous to set dirty flags...
	LLVector3 new_pos_parent;
	LLVector3 new_vel;
	LLVector3 new_acc;
	LLVector3 new_angv;
	LLVector3 old_angv = getAngularVelocity();
	LLQuaternion new_rot;
	LLVector3 new_scale = getScale();

	U32	parent_id = 0;
	U8	material = 0;
	U8 click_action = 0;
	U32 crc = 0;

	bool old_special_hover_cursor = specialHoverCursor();

	LLViewerObject *cur_parentp = (LLViewerObject *)getParent();

	if (cur_parentp)
	{
		parent_id = cur_parentp->mLocalID;
	}

	if (!dp)
	{
		switch(update_type)
		{
		case OUT_FULL:
			{
#ifdef DEBUG_UPDATE_TYPE
				LL_INFOS() << "Full:" << getID() << LL_ENDL;
#endif
				//clear cost and linkset cost
				setObjectCostStale();
				if (isSelected())
				{
					gFloaterTools->dirty();
				}

				LLUUID audio_uuid;
				LLUUID owner_id;	// only valid if audio_uuid or particle system is not null
				F32    gain;
				F32    cutoff;
				U8     sound_flags;

				mesgsys->getU32Fast( _PREHASH_ObjectData, _PREHASH_CRC, crc, block_num);
				mesgsys->getU32Fast( _PREHASH_ObjectData, _PREHASH_ParentID, parent_id, block_num);
				mesgsys->getUUIDFast(_PREHASH_ObjectData, _PREHASH_Sound, audio_uuid, block_num );
				// HACK: Owner id only valid if non-null sound id or particle system
				mesgsys->getUUIDFast(_PREHASH_ObjectData, _PREHASH_OwnerID, owner_id, block_num );
				mesgsys->getF32Fast( _PREHASH_ObjectData, _PREHASH_Gain, gain, block_num );
				mesgsys->getF32Fast(  _PREHASH_ObjectData, _PREHASH_Radius, cutoff, block_num );
				mesgsys->getU8Fast(  _PREHASH_ObjectData, _PREHASH_Flags, sound_flags, block_num );
				mesgsys->getU8Fast(  _PREHASH_ObjectData, _PREHASH_Material, material, block_num );
				mesgsys->getU8Fast(  _PREHASH_ObjectData, _PREHASH_ClickAction, click_action, block_num); 
				mesgsys->getVector3Fast(_PREHASH_ObjectData, _PREHASH_Scale, new_scale, block_num );
				length = mesgsys->getSizeFast(_PREHASH_ObjectData, block_num, _PREHASH_ObjectData);
				mesgsys->getBinaryDataFast(_PREHASH_ObjectData, _PREHASH_ObjectData, data, length, block_num, MAX_OBJECT_BINARY_DATA_SIZE);
                length = llmin(length, MAX_OBJECT_BINARY_DATA_SIZE);  // getBinaryDataFast() safely fills the buffer to max_size

				mTotalCRC = crc;
                // Might need to update mSourceMuted here to properly pick up new radius
				mSoundCutOffRadius = cutoff;

				// Owner ID used for sound muting or particle system muting
				setAttachedSound(audio_uuid, owner_id, gain, sound_flags);

				U8 old_material = getMaterial();
				if (old_material != material)
				{
					setMaterial(material);
					if (mDrawable.notNull())
					{
						gPipeline.markMoved(mDrawable, false); // undamped
					}
				}
				setClickAction(click_action);

                count = 0;
                LLVector4 collision_plane;

				switch(length)
				{
                case OBJECTDATA_FIELD_SIZE_140:
                case OBJECTDATA_FIELD_SIZE_76:
					// pull out collision normal for avatar
					htolememcpy(collision_plane.mV, &data[count], MVT_LLVector4, sizeof(LLVector4));
					((LLVOAvatar*)this)->setFootPlane(collision_plane);
					count += sizeof(LLVector4);

                case OBJECTDATA_FIELD_SIZE_124:
                case OBJECTDATA_FIELD_SIZE_60:
					this_update_precision = 32;
					// this is a full precision update
					// pos
					htolememcpy(new_pos_parent.mV, &data[count], MVT_LLVector3, sizeof(LLVector3));
					count += sizeof(LLVector3);
					// vel
					htolememcpy((void*)getVelocity().mV, &data[count], MVT_LLVector3, sizeof(LLVector3));
					count += sizeof(LLVector3);
					// acc
					htolememcpy((void*)getAcceleration().mV, &data[count], MVT_LLVector3, sizeof(LLVector3));
					count += sizeof(LLVector3);
					// theta
					{
						LLVector3 vec;
						htolememcpy(vec.mV, &data[count], MVT_LLVector3, sizeof(LLVector3));
						new_rot.unpackFromVector3(vec);
					}
					count += sizeof(LLVector3);
					// omega
					htolememcpy((void*)new_angv.mV, &data[count], MVT_LLVector3, sizeof(LLVector3));
					if (new_angv.isExactlyZero())
					{
						// reset rotation time
						resetRot();
					}
					setAngularVelocity(new_angv);
                    count += sizeof(LLVector3);
#if LL_DARWIN
                    if (length == OBJECTDATA_FIELD_SIZE_76 ||
                        length == OBJECTDATA_FIELD_SIZE_140)
					{
						setAngularVelocity(LLVector3::zero);
					}
#endif
					break;

                // length values 48, 32 and 16 were once in viewer code but
                //   are never sent by the SL simulator
                default:
                    LL_WARNS("UpdateFail") << "Unexpected ObjectData buffer size " << length
						<< " for " << getID() << " with OUT_FULL message" << LL_ENDL;
				}

				////////////////////////////////////////////////////
				//
				// Here we handle data specific to the full message.
				//

				U32 flags;
				mesgsys->getU32Fast(_PREHASH_ObjectData, _PREHASH_UpdateFlags, flags, block_num);
				// clear all but local flags
				mFlags &= FLAGS_LOCAL;
				mFlags |= flags;

				U8 state;
				mesgsys->getU8Fast(_PREHASH_ObjectData, _PREHASH_State, state, block_num );
				mAttachmentState = state;

				// ...new objects that should come in selected need to be added to the selected list
				mCreateSelected = ((flags & FLAGS_CREATE_SELECTED) != 0);

				// Set all name value pairs
				S32 nv_size = mesgsys->getSizeFast(_PREHASH_ObjectData, block_num, _PREHASH_NameValue);
				if (nv_size > 0)
				{
					std::string name_value_list;
					mesgsys->getStringFast(_PREHASH_ObjectData, _PREHASH_NameValue, name_value_list, block_num);
					setNameValueList(name_value_list);
				}

				// Clear out any existing generic data
				if (mData)
				{
					delete [] mData;
                    mData = NULL;
                }

                // Dec 2023 new generic data:
                //    Trees work as before, this field contains genome data
                //    Not a tree:  root objects send 1 byte with the number of
                //      total prims in the linkset
                //    If the generic data size is zero, then number of prims is 1
                //
                // Viewers should not check for specific data sizes exactly, but if
                // the field has data, process it from the start and ignore the remainder.

                // Check for appended generic data
                const S32 GENERIC_DATA_BUFFER_SIZE = 16;
                S32 data_size = mesgsys->getSizeFast(_PREHASH_ObjectData, block_num, _PREHASH_Data);
                if (data_size > 0)
                {    // has generic data
                    if (getPCode() == LL_PCODE_LEGACY_TREE || getPCode() == LL_PCODE_TREE_NEW)
                    {
                        mData = new U8[data_size];
                        mesgsys->getBinaryDataFast(_PREHASH_ObjectData, _PREHASH_Data, mData, data_size, block_num);
                        LL_DEBUGS("NewObjectData") << "Read " << data_size << " bytes tree genome data for " << getID() << ", pcode "
                                             << getPCodeString() << ", value " << (S32) mData[0] << LL_ENDL;
                    }
                    else
                    {   // Extract number of prims
                        U8 generic_data[GENERIC_DATA_BUFFER_SIZE];
                        mesgsys->getBinaryDataFast(_PREHASH_ObjectData, _PREHASH_Data,
                            &generic_data[0], llmin(data_size, GENERIC_DATA_BUFFER_SIZE), block_num);
                        // This is sample code to extract the number of prims
                        //    Future viewers should use it for their own purposes
                        if (!isAvatar())
                        {
                            S32 num_prims = (S32) generic_data[0];
                            LL_DEBUGS("NewObjectData") << "Root prim " << getID() << " has "
                                << num_prims << " prims in linkset" << LL_ENDL;
                        }
                    }
                }

				S32 text_size = mesgsys->getSizeFast(_PREHASH_ObjectData, block_num, _PREHASH_Text);
				if (text_size > 1)
				{
					// Setup object text
					if (!mText)
					{
					    initHudText();
					}

					std::string temp_string;
					mesgsys->getStringFast(_PREHASH_ObjectData, _PREHASH_Text, temp_string, block_num );
                    
					LLColor4U coloru;
					mesgsys->getBinaryDataFast(_PREHASH_ObjectData, _PREHASH_TextColor, coloru.mV, 4, block_num);
                        
					// alpha was flipped so that it zero encoded better
					coloru.mV[3] = 255 - coloru.mV[3];
                    
					mText->setColor(LLColor4(coloru));
					mText->setString(temp_string);
// [RLVa:KB] - Checked: 2010-03-27 (RLVa-1.4.0a) | Added: RLVa-1.0.0f
					if (RlvActions::isRlvEnabled())
					{
						mText->setObjectText(temp_string);
					}
// [/RLVa:KB]
					
					mHudText = temp_string;
					mHudTextColor = LLColor4(coloru);

					setChanged(MOVED | SILHOUETTE);
				}
				else
				{
					if (mText.notNull())
					{
						mText->markDead();
						mText = NULL;
					}
					mHudText.clear();
				}

				std::string media_url;
				mesgsys->getStringFast(_PREHASH_ObjectData, _PREHASH_MediaURL, media_url, block_num);
                retval |= checkMediaURL(media_url);
                
				//
				// Unpack particle system data
				//
				unpackParticleSource(block_num, owner_id);

				// Mark all extra parameters not used
				std::unordered_map<U16, ExtraParameter*>::iterator iter;
				for (iter = mExtraParameterList.begin(); iter != mExtraParameterList.end(); ++iter)
				{
					iter->second->in_use = false;
				}

				// Unpack extra parameters
				S32 size = mesgsys->getSizeFast(_PREHASH_ObjectData, block_num, _PREHASH_ExtraParams);
				if (size > 0)
				{
					U8 *buffer = new U8[size];
					mesgsys->getBinaryDataFast(_PREHASH_ObjectData, _PREHASH_ExtraParams, buffer, size, block_num);
					LLDataPackerBinaryBuffer dp(buffer, size);

					U8 num_parameters;
					dp.unpackU8(num_parameters, "num_params");
					U8 param_block[MAX_OBJECT_PARAMS_SIZE];
					for (U8 param=0; param<num_parameters; ++param)
					{
						U16 param_type;
						S32 param_size;
						dp.unpackU16(param_type, "param_type");
						dp.unpackBinaryData(param_block, param_size, "param_data");
						//LL_INFOS() << "Param type: " << param_type << ", Size: " << param_size << LL_ENDL;
						LLDataPackerBinaryBuffer dp2(param_block, param_size);
						unpackParameterEntry(param_type, &dp2);
					}
					delete[] buffer;
				}

				for (iter = mExtraParameterList.begin(); iter != mExtraParameterList.end(); ++iter)
				{
					if (!iter->second->in_use)
					{
						// Send an update message in case it was formerly in use
						parameterChanged(iter->first, iter->second->data, false, false);
					}
				}

				break;
			}

		case OUT_TERSE_IMPROVED:
			{
#ifdef DEBUG_UPDATE_TYPE
				LL_INFOS() << "TI:" << getID() << LL_ENDL;
#endif
				length = mesgsys->getSizeFast(_PREHASH_ObjectData, block_num, _PREHASH_ObjectData);
				mesgsys->getBinaryDataFast(_PREHASH_ObjectData, _PREHASH_ObjectData, data, length, block_num, MAX_OBJECT_BINARY_DATA_SIZE);
                length = llmin(length, MAX_OBJECT_BINARY_DATA_SIZE);	// getBinaryDataFast() safely fills the buffer to max_size
                count  = 0;
				LLVector4 collision_plane;

				switch(length)
				{
                    case OBJECTDATA_FIELD_SIZE_80:
                    case OBJECTDATA_FIELD_SIZE_48:
					// pull out collision normal for avatar
					htolememcpy(collision_plane.mV, &data[count], MVT_LLVector4, sizeof(LLVector4));
					((LLVOAvatar*)this)->setFootPlane(collision_plane);
					count += sizeof(LLVector4);

                case OBJECTDATA_FIELD_SIZE_64:
                case OBJECTDATA_FIELD_SIZE_32:
					// this is a terse 16 bit quantized update
                    this_update_precision = 16;
					test_pos_parent.quantize16(-0.5f*size, 1.5f*size, MIN_HEIGHT, MAX_HEIGHT);

#ifdef LL_BIG_ENDIAN
					htolememcpy(valswizzle, &data[count], MVT_U16Vec3, 6); 
					val = valswizzle;
#else
					val = (U16 *) &data[count];
#endif
					count += sizeof(U16)*3;
					new_pos_parent.mV[VX] = U16_to_F32(val[VX], -0.5f*size, 1.5f*size);
					new_pos_parent.mV[VY] = U16_to_F32(val[VY], -0.5f*size, 1.5f*size);
					new_pos_parent.mV[VZ] = U16_to_F32(val[VZ], MIN_HEIGHT, MAX_HEIGHT);

#ifdef LL_BIG_ENDIAN
					htolememcpy(valswizzle, &data[count], MVT_U16Vec3, 6); 
					val = valswizzle;
#else
					val = (U16 *) &data[count];
#endif
					count += sizeof(U16)*3;
					setVelocity(U16_to_F32(val[VX], -size, size),
								U16_to_F32(val[VY], -size, size),
								U16_to_F32(val[VZ], -size, size));

#ifdef LL_BIG_ENDIAN
					htolememcpy(valswizzle, &data[count], MVT_U16Vec3, 6); 
					val = valswizzle;
#else
					val = (U16 *) &data[count];
#endif
					count += sizeof(U16)*3;
					setAcceleration(U16_to_F32(val[VX], -size, size),
									U16_to_F32(val[VY], -size, size),
									U16_to_F32(val[VZ], -size, size));

#ifdef LL_BIG_ENDIAN
					htolememcpy(valswizzle, &data[count], MVT_U16Quat, 8); 
					val = valswizzle;
#else
					val = (U16 *) &data[count];
#endif
					count += sizeof(U16)*4;
					new_rot.mQ[VX] = U16_to_F32(val[VX], -1.f, 1.f);
					new_rot.mQ[VY] = U16_to_F32(val[VY], -1.f, 1.f);
					new_rot.mQ[VZ] = U16_to_F32(val[VZ], -1.f, 1.f);
					new_rot.mQ[VW] = U16_to_F32(val[VW], -1.f, 1.f);

#ifdef LL_BIG_ENDIAN
					htolememcpy(valswizzle, &data[count], MVT_U16Vec3, 6); 
					val = valswizzle;
#else
					val = (U16 *) &data[count];
#endif
					new_angv.set(U16_to_F32(val[VX], -size, size),
										U16_to_F32(val[VY], -size, size),
										U16_to_F32(val[VZ], -size, size));
					setAngularVelocity(new_angv);
					break;

                // Previous viewers had code for length 76, 60 or 16 byte length
                // with full precision or 8 bit quanitzation, but the
                // SL servers will never send those data formats.  If you ever see this
                // warning in Second Life, please file a bug report
                default:
                    LL_WARNS("UpdateFail") << "Unexpected ObjectData buffer size " << length << " for " << getID()
                                           << " with OUT_FULL message" << LL_ENDL;
                }

				U8 state;
				mesgsys->getU8Fast(_PREHASH_ObjectData, _PREHASH_State, state, block_num );
				mAttachmentState = state;
				break;
			}

		default:
            LL_WARNS("UpdateFail") << "Unknown uncompressed update type " << update_type << " for " << getID() << LL_ENDL;
			break;
		}
	}
	else
	{
		// handle the compressed case - have dp datapacker
		LLUUID sound_uuid;
		LLUUID	owner_id;
		F32    gain = 0;
		U8     sound_flags = 0;
		F32		cutoff = 0;

		U16 val[4];

		U8		state;

		dp->unpackU8(state, "State");
		mAttachmentState = state;

		switch(update_type)
		{
			case OUT_TERSE_IMPROVED:
			{
#ifdef DEBUG_UPDATE_TYPE
				LL_INFOS() << "CompTI:" << getID() << LL_ENDL;
#endif
				U8		value;
				dp->unpackU8(value, "agent");
				if (value)
				{
					LLVector4 collision_plane;
					dp->unpackVector4(collision_plane, "Plane");
					((LLVOAvatar*)this)->setFootPlane(collision_plane);
				}
				test_pos_parent = getPosition();
				dp->unpackVector3(new_pos_parent, "Pos");
				dp->unpackU16(val[VX], "VelX");
				dp->unpackU16(val[VY], "VelY");
				dp->unpackU16(val[VZ], "VelZ");
				setVelocity(U16_to_F32(val[VX], -128.f, 128.f),
							U16_to_F32(val[VY], -128.f, 128.f),
							U16_to_F32(val[VZ], -128.f, 128.f));
				dp->unpackU16(val[VX], "AccX");
				dp->unpackU16(val[VY], "AccY");
				dp->unpackU16(val[VZ], "AccZ");
				setAcceleration(U16_to_F32(val[VX], -64.f, 64.f),
								U16_to_F32(val[VY], -64.f, 64.f),
								U16_to_F32(val[VZ], -64.f, 64.f));

				dp->unpackU16(val[VX], "ThetaX");
				dp->unpackU16(val[VY], "ThetaY");
				dp->unpackU16(val[VZ], "ThetaZ");
				dp->unpackU16(val[VS], "ThetaS");
				new_rot.mQ[VX] = U16_to_F32(val[VX], -1.f, 1.f);
				new_rot.mQ[VY] = U16_to_F32(val[VY], -1.f, 1.f);
				new_rot.mQ[VZ] = U16_to_F32(val[VZ], -1.f, 1.f);
				new_rot.mQ[VS] = U16_to_F32(val[VS], -1.f, 1.f);
				dp->unpackU16(val[VX], "AccX");
				dp->unpackU16(val[VY], "AccY");
				dp->unpackU16(val[VZ], "AccZ");
				new_angv.set(U16_to_F32(val[VX], -64.f, 64.f),
									U16_to_F32(val[VY], -64.f, 64.f),
									U16_to_F32(val[VZ], -64.f, 64.f));
				setAngularVelocity(new_angv);
			}
			break;
			case OUT_FULL_COMPRESSED:
			case OUT_FULL_CACHED:
			{
#ifdef DEBUG_UPDATE_TYPE
				LL_INFOS() << "CompFull:" << getID() << LL_ENDL;
#endif
				setObjectCostStale();

				if (isSelected())
				{
					gFloaterTools->dirty();
				}
	
				dp->unpackU32(crc, "CRC");
				mTotalCRC = crc;
				dp->unpackU8(material, "Material");
				U8 old_material = getMaterial();
				if (old_material != material)
				{
					setMaterial(material);
					if (mDrawable.notNull())
					{
						gPipeline.markMoved(mDrawable, false); // undamped
					}
				}
				dp->unpackU8(click_action, "ClickAction");
				setClickAction(click_action);
				dp->unpackVector3(new_scale, "Scale");
				dp->unpackVector3(new_pos_parent, "Pos");
				LLVector3 vec;
				dp->unpackVector3(vec, "Rot");
				new_rot.unpackFromVector3(vec);
				setAcceleration(LLVector3::zero);

				U32 value;
				dp->unpackU32(value, "SpecialCode");
				dp->setPassFlags(value);
				dp->unpackUUID(owner_id, "Owner");

				mOwnerID = owner_id;

				if (value & 0x80)
				{
					dp->unpackVector3(new_angv, "Omega");
					setAngularVelocity(new_angv);
				}

				if (value & 0x20)
				{
					dp->unpackU32(parent_id, "ParentID");
				}
				else
				{
					parent_id = 0;
				}

				S32 sp_size;
				U32 size;
				if (value & 0x2)
				{
					sp_size = 1;
					delete [] mData;
					mData = new U8[1];
					dp->unpackU8(((U8*)mData)[0], "TreeData");
				}
				else if (value & 0x1)
				{
					dp->unpackU32(size, "ScratchPadSize");
					delete [] mData;
					mData = new U8[size];
					dp->unpackBinaryData((U8 *)mData, sp_size, "PartData");
				}
				else
				{
					mData = NULL;
				}

				// Setup object text
				if (!mText && (value & 0x4))
				{
				    initHudText();
				}

				if (value & 0x4)
				{
					std::string temp_string;
					dp->unpackString(temp_string, "Text");
                    
					LLColor4U coloru;
					dp->unpackBinaryDataFixed(coloru.mV, 4, "Color");
					coloru.mV[3] = 255 - coloru.mV[3];
					mText->setColor(LLColor4(coloru));
					mText->setString(temp_string);
// [RLVa:KB] - Checked: 2010-03-27 (RLVa-1.4.0a) | Added: RLVa-1.0.0f
					if (RlvActions::isRlvEnabled())
					{
						mText->setObjectText(temp_string);
					}
// [/RLVa:KB]

                    mHudText = temp_string;
                    mHudTextColor = LLColor4(coloru);

					setChanged(TEXTURE);
				}
				else
				{
					if (mText.notNull())
					{
						mText->markDead();
						mText = NULL;
					}
					mHudText.clear();
				}

                std::string media_url;
				if (value & 0x200)
				{
					dp->unpackString(media_url, "MediaURL");
				}
                retval |= checkMediaURL(media_url);

				//
				// Unpack particle system data (legacy)
				//
				if (value & 0x8)
				{
					unpackParticleSource(*dp, owner_id, true);
				}
				else if (!(value & 0x400))
				{
					deleteParticleSource();
				}
				
				// Mark all extra parameters not used
				std::unordered_map<U16, ExtraParameter*>::iterator iter;
				for (iter = mExtraParameterList.begin(); iter != mExtraParameterList.end(); ++iter)
				{
					iter->second->in_use = false;
				}

				// Unpack extra params
				U8 num_parameters;
				dp->unpackU8(num_parameters, "num_params");
				U8 param_block[MAX_OBJECT_PARAMS_SIZE];
				for (U8 param=0; param<num_parameters; ++param)
				{
					U16 param_type;
					S32 param_size;
					dp->unpackU16(param_type, "param_type");
					dp->unpackBinaryData(param_block, param_size, "param_data");
					//LL_INFOS() << "Param type: " << param_type << ", Size: " << param_size << LL_ENDL;
					LLDataPackerBinaryBuffer dp2(param_block, param_size);
					unpackParameterEntry(param_type, &dp2);
				}

				for (iter = mExtraParameterList.begin(); iter != mExtraParameterList.end(); ++iter)
				{
					if (!iter->second->in_use)
					{
						// Send an update message in case it was formerly in use
						parameterChanged(iter->first, iter->second->data, false, false);
					}
				}

				if (value & 0x10)
				{
					dp->unpackUUID(sound_uuid, "SoundUUID");
					dp->unpackF32(gain, "SoundGain");
					dp->unpackU8(sound_flags, "SoundFlags");
					dp->unpackF32(cutoff, "SoundRadius");
				}

				if (value & 0x100)
				{
					std::string name_value_list;
					dp->unpackString(name_value_list, "NV");

					setNameValueList(name_value_list);
				}

				mTotalCRC = crc;
				mSoundCutOffRadius = cutoff;

				setAttachedSound(sound_uuid, owner_id, gain, sound_flags);

				// only get these flags on updates from sim, not cached ones
				// Preload these five flags for every object.
				// Finer shades require the object to be selected, and the selection manager
				// stores the extended permission info.
				if(mesgsys != NULL)
				{
				U32 flags;
				mesgsys->getU32Fast(_PREHASH_ObjectData, _PREHASH_UpdateFlags, flags, block_num);
				loadFlags(flags);					
				}
			}
			break;

		default:
            LL_WARNS("UpdateFail") << "Unknown compressed update type " << update_type << " for " << getID() << LL_ENDL;
			break;
		}
	}

	//
	// Fix object parenting.
	//
	bool b_changed_status = false;

	if (OUT_TERSE_IMPROVED != update_type)
	{
		// We only need to update parenting on full updates, terse updates
		// don't send parenting information.
		if (!cur_parentp)
		{
			if (parent_id == 0)
			{
				// No parent now, no parent in message -> do nothing
			}
			else
			{
				// No parent now, new parent in message -> attach to that parent if possible
				LLUUID parent_uuid;

				if(mesgsys != NULL)
				{
				LLViewerObjectList::getUUIDFromLocal(parent_uuid,
														parent_id,
														mesgsys->getSenderIP(),
														mesgsys->getSenderPort());
				}
				else
				{
					LLViewerObjectList::getUUIDFromLocal(parent_uuid,
														parent_id,
														mRegionp->getHost().getAddress(),
														mRegionp->getHost().getPort());
				}

				LLViewerObject *sent_parentp = gObjectList.findObject(parent_uuid);

				//
				// Check to see if we have the corresponding viewer object for the parent.
				//
				if (sent_parentp && sent_parentp->getParent() == this)
				{
					// Try to recover if we attempt to attach a parent to its child
                    LL_WARNS("UpdateFail") << "Attempt to attach a parent to it's child: " << this->getID() << " to "
                                           << sent_parentp->getID() << LL_ENDL;
					this->removeChild(sent_parentp);
					sent_parentp->setDrawableParent(NULL);
				}
				
				if (sent_parentp && (sent_parentp != this) && !sent_parentp->isDead())
				{
                    if (((LLViewerObject*)sent_parentp)->isAvatar())
                    {
                        //LL_DEBUGS("Avatar") << "ATT got object update for attachment " << LL_ENDL; 
                    }
                    
					//
					// We have a viewer object for the parent, and it's not dead.
					// Do the actual reparenting here.
					//

					// new parent is valid
					b_changed_status = true;
					// ...no current parent, so don't try to remove child
					if (mDrawable.notNull())
					{
						if (mDrawable->isDead() || !mDrawable->getVObj())
						{
                            LL_WARNS("UpdateFail") << "Drawable is dead or no VObj!" << LL_ENDL;
							sent_parentp->addChild(this);
						}
						else
						{
							if (!setDrawableParent(sent_parentp->mDrawable)) // LLViewerObject::processUpdateMessage 1
							{
								// Bad, we got a cycle somehow.
								// Kill both the parent and the child, and
								// set cache misses for both of them.
                                LL_WARNS("UpdateFail") << "Attempting to recover from parenting cycle!  "
                                            << "Killing " << sent_parentp->getID() << " and " << getID()
                                            << ", Adding to cache miss list" << LL_ENDL;
								setParent(NULL);
								sent_parentp->setParent(NULL);
								getRegion()->addCacheMissFull(getLocalID());
								getRegion()->addCacheMissFull(sent_parentp->getLocalID());
								gObjectList.killObject(sent_parentp);
								gObjectList.killObject(this);
								return retval;
							}
// [RLVa:KB] - Checked: 2010-03-16 (RLVa-1.1.0k) | Added: RLVa-1.1.0k
							if ( (RlvActions::isRlvEnabled()) && (sent_parentp->isAvatar()) && (sent_parentp->getID() == gAgent.getID()) )
							{
								// Rezzed object that's being worn as an attachment (we're assuming this will be due to llAttachToAvatar())
								S32 idxAttachPt = ATTACHMENT_ID_FROM_STATE(getAttachmentState());
								if (gRlvAttachmentLocks.isLockedAttachmentPoint(idxAttachPt, RLV_LOCK_ADD))
								{
									// If this will end up on an "add locked" attachment point then treat the attach as a user action
									LLNameValue* nvItem = getNVPair("AttachItemID");
									if (nvItem)
									{
										LLUUID idItem(nvItem->getString());
										// URGENT-RLVa: [RLVa-1.2.0] At the moment llAttachToAvatar always seems to *add*
										if (idItem.notNull())
											RlvAttachmentLockWatchdog::instance().onWearAttachment(idItem, RLV_WEAR_ADD);
									}
								}
							}
// [/RLVa:KB]
							sent_parentp->addChild(this);
							// make sure this object gets a non-damped update
							if (sent_parentp->mDrawable.notNull())
							{
								gPipeline.markMoved(sent_parentp->mDrawable, false); // undamped
							}
						}
					}
					else
					{
						sent_parentp->addChild(this);
					}
					
					// Show particles, icon and HUD
					hideExtraDisplayItems( false );

					setChanged(MOVED | SILHOUETTE);
				}
				else
				{
					//
					// No corresponding viewer object for the parent, put the various
					// pieces on the orphan list.
					//
					
					//parent_id
					U32 ip, port; 
					
					if(mesgsys != NULL)
					{
						ip = mesgsys->getSenderIP();
						port = mesgsys->getSenderPort();
					}
					else
					{
						ip = mRegionp->getHost().getAddress();
						port = mRegionp->getHost().getPort();
					}
					gObjectList.orphanize(this, parent_id, ip, port);

					// Hide particles, icon and HUD
					hideExtraDisplayItems( true );
				}
			}
		}
		else
		{
			// BUG: this is a bad assumption once border crossing is alowed
			if (  (parent_id == cur_parentp->mLocalID)
				&&(update_type == OUT_TERSE_IMPROVED))
			{
				// Parent now, same parent in message -> do nothing

				// Debugging for suspected problems with local ids.
				//LLUUID parent_uuid;
				//LLViewerObjectList::getUUIDFromLocal(parent_uuid, parent_id, mesgsys->getSenderIP(), mesgsys->getSenderPort() );
				//if (parent_uuid != cur_parentp->getID() )
				//{
				//	LL_ERRS() << "Local ID match but UUID mismatch of viewer object" << LL_ENDL;
				//}
			}
			else
			{
				// Parented now, different parent in message
				LLViewerObject *sent_parentp;
				if (parent_id == 0)
				{
					//
					// This object is no longer parented, we sent in a zero parent ID.
					//
					sent_parentp = NULL;
				}
				else
				{
					LLUUID parent_uuid;

					if(mesgsys != NULL)
					{
					LLViewerObjectList::getUUIDFromLocal(parent_uuid,
														parent_id,
														gMessageSystem->getSenderIP(),
														gMessageSystem->getSenderPort());
					}
					else
					{
						LLViewerObjectList::getUUIDFromLocal(parent_uuid,
														parent_id,
														mRegionp->getHost().getAddress(),
														mRegionp->getHost().getPort());
					}
					sent_parentp = gObjectList.findObject(parent_uuid);
					
					if (isAvatar())
					{
						// This logic is meant to handle the case where a sitting avatar has reached a new sim
						// ahead of the object she was sitting on (which is common as objects are transfered through
						// a slower route than agents)...
						// In this case, the local id for the object will not be valid, since the viewer has not received
						// a full update for the object from that sim yet, so we assume that the agent is still sitting
						// where she was originally. --RN
						if (!sent_parentp)
						{
							sent_parentp = cur_parentp;
						}
					}
					else if (!sent_parentp)
					{
						//
						// Switching parents, but we don't know the new parent.
						//
						U32 ip, port; 
					
						if(mesgsys != NULL)
						{
							ip = mesgsys->getSenderIP();
							port = mesgsys->getSenderPort();
						}
						else
						{
							ip = mRegionp->getHost().getAddress();
							port = mRegionp->getHost().getPort();
						}

						// We're an orphan, flag things appropriately.
						gObjectList.orphanize(this, parent_id, ip, port);
					}
				}

				// Reattach if possible.
				if (sent_parentp && sent_parentp != cur_parentp && sent_parentp != this)
				{
					// New parent is valid, detach and reattach
					b_changed_status = true;
					if (mDrawable.notNull())
					{
						if (!setDrawableParent(sent_parentp->mDrawable)) // LLViewerObject::processUpdateMessage 2
						{
							// Bad, we got a cycle somehow.
							// Kill both the parent and the child, and
							// set cache misses for both of them.
							LL_WARNS() << "Attempting to recover from parenting cycle!" << LL_ENDL;
							LL_WARNS() << "Killing " << sent_parentp->getID() << " and " << getID() << LL_ENDL;
							LL_WARNS() << "Adding to cache miss list" << LL_ENDL;
							setParent(NULL);
							sent_parentp->setParent(NULL);
							getRegion()->addCacheMissFull(getLocalID());
							getRegion()->addCacheMissFull(sent_parentp->getLocalID());
							gObjectList.killObject(sent_parentp);
							gObjectList.killObject(this);
							return retval;
						}
						// make sure this object gets a non-damped update
					}
					cur_parentp->removeChild(this);
					sent_parentp->addChild(this);
					setChanged(MOVED | SILHOUETTE);
					sent_parentp->setChanged(MOVED | SILHOUETTE);
					if (sent_parentp->mDrawable.notNull())
					{
						gPipeline.markMoved(sent_parentp->mDrawable, false); // undamped
					}
				}
				else if (!sent_parentp)
				{
					bool remove_parent = true;
					// No new parent, or the parent that we sent doesn't exist on the viewer.
					LLViewerObject *parentp = (LLViewerObject *)getParent();
					if (parentp)
					{
						if (parentp->getRegion() != getRegion())
						{
							// This is probably an object flying across a region boundary, the
							// object probably ISN'T being reparented, but just got an object
							// update out of order (child update before parent).
							//LL_INFOS() << "Don't reparent object handoffs!" << LL_ENDL;
							remove_parent = false;
						}
					}

					if (remove_parent)
					{
						b_changed_status = true;
						if (mDrawable.notNull())
						{
							// clear parent to removeChild can put the drawable on the damped list
							setDrawableParent(NULL); // LLViewerObject::processUpdateMessage 3
						}

						cur_parentp->removeChild(this);

						setChanged(MOVED | SILHOUETTE);

						if (mDrawable.notNull())
						{
							// make sure this object gets a non-damped update
							gPipeline.markMoved(mDrawable, false); // undamped
						}
					}
				}
			}
		}
	}

	new_rot.normQuat();

	if (sPingInterpolate && mesgsys != NULL)
	{ 
		LLCircuitData *cdp = gMessageSystem->mCircuitInfo.findCircuit(mesgsys->getSender());
		if (cdp)
		{
			// Note: delay is U32 and usually less then second,
			// converting it into seconds with valueInUnits will result in 0
			F32 ping_delay = 0.5f * time_dilation * ( ((F32)cdp->getPingDelay().value()) * 0.001f + gFrameDTClamped);
			LLVector3 diff = getVelocity() * ping_delay; 
			new_pos_parent += diff;
		}
		else
		{
			LL_WARNS() << "findCircuit() returned NULL; skipping interpolation" << LL_ENDL;
		}
	}

	//////////////////////////
	//
	// Set the generic change flags...
	//
	//

	// If we're going to skip this message, why are we 
	// doing all the parenting, etc above?
	if(mesgsys != NULL)
	{
	U32 packet_id = mesgsys->getCurrentRecvPacketID(); 
	if (packet_id < mLatestRecvPacketID && 
		mLatestRecvPacketID - packet_id < 65536)
	{
		//skip application of this message, it's old
		return retval;
	}
	mLatestRecvPacketID = packet_id;
	}

	// Set the change flags for scale
	if (new_scale != getScale())
	{
		setChanged(SCALED | SILHOUETTE);
		setScale(new_scale);  // Must follow setting permYouOwner()
	}

	// first, let's see if the new position is actually a change

	//static S32 counter = 0;

	F32 vel_mag_sq = getVelocity().magVecSquared();
	F32 accel_mag_sq = getAcceleration().magVecSquared();

	if (  ((b_changed_status)||(test_pos_parent != new_pos_parent))
		||(  (!isSelected())
		   &&(  (vel_mag_sq != 0.f)
			  ||(accel_mag_sq != 0.f)
			  ||(this_update_precision > mBestUpdatePrecision))))
	{
		mBestUpdatePrecision = this_update_precision;
		
		LLVector3 diff = new_pos_parent - test_pos_parent ;
		F32 mag_sqr = diff.magVecSquared() ;
		if(llfinite(mag_sqr)) 
		{
			setPositionParent(new_pos_parent);
		}
		else
		{
			LL_WARNS() << "Can not move the object/avatar to an infinite location!" << LL_ENDL ;	

			retval |= INVALID_UPDATE ;
		}

		if (mParent && ((LLViewerObject*)mParent)->isAvatar())
		{
			// we have changed the position of an attachment, so we need to clamp it
			LLVOAvatar *avatar = (LLVOAvatar*)mParent;

			avatar->clampAttachmentPositions();
		}
		
		// <FS:JN> Region crossing extrapolation improvement
		mExtrap.update(*this);  // update extrapolation if needed
		mRegionCrossExpire = 0; // restart extrapolation clock on object update

		// If we're snapping the position by more than 0.5m, update LLViewerStats::mAgentPositionSnaps
		if ( asAvatar() && asAvatar()->isSelf() && (mag_sqr > 0.25f) )
		{
			record(LLStatViewer::AGENT_POSITION_SNAP, LLUnit<F64, LLUnits::Meters>(diff.length()));
		}
	}

	if ((new_rot.isNotEqualEps(getRotation(), F_ALMOST_ZERO))
		|| (new_angv != old_angv))
	{
		if (new_rot != mPreviousRotation)
		{
			resetRot();
		}
		else if (new_angv != old_angv)
		{
			if (flagUsePhysics())
			{
				resetRot();
			}
			else
			{
				resetRotTime();
			}
		}

		// Remember the last rotation value
		mPreviousRotation = new_rot;

		// Set the rotation of the object followed by adjusting for the accumulated angular velocity (llSetTargetOmega)
		setRotation(new_rot * mAngularVelocityRot);
		setChanged(ROTATED | SILHOUETTE);
	}

	if ( gShowObjectUpdates )
	{
		LLColor4 color;
		if (update_type == OUT_TERSE_IMPROVED)
		{
			color.setVec(0.f, 0.f, 1.f, 1.f);
		}
		else
		{
			color.setVec(1.f, 0.f, 0.f, 1.f);
		}
		gPipeline.addDebugBlip(getPositionAgent(), color);
		LL_DEBUGS("MessageBlip") << "Update type " << (S32)update_type << " blip for local " << mLocalID << " at " << getPositionAgent() << LL_ENDL;
	}

	const F32 MAG_CUTOFF = F_APPROXIMATELY_ZERO;

	llassert(vel_mag_sq >= 0.f);
	llassert(accel_mag_sq >= 0.f);
	llassert(getAngularVelocity().magVecSquared() >= 0.f);

	if ((MAG_CUTOFF >= vel_mag_sq) && 
		(MAG_CUTOFF >= accel_mag_sq) &&
		(MAG_CUTOFF >= getAngularVelocity().magVecSquared()))
	{
		mStatic = true; // This object doesn't move!
	}
	else
	{
		mStatic = false;
	}

// BUG: This code leads to problems during group rotate and any scale operation.
// Small discepencies between the simulator and viewer representations cause the 
// selection center to creep, leading to objects moving around the wrong center.
// 
// Removing this, however, means that if someone else drags an object you have
// selected, your selection center and dialog boxes will be wrong.  It also means
// that higher precision information on selected objects will be ignored.
//
// I believe the group rotation problem is fixed.  JNC 1.21.2002
//
	// Additionally, if any child is selected, need to update the dialogs and selection
	// center.
	bool needs_refresh = mUserSelected;
	for (child_list_t::iterator iter = mChildList.begin();
		 iter != mChildList.end(); iter++)
	{
		LLViewerObject* child = *iter;
		needs_refresh = needs_refresh || child->mUserSelected;
	}

    static LLCachedControl<bool> allow_select_avatar(gSavedSettings, "AllowSelectAvatar", false);
	if (needs_refresh)
	{
		LLSelectMgr::getInstance()->updateSelectionCenter();
		dialog_refresh_all();
	}
    else if (allow_select_avatar && asAvatar())
    {
        // Override any avatar position updates received
        // Works only if avatar was repositioned using build
        // tools and build floater is visible
        LLSelectMgr::getInstance()->overrideAvatarUpdates();
    }


	// Mark update time as approx. now, with the ping delay.
	// Ping delay is off because it's not set for velocity interpolation, causing
	// much jumping and hopping around...

//	U32 ping_delay = mesgsys->mCircuitInfo.getPingDelay();
	mLastInterpUpdateSecs = LLFrameTimer::getElapsedSeconds();
	mLastMessageUpdateSecs = mLastInterpUpdateSecs;
	if (mDrawable.notNull())
	{
		// Don't clear invisibility flag on update if still orphaned!
		if (mDrawable->isState(LLDrawable::FORCE_INVISIBLE) && !mOrphaned)
		{
// 			LL_DEBUGS() << "Clearing force invisible: " << mID << ":" << getPCodeString() << ":" << getPositionAgent() << LL_ENDL;
			mDrawable->clearState(LLDrawable::FORCE_INVISIBLE);
			gPipeline.markRebuild( mDrawable, LLDrawable::REBUILD_ALL);
		}
	}

	// Update special hover cursor status
	bool special_hover_cursor = specialHoverCursor();
	if (old_special_hover_cursor != special_hover_cursor
		&& mDrawable.notNull())
	{
		mDrawable->updateSpecialHoverCursor(special_hover_cursor);
	}

	return retval;
}

bool LLViewerObject::isActive() const
{
	return true;
}

//load flags from cache or from message
void LLViewerObject::loadFlags(U32 flags)
{
	if(flags == (U32)(-1))
	{
		return; //invalid
	}

	// keep local flags and overwrite remote-controlled flags
	mFlags = (mFlags & FLAGS_LOCAL) | flags;

	// ...new objects that should come in selected need to be added to the selected list
	mCreateSelected = ((flags & FLAGS_CREATE_SELECTED) != 0);
	return;
}

void LLViewerObject::idleUpdate(LLAgent &agent, const F64 &frame_time)
{
	if (!mDead)
	{
		if (!mStatic && sVelocityInterpolate && !isSelected())
		{
			// calculate dt from last update
			F32 time_dilation = mRegionp ? mRegionp->getTimeDilation() : 1.0f;
			F32 dt_raw = ((F64Seconds)frame_time - mLastInterpUpdateSecs).value();
			F32 dt = time_dilation * dt_raw;

			applyAngularVelocity(dt);

			if (isAttachment())
			{
				mLastInterpUpdateSecs = (F64Seconds)frame_time;
				return;
			}
			else
			{	// Move object based on it's velocity and rotation
				interpolateLinearMotion(frame_time, dt);
			}
		}

		updateDrawable(false);
	}
}


// Move an object due to idle-time viewer side updates by interpolating motion
void LLViewerObject::interpolateLinearMotion(const F64SecondsImplicit& frame_time, const F32SecondsImplicit& dt_seconds)
{
	// linear motion
	// PHYSICS_TIMESTEP is used below to correct for the fact that the velocity in object
	// updates represents the average velocity of the last timestep, rather than the final velocity.
	// the time dilation above should guarantee that dt is never less than PHYSICS_TIMESTEP, theoretically
	// 
	// *TODO: should also wrap linear accel/velocity in check
	// to see if object is selected, instead of explicitly
	// zeroing it out	

	F32 dt = dt_seconds;
	F64Seconds time_since_last_update = frame_time - mLastMessageUpdateSecs;
	if (time_since_last_update <= (F64Seconds)0.0 || dt <= 0.f)
	{
		return;
	}

	LLVector3 accel = getAcceleration();
	LLVector3 vel 	= getVelocity();
	
	if (sMaxUpdateInterpolationTime <= (F64Seconds)0.0)
	{	// Old code path ... unbounded, simple interpolation
		if (!(accel.isExactlyZero() && vel.isExactlyZero()))
		{
			LLVector3 pos   = (vel + (0.5f * (dt-PHYSICS_TIMESTEP)) * accel) * dt;  
		
			// region local  
			setPositionRegion(pos + getPositionRegion());
			setVelocity(vel + accel*dt);	
			
			// for objects that are spinning but not translating, make sure to flag them as having moved
			setChanged(MOVED | SILHOUETTE);
		}
	}
	else if (!accel.isExactlyZero() || !vel.isExactlyZero())		// object is moving
	{	// Object is moving, and hasn't been too long since we got an update from the server
		
		// Calculate predicted position and velocity
		LLVector3 new_pos = (vel + (0.5f * (dt-PHYSICS_TIMESTEP)) * accel) * dt;	
		LLVector3 new_v = accel * dt;

		if (time_since_last_update > sPhaseOutUpdateInterpolationTime &&
			sPhaseOutUpdateInterpolationTime > (F64Seconds)0.0)
		{	// Haven't seen a viewer update in a while, check to see if the circuit is still active
			if (mRegionp)
			{	// The simulator will NOT send updates if the object continues normally on the path
				// predicted by the velocity and the acceleration (often gravity) sent to the viewer
				// So check to see if the circuit is blocked, which means the sim is likely in a long lag
				LLCircuitData *cdp = gMessageSystem->mCircuitInfo.findCircuit( mRegionp->getHost() );
				if (cdp)
				{
					// Find out how many seconds since last packet arrived on the circuit
					F64Seconds time_since_last_packet = LLMessageSystem::getMessageTimeSeconds() - cdp->getLastPacketInTime();

					if (!cdp->isAlive() ||		// Circuit is dead or blocked
						 cdp->isBlocked() ||	// or doesn't seem to be getting any packets
						 (time_since_last_packet > sPhaseOutUpdateInterpolationTime))
					{
						// Start to reduce motion interpolation since we haven't seen a server update in a while
						F64Seconds time_since_last_interpolation = frame_time - mLastInterpUpdateSecs;
						F64 phase_out = 1.0;
						if (time_since_last_update > sMaxUpdateInterpolationTime)
						{	// Past the time limit, so stop the object
							phase_out = 0.0;
							//LL_INFOS() << "Motion phase out to zero" << LL_ENDL;

							// Kill angular motion as well.  Note - not adding this due to paranoia
							// about stopping rotation for llTargetOmega objects and not having it restart
							// setAngularVelocity(LLVector3::zero);
						}
						else if (mLastInterpUpdateSecs - mLastMessageUpdateSecs > sPhaseOutUpdateInterpolationTime)
						{	// Last update was already phased out a bit
							phase_out = (sMaxUpdateInterpolationTime - time_since_last_update) / 
										(sMaxUpdateInterpolationTime - time_since_last_interpolation);
							//LL_INFOS() << "Continuing motion phase out of " << (F32) phase_out << LL_ENDL;
						}
						else
						{	// Phase out from full value
							phase_out = (sMaxUpdateInterpolationTime - time_since_last_update) / 
										(sMaxUpdateInterpolationTime - sPhaseOutUpdateInterpolationTime);
							//LL_INFOS() << "Starting motion phase out of " << (F32) phase_out << LL_ENDL;
						}
						phase_out = llclamp(phase_out, 0.0, 1.0);

						new_pos = new_pos * ((F32) phase_out);
						new_v = new_v * ((F32) phase_out);
					}
				}
			}
		}

		new_pos = new_pos + getPositionRegion();
		new_v = new_v + vel;


		// Clamp interpolated position to minimum underground and maximum region height
		LLVector3d new_pos_global = mRegionp->getPosGlobalFromRegion(new_pos);
		F32 min_height;
		if (isAvatar())
		{	// Make a better guess about AVs not going underground
			min_height = LLWorld::getInstance()->resolveLandHeightGlobal(new_pos_global);
			min_height += (0.5f * getScale().mV[VZ]);
		}
		else
		{	// This will put the object underground, but we can't tell if it will stop 
			// at ground level or not
			min_height = LLWorld::getInstance()->getMinAllowedZ(this, new_pos_global);
			// Cap maximum height
			static LLCachedControl<bool> no_fly_height_limit(gSavedSettings, "FSRemoveFlyHeightLimit");
			if(!no_fly_height_limit)
			{
				new_pos.mV[VZ] = llmin(LLWorld::getInstance()->getRegionMaxHeight(), new_pos.mV[VZ]);
			}
		}

		new_pos.mV[VZ] = llmax(min_height, new_pos.mV[VZ]);

		// Check to see if it's going off the region
		LLVector3 temp(new_pos.mV[VX], new_pos.mV[VY], 0.f);
		if (temp.clamp(0.f, mRegionp->getWidth()))
		{	// Going off this region, so see if we might end up on another region
			LLVector3d old_pos_global = mRegionp->getPosGlobalFromRegion(getPositionRegion());
			new_pos_global = mRegionp->getPosGlobalFromRegion(new_pos);		// Re-fetch in case it got clipped above

			// Clip the positions to known regions
			LLVector3d clip_pos_global = LLWorld::getInstance()->clipToVisibleRegions(old_pos_global, new_pos_global);
			if (clip_pos_global != new_pos_global)
			{
				// Was clipped, so this means we hit a edge where there is no region to enter
				LLVector3 clip_pos = mRegionp->getPosRegionFromGlobal(clip_pos_global);
				LL_DEBUGS("Interpolate") << "Hit empty region edge, clipped predicted position to "
										 << clip_pos
										 << " from " << new_pos << LL_ENDL;
				new_pos = clip_pos;
				
				// Stop motion and get server update for bouncing on the edge
				new_v.clear();
				setAcceleration(LLVector3::zero);
			}
			else
			{
				// <FS:Ansariel> FIRE-24184: Replace previous region crossing movement fix with LL's version and add option to turn it off
				static LLCachedControl<S32> fsExperimentalRegionCrossingMovementFix(gSavedSettings, "FSExperimentalRegionCrossingMovementFix");
				if (fsExperimentalRegionCrossingMovementFix == 1)
				{
				// </FS:Ansariel>
				// Check for how long we are crossing.
				// Note: theoretically we can find time from velocity, acceleration and
				// distance from border to new position, but it is not going to work
				// if 'phase_out' activates
				if (mRegionCrossExpire == 0)
				{
					// Workaround: we can't accurately figure out time when we cross border
					// so just write down time 'after the fact', it is far from optimal in
					// case of lags, but for lags sMaxUpdateInterpolationTime will kick in first
					LL_DEBUGS("Interpolate") << "Predicted region crossing, new position " << new_pos << LL_ENDL;
					// <FS:JN> Limit region crossing time using smart limiting
					//mRegionCrossExpire = frame_time + sMaxRegionCrossingInterpolationTime;
					F64Seconds saferegioncrosstimelimit(mExtrap.getextraptimelimit());  // longest time we can safely extrapolate
					F64Seconds maxregioncrosstime = std::min(saferegioncrosstimelimit,sMaxRegionCrossingInterpolationTime);  // new interpolation code
					mRegionCrossExpire = frame_time + maxregioncrosstime;   // region cross expires then
					setAcceleration(LLVector3::zero);                       // no accel during region crossings
					// <FS:JN> Limit region crossing time using smart limiting end
				}
				else if (frame_time > mRegionCrossExpire)
				{
					// Predicting crossing over 1s, stop motion
					// Stop motion
					LL_DEBUGS("Interpolate") << "Predicting region crossing for too long, stopping at " << new_pos << LL_ENDL;
					new_v.clear();
					// <FS:JN> For region crossing vehicles, stop rotation too. Paranoia consideration above about endlessly rotating objects does not apply.
					//setAcceleration(LLVector3::zero);
					if (mExtrap.ismovingssaton(*this))                          // if moving and sat on and crossing regions, almost certainly a vehicle with avatars
					{
						setAngularVelocity(LLVector3::zero);                    // for region crossing vehicles, stop rotation too.
						setAcceleration(LLVector3::zero);                       // Stop everything
					}
					// <FS:JN> Limit region crossing time using smart limiting end
					mRegionCrossExpire = 0;
				}
				// <FS:Ansariel> FIRE-24184: Replace previous region crossing movement fix with LL's version and add option to turn it off
				}
				// </FS:Ansariel>
			}
		}
		else
		{
			mRegionCrossExpire = 0;
		}

		// Set new position and velocity
		setPositionRegion(new_pos);
		setVelocity(new_v);	
		
		// for objects that are spinning but not translating, make sure to flag them as having moved
		setChanged(MOVED | SILHOUETTE);
	}		

	// Update the last time we did anything
	mLastInterpUpdateSecs = frame_time;
}



// delete an item in the inventory, but don't tell the server. This is
// used internally by remove, update, and savescript.
// This will only delete the first item with an item_id in the list
void LLViewerObject::deleteInventoryItem(const LLUUID& item_id)
{
	if(mInventory)
	{
		LLInventoryObject::object_list_t::iterator it = mInventory->begin();
		LLInventoryObject::object_list_t::iterator end = mInventory->end();
		for( ; it != end; ++it )
		{
			if((*it)->getUUID() == item_id)
			{
				// This is safe only because we return immediatly.
				mInventory->erase(it); // will deref and delete it
				return;
			}
		}
		doInventoryCallback();
	}
}

void LLViewerObject::doUpdateInventory(
	LLPointer<LLViewerInventoryItem>& item,
	U8 key,
	bool is_new)
{
	LLViewerInventoryItem* old_item = NULL;
	if(TASK_INVENTORY_ITEM_KEY == key)
	{
		// <FS:ND> Do not use C-Style cast for polymorphic upcasting
//		old_item = (LLViewerInventoryItem*)getInventoryObject(item->getUUID());
		old_item = dynamic_cast<LLViewerInventoryItem*>(getInventoryObject(item->getUUID()));
		// </FS:ND>
	}
	else if(TASK_INVENTORY_ASSET_KEY == key)
	{
		old_item = getInventoryItemByAsset(item->getAssetUUID());
	}
	LLUUID item_id;
	LLUUID new_owner;
	LLUUID new_group;
	bool group_owned = false;
	if(old_item)
	{
		item_id = old_item->getUUID();
		new_owner = old_item->getPermissions().getOwner();
		new_group = old_item->getPermissions().getGroup();
		group_owned = old_item->getPermissions().isGroupOwned();
		old_item = NULL;
	}
	else
	{
		item_id = item->getUUID();
	}
	if(!is_new && mInventory)
	{
		// Attempt to update the local inventory. If we can get the
		// object perm, we have perfect visibility, so we want the
		// serial number to match. Otherwise, take our best guess and
		// make sure that the serial number does not match.
		deleteInventoryItem(item_id);
		LLPermissions perm(item->getPermissions());
		LLPermissions* obj_perm = LLSelectMgr::getInstance()->findObjectPermissions(this);
		bool is_atomic = (S32)LLAssetType::AT_OBJECT != item->getType();
		if(obj_perm)
		{
			perm.setOwnerAndGroup(LLUUID::null, obj_perm->getOwner(), obj_perm->getGroup(), is_atomic);
		}
		else
		{
			if(group_owned)
			{
				perm.setOwnerAndGroup(LLUUID::null, new_owner, new_group, is_atomic);
			}
			else if(!new_owner.isNull())
			{
				// The object used to be in inventory, so we can
				// assume the owner and group will match what they are
				// there.
				perm.setOwnerAndGroup(LLUUID::null, new_owner, new_group, is_atomic);
			}
			// *FIX: can make an even better guess by using the mPermGroup flags
			else if(permYouOwner())
			{
				// best guess.
				perm.setOwnerAndGroup(LLUUID::null, gAgent.getID(), item->getPermissions().getGroup(), is_atomic);
				--mExpectedInventorySerialNum;
			}
			else
			{
				// dummy it up.
				perm.setOwnerAndGroup(LLUUID::null, LLUUID::null, LLUUID::null, is_atomic);
				--mExpectedInventorySerialNum;
			}
		}
		LLViewerInventoryItem* oldItem = item;
		LLViewerInventoryItem* new_item = new LLViewerInventoryItem(oldItem);
		new_item->setPermissions(perm);
		mInventory->push_front(new_item);
		doInventoryCallback();
		++mExpectedInventorySerialNum;
	}
	else if (is_new)
	{
		++mExpectedInventorySerialNum;
	}
}

// save a script, which involves removing the old one, and rezzing
// in the new one. This method should be called with the asset id
// of the new and old script AFTER the bytecode has been saved.
void LLViewerObject::saveScript(
	const LLViewerInventoryItem* item,
	bool active,
	bool is_new)
{
	/*
	 * XXXPAM Investigate not making this copy.  Seems unecessary, but I'm unsure about the
	 * interaction with doUpdateInventory() called below.
	 */
	LL_DEBUGS() << "LLViewerObject::saveScript() " << item->getUUID() << " " << item->getAssetUUID() << LL_ENDL;

	LLPointer<LLViewerInventoryItem> task_item =
		new LLViewerInventoryItem(item->getUUID(), mID, item->getPermissions(),
								  item->getAssetUUID(), item->getType(),
								  item->getInventoryType(),
								  item->getName(), item->getDescription(),
								  item->getSaleInfo(), item->getFlags(),
								  item->getCreationDate());
	task_item->setTransactionID(item->getTransactionID());

	LLMessageSystem* msg = gMessageSystem;
	msg->newMessageFast(_PREHASH_RezScript);
	msg->nextBlockFast(_PREHASH_AgentData);
	msg->addUUIDFast(_PREHASH_AgentID, gAgent.getID());
	msg->addUUIDFast(_PREHASH_SessionID, gAgent.getSessionID());
	msg->addUUIDFast(_PREHASH_GroupID, gAgent.getGroupID());
	msg->nextBlockFast(_PREHASH_UpdateBlock);
	msg->addU32Fast(_PREHASH_ObjectLocalID, (mLocalID));
	U8 enabled = active;
	msg->addBOOLFast(_PREHASH_Enabled, enabled);
	msg->nextBlockFast(_PREHASH_InventoryBlock);
	task_item->packMessage(msg);
	msg->sendReliable(mRegionp->getHost());

	// do the internal logic
	doUpdateInventory(task_item, TASK_INVENTORY_ITEM_KEY, is_new);
}

void LLViewerObject::moveInventory(const LLUUID& folder_id,
								   const LLUUID& item_id)
{
	LL_DEBUGS() << "LLViewerObject::moveInventory " << item_id << LL_ENDL;
	LLMessageSystem* msg = gMessageSystem;
	msg->newMessageFast(_PREHASH_MoveTaskInventory);
	msg->nextBlockFast(_PREHASH_AgentData);
	msg->addUUIDFast(_PREHASH_AgentID, gAgent.getID());
	msg->addUUIDFast(_PREHASH_SessionID, gAgent.getSessionID());
	msg->addUUIDFast(_PREHASH_FolderID, folder_id);
	msg->nextBlockFast(_PREHASH_InventoryData);
	msg->addU32Fast(_PREHASH_LocalID, mLocalID);
	msg->addUUIDFast(_PREHASH_ItemID, item_id);
	msg->sendReliable(mRegionp->getHost());

	LLInventoryObject* inv_obj = getInventoryObject(item_id);
	if(inv_obj)
	{
		LLViewerInventoryItem* item = (LLViewerInventoryItem*)inv_obj;
		if(!item->getPermissions().allowCopyBy(gAgent.getID()))
		{
			deleteInventoryItem(item_id);
			++mExpectedInventorySerialNum;
		}
	}
}

void LLViewerObject::dirtyInventory()
{
	// If there aren't any LLVOInventoryListeners, we won't be
	// able to update our mInventory when it comes back from the
	// simulator, so we should not clear the inventory either.
	if(mInventory && !mInventoryCallbacks.empty())
	{
		mInventory->clear(); // will deref and delete entries
		delete mInventory;
		mInventory = NULL;
	}
	mInventoryDirty = true;
}

void LLViewerObject::registerInventoryListener(LLVOInventoryListener* listener, void* user_data)
{
	LLInventoryCallbackInfo* info = new LLInventoryCallbackInfo;
	info->mListener = listener;
	info->mInventoryData = user_data;
	mInventoryCallbacks.push_front(info);
}

void LLViewerObject::removeInventoryListener(LLVOInventoryListener* listener)
{
	if (listener == NULL)
		return;
	for (callback_list_t::iterator iter = mInventoryCallbacks.begin();
		 iter != mInventoryCallbacks.end(); )
	{
		callback_list_t::iterator curiter = iter++;
		LLInventoryCallbackInfo* info = *curiter;
		if (info->mListener == listener)
		{
			delete info;
			mInventoryCallbacks.erase(curiter);
			break;
		}
	}
}

bool LLViewerObject::isInventoryPending()
{
    return mInvRequestState != INVENTORY_REQUEST_STOPPED;
}

void LLViewerObject::clearInventoryListeners()
{
	for_each(mInventoryCallbacks.begin(), mInventoryCallbacks.end(), DeletePointer());
	mInventoryCallbacks.clear();
}

bool LLViewerObject::hasInventoryListeners()
{
	return !mInventoryCallbacks.empty();
}

void LLViewerObject::requestInventory()
{
	if(mInventoryDirty && mInventory && !mInventoryCallbacks.empty())
	{
		mInventory->clear(); // will deref and delete entries
		delete mInventory;
		mInventory = NULL;
	}

	if(mInventory)
	{
		// inventory is either up to date or doesn't has a listener
		// if it is dirty, leave it this way in case we gain a listener
		doInventoryCallback();
	}
	else
	{
		// since we are going to request it now
		mInventoryDirty = false;

		// Note: throws away duplicate requests
		fetchInventoryFromServer();
	}
}

void LLViewerObject::fetchInventoryFromServer()
{
	if (!isInventoryPending())
	{
		delete mInventory;
		mInventory = NULL;

		// Results in processTaskInv
		LLMessageSystem* msg = gMessageSystem;
		msg->newMessageFast(_PREHASH_RequestTaskInventory);
		msg->nextBlockFast(_PREHASH_AgentData);
		msg->addUUIDFast(_PREHASH_AgentID, gAgent.getID());
		msg->addUUIDFast(_PREHASH_SessionID, gAgent.getSessionID());
		msg->nextBlockFast(_PREHASH_InventoryData);
		msg->addU32Fast(_PREHASH_LocalID, mLocalID);
		msg->sendReliable(mRegionp->getHost());

		// This will get reset by doInventoryCallback or processTaskInv
		mInvRequestState = INVENTORY_REQUEST_PENDING;
	}
}

void LLViewerObject::fetchInventoryDelayed(const F64 &time_seconds)
{
    // unless already waiting, drop previous request and shedule an update
    if (mInvRequestState != INVENTORY_REQUEST_WAIT)
    {
        if (mInvRequestXFerId != 0)
        {
            // abort download.
            gXferManager->abortRequestById(mInvRequestXFerId, -1);
            mInvRequestXFerId = 0;
        }
        mInvRequestState = INVENTORY_REQUEST_WAIT; // affects isInventoryPending()
        LLCoros::instance().launch("LLViewerObject::fetchInventoryDelayedCoro()",
            boost::bind(&LLViewerObject::fetchInventoryDelayedCoro, mID, time_seconds));
    }
}

//static
void LLViewerObject::fetchInventoryDelayedCoro(const LLUUID task_inv, const F64 time_seconds)
{
    llcoro::suspendUntilTimeout(time_seconds);
    LLViewerObject *obj = gObjectList.findObject(task_inv);
    if (obj)
    {
        // Might be good idea to prolong delay here in case expected serial changed.
        // As it is, it will get a response with obsolete serial and will delay again.

        // drop waiting state to unlock isInventoryPending()
        obj->mInvRequestState = INVENTORY_REQUEST_STOPPED;
        obj->fetchInventoryFromServer();
    }
}

LLControlAvatar *LLViewerObject::getControlAvatar()
{
    return getRootEdit()->mControlAvatar.get();
}

LLControlAvatar *LLViewerObject::getControlAvatar() const
{
    return getRootEdit()->mControlAvatar.get();
}

// Manage the control avatar state of a given object.
// Any object can be flagged as animated, but for performance reasons
// we don't want to incur the overhead of managing a control avatar
// unless this would have some user-visible consequence. That is,
// there should be at least one rigged mesh in the linkset. Operations
// that change the state of a linkset, such as linking or unlinking
// prims, can also mean that a control avatar needs to be added or
// removed. At the end, if there is a control avatar, we make sure
// that its animation state is current.
void LLViewerObject::updateControlAvatar()
{
    LLViewerObject *root = getRootEdit();
    bool is_animated_object = root->isAnimatedObject();
    bool has_control_avatar = getControlAvatar();
    if (!is_animated_object && !has_control_avatar)
    {
        return;
    }

    // caller isn't supposed to operate on a dead object,
    // avatar was already cleaned up
    llassert(!isDead());

    bool should_have_control_avatar = false;
    if (is_animated_object)
    {
        bool any_rigged_mesh = root->isRiggedMesh();

        // <FS:Ansariel> Optimize - Only iterate the child list if needed
        if (!any_rigged_mesh)
        {
        // </FS:Ansariel>
        LLViewerObject::const_child_list_t& child_list = root->getChildren();
        for (LLViewerObject::const_child_list_t::const_iterator iter = child_list.begin();
             iter != child_list.end(); ++iter)
        {
            const LLViewerObject* child = *iter;
            // <FS:Ansariel> Optimize
            //any_rigged_mesh = any_rigged_mesh || child->isRiggedMesh();
            if (child->isRiggedMesh())
            {
                any_rigged_mesh = true;
                break;
            }
            // <FS:Ansariel>
        }
        } // <FS:Ansariel>
        should_have_control_avatar = is_animated_object && any_rigged_mesh;
    }

    if (should_have_control_avatar && !has_control_avatar)
    {
        std::string vobj_name = llformat("Vol%p", root);
        LL_DEBUGS("AnimatedObjects") << vobj_name << " calling linkControlAvatar()" << LL_ENDL;
        root->linkControlAvatar();
    }
    if (!should_have_control_avatar && has_control_avatar)
    {
        std::string vobj_name = llformat("Vol%p", root);
        LL_DEBUGS("AnimatedObjects") << vobj_name << " calling unlinkControlAvatar()" << LL_ENDL;
        root->unlinkControlAvatar();
    }
    if (getControlAvatar())
    {
        getControlAvatar()->updateAnimations();
        if (isSelected())
        {
            LLSelectMgr::getInstance()->pauseAssociatedAvatars();
        }
    }
}

void LLViewerObject::linkControlAvatar()
{
    if (!getControlAvatar() && isRootEdit())
    {
        LLVOVolume *volp = dynamic_cast<LLVOVolume*>(this);
        if (!volp)
        {
            LL_WARNS() << "called with null or non-volume object" << LL_ENDL;
            return;
        }
        mControlAvatar = LLControlAvatar::createControlAvatar(volp);
        LL_DEBUGS("AnimatedObjects") << volp->getID() 
                                     << " created control av for " 
                                     << (S32) (1+volp->numChildren()) << " prims" << LL_ENDL;
    }
    LLControlAvatar *cav = getControlAvatar();
    if (cav)
    {
        cav->updateAttachmentOverrides();
        if (!cav->mPlaying)
        {
            cav->mPlaying = true;
            //if (!cav->mRootVolp->isAnySelected())
            {
                cav->updateVolumeGeom();
                cav->mRootVolp->recursiveMarkForUpdate();
            }
        }
    }
    else
    {
        LL_WARNS() << "no control avatar found!" << LL_ENDL;
    }
}

void LLViewerObject::unlinkControlAvatar()
{
    if (getControlAvatar())
    {
        getControlAvatar()->updateAttachmentOverrides();
    }
    if (isRootEdit())
    {
        // This will remove the entire linkset from the control avatar
        if (mControlAvatar)
        {
            mControlAvatar->markForDeath();
            mControlAvatar = NULL;
        }
    }
    // For non-root prims, removing from the linkset will
    // automatically remove the control avatar connection.
}

// virtual
bool LLViewerObject::isAnimatedObject() const
{
    return false;
}

struct LLFilenameAndTask
{
	LLUUID mTaskID;
	std::string mFilename;

	// for sequencing in case of multiple updates
	S16 mSerial;
#ifdef _DEBUG
	static S32 sCount;
	LLFilenameAndTask()
	{
		++sCount;
		LL_DEBUGS() << "Constructing LLFilenameAndTask: " << sCount << LL_ENDL;
	}
	~LLFilenameAndTask()
	{
		--sCount;
		LL_DEBUGS() << "Destroying LLFilenameAndTask: " << sCount << LL_ENDL;
	}
private:
	LLFilenameAndTask(const LLFilenameAndTask& rhs);
	const LLFilenameAndTask& operator=(const LLFilenameAndTask& rhs) const;
#endif
};

#ifdef _DEBUG
S32 LLFilenameAndTask::sCount = 0;
#endif

// static
void LLViewerObject::processTaskInv(LLMessageSystem* msg, void** user_data)
{
    LLUUID task_id;
    msg->getUUIDFast(_PREHASH_InventoryData, _PREHASH_TaskID, task_id);
    LLViewerObject* object = gObjectList.findObject(task_id);
    if (!object)
    {
        LL_WARNS() << "LLViewerObject::processTaskInv object "
            << task_id << " does not exist." << LL_ENDL;
        return;
    }

    // we can receive multiple task updates simultaneously, make sure we will not rewrite newer with older update
    S16 serial = 0;
    msg->getS16Fast(_PREHASH_InventoryData, _PREHASH_Serial, serial);

    if (serial == object->mInventorySerialNum
        && serial < object->mExpectedInventorySerialNum)
    {
        // Loop Protection.
        // We received same serial twice.
        // Viewer did some changes to inventory that couldn't be saved server side
        // or something went wrong to cause serial to be out of sync.
        // Drop xfer and restart after some time, assign server's value as expected
        LL_WARNS() << "Task inventory serial might be out of sync, server serial: " << serial << " client expected serial: " << object->mExpectedInventorySerialNum << LL_ENDL;
        object->mExpectedInventorySerialNum = serial;
        object->fetchInventoryDelayed(INVENTORY_UPDATE_WAIT_TIME_DESYNC);
    }
    else if (serial < object->mExpectedInventorySerialNum)
    {
        // Out of date message, record to current serial for loop protection, but do not load it
        // Drop xfer and restart after some time
        if (serial < object->mInventorySerialNum)
        {
            LL_WARNS() << "Task serial decreased. Potentially out of order packet or desync." << LL_ENDL;
        }
        object->mInventorySerialNum = serial;
        object->fetchInventoryDelayed(INVENTORY_UPDATE_WAIT_TIME_OUTDATED);
    }
    else if (serial >= object->mExpectedInventorySerialNum)
    {
        LLFilenameAndTask* ft = new LLFilenameAndTask;
        ft->mTaskID = task_id;
        ft->mSerial = serial;
        
        // We received version we expected or newer. Load it.
        object->mInventorySerialNum = ft->mSerial;
        object->mExpectedInventorySerialNum = ft->mSerial;

        std::string unclean_filename;
        msg->getStringFast(_PREHASH_InventoryData, _PREHASH_Filename, unclean_filename);
        ft->mFilename = LLDir::getScrubbedFileName(unclean_filename);

        if (ft->mFilename.empty())
        {
            LL_DEBUGS() << "Task has no inventory" << LL_ENDL;
            // mock up some inventory to make a drop target.
            if (object->mInventory)
            {
                object->mInventory->clear(); // will deref and delete it
            }
            else
            {
                object->mInventory = new LLInventoryObject::object_list_t();
            }
            LLPointer<LLInventoryObject> obj;
            obj = new LLInventoryObject(object->mID, LLUUID::null,
                LLAssetType::AT_CATEGORY,
                "Contents");
            object->mInventory->push_front(obj);
            object->doInventoryCallback();
            delete ft;
            return;
        }
        U64 new_id = gXferManager->requestFile(gDirUtilp->getExpandedFilename(LL_PATH_CACHE, ft->mFilename),
            ft->mFilename, LL_PATH_CACHE,
            object->mRegionp->getHost(),
            true,
            &LLViewerObject::processTaskInvFile,
            (void**)ft, // This takes ownership of ft
            LLXferManager::HIGH_PRIORITY);
        if (object->mInvRequestState == INVENTORY_XFER)
        {
            if (new_id > 0 && new_id != object->mInvRequestXFerId)
            {
                // we started new download.
                gXferManager->abortRequestById(object->mInvRequestXFerId, -1);
                object->mInvRequestXFerId = new_id;
            }
        }
        else
        {
            object->mInvRequestState = INVENTORY_XFER;
            object->mInvRequestXFerId = new_id;
        }
    }
}

void LLViewerObject::processTaskInvFile(void** user_data, S32 error_code, LLExtStat ext_status)
{
	LLFilenameAndTask* ft = (LLFilenameAndTask*)user_data;
	LLViewerObject* object = NULL;

	if (ft
		&& (0 == error_code)
		&& (object = gObjectList.findObject(ft->mTaskID))
		&& ft->mSerial >= object->mInventorySerialNum)
	{
		object->mInventorySerialNum = ft->mSerial;
		LL_DEBUGS() << "Receiving inventory task file for serial " << object->mInventorySerialNum << " taskid: " << ft->mTaskID << LL_ENDL;
		if (ft->mSerial < object->mExpectedInventorySerialNum)
		{
			// User managed to change something while inventory was loading
			LL_DEBUGS() << "Processing file that is potentially out of date for task: " << ft->mTaskID << LL_ENDL;
		}

		if (object->loadTaskInvFile(ft->mFilename))
		{

		// <FS:ND> Crashfix, not sure why object->mInventory can be 0
		if( !object->mInventory )
		{
			LL_WARNS() << "object->mInventory == 0" << LL_ENDL;
			delete ft;
			return;
		}
		// </FS:ND>

			LLInventoryObject::object_list_t::iterator it = object->mInventory->begin();
			LLInventoryObject::object_list_t::iterator end = object->mInventory->end();
			std::list<LLUUID>& pending_lst = object->mPendingInventoryItemsIDs;

			for (; it != end && pending_lst.size(); ++it)
			{
				LLViewerInventoryItem* item = dynamic_cast<LLViewerInventoryItem*>(it->get());
				if(item && item->getType() != LLAssetType::AT_CATEGORY)
				{
					// <FS> Copy & paste error
					//std::list<LLUUID>::iterator id_it = std::find(pending_lst.begin(), pending_lst.begin(), item->getAssetUUID());
					std::list<LLUUID>::iterator id_it = std::find(pending_lst.begin(), pending_lst.end(), item->getAssetUUID());
					// </FS>
					if (id_it != pending_lst.end())
					{
						pending_lst.erase(id_it);
					}
				}
			}
		}
		else
		{
			// MAINT-2597 - crash when trying to edit a no-mod object
			// Somehow get an contents inventory response, but with an invalid stream (possibly 0 size?)
			// Stated repro was specific to no-mod objects so failing without user interaction should be safe.
			LL_WARNS() << "Trying to load invalid task inventory file. Ignoring file contents." << LL_ENDL;
		}
	}
	else
	{
		// This Occurs When two requests were made, and the first one
		// has already handled it.
		LL_DEBUGS() << "Problem loading task inventory. Return code: "
				 << error_code << LL_ENDL;
	}
	delete ft;
}

bool LLViewerObject::loadTaskInvFile(const std::string& filename)
{
	std::string filename_and_local_path = gDirUtilp->getExpandedFilename(LL_PATH_CACHE, filename);
	llifstream ifs(filename_and_local_path.c_str());
	if(ifs.good())
	{
		U32 fail_count = 0;
		char buffer[MAX_STRING];	/* Flawfinder: ignore */
		// *NOTE: This buffer size is hard coded into scanf() below.
		char keyword[MAX_STRING];	/* Flawfinder: ignore */
		if(mInventory)
		{
			mInventory->clear(); // will deref and delete it
		}
		else
		{
			mInventory = new LLInventoryObject::object_list_t;
		}
		while(ifs.good())
		{
			ifs.getline(buffer, MAX_STRING);
			if (sscanf(buffer, " %254s", keyword) == EOF) /* Flawfinder: ignore */
			{
				// Blank file?
				LL_WARNS() << "Issue reading from file '"
						<< filename << "'" << LL_ENDL;
				break;
			}
			else if(0 == strcmp("inv_item", keyword))
			{
				LLPointer<LLInventoryObject> inv = new LLViewerInventoryItem;
				inv->importLegacyStream(ifs);
				mInventory->push_front(inv);
			}
			else if(0 == strcmp("inv_object", keyword))
			{
				LLPointer<LLInventoryObject> inv = new LLInventoryObject;
				inv->importLegacyStream(ifs);
				inv->rename("Contents");
				mInventory->push_front(inv);
			}
			else if (fail_count >= MAX_INV_FILE_READ_FAILS)
			{
				LL_WARNS() << "Encountered too many unknowns while reading from file: '"
						<< filename << "'" << LL_ENDL;
				break;
			}
			else
			{
				// Is there really a point to continue processing? We already failing to display full inventory
				fail_count++;
				LL_WARNS_ONCE() << "Unknown token while reading from inventory file. Token: '"
						<< keyword << "'" << LL_ENDL;
			}
		}
		ifs.close();
		LLFile::remove(filename_and_local_path);
	}
	else
	{
		LL_WARNS() << "unable to load task inventory: " << filename_and_local_path
				<< LL_ENDL;
		return false;
	}
	doInventoryCallback();

	return true;
}

void LLViewerObject::doInventoryCallback()
{
	for (callback_list_t::iterator iter = mInventoryCallbacks.begin();
		 iter != mInventoryCallbacks.end(); )
	{
		callback_list_t::iterator curiter = iter++;
		LLInventoryCallbackInfo* info = *curiter;
		if (info->mListener != NULL)
		{
			info->mListener->inventoryChanged(this,
								 mInventory,
								 mInventorySerialNum,
								 info->mInventoryData);
		}
		else
		{
			LL_INFOS() << "LLViewerObject::doInventoryCallback() deleting bad listener entry." << LL_ENDL;
			delete info;
			mInventoryCallbacks.erase(curiter);
		}
	}

	// release inventory loading state
	mInvRequestXFerId = 0;
	mInvRequestState = INVENTORY_REQUEST_STOPPED;
}

void LLViewerObject::removeInventory(const LLUUID& item_id)
{
    // close associated floater properties
    LLSD params;
    params["id"] = item_id;
    params["object"] = mID;
    LLFloaterReg::hideInstance("item_properties", params);

	// <FS:Ansariel> Keep legacy properties floater
	// close any associated floater properties
	LLFloaterReg::hideInstance("properties", item_id);
	// </FS:Ansariel>

	LLMessageSystem* msg = gMessageSystem;
	msg->newMessageFast(_PREHASH_RemoveTaskInventory);
	msg->nextBlockFast(_PREHASH_AgentData);
	msg->addUUIDFast(_PREHASH_AgentID, gAgent.getID());
	msg->addUUIDFast(_PREHASH_SessionID, gAgent.getSessionID());
	msg->nextBlockFast(_PREHASH_InventoryData);
	msg->addU32Fast(_PREHASH_LocalID, mLocalID);
	msg->addUUIDFast(_PREHASH_ItemID, item_id);
	msg->sendReliable(mRegionp->getHost());
	deleteInventoryItem(item_id);
	++mExpectedInventorySerialNum;
}

bool LLViewerObject::isAssetInInventory(LLViewerInventoryItem* item, LLAssetType::EType type)
{
    bool result = false;

    if (item)
    {
        // For now mPendingInventoryItemsIDs only stores textures and materials
        // but if it gets to store more types, it will need to verify type as well
        // since null can be a shared default id and it is fine to need a null
        // script and a null material simultaneously.
        std::list<LLUUID>::iterator begin = mPendingInventoryItemsIDs.begin();
        std::list<LLUUID>::iterator end = mPendingInventoryItemsIDs.end();

        bool is_fetching = std::find(begin, end, item->getAssetUUID()) != end;

        // null is the default asset for materials and default for scripts
        // so need to check type as well
        bool is_fetched = getInventoryItemByAsset(item->getAssetUUID(), type) != NULL;

        result = is_fetched || is_fetching;
    }

    return result;
}

void LLViewerObject::updateMaterialInventory(LLViewerInventoryItem* item, U8 key, bool is_new)
{
    if (!item)
    {
        return;
    }
    if (LLAssetType::AT_TEXTURE != item->getType()
        && LLAssetType::AT_MATERIAL != item->getType())
    {
        // Not supported
        return;
    }

    if (isAssetInInventory(item, item->getType()))
    {
        // already there
        return;
    }

    mPendingInventoryItemsIDs.push_back(item->getAssetUUID());
    updateInventory(item, key, is_new);
}

void LLViewerObject::updateInventory(
	LLViewerInventoryItem* item,
	U8 key,
	bool is_new)
{
	// This slices the object into what we're concerned about on the
	// viewer. The simulator will take the permissions and transfer
	// ownership.
	LLPointer<LLViewerInventoryItem> task_item =
		new LLViewerInventoryItem(item->getUUID(), mID, item->getPermissions(),
								  item->getAssetUUID(), item->getType(),
								  item->getInventoryType(),
								  item->getName(), item->getDescription(),
								  item->getSaleInfo(),
								  item->getFlags(),
								  item->getCreationDate());
	task_item->setTransactionID(item->getTransactionID());
	LLMessageSystem* msg = gMessageSystem;
	msg->newMessageFast(_PREHASH_UpdateTaskInventory);
	msg->nextBlockFast(_PREHASH_AgentData);
	msg->addUUIDFast(_PREHASH_AgentID, gAgent.getID());
	msg->addUUIDFast(_PREHASH_SessionID, gAgent.getSessionID());
	msg->nextBlockFast(_PREHASH_UpdateData);
	msg->addU32Fast(_PREHASH_LocalID, mLocalID);
	msg->addU8Fast(_PREHASH_Key, key);
	msg->nextBlockFast(_PREHASH_InventoryData);
	task_item->packMessage(msg);
	msg->sendReliable(mRegionp->getHost());

	// do the internal logic
	doUpdateInventory(task_item, key, is_new);
}

void LLViewerObject::updateInventoryLocal(LLInventoryItem* item, U8 key)
{
	LLPointer<LLViewerInventoryItem> task_item =
		new LLViewerInventoryItem(item->getUUID(), mID, item->getPermissions(),
								  item->getAssetUUID(), item->getType(),
								  item->getInventoryType(),
								  item->getName(), item->getDescription(),
								  item->getSaleInfo(), item->getFlags(),
								  item->getCreationDate());

	// do the internal logic
	const bool is_new = false;
	doUpdateInventory(task_item, key, is_new);
}

LLInventoryObject* LLViewerObject::getInventoryObject(const LLUUID& item_id)
{
	LLInventoryObject* rv = NULL;
	if(mInventory)
	{
		LLInventoryObject::object_list_t::iterator it = mInventory->begin();
		LLInventoryObject::object_list_t::iterator end = mInventory->end();
		for ( ; it != end; ++it)
		{
			if((*it)->getUUID() == item_id)
			{
				rv = *it;
				break;
			}
		}		
	}
	return rv;
}

LLInventoryItem* LLViewerObject::getInventoryItem(const LLUUID& item_id)
{
	LLInventoryObject* iobj = getInventoryObject(item_id);
	if (!iobj || iobj->getType() == LLAssetType::AT_CATEGORY)
	{
		return NULL;
	}
	LLInventoryItem* item = dynamic_cast<LLInventoryItem*>(iobj);
	return item;
}

void LLViewerObject::getInventoryContents(LLInventoryObject::object_list_t& objects)
{
	if(mInventory)
	{
		LLInventoryObject::object_list_t::iterator it = mInventory->begin();
		LLInventoryObject::object_list_t::iterator end = mInventory->end();
		for( ; it != end; ++it)
		{
			if ((*it)->getType() != LLAssetType::AT_CATEGORY)
			{
				objects.push_back(*it);
			}
		}
	}
}

LLInventoryObject* LLViewerObject::getInventoryRoot()
{
	if (!mInventory || !mInventory->size())
	{
		return NULL;
	}
	return mInventory->back();
}

LLViewerInventoryItem* LLViewerObject::getInventoryItemByAsset(const LLUUID& asset_id)
{
	if (mInventoryDirty)
		LL_WARNS() << "Peforming inventory lookup for object " << mID << " that has dirty inventory!" << LL_ENDL;

	LLViewerInventoryItem* rv = NULL;
	if(mInventory)
	{
		LLViewerInventoryItem* item = NULL;

		LLInventoryObject::object_list_t::iterator it = mInventory->begin();
		LLInventoryObject::object_list_t::iterator end = mInventory->end();
		for( ; it != end; ++it)
		{
			LLInventoryObject* obj = *it;
			if(obj->getType() != LLAssetType::AT_CATEGORY
			   && obj->getType() != LLAssetType::AT_NONE ) // <FS:ND> check for AT_NONE too loadTaskInvFile can create such objects for "Contants"
			{
				// *FIX: gank-ass down cast!
				item = (LLViewerInventoryItem*)obj;
				if(item->getAssetUUID() == asset_id)
				{
					rv = item;
					break;
				}
			}
		}		
	}
	return rv;
}

LLViewerInventoryItem* LLViewerObject::getInventoryItemByAsset(const LLUUID& asset_id, LLAssetType::EType type)
{
    if (mInventoryDirty)
        LL_WARNS() << "Peforming inventory lookup for object " << mID << " that has dirty inventory!" << LL_ENDL;

    LLViewerInventoryItem* rv = NULL;
    if (type == LLAssetType::AT_CATEGORY)
    {
        // Whatever called this shouldn't be trying to get a folder by asset
        // categories don't have assets
        llassert(0);
        return rv;
    }

    if (mInventory)
    {
        LLViewerInventoryItem* item = NULL;

        LLInventoryObject::object_list_t::iterator it = mInventory->begin();
        LLInventoryObject::object_list_t::iterator end = mInventory->end();
        for (; it != end; ++it)
        {
            LLInventoryObject* obj = *it;
            if (obj->getType() == type)
            {
                // *FIX: gank-ass down cast!
                item = (LLViewerInventoryItem*)obj;
                if (item->getAssetUUID() == asset_id)
                {
                    rv = item;
                    break;
                }
            }
        }
    }
    return rv;
}

void LLViewerObject::updateViewerInventoryAsset(
					const LLViewerInventoryItem* item,
					const LLUUID& new_asset)
{
	LLPointer<LLViewerInventoryItem> task_item =
		new LLViewerInventoryItem(item);
	task_item->setAssetUUID(new_asset);

	// do the internal logic
	doUpdateInventory(task_item, TASK_INVENTORY_ITEM_KEY, false);
}

void LLViewerObject::setPixelAreaAndAngle(LLAgent &agent)
{
	if (getVolume())
	{	//volumes calculate pixel area and angle per face
		return;
	}
	
	LLVector3 viewer_pos_agent = gAgentCamera.getCameraPositionAgent();
	LLVector3 pos_agent = getRenderPosition();

	F32 dx = viewer_pos_agent.mV[VX] - pos_agent.mV[VX];
	F32 dy = viewer_pos_agent.mV[VY] - pos_agent.mV[VY];
	F32 dz = viewer_pos_agent.mV[VZ] - pos_agent.mV[VZ];

	F32 max_scale = getMaxScale();
	F32 mid_scale = getMidScale();
	F32 min_scale = getMinScale();

	// IW: estimate - when close to large objects, computing range based on distance from center is no good
	// to try to get a min distance from face, subtract min_scale/2 from the range.
	// This means we'll load too much detail sometimes, but that's better than not enough
	// I don't think there's a better way to do this without calculating distance per-poly
	F32 range = sqrt(dx*dx + dy*dy + dz*dz) - min_scale/2;

	LLViewerCamera* camera = LLViewerCamera::getInstance();
	if (range < 0.001f || isHUDAttachment())		// range == zero
	{
		mAppAngle = 180.f;
		mPixelArea = (F32)camera->getScreenPixelArea();
	}
	else
	{
		mAppAngle = (F32) atan2( max_scale, range) * RAD_TO_DEG;

		F32 pixels_per_meter = camera->getPixelMeterRatio() / range;

		mPixelArea = (pixels_per_meter * max_scale) * (pixels_per_meter * mid_scale);
		if (mPixelArea > camera->getScreenPixelArea())
		{
			mAppAngle = 180.f;
			mPixelArea = (F32)camera->getScreenPixelArea();
		}
	}
}

bool LLViewerObject::updateLOD()
{
	return false;
}

bool LLViewerObject::updateGeometry(LLDrawable *drawable)
{
	return false;
}

void LLViewerObject::updateGL()
{

}

void LLViewerObject::updateFaceSize(S32 idx)
{
	
}

LLDrawable* LLViewerObject::createDrawable(LLPipeline *pipeline)
{
	return NULL;
}

void LLViewerObject::setScale(const LLVector3 &scale, bool damped)
{
	LLPrimitive::setScale(scale);
	if (mDrawable.notNull())
	{
		//encompass completely sheared objects by taking 
		//the most extreme point possible (<1,1,0.5>)
		mDrawable->setRadius(LLVector3(1,1,0.5f).scaleVec(scale).magVec());
		updateDrawable(damped);
	}

	if( (LL_PCODE_VOLUME == getPCode()) && !isDead() )
	{
// <FS:CR> FIRE-1846 - Make sure accented objects always show when enabled.
		//if (permYouOwner() || (scale.magVecSquared() > (7.5f * 7.5f)) )
		static LLCachedControl<bool> fs_netmap_physical(gSavedSettings, "FSNetMapPhysical", false);
		static LLCachedControl<bool> fs_netmap_scripted(gSavedSettings, "FSNetMapScripted", false);
		static LLCachedControl<bool> fs_netmap_temp_on_rez(gSavedSettings, "FSNetMapTempOnRez", false);
		if (permYouOwner() || (scale.magVecSquared() > (7.5f * 7.5f)) || (fs_netmap_physical && flagUsePhysics())
			|| (fs_netmap_scripted && flagScripted()) || (fs_netmap_temp_on_rez && flagTemporaryOnRez()) )
// </FS:CR>
		{
			if (!mOnMap)
			{
				llassert_always(LLWorld::getInstance()->getRegionFromHandle(getRegion()->getHandle()));

				gObjectList.addToMap(this);
				mOnMap = true;
			}
		}
		else
		{
			if (mOnMap)
			{
				gObjectList.removeFromMap(this);
				mOnMap = false;
			}
		}
	}
}

void LLViewerObject::setObjectCostStale()
{
	mCostStale = true;
    // *NOTE: This is harmlessly redundant for Blinn-Phong material updates, as
    // the root prim currently gets set stale anyway due to other property
    // updates. But it is needed for GLTF material ID updates.
    // -Cosmic,2023-06-27
    getRootEdit()->mCostStale = true;
}

void LLViewerObject::setObjectCost(F32 cost)
{
	mObjectCost = cost;
	mCostStale = false;

	if (isSelected())
	{
		gFloaterTools->dirty();
	}
}

void LLViewerObject::setLinksetCost(F32 cost)
{
	mLinksetCost = cost;
	mCostStale = false;

	bool needs_refresh = isSelected();
	child_list_t::iterator iter = mChildList.begin();
	while(iter != mChildList.end() && !needs_refresh)
	{
		LLViewerObject* child = *iter;
		needs_refresh = child->isSelected();
		iter++;
	}

	if (needs_refresh)
	{
		gFloaterTools->dirty();
	}
}

void LLViewerObject::setPhysicsCost(F32 cost)
{
	mPhysicsCost = cost;
	mCostStale = false;

	if (isSelected())
	{
		gFloaterTools->dirty();
	}
}

void LLViewerObject::setLinksetPhysicsCost(F32 cost)
{
	mLinksetPhysicsCost = cost;
	mCostStale = false;
	
	if (isSelected())
	{
		gFloaterTools->dirty();
	}
}


F32 LLViewerObject::getObjectCost()
{
	if (mCostStale)
	{
		gObjectList.updateObjectCost(this);
	}
	
	return mObjectCost;
}

F32 LLViewerObject::getLinksetCost()
{
	if (mCostStale)
	{
		gObjectList.updateObjectCost(this);
	}

	return mLinksetCost;
}

F32 LLViewerObject::getPhysicsCost()
{
	if (mCostStale)
	{
		gObjectList.updateObjectCost(this);
	}
	
	return mPhysicsCost;
}

F32 LLViewerObject::getLinksetPhysicsCost()
{
	if (mCostStale)
	{
		gObjectList.updateObjectCost(this);
	}

	return mLinksetPhysicsCost;
}

F32 LLViewerObject::recursiveGetEstTrianglesMax() const
{
    F32 est_tris = getEstTrianglesMax();
    for (child_list_t::const_iterator iter = mChildList.begin();
         iter != mChildList.end(); iter++)
    {
        const LLViewerObject* child = *iter;
        if (!child->isAvatar())
        {
            est_tris += child->recursiveGetEstTrianglesMax();
        }
    }
    return est_tris;
}

S32 LLViewerObject::getAnimatedObjectMaxTris() const
{
    S32 max_tris = 0;
    if (gSavedSettings.getBOOL("AnimatedObjectsIgnoreLimits")) 
    {
        max_tris = S32_MAX;
    }
    else
    {
        if (gAgent.getRegion())
        {
            LLSD features;
            gAgent.getRegion()->getSimulatorFeatures(features);
            if (features.has("AnimatedObjects"))
            {
                max_tris = features["AnimatedObjects"]["AnimatedObjectMaxTris"].asInteger();
            }
        }
    }
    return max_tris;
}

F32 LLViewerObject::getEstTrianglesMax() const
{
    return 0.f;
}

F32 LLViewerObject::getEstTrianglesStreamingCost() const
{
    return 0.f;
}

// virtual
F32 LLViewerObject::getStreamingCost() const
{
	return 0.f;
}

// virtual
bool LLViewerObject::getCostData(LLMeshCostData& costs) const
{
    costs = LLMeshCostData();
    return false;
}

U32 LLViewerObject::getTriangleCount(S32* vcount) const
{
	return 0;
}

U32 LLViewerObject::getHighLODTriangleCount()
{
	return 0;
}

U32 LLViewerObject::recursiveGetTriangleCount(S32* vcount) const
{
    S32 total_tris = getTriangleCount(vcount);
    LLViewerObject::const_child_list_t& child_list = getChildren();
    for (LLViewerObject::const_child_list_t::const_iterator iter = child_list.begin();
         iter != child_list.end(); ++iter)
    {
        LLViewerObject* childp = *iter;
        if (childp)
        {
            total_tris += childp->getTriangleCount(vcount);
        }
    }
    return total_tris;
}

// This is using the stored surface area for each volume (which
// defaults to 1.0 for the case of everything except a sculpt) and
// then scaling it linearly based on the largest dimension in the
// prim's scale. Should revisit at some point.
F32 LLViewerObject::recursiveGetScaledSurfaceArea() const
{
    LL_PROFILE_ZONE_SCOPED_CATEGORY_VOLUME;
    F32 area = 0.f;
    const LLDrawable* drawable = mDrawable;
    if (drawable)
    {
        const LLVOVolume* volume = drawable->getVOVolume();
        if (volume)
        {
            if (volume->getVolume())
            {
				const LLVector3& scale = volume->getScale();
                area += volume->getVolume()->getSurfaceArea() * llmax(llmax(scale.mV[0], scale.mV[1]), scale.mV[2]);
            }
            LLViewerObject::const_child_list_t children = volume->getChildren();
            for (LLViewerObject::const_child_list_t::const_iterator child_iter = children.begin();
                 child_iter != children.end();
                 ++child_iter)
            {
                LLViewerObject* child_obj = *child_iter;
                LLVOVolume *child = dynamic_cast<LLVOVolume*>( child_obj );
                if (child && child->getVolume())
                {
                    const LLVector3& scale = child->getScale();
                    area += child->getVolume()->getSurfaceArea() * llmax(llmax(scale.mV[0], scale.mV[1]), scale.mV[2]);
                }
            }
        }
    }
    return area;
}

void LLViewerObject::updateSpatialExtents(LLVector4a& newMin, LLVector4a &newMax)
{
	LLVector4a center;
	center.load3(getRenderPosition().mV);
	LLVector4a size;
	size.load3(getScale().mV);
	newMin.setSub(center, size);
	newMax.setAdd(center, size);
	
	mDrawable->setPositionGroup(center);
}

F32 LLViewerObject::getBinRadius()
{
	if (mDrawable.notNull())
	{
		const LLVector4a* ext = mDrawable->getSpatialExtents();
		LLVector4a diff;
		diff.setSub(ext[1], ext[0]);
		return diff.getLength3().getF32();
	}
	
	return getScale().magVec();
}

F32 LLViewerObject::getMaxScale() const
{
	return llmax(getScale().mV[VX],getScale().mV[VY], getScale().mV[VZ]);
}

F32 LLViewerObject::getMinScale() const
{
	return llmin(getScale().mV[0],getScale().mV[1],getScale().mV[2]);
}

F32 LLViewerObject::getMidScale() const
{
	if (getScale().mV[VX] < getScale().mV[VY])
	{
		if (getScale().mV[VY] < getScale().mV[VZ])
		{
			return getScale().mV[VY];
		}
		else if (getScale().mV[VX] < getScale().mV[VZ])
		{
			return getScale().mV[VZ];
		}
		else
		{
			return getScale().mV[VX];
		}
	}
	else if (getScale().mV[VX] < getScale().mV[VZ])
	{
		return getScale().mV[VX];
	}
	else if (getScale().mV[VY] < getScale().mV[VZ])
	{
		return getScale().mV[VZ];
	}
	else
	{
		return getScale().mV[VY];
	}
}


void LLViewerObject::updateTextures()
{
}

void LLViewerObject::boostTexturePriority(bool boost_children /* = true */)
{
	if (isDead() || !getVolume())
	{
		return;
	}

	S32 i;
	S32 tex_count = getNumTEs();
	for (i = 0; i < tex_count; i++)
	{
 		getTEImage(i)->setBoostLevel(LLGLTexture::BOOST_SELECTED);
	}

	if (isSculpted() && !isMesh())
	{
		LLSculptParams *sculpt_params = (LLSculptParams *)getParameterEntry(LLNetworkData::PARAMS_SCULPT);
		LLUUID sculpt_id = sculpt_params->getSculptTexture();
		LLViewerTextureManager::getFetchedTexture(sculpt_id, FTT_DEFAULT, true, LLGLTexture::BOOST_NONE, LLViewerTexture::LOD_TEXTURE)->setBoostLevel(LLGLTexture::BOOST_SELECTED);
	}
	
	if (boost_children)
	{
		for (child_list_t::iterator iter = mChildList.begin();
			 iter != mChildList.end(); iter++)
		{
			LLViewerObject* child = *iter;
			child->boostTexturePriority();
		}
	}
}

void LLViewerObject::setLineWidthForWindowSize(S32 window_width)
{
	if (window_width < 700)
	{
		LLUI::setLineWidth(2.0f);
	}
	else if (window_width < 1100)
	{
		LLUI::setLineWidth(3.0f);
	}
	else if (window_width < 2000)
	{
		LLUI::setLineWidth(4.0f);
	}
	else
	{
		// _damn_, what a nice monitor!
		LLUI::setLineWidth(5.0f);
	}
}

void LLViewerObject::increaseArrowLength()
{
/* ???
	if (mAxisArrowLength == 50)
	{
		mAxisArrowLength = 100;
	}
	else
	{
		mAxisArrowLength = 150;
	}
*/
}


void LLViewerObject::decreaseArrowLength()
{
/* ???
	if (mAxisArrowLength == 150)
	{
		mAxisArrowLength = 100;
	}
	else
	{
		mAxisArrowLength = 50;
	}
*/
}

// Culled from newsim LLTask::addNVPair
void LLViewerObject::addNVPair(const std::string& data)
{
	// cout << "LLViewerObject::addNVPair() with ---" << data << "---" << endl;
	LLNameValue *nv = new LLNameValue(data.c_str());

//	char splat[MAX_STRING];
//	temp->printNameValue(splat);
//	LL_INFOS() << "addNVPair " << splat << LL_ENDL;

	name_value_map_t::iterator iter = mNameValuePairs.find(nv->mName);
	if (iter != mNameValuePairs.end())
	{
		LLNameValue* foundnv = iter->second;
		if (foundnv->mClass != NVC_READ_ONLY)
		{
			delete foundnv;
			mNameValuePairs.erase(iter);
		}
		else
		{
			delete nv;
//			LL_INFOS() << "Trying to write to Read Only NVPair " << temp->mName << " in addNVPair()" << LL_ENDL;
			return;
		}
	}
	mNameValuePairs[nv->mName] = nv;
}

bool LLViewerObject::removeNVPair(const std::string& name)
{
	char* canonical_name = gNVNameTable.addString(name);

	LL_DEBUGS() << "LLViewerObject::removeNVPair(): " << name << LL_ENDL;

	name_value_map_t::iterator iter = mNameValuePairs.find(canonical_name);
	if (iter != mNameValuePairs.end())
	{
		if( mRegionp )
		{
			LLNameValue* nv = iter->second;
/*
			std::string buffer = nv->printNameValue();
			gMessageSystem->newMessageFast(_PREHASH_RemoveNameValuePair);
			gMessageSystem->nextBlockFast(_PREHASH_TaskData);
			gMessageSystem->addUUIDFast(_PREHASH_ID, mID);
			
			gMessageSystem->nextBlockFast(_PREHASH_NameValueData);
			gMessageSystem->addStringFast(_PREHASH_NVPair, buffer);

			gMessageSystem->sendReliable( mRegionp->getHost() );
*/
			// Remove the NV pair from the local list.
			delete nv;
			mNameValuePairs.erase(iter);
			return true;
		}
		else
		{
			LL_DEBUGS() << "removeNVPair - No region for object" << LL_ENDL;
		}
	}
	return false;
}


LLNameValue *LLViewerObject::getNVPair(const std::string& name) const
{
	char		*canonical_name;

	canonical_name = gNVNameTable.addString(name);
	// It's possible for addString to return NULL.
	if (canonical_name == NULL)
	{
		return NULL;
	}

	// If you access a map with a name that isn't in it, it will add the name and a null pointer.
	// So first check if the data is in the map.
	name_value_map_t::const_iterator iter = mNameValuePairs.find(canonical_name);
	if (iter != mNameValuePairs.end())
	{
		return iter->second;
	}
	else
	{
		return NULL;
	}
}

void LLViewerObject::updatePositionCaches() const
{
	// If region is removed from the list it is also deleted.
	if(mRegionp && LLWorld::instance().isRegionListed(mRegionp))
	{
		if (!isRoot())
		{
			mPositionRegion = ((LLViewerObject *)getParent())->getPositionRegion() + getPosition() * getParent()->getRotation();
			mPositionAgent = mRegionp->getPosAgentFromRegion(mPositionRegion);
		}
		else
		{
			mPositionRegion = getPosition();
			mPositionAgent = mRegionp->getPosAgentFromRegion(mPositionRegion);
		}
	}
}

const LLVector3d LLViewerObject::getPositionGlobal() const
{	
	// If region is removed from the list it is also deleted.
	if(mRegionp && LLWorld::instance().isRegionListed(mRegionp))
	{
		LLVector3d position_global = mRegionp->getPosGlobalFromRegion(getPositionRegion());

		if (isAttachment())
		{
			position_global = gAgent.getPosGlobalFromAgent(getRenderPosition());
		}		
		return position_global;
	}
	else
	{
		LLVector3d position_global(getPosition());
		return position_global;
	}	
}

const LLVector3 &LLViewerObject::getPositionAgent() const
{
	// If region is removed from the list it is also deleted.
	if(mRegionp && LLWorld::instance().isRegionListed(mRegionp))
	{
		if (mDrawable.notNull() && (!mDrawable->isRoot() && getParent()))
		{
			// Don't return cached position if you have a parent, recalc (until all dirtying is done correctly.
			LLVector3 position_region;
			position_region = ((LLViewerObject *)getParent())->getPositionRegion() + getPosition() * getParent()->getRotation();
			mPositionAgent = mRegionp->getPosAgentFromRegion(position_region);
		}
		else
		{
			mPositionAgent = mRegionp->getPosAgentFromRegion(getPosition());
		}
	}
	return mPositionAgent;
}

LLMatrix4a LLViewerObject::getGLTFAssetToAgentTransform() const
{
    LLMatrix4 root;
    root.initScale(getScale());
    root.rotate(getRenderRotation());
<<<<<<< HEAD
    root.translate(getPositionAgent());
=======
    root.translate(getRenderPosition());
>>>>>>> 155ddf23

    LLMatrix4a mat;
    mat.loadu((F32*)root.mMatrix);

    return mat;
}

LLVector3 LLViewerObject::getGLTFNodePositionAgent(S32 node_index) const
{
    LLVector3 ret;
    getGLTFNodeTransformAgent(node_index, &ret, nullptr, nullptr);
    return ret;

}

LLMatrix4a LLViewerObject::getAgentToGLTFAssetTransform() const
{
    LLMatrix4 root;
    LLVector3 scale = getScale();
    scale.mV[0] = 1.f / scale.mV[0];
    scale.mV[1] = 1.f / scale.mV[1];
    scale.mV[2] = 1.f / scale.mV[2];

<<<<<<< HEAD
    root.translate(-getPositionAgent());
=======
    root.translate(-getRenderPosition());
>>>>>>> 155ddf23
    root.rotate(~getRenderRotation());

    LLMatrix4 scale_mat;
    scale_mat.initScale(scale);

    root *= scale_mat;
    LLMatrix4a mat;
    mat.loadu((F32*)root.mMatrix);

    return mat;
}

LLMatrix4a LLViewerObject::getGLTFNodeTransformAgent(S32 node_index) const
{
    LLMatrix4a mat;

<<<<<<< HEAD
    if (mGLTFAsset.notNull() && node_index >= 0 && node_index < mGLTFAsset->mNodes.size())
=======
    if (mGLTFAsset && node_index >= 0 && node_index < mGLTFAsset->mNodes.size())
>>>>>>> 155ddf23
    {
        auto& node = mGLTFAsset->mNodes[node_index];

        LLMatrix4a asset_to_agent = getGLTFAssetToAgentTransform();
        LLMatrix4a node_to_agent;
        matMul(node.mAssetMatrix, asset_to_agent, node_to_agent);

        mat = node_to_agent;
    }
    else
    {
        mat.setIdentity();
    }

    return mat;
}
void LLViewerObject::getGLTFNodeTransformAgent(S32 node_index, LLVector3* position, LLQuaternion* rotation, LLVector3* scale) const
{
    LLMatrix4a node_to_agent = getGLTFNodeTransformAgent(node_index);

    if (position)
    {
        LLVector4a p = node_to_agent.getTranslation();
        position->set(p.getF32ptr());
    }

    if (rotation)
    {
        rotation->set(node_to_agent.asMatrix4());
    }

    if (scale)
    {
        scale->mV[0] = node_to_agent.mMatrix[0].getLength3().getF32();
        scale->mV[1] = node_to_agent.mMatrix[1].getLength3().getF32();
        scale->mV[2] = node_to_agent.mMatrix[2].getLength3().getF32();
    }
}

void decomposeMatrix(const LLMatrix4a& mat, LLVector3& position, LLQuaternion& rotation, LLVector3& scale)
{
    LLVector4a p = mat.getTranslation();
    position.set(p.getF32ptr());

    rotation.set(mat.asMatrix4());

    scale.mV[0] = mat.mMatrix[0].getLength3().getF32();
    scale.mV[1] = mat.mMatrix[1].getLength3().getF32();
    scale.mV[2] = mat.mMatrix[2].getLength3().getF32();
}

void LLViewerObject::setGLTFNodeRotationAgent(S32 node_index, const LLQuaternion& rotation)
{
<<<<<<< HEAD
    if (mGLTFAsset.notNull() && node_index >= 0 && node_index < mGLTFAsset->mNodes.size())
=======
    if (mGLTFAsset && node_index >= 0 && node_index < mGLTFAsset->mNodes.size())
>>>>>>> 155ddf23
    {
        auto& node = mGLTFAsset->mNodes[node_index];

        LLMatrix4a agent_to_asset = getAgentToGLTFAssetTransform();
        LLMatrix4a agent_to_node = agent_to_asset;

        if (node.mParent != -1)
        {
            auto& parent = mGLTFAsset->mNodes[node.mParent];
            matMul(agent_to_asset, parent.mAssetMatrixInv, agent_to_node);
        }

        LLQuaternion agent_to_node_rot(agent_to_node.asMatrix4());
        LLQuaternion new_rot;

        new_rot = rotation * agent_to_node_rot;
        new_rot.normalize();

        LLVector3 pos;
        LLQuaternion rot;
        LLVector3 scale;
        decomposeMatrix(node.mMatrix, pos, rot, scale);

        node.mMatrix.asMatrix4().initAll(scale, new_rot, pos);

        mGLTFAsset->updateTransforms();
    }
}

void LLViewerObject::moveGLTFNode(S32 node_index, const LLVector3& offset)
{
<<<<<<< HEAD
    if (mGLTFAsset.notNull() && node_index >= 0 && node_index < mGLTFAsset->mNodes.size())
=======
    if (mGLTFAsset && node_index >= 0 && node_index < mGLTFAsset->mNodes.size())
>>>>>>> 155ddf23
    {
        auto& node = mGLTFAsset->mNodes[node_index];

        LLMatrix4a agent_to_asset = getAgentToGLTFAssetTransform();
        LLMatrix4a agent_to_node;
        matMul(agent_to_asset, node.mAssetMatrixInv, agent_to_node);

        LLVector4a origin = LLVector4a::getZero();
        LLVector4a offset_v;
        offset_v.load3(offset.mV);
        

        agent_to_node.affineTransform(offset_v, offset_v);
        agent_to_node.affineTransform(origin, origin);

        offset_v.sub(origin);
        offset_v.getF32ptr()[3] = 1.f;

        LLMatrix4a trans;
        trans.setIdentity();
        trans.mMatrix[3] = offset_v;

        matMul(trans, node.mMatrix, node.mMatrix);

        // TODO -- only update transforms for this node and its children (or use a dirty flag)
        mGLTFAsset->updateTransforms();
    }
}

const LLVector3 &LLViewerObject::getPositionRegion() const
{
	if (!isRoot())
	{
		LLViewerObject *parent = (LLViewerObject *)getParent();
		mPositionRegion = parent->getPositionRegion() + (getPosition() * parent->getRotation());
	}
	else
	{
		mPositionRegion = getPosition();
	}

	return mPositionRegion;
}

const LLVector3 LLViewerObject::getPositionEdit() const
{
	if (isRootEdit())
	{
		return getPosition();
	}
	else
	{
		LLViewerObject *parent = (LLViewerObject *)getParent();
		LLVector3 position_edit = parent->getPositionEdit() + getPosition() * parent->getRotationEdit();
		return position_edit;
	}
}

const LLVector3 LLViewerObject::getRenderPosition() const
{
	if (mDrawable.notNull() && mDrawable->isState(LLDrawable::RIGGED))
	{
        LLControlAvatar *cav = getControlAvatar();
        if (isRoot() && cav)
        {
            F32 fixup;
            if ( cav->hasPelvisFixup( fixup) )
            {
                //Apply a pelvis fixup (as defined by the avs skin)
                LLVector3 pos = mDrawable->getPositionAgent();
                pos[VZ] += fixup;
                return pos;
            }
        }
		LLVOAvatar* avatar = getAvatar();
		if ((avatar) && !getControlAvatar())
		{
			return avatar->getPositionAgent();
		}
	}

	if (mDrawable.isNull() || mDrawable->getGeneration() < 0)
	{
		return getPositionAgent();
	}
	else
	{
		return mDrawable->getPositionAgent();
	}
}

const LLVector3 LLViewerObject::getPivotPositionAgent() const
{
	return getRenderPosition();
}

const LLQuaternion LLViewerObject::getRenderRotation() const
{
	LLQuaternion ret;
	if (mDrawable.notNull() && mDrawable->isState(LLDrawable::RIGGED) && !isAnimatedObject())
	{
		return ret;
	}
	
	if (mDrawable.isNull() || mDrawable->isStatic())
	{
		ret = getRotationEdit();
	}
	else
	{
		if (!mDrawable->isRoot())
		{
			ret = getRotation() * LLQuaternion(mDrawable->getParent()->getWorldMatrix());
		}
		else
		{
			ret = LLQuaternion(mDrawable->getWorldMatrix());
		}
	}
	
	return ret;
}

const LLMatrix4 LLViewerObject::getRenderMatrix() const
{
	return mDrawable->getWorldMatrix();
}

const LLQuaternion LLViewerObject::getRotationRegion() const
{
	LLQuaternion global_rotation = getRotation();
	if (!((LLXform *)this)->isRoot())
	{
		global_rotation = global_rotation * getParent()->getRotation();
	}
	return global_rotation;
}

const LLQuaternion LLViewerObject::getRotationEdit() const
{
	LLQuaternion global_rotation = getRotation();
	if (!((LLXform *)this)->isRootEdit())
	{
		global_rotation = global_rotation * getParent()->getRotation();
	}
	return global_rotation;
}

void LLViewerObject::setPositionAbsoluteGlobal( const LLVector3d &pos_global, bool damped )
{
	if (isAttachment())
	{
		LLVector3 new_pos = mRegionp->getPosRegionFromGlobal(pos_global);
		if (isRootEdit())
		{
			new_pos -= mDrawable->mXform.getParent()->getWorldPosition();
			LLQuaternion world_rotation = mDrawable->mXform.getParent()->getWorldRotation();
			new_pos = new_pos * ~world_rotation;
		}
		else
		{
			LLViewerObject* parentp = (LLViewerObject*)getParent();
			new_pos -= parentp->getPositionAgent();
			new_pos = new_pos * ~parentp->getRotationRegion();
		}
		LLViewerObject::setPosition(new_pos);
		
		if (mParent && ((LLViewerObject*)mParent)->isAvatar())
		{
			// we have changed the position of an attachment, so we need to clamp it
			LLVOAvatar *avatar = (LLVOAvatar*)mParent;

			avatar->clampAttachmentPositions();
		}
	}
	else
	{
		if( isRoot() )
		{
			setPositionRegion(mRegionp->getPosRegionFromGlobal(pos_global));
		}
		else
		{
			// the relative position with the parent is not constant
			LLViewerObject* parent = (LLViewerObject *)getParent();
			//RN: this assumes we are only calling this function from the edit tools
			gPipeline.updateMoveNormalAsync(parent->mDrawable);

			LLVector3 pos_local = mRegionp->getPosRegionFromGlobal(pos_global) - parent->getPositionRegion();
			pos_local = pos_local * ~parent->getRotationRegion();
			LLViewerObject::setPosition( pos_local );
		}
	}
	//RN: assumes we always want to snap the object when calling this function
	gPipeline.updateMoveNormalAsync(mDrawable);
}

void LLViewerObject::setPosition(const LLVector3 &pos, bool damped)
{
	if (getPosition() != pos)
	{
		setChanged(TRANSLATED | SILHOUETTE);
	}
		
	LLXform::setPosition(pos);
	updateDrawable(damped);
	if (isRoot())
	{
		// position caches need to be up to date on root objects
		updatePositionCaches();
	}
}

void LLViewerObject::setPositionGlobal(const LLVector3d &pos_global, bool damped)
{
	if (isAttachment())
	{
		if (isRootEdit())
		{
			LLVector3 newPos = mRegionp->getPosRegionFromGlobal(pos_global);
			newPos = newPos - mDrawable->mXform.getParent()->getWorldPosition();

			LLQuaternion invWorldRotation = mDrawable->mXform.getParent()->getWorldRotation();
			invWorldRotation.transQuat();

			newPos = newPos * invWorldRotation;
			LLViewerObject::setPosition(newPos);
		}
		else
		{
			// assumes parent is root editable (root of attachment)
			LLVector3 newPos = mRegionp->getPosRegionFromGlobal(pos_global);
			newPos = newPos - mDrawable->mXform.getParent()->getWorldPosition();
			LLVector3 delta_pos = newPos - getPosition();

			LLQuaternion invRotation = mDrawable->getRotation();
			invRotation.transQuat();
			
			delta_pos = delta_pos * invRotation;

			// *FIX: is this right?  Shouldn't we be calling the
			// LLViewerObject version of setPosition?
			LLVector3 old_pos = mDrawable->mXform.getParent()->getPosition();
			mDrawable->mXform.getParent()->setPosition(old_pos + delta_pos);
			setChanged(TRANSLATED | SILHOUETTE);
		}
		if (mParent && ((LLViewerObject*)mParent)->isAvatar())
		{
			// we have changed the position of an attachment, so we need to clamp it
			LLVOAvatar *avatar = (LLVOAvatar*)mParent;

			avatar->clampAttachmentPositions();
		}
	}
	else
	{
		if (isRoot())
		{
			setPositionRegion(mRegionp->getPosRegionFromGlobal(pos_global));
		}
		else
		{
			// the relative position with the parent is constant, but the parent's position needs to be changed
			LLVector3d position_offset;
			position_offset.setVec(getPosition()*getParent()->getRotation());
			LLVector3d new_pos_global = pos_global - position_offset;
			((LLViewerObject *)getParent())->setPositionGlobal(new_pos_global);
		}
	}
	updateDrawable(damped);
}


void LLViewerObject::setPositionParent(const LLVector3 &pos_parent, bool damped)
{
	// Set position relative to parent, if no parent, relative to region
	if (!isRoot())
	{
		LLViewerObject::setPosition(pos_parent, damped);
		//updateDrawable(damped);
	}
	else
	{
		setPositionRegion(pos_parent, damped);
	}
}

void LLViewerObject::setPositionRegion(const LLVector3 &pos_region, bool damped)
{
	if (!isRootEdit())
	{
		LLViewerObject* parent = (LLViewerObject*) getParent();
		LLViewerObject::setPosition((pos_region-parent->getPositionRegion())*~parent->getRotationRegion());
	}
	else
	{
		LLViewerObject::setPosition(pos_region);
		mPositionRegion = pos_region;
		if(mRegionp)// <FS:Beq/> Avoid crash when region null
			mPositionAgent = mRegionp->getPosAgentFromRegion(mPositionRegion);
	}
}

void LLViewerObject::setPositionAgent(const LLVector3 &pos_agent, bool damped)
{
	// <FS:ND> Crsh protection
	if( !getRegion() )
		return;
	// </FS:ND>
	
	LLVector3 pos_region = getRegion()->getPosRegionFromAgent(pos_agent);
	setPositionRegion(pos_region, damped);
}

// identical to setPositionRegion() except it checks for child-joints 
// and doesn't also move the joint-parent
// TODO -- implement similar intelligence for joint-parents toward
// their joint-children
void LLViewerObject::setPositionEdit(const LLVector3 &pos_edit, bool damped)
{
	if (!isRootEdit())
	{
		// the relative position with the parent is constant, but the parent's position needs to be changed
		LLVector3 position_offset = getPosition() * getParent()->getRotation();

		((LLViewerObject *)getParent())->setPositionEdit(pos_edit - position_offset);
		updateDrawable(damped);
	}
	else
	{
		LLViewerObject::setPosition(pos_edit, damped);
		mPositionRegion = pos_edit;
		mPositionAgent = mRegionp->getPosAgentFromRegion(mPositionRegion);
	}	
}


LLViewerObject* LLViewerObject::getRootEdit() const
{
	const LLViewerObject* root = this;
	while (root->mParent 
		   && !((LLViewerObject*)root->mParent)->isAvatar()) 
	{
		root = (LLViewerObject*)root->mParent;
	}
	return (LLViewerObject*)root;
}


bool LLViewerObject::lineSegmentIntersect(const LLVector4a& start, const LLVector4a& end,
										  S32 face,
										  bool pick_transparent,
										  bool pick_rigged,
                                          bool pick_unselectable,
										  S32* face_hit,
										  LLVector4a* intersection,
										  LLVector2* tex_coord,
										  LLVector4a* normal,
										  LLVector4a* tangent)
{
	return false;
}

bool LLViewerObject::lineSegmentBoundingBox(const LLVector4a& start, const LLVector4a& end)
{
	if (mDrawable.isNull() || mDrawable->isDead())
	{
		return false;
	}

	const LLVector4a* ext = mDrawable->getSpatialExtents();

	//VECTORIZE THIS
	LLVector4a center;
	center.setAdd(ext[1], ext[0]);
	center.mul(0.5f);
	LLVector4a size;
	size.setSub(ext[1], ext[0]);
	size.mul(0.5f);

	return LLLineSegmentBoxIntersect(start, end, center, size);
}

U8 LLViewerObject::getMediaType() const
{
	if (mMedia)
	{
		return mMedia->mMediaType;
	}
	else
	{
		return LLViewerObject::MEDIA_NONE;
	}
}

void LLViewerObject::setMediaType(U8 media_type)
{
	if (!mMedia)
	{
		// TODO what if we don't have a media pointer?
	}
	else if (mMedia->mMediaType != media_type)
	{
		mMedia->mMediaType = media_type;

		// TODO: update materials with new image
	}
}

std::string LLViewerObject::getMediaURL() const
{
	if (mMedia)
	{
		return mMedia->mMediaURL;
	}
	else
	{
		return std::string();
	}
}

void LLViewerObject::setMediaURL(const std::string& media_url)
{
	if (!mMedia)
	{
		mMedia = new LLViewerObjectMedia;
		mMedia->mMediaURL = media_url;
		mMedia->mPassedWhitelist = false;

		// TODO: update materials with new image
	}
	else if (mMedia->mMediaURL != media_url)
	{
		mMedia->mMediaURL = media_url;
		mMedia->mPassedWhitelist = false;

		// TODO: update materials with new image
	}
}

bool LLViewerObject::getMediaPassedWhitelist() const
{
	if (mMedia)
	{
		return mMedia->mPassedWhitelist;
	}
	else
	{
		return false;
	}
}

void LLViewerObject::setMediaPassedWhitelist(bool passed)
{
	if (mMedia)
	{
		mMedia->mPassedWhitelist = passed;
	}
}

bool LLViewerObject::setMaterial(const U8 material)
{
	bool res = LLPrimitive::setMaterial(material);
	if (res)
	{
		setChanged(TEXTURE);
	}
	return res;
}

void LLViewerObject::setNumTEs(const U8 num_tes)
{
	U32 i;
	if (num_tes != getNumTEs())
	{
		if (num_tes)
		{
			LLPointer<LLViewerTexture> *new_images;
			new_images = new LLPointer<LLViewerTexture>[num_tes];
			
			LLPointer<LLViewerTexture> *new_normmaps;
			new_normmaps = new LLPointer<LLViewerTexture>[num_tes];
			
			LLPointer<LLViewerTexture> *new_specmaps;
			new_specmaps = new LLPointer<LLViewerTexture>[num_tes];
			for (i = 0; i < num_tes; i++)
			{
				if (i < getNumTEs())
				{
					new_images[i] = mTEImages[i];
					new_normmaps[i] = mTENormalMaps[i];
					new_specmaps[i] = mTESpecularMaps[i];
				}
				else if (getNumTEs())
				{
					new_images[i] = mTEImages[getNumTEs()-1];
					new_normmaps[i] = mTENormalMaps[getNumTEs()-1];
					new_specmaps[i] = mTESpecularMaps[getNumTEs()-1];
				}
				else
				{
					new_images[i] = NULL;
					new_normmaps[i] = NULL;
					new_specmaps[i] = NULL;
				}
			}

			deleteTEImages();
			
			mTEImages = new_images;
			mTENormalMaps = new_normmaps;
			mTESpecularMaps = new_specmaps;
		}
		else
		{
			deleteTEImages();
		}

        S32 original_tes = getNumTEs();

		LLPrimitive::setNumTEs(num_tes);
		setChanged(TEXTURE);

        // touch up GLTF materials
        if (original_tes > 0)
        {
            for (int i = original_tes; i < getNumTEs(); ++i)
            {
                LLTextureEntry* src = getTE(original_tes - 1);
                LLTextureEntry* tep = getTE(i);
                setRenderMaterialID(i, getRenderMaterialID(original_tes - 1), false);

                if (tep)
                {
                    LLGLTFMaterial* base_material = src->getGLTFMaterial();
                    LLGLTFMaterial* override_material = src->getGLTFMaterialOverride();
                    if (base_material && override_material)
                    {
                        tep->setGLTFMaterialOverride(new LLGLTFMaterial(*override_material));

                        LLGLTFMaterial* render_material = new LLFetchedGLTFMaterial();
                        *render_material = *base_material;
                        render_material->applyOverride(*override_material);
                        tep->setGLTFRenderMaterial(render_material);
                    }
                }
            }
        }

		if (mDrawable.notNull())
		{
			gPipeline.markTextured(mDrawable);
		}
	}
}

void LLViewerObject::sendMaterialUpdate() const
{
	LLViewerRegion* regionp = getRegion();
	if(!regionp) return;
	gMessageSystem->newMessageFast(_PREHASH_ObjectMaterial);
	gMessageSystem->nextBlockFast(_PREHASH_AgentData);
	gMessageSystem->addUUIDFast(_PREHASH_AgentID, gAgent.getID() );
	gMessageSystem->addUUIDFast(_PREHASH_SessionID, gAgent.getSessionID());
	gMessageSystem->nextBlockFast(_PREHASH_ObjectData);
	gMessageSystem->addU32Fast(_PREHASH_ObjectLocalID,	mLocalID );
	gMessageSystem->addU8Fast(_PREHASH_Material, getMaterial() );
	gMessageSystem->sendReliable( regionp->getHost() );

}

//formerly send_object_shape(LLViewerObject *object)
void LLViewerObject::sendShapeUpdate()
{
	// <FS:Ansariel> FIRE-22268: Crash fix
	LLViewerRegion *regionp = getRegion();
	if (!regionp) return;
	// </FS:Ansariel>

	gMessageSystem->newMessageFast(_PREHASH_ObjectShape);
	gMessageSystem->nextBlockFast(_PREHASH_AgentData);
	gMessageSystem->addUUIDFast(_PREHASH_AgentID, gAgent.getID() );
	gMessageSystem->addUUIDFast(_PREHASH_SessionID, gAgent.getSessionID());
	gMessageSystem->nextBlockFast(_PREHASH_ObjectData);
	gMessageSystem->addU32Fast(_PREHASH_ObjectLocalID, mLocalID );

	LLVolumeMessage::packVolumeParams(&getVolume()->getParams(), gMessageSystem);

	//LLViewerRegion *regionp = getRegion(); // <FS:Ansariel> FIRE-22268: Crash fix
	gMessageSystem->sendReliable( regionp->getHost() );
}


void LLViewerObject::sendTEUpdate() const
{
	// <FS:Ansariel> FIRE-22268: Crash fix
	LLViewerRegion *regionp = getRegion();
	if (!regionp) return;
	// </FS:Ansariel>

	LLMessageSystem* msg = gMessageSystem;
	msg->newMessageFast(_PREHASH_ObjectImage);

	msg->nextBlockFast(_PREHASH_AgentData);
	msg->addUUIDFast(_PREHASH_AgentID, gAgent.getID() );
	msg->addUUIDFast(_PREHASH_SessionID, gAgent.getSessionID());

	msg->nextBlockFast(_PREHASH_ObjectData);
	msg->addU32Fast(_PREHASH_ObjectLocalID, mLocalID );
	if (mMedia)
	{
		msg->addString("MediaURL", mMedia->mMediaURL);
	}
	else
	{
		msg->addString("MediaURL", NULL);
	}

	// TODO send media type

	packTEMessage(msg);

	//LLViewerRegion *regionp = getRegion(); // <FS:Ansariel> FIRE-22268: Crash fix
	msg->sendReliable( regionp->getHost() );
}

LLViewerTexture* LLViewerObject::getBakedTextureForMagicId(const LLUUID& id)
{
	if (!LLAvatarAppearanceDefines::LLAvatarAppearanceDictionary::isBakedImageId(id))
	{
		return NULL;
	}

	LLViewerObject *root = getRootEdit();
	if (root && root->isAnimatedObject())
	{
		return LLViewerTextureManager::getFetchedTexture(id, FTT_DEFAULT, true, LLGLTexture::BOOST_NONE, LLViewerTexture::LOD_TEXTURE);
	}

	LLVOAvatar* avatar = getAvatar();
	if (avatar && !isHUDAttachment())
	{
		LLAvatarAppearanceDefines::EBakedTextureIndex texIndex = LLAvatarAppearanceDefines::LLAvatarAppearanceDictionary::assetIdToBakedTextureIndex(id);
		LLViewerTexture* bakedTexture = avatar->getBakedTexture(texIndex);
		if (bakedTexture == NULL || bakedTexture->isMissingAsset())
		{
			return LLViewerTextureManager::getFetchedTexture(IMG_DEFAULT, FTT_DEFAULT, true, LLGLTexture::BOOST_NONE, LLViewerTexture::LOD_TEXTURE);
		}
		else
		{
			return bakedTexture;
		}
	}
	else
	{
		return LLViewerTextureManager::getFetchedTexture(id, FTT_DEFAULT, true, LLGLTexture::BOOST_NONE, LLViewerTexture::LOD_TEXTURE);
	}

}

void LLViewerObject::updateAvatarMeshVisibility(const LLUUID& id, const LLUUID& old_id)
{
	if (id == old_id)
	{
		return;
	}

	if (!LLAvatarAppearanceDefines::LLAvatarAppearanceDictionary::isBakedImageId(old_id) && !LLAvatarAppearanceDefines::LLAvatarAppearanceDictionary::isBakedImageId(id))
	{
		return;
	}

	LLVOAvatar* avatar = getAvatar();
	if (avatar)
	{
		avatar->updateMeshVisibility();
	}
}


void LLViewerObject::setTE(const U8 te, const LLTextureEntry& texture_entry)
{
    LLUUID old_image_id;
    if (getTE(te))
    {
        old_image_id = getTE(te)->getID();
    }

    LLPrimitive::setTE(te, texture_entry);

    const LLUUID& image_id = getTEref(te).getID();
    LLViewerTexture* bakedTexture = getBakedTextureForMagicId(image_id);
    mTEImages[te] = bakedTexture ? bakedTexture : LLViewerTextureManager::getFetchedTexture(image_id, FTT_DEFAULT, true, LLGLTexture::BOOST_NONE, LLViewerTexture::LOD_TEXTURE);

    updateAvatarMeshVisibility(image_id, old_image_id);

    updateTEMaterialTextures(te);
}

void LLViewerObject::updateTEMaterialTextures(U8 te)
{
	if (getTEref(te).getMaterialParams().notNull())
	{
		const LLUUID& norm_id = getTEref(te).getMaterialParams()->getNormalID();
		mTENormalMaps[te] = LLViewerTextureManager::getFetchedTexture(norm_id, FTT_DEFAULT, true, LLGLTexture::BOOST_NONE, LLViewerTexture::LOD_TEXTURE);

		const LLUUID& spec_id = getTEref(te).getMaterialParams()->getSpecularID();
		mTESpecularMaps[te] = LLViewerTextureManager::getFetchedTexture(spec_id, FTT_DEFAULT, true, LLGLTexture::BOOST_NONE, LLViewerTexture::LOD_TEXTURE);
	}

    LLFetchedGLTFMaterial* mat = (LLFetchedGLTFMaterial*) getTE(te)->getGLTFRenderMaterial();
    llassert(mat == nullptr || dynamic_cast<LLFetchedGLTFMaterial*>(getTE(te)->getGLTFRenderMaterial()) != nullptr);
    LLUUID mat_id = getRenderMaterialID(te);
    if (mat == nullptr && mat_id.notNull())
    {
        mat = (LLFetchedGLTFMaterial*) gGLTFMaterialList.getMaterial(mat_id);
        llassert(mat == nullptr || dynamic_cast<LLFetchedGLTFMaterial*>(gGLTFMaterialList.getMaterial(mat_id)) != nullptr);
        if (mat->isFetching())
        { // material is not loaded yet, rebuild draw info when the object finishes loading
            mat->onMaterialComplete([id=getID()]
                {
                    LLViewerObject* obj = gObjectList.findObject(id);
                    if (obj)
                    {
                        obj->markForUpdate();
                    }
                });
        }
        getTE(te)->setGLTFMaterial(mat);
    }
    else if (mat_id.isNull() && mat != nullptr)
    {
        mat = nullptr;
        getTE(te)->setGLTFMaterial(nullptr);
    }

    auto fetch_texture = [this](const LLUUID& id)
    {
        LLViewerFetchedTexture* img = nullptr;
        if (id.notNull())
        {
            if (LLAvatarAppearanceDefines::LLAvatarAppearanceDictionary::isBakedImageId(id))
            {
                 // TODO -- fall back to LLTextureEntry::mGLTFRenderMaterial when overriding with baked texture
                LLViewerTexture* viewerTexture = getBakedTextureForMagicId(id);
                img = viewerTexture ? dynamic_cast<LLViewerFetchedTexture*>(viewerTexture) : nullptr;
            }
            else
            {
                img = LLViewerTextureManager::getFetchedTexture(id, FTT_DEFAULT, true, LLGLTexture::BOOST_NONE, LLViewerTexture::LOD_TEXTURE);
                img->addTextureStats(64.f * 64.f, true);
            }
        }

        return img;
    };

    if (mat != nullptr)
    {
        mat->mBaseColorTexture = fetch_texture(mat->mTextureId[LLGLTFMaterial::GLTF_TEXTURE_INFO_BASE_COLOR]);
        mat->mNormalTexture = fetch_texture(mat->mTextureId[LLGLTFMaterial::GLTF_TEXTURE_INFO_NORMAL]);
        mat->mMetallicRoughnessTexture = fetch_texture(mat->mTextureId[LLGLTFMaterial::GLTF_TEXTURE_INFO_METALLIC_ROUGHNESS]);
        mat->mEmissiveTexture= fetch_texture(mat->mTextureId[LLGLTFMaterial::GLTF_TEXTURE_INFO_EMISSIVE]);
    }
}

void LLViewerObject::refreshBakeTexture()
{
	for (int face_index = 0; face_index < getNumTEs(); face_index++)
	{
		LLTextureEntry* tex_entry = getTE(face_index);
		if (tex_entry && LLAvatarAppearanceDefines::LLAvatarAppearanceDictionary::isBakedImageId(tex_entry->getID()))
		{
			const LLUUID& image_id = tex_entry->getID();
			LLViewerTexture* bakedTexture = getBakedTextureForMagicId(image_id);
			changeTEImage(face_index, bakedTexture);
		}
	}
}

void LLViewerObject::setTEImage(const U8 te, LLViewerTexture *imagep)
{
	if (mTEImages[te] != imagep)
	{
		LLUUID old_image_id = getTE(te) ? getTE(te)->getID() : LLUUID::null;
		
		LLPrimitive::setTETexture(te, imagep->getID());

		LLViewerTexture* baked_texture = getBakedTextureForMagicId(imagep->getID());
		mTEImages[te] = baked_texture ? baked_texture : imagep;
		updateAvatarMeshVisibility(imagep->getID(), old_image_id);
		setChanged(TEXTURE);
		if (mDrawable.notNull())
		{
			gPipeline.markTextured(mDrawable);
		}
	}
}

S32 LLViewerObject::setTETextureCore(const U8 te, LLViewerTexture *image)
{
	LLUUID old_image_id = getTEref(te).getID();
	const LLUUID& uuid = image ? image->getID() : LLUUID::null;
	S32 retval = 0;
	if (uuid != getTEref(te).getID() ||
		uuid == LLUUID::null)
	{
		retval = LLPrimitive::setTETexture(te, uuid);
		LLViewerTexture* baked_texture = getBakedTextureForMagicId(uuid);
		mTEImages[te] = baked_texture ? baked_texture : image;
		updateAvatarMeshVisibility(uuid,old_image_id);
		setChanged(TEXTURE);
		if (mDrawable.notNull())
		{
			gPipeline.markTextured(mDrawable);
		}
	}
	return retval;
}

S32 LLViewerObject::setTENormalMapCore(const U8 te, LLViewerTexture *image)
{
	S32 retval = TEM_CHANGE_TEXTURE;
	const LLUUID& uuid = image ? image->getID() : LLUUID::null;
	if( (getTE( te ) && uuid != getTE( te )->getID()) ||
		uuid == LLUUID::null)
	{
		LLTextureEntry* tep = getTE(te);
		LLMaterial* mat = NULL;
		if (tep)
		{
		   mat = tep->getMaterialParams();
		}

		if (mat)
		{
			mat->setNormalID(uuid);
		}
	}
	changeTENormalMap(te,image);	
	return retval;
}

S32 LLViewerObject::setTESpecularMapCore(const U8 te, LLViewerTexture *image)
{
	S32 retval = TEM_CHANGE_TEXTURE;
	const LLUUID& uuid = image ? image->getID() : LLUUID::null;
	if ( (getTE(te) && uuid != getTE(te)->getID()) ||
		uuid == LLUUID::null)
	{
		LLTextureEntry* tep = getTE(te);
		LLMaterial* mat = NULL;
		if (tep)
		{
			mat = tep->getMaterialParams();
		}

		if (mat)
		{
			mat->setSpecularID(uuid);
		}		
	}
	changeTESpecularMap(te, image);
	return retval;
}

//virtual
void LLViewerObject::changeTEImage(S32 index, LLViewerTexture* new_image) 
{
	if(index < 0 || index >= getNumTEs())
	{
		return ;
	}
	mTEImages[index] = new_image ;
}

void LLViewerObject::changeTENormalMap(S32 index, LLViewerTexture* new_image)
{
	if(index < 0 || index >= getNumTEs())
	{
		return ;
	}
	mTENormalMaps[index] = new_image ;
	refreshMaterials();
}

void LLViewerObject::changeTESpecularMap(S32 index, LLViewerTexture* new_image)
{
	if(index < 0 || index >= getNumTEs())
	{
		return ;
	}
	mTESpecularMaps[index] = new_image ;
	refreshMaterials();
}

S32 LLViewerObject::setTETexture(const U8 te, const LLUUID& uuid)
{
	// Invalid host == get from the agent's sim
	LLViewerFetchedTexture *image = LLViewerTextureManager::getFetchedTexture(
		uuid, FTT_DEFAULT, true, LLGLTexture::BOOST_NONE, LLViewerTexture::LOD_TEXTURE, 0, 0, LLHost());
		return setTETextureCore(te, image);
}

S32 LLViewerObject::setTENormalMap(const U8 te, const LLUUID& uuid)
{
	LLViewerFetchedTexture *image = (uuid == LLUUID::null) ? NULL : LLViewerTextureManager::getFetchedTexture(
		uuid, FTT_DEFAULT, true, LLGLTexture::BOOST_NONE, LLViewerTexture::LOD_TEXTURE, 0, 0, LLHost());
	return setTENormalMapCore(te, image);
}

S32 LLViewerObject::setTESpecularMap(const U8 te, const LLUUID& uuid)
{
	LLViewerFetchedTexture *image = (uuid == LLUUID::null) ? NULL : LLViewerTextureManager::getFetchedTexture(
		uuid, FTT_DEFAULT, true, LLGLTexture::BOOST_NONE, LLViewerTexture::LOD_TEXTURE, 0, 0, LLHost());
	return setTESpecularMapCore(te, image);
}

S32 LLViewerObject::setTEColor(const U8 te, const LLColor3& color)
{
	return setTEColor(te, LLColor4(color));
}

S32 LLViewerObject::setTEColor(const U8 te, const LLColor4& color)
{
	S32 retval = 0;
	const LLTextureEntry *tep = getTE(te);
	if (!tep)
	{
		LL_WARNS() << "No texture entry for te " << (S32)te << ", object " << mID << LL_ENDL;
	}
	else if (color != tep->getColor())
	{
		retval = LLPrimitive::setTEColor(te, color);
		if (mDrawable.notNull() && retval)
		{
			// These should only happen on updates which are not the initial update.
			dirtyMesh();
		}
	}
	return retval;
}

S32 LLViewerObject::setTEBumpmap(const U8 te, const U8 bump)
{
	S32 retval = 0;
	const LLTextureEntry *tep = getTE(te);
	if (!tep)
	{
		LL_WARNS() << "No texture entry for te " << (S32)te << ", object " << mID << LL_ENDL;
	}
	else if (bump != tep->getBumpmap())
	{
		retval = LLPrimitive::setTEBumpmap(te, bump);
		setChanged(TEXTURE);
		if (mDrawable.notNull() && retval)
		{
			gPipeline.markTextured(mDrawable);
			gPipeline.markRebuild(mDrawable, LLDrawable::REBUILD_GEOMETRY);
		}
	}
	return retval;
}

S32 LLViewerObject::setTETexGen(const U8 te, const U8 texgen)
{
	S32 retval = 0;
	const LLTextureEntry *tep = getTE(te);
	if (!tep)
	{
		LL_WARNS() << "No texture entry for te " << (S32)te << ", object " << mID << LL_ENDL;
	}
	else if (texgen != tep->getTexGen())
	{
		retval = LLPrimitive::setTETexGen(te, texgen);
		setChanged(TEXTURE);
	}
	return retval;
}

S32 LLViewerObject::setTEMediaTexGen(const U8 te, const U8 media)
{
	S32 retval = 0;
	const LLTextureEntry *tep = getTE(te);
	if (!tep)
	{
		LL_WARNS() << "No texture entry for te " << (S32)te << ", object " << mID << LL_ENDL;
	}
	else if (media != tep->getMediaTexGen())
	{
		retval = LLPrimitive::setTEMediaTexGen(te, media);
		setChanged(TEXTURE);
	}
	return retval;
}

S32 LLViewerObject::setTEShiny(const U8 te, const U8 shiny)
{
	S32 retval = 0;
	const LLTextureEntry *tep = getTE(te);
	if (!tep)
	{
		LL_WARNS() << "No texture entry for te " << (S32)te << ", object " << mID << LL_ENDL;
	}
	else if (shiny != tep->getShiny())
	{
		retval = LLPrimitive::setTEShiny(te, shiny);
		setChanged(TEXTURE);
	}
	return retval;
}

S32 LLViewerObject::setTEFullbright(const U8 te, const U8 fullbright)
{
	S32 retval = 0;
	const LLTextureEntry *tep = getTE(te);
	if (!tep)
	{
		LL_WARNS() << "No texture entry for te " << (S32)te << ", object " << mID << LL_ENDL;
	}
	else if (fullbright != tep->getFullbright())
	{
		retval = LLPrimitive::setTEFullbright(te, fullbright);
		setChanged(TEXTURE);
		if (mDrawable.notNull() && retval)
		{
			gPipeline.markTextured(mDrawable);
		}
	}
	return retval;
}

S32 LLViewerObject::setTEMediaFlags(const U8 te, const U8 media_flags)
{
	// this might need work for media type
	S32 retval = 0;
	const LLTextureEntry *tep = getTE(te);
	if (!tep)
	{
		LL_WARNS() << "No texture entry for te " << (S32)te << ", object " << mID << LL_ENDL;
	}
	else if (media_flags != tep->getMediaFlags())
	{
		retval = LLPrimitive::setTEMediaFlags(te, media_flags);
		setChanged(TEXTURE);
		if (mDrawable.notNull() && retval)
		{
			gPipeline.markRebuild(mDrawable, LLDrawable::REBUILD_TCOORD);
			gPipeline.markTextured(mDrawable);
		}
	}
	return retval;
}

S32 LLViewerObject::setTEGlow(const U8 te, const F32 glow)
{
	S32 retval = 0;
	const LLTextureEntry *tep = getTE(te);
	if (!tep)
	{
		LL_WARNS() << "No texture entry for te " << (S32)te << ", object " << mID << LL_ENDL;
	}
	else if (glow != tep->getGlow())
	{
		retval = LLPrimitive::setTEGlow(te, glow);
		setChanged(TEXTURE);
		if (mDrawable.notNull() && retval)
		{
			gPipeline.markTextured(mDrawable);
		}
	}
	return retval;
}

S32 LLViewerObject::setTEMaterialID(const U8 te, const LLMaterialID& pMaterialID)
{
	S32 retval = 0;
	const LLTextureEntry *tep = getTE(te);
	if (!tep)
	{
		LL_WARNS("Material") << "No texture entry for te " << (S32)te
							 << ", object " << mID
							 << ", material " << pMaterialID
							 << LL_ENDL;
	}
	//else if (pMaterialID != tep->getMaterialID())
	{
		LL_DEBUGS("Material") << "Changing texture entry for te " << (S32)te
							 << ", object " << mID
							 << ", material " << pMaterialID
							 << LL_ENDL;
		retval = LLPrimitive::setTEMaterialID(te, pMaterialID);
		refreshMaterials();
	}
	return retval;
}

S32 LLViewerObject::setTEMaterialParams(const U8 te, const LLMaterialPtr pMaterialParams)
{
	S32 retval = 0;
	const LLTextureEntry *tep = getTE(te);
	if (!tep)
	{
		LL_WARNS() << "No texture entry for te " << (S32)te << ", object " << mID << LL_ENDL;
		return 0;
	}

	retval = LLPrimitive::setTEMaterialParams(te, pMaterialParams);
	LL_DEBUGS("Material") << "Changing material params for te " << (S32)te
							<< ", object " << mID
			               << " (" << retval << ")"
							<< LL_ENDL;
	setTENormalMap(te, (pMaterialParams) ? pMaterialParams->getNormalID() : LLUUID::null);
	setTESpecularMap(te, (pMaterialParams) ? pMaterialParams->getSpecularID() : LLUUID::null);

	return retval;
}

S32 LLViewerObject::setTEGLTFMaterialOverride(U8 te, LLGLTFMaterial* override_mat)
{
    LL_PROFILE_ZONE_SCOPED;
    S32 retval = TEM_CHANGE_NONE;

    LLTextureEntry* tep = getTE(te);
    if (!tep)
    { // this could happen if the object is not fully formed yet
        // returning TEM_CHANGE_NONE here signals to LLGLTFMaterialList to queue the override for later
        return retval;
    }

    LLFetchedGLTFMaterial* src_mat = (LLFetchedGLTFMaterial*) tep->getGLTFMaterial();
    llassert(src_mat == nullptr || dynamic_cast<LLFetchedGLTFMaterial*>(tep->getGLTFMaterial()) != nullptr);
    // if override mat exists, we must also have a source mat
    if (!src_mat)
    {
        // we can get into this state if an override has arrived before the viewer has
        // received or handled an update, return TEM_CHANGE_NONE to signal to LLGLTFMaterialList that it
        // should queue the update for later
        return retval;
    }

    if(src_mat->isFetching())
    {
        // if still fetching, we need to wait until it is done and try again
        return retval;
    }

    retval = tep->setGLTFMaterialOverride(override_mat);

    if (retval)
    {
        if (override_mat)
        {
            LLFetchedGLTFMaterial* render_mat = new LLFetchedGLTFMaterial(*src_mat);
            render_mat->applyOverride(*override_mat);
            tep->setGLTFRenderMaterial(render_mat);
            retval = TEM_CHANGE_TEXTURE;

            for (LLGLTFMaterial::local_tex_map_t::value_type &val : override_mat->mTrackingIdToLocalTexture)
            {
                LLLocalBitmapMgr::getInstance()->associateGLTFMaterial(val.first, override_mat);
            }

        }
        else if (tep->setGLTFRenderMaterial(nullptr))
        {
            retval = TEM_CHANGE_TEXTURE;
        }
    }

    return retval;
}

void LLViewerObject::refreshMaterials()
{
	setChanged(TEXTURE);
	if (mDrawable.notNull())
	{
		gPipeline.markTextured(mDrawable);
	}
}

S32 LLViewerObject::setTEScale(const U8 te, const F32 s, const F32 t)
{
	S32 retval = 0;
	retval = LLPrimitive::setTEScale(te, s, t);
	setChanged(TEXTURE);
	if (mDrawable.notNull() && retval)
	{
		gPipeline.markRebuild(mDrawable, LLDrawable::REBUILD_TCOORD);
	}
	return retval;
}

S32 LLViewerObject::setTEScaleS(const U8 te, const F32 s)
{
	S32 retval = LLPrimitive::setTEScaleS(te, s);
	if (mDrawable.notNull() && retval)
	{
		gPipeline.markRebuild(mDrawable, LLDrawable::REBUILD_TCOORD);
	}

	return retval;
}

S32 LLViewerObject::setTEScaleT(const U8 te, const F32 t)
{
	S32 retval = LLPrimitive::setTEScaleT(te, t);
	if (mDrawable.notNull() && retval)
	{
		gPipeline.markRebuild(mDrawable, LLDrawable::REBUILD_TCOORD);
	}

	return retval;
}

S32 LLViewerObject::setTEOffset(const U8 te, const F32 s, const F32 t)
{
	S32 retval = LLPrimitive::setTEOffset(te, s, t);
	if (mDrawable.notNull() && retval)
	{
		gPipeline.markRebuild(mDrawable, LLDrawable::REBUILD_TCOORD);
	}
	return retval;
}

S32 LLViewerObject::setTEOffsetS(const U8 te, const F32 s)
{
	S32 retval = LLPrimitive::setTEOffsetS(te, s);
	if (mDrawable.notNull() && retval)
	{
		gPipeline.markRebuild(mDrawable, LLDrawable::REBUILD_TCOORD);
	}

	return retval;
}

S32 LLViewerObject::setTEOffsetT(const U8 te, const F32 t)
{
	S32 retval = LLPrimitive::setTEOffsetT(te, t);
	if (mDrawable.notNull() && retval)
	{
		gPipeline.markRebuild(mDrawable, LLDrawable::REBUILD_TCOORD);
	}

	return retval;
}

S32 LLViewerObject::setTERotation(const U8 te, const F32 r)
{
	S32 retval = LLPrimitive::setTERotation(te, r);
	if (mDrawable.notNull() && retval)
	{
		gPipeline.markRebuild(mDrawable, LLDrawable::REBUILD_TCOORD);
        shrinkWrap();
	}
	return retval;
}


LLViewerTexture *LLViewerObject::getTEImage(const U8 face) const
{
//	llassert(mTEImages);

	if (face < getNumTEs())
	{
		LLViewerTexture* image = mTEImages[face];
		if (image)
		{
			return image;
		}
		else
		{
			return (LLViewerTexture*)(LLViewerFetchedTexture::sDefaultImagep);
		}
	}

	LL_ERRS() << llformat("Requested Image from invalid face: %d/%d",face,getNumTEs()) << LL_ENDL;

	return NULL;
}


bool LLViewerObject::isImageAlphaBlended(const U8 te) const
{
	LLViewerTexture* image = getTEImage(te);
	LLGLenum format = image ? image->getPrimaryFormat() : GL_RGB;
	switch (format)
	{
		case GL_RGBA:
		case GL_ALPHA:
		{
			return true;
		}
		break;

		case GL_RGB: break;
		default:
		{
			LL_WARNS() << "Unexpected tex format in LLViewerObject::isImageAlphaBlended...returning no alpha." << LL_ENDL;
		}
		break;
	}

	return false;
}

LLViewerTexture *LLViewerObject::getTENormalMap(const U8 face) const
{
	//	llassert(mTEImages);
	
	if (face < getNumTEs())
	{
		LLViewerTexture* image = mTENormalMaps[face];
		if (image)
		{
			return image;
		}
		else
		{
			return (LLViewerTexture*)(LLViewerFetchedTexture::sDefaultImagep);
		}
	}
	
	LL_ERRS() << llformat("Requested Image from invalid face: %d/%d",face,getNumTEs()) << LL_ENDL;
	
	return NULL;
}

LLViewerTexture *LLViewerObject::getTESpecularMap(const U8 face) const
{
	//	llassert(mTEImages);
	
	if (face < getNumTEs())
	{
		LLViewerTexture* image = mTESpecularMaps[face];
		if (image)
		{
			return image;
		}
		else
		{
			return (LLViewerTexture*)(LLViewerFetchedTexture::sDefaultImagep);
		}
	}
	
	LL_ERRS() << llformat("Requested Image from invalid face: %d/%d",face,getNumTEs()) << LL_ENDL;
	
	return NULL;
}

void LLViewerObject::fitFaceTexture(const U8 face)
{
	LL_INFOS() << "fitFaceTexture not implemented" << LL_ENDL;
}

LLBBox LLViewerObject::getBoundingBoxAgent() const
{
	LLVector3 position_agent;
	LLQuaternion rot;
	LLViewerObject* avatar_parent = NULL;
	LLViewerObject* root_edit = (LLViewerObject*)getRootEdit();
	if (root_edit)
	{
		avatar_parent = (LLViewerObject*)root_edit->getParent();
	}
	
	if (avatar_parent && avatar_parent->isAvatar() &&
		root_edit && root_edit->mDrawable.notNull() && root_edit->mDrawable->getXform()->getParent())
	{
		LLXform* parent_xform = root_edit->mDrawable->getXform()->getParent();
		position_agent = (getPositionEdit() * parent_xform->getWorldRotation()) + parent_xform->getWorldPosition();
		rot = getRotationEdit() * parent_xform->getWorldRotation();
	}
	else
	{
		position_agent = getPositionAgent();
		rot = getRotationRegion();
	}
	
	return LLBBox( position_agent, rot, getScale() * -0.5f, getScale() * 0.5f );
}

U32 LLViewerObject::getNumVertices() const
{
	U32 num_vertices = 0;
	if (mDrawable.notNull())
	{
		S32 i, num_faces;
		num_faces = mDrawable->getNumFaces();
		for (i = 0; i < num_faces; i++)
		{
			LLFace * facep = mDrawable->getFace(i);
			if (facep)
			{
				num_vertices += facep->getGeomCount();
			}
		}
	}
	return num_vertices;
}

U32 LLViewerObject::getNumIndices() const
{
	U32 num_indices = 0;
	if (mDrawable.notNull())
	{
		S32 i, num_faces;
		num_faces = mDrawable->getNumFaces();
		for (i = 0; i < num_faces; i++)
		{
			LLFace * facep = mDrawable->getFace(i);
			if (facep)
			{
				num_indices += facep->getIndicesCount();
			}
		}
	}
	return num_indices;
}

// Find the number of instances of this object's inventory that are of the given type
S32 LLViewerObject::countInventoryContents(LLAssetType::EType type)
{
	S32 count = 0;
	if( mInventory )
	{
		LLInventoryObject::object_list_t::const_iterator it = mInventory->begin();
		LLInventoryObject::object_list_t::const_iterator end = mInventory->end();
		for(  ; it != end ; ++it )
		{
			if( (*it)->getType() == type )
			{
				++count;
			}
		}
	}
	return count;
}

void LLViewerObject::setDebugText(const std::string &utf8text, const LLColor4& color)
{
	if (utf8text.empty() && !mText)
	{
		return;
	}

	if (!mText)
	{
	    initHudText();
	}
	mText->setColor(color);
	mText->setString(utf8text);
	mText->setZCompare(false);
	mText->setDoFade(false);
	updateText();
}

void LLViewerObject::appendDebugText(const std::string &utf8text)
{
    if (utf8text.empty() && !mText)
    {
        return;
    }

    if (!mText)
    {
        initHudText();
    }
    mText->addLine(utf8text, LLColor4::white);
    mText->setZCompare(false);
    mText->setDoFade(false);
    updateText();
}

void LLViewerObject::initHudText()
{
    mText = (LLHUDText *)LLHUDObject::addHUDObject(LLHUDObject::LL_HUD_TEXT);
    mText->setFont(LLFontGL::getFontSansSerif());
    mText->setVertAlignment(LLHUDText::ALIGN_VERT_TOP);
    mText->setMaxLines(-1);
    mText->setSourceObject(this);
    mText->setOnHUDAttachment(isHUDAttachment());
}

void LLViewerObject::restoreHudText()
{
    if (mHudText.empty())
    {
        if (mText)
        {
            mText->markDead();
            mText = NULL;
        }
    }
    else
    {
        if (!mText)
        {
            initHudText();
        }
        else
        {
            // Restore default values
            mText->setZCompare(true);
            mText->setDoFade(true);
        }
        mText->setColor(mHudTextColor);
        mText->setString(mHudText);
    }
}

void LLViewerObject::setIcon(LLViewerTexture* icon_image)
{
	if (!mIcon)
	{
		mIcon = (LLHUDIcon *)LLHUDObject::addHUDObject(LLHUDObject::LL_HUD_ICON);
		mIcon->setSourceObject(this);
		mIcon->setImage(icon_image);
		// *TODO: make this user configurable
		mIcon->setScale(0.03f);
	}
	else
	{
		mIcon->restartLifeTimer();
	}
}

void LLViewerObject::clearIcon()
{
	if (mIcon)
	{
		mIcon = NULL;
	}
}

LLViewerObject* LLViewerObject::getSubParent() 
{ 
	return (LLViewerObject*) getParent();
}

const LLViewerObject* LLViewerObject::getSubParent() const
{
	return (const LLViewerObject*) getParent();
}

bool LLViewerObject::isOnMap()
{
	return mOnMap;
}


void LLViewerObject::updateText()
{
	if (!isDead())
	{
		if (mText.notNull())
		{		
		    LLVOAvatar* avatar = getAvatar();
		    if (avatar)
		    {
		        mText->setHidden(avatar->isInMuteList());
		    }
               
		    LLVector3 up_offset(0,0,0);
			up_offset.mV[2] = getScale().mV[VZ]*0.6f;
			
			if (mDrawable.notNull())
			{
				mText->setPositionAgent(getRenderPosition() + up_offset);
			}
			else
			{
				mText->setPositionAgent(getPositionAgent() + up_offset);
			}
		}
	}
}

bool LLViewerObject::isOwnerInMuteList(LLUUID id)
{
	LLUUID owner_id = id.isNull() ? mOwnerID : id;
	if (isAvatar() || owner_id.isNull())
	{
		return false;
	}
	bool muted = false;
	F64 now = LLFrameTimer::getTotalSeconds();
	if (now < mCachedMuteListUpdateTime)
	{
		muted = mCachedOwnerInMuteList;
	}
	else
	{
		muted = LLMuteList::getInstance()->isMuted(owner_id);

		const F64 SECONDS_BETWEEN_MUTE_UPDATES = 1;
		mCachedMuteListUpdateTime = now + SECONDS_BETWEEN_MUTE_UPDATES;
		mCachedOwnerInMuteList = muted;
	}
	return muted;
}

LLVOAvatar* LLViewerObject::asAvatar()
{
	return NULL;
}

// If this object is directly or indirectly parented by an avatar,
// return it.  Normally getAvatar() is the correct function to call;
// it will give the avatar used for skinning.  The exception is with
// animated objects that are also attachments; in that case,
// getAvatar() will return the control avatar, used for skinning, and
// getAvatarAncestor will return the avatar to which the object is
// attached.
LLVOAvatar* LLViewerObject::getAvatarAncestor()
{
	LLViewerObject *pobj = (LLViewerObject*) getParent();
	while (pobj)
	{
		LLVOAvatar *av = pobj->asAvatar();
		if (av)
		{
			return av;
		}
		pobj =  (LLViewerObject*) pobj->getParent();
	}
	return NULL;
}

bool LLViewerObject::isParticleSource() const
{
	return !mPartSourcep.isNull() && !mPartSourcep->isDead();
}

void LLViewerObject::setParticleSource(const LLPartSysData& particle_parameters, const LLUUID& owner_id)
{
	if (mPartSourcep)
	{
		deleteParticleSource();
	}

	LLPointer<LLViewerPartSourceScript> pss = LLViewerPartSourceScript::createPSS(this, particle_parameters);
	mPartSourcep = pss;
	
	if (mPartSourcep)
	{
		mPartSourcep->setOwnerUUID(owner_id);

		if (mPartSourcep->getImage()->getID() != mPartSourcep->mPartSysData.mPartImageID)
		{
			LLViewerTexture* image;
			if (mPartSourcep->mPartSysData.mPartImageID == LLUUID::null)
			{
				image = LLViewerTextureManager::getFetchedTextureFromFile("pixiesmall.j2c");
			}
			else
			{
				image = LLViewerTextureManager::getFetchedTexture(mPartSourcep->mPartSysData.mPartImageID);
			}
			mPartSourcep->setImage(image);
		}
	}
	LLViewerPartSim::getInstance()->addPartSource(pss);
}

void LLViewerObject::unpackParticleSource(const S32 block_num, const LLUUID& owner_id)
{
	if (!mPartSourcep.isNull() && mPartSourcep->isDead())
	{
		mPartSourcep = NULL;
	}
	if (mPartSourcep)
	{
		// If we've got one already, just update the existing source (or remove it)
		if (!LLViewerPartSourceScript::unpackPSS(this, mPartSourcep, block_num))
		{
			mPartSourcep->setDead();
			mPartSourcep = NULL;
		}
	}
	else
	{
		LLPointer<LLViewerPartSourceScript> pss = LLViewerPartSourceScript::unpackPSS(this, NULL, block_num);
		//If the owner is muted, don't create the system
		if(LLMuteList::getInstance()->isMuted(owner_id, LLMute::flagParticles)) return;

		// We need to be able to deal with a particle source that hasn't changed, but still got an update!
		if (pss)
		{
// 			LL_INFOS() << "Making particle system with owner " << owner_id << LL_ENDL;
			pss->setOwnerUUID(owner_id);
			mPartSourcep = pss;
			LLViewerPartSim::getInstance()->addPartSource(pss);
		}
	}
	if (mPartSourcep)
	{
		if (mPartSourcep->getImage()->getID() != mPartSourcep->mPartSysData.mPartImageID)
		{
			LLViewerTexture* image;
			if (mPartSourcep->mPartSysData.mPartImageID == LLUUID::null)
			{
				image = LLViewerTextureManager::getFetchedTextureFromFile("pixiesmall.j2c");
			}
			else
			{
				image = LLViewerTextureManager::getFetchedTexture(mPartSourcep->mPartSysData.mPartImageID);
			}
			mPartSourcep->setImage(image);
		}
	}
}

void LLViewerObject::unpackParticleSource(LLDataPacker &dp, const LLUUID& owner_id, bool legacy)
{
	if (!mPartSourcep.isNull() && mPartSourcep->isDead())
	{
		mPartSourcep = NULL;
	}
	if (mPartSourcep)
	{
		// If we've got one already, just update the existing source (or remove it)
		if (!LLViewerPartSourceScript::unpackPSS(this, mPartSourcep, dp, legacy))
		{
			mPartSourcep->setDead();
			mPartSourcep = NULL;
		}
	}
	else
	{
		LLPointer<LLViewerPartSourceScript> pss = LLViewerPartSourceScript::unpackPSS(this, NULL, dp, legacy);
		//If the owner is muted, don't create the system
		if(LLMuteList::getInstance()->isMuted(owner_id, LLMute::flagParticles)) return;
		// We need to be able to deal with a particle source that hasn't changed, but still got an update!
		if (pss)
		{
// 			LL_INFOS() << "Making particle system with owner " << owner_id << LL_ENDL;
			pss->setOwnerUUID(owner_id);
			mPartSourcep = pss;
			LLViewerPartSim::getInstance()->addPartSource(pss);
		}
	}
	if (mPartSourcep)
	{
		if (mPartSourcep->getImage()->getID() != mPartSourcep->mPartSysData.mPartImageID)
		{
			LLViewerTexture* image;
			if (mPartSourcep->mPartSysData.mPartImageID == LLUUID::null)
			{
				image = LLViewerTextureManager::getFetchedTextureFromFile("pixiesmall.j2c");
			}
			else
			{
				image = LLViewerTextureManager::getFetchedTexture(mPartSourcep->mPartSysData.mPartImageID);
			}
			mPartSourcep->setImage(image);
		}
	}
}

void LLViewerObject::deleteParticleSource()
{
	if (mPartSourcep.notNull())
	{
		mPartSourcep->setDead();
		mPartSourcep = NULL;
	}
}

// virtual
void LLViewerObject::updateDrawable(bool force_damped)
{
	if (!isChanged(MOVED))
	{ //most common case, having an empty if case here makes for better branch prediction
	}
	else if (mDrawable.notNull() && 
		!mDrawable->isState(LLDrawable::ON_MOVE_LIST))
	{
		bool damped_motion = 
			!isChanged(SHIFTED) &&										// not shifted between regions this frame and...
			(	force_damped ||										// ...forced into damped motion by application logic or...
				(	!isSelected() &&									// ...not selected and...
					(	mDrawable->isRoot() ||								// ... is root or ...
						(getParent() && !((LLViewerObject*)getParent())->isSelected())// ... parent is not selected and ...
					) &&	
					getPCode() == LL_PCODE_VOLUME &&					// ...is a volume object and...
					getVelocity().isExactlyZero() &&					// ...is not moving physically and...
					mDrawable->getGeneration() != -1                    // ...was not created this frame.
				)					
			);
		gPipeline.markMoved(mDrawable, damped_motion);
	}
	clearChanged(SHIFTED);
}

// virtual, overridden by LLVOVolume
F32 LLViewerObject::getVObjRadius() const
{
	return mDrawable.notNull() ? mDrawable->getRadius() : 0.f;
}

void LLViewerObject::setAttachedSound(const LLUUID &audio_uuid, const LLUUID& owner_id, const F32 gain, const U8 flags)
{
	if (!gAudiop)
	{
		return;
	}
	
	if (audio_uuid.isNull())
	{
		if (!mAudioSourcep)
		{
			return;
		}
		if (mAudioSourcep->isLoop() && !mAudioSourcep->hasPendingPreloads())
		{
			// We don't clear the sound if it's a loop, it'll go away on its own.
			// At least, this appears to be how the scripts work.
			// The attached sound ID is set to NULL to avoid it playing back when the
			// object rezzes in on non-looping sounds.
			//LL_INFOS() << "Clearing attached sound " << mAudioSourcep->getCurrentData()->getID() << LL_ENDL;
			gAudiop->cleanupAudioSource(mAudioSourcep);
			mAudioSourcep = NULL;
		}
		else if (flags & LL_SOUND_FLAG_STOP)
        {
			// Just shut off the sound
			mAudioSourcep->stop();
		}
		return;
	}

	// <FS:Ansariel> Asset blacklist
	if (FSAssetBlacklist::getInstance()->isBlacklisted(audio_uuid, LLAssetType::AT_SOUND))
	{
		return;
	}
	// </FS:Ansariel>

	if (flags & LL_SOUND_FLAG_LOOP
		&& mAudioSourcep && mAudioSourcep->isLoop() && mAudioSourcep->getCurrentData()
		&& mAudioSourcep->getCurrentData()->getID() == audio_uuid)
	{
		//LL_INFOS() << "Already playing this sound on a loop, ignoring" << LL_ENDL;
		return;
	}

	// don't clean up before previous sound is done. Solves: SL-33486
	if ( mAudioSourcep && mAudioSourcep->isDone() ) 
	{
		gAudiop->cleanupAudioSource(mAudioSourcep);
		mAudioSourcep = NULL;
	}

	if (mAudioSourcep && mAudioSourcep->isMuted() &&
	    mAudioSourcep->getCurrentData() && mAudioSourcep->getCurrentData()->getID() == audio_uuid)
	{
		//LL_INFOS() << "Already having this sound as muted sound, ignoring" << LL_ENDL;
		return;
	}

	getAudioSource(owner_id);

	if (mAudioSourcep)
	{
		bool queue = flags & LL_SOUND_FLAG_QUEUE;
		mAudioGain = gain;
		mAudioSourcep->setGain(gain);
		mAudioSourcep->setLoop(flags & LL_SOUND_FLAG_LOOP);
		mAudioSourcep->setSyncMaster(flags & LL_SOUND_FLAG_SYNC_MASTER);
		mAudioSourcep->setSyncSlave(flags & LL_SOUND_FLAG_SYNC_SLAVE);
		mAudioSourcep->setQueueSounds(queue);
		if(!queue) // stop any current sound first to avoid "farts of doom" (SL-1541) -MG
		{
			mAudioSourcep->stop();
		}
		
		// Play this sound if region maturity permits
		if( gAgent.canAccessMaturityAtGlobal(this->getPositionGlobal()) )
		{
			//LL_INFOS() << "Playing attached sound " << audio_uuid << LL_ENDL;
			// recheck cutoff radius in case this update was an object-update with new value
			mAudioSourcep->checkCutOffRadius();
			mAudioSourcep->play(audio_uuid);
		}
	}
}

LLAudioSource *LLViewerObject::getAudioSource(const LLUUID& owner_id)
{
	if (!mAudioSourcep)
	{
		// Arbitrary low gain for a sound that's not playing.
		// This is used for sound preloads, for example.
		LLAudioSourceVO *asvop = new LLAudioSourceVO(mID, owner_id, 0.01f, this);

		mAudioSourcep = asvop;
		if(gAudiop)
		{
			gAudiop->addAudioSource(asvop);
		}
	}

	return mAudioSourcep;
}

void LLViewerObject::adjustAudioGain(const F32 gain)
{
	if (mAudioSourcep)
	{
		mAudioGain = gain;
		mAudioSourcep->setGain(mAudioGain);
	}
}

//----------------------------------------------------------------------------

bool LLViewerObject::unpackParameterEntry(U16 param_type, LLDataPacker *dp)
{
	if (LLNetworkData::PARAMS_MESH == param_type)
	{
		param_type = LLNetworkData::PARAMS_SCULPT;
	}
	ExtraParameter* param = getExtraParameterEntryCreate(param_type);
	if (param)
	{
		param->data->unpack(*dp);
		param->in_use = true;
		parameterChanged(param_type, param->data, true, false);
		return true;
	}
	else
	{
		return false;
	}
}

LLViewerObject::ExtraParameter* LLViewerObject::createNewParameterEntry(U16 param_type)
{
	LLNetworkData* new_block = NULL;
	switch (param_type)
	{
	  case LLNetworkData::PARAMS_FLEXIBLE:
	  {
		  new_block = new LLFlexibleObjectData();
		  break;
	  }
	  case LLNetworkData::PARAMS_LIGHT:
	  {
		  new_block = new LLLightParams();
		  break;
	  }
	  case LLNetworkData::PARAMS_SCULPT:
	  {
		  new_block = new LLSculptParams();
		  break;
	  }
	  case LLNetworkData::PARAMS_LIGHT_IMAGE:
	  {
		  new_block = new LLLightImageParams();
		  break;
	  }
      case LLNetworkData::PARAMS_EXTENDED_MESH:
      {
		  new_block = new LLExtendedMeshParams();
		  break;
      }
      case LLNetworkData::PARAMS_RENDER_MATERIAL:
      {
          new_block = new LLRenderMaterialParams();
          break;
      }
      case LLNetworkData::PARAMS_REFLECTION_PROBE:
      {
          new_block = new LLReflectionProbeParams();
          break;
      }
	  default:
	  {
		  LL_INFOS_ONCE() << "Unknown param type: " << param_type << LL_ENDL;
		  break;
	  }
	};

	if (new_block)
	{
		ExtraParameter* new_entry = new ExtraParameter;
		new_entry->data = new_block;
		new_entry->in_use = false; // not in use yet
        llassert(mExtraParameterList[param_type] == nullptr); // leak -- redundantly allocated parameter entry
		mExtraParameterList[param_type] = new_entry;
		return new_entry;
	}
	return NULL;
}

LLViewerObject::ExtraParameter* LLViewerObject::getExtraParameterEntry(U16 param_type) const
{
    LL_PROFILE_ZONE_SCOPED_CATEGORY_VIEWER;
	std::unordered_map<U16, ExtraParameter*>::const_iterator itor = mExtraParameterList.find(param_type);
	if (itor != mExtraParameterList.end())
	{
		return itor->second;
	}
	return NULL;
}

LLViewerObject::ExtraParameter* LLViewerObject::getExtraParameterEntryCreate(U16 param_type)
{
	ExtraParameter* param = getExtraParameterEntry(param_type);
	if (!param)
	{
		param = createNewParameterEntry(param_type);
	}
	return param;
}

LLNetworkData* LLViewerObject::getParameterEntry(U16 param_type) const
{
	ExtraParameter* param = getExtraParameterEntry(param_type);
	if (param)
	{
		return param->data;
	}
	else
	{
		return NULL;
	}
}

bool LLViewerObject::getParameterEntryInUse(U16 param_type) const
{
	ExtraParameter* param = getExtraParameterEntry(param_type);
	if (param)
	{
		return param->in_use;
	}
	else
	{
		return false;
	}
}

bool LLViewerObject::setParameterEntry(U16 param_type, const LLNetworkData& new_value, bool local_origin)
{
	ExtraParameter* param = getExtraParameterEntryCreate(param_type);
	if (param)
	{
		if (param->in_use && new_value == *(param->data))
		{
			return false;
		}
		param->in_use = true;
		param->data->copy(new_value);
		parameterChanged(param_type, param->data, true, local_origin);
		return true;
	}
	else
	{
		return false;
	}
}

// Assumed to be called locally
// If in_use is true, will crate a new extra parameter if none exists.
// Should always return true.
bool LLViewerObject::setParameterEntryInUse(U16 param_type, bool in_use, bool local_origin)
{
	ExtraParameter* param = getExtraParameterEntryCreate(param_type);
	if (param && param->in_use != in_use)
	{
		param->in_use = in_use;
		parameterChanged(param_type, param->data, in_use, local_origin);
		return true;
	}
	return false;
}

void LLViewerObject::parameterChanged(U16 param_type, bool local_origin)
{
	ExtraParameter* param = getExtraParameterEntry(param_type);
	if (param)
	{
		parameterChanged(param_type, param->data, param->in_use, local_origin);
	}
}

void LLViewerObject::parameterChanged(U16 param_type, LLNetworkData* data, bool in_use, bool local_origin)
{
	if (local_origin)
	{
        // *NOTE: Do not send the render material ID in this way as it will get
        // out-of-sync with other sent client data.
        // See LLViewerObject::setRenderMaterialID and LLGLTFMaterialList
        llassert(param_type != LLNetworkData::PARAMS_RENDER_MATERIAL);

		LLViewerRegion* regionp = getRegion();
		if(!regionp) return;

		// Change happened on the viewer. Send the change up
		U8 tmp[MAX_OBJECT_PARAMS_SIZE];
		LLDataPackerBinaryBuffer dpb(tmp, MAX_OBJECT_PARAMS_SIZE);
		if (data->pack(dpb))
		{
			U32 datasize = (U32)dpb.getCurrentSize();

			LLMessageSystem* msg = gMessageSystem;
			msg->newMessageFast(_PREHASH_ObjectExtraParams);
			msg->nextBlockFast(_PREHASH_AgentData);
			msg->addUUIDFast(_PREHASH_AgentID, gAgent.getID() );
			msg->addUUIDFast(_PREHASH_SessionID, gAgent.getSessionID());
			msg->nextBlockFast(_PREHASH_ObjectData);
			msg->addU32Fast(_PREHASH_ObjectLocalID, mLocalID );

			msg->addU16Fast(_PREHASH_ParamType, param_type);
			msg->addBOOLFast(_PREHASH_ParamInUse, in_use);

			msg->addU32Fast(_PREHASH_ParamSize, datasize);
			msg->addBinaryDataFast(_PREHASH_ParamData, tmp, datasize);

			msg->sendReliable( regionp->getHost() );
		}
		else
		{
			LL_WARNS() << "Failed to send object extra parameters: " << param_type << LL_ENDL;
		}
	}
    else
    {
        if (param_type == LLNetworkData::PARAMS_RENDER_MATERIAL)
        {
            const LLRenderMaterialParams* params = in_use ? (LLRenderMaterialParams*)getParameterEntry(LLNetworkData::PARAMS_RENDER_MATERIAL) : nullptr;
            setRenderMaterialIDs(params, local_origin);
        }
    }
}

void LLViewerObject::setDrawableState(U32 state, bool recursive)
{
	if (mDrawable)
	{
		mDrawable->setState(state);
	}
	if (recursive)
	{
		for (child_list_t::iterator iter = mChildList.begin();
			 iter != mChildList.end(); iter++)
		{
			LLViewerObject* child = *iter;
			child->setDrawableState(state, recursive);
		}
	}
}

void LLViewerObject::clearDrawableState(U32 state, bool recursive)
{
	if (mDrawable)
	{
		mDrawable->clearState(state);
	}
	if (recursive)
	{
		for (child_list_t::iterator iter = mChildList.begin();
			 iter != mChildList.end(); iter++)
		{
			LLViewerObject* child = *iter;
			child->clearDrawableState(state, recursive);
		}
	}
}

bool LLViewerObject::isDrawableState(U32 state, bool recursive) const
{
	bool matches = false;
	if (mDrawable)
	{
		matches = mDrawable->isState(state);
	}
	if (recursive)
	{
		for (child_list_t::const_iterator iter = mChildList.begin();
			 (iter != mChildList.end()) && matches; iter++)
		{
			LLViewerObject* child = *iter;
			matches &= child->isDrawableState(state, recursive);
		}
	}

	return matches;
}



//!!!!!!!!!!!!!!!!!!!!!!!!!!!!!!!!!!!!!!!!!!!!!!!!!!
// RN: these functions assume a 2-level hierarchy 
//!!!!!!!!!!!!!!!!!!!!!!!!!!!!!!!!!!!!!!!!!!!!!!!!!!

// Owned by anyone?
bool LLViewerObject::permAnyOwner() const
{ 
	if (isRootEdit())
	{
		return flagObjectAnyOwner(); 
	}
	else
	{
		return ((LLViewerObject*)getParent())->permAnyOwner();
	}
}	
// Owned by this viewer?
bool LLViewerObject::permYouOwner() const
{ 
	if (isRootEdit())
	{
#ifdef HACKED_GODLIKE_VIEWER
		return true;
#else
# ifdef TOGGLE_HACKED_GODLIKE_VIEWER
		if (LLGridManager::getInstance()->isInSLBeta()
            && (gAgent.getGodLevel() >= GOD_MAINTENANCE))
		{
			return true;
		}
# endif
		return flagObjectYouOwner(); 
#endif
	}
	else
	{
		return ((LLViewerObject*)getParent())->permYouOwner();
	}
}

// Owned by a group?
bool LLViewerObject::permGroupOwner() const		
{ 
	if (isRootEdit())
	{
		return flagObjectGroupOwned(); 
	}
	else
	{
		return ((LLViewerObject*)getParent())->permGroupOwner();
	}
}

// Can the owner edit
bool LLViewerObject::permOwnerModify() const
{ 
	if (isRootEdit())
	{
#ifdef HACKED_GODLIKE_VIEWER
		return true;
#else
# ifdef TOGGLE_HACKED_GODLIKE_VIEWER
		if (LLGridManager::getInstance()->isInSLBeta()
            && (gAgent.getGodLevel() >= GOD_MAINTENANCE))
	{
			return true;
	}
# endif
		return flagObjectOwnerModify(); 
#endif
	}
	else
	{
		return ((LLViewerObject*)getParent())->permOwnerModify();
	}
}

// Can edit
bool LLViewerObject::permModify() const
{ 
	if (isRootEdit())
	{
#ifdef HACKED_GODLIKE_VIEWER
		return true;
#else
# ifdef TOGGLE_HACKED_GODLIKE_VIEWER
		if (LLGridManager::getInstance()->isInSLBeta()
            && (gAgent.getGodLevel() >= GOD_MAINTENANCE))
	{
			return true;
	}
# endif
		return flagObjectModify(); 
#endif
	}
	else
	{
		return ((LLViewerObject*)getParent())->permModify();
	}
}

// Can copy
bool LLViewerObject::permCopy() const
{ 
	if (isRootEdit())
	{
#ifdef HACKED_GODLIKE_VIEWER
		return true;
#else
# ifdef TOGGLE_HACKED_GODLIKE_VIEWER
		if (LLGridManager::getInstance()->isInSLBeta()
            && (gAgent.getGodLevel() >= GOD_MAINTENANCE))
		{
			return true;
		}
# endif
		return flagObjectCopy();
#endif
	}
	else
	{
		return ((LLViewerObject*)getParent())->permCopy();
	}
}

// Can move
bool LLViewerObject::permMove() const
{
	if (isRootEdit())
	{
#ifdef HACKED_GODLIKE_VIEWER
		return true;
#else
# ifdef TOGGLE_HACKED_GODLIKE_VIEWER
		if (LLGridManager::getInstance()->isInSLBeta()
            && (gAgent.getGodLevel() >= GOD_MAINTENANCE))
		{
			return true;
		}
# endif
		return flagObjectMove(); 
#endif
	}
	else
	{
		return ((LLViewerObject*)getParent())->permMove();
	}
}

// Can be transferred
bool LLViewerObject::permTransfer() const
{ 
	if (isRootEdit())
	{
#ifdef HACKED_GODLIKE_VIEWER
		return true;
#else
# ifdef TOGGLE_HACKED_GODLIKE_VIEWER
		if (LLGridManager::getInstance()->isInSLBeta()
            && (gAgent.getGodLevel() >= GOD_MAINTENANCE))
		{
			return true;
		}
# endif
		return flagObjectTransfer(); 
#endif
	}
	else
	{
		return ((LLViewerObject*)getParent())->permTransfer();
	}
}

// Can only open objects that you own, or that someone has
// given you modify rights to.  JC
bool LLViewerObject::allowOpen() const
{
// [RLVa:KB] - Checked: 2010-11-29 (RLVa-1.3.0c) | Modified: RLVa-1.3.0c
	return !flagInventoryEmpty() && (permYouOwner() || permModify()) && ((!RlvActions::isRlvEnabled()) || (RlvActions::canEdit(this)));
// [/RLVa:KB]
//	return !flagInventoryEmpty() && (permYouOwner() || permModify());
}

LLViewerObject::LLInventoryCallbackInfo::~LLInventoryCallbackInfo()
{
	if (mListener)
	{
		mListener->clearVOInventoryListener();
	}
}

void LLViewerObject::updateVolume(const LLVolumeParams& volume_params)
{
	if (setVolume(volume_params, 1)) // *FIX: magic number, ack!
	{
		// Transmit the update to the simulator
		sendShapeUpdate();
		markForUpdate();
	}
}

void LLViewerObject::recursiveMarkForUpdate()
{
    for (LLViewerObject::child_list_t::iterator iter = mChildList.begin();
         iter != mChildList.end(); iter++)
    {
        LLViewerObject* child = *iter;
        child->markForUpdate();
    }
    markForUpdate();
}

void LLViewerObject::markForUpdate()
{
	if (mDrawable.notNull())
	{
		gPipeline.markTextured(mDrawable);
		gPipeline.markRebuild(mDrawable, LLDrawable::REBUILD_GEOMETRY);
	}
}

bool LLViewerObject::isPermanentEnforced() const
{
	return flagObjectPermanent() && (mRegionp != gAgent.getRegion()) && !gAgent.isGodlike();
}

bool LLViewerObject::getIncludeInSearch() const
{
	return flagIncludeInSearch();
}

void LLViewerObject::setIncludeInSearch(bool include_in_search)
{
	setFlags(FLAGS_INCLUDE_IN_SEARCH, include_in_search);
}

void LLViewerObject::setRegion(LLViewerRegion *regionp)
{
	if (!regionp)
	{
		LL_WARNS() << "viewer object set region to NULL" << LL_ENDL;
	}
	if(regionp != mRegionp)
	{
		if(mRegionp)
		{
			mRegionp->removeFromCreatedList(getLocalID()); 
		}
		if(regionp)
		{
			regionp->addToCreatedList(getLocalID()); 
		}
	}
	
	mLatestRecvPacketID = 0;
	mRegionp = regionp;

	for (child_list_t::iterator i = mChildList.begin(); i != mChildList.end(); ++i)
	{
		LLViewerObject* child = *i;
		child->setRegion(regionp);
	}

    if (mControlAvatar)
    {
        mControlAvatar->setRegion(regionp);
    }

	setChanged(MOVED | SILHOUETTE);
	updateDrawable(false);
}

// virtual
void	LLViewerObject::updateRegion(LLViewerRegion *regionp)
{
//	if (regionp)
//	{
//		F64 now = LLFrameTimer::getElapsedSeconds();
//		LL_INFOS() << "Updating to region " << regionp->getName()
//			<< ", ms since last update message: " << (F32)((now - mLastMessageUpdateSecs) * 1000.0)
//			<< ", ms since last interpolation: " << (F32)((now - mLastInterpUpdateSecs) * 1000.0) 
//			<< LL_ENDL;
//	}
}


bool LLViewerObject::specialHoverCursor() const
{
	return flagUsePhysics()
			|| flagHandleTouch()
			|| (mClickAction != 0);
}

void LLViewerObject::updateFlags(bool physics_changed)
{
	LLViewerRegion* regionp = getRegion();
	if(!regionp) return;
	gMessageSystem->newMessage("ObjectFlagUpdate");
	gMessageSystem->nextBlockFast(_PREHASH_AgentData);
	gMessageSystem->addUUIDFast(_PREHASH_AgentID, gAgent.getID() );
	gMessageSystem->addUUIDFast(_PREHASH_SessionID, gAgent.getSessionID());
	gMessageSystem->addU32Fast(_PREHASH_ObjectLocalID, getLocalID() );
	gMessageSystem->addBOOLFast(_PREHASH_UsePhysics, flagUsePhysics() );
	gMessageSystem->addBOOL("IsTemporary", flagTemporaryOnRez() );
	gMessageSystem->addBOOL("IsPhantom", flagPhantom() );

	// stinson 02/28/2012 : This CastsShadows bool is no longer used in either the viewer or the simulator
	// The simulator code does not even unpack this value when the message is received.
	// This could be potentially hijacked in the future for another use should the urgent need arise.
	gMessageSystem->addBOOL("CastsShadows", false );

	if (physics_changed)
	{
		gMessageSystem->nextBlock("ExtraPhysics");
		gMessageSystem->addU8("PhysicsShapeType", getPhysicsShapeType() );
		gMessageSystem->addF32("Density", getPhysicsDensity() );
		gMessageSystem->addF32("Friction", getPhysicsFriction() );
		gMessageSystem->addF32("Restitution", getPhysicsRestitution() );
		gMessageSystem->addF32("GravityMultiplier", getPhysicsGravity() );
	}
	gMessageSystem->sendReliable( regionp->getHost() );
}

bool LLViewerObject::setFlags(U32 flags, bool state)
{
	bool setit = setFlagsWithoutUpdate(flags, state);

	// BUG: Sometimes viewer physics and simulator physics get
	// out of sync.  To fix this, always send update to simulator.
// 	if (setit)
	{
		updateFlags();
	}
	return setit;
}

bool LLViewerObject::setFlagsWithoutUpdate(U32 flags, bool state)
{
	bool setit = false;
	if (state)
	{
		if ((mFlags & flags) != flags)
		{
			mFlags |= flags;
			setit = true;
		}
	}
	else
	{
		if ((mFlags & flags) != 0)
		{
			mFlags &= ~flags;
			setit = true;
		}
	}
	return setit;
}

void LLViewerObject::setPhysicsShapeType(U8 type)
{
	mPhysicsShapeUnknown = false;
	if (type != mPhysicsShapeType)
	{
		mPhysicsShapeType = type;
		setObjectCostStale();
	}
}

void LLViewerObject::setPhysicsGravity(F32 gravity)
{
	mPhysicsGravity = gravity;
}

void LLViewerObject::setPhysicsFriction(F32 friction)
{
	mPhysicsFriction = friction;
}

void LLViewerObject::setPhysicsDensity(F32 density)
{
	mPhysicsDensity = density;
}

void LLViewerObject::setPhysicsRestitution(F32 restitution)
{
	mPhysicsRestitution = restitution;
}

U8 LLViewerObject::getPhysicsShapeType() const
{ 
	if (mPhysicsShapeUnknown)
	{
		gObjectList.updatePhysicsFlags(this);
	}

	return mPhysicsShapeType; 
}

void LLViewerObject::applyAngularVelocity(F32 dt)
{
	//do target omega here
	mRotTime += dt;
	LLVector3 ang_vel = getAngularVelocity();
	F32 omega = ang_vel.magVecSquared();
	F32 angle = 0.0f;
	LLQuaternion dQ;
	if (omega > 0.00001f)
	{
		omega = sqrt(omega);
		angle = omega * dt;

		ang_vel *= 1.f/omega;
		
		// calculate the delta increment based on the object's angular velocity
		dQ.setQuat(angle, ang_vel);

		// accumulate the angular velocity rotations to re-apply in the case of an object update
		mAngularVelocityRot *= dQ;
		
		// Just apply the delta increment to the current rotation
		setRotation(getRotation()*dQ);
		setChanged(MOVED | SILHOUETTE);
	}
}

void LLViewerObject::resetRotTime()
{
	mRotTime = 0.0f;
}

void LLViewerObject::resetRot()
{
	resetRotTime();

	// Reset the accumulated angular velocity rotation
	mAngularVelocityRot.loadIdentity(); 
}

U32 LLViewerObject::getPartitionType() const
{ 
	return LLViewerRegion::PARTITION_NONE; 
}

void LLViewerObject::dirtySpatialGroup() const
{
	if (mDrawable)
	{
		LLSpatialGroup* group = mDrawable->getSpatialGroup();
		if (group)
		{
			group->dirtyGeom();
			gPipeline.markRebuild(group);
		}
	}
}

void LLViewerObject::dirtyMesh()
{
	if (mDrawable)
	{
		gPipeline.markRebuild(mDrawable, LLDrawable::REBUILD_ALL);
	}
}

F32 LLAlphaObject::getPartSize(S32 idx)
{
	return 0.f;
}

void LLAlphaObject::getBlendFunc(S32 face, LLRender::eBlendFactor& src, LLRender::eBlendFactor& dst)
{

}

// virtual
void LLStaticViewerObject::updateDrawable(bool force_damped)
{
	// Force an immediate rebuild on any update
	if (mDrawable.notNull())
	{
		mDrawable->updateXform(true);
		gPipeline.markRebuild(mDrawable, LLDrawable::REBUILD_ALL);
	}
	clearChanged(SHIFTED);
}

void LLViewerObject::saveUnselectedChildrenPosition(std::vector<LLVector3>& positions)
{
	if(mChildList.empty() || !positions.empty())
	{
		return ;
	}

	for (LLViewerObject::child_list_t::const_iterator iter = mChildList.begin();
			iter != mChildList.end(); iter++)
	{
		LLViewerObject* childp = *iter;
		if (!childp->isSelected() && childp->mDrawable.notNull())
		{
			positions.push_back(childp->getPositionEdit());		
		}
	}

	return ;
}

void LLViewerObject::saveUnselectedChildrenRotation(std::vector<LLQuaternion>& rotations)
{
	if(mChildList.empty())
	{
		return ;
	}

	for (LLViewerObject::child_list_t::const_iterator iter = mChildList.begin();
			iter != mChildList.end(); iter++)
	{
		LLViewerObject* childp = *iter;
		if (!childp->isSelected() && childp->mDrawable.notNull())
		{
			rotations.push_back(childp->getRotationEdit());				
		}		
	}

	return ;
}

//counter-rotation
void LLViewerObject::resetChildrenRotationAndPosition(const std::vector<LLQuaternion>& rotations, 
											const std::vector<LLVector3>& positions)
{
	if(mChildList.empty())
	{
		return ;
	}

	S32 index = 0 ;
	LLQuaternion inv_rotation = ~getRotationEdit() ;
	LLVector3 offset = getPositionEdit() ;
	for (LLViewerObject::child_list_t::const_iterator iter = mChildList.begin();
			iter != mChildList.end(); iter++)
	{
		LLViewerObject* childp = *iter;
		if (!childp->isSelected() && childp->mDrawable.notNull())
		{
			if (childp->getPCode() != LL_PCODE_LEGACY_AVATAR)
			{
				childp->setRotation(rotations[index] * inv_rotation);
				childp->setPosition((positions[index] - offset) * inv_rotation);
				LLManip::rebuild(childp);					
			}
			else //avatar
			{
				LLVector3 reset_pos = (positions[index] - offset) * inv_rotation ;
				LLQuaternion reset_rot = rotations[index] * inv_rotation ;

				((LLVOAvatar*)childp)->mDrawable->mXform.setPosition(reset_pos);				
				((LLVOAvatar*)childp)->mDrawable->mXform.setRotation(reset_rot) ;
				
				((LLVOAvatar*)childp)->mDrawable->getVObj()->setPosition(reset_pos, true);				
				((LLVOAvatar*)childp)->mDrawable->getVObj()->setRotation(reset_rot, true) ;

				LLManip::rebuild(childp);				
			}	
			index++;
		}				
	}

	return ;
}

//counter-translation
void LLViewerObject::resetChildrenPosition(const LLVector3& offset, bool simplified, bool skip_avatar_child)
{
	if(mChildList.empty())
	{
		return ;
	}

	LLVector3 child_offset;
	if(simplified) //translation only, rotation matrix does not change
	{
		child_offset = offset * ~getRotation();
	}
	else //rotation matrix might change too.
	{
		if (isAttachment() && mDrawable.notNull())
		{
			LLXform* attachment_point_xform = mDrawable->getXform()->getParent();
			LLQuaternion parent_rotation = getRotation() * attachment_point_xform->getWorldRotation();
			child_offset = offset * ~parent_rotation;
		}
		else
		{
			child_offset = offset * ~getRenderRotation();
		}
	}

	for (LLViewerObject::child_list_t::const_iterator iter = mChildList.begin();
			iter != mChildList.end(); iter++)
	{
		LLViewerObject* childp = *iter;

		if (!childp->isSelected() && childp->mDrawable.notNull())
		{
			if (childp->getPCode() != LL_PCODE_LEGACY_AVATAR)
			{
				childp->setPosition(childp->getPosition() + child_offset);
				LLManip::rebuild(childp);
			}
			else //avatar
			{
				if(!skip_avatar_child)
				{
					LLVector3 reset_pos = ((LLVOAvatar*)childp)->mDrawable->mXform.getPosition() + child_offset ;

					((LLVOAvatar*)childp)->mDrawable->mXform.setPosition(reset_pos);
					((LLVOAvatar*)childp)->mDrawable->getVObj()->setPosition(reset_pos);
					LLManip::rebuild(childp);
				}
			}
		}
	}

	return ;
}

// virtual 
bool	LLViewerObject::isTempAttachment() const
{
	return (mID.notNull() && (mID == mAttachmentItemID));
}

bool LLViewerObject::isHiglightedOrBeacon() const
{
	// <FS:Ansariel> We can render beacons even if the floater is not visible
	//if (LLFloaterReg::instanceVisible("beacons") && (gPipeline.getRenderBeacons() || gPipeline.getRenderHighlights()))
	if (gPipeline.getRenderBeacons() || gPipeline.getRenderHighlights())
	// </FS:Ansariel>
	{
		bool has_media = (getMediaType() == LLViewerObject::MEDIA_SET);
		bool is_scripted = !isAvatar() && !getParent() && flagScripted();
		bool is_physical = !isAvatar() && flagUsePhysics();

		return (isParticleSource() && gPipeline.getRenderParticleBeacons())
				|| (isAudioSource() && gPipeline.getRenderSoundBeacons())
				|| (has_media && gPipeline.getRenderMOAPBeacons())
				|| (is_scripted && gPipeline.getRenderScriptedBeacons())
				|| (is_scripted && flagHandleTouch() && gPipeline.getRenderScriptedTouchBeacons())
				|| (is_physical && gPipeline.getRenderPhysicalBeacons());
	}
	return false;
}


const LLUUID &LLViewerObject::getAttachmentItemID() const
{
	return mAttachmentItemID;
}

void LLViewerObject::setAttachmentItemID(const LLUUID &id)
{
	mAttachmentItemID = id;
}

EObjectUpdateType LLViewerObject::getLastUpdateType() const
{
	return mLastUpdateType;
}

void LLViewerObject::setLastUpdateType(EObjectUpdateType last_update_type)
{
	mLastUpdateType = last_update_type;
}

bool LLViewerObject::getLastUpdateCached() const
{
	return mLastUpdateCached;
}

void LLViewerObject::setLastUpdateCached(bool last_update_cached)
{
	mLastUpdateCached = last_update_cached;
}

const LLUUID &LLViewerObject::extractAttachmentItemID()
{
	LLUUID item_id = LLUUID::null;
	LLNameValue* item_id_nv = getNVPair("AttachItemID");
	if( item_id_nv )
	{
		const char* s = item_id_nv->getString();
		if( s )
		{
			item_id.set(s);
		}
	}
	setAttachmentItemID(item_id);
	return getAttachmentItemID();
}

const std::string& LLViewerObject::getAttachmentItemName() const
{
	static std::string empty;
	LLInventoryItem *item = gInventory.getItem(getAttachmentItemID());
	if (isAttachment() && item)
	{
		return item->getName();
	}
	return empty;
}

//virtual
LLVOAvatar* LLViewerObject::getAvatar() const
{
    if (getControlAvatar())
    {
        return getControlAvatar();
    }
	if (isAttachment())
	{
		LLViewerObject* vobj = (LLViewerObject*) getParent();

		while (vobj && !vobj->asAvatar())
		{
			vobj = (LLViewerObject*) vobj->getParent();
		}

		return (LLVOAvatar*) vobj;
	}

	return NULL;
}

bool LLViewerObject::hasRenderMaterialParams() const
{
    return getParameterEntryInUse(LLNetworkData::PARAMS_RENDER_MATERIAL);
}

void LLViewerObject::setHasRenderMaterialParams(bool has_materials)
{
    bool had_materials = hasRenderMaterialParams();

    if (had_materials != has_materials)
    {
        if (has_materials)
        {
            setParameterEntryInUse(LLNetworkData::PARAMS_RENDER_MATERIAL, true, true);
        }
        else
        {
            setParameterEntryInUse(LLNetworkData::PARAMS_RENDER_MATERIAL, false, true);
        }
    }
}

const LLUUID& LLViewerObject::getRenderMaterialID(U8 te) const
{
    LLRenderMaterialParams* param_block = (LLRenderMaterialParams*)getParameterEntry(LLNetworkData::PARAMS_RENDER_MATERIAL);
    if (param_block)
    {
        return param_block->getMaterial(te);
    }

    return LLUUID::null;
}

void LLViewerObject::rebuildMaterial()
{
    llassert(!isDead());

    faceMappingChanged();
    gPipeline.markTextured(mDrawable);
}

void LLViewerObject::setRenderMaterialID(S32 te_in, const LLUUID& id, bool update_server, bool local_origin)
{
    // implementation is delicate

    // if update is bound for server, should always null out GLTFRenderMaterial and clear GLTFMaterialOverride even if ids haven't changed
    //  (the case where ids haven't changed indicates the user has reapplied the original material, in which case overrides should be dropped)
    // otherwise, should only null out the render material where ids or overrides have changed
    //  (the case where ids have changed but overrides are still present is from unsynchronized updates from the simulator, or synchronized
    //  updates with solely transform overrides)

    llassert(!update_server || local_origin);

    S32 start_idx = 0;
    S32 end_idx = getNumTEs();

    if (te_in != -1)
    {
        start_idx = te_in;
        end_idx = start_idx + 1;
    }

    start_idx = llmax(start_idx, 0);
    end_idx = llmin(end_idx, (S32) getNumTEs());

    LLRenderMaterialParams* param_block = (LLRenderMaterialParams*)getParameterEntry(LLNetworkData::PARAMS_RENDER_MATERIAL);
    if (!param_block && id.notNull())
    { // block doesn't exist, but it will need to
        param_block = (LLRenderMaterialParams*)createNewParameterEntry(LLNetworkData::PARAMS_RENDER_MATERIAL)->data;
    }


    LLFetchedGLTFMaterial* new_material = nullptr;
    if (id.notNull())
    {
        new_material = gGLTFMaterialList.getMaterial(id);
    }
        
    // update local state
    for (S32 te = start_idx; te < end_idx; ++te)
    {
        LLTextureEntry* tep = getTE(te);
        
        // If local_origin=false (i.e. it's from the server), we know the
        // material has updated or been created, because extra params are
        // checked for equality on unpacking. In that case, checking the
        // material ID for inequality won't work, because the material ID has
        // already been set.
        bool material_changed = !local_origin || !param_block || id != param_block->getMaterial(te);

        if (update_server)
        { 
            // Clear most overrides so the render material better matches the material
            // ID (preserve transforms). If overrides become passthrough, set the overrides
            // to nullptr.
            if (tep->setBaseMaterial())
            {
                material_changed = true;
            }
        }

        if (update_server || material_changed)
        { 
            tep->setGLTFRenderMaterial(nullptr);
        }

        if (new_material != tep->getGLTFMaterial())
        {
            tep->setGLTFMaterial(new_material, !update_server);
        }

        if (material_changed && new_material)
        {
            // Sometimes, the material may change out from underneath the overrides.
            // This is usually due to the server sending a new material ID, but
            // the overrides have not changed due to being only texture
            // transforms. Re-apply the overrides to the render material here,
            // if present.
            const LLGLTFMaterial* override_material = tep->getGLTFMaterialOverride();
            if (override_material)
            {
                new_material->onMaterialComplete([obj_id = getID(), te]()
                    {
                        LLViewerObject* obj = gObjectList.findObject(obj_id);
                        if (!obj) { return; }
                        LLTextureEntry* tep = obj->getTE(te);
                        if (!tep) { return; }
                        const LLGLTFMaterial* new_material = tep->getGLTFMaterial();
                        if (!new_material) { return; }
                        const LLGLTFMaterial* override_material = tep->getGLTFMaterialOverride();
                        if (!override_material) { return; }
                        LLGLTFMaterial* render_material = new LLFetchedGLTFMaterial();
                        *render_material = *new_material;
                        render_material->applyOverride(*override_material);
                        tep->setGLTFRenderMaterial(render_material);
                    });
            }
        }
    }

    // signal to render pipe that render batches must be rebuilt for this object
    if (!new_material)
    {
        rebuildMaterial();
    }
    else
    {
        new_material->onMaterialComplete([obj_id = getID()]()
            {
                LLViewerObject* obj = gObjectList.findObject(obj_id);
                if (obj)
                {
                    obj->rebuildMaterial();
                }
            });
    }

    // predictively update LLRenderMaterialParams (don't wait for server)
    if (param_block)
    { // update existing parameter block
        for (S32 te = start_idx; te < end_idx; ++te)
        {
            param_block->setMaterial(te, id);
        }
    }

    if (update_server)
    {
        // update via ModifyMaterialParams cap (server will echo back changes)
        for (S32 te = start_idx; te < end_idx; ++te)
        {
            // This sends a cleared version of this object's current material
            // override, but the override should already be cleared due to
            // calling setBaseMaterial above.
            LLGLTFMaterialList::queueApply(this, te, id);
        }
    }

    if (!update_server)
    {
        // Land impact may have changed
        setObjectCostStale();
    }
}

void LLViewerObject::setRenderMaterialIDs(const LLUUID& id)
{
    setRenderMaterialID(-1, id);
}

void LLViewerObject::setRenderMaterialIDs(const LLRenderMaterialParams* material_params, bool local_origin)
{
    if (!local_origin)
    {
        for (S32 te = 0; te < getNumTEs(); ++te)
        {
            const LLUUID& id = material_params ? material_params->getMaterial(te) : LLUUID::null;
            // We know material_params has updated or been created, because
            // extra params are checked for equality on unpacking.
            setRenderMaterialID(te, id, false, false);
        }
    }
}

void LLViewerObject::shrinkWrap()
{
    if (!mShouldShrinkWrap)
    {
        mShouldShrinkWrap = true;
        if (mDrawable)
        { // we weren't shrink wrapped before but we are now, update the spatial partition
            gPipeline.markPartitionMove(mDrawable);
        }
    }
}

class ObjectPhysicsProperties : public LLHTTPNode
{
public:
	virtual void post(
		ResponsePtr responder,
		const LLSD& context,
		const LLSD& input) const
	{
		LLSD object_data = input["body"]["ObjectData"];
		S32 num_entries = object_data.size();
		
		for ( S32 i = 0; i < num_entries; i++ )
		{
			LLSD& curr_object_data = object_data[i];
			U32 local_id = curr_object_data["LocalID"].asInteger();

			// Iterate through nodes at end, since it can be on both the regular AND hover list
			struct f : public LLSelectedNodeFunctor
			{
				U32 mID;
				f(const U32& id) : mID(id) {}
				virtual bool apply(LLSelectNode* node)
				{
					return (node->getObject() && node->getObject()->mLocalID == mID );
				}
			} func(local_id);

			LLSelectNode* node = LLSelectMgr::getInstance()->getSelection()->getFirstNode(&func);

			if (node)
			{
				// The LLSD message builder doesn't know how to handle U8, so we need to send as S8 and cast
				U8 type = (U8)curr_object_data["PhysicsShapeType"].asInteger();
				F32 density = (F32)curr_object_data["Density"].asReal();
				F32 friction = (F32)curr_object_data["Friction"].asReal();
				F32 restitution = (F32)curr_object_data["Restitution"].asReal();
				F32 gravity = (F32)curr_object_data["GravityMultiplier"].asReal();

				node->getObject()->setPhysicsShapeType(type);
				node->getObject()->setPhysicsGravity(gravity);
				node->getObject()->setPhysicsFriction(friction);
				node->getObject()->setPhysicsDensity(density);
				node->getObject()->setPhysicsRestitution(restitution);
			}	
		}
		
		dialog_refresh_all();
	};
};

LLHTTPRegistration<ObjectPhysicsProperties>
	gHTTPRegistrationObjectPhysicsProperties("/message/ObjectPhysicsProperties");
<|MERGE_RESOLUTION|>--- conflicted
+++ resolved
@@ -107,7 +107,7 @@
 #include "llmeshrepository.h"
 #include "llgltfmateriallist.h"
 #include "llgl.h"
-<<<<<<< HEAD
+#include "gltf/asset.h"
 // [RLVa:KB] - Checked: 2011-05-22 (RLVa-1.3.1a)
 #include "rlvactions.h"
 #include "rlvcommon.h"
@@ -121,9 +121,6 @@
 #endif
 // </FS:Ansariel> [Legacy Bake]
 #include "llfloaterproperties.h" // <FS:Ansariel> Keep legacy properties floater
-=======
-#include "gltf/asset.h"
->>>>>>> 155ddf23
 
 //#define DEBUG_UPDATE_TYPE
 
@@ -4422,11 +4419,7 @@
     LLMatrix4 root;
     root.initScale(getScale());
     root.rotate(getRenderRotation());
-<<<<<<< HEAD
-    root.translate(getPositionAgent());
-=======
     root.translate(getRenderPosition());
->>>>>>> 155ddf23
 
     LLMatrix4a mat;
     mat.loadu((F32*)root.mMatrix);
@@ -4450,11 +4443,7 @@
     scale.mV[1] = 1.f / scale.mV[1];
     scale.mV[2] = 1.f / scale.mV[2];
 
-<<<<<<< HEAD
-    root.translate(-getPositionAgent());
-=======
     root.translate(-getRenderPosition());
->>>>>>> 155ddf23
     root.rotate(~getRenderRotation());
 
     LLMatrix4 scale_mat;
@@ -4471,11 +4460,7 @@
 {
     LLMatrix4a mat;
 
-<<<<<<< HEAD
-    if (mGLTFAsset.notNull() && node_index >= 0 && node_index < mGLTFAsset->mNodes.size())
-=======
     if (mGLTFAsset && node_index >= 0 && node_index < mGLTFAsset->mNodes.size())
->>>>>>> 155ddf23
     {
         auto& node = mGLTFAsset->mNodes[node_index];
 
@@ -4529,11 +4514,7 @@
 
 void LLViewerObject::setGLTFNodeRotationAgent(S32 node_index, const LLQuaternion& rotation)
 {
-<<<<<<< HEAD
-    if (mGLTFAsset.notNull() && node_index >= 0 && node_index < mGLTFAsset->mNodes.size())
-=======
     if (mGLTFAsset && node_index >= 0 && node_index < mGLTFAsset->mNodes.size())
->>>>>>> 155ddf23
     {
         auto& node = mGLTFAsset->mNodes[node_index];
 
@@ -4565,11 +4546,7 @@
 
 void LLViewerObject::moveGLTFNode(S32 node_index, const LLVector3& offset)
 {
-<<<<<<< HEAD
-    if (mGLTFAsset.notNull() && node_index >= 0 && node_index < mGLTFAsset->mNodes.size())
-=======
     if (mGLTFAsset && node_index >= 0 && node_index < mGLTFAsset->mNodes.size())
->>>>>>> 155ddf23
     {
         auto& node = mGLTFAsset->mNodes[node_index];
 
