--- conflicted
+++ resolved
@@ -4143,14 +4143,11 @@
 
 	const LLUUID& image_id = getTE(te)->getID();
 		mTEImages[te] = LLViewerTextureManager::getFetchedTexture(image_id, FTT_DEFAULT, TRUE, LLGLTexture::BOOST_NONE, LLViewerTexture::LOD_TEXTURE);
-<<<<<<< HEAD
 
 		// <FS:ND> Debug aid <ND:TODO> Remove again
 		if( !ndIsValidPtr( mTEImages[te].get() ) &&  mTEImages[te].get() != 0 )
 			llerrs << "Set invalid pointer to mTEImages" << llendl;
 		// </FS:ND>
-//	}
-=======
 	
 	if (getTE(te)->getMaterialParams().notNull())
 	{
@@ -4160,7 +4157,6 @@
 		const LLUUID& spec_id = getTE(te)->getMaterialParams()->getSpecularID();
 		mTESpecularMaps[te] = LLViewerTextureManager::getFetchedTexture(spec_id, FTT_DEFAULT, TRUE, LLGLTexture::BOOST_NONE, LLViewerTexture::LOD_TEXTURE);
 	}
->>>>>>> b2db719f
 }
 
 void LLViewerObject::setTEImage(const U8 te, LLViewerTexture *imagep)
