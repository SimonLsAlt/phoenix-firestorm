/** 
 * @file llviewerobject.cpp
 * @brief Base class for viewer objects
 *
 * $LicenseInfo:firstyear=2001&license=viewerlgpl$
 * Second Life Viewer Source Code
 * Copyright (C) 2010, Linden Research, Inc.
 * 
 * This library is free software; you can redistribute it and/or
 * modify it under the terms of the GNU Lesser General Public
 * License as published by the Free Software Foundation;
 * version 2.1 of the License only.
 * 
 * This library is distributed in the hope that it will be useful,
 * but WITHOUT ANY WARRANTY; without even the implied warranty of
 * MERCHANTABILITY or FITNESS FOR A PARTICULAR PURPOSE.  See the GNU
 * Lesser General Public License for more details.
 * 
 * You should have received a copy of the GNU Lesser General Public
 * License along with this library; if not, write to the Free Software
 * Foundation, Inc., 51 Franklin Street, Fifth Floor, Boston, MA  02110-1301  USA
 * 
 * Linden Research, Inc., 945 Battery Street, San Francisco, CA  94111  USA
 * $/LicenseInfo$
 */

#include "llviewerprecompiledheaders.h"

#include "llviewerobject.h"

#include "llaudioengine.h"
#include "indra_constants.h"
#include "llmath.h"
#include "llflexibleobject.h"
#include "llviewercontrol.h"
#include "lldatapacker.h"
#include "llfasttimer.h"
#include "llfloaterreg.h"
#include "llfontgl.h"
#include "llframetimer.h"
#include "llhudicon.h"
#include "llinventory.h"
#include "llinventorydefines.h"
#include "llmaterialtable.h"
#include "llmutelist.h"
#include "llnamevalue.h"
#include "llprimitive.h"
#include "llquantize.h"
#include "llregionhandle.h"
#include "llsdserialize.h"
#include "lltree_common.h"
#include "llxfermanager.h"
#include "message.h"
#include "object_flags.h"

#include "llaudiosourcevo.h"
#include "llagent.h"
#include "llagentcamera.h"
#include "llagentwearables.h"
#include "llbbox.h"
#include "llbox.h"
#include "llcylinder.h"
#include "lldrawable.h"
#include "llface.h"
#include "llfloaterproperties.h"
#include "llfloatertools.h"
#include "llfollowcam.h"
#include "llhudtext.h"
#include "llselectmgr.h"
#include "llrendersphere.h"
#include "lltooldraganddrop.h"
#include "llviewercamera.h"
#include "llviewertexturelist.h"
#include "llviewerinventory.h"
#include "llviewerobjectlist.h"
#include "llviewerparceloverlay.h"
#include "llviewerpartsource.h"
#include "llviewerregion.h"
#include "llviewerstats.h"
#include "llviewertextureanim.h"
#include "llviewerwindow.h" // For getSpinAxis
#include "llvoavatar.h"
#include "llvoavatarself.h"
#include "llvograss.h"
#include "llvoground.h"
#include "llvolume.h"
#include "llvolumemessage.h"
#include "llvopartgroup.h"
#include "llvosky.h"
#include "llvosurfacepatch.h"
#include "llvotree.h"
#include "llvovolume.h"
#include "llvowater.h"
#include "llworld.h"
#include "llui.h"
#include "pipeline.h"
#include "llviewernetwork.h"
#include "llvowlsky.h"
#include "llmanip.h"
#include "lltrans.h"
#include "llsdutil.h"
#include "llmediaentry.h"
#include "llfloaterperms.h"
#include "llvocache.h"
#include "llcleanup.h"
// [RLVa:KB] - Checked: 2011-05-22 (RLVa-1.3.1a)
#include "rlvactions.h"
#include "rlvcommon.h"
#include "rlvlocks.h"
// [/RLVa:KB]
#include "fsassetblacklist.h"

// <FS:Ansariel> [Legacy Bake]
#ifdef OPENSIM
#include "llviewernetwork.h"
#endif
// </FS:Ansariel> [Legacy Bake]

//#define DEBUG_UPDATE_TYPE

BOOL		LLViewerObject::sVelocityInterpolate = TRUE;
BOOL		LLViewerObject::sPingInterpolate = TRUE; 

U32			LLViewerObject::sNumZombieObjects = 0;
S32			LLViewerObject::sNumObjects = 0;
BOOL		LLViewerObject::sMapDebug = TRUE;
LLColor4	LLViewerObject::sEditSelectColor(	1.0f, 1.f, 0.f, 0.3f);	// Edit OK
LLColor4	LLViewerObject::sNoEditSelectColor(	1.0f, 0.f, 0.f, 0.3f);	// Can't edit
S32			LLViewerObject::sAxisArrowLength(50);


BOOL		LLViewerObject::sPulseEnabled(FALSE);
BOOL		LLViewerObject::sUseSharedDrawables(FALSE); // TRUE

// sMaxUpdateInterpolationTime must be greater than sPhaseOutUpdateInterpolationTime
F64Seconds	LLViewerObject::sMaxUpdateInterpolationTime(3.0);		// For motion interpolation: after X seconds with no updates, don't predict object motion
F64Seconds	LLViewerObject::sPhaseOutUpdateInterpolationTime(2.0);	// For motion interpolation: after Y seconds with no updates, taper off motion prediction

std::map<std::string, U32> LLViewerObject::sObjectDataMap;

// The maximum size of an object extra parameters binary (packed) block
#define MAX_OBJECT_PARAMS_SIZE 1024

// At 45 Hz collisions seem stable and objects seem
// to settle down at a reasonable rate.
// JC 3/18/2003

const F32 PHYSICS_TIMESTEP = 1.f / 45.f;

static LLTrace::BlockTimerStatHandle FTM_CREATE_OBJECT("Create Object");

// static
LLViewerObject *LLViewerObject::createObject(const LLUUID &id, const LLPCode pcode, LLViewerRegion *regionp)
{
	LLViewerObject *res = NULL;
	LL_RECORD_BLOCK_TIME(FTM_CREATE_OBJECT);
	
	switch (pcode)
	{
	case LL_PCODE_VOLUME:
	  res = new LLVOVolume(id, pcode, regionp); break;
	case LL_PCODE_LEGACY_AVATAR:
	{
		if (id == gAgentID)
		{
			if (!gAgentAvatarp)
			{
				gAgentAvatarp = new LLVOAvatarSelf(id, pcode, regionp);
				gAgentAvatarp->initInstance();
// <FS:Ansariel> [Legacy Bake]
				//gAgentWearables.setAvatarObject(gAgentAvatarp);
				if (LLGridManager::getInstance()->isInSecondLife())
				{
					gAgentWearables.setAvatarObject(gAgentAvatarp);
				}
// </FS:Ansariel> [Legacy Bake]
			}
			else 
			{
				if (isAgentAvatarValid())
				{
					gAgentAvatarp->updateRegion(regionp);
				}
			}
			res = gAgentAvatarp;
		}
		else
		{
			LLVOAvatar *avatar = new LLVOAvatar(id, pcode, regionp); 
			avatar->initInstance();
			res = avatar;
		}
		break;
	}
	case LL_PCODE_LEGACY_GRASS:
	  res = new LLVOGrass(id, pcode, regionp); break;
	case LL_PCODE_LEGACY_PART_SYS:
// 	  LL_WARNS() << "Creating old part sys!" << LL_ENDL;
// 	  res = new LLVOPart(id, pcode, regionp); break;
	  res = NULL; break;
	case LL_PCODE_LEGACY_TREE:
	  res = new LLVOTree(id, pcode, regionp); break;
	case LL_PCODE_TREE_NEW:
// 	  LL_WARNS() << "Creating new tree!" << LL_ENDL;
// 	  res = new LLVOTree(id, pcode, regionp); break;
	  res = NULL; break;
	case LL_VO_SURFACE_PATCH:
	  res = new LLVOSurfacePatch(id, pcode, regionp); break;
	case LL_VO_SKY:
	  res = new LLVOSky(id, pcode, regionp); break;
	case LL_VO_VOID_WATER:
		res = new LLVOVoidWater(id, pcode, regionp); break;
	case LL_VO_WATER:
		res = new LLVOWater(id, pcode, regionp); break;
	case LL_VO_GROUND:
	  res = new LLVOGround(id, pcode, regionp); break;
	case LL_VO_PART_GROUP:
	  res = new LLVOPartGroup(id, pcode, regionp); break;
	case LL_VO_HUD_PART_GROUP:
	  res = new LLVOHUDPartGroup(id, pcode, regionp); break;
	case LL_VO_WL_SKY:
	  res = new LLVOWLSky(id, pcode, regionp); break;
	default:
	  LL_WARNS() << "Unknown object pcode " << (S32)pcode << LL_ENDL;
	  res = NULL; break;
	}
	return res;
}

LLViewerObject::LLViewerObject(const LLUUID &id, const LLPCode pcode, LLViewerRegion *regionp, BOOL is_global)
:	LLTrace::MemTrackable<LLViewerObject>("LLViewerObject"),
	LLPrimitive(),
	mChildList(),
	mID(id),
	mLocalID(0),
	mTotalCRC(0),
	mListIndex(-1),
	mTEImages(NULL),
	mTENormalMaps(NULL),
	mTESpecularMaps(NULL),
	mGLName(0),
	mbCanSelect(TRUE),
	mFlags(0),
	mPhysicsShapeType(0),
	mPhysicsGravity(0),
	mPhysicsFriction(0),
	mPhysicsDensity(0),
	mPhysicsRestitution(0),
	mDrawable(),
	mCreateSelected(FALSE),
	mRenderMedia(FALSE),
	mBestUpdatePrecision(0),
	mText(),
	mHudText(""),
	mHudTextColor(LLColor4::white),
	mLastInterpUpdateSecs(0.f),
	mLastMessageUpdateSecs(0.f),
	mLatestRecvPacketID(0),
	mData(NULL),
	mAudioSourcep(NULL),
	mAudioGain(1.f),
	mAppAngle(0.f),
	mPixelArea(1024.f),
	mInventory(NULL),
	mInventorySerialNum(0),
	mInvRequestState(INVENTORY_REQUEST_STOPPED),
	mInvRequestXFerId(0),
	mInventoryDirty(FALSE),
	mRegionp(regionp),
	mDead(FALSE),
	mOrphaned(FALSE),
	mUserSelected(FALSE),
	mOnActiveList(FALSE),
	mOnMap(FALSE),
	mStatic(FALSE),
	mNumFaces(0),
	mRotTime(0.f),
	mAngularVelocityRot(),
	mPreviousRotation(),
	mState(0),
	mMedia(NULL),
	mClickAction(0),
	mObjectCost(0),
	mLinksetCost(0),
	mPhysicsCost(0),
	mLinksetPhysicsCost(0.f),
	mCostStale(true),
	mPhysicsShapeUnknown(true),
	mAttachmentItemID(LLUUID::null),
	mLastUpdateType(OUT_UNKNOWN),
	mLastUpdateCached(FALSE),
	mCachedMuteListUpdateTime(0),
	mCachedOwnerInMuteList(false)
{
	if (!is_global)
	{
		llassert(mRegionp);
	}

	LLPrimitive::init_primitive(pcode);

	// CP: added 12/2/2005 - this was being initialised to 0, not the current frame time
	mLastInterpUpdateSecs = LLFrameTimer::getElapsedSeconds();

	mPositionRegion = LLVector3(0.f, 0.f, 0.f);

	if (!is_global && mRegionp)
	{
		mPositionAgent = mRegionp->getOriginAgent();
	}
	resetRot();

	LLViewerObject::sNumObjects++;
}

LLViewerObject::~LLViewerObject()
{
	deleteTEImages();

	if(mInventory)
	{
		mInventory->clear();  // will deref and delete entries
		delete mInventory;
		mInventory = NULL;
	}

	if (mPartSourcep)
	{
		mPartSourcep->setDead();
		mPartSourcep = NULL;
	}

	// Delete memory associated with extra parameters.
	std::map<U16, ExtraParameter*>::iterator iter;
	for (iter = mExtraParameterList.begin(); iter != mExtraParameterList.end(); ++iter)
	{
		if(iter->second != NULL)
		{
			delete iter->second->data;
			delete iter->second;
		}
	}
	mExtraParameterList.clear();

	for_each(mNameValuePairs.begin(), mNameValuePairs.end(), DeletePairedPointer()) ;
	mNameValuePairs.clear();
	
	delete[] mData;
	mData = NULL;

	delete mMedia;
	mMedia = NULL;

	sNumObjects--;
	sNumZombieObjects--;
	llassert(mChildList.size() == 0);

	clearInventoryListeners();
}

void LLViewerObject::deleteTEImages()
{
	delete[] mTEImages;
	mTEImages = NULL;
	
	if (mTENormalMaps != NULL)
	{
		delete[] mTENormalMaps;
		mTENormalMaps = NULL;
	}
	
	if (mTESpecularMaps != NULL)
	{
		delete[] mTESpecularMaps;
		mTESpecularMaps = NULL;
	}	
}

void LLViewerObject::markDead()
{
	if (!mDead)
	{
		//LL_INFOS() << "Marking self " << mLocalID << " as dead." << LL_ENDL;
		
		// Root object of this hierarchy unlinks itself.
		LLVOAvatar *av = getAvatarAncestor();
		if (getParent())
		{
			((LLViewerObject *)getParent())->removeChild(this);
		}
		LLUUID mesh_id;
		if (av && LLVOAvatar::getRiggedMeshID(this,mesh_id))
		{
			// This case is needed for indirectly attached mesh objects.
			av->resetJointsOnDetach(mesh_id);
		}

		// Mark itself as dead
		mDead = TRUE;
		if(mRegionp)
		{
			mRegionp->removeFromCreatedList(getLocalID()); 
		}
		gObjectList.cleanupReferences(this);

		LLViewerObject *childp;
		while (mChildList.size() > 0)
		{
			childp = mChildList.back();
			if (childp->getPCode() != LL_PCODE_LEGACY_AVATAR)
			{
				//LL_INFOS() << "Marking child " << childp->getLocalID() << " as dead." << LL_ENDL;
				childp->setParent(NULL); // LLViewerObject::markDead 1
				childp->markDead();
			}
			else
			{
				// make sure avatar is no longer parented, 
				// so we can properly set it's position
				childp->setDrawableParent(NULL);
				((LLVOAvatar*)childp)->getOffObject();
				childp->setParent(NULL); // LLViewerObject::markDead 2
			}
			mChildList.pop_back();
		}

		if (mDrawable.notNull())
		{
			// Drawables are reference counted, mark as dead, then nuke the pointer.
			mDrawable->markDead();
			mDrawable = NULL;
		}

		if (mText)
		{
			mText->markDead();
			mText = NULL;
		}

		if (mIcon)
		{
			mIcon->markDead();
			mIcon = NULL;
		}

		if (mPartSourcep)
		{
			mPartSourcep->setDead();
			mPartSourcep = NULL;
		}

		if (mAudioSourcep)
		{
			// Do some cleanup
			if (gAudiop)
			{
				gAudiop->cleanupAudioSource(mAudioSourcep);
			}
			mAudioSourcep = NULL;
		}

		if (flagAnimSource())
		{
			if (isAgentAvatarValid())
			{
				// stop motions associated with this object
				gAgentAvatarp->stopMotionFromSource(mID);
			}
		}

		if (flagCameraSource())
		{
			LLFollowCamMgr::removeFollowCamParams(mID);
		}

		sNumZombieObjects++;

		// We can't assume the region will still be around beyond this point
		mRegionp = nullptr;
	}
}

void LLViewerObject::dump() const
{
	LL_INFOS() << "Type: " << pCodeToString(mPrimitiveCode) << LL_ENDL;
	LL_INFOS() << "Drawable: " << (LLDrawable *)mDrawable << LL_ENDL;
	LL_INFOS() << "Update Age: " << LLFrameTimer::getElapsedSeconds() - mLastMessageUpdateSecs << LL_ENDL;

	LL_INFOS() << "Parent: " << getParent() << LL_ENDL;
	LL_INFOS() << "ID: " << mID << LL_ENDL;
	LL_INFOS() << "LocalID: " << mLocalID << LL_ENDL;
	LL_INFOS() << "PositionRegion: " << getPositionRegion() << LL_ENDL;
	LL_INFOS() << "PositionAgent: " << getPositionAgent() << LL_ENDL;
	LL_INFOS() << "PositionGlobal: " << getPositionGlobal() << LL_ENDL;
	LL_INFOS() << "Velocity: " << getVelocity() << LL_ENDL;
	if (mDrawable.notNull() && 
		mDrawable->getNumFaces() && 
		mDrawable->getFace(0))
	{
		LLFacePool *poolp = mDrawable->getFace(0)->getPool();
		if (poolp)
		{
			LL_INFOS() << "Pool: " << poolp << LL_ENDL;
			LL_INFOS() << "Pool reference count: " << poolp->mReferences.size() << LL_ENDL;
		}
	}
	//LL_INFOS() << "BoxTree Min: " << mDrawable->getBox()->getMin() << LL_ENDL;
	//LL_INFOS() << "BoxTree Max: " << mDrawable->getBox()->getMin() << LL_ENDL;
	/*
	LL_INFOS() << "Velocity: " << getVelocity() << LL_ENDL;
	LL_INFOS() << "AnyOwner: " << permAnyOwner() << " YouOwner: " << permYouOwner() << " Edit: " << mPermEdit << LL_ENDL;
	LL_INFOS() << "UsePhysics: " << flagUsePhysics() << " CanSelect " << mbCanSelect << " UserSelected " << mUserSelected << LL_ENDL;
	LL_INFOS() << "AppAngle: " << mAppAngle << LL_ENDL;
	LL_INFOS() << "PixelArea: " << mPixelArea << LL_ENDL;

	char buffer[1000];
	char *key;
	for (key = mNameValuePairs.getFirstKey(); key; key = mNameValuePairs.getNextKey() )
	{
		mNameValuePairs[key]->printNameValue(buffer);
		LL_INFOS() << buffer << LL_ENDL;
	}
	for (child_list_t::iterator iter = mChildList.begin();
		 iter != mChildList.end(); iter++)
	{
		LLViewerObject* child = *iter;
		LL_INFOS() << "  child " << child->getID() << LL_ENDL;
	}
	*/
}

void LLViewerObject::printNameValuePairs() const
{
	for (name_value_map_t::const_iterator iter = mNameValuePairs.begin();
		 iter != mNameValuePairs.end(); iter++)
	{
		LLNameValue* nv = iter->second;
		LL_INFOS() << nv->printNameValue() << LL_ENDL;
	}
}

void LLViewerObject::initVOClasses()
{
	// Initialized shared class stuff first.
	LLVOAvatar::initClass();
	LLVOTree::initClass();
	LL_INFOS() << "Viewer Object size: " << sizeof(LLViewerObject) << LL_ENDL;
	LLVOGrass::initClass();
	LLVOWater::initClass();
	LLVOVolume::initClass();

	initObjectDataMap();
}

void LLViewerObject::cleanupVOClasses()
{
	SUBSYSTEM_CLEANUP(LLVOGrass);
	SUBSYSTEM_CLEANUP(LLVOWater);
	SUBSYSTEM_CLEANUP(LLVOTree);
	SUBSYSTEM_CLEANUP(LLVOAvatar);
	SUBSYSTEM_CLEANUP(LLVOVolume);

	sObjectDataMap.clear();
}

//object data map for compressed && !OUT_TERSE_IMPROVED
//static
void LLViewerObject::initObjectDataMap()
{
	U32 count = 0;

	sObjectDataMap["ID"] = count; //full id //LLUUID
	count += sizeof(LLUUID);

	sObjectDataMap["LocalID"] = count; //U32
	count += sizeof(U32);

	sObjectDataMap["PCode"] = count;   //U8
	count += sizeof(U8);

	sObjectDataMap["State"] = count;   //U8
	count += sizeof(U8);

	sObjectDataMap["CRC"] = count;     //U32
	count += sizeof(U32);

	sObjectDataMap["Material"] = count; //U8
	count += sizeof(U8);

	sObjectDataMap["ClickAction"] = count; //U8
	count += sizeof(U8);

	sObjectDataMap["Scale"] = count; //LLVector3
	count += sizeof(LLVector3);

	sObjectDataMap["Pos"] = count;   //LLVector3
	count += sizeof(LLVector3);

	sObjectDataMap["Rot"] = count;    //LLVector3
	count += sizeof(LLVector3);

	sObjectDataMap["SpecialCode"] = count; //U32
	count += sizeof(U32);

	sObjectDataMap["Owner"] = count; //LLUUID
	count += sizeof(LLUUID);

	sObjectDataMap["Omega"] = count; //LLVector3, when SpecialCode & 0x80 is set
	count += sizeof(LLVector3);

	//ParentID is after Omega if there is Omega, otherwise is after Owner
	sObjectDataMap["ParentID"] = count;//U32, when SpecialCode & 0x20 is set
	count += sizeof(U32);

	//-------
	//The rest items are not included here
	//-------
}

//static 
void LLViewerObject::unpackVector3(LLDataPackerBinaryBuffer* dp, LLVector3& value, std::string name)
{
	dp->shift(sObjectDataMap[name]);
	dp->unpackVector3(value, name.c_str());
	dp->reset();
}

//static 
void LLViewerObject::unpackUUID(LLDataPackerBinaryBuffer* dp, LLUUID& value, std::string name)
{
	dp->shift(sObjectDataMap[name]);
	dp->unpackUUID(value, name.c_str());
	dp->reset();
}
	
//static 
void LLViewerObject::unpackU32(LLDataPackerBinaryBuffer* dp, U32& value, std::string name)
{
	dp->shift(sObjectDataMap[name]);
	dp->unpackU32(value, name.c_str());
	dp->reset();
}
	
//static 
void LLViewerObject::unpackU8(LLDataPackerBinaryBuffer* dp, U8& value, std::string name)
{
	dp->shift(sObjectDataMap[name]);
	dp->unpackU8(value, name.c_str());
	dp->reset();
}

//static 
U32 LLViewerObject::unpackParentID(LLDataPackerBinaryBuffer* dp, U32& parent_id)
{
	dp->shift(sObjectDataMap["SpecialCode"]);
	U32 value;
	dp->unpackU32(value, "SpecialCode");

	parent_id = 0;
	if(value & 0x20)
	{
		S32 offset = sObjectDataMap["ParentID"];
		if(!(value & 0x80))
		{
			offset -= sizeof(LLVector3);
		}

		dp->shift(offset);
		dp->unpackU32(parent_id, "ParentID");
	}
	dp->reset();

	return parent_id;
}

// Replaces all name value pairs with data from \n delimited list
// Does not update server
void LLViewerObject::setNameValueList(const std::string& name_value_list)
{
	// Clear out the old
	for_each(mNameValuePairs.begin(), mNameValuePairs.end(), DeletePairedPointer()) ;
	mNameValuePairs.clear();

	// Bring in the new
	std::string::size_type length = name_value_list.length();
	std::string::size_type start = 0;
	while (start < length)
	{
		std::string::size_type end = name_value_list.find_first_of("\n", start);
		if (end == std::string::npos) end = length;
		if (end > start)
		{
			std::string tok = name_value_list.substr(start, end - start);
			addNVPair(tok);
		}
		start = end+1;
	}
}

void LLViewerObject::setSelected(BOOL sel)
{
	mUserSelected = sel;
	resetRot();

	if (!sel)
	{
		setAllTESelected(false);
	}
}

// This method returns true if the object is over land owned by the
// agent.
bool LLViewerObject::isReturnable()
{
	if (isAttachment())
	{
		return false;
	}
		
// [RLVa:KB] - Checked: 2011-05-28 (RLVa-1.4.0a) | Added: RLVa-1.4.0a
	if ( (RlvActions::isRlvEnabled()) && (!rlvCanDeleteOrReturn(this)) )
	{
		return false;
	}
// [/RLVa:KB]
	std::vector<LLBBox> boxes;
	boxes.push_back(LLBBox(getPositionRegion(), getRotationRegion(), getScale() * -0.5f, getScale() * 0.5f).getAxisAligned());
	for (child_list_t::iterator iter = mChildList.begin();
		 iter != mChildList.end(); iter++)
	{
		LLViewerObject* child = *iter;
		boxes.push_back( LLBBox(child->getPositionRegion(), child->getRotationRegion(), child->getScale() * -0.5f, child->getScale() * 0.5f).getAxisAligned());
	}

	bool result = (mRegionp && mRegionp->objectIsReturnable(getPositionRegion(), boxes)) ? 1 : 0;
	
	if ( !result )
	{		
		//Get list of neighboring regions relative to this vo's region
		std::vector<LLViewerRegion*> uniqueRegions;
		mRegionp->getNeighboringRegions( uniqueRegions );
	
		//Build aabb's - for root and all children
		std::vector<PotentialReturnableObject> returnables;
		typedef std::vector<LLViewerRegion*>::iterator RegionIt;
		RegionIt regionStart = uniqueRegions.begin();
		RegionIt regionEnd   = uniqueRegions.end();
		
		for (; regionStart != regionEnd; ++regionStart )
		{
			LLViewerRegion* pTargetRegion = *regionStart;
			//Add the root vo as there may be no children and we still want
			//to test for any edge overlap
			buildReturnablesForChildrenVO( returnables, this, pTargetRegion );
			//Add it's children
			for (child_list_t::iterator iter = mChildList.begin();  iter != mChildList.end(); iter++)
			{
				LLViewerObject* pChild = *iter;		
				buildReturnablesForChildrenVO( returnables, pChild, pTargetRegion );
			}
		}	
	
		//TBD#Eventually create a region -> box list map 
		typedef std::vector<PotentialReturnableObject>::iterator ReturnablesIt;
		ReturnablesIt retCurrentIt = returnables.begin();
		ReturnablesIt retEndIt = returnables.end();
	
		for ( ; retCurrentIt !=retEndIt; ++retCurrentIt )
		{
			boxes.clear();
			LLViewerRegion* pRegion = (*retCurrentIt).pRegion;
			boxes.push_back( (*retCurrentIt).box );	
			bool retResult = 	pRegion
							 && pRegion->childrenObjectReturnable( boxes )
							 && pRegion->canManageEstate();
			if ( retResult )
			{ 
				result = true;
				break;
			}
		}
	}
	return result;
}

void LLViewerObject::buildReturnablesForChildrenVO( std::vector<PotentialReturnableObject>& returnables, LLViewerObject* pChild, LLViewerRegion* pTargetRegion )
{
	if ( !pChild )
	{
		LL_ERRS()<<"child viewerobject is NULL "<<LL_ENDL;
	}
	
	constructAndAddReturnable( returnables, pChild, pTargetRegion );
	
	//We want to handle any children VO's as well
	for (child_list_t::iterator iter = pChild->mChildList.begin();  iter != pChild->mChildList.end(); iter++)
	{
		LLViewerObject* pChildofChild = *iter;
		buildReturnablesForChildrenVO( returnables, pChildofChild, pTargetRegion );
	}
}

void LLViewerObject::constructAndAddReturnable( std::vector<PotentialReturnableObject>& returnables, LLViewerObject* pChild, LLViewerRegion* pTargetRegion )
{
	
	LLVector3 targetRegionPos;
	targetRegionPos.setVec( pChild->getPositionGlobal() );	
	
	LLBBox childBBox = LLBBox( targetRegionPos, pChild->getRotationRegion(), pChild->getScale() * -0.5f, 
							    pChild->getScale() * 0.5f).getAxisAligned();
	
	LLVector3 edgeA = targetRegionPos + childBBox.getMinLocal();
	LLVector3 edgeB = targetRegionPos + childBBox.getMaxLocal();
	
	LLVector3d edgeAd, edgeBd;
	edgeAd.setVec(edgeA);
	edgeBd.setVec(edgeB);
	
	//Only add the box when either of the extents are in a neighboring region
	if ( pTargetRegion->pointInRegionGlobal( edgeAd ) || pTargetRegion->pointInRegionGlobal( edgeBd ) )
	{
		PotentialReturnableObject returnableObj;
		returnableObj.box		= childBBox;
		returnableObj.pRegion	= pTargetRegion;
		returnables.push_back( returnableObj );
	}
}

bool LLViewerObject::crossesParcelBounds()
{
	std::vector<LLBBox> boxes;
	boxes.push_back(LLBBox(getPositionRegion(), getRotationRegion(), getScale() * -0.5f, getScale() * 0.5f).getAxisAligned());
	for (child_list_t::iterator iter = mChildList.begin();
		 iter != mChildList.end(); iter++)
	{
		LLViewerObject* child = *iter;
		boxes.push_back(LLBBox(child->getPositionRegion(), child->getRotationRegion(), child->getScale() * -0.5f, child->getScale() * 0.5f).getAxisAligned());
	}

	return mRegionp && mRegionp->objectsCrossParcel(boxes);
}

BOOL LLViewerObject::setParent(LLViewerObject* parent)
{
	if(mParent != parent)
	{
		LLViewerObject* old_parent = (LLViewerObject*)mParent ;		
		BOOL ret = LLPrimitive::setParent(parent);
		if(ret && old_parent && parent)
		{
			old_parent->removeChild(this) ;
		}
		return ret ;
	}

	return FALSE ;
}

void LLViewerObject::addChild(LLViewerObject *childp)
{
	for (child_list_t::iterator i = mChildList.begin(); i != mChildList.end(); ++i)
	{
		if (*i == childp)
		{	//already has child
			return;
		}
	}
	
	if (!isAvatar())
	{
		// propagate selection properties
		childp->mbCanSelect = mbCanSelect;
	}

	if(childp->setParent(this))
	{
		mChildList.push_back(childp);
	}
}

void LLViewerObject::removeChild(LLViewerObject *childp)
{
	for (child_list_t::iterator i = mChildList.begin(); i != mChildList.end(); ++i)
	{
		if (*i == childp)
		{
			if (!childp->isAvatar() && mDrawable.notNull() && mDrawable->isActive() && childp->mDrawable.notNull() && !isAvatar())
			{
				gPipeline.markRebuild(childp->mDrawable, LLDrawable::REBUILD_VOLUME);
			}

			mChildList.erase(i);

			if(childp->getParent() == this)
			{
				childp->setParent(NULL);			
			}
			break;
		}
	}
	
	if (childp->isSelected())
	{
		LLSelectMgr::getInstance()->deselectObjectAndFamily(childp);
		BOOL add_to_end = TRUE;
		LLSelectMgr::getInstance()->selectObjectAndFamily(childp, add_to_end);
	}
}

void LLViewerObject::addThisAndAllChildren(std::vector<LLViewerObject*>& objects)
{
	objects.push_back(this);
	for (child_list_t::iterator iter = mChildList.begin();
		 iter != mChildList.end(); iter++)
	{
		LLViewerObject* child = *iter;
		if (!child->isAvatar())
		{
			child->addThisAndAllChildren(objects);
		}
	}
}

void LLViewerObject::addThisAndNonJointChildren(std::vector<LLViewerObject*>& objects)
{
	objects.push_back(this);
	// don't add any attachments when temporarily selecting avatar
	if (isAvatar())
	{
		return;
	}
	for (child_list_t::iterator iter = mChildList.begin();
		 iter != mChildList.end(); iter++)
	{
		LLViewerObject* child = *iter;
		if ( (!child->isAvatar()))
		{
			child->addThisAndNonJointChildren(objects);
		}
	}
}

//BOOL LLViewerObject::isChild(LLViewerObject *childp) const
// [RLVa:KB] - Checked: 2011-05-28 (RLVa-1.4.0a) | Added: RLVa-1.4.0a
BOOL LLViewerObject::isChild(const LLViewerObject *childp) const
// [/RLVa:KB]
{
	for (child_list_t::const_iterator iter = mChildList.begin();
		 iter != mChildList.end(); iter++)
	{
		LLViewerObject* testchild = *iter;
		if (testchild == childp)
			return TRUE;
	}
	return FALSE;
}


// returns TRUE if at least one avatar is sitting on this object
BOOL LLViewerObject::isSeat() const
{
	for (child_list_t::const_iterator iter = mChildList.begin();
		 iter != mChildList.end(); iter++)
	{
		LLViewerObject* child = *iter;
		if (child->isAvatar())
		{
			return TRUE;
		}
	}
	return FALSE;

}

BOOL LLViewerObject::setDrawableParent(LLDrawable* parentp)
{
	if (mDrawable.isNull())
	{
		return FALSE;
	}

	BOOL ret = mDrawable->mXform.setParent(parentp ? &parentp->mXform : NULL);
	if(!ret)
	{
		return FALSE ;
	}
	LLDrawable* old_parent = mDrawable->mParent;
	mDrawable->mParent = parentp; 
		
	if (parentp && mDrawable->isActive())
	{
		parentp->makeActive();
		parentp->setState(LLDrawable::ACTIVE_CHILD);
	}

	gPipeline.markRebuild(mDrawable, LLDrawable::REBUILD_VOLUME, TRUE);
	if(	(old_parent != parentp && old_parent)
		|| (parentp && parentp->isActive()))
	{
		// *TODO we should not be relying on setDrawable parent to call markMoved
		gPipeline.markMoved(mDrawable, FALSE);
	}
	else if (!mDrawable->isAvatar())
	{
		mDrawable->updateXform(TRUE);
		/*if (!mDrawable->getSpatialGroup())
		{
			mDrawable->movePartition();
		}*/
	}
	
	return ret;
}

// Show or hide particles, icon and HUD
void LLViewerObject::hideExtraDisplayItems( BOOL hidden )
{
	if( mPartSourcep.notNull() )
	{
		LLViewerPartSourceScript *partSourceScript = mPartSourcep.get();
		partSourceScript->setSuspended( hidden );
	}

	if( mText.notNull() )
	{
		LLHUDText *hudText = mText.get();
		hudText->setHidden( hidden );
	}

	if( mIcon.notNull() )
	{
		LLHUDIcon *hudIcon = mIcon.get();
		hudIcon->setHidden( hidden );
	}
}

U32 LLViewerObject::checkMediaURL(const std::string &media_url)
{
    U32 retval = (U32)0x0;
    if (!mMedia && !media_url.empty())
    {
        retval |= MEDIA_URL_ADDED;
        mMedia = new LLViewerObjectMedia;
        mMedia->mMediaURL = media_url;
        mMedia->mMediaType = LLViewerObject::MEDIA_SET;
        mMedia->mPassedWhitelist = FALSE;
    }
    else if (mMedia)
    {
        if (media_url.empty())
        {
            retval |= MEDIA_URL_REMOVED;
            delete mMedia;
            mMedia = NULL;
        }
        else if (mMedia->mMediaURL != media_url) // <-- This is an optimization.  If they are equal don't bother with below's test.
        {
            /*if (! (LLTextureEntry::getAgentIDFromMediaVersionString(media_url) == gAgent.getID() &&
                   LLTextureEntry::getVersionFromMediaVersionString(media_url) == 
                        LLTextureEntry::getVersionFromMediaVersionString(mMedia->mMediaURL) + 1))
			*/
            {
                // If the media URL is different and WE were not the one who
                // changed it, mark dirty.
                retval |= MEDIA_URL_UPDATED;
            }
            mMedia->mMediaURL = media_url;
            mMedia->mPassedWhitelist = FALSE;
        }
    }
    return retval;
}

//extract spatial information from object update message
//return parent_id
//static
U32 LLViewerObject::extractSpatialExtents(LLDataPackerBinaryBuffer *dp, LLVector3& pos, LLVector3& scale, LLQuaternion& rot)
{
	U32	parent_id = 0;
	LLViewerObject::unpackParentID(dp, parent_id);

	LLViewerObject::unpackVector3(dp, scale, "Scale");
	LLViewerObject::unpackVector3(dp, pos, "Pos");
	
	LLVector3 vec;
	LLViewerObject::unpackVector3(dp, vec, "Rot");
	rot.unpackFromVector3(vec);
	
	return parent_id;
}

U32 LLViewerObject::processUpdateMessage(LLMessageSystem *mesgsys,
					 void **user_data,
					 U32 block_num,
					 const EObjectUpdateType update_type,
					 LLDataPacker *dp)
{
	LL_DEBUGS_ONCE("SceneLoadTiming") << "Received viewer object data" << LL_ENDL;

	U32 retval = 0x0;
	
	// If region is removed from the list it is also deleted.
	if (!LLWorld::instance().isRegionListed(mRegionp))
	{
		LL_WARNS() << "Updating object in an invalid region" << LL_ENDL;
		return retval;
	}

	// Coordinates of objects on simulators are region-local.
	U64 region_handle = 0;	
	
	if(mesgsys != NULL)
	{
		mesgsys->getU64Fast(_PREHASH_RegionData, _PREHASH_RegionHandle, region_handle);
		LLViewerRegion* regionp = LLWorld::getInstance()->getRegionFromHandle(region_handle);
		if(regionp != mRegionp && regionp && mRegionp)//region cross
		{
			//this is the redundant position and region update, but it is necessary in case the viewer misses the following 
			//position and region update messages from sim.
			//this redundant update should not cause any problems.
			LLVector3 delta_pos =  mRegionp->getOriginAgent() - regionp->getOriginAgent();
			setPositionParent(getPosition() + delta_pos); //update to the new region position immediately.
			setRegion(regionp) ; //change the region.
		}
		else
		{
			if(regionp != mRegionp)
			{
				if(mRegionp)
				{
					mRegionp->removeFromCreatedList(getLocalID()); 
				}
				if(regionp)
				{
					regionp->addToCreatedList(getLocalID()); 
				}
			}
			mRegionp = regionp ;
		}
	}	
	
	if (!mRegionp)
	{
		U32 x, y;
		from_region_handle(region_handle, &x, &y);

		LL_ERRS() << "Object has invalid region " << x << ":" << y << "!" << LL_ENDL;
		return retval;
	}

	F32 time_dilation = 1.f;
	if(mesgsys != NULL)
	{
	U16 time_dilation16;
	mesgsys->getU16Fast(_PREHASH_RegionData, _PREHASH_TimeDilation, time_dilation16);
	time_dilation = ((F32) time_dilation16) / 65535.f;
	mRegionp->setTimeDilation(time_dilation);
	}

	// this will be used to determine if we've really changed position
	// Use getPosition, not getPositionRegion, since this is what we're comparing directly against.
	LLVector3 test_pos_parent = getPosition();

	U8  data[60+16]; // This needs to match the largest size below.
#ifdef LL_BIG_ENDIAN
	U16 valswizzle[4];
#endif
	U16	*val;
// <FS:CR> Aurora Sim
	//const F32 size = LLWorld::getInstance()->getRegionWidthInMeters();	
	const F32 size = mRegionp->getWidth();	
// </FS:CR> Aurora Sim
	const F32 MAX_HEIGHT = LLWorld::getInstance()->getRegionMaxHeight();
	const F32 MIN_HEIGHT = LLWorld::getInstance()->getRegionMinHeight();
	S32 length;
	S32	count;
	S32 this_update_precision = 32;		// in bits

	// Temporaries, because we need to compare w/ previous to set dirty flags...
	LLVector3 new_pos_parent;
	LLVector3 new_vel;
	LLVector3 new_acc;
	LLVector3 new_angv;
	LLVector3 old_angv = getAngularVelocity();
	LLQuaternion new_rot;
	LLVector3 new_scale = getScale();

	U32	parent_id = 0;
	U8	material = 0;
	U8 click_action = 0;
	U32 crc = 0;

	bool old_special_hover_cursor = specialHoverCursor();

	LLViewerObject *cur_parentp = (LLViewerObject *)getParent();

	if (cur_parentp)
	{
		parent_id = cur_parentp->mLocalID;
	}

	if (!dp)
	{
		switch(update_type)
		{
		case OUT_FULL:
			{
#ifdef DEBUG_UPDATE_TYPE
				LL_INFOS() << "Full:" << getID() << LL_ENDL;
#endif
				//clear cost and linkset cost
				mCostStale = true;
				if (isSelected())
				{
					gFloaterTools->dirty();
				}

				LLUUID audio_uuid;
				LLUUID owner_id;	// only valid if audio_uuid or particle system is not null
				F32    gain;
				U8     sound_flags;

				mesgsys->getU32Fast( _PREHASH_ObjectData, _PREHASH_CRC, crc, block_num);
				mesgsys->getU32Fast( _PREHASH_ObjectData, _PREHASH_ParentID, parent_id, block_num);
				mesgsys->getUUIDFast(_PREHASH_ObjectData, _PREHASH_Sound, audio_uuid, block_num );
				// HACK: Owner id only valid if non-null sound id or particle system
				mesgsys->getUUIDFast(_PREHASH_ObjectData, _PREHASH_OwnerID, owner_id, block_num );
				mesgsys->getF32Fast( _PREHASH_ObjectData, _PREHASH_Gain, gain, block_num );
				mesgsys->getU8Fast(  _PREHASH_ObjectData, _PREHASH_Flags, sound_flags, block_num );
				mesgsys->getU8Fast(  _PREHASH_ObjectData, _PREHASH_Material, material, block_num );
				mesgsys->getU8Fast(  _PREHASH_ObjectData, _PREHASH_ClickAction, click_action, block_num); 
				mesgsys->getVector3Fast(_PREHASH_ObjectData, _PREHASH_Scale, new_scale, block_num );
				length = mesgsys->getSizeFast(_PREHASH_ObjectData, block_num, _PREHASH_ObjectData);
				mesgsys->getBinaryDataFast(_PREHASH_ObjectData, _PREHASH_ObjectData, data, length, block_num);

				mTotalCRC = crc;

				// Owner ID used for sound muting or particle system muting
				setAttachedSound(audio_uuid, owner_id, gain, sound_flags);

				U8 old_material = getMaterial();
				if (old_material != material)
				{
					setMaterial(material);
					if (mDrawable.notNull())
					{
						gPipeline.markMoved(mDrawable, FALSE); // undamped
					}
				}
				setClickAction(click_action);

				count = 0;
				LLVector4 collision_plane;
				
				switch(length)
				{
				case (60 + 16):
					// pull out collision normal for avatar
					htonmemcpy(collision_plane.mV, &data[count], MVT_LLVector4, sizeof(LLVector4));
					((LLVOAvatar*)this)->setFootPlane(collision_plane);
					count += sizeof(LLVector4);
					// fall through
				case 60:
					this_update_precision = 32;
					// this is a terse update
					// pos
					htonmemcpy(new_pos_parent.mV, &data[count], MVT_LLVector3, sizeof(LLVector3));
					count += sizeof(LLVector3);
					// vel
					htonmemcpy((void*)getVelocity().mV, &data[count], MVT_LLVector3, sizeof(LLVector3));
					count += sizeof(LLVector3);
					// acc
					htonmemcpy((void*)getAcceleration().mV, &data[count], MVT_LLVector3, sizeof(LLVector3));
					count += sizeof(LLVector3);
					// theta
					{
						LLVector3 vec;
						htonmemcpy(vec.mV, &data[count], MVT_LLVector3, sizeof(LLVector3));
						new_rot.unpackFromVector3(vec);
					}
					count += sizeof(LLVector3);
					// omega
					htonmemcpy((void*)new_angv.mV, &data[count], MVT_LLVector3, sizeof(LLVector3));
					if (new_angv.isExactlyZero())
					{
						// reset rotation time
						resetRot();
					}
					setAngularVelocity(new_angv);
#if LL_DARWIN
					if (length == 76)
					{
						setAngularVelocity(LLVector3::zero);
					}
#endif
					break;
				case(32 + 16):
					// pull out collision normal for avatar
					htonmemcpy(collision_plane.mV, &data[count], MVT_LLVector4, sizeof(LLVector4));
					((LLVOAvatar*)this)->setFootPlane(collision_plane);
					count += sizeof(LLVector4);
					// fall through
				case 32:
					this_update_precision = 16;
					test_pos_parent.quantize16(-0.5f*size, 1.5f*size, MIN_HEIGHT, MAX_HEIGHT);

					// This is a terse 16 update, so treat data as an array of U16's.
#ifdef LL_BIG_ENDIAN
					htonmemcpy(valswizzle, &data[count], MVT_U16Vec3, 6); 
					val = valswizzle;
#else
					val = (U16 *) &data[count];
#endif
					count += sizeof(U16)*3;
					new_pos_parent.mV[VX] = U16_to_F32(val[VX], -0.5f*size, 1.5f*size);
					new_pos_parent.mV[VY] = U16_to_F32(val[VY], -0.5f*size, 1.5f*size);
					new_pos_parent.mV[VZ] = U16_to_F32(val[VZ], MIN_HEIGHT, MAX_HEIGHT);

#ifdef LL_BIG_ENDIAN
					htonmemcpy(valswizzle, &data[count], MVT_U16Vec3, 6); 
					val = valswizzle;
#else
					val = (U16 *) &data[count];
#endif
					count += sizeof(U16)*3;
					setVelocity(LLVector3(U16_to_F32(val[VX], -size, size),
													   U16_to_F32(val[VY], -size, size),
													   U16_to_F32(val[VZ], -size, size)));

#ifdef LL_BIG_ENDIAN
					htonmemcpy(valswizzle, &data[count], MVT_U16Vec3, 6); 
					val = valswizzle;
#else
					val = (U16 *) &data[count];
#endif
					count += sizeof(U16)*3;
					setAcceleration(LLVector3(U16_to_F32(val[VX], -size, size),
														   U16_to_F32(val[VY], -size, size),
														   U16_to_F32(val[VZ], -size, size)));

#ifdef LL_BIG_ENDIAN
					htonmemcpy(valswizzle, &data[count], MVT_U16Quat, 4); 
					val = valswizzle;
#else
					val = (U16 *) &data[count];
#endif
					count += sizeof(U16)*4;
					new_rot.mQ[VX] = U16_to_F32(val[VX], -1.f, 1.f);
					new_rot.mQ[VY] = U16_to_F32(val[VY], -1.f, 1.f);
					new_rot.mQ[VZ] = U16_to_F32(val[VZ], -1.f, 1.f);
					new_rot.mQ[VW] = U16_to_F32(val[VW], -1.f, 1.f);

#ifdef LL_BIG_ENDIAN
					htonmemcpy(valswizzle, &data[count], MVT_U16Vec3, 6); 
					val = valswizzle;
#else
					val = (U16 *) &data[count];
#endif
					new_angv.setVec(U16_to_F32(val[VX], -size, size),
										U16_to_F32(val[VY], -size, size),
										U16_to_F32(val[VZ], -size, size));
					if (new_angv.isExactlyZero())
					{
						// reset rotation time
						resetRot();
					}
					setAngularVelocity(new_angv);
					break;

				case 16:
					this_update_precision = 8;
					test_pos_parent.quantize8(-0.5f*size, 1.5f*size, MIN_HEIGHT, MAX_HEIGHT);
					// this is a terse 8 update
					new_pos_parent.mV[VX] = U8_to_F32(data[0], -0.5f*size, 1.5f*size);
					new_pos_parent.mV[VY] = U8_to_F32(data[1], -0.5f*size, 1.5f*size);
					new_pos_parent.mV[VZ] = U8_to_F32(data[2], MIN_HEIGHT, MAX_HEIGHT);

					setVelocity(U8_to_F32(data[3], -size, size),
								U8_to_F32(data[4], -size, size),
								U8_to_F32(data[5], -size, size) );

					setAcceleration(U8_to_F32(data[6], -size, size),
									U8_to_F32(data[7], -size, size),
									U8_to_F32(data[8], -size, size) );

					new_rot.mQ[VX] = U8_to_F32(data[9], -1.f, 1.f);
					new_rot.mQ[VY] = U8_to_F32(data[10], -1.f, 1.f);
					new_rot.mQ[VZ] = U8_to_F32(data[11], -1.f, 1.f);
					new_rot.mQ[VW] = U8_to_F32(data[12], -1.f, 1.f);

					new_angv.setVec(U8_to_F32(data[13], -size, size),
										U8_to_F32(data[14], -size, size),
										U8_to_F32(data[15], -size, size) );
					if (new_angv.isExactlyZero())
					{
						// reset rotation time
						resetRot();
					}
					setAngularVelocity(new_angv);
					break;
				}

				////////////////////////////////////////////////////
				//
				// Here we handle data specific to the full message.
				//

				U32 flags;
				mesgsys->getU32Fast(_PREHASH_ObjectData, _PREHASH_UpdateFlags, flags, block_num);
				// clear all but local flags
				mFlags &= FLAGS_LOCAL;
				mFlags |= flags;

				U8 state;
				mesgsys->getU8Fast(_PREHASH_ObjectData, _PREHASH_State, state, block_num );
				mState = state;

				// ...new objects that should come in selected need to be added to the selected list
				mCreateSelected = ((flags & FLAGS_CREATE_SELECTED) != 0);

				// Set all name value pairs
				S32 nv_size = mesgsys->getSizeFast(_PREHASH_ObjectData, block_num, _PREHASH_NameValue);
				if (nv_size > 0)
				{
					std::string name_value_list;
					mesgsys->getStringFast(_PREHASH_ObjectData, _PREHASH_NameValue, name_value_list, block_num);
					setNameValueList(name_value_list);
				}

				// Clear out any existing generic data
				if (mData)
				{
					delete [] mData;
				}

				// Check for appended generic data
				S32 data_size = mesgsys->getSizeFast(_PREHASH_ObjectData, block_num, _PREHASH_Data);
				if (data_size <= 0)
				{
					mData = NULL;
				}
				else
				{
					// ...has generic data
					mData = new U8[data_size];
					mesgsys->getBinaryDataFast(_PREHASH_ObjectData, _PREHASH_Data, mData, data_size, block_num);
				}

				S32 text_size = mesgsys->getSizeFast(_PREHASH_ObjectData, block_num, _PREHASH_Text);
				if (text_size > 1)
				{
					// Setup object text
					if (!mText)
					{
					    initHudText();
					}

					std::string temp_string;
					mesgsys->getStringFast(_PREHASH_ObjectData, _PREHASH_Text, temp_string, block_num );
					
					LLColor4U coloru;
					mesgsys->getBinaryDataFast(_PREHASH_ObjectData, _PREHASH_TextColor, coloru.mV, 4, block_num);

					// alpha was flipped so that it zero encoded better
					coloru.mV[3] = 255 - coloru.mV[3];
					mText->setColor(LLColor4(coloru));
					mText->setString(temp_string);
// [RLVa:KB] - Checked: 2010-03-27 (RLVa-1.4.0a) | Added: RLVa-1.0.0f
					if (RlvActions::isRlvEnabled())
					{
						mText->setObjectText(temp_string);
					}
// [/RLVa:KB]
					
					mHudText = temp_string;
					mHudTextColor = LLColor4(coloru);

					setChanged(MOVED | SILHOUETTE);
				}
				else
				{
					if (mText.notNull())
					{
						mText->markDead();
						mText = NULL;
					}
					mHudText.clear();
				}

				std::string media_url;
				mesgsys->getStringFast(_PREHASH_ObjectData, _PREHASH_MediaURL, media_url, block_num);
                retval |= checkMediaURL(media_url);
                
				//
				// Unpack particle system data
				//
				unpackParticleSource(block_num, owner_id);

				// Mark all extra parameters not used
				std::map<U16, ExtraParameter*>::iterator iter;
				for (iter = mExtraParameterList.begin(); iter != mExtraParameterList.end(); ++iter)
				{
					iter->second->in_use = FALSE;
				}

				// Unpack extra parameters
				S32 size = mesgsys->getSizeFast(_PREHASH_ObjectData, block_num, _PREHASH_ExtraParams);
				if (size > 0)
				{
					U8 *buffer = new U8[size];
					mesgsys->getBinaryDataFast(_PREHASH_ObjectData, _PREHASH_ExtraParams, buffer, size, block_num);
					LLDataPackerBinaryBuffer dp(buffer, size);

					U8 num_parameters;
					dp.unpackU8(num_parameters, "num_params");
					U8 param_block[MAX_OBJECT_PARAMS_SIZE];
					for (U8 param=0; param<num_parameters; ++param)
					{
						U16 param_type;
						S32 param_size;
						dp.unpackU16(param_type, "param_type");
						dp.unpackBinaryData(param_block, param_size, "param_data");
						//LL_INFOS() << "Param type: " << param_type << ", Size: " << param_size << LL_ENDL;
						LLDataPackerBinaryBuffer dp2(param_block, param_size);
						unpackParameterEntry(param_type, &dp2);
					}
					delete[] buffer;
				}

				for (iter = mExtraParameterList.begin(); iter != mExtraParameterList.end(); ++iter)
				{
					if (!iter->second->in_use)
					{
						// Send an update message in case it was formerly in use
						parameterChanged(iter->first, iter->second->data, FALSE, false);
					}
				}

				break;
			}

		case OUT_TERSE_IMPROVED:
			{
#ifdef DEBUG_UPDATE_TYPE
				LL_INFOS() << "TI:" << getID() << LL_ENDL;
#endif
				length = mesgsys->getSizeFast(_PREHASH_ObjectData, block_num, _PREHASH_ObjectData);
				mesgsys->getBinaryDataFast(_PREHASH_ObjectData, _PREHASH_ObjectData, data, length, block_num);
				count = 0;
				LLVector4 collision_plane;
				
				switch(length)
				{
				case(60 + 16):
					// pull out collision normal for avatar
					htonmemcpy(collision_plane.mV, &data[count], MVT_LLVector4, sizeof(LLVector4));
					((LLVOAvatar*)this)->setFootPlane(collision_plane);
					count += sizeof(LLVector4);
					// fall through
				case 60:
					// this is a terse 32 update
					// pos
					this_update_precision = 32;
					htonmemcpy(new_pos_parent.mV, &data[count], MVT_LLVector3, sizeof(LLVector3));
					count += sizeof(LLVector3);
					// vel
					htonmemcpy((void*)getVelocity().mV, &data[count], MVT_LLVector3, sizeof(LLVector3));
					count += sizeof(LLVector3);
					// acc
					htonmemcpy((void*)getAcceleration().mV, &data[count], MVT_LLVector3, sizeof(LLVector3));
					count += sizeof(LLVector3);
					// theta
					{
						LLVector3 vec;
						htonmemcpy(vec.mV, &data[count], MVT_LLVector3, sizeof(LLVector3));
						new_rot.unpackFromVector3(vec);
					}
					count += sizeof(LLVector3);
					// omega
					htonmemcpy((void*)new_angv.mV, &data[count], MVT_LLVector3, sizeof(LLVector3));
					if (new_angv.isExactlyZero())
					{
						// reset rotation time
						resetRot();
					}
					setAngularVelocity(new_angv);
#if LL_DARWIN
					if (length == 76)
					{
						setAngularVelocity(LLVector3::zero);
					}
#endif
					break;
				case(32 + 16):
					// pull out collision normal for avatar
					htonmemcpy(collision_plane.mV, &data[count], MVT_LLVector4, sizeof(LLVector4));
					((LLVOAvatar*)this)->setFootPlane(collision_plane);
					count += sizeof(LLVector4);
					// fall through
				case 32:
					// this is a terse 16 update
					this_update_precision = 16;
					test_pos_parent.quantize16(-0.5f*size, 1.5f*size, MIN_HEIGHT, MAX_HEIGHT);

#ifdef LL_BIG_ENDIAN
					htonmemcpy(valswizzle, &data[count], MVT_U16Vec3, 6); 
					val = valswizzle;
#else
					val = (U16 *) &data[count];
#endif
					count += sizeof(U16)*3;
					new_pos_parent.mV[VX] = U16_to_F32(val[VX], -0.5f*size, 1.5f*size);
					new_pos_parent.mV[VY] = U16_to_F32(val[VY], -0.5f*size, 1.5f*size);
					new_pos_parent.mV[VZ] = U16_to_F32(val[VZ], MIN_HEIGHT, MAX_HEIGHT);

#ifdef LL_BIG_ENDIAN
					htonmemcpy(valswizzle, &data[count], MVT_U16Vec3, 6); 
					val = valswizzle;
#else
					val = (U16 *) &data[count];
#endif
					count += sizeof(U16)*3;
					setVelocity(U16_to_F32(val[VX], -size, size),
								U16_to_F32(val[VY], -size, size),
								U16_to_F32(val[VZ], -size, size));

#ifdef LL_BIG_ENDIAN
					htonmemcpy(valswizzle, &data[count], MVT_U16Vec3, 6); 
					val = valswizzle;
#else
					val = (U16 *) &data[count];
#endif
					count += sizeof(U16)*3;
					setAcceleration(U16_to_F32(val[VX], -size, size),
									U16_to_F32(val[VY], -size, size),
									U16_to_F32(val[VZ], -size, size));

#ifdef LL_BIG_ENDIAN
					htonmemcpy(valswizzle, &data[count], MVT_U16Quat, 8); 
					val = valswizzle;
#else
					val = (U16 *) &data[count];
#endif
					count += sizeof(U16)*4;
					new_rot.mQ[VX] = U16_to_F32(val[VX], -1.f, 1.f);
					new_rot.mQ[VY] = U16_to_F32(val[VY], -1.f, 1.f);
					new_rot.mQ[VZ] = U16_to_F32(val[VZ], -1.f, 1.f);
					new_rot.mQ[VW] = U16_to_F32(val[VW], -1.f, 1.f);

#ifdef LL_BIG_ENDIAN
					htonmemcpy(valswizzle, &data[count], MVT_U16Vec3, 6); 
					val = valswizzle;
#else
					val = (U16 *) &data[count];
#endif
					new_angv.set(U16_to_F32(val[VX], -size, size),
										U16_to_F32(val[VY], -size, size),
										U16_to_F32(val[VZ], -size, size));
					setAngularVelocity(new_angv);
					break;

				case 16:
					// this is a terse 8 update
					this_update_precision = 8;
					test_pos_parent.quantize8(-0.5f*size, 1.5f*size, MIN_HEIGHT, MAX_HEIGHT);
					new_pos_parent.mV[VX] = U8_to_F32(data[0], -0.5f*size, 1.5f*size);
					new_pos_parent.mV[VY] = U8_to_F32(data[1], -0.5f*size, 1.5f*size);
					new_pos_parent.mV[VZ] = U8_to_F32(data[2], MIN_HEIGHT, MAX_HEIGHT);

					setVelocity(U8_to_F32(data[3], -size, size),
								U8_to_F32(data[4], -size, size),
								U8_to_F32(data[5], -size, size) );

					setAcceleration(U8_to_F32(data[6], -size, size),
									U8_to_F32(data[7], -size, size),
									U8_to_F32(data[8], -size, size) );

					new_rot.mQ[VX] = U8_to_F32(data[9], -1.f, 1.f);
					new_rot.mQ[VY] = U8_to_F32(data[10], -1.f, 1.f);
					new_rot.mQ[VZ] = U8_to_F32(data[11], -1.f, 1.f);
					new_rot.mQ[VW] = U8_to_F32(data[12], -1.f, 1.f);

					new_angv.set(U8_to_F32(data[13], -size, size),
										U8_to_F32(data[14], -size, size),
										U8_to_F32(data[15], -size, size) );
					setAngularVelocity(new_angv);
					break;
				}

				U8 state;
				mesgsys->getU8Fast(_PREHASH_ObjectData, _PREHASH_State, state, block_num );
				mState = state;
				break;
			}

		default:
			break;

		}
	}
	else
	{
		// handle the compressed case
		LLUUID sound_uuid;
		LLUUID	owner_id;
		F32    gain = 0;
		U8     sound_flags = 0;
		F32		cutoff = 0;

		U16 val[4];

		U8		state;

		dp->unpackU8(state, "State");
		mState = state;

		switch(update_type)
		{
			case OUT_TERSE_IMPROVED:
			{
#ifdef DEBUG_UPDATE_TYPE
				LL_INFOS() << "CompTI:" << getID() << LL_ENDL;
#endif
				U8		value;
				dp->unpackU8(value, "agent");
				if (value)
				{
					LLVector4 collision_plane;
					dp->unpackVector4(collision_plane, "Plane");
					((LLVOAvatar*)this)->setFootPlane(collision_plane);
				}
				test_pos_parent = getPosition();
				dp->unpackVector3(new_pos_parent, "Pos");
				dp->unpackU16(val[VX], "VelX");
				dp->unpackU16(val[VY], "VelY");
				dp->unpackU16(val[VZ], "VelZ");
				setVelocity(U16_to_F32(val[VX], -128.f, 128.f),
							U16_to_F32(val[VY], -128.f, 128.f),
							U16_to_F32(val[VZ], -128.f, 128.f));
				dp->unpackU16(val[VX], "AccX");
				dp->unpackU16(val[VY], "AccY");
				dp->unpackU16(val[VZ], "AccZ");
				setAcceleration(U16_to_F32(val[VX], -64.f, 64.f),
								U16_to_F32(val[VY], -64.f, 64.f),
								U16_to_F32(val[VZ], -64.f, 64.f));

				dp->unpackU16(val[VX], "ThetaX");
				dp->unpackU16(val[VY], "ThetaY");
				dp->unpackU16(val[VZ], "ThetaZ");
				dp->unpackU16(val[VS], "ThetaS");
				new_rot.mQ[VX] = U16_to_F32(val[VX], -1.f, 1.f);
				new_rot.mQ[VY] = U16_to_F32(val[VY], -1.f, 1.f);
				new_rot.mQ[VZ] = U16_to_F32(val[VZ], -1.f, 1.f);
				new_rot.mQ[VS] = U16_to_F32(val[VS], -1.f, 1.f);
				dp->unpackU16(val[VX], "AccX");
				dp->unpackU16(val[VY], "AccY");
				dp->unpackU16(val[VZ], "AccZ");
				new_angv.set(U16_to_F32(val[VX], -64.f, 64.f),
									U16_to_F32(val[VY], -64.f, 64.f),
									U16_to_F32(val[VZ], -64.f, 64.f));
				setAngularVelocity(new_angv);
			}
			break;
			case OUT_FULL_COMPRESSED:
			case OUT_FULL_CACHED:
			{
#ifdef DEBUG_UPDATE_TYPE
				LL_INFOS() << "CompFull:" << getID() << LL_ENDL;
#endif
				mCostStale = true;

				if (isSelected())
				{
					gFloaterTools->dirty();
				}
	
				dp->unpackU32(crc, "CRC");
				mTotalCRC = crc;
				dp->unpackU8(material, "Material");
				U8 old_material = getMaterial();
				if (old_material != material)
				{
					setMaterial(material);
					if (mDrawable.notNull())
					{
						gPipeline.markMoved(mDrawable, FALSE); // undamped
					}
				}
				dp->unpackU8(click_action, "ClickAction");
				setClickAction(click_action);
				dp->unpackVector3(new_scale, "Scale");
				dp->unpackVector3(new_pos_parent, "Pos");
				LLVector3 vec;
				dp->unpackVector3(vec, "Rot");
				new_rot.unpackFromVector3(vec);
				setAcceleration(LLVector3::zero);

				U32 value;
				dp->unpackU32(value, "SpecialCode");
				dp->setPassFlags(value);
				dp->unpackUUID(owner_id, "Owner");

				mOwnerID = owner_id;

				if (value & 0x80)
				{
					dp->unpackVector3(new_angv, "Omega");
					setAngularVelocity(new_angv);
				}

				if (value & 0x20)
				{
					dp->unpackU32(parent_id, "ParentID");
				}
				else
				{
					parent_id = 0;
				}

				S32 sp_size;
				U32 size;
				if (value & 0x2)
				{
					sp_size = 1;
					delete [] mData;
					mData = new U8[1];
					dp->unpackU8(((U8*)mData)[0], "TreeData");
				}
				else if (value & 0x1)
				{
					dp->unpackU32(size, "ScratchPadSize");
					delete [] mData;
					mData = new U8[size];
					dp->unpackBinaryData((U8 *)mData, sp_size, "PartData");
				}
				else
				{
					mData = NULL;
				}

				// Setup object text
				if (!mText && (value & 0x4))
				{
				    initHudText();
				}

				if (value & 0x4)
				{
					std::string temp_string;
					dp->unpackString(temp_string, "Text");
					LLColor4U coloru;
					dp->unpackBinaryDataFixed(coloru.mV, 4, "Color");
					coloru.mV[3] = 255 - coloru.mV[3];
					mText->setColor(LLColor4(coloru));
					mText->setString(temp_string);
// [RLVa:KB] - Checked: 2010-03-27 (RLVa-1.4.0a) | Added: RLVa-1.0.0f
					if (RlvActions::isRlvEnabled())
					{
						mText->setObjectText(temp_string);
					}
// [/RLVa:KB]

                    mHudText = temp_string;
                    mHudTextColor = LLColor4(coloru);

					setChanged(TEXTURE);
				}
				else
				{
					if (mText.notNull())
					{
						mText->markDead();
						mText = NULL;
					}
					mHudText.clear();
				}

                std::string media_url;
				if (value & 0x200)
				{
					dp->unpackString(media_url, "MediaURL");
				}
                retval |= checkMediaURL(media_url);

				//
				// Unpack particle system data (legacy)
				//
				if (value & 0x8)
				{
					unpackParticleSource(*dp, owner_id, true);
				}
				else if (!(value & 0x400))
				{
					deleteParticleSource();
				}
				
				// Mark all extra parameters not used
				std::map<U16, ExtraParameter*>::iterator iter;
				for (iter = mExtraParameterList.begin(); iter != mExtraParameterList.end(); ++iter)
				{
					iter->second->in_use = FALSE;
				}

				// Unpack extra params
				U8 num_parameters;
				dp->unpackU8(num_parameters, "num_params");
				U8 param_block[MAX_OBJECT_PARAMS_SIZE];
				for (U8 param=0; param<num_parameters; ++param)
				{
					U16 param_type;
					S32 param_size;
					dp->unpackU16(param_type, "param_type");
					dp->unpackBinaryData(param_block, param_size, "param_data");
					//LL_INFOS() << "Param type: " << param_type << ", Size: " << param_size << LL_ENDL;
					LLDataPackerBinaryBuffer dp2(param_block, param_size);
					unpackParameterEntry(param_type, &dp2);
				}

				for (iter = mExtraParameterList.begin(); iter != mExtraParameterList.end(); ++iter)
				{
					if (!iter->second->in_use)
					{
						// Send an update message in case it was formerly in use
						parameterChanged(iter->first, iter->second->data, FALSE, false);
					}
				}

				if (value & 0x10)
				{
					dp->unpackUUID(sound_uuid, "SoundUUID");
					dp->unpackF32(gain, "SoundGain");
					dp->unpackU8(sound_flags, "SoundFlags");
					dp->unpackF32(cutoff, "SoundRadius");
				}

				if (value & 0x100)
				{
					std::string name_value_list;
					dp->unpackString(name_value_list, "NV");

					setNameValueList(name_value_list);
				}

				mTotalCRC = crc;

				setAttachedSound(sound_uuid, owner_id, gain, sound_flags);

				// only get these flags on updates from sim, not cached ones
				// Preload these five flags for every object.
				// Finer shades require the object to be selected, and the selection manager
				// stores the extended permission info.
				if(mesgsys != NULL)
				{
				U32 flags;
				mesgsys->getU32Fast(_PREHASH_ObjectData, _PREHASH_UpdateFlags, flags, block_num);
				loadFlags(flags);					
				}
			}
			break;

		default:
			break;
		}
	}

	//
	// Fix object parenting.
	//
	BOOL b_changed_status = FALSE;

	if (OUT_TERSE_IMPROVED != update_type)
	{
		// We only need to update parenting on full updates, terse updates
		// don't send parenting information.
		if (!cur_parentp)
		{
			if (parent_id == 0)
			{
				// No parent now, no parent in message -> do nothing
			}
			else
			{
				// No parent now, new parent in message -> attach to that parent if possible
				LLUUID parent_uuid;

				if(mesgsys != NULL)
				{
				LLViewerObjectList::getUUIDFromLocal(parent_uuid,
														parent_id,
														mesgsys->getSenderIP(),
														mesgsys->getSenderPort());
				}
				else
				{
					LLViewerObjectList::getUUIDFromLocal(parent_uuid,
														parent_id,
														mRegionp->getHost().getAddress(),
														mRegionp->getHost().getPort());
				}

				LLViewerObject *sent_parentp = gObjectList.findObject(parent_uuid);

				//
				// Check to see if we have the corresponding viewer object for the parent.
				//
				if (sent_parentp && sent_parentp->getParent() == this)
				{
					// Try to recover if we attempt to attach a parent to its child
					LL_WARNS() << "Attempt to attach a parent to it's child: " << this->getID() << " to " << sent_parentp->getID() << LL_ENDL;
					this->removeChild(sent_parentp);
					sent_parentp->setDrawableParent(NULL);
				}
				
				if (sent_parentp && (sent_parentp != this) && !sent_parentp->isDead())
				{
                    if (((LLViewerObject*)sent_parentp)->isAvatar())
                    {
                        //LL_DEBUGS("Avatar") << "ATT got object update for attachment " << LL_ENDL; 
                    }
                    
					//
					// We have a viewer object for the parent, and it's not dead.
					// Do the actual reparenting here.
					//

					// new parent is valid
					b_changed_status = TRUE;
					// ...no current parent, so don't try to remove child
					if (mDrawable.notNull())
					{
						if (mDrawable->isDead() || !mDrawable->getVObj())
						{
							LL_WARNS() << "Drawable is dead or no VObj!" << LL_ENDL;
							sent_parentp->addChild(this);
						}
						else
						{
							if (!setDrawableParent(sent_parentp->mDrawable)) // LLViewerObject::processUpdateMessage 1
							{
								// Bad, we got a cycle somehow.
								// Kill both the parent and the child, and
								// set cache misses for both of them.
								LL_WARNS() << "Attempting to recover from parenting cycle!" << LL_ENDL;
								LL_WARNS() << "Killing " << sent_parentp->getID() << " and " << getID() << LL_ENDL;
								LL_WARNS() << "Adding to cache miss list" << LL_ENDL;
								setParent(NULL);
								sent_parentp->setParent(NULL);
								getRegion()->addCacheMissFull(getLocalID());
								getRegion()->addCacheMissFull(sent_parentp->getLocalID());
								gObjectList.killObject(sent_parentp);
								gObjectList.killObject(this);
								return retval;
							}
// [RLVa:KB] - Checked: 2010-03-16 (RLVa-1.1.0k) | Added: RLVa-1.1.0k
							if ( (RlvActions::isRlvEnabled()) && (sent_parentp->isAvatar()) && (sent_parentp->getID() == gAgent.getID()) )
							{
								// Rezzed object that's being worn as an attachment (we're assuming this will be due to llAttachToAvatar())
								S32 idxAttachPt = ATTACHMENT_ID_FROM_STATE(getState());
								if (gRlvAttachmentLocks.isLockedAttachmentPoint(idxAttachPt, RLV_LOCK_ADD))
								{
									// If this will end up on an "add locked" attachment point then treat the attach as a user action
									LLNameValue* nvItem = getNVPair("AttachItemID");
									if (nvItem)
									{
										LLUUID idItem(nvItem->getString());
										// URGENT-RLVa: [RLVa-1.2.0] At the moment llAttachToAvatar always seems to *add*
										if (idItem.notNull())
											RlvAttachmentLockWatchdog::instance().onWearAttachment(idItem, RLV_WEAR_ADD);
									}
								}
							}
// [/RLVa:KB]
							sent_parentp->addChild(this);
							// make sure this object gets a non-damped update
							if (sent_parentp->mDrawable.notNull())
							{
								gPipeline.markMoved(sent_parentp->mDrawable, FALSE); // undamped
							}
						}
					}
					else
					{
						sent_parentp->addChild(this);
					}
					
					// Show particles, icon and HUD
					hideExtraDisplayItems( FALSE );

					setChanged(MOVED | SILHOUETTE);
				}
				else
				{
					//
					// No corresponding viewer object for the parent, put the various
					// pieces on the orphan list.
					//
					
					//parent_id
					U32 ip, port; 
					
					if(mesgsys != NULL)
					{
						ip = mesgsys->getSenderIP();
						port = mesgsys->getSenderPort();
					}
					else
					{
						ip = mRegionp->getHost().getAddress();
						port = mRegionp->getHost().getPort();
					}
					gObjectList.orphanize(this, parent_id, ip, port);

					// Hide particles, icon and HUD
					hideExtraDisplayItems( TRUE );
				}
			}
		}
		else
		{
			// BUG: this is a bad assumption once border crossing is alowed
			if (  (parent_id == cur_parentp->mLocalID)
				&&(update_type == OUT_TERSE_IMPROVED))
			{
				// Parent now, same parent in message -> do nothing

				// Debugging for suspected problems with local ids.
				//LLUUID parent_uuid;
				//LLViewerObjectList::getUUIDFromLocal(parent_uuid, parent_id, mesgsys->getSenderIP(), mesgsys->getSenderPort() );
				//if (parent_uuid != cur_parentp->getID() )
				//{
				//	LL_ERRS() << "Local ID match but UUID mismatch of viewer object" << LL_ENDL;
				//}
			}
			else
			{
				// Parented now, different parent in message
				LLViewerObject *sent_parentp;
				if (parent_id == 0)
				{
					//
					// This object is no longer parented, we sent in a zero parent ID.
					//
					sent_parentp = NULL;
				}
				else
				{
					LLUUID parent_uuid;

					if(mesgsys != NULL)
					{
					LLViewerObjectList::getUUIDFromLocal(parent_uuid,
														parent_id,
														gMessageSystem->getSenderIP(),
														gMessageSystem->getSenderPort());
					}
					else
					{
						LLViewerObjectList::getUUIDFromLocal(parent_uuid,
														parent_id,
														mRegionp->getHost().getAddress(),
														mRegionp->getHost().getPort());
					}
					sent_parentp = gObjectList.findObject(parent_uuid);
					
					if (isAvatar())
					{
						// This logic is meant to handle the case where a sitting avatar has reached a new sim
						// ahead of the object she was sitting on (which is common as objects are transfered through
						// a slower route than agents)...
						// In this case, the local id for the object will not be valid, since the viewer has not received
						// a full update for the object from that sim yet, so we assume that the agent is still sitting
						// where she was originally. --RN
						if (!sent_parentp)
						{
							sent_parentp = cur_parentp;
						}
					}
					else if (!sent_parentp)
					{
						//
						// Switching parents, but we don't know the new parent.
						//
						U32 ip, port; 
					
						if(mesgsys != NULL)
						{
							ip = mesgsys->getSenderIP();
							port = mesgsys->getSenderPort();
						}
						else
						{
							ip = mRegionp->getHost().getAddress();
							port = mRegionp->getHost().getPort();
						}

						// We're an orphan, flag things appropriately.
						gObjectList.orphanize(this, parent_id, ip, port);
					}
				}

				// Reattach if possible.
				if (sent_parentp && sent_parentp != cur_parentp && sent_parentp != this)
				{
					// New parent is valid, detach and reattach
					b_changed_status = TRUE;
					if (mDrawable.notNull())
					{
						if (!setDrawableParent(sent_parentp->mDrawable)) // LLViewerObject::processUpdateMessage 2
						{
							// Bad, we got a cycle somehow.
							// Kill both the parent and the child, and
							// set cache misses for both of them.
							LL_WARNS() << "Attempting to recover from parenting cycle!" << LL_ENDL;
							LL_WARNS() << "Killing " << sent_parentp->getID() << " and " << getID() << LL_ENDL;
							LL_WARNS() << "Adding to cache miss list" << LL_ENDL;
							setParent(NULL);
							sent_parentp->setParent(NULL);
							getRegion()->addCacheMissFull(getLocalID());
							getRegion()->addCacheMissFull(sent_parentp->getLocalID());
							gObjectList.killObject(sent_parentp);
							gObjectList.killObject(this);
							return retval;
						}
						// make sure this object gets a non-damped update
					}
					cur_parentp->removeChild(this);
					sent_parentp->addChild(this);
					setChanged(MOVED | SILHOUETTE);
					sent_parentp->setChanged(MOVED | SILHOUETTE);
					if (sent_parentp->mDrawable.notNull())
					{
						gPipeline.markMoved(sent_parentp->mDrawable, FALSE); // undamped
					}
				}
				else if (!sent_parentp)
				{
					bool remove_parent = true;
					// No new parent, or the parent that we sent doesn't exist on the viewer.
					LLViewerObject *parentp = (LLViewerObject *)getParent();
					if (parentp)
					{
						if (parentp->getRegion() != getRegion())
						{
							// This is probably an object flying across a region boundary, the
							// object probably ISN'T being reparented, but just got an object
							// update out of order (child update before parent).
							//LL_INFOS() << "Don't reparent object handoffs!" << LL_ENDL;
							remove_parent = false;
						}
					}

					if (remove_parent)
					{
						b_changed_status = TRUE;
						if (mDrawable.notNull())
						{
							// clear parent to removeChild can put the drawable on the damped list
							setDrawableParent(NULL); // LLViewerObject::processUpdateMessage 3
						}

						cur_parentp->removeChild(this);

						setChanged(MOVED | SILHOUETTE);

						if (mDrawable.notNull())
						{
							// make sure this object gets a non-damped update
							gPipeline.markMoved(mDrawable, FALSE); // undamped
						}
					}
				}
			}
		}
	}

	new_rot.normQuat();

	if (sPingInterpolate && mesgsys != NULL)
	{ 
		LLCircuitData *cdp = gMessageSystem->mCircuitInfo.findCircuit(mesgsys->getSender());
		if (cdp)
		{
			// Note: delay is U32 and usually less then second,
			// converting it into seconds with valueInUnits will result in 0
			F32 ping_delay = 0.5f * time_dilation * ( ((F32)cdp->getPingDelay().value()) * 0.001f + gFrameDTClamped);
			LLVector3 diff = getVelocity() * ping_delay; 
			new_pos_parent += diff;
		}
		else
		{
			LL_WARNS() << "findCircuit() returned NULL; skipping interpolation" << LL_ENDL;
		}
	}

	//////////////////////////
	//
	// Set the generic change flags...
	//
	//

	// If we're going to skip this message, why are we 
	// doing all the parenting, etc above?
	if(mesgsys != NULL)
	{
	U32 packet_id = mesgsys->getCurrentRecvPacketID(); 
	if (packet_id < mLatestRecvPacketID && 
		mLatestRecvPacketID - packet_id < 65536)
	{
		//skip application of this message, it's old
		return retval;
	}
	mLatestRecvPacketID = packet_id;
	}

	// Set the change flags for scale
	if (new_scale != getScale())
	{
		setChanged(SCALED | SILHOUETTE);
		setScale(new_scale);  // Must follow setting permYouOwner()
	}

	// first, let's see if the new position is actually a change

	//static S32 counter = 0;

	F32 vel_mag_sq = getVelocity().magVecSquared();
	F32 accel_mag_sq = getAcceleration().magVecSquared();

	if (  ((b_changed_status)||(test_pos_parent != new_pos_parent))
		||(  (!isSelected())
		   &&(  (vel_mag_sq != 0.f)
			  ||(accel_mag_sq != 0.f)
			  ||(this_update_precision > mBestUpdatePrecision))))
	{
		mBestUpdatePrecision = this_update_precision;
		
		LLVector3 diff = new_pos_parent - test_pos_parent ;
		F32 mag_sqr = diff.magVecSquared() ;
		if(llfinite(mag_sqr)) 
		{
			setPositionParent(new_pos_parent);
		}
		else
		{
			LL_WARNS() << "Can not move the object/avatar to an infinite location!" << LL_ENDL ;	

			retval |= INVALID_UPDATE ;
		}

		if (mParent && ((LLViewerObject*)mParent)->isAvatar())
		{
			// we have changed the position of an attachment, so we need to clamp it
			LLVOAvatar *avatar = (LLVOAvatar*)mParent;

			avatar->clampAttachmentPositions();
		}
		
		// If we're snapping the position by more than 0.5m, update LLViewerStats::mAgentPositionSnaps
		if ( asAvatar() && asAvatar()->isSelf() && (mag_sqr > 0.25f) )
		{
			record(LLStatViewer::AGENT_POSITION_SNAP, LLUnit<F64, LLUnits::Meters>(diff.length()));
		}
	}

	if ((new_rot.isNotEqualEps(getRotation(), F_ALMOST_ZERO))
		|| (new_angv != old_angv))
	{
		if (new_rot != mPreviousRotation)
		{
			resetRot();
		}
		else if (new_angv != old_angv)
		{
			if (flagUsePhysics())
			{
				resetRot();
			}
			else
			{
				resetRotTime();
			}
		}

		// Remember the last rotation value
		mPreviousRotation = new_rot;

		// Set the rotation of the object followed by adjusting for the accumulated angular velocity (llSetTargetOmega)
		setRotation(new_rot * mAngularVelocityRot);
		setChanged(ROTATED | SILHOUETTE);
	}

	if ( gShowObjectUpdates )
	{
		LLColor4 color;
		if (update_type == OUT_TERSE_IMPROVED)
		{
			color.setVec(0.f, 0.f, 1.f, 1.f);
		}
		else
		{
			color.setVec(1.f, 0.f, 0.f, 1.f);
		}
		gPipeline.addDebugBlip(getPositionAgent(), color);
	}

	const F32 MAG_CUTOFF = F_APPROXIMATELY_ZERO;

	llassert(vel_mag_sq >= 0.f);
	llassert(accel_mag_sq >= 0.f);
	llassert(getAngularVelocity().magVecSquared() >= 0.f);

	if ((MAG_CUTOFF >= vel_mag_sq) && 
		(MAG_CUTOFF >= accel_mag_sq) &&
		(MAG_CUTOFF >= getAngularVelocity().magVecSquared()))
	{
		mStatic = TRUE; // This object doesn't move!
	}
	else
	{
		mStatic = FALSE;
	}

// BUG: This code leads to problems during group rotate and any scale operation.
// Small discepencies between the simulator and viewer representations cause the 
// selection center to creep, leading to objects moving around the wrong center.
// 
// Removing this, however, means that if someone else drags an object you have
// selected, your selection center and dialog boxes will be wrong.  It also means
// that higher precision information on selected objects will be ignored.
//
// I believe the group rotation problem is fixed.  JNC 1.21.2002
//
	// Additionally, if any child is selected, need to update the dialogs and selection
	// center.
	BOOL needs_refresh = mUserSelected;
	for (child_list_t::iterator iter = mChildList.begin();
		 iter != mChildList.end(); iter++)
	{
		LLViewerObject* child = *iter;
		needs_refresh = needs_refresh || child->mUserSelected;
	}

	if (needs_refresh)
	{
		LLSelectMgr::getInstance()->updateSelectionCenter();
		dialog_refresh_all();
	} 


	// Mark update time as approx. now, with the ping delay.
	// Ping delay is off because it's not set for velocity interpolation, causing
	// much jumping and hopping around...

//	U32 ping_delay = mesgsys->mCircuitInfo.getPingDelay();
	mLastInterpUpdateSecs = LLFrameTimer::getElapsedSeconds();
	mLastMessageUpdateSecs = mLastInterpUpdateSecs;
	if (mDrawable.notNull())
	{
		// Don't clear invisibility flag on update if still orphaned!
		if (mDrawable->isState(LLDrawable::FORCE_INVISIBLE) && !mOrphaned)
		{
// 			LL_DEBUGS() << "Clearing force invisible: " << mID << ":" << getPCodeString() << ":" << getPositionAgent() << LL_ENDL;
			mDrawable->clearState(LLDrawable::FORCE_INVISIBLE);
			gPipeline.markRebuild( mDrawable, LLDrawable::REBUILD_ALL, TRUE );
		}
	}

	// Update special hover cursor status
	bool special_hover_cursor = specialHoverCursor();
	if (old_special_hover_cursor != special_hover_cursor
		&& mDrawable.notNull())
	{
		mDrawable->updateSpecialHoverCursor(special_hover_cursor);
	}

	return retval;
}

BOOL LLViewerObject::isActive() const
{
	return TRUE;
}

//load flags from cache or from message
void LLViewerObject::loadFlags(U32 flags)
{
	if(flags == (U32)(-1))
	{
		return; //invalid
	}

	// keep local flags and overwrite remote-controlled flags
	mFlags = (mFlags & FLAGS_LOCAL) | flags;

	// ...new objects that should come in selected need to be added to the selected list
	mCreateSelected = ((flags & FLAGS_CREATE_SELECTED) != 0);
	return;
}

void LLViewerObject::idleUpdate(LLAgent &agent, const F64 &time)
{
	//static LLTrace::BlockTimerStatHandle ftm("Viewer Object");
	//LL_RECORD_BLOCK_TIME(ftm);

	if (!mDead)
	{
		if (!mStatic && sVelocityInterpolate && !isSelected())
		{
			// calculate dt from last update
			F32 time_dilation = mRegionp ? mRegionp->getTimeDilation() : 1.0f;
			F32 dt_raw = ((F64Seconds)time - mLastInterpUpdateSecs).value();
			F32 dt = time_dilation * dt_raw;

			applyAngularVelocity(dt);

			if (isAttachment())
			{
				mLastInterpUpdateSecs = (F64Seconds)time;
				return;
			}
			else
			{	// Move object based on it's velocity and rotation
				interpolateLinearMotion(time, dt);
			}
		}

		updateDrawable(FALSE);
	}
}


// Move an object due to idle-time viewer side updates by interpolating motion
void LLViewerObject::interpolateLinearMotion(const F64SecondsImplicit& time, const F32SecondsImplicit& dt_seconds)
{
	// linear motion
	// PHYSICS_TIMESTEP is used below to correct for the fact that the velocity in object
	// updates represents the average velocity of the last timestep, rather than the final velocity.
	// the time dilation above should guarantee that dt is never less than PHYSICS_TIMESTEP, theoretically
	// 
	// *TODO: should also wrap linear accel/velocity in check
	// to see if object is selected, instead of explicitly
	// zeroing it out	

	F32 dt = dt_seconds;
	F64Seconds time_since_last_update = time - mLastMessageUpdateSecs;
	if (time_since_last_update <= (F64Seconds)0.0 || dt <= 0.f)
	{
		return;
	}

	LLVector3 accel = getAcceleration();
	LLVector3 vel 	= getVelocity();
	
	if (sMaxUpdateInterpolationTime <= (F64Seconds)0.0)
	{	// Old code path ... unbounded, simple interpolation
		if (!(accel.isExactlyZero() && vel.isExactlyZero()))
		{
			LLVector3 pos   = (vel + (0.5f * (dt-PHYSICS_TIMESTEP)) * accel) * dt;  
		
			// region local  
			setPositionRegion(pos + getPositionRegion());
			setVelocity(vel + accel*dt);	
			
			// for objects that are spinning but not translating, make sure to flag them as having moved
			setChanged(MOVED | SILHOUETTE);
		}
	}
	else if (!accel.isExactlyZero() || !vel.isExactlyZero())		// object is moving
	{	// Object is moving, and hasn't been too long since we got an update from the server
		
		// Calculate predicted position and velocity
		LLVector3 new_pos = (vel + (0.5f * (dt-PHYSICS_TIMESTEP)) * accel) * dt;	
		LLVector3 new_v = accel * dt;

		if (time_since_last_update > sPhaseOutUpdateInterpolationTime &&
			sPhaseOutUpdateInterpolationTime > (F64Seconds)0.0)
		{	// Haven't seen a viewer update in a while, check to see if the circuit is still active
			if (mRegionp)
			{	// The simulator will NOT send updates if the object continues normally on the path
				// predicted by the velocity and the acceleration (often gravity) sent to the viewer
				// So check to see if the circuit is blocked, which means the sim is likely in a long lag
				LLCircuitData *cdp = gMessageSystem->mCircuitInfo.findCircuit( mRegionp->getHost() );
				if (cdp)
				{
					// Find out how many seconds since last packet arrived on the circuit
					F64Seconds time_since_last_packet = LLMessageSystem::getMessageTimeSeconds() - cdp->getLastPacketInTime();

					if (!cdp->isAlive() ||		// Circuit is dead or blocked
						 cdp->isBlocked() ||	// or doesn't seem to be getting any packets
						 (time_since_last_packet > sPhaseOutUpdateInterpolationTime))
					{
						// Start to reduce motion interpolation since we haven't seen a server update in a while
						F64Seconds time_since_last_interpolation = time - mLastInterpUpdateSecs;
						F64 phase_out = 1.0;
						if (time_since_last_update > sMaxUpdateInterpolationTime)
						{	// Past the time limit, so stop the object
							phase_out = 0.0;
							//LL_INFOS() << "Motion phase out to zero" << LL_ENDL;

							// Kill angular motion as well.  Note - not adding this due to paranoia
							// about stopping rotation for llTargetOmega objects and not having it restart
							// setAngularVelocity(LLVector3::zero);
						}
						else if (mLastInterpUpdateSecs - mLastMessageUpdateSecs > sPhaseOutUpdateInterpolationTime)
						{	// Last update was already phased out a bit
							phase_out = (sMaxUpdateInterpolationTime - time_since_last_update) / 
										(sMaxUpdateInterpolationTime - time_since_last_interpolation);
							//LL_INFOS() << "Continuing motion phase out of " << (F32) phase_out << LL_ENDL;
						}
						else
						{	// Phase out from full value
							phase_out = (sMaxUpdateInterpolationTime - time_since_last_update) / 
										(sMaxUpdateInterpolationTime - sPhaseOutUpdateInterpolationTime);
							//LL_INFOS() << "Starting motion phase out of " << (F32) phase_out << LL_ENDL;
						}
						phase_out = llclamp(phase_out, 0.0, 1.0);

						new_pos = new_pos * ((F32) phase_out);
						new_v = new_v * ((F32) phase_out);
					}
				}
			}
		}

		new_pos = new_pos + getPositionRegion();
		new_v = new_v + vel;


		// Clamp interpolated position to minimum underground and maximum region height
		LLVector3d new_pos_global = mRegionp->getPosGlobalFromRegion(new_pos);
		F32 min_height;
		if (isAvatar())
		{	// Make a better guess about AVs not going underground
			min_height = LLWorld::getInstance()->resolveLandHeightGlobal(new_pos_global);
			min_height += (0.5f * getScale().mV[VZ]);
		}
		else
		{	// This will put the object underground, but we can't tell if it will stop 
			// at ground level or not
			min_height = LLWorld::getInstance()->getMinAllowedZ(this, new_pos_global);
			// Cap maximum height
			static LLCachedControl<bool> no_fly_height_limit(gSavedSettings, "FSRemoveFlyHeightLimit");
			if(!no_fly_height_limit)
			{
				new_pos.mV[VZ] = llmin(LLWorld::getInstance()->getRegionMaxHeight(), new_pos.mV[VZ]);
			}
		}

		new_pos.mV[VZ] = llmax(min_height, new_pos.mV[VZ]);

		// Check to see if it's going off the region
		LLVector3 temp(new_pos);
		if (temp.clamp(0.f, mRegionp->getWidth()))
		{	// Going off this region, so see if we might end up on another region
			LLVector3d old_pos_global = mRegionp->getPosGlobalFromRegion(getPositionRegion());
			new_pos_global = mRegionp->getPosGlobalFromRegion(new_pos);		// Re-fetch in case it got clipped above

			// <FS> FIRE-21915: Fix bogus avatar movement on region crossing
			// Clip new_pos to current region. Moves across region boundaries should not be extrapolated.
			// Extrapolation across region boundaries is almost always wrong, and if the region being
			// entered is slow to respond, very wrong.
			// Probably don't need edge of world check below any more since we are clipping the predictor to the region.
<<<<<<< HEAD
			bool clipped; // true if clipped at boundary
			LLVector3d clip_pos_global_region = LLWorld::getInstance()->clipToRegion(mRegionp,old_pos_global, new_pos_global, clipped);
			if (clipped)
			{
				// Was clipped, so we crossed a region boundary
				//LL_INFOS() << "Beyond region edge, clipped predicted position to " << mRegionp->getPosRegionFromGlobal(clip_pos_global_region)
				//	<< " from [" << getPositionRegion() << " .. " << new_pos << "]" << LL_ENDL;
				new_pos = mRegionp->getPosRegionFromGlobal(clip_pos_global_region);
				// Don't zero out velocity on the server. Telling the server affects scripts and audio.
				//new_v.clear();
				//setAcceleration(LLVector3::zero); // stop linear acceleration
				LLVector3 new_angv;
				new_angv.clear();
				setAngularVelocity(new_angv); // stop rotation
=======
			static LLCachedControl<bool> fsExperimentalRegionCrossingMovementFix(gSavedSettings, "FSExperimentalRegionCrossingMovementFix");
			if (fsExperimentalRegionCrossingMovementFix)
			{
				bool clipped; // true if clipped at boundary
				LLVector3d clip_pos_global_region = LLWorld::getInstance()->clipToRegion(mRegionp, old_pos_global, new_pos_global, clipped);
				if (clipped)
				{
					// Was clipped, so we crossed a region boundary
					//LL_INFOS() << "Beyond region edge, clipped predicted position to " << mRegionp->getPosRegionFromGlobal(clip_pos_global_region)
					//	<< " from [" << getPositionRegion() << " .. " << new_pos << "]" << LL_ENDL;
					new_pos = mRegionp->getPosRegionFromGlobal(clip_pos_global_region);
					// Don't zero out velocity on the server. Telling the server affects scripts and audio.
					//new_v.clear();
					//setAcceleration(LLVector3::zero); // stop linear acceleration
					LLVector3 new_angv;
					new_angv.clear();
					setAngularVelocity(new_angv); // stop rotation
				}
>>>>>>> 65a3b74b
			}
			// </FS>

			// Clip the positions to known regions
			LLVector3d clip_pos_global = LLWorld::getInstance()->clipToVisibleRegions(old_pos_global, new_pos_global);
			if (clip_pos_global != new_pos_global)
			{	// Was clipped, so this means we hit a edge where there is no region to enter
				
				//LL_INFOS() << "Hit empty region edge, clipped predicted position to " << mRegionp->getPosRegionFromGlobal(clip_pos_global)
				//	<< " from " << new_pos << LL_ENDL;
				new_pos = mRegionp->getPosRegionFromGlobal(clip_pos_global);
				
				// Stop motion and get server update for bouncing on the edge
				new_v.clear();
				setAcceleration(LLVector3::zero);
			}
			else
			{	// Let predicted movement cross into another region
				//LL_INFOS() << "Predicting region crossing to " << new_pos << LL_ENDL;
			}
		}

		// Set new position and velocity
		setPositionRegion(new_pos);
		setVelocity(new_v);	
		
		// for objects that are spinning but not translating, make sure to flag them as having moved
		setChanged(MOVED | SILHOUETTE);
	}		

	// Update the last time we did anything
	mLastInterpUpdateSecs = time;
}



BOOL LLViewerObject::setData(const U8 *datap, const U32 data_size)
{
	delete [] mData;

	if (datap)
	{
		mData = new U8[data_size];
		if (!mData)
		{
			return FALSE;
		}
		memcpy(mData, datap, data_size);		/* Flawfinder: ignore */
	}
	return TRUE;
}

// delete an item in the inventory, but don't tell the server. This is
// used internally by remove, update, and savescript.
// This will only delete the first item with an item_id in the list
void LLViewerObject::deleteInventoryItem(const LLUUID& item_id)
{
	if(mInventory)
	{
		LLInventoryObject::object_list_t::iterator it = mInventory->begin();
		LLInventoryObject::object_list_t::iterator end = mInventory->end();
		for( ; it != end; ++it )
		{
			if((*it)->getUUID() == item_id)
			{
				// This is safe only because we return immediatly.
				mInventory->erase(it); // will deref and delete it
				return;
			}
		}
		doInventoryCallback();
	}
}

void LLViewerObject::doUpdateInventory(
	LLPointer<LLViewerInventoryItem>& item,
	U8 key,
	bool is_new)
{
	LLViewerInventoryItem* old_item = NULL;
	if(TASK_INVENTORY_ITEM_KEY == key)
	{
		// <FS:ND> Do not use C-Style cast for polymorphic upcasting
//		old_item = (LLViewerInventoryItem*)getInventoryObject(item->getUUID());
		old_item = dynamic_cast<LLViewerInventoryItem*>(getInventoryObject(item->getUUID()));
		// </FS:ND>
	}
	else if(TASK_INVENTORY_ASSET_KEY == key)
	{
		old_item = getInventoryItemByAsset(item->getAssetUUID());
	}
	LLUUID item_id;
	LLUUID new_owner;
	LLUUID new_group;
	BOOL group_owned = FALSE;
	if(old_item)
	{
		item_id = old_item->getUUID();
		new_owner = old_item->getPermissions().getOwner();
		new_group = old_item->getPermissions().getGroup();
		group_owned = old_item->getPermissions().isGroupOwned();
		old_item = NULL;
	}
	else
	{
		item_id = item->getUUID();
	}
	if(!is_new && mInventory)
	{
		// Attempt to update the local inventory. If we can get the
		// object perm, we have perfect visibility, so we want the
		// serial number to match. Otherwise, take our best guess and
		// make sure that the serial number does not match.
		deleteInventoryItem(item_id);
		LLPermissions perm(item->getPermissions());
		LLPermissions* obj_perm = LLSelectMgr::getInstance()->findObjectPermissions(this);
		bool is_atomic = ((S32)LLAssetType::AT_OBJECT == item->getType()) ? false : true;
		if(obj_perm)
		{
			perm.setOwnerAndGroup(LLUUID::null, obj_perm->getOwner(), obj_perm->getGroup(), is_atomic);
		}
		else
		{
			if(group_owned)
			{
				perm.setOwnerAndGroup(LLUUID::null, new_owner, new_group, is_atomic);
			}
			else if(!new_owner.isNull())
			{
				// The object used to be in inventory, so we can
				// assume the owner and group will match what they are
				// there.
				perm.setOwnerAndGroup(LLUUID::null, new_owner, new_group, is_atomic);
			}
			// *FIX: can make an even better guess by using the mPermGroup flags
			else if(permYouOwner())
			{
				// best guess.
				perm.setOwnerAndGroup(LLUUID::null, gAgent.getID(), item->getPermissions().getGroup(), is_atomic);
				--mInventorySerialNum;
			}
			else
			{
				// dummy it up.
				perm.setOwnerAndGroup(LLUUID::null, LLUUID::null, LLUUID::null, is_atomic);
				--mInventorySerialNum;
			}
		}
		LLViewerInventoryItem* oldItem = item;
		LLViewerInventoryItem* new_item = new LLViewerInventoryItem(oldItem);
		new_item->setPermissions(perm);
		mInventory->push_front(new_item);
		doInventoryCallback();
		++mInventorySerialNum;
	}
}

// save a script, which involves removing the old one, and rezzing
// in the new one. This method should be called with the asset id
// of the new and old script AFTER the bytecode has been saved.
void LLViewerObject::saveScript(
	const LLViewerInventoryItem* item,
	BOOL active,
	bool is_new)
{
	/*
	 * XXXPAM Investigate not making this copy.  Seems unecessary, but I'm unsure about the
	 * interaction with doUpdateInventory() called below.
	 */
	LL_DEBUGS() << "LLViewerObject::saveScript() " << item->getUUID() << " " << item->getAssetUUID() << LL_ENDL;

	LLPointer<LLViewerInventoryItem> task_item =
		new LLViewerInventoryItem(item->getUUID(), mID, item->getPermissions(),
								  item->getAssetUUID(), item->getType(),
								  item->getInventoryType(),
								  item->getName(), item->getDescription(),
								  item->getSaleInfo(), item->getFlags(),
								  item->getCreationDate());
	task_item->setTransactionID(item->getTransactionID());

	LLMessageSystem* msg = gMessageSystem;
	msg->newMessageFast(_PREHASH_RezScript);
	msg->nextBlockFast(_PREHASH_AgentData);
	msg->addUUIDFast(_PREHASH_AgentID, gAgent.getID());
	msg->addUUIDFast(_PREHASH_SessionID, gAgent.getSessionID());
	msg->addUUIDFast(_PREHASH_GroupID, gAgent.getGroupID());
	msg->nextBlockFast(_PREHASH_UpdateBlock);
	msg->addU32Fast(_PREHASH_ObjectLocalID, (mLocalID));
	U8 enabled = active;
	msg->addBOOLFast(_PREHASH_Enabled, enabled);
	msg->nextBlockFast(_PREHASH_InventoryBlock);
	task_item->packMessage(msg);
	msg->sendReliable(mRegionp->getHost());

	// do the internal logic
	doUpdateInventory(task_item, TASK_INVENTORY_ITEM_KEY, is_new);
}

void LLViewerObject::moveInventory(const LLUUID& folder_id,
								   const LLUUID& item_id)
{
	LL_DEBUGS() << "LLViewerObject::moveInventory " << item_id << LL_ENDL;
	LLMessageSystem* msg = gMessageSystem;
	msg->newMessageFast(_PREHASH_MoveTaskInventory);
	msg->nextBlockFast(_PREHASH_AgentData);
	msg->addUUIDFast(_PREHASH_AgentID, gAgent.getID());
	msg->addUUIDFast(_PREHASH_SessionID, gAgent.getSessionID());
	msg->addUUIDFast(_PREHASH_FolderID, folder_id);
	msg->nextBlockFast(_PREHASH_InventoryData);
	msg->addU32Fast(_PREHASH_LocalID, mLocalID);
	msg->addUUIDFast(_PREHASH_ItemID, item_id);
	msg->sendReliable(mRegionp->getHost());

	LLInventoryObject* inv_obj = getInventoryObject(item_id);
	if(inv_obj)
	{
		LLViewerInventoryItem* item = (LLViewerInventoryItem*)inv_obj;
		if(!item->getPermissions().allowCopyBy(gAgent.getID()))
		{
			deleteInventoryItem(item_id);
			++mInventorySerialNum;
		}
	}
}

void LLViewerObject::dirtyInventory()
{
	// If there aren't any LLVOInventoryListeners, we won't be
	// able to update our mInventory when it comes back from the
	// simulator, so we should not clear the inventory either.
	if(mInventory && !mInventoryCallbacks.empty())
	{
		mInventory->clear(); // will deref and delete entries
		delete mInventory;
		mInventory = NULL;
	}
	mInventoryDirty = TRUE;
}

void LLViewerObject::registerInventoryListener(LLVOInventoryListener* listener, void* user_data)
{
	LLInventoryCallbackInfo* info = new LLInventoryCallbackInfo;
	info->mListener = listener;
	info->mInventoryData = user_data;
	mInventoryCallbacks.push_front(info);
}

void LLViewerObject::removeInventoryListener(LLVOInventoryListener* listener)
{
	if (listener == NULL)
		return;
	for (callback_list_t::iterator iter = mInventoryCallbacks.begin();
		 iter != mInventoryCallbacks.end(); )
	{
		callback_list_t::iterator curiter = iter++;
		LLInventoryCallbackInfo* info = *curiter;
		if (info->mListener == listener)
		{
			delete info;
			mInventoryCallbacks.erase(curiter);
			break;
		}
	}
}

BOOL LLViewerObject::isInventoryPending()
{
    return mInvRequestState != INVENTORY_REQUEST_STOPPED;
}

void LLViewerObject::clearInventoryListeners()
{
	for_each(mInventoryCallbacks.begin(), mInventoryCallbacks.end(), DeletePointer());
	mInventoryCallbacks.clear();
}

bool LLViewerObject::hasInventoryListeners()
{
	return !mInventoryCallbacks.empty();
}

void LLViewerObject::requestInventory()
{
	if(mInventoryDirty && mInventory && !mInventoryCallbacks.empty())
	{
		mInventory->clear(); // will deref and delete entries
		delete mInventory;
		mInventory = NULL;
	}

	if(mInventory)
	{
		// inventory is either up to date or doesn't has a listener
		// if it is dirty, leave it this way in case we gain a listener
		doInventoryCallback();
	}
	else
	{
		// since we are going to request it now
		mInventoryDirty = FALSE;

		// Note: throws away duplicate requests
		fetchInventoryFromServer();
	}
}

void LLViewerObject::fetchInventoryFromServer()
{
	if (!isInventoryPending())
	{
		delete mInventory;
		LLMessageSystem* msg = gMessageSystem;
		msg->newMessageFast(_PREHASH_RequestTaskInventory);
		msg->nextBlockFast(_PREHASH_AgentData);
		msg->addUUIDFast(_PREHASH_AgentID, gAgent.getID());
		msg->addUUIDFast(_PREHASH_SessionID, gAgent.getSessionID());
		msg->nextBlockFast(_PREHASH_InventoryData);
		msg->addU32Fast(_PREHASH_LocalID, mLocalID);
		msg->sendReliable(mRegionp->getHost());

		// this will get reset by dirtyInventory or doInventoryCallback
		mInvRequestState = INVENTORY_REQUEST_PENDING;
	}
}

struct LLFilenameAndTask
{
	LLUUID mTaskID;
	std::string mFilename;

	// for sequencing in case of multiple updates
	S16 mSerial;
#ifdef _DEBUG
	static S32 sCount;
	LLFilenameAndTask()
	{
		++sCount;
		LL_DEBUGS() << "Constructing LLFilenameAndTask: " << sCount << LL_ENDL;
	}
	~LLFilenameAndTask()
	{
		--sCount;
		LL_DEBUGS() << "Destroying LLFilenameAndTask: " << sCount << LL_ENDL;
	}
private:
	LLFilenameAndTask(const LLFilenameAndTask& rhs);
	const LLFilenameAndTask& operator=(const LLFilenameAndTask& rhs) const;
#endif
};

#ifdef _DEBUG
S32 LLFilenameAndTask::sCount = 0;
#endif

// static
void LLViewerObject::processTaskInv(LLMessageSystem* msg, void** user_data)
{
	LLUUID task_id;
	msg->getUUIDFast(_PREHASH_InventoryData, _PREHASH_TaskID, task_id);
	LLViewerObject* object = gObjectList.findObject(task_id);
	if(!object)
	{
		LL_WARNS() << "LLViewerObject::processTaskInv object "
			<< task_id << " does not exist." << LL_ENDL;
		return;
	}

	LLFilenameAndTask* ft = new LLFilenameAndTask;
	ft->mTaskID = task_id;
	// we can receive multiple task updates simultaneously, make sure we will not rewrite newer with older update
	msg->getS16Fast(_PREHASH_InventoryData, _PREHASH_Serial, ft->mSerial);

	if (ft->mSerial < object->mInventorySerialNum)
	{
		// viewer did some changes to inventory that were not saved yet.
		LL_DEBUGS() << "Task inventory serial might be out of sync, server serial: " << ft->mSerial << " client serial: " << object->mInventorySerialNum << LL_ENDL;
		object->mInventorySerialNum = ft->mSerial;
	}

	std::string unclean_filename;
	msg->getStringFast(_PREHASH_InventoryData, _PREHASH_Filename, unclean_filename);
	ft->mFilename = LLDir::getScrubbedFileName(unclean_filename);

	if(ft->mFilename.empty())
	{
		LL_DEBUGS() << "Task has no inventory" << LL_ENDL;
		// mock up some inventory to make a drop target.
		if(object->mInventory)
		{
			object->mInventory->clear(); // will deref and delete it
		}
		else
		{
			object->mInventory = new LLInventoryObject::object_list_t();
		}
		LLPointer<LLInventoryObject> obj;
		obj = new LLInventoryObject(object->mID, LLUUID::null,
									LLAssetType::AT_CATEGORY,
									"Contents");
		object->mInventory->push_front(obj);
		object->doInventoryCallback();
		delete ft;
		return;
	}
	U64 new_id = gXferManager->requestFile(gDirUtilp->getExpandedFilename(LL_PATH_CACHE, ft->mFilename), 
								ft->mFilename, LL_PATH_CACHE,
								object->mRegionp->getHost(),
								TRUE,
								&LLViewerObject::processTaskInvFile,
								(void**)ft,
								LLXferManager::HIGH_PRIORITY);
	if (object->mInvRequestState == INVENTORY_XFER)
	{
		if (new_id > 0 && new_id != object->mInvRequestXFerId)
		{
			// we started new download.
			gXferManager->abortRequestById(object->mInvRequestXFerId, -1);
			object->mInvRequestXFerId = new_id;
		}
	}
	else
	{
		object->mInvRequestState = INVENTORY_XFER;
		object->mInvRequestXFerId = new_id;
	}
}

void LLViewerObject::processTaskInvFile(void** user_data, S32 error_code, LLExtStat ext_status)
{
	LLFilenameAndTask* ft = (LLFilenameAndTask*)user_data;
	LLViewerObject* object = NULL;

	if (ft
		&& (0 == error_code)
		&& (object = gObjectList.findObject(ft->mTaskID))
		&& ft->mSerial >= object->mInventorySerialNum)
	{
		object->mInventorySerialNum = ft->mSerial;
		if (object->loadTaskInvFile(ft->mFilename))
		{

		// <FS:ND> Crashfix, not sure why object->mInventory can be 0
		if( !object->mInventory )
		{
			LL_WARNS() << "object->mInventory == 0" << LL_ENDL;
			delete ft;
			return;
		}
		// </FS:ND>

			LLInventoryObject::object_list_t::iterator it = object->mInventory->begin();
			LLInventoryObject::object_list_t::iterator end = object->mInventory->end();
			std::list<LLUUID>& pending_lst = object->mPendingInventoryItemsIDs;

			for (; it != end && pending_lst.size(); ++it)
			{
				LLViewerInventoryItem* item = dynamic_cast<LLViewerInventoryItem*>(it->get());
				if(item && item->getType() != LLAssetType::AT_CATEGORY)
				{
					// <FS> Copy & paste error
					//std::list<LLUUID>::iterator id_it = std::find(pending_lst.begin(), pending_lst.begin(), item->getAssetUUID());
					std::list<LLUUID>::iterator id_it = std::find(pending_lst.begin(), pending_lst.end(), item->getAssetUUID());
					// </FS>
					if (id_it != pending_lst.end())
					{
						pending_lst.erase(id_it);
					}
				}
			}
		}
		else
		{
			// MAINT-2597 - crash when trying to edit a no-mod object
			// Somehow get an contents inventory response, but with an invalid stream (possibly 0 size?)
			// Stated repro was specific to no-mod objects so failing without user interaction should be safe.
			LL_WARNS() << "Trying to load invalid task inventory file. Ignoring file contents." << LL_ENDL;
		}
	}
	else
	{
		// This Occurs When two requests were made, and the first one
		// has already handled it.
		LL_DEBUGS() << "Problem loading task inventory. Return code: "
				 << error_code << LL_ENDL;
	}
	delete ft;
}

BOOL LLViewerObject::loadTaskInvFile(const std::string& filename)
{
	std::string filename_and_local_path = gDirUtilp->getExpandedFilename(LL_PATH_CACHE, filename);
	llifstream ifs(filename_and_local_path.c_str());
	if(ifs.good())
	{
		char buffer[MAX_STRING];	/* Flawfinder: ignore */
		// *NOTE: This buffer size is hard coded into scanf() below.
		char keyword[MAX_STRING];	/* Flawfinder: ignore */
		if(mInventory)
		{
			mInventory->clear(); // will deref and delete it
		}
		else
		{
			mInventory = new LLInventoryObject::object_list_t;
		}
		while(ifs.good())
		{
			ifs.getline(buffer, MAX_STRING);
			sscanf(buffer, " %254s", keyword);	/* Flawfinder: ignore */
			if(0 == strcmp("inv_item", keyword))
			{
				LLPointer<LLInventoryObject> inv = new LLViewerInventoryItem;
				inv->importLegacyStream(ifs);
				mInventory->push_front(inv);
			}
			else if(0 == strcmp("inv_object", keyword))
			{
				LLPointer<LLInventoryObject> inv = new LLInventoryObject;
				inv->importLegacyStream(ifs);
				inv->rename("Contents");
				mInventory->push_front(inv);
			}
			else
			{
				LL_WARNS() << "Unknown token in inventory file '"
						<< keyword << "'" << LL_ENDL;
			}
		}
		ifs.close();
		LLFile::remove(filename_and_local_path);
	}
	else
	{
		LL_WARNS() << "unable to load task inventory: " << filename_and_local_path
				<< LL_ENDL;
		return FALSE;
	}
	doInventoryCallback();

	return TRUE;
}

void LLViewerObject::doInventoryCallback()
{
	for (callback_list_t::iterator iter = mInventoryCallbacks.begin();
		 iter != mInventoryCallbacks.end(); )
	{
		callback_list_t::iterator curiter = iter++;
		LLInventoryCallbackInfo* info = *curiter;
		if (info->mListener != NULL)
		{
			info->mListener->inventoryChanged(this,
								 mInventory,
								 mInventorySerialNum,
								 info->mInventoryData);
		}
		else
		{
			LL_INFOS() << "LLViewerObject::doInventoryCallback() deleting bad listener entry." << LL_ENDL;
			delete info;
			mInventoryCallbacks.erase(curiter);
		}
	}

	// release inventory loading state
	mInvRequestXFerId = 0;
	mInvRequestState = INVENTORY_REQUEST_STOPPED;
}

void LLViewerObject::removeInventory(const LLUUID& item_id)
{
	// close any associated floater properties
	LLFloaterReg::hideInstance("properties", item_id);

	LLMessageSystem* msg = gMessageSystem;
	msg->newMessageFast(_PREHASH_RemoveTaskInventory);
	msg->nextBlockFast(_PREHASH_AgentData);
	msg->addUUIDFast(_PREHASH_AgentID, gAgent.getID());
	msg->addUUIDFast(_PREHASH_SessionID, gAgent.getSessionID());
	msg->nextBlockFast(_PREHASH_InventoryData);
	msg->addU32Fast(_PREHASH_LocalID, mLocalID);
	msg->addUUIDFast(_PREHASH_ItemID, item_id);
	msg->sendReliable(mRegionp->getHost());
	deleteInventoryItem(item_id);
	++mInventorySerialNum;
}

bool LLViewerObject::isTextureInInventory(LLViewerInventoryItem* item)
{
	bool result = false;

	if (item && LLAssetType::AT_TEXTURE == item->getType())
	{
		std::list<LLUUID>::iterator begin = mPendingInventoryItemsIDs.begin();
		std::list<LLUUID>::iterator end = mPendingInventoryItemsIDs.end();

		bool is_fetching = std::find(begin, end, item->getAssetUUID()) != end;
		bool is_fetched = getInventoryItemByAsset(item->getAssetUUID()) != NULL;

		result = is_fetched || is_fetching;
	}

	return result;
}

void LLViewerObject::updateTextureInventory(LLViewerInventoryItem* item, U8 key, bool is_new)
{
	if (item && !isTextureInInventory(item))
	{
		mPendingInventoryItemsIDs.push_back(item->getAssetUUID());
		updateInventory(item, key, is_new);
	}
}

void LLViewerObject::updateInventory(
	LLViewerInventoryItem* item,
	U8 key,
	bool is_new)
{
	// This slices the object into what we're concerned about on the
	// viewer. The simulator will take the permissions and transfer
	// ownership.
	LLPointer<LLViewerInventoryItem> task_item =
		new LLViewerInventoryItem(item->getUUID(), mID, item->getPermissions(),
								  item->getAssetUUID(), item->getType(),
								  item->getInventoryType(),
								  item->getName(), item->getDescription(),
								  item->getSaleInfo(),
								  item->getFlags(),
								  item->getCreationDate());
	task_item->setTransactionID(item->getTransactionID());
	LLMessageSystem* msg = gMessageSystem;
	msg->newMessageFast(_PREHASH_UpdateTaskInventory);
	msg->nextBlockFast(_PREHASH_AgentData);
	msg->addUUIDFast(_PREHASH_AgentID, gAgent.getID());
	msg->addUUIDFast(_PREHASH_SessionID, gAgent.getSessionID());
	msg->nextBlockFast(_PREHASH_UpdateData);
	msg->addU32Fast(_PREHASH_LocalID, mLocalID);
	msg->addU8Fast(_PREHASH_Key, key);
	msg->nextBlockFast(_PREHASH_InventoryData);
	task_item->packMessage(msg);
	msg->sendReliable(mRegionp->getHost());

	// do the internal logic
	doUpdateInventory(task_item, key, is_new);
}

void LLViewerObject::updateInventoryLocal(LLInventoryItem* item, U8 key)
{
	LLPointer<LLViewerInventoryItem> task_item =
		new LLViewerInventoryItem(item->getUUID(), mID, item->getPermissions(),
								  item->getAssetUUID(), item->getType(),
								  item->getInventoryType(),
								  item->getName(), item->getDescription(),
								  item->getSaleInfo(), item->getFlags(),
								  item->getCreationDate());

	// do the internal logic
	const bool is_new = false;
	doUpdateInventory(task_item, key, is_new);
}

LLInventoryObject* LLViewerObject::getInventoryObject(const LLUUID& item_id)
{
	LLInventoryObject* rv = NULL;
	if(mInventory)
	{
		LLInventoryObject::object_list_t::iterator it = mInventory->begin();
		LLInventoryObject::object_list_t::iterator end = mInventory->end();
		for ( ; it != end; ++it)
		{
			if((*it)->getUUID() == item_id)
			{
				rv = *it;
				break;
			}
		}		
	}
	return rv;
}

void LLViewerObject::getInventoryContents(LLInventoryObject::object_list_t& objects)
{
	if(mInventory)
	{
		LLInventoryObject::object_list_t::iterator it = mInventory->begin();
		LLInventoryObject::object_list_t::iterator end = mInventory->end();
		for( ; it != end; ++it)
		{
			if ((*it)->getType() != LLAssetType::AT_CATEGORY)
			{
				objects.push_back(*it);
			}
		}
	}
}

LLInventoryObject* LLViewerObject::getInventoryRoot()
{
	if (!mInventory || !mInventory->size())
	{
		return NULL;
	}
	return mInventory->back();
}

LLViewerInventoryItem* LLViewerObject::getInventoryItemByAsset(const LLUUID& asset_id)
{
	if (mInventoryDirty)
		LL_WARNS() << "Peforming inventory lookup for object " << mID << " that has dirty inventory!" << LL_ENDL;

	LLViewerInventoryItem* rv = NULL;
	if(mInventory)
	{
		LLViewerInventoryItem* item = NULL;

		LLInventoryObject::object_list_t::iterator it = mInventory->begin();
		LLInventoryObject::object_list_t::iterator end = mInventory->end();
		for( ; it != end; ++it)
		{
			LLInventoryObject* obj = *it;
			if(obj->getType() != LLAssetType::AT_CATEGORY
			   && obj->getType() != LLAssetType::AT_NONE ) // <FS:ND> check for AT_NONE too loadTaskInvFile can create such objects for "Contants"
			{
				// *FIX: gank-ass down cast!
				item = (LLViewerInventoryItem*)obj;
				if(item->getAssetUUID() == asset_id)
				{
					rv = item;
					break;
				}
			}
		}		
	}
	return rv;
}

void LLViewerObject::updateViewerInventoryAsset(
					const LLViewerInventoryItem* item,
					const LLUUID& new_asset)
{
	LLPointer<LLViewerInventoryItem> task_item =
		new LLViewerInventoryItem(item);
	task_item->setAssetUUID(new_asset);

	// do the internal logic
	doUpdateInventory(task_item, TASK_INVENTORY_ITEM_KEY, false);
}

void LLViewerObject::setPixelAreaAndAngle(LLAgent &agent)
{
	if (getVolume())
	{	//volumes calculate pixel area and angle per face
		return;
	}
	
	LLVector3 viewer_pos_agent = gAgentCamera.getCameraPositionAgent();
	LLVector3 pos_agent = getRenderPosition();

	F32 dx = viewer_pos_agent.mV[VX] - pos_agent.mV[VX];
	F32 dy = viewer_pos_agent.mV[VY] - pos_agent.mV[VY];
	F32 dz = viewer_pos_agent.mV[VZ] - pos_agent.mV[VZ];

	F32 max_scale = getMaxScale();
	F32 mid_scale = getMidScale();
	F32 min_scale = getMinScale();

	// IW: estimate - when close to large objects, computing range based on distance from center is no good
	// to try to get a min distance from face, subtract min_scale/2 from the range.
	// This means we'll load too much detail sometimes, but that's better than not enough
	// I don't think there's a better way to do this without calculating distance per-poly
	F32 range = sqrt(dx*dx + dy*dy + dz*dz) - min_scale/2;

	LLViewerCamera* camera = LLViewerCamera::getInstance();
	if (range < 0.001f || isHUDAttachment())		// range == zero
	{
		mAppAngle = 180.f;
		mPixelArea = (F32)camera->getScreenPixelArea();
	}
	else
	{
		mAppAngle = (F32) atan2( max_scale, range) * RAD_TO_DEG;

		F32 pixels_per_meter = camera->getPixelMeterRatio() / range;

		mPixelArea = (pixels_per_meter * max_scale) * (pixels_per_meter * mid_scale);
		if (mPixelArea > camera->getScreenPixelArea())
		{
			mAppAngle = 180.f;
			mPixelArea = (F32)camera->getScreenPixelArea();
		}
	}
}

BOOL LLViewerObject::updateLOD()
{
	return FALSE;
}

BOOL LLViewerObject::updateGeometry(LLDrawable *drawable)
{
	return TRUE;
}

void LLViewerObject::updateGL()
{

}

void LLViewerObject::updateFaceSize(S32 idx)
{
	
}

LLDrawable* LLViewerObject::createDrawable(LLPipeline *pipeline)
{
	return NULL;
}

void LLViewerObject::setScale(const LLVector3 &scale, BOOL damped)
{
	LLPrimitive::setScale(scale);
	if (mDrawable.notNull())
	{
		//encompass completely sheared objects by taking 
		//the most extreme point possible (<1,1,0.5>)
		mDrawable->setRadius(LLVector3(1,1,0.5f).scaleVec(scale).magVec());
		updateDrawable(damped);
	}

	if( (LL_PCODE_VOLUME == getPCode()) && !isDead() )
	{
// <FS:CR> FIRE-1846 - Make sure accented objects always show when enabled.
		//if (permYouOwner() || (scale.magVecSquared() > (7.5f * 7.5f)) )
		static LLCachedControl<bool> fs_netmap_physical(gSavedSettings, "FSNetMapPhysical", false);
		static LLCachedControl<bool> fs_netmap_scripted(gSavedSettings, "FSNetMapScripted", false);
		static LLCachedControl<bool> fs_netmap_temp_on_rez(gSavedSettings, "FSNetMapTempOnRez", false);
		if (permYouOwner() || (scale.magVecSquared() > (7.5f * 7.5f)) || (fs_netmap_physical && flagUsePhysics())
			|| (fs_netmap_scripted && flagScripted()) || (fs_netmap_temp_on_rez && flagTemporaryOnRez()) )
// </FS:CR>
		{
			if (!mOnMap)
			{
				llassert_always(LLWorld::getInstance()->getRegionFromHandle(getRegion()->getHandle()));

				gObjectList.addToMap(this);
				mOnMap = TRUE;
			}
		}
		else
		{
			if (mOnMap)
			{
				gObjectList.removeFromMap(this);
				mOnMap = FALSE;
			}
		}
	}
}

void LLViewerObject::setObjectCost(F32 cost)
{
	mObjectCost = cost;
	mCostStale = false;

	if (isSelected())
	{
		gFloaterTools->dirty();
	}
}

void LLViewerObject::setLinksetCost(F32 cost)
{
	mLinksetCost = cost;
	mCostStale = false;

	BOOL needs_refresh = isSelected();
	child_list_t::iterator iter = mChildList.begin();
	while(iter != mChildList.end() && !needs_refresh)
	{
		LLViewerObject* child = *iter;
		needs_refresh = child->isSelected();
		iter++;
	}

	if (needs_refresh)
	{
		gFloaterTools->dirty();
	}
}

void LLViewerObject::setPhysicsCost(F32 cost)
{
	mPhysicsCost = cost;
	mCostStale = false;

	if (isSelected())
	{
		gFloaterTools->dirty();
	}
}

void LLViewerObject::setLinksetPhysicsCost(F32 cost)
{
	mLinksetPhysicsCost = cost;
	mCostStale = false;
	
	if (isSelected())
	{
		gFloaterTools->dirty();
	}
}


F32 LLViewerObject::getObjectCost()
{
	if (mCostStale)
	{
		gObjectList.updateObjectCost(this);
	}
	
	return mObjectCost;
}

F32 LLViewerObject::getLinksetCost()
{
	if (mCostStale)
	{
		gObjectList.updateObjectCost(this);
	}

	return mLinksetCost;
}

F32 LLViewerObject::getPhysicsCost()
{
	if (mCostStale)
	{
		gObjectList.updateObjectCost(this);
	}
	
	return mPhysicsCost;
}

F32 LLViewerObject::getLinksetPhysicsCost()
{
	if (mCostStale)
	{
		gObjectList.updateObjectCost(this);
	}

	return mLinksetPhysicsCost;
}

F32 LLViewerObject::getStreamingCost(S32* bytes, S32* visible_bytes, F32* unscaled_value) const
{
	return 0.f;
}

U32 LLViewerObject::getTriangleCount(S32* vcount) const
{
	return 0;
}

U32 LLViewerObject::getHighLODTriangleCount()
{
	return 0;
}

void LLViewerObject::updateSpatialExtents(LLVector4a& newMin, LLVector4a &newMax)
{
	LLVector4a center;
	center.load3(getRenderPosition().mV);
	LLVector4a size;
	size.load3(getScale().mV);
	newMin.setSub(center, size);
	newMax.setAdd(center, size);
	
	mDrawable->setPositionGroup(center);
}

F32 LLViewerObject::getBinRadius()
{
	if (mDrawable.notNull())
	{
		const LLVector4a* ext = mDrawable->getSpatialExtents();
		LLVector4a diff;
		diff.setSub(ext[1], ext[0]);
		return diff.getLength3().getF32();
	}
	
	return getScale().magVec();
}

F32 LLViewerObject::getMaxScale() const
{
	return llmax(getScale().mV[VX],getScale().mV[VY], getScale().mV[VZ]);
}

F32 LLViewerObject::getMinScale() const
{
	return llmin(getScale().mV[0],getScale().mV[1],getScale().mV[2]);
}

F32 LLViewerObject::getMidScale() const
{
	if (getScale().mV[VX] < getScale().mV[VY])
	{
		if (getScale().mV[VY] < getScale().mV[VZ])
		{
			return getScale().mV[VY];
		}
		else if (getScale().mV[VX] < getScale().mV[VZ])
		{
			return getScale().mV[VZ];
		}
		else
		{
			return getScale().mV[VX];
		}
	}
	else if (getScale().mV[VX] < getScale().mV[VZ])
	{
		return getScale().mV[VX];
	}
	else if (getScale().mV[VY] < getScale().mV[VZ])
	{
		return getScale().mV[VZ];
	}
	else
	{
		return getScale().mV[VY];
	}
}


void LLViewerObject::updateTextures()
{
}

void LLViewerObject::boostTexturePriority(BOOL boost_children /* = TRUE */)
{
	if (isDead())
	{
		return;
	}

	S32 i;
	S32 tex_count = getNumTEs();
	for (i = 0; i < tex_count; i++)
	{
 		getTEImage(i)->setBoostLevel(LLGLTexture::BOOST_SELECTED);
	}

	if (isSculpted() && !isMesh())
	{
		LLSculptParams *sculpt_params = (LLSculptParams *)getParameterEntry(LLNetworkData::PARAMS_SCULPT);
		LLUUID sculpt_id = sculpt_params->getSculptTexture();
		LLViewerTextureManager::getFetchedTexture(sculpt_id, FTT_DEFAULT, TRUE, LLGLTexture::BOOST_NONE, LLViewerTexture::LOD_TEXTURE)->setBoostLevel(LLGLTexture::BOOST_SELECTED);
	}
	
	if (boost_children)
	{
		for (child_list_t::iterator iter = mChildList.begin();
			 iter != mChildList.end(); iter++)
		{
			LLViewerObject* child = *iter;
			child->boostTexturePriority();
		}
	}
}


void LLViewerObject::setLineWidthForWindowSize(S32 window_width)
{
	if (window_width < 700)
	{
		LLUI::setLineWidth(2.0f);
	}
	else if (window_width < 1100)
	{
		LLUI::setLineWidth(3.0f);
	}
	else if (window_width < 2000)
	{
		LLUI::setLineWidth(4.0f);
	}
	else
	{
		// _damn_, what a nice monitor!
		LLUI::setLineWidth(5.0f);
	}
}

void LLViewerObject::increaseArrowLength()
{
/* ???
	if (mAxisArrowLength == 50)
	{
		mAxisArrowLength = 100;
	}
	else
	{
		mAxisArrowLength = 150;
	}
*/
}


void LLViewerObject::decreaseArrowLength()
{
/* ???
	if (mAxisArrowLength == 150)
	{
		mAxisArrowLength = 100;
	}
	else
	{
		mAxisArrowLength = 50;
	}
*/
}

// Culled from newsim LLTask::addNVPair
void LLViewerObject::addNVPair(const std::string& data)
{
	// cout << "LLViewerObject::addNVPair() with ---" << data << "---" << endl;
	LLNameValue *nv = new LLNameValue(data.c_str());

//	char splat[MAX_STRING];
//	temp->printNameValue(splat);
//	LL_INFOS() << "addNVPair " << splat << LL_ENDL;

	name_value_map_t::iterator iter = mNameValuePairs.find(nv->mName);
	if (iter != mNameValuePairs.end())
	{
		LLNameValue* foundnv = iter->second;
		if (foundnv->mClass != NVC_READ_ONLY)
		{
			delete foundnv;
			mNameValuePairs.erase(iter);
		}
		else
		{
			delete nv;
//			LL_INFOS() << "Trying to write to Read Only NVPair " << temp->mName << " in addNVPair()" << LL_ENDL;
			return;
		}
	}
	mNameValuePairs[nv->mName] = nv;
}

BOOL LLViewerObject::removeNVPair(const std::string& name)
{
	char* canonical_name = gNVNameTable.addString(name);

	LL_DEBUGS() << "LLViewerObject::removeNVPair(): " << name << LL_ENDL;

	name_value_map_t::iterator iter = mNameValuePairs.find(canonical_name);
	if (iter != mNameValuePairs.end())
	{
		if( mRegionp )
		{
			LLNameValue* nv = iter->second;
/*
			std::string buffer = nv->printNameValue();
			gMessageSystem->newMessageFast(_PREHASH_RemoveNameValuePair);
			gMessageSystem->nextBlockFast(_PREHASH_TaskData);
			gMessageSystem->addUUIDFast(_PREHASH_ID, mID);
			
			gMessageSystem->nextBlockFast(_PREHASH_NameValueData);
			gMessageSystem->addStringFast(_PREHASH_NVPair, buffer);

			gMessageSystem->sendReliable( mRegionp->getHost() );
*/
			// Remove the NV pair from the local list.
			delete nv;
			mNameValuePairs.erase(iter);
			return TRUE;
		}
		else
		{
			LL_DEBUGS() << "removeNVPair - No region for object" << LL_ENDL;
		}
	}
	return FALSE;
}


LLNameValue *LLViewerObject::getNVPair(const std::string& name) const
{
	char		*canonical_name;

	canonical_name = gNVNameTable.addString(name);
	// It's possible for addString to return NULL.
	if (canonical_name == NULL)
	{
		return NULL;
	}

	// If you access a map with a name that isn't in it, it will add the name and a null pointer.
	// So first check if the data is in the map.
	name_value_map_t::const_iterator iter = mNameValuePairs.find(canonical_name);
	if (iter != mNameValuePairs.end())
	{
		return iter->second;
	}
	else
	{
		return NULL;
	}
}

void LLViewerObject::updatePositionCaches() const
{
	// If region is removed from the list it is also deleted.
	if(mRegionp && LLWorld::instance().isRegionListed(mRegionp))
	{
		if (!isRoot())
		{
			mPositionRegion = ((LLViewerObject *)getParent())->getPositionRegion() + getPosition() * getParent()->getRotation();
			mPositionAgent = mRegionp->getPosAgentFromRegion(mPositionRegion);
		}
		else
		{
			mPositionRegion = getPosition();
			mPositionAgent = mRegionp->getPosAgentFromRegion(mPositionRegion);
		}
	}
}

const LLVector3d LLViewerObject::getPositionGlobal() const
{	
	// If region is removed from the list it is also deleted.
	if(mRegionp && LLWorld::instance().isRegionListed(mRegionp))
	{
		LLVector3d position_global = mRegionp->getPosGlobalFromRegion(getPositionRegion());

		if (isAttachment())
		{
			position_global = gAgent.getPosGlobalFromAgent(getRenderPosition());
		}		
		return position_global;
	}
	else
	{
		LLVector3d position_global(getPosition());
		return position_global;
	}	
}

const LLVector3 &LLViewerObject::getPositionAgent() const
{
	// If region is removed from the list it is also deleted.
	if(mRegionp && LLWorld::instance().isRegionListed(mRegionp))
	{
		if (mDrawable.notNull() && (!mDrawable->isRoot() && getParent()))
		{
			// Don't return cached position if you have a parent, recalc (until all dirtying is done correctly.
			LLVector3 position_region;
			position_region = ((LLViewerObject *)getParent())->getPositionRegion() + getPosition() * getParent()->getRotation();
			mPositionAgent = mRegionp->getPosAgentFromRegion(position_region);
		}
		else
		{
			mPositionAgent = mRegionp->getPosAgentFromRegion(getPosition());
		}
	}
	return mPositionAgent;
}

const LLVector3 &LLViewerObject::getPositionRegion() const
{
	if (!isRoot())
	{
		LLViewerObject *parent = (LLViewerObject *)getParent();
		mPositionRegion = parent->getPositionRegion() + (getPosition() * parent->getRotation());
	}
	else
	{
		mPositionRegion = getPosition();
	}

	return mPositionRegion;
}

const LLVector3 LLViewerObject::getPositionEdit() const
{
	if (isRootEdit())
	{
		return getPosition();
	}
	else
	{
		LLViewerObject *parent = (LLViewerObject *)getParent();
		LLVector3 position_edit = parent->getPositionEdit() + getPosition() * parent->getRotationEdit();
		return position_edit;
	}
}

const LLVector3 LLViewerObject::getRenderPosition() const
{
	if (mDrawable.notNull() && mDrawable->isState(LLDrawable::RIGGED))
	{
		LLVOAvatar* avatar = getAvatar();
		if (avatar)
		{
			return avatar->getPositionAgent();
		}
	}

	if (mDrawable.isNull() || mDrawable->getGeneration() < 0)
	{
		return getPositionAgent();
	}
	else
	{
		return mDrawable->getPositionAgent();
	}
}

const LLVector3 LLViewerObject::getPivotPositionAgent() const
{
	return getRenderPosition();
}

const LLQuaternion LLViewerObject::getRenderRotation() const
{
	LLQuaternion ret;
	if (mDrawable.notNull() && mDrawable->isState(LLDrawable::RIGGED))
	{
		return ret;
	}
	
	if (mDrawable.isNull() || mDrawable->isStatic())
	{
		ret = getRotationEdit();
	}
	else
	{
		if (!mDrawable->isRoot())
		{
			ret = getRotation() * LLQuaternion(mDrawable->getParent()->getWorldMatrix());
		}
		else
		{
			ret = LLQuaternion(mDrawable->getWorldMatrix());
		}
	}
	
	return ret;
}

const LLMatrix4 LLViewerObject::getRenderMatrix() const
{
	return mDrawable->getWorldMatrix();
}

const LLQuaternion LLViewerObject::getRotationRegion() const
{
	LLQuaternion global_rotation = getRotation();
	if (!((LLXform *)this)->isRoot())
	{
		global_rotation = global_rotation * getParent()->getRotation();
	}
	return global_rotation;
}

const LLQuaternion LLViewerObject::getRotationEdit() const
{
	LLQuaternion global_rotation = getRotation();
	if (!((LLXform *)this)->isRootEdit())
	{
		global_rotation = global_rotation * getParent()->getRotation();
	}
	return global_rotation;
}

void LLViewerObject::setPositionAbsoluteGlobal( const LLVector3d &pos_global, BOOL damped )
{
	if (isAttachment())
	{
		LLVector3 new_pos = mRegionp->getPosRegionFromGlobal(pos_global);
		if (isRootEdit())
		{
			new_pos -= mDrawable->mXform.getParent()->getWorldPosition();
			LLQuaternion world_rotation = mDrawable->mXform.getParent()->getWorldRotation();
			new_pos = new_pos * ~world_rotation;
		}
		else
		{
			LLViewerObject* parentp = (LLViewerObject*)getParent();
			new_pos -= parentp->getPositionAgent();
			new_pos = new_pos * ~parentp->getRotationRegion();
		}
		LLViewerObject::setPosition(new_pos);
		
		if (mParent && ((LLViewerObject*)mParent)->isAvatar())
		{
			// we have changed the position of an attachment, so we need to clamp it
			LLVOAvatar *avatar = (LLVOAvatar*)mParent;

			avatar->clampAttachmentPositions();
		}
	}
	else
	{
		if( isRoot() )
		{
			setPositionRegion(mRegionp->getPosRegionFromGlobal(pos_global));
		}
		else
		{
			// the relative position with the parent is not constant
			LLViewerObject* parent = (LLViewerObject *)getParent();
			//RN: this assumes we are only calling this function from the edit tools
			gPipeline.updateMoveNormalAsync(parent->mDrawable);

			LLVector3 pos_local = mRegionp->getPosRegionFromGlobal(pos_global) - parent->getPositionRegion();
			pos_local = pos_local * ~parent->getRotationRegion();
			LLViewerObject::setPosition( pos_local );
		}
	}
	//RN: assumes we always want to snap the object when calling this function
	gPipeline.updateMoveNormalAsync(mDrawable);
}

void LLViewerObject::setPosition(const LLVector3 &pos, BOOL damped)
{
	if (getPosition() != pos)
	{
		setChanged(TRANSLATED | SILHOUETTE);
	}
		
	LLXform::setPosition(pos);
	updateDrawable(damped);
	if (isRoot())
	{
		// position caches need to be up to date on root objects
		updatePositionCaches();
	}
}

void LLViewerObject::setPositionGlobal(const LLVector3d &pos_global, BOOL damped)
{
	if (isAttachment())
	{
		if (isRootEdit())
		{
			LLVector3 newPos = mRegionp->getPosRegionFromGlobal(pos_global);
			newPos = newPos - mDrawable->mXform.getParent()->getWorldPosition();

			LLQuaternion invWorldRotation = mDrawable->mXform.getParent()->getWorldRotation();
			invWorldRotation.transQuat();

			newPos = newPos * invWorldRotation;
			LLViewerObject::setPosition(newPos);
		}
		else
		{
			// assumes parent is root editable (root of attachment)
			LLVector3 newPos = mRegionp->getPosRegionFromGlobal(pos_global);
			newPos = newPos - mDrawable->mXform.getParent()->getWorldPosition();
			LLVector3 delta_pos = newPos - getPosition();

			LLQuaternion invRotation = mDrawable->getRotation();
			invRotation.transQuat();
			
			delta_pos = delta_pos * invRotation;

			// *FIX: is this right?  Shouldn't we be calling the
			// LLViewerObject version of setPosition?
			LLVector3 old_pos = mDrawable->mXform.getParent()->getPosition();
			mDrawable->mXform.getParent()->setPosition(old_pos + delta_pos);
			setChanged(TRANSLATED | SILHOUETTE);
		}
		if (mParent && ((LLViewerObject*)mParent)->isAvatar())
		{
			// we have changed the position of an attachment, so we need to clamp it
			LLVOAvatar *avatar = (LLVOAvatar*)mParent;

			avatar->clampAttachmentPositions();
		}
	}
	else
	{
		if (isRoot())
		{
			setPositionRegion(mRegionp->getPosRegionFromGlobal(pos_global));
		}
		else
		{
			// the relative position with the parent is constant, but the parent's position needs to be changed
			LLVector3d position_offset;
			position_offset.setVec(getPosition()*getParent()->getRotation());
			LLVector3d new_pos_global = pos_global - position_offset;
			((LLViewerObject *)getParent())->setPositionGlobal(new_pos_global);
		}
	}
	updateDrawable(damped);
}


void LLViewerObject::setPositionParent(const LLVector3 &pos_parent, BOOL damped)
{
	// Set position relative to parent, if no parent, relative to region
	if (!isRoot())
	{
		LLViewerObject::setPosition(pos_parent, damped);
		//updateDrawable(damped);
	}
	else
	{
		setPositionRegion(pos_parent, damped);
	}
}

void LLViewerObject::setPositionRegion(const LLVector3 &pos_region, BOOL damped)
{
	if (!isRootEdit())
	{
		LLViewerObject* parent = (LLViewerObject*) getParent();
		LLViewerObject::setPosition((pos_region-parent->getPositionRegion())*~parent->getRotationRegion());
	}
	else
	{
		LLViewerObject::setPosition(pos_region);
		mPositionRegion = pos_region;
		mPositionAgent = mRegionp->getPosAgentFromRegion(mPositionRegion);
	}
}

void LLViewerObject::setPositionAgent(const LLVector3 &pos_agent, BOOL damped)
{
	LLVector3 pos_region = getRegion()->getPosRegionFromAgent(pos_agent);
	setPositionRegion(pos_region, damped);
}

// identical to setPositionRegion() except it checks for child-joints 
// and doesn't also move the joint-parent
// TODO -- implement similar intelligence for joint-parents toward
// their joint-children
void LLViewerObject::setPositionEdit(const LLVector3 &pos_edit, BOOL damped)
{
	if (!isRootEdit())
	{
		// the relative position with the parent is constant, but the parent's position needs to be changed
		LLVector3 position_offset = getPosition() * getParent()->getRotation();

		((LLViewerObject *)getParent())->setPositionEdit(pos_edit - position_offset);
		updateDrawable(damped);
	}
	else
	{
		LLViewerObject::setPosition(pos_edit, damped);
		mPositionRegion = pos_edit;
		mPositionAgent = mRegionp->getPosAgentFromRegion(mPositionRegion);
	}	
}


LLViewerObject* LLViewerObject::getRootEdit() const
{
	const LLViewerObject* root = this;
	while (root->mParent 
		   && !((LLViewerObject*)root->mParent)->isAvatar()) 
	{
		root = (LLViewerObject*)root->mParent;
	}
	return (LLViewerObject*)root;
}


BOOL LLViewerObject::lineSegmentIntersect(const LLVector4a& start, const LLVector4a& end,
										  S32 face,
										  BOOL pick_transparent,
										  BOOL pick_rigged,
										  S32* face_hit,
										  LLVector4a* intersection,
										  LLVector2* tex_coord,
										  LLVector4a* normal,
										  LLVector4a* tangent)
{
	return false;
}

BOOL LLViewerObject::lineSegmentBoundingBox(const LLVector4a& start, const LLVector4a& end)
{
	if (mDrawable.isNull() || mDrawable->isDead())
	{
		return FALSE;
	}

	const LLVector4a* ext = mDrawable->getSpatialExtents();

	//VECTORIZE THIS
	LLVector4a center;
	center.setAdd(ext[1], ext[0]);
	center.mul(0.5f);
	LLVector4a size;
	size.setSub(ext[1], ext[0]);
	size.mul(0.5f);

	return LLLineSegmentBoxIntersect(start, end, center, size);
}

U8 LLViewerObject::getMediaType() const
{
	if (mMedia)
	{
		return mMedia->mMediaType;
	}
	else
	{
		return LLViewerObject::MEDIA_NONE;
	}
}

void LLViewerObject::setMediaType(U8 media_type)
{
	if (!mMedia)
	{
		// TODO what if we don't have a media pointer?
	}
	else if (mMedia->mMediaType != media_type)
	{
		mMedia->mMediaType = media_type;

		// TODO: update materials with new image
	}
}

std::string LLViewerObject::getMediaURL() const
{
	if (mMedia)
	{
		return mMedia->mMediaURL;
	}
	else
	{
		return std::string();
	}
}

void LLViewerObject::setMediaURL(const std::string& media_url)
{
	if (!mMedia)
	{
		mMedia = new LLViewerObjectMedia;
		mMedia->mMediaURL = media_url;
		mMedia->mPassedWhitelist = FALSE;

		// TODO: update materials with new image
	}
	else if (mMedia->mMediaURL != media_url)
	{
		mMedia->mMediaURL = media_url;
		mMedia->mPassedWhitelist = FALSE;

		// TODO: update materials with new image
	}
}

BOOL LLViewerObject::getMediaPassedWhitelist() const
{
	if (mMedia)
	{
		return mMedia->mPassedWhitelist;
	}
	else
	{
		return FALSE;
	}
}

void LLViewerObject::setMediaPassedWhitelist(BOOL passed)
{
	if (mMedia)
	{
		mMedia->mPassedWhitelist = passed;
	}
}

BOOL LLViewerObject::setMaterial(const U8 material)
{
	BOOL res = LLPrimitive::setMaterial(material);
	if (res)
	{
		setChanged(TEXTURE);
	}
	return res;
}

void LLViewerObject::setNumTEs(const U8 num_tes)
{
	U32 i;
	if (num_tes != getNumTEs())
	{
		if (num_tes)
		{
			LLPointer<LLViewerTexture> *new_images;
			new_images = new LLPointer<LLViewerTexture>[num_tes];
			
			LLPointer<LLViewerTexture> *new_normmaps;
			new_normmaps = new LLPointer<LLViewerTexture>[num_tes];
			
			LLPointer<LLViewerTexture> *new_specmaps;
			new_specmaps = new LLPointer<LLViewerTexture>[num_tes];
			for (i = 0; i < num_tes; i++)
			{
				if (i < getNumTEs())
				{
					new_images[i] = mTEImages[i];
					new_normmaps[i] = mTENormalMaps[i];
					new_specmaps[i] = mTESpecularMaps[i];
				}
				else if (getNumTEs())
				{
					new_images[i] = mTEImages[getNumTEs()-1];
					new_normmaps[i] = mTENormalMaps[getNumTEs()-1];
					new_specmaps[i] = mTESpecularMaps[getNumTEs()-1];
				}
				else
				{
					new_images[i] = NULL;
					new_normmaps[i] = NULL;
					new_specmaps[i] = NULL;
				}
			}

			deleteTEImages();
			
			mTEImages = new_images;
			mTENormalMaps = new_normmaps;
			mTESpecularMaps = new_specmaps;
		}
		else
		{
			deleteTEImages();
		}
		LLPrimitive::setNumTEs(num_tes);
		setChanged(TEXTURE);

		if (mDrawable.notNull())
		{
			gPipeline.markTextured(mDrawable);
		}
	}
}

void LLViewerObject::sendMaterialUpdate() const
{
	LLViewerRegion* regionp = getRegion();
	if(!regionp) return;
	gMessageSystem->newMessageFast(_PREHASH_ObjectMaterial);
	gMessageSystem->nextBlockFast(_PREHASH_AgentData);
	gMessageSystem->addUUIDFast(_PREHASH_AgentID, gAgent.getID() );
	gMessageSystem->addUUIDFast(_PREHASH_SessionID, gAgent.getSessionID());
	gMessageSystem->nextBlockFast(_PREHASH_ObjectData);
	gMessageSystem->addU32Fast(_PREHASH_ObjectLocalID,	mLocalID );
	gMessageSystem->addU8Fast(_PREHASH_Material, getMaterial() );
	gMessageSystem->sendReliable( regionp->getHost() );

}

//formerly send_object_shape(LLViewerObject *object)
void LLViewerObject::sendShapeUpdate()
{
	// <FS:Ansariel> FIRE-22268: Crash fix
	LLViewerRegion *regionp = getRegion();
	if (!regionp) return;
	// </FS:Ansariel>

	gMessageSystem->newMessageFast(_PREHASH_ObjectShape);
	gMessageSystem->nextBlockFast(_PREHASH_AgentData);
	gMessageSystem->addUUIDFast(_PREHASH_AgentID, gAgent.getID() );
	gMessageSystem->addUUIDFast(_PREHASH_SessionID, gAgent.getSessionID());
	gMessageSystem->nextBlockFast(_PREHASH_ObjectData);
	gMessageSystem->addU32Fast(_PREHASH_ObjectLocalID, mLocalID );

	LLVolumeMessage::packVolumeParams(&getVolume()->getParams(), gMessageSystem);

	//LLViewerRegion *regionp = getRegion(); // <FS:Ansariel> FIRE-22268: Crash fix
	gMessageSystem->sendReliable( regionp->getHost() );
}


void LLViewerObject::sendTEUpdate() const
{
	// <FS:Ansariel> FIRE-22268: Crash fix
	LLViewerRegion *regionp = getRegion();
	if (!regionp) return;
	// </FS:Ansariel>

	LLMessageSystem* msg = gMessageSystem;
	msg->newMessageFast(_PREHASH_ObjectImage);

	msg->nextBlockFast(_PREHASH_AgentData);
	msg->addUUIDFast(_PREHASH_AgentID, gAgent.getID() );
	msg->addUUIDFast(_PREHASH_SessionID, gAgent.getSessionID());

	msg->nextBlockFast(_PREHASH_ObjectData);
	msg->addU32Fast(_PREHASH_ObjectLocalID, mLocalID );
	if (mMedia)
	{
		msg->addString("MediaURL", mMedia->mMediaURL);
	}
	else
	{
		msg->addString("MediaURL", NULL);
	}

	// TODO send media type

	packTEMessage(msg);

	//LLViewerRegion *regionp = getRegion(); // <FS:Ansariel> FIRE-22268: Crash fix
	msg->sendReliable( regionp->getHost() );
}

void LLViewerObject::setTE(const U8 te, const LLTextureEntry &texture_entry)
{
	LLPrimitive::setTE(te, texture_entry);

<<<<<<< HEAD
	const LLUUID& image_id = getTEref(te).getID();
	mTEImages[te] = LLViewerTextureManager::getFetchedTexture(image_id, FTT_DEFAULT, TRUE, LLGLTexture::BOOST_NONE, LLViewerTexture::LOD_TEXTURE);
	
	if (getTEref(te).getMaterialParams().notNull())
=======
		const LLUUID& image_id = getTE(te)->getID();
		mTEImages[te] = LLViewerTextureManager::getFetchedTexture(image_id, FTT_DEFAULT, TRUE, LLGLTexture::BOOST_NONE, LLViewerTexture::LOD_TEXTURE);

	if (getTE(te)->getMaterialParams().notNull())
>>>>>>> 65a3b74b
	{
		const LLUUID& norm_id = getTEref(te).getMaterialParams()->getNormalID();
		mTENormalMaps[te] = LLViewerTextureManager::getFetchedTexture(norm_id, FTT_DEFAULT, TRUE, LLGLTexture::BOOST_NONE, LLViewerTexture::LOD_TEXTURE);
		
		const LLUUID& spec_id = getTEref(te).getMaterialParams()->getSpecularID();
		mTESpecularMaps[te] = LLViewerTextureManager::getFetchedTexture(spec_id, FTT_DEFAULT, TRUE, LLGLTexture::BOOST_NONE, LLViewerTexture::LOD_TEXTURE);
	}
}

void LLViewerObject::setTEImage(const U8 te, LLViewerTexture *imagep)
{
	if (mTEImages[te] != imagep)
	{
		mTEImages[te] = imagep;

		LLPrimitive::setTETexture(te, imagep->getID());
		setChanged(TEXTURE);
		if (mDrawable.notNull())
		{
			gPipeline.markTextured(mDrawable);
		}
	}
}

S32 LLViewerObject::setTETextureCore(const U8 te, LLViewerTexture *image)
{
	const LLUUID& uuid = image->getID();
	S32 retval = 0;
	if (uuid != getTEref(te).getID() ||
		uuid == LLUUID::null)
	{
		retval = LLPrimitive::setTETexture(te, uuid);
		mTEImages[te] = image;
		setChanged(TEXTURE);
		if (mDrawable.notNull())
		{
			gPipeline.markTextured(mDrawable);
		}
	}
	return retval;
}

S32 LLViewerObject::setTENormalMapCore(const U8 te, LLViewerTexture *image)
{
	S32 retval = TEM_CHANGE_TEXTURE;
	const LLUUID& uuid = image ? image->getID() : LLUUID::null;
	if( (getTE( te ) && uuid != getTE( te )->getID()) ||
		uuid == LLUUID::null)
	{
		LLTextureEntry* tep = getTE(te);
		LLMaterial* mat = NULL;
		if (tep)
		{
		   mat = tep->getMaterialParams();
		}

		if (mat)
		{
			mat->setNormalID(uuid);
		}
	}
	changeTENormalMap(te,image);	
	return retval;
}

S32 LLViewerObject::setTESpecularMapCore(const U8 te, LLViewerTexture *image)
{
	S32 retval = TEM_CHANGE_TEXTURE;
	const LLUUID& uuid = image ? image->getID() : LLUUID::null;
	if ( (getTE(te) && uuid != getTE(te)->getID()) ||
		uuid == LLUUID::null)
	{
		LLTextureEntry* tep = getTE(te);
		LLMaterial* mat = NULL;
		if (tep)
		{
			mat = tep->getMaterialParams();
		}

		if (mat)
		{
			mat->setSpecularID(uuid);
		}		
	}
	changeTESpecularMap(te, image);
	return retval;
}

//virtual
void LLViewerObject::changeTEImage(S32 index, LLViewerTexture* new_image) 
{
	if(index < 0 || index >= getNumTEs())
	{
		return ;
	}
	mTEImages[index] = new_image ;
}

void LLViewerObject::changeTENormalMap(S32 index, LLViewerTexture* new_image)
{
	if(index < 0 || index >= getNumTEs())
	{
		return ;
	}
	mTENormalMaps[index] = new_image ;
	refreshMaterials();
}

void LLViewerObject::changeTESpecularMap(S32 index, LLViewerTexture* new_image)
{
	if(index < 0 || index >= getNumTEs())
	{
		return ;
	}
	mTESpecularMaps[index] = new_image ;
	refreshMaterials();
}

S32 LLViewerObject::setTETexture(const U8 te, const LLUUID& uuid)
{
	// Invalid host == get from the agent's sim
	LLViewerFetchedTexture *image = LLViewerTextureManager::getFetchedTexture(
		uuid, FTT_DEFAULT, TRUE, LLGLTexture::BOOST_NONE, LLViewerTexture::LOD_TEXTURE, 0, 0, LLHost());
	return setTETextureCore(te,image);
}

S32 LLViewerObject::setTENormalMap(const U8 te, const LLUUID& uuid)
{
	LLViewerFetchedTexture *image = (uuid == LLUUID::null) ? NULL : LLViewerTextureManager::getFetchedTexture(
		uuid, FTT_DEFAULT, TRUE, LLGLTexture::BOOST_NONE, LLViewerTexture::LOD_TEXTURE, 0, 0, LLHost());
	return setTENormalMapCore(te, image);
}

S32 LLViewerObject::setTESpecularMap(const U8 te, const LLUUID& uuid)
{
	LLViewerFetchedTexture *image = (uuid == LLUUID::null) ? NULL : LLViewerTextureManager::getFetchedTexture(
		uuid, FTT_DEFAULT, TRUE, LLGLTexture::BOOST_NONE, LLViewerTexture::LOD_TEXTURE, 0, 0, LLHost());
	return setTESpecularMapCore(te, image);
}

S32 LLViewerObject::setTEColor(const U8 te, const LLColor3& color)
{
	return setTEColor(te, LLColor4(color));
}

S32 LLViewerObject::setTEColor(const U8 te, const LLColor4& color)
{
	S32 retval = 0;
	const LLTextureEntry *tep = getTE(te);
	if (!tep)
	{
		LL_WARNS() << "No texture entry for te " << (S32)te << ", object " << mID << LL_ENDL;
	}
	else if (color != tep->getColor())
	{
		retval = LLPrimitive::setTEColor(te, color);
		if (mDrawable.notNull() && retval)
		{
			// These should only happen on updates which are not the initial update.
			dirtyMesh();
		}
	}
	return retval;
}

S32 LLViewerObject::setTEBumpmap(const U8 te, const U8 bump)
{
	S32 retval = 0;
	const LLTextureEntry *tep = getTE(te);
	if (!tep)
	{
		LL_WARNS() << "No texture entry for te " << (S32)te << ", object " << mID << LL_ENDL;
	}
	else if (bump != tep->getBumpmap())
	{
		retval = LLPrimitive::setTEBumpmap(te, bump);
		setChanged(TEXTURE);
		if (mDrawable.notNull() && retval)
		{
			gPipeline.markTextured(mDrawable);
			gPipeline.markRebuild(mDrawable, LLDrawable::REBUILD_GEOMETRY, TRUE);
		}
	}
	return retval;
}

S32 LLViewerObject::setTETexGen(const U8 te, const U8 texgen)
{
	S32 retval = 0;
	const LLTextureEntry *tep = getTE(te);
	if (!tep)
	{
		LL_WARNS() << "No texture entry for te " << (S32)te << ", object " << mID << LL_ENDL;
	}
	else if (texgen != tep->getTexGen())
	{
		retval = LLPrimitive::setTETexGen(te, texgen);
		setChanged(TEXTURE);
	}
	return retval;
}

S32 LLViewerObject::setTEMediaTexGen(const U8 te, const U8 media)
{
	S32 retval = 0;
	const LLTextureEntry *tep = getTE(te);
	if (!tep)
	{
		LL_WARNS() << "No texture entry for te " << (S32)te << ", object " << mID << LL_ENDL;
	}
	else if (media != tep->getMediaTexGen())
	{
		retval = LLPrimitive::setTEMediaTexGen(te, media);
		setChanged(TEXTURE);
	}
	return retval;
}

S32 LLViewerObject::setTEShiny(const U8 te, const U8 shiny)
{
	S32 retval = 0;
	const LLTextureEntry *tep = getTE(te);
	if (!tep)
	{
		LL_WARNS() << "No texture entry for te " << (S32)te << ", object " << mID << LL_ENDL;
	}
	else if (shiny != tep->getShiny())
	{
		retval = LLPrimitive::setTEShiny(te, shiny);
		setChanged(TEXTURE);
	}
	return retval;
}

S32 LLViewerObject::setTEFullbright(const U8 te, const U8 fullbright)
{
	S32 retval = 0;
	const LLTextureEntry *tep = getTE(te);
	if (!tep)
	{
		LL_WARNS() << "No texture entry for te " << (S32)te << ", object " << mID << LL_ENDL;
	}
	else if (fullbright != tep->getFullbright())
	{
		retval = LLPrimitive::setTEFullbright(te, fullbright);
		setChanged(TEXTURE);
		if (mDrawable.notNull() && retval)
		{
			gPipeline.markTextured(mDrawable);
		}
	}
	return retval;
}


S32 LLViewerObject::setTEMediaFlags(const U8 te, const U8 media_flags)
{
	// this might need work for media type
	S32 retval = 0;
	const LLTextureEntry *tep = getTE(te);
	if (!tep)
	{
		LL_WARNS() << "No texture entry for te " << (S32)te << ", object " << mID << LL_ENDL;
	}
	else if (media_flags != tep->getMediaFlags())
	{
		retval = LLPrimitive::setTEMediaFlags(te, media_flags);
		setChanged(TEXTURE);
		if (mDrawable.notNull() && retval)
		{
			gPipeline.markRebuild(mDrawable, LLDrawable::REBUILD_TCOORD, TRUE);
			gPipeline.markTextured(mDrawable);
			// JC - probably only need this if changes texture coords
			//gPipeline.markRebuild(mDrawable);
		}
	}
	return retval;
}

S32 LLViewerObject::setTEGlow(const U8 te, const F32 glow)
{
	S32 retval = 0;
	const LLTextureEntry *tep = getTE(te);
	if (!tep)
	{
		LL_WARNS() << "No texture entry for te " << (S32)te << ", object " << mID << LL_ENDL;
	}
	else if (glow != tep->getGlow())
	{
		retval = LLPrimitive::setTEGlow(te, glow);
		setChanged(TEXTURE);
		if (mDrawable.notNull() && retval)
		{
			gPipeline.markTextured(mDrawable);
		}
	}
	return retval;
}

S32 LLViewerObject::setTEMaterialID(const U8 te, const LLMaterialID& pMaterialID)
{
	S32 retval = 0;
	const LLTextureEntry *tep = getTE(te);
	if (!tep)
	{
		LL_WARNS("Material") << "No texture entry for te " << (S32)te
							 << ", object " << mID
							 << ", material " << pMaterialID
							 << LL_ENDL;
	}
	//else if (pMaterialID != tep->getMaterialID())
	{
		LL_DEBUGS("Material") << "Changing texture entry for te " << (S32)te
							 << ", object " << mID
							 << ", material " << pMaterialID
							 << LL_ENDL;
		retval = LLPrimitive::setTEMaterialID(te, pMaterialID);
		refreshMaterials();
	}
	return retval;
}

S32 LLViewerObject::setTEMaterialParams(const U8 te, const LLMaterialPtr pMaterialParams)
{
	S32 retval = 0;
	const LLTextureEntry *tep = getTE(te);
	if (!tep)
	{
		LL_WARNS() << "No texture entry for te " << (S32)te << ", object " << mID << LL_ENDL;
		return 0;
	}

	retval = LLPrimitive::setTEMaterialParams(te, pMaterialParams);
	LL_DEBUGS("Material") << "Changing material params for te " << (S32)te
							<< ", object " << mID
			               << " (" << retval << ")"
							<< LL_ENDL;
	setTENormalMap(te, (pMaterialParams) ? pMaterialParams->getNormalID() : LLUUID::null);
	setTESpecularMap(te, (pMaterialParams) ? pMaterialParams->getSpecularID() : LLUUID::null);

	refreshMaterials();
	return retval;
}

void LLViewerObject::refreshMaterials()
{
	setChanged(TEXTURE);
	if (mDrawable.notNull())
	{
		gPipeline.markTextured(mDrawable);
	}
}

S32 LLViewerObject::setTEScale(const U8 te, const F32 s, const F32 t)
{
	S32 retval = 0;
	retval = LLPrimitive::setTEScale(te, s, t);
	setChanged(TEXTURE);
	if (mDrawable.notNull() && retval)
	{
		gPipeline.markRebuild(mDrawable, LLDrawable::REBUILD_TCOORD);
	}
	return retval;
}

S32 LLViewerObject::setTEScaleS(const U8 te, const F32 s)
{
	S32 retval = LLPrimitive::setTEScaleS(te, s);
	if (mDrawable.notNull() && retval)
	{
		gPipeline.markRebuild(mDrawable, LLDrawable::REBUILD_TCOORD);
	}

	return retval;
}

S32 LLViewerObject::setTEScaleT(const U8 te, const F32 t)
{
	S32 retval = LLPrimitive::setTEScaleT(te, t);
	if (mDrawable.notNull() && retval)
	{
		gPipeline.markRebuild(mDrawable, LLDrawable::REBUILD_TCOORD);
	}

	return retval;
}

S32 LLViewerObject::setTEOffset(const U8 te, const F32 s, const F32 t)
{
	S32 retval = LLPrimitive::setTEOffset(te, s, t);
	if (mDrawable.notNull() && retval)
	{
		gPipeline.markRebuild(mDrawable, LLDrawable::REBUILD_TCOORD);
	}
	return retval;
}

S32 LLViewerObject::setTEOffsetS(const U8 te, const F32 s)
{
	S32 retval = LLPrimitive::setTEOffsetS(te, s);
	if (mDrawable.notNull() && retval)
	{
		gPipeline.markRebuild(mDrawable, LLDrawable::REBUILD_TCOORD);
	}

	return retval;
}

S32 LLViewerObject::setTEOffsetT(const U8 te, const F32 t)
{
	S32 retval = LLPrimitive::setTEOffsetT(te, t);
	if (mDrawable.notNull() && retval)
	{
		gPipeline.markRebuild(mDrawable, LLDrawable::REBUILD_TCOORD);
	}

	return retval;
}

S32 LLViewerObject::setTERotation(const U8 te, const F32 r)
{
	S32 retval = LLPrimitive::setTERotation(te, r);
	if (mDrawable.notNull() && retval)
	{
		gPipeline.markRebuild(mDrawable, LLDrawable::REBUILD_TCOORD);
	}
	return retval;
}


LLViewerTexture *LLViewerObject::getTEImage(const U8 face) const
{
//	llassert(mTEImages);

	if (face < getNumTEs())
	{
		LLViewerTexture* image = mTEImages[face];
		if (image)
		{
			return image;
		}
		else
		{
			return (LLViewerTexture*)(LLViewerFetchedTexture::sDefaultImagep);
		}
	}

	LL_ERRS() << llformat("Requested Image from invalid face: %d/%d",face,getNumTEs()) << LL_ENDL;

	return NULL;
}


bool LLViewerObject::isImageAlphaBlended(const U8 te) const
{
	LLViewerTexture* image = getTEImage(te);
	LLGLenum format = image ? image->getPrimaryFormat() : GL_RGB;
	switch (format)
	{
		case GL_RGBA:
		case GL_ALPHA:
		{
			return true;
		}
		break;

		case GL_RGB: break;
		default:
		{
			LL_WARNS() << "Unexpected tex format in LLViewerObject::isImageAlphaBlended...returning no alpha." << LL_ENDL;
		}
		break;
	}

	return false;
}

LLViewerTexture *LLViewerObject::getTENormalMap(const U8 face) const
{
	//	llassert(mTEImages);
	
	if (face < getNumTEs())
	{
		LLViewerTexture* image = mTENormalMaps[face];
		if (image)
		{
			return image;
		}
		else
		{
			return (LLViewerTexture*)(LLViewerFetchedTexture::sDefaultImagep);
		}
	}
	
	LL_ERRS() << llformat("Requested Image from invalid face: %d/%d",face,getNumTEs()) << LL_ENDL;
	
	return NULL;
}

LLViewerTexture *LLViewerObject::getTESpecularMap(const U8 face) const
{
	//	llassert(mTEImages);
	
	if (face < getNumTEs())
	{
		LLViewerTexture* image = mTESpecularMaps[face];
		if (image)
		{
			return image;
		}
		else
		{
			return (LLViewerTexture*)(LLViewerFetchedTexture::sDefaultImagep);
		}
	}
	
	LL_ERRS() << llformat("Requested Image from invalid face: %d/%d",face,getNumTEs()) << LL_ENDL;
	
	return NULL;
}

void LLViewerObject::fitFaceTexture(const U8 face)
{
	LL_INFOS() << "fitFaceTexture not implemented" << LL_ENDL;
}


LLBBox LLViewerObject::getBoundingBoxAgent() const
{
	LLVector3 position_agent;
	LLQuaternion rot;
	LLViewerObject* avatar_parent = NULL;
	LLViewerObject* root_edit = (LLViewerObject*)getRootEdit();
	if (root_edit)
	{
		avatar_parent = (LLViewerObject*)root_edit->getParent();
	}
	
	if (avatar_parent && avatar_parent->isAvatar() &&
		root_edit && root_edit->mDrawable.notNull() && root_edit->mDrawable->getXform()->getParent())
	{
		LLXform* parent_xform = root_edit->mDrawable->getXform()->getParent();
		position_agent = (getPositionEdit() * parent_xform->getWorldRotation()) + parent_xform->getWorldPosition();
		rot = getRotationEdit() * parent_xform->getWorldRotation();
	}
	else
	{
		position_agent = getPositionAgent();
		rot = getRotationRegion();
	}
	
	return LLBBox( position_agent, rot, getScale() * -0.5f, getScale() * 0.5f );
}

U32 LLViewerObject::getNumVertices() const
{
	U32 num_vertices = 0;
	if (mDrawable.notNull())
	{
		S32 i, num_faces;
		num_faces = mDrawable->getNumFaces();
		for (i = 0; i < num_faces; i++)
		{
			LLFace * facep = mDrawable->getFace(i);
			if (facep)
			{
				num_vertices += facep->getGeomCount();
			}
		}
	}
	return num_vertices;
}

U32 LLViewerObject::getNumIndices() const
{
	U32 num_indices = 0;
	if (mDrawable.notNull())
	{
		S32 i, num_faces;
		num_faces = mDrawable->getNumFaces();
		for (i = 0; i < num_faces; i++)
		{
			LLFace * facep = mDrawable->getFace(i);
			if (facep)
			{
				num_indices += facep->getIndicesCount();
			}
		}
	}
	return num_indices;
}

// Find the number of instances of this object's inventory that are of the given type
S32 LLViewerObject::countInventoryContents(LLAssetType::EType type)
{
	S32 count = 0;
	if( mInventory )
	{
		LLInventoryObject::object_list_t::const_iterator it = mInventory->begin();
		LLInventoryObject::object_list_t::const_iterator end = mInventory->end();
		for(  ; it != end ; ++it )
		{
			if( (*it)->getType() == type )
			{
				++count;
			}
		}
	}
	return count;
}


void LLViewerObject::setCanSelect(BOOL canSelect)
{
	mbCanSelect = canSelect;
	for (child_list_t::iterator iter = mChildList.begin();
		 iter != mChildList.end(); iter++)
	{
		LLViewerObject* child = *iter;
		child->mbCanSelect = canSelect;
	}
}

void LLViewerObject::setDebugText(const std::string &utf8text)
{
	if (utf8text.empty() && !mText)
	{
		return;
	}

	if (!mText)
	{
	    initHudText();
	}
	mText->setColor(LLColor4::white);
	mText->setString(utf8text);
	mText->setZCompare(FALSE);
	mText->setDoFade(FALSE);
	updateText();
}

void LLViewerObject::initHudText()
{
    mText = (LLHUDText *)LLHUDObject::addHUDObject(LLHUDObject::LL_HUD_TEXT);
    mText->setFont(LLFontGL::getFontSansSerif());
    mText->setVertAlignment(LLHUDText::ALIGN_VERT_TOP);
    mText->setMaxLines(-1);
    mText->setSourceObject(this);
    mText->setOnHUDAttachment(isHUDAttachment());
}

void LLViewerObject::restoreHudText()
{
    if (mHudText.empty())
    {
        if (mText)
        {
            mText->markDead();
            mText = NULL;
        }
    }
    else
    {
        if (!mText)
        {
            initHudText();
        }
        else
        {
            // Restore default values
            mText->setZCompare(TRUE);
            mText->setDoFade(TRUE);
        }
        mText->setColor(mHudTextColor);
        mText->setString(mHudText);
    }
}

void LLViewerObject::setIcon(LLViewerTexture* icon_image)
{
	if (!mIcon)
	{
		mIcon = (LLHUDIcon *)LLHUDObject::addHUDObject(LLHUDObject::LL_HUD_ICON);
		mIcon->setSourceObject(this);
		mIcon->setImage(icon_image);
		// *TODO: make this user configurable
		mIcon->setScale(0.03f);
	}
	else
	{
		mIcon->restartLifeTimer();
	}
}

void LLViewerObject::clearIcon()
{
	if (mIcon)
	{
		mIcon = NULL;
	}
}

LLViewerObject* LLViewerObject::getSubParent() 
{ 
	return (LLViewerObject*) getParent();
}

const LLViewerObject* LLViewerObject::getSubParent() const
{
	return (const LLViewerObject*) getParent();
}

BOOL LLViewerObject::isOnMap()
{
	return mOnMap;
}


void LLViewerObject::updateText()
{
	if (!isDead())
	{
		if (mText.notNull())
		{		
		    LLVOAvatar* avatar = getAvatar();
		    if (avatar)
		    {
		        mText->setHidden(avatar->isInMuteList());
		    }
               
		    LLVector3 up_offset(0,0,0);
			up_offset.mV[2] = getScale().mV[VZ]*0.6f;
			
			if (mDrawable.notNull())
			{
				mText->setPositionAgent(getRenderPosition() + up_offset);
			}
			else
			{
				mText->setPositionAgent(getPositionAgent() + up_offset);
			}
		}
	}
}

bool LLViewerObject::isOwnerInMuteList(LLUUID id)
{
	LLUUID owner_id = id.isNull() ? mOwnerID : id;
	if (isAvatar() || owner_id.isNull())
	{
		return false;
	}
	bool muted = false;
	F64 now = LLFrameTimer::getTotalSeconds();
	if (now < mCachedMuteListUpdateTime)
	{
		muted = mCachedOwnerInMuteList;
	}
	else
	{
		muted = LLMuteList::getInstance()->isMuted(owner_id);

		const F64 SECONDS_BETWEEN_MUTE_UPDATES = 1;
		mCachedMuteListUpdateTime = now + SECONDS_BETWEEN_MUTE_UPDATES;
		mCachedOwnerInMuteList = muted;
	}
	return muted;
}

LLVOAvatar* LLViewerObject::asAvatar()
{
	return NULL;
}

// If this object is directly or indirectly parented by an avatar, return it.
LLVOAvatar* LLViewerObject::getAvatarAncestor()
{
	LLViewerObject *pobj = (LLViewerObject*) getParent();
	while (pobj)
	{
		LLVOAvatar *av = pobj->asAvatar();
		if (av)
		{
			return av;
		}
		pobj =  (LLViewerObject*) pobj->getParent();
	}
	return NULL;
}

BOOL LLViewerObject::isParticleSource() const
{
	return !mPartSourcep.isNull() && !mPartSourcep->isDead();
}

void LLViewerObject::setParticleSource(const LLPartSysData& particle_parameters, const LLUUID& owner_id)
{
	if (mPartSourcep)
	{
		deleteParticleSource();
	}

	LLPointer<LLViewerPartSourceScript> pss = LLViewerPartSourceScript::createPSS(this, particle_parameters);
	mPartSourcep = pss;
	
	if (mPartSourcep)
	{
		mPartSourcep->setOwnerUUID(owner_id);

		if (mPartSourcep->getImage()->getID() != mPartSourcep->mPartSysData.mPartImageID)
		{
			LLViewerTexture* image;
			if (mPartSourcep->mPartSysData.mPartImageID == LLUUID::null)
			{
				image = LLViewerTextureManager::getFetchedTextureFromFile("pixiesmall.j2c");
			}
			else
			{
				image = LLViewerTextureManager::getFetchedTexture(mPartSourcep->mPartSysData.mPartImageID);
			}
			mPartSourcep->setImage(image);
		}
	}
	LLViewerPartSim::getInstance()->addPartSource(pss);
}

void LLViewerObject::unpackParticleSource(const S32 block_num, const LLUUID& owner_id)
{
	if (!mPartSourcep.isNull() && mPartSourcep->isDead())
	{
		mPartSourcep = NULL;
	}
	if (mPartSourcep)
	{
		// If we've got one already, just update the existing source (or remove it)
		if (!LLViewerPartSourceScript::unpackPSS(this, mPartSourcep, block_num))
		{
			mPartSourcep->setDead();
			mPartSourcep = NULL;
		}
	}
	else
	{
		LLPointer<LLViewerPartSourceScript> pss = LLViewerPartSourceScript::unpackPSS(this, NULL, block_num);
		//If the owner is muted, don't create the system
		if(LLMuteList::getInstance()->isMuted(owner_id, LLMute::flagParticles)) return;

		// We need to be able to deal with a particle source that hasn't changed, but still got an update!
		if (pss)
		{
// 			LL_INFOS() << "Making particle system with owner " << owner_id << LL_ENDL;
			pss->setOwnerUUID(owner_id);
			mPartSourcep = pss;
			LLViewerPartSim::getInstance()->addPartSource(pss);
		}
	}
	if (mPartSourcep)
	{
		if (mPartSourcep->getImage()->getID() != mPartSourcep->mPartSysData.mPartImageID)
		{
			LLViewerTexture* image;
			if (mPartSourcep->mPartSysData.mPartImageID == LLUUID::null)
			{
				image = LLViewerTextureManager::getFetchedTextureFromFile("pixiesmall.j2c");
			}
			else
			{
				image = LLViewerTextureManager::getFetchedTexture(mPartSourcep->mPartSysData.mPartImageID);
			}
			mPartSourcep->setImage(image);
		}
	}
}

void LLViewerObject::unpackParticleSource(LLDataPacker &dp, const LLUUID& owner_id, bool legacy)
{
	if (!mPartSourcep.isNull() && mPartSourcep->isDead())
	{
		mPartSourcep = NULL;
	}
	if (mPartSourcep)
	{
		// If we've got one already, just update the existing source (or remove it)
		if (!LLViewerPartSourceScript::unpackPSS(this, mPartSourcep, dp, legacy))
		{
			mPartSourcep->setDead();
			mPartSourcep = NULL;
		}
	}
	else
	{
		LLPointer<LLViewerPartSourceScript> pss = LLViewerPartSourceScript::unpackPSS(this, NULL, dp, legacy);
		//If the owner is muted, don't create the system
		if(LLMuteList::getInstance()->isMuted(owner_id, LLMute::flagParticles)) return;
		// We need to be able to deal with a particle source that hasn't changed, but still got an update!
		if (pss)
		{
// 			LL_INFOS() << "Making particle system with owner " << owner_id << LL_ENDL;
			pss->setOwnerUUID(owner_id);
			mPartSourcep = pss;
			LLViewerPartSim::getInstance()->addPartSource(pss);
		}
	}
	if (mPartSourcep)
	{
		if (mPartSourcep->getImage()->getID() != mPartSourcep->mPartSysData.mPartImageID)
		{
			LLViewerTexture* image;
			if (mPartSourcep->mPartSysData.mPartImageID == LLUUID::null)
			{
				image = LLViewerTextureManager::getFetchedTextureFromFile("pixiesmall.j2c");
			}
			else
			{
				image = LLViewerTextureManager::getFetchedTexture(mPartSourcep->mPartSysData.mPartImageID);
			}
			mPartSourcep->setImage(image);
		}
	}
}

void LLViewerObject::deleteParticleSource()
{
	if (mPartSourcep.notNull())
	{
		mPartSourcep->setDead();
		mPartSourcep = NULL;
	}
}

// virtual
void LLViewerObject::updateDrawable(BOOL force_damped)
{
	if (!isChanged(MOVED))
	{ //most common case, having an empty if case here makes for better branch prediction
	}
	else if (mDrawable.notNull() && 
		!mDrawable->isState(LLDrawable::ON_MOVE_LIST))
	{
		BOOL damped_motion = 
			!isChanged(SHIFTED) &&										// not shifted between regions this frame and...
			(	force_damped ||										// ...forced into damped motion by application logic or...
				(	!isSelected() &&									// ...not selected and...
					(	mDrawable->isRoot() ||								// ... is root or ...
						(getParent() && !((LLViewerObject*)getParent())->isSelected())// ... parent is not selected and ...
					) &&	
					getPCode() == LL_PCODE_VOLUME &&					// ...is a volume object and...
					getVelocity().isExactlyZero() &&					// ...is not moving physically and...
					mDrawable->getGeneration() != -1                    // ...was not created this frame.
				)					
			);
		gPipeline.markMoved(mDrawable, damped_motion);
	}
	clearChanged(SHIFTED);
}

// virtual, overridden by LLVOVolume
F32 LLViewerObject::getVObjRadius() const
{
	return mDrawable.notNull() ? mDrawable->getRadius() : 0.f;
}

void LLViewerObject::setAttachedSound(const LLUUID &audio_uuid, const LLUUID& owner_id, const F32 gain, const U8 flags)
{
	if (!gAudiop)
	{
		return;
	}
	
	if (audio_uuid.isNull())
	{
		if (!mAudioSourcep)
		{
			return;
		}
		if (mAudioSourcep->isLoop() && !mAudioSourcep->hasPendingPreloads())
		{
			// We don't clear the sound if it's a loop, it'll go away on its own.
			// At least, this appears to be how the scripts work.
			// The attached sound ID is set to NULL to avoid it playing back when the
			// object rezzes in on non-looping sounds.
			//LL_INFOS() << "Clearing attached sound " << mAudioSourcep->getCurrentData()->getID() << LL_ENDL;
			gAudiop->cleanupAudioSource(mAudioSourcep);
			mAudioSourcep = NULL;
		}
		else if (flags & LL_SOUND_FLAG_STOP)
        {
			// Just shut off the sound
			mAudioSourcep->play(LLUUID::null);
		}
		return;
	}

	// <FS:Ansariel> Asset blacklist
	if (FSAssetBlacklist::getInstance()->isBlacklisted(audio_uuid, LLAssetType::AT_SOUND))
	{
		return;
	}
	// </FS:Ansariel>

	if (flags & LL_SOUND_FLAG_LOOP
		&& mAudioSourcep && mAudioSourcep->isLoop() && mAudioSourcep->getCurrentData()
		&& mAudioSourcep->getCurrentData()->getID() == audio_uuid)
	{
		//LL_INFOS() << "Already playing this sound on a loop, ignoring" << LL_ENDL;
		return;
	}

	// don't clean up before previous sound is done. Solves: SL-33486
	if ( mAudioSourcep && mAudioSourcep->isDone() ) 
	{
		gAudiop->cleanupAudioSource(mAudioSourcep);
		mAudioSourcep = NULL;
	}

	if (mAudioSourcep && mAudioSourcep->isMuted() &&
	    mAudioSourcep->getCurrentData() && mAudioSourcep->getCurrentData()->getID() == audio_uuid)
	{
		//LL_INFOS() << "Already having this sound as muted sound, ignoring" << LL_ENDL;
		return;
	}

	getAudioSource(owner_id);

	if (mAudioSourcep)
	{
		BOOL queue = flags & LL_SOUND_FLAG_QUEUE;
		mAudioGain = gain;
		mAudioSourcep->setGain(gain);
		mAudioSourcep->setLoop(flags & LL_SOUND_FLAG_LOOP);
		mAudioSourcep->setSyncMaster(flags & LL_SOUND_FLAG_SYNC_MASTER);
		mAudioSourcep->setSyncSlave(flags & LL_SOUND_FLAG_SYNC_SLAVE);
		mAudioSourcep->setQueueSounds(queue);
		if(!queue) // stop any current sound first to avoid "farts of doom" (SL-1541) -MG
		{
			mAudioSourcep->play(LLUUID::null);
		}
		
		// Play this sound if region maturity permits
		if( gAgent.canAccessMaturityAtGlobal(this->getPositionGlobal()) )
		{
			//LL_INFOS() << "Playing attached sound " << audio_uuid << LL_ENDL;
			mAudioSourcep->play(audio_uuid);
		}
	}
}

LLAudioSource *LLViewerObject::getAudioSource(const LLUUID& owner_id)
{
	if (!mAudioSourcep)
	{
		// Arbitrary low gain for a sound that's not playing.
		// This is used for sound preloads, for example.
		LLAudioSourceVO *asvop = new LLAudioSourceVO(mID, owner_id, 0.01f, this);

		mAudioSourcep = asvop;
		if(gAudiop)
		{
			gAudiop->addAudioSource(asvop);
		}
	}

	return mAudioSourcep;
}

void LLViewerObject::adjustAudioGain(const F32 gain)
{
	if (mAudioSourcep)
	{
		mAudioGain = gain;
		mAudioSourcep->setGain(mAudioGain);
	}
}

//----------------------------------------------------------------------------

bool LLViewerObject::unpackParameterEntry(U16 param_type, LLDataPacker *dp)
{
	if (LLNetworkData::PARAMS_MESH == param_type)
	{
		param_type = LLNetworkData::PARAMS_SCULPT;
	}
	ExtraParameter* param = getExtraParameterEntryCreate(param_type);
	if (param)
	{
		param->data->unpack(*dp);
		param->in_use = TRUE;
		parameterChanged(param_type, param->data, TRUE, false);
		return true;
	}
	else
	{
		return false;
	}
}

LLViewerObject::ExtraParameter* LLViewerObject::createNewParameterEntry(U16 param_type)
{
	LLNetworkData* new_block = NULL;
	switch (param_type)
	{
	  case LLNetworkData::PARAMS_FLEXIBLE:
	  {
		  new_block = new LLFlexibleObjectData();
		  break;
	  }
	  case LLNetworkData::PARAMS_LIGHT:
	  {
		  new_block = new LLLightParams();
		  break;
	  }
	  case LLNetworkData::PARAMS_SCULPT:
	  {
		  new_block = new LLSculptParams();
		  break;
	  }
	  case LLNetworkData::PARAMS_LIGHT_IMAGE:
	  {
		  new_block = new LLLightImageParams();
		  break;
	  }
	  default:
	  {
		  LL_INFOS() << "Unknown param type." << LL_ENDL;
		  break;
	  }
	};

	if (new_block)
	{
		ExtraParameter* new_entry = new ExtraParameter;
		new_entry->data = new_block;
		new_entry->in_use = false; // not in use yet
		mExtraParameterList[param_type] = new_entry;
		return new_entry;
	}
	return NULL;
}

LLViewerObject::ExtraParameter* LLViewerObject::getExtraParameterEntry(U16 param_type) const
{
	std::map<U16, ExtraParameter*>::const_iterator itor = mExtraParameterList.find(param_type);
	if (itor != mExtraParameterList.end())
	{
		return itor->second;
	}
	return NULL;
}

LLViewerObject::ExtraParameter* LLViewerObject::getExtraParameterEntryCreate(U16 param_type)
{
	ExtraParameter* param = getExtraParameterEntry(param_type);
	if (!param)
	{
		param = createNewParameterEntry(param_type);
	}
	return param;
}

LLNetworkData* LLViewerObject::getParameterEntry(U16 param_type) const
{
	ExtraParameter* param = getExtraParameterEntry(param_type);
	if (param)
	{
		return param->data;
	}
	else
	{
		return NULL;
	}
}

BOOL LLViewerObject::getParameterEntryInUse(U16 param_type) const
{
	ExtraParameter* param = getExtraParameterEntry(param_type);
	if (param)
	{
		return param->in_use;
	}
	else
	{
		return FALSE;
	}
}

bool LLViewerObject::setParameterEntry(U16 param_type, const LLNetworkData& new_value, bool local_origin)
{
	ExtraParameter* param = getExtraParameterEntryCreate(param_type);
	if (param)
	{
		if (param->in_use && new_value == *(param->data))
		{
			return false;
		}
		param->in_use = true;
		param->data->copy(new_value);
		parameterChanged(param_type, param->data, TRUE, local_origin);
		return true;
	}
	else
	{
		return false;
	}
}

// Assumed to be called locally
// If in_use is TRUE, will crate a new extra parameter if none exists.
// Should always return true.
bool LLViewerObject::setParameterEntryInUse(U16 param_type, BOOL in_use, bool local_origin)
{
	ExtraParameter* param = getExtraParameterEntryCreate(param_type);
	if (param && param->in_use != in_use)
	{
		param->in_use = in_use;
		parameterChanged(param_type, param->data, in_use, local_origin);
		return true;
	}
	return false;
}

void LLViewerObject::parameterChanged(U16 param_type, bool local_origin)
{
	ExtraParameter* param = getExtraParameterEntry(param_type);
	if (param)
	{
		parameterChanged(param_type, param->data, param->in_use, local_origin);
	}
}

void LLViewerObject::parameterChanged(U16 param_type, LLNetworkData* data, BOOL in_use, bool local_origin)
{
	if (local_origin)
	{
		LLViewerRegion* regionp = getRegion();
		if(!regionp) return;

		// Change happened on the viewer. Send the change up
		U8 tmp[MAX_OBJECT_PARAMS_SIZE];
		LLDataPackerBinaryBuffer dpb(tmp, MAX_OBJECT_PARAMS_SIZE);
		if (data->pack(dpb))
		{
			U32 datasize = (U32)dpb.getCurrentSize();

			LLMessageSystem* msg = gMessageSystem;
			msg->newMessageFast(_PREHASH_ObjectExtraParams);
			msg->nextBlockFast(_PREHASH_AgentData);
			msg->addUUIDFast(_PREHASH_AgentID, gAgent.getID() );
			msg->addUUIDFast(_PREHASH_SessionID, gAgent.getSessionID());
			msg->nextBlockFast(_PREHASH_ObjectData);
			msg->addU32Fast(_PREHASH_ObjectLocalID, mLocalID );

			msg->addU16Fast(_PREHASH_ParamType, param_type);
			msg->addBOOLFast(_PREHASH_ParamInUse, in_use);

			msg->addU32Fast(_PREHASH_ParamSize, datasize);
			msg->addBinaryDataFast(_PREHASH_ParamData, tmp, datasize);

			msg->sendReliable( regionp->getHost() );
		}
		else
		{
			LL_WARNS() << "Failed to send object extra parameters: " << param_type << LL_ENDL;
		}
	}
}

void LLViewerObject::setDrawableState(U32 state, BOOL recursive)
{
	if (mDrawable)
	{
		mDrawable->setState(state);
	}
	if (recursive)
	{
		for (child_list_t::iterator iter = mChildList.begin();
			 iter != mChildList.end(); iter++)
		{
			LLViewerObject* child = *iter;
			child->setDrawableState(state, recursive);
		}
	}
}

void LLViewerObject::clearDrawableState(U32 state, BOOL recursive)
{
	if (mDrawable)
	{
		mDrawable->clearState(state);
	}
	if (recursive)
	{
		for (child_list_t::iterator iter = mChildList.begin();
			 iter != mChildList.end(); iter++)
		{
			LLViewerObject* child = *iter;
			child->clearDrawableState(state, recursive);
		}
	}
}

BOOL LLViewerObject::isDrawableState(U32 state, BOOL recursive) const
{
	BOOL matches = FALSE;
	if (mDrawable)
	{
		matches = mDrawable->isState(state);
	}
	if (recursive)
	{
		for (child_list_t::const_iterator iter = mChildList.begin();
			 (iter != mChildList.end()) && matches; iter++)
		{
			LLViewerObject* child = *iter;
			matches &= child->isDrawableState(state, recursive);
		}
	}

	return matches;
}



//!!!!!!!!!!!!!!!!!!!!!!!!!!!!!!!!!!!!!!!!!!!!!!!!!!
// RN: these functions assume a 2-level hierarchy 
//!!!!!!!!!!!!!!!!!!!!!!!!!!!!!!!!!!!!!!!!!!!!!!!!!!

// Owned by anyone?
BOOL LLViewerObject::permAnyOwner() const
{ 
	if (isRootEdit())
	{
		return flagObjectAnyOwner(); 
	}
	else
	{
		return ((LLViewerObject*)getParent())->permAnyOwner();
	}
}	
// Owned by this viewer?
BOOL LLViewerObject::permYouOwner() const
{ 
	if (isRootEdit())
	{
#ifdef HACKED_GODLIKE_VIEWER
		return TRUE;
#else
# ifdef TOGGLE_HACKED_GODLIKE_VIEWER
		if (LLGridManager::getInstance()->isInSLBeta()
            && (gAgent.getGodLevel() >= GOD_MAINTENANCE))
		{
			return TRUE;
		}
# endif
		return flagObjectYouOwner(); 
#endif
	}
	else
	{
		return ((LLViewerObject*)getParent())->permYouOwner();
	}
}

// Owned by a group?
BOOL LLViewerObject::permGroupOwner() const		
{ 
	if (isRootEdit())
	{
		return flagObjectGroupOwned(); 
	}
	else
	{
		return ((LLViewerObject*)getParent())->permGroupOwner();
	}
}

// Can the owner edit
BOOL LLViewerObject::permOwnerModify() const
{ 
	if (isRootEdit())
	{
#ifdef HACKED_GODLIKE_VIEWER
		return TRUE;
#else
# ifdef TOGGLE_HACKED_GODLIKE_VIEWER
		if (LLGridManager::getInstance()->isInSLBeta()
            && (gAgent.getGodLevel() >= GOD_MAINTENANCE))
	{
			return TRUE;
	}
# endif
		return flagObjectOwnerModify(); 
#endif
	}
	else
	{
		return ((LLViewerObject*)getParent())->permOwnerModify();
	}
}

// Can edit
BOOL LLViewerObject::permModify() const
{ 
	if (isRootEdit())
	{
#ifdef HACKED_GODLIKE_VIEWER
		return TRUE;
#else
# ifdef TOGGLE_HACKED_GODLIKE_VIEWER
		if (LLGridManager::getInstance()->isInSLBeta()
            && (gAgent.getGodLevel() >= GOD_MAINTENANCE))
	{
			return TRUE;
	}
# endif
		return flagObjectModify(); 
#endif
	}
	else
	{
		return ((LLViewerObject*)getParent())->permModify();
	}
}

// Can copy
BOOL LLViewerObject::permCopy() const
{ 
	if (isRootEdit())
	{
#ifdef HACKED_GODLIKE_VIEWER
		return TRUE;
#else
# ifdef TOGGLE_HACKED_GODLIKE_VIEWER
		if (LLGridManager::getInstance()->isInSLBeta()
            && (gAgent.getGodLevel() >= GOD_MAINTENANCE))
		{
			return TRUE;
		}
# endif
		return flagObjectCopy();
#endif
	}
	else
	{
		return ((LLViewerObject*)getParent())->permCopy();
	}
}

// Can move
BOOL LLViewerObject::permMove() const
{
	if (isRootEdit())
	{
#ifdef HACKED_GODLIKE_VIEWER
		return TRUE;
#else
# ifdef TOGGLE_HACKED_GODLIKE_VIEWER
		if (LLGridManager::getInstance()->isInSLBeta()
            && (gAgent.getGodLevel() >= GOD_MAINTENANCE))
		{
			return TRUE;
		}
# endif
		return flagObjectMove(); 
#endif
	}
	else
	{
		return ((LLViewerObject*)getParent())->permMove();
	}
}

// Can be transferred
BOOL LLViewerObject::permTransfer() const
{ 
	if (isRootEdit())
	{
#ifdef HACKED_GODLIKE_VIEWER
		return TRUE;
#else
# ifdef TOGGLE_HACKED_GODLIKE_VIEWER
		if (LLGridManager::getInstance()->isInSLBeta()
            && (gAgent.getGodLevel() >= GOD_MAINTENANCE))
		{
			return TRUE;
		}
# endif
		return flagObjectTransfer(); 
#endif
	}
	else
	{
		return ((LLViewerObject*)getParent())->permTransfer();
	}
}

// Can only open objects that you own, or that someone has
// given you modify rights to.  JC
BOOL LLViewerObject::allowOpen() const
{
// [RLVa:KB] - Checked: 2010-11-29 (RLVa-1.3.0c) | Modified: RLVa-1.3.0c
	return !flagInventoryEmpty() && (permYouOwner() || permModify()) && ((!RlvActions::isRlvEnabled()) || (RlvActions::canEdit(this)));
// [/RLVa:KB]
//	return !flagInventoryEmpty() && (permYouOwner() || permModify());
}

LLViewerObject::LLInventoryCallbackInfo::~LLInventoryCallbackInfo()
{
	if (mListener)
	{
		mListener->clearVOInventoryListener();
	}
}

void LLViewerObject::updateVolume(const LLVolumeParams& volume_params)
{
	if (setVolume(volume_params, 1)) // *FIX: magic number, ack!
	{
		// Transmit the update to the simulator
		sendShapeUpdate();
		markForUpdate(TRUE);
	}
}

void LLViewerObject::markForUpdate(BOOL priority)
{
	if (mDrawable.notNull())
	{
		gPipeline.markTextured(mDrawable);
		gPipeline.markRebuild(mDrawable, LLDrawable::REBUILD_GEOMETRY, priority);
	}
}

bool LLViewerObject::isPermanentEnforced() const
{
	return flagObjectPermanent() && (mRegionp != gAgent.getRegion()) && !gAgent.isGodlike();
}

bool LLViewerObject::getIncludeInSearch() const
{
	return flagIncludeInSearch();
}

void LLViewerObject::setIncludeInSearch(bool include_in_search)
{
	setFlags(FLAGS_INCLUDE_IN_SEARCH, include_in_search);
}

void LLViewerObject::setRegion(LLViewerRegion *regionp)
{
	if (!regionp)
	{
		LL_WARNS() << "viewer object set region to NULL" << LL_ENDL;
	}
	if(regionp != mRegionp)
	{
		if(mRegionp)
		{
			mRegionp->removeFromCreatedList(getLocalID()); 
		}
		if(regionp)
		{
			regionp->addToCreatedList(getLocalID()); 
		}
	}
	
	mLatestRecvPacketID = 0;
	mRegionp = regionp;

	for (child_list_t::iterator i = mChildList.begin(); i != mChildList.end(); ++i)
	{
		LLViewerObject* child = *i;
		child->setRegion(regionp);
	}

	setChanged(MOVED | SILHOUETTE);
	updateDrawable(FALSE);
}

// virtual
void	LLViewerObject::updateRegion(LLViewerRegion *regionp)
{
//	if (regionp)
//	{
//		F64 now = LLFrameTimer::getElapsedSeconds();
//		LL_INFOS() << "Updating to region " << regionp->getName()
//			<< ", ms since last update message: " << (F32)((now - mLastMessageUpdateSecs) * 1000.0)
//			<< ", ms since last interpolation: " << (F32)((now - mLastInterpUpdateSecs) * 1000.0) 
//			<< LL_ENDL;
//	}
}


bool LLViewerObject::specialHoverCursor() const
{
	return flagUsePhysics()
			|| flagHandleTouch()
			|| (mClickAction != 0);
}

void LLViewerObject::updateFlags(BOOL physics_changed)
{
	LLViewerRegion* regionp = getRegion();
	if(!regionp) return;
	gMessageSystem->newMessage("ObjectFlagUpdate");
	gMessageSystem->nextBlockFast(_PREHASH_AgentData);
	gMessageSystem->addUUIDFast(_PREHASH_AgentID, gAgent.getID() );
	gMessageSystem->addUUIDFast(_PREHASH_SessionID, gAgent.getSessionID());
	gMessageSystem->addU32Fast(_PREHASH_ObjectLocalID, getLocalID() );
	gMessageSystem->addBOOLFast(_PREHASH_UsePhysics, flagUsePhysics() );
	gMessageSystem->addBOOL("IsTemporary", flagTemporaryOnRez() );
	gMessageSystem->addBOOL("IsPhantom", flagPhantom() );

	// stinson 02/28/2012 : This CastsShadows BOOL is no longer used in either the viewer or the simulator
	// The simulator code does not even unpack this value when the message is received.
	// This could be potentially hijacked in the future for another use should the urgent need arise.
	gMessageSystem->addBOOL("CastsShadows", FALSE );

	if (physics_changed)
	{
		gMessageSystem->nextBlock("ExtraPhysics");
		gMessageSystem->addU8("PhysicsShapeType", getPhysicsShapeType() );
		gMessageSystem->addF32("Density", getPhysicsDensity() );
		gMessageSystem->addF32("Friction", getPhysicsFriction() );
		gMessageSystem->addF32("Restitution", getPhysicsRestitution() );
		gMessageSystem->addF32("GravityMultiplier", getPhysicsGravity() );
	}
	gMessageSystem->sendReliable( regionp->getHost() );
}

BOOL LLViewerObject::setFlags(U32 flags, BOOL state)
{
	BOOL setit = setFlagsWithoutUpdate(flags, state);

	// BUG: Sometimes viewer physics and simulator physics get
	// out of sync.  To fix this, always send update to simulator.
// 	if (setit)
	{
		updateFlags();
	}
	return setit;
}

BOOL LLViewerObject::setFlagsWithoutUpdate(U32 flags, BOOL state)
{
	BOOL setit = FALSE;
	if (state)
	{
		if ((mFlags & flags) != flags)
		{
			mFlags |= flags;
			setit = TRUE;
		}
	}
	else
	{
		if ((mFlags & flags) != 0)
		{
			mFlags &= ~flags;
			setit = TRUE;
		}
	}
	return setit;
}

void LLViewerObject::setPhysicsShapeType(U8 type)
{
	mPhysicsShapeUnknown = false;
	if (type != mPhysicsShapeType)
	{
		mPhysicsShapeType = type;
		mCostStale = true;
	}
}

void LLViewerObject::setPhysicsGravity(F32 gravity)
{
	mPhysicsGravity = gravity;
}

void LLViewerObject::setPhysicsFriction(F32 friction)
{
	mPhysicsFriction = friction;
}

void LLViewerObject::setPhysicsDensity(F32 density)
{
	mPhysicsDensity = density;
}

void LLViewerObject::setPhysicsRestitution(F32 restitution)
{
	mPhysicsRestitution = restitution;
}

U8 LLViewerObject::getPhysicsShapeType() const
{ 
	if (mPhysicsShapeUnknown)
	{
		gObjectList.updatePhysicsFlags(this);
	}

	return mPhysicsShapeType; 
}

void LLViewerObject::applyAngularVelocity(F32 dt)
{
	//do target omega here
	mRotTime += dt;
	LLVector3 ang_vel = getAngularVelocity();
	F32 omega = ang_vel.magVecSquared();
	F32 angle = 0.0f;
	LLQuaternion dQ;
	if (omega > 0.00001f)
	{
		omega = sqrt(omega);
		angle = omega * dt;

		ang_vel *= 1.f/omega;
		
		// calculate the delta increment based on the object's angular velocity
		dQ.setQuat(angle, ang_vel);

		// accumulate the angular velocity rotations to re-apply in the case of an object update
		mAngularVelocityRot *= dQ;
		
		// Just apply the delta increment to the current rotation
		setRotation(getRotation()*dQ);
		setChanged(MOVED | SILHOUETTE);
	}
}

void LLViewerObject::resetRotTime()
{
	mRotTime = 0.0f;
}

void LLViewerObject::resetRot()
{
	resetRotTime();

	// Reset the accumulated angular velocity rotation
	mAngularVelocityRot.loadIdentity(); 
}

U32 LLViewerObject::getPartitionType() const
{ 
	return LLViewerRegion::PARTITION_NONE; 
}

void LLViewerObject::dirtySpatialGroup(BOOL priority) const
{
	if (mDrawable)
	{
		LLSpatialGroup* group = mDrawable->getSpatialGroup();
		if (group)
		{
			group->dirtyGeom();
			gPipeline.markRebuild(group, priority);
		}
	}
}

void LLViewerObject::dirtyMesh()
{
	if (mDrawable)
	{
		gPipeline.markRebuild(mDrawable, LLDrawable::REBUILD_ALL);
		/*LLSpatialGroup* group = mDrawable->getSpatialGroup();
		if (group)
		{
			group->dirtyMesh();
		}*/
	}
}

F32 LLAlphaObject::getPartSize(S32 idx)
{
	return 0.f;
}

void LLAlphaObject::getBlendFunc(S32 face, U32& src, U32& dst)
{

}

// virtual
void LLStaticViewerObject::updateDrawable(BOOL force_damped)
{
	// Force an immediate rebuild on any update
	if (mDrawable.notNull())
	{
		mDrawable->updateXform(TRUE);
		gPipeline.markRebuild(mDrawable, LLDrawable::REBUILD_ALL, TRUE);
	}
	clearChanged(SHIFTED);
}

void LLViewerObject::saveUnselectedChildrenPosition(std::vector<LLVector3>& positions)
{
	if(mChildList.empty() || !positions.empty())
	{
		return ;
	}

	for (LLViewerObject::child_list_t::const_iterator iter = mChildList.begin();
			iter != mChildList.end(); iter++)
	{
		LLViewerObject* childp = *iter;
		if (!childp->isSelected() && childp->mDrawable.notNull())
		{
			positions.push_back(childp->getPositionEdit());		
		}
	}

	return ;
}

void LLViewerObject::saveUnselectedChildrenRotation(std::vector<LLQuaternion>& rotations)
{
	if(mChildList.empty())
	{
		return ;
	}

	for (LLViewerObject::child_list_t::const_iterator iter = mChildList.begin();
			iter != mChildList.end(); iter++)
	{
		LLViewerObject* childp = *iter;
		if (!childp->isSelected() && childp->mDrawable.notNull())
		{
			rotations.push_back(childp->getRotationEdit());				
		}		
	}

	return ;
}

//counter-rotation
void LLViewerObject::resetChildrenRotationAndPosition(const std::vector<LLQuaternion>& rotations, 
											const std::vector<LLVector3>& positions)
{
	if(mChildList.empty())
	{
		return ;
	}

	S32 index = 0 ;
	LLQuaternion inv_rotation = ~getRotationEdit() ;
	LLVector3 offset = getPositionEdit() ;
	for (LLViewerObject::child_list_t::const_iterator iter = mChildList.begin();
			iter != mChildList.end(); iter++)
	{
		LLViewerObject* childp = *iter;
		if (!childp->isSelected() && childp->mDrawable.notNull())
		{
			if (childp->getPCode() != LL_PCODE_LEGACY_AVATAR)
			{
				childp->setRotation(rotations[index] * inv_rotation);
				childp->setPosition((positions[index] - offset) * inv_rotation);
				LLManip::rebuild(childp);					
			}
			else //avatar
			{
				LLVector3 reset_pos = (positions[index] - offset) * inv_rotation ;
				LLQuaternion reset_rot = rotations[index] * inv_rotation ;

				((LLVOAvatar*)childp)->mDrawable->mXform.setPosition(reset_pos);				
				((LLVOAvatar*)childp)->mDrawable->mXform.setRotation(reset_rot) ;
				
				((LLVOAvatar*)childp)->mDrawable->getVObj()->setPosition(reset_pos, TRUE);				
				((LLVOAvatar*)childp)->mDrawable->getVObj()->setRotation(reset_rot, TRUE) ;

				LLManip::rebuild(childp);				
			}	
			index++;
		}				
	}

	return ;
}

//counter-translation
void LLViewerObject::resetChildrenPosition(const LLVector3& offset, BOOL simplified, BOOL skip_avatar_child)
{
	if(mChildList.empty())
	{
		return ;
	}

	LLVector3 child_offset;
	if(simplified) //translation only, rotation matrix does not change
	{
		child_offset = offset * ~getRotation();
	}
	else //rotation matrix might change too.
	{
		if (isAttachment() && mDrawable.notNull())
		{
			LLXform* attachment_point_xform = mDrawable->getXform()->getParent();
			LLQuaternion parent_rotation = getRotation() * attachment_point_xform->getWorldRotation();
			child_offset = offset * ~parent_rotation;
		}
		else
		{
			child_offset = offset * ~getRenderRotation();
		}
	}

	for (LLViewerObject::child_list_t::const_iterator iter = mChildList.begin();
			iter != mChildList.end(); iter++)
	{
		LLViewerObject* childp = *iter;

		if (!childp->isSelected() && childp->mDrawable.notNull())
		{
			if (childp->getPCode() != LL_PCODE_LEGACY_AVATAR)
			{
				childp->setPosition(childp->getPosition() + child_offset);
				LLManip::rebuild(childp);
			}
			else //avatar
			{
				if(!skip_avatar_child)
				{
					LLVector3 reset_pos = ((LLVOAvatar*)childp)->mDrawable->mXform.getPosition() + child_offset ;

					((LLVOAvatar*)childp)->mDrawable->mXform.setPosition(reset_pos);
					((LLVOAvatar*)childp)->mDrawable->getVObj()->setPosition(reset_pos);
					LLManip::rebuild(childp);
				}
			}
		}
	}

	return ;
}

// virtual 
BOOL	LLViewerObject::isTempAttachment() const
{
	return (mID.notNull() && (mID == mAttachmentItemID));
}

BOOL LLViewerObject::isHiglightedOrBeacon() const
{
	// <FS:Ansariel> We can render beacons even if the floater is not visible
	//if (LLFloaterReg::instanceVisible("beacons") && (gPipeline.getRenderBeacons() || gPipeline.getRenderHighlights()))
	if (gPipeline.getRenderBeacons() || gPipeline.getRenderHighlights())
	// </FS:Ansariel>
	{
		BOOL has_media = (getMediaType() == LLViewerObject::MEDIA_SET);
		BOOL is_scripted = !isAvatar() && !getParent() && flagScripted();
		BOOL is_physical = !isAvatar() && flagUsePhysics();

		return (isParticleSource() && gPipeline.getRenderParticleBeacons())
				|| (isAudioSource() && gPipeline.getRenderSoundBeacons())
				|| (has_media && gPipeline.getRenderMOAPBeacons())
				|| (is_scripted && gPipeline.getRenderScriptedBeacons())
				|| (is_scripted && flagHandleTouch() && gPipeline.getRenderScriptedTouchBeacons())
				|| (is_physical && gPipeline.getRenderPhysicalBeacons());
	}
	return FALSE;
}


const LLUUID &LLViewerObject::getAttachmentItemID() const
{
	return mAttachmentItemID;
}

void LLViewerObject::setAttachmentItemID(const LLUUID &id)
{
	mAttachmentItemID = id;
}

EObjectUpdateType LLViewerObject::getLastUpdateType() const
{
	return mLastUpdateType;
}

void LLViewerObject::setLastUpdateType(EObjectUpdateType last_update_type)
{
	mLastUpdateType = last_update_type;
}

BOOL LLViewerObject::getLastUpdateCached() const
{
	return mLastUpdateCached;
}

void LLViewerObject::setLastUpdateCached(BOOL last_update_cached)
{
	mLastUpdateCached = last_update_cached;
}

const LLUUID &LLViewerObject::extractAttachmentItemID()
{
	LLUUID item_id = LLUUID::null;
	LLNameValue* item_id_nv = getNVPair("AttachItemID");
	if( item_id_nv )
	{
		const char* s = item_id_nv->getString();
		if( s )
		{
			item_id.set(s);
		}
	}
	setAttachmentItemID(item_id);
	return getAttachmentItemID();
}

const std::string& LLViewerObject::getAttachmentItemName() const
{
	static std::string empty;
	LLInventoryItem *item = gInventory.getItem(getAttachmentItemID());
	if (isAttachment() && item)
	{
		return item->getName();
	}
	return empty;
}

//virtual
LLVOAvatar* LLViewerObject::getAvatar() const
{
	if (isAttachment())
	{
		LLViewerObject* vobj = (LLViewerObject*) getParent();

		while (vobj && !vobj->asAvatar())
		{
			vobj = (LLViewerObject*) vobj->getParent();
		}

		return (LLVOAvatar*) vobj;
	}

	return NULL;
}


class ObjectPhysicsProperties : public LLHTTPNode
{
public:
	virtual void post(
		ResponsePtr responder,
		const LLSD& context,
		const LLSD& input) const
	{
		LLSD object_data = input["body"]["ObjectData"];
		S32 num_entries = object_data.size();
		
		for ( S32 i = 0; i < num_entries; i++ )
		{
			LLSD& curr_object_data = object_data[i];
			U32 local_id = curr_object_data["LocalID"].asInteger();

			// Iterate through nodes at end, since it can be on both the regular AND hover list
			struct f : public LLSelectedNodeFunctor
			{
				U32 mID;
				f(const U32& id) : mID(id) {}
				virtual bool apply(LLSelectNode* node)
				{
					return (node->getObject() && node->getObject()->mLocalID == mID );
				}
			} func(local_id);

			LLSelectNode* node = LLSelectMgr::getInstance()->getSelection()->getFirstNode(&func);

			if (node)
			{
				// The LLSD message builder doesn't know how to handle U8, so we need to send as S8 and cast
				U8 type = (U8)curr_object_data["PhysicsShapeType"].asInteger();
				F32 density = (F32)curr_object_data["Density"].asReal();
				F32 friction = (F32)curr_object_data["Friction"].asReal();
				F32 restitution = (F32)curr_object_data["Restitution"].asReal();
				F32 gravity = (F32)curr_object_data["GravityMultiplier"].asReal();

				node->getObject()->setPhysicsShapeType(type);
				node->getObject()->setPhysicsGravity(gravity);
				node->getObject()->setPhysicsFriction(friction);
				node->getObject()->setPhysicsDensity(density);
				node->getObject()->setPhysicsRestitution(restitution);
			}	
		}
		
		dialog_refresh_all();
	};
};

LLHTTPRegistration<ObjectPhysicsProperties>
	gHTTPRegistrationObjectPhysicsProperties("/message/ObjectPhysicsProperties");
<|MERGE_RESOLUTION|>--- conflicted
+++ resolved
@@ -2660,22 +2660,6 @@
 			// Extrapolation across region boundaries is almost always wrong, and if the region being
 			// entered is slow to respond, very wrong.
 			// Probably don't need edge of world check below any more since we are clipping the predictor to the region.
-<<<<<<< HEAD
-			bool clipped; // true if clipped at boundary
-			LLVector3d clip_pos_global_region = LLWorld::getInstance()->clipToRegion(mRegionp,old_pos_global, new_pos_global, clipped);
-			if (clipped)
-			{
-				// Was clipped, so we crossed a region boundary
-				//LL_INFOS() << "Beyond region edge, clipped predicted position to " << mRegionp->getPosRegionFromGlobal(clip_pos_global_region)
-				//	<< " from [" << getPositionRegion() << " .. " << new_pos << "]" << LL_ENDL;
-				new_pos = mRegionp->getPosRegionFromGlobal(clip_pos_global_region);
-				// Don't zero out velocity on the server. Telling the server affects scripts and audio.
-				//new_v.clear();
-				//setAcceleration(LLVector3::zero); // stop linear acceleration
-				LLVector3 new_angv;
-				new_angv.clear();
-				setAngularVelocity(new_angv); // stop rotation
-=======
 			static LLCachedControl<bool> fsExperimentalRegionCrossingMovementFix(gSavedSettings, "FSExperimentalRegionCrossingMovementFix");
 			if (fsExperimentalRegionCrossingMovementFix)
 			{
@@ -2694,7 +2678,6 @@
 					new_angv.clear();
 					setAngularVelocity(new_angv); // stop rotation
 				}
->>>>>>> 65a3b74b
 			}
 			// </FS>
 
@@ -4519,17 +4502,10 @@
 {
 	LLPrimitive::setTE(te, texture_entry);
 
-<<<<<<< HEAD
 	const LLUUID& image_id = getTEref(te).getID();
 	mTEImages[te] = LLViewerTextureManager::getFetchedTexture(image_id, FTT_DEFAULT, TRUE, LLGLTexture::BOOST_NONE, LLViewerTexture::LOD_TEXTURE);
 	
 	if (getTEref(te).getMaterialParams().notNull())
-=======
-		const LLUUID& image_id = getTE(te)->getID();
-		mTEImages[te] = LLViewerTextureManager::getFetchedTexture(image_id, FTT_DEFAULT, TRUE, LLGLTexture::BOOST_NONE, LLViewerTexture::LOD_TEXTURE);
-
-	if (getTE(te)->getMaterialParams().notNull())
->>>>>>> 65a3b74b
 	{
 		const LLUUID& norm_id = getTEref(te).getMaterialParams()->getNormalID();
 		mTENormalMaps[te] = LLViewerTextureManager::getFetchedTexture(norm_id, FTT_DEFAULT, TRUE, LLGLTexture::BOOST_NONE, LLViewerTexture::LOD_TEXTURE);
