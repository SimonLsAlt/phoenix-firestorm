/** 
 * @file llviewerobject.cpp
 * @brief Base class for viewer objects
 *
 * $LicenseInfo:firstyear=2001&license=viewerlgpl$
 * Second Life Viewer Source Code
 * Copyright (C) 2010, Linden Research, Inc.
 * 
 * This library is free software; you can redistribute it and/or
 * modify it under the terms of the GNU Lesser General Public
 * License as published by the Free Software Foundation;
 * version 2.1 of the License only.
 * 
 * This library is distributed in the hope that it will be useful,
 * but WITHOUT ANY WARRANTY; without even the implied warranty of
 * MERCHANTABILITY or FITNESS FOR A PARTICULAR PURPOSE.  See the GNU
 * Lesser General Public License for more details.
 * 
 * You should have received a copy of the GNU Lesser General Public
 * License along with this library; if not, write to the Free Software
 * Foundation, Inc., 51 Franklin Street, Fifth Floor, Boston, MA  02110-1301  USA
 * 
 * Linden Research, Inc., 945 Battery Street, San Francisco, CA  94111  USA
 * $/LicenseInfo$
 */

#include "llviewerprecompiledheaders.h"

#include "llviewerobject.h"

#include "llaudioengine.h"
#include "indra_constants.h"
#include "llmath.h"
#include "llflexibleobject.h"
#include "llviewercontrol.h"
#include "lldatapacker.h"
#include "llfasttimer.h"
#include "llfloaterreg.h"
#include "llfontgl.h"
#include "llframetimer.h"
#include "llhudicon.h"
#include "llinventory.h"
#include "llinventorydefines.h"
#include "llmaterialtable.h"
#include "llmutelist.h"
#include "llnamevalue.h"
#include "llprimitive.h"
#include "llquantize.h"
#include "llregionhandle.h"
#include "llsdserialize.h"
#include "lltree_common.h"
#include "llxfermanager.h"
#include "message.h"
#include "object_flags.h"

#include "llaudiosourcevo.h"
#include "llagent.h"
#include "llagentcamera.h"
#include "llagentwearables.h"
#include "llbbox.h"
#include "llbox.h"
#include "llcylinder.h"
#include "llcontrolavatar.h"
#include "lldrawable.h"
#include "llface.h"
#include "llfloatertools.h"
#include "llfollowcam.h"
#include "llhudtext.h"
#include "llselectmgr.h"
#include "llrendersphere.h"
#include "lltooldraganddrop.h"
#include "lluiavatar.h"
#include "llviewercamera.h"
#include "llviewertexturelist.h"
#include "llviewerinventory.h"
#include "llviewerobjectlist.h"
#include "llviewerparceloverlay.h"
#include "llviewerpartsource.h"
#include "llviewerregion.h"
#include "llviewerstats.h"
#include "llviewertextureanim.h"
#include "llviewerwindow.h" // For getSpinAxis
#include "llvoavatar.h"
#include "llvoavatarself.h"
#include "llvograss.h"
#include "llvosky.h"
#include "llvolume.h"
#include "llvolumemessage.h"
#include "llvopartgroup.h"
#include "llvosurfacepatch.h"
#include "llvotree.h"
#include "llvovolume.h"
#include "llvowater.h"
#include "llworld.h"
#include "llui.h"
#include "pipeline.h"
#include "llviewernetwork.h"
#include "llvowlsky.h"
#include "llmanip.h"
#include "lltrans.h"
#include "llsdutil.h"
#include "llmediaentry.h"
#include "llfloaterperms.h"
#include "llvocache.h"
#include "llcleanup.h"
#include "llcallstack.h"
#include "llmeshrepository.h"
#include "llgltfmateriallist.h"
#include "llgl.h"
// [RLVa:KB] - Checked: 2011-05-22 (RLVa-1.3.1a)
#include "rlvactions.h"
#include "rlvcommon.h"
#include "rlvlocks.h"
// [/RLVa:KB]
#include "fsassetblacklist.h"

// <FS:Ansariel> [Legacy Bake]
#ifdef OPENSIM
#include "llviewernetwork.h"
#endif
// </FS:Ansariel> [Legacy Bake]
#include "llfloaterproperties.h" // <FS:Ansariel> Keep legacy properties floater

//#define DEBUG_UPDATE_TYPE

BOOL		LLViewerObject::sVelocityInterpolate = TRUE;
BOOL		LLViewerObject::sPingInterpolate = TRUE; 

U32			LLViewerObject::sNumZombieObjects = 0;
S32			LLViewerObject::sNumObjects = 0;
BOOL		LLViewerObject::sMapDebug = TRUE;
LLColor4	LLViewerObject::sEditSelectColor(	1.0f, 1.f, 0.f, 0.3f);	// Edit OK
LLColor4	LLViewerObject::sNoEditSelectColor(	1.0f, 0.f, 0.f, 0.3f);	// Can't edit
S32			LLViewerObject::sAxisArrowLength(50);


BOOL		LLViewerObject::sPulseEnabled(FALSE);
BOOL		LLViewerObject::sUseSharedDrawables(FALSE); // TRUE

// sMaxUpdateInterpolationTime must be greater than sPhaseOutUpdateInterpolationTime
F64Seconds	LLViewerObject::sMaxUpdateInterpolationTime(3.0);		// For motion interpolation: after X seconds with no updates, don't predict object motion
F64Seconds	LLViewerObject::sPhaseOutUpdateInterpolationTime(2.0);	// For motion interpolation: after Y seconds with no updates, taper off motion prediction
F64Seconds	LLViewerObject::sMaxRegionCrossingInterpolationTime(1.0);// For motion interpolation: don't interpolate over this time on region crossing

std::map<std::string, U32> LLViewerObject::sObjectDataMap;

// The maximum size of an object extra parameters binary (packed) block
#define MAX_OBJECT_PARAMS_SIZE 1024

// At 45 Hz collisions seem stable and objects seem
// to settle down at a reasonable rate.
// JC 3/18/2003

const F32 PHYSICS_TIMESTEP = 1.f / 45.f;
const U32 MAX_INV_FILE_READ_FAILS = 25;
const S32 MAX_OBJECT_BINARY_DATA_SIZE = 60 + 16;

const F64 INVENTORY_UPDATE_WAIT_TIME_DESYNC = 5; // seconds
const F64 INVENTORY_UPDATE_WAIT_TIME_OUTDATED = 1;

// static
LLViewerObject *LLViewerObject::createObject(const LLUUID &id, const LLPCode pcode, LLViewerRegion *regionp, S32 flags)
{
    LL_PROFILE_ZONE_SCOPED;
    //LL_DEBUGS("ObjectUpdate") << "creating " << id << LL_ENDL;
    //dumpStack("ObjectUpdateStack");
    
	LLViewerObject *res = NULL;

	if (gNonInteractive
		&& pcode != LL_PCODE_LEGACY_AVATAR
		&& pcode != LL_VO_SURFACE_PATCH
		&& pcode != LL_VO_WATER
		&& pcode != LL_VO_VOID_WATER
		&& pcode != LL_VO_WL_SKY
		&& pcode != LL_VO_SKY
		&& pcode != LL_VO_PART_GROUP
		)
	{
		return res;
	}
	switch (pcode)
	{
	case LL_PCODE_VOLUME:
	{
		res = new LLVOVolume(id, pcode, regionp); break;
		break;
	}
	case LL_PCODE_LEGACY_AVATAR:
	{
		if (id == gAgentID)
		{
			if (!gAgentAvatarp)
			{
				gAgentAvatarp = new LLVOAvatarSelf(id, pcode, regionp);
				gAgentAvatarp->initInstance();
// <FS:Ansariel> [Legacy Bake]
				//gAgentWearables.setAvatarObject(gAgentAvatarp);
				if (LLGridManager::getInstance()->isInSecondLife())
				{
					gAgentWearables.setAvatarObject(gAgentAvatarp);
				}
// </FS:Ansariel> [Legacy Bake]
			}
			else 
			{
				if (isAgentAvatarValid())
				{
					gAgentAvatarp->updateRegion(regionp);
				}
			}
			res = gAgentAvatarp;
		}
		else if (flags & CO_FLAG_CONTROL_AVATAR)
		{
            LLControlAvatar *control_avatar = new LLControlAvatar(id, pcode, regionp);
			control_avatar->initInstance();
			res = control_avatar;
		}
        else if (flags & CO_FLAG_UI_AVATAR)
        {
            LLUIAvatar *ui_avatar = new LLUIAvatar(id, pcode, regionp);
            ui_avatar->initInstance();
            res = ui_avatar;
        }
		else
		{
			LLVOAvatar *avatar = new LLVOAvatar(id, pcode, regionp); 
			avatar->initInstance();
			res = avatar;
		}
		break;
	}
	case LL_PCODE_LEGACY_GRASS:
	  res = new LLVOGrass(id, pcode, regionp); break;
	case LL_PCODE_LEGACY_PART_SYS:
// 	  LL_WARNS() << "Creating old part sys!" << LL_ENDL;
// 	  res = new LLVOPart(id, pcode, regionp); break;
	  res = NULL; break;
	case LL_PCODE_LEGACY_TREE:
	  res = new LLVOTree(id, pcode, regionp); break;
	case LL_PCODE_TREE_NEW:
// 	  LL_WARNS() << "Creating new tree!" << LL_ENDL;
// 	  res = new LLVOTree(id, pcode, regionp); break;
	  res = NULL; break;
	case LL_VO_SURFACE_PATCH:
	  res = new LLVOSurfacePatch(id, pcode, regionp); break;
	case LL_VO_SKY:
	  res = new LLVOSky(id, pcode, regionp); break;
	case LL_VO_VOID_WATER:
		res = new LLVOVoidWater(id, pcode, regionp); break;
	case LL_VO_WATER:
		res = new LLVOWater(id, pcode, regionp); break;
	case LL_VO_PART_GROUP:
	  res = new LLVOPartGroup(id, pcode, regionp); break;
	case LL_VO_HUD_PART_GROUP:
	  res = new LLVOHUDPartGroup(id, pcode, regionp); break;
	case LL_VO_WL_SKY:
	  res = new LLVOWLSky(id, pcode, regionp); break;
	default:
	  LL_WARNS() << "Unknown object pcode " << (S32)pcode << LL_ENDL;
	  res = NULL; break;
	}

	return res;
}

LLViewerObject::LLViewerObject(const LLUUID &id, const LLPCode pcode, LLViewerRegion *regionp, BOOL is_global)
:	LLPrimitive(),
	mChildList(),
	mID(id),
	mLocalID(0),
	mTotalCRC(0),
	mListIndex(-1),
	mTEImages(NULL),
	mTENormalMaps(NULL),
	mTESpecularMaps(NULL),
	mbCanSelect(TRUE),
	mFlags(0),
	mPhysicsShapeType(0),
	mPhysicsGravity(0),
	mPhysicsFriction(0),
	mPhysicsDensity(0),
	mPhysicsRestitution(0),
	mDrawable(),
	mCreateSelected(FALSE),
	mRenderMedia(FALSE),
	mBestUpdatePrecision(0),
	mText(),
	mHudText(""),
	mHudTextColor(LLColor4::white),
    mControlAvatar(NULL),
	mLastInterpUpdateSecs(0.f),
	mLastMessageUpdateSecs(0.f),
	mLatestRecvPacketID(0),
	mRegionCrossExpire(0),
	mData(NULL),
	mAudioSourcep(NULL),
	mAudioGain(1.f),
	mSoundCutOffRadius(0.f),
	mAppAngle(0.f),
	mPixelArea(1024.f),
	mInventory(NULL),
	mInventorySerialNum(0),
	mExpectedInventorySerialNum(0),
	mInvRequestState(INVENTORY_REQUEST_STOPPED),
	mInvRequestXFerId(0),
	mInventoryDirty(FALSE),
	mRegionp(regionp),
	mDead(FALSE),
	mOrphaned(FALSE),
	mUserSelected(FALSE),
	mOnActiveList(FALSE),
	mOnMap(FALSE),
	mStatic(FALSE),
	mSeatCount(0),
	mNumFaces(0),
	mRotTime(0.f),
	mAngularVelocityRot(),
	mPreviousRotation(),
	mAttachmentState(0),
	mMedia(NULL),
	mClickAction(0),
	mObjectCost(0),
	mLinksetCost(0),
	mPhysicsCost(0),
	mLinksetPhysicsCost(0.f),
	mCostStale(true),
	mPhysicsShapeUnknown(true),
	mAttachmentItemID(LLUUID::null),
	mLastUpdateType(OUT_UNKNOWN),
	mLastUpdateCached(FALSE),
	mCachedMuteListUpdateTime(0),
	mCachedOwnerInMuteList(false),
	mRiggedAttachedWarned(false)
{
	if (!is_global)
	{
		llassert(mRegionp);
	}

	LLPrimitive::init_primitive(pcode);

	// CP: added 12/2/2005 - this was being initialised to 0, not the current frame time
	mLastInterpUpdateSecs = LLFrameTimer::getElapsedSeconds();

	mPositionRegion = LLVector3(0.f, 0.f, 0.f);

	if (!is_global && mRegionp)
	{
		mPositionAgent = mRegionp->getOriginAgent();
	}
	resetRot();

	LLViewerObject::sNumObjects++;
}

LLViewerObject::~LLViewerObject()
{
	deleteTEImages();

    // unhook from reflection probe manager
    if (mReflectionProbe.notNull())
    {
        mReflectionProbe->mViewerObject = nullptr;
        mReflectionProbe = nullptr;
    }

	if(mInventory)
	{
		mInventory->clear();  // will deref and delete entries
		delete mInventory;
		mInventory = NULL;
	}

	if (mPartSourcep)
	{
		mPartSourcep->setDead();
		mPartSourcep = NULL;
	}

    if (mText)
    {
        // something recovered LLHUDText when object was already dead
        mText->markDead();
        mText = NULL;
    }

	// Delete memory associated with extra parameters.
	std::unordered_map<U16, ExtraParameter*>::iterator iter;
	for (iter = mExtraParameterList.begin(); iter != mExtraParameterList.end(); ++iter)
	{
		if(iter->second != NULL)
		{
			delete iter->second->data;
			delete iter->second;
		}
	}
	mExtraParameterList.clear();

	for_each(mNameValuePairs.begin(), mNameValuePairs.end(), DeletePairedPointer()) ;
	mNameValuePairs.clear();
	
	delete[] mData;
	mData = NULL;

	delete mMedia;
	mMedia = NULL;

	sNumObjects--;
	sNumZombieObjects--;
	llassert(mChildList.size() == 0);

	clearInventoryListeners();
}

void LLViewerObject::deleteTEImages()
{
	delete[] mTEImages;
	mTEImages = NULL;
	
	if (mTENormalMaps != NULL)
	{
		delete[] mTENormalMaps;
		mTENormalMaps = NULL;
	}
	
	if (mTESpecularMaps != NULL)
	{
		delete[] mTESpecularMaps;
		mTESpecularMaps = NULL;
	}	
}

void LLViewerObject::markDead()
{
	if (!mDead)
	{
        LL_PROFILE_ZONE_SCOPED;
		//LL_INFOS() << "Marking self " << mLocalID << " as dead." << LL_ENDL;
		
		// Root object of this hierarchy unlinks itself.
		if (getParent())
		{
			((LLViewerObject *)getParent())->removeChild(this);
		}
		LLUUID mesh_id;
        {
            LLVOAvatar *av = getAvatar();
            if (av && LLVOAvatar::getRiggedMeshID(this,mesh_id))
            {
                // This case is needed for indirectly attached mesh objects.
                av->updateAttachmentOverrides();
            }
        }
        if (getControlAvatar())
        {
            unlinkControlAvatar();
        }

		// Mark itself as dead
		mDead = TRUE;
		if(mRegionp)
		{
			mRegionp->removeFromCreatedList(getLocalID()); 
		}
		gObjectList.cleanupReferences(this);

		LLViewerObject *childp;
		while (mChildList.size() > 0)
		{
			childp = mChildList.back();
			if (childp->getPCode() != LL_PCODE_LEGACY_AVATAR)
			{
				//LL_INFOS() << "Marking child " << childp->getLocalID() << " as dead." << LL_ENDL;
				childp->setParent(NULL); // LLViewerObject::markDead 1
				childp->markDead();
			}
			else
			{
				// make sure avatar is no longer parented, 
				// so we can properly set it's position
				childp->setDrawableParent(NULL);
				((LLVOAvatar*)childp)->getOffObject();
				childp->setParent(NULL); // LLViewerObject::markDead 2
			}
			mChildList.pop_back();
		}

		if (mDrawable.notNull())
		{
			// Drawables are reference counted, mark as dead, then nuke the pointer.
			mDrawable->markDead();
			mDrawable = NULL;
		}

		if (mText)
		{
			mText->markDead();
			mText = NULL;
		}

		if (mIcon)
		{
			mIcon->markDead();
			mIcon = NULL;
		}

		if (mPartSourcep)
		{
			mPartSourcep->setDead();
			mPartSourcep = NULL;
		}

		if (mAudioSourcep)
		{
			// Do some cleanup
			if (gAudiop)
			{
				gAudiop->cleanupAudioSource(mAudioSourcep);
			}
			mAudioSourcep = NULL;
		}

		if (flagAnimSource())
		{
			if (isAgentAvatarValid())
			{
				// stop motions associated with this object
				gAgentAvatarp->stopMotionFromSource(mID);
			}
		}

		if (flagCameraSource())
		{
			LLFollowCamMgr::getInstance()->removeFollowCamParams(mID);
		}

        if (mReflectionProbe.notNull())
        {
            mReflectionProbe->mViewerObject = nullptr;
            mReflectionProbe = nullptr;
        }

		sNumZombieObjects++;

		// We can't assume the region will still be around beyond this point
		mRegionp = nullptr;
	}
}

// <FS:Beq> Add visible (rendered) face count to inspect
S32 LLViewerObject::getNumVisibleFaces() const 
{ 
	int v{0}; 
	if(mDrawable.notNull())
	{ 
		for (int i = 0;i < mDrawable->getNumFaces();i++)
		{
			const LLFace* f = mDrawable->getFace(i);
			if (f && f->getTextureEntry() && f->getTextureEntry()->getAlpha() != 0.0f)
			{
				v++;
			}
		} 
	}
	return v;
};
// </FS:Beq>

void LLViewerObject::dump() const
{
	LL_INFOS() << "Type: " << pCodeToString(mPrimitiveCode) << LL_ENDL;
	LL_INFOS() << "Drawable: " << (LLDrawable *)mDrawable << LL_ENDL;
	LL_INFOS() << "Update Age: " << LLFrameTimer::getElapsedSeconds() - mLastMessageUpdateSecs << LL_ENDL;

	LL_INFOS() << "Parent: " << getParent() << LL_ENDL;
	LL_INFOS() << "ID: " << mID << LL_ENDL;
	LL_INFOS() << "LocalID: " << mLocalID << LL_ENDL;
	LL_INFOS() << "PositionRegion: " << getPositionRegion() << LL_ENDL;
	LL_INFOS() << "PositionAgent: " << getPositionAgent() << LL_ENDL;
	LL_INFOS() << "PositionGlobal: " << getPositionGlobal() << LL_ENDL;
	LL_INFOS() << "Velocity: " << getVelocity() << LL_ENDL;
	if (mDrawable.notNull() && 
		mDrawable->getNumFaces() && 
		mDrawable->getFace(0))
	{
		LLFacePool *poolp = mDrawable->getFace(0)->getPool();
		if (poolp)
		{
			LL_INFOS() << "Pool: " << poolp << LL_ENDL;
			LL_INFOS() << "Pool reference count: " << poolp->mReferences.size() << LL_ENDL;
		}
	}
	//LL_INFOS() << "BoxTree Min: " << mDrawable->getBox()->getMin() << LL_ENDL;
	//LL_INFOS() << "BoxTree Max: " << mDrawable->getBox()->getMin() << LL_ENDL;
	/*
	LL_INFOS() << "Velocity: " << getVelocity() << LL_ENDL;
	LL_INFOS() << "AnyOwner: " << permAnyOwner() << " YouOwner: " << permYouOwner() << " Edit: " << mPermEdit << LL_ENDL;
	LL_INFOS() << "UsePhysics: " << flagUsePhysics() << " CanSelect " << mbCanSelect << " UserSelected " << mUserSelected << LL_ENDL;
	LL_INFOS() << "AppAngle: " << mAppAngle << LL_ENDL;
	LL_INFOS() << "PixelArea: " << mPixelArea << LL_ENDL;

	char buffer[1000];
	char *key;
	for (key = mNameValuePairs.getFirstKey(); key; key = mNameValuePairs.getNextKey() )
	{
		mNameValuePairs[key]->printNameValue(buffer);
		LL_INFOS() << buffer << LL_ENDL;
	}
	for (child_list_t::iterator iter = mChildList.begin();
		 iter != mChildList.end(); iter++)
	{
		LLViewerObject* child = *iter;
		LL_INFOS() << "  child " << child->getID() << LL_ENDL;
	}
	*/
}

void LLViewerObject::printNameValuePairs() const
{
	for (name_value_map_t::const_iterator iter = mNameValuePairs.begin();
		 iter != mNameValuePairs.end(); iter++)
	{
		LLNameValue* nv = iter->second;
		LL_INFOS() << nv->printNameValue() << LL_ENDL;
	}
}

void LLViewerObject::initVOClasses()
{
	// Initialized shared class stuff first.
	LLVOAvatar::initClass();
	LLVOTree::initClass();
	LL_INFOS() << "Viewer Object size: " << sizeof(LLViewerObject) << LL_ENDL;
	LLVOGrass::initClass();
	LLVOWater::initClass();
	LLVOVolume::initClass();

	initObjectDataMap();
}

void LLViewerObject::cleanupVOClasses()
{
	SUBSYSTEM_CLEANUP(LLVOGrass);
	SUBSYSTEM_CLEANUP(LLVOWater);
	SUBSYSTEM_CLEANUP(LLVOTree);
	SUBSYSTEM_CLEANUP(LLVOAvatar);
	SUBSYSTEM_CLEANUP(LLVOVolume);

	sObjectDataMap.clear();
}

//object data map for compressed && !OUT_TERSE_IMPROVED
//static
void LLViewerObject::initObjectDataMap()
{
	U32 count = 0;

	sObjectDataMap["ID"] = count; //full id //LLUUID
	count += sizeof(LLUUID);

	sObjectDataMap["LocalID"] = count; //U32
	count += sizeof(U32);

	sObjectDataMap["PCode"] = count;   //U8
	count += sizeof(U8);

	sObjectDataMap["State"] = count;   //U8
	count += sizeof(U8);

	sObjectDataMap["CRC"] = count;     //U32
	count += sizeof(U32);

	sObjectDataMap["Material"] = count; //U8
	count += sizeof(U8);

	sObjectDataMap["ClickAction"] = count; //U8
	count += sizeof(U8);

	sObjectDataMap["Scale"] = count; //LLVector3
	count += sizeof(LLVector3);

	sObjectDataMap["Pos"] = count;   //LLVector3
	count += sizeof(LLVector3);

	sObjectDataMap["Rot"] = count;    //LLVector3
	count += sizeof(LLVector3);

	sObjectDataMap["SpecialCode"] = count; //U32
	count += sizeof(U32);

	sObjectDataMap["Owner"] = count; //LLUUID
	count += sizeof(LLUUID);

	sObjectDataMap["Omega"] = count; //LLVector3, when SpecialCode & 0x80 is set
	count += sizeof(LLVector3);

	//ParentID is after Omega if there is Omega, otherwise is after Owner
	sObjectDataMap["ParentID"] = count;//U32, when SpecialCode & 0x20 is set
	count += sizeof(U32);

	//-------
	//The rest items are not included here
	//-------
}

//static 
void LLViewerObject::unpackVector3(LLDataPackerBinaryBuffer* dp, LLVector3& value, std::string name)
{
	dp->shift(sObjectDataMap[name]);
	dp->unpackVector3(value, name.c_str());
	dp->reset();
}

//static 
void LLViewerObject::unpackUUID(LLDataPackerBinaryBuffer* dp, LLUUID& value, std::string name)
{
	dp->shift(sObjectDataMap[name]);
	dp->unpackUUID(value, name.c_str());
	dp->reset();
}
	
//static 
void LLViewerObject::unpackU32(LLDataPackerBinaryBuffer* dp, U32& value, std::string name)
{
	dp->shift(sObjectDataMap[name]);
	dp->unpackU32(value, name.c_str());
	dp->reset();
}
	
//static 
void LLViewerObject::unpackU8(LLDataPackerBinaryBuffer* dp, U8& value, std::string name)
{
	dp->shift(sObjectDataMap[name]);
	dp->unpackU8(value, name.c_str());
	dp->reset();
}

//static 
U32 LLViewerObject::unpackParentID(LLDataPackerBinaryBuffer* dp, U32& parent_id)
{
	dp->shift(sObjectDataMap["SpecialCode"]);
	U32 value;
	dp->unpackU32(value, "SpecialCode");

	parent_id = 0;
	if(value & 0x20)
	{
		S32 offset = sObjectDataMap["ParentID"];
		if(!(value & 0x80))
		{
			offset -= sizeof(LLVector3);
		}

		dp->shift(offset);
		dp->unpackU32(parent_id, "ParentID");
	}
	dp->reset();

	return parent_id;
}

// Replaces all name value pairs with data from \n delimited list
// Does not update server
void LLViewerObject::setNameValueList(const std::string& name_value_list)
{
	// Clear out the old
	for_each(mNameValuePairs.begin(), mNameValuePairs.end(), DeletePairedPointer()) ;
	mNameValuePairs.clear();

	// Bring in the new
	std::string::size_type length = name_value_list.length();
	std::string::size_type start = 0;
	while (start < length)
	{
		std::string::size_type end = name_value_list.find_first_of("\n", start);
		if (end == std::string::npos) end = length;
		if (end > start)
		{
			std::string tok = name_value_list.substr(start, end - start);
			addNVPair(tok);
		}
		start = end+1;
	}
}

BOOL LLViewerObject::isAnySelected() const
{
    bool any_selected = isSelected();
    for (child_list_t::const_iterator iter = mChildList.begin();
         iter != mChildList.end(); iter++)
    {
        const LLViewerObject* child = *iter;
        any_selected = any_selected || child->isSelected();
    }
    return any_selected;
}

void LLViewerObject::setSelected(BOOL sel)
{
	mUserSelected = sel;
	resetRot();

	if (!sel)
	{
		setAllTESelected(false);
	}
}

// This method returns true if the object is over land owned by the
// agent.
bool LLViewerObject::isReturnable()
{
	if (isAttachment())
	{
		return false;
	}
		
// [RLVa:KB] - Checked: 2011-05-28 (RLVa-1.4.0a) | Added: RLVa-1.4.0a
	if ( (RlvActions::isRlvEnabled()) && (!rlvCanDeleteOrReturn(this)) )
	{
		return false;
	}
// [/RLVa:KB]
	std::vector<LLBBox> boxes;
	boxes.push_back(LLBBox(getPositionRegion(), getRotationRegion(), getScale() * -0.5f, getScale() * 0.5f).getAxisAligned());
	for (child_list_t::iterator iter = mChildList.begin();
		 iter != mChildList.end(); iter++)
	{
		LLViewerObject* child = *iter;
		boxes.push_back( LLBBox(child->getPositionRegion(), child->getRotationRegion(), child->getScale() * -0.5f, child->getScale() * 0.5f).getAxisAligned());
	}

	bool result = (mRegionp && mRegionp->objectIsReturnable(getPositionRegion(), boxes)) ? 1 : 0;
	
	if ( !result )
	{		
		//Get list of neighboring regions relative to this vo's region
		std::vector<LLViewerRegion*> uniqueRegions;
		mRegionp->getNeighboringRegions( uniqueRegions );
	
		//Build aabb's - for root and all children
		std::vector<PotentialReturnableObject> returnables;
		typedef std::vector<LLViewerRegion*>::iterator RegionIt;
		RegionIt regionStart = uniqueRegions.begin();
		RegionIt regionEnd   = uniqueRegions.end();
		
		for (; regionStart != regionEnd; ++regionStart )
		{
			LLViewerRegion* pTargetRegion = *regionStart;
			//Add the root vo as there may be no children and we still want
			//to test for any edge overlap
			buildReturnablesForChildrenVO( returnables, this, pTargetRegion );
			//Add it's children
			for (child_list_t::iterator iter = mChildList.begin();  iter != mChildList.end(); iter++)
			{
				LLViewerObject* pChild = *iter;		
				buildReturnablesForChildrenVO( returnables, pChild, pTargetRegion );
			}
		}	
	
		//TBD#Eventually create a region -> box list map 
		typedef std::vector<PotentialReturnableObject>::iterator ReturnablesIt;
		ReturnablesIt retCurrentIt = returnables.begin();
		ReturnablesIt retEndIt = returnables.end();
	
		for ( ; retCurrentIt !=retEndIt; ++retCurrentIt )
		{
			boxes.clear();
			LLViewerRegion* pRegion = (*retCurrentIt).pRegion;
			boxes.push_back( (*retCurrentIt).box );	
			bool retResult = 	pRegion
							 && pRegion->childrenObjectReturnable( boxes )
							 && pRegion->canManageEstate();
			if ( retResult )
			{ 
				result = true;
				break;
			}
		}
	}
	return result;
}

void LLViewerObject::buildReturnablesForChildrenVO( std::vector<PotentialReturnableObject>& returnables, LLViewerObject* pChild, LLViewerRegion* pTargetRegion )
{
	if ( !pChild )
	{
		LL_ERRS()<<"child viewerobject is NULL "<<LL_ENDL;
	}
	
	constructAndAddReturnable( returnables, pChild, pTargetRegion );
	
	//We want to handle any children VO's as well
	for (child_list_t::iterator iter = pChild->mChildList.begin();  iter != pChild->mChildList.end(); iter++)
	{
		LLViewerObject* pChildofChild = *iter;
		buildReturnablesForChildrenVO( returnables, pChildofChild, pTargetRegion );
	}
}

void LLViewerObject::constructAndAddReturnable( std::vector<PotentialReturnableObject>& returnables, LLViewerObject* pChild, LLViewerRegion* pTargetRegion )
{
	
	LLVector3 targetRegionPos;
	targetRegionPos.setVec( pChild->getPositionGlobal() );	
	
	LLBBox childBBox = LLBBox( targetRegionPos, pChild->getRotationRegion(), pChild->getScale() * -0.5f, 
							    pChild->getScale() * 0.5f).getAxisAligned();
	
	LLVector3 edgeA = targetRegionPos + childBBox.getMinLocal();
	LLVector3 edgeB = targetRegionPos + childBBox.getMaxLocal();
	
	LLVector3d edgeAd, edgeBd;
	edgeAd.setVec(edgeA);
	edgeBd.setVec(edgeB);
	
	//Only add the box when either of the extents are in a neighboring region
	if ( pTargetRegion->pointInRegionGlobal( edgeAd ) || pTargetRegion->pointInRegionGlobal( edgeBd ) )
	{
		PotentialReturnableObject returnableObj;
		returnableObj.box		= childBBox;
		returnableObj.pRegion	= pTargetRegion;
		returnables.push_back( returnableObj );
	}
}

bool LLViewerObject::crossesParcelBounds()
{
	std::vector<LLBBox> boxes;
	boxes.push_back(LLBBox(getPositionRegion(), getRotationRegion(), getScale() * -0.5f, getScale() * 0.5f).getAxisAligned());
	for (child_list_t::iterator iter = mChildList.begin();
		 iter != mChildList.end(); iter++)
	{
		LLViewerObject* child = *iter;
		boxes.push_back(LLBBox(child->getPositionRegion(), child->getRotationRegion(), child->getScale() * -0.5f, child->getScale() * 0.5f).getAxisAligned());
	}

	return mRegionp && mRegionp->objectsCrossParcel(boxes);
}

BOOL LLViewerObject::setParent(LLViewerObject* parent)
{
	if(mParent != parent)
	{
		LLViewerObject* old_parent = (LLViewerObject*)mParent ;		
		BOOL ret = LLPrimitive::setParent(parent);
		if(ret && old_parent && parent)
		{
			old_parent->removeChild(this) ;
		}
		return ret ;
	}

	return FALSE ;
}

void LLViewerObject::addChild(LLViewerObject *childp)
{
	for (child_list_t::iterator i = mChildList.begin(); i != mChildList.end(); ++i)
	{
		if (*i == childp)
		{	//already has child
			return;
		}
	}
	
	if (!isAvatar())
	{
		// propagate selection properties
		childp->mbCanSelect = mbCanSelect;
	}

	if(childp->setParent(this))
	{
		mChildList.push_back(childp);
		childp->afterReparent();

		if (childp->isAvatar())
		{
			mSeatCount++;
		}
	}

	mExtrap.changedlink(*this); // <FS:JN> if linking update, check for sitters
}

void LLViewerObject::onReparent(LLViewerObject *old_parent, LLViewerObject *new_parent)
{
}

void LLViewerObject::afterReparent()
{
}

void LLViewerObject::removeChild(LLViewerObject *childp)
{
	for (child_list_t::iterator i = mChildList.begin(); i != mChildList.end(); ++i)
	{
		if (*i == childp)
		{
			if (!childp->isAvatar() && mDrawable.notNull() && mDrawable->isActive() && childp->mDrawable.notNull() && !isAvatar())
			{
				gPipeline.markRebuild(childp->mDrawable, LLDrawable::REBUILD_VOLUME);
			}

			mChildList.erase(i);

			if(childp->getParent() == this)
			{
				childp->setParent(NULL);			
			}

			if (childp->isAvatar())
			{
				mSeatCount--;
			}
			break;
		}
	}
	
	mExtrap.changedlink(*this); // <FS:JN> if linking update, check for sitters

	if (childp->isSelected())
	{
		LLSelectMgr::getInstance()->deselectObjectAndFamily(childp);
		BOOL add_to_end = TRUE;
		LLSelectMgr::getInstance()->selectObjectAndFamily(childp, add_to_end);
	}
}

void LLViewerObject::addThisAndAllChildren(std::vector<LLViewerObject*>& objects)
{
	objects.push_back(this);
	for (child_list_t::iterator iter = mChildList.begin();
		 iter != mChildList.end(); iter++)
	{
		LLViewerObject* child = *iter;
		if (!child->isAvatar())
		{
			child->addThisAndAllChildren(objects);
		}
	}
}

void LLViewerObject::addThisAndNonJointChildren(std::vector<LLViewerObject*>& objects)
{
	objects.push_back(this);
	// don't add any attachments when temporarily selecting avatar
	if (isAvatar())
	{
		return;
	}
	for (child_list_t::iterator iter = mChildList.begin();
		 iter != mChildList.end(); iter++)
	{
		LLViewerObject* child = *iter;
		if ( (!child->isAvatar()))
		{
			child->addThisAndNonJointChildren(objects);
		}
	}
}

//BOOL LLViewerObject::isChild(LLViewerObject *childp) const
// [RLVa:KB] - Checked: 2011-05-28 (RLVa-1.4.0a) | Added: RLVa-1.4.0a
BOOL LLViewerObject::isChild(const LLViewerObject *childp) const
// [/RLVa:KB]
{
	for (child_list_t::const_iterator iter = mChildList.begin();
		 iter != mChildList.end(); iter++)
	{
		LLViewerObject* testchild = *iter;
		if (testchild == childp)
			return TRUE;
	}
	return FALSE;
}

// returns TRUE if at least one avatar is sitting on this object
BOOL LLViewerObject::isSeat() const
{
	return mSeatCount > 0;
}

BOOL LLViewerObject::setDrawableParent(LLDrawable* parentp)
{
	if (mDrawable.isNull())
	{
		return FALSE;
	}

	BOOL ret = mDrawable->mXform.setParent(parentp ? &parentp->mXform : NULL);
	if(!ret)
	{
		return FALSE ;
	}
	LLDrawable* old_parent = mDrawable->mParent;
	mDrawable->mParent = parentp; 
		
	if (parentp && mDrawable->isActive())
	{
		parentp->makeActive();
		parentp->setState(LLDrawable::ACTIVE_CHILD);
	}

	gPipeline.markRebuild(mDrawable, LLDrawable::REBUILD_VOLUME);
	if(	(old_parent != parentp && old_parent)
		|| (parentp && parentp->isActive()))
	{
		// *TODO we should not be relying on setDrawable parent to call markMoved
		gPipeline.markMoved(mDrawable, FALSE);
	}
	else if (!mDrawable->isAvatar())
	{
		mDrawable->updateXform(TRUE);
		/*if (!mDrawable->getSpatialGroup())
		{
			mDrawable->movePartition();
		}*/
	}
	
	return ret;
}

// Show or hide particles, icon and HUD
void LLViewerObject::hideExtraDisplayItems( BOOL hidden )
{
	if( mPartSourcep.notNull() )
	{
		LLViewerPartSourceScript *partSourceScript = mPartSourcep.get();
		partSourceScript->setSuspended( hidden );
	}

	if( mText.notNull() )
	{
		LLHUDText *hudText = mText.get();
		hudText->setHidden( hidden );
	}

	if( mIcon.notNull() )
	{
		LLHUDIcon *hudIcon = mIcon.get();
		hudIcon->setHidden( hidden );
	}
}

U32 LLViewerObject::checkMediaURL(const std::string &media_url)
{
    U32 retval = (U32)0x0;
    if (!mMedia && !media_url.empty())
    {
        retval |= MEDIA_URL_ADDED;
        mMedia = new LLViewerObjectMedia;
        mMedia->mMediaURL = media_url;
        mMedia->mMediaType = LLViewerObject::MEDIA_SET;
        mMedia->mPassedWhitelist = FALSE;
    }
    else if (mMedia)
    {
        if (media_url.empty())
        {
            retval |= MEDIA_URL_REMOVED;
            delete mMedia;
            mMedia = NULL;
        }
        else if (mMedia->mMediaURL != media_url) // <-- This is an optimization.  If they are equal don't bother with below's test.
        {
            /*if (! (LLTextureEntry::getAgentIDFromMediaVersionString(media_url) == gAgent.getID() &&
                   LLTextureEntry::getVersionFromMediaVersionString(media_url) == 
                        LLTextureEntry::getVersionFromMediaVersionString(mMedia->mMediaURL) + 1))
			*/
            {
                // If the media URL is different and WE were not the one who
                // changed it, mark dirty.
                retval |= MEDIA_URL_UPDATED;
            }
            mMedia->mMediaURL = media_url;
            mMedia->mPassedWhitelist = FALSE;
        }
    }
    return retval;
}

//extract spatial information from object update message
//return parent_id
//static
U32 LLViewerObject::extractSpatialExtents(LLDataPackerBinaryBuffer *dp, LLVector3& pos, LLVector3& scale, LLQuaternion& rot)
{
	U32	parent_id = 0;
	LLViewerObject::unpackParentID(dp, parent_id);

	LLViewerObject::unpackVector3(dp, scale, "Scale");
	LLViewerObject::unpackVector3(dp, pos, "Pos");
	
	LLVector3 vec;
	LLViewerObject::unpackVector3(dp, vec, "Rot");
	rot.unpackFromVector3(vec);
	
	return parent_id;
}

U32 LLViewerObject::processUpdateMessage(LLMessageSystem *mesgsys,
					 void **user_data,
					 U32 block_num,
					 const EObjectUpdateType update_type,
					 LLDataPacker *dp)
{
    LL_PROFILE_ZONE_SCOPED;
	LL_DEBUGS_ONCE("SceneLoadTiming") << "Received viewer object data" << LL_ENDL;

    LL_DEBUGS("ObjectUpdate") << " mesgsys " << mesgsys << " dp " << dp << " id " << getID() << " update_type " << (S32) update_type << LL_ENDL;
    dumpStack("ObjectUpdateStack");

	U32 retval = 0x0;
	
	// If region is removed from the list it is also deleted.
	if (!LLWorld::instance().isRegionListed(mRegionp))
	{
		LL_WARNS() << "Updating object in an invalid region" << LL_ENDL;
		return retval;
	}

	// Coordinates of objects on simulators are region-local.
	U64 region_handle = 0;	
	
	if(mesgsys != NULL)
	{
		mesgsys->getU64Fast(_PREHASH_RegionData, _PREHASH_RegionHandle, region_handle);
		LLViewerRegion* regionp = LLWorld::getInstance()->getRegionFromHandle(region_handle);
		if(regionp != mRegionp && regionp && mRegionp)//region cross
		{
			//this is the redundant position and region update, but it is necessary in case the viewer misses the following 
			//position and region update messages from sim.
			//this redundant update should not cause any problems.
			LLVector3 delta_pos =  mRegionp->getOriginAgent() - regionp->getOriginAgent();
			setPositionParent(getPosition() + delta_pos); //update to the new region position immediately.
			setRegion(regionp) ; //change the region.
		}
		else
		{
			if(regionp != mRegionp)
			{
				if(mRegionp)
				{
					mRegionp->removeFromCreatedList(getLocalID()); 
				}
				if(regionp)
				{
					regionp->addToCreatedList(getLocalID()); 
				}
			}
			mRegionp = regionp ;
		}
	}	
	
	if (!mRegionp)
	{
		U32 x, y;
		from_region_handle(region_handle, &x, &y);

		LL_ERRS() << "Object has invalid region " << x << ":" << y << "!" << LL_ENDL;
		return retval;
	}

	F32 time_dilation = 1.f;
	if(mesgsys != NULL)
	{
        U16 time_dilation16;
        mesgsys->getU16Fast(_PREHASH_RegionData, _PREHASH_TimeDilation, time_dilation16);
        time_dilation = ((F32) time_dilation16) / 65535.f;
        mRegionp->setTimeDilation(time_dilation);
	}

	// this will be used to determine if we've really changed position
	// Use getPosition, not getPositionRegion, since this is what we're comparing directly against.
	LLVector3 test_pos_parent = getPosition();

	// This needs to match the largest size below. See switch(length)
	U8  data[MAX_OBJECT_BINARY_DATA_SIZE]; 

#ifdef LL_BIG_ENDIAN
	U16 valswizzle[4];
#endif
	U16	*val;
// <FS:CR> Aurora Sim
	//const F32 size = LLWorld::getInstance()->getRegionWidthInMeters();	
	const F32 size = mRegionp->getWidth();	
// </FS:CR> Aurora Sim
	const F32 MAX_HEIGHT = LLWorld::getInstance()->getRegionMaxHeight();
	const F32 MIN_HEIGHT = LLWorld::getInstance()->getRegionMinHeight();
	S32 length;
	S32	count;
	S32 this_update_precision = 32;		// in bits

	// Temporaries, because we need to compare w/ previous to set dirty flags...
	LLVector3 new_pos_parent;
	LLVector3 new_vel;
	LLVector3 new_acc;
	LLVector3 new_angv;
	LLVector3 old_angv = getAngularVelocity();
	LLQuaternion new_rot;
	LLVector3 new_scale = getScale();

	U32	parent_id = 0;
	U8	material = 0;
	U8 click_action = 0;
	U32 crc = 0;

	bool old_special_hover_cursor = specialHoverCursor();

	LLViewerObject *cur_parentp = (LLViewerObject *)getParent();

	if (cur_parentp)
	{
		parent_id = cur_parentp->mLocalID;
	}

	if (!dp)
	{
		switch(update_type)
		{
		case OUT_FULL:
			{
#ifdef DEBUG_UPDATE_TYPE
				LL_INFOS() << "Full:" << getID() << LL_ENDL;
#endif
				//clear cost and linkset cost
				setObjectCostStale();
				if (isSelected())
				{
					gFloaterTools->dirty();
				}

				LLUUID audio_uuid;
				LLUUID owner_id;	// only valid if audio_uuid or particle system is not null
				F32    gain;
				F32    cutoff;
				U8     sound_flags;

				mesgsys->getU32Fast( _PREHASH_ObjectData, _PREHASH_CRC, crc, block_num);
				mesgsys->getU32Fast( _PREHASH_ObjectData, _PREHASH_ParentID, parent_id, block_num);
				mesgsys->getUUIDFast(_PREHASH_ObjectData, _PREHASH_Sound, audio_uuid, block_num );
				// HACK: Owner id only valid if non-null sound id or particle system
				mesgsys->getUUIDFast(_PREHASH_ObjectData, _PREHASH_OwnerID, owner_id, block_num );
				mesgsys->getF32Fast( _PREHASH_ObjectData, _PREHASH_Gain, gain, block_num );
				mesgsys->getF32Fast(  _PREHASH_ObjectData, _PREHASH_Radius, cutoff, block_num );
				mesgsys->getU8Fast(  _PREHASH_ObjectData, _PREHASH_Flags, sound_flags, block_num );
				mesgsys->getU8Fast(  _PREHASH_ObjectData, _PREHASH_Material, material, block_num );
				mesgsys->getU8Fast(  _PREHASH_ObjectData, _PREHASH_ClickAction, click_action, block_num); 
				mesgsys->getVector3Fast(_PREHASH_ObjectData, _PREHASH_Scale, new_scale, block_num );
				length = mesgsys->getSizeFast(_PREHASH_ObjectData, block_num, _PREHASH_ObjectData);
				mesgsys->getBinaryDataFast(_PREHASH_ObjectData, _PREHASH_ObjectData, data, length, block_num, MAX_OBJECT_BINARY_DATA_SIZE);

				mTotalCRC = crc;
                // Might need to update mSourceMuted here to properly pick up new radius
				mSoundCutOffRadius = cutoff;

				// Owner ID used for sound muting or particle system muting
				setAttachedSound(audio_uuid, owner_id, gain, sound_flags);

				U8 old_material = getMaterial();
				if (old_material != material)
				{
					setMaterial(material);
					if (mDrawable.notNull())
					{
						gPipeline.markMoved(mDrawable, FALSE); // undamped
					}
				}
				setClickAction(click_action);

				count = 0;
				LLVector4 collision_plane;
				
				switch(length)
				{
				case (60 + 16):
					// pull out collision normal for avatar
					htolememcpy(collision_plane.mV, &data[count], MVT_LLVector4, sizeof(LLVector4));
					((LLVOAvatar*)this)->setFootPlane(collision_plane);
					count += sizeof(LLVector4);
					// fall through
				case 60:
					this_update_precision = 32;
					// this is a terse update
					// pos
					htolememcpy(new_pos_parent.mV, &data[count], MVT_LLVector3, sizeof(LLVector3));
					count += sizeof(LLVector3);
					// vel
					htolememcpy((void*)getVelocity().mV, &data[count], MVT_LLVector3, sizeof(LLVector3));
					count += sizeof(LLVector3);
					// acc
					htolememcpy((void*)getAcceleration().mV, &data[count], MVT_LLVector3, sizeof(LLVector3));
					count += sizeof(LLVector3);
					// theta
					{
						LLVector3 vec;
						htolememcpy(vec.mV, &data[count], MVT_LLVector3, sizeof(LLVector3));
						new_rot.unpackFromVector3(vec);
					}
					count += sizeof(LLVector3);
					// omega
					htolememcpy((void*)new_angv.mV, &data[count], MVT_LLVector3, sizeof(LLVector3));
					if (new_angv.isExactlyZero())
					{
						// reset rotation time
						resetRot();
					}
					setAngularVelocity(new_angv);
#if LL_DARWIN
					if (length == 76)
					{
						setAngularVelocity(LLVector3::zero);
					}
#endif
					break;
				case(32 + 16):
					// pull out collision normal for avatar
					htolememcpy(collision_plane.mV, &data[count], MVT_LLVector4, sizeof(LLVector4));
					((LLVOAvatar*)this)->setFootPlane(collision_plane);
					count += sizeof(LLVector4);
					// fall through
				case 32:
					this_update_precision = 16;
					test_pos_parent.quantize16(-0.5f*size, 1.5f*size, MIN_HEIGHT, MAX_HEIGHT);

					// This is a terse 16 update, so treat data as an array of U16's.
#ifdef LL_BIG_ENDIAN
					htolememcpy(valswizzle, &data[count], MVT_U16Vec3, 6); 
					val = valswizzle;
#else
					val = (U16 *) &data[count];
#endif
					count += sizeof(U16)*3;
					new_pos_parent.mV[VX] = U16_to_F32(val[VX], -0.5f*size, 1.5f*size);
					new_pos_parent.mV[VY] = U16_to_F32(val[VY], -0.5f*size, 1.5f*size);
					new_pos_parent.mV[VZ] = U16_to_F32(val[VZ], MIN_HEIGHT, MAX_HEIGHT);

#ifdef LL_BIG_ENDIAN
					htolememcpy(valswizzle, &data[count], MVT_U16Vec3, 6); 
					val = valswizzle;
#else
					val = (U16 *) &data[count];
#endif
					count += sizeof(U16)*3;
					setVelocity(LLVector3(U16_to_F32(val[VX], -size, size),
													   U16_to_F32(val[VY], -size, size),
													   U16_to_F32(val[VZ], -size, size)));

#ifdef LL_BIG_ENDIAN
					htolememcpy(valswizzle, &data[count], MVT_U16Vec3, 6); 
					val = valswizzle;
#else
					val = (U16 *) &data[count];
#endif
					count += sizeof(U16)*3;
					setAcceleration(LLVector3(U16_to_F32(val[VX], -size, size),
														   U16_to_F32(val[VY], -size, size),
														   U16_to_F32(val[VZ], -size, size)));

#ifdef LL_BIG_ENDIAN
					htolememcpy(valswizzle, &data[count], MVT_U16Quat, 4); 
					val = valswizzle;
#else
					val = (U16 *) &data[count];
#endif
					count += sizeof(U16)*4;
					new_rot.mQ[VX] = U16_to_F32(val[VX], -1.f, 1.f);
					new_rot.mQ[VY] = U16_to_F32(val[VY], -1.f, 1.f);
					new_rot.mQ[VZ] = U16_to_F32(val[VZ], -1.f, 1.f);
					new_rot.mQ[VW] = U16_to_F32(val[VW], -1.f, 1.f);

#ifdef LL_BIG_ENDIAN
					htolememcpy(valswizzle, &data[count], MVT_U16Vec3, 6); 
					val = valswizzle;
#else
					val = (U16 *) &data[count];
#endif
					new_angv.setVec(U16_to_F32(val[VX], -size, size),
										U16_to_F32(val[VY], -size, size),
										U16_to_F32(val[VZ], -size, size));
					if (new_angv.isExactlyZero())
					{
						// reset rotation time
						resetRot();
					}
					setAngularVelocity(new_angv);
					break;

				case 16:
					this_update_precision = 8;
					test_pos_parent.quantize8(-0.5f*size, 1.5f*size, MIN_HEIGHT, MAX_HEIGHT);
					// this is a terse 8 update
					new_pos_parent.mV[VX] = U8_to_F32(data[0], -0.5f*size, 1.5f*size);
					new_pos_parent.mV[VY] = U8_to_F32(data[1], -0.5f*size, 1.5f*size);
					new_pos_parent.mV[VZ] = U8_to_F32(data[2], MIN_HEIGHT, MAX_HEIGHT);

					setVelocity(U8_to_F32(data[3], -size, size),
								U8_to_F32(data[4], -size, size),
								U8_to_F32(data[5], -size, size) );

					setAcceleration(U8_to_F32(data[6], -size, size),
									U8_to_F32(data[7], -size, size),
									U8_to_F32(data[8], -size, size) );

					new_rot.mQ[VX] = U8_to_F32(data[9], -1.f, 1.f);
					new_rot.mQ[VY] = U8_to_F32(data[10], -1.f, 1.f);
					new_rot.mQ[VZ] = U8_to_F32(data[11], -1.f, 1.f);
					new_rot.mQ[VW] = U8_to_F32(data[12], -1.f, 1.f);

					new_angv.setVec(U8_to_F32(data[13], -size, size),
										U8_to_F32(data[14], -size, size),
										U8_to_F32(data[15], -size, size) );
					if (new_angv.isExactlyZero())
					{
						// reset rotation time
						resetRot();
					}
					setAngularVelocity(new_angv);
					break;
				}

				////////////////////////////////////////////////////
				//
				// Here we handle data specific to the full message.
				//

				U32 flags;
				mesgsys->getU32Fast(_PREHASH_ObjectData, _PREHASH_UpdateFlags, flags, block_num);
				// clear all but local flags
				mFlags &= FLAGS_LOCAL;
				mFlags |= flags;

				U8 state;
				mesgsys->getU8Fast(_PREHASH_ObjectData, _PREHASH_State, state, block_num );
				mAttachmentState = state;

				// ...new objects that should come in selected need to be added to the selected list
				mCreateSelected = ((flags & FLAGS_CREATE_SELECTED) != 0);

				// Set all name value pairs
				S32 nv_size = mesgsys->getSizeFast(_PREHASH_ObjectData, block_num, _PREHASH_NameValue);
				if (nv_size > 0)
				{
					std::string name_value_list;
					mesgsys->getStringFast(_PREHASH_ObjectData, _PREHASH_NameValue, name_value_list, block_num);
					setNameValueList(name_value_list);
				}

				// Clear out any existing generic data
				if (mData)
				{
					delete [] mData;
				}

				// Check for appended generic data
				S32 data_size = mesgsys->getSizeFast(_PREHASH_ObjectData, block_num, _PREHASH_Data);
				if (data_size <= 0)
				{
					mData = NULL;
				}
				else
				{
					// ...has generic data
					mData = new U8[data_size];
					mesgsys->getBinaryDataFast(_PREHASH_ObjectData, _PREHASH_Data, mData, data_size, block_num);
				}

				S32 text_size = mesgsys->getSizeFast(_PREHASH_ObjectData, block_num, _PREHASH_Text);
				if (text_size > 1)
				{
					// Setup object text
					if (!mText)
					{
					    initHudText();
					}

					std::string temp_string;
					mesgsys->getStringFast(_PREHASH_ObjectData, _PREHASH_Text, temp_string, block_num );
					
					LLColor4U coloru;
					mesgsys->getBinaryDataFast(_PREHASH_ObjectData, _PREHASH_TextColor, coloru.mV, 4, block_num);

					// alpha was flipped so that it zero encoded better
					coloru.mV[3] = 255 - coloru.mV[3];
					mText->setColor(LLColor4(coloru));
					mText->setString(temp_string);
// [RLVa:KB] - Checked: 2010-03-27 (RLVa-1.4.0a) | Added: RLVa-1.0.0f
					if (RlvActions::isRlvEnabled())
					{
						mText->setObjectText(temp_string);
					}
// [/RLVa:KB]
					
					mHudText = temp_string;
					mHudTextColor = LLColor4(coloru);

					setChanged(MOVED | SILHOUETTE);
				}
				else
				{
					if (mText.notNull())
					{
						mText->markDead();
						mText = NULL;
					}
					mHudText.clear();
				}

				std::string media_url;
				mesgsys->getStringFast(_PREHASH_ObjectData, _PREHASH_MediaURL, media_url, block_num);
                retval |= checkMediaURL(media_url);
                
				//
				// Unpack particle system data
				//
				unpackParticleSource(block_num, owner_id);

				// Mark all extra parameters not used
				std::unordered_map<U16, ExtraParameter*>::iterator iter;
				for (iter = mExtraParameterList.begin(); iter != mExtraParameterList.end(); ++iter)
				{
					iter->second->in_use = FALSE;
				}

				// Unpack extra parameters
				S32 size = mesgsys->getSizeFast(_PREHASH_ObjectData, block_num, _PREHASH_ExtraParams);
				if (size > 0)
				{
					U8 *buffer = new U8[size];
					mesgsys->getBinaryDataFast(_PREHASH_ObjectData, _PREHASH_ExtraParams, buffer, size, block_num);
					LLDataPackerBinaryBuffer dp(buffer, size);

					U8 num_parameters;
					dp.unpackU8(num_parameters, "num_params");
					U8 param_block[MAX_OBJECT_PARAMS_SIZE];
					for (U8 param=0; param<num_parameters; ++param)
					{
						U16 param_type;
						S32 param_size;
						dp.unpackU16(param_type, "param_type");
						dp.unpackBinaryData(param_block, param_size, "param_data");
						//LL_INFOS() << "Param type: " << param_type << ", Size: " << param_size << LL_ENDL;
						LLDataPackerBinaryBuffer dp2(param_block, param_size);
						unpackParameterEntry(param_type, &dp2);
					}
					delete[] buffer;
				}

				for (iter = mExtraParameterList.begin(); iter != mExtraParameterList.end(); ++iter)
				{
					if (!iter->second->in_use)
					{
						// Send an update message in case it was formerly in use
						parameterChanged(iter->first, iter->second->data, FALSE, false);
					}
				}

				break;
			}

		case OUT_TERSE_IMPROVED:
			{
#ifdef DEBUG_UPDATE_TYPE
				LL_INFOS() << "TI:" << getID() << LL_ENDL;
#endif
				length = mesgsys->getSizeFast(_PREHASH_ObjectData, block_num, _PREHASH_ObjectData);
				mesgsys->getBinaryDataFast(_PREHASH_ObjectData, _PREHASH_ObjectData, data, length, block_num, MAX_OBJECT_BINARY_DATA_SIZE);
				count = 0;
				LLVector4 collision_plane;
				
				switch(length)
				{
				case(60 + 16):
					// pull out collision normal for avatar
					htolememcpy(collision_plane.mV, &data[count], MVT_LLVector4, sizeof(LLVector4));
					((LLVOAvatar*)this)->setFootPlane(collision_plane);
					count += sizeof(LLVector4);
					// fall through
				case 60:
					// this is a terse 32 update
					// pos
					this_update_precision = 32;
					htolememcpy(new_pos_parent.mV, &data[count], MVT_LLVector3, sizeof(LLVector3));
					count += sizeof(LLVector3);
					// vel
					htolememcpy((void*)getVelocity().mV, &data[count], MVT_LLVector3, sizeof(LLVector3));
					count += sizeof(LLVector3);
					// acc
					htolememcpy((void*)getAcceleration().mV, &data[count], MVT_LLVector3, sizeof(LLVector3));
					count += sizeof(LLVector3);
					// theta
					{
						LLVector3 vec;
						htolememcpy(vec.mV, &data[count], MVT_LLVector3, sizeof(LLVector3));
						new_rot.unpackFromVector3(vec);
					}
					count += sizeof(LLVector3);
					// omega
					htolememcpy((void*)new_angv.mV, &data[count], MVT_LLVector3, sizeof(LLVector3));
					if (new_angv.isExactlyZero())
					{
						// reset rotation time
						resetRot();
					}
					setAngularVelocity(new_angv);
#if LL_DARWIN
					if (length == 76)
					{
						setAngularVelocity(LLVector3::zero);
					}
#endif
					break;
				case(32 + 16):
					// pull out collision normal for avatar
					htolememcpy(collision_plane.mV, &data[count], MVT_LLVector4, sizeof(LLVector4));
					((LLVOAvatar*)this)->setFootPlane(collision_plane);
					count += sizeof(LLVector4);
					// fall through
				case 32:
					// this is a terse 16 update
					this_update_precision = 16;
					test_pos_parent.quantize16(-0.5f*size, 1.5f*size, MIN_HEIGHT, MAX_HEIGHT);

#ifdef LL_BIG_ENDIAN
					htolememcpy(valswizzle, &data[count], MVT_U16Vec3, 6); 
					val = valswizzle;
#else
					val = (U16 *) &data[count];
#endif
					count += sizeof(U16)*3;
					new_pos_parent.mV[VX] = U16_to_F32(val[VX], -0.5f*size, 1.5f*size);
					new_pos_parent.mV[VY] = U16_to_F32(val[VY], -0.5f*size, 1.5f*size);
					new_pos_parent.mV[VZ] = U16_to_F32(val[VZ], MIN_HEIGHT, MAX_HEIGHT);

#ifdef LL_BIG_ENDIAN
					htolememcpy(valswizzle, &data[count], MVT_U16Vec3, 6); 
					val = valswizzle;
#else
					val = (U16 *) &data[count];
#endif
					count += sizeof(U16)*3;
					setVelocity(U16_to_F32(val[VX], -size, size),
								U16_to_F32(val[VY], -size, size),
								U16_to_F32(val[VZ], -size, size));

#ifdef LL_BIG_ENDIAN
					htolememcpy(valswizzle, &data[count], MVT_U16Vec3, 6); 
					val = valswizzle;
#else
					val = (U16 *) &data[count];
#endif
					count += sizeof(U16)*3;
					setAcceleration(U16_to_F32(val[VX], -size, size),
									U16_to_F32(val[VY], -size, size),
									U16_to_F32(val[VZ], -size, size));

#ifdef LL_BIG_ENDIAN
					htolememcpy(valswizzle, &data[count], MVT_U16Quat, 8); 
					val = valswizzle;
#else
					val = (U16 *) &data[count];
#endif
					count += sizeof(U16)*4;
					new_rot.mQ[VX] = U16_to_F32(val[VX], -1.f, 1.f);
					new_rot.mQ[VY] = U16_to_F32(val[VY], -1.f, 1.f);
					new_rot.mQ[VZ] = U16_to_F32(val[VZ], -1.f, 1.f);
					new_rot.mQ[VW] = U16_to_F32(val[VW], -1.f, 1.f);

#ifdef LL_BIG_ENDIAN
					htolememcpy(valswizzle, &data[count], MVT_U16Vec3, 6); 
					val = valswizzle;
#else
					val = (U16 *) &data[count];
#endif
					new_angv.set(U16_to_F32(val[VX], -size, size),
										U16_to_F32(val[VY], -size, size),
										U16_to_F32(val[VZ], -size, size));
					setAngularVelocity(new_angv);
					break;

				case 16:
					// this is a terse 8 update
					this_update_precision = 8;
					test_pos_parent.quantize8(-0.5f*size, 1.5f*size, MIN_HEIGHT, MAX_HEIGHT);
					new_pos_parent.mV[VX] = U8_to_F32(data[0], -0.5f*size, 1.5f*size);
					new_pos_parent.mV[VY] = U8_to_F32(data[1], -0.5f*size, 1.5f*size);
					new_pos_parent.mV[VZ] = U8_to_F32(data[2], MIN_HEIGHT, MAX_HEIGHT);

					setVelocity(U8_to_F32(data[3], -size, size),
								U8_to_F32(data[4], -size, size),
								U8_to_F32(data[5], -size, size) );

					setAcceleration(U8_to_F32(data[6], -size, size),
									U8_to_F32(data[7], -size, size),
									U8_to_F32(data[8], -size, size) );

					new_rot.mQ[VX] = U8_to_F32(data[9], -1.f, 1.f);
					new_rot.mQ[VY] = U8_to_F32(data[10], -1.f, 1.f);
					new_rot.mQ[VZ] = U8_to_F32(data[11], -1.f, 1.f);
					new_rot.mQ[VW] = U8_to_F32(data[12], -1.f, 1.f);

					new_angv.set(U8_to_F32(data[13], -size, size),
										U8_to_F32(data[14], -size, size),
										U8_to_F32(data[15], -size, size) );
					setAngularVelocity(new_angv);
					break;
				}

				U8 state;
				mesgsys->getU8Fast(_PREHASH_ObjectData, _PREHASH_State, state, block_num );
				mAttachmentState = state;
				break;
			}

		default:
			break;

		}
	}
	else
	{
		// handle the compressed case
		LLUUID sound_uuid;
		LLUUID	owner_id;
		F32    gain = 0;
		U8     sound_flags = 0;
		F32		cutoff = 0;

		U16 val[4];

		U8		state;

		dp->unpackU8(state, "State");
		mAttachmentState = state;

		switch(update_type)
		{
			case OUT_TERSE_IMPROVED:
			{
#ifdef DEBUG_UPDATE_TYPE
				LL_INFOS() << "CompTI:" << getID() << LL_ENDL;
#endif
				U8		value;
				dp->unpackU8(value, "agent");
				if (value)
				{
					LLVector4 collision_plane;
					dp->unpackVector4(collision_plane, "Plane");
					((LLVOAvatar*)this)->setFootPlane(collision_plane);
				}
				test_pos_parent = getPosition();
				dp->unpackVector3(new_pos_parent, "Pos");
				dp->unpackU16(val[VX], "VelX");
				dp->unpackU16(val[VY], "VelY");
				dp->unpackU16(val[VZ], "VelZ");
				setVelocity(U16_to_F32(val[VX], -128.f, 128.f),
							U16_to_F32(val[VY], -128.f, 128.f),
							U16_to_F32(val[VZ], -128.f, 128.f));
				dp->unpackU16(val[VX], "AccX");
				dp->unpackU16(val[VY], "AccY");
				dp->unpackU16(val[VZ], "AccZ");
				setAcceleration(U16_to_F32(val[VX], -64.f, 64.f),
								U16_to_F32(val[VY], -64.f, 64.f),
								U16_to_F32(val[VZ], -64.f, 64.f));

				dp->unpackU16(val[VX], "ThetaX");
				dp->unpackU16(val[VY], "ThetaY");
				dp->unpackU16(val[VZ], "ThetaZ");
				dp->unpackU16(val[VS], "ThetaS");
				new_rot.mQ[VX] = U16_to_F32(val[VX], -1.f, 1.f);
				new_rot.mQ[VY] = U16_to_F32(val[VY], -1.f, 1.f);
				new_rot.mQ[VZ] = U16_to_F32(val[VZ], -1.f, 1.f);
				new_rot.mQ[VS] = U16_to_F32(val[VS], -1.f, 1.f);
				dp->unpackU16(val[VX], "AccX");
				dp->unpackU16(val[VY], "AccY");
				dp->unpackU16(val[VZ], "AccZ");
				new_angv.set(U16_to_F32(val[VX], -64.f, 64.f),
									U16_to_F32(val[VY], -64.f, 64.f),
									U16_to_F32(val[VZ], -64.f, 64.f));
				setAngularVelocity(new_angv);
			}
			break;
			case OUT_FULL_COMPRESSED:
			case OUT_FULL_CACHED:
			{
#ifdef DEBUG_UPDATE_TYPE
				LL_INFOS() << "CompFull:" << getID() << LL_ENDL;
#endif
				setObjectCostStale();

				if (isSelected())
				{
					gFloaterTools->dirty();
				}
	
				dp->unpackU32(crc, "CRC");
				mTotalCRC = crc;
				dp->unpackU8(material, "Material");
				U8 old_material = getMaterial();
				if (old_material != material)
				{
					setMaterial(material);
					if (mDrawable.notNull())
					{
						gPipeline.markMoved(mDrawable, FALSE); // undamped
					}
				}
				dp->unpackU8(click_action, "ClickAction");
				setClickAction(click_action);
				dp->unpackVector3(new_scale, "Scale");
				dp->unpackVector3(new_pos_parent, "Pos");
				LLVector3 vec;
				dp->unpackVector3(vec, "Rot");
				new_rot.unpackFromVector3(vec);
				setAcceleration(LLVector3::zero);

				U32 value;
				dp->unpackU32(value, "SpecialCode");
				dp->setPassFlags(value);
				dp->unpackUUID(owner_id, "Owner");

				mOwnerID = owner_id;

				if (value & 0x80)
				{
					dp->unpackVector3(new_angv, "Omega");
					setAngularVelocity(new_angv);
				}

				if (value & 0x20)
				{
					dp->unpackU32(parent_id, "ParentID");
				}
				else
				{
					parent_id = 0;
				}

				S32 sp_size;
				U32 size;
				if (value & 0x2)
				{
					sp_size = 1;
					delete [] mData;
					mData = new U8[1];
					dp->unpackU8(((U8*)mData)[0], "TreeData");
				}
				else if (value & 0x1)
				{
					dp->unpackU32(size, "ScratchPadSize");
					delete [] mData;
					mData = new U8[size];
					dp->unpackBinaryData((U8 *)mData, sp_size, "PartData");
				}
				else
				{
					mData = NULL;
				}

				// Setup object text
				if (!mText && (value & 0x4))
				{
				    initHudText();
				}

				if (value & 0x4)
				{
					std::string temp_string;
					dp->unpackString(temp_string, "Text");
					LLColor4U coloru;
					dp->unpackBinaryDataFixed(coloru.mV, 4, "Color");
					coloru.mV[3] = 255 - coloru.mV[3];
					mText->setColor(LLColor4(coloru));
					mText->setString(temp_string);
// [RLVa:KB] - Checked: 2010-03-27 (RLVa-1.4.0a) | Added: RLVa-1.0.0f
					if (RlvActions::isRlvEnabled())
					{
						mText->setObjectText(temp_string);
					}
// [/RLVa:KB]

                    mHudText = temp_string;
                    mHudTextColor = LLColor4(coloru);

					setChanged(TEXTURE);
				}
				else
				{
					if (mText.notNull())
					{
						mText->markDead();
						mText = NULL;
					}
					mHudText.clear();
				}

                std::string media_url;
				if (value & 0x200)
				{
					dp->unpackString(media_url, "MediaURL");
				}
                retval |= checkMediaURL(media_url);

				//
				// Unpack particle system data (legacy)
				//
				if (value & 0x8)
				{
					unpackParticleSource(*dp, owner_id, true);
				}
				else if (!(value & 0x400))
				{
					deleteParticleSource();
				}
				
				// Mark all extra parameters not used
				std::unordered_map<U16, ExtraParameter*>::iterator iter;
				for (iter = mExtraParameterList.begin(); iter != mExtraParameterList.end(); ++iter)
				{
					iter->second->in_use = FALSE;
				}

				// Unpack extra params
				U8 num_parameters;
				dp->unpackU8(num_parameters, "num_params");
				U8 param_block[MAX_OBJECT_PARAMS_SIZE];
				for (U8 param=0; param<num_parameters; ++param)
				{
					U16 param_type;
					S32 param_size;
					dp->unpackU16(param_type, "param_type");
					dp->unpackBinaryData(param_block, param_size, "param_data");
					//LL_INFOS() << "Param type: " << param_type << ", Size: " << param_size << LL_ENDL;
					LLDataPackerBinaryBuffer dp2(param_block, param_size);
					unpackParameterEntry(param_type, &dp2);
				}

				for (iter = mExtraParameterList.begin(); iter != mExtraParameterList.end(); ++iter)
				{
					if (!iter->second->in_use)
					{
						// Send an update message in case it was formerly in use
						parameterChanged(iter->first, iter->second->data, FALSE, false);
					}
				}

				if (value & 0x10)
				{
					dp->unpackUUID(sound_uuid, "SoundUUID");
					dp->unpackF32(gain, "SoundGain");
					dp->unpackU8(sound_flags, "SoundFlags");
					dp->unpackF32(cutoff, "SoundRadius");
				}

				if (value & 0x100)
				{
					std::string name_value_list;
					dp->unpackString(name_value_list, "NV");

					setNameValueList(name_value_list);
				}

				mTotalCRC = crc;
				mSoundCutOffRadius = cutoff;

				setAttachedSound(sound_uuid, owner_id, gain, sound_flags);

				// only get these flags on updates from sim, not cached ones
				// Preload these five flags for every object.
				// Finer shades require the object to be selected, and the selection manager
				// stores the extended permission info.
				if(mesgsys != NULL)
				{
				U32 flags;
				mesgsys->getU32Fast(_PREHASH_ObjectData, _PREHASH_UpdateFlags, flags, block_num);
				loadFlags(flags);					
				}
			}
			break;

		default:
			break;
		}
	}

	//
	// Fix object parenting.
	//
	BOOL b_changed_status = FALSE;

	if (OUT_TERSE_IMPROVED != update_type)
	{
		// We only need to update parenting on full updates, terse updates
		// don't send parenting information.
		if (!cur_parentp)
		{
			if (parent_id == 0)
			{
				// No parent now, no parent in message -> do nothing
			}
			else
			{
				// No parent now, new parent in message -> attach to that parent if possible
				LLUUID parent_uuid;

				if(mesgsys != NULL)
				{
				LLViewerObjectList::getUUIDFromLocal(parent_uuid,
														parent_id,
														mesgsys->getSenderIP(),
														mesgsys->getSenderPort());
				}
				else
				{
					LLViewerObjectList::getUUIDFromLocal(parent_uuid,
														parent_id,
														mRegionp->getHost().getAddress(),
														mRegionp->getHost().getPort());
				}

				LLViewerObject *sent_parentp = gObjectList.findObject(parent_uuid);

				//
				// Check to see if we have the corresponding viewer object for the parent.
				//
				if (sent_parentp && sent_parentp->getParent() == this)
				{
					// Try to recover if we attempt to attach a parent to its child
					LL_WARNS() << "Attempt to attach a parent to it's child: " << this->getID() << " to " << sent_parentp->getID() << LL_ENDL;
					this->removeChild(sent_parentp);
					sent_parentp->setDrawableParent(NULL);
				}
				
				if (sent_parentp && (sent_parentp != this) && !sent_parentp->isDead())
				{
                    if (((LLViewerObject*)sent_parentp)->isAvatar())
                    {
                        //LL_DEBUGS("Avatar") << "ATT got object update for attachment " << LL_ENDL; 
                    }
                    
					//
					// We have a viewer object for the parent, and it's not dead.
					// Do the actual reparenting here.
					//

					// new parent is valid
					b_changed_status = TRUE;
					// ...no current parent, so don't try to remove child
					if (mDrawable.notNull())
					{
						if (mDrawable->isDead() || !mDrawable->getVObj())
						{
							LL_WARNS() << "Drawable is dead or no VObj!" << LL_ENDL;
							sent_parentp->addChild(this);
						}
						else
						{
							if (!setDrawableParent(sent_parentp->mDrawable)) // LLViewerObject::processUpdateMessage 1
							{
								// Bad, we got a cycle somehow.
								// Kill both the parent and the child, and
								// set cache misses for both of them.
								LL_WARNS() << "Attempting to recover from parenting cycle!" << LL_ENDL;
								LL_WARNS() << "Killing " << sent_parentp->getID() << " and " << getID() << LL_ENDL;
								LL_WARNS() << "Adding to cache miss list" << LL_ENDL;
								setParent(NULL);
								sent_parentp->setParent(NULL);
								getRegion()->addCacheMissFull(getLocalID());
								getRegion()->addCacheMissFull(sent_parentp->getLocalID());
								gObjectList.killObject(sent_parentp);
								gObjectList.killObject(this);
								return retval;
							}
// [RLVa:KB] - Checked: 2010-03-16 (RLVa-1.1.0k) | Added: RLVa-1.1.0k
							if ( (RlvActions::isRlvEnabled()) && (sent_parentp->isAvatar()) && (sent_parentp->getID() == gAgent.getID()) )
							{
								// Rezzed object that's being worn as an attachment (we're assuming this will be due to llAttachToAvatar())
								S32 idxAttachPt = ATTACHMENT_ID_FROM_STATE(getAttachmentState());
								if (gRlvAttachmentLocks.isLockedAttachmentPoint(idxAttachPt, RLV_LOCK_ADD))
								{
									// If this will end up on an "add locked" attachment point then treat the attach as a user action
									LLNameValue* nvItem = getNVPair("AttachItemID");
									if (nvItem)
									{
										LLUUID idItem(nvItem->getString());
										// URGENT-RLVa: [RLVa-1.2.0] At the moment llAttachToAvatar always seems to *add*
										if (idItem.notNull())
											RlvAttachmentLockWatchdog::instance().onWearAttachment(idItem, RLV_WEAR_ADD);
									}
								}
							}
// [/RLVa:KB]
							sent_parentp->addChild(this);
							// make sure this object gets a non-damped update
							if (sent_parentp->mDrawable.notNull())
							{
								gPipeline.markMoved(sent_parentp->mDrawable, FALSE); // undamped
							}
						}
					}
					else
					{
						sent_parentp->addChild(this);
					}
					
					// Show particles, icon and HUD
					hideExtraDisplayItems( FALSE );

					setChanged(MOVED | SILHOUETTE);
				}
				else
				{
					//
					// No corresponding viewer object for the parent, put the various
					// pieces on the orphan list.
					//
					
					//parent_id
					U32 ip, port; 
					
					if(mesgsys != NULL)
					{
						ip = mesgsys->getSenderIP();
						port = mesgsys->getSenderPort();
					}
					else
					{
						ip = mRegionp->getHost().getAddress();
						port = mRegionp->getHost().getPort();
					}
					gObjectList.orphanize(this, parent_id, ip, port);

					// Hide particles, icon and HUD
					hideExtraDisplayItems( TRUE );
				}
			}
		}
		else
		{
			// BUG: this is a bad assumption once border crossing is alowed
			if (  (parent_id == cur_parentp->mLocalID)
				&&(update_type == OUT_TERSE_IMPROVED))
			{
				// Parent now, same parent in message -> do nothing

				// Debugging for suspected problems with local ids.
				//LLUUID parent_uuid;
				//LLViewerObjectList::getUUIDFromLocal(parent_uuid, parent_id, mesgsys->getSenderIP(), mesgsys->getSenderPort() );
				//if (parent_uuid != cur_parentp->getID() )
				//{
				//	LL_ERRS() << "Local ID match but UUID mismatch of viewer object" << LL_ENDL;
				//}
			}
			else
			{
				// Parented now, different parent in message
				LLViewerObject *sent_parentp;
				if (parent_id == 0)
				{
					//
					// This object is no longer parented, we sent in a zero parent ID.
					//
					sent_parentp = NULL;
				}
				else
				{
					LLUUID parent_uuid;

					if(mesgsys != NULL)
					{
					LLViewerObjectList::getUUIDFromLocal(parent_uuid,
														parent_id,
														gMessageSystem->getSenderIP(),
														gMessageSystem->getSenderPort());
					}
					else
					{
						LLViewerObjectList::getUUIDFromLocal(parent_uuid,
														parent_id,
														mRegionp->getHost().getAddress(),
														mRegionp->getHost().getPort());
					}
					sent_parentp = gObjectList.findObject(parent_uuid);
					
					if (isAvatar())
					{
						// This logic is meant to handle the case where a sitting avatar has reached a new sim
						// ahead of the object she was sitting on (which is common as objects are transfered through
						// a slower route than agents)...
						// In this case, the local id for the object will not be valid, since the viewer has not received
						// a full update for the object from that sim yet, so we assume that the agent is still sitting
						// where she was originally. --RN
						if (!sent_parentp)
						{
							sent_parentp = cur_parentp;
						}
					}
					else if (!sent_parentp)
					{
						//
						// Switching parents, but we don't know the new parent.
						//
						U32 ip, port; 
					
						if(mesgsys != NULL)
						{
							ip = mesgsys->getSenderIP();
							port = mesgsys->getSenderPort();
						}
						else
						{
							ip = mRegionp->getHost().getAddress();
							port = mRegionp->getHost().getPort();
						}

						// We're an orphan, flag things appropriately.
						gObjectList.orphanize(this, parent_id, ip, port);
					}
				}

				// Reattach if possible.
				if (sent_parentp && sent_parentp != cur_parentp && sent_parentp != this)
				{
					// New parent is valid, detach and reattach
					b_changed_status = TRUE;
					if (mDrawable.notNull())
					{
						if (!setDrawableParent(sent_parentp->mDrawable)) // LLViewerObject::processUpdateMessage 2
						{
							// Bad, we got a cycle somehow.
							// Kill both the parent and the child, and
							// set cache misses for both of them.
							LL_WARNS() << "Attempting to recover from parenting cycle!" << LL_ENDL;
							LL_WARNS() << "Killing " << sent_parentp->getID() << " and " << getID() << LL_ENDL;
							LL_WARNS() << "Adding to cache miss list" << LL_ENDL;
							setParent(NULL);
							sent_parentp->setParent(NULL);
							getRegion()->addCacheMissFull(getLocalID());
							getRegion()->addCacheMissFull(sent_parentp->getLocalID());
							gObjectList.killObject(sent_parentp);
							gObjectList.killObject(this);
							return retval;
						}
						// make sure this object gets a non-damped update
					}
					cur_parentp->removeChild(this);
					sent_parentp->addChild(this);
					setChanged(MOVED | SILHOUETTE);
					sent_parentp->setChanged(MOVED | SILHOUETTE);
					if (sent_parentp->mDrawable.notNull())
					{
						gPipeline.markMoved(sent_parentp->mDrawable, FALSE); // undamped
					}
				}
				else if (!sent_parentp)
				{
					bool remove_parent = true;
					// No new parent, or the parent that we sent doesn't exist on the viewer.
					LLViewerObject *parentp = (LLViewerObject *)getParent();
					if (parentp)
					{
						if (parentp->getRegion() != getRegion())
						{
							// This is probably an object flying across a region boundary, the
							// object probably ISN'T being reparented, but just got an object
							// update out of order (child update before parent).
							//LL_INFOS() << "Don't reparent object handoffs!" << LL_ENDL;
							remove_parent = false;
						}
					}

					if (remove_parent)
					{
						b_changed_status = TRUE;
						if (mDrawable.notNull())
						{
							// clear parent to removeChild can put the drawable on the damped list
							setDrawableParent(NULL); // LLViewerObject::processUpdateMessage 3
						}

						cur_parentp->removeChild(this);

						setChanged(MOVED | SILHOUETTE);

						if (mDrawable.notNull())
						{
							// make sure this object gets a non-damped update
							gPipeline.markMoved(mDrawable, FALSE); // undamped
						}
					}
				}
			}
		}
	}

	new_rot.normQuat();

	if (sPingInterpolate && mesgsys != NULL)
	{ 
		LLCircuitData *cdp = gMessageSystem->mCircuitInfo.findCircuit(mesgsys->getSender());
		if (cdp)
		{
			// Note: delay is U32 and usually less then second,
			// converting it into seconds with valueInUnits will result in 0
			F32 ping_delay = 0.5f * time_dilation * ( ((F32)cdp->getPingDelay().value()) * 0.001f + gFrameDTClamped);
			LLVector3 diff = getVelocity() * ping_delay; 
			new_pos_parent += diff;
		}
		else
		{
			LL_WARNS() << "findCircuit() returned NULL; skipping interpolation" << LL_ENDL;
		}
	}

	//////////////////////////
	//
	// Set the generic change flags...
	//
	//

	// If we're going to skip this message, why are we 
	// doing all the parenting, etc above?
	if(mesgsys != NULL)
	{
	U32 packet_id = mesgsys->getCurrentRecvPacketID(); 
	if (packet_id < mLatestRecvPacketID && 
		mLatestRecvPacketID - packet_id < 65536)
	{
		//skip application of this message, it's old
		return retval;
	}
	mLatestRecvPacketID = packet_id;
	}

	// Set the change flags for scale
	if (new_scale != getScale())
	{
		setChanged(SCALED | SILHOUETTE);
		setScale(new_scale);  // Must follow setting permYouOwner()
	}

	// first, let's see if the new position is actually a change

	//static S32 counter = 0;

	F32 vel_mag_sq = getVelocity().magVecSquared();
	F32 accel_mag_sq = getAcceleration().magVecSquared();

	if (  ((b_changed_status)||(test_pos_parent != new_pos_parent))
		||(  (!isSelected())
		   &&(  (vel_mag_sq != 0.f)
			  ||(accel_mag_sq != 0.f)
			  ||(this_update_precision > mBestUpdatePrecision))))
	{
		mBestUpdatePrecision = this_update_precision;
		
		LLVector3 diff = new_pos_parent - test_pos_parent ;
		F32 mag_sqr = diff.magVecSquared() ;
		if(llfinite(mag_sqr)) 
		{
			setPositionParent(new_pos_parent);
		}
		else
		{
			LL_WARNS() << "Can not move the object/avatar to an infinite location!" << LL_ENDL ;	

			retval |= INVALID_UPDATE ;
		}

		if (mParent && ((LLViewerObject*)mParent)->isAvatar())
		{
			// we have changed the position of an attachment, so we need to clamp it
			LLVOAvatar *avatar = (LLVOAvatar*)mParent;

			avatar->clampAttachmentPositions();
		}
		
		// <FS:JN> Region crossing extrapolation improvement
		mExtrap.update(*this);  // update extrapolation if needed
		mRegionCrossExpire = 0; // restart extrapolation clock on object update

		// If we're snapping the position by more than 0.5m, update LLViewerStats::mAgentPositionSnaps
		if ( asAvatar() && asAvatar()->isSelf() && (mag_sqr > 0.25f) )
		{
			record(LLStatViewer::AGENT_POSITION_SNAP, LLUnit<F64, LLUnits::Meters>(diff.length()));
		}
	}

	if ((new_rot.isNotEqualEps(getRotation(), F_ALMOST_ZERO))
		|| (new_angv != old_angv))
	{
		if (new_rot != mPreviousRotation)
		{
			resetRot();
		}
		else if (new_angv != old_angv)
		{
			if (flagUsePhysics())
			{
				resetRot();
			}
			else
			{
				resetRotTime();
			}
		}

		// Remember the last rotation value
		mPreviousRotation = new_rot;

		// Set the rotation of the object followed by adjusting for the accumulated angular velocity (llSetTargetOmega)
		setRotation(new_rot * mAngularVelocityRot);
		setChanged(ROTATED | SILHOUETTE);
	}

	if ( gShowObjectUpdates )
	{
		LLColor4 color;
		if (update_type == OUT_TERSE_IMPROVED)
		{
			color.setVec(0.f, 0.f, 1.f, 1.f);
		}
		else
		{
			color.setVec(1.f, 0.f, 0.f, 1.f);
		}
		gPipeline.addDebugBlip(getPositionAgent(), color);
		LL_DEBUGS("MessageBlip") << "Update type " << (S32)update_type << " blip for local " << mLocalID << " at " << getPositionAgent() << LL_ENDL;
	}

	const F32 MAG_CUTOFF = F_APPROXIMATELY_ZERO;

	llassert(vel_mag_sq >= 0.f);
	llassert(accel_mag_sq >= 0.f);
	llassert(getAngularVelocity().magVecSquared() >= 0.f);

	if ((MAG_CUTOFF >= vel_mag_sq) && 
		(MAG_CUTOFF >= accel_mag_sq) &&
		(MAG_CUTOFF >= getAngularVelocity().magVecSquared()))
	{
		mStatic = TRUE; // This object doesn't move!
	}
	else
	{
		mStatic = FALSE;
	}

// BUG: This code leads to problems during group rotate and any scale operation.
// Small discepencies between the simulator and viewer representations cause the 
// selection center to creep, leading to objects moving around the wrong center.
// 
// Removing this, however, means that if someone else drags an object you have
// selected, your selection center and dialog boxes will be wrong.  It also means
// that higher precision information on selected objects will be ignored.
//
// I believe the group rotation problem is fixed.  JNC 1.21.2002
//
	// Additionally, if any child is selected, need to update the dialogs and selection
	// center.
	BOOL needs_refresh = mUserSelected;
	for (child_list_t::iterator iter = mChildList.begin();
		 iter != mChildList.end(); iter++)
	{
		LLViewerObject* child = *iter;
		needs_refresh = needs_refresh || child->mUserSelected;
	}

    static LLCachedControl<bool> allow_select_avatar(gSavedSettings, "AllowSelectAvatar", FALSE);
	if (needs_refresh)
	{
		LLSelectMgr::getInstance()->updateSelectionCenter();
		dialog_refresh_all();
	}
    else if (allow_select_avatar && asAvatar())
    {
        // Override any avatar position updates received
        // Works only if avatar was repositioned using build
        // tools and build floater is visible
        LLSelectMgr::getInstance()->overrideAvatarUpdates();
    }


	// Mark update time as approx. now, with the ping delay.
	// Ping delay is off because it's not set for velocity interpolation, causing
	// much jumping and hopping around...

//	U32 ping_delay = mesgsys->mCircuitInfo.getPingDelay();
	mLastInterpUpdateSecs = LLFrameTimer::getElapsedSeconds();
	mLastMessageUpdateSecs = mLastInterpUpdateSecs;
	if (mDrawable.notNull())
	{
		// Don't clear invisibility flag on update if still orphaned!
		if (mDrawable->isState(LLDrawable::FORCE_INVISIBLE) && !mOrphaned)
		{
// 			LL_DEBUGS() << "Clearing force invisible: " << mID << ":" << getPCodeString() << ":" << getPositionAgent() << LL_ENDL;
			mDrawable->clearState(LLDrawable::FORCE_INVISIBLE);
			gPipeline.markRebuild( mDrawable, LLDrawable::REBUILD_ALL);
		}
	}

	// Update special hover cursor status
	bool special_hover_cursor = specialHoverCursor();
	if (old_special_hover_cursor != special_hover_cursor
		&& mDrawable.notNull())
	{
		mDrawable->updateSpecialHoverCursor(special_hover_cursor);
	}

	return retval;
}

BOOL LLViewerObject::isActive() const
{
	return TRUE;
}

//load flags from cache or from message
void LLViewerObject::loadFlags(U32 flags)
{
	if(flags == (U32)(-1))
	{
		return; //invalid
	}

	// keep local flags and overwrite remote-controlled flags
	mFlags = (mFlags & FLAGS_LOCAL) | flags;

	// ...new objects that should come in selected need to be added to the selected list
	mCreateSelected = ((flags & FLAGS_CREATE_SELECTED) != 0);
	return;
}

void LLViewerObject::idleUpdate(LLAgent &agent, const F64 &frame_time)
{
	if (!mDead)
	{
		if (!mStatic && sVelocityInterpolate && !isSelected())
		{
			// calculate dt from last update
			F32 time_dilation = mRegionp ? mRegionp->getTimeDilation() : 1.0f;
			F32 dt_raw = ((F64Seconds)frame_time - mLastInterpUpdateSecs).value();
			F32 dt = time_dilation * dt_raw;

			applyAngularVelocity(dt);

			if (isAttachment())
			{
				mLastInterpUpdateSecs = (F64Seconds)frame_time;
				return;
			}
			else
			{	// Move object based on it's velocity and rotation
				interpolateLinearMotion(frame_time, dt);
			}
		}

		updateDrawable(FALSE);
	}
}


// Move an object due to idle-time viewer side updates by interpolating motion
void LLViewerObject::interpolateLinearMotion(const F64SecondsImplicit& frame_time, const F32SecondsImplicit& dt_seconds)
{
	// linear motion
	// PHYSICS_TIMESTEP is used below to correct for the fact that the velocity in object
	// updates represents the average velocity of the last timestep, rather than the final velocity.
	// the time dilation above should guarantee that dt is never less than PHYSICS_TIMESTEP, theoretically
	// 
	// *TODO: should also wrap linear accel/velocity in check
	// to see if object is selected, instead of explicitly
	// zeroing it out	

	F32 dt = dt_seconds;
	F64Seconds time_since_last_update = frame_time - mLastMessageUpdateSecs;
	if (time_since_last_update <= (F64Seconds)0.0 || dt <= 0.f)
	{
		return;
	}

	LLVector3 accel = getAcceleration();
	LLVector3 vel 	= getVelocity();
	
	if (sMaxUpdateInterpolationTime <= (F64Seconds)0.0)
	{	// Old code path ... unbounded, simple interpolation
		if (!(accel.isExactlyZero() && vel.isExactlyZero()))
		{
			LLVector3 pos   = (vel + (0.5f * (dt-PHYSICS_TIMESTEP)) * accel) * dt;  
		
			// region local  
			setPositionRegion(pos + getPositionRegion());
			setVelocity(vel + accel*dt);	
			
			// for objects that are spinning but not translating, make sure to flag them as having moved
			setChanged(MOVED | SILHOUETTE);
		}
	}
	else if (!accel.isExactlyZero() || !vel.isExactlyZero())		// object is moving
	{	// Object is moving, and hasn't been too long since we got an update from the server
		
		// Calculate predicted position and velocity
		LLVector3 new_pos = (vel + (0.5f * (dt-PHYSICS_TIMESTEP)) * accel) * dt;	
		LLVector3 new_v = accel * dt;

		if (time_since_last_update > sPhaseOutUpdateInterpolationTime &&
			sPhaseOutUpdateInterpolationTime > (F64Seconds)0.0)
		{	// Haven't seen a viewer update in a while, check to see if the circuit is still active
			if (mRegionp)
			{	// The simulator will NOT send updates if the object continues normally on the path
				// predicted by the velocity and the acceleration (often gravity) sent to the viewer
				// So check to see if the circuit is blocked, which means the sim is likely in a long lag
				LLCircuitData *cdp = gMessageSystem->mCircuitInfo.findCircuit( mRegionp->getHost() );
				if (cdp)
				{
					// Find out how many seconds since last packet arrived on the circuit
					F64Seconds time_since_last_packet = LLMessageSystem::getMessageTimeSeconds() - cdp->getLastPacketInTime();

					if (!cdp->isAlive() ||		// Circuit is dead or blocked
						 cdp->isBlocked() ||	// or doesn't seem to be getting any packets
						 (time_since_last_packet > sPhaseOutUpdateInterpolationTime))
					{
						// Start to reduce motion interpolation since we haven't seen a server update in a while
						F64Seconds time_since_last_interpolation = frame_time - mLastInterpUpdateSecs;
						F64 phase_out = 1.0;
						if (time_since_last_update > sMaxUpdateInterpolationTime)
						{	// Past the time limit, so stop the object
							phase_out = 0.0;
							//LL_INFOS() << "Motion phase out to zero" << LL_ENDL;

							// Kill angular motion as well.  Note - not adding this due to paranoia
							// about stopping rotation for llTargetOmega objects and not having it restart
							// setAngularVelocity(LLVector3::zero);
						}
						else if (mLastInterpUpdateSecs - mLastMessageUpdateSecs > sPhaseOutUpdateInterpolationTime)
						{	// Last update was already phased out a bit
							phase_out = (sMaxUpdateInterpolationTime - time_since_last_update) / 
										(sMaxUpdateInterpolationTime - time_since_last_interpolation);
							//LL_INFOS() << "Continuing motion phase out of " << (F32) phase_out << LL_ENDL;
						}
						else
						{	// Phase out from full value
							phase_out = (sMaxUpdateInterpolationTime - time_since_last_update) / 
										(sMaxUpdateInterpolationTime - sPhaseOutUpdateInterpolationTime);
							//LL_INFOS() << "Starting motion phase out of " << (F32) phase_out << LL_ENDL;
						}
						phase_out = llclamp(phase_out, 0.0, 1.0);

						new_pos = new_pos * ((F32) phase_out);
						new_v = new_v * ((F32) phase_out);
					}
				}
			}
		}

		new_pos = new_pos + getPositionRegion();
		new_v = new_v + vel;


		// Clamp interpolated position to minimum underground and maximum region height
		LLVector3d new_pos_global = mRegionp->getPosGlobalFromRegion(new_pos);
		F32 min_height;
		if (isAvatar())
		{	// Make a better guess about AVs not going underground
			min_height = LLWorld::getInstance()->resolveLandHeightGlobal(new_pos_global);
			min_height += (0.5f * getScale().mV[VZ]);
		}
		else
		{	// This will put the object underground, but we can't tell if it will stop 
			// at ground level or not
			min_height = LLWorld::getInstance()->getMinAllowedZ(this, new_pos_global);
			// Cap maximum height
			static LLCachedControl<bool> no_fly_height_limit(gSavedSettings, "FSRemoveFlyHeightLimit");
			if(!no_fly_height_limit)
			{
				new_pos.mV[VZ] = llmin(LLWorld::getInstance()->getRegionMaxHeight(), new_pos.mV[VZ]);
			}
		}

		new_pos.mV[VZ] = llmax(min_height, new_pos.mV[VZ]);

		// Check to see if it's going off the region
		LLVector3 temp(new_pos.mV[VX], new_pos.mV[VY], 0.f);
		if (temp.clamp(0.f, mRegionp->getWidth()))
		{	// Going off this region, so see if we might end up on another region
			LLVector3d old_pos_global = mRegionp->getPosGlobalFromRegion(getPositionRegion());
			new_pos_global = mRegionp->getPosGlobalFromRegion(new_pos);		// Re-fetch in case it got clipped above

			// Clip the positions to known regions
			LLVector3d clip_pos_global = LLWorld::getInstance()->clipToVisibleRegions(old_pos_global, new_pos_global);
			if (clip_pos_global != new_pos_global)
			{
				// Was clipped, so this means we hit a edge where there is no region to enter
				LLVector3 clip_pos = mRegionp->getPosRegionFromGlobal(clip_pos_global);
				LL_DEBUGS("Interpolate") << "Hit empty region edge, clipped predicted position to "
										 << clip_pos
										 << " from " << new_pos << LL_ENDL;
				new_pos = clip_pos;
				
				// Stop motion and get server update for bouncing on the edge
				new_v.clear();
				setAcceleration(LLVector3::zero);
			}
			else
			{
				// <FS:Ansariel> FIRE-24184: Replace previous region crossing movement fix with LL's version and add option to turn it off
				static LLCachedControl<S32> fsExperimentalRegionCrossingMovementFix(gSavedSettings, "FSExperimentalRegionCrossingMovementFix");
				if (fsExperimentalRegionCrossingMovementFix == 1)
				{
				// </FS:Ansariel>
				// Check for how long we are crossing.
				// Note: theoretically we can find time from velocity, acceleration and
				// distance from border to new position, but it is not going to work
				// if 'phase_out' activates
				if (mRegionCrossExpire == 0)
				{
					// Workaround: we can't accurately figure out time when we cross border
					// so just write down time 'after the fact', it is far from optimal in
					// case of lags, but for lags sMaxUpdateInterpolationTime will kick in first
					LL_DEBUGS("Interpolate") << "Predicted region crossing, new position " << new_pos << LL_ENDL;
					// <FS:JN> Limit region crossing time using smart limiting
					//mRegionCrossExpire = frame_time + sMaxRegionCrossingInterpolationTime;
					F64Seconds saferegioncrosstimelimit(mExtrap.getextraptimelimit());  // longest time we can safely extrapolate
					F64Seconds maxregioncrosstime = std::min(saferegioncrosstimelimit,sMaxRegionCrossingInterpolationTime);  // new interpolation code
					mRegionCrossExpire = frame_time + maxregioncrosstime;   // region cross expires then
					setAcceleration(LLVector3::zero);                       // no accel during region crossings
					// <FS:JN> Limit region crossing time using smart limiting end
				}
				else if (frame_time > mRegionCrossExpire)
				{
					// Predicting crossing over 1s, stop motion
					// Stop motion
					LL_DEBUGS("Interpolate") << "Predicting region crossing for too long, stopping at " << new_pos << LL_ENDL;
					new_v.clear();
					// <FS:JN> For region crossing vehicles, stop rotation too. Paranoia consideration above about endlessly rotating objects does not apply.
					//setAcceleration(LLVector3::zero);
					if (mExtrap.ismovingssaton(*this))                          // if moving and sat on and crossing regions, almost certainly a vehicle with avatars
					{
						setAngularVelocity(LLVector3::zero);                    // for region crossing vehicles, stop rotation too.
						setAcceleration(LLVector3::zero);                       // Stop everything
					}
					// <FS:JN> Limit region crossing time using smart limiting end
					mRegionCrossExpire = 0;
				}
				// <FS:Ansariel> FIRE-24184: Replace previous region crossing movement fix with LL's version and add option to turn it off
				}
				// </FS:Ansariel>
			}
		}
		else
		{
			mRegionCrossExpire = 0;
		}

		// Set new position and velocity
		setPositionRegion(new_pos);
		setVelocity(new_v);	
		
		// for objects that are spinning but not translating, make sure to flag them as having moved
		setChanged(MOVED | SILHOUETTE);
	}		

	// Update the last time we did anything
	mLastInterpUpdateSecs = frame_time;
}



BOOL LLViewerObject::setData(const U8 *datap, const U32 data_size)
{
	delete [] mData;

	if (datap)
	{
		mData = new U8[data_size];
		if (!mData)
		{
			return FALSE;
		}
		memcpy(mData, datap, data_size);		/* Flawfinder: ignore */
	}
	return TRUE;
}

// delete an item in the inventory, but don't tell the server. This is
// used internally by remove, update, and savescript.
// This will only delete the first item with an item_id in the list
void LLViewerObject::deleteInventoryItem(const LLUUID& item_id)
{
	if(mInventory)
	{
		LLInventoryObject::object_list_t::iterator it = mInventory->begin();
		LLInventoryObject::object_list_t::iterator end = mInventory->end();
		for( ; it != end; ++it )
		{
			if((*it)->getUUID() == item_id)
			{
				// This is safe only because we return immediatly.
				mInventory->erase(it); // will deref and delete it
				return;
			}
		}
		doInventoryCallback();
	}
}

void LLViewerObject::doUpdateInventory(
	LLPointer<LLViewerInventoryItem>& item,
	U8 key,
	bool is_new)
{
	LLViewerInventoryItem* old_item = NULL;
	if(TASK_INVENTORY_ITEM_KEY == key)
	{
		// <FS:ND> Do not use C-Style cast for polymorphic upcasting
//		old_item = (LLViewerInventoryItem*)getInventoryObject(item->getUUID());
		old_item = dynamic_cast<LLViewerInventoryItem*>(getInventoryObject(item->getUUID()));
		// </FS:ND>
	}
	else if(TASK_INVENTORY_ASSET_KEY == key)
	{
		old_item = getInventoryItemByAsset(item->getAssetUUID());
	}
	LLUUID item_id;
	LLUUID new_owner;
	LLUUID new_group;
	BOOL group_owned = FALSE;
	if(old_item)
	{
		item_id = old_item->getUUID();
		new_owner = old_item->getPermissions().getOwner();
		new_group = old_item->getPermissions().getGroup();
		group_owned = old_item->getPermissions().isGroupOwned();
		old_item = NULL;
	}
	else
	{
		item_id = item->getUUID();
	}
	if(!is_new && mInventory)
	{
		// Attempt to update the local inventory. If we can get the
		// object perm, we have perfect visibility, so we want the
		// serial number to match. Otherwise, take our best guess and
		// make sure that the serial number does not match.
		deleteInventoryItem(item_id);
		LLPermissions perm(item->getPermissions());
		LLPermissions* obj_perm = LLSelectMgr::getInstance()->findObjectPermissions(this);
		bool is_atomic = ((S32)LLAssetType::AT_OBJECT == item->getType()) ? false : true;
		if(obj_perm)
		{
			perm.setOwnerAndGroup(LLUUID::null, obj_perm->getOwner(), obj_perm->getGroup(), is_atomic);
		}
		else
		{
			if(group_owned)
			{
				perm.setOwnerAndGroup(LLUUID::null, new_owner, new_group, is_atomic);
			}
			else if(!new_owner.isNull())
			{
				// The object used to be in inventory, so we can
				// assume the owner and group will match what they are
				// there.
				perm.setOwnerAndGroup(LLUUID::null, new_owner, new_group, is_atomic);
			}
			// *FIX: can make an even better guess by using the mPermGroup flags
			else if(permYouOwner())
			{
				// best guess.
				perm.setOwnerAndGroup(LLUUID::null, gAgent.getID(), item->getPermissions().getGroup(), is_atomic);
				--mExpectedInventorySerialNum;
			}
			else
			{
				// dummy it up.
				perm.setOwnerAndGroup(LLUUID::null, LLUUID::null, LLUUID::null, is_atomic);
				--mExpectedInventorySerialNum;
			}
		}
		LLViewerInventoryItem* oldItem = item;
		LLViewerInventoryItem* new_item = new LLViewerInventoryItem(oldItem);
		new_item->setPermissions(perm);
		mInventory->push_front(new_item);
		doInventoryCallback();
		++mExpectedInventorySerialNum;
	}
	else if (is_new)
	{
		++mExpectedInventorySerialNum;
	}
}

// save a script, which involves removing the old one, and rezzing
// in the new one. This method should be called with the asset id
// of the new and old script AFTER the bytecode has been saved.
void LLViewerObject::saveScript(
	const LLViewerInventoryItem* item,
	BOOL active,
	bool is_new)
{
	/*
	 * XXXPAM Investigate not making this copy.  Seems unecessary, but I'm unsure about the
	 * interaction with doUpdateInventory() called below.
	 */
	LL_DEBUGS() << "LLViewerObject::saveScript() " << item->getUUID() << " " << item->getAssetUUID() << LL_ENDL;

	LLPointer<LLViewerInventoryItem> task_item =
		new LLViewerInventoryItem(item->getUUID(), mID, item->getPermissions(),
								  item->getAssetUUID(), item->getType(),
								  item->getInventoryType(),
								  item->getName(), item->getDescription(),
								  item->getSaleInfo(), item->getFlags(),
								  item->getCreationDate());
	task_item->setTransactionID(item->getTransactionID());

	LLMessageSystem* msg = gMessageSystem;
	msg->newMessageFast(_PREHASH_RezScript);
	msg->nextBlockFast(_PREHASH_AgentData);
	msg->addUUIDFast(_PREHASH_AgentID, gAgent.getID());
	msg->addUUIDFast(_PREHASH_SessionID, gAgent.getSessionID());
	msg->addUUIDFast(_PREHASH_GroupID, gAgent.getGroupID());
	msg->nextBlockFast(_PREHASH_UpdateBlock);
	msg->addU32Fast(_PREHASH_ObjectLocalID, (mLocalID));
	U8 enabled = active;
	msg->addBOOLFast(_PREHASH_Enabled, enabled);
	msg->nextBlockFast(_PREHASH_InventoryBlock);
	task_item->packMessage(msg);
	msg->sendReliable(mRegionp->getHost());

	// do the internal logic
	doUpdateInventory(task_item, TASK_INVENTORY_ITEM_KEY, is_new);
}

void LLViewerObject::moveInventory(const LLUUID& folder_id,
								   const LLUUID& item_id)
{
	LL_DEBUGS() << "LLViewerObject::moveInventory " << item_id << LL_ENDL;
	LLMessageSystem* msg = gMessageSystem;
	msg->newMessageFast(_PREHASH_MoveTaskInventory);
	msg->nextBlockFast(_PREHASH_AgentData);
	msg->addUUIDFast(_PREHASH_AgentID, gAgent.getID());
	msg->addUUIDFast(_PREHASH_SessionID, gAgent.getSessionID());
	msg->addUUIDFast(_PREHASH_FolderID, folder_id);
	msg->nextBlockFast(_PREHASH_InventoryData);
	msg->addU32Fast(_PREHASH_LocalID, mLocalID);
	msg->addUUIDFast(_PREHASH_ItemID, item_id);
	msg->sendReliable(mRegionp->getHost());

	LLInventoryObject* inv_obj = getInventoryObject(item_id);
	if(inv_obj)
	{
		LLViewerInventoryItem* item = (LLViewerInventoryItem*)inv_obj;
		if(!item->getPermissions().allowCopyBy(gAgent.getID()))
		{
			deleteInventoryItem(item_id);
			++mExpectedInventorySerialNum;
		}
	}
}

void LLViewerObject::dirtyInventory()
{
	// If there aren't any LLVOInventoryListeners, we won't be
	// able to update our mInventory when it comes back from the
	// simulator, so we should not clear the inventory either.
	if(mInventory && !mInventoryCallbacks.empty())
	{
		mInventory->clear(); // will deref and delete entries
		delete mInventory;
		mInventory = NULL;
	}
	mInventoryDirty = TRUE;
}

void LLViewerObject::registerInventoryListener(LLVOInventoryListener* listener, void* user_data)
{
	LLInventoryCallbackInfo* info = new LLInventoryCallbackInfo;
	info->mListener = listener;
	info->mInventoryData = user_data;
	mInventoryCallbacks.push_front(info);
}

void LLViewerObject::removeInventoryListener(LLVOInventoryListener* listener)
{
	if (listener == NULL)
		return;
	for (callback_list_t::iterator iter = mInventoryCallbacks.begin();
		 iter != mInventoryCallbacks.end(); )
	{
		callback_list_t::iterator curiter = iter++;
		LLInventoryCallbackInfo* info = *curiter;
		if (info->mListener == listener)
		{
			delete info;
			mInventoryCallbacks.erase(curiter);
			break;
		}
	}
}

BOOL LLViewerObject::isInventoryPending()
{
    return mInvRequestState != INVENTORY_REQUEST_STOPPED;
}

void LLViewerObject::clearInventoryListeners()
{
	for_each(mInventoryCallbacks.begin(), mInventoryCallbacks.end(), DeletePointer());
	mInventoryCallbacks.clear();
}

bool LLViewerObject::hasInventoryListeners()
{
	return !mInventoryCallbacks.empty();
}

void LLViewerObject::requestInventory()
{
	if(mInventoryDirty && mInventory && !mInventoryCallbacks.empty())
	{
		mInventory->clear(); // will deref and delete entries
		delete mInventory;
		mInventory = NULL;
	}

	if(mInventory)
	{
		// inventory is either up to date or doesn't has a listener
		// if it is dirty, leave it this way in case we gain a listener
		doInventoryCallback();
	}
	else
	{
		// since we are going to request it now
		mInventoryDirty = FALSE;

		// Note: throws away duplicate requests
		fetchInventoryFromServer();
	}
}

void LLViewerObject::fetchInventoryFromServer()
{
	if (!isInventoryPending())
	{
		delete mInventory;
		mInventory = NULL;

		// Results in processTaskInv
		LLMessageSystem* msg = gMessageSystem;
		msg->newMessageFast(_PREHASH_RequestTaskInventory);
		msg->nextBlockFast(_PREHASH_AgentData);
		msg->addUUIDFast(_PREHASH_AgentID, gAgent.getID());
		msg->addUUIDFast(_PREHASH_SessionID, gAgent.getSessionID());
		msg->nextBlockFast(_PREHASH_InventoryData);
		msg->addU32Fast(_PREHASH_LocalID, mLocalID);
		msg->sendReliable(mRegionp->getHost());

		// This will get reset by doInventoryCallback or processTaskInv
		mInvRequestState = INVENTORY_REQUEST_PENDING;
	}
}

void LLViewerObject::fetchInventoryDelayed(const F64 &time_seconds)
{
    // unless already waiting, drop previous request and shedule an update
    if (mInvRequestState != INVENTORY_REQUEST_WAIT)
    {
        if (mInvRequestXFerId != 0)
        {
            // abort download.
            gXferManager->abortRequestById(mInvRequestXFerId, -1);
            mInvRequestXFerId = 0;
        }
        mInvRequestState = INVENTORY_REQUEST_WAIT; // affects isInventoryPending()
        LLCoros::instance().launch("LLViewerObject::fetchInventoryDelayedCoro()",
            boost::bind(&LLViewerObject::fetchInventoryDelayedCoro, mID, time_seconds));
    }
}

//static
void LLViewerObject::fetchInventoryDelayedCoro(const LLUUID task_inv, const F64 time_seconds)
{
    llcoro::suspendUntilTimeout(time_seconds);
    LLViewerObject *obj = gObjectList.findObject(task_inv);
    if (obj)
    {
        // Might be good idea to prolong delay here in case expected serial changed.
        // As it is, it will get a response with obsolete serial and will delay again.

        // drop waiting state to unlock isInventoryPending()
        obj->mInvRequestState = INVENTORY_REQUEST_STOPPED;
        obj->fetchInventoryFromServer();
    }
}

LLControlAvatar *LLViewerObject::getControlAvatar()
{
    return getRootEdit()->mControlAvatar.get();
}

LLControlAvatar *LLViewerObject::getControlAvatar() const
{
    return getRootEdit()->mControlAvatar.get();
}

// Manage the control avatar state of a given object.
// Any object can be flagged as animated, but for performance reasons
// we don't want to incur the overhead of managing a control avatar
// unless this would have some user-visible consequence. That is,
// there should be at least one rigged mesh in the linkset. Operations
// that change the state of a linkset, such as linking or unlinking
// prims, can also mean that a control avatar needs to be added or
// removed. At the end, if there is a control avatar, we make sure
// that its animation state is current.
void LLViewerObject::updateControlAvatar()
{
    LLViewerObject *root = getRootEdit();
    bool is_animated_object = root->isAnimatedObject();
    bool has_control_avatar = getControlAvatar();
    if (!is_animated_object && !has_control_avatar)
    {
        return;
    }

    bool should_have_control_avatar = false;
    if (is_animated_object)
    {
        bool any_rigged_mesh = root->isRiggedMesh();

        // <FS:Ansariel> Optimize - Only iterate the child list if needed
        if (!any_rigged_mesh)
        {
        // </FS:Ansariel>
        LLViewerObject::const_child_list_t& child_list = root->getChildren();
        for (LLViewerObject::const_child_list_t::const_iterator iter = child_list.begin();
             iter != child_list.end(); ++iter)
        {
            const LLViewerObject* child = *iter;
            // <FS:Ansariel> Optimize
            //any_rigged_mesh = any_rigged_mesh || child->isRiggedMesh();
            if (child->isRiggedMesh())
            {
                any_rigged_mesh = true;
                break;
            }
            // <FS:Ansariel>
        }
        } // <FS:Ansariel>
        should_have_control_avatar = is_animated_object && any_rigged_mesh;
    }

    if (should_have_control_avatar && !has_control_avatar)
    {
        std::string vobj_name = llformat("Vol%p", root);
        LL_DEBUGS("AnimatedObjects") << vobj_name << " calling linkControlAvatar()" << LL_ENDL;
        root->linkControlAvatar();
    }
    if (!should_have_control_avatar && has_control_avatar)
    {
        std::string vobj_name = llformat("Vol%p", root);
        LL_DEBUGS("AnimatedObjects") << vobj_name << " calling unlinkControlAvatar()" << LL_ENDL;
        root->unlinkControlAvatar();
    }
    if (getControlAvatar())
    {
        getControlAvatar()->updateAnimations();
        if (isSelected())
        {
            LLSelectMgr::getInstance()->pauseAssociatedAvatars();
        }
    }
}

void LLViewerObject::linkControlAvatar()
{
    if (!getControlAvatar() && isRootEdit())
    {
        LLVOVolume *volp = dynamic_cast<LLVOVolume*>(this);
        if (!volp)
        {
            LL_WARNS() << "called with null or non-volume object" << LL_ENDL;
            return;
        }
        mControlAvatar = LLControlAvatar::createControlAvatar(volp);
        LL_DEBUGS("AnimatedObjects") << volp->getID() 
                                     << " created control av for " 
                                     << (S32) (1+volp->numChildren()) << " prims" << LL_ENDL;
    }
    LLControlAvatar *cav = getControlAvatar();
    if (cav)
    {
        cav->updateAttachmentOverrides();
        if (!cav->mPlaying)
        {
            cav->mPlaying = true;
            //if (!cav->mRootVolp->isAnySelected())
            {
                cav->updateVolumeGeom();
                cav->mRootVolp->recursiveMarkForUpdate();
            }
        }
    }
    else
    {
        LL_WARNS() << "no control avatar found!" << LL_ENDL;
    }
}

void LLViewerObject::unlinkControlAvatar()
{
    if (getControlAvatar())
    {
        getControlAvatar()->updateAttachmentOverrides();
    }
    if (isRootEdit())
    {
        // This will remove the entire linkset from the control avatar
        if (mControlAvatar)
        {
            mControlAvatar->markForDeath();
            mControlAvatar->mRootVolp = NULL;
            mControlAvatar = NULL;
        }
    }
    // For non-root prims, removing from the linkset will
    // automatically remove the control avatar connection.
}

// virtual
bool LLViewerObject::isAnimatedObject() const
{
    return false;
}

struct LLFilenameAndTask
{
	LLUUID mTaskID;
	std::string mFilename;

	// for sequencing in case of multiple updates
	S16 mSerial;
#ifdef _DEBUG
	static S32 sCount;
	LLFilenameAndTask()
	{
		++sCount;
		LL_DEBUGS() << "Constructing LLFilenameAndTask: " << sCount << LL_ENDL;
	}
	~LLFilenameAndTask()
	{
		--sCount;
		LL_DEBUGS() << "Destroying LLFilenameAndTask: " << sCount << LL_ENDL;
	}
private:
	LLFilenameAndTask(const LLFilenameAndTask& rhs);
	const LLFilenameAndTask& operator=(const LLFilenameAndTask& rhs) const;
#endif
};

#ifdef _DEBUG
S32 LLFilenameAndTask::sCount = 0;
#endif

// static
void LLViewerObject::processTaskInv(LLMessageSystem* msg, void** user_data)
{
    LLUUID task_id;
    msg->getUUIDFast(_PREHASH_InventoryData, _PREHASH_TaskID, task_id);
    LLViewerObject* object = gObjectList.findObject(task_id);
    if (!object)
    {
        LL_WARNS() << "LLViewerObject::processTaskInv object "
            << task_id << " does not exist." << LL_ENDL;
        return;
    }

    // we can receive multiple task updates simultaneously, make sure we will not rewrite newer with older update
    S16 serial = 0;
    msg->getS16Fast(_PREHASH_InventoryData, _PREHASH_Serial, serial);

    if (serial == object->mInventorySerialNum
        && serial < object->mExpectedInventorySerialNum)
    {
        // Loop Protection.
        // We received same serial twice.
        // Viewer did some changes to inventory that couldn't be saved server side
        // or something went wrong to cause serial to be out of sync.
        // Drop xfer and restart after some time, assign server's value as expected
        LL_WARNS() << "Task inventory serial might be out of sync, server serial: " << serial << " client expected serial: " << object->mExpectedInventorySerialNum << LL_ENDL;
        object->mExpectedInventorySerialNum = serial;
        object->fetchInventoryDelayed(INVENTORY_UPDATE_WAIT_TIME_DESYNC);
    }
    else if (serial < object->mExpectedInventorySerialNum)
    {
        // Out of date message, record to current serial for loop protection, but do not load it
        // Drop xfer and restart after some time
        if (serial < object->mInventorySerialNum)
        {
            LL_WARNS() << "Task serial decreased. Potentially out of order packet or desync." << LL_ENDL;
        }
        object->mInventorySerialNum = serial;
        object->fetchInventoryDelayed(INVENTORY_UPDATE_WAIT_TIME_OUTDATED);
    }
    else if (serial >= object->mExpectedInventorySerialNum)
    {
        LLFilenameAndTask* ft = new LLFilenameAndTask;
        ft->mTaskID = task_id;
        ft->mSerial = serial;
        
        // We received version we expected or newer. Load it.
        object->mInventorySerialNum = ft->mSerial;
        object->mExpectedInventorySerialNum = ft->mSerial;

        std::string unclean_filename;
        msg->getStringFast(_PREHASH_InventoryData, _PREHASH_Filename, unclean_filename);
        ft->mFilename = LLDir::getScrubbedFileName(unclean_filename);

        if (ft->mFilename.empty())
        {
            LL_DEBUGS() << "Task has no inventory" << LL_ENDL;
            // mock up some inventory to make a drop target.
            if (object->mInventory)
            {
                object->mInventory->clear(); // will deref and delete it
            }
            else
            {
                object->mInventory = new LLInventoryObject::object_list_t();
            }
            LLPointer<LLInventoryObject> obj;
            obj = new LLInventoryObject(object->mID, LLUUID::null,
                LLAssetType::AT_CATEGORY,
                "Contents");
            object->mInventory->push_front(obj);
            object->doInventoryCallback();
            delete ft;
            return;
        }
        U64 new_id = gXferManager->requestFile(gDirUtilp->getExpandedFilename(LL_PATH_CACHE, ft->mFilename),
            ft->mFilename, LL_PATH_CACHE,
            object->mRegionp->getHost(),
            TRUE,
            &LLViewerObject::processTaskInvFile,
            (void**)ft, // This takes ownership of ft
            LLXferManager::HIGH_PRIORITY);
        if (object->mInvRequestState == INVENTORY_XFER)
        {
            if (new_id > 0 && new_id != object->mInvRequestXFerId)
            {
                // we started new download.
                gXferManager->abortRequestById(object->mInvRequestXFerId, -1);
                object->mInvRequestXFerId = new_id;
            }
        }
        else
        {
            object->mInvRequestState = INVENTORY_XFER;
            object->mInvRequestXFerId = new_id;
        }
    }
}

void LLViewerObject::processTaskInvFile(void** user_data, S32 error_code, LLExtStat ext_status)
{
	LLFilenameAndTask* ft = (LLFilenameAndTask*)user_data;
	LLViewerObject* object = NULL;

	if (ft
		&& (0 == error_code)
		&& (object = gObjectList.findObject(ft->mTaskID))
		&& ft->mSerial >= object->mInventorySerialNum)
	{
		object->mInventorySerialNum = ft->mSerial;
		LL_DEBUGS() << "Receiving inventory task file for serial " << object->mInventorySerialNum << " taskid: " << ft->mTaskID << LL_ENDL;
		if (ft->mSerial < object->mExpectedInventorySerialNum)
		{
			// User managed to change something while inventory was loading
			LL_DEBUGS() << "Processing file that is potentially out of date for task: " << ft->mTaskID << LL_ENDL;
		}

		if (object->loadTaskInvFile(ft->mFilename))
		{

		// <FS:ND> Crashfix, not sure why object->mInventory can be 0
		if( !object->mInventory )
		{
			LL_WARNS() << "object->mInventory == 0" << LL_ENDL;
			delete ft;
			return;
		}
		// </FS:ND>

			LLInventoryObject::object_list_t::iterator it = object->mInventory->begin();
			LLInventoryObject::object_list_t::iterator end = object->mInventory->end();
			std::list<LLUUID>& pending_lst = object->mPendingInventoryItemsIDs;

			for (; it != end && pending_lst.size(); ++it)
			{
				LLViewerInventoryItem* item = dynamic_cast<LLViewerInventoryItem*>(it->get());
				if(item && item->getType() != LLAssetType::AT_CATEGORY)
				{
					// <FS> Copy & paste error
					//std::list<LLUUID>::iterator id_it = std::find(pending_lst.begin(), pending_lst.begin(), item->getAssetUUID());
					std::list<LLUUID>::iterator id_it = std::find(pending_lst.begin(), pending_lst.end(), item->getAssetUUID());
					// </FS>
					if (id_it != pending_lst.end())
					{
						pending_lst.erase(id_it);
					}
				}
			}
		}
		else
		{
			// MAINT-2597 - crash when trying to edit a no-mod object
			// Somehow get an contents inventory response, but with an invalid stream (possibly 0 size?)
			// Stated repro was specific to no-mod objects so failing without user interaction should be safe.
			LL_WARNS() << "Trying to load invalid task inventory file. Ignoring file contents." << LL_ENDL;
		}
	}
	else
	{
		// This Occurs When two requests were made, and the first one
		// has already handled it.
		LL_DEBUGS() << "Problem loading task inventory. Return code: "
				 << error_code << LL_ENDL;
	}
	delete ft;
}

BOOL LLViewerObject::loadTaskInvFile(const std::string& filename)
{
	std::string filename_and_local_path = gDirUtilp->getExpandedFilename(LL_PATH_CACHE, filename);
	llifstream ifs(filename_and_local_path.c_str());
	if(ifs.good())
	{
		U32 fail_count = 0;
		char buffer[MAX_STRING];	/* Flawfinder: ignore */
		// *NOTE: This buffer size is hard coded into scanf() below.
		char keyword[MAX_STRING];	/* Flawfinder: ignore */
		if(mInventory)
		{
			mInventory->clear(); // will deref and delete it
		}
		else
		{
			mInventory = new LLInventoryObject::object_list_t;
		}
		while(ifs.good())
		{
			ifs.getline(buffer, MAX_STRING);
			if (sscanf(buffer, " %254s", keyword) == EOF) /* Flawfinder: ignore */
			{
				// Blank file?
				LL_WARNS() << "Issue reading from file '"
						<< filename << "'" << LL_ENDL;
				break;
			}
			else if(0 == strcmp("inv_item", keyword))
			{
				LLPointer<LLInventoryObject> inv = new LLViewerInventoryItem;
				inv->importLegacyStream(ifs);
				mInventory->push_front(inv);
			}
			else if(0 == strcmp("inv_object", keyword))
			{
				LLPointer<LLInventoryObject> inv = new LLInventoryObject;
				inv->importLegacyStream(ifs);
				inv->rename("Contents");
				mInventory->push_front(inv);
			}
			else if (fail_count >= MAX_INV_FILE_READ_FAILS)
			{
				LL_WARNS() << "Encountered too many unknowns while reading from file: '"
						<< filename << "'" << LL_ENDL;
				break;
			}
			else
			{
				// Is there really a point to continue processing? We already failing to display full inventory
				fail_count++;
				LL_WARNS_ONCE() << "Unknown token while reading from inventory file. Token: '"
						<< keyword << "'" << LL_ENDL;
			}
		}
		ifs.close();
		LLFile::remove(filename_and_local_path);
	}
	else
	{
		LL_WARNS() << "unable to load task inventory: " << filename_and_local_path
				<< LL_ENDL;
		return FALSE;
	}
	doInventoryCallback();

	return TRUE;
}

void LLViewerObject::doInventoryCallback()
{
	for (callback_list_t::iterator iter = mInventoryCallbacks.begin();
		 iter != mInventoryCallbacks.end(); )
	{
		callback_list_t::iterator curiter = iter++;
		LLInventoryCallbackInfo* info = *curiter;
		if (info->mListener != NULL)
		{
			info->mListener->inventoryChanged(this,
								 mInventory,
								 mInventorySerialNum,
								 info->mInventoryData);
		}
		else
		{
			LL_INFOS() << "LLViewerObject::doInventoryCallback() deleting bad listener entry." << LL_ENDL;
			delete info;
			mInventoryCallbacks.erase(curiter);
		}
	}

	// release inventory loading state
	mInvRequestXFerId = 0;
	mInvRequestState = INVENTORY_REQUEST_STOPPED;
}

void LLViewerObject::removeInventory(const LLUUID& item_id)
{
	// <FS:Ansariel> Keep legacy properties floater
	// close any associated floater properties
	LLFloaterReg::hideInstance("properties", item_id);
	// </FS:Ansariel>

	LLMessageSystem* msg = gMessageSystem;
	msg->newMessageFast(_PREHASH_RemoveTaskInventory);
	msg->nextBlockFast(_PREHASH_AgentData);
	msg->addUUIDFast(_PREHASH_AgentID, gAgent.getID());
	msg->addUUIDFast(_PREHASH_SessionID, gAgent.getSessionID());
	msg->nextBlockFast(_PREHASH_InventoryData);
	msg->addU32Fast(_PREHASH_LocalID, mLocalID);
	msg->addUUIDFast(_PREHASH_ItemID, item_id);
	msg->sendReliable(mRegionp->getHost());
	deleteInventoryItem(item_id);
	++mExpectedInventorySerialNum;
}

bool LLViewerObject::isAssetInInventory(LLViewerInventoryItem* item)
{
	bool result = false;

	if (item)
	{
		std::list<LLUUID>::iterator begin = mPendingInventoryItemsIDs.begin();
		std::list<LLUUID>::iterator end = mPendingInventoryItemsIDs.end();

		bool is_fetching = std::find(begin, end, item->getAssetUUID()) != end;
		bool is_fetched = getInventoryItemByAsset(item->getAssetUUID()) != NULL;

		result = is_fetched || is_fetching;
	}

	return result;
}

void LLViewerObject::updateMaterialInventory(LLViewerInventoryItem* item, U8 key, bool is_new)
{
    if (!item)
    {
        return;
    }
    if (LLAssetType::AT_TEXTURE != item->getType()
        && LLAssetType::AT_MATERIAL != item->getType())
    {
        // Not supported
        return;
    }

    if (isAssetInInventory(item))
    {
        // already there
        return;
    }

    mPendingInventoryItemsIDs.push_back(item->getAssetUUID());
    updateInventory(item, key, is_new);
}

void LLViewerObject::updateInventory(
	LLViewerInventoryItem* item,
	U8 key,
	bool is_new)
{
	// This slices the object into what we're concerned about on the
	// viewer. The simulator will take the permissions and transfer
	// ownership.
	LLPointer<LLViewerInventoryItem> task_item =
		new LLViewerInventoryItem(item->getUUID(), mID, item->getPermissions(),
								  item->getAssetUUID(), item->getType(),
								  item->getInventoryType(),
								  item->getName(), item->getDescription(),
								  item->getSaleInfo(),
								  item->getFlags(),
								  item->getCreationDate());
	task_item->setTransactionID(item->getTransactionID());
	LLMessageSystem* msg = gMessageSystem;
	msg->newMessageFast(_PREHASH_UpdateTaskInventory);
	msg->nextBlockFast(_PREHASH_AgentData);
	msg->addUUIDFast(_PREHASH_AgentID, gAgent.getID());
	msg->addUUIDFast(_PREHASH_SessionID, gAgent.getSessionID());
	msg->nextBlockFast(_PREHASH_UpdateData);
	msg->addU32Fast(_PREHASH_LocalID, mLocalID);
	msg->addU8Fast(_PREHASH_Key, key);
	msg->nextBlockFast(_PREHASH_InventoryData);
	task_item->packMessage(msg);
	msg->sendReliable(mRegionp->getHost());

	// do the internal logic
	doUpdateInventory(task_item, key, is_new);
}

void LLViewerObject::updateInventoryLocal(LLInventoryItem* item, U8 key)
{
	LLPointer<LLViewerInventoryItem> task_item =
		new LLViewerInventoryItem(item->getUUID(), mID, item->getPermissions(),
								  item->getAssetUUID(), item->getType(),
								  item->getInventoryType(),
								  item->getName(), item->getDescription(),
								  item->getSaleInfo(), item->getFlags(),
								  item->getCreationDate());

	// do the internal logic
	const bool is_new = false;
	doUpdateInventory(task_item, key, is_new);
}

LLInventoryObject* LLViewerObject::getInventoryObject(const LLUUID& item_id)
{
	LLInventoryObject* rv = NULL;
	if(mInventory)
	{
		LLInventoryObject::object_list_t::iterator it = mInventory->begin();
		LLInventoryObject::object_list_t::iterator end = mInventory->end();
		for ( ; it != end; ++it)
		{
			if((*it)->getUUID() == item_id)
			{
				rv = *it;
				break;
			}
		}		
	}
	return rv;
}

LLInventoryItem* LLViewerObject::getInventoryItem(const LLUUID& item_id)
{
	LLInventoryObject* iobj = getInventoryObject(item_id);
	if (!iobj || iobj->getType() == LLAssetType::AT_CATEGORY)
	{
		return NULL;
	}
	LLInventoryItem* item = dynamic_cast<LLInventoryItem*>(iobj);
	return item;
}

void LLViewerObject::getInventoryContents(LLInventoryObject::object_list_t& objects)
{
	if(mInventory)
	{
		LLInventoryObject::object_list_t::iterator it = mInventory->begin();
		LLInventoryObject::object_list_t::iterator end = mInventory->end();
		for( ; it != end; ++it)
		{
			if ((*it)->getType() != LLAssetType::AT_CATEGORY)
			{
				objects.push_back(*it);
			}
		}
	}
}

LLInventoryObject* LLViewerObject::getInventoryRoot()
{
	if (!mInventory || !mInventory->size())
	{
		return NULL;
	}
	return mInventory->back();
}

LLViewerInventoryItem* LLViewerObject::getInventoryItemByAsset(const LLUUID& asset_id)
{
	if (mInventoryDirty)
		LL_WARNS() << "Peforming inventory lookup for object " << mID << " that has dirty inventory!" << LL_ENDL;

	LLViewerInventoryItem* rv = NULL;
	if(mInventory)
	{
		LLViewerInventoryItem* item = NULL;

		LLInventoryObject::object_list_t::iterator it = mInventory->begin();
		LLInventoryObject::object_list_t::iterator end = mInventory->end();
		for( ; it != end; ++it)
		{
			LLInventoryObject* obj = *it;
			if(obj->getType() != LLAssetType::AT_CATEGORY
			   && obj->getType() != LLAssetType::AT_NONE ) // <FS:ND> check for AT_NONE too loadTaskInvFile can create such objects for "Contants"
			{
				// *FIX: gank-ass down cast!
				item = (LLViewerInventoryItem*)obj;
				if(item->getAssetUUID() == asset_id)
				{
					rv = item;
					break;
				}
			}
		}		
	}
	return rv;
}

void LLViewerObject::updateViewerInventoryAsset(
					const LLViewerInventoryItem* item,
					const LLUUID& new_asset)
{
	LLPointer<LLViewerInventoryItem> task_item =
		new LLViewerInventoryItem(item);
	task_item->setAssetUUID(new_asset);

	// do the internal logic
	doUpdateInventory(task_item, TASK_INVENTORY_ITEM_KEY, false);
}

void LLViewerObject::setPixelAreaAndAngle(LLAgent &agent)
{
	if (getVolume())
	{	//volumes calculate pixel area and angle per face
		return;
	}
	
	LLVector3 viewer_pos_agent = gAgentCamera.getCameraPositionAgent();
	LLVector3 pos_agent = getRenderPosition();

	F32 dx = viewer_pos_agent.mV[VX] - pos_agent.mV[VX];
	F32 dy = viewer_pos_agent.mV[VY] - pos_agent.mV[VY];
	F32 dz = viewer_pos_agent.mV[VZ] - pos_agent.mV[VZ];

	F32 max_scale = getMaxScale();
	F32 mid_scale = getMidScale();
	F32 min_scale = getMinScale();

	// IW: estimate - when close to large objects, computing range based on distance from center is no good
	// to try to get a min distance from face, subtract min_scale/2 from the range.
	// This means we'll load too much detail sometimes, but that's better than not enough
	// I don't think there's a better way to do this without calculating distance per-poly
	F32 range = sqrt(dx*dx + dy*dy + dz*dz) - min_scale/2;

	LLViewerCamera* camera = LLViewerCamera::getInstance();
	if (range < 0.001f || isHUDAttachment())		// range == zero
	{
		mAppAngle = 180.f;
		mPixelArea = (F32)camera->getScreenPixelArea();
	}
	else
	{
		mAppAngle = (F32) atan2( max_scale, range) * RAD_TO_DEG;

		F32 pixels_per_meter = camera->getPixelMeterRatio() / range;

		mPixelArea = (pixels_per_meter * max_scale) * (pixels_per_meter * mid_scale);
		if (mPixelArea > camera->getScreenPixelArea())
		{
			mAppAngle = 180.f;
			mPixelArea = (F32)camera->getScreenPixelArea();
		}
	}
}

BOOL LLViewerObject::updateLOD()
{
	return FALSE;
}

BOOL LLViewerObject::updateGeometry(LLDrawable *drawable)
{
	return TRUE;
}

void LLViewerObject::updateGL()
{

}

void LLViewerObject::updateFaceSize(S32 idx)
{
	
}

LLDrawable* LLViewerObject::createDrawable(LLPipeline *pipeline)
{
	return NULL;
}

void LLViewerObject::setScale(const LLVector3 &scale, BOOL damped)
{
	LLPrimitive::setScale(scale);
	if (mDrawable.notNull())
	{
		//encompass completely sheared objects by taking 
		//the most extreme point possible (<1,1,0.5>)
		mDrawable->setRadius(LLVector3(1,1,0.5f).scaleVec(scale).magVec());
		updateDrawable(damped);
	}

	if( (LL_PCODE_VOLUME == getPCode()) && !isDead() )
	{
// <FS:CR> FIRE-1846 - Make sure accented objects always show when enabled.
		//if (permYouOwner() || (scale.magVecSquared() > (7.5f * 7.5f)) )
		static LLCachedControl<bool> fs_netmap_physical(gSavedSettings, "FSNetMapPhysical", false);
		static LLCachedControl<bool> fs_netmap_scripted(gSavedSettings, "FSNetMapScripted", false);
		static LLCachedControl<bool> fs_netmap_temp_on_rez(gSavedSettings, "FSNetMapTempOnRez", false);
		if (permYouOwner() || (scale.magVecSquared() > (7.5f * 7.5f)) || (fs_netmap_physical && flagUsePhysics())
			|| (fs_netmap_scripted && flagScripted()) || (fs_netmap_temp_on_rez && flagTemporaryOnRez()) )
// </FS:CR>
		{
			if (!mOnMap)
			{
				llassert_always(LLWorld::getInstance()->getRegionFromHandle(getRegion()->getHandle()));

				gObjectList.addToMap(this);
				mOnMap = TRUE;
			}
		}
		else
		{
			if (mOnMap)
			{
				gObjectList.removeFromMap(this);
				mOnMap = FALSE;
			}
		}
	}
}

void LLViewerObject::setObjectCostStale()
{
	mCostStale = true;
    // *NOTE: This is harmlessly redundant for Blinn-Phong material updates, as
    // the root prim currently gets set stale anyway due to other property
    // updates. But it is needed for GLTF material ID updates.
    // -Cosmic,2023-06-27
    getRootEdit()->mCostStale = true;
}

void LLViewerObject::setObjectCost(F32 cost)
{
	mObjectCost = cost;
	mCostStale = false;

	if (isSelected())
	{
		gFloaterTools->dirty();
	}
}

void LLViewerObject::setLinksetCost(F32 cost)
{
	mLinksetCost = cost;
	mCostStale = false;

	BOOL needs_refresh = isSelected();
	child_list_t::iterator iter = mChildList.begin();
	while(iter != mChildList.end() && !needs_refresh)
	{
		LLViewerObject* child = *iter;
		needs_refresh = child->isSelected();
		iter++;
	}

	if (needs_refresh)
	{
		gFloaterTools->dirty();
	}
}

void LLViewerObject::setPhysicsCost(F32 cost)
{
	mPhysicsCost = cost;
	mCostStale = false;

	if (isSelected())
	{
		gFloaterTools->dirty();
	}
}

void LLViewerObject::setLinksetPhysicsCost(F32 cost)
{
	mLinksetPhysicsCost = cost;
	mCostStale = false;
	
	if (isSelected())
	{
		gFloaterTools->dirty();
	}
}


F32 LLViewerObject::getObjectCost()
{
	if (mCostStale)
	{
		gObjectList.updateObjectCost(this);
	}
	
	return mObjectCost;
}

F32 LLViewerObject::getLinksetCost()
{
	if (mCostStale)
	{
		gObjectList.updateObjectCost(this);
	}

	return mLinksetCost;
}

F32 LLViewerObject::getPhysicsCost()
{
	if (mCostStale)
	{
		gObjectList.updateObjectCost(this);
	}
	
	return mPhysicsCost;
}

F32 LLViewerObject::getLinksetPhysicsCost()
{
	if (mCostStale)
	{
		gObjectList.updateObjectCost(this);
	}

	return mLinksetPhysicsCost;
}

F32 LLViewerObject::recursiveGetEstTrianglesMax() const
{
    F32 est_tris = getEstTrianglesMax();
    for (child_list_t::const_iterator iter = mChildList.begin();
         iter != mChildList.end(); iter++)
    {
        const LLViewerObject* child = *iter;
        if (!child->isAvatar())
        {
            est_tris += child->recursiveGetEstTrianglesMax();
        }
    }
    return est_tris;
}

S32 LLViewerObject::getAnimatedObjectMaxTris() const
{
    S32 max_tris = 0;
    if (gSavedSettings.getBOOL("AnimatedObjectsIgnoreLimits")) 
    {
        max_tris = S32_MAX;
    }
    else
    {
        if (gAgent.getRegion())
        {
            LLSD features;
            gAgent.getRegion()->getSimulatorFeatures(features);
            if (features.has("AnimatedObjects"))
            {
                max_tris = features["AnimatedObjects"]["AnimatedObjectMaxTris"].asInteger();
            }
        }
    }
    return max_tris;
}

F32 LLViewerObject::getEstTrianglesMax() const
{
    return 0.f;
}

F32 LLViewerObject::getEstTrianglesStreamingCost() const
{
    return 0.f;
}

// virtual
F32 LLViewerObject::getStreamingCost() const
{
	return 0.f;
}

// virtual
bool LLViewerObject::getCostData(LLMeshCostData& costs) const
{
    costs = LLMeshCostData();
    return false;
}

U32 LLViewerObject::getTriangleCount(S32* vcount) const
{
	return 0;
}

U32 LLViewerObject::getHighLODTriangleCount()
{
	return 0;
}

U32 LLViewerObject::recursiveGetTriangleCount(S32* vcount) const
{
    S32 total_tris = getTriangleCount(vcount);
    LLViewerObject::const_child_list_t& child_list = getChildren();
    for (LLViewerObject::const_child_list_t::const_iterator iter = child_list.begin();
         iter != child_list.end(); ++iter)
    {
        LLViewerObject* childp = *iter;
        if (childp)
        {
            total_tris += childp->getTriangleCount(vcount);
        }
    }
    return total_tris;
}

// This is using the stored surface area for each volume (which
// defaults to 1.0 for the case of everything except a sculpt) and
// then scaling it linearly based on the largest dimension in the
// prim's scale. Should revisit at some point.
F32 LLViewerObject::recursiveGetScaledSurfaceArea() const
{
    LL_PROFILE_ZONE_SCOPED_CATEGORY_VOLUME;
    F32 area = 0.f;
    const LLDrawable* drawable = mDrawable;
    if (drawable)
    {
        const LLVOVolume* volume = drawable->getVOVolume();
        if (volume)
        {
            if (volume->getVolume())
            {
				const LLVector3& scale = volume->getScale();
                area += volume->getVolume()->getSurfaceArea() * llmax(llmax(scale.mV[0], scale.mV[1]), scale.mV[2]);
            }
            LLViewerObject::const_child_list_t children = volume->getChildren();
            for (LLViewerObject::const_child_list_t::const_iterator child_iter = children.begin();
                 child_iter != children.end();
                 ++child_iter)
            {
                LLViewerObject* child_obj = *child_iter;
                LLVOVolume *child = dynamic_cast<LLVOVolume*>( child_obj );
                if (child && child->getVolume())
                {
                    const LLVector3& scale = child->getScale();
                    area += child->getVolume()->getSurfaceArea() * llmax(llmax(scale.mV[0], scale.mV[1]), scale.mV[2]);
                }
            }
        }
    }
    return area;
}

void LLViewerObject::updateSpatialExtents(LLVector4a& newMin, LLVector4a &newMax)
{
	LLVector4a center;
	center.load3(getRenderPosition().mV);
	LLVector4a size;
	size.load3(getScale().mV);
	newMin.setSub(center, size);
	newMax.setAdd(center, size);
	
	mDrawable->setPositionGroup(center);
}

F32 LLViewerObject::getBinRadius()
{
	if (mDrawable.notNull())
	{
		const LLVector4a* ext = mDrawable->getSpatialExtents();
		LLVector4a diff;
		diff.setSub(ext[1], ext[0]);
		return diff.getLength3().getF32();
	}
	
	return getScale().magVec();
}

F32 LLViewerObject::getMaxScale() const
{
	return llmax(getScale().mV[VX],getScale().mV[VY], getScale().mV[VZ]);
}

F32 LLViewerObject::getMinScale() const
{
	return llmin(getScale().mV[0],getScale().mV[1],getScale().mV[2]);
}

F32 LLViewerObject::getMidScale() const
{
	if (getScale().mV[VX] < getScale().mV[VY])
	{
		if (getScale().mV[VY] < getScale().mV[VZ])
		{
			return getScale().mV[VY];
		}
		else if (getScale().mV[VX] < getScale().mV[VZ])
		{
			return getScale().mV[VZ];
		}
		else
		{
			return getScale().mV[VX];
		}
	}
	else if (getScale().mV[VX] < getScale().mV[VZ])
	{
		return getScale().mV[VX];
	}
	else if (getScale().mV[VY] < getScale().mV[VZ])
	{
		return getScale().mV[VZ];
	}
	else
	{
		return getScale().mV[VY];
	}
}


void LLViewerObject::updateTextures()
{
}

void LLViewerObject::boostTexturePriority(BOOL boost_children /* = TRUE */)
{
	if (isDead() || !getVolume())
	{
		return;
	}

	S32 i;
	S32 tex_count = getNumTEs();
	for (i = 0; i < tex_count; i++)
	{
 		getTEImage(i)->setBoostLevel(LLGLTexture::BOOST_SELECTED);
	}

	if (isSculpted() && !isMesh())
	{
		LLSculptParams *sculpt_params = (LLSculptParams *)getParameterEntry(LLNetworkData::PARAMS_SCULPT);
		LLUUID sculpt_id = sculpt_params->getSculptTexture();
		LLViewerTextureManager::getFetchedTexture(sculpt_id, FTT_DEFAULT, TRUE, LLGLTexture::BOOST_NONE, LLViewerTexture::LOD_TEXTURE)->setBoostLevel(LLGLTexture::BOOST_SELECTED);
	}
	
	if (boost_children)
	{
		for (child_list_t::iterator iter = mChildList.begin();
			 iter != mChildList.end(); iter++)
		{
			LLViewerObject* child = *iter;
			child->boostTexturePriority();
		}
	}
}

void LLViewerObject::setLineWidthForWindowSize(S32 window_width)
{
	if (window_width < 700)
	{
		LLUI::setLineWidth(2.0f);
	}
	else if (window_width < 1100)
	{
		LLUI::setLineWidth(3.0f);
	}
	else if (window_width < 2000)
	{
		LLUI::setLineWidth(4.0f);
	}
	else
	{
		// _damn_, what a nice monitor!
		LLUI::setLineWidth(5.0f);
	}
}

void LLViewerObject::increaseArrowLength()
{
/* ???
	if (mAxisArrowLength == 50)
	{
		mAxisArrowLength = 100;
	}
	else
	{
		mAxisArrowLength = 150;
	}
*/
}


void LLViewerObject::decreaseArrowLength()
{
/* ???
	if (mAxisArrowLength == 150)
	{
		mAxisArrowLength = 100;
	}
	else
	{
		mAxisArrowLength = 50;
	}
*/
}

// Culled from newsim LLTask::addNVPair
void LLViewerObject::addNVPair(const std::string& data)
{
	// cout << "LLViewerObject::addNVPair() with ---" << data << "---" << endl;
	LLNameValue *nv = new LLNameValue(data.c_str());

//	char splat[MAX_STRING];
//	temp->printNameValue(splat);
//	LL_INFOS() << "addNVPair " << splat << LL_ENDL;

	name_value_map_t::iterator iter = mNameValuePairs.find(nv->mName);
	if (iter != mNameValuePairs.end())
	{
		LLNameValue* foundnv = iter->second;
		if (foundnv->mClass != NVC_READ_ONLY)
		{
			delete foundnv;
			mNameValuePairs.erase(iter);
		}
		else
		{
			delete nv;
//			LL_INFOS() << "Trying to write to Read Only NVPair " << temp->mName << " in addNVPair()" << LL_ENDL;
			return;
		}
	}
	mNameValuePairs[nv->mName] = nv;
}

BOOL LLViewerObject::removeNVPair(const std::string& name)
{
	char* canonical_name = gNVNameTable.addString(name);

	LL_DEBUGS() << "LLViewerObject::removeNVPair(): " << name << LL_ENDL;

	name_value_map_t::iterator iter = mNameValuePairs.find(canonical_name);
	if (iter != mNameValuePairs.end())
	{
		if( mRegionp )
		{
			LLNameValue* nv = iter->second;
/*
			std::string buffer = nv->printNameValue();
			gMessageSystem->newMessageFast(_PREHASH_RemoveNameValuePair);
			gMessageSystem->nextBlockFast(_PREHASH_TaskData);
			gMessageSystem->addUUIDFast(_PREHASH_ID, mID);
			
			gMessageSystem->nextBlockFast(_PREHASH_NameValueData);
			gMessageSystem->addStringFast(_PREHASH_NVPair, buffer);

			gMessageSystem->sendReliable( mRegionp->getHost() );
*/
			// Remove the NV pair from the local list.
			delete nv;
			mNameValuePairs.erase(iter);
			return TRUE;
		}
		else
		{
			LL_DEBUGS() << "removeNVPair - No region for object" << LL_ENDL;
		}
	}
	return FALSE;
}


LLNameValue *LLViewerObject::getNVPair(const std::string& name) const
{
	char		*canonical_name;

	canonical_name = gNVNameTable.addString(name);
	// It's possible for addString to return NULL.
	if (canonical_name == NULL)
	{
		return NULL;
	}

	// If you access a map with a name that isn't in it, it will add the name and a null pointer.
	// So first check if the data is in the map.
	name_value_map_t::const_iterator iter = mNameValuePairs.find(canonical_name);
	if (iter != mNameValuePairs.end())
	{
		return iter->second;
	}
	else
	{
		return NULL;
	}
}

void LLViewerObject::updatePositionCaches() const
{
	// If region is removed from the list it is also deleted.
	if(mRegionp && LLWorld::instance().isRegionListed(mRegionp))
	{
		if (!isRoot())
		{
			mPositionRegion = ((LLViewerObject *)getParent())->getPositionRegion() + getPosition() * getParent()->getRotation();
			mPositionAgent = mRegionp->getPosAgentFromRegion(mPositionRegion);
		}
		else
		{
			mPositionRegion = getPosition();
			mPositionAgent = mRegionp->getPosAgentFromRegion(mPositionRegion);
		}
	}
}

const LLVector3d LLViewerObject::getPositionGlobal() const
{	
	// If region is removed from the list it is also deleted.
	if(mRegionp && LLWorld::instance().isRegionListed(mRegionp))
	{
		LLVector3d position_global = mRegionp->getPosGlobalFromRegion(getPositionRegion());

		if (isAttachment())
		{
			position_global = gAgent.getPosGlobalFromAgent(getRenderPosition());
		}		
		return position_global;
	}
	else
	{
		LLVector3d position_global(getPosition());
		return position_global;
	}	
}

const LLVector3 &LLViewerObject::getPositionAgent() const
{
	// If region is removed from the list it is also deleted.
	if(mRegionp && LLWorld::instance().isRegionListed(mRegionp))
	{
		if (mDrawable.notNull() && (!mDrawable->isRoot() && getParent()))
		{
			// Don't return cached position if you have a parent, recalc (until all dirtying is done correctly.
			LLVector3 position_region;
			position_region = ((LLViewerObject *)getParent())->getPositionRegion() + getPosition() * getParent()->getRotation();
			mPositionAgent = mRegionp->getPosAgentFromRegion(position_region);
		}
		else
		{
			mPositionAgent = mRegionp->getPosAgentFromRegion(getPosition());
		}
	}
	return mPositionAgent;
}

const LLVector3 &LLViewerObject::getPositionRegion() const
{
	if (!isRoot())
	{
		LLViewerObject *parent = (LLViewerObject *)getParent();
		mPositionRegion = parent->getPositionRegion() + (getPosition() * parent->getRotation());
	}
	else
	{
		mPositionRegion = getPosition();
	}

	return mPositionRegion;
}

const LLVector3 LLViewerObject::getPositionEdit() const
{
	if (isRootEdit())
	{
		return getPosition();
	}
	else
	{
		LLViewerObject *parent = (LLViewerObject *)getParent();
		LLVector3 position_edit = parent->getPositionEdit() + getPosition() * parent->getRotationEdit();
		return position_edit;
	}
}

const LLVector3 LLViewerObject::getRenderPosition() const
{
	if (mDrawable.notNull() && mDrawable->isState(LLDrawable::RIGGED))
	{
        LLControlAvatar *cav = getControlAvatar();
        if (isRoot() && cav)
        {
            F32 fixup;
            if ( cav->hasPelvisFixup( fixup) )
            {
                //Apply a pelvis fixup (as defined by the avs skin)
                LLVector3 pos = mDrawable->getPositionAgent();
                pos[VZ] += fixup;
                return pos;
            }
        }
		LLVOAvatar* avatar = getAvatar();
		if ((avatar) && !getControlAvatar())
		{
			return avatar->getPositionAgent();
		}
	}

	if (mDrawable.isNull() || mDrawable->getGeneration() < 0)
	{
		return getPositionAgent();
	}
	else
	{
		return mDrawable->getPositionAgent();
	}
}

const LLVector3 LLViewerObject::getPivotPositionAgent() const
{
	return getRenderPosition();
}

const LLQuaternion LLViewerObject::getRenderRotation() const
{
	LLQuaternion ret;
	if (mDrawable.notNull() && mDrawable->isState(LLDrawable::RIGGED) && !isAnimatedObject())
	{
		return ret;
	}
	
	if (mDrawable.isNull() || mDrawable->isStatic())
	{
		ret = getRotationEdit();
	}
	else
	{
		if (!mDrawable->isRoot())
		{
			ret = getRotation() * LLQuaternion(mDrawable->getParent()->getWorldMatrix());
		}
		else
		{
			ret = LLQuaternion(mDrawable->getWorldMatrix());
		}
	}
	
	return ret;
}

const LLMatrix4 LLViewerObject::getRenderMatrix() const
{
	return mDrawable->getWorldMatrix();
}

const LLQuaternion LLViewerObject::getRotationRegion() const
{
	LLQuaternion global_rotation = getRotation();
	if (!((LLXform *)this)->isRoot())
	{
		global_rotation = global_rotation * getParent()->getRotation();
	}
	return global_rotation;
}

const LLQuaternion LLViewerObject::getRotationEdit() const
{
	LLQuaternion global_rotation = getRotation();
	if (!((LLXform *)this)->isRootEdit())
	{
		global_rotation = global_rotation * getParent()->getRotation();
	}
	return global_rotation;
}

void LLViewerObject::setPositionAbsoluteGlobal( const LLVector3d &pos_global, BOOL damped )
{
	if (isAttachment())
	{
		LLVector3 new_pos = mRegionp->getPosRegionFromGlobal(pos_global);
		if (isRootEdit())
		{
			new_pos -= mDrawable->mXform.getParent()->getWorldPosition();
			LLQuaternion world_rotation = mDrawable->mXform.getParent()->getWorldRotation();
			new_pos = new_pos * ~world_rotation;
		}
		else
		{
			LLViewerObject* parentp = (LLViewerObject*)getParent();
			new_pos -= parentp->getPositionAgent();
			new_pos = new_pos * ~parentp->getRotationRegion();
		}
		LLViewerObject::setPosition(new_pos);
		
		if (mParent && ((LLViewerObject*)mParent)->isAvatar())
		{
			// we have changed the position of an attachment, so we need to clamp it
			LLVOAvatar *avatar = (LLVOAvatar*)mParent;

			avatar->clampAttachmentPositions();
		}
	}
	else
	{
		if( isRoot() )
		{
			setPositionRegion(mRegionp->getPosRegionFromGlobal(pos_global));
		}
		else
		{
			// the relative position with the parent is not constant
			LLViewerObject* parent = (LLViewerObject *)getParent();
			//RN: this assumes we are only calling this function from the edit tools
			gPipeline.updateMoveNormalAsync(parent->mDrawable);

			LLVector3 pos_local = mRegionp->getPosRegionFromGlobal(pos_global) - parent->getPositionRegion();
			pos_local = pos_local * ~parent->getRotationRegion();
			LLViewerObject::setPosition( pos_local );
		}
	}
	//RN: assumes we always want to snap the object when calling this function
	gPipeline.updateMoveNormalAsync(mDrawable);
}

void LLViewerObject::setPosition(const LLVector3 &pos, BOOL damped)
{
	if (getPosition() != pos)
	{
		setChanged(TRANSLATED | SILHOUETTE);
	}
		
	LLXform::setPosition(pos);
	updateDrawable(damped);
	if (isRoot())
	{
		// position caches need to be up to date on root objects
		updatePositionCaches();
	}
}

void LLViewerObject::setPositionGlobal(const LLVector3d &pos_global, BOOL damped)
{
	if (isAttachment())
	{
		if (isRootEdit())
		{
			LLVector3 newPos = mRegionp->getPosRegionFromGlobal(pos_global);
			newPos = newPos - mDrawable->mXform.getParent()->getWorldPosition();

			LLQuaternion invWorldRotation = mDrawable->mXform.getParent()->getWorldRotation();
			invWorldRotation.transQuat();

			newPos = newPos * invWorldRotation;
			LLViewerObject::setPosition(newPos);
		}
		else
		{
			// assumes parent is root editable (root of attachment)
			LLVector3 newPos = mRegionp->getPosRegionFromGlobal(pos_global);
			newPos = newPos - mDrawable->mXform.getParent()->getWorldPosition();
			LLVector3 delta_pos = newPos - getPosition();

			LLQuaternion invRotation = mDrawable->getRotation();
			invRotation.transQuat();
			
			delta_pos = delta_pos * invRotation;

			// *FIX: is this right?  Shouldn't we be calling the
			// LLViewerObject version of setPosition?
			LLVector3 old_pos = mDrawable->mXform.getParent()->getPosition();
			mDrawable->mXform.getParent()->setPosition(old_pos + delta_pos);
			setChanged(TRANSLATED | SILHOUETTE);
		}
		if (mParent && ((LLViewerObject*)mParent)->isAvatar())
		{
			// we have changed the position of an attachment, so we need to clamp it
			LLVOAvatar *avatar = (LLVOAvatar*)mParent;

			avatar->clampAttachmentPositions();
		}
	}
	else
	{
		if (isRoot())
		{
			setPositionRegion(mRegionp->getPosRegionFromGlobal(pos_global));
		}
		else
		{
			// the relative position with the parent is constant, but the parent's position needs to be changed
			LLVector3d position_offset;
			position_offset.setVec(getPosition()*getParent()->getRotation());
			LLVector3d new_pos_global = pos_global - position_offset;
			((LLViewerObject *)getParent())->setPositionGlobal(new_pos_global);
		}
	}
	updateDrawable(damped);
}


void LLViewerObject::setPositionParent(const LLVector3 &pos_parent, BOOL damped)
{
	// Set position relative to parent, if no parent, relative to region
	if (!isRoot())
	{
		LLViewerObject::setPosition(pos_parent, damped);
		//updateDrawable(damped);
	}
	else
	{
		setPositionRegion(pos_parent, damped);
	}
}

void LLViewerObject::setPositionRegion(const LLVector3 &pos_region, BOOL damped)
{
	if (!isRootEdit())
	{
		LLViewerObject* parent = (LLViewerObject*) getParent();
		LLViewerObject::setPosition((pos_region-parent->getPositionRegion())*~parent->getRotationRegion());
	}
	else
	{
		LLViewerObject::setPosition(pos_region);
		mPositionRegion = pos_region;
		if(mRegionp)// <FS:Beq/> Avoid crash when region null
			mPositionAgent = mRegionp->getPosAgentFromRegion(mPositionRegion);
	}
}

void LLViewerObject::setPositionAgent(const LLVector3 &pos_agent, BOOL damped)
{
	// <FS:ND> Crsh protection
	if( !getRegion() )
		return;
	// </FS:ND>
	
	LLVector3 pos_region = getRegion()->getPosRegionFromAgent(pos_agent);
	setPositionRegion(pos_region, damped);
}

// identical to setPositionRegion() except it checks for child-joints 
// and doesn't also move the joint-parent
// TODO -- implement similar intelligence for joint-parents toward
// their joint-children
void LLViewerObject::setPositionEdit(const LLVector3 &pos_edit, BOOL damped)
{
	if (!isRootEdit())
	{
		// the relative position with the parent is constant, but the parent's position needs to be changed
		LLVector3 position_offset = getPosition() * getParent()->getRotation();

		((LLViewerObject *)getParent())->setPositionEdit(pos_edit - position_offset);
		updateDrawable(damped);
	}
	else
	{
		LLViewerObject::setPosition(pos_edit, damped);
		mPositionRegion = pos_edit;
		mPositionAgent = mRegionp->getPosAgentFromRegion(mPositionRegion);
	}	
}


LLViewerObject* LLViewerObject::getRootEdit() const
{
	const LLViewerObject* root = this;
	while (root->mParent 
		   && !((LLViewerObject*)root->mParent)->isAvatar()) 
	{
		root = (LLViewerObject*)root->mParent;
	}
	return (LLViewerObject*)root;
}


BOOL LLViewerObject::lineSegmentIntersect(const LLVector4a& start, const LLVector4a& end,
										  S32 face,
										  BOOL pick_transparent,
										  BOOL pick_rigged,
                                          BOOL pick_unselectable,
										  S32* face_hit,
										  LLVector4a* intersection,
										  LLVector2* tex_coord,
										  LLVector4a* normal,
										  LLVector4a* tangent)
{
	return false;
}

BOOL LLViewerObject::lineSegmentBoundingBox(const LLVector4a& start, const LLVector4a& end)
{
	if (mDrawable.isNull() || mDrawable->isDead())
	{
		return FALSE;
	}

	const LLVector4a* ext = mDrawable->getSpatialExtents();

	//VECTORIZE THIS
	LLVector4a center;
	center.setAdd(ext[1], ext[0]);
	center.mul(0.5f);
	LLVector4a size;
	size.setSub(ext[1], ext[0]);
	size.mul(0.5f);

	return LLLineSegmentBoxIntersect(start, end, center, size);
}

U8 LLViewerObject::getMediaType() const
{
	if (mMedia)
	{
		return mMedia->mMediaType;
	}
	else
	{
		return LLViewerObject::MEDIA_NONE;
	}
}

void LLViewerObject::setMediaType(U8 media_type)
{
	if (!mMedia)
	{
		// TODO what if we don't have a media pointer?
	}
	else if (mMedia->mMediaType != media_type)
	{
		mMedia->mMediaType = media_type;

		// TODO: update materials with new image
	}
}

std::string LLViewerObject::getMediaURL() const
{
	if (mMedia)
	{
		return mMedia->mMediaURL;
	}
	else
	{
		return std::string();
	}
}

void LLViewerObject::setMediaURL(const std::string& media_url)
{
	if (!mMedia)
	{
		mMedia = new LLViewerObjectMedia;
		mMedia->mMediaURL = media_url;
		mMedia->mPassedWhitelist = FALSE;

		// TODO: update materials with new image
	}
	else if (mMedia->mMediaURL != media_url)
	{
		mMedia->mMediaURL = media_url;
		mMedia->mPassedWhitelist = FALSE;

		// TODO: update materials with new image
	}
}

BOOL LLViewerObject::getMediaPassedWhitelist() const
{
	if (mMedia)
	{
		return mMedia->mPassedWhitelist;
	}
	else
	{
		return FALSE;
	}
}

void LLViewerObject::setMediaPassedWhitelist(BOOL passed)
{
	if (mMedia)
	{
		mMedia->mPassedWhitelist = passed;
	}
}

BOOL LLViewerObject::setMaterial(const U8 material)
{
	BOOL res = LLPrimitive::setMaterial(material);
	if (res)
	{
		setChanged(TEXTURE);
	}
	return res;
}

void LLViewerObject::setNumTEs(const U8 num_tes)
{
	U32 i;
	if (num_tes != getNumTEs())
	{
		if (num_tes)
		{
			LLPointer<LLViewerTexture> *new_images;
			new_images = new LLPointer<LLViewerTexture>[num_tes];
			
			LLPointer<LLViewerTexture> *new_normmaps;
			new_normmaps = new LLPointer<LLViewerTexture>[num_tes];
			
			LLPointer<LLViewerTexture> *new_specmaps;
			new_specmaps = new LLPointer<LLViewerTexture>[num_tes];
			for (i = 0; i < num_tes; i++)
			{
				if (i < getNumTEs())
				{
					new_images[i] = mTEImages[i];
					new_normmaps[i] = mTENormalMaps[i];
					new_specmaps[i] = mTESpecularMaps[i];
				}
				else if (getNumTEs())
				{
					new_images[i] = mTEImages[getNumTEs()-1];
					new_normmaps[i] = mTENormalMaps[getNumTEs()-1];
					new_specmaps[i] = mTESpecularMaps[getNumTEs()-1];
				}
				else
				{
					new_images[i] = NULL;
					new_normmaps[i] = NULL;
					new_specmaps[i] = NULL;
				}
			}

			deleteTEImages();
			
			mTEImages = new_images;
			mTENormalMaps = new_normmaps;
			mTESpecularMaps = new_specmaps;
		}
		else
		{
			deleteTEImages();
		}

        S32 original_tes = getNumTEs();

		LLPrimitive::setNumTEs(num_tes);
		setChanged(TEXTURE);

        // touch up GLTF materials
        if (original_tes > 0)
        {
            for (int i = original_tes; i < getNumTEs(); ++i)
            {
                LLTextureEntry* src = getTE(original_tes - 1);
                LLTextureEntry* tep = getTE(i);
                setRenderMaterialID(i, getRenderMaterialID(original_tes - 1), false);

                if (tep)
                {
                    LLGLTFMaterial* base_material = src->getGLTFMaterial();
                    LLGLTFMaterial* override_material = src->getGLTFMaterialOverride();
                    if (base_material && override_material)
                    {
                        tep->setGLTFMaterialOverride(new LLGLTFMaterial(*override_material));

                        LLGLTFMaterial* render_material = new LLFetchedGLTFMaterial();
                        *render_material = *base_material;
                        render_material->applyOverride(*override_material);
                        tep->setGLTFRenderMaterial(render_material);
                    }
                }
            }
        }

		if (mDrawable.notNull())
		{
			gPipeline.markTextured(mDrawable);
		}
	}
}

void LLViewerObject::sendMaterialUpdate() const
{
	LLViewerRegion* regionp = getRegion();
	if(!regionp) return;
	gMessageSystem->newMessageFast(_PREHASH_ObjectMaterial);
	gMessageSystem->nextBlockFast(_PREHASH_AgentData);
	gMessageSystem->addUUIDFast(_PREHASH_AgentID, gAgent.getID() );
	gMessageSystem->addUUIDFast(_PREHASH_SessionID, gAgent.getSessionID());
	gMessageSystem->nextBlockFast(_PREHASH_ObjectData);
	gMessageSystem->addU32Fast(_PREHASH_ObjectLocalID,	mLocalID );
	gMessageSystem->addU8Fast(_PREHASH_Material, getMaterial() );
	gMessageSystem->sendReliable( regionp->getHost() );

}

//formerly send_object_shape(LLViewerObject *object)
void LLViewerObject::sendShapeUpdate()
{
	// <FS:Ansariel> FIRE-22268: Crash fix
	LLViewerRegion *regionp = getRegion();
	if (!regionp) return;
	// </FS:Ansariel>

	gMessageSystem->newMessageFast(_PREHASH_ObjectShape);
	gMessageSystem->nextBlockFast(_PREHASH_AgentData);
	gMessageSystem->addUUIDFast(_PREHASH_AgentID, gAgent.getID() );
	gMessageSystem->addUUIDFast(_PREHASH_SessionID, gAgent.getSessionID());
	gMessageSystem->nextBlockFast(_PREHASH_ObjectData);
	gMessageSystem->addU32Fast(_PREHASH_ObjectLocalID, mLocalID );

	LLVolumeMessage::packVolumeParams(&getVolume()->getParams(), gMessageSystem);

	//LLViewerRegion *regionp = getRegion(); // <FS:Ansariel> FIRE-22268: Crash fix
	gMessageSystem->sendReliable( regionp->getHost() );
}


void LLViewerObject::sendTEUpdate() const
{
	// <FS:Ansariel> FIRE-22268: Crash fix
	LLViewerRegion *regionp = getRegion();
	if (!regionp) return;
	// </FS:Ansariel>

	LLMessageSystem* msg = gMessageSystem;
	msg->newMessageFast(_PREHASH_ObjectImage);

	msg->nextBlockFast(_PREHASH_AgentData);
	msg->addUUIDFast(_PREHASH_AgentID, gAgent.getID() );
	msg->addUUIDFast(_PREHASH_SessionID, gAgent.getSessionID());

	msg->nextBlockFast(_PREHASH_ObjectData);
	msg->addU32Fast(_PREHASH_ObjectLocalID, mLocalID );
	if (mMedia)
	{
		msg->addString("MediaURL", mMedia->mMediaURL);
	}
	else
	{
		msg->addString("MediaURL", NULL);
	}

	// TODO send media type

	packTEMessage(msg);

	//LLViewerRegion *regionp = getRegion(); // <FS:Ansariel> FIRE-22268: Crash fix
	msg->sendReliable( regionp->getHost() );
}

LLViewerTexture* LLViewerObject::getBakedTextureForMagicId(const LLUUID& id)
{
	if (!LLAvatarAppearanceDefines::LLAvatarAppearanceDictionary::isBakedImageId(id))
	{
		return NULL;
	}

	LLViewerObject *root = getRootEdit();
	if (root && root->isAnimatedObject())
	{
		return LLViewerTextureManager::getFetchedTexture(id, FTT_DEFAULT, TRUE, LLGLTexture::BOOST_NONE, LLViewerTexture::LOD_TEXTURE);
	}

	LLVOAvatar* avatar = getAvatar();
	if (avatar && !isHUDAttachment())
	{
		LLAvatarAppearanceDefines::EBakedTextureIndex texIndex = LLAvatarAppearanceDefines::LLAvatarAppearanceDictionary::assetIdToBakedTextureIndex(id);
		LLViewerTexture* bakedTexture = avatar->getBakedTexture(texIndex);
		if (bakedTexture == NULL || bakedTexture->isMissingAsset())
		{
			return LLViewerTextureManager::getFetchedTexture(IMG_DEFAULT, FTT_DEFAULT, TRUE, LLGLTexture::BOOST_NONE, LLViewerTexture::LOD_TEXTURE);
		}
		else
		{
			return bakedTexture;
		}
	}
	else
	{
		return LLViewerTextureManager::getFetchedTexture(id, FTT_DEFAULT, TRUE, LLGLTexture::BOOST_NONE, LLViewerTexture::LOD_TEXTURE);
	}

}

void LLViewerObject::updateAvatarMeshVisibility(const LLUUID& id, const LLUUID& old_id)
{
	if (id == old_id)
	{
		return;
	}

	if (!LLAvatarAppearanceDefines::LLAvatarAppearanceDictionary::isBakedImageId(old_id) && !LLAvatarAppearanceDefines::LLAvatarAppearanceDictionary::isBakedImageId(id))
	{
		return;
	}

	LLVOAvatar* avatar = getAvatar();
	if (avatar)
	{
		avatar->updateMeshVisibility();
	}
}


void LLViewerObject::setTE(const U8 te, const LLTextureEntry& texture_entry)
{
    LLUUID old_image_id;
    if (getTE(te))
    {
        old_image_id = getTE(te)->getID();
    }

    LLPrimitive::setTE(te, texture_entry);

<<<<<<< HEAD
    const LLUUID& image_id = getTEref(te).getID();
=======
    const LLUUID& image_id = getTE(te)->getID();
>>>>>>> 5d7b1b09
    LLViewerTexture* bakedTexture = getBakedTextureForMagicId(image_id);
    mTEImages[te] = bakedTexture ? bakedTexture : LLViewerTextureManager::getFetchedTexture(image_id, FTT_DEFAULT, TRUE, LLGLTexture::BOOST_NONE, LLViewerTexture::LOD_TEXTURE);

    updateAvatarMeshVisibility(image_id, old_image_id);

    updateTEMaterialTextures(te);
}

void LLViewerObject::updateTEMaterialTextures(U8 te)
{
<<<<<<< HEAD
	if (getTEref(te).getMaterialParams().notNull())
	{
		const LLUUID& norm_id = getTEref(te).getMaterialParams()->getNormalID();
		mTENormalMaps[te] = LLViewerTextureManager::getFetchedTexture(norm_id, FTT_DEFAULT, TRUE, LLGLTexture::BOOST_NONE, LLViewerTexture::LOD_TEXTURE);

		const LLUUID& spec_id = getTEref(te).getMaterialParams()->getSpecularID();
=======
	if (getTE(te)->getMaterialParams().notNull())
	{
		const LLUUID& norm_id = getTE(te)->getMaterialParams()->getNormalID();
		mTENormalMaps[te] = LLViewerTextureManager::getFetchedTexture(norm_id, FTT_DEFAULT, TRUE, LLGLTexture::BOOST_NONE, LLViewerTexture::LOD_TEXTURE);
		
		const LLUUID& spec_id = getTE(te)->getMaterialParams()->getSpecularID();
>>>>>>> 5d7b1b09
		mTESpecularMaps[te] = LLViewerTextureManager::getFetchedTexture(spec_id, FTT_DEFAULT, TRUE, LLGLTexture::BOOST_NONE, LLViewerTexture::LOD_TEXTURE);
	}

    LLFetchedGLTFMaterial* mat = (LLFetchedGLTFMaterial*) getTE(te)->getGLTFRenderMaterial();
    llassert(mat == nullptr || dynamic_cast<LLFetchedGLTFMaterial*>(getTE(te)->getGLTFRenderMaterial()) != nullptr);
    LLUUID mat_id = getRenderMaterialID(te);
    if (mat == nullptr && mat_id.notNull())
    {
        mat = (LLFetchedGLTFMaterial*) gGLTFMaterialList.getMaterial(mat_id);
        llassert(mat == nullptr || dynamic_cast<LLFetchedGLTFMaterial*>(gGLTFMaterialList.getMaterial(mat_id)) != nullptr);
        if (mat->isFetching())
        { // material is not loaded yet, rebuild draw info when the object finishes loading
            mat->onMaterialComplete([id=getID()]
                {
                    LLViewerObject* obj = gObjectList.findObject(id);
                    if (obj)
                    {
                        LLViewerRegion* region = obj->getRegion();
                        if(region)
                        {
                            region->loadCacheMiscExtras(obj->getLocalID());
                        }
                        obj->markForUpdate();
                    }
                });
        }
        getTE(te)->setGLTFMaterial(mat);
    }
    else if (mat_id.isNull() && mat != nullptr)
    {
        mat = nullptr;
        getTE(te)->setGLTFMaterial(nullptr);
    }

    auto fetch_texture = [this](const LLUUID& id)
    {
        LLViewerFetchedTexture* img = nullptr;
        if (id.notNull())
        {
            if (LLAvatarAppearanceDefines::LLAvatarAppearanceDictionary::isBakedImageId(id))
            {
                 // TODO -- fall back to LLTextureEntry::mGLTFRenderMaterial when overriding with baked texture
                LLViewerTexture* viewerTexture = getBakedTextureForMagicId(id);
                img = viewerTexture ? dynamic_cast<LLViewerFetchedTexture*>(viewerTexture) : nullptr;
            }
            else
            {
                img = LLViewerTextureManager::getFetchedTexture(id, FTT_DEFAULT, TRUE, LLGLTexture::BOOST_NONE, LLViewerTexture::LOD_TEXTURE);
                img->addTextureStats(64.f * 64.f, TRUE);
            }
        }

        return img;
    };

    if (mat != nullptr)
    {
        mat->mBaseColorTexture = fetch_texture(mat->mTextureId[LLGLTFMaterial::GLTF_TEXTURE_INFO_BASE_COLOR]);
        mat->mNormalTexture = fetch_texture(mat->mTextureId[LLGLTFMaterial::GLTF_TEXTURE_INFO_NORMAL]);
        mat->mMetallicRoughnessTexture = fetch_texture(mat->mTextureId[LLGLTFMaterial::GLTF_TEXTURE_INFO_METALLIC_ROUGHNESS]);
        mat->mEmissiveTexture= fetch_texture(mat->mTextureId[LLGLTFMaterial::GLTF_TEXTURE_INFO_EMISSIVE]);
    }
}

void LLViewerObject::refreshBakeTexture()
{
	for (int face_index = 0; face_index < getNumTEs(); face_index++)
	{
		LLTextureEntry* tex_entry = getTE(face_index);
		if (tex_entry && LLAvatarAppearanceDefines::LLAvatarAppearanceDictionary::isBakedImageId(tex_entry->getID()))
		{
			const LLUUID& image_id = tex_entry->getID();
			LLViewerTexture* bakedTexture = getBakedTextureForMagicId(image_id);
			changeTEImage(face_index, bakedTexture);
		}
	}
}

void LLViewerObject::setTEImage(const U8 te, LLViewerTexture *imagep)
{
	if (mTEImages[te] != imagep)
	{
		LLUUID old_image_id = getTE(te) ? getTE(te)->getID() : LLUUID::null;
		
		LLPrimitive::setTETexture(te, imagep->getID());

		LLViewerTexture* baked_texture = getBakedTextureForMagicId(imagep->getID());
		mTEImages[te] = baked_texture ? baked_texture : imagep;
		updateAvatarMeshVisibility(imagep->getID(), old_image_id);
		setChanged(TEXTURE);
		if (mDrawable.notNull())
		{
			gPipeline.markTextured(mDrawable);
		}
	}
}

S32 LLViewerObject::setTETextureCore(const U8 te, LLViewerTexture *image)
{
	LLUUID old_image_id = getTEref(te).getID();
	const LLUUID& uuid = image->getID();
	S32 retval = 0;
	if (uuid != getTEref(te).getID() ||
		uuid == LLUUID::null)
	{
		retval = LLPrimitive::setTETexture(te, uuid);
		LLViewerTexture* baked_texture = getBakedTextureForMagicId(uuid);
		mTEImages[te] = baked_texture ? baked_texture : image;
		updateAvatarMeshVisibility(uuid,old_image_id);
		setChanged(TEXTURE);
		if (mDrawable.notNull())
		{
			gPipeline.markTextured(mDrawable);
		}
	}
	return retval;
}

S32 LLViewerObject::setTENormalMapCore(const U8 te, LLViewerTexture *image)
{
	S32 retval = TEM_CHANGE_TEXTURE;
	const LLUUID& uuid = image ? image->getID() : LLUUID::null;
	if( (getTE( te ) && uuid != getTE( te )->getID()) ||
		uuid == LLUUID::null)
	{
		LLTextureEntry* tep = getTE(te);
		LLMaterial* mat = NULL;
		if (tep)
		{
		   mat = tep->getMaterialParams();
		}

		if (mat)
		{
			mat->setNormalID(uuid);
		}
	}
	changeTENormalMap(te,image);	
	return retval;
}

S32 LLViewerObject::setTESpecularMapCore(const U8 te, LLViewerTexture *image)
{
	S32 retval = TEM_CHANGE_TEXTURE;
	const LLUUID& uuid = image ? image->getID() : LLUUID::null;
	if ( (getTE(te) && uuid != getTE(te)->getID()) ||
		uuid == LLUUID::null)
	{
		LLTextureEntry* tep = getTE(te);
		LLMaterial* mat = NULL;
		if (tep)
		{
			mat = tep->getMaterialParams();
		}

		if (mat)
		{
			mat->setSpecularID(uuid);
		}		
	}
	changeTESpecularMap(te, image);
	return retval;
}

//virtual
void LLViewerObject::changeTEImage(S32 index, LLViewerTexture* new_image) 
{
	if(index < 0 || index >= getNumTEs())
	{
		return ;
	}
	mTEImages[index] = new_image ;
}

void LLViewerObject::changeTENormalMap(S32 index, LLViewerTexture* new_image)
{
	if(index < 0 || index >= getNumTEs())
	{
		return ;
	}
	mTENormalMaps[index] = new_image ;
	refreshMaterials();
}

void LLViewerObject::changeTESpecularMap(S32 index, LLViewerTexture* new_image)
{
	if(index < 0 || index >= getNumTEs())
	{
		return ;
	}
	mTESpecularMaps[index] = new_image ;
	refreshMaterials();
}

S32 LLViewerObject::setTETexture(const U8 te, const LLUUID& uuid)
{
	// Invalid host == get from the agent's sim
	LLViewerFetchedTexture *image = LLViewerTextureManager::getFetchedTexture(
		uuid, FTT_DEFAULT, TRUE, LLGLTexture::BOOST_NONE, LLViewerTexture::LOD_TEXTURE, 0, 0, LLHost());
		return setTETextureCore(te, image);
}

S32 LLViewerObject::setTENormalMap(const U8 te, const LLUUID& uuid)
{
	LLViewerFetchedTexture *image = (uuid == LLUUID::null) ? NULL : LLViewerTextureManager::getFetchedTexture(
		uuid, FTT_DEFAULT, TRUE, LLGLTexture::BOOST_NONE, LLViewerTexture::LOD_TEXTURE, 0, 0, LLHost());
	return setTENormalMapCore(te, image);
}

S32 LLViewerObject::setTESpecularMap(const U8 te, const LLUUID& uuid)
{
	LLViewerFetchedTexture *image = (uuid == LLUUID::null) ? NULL : LLViewerTextureManager::getFetchedTexture(
		uuid, FTT_DEFAULT, TRUE, LLGLTexture::BOOST_NONE, LLViewerTexture::LOD_TEXTURE, 0, 0, LLHost());
	return setTESpecularMapCore(te, image);
}

S32 LLViewerObject::setTEColor(const U8 te, const LLColor3& color)
{
	return setTEColor(te, LLColor4(color));
}

S32 LLViewerObject::setTEColor(const U8 te, const LLColor4& color)
{
	S32 retval = 0;
	const LLTextureEntry *tep = getTE(te);
	if (!tep)
	{
		LL_WARNS() << "No texture entry for te " << (S32)te << ", object " << mID << LL_ENDL;
	}
	else if (color != tep->getColor())
	{
		retval = LLPrimitive::setTEColor(te, color);
		if (mDrawable.notNull() && retval)
		{
			// These should only happen on updates which are not the initial update.
			dirtyMesh();
		}
	}
	return retval;
}

S32 LLViewerObject::setTEBumpmap(const U8 te, const U8 bump)
{
	S32 retval = 0;
	const LLTextureEntry *tep = getTE(te);
	if (!tep)
	{
		LL_WARNS() << "No texture entry for te " << (S32)te << ", object " << mID << LL_ENDL;
	}
	else if (bump != tep->getBumpmap())
	{
		retval = LLPrimitive::setTEBumpmap(te, bump);
		setChanged(TEXTURE);
		if (mDrawable.notNull() && retval)
		{
			gPipeline.markTextured(mDrawable);
			gPipeline.markRebuild(mDrawable, LLDrawable::REBUILD_GEOMETRY);
		}
	}
	return retval;
}

S32 LLViewerObject::setTETexGen(const U8 te, const U8 texgen)
{
	S32 retval = 0;
	const LLTextureEntry *tep = getTE(te);
	if (!tep)
	{
		LL_WARNS() << "No texture entry for te " << (S32)te << ", object " << mID << LL_ENDL;
	}
	else if (texgen != tep->getTexGen())
	{
		retval = LLPrimitive::setTETexGen(te, texgen);
		setChanged(TEXTURE);
	}
	return retval;
}

S32 LLViewerObject::setTEMediaTexGen(const U8 te, const U8 media)
{
	S32 retval = 0;
	const LLTextureEntry *tep = getTE(te);
	if (!tep)
	{
		LL_WARNS() << "No texture entry for te " << (S32)te << ", object " << mID << LL_ENDL;
	}
	else if (media != tep->getMediaTexGen())
	{
		retval = LLPrimitive::setTEMediaTexGen(te, media);
		setChanged(TEXTURE);
	}
	return retval;
}

S32 LLViewerObject::setTEShiny(const U8 te, const U8 shiny)
{
	S32 retval = 0;
	const LLTextureEntry *tep = getTE(te);
	if (!tep)
	{
		LL_WARNS() << "No texture entry for te " << (S32)te << ", object " << mID << LL_ENDL;
	}
	else if (shiny != tep->getShiny())
	{
		retval = LLPrimitive::setTEShiny(te, shiny);
		setChanged(TEXTURE);
	}
	return retval;
}

S32 LLViewerObject::setTEFullbright(const U8 te, const U8 fullbright)
{
	S32 retval = 0;
	const LLTextureEntry *tep = getTE(te);
	if (!tep)
	{
		LL_WARNS() << "No texture entry for te " << (S32)te << ", object " << mID << LL_ENDL;
	}
	else if (fullbright != tep->getFullbright())
	{
		retval = LLPrimitive::setTEFullbright(te, fullbright);
		setChanged(TEXTURE);
		if (mDrawable.notNull() && retval)
		{
			gPipeline.markTextured(mDrawable);
		}
	}
	return retval;
}


S32 LLViewerObject::setTEMediaFlags(const U8 te, const U8 media_flags)
{
	// this might need work for media type
	S32 retval = 0;
	const LLTextureEntry *tep = getTE(te);
	if (!tep)
	{
		LL_WARNS() << "No texture entry for te " << (S32)te << ", object " << mID << LL_ENDL;
	}
	else if (media_flags != tep->getMediaFlags())
	{
		retval = LLPrimitive::setTEMediaFlags(te, media_flags);
		setChanged(TEXTURE);
		if (mDrawable.notNull() && retval)
		{
			gPipeline.markRebuild(mDrawable, LLDrawable::REBUILD_TCOORD);
			gPipeline.markTextured(mDrawable);
		}
	}
	return retval;
}

S32 LLViewerObject::setTEGlow(const U8 te, const F32 glow)
{
	S32 retval = 0;
	const LLTextureEntry *tep = getTE(te);
	if (!tep)
	{
		LL_WARNS() << "No texture entry for te " << (S32)te << ", object " << mID << LL_ENDL;
	}
	else if (glow != tep->getGlow())
	{
		retval = LLPrimitive::setTEGlow(te, glow);
		setChanged(TEXTURE);
		if (mDrawable.notNull() && retval)
		{
			gPipeline.markTextured(mDrawable);
		}
	}
	return retval;
}

S32 LLViewerObject::setTEMaterialID(const U8 te, const LLMaterialID& pMaterialID)
{
	S32 retval = 0;
	const LLTextureEntry *tep = getTE(te);
	if (!tep)
	{
		LL_WARNS("Material") << "No texture entry for te " << (S32)te
							 << ", object " << mID
							 << ", material " << pMaterialID
							 << LL_ENDL;
	}
	//else if (pMaterialID != tep->getMaterialID())
	{
		LL_DEBUGS("Material") << "Changing texture entry for te " << (S32)te
							 << ", object " << mID
							 << ", material " << pMaterialID
							 << LL_ENDL;
		retval = LLPrimitive::setTEMaterialID(te, pMaterialID);
		refreshMaterials();
	}
	return retval;
}

S32 LLViewerObject::setTEMaterialParams(const U8 te, const LLMaterialPtr pMaterialParams)
{
	S32 retval = 0;
	const LLTextureEntry *tep = getTE(te);
	if (!tep)
	{
		LL_WARNS() << "No texture entry for te " << (S32)te << ", object " << mID << LL_ENDL;
		return 0;
	}

	retval = LLPrimitive::setTEMaterialParams(te, pMaterialParams);
	LL_DEBUGS("Material") << "Changing material params for te " << (S32)te
							<< ", object " << mID
			               << " (" << retval << ")"
							<< LL_ENDL;
	setTENormalMap(te, (pMaterialParams) ? pMaterialParams->getNormalID() : LLUUID::null);
	setTESpecularMap(te, (pMaterialParams) ? pMaterialParams->getSpecularID() : LLUUID::null);

	return retval;
}

S32 LLViewerObject::setTEGLTFMaterialOverride(U8 te, LLGLTFMaterial* override_mat)
{
    LL_PROFILE_ZONE_SCOPED;
    S32 retval = TEM_CHANGE_NONE;

    LLTextureEntry* tep = getTE(te);
    if (!tep)
    { // this could happen if the object is not fully formed yet
        // returning TEM_CHANGE_NONE here signals to LLGLTFMaterialList to queue the override for later
        return retval;
    }

    LLFetchedGLTFMaterial* src_mat = (LLFetchedGLTFMaterial*) tep->getGLTFMaterial();
    llassert(src_mat == nullptr || dynamic_cast<LLFetchedGLTFMaterial*>(tep->getGLTFMaterial()) != nullptr);
    // if override mat exists, we must also have a source mat
    if (!src_mat)
    {
        // we can get into this state if an override has arrived before the viewer has
        // received or handled an update, return TEM_CHANGE_NONE to signal to LLGLTFMaterialList that it
        // should queue the update for later
        return retval;
    }

    if(src_mat->isFetching())
    {
        // if still fetching, we need to wait until it is done and try again
        return retval;
    }

    retval = tep->setGLTFMaterialOverride(override_mat);

    if (retval)
    {
        if (override_mat)
        {
            LLFetchedGLTFMaterial* render_mat = new LLFetchedGLTFMaterial(*src_mat);
            render_mat->applyOverride(*override_mat);
            tep->setGLTFRenderMaterial(render_mat);
            retval = TEM_CHANGE_TEXTURE;

        }
        else if (tep->setGLTFRenderMaterial(nullptr))
        {
            retval = TEM_CHANGE_TEXTURE;
        }
    }

    return retval;
}

void LLViewerObject::refreshMaterials()
{
	setChanged(TEXTURE);
	if (mDrawable.notNull())
	{
		gPipeline.markTextured(mDrawable);
	}
}

S32 LLViewerObject::setTEScale(const U8 te, const F32 s, const F32 t)
{
	S32 retval = 0;
	retval = LLPrimitive::setTEScale(te, s, t);
	setChanged(TEXTURE);
	if (mDrawable.notNull() && retval)
	{
		gPipeline.markRebuild(mDrawable, LLDrawable::REBUILD_TCOORD);
	}
	return retval;
}

S32 LLViewerObject::setTEScaleS(const U8 te, const F32 s)
{
	S32 retval = LLPrimitive::setTEScaleS(te, s);
	if (mDrawable.notNull() && retval)
	{
		gPipeline.markRebuild(mDrawable, LLDrawable::REBUILD_TCOORD);
	}

	return retval;
}

S32 LLViewerObject::setTEScaleT(const U8 te, const F32 t)
{
	S32 retval = LLPrimitive::setTEScaleT(te, t);
	if (mDrawable.notNull() && retval)
	{
		gPipeline.markRebuild(mDrawable, LLDrawable::REBUILD_TCOORD);
	}

	return retval;
}

S32 LLViewerObject::setTEOffset(const U8 te, const F32 s, const F32 t)
{
	S32 retval = LLPrimitive::setTEOffset(te, s, t);
	if (mDrawable.notNull() && retval)
	{
		gPipeline.markRebuild(mDrawable, LLDrawable::REBUILD_TCOORD);
	}
	return retval;
}

S32 LLViewerObject::setTEOffsetS(const U8 te, const F32 s)
{
	S32 retval = LLPrimitive::setTEOffsetS(te, s);
	if (mDrawable.notNull() && retval)
	{
		gPipeline.markRebuild(mDrawable, LLDrawable::REBUILD_TCOORD);
	}

	return retval;
}

S32 LLViewerObject::setTEOffsetT(const U8 te, const F32 t)
{
	S32 retval = LLPrimitive::setTEOffsetT(te, t);
	if (mDrawable.notNull() && retval)
	{
		gPipeline.markRebuild(mDrawable, LLDrawable::REBUILD_TCOORD);
	}

	return retval;
}

S32 LLViewerObject::setTERotation(const U8 te, const F32 r)
{
	S32 retval = LLPrimitive::setTERotation(te, r);
	if (mDrawable.notNull() && retval)
	{
		gPipeline.markRebuild(mDrawable, LLDrawable::REBUILD_TCOORD);
        shrinkWrap();
	}
	return retval;
}


LLViewerTexture *LLViewerObject::getTEImage(const U8 face) const
{
//	llassert(mTEImages);

	if (face < getNumTEs())
	{
		LLViewerTexture* image = mTEImages[face];
		if (image)
		{
			return image;
		}
		else
		{
			return (LLViewerTexture*)(LLViewerFetchedTexture::sDefaultImagep);
		}
	}

	LL_ERRS() << llformat("Requested Image from invalid face: %d/%d",face,getNumTEs()) << LL_ENDL;

	return NULL;
}


bool LLViewerObject::isImageAlphaBlended(const U8 te) const
{
	LLViewerTexture* image = getTEImage(te);
	LLGLenum format = image ? image->getPrimaryFormat() : GL_RGB;
	switch (format)
	{
		case GL_RGBA:
		case GL_ALPHA:
		{
			return true;
		}
		break;

		case GL_RGB: break;
		default:
		{
			LL_WARNS() << "Unexpected tex format in LLViewerObject::isImageAlphaBlended...returning no alpha." << LL_ENDL;
		}
		break;
	}

	return false;
}

LLViewerTexture *LLViewerObject::getTENormalMap(const U8 face) const
{
	//	llassert(mTEImages);
	
	if (face < getNumTEs())
	{
		LLViewerTexture* image = mTENormalMaps[face];
		if (image)
		{
			return image;
		}
		else
		{
			return (LLViewerTexture*)(LLViewerFetchedTexture::sDefaultImagep);
		}
	}
	
	LL_ERRS() << llformat("Requested Image from invalid face: %d/%d",face,getNumTEs()) << LL_ENDL;
	
	return NULL;
}

LLViewerTexture *LLViewerObject::getTESpecularMap(const U8 face) const
{
	//	llassert(mTEImages);
	
	if (face < getNumTEs())
	{
		LLViewerTexture* image = mTESpecularMaps[face];
		if (image)
		{
			return image;
		}
		else
		{
			return (LLViewerTexture*)(LLViewerFetchedTexture::sDefaultImagep);
		}
	}
	
	LL_ERRS() << llformat("Requested Image from invalid face: %d/%d",face,getNumTEs()) << LL_ENDL;
	
	return NULL;
}

void LLViewerObject::fitFaceTexture(const U8 face)
{
	LL_INFOS() << "fitFaceTexture not implemented" << LL_ENDL;
}

LLBBox LLViewerObject::getBoundingBoxAgent() const
{
	LLVector3 position_agent;
	LLQuaternion rot;
	LLViewerObject* avatar_parent = NULL;
	LLViewerObject* root_edit = (LLViewerObject*)getRootEdit();
	if (root_edit)
	{
		avatar_parent = (LLViewerObject*)root_edit->getParent();
	}
	
	if (avatar_parent && avatar_parent->isAvatar() &&
		root_edit && root_edit->mDrawable.notNull() && root_edit->mDrawable->getXform()->getParent())
	{
		LLXform* parent_xform = root_edit->mDrawable->getXform()->getParent();
		position_agent = (getPositionEdit() * parent_xform->getWorldRotation()) + parent_xform->getWorldPosition();
		rot = getRotationEdit() * parent_xform->getWorldRotation();
	}
	else
	{
		position_agent = getPositionAgent();
		rot = getRotationRegion();
	}
	
	return LLBBox( position_agent, rot, getScale() * -0.5f, getScale() * 0.5f );
}

U32 LLViewerObject::getNumVertices() const
{
	U32 num_vertices = 0;
	if (mDrawable.notNull())
	{
		S32 i, num_faces;
		num_faces = mDrawable->getNumFaces();
		for (i = 0; i < num_faces; i++)
		{
			LLFace * facep = mDrawable->getFace(i);
			if (facep)
			{
				num_vertices += facep->getGeomCount();
			}
		}
	}
	return num_vertices;
}

U32 LLViewerObject::getNumIndices() const
{
	U32 num_indices = 0;
	if (mDrawable.notNull())
	{
		S32 i, num_faces;
		num_faces = mDrawable->getNumFaces();
		for (i = 0; i < num_faces; i++)
		{
			LLFace * facep = mDrawable->getFace(i);
			if (facep)
			{
				num_indices += facep->getIndicesCount();
			}
		}
	}
	return num_indices;
}

// Find the number of instances of this object's inventory that are of the given type
S32 LLViewerObject::countInventoryContents(LLAssetType::EType type)
{
	S32 count = 0;
	if( mInventory )
	{
		LLInventoryObject::object_list_t::const_iterator it = mInventory->begin();
		LLInventoryObject::object_list_t::const_iterator end = mInventory->end();
		for(  ; it != end ; ++it )
		{
			if( (*it)->getType() == type )
			{
				++count;
			}
		}
	}
	return count;
}

void LLViewerObject::setDebugText(const std::string &utf8text, const LLColor4& color)
{
	if (utf8text.empty() && !mText)
	{
		return;
	}

	if (!mText)
	{
	    initHudText();
	}
	mText->setColor(color);
	mText->setString(utf8text);
	mText->setZCompare(FALSE);
	mText->setDoFade(FALSE);
	updateText();
}

void LLViewerObject::appendDebugText(const std::string &utf8text)
{
    if (utf8text.empty() && !mText)
    {
        return;
    }

    if (!mText)
    {
        initHudText();
    }
    mText->addLine(utf8text, LLColor4::white);
    mText->setZCompare(FALSE);
    mText->setDoFade(FALSE);
    updateText();
}

void LLViewerObject::initHudText()
{
    mText = (LLHUDText *)LLHUDObject::addHUDObject(LLHUDObject::LL_HUD_TEXT);
    mText->setFont(LLFontGL::getFontSansSerif());
    mText->setVertAlignment(LLHUDText::ALIGN_VERT_TOP);
    mText->setMaxLines(-1);
    mText->setSourceObject(this);
    mText->setOnHUDAttachment(isHUDAttachment());
}

void LLViewerObject::restoreHudText()
{
    if (mHudText.empty())
    {
        if (mText)
        {
            mText->markDead();
            mText = NULL;
        }
    }
    else
    {
        if (!mText)
        {
            initHudText();
        }
        else
        {
            // Restore default values
            mText->setZCompare(TRUE);
            mText->setDoFade(TRUE);
        }
        mText->setColor(mHudTextColor);
        mText->setString(mHudText);
    }
}

void LLViewerObject::setIcon(LLViewerTexture* icon_image)
{
	if (!mIcon)
	{
		mIcon = (LLHUDIcon *)LLHUDObject::addHUDObject(LLHUDObject::LL_HUD_ICON);
		mIcon->setSourceObject(this);
		mIcon->setImage(icon_image);
		// *TODO: make this user configurable
		mIcon->setScale(0.03f);
	}
	else
	{
		mIcon->restartLifeTimer();
	}
}

void LLViewerObject::clearIcon()
{
	if (mIcon)
	{
		mIcon = NULL;
	}
}

LLViewerObject* LLViewerObject::getSubParent() 
{ 
	return (LLViewerObject*) getParent();
}

const LLViewerObject* LLViewerObject::getSubParent() const
{
	return (const LLViewerObject*) getParent();
}

BOOL LLViewerObject::isOnMap()
{
	return mOnMap;
}


void LLViewerObject::updateText()
{
	if (!isDead())
	{
		if (mText.notNull())
		{		
		    LLVOAvatar* avatar = getAvatar();
		    if (avatar)
		    {
		        mText->setHidden(avatar->isInMuteList());
		    }
               
		    LLVector3 up_offset(0,0,0);
			up_offset.mV[2] = getScale().mV[VZ]*0.6f;
			
			if (mDrawable.notNull())
			{
				mText->setPositionAgent(getRenderPosition() + up_offset);
			}
			else
			{
				mText->setPositionAgent(getPositionAgent() + up_offset);
			}
		}
	}
}

bool LLViewerObject::isOwnerInMuteList(LLUUID id)
{
	LLUUID owner_id = id.isNull() ? mOwnerID : id;
	if (isAvatar() || owner_id.isNull())
	{
		return false;
	}
	bool muted = false;
	F64 now = LLFrameTimer::getTotalSeconds();
	if (now < mCachedMuteListUpdateTime)
	{
		muted = mCachedOwnerInMuteList;
	}
	else
	{
		muted = LLMuteList::getInstance()->isMuted(owner_id);

		const F64 SECONDS_BETWEEN_MUTE_UPDATES = 1;
		mCachedMuteListUpdateTime = now + SECONDS_BETWEEN_MUTE_UPDATES;
		mCachedOwnerInMuteList = muted;
	}
	return muted;
}

LLVOAvatar* LLViewerObject::asAvatar()
{
	return NULL;
}

// If this object is directly or indirectly parented by an avatar,
// return it.  Normally getAvatar() is the correct function to call;
// it will give the avatar used for skinning.  The exception is with
// animated objects that are also attachments; in that case,
// getAvatar() will return the control avatar, used for skinning, and
// getAvatarAncestor will return the avatar to which the object is
// attached.
LLVOAvatar* LLViewerObject::getAvatarAncestor()
{
	LLViewerObject *pobj = (LLViewerObject*) getParent();
	while (pobj)
	{
		LLVOAvatar *av = pobj->asAvatar();
		if (av)
		{
			return av;
		}
		pobj =  (LLViewerObject*) pobj->getParent();
	}
	return NULL;
}

BOOL LLViewerObject::isParticleSource() const
{
	return !mPartSourcep.isNull() && !mPartSourcep->isDead();
}

void LLViewerObject::setParticleSource(const LLPartSysData& particle_parameters, const LLUUID& owner_id)
{
	if (mPartSourcep)
	{
		deleteParticleSource();
	}

	LLPointer<LLViewerPartSourceScript> pss = LLViewerPartSourceScript::createPSS(this, particle_parameters);
	mPartSourcep = pss;
	
	if (mPartSourcep)
	{
		mPartSourcep->setOwnerUUID(owner_id);

		if (mPartSourcep->getImage()->getID() != mPartSourcep->mPartSysData.mPartImageID)
		{
			LLViewerTexture* image;
			if (mPartSourcep->mPartSysData.mPartImageID == LLUUID::null)
			{
				image = LLViewerTextureManager::getFetchedTextureFromFile("pixiesmall.j2c");
			}
			else
			{
				image = LLViewerTextureManager::getFetchedTexture(mPartSourcep->mPartSysData.mPartImageID);
			}
			mPartSourcep->setImage(image);
		}
	}
	LLViewerPartSim::getInstance()->addPartSource(pss);
}

void LLViewerObject::unpackParticleSource(const S32 block_num, const LLUUID& owner_id)
{
	if (!mPartSourcep.isNull() && mPartSourcep->isDead())
	{
		mPartSourcep = NULL;
	}
	if (mPartSourcep)
	{
		// If we've got one already, just update the existing source (or remove it)
		if (!LLViewerPartSourceScript::unpackPSS(this, mPartSourcep, block_num))
		{
			mPartSourcep->setDead();
			mPartSourcep = NULL;
		}
	}
	else
	{
		LLPointer<LLViewerPartSourceScript> pss = LLViewerPartSourceScript::unpackPSS(this, NULL, block_num);
		//If the owner is muted, don't create the system
		if(LLMuteList::getInstance()->isMuted(owner_id, LLMute::flagParticles)) return;

		// We need to be able to deal with a particle source that hasn't changed, but still got an update!
		if (pss)
		{
// 			LL_INFOS() << "Making particle system with owner " << owner_id << LL_ENDL;
			pss->setOwnerUUID(owner_id);
			mPartSourcep = pss;
			LLViewerPartSim::getInstance()->addPartSource(pss);
		}
	}
	if (mPartSourcep)
	{
		if (mPartSourcep->getImage()->getID() != mPartSourcep->mPartSysData.mPartImageID)
		{
			LLViewerTexture* image;
			if (mPartSourcep->mPartSysData.mPartImageID == LLUUID::null)
			{
				image = LLViewerTextureManager::getFetchedTextureFromFile("pixiesmall.j2c");
			}
			else
			{
				image = LLViewerTextureManager::getFetchedTexture(mPartSourcep->mPartSysData.mPartImageID);
			}
			mPartSourcep->setImage(image);
		}
	}
}

void LLViewerObject::unpackParticleSource(LLDataPacker &dp, const LLUUID& owner_id, bool legacy)
{
	if (!mPartSourcep.isNull() && mPartSourcep->isDead())
	{
		mPartSourcep = NULL;
	}
	if (mPartSourcep)
	{
		// If we've got one already, just update the existing source (or remove it)
		if (!LLViewerPartSourceScript::unpackPSS(this, mPartSourcep, dp, legacy))
		{
			mPartSourcep->setDead();
			mPartSourcep = NULL;
		}
	}
	else
	{
		LLPointer<LLViewerPartSourceScript> pss = LLViewerPartSourceScript::unpackPSS(this, NULL, dp, legacy);
		//If the owner is muted, don't create the system
		if(LLMuteList::getInstance()->isMuted(owner_id, LLMute::flagParticles)) return;
		// We need to be able to deal with a particle source that hasn't changed, but still got an update!
		if (pss)
		{
// 			LL_INFOS() << "Making particle system with owner " << owner_id << LL_ENDL;
			pss->setOwnerUUID(owner_id);
			mPartSourcep = pss;
			LLViewerPartSim::getInstance()->addPartSource(pss);
		}
	}
	if (mPartSourcep)
	{
		if (mPartSourcep->getImage()->getID() != mPartSourcep->mPartSysData.mPartImageID)
		{
			LLViewerTexture* image;
			if (mPartSourcep->mPartSysData.mPartImageID == LLUUID::null)
			{
				image = LLViewerTextureManager::getFetchedTextureFromFile("pixiesmall.j2c");
			}
			else
			{
				image = LLViewerTextureManager::getFetchedTexture(mPartSourcep->mPartSysData.mPartImageID);
			}
			mPartSourcep->setImage(image);
		}
	}
}

void LLViewerObject::deleteParticleSource()
{
	if (mPartSourcep.notNull())
	{
		mPartSourcep->setDead();
		mPartSourcep = NULL;
	}
}

// virtual
void LLViewerObject::updateDrawable(BOOL force_damped)
{
	if (!isChanged(MOVED))
	{ //most common case, having an empty if case here makes for better branch prediction
	}
	else if (mDrawable.notNull() && 
		!mDrawable->isState(LLDrawable::ON_MOVE_LIST))
	{
		BOOL damped_motion = 
			!isChanged(SHIFTED) &&										// not shifted between regions this frame and...
			(	force_damped ||										// ...forced into damped motion by application logic or...
				(	!isSelected() &&									// ...not selected and...
					(	mDrawable->isRoot() ||								// ... is root or ...
						(getParent() && !((LLViewerObject*)getParent())->isSelected())// ... parent is not selected and ...
					) &&	
					getPCode() == LL_PCODE_VOLUME &&					// ...is a volume object and...
					getVelocity().isExactlyZero() &&					// ...is not moving physically and...
					mDrawable->getGeneration() != -1                    // ...was not created this frame.
				)					
			);
		gPipeline.markMoved(mDrawable, damped_motion);
	}
	clearChanged(SHIFTED);
}

// virtual, overridden by LLVOVolume
F32 LLViewerObject::getVObjRadius() const
{
	return mDrawable.notNull() ? mDrawable->getRadius() : 0.f;
}

void LLViewerObject::setAttachedSound(const LLUUID &audio_uuid, const LLUUID& owner_id, const F32 gain, const U8 flags)
{
	if (!gAudiop)
	{
		return;
	}
	
	if (audio_uuid.isNull())
	{
		if (!mAudioSourcep)
		{
			return;
		}
		if (mAudioSourcep->isLoop() && !mAudioSourcep->hasPendingPreloads())
		{
			// We don't clear the sound if it's a loop, it'll go away on its own.
			// At least, this appears to be how the scripts work.
			// The attached sound ID is set to NULL to avoid it playing back when the
			// object rezzes in on non-looping sounds.
			//LL_INFOS() << "Clearing attached sound " << mAudioSourcep->getCurrentData()->getID() << LL_ENDL;
			gAudiop->cleanupAudioSource(mAudioSourcep);
			mAudioSourcep = NULL;
		}
		else if (flags & LL_SOUND_FLAG_STOP)
        {
			// Just shut off the sound
			mAudioSourcep->stop();
		}
		return;
	}

	// <FS:Ansariel> Asset blacklist
	if (FSAssetBlacklist::getInstance()->isBlacklisted(audio_uuid, LLAssetType::AT_SOUND))
	{
		return;
	}
	// </FS:Ansariel>

	if (flags & LL_SOUND_FLAG_LOOP
		&& mAudioSourcep && mAudioSourcep->isLoop() && mAudioSourcep->getCurrentData()
		&& mAudioSourcep->getCurrentData()->getID() == audio_uuid)
	{
		//LL_INFOS() << "Already playing this sound on a loop, ignoring" << LL_ENDL;
		return;
	}

	// don't clean up before previous sound is done. Solves: SL-33486
	if ( mAudioSourcep && mAudioSourcep->isDone() ) 
	{
		gAudiop->cleanupAudioSource(mAudioSourcep);
		mAudioSourcep = NULL;
	}

	if (mAudioSourcep && mAudioSourcep->isMuted() &&
	    mAudioSourcep->getCurrentData() && mAudioSourcep->getCurrentData()->getID() == audio_uuid)
	{
		//LL_INFOS() << "Already having this sound as muted sound, ignoring" << LL_ENDL;
		return;
	}

	getAudioSource(owner_id);

	if (mAudioSourcep)
	{
		BOOL queue = flags & LL_SOUND_FLAG_QUEUE;
		mAudioGain = gain;
		mAudioSourcep->setGain(gain);
		mAudioSourcep->setLoop(flags & LL_SOUND_FLAG_LOOP);
		mAudioSourcep->setSyncMaster(flags & LL_SOUND_FLAG_SYNC_MASTER);
		mAudioSourcep->setSyncSlave(flags & LL_SOUND_FLAG_SYNC_SLAVE);
		mAudioSourcep->setQueueSounds(queue);
		if(!queue) // stop any current sound first to avoid "farts of doom" (SL-1541) -MG
		{
			mAudioSourcep->stop();
		}
		
		// Play this sound if region maturity permits
		if( gAgent.canAccessMaturityAtGlobal(this->getPositionGlobal()) )
		{
			//LL_INFOS() << "Playing attached sound " << audio_uuid << LL_ENDL;
			// recheck cutoff radius in case this update was an object-update with new value
			mAudioSourcep->checkCutOffRadius();
			mAudioSourcep->play(audio_uuid);
		}
	}
}

LLAudioSource *LLViewerObject::getAudioSource(const LLUUID& owner_id)
{
	if (!mAudioSourcep)
	{
		// Arbitrary low gain for a sound that's not playing.
		// This is used for sound preloads, for example.
		LLAudioSourceVO *asvop = new LLAudioSourceVO(mID, owner_id, 0.01f, this);

		mAudioSourcep = asvop;
		if(gAudiop)
		{
			gAudiop->addAudioSource(asvop);
		}
	}

	return mAudioSourcep;
}

void LLViewerObject::adjustAudioGain(const F32 gain)
{
	if (mAudioSourcep)
	{
		mAudioGain = gain;
		mAudioSourcep->setGain(mAudioGain);
	}
}

//----------------------------------------------------------------------------

bool LLViewerObject::unpackParameterEntry(U16 param_type, LLDataPacker *dp)
{
	if (LLNetworkData::PARAMS_MESH == param_type)
	{
		param_type = LLNetworkData::PARAMS_SCULPT;
	}
	ExtraParameter* param = getExtraParameterEntryCreate(param_type);
	if (param)
	{
		param->data->unpack(*dp);
		param->in_use = TRUE;
		parameterChanged(param_type, param->data, TRUE, false);
		return true;
	}
	else
	{
		return false;
	}
}

LLViewerObject::ExtraParameter* LLViewerObject::createNewParameterEntry(U16 param_type)
{
	LLNetworkData* new_block = NULL;
	switch (param_type)
	{
	  case LLNetworkData::PARAMS_FLEXIBLE:
	  {
		  new_block = new LLFlexibleObjectData();
		  break;
	  }
	  case LLNetworkData::PARAMS_LIGHT:
	  {
		  new_block = new LLLightParams();
		  break;
	  }
	  case LLNetworkData::PARAMS_SCULPT:
	  {
		  new_block = new LLSculptParams();
		  break;
	  }
	  case LLNetworkData::PARAMS_LIGHT_IMAGE:
	  {
		  new_block = new LLLightImageParams();
		  break;
	  }
      case LLNetworkData::PARAMS_EXTENDED_MESH:
      {
		  new_block = new LLExtendedMeshParams();
		  break;
      }
      case LLNetworkData::PARAMS_RENDER_MATERIAL:
      {
          new_block = new LLRenderMaterialParams();
          break;
      }
      case LLNetworkData::PARAMS_REFLECTION_PROBE:
      {
          new_block = new LLReflectionProbeParams();
          break;
      }
	  default:
	  {
          llassert(false); // invalid parameter type
		  hide_base_mesh_region() << "Unknown param type." << LL_ENDL;
		  break;
	  }
	};

	if (new_block)
	{
		ExtraParameter* new_entry = new ExtraParameter;
		new_entry->data = new_block;
		new_entry->in_use = false; // not in use yet
        llassert(mExtraParameterList[param_type] == nullptr); // leak -- redundantly allocated parameter entry
		mExtraParameterList[param_type] = new_entry;
		return new_entry;
	}
	return NULL;
}

LLViewerObject::ExtraParameter* LLViewerObject::getExtraParameterEntry(U16 param_type) const
{
    LL_PROFILE_ZONE_SCOPED_CATEGORY_VIEWER;
	std::unordered_map<U16, ExtraParameter*>::const_iterator itor = mExtraParameterList.find(param_type);
	if (itor != mExtraParameterList.end())
	{
		return itor->second;
	}
	return NULL;
}

LLViewerObject::ExtraParameter* LLViewerObject::getExtraParameterEntryCreate(U16 param_type)
{
	ExtraParameter* param = getExtraParameterEntry(param_type);
	if (!param)
	{
		param = createNewParameterEntry(param_type);
	}
	return param;
}

LLNetworkData* LLViewerObject::getParameterEntry(U16 param_type) const
{
	ExtraParameter* param = getExtraParameterEntry(param_type);
	if (param)
	{
		return param->data;
	}
	else
	{
		return NULL;
	}
}

BOOL LLViewerObject::getParameterEntryInUse(U16 param_type) const
{
	ExtraParameter* param = getExtraParameterEntry(param_type);
	if (param)
	{
		return param->in_use;
	}
	else
	{
		return FALSE;
	}
}

bool LLViewerObject::setParameterEntry(U16 param_type, const LLNetworkData& new_value, bool local_origin)
{
	ExtraParameter* param = getExtraParameterEntryCreate(param_type);
	if (param)
	{
		if (param->in_use && new_value == *(param->data))
		{
			return false;
		}
		param->in_use = true;
		param->data->copy(new_value);
		parameterChanged(param_type, param->data, TRUE, local_origin);
		return true;
	}
	else
	{
		return false;
	}
}

// Assumed to be called locally
// If in_use is TRUE, will crate a new extra parameter if none exists.
// Should always return true.
bool LLViewerObject::setParameterEntryInUse(U16 param_type, BOOL in_use, bool local_origin)
{
	ExtraParameter* param = getExtraParameterEntryCreate(param_type);
	if (param && param->in_use != in_use)
	{
		param->in_use = in_use;
		parameterChanged(param_type, param->data, in_use, local_origin);
		return true;
	}
	return false;
}

void LLViewerObject::parameterChanged(U16 param_type, bool local_origin)
{
	ExtraParameter* param = getExtraParameterEntry(param_type);
	if (param)
	{
		parameterChanged(param_type, param->data, param->in_use, local_origin);
	}
}

void LLViewerObject::parameterChanged(U16 param_type, LLNetworkData* data, BOOL in_use, bool local_origin)
{
	if (local_origin)
	{
        // *NOTE: Do not send the render material ID in this way as it will get
        // out-of-sync with other sent client data.
        // See LLViewerObject::setRenderMaterialID and LLGLTFMaterialList
        llassert(param_type != LLNetworkData::PARAMS_RENDER_MATERIAL);

		LLViewerRegion* regionp = getRegion();
		if(!regionp) return;

		// Change happened on the viewer. Send the change up
		U8 tmp[MAX_OBJECT_PARAMS_SIZE];
		LLDataPackerBinaryBuffer dpb(tmp, MAX_OBJECT_PARAMS_SIZE);
		if (data->pack(dpb))
		{
			U32 datasize = (U32)dpb.getCurrentSize();

			LLMessageSystem* msg = gMessageSystem;
			msg->newMessageFast(_PREHASH_ObjectExtraParams);
			msg->nextBlockFast(_PREHASH_AgentData);
			msg->addUUIDFast(_PREHASH_AgentID, gAgent.getID() );
			msg->addUUIDFast(_PREHASH_SessionID, gAgent.getSessionID());
			msg->nextBlockFast(_PREHASH_ObjectData);
			msg->addU32Fast(_PREHASH_ObjectLocalID, mLocalID );

			msg->addU16Fast(_PREHASH_ParamType, param_type);
			msg->addBOOLFast(_PREHASH_ParamInUse, in_use);

			msg->addU32Fast(_PREHASH_ParamSize, datasize);
			msg->addBinaryDataFast(_PREHASH_ParamData, tmp, datasize);

			msg->sendReliable( regionp->getHost() );
		}
		else
		{
			LL_WARNS() << "Failed to send object extra parameters: " << param_type << LL_ENDL;
		}
	}
    else
    {
        if (param_type == LLNetworkData::PARAMS_RENDER_MATERIAL)
        {
            const LLRenderMaterialParams* params = in_use ? (LLRenderMaterialParams*)getParameterEntry(LLNetworkData::PARAMS_RENDER_MATERIAL) : nullptr;
            setRenderMaterialIDs(params, local_origin);
        }
    }
}

void LLViewerObject::setDrawableState(U32 state, BOOL recursive)
{
	if (mDrawable)
	{
		mDrawable->setState(state);
	}
	if (recursive)
	{
		for (child_list_t::iterator iter = mChildList.begin();
			 iter != mChildList.end(); iter++)
		{
			LLViewerObject* child = *iter;
			child->setDrawableState(state, recursive);
		}
	}
}

void LLViewerObject::clearDrawableState(U32 state, BOOL recursive)
{
	if (mDrawable)
	{
		mDrawable->clearState(state);
	}
	if (recursive)
	{
		for (child_list_t::iterator iter = mChildList.begin();
			 iter != mChildList.end(); iter++)
		{
			LLViewerObject* child = *iter;
			child->clearDrawableState(state, recursive);
		}
	}
}

BOOL LLViewerObject::isDrawableState(U32 state, BOOL recursive) const
{
	BOOL matches = FALSE;
	if (mDrawable)
	{
		matches = mDrawable->isState(state);
	}
	if (recursive)
	{
		for (child_list_t::const_iterator iter = mChildList.begin();
			 (iter != mChildList.end()) && matches; iter++)
		{
			LLViewerObject* child = *iter;
			matches &= child->isDrawableState(state, recursive);
		}
	}

	return matches;
}



//!!!!!!!!!!!!!!!!!!!!!!!!!!!!!!!!!!!!!!!!!!!!!!!!!!
// RN: these functions assume a 2-level hierarchy 
//!!!!!!!!!!!!!!!!!!!!!!!!!!!!!!!!!!!!!!!!!!!!!!!!!!

// Owned by anyone?
BOOL LLViewerObject::permAnyOwner() const
{ 
	if (isRootEdit())
	{
		return flagObjectAnyOwner(); 
	}
	else
	{
		return ((LLViewerObject*)getParent())->permAnyOwner();
	}
}	
// Owned by this viewer?
BOOL LLViewerObject::permYouOwner() const
{ 
	if (isRootEdit())
	{
#ifdef HACKED_GODLIKE_VIEWER
		return TRUE;
#else
# ifdef TOGGLE_HACKED_GODLIKE_VIEWER
		if (LLGridManager::getInstance()->isInSLBeta()
            && (gAgent.getGodLevel() >= GOD_MAINTENANCE))
		{
			return TRUE;
		}
# endif
		return flagObjectYouOwner(); 
#endif
	}
	else
	{
		return ((LLViewerObject*)getParent())->permYouOwner();
	}
}

// Owned by a group?
BOOL LLViewerObject::permGroupOwner() const		
{ 
	if (isRootEdit())
	{
		return flagObjectGroupOwned(); 
	}
	else
	{
		return ((LLViewerObject*)getParent())->permGroupOwner();
	}
}

// Can the owner edit
BOOL LLViewerObject::permOwnerModify() const
{ 
	if (isRootEdit())
	{
#ifdef HACKED_GODLIKE_VIEWER
		return TRUE;
#else
# ifdef TOGGLE_HACKED_GODLIKE_VIEWER
		if (LLGridManager::getInstance()->isInSLBeta()
            && (gAgent.getGodLevel() >= GOD_MAINTENANCE))
	{
			return TRUE;
	}
# endif
		return flagObjectOwnerModify(); 
#endif
	}
	else
	{
		return ((LLViewerObject*)getParent())->permOwnerModify();
	}
}

// Can edit
BOOL LLViewerObject::permModify() const
{ 
	if (isRootEdit())
	{
#ifdef HACKED_GODLIKE_VIEWER
		return TRUE;
#else
# ifdef TOGGLE_HACKED_GODLIKE_VIEWER
		if (LLGridManager::getInstance()->isInSLBeta()
            && (gAgent.getGodLevel() >= GOD_MAINTENANCE))
	{
			return TRUE;
	}
# endif
		return flagObjectModify(); 
#endif
	}
	else
	{
		return ((LLViewerObject*)getParent())->permModify();
	}
}

// Can copy
BOOL LLViewerObject::permCopy() const
{ 
	if (isRootEdit())
	{
#ifdef HACKED_GODLIKE_VIEWER
		return TRUE;
#else
# ifdef TOGGLE_HACKED_GODLIKE_VIEWER
		if (LLGridManager::getInstance()->isInSLBeta()
            && (gAgent.getGodLevel() >= GOD_MAINTENANCE))
		{
			return TRUE;
		}
# endif
		return flagObjectCopy();
#endif
	}
	else
	{
		return ((LLViewerObject*)getParent())->permCopy();
	}
}

// Can move
BOOL LLViewerObject::permMove() const
{
	if (isRootEdit())
	{
#ifdef HACKED_GODLIKE_VIEWER
		return TRUE;
#else
# ifdef TOGGLE_HACKED_GODLIKE_VIEWER
		if (LLGridManager::getInstance()->isInSLBeta()
            && (gAgent.getGodLevel() >= GOD_MAINTENANCE))
		{
			return TRUE;
		}
# endif
		return flagObjectMove(); 
#endif
	}
	else
	{
		return ((LLViewerObject*)getParent())->permMove();
	}
}

// Can be transferred
BOOL LLViewerObject::permTransfer() const
{ 
	if (isRootEdit())
	{
#ifdef HACKED_GODLIKE_VIEWER
		return TRUE;
#else
# ifdef TOGGLE_HACKED_GODLIKE_VIEWER
		if (LLGridManager::getInstance()->isInSLBeta()
            && (gAgent.getGodLevel() >= GOD_MAINTENANCE))
		{
			return TRUE;
		}
# endif
		return flagObjectTransfer(); 
#endif
	}
	else
	{
		return ((LLViewerObject*)getParent())->permTransfer();
	}
}

// Can only open objects that you own, or that someone has
// given you modify rights to.  JC
BOOL LLViewerObject::allowOpen() const
{
// [RLVa:KB] - Checked: 2010-11-29 (RLVa-1.3.0c) | Modified: RLVa-1.3.0c
	return !flagInventoryEmpty() && (permYouOwner() || permModify()) && ((!RlvActions::isRlvEnabled()) || (RlvActions::canEdit(this)));
// [/RLVa:KB]
//	return !flagInventoryEmpty() && (permYouOwner() || permModify());
}

LLViewerObject::LLInventoryCallbackInfo::~LLInventoryCallbackInfo()
{
	if (mListener)
	{
		mListener->clearVOInventoryListener();
	}
}

void LLViewerObject::updateVolume(const LLVolumeParams& volume_params)
{
	if (setVolume(volume_params, 1)) // *FIX: magic number, ack!
	{
		// Transmit the update to the simulator
		sendShapeUpdate();
		markForUpdate();
	}
}

void LLViewerObject::recursiveMarkForUpdate()
{
    for (LLViewerObject::child_list_t::iterator iter = mChildList.begin();
         iter != mChildList.end(); iter++)
    {
        LLViewerObject* child = *iter;
        child->markForUpdate();
    }
    markForUpdate();
}

void LLViewerObject::markForUpdate()
{
	if (mDrawable.notNull())
	{
		gPipeline.markTextured(mDrawable);
		gPipeline.markRebuild(mDrawable, LLDrawable::REBUILD_GEOMETRY);
	}
}

bool LLViewerObject::isPermanentEnforced() const
{
	return flagObjectPermanent() && (mRegionp != gAgent.getRegion()) && !gAgent.isGodlike();
}

bool LLViewerObject::getIncludeInSearch() const
{
	return flagIncludeInSearch();
}

void LLViewerObject::setIncludeInSearch(bool include_in_search)
{
	setFlags(FLAGS_INCLUDE_IN_SEARCH, include_in_search);
}

void LLViewerObject::setRegion(LLViewerRegion *regionp)
{
	if (!regionp)
	{
		LL_WARNS() << "viewer object set region to NULL" << LL_ENDL;
	}
	if(regionp != mRegionp)
	{
		if(mRegionp)
		{
			mRegionp->removeFromCreatedList(getLocalID()); 
		}
		if(regionp)
		{
			regionp->addToCreatedList(getLocalID()); 
		}
	}
	
	mLatestRecvPacketID = 0;
	mRegionp = regionp;

	for (child_list_t::iterator i = mChildList.begin(); i != mChildList.end(); ++i)
	{
		LLViewerObject* child = *i;
		child->setRegion(regionp);
	}

    if (mControlAvatar)
    {
        mControlAvatar->setRegion(regionp);
    }

	setChanged(MOVED | SILHOUETTE);
	updateDrawable(FALSE);
}

// virtual
void	LLViewerObject::updateRegion(LLViewerRegion *regionp)
{
//	if (regionp)
//	{
//		F64 now = LLFrameTimer::getElapsedSeconds();
//		LL_INFOS() << "Updating to region " << regionp->getName()
//			<< ", ms since last update message: " << (F32)((now - mLastMessageUpdateSecs) * 1000.0)
//			<< ", ms since last interpolation: " << (F32)((now - mLastInterpUpdateSecs) * 1000.0) 
//			<< LL_ENDL;
//	}
}


bool LLViewerObject::specialHoverCursor() const
{
	return flagUsePhysics()
			|| flagHandleTouch()
			|| (mClickAction != 0);
}

void LLViewerObject::updateFlags(BOOL physics_changed)
{
	LLViewerRegion* regionp = getRegion();
	if(!regionp) return;
	gMessageSystem->newMessage("ObjectFlagUpdate");
	gMessageSystem->nextBlockFast(_PREHASH_AgentData);
	gMessageSystem->addUUIDFast(_PREHASH_AgentID, gAgent.getID() );
	gMessageSystem->addUUIDFast(_PREHASH_SessionID, gAgent.getSessionID());
	gMessageSystem->addU32Fast(_PREHASH_ObjectLocalID, getLocalID() );
	gMessageSystem->addBOOLFast(_PREHASH_UsePhysics, flagUsePhysics() );
	gMessageSystem->addBOOL("IsTemporary", flagTemporaryOnRez() );
	gMessageSystem->addBOOL("IsPhantom", flagPhantom() );

	// stinson 02/28/2012 : This CastsShadows BOOL is no longer used in either the viewer or the simulator
	// The simulator code does not even unpack this value when the message is received.
	// This could be potentially hijacked in the future for another use should the urgent need arise.
	gMessageSystem->addBOOL("CastsShadows", FALSE );

	if (physics_changed)
	{
		gMessageSystem->nextBlock("ExtraPhysics");
		gMessageSystem->addU8("PhysicsShapeType", getPhysicsShapeType() );
		gMessageSystem->addF32("Density", getPhysicsDensity() );
		gMessageSystem->addF32("Friction", getPhysicsFriction() );
		gMessageSystem->addF32("Restitution", getPhysicsRestitution() );
		gMessageSystem->addF32("GravityMultiplier", getPhysicsGravity() );
	}
	gMessageSystem->sendReliable( regionp->getHost() );
}

BOOL LLViewerObject::setFlags(U32 flags, BOOL state)
{
	BOOL setit = setFlagsWithoutUpdate(flags, state);

	// BUG: Sometimes viewer physics and simulator physics get
	// out of sync.  To fix this, always send update to simulator.
// 	if (setit)
	{
		updateFlags();
	}
	return setit;
}

BOOL LLViewerObject::setFlagsWithoutUpdate(U32 flags, BOOL state)
{
	BOOL setit = FALSE;
	if (state)
	{
		if ((mFlags & flags) != flags)
		{
			mFlags |= flags;
			setit = TRUE;
		}
	}
	else
	{
		if ((mFlags & flags) != 0)
		{
			mFlags &= ~flags;
			setit = TRUE;
		}
	}
	return setit;
}

void LLViewerObject::setPhysicsShapeType(U8 type)
{
	mPhysicsShapeUnknown = false;
	if (type != mPhysicsShapeType)
	{
<<<<<<< HEAD
		mPhysicsShapeType = type;
		setObjectCostStale();
	}
=======
	mPhysicsShapeType = type;
	setObjectCostStale();
}
>>>>>>> 5d7b1b09
}

void LLViewerObject::setPhysicsGravity(F32 gravity)
{
	mPhysicsGravity = gravity;
}

void LLViewerObject::setPhysicsFriction(F32 friction)
{
	mPhysicsFriction = friction;
}

void LLViewerObject::setPhysicsDensity(F32 density)
{
	mPhysicsDensity = density;
}

void LLViewerObject::setPhysicsRestitution(F32 restitution)
{
	mPhysicsRestitution = restitution;
}

U8 LLViewerObject::getPhysicsShapeType() const
{ 
	if (mPhysicsShapeUnknown)
	{
		gObjectList.updatePhysicsFlags(this);
	}

	return mPhysicsShapeType; 
}

void LLViewerObject::applyAngularVelocity(F32 dt)
{
	//do target omega here
	mRotTime += dt;
	LLVector3 ang_vel = getAngularVelocity();
	F32 omega = ang_vel.magVecSquared();
	F32 angle = 0.0f;
	LLQuaternion dQ;
	if (omega > 0.00001f)
	{
		omega = sqrt(omega);
		angle = omega * dt;

		ang_vel *= 1.f/omega;
		
		// calculate the delta increment based on the object's angular velocity
		dQ.setQuat(angle, ang_vel);

		// accumulate the angular velocity rotations to re-apply in the case of an object update
		mAngularVelocityRot *= dQ;
		
		// Just apply the delta increment to the current rotation
		setRotation(getRotation()*dQ);
		setChanged(MOVED | SILHOUETTE);
	}
}

void LLViewerObject::resetRotTime()
{
	mRotTime = 0.0f;
}

void LLViewerObject::resetRot()
{
	resetRotTime();

	// Reset the accumulated angular velocity rotation
	mAngularVelocityRot.loadIdentity(); 
}

U32 LLViewerObject::getPartitionType() const
{ 
	return LLViewerRegion::PARTITION_NONE; 
}

void LLViewerObject::dirtySpatialGroup() const
{
	if (mDrawable)
	{
		LLSpatialGroup* group = mDrawable->getSpatialGroup();
		if (group)
		{
			group->dirtyGeom();
			gPipeline.markRebuild(group);
		}
	}
}

void LLViewerObject::dirtyMesh()
{
	if (mDrawable)
	{
		gPipeline.markRebuild(mDrawable, LLDrawable::REBUILD_ALL);
	}
}

F32 LLAlphaObject::getPartSize(S32 idx)
{
	return 0.f;
}

void LLAlphaObject::getBlendFunc(S32 face, LLRender::eBlendFactor& src, LLRender::eBlendFactor& dst)
{

}

// virtual
void LLStaticViewerObject::updateDrawable(BOOL force_damped)
{
	// Force an immediate rebuild on any update
	if (mDrawable.notNull())
	{
		mDrawable->updateXform(TRUE);
		gPipeline.markRebuild(mDrawable, LLDrawable::REBUILD_ALL);
	}
	clearChanged(SHIFTED);
}

void LLViewerObject::saveUnselectedChildrenPosition(std::vector<LLVector3>& positions)
{
	if(mChildList.empty() || !positions.empty())
	{
		return ;
	}

	for (LLViewerObject::child_list_t::const_iterator iter = mChildList.begin();
			iter != mChildList.end(); iter++)
	{
		LLViewerObject* childp = *iter;
		if (!childp->isSelected() && childp->mDrawable.notNull())
		{
			positions.push_back(childp->getPositionEdit());		
		}
	}

	return ;
}

void LLViewerObject::saveUnselectedChildrenRotation(std::vector<LLQuaternion>& rotations)
{
	if(mChildList.empty())
	{
		return ;
	}

	for (LLViewerObject::child_list_t::const_iterator iter = mChildList.begin();
			iter != mChildList.end(); iter++)
	{
		LLViewerObject* childp = *iter;
		if (!childp->isSelected() && childp->mDrawable.notNull())
		{
			rotations.push_back(childp->getRotationEdit());				
		}		
	}

	return ;
}

//counter-rotation
void LLViewerObject::resetChildrenRotationAndPosition(const std::vector<LLQuaternion>& rotations, 
											const std::vector<LLVector3>& positions)
{
	if(mChildList.empty())
	{
		return ;
	}

	S32 index = 0 ;
	LLQuaternion inv_rotation = ~getRotationEdit() ;
	LLVector3 offset = getPositionEdit() ;
	for (LLViewerObject::child_list_t::const_iterator iter = mChildList.begin();
			iter != mChildList.end(); iter++)
	{
		LLViewerObject* childp = *iter;
		if (!childp->isSelected() && childp->mDrawable.notNull())
		{
			if (childp->getPCode() != LL_PCODE_LEGACY_AVATAR)
			{
				childp->setRotation(rotations[index] * inv_rotation);
				childp->setPosition((positions[index] - offset) * inv_rotation);
				LLManip::rebuild(childp);					
			}
			else //avatar
			{
				LLVector3 reset_pos = (positions[index] - offset) * inv_rotation ;
				LLQuaternion reset_rot = rotations[index] * inv_rotation ;

				((LLVOAvatar*)childp)->mDrawable->mXform.setPosition(reset_pos);				
				((LLVOAvatar*)childp)->mDrawable->mXform.setRotation(reset_rot) ;
				
				((LLVOAvatar*)childp)->mDrawable->getVObj()->setPosition(reset_pos, TRUE);				
				((LLVOAvatar*)childp)->mDrawable->getVObj()->setRotation(reset_rot, TRUE) ;

				LLManip::rebuild(childp);				
			}	
			index++;
		}				
	}

	return ;
}

//counter-translation
void LLViewerObject::resetChildrenPosition(const LLVector3& offset, BOOL simplified, BOOL skip_avatar_child)
{
	if(mChildList.empty())
	{
		return ;
	}

	LLVector3 child_offset;
	if(simplified) //translation only, rotation matrix does not change
	{
		child_offset = offset * ~getRotation();
	}
	else //rotation matrix might change too.
	{
		if (isAttachment() && mDrawable.notNull())
		{
			LLXform* attachment_point_xform = mDrawable->getXform()->getParent();
			LLQuaternion parent_rotation = getRotation() * attachment_point_xform->getWorldRotation();
			child_offset = offset * ~parent_rotation;
		}
		else
		{
			child_offset = offset * ~getRenderRotation();
		}
	}

	for (LLViewerObject::child_list_t::const_iterator iter = mChildList.begin();
			iter != mChildList.end(); iter++)
	{
		LLViewerObject* childp = *iter;

		if (!childp->isSelected() && childp->mDrawable.notNull())
		{
			if (childp->getPCode() != LL_PCODE_LEGACY_AVATAR)
			{
				childp->setPosition(childp->getPosition() + child_offset);
				LLManip::rebuild(childp);
			}
			else //avatar
			{
				if(!skip_avatar_child)
				{
					LLVector3 reset_pos = ((LLVOAvatar*)childp)->mDrawable->mXform.getPosition() + child_offset ;

					((LLVOAvatar*)childp)->mDrawable->mXform.setPosition(reset_pos);
					((LLVOAvatar*)childp)->mDrawable->getVObj()->setPosition(reset_pos);
					LLManip::rebuild(childp);
				}
			}
		}
	}

	return ;
}

// virtual 
BOOL	LLViewerObject::isTempAttachment() const
{
	return (mID.notNull() && (mID == mAttachmentItemID));
}

BOOL LLViewerObject::isHiglightedOrBeacon() const
{
	// <FS:Ansariel> We can render beacons even if the floater is not visible
	//if (LLFloaterReg::instanceVisible("beacons") && (gPipeline.getRenderBeacons() || gPipeline.getRenderHighlights()))
	if (gPipeline.getRenderBeacons() || gPipeline.getRenderHighlights())
	// </FS:Ansariel>
	{
		BOOL has_media = (getMediaType() == LLViewerObject::MEDIA_SET);
		BOOL is_scripted = !isAvatar() && !getParent() && flagScripted();
		BOOL is_physical = !isAvatar() && flagUsePhysics();

		return (isParticleSource() && gPipeline.getRenderParticleBeacons())
				|| (isAudioSource() && gPipeline.getRenderSoundBeacons())
				|| (has_media && gPipeline.getRenderMOAPBeacons())
				|| (is_scripted && gPipeline.getRenderScriptedBeacons())
				|| (is_scripted && flagHandleTouch() && gPipeline.getRenderScriptedTouchBeacons())
				|| (is_physical && gPipeline.getRenderPhysicalBeacons());
	}
	return FALSE;
}


const LLUUID &LLViewerObject::getAttachmentItemID() const
{
	return mAttachmentItemID;
}

void LLViewerObject::setAttachmentItemID(const LLUUID &id)
{
	mAttachmentItemID = id;
}

EObjectUpdateType LLViewerObject::getLastUpdateType() const
{
	return mLastUpdateType;
}

void LLViewerObject::setLastUpdateType(EObjectUpdateType last_update_type)
{
	mLastUpdateType = last_update_type;
}

BOOL LLViewerObject::getLastUpdateCached() const
{
	return mLastUpdateCached;
}

void LLViewerObject::setLastUpdateCached(BOOL last_update_cached)
{
	mLastUpdateCached = last_update_cached;
}

const LLUUID &LLViewerObject::extractAttachmentItemID()
{
	LLUUID item_id = LLUUID::null;
	LLNameValue* item_id_nv = getNVPair("AttachItemID");
	if( item_id_nv )
	{
		const char* s = item_id_nv->getString();
		if( s )
		{
			item_id.set(s);
		}
	}
	setAttachmentItemID(item_id);
	return getAttachmentItemID();
}

const std::string& LLViewerObject::getAttachmentItemName() const
{
	static std::string empty;
	LLInventoryItem *item = gInventory.getItem(getAttachmentItemID());
	if (isAttachment() && item)
	{
		return item->getName();
	}
	return empty;
}

//virtual
LLVOAvatar* LLViewerObject::getAvatar() const
{
    if (getControlAvatar())
    {
        return getControlAvatar();
    }
	if (isAttachment())
	{
		LLViewerObject* vobj = (LLViewerObject*) getParent();

		while (vobj && !vobj->asAvatar())
		{
			vobj = (LLViewerObject*) vobj->getParent();
		}

		return (LLVOAvatar*) vobj;
	}

	return NULL;
}

bool LLViewerObject::hasRenderMaterialParams() const
{
    return getParameterEntryInUse(LLNetworkData::PARAMS_RENDER_MATERIAL);
}

void LLViewerObject::setHasRenderMaterialParams(bool has_materials)
{
    bool had_materials = hasRenderMaterialParams();

    if (had_materials != has_materials)
    {
        if (has_materials)
        {
            setParameterEntryInUse(LLNetworkData::PARAMS_RENDER_MATERIAL, TRUE, true);
        }
        else
        {
            setParameterEntryInUse(LLNetworkData::PARAMS_RENDER_MATERIAL, FALSE, true);
        }
    }
}

const LLUUID& LLViewerObject::getRenderMaterialID(U8 te) const
{
    LLRenderMaterialParams* param_block = (LLRenderMaterialParams*)getParameterEntry(LLNetworkData::PARAMS_RENDER_MATERIAL);
    if (param_block)
    {
        return param_block->getMaterial(te);
    }

    return LLUUID::null;
}

void LLViewerObject::rebuildMaterial()
{
    llassert(!isDead());

    faceMappingChanged();
    gPipeline.markTextured(mDrawable);
}

void LLViewerObject::setRenderMaterialID(S32 te_in, const LLUUID& id, bool update_server)
{
    // implementation is delicate

    // if update is bound for server, should always null out GLTFRenderMaterial and clear GLTFMaterialOverride even if ids haven't changed
    //  (the case where ids haven't changed indicates the user has reapplied the original material, in which case overrides should be dropped)
    // otherwise, should only null out the render material where ids or overrides have changed
    //  (the case where ids have changed but overrides are still present is from unsynchronized updates from the simulator)

    S32 start_idx = 0;
    S32 end_idx = getNumTEs();

    if (te_in != -1)
    {
        start_idx = te_in;
        end_idx = start_idx + 1;
    }

    start_idx = llmax(start_idx, 0);
    end_idx = llmin(end_idx, (S32) getNumTEs());

    LLRenderMaterialParams* param_block = (LLRenderMaterialParams*)getParameterEntry(LLNetworkData::PARAMS_RENDER_MATERIAL);
    if (!param_block && id.notNull())
    { // block doesn't exist, but it will need to
        param_block = (LLRenderMaterialParams*)createNewParameterEntry(LLNetworkData::PARAMS_RENDER_MATERIAL)->data;
    }


    LLFetchedGLTFMaterial* new_material = nullptr;
    if (id.notNull())
    {
        new_material = gGLTFMaterialList.getMaterial(id);
    }
        
    // update local state
    for (S32 te = start_idx; te < end_idx; ++te)
    {
        LLTextureEntry* tep = getTE(te);
        
        bool material_changed = !param_block || id != param_block->getMaterial(te);

        if (update_server)
        { 
            // Clear most overrides so the render material better matches the material
            // ID (preserve transforms). If overrides become passthrough, set the overrides
            // to nullptr.
            if (tep->setBaseMaterial())
            {
                material_changed = true;
            }
        }

        if (update_server || material_changed)
        { 
            tep->setGLTFRenderMaterial(nullptr);
        }

        if (new_material != tep->getGLTFMaterial())
        {
            tep->setGLTFMaterial(new_material, !update_server);
        }
    }

    // signal to render pipe that render batches must be rebuilt for this object
    if (!new_material)
    {
        rebuildMaterial();
    }
    else
    {
        new_material->onMaterialComplete([obj_id = getID()]()
            {
                LLViewerObject* obj = gObjectList.findObject(obj_id);
                if (obj)
                {
                    obj->rebuildMaterial();
                }
            });
    }

    // predictively update LLRenderMaterialParams (don't wait for server)
    if (param_block)
    { // update existing parameter block
        for (S32 te = start_idx; te < end_idx; ++te)
        {
            param_block->setMaterial(te, id);
        }
    }

    if (update_server)
    {
        // update via ModifyMaterialParams cap (server will echo back changes)
        for (S32 te = start_idx; te < end_idx; ++te)
        {
            // This sends a cleared version of this object's current material
            // override, but the override should already be cleared due to
            // calling setBaseMaterial above.
            LLGLTFMaterialList::queueApply(this, te, id);
        }
    }

    if (!update_server)
    {
        // Land impact may have changed
        setObjectCostStale();
    }
}

void LLViewerObject::setRenderMaterialIDs(const LLUUID& id)
{
    setRenderMaterialID(-1, id);
}

void LLViewerObject::setRenderMaterialIDs(const LLRenderMaterialParams* material_params, bool local_origin)
{
    if (!local_origin)
    {
        for (S32 te = 0; te < getNumTEs(); ++te)
        {
            const LLUUID& id = material_params ? material_params->getMaterial(te) : LLUUID::null;
            setRenderMaterialID(te, id, false);
        }
    }
}

void LLViewerObject::shrinkWrap()
{
    if (!mShouldShrinkWrap)
    {
        mShouldShrinkWrap = true;
        if (mDrawable)
        { // we weren't shrink wrapped before but we are now, update the spatial partition
            gPipeline.markPartitionMove(mDrawable);
        }
    }
}

class ObjectPhysicsProperties : public LLHTTPNode
{
public:
	virtual void post(
		ResponsePtr responder,
		const LLSD& context,
		const LLSD& input) const
	{
		LLSD object_data = input["body"]["ObjectData"];
		S32 num_entries = object_data.size();
		
		for ( S32 i = 0; i < num_entries; i++ )
		{
			LLSD& curr_object_data = object_data[i];
			U32 local_id = curr_object_data["LocalID"].asInteger();

			// Iterate through nodes at end, since it can be on both the regular AND hover list
			struct f : public LLSelectedNodeFunctor
			{
				U32 mID;
				f(const U32& id) : mID(id) {}
				virtual bool apply(LLSelectNode* node)
				{
					return (node->getObject() && node->getObject()->mLocalID == mID );
				}
			} func(local_id);

			LLSelectNode* node = LLSelectMgr::getInstance()->getSelection()->getFirstNode(&func);

			if (node)
			{
				// The LLSD message builder doesn't know how to handle U8, so we need to send as S8 and cast
				U8 type = (U8)curr_object_data["PhysicsShapeType"].asInteger();
				F32 density = (F32)curr_object_data["Density"].asReal();
				F32 friction = (F32)curr_object_data["Friction"].asReal();
				F32 restitution = (F32)curr_object_data["Restitution"].asReal();
				F32 gravity = (F32)curr_object_data["GravityMultiplier"].asReal();

				node->getObject()->setPhysicsShapeType(type);
				node->getObject()->setPhysicsGravity(gravity);
				node->getObject()->setPhysicsFriction(friction);
				node->getObject()->setPhysicsDensity(density);
				node->getObject()->setPhysicsRestitution(restitution);
			}	
		}
		
		dialog_refresh_all();
	};
};

LLHTTPRegistration<ObjectPhysicsProperties>
	gHTTPRegistrationObjectPhysicsProperties("/message/ObjectPhysicsProperties");
<|MERGE_RESOLUTION|>--- conflicted
+++ resolved
@@ -5135,11 +5135,7 @@
 
     LLPrimitive::setTE(te, texture_entry);
 
-<<<<<<< HEAD
     const LLUUID& image_id = getTEref(te).getID();
-=======
-    const LLUUID& image_id = getTE(te)->getID();
->>>>>>> 5d7b1b09
     LLViewerTexture* bakedTexture = getBakedTextureForMagicId(image_id);
     mTEImages[te] = bakedTexture ? bakedTexture : LLViewerTextureManager::getFetchedTexture(image_id, FTT_DEFAULT, TRUE, LLGLTexture::BOOST_NONE, LLViewerTexture::LOD_TEXTURE);
 
@@ -5150,21 +5146,12 @@
 
 void LLViewerObject::updateTEMaterialTextures(U8 te)
 {
-<<<<<<< HEAD
 	if (getTEref(te).getMaterialParams().notNull())
 	{
 		const LLUUID& norm_id = getTEref(te).getMaterialParams()->getNormalID();
 		mTENormalMaps[te] = LLViewerTextureManager::getFetchedTexture(norm_id, FTT_DEFAULT, TRUE, LLGLTexture::BOOST_NONE, LLViewerTexture::LOD_TEXTURE);
 
 		const LLUUID& spec_id = getTEref(te).getMaterialParams()->getSpecularID();
-=======
-	if (getTE(te)->getMaterialParams().notNull())
-	{
-		const LLUUID& norm_id = getTE(te)->getMaterialParams()->getNormalID();
-		mTENormalMaps[te] = LLViewerTextureManager::getFetchedTexture(norm_id, FTT_DEFAULT, TRUE, LLGLTexture::BOOST_NONE, LLViewerTexture::LOD_TEXTURE);
-		
-		const LLUUID& spec_id = getTE(te)->getMaterialParams()->getSpecularID();
->>>>>>> 5d7b1b09
 		mTESpecularMaps[te] = LLViewerTextureManager::getFetchedTexture(spec_id, FTT_DEFAULT, TRUE, LLGLTexture::BOOST_NONE, LLViewerTexture::LOD_TEXTURE);
 	}
 
@@ -6439,8 +6426,7 @@
       }
 	  default:
 	  {
-          llassert(false); // invalid parameter type
-		  hide_base_mesh_region() << "Unknown param type." << LL_ENDL;
+		  LL_INFOS_ONCE() << "Unknown param type: " << param_type << LL_ENDL;
 		  break;
 	  }
 	};
@@ -7017,15 +7003,9 @@
 	mPhysicsShapeUnknown = false;
 	if (type != mPhysicsShapeType)
 	{
-<<<<<<< HEAD
 		mPhysicsShapeType = type;
 		setObjectCostStale();
 	}
-=======
-	mPhysicsShapeType = type;
-	setObjectCostStale();
-}
->>>>>>> 5d7b1b09
 }
 
 void LLViewerObject::setPhysicsGravity(F32 gravity)
