/**
 * @file llfloaternamedesc.cpp
 * @brief LLFloaterNameDesc class implementation
 *
 * $LicenseInfo:firstyear=2002&license=viewerlgpl$
 * Second Life Viewer Source Code
 * Copyright (C) 2010, Linden Research, Inc.
 *
 * This library is free software; you can redistribute it and/or
 * modify it under the terms of the GNU Lesser General Public
 * License as published by the Free Software Foundation;
 * version 2.1 of the License only.
 *
 * This library is distributed in the hope that it will be useful,
 * but WITHOUT ANY WARRANTY; without even the implied warranty of
 * MERCHANTABILITY or FITNESS FOR A PARTICULAR PURPOSE.  See the GNU
 * Lesser General Public License for more details.
 *
 * You should have received a copy of the GNU Lesser General Public
 * License along with this library; if not, write to the Free Software
 * Foundation, Inc., 51 Franklin Street, Fifth Floor, Boston, MA  02110-1301  USA
 *
 * Linden Research, Inc., 945 Battery Street, San Francisco, CA  94111  USA
 * $/LicenseInfo$
 */

#include "llviewerprecompiledheaders.h"

#include "llfloaternamedesc.h"

// project includes
#include "lllineeditor.h"
#include "llresmgr.h"
#include "lltextbox.h"
#include "llbutton.h"
#include "llviewerwindow.h"
#include "llfocusmgr.h"
#include "llrootview.h"
#include "llradiogroup.h"
#include "lldbstrings.h"
#include "lldir.h"
#include "llfloaterperms.h"
#include "llviewercontrol.h"
#include "llviewermenufile.h"   // upload_new_resource()
#include "llstatusbar.h"    // can_afford_transaction()
#include "llnotificationsutil.h"
#include "lluictrlfactory.h"
#include "llstring.h"
#include "llpermissions.h"
#include "lltrans.h"

// linden includes
#include "llassetstorage.h"
#include "llinventorytype.h"
#include "llagentbenefits.h"

const S32 PREVIEW_LINE_HEIGHT = 19;
const S32 PREVIEW_BORDER_WIDTH = 2;
const S32 PREVIEW_RESIZE_HANDLE_SIZE = S32(RESIZE_HANDLE_WIDTH * OO_SQRT2) + PREVIEW_BORDER_WIDTH;
const S32 PREVIEW_HPAD = PREVIEW_RESIZE_HANDLE_SIZE;

//-----------------------------------------------------------------------------
// LLFloaterNameDesc()
//-----------------------------------------------------------------------------
LLFloaterNameDesc::LLFloaterNameDesc(const LLSD& filename )
<<<<<<< HEAD
	: LLFloater(filename),
	  mIsAudio(false)	  
=======
    : LLFloater(filename),
      mIsAudio(false)
>>>>>>> 1a8a5404
{
    mFilenameAndPath = filename.asString();
    mFilename = gDirUtilp->getBaseFileName(mFilenameAndPath, false);
}

//-----------------------------------------------------------------------------
// postBuild()
//-----------------------------------------------------------------------------
bool LLFloaterNameDesc::postBuild()
{
    LLRect r;

    std::string asset_name = mFilename;
    LLStringUtil::replaceNonstandardASCII( asset_name, '?' );
    LLStringUtil::replaceChar(asset_name, '|', '?');
    LLStringUtil::stripNonprintable(asset_name);
    LLStringUtil::trim(asset_name);

    asset_name = gDirUtilp->getBaseFileName(asset_name, true); // no extsntion

    setTitle(mFilename);

    centerWithin(gViewerWindow->getRootView()->getRect());

    S32 line_width = getRect().getWidth() - 2 * PREVIEW_HPAD;
    S32 y = getRect().getHeight() - PREVIEW_LINE_HEIGHT;

    r.setLeftTopAndSize( PREVIEW_HPAD, y, line_width, PREVIEW_LINE_HEIGHT );
    y -= PREVIEW_LINE_HEIGHT;

    r.setLeftTopAndSize( PREVIEW_HPAD, y, line_width, PREVIEW_LINE_HEIGHT );

    getChild<LLUICtrl>("name_form")->setCommitCallback(boost::bind(&LLFloaterNameDesc::doCommit, this));
    getChild<LLUICtrl>("name_form")->setValue(LLSD(asset_name));

    LLLineEditor *NameEditor = getChild<LLLineEditor>("name_form");
    if (NameEditor)
    {
        NameEditor->setMaxTextLength(DB_INV_ITEM_NAME_STR_LEN);
        NameEditor->setPrevalidate(&LLTextValidate::validateASCIIPrintableNoPipe);
    }

    y -= llfloor(PREVIEW_LINE_HEIGHT * 1.2f);
    y -= PREVIEW_LINE_HEIGHT;

    r.setLeftTopAndSize( PREVIEW_HPAD, y, line_width, PREVIEW_LINE_HEIGHT );
    getChild<LLUICtrl>("description_form")->setCommitCallback(boost::bind(&LLFloaterNameDesc::doCommit, this));
    LLLineEditor *DescEditor = getChild<LLLineEditor>("description_form");
    if (DescEditor)
    {
        DescEditor->setMaxTextLength(DB_INV_ITEM_DESC_STR_LEN);
        DescEditor->setPrevalidate(&LLTextValidate::validateASCIIPrintableNoPipe);
    }

    y -= llfloor(PREVIEW_LINE_HEIGHT * 1.2f);

    // Cancel button
    getChild<LLUICtrl>("cancel_btn")->setCommitCallback(boost::bind(&LLFloaterNameDesc::onBtnCancel, this));

    S32 expected_upload_cost = getExpectedUploadCost();
    getChild<LLUICtrl>("ok_btn")->setLabelArg("[AMOUNT]", llformat("%d", expected_upload_cost));

    LLTextBox* info_text = getChild<LLTextBox>("info_text");
    if (info_text)
    {
        info_text->setValue(LLTrans::getString("UploadFeeInfo"));
    }

    setDefaultBtn("ok_btn");

<<<<<<< HEAD
	LLTextBox* info_text = getChild<LLTextBox>("info_text");
	if (info_text)
	{
		info_text->setValue(LLTrans::getString("UploadFeeInfo"));
	}
	
	setDefaultBtn("ok_btn");
	
	return true;
=======
    return true;
>>>>>>> 1a8a5404
}

S32 LLFloaterNameDesc::getExpectedUploadCost() const
{
    std::string exten = gDirUtilp->getExtension(mFilename);
    LLAssetType::EType asset_type;
    S32 upload_cost = -1;
    if (LLResourceUploadInfo::findAssetTypeOfExtension(exten, asset_type))
    {
        if (!LLAgentBenefitsMgr::current().findUploadCost(asset_type, upload_cost))
        {
            LL_WARNS() << "Unable to find upload cost for asset type " << asset_type << LL_ENDL;
        }
    }
    else
    {
        LL_WARNS() << "Unable to find upload cost for " << mFilename << LL_ENDL;
    }
    return upload_cost;
}

//-----------------------------------------------------------------------------
// LLFloaterNameDesc()
//-----------------------------------------------------------------------------
LLFloaterNameDesc::~LLFloaterNameDesc()
{
    gFocusMgr.releaseFocusIfNeeded( this ); // calls onCommit()
}

// Sub-classes should override this function if they allow editing
//-----------------------------------------------------------------------------
// onCommit()
//-----------------------------------------------------------------------------
void LLFloaterNameDesc::onCommit()
{
}

//-----------------------------------------------------------------------------
// onCommit()
//-----------------------------------------------------------------------------
void LLFloaterNameDesc::doCommit()
{
    onCommit();
}

//-----------------------------------------------------------------------------
// onBtnOK()
//-----------------------------------------------------------------------------
void LLFloaterNameDesc::onBtnOK( )
{
<<<<<<< HEAD
	getChildView("ok_btn")->setEnabled(false); // don't allow inadvertent extra uploads
	
	LLAssetStorage::LLStoreAssetCallback callback;
	S32 expected_upload_cost = getExpectedUploadCost();
=======
    getChildView("ok_btn")->setEnabled(false); // don't allow inadvertent extra uploads

    LLAssetStorage::LLStoreAssetCallback callback;
    S32 expected_upload_cost = getExpectedUploadCost();
>>>>>>> 1a8a5404
    if (can_afford_transaction(expected_upload_cost))
    {
        void *nruserdata = NULL;
        std::string display_name = LLStringUtil::null;

        LLResourceUploadInfo::ptr_t uploadInfo(std::make_shared<LLNewFileResourceUploadInfo>(
            mFilenameAndPath,
            getChild<LLUICtrl>("name_form")->getValue().asString(),
            getChild<LLUICtrl>("description_form")->getValue().asString(), 0,
            LLFolderType::FT_NONE, LLInventoryType::IT_NONE,
            LLFloaterPerms::getNextOwnerPerms("Uploads"),
            LLFloaterPerms::getGroupPerms("Uploads"),
            LLFloaterPerms::getEveryonePerms("Uploads"),
            expected_upload_cost));

        upload_new_resource(uploadInfo, callback, nruserdata);
    }
    else
    {
        LLSD args;
        args["COST"] = llformat("%d", expected_upload_cost);
        LLNotificationsUtil::add("ErrorCannotAffordUpload", args);
    }

    closeFloater(false);
}

//-----------------------------------------------------------------------------
// onBtnCancel()
//-----------------------------------------------------------------------------
void LLFloaterNameDesc::onBtnCancel()
{
    closeFloater(false);
}


//-----------------------------------------------------------------------------
// LLFloaterSoundPreview()
//-----------------------------------------------------------------------------

LLFloaterSoundPreview::LLFloaterSoundPreview(const LLSD& filename )
    : LLFloaterNameDesc(filename)
{
<<<<<<< HEAD
	mIsAudio = true;
=======
    mIsAudio = true;
>>>>>>> 1a8a5404
}

bool LLFloaterSoundPreview::postBuild()
{
<<<<<<< HEAD
	if (!LLFloaterNameDesc::postBuild())
	{
		return false;
	}
	getChild<LLUICtrl>("ok_btn")->setCommitCallback(boost::bind(&LLFloaterNameDesc::onBtnOK, this));
	return true;
=======
    if (!LLFloaterNameDesc::postBuild())
    {
        return false;
    }
    getChild<LLUICtrl>("ok_btn")->setCommitCallback(boost::bind(&LLFloaterNameDesc::onBtnOK, this));
    return true;
>>>>>>> 1a8a5404
}


//-----------------------------------------------------------------------------
// LLFloaterAnimPreview()
//-----------------------------------------------------------------------------

LLFloaterAnimPreview::LLFloaterAnimPreview(const LLSD& filename )
    : LLFloaterNameDesc(filename)
{
}

bool LLFloaterAnimPreview::postBuild()
{
<<<<<<< HEAD
	if (!LLFloaterNameDesc::postBuild())
	{
		return false;
	}
	getChild<LLUICtrl>("ok_btn")->setCommitCallback(boost::bind(&LLFloaterNameDesc::onBtnOK, this));
	return true;
=======
    if (!LLFloaterNameDesc::postBuild())
    {
        return false;
    }
    getChild<LLUICtrl>("ok_btn")->setCommitCallback(boost::bind(&LLFloaterNameDesc::onBtnOK, this));
    return true;
>>>>>>> 1a8a5404
}

//-----------------------------------------------------------------------------
// LLFloaterScriptPreview()
//-----------------------------------------------------------------------------

LLFloaterScriptPreview::LLFloaterScriptPreview(const LLSD& filename )
    : LLFloaterNameDesc(filename)
{
<<<<<<< HEAD
	mIsText = true;
=======
    mIsText = true;
>>>>>>> 1a8a5404
}

bool LLFloaterScriptPreview::postBuild()
{
<<<<<<< HEAD
	if (!LLFloaterNameDesc::postBuild())
	{
		return false;
	}
	getChild<LLUICtrl>("ok_btn")->setCommitCallback(boost::bind(&LLFloaterNameDesc::onBtnOK, this));
	return true;
=======
    if (!LLFloaterNameDesc::postBuild())
    {
        return false;
    }
    getChild<LLUICtrl>("ok_btn")->setCommitCallback(boost::bind(&LLFloaterNameDesc::onBtnOK, this));
    return true;
>>>>>>> 1a8a5404
}<|MERGE_RESOLUTION|>--- conflicted
+++ resolved
@@ -63,13 +63,8 @@
 // LLFloaterNameDesc()
 //-----------------------------------------------------------------------------
 LLFloaterNameDesc::LLFloaterNameDesc(const LLSD& filename )
-<<<<<<< HEAD
-	: LLFloater(filename),
-	  mIsAudio(false)	  
-=======
     : LLFloater(filename),
       mIsAudio(false)
->>>>>>> 1a8a5404
 {
     mFilenameAndPath = filename.asString();
     mFilename = gDirUtilp->getBaseFileName(mFilenameAndPath, false);
@@ -140,19 +135,7 @@
 
     setDefaultBtn("ok_btn");
 
-<<<<<<< HEAD
-	LLTextBox* info_text = getChild<LLTextBox>("info_text");
-	if (info_text)
-	{
-		info_text->setValue(LLTrans::getString("UploadFeeInfo"));
-	}
-	
-	setDefaultBtn("ok_btn");
-	
-	return true;
-=======
-    return true;
->>>>>>> 1a8a5404
+    return true;
 }
 
 S32 LLFloaterNameDesc::getExpectedUploadCost() const
@@ -203,17 +186,10 @@
 //-----------------------------------------------------------------------------
 void LLFloaterNameDesc::onBtnOK( )
 {
-<<<<<<< HEAD
-	getChildView("ok_btn")->setEnabled(false); // don't allow inadvertent extra uploads
-	
-	LLAssetStorage::LLStoreAssetCallback callback;
-	S32 expected_upload_cost = getExpectedUploadCost();
-=======
     getChildView("ok_btn")->setEnabled(false); // don't allow inadvertent extra uploads
 
     LLAssetStorage::LLStoreAssetCallback callback;
     S32 expected_upload_cost = getExpectedUploadCost();
->>>>>>> 1a8a5404
     if (can_afford_transaction(expected_upload_cost))
     {
         void *nruserdata = NULL;
@@ -257,30 +233,17 @@
 LLFloaterSoundPreview::LLFloaterSoundPreview(const LLSD& filename )
     : LLFloaterNameDesc(filename)
 {
-<<<<<<< HEAD
-	mIsAudio = true;
-=======
     mIsAudio = true;
->>>>>>> 1a8a5404
 }
 
 bool LLFloaterSoundPreview::postBuild()
 {
-<<<<<<< HEAD
-	if (!LLFloaterNameDesc::postBuild())
-	{
-		return false;
-	}
-	getChild<LLUICtrl>("ok_btn")->setCommitCallback(boost::bind(&LLFloaterNameDesc::onBtnOK, this));
-	return true;
-=======
     if (!LLFloaterNameDesc::postBuild())
     {
         return false;
     }
     getChild<LLUICtrl>("ok_btn")->setCommitCallback(boost::bind(&LLFloaterNameDesc::onBtnOK, this));
     return true;
->>>>>>> 1a8a5404
 }
 
 
@@ -295,21 +258,12 @@
 
 bool LLFloaterAnimPreview::postBuild()
 {
-<<<<<<< HEAD
-	if (!LLFloaterNameDesc::postBuild())
-	{
-		return false;
-	}
-	getChild<LLUICtrl>("ok_btn")->setCommitCallback(boost::bind(&LLFloaterNameDesc::onBtnOK, this));
-	return true;
-=======
     if (!LLFloaterNameDesc::postBuild())
     {
         return false;
     }
     getChild<LLUICtrl>("ok_btn")->setCommitCallback(boost::bind(&LLFloaterNameDesc::onBtnOK, this));
     return true;
->>>>>>> 1a8a5404
 }
 
 //-----------------------------------------------------------------------------
@@ -319,28 +273,15 @@
 LLFloaterScriptPreview::LLFloaterScriptPreview(const LLSD& filename )
     : LLFloaterNameDesc(filename)
 {
-<<<<<<< HEAD
-	mIsText = true;
-=======
     mIsText = true;
->>>>>>> 1a8a5404
 }
 
 bool LLFloaterScriptPreview::postBuild()
 {
-<<<<<<< HEAD
-	if (!LLFloaterNameDesc::postBuild())
-	{
-		return false;
-	}
-	getChild<LLUICtrl>("ok_btn")->setCommitCallback(boost::bind(&LLFloaterNameDesc::onBtnOK, this));
-	return true;
-=======
     if (!LLFloaterNameDesc::postBuild())
     {
         return false;
     }
     getChild<LLUICtrl>("ok_btn")->setCommitCallback(boost::bind(&LLFloaterNameDesc::onBtnOK, this));
     return true;
->>>>>>> 1a8a5404
 }