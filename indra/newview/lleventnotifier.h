--- conflicted
+++ resolved
@@ -52,13 +52,8 @@
     void load(const LLSD& event_options);   // In the format that it comes in from login
     void remove(U32 event_id);
 
-<<<<<<< HEAD
-	bool hasNotification(const U32 event_id);
-	void serverPushRequest(U32 event_id, bool add);
-=======
-    BOOL hasNotification(const U32 event_id);
+    bool hasNotification(const U32 event_id);
     void serverPushRequest(U32 event_id, bool add);
->>>>>>> c06fb4e0
 
     typedef std::map<U32, LLEventNotification *> en_map;
     bool  handleResponse(U32 eventId, const LLSD& notification, const LLSD& response);
