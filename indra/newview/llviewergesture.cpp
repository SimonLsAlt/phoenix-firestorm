/**
 * @file llviewergesture.cpp
 * @brief LLViewerGesture class implementation
 *
 * $LicenseInfo:firstyear=2002&license=viewerlgpl$
 * Second Life Viewer Source Code
 * Copyright (C) 2010, Linden Research, Inc.
 *
 * This library is free software; you can redistribute it and/or
 * modify it under the terms of the GNU Lesser General Public
 * License as published by the Free Software Foundation;
 * version 2.1 of the License only.
 *
 * This library is distributed in the hope that it will be useful,
 * but WITHOUT ANY WARRANTY; without even the implied warranty of
 * MERCHANTABILITY or FITNESS FOR A PARTICULAR PURPOSE.  See the GNU
 * Lesser General Public License for more details.
 *
 * You should have received a copy of the GNU Lesser General Public
 * License along with this library; if not, write to the Free Software
 * Foundation, Inc., 51 Franklin Street, Fifth Floor, Boston, MA  02110-1301  USA
 *
 * Linden Research, Inc., 945 Battery Street, San Francisco, CA  94111  USA
 * $/LicenseInfo$
 */

#include "llviewerprecompiledheaders.h"

#include "llviewergesture.h"

#include "llaudioengine.h"
#include "lldir.h"
#include "llviewerinventory.h"
#include "sound_ids.h"      // for testing

#include "llfloaterreg.h"
#include "llkeyboard.h"     // for key shortcuts for testing
#include "llinventorymodel.h"
#include "llvoavatar.h"
#include "llxfermanager.h"
#include "llviewermessage.h" // send_guid_sound_trigger
#include "llviewernetwork.h"
#include "llagent.h"
#include "llfloaterimnearbychat.h"

// Globals
LLViewerGestureList gGestureList;

const F32 LLViewerGesture::SOUND_VOLUME = 1.f;

LLViewerGesture::LLViewerGesture()
:   LLGesture()
{ }

LLViewerGesture::LLViewerGesture(KEY key, MASK mask, const std::string &trigger,
                                 const LLUUID &sound_item_id,
                                 const std::string &animation,
                                 const std::string &output_string)
:   LLGesture(key, mask, trigger, sound_item_id, animation, output_string)
{
}

LLViewerGesture::LLViewerGesture(U8 **buffer, S32 max_size)
:   LLGesture(buffer, max_size)
{
}

LLViewerGesture::LLViewerGesture(const LLViewerGesture &rhs)
:   LLGesture((LLGesture)rhs)
{
}

bool LLViewerGesture::trigger(KEY key, MASK mask)
{
<<<<<<< HEAD
	if (mKey == key && mMask == mask)
	{
		doTrigger( true );
		return true;
	}
	else
	{
		return false;
	}
=======
    if (mKey == key && mMask == mask)
    {
        doTrigger( TRUE );
        return TRUE;
    }
    else
    {
        return FALSE;
    }
>>>>>>> e1623bb2
}


bool LLViewerGesture::trigger(const std::string &trigger_string)
{
<<<<<<< HEAD
	// Assumes trigger_string is lowercase
	if (mTriggerLower == trigger_string)
	{
		doTrigger( false );
		return true;
	}
	else
	{
		return false;
	}
=======
    // Assumes trigger_string is lowercase
    if (mTriggerLower == trigger_string)
    {
        doTrigger( FALSE );
        return TRUE;
    }
    else
    {
        return FALSE;
    }
>>>>>>> e1623bb2
}


// private
void LLViewerGesture::doTrigger( bool send_chat )
{
<<<<<<< HEAD
	if (mSoundItemID != LLUUID::null)
	{
		LLViewerInventoryItem *item;
		item = gInventory.getItem(mSoundItemID);
		if (item)
		{
			send_sound_trigger(item->getAssetUUID(), SOUND_VOLUME);
		}
	}

	if (!mAnimation.empty())
	{
		// AFK animations trigger the special "away" state, which
		// includes agent control settings. JC
		if (mAnimation == "enter_away_from_keyboard_state" || mAnimation == "away")
		{
			gAgent.setAFK();
		}
		else
		{
			LLUUID anim_id = gAnimLibrary.stringToAnimState(mAnimation);
			gAgent.sendAnimationRequest(anim_id, ANIM_REQUEST_START);
		}
	}

	if (send_chat && !mOutputString.empty())
	{
		// Don't play nodding animation, since that might not blend
		// with the gesture animation.
		(LLFloaterReg::getTypedInstance<LLFloaterIMNearbyChat>("nearby_chat"))->
				sendChatFromViewer(mOutputString, CHAT_TYPE_NORMAL, false);
	}
=======
    if (mSoundItemID != LLUUID::null)
    {
        LLViewerInventoryItem *item;
        item = gInventory.getItem(mSoundItemID);
        if (item)
        {
            send_sound_trigger(item->getAssetUUID(), SOUND_VOLUME);
        }
    }

    if (!mAnimation.empty())
    {
        // AFK animations trigger the special "away" state, which
        // includes agent control settings. JC
        if (mAnimation == "enter_away_from_keyboard_state" || mAnimation == "away")
        {
            gAgent.setAFK();
        }
        else
        {
            LLUUID anim_id = gAnimLibrary.stringToAnimState(mAnimation);
            gAgent.sendAnimationRequest(anim_id, ANIM_REQUEST_START);
        }
    }

    if (send_chat && !mOutputString.empty())
    {
        // Don't play nodding animation, since that might not blend
        // with the gesture animation.
        (LLFloaterReg::getTypedInstance<LLFloaterIMNearbyChat>("nearby_chat"))->
                sendChatFromViewer(mOutputString, CHAT_TYPE_NORMAL, FALSE);
    }
>>>>>>> e1623bb2
}


LLViewerGestureList::LLViewerGestureList()
:   LLGestureList()
{
<<<<<<< HEAD
	mIsLoaded = false;
=======
    mIsLoaded = FALSE;
>>>>>>> e1623bb2
}


// helper for deserialize that creates the right LLGesture subclass
LLGesture *LLViewerGestureList::create_gesture(U8 **buffer, S32 max_size)
{
    return new LLViewerGesture(buffer, max_size);
}


// See if the prefix matches any gesture.  If so, return true
// and place the full text of the gesture trigger into
// output_str
bool LLViewerGestureList::matchPrefix(const std::string& in_str, std::string* out_str)
{
<<<<<<< HEAD
	S32 in_len = in_str.length();

	std::string in_str_lc = in_str;
	LLStringUtil::toLower(in_str_lc);

	for (S32 i = 0; i < count(); i++)
	{
		LLGesture* gesture = get(i);
		const std::string &trigger = gesture->getTrigger();
		
		if (in_len > (S32)trigger.length())
		{
			// too short, bail out
			continue;
		}

		std::string trigger_trunc = utf8str_truncate(trigger, in_len);
		LLStringUtil::toLower(trigger_trunc);
		if (in_str_lc == trigger_trunc)
		{
			*out_str = trigger;
			return true;
		}
	}
	return false;
=======
    S32 in_len = in_str.length();

    std::string in_str_lc = in_str;
    LLStringUtil::toLower(in_str_lc);

    for (S32 i = 0; i < count(); i++)
    {
        LLGesture* gesture = get(i);
        const std::string &trigger = gesture->getTrigger();

        if (in_len > (S32)trigger.length())
        {
            // too short, bail out
            continue;
        }

        std::string trigger_trunc = utf8str_truncate(trigger, in_len);
        LLStringUtil::toLower(trigger_trunc);
        if (in_str_lc == trigger_trunc)
        {
            *out_str = trigger;
            return TRUE;
        }
    }
    return FALSE;
>>>>>>> e1623bb2
}


// static
void LLViewerGestureList::xferCallback(void *data, S32 size, void** /*user_data*/, S32 status)
{
<<<<<<< HEAD
	if (LL_ERR_NOERR == status)
	{
		U8 *buffer = (U8 *)data;
		U8 *end = gGestureList.deserialize(buffer, size);

		if (end - buffer > size)
		{
			LL_ERRS() << "Read off of end of array, error in serialization" << LL_ENDL;
		}

		gGestureList.mIsLoaded = true;
	}
	else
	{
		LL_WARNS() << "Unable to load gesture list!" << LL_ENDL;
	}
=======
    if (LL_ERR_NOERR == status)
    {
        U8 *buffer = (U8 *)data;
        U8 *end = gGestureList.deserialize(buffer, size);

        if (end - buffer > size)
        {
            LL_ERRS() << "Read off of end of array, error in serialization" << LL_ENDL;
        }

        gGestureList.mIsLoaded = TRUE;
    }
    else
    {
        LL_WARNS() << "Unable to load gesture list!" << LL_ENDL;
    }
>>>>>>> e1623bb2
}<|MERGE_RESOLUTION|>--- conflicted
+++ resolved
@@ -1,317 +1,206 @@
-/**
- * @file llviewergesture.cpp
- * @brief LLViewerGesture class implementation
- *
- * $LicenseInfo:firstyear=2002&license=viewerlgpl$
- * Second Life Viewer Source Code
- * Copyright (C) 2010, Linden Research, Inc.
- *
- * This library is free software; you can redistribute it and/or
- * modify it under the terms of the GNU Lesser General Public
- * License as published by the Free Software Foundation;
- * version 2.1 of the License only.
- *
- * This library is distributed in the hope that it will be useful,
- * but WITHOUT ANY WARRANTY; without even the implied warranty of
- * MERCHANTABILITY or FITNESS FOR A PARTICULAR PURPOSE.  See the GNU
- * Lesser General Public License for more details.
- *
- * You should have received a copy of the GNU Lesser General Public
- * License along with this library; if not, write to the Free Software
- * Foundation, Inc., 51 Franklin Street, Fifth Floor, Boston, MA  02110-1301  USA
- *
- * Linden Research, Inc., 945 Battery Street, San Francisco, CA  94111  USA
- * $/LicenseInfo$
- */
-
-#include "llviewerprecompiledheaders.h"
-
-#include "llviewergesture.h"
-
-#include "llaudioengine.h"
-#include "lldir.h"
-#include "llviewerinventory.h"
-#include "sound_ids.h"      // for testing
-
-#include "llfloaterreg.h"
-#include "llkeyboard.h"     // for key shortcuts for testing
-#include "llinventorymodel.h"
-#include "llvoavatar.h"
-#include "llxfermanager.h"
-#include "llviewermessage.h" // send_guid_sound_trigger
-#include "llviewernetwork.h"
-#include "llagent.h"
-#include "llfloaterimnearbychat.h"
-
-// Globals
-LLViewerGestureList gGestureList;
-
-const F32 LLViewerGesture::SOUND_VOLUME = 1.f;
-
-LLViewerGesture::LLViewerGesture()
-:   LLGesture()
-{ }
-
-LLViewerGesture::LLViewerGesture(KEY key, MASK mask, const std::string &trigger,
-                                 const LLUUID &sound_item_id,
-                                 const std::string &animation,
-                                 const std::string &output_string)
-:   LLGesture(key, mask, trigger, sound_item_id, animation, output_string)
-{
-}
-
-LLViewerGesture::LLViewerGesture(U8 **buffer, S32 max_size)
-:   LLGesture(buffer, max_size)
-{
-}
-
-LLViewerGesture::LLViewerGesture(const LLViewerGesture &rhs)
-:   LLGesture((LLGesture)rhs)
-{
-}
-
-bool LLViewerGesture::trigger(KEY key, MASK mask)
-{
-<<<<<<< HEAD
-	if (mKey == key && mMask == mask)
-	{
-		doTrigger( true );
-		return true;
-	}
-	else
-	{
-		return false;
-	}
-=======
-    if (mKey == key && mMask == mask)
-    {
-        doTrigger( TRUE );
-        return TRUE;
-    }
-    else
-    {
-        return FALSE;
-    }
->>>>>>> e1623bb2
-}
-
-
-bool LLViewerGesture::trigger(const std::string &trigger_string)
-{
-<<<<<<< HEAD
-	// Assumes trigger_string is lowercase
-	if (mTriggerLower == trigger_string)
-	{
-		doTrigger( false );
-		return true;
-	}
-	else
-	{
-		return false;
-	}
-=======
-    // Assumes trigger_string is lowercase
-    if (mTriggerLower == trigger_string)
-    {
-        doTrigger( FALSE );
-        return TRUE;
-    }
-    else
-    {
-        return FALSE;
-    }
->>>>>>> e1623bb2
-}
-
-
-// private
-void LLViewerGesture::doTrigger( bool send_chat )
-{
-<<<<<<< HEAD
-	if (mSoundItemID != LLUUID::null)
-	{
-		LLViewerInventoryItem *item;
-		item = gInventory.getItem(mSoundItemID);
-		if (item)
-		{
-			send_sound_trigger(item->getAssetUUID(), SOUND_VOLUME);
-		}
-	}
-
-	if (!mAnimation.empty())
-	{
-		// AFK animations trigger the special "away" state, which
-		// includes agent control settings. JC
-		if (mAnimation == "enter_away_from_keyboard_state" || mAnimation == "away")
-		{
-			gAgent.setAFK();
-		}
-		else
-		{
-			LLUUID anim_id = gAnimLibrary.stringToAnimState(mAnimation);
-			gAgent.sendAnimationRequest(anim_id, ANIM_REQUEST_START);
-		}
-	}
-
-	if (send_chat && !mOutputString.empty())
-	{
-		// Don't play nodding animation, since that might not blend
-		// with the gesture animation.
-		(LLFloaterReg::getTypedInstance<LLFloaterIMNearbyChat>("nearby_chat"))->
-				sendChatFromViewer(mOutputString, CHAT_TYPE_NORMAL, false);
-	}
-=======
-    if (mSoundItemID != LLUUID::null)
-    {
-        LLViewerInventoryItem *item;
-        item = gInventory.getItem(mSoundItemID);
-        if (item)
-        {
-            send_sound_trigger(item->getAssetUUID(), SOUND_VOLUME);
-        }
-    }
-
-    if (!mAnimation.empty())
-    {
-        // AFK animations trigger the special "away" state, which
-        // includes agent control settings. JC
-        if (mAnimation == "enter_away_from_keyboard_state" || mAnimation == "away")
-        {
-            gAgent.setAFK();
-        }
-        else
-        {
-            LLUUID anim_id = gAnimLibrary.stringToAnimState(mAnimation);
-            gAgent.sendAnimationRequest(anim_id, ANIM_REQUEST_START);
-        }
-    }
-
-    if (send_chat && !mOutputString.empty())
-    {
-        // Don't play nodding animation, since that might not blend
-        // with the gesture animation.
-        (LLFloaterReg::getTypedInstance<LLFloaterIMNearbyChat>("nearby_chat"))->
-                sendChatFromViewer(mOutputString, CHAT_TYPE_NORMAL, FALSE);
-    }
->>>>>>> e1623bb2
-}
-
-
-LLViewerGestureList::LLViewerGestureList()
-:   LLGestureList()
-{
-<<<<<<< HEAD
-	mIsLoaded = false;
-=======
-    mIsLoaded = FALSE;
->>>>>>> e1623bb2
-}
-
-
-// helper for deserialize that creates the right LLGesture subclass
-LLGesture *LLViewerGestureList::create_gesture(U8 **buffer, S32 max_size)
-{
-    return new LLViewerGesture(buffer, max_size);
-}
-
-
-// See if the prefix matches any gesture.  If so, return true
-// and place the full text of the gesture trigger into
-// output_str
-bool LLViewerGestureList::matchPrefix(const std::string& in_str, std::string* out_str)
-{
-<<<<<<< HEAD
-	S32 in_len = in_str.length();
-
-	std::string in_str_lc = in_str;
-	LLStringUtil::toLower(in_str_lc);
-
-	for (S32 i = 0; i < count(); i++)
-	{
-		LLGesture* gesture = get(i);
-		const std::string &trigger = gesture->getTrigger();
-		
-		if (in_len > (S32)trigger.length())
-		{
-			// too short, bail out
-			continue;
-		}
-
-		std::string trigger_trunc = utf8str_truncate(trigger, in_len);
-		LLStringUtil::toLower(trigger_trunc);
-		if (in_str_lc == trigger_trunc)
-		{
-			*out_str = trigger;
-			return true;
-		}
-	}
-	return false;
-=======
-    S32 in_len = in_str.length();
-
-    std::string in_str_lc = in_str;
-    LLStringUtil::toLower(in_str_lc);
-
-    for (S32 i = 0; i < count(); i++)
-    {
-        LLGesture* gesture = get(i);
-        const std::string &trigger = gesture->getTrigger();
-
-        if (in_len > (S32)trigger.length())
-        {
-            // too short, bail out
-            continue;
-        }
-
-        std::string trigger_trunc = utf8str_truncate(trigger, in_len);
-        LLStringUtil::toLower(trigger_trunc);
-        if (in_str_lc == trigger_trunc)
-        {
-            *out_str = trigger;
-            return TRUE;
-        }
-    }
-    return FALSE;
->>>>>>> e1623bb2
-}
-
-
-// static
-void LLViewerGestureList::xferCallback(void *data, S32 size, void** /*user_data*/, S32 status)
-{
-<<<<<<< HEAD
-	if (LL_ERR_NOERR == status)
-	{
-		U8 *buffer = (U8 *)data;
-		U8 *end = gGestureList.deserialize(buffer, size);
-
-		if (end - buffer > size)
-		{
-			LL_ERRS() << "Read off of end of array, error in serialization" << LL_ENDL;
-		}
-
-		gGestureList.mIsLoaded = true;
-	}
-	else
-	{
-		LL_WARNS() << "Unable to load gesture list!" << LL_ENDL;
-	}
-=======
-    if (LL_ERR_NOERR == status)
-    {
-        U8 *buffer = (U8 *)data;
-        U8 *end = gGestureList.deserialize(buffer, size);
-
-        if (end - buffer > size)
-        {
-            LL_ERRS() << "Read off of end of array, error in serialization" << LL_ENDL;
-        }
-
-        gGestureList.mIsLoaded = TRUE;
-    }
-    else
-    {
-        LL_WARNS() << "Unable to load gesture list!" << LL_ENDL;
-    }
->>>>>>> e1623bb2
-}+/**
+ * @file llviewergesture.cpp
+ * @brief LLViewerGesture class implementation
+ *
+ * $LicenseInfo:firstyear=2002&license=viewerlgpl$
+ * Second Life Viewer Source Code
+ * Copyright (C) 2010, Linden Research, Inc.
+ *
+ * This library is free software; you can redistribute it and/or
+ * modify it under the terms of the GNU Lesser General Public
+ * License as published by the Free Software Foundation;
+ * version 2.1 of the License only.
+ *
+ * This library is distributed in the hope that it will be useful,
+ * but WITHOUT ANY WARRANTY; without even the implied warranty of
+ * MERCHANTABILITY or FITNESS FOR A PARTICULAR PURPOSE.  See the GNU
+ * Lesser General Public License for more details.
+ *
+ * You should have received a copy of the GNU Lesser General Public
+ * License along with this library; if not, write to the Free Software
+ * Foundation, Inc., 51 Franklin Street, Fifth Floor, Boston, MA  02110-1301  USA
+ *
+ * Linden Research, Inc., 945 Battery Street, San Francisco, CA  94111  USA
+ * $/LicenseInfo$
+ */
+
+#include "llviewerprecompiledheaders.h"
+
+#include "llviewergesture.h"
+
+#include "llaudioengine.h"
+#include "lldir.h"
+#include "llviewerinventory.h"
+#include "sound_ids.h"      // for testing
+
+#include "llfloaterreg.h"
+#include "llkeyboard.h"     // for key shortcuts for testing
+#include "llinventorymodel.h"
+#include "llvoavatar.h"
+#include "llxfermanager.h"
+#include "llviewermessage.h" // send_guid_sound_trigger
+#include "llviewernetwork.h"
+#include "llagent.h"
+#include "llfloaterimnearbychat.h"
+
+// Globals
+LLViewerGestureList gGestureList;
+
+const F32 LLViewerGesture::SOUND_VOLUME = 1.f;
+
+LLViewerGesture::LLViewerGesture()
+:   LLGesture()
+{ }
+
+LLViewerGesture::LLViewerGesture(KEY key, MASK mask, const std::string &trigger,
+                                 const LLUUID &sound_item_id,
+                                 const std::string &animation,
+                                 const std::string &output_string)
+:   LLGesture(key, mask, trigger, sound_item_id, animation, output_string)
+{
+}
+
+LLViewerGesture::LLViewerGesture(U8 **buffer, S32 max_size)
+:   LLGesture(buffer, max_size)
+{
+}
+
+LLViewerGesture::LLViewerGesture(const LLViewerGesture &rhs)
+:   LLGesture((LLGesture)rhs)
+{
+}
+
+bool LLViewerGesture::trigger(KEY key, MASK mask)
+{
+    if (mKey == key && mMask == mask)
+    {
+        doTrigger( true );
+        return true;
+    }
+    else
+    {
+        return false;
+    }
+}
+
+
+bool LLViewerGesture::trigger(const std::string &trigger_string)
+{
+    // Assumes trigger_string is lowercase
+    if (mTriggerLower == trigger_string)
+    {
+        doTrigger( false );
+        return true;
+    }
+    else
+    {
+        return false;
+    }
+}
+
+
+// private
+void LLViewerGesture::doTrigger( bool send_chat )
+{
+    if (mSoundItemID != LLUUID::null)
+    {
+        LLViewerInventoryItem *item;
+        item = gInventory.getItem(mSoundItemID);
+        if (item)
+        {
+            send_sound_trigger(item->getAssetUUID(), SOUND_VOLUME);
+        }
+    }
+
+    if (!mAnimation.empty())
+    {
+        // AFK animations trigger the special "away" state, which
+        // includes agent control settings. JC
+        if (mAnimation == "enter_away_from_keyboard_state" || mAnimation == "away")
+        {
+            gAgent.setAFK();
+        }
+        else
+        {
+            LLUUID anim_id = gAnimLibrary.stringToAnimState(mAnimation);
+            gAgent.sendAnimationRequest(anim_id, ANIM_REQUEST_START);
+        }
+    }
+
+    if (send_chat && !mOutputString.empty())
+    {
+        // Don't play nodding animation, since that might not blend
+        // with the gesture animation.
+        (LLFloaterReg::getTypedInstance<LLFloaterIMNearbyChat>("nearby_chat"))->
+                sendChatFromViewer(mOutputString, CHAT_TYPE_NORMAL, false);
+    }
+}
+
+
+LLViewerGestureList::LLViewerGestureList()
+:   LLGestureList()
+{
+    mIsLoaded = false;
+}
+
+
+// helper for deserialize that creates the right LLGesture subclass
+LLGesture *LLViewerGestureList::create_gesture(U8 **buffer, S32 max_size)
+{
+    return new LLViewerGesture(buffer, max_size);
+}
+
+
+// See if the prefix matches any gesture.  If so, return true
+// and place the full text of the gesture trigger into
+// output_str
+bool LLViewerGestureList::matchPrefix(const std::string& in_str, std::string* out_str)
+{
+    S32 in_len = in_str.length();
+
+    std::string in_str_lc = in_str;
+    LLStringUtil::toLower(in_str_lc);
+
+    for (S32 i = 0; i < count(); i++)
+    {
+        LLGesture* gesture = get(i);
+        const std::string &trigger = gesture->getTrigger();
+
+        if (in_len > (S32)trigger.length())
+        {
+            // too short, bail out
+            continue;
+        }
+
+        std::string trigger_trunc = utf8str_truncate(trigger, in_len);
+        LLStringUtil::toLower(trigger_trunc);
+        if (in_str_lc == trigger_trunc)
+        {
+            *out_str = trigger;
+            return true;
+        }
+    }
+    return false;
+}
+
+
+// static
+void LLViewerGestureList::xferCallback(void *data, S32 size, void** /*user_data*/, S32 status)
+{
+    if (LL_ERR_NOERR == status)
+    {
+        U8 *buffer = (U8 *)data;
+        U8 *end = gGestureList.deserialize(buffer, size);
+
+        if (end - buffer > size)
+        {
+            LL_ERRS() << "Read off of end of array, error in serialization" << LL_ENDL;
+        }
+
+        gGestureList.mIsLoaded = true;
+    }
+    else
+    {
+        LL_WARNS() << "Unable to load gesture list!" << LL_ENDL;
+    }
+}