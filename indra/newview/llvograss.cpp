--- conflicted
+++ resolved
@@ -298,16 +298,12 @@
 		// So drones work.
 		return;
 	}
-<<<<<<< HEAD
-
-=======
 	if (!LLVOTree::isTreeRenderingStopped() && !mNumBlades)//restart grass rendering
 	{
 		mNumBlades = GRASS_MAX_BLADES;
 		gPipeline.markRebuild(mDrawable, LLDrawable::REBUILD_ALL, TRUE);
 		return;
 	}
->>>>>>> 3dfdb2f6
 	if (mPatch && (mLastPatchUpdateTime != mPatch->getLastUpdateTime()))
 	{
 		gPipeline.markRebuild(mDrawable, LLDrawable::REBUILD_VOLUME, TRUE);
