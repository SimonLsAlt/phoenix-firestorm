/**
 * @file llvograss.cpp
 * @brief Not a blade, but a clump of grass
 *
 * $LicenseInfo:firstyear=2001&license=viewerlgpl$
 * Second Life Viewer Source Code
 * Copyright (C) 2010, Linden Research, Inc.
 *
 * This library is free software; you can redistribute it and/or
 * modify it under the terms of the GNU Lesser General Public
 * License as published by the Free Software Foundation;
 * version 2.1 of the License only.
 *
 * This library is distributed in the hope that it will be useful,
 * but WITHOUT ANY WARRANTY; without even the implied warranty of
 * MERCHANTABILITY or FITNESS FOR A PARTICULAR PURPOSE.  See the GNU
 * Lesser General Public License for more details.
 *
 * You should have received a copy of the GNU Lesser General Public
 * License along with this library; if not, write to the Free Software
 * Foundation, Inc., 51 Franklin Street, Fifth Floor, Boston, MA  02110-1301  USA
 *
 * Linden Research, Inc., 945 Battery Street, San Francisco, CA  94111  USA
 * $/LicenseInfo$
 */

#include "llviewerprecompiledheaders.h"

#include "llvograss.h"

#include "llviewercontrol.h"

#include "llagentcamera.h"
#include "llnotificationsutil.h"
#include "lldrawable.h"
#include "lldrawpoolalpha.h"
#include "llface.h"
#include "llsky.h"
#include "llsurface.h"
#include "llsurfacepatch.h"
#include "llviewercamera.h"
#include "llviewertexturelist.h"
#include "llviewerregion.h"
#include "pipeline.h"
#include "llspatialpartition.h"
#include "llworld.h"
#include "lldir.h"
#include "llxmltree.h"
#include "llvotree.h"

const S32 GRASS_MAX_BLADES =    32;
const F32 GRASS_BLADE_BASE =    0.25f;          //  Width of grass at base
const F32 GRASS_BLADE_HEIGHT =  0.5f;           // meters
const F32 GRASS_DISTRIBUTION_SD = 0.15f;        // empirically defined

F32 exp_x[GRASS_MAX_BLADES];
F32 exp_y[GRASS_MAX_BLADES];
F32 rot_x[GRASS_MAX_BLADES];
F32 rot_y[GRASS_MAX_BLADES];
F32 dz_x [GRASS_MAX_BLADES];
F32 dz_y [GRASS_MAX_BLADES];

F32 w_mod[GRASS_MAX_BLADES];                    //  Factor to modulate wind movement by to randomize appearance

LLVOGrass::SpeciesMap LLVOGrass::sSpeciesTable;
S32 LLVOGrass::sMaxGrassSpecies = 0;


LLVOGrass::LLVOGrass(const LLUUID &id, const LLPCode pcode, LLViewerRegion *regionp)
:   LLAlphaObject(id, pcode, regionp)
{
<<<<<<< HEAD
	mPatch               = NULL;
	mLastPatchUpdateTime = 0;
	mGrassVel.clearVec();
	mGrassBend.clearVec();
	mbCanSelect          = true;
=======
    mPatch               = NULL;
    mLastPatchUpdateTime = 0;
    mGrassVel.clearVec();
    mGrassBend.clearVec();
    mbCanSelect          = TRUE;
>>>>>>> c06fb4e0

    mBladeWindAngle      = 35.f;
    mBWAOverlap          = 2.f;

    setNumTEs(1);

    setTEColor(0, LLColor4(1.0f, 1.0f, 1.0f, 1.f));
    mNumBlades = GRASS_MAX_BLADES;
}

LLVOGrass::~LLVOGrass()
{
}


void LLVOGrass::updateSpecies()
{
<<<<<<< HEAD
	mSpecies = getAttachmentState();
	
	if (!sSpeciesTable.count(mSpecies))
	{
		LL_INFOS() << "Unknown grass type, substituting grass type." << LL_ENDL;
		SpeciesMap::const_iterator it = sSpeciesTable.begin();
		mSpecies = (*it).first;
	}
	setTEImage(0, LLViewerTextureManager::getFetchedTexture(sSpeciesTable[mSpecies]->mTextureID, FTT_DEFAULT, true, LLGLTexture::BOOST_NONE, LLViewerTexture::LOD_TEXTURE));
=======
    mSpecies = getAttachmentState();

    if (!sSpeciesTable.count(mSpecies))
    {
        LL_INFOS() << "Unknown grass type, substituting grass type." << LL_ENDL;
        SpeciesMap::const_iterator it = sSpeciesTable.begin();
        mSpecies = (*it).first;
    }
    setTEImage(0, LLViewerTextureManager::getFetchedTexture(sSpeciesTable[mSpecies]->mTextureID, FTT_DEFAULT, TRUE, LLGLTexture::BOOST_NONE, LLViewerTexture::LOD_TEXTURE));
>>>>>>> c06fb4e0
}


void LLVOGrass::initClass()
{
<<<<<<< HEAD
	LLVector3 pos(0.0f, 0.0f, 0.0f);
	//  Create nifty list of exponential distribution 0-1
	F32 x = 0.f;
	F32 y = 0.f;
	F32 rot;
	
	std::string xml_filename = gDirUtilp->getExpandedFilename(LL_PATH_APP_SETTINGS,"grass.xml");
	
	LLXmlTree grass_def_grass;

	if (!grass_def_grass.parseFile(xml_filename))
	{
		LL_ERRS() << "Failed to parse grass file." << LL_ENDL;
		return;
	}

	LLXmlTreeNode* rootp = grass_def_grass.getRoot();

	for (LLXmlTreeNode* grass_def = rootp->getFirstChild();
		grass_def;
		grass_def = rootp->getNextChild())
	{
		if (!grass_def->hasName("grass"))
		{
			LL_WARNS() << "Invalid grass definition node " << grass_def->getName() << LL_ENDL;
			continue;
		}
		F32 F32_val;
		LLUUID id;
		// <FS:Ansariel> FIRE-7802: Grass and tree selection in build tool
		std::string name;

		bool success{ true };

		S32 species;
		static LLStdStringHandle species_id_string = LLXmlTree::addAttributeString("species_id");
		if (!grass_def->getFastAttributeS32(species_id_string, species))
		{
			LL_WARNS() << "No species id defined" << LL_ENDL;
			continue;
		}

		if (species < 0)
		{
			LL_WARNS() << "Invalid species id " << species << LL_ENDL;
			continue;
		}

		GrassSpeciesData* newGrass = new GrassSpeciesData();


		static LLStdStringHandle texture_id_string = LLXmlTree::addAttributeString("texture_id");
		grass_def->getFastAttributeUUID(texture_id_string, id);
		newGrass->mTextureID = id;

		static LLStdStringHandle blade_sizex_string = LLXmlTree::addAttributeString("blade_size_x");
		success &= grass_def->getFastAttributeF32(blade_sizex_string, F32_val);
		newGrass->mBladeSizeX = F32_val;

		static LLStdStringHandle blade_sizey_string = LLXmlTree::addAttributeString("blade_size_y");
		success &= grass_def->getFastAttributeF32(blade_sizey_string, F32_val);
		newGrass->mBladeSizeY = F32_val;

		// <FS:Ansariel> FIRE-7802: Grass and tree selection in build tool
		static LLStdStringHandle name_string = LLXmlTree::addAttributeString("name");
		grass_def->getFastAttributeString(name_string, name);
		newGrass->mName = name;
		// </FS:Ansariel>

		if (sSpeciesTable.count(species))
		{
			LL_INFOS() << "Grass species " << species << " already defined! Duplicate discarded." << LL_ENDL;
			delete newGrass;
			continue;
		}
		else
		{
			sSpeciesTable[species] = newGrass;
		}

		if (species >= sMaxGrassSpecies) sMaxGrassSpecies = species + 1;

		if (!success)
		{
			// <FS:Ansariel> FIRE-7802: Grass and tree selection in build tool
			//std::string name;
			//static LLStdStringHandle name_string = LLXmlTree::addAttributeString("name");
			//grass_def->getFastAttributeString(name_string, name);
			// </FS:Ansariel>
			LL_WARNS() << "Incomplete definition of grass " << name << LL_ENDL;
		}
	}

	bool have_all_grass{ true };
	std::string err;

	for (S32 i=0;i<sMaxGrassSpecies;++i)
	{
		if (!sSpeciesTable.count(i))
		{
			err.append(llformat(" %d",i));
			have_all_grass = false;
		}
	}

	if (!have_all_grass) 
	{
		LLSD args;
		args["SPECIES"] = err;
		LLNotificationsUtil::add("ErrorUndefinedGrasses", args);
	}

	for (S32 i = 0; i < GRASS_MAX_BLADES; ++i)
	{
		if (1)   //(i%2 == 0)			Uncomment for X blading
		{
			F32 u = sqrt(-2.0f * log(ll_frand()));
			F32 v = 2.0f * F_PI * ll_frand();
			
			x = u * sin(v) * GRASS_DISTRIBUTION_SD;
			y = u * cos(v) * GRASS_DISTRIBUTION_SD;

			rot = ll_frand(F_PI);
		}
		else
		{
			rot += (F_PI*0.4f + ll_frand(0.2f*F_PI));
		}

		exp_x[i] = x;
		exp_y[i] = y;
		rot_x[i] = sin(rot);
		rot_y[i] = cos(rot);
		dz_x[i] = ll_frand(GRASS_BLADE_BASE * 0.25f);
		dz_y[i] = ll_frand(GRASS_BLADE_BASE * 0.25f);
		w_mod[i] = 0.5f + ll_frand();						//  Degree to which blade is moved by wind

	}
=======
    LLVector3 pos(0.0f, 0.0f, 0.0f);
    //  Create nifty list of exponential distribution 0-1
    F32 x = 0.f;
    F32 y = 0.f;
    F32 rot;

    std::string xml_filename = gDirUtilp->getExpandedFilename(LL_PATH_APP_SETTINGS,"grass.xml");

    LLXmlTree grass_def_grass;

    if (!grass_def_grass.parseFile(xml_filename))
    {
        LL_ERRS() << "Failed to parse grass file." << LL_ENDL;
        return;
    }

    LLXmlTreeNode* rootp = grass_def_grass.getRoot();

    for (LLXmlTreeNode* grass_def = rootp->getFirstChild();
        grass_def;
        grass_def = rootp->getNextChild())
    {
        if (!grass_def->hasName("grass"))
        {
            LL_WARNS() << "Invalid grass definition node " << grass_def->getName() << LL_ENDL;
            continue;
        }
        F32 F32_val;
        LLUUID id;
        // <FS:Ansariel> FIRE-7802: Grass and tree selection in build tool
        std::string name;

        BOOL success = TRUE;

        S32 species;
        static LLStdStringHandle species_id_string = LLXmlTree::addAttributeString("species_id");
        if (!grass_def->getFastAttributeS32(species_id_string, species))
        {
            LL_WARNS() << "No species id defined" << LL_ENDL;
            continue;
        }

        if (species < 0)
        {
            LL_WARNS() << "Invalid species id " << species << LL_ENDL;
            continue;
        }

        GrassSpeciesData* newGrass = new GrassSpeciesData();


        static LLStdStringHandle texture_id_string = LLXmlTree::addAttributeString("texture_id");
        grass_def->getFastAttributeUUID(texture_id_string, id);
        newGrass->mTextureID = id;

        static LLStdStringHandle blade_sizex_string = LLXmlTree::addAttributeString("blade_size_x");
        success &= grass_def->getFastAttributeF32(blade_sizex_string, F32_val);
        newGrass->mBladeSizeX = F32_val;

        static LLStdStringHandle blade_sizey_string = LLXmlTree::addAttributeString("blade_size_y");
        success &= grass_def->getFastAttributeF32(blade_sizey_string, F32_val);
        newGrass->mBladeSizeY = F32_val;

        // <FS:Ansariel> FIRE-7802: Grass and tree selection in build tool
        static LLStdStringHandle name_string = LLXmlTree::addAttributeString("name");
        grass_def->getFastAttributeString(name_string, name);
        newGrass->mName = name;
        // </FS:Ansariel>

        if (sSpeciesTable.count(species))
        {
            LL_INFOS() << "Grass species " << species << " already defined! Duplicate discarded." << LL_ENDL;
            delete newGrass;
            continue;
        }
        else
        {
            sSpeciesTable[species] = newGrass;
        }

        if (species >= sMaxGrassSpecies) sMaxGrassSpecies = species + 1;

        if (!success)
        {
            // <FS:Ansariel> FIRE-7802: Grass and tree selection in build tool
            //std::string name;
            //static LLStdStringHandle name_string = LLXmlTree::addAttributeString("name");
            //grass_def->getFastAttributeString(name_string, name);
            // </FS:Ansariel>
            LL_WARNS() << "Incomplete definition of grass " << name << LL_ENDL;
        }
    }

    BOOL have_all_grass = TRUE;
    std::string err;

    for (S32 i=0;i<sMaxGrassSpecies;++i)
    {
        if (!sSpeciesTable.count(i))
        {
            err.append(llformat(" %d",i));
            have_all_grass = FALSE;
        }
    }

    if (!have_all_grass)
    {
        LLSD args;
        args["SPECIES"] = err;
        LLNotificationsUtil::add("ErrorUndefinedGrasses", args);
    }

    for (S32 i = 0; i < GRASS_MAX_BLADES; ++i)
    {
        if (1)   //(i%2 == 0)           Uncomment for X blading
        {
            F32 u = sqrt(-2.0f * log(ll_frand()));
            F32 v = 2.0f * F_PI * ll_frand();

            x = u * sin(v) * GRASS_DISTRIBUTION_SD;
            y = u * cos(v) * GRASS_DISTRIBUTION_SD;

            rot = ll_frand(F_PI);
        }
        else
        {
            rot += (F_PI*0.4f + ll_frand(0.2f*F_PI));
        }

        exp_x[i] = x;
        exp_y[i] = y;
        rot_x[i] = sin(rot);
        rot_y[i] = cos(rot);
        dz_x[i] = ll_frand(GRASS_BLADE_BASE * 0.25f);
        dz_y[i] = ll_frand(GRASS_BLADE_BASE * 0.25f);
        w_mod[i] = 0.5f + ll_frand();                       //  Degree to which blade is moved by wind

    }
>>>>>>> c06fb4e0
}

void LLVOGrass::cleanupClass()
{
    for_each(sSpeciesTable.begin(), sSpeciesTable.end(), DeletePairedPointer());
    sSpeciesTable.clear();
}

U32 LLVOGrass::processUpdateMessage(LLMessageSystem *mesgsys,
                                          void **user_data,
                                          U32 block_num,
                                          const EObjectUpdateType update_type,
                                          LLDataPacker *dp)
{
    // Do base class updates...
    U32 retval = LLViewerObject::processUpdateMessage(mesgsys, user_data, block_num, update_type, dp);

    updateSpecies();

    if (  (getVelocity().lengthSquared() > 0.f)
        ||(getAcceleration().lengthSquared() > 0.f)
        ||(getAngularVelocity().lengthSquared() > 0.f))
    {
        LL_INFOS() << "ACK! Moving grass!" << LL_ENDL;
        setVelocity(LLVector3::zero);
        setAcceleration(LLVector3::zero);
        setAngularVelocity(LLVector3::zero);
    }

    if (mDrawable)
    {
        gPipeline.markRebuild(mDrawable, LLDrawable::REBUILD_VOLUME);
    }

    return retval;
}

bool LLVOGrass::isActive() const
{
<<<<<<< HEAD
	return true;
=======
    return TRUE;
>>>>>>> c06fb4e0
}

void LLVOGrass::idleUpdate(LLAgent &agent, const F64 &time)
{
    if (mDead || !(gPipeline.hasRenderType(LLPipeline::RENDER_TYPE_GRASS)))
    {
        return;
    }

    if (!mDrawable)
    {
        // So drones work.
        return;
    }
    if (!LLVOTree::isTreeRenderingStopped() && !mNumBlades)//restart grass rendering
    {
        mNumBlades = GRASS_MAX_BLADES;
        gPipeline.markRebuild(mDrawable, LLDrawable::REBUILD_ALL);
        return;
    }
    if (mPatch && (mLastPatchUpdateTime != mPatch->getLastUpdateTime()))
    {
        gPipeline.markRebuild(mDrawable, LLDrawable::REBUILD_VOLUME);
    }

    return;
}


void LLVOGrass::setPixelAreaAndAngle(LLAgent &agent)
{
    // This should be the camera's center, as soon as we move to all region-local.
    LLVector3 relative_position = getPositionAgent() - gAgentCamera.getCameraPositionAgent();
    F32 range = relative_position.length();

    F32 max_scale = getMaxScale();

    mAppAngle = (F32) atan2( max_scale, range) * RAD_TO_DEG;

    // Compute pixels per meter at the given range
    F32 pixels_per_meter = LLViewerCamera::getInstance()->getViewHeightInPixels() / (tan(LLViewerCamera::getInstance()->getView()) * range);

    // Assume grass texture is a 5 meter by 5 meter sprite at the grass object's center
    mPixelArea = (pixels_per_meter) * (pixels_per_meter) * 25.f;
}


// BUG could speed this up by caching the relative_position and range calculations
void LLVOGrass::updateTextures()
{
    if (getTEImage(0))
    {
        if (gPipeline.hasRenderDebugMask(LLPipeline::RENDER_DEBUG_TEXTURE_AREA))
        {
            setDebugText(llformat("%4.0f", (F32) sqrt(mPixelArea)));
        }
        getTEImage(0)->addTextureStats(mPixelArea);
    }
}

bool LLVOGrass::updateLOD()
{
<<<<<<< HEAD
	if (mDrawable->getNumFaces() <= 0)
	{
		return false;
	}
=======
    if (mDrawable->getNumFaces() <= 0)
    {
        return FALSE;
    }
>>>>>>> c06fb4e0

    LLFace* face = mDrawable->getFace(0);

    if(LLVOTree::isTreeRenderingStopped())
    {
        if(mNumBlades)
        {
            mNumBlades = 0 ;
            face->setSize(0, 0);
<<<<<<< HEAD
			gPipeline.markRebuild(mDrawable, LLDrawable::REBUILD_ALL);
		}
		return true ;
	}
	if(!mNumBlades)
	{
		mNumBlades = GRASS_MAX_BLADES;
	}

	F32 tan_angle = 0.f;
	S32 num_blades = 0;

	tan_angle = (mScale.mV[0]*mScale.mV[1])/mDrawable->mDistanceWRTCamera;
	num_blades = llmin(GRASS_MAX_BLADES, lltrunc(tan_angle * 5));
	num_blades = llmax(1, num_blades);
	if (num_blades >= (mNumBlades << 1))
	{
		while (mNumBlades < num_blades)
		{
			mNumBlades <<= 1;
		}
		if (face)
		{
			face->setSize(mNumBlades*8, mNumBlades*12);
		}
		gPipeline.markRebuild(mDrawable, LLDrawable::REBUILD_ALL);
	}
	else if (num_blades <= (mNumBlades >> 1))
	{
		while (mNumBlades > num_blades)
		{
			mNumBlades >>=1;
		}

		if (face)
		{
			face->setSize(mNumBlades*8, mNumBlades*12);
		}
		gPipeline.markRebuild(mDrawable, LLDrawable::REBUILD_ALL);
		return true;
	}

	return false;
=======
            gPipeline.markRebuild(mDrawable, LLDrawable::REBUILD_ALL);
        }
        return TRUE ;
    }
    if(!mNumBlades)
    {
        mNumBlades = GRASS_MAX_BLADES;
    }

    F32 tan_angle = 0.f;
    S32 num_blades = 0;

    tan_angle = (mScale.mV[0]*mScale.mV[1])/mDrawable->mDistanceWRTCamera;
    num_blades = llmin(GRASS_MAX_BLADES, lltrunc(tan_angle * 5));
    num_blades = llmax(1, num_blades);
    if (num_blades >= (mNumBlades << 1))
    {
        while (mNumBlades < num_blades)
        {
            mNumBlades <<= 1;
        }
        if (face)
        {
            face->setSize(mNumBlades*8, mNumBlades*12);
        }
        gPipeline.markRebuild(mDrawable, LLDrawable::REBUILD_ALL);
    }
    else if (num_blades <= (mNumBlades >> 1))
    {
        while (mNumBlades > num_blades)
        {
            mNumBlades >>=1;
        }

        if (face)
        {
            face->setSize(mNumBlades*8, mNumBlades*12);
        }
        gPipeline.markRebuild(mDrawable, LLDrawable::REBUILD_ALL);
        return TRUE;
    }

    return FALSE;
>>>>>>> c06fb4e0
}

LLDrawable* LLVOGrass::createDrawable(LLPipeline *pipeline)
{
    pipeline->allocDrawable(this);
    mDrawable->setRenderType(LLPipeline::RENDER_TYPE_GRASS);

    return mDrawable;
}

static LLTrace::BlockTimerStatHandle FTM_UPDATE_GRASS("Update Grass");

bool LLVOGrass::updateGeometry(LLDrawable *drawable)
{
<<<<<<< HEAD
	LL_RECORD_BLOCK_TIME(FTM_UPDATE_GRASS);

	dirtySpatialGroup();

	if(!mNumBlades)//stop rendering grass
	{
		if (mDrawable->getNumFaces() > 0)
		{
			LLFace* facep = mDrawable->getFace(0);
			if(facep)
			{
				facep->setSize(0, 0);			
			}
		}
	}
	else
	{		
		plantBlades();
	}
	return true;
=======
    LL_RECORD_BLOCK_TIME(FTM_UPDATE_GRASS);

    dirtySpatialGroup();

    if(!mNumBlades)//stop rendering grass
    {
        if (mDrawable->getNumFaces() > 0)
        {
            LLFace* facep = mDrawable->getFace(0);
            if(facep)
            {
                facep->setSize(0, 0);
            }
        }
    }
    else
    {
        plantBlades();
    }
    return TRUE;
>>>>>>> c06fb4e0
}

void LLVOGrass::plantBlades()
{
    // It is possible that the species of a grass is not defined
    // This is bad, but not the end of the world.
    if (!sSpeciesTable.count(mSpecies))
    {
        LL_INFOS() << "Unknown grass species " << mSpecies << LL_ENDL;
        return;
    }

    if (mDrawable->getNumFaces() < 1)
    {
        mDrawable->setNumFaces(1, NULL, getTEImage(0));
    }

    LLFace *face = mDrawable->getFace(0);
    if (face)
    {
        face->setTexture(getTEImage(0));
        face->setState(LLFace::GLOBAL);
        face->setSize(mNumBlades * 8, mNumBlades * 12);
        face->setVertexBuffer(NULL);
        face->setTEOffset(0);
        face->mCenterLocal = mPosition + mRegionp->getOriginAgent();
    }

    mDepth = (face->mCenterLocal - LLViewerCamera::getInstance()->getOrigin())*LLViewerCamera::getInstance()->getAtAxis();
    mDrawable->setPosition(face->mCenterLocal);
    mDrawable->movePartition();
    LLPipeline::sCompiles++;
}

void LLVOGrass::getGeometry(S32 idx,
                                LLStrider<LLVector4a>& verticesp,
                                LLStrider<LLVector3>& normalsp,
                                LLStrider<LLVector2>& texcoordsp,
                                LLStrider<LLColor4U>& colorsp,
                                LLStrider<LLColor4U>& emissivep,
                                LLStrider<U16>& indicesp)
{
    if(!mNumBlades)//stop rendering grass
    {
        return ;
    }

    mPatch = mRegionp->getLand().resolvePatchRegion(getPositionRegion());
    if (mPatch)
        mLastPatchUpdateTime = mPatch->getLastUpdateTime();

    LLVector3 position;
    // Create random blades of grass with gaussian distribution
    F32 x,y,xf,yf,dzx,dzy;

    LLColor4U color(255,255,255,255);

    LLFace *face = mDrawable->getFace(idx);
    if (!face)
        return;

    F32 width  = sSpeciesTable[mSpecies]->mBladeSizeX;
    F32 height = sSpeciesTable[mSpecies]->mBladeSizeY;

    U32 index_offset = face->getGeomIndex();

    for (S32 i = 0;  i < mNumBlades; i++)
    {
        x   = exp_x[i] * mScale.mV[VX];
        y   = exp_y[i] * mScale.mV[VY];
        xf  = rot_x[i] * GRASS_BLADE_BASE * width * w_mod[i];
        yf  = rot_y[i] * GRASS_BLADE_BASE * width * w_mod[i];
        dzx = dz_x [i];
        dzy = dz_y [i];

        LLVector3 v1,v2,v3;
        F32 blade_height= GRASS_BLADE_HEIGHT * height * w_mod[i];

        *texcoordsp++   = LLVector2(0, 0);
        *texcoordsp++   = LLVector2(0, 0);
        *texcoordsp++   = LLVector2(0, 0.98f);
        *texcoordsp++   = LLVector2(0, 0.98f);
        *texcoordsp++   = LLVector2(1, 0);
        *texcoordsp++   = LLVector2(1, 0);
        *texcoordsp++   = LLVector2(1, 0.98f);
        *texcoordsp++   = LLVector2(1, 0.98f);

        position.mV[0]  = mPosition.mV[VX] + x + xf;
        position.mV[1]  = mPosition.mV[VY] + y + yf;
        position.mV[2]  = mRegionp->getLand().resolveHeightRegion(position);
        v1 = position + mRegionp->getOriginAgent();
        (*verticesp++).load3(v1.mV);
        (*verticesp++).load3(v1.mV);


        position.mV[0] += dzx;
        position.mV[1] += dzy;
        position.mV[2] += blade_height;
        v2 = position + mRegionp->getOriginAgent();
        (*verticesp++).load3(v2.mV);
        (*verticesp++).load3(v2.mV);

        position.mV[0]  = mPosition.mV[VX] + x - xf;
        position.mV[1]  = mPosition.mV[VY] + y - xf;
        position.mV[2]  = mRegionp->getLand().resolveHeightRegion(position);
        v3 = position + mRegionp->getOriginAgent();
        (*verticesp++).load3(v3.mV);
        (*verticesp++).load3(v3.mV);

        LLVector3 normal1 = (v1-v2) % (v2-v3);
        normal1.mV[VZ] = 0.75f;
        normal1.normalize();
        LLVector3 normal2 = -normal1;
        normal2.mV[VZ] = -normal2.mV[VZ];

        position.mV[0] += dzx;
        position.mV[1] += dzy;
        position.mV[2] += blade_height;
        v1 = position + mRegionp->getOriginAgent();
        (*verticesp++).load3(v1.mV);
        (*verticesp++).load3(v1.mV);

        *(normalsp++)   = normal1;
        *(normalsp++)   = normal2;
        *(normalsp++)   = normal1;
        *(normalsp++)   = normal2;

        *(normalsp++)   = normal1;
        *(normalsp++)   = normal2;
        *(normalsp++)   = normal1;
        *(normalsp++)   = normal2;

        *(colorsp++)   = color;
        *(colorsp++)   = color;
        *(colorsp++)   = color;
        *(colorsp++)   = color;
        *(colorsp++)   = color;
        *(colorsp++)   = color;
        *(colorsp++)   = color;
        *(colorsp++)   = color;

        *indicesp++     = index_offset + 0;
        *indicesp++     = index_offset + 2;
        *indicesp++     = index_offset + 4;

        *indicesp++     = index_offset + 2;
        *indicesp++     = index_offset + 6;
        *indicesp++     = index_offset + 4;

        *indicesp++     = index_offset + 1;
        *indicesp++     = index_offset + 5;
        *indicesp++     = index_offset + 3;

        *indicesp++     = index_offset + 3;
        *indicesp++     = index_offset + 5;
        *indicesp++     = index_offset + 7;
        index_offset   += 8;
    }

    LLPipeline::sCompiles++;
}

U32 LLVOGrass::getPartitionType() const
{
    return LLViewerRegion::PARTITION_GRASS;
}

LLGrassPartition::LLGrassPartition(LLViewerRegion* regionp)
: LLSpatialPartition(LLDrawPoolAlpha::VERTEX_DATA_MASK | LLVertexBuffer::MAP_TEXTURE_INDEX, true, regionp)
{
<<<<<<< HEAD
	mDrawableType = LLPipeline::RENDER_TYPE_GRASS;
	mPartitionType = LLViewerRegion::PARTITION_GRASS;
	mLODPeriod = 16;
	mDepthMask = true;
	mSlopRatio = 0.1f;
	mRenderPass = LLRenderPass::PASS_GRASS;
=======
    mDrawableType = LLPipeline::RENDER_TYPE_GRASS;
    mPartitionType = LLViewerRegion::PARTITION_GRASS;
    mLODPeriod = 16;
    mDepthMask = TRUE;
    mSlopRatio = 0.1f;
    mRenderPass = LLRenderPass::PASS_GRASS;
>>>>>>> c06fb4e0
}

void LLGrassPartition::addGeometryCount(LLSpatialGroup* group, U32& vertex_count, U32& index_count)
{
    mFaceList.clear();

    LLViewerCamera* camera = LLViewerCamera::getInstance();
    for (LLSpatialGroup::element_iter i = group->getDataBegin(); i != group->getDataEnd(); ++i)
    {
        LLDrawable* drawablep = (LLDrawable*)(*i)->getDrawable();

        if (!drawablep || drawablep->isDead())
        {
            continue;
        }

        // <FS:ND> Crashfix

        // LLAlphaObject* obj = (LLAlphaObject*) drawablep->getVObj().get();

        LLAlphaObject* obj = dynamic_cast<LLAlphaObject*>( drawablep->getVObj().get() );

        if( !obj )
        {
            LL_WARNS() << "Object is 0 (not an alpha maybe)" << LL_ENDL;
            continue;
        }

        // </FS:ND>

        obj->mDepth = 0.f;

        U32 count = 0;
        for (S32 j = 0; j < drawablep->getNumFaces(); ++j)
        {
            drawablep->updateFaceSize(j);

            LLFace* facep = drawablep->getFace(j);
            if ( !facep || !facep->hasGeometry())
            {
                continue;
            }

            if ((facep->getGeomCount() + vertex_count) <= 65536)
            {
                count++;
                facep->mDistance = (facep->mCenterLocal - camera->getOrigin()) * camera->getAtAxis();
                obj->mDepth += facep->mDistance;

                mFaceList.push_back(facep);
                vertex_count += facep->getGeomCount();
                index_count += facep->getIndicesCount();
                llassert(facep->getIndicesCount() < 65536);
            }
            else
            {
                facep->clearVertexBuffer();
            }
        }

        obj->mDepth /= count;
    }
}

void LLGrassPartition::getGeometry(LLSpatialGroup* group)
{
    LL_PROFILE_ZONE_SCOPED;

    std::sort(mFaceList.begin(), mFaceList.end(), LLFace::CompareDistanceGreater());

    U32 index_count = 0;
    U32 vertex_count = 0;

    group->clearDrawMap();

    LLVertexBuffer* buffer = group->mVertexBuffer;

    LLStrider<U16> indicesp;
    LLStrider<LLVector4a> verticesp;
    LLStrider<LLVector3> normalsp;
    LLStrider<LLVector2> texcoordsp;
    LLStrider<LLColor4U> colorsp;

    buffer->getVertexStrider(verticesp);
    buffer->getNormalStrider(normalsp);
    buffer->getColorStrider(colorsp);
    buffer->getTexCoord0Strider(texcoordsp);
    buffer->getIndexStrider(indicesp);

    LLSpatialGroup::drawmap_elem_t& draw_vec = group->mDrawMap[mRenderPass];

    for (std::vector<LLFace*>::iterator i = mFaceList.begin(); i != mFaceList.end(); ++i)
    {
        LLFace* facep = *i;

        // <FS:ND> Crashfix

        // LLAlphaObject* object = (LLAlphaObject*) facep->getViewerObject();

        LLAlphaObject* object = dynamic_cast<LLAlphaObject*>( facep->getViewerObject() );

        // </FS:ND>

        facep->setGeomIndex(vertex_count);
        facep->setIndicesIndex(index_count);
        facep->setVertexBuffer(buffer);
        facep->setPoolType(LLDrawPool::POOL_ALPHA);

        //dummy parameter (unused by this implementation)
        LLStrider<LLColor4U> emissivep;

        // <FS:ND> Crashfix

        // object->getGeometry(facep->getTEOffset(), verticesp, normalsp, texcoordsp, colorsp, emissivep, indicesp);

        if( object )
            object->getGeometry(facep->getTEOffset(), verticesp, normalsp, texcoordsp, colorsp, emissivep, indicesp);
        else
        {
            LL_WARNS() << "Object is 0 (not an alpha maybe)" << LL_ENDL;
            LLViewerObject *pObject{ facep->getViewerObject() };
            if( pObject  )
                LL_WARNS() << typeid( *pObject ).name() << LL_ENDL;
        }

        // </FS:ND>

        vertex_count += facep->getGeomCount();
        index_count += facep->getIndicesCount();

        S32 idx = draw_vec.size()-1;

        bool fullbright = facep->isState(LLFace::FULLBRIGHT);

        if (idx >= 0 && draw_vec[idx]->mEnd == facep->getGeomIndex()-1 &&
            draw_vec[idx]->mTexture == facep->getTexture() &&
            (U16) (draw_vec[idx]->mEnd - draw_vec[idx]->mStart + facep->getGeomCount()) <= (U32) gGLManager.mGLMaxVertexRange &&
            //draw_vec[idx]->mCount + facep->getIndicesCount() <= (U32) gGLManager.mGLMaxIndexRange &&
            draw_vec[idx]->mEnd - draw_vec[idx]->mStart + facep->getGeomCount() < 4096 &&
            draw_vec[idx]->mFullbright == fullbright)
        {
            draw_vec[idx]->mCount += facep->getIndicesCount();
            draw_vec[idx]->mEnd += facep->getGeomCount();
        }
        else
        {
            U32 start = facep->getGeomIndex();
            U32 end = start + facep->getGeomCount()-1;
            U32 offset = facep->getIndicesStart();
            U32 count = facep->getIndicesCount();
            LLDrawInfo* info = new LLDrawInfo(start,end,count,offset,facep->getTexture(),
                //facep->getTexture(),
                buffer, object->isSelected(), fullbright);

            draw_vec.push_back(info);
            //for alpha sorting
            facep->setDrawInfo(info);
        }
    }

    buffer->unmapBuffer();
    mFaceList.clear();
}

// virtual
void LLVOGrass::updateDrawable(bool force_damped)
{
<<<<<<< HEAD
	// Force an immediate rebuild on any update
	if (mDrawable.notNull())
	{
		mDrawable->updateXform(true);
		gPipeline.markRebuild(mDrawable, LLDrawable::REBUILD_ALL);
	}
	clearChanged(SHIFTED);
}

// virtual 
bool LLVOGrass::lineSegmentIntersect(const LLVector4a& start, const LLVector4a& end, S32 face, bool pick_transparent, bool pick_rigged, bool pick_unselectable, S32 *face_hitp,
									  LLVector4a* intersection,LLVector2* tex_coord, LLVector4a* normal, LLVector4a* tangent)
{
	bool ret = false;
	if (!mbCanSelect ||
		mDrawable->isDead() || 
		!gPipeline.hasRenderType(mDrawable->getRenderType()))
	{
		return false;
	}

	LLVector4a dir;
	dir.setSub(end, start);

	mPatch = mRegionp->getLand().resolvePatchRegion(getPositionRegion());
	
	LLVector3 position;
	// Create random blades of grass with gaussian distribution
	F32 x,y,xf,yf,dzx,dzy;

	LLColor4U color(255,255,255,255);

	F32 width  = sSpeciesTable[mSpecies]->mBladeSizeX;
	F32 height = sSpeciesTable[mSpecies]->mBladeSizeY;

	LLVector2 tc[4];
	LLVector3 v[4];
	//LLVector3 n[4];

	F32 closest_t = 1.f;

	for (S32 i = 0;  i < mNumBlades; i++)
	{
		x   = exp_x[i] * mScale.mV[VX];
		y   = exp_y[i] * mScale.mV[VY];
		xf  = rot_x[i] * GRASS_BLADE_BASE * width * w_mod[i];
		yf  = rot_y[i] * GRASS_BLADE_BASE * width * w_mod[i];
		dzx = dz_x [i];
		dzy = dz_y [i];

		LLVector3 v1,v2,v3;
		F32 blade_height= GRASS_BLADE_HEIGHT * height * w_mod[i];

		tc[0]   = LLVector2(0, 0);
		tc[1]   = LLVector2(0, 0.98f);
		tc[2]   = LLVector2(1, 0);
		tc[3]   = LLVector2(1, 0.98f);
	
		position.mV[0]  = mPosition.mV[VX] + x + xf;
		position.mV[1]  = mPosition.mV[VY] + y + yf;
		position.mV[2]  = mRegionp->getLand().resolveHeightRegion(position);
		v[0]    = v1 = position + mRegionp->getOriginAgent();
		


		position.mV[0] += dzx;
		position.mV[1] += dzy;
		position.mV[2] += blade_height;
		v[1]    = v2 = position + mRegionp->getOriginAgent();
		
		position.mV[0]  = mPosition.mV[VX] + x - xf;
		position.mV[1]  = mPosition.mV[VY] + y - xf;
		position.mV[2]  = mRegionp->getLand().resolveHeightRegion(position);
		v[2]    = v3 = position + mRegionp->getOriginAgent();
		
		LLVector3 normal1 = (v1-v2) % (v2-v3);
		normal1.normalize();
		
		position.mV[0] += dzx;
		position.mV[1] += dzy;
		position.mV[2] += blade_height;
		v[3]    = v1 = position + mRegionp->getOriginAgent();
	
		F32 a,b,t;

		bool hit = false;


		U32 idx0 = 0,idx1 = 0,idx2 = 0;

		LLVector4a v0a,v1a,v2a,v3a;

		v0a.load3(v[0].mV);
		v1a.load3(v[1].mV);
		v2a.load3(v[2].mV);
		v3a.load3(v[3].mV);

		
		if (LLTriangleRayIntersect(v0a, v1a, v2a, start, dir, a, b, t))
		{
			hit = true;
			idx0 = 0; idx1 = 1; idx2 = 2;
		}
		else if (LLTriangleRayIntersect(v1a, v3a, v2a, start, dir, a, b, t))
		{
			hit = true;
			idx0 = 1; idx1 = 3; idx2 = 2;
		}
		else if (LLTriangleRayIntersect(v2a, v1a, v0a, start, dir, a, b, t))
		{
			normal1 = -normal1;
			hit = true;
			idx0 = 2; idx1 = 1; idx2 = 0;
		}
		else if (LLTriangleRayIntersect(v2a, v3a, v1a, start, dir, a, b, t))
		{
			normal1 = -normal1;
			hit = true;
			idx0 = 2; idx1 = 3; idx2 = 1;
		}

		if (hit)
		{
			if (t >= 0.f &&
				t <= 1.f &&
				t < closest_t)
			{

				LLVector2 hit_tc = ((1.f - a - b)  * tc[idx0] +
									  a              * tc[idx1] +
									  b              * tc[idx2]);
				if (pick_transparent ||
					getTEImage(0)->getMask(hit_tc))
				{
					closest_t = t;
					if (intersection != NULL)
					{
						dir.mul(closest_t);
						intersection->setAdd(start, dir);
					}

					if (tex_coord != NULL)
					{
						*tex_coord = hit_tc;
					}

					if (normal != NULL)
					{
						normal->load3(normal1.mV);
					}
					ret = true;
				}
			}
		}
	}

	return ret;
=======
    // Force an immediate rebuild on any update
    if (mDrawable.notNull())
    {
        mDrawable->updateXform(TRUE);
        gPipeline.markRebuild(mDrawable, LLDrawable::REBUILD_ALL);
    }
    clearChanged(SHIFTED);
}

// virtual
BOOL LLVOGrass::lineSegmentIntersect(const LLVector4a& start, const LLVector4a& end, S32 face, BOOL pick_transparent, BOOL pick_rigged, BOOL pick_unselectable, S32 *face_hitp,
                                      LLVector4a* intersection,LLVector2* tex_coord, LLVector4a* normal, LLVector4a* tangent)
{
    BOOL ret = FALSE;
    if (!mbCanSelect ||
        mDrawable->isDead() ||
        !gPipeline.hasRenderType(mDrawable->getRenderType()))
    {
        return FALSE;
    }

    LLVector4a dir;
    dir.setSub(end, start);

    mPatch = mRegionp->getLand().resolvePatchRegion(getPositionRegion());

    LLVector3 position;
    // Create random blades of grass with gaussian distribution
    F32 x,y,xf,yf,dzx,dzy;

    LLColor4U color(255,255,255,255);

    F32 width  = sSpeciesTable[mSpecies]->mBladeSizeX;
    F32 height = sSpeciesTable[mSpecies]->mBladeSizeY;

    LLVector2 tc[4];
    LLVector3 v[4];
    //LLVector3 n[4];

    F32 closest_t = 1.f;

    for (S32 i = 0;  i < mNumBlades; i++)
    {
        x   = exp_x[i] * mScale.mV[VX];
        y   = exp_y[i] * mScale.mV[VY];
        xf  = rot_x[i] * GRASS_BLADE_BASE * width * w_mod[i];
        yf  = rot_y[i] * GRASS_BLADE_BASE * width * w_mod[i];
        dzx = dz_x [i];
        dzy = dz_y [i];

        LLVector3 v1,v2,v3;
        F32 blade_height= GRASS_BLADE_HEIGHT * height * w_mod[i];

        tc[0]   = LLVector2(0, 0);
        tc[1]   = LLVector2(0, 0.98f);
        tc[2]   = LLVector2(1, 0);
        tc[3]   = LLVector2(1, 0.98f);

        position.mV[0]  = mPosition.mV[VX] + x + xf;
        position.mV[1]  = mPosition.mV[VY] + y + yf;
        position.mV[2]  = mRegionp->getLand().resolveHeightRegion(position);
        v[0]    = v1 = position + mRegionp->getOriginAgent();



        position.mV[0] += dzx;
        position.mV[1] += dzy;
        position.mV[2] += blade_height;
        v[1]    = v2 = position + mRegionp->getOriginAgent();

        position.mV[0]  = mPosition.mV[VX] + x - xf;
        position.mV[1]  = mPosition.mV[VY] + y - xf;
        position.mV[2]  = mRegionp->getLand().resolveHeightRegion(position);
        v[2]    = v3 = position + mRegionp->getOriginAgent();

        LLVector3 normal1 = (v1-v2) % (v2-v3);
        normal1.normalize();

        position.mV[0] += dzx;
        position.mV[1] += dzy;
        position.mV[2] += blade_height;
        v[3]    = v1 = position + mRegionp->getOriginAgent();

        F32 a,b,t;

        BOOL hit = FALSE;


        U32 idx0 = 0,idx1 = 0,idx2 = 0;

        LLVector4a v0a,v1a,v2a,v3a;

        v0a.load3(v[0].mV);
        v1a.load3(v[1].mV);
        v2a.load3(v[2].mV);
        v3a.load3(v[3].mV);


        if (LLTriangleRayIntersect(v0a, v1a, v2a, start, dir, a, b, t))
        {
            hit = TRUE;
            idx0 = 0; idx1 = 1; idx2 = 2;
        }
        else if (LLTriangleRayIntersect(v1a, v3a, v2a, start, dir, a, b, t))
        {
            hit = TRUE;
            idx0 = 1; idx1 = 3; idx2 = 2;
        }
        else if (LLTriangleRayIntersect(v2a, v1a, v0a, start, dir, a, b, t))
        {
            normal1 = -normal1;
            hit = TRUE;
            idx0 = 2; idx1 = 1; idx2 = 0;
        }
        else if (LLTriangleRayIntersect(v2a, v3a, v1a, start, dir, a, b, t))
        {
            normal1 = -normal1;
            hit = TRUE;
            idx0 = 2; idx1 = 3; idx2 = 1;
        }

        if (hit)
        {
            if (t >= 0.f &&
                t <= 1.f &&
                t < closest_t)
            {

                LLVector2 hit_tc = ((1.f - a - b)  * tc[idx0] +
                                      a              * tc[idx1] +
                                      b              * tc[idx2]);
                if (pick_transparent ||
                    getTEImage(0)->getMask(hit_tc))
                {
                    closest_t = t;
                    if (intersection != NULL)
                    {
                        dir.mul(closest_t);
                        intersection->setAdd(start, dir);
                    }

                    if (tex_coord != NULL)
                    {
                        *tex_coord = hit_tc;
                    }

                    if (normal != NULL)
                    {
                        normal->load3(normal1.mV);
                    }
                    ret = TRUE;
                }
            }
        }
    }

    return ret;
>>>>>>> c06fb4e0
}
<|MERGE_RESOLUTION|>--- conflicted
+++ resolved
@@ -69,19 +69,11 @@
 LLVOGrass::LLVOGrass(const LLUUID &id, const LLPCode pcode, LLViewerRegion *regionp)
 :   LLAlphaObject(id, pcode, regionp)
 {
-<<<<<<< HEAD
-	mPatch               = NULL;
-	mLastPatchUpdateTime = 0;
-	mGrassVel.clearVec();
-	mGrassBend.clearVec();
-	mbCanSelect          = true;
-=======
     mPatch               = NULL;
     mLastPatchUpdateTime = 0;
     mGrassVel.clearVec();
     mGrassBend.clearVec();
-    mbCanSelect          = TRUE;
->>>>>>> c06fb4e0
+    mbCanSelect          = true;
 
     mBladeWindAngle      = 35.f;
     mBWAOverlap          = 2.f;
@@ -99,17 +91,6 @@
 
 void LLVOGrass::updateSpecies()
 {
-<<<<<<< HEAD
-	mSpecies = getAttachmentState();
-	
-	if (!sSpeciesTable.count(mSpecies))
-	{
-		LL_INFOS() << "Unknown grass type, substituting grass type." << LL_ENDL;
-		SpeciesMap::const_iterator it = sSpeciesTable.begin();
-		mSpecies = (*it).first;
-	}
-	setTEImage(0, LLViewerTextureManager::getFetchedTexture(sSpeciesTable[mSpecies]->mTextureID, FTT_DEFAULT, true, LLGLTexture::BOOST_NONE, LLViewerTexture::LOD_TEXTURE));
-=======
     mSpecies = getAttachmentState();
 
     if (!sSpeciesTable.count(mSpecies))
@@ -118,153 +99,12 @@
         SpeciesMap::const_iterator it = sSpeciesTable.begin();
         mSpecies = (*it).first;
     }
-    setTEImage(0, LLViewerTextureManager::getFetchedTexture(sSpeciesTable[mSpecies]->mTextureID, FTT_DEFAULT, TRUE, LLGLTexture::BOOST_NONE, LLViewerTexture::LOD_TEXTURE));
->>>>>>> c06fb4e0
+    setTEImage(0, LLViewerTextureManager::getFetchedTexture(sSpeciesTable[mSpecies]->mTextureID, FTT_DEFAULT, true, LLGLTexture::BOOST_NONE, LLViewerTexture::LOD_TEXTURE));
 }
 
 
 void LLVOGrass::initClass()
 {
-<<<<<<< HEAD
-	LLVector3 pos(0.0f, 0.0f, 0.0f);
-	//  Create nifty list of exponential distribution 0-1
-	F32 x = 0.f;
-	F32 y = 0.f;
-	F32 rot;
-	
-	std::string xml_filename = gDirUtilp->getExpandedFilename(LL_PATH_APP_SETTINGS,"grass.xml");
-	
-	LLXmlTree grass_def_grass;
-
-	if (!grass_def_grass.parseFile(xml_filename))
-	{
-		LL_ERRS() << "Failed to parse grass file." << LL_ENDL;
-		return;
-	}
-
-	LLXmlTreeNode* rootp = grass_def_grass.getRoot();
-
-	for (LLXmlTreeNode* grass_def = rootp->getFirstChild();
-		grass_def;
-		grass_def = rootp->getNextChild())
-	{
-		if (!grass_def->hasName("grass"))
-		{
-			LL_WARNS() << "Invalid grass definition node " << grass_def->getName() << LL_ENDL;
-			continue;
-		}
-		F32 F32_val;
-		LLUUID id;
-		// <FS:Ansariel> FIRE-7802: Grass and tree selection in build tool
-		std::string name;
-
-		bool success{ true };
-
-		S32 species;
-		static LLStdStringHandle species_id_string = LLXmlTree::addAttributeString("species_id");
-		if (!grass_def->getFastAttributeS32(species_id_string, species))
-		{
-			LL_WARNS() << "No species id defined" << LL_ENDL;
-			continue;
-		}
-
-		if (species < 0)
-		{
-			LL_WARNS() << "Invalid species id " << species << LL_ENDL;
-			continue;
-		}
-
-		GrassSpeciesData* newGrass = new GrassSpeciesData();
-
-
-		static LLStdStringHandle texture_id_string = LLXmlTree::addAttributeString("texture_id");
-		grass_def->getFastAttributeUUID(texture_id_string, id);
-		newGrass->mTextureID = id;
-
-		static LLStdStringHandle blade_sizex_string = LLXmlTree::addAttributeString("blade_size_x");
-		success &= grass_def->getFastAttributeF32(blade_sizex_string, F32_val);
-		newGrass->mBladeSizeX = F32_val;
-
-		static LLStdStringHandle blade_sizey_string = LLXmlTree::addAttributeString("blade_size_y");
-		success &= grass_def->getFastAttributeF32(blade_sizey_string, F32_val);
-		newGrass->mBladeSizeY = F32_val;
-
-		// <FS:Ansariel> FIRE-7802: Grass and tree selection in build tool
-		static LLStdStringHandle name_string = LLXmlTree::addAttributeString("name");
-		grass_def->getFastAttributeString(name_string, name);
-		newGrass->mName = name;
-		// </FS:Ansariel>
-
-		if (sSpeciesTable.count(species))
-		{
-			LL_INFOS() << "Grass species " << species << " already defined! Duplicate discarded." << LL_ENDL;
-			delete newGrass;
-			continue;
-		}
-		else
-		{
-			sSpeciesTable[species] = newGrass;
-		}
-
-		if (species >= sMaxGrassSpecies) sMaxGrassSpecies = species + 1;
-
-		if (!success)
-		{
-			// <FS:Ansariel> FIRE-7802: Grass and tree selection in build tool
-			//std::string name;
-			//static LLStdStringHandle name_string = LLXmlTree::addAttributeString("name");
-			//grass_def->getFastAttributeString(name_string, name);
-			// </FS:Ansariel>
-			LL_WARNS() << "Incomplete definition of grass " << name << LL_ENDL;
-		}
-	}
-
-	bool have_all_grass{ true };
-	std::string err;
-
-	for (S32 i=0;i<sMaxGrassSpecies;++i)
-	{
-		if (!sSpeciesTable.count(i))
-		{
-			err.append(llformat(" %d",i));
-			have_all_grass = false;
-		}
-	}
-
-	if (!have_all_grass) 
-	{
-		LLSD args;
-		args["SPECIES"] = err;
-		LLNotificationsUtil::add("ErrorUndefinedGrasses", args);
-	}
-
-	for (S32 i = 0; i < GRASS_MAX_BLADES; ++i)
-	{
-		if (1)   //(i%2 == 0)			Uncomment for X blading
-		{
-			F32 u = sqrt(-2.0f * log(ll_frand()));
-			F32 v = 2.0f * F_PI * ll_frand();
-			
-			x = u * sin(v) * GRASS_DISTRIBUTION_SD;
-			y = u * cos(v) * GRASS_DISTRIBUTION_SD;
-
-			rot = ll_frand(F_PI);
-		}
-		else
-		{
-			rot += (F_PI*0.4f + ll_frand(0.2f*F_PI));
-		}
-
-		exp_x[i] = x;
-		exp_y[i] = y;
-		rot_x[i] = sin(rot);
-		rot_y[i] = cos(rot);
-		dz_x[i] = ll_frand(GRASS_BLADE_BASE * 0.25f);
-		dz_y[i] = ll_frand(GRASS_BLADE_BASE * 0.25f);
-		w_mod[i] = 0.5f + ll_frand();						//  Degree to which blade is moved by wind
-
-	}
-=======
     LLVector3 pos(0.0f, 0.0f, 0.0f);
     //  Create nifty list of exponential distribution 0-1
     F32 x = 0.f;
@@ -297,7 +137,7 @@
         // <FS:Ansariel> FIRE-7802: Grass and tree selection in build tool
         std::string name;
 
-        BOOL success = TRUE;
+        bool success{ true };
 
         S32 species;
         static LLStdStringHandle species_id_string = LLXmlTree::addAttributeString("species_id");
@@ -358,7 +198,7 @@
         }
     }
 
-    BOOL have_all_grass = TRUE;
+    bool have_all_grass{ true };
     std::string err;
 
     for (S32 i=0;i<sMaxGrassSpecies;++i)
@@ -366,7 +206,7 @@
         if (!sSpeciesTable.count(i))
         {
             err.append(llformat(" %d",i));
-            have_all_grass = FALSE;
+            have_all_grass = false;
         }
     }
 
@@ -403,7 +243,6 @@
         w_mod[i] = 0.5f + ll_frand();                       //  Degree to which blade is moved by wind
 
     }
->>>>>>> c06fb4e0
 }
 
 void LLVOGrass::cleanupClass()
@@ -443,11 +282,7 @@
 
 bool LLVOGrass::isActive() const
 {
-<<<<<<< HEAD
-	return true;
-=======
-    return TRUE;
->>>>>>> c06fb4e0
+    return true;
 }
 
 void LLVOGrass::idleUpdate(LLAgent &agent, const F64 &time)
@@ -510,17 +345,10 @@
 
 bool LLVOGrass::updateLOD()
 {
-<<<<<<< HEAD
-	if (mDrawable->getNumFaces() <= 0)
-	{
-		return false;
-	}
-=======
     if (mDrawable->getNumFaces() <= 0)
     {
-        return FALSE;
-    }
->>>>>>> c06fb4e0
+        return false;
+    }
 
     LLFace* face = mDrawable->getFace(0);
 
@@ -530,54 +358,9 @@
         {
             mNumBlades = 0 ;
             face->setSize(0, 0);
-<<<<<<< HEAD
-			gPipeline.markRebuild(mDrawable, LLDrawable::REBUILD_ALL);
-		}
-		return true ;
-	}
-	if(!mNumBlades)
-	{
-		mNumBlades = GRASS_MAX_BLADES;
-	}
-
-	F32 tan_angle = 0.f;
-	S32 num_blades = 0;
-
-	tan_angle = (mScale.mV[0]*mScale.mV[1])/mDrawable->mDistanceWRTCamera;
-	num_blades = llmin(GRASS_MAX_BLADES, lltrunc(tan_angle * 5));
-	num_blades = llmax(1, num_blades);
-	if (num_blades >= (mNumBlades << 1))
-	{
-		while (mNumBlades < num_blades)
-		{
-			mNumBlades <<= 1;
-		}
-		if (face)
-		{
-			face->setSize(mNumBlades*8, mNumBlades*12);
-		}
-		gPipeline.markRebuild(mDrawable, LLDrawable::REBUILD_ALL);
-	}
-	else if (num_blades <= (mNumBlades >> 1))
-	{
-		while (mNumBlades > num_blades)
-		{
-			mNumBlades >>=1;
-		}
-
-		if (face)
-		{
-			face->setSize(mNumBlades*8, mNumBlades*12);
-		}
-		gPipeline.markRebuild(mDrawable, LLDrawable::REBUILD_ALL);
-		return true;
-	}
-
-	return false;
-=======
             gPipeline.markRebuild(mDrawable, LLDrawable::REBUILD_ALL);
         }
-        return TRUE ;
+        return true ;
     }
     if(!mNumBlades)
     {
@@ -614,11 +397,10 @@
             face->setSize(mNumBlades*8, mNumBlades*12);
         }
         gPipeline.markRebuild(mDrawable, LLDrawable::REBUILD_ALL);
-        return TRUE;
-    }
-
-    return FALSE;
->>>>>>> c06fb4e0
+        return true;
+    }
+
+    return false;
 }
 
 LLDrawable* LLVOGrass::createDrawable(LLPipeline *pipeline)
@@ -633,28 +415,6 @@
 
 bool LLVOGrass::updateGeometry(LLDrawable *drawable)
 {
-<<<<<<< HEAD
-	LL_RECORD_BLOCK_TIME(FTM_UPDATE_GRASS);
-
-	dirtySpatialGroup();
-
-	if(!mNumBlades)//stop rendering grass
-	{
-		if (mDrawable->getNumFaces() > 0)
-		{
-			LLFace* facep = mDrawable->getFace(0);
-			if(facep)
-			{
-				facep->setSize(0, 0);			
-			}
-		}
-	}
-	else
-	{		
-		plantBlades();
-	}
-	return true;
-=======
     LL_RECORD_BLOCK_TIME(FTM_UPDATE_GRASS);
 
     dirtySpatialGroup();
@@ -674,8 +434,7 @@
     {
         plantBlades();
     }
-    return TRUE;
->>>>>>> c06fb4e0
+    return true;
 }
 
 void LLVOGrass::plantBlades()
@@ -846,21 +605,12 @@
 LLGrassPartition::LLGrassPartition(LLViewerRegion* regionp)
 : LLSpatialPartition(LLDrawPoolAlpha::VERTEX_DATA_MASK | LLVertexBuffer::MAP_TEXTURE_INDEX, true, regionp)
 {
-<<<<<<< HEAD
-	mDrawableType = LLPipeline::RENDER_TYPE_GRASS;
-	mPartitionType = LLViewerRegion::PARTITION_GRASS;
-	mLODPeriod = 16;
-	mDepthMask = true;
-	mSlopRatio = 0.1f;
-	mRenderPass = LLRenderPass::PASS_GRASS;
-=======
     mDrawableType = LLPipeline::RENDER_TYPE_GRASS;
     mPartitionType = LLViewerRegion::PARTITION_GRASS;
     mLODPeriod = 16;
-    mDepthMask = TRUE;
+    mDepthMask = true;
     mSlopRatio = 0.1f;
     mRenderPass = LLRenderPass::PASS_GRASS;
->>>>>>> c06fb4e0
 }
 
 void LLGrassPartition::addGeometryCount(LLSpatialGroup* group, U32& vertex_count, U32& index_count)
@@ -1028,184 +778,25 @@
 // virtual
 void LLVOGrass::updateDrawable(bool force_damped)
 {
-<<<<<<< HEAD
-	// Force an immediate rebuild on any update
-	if (mDrawable.notNull())
-	{
-		mDrawable->updateXform(true);
-		gPipeline.markRebuild(mDrawable, LLDrawable::REBUILD_ALL);
-	}
-	clearChanged(SHIFTED);
-}
-
-// virtual 
-bool LLVOGrass::lineSegmentIntersect(const LLVector4a& start, const LLVector4a& end, S32 face, bool pick_transparent, bool pick_rigged, bool pick_unselectable, S32 *face_hitp,
-									  LLVector4a* intersection,LLVector2* tex_coord, LLVector4a* normal, LLVector4a* tangent)
-{
-	bool ret = false;
-	if (!mbCanSelect ||
-		mDrawable->isDead() || 
-		!gPipeline.hasRenderType(mDrawable->getRenderType()))
-	{
-		return false;
-	}
-
-	LLVector4a dir;
-	dir.setSub(end, start);
-
-	mPatch = mRegionp->getLand().resolvePatchRegion(getPositionRegion());
-	
-	LLVector3 position;
-	// Create random blades of grass with gaussian distribution
-	F32 x,y,xf,yf,dzx,dzy;
-
-	LLColor4U color(255,255,255,255);
-
-	F32 width  = sSpeciesTable[mSpecies]->mBladeSizeX;
-	F32 height = sSpeciesTable[mSpecies]->mBladeSizeY;
-
-	LLVector2 tc[4];
-	LLVector3 v[4];
-	//LLVector3 n[4];
-
-	F32 closest_t = 1.f;
-
-	for (S32 i = 0;  i < mNumBlades; i++)
-	{
-		x   = exp_x[i] * mScale.mV[VX];
-		y   = exp_y[i] * mScale.mV[VY];
-		xf  = rot_x[i] * GRASS_BLADE_BASE * width * w_mod[i];
-		yf  = rot_y[i] * GRASS_BLADE_BASE * width * w_mod[i];
-		dzx = dz_x [i];
-		dzy = dz_y [i];
-
-		LLVector3 v1,v2,v3;
-		F32 blade_height= GRASS_BLADE_HEIGHT * height * w_mod[i];
-
-		tc[0]   = LLVector2(0, 0);
-		tc[1]   = LLVector2(0, 0.98f);
-		tc[2]   = LLVector2(1, 0);
-		tc[3]   = LLVector2(1, 0.98f);
-	
-		position.mV[0]  = mPosition.mV[VX] + x + xf;
-		position.mV[1]  = mPosition.mV[VY] + y + yf;
-		position.mV[2]  = mRegionp->getLand().resolveHeightRegion(position);
-		v[0]    = v1 = position + mRegionp->getOriginAgent();
-		
-
-
-		position.mV[0] += dzx;
-		position.mV[1] += dzy;
-		position.mV[2] += blade_height;
-		v[1]    = v2 = position + mRegionp->getOriginAgent();
-		
-		position.mV[0]  = mPosition.mV[VX] + x - xf;
-		position.mV[1]  = mPosition.mV[VY] + y - xf;
-		position.mV[2]  = mRegionp->getLand().resolveHeightRegion(position);
-		v[2]    = v3 = position + mRegionp->getOriginAgent();
-		
-		LLVector3 normal1 = (v1-v2) % (v2-v3);
-		normal1.normalize();
-		
-		position.mV[0] += dzx;
-		position.mV[1] += dzy;
-		position.mV[2] += blade_height;
-		v[3]    = v1 = position + mRegionp->getOriginAgent();
-	
-		F32 a,b,t;
-
-		bool hit = false;
-
-
-		U32 idx0 = 0,idx1 = 0,idx2 = 0;
-
-		LLVector4a v0a,v1a,v2a,v3a;
-
-		v0a.load3(v[0].mV);
-		v1a.load3(v[1].mV);
-		v2a.load3(v[2].mV);
-		v3a.load3(v[3].mV);
-
-		
-		if (LLTriangleRayIntersect(v0a, v1a, v2a, start, dir, a, b, t))
-		{
-			hit = true;
-			idx0 = 0; idx1 = 1; idx2 = 2;
-		}
-		else if (LLTriangleRayIntersect(v1a, v3a, v2a, start, dir, a, b, t))
-		{
-			hit = true;
-			idx0 = 1; idx1 = 3; idx2 = 2;
-		}
-		else if (LLTriangleRayIntersect(v2a, v1a, v0a, start, dir, a, b, t))
-		{
-			normal1 = -normal1;
-			hit = true;
-			idx0 = 2; idx1 = 1; idx2 = 0;
-		}
-		else if (LLTriangleRayIntersect(v2a, v3a, v1a, start, dir, a, b, t))
-		{
-			normal1 = -normal1;
-			hit = true;
-			idx0 = 2; idx1 = 3; idx2 = 1;
-		}
-
-		if (hit)
-		{
-			if (t >= 0.f &&
-				t <= 1.f &&
-				t < closest_t)
-			{
-
-				LLVector2 hit_tc = ((1.f - a - b)  * tc[idx0] +
-									  a              * tc[idx1] +
-									  b              * tc[idx2]);
-				if (pick_transparent ||
-					getTEImage(0)->getMask(hit_tc))
-				{
-					closest_t = t;
-					if (intersection != NULL)
-					{
-						dir.mul(closest_t);
-						intersection->setAdd(start, dir);
-					}
-
-					if (tex_coord != NULL)
-					{
-						*tex_coord = hit_tc;
-					}
-
-					if (normal != NULL)
-					{
-						normal->load3(normal1.mV);
-					}
-					ret = true;
-				}
-			}
-		}
-	}
-
-	return ret;
-=======
     // Force an immediate rebuild on any update
     if (mDrawable.notNull())
     {
-        mDrawable->updateXform(TRUE);
+        mDrawable->updateXform(true);
         gPipeline.markRebuild(mDrawable, LLDrawable::REBUILD_ALL);
     }
     clearChanged(SHIFTED);
 }
 
 // virtual
-BOOL LLVOGrass::lineSegmentIntersect(const LLVector4a& start, const LLVector4a& end, S32 face, BOOL pick_transparent, BOOL pick_rigged, BOOL pick_unselectable, S32 *face_hitp,
+bool LLVOGrass::lineSegmentIntersect(const LLVector4a& start, const LLVector4a& end, S32 face, bool pick_transparent, bool pick_rigged, bool pick_unselectable, S32 *face_hitp,
                                       LLVector4a* intersection,LLVector2* tex_coord, LLVector4a* normal, LLVector4a* tangent)
 {
-    BOOL ret = FALSE;
+    bool ret = false;
     if (!mbCanSelect ||
         mDrawable->isDead() ||
         !gPipeline.hasRenderType(mDrawable->getRenderType()))
     {
-        return FALSE;
+        return false;
     }
 
     LLVector4a dir;
@@ -1272,7 +863,7 @@
 
         F32 a,b,t;
 
-        BOOL hit = FALSE;
+        bool hit = false;
 
 
         U32 idx0 = 0,idx1 = 0,idx2 = 0;
@@ -1287,24 +878,24 @@
 
         if (LLTriangleRayIntersect(v0a, v1a, v2a, start, dir, a, b, t))
         {
-            hit = TRUE;
+            hit = true;
             idx0 = 0; idx1 = 1; idx2 = 2;
         }
         else if (LLTriangleRayIntersect(v1a, v3a, v2a, start, dir, a, b, t))
         {
-            hit = TRUE;
+            hit = true;
             idx0 = 1; idx1 = 3; idx2 = 2;
         }
         else if (LLTriangleRayIntersect(v2a, v1a, v0a, start, dir, a, b, t))
         {
             normal1 = -normal1;
-            hit = TRUE;
+            hit = true;
             idx0 = 2; idx1 = 1; idx2 = 0;
         }
         else if (LLTriangleRayIntersect(v2a, v3a, v1a, start, dir, a, b, t))
         {
             normal1 = -normal1;
-            hit = TRUE;
+            hit = true;
             idx0 = 2; idx1 = 3; idx2 = 1;
         }
 
@@ -1337,12 +928,11 @@
                     {
                         normal->load3(normal1.mV);
                     }
-                    ret = TRUE;
+                    ret = true;
                 }
             }
         }
     }
 
     return ret;
->>>>>>> c06fb4e0
-}
+}
