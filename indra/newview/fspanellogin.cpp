/**
 * @file fspanellogin.cpp
 * @brief Login dialog and logo display
 *
 * $LicenseInfo:firstyear=2002&license=viewerlgpl$
 * Second Life Viewer Source Code
 * Copyright (C) 2010, Linden Research, Inc.
 *
 * This library is free software; you can redistribute it and/or
 * modify it under the terms of the GNU Lesser General Public
 * License as published by the Free Software Foundation;
 * version 2.1 of the License only.
 *
 * This library is distributed in the hope that it will be useful,
 * but WITHOUT ANY WARRANTY; without even the implied warranty of
 * MERCHANTABILITY or FITNESS FOR A PARTICULAR PURPOSE.  See the GNU
 * Lesser General Public License for more details.
 *
 * You should have received a copy of the GNU Lesser General Public
 * License along with this library; if not, write to the Free Software
 * Foundation, Inc., 51 Franklin Street, Fifth Floor, Boston, MA  02110-1301  USA
 *
 * Linden Research, Inc., 945 Battery Street, San Francisco, CA  94111  USA
 * $/LicenseInfo$
 */

// Original file: llpanellogin.cpp

#include "llviewerprecompiledheaders.h"

#include "fspanellogin.h"
#include "lllayoutstack.h"

#include "indra_constants.h"        // for key and mask constants
#include "llfloaterreg.h"
#include "llfontgl.h"
#include "llmd5.h"
#include "v4color.h"

#include "llappviewer.h"
#include "llbutton.h"
#include "llcheckboxctrl.h"
#include "llcommandhandler.h"       // for secondlife:///app/login/
#include "llcombobox.h"
#include "llviewercontrol.h"
#include "llfloaterpreference.h"
#include "llfocusmgr.h"
#include "lllineeditor.h"
#include "llnotificationsutil.h"
#include "llsecapi.h"
#include "llstartup.h"
#include "lltextbox.h"
#include "llui.h"
#include "lluiconstants.h"
#include "llslurl.h"
#include "llversioninfo.h"
#include "llviewerhelp.h"
#include "llviewertexturelist.h"
#include "llviewermenu.h"           // for handle_preferences()
#include "llviewernetwork.h"
#include "llviewerwindow.h"         // to link into child list
#include "lluictrlfactory.h"
#include "llweb.h"
#include "llmediactrl.h"
#include "llrootview.h"

#include "llfloatertos.h"
#include "lltrans.h"
#include "llglheaders.h"
#include "llpanelloginlistener.h"

#include "fsdata.h"

#if LL_WINDOWS
#pragma warning(disable: 4355)      // 'this' used in initializer list
#endif  // LL_WINDOWS

#include "llsdserialize.h"

const S32 MAX_PASSWORD_SL = 16;
const S32 MAX_PASSWORD_OPENSIM = 255;

FSPanelLogin *FSPanelLogin::sInstance = NULL;
bool FSPanelLogin::sCapslockDidNotification = false;
bool FSPanelLogin::sCredentialSet = false;
std::string FSPanelLogin::sPassword = "";
std::string FSPanelLogin::sPendingNewGridURI{};

// Helper for converting a user name into the canonical "Firstname Lastname" form.
// For new accounts without a last name "Resident" is added as a last name.
static std::string canonicalize_username(const std::string& name);

class LLLoginLocationAutoHandler : public LLCommandHandler
{
public:
    // don't allow from external browsers
    LLLoginLocationAutoHandler() : LLCommandHandler("location_login", UNTRUSTED_BLOCK) { }
    bool handle(const LLSD& tokens, const LLSD& query_map, const std::string& grid, LLMediaCtrl* web)
    {
        if (LLStartUp::getStartupState() < STATE_LOGIN_CLEANUP)
        {
            if ( tokens.size() == 0 || tokens.size() > 4 )
                return false;

            // unescape is important - uris with spaces are escaped in this code path
            // (e.g. space -> %20) and the code to log into a region doesn't support that.
            const std::string region = LLURI::unescape( tokens[0].asString() );

            // just region name as payload
            if ( tokens.size() == 1 )
            {
                // region name only - slurl will end up as center of region
                LLSLURL slurl(region);
                FSPanelLogin::autologinToLocation(slurl);
            }
            else
            // region name and x coord as payload
            if ( tokens.size() == 2 )
            {
                // invalid to only specify region and x coordinate
                // slurl code will revert to same as region only, so do this anyway
                LLSLURL slurl(region);
                FSPanelLogin::autologinToLocation(slurl);
            }
            else
            // region name and x/y coord as payload
            if ( tokens.size() == 3 )
            {
                // region and x/y specified - default z to 0
                F32 xpos;
                std::istringstream codec(tokens[1].asString());
                codec >> xpos;

                F32 ypos;
                codec.clear();
                codec.str(tokens[2].asString());
                codec >> ypos;

                const LLVector3 location(xpos, ypos, 0.0f);
                LLSLURL slurl(region, location);

                FSPanelLogin::autologinToLocation(slurl);
            }
            else
            // region name and x/y/z coord as payload
            if ( tokens.size() == 4 )
            {
                // region and x/y/z specified - ok
                F32 xpos;
                std::istringstream codec(tokens[1].asString());
                codec >> xpos;

                F32 ypos;
                codec.clear();
                codec.str(tokens[2].asString());
                codec >> ypos;

                F32 zpos;
                codec.clear();
                codec.str(tokens[3].asString());
                codec >> zpos;

                const LLVector3 location(xpos, ypos, zpos);
                LLSLURL slurl(region, location);

                FSPanelLogin::autologinToLocation(slurl);
            };
        }
        return true;
    }
};
LLLoginLocationAutoHandler gLoginLocationAutoHandler;

//---------------------------------------------------------------------------
// Public methods
//---------------------------------------------------------------------------
FSPanelLogin::FSPanelLogin(const LLRect &rect,
                         void (*callback)(S32 option, void* user_data),
                         void *cb_data)
:   LLPanel(),
    mCallback(callback),
    mCallbackData(cb_data),
    mUsernameLength(0),
    mPasswordLength(0),
    mLocationLength(0),
    mShowFavorites(false),
    mInitialized(false),
    mGridListChangedCallbackConnection()
{
<<<<<<< HEAD
	setBackgroundVisible(false);
	setBackgroundOpaque(true);

	mPasswordModified = false;
		
	sInstance = this;

	LLView* login_holder = gViewerWindow->getLoginPanelHolder();
	if (login_holder)
	{
		login_holder->addChild(this);
	}

	if (!gSavedSettings.getBOOL("FSUseLegacyLoginPanel"))
	{
		buildFromFile( "panel_fs_nui_login.xml");
	}
	else
	{
		buildFromFile( "panel_fs_login.xml");
	}

	reshape(rect.getWidth(), rect.getHeight());
	
	LLUICtrl& mode_combo = getChildRef<LLUICtrl>("mode_combo");
	mode_combo.setValue(gSavedSettings.getString("SessionSettingsFile"));
	mode_combo.setCommitCallback(boost::bind(&FSPanelLogin::onModeChange, this, getChild<LLUICtrl>("mode_combo")->getValue(), _2));

	LLLineEditor* password_edit(getChild<LLLineEditor>("password_edit"));
	password_edit->setKeystrokeCallback(onPassKey, this);
	// STEAM-14: When user presses Enter with this field in focus, initiate login
	password_edit->setCommitCallback(boost::bind(&FSPanelLogin::onClickConnect, this));

	// change z sort of clickable text to be behind buttons
	sendChildToBack(getChildView("forgot_password_text"));

	LLComboBox* favorites_combo = getChild<LLComboBox>("start_location_combo");
	updateLocationSelectorsVisibility(); // separate so that it can be called from preferences
	favorites_combo->setFocusLostCallback(boost::bind(&FSPanelLogin::onLocationSLURL, this));
	
	LLComboBox* server_choice_combo = getChild<LLComboBox>("server_combo");
	server_choice_combo->setCommitCallback(boost::bind(&FSPanelLogin::onSelectServer, this));
=======
    setBackgroundVisible(FALSE);
    setBackgroundOpaque(TRUE);

    mPasswordModified = FALSE;

    sInstance = this;

    LLView* login_holder = gViewerWindow->getLoginPanelHolder();
    if (login_holder)
    {
        login_holder->addChild(this);
    }

    if (!gSavedSettings.getBOOL("FSUseLegacyLoginPanel"))
    {
        buildFromFile( "panel_fs_nui_login.xml");
    }
    else
    {
        buildFromFile( "panel_fs_login.xml");
    }

    reshape(rect.getWidth(), rect.getHeight());

    LLUICtrl& mode_combo = getChildRef<LLUICtrl>("mode_combo");
    mode_combo.setValue(gSavedSettings.getString("SessionSettingsFile"));
    mode_combo.setCommitCallback(boost::bind(&FSPanelLogin::onModeChange, this, getChild<LLUICtrl>("mode_combo")->getValue(), _2));

    LLLineEditor* password_edit(getChild<LLLineEditor>("password_edit"));
    password_edit->setKeystrokeCallback(onPassKey, this);
    // STEAM-14: When user presses Enter with this field in focus, initiate login
    password_edit->setCommitCallback(boost::bind(&FSPanelLogin::onClickConnect, this));

    // change z sort of clickable text to be behind buttons
    sendChildToBack(getChildView("forgot_password_text"));

    LLComboBox* favorites_combo = getChild<LLComboBox>("start_location_combo");
    updateLocationSelectorsVisibility(); // separate so that it can be called from preferences
    favorites_combo->setFocusLostCallback(boost::bind(&FSPanelLogin::onLocationSLURL, this));

    LLComboBox* server_choice_combo = getChild<LLComboBox>("server_combo");
    server_choice_combo->setCommitCallback(boost::bind(&FSPanelLogin::onSelectServer, this));
>>>>>>> c06fb4e0
#ifdef OPENSIM
    server_choice_combo->setToolTip(getString("ServerComboTooltip"));
#endif
#ifdef SINGLEGRID
<<<<<<< HEAD
	server_choice_combo->setEnabled(false);
=======
    server_choice_combo->setEnabled(FALSE);
>>>>>>> c06fb4e0
#endif

    std::string current_grid = LLGridManager::getInstance()->getGrid();
    updateServer();
    if(LLStartUp::getStartSLURL().getType() != LLSLURL::LOCATION)
    {
        LLSLURL slurl(gSavedSettings.getString("LoginLocation"));
        LLStartUp::setStartSLURL(slurl);
    }

    LLTextBox* create_new_account_text = getChild<LLTextBox>("create_new_account_text");
    create_new_account_text->setClickedCallback(onClickNewAccount, NULL);

    LLTextBox* grid_mgr_help_text = getChild<LLTextBox>("grid_login_text");
    grid_mgr_help_text->setClickedCallback(onClickGridMgrHelp, NULL);

    LLSLURL start_slurl(LLStartUp::getStartSLURL());
    // The StartSLURL might have been set either by an explicit command-line
    // argument (CmdLineLoginLocation) or by default.
    // current_grid might have been set either by an explicit command-line
    // argument (CmdLineGridChoice) or by default.
    // If the grid specified by StartSLURL is the same as current_grid, the
    // distinction is moot.
    // If we have an explicit command-line SLURL, use that.
    // If we DON'T have an explicit command-line SLURL but we DO have an
    // explicit command-line grid, which is different from the default SLURL's
    // -- do NOT override the explicit command-line grid with the grid from
    // the default SLURL!
    bool force_grid{ start_slurl.getGrid() != current_grid &&
                     gSavedSettings.getString("CmdLineLoginLocation").empty() &&
                   ! gSavedSettings.getString("CmdLineGridChoice").empty() };
    if ( !start_slurl.isSpatial() ) // has a start been established by the command line or NextLoginLocation ?
    {
        // no, so get the preference setting
        std::string defaultStartLocation = gSavedSettings.getString("LoginLocation");
        LL_INFOS("AppInit")<<"default LoginLocation '"<<defaultStartLocation<<"'"<<LL_ENDL;
        LLSLURL defaultStart(defaultStartLocation);
        if ( defaultStart.isSpatial() && ! force_grid )
        {
            LLStartUp::setStartSLURL(defaultStart);
        }
        else
        {
            LL_INFOS("AppInit") << (force_grid? "--grid specified" : "no valid LoginLocation")
                                << ", using home" << LL_ENDL;
            LLSLURL homeStart(LLSLURL::SIM_LOCATION_HOME);
            LLStartUp::setStartSLURL(homeStart);
        }
    }
    else if (! force_grid)
    {
        onUpdateStartSLURL(start_slurl); // updates grid if needed
    }

    childSetAction("remove_user_btn", onClickRemove, this);
    childSetAction("connect_btn", onClickConnect, this);

    getChild<LLPanel>("login")->setDefaultBtn(findChild<LLButton>("connect_btn"));
    getChild<LLPanel>("start_location_panel")->setDefaultBtn(findChild<LLButton>("connect_btn"));

    std::string channel = LLVersionInfo::getInstance()->getChannel();
    std::string version = llformat("%s (%d)",
                                   LLVersionInfo::getInstance()->getShortVersion().c_str(),
                                   LLVersionInfo::getInstance()->getBuild());

    LLTextBox* forgot_password_text = getChild<LLTextBox>("forgot_password_text");
    forgot_password_text->setClickedCallback(onClickForgotPassword, NULL);

    loadLoginPage();

    LLComboBox* username_combo(getChild<LLComboBox>("username_combo"));
    username_combo->setTextChangedCallback(boost::bind(&FSPanelLogin::onUsernameTextChanged, this));
    username_combo->setCommitCallback(boost::bind(&FSPanelLogin::onSelectUser, this));
    username_combo->setFocusLostCallback(boost::bind(&FSPanelLogin::onSelectUser, this));
    mPreviousUsername = username_combo->getValue().asString();

    mInitialized = true;
}

void FSPanelLogin::addFavoritesToStartLocation()
{
    mShowFavorites = false;
    // Clear the combo.
    LLComboBox* combo = getChild<LLComboBox>("start_location_combo");
    if (!combo) return;
    int num_items = combo->getItemCount();
    for (int i = num_items - 1; i > 2; i--)
    {
        combo->remove(i);
    }

    // Load favorites into the combo.
    std::string user_defined_name = getChild<LLComboBox>("username_combo")->getSimple();
    std::string canonical_user_name = canonicalize_username(user_defined_name);
    U32 resident_pos = canonical_user_name.find("Resident");
    if (resident_pos > 0)
    {
        canonical_user_name = canonical_user_name.substr(0, resident_pos - 1);
    }
    std::string current_grid = getChild<LLComboBox>("server_combo")->getSimple();
    std::string current_user = canonical_user_name + " @ " + current_grid;
    LL_DEBUGS("Favorites") << "Current user: \"" << current_user << "\"" << LL_ENDL;
    std::string filename = gDirUtilp->getExpandedFilename(LL_PATH_USER_SETTINGS, "stored_favorites.xml");
    mUsernameLength = current_user.length();
    updateLoginButtons();

    LLSD fav_llsd;
    llifstream file;
    file.open(filename.c_str());
    if (!file.is_open())
    {
        return;
    }
    LLSDSerialize::fromXML(fav_llsd, file);

    for (LLSD::map_const_iterator iter = fav_llsd.beginMap();
        iter != fav_llsd.endMap(); ++iter)
    {
        // The account name in stored_favorites.xml has Resident last name even if user has
        // a single word account name, so it can be compared case-insensitive with the
        // user defined "firstname lastname".
        S32 res = LLStringUtil::compareInsensitive(current_user, iter->first);
        if (res != 0)
        {
            LL_DEBUGS() << "Skipping favorites for " << iter->first << LL_ENDL;
            continue;
        }

        combo->addSeparator();
        LL_DEBUGS() << "Loading favorites for " << iter->first << LL_ENDL;
        LLSD user_llsd = iter->second;
        for (LLSD::array_const_iterator iter1 = user_llsd.beginArray();
            iter1 != user_llsd.endArray(); ++iter1)
        {
            std::string label = (*iter1)["name"].asString();
            std::string value = (*iter1)["slurl"].asString();
            if(label != "" && value != "")
            {
                mShowFavorites = true;
                combo->add(label, value);
            }
        }
        break;
    }
    if (combo->getValue().asString().empty())
    {
        combo->selectFirstItem();
    }

    LLFloaterPreference::updateShowFavoritesCheckbox(mShowFavorites);
}

FSPanelLogin::~FSPanelLogin()
{
    if (mGridListChangedCallbackConnection.connected())
    {
        mGridListChangedCallbackConnection.disconnect();
    }

    FSPanelLogin::sInstance = NULL;

    // Controls having keyboard focus by default
    // must reset it on destroy. (EXT-2748)
    gFocusMgr.setDefaultKeyboardFocus(NULL);
}

// virtual
void FSPanelLogin::setFocus(bool b)
{
    if(b != hasFocus())
    {
        if(b)
        {
            giveFocus();
        }
        else
        {
            LLPanel::setFocus(b);
        }
    }
}

// static
void FSPanelLogin::giveFocus()
{
<<<<<<< HEAD
	if( sInstance )
	{
		// Grab focus and move cursor to first blank input field
		std::string username = sInstance->getChild<LLUICtrl>("username_combo")->getValue().asString();
		std::string pass = sInstance->getChild<LLUICtrl>("password_edit")->getValue().asString();

		bool have_username = !username.empty();
		bool have_pass = !pass.empty();

		LLLineEditor* edit = NULL;
		LLComboBox* combo = NULL;
		if (have_username && !have_pass)
		{
			// User saved his name but not his password.  Move
			// focus to password field.
			edit = sInstance->getChild<LLLineEditor>("password_edit");
		}
		else
		{
			// User doesn't have a name, so start there.
			combo = sInstance->getChild<LLComboBox>("username_combo");
		}

		if (edit)
		{
			edit->setFocus(true);
			edit->selectAll();
		}
		else if (combo)
		{
			combo->setFocus(true);
			combo->focusEditor();
		}
	}
=======
    if( sInstance )
    {
        // Grab focus and move cursor to first blank input field
        std::string username = sInstance->getChild<LLUICtrl>("username_combo")->getValue().asString();
        std::string pass = sInstance->getChild<LLUICtrl>("password_edit")->getValue().asString();

        BOOL have_username = !username.empty();
        BOOL have_pass = !pass.empty();

        LLLineEditor* edit = NULL;
        LLComboBox* combo = NULL;
        if (have_username && !have_pass)
        {
            // User saved his name but not his password.  Move
            // focus to password field.
            edit = sInstance->getChild<LLLineEditor>("password_edit");
        }
        else
        {
            // User doesn't have a name, so start there.
            combo = sInstance->getChild<LLComboBox>("username_combo");
        }

        if (edit)
        {
            edit->setFocus(TRUE);
            edit->selectAll();
        }
        else if (combo)
        {
            combo->setFocus(TRUE);
            combo->focusEditor();
        }
    }
>>>>>>> c06fb4e0
}

// static
void FSPanelLogin::showLoginWidgets()
{
<<<<<<< HEAD
	if (sInstance)
	{
		// *NOTE: Mani - This may or may not be obselete code.
		// It seems to be part of the defunct? reg-in-client project.
		sInstance->getChildView("login_widgets")->setVisible( true);
		LLMediaCtrl* web_browser = sInstance->getChild<LLMediaCtrl>("login_html");

		// *TODO: Append all the usual login parameters, like first_login=Y etc.
		std::string splash_screen_url = LLGridManager::getInstance()->getLoginPage();
		web_browser->navigateTo( splash_screen_url, HTTP_CONTENT_TEXT_HTML );
		LLUICtrl* username_combo = sInstance->getChild<LLUICtrl>("username_combo");
		username_combo->setFocus(true);
	}
=======
    if (sInstance)
    {
        // *NOTE: Mani - This may or may not be obselete code.
        // It seems to be part of the defunct? reg-in-client project.
        sInstance->getChildView("login_widgets")->setVisible( true);
        LLMediaCtrl* web_browser = sInstance->getChild<LLMediaCtrl>("login_html");

        // *TODO: Append all the usual login parameters, like first_login=Y etc.
        std::string splash_screen_url = LLGridManager::getInstance()->getLoginPage();
        web_browser->navigateTo( splash_screen_url, HTTP_CONTENT_TEXT_HTML );
        LLUICtrl* username_combo = sInstance->getChild<LLUICtrl>("username_combo");
        username_combo->setFocus(TRUE);
    }
>>>>>>> c06fb4e0
}

// static
void FSPanelLogin::show(const LLRect &rect,
                        void (*callback)(S32 option, void* user_data),
                        void* callback_data)
{
    if (!FSPanelLogin::sInstance)
    {
        new FSPanelLogin(rect, callback, callback_data);
    }

<<<<<<< HEAD
	if( !gFocusMgr.getKeyboardFocus() )
	{
		// Grab focus and move cursor to first enabled control
		sInstance->setFocus(true);
	}
=======
    if( !gFocusMgr.getKeyboardFocus() )
    {
        // Grab focus and move cursor to first enabled control
        sInstance->setFocus(TRUE);
    }
>>>>>>> c06fb4e0

    // Make sure that focus always goes here (and use the latest sInstance that was just created)
    gFocusMgr.setDefaultKeyboardFocus(sInstance);
}

//static
void FSPanelLogin::reshapePanel()
{
    if (sInstance)
    {
        LLRect rect = sInstance->getRect();
        sInstance->reshape(rect.getWidth(), rect.getHeight());
    }
}

// static
void FSPanelLogin::setFields(LLPointer<LLCredential> credential, bool from_startup /* = false*/)
{
<<<<<<< HEAD
	if (!sInstance)
	{
		LL_WARNS() << "Attempted setFields with no login view shown" << LL_ENDL;
		return;
	}
	if (sInstance->mInitialized)
	{
		sCredentialSet = true;
	}
	LL_INFOS("Credentials") << "Setting login fields to " << *credential << LL_ENDL;

	std::string login_id;
	LLSD identifier = credential->getIdentifier();
	if (identifier["type"].asString() == "agent")
	{
		std::string firstname = identifier["first_name"].asString();
		std::string lastname = identifier["last_name"].asString();
		login_id = firstname;
		if (!lastname.empty() && lastname != "Resident")
		{
			// support traditional First Last name SLURLs
			login_id += " ";
			login_id += lastname;
		}
	}

	const std::string cred_name = credential->getCredentialName();
	LLComboBox* username_combo = sInstance->getChild<LLComboBox>("username_combo");
	if (!username_combo->selectByValue(cred_name))
	{
		username_combo->setTextEntry(login_id);
		sInstance->mPasswordModified = true;
		sInstance->getChild<LLButton>("remove_user_btn")->setEnabled(false);
	}
	sInstance->mPreviousUsername = username_combo->getValue().asString();
	sInstance->addFavoritesToStartLocation();
	// if the password exists in the credential, set the password field with
	// a filler to get some stars
	LLSD authenticator = credential->getAuthenticator();
	LL_INFOS("Credentials") << "Setting authenticator field " << authenticator["type"].asString() << LL_ENDL;
	bool remember;
	if(authenticator.isMap() && 
	   authenticator.has("secret") && 
	   (authenticator["secret"].asString().size() > 0))
	{
		
		// This is a MD5 hex digest of a password.
		// We don't actually use the password input field, 
		// fill it with MAX_PASSWORD_SL characters so we get a 
		// nice row of asterisks.
		const std::string filler("123456789!123456");
		sInstance->getChild<LLLineEditor>("password_edit")->setText(filler);
		sInstance->mPasswordLength = filler.length();
		sInstance->updateLoginButtons();
		remember = true;

		// We run into this case, if a user tries to login with a newly entered password
		// and the login fails with some error (except wrong credentials). In that case,
		// LLStartUp will bring us back here and provide us with the credentials that were
		// used for the login. In case we don't have credentials already saved for this
		// username OR the password hash is different, we have to set the password back
		// to the one the user entered or we will end up trying to login with the filler
		// as password!
		if (from_startup)
		{
			LLPointer<LLCredential> stored_credential = gSecAPIHandler->loadCredential(cred_name);
			if (stored_credential->getAuthenticator().size() == 0 ||
				(stored_credential->getAuthenticator().has("secret") && stored_credential->getAuthenticator()["secret"].asString() != authenticator["secret"].asString()))
			{
				sInstance->getChild<LLLineEditor>("password_edit")->setText(sPassword);
				sInstance->mPasswordLength = sPassword.length();
				sInstance->updateLoginButtons();
				sInstance->mPasswordModified = true;
			}
		}
	}
	else
	{
		sInstance->getChild<LLLineEditor>("password_edit")->clear();
		sInstance->mPasswordLength = 0;
		sInstance->updateLoginButtons();
		remember = false;
	}
	if (from_startup)
	{
		remember = gSavedSettings.getBOOL("RememberPassword");
	}
	sInstance->getChild<LLUICtrl>("remember_check")->setValue(remember);
=======
    if (!sInstance)
    {
        LL_WARNS() << "Attempted setFields with no login view shown" << LL_ENDL;
        return;
    }
    if (sInstance->mInitialized)
    {
        sCredentialSet = TRUE;
    }
    LL_INFOS("Credentials") << "Setting login fields to " << *credential << LL_ENDL;

    std::string login_id;
    LLSD identifier = credential->getIdentifier();
    if (identifier["type"].asString() == "agent")
    {
        std::string firstname = identifier["first_name"].asString();
        std::string lastname = identifier["last_name"].asString();
        login_id = firstname;
        if (!lastname.empty() && lastname != "Resident")
        {
            // support traditional First Last name SLURLs
            login_id += " ";
            login_id += lastname;
        }
    }

    const std::string cred_name = credential->getCredentialName();
    LLComboBox* username_combo = sInstance->getChild<LLComboBox>("username_combo");
    if (!username_combo->selectByValue(cred_name))
    {
        username_combo->setTextEntry(login_id);
        sInstance->mPasswordModified = TRUE;
        sInstance->getChild<LLButton>("remove_user_btn")->setEnabled(FALSE);
    }
    sInstance->mPreviousUsername = username_combo->getValue().asString();
    sInstance->addFavoritesToStartLocation();
    // if the password exists in the credential, set the password field with
    // a filler to get some stars
    LLSD authenticator = credential->getAuthenticator();
    LL_INFOS("Credentials") << "Setting authenticator field " << authenticator["type"].asString() << LL_ENDL;
    bool remember;
    if(authenticator.isMap() &&
       authenticator.has("secret") &&
       (authenticator["secret"].asString().size() > 0))
    {

        // This is a MD5 hex digest of a password.
        // We don't actually use the password input field,
        // fill it with MAX_PASSWORD_SL characters so we get a
        // nice row of asterisks.
        const std::string filler("123456789!123456");
        sInstance->getChild<LLLineEditor>("password_edit")->setText(filler);
        sInstance->mPasswordLength = filler.length();
        sInstance->updateLoginButtons();
        remember = true;

        // We run into this case, if a user tries to login with a newly entered password
        // and the login fails with some error (except wrong credentials). In that case,
        // LLStartUp will bring us back here and provide us with the credentials that were
        // used for the login. In case we don't have credentials already saved for this
        // username OR the password hash is different, we have to set the password back
        // to the one the user entered or we will end up trying to login with the filler
        // as password!
        if (from_startup)
        {
            LLPointer<LLCredential> stored_credential = gSecAPIHandler->loadCredential(cred_name);
            if (stored_credential->getAuthenticator().size() == 0 ||
                (stored_credential->getAuthenticator().has("secret") && stored_credential->getAuthenticator()["secret"].asString() != authenticator["secret"].asString()))
            {
                sInstance->getChild<LLLineEditor>("password_edit")->setText(sPassword);
                sInstance->mPasswordLength = sPassword.length();
                sInstance->updateLoginButtons();
                sInstance->mPasswordModified = TRUE;
            }
        }
    }
    else
    {
        sInstance->getChild<LLLineEditor>("password_edit")->clear();
        sInstance->mPasswordLength = 0;
        sInstance->updateLoginButtons();
        remember = false;
    }
    if (from_startup)
    {
        remember = gSavedSettings.getBOOL("RememberPassword");
    }
    sInstance->getChild<LLUICtrl>("remember_check")->setValue(remember);
>>>>>>> c06fb4e0
}


// static
void FSPanelLogin::getFields(LLPointer<LLCredential>& credential,
                             bool& remember)
{
    if (!sInstance)
    {
        LL_WARNS() << "Attempted getFields with no login view shown" << LL_ENDL;
        return;
    }

    // load the credential so we can pass back the stored password or hash if the user did
    // not modify the password field.
    credential = gSecAPIHandler->loadCredential(credentialName());

    LLSD identifier = LLSD::emptyMap();
    LLSD authenticator = LLSD::emptyMap();

    if(credential.notNull())
    {
        authenticator = credential->getAuthenticator();
    }

    std::string username = sInstance->getChild<LLUICtrl>("username_combo")->getValue().asString();
    LLStringUtil::trim(username);
    size_t arobase = username.find("@");
    if (arobase != std::string::npos)
    {
        username = username.substr(0, arobase);
    }
    std::string password = sInstance->getChild<LLUICtrl>("password_edit")->getValue().asString();
    sPassword = password;

    LL_INFOS("Credentials", "Authentication") << "retrieving username:" << username << LL_ENDL;
    // determine if the username is a first/last form or not.
    size_t separator_index = username.find_first_of(' ');
    if (separator_index == username.npos
        && !LLGridManager::getInstance()->isSystemGrid())
    {
        LL_INFOS("Credentials", "Authentication") << "account: " << username << LL_ENDL;
        // single username, so this is a 'clear' identifier
        identifier["type"] = CRED_IDENTIFIER_TYPE_ACCOUNT;
        identifier["account_name"] = username;

        if (FSPanelLogin::sInstance->mPasswordModified)
        {
            authenticator = LLSD::emptyMap();
            // password is plaintext
            authenticator["type"] = CRED_AUTHENTICATOR_TYPE_CLEAR;
            authenticator["secret"] = password;
        }
    }
    else
    {
        // Be lenient in terms of what separators we allow for two-word names
        // and allow legacy users to login with firstname.lastname
#ifdef OPENSIM
        if (LLGridManager::getInstance()->isInSecondLife())
        {
            separator_index = username.find_first_of(" ._");
        }
        else
        {
            separator_index = username.find_first_of(" .");
        }
#else
        separator_index = username.find_first_of(" ._");
#endif
        std::string first = username.substr(0, separator_index);
        std::string last;
        if (separator_index != username.npos)
        {
            last = username.substr(separator_index+1, username.npos);
        LLStringUtil::trim(last);
        }
        else
        {
            // ...on Linden grids, single username users as considered to have
            // last name "Resident"
            // *TODO: Make login.cgi support "account_name" like above
            last = "Resident";
        }

        if (last.find_first_of(' ') == last.npos)
        {
            LL_INFOS("Credentials", "Authentication") << "agent: " << username << LL_ENDL;
            // traditional firstname / lastname
            identifier["type"] = CRED_IDENTIFIER_TYPE_AGENT;
            identifier["first_name"] = first;
            identifier["last_name"] = last;

            if (FSPanelLogin::sInstance->mPasswordModified)
            {
                authenticator = LLSD::emptyMap();
                authenticator["type"] = CRED_AUTHENTICATOR_TYPE_HASH;
                authenticator["algorithm"] = "md5";
                LLMD5 pass((const U8 *)password.c_str());
                char md5pass[33];               /* Flawfinder: ignore */
                pass.hex_digest(md5pass);
                authenticator["secret"] = md5pass;
            }
        }
    }
    credential = gSecAPIHandler->createCredential(credentialName(), identifier, authenticator);
    remember = sInstance->getChild<LLUICtrl>("remember_check")->getValue();
}


// static
bool FSPanelLogin::areCredentialFieldsDirty()
{
    if (!sInstance)
    {
        LL_WARNS() << "Attempted getServer with no login view shown" << LL_ENDL;
    }
    else
    {
        LLComboBox* combo = sInstance->getChild<LLComboBox>("username_combo");
        if(combo && combo->isDirty())
        {
            return true;
        }
        LLLineEditor* ctrl = sInstance->getChild<LLLineEditor>("password_edit");
        if(ctrl && ctrl->isDirty())
        {
            return true;
        }
    }
    return false;
}


// static
void FSPanelLogin::updateLocationSelectorsVisibility()
{
<<<<<<< HEAD
	if (sInstance) 
	{
		bool show_start = gSavedSettings.getBOOL("ShowStartLocation");
		sInstance->getChild<LLLayoutPanel>("start_location_panel")->setVisible(show_start);

		bool show_server = gSavedSettings.getBOOL("ForceShowGrid");
		sInstance->getChild<LLLayoutPanel>("grid_panel")->setVisible(show_server);
		sInstance->addUsersToCombo(show_server);
	}	
=======
    if (sInstance)
    {
        BOOL show_start = gSavedSettings.getBOOL("ShowStartLocation");
        sInstance->getChild<LLLayoutPanel>("start_location_panel")->setVisible(show_start);

        BOOL show_server = gSavedSettings.getBOOL("ForceShowGrid");
        sInstance->getChild<LLLayoutPanel>("grid_panel")->setVisible(show_server);
        sInstance->addUsersToCombo(show_server);
    }
>>>>>>> c06fb4e0
}

// static - called from LLStartUp::setStartSLURL
void FSPanelLogin::onUpdateStartSLURL(const LLSLURL& new_start_slurl)
{
    if (!sInstance) return;

    LL_DEBUGS("AppInit")<<new_start_slurl.asString()<<LL_ENDL;

    LLComboBox* location_combo = sInstance->getChild<LLComboBox>("start_location_combo");
    /*
     * Determine whether or not the new_start_slurl modifies the grid.
     *
     * Note that some forms that could be in the slurl are grid-agnostic.,
     * such as "home".  Other forms, such as
     * https://grid.example.com/region/Party%20Town/20/30/5
     * specify a particular grid; in those cases we want to change the grid
     * and the grid selector to match the new value.
     */
    enum LLSLURL::SLURL_TYPE new_slurl_type = new_start_slurl.getType();
    switch ( new_slurl_type )
    {
    case LLSLURL::LOCATION:
      {
        std::string slurl_grid = LLGridManager::getInstance()->getGrid(new_start_slurl.getGrid());
        if ( ! slurl_grid.empty() ) // is that a valid grid?
        {
            if ( slurl_grid != LLGridManager::getInstance()->getGrid() ) // new grid?
            {
                // the slurl changes the grid, so update everything to match
                LLGridManager::getInstance()->setGridChoice(slurl_grid);

                // update the grid selector to match the slurl
                LLComboBox* server_combo = sInstance->getChild<LLComboBox>("server_combo");
                std::string server_label(LLGridManager::getInstance()->getGridLabel(slurl_grid));
                server_combo->setSimple(server_label);

                updateServer(); // to change the links and splash screen
            }
            if ( new_start_slurl.getLocationString().length() )
            {
                location_combo->setTextEntry(new_start_slurl.getLocationString());
                sInstance->mLocationLength = new_start_slurl.getLocationString().length();
                sInstance->updateLoginButtons();
            }
        }
        else
        {
            // the grid specified by the slurl is not known
            LLNotificationsUtil::add("InvalidLocationSLURL");
            LL_WARNS("AppInit")<<"invalid LoginLocation:"<<new_start_slurl.asString()<<LL_ENDL;
            location_combo->setTextEntry(LLStringUtil::null);
        }
      }
    break;

    case LLSLURL::HOME_LOCATION:
        location_combo->setCurrentByIndex(1); // home location
        break;

    case LLSLURL::LAST_LOCATION:
        location_combo->setCurrentByIndex(0); // last location
        break;

    default:
        LL_WARNS("AppInit")<<"invalid login slurl, using home"<<LL_ENDL;
        location_combo->setCurrentByIndex(1); // home location
        break;
    }
}

void FSPanelLogin::setLocation(const LLSLURL& slurl)
{
    LL_DEBUGS("AppInit")<<"setting Location "<<slurl.asString()<<LL_ENDL;
    LLStartUp::setStartSLURL(slurl); // calls onUpdateStartSLURL, above
}

void FSPanelLogin::autologinToLocation(const LLSLURL& slurl)
{
    LL_DEBUGS("AppInit")<<"automatically logging into Location "<<slurl.asString()<<LL_ENDL;
    LLStartUp::setStartSLURL(slurl); // calls onUpdateStartSLURL, above

    if ( FSPanelLogin::sInstance != NULL )
    {
        void* unused_parameter = 0;
        FSPanelLogin::sInstance->onClickConnect(unused_parameter);
    }
}

// static
void FSPanelLogin::closePanel()
{
    if (sInstance)
    {
        if (FSPanelLogin::sInstance->getParent())
        {
            FSPanelLogin::sInstance->getParent()->removeChild( FSPanelLogin::sInstance );
        }

        delete sInstance;
        sInstance = NULL;
    }
}

// static
void FSPanelLogin::setAlwaysRefresh(bool refresh)
{
    if (sInstance && LLStartUp::getStartupState() < STATE_LOGIN_CLEANUP)
    {
        LLMediaCtrl* web_browser = sInstance->getChild<LLMediaCtrl>("login_html");

        if (web_browser)
        {
            web_browser->setAlwaysRefresh(refresh);
        }
    }
}



void FSPanelLogin::loadLoginPage()
{
    if (!sInstance) return;

    LLURI login_page = LLURI(LLGridManager::getInstance()->getLoginPage());
    LLSD params(login_page.queryMap());

    LL_DEBUGS("AppInit") << "login_page: " << login_page << LL_ENDL;

    // allow users (testers really) to specify a different login content URL
    std::string force_login_url = gSavedSettings.getString("ForceLoginURL");
    if ( force_login_url.length() > 0 )
    {
        LLNotificationsUtil::add("WarnForceLoginURL", LLSD(), LLSD(), [](const LLSD&notif, const LLSD&resp)
        {
            S32 opt = LLNotificationsUtil::getSelectedOption(notif, resp);
            if (opt == 0)
            {
                gSavedSettings.setString("ForceLoginURL", "");
                loadLoginPage();
            }
        });
        login_page = LLURI(force_login_url);
    }

    // Language
    params["lang"] = LLUI::getLanguage();

    // First Login?
    if (gSavedSettings.getBOOL("FirstLoginThisInstall"))
    {
        params["firstlogin"] = "TRUE"; // not bool: server expects string TRUE
    }

    // Channel and Version
    params["version"] = llformat("%s (%d)",
                                 LLVersionInfo::getInstance()->getShortVersion().c_str(),
                                 LLVersionInfo::getInstance()->getBuild());
    params["channel"] = LLVersionInfo::getInstance()->getChannel();

    // Grid
    params["grid"] = LLGridManager::getInstance()->getGridId();

    // add OS info
    params["os"] = LLOSInfo::instance().getOSStringSimple();

    // sourceid
    params["sourceid"] = gSavedSettings.getString("sourceid");

    // login page (web) content version
    params["login_content_version"] = gSavedSettings.getString("LoginContentVersion");

    // Make an LLURI with this augmented info
    std::string url = login_page.scheme().empty()? login_page.authority() : login_page.scheme() + "://" + login_page.authority();
    LLURI login_uri(LLURI::buildHTTP(url,
                                     login_page.path(),
                                     params));

    LLMediaCtrl* web_browser = sInstance->getChild<LLMediaCtrl>("login_html");
    if (web_browser->getCurrentNavUrl() != login_uri.asString())
    {
        LL_DEBUGS("AppInit") << "loading:    " << login_uri << LL_ENDL;
        web_browser->navigateTo( login_uri.asString(), HTTP_CONTENT_TEXT_HTML );
    }
}

void FSPanelLogin::handleMediaEvent(LLPluginClassMedia* /*self*/, EMediaEvent event)
{
}

//---------------------------------------------------------------------------
// Protected methods
//---------------------------------------------------------------------------

// static
void FSPanelLogin::onClickConnect(void *)
{
<<<<<<< HEAD
	if (sInstance && sInstance->mCallback)
	{
		// JC - Make sure the fields all get committed.
		sInstance->setFocus(false);

		LLComboBox* combo = sInstance->getChild<LLComboBox>("server_combo");
		LLSD combo_val = combo->getSelectedValue();

		// the grid definitions may come from a user-supplied grids.xml, so they may not be good
		LL_DEBUGS("AppInit")<<"grid "<<combo_val.asString()<<LL_ENDL;
		try
		{
			LLGridManager::getInstance()->setGridChoice(combo_val.asString());
		}
		catch (LLInvalidGridName ex)
		{
			LLSD args;
			args["GRID"] = ex.name();
			LLNotificationsUtil::add("InvalidGrid", args);
			return;
		}

		// The start location SLURL has already been sent to LLStartUp::setStartSLURL

		std::string username = sInstance->getChild<LLUICtrl>("username_combo")->getValue().asString();
		std::string password = sInstance->getChild<LLUICtrl>("password_edit")->getValue().asString();
		gSavedSettings.setString("UserLoginInfo", credentialName());

		if(username.empty())
		{
			// user must type in something into the username field
			LLNotificationsUtil::add("MustHaveAccountToLogIn");
		}
		else if(password.empty())
		{
		    LLNotificationsUtil::add("MustEnterPasswordToLogIn");
		}
		else
		{
			sCredentialSet = false;
			LLPointer<LLCredential> cred;
			bool remember;
			getFields(cred, remember);
			std::string identifier_type;
			cred->identifierType(identifier_type);
			LLSD allowed_credential_types;
			LLGridManager::getInstance()->getLoginIdentifierTypes(allowed_credential_types);
			
			// check the typed in credential type against the credential types expected by the server.
			for(LLSD::array_iterator i = allowed_credential_types.beginArray();
				i != allowed_credential_types.endArray();
				i++)
			{
				
				if(i->asString() == identifier_type)
				{
					// yay correct credential type
					sInstance->mCallback(0, sInstance->mCallbackData);
					return;
				}
			}
			
			// Right now, maingrid is the only thing that is picky about
			// credential format, as it doesn't yet allow account (single username)
			// format creds.  - Rox.  James, we wanna fix the message when we change
			// this.
			LLNotificationsUtil::add("InvalidCredentialFormat");			
		}
	}
=======
    if (sInstance && sInstance->mCallback)
    {
        // JC - Make sure the fields all get committed.
        sInstance->setFocus(FALSE);

        LLComboBox* combo = sInstance->getChild<LLComboBox>("server_combo");
        LLSD combo_val = combo->getSelectedValue();

        // the grid definitions may come from a user-supplied grids.xml, so they may not be good
        LL_DEBUGS("AppInit")<<"grid "<<combo_val.asString()<<LL_ENDL;
        try
        {
            LLGridManager::getInstance()->setGridChoice(combo_val.asString());
        }
        catch (LLInvalidGridName ex)
        {
            LLSD args;
            args["GRID"] = ex.name();
            LLNotificationsUtil::add("InvalidGrid", args);
            return;
        }

        // The start location SLURL has already been sent to LLStartUp::setStartSLURL

        std::string username = sInstance->getChild<LLUICtrl>("username_combo")->getValue().asString();
        std::string password = sInstance->getChild<LLUICtrl>("password_edit")->getValue().asString();
        gSavedSettings.setString("UserLoginInfo", credentialName());

        if(username.empty())
        {
            // user must type in something into the username field
            LLNotificationsUtil::add("MustHaveAccountToLogIn");
        }
        else if(password.empty())
        {
            LLNotificationsUtil::add("MustEnterPasswordToLogIn");
        }
        else
        {
            sCredentialSet = FALSE;
            LLPointer<LLCredential> cred;
            bool remember;
            getFields(cred, remember);
            std::string identifier_type;
            cred->identifierType(identifier_type);
            LLSD allowed_credential_types;
            LLGridManager::getInstance()->getLoginIdentifierTypes(allowed_credential_types);

            // check the typed in credential type against the credential types expected by the server.
            for(LLSD::array_iterator i = allowed_credential_types.beginArray();
                i != allowed_credential_types.endArray();
                i++)
            {

                if(i->asString() == identifier_type)
                {
                    // yay correct credential type
                    sInstance->mCallback(0, sInstance->mCallbackData);
                    return;
                }
            }

            // Right now, maingrid is the only thing that is picky about
            // credential format, as it doesn't yet allow account (single username)
            // format creds.  - Rox.  James, we wanna fix the message when we change
            // this.
            LLNotificationsUtil::add("InvalidCredentialFormat");
        }
    }
>>>>>>> c06fb4e0
}

// static
void FSPanelLogin::onClickNewAccount(void*)
{
    if (sInstance)
    {
#ifdef OPENSIM
        LLSD grid_info;
        LLGridManager::getInstance()->getGridData(grid_info);

        if (LLGridManager::getInstance()->isInOpenSim() && grid_info.has(GRID_REGISTER_NEW_ACCOUNT))
            LLWeb::loadURLInternal(grid_info[GRID_REGISTER_NEW_ACCOUNT]);
        else
#endif // OPENSIM
            // <FS:PP> Load Firestorm's registration page from within the viewer itself
            // LLWeb::loadURLExternal(LLTrans::getString("create_account_url"));
            LLWeb::loadURLInternal(LLTrans::getString("create_account_url"));
            // </FS:PP>
    }
}


// static
void FSPanelLogin::onClickVersion(void*)
{
    LLFloaterReg::showInstance("sl_about");
}

//static
void FSPanelLogin::onClickForgotPassword(void*)
{
    if (sInstance)
    {
#ifdef OPENSIM
        LLSD grid_info;
        LLGridManager::getInstance()->getGridData(grid_info);

        if (LLGridManager::getInstance()->isInOpenSim() && grid_info.has(GRID_FORGOT_PASSWORD))
            LLWeb::loadURLInternal(grid_info[GRID_FORGOT_PASSWORD]);
        else
#endif // OPENSIM
        LLWeb::loadURLExternal(sInstance->getString( "forgot_password_url" ));
    }
}

//static
void FSPanelLogin::onClickHelp(void*)
{
    if (sInstance)
    {
        LLViewerHelp* vhelp = LLViewerHelp::getInstance();
        vhelp->showTopic(vhelp->preLoginTopic());
    }
}

// static
void FSPanelLogin::onPassKey(LLLineEditor* caller, void* user_data)
{
<<<<<<< HEAD
	FSPanelLogin *self = (FSPanelLogin *)user_data;
	self->mPasswordModified = true;
	if (gKeyboard->getKeyDown(KEY_CAPSLOCK) && sCapslockDidNotification == false)
	{
		// *TODO: use another way to notify user about enabled caps lock, see EXT-6858
		sCapslockDidNotification = true;
	}

	LLLineEditor* password_edit(self->getChild<LLLineEditor>("password_edit"));
	self->mPasswordLength = password_edit->getText().length();
	self->updateLoginButtons();
=======
    FSPanelLogin *self = (FSPanelLogin *)user_data;
    self->mPasswordModified = TRUE;
    if (gKeyboard->getKeyDown(KEY_CAPSLOCK) && sCapslockDidNotification == FALSE)
    {
        // *TODO: use another way to notify user about enabled caps lock, see EXT-6858
        sCapslockDidNotification = TRUE;
    }

    LLLineEditor* password_edit(self->getChild<LLLineEditor>("password_edit"));
    self->mPasswordLength = password_edit->getText().length();
    self->updateLoginButtons();
>>>>>>> c06fb4e0
}


void FSPanelLogin::updateServer()
{
    if (sInstance)
    {
        try
        {
            // if they've selected another grid, we should load the credentials
            // for that grid and set them to the UI.
            if(!sInstance->areCredentialFieldsDirty())
            {
                LLPointer<LLCredential> credential = gSecAPIHandler->loadCredential(credentialName());
                sInstance->setFields(credential);
            }

            // grid changed so show new splash screen (possibly)
            updateServerCombo();
            loadLoginPage();

#ifdef OPENSIM
            sInstance->getChild<LLLineEditor>("password_edit")->setMaxTextChars(LLGridManager::getInstance()->isInSecondLife() ? MAX_PASSWORD_SL : MAX_PASSWORD_OPENSIM);
#endif
        }
        catch (LLInvalidGridName ex)
        {
            LL_WARNS("AppInit")<<"server '"<<ex.name()<<"' selection failed"<<LL_ENDL;
            LLSD args;
            args["GRID"] = ex.name();
            LLNotificationsUtil::add("InvalidGrid", args);
            return;
        }
    }
}

void FSPanelLogin::updateLoginButtons()
{
    LLButton* login_btn = getChild<LLButton>("connect_btn");

    login_btn->setEnabled(mUsernameLength != 0 && mPasswordLength != 0);
}

void FSPanelLogin::onSelectServer()
{
    // The user twiddled with the grid choice ui.
    // apply the selection to the grid setting.
    LLPointer<LLCredential> credential;

    LLComboBox* server_combo = getChild<LLComboBox>("server_combo");
    LLSD server_combo_val = server_combo->getSelectedValue();
#if OPENSIM && !SINGLEGRID
    LL_INFOS("AppInit") << "grid " << (!server_combo_val.isUndefined() ? server_combo_val.asString() : server_combo->getValue().asString()) << LL_ENDL;
    if (server_combo_val.isUndefined() && sPendingNewGridURI.empty())
    {
        sPendingNewGridURI = server_combo->getValue().asString();
        LLStringUtil::trim(sPendingNewGridURI);
        LL_INFOS("AppInit") << "requesting unknown grid " << sPendingNewGridURI << LL_ENDL;
        // Previously unknown gridname was entered
        if (mGridListChangedCallbackConnection.connected())
        {
            mGridListChangedCallbackConnection.disconnect();
        }
        mGridListChangedCallbackConnection = LLGridManager::getInstance()->addGridListChangedCallback(boost::bind(&FSPanelLogin::gridListChanged, this, _1));
        LLGridManager::getInstance()->addGrid(sPendingNewGridURI);
    }
    else
#endif
    {
        LLGridManager::getInstance()->setGridChoice(server_combo_val.asString());
    }

    /*
     * Determine whether or not the value in the start_location_combo makes sense
     * with the new grid value.
     *
     * Note that some forms that could be in the location combo are grid-agnostic,
     * such as "MyRegion/128/128/0".  There could be regions with that name on any
     * number of grids, so leave them alone.  Other forms, such as
     * https://grid.example.com/region/Party%20Town/20/30/5 specify a particular
     * grid; in those cases we want to clear the location.
     */
    LLComboBox* location_combo = getChild<LLComboBox>("start_location_combo");
    S32 index = location_combo->getCurrentIndex();
    switch (index)
    {
    case 0: // last location
    case 1: // home location
        // do nothing - these are grid-agnostic locations
        break;

    default:
        {
            std::string location = location_combo->getValue().asString();
            LLSLURL slurl(location); // generata a slurl from the location combo contents
            if (location.empty()
                || (slurl.getType() == LLSLURL::LOCATION
                    && slurl.getGrid() != LLGridManager::getInstance()->getGrid())
                   )
            {
                // the grid specified by the location is not this one, so clear the combo
                location_combo->setCurrentByIndex(0); // last location on the new grid
            }
        }
        break;
    }

    updateServer();
}

void FSPanelLogin::onLocationSLURL()
{
    LLComboBox* location_combo = getChild<LLComboBox>("start_location_combo");
    std::string location = location_combo->getValue().asString();
    LL_DEBUGS("AppInit")<<location<<LL_ENDL;

    LLStartUp::setStartSLURL(location); // calls onUpdateStartSLURL, above
}

/////////////////////////////
//   Firestorm functions   //
/////////////////////////////

std::string canonicalize_username(const std::string& name)
{
    std::string cname = name;

    size_t arobase = cname.find("@");
    if (arobase > 0)
    {
        cname = cname.substr(0, arobase - 1);
    }

    // determine if the username is a first/last form or not.
    size_t separator_index = cname.find_first_of(" ._");
    std::string first = cname.substr(0, separator_index);
    std::string last;
    if (separator_index != cname.npos)
    {
        last = cname.substr(separator_index + 1, cname.npos);
        LLStringUtil::trim(last);
    }
    else
    {
        // ...on Linden grids, single username users as considered to have
        // last name "Resident"
        last = "Resident";
    }

    // Username in traditional "firstname lastname" form.
    return first + ' ' + last;
}

void FSPanelLogin::addUsersToCombo(bool show_server)
{
    LLComboBox* combo = getChild<LLComboBox>("username_combo");
    if (!combo) return;

    combo->removeall();
    std::string current_creds=credentialName();
    if(current_creds.find("@") < 1)
    {
        current_creds = gSavedSettings.getString("UserLoginInfo");
    }

    std::vector<std::string> logins = gSecAPIHandler->listCredentials();
    LLUUID selectid;
    LLStringUtil::trim(current_creds);
    for (std::vector<std::string>::iterator login_choice = logins.begin();
         login_choice != logins.end();
         login_choice++)
    {
        std::string name = *login_choice;
        LLStringUtil::trim(name);

        std::string credname = name;
        std::string gridname = name;
        size_t arobase = gridname.find("@");
        if (arobase != std::string::npos && arobase + 1 < gridname.length() && arobase > 1)
        {
            gridname = gridname.substr(arobase + 1, gridname.length() - arobase - 1);
            name = name.substr(0,arobase);

            const std::string grid_label = LLGridManager::getInstance()->getGridLabel(gridname);

            bool add_grid = false;
            /// We only want to append a grid label when the user has enabled logging into other grids, or
            /// they are using the OpenSim build. That way users who only want Second Life Agni can remain
            /// blissfully ignorant. We will also not show them any saved credential that isn't Agni because
            /// they don't want them.
            if (SECOND_LIFE_MAIN_LABEL == grid_label)
            {
                if (show_server)
                    name.append( " @ " + grid_label);
                add_grid = true;
            }
#ifdef OPENSIM
            else if (!grid_label.empty() && show_server)
            {
                name.append(" @ " + grid_label);
                add_grid = true;
            }
#else  // OPENSIM
            else if (SECOND_LIFE_BETA_LABEL == grid_label && show_server)
            {
                name.append(" @ " + grid_label);
                add_grid = true;
            }
#endif // OPENSIM
            if (add_grid)
            {
                combo->add(name,LLSD(credname));
            }
        }
    }
    combo->sortByName();
    combo->selectByValue(LLSD(current_creds));
}

// static
void FSPanelLogin::onClickRemove(void*)
{
    if (sInstance)
    {
        LLComboBox* combo = sInstance->getChild<LLComboBox>("username_combo");
        std::string credName = combo->getValue().asString();
        LLNotificationsUtil::add("ConfirmRemoveCredential", LLSD().with("NAME", combo->getSelectedItemLabel()), LLSD().with("CredName", credName), boost::bind(&FSPanelLogin::onRemoveCallback, _1, _2));
    }
}

// static
void FSPanelLogin::onRemoveCallback(const LLSD& notification, const LLSD& response)
{
    if (sInstance)
    {
        S32 option = LLNotificationsUtil::getSelectedOption(notification, response);
        if (option == 0)
        {
            std::string credName = notification["payload"]["CredName"].asString();
            if (credName == gSavedSettings.getString("UserLoginInfo"))
            {
                gSavedSettings.getControl("UserLoginInfo")->resetToDefault();
            }

            LLPointer<LLCredential> credential = gSecAPIHandler->loadCredential(credName);

            if (size_t arobase = credName.find("@"); arobase != std::string::npos && arobase + 1 < credName.length() && arobase > 1)
            {
                auto gridname = credName.substr(arobase + 1, credName.length() - arobase - 1);
                std::string grid_id = LLGridManager::getInstance()->getGridId(gridname);
                if (grid_id.empty())
                {
                    grid_id = gridname;
                }
                gSecAPIHandler->removeFromProtectedMap("mfa_hash", grid_id, credential->userID()); // doesn't write
                gSecAPIHandler->syncProtectedMap();
            }

            gSecAPIHandler->deleteCredential(credential);
            sInstance->addUsersToCombo(gSavedSettings.getBOOL("ForceShowGrid"));

            if (!sInstance->getChild<LLComboBox>("username_combo")->selectFirstItem())
            {
                sInstance->getChild<LLUICtrl>("username_combo")->clear();
                sInstance->getChild<LLUICtrl>("password_edit")->clear();
            }
        }
    }
}

//static
void FSPanelLogin::onClickGridMgrHelp(void*)
{
    if (sInstance)
    {
        LLViewerHelp* vhelp = LLViewerHelp::getInstance();
        vhelp->showTopic(vhelp->gridMgrHelpTopic());
    }
}

void FSPanelLogin::onSelectUser()
{
<<<<<<< HEAD
	LL_INFOS("AppInit") << "onSelectUser()" << LL_ENDL;
	
	if (!sInstance)
	{
		return;
	}

	LLComboBox* combo = sInstance->getChild<LLComboBox>("username_combo");

	if (combo->getValue().asString() == sInstance->mPreviousUsername)
	{
		return;
	}

	LLSD combo_val = combo->getSelectedValue();
	if (combo_val.isUndefined())
	{
		// Previously unknown username was entered
		if (!sInstance->mPasswordModified)
		{
			// Clear password unless manually entered
			sInstance->getChild<LLLineEditor>("password_edit")->clear();
		}
		sInstance->addFavoritesToStartLocation();
		sInstance->mPreviousUsername = combo->getValue().asString();
		sInstance->mUsernameLength = combo->getValue().asString().length();
		sInstance->updateLoginButtons();
		sInstance->getChild<LLButton>("remove_user_btn")->setEnabled(false);
		return;
	}

	// Saved username was either selected or entered; continue...
	const std::string cred_name = combo_val.asString();

	LLPointer<LLCredential> credential = gSecAPIHandler->loadCredential(cred_name);
	sInstance->setFields(credential);
	sInstance->mPasswordModified = false;
	sInstance->getChild<LLButton>("remove_user_btn")->setEnabled(true);

	size_t arobase = cred_name.find("@");
	if (arobase != std::string::npos && arobase + 1 < cred_name.length())
	{
		const std::string grid_name = cred_name.substr(arobase + 1, cred_name.length() - arobase - 1);

		// Grid has changed - set new grid and update server combo
		if (LLGridManager::getInstance()->getGrid() != grid_name)
		{
			try
			{
				LLGridManager::getInstance()->setGridChoice(grid_name);
			}
			catch (LLInvalidGridName ex)
			{
				LL_WARNS("AppInit") << "Could not set grid '" << ex.name() << "'" << LL_ENDL;
			}
			updateServer();
		}
	}

	sInstance->addFavoritesToStartLocation();
=======
    LL_INFOS("AppInit") << "onSelectUser()" << LL_ENDL;

    if (!sInstance)
    {
        return;
    }

    LLComboBox* combo = sInstance->getChild<LLComboBox>("username_combo");

    if (combo->getValue().asString() == sInstance->mPreviousUsername)
    {
        return;
    }

    LLSD combo_val = combo->getSelectedValue();
    if (combo_val.isUndefined())
    {
        // Previously unknown username was entered
        if (!sInstance->mPasswordModified)
        {
            // Clear password unless manually entered
            sInstance->getChild<LLLineEditor>("password_edit")->clear();
        }
        sInstance->addFavoritesToStartLocation();
        sInstance->mPreviousUsername = combo->getValue().asString();
        sInstance->mUsernameLength = combo->getValue().asString().length();
        sInstance->updateLoginButtons();
        sInstance->getChild<LLButton>("remove_user_btn")->setEnabled(FALSE);
        return;
    }

    // Saved username was either selected or entered; continue...
    const std::string cred_name = combo_val.asString();

    LLPointer<LLCredential> credential = gSecAPIHandler->loadCredential(cred_name);
    sInstance->setFields(credential);
    sInstance->mPasswordModified = FALSE;
    sInstance->getChild<LLButton>("remove_user_btn")->setEnabled(TRUE);

    size_t arobase = cred_name.find("@");
    if (arobase != std::string::npos && arobase + 1 < cred_name.length())
    {
        const std::string grid_name = cred_name.substr(arobase + 1, cred_name.length() - arobase - 1);

        // Grid has changed - set new grid and update server combo
        if (LLGridManager::getInstance()->getGrid() != grid_name)
        {
            try
            {
                LLGridManager::getInstance()->setGridChoice(grid_name);
            }
            catch (LLInvalidGridName ex)
            {
                LL_WARNS("AppInit") << "Could not set grid '" << ex.name() << "'" << LL_ENDL;
            }
            updateServer();
        }
    }

    sInstance->addFavoritesToStartLocation();
>>>>>>> c06fb4e0
}

// static
void FSPanelLogin::updateServerCombo()
{
    if (!sInstance) return;

    // We add all of the possible values, sorted, and then add a bar and the current value at the top
    LLComboBox* server_choice_combo = sInstance->getChild<LLComboBox>("server_combo");
    server_choice_combo->removeall();

#if OPENSIM && !SINGLEGRID
    if (!sPendingNewGridURI.empty())
    {
        LLSD grid_name = LLGridManager::getInstance()->getGridByAttribute(GRID_LOGIN_URI_VALUE, sPendingNewGridURI, false);
        LL_INFOS("AppInit") << "new grid for ["<<sPendingNewGridURI<<"]=["<< ((grid_name.isUndefined() || grid_name.asString().length()==0)?"FAILED TO ADD":grid_name.asString())<< "]"<<LL_ENDL;
        if(!grid_name.isUndefined() && grid_name.asString().length()!=0)
        {
            server_choice_combo->setSelectedByValue(grid_name, true);
            LLGridManager::getInstance()->setGridChoice(grid_name.asString());
        }
    }
#endif

    std::string current_grid = LLGridManager::getInstance()->getGrid();
    std::map<std::string, std::string> known_grids = LLGridManager::getInstance()->getKnownGrids();

    for (std::map<std::string, std::string>::iterator grid_choice = known_grids.begin();
         grid_choice != known_grids.end();
         grid_choice++)
    {
        if (!grid_choice->first.empty() && current_grid != grid_choice->first)
        {
            LL_DEBUGS("AppInit") << "adding " << grid_choice->first << LL_ENDL;
            server_choice_combo->add(grid_choice->second, grid_choice->first);
        }
    }
    server_choice_combo->sortByName();
    server_choice_combo->addSeparator(ADD_TOP);

    LL_DEBUGS("AppInit") << "adding current " << current_grid << LL_ENDL;
    server_choice_combo->add(LLGridManager::getInstance()->getGridLabel(current_grid),
                             current_grid,
                             ADD_TOP);
    server_choice_combo->selectFirstItem();
    update_grid_help();
}

// static
std::string FSPanelLogin::credentialName()
{
    std::string username = sInstance->getChild<LLUICtrl>("username_combo")->getValue().asString();
    LLStringUtil::trim(username);

    size_t arobase = username.find("@");
    if (arobase != std::string::npos && arobase + 1 < username.length())
    {
        username = username.substr(0, arobase);
    }
    LLStringUtil::trim(username);

    return username + "@" + LLGridManager::getInstance()->getGrid();
}


void FSPanelLogin::gridListChanged(bool success)
{
    if (mGridListChangedCallbackConnection.connected())
    {
        mGridListChangedCallbackConnection.disconnect();
    }

    updateServer();
    sPendingNewGridURI.clear(); // success or fail we clear the pending URI as we will not get another callback.
}

// static
bool FSPanelLogin::getShowFavorites()
{
    if (sInstance)
    {
        return sInstance->mShowFavorites;
    }
    else
    {
        return gSavedPerAccountSettings.getBOOL("ShowFavoritesOnLogin");
    }
}

void FSPanelLogin::onUsernameTextChanged()
{
    mUsernameLength = getChild<LLUICtrl>("username_combo")->getValue().asString().length();
    updateLoginButtons();
}

/////////////////////////
//    Mode selector    //
/////////////////////////

void FSPanelLogin::onModeChange(const LLSD& original_value, const LLSD& new_value)
{
<<<<<<< HEAD
	// <FS:AO> make sure toolbar settings are reset on mode change
	if (gSavedSettings.getBOOL("FSToolbarsResetOnModeChange"))
	{
		LL_INFOS() << "Clearing toolbar settings." << LL_ENDL;
		gSavedSettings.setBOOL("ResetToolbarSettings", true);
	}

	if (original_value.asString() != new_value.asString())
	{
		LLNotificationsUtil::add("ModeChange", LLSD(), LLSD(), boost::bind(&FSPanelLogin::onModeChangeConfirm, this, original_value, new_value, _1, _2));
	}
=======
    // <FS:AO> make sure toolbar settings are reset on mode change
    if (gSavedSettings.getBOOL("FSToolbarsResetOnModeChange"))
    {
        LL_INFOS() << "Clearing toolbar settings." << LL_ENDL;
        gSavedSettings.setBOOL("ResetToolbarSettings", TRUE);
    }

    if (original_value.asString() != new_value.asString())
    {
        LLNotificationsUtil::add("ModeChange", LLSD(), LLSD(), boost::bind(&FSPanelLogin::onModeChangeConfirm, this, original_value, new_value, _1, _2));
    }
>>>>>>> c06fb4e0
}

void FSPanelLogin::onModeChangeConfirm(const LLSD& original_value, const LLSD& new_value, const LLSD& notification, const LLSD& response)
{
    S32 option = LLNotificationsUtil::getSelectedOption(notification, response);
    switch (option)
    {
        case 0:
            gSavedSettings.getControl("SessionSettingsFile")->set(new_value);
            LLAppViewer::instance()->requestQuit();
            break;
        case 1:
            // revert to original value
            getChild<LLUICtrl>("mode_combo")->setValue(original_value);
            break;
        default:
            break;
    }
}<|MERGE_RESOLUTION|>--- conflicted
+++ resolved
@@ -187,54 +187,10 @@
     mInitialized(false),
     mGridListChangedCallbackConnection()
 {
-<<<<<<< HEAD
-	setBackgroundVisible(false);
-	setBackgroundOpaque(true);
-
-	mPasswordModified = false;
-		
-	sInstance = this;
-
-	LLView* login_holder = gViewerWindow->getLoginPanelHolder();
-	if (login_holder)
-	{
-		login_holder->addChild(this);
-	}
-
-	if (!gSavedSettings.getBOOL("FSUseLegacyLoginPanel"))
-	{
-		buildFromFile( "panel_fs_nui_login.xml");
-	}
-	else
-	{
-		buildFromFile( "panel_fs_login.xml");
-	}
-
-	reshape(rect.getWidth(), rect.getHeight());
-	
-	LLUICtrl& mode_combo = getChildRef<LLUICtrl>("mode_combo");
-	mode_combo.setValue(gSavedSettings.getString("SessionSettingsFile"));
-	mode_combo.setCommitCallback(boost::bind(&FSPanelLogin::onModeChange, this, getChild<LLUICtrl>("mode_combo")->getValue(), _2));
-
-	LLLineEditor* password_edit(getChild<LLLineEditor>("password_edit"));
-	password_edit->setKeystrokeCallback(onPassKey, this);
-	// STEAM-14: When user presses Enter with this field in focus, initiate login
-	password_edit->setCommitCallback(boost::bind(&FSPanelLogin::onClickConnect, this));
-
-	// change z sort of clickable text to be behind buttons
-	sendChildToBack(getChildView("forgot_password_text"));
-
-	LLComboBox* favorites_combo = getChild<LLComboBox>("start_location_combo");
-	updateLocationSelectorsVisibility(); // separate so that it can be called from preferences
-	favorites_combo->setFocusLostCallback(boost::bind(&FSPanelLogin::onLocationSLURL, this));
-	
-	LLComboBox* server_choice_combo = getChild<LLComboBox>("server_combo");
-	server_choice_combo->setCommitCallback(boost::bind(&FSPanelLogin::onSelectServer, this));
-=======
-    setBackgroundVisible(FALSE);
-    setBackgroundOpaque(TRUE);
-
-    mPasswordModified = FALSE;
+    setBackgroundVisible(false);
+    setBackgroundOpaque(true);
+
+    mPasswordModified = false;
 
     sInstance = this;
 
@@ -273,16 +229,11 @@
 
     LLComboBox* server_choice_combo = getChild<LLComboBox>("server_combo");
     server_choice_combo->setCommitCallback(boost::bind(&FSPanelLogin::onSelectServer, this));
->>>>>>> c06fb4e0
 #ifdef OPENSIM
     server_choice_combo->setToolTip(getString("ServerComboTooltip"));
 #endif
 #ifdef SINGLEGRID
-<<<<<<< HEAD
-	server_choice_combo->setEnabled(false);
-=======
-    server_choice_combo->setEnabled(FALSE);
->>>>>>> c06fb4e0
+    server_choice_combo->setEnabled(false);
 #endif
 
     std::string current_grid = LLGridManager::getInstance()->getGrid();
@@ -468,50 +419,14 @@
 // static
 void FSPanelLogin::giveFocus()
 {
-<<<<<<< HEAD
-	if( sInstance )
-	{
-		// Grab focus and move cursor to first blank input field
-		std::string username = sInstance->getChild<LLUICtrl>("username_combo")->getValue().asString();
-		std::string pass = sInstance->getChild<LLUICtrl>("password_edit")->getValue().asString();
-
-		bool have_username = !username.empty();
-		bool have_pass = !pass.empty();
-
-		LLLineEditor* edit = NULL;
-		LLComboBox* combo = NULL;
-		if (have_username && !have_pass)
-		{
-			// User saved his name but not his password.  Move
-			// focus to password field.
-			edit = sInstance->getChild<LLLineEditor>("password_edit");
-		}
-		else
-		{
-			// User doesn't have a name, so start there.
-			combo = sInstance->getChild<LLComboBox>("username_combo");
-		}
-
-		if (edit)
-		{
-			edit->setFocus(true);
-			edit->selectAll();
-		}
-		else if (combo)
-		{
-			combo->setFocus(true);
-			combo->focusEditor();
-		}
-	}
-=======
     if( sInstance )
     {
         // Grab focus and move cursor to first blank input field
         std::string username = sInstance->getChild<LLUICtrl>("username_combo")->getValue().asString();
         std::string pass = sInstance->getChild<LLUICtrl>("password_edit")->getValue().asString();
 
-        BOOL have_username = !username.empty();
-        BOOL have_pass = !pass.empty();
+        bool have_username = !username.empty();
+        bool have_pass = !pass.empty();
 
         LLLineEditor* edit = NULL;
         LLComboBox* combo = NULL;
@@ -529,36 +444,20 @@
 
         if (edit)
         {
-            edit->setFocus(TRUE);
+            edit->setFocus(true);
             edit->selectAll();
         }
         else if (combo)
         {
-            combo->setFocus(TRUE);
+            combo->setFocus(true);
             combo->focusEditor();
         }
     }
->>>>>>> c06fb4e0
 }
 
 // static
 void FSPanelLogin::showLoginWidgets()
 {
-<<<<<<< HEAD
-	if (sInstance)
-	{
-		// *NOTE: Mani - This may or may not be obselete code.
-		// It seems to be part of the defunct? reg-in-client project.
-		sInstance->getChildView("login_widgets")->setVisible( true);
-		LLMediaCtrl* web_browser = sInstance->getChild<LLMediaCtrl>("login_html");
-
-		// *TODO: Append all the usual login parameters, like first_login=Y etc.
-		std::string splash_screen_url = LLGridManager::getInstance()->getLoginPage();
-		web_browser->navigateTo( splash_screen_url, HTTP_CONTENT_TEXT_HTML );
-		LLUICtrl* username_combo = sInstance->getChild<LLUICtrl>("username_combo");
-		username_combo->setFocus(true);
-	}
-=======
     if (sInstance)
     {
         // *NOTE: Mani - This may or may not be obselete code.
@@ -570,9 +469,8 @@
         std::string splash_screen_url = LLGridManager::getInstance()->getLoginPage();
         web_browser->navigateTo( splash_screen_url, HTTP_CONTENT_TEXT_HTML );
         LLUICtrl* username_combo = sInstance->getChild<LLUICtrl>("username_combo");
-        username_combo->setFocus(TRUE);
-    }
->>>>>>> c06fb4e0
+        username_combo->setFocus(true);
+    }
 }
 
 // static
@@ -585,19 +483,11 @@
         new FSPanelLogin(rect, callback, callback_data);
     }
 
-<<<<<<< HEAD
-	if( !gFocusMgr.getKeyboardFocus() )
-	{
-		// Grab focus and move cursor to first enabled control
-		sInstance->setFocus(true);
-	}
-=======
     if( !gFocusMgr.getKeyboardFocus() )
     {
         // Grab focus and move cursor to first enabled control
-        sInstance->setFocus(TRUE);
-    }
->>>>>>> c06fb4e0
+        sInstance->setFocus(true);
+    }
 
     // Make sure that focus always goes here (and use the latest sInstance that was just created)
     gFocusMgr.setDefaultKeyboardFocus(sInstance);
@@ -616,96 +506,6 @@
 // static
 void FSPanelLogin::setFields(LLPointer<LLCredential> credential, bool from_startup /* = false*/)
 {
-<<<<<<< HEAD
-	if (!sInstance)
-	{
-		LL_WARNS() << "Attempted setFields with no login view shown" << LL_ENDL;
-		return;
-	}
-	if (sInstance->mInitialized)
-	{
-		sCredentialSet = true;
-	}
-	LL_INFOS("Credentials") << "Setting login fields to " << *credential << LL_ENDL;
-
-	std::string login_id;
-	LLSD identifier = credential->getIdentifier();
-	if (identifier["type"].asString() == "agent")
-	{
-		std::string firstname = identifier["first_name"].asString();
-		std::string lastname = identifier["last_name"].asString();
-		login_id = firstname;
-		if (!lastname.empty() && lastname != "Resident")
-		{
-			// support traditional First Last name SLURLs
-			login_id += " ";
-			login_id += lastname;
-		}
-	}
-
-	const std::string cred_name = credential->getCredentialName();
-	LLComboBox* username_combo = sInstance->getChild<LLComboBox>("username_combo");
-	if (!username_combo->selectByValue(cred_name))
-	{
-		username_combo->setTextEntry(login_id);
-		sInstance->mPasswordModified = true;
-		sInstance->getChild<LLButton>("remove_user_btn")->setEnabled(false);
-	}
-	sInstance->mPreviousUsername = username_combo->getValue().asString();
-	sInstance->addFavoritesToStartLocation();
-	// if the password exists in the credential, set the password field with
-	// a filler to get some stars
-	LLSD authenticator = credential->getAuthenticator();
-	LL_INFOS("Credentials") << "Setting authenticator field " << authenticator["type"].asString() << LL_ENDL;
-	bool remember;
-	if(authenticator.isMap() && 
-	   authenticator.has("secret") && 
-	   (authenticator["secret"].asString().size() > 0))
-	{
-		
-		// This is a MD5 hex digest of a password.
-		// We don't actually use the password input field, 
-		// fill it with MAX_PASSWORD_SL characters so we get a 
-		// nice row of asterisks.
-		const std::string filler("123456789!123456");
-		sInstance->getChild<LLLineEditor>("password_edit")->setText(filler);
-		sInstance->mPasswordLength = filler.length();
-		sInstance->updateLoginButtons();
-		remember = true;
-
-		// We run into this case, if a user tries to login with a newly entered password
-		// and the login fails with some error (except wrong credentials). In that case,
-		// LLStartUp will bring us back here and provide us with the credentials that were
-		// used for the login. In case we don't have credentials already saved for this
-		// username OR the password hash is different, we have to set the password back
-		// to the one the user entered or we will end up trying to login with the filler
-		// as password!
-		if (from_startup)
-		{
-			LLPointer<LLCredential> stored_credential = gSecAPIHandler->loadCredential(cred_name);
-			if (stored_credential->getAuthenticator().size() == 0 ||
-				(stored_credential->getAuthenticator().has("secret") && stored_credential->getAuthenticator()["secret"].asString() != authenticator["secret"].asString()))
-			{
-				sInstance->getChild<LLLineEditor>("password_edit")->setText(sPassword);
-				sInstance->mPasswordLength = sPassword.length();
-				sInstance->updateLoginButtons();
-				sInstance->mPasswordModified = true;
-			}
-		}
-	}
-	else
-	{
-		sInstance->getChild<LLLineEditor>("password_edit")->clear();
-		sInstance->mPasswordLength = 0;
-		sInstance->updateLoginButtons();
-		remember = false;
-	}
-	if (from_startup)
-	{
-		remember = gSavedSettings.getBOOL("RememberPassword");
-	}
-	sInstance->getChild<LLUICtrl>("remember_check")->setValue(remember);
-=======
     if (!sInstance)
     {
         LL_WARNS() << "Attempted setFields with no login view shown" << LL_ENDL;
@@ -713,7 +513,7 @@
     }
     if (sInstance->mInitialized)
     {
-        sCredentialSet = TRUE;
+        sCredentialSet = true;
     }
     LL_INFOS("Credentials") << "Setting login fields to " << *credential << LL_ENDL;
 
@@ -737,8 +537,8 @@
     if (!username_combo->selectByValue(cred_name))
     {
         username_combo->setTextEntry(login_id);
-        sInstance->mPasswordModified = TRUE;
-        sInstance->getChild<LLButton>("remove_user_btn")->setEnabled(FALSE);
+        sInstance->mPasswordModified = true;
+        sInstance->getChild<LLButton>("remove_user_btn")->setEnabled(false);
     }
     sInstance->mPreviousUsername = username_combo->getValue().asString();
     sInstance->addFavoritesToStartLocation();
@@ -778,7 +578,7 @@
                 sInstance->getChild<LLLineEditor>("password_edit")->setText(sPassword);
                 sInstance->mPasswordLength = sPassword.length();
                 sInstance->updateLoginButtons();
-                sInstance->mPasswordModified = TRUE;
+                sInstance->mPasswordModified = true;
             }
         }
     }
@@ -794,7 +594,6 @@
         remember = gSavedSettings.getBOOL("RememberPassword");
     }
     sInstance->getChild<LLUICtrl>("remember_check")->setValue(remember);
->>>>>>> c06fb4e0
 }
 
 
@@ -932,27 +731,15 @@
 // static
 void FSPanelLogin::updateLocationSelectorsVisibility()
 {
-<<<<<<< HEAD
-	if (sInstance) 
-	{
-		bool show_start = gSavedSettings.getBOOL("ShowStartLocation");
-		sInstance->getChild<LLLayoutPanel>("start_location_panel")->setVisible(show_start);
-
-		bool show_server = gSavedSettings.getBOOL("ForceShowGrid");
-		sInstance->getChild<LLLayoutPanel>("grid_panel")->setVisible(show_server);
-		sInstance->addUsersToCombo(show_server);
-	}	
-=======
     if (sInstance)
     {
-        BOOL show_start = gSavedSettings.getBOOL("ShowStartLocation");
+        bool show_start = gSavedSettings.getBOOL("ShowStartLocation");
         sInstance->getChild<LLLayoutPanel>("start_location_panel")->setVisible(show_start);
 
-        BOOL show_server = gSavedSettings.getBOOL("ForceShowGrid");
+        bool show_server = gSavedSettings.getBOOL("ForceShowGrid");
         sInstance->getChild<LLLayoutPanel>("grid_panel")->setVisible(show_server);
         sInstance->addUsersToCombo(show_server);
     }
->>>>>>> c06fb4e0
 }
 
 // static - called from LLStartUp::setStartSLURL
@@ -1150,81 +937,10 @@
 // static
 void FSPanelLogin::onClickConnect(void *)
 {
-<<<<<<< HEAD
-	if (sInstance && sInstance->mCallback)
-	{
-		// JC - Make sure the fields all get committed.
-		sInstance->setFocus(false);
-
-		LLComboBox* combo = sInstance->getChild<LLComboBox>("server_combo");
-		LLSD combo_val = combo->getSelectedValue();
-
-		// the grid definitions may come from a user-supplied grids.xml, so they may not be good
-		LL_DEBUGS("AppInit")<<"grid "<<combo_val.asString()<<LL_ENDL;
-		try
-		{
-			LLGridManager::getInstance()->setGridChoice(combo_val.asString());
-		}
-		catch (LLInvalidGridName ex)
-		{
-			LLSD args;
-			args["GRID"] = ex.name();
-			LLNotificationsUtil::add("InvalidGrid", args);
-			return;
-		}
-
-		// The start location SLURL has already been sent to LLStartUp::setStartSLURL
-
-		std::string username = sInstance->getChild<LLUICtrl>("username_combo")->getValue().asString();
-		std::string password = sInstance->getChild<LLUICtrl>("password_edit")->getValue().asString();
-		gSavedSettings.setString("UserLoginInfo", credentialName());
-
-		if(username.empty())
-		{
-			// user must type in something into the username field
-			LLNotificationsUtil::add("MustHaveAccountToLogIn");
-		}
-		else if(password.empty())
-		{
-		    LLNotificationsUtil::add("MustEnterPasswordToLogIn");
-		}
-		else
-		{
-			sCredentialSet = false;
-			LLPointer<LLCredential> cred;
-			bool remember;
-			getFields(cred, remember);
-			std::string identifier_type;
-			cred->identifierType(identifier_type);
-			LLSD allowed_credential_types;
-			LLGridManager::getInstance()->getLoginIdentifierTypes(allowed_credential_types);
-			
-			// check the typed in credential type against the credential types expected by the server.
-			for(LLSD::array_iterator i = allowed_credential_types.beginArray();
-				i != allowed_credential_types.endArray();
-				i++)
-			{
-				
-				if(i->asString() == identifier_type)
-				{
-					// yay correct credential type
-					sInstance->mCallback(0, sInstance->mCallbackData);
-					return;
-				}
-			}
-			
-			// Right now, maingrid is the only thing that is picky about
-			// credential format, as it doesn't yet allow account (single username)
-			// format creds.  - Rox.  James, we wanna fix the message when we change
-			// this.
-			LLNotificationsUtil::add("InvalidCredentialFormat");			
-		}
-	}
-=======
     if (sInstance && sInstance->mCallback)
     {
         // JC - Make sure the fields all get committed.
-        sInstance->setFocus(FALSE);
+        sInstance->setFocus(false);
 
         LLComboBox* combo = sInstance->getChild<LLComboBox>("server_combo");
         LLSD combo_val = combo->getSelectedValue();
@@ -1260,7 +976,7 @@
         }
         else
         {
-            sCredentialSet = FALSE;
+            sCredentialSet = false;
             LLPointer<LLCredential> cred;
             bool remember;
             getFields(cred, remember);
@@ -1290,7 +1006,6 @@
             LLNotificationsUtil::add("InvalidCredentialFormat");
         }
     }
->>>>>>> c06fb4e0
 }
 
 // static
@@ -1350,31 +1065,17 @@
 // static
 void FSPanelLogin::onPassKey(LLLineEditor* caller, void* user_data)
 {
-<<<<<<< HEAD
-	FSPanelLogin *self = (FSPanelLogin *)user_data;
-	self->mPasswordModified = true;
-	if (gKeyboard->getKeyDown(KEY_CAPSLOCK) && sCapslockDidNotification == false)
-	{
-		// *TODO: use another way to notify user about enabled caps lock, see EXT-6858
-		sCapslockDidNotification = true;
-	}
-
-	LLLineEditor* password_edit(self->getChild<LLLineEditor>("password_edit"));
-	self->mPasswordLength = password_edit->getText().length();
-	self->updateLoginButtons();
-=======
     FSPanelLogin *self = (FSPanelLogin *)user_data;
-    self->mPasswordModified = TRUE;
-    if (gKeyboard->getKeyDown(KEY_CAPSLOCK) && sCapslockDidNotification == FALSE)
+    self->mPasswordModified = true;
+    if (gKeyboard->getKeyDown(KEY_CAPSLOCK) && sCapslockDidNotification == false)
     {
         // *TODO: use another way to notify user about enabled caps lock, see EXT-6858
-        sCapslockDidNotification = TRUE;
+        sCapslockDidNotification = true;
     }
 
     LLLineEditor* password_edit(self->getChild<LLLineEditor>("password_edit"));
     self->mPasswordLength = password_edit->getText().length();
     self->updateLoginButtons();
->>>>>>> c06fb4e0
 }
 
 
@@ -1657,68 +1358,6 @@
 
 void FSPanelLogin::onSelectUser()
 {
-<<<<<<< HEAD
-	LL_INFOS("AppInit") << "onSelectUser()" << LL_ENDL;
-	
-	if (!sInstance)
-	{
-		return;
-	}
-
-	LLComboBox* combo = sInstance->getChild<LLComboBox>("username_combo");
-
-	if (combo->getValue().asString() == sInstance->mPreviousUsername)
-	{
-		return;
-	}
-
-	LLSD combo_val = combo->getSelectedValue();
-	if (combo_val.isUndefined())
-	{
-		// Previously unknown username was entered
-		if (!sInstance->mPasswordModified)
-		{
-			// Clear password unless manually entered
-			sInstance->getChild<LLLineEditor>("password_edit")->clear();
-		}
-		sInstance->addFavoritesToStartLocation();
-		sInstance->mPreviousUsername = combo->getValue().asString();
-		sInstance->mUsernameLength = combo->getValue().asString().length();
-		sInstance->updateLoginButtons();
-		sInstance->getChild<LLButton>("remove_user_btn")->setEnabled(false);
-		return;
-	}
-
-	// Saved username was either selected or entered; continue...
-	const std::string cred_name = combo_val.asString();
-
-	LLPointer<LLCredential> credential = gSecAPIHandler->loadCredential(cred_name);
-	sInstance->setFields(credential);
-	sInstance->mPasswordModified = false;
-	sInstance->getChild<LLButton>("remove_user_btn")->setEnabled(true);
-
-	size_t arobase = cred_name.find("@");
-	if (arobase != std::string::npos && arobase + 1 < cred_name.length())
-	{
-		const std::string grid_name = cred_name.substr(arobase + 1, cred_name.length() - arobase - 1);
-
-		// Grid has changed - set new grid and update server combo
-		if (LLGridManager::getInstance()->getGrid() != grid_name)
-		{
-			try
-			{
-				LLGridManager::getInstance()->setGridChoice(grid_name);
-			}
-			catch (LLInvalidGridName ex)
-			{
-				LL_WARNS("AppInit") << "Could not set grid '" << ex.name() << "'" << LL_ENDL;
-			}
-			updateServer();
-		}
-	}
-
-	sInstance->addFavoritesToStartLocation();
-=======
     LL_INFOS("AppInit") << "onSelectUser()" << LL_ENDL;
 
     if (!sInstance)
@@ -1746,7 +1385,7 @@
         sInstance->mPreviousUsername = combo->getValue().asString();
         sInstance->mUsernameLength = combo->getValue().asString().length();
         sInstance->updateLoginButtons();
-        sInstance->getChild<LLButton>("remove_user_btn")->setEnabled(FALSE);
+        sInstance->getChild<LLButton>("remove_user_btn")->setEnabled(false);
         return;
     }
 
@@ -1755,8 +1394,8 @@
 
     LLPointer<LLCredential> credential = gSecAPIHandler->loadCredential(cred_name);
     sInstance->setFields(credential);
-    sInstance->mPasswordModified = FALSE;
-    sInstance->getChild<LLButton>("remove_user_btn")->setEnabled(TRUE);
+    sInstance->mPasswordModified = false;
+    sInstance->getChild<LLButton>("remove_user_btn")->setEnabled(true);
 
     size_t arobase = cred_name.find("@");
     if (arobase != std::string::npos && arobase + 1 < cred_name.length())
@@ -1779,7 +1418,6 @@
     }
 
     sInstance->addFavoritesToStartLocation();
->>>>>>> c06fb4e0
 }
 
 // static
@@ -1881,31 +1519,17 @@
 
 void FSPanelLogin::onModeChange(const LLSD& original_value, const LLSD& new_value)
 {
-<<<<<<< HEAD
-	// <FS:AO> make sure toolbar settings are reset on mode change
-	if (gSavedSettings.getBOOL("FSToolbarsResetOnModeChange"))
-	{
-		LL_INFOS() << "Clearing toolbar settings." << LL_ENDL;
-		gSavedSettings.setBOOL("ResetToolbarSettings", true);
-	}
-
-	if (original_value.asString() != new_value.asString())
-	{
-		LLNotificationsUtil::add("ModeChange", LLSD(), LLSD(), boost::bind(&FSPanelLogin::onModeChangeConfirm, this, original_value, new_value, _1, _2));
-	}
-=======
     // <FS:AO> make sure toolbar settings are reset on mode change
     if (gSavedSettings.getBOOL("FSToolbarsResetOnModeChange"))
     {
         LL_INFOS() << "Clearing toolbar settings." << LL_ENDL;
-        gSavedSettings.setBOOL("ResetToolbarSettings", TRUE);
+        gSavedSettings.setBOOL("ResetToolbarSettings", true);
     }
 
     if (original_value.asString() != new_value.asString())
     {
         LLNotificationsUtil::add("ModeChange", LLSD(), LLSD(), boost::bind(&FSPanelLogin::onModeChangeConfirm, this, original_value, new_value, _1, _2));
     }
->>>>>>> c06fb4e0
 }
 
 void FSPanelLogin::onModeChangeConfirm(const LLSD& original_value, const LLSD& new_value, const LLSD& notification, const LLSD& response)
