/**
 * @file llfeaturemanager.h
 * @brief The feature manager is responsible for determining what features are turned on/off in the app.
 *
 * $LicenseInfo:firstyear=2003&license=viewerlgpl$
 * Second Life Viewer Source Code
 * Copyright (C) 2010, Linden Research, Inc.
 *
 * This library is free software; you can redistribute it and/or
 * modify it under the terms of the GNU Lesser General Public
 * License as published by the Free Software Foundation;
 * version 2.1 of the License only.
 *
 * This library is distributed in the hope that it will be useful,
 * but WITHOUT ANY WARRANTY; without even the implied warranty of
 * MERCHANTABILITY or FITNESS FOR A PARTICULAR PURPOSE.  See the GNU
 * Lesser General Public License for more details.
 *
 * You should have received a copy of the GNU Lesser General Public
 * License along with this library; if not, write to the Free Software
 * Foundation, Inc., 51 Franklin Street, Fifth Floor, Boston, MA  02110-1301  USA
 *
 * Linden Research, Inc., 945 Battery Street, San Francisco, CA  94111  USA
 * $/LicenseInfo$
 */

#ifndef LL_LLFEATUREMANAGER_H
#define LL_LLFEATUREMANAGER_H

#include "stdtypes.h"

#include "llsingleton.h"
#include "llstring.h"
#include <map>
#include "llcoros.h"
#include "lleventcoro.h"

typedef enum EGPUClass
{
    GPU_CLASS_UNKNOWN = -1,
    GPU_CLASS_0 = 0,
    GPU_CLASS_1 = 1,
    GPU_CLASS_2 = 2,
    GPU_CLASS_3 = 3,
    GPU_CLASS_4 = 4,
    GPU_CLASS_5 = 5
} EGPUClass;


class LLFeatureInfo
{
public:
<<<<<<< HEAD
	LLFeatureInfo() : mValid(false), mAvailable(false), mRecommendedLevel(-1) {}
	LLFeatureInfo(const std::string& name, const bool available, const F32 level);

	bool isValid() const	{ return mValid; };

public:
	bool		mValid;
	std::string	mName;
	bool		mAvailable;
	F32			mRecommendedLevel;
=======
    LLFeatureInfo() : mValid(false), mAvailable(false), mRecommendedLevel(-1) {}
    LLFeatureInfo(const std::string& name, const bool available, const F32 level);

    bool isValid() const    { return mValid; };

public:
    bool        mValid;
    std::string mName;
    bool        mAvailable;
    F32         mRecommendedLevel;
>>>>>>> 1a8a5404
};


class LLFeatureList
{
public:
    typedef std::map<std::string, LLFeatureInfo> feature_map_t;

    LLFeatureList(const std::string& name);
    virtual ~LLFeatureList();

<<<<<<< HEAD
	bool isFeatureAvailable(const std::string& name);
	F32 getRecommendedValue(const std::string& name);

	void setFeatureAvailable(const std::string& name, const bool available);
	void setRecommendedLevel(const std::string& name, const F32 level);
=======
    bool isFeatureAvailable(const std::string& name);
    F32 getRecommendedValue(const std::string& name);

    void setFeatureAvailable(const std::string& name, const bool available);
    void setRecommendedLevel(const std::string& name, const F32 level);
>>>>>>> 1a8a5404

    bool loadFeatureList(LLFILE *fp);

<<<<<<< HEAD
	bool maskList(LLFeatureList &mask);

	void addFeature(const std::string& name, const bool available, const F32 level);
=======
    bool maskList(LLFeatureList &mask);

    void addFeature(const std::string& name, const bool available, const F32 level);
>>>>>>> 1a8a5404

    feature_map_t& getFeatures()
    {
        return mFeatures;
    }

    void dump();
protected:
    std::string mName;
    feature_map_t   mFeatures;
};


class LLFeatureManager : public LLFeatureList, public LLSingleton<LLFeatureManager>
{
    LLSINGLETON(LLFeatureManager);
    ~LLFeatureManager() {cleanupFeatureTables();}

    // initialize this by loading feature table and gpu table
    void initSingleton() override;

public:

    void maskCurrentList(const std::string& name); // Mask the current feature list with the named list

    bool loadFeatureTables();

    EGPUClass getGPUClass()             { return mGPUClass; }
    std::string& getGPUString()         { return mGPUString; }

    // get the measured GPU memory bandwidth in GB/sec
    // may return 0 of benchmark has not been run or failed to run
    F32 getGPUMemoryBandwidth() { return mGPUMemoryBandwidth; }
<<<<<<< HEAD
	bool isGPUSupported()				{ return mGPUSupported; }
	F32 getExpectedGLVersion()			{ return mExpectedGLVersion; }
	
	void cleanupFeatureTables();

	S32 getVersion() const				{ return mTableVersion; }
	void setSafe(const bool safe)		{ mSafe = safe; }
	bool isSafe() const					{ return mSafe; }

	LLFeatureList *findMask(const std::string& name);
	bool maskFeatures(const std::string& name);
=======
    bool isGPUSupported()               { return mGPUSupported; }
    F32 getExpectedGLVersion()          { return mExpectedGLVersion; }

    void cleanupFeatureTables();

    S32 getVersion() const              { return mTableVersion; }
    void setSafe(const bool safe)       { mSafe = safe; }
    bool isSafe() const                 { return mSafe; }

    LLFeatureList *findMask(const std::string& name);
    bool maskFeatures(const std::string& name);
>>>>>>> 1a8a5404

    // set the graphics to low, medium, high, or ultra.
    // skipFeatures forces skipping of mostly hardware settings
    // that we don't want to change when we change graphics
    // settings
    void setGraphicsLevel(U32 level, bool skipFeatures);

    // What 'level' values are valid to pass to setGraphicsLevel()?
    // 0 is the low end...
    U32 getMaxGraphicsLevel() const;
    bool isValidGraphicsLevel(U32 level) const;

    // setGraphicsLevel() levels have names.
    std::string getNameForGraphicsLevel(U32 level) const;
    // returns -1 for unrecognized name (hence S32 rather than U32)
    S32 getGraphicsLevelForName(const std::string& name) const;

    void applyBaseMasks();
    void applyRecommendedSettings();

    // apply the basic masks.  Also, skip one saved
    // in the skip list if true
    void applyFeatures(bool skipFeatures);

    LLSD getRecommendedSettingsMap();

protected:
    bool loadGPUClass();

<<<<<<< HEAD
	bool parseFeatureTable(std::string filename);
	///< @returns true is file parsed correctly, false if not
=======
    bool parseFeatureTable(std::string filename);
    ///< @returns true is file parsed correctly, false if not
>>>>>>> 1a8a5404

    void initBaseMask();

<<<<<<< HEAD
	std::map<std::string, LLFeatureList *> mMaskList;
	std::set<std::string> mSkippedFeatures;
	bool		mInited;
	S32			mTableVersion;
	bool		mSafe;					// Reinitialize everything to the "safe" mask
	EGPUClass	mGPUClass;
    F32         mGPUMemoryBandwidth = 0.f;  // measured memory bandwidth of GPU in GB/second
	F32			mExpectedGLVersion;		//expected GL version according to gpu table
	std::string	mGPUString;
	bool		mGPUSupported;
=======
    std::map<std::string, LLFeatureList *> mMaskList;
    std::set<std::string> mSkippedFeatures;
    bool        mInited;
    S32         mTableVersion;
    bool        mSafe;                  // Reinitialize everything to the "safe" mask
    EGPUClass   mGPUClass;
    F32         mGPUMemoryBandwidth = 0.f;  // measured memory bandwidth of GPU in GB/second
    F32         mExpectedGLVersion;     //expected GL version according to gpu table
    std::string mGPUString;
    bool        mGPUSupported;
>>>>>>> 1a8a5404
};

inline
LLFeatureManager::LLFeatureManager()
<<<<<<< HEAD
:	LLFeatureList("default"),

	mInited(false),
	mTableVersion(0),
	mSafe(false),
	mGPUClass(GPU_CLASS_UNKNOWN),
	mExpectedGLVersion(0.f),
	mGPUSupported(false)
=======
:   LLFeatureList("default"),

    mInited(false),
    mTableVersion(0),
    mSafe(false),
    mGPUClass(GPU_CLASS_UNKNOWN),
    mExpectedGLVersion(0.f),
    mGPUSupported(false)
>>>>>>> 1a8a5404
{
}

#endif // LL_LLFEATUREMANAGER_H<|MERGE_RESOLUTION|>--- conflicted
+++ resolved
@@ -50,18 +50,6 @@
 class LLFeatureInfo
 {
 public:
-<<<<<<< HEAD
-	LLFeatureInfo() : mValid(false), mAvailable(false), mRecommendedLevel(-1) {}
-	LLFeatureInfo(const std::string& name, const bool available, const F32 level);
-
-	bool isValid() const	{ return mValid; };
-
-public:
-	bool		mValid;
-	std::string	mName;
-	bool		mAvailable;
-	F32			mRecommendedLevel;
-=======
     LLFeatureInfo() : mValid(false), mAvailable(false), mRecommendedLevel(-1) {}
     LLFeatureInfo(const std::string& name, const bool available, const F32 level);
 
@@ -72,7 +60,6 @@
     std::string mName;
     bool        mAvailable;
     F32         mRecommendedLevel;
->>>>>>> 1a8a5404
 };
 
 
@@ -84,31 +71,17 @@
     LLFeatureList(const std::string& name);
     virtual ~LLFeatureList();
 
-<<<<<<< HEAD
-	bool isFeatureAvailable(const std::string& name);
-	F32 getRecommendedValue(const std::string& name);
-
-	void setFeatureAvailable(const std::string& name, const bool available);
-	void setRecommendedLevel(const std::string& name, const F32 level);
-=======
     bool isFeatureAvailable(const std::string& name);
     F32 getRecommendedValue(const std::string& name);
 
     void setFeatureAvailable(const std::string& name, const bool available);
     void setRecommendedLevel(const std::string& name, const F32 level);
->>>>>>> 1a8a5404
 
     bool loadFeatureList(LLFILE *fp);
 
-<<<<<<< HEAD
-	bool maskList(LLFeatureList &mask);
-
-	void addFeature(const std::string& name, const bool available, const F32 level);
-=======
     bool maskList(LLFeatureList &mask);
 
     void addFeature(const std::string& name, const bool available, const F32 level);
->>>>>>> 1a8a5404
 
     feature_map_t& getFeatures()
     {
@@ -142,19 +115,6 @@
     // get the measured GPU memory bandwidth in GB/sec
     // may return 0 of benchmark has not been run or failed to run
     F32 getGPUMemoryBandwidth() { return mGPUMemoryBandwidth; }
-<<<<<<< HEAD
-	bool isGPUSupported()				{ return mGPUSupported; }
-	F32 getExpectedGLVersion()			{ return mExpectedGLVersion; }
-	
-	void cleanupFeatureTables();
-
-	S32 getVersion() const				{ return mTableVersion; }
-	void setSafe(const bool safe)		{ mSafe = safe; }
-	bool isSafe() const					{ return mSafe; }
-
-	LLFeatureList *findMask(const std::string& name);
-	bool maskFeatures(const std::string& name);
-=======
     bool isGPUSupported()               { return mGPUSupported; }
     F32 getExpectedGLVersion()          { return mExpectedGLVersion; }
 
@@ -166,7 +126,6 @@
 
     LLFeatureList *findMask(const std::string& name);
     bool maskFeatures(const std::string& name);
->>>>>>> 1a8a5404
 
     // set the graphics to low, medium, high, or ultra.
     // skipFeatures forces skipping of mostly hardware settings
@@ -196,28 +155,11 @@
 protected:
     bool loadGPUClass();
 
-<<<<<<< HEAD
-	bool parseFeatureTable(std::string filename);
-	///< @returns true is file parsed correctly, false if not
-=======
     bool parseFeatureTable(std::string filename);
     ///< @returns true is file parsed correctly, false if not
->>>>>>> 1a8a5404
 
     void initBaseMask();
 
-<<<<<<< HEAD
-	std::map<std::string, LLFeatureList *> mMaskList;
-	std::set<std::string> mSkippedFeatures;
-	bool		mInited;
-	S32			mTableVersion;
-	bool		mSafe;					// Reinitialize everything to the "safe" mask
-	EGPUClass	mGPUClass;
-    F32         mGPUMemoryBandwidth = 0.f;  // measured memory bandwidth of GPU in GB/second
-	F32			mExpectedGLVersion;		//expected GL version according to gpu table
-	std::string	mGPUString;
-	bool		mGPUSupported;
-=======
     std::map<std::string, LLFeatureList *> mMaskList;
     std::set<std::string> mSkippedFeatures;
     bool        mInited;
@@ -228,21 +170,10 @@
     F32         mExpectedGLVersion;     //expected GL version according to gpu table
     std::string mGPUString;
     bool        mGPUSupported;
->>>>>>> 1a8a5404
 };
 
 inline
 LLFeatureManager::LLFeatureManager()
-<<<<<<< HEAD
-:	LLFeatureList("default"),
-
-	mInited(false),
-	mTableVersion(0),
-	mSafe(false),
-	mGPUClass(GPU_CLASS_UNKNOWN),
-	mExpectedGLVersion(0.f),
-	mGPUSupported(false)
-=======
 :   LLFeatureList("default"),
 
     mInited(false),
@@ -251,7 +182,6 @@
     mGPUClass(GPU_CLASS_UNKNOWN),
     mExpectedGLVersion(0.f),
     mGPUSupported(false)
->>>>>>> 1a8a5404
 {
 }
 
