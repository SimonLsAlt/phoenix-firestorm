/**
 * @file llfeaturemanager.h
 * @brief The feature manager is responsible for determining what features are turned on/off in the app.
 *
 * $LicenseInfo:firstyear=2003&license=viewerlgpl$
 * Second Life Viewer Source Code
 * Copyright (C) 2010, Linden Research, Inc.
 *
 * This library is free software; you can redistribute it and/or
 * modify it under the terms of the GNU Lesser General Public
 * License as published by the Free Software Foundation;
 * version 2.1 of the License only.
 *
 * This library is distributed in the hope that it will be useful,
 * but WITHOUT ANY WARRANTY; without even the implied warranty of
 * MERCHANTABILITY or FITNESS FOR A PARTICULAR PURPOSE.  See the GNU
 * Lesser General Public License for more details.
 *
 * You should have received a copy of the GNU Lesser General Public
 * License along with this library; if not, write to the Free Software
 * Foundation, Inc., 51 Franklin Street, Fifth Floor, Boston, MA  02110-1301  USA
 *
 * Linden Research, Inc., 945 Battery Street, San Francisco, CA  94111  USA
 * $/LicenseInfo$
 */

#ifndef LL_LLFEATUREMANAGER_H
#define LL_LLFEATUREMANAGER_H

#include "stdtypes.h"

#include "llsingleton.h"
#include "llstring.h"
#include <map>
#include "llcoros.h"
#include "lleventcoro.h"

typedef enum EGPUClass
{
    GPU_CLASS_UNKNOWN = -1,
    GPU_CLASS_0 = 0,
    GPU_CLASS_1 = 1,
    GPU_CLASS_2 = 2,
    GPU_CLASS_3 = 3,
    GPU_CLASS_4 = 4,
    GPU_CLASS_5 = 5
} EGPUClass;


class LLFeatureInfo
{
public:
<<<<<<< HEAD
	LLFeatureInfo() : mValid(false), mAvailable(false), mRecommendedLevel(-1) {}
	LLFeatureInfo(const std::string& name, const bool available, const F32 level);

	bool isValid() const	{ return mValid; };

public:
	bool		mValid;
	std::string	mName;
	bool		mAvailable;
	F32			mRecommendedLevel;
=======
    LLFeatureInfo() : mValid(FALSE), mAvailable(FALSE), mRecommendedLevel(-1) {}
    LLFeatureInfo(const std::string& name, const BOOL available, const F32 level);

    BOOL isValid() const    { return mValid; };

public:
    BOOL        mValid;
    std::string mName;
    BOOL        mAvailable;
    F32         mRecommendedLevel;
>>>>>>> c06fb4e0
};


class LLFeatureList
{
public:
    typedef std::map<std::string, LLFeatureInfo> feature_map_t;

    LLFeatureList(const std::string& name);
    virtual ~LLFeatureList();

<<<<<<< HEAD
	bool isFeatureAvailable(const std::string& name);
	F32 getRecommendedValue(const std::string& name);

	void setFeatureAvailable(const std::string& name, const bool available);
	void setRecommendedLevel(const std::string& name, const F32 level);
=======
    BOOL isFeatureAvailable(const std::string& name);
    F32 getRecommendedValue(const std::string& name);

    void setFeatureAvailable(const std::string& name, const BOOL available);
    void setRecommendedLevel(const std::string& name, const F32 level);
>>>>>>> c06fb4e0

    bool loadFeatureList(LLFILE *fp);

<<<<<<< HEAD
	bool maskList(LLFeatureList &mask);

	void addFeature(const std::string& name, const bool available, const F32 level);
=======
    BOOL maskList(LLFeatureList &mask);

    void addFeature(const std::string& name, const BOOL available, const F32 level);
>>>>>>> c06fb4e0

    feature_map_t& getFeatures()
    {
        return mFeatures;
    }

    void dump();
protected:
    std::string mName;
    feature_map_t   mFeatures;
};


class LLFeatureManager : public LLFeatureList, public LLSingleton<LLFeatureManager>
{
    LLSINGLETON(LLFeatureManager);
    ~LLFeatureManager() {cleanupFeatureTables();}

    // initialize this by loading feature table and gpu table
    void initSingleton() override;

public:

    void maskCurrentList(const std::string& name); // Mask the current feature list with the named list

    bool loadFeatureTables();

    EGPUClass getGPUClass()             { return mGPUClass; }
    std::string& getGPUString()         { return mGPUString; }

    // get the measured GPU memory bandwidth in GB/sec
    // may return 0 of benchmark has not been run or failed to run
    F32 getGPUMemoryBandwidth() { return mGPUMemoryBandwidth; }
<<<<<<< HEAD
	bool isGPUSupported()				{ return mGPUSupported; }
	F32 getExpectedGLVersion()			{ return mExpectedGLVersion; }
	
	void cleanupFeatureTables();

	S32 getVersion() const				{ return mTableVersion; }
	void setSafe(const bool safe)		{ mSafe = safe; }
	bool isSafe() const					{ return mSafe; }

	LLFeatureList *findMask(const std::string& name);
	bool maskFeatures(const std::string& name);
=======
    BOOL isGPUSupported()               { return mGPUSupported; }
    F32 getExpectedGLVersion()          { return mExpectedGLVersion; }

    void cleanupFeatureTables();

    S32 getVersion() const              { return mTableVersion; }
    void setSafe(const BOOL safe)       { mSafe = safe; }
    BOOL isSafe() const                 { return mSafe; }

    LLFeatureList *findMask(const std::string& name);
    BOOL maskFeatures(const std::string& name);
>>>>>>> c06fb4e0

    // set the graphics to low, medium, high, or ultra.
    // skipFeatures forces skipping of mostly hardware settings
    // that we don't want to change when we change graphics
    // settings
    void setGraphicsLevel(U32 level, bool skipFeatures);

    // What 'level' values are valid to pass to setGraphicsLevel()?
    // 0 is the low end...
    U32 getMaxGraphicsLevel() const;
    bool isValidGraphicsLevel(U32 level) const;

    // setGraphicsLevel() levels have names.
    std::string getNameForGraphicsLevel(U32 level) const;
    // returns -1 for unrecognized name (hence S32 rather than U32)
    S32 getGraphicsLevelForName(const std::string& name) const;

    void applyBaseMasks();
    void applyRecommendedSettings();

    // apply the basic masks.  Also, skip one saved
    // in the skip list if true
    void applyFeatures(bool skipFeatures);

    LLSD getRecommendedSettingsMap();

protected:
    bool loadGPUClass();

<<<<<<< HEAD
	bool parseFeatureTable(std::string filename);
	///< @returns true is file parsed correctly, false if not
=======
    bool parseFeatureTable(std::string filename);
    ///< @returns TRUE is file parsed correctly, FALSE if not
>>>>>>> c06fb4e0

    void initBaseMask();

<<<<<<< HEAD
	std::map<std::string, LLFeatureList *> mMaskList;
	std::set<std::string> mSkippedFeatures;
	bool		mInited;
	S32			mTableVersion;
	bool		mSafe;					// Reinitialize everything to the "safe" mask
	EGPUClass	mGPUClass;
    F32         mGPUMemoryBandwidth = 0.f;  // measured memory bandwidth of GPU in GB/second
	F32			mExpectedGLVersion;		//expected GL version according to gpu table
	std::string	mGPUString;
	bool		mGPUSupported;
=======
    std::map<std::string, LLFeatureList *> mMaskList;
    std::set<std::string> mSkippedFeatures;
    BOOL        mInited;
    S32         mTableVersion;
    BOOL        mSafe;                  // Reinitialize everything to the "safe" mask
    EGPUClass   mGPUClass;
    F32         mGPUMemoryBandwidth = 0.f;  // measured memory bandwidth of GPU in GB/second
    F32         mExpectedGLVersion;     //expected GL version according to gpu table
    std::string mGPUString;
    BOOL        mGPUSupported;
>>>>>>> c06fb4e0
};

inline
LLFeatureManager::LLFeatureManager()
<<<<<<< HEAD
:	LLFeatureList("default"),

	mInited(false),
	mTableVersion(0),
	mSafe(false),
	mGPUClass(GPU_CLASS_UNKNOWN),
	mExpectedGLVersion(0.f),
	mGPUSupported(false)
=======
:   LLFeatureList("default"),

    mInited(FALSE),
    mTableVersion(0),
    mSafe(FALSE),
    mGPUClass(GPU_CLASS_UNKNOWN),
    mExpectedGLVersion(0.f),
    mGPUSupported(FALSE)
>>>>>>> c06fb4e0
{
}

#endif // LL_LLFEATUREMANAGER_H<|MERGE_RESOLUTION|>--- conflicted
+++ resolved
@@ -50,29 +50,16 @@
 class LLFeatureInfo
 {
 public:
-<<<<<<< HEAD
-	LLFeatureInfo() : mValid(false), mAvailable(false), mRecommendedLevel(-1) {}
-	LLFeatureInfo(const std::string& name, const bool available, const F32 level);
+    LLFeatureInfo() : mValid(false), mAvailable(false), mRecommendedLevel(-1) {}
+    LLFeatureInfo(const std::string& name, const bool available, const F32 level);
 
-	bool isValid() const	{ return mValid; };
+    bool isValid() const    { return mValid; };
 
 public:
-	bool		mValid;
-	std::string	mName;
-	bool		mAvailable;
-	F32			mRecommendedLevel;
-=======
-    LLFeatureInfo() : mValid(FALSE), mAvailable(FALSE), mRecommendedLevel(-1) {}
-    LLFeatureInfo(const std::string& name, const BOOL available, const F32 level);
-
-    BOOL isValid() const    { return mValid; };
-
-public:
-    BOOL        mValid;
+    bool        mValid;
     std::string mName;
-    BOOL        mAvailable;
+    bool        mAvailable;
     F32         mRecommendedLevel;
->>>>>>> c06fb4e0
 };
 
 
@@ -84,31 +71,17 @@
     LLFeatureList(const std::string& name);
     virtual ~LLFeatureList();
 
-<<<<<<< HEAD
-	bool isFeatureAvailable(const std::string& name);
-	F32 getRecommendedValue(const std::string& name);
-
-	void setFeatureAvailable(const std::string& name, const bool available);
-	void setRecommendedLevel(const std::string& name, const F32 level);
-=======
-    BOOL isFeatureAvailable(const std::string& name);
+    bool isFeatureAvailable(const std::string& name);
     F32 getRecommendedValue(const std::string& name);
 
-    void setFeatureAvailable(const std::string& name, const BOOL available);
+    void setFeatureAvailable(const std::string& name, const bool available);
     void setRecommendedLevel(const std::string& name, const F32 level);
->>>>>>> c06fb4e0
 
     bool loadFeatureList(LLFILE *fp);
 
-<<<<<<< HEAD
-	bool maskList(LLFeatureList &mask);
+    bool maskList(LLFeatureList &mask);
 
-	void addFeature(const std::string& name, const bool available, const F32 level);
-=======
-    BOOL maskList(LLFeatureList &mask);
-
-    void addFeature(const std::string& name, const BOOL available, const F32 level);
->>>>>>> c06fb4e0
+    void addFeature(const std::string& name, const bool available, const F32 level);
 
     feature_map_t& getFeatures()
     {
@@ -142,31 +115,17 @@
     // get the measured GPU memory bandwidth in GB/sec
     // may return 0 of benchmark has not been run or failed to run
     F32 getGPUMemoryBandwidth() { return mGPUMemoryBandwidth; }
-<<<<<<< HEAD
-	bool isGPUSupported()				{ return mGPUSupported; }
-	F32 getExpectedGLVersion()			{ return mExpectedGLVersion; }
-	
-	void cleanupFeatureTables();
-
-	S32 getVersion() const				{ return mTableVersion; }
-	void setSafe(const bool safe)		{ mSafe = safe; }
-	bool isSafe() const					{ return mSafe; }
-
-	LLFeatureList *findMask(const std::string& name);
-	bool maskFeatures(const std::string& name);
-=======
-    BOOL isGPUSupported()               { return mGPUSupported; }
+    bool isGPUSupported()               { return mGPUSupported; }
     F32 getExpectedGLVersion()          { return mExpectedGLVersion; }
 
     void cleanupFeatureTables();
 
     S32 getVersion() const              { return mTableVersion; }
-    void setSafe(const BOOL safe)       { mSafe = safe; }
-    BOOL isSafe() const                 { return mSafe; }
+    void setSafe(const bool safe)       { mSafe = safe; }
+    bool isSafe() const                 { return mSafe; }
 
     LLFeatureList *findMask(const std::string& name);
-    BOOL maskFeatures(const std::string& name);
->>>>>>> c06fb4e0
+    bool maskFeatures(const std::string& name);
 
     // set the graphics to low, medium, high, or ultra.
     // skipFeatures forces skipping of mostly hardware settings
@@ -196,62 +155,33 @@
 protected:
     bool loadGPUClass();
 
-<<<<<<< HEAD
-	bool parseFeatureTable(std::string filename);
-	///< @returns true is file parsed correctly, false if not
-=======
     bool parseFeatureTable(std::string filename);
-    ///< @returns TRUE is file parsed correctly, FALSE if not
->>>>>>> c06fb4e0
+    ///< @returns true is file parsed correctly, false if not
 
     void initBaseMask();
 
-<<<<<<< HEAD
-	std::map<std::string, LLFeatureList *> mMaskList;
-	std::set<std::string> mSkippedFeatures;
-	bool		mInited;
-	S32			mTableVersion;
-	bool		mSafe;					// Reinitialize everything to the "safe" mask
-	EGPUClass	mGPUClass;
-    F32         mGPUMemoryBandwidth = 0.f;  // measured memory bandwidth of GPU in GB/second
-	F32			mExpectedGLVersion;		//expected GL version according to gpu table
-	std::string	mGPUString;
-	bool		mGPUSupported;
-=======
     std::map<std::string, LLFeatureList *> mMaskList;
     std::set<std::string> mSkippedFeatures;
-    BOOL        mInited;
+    bool        mInited;
     S32         mTableVersion;
-    BOOL        mSafe;                  // Reinitialize everything to the "safe" mask
+    bool        mSafe;                  // Reinitialize everything to the "safe" mask
     EGPUClass   mGPUClass;
     F32         mGPUMemoryBandwidth = 0.f;  // measured memory bandwidth of GPU in GB/second
     F32         mExpectedGLVersion;     //expected GL version according to gpu table
     std::string mGPUString;
-    BOOL        mGPUSupported;
->>>>>>> c06fb4e0
+    bool        mGPUSupported;
 };
 
 inline
 LLFeatureManager::LLFeatureManager()
-<<<<<<< HEAD
-:	LLFeatureList("default"),
-
-	mInited(false),
-	mTableVersion(0),
-	mSafe(false),
-	mGPUClass(GPU_CLASS_UNKNOWN),
-	mExpectedGLVersion(0.f),
-	mGPUSupported(false)
-=======
 :   LLFeatureList("default"),
 
-    mInited(FALSE),
+    mInited(false),
     mTableVersion(0),
-    mSafe(FALSE),
+    mSafe(false),
     mGPUClass(GPU_CLASS_UNKNOWN),
     mExpectedGLVersion(0.f),
-    mGPUSupported(FALSE)
->>>>>>> c06fb4e0
+    mGPUSupported(false)
 {
 }
 
