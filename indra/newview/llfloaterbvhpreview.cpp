/**
 * @file llfloaterbvhpreview.cpp
 * @brief LLFloaterBvhPreview class implementation
 *
 * $LicenseInfo:firstyear=2004&license=viewerlgpl$
 * Second Life Viewer Source Code
 * Copyright (C) 2010, Linden Research, Inc.
 *
 * This library is free software; you can redistribute it and/or
 * modify it under the terms of the GNU Lesser General Public
 * License as published by the Free Software Foundation;
 * version 2.1 of the License only.
 *
 * This library is distributed in the hope that it will be useful,
 * but WITHOUT ANY WARRANTY; without even the implied warranty of
 * MERCHANTABILITY or FITNESS FOR A PARTICULAR PURPOSE.  See the GNU
 * Lesser General Public License for more details.
 *
 * You should have received a copy of the GNU Lesser General Public
 * License along with this library; if not, write to the Free Software
 * Foundation, Inc., 51 Franklin Street, Fifth Floor, Boston, MA  02110-1301  USA
 *
 * Linden Research, Inc., 945 Battery Street, San Francisco, CA  94111  USA
 * $/LicenseInfo$
 */

#include "llviewerprecompiledheaders.h"

#include "llfloaterbvhpreview.h"

#include "llbvhloader.h"
#include "lldatapacker.h"
#include "lldir.h"
#include "llnotificationsutil.h"
#include "llfilesystem.h"
#include "llapr.h"
#include "llstring.h"

#include "llagent.h"
#include "llagentbenefits.h"
#include "llanimationstates.h"
#include "llbbox.h"
#include "llbutton.h"
#include "llcheckboxctrl.h"
#include "llcombobox.h"
#include "lldrawable.h"
#include "lldrawpoolavatar.h"
#include "llrender.h"
#include "llface.h"
#include "llfocusmgr.h"
#include "llkeyframemotion.h"
#include "lllineeditor.h"
#include "llfloaterperms.h"
#include "llsliderctrl.h"
#include "llspinctrl.h"
#include "lltextbox.h"
#include "lltoolmgr.h"
#include "llui.h"
#include "llviewercamera.h"
#include "llviewerobjectlist.h"
#include "llviewerwindow.h"
#include "llviewermenufile.h"   // upload_new_resource()
#include "llvoavatar.h"
#include "pipeline.h"
#include "lluictrlfactory.h"
#include "lltrans.h"
#include "llviewercontrol.h" // for gSavedSettings
#include "llvoavatarself.h"

#include "aoengine.h"   // <FS:Zi> FIRE-32315: Animation preview sometimes fails when FS AO is enabled

S32 LLFloaterBvhPreview::sOwnAvatarInstanceCount = 0; // <FS> Preview on own avatar

const S32 PREVIEW_BORDER_WIDTH = 2;
const S32 PREVIEW_RESIZE_HANDLE_SIZE = S32(RESIZE_HANDLE_WIDTH * OO_SQRT2) + PREVIEW_BORDER_WIDTH;
const S32 PREVIEW_HPAD = PREVIEW_RESIZE_HANDLE_SIZE;
// <FS:Ansariel> Fix preview window location
//const S32 PREVIEW_VPAD = 35;
//const S32 PREF_BUTTON_HEIGHT = 16 + 35;
const S32 PREVIEW_VPAD = 70;
const S32 PREF_BUTTON_HEIGHT = 16 + PREVIEW_VPAD;
// </FS:Ansariel>
const S32 PREVIEW_TEXTURE_HEIGHT = 300;

const F32 PREVIEW_CAMERA_DISTANCE = 4.f;

const F32 MIN_CAMERA_ZOOM = 0.5f;
const F32 MAX_CAMERA_ZOOM = 10.f;

const F32 BASE_ANIM_TIME_OFFSET = 5.f;

std::string STATUS[] =
{
    "E_ST_OK",
    "E_ST_EOF",
    "E_ST_NO_CONSTRAINT",
    "E_ST_NO_FILE",
    "E_ST_NO_HIER",
    "E_ST_NO_JOINT",
    "E_ST_NO_NAME",
    "E_ST_NO_OFFSET",
    "E_ST_NO_CHANNELS",
    "E_ST_NO_ROTATION",
    "E_ST_NO_AXIS",
    "E_ST_NO_MOTION",
    "E_ST_NO_FRAMES",
    "E_ST_NO_FRAME_TIME",
    "E_ST_NO_POS",
    "E_ST_NO_ROT",
    "E_ST_NO_XLT_FILE",
    "E_ST_NO_XLT_HEADER",
    "E_ST_NO_XLT_NAME",
    "E_ST_NO_XLT_IGNORE",
    "E_ST_NO_XLT_RELATIVE",
    "E_ST_NO_XLT_OUTNAME",
    "E_ST_NO_XLT_MATRIX",
    "E_ST_NO_XLT_MERGECHILD",
    "E_ST_NO_XLT_MERGEPARENT",
    "E_ST_NO_XLT_PRIORITY",
    "E_ST_NO_XLT_LOOP",
    "E_ST_NO_XLT_EASEIN",
    "E_ST_NO_XLT_EASEOUT",
    "E_ST_NO_XLT_HAND",
    "E_ST_NO_XLT_EMOTE",
"E_ST_BAD_ROOT"
};

//-----------------------------------------------------------------------------
// LLFloaterBvhPreview()
//-----------------------------------------------------------------------------
LLFloaterBvhPreview::LLFloaterBvhPreview(const std::string& filename) :
    LLFloaterNameDesc(filename)
{
    mLastMouseX = 0;
    mLastMouseY = 0;

    // <FS> Preview on own avatar
    mUseOwnAvatar = gSavedSettings.getBOOL("FSUploadAnimationOnOwnAvatar");
    if (mUseOwnAvatar)
    {
        sOwnAvatarInstanceCount++;

        // // Switch FS AO off during preview
        mAOEnabled = gSavedPerAccountSettings.getBOOL("UseAO");
        if (mAOEnabled)
        {
            AOEngine::getInstance()->enable(false);
        }
    }
    // </FS>

    mIDList["Standing"] = ANIM_AGENT_STAND;
    mIDList["Walking"] = ANIM_AGENT_FEMALE_WALK;
    mIDList["Sitting"] = ANIM_AGENT_SIT_FEMALE;
    mIDList["Flying"] = ANIM_AGENT_HOVER;

    mIDList["[None]"] = LLUUID::null;
    mIDList["Aaaaah"] = ANIM_AGENT_EXPRESS_OPEN_MOUTH;
    mIDList["Afraid"] = ANIM_AGENT_EXPRESS_AFRAID;
    mIDList["Angry"] = ANIM_AGENT_EXPRESS_ANGER;
    mIDList["Big Smile"] = ANIM_AGENT_EXPRESS_TOOTHSMILE;
    mIDList["Bored"] = ANIM_AGENT_EXPRESS_BORED;
    mIDList["Cry"] = ANIM_AGENT_EXPRESS_CRY;
    mIDList["Disdain"] = ANIM_AGENT_EXPRESS_DISDAIN;
    mIDList["Embarrassed"] = ANIM_AGENT_EXPRESS_EMBARRASSED;
    mIDList["Frown"] = ANIM_AGENT_EXPRESS_FROWN;
    mIDList["Kiss"] = ANIM_AGENT_EXPRESS_KISS;
    mIDList["Laugh"] = ANIM_AGENT_EXPRESS_LAUGH;
    mIDList["Plllppt"] = ANIM_AGENT_EXPRESS_TONGUE_OUT;
    mIDList["Repulsed"] = ANIM_AGENT_EXPRESS_REPULSED;
    mIDList["Sad"] = ANIM_AGENT_EXPRESS_SAD;
    mIDList["Shrug"] = ANIM_AGENT_EXPRESS_SHRUG;
    mIDList["Smile"] = ANIM_AGENT_EXPRESS_SMILE;
    mIDList["Surprise"] = ANIM_AGENT_EXPRESS_SURPRISE;
    mIDList["Wink"] = ANIM_AGENT_EXPRESS_WINK;
    mIDList["Worry"] = ANIM_AGENT_EXPRESS_WORRY;

    // <FS:Ansariel> FIRE-2083: Slider in upload animation floater doesn't work
    mTimer.stop();
}

//-----------------------------------------------------------------------------
// setAnimCallbacks()
//-----------------------------------------------------------------------------
void LLFloaterBvhPreview::setAnimCallbacks()
{
    getChild<LLUICtrl>("playback_slider")->setCommitCallback(boost::bind(&LLFloaterBvhPreview::onSliderMove, this));

    getChild<LLUICtrl>("preview_base_anim")->setCommitCallback(boost::bind(&LLFloaterBvhPreview::onCommitBaseAnim, this));
    // <FS:Sei> FIRE-17251: Use the XUI values for defaults
    //getChild<LLUICtrl>("preview_base_anim")->setValue("Standing");
    // </FS:Sei>

    getChild<LLUICtrl>("priority")->setCommitCallback(boost::bind(&LLFloaterBvhPreview::onCommitPriority, this));
    getChild<LLUICtrl>("loop_check")->setCommitCallback(boost::bind(&LLFloaterBvhPreview::onCommitLoop, this));
    getChild<LLUICtrl>("loop_in_point")->setCommitCallback(boost::bind(&LLFloaterBvhPreview::onCommitLoopIn, this));
    getChild<LLUICtrl>("loop_in_point")->setValidateBeforeCommit( boost::bind(&LLFloaterBvhPreview::validateLoopIn, this, _1));
    getChild<LLUICtrl>("loop_out_point")->setCommitCallback(boost::bind(&LLFloaterBvhPreview::onCommitLoopOut, this));
    getChild<LLUICtrl>("loop_out_point")->setValidateBeforeCommit( boost::bind(&LLFloaterBvhPreview::validateLoopOut, this, _1));
    // <FS:Sei> FIRE-17277: Allow entering Loop In/Loop Out as frames
    getChild<LLUICtrl>("loop_in_frames")->setCommitCallback(boost::bind(&LLFloaterBvhPreview::onCommitLoopInFrames, this));
    getChild<LLUICtrl>("loop_in_frames")->setValidateBeforeCommit( boost::bind(&LLFloaterBvhPreview::validateLoopInFrames, this, _1));
    getChild<LLUICtrl>("loop_out_frames")->setCommitCallback(boost::bind(&LLFloaterBvhPreview::onCommitLoopOutFrames, this));
    getChild<LLUICtrl>("loop_out_frames")->setValidateBeforeCommit( boost::bind(&LLFloaterBvhPreview::validateLoopOutFrames, this, _1));
    // </FS:Sei>

    getChild<LLUICtrl>("hand_pose_combo")->setCommitCallback(boost::bind(&LLFloaterBvhPreview::onCommitHandPose, this));

    getChild<LLUICtrl>("emote_combo")->setCommitCallback(boost::bind(&LLFloaterBvhPreview::onCommitEmote, this));
    // <FS:Sei> FIRE-17251: Use the XUI values for defaults
    //getChild<LLUICtrl>("emote_combo")->setValue("[None]");
    // </FS:Sei>

    getChild<LLUICtrl>("ease_in_time")->setCommitCallback(boost::bind(&LLFloaterBvhPreview::onCommitEaseIn, this));
    getChild<LLUICtrl>("ease_in_time")->setValidateBeforeCommit( boost::bind(&LLFloaterBvhPreview::validateEaseIn, this, _1));
    getChild<LLUICtrl>("ease_out_time")->setCommitCallback(boost::bind(&LLFloaterBvhPreview::onCommitEaseOut, this));
    getChild<LLUICtrl>("ease_out_time")->setValidateBeforeCommit( boost::bind(&LLFloaterBvhPreview::validateEaseOut, this, _1));
}

std::map <std::string, std::string> LLFloaterBvhPreview::getJointAliases()
{
    LLPointer<LLVOAvatar> av = (LLVOAvatar*)mAnimPreview->getDummyAvatar();
    return av->getJointAliases();
}

//-----------------------------------------------------------------------------
// postBuild()
//-----------------------------------------------------------------------------
bool LLFloaterBvhPreview::postBuild()
{
    // <FS> Reload animation from disk
    //LLKeyframeMotion* motionp = NULL;
    //LLBVHLoader* loaderp = NULL;
    // </FS>

    if (!LLFloaterNameDesc::postBuild())
    {
        return false;
    }

    getChild<LLUICtrl>("name_form")->setCommitCallback(boost::bind(&LLFloaterBvhPreview::onCommitName, this));

    // <FS> Reload animation from disk
    childSetAction("reload_btn", onBtnReload, this);
    childSetAction("ok_btn", onBtnOK, this);
    setDefaultBtn();

    // <FS> Preview on own avatar
    //mPreviewRect.set(PREVIEW_HPAD,
    //  PREVIEW_TEXTURE_HEIGHT,
    //  getRect().getWidth() - PREVIEW_HPAD,
    //  PREVIEW_HPAD + PREF_BUTTON_HEIGHT + PREVIEW_HPAD);
    //mPreviewImageRect.set(0.f, 1.f, 1.f, 0.f);
    if (!mUseOwnAvatar)
    {
        LLRect rect = getRect();
        translate(0, PREVIEW_TEXTURE_HEIGHT-30);
        reshape(rect.getWidth(), rect.getHeight() + PREVIEW_TEXTURE_HEIGHT-30);

        mPreviewRect.set(PREVIEW_HPAD,
            PREVIEW_TEXTURE_HEIGHT + PREVIEW_VPAD,
            getRect().getWidth() - PREVIEW_HPAD,
            PREVIEW_HPAD + PREF_BUTTON_HEIGHT + PREVIEW_HPAD);
        mPreviewImageRect.set(0.f, 1.f, 1.f, 0.f);
    }
    // </FS>

    mPlayButton = getChild<LLButton>( "play_btn");
    mPlayButton->setClickedCallback(boost::bind(&LLFloaterBvhPreview::onBtnPlay, this));
    // <FS> Reload animation from disk
    //mPlayButton->setVisible(true);

    mPauseButton = getChild<LLButton>( "pause_btn");
    mPauseButton->setClickedCallback(boost::bind(&LLFloaterBvhPreview::onBtnPause, this));
    // <FS> Reload animation from disk
    //mPauseButton->setVisible(false);

    mStopButton = getChild<LLButton>( "stop_btn");
    mStopButton->setClickedCallback(boost::bind(&LLFloaterBvhPreview::onBtnStop, this));

// <FS:CR> Allow Higher priority animations to be uploaded
    LLSpinCtrl* spinner = getChild<LLSpinCtrl>("priority");
    S32 max_value = gSavedSettings.getS32("FSMaxAnimationPriority");
    if (max_value > 6) max_value = 6;
    if (max_value < 0) max_value = 0;
    spinner->setMaxValue(max_value);
// </FS:CR>

// <FS> Reload animation from disk
    setAnimCallbacks();
    loadBVH();

<<<<<<< HEAD
    return TRUE;
=======
    return true;
>>>>>>> 050d2fef
}

//-----------------------------------------------------------------------------
// loadBVH()
//-----------------------------------------------------------------------------
<<<<<<< HEAD
BOOL LLFloaterBvhPreview::loadBVH()
=======
bool LLFloaterBvhPreview::loadBVH()
>>>>>>> 050d2fef
{
    LLKeyframeMotion* motionp = NULL;
    LLBVHLoader* loaderp = NULL;

    mPlayButton->setVisible(true);
    mPauseButton->setVisible(false);
// </FS>

<<<<<<< HEAD
    getChildView("bad_animation_text")->setVisible(FALSE);
=======
    getChildView("bad_animation_text")->setVisible(false);
>>>>>>> 050d2fef

    mAnimPreview = new LLPreviewAnimation(256, 256);

    std::string exten = gDirUtilp->getExtension(mFilename);
    if (exten == "bvh")
    {
        // loading a bvh file

        // now load bvh file
        S32 file_size;

        LLAPRFile infile ;
        infile.open(mFilenameAndPath, LL_APR_RB, NULL, &file_size);

        if (!infile.getFileHandle())
        {
            LL_WARNS() << "Can't open BVH file:" << mFilename << LL_ENDL;
        }
        else
        {
            char*   file_buffer;

            file_buffer = new char[file_size + 1];

            if (file_size == infile.read(file_buffer, file_size))
            {
                file_buffer[file_size] = '\0';
                LL_INFOS() << "Loading BVH file " << mFilename << LL_ENDL;
                ELoadStatus load_status = E_ST_OK;
                S32 line_number = 0;

                std::map<std::string, std::string> joint_alias_map = getJointAliases();

                loaderp = new LLBVHLoader(file_buffer, load_status, line_number, joint_alias_map);
                std::string status = getString(STATUS[load_status]);

                if(load_status == E_ST_NO_XLT_FILE)
                {
                    LL_WARNS() << "NOTE: No translation table found." << LL_ENDL;
                }
                else
                {
                    LL_WARNS() << "ERROR: [line: " << line_number << "] " << status << LL_ENDL;
                }
            }

            infile.close() ;
            delete[] file_buffer;
        }
    }

    if (loaderp && loaderp->isInitialized() && loaderp->getDuration() <= MAX_ANIM_DURATION)
    {
        // generate unique id for this motion
        mTransactionID.generate();
        mMotionID = mTransactionID.makeAssetID(gAgent.getSecureSessionID());

        // motion will be returned, but it will be in a load-pending state, as this is a new motion
        // this motion will not request an asset transfer until next update, so we have a chance to
        // load the keyframe data locally
        // <FS:Sei> FIRE-17277: Allow entering Loop In/Loop Out as frames
        mNumFrames = loaderp->getNumFrames();
        getChild<LLSpinCtrl>("loop_in_frames")->setMaxValue(LLSD((F32)mNumFrames));
        getChild<LLSpinCtrl>("loop_out_frames")->setMaxValue(LLSD((F32)mNumFrames));
        // (Re)assign loop frames spinners from loop percentages.
        getChild<LLUICtrl>("loop_in_frames")->setValue(LLSD((F32)getChild<LLUICtrl>("loop_in_point")->getValue().asReal() / 100.f * (F32)mNumFrames));
        getChild<LLUICtrl>("loop_out_frames")->setValue(LLSD((F32)getChild<LLUICtrl>("loop_out_point")->getValue().asReal() / 100.f * (F32)mNumFrames));

        LLUIString out_str = getString("FS_report_frames");
        out_str.setArg("[F]", llformat("%d", mNumFrames));
        out_str.setArg("[S]", llformat("%.1f", loaderp->getDuration()));
        out_str.setArg("[FPS]", llformat("%.1f", (F32)mNumFrames / loaderp->getDuration()));
        getChild<LLUICtrl>("frames_label")->setValue(LLSD(out_str));
        // </FS:Sei>
        // <FS> Preview on own avatar
        //motionp = (LLKeyframeMotion*)mAnimPreview->getDummyAvatar()->createMotion(mMotionID);
        motionp =  dynamic_cast<LLKeyframeMotion*>(mAnimPreview->getPreviewAvatar(this)->createMotion(mMotionID));
        // </FS>

        // create data buffer for keyframe initialization
        S32 buffer_size = loaderp->getOutputSize();
        U8* buffer = new U8[buffer_size];

        LLDataPackerBinaryBuffer dp(buffer, buffer_size);

        // pass animation data through memory buffer
        LL_INFOS("BVH") << "Serializing loaderp" << LL_ENDL;
        loaderp->serialize(dp);
        dp.reset();
        LL_INFOS("BVH") << "Deserializing motionp" << LL_ENDL;
        bool success = motionp && motionp->deserialize(dp, mMotionID, false);
        LL_INFOS("BVH") << "Done" << LL_ENDL;

        delete []buffer;

        if (success)
        {
            // <FS> Reload animation from disk; moved to postBuild
            //setAnimCallbacks() ;

            const LLBBoxLocal &pelvis_bbox = motionp->getPelvisBBox();

            LLVector3 temp = pelvis_bbox.getCenter();
            // only consider XY?
            //temp.mV[VZ] = 0.f;
            F32 pelvis_offset = temp.magVec();

            temp = pelvis_bbox.getExtent();
            //temp.mV[VZ] = 0.f;
            F32 pelvis_max_displacement = pelvis_offset + (temp.magVec() * 0.5f) + 1.f;

            F32 camera_zoom = LLViewerCamera::getInstance()->getDefaultFOV() / (2.f * atan(pelvis_max_displacement / PREVIEW_CAMERA_DISTANCE));

            mAnimPreview->setZoom(camera_zoom);

            motionp->setName(getChild<LLUICtrl>("name_form")->getValue().asString());
            // <FS> Preview on own avatar
            //mAnimPreview->getDummyAvatar()->startMotion(mMotionID);
            onBtnPlay();
            // </FS>

            getChild<LLSliderCtrl>("playback_slider")->setMinValue(0.0);
            getChild<LLSliderCtrl>("playback_slider")->setMaxValue(1.0);

            //<FS:Sei> FIRE-17251: Use defaults from XUI, not from the JointMotionList constructor
            //getChild<LLUICtrl>("loop_check")->setValue(LLSD(motionp->getLoop()));
            //getChild<LLUICtrl>("loop_in_point")->setValue(LLSD(motionp->getLoopIn() / motionp->getDuration() * 100.f));
            //getChild<LLUICtrl>("loop_out_point")->setValue(LLSD(motionp->getLoopOut() / motionp->getDuration() * 100.f));
            //getChild<LLUICtrl>("priority")->setValue(LLSD((F32)motionp->getPriority()));
            //getChild<LLUICtrl>("hand_pose_combo")->setValue(LLHandMotion::getHandPoseName(motionp->getHandPose()));
            //getChild<LLUICtrl>("ease_in_time")->setValue(LLSD(motionp->getEaseInDuration()));
            //getChild<LLUICtrl>("ease_out_time")->setValue(LLSD(motionp->getEaseOutDuration()));
            motionp->setLoop(getChild<LLUICtrl>("loop_check")->getValue().asBoolean());
            motionp->setLoopIn((F32)getChild<LLUICtrl>("loop_in_point")->getValue().asReal() / 100.f * motionp->getDuration());
            motionp->setLoopOut((F32)getChild<LLUICtrl>("loop_out_point")->getValue().asReal() / 100.f * motionp->getDuration());
            motionp->setPriority(getChild<LLUICtrl>("priority")->getValue().asInteger());
            motionp->setHandPose(LLHandMotion::getHandPose(getChild<LLUICtrl>("hand_pose_combo")->getValue().asString()));
            F32 ease_in = (F32)getChild<LLUICtrl>("ease_in_time")->getValue().asReal();
            F32 ease_out = (F32)getChild<LLUICtrl>("ease_out_time")->getValue().asReal();
            if (motionp->getDuration() != 0.f && ease_in + ease_out > motionp->getDuration() && !getChild<LLUICtrl>("loop_check")->getValue().asBoolean())
            {
                F32 factor = motionp->getDuration() / (ease_in + ease_out);
                ease_in *= factor;
                ease_out *= factor;
                getChild<LLUICtrl>("ease_in_time")->setValue(LLSD(ease_in));
                getChild<LLUICtrl>("ease_out_time")->setValue(LLSD(ease_out));
            }
            motionp->setEaseIn(ease_in);
            motionp->setEaseOut(ease_out);
            //</FS>
<<<<<<< HEAD
            setEnabled(TRUE);
=======
            setEnabled(true);
>>>>>>> 050d2fef
            std::string seconds_string;
            seconds_string = llformat(" - %.2f seconds", motionp->getDuration());

            setTitle(mFilename + std::string(seconds_string));
        }
        else
        {
            mAnimPreview = NULL;
            mMotionID.setNull();
            getChild<LLUICtrl>("bad_animation_text")->setValue(getString("failed_to_initialize"));
        }
    }
    else
    {
        if ( loaderp )
        {
            if (loaderp->getDuration() > MAX_ANIM_DURATION)
            {
                LLUIString out_str = getString("anim_too_long");
                out_str.setArg("[LENGTH]", llformat("%.1f", loaderp->getDuration()));
                out_str.setArg("[MAX_LENGTH]", llformat("%.1f", MAX_ANIM_DURATION));
                getChild<LLUICtrl>("bad_animation_text")->setValue(out_str.getString());
            }
            else
            {
                LLUIString out_str = getString("failed_file_read");
                out_str.setArg("[STATUS]", getString(STATUS[loaderp->getStatus()]));
                getChild<LLUICtrl>("bad_animation_text")->setValue(out_str.getString());
            }
        }

        //setEnabled(false);
        mMotionID.setNull();
        mAnimPreview = NULL;
    }

    refresh();

    delete loaderp;

    return true;
}

// <FS> Reload animation from disk
//-----------------------------------------------------------------------------
// unloadMotion()
//-----------------------------------------------------------------------------
void LLFloaterBvhPreview::unloadMotion()
{
    if (mMotionID.notNull() && mAnimPreview && mUseOwnAvatar)
    {
        resetMotion();
        // <FS> Preview on own avatar
        //mAnimPreview->getDummyAvatar()->removeMotion(mMotionID);
        mAnimPreview->getPreviewAvatar(this)->removeMotion(mMotionID);
        // </FS>
        LLKeyframeDataCache::removeKeyframeData(mMotionID);
    }

    mMotionID.setNull();
    mAnimPreview = NULL;
}
// </FS>

// <FS> Reload animation from disk
//-----------------------------------------------------------------------------
// unloadMotion()
//-----------------------------------------------------------------------------
void LLFloaterBvhPreview::unloadMotion()
{
    if (mMotionID.notNull() && mAnimPreview && mUseOwnAvatar)
    {
        resetMotion();
        // <FS> Preview on own avatar
        //mAnimPreview->getDummyAvatar()->removeMotion(mMotionID);
        mAnimPreview->getPreviewAvatar(this)->removeMotion(mMotionID);
        // </FS>
        LLKeyframeDataCache::removeKeyframeData(mMotionID);
    }

    mMotionID.setNull();
    mAnimPreview = NULL;
}
// </FS>

//-----------------------------------------------------------------------------
// LLFloaterBvhPreview()
//-----------------------------------------------------------------------------
LLFloaterBvhPreview::~LLFloaterBvhPreview()
{
    mAnimPreview = NULL;

    // <FS> Preview on own avatar
    if (mUseOwnAvatar)
    {
        sOwnAvatarInstanceCount--;

        if (mMotionID.notNull())
        {
            LLKeyframeDataCache::removeKeyframeData(mMotionID);
        }

        if (sOwnAvatarInstanceCount == 0 && isAgentAvatarValid())
        {
            gAgentAvatarp->deactivateAllMotions();
            gAgentAvatarp->startDefaultMotions();
            gAgentAvatarp->startMotion(ANIM_AGENT_STAND);
        }

        // Switch FS AO back on if it was disabled during preview
        if (mAOEnabled)
        {
            AOEngine::getInstance()->enable(true);
        }
    }
    // </FS>

<<<<<<< HEAD
    setEnabled(FALSE);
=======
    setEnabled(false);
>>>>>>> 050d2fef
}

//-----------------------------------------------------------------------------
// draw()
//-----------------------------------------------------------------------------
void LLFloaterBvhPreview::draw()
{
    LLFloater::draw();
    LLRect r = getRect();

    refresh();

    if (mMotionID.notNull() && mAnimPreview)
    {
        // <FS> Preview on own avatar
        if (!mUseOwnAvatar)
        {
        // </FS>
        gGL.color3f(1.f, 1.f, 1.f);
        gGL.getTexUnit(0)->bind(mAnimPreview);
        // <FS:Ansariel> Remove QUADS rendering mode
        //gGL.begin( LLRender::QUADS );
        //{
        //  gGL.texCoord2f(0.f, 1.f);
        //  gGL.vertex2i(PREVIEW_HPAD, PREVIEW_TEXTURE_HEIGHT + PREVIEW_VPAD);
        //  gGL.texCoord2f(0.f, 0.f);
        //  gGL.vertex2i(PREVIEW_HPAD, PREVIEW_HPAD + PREF_BUTTON_HEIGHT + PREVIEW_HPAD);
        //  gGL.texCoord2f(1.f, 0.f);
        //  gGL.vertex2i(r.getWidth() - PREVIEW_HPAD, PREVIEW_HPAD + PREF_BUTTON_HEIGHT + PREVIEW_HPAD);
        //  gGL.texCoord2f(1.f, 1.f);
        //  gGL.vertex2i(r.getWidth() - PREVIEW_HPAD, PREVIEW_TEXTURE_HEIGHT + PREVIEW_VPAD);
        //}
        //gGL.end();
        gGL.begin( LLRender::TRIANGLES );
        {
            gGL.texCoord2f(0.f, 1.f);
            gGL.vertex2i(PREVIEW_HPAD, PREVIEW_TEXTURE_HEIGHT + PREVIEW_VPAD);
            gGL.texCoord2f(0.f, 0.f);
            gGL.vertex2i(PREVIEW_HPAD, PREVIEW_HPAD + PREF_BUTTON_HEIGHT + PREVIEW_HPAD);
            gGL.texCoord2f(1.f, 0.f);
            gGL.vertex2i(r.getWidth() - PREVIEW_HPAD, PREVIEW_HPAD + PREF_BUTTON_HEIGHT + PREVIEW_HPAD);

            gGL.texCoord2f(0.f, 1.f);
            gGL.vertex2i(PREVIEW_HPAD, PREVIEW_TEXTURE_HEIGHT + PREVIEW_VPAD);
            gGL.texCoord2f(1.f, 0.f);
            gGL.vertex2i(r.getWidth() - PREVIEW_HPAD, PREVIEW_HPAD + PREF_BUTTON_HEIGHT + PREVIEW_HPAD);
            gGL.texCoord2f(1.f, 1.f);
            gGL.vertex2i(r.getWidth() - PREVIEW_HPAD, PREVIEW_TEXTURE_HEIGHT + PREVIEW_VPAD);
        }
        gGL.end();
        // </FS:Ansariel>
        gGL.getTexUnit(0)->unbind(LLTexUnit::TT_TEXTURE);
        // <FS> Preview on own avatar
        //LLVOAvatar* avatarp = mAnimPreview->getDummyAvatar();
        }
        LLVOAvatar* avatarp = mAnimPreview->getPreviewAvatar(this);
        // </FS>
        if (!avatarp->areAnimationsPaused())
        {
            mAnimPreview->requestUpdate();
        }
        // <FS:Ansariel> FIRE-2083: Slider in upload animation floater doesn't work
        if (mTimer.getStarted() && mTimer.hasExpired())
        {
            mTimer.stop();
            mPauseRequest = avatarp->requestPause();
        }
        // </FS:Ansariel>
    }
}

//-----------------------------------------------------------------------------
// resetMotion()
//-----------------------------------------------------------------------------
void LLFloaterBvhPreview::resetMotion()
{
    if (!mAnimPreview)
        return;

    // <FS> Preview on own avatar
    //LLVOAvatar* avatarp = mAnimPreview->getDummyAvatar();
    LLVOAvatar* avatarp = mAnimPreview->getPreviewAvatar(this);
    // </FS>
<<<<<<< HEAD
    BOOL paused = avatarp->areAnimationsPaused();
=======
    bool paused = avatarp->areAnimationsPaused();
>>>>>>> 050d2fef

    LLKeyframeMotion* motionp = dynamic_cast<LLKeyframeMotion*>(avatarp->findMotion(mMotionID));
    if( motionp )
    {
        // Set emotion
        std::string emote = getChild<LLUICtrl>("emote_combo")->getValue().asString();
        motionp->setEmote(mIDList[emote]);
    }

    LLUUID base_id = mIDList[getChild<LLUICtrl>("preview_base_anim")->getValue().asString()];
    avatarp->deactivateAllMotions();
    avatarp->startMotion(mMotionID, 0.0f);
    avatarp->startMotion(base_id, BASE_ANIM_TIME_OFFSET);
    getChild<LLUICtrl>("playback_slider")->setValue(0.0f);

    // Set pose
    std::string handpose = getChild<LLUICtrl>("hand_pose_combo")->getValue().asString();
    avatarp->startMotion( ANIM_AGENT_HAND_MOTION, 0.0f );

    if( motionp )
    {
        motionp->setHandPose(LLHandMotion::getHandPose(handpose));
    }

    if (paused)
    {
        mPauseRequest = avatarp->requestPause();
    }
    else
    {
        mPauseRequest = NULL;
    }
}

//-----------------------------------------------------------------------------
// handleMouseDown()
//-----------------------------------------------------------------------------
bool LLFloaterBvhPreview::handleMouseDown(S32 x, S32 y, MASK mask)
{
    // <FS> Preview on own avatar
    if (mUseOwnAvatar) return LLFloater::handleMouseDown(x, y, mask);

    if (mPreviewRect.pointInRect(x, y))
    {
        bringToFront( x, y );
        gFocusMgr.setMouseCapture(this);
        gViewerWindow->hideCursor();
        mLastMouseX = x;
        mLastMouseY = y;
        return true;
    }

    return LLFloater::handleMouseDown(x, y, mask);
}

//-----------------------------------------------------------------------------
// handleMouseUp()
//-----------------------------------------------------------------------------
bool LLFloaterBvhPreview::handleMouseUp(S32 x, S32 y, MASK mask)
{
    // <FS> Preview on own avatar
    if (mUseOwnAvatar) return LLFloater::handleMouseUp(x, y, mask);

<<<<<<< HEAD
    gFocusMgr.setMouseCapture(FALSE);
=======
    gFocusMgr.setMouseCapture(nullptr);
>>>>>>> 050d2fef
    gViewerWindow->showCursor();
    return LLFloater::handleMouseUp(x, y, mask);
}

//-----------------------------------------------------------------------------
// handleHover()
//-----------------------------------------------------------------------------
bool LLFloaterBvhPreview::handleHover(S32 x, S32 y, MASK mask)
{
    // <FS> Preview on own avatar
    if (!mUseOwnAvatar)
    {
    // </FS>
    MASK local_mask = mask & ~MASK_ALT;
    if (mAnimPreview && hasMouseCapture())
    {
        if (local_mask == MASK_PAN)
        {
            // pan here
            mAnimPreview->pan((F32)(x - mLastMouseX) * -0.005f, (F32)(y - mLastMouseY) * -0.005f);
        }
        else if (local_mask == MASK_ORBIT)
        {
            F32 yaw_radians = (F32)(x - mLastMouseX) * -0.01f;
            F32 pitch_radians = (F32)(y - mLastMouseY) * 0.02f;

            mAnimPreview->rotate(yaw_radians, pitch_radians);
        }
        else
        {
            F32 yaw_radians = (F32)(x - mLastMouseX) * -0.01f;
            F32 zoom_amt = (F32)(y - mLastMouseY) * 0.02f;

            mAnimPreview->rotate(yaw_radians, 0.f);
            mAnimPreview->zoom(zoom_amt);
        }

        mAnimPreview->requestUpdate();

        LLUI::getInstance()->setMousePositionLocal(this, mLastMouseX, mLastMouseY);
    }

    if (!mPreviewRect.pointInRect(x, y) || !mAnimPreview)
    {
    return LLFloater::handleHover(x, y, mask);
    }
    else if (local_mask == MASK_ORBIT)
    {
        gViewerWindow->setCursor(UI_CURSOR_TOOLCAMERA);
    }
    else if (local_mask == MASK_PAN)
    {
        gViewerWindow->setCursor(UI_CURSOR_TOOLPAN);
    }
    else
    {
        gViewerWindow->setCursor(UI_CURSOR_TOOLZOOMIN);
    }
    // <FS> Preview on own avatar
    }
    // </FS>
<<<<<<< HEAD
    return TRUE;
=======
    return true;
>>>>>>> 050d2fef
}

//-----------------------------------------------------------------------------
// handleScrollWheel()
//-----------------------------------------------------------------------------
bool LLFloaterBvhPreview::handleScrollWheel(S32 x, S32 y, S32 clicks)
{
    // <FS> Preview on own avatar
    if (mUseOwnAvatar)
        return false;
    // </FS>

    if (!mAnimPreview)
        return false;

    mAnimPreview->zoom((F32)clicks * -0.2f);
    mAnimPreview->requestUpdate();

    return true;
}

//-----------------------------------------------------------------------------
// onMouseCaptureLost()
//-----------------------------------------------------------------------------
void LLFloaterBvhPreview::onMouseCaptureLost()
{
    // <FS> Preview on own avatar
    //gViewerWindow->showCursor();
    if (!mUseOwnAvatar)
    {
        gViewerWindow->showCursor();
    }
    // </FS>
}

//-----------------------------------------------------------------------------
// onBtnPlay()
//-----------------------------------------------------------------------------
void LLFloaterBvhPreview::onBtnPlay()
{
    if (!getEnabled())
        return;

    if (mMotionID.notNull() && mAnimPreview)
    {
        // <FS> Preview on own avatar
        //LLVOAvatar* avatarp = mAnimPreview->getDummyAvatar();
        LLVOAvatar* avatarp = mAnimPreview->getPreviewAvatar(this);
        // </FS>

        if (!avatarp->isMotionActive(mMotionID))
        {
            resetMotion();
            mPauseRequest = NULL;
        }
        else if (avatarp->areAnimationsPaused())
        {
            mPauseRequest = NULL;
        }
    }
}

//-----------------------------------------------------------------------------
// onBtnPause()
//-----------------------------------------------------------------------------
void LLFloaterBvhPreview::onBtnPause()
{
    if (!getEnabled())
        return;

    if (mMotionID.notNull() && mAnimPreview)
    {
        // <FS> Preview on own avatar
        //LLVOAvatar* avatarp = mAnimPreview->getDummyAvatar();
        LLVOAvatar* avatarp = mAnimPreview->getPreviewAvatar(this);
        // </FS>

        if (avatarp->isMotionActive(mMotionID))
        {
            if (!avatarp->areAnimationsPaused())
            {
                mPauseRequest = avatarp->requestPause();
            }
        }
    }
}

//-----------------------------------------------------------------------------
// onBtnStop()
//-----------------------------------------------------------------------------
void LLFloaterBvhPreview::onBtnStop()
{
    if (!getEnabled())
        return;

    if (mMotionID.notNull() && mAnimPreview)
    {
        // <FS> Preview on own avatar
        //LLVOAvatar* avatarp = mAnimPreview->getDummyAvatar();
        LLVOAvatar* avatarp = mAnimPreview->getPreviewAvatar(this);
        // </FS>
        resetMotion();
        mPauseRequest = avatarp->requestPause();
    }
}

//-----------------------------------------------------------------------------
// onSliderMove()
//-----------------------------------------------------------------------------
void LLFloaterBvhPreview::onSliderMove()
{
    if (!getEnabled())
        return;

    if (mAnimPreview)
    {
        // <FS> Preview on own avatar
        //LLVOAvatar* avatarp = mAnimPreview->getDummyAvatar();
        LLVOAvatar* avatarp = mAnimPreview->getPreviewAvatar(this);
        // </FS>
        F32 slider_value = (F32)getChild<LLUICtrl>("playback_slider")->getValue().asReal();
        LLUUID base_id = mIDList[getChild<LLUICtrl>("preview_base_anim")->getValue().asString()];
        LLMotion* motionp = avatarp->findMotion(mMotionID);
        F32 duration = motionp->getDuration();// + motionp->getEaseOutDuration();
        F32 delta_time = duration * slider_value;
        avatarp->deactivateAllMotions();
        avatarp->startMotion(base_id, delta_time + BASE_ANIM_TIME_OFFSET);
        avatarp->startMotion(mMotionID, delta_time);
        // <FS:Ansariel> FIRE-2083: Slider in upload animation floater doesn't work
        //mPauseRequest = avatarp->requestPause();
        mPauseRequest = NULL;
        mTimer.resetWithExpiry(0.001f);
        mTimer.start();
        // </FS:Ansariel>
        refresh();
    }

}

//-----------------------------------------------------------------------------
// onCommitBaseAnim()
//-----------------------------------------------------------------------------
void LLFloaterBvhPreview::onCommitBaseAnim()
{
    if (!getEnabled())
        return;

    if (mAnimPreview)
    {
        // <FS> Preview on own avatar
        //LLVOAvatar* avatarp = mAnimPreview->getDummyAvatar();
        LLVOAvatar* avatarp = mAnimPreview->getPreviewAvatar(this);
        // </FS>

        bool paused = avatarp->areAnimationsPaused();

        // stop all other possible base motions
        avatarp->stopMotion(mIDList["Standing"], true);
        avatarp->stopMotion(mIDList["Walking"], true);
        avatarp->stopMotion(mIDList["Sitting"], true);
        avatarp->stopMotion(mIDList["Flying"], true);

        resetMotion();

        if (!paused)
        {
            mPauseRequest = NULL;
        }
    }
}

//-----------------------------------------------------------------------------
// onCommitLoop()
//-----------------------------------------------------------------------------
void LLFloaterBvhPreview::onCommitLoop()
{
    if (!getEnabled() || !mAnimPreview)
        return;

    // <FS> Preview on own avatar
    //LLVOAvatar* avatarp = mAnimPreview->getDummyAvatar();
    //LLKeyframeMotion* motionp = (LLKeyframeMotion*)avatarp->findMotion(mMotionID);
    LLVOAvatar* avatarp = mAnimPreview->getPreviewAvatar(this);
    LLKeyframeMotion* motionp = dynamic_cast<LLKeyframeMotion*>(avatarp->findMotion(mMotionID));
    // </FS>

    if (motionp)
    {
        motionp->setLoop(getChild<LLUICtrl>("loop_check")->getValue().asBoolean());
        motionp->setLoopIn((F32)getChild<LLUICtrl>("loop_in_point")->getValue().asReal() * 0.01f * motionp->getDuration());
        motionp->setLoopOut((F32)getChild<LLUICtrl>("loop_out_point")->getValue().asReal() * 0.01f * motionp->getDuration());
    }
}

//-----------------------------------------------------------------------------
// onCommitLoopIn()
//-----------------------------------------------------------------------------
void LLFloaterBvhPreview::onCommitLoopIn()
{
    if (!getEnabled() || !mAnimPreview)
        return;

    // <FS> Preview on own avatar
    //LLVOAvatar* avatarp = mAnimPreview->getDummyAvatar();
    //LLKeyframeMotion* motionp = (LLKeyframeMotion*)avatarp->findMotion(mMotionID);
    LLVOAvatar* avatarp = mAnimPreview->getPreviewAvatar(this);
    LLKeyframeMotion* motionp = dynamic_cast<LLKeyframeMotion*>(avatarp->findMotion(mMotionID));
    // </FS>

    if (motionp)
    {
        // <FS:Sei> FIRE-17277: Allow entering Loop In/Loop Out as frames
        //motionp->setLoopIn((F32)getChild<LLUICtrl>("loop_in_point")->getValue().asReal() / 100.f);
        getChild<LLUICtrl>("loop_in_frames")->setValue(LLSD((F32)getChild<LLUICtrl>("loop_in_point")->getValue().asReal() / 100.f * (F32)mNumFrames));
        // </FS:Sei>
        resetMotion();
        getChild<LLUICtrl>("loop_check")->setValue(LLSD(true));
        onCommitLoop();
    }
}

//-----------------------------------------------------------------------------
// onCommitLoopOut()
//-----------------------------------------------------------------------------
void LLFloaterBvhPreview::onCommitLoopOut()
{
    if (!getEnabled() || !mAnimPreview)
        return;

    // <FS> Preview on own avatar
    //LLVOAvatar* avatarp = mAnimPreview->getDummyAvatar();
    //LLKeyframeMotion* motionp = (LLKeyframeMotion*)avatarp->findMotion(mMotionID);
    LLVOAvatar* avatarp = mAnimPreview->getPreviewAvatar(this);
    LLKeyframeMotion* motionp = dynamic_cast<LLKeyframeMotion*>(avatarp->findMotion(mMotionID));
    // </FS>

    if (motionp)
    {
        // <FS:Sei> FIRE-17277: Allow entering Loop In/Loop Out as frames
        //motionp->setLoopOut((F32)getChild<LLUICtrl>("loop_out_point")->getValue().asReal() * 0.01f * motionp->getDuration());
        getChild<LLUICtrl>("loop_out_frames")->setValue(LLSD((F32)getChild<LLUICtrl>("loop_out_point")->getValue().asReal() / 100.f * (F32)mNumFrames));
        // </FS:Sei>
<<<<<<< HEAD
=======
        resetMotion();
        getChild<LLUICtrl>("loop_check")->setValue(LLSD(true));
        onCommitLoop();
    }
}

// <FS:Sei> FIRE-17277: Allow entering Loop In/Loop Out as frames
//-----------------------------------------------------------------------------
// onCommitLoopInFrames()
//-----------------------------------------------------------------------------
void LLFloaterBvhPreview::onCommitLoopInFrames()
{
    if (!getEnabled() || !mAnimPreview)
        return;

    // Preview on own avatar
    LLVOAvatar* avatarp = mAnimPreview->getPreviewAvatar(this);
    LLKeyframeMotion* motionp = dynamic_cast<LLKeyframeMotion*>(avatarp->findMotion(mMotionID));

    if (motionp)
    {
        getChild<LLUICtrl>("loop_in_point")->setValue(LLSD(mNumFrames == 0 ? 0.f : 100.f * (F32)getChild<LLUICtrl>("loop_in_frames")->getValue().asReal() / (F32)mNumFrames));
        resetMotion();
        getChild<LLUICtrl>("loop_check")->setValue(LLSD(true));
        // The values are actually set here:
        onCommitLoop();
    }
}

//-----------------------------------------------------------------------------
// onCommitLoopOutFrames()
//-----------------------------------------------------------------------------
void LLFloaterBvhPreview::onCommitLoopOutFrames()
{
    if (!getEnabled() || !mAnimPreview)
        return;

    // Preview on own avatar
    LLVOAvatar* avatarp = mAnimPreview->getPreviewAvatar(this);
    LLKeyframeMotion* motionp = dynamic_cast<LLKeyframeMotion*>(avatarp->findMotion(mMotionID));

    if (motionp)
    {
        getChild<LLUICtrl>("loop_out_point")->setValue(LLSD(mNumFrames == 0 ? 100.f : 100.f * (F32)getChild<LLUICtrl>("loop_out_frames")->getValue().asReal() / (F32)mNumFrames));
>>>>>>> 050d2fef
        resetMotion();
        getChild<LLUICtrl>("loop_check")->setValue(LLSD(true));
        onCommitLoop();
    }
}
// </FS:Sei>

// <FS:Sei> FIRE-17277: Allow entering Loop In/Loop Out as frames
//-----------------------------------------------------------------------------
// onCommitLoopInFrames()
//-----------------------------------------------------------------------------
void LLFloaterBvhPreview::onCommitLoopInFrames()
{
    if (!getEnabled() || !mAnimPreview)
        return;

    // Preview on own avatar
    LLVOAvatar* avatarp = mAnimPreview->getPreviewAvatar(this);
    LLKeyframeMotion* motionp = dynamic_cast<LLKeyframeMotion*>(avatarp->findMotion(mMotionID));

    if (motionp)
    {
        getChild<LLUICtrl>("loop_in_point")->setValue(LLSD(mNumFrames == 0 ? 0.f : 100.f * (F32)getChild<LLUICtrl>("loop_in_frames")->getValue().asReal() / (F32)mNumFrames));
        resetMotion();
        getChild<LLUICtrl>("loop_check")->setValue(LLSD(TRUE));
        // The values are actually set here:
        onCommitLoop();
    }
}

//-----------------------------------------------------------------------------
// onCommitLoopOutFrames()
//-----------------------------------------------------------------------------
void LLFloaterBvhPreview::onCommitLoopOutFrames()
{
    if (!getEnabled() || !mAnimPreview)
        return;

    // Preview on own avatar
    LLVOAvatar* avatarp = mAnimPreview->getPreviewAvatar(this);
    LLKeyframeMotion* motionp = dynamic_cast<LLKeyframeMotion*>(avatarp->findMotion(mMotionID));

    if (motionp)
    {
        getChild<LLUICtrl>("loop_out_point")->setValue(LLSD(mNumFrames == 0 ? 100.f : 100.f * (F32)getChild<LLUICtrl>("loop_out_frames")->getValue().asReal() / (F32)mNumFrames));
        resetMotion();
        getChild<LLUICtrl>("loop_check")->setValue(LLSD(TRUE));
        onCommitLoop();
    }
}
// </FS:Sei>

//-----------------------------------------------------------------------------
// onCommitName()
//-----------------------------------------------------------------------------
void LLFloaterBvhPreview::onCommitName()
{
    if (!getEnabled() || !mAnimPreview)
        return;

    // <FS> Preview on own avatar
    //LLVOAvatar* avatarp = mAnimPreview->getDummyAvatar();
    //LLKeyframeMotion* motionp = (LLKeyframeMotion*)avatarp->findMotion(mMotionID);
    LLVOAvatar* avatarp = mAnimPreview->getPreviewAvatar(this);
    LLKeyframeMotion* motionp = dynamic_cast<LLKeyframeMotion*>(avatarp->findMotion(mMotionID));
    // </FS>

    if (motionp)
    {
        motionp->setName(getChild<LLUICtrl>("name_form")->getValue().asString());
    }

    doCommit();
}

//-----------------------------------------------------------------------------
// onCommitHandPose()
//-----------------------------------------------------------------------------
void LLFloaterBvhPreview::onCommitHandPose()
{
    if (!getEnabled())
        return;

    resetMotion(); // sets hand pose
}

//-----------------------------------------------------------------------------
// onCommitEmote()
//-----------------------------------------------------------------------------
void LLFloaterBvhPreview::onCommitEmote()
{
    if (!getEnabled())
        return;

    resetMotion(); // ssts emote
}

//-----------------------------------------------------------------------------
// onCommitPriority()
//-----------------------------------------------------------------------------
void LLFloaterBvhPreview::onCommitPriority()
{
    if (!getEnabled() || !mAnimPreview)
        return;

    // <FS> Preview on own avatar
    //LLVOAvatar* avatarp = mAnimPreview->getDummyAvatar();
    //LLKeyframeMotion* motionp = (LLKeyframeMotion*)avatarp->findMotion(mMotionID);
    LLVOAvatar* avatarp = mAnimPreview->getPreviewAvatar(this);
    LLKeyframeMotion* motionp = dynamic_cast<LLKeyframeMotion*>(avatarp->findMotion(mMotionID));
    // </FS>

    if (motionp)
    {
        motionp->setPriority(llfloor((F32)getChild<LLUICtrl>("priority")->getValue().asReal()));
    }
}

//-----------------------------------------------------------------------------
// onCommitEaseIn()
//-----------------------------------------------------------------------------
void LLFloaterBvhPreview::onCommitEaseIn()
{
    if (!getEnabled() || !mAnimPreview)
        return;

    // <FS> Preview on own avatar
    //LLVOAvatar* avatarp = mAnimPreview->getDummyAvatar();
    //LLKeyframeMotion* motionp = (LLKeyframeMotion*)avatarp->findMotion(mMotionID);
    LLVOAvatar* avatarp = mAnimPreview->getPreviewAvatar(this);
    LLKeyframeMotion* motionp = dynamic_cast<LLKeyframeMotion*>(avatarp->findMotion(mMotionID));
    // </FS>

    if (motionp)
    {
        motionp->setEaseIn((F32)getChild<LLUICtrl>("ease_in_time")->getValue().asReal());
    }
    resetMotion();
}

//-----------------------------------------------------------------------------
// onCommitEaseOut()
//-----------------------------------------------------------------------------
void LLFloaterBvhPreview::onCommitEaseOut()
{
    if (!getEnabled() || !mAnimPreview)
        return;

    // <FS> Preview on own avatar
    //LLVOAvatar* avatarp = mAnimPreview->getDummyAvatar();
    //LLKeyframeMotion* motionp = (LLKeyframeMotion*)avatarp->findMotion(mMotionID);
    LLVOAvatar* avatarp = mAnimPreview->getPreviewAvatar(this);
    LLKeyframeMotion* motionp = dynamic_cast<LLKeyframeMotion*>(avatarp->findMotion(mMotionID));
    // </FS>

    if (motionp)
    {
        motionp->setEaseOut((F32)getChild<LLUICtrl>("ease_out_time")->getValue().asReal());
    }
    resetMotion();
}

//-----------------------------------------------------------------------------
// validateEaseIn()
//-----------------------------------------------------------------------------
bool LLFloaterBvhPreview::validateEaseIn(const LLSD& data)
{
    if (!getEnabled() || !mAnimPreview)
        return false;

    // <FS> Preview on own avatar
    //LLVOAvatar* avatarp = mAnimPreview->getDummyAvatar();
    //LLKeyframeMotion* motionp = (LLKeyframeMotion*)avatarp->findMotion(mMotionID);
    LLVOAvatar* avatarp = mAnimPreview->getPreviewAvatar(this);
    LLKeyframeMotion* motionp = dynamic_cast<LLKeyframeMotion*>(avatarp->findMotion(mMotionID));
    // </FS>

    if (motionp && !motionp->getLoop())
    {
        F32 new_ease_in = llclamp((F32)getChild<LLUICtrl>("ease_in_time")->getValue().asReal(), 0.f, motionp->getDuration() - motionp->getEaseOutDuration());
        getChild<LLUICtrl>("ease_in_time")->setValue(LLSD(new_ease_in));
    }

    return true;
}

//-----------------------------------------------------------------------------
// validateEaseOut()
//-----------------------------------------------------------------------------
bool LLFloaterBvhPreview::validateEaseOut(const LLSD& data)
{
    if (!getEnabled() || !mAnimPreview)
        return false;

    // <FS> Preview on own avatar
    //LLVOAvatar* avatarp = mAnimPreview->getDummyAvatar();
    //LLKeyframeMotion* motionp = (LLKeyframeMotion*)avatarp->findMotion(mMotionID);
    LLVOAvatar* avatarp = mAnimPreview->getPreviewAvatar(this);
    LLKeyframeMotion* motionp = dynamic_cast<LLKeyframeMotion*>(avatarp->findMotion(mMotionID));
    // </FS>

    if (motionp && !motionp->getLoop())
    {
        F32 new_ease_out = llclamp((F32)getChild<LLUICtrl>("ease_out_time")->getValue().asReal(), 0.f, motionp->getDuration() - motionp->getEaseInDuration());
        getChild<LLUICtrl>("ease_out_time")->setValue(LLSD(new_ease_out));
    }

    return true;
}

//-----------------------------------------------------------------------------
// validateLoopIn()
//-----------------------------------------------------------------------------
bool LLFloaterBvhPreview::validateLoopIn(const LLSD& data)
{
    if (!getEnabled())
        return false;

    F32 loop_in_value = (F32)getChild<LLUICtrl>("loop_in_point")->getValue().asReal();
    F32 loop_out_value = (F32)getChild<LLUICtrl>("loop_out_point")->getValue().asReal();

    if (loop_in_value < 0.f)
    {
        loop_in_value = 0.f;
    }
    else if (loop_in_value > 100.f)
    {
        loop_in_value = 100.f;
    }
    else if (loop_in_value > loop_out_value)
    {
        loop_in_value = loop_out_value;
    }

    getChild<LLUICtrl>("loop_in_point")->setValue(LLSD(loop_in_value));
    // <FS:Sei> FIRE-17277: Allow entering Loop In/Loop Out as frames
    // <FS:Beq> FIRE-21330: (additional cleanup) make loop out round to an integer
    //  getChild<LLUICtrl>("loop_in_frames")->setValue(LLSD(loop_in_value / 100.f * (F32)mNumFrames));
    getChild<LLUICtrl>("loop_in_frames")->setValue(LLSD(ll_round(loop_in_value / 100.f * (F32)mNumFrames)));
    // </FS:Beq>
    // </FS:Sei>
    return true;
}

//-----------------------------------------------------------------------------
// validateLoopOut()
//-----------------------------------------------------------------------------
bool LLFloaterBvhPreview::validateLoopOut(const LLSD& data)
{
    if (!getEnabled())
        return false;

    F32 loop_out_value = (F32)getChild<LLUICtrl>("loop_out_point")->getValue().asReal();
    F32 loop_in_value = (F32)getChild<LLUICtrl>("loop_in_point")->getValue().asReal();

    if (loop_out_value < 0.f)
    {
        loop_out_value = 0.f;
    }
    else if (loop_out_value > 100.f)
    {
        loop_out_value = 100.f;
    }
    else if (loop_out_value < loop_in_value)
    {
        loop_out_value = loop_in_value;
    }

    getChild<LLUICtrl>("loop_out_point")->setValue(LLSD(loop_out_value));
    // <FS:Sei> FIRE-17277: Allow entering Loop In/Loop Out as frames
    // <FS:Beq> FIRE-21330: (additional cleanup) make loop out round to an integer
//  getChild<LLUICtrl>("loop_out_frames")->setValue(LLSD(loop_out_value / 100.f * (F32)mNumFrames));
    getChild<LLUICtrl>("loop_out_frames")->setValue(LLSD(ll_round(loop_out_value / 100.f * (F32)mNumFrames)));
    // </FS:Beq>
    // </FS:Sei>
    return true;
}


// <FS:Sei> FIRE-17277: Allow entering Loop In/Loop Out as frames
//-----------------------------------------------------------------------------
// validateLoopInFrames()
//-----------------------------------------------------------------------------
bool LLFloaterBvhPreview::validateLoopInFrames(const LLSD& data)
{
    if (!getEnabled())
        return false;

    F32 loop_in_value = (F32)getChild<LLUICtrl>("loop_in_frames")->getValue().asReal();
    F32 loop_out_value = (F32)getChild<LLUICtrl>("loop_out_frames")->getValue().asReal();

    if (loop_in_value < 0.f)
    {
        loop_in_value = 0.f;
    }
    // <FS:Beq> FIRE-21330: Max value for the ctrl is 1000 not 100.
//  else if (loop_in_value > 100.f)
    else if (loop_in_value > 1000.f)
    {
//      loop_in_value = 100.f;
        loop_in_value = 1000.f;
    }
    else if (loop_in_value > loop_out_value)
    {
        loop_in_value = loop_out_value;
    }

    getChild<LLUICtrl>("loop_in_frames")->setValue(LLSD(loop_in_value));
    getChild<LLUICtrl>("loop_in_point")->setValue(LLSD(mNumFrames == 0 ? 0.f : 100.f * loop_in_value / (F32)mNumFrames));
<<<<<<< HEAD
=======
    return true;
}

//-----------------------------------------------------------------------------
// validateLoopOutFrames()
//-----------------------------------------------------------------------------
bool LLFloaterBvhPreview::validateLoopOutFrames(const LLSD& data)
{
    if (!getEnabled())
        return false;

    F32 loop_out_value = (F32)getChild<LLUICtrl>("loop_out_frames")->getValue().asReal();
    F32 loop_in_value = (F32)getChild<LLUICtrl>("loop_in_frames")->getValue().asReal();

    if (loop_out_value < 0.f)
    {
        loop_out_value = 0.f;
    }
    // <FS:Beq> FIRE-21330: Max value for the ctrl is 1000 not 100.
    //  else if (loop_out_value > 100.f)
    else if (loop_out_value > 1000.f)
    {
        //      loop_out_value = 100.f;
        loop_out_value = 1000.f;
    }
    else if (loop_out_value < loop_in_value)
    {
        loop_out_value = loop_in_value;
    }

    getChild<LLUICtrl>("loop_out_frames")->setValue(LLSD(loop_out_value));
    getChild<LLUICtrl>("loop_out_point")->setValue(LLSD(mNumFrames == 0 ? 100.f : 100.f * loop_out_value / (F32)mNumFrames));
>>>>>>> 050d2fef
    return true;
}
// </FS:Sei>

//-----------------------------------------------------------------------------
// validateLoopOutFrames()
//-----------------------------------------------------------------------------
bool LLFloaterBvhPreview::validateLoopOutFrames(const LLSD& data)
{
    if (!getEnabled())
        return false;

    F32 loop_out_value = (F32)getChild<LLUICtrl>("loop_out_frames")->getValue().asReal();
    F32 loop_in_value = (F32)getChild<LLUICtrl>("loop_in_frames")->getValue().asReal();

    if (loop_out_value < 0.f)
    {
        loop_out_value = 0.f;
    }
    // <FS:Beq> FIRE-21330: Max value for the ctrl is 1000 not 100.
    //  else if (loop_out_value > 100.f)
    else if (loop_out_value > 1000.f)
    {
        //      loop_out_value = 100.f;
        loop_out_value = 1000.f;
    }
    else if (loop_out_value < loop_in_value)
    {
        loop_out_value = loop_in_value;
    }

    getChild<LLUICtrl>("loop_out_frames")->setValue(LLSD(loop_out_value));
    getChild<LLUICtrl>("loop_out_point")->setValue(LLSD(mNumFrames == 0 ? 100.f : 100.f * loop_out_value / (F32)mNumFrames));
    return true;
}
// </FS:Sei>


//-----------------------------------------------------------------------------
// refresh()
//-----------------------------------------------------------------------------
void LLFloaterBvhPreview::refresh()
{
    // Are we showing the play button (default) or the pause button?
    bool show_play = true;
    if (!mAnimPreview)
    {
        getChildView("bad_animation_text")->setVisible(true);
        // play button visible but disabled
        mPlayButton->setEnabled(false);
        mStopButton->setEnabled(false);
        getChildView("ok_btn")->setEnabled(false);
    }
    else
    {
        getChildView("bad_animation_text")->setVisible(false);
        // re-enabled in case previous animation was bad
<<<<<<< HEAD
        mPlayButton->setEnabled(TRUE);
        mStopButton->setEnabled(TRUE);
=======
        mPlayButton->setEnabled(true);
        mStopButton->setEnabled(true);
>>>>>>> 050d2fef
        // <FS> Preview on own avatar
        //LLVOAvatar* avatarp = mAnimPreview->getDummyAvatar();
        LLVOAvatar* avatarp = mAnimPreview->getPreviewAvatar(this);
        // </FS>
        if (avatarp->isMotionActive(mMotionID))
        {
<<<<<<< HEAD
            mStopButton->setEnabled(TRUE);
=======
            mStopButton->setEnabled(true);
>>>>>>> 050d2fef
            // <FS:Ansariel> Possible memory corruption
            //LLKeyframeMotion* motionp = (LLKeyframeMotion*)avatarp->findMotion(mMotionID);
            LLKeyframeMotion* motionp = dynamic_cast<LLKeyframeMotion*>(avatarp->findMotion(mMotionID));
            // </FS:Ansariel>
            if (!avatarp->areAnimationsPaused())
            {
                // animation is playing
                if (motionp)
                {
                    F32 fraction_complete = motionp->getLastUpdateTime() / motionp->getDuration();
                    getChild<LLUICtrl>("playback_slider")->setValue(fraction_complete);
                }
                show_play = false;
            }
        }
        else
        {
            // Motion just finished playing
            mPauseRequest = avatarp->requestPause();
        }
        getChildView("ok_btn")->setEnabled(true);
        mAnimPreview->requestUpdate();
    }
    mPlayButton->setVisible(show_play);
    mPauseButton->setVisible(!show_play);
}

//-----------------------------------------------------------------------------
// onBtnOK()
//-----------------------------------------------------------------------------
void LLFloaterBvhPreview::onBtnOK(void* userdata)
{
    LLFloaterBvhPreview* floaterp = (LLFloaterBvhPreview*)userdata;
    if (!floaterp->getEnabled()) return;

    if (floaterp->mAnimPreview)
    {
        // <FS> Preview on own avatar
        //LLKeyframeMotion* motionp = (LLKeyframeMotion*)floaterp->mAnimPreview->getDummyAvatar()->findMotion(floaterp->mMotionID);
        LLKeyframeMotion* motionp = dynamic_cast<LLKeyframeMotion*>(floaterp->mAnimPreview->getPreviewAvatar(floaterp)->findMotion(floaterp->mMotionID));
        if (!motionp)
        {
            LL_WARNS() << "Could not find motion data." << LL_ENDL;
            LLNotificationsUtil::add("WriteAnimationFail");
            return;
        }
        // </FS>

        S32 file_size = motionp->getFileSize();
        U8* buffer = new U8[file_size];

        LLDataPackerBinaryBuffer dp(buffer, file_size);
        if (motionp->serialize(dp))
        {
            LLFileSystem file(motionp->getID(), LLAssetType::AT_ANIMATION, LLFileSystem::APPEND);

            S32 size = dp.getCurrentSize();
            if (file.write((U8*)buffer, size))
            {
                std::string name = floaterp->getChild<LLUICtrl>("name_form")->getValue().asString();
                std::string desc = floaterp->getChild<LLUICtrl>("description_form")->getValue().asString();
                S32 expected_upload_cost = LLAgentBenefitsMgr::current().getAnimationUploadCost();

                LLResourceUploadInfo::ptr_t assetUploadInfo(new LLResourceUploadInfo(
                    floaterp->mTransactionID, LLAssetType::AT_ANIMATION,
                    name, desc, 0,
                    LLFolderType::FT_NONE, LLInventoryType::IT_ANIMATION,
                    LLFloaterPerms::getNextOwnerPerms("Uploads"),
                    LLFloaterPerms::getGroupPerms("Uploads"),
                    LLFloaterPerms::getEveryonePerms("Uploads"),
                    expected_upload_cost));

                upload_new_resource(assetUploadInfo);
            }
            else
            {
                LL_WARNS() << "Failure writing animation data." << LL_ENDL;
                LLNotificationsUtil::add("WriteAnimationFail");
            }
        }

        delete [] buffer;
        // clear out cache for motion data
        // <FS> Preview on own avatar
        //floaterp->mAnimPreview->getDummyAvatar()->removeMotion(floaterp->mMotionID);
        floaterp->resetMotion();
        floaterp->mAnimPreview->getPreviewAvatar(floaterp)->removeMotion(floaterp->mMotionID);
        // </FS>
        LLKeyframeDataCache::removeKeyframeData(floaterp->mMotionID);
        // <FS> Preview on own avatar
        floaterp->mMotionID.setNull();
        // </FS>
    }

    floaterp->closeFloater(false);
}

// <FS> Reload animation from disk
//-----------------------------------------------------------------------------
// onBtnReload()
//-----------------------------------------------------------------------------
void LLFloaterBvhPreview::onBtnReload(void* userdata)
{
    LLFloaterBvhPreview* floaterp = (LLFloaterBvhPreview*)userdata;
    if (!floaterp->getEnabled()) return;

    floaterp->unloadMotion();
    floaterp->loadBVH();
    floaterp->resetMotion();
}
// </FS>

//-----------------------------------------------------------------------------
// LLPreviewAnimation
//-----------------------------------------------------------------------------
LLPreviewAnimation::LLPreviewAnimation(S32 width, S32 height) : LLViewerDynamicTexture(width, height, 3, ORDER_MIDDLE, false)
{
    mNeedsUpdate = true;
    mCameraDistance = PREVIEW_CAMERA_DISTANCE;
    mCameraYaw = 0.f;
    mCameraPitch = 0.f;
    mCameraZoom = 1.f;

    mDummyAvatar = (LLVOAvatar*)gObjectList.createObjectViewer(LL_PCODE_LEGACY_AVATAR, gAgent.getRegion(), LLViewerObject::CO_FLAG_UI_AVATAR);
    mDummyAvatar->mSpecialRenderMode = 1;
    mDummyAvatar->startMotion(ANIM_AGENT_STAND, BASE_ANIM_TIME_OFFSET);

    // on idle overall apperance update will set skirt to visible, so either
    // call early or account for mSpecialRenderMode in updateMeshVisibility
    mDummyAvatar->updateOverallAppearance();
    mDummyAvatar->hideHair();
    mDummyAvatar->hideSkirt();

    // stop extraneous animations
    mDummyAvatar->stopMotion( ANIM_AGENT_HEAD_ROT, true );
    mDummyAvatar->stopMotion( ANIM_AGENT_EYE, true );
    mDummyAvatar->stopMotion( ANIM_AGENT_BODY_NOISE, true );
    mDummyAvatar->stopMotion( ANIM_AGENT_BREATHE_ROT, true );
}

//-----------------------------------------------------------------------------
// LLPreviewAnimation()
//-----------------------------------------------------------------------------
LLPreviewAnimation::~LLPreviewAnimation()
{
    mDummyAvatar->markDead();
}

//virtual
S8 LLPreviewAnimation::getType() const
{
    return LLViewerDynamicTexture::LL_PREVIEW_ANIMATION ;
}

//-----------------------------------------------------------------------------
// update()
//-----------------------------------------------------------------------------
bool    LLPreviewAnimation::render()
{
    mNeedsUpdate = false;
    LLVOAvatar* avatarp = mDummyAvatar;

    gGL.matrixMode(LLRender::MM_PROJECTION);
    gGL.pushMatrix();
    gGL.loadIdentity();
    gGL.ortho(0.0f, mFullWidth, 0.0f, mFullHeight, -1.0f, 1.0f);

    gGL.matrixMode(LLRender::MM_MODELVIEW);
    gGL.pushMatrix();
    gGL.loadIdentity();

    gUIProgram.bind();

    LLGLSUIDefault def;
    gGL.getTexUnit(0)->unbind(LLTexUnit::TT_TEXTURE);
    gGL.color4f(0.15f, 0.2f, 0.3f, 1.f);

    gl_rect_2d_simple( mFullWidth, mFullHeight );

    gGL.matrixMode(LLRender::MM_PROJECTION);
    gGL.popMatrix();

    gGL.matrixMode(LLRender::MM_MODELVIEW);
    gGL.popMatrix();

    gGL.flush();

    LLVector3 target_pos = avatarp->mRoot->getWorldPosition();

    LLQuaternion camera_rot = LLQuaternion(mCameraPitch, LLVector3::y_axis) *
        LLQuaternion(mCameraYaw, LLVector3::z_axis);

    LLViewerCamera* camera = LLViewerCamera::getInstance();

    LLQuaternion av_rot = avatarp->mRoot->getWorldRotation() * camera_rot;
    camera->setOriginAndLookAt(
        target_pos + ((LLVector3(mCameraDistance, 0.f, 0.f) + mCameraOffset) * av_rot),     // camera
        LLVector3::z_axis,                                                                  // up
        target_pos + (mCameraOffset  * av_rot) );                                           // point of interest

    camera->setViewNoBroadcast(LLViewerCamera::getInstance()->getDefaultFOV() / mCameraZoom);
    camera->setAspect((F32) mFullWidth / (F32) mFullHeight);
    camera->setPerspective(false, mOrigin.mX, mOrigin.mY, mFullWidth, mFullHeight, false);

    //SJB: Animation is updated in LLVOAvatar::updateCharacter

    if (avatarp->mDrawable.notNull())
    {
        avatarp->updateLOD();

        LLVertexBuffer::unbind();
        LLGLDepthTest gls_depth(GL_TRUE);

        LLFace* face = avatarp->mDrawable->getFace(0);
        if (face)
        {
            LLDrawPoolAvatar *avatarPoolp = (LLDrawPoolAvatar *)face->getPool();
            avatarp->dirtyMesh();
            gPipeline.enableLightsPreview();
            avatarPoolp->renderAvatars(avatarp);  // renders only one avatar
        }
    }

    gGL.color4f(1,1,1,1);
    return true;
}

//-----------------------------------------------------------------------------
// requestUpdate()
//-----------------------------------------------------------------------------
void LLPreviewAnimation::requestUpdate()
{
    mNeedsUpdate = true;
}

//-----------------------------------------------------------------------------
// rotate()
//-----------------------------------------------------------------------------
void LLPreviewAnimation::rotate(F32 yaw_radians, F32 pitch_radians)
{
    mCameraYaw = mCameraYaw + yaw_radians;

    mCameraPitch = llclamp(mCameraPitch + pitch_radians, F_PI_BY_TWO * -0.8f, F_PI_BY_TWO * 0.8f);
}

//-----------------------------------------------------------------------------
// zoom()
//-----------------------------------------------------------------------------
void LLPreviewAnimation::zoom(F32 zoom_delta)
{
    setZoom(mCameraZoom + zoom_delta);
}

//-----------------------------------------------------------------------------
// setZoom()
//-----------------------------------------------------------------------------
void LLPreviewAnimation::setZoom(F32 zoom_amt)
{
    mCameraZoom = llclamp(zoom_amt, MIN_CAMERA_ZOOM, MAX_CAMERA_ZOOM);
}

//-----------------------------------------------------------------------------
// pan()
//-----------------------------------------------------------------------------
void LLPreviewAnimation::pan(F32 right, F32 up)
{
    mCameraOffset.mV[VY] = llclamp(mCameraOffset.mV[VY] + right * mCameraDistance / mCameraZoom, -1.f, 1.f);
    mCameraOffset.mV[VZ] = llclamp(mCameraOffset.mV[VZ] + up * mCameraDistance / mCameraZoom, -1.f, 1.f);
}

// <FS> Preview on own avatar
LLVOAvatar* LLPreviewAnimation::getPreviewAvatar(LLFloaterBvhPreview* floaterp)
{
    if (!floaterp)
    {
        // Don't return null - missing safety checks all around the code!
        return (LLVOAvatar*)mDummyAvatar;
    }
    return floaterp->mUseOwnAvatar ? (LLVOAvatar*)gAgentAvatarp : (LLVOAvatar*)mDummyAvatar;
}
// </FS><|MERGE_RESOLUTION|>--- conflicted
+++ resolved
@@ -290,21 +290,13 @@
     setAnimCallbacks();
     loadBVH();
 
-<<<<<<< HEAD
-    return TRUE;
-=======
     return true;
->>>>>>> 050d2fef
 }
 
 //-----------------------------------------------------------------------------
 // loadBVH()
 //-----------------------------------------------------------------------------
-<<<<<<< HEAD
-BOOL LLFloaterBvhPreview::loadBVH()
-=======
 bool LLFloaterBvhPreview::loadBVH()
->>>>>>> 050d2fef
 {
     LLKeyframeMotion* motionp = NULL;
     LLBVHLoader* loaderp = NULL;
@@ -313,11 +305,7 @@
     mPauseButton->setVisible(false);
 // </FS>
 
-<<<<<<< HEAD
-    getChildView("bad_animation_text")->setVisible(FALSE);
-=======
     getChildView("bad_animation_text")->setVisible(false);
->>>>>>> 050d2fef
 
     mAnimPreview = new LLPreviewAnimation(256, 256);
 
@@ -468,11 +456,7 @@
             motionp->setEaseIn(ease_in);
             motionp->setEaseOut(ease_out);
             //</FS>
-<<<<<<< HEAD
-            setEnabled(TRUE);
-=======
             setEnabled(true);
->>>>>>> 050d2fef
             std::string seconds_string;
             seconds_string = llformat(" - %.2f seconds", motionp->getDuration());
 
@@ -537,27 +521,6 @@
 }
 // </FS>
 
-// <FS> Reload animation from disk
-//-----------------------------------------------------------------------------
-// unloadMotion()
-//-----------------------------------------------------------------------------
-void LLFloaterBvhPreview::unloadMotion()
-{
-    if (mMotionID.notNull() && mAnimPreview && mUseOwnAvatar)
-    {
-        resetMotion();
-        // <FS> Preview on own avatar
-        //mAnimPreview->getDummyAvatar()->removeMotion(mMotionID);
-        mAnimPreview->getPreviewAvatar(this)->removeMotion(mMotionID);
-        // </FS>
-        LLKeyframeDataCache::removeKeyframeData(mMotionID);
-    }
-
-    mMotionID.setNull();
-    mAnimPreview = NULL;
-}
-// </FS>
-
 //-----------------------------------------------------------------------------
 // LLFloaterBvhPreview()
 //-----------------------------------------------------------------------------
@@ -590,11 +553,7 @@
     }
     // </FS>
 
-<<<<<<< HEAD
-    setEnabled(FALSE);
-=======
     setEnabled(false);
->>>>>>> 050d2fef
 }
 
 //-----------------------------------------------------------------------------
@@ -678,11 +637,7 @@
     //LLVOAvatar* avatarp = mAnimPreview->getDummyAvatar();
     LLVOAvatar* avatarp = mAnimPreview->getPreviewAvatar(this);
     // </FS>
-<<<<<<< HEAD
-    BOOL paused = avatarp->areAnimationsPaused();
-=======
     bool paused = avatarp->areAnimationsPaused();
->>>>>>> 050d2fef
 
     LLKeyframeMotion* motionp = dynamic_cast<LLKeyframeMotion*>(avatarp->findMotion(mMotionID));
     if( motionp )
@@ -746,11 +701,7 @@
     // <FS> Preview on own avatar
     if (mUseOwnAvatar) return LLFloater::handleMouseUp(x, y, mask);
 
-<<<<<<< HEAD
-    gFocusMgr.setMouseCapture(FALSE);
-=======
     gFocusMgr.setMouseCapture(nullptr);
->>>>>>> 050d2fef
     gViewerWindow->showCursor();
     return LLFloater::handleMouseUp(x, y, mask);
 }
@@ -812,11 +763,7 @@
     // <FS> Preview on own avatar
     }
     // </FS>
-<<<<<<< HEAD
-    return TRUE;
-=======
     return true;
->>>>>>> 050d2fef
 }
 
 //-----------------------------------------------------------------------------
@@ -1059,8 +1006,6 @@
         //motionp->setLoopOut((F32)getChild<LLUICtrl>("loop_out_point")->getValue().asReal() * 0.01f * motionp->getDuration());
         getChild<LLUICtrl>("loop_out_frames")->setValue(LLSD((F32)getChild<LLUICtrl>("loop_out_point")->getValue().asReal() / 100.f * (F32)mNumFrames));
         // </FS:Sei>
-<<<<<<< HEAD
-=======
         resetMotion();
         getChild<LLUICtrl>("loop_check")->setValue(LLSD(true));
         onCommitLoop();
@@ -1105,54 +1050,8 @@
     if (motionp)
     {
         getChild<LLUICtrl>("loop_out_point")->setValue(LLSD(mNumFrames == 0 ? 100.f : 100.f * (F32)getChild<LLUICtrl>("loop_out_frames")->getValue().asReal() / (F32)mNumFrames));
->>>>>>> 050d2fef
         resetMotion();
         getChild<LLUICtrl>("loop_check")->setValue(LLSD(true));
-        onCommitLoop();
-    }
-}
-// </FS:Sei>
-
-// <FS:Sei> FIRE-17277: Allow entering Loop In/Loop Out as frames
-//-----------------------------------------------------------------------------
-// onCommitLoopInFrames()
-//-----------------------------------------------------------------------------
-void LLFloaterBvhPreview::onCommitLoopInFrames()
-{
-    if (!getEnabled() || !mAnimPreview)
-        return;
-
-    // Preview on own avatar
-    LLVOAvatar* avatarp = mAnimPreview->getPreviewAvatar(this);
-    LLKeyframeMotion* motionp = dynamic_cast<LLKeyframeMotion*>(avatarp->findMotion(mMotionID));
-
-    if (motionp)
-    {
-        getChild<LLUICtrl>("loop_in_point")->setValue(LLSD(mNumFrames == 0 ? 0.f : 100.f * (F32)getChild<LLUICtrl>("loop_in_frames")->getValue().asReal() / (F32)mNumFrames));
-        resetMotion();
-        getChild<LLUICtrl>("loop_check")->setValue(LLSD(TRUE));
-        // The values are actually set here:
-        onCommitLoop();
-    }
-}
-
-//-----------------------------------------------------------------------------
-// onCommitLoopOutFrames()
-//-----------------------------------------------------------------------------
-void LLFloaterBvhPreview::onCommitLoopOutFrames()
-{
-    if (!getEnabled() || !mAnimPreview)
-        return;
-
-    // Preview on own avatar
-    LLVOAvatar* avatarp = mAnimPreview->getPreviewAvatar(this);
-    LLKeyframeMotion* motionp = dynamic_cast<LLKeyframeMotion*>(avatarp->findMotion(mMotionID));
-
-    if (motionp)
-    {
-        getChild<LLUICtrl>("loop_out_point")->setValue(LLSD(mNumFrames == 0 ? 100.f : 100.f * (F32)getChild<LLUICtrl>("loop_out_frames")->getValue().asReal() / (F32)mNumFrames));
-        resetMotion();
-        getChild<LLUICtrl>("loop_check")->setValue(LLSD(TRUE));
         onCommitLoop();
     }
 }
@@ -1415,44 +1314,8 @@
 
     getChild<LLUICtrl>("loop_in_frames")->setValue(LLSD(loop_in_value));
     getChild<LLUICtrl>("loop_in_point")->setValue(LLSD(mNumFrames == 0 ? 0.f : 100.f * loop_in_value / (F32)mNumFrames));
-<<<<<<< HEAD
-=======
     return true;
 }
-
-//-----------------------------------------------------------------------------
-// validateLoopOutFrames()
-//-----------------------------------------------------------------------------
-bool LLFloaterBvhPreview::validateLoopOutFrames(const LLSD& data)
-{
-    if (!getEnabled())
-        return false;
-
-    F32 loop_out_value = (F32)getChild<LLUICtrl>("loop_out_frames")->getValue().asReal();
-    F32 loop_in_value = (F32)getChild<LLUICtrl>("loop_in_frames")->getValue().asReal();
-
-    if (loop_out_value < 0.f)
-    {
-        loop_out_value = 0.f;
-    }
-    // <FS:Beq> FIRE-21330: Max value for the ctrl is 1000 not 100.
-    //  else if (loop_out_value > 100.f)
-    else if (loop_out_value > 1000.f)
-    {
-        //      loop_out_value = 100.f;
-        loop_out_value = 1000.f;
-    }
-    else if (loop_out_value < loop_in_value)
-    {
-        loop_out_value = loop_in_value;
-    }
-
-    getChild<LLUICtrl>("loop_out_frames")->setValue(LLSD(loop_out_value));
-    getChild<LLUICtrl>("loop_out_point")->setValue(LLSD(mNumFrames == 0 ? 100.f : 100.f * loop_out_value / (F32)mNumFrames));
->>>>>>> 050d2fef
-    return true;
-}
-// </FS:Sei>
 
 //-----------------------------------------------------------------------------
 // validateLoopOutFrames()
@@ -1507,24 +1370,15 @@
     {
         getChildView("bad_animation_text")->setVisible(false);
         // re-enabled in case previous animation was bad
-<<<<<<< HEAD
-        mPlayButton->setEnabled(TRUE);
-        mStopButton->setEnabled(TRUE);
-=======
         mPlayButton->setEnabled(true);
         mStopButton->setEnabled(true);
->>>>>>> 050d2fef
         // <FS> Preview on own avatar
         //LLVOAvatar* avatarp = mAnimPreview->getDummyAvatar();
         LLVOAvatar* avatarp = mAnimPreview->getPreviewAvatar(this);
         // </FS>
         if (avatarp->isMotionActive(mMotionID))
         {
-<<<<<<< HEAD
-            mStopButton->setEnabled(TRUE);
-=======
             mStopButton->setEnabled(true);
->>>>>>> 050d2fef
             // <FS:Ansariel> Possible memory corruption
             //LLKeyframeMotion* motionp = (LLKeyframeMotion*)avatarp->findMotion(mMotionID);
             LLKeyframeMotion* motionp = dynamic_cast<LLKeyframeMotion*>(avatarp->findMotion(mMotionID));
