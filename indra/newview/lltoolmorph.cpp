/**
 * @file lltoolmorph.cpp
 * @brief A tool to manipulate faces..
 *
 * $LicenseInfo:firstyear=2001&license=viewerlgpl$
 * Second Life Viewer Source Code
 * Copyright (C) 2010, Linden Research, Inc.
 *
 * This library is free software; you can redistribute it and/or
 * modify it under the terms of the GNU Lesser General Public
 * License as published by the Free Software Foundation;
 * version 2.1 of the License only.
 *
 * This library is distributed in the hope that it will be useful,
 * but WITHOUT ANY WARRANTY; without even the implied warranty of
 * MERCHANTABILITY or FITNESS FOR A PARTICULAR PURPOSE.  See the GNU
 * Lesser General Public License for more details.
 *
 * You should have received a copy of the GNU Lesser General Public
 * License along with this library; if not, write to the Free Software
 * Foundation, Inc., 51 Franklin Street, Fifth Floor, Boston, MA  02110-1301  USA
 *
 * Linden Research, Inc., 945 Battery Street, San Francisco, CA  94111  USA
 * $/LicenseInfo$
 */

#include "llviewerprecompiledheaders.h"

// File includes
#include "lltoolmorph.h"
#include "llrender.h"

// Library includes
#include "llaudioengine.h"
#include "llviewercontrol.h"
#include "llfontgl.h"
#include "llwearable.h"
#include "sound_ids.h"
#include "v3math.h"
#include "v3color.h"

// Viewer includes
#include "llagent.h"
#include "lldrawable.h"
#include "lldrawpoolavatar.h"
#include "llface.h"
#include "llmorphview.h"
#include "llresmgr.h"
#include "llselectmgr.h"
#include "llsky.h"
#include "lltexlayer.h"
#include "lltoolmgr.h"
#include "llui.h"
#include "llviewercamera.h"
#include "llviewertexturelist.h"
#include "llviewerobject.h"
#include "llviewerwearable.h"
#include "llviewerwindow.h"
#include "llvoavatarself.h"
#include "pipeline.h"


//static
LLVisualParamHint::instance_list_t LLVisualParamHint::sInstances;
bool LLVisualParamReset::sDirty = false;

//-----------------------------------------------------------------------------
// LLVisualParamHint()
//-----------------------------------------------------------------------------

// static
LLVisualParamHint::LLVisualParamHint(
    S32 pos_x, S32 pos_y,
    S32 width, S32 height,
    LLViewerJointMesh *mesh,
    LLViewerVisualParam *param,
    LLWearable *wearable,
    F32 param_weight,
    LLJoint* jointp)
    :
    LLViewerDynamicTexture(width, height, 3, LLViewerDynamicTexture::ORDER_MIDDLE, true ),
    mNeedsUpdate( true ),
    mIsVisible( false ),
    mJointMesh( mesh ),
    mVisualParam( param ),
    mWearablePtr( wearable ),
    mVisualParamWeight( param_weight ),
    mAllowsUpdates( true ),
    mDelayFrames( 0 ),
    mRect( pos_x, pos_y + height, pos_x + width, pos_y ),
    mLastParamWeight(0.f),
    mCamTargetJoint(jointp)
{
    LLVisualParamHint::sInstances.insert( this );
    mBackgroundp = LLUI::getUIImage("avatar_thumb_bkgrnd.png");

    llassert(width != 0);
    llassert(height != 0);
}

//-----------------------------------------------------------------------------
// ~LLVisualParamHint()
//-----------------------------------------------------------------------------
LLVisualParamHint::~LLVisualParamHint()
{
    LLVisualParamHint::sInstances.erase( this );
}

//virtual
S8 LLVisualParamHint::getType() const
{
    return LLViewerDynamicTexture::LL_VISUAL_PARAM_HINT ;
}

//-----------------------------------------------------------------------------
// static
// requestHintUpdates()
// Requests updates for all instances (excluding two possible exceptions)  Grungy but efficient.
//-----------------------------------------------------------------------------
void LLVisualParamHint::requestHintUpdates( LLVisualParamHint* exception1, LLVisualParamHint* exception2 )
{
    S32 delay_frames = 0;
    for (instance_list_t::iterator iter = sInstances.begin();
         iter != sInstances.end(); ++iter)
    {
        LLVisualParamHint* instance = *iter;
        if( (instance != exception1) && (instance != exception2) )
        {
            if( instance->mAllowsUpdates )
            {
                instance->mNeedsUpdate = true;
                instance->mDelayFrames = delay_frames;
                delay_frames++;
            }
            else
            {
                instance->mNeedsUpdate = true;
                instance->mDelayFrames = 0;
            }
        }
    }
}

bool LLVisualParamHint::needsRender()
{
    return mNeedsUpdate && mDelayFrames-- <= 0 && !gAgentAvatarp->getIsAppearanceAnimating() && mAllowsUpdates;
}

void LLVisualParamHint::preRender(bool clear_depth)
{
    LLViewerWearable* wearable = (LLViewerWearable*)mWearablePtr;
    if (wearable)
    {
        wearable->setVolatile(true);
    }
    mLastParamWeight = mVisualParam->getWeight();
    // <FS:Ansariel> [Legacy Bake]
    //mWearablePtr->setVisualParamWeight(mVisualParam->getID(), mVisualParamWeight);
    //gAgentAvatarp->setVisualParamWeight(mVisualParam->getID(), mVisualParamWeight);
    mWearablePtr->setVisualParamWeight(mVisualParam->getID(), mVisualParamWeight, false);
    gAgentAvatarp->setVisualParamWeight(mVisualParam->getID(), mVisualParamWeight, false);
    // </FS:Ansariel> [Legacy Bake]
    gAgentAvatarp->setVisualParamWeight("Blink_Left", 0.f);
    gAgentAvatarp->setVisualParamWeight("Blink_Right", 0.f);
    gAgentAvatarp->updateComposites();
    // Calling LLCharacter version, as we don't want position/height changes to cause the avatar to jump
    // up and down when we're doing preview renders. -Nyx
    gAgentAvatarp->LLCharacter::updateVisualParams();

    if (gAgentAvatarp->mDrawable.notNull())
    {
        gAgentAvatarp->updateGeometry(gAgentAvatarp->mDrawable);
        gAgentAvatarp->updateLOD();
    }
    else
    {
        LL_WARNS() << "Attempting to update avatar's geometry, but drawable doesn't exist yet" << LL_ENDL;
    }

    LLViewerDynamicTexture::preRender(clear_depth);
}

//-----------------------------------------------------------------------------
// render()
//-----------------------------------------------------------------------------
bool LLVisualParamHint::render()
{
    LLVisualParamReset::sDirty = true;

    gGL.pushUIMatrix();
    gGL.loadUIIdentity();

    gGL.matrixMode(LLRender::MM_PROJECTION);
    gGL.pushMatrix();
    gGL.loadIdentity();
    gGL.ortho(0.0f, (F32)mFullWidth, 0.0f, (F32)mFullHeight, -1.0f, 1.0f);

    gGL.matrixMode(LLRender::MM_MODELVIEW);
    gGL.pushMatrix();
    gGL.loadIdentity();

    gUIProgram.bind();

    LLGLSUIDefault gls_ui;
    //LLGLState::verify(true);
    mBackgroundp->draw(0, 0, mFullWidth, mFullHeight);

    gGL.matrixMode(LLRender::MM_PROJECTION);
    gGL.popMatrix();

    gGL.matrixMode(LLRender::MM_MODELVIEW);
    gGL.popMatrix();

    mNeedsUpdate = false;
    mIsVisible = true;

    LLQuaternion avatar_rotation;
    LLJoint* root_joint = gAgentAvatarp->getRootJoint();
    if( root_joint )
    {
        avatar_rotation = root_joint->getWorldRotation();
    }

    LLVector3 target_joint_pos = mCamTargetJoint->getWorldPosition();

    LLVector3 target_offset( 0, 0, mVisualParam->getCameraElevation() );
    LLVector3 target_pos = target_joint_pos + (target_offset * avatar_rotation);

    F32 cam_angle_radians = mVisualParam->getCameraAngle() * DEG_TO_RAD;

    static LLCachedControl<bool> auto_camera_position(gSavedSettings, "AppearanceCameraMovement");
    if (!auto_camera_position)
    {
        cam_angle_radians += F_PI;
    }

    LLVector3 camera_snapshot_offset(
        mVisualParam->getCameraDistance() * cosf( cam_angle_radians ),
        mVisualParam->getCameraDistance() * sinf( cam_angle_radians ),
        mVisualParam->getCameraElevation() );
    LLVector3 camera_pos = target_joint_pos + (camera_snapshot_offset * avatar_rotation);

    gGL.flush();

    LLViewerCamera::getInstance()->setAspect((F32)mFullWidth / (F32)mFullHeight);
    LLViewerCamera::getInstance()->setOriginAndLookAt(
        camera_pos,         // camera
        LLVector3::z_axis,  // up
        target_pos );       // point of interest

    LLViewerCamera::getInstance()->setPerspective(false, mOrigin.mX, mOrigin.mY, mFullWidth, mFullHeight, false);

    if (gAgentAvatarp->mDrawable.notNull())
    {
        LLGLDepthTest gls_depth(GL_TRUE, GL_TRUE);
        gGL.flush();
        gGL.setSceneBlendType(LLRender::BT_REPLACE);
        gPipeline.generateImpostor(gAgentAvatarp, true);
        gGL.setSceneBlendType(LLRender::BT_ALPHA);
        gGL.flush();
    }

    gAgentAvatarp->setVisualParamWeight(mVisualParam->getID(), mLastParamWeight);
    // <FS:Ansariel> [Legacy Bake]
    //mWearablePtr->setVisualParamWeight(mVisualParam->getID(), mLastParamWeight);
    mWearablePtr->setVisualParamWeight(mVisualParam->getID(), mLastParamWeight, false);
    LLViewerWearable* wearable = (LLViewerWearable*)mWearablePtr;
    if (wearable)
    {
        wearable->setVolatile(false);
    }

    gAgentAvatarp->updateVisualParams();
    gGL.color4f(1,1,1,1);
    mGLTexturep->setGLTextureCreated(true);
    gGL.popUIMatrix();

    return true;
}


//-----------------------------------------------------------------------------
// draw()
//-----------------------------------------------------------------------------
void LLVisualParamHint::draw(F32 alpha)
{
    if (!mIsVisible) return;

    gGL.getTexUnit(0)->bind(this);

    gGL.color4f(1.f, 1.f, 1.f, alpha);

    LLGLSUIDefault gls_ui;
<<<<<<< HEAD
    // <FS:Ansariel> Remove QUADS rendering mode
    //gGL.begin(LLRender::QUADS);
    //{
    //  gGL.texCoord2i(0, 1);
    //  gGL.vertex2i(0, mFullHeight);
    //  gGL.texCoord2i(0, 0);
    //  gGL.vertex2i(0, 0);
    //  gGL.texCoord2i(1, 0);
    //  gGL.vertex2i(mFullWidth, 0);
    //  gGL.texCoord2i(1, 1);
    //  gGL.vertex2i(mFullWidth, mFullHeight);
    //}
    //gGL.end();
=======
>>>>>>> d9da5bbb
    gGL.begin(LLRender::TRIANGLES);
    {
        gGL.texCoord2i(0, 1);
        gGL.vertex2i(0, mFullHeight);
        gGL.texCoord2i(0, 0);
        gGL.vertex2i(0, 0);
        gGL.texCoord2i(1, 0);
        gGL.vertex2i(mFullWidth, 0);

        gGL.texCoord2i(0, 1);
        gGL.vertex2i(0, mFullHeight);
        gGL.texCoord2i(1, 0);
        gGL.vertex2i(mFullWidth, 0);
        gGL.texCoord2i(1, 1);
        gGL.vertex2i(mFullWidth, mFullHeight);
    }
    gGL.end();
    // </FS:Ansariel>

    gGL.getTexUnit(0)->unbind(LLTexUnit::TT_TEXTURE);
}

//-----------------------------------------------------------------------------
// LLVisualParamReset()
//-----------------------------------------------------------------------------
LLVisualParamReset::LLVisualParamReset() : LLViewerDynamicTexture(1, 1, 1, ORDER_RESET, false)
{
}

//virtual
S8 LLVisualParamReset::getType() const
{
    return LLViewerDynamicTexture::LL_VISUAL_PARAM_RESET ;
}

//-----------------------------------------------------------------------------
// render()
//-----------------------------------------------------------------------------
bool LLVisualParamReset::render()
{
    if (sDirty)
    {
        gAgentAvatarp->updateComposites();
        gAgentAvatarp->updateVisualParams();
        gAgentAvatarp->updateGeometry(gAgentAvatarp->mDrawable);
        sDirty = false;
    }

    return false;
}<|MERGE_RESOLUTION|>--- conflicted
+++ resolved
@@ -291,22 +291,6 @@
     gGL.color4f(1.f, 1.f, 1.f, alpha);
 
     LLGLSUIDefault gls_ui;
-<<<<<<< HEAD
-    // <FS:Ansariel> Remove QUADS rendering mode
-    //gGL.begin(LLRender::QUADS);
-    //{
-    //  gGL.texCoord2i(0, 1);
-    //  gGL.vertex2i(0, mFullHeight);
-    //  gGL.texCoord2i(0, 0);
-    //  gGL.vertex2i(0, 0);
-    //  gGL.texCoord2i(1, 0);
-    //  gGL.vertex2i(mFullWidth, 0);
-    //  gGL.texCoord2i(1, 1);
-    //  gGL.vertex2i(mFullWidth, mFullHeight);
-    //}
-    //gGL.end();
-=======
->>>>>>> d9da5bbb
     gGL.begin(LLRender::TRIANGLES);
     {
         gGL.texCoord2i(0, 1);
@@ -324,7 +308,6 @@
         gGL.vertex2i(mFullWidth, mFullHeight);
     }
     gGL.end();
-    // </FS:Ansariel>
 
     gGL.getTexUnit(0)->unbind(LLTexUnit::TT_TEXTURE);
 }
