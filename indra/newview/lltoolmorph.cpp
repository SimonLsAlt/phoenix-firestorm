--- conflicted
+++ resolved
@@ -243,22 +243,8 @@
 
 	LLViewerCamera::getInstance()->setPerspective(FALSE, mOrigin.mX, mOrigin.mY, mFullWidth, mFullHeight, FALSE);
 
-<<<<<<< HEAD
-	if (gAgentAvatarp->mDrawable.notNull() &&
-		gAgentAvatarp->mDrawable->getFace(0))
-	{
-		LLDrawPoolAvatar *avatarPoolp = (LLDrawPoolAvatar *)gAgentAvatarp->mDrawable->getFace(0)->getPool();
-		LLGLDepthTest gls_depth(GL_TRUE, GL_TRUE);
-        gGL.flush();
-		gGL.setSceneBlendType(LLRender::BT_REPLACE);
-		avatarPoolp->renderAvatars(gAgentAvatarp);  // renders only one avatar
-		gGL.setSceneBlendType(LLRender::BT_ALPHA);
-        gGL.flush();
-	}
-=======
     gPipeline.previewAvatar(gAgentAvatarp);
 
->>>>>>> cc95d520
 	gAgentAvatarp->setVisualParamWeight(mVisualParam->getID(), mLastParamWeight);
 	// <FS:Ansariel> [Legacy Bake]
 	//mWearablePtr->setVisualParamWeight(mVisualParam->getID(), mLastParamWeight);
