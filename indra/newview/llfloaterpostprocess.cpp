/**
 * @file llfloaterpostprocess.cpp
 * @brief LLFloaterPostProcess class definition
 *
 * $LicenseInfo:firstyear=2007&license=viewerlgpl$
 * Second Life Viewer Source Code
 * Copyright (C) 2010, Linden Research, Inc.
 *
 * This library is free software; you can redistribute it and/or
 * modify it under the terms of the GNU Lesser General Public
 * License as published by the Free Software Foundation;
 * version 2.1 of the License only.
 *
 * This library is distributed in the hope that it will be useful,
 * but WITHOUT ANY WARRANTY; without even the implied warranty of
 * MERCHANTABILITY or FITNESS FOR A PARTICULAR PURPOSE.  See the GNU
 * Lesser General Public License for more details.
 *
 * You should have received a copy of the GNU Lesser General Public
 * License along with this library; if not, write to the Free Software
 * Foundation, Inc., 51 Franklin Street, Fifth Floor, Boston, MA  02110-1301  USA
 *
 * Linden Research, Inc., 945 Battery Street, San Francisco, CA  94111  USA
 * $/LicenseInfo$
 */

#include "llviewerprecompiledheaders.h"

#include "llfloaterpostprocess.h"

#include "llsliderctrl.h"
#include "llcheckboxctrl.h"
#include "llnotificationsutil.h"
#include "lluictrlfactory.h"
#include "llviewerdisplay.h"
#include "llpostprocess.h"
#include "llcombobox.h"
#include "lllineeditor.h"
#include "llviewerwindow.h"


LLFloaterPostProcess::LLFloaterPostProcess(const LLSD& key)
  : LLFloater(key)
{
}

LLFloaterPostProcess::~LLFloaterPostProcess()
{


}
bool LLFloaterPostProcess::postBuild()
{
<<<<<<< HEAD
	/// Color Filter Callbacks
	childSetCommitCallback("ColorFilterToggle", &LLFloaterPostProcess::onBoolToggle, (char*)"enable_color_filter");
	//childSetCommitCallback("ColorFilterGamma", &LLFloaterPostProcess::onFloatControlMoved, &(gPostProcess->tweaks.gamma()));
	childSetCommitCallback("ColorFilterBrightness", &LLFloaterPostProcess::onFloatControlMoved, (char*)"brightness");
	childSetCommitCallback("ColorFilterSaturation", &LLFloaterPostProcess::onFloatControlMoved, (char*)"saturation");
	childSetCommitCallback("ColorFilterContrast", &LLFloaterPostProcess::onFloatControlMoved, (char*)"contrast");

	childSetCommitCallback("ColorFilterBaseR", &LLFloaterPostProcess::onColorControlRMoved, (char*)"contrast_base");
	childSetCommitCallback("ColorFilterBaseG", &LLFloaterPostProcess::onColorControlGMoved, (char*)"contrast_base");
	childSetCommitCallback("ColorFilterBaseB", &LLFloaterPostProcess::onColorControlBMoved, (char*)"contrast_base");
	childSetCommitCallback("ColorFilterBaseI", &LLFloaterPostProcess::onColorControlIMoved, (char*)"contrast_base");

	/// Night Vision Callbacks
	childSetCommitCallback("NightVisionToggle", &LLFloaterPostProcess::onBoolToggle, (char*)"enable_night_vision");
	childSetCommitCallback("NightVisionBrightMult", &LLFloaterPostProcess::onFloatControlMoved, (char*)"brightness_multiplier");
	childSetCommitCallback("NightVisionNoiseSize", &LLFloaterPostProcess::onFloatControlMoved, (char*)"noise_size");
	childSetCommitCallback("NightVisionNoiseStrength", &LLFloaterPostProcess::onFloatControlMoved, (char*)"noise_strength");

	/// Bloom Callbacks
	childSetCommitCallback("BloomToggle", &LLFloaterPostProcess::onBoolToggle, (char*)"enable_bloom");
	childSetCommitCallback("BloomExtract", &LLFloaterPostProcess::onFloatControlMoved, (char*)"extract_low");
	childSetCommitCallback("BloomSize", &LLFloaterPostProcess::onFloatControlMoved, (char*)"bloom_width");
	childSetCommitCallback("BloomStrength", &LLFloaterPostProcess::onFloatControlMoved, (char*)"bloom_strength");

	// Effect loading and saving.
	LLComboBox* comboBox = getChild<LLComboBox>("PPEffectsCombo");
	getChild<LLComboBox>("PPLoadEffect")->setCommitCallback(boost::bind(&LLFloaterPostProcess::onLoadEffect, this, comboBox));
	comboBox->setCommitCallback(boost::bind(&LLFloaterPostProcess::onChangeEffectName, this, _1));

	LLLineEditor* editBox = getChild<LLLineEditor>("PPEffectNameEditor");
	getChild<LLComboBox>("PPSaveEffect")->setCommitCallback(boost::bind(&LLFloaterPostProcess::onSaveEffect, this, editBox));

	syncMenu();
	return true;
=======
    /// Color Filter Callbacks
    childSetCommitCallback("ColorFilterToggle", &LLFloaterPostProcess::onBoolToggle, (char*)"enable_color_filter");
    //childSetCommitCallback("ColorFilterGamma", &LLFloaterPostProcess::onFloatControlMoved, &(gPostProcess->tweaks.gamma()));
    childSetCommitCallback("ColorFilterBrightness", &LLFloaterPostProcess::onFloatControlMoved, (char*)"brightness");
    childSetCommitCallback("ColorFilterSaturation", &LLFloaterPostProcess::onFloatControlMoved, (char*)"saturation");
    childSetCommitCallback("ColorFilterContrast", &LLFloaterPostProcess::onFloatControlMoved, (char*)"contrast");

    childSetCommitCallback("ColorFilterBaseR", &LLFloaterPostProcess::onColorControlRMoved, (char*)"contrast_base");
    childSetCommitCallback("ColorFilterBaseG", &LLFloaterPostProcess::onColorControlGMoved, (char*)"contrast_base");
    childSetCommitCallback("ColorFilterBaseB", &LLFloaterPostProcess::onColorControlBMoved, (char*)"contrast_base");
    childSetCommitCallback("ColorFilterBaseI", &LLFloaterPostProcess::onColorControlIMoved, (char*)"contrast_base");

    /// Night Vision Callbacks
    childSetCommitCallback("NightVisionToggle", &LLFloaterPostProcess::onBoolToggle, (char*)"enable_night_vision");
    childSetCommitCallback("NightVisionBrightMult", &LLFloaterPostProcess::onFloatControlMoved, (char*)"brightness_multiplier");
    childSetCommitCallback("NightVisionNoiseSize", &LLFloaterPostProcess::onFloatControlMoved, (char*)"noise_size");
    childSetCommitCallback("NightVisionNoiseStrength", &LLFloaterPostProcess::onFloatControlMoved, (char*)"noise_strength");

    /// Bloom Callbacks
    childSetCommitCallback("BloomToggle", &LLFloaterPostProcess::onBoolToggle, (char*)"enable_bloom");
    childSetCommitCallback("BloomExtract", &LLFloaterPostProcess::onFloatControlMoved, (char*)"extract_low");
    childSetCommitCallback("BloomSize", &LLFloaterPostProcess::onFloatControlMoved, (char*)"bloom_width");
    childSetCommitCallback("BloomStrength", &LLFloaterPostProcess::onFloatControlMoved, (char*)"bloom_strength");

    // Effect loading and saving.
    LLComboBox* comboBox = getChild<LLComboBox>("PPEffectsCombo");
    getChild<LLComboBox>("PPLoadEffect")->setCommitCallback(boost::bind(&LLFloaterPostProcess::onLoadEffect, this, comboBox));
    comboBox->setCommitCallback(boost::bind(&LLFloaterPostProcess::onChangeEffectName, this, _1));

    LLLineEditor* editBox = getChild<LLLineEditor>("PPEffectNameEditor");
    getChild<LLComboBox>("PPSaveEffect")->setCommitCallback(boost::bind(&LLFloaterPostProcess::onSaveEffect, this, editBox));

    syncMenu();
    return TRUE;
>>>>>>> e1623bb2
}

// Bool Toggle
void LLFloaterPostProcess::onBoolToggle(LLUICtrl* ctrl, void* userData)
{
    char const * boolVariableName = (char const *)userData;

    // check the bool
    LLCheckBoxCtrl* cbCtrl = static_cast<LLCheckBoxCtrl*>(ctrl);
    gPostProcess->tweaks[boolVariableName] = cbCtrl->getValue();
}

// Float Moved
void LLFloaterPostProcess::onFloatControlMoved(LLUICtrl* ctrl, void* userData)
{
    char const * floatVariableName = (char const *)userData;
    LLSliderCtrl* sldrCtrl = static_cast<LLSliderCtrl*>(ctrl);
    gPostProcess->tweaks[floatVariableName] = sldrCtrl->getValue();
}

// Color Moved
void LLFloaterPostProcess::onColorControlRMoved(LLUICtrl* ctrl, void* userData)
{
    char const * floatVariableName = (char const *)userData;
    LLSliderCtrl* sldrCtrl = static_cast<LLSliderCtrl*>(ctrl);
    gPostProcess->tweaks[floatVariableName][0] = sldrCtrl->getValue();
}

// Color Moved
void LLFloaterPostProcess::onColorControlGMoved(LLUICtrl* ctrl, void* userData)
{
    char const * floatVariableName = (char const *)userData;
    LLSliderCtrl* sldrCtrl = static_cast<LLSliderCtrl*>(ctrl);
    gPostProcess->tweaks[floatVariableName][1] = sldrCtrl->getValue();
}

// Color Moved
void LLFloaterPostProcess::onColorControlBMoved(LLUICtrl* ctrl, void* userData)
{
    char const * floatVariableName = (char const *)userData;
    LLSliderCtrl* sldrCtrl = static_cast<LLSliderCtrl*>(ctrl);
    gPostProcess->tweaks[floatVariableName][2] = sldrCtrl->getValue();
}

// Color Moved
void LLFloaterPostProcess::onColorControlIMoved(LLUICtrl* ctrl, void* userData)
{
    char const * floatVariableName = (char const *)userData;
    LLSliderCtrl* sldrCtrl = static_cast<LLSliderCtrl*>(ctrl);
    gPostProcess->tweaks[floatVariableName][3] = sldrCtrl->getValue();
}

void LLFloaterPostProcess::onLoadEffect(LLComboBox* comboBox)
{
    LLSD::String effectName(comboBox->getSelectedValue().asString());

    gPostProcess->setSelectedEffect(effectName);

    syncMenu();
}

void LLFloaterPostProcess::onSaveEffect(LLLineEditor* editBox)
{
    std::string effectName(editBox->getValue().asString());

    if (gPostProcess->mAllEffects.has(effectName))
    {
        LLSD payload;
        payload["effect_name"] = effectName;
        LLNotificationsUtil::add("PPSaveEffectAlert", LLSD(), payload, boost::bind(&LLFloaterPostProcess::saveAlertCallback, this, _1, _2));
    }
    else
    {
        gPostProcess->saveEffect(effectName);
        syncMenu();
    }
}

void LLFloaterPostProcess::onChangeEffectName(LLUICtrl* ctrl)
{
    // get the combo box and name
    LLLineEditor* editBox = getChild<LLLineEditor>("PPEffectNameEditor");

    // set the parameter's new name
    editBox->setValue(ctrl->getValue());
}

bool LLFloaterPostProcess::saveAlertCallback(const LLSD& notification, const LLSD& response)
{
    S32 option = LLNotificationsUtil::getSelectedOption(notification, response);

    // if they choose save, do it.  Otherwise, don't do anything
    if (option == 0)
    {
        gPostProcess->saveEffect(notification["payload"]["effect_name"].asString());

        syncMenu();
    }
    return false;
}

void LLFloaterPostProcess::syncMenu()
{
    // add the combo boxe contents
    LLComboBox* comboBox = getChild<LLComboBox>("PPEffectsCombo");

    comboBox->removeall();

    LLSD::map_const_iterator currEffect;
    for(currEffect = gPostProcess->mAllEffects.beginMap();
        currEffect != gPostProcess->mAllEffects.endMap();
        ++currEffect)
    {
        comboBox->add(currEffect->first);
    }

    // set the current effect as selected.
    comboBox->selectByValue(gPostProcess->getSelectedEffect());

    /// Sync Color Filter Menu
    getChild<LLUICtrl>("ColorFilterToggle")->setValue(gPostProcess->tweaks.useColorFilter());
    //getChild<LLUICtrl>("ColorFilterGamma")->setValue(gPostProcess->tweaks.gamma());
    getChild<LLUICtrl>("ColorFilterBrightness")->setValue(gPostProcess->tweaks.brightness());
    getChild<LLUICtrl>("ColorFilterSaturation")->setValue(gPostProcess->tweaks.saturation());
    getChild<LLUICtrl>("ColorFilterContrast")->setValue(gPostProcess->tweaks.contrast());
    getChild<LLUICtrl>("ColorFilterBaseR")->setValue(gPostProcess->tweaks.contrastBaseR());
    getChild<LLUICtrl>("ColorFilterBaseG")->setValue(gPostProcess->tweaks.contrastBaseG());
    getChild<LLUICtrl>("ColorFilterBaseB")->setValue(gPostProcess->tweaks.contrastBaseB());
    getChild<LLUICtrl>("ColorFilterBaseI")->setValue(gPostProcess->tweaks.contrastBaseIntensity());

    /// Sync Night Vision Menu
    getChild<LLUICtrl>("NightVisionToggle")->setValue(gPostProcess->tweaks.useNightVisionShader());
    getChild<LLUICtrl>("NightVisionBrightMult")->setValue(gPostProcess->tweaks.brightMult());
    getChild<LLUICtrl>("NightVisionNoiseSize")->setValue(gPostProcess->tweaks.noiseSize());
    getChild<LLUICtrl>("NightVisionNoiseStrength")->setValue(gPostProcess->tweaks.noiseStrength());

    /// Sync Bloom Menu
    getChild<LLUICtrl>("BloomToggle")->setValue(LLSD(gPostProcess->tweaks.useBloomShader()));
    getChild<LLUICtrl>("BloomExtract")->setValue(gPostProcess->tweaks.extractLow());
    getChild<LLUICtrl>("BloomSize")->setValue(gPostProcess->tweaks.bloomWidth());
    getChild<LLUICtrl>("BloomStrength")->setValue(gPostProcess->tweaks.bloomStrength());
}<|MERGE_RESOLUTION|>--- conflicted
+++ resolved
@@ -1,266 +1,229 @@
-/**
- * @file llfloaterpostprocess.cpp
- * @brief LLFloaterPostProcess class definition
- *
- * $LicenseInfo:firstyear=2007&license=viewerlgpl$
- * Second Life Viewer Source Code
- * Copyright (C) 2010, Linden Research, Inc.
- *
- * This library is free software; you can redistribute it and/or
- * modify it under the terms of the GNU Lesser General Public
- * License as published by the Free Software Foundation;
- * version 2.1 of the License only.
- *
- * This library is distributed in the hope that it will be useful,
- * but WITHOUT ANY WARRANTY; without even the implied warranty of
- * MERCHANTABILITY or FITNESS FOR A PARTICULAR PURPOSE.  See the GNU
- * Lesser General Public License for more details.
- *
- * You should have received a copy of the GNU Lesser General Public
- * License along with this library; if not, write to the Free Software
- * Foundation, Inc., 51 Franklin Street, Fifth Floor, Boston, MA  02110-1301  USA
- *
- * Linden Research, Inc., 945 Battery Street, San Francisco, CA  94111  USA
- * $/LicenseInfo$
- */
-
-#include "llviewerprecompiledheaders.h"
-
-#include "llfloaterpostprocess.h"
-
-#include "llsliderctrl.h"
-#include "llcheckboxctrl.h"
-#include "llnotificationsutil.h"
-#include "lluictrlfactory.h"
-#include "llviewerdisplay.h"
-#include "llpostprocess.h"
-#include "llcombobox.h"
-#include "lllineeditor.h"
-#include "llviewerwindow.h"
-
-
-LLFloaterPostProcess::LLFloaterPostProcess(const LLSD& key)
-  : LLFloater(key)
-{
-}
-
-LLFloaterPostProcess::~LLFloaterPostProcess()
-{
-
-
-}
-bool LLFloaterPostProcess::postBuild()
-{
-<<<<<<< HEAD
-	/// Color Filter Callbacks
-	childSetCommitCallback("ColorFilterToggle", &LLFloaterPostProcess::onBoolToggle, (char*)"enable_color_filter");
-	//childSetCommitCallback("ColorFilterGamma", &LLFloaterPostProcess::onFloatControlMoved, &(gPostProcess->tweaks.gamma()));
-	childSetCommitCallback("ColorFilterBrightness", &LLFloaterPostProcess::onFloatControlMoved, (char*)"brightness");
-	childSetCommitCallback("ColorFilterSaturation", &LLFloaterPostProcess::onFloatControlMoved, (char*)"saturation");
-	childSetCommitCallback("ColorFilterContrast", &LLFloaterPostProcess::onFloatControlMoved, (char*)"contrast");
-
-	childSetCommitCallback("ColorFilterBaseR", &LLFloaterPostProcess::onColorControlRMoved, (char*)"contrast_base");
-	childSetCommitCallback("ColorFilterBaseG", &LLFloaterPostProcess::onColorControlGMoved, (char*)"contrast_base");
-	childSetCommitCallback("ColorFilterBaseB", &LLFloaterPostProcess::onColorControlBMoved, (char*)"contrast_base");
-	childSetCommitCallback("ColorFilterBaseI", &LLFloaterPostProcess::onColorControlIMoved, (char*)"contrast_base");
-
-	/// Night Vision Callbacks
-	childSetCommitCallback("NightVisionToggle", &LLFloaterPostProcess::onBoolToggle, (char*)"enable_night_vision");
-	childSetCommitCallback("NightVisionBrightMult", &LLFloaterPostProcess::onFloatControlMoved, (char*)"brightness_multiplier");
-	childSetCommitCallback("NightVisionNoiseSize", &LLFloaterPostProcess::onFloatControlMoved, (char*)"noise_size");
-	childSetCommitCallback("NightVisionNoiseStrength", &LLFloaterPostProcess::onFloatControlMoved, (char*)"noise_strength");
-
-	/// Bloom Callbacks
-	childSetCommitCallback("BloomToggle", &LLFloaterPostProcess::onBoolToggle, (char*)"enable_bloom");
-	childSetCommitCallback("BloomExtract", &LLFloaterPostProcess::onFloatControlMoved, (char*)"extract_low");
-	childSetCommitCallback("BloomSize", &LLFloaterPostProcess::onFloatControlMoved, (char*)"bloom_width");
-	childSetCommitCallback("BloomStrength", &LLFloaterPostProcess::onFloatControlMoved, (char*)"bloom_strength");
-
-	// Effect loading and saving.
-	LLComboBox* comboBox = getChild<LLComboBox>("PPEffectsCombo");
-	getChild<LLComboBox>("PPLoadEffect")->setCommitCallback(boost::bind(&LLFloaterPostProcess::onLoadEffect, this, comboBox));
-	comboBox->setCommitCallback(boost::bind(&LLFloaterPostProcess::onChangeEffectName, this, _1));
-
-	LLLineEditor* editBox = getChild<LLLineEditor>("PPEffectNameEditor");
-	getChild<LLComboBox>("PPSaveEffect")->setCommitCallback(boost::bind(&LLFloaterPostProcess::onSaveEffect, this, editBox));
-
-	syncMenu();
-	return true;
-=======
-    /// Color Filter Callbacks
-    childSetCommitCallback("ColorFilterToggle", &LLFloaterPostProcess::onBoolToggle, (char*)"enable_color_filter");
-    //childSetCommitCallback("ColorFilterGamma", &LLFloaterPostProcess::onFloatControlMoved, &(gPostProcess->tweaks.gamma()));
-    childSetCommitCallback("ColorFilterBrightness", &LLFloaterPostProcess::onFloatControlMoved, (char*)"brightness");
-    childSetCommitCallback("ColorFilterSaturation", &LLFloaterPostProcess::onFloatControlMoved, (char*)"saturation");
-    childSetCommitCallback("ColorFilterContrast", &LLFloaterPostProcess::onFloatControlMoved, (char*)"contrast");
-
-    childSetCommitCallback("ColorFilterBaseR", &LLFloaterPostProcess::onColorControlRMoved, (char*)"contrast_base");
-    childSetCommitCallback("ColorFilterBaseG", &LLFloaterPostProcess::onColorControlGMoved, (char*)"contrast_base");
-    childSetCommitCallback("ColorFilterBaseB", &LLFloaterPostProcess::onColorControlBMoved, (char*)"contrast_base");
-    childSetCommitCallback("ColorFilterBaseI", &LLFloaterPostProcess::onColorControlIMoved, (char*)"contrast_base");
-
-    /// Night Vision Callbacks
-    childSetCommitCallback("NightVisionToggle", &LLFloaterPostProcess::onBoolToggle, (char*)"enable_night_vision");
-    childSetCommitCallback("NightVisionBrightMult", &LLFloaterPostProcess::onFloatControlMoved, (char*)"brightness_multiplier");
-    childSetCommitCallback("NightVisionNoiseSize", &LLFloaterPostProcess::onFloatControlMoved, (char*)"noise_size");
-    childSetCommitCallback("NightVisionNoiseStrength", &LLFloaterPostProcess::onFloatControlMoved, (char*)"noise_strength");
-
-    /// Bloom Callbacks
-    childSetCommitCallback("BloomToggle", &LLFloaterPostProcess::onBoolToggle, (char*)"enable_bloom");
-    childSetCommitCallback("BloomExtract", &LLFloaterPostProcess::onFloatControlMoved, (char*)"extract_low");
-    childSetCommitCallback("BloomSize", &LLFloaterPostProcess::onFloatControlMoved, (char*)"bloom_width");
-    childSetCommitCallback("BloomStrength", &LLFloaterPostProcess::onFloatControlMoved, (char*)"bloom_strength");
-
-    // Effect loading and saving.
-    LLComboBox* comboBox = getChild<LLComboBox>("PPEffectsCombo");
-    getChild<LLComboBox>("PPLoadEffect")->setCommitCallback(boost::bind(&LLFloaterPostProcess::onLoadEffect, this, comboBox));
-    comboBox->setCommitCallback(boost::bind(&LLFloaterPostProcess::onChangeEffectName, this, _1));
-
-    LLLineEditor* editBox = getChild<LLLineEditor>("PPEffectNameEditor");
-    getChild<LLComboBox>("PPSaveEffect")->setCommitCallback(boost::bind(&LLFloaterPostProcess::onSaveEffect, this, editBox));
-
-    syncMenu();
-    return TRUE;
->>>>>>> e1623bb2
-}
-
-// Bool Toggle
-void LLFloaterPostProcess::onBoolToggle(LLUICtrl* ctrl, void* userData)
-{
-    char const * boolVariableName = (char const *)userData;
-
-    // check the bool
-    LLCheckBoxCtrl* cbCtrl = static_cast<LLCheckBoxCtrl*>(ctrl);
-    gPostProcess->tweaks[boolVariableName] = cbCtrl->getValue();
-}
-
-// Float Moved
-void LLFloaterPostProcess::onFloatControlMoved(LLUICtrl* ctrl, void* userData)
-{
-    char const * floatVariableName = (char const *)userData;
-    LLSliderCtrl* sldrCtrl = static_cast<LLSliderCtrl*>(ctrl);
-    gPostProcess->tweaks[floatVariableName] = sldrCtrl->getValue();
-}
-
-// Color Moved
-void LLFloaterPostProcess::onColorControlRMoved(LLUICtrl* ctrl, void* userData)
-{
-    char const * floatVariableName = (char const *)userData;
-    LLSliderCtrl* sldrCtrl = static_cast<LLSliderCtrl*>(ctrl);
-    gPostProcess->tweaks[floatVariableName][0] = sldrCtrl->getValue();
-}
-
-// Color Moved
-void LLFloaterPostProcess::onColorControlGMoved(LLUICtrl* ctrl, void* userData)
-{
-    char const * floatVariableName = (char const *)userData;
-    LLSliderCtrl* sldrCtrl = static_cast<LLSliderCtrl*>(ctrl);
-    gPostProcess->tweaks[floatVariableName][1] = sldrCtrl->getValue();
-}
-
-// Color Moved
-void LLFloaterPostProcess::onColorControlBMoved(LLUICtrl* ctrl, void* userData)
-{
-    char const * floatVariableName = (char const *)userData;
-    LLSliderCtrl* sldrCtrl = static_cast<LLSliderCtrl*>(ctrl);
-    gPostProcess->tweaks[floatVariableName][2] = sldrCtrl->getValue();
-}
-
-// Color Moved
-void LLFloaterPostProcess::onColorControlIMoved(LLUICtrl* ctrl, void* userData)
-{
-    char const * floatVariableName = (char const *)userData;
-    LLSliderCtrl* sldrCtrl = static_cast<LLSliderCtrl*>(ctrl);
-    gPostProcess->tweaks[floatVariableName][3] = sldrCtrl->getValue();
-}
-
-void LLFloaterPostProcess::onLoadEffect(LLComboBox* comboBox)
-{
-    LLSD::String effectName(comboBox->getSelectedValue().asString());
-
-    gPostProcess->setSelectedEffect(effectName);
-
-    syncMenu();
-}
-
-void LLFloaterPostProcess::onSaveEffect(LLLineEditor* editBox)
-{
-    std::string effectName(editBox->getValue().asString());
-
-    if (gPostProcess->mAllEffects.has(effectName))
-    {
-        LLSD payload;
-        payload["effect_name"] = effectName;
-        LLNotificationsUtil::add("PPSaveEffectAlert", LLSD(), payload, boost::bind(&LLFloaterPostProcess::saveAlertCallback, this, _1, _2));
-    }
-    else
-    {
-        gPostProcess->saveEffect(effectName);
-        syncMenu();
-    }
-}
-
-void LLFloaterPostProcess::onChangeEffectName(LLUICtrl* ctrl)
-{
-    // get the combo box and name
-    LLLineEditor* editBox = getChild<LLLineEditor>("PPEffectNameEditor");
-
-    // set the parameter's new name
-    editBox->setValue(ctrl->getValue());
-}
-
-bool LLFloaterPostProcess::saveAlertCallback(const LLSD& notification, const LLSD& response)
-{
-    S32 option = LLNotificationsUtil::getSelectedOption(notification, response);
-
-    // if they choose save, do it.  Otherwise, don't do anything
-    if (option == 0)
-    {
-        gPostProcess->saveEffect(notification["payload"]["effect_name"].asString());
-
-        syncMenu();
-    }
-    return false;
-}
-
-void LLFloaterPostProcess::syncMenu()
-{
-    // add the combo boxe contents
-    LLComboBox* comboBox = getChild<LLComboBox>("PPEffectsCombo");
-
-    comboBox->removeall();
-
-    LLSD::map_const_iterator currEffect;
-    for(currEffect = gPostProcess->mAllEffects.beginMap();
-        currEffect != gPostProcess->mAllEffects.endMap();
-        ++currEffect)
-    {
-        comboBox->add(currEffect->first);
-    }
-
-    // set the current effect as selected.
-    comboBox->selectByValue(gPostProcess->getSelectedEffect());
-
-    /// Sync Color Filter Menu
-    getChild<LLUICtrl>("ColorFilterToggle")->setValue(gPostProcess->tweaks.useColorFilter());
-    //getChild<LLUICtrl>("ColorFilterGamma")->setValue(gPostProcess->tweaks.gamma());
-    getChild<LLUICtrl>("ColorFilterBrightness")->setValue(gPostProcess->tweaks.brightness());
-    getChild<LLUICtrl>("ColorFilterSaturation")->setValue(gPostProcess->tweaks.saturation());
-    getChild<LLUICtrl>("ColorFilterContrast")->setValue(gPostProcess->tweaks.contrast());
-    getChild<LLUICtrl>("ColorFilterBaseR")->setValue(gPostProcess->tweaks.contrastBaseR());
-    getChild<LLUICtrl>("ColorFilterBaseG")->setValue(gPostProcess->tweaks.contrastBaseG());
-    getChild<LLUICtrl>("ColorFilterBaseB")->setValue(gPostProcess->tweaks.contrastBaseB());
-    getChild<LLUICtrl>("ColorFilterBaseI")->setValue(gPostProcess->tweaks.contrastBaseIntensity());
-
-    /// Sync Night Vision Menu
-    getChild<LLUICtrl>("NightVisionToggle")->setValue(gPostProcess->tweaks.useNightVisionShader());
-    getChild<LLUICtrl>("NightVisionBrightMult")->setValue(gPostProcess->tweaks.brightMult());
-    getChild<LLUICtrl>("NightVisionNoiseSize")->setValue(gPostProcess->tweaks.noiseSize());
-    getChild<LLUICtrl>("NightVisionNoiseStrength")->setValue(gPostProcess->tweaks.noiseStrength());
-
-    /// Sync Bloom Menu
-    getChild<LLUICtrl>("BloomToggle")->setValue(LLSD(gPostProcess->tweaks.useBloomShader()));
-    getChild<LLUICtrl>("BloomExtract")->setValue(gPostProcess->tweaks.extractLow());
-    getChild<LLUICtrl>("BloomSize")->setValue(gPostProcess->tweaks.bloomWidth());
-    getChild<LLUICtrl>("BloomStrength")->setValue(gPostProcess->tweaks.bloomStrength());
-}+/**
+ * @file llfloaterpostprocess.cpp
+ * @brief LLFloaterPostProcess class definition
+ *
+ * $LicenseInfo:firstyear=2007&license=viewerlgpl$
+ * Second Life Viewer Source Code
+ * Copyright (C) 2010, Linden Research, Inc.
+ *
+ * This library is free software; you can redistribute it and/or
+ * modify it under the terms of the GNU Lesser General Public
+ * License as published by the Free Software Foundation;
+ * version 2.1 of the License only.
+ *
+ * This library is distributed in the hope that it will be useful,
+ * but WITHOUT ANY WARRANTY; without even the implied warranty of
+ * MERCHANTABILITY or FITNESS FOR A PARTICULAR PURPOSE.  See the GNU
+ * Lesser General Public License for more details.
+ *
+ * You should have received a copy of the GNU Lesser General Public
+ * License along with this library; if not, write to the Free Software
+ * Foundation, Inc., 51 Franklin Street, Fifth Floor, Boston, MA  02110-1301  USA
+ *
+ * Linden Research, Inc., 945 Battery Street, San Francisco, CA  94111  USA
+ * $/LicenseInfo$
+ */
+
+#include "llviewerprecompiledheaders.h"
+
+#include "llfloaterpostprocess.h"
+
+#include "llsliderctrl.h"
+#include "llcheckboxctrl.h"
+#include "llnotificationsutil.h"
+#include "lluictrlfactory.h"
+#include "llviewerdisplay.h"
+#include "llpostprocess.h"
+#include "llcombobox.h"
+#include "lllineeditor.h"
+#include "llviewerwindow.h"
+
+
+LLFloaterPostProcess::LLFloaterPostProcess(const LLSD& key)
+  : LLFloater(key)
+{
+}
+
+LLFloaterPostProcess::~LLFloaterPostProcess()
+{
+
+
+}
+bool LLFloaterPostProcess::postBuild()
+{
+    /// Color Filter Callbacks
+    childSetCommitCallback("ColorFilterToggle", &LLFloaterPostProcess::onBoolToggle, (char*)"enable_color_filter");
+    //childSetCommitCallback("ColorFilterGamma", &LLFloaterPostProcess::onFloatControlMoved, &(gPostProcess->tweaks.gamma()));
+    childSetCommitCallback("ColorFilterBrightness", &LLFloaterPostProcess::onFloatControlMoved, (char*)"brightness");
+    childSetCommitCallback("ColorFilterSaturation", &LLFloaterPostProcess::onFloatControlMoved, (char*)"saturation");
+    childSetCommitCallback("ColorFilterContrast", &LLFloaterPostProcess::onFloatControlMoved, (char*)"contrast");
+
+    childSetCommitCallback("ColorFilterBaseR", &LLFloaterPostProcess::onColorControlRMoved, (char*)"contrast_base");
+    childSetCommitCallback("ColorFilterBaseG", &LLFloaterPostProcess::onColorControlGMoved, (char*)"contrast_base");
+    childSetCommitCallback("ColorFilterBaseB", &LLFloaterPostProcess::onColorControlBMoved, (char*)"contrast_base");
+    childSetCommitCallback("ColorFilterBaseI", &LLFloaterPostProcess::onColorControlIMoved, (char*)"contrast_base");
+
+    /// Night Vision Callbacks
+    childSetCommitCallback("NightVisionToggle", &LLFloaterPostProcess::onBoolToggle, (char*)"enable_night_vision");
+    childSetCommitCallback("NightVisionBrightMult", &LLFloaterPostProcess::onFloatControlMoved, (char*)"brightness_multiplier");
+    childSetCommitCallback("NightVisionNoiseSize", &LLFloaterPostProcess::onFloatControlMoved, (char*)"noise_size");
+    childSetCommitCallback("NightVisionNoiseStrength", &LLFloaterPostProcess::onFloatControlMoved, (char*)"noise_strength");
+
+    /// Bloom Callbacks
+    childSetCommitCallback("BloomToggle", &LLFloaterPostProcess::onBoolToggle, (char*)"enable_bloom");
+    childSetCommitCallback("BloomExtract", &LLFloaterPostProcess::onFloatControlMoved, (char*)"extract_low");
+    childSetCommitCallback("BloomSize", &LLFloaterPostProcess::onFloatControlMoved, (char*)"bloom_width");
+    childSetCommitCallback("BloomStrength", &LLFloaterPostProcess::onFloatControlMoved, (char*)"bloom_strength");
+
+    // Effect loading and saving.
+    LLComboBox* comboBox = getChild<LLComboBox>("PPEffectsCombo");
+    getChild<LLComboBox>("PPLoadEffect")->setCommitCallback(boost::bind(&LLFloaterPostProcess::onLoadEffect, this, comboBox));
+    comboBox->setCommitCallback(boost::bind(&LLFloaterPostProcess::onChangeEffectName, this, _1));
+
+    LLLineEditor* editBox = getChild<LLLineEditor>("PPEffectNameEditor");
+    getChild<LLComboBox>("PPSaveEffect")->setCommitCallback(boost::bind(&LLFloaterPostProcess::onSaveEffect, this, editBox));
+
+    syncMenu();
+    return true;
+}
+
+// Bool Toggle
+void LLFloaterPostProcess::onBoolToggle(LLUICtrl* ctrl, void* userData)
+{
+    char const * boolVariableName = (char const *)userData;
+
+    // check the bool
+    LLCheckBoxCtrl* cbCtrl = static_cast<LLCheckBoxCtrl*>(ctrl);
+    gPostProcess->tweaks[boolVariableName] = cbCtrl->getValue();
+}
+
+// Float Moved
+void LLFloaterPostProcess::onFloatControlMoved(LLUICtrl* ctrl, void* userData)
+{
+    char const * floatVariableName = (char const *)userData;
+    LLSliderCtrl* sldrCtrl = static_cast<LLSliderCtrl*>(ctrl);
+    gPostProcess->tweaks[floatVariableName] = sldrCtrl->getValue();
+}
+
+// Color Moved
+void LLFloaterPostProcess::onColorControlRMoved(LLUICtrl* ctrl, void* userData)
+{
+    char const * floatVariableName = (char const *)userData;
+    LLSliderCtrl* sldrCtrl = static_cast<LLSliderCtrl*>(ctrl);
+    gPostProcess->tweaks[floatVariableName][0] = sldrCtrl->getValue();
+}
+
+// Color Moved
+void LLFloaterPostProcess::onColorControlGMoved(LLUICtrl* ctrl, void* userData)
+{
+    char const * floatVariableName = (char const *)userData;
+    LLSliderCtrl* sldrCtrl = static_cast<LLSliderCtrl*>(ctrl);
+    gPostProcess->tweaks[floatVariableName][1] = sldrCtrl->getValue();
+}
+
+// Color Moved
+void LLFloaterPostProcess::onColorControlBMoved(LLUICtrl* ctrl, void* userData)
+{
+    char const * floatVariableName = (char const *)userData;
+    LLSliderCtrl* sldrCtrl = static_cast<LLSliderCtrl*>(ctrl);
+    gPostProcess->tweaks[floatVariableName][2] = sldrCtrl->getValue();
+}
+
+// Color Moved
+void LLFloaterPostProcess::onColorControlIMoved(LLUICtrl* ctrl, void* userData)
+{
+    char const * floatVariableName = (char const *)userData;
+    LLSliderCtrl* sldrCtrl = static_cast<LLSliderCtrl*>(ctrl);
+    gPostProcess->tweaks[floatVariableName][3] = sldrCtrl->getValue();
+}
+
+void LLFloaterPostProcess::onLoadEffect(LLComboBox* comboBox)
+{
+    LLSD::String effectName(comboBox->getSelectedValue().asString());
+
+    gPostProcess->setSelectedEffect(effectName);
+
+    syncMenu();
+}
+
+void LLFloaterPostProcess::onSaveEffect(LLLineEditor* editBox)
+{
+    std::string effectName(editBox->getValue().asString());
+
+    if (gPostProcess->mAllEffects.has(effectName))
+    {
+        LLSD payload;
+        payload["effect_name"] = effectName;
+        LLNotificationsUtil::add("PPSaveEffectAlert", LLSD(), payload, boost::bind(&LLFloaterPostProcess::saveAlertCallback, this, _1, _2));
+    }
+    else
+    {
+        gPostProcess->saveEffect(effectName);
+        syncMenu();
+    }
+}
+
+void LLFloaterPostProcess::onChangeEffectName(LLUICtrl* ctrl)
+{
+    // get the combo box and name
+    LLLineEditor* editBox = getChild<LLLineEditor>("PPEffectNameEditor");
+
+    // set the parameter's new name
+    editBox->setValue(ctrl->getValue());
+}
+
+bool LLFloaterPostProcess::saveAlertCallback(const LLSD& notification, const LLSD& response)
+{
+    S32 option = LLNotificationsUtil::getSelectedOption(notification, response);
+
+    // if they choose save, do it.  Otherwise, don't do anything
+    if (option == 0)
+    {
+        gPostProcess->saveEffect(notification["payload"]["effect_name"].asString());
+
+        syncMenu();
+    }
+    return false;
+}
+
+void LLFloaterPostProcess::syncMenu()
+{
+    // add the combo boxe contents
+    LLComboBox* comboBox = getChild<LLComboBox>("PPEffectsCombo");
+
+    comboBox->removeall();
+
+    LLSD::map_const_iterator currEffect;
+    for(currEffect = gPostProcess->mAllEffects.beginMap();
+        currEffect != gPostProcess->mAllEffects.endMap();
+        ++currEffect)
+    {
+        comboBox->add(currEffect->first);
+    }
+
+    // set the current effect as selected.
+    comboBox->selectByValue(gPostProcess->getSelectedEffect());
+
+    /// Sync Color Filter Menu
+    getChild<LLUICtrl>("ColorFilterToggle")->setValue(gPostProcess->tweaks.useColorFilter());
+    //getChild<LLUICtrl>("ColorFilterGamma")->setValue(gPostProcess->tweaks.gamma());
+    getChild<LLUICtrl>("ColorFilterBrightness")->setValue(gPostProcess->tweaks.brightness());
+    getChild<LLUICtrl>("ColorFilterSaturation")->setValue(gPostProcess->tweaks.saturation());
+    getChild<LLUICtrl>("ColorFilterContrast")->setValue(gPostProcess->tweaks.contrast());
+    getChild<LLUICtrl>("ColorFilterBaseR")->setValue(gPostProcess->tweaks.contrastBaseR());
+    getChild<LLUICtrl>("ColorFilterBaseG")->setValue(gPostProcess->tweaks.contrastBaseG());
+    getChild<LLUICtrl>("ColorFilterBaseB")->setValue(gPostProcess->tweaks.contrastBaseB());
+    getChild<LLUICtrl>("ColorFilterBaseI")->setValue(gPostProcess->tweaks.contrastBaseIntensity());
+
+    /// Sync Night Vision Menu
+    getChild<LLUICtrl>("NightVisionToggle")->setValue(gPostProcess->tweaks.useNightVisionShader());
+    getChild<LLUICtrl>("NightVisionBrightMult")->setValue(gPostProcess->tweaks.brightMult());
+    getChild<LLUICtrl>("NightVisionNoiseSize")->setValue(gPostProcess->tweaks.noiseSize());
+    getChild<LLUICtrl>("NightVisionNoiseStrength")->setValue(gPostProcess->tweaks.noiseStrength());
+
+    /// Sync Bloom Menu
+    getChild<LLUICtrl>("BloomToggle")->setValue(LLSD(gPostProcess->tweaks.useBloomShader()));
+    getChild<LLUICtrl>("BloomExtract")->setValue(gPostProcess->tweaks.extractLow());
+    getChild<LLUICtrl>("BloomSize")->setValue(gPostProcess->tweaks.bloomWidth());
+    getChild<LLUICtrl>("BloomStrength")->setValue(gPostProcess->tweaks.bloomStrength());
+}