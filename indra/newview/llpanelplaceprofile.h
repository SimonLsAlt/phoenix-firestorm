/**
 * @file llpanelplaceprofile.h
 * @brief Displays place profile in Side Tray.
 *
 * $LicenseInfo:firstyear=2009&license=viewerlgpl$
 * Second Life Viewer Source Code
 * Copyright (C) 2010, Linden Research, Inc.
 *
 * This library is free software; you can redistribute it and/or
 * modify it under the terms of the GNU Lesser General Public
 * License as published by the Free Software Foundation;
 * version 2.1 of the License only.
 *
 * This library is distributed in the hope that it will be useful,
 * but WITHOUT ANY WARRANTY; without even the implied warranty of
 * MERCHANTABILITY or FITNESS FOR A PARTICULAR PURPOSE.  See the GNU
 * Lesser General Public License for more details.
 *
 * You should have received a copy of the GNU Lesser General Public
 * License along with this library; if not, write to the Free Software
 * Foundation, Inc., 51 Franklin Street, Fifth Floor, Boston, MA  02110-1301  USA
 *
 * Linden Research, Inc., 945 Battery Street, San Francisco, CA  94111  USA
 * $/LicenseInfo$
 */

#ifndef LL_LLPANELPLACEPROFILE_H
#define LL_LLPANELPLACEPROFILE_H

#include "llpanelplaceinfo.h"

class LLAccordionCtrl;
class LLIconCtrl;
class LLTextEditor;

class LLPanelPlaceProfile : public LLPanelPlaceInfo
{
public:
    LLPanelPlaceProfile();
    /*virtual*/ ~LLPanelPlaceProfile();

<<<<<<< HEAD
	/*virtual*/ bool postBuild();
=======
    /*virtual*/ BOOL postBuild();
>>>>>>> e1623bb2

    /*virtual*/ void resetLocation();

    /*virtual*/ void setInfoType(EInfoType type);

    /*virtual*/ void processParcelInfo(const LLParcelData& parcel_data);

<<<<<<< HEAD
	/*virtual*/ void onVisibilityChange(bool new_visibility);
=======
    /*virtual*/ void onVisibilityChange(BOOL new_visibility);
>>>>>>> e1623bb2

    // Displays information about the currently selected parcel
    // without sending a request to the server.
    // If is_current_parcel true shows "You Are Here" banner.
    void displaySelectedParcelInfo(LLParcel* parcel,
                                   LLViewerRegion* region,
                                   const LLVector3d& pos_global,
                                   bool is_current_parcel);

    void updateEstateName(const std::string& name);
    void updateEstateOwnerName(const std::string& name);
    void updateCovenantText(const std::string &text);

private:
    void onForSaleBannerClick();

    static void updateYouAreHereBanner(void*);// added to gIdleCallbacks

    /**
     * Holds last displayed parcel. Needed for YouAreHere banner.
     */
    S32                 mSelectedParcelID;
    LLUUID              mLastSelectedRegionID;
    F64                 mNextCovenantUpdateTime;  //seconds since client start

    LLPanel*            mForSalePanel;
    LLPanel*            mYouAreHerePanel;

    LLIconCtrl*         mParcelRatingIcon;
    LLTextBox*          mParcelRatingText;
    LLIconCtrl*         mVoiceIcon;
    LLTextBox*          mVoiceText;
    LLIconCtrl*         mFlyIcon;
    LLTextBox*          mFlyText;
    LLIconCtrl*         mPushIcon;
    LLTextBox*          mPushText;
    LLIconCtrl*         mBuildIcon;
    LLTextBox*          mBuildText;
    LLIconCtrl*         mScriptsIcon;
    LLTextBox*          mScriptsText;
    LLIconCtrl*         mDamageIcon;
    LLTextBox*          mDamageText;
    LLIconCtrl*         mSeeAVsIcon;
    LLTextBox*          mSeeAVsText;

    LLTextBox*          mRegionNameText;
    LLTextBox*          mRegionTypeText;
    LLIconCtrl*         mRegionRatingIcon;
    LLTextBox*          mRegionRatingText;
    LLTextBox*          mRegionOwnerText;
    LLTextBox*          mRegionGroupText;

    LLTextBox*          mEstateNameText;
    LLTextBox*          mEstateRatingText;
    LLIconCtrl*         mEstateRatingIcon;
    LLTextBox*          mEstateOwnerText;
    LLTextEditor*       mCovenantText;

    LLTextBox*          mSalesPriceText;
    LLTextBox*          mAreaText;
    LLTextBox*          mTrafficText;
    LLTextBox*          mPrimitivesText;
    LLTextBox*          mParcelScriptsText;
    LLTextBox*          mTerraformLimitsText;
    LLTextEditor*       mSubdivideText;
    LLTextEditor*       mResaleText;
    LLTextBox*          mSaleToText;
    LLAccordionCtrl*    mAccordionCtrl;
};

#endif // LL_LLPANELPLACEPROFILE_H<|MERGE_RESOLUTION|>--- conflicted
+++ resolved
@@ -1,129 +1,121 @@
-/**
- * @file llpanelplaceprofile.h
- * @brief Displays place profile in Side Tray.
- *
- * $LicenseInfo:firstyear=2009&license=viewerlgpl$
- * Second Life Viewer Source Code
- * Copyright (C) 2010, Linden Research, Inc.
- *
- * This library is free software; you can redistribute it and/or
- * modify it under the terms of the GNU Lesser General Public
- * License as published by the Free Software Foundation;
- * version 2.1 of the License only.
- *
- * This library is distributed in the hope that it will be useful,
- * but WITHOUT ANY WARRANTY; without even the implied warranty of
- * MERCHANTABILITY or FITNESS FOR A PARTICULAR PURPOSE.  See the GNU
- * Lesser General Public License for more details.
- *
- * You should have received a copy of the GNU Lesser General Public
- * License along with this library; if not, write to the Free Software
- * Foundation, Inc., 51 Franklin Street, Fifth Floor, Boston, MA  02110-1301  USA
- *
- * Linden Research, Inc., 945 Battery Street, San Francisco, CA  94111  USA
- * $/LicenseInfo$
- */
-
-#ifndef LL_LLPANELPLACEPROFILE_H
-#define LL_LLPANELPLACEPROFILE_H
-
-#include "llpanelplaceinfo.h"
-
-class LLAccordionCtrl;
-class LLIconCtrl;
-class LLTextEditor;
-
-class LLPanelPlaceProfile : public LLPanelPlaceInfo
-{
-public:
-    LLPanelPlaceProfile();
-    /*virtual*/ ~LLPanelPlaceProfile();
-
-<<<<<<< HEAD
-	/*virtual*/ bool postBuild();
-=======
-    /*virtual*/ BOOL postBuild();
->>>>>>> e1623bb2
-
-    /*virtual*/ void resetLocation();
-
-    /*virtual*/ void setInfoType(EInfoType type);
-
-    /*virtual*/ void processParcelInfo(const LLParcelData& parcel_data);
-
-<<<<<<< HEAD
-	/*virtual*/ void onVisibilityChange(bool new_visibility);
-=======
-    /*virtual*/ void onVisibilityChange(BOOL new_visibility);
->>>>>>> e1623bb2
-
-    // Displays information about the currently selected parcel
-    // without sending a request to the server.
-    // If is_current_parcel true shows "You Are Here" banner.
-    void displaySelectedParcelInfo(LLParcel* parcel,
-                                   LLViewerRegion* region,
-                                   const LLVector3d& pos_global,
-                                   bool is_current_parcel);
-
-    void updateEstateName(const std::string& name);
-    void updateEstateOwnerName(const std::string& name);
-    void updateCovenantText(const std::string &text);
-
-private:
-    void onForSaleBannerClick();
-
-    static void updateYouAreHereBanner(void*);// added to gIdleCallbacks
-
-    /**
-     * Holds last displayed parcel. Needed for YouAreHere banner.
-     */
-    S32                 mSelectedParcelID;
-    LLUUID              mLastSelectedRegionID;
-    F64                 mNextCovenantUpdateTime;  //seconds since client start
-
-    LLPanel*            mForSalePanel;
-    LLPanel*            mYouAreHerePanel;
-
-    LLIconCtrl*         mParcelRatingIcon;
-    LLTextBox*          mParcelRatingText;
-    LLIconCtrl*         mVoiceIcon;
-    LLTextBox*          mVoiceText;
-    LLIconCtrl*         mFlyIcon;
-    LLTextBox*          mFlyText;
-    LLIconCtrl*         mPushIcon;
-    LLTextBox*          mPushText;
-    LLIconCtrl*         mBuildIcon;
-    LLTextBox*          mBuildText;
-    LLIconCtrl*         mScriptsIcon;
-    LLTextBox*          mScriptsText;
-    LLIconCtrl*         mDamageIcon;
-    LLTextBox*          mDamageText;
-    LLIconCtrl*         mSeeAVsIcon;
-    LLTextBox*          mSeeAVsText;
-
-    LLTextBox*          mRegionNameText;
-    LLTextBox*          mRegionTypeText;
-    LLIconCtrl*         mRegionRatingIcon;
-    LLTextBox*          mRegionRatingText;
-    LLTextBox*          mRegionOwnerText;
-    LLTextBox*          mRegionGroupText;
-
-    LLTextBox*          mEstateNameText;
-    LLTextBox*          mEstateRatingText;
-    LLIconCtrl*         mEstateRatingIcon;
-    LLTextBox*          mEstateOwnerText;
-    LLTextEditor*       mCovenantText;
-
-    LLTextBox*          mSalesPriceText;
-    LLTextBox*          mAreaText;
-    LLTextBox*          mTrafficText;
-    LLTextBox*          mPrimitivesText;
-    LLTextBox*          mParcelScriptsText;
-    LLTextBox*          mTerraformLimitsText;
-    LLTextEditor*       mSubdivideText;
-    LLTextEditor*       mResaleText;
-    LLTextBox*          mSaleToText;
-    LLAccordionCtrl*    mAccordionCtrl;
-};
-
-#endif // LL_LLPANELPLACEPROFILE_H+/**
+ * @file llpanelplaceprofile.h
+ * @brief Displays place profile in Side Tray.
+ *
+ * $LicenseInfo:firstyear=2009&license=viewerlgpl$
+ * Second Life Viewer Source Code
+ * Copyright (C) 2010, Linden Research, Inc.
+ *
+ * This library is free software; you can redistribute it and/or
+ * modify it under the terms of the GNU Lesser General Public
+ * License as published by the Free Software Foundation;
+ * version 2.1 of the License only.
+ *
+ * This library is distributed in the hope that it will be useful,
+ * but WITHOUT ANY WARRANTY; without even the implied warranty of
+ * MERCHANTABILITY or FITNESS FOR A PARTICULAR PURPOSE.  See the GNU
+ * Lesser General Public License for more details.
+ *
+ * You should have received a copy of the GNU Lesser General Public
+ * License along with this library; if not, write to the Free Software
+ * Foundation, Inc., 51 Franklin Street, Fifth Floor, Boston, MA  02110-1301  USA
+ *
+ * Linden Research, Inc., 945 Battery Street, San Francisco, CA  94111  USA
+ * $/LicenseInfo$
+ */
+
+#ifndef LL_LLPANELPLACEPROFILE_H
+#define LL_LLPANELPLACEPROFILE_H
+
+#include "llpanelplaceinfo.h"
+
+class LLAccordionCtrl;
+class LLIconCtrl;
+class LLTextEditor;
+
+class LLPanelPlaceProfile : public LLPanelPlaceInfo
+{
+public:
+    LLPanelPlaceProfile();
+    /*virtual*/ ~LLPanelPlaceProfile();
+
+    /*virtual*/ bool postBuild();
+
+    /*virtual*/ void resetLocation();
+
+    /*virtual*/ void setInfoType(EInfoType type);
+
+    /*virtual*/ void processParcelInfo(const LLParcelData& parcel_data);
+
+    /*virtual*/ void onVisibilityChange(bool new_visibility);
+
+    // Displays information about the currently selected parcel
+    // without sending a request to the server.
+    // If is_current_parcel true shows "You Are Here" banner.
+    void displaySelectedParcelInfo(LLParcel* parcel,
+                                   LLViewerRegion* region,
+                                   const LLVector3d& pos_global,
+                                   bool is_current_parcel);
+
+    void updateEstateName(const std::string& name);
+    void updateEstateOwnerName(const std::string& name);
+    void updateCovenantText(const std::string &text);
+
+private:
+    void onForSaleBannerClick();
+
+    static void updateYouAreHereBanner(void*);// added to gIdleCallbacks
+
+    /**
+     * Holds last displayed parcel. Needed for YouAreHere banner.
+     */
+    S32                 mSelectedParcelID;
+    LLUUID              mLastSelectedRegionID;
+    F64                 mNextCovenantUpdateTime;  //seconds since client start
+
+    LLPanel*            mForSalePanel;
+    LLPanel*            mYouAreHerePanel;
+
+    LLIconCtrl*         mParcelRatingIcon;
+    LLTextBox*          mParcelRatingText;
+    LLIconCtrl*         mVoiceIcon;
+    LLTextBox*          mVoiceText;
+    LLIconCtrl*         mFlyIcon;
+    LLTextBox*          mFlyText;
+    LLIconCtrl*         mPushIcon;
+    LLTextBox*          mPushText;
+    LLIconCtrl*         mBuildIcon;
+    LLTextBox*          mBuildText;
+    LLIconCtrl*         mScriptsIcon;
+    LLTextBox*          mScriptsText;
+    LLIconCtrl*         mDamageIcon;
+    LLTextBox*          mDamageText;
+    LLIconCtrl*         mSeeAVsIcon;
+    LLTextBox*          mSeeAVsText;
+
+    LLTextBox*          mRegionNameText;
+    LLTextBox*          mRegionTypeText;
+    LLIconCtrl*         mRegionRatingIcon;
+    LLTextBox*          mRegionRatingText;
+    LLTextBox*          mRegionOwnerText;
+    LLTextBox*          mRegionGroupText;
+
+    LLTextBox*          mEstateNameText;
+    LLTextBox*          mEstateRatingText;
+    LLIconCtrl*         mEstateRatingIcon;
+    LLTextBox*          mEstateOwnerText;
+    LLTextEditor*       mCovenantText;
+
+    LLTextBox*          mSalesPriceText;
+    LLTextBox*          mAreaText;
+    LLTextBox*          mTrafficText;
+    LLTextBox*          mPrimitivesText;
+    LLTextBox*          mParcelScriptsText;
+    LLTextBox*          mTerraformLimitsText;
+    LLTextEditor*       mSubdivideText;
+    LLTextEditor*       mResaleText;
+    LLTextBox*          mSaleToText;
+    LLAccordionCtrl*    mAccordionCtrl;
+};
+
+#endif // LL_LLPANELPLACEPROFILE_H