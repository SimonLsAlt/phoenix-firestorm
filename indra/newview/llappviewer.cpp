--- conflicted
+++ resolved
@@ -5099,35 +5099,22 @@
 	const std::string cache_dir_name = gSavedSettings.getString("DiskCacheDirName");
 
 	const U32 MB = 1024 * 1024;
-<<<<<<< HEAD
-    const U64 MIN_CACHE_SIZE = 256 * MB;
-	const U64 MAX_CACHE_SIZE = 9984ll * MB;
-    const uintmax_t setting_cache_total_size = (U64)gSavedSettings.getU32("CacheSize") * MB;
-    const uintmax_t cache_total_size = llclamp(setting_cache_total_size, MIN_CACHE_SIZE, MAX_CACHE_SIZE);
-    // <FS:Ansariel> Better cache size control
-    //const F32 disk_cache_percent = gSavedSettings.getF32("DiskCachePercentOfTotal");
-    //const F32 texture_cache_percent = 100.0 - disk_cache_percent;
-    // </FS:Ansariel>
-
-    // note that the maximum size of this cache is defined as a percentage of the 
-    // total cache size - the 'CacheSize' pref - for all caches. 
-    // <FS:Ansariel> Better cache size control
-    //const uintmax_t disk_cache_size = cache_total_size * disk_cache_percent / 100;
-    const unsigned int disk_cache_mb = gSavedSettings.getU32("FSDiskCacheSize");
-    const uintmax_t disk_cache_size = disk_cache_mb * 1024ULL * 1024ULL;
-    // </FS:Ansariel>
-=======
     const uintmax_t MIN_CACHE_SIZE = 256 * MB;
 	const uintmax_t MAX_CACHE_SIZE = 9984ll * MB;
     const uintmax_t setting_cache_total_size = uintmax_t(gSavedSettings.getU32("CacheSize")) * MB;
     const uintmax_t cache_total_size = llclamp(setting_cache_total_size, MIN_CACHE_SIZE, MAX_CACHE_SIZE);
-    const F64 disk_cache_percent = gSavedSettings.getF32("DiskCachePercentOfTotal");
-    const F64 texture_cache_percent = 100.0 - disk_cache_percent;
+    // <FS:Ansariel> Better cache size control
+    //const F64 disk_cache_percent = gSavedSettings.getF32("DiskCachePercentOfTotal");
+    //const F6432 texture_cache_percent = 100.0 - disk_cache_percent;
+    // </FS:Ansariel>
 
     // note that the maximum size of this cache is defined as a percentage of the 
     // total cache size - the 'CacheSize' pref - for all caches. 
-    const uintmax_t disk_cache_size = uintmax_t(cache_total_size * disk_cache_percent / 100);
->>>>>>> 61407e3f
+    // <FS:Ansariel> Better cache size control
+    //const uintmax_t disk_cache_size = uintmax_t(cache_total_size * disk_cache_percent / 100);
+    const unsigned int disk_cache_mb = gSavedSettings.getU32("FSDiskCacheSize");
+    const uintmax_t disk_cache_size = disk_cache_mb * 1024ULL * 1024ULL;
+    // </FS:Ansariel>
 	const bool enable_cache_debug_info = gSavedSettings.getBOOL("EnableDiskCacheDebugInfo");
 
 	bool texture_cache_mismatch = false;
@@ -5193,7 +5180,6 @@
 		gSavedSettings.setString("CacheLocationTopFolder", "");
 	}
 
-<<<<<<< HEAD
 	// <FS:Ansariel> Sound cache
 	if (!gDirUtilp->setSoundCacheDir(gSavedSettings.getString("FSSoundCacheLocation")))
 	{
@@ -5203,9 +5189,6 @@
 	// </FS:Ansariel>
 
     const std::string cache_dir = gDirUtilp->getExpandedFilename(LL_PATH_CACHE, cache_dir_name);
-=======
-	const std::string cache_dir = gDirUtilp->getExpandedFilename(LL_PATH_CACHE, cache_dir_name);
->>>>>>> 61407e3f
     LLDiskCache::initParamSingleton(cache_dir, disk_cache_size, enable_cache_debug_info);
 
 	if (!read_only)
@@ -5235,7 +5218,6 @@
 	}
 	// </FS:Ansariel>
 
-<<<<<<< HEAD
 	// <FS:Ansariel> Purge web browser cache
 	if (gSavedSettings.getBOOL("FSStartupClearBrowserCache"))
 	{
@@ -5261,12 +5243,6 @@
 	const S64 texture_cache_size = (S64)cache_total_size;
 	// </FS:Ansariel>
 
-=======
-	// Init the texture cache
-    // Allocate the remaining percent which is not allocated to the disk cache
-    const S64 texture_cache_size = S64(cache_total_size * texture_cache_percent / 100);
-
->>>>>>> 61407e3f
     LLAppViewer::getTextureCache()->initCache(LL_PATH_CACHE, texture_cache_size, texture_cache_mismatch);
 
 	LLVOCache::getInstance()->initCache(LL_PATH_CACHE, gSavedSettings.getU32("CacheNumberOfRegionsForObjects"), getObjectCacheVersion());
