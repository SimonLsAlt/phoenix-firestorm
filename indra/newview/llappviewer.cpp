--- conflicted
+++ resolved
@@ -1847,11 +1847,7 @@
 	gLLErrorActivated = true;
 	
 //	LLError::crashAndLoop(error_string);
-<<<<<<< HEAD
-// [SL:KB] - Patch: Viewer-Build | Checked: 2010-12-04 (Catznip-2.4.0g) | Added: Catznip-2.4.0g
-=======
 // [SL:KB] - Patch: Viewer-Build | Checked: 2010-12-04 (Catznip-2.5.0a) | Added: Catznip-2.4.0g
->>>>>>> 818c5fc3
 #if !LL_RELEASE_FOR_DOWNLOAD && LL_WINDOWS
 	DebugBreak();
 #else
