--- conflicted
+++ resolved
@@ -4173,23 +4173,14 @@
     if (! gDebugInfo.has("Dynamic") )
         gDebugInfo["Dynamic"] = LLSD::emptyMap();
 
-<<<<<<< HEAD
 	// <FS:ND> we don't want this (otherwise set filename to Firestorm.old/log
-// #if LL_WINDOWS
+// #if LL_WINDOWS && !LL_BUGSPLAT
 // 	gDebugInfo["SLLog"] = gDirUtilp->getExpandedFilename(LL_PATH_DUMP,"SecondLife.log");
 // #else
 //     //Not ideal but sufficient for good reporting.
 //     gDebugInfo["SLLog"] = gDirUtilp->getExpandedFilename(LL_PATH_LOGS,"SecondLife.old");  //LLError::logFileName();
 // #endif
 	// </FS:ND>
-=======
-#if LL_WINDOWS && !LL_BUGSPLAT
-	gDebugInfo["SLLog"] = gDirUtilp->getExpandedFilename(LL_PATH_DUMP,"SecondLife.log");
-#else
-    //Not ideal but sufficient for good reporting.
-    gDebugInfo["SLLog"] = gDirUtilp->getExpandedFilename(LL_PATH_LOGS,"SecondLife.old");  //LLError::logFileName();
-#endif
->>>>>>> 8a9889eb
 
 	gDebugInfo["ClientInfo"]["Name"] = LLVersionInfo::instance().getChannel();
 // [SL:KB] - Patch: Viewer-CrashReporting | Checked: 2011-05-08 (Catznip-2.6.0a) | Added: Catznip-2.6.0a
