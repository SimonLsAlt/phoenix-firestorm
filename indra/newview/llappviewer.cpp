--- conflicted
+++ resolved
@@ -821,10 +821,9 @@
 
 bool LLAppViewer::init()
 {	
-<<<<<<< HEAD
 	// <FS:ND> Breakpad merge, setup minidump type from Catznip.
 
-	// setupErrorHandling();
+	// setupErrorHandling(mSecondInstance);
 	EMiniDumpType minidump_type = MINIDUMP_NORMAL;
 	if (gSavedSettings.controlExists("SaveMiniDumpType"))
 		minidump_type = (LLApp::EMiniDumpType)gSavedSettings.getU32("SaveMiniDumpType"); 
@@ -835,9 +834,6 @@
 
 	nd::allocstats::startUp(); // <FS:ND/> start collecting alloc stats
 	nd::mallocstats::startUp(); // <FS:ND/> start collecting alloc stats
-=======
-	setupErrorHandling(mSecondInstance);
->>>>>>> c71e459b
 
 	//
 	// Start of the application
