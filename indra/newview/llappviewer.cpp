--- conflicted
+++ resolved
@@ -45,7 +45,6 @@
 #include "llwindow.h"
 #include "llviewerstats.h"
 #include "llmd5.h"
-#include "llmeshrepository.h"
 #include "llpumpio.h"
 #include "llmimetypes.h"
 #include "llslurl.h"
@@ -75,8 +74,6 @@
 #include "llteleporthistory.h"
 #include "lllocationhistory.h"
 #include "llfasttimerview.h"
-#include "llvector4a.h"
-#include "llviewermenufile.h"
 #include "llvoicechannel.h"
 #include "llvoavatarself.h"
 #include "llsidetray.h"
@@ -305,7 +302,7 @@
 
 ////////////////////////////////////////////////////////////
 // Internal globals... that should be removed.
-static std::string gArgs = "Mesh Beta";
+static std::string gArgs;
 
 const std::string MARKER_FILE_NAME("SecondLife.exec_marker");
 const std::string ERROR_MARKER_FILE_NAME("SecondLife.error_marker");
@@ -613,9 +610,6 @@
 	// we run the "program crashed last time" error handler below.
 	//
 	LLFastTimer::reset();
-
-	// initialize SSE options
-	LLVector4a::initClass();
 
 	// Need to do this initialization before we do anything else, since anything
 	// that touches files should really go through the lldir API
@@ -1321,26 +1315,6 @@
 	// workaround for DEV-35406 crash on shutdown
 	LLEventPumps::instance().reset();
 
-	if (LLFastTimerView::sAnalyzePerformance)
-	{
-		llinfos << "Analyzing performance" << llendl;
-		
-		if(LLFastTimer::sLog)
-		{
-			LLFastTimerView::doAnalysis(
-				gDirUtilp->getExpandedFilename(LL_PATH_LOGS, "performance_baseline.slp"),
-				gDirUtilp->getExpandedFilename(LL_PATH_LOGS, "performance.slp"),
-				gDirUtilp->getExpandedFilename(LL_PATH_LOGS, "performance_report.csv"));
-		}
-		if(LLFastTimer::sMetricLog)
-		{
-			LLFastTimerView::doAnalysis(
-				gDirUtilp->getExpandedFilename(LL_PATH_LOGS, "metric_baseline.slp"),
-				gDirUtilp->getExpandedFilename(LL_PATH_LOGS, "metric.slp"),
-				gDirUtilp->getExpandedFilename(LL_PATH_LOGS, "metric_report.csv"));
-		}
-	}
-
 	// remove any old breakpad minidump files from the log directory
 	if (! isError())
 	{
@@ -1388,9 +1362,6 @@
 	LLError::logToFixedBuffer(NULL);
 
 	llinfos << "Cleaning Up" << llendflush;
-
-	// shut down mesh streamer
-	gMeshRepo.shutdown();
 
 	// Must clean up texture references before viewer window is destroyed.
 	if(LLHUDManager::instanceExists())
@@ -1670,8 +1641,6 @@
 	sTextureFetch->shutDownTextureCacheThread() ;
 	sTextureFetch->shutDownImageDecodeThread() ;
 
-	LLFilePickerThread::cleanupClass();
-
 	delete sTextureCache;
     sTextureCache = NULL;
 	delete sTextureFetch;
@@ -1681,9 +1650,6 @@
 	delete mFastTimerLogThread;
 	mFastTimerLogThread = NULL;
 	
-<<<<<<< HEAD
-	LLMetricPerformanceTester::cleanClass() ;
-=======
 	if (LLFastTimerView::sAnalyzePerformance)
 	{
 		llinfos << "Analyzing performance" << llendl;
@@ -1698,7 +1664,6 @@
 			gDirUtilp->getExpandedFilename(LL_PATH_LOGS, report_name));
 	}
 	LLMetricPerformanceTesterBasic::cleanClass() ;
->>>>>>> b778ba9b
 
 	llinfos << "Cleaning up Media and Textures" << llendflush;
 
@@ -1813,11 +1778,6 @@
 		mFastTimerLogThread = new LLFastTimerLogThread(LLFastTimer::sLogName);
 		mFastTimerLogThread->start();
 	}
-
-	// Mesh streaming and caching
-	gMeshRepo.init();
-
-	LLFilePickerThread::initClass();
 
 	// *FIX: no error handling here!
 	return true;
@@ -2583,7 +2543,6 @@
 		gSavedSettings.saveToFile( gSavedSettings.getString("ClientSettingsFile"), TRUE );
 	
 		gPipeline.init();
-		
 		stop_glerror();
 		gViewerWindow->initGLDefaults();
 
@@ -3663,8 +3622,6 @@
 static LLFastTimer::DeclareTimer FTM_REGION_UPDATE("Update Region");
 static LLFastTimer::DeclareTimer FTM_WORLD_UPDATE("Update World");
 static LLFastTimer::DeclareTimer FTM_NETWORK("Network");
-static LLFastTimer::DeclareTimer FTM_AGENT_NETWORK("Agent Network");
-static LLFastTimer::DeclareTimer FTM_VLMANAGER("VL Manager");
 
 ///////////////////////////////////////////////////////
 // idle()
@@ -3685,8 +3642,6 @@
 	LLEventTimer::updateClass();
 	LLCriticalDamp::updateInterpolants();
 	LLMortician::updateClass();
-	LLFilePickerThread::clearDead();  //calls LLFilePickerThread::notify()
-
 	F32 dt_raw = idle_timer.getElapsedTimeAndResetF32();
 
 	// Cap out-of-control frame times
@@ -3737,7 +3692,7 @@
 
 	if (!gDisconnected)
 	{
-		LLFastTimer t(FTM_AGENT_NETWORK);
+		LLFastTimer t(FTM_NETWORK);
 		// Update spaceserver timeinfo
 	    LLWorld::getInstance()->setSpaceTimeUSec(LLWorld::getInstance()->getSpaceTimeUSec() + (U32)(dt_raw * SEC_TO_MICROSEC));
     
@@ -3935,7 +3890,7 @@
 	//
 
 	{
-		LLFastTimer t(FTM_VLMANAGER);
+		LLFastTimer t(FTM_NETWORK);
 		gVLManager.unpackData();
 	}
 	
@@ -4235,11 +4190,6 @@
 #endif
 
 static LLFastTimer::DeclareTimer FTM_IDLE_NETWORK("Idle Network");
-static LLFastTimer::DeclareTimer FTM_MESSAGE_ACKS("Message Acks");
-static LLFastTimer::DeclareTimer FTM_RETRANSMIT("Retransmit");
-static LLFastTimer::DeclareTimer FTM_TIMEOUT_CHECK("Timeout Check");
-static LLFastTimer::DeclareTimer FTM_DYNAMIC_THROTTLE("Dynamic Throttle");
-static LLFastTimer::DeclareTimer FTM_CHECK_REGION_CIRCUIT("Check Region Circuit");
 
 void LLAppViewer::idleNetwork()
 {
@@ -4288,10 +4238,7 @@
 		}
 
 		// Handle per-frame message system processing.
-		{
-			LLFastTimer ftm(FTM_MESSAGE_ACKS);
-			gMessageSystem->processAcks();
-		}
+		gMessageSystem->processAcks();
 
 #ifdef TIME_THROTTLE_MESSAGES
 		if (total_time >= CheckMessagesMaxTime)
@@ -4328,39 +4275,24 @@
 	LLViewerStats::getInstance()->mNumNewObjectsStat.addValue(gObjectList.mNumNewObjects);
 
 	// Retransmit unacknowledged packets.
-	{
-		LLFastTimer ftm(FTM_RETRANSMIT);
-		gXferManager->retransmitUnackedPackets();
-	}
-
-	{
-		LLFastTimer ftm(FTM_TIMEOUT_CHECK);
-		gAssetStorage->checkForTimeouts();
-	}
-
-
-	{
-		LLFastTimer ftm(FTM_DYNAMIC_THROTTLE);
-		gViewerThrottle.updateDynamicThrottle();
-	}
+	gXferManager->retransmitUnackedPackets();
+	gAssetStorage->checkForTimeouts();
+	gViewerThrottle.updateDynamicThrottle();
 
 	// Check that the circuit between the viewer and the agent's current
 	// region is still alive
-	{
-		LLFastTimer ftm(FTM_CHECK_REGION_CIRCUIT);
-		LLViewerRegion *agent_region = gAgent.getRegion();
-		if (agent_region && (LLStartUp::getStartupState()==STATE_STARTED))
-		{
-			LLUUID this_region_id = agent_region->getRegionID();
-			bool this_region_alive = agent_region->isAlive();
-			if ((mAgentRegionLastAlive && !this_region_alive) // newly dead
-				&& (mAgentRegionLastID == this_region_id)) // same region
-			{
-				forceDisconnect(LLTrans::getString("AgentLostConnection"));
-			}
-			mAgentRegionLastID = this_region_id;
-			mAgentRegionLastAlive = this_region_alive;
-		}
+	LLViewerRegion *agent_region = gAgent.getRegion();
+	if (agent_region && (LLStartUp::getStartupState()==STATE_STARTED))
+	{
+		LLUUID this_region_id = agent_region->getRegionID();
+		bool this_region_alive = agent_region->isAlive();
+		if ((mAgentRegionLastAlive && !this_region_alive) // newly dead
+		    && (mAgentRegionLastID == this_region_id)) // same region
+		{
+			forceDisconnect(LLTrans::getString("AgentLostConnection"));
+		}
+		mAgentRegionLastID = this_region_id;
+		mAgentRegionLastAlive = this_region_alive;
 	}
 }
 
