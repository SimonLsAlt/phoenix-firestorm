--- conflicted
+++ resolved
@@ -1670,7 +1670,6 @@
 	LL_CLEAR_CALLSTACKS();
 	} // <FS:Beq/> perf stats
 	{
-<<<<<<< HEAD
 		{FSPerfStats::RecordSceneTime T (FSPerfStats::StatType_t::RENDER_IDLE); // <FS:Beq> ensure we have the entire top scope of frame covered
 		// <FS:Ansariel> MaxFPS Viewer-Chui merge error
 		// Check if we need to restore rendering masks.
@@ -1697,9 +1696,7 @@
 		}
 		// </FS:Ansariel> MaxFPS Viewer-Chui merge error
 
-=======
 		LL_PROFILE_ZONE_NAMED_CATEGORY_APP( "df processMiscNativeEvents" )
->>>>>>> 0da2ab22
 		pingMainloopTimeout("Main:MiscNativeWindowEvents");
 
 		if (gViewerWindow)
@@ -1709,13 +1706,8 @@
 		}
 
 		{
-<<<<<<< HEAD
-			LL_PROFILE_ZONE_NAMED( "df gatherInput" )
+			LL_PROFILE_ZONE_NAMED_CATEGORY_APP( "df gatherInput" )
 			pingMainloopTimeout("Main:GatherInput");
-=======
-			LL_PROFILE_ZONE_NAMED_CATEGORY_APP( "df gatherInput" )
-		pingMainloopTimeout("Main:GatherInput");
->>>>>>> 0da2ab22
 		}
 
 		if (gViewerWindow)
@@ -1741,35 +1733,19 @@
 		}
 
 		{
-<<<<<<< HEAD
-			LL_PROFILE_ZONE_NAMED( "df mainloop" )
+			LL_PROFILE_ZONE_NAMED_CATEGORY_APP( "df mainloop" )
 			// canonical per-frame event
 			mainloop.post(newFrame);
-=======
-			LL_PROFILE_ZONE_NAMED_CATEGORY_APP( "df mainloop" )
-		// canonical per-frame event
-		mainloop.post(newFrame);
->>>>>>> 0da2ab22
-		}
-		{
-<<<<<<< HEAD
-			LL_PROFILE_ZONE_NAMED( "df suspend" )
+		}
+		{
+			LL_PROFILE_ZONE_NAMED_CATEGORY_APP( "df suspend" )
 			// give listeners a chance to run
 			llcoro::suspend();
-=======
-			LL_PROFILE_ZONE_NAMED_CATEGORY_APP( "df suspend" )
-		// give listeners a chance to run
-		llcoro::suspend();
->>>>>>> 0da2ab22
 		}
 		}// <FS:Beq> ensure we have the entire top scope of frame covered
 
 		if (!LLApp::isExiting())
 		{
-<<<<<<< HEAD
-=======
-			LL_PROFILE_ZONE_NAMED_CATEGORY_APP( "df JoystickKeyboard" )
->>>>>>> 0da2ab22
 			pingMainloopTimeout("Main:JoystickKeyboard");
 
 			// Scan keyboard for movement keys.  Command keys and typing
@@ -1784,7 +1760,7 @@
 				&& !gFocusMgr.focusLocked())
 			{
 				FSPerfStats::RecordSceneTime T (FSPerfStats::StatType_t::RENDER_IDLE);
-				LL_PROFILE_ZONE_NAMED( "df JoystickKeyboard" )
+				LL_PROFILE_ZONE_NAMED_CATEGORY_APP( "df JoystickKeyboard" )
 				joystick->scanJoystick();
 				gKeyboard->scanKeyboard();
                 gViewerInput.scanMouse();
@@ -1800,41 +1776,24 @@
 
 			// Update state based on messages, user input, object idle.
 			{
-<<<<<<< HEAD
 				FSPerfStats::RecordSceneTime T (FSPerfStats::StatType_t::RENDER_IDLE);
-				LL_PROFILE_ZONE_NAMED( "df pauseMainloopTimeout" )
+				LL_PROFILE_ZONE_NAMED_CATEGORY_APP( "df pauseMainloopTimeout" )
 				pauseMainloopTimeout(); // *TODO: Remove. Messages shouldn't be stalling for 20+ seconds!
 			}
 
 			{
-				LL_RECORD_BLOCK_TIME(FTM_IDLE);
+				LL_PROFILE_ZONE_NAMED_CATEGORY_APP("df idle"); //LL_RECORD_BLOCK_TIME(FTM_IDLE);
 				idle();
 			}
 
 			{
-				LL_PROFILE_ZONE_NAMED( "df resumeMainloopTimeout" )
+				LL_PROFILE_ZONE_NAMED_CATEGORY_APP( "df resumeMainloopTimeout" )
 				resumeMainloopTimeout();
-=======
-				{
-					LL_PROFILE_ZONE_NAMED_CATEGORY_APP( "df pauseMainloopTimeout" )
-					pauseMainloopTimeout(); // *TODO: Remove. Messages shouldn't be stalling for 20+ seconds!
-				}
-
-				{
-					LL_PROFILE_ZONE_NAMED_CATEGORY_APP("df idle"); //LL_RECORD_BLOCK_TIME(FTM_IDLE);
-					idle();
-				}
-
-				{
-					LL_PROFILE_ZONE_NAMED_CATEGORY_APP( "df resumeMainloopTimeout" )
-					resumeMainloopTimeout();
-				}
->>>>>>> 0da2ab22
 			}
 
 			if (gDoDisconnect && (LLStartUp::getStartupState() == STATE_STARTED))
 			{
-				LL_PROFILE_ZONE_NAMED("Shutdown:SaveSnapshot");
+				LL_PROFILE_ZONE_NAMED_CATEGORY_APP("Shutdown:SaveSnapshot");
 				pauseMainloopTimeout();
 				saveFinalSnapshot();
 
@@ -1851,27 +1810,17 @@
 			// *TODO: Should we run display() even during gHeadlessClient?  DK 2011-02-18
 			if (!LLApp::isExiting() && !gHeadlessClient && gViewerWindow)
 			{
-<<<<<<< HEAD
-				LL_PROFILE_ZONE_NAMED("df Display")
-=======
 				LL_PROFILE_ZONE_NAMED_CATEGORY_APP( "df Display" )
->>>>>>> 0da2ab22
 				pingMainloopTimeout("Main:Display");
 				gGLActive = TRUE;
 
 				display();
 
 				{
-<<<<<<< HEAD
 					FSPerfStats::RecordSceneTime T(FSPerfStats::StatType_t::RENDER_IDLE);
-					LL_PROFILE_ZONE_NAMED("df Snapshot")
+					LL_PROFILE_ZONE_NAMED_CATEGORY_APP("df Snapshot")
 					pingMainloopTimeout("Main:Snapshot");
 					LLFloaterSnapshot::update(); // take snapshots
-=======
-					LL_PROFILE_ZONE_NAMED_CATEGORY_APP( "df Snapshot" )
-				pingMainloopTimeout("Main:Snapshot");
-				LLFloaterSnapshot::update(); // take snapshots
->>>>>>> 0da2ab22
 					LLFloaterOutfitSnapshot::update();
 					gGLActive = FALSE;
 				}
@@ -1879,13 +1828,8 @@
 		}
 
 		{
-<<<<<<< HEAD
-			LL_PROFILE_ZONE_NAMED( "df pauseMainloopTimeout2" )
+			LL_PROFILE_ZONE_NAMED_CATEGORY_APP( "df pauseMainloopTimeout2" )
 			pingMainloopTimeout("Main:Sleep");
-=======
-			LL_PROFILE_ZONE_NAMED_CATEGORY_APP( "df pauseMainloopTimeout" )
-		pingMainloopTimeout("Main:Sleep");
->>>>>>> 0da2ab22
 
 			pauseMainloopTimeout();
 		}
@@ -1953,7 +1897,7 @@
 				F32 max_time = llmin(gFrameIntervalSeconds.value() *10.f, 1.f);
 				// <FS:Beq> instrument image decodes
 				{
-					LL_PROFILE_ZONE_NAMED("updateTextureThreads");
+					LL_PROFILE_ZONE_NAMED_CATEGORY_APP("updateTextureThreads");
 					// FSPlot("max_time_ms",max_time);
 				// <FS:Beq/>
 				work_pending += updateTextureThreads(max_time);
@@ -1975,13 +1919,8 @@
 			}
 
 			{
-<<<<<<< HEAD
-				LL_PROFILE_ZONE_NAMED( "df gMeshRepo" )
+				LL_PROFILE_ZONE_NAMED_CATEGORY_APP( "df gMeshRepo" )
 				gMeshRepo.update() ;
-=======
-				LL_PROFILE_ZONE_NAMED_CATEGORY_APP( "df gMeshRepo" )
-			gMeshRepo.update() ;
->>>>>>> 0da2ab22
 			}
 
 			if(!total_work_pending) //pause texture fetching threads if nothing to process.
@@ -2027,13 +1966,8 @@
 			frameTimer.reset();
 			// </FS:Ansariel>
 			{
-<<<<<<< HEAD
-				LL_PROFILE_ZONE_NAMED( "df resumeMainloopTimeout" )
+				LL_PROFILE_ZONE_NAMED_CATEGORY_APP( "df resumeMainloopTimeout" )
 				resumeMainloopTimeout();
-=======
-				LL_PROFILE_ZONE_NAMED_CATEGORY_APP( "df resumeMainloopTimeout" )
-			resumeMainloopTimeout();
->>>>>>> 0da2ab22
 			}
 			pingMainloopTimeout("Main:End");
 		}
