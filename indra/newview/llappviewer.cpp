--- conflicted
+++ resolved
@@ -1545,19 +1545,14 @@
 	while (!LLApp::isExiting())
 #endif
 	{
-<<<<<<< HEAD
-		nd::etw::logFrame(); // Write the start of each frame. Even if our Provider (Firestorm) would be enabled, this has only light impact. Does nothing on OSX and Linux.
-
-		LLFastTimer _(FTM_FRAME);
-		LLFastTimer::nextFrame(); 
-=======
+		nd::etw::logFrame(); // <FS:ND> Write the start of each frame. Even if our Provider (Firestorm) would be enabled, this has only light impact. Does nothing on OSX and Linux.
+
 		LL_RECORD_BLOCK_TIME(FTM_FRAME);
 		LLTrace::BlockTimer::processTimes();
 		LLTrace::get_frame_recording().nextPeriod();
 		LLTrace::BlockTimer::logStats();
 
 		LLTrace::get_thread_recorder()->pullFromChildren();
->>>>>>> d0ef02c2
 
 		//clear call stack records
 		LL_CLEAR_CALLSTACKS();
@@ -1732,13 +1727,8 @@
 				static LLCachedControl<S32> yield_time(gSavedSettings, "YieldTime");
 				if(yield_time >= 0)
 				{
-<<<<<<< HEAD
-					LLFastTimer t(FTM_YIELD);
+					LL_RECORD_BLOCK_TIME(FTM_YIELD);
 					ms_sleep(yield_time);
-=======
-					LL_RECORD_BLOCK_TIME(FTM_YIELD);
-					ms_sleep(mYieldTime);
->>>>>>> d0ef02c2
 				}
 				// </FS:Ansariel> MaxFPS Viewer-Chui merge error
 
@@ -2308,16 +2298,11 @@
 	}
 	else
 	{
-<<<<<<< HEAD
 		gSavedPerAccountSettings.saveToFile(per_account_settings_file, TRUE);
-		llinfos << "Second time: Saved per-account settings to " <<
-		        per_account_settings_file << llendflush;
+		LL_INFO() << "Second time: Saved per-account settings to " <<
+		        per_account_settings_file << LL_ENDL;
 	}
 	// <FS:Zi> Backup Settings
-=======
-		gSavedPerAccountSettings.saveToFile(gSavedSettings.getString("PerAccountSettingsFile"), TRUE);
-		LL_INFOS() << "Saved settings" << LL_ENDL;
->>>>>>> d0ef02c2
 	}
 	else
 	{
@@ -3199,16 +3184,9 @@
 	}
 
 	LLSLURL start_slurl;
-<<<<<<< HEAD
-
-	// The gridmanager doesn't know the grids yet, only prepare
-	// parsing the slurls, actually done when the grids are fetched 
-	// (currently at the top of startup STATE_AUDIO_INIT,
-	// but rather it belongs into the gridmanager)
-	std::string CmdLineLoginLocation(gSavedSettings.getString("CmdLineLoginLocation"));
-	if(! CmdLineLoginLocation.empty())
+	if (! starting_location.empty())
     {
-		start_slurl = CmdLineLoginLocation;
+		start_slurl = starting_location;
 		// <FS:Ansariel> FIRE-11586: Restore grid manager workaround (grid is still empty here!)
 		//LLStartUp::setStartSLURL(start_slurl);
 		//if(start_slurl.getType() == LLSLURL::LOCATION) 
@@ -3218,16 +3196,6 @@
 		LLStartUp::setStartSLURLString(CmdLineLoginLocation);
 		// </FS:Ansariel>
 
-=======
-	if (! starting_location.empty())
-    {
-		start_slurl = starting_location;
-		LLStartUp::setStartSLURL(start_slurl);
-		if(start_slurl.getType() == LLSLURL::LOCATION) 
-		{  
-			LLGridManager::getInstance()->setGridChoice(start_slurl.getGrid());
-		}
->>>>>>> d0ef02c2
 	}
 
 	//RN: if we received a URL, hand it off to the existing instance.
@@ -3238,16 +3206,11 @@
 	if (start_slurl.isValid() &&
 		(gSavedSettings.getBOOL("SLURLPassToOtherInstance")))
 	{
-<<<<<<< HEAD
 		// <FS:Ansariel> FIRE-11586: Temporary fix until grid manager has been reworked
 		//if (sendURLToOtherInstance(start_slurl.getSLURLString()))
 		if (sendURLToOtherInstance(CmdLineLoginLocation))
 		// </FS:Ansariel>
-		{
-=======
-		if (sendURLToOtherInstance(start_slurl.getSLURLString()))
 		{  
->>>>>>> d0ef02c2
 			// successfully handed off URL to existing instance, exit
 			return false;
 		}
@@ -3978,18 +3941,9 @@
 
 	if (gPacketsIn > 0)
 	{
-<<<<<<< HEAD
-		info["PACKETS_LOST"] = LLViewerStats::getInstance()->mPacketsLostStat.getCurrent();
-		// <FS:Ansariel> FIRE-3925: Formatting fails when reaching 1,000,000;
-		//               Use S32 since it will be used in LLStringUtil::formatNumber anyway.
-		//info["PACKETS_IN"] = F32(gPacketsIn);
-		info["PACKETS_IN"] = S32(gPacketsIn);
-		// </FS:Ansariel>
-=======
 		LLTrace::Recording& last_frame = LLTrace::get_frame_recording().getLastRecording();
 		info["PACKETS_LOST"] = last_frame.getSum(LLStatViewer::PACKETS_LOST);
 		info["PACKETS_IN"] = last_frame.getSum(LLStatViewer::PACKETS_IN);
->>>>>>> d0ef02c2
 		info["PACKETS_PCT"] = 100.f*info["PACKETS_LOST"].asReal() / info["PACKETS_IN"].asReal();
 	}
 
@@ -5542,11 +5496,7 @@
 	{
 		if (gRenderStartTime.getElapsedTimeF32() > qas)
 		{
-<<<<<<< HEAD
-			llinfos << "Logout, QuitAfterSeconds expired." << llendl;
-=======
 			LL_INFOS() << "Quitting after " << qas << " seconds. See setting \"QuitAfterSeconds\"." << LL_ENDL;
->>>>>>> d0ef02c2
 			LLAppViewer::instance()->forceQuit();
 		}
 	}
@@ -5657,20 +5607,12 @@
 			object_debug_timer.reset();
 			if (gObjectList.mNumDeadObjectUpdates)
 			{
-<<<<<<< HEAD
-				//llinfos << "Dead object updates: " << gObjectList.mNumDeadObjectUpdates << llendl;
-=======
-				LL_INFOS() << "Dead object updates: " << gObjectList.mNumDeadObjectUpdates << LL_ENDL;
->>>>>>> d0ef02c2
+				//LL_INFOS() << "Dead object updates: " << gObjectList.mNumDeadObjectUpdates << LL_ENDL;
 				gObjectList.mNumDeadObjectUpdates = 0;
 			}
 			if (gObjectList.mNumUnknownUpdates)
 			{
-<<<<<<< HEAD
-				//llinfos << "Unknown object updates: " << gObjectList.mNumUnknownUpdates << llendl;
-=======
-				LL_INFOS() << "Unknown object updates: " << gObjectList.mNumUnknownUpdates << LL_ENDL;
->>>>>>> d0ef02c2
+				//LL_INFOS() << "Unknown object updates: " << gObjectList.mNumUnknownUpdates << LL_ENDL;
 				gObjectList.mNumUnknownUpdates = 0;
 			}
 
@@ -5708,11 +5650,7 @@
 	//
 
 	{
-<<<<<<< HEAD
- 		LLFastTimer t(FTM_IDLE_CB);
-=======
 // 		LL_RECORD_BLOCK_TIME(FTM_IDLE_CB);
->>>>>>> d0ef02c2
 
 		// Do event notifications if necessary.  Yes, we may want to move this elsewhere.
 		gEventNotifier.update();
@@ -6566,11 +6504,7 @@
 	// </FS:AO>
 	
 	// we logged in successfully, so save settings on logout
-<<<<<<< HEAD
-	lldebugs << "Login successful, per account settings will be saved on logout." << llendl;
-=======
-	LL_INFOS() << "Login successful, per account settings will be saved on log out." << LL_ENDL;
->>>>>>> d0ef02c2
+	lLL_DEBUGS() << "Login successful, per account settings will be saved on log out." << LL_ENDL;
 	mSavePerAccountSettings=true;
 }
 
