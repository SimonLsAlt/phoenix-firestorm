--- conflicted
+++ resolved
@@ -2549,7 +2549,7 @@
 
 	std::string CmdLineChannel(gSavedSettings.getString("CmdLineChannel"));
 	if(! CmdLineChannel.empty())
-	{
+    {
 		LLVersionInfo::resetChannel(CmdLineChannel);
 	}
 
@@ -2561,16 +2561,16 @@
 		LLFastTimer::sLog = TRUE;
 		LLFastTimer::sLogName = std::string("performance");		
 	}
-
+	
 	std::string test_name(gSavedSettings.getString("LogMetrics"));
 	if (! test_name.empty())
-	{
-		LLFastTimer::sMetricLog = TRUE ;
+ 	{
+ 		LLFastTimer::sMetricLog = TRUE ;
 		// '--logmetrics' is specified with a named test metric argument so the data gathering is done only on that test
 		// In the absence of argument, every metric would be gathered (makes for a rather slow run and hard to decipher report...)
 		llinfos << "'--logmetrics' argument : " << test_name << llendl;
-		LLFastTimer::sLogName = test_name;
- 	}
+			LLFastTimer::sLogName = test_name;
+		}
 
 	if (clp.hasOption("graphicslevel"))
 	{
@@ -2579,14 +2579,14 @@
 		// that value for validity.
 		U32 graphicslevel = gSavedSettings.getU32("RenderQualityPerformance");
 		if (LLFeatureManager::instance().isValidGraphicsLevel(graphicslevel))
-		{
+        {
 			// graphicslevel is valid: save it and engage it later. Capture
 			// the requested value separately from the settings variable
 			// because, if this is the first run, LLViewerWindow's constructor
 			// will call LLFeatureManager::applyRecommendedSettings(), which
 			// overwrites this settings variable!
 			mForceGraphicsLevel = graphicslevel;
-		}
+        }
 	}
 
 	LLFastTimerView::sAnalyzePerformance = gSavedSettings.getBOOL("AnalyzePerformance");
@@ -2617,49 +2617,32 @@
     // What can happen is that someone can use IE (or potentially 
     // other browsers) and do the rough equivalent of command 
     // injection and steal passwords. Phoenix. SL-55321
-<<<<<<< HEAD
-
-	LLSLURL option_slurl;
-
-    if(clp.hasOption("url"))
+	LLSLURL start_slurl;
+	std::string CmdLineLoginLocation(gSavedSettings.getString("CmdLineLoginLocation"));
+	if(! CmdLineLoginLocation.empty())
     {
-		option_slurl = LLSLURL(clp.getOption("url")[0]);
-		LLStartUp::setStartSLURL(option_slurl);
-		if(LLStartUp::getStartSLURL().getType() == LLSLURL::LOCATION) 
+		start_slurl = CmdLineLoginLocation;
+		LLStartUp::setStartSLURL(start_slurl);
+		if(start_slurl.getType() == LLSLURL::LOCATION) 
 		{  
-			LLGridManager::getInstance()->setGridChoice(LLStartUp::getStartSLURL().getGrid());
-		}
+			LLGridManager::getInstance()->setGridChoice(start_slurl.getGrid());
     }
-    else if(clp.hasOption("slurl"))
-    {
-		option_slurl = LLSLURL(clp.getOption("slurl")[0]);
-		LLStartUp::setStartSLURL(option_slurl);
     }
-	
+
 	//RN: if we received a URL, hand it off to the existing instance.
 	// don't call anotherInstanceRunning() when doing URL handoff, as
 	// it relies on checking a marker file which will not work when running
 	// out of different directories
 
-	if (option_slurl.isValid() &&
+	if (start_slurl.isValid() &&
 		(gSavedSettings.getBOOL("SLURLPassToOtherInstance")))
 	{
-		if (sendURLToOtherInstance(option_slurl.getSLURLString()))
+		if (sendURLToOtherInstance(start_slurl.getSLURLString()))
 		{
 			// successfully handed off URL to existing instance, exit
 			return false;
-=======
-	std::string CmdLineLoginLocation(gSavedSettings.getString("CmdLineLoginLocation"));
-	if(! CmdLineLoginLocation.empty())
-	{
-		LLSLURL start_slurl(CmdLineLoginLocation);
-		LLStartUp::setStartSLURL(start_slurl);
-		if(start_slurl.getType() == LLSLURL::LOCATION) 
-		{  
-			LLGridManager::getInstance()->setGridChoice(start_slurl.getGrid());
->>>>>>> 6e113858
-		}
-	}
+		}
+    }
 
 	const LLControlVariable* skinfolder = gSavedSettings.getControl("SkinCurrent");
 	if(skinfolder && LLStringUtil::null != skinfolder->getValue().asString())
@@ -2802,7 +2785,7 @@
 		LL_DEBUGS("AppInit")<<"set start from NextLoginLocation: "<<nextLoginLocation<<LL_ENDL;
 		LLStartUp::setStartSLURL(LLSLURL(nextLoginLocation));
 	}
-	else if ((clp.hasOption("login") || clp.hasOption("autologin"))
+	else if (   (   clp.hasOption("login") || clp.hasOption("autologin"))
 			 && gSavedSettings.getString("CmdLineLoginLocation").empty())
 	{
 		// If automatic login from command line with --login switch
@@ -3186,7 +3169,7 @@
 		LLFeatureManager::getInstance()->setGraphicsLevel(*mForceGraphicsLevel, false);
 		gSavedSettings.setU32("RenderQualityPerformance", *mForceGraphicsLevel);
 	}
-
+			
 	// Set this flag in case we crash while initializing GL
 	gSavedSettings.setBOOL("RenderInitError", TRUE);
 	gSavedSettings.saveToFile( gSavedSettings.getString("ClientSettingsFile"), TRUE );
