/**
 * @file llappviewer.cpp
 * @brief The LLAppViewer class definitions
 *
 * $LicenseInfo:firstyear=2007&license=viewerlgpl$
 * Second Life Viewer Source Code
 * Copyright (C) 2012, Linden Research, Inc.
 *
 * This library is free software; you can redistribute it and/or
 * modify it under the terms of the GNU Lesser General Public
 * License as published by the Free Software Foundation;
 * version 2.1 of the License only.
 *
 * This library is distributed in the hope that it will be useful,
 * but WITHOUT ANY WARRANTY; without even the implied warranty of
 * MERCHANTABILITY or FITNESS FOR A PARTICULAR PURPOSE.  See the GNU
 * Lesser General Public License for more details.
 *
 * You should have received a copy of the GNU Lesser General Public
 * License along with this library; if not, write to the Free Software
 * Foundation, Inc., 51 Franklin Street, Fifth Floor, Boston, MA  02110-1301  USA
 *
 * Linden Research, Inc., 945 Battery Street, San Francisco, CA  94111  USA
 * $/LicenseInfo$
 */

#include "llviewerprecompiledheaders.h"

#include "llappviewer.h"

// Viewer includes
#include "llversioninfo.h"
#include "llfeaturemanager.h"
#include "lluictrlfactory.h"
#include "lltexteditor.h"
#include "llenvironment.h"
#include "llerrorcontrol.h"
#include "lleventtimer.h"
#include "llviewertexturelist.h"
#include "llgroupmgr.h"
#include "llagent.h"
#include "llagentcamera.h"
#include "llagentlanguage.h"
#include "llagentui.h"
#include "llagentwearables.h"
#include "lldirpicker.h"
#include "llfloaterimcontainer.h"
#include "llimprocessing.h"
#include "llwindow.h"
#include "llviewerstats.h"
#include "llviewerstatsrecorder.h"
#include "llkeyconflict.h" // for legacy keybinding support, remove later
#include "llmarketplacefunctions.h"
#include "llmarketplacenotifications.h"
#include "llmd5.h"
#include "llmeshrepository.h"
#include "llpumpio.h"
#include "llmimetypes.h"
#include "llslurl.h"
#include "llstartup.h"
#include "llfocusmgr.h"
#include "llviewerjoystick.h"
#include "llallocator.h"
#include "llcalc.h"
#include "llconversationlog.h"
#if LL_WINDOWS
#include "lldxhardware.h"
#endif
#include "lltexturestats.h"
#include "lltrace.h"
#include "lltracethreadrecorder.h"
#include "llviewerwindow.h"
#include "llviewerdisplay.h"
#include "llviewermedia.h"
#include "llviewerparcelaskplay.h"
#include "llviewerparcelmedia.h"
#include "llviewershadermgr.h"
#include "llviewermediafocus.h"
#include "llviewermessage.h"
#include "llviewerobjectlist.h"
#include "llworldmap.h"
#include "llmutelist.h"
#include "llviewerhelp.h"
#include "lluicolortable.h"
#include "llurldispatcher.h"
#include "llurlhistory.h"
#include "llrender.h"
#include "llteleporthistory.h"
#include "lltoast.h"
#include "llsdutil_math.h"
#include "lllocationhistory.h"
#include "llfasttimerview.h"
#include "llvector4a.h"
#include "llviewermenufile.h"
#include "llvoicechannel.h"
#include "llvoavatarself.h"
#include "llurlmatch.h"
#include "lltextutil.h"
#include "lllogininstance.h"
#include "llprogressview.h"
#include "llvocache.h"
#include "lldiskcache.h"
#include "llvopartgroup.h"
// [SL:KB] - Patch: Appearance-Misc | Checked: 2013-02-12 (Catznip-3.4)
#include "llappearancemgr.h"
// [/SL:KB]
// [RLVa:KB] - Checked: 2010-05-03 (RLVa-1.2.0g)
#include "rlvactions.h"
#include "rlvhandler.h"
// [/RLVa:KB]

#include "llweb.h"
// <FS:Ansariel> [FS communication UI]
#include "fsfloatervoicecontrols.h"
// </FS:Ansariel> [FS communication UI]
#include "llfloatertexturefetchdebugger.h"
// [SL:KB] - Patch: Build-ScriptRecover | Checked: 2011-11-24 (Catznip-3.2.0)
#include "llfloaterscriptrecover.h"
// [/SL:KB]
#include "llspellcheck.h"
#include "llscenemonitor.h"
#include "llavatarrenderinfoaccountant.h"
#include "lllocalbitmaps.h"

// Linden library includes
#include "llavatarnamecache.h"
#include "lldiriterator.h"
#include "llexperiencecache.h"
#include "llimagej2c.h"
#include "llmemory.h"
#include "llprimitive.h"
#include "llurlaction.h"
#include "llurlentry.h"
#include "llvolumemgr.h"
#include "llxfermanager.h"
#include "llphysicsextensions.h"

#include "llnotificationmanager.h"
#include "llnotifications.h"
#include "llnotificationsutil.h"

#include "sanitycheck.h"
#include "llleap.h"
#include "stringize.h"
#include "llcoros.h"
#include "llexception.h"
//#if !LL_LINUX
#include "cef/dullahan_version.h"
#include "vlc/libvlc_version.h"
//#endif // LL_LINUX

// Third party library includes
#include <boost/bind.hpp>
#include <boost/foreach.hpp>
#include <boost/algorithm/string.hpp>
#include <boost/regex.hpp>
#include <boost/throw_exception.hpp>

#if LL_WINDOWS
#	include <share.h> // For _SH_DENYWR in processMarkerFiles
#else
#   include <sys/file.h> // For processMarkerFiles
#endif

#include "llapr.h"
#include <boost/lexical_cast.hpp>

#include "llviewerinput.h"
#include "lllfsthread.h"
#include "llworkerthread.h"
#include "lltexturecache.h"
#include "lltexturefetch.h"
#include "llimageworker.h"
#include "llevents.h"

// The files below handle dependencies from cleanup.
#include "llkeyframemotion.h"
#include "llworldmap.h"
#include "llhudmanager.h"
#include "lltoolmgr.h"
#include "llassetstorage.h"
#include "llpolymesh.h"
#include "llproxy.h"
#include "llcachename.h"
#include "llaudioengine.h"
#include "llstreamingaudio.h"
#include "llviewermenu.h"
#include "llselectmgr.h"
#include "lltrans.h"
#include "lltransutil.h"
#include "lltracker.h"
#include "llviewerparcelmgr.h"
#include "llworldmapview.h"
#include "llpostprocess.h"

#include "lldebugview.h"
#include "llconsole.h"
#include "llcontainerview.h"
#include "lltooltip.h"

#include "llsdutil.h"
#include "llsdserialize.h"

#include "llworld.h"
#include "llhudeffecttrail.h"
#include "llvectorperfoptions.h"
#include "llslurl.h"
#include "llwatchdog.h"

// Included so that constants/settings might be initialized
// in save_settings_to_globals()
#include "llbutton.h"
#include "llstatusbar.h"
#include "llsurface.h"
#include "llvosky.h"
#include "llvotree.h"
#include "llvoavatar.h"
#include "llfolderview.h"
#include "llagentpilot.h"
#include "llvovolume.h"
#include "llflexibleobject.h"
#include "llvosurfacepatch.h"
#include "llviewerfloaterreg.h"
#include "llcommandlineparser.h"
#include "llfloatermemleak.h"
#include "llfloaterreg.h"
#include "llfloateroutfitsnapshot.h"
#include "llfloatersnapshot.h"
#include "llsidepanelinventory.h"
#include "llatmosphere.h"

// includes for idle() idleShutdown()
#include "llviewercontrol.h"
#include "lleventnotifier.h"
#include "llcallbacklist.h"
#include "lldeferredsounds.h"
#include "pipeline.h"
#include "llgesturemgr.h"
#include "llsky.h"
#include "llvlmanager.h"
#include "llviewercamera.h"
#include "lldrawpoolbump.h"
#include "llvieweraudio.h"
#include "llimview.h"
#include "llviewerthrottle.h"
#include "llparcel.h"
#include "llavatariconctrl.h"
#include "llgroupiconctrl.h"
#include "llviewerassetstats.h"

// Include for security api initialization
#include "llsecapi.h"
#include "llmachineid.h"
#include "llmainlooprepeater.h"
#include "llcleanup.h"

#include "llcoproceduremanager.h"
#include "llviewereventrecorder.h"

#if HAS_GROWL
#include "growlmanager.h"
#endif
#include "fsavatarrenderpersistence.h"

// *FIX: These extern globals should be cleaned up.
// The globals either represent state/config/resource-storage of either
// this app, or another 'component' of the viewer. App globals should be
// moved into the app class, where as the other globals should be
// moved out of here.
// If a global symbol reference seems valid, it will be included
// via header files above.

//----------------------------------------------------------------------------
// llviewernetwork.h
#include "llviewernetwork.h"
// define a self-registering event API object
#include "llappviewerlistener.h"

#include "nd/ndoctreelog.h" // <FS:ND/> Octree operation logging.
#include "nd/ndetw.h" // <FS:ND/> Windows Event Tracing, does nothing on OSX/Linux.
#include "nd/ndlogthrottle.h"

#include "fsradar.h"
#include "fsassetblacklist.h"

#include "fstelemetry.h" // <FS:Beq> Tracy profiler support

#if (LL_LINUX || LL_SOLARIS) && LL_GTK
#include "glib.h"
#endif // (LL_LINUX || LL_SOLARIS) && LL_GTK

#if LL_MSVC
// disable boost::lexical_cast warning
#pragma warning (disable:4702)
#endif

const char* const CRASH_SETTINGS_FILE = "settings_crash_behavior.xml"; // <FS:ND/> We need this filename defined here.

static LLAppViewerListener sAppViewerListener(LLAppViewer::instance);

////// Windows-specific includes to the bottom - nasty defines in these pollute the preprocessor
//
//----------------------------------------------------------------------------
// viewer.cpp - these are only used in viewer, should be easily moved.

#if LL_DARWIN
extern void init_apple_menu(const char* product);
#endif // LL_DARWIN

extern BOOL gRandomizeFramerate;
extern BOOL gPeriodicSlowFrame;
extern BOOL gDebugGL;

#if LL_DARWIN
extern BOOL gHiDPISupport;
#endif

////////////////////////////////////////////////////////////
// All from the last globals push...

F32 gSimLastTime; // Used in LLAppViewer::init and send_viewer_stats()
F32 gSimFrames;

BOOL gShowObjectUpdates = FALSE;
BOOL gUseQuickTime = TRUE;

eLastExecEvent gLastExecEvent = LAST_EXEC_NORMAL;
S32 gLastExecDuration = -1; // (<0 indicates unknown)

#if LL_WINDOWS
#   define LL_PLATFORM_KEY "win"
#elif LL_DARWIN
#   define LL_PLATFORM_KEY "mac"
#elif LL_LINUX
#   define LL_PLATFORM_KEY "lnx"
#else
#   error "Unknown Platform"
#endif
const char* gPlatform = LL_PLATFORM_KEY;

LLSD gDebugInfo;

U32	gFrameCount = 0;
U32 gForegroundFrameCount = 0; // number of frames that app window was in foreground
LLPumpIO* gServicePump = NULL;

U64MicrosecondsImplicit gFrameTime = 0;
F32SecondsImplicit gFrameTimeSeconds = 0.f;
F32SecondsImplicit gFrameIntervalSeconds = 0.f;
F32 gFPSClamped = 10.f;						// Pretend we start at target rate.
F32 gFrameDTClamped = 0.f;					// Time between adjacent checks to network for packets
U64MicrosecondsImplicit	gStartTime = 0; // gStartTime is "private", used only to calculate gFrameTimeSeconds

LLTimer gRenderStartTime;
LLFrameTimer gForegroundTime;
LLFrameTimer gLoggedInTime;
LLTimer gLogoutTimer;
static const F32 LOGOUT_REQUEST_TIME = 6.f;  // this will be cut short by the LogoutReply msg.
F32 gLogoutMaxTime = LOGOUT_REQUEST_TIME;


S32 gPendingMetricsUploads = 0;


BOOL				gDisconnected = FALSE;

// used to restore texture state after a mode switch
LLFrameTimer	gRestoreGLTimer;
BOOL			gRestoreGL = FALSE;
bool			gUseWireframe = FALSE;

//use for remember deferred mode in wireframe switch
bool			gInitialDeferredModeForWireframe = FALSE;

LLMemoryInfo gSysMemory;
U64Bytes gMemoryAllocated(0); // updated in display_stats() in llviewerdisplay.cpp

std::string gLastVersionChannel;

LLVector3			gWindVec(3.0, 3.0, 0.0);
LLVector3			gRelativeWindVec(0.0, 0.0, 0.0);

U32		gPacketsIn = 0;

BOOL				gPrintMessagesThisFrame = FALSE;

BOOL gRandomizeFramerate = FALSE;
BOOL gPeriodicSlowFrame = FALSE;

BOOL gCrashOnStartup = FALSE;
BOOL gLLErrorActivated = FALSE;
BOOL gLogoutInProgress = FALSE;

BOOL gSimulateMemLeak = FALSE;

////////////////////////////////////////////////////////////
// Internal globals... that should be removed.

// Like LLLogChat::cleanFileName() and LLDir::getScrubbedFileName() but replaces spaces also.
std::string SafeFileName(std::string filename)
{
	std::string invalidChars = "\"\'\\/?*:.<>| ";
	S32 position = filename.find_first_of(invalidChars);
	while (position != filename.npos)
	{
		filename[position] = '_';
		position = filename.find_first_of(invalidChars, position);
	}
	return filename;
}
// TODO: Readd SAFE_FILE_NAME_PREFIX stuff after FmodEx merge.... <FS:CR>
// contruct unique filename prefix so we only report crashes for US and not other viewers.
//const std::string SAFE_FILE_NAME_PREFIX(SafeFileName(llformat("%s %d.%d.%d.%d",
//															  LL_CHANNEL,
//															  LL_VERSION_MAJOR,
//															  LL_VERSION_MINOR,
//															  LL_VERSION_PATCH,
//															  LL_VERSION_BUILD )));
const std::string SAFE_FILE_NAME_PREFIX(SafeFileName(APP_NAME));
static std::string gArgs;
const int MAX_MARKER_LENGTH = 1024;
const std::string MARKER_FILE_NAME(SAFE_FILE_NAME_PREFIX + ".exec_marker"); //FS orig modified LL
const std::string START_MARKER_FILE_NAME(SAFE_FILE_NAME_PREFIX + ".start_marker"); //FS new modified LL new
const std::string ERROR_MARKER_FILE_NAME(SAFE_FILE_NAME_PREFIX + ".error_marker"); //FS orig modified LL
const std::string LLERROR_MARKER_FILE_NAME(SAFE_FILE_NAME_PREFIX + ".llerror_marker"); //FS orig modified LL
const std::string LOGOUT_MARKER_FILE_NAME(SAFE_FILE_NAME_PREFIX + ".logout_marker"); //FS orig modified LL

//static BOOL gDoDisconnect = FALSE;
// [RLVa:KB] - Checked: RLVa-2.3
BOOL gDoDisconnect = FALSE;
// [/RLVa:KB]
static std::string gLaunchFileOnQuit;

// Used on Win32 for other apps to identify our window (eg, win_setup)
// Note: Changing this breaks compatibility with SLURL handling, try to avoid it.
const char* const VIEWER_WINDOW_CLASSNAME = "Second Life";

//-- LLDeferredTaskList ------------------------------------------------------

/**
 * A list of deferred tasks.
 *
 * We sometimes need to defer execution of some code until the viewer gets idle,
 * e.g. removing an inventory item from within notifyObservers() may not work out.
 *
 * Tasks added to this list will be executed in the next LLAppViewer::idle() iteration.
 * All tasks are executed only once.
 */
class LLDeferredTaskList: public LLSingleton<LLDeferredTaskList>
{
	LLSINGLETON_EMPTY_CTOR(LLDeferredTaskList);
	LOG_CLASS(LLDeferredTaskList);

	friend class LLAppViewer;
	typedef boost::signals2::signal<void()> signal_t;

	void addTask(const signal_t::slot_type& cb)
	{
		mSignal.connect(cb);
	}

	void run()
	{
		if (!mSignal.empty())
		{
			mSignal();
			mSignal.disconnect_all_slots();
		}
	}

	signal_t mSignal;
};

//----------------------------------------------------------------------------

// List of entries from strings.xml to always replace
static std::set<std::string> default_trans_args;
void init_default_trans_args()
{
	default_trans_args.insert("SECOND_LIFE"); // World
	default_trans_args.insert("APP_NAME");
	default_trans_args.insert("CAPITALIZED_APP_NAME");
	default_trans_args.insert("CURRENT_GRID"); //<FS:AW make CURRENT_GRID a default substitution>
	default_trans_args.insert("SECOND_LIFE_GRID");
	default_trans_args.insert("SUPPORT_SITE");
	// This URL shows up in a surprising number of places in various skin
	// files. We really only want to have to maintain a single copy of it.
	default_trans_args.insert("create_account_url");
	default_trans_args.insert("DOWNLOAD_URL"); //<FS:CR> Viewer download url
	default_trans_args.insert("VIEWER_GENERATION"); // <FS:Ansariel> Viewer generation (major version number)
	default_trans_args.insert("SHORT_VIEWER_GENERATION"); // <FS:Ansariel> Viewer generation (major version number)
	default_trans_args.insert("APP_NAME_ABBR"); // <FS:Ansariel> Appreviated application title
}

std::string gWindowTitle;

struct SettingsFile : public LLInitParam::Block<SettingsFile>
{
	Mandatory<std::string>	name;
	Optional<std::string>	file_name;
	Optional<bool>			required,
							persistent;
	Optional<std::string>	file_name_setting;

	SettingsFile()
	:	name("name"),
		file_name("file_name"),
		required("required", false),
		persistent("persistent", true),
		file_name_setting("file_name_setting")
	{}
};

struct SettingsGroup : public LLInitParam::Block<SettingsGroup>
{
	Mandatory<std::string>	name;
	Mandatory<S32>			path_index;
	Multiple<SettingsFile>	files;

	SettingsGroup()
	:	name("name"),
		path_index("path_index"),
		files("file")
	{}
};

struct SettingsFiles : public LLInitParam::Block<SettingsFiles>
{
	Multiple<SettingsGroup>	groups;

	SettingsFiles()
	: groups("group")
	{}
};


//----------------------------------------------------------------------------
// Metrics logging control constants
//----------------------------------------------------------------------------
static const F32 METRICS_INTERVAL_DEFAULT = 600.0;
static const F32 METRICS_INTERVAL_QA = 30.0;
static F32 app_metrics_interval = METRICS_INTERVAL_DEFAULT;
static bool app_metrics_qa_mode = false;

void idle_afk_check()
{
	// check idle timers
	F32 current_idle = gAwayTriggerTimer.getElapsedTimeF32();
	// <FS:CR> Cache frequently hit location
	static LLCachedControl<S32> sAFKTimeout(gSavedSettings, "AFKTimeout");
// [RLVa:KB] - Checked: 2010-05-03 (RLVa-1.2.0g) | Modified: RLVa-1.2.0g
	// Enforce an idle time of 30 minutes if @allowidle=n restricted
	S32 afk_timeout = (!gRlvHandler.hasBehaviour(RLV_BHVR_ALLOWIDLE)) ? sAFKTimeout : 60 * 30;
// [/RLVa:KB]
//	F32 afk_timeout  = gSavedSettings.getS32("AFKTimeout");
	// <FS:CR> Explicit conversions just cos.
	//if (afk_timeout && (current_idle > afk_timeout) && ! gAgent.getAFK())
	if (static_cast<S32>(afk_timeout) && (current_idle > static_cast<F32>(afk_timeout)) && ! gAgent.getAFK())
	{
		LL_INFOS("IdleAway") << "Idle more than " << afk_timeout << " seconds: automatically changing to Away status" << LL_ENDL;
		gAgent.setAFK();
	}
}

// A callback set in LLAppViewer::init()
static void ui_audio_callback(const LLUUID& uuid)
{
	if (gAudiop)
	{
		SoundData soundData(uuid, gAgent.getID(), 1.0f, LLAudioEngine::AUDIO_TYPE_UI);
		gAudiop->triggerSound(soundData);
	}
}

// A callback set in LLAppViewer::init()
static void deferred_ui_audio_callback(const LLUUID& uuid)
{
	if (gAudiop)
	{
		SoundData soundData(uuid, gAgent.getID(), 1.0f, LLAudioEngine::AUDIO_TYPE_UI);
		LLDeferredSounds::instance().deferSound(soundData);
	}
}

bool	create_text_segment_icon_from_url_match(LLUrlMatch* match,LLTextBase* base)
{
	if(!match || !base || base->getPlainText())
		return false;

	LLUUID match_id = match->getID();

	LLIconCtrl* icon;

	if( match->getMenuName() == "menu_url_group.xml" // See LLUrlEntryGroup constructor
		|| gAgent.isInGroup(match_id, TRUE)) //This check seems unfiting, urls are either /agent or /group
	{
		LLGroupIconCtrl::Params icon_params;
		icon_params.group_id = match_id;
		icon_params.rect = LLRect(0, 16, 16, 0);
		icon_params.visible = true;
		icon = LLUICtrlFactory::instance().create<LLGroupIconCtrl>(icon_params);
	}
	else
	{
		LLAvatarIconCtrl::Params icon_params;
		icon_params.avatar_id = match_id;
		icon_params.rect = LLRect(0, 16, 16, 0);
		icon_params.visible = true;
		icon = LLUICtrlFactory::instance().create<LLAvatarIconCtrl>(icon_params);
	}

	LLInlineViewSegment::Params params;
	params.force_newline = false;
	params.view = icon;
	params.left_pad = 4;
	params.right_pad = 4;
	params.top_pad = -2;
	params.bottom_pad = 2;

	base->appendWidget(params," ",false);

	return true;
}


// Use these strictly for things that are constructed at startup,
// or for things that are performance critical.  JC
static void settings_to_globals()
{
	LLBUTTON_H_PAD		= gSavedSettings.getS32("ButtonHPad");
	BTN_HEIGHT_SMALL	= gSavedSettings.getS32("ButtonHeightSmall");
	BTN_HEIGHT			= gSavedSettings.getS32("ButtonHeight");

	MENU_BAR_HEIGHT		= gSavedSettings.getS32("MenuBarHeight");
	MENU_BAR_WIDTH		= gSavedSettings.getS32("MenuBarWidth");

	LLSurface::setTextureSize(gSavedSettings.getU32("RegionTextureSize"));

	LLRender::sGLCoreProfile = gSavedSettings.getBOOL("RenderGLCoreProfile");
	LLRender::sNsightDebugSupport = gSavedSettings.getBOOL("RenderNsightDebugSupport");
	// <FS:Ansariel> Vertex Array Objects are required in OpenGL core profile
	//LLVertexBuffer::sUseVAO = gSavedSettings.getBOOL("RenderUseVAO");
	LLVertexBuffer::sUseVAO = LLRender::sGLCoreProfile ? TRUE : gSavedSettings.getBOOL("RenderUseVAO");
	// </FS:Ansariel>
	LLImageGL::sGlobalUseAnisotropic	= gSavedSettings.getBOOL("RenderAnisotropic");
	LLImageGL::sCompressTextures		= gSavedSettings.getBOOL("RenderCompressTextures");
	LLVOVolume::sLODFactor				= llclamp(gSavedSettings.getF32("RenderVolumeLODFactor"), 0.01f, MAX_LOD_FACTOR);
	LLVOVolume::sDistanceFactor			= 1.f-LLVOVolume::sLODFactor * 0.1f;
	LLVolumeImplFlexible::sUpdateFactor = gSavedSettings.getF32("RenderFlexTimeFactor");
	LLVOTree::sTreeFactor				= gSavedSettings.getF32("RenderTreeLODFactor");
	LLVOAvatar::sLODFactor				= llclamp(gSavedSettings.getF32("RenderAvatarLODFactor"), 0.f, MAX_AVATAR_LOD_FACTOR);
	LLVOAvatar::sPhysicsLODFactor		= llclamp(gSavedSettings.getF32("RenderAvatarPhysicsLODFactor"), 0.f, MAX_AVATAR_LOD_FACTOR);
	LLVOAvatar::updateImpostorRendering(gSavedSettings.getU32("RenderAvatarMaxNonImpostors"));
	LLVOAvatar::sVisibleInFirstPerson	= gSavedSettings.getBOOL("FirstPersonAvatarVisible");
	// clamp auto-open time to some minimum usable value
	LLFolderView::sAutoOpenTime			= llmax(0.25f, gSavedSettings.getF32("FolderAutoOpenDelay"));
	LLSelectMgr::sRectSelectInclusive	= gSavedSettings.getBOOL("RectangleSelectInclusive");
	LLSelectMgr::sRenderHiddenSelections = gSavedSettings.getBOOL("RenderHiddenSelections");
	LLSelectMgr::sRenderLightRadius = gSavedSettings.getBOOL("RenderLightRadius");

	gAgentPilot.setNumRuns(gSavedSettings.getS32("StatsNumRuns"));
	gAgentPilot.setQuitAfterRuns(gSavedSettings.getBOOL("StatsQuitAfterRuns"));
	gAgent.setHideGroupTitle(gSavedSettings.getBOOL("RenderHideGroupTitle"));

	gDebugWindowProc = gSavedSettings.getBOOL("DebugWindowProc");
	gShowObjectUpdates = gSavedSettings.getBOOL("ShowObjectUpdates");
	LLWorldMapView::sMapScale = gSavedSettings.getF32("MapScale");
	
#if LL_DARWIN
	gHiDPISupport = gSavedSettings.getBOOL("RenderHiDPI");
#endif
}

static void settings_modify()
{
//	LLRenderTarget::sUseFBO				= gSavedSettings.getBOOL("RenderDeferred");
// [RLVa:KB] - @setsphere
	LLRenderTarget::sUseFBO				= gSavedSettings.getBOOL("RenderDeferred") || (gSavedSettings.getBOOL("WindLightUseAtmosShaders") && LLPipeline::sUseDepthTexture);
// [/RLVa:KB]
	LLPipeline::sRenderTransparentWater	= gSavedSettings.getBOOL("RenderTransparentWater");
	LLPipeline::sRenderBump				= gSavedSettings.getBOOL("RenderObjectBump");
	LLPipeline::sRenderDeferred		= LLPipeline::sRenderTransparentWater && LLPipeline::sRenderBump && gSavedSettings.getBOOL("RenderDeferred");
	LLVOSurfacePatch::sLODFactor		= gSavedSettings.getF32("RenderTerrainLODFactor");
	LLVOSurfacePatch::sLODFactor *= LLVOSurfacePatch::sLODFactor; //square lod factor to get exponential range of [1,4]
	gDebugGL = gSavedSettings.getBOOL("RenderDebugGL") || gDebugSession;
	gDebugPipeline = gSavedSettings.getBOOL("RenderDebugPipeline");
}

class LLFastTimerLogThread : public LLThread
{
public:
	std::string mFile;

	LLFastTimerLogThread(std::string& test_name) : LLThread("fast timer log")
 	{
		std::string file_name = test_name + std::string(".slp");
		mFile = gDirUtilp->getExpandedFilename(LL_PATH_LOGS, file_name);
	}

	void run()
	{
		llofstream os(mFile.c_str());

		while (!LLAppViewer::instance()->isQuitting())
		{
			LLTrace::BlockTimer::writeLog(os);
			os.flush();
			ms_sleep(32);
		}

		os.close();
	}
};

//virtual
bool LLAppViewer::initSLURLHandler()
{
	// does nothing unless subclassed
	return false;
}

//virtual
bool LLAppViewer::sendURLToOtherInstance(const std::string& url)
{
	// does nothing unless subclassed
	return false;
}

//----------------------------------------------------------------------------
// LLAppViewer definition

// Static members.
// The single viewer app.
LLAppViewer* LLAppViewer::sInstance = NULL;
LLTextureCache* LLAppViewer::sTextureCache = NULL;
LLImageDecodeThread* LLAppViewer::sImageDecodeThread = NULL;
LLTextureFetch* LLAppViewer::sTextureFetch = NULL;
FSPurgeDiskCacheThread* LLAppViewer::sPurgeDiskCacheThread = NULL; // <FS:Ansariel> Regular disk cache cleanup

std::string getRuntime()
{
	return llformat("%.4f", (F32)LLTimer::getElapsedSeconds().value());
}

LLAppViewer::LLAppViewer()
:	mMarkerFile(),
	mLogoutMarkerFile(),
	mReportedCrash(false),
	mNumSessions(0),
	mPurgeCache(false),
	mPurgeCacheOnExit(false),
	mPurgeUserDataOnExit(false),
	mSecondInstance(false),
	mUpdaterNotFound(false),
	mSavedFinalSnapshot(false),
	mSavePerAccountSettings(false),		// don't save settings on logout unless login succeeded.
	mQuitRequested(false),
	mLogoutRequestSent(false),
	mLastAgentControlFlags(0),
	mLastAgentForceUpdate(0),
	mMainloopTimeout(NULL),
	mAgentRegionLastAlive(false),
	mRandomizeFramerate(LLCachedControl<bool>(gSavedSettings,"Randomize Framerate", FALSE)),
	mPeriodicSlowFrame(LLCachedControl<bool>(gSavedSettings,"Periodic Slow Frame", FALSE)),
	mFastTimerLogThread(NULL),
	mSettingsLocationList(NULL),
	mIsFirstRun(false),
	//mMinMicroSecPerFrame(0.f),	// <FS:Ansariel> FIRE-22297: FPS limiter not working properly on Mac/Linux
	mSaveSettingsOnExit(true),		// <FS:Zi> Backup Settings
	mPurgeTextures(false) // <FS:Ansariel> FIRE-13066
{
	if(NULL != sInstance)
	{
		LL_ERRS() << "Oh no! An instance of LLAppViewer already exists! LLAppViewer is sort of like a singleton." << LL_ENDL;
	}

    mDumpPath ="";
	// Need to do this initialization before we do anything else, since anything
	// that touches files should really go through the lldir API
   
	// <FS:ND> Init our custom directories, not from SecondLife

	// gDirUtilp->initAppDirs("SecondLife");
#if ADDRESS_SIZE == 64
	gDirUtilp->initAppDirs( APP_NAME + "_x64" );
#else
	gDirUtilp->initAppDirs(APP_NAME);
#endif

	// </FS:ND>

	//
	// IMPORTANT! Do NOT put anything that will write
	// into the log files during normal startup until AFTER
	// we run the "program crashed last time" error handler below.
	//
	sInstance = this;

	gLoggedInTime.stop();

	initLoggingAndGetLastDuration();

	processMarkerFiles();
	//
	// OK to write stuff to logs now, we've now crash reported if necessary
	//

	LLLoginInstance::instance().setPlatformInfo(gPlatform, LLOSInfo::instance().getOSVersionString(), LLOSInfo::instance().getOSStringSimple());

	// Under some circumstances we want to read the static_debug_info.log file
	// from the previous viewer run between this constructor call and the
	// init() call, which will overwrite the static_debug_info.log file for
	// THIS run. So setDebugFileNames() early.
#if LL_BUGSPLAT
	// MAINT-8917: don't create a dump directory just for the
	// static_debug_info.log file
	std::string logdir = gDirUtilp->getExpandedFilename(LL_PATH_LOGS, "");
#else // ! LL_BUGSPLAT
	// write Google Breakpad minidump files to a per-run dump directory to avoid multiple viewer issues.
	std::string logdir = gDirUtilp->getExpandedFilename(LL_PATH_DUMP, "");
#endif // ! LL_BUGSPLAT
	mDumpPath = logdir;
	setMiniDumpDir(logdir);
	setDebugFileNames(logdir);
}

LLAppViewer::~LLAppViewer()
{
	delete mSettingsLocationList;

	destroyMainloopTimeout();

	// If we got to this destructor somehow, the app didn't hang.
	removeMarkerFiles();
}

class LLUITranslationBridge : public LLTranslationBridge
{
public:
	virtual std::string getString(const std::string &xml_desc)
	{
		return LLTrans::getString(xml_desc);
	}
};

namespace {
// With Xcode 6, _exit() is too magical to use with boost::bind(), so provide
// this little helper function.
void fast_exit(int rc)
{
	_exit(rc);
}


}


bool LLAppViewer::init()
{
	setupErrorHandling(mSecondInstance);

	nd::octree::debug::setOctreeLogFilename( gDirUtilp->getExpandedFilename(LL_PATH_LOGS, "octree.log" ) ); // <FS:ND/> Filename to log octree options to.
	nd::etw::init(); // <FS:ND/> Init event tracing.


	//
	// Start of the application
	//

	// <FS:Ansariel> Move further down after translation system has been initialized
	//// initialize LLWearableType translation bridge.
	//// Memory will be cleaned up in ::cleanupClass()
	//LLWearableType::initParamSingleton(new LLUITranslationBridge());

    //LLTranslationBridge::ptr_t trans = std::make_shared<LLUITranslationBridge>();
    //LLSettingsType::initClass(trans);
	// </FS:Ansariel>

	// initialize SSE options
	LLVector4a::initClass();

	//initialize particle index pool
	LLVOPartGroup::initClass();



	// set skin search path to default, will be overridden later
	// this allows simple skinned file lookups to work
// [SL:KB] - Patch: Viewer-Skins | Checked: 2012-12-26 (Catznip-3.4)
	gDirUtilp->setSkinFolder("default", "", "en");
// [/SL:KB]
//	gDirUtilp->setSkinFolder("default", "en");

//	initLoggingAndGetLastDuration();

	//
	// OK to write stuff to logs now, we've now crash reported if necessary
	//
	
// <FS>
	// SJ/AO:  Reset Configuration here, if our marker file exists. Configuration needs to be reset before settings files 
	// are read in to avoid file locks.

	mPurgeSettings = false;
	std::string clear_settings_filename = gDirUtilp->getExpandedFilename(LL_PATH_LOGS,"CLEAR");
	LLAPRFile clear_file ;
	if (clear_file.isExist(clear_settings_filename))
	{
		mPurgeSettings = true;
		LL_INFOS() << "Purging configuration..." << LL_ENDL;
		std::string delem = gDirUtilp->getDirDelimiter();

		LLFile::remove(gDirUtilp->getExpandedFilename(LL_PATH_LOGS,"CLEAR"));
		
		//[ADD - Clear Usersettings : SJ] - Delete directories beams, beamsColors, windlight in usersettings
		LLFile::rmdir(gDirUtilp->getExpandedFilename(LL_PATH_USER_SETTINGS, "beams") );
		LLFile::rmdir(gDirUtilp->getExpandedFilename(LL_PATH_USER_SETTINGS, "beamsColors") );
		LLFile::rmdir(gDirUtilp->getExpandedFilename(LL_PATH_USER_SETTINGS, "windlight" + delem + "water") );
		LLFile::rmdir(gDirUtilp->getExpandedFilename(LL_PATH_USER_SETTINGS, "windlight" + delem + "days") );
		LLFile::rmdir(gDirUtilp->getExpandedFilename(LL_PATH_USER_SETTINGS, "windlight" + delem + "skies") );
		LLFile::rmdir(gDirUtilp->getExpandedFilename(LL_PATH_USER_SETTINGS, "windlight") );		

		// We don't delete the entire folder to avoid data loss of config files unrelated to the current binary. -AO
		//gDirUtilp->deleteFilesInDir(user_dir, "*.*");
		
		// Alphabetised
		LLFile::remove(gDirUtilp->getExpandedFilename(LL_PATH_USER_SETTINGS, "account_settings_phoenix.xml"));
		LLFile::remove(gDirUtilp->getExpandedFilename(LL_PATH_USER_SETTINGS, "agents.xml"));
		LLFile::remove(gDirUtilp->getExpandedFilename(LL_PATH_USER_SETTINGS, "bin_conf.dat"));
		LLFile::remove(gDirUtilp->getExpandedFilename(LL_PATH_USER_SETTINGS, "client_list_v2.xml"));
		LLFile::remove(gDirUtilp->getExpandedFilename(LL_PATH_USER_SETTINGS, "colors.xml"));
		LLFile::remove(gDirUtilp->getExpandedFilename(LL_PATH_USER_SETTINGS, "ignorable_dialogs.xml"));
		LLFile::remove(gDirUtilp->getExpandedFilename(LL_PATH_USER_SETTINGS, "grids.remote.xml"));
		LLFile::remove(gDirUtilp->getExpandedFilename(LL_PATH_USER_SETTINGS, "grids.user.xml"));
		LLFile::remove(gDirUtilp->getExpandedFilename(LL_PATH_USER_SETTINGS, "password.dat"));
		LLFile::remove(gDirUtilp->getExpandedFilename(LL_PATH_USER_SETTINGS, "quick_preferences.xml"));
		LLFile::remove(gDirUtilp->getExpandedFilename(LL_PATH_USER_SETTINGS, "releases.xml"));
		LLFile::remove(gDirUtilp->getExpandedFilename(LL_PATH_USER_SETTINGS, CRASH_SETTINGS_FILE));
		
		std::string user_dir = gDirUtilp->getExpandedFilename( LL_PATH_USER_SETTINGS , "", "");
		gDirUtilp->deleteFilesInDir(user_dir, "feature*.txt");
		gDirUtilp->deleteFilesInDir(user_dir, "gpu*.txt");
		gDirUtilp->deleteFilesInDir(user_dir, "settings_*.xml");

		// Remove misc OS user app dirs
		std::string base_dir = gDirUtilp->getOSUserAppDir() + delem;
		
		LLFile::rmdir(base_dir + "browser_profile");
		LLFile::rmdir(base_dir + "data");
		
		// Delete per-user files below
		LLDirIterator dir_it(base_dir, "*");
		std::string dir_name;
		while (dir_it.next(dir_name))
		{
			if (LLFile::isdir(base_dir + delem + dir_name))
			{
				std::string per_user_dir_glob = base_dir + delem + dir_name + delem;

				LLFile::remove(per_user_dir_glob + "filters.xml");
				LLFile::remove(per_user_dir_glob + "medialist.xml");
				LLFile::remove(per_user_dir_glob + "plugin_cookies.xml");
				LLFile::remove(per_user_dir_glob + "screen_last*.*");
				LLFile::remove(per_user_dir_glob + "search_history.xml");
				LLFile::remove(per_user_dir_glob + "settings_friends_groups.xml");
				LLFile::remove(per_user_dir_glob + "settings_per_account.xml");
				LLFile::remove(per_user_dir_glob + "teleport_history.xml");
				LLFile::remove(per_user_dir_glob + "texture_list_last.xml");
				LLFile::remove(per_user_dir_glob + "toolbars.xml");
				LLFile::remove(per_user_dir_glob + "typed_locations.xml");
				LLFile::remove(per_user_dir_glob + "url_history.xml");
				LLFile::remove(per_user_dir_glob + "volume_settings.xml");
				LLFile::rmdir(per_user_dir_glob + "browser_profile");
			}
		}
	}
// </FS>
	init_default_trans_args();

	if (!initConfiguration())
		return false;

	LL_INFOS("InitInfo") << "Configuration initialized." << LL_ENDL ;
	//set the max heap size.
	initMaxHeapSize() ;
	LLCoros::instance().setStackSize(gSavedSettings.getS32("CoroutineStackSize"));

	// Although initLoggingAndGetLastDuration() is the right place to mess with
	// setFatalFunction(), we can't query gSavedSettings until after
	// initConfiguration().
	S32 rc(gSavedSettings.getS32("QAModeTermCode"));
	if (rc >= 0)
	{
		// QAModeTermCode set, terminate with that rc on LL_ERRS. Use
		// fast_exit() rather than exit() because normal cleanup depends too
		// much on successful startup!
		LLError::setFatalFunction(boost::bind(fast_exit, rc));
	}

	// <FS:Ansariel> Get rid of unused LLAllocator
    //mAlloc.setProfilingEnabled(gSavedSettings.getBOOL("MemProfiling"));

	// Initialize the non-LLCurl libcurl library.  Should be called
	// before consumers (LLTextureFetch).
	mAppCoreHttp.init();

	LL_INFOS("InitInfo") << "LLCore::Http initialized." << LL_ENDL ;

    LLMachineID::init();

	{
		if (gSavedSettings.getBOOL("QAModeMetrics"))
		{
			app_metrics_qa_mode = true;
			app_metrics_interval = METRICS_INTERVAL_QA;
		}
		LLViewerAssetStatsFF::init();
	}

	initThreads();
	LL_INFOS("InitInfo") << "Threads initialized." << LL_ENDL ;

	// Initialize settings early so that the defaults for ignorable dialogs are
	// picked up and then correctly re-saved after launching the updater (STORM-1268).
	LLUI::settings_map_t settings_map;
	settings_map["config"] = &gSavedSettings;
	settings_map["ignores"] = &gWarningSettings;
	settings_map["floater"] = &gSavedSettings; // *TODO: New settings file
	settings_map["account"] = &gSavedPerAccountSettings;

	// <FS:Ansariel> Optional legacy notification well
	gSavedSettings.setBOOL("FSInternalLegacyNotificationWell", gSavedSettings.getBOOL("FSLegacyNotificationWell"));

	LLUI::initParamSingleton(settings_map,
		LLUIImageList::getInstance(),
		ui_audio_callback,
		deferred_ui_audio_callback);
	LL_INFOS("InitInfo") << "UI initialized." << LL_ENDL ;

	// NOW LLUI::getLanguage() should work. gDirUtilp must know the language
	// for this session ASAP so all the file-loading commands that follow,
	// that use findSkinnedFilenames(), will include the localized files.
// [SL:KB] - Patch: Viewer-Skins | Checked: 2012-12-26 (Catznip-3.4)
	gDirUtilp->setSkinFolder(gDirUtilp->getSkinFolder(), gDirUtilp->getSkinThemeFolder(),LLUI::getLanguage());
// [/SL:KB]
//	gDirUtilp->setSkinFolder(gDirUtilp->getSkinFolder(), LLUI::getLanguage());

	// Setup LLTrans after LLUI::initClass has been called.
	initStrings();

	// <FS:Ansariel> Moved down here translation system has been initialized
	// initialize LLWearableType translation bridge.
	// Memory will be cleaned up in ::cleanupClass()
	LLWearableType::initParamSingleton(new LLUITranslationBridge());

	LLTranslationBridge::ptr_t trans = std::make_shared<LLUITranslationBridge>();
	LLSettingsType::initParamSingleton(trans);
	// </FS:Ansariel>

	// Setup notifications after LLUI::initClass() has been called.
	LLNotifications::instance();
	LL_INFOS("InitInfo") << "Notifications initialized." << LL_ENDL ;

    writeSystemInfo();

	//////////////////////////////////////////////////////////////////////////////
	//////////////////////////////////////////////////////////////////////////////
	//////////////////////////////////////////////////////////////////////////////
	//////////////////////////////////////////////////////////////////////////////
	// *FIX: The following code isn't grouped into functions yet.

	//
	// Various introspection concerning the libs we're using - particularly
	// the libs involved in getting to a full login screen.
	//
	LL_INFOS("InitInfo") << "J2C Engine is: " << LLImageJ2C::getEngineInfo() << LL_ENDL;
	LL_INFOS("InitInfo") << "libcurl version is: " << LLCore::LLHttp::getCURLVersion() << LL_ENDL;

	/////////////////////////////////////////////////
	// OS-specific login dialogs
	/////////////////////////////////////////////////

	//test_cached_control();

	// track number of times that app has run
	mNumSessions = gSavedSettings.getS32("NumSessions");
	mNumSessions++;
	gSavedSettings.setS32("NumSessions", mNumSessions);

	// LLKeyboard relies on LLUI to know what some accelerator keys are called.
	LLKeyboard::setStringTranslatorFunc( LLTrans::getKeyboardString );

	// Provide the text fields with callbacks for opening Urls
	LLUrlAction::setOpenURLCallback(boost::bind(&LLWeb::loadURL, _1, LLStringUtil::null, LLStringUtil::null));
	LLUrlAction::setOpenURLInternalCallback(boost::bind(&LLWeb::loadURLInternal, _1, LLStringUtil::null, LLStringUtil::null, false));
	LLUrlAction::setOpenURLExternalCallback(boost::bind(&LLWeb::loadURLExternal, _1, true, LLStringUtil::null));
	LLUrlAction::setExecuteSLURLCallback(&LLURLDispatcher::dispatchFromTextEditor);

	// Let code in llui access the viewer help floater
	LLUI::getInstance()->mHelpImpl = LLViewerHelp::getInstance();

	LL_INFOS("InitInfo") << "UI initialization is done." << LL_ENDL ;

	// Load translations for tooltips
	LLFloater::initClass();

	/////////////////////////////////////////////////

	LLToolMgr::getInstance(); // Initialize tool manager if not already instantiated

	// <FS:ND/> Contruct singleton early.
	// Otherwise it will get constructed inside the texture decode thread and this will lead to deadlocks:
	// - Let "Thread I" be the image decode threat that causes the creation of FSAssetBlack. 
	// - Thread I holds a lock to a mutex the mainthread is sleeping on.
	// - Thread I will defer the singleton creation to the mainthread, which will cause Thread I to sleep on a mutex till the mainthread is done creating the object.
	// - The mainthread can never wake up and create the object due do it sleeping on something Tread I must release.
	// - Thread I can never wake up and release the mutex as the mainthread can never wake up and wake thread I again.
	FSAssetBlacklist::getInstance();

	LLViewerFloaterReg::registerFloaters();

	/////////////////////////////////////////////////
	//
	// Load settings files
	//
	//
	LLGroupMgr::parseRoleActions("role_actions.xml");

	LLAgent::parseTeleportMessages("teleport_strings.xml");

	// load MIME type -> media impl mappings
	std::string mime_types_name;
#if LL_DARWIN
	mime_types_name = "mime_types_mac.xml";
#elif LL_LINUX
	mime_types_name = "mime_types_linux.xml";
#else
	mime_types_name = "mime_types.xml";
#endif
	LLMIMETypes::parseMIMETypes( mime_types_name );

	// Copy settings to globals. *TODO: Remove or move to appropriage class initializers
	settings_to_globals();
	// Setup settings listeners
	settings_setup_listeners();
	// Modify settings based on system configuration and compile options
	settings_modify();

	// Find partition serial number (Windows) or hardware serial (Mac)
	mSerialNumber = generateSerialNumber();

	// do any necessary set-up for accepting incoming SLURLs from apps
	initSLURLHandler();

	if(false == initHardwareTest())
	{
		// Early out from user choice.
		return false;
	}
	LL_INFOS("InitInfo") << "Hardware test initialization done." << LL_ENDL ;

	// Prepare for out-of-memory situations, during which we will crash on
	// purpose and save a dump.
#if LL_WINDOWS && LL_RELEASE_FOR_DOWNLOAD && LL_USE_SMARTHEAP
	MemSetErrorHandler(first_mem_error_handler);
#endif // LL_WINDOWS && LL_RELEASE_FOR_DOWNLOAD && LL_USE_SMARTHEAP

	// *Note: this is where gViewerStats used to be created.

	if (!initCache())
	{
		LL_WARNS("InitInfo") << "Failed to init cache" << LL_ENDL;
		std::ostringstream msg;
		msg << LLTrans::getString("MBUnableToAccessFile");
		OSMessageBox(msg.str(),LLStringUtil::null,OSMB_OK);
		return 0;
	}
	LL_INFOS("InitInfo") << "Cache initialization is done." << LL_ENDL ;

	// Initialize the repeater service.
	LLMainLoopRepeater::instance().start();

	//
	// Initialize the window
	//
	gGLActive = TRUE;
	initWindow();
	LL_INFOS("InitInfo") << "Window is initialized." << LL_ENDL ;

	// initWindow also initializes the Feature List, so now we can initialize this global.
	LLCubeMap::sUseCubeMaps = LLFeatureManager::getInstance()->isFeatureAvailable("RenderCubeMap");

	// call all self-registered classes
	LLInitClassList::instance().fireCallbacks();

	LLFolderViewItem::initClass(); // SJB: Needs to happen after initWindow(), not sure why but related to fonts

	gGLManager.getGLInfo(gDebugInfo);
	gGLManager.printGLInfoString();

	// If we don't have the right GL requirements, exit.
	if (!gGLManager.mHasRequirements)
	{
		// can't use an alert here since we're exiting and
		// all hell breaks lose.
		LLUIString details = LLNotifications::instance().getGlobalString("UnsupportedGLRequirements");
		OSMessageBox(
			details.getString(),
			LLStringUtil::null,
			OSMB_OK);
		return 0;
	}

    // If we don't have the right shader requirements.
    if (!gGLManager.mHasShaderObjects
        || !gGLManager.mHasVertexShader
        || !gGLManager.mHasFragmentShader)
    {
        LLUIString details = LLNotifications::instance().getGlobalString("UnsupportedShaderRequirements");
        OSMessageBox(
            details.getString(),
            LLStringUtil::null,
            OSMB_OK);
        return 0;
    }

	// Without SSE2 support we will crash almost immediately, warn here.
	if (!gSysCPU.hasSSE2())
	{
		// can't use an alert here since we're exiting and
		// all hell breaks lose.
		OSMessageBox(
			LLNotifications::instance().getGlobalString("UnsupportedCPUSSE2"),
			LLStringUtil::null,
			OSMB_OK);
		return 0;
	}

	// alert the user if they are using unsupported hardware
	if(!gSavedSettings.getBOOL("AlertedUnsupportedHardware"))
	{
		bool unsupported = false;
		LLSD args;
		std::string minSpecs;

		// get cpu data from xml
		std::stringstream minCPUString(LLNotifications::instance().getGlobalString("UnsupportedCPUAmount"));
		S32 minCPU = 0;
		minCPUString >> minCPU;

		// get RAM data from XML
		std::stringstream minRAMString(LLNotifications::instance().getGlobalString("UnsupportedRAMAmount"));
		U64Bytes minRAM;
		minRAMString >> minRAM;

		if(!LLFeatureManager::getInstance()->isGPUSupported() && LLFeatureManager::getInstance()->getGPUClass() != GPU_CLASS_UNKNOWN)
		{
			minSpecs += LLNotifications::instance().getGlobalString("UnsupportedGPU");
			minSpecs += "\n";
			unsupported = true;
		}
		if(gSysCPU.getMHz() < minCPU)
		{
			minSpecs += LLNotifications::instance().getGlobalString("UnsupportedCPU");
			minSpecs += "\n";
			unsupported = true;
		}
		if(gSysMemory.getPhysicalMemoryKB() < minRAM)
		{
			minSpecs += LLNotifications::instance().getGlobalString("UnsupportedRAM");
			minSpecs += "\n";
			unsupported = true;
		}

		if (LLFeatureManager::getInstance()->getGPUClass() == GPU_CLASS_UNKNOWN)
		{
			LLNotificationsUtil::add("UnknownGPU");
		}

		if(unsupported)
		{
			if(!gSavedSettings.controlExists("WarnUnsupportedHardware")
				|| gSavedSettings.getBOOL("WarnUnsupportedHardware"))
			{
				args["MINSPECS"] = minSpecs;
				LLNotificationsUtil::add("UnsupportedHardware", args );
			}

		}
	}

#if LL_WINDOWS
	if (gGLManager.mGLVersion < LLFeatureManager::getInstance()->getExpectedGLVersion())
	{
		std::string url;
		if (gGLManager.mIsIntel)
		{
			url = LLTrans::getString("IntelDriverPage");
		}
		else if (gGLManager.mIsNVIDIA)
		{
			url = LLTrans::getString("NvidiaDriverPage");
		}
		else if (gGLManager.mIsATI)
		{
			url = LLTrans::getString("AMDDriverPage");
		}

		if (!url.empty())
		{
			LLNotificationsUtil::add("OldGPUDriver", LLSD().with("URL", url));
		}
	}
#endif


	// save the graphics card
	gDebugInfo["GraphicsCard"] = LLFeatureManager::getInstance()->getGPUString();

	// Save the current version to the prefs file
	gSavedSettings.setString("LastRunVersion",
							 LLVersionInfo::instance().getChannelAndVersion());

	gSimLastTime = gRenderStartTime.getElapsedTimeF32();
	gSimFrames = (F32)gFrameCount;

    if (gSavedSettings.getBOOL("JoystickEnabled"))
    {
        LLViewerJoystick::getInstance()->init(false);
    }

	try {
		initializeSecHandler();
	}
	catch (LLProtectedDataException& ex)
	{
		// <FS:Ansariel> Write exception message to log
      LL_WARNS() << "Error initializing SecHandlers: " << ex.what() << LL_ENDL;
	  LLNotificationsUtil::add("CorruptedProtectedDataStore");
	}

	gGLActive = FALSE;

	// <FS:Ansariel> Disable updater
//#if LL_RELEASE_FOR_DOWNLOAD
//    if (!gSavedSettings.getBOOL("CmdLineSkipUpdater"))
//    {
//	LLProcess::Params updater;
//	updater.desc = "updater process";
//	// Because it's the updater, it MUST persist beyond the lifespan of the
//	// viewer itself.
//	updater.autokill = false;
//	std::string updater_file;
//#if LL_WINDOWS
//	updater_file = "SLVersionChecker.exe";
//	updater.executable = gDirUtilp->getExpandedFilename(LL_PATH_EXECUTABLE, updater_file);
//#elif LL_DARWIN
//	// explicitly run the system Python interpreter on SLVersionChecker.py
//	updater.executable = "python";
//	updater_file = "SLVersionChecker.py";
//	updater.args.add(gDirUtilp->add(gDirUtilp->getAppRODataDir(), "updater", updater_file));
//#else
//	updater_file = "SLVersionChecker";
//	updater.executable = gDirUtilp->getExpandedFilename(LL_PATH_EXECUTABLE, updater_file);
//#endif
//	// add LEAP mode command-line argument to whichever of these we selected
//	updater.args.add("leap");
//	// UpdaterServiceSettings
//    if (gSavedSettings.getBOOL("FirstLoginThisInstall"))
//    {
//        // Befor first login, treat this as 'manual' updates,
//        // updater won't install anything, but required updates
//        updater.args.add("0");
//    }
//    else
//    {
//        updater.args.add(stringize(gSavedSettings.getU32("UpdaterServiceSetting")));
//    }
//	// channel
//	updater.args.add(LLVersionInfo::instance().getChannel());
//	// testok
//	updater.args.add(stringize(gSavedSettings.getBOOL("UpdaterWillingToTest")));
//	// ForceAddressSize
//	updater.args.add(stringize(gSavedSettings.getU32("ForceAddressSize")));
//
//        try
//        {
//            // Run the updater. An exception from launching the updater should bother us.
//            LLLeap::create(updater, true);
//            mUpdaterNotFound = false;
//        }
//        catch (...)
//        {
//            LLUIString details = LLNotifications::instance().getGlobalString("LLLeapUpdaterFailure");
//            details.setArg("[UPDATER_APP]", updater_file);
//            OSMessageBox(
//                details.getString(),
//                LLStringUtil::null,
//                OSMB_OK);
//            mUpdaterNotFound = true;
//        }
//	}
//	else
//	{
//		LL_WARNS("InitInfo") << "Skipping updater check." << LL_ENDL;
//	}
//
//    if (mUpdaterNotFound)
//    {
//        LL_WARNS("InitInfo") << "Failed to launch updater. Skipping Leap commands." << LL_ENDL;
//    }
//    else
//    {
//        // Iterate over --leap command-line options. But this is a bit tricky: if
//        // there's only one, it won't be an array at all.
//        LLSD LeapCommand(gSavedSettings.getLLSD("LeapCommand"));
//        LL_DEBUGS("InitInfo") << "LeapCommand: " << LeapCommand << LL_ENDL;
//        if (LeapCommand.isDefined() && !LeapCommand.isArray())
//        {
//            // If LeapCommand is actually a scalar value, make an array of it.
//            // Have to do it in two steps because LeapCommand.append(LeapCommand)
//            // trashes content! :-P
//            LLSD item(LeapCommand);
//            LeapCommand.append(item);
//        }
//        BOOST_FOREACH(const std::string& leap, llsd::inArray(LeapCommand))
//        {
//            LL_INFOS("InitInfo") << "processing --leap \"" << leap << '"' << LL_ENDL;
//            // We don't have any better description of this plugin than the
//            // user-specified command line. Passing "" causes LLLeap to derive a
//            // description from the command line itself.
//            // Suppress LLLeap::Error exception: trust LLLeap's own logging. We
//            // don't consider any one --leap command mission-critical, so if one
//            // fails, log it, shrug and carry on.
//            LLLeap::create("", leap, false); // exception=false
//        }
//    }
//
//	if (gSavedSettings.getBOOL("QAMode") && gSavedSettings.getS32("QAModeEventHostPort") > 0)
//	{
//		LL_WARNS("InitInfo") << "QAModeEventHostPort DEPRECATED: "
//							 << "lleventhost no longer supported as a dynamic library"
//							 << LL_ENDL;
//	}
//#endif //LL_RELEASE_FOR_DOWNLOAD
	// </FS:Ansariel>

	LLTextUtil::TextHelpers::iconCallbackCreationFunction = create_text_segment_icon_from_url_match;

	//EXT-7013 - On windows for some locale (Japanese) standard
	//datetime formatting functions didn't support some parameters such as "weekday".
	//Names for days and months localized in xml are also useful for Polish locale(STORM-107).
	std::string language = gSavedSettings.getString("Language");
	if(language == "ja" || language == "pl")
	{
		LLStringOps::setupWeekDaysNames(LLTrans::getString("dateTimeWeekdaysNames"));
		LLStringOps::setupWeekDaysShortNames(LLTrans::getString("dateTimeWeekdaysShortNames"));
		LLStringOps::setupMonthNames(LLTrans::getString("dateTimeMonthNames"));
		LLStringOps::setupMonthShortNames(LLTrans::getString("dateTimeMonthShortNames"));
		LLStringOps::setupDayFormat(LLTrans::getString("dateTimeDayFormat"));

		LLStringOps::sAM = LLTrans::getString("dateTimeAM");
		LLStringOps::sPM = LLTrans::getString("dateTimePM");
	}

	LLAgentLanguage::init();

    /// Tell the Coprocedure manager how to discover and store the pool sizes
    // what I wanted
    LLCoprocedureManager::getInstance()->setPropertyMethods(
        boost::bind(&LLControlGroup::getU32, boost::ref(gSavedSettings), _1),
        boost::bind(&LLControlGroup::declareU32, boost::ref(gSavedSettings), _1, _2, _3, LLControlVariable::PERSIST_ALWAYS));

	// initializing the settings sanity checker
	SanityCheck::instance().init();

	// <FS:Ansariel> Init debug rects
	LLView::sDebugRects = gSavedSettings.getBOOL("DebugViews");

	// TODO: consider moving proxy initialization here or LLCopocedureManager after proxy initialization, may be implement
	// some other protection to make sure we don't use network before initializng proxy

	/*----------------------------------------------------------------------*/
	// nat 2016-06-29 moved the following here from the former mainLoop().
	mMainloopTimeout = new LLWatchdogTimeout();

	// Create IO Pump to use for HTTP Requests.
	gServicePump = new LLPumpIO(gAPRPoolp);

	// Note: this is where gLocalSpeakerMgr and gActiveSpeakerMgr used to be instantiated.

	LLVoiceChannel::initClass();
	LLVoiceClient::initParamSingleton(gServicePump);
	// <FS:Ansariel> [FS communication UI]
	// LLVoiceChannel::setCurrentVoiceChannelChangedCallback(boost::bind(&LLFloaterIMContainer::onCurrentChannelChanged, _1), true);
	LLVoiceChannel::setCurrentVoiceChannelChangedCallback( boost::bind( &FSFloaterVoiceControls::sOnCurrentChannelChanged, _1 ), true );
	// </FS:Ansariel> [FS communication UI]

	joystick = LLViewerJoystick::getInstance();
	joystick->setNeedsReset(true);
	/*----------------------------------------------------------------------*/

	// <FS:Ansariel> FIRE-22297: FPS limiter not working properly on Mac/Linux
	//gSavedSettings.getControl("FramePerSecondLimit")->getSignal()->connect(boost::bind(&LLAppViewer::onChangeFrameLimit, this, _2));
	//onChangeFrameLimit(gSavedSettings.getLLSD("FramePerSecondLimit"));
	// </FS:Ansariel>

	// Load User's bindings
	loadKeyBindings();

	return true;
}

void LLAppViewer::initMaxHeapSize()
{
	//set the max heap size.
	//here is some info regarding to the max heap size:
	//------------------------------------------------------------------------------------------
	// OS       | setting | SL address bits | max manageable memory space | max heap size
	// Win 32   | default | 32-bit          | 2GB                         | < 1.7GB
	// Win 32   | /3G     | 32-bit          | 3GB                         | < 1.7GB or 2.7GB
	//Linux 32  | default | 32-bit          | 3GB                         | < 2.7GB
	//Linux 32  |HUGEMEM  | 32-bit          | 4GB                         | < 3.7GB
	//64-bit OS |default  | 32-bit          | 4GB                         | < 3.7GB
	//64-bit OS |default  | 64-bit          | N/A (> 4GB)                 | N/A (> 4GB)
	//------------------------------------------------------------------------------------------
	//currently SL is built under 32-bit setting, we set its max heap size no more than 1.6 GB.

	//F32 max_heap_size_gb = llmin(1.6f, (F32)gSavedSettings.getF32("MaxHeapSize")) ;
	F32Gigabytes max_heap_size_gb = (F32Gigabytes)gSavedSettings.getF32("MaxHeapSize") ;
	BOOL enable_mem_failure_prevention = (BOOL)gSavedSettings.getBOOL("MemoryFailurePreventionEnabled") ;
// <FS:Ansariel> Enable low memory checks on 32bit builds
#if ADDRESS_SIZE == 64
	max_heap_size_gb = F32Gigabytes(128);
	enable_mem_failure_prevention = FALSE;
#endif
// </FS:Ansariel>

	LLMemory::initMaxHeapSizeGB(max_heap_size_gb, enable_mem_failure_prevention) ;
}

void LLAppViewer::checkMemory()
{
	const static F32 MEMORY_CHECK_INTERVAL = 1.0f ; //second
	//const static F32 MAX_QUIT_WAIT_TIME = 30.0f ; //seconds
	//static F32 force_quit_timer = MAX_QUIT_WAIT_TIME + MEMORY_CHECK_INTERVAL ;

	// <FS:Ansariel> Enable low memory checks on 32bit builds
	//if(!gGLManager.mDebugGPU)
	//{
	//	return ;
	//}
#if ADDRESS_SIZE == 32
	static LLCachedControl<bool> mem_failure_prevention(gSavedSettings, "MemoryFailurePreventionEnabled");
	if (!mem_failure_prevention)
#endif
	{
		return ;
	}
	// </FS:Ansariel>

	if(MEMORY_CHECK_INTERVAL > mMemCheckTimer.getElapsedTimeF32())
	{
		return ;
	}
	mMemCheckTimer.reset() ;

		//update the availability of memory
		LLMemory::updateMemoryInfo() ;

	bool is_low = LLMemory::isMemoryPoolLow() ;

	LLPipeline::throttleNewMemoryAllocation(is_low) ;

	if(is_low)
	{
		// <FS:Ansariel> Causes spammy log output
		//LLMemory::logMemoryInfo() ;
	}
}

static LLTrace::BlockTimerStatHandle FTM_MESSAGES("System Messages");
static LLTrace::BlockTimerStatHandle FTM_SLEEP("Sleep");
static LLTrace::BlockTimerStatHandle FTM_YIELD("Yield");

static LLTrace::BlockTimerStatHandle FTM_TEXTURE_CACHE("Texture Cache");
static LLTrace::BlockTimerStatHandle FTM_DECODE("Image Decode");
static LLTrace::BlockTimerStatHandle FTM_FETCH("Image Fetch");

static LLTrace::BlockTimerStatHandle FTM_LFS("LFS Thread");
static LLTrace::BlockTimerStatHandle FTM_PAUSE_THREADS("Pause Threads");
static LLTrace::BlockTimerStatHandle FTM_IDLE("Idle");
static LLTrace::BlockTimerStatHandle FTM_PUMP("Pump");
static LLTrace::BlockTimerStatHandle FTM_PUMP_SERVICE("Service");
static LLTrace::BlockTimerStatHandle FTM_SERVICE_CALLBACK("Callback");
static LLTrace::BlockTimerStatHandle FTM_AGENT_AUTOPILOT("Autopilot");
static LLTrace::BlockTimerStatHandle FTM_AGENT_UPDATE("Update");

// externally visible timers
LLTrace::BlockTimerStatHandle FTM_FRAME("Frame");

bool LLAppViewer::frame()
{
	bool ret = false;

	if (gSimulateMemLeak)
	{
		try
		{
			ret = doFrame();
		}
		catch (const LLContinueError&)
		{
			LOG_UNHANDLED_EXCEPTION("");
		}
		catch (std::bad_alloc&)
		{
			LLMemory::logMemoryInfo(TRUE);
			LLFloaterMemLeak* mem_leak_instance = LLFloaterReg::findTypedInstance<LLFloaterMemLeak>("mem_leaking");
			if (mem_leak_instance)
			{
				mem_leak_instance->stop();
			}
			LL_WARNS() << "Bad memory allocation in LLAppViewer::frame()!" << LL_ENDL;
		}
	}
	else
	{ 
		try
		{
			ret = doFrame();
		}
		catch (const LLContinueError&)
		{
			LOG_UNHANDLED_EXCEPTION("");
		}
	}

	return ret;
}

bool LLAppViewer::doFrame()
{
	LLEventPump& mainloop(LLEventPumps::instance().obtain("mainloop"));
	LLSD newFrame;
// <FS:Beq> telemetry enabling. 
// This ifdef is optional but better to avoid even low overhead code in main loop where not needed.
#ifdef FS_HAS_TELEMETRY_SUPPORT
	static bool one_time{false};
	static LLCachedControl<bool> profiling_enabled_when_connected(gSavedSettings, "FSTelemetryEnableWhenConnected");
	if( !one_time && (gFrameCount % 10 == 0) )
	{
		if(!FSTelemetry::active && profiling_enabled_when_connected && FSTelemetryIsConnected)
		{
			FSTelemetry::active = true;
			gSavedSettings.setBOOL("FSTelemetryActive", TRUE); // keep the setting in sync.
			one_time=true; // prevent reset race if we disable manually.
			LL_INFOS() << "Profiler or collector connected" << LL_ENDL;
		}
		else if(!profiling_enabled_when_connected)
		{
			// no point in checking if we are not waiting.
			one_time = true;
		}
	}
#endif
// </FS:Beq>
	// <FS:Ansariel> MaxFPS Viewer-Chui merge error
	LLTimer periodicRenderingTimer;
	BOOL restore_rendering_masks = FALSE;
	// </FS:Ansariel> MaxFPS Viewer-Chui merge error
	// <FS:Ansariel> FIRE-22297: FPS limiter not working properly on Mac/Linux
	LLTimer frameTimer;

	nd::etw::logFrame(); // <FS:ND> Write the start of each frame. Even if our Provider (Firestorm) would be enabled, this has only light impact. Does nothing on OSX and Linux.

	LL_RECORD_BLOCK_TIME(FTM_FRAME);
	LLTrace::BlockTimer::processTimes();
	LLTrace::get_frame_recording().nextPeriod();
	LLTrace::BlockTimer::logStats();

	LLTrace::get_thread_recorder()->pullFromChildren();

	//clear call stack records
	LL_CLEAR_CALLSTACKS();

	//check memory availability information
	checkMemory() ;

	{
		// <FS:Ansariel> MaxFPS Viewer-Chui merge error
		// Check if we need to restore rendering masks.
		if (restore_rendering_masks)
		{
			gPipeline.popRenderDebugFeatureMask();
			gPipeline.popRenderTypeMask();
		}
		// Check if we need to temporarily enable rendering.
		//F32 periodic_rendering = gSavedSettings.getF32("ForcePeriodicRenderingTime");
		static LLCachedControl<F32> periodic_rendering(gSavedSettings, "ForcePeriodicRenderingTime");
		if (periodic_rendering > F_APPROXIMATELY_ZERO && periodicRenderingTimer.getElapsedTimeF64() > periodic_rendering)
		{
			periodicRenderingTimer.reset();
			restore_rendering_masks = TRUE;
			gPipeline.pushRenderTypeMask();
			gPipeline.pushRenderDebugFeatureMask();
			gPipeline.setAllRenderTypes();
			gPipeline.setAllRenderDebugFeatures();
		}
		else
		{
			restore_rendering_masks = FALSE;
		}
		// </FS:Ansariel> MaxFPS Viewer-Chui merge error

		pingMainloopTimeout("Main:MiscNativeWindowEvents");

		if (gViewerWindow)
		{
			LL_RECORD_BLOCK_TIME(FTM_MESSAGES);
			gViewerWindow->getWindow()->processMiscNativeEvents();
		}

		pingMainloopTimeout("Main:GatherInput");

		if (gViewerWindow)
		{
			LL_RECORD_BLOCK_TIME(FTM_MESSAGES);
			if (!restoreErrorTrap())
			{
				LL_WARNS() << " Someone took over my signal/exception handler (post messagehandling)!" << LL_ENDL;
			}

			gViewerWindow->getWindow()->gatherInput();
		}

		//memory leaking simulation
		if (gSimulateMemLeak)
		{
			LLFloaterMemLeak* mem_leak_instance =
				LLFloaterReg::findTypedInstance<LLFloaterMemLeak>("mem_leaking");
			if (mem_leak_instance)
			{
				mem_leak_instance->idle();
			}
		}

		// canonical per-frame event
		mainloop.post(newFrame);
		// give listeners a chance to run
		llcoro::suspend();

		if (!LLApp::isExiting())
		{
			pingMainloopTimeout("Main:JoystickKeyboard");

			// Scan keyboard for movement keys.  Command keys and typing
			// are handled by windows callbacks.  Don't do this until we're
			// done initializing.  JC
			if (gViewerWindow
				&& (gHeadlessClient || gViewerWindow->getWindow()->getVisible())
				&& gViewerWindow->getActive()
				&& !gViewerWindow->getWindow()->getMinimized()
				&& LLStartUp::getStartupState() == STATE_STARTED
				&& (gHeadlessClient || !gViewerWindow->getShowProgress())
				&& !gFocusMgr.focusLocked())
			{
				joystick->scanJoystick();
				gKeyboard->scanKeyboard();
                gViewerInput.scanMouse();
				// <FS:Ansariel> Chalice Yao's crouch toggle
				static LLCachedControl<bool> fsCrouchToggle(gSavedPerAccountSettings, "FSCrouchToggle");
				static LLCachedControl<bool> fsCrouchToggleStatus(gSavedPerAccountSettings, "FSCrouchToggleStatus");
				if (fsCrouchToggle && fsCrouchToggleStatus)
				{
					gAgent.moveUp(-1);
			}
				// </FS:Ansariel>
			}

			// Update state based on messages, user input, object idle.
			{
				pauseMainloopTimeout(); // *TODO: Remove. Messages shouldn't be stalling for 20+ seconds!

				LL_RECORD_BLOCK_TIME(FTM_IDLE);
				idle();

				resumeMainloopTimeout();
			}

			if (gDoDisconnect && (LLStartUp::getStartupState() == STATE_STARTED))
			{
				pauseMainloopTimeout();
				saveFinalSnapshot();
				disconnectViewer();
				resumeMainloopTimeout();
			}

			// Render scene.
			// *TODO: Should we run display() even during gHeadlessClient?  DK 2011-02-18
			if (!LLApp::isExiting() && !gHeadlessClient && gViewerWindow)
			{
				pingMainloopTimeout("Main:Display");
				gGLActive = TRUE;

				display();

				// <FS:Ansariel> FIRE-22297: FPS limiter not working properly on Mac/Linux
				//static U64 last_call = 0;
				//if (!gTeleportDisplay)
				//{
				//	// Frame/draw throttling, controlled by FramePerSecondLimit
				//	U64 elapsed_time = LLTimer::getTotalTime() - last_call;
				//	if (elapsed_time < mMinMicroSecPerFrame)
				//	{
				//		LL_RECORD_BLOCK_TIME(FTM_SLEEP);
				//		// llclamp for when time function gets funky
				//		U64 sleep_time = llclamp(mMinMicroSecPerFrame - elapsed_time, (U64)1, (U64)1e6);
				//		micro_sleep(sleep_time, 0);
				//	}
				//}
				//last_call = LLTimer::getTotalTime();
				// </FS:Ansariel>

				pingMainloopTimeout("Main:Snapshot");
				LLFloaterSnapshot::update(); // take snapshots
				LLFloaterOutfitSnapshot::update();
				gGLActive = FALSE;
			}
		}

		pingMainloopTimeout("Main:Sleep");

		pauseMainloopTimeout();

		// Sleep and run background threads
		{
			LL_RECORD_BLOCK_TIME(FTM_SLEEP);

			// yield some time to the os based on command line option
			static LLCachedControl<S32> yield_time(gSavedSettings, "YieldTime", -1);
			if(yield_time >= 0)
			{
				LL_RECORD_BLOCK_TIME(FTM_YIELD);
				ms_sleep(yield_time);
			}

			// yield cooperatively when not running as foreground window
			// and when not quiting (causes trouble at mac's cleanup stage)
			if (!LLApp::isExiting()
				&& ((gViewerWindow && !gViewerWindow->getWindow()->getVisible())
					|| !gFocusMgr.getAppHasFocus()))
			{
				// Sleep if we're not rendering, or the window is minimized.
				static LLCachedControl<S32> s_bacground_yeild_time(gSavedSettings, "BackgroundYieldTime", 40);
				S32 milliseconds_to_sleep = llclamp((S32)s_bacground_yeild_time, 0, 1000);
				// don't sleep when BackgroundYieldTime set to 0, since this will still yield to other threads
				// of equal priority on Windows
				if (milliseconds_to_sleep > 0)
				{
					ms_sleep(milliseconds_to_sleep);
					// also pause worker threads during this wait period
					LLAppViewer::getTextureCache()->pause();
					LLAppViewer::getImageDecodeThread()->pause();
				}
			}

			if (mRandomizeFramerate)
			{
				ms_sleep(rand() % 200);
			}

			if (mPeriodicSlowFrame
				&& (gFrameCount % 10 == 0))
			{
				LL_INFOS() << "Periodic slow frame - sleeping 500 ms" << LL_ENDL;
				ms_sleep(500);
			}

			S32 total_work_pending = 0;
			S32 total_io_pending = 0;
			{
				S32 work_pending = 0;
				S32 io_pending = 0;
				F32 max_time = llmin(gFrameIntervalSeconds.value() *10.f, 1.f);

				work_pending += updateTextureThreads(max_time);

				{
					LL_RECORD_BLOCK_TIME(FTM_LFS);
 					io_pending += LLLFSThread::updateClass(1);
				}

				if (io_pending > 1000)
				{
					ms_sleep(llmin(io_pending/100,100)); // give the lfs some time to catch up
				}

				total_work_pending += work_pending ;
				total_io_pending += io_pending ;

			}
			gMeshRepo.update() ;

			if(!total_work_pending) //pause texture fetching threads if nothing to process.
			{
				LLAppViewer::getTextureCache()->pause();
				LLAppViewer::getImageDecodeThread()->pause();
				LLAppViewer::getTextureFetch()->pause();
			}
			if(!total_io_pending) //pause file threads if nothing to process.
			{
				LLLFSThread::sLocal->pause();
			}

			//texture fetching debugger
			if(LLTextureFetchDebugger::isEnabled())
			{
				LLFloaterTextureFetchDebugger* tex_fetch_debugger_instance =
					LLFloaterReg::findTypedInstance<LLFloaterTextureFetchDebugger>("tex_fetch_debugger");
				if(tex_fetch_debugger_instance)
				{
					tex_fetch_debugger_instance->idle() ;
				}
			}

			// <FS:Ansariel> FIRE-22297: FPS limiter not working properly on Mac/Linux
			static LLCachedControl<U32> max_fps(gSavedSettings, "FramePerSecondLimit");
			static LLCachedControl<bool> fsLimitFramerate(gSavedSettings, "FSLimitFramerate");
			if (fsLimitFramerate && LLStartUp::getStartupState() == STATE_STARTED && !gTeleportDisplay && !logoutRequestSent() && max_fps > F_APPROXIMATELY_ZERO)
			{
				// Sleep a while to limit frame rate.
				F32 min_frame_time = 1.f / (F32)max_fps;
				S32 milliseconds_to_sleep = llclamp((S32)((min_frame_time - frameTimer.getElapsedTimeF64()) * 1000.f), 0, 1000);
				if (milliseconds_to_sleep > 0)
				{
					LL_RECORD_BLOCK_TIME(FTM_SLEEP);
					ms_sleep(milliseconds_to_sleep);
				}
			}
			frameTimer.reset();
			// </FS:Ansariel>

			resumeMainloopTimeout();

			pingMainloopTimeout("Main:End");
		}
	}

	if (LLApp::isExiting())
	{
		// Save snapshot for next time, if we made it through initialization
		if (STATE_STARTED == LLStartUp::getStartupState())
		{
			saveFinalSnapshot();
		}

		if (LLVoiceClient::instanceExists())
		{
			LLVoiceClient::getInstance()->terminate();
		}

		delete gServicePump;
		gServicePump = NULL;

		destroyMainloopTimeout();

		LL_INFOS() << "Exiting main_loop" << LL_ENDL;
	}
    FSFrameMark; // <FS:Beq> Tracy support delineate Frame
	return ! LLApp::isRunning();
}

S32 LLAppViewer::updateTextureThreads(F32 max_time)
{
	S32 work_pending = 0;
	{
		LL_RECORD_BLOCK_TIME(FTM_TEXTURE_CACHE);
 		work_pending += LLAppViewer::getTextureCache()->update(max_time); // unpauses the texture cache thread
	}
	{
		LL_RECORD_BLOCK_TIME(FTM_DECODE);
	 	work_pending += LLAppViewer::getImageDecodeThread()->update(max_time); // unpauses the image thread
	}
	{
		LL_RECORD_BLOCK_TIME(FTM_FETCH);
	 	work_pending += LLAppViewer::getTextureFetch()->update(max_time); // unpauses the texture fetch thread
	}
	return work_pending;
}

void LLAppViewer::flushLFSIO()
{
	while (1)
	{
		S32 pending = LLLFSThread::updateClass(0);
		if (!pending)
		{
			break;
		}
		LL_INFOS() << "Waiting for pending IO to finish: " << pending << LL_ENDL;
		ms_sleep(100);
	}
}

bool LLAppViewer::cleanup()
{
    LLAtmosphere::cleanupClass();

	//ditch LLVOAvatarSelf instance
	gAgentAvatarp = NULL;

    LLNotifications::instance().clear();

	// workaround for DEV-35406 crash on shutdown
	LLEventPumps::instance().reset();

#if HAS_GROWL
	GrowlManager::destroyManager();
#endif

	//dump scene loading monitor results
	if (LLSceneMonitor::instanceExists())
	{
		if (!isSecondInstance())
		{
			LLSceneMonitor::instance().dumpToFile(gDirUtilp->getExpandedFilename(LL_PATH_LOGS, "scene_monitor_results.csv"));
		}
		LLSceneMonitor::deleteSingleton();
	}

	// There used to be an 'if (LLFastTimerView::sAnalyzePerformance)' block
	// here, completely redundant with the one that occurs later in this same
	// function. Presumably the duplication was due to an automated merge gone
	// bad. Not knowing which instance to prefer, we chose to retain the later
	// one because it happens just after mFastTimerLogThread is deleted. This
	// comment is in case we guessed wrong, so we can move it here instead.

	// remove any old breakpad minidump files from the log directory
	if (! isError())
	{
		std::string logdir = gDirUtilp->getExpandedFilename(LL_PATH_LOGS, "");
		gDirUtilp->deleteFilesInDir(logdir, "*-*-*-*-*.dmp");
	}

	// Kill off LLLeap objects. We can find them all because LLLeap is derived
	// from LLInstanceTracker.
	LLLeap::instance_snapshot().deleteAll();

	//flag all elements as needing to be destroyed immediately
	// to ensure shutdown order
	LLMortician::setZealous(TRUE);

    // Give any remaining SLPlugin instances a chance to exit cleanly.
    LLPluginProcessParent::shutdown();

	disconnectViewer();

	LL_INFOS() << "Viewer disconnected" << LL_ENDL;
	
	if (gKeyboard)
	{
		gKeyboard->resetKeys();
	}

	display_cleanup();

	release_start_screen(); // just in case

	LLError::logToFixedBuffer(NULL); // stop the fixed buffer recorder

	LL_INFOS() << "Cleaning Up" << LL_ENDL;

	// <FS:Zi> Backup Settings
	if(mSaveSettingsOnExit)
	{
	// </FS:Zi>
	// FIRE-4871: Save per-account settings earlier -- TS
	std::string per_account_settings_file = gSavedSettings.getString("PerAccountSettingsFile");
	if (per_account_settings_file.empty())
	{
		LL_INFOS() << "Not saving per-account settings; don't know the account name yet." << LL_ENDL;
	}
	// Only save per account settings if the previous login succeeded, otherwise
	// we might end up with a cleared out settings file in case a previous login
	// failed after loading per account settings. -Zi
	else if (!mSavePerAccountSettings)
	{
		LL_INFOS() << "Not saving per-account settings; last login was not successful." << LL_ENDL;
	}
	else
	{
		gSavedPerAccountSettings.saveToFile(per_account_settings_file, TRUE);
		LL_INFOS() << "First time: Saved per-account settings to " <<
		        per_account_settings_file << LL_ENDL;
	}
	gSavedSettings.saveToFile(gSavedSettings.getString("ClientSettingsFile"), TRUE);
	// /FIRE-4871
	// <FS:Zi> Backup Settings
	}
	else
	{
		LL_INFOS() << "Not saving settings, to prevent settings restore failure." << LL_ENDL;
	}
	// </FS:Zi>

	// shut down mesh streamer
	gMeshRepo.shutdown();

	// <FS:ND> FIRE-8385 Crash on exit in Havok. It is hard to say why it happens, as we only have the binary Havok blob. This is a hack around it.
	// Due to the fact the process is going to die anyway, the OS will clean up any reources left by not calling quitSystem.
	// The OpenSim version does not use Havok, it is okay to call shutdown then.
#ifndef HAVOK_TPV
	// shut down Havok
	LLPhysicsExtensions::quitSystem();
#endif // </FS:ND>

	// <FS:ND> FIRE-20152; save avatar render settings during cleanup, not in the dtor of the static instance.
	// Otherwise the save will happen during crt termination when most of the viewers infrastructure is in a non deterministic state
	if( FSAvatarRenderPersistence::instanceExists() )
		FSAvatarRenderPersistence::getInstance()->deleteSingleton();
	// </FS:ND>

	// Must clean up texture references before viewer window is destroyed.
	if(LLHUDManager::instanceExists())
	{
		LLHUDManager::getInstance()->updateEffects();
		LLHUDObject::updateAll();
		LLHUDManager::getInstance()->cleanupEffects();
		LLHUDObject::cleanupHUDObjects();
		LL_INFOS() << "HUD Objects cleaned up" << LL_ENDL;
	}

	LLKeyframeDataCache::clear();

 	// End TransferManager before deleting systems it depends on (Audio, AssetStorage)
#if 0 // this seems to get us stuck in an infinite loop...
	gTransferManager.cleanup();
#endif

	// Note: this is where gWorldMap used to be deleted.

	// Note: this is where gHUDManager used to be deleted.
	if(LLHUDManager::instanceExists())
	{
		LLHUDManager::getInstance()->shutdownClass();
	}

	delete gAssetStorage;
	gAssetStorage = NULL;

	LLPolyMesh::freeAllMeshes();

	LLStartUp::cleanupNameCache();

	// Note: this is where gLocalSpeakerMgr and gActiveSpeakerMgr used to be deleted.

	if (LLWorldMap::instanceExists())
	{
		LLWorldMap::getInstance()->reset(); // release any images
	}

	LLCalc::cleanUp();

	LL_INFOS() << "Global stuff deleted" << LL_ENDL;

	if (gAudiop)
	{
        // be sure to stop the internet stream cleanly BEFORE destroying the interface to stop it.
        gAudiop->stopInternetStream();
        // shut down the streaming audio sub-subsystem first, in case it relies on not outliving the general audio subsystem.
		// <FS> FMOD fixes
        // LLStreamingAudioInterface *sai = gAudiop->getStreamingAudioImpl();
		// delete sai;
		// gAudiop->setStreamingAudioImpl(NULL);

        // shut down the audio subsystem
        gAudiop->shutdown();

		delete gAudiop;
		gAudiop = NULL;
	}

	// Note: this is where LLFeatureManager::getInstance()-> used to be deleted.

	// Patch up settings for next time
	// Must do this before we delete the viewer window,
	// such that we can suck rectangle information out of
	// it.
	cleanupSavedSettings();
	LL_INFOS() << "Settings patched up" << LL_ENDL;

	// delete some of the files left around in the cache.
	removeCacheFiles("*.wav");
	removeCacheFiles("*.tmp");
	removeCacheFiles("*.lso");
	removeCacheFiles("*.out");
	// <FS:Ansariel> Sound cache
	//removeCacheFiles("*.dsf");
	if (!gSavedSettings.getBOOL("FSKeepUnpackedCacheFiles"))
	{
		gDirUtilp->deleteFilesInDir(gDirUtilp->getExpandedFilename(LL_PATH_FS_SOUND_CACHE, ""), "*.dsf");
	}
	// </FS:Ansariel>
	removeCacheFiles("*.bodypart");
	removeCacheFiles("*.clothing");

	LL_INFOS() << "Cache files removed" << LL_ENDL;

	// Wait for any pending LFS IO
	flushLFSIO();
	LL_INFOS() << "Shutting down Views" << LL_ENDL;

	// Destroy the UI
	if( gViewerWindow)
		gViewerWindow->shutdownViews();

	LL_INFOS() << "Cleaning up Inventory" << LL_ENDL;

	// Cleanup Inventory after the UI since it will delete any remaining observers
	// (Deleted observers should have already removed themselves)
	gInventory.cleanupInventory();

	LLCoros::getInstance()->printActiveCoroutines();

	LL_INFOS() << "Cleaning up Selections" << LL_ENDL;

	// Clean up selection managers after UI is destroyed, as UI may be observing them.
	// Clean up before GL is shut down because we might be holding on to objects with texture references
	LLSelectMgr::cleanupGlobals();

	LL_INFOS() << "Shutting down OpenGL" << LL_ENDL;

	// Shut down OpenGL
	if( gViewerWindow)
	{
		gViewerWindow->shutdownGL();

		// Destroy window, and make sure we're not fullscreen
		// This may generate window reshape and activation events.
		// Therefore must do this before destroying the message system.
		delete gViewerWindow;
		gViewerWindow = NULL;
		LL_INFOS() << "ViewerWindow deleted" << LL_ENDL;
	}

	LL_INFOS() << "Cleaning up Keyboard & Joystick" << LL_ENDL;

	// viewer UI relies on keyboard so keep it aound until viewer UI isa gone
	delete gKeyboard;
	gKeyboard = NULL;

    if (LLViewerJoystick::instanceExists())
    {
        // Turn off Space Navigator and similar devices
        LLViewerJoystick::getInstance()->terminate();
    }

	LL_INFOS() << "Cleaning up Objects" << LL_ENDL;

	LLViewerObject::cleanupVOClasses();

	SUBSYSTEM_CLEANUP(LLAvatarAppearance);

	SUBSYSTEM_CLEANUP(LLPostProcess);

	LLTracker::cleanupInstance();

	// *FIX: This is handled in LLAppViewerWin32::cleanup().
	// I'm keeping the comment to remember its order in cleanup,
	// in case of unforseen dependency.
	//#if LL_WINDOWS
	//	gDXHardware.cleanup();
	//#endif // LL_WINDOWS

	LLVolumeMgr* volume_manager = LLPrimitive::getVolumeManager();
	if (!volume_manager->cleanup())
	{
		LL_WARNS() << "Remaining references in the volume manager!" << LL_ENDL;
	}
	LLPrimitive::cleanupVolumeManager();

	LL_INFOS() << "Additional Cleanup..." << LL_ENDL;

	LLViewerParcelMgr::cleanupGlobals();

	// *Note: this is where gViewerStats used to be deleted.

 	//end_messaging_system();

	LLPrimitive::cleanupVolumeManager();
	SUBSYSTEM_CLEANUP(LLWorldMapView);
	SUBSYSTEM_CLEANUP(LLFolderViewItem);

	LL_INFOS() << "Saving Data" << LL_ENDL;

	// Store the time of our current logoff
	gSavedPerAccountSettings.setU32("LastLogoff", time_corrected());

    if (LLEnvironment::instanceExists())
    {
        //Store environment settings if nessesary
        LLEnvironment::getInstance()->saveToSettings();
    }

	// Must do this after all panels have been deleted because panels that have persistent rects
	// save their rects on delete.
	if(mSaveSettingsOnExit)		// <FS:Zi> Backup Settings
	{
		gSavedSettings.saveToFile(gSavedSettings.getString("ClientSettingsFile"), TRUE);

	LLUIColorTable::instance().saveUserSettings();

//<Firestorm Skin Cleanup>
	std::string skinSaved = gSavedSettings.getString("SkinCurrent");
	std::string themeSaved = gSavedSettings.getString("SkinCurrentTheme");
	if ((skinSaved != mCurrentSkin) || (themeSaved != mCurrentSkinTheme))
	{
		LL_INFOS() << "Clearing skin colors." << LL_ENDL;
		// Implementation to only purge skin colors
		LLUIColorTable::instance().saveUserSettingsPaletteOnly();

	}
//</Firestorm Skip Cleanup>
	}	// <FS:Zi> Backup Settings
	
	
	// <FS:Zi> Backup Settings
	if(mSaveSettingsOnExit)
	{
	std::string per_account_settings_file = gSavedSettings.getString("PerAccountSettingsFile");
	// </FS:Zi>
	// PerAccountSettingsFile should be empty if no user has been logged on.
	// *FIX:Mani This should get really saved in a "logoff" mode.
	// FIRE-4871: use the same file we picked out earlier -- TS
	if (per_account_settings_file.empty())
	{
		LL_INFOS() << "Not saving per-account settings; don't know the account name yet." << LL_ENDL;
	}
	// Only save per account settings if the previous login succeeded, otherwise
	// we might end up with a cleared out settings file in case a previous login
	// failed after loading per account settings.
	else if (!mSavePerAccountSettings)
	{
		LL_INFOS() << "Not saving per-account settings; last login was not successful." << LL_ENDL;
	}
	else
	{
		gSavedPerAccountSettings.saveToFile(per_account_settings_file, TRUE);
		LL_INFOS() << "Second time: Saved per-account settings to " <<
		        per_account_settings_file << LL_ENDL;

		if (LLViewerParcelAskPlay::instanceExists())
		{
			LLViewerParcelAskPlay::getInstance()->saveSettings();
		}
	}
	// <FS:Zi> Backup Settings
	}
	else
	{
		LL_INFOS() << "Not saving settings, to prevent settings restore failure." << LL_ENDL;
	}
	// </FS:Zi>

	// We need to save all crash settings, even if they're defaults [see LLCrashLogger::loadCrashBehaviorSetting()]
	gCrashSettings.saveToFile(gSavedSettings.getString("CrashSettingsFile"),FALSE);

	//std::string warnings_settings_filename = gDirUtilp->getExpandedFilename(LL_PATH_USER_SETTINGS, getSettingsFilename("Default", "Warnings"));
	std::string warnings_settings_filename = gDirUtilp->getExpandedFilename(LL_PATH_USER_SETTINGS, getSettingsFilename("User", "Warnings"));
	if(mSaveSettingsOnExit)		// <FS:Zi> Backup Settings
	gWarningSettings.saveToFile(warnings_settings_filename, TRUE);

	// Save URL history file
	if(mSaveSettingsOnExit)		// <FS:Zi> Backup Settings
	LLURLHistory::saveFile("url_history.xml");

	// save mute list. gMuteList used to also be deleted here too.
	if (gAgent.isInitialized() && LLMuteList::instanceExists())
	{
		LLMuteList::getInstance()->cache(gAgent.getID());
	}

	//save call log list
	if (LLConversationLog::instanceExists())
	{
		LLConversationLog::instance().cache();
	}

	if (mPurgeCacheOnExit)
	{
		LL_INFOS() << "Purging all cache files on exit" << LL_ENDL;
		gDirUtilp->deleteFilesInDir(gDirUtilp->getExpandedFilename(LL_PATH_CACHE,""), "*.*");
		// <FS:Ansariel> Sound cache
		gDirUtilp->deleteFilesInDir(gDirUtilp->getExpandedFilename(LL_PATH_FS_SOUND_CACHE, ""), "*.*");
	}

	writeDebugInfo();

	LLLocationHistory::getInstance()->save();

	LLAvatarIconIDCache::getInstance()->save();

	// Stop the plugin read thread if it's running.
	LLPluginProcessParent::setUseReadThread(false);

	LL_INFOS() << "Shutting down Threads" << LL_ENDL;

	// Let threads finish
	LLTimer idleTimer;
	idleTimer.reset();
	const F64 max_idle_time = 5.f; // 5 seconds
	while(1)
	{
		S32 pending = 0;
		pending += LLAppViewer::getTextureCache()->update(1); // unpauses the worker thread
		pending += LLAppViewer::getImageDecodeThread()->update(1); // unpauses the image thread
		pending += LLAppViewer::getTextureFetch()->update(1); // unpauses the texture fetch thread
		pending += LLLFSThread::updateClass(0);
		F64 idle_time = idleTimer.getElapsedTimeF64();
		if(!pending)
		{
			break ; //done
		}
		else if(idle_time >= max_idle_time)
		{
			LL_WARNS() << "Quitting with pending background tasks." << LL_ENDL;
			break;
		}
	}

    if (mPurgeUserDataOnExit)
    {
        // Ideally we should not save anything from this session since it is going to be purged now,
        // but this is a very 'rare' case (user deleting himself), not worth overcomplicating 'save&cleanup' code
        std::string user_path = gDirUtilp->getOSUserAppDir() + gDirUtilp->getDirDelimiter() + LLStartUp::getUserId();
        gDirUtilp->deleteDirAndContents(user_path);
    }

	// Delete workers first
	// shotdown all worker threads before deleting them in case of co-dependencies
	mAppCoreHttp.requestStop();
	sTextureFetch->shutdown();
	sTextureCache->shutdown();
	sImageDecodeThread->shutdown();
	sPurgeDiskCacheThread->shutdown(); // <FS:Ansariel> Regular disk cache cleanup

	sTextureFetch->shutDownTextureCacheThread() ;
	sTextureFetch->shutDownImageDecodeThread() ;

	LL_INFOS() << "Shutting down message system" << LL_ENDL;
	end_messaging_system();

	// Non-LLCurl libcurl library
	mAppCoreHttp.cleanup();

	SUBSYSTEM_CLEANUP(LLFilePickerThread);
	SUBSYSTEM_CLEANUP(LLDirPickerThread);

	//MUST happen AFTER SUBSYSTEM_CLEANUP(LLCurl)
	delete sTextureCache;
    sTextureCache = NULL;
	delete sTextureFetch;
    sTextureFetch = NULL;
	delete sImageDecodeThread;
    sImageDecodeThread = NULL;
	delete mFastTimerLogThread;
	mFastTimerLogThread = NULL;
	// <FS:Ansariel> Regular disk cache cleanup
	delete sPurgeDiskCacheThread;
	sPurgeDiskCacheThread = NULL;
	// </FS:Ansariel>

	if (LLFastTimerView::sAnalyzePerformance)
	{
		LL_INFOS() << "Analyzing performance" << LL_ENDL;

		std::string baseline_name = LLTrace::BlockTimer::sLogName + "_baseline.slp";
		std::string current_name  = LLTrace::BlockTimer::sLogName + ".slp";
		std::string report_name   = LLTrace::BlockTimer::sLogName + "_report.csv";

		LLFastTimerView::doAnalysis(
			gDirUtilp->getExpandedFilename(LL_PATH_LOGS, baseline_name),
			gDirUtilp->getExpandedFilename(LL_PATH_LOGS, current_name),
			gDirUtilp->getExpandedFilename(LL_PATH_LOGS, report_name));
	}

	SUBSYSTEM_CLEANUP(LLMetricPerformanceTesterBasic) ;

	LL_INFOS() << "Cleaning up Media and Textures" << LL_ENDL;

	//Note:
	//SUBSYSTEM_CLEANUP(LLViewerMedia) has to be put before gTextureList.shutdown()
	//because some new image might be generated during cleaning up media. --bao
	gTextureList.shutdown(); // shutdown again in case a callback added something
	LLUIImageList::getInstance()->cleanUp();

	SUBSYSTEM_CLEANUP(LLImage);
	SUBSYSTEM_CLEANUP(LLLFSThread);

	LL_INFOS() << "Misc Cleanup" << LL_ENDL;

	gSavedSettings.cleanup();
	LLUIColorTable::instance().clear();

	LLWatchdog::getInstance()->cleanup();

	LLViewerAssetStatsFF::cleanup();

	// If we're exiting to launch an URL, do that here so the screen
	// is at the right resolution before we launch IE.
	if (!gLaunchFileOnQuit.empty())
	{
		LL_INFOS() << "Launch file on quit." << LL_ENDL;
#if LL_WINDOWS
		// Indicate an application is starting.
		SetCursor(LoadCursor(NULL, IDC_WAIT));
#endif

		// HACK: Attempt to wait until the screen res. switch is complete.
		ms_sleep(1000);

		LLWeb::loadURLExternal( gLaunchFileOnQuit, false );
		LL_INFOS() << "File launched." << LL_ENDL;
	}
	// make sure nothing uses applyProxySettings by this point.
	LL_INFOS() << "Cleaning up LLProxy." << LL_ENDL;
	SUBSYSTEM_CLEANUP(LLProxy);
    LLCore::LLHttp::cleanup();

	LLMainLoopRepeater::instance().stop();

	ll_close_fail_log();

	LLError::LLCallStacks::cleanup();

	// It's not at first obvious where, in this long sequence, a generic cleanup
	// call OUGHT to go. So let's say this: as we migrate cleanup from
	// explicit hand-placed calls into the generic mechanism, eventually
	// all cleanup will get subsumed into the generic call. So the calls you
	// still see above are calls that MUST happen before the generic cleanup
	// kicks in.

	// This calls every remaining LLSingleton's cleanupSingleton() and
	// deleteSingleton() methods.
	LLSingletonBase::deleteAll();

    LL_INFOS() << "Goodbye!" << LL_ENDL;

	removeDumpDir();

	// return 0;
	return true;
}

// A callback for LL_ERRS() to call during the watchdog error.
void watchdog_llerrs_callback(const std::string &error_string)
{
	gLLErrorActivated = true;

	gDebugInfo["FatalMessage"] = error_string;
	LLAppViewer::instance()->writeDebugInfo();

#ifdef LL_WINDOWS
	RaiseException(0,0,0,0);
#else
	raise(SIGQUIT);
#endif
}

// A callback for the watchdog to call.
void watchdog_killer_callback()
{
	LLError::setFatalFunction(watchdog_llerrs_callback);
	LL_ERRS() << "Watchdog killer event" << LL_ENDL;
}

bool LLAppViewer::initThreads()
{
	static const bool enable_threads = true;

	LLImage::initClass(gSavedSettings.getBOOL("TextureNewByteRange"),gSavedSettings.getS32("TextureReverseByteRange"));

	LLLFSThread::initClass(enable_threads && false);

	//<FS:ND> Image thread pool from CoolVL
	U32 imageThreads = gSavedSettings.getU32("FSImageDecodeThreads");
	// </FS:ND>

	// Image decoding
	LLAppViewer::sImageDecodeThread = new LLImageDecodeThread(enable_threads && true, imageThreads);
	LLAppViewer::sTextureCache = new LLTextureCache(enable_threads && true);
	LLAppViewer::sTextureFetch = new LLTextureFetch(LLAppViewer::getTextureCache(),
													sImageDecodeThread,
													enable_threads && true,
													app_metrics_qa_mode);
	LLAppViewer::sPurgeDiskCacheThread = new FSPurgeDiskCacheThread(); // <FS:Ansariel> Regular disk cache cleanup

	if (LLTrace::BlockTimer::sLog || LLTrace::BlockTimer::sMetricLog)
	{
		LLTrace::BlockTimer::setLogLock(new LLMutex());
		mFastTimerLogThread = new LLFastTimerLogThread(LLTrace::BlockTimer::sLogName);
		mFastTimerLogThread->start();
	}

	// Mesh streaming and caching
	gMeshRepo.init();

	LLFilePickerThread::initClass();
	LLDirPickerThread::initClass();

	// *FIX: no error handling here!
	return true;
}

void errorCallback(const std::string &error_string)
{
	LLStringUtil::format_map_t map;
	map["ERROR_DETAILS"]=error_string;
	std::string error_display_string=LLTrans::getString("MBApplicationErrorDetails",map);
	
	// <FS:Ansariel> If we crash before loading the configuration, LLTrans
	//               won't be able to find the localized string, so we
	//               fall back to the English version instead of showing
	//               a dialog saying "MissingString("<LocalizationStringId>".
	std::string caption = LLTrans::getString("MBApplicationError");

	if (error_display_string.find("MissingString(") != std::string::npos)
	{
		error_display_string = "We are sorry, but Firestorm has crashed and needs to be closed. If you see this issue happening repeatedly, please contact our support team and submit the following message:\n\n[ERROR_DETAILS]";
		LLStringUtil::format(error_display_string, map);
	}
	if (caption.find("MissingString(") != std::string::npos)
	{
		caption = "Application Error - Don't Panic";
	}
	// </FS:Ansariel>

#if !LL_RELEASE_FOR_DOWNLOAD
	// <FS:Ansariel> Changed to fix missing string error upon early crash
	//if (OSBTN_CANCEL == OSMessageBox(error_display_string, LLTrans::getString("MBApplicationError"), OSMB_OKCANCEL))
	if (OSBTN_CANCEL == OSMessageBox(error_display_string, caption, OSMB_OKCANCEL))
		return;
#else
	// <FS:Ansariel> Changed to fix missing string error upon early crash
	//OSMessageBox(error_display_string, LLTrans::getString("MBApplicationError"), OSMB_OK);
	OSMessageBox(error_display_string, caption, OSMB_OK);
#endif // !LL_RELEASE_FOR_DOWNLOAD

	//Set the ErrorActivated global so we know to create a marker file
	gLLErrorActivated = true;

	gDebugInfo["FatalMessage"] = error_string;
	// We're not already crashing -- we simply *intend* to crash. Since we
	// haven't actually trashed anything yet, we can afford to write the whole
	// static info file.
	LLAppViewer::instance()->writeDebugInfo();

#ifndef SHADER_CRASH_NONFATAL
	LLError::crashAndLoop(error_string);
#endif
}

void LLAppViewer::initLoggingAndGetLastDuration()
{
	//
	// Set up logging defaults for the viewer
	//
	LLError::initForApplication( gDirUtilp->getExpandedFilename(LL_PATH_USER_SETTINGS, "")
                                ,gDirUtilp->getExpandedFilename(LL_PATH_APP_SETTINGS, "")
                                );
	LLError::setFatalFunction(errorCallback);
	//LLError::setTimeFunction(getRuntime);

	// <FS:Ansariel> Remove old CEF log file (defined in dullahan.h)
	LLFile::remove(gDirUtilp->getExpandedFilename(LL_PATH_LOGS, "cef_log.txt"));

	// Remove the last ".old" log file.
	std::string old_log_file = gDirUtilp->getExpandedFilename(LL_PATH_LOGS,
							     APP_NAME + ".old");
	LLFile::remove(old_log_file);

	// Get name of the log file
	std::string log_file = gDirUtilp->getExpandedFilename(LL_PATH_LOGS,
							     APP_NAME + ".log");
 	/*
	 * Before touching any log files, compute the duration of the last run
	 * by comparing the ctime of the previous start marker file with the ctime
	 * of the last log file.
	 */
	std::string start_marker_file_name = gDirUtilp->getExpandedFilename(LL_PATH_LOGS, START_MARKER_FILE_NAME);
	llstat start_marker_stat;
	llstat log_file_stat;
	std::ostringstream duration_log_stream; // can't log yet, so save any message for when we can below
	int start_stat_result = LLFile::stat(start_marker_file_name, &start_marker_stat);
	int log_stat_result = LLFile::stat(log_file, &log_file_stat);
	if ( 0 == start_stat_result && 0 == log_stat_result )
	{
		int elapsed_seconds = log_file_stat.st_ctime - start_marker_stat.st_ctime;
		// only report a last run time if the last viewer was the same version
		// because this stat will be counted against this version
		if ( markerIsSameVersion(start_marker_file_name) )
		{
			gLastExecDuration = elapsed_seconds;
		}
		else
		{
			duration_log_stream << "start marker from some other version; duration is not reported";
			gLastExecDuration = -1;
		}
	}
	else
	{
		// at least one of the LLFile::stat calls failed, so we can't compute the run time
		duration_log_stream << "duration stat failure; start: "<< start_stat_result << " log: " << log_stat_result;
		gLastExecDuration = -1; // unknown
	}
	std::string duration_log_msg(duration_log_stream.str());

	// Create a new start marker file for comparison with log file time for the next run
	LLAPRFile start_marker_file ;
	start_marker_file.open(start_marker_file_name, LL_APR_WB);
	if (start_marker_file.getFileHandle())
	{
		recordMarkerVersion(start_marker_file);
		start_marker_file.close();
	}

	// Rename current log file to ".old"
	LLFile::rename(log_file, old_log_file);

	// Set the log file to SecondLife.log
	LLError::logToFile(log_file);
	if (!duration_log_msg.empty())
	{
		LL_WARNS("MarkerFile") << duration_log_msg << LL_ENDL;
	}
}

bool LLAppViewer::loadSettingsFromDirectory(const std::string& location_key,
					    bool set_defaults)
{
	if (!mSettingsLocationList)
	{
		LL_ERRS() << "Invalid settings location list" << LL_ENDL;
	}

	BOOST_FOREACH(const SettingsGroup& group, mSettingsLocationList->groups)
	{
		// skip settings groups that aren't the one we requested
		if (group.name() != location_key) continue;

		ELLPath path_index = (ELLPath)group.path_index();
		if(path_index <= LL_PATH_NONE || path_index >= LL_PATH_LAST)
		{
			LL_ERRS() << "Out of range path index in app_settings/settings_files.xml" << LL_ENDL;
			return false;
		}

		BOOST_FOREACH(const SettingsFile& file, group.files)
		{
			// <FS:Ansariel> Skip quickprefs settings - we don't have a settings group
			//               for it as it's not a regular settings file
			if (file.name() == "QuickPreferences")
			{
				continue;
			}
			// </FS:Ansariel>

			LL_INFOS("Settings") << "Attempting to load settings for the group " << file.name()
			    << " - from location " << location_key << LL_ENDL;

			LLControlGroup* settings_group = LLControlGroup::getInstance(file.name);
			if(!settings_group)
			{
				LL_WARNS("Settings") << "No matching settings group for name " << file.name() << LL_ENDL;
				continue;
			}

			std::string full_settings_path;

			if (file.file_name_setting.isProvided()
				&& gSavedSettings.controlExists(file.file_name_setting))
			{
				// try to find filename stored in file_name_setting control
				full_settings_path = gSavedSettings.getString(file.file_name_setting);
				if (full_settings_path.empty())
				{
					continue;
				}
				else if (!gDirUtilp->fileExists(full_settings_path))
				{
					// search in default path
					full_settings_path = gDirUtilp->getExpandedFilename((ELLPath)path_index, full_settings_path);
				}
			}
			else
			{
				// by default, use specified file name
				full_settings_path = gDirUtilp->getExpandedFilename((ELLPath)path_index, file.file_name());
			}

			if(settings_group->loadFromFile(full_settings_path, set_defaults, file.persistent))
			{	// success!
				LL_INFOS("Settings") << "Loaded settings file " << full_settings_path << LL_ENDL;
			}
			else
			{	// failed to load
				if(file.required)
				{
					LL_ERRS() << "Error: Cannot load required settings file from: " << full_settings_path << LL_ENDL;
					return false;
				}
				else
				{
					// only complain if we actually have a filename at this point
					if (!full_settings_path.empty())
					{
						LL_INFOS("Settings") << "Cannot load " << full_settings_path << " - No settings found." << LL_ENDL;
					}
				}
			}
		}
	}

	return true;
}

std::string LLAppViewer::getSettingsFilename(const std::string& location_key,
											 const std::string& file)
{
	BOOST_FOREACH(const SettingsGroup& group, mSettingsLocationList->groups)
	{
		if (group.name() == location_key)
		{
			BOOST_FOREACH(const SettingsFile& settings_file, group.files)
			{
				if (settings_file.name() == file)
				{
					return settings_file.file_name;
				}
			}
		}
	}

	return std::string();
}

void LLAppViewer::loadColorSettings()
{
	LLUIColorTable::instance().loadFromSettings();
}

namespace
{
    void handleCommandLineError(LLControlGroupCLP& clp)
    {
		LL_WARNS() << "Error parsing command line options. Command Line options ignored."  << LL_ENDL;

		LL_INFOS() << "Command line usage:\n" << clp << LL_ENDL;

		OSMessageBox(STRINGIZE(LLTrans::getString("MBCmdLineError") << clp.getErrorMessage()),
					 LLStringUtil::null,
					 OSMB_OK);
    }
} // anonymous namespace

bool LLAppViewer::initConfiguration()
{
	//Load settings files list
	std::string settings_file_list = gDirUtilp->getExpandedFilename(LL_PATH_APP_SETTINGS, "settings_files.xml");
	LLXMLNodePtr root;
	BOOL success  = LLXMLNode::parseFile(settings_file_list, root, NULL);
	if (!success)
	{
        LL_ERRS() << "Cannot load default configuration file " << settings_file_list << LL_ENDL;
	}

	mSettingsLocationList = new SettingsFiles();

	LLXUIParser parser;
	parser.readXUI(root, *mSettingsLocationList, settings_file_list);

	if (!mSettingsLocationList->validateBlock())
	{
        LL_ERRS() << "Invalid settings file list " << settings_file_list << LL_ENDL;
	}

	// The settings and command line parsing have a fragile
	// order-of-operation:
	// - load defaults from app_settings
	// - set procedural settings values
	// - read command line settings
	// - selectively apply settings needed to load user settings.
    // - load overrides from user_settings
	// - apply command line settings (to override the overrides)
	// - load per account settings (happens in llstartup

	// - load defaults
	bool set_defaults = true;
	if(!loadSettingsFromDirectory("Default", set_defaults))
	{
		OSMessageBox(
			"Unable to load default settings file. The installation may be corrupted.",
			LLStringUtil::null,OSMB_OK);
		return false;
	}
	
	//<FS:Techwolf Lupindo>
	// load defaults overide here. Can not use settings_files.xml as path is different then above loading of defaults.
	std::string fsdata_defaults = gDirUtilp->getExpandedFilename(LL_PATH_USER_SETTINGS, llformat("fsdata_defaults.%s.xml", LLVersionInfo::getInstance()->getShortVersion().c_str()));
	std::string fsdata_global = "Global";
	LLControlGroup* settings_group = LLControlGroup::getInstance(fsdata_global);
	if(settings_group && settings_group->loadFromFile(fsdata_defaults, set_defaults))
	{
		LL_INFOS() << "Loaded settings file " << fsdata_defaults << LL_ENDL;
	}
	//</FS:Techwolf Lupindo>

	initStrings(); // setup paths for LLTrans based on settings files only
	// - set procedural settings
	// Note: can't use LL_PATH_PER_SL_ACCOUNT for any of these since we haven't logged in yet
        //gSavedSettings.setString("ClientSettingsFile", gDirUtilp->getExpandedFilename(LL_PATH_USER_SETTINGS, getSettingsFilename("Default", "Global")));
        gSavedSettings.setString("ClientSettingsFile", gDirUtilp->getExpandedFilename(LL_PATH_USER_SETTINGS, getSettingsFilename("User", "Global")));
        gSavedSettings.setString("CrashSettingsFile", gDirUtilp->getExpandedFilename(LL_PATH_USER_SETTINGS, getSettingsFilename("User", "CrashSettings")));
	
#ifndef	LL_RELEASE_FOR_DOWNLOAD
	// provide developer build only overrides for these control variables that are not
	// persisted to settings.xml
	LLControlVariable* c = gSavedSettings.getControl("ShowConsoleWindow");
	if (c)
	{
		c->setValue(true, false);
	}
	c = gSavedSettings.getControl("AllowMultipleViewers");
	if (c)
	{
		c->setValue(true, false);
	}

	gSavedSettings.setBOOL("QAMode", TRUE );
	gSavedSettings.setS32("WatchdogEnabled", 0);
#endif

	// These are warnings that appear on the first experience of that condition.
	// They are already set in the settings_default.xml file, but still need to be added to LLFirstUse
	// for disable/reset ability
//	LLFirstUse::addConfigVariable("FirstBalanceIncrease");
//	LLFirstUse::addConfigVariable("FirstBalanceDecrease");
//	LLFirstUse::addConfigVariable("FirstSit");
//	LLFirstUse::addConfigVariable("FirstMap");
//	LLFirstUse::addConfigVariable("FirstGoTo");
//	LLFirstUse::addConfigVariable("FirstBuild");
//	LLFirstUse::addConfigVariable("FirstLeftClickNoHit");
//	LLFirstUse::addConfigVariable("FirstTeleport");
//	LLFirstUse::addConfigVariable("FirstOverrideKeys");
//	LLFirstUse::addConfigVariable("FirstAttach");
//	LLFirstUse::addConfigVariable("FirstAppearance");
//	LLFirstUse::addConfigVariable("FirstInventory");
//	LLFirstUse::addConfigVariable("FirstSandbox");
//	LLFirstUse::addConfigVariable("FirstFlexible");
//	LLFirstUse::addConfigVariable("FirstDebugMenus");
//	LLFirstUse::addConfigVariable("FirstSculptedPrim");
//	LLFirstUse::addConfigVariable("FirstVoice");
//	LLFirstUse::addConfigVariable("FirstMedia");

	// - read command line settings.
	LLControlGroupCLP clp;
	std::string	cmd_line_config	= gDirUtilp->getExpandedFilename(LL_PATH_APP_SETTINGS,
														  "cmd_line.xml");

	clp.configure(cmd_line_config, &gSavedSettings);

	if(!initParseCommandLine(clp))
	{
		handleCommandLineError(clp);
		return false;
	}

	// - selectively apply settings

	// If the user has specified a alternate settings file name.
	// Load	it now before loading the user_settings/settings.xml
	if(clp.hasOption("settings"))
	{
		std::string	user_settings_filename =
			gDirUtilp->getExpandedFilename(LL_PATH_USER_SETTINGS,
										   clp.getOption("settings")[0]);
		gSavedSettings.setString("ClientSettingsFile", user_settings_filename);
		// SJ: if asked to purge configuration, remove custom user-settings file before it will be read
		if (mPurgeSettings)
		{
			LLFile::remove(user_settings_filename);
		}

		LL_INFOS("Settings")	<< "Using command line specified settings filename: "
			<< user_settings_filename << LL_ENDL;
	}
	else
	{
		// SJ: if asked to purge configuration, remove default user-settings file before it will be read
		if (mPurgeSettings)
		{
			LLFile::remove(gDirUtilp->getExpandedFilename(LL_PATH_USER_SETTINGS, getSettingsFilename("User", "Global")));
		}

	}
	

	// - load overrides from user_settings
	loadSettingsFromDirectory("User");

	if (gSavedSettings.getBOOL("FirstRunThisInstall"))
	{
		// Set firstrun flag to indicate that some further init actiona should be taken
		// like determining screen DPI value and so on
		mIsFirstRun = true;

		// <FS>
		if (gSavedSettings.getString("SessionSettingsFile").empty())
		{
			gSavedSettings.setString("SessionSettingsFile", "settings_firestorm.xml");
		}
		// </FS>
		
		
		gSavedSettings.setBOOL("FirstRunThisInstall", FALSE);
	}
	
// <FS:Beq> FIRE-29819 Set ForceShowGrid to TRUE always, unless expressly disabled
// FSOpenSimAlwaysForcesShowGrid is added to allow closed grids to soft disable the default behaviour
#if OPENSIM && !SINGLEGRID
	if (!gSavedSettings.getBOOL("ForceShowGrid") && gSavedSettings.getBOOL("FSOpenSimAlwaysForceShowGrid"))
	{
		gSavedSettings.setBOOL("ForceShowGrid", TRUE);
	}
#endif
// </FS:Beq>
	// <FS:CR> Compatibility with old backups
	// Put gSavedSettings here, gSavedPerAccountSettings in llstartup.cpp
	// *TODO: Should we keep these around forever or just three release cycles?
	if (gSavedSettings.getBOOL("FSFirstRunAfterSettingsRestore"))
	{
		// Nothing happened...
	}
	// </FS:CR>

	//WS: Set the usersessionsettingsfile to the account_SessionSettingsFile file. This allows settings_per_accounts to be per session.
	if(!gSavedSettings.getString("SessionSettingsFile").empty())
    {
		if(gSavedSettings.getString("UserSessionSettingsFile").empty())
			gSavedSettings.setString("UserSessionSettingsFile","account_" + gSavedSettings.getString("SessionSettingsFile"));
	}
	else
    {
        gSavedSettings.setString("UserSessionSettingsFile","");
    }

	if (clp.hasOption("sessionsettings"))
	{
		std::string session_settings_filename = clp.getOption("sessionsettings")[0];
		gSavedSettings.setString("SessionSettingsFile", session_settings_filename);
		LL_INFOS("Settings")	<< "Using session settings filename: "
			<< session_settings_filename << LL_ENDL;
	}
	loadSettingsFromDirectory("Session",true); // AO The session file turns into the new defaults

	if (clp.hasOption("usersessionsettings"))
	{
		std::string user_session_settings_filename = clp.getOption("usersessionsettings")[0];
		gSavedSettings.setString("UserSessionSettingsFile", user_session_settings_filename);
		LL_INFOS("Settings") << "Using user session settings filename: "
			<< user_session_settings_filename << LL_ENDL;

	}

	
	loadSettingsFromDirectory("UserSession");
	
	//AO: Re-read user settings again. This is a Firestorm hack to get user settings to override modes
	//Todo, find a cleaner way of doing this via the various set_default arguments.
	loadSettingsFromDirectory("User");
	
	// <FS:Ansariel> Debug setting to disable log throttle
	nd::logging::setThrottleEnabled(gSavedSettings.getBOOL("FSEnableLogThrottle"));

	// - apply command line settings
	if (! clp.notify())
	{
		handleCommandLineError(clp);
		return false;
	}

	// Register the core crash option as soon as we can
	// if we want gdb post-mortem on cores we need to be up and running
	// ASAP or we might miss init issue etc.
	if(gSavedSettings.getBOOL("DisableCrashLogger"))
	{
		LL_WARNS() << "Crashes will be handled by system, stack trace logs and crash logger are both disabled" << LL_ENDL;
		disableCrashlogger();
	}

	// Handle initialization from settings.
	// Start up the debugging console before handling other options.
	if (gSavedSettings.getBOOL("ShowConsoleWindow"))
	{
		initConsole();
	}

	if(clp.hasOption("help"))
	{
		std::ostringstream msg;
		msg << LLTrans::getString("MBCmdLineUsg") << "\n" << clp;
		LL_INFOS()	<< msg.str() << LL_ENDL;

		OSMessageBox(
			msg.str(),
			LLStringUtil::null,
			OSMB_OK);

		return false;
	}

    if(clp.hasOption("set"))
    {
        const LLCommandLineParser::token_vector_t& set_values = clp.getOption("set");
        if(0x1 & set_values.size())
        {
            LL_WARNS() << "Invalid '--set' parameter count." << LL_ENDL;
        }
        else
        {
            LLCommandLineParser::token_vector_t::const_iterator itr = set_values.begin();
            for(; itr != set_values.end(); ++itr)
            {
                const std::string& name = *itr;
                const std::string& value = *(++itr);
                std::string name_part;
                std::string group_part;
				LLControlVariable* control = NULL;

				// Name can be further split into ControlGroup.Name, with the default control group being Global
				size_t pos = name.find('.');
				if (pos != std::string::npos)
				{
					group_part = name.substr(0, pos);
					name_part = name.substr(pos+1);
					LL_INFOS() << "Setting " << group_part << "." << name_part << " to " << value << LL_ENDL;
					LLControlGroup* g = LLControlGroup::getInstance(group_part);
					if (g) control = g->getControl(name_part);
				}
				else
				{
					LL_INFOS() << "Setting Global." << name << " to " << value << LL_ENDL;
					control = gSavedSettings.getControl(name);
				}

                if (control)
                {
                    control->setValue(value, false);
                }
                else
                {
					LL_WARNS() << "Failed --set " << name << ": setting name unknown." << LL_ENDL;
                }
            }
        }
    }

    if  (clp.hasOption("logevents")) {
		LLViewerEventRecorder::instance().setEventLoggingOn();
    }

	std::string CmdLineChannel(gSavedSettings.getString("CmdLineChannel"));
	if(! CmdLineChannel.empty())
    {
		LLVersionInfo::instance().resetChannel(CmdLineChannel);
	}

	// If we have specified crash on startup, set the global so we'll trigger the crash at the right time
	gCrashOnStartup = gSavedSettings.getBOOL("CrashOnStartup");

	if (gSavedSettings.getBOOL("LogPerformance"))
	{
		LLTrace::BlockTimer::sLog = true;
		LLTrace::BlockTimer::sLogName = std::string("performance");
	}

	std::string test_name(gSavedSettings.getString("LogMetrics"));
	if (! test_name.empty())
 	{
		LLTrace::BlockTimer::sMetricLog = TRUE;
		// '--logmetrics' is specified with a named test metric argument so the data gathering is done only on that test
		// In the absence of argument, every metric would be gathered (makes for a rather slow run and hard to decipher report...)
		LL_INFOS() << "'--logmetrics' argument : " << test_name << LL_ENDL;
		LLTrace::BlockTimer::sLogName = test_name;
	}

	if (clp.hasOption("graphicslevel"))
	{
		// User explicitly requested --graphicslevel on the command line. We
		// expect this switch has already set RenderQualityPerformance. Check
		// that value for validity.
		U32 graphicslevel = gSavedSettings.getU32("RenderQualityPerformance");
		if (LLFeatureManager::instance().isValidGraphicsLevel(graphicslevel))
        {
			// graphicslevel is valid: save it and engage it later. Capture
			// the requested value separately from the settings variable
			// because, if this is the first run, LLViewerWindow's constructor
			// will call LLFeatureManager::applyRecommendedSettings(), which
			// overwrites this settings variable!
			mForceGraphicsLevel = graphicslevel;
        }
	}

	LLFastTimerView::sAnalyzePerformance = gSavedSettings.getBOOL("AnalyzePerformance");
	gAgentPilot.setReplaySession(gSavedSettings.getBOOL("ReplaySession"));

	if (gSavedSettings.getBOOL("DebugSession"))
	{
		gDebugSession = TRUE;
		gDebugGL = TRUE;

		ll_init_fail_log(gDirUtilp->getExpandedFilename(LL_PATH_LOGS, "test_failures.log"));
	}

	// <FS:TT> Hacking to save the skin and theme for future use.
	mCurrentSkin = gSavedSettings.getString("SkinCurrent");
	mCurrentSkinTheme = gSavedSettings.getString("SkinCurrentTheme");
	// </FS:TT>

	const LLControlVariable* skinfolder = gSavedSettings.getControl("SkinCurrent");
	if(skinfolder && LLStringUtil::null != skinfolder->getValue().asString())
	{
		// Examining "Language" may not suffice -- see LLUI::getLanguage()
		// logic. Unfortunately LLUI::getLanguage() doesn't yet do us much
		// good because we haven't yet called LLUI::initClass().
// [SL:KB] - Patch: Viewer-Skins | Checked: 2012-12-26 (Catznip-3.4)
 		gDirUtilp->setSkinFolder(skinfolder->getValue().asString(),
								 gSavedSettings.getString("SkinCurrentTheme"),
 								 gSavedSettings.getString("Language"));
		loadSettingsFromDirectory("CurrentSkin");
// [/SL:KB]
//		gDirUtilp->setSkinFolder(skinfolder->getValue().asString(),
//								 gSavedSettings.getString("Language"));
	}

	if (gSavedSettings.getBOOL("SpellCheck"))
	{
		std::list<std::string> dict_list;
		std::string dict_setting = gSavedSettings.getString("SpellCheckDictionary");
		boost::split(dict_list, dict_setting, boost::is_any_of(std::string(",")));
		if (!dict_list.empty())
		{
			LLSpellChecker::setUseSpellCheck(dict_list.front());
			dict_list.pop_front();
			LLSpellChecker::instance().setSecondaryDictionaries(dict_list);
		}
	}

	// Handle slurl use. NOTE: Don't let SL-55321 reappear.
	// This initial-SLURL logic, up through the call to
	// sendURLToOtherInstance(), must precede LLSplashScreen::show() --
	// because if sendURLToOtherInstance() succeeds, we take a fast exit,
	// SKIPPING the splash screen and everything else.

    // *FIX: This init code should be made more robust to prevent
    // the issue SL-55321 from returning. One thought is to allow
    // only select options to be set from command line when a slurl
    // is specified. More work on the settings system is needed to
    // achieve this. For now...

    // *NOTE:Mani The command line parser parses tokens and is
    // setup to bail after parsing the '--url' option or the
    // first option specified without a '--option' flag (or
    // any other option that uses the 'last_option' setting -
    // see LLControlGroupCLP::configure())

    // What can happen is that someone can use IE (or potentially
    // other browsers) and do the rough equivalent of command
    // injection and steal passwords. Phoenix. SL-55321

	std::string starting_location;

	std::string cmd_line_login_location(gSavedSettings.getString("CmdLineLoginLocation"));
	if(! cmd_line_login_location.empty())
	{
		starting_location = cmd_line_login_location;
	}
	else
	{
		std::string default_login_location(gSavedSettings.getString("DefaultLoginLocation"));
		if (! default_login_location.empty())
		{
			starting_location = default_login_location;
		}
	}

	// <FS>The gridmanager doesn't know the grids yet, only prepare
	// parsing the slurls, actually done when the grids are fetched 
	// (currently at the top of startup STATE_AUDIO_INIT,
	// but rather it belongs into the gridmanager)
	LLSLURL start_slurl;
	if (! starting_location.empty())
    {
		start_slurl = starting_location;
		// <FS:Ansariel> FIRE-11586: Restore grid manager workaround (grid is still empty here!)
		//LLStartUp::setStartSLURL(start_slurl);
		//if(start_slurl.getType() == LLSLURL::LOCATION)
		//{  
		//	LLGridManager::getInstance()->setGridChoice(start_slurl.getGrid());
		//}
		LLStartUp::setStartSLURLString(starting_location);
		// </FS:Ansariel>

	}

	// NextLoginLocation is set as a side effect of LLStartUp::setStartSLURL()
	std::string nextLoginLocation = gSavedSettings.getString( "NextLoginLocation" );
	if ( !nextLoginLocation.empty() )
	{
		LL_DEBUGS("AppInit")<<"set start from NextLoginLocation: "<<nextLoginLocation<<LL_ENDL;
		LLStartUp::setStartSLURL(LLSLURL(nextLoginLocation));
	}
	else if (   (   clp.hasOption("login") || clp.hasOption("autologin"))
			 && gSavedSettings.getString("CmdLineLoginLocation").empty())
	{
		// If automatic login from command line with --login switch
		// init StartSLURL location.
		std::string start_slurl_setting = gSavedSettings.getString("LoginLocation");
		LL_DEBUGS("AppInit") << "start slurl setting '" << start_slurl_setting << "'" << LL_ENDL;
		// <FS:AW crash on startup>
		// also here LLSLURLs are not available at this point of startup
		//LLStartUp::setStartSLURL(LLSLURL(start_slurl_setting));
		LLStartUp::setStartSLURLString(start_slurl_setting);
		// </FS:AW crash on startup>
	}
	else
	{
		// the login location will be set by the login panel (see LLPanelLogin)
	}

	// <FS:Ansariel> Option to not save password if using login cmdline switch
	if (clp.hasOption("logindontsavepassword") && clp.hasOption("login"))
	{
		gSavedSettings.setBOOL("FSLoginDontSavePassword", TRUE);
	}
	// </FS:Ansariel>

	//RN: if we received a URL, hand it off to the existing instance.
	// don't call anotherInstanceRunning() when doing URL handoff, as
	// it relies on checking a marker file which will not work when running
	// out of different directories

	if (start_slurl.isValid() &&
		(gSavedSettings.getBOOL("SLURLPassToOtherInstance")))
	{
		// <FS:Ansariel> FIRE-11586: Temporary fix until grid manager has been reworked
		//if (sendURLToOtherInstance(start_slurl.getSLURLString()))
		if (sendURLToOtherInstance(starting_location))
		// </FS:Ansariel>
		{
			// successfully handed off URL to existing instance, exit
			return false;
		}
    }

	// Display splash screen.  Must be after above check for previous
	// crash as this dialog is always frontmost.
	std::string splash_msg;
	LLStringUtil::format_map_t args;
	//<FS:AW set the APP_NAME to Firestorm instead of the grid connected to>
	// //args["[APP_NAME]"] = LLTrans::getString("SECOND_LIFE");
	args["[APP_NAME]"] =  LLTrans::getString("APP_NAME");
	//<FS:AW set the APP_NAME to Firestorm instead of the grid connected to>
	splash_msg = LLTrans::getString("StartupLoading", args);
	LLSplashScreen::show();
	LLSplashScreen::update(splash_msg);

	//LLVolumeMgr::initClass();
	LLVolumeMgr* volume_manager = new LLVolumeMgr();
	volume_manager->useMutex();	// LLApp and LLMutex magic must be manually enabled
	LLPrimitive::setVolumeManager(volume_manager);

	// Note: this is where we used to initialize gFeatureManagerp.

	gStartTime = totalTime();

	//
	// Set the name of the window
	//
	gWindowTitle = LLVersionInfo::getInstance()->getChannelAndVersion();	// <FS:CR>
#if LL_DEBUG
    gWindowTitle += std::string(" [DEBUG]");
#endif
	if (!gArgs.empty())
	{
	gWindowTitle += std::string(" ") + gArgs;
	}
	LLStringUtil::truncate(gWindowTitle, 255);

	//
	// Check for another instance of the app running
	// This happens AFTER LLSplashScreen::show(). That may or may not be
	// important.
	//
	if (mSecondInstance && !gSavedSettings.getBOOL("AllowMultipleViewers"))
	{
		OSMessageBox(
			LLTrans::getString("MBAlreadyRunning"),
			LLStringUtil::null,
			OSMB_OK);
		return false;
	}

	if (mSecondInstance)
	{
		// This is the second instance of SL. Turn off voice support,
		// but make sure the setting is *not* persisted.
		LLControlVariable* disable_voice = gSavedSettings.getControl("CmdLineDisableVoice");
		// <FS:Ansariel> Voice in multiple instances; by Latif Khalifa
		//if(disable_voice)
		if(disable_voice && !gSavedSettings.getBOOL("VoiceMultiInstance"))
		// </FS:Ansariel>
		{
			const BOOL DO_NOT_PERSIST = FALSE;
			disable_voice->setValue(LLSD(TRUE), DO_NOT_PERSIST);
		}
	}

	gLastRunVersion = gSavedSettings.getString("LastRunVersion");

	loadColorSettings();
    
    //<FS:KC> One time fix for Latency
    if ((gLastRunVersion != LLVersionInfo::getInstance()->getChannelAndVersion()) && (gSavedSettings.getString("SkinCurrent") == "latency") && !gSavedSettings.getBOOL("FSLatencyOneTimeFixRun"))
    {
        LL_INFOS() << "FSLatencyOneTimeFix: Fixing script dialog colors." << LL_ENDL;
        // Replace previously saved script dialog colors with new defaults, which happen to be the same as the group notice colors
        LLUIColorTable::instance().setColor("ScriptDialog", LLUIColorTable::instance().getColor("GroupNotifyDialogBG", LLColor4::grey4));
        LLUIColorTable::instance().setColor("ScriptDialogFg", LLUIColorTable::instance().getColor("GroupNotifyTextColor", LLColor4::white));
    }
    gSavedSettings.setBOOL("FSLatencyOneTimeFixRun", TRUE);
    //</FS:KC>

	// Let anyone else who cares know that we've populated our settings
	// variables.
	for (const auto& key : LLControlGroup::key_snapshot())
	{
		// For each named instance of LLControlGroup, send an event saying
		// we've initialized an LLControlGroup instance by that name.
		LLEventPumps::instance().obtain("LLControlGroup").post(LLSDMap("init", key));
	}

// [RLVa:KB] - Patch: RLVa-2.1.0
    if (LLControlVariable* pControl = gSavedSettings.getControl(RlvSettingNames::Main))
	{
		if ( (pControl->getValue().asBoolean()) && (pControl->hasUnsavedValue()) )
		{
			pControl->resetToDefault();
			pControl->setValue(false);

			std::ostringstream msg;
			msg << LLTrans::getString("RLVaToggleMessageLogin", LLSD().with("[STATE]", LLTrans::getString("RLVaToggleDisabled")));
			OSMessageBox(msg.str(), LLStringUtil::null, OSMB_OK);
		}
	}
// [/RLVa:KB]

	return true; // Config was successful.
}

// The following logic is replicated in initConfiguration() (to be able to get
// some initial strings before we've finished initializing enough to know the
// current language) and also in init() (to initialize for real). Somehow it
// keeps growing, necessitating a method all its own.
void LLAppViewer::initStrings()
{
	std::string strings_file = "strings.xml";
	std::string strings_path_full = gDirUtilp->findSkinnedFilenameBaseLang(LLDir::XUI, strings_file);
	if (strings_path_full.empty() || !LLFile::isfile(strings_path_full))
	{
		// initial check to make sure files are there failed
		gDirUtilp->dumpCurrentDirectories(LLError::LEVEL_WARN);
		LL_ERRS() << "Viewer failed to find localization and UI files. Please reinstall viewer from  https://www.firestormviewer.org/downloads and contact https://www.firestormviewer.org/support if issue persists after reinstall." << LL_ENDL;
	}
	LLTransUtil::parseStrings(strings_file, default_trans_args);
	LLTransUtil::parseLanguageStrings("language_settings.xml");

	// parseStrings() sets up the LLTrans substitution table. Add this one item.
	LLTrans::setDefaultArg("[sourceid]", gSavedSettings.getString("sourceid"));

	// Now that we've set "[sourceid]", have to go back through
	// default_trans_args and reinitialize all those other keys because some
	// of them, in turn, reference "[sourceid]".
	BOOST_FOREACH(std::string key, default_trans_args)
	{
		std::string brackets(key), nobrackets(key);
		// Invalid to inspect key[0] if key is empty(). But then, the entire
		// body of this loop is pointless if key is empty().
		if (key.empty())
			continue;

		if (key[0] != '[')
		{
			// key was passed without brackets. That means that 'nobrackets'
			// is correct but 'brackets' is not.
			brackets = STRINGIZE('[' << brackets << ']');
		}
		else
		{
			// key was passed with brackets. That means that 'brackets' is
			// correct but 'nobrackets' is not. Erase the left bracket.
			nobrackets.erase(0, 1);
			std::string::size_type length(nobrackets.length());
			if (length && nobrackets[length - 1] == ']')
			{
				nobrackets.erase(length - 1);
			}
		}
		// Calling LLTrans::getString() is what embeds the other default
		// translation strings into this one.
		LLTrans::setDefaultArg(brackets, LLTrans::getString(nobrackets));
	}

	// <FS:Ansariel> Set version number in VIEWER_GENERATION default substitute automatically
	LLStringUtil:: format_map_t gen_args;
	gen_args["[VERSION]"] = llformat("%d", LLVersionInfo::getInstance()->getMajor());
	LLTrans::setDefaultArg("[VIEWER_GENERATION]", LLTrans::getString("VIEWER_GENERATION", gen_args));
	LLTrans::setDefaultArg("[SHORT_VIEWER_GENERATION]", LLTrans::getString("SHORT_VIEWER_GENERATION", gen_args));
	// </FS:Ansariel>
}

//
// This function decides whether the client machine meets the minimum requirements to
// run in a maximized window, per the consensus of davep, boa and nyx on 3/30/2011.
//
bool LLAppViewer::meetsRequirementsForMaximizedStart()
{
	bool maximizedOk = (LLFeatureManager::getInstance()->getGPUClass() >= GPU_CLASS_2);

	maximizedOk &= (gSysMemory.getPhysicalMemoryKB() >= U32Gigabytes(1));

	return maximizedOk;
}

bool LLAppViewer::initWindow()
{
	LL_INFOS("AppInit") << "Initializing window..." << LL_ENDL;

	// store setting in a global for easy access and modification
	gHeadlessClient = gSavedSettings.getBOOL("HeadlessClient");

	// always start windowed
	BOOL ignorePixelDepth = gSavedSettings.getBOOL("IgnorePixelDepth");

	LLViewerWindow::Params window_params;
	window_params
		.title(gWindowTitle)
		.name(VIEWER_WINDOW_CLASSNAME)
		.x(gSavedSettings.getS32("WindowX"))
		.y(gSavedSettings.getS32("WindowY"))
		.width(gSavedSettings.getU32("WindowWidth"))
		.height(gSavedSettings.getU32("WindowHeight"))
		.min_width(gSavedSettings.getU32("MinWindowWidth"))
		.min_height(gSavedSettings.getU32("MinWindowHeight"))
/// <FS:CR> Since the 3.6.5 merge, setting fullscreen does terrible bad things on macs like opening
/// all floaters and menus off the left side of the screen. Let's not do that right now...
/// Hardcoding full screen OFF until it's fixed. On 10.7+ we have native full screen support anyway.
#ifndef LL_DARWIN
		.fullscreen(gSavedSettings.getBOOL("FullScreen"))
#else // !LL_DARWIN
		.fullscreen(false)
#endif // !LL_DARWIN
// </FS:CR>
		.ignore_pixel_depth(ignorePixelDepth)
		.first_run(mIsFirstRun);

	gViewerWindow = new LLViewerWindow(window_params);

	LL_INFOS("AppInit") << "gViewerwindow created." << LL_ENDL;

	// Need to load feature table before cheking to start watchdog.
	// <FS:Ansariel> Fix Watchdog settings/feature table mess
	//bool use_watchdog = false;
	//int watchdog_enabled_setting = gSavedSettings.getS32("WatchdogEnabled");
	//if (watchdog_enabled_setting == -1)
	//{
	//	use_watchdog = !LLFeatureManager::getInstance()->isFeatureAvailable("WatchdogDisabled");
	//}
	//else
	//{
	//	// The user has explicitly set this setting; always use that value.
	//	use_watchdog = bool(watchdog_enabled_setting);
	//}

	//if (use_watchdog)
	if (gSavedSettings.getS32("WatchdogEnabled"))
	// </FS:Ansariel>
	{
		LLWatchdog::getInstance()->init(watchdog_killer_callback);
	}
	LL_INFOS("AppInit") << "watchdog setting is done." << LL_ENDL;

	// <FS:Ansariel> Init group notices, IMs and chiclets position before the
	//               screenchannel gets created
	gSavedSettings.setBOOL("InternalShowGroupNoticesTopRight", gSavedSettings.getBOOL("ShowGroupNoticesTopRight"));

	LLNotificationsUI::LLNotificationManager::getInstance();


#ifdef LL_DARWIN
	//Satisfy both MAINT-3135 (OSX 10.6 and earlier) MAINT-3288 (OSX 10.7 and later)
	LLOSInfo& os_info = LLOSInfo::instance();
	if (os_info.mMajorVer == 10 && os_info.mMinorVer < 7)
	{
		if ( os_info.mMinorVer == 6 && os_info.mBuild < 8 )
			gViewerWindow->getWindow()->setOldResize(true);
	}
#endif

	if (gSavedSettings.getBOOL("WindowMaximized"))
	{
		gViewerWindow->getWindow()->maximize();
	}

	//
	// Initialize GL stuff
	//

	if (mForceGraphicsLevel)
	{
		LLFeatureManager::getInstance()->setGraphicsLevel(*mForceGraphicsLevel, false);
		gSavedSettings.setU32("RenderQualityPerformance", *mForceGraphicsLevel);
	}

	// Set this flag in case we crash while initializing GL
	gSavedSettings.setBOOL("RenderInitError", TRUE);
	gSavedSettings.saveToFile( gSavedSettings.getString("ClientSettingsFile"), TRUE );

	gPipeline.init();
	LL_INFOS("AppInit") << "gPipeline Initialized" << LL_ENDL;

	stop_glerror();
	gViewerWindow->initGLDefaults();

	gSavedSettings.setBOOL("RenderInitError", FALSE);
	gSavedSettings.saveToFile( gSavedSettings.getString("ClientSettingsFile"), TRUE );

	//If we have a startup crash, it's usually near GL initialization, so simulate that.
	if(gCrashOnStartup)
	{
		LLAppViewer::instance()->forceErrorLLError();
	}

	//
	// Determine if the window should start maximized on initial run based
	// on graphics capability
	//
	if (gSavedSettings.getBOOL("FirstLoginThisInstall") && meetsRequirementsForMaximizedStart())
	{
		LL_INFOS("AppInit") << "This client met the requirements for a maximized initial screen." << LL_ENDL;
		gSavedSettings.setBOOL("WindowMaximized", TRUE);
	}

	if (gSavedSettings.getBOOL("WindowMaximized"))
	{
		gViewerWindow->getWindow()->maximize();
	}

	LLUI::getInstance()->mWindow = gViewerWindow->getWindow();

	// Show watch cursor
	gViewerWindow->setCursor(UI_CURSOR_WAIT);

	// Finish view initialization
	gViewerWindow->initBase();

	// show viewer window
	//gViewerWindow->getWindow()->show();

	LL_INFOS("AppInit") << "Window initialization done." << LL_ENDL;

	return true;
}

void LLAppViewer::writeDebugInfo(bool isStatic)
{
    //Try to do the minimum when writing data during a crash.
    std::string* debug_filename;
    debug_filename = ( isStatic
        ? getStaticDebugFile()
        : getDynamicDebugFile() );

    LL_INFOS() << "Writing debug file " << *debug_filename << LL_ENDL;
    llofstream out_file(debug_filename->c_str());

    isStatic ?  LLSDSerialize::toPrettyXML(gDebugInfo, out_file)
             :  LLSDSerialize::toPrettyXML(gDebugInfo["Dynamic"], out_file);
}

LLSD LLAppViewer::getViewerInfo() const
{
	// The point of having one method build an LLSD info block and the other
	// construct the user-visible About string is to ensure that the same info
	// is available to a getInfo() caller as to the user opening
	// LLFloaterAbout.
	LLSD info;
	auto& versionInfo(LLVersionInfo::instance());
	info["VIEWER_VERSION"] = LLSDArray(versionInfo.getMajor())(versionInfo.getMinor())(versionInfo.getPatch())(versionInfo.getBuild());
	info["VIEWER_VERSION_STR"] = versionInfo.getVersion();
	info["BUILD_DATE"] = __DATE__;
	info["BUILD_TIME"] = __TIME__;
	info["CHANNEL"] = versionInfo.getChannel();
    info["ADDRESS_SIZE"] = ADDRESS_SIZE;
    // std::string build_config = versionInfo.getBuildConfig();
    //if (build_config != "Release")
    //{
    //    info["BUILD_CONFIG"] = build_config;
    //}
#ifdef USE_AVX2_OPTIMIZATION
	info["SIMD"] = "AVX2";
#elif USE_AVX_OPTIMIZATION
	info["SIMD"] = "AVX";
#else
	info["SIMD"] = "SSE2";
#endif

// <FS:CR> FIRE-8273: Add Open-sim indicator to About floater
#if defined OPENSIM
	info["BUILD_TYPE"] = LLTrans::getString("FSWithOpensim");
#elif defined HAVOK_TPV
	info["BUILD_TYPE"] = LLTrans::getString("FSWithHavok");
#else
	info["BUILD_TYPE"] = std::string();
#endif // OPENSIM
// </FS:CR>
	info["SKIN"] = gSavedSettings.getString("FSInternalSkinCurrent");
	info["THEME"] = gSavedSettings.getString("FSInternalSkinCurrentTheme");

	//[FIRE 3113 : SJ] Added Font and fontsize to info
	std::string font_name;
	std::string fsInternalFontSettingsFile = gSavedSettings.getString("FSInternalFontSettingsFile");
	if (LLTrans::findString(font_name, "font_" + fsInternalFontSettingsFile))
	{
		info["FONT"] = font_name;
	}
	else
	{
		info["FONT"] = LLTrans::getString("font_unknown");
	}
	info["FONT_SIZE"] = gSavedSettings.getF32("FSFontSizeAdjustment");
	info["FONT_SCREEN_DPI"] = gSavedSettings.getF32("FontScreenDPI");

	// <FS:PP> FIRE-15714: UI Scaling in SysInfo
	info["UI_SCALE_FACTOR"] = gSavedSettings.getF32("UIScaleFactor");

	//[FIRE-3923 : SJ] Added Drawdistance, bandwidth and LOD to info
	info["DRAW_DISTANCE"] = gSavedSettings.getF32("RenderFarClip");
	info["BANDWIDTH"] = gSavedSettings.getF32("ThrottleBandwidthKBPS");
	info["LOD"] = gSavedSettings.getF32("RenderVolumeLODFactor");

	//[FIRE 3113 : SJ] Added Settingsfile to info
	std::string mode_name;
	std::string sessionSettingsFile = gSavedSettings.getString("SessionSettingsFile");
	if (LLTrans::findString(mode_name, "mode_" + sessionSettingsFile))
	{
		info["MODE"] = mode_name;
	}
	else
	{
		info["MODE"] = LLTrans::getString("mode_unknown");
	}

	// return a URL to the release notes for this viewer, such as:
	// https://releasenotes.secondlife.com/viewer/2.1.0.123456.html
	// <FS:Ansariel> FIRE-13993: Create URL in the form of https://wiki.firestormviewer.org/firestorm_change_log_x.y.z.rev
	//std::string url = versionInfo.getReleaseNotes(); // VVM supplied
    //if (url.empty())
    //{
    //    url = LLTrans::getString("RELEASE_NOTES_BASE_URL");
    //    if (!LLStringUtil::endsWith(url, "/"))
    //        url += "/";
    //    url += LLURI::escape(versionInfo.getVersion()) + ".html";
    //}
	//info["VIEWER_RELEASE_NOTES_URL"] = url;
	std::string url = LLTrans::getString("RELEASE_NOTES_BASE_URL") + LLURI::escape(versionInfo.getVersion());
	info["VIEWER_RELEASE_NOTES_URL"] = url;
	// </FS:Ansariel>

#if LL_MSVC
	info["COMPILER"] = "MSVC";
	info["COMPILER_VERSION"] = _MSC_VER;
#elif LL_CLANG	// <FS:CR> Clang identification
	info["COMPILER"] = "Clang";
	info["COMPILER_VERSION"] = CLANG_VERSION_STRING;
#elif LL_GNUC
	info["COMPILER"] = "GCC";
	info["COMPILER_VERSION"] = GCC_VERSION;
#endif

	// Position
	LLViewerRegion* region = gAgent.getRegion();
	if (region)
	{
// [RLVa:KB] - Checked: 2014-02-24 (RLVa-1.4.10)
		if (RlvActions::canShowLocation())
		{
// [/RLVa:KB]
			LLVector3d pos = gAgent.getPositionGlobal();
			info["POSITION"] = ll_sd_from_vector3d(pos);
			info["POSITION_LOCAL"] = ll_sd_from_vector3(gAgent.getPosAgentFromGlobal(pos));
			info["REGION"] = gAgent.getRegion()->getName();
			boost::regex regex("\\.(secondlife|lindenlab)\\..*");
			info["HOSTNAME"] = boost::regex_replace(gAgent.getRegion()->getSimHostName(), regex, "");
			LLSLURL slurl;
			LLAgentUI::buildSLURL(slurl);
			info["SLURL"] = slurl.getSLURLString();
// [RLVa:KB] - Checked: 2014-02-24 (RLVa-1.4.10)
		}
		else
		{
			info["REGION"] = RlvStrings::getString(RlvStringKeys::Hidden::Region);
		}
		info["SERVER_VERSION"] = gLastVersionChannel;
// [/RLVa:KB]
	}

	// CPU
	info["CPU"] = gSysCPU.getCPUString();
	info["MEMORY_MB"] = LLSD::Integer(gSysMemory.getPhysicalMemoryKB().valueInUnits<LLUnits::Megabytes>());
	// Moved hack adjustment to Windows memory size into llsys.cpp
	info["OS_VERSION"] = LLOSInfo::instance().getOSString();
	info["GRAPHICS_CARD_VENDOR"] = ll_safe_string((const char*)(glGetString(GL_VENDOR)));
	info["GRAPHICS_CARD"] = ll_safe_string((const char*)(glGetString(GL_RENDERER)));
	info["GRAPHICS_CARD_MEMORY"] = gGLManager.mVRAM;

#if LL_WINDOWS
	// <FS:Ansariel> FIRE-8264: System info displays wrong driver version on Optimus systems
	//std::string drvinfo = gDXHardware.getDriverVersionWMI();
	std::string drvinfo = gDXHardware.getDriverVersionWMI(gGLManager.mGLVendorShort);
	if (!drvinfo.empty())
	{
		info["GRAPHICS_DRIVER_VERSION"] = drvinfo;
	}
	else
	{
		LL_WARNS("DriverVersion")<< "Cannot get driver version from getDriverVersionWMI" << LL_ENDL;
		LLSD driver_info = gDXHardware.getDisplayInfo();
		if (driver_info.has("DriverVersion"))
		{
			info["GRAPHICS_DRIVER_VERSION"] = driver_info["DriverVersion"];
		}
	}
#endif

// [RLVa:KB] - Checked: 2010-04-18 (RLVa-1.2.0)
	info["RLV_VERSION"] = (rlv_handler_t::isEnabled()) ? RlvStrings::getVersionAbout() : LLTrans::getString("RLVaStatusDisabled");
// [/RLVa:KB]
	info["OPENGL_VERSION"] = ll_safe_string((const char*)(glGetString(GL_VERSION)));
	info["LIBCURL_VERSION"] = LLCore::LLHttp::getCURLVersion();
    // Settings

    LLRect window_rect = gViewerWindow->getWindowRectRaw();
    info["WINDOW_WIDTH"] = window_rect.getWidth();
    info["WINDOW_HEIGHT"] = window_rect.getHeight();

	// <FS> Custom sysinfo
    //info["FONT_SIZE_ADJUSTMENT"] = gSavedSettings.getF32("FontScreenDPI");
    //info["UI_SCALE"] = gSavedSettings.getF32("UIScaleFactor");
    //info["DRAW_DISTANCE"] = gSavedSettings.getF32("RenderFarClip");
    //info["NET_BANDWITH"] = gSavedSettings.getF32("ThrottleBandwidthKBPS");
    //info["LOD_FACTOR"] = gSavedSettings.getF32("RenderVolumeLODFactor");
    //info["RENDER_QUALITY"] = (F32)gSavedSettings.getU32("RenderQualityPerformance");
    //info["GPU_SHADERS"] = gSavedSettings.getBOOL("RenderDeferred") ? "Enabled" : "Disabled";
    //info["TEXTURE_MEMORY"] = gSavedSettings.getS32("TextureMemory");
	// </FS>

#if LL_DARWIN
    info["HIDPI"] = gHiDPISupport;
#endif

	// Libraries

	info["J2C_VERSION"] = LLImageJ2C::getEngineInfo();
	bool want_fullname = true;
	info["AUDIO_DRIVER_VERSION"] = gAudiop ? LLSD(gAudiop->getDriverName(want_fullname)) : "Undefined";
	if(LLVoiceClient::getInstance()->voiceEnabled())
	{
		LLVoiceVersionInfo version = LLVoiceClient::getInstance()->getVersion();
		std::ostringstream version_string;
		version_string << version.serverType << " " << version.serverVersion << std::endl;
		info["VOICE_VERSION"] = version_string.str();
	}
	else
	{
		info["VOICE_VERSION"] = LLTrans::getString("NotConnected");
	}

//#if !LL_LINUX
	std::ostringstream cef_ver_codec;
	cef_ver_codec << "Dullahan: ";
	cef_ver_codec << DULLAHAN_VERSION_MAJOR;
	cef_ver_codec << ".";
	cef_ver_codec << DULLAHAN_VERSION_MINOR;
	cef_ver_codec << ".";
	cef_ver_codec << DULLAHAN_VERSION_POINT;
	cef_ver_codec << ".";
	cef_ver_codec << DULLAHAN_VERSION_BUILD;

	cef_ver_codec << std::endl;
	cef_ver_codec << "  CEF: ";
	cef_ver_codec << CEF_VERSION;

	cef_ver_codec << std::endl;
	cef_ver_codec << "  Chromium: ";
	cef_ver_codec << CHROME_VERSION_MAJOR;
	cef_ver_codec << ".";
	cef_ver_codec << CHROME_VERSION_MINOR;
	cef_ver_codec << ".";
	cef_ver_codec << CHROME_VERSION_BUILD;
	cef_ver_codec << ".";
	cef_ver_codec << CHROME_VERSION_PATCH;

	info["LIBCEF_VERSION"] = cef_ver_codec.str();
//#else
//	info["LIBCEF_VERSION"] = "Undefined";
//#endif

//#if !LL_LINUX
	std::ostringstream vlc_ver_codec;
	vlc_ver_codec << LIBVLC_VERSION_MAJOR;
	vlc_ver_codec << ".";
	vlc_ver_codec << LIBVLC_VERSION_MINOR;
	vlc_ver_codec << ".";
	vlc_ver_codec << LIBVLC_VERSION_REVISION;
	info["LIBVLC_VERSION"] = vlc_ver_codec.str();
//#else
//	info["LIBVLC_VERSION"] = "Undefined";
//#endif

	S32 packets_in = LLViewerStats::instance().getRecording().getSum(LLStatViewer::PACKETS_IN);
	if (packets_in > 0)
	{
		info["PACKETS_LOST"] = LLViewerStats::instance().getRecording().getSum(LLStatViewer::PACKETS_LOST);
		info["PACKETS_IN"] = packets_in;
		info["PACKETS_PCT"] = 100.f*info["PACKETS_LOST"].asReal() / info["PACKETS_IN"].asReal();
	}

	if (mServerReleaseNotesURL.empty())
	{
		if (gAgent.getRegion())
		{
			info["SERVER_RELEASE_NOTES_URL"] = LLTrans::getString("RetrievingData");
		}
		else
		{
			info["SERVER_RELEASE_NOTES_URL"] = LLTrans::getString("NotConnected");
		}
	}
	else if (LLStringUtil::startsWith(mServerReleaseNotesURL, "http")) // it's an URL
	{
		info["SERVER_RELEASE_NOTES_URL"] = "[" + LLWeb::escapeURL(mServerReleaseNotesURL) + " " + LLTrans::getString("ReleaseNotes") + "]";
	}
	else
	{
		info["SERVER_RELEASE_NOTES_URL"] = mServerReleaseNotesURL;
	}

    // populate field for new local disk cache with some details
    info["DISK_CACHE_INFO"] = LLDiskCache::getInstance()->getCacheInfo();

	// <FS:PP> FIRE-4785: Current render quality setting in sysinfo / about floater
	switch (gSavedSettings.getU32("RenderQualityPerformance"))
	{
		case 0:
			info["RENDERQUALITY"] = LLTrans::getString("render_quality_low");
			info["RENDERQUALITY_FSDATA_ENGLISH"] = "Low (1/7)";
			break;
		case 1:
			info["RENDERQUALITY"] = LLTrans::getString("render_quality_mediumlow");
			info["RENDERQUALITY_FSDATA_ENGLISH"] = "Medium-Low (2/7)";
			break;
		case 2:
			info["RENDERQUALITY"] = LLTrans::getString("render_quality_medium");
			info["RENDERQUALITY_FSDATA_ENGLISH"] = "Medium (3/7)";
			break;
		case 3:
			info["RENDERQUALITY"] = LLTrans::getString("render_quality_mediumhigh");
			info["RENDERQUALITY_FSDATA_ENGLISH"] = "Medium-High (4/7)";
			break;
		case 4:
			info["RENDERQUALITY"] = LLTrans::getString("render_quality_high");
			info["RENDERQUALITY_FSDATA_ENGLISH"] = "High (5/7)";
			break;
		case 5:
			info["RENDERQUALITY"] = LLTrans::getString("render_quality_highultra");
			info["RENDERQUALITY_FSDATA_ENGLISH"] = "High-Ultra (6/7)";
			break;
		case 6:
			info["RENDERQUALITY"] = LLTrans::getString("render_quality_ultra");
			info["RENDERQUALITY_FSDATA_ENGLISH"] = "Ultra (7/7)";
			break;
		default:
			info["RENDERQUALITY"] = LLTrans::getString("render_quality_unknown");
			info["RENDERQUALITY_FSDATA_ENGLISH"] = "Unknown, user has RenderQualityPerformance debug setting beyond the normal range (0-6)";
			break;
	}
	// </FS:PP>

	// <FS:PP> ALM enabled or disabled
	if (gSavedSettings.getBOOL("RenderDeferred"))
	{
		info["ALMSTATUS"] = LLTrans::getString("PermYes");
		info["ALMSTATUS_FSDATA_ENGLISH"] = "Yes";
	}
	else
	{
		info["ALMSTATUS"] = LLTrans::getString("PermNo");
		info["ALMSTATUS_FSDATA_ENGLISH"] = "No";
	}
	// </FS:PP>

	// <FS:Ansariel> FIRE-11768: Include texture memory settings
	info["TEXTUREMEMORYDYNAMIC"] = LLViewerTextureList::canUseDynamicTextureMemory() && gSavedSettings.getBOOL("FSDynamicTextureMemory");
	info["TEXTUREMEMORY"] = gSavedSettings.getS32("TextureMemory");
	info["TEXTUREMEMORYMULTIPLIER"] = gSavedSettings.getF32("RenderTextureMemoryMultiple");
	info["TEXTUREMEMORYMIN"] = gSavedSettings.getS32("FSDynamicTextureMemoryMinTextureMemory");
	info["TEXTUREMEMORYCACHERESERVE"] = gSavedSettings.getS32("FSDynamicTextureMemoryCacheReserve");
	info["TEXTUREMEMORYGPURESERVE"] = gSavedSettings.getS32("FSDynamicTextureMemoryGPUReserve");
	// </FS:Ansariel>

	return info;
}

std::string LLAppViewer::getViewerInfoString(bool default_string) const
{
	std::ostringstream support;

	LLSD info(getViewerInfo());

	// Render the LLSD from getInfo() as a format_map_t
	LLStringUtil::format_map_t args;

	// allow the "Release Notes" URL label to be localized
	args["ReleaseNotes"] = LLTrans::getString("ReleaseNotes", default_string);

	for (LLSD::map_const_iterator ii(info.beginMap()), iend(info.endMap());
		ii != iend; ++ii)
	{
		if (! ii->second.isArray())
		{
			// Scalar value
			if (ii->second.isUndefined())
			{
				args[ii->first] = LLTrans::getString("none_text", default_string);
			}
			else
			{
				// don't forget to render value asString()
				args[ii->first] = ii->second.asString();
			}
		}
		else
		{
			// array value: build KEY_0, KEY_1 etc. entries
			for (LLSD::Integer n(0), size(ii->second.size()); n < size; ++n)
			{
				args[STRINGIZE(ii->first << '_' << n)] = ii->second[n].asString();
			}
		}
	}

	// Now build the various pieces
	support << LLTrans::getString("AboutHeader", args, default_string);
	//if (info.has("BUILD_CONFIG"))
	//{
	//	support << "\n" << LLTrans::getString("BuildConfig", args, default_string);
	//}
	if (info.has("REGION"))
	{
// [RLVa:KB] - Checked: 2014-02-24 (RLVa-1.4.10)
		support << "\n\n" << LLTrans::getString( (RlvActions::canShowLocation()) ? "AboutPosition" : "AboutPositionRLVShowLoc", args, default_string);
// [/RLVa:KB]
//		support << "\n\n" << LLTrans::getString("AboutPosition", args, default_string);
	}
	support << "\n\n" << LLTrans::getString("AboutSystem", args, default_string);
	support << "\n";
	if (info.has("GRAPHICS_DRIVER_VERSION"))
	{
		support << "\n" << LLTrans::getString("AboutDriver", args, default_string);
	}
	support << "\n" << LLTrans::getString("AboutOGL", args, default_string);
	//support << "\n\n" << LLTrans::getString("AboutSettings", args, default_string); // <FS> Custom sysinfo
#if LL_DARWIN
	support << "\n" << LLTrans::getString("AboutOSXHiDPI", args, default_string);
#endif
	support << "\n\n" << LLTrans::getString("AboutLibs", args, default_string);
	// <FS> Custom sysinfo
	if (info.has("BANDWIDTH")) //For added info in help floater
	{
		support << "\n" << LLTrans::getString("AboutSettings", args, default_string);
	}
	if (info.has("TEXTUREMEMORYDYNAMIC"))
	{
		if (info["TEXTUREMEMORYDYNAMIC"].asBoolean())
		{
			support << "\n" << LLTrans::getString("AboutTextureMemoryDynamic", args, default_string);
		}
		else
		{
			support << "\n" << LLTrans::getString("AboutTextureMemory", args, default_string);
		}
	}
	if (info.has("DISK_CACHE_INFO"))
	{
		support << "\n" << LLTrans::getString("AboutCache", args, default_string);
	}
	// </FS>
	if (info.has("COMPILER"))
	{
		support << "\n" << LLTrans::getString("AboutCompiler", args, default_string);
	}
	if (info.has("PACKETS_IN"))
	{
		support << '\n' << LLTrans::getString("AboutTraffic", args, default_string);
	}

	// SLT timestamp
	LLSD substitution;
	substitution["datetime"] = (S32)time(NULL);//(S32)time_corrected();
	support << "\n" << LLTrans::getString("AboutTime", substitution, default_string);

	return support.str();
}

void LLAppViewer::cleanupSavedSettings()
{
	gSavedSettings.setBOOL("MouseSun", FALSE);

	gSavedSettings.setBOOL("UseEnergy", TRUE);				// force toggle to turn off, since sends message to simulator

	gSavedSettings.setBOOL("DebugWindowProc", gDebugWindowProc);

	gSavedSettings.setBOOL("ShowObjectUpdates", gShowObjectUpdates);

	if (gDebugView)
	{
		gSavedSettings.setBOOL("ShowDebugConsole", gDebugView->mDebugConsolep->getVisible());
	}

	// save window position if not maximized
	// as we don't track it in callbacks
	if(NULL != gViewerWindow)
	{
		BOOL maximized = gViewerWindow->getWindow()->getMaximized();
		if (!maximized)
		{
			LLCoordScreen window_pos;

			if (gViewerWindow->getWindow()->getPosition(&window_pos))
			{
				gSavedSettings.setS32("WindowX", window_pos.mX);
				gSavedSettings.setS32("WindowY", window_pos.mY);
			}
		}
	}

	gSavedSettings.setF32("MapScale", LLWorldMapView::sMapScale );

	// Some things are cached in LLAgent.
	if (gAgent.isInitialized())
	{
		gSavedSettings.setF32("RenderFarClip", gAgentCamera.mDrawDistance);
	}
}

void LLAppViewer::removeCacheFiles(const std::string& file_mask)
{
	gDirUtilp->deleteFilesInDir(gDirUtilp->getExpandedFilename(LL_PATH_CACHE, ""), file_mask);
}

void LLAppViewer::writeSystemInfo()
{

    if (! gDebugInfo.has("Dynamic") )
        gDebugInfo["Dynamic"] = LLSD::emptyMap();

	// <FS:ND> we don't want this (otherwise set filename to Firestorm.old/log
// #if LL_WINDOWS
// 	gDebugInfo["SLLog"] = gDirUtilp->getExpandedFilename(LL_PATH_DUMP,"SecondLife.log");
// #else
//     //Not ideal but sufficient for good reporting.
//     gDebugInfo["SLLog"] = gDirUtilp->getExpandedFilename(LL_PATH_LOGS,"SecondLife.old");  //LLError::logFileName();
// #endif
	// </FS:ND>

	gDebugInfo["ClientInfo"]["Name"] = LLVersionInfo::instance().getChannel();
// [SL:KB] - Patch: Viewer-CrashReporting | Checked: 2011-05-08 (Catznip-2.6.0a) | Added: Catznip-2.6.0a
	gDebugInfo["ClientInfo"]["Version"] = LLVersionInfo::instance().getVersion();
	gDebugInfo["ClientInfo"]["Platform"] = LLVersionInfo::instance().getBuildPlatform();
// [/SL:KB]
	gDebugInfo["ClientInfo"]["MajorVersion"] = LLVersionInfo::instance().getMajor();
	gDebugInfo["ClientInfo"]["MinorVersion"] = LLVersionInfo::instance().getMinor();
	gDebugInfo["ClientInfo"]["PatchVersion"] = LLVersionInfo::instance().getPatch();
	gDebugInfo["ClientInfo"]["BuildVersion"] = LLVersionInfo::instance().getBuild();
	gDebugInfo["ClientInfo"]["AddressSize"] = LLVersionInfo::instance().getAddressSize();

// <FS:ND> Add which flavor of FS generated an error
#ifdef OPENSIM
	gDebugInfo["ClientInfo"]["Flavor"] = "oss";
#else
	gDebugInfo["ClientInfo"]["Flavor"] = "hvk";
#endif
// </FS:ND>

	//	gDebugInfo["CAFilename"] = gDirUtilp->getCAFile();

	gDebugInfo["CPUInfo"]["CPUString"] = gSysCPU.getCPUString();
	gDebugInfo["CPUInfo"]["CPUFamily"] = gSysCPU.getFamily();
	gDebugInfo["CPUInfo"]["CPUMhz"] = (S32)gSysCPU.getMHz();
	gDebugInfo["CPUInfo"]["CPUAltivec"] = gSysCPU.hasAltivec();
	gDebugInfo["CPUInfo"]["CPUSSE"] = gSysCPU.hasSSE();
	gDebugInfo["CPUInfo"]["CPUSSE2"] = gSysCPU.hasSSE2();

	gDebugInfo["RAMInfo"]["Physical"] = (LLSD::Integer)(gSysMemory.getPhysicalMemoryKB().value());
	gDebugInfo["RAMInfo"]["Allocated"] = (LLSD::Integer)(gMemoryAllocated.valueInUnits<LLUnits::Kilobytes>());
	gDebugInfo["OSInfo"] = LLOSInfo::instance().getOSStringSimple();

	// The user is not logged on yet, but record the current grid choice login url
	// which may have been the intended grid.
	gDebugInfo["GridName"] = LLGridManager::getInstance()->getGridId();

	// *FIX:Mani - move this down in llappviewerwin32
#ifdef LL_WINDOWS
	DWORD thread_id = GetCurrentThreadId();
	gDebugInfo["MainloopThreadID"] = (S32)thread_id;
#endif

	// "CrashNotHandled" is set here, while things are running well,
	// in case of a freeze. If there is a freeze, the crash logger will be launched
	// and can read this value from the debug_info.log.
	// If the crash is handled by LLAppViewer::handleViewerCrash, ie not a freeze,
	// then the value of "CrashNotHandled" will be set to true.
	gDebugInfo["CrashNotHandled"] = (LLSD::Boolean)true;

	// Insert crash host url (url to post crash log to) if configured. This insures
	// that the crash report will go to the proper location in the case of a
	// prior freeze.
	std::string crashHostUrl = gSavedSettings.get<std::string>("CrashHostUrl");
	if(crashHostUrl != "")
	{
		gDebugInfo["CrashHostUrl"] = crashHostUrl;
	}

	// Dump some debugging info
	LL_INFOS("SystemInfo") << "Application: " << LLTrans::getString("APP_NAME") << LL_ENDL;

	// <FS:ND> Print into about git sha hash this build is based on.
	// LL_INFOS("SystemInfo") << "Version: " << LLVersionInfo::getChannelAndVersion() << LL_ENDL;
	LL_INFOS("SystemInfo") << "Version: " <<  LLVersionInfo::instance().getChannelAndVersion() << " [" <<  LLVersionInfo::instance().getGitHash() << "]" << LL_ENDL;
	// </FS:ND>

	// Dump the local time and time zone
	time_t now;
	time(&now);
	char tbuffer[256];		/* Flawfinder: ignore */
	strftime(tbuffer, 256, "%Y-%m-%dT%H:%M:%S %Z", localtime(&now));
	LL_INFOS("SystemInfo") << "Local time: " << tbuffer << LL_ENDL;

	// query some system information
	LL_INFOS("SystemInfo") << "CPU info:\n" << gSysCPU << LL_ENDL;
	LL_INFOS("SystemInfo") << "Memory info:\n" << gSysMemory << LL_ENDL;
	LL_INFOS("SystemInfo") << "OS: " << LLOSInfo::instance().getOSStringSimple() << LL_ENDL;
	LL_INFOS("SystemInfo") << "OS info: " << LLOSInfo::instance() << LL_ENDL;

	// <FS:ND> Breakpad merge. Only include SettingsFile if the user selected this in prefs. Patch from Catznip
    // gDebugInfo["SettingsFilename"] = gSavedSettings.getString("ClientSettingsFile");
	if (gCrashSettings.getBOOL("CrashSubmitSettings"))
		gDebugInfo["SettingsFilename"] = gSavedSettings.getString("ClientSettingsFile");
	// </FS:ND>

	gDebugInfo["ViewerExePath"] = gDirUtilp->getExecutablePathAndName();
	gDebugInfo["CurrentPath"] = gDirUtilp->getCurPath();
	gDebugInfo["FirstLogin"] = (LLSD::Boolean) gAgent.isFirstLogin();
	gDebugInfo["FirstRunThisInstall"] = gSavedSettings.getBOOL("FirstRunThisInstall");
    gDebugInfo["StartupState"] = LLStartUp::getStartupStateString();

	std::vector<std::string> resolutions = gViewerWindow->getWindow()->getDisplaysResolutionList();
	for (auto res_iter : resolutions)
	{
		gDebugInfo["DisplayInfo"].append(res_iter);
	}

	writeDebugInfo(); // Save out debug_info.log early, in case of crash.
}

#ifdef LL_WINDOWS
//For whatever reason, in Windows when using OOP server for breakpad, the callback to get the
//name of the dump file is not getting triggered by the breakpad library.   Unfortunately they
//also didn't see fit to provide a simple query request across the pipe to get this name either.
//Since we are putting our output in a runtime generated directory and we know the header data in
//the dump format, we can however use the following hack to identify our file.
// TODO make this a member function.
void getFileList()
{
	std::stringstream filenames;

	typedef std::vector<std::string> vec;
	std::string pathname = gDirUtilp->getExpandedFilename(LL_PATH_DUMP,"");
	vec file_vec = gDirUtilp->getFilesInDir(pathname);
	for(vec::const_iterator iter=file_vec.begin(); iter!=file_vec.end(); ++iter)
	{
		filenames << *iter << " ";
		if ( ( iter->length() > 30 ) && (iter->rfind(".dmp") == (iter->length()-4) ) )
		{
			std::string fullname = pathname + *iter;
			llifstream fdat( fullname.c_str(), std::ifstream::binary);
			if (fdat)
			{
				char buf[5];
				fdat.read(buf,4);
				fdat.close();
				if (!strncmp(buf,"MDMP",4))
				{
					gDebugInfo["Dynamic"]["MinidumpPath"] = fullname;
					break;
				}
			}
		}
	}
	filenames << std::endl;
	gDebugInfo["Dynamic"]["DumpDirContents"] = filenames.str();
}
#endif

void LLAppViewer::handleViewerCrash()
{
	LL_INFOS("CRASHREPORT") << "Handle viewer crash entry." << LL_ENDL;

	LL_INFOS("CRASHREPORT") << "Last render pool type: " << LLPipeline::sCurRenderPoolType << LL_ENDL ;

	LLMemory::logMemoryInfo(true) ;

	//print out recorded call stacks if there are any.
	LLError::LLCallStacks::print();

	LLAppViewer* pApp = LLAppViewer::instance();
	if (pApp->beingDebugged())
	{
		// This will drop us into the debugger.
		abort();
	}

	if (LLApp::isCrashloggerDisabled())
	{
		abort();
	}

	// Returns whether a dialog was shown.
	// Only do the logic in here once
	if (pApp->mReportedCrash)
	{
		return;
	}
	pApp->mReportedCrash = TRUE;

	// Insert crash host url (url to post crash log to) if configured.
	std::string crashHostUrl = gSavedSettings.get<std::string>("CrashHostUrl");
	if(crashHostUrl != "")
	{
		gDebugInfo["Dynamic"]["CrashHostUrl"] = crashHostUrl;
	}

	LLParcel* parcel = LLViewerParcelMgr::getInstance()->getAgentParcel();
	if ( parcel && parcel->getMusicURL()[0])
	{
		gDebugInfo["Dynamic"]["ParcelMusicURL"] = parcel->getMusicURL();
	}
	if ( parcel && parcel->getMediaURL()[0])
	{
		gDebugInfo["Dynamic"]["ParcelMediaURL"] = parcel->getMediaURL();
	}

	gDebugInfo["Dynamic"]["SessionLength"] = F32(LLFrameTimer::getElapsedSeconds());
	gDebugInfo["Dynamic"]["RAMInfo"]["Allocated"] = LLSD::Integer(LLMemory::getCurrentRSS() / 1024);

	if(gLogoutInProgress)
	{
		gDebugInfo["Dynamic"]["LastExecEvent"] = LAST_EXEC_LOGOUT_CRASH;
	}
	else
	{
		gDebugInfo["Dynamic"]["LastExecEvent"] = gLLErrorActivated ? LAST_EXEC_LLERROR_CRASH : LAST_EXEC_OTHER_CRASH;
	}

	if(gAgent.getRegion())
	{
		gDebugInfo["Dynamic"]["CurrentSimHost"] = gAgent.getRegion()->getSimHostName();
		gDebugInfo["Dynamic"]["CurrentRegion"] = gAgent.getRegion()->getName();

		const LLVector3& loc = gAgent.getPositionAgent();
		gDebugInfo["Dynamic"]["CurrentLocationX"] = loc.mV[0];
		gDebugInfo["Dynamic"]["CurrentLocationY"] = loc.mV[1];
		gDebugInfo["Dynamic"]["CurrentLocationZ"] = loc.mV[2];
	}

	if(LLAppViewer::instance()->mMainloopTimeout)
	{
		gDebugInfo["Dynamic"]["MainloopTimeoutState"] = LLAppViewer::instance()->mMainloopTimeout->getState();
	}

	// The crash is being handled here so set this value to false.
	// Otherwise the crash logger will think this crash was a freeze.
	gDebugInfo["Dynamic"]["CrashNotHandled"] = (LLSD::Boolean)false;

	//Write out the crash status file
	//Use marker file style setup, as that's the simplest, especially since
	//we're already in a crash situation
	if (gDirUtilp)
	{
		std::string crash_marker_file_name = gDirUtilp->getExpandedFilename(LL_PATH_LOGS,
																			gLLErrorActivated
																			? LLERROR_MARKER_FILE_NAME
																			: ERROR_MARKER_FILE_NAME);
		LLAPRFile crash_marker_file ;
		crash_marker_file.open(crash_marker_file_name, LL_APR_WB);
		if (crash_marker_file.getFileHandle())
		{
			LL_INFOS("MarkerFile") << "Created crash marker file " << crash_marker_file_name << LL_ENDL;
			recordMarkerVersion(crash_marker_file);
		}
		else
		{
			LL_WARNS("MarkerFile") << "Cannot create error marker file " << crash_marker_file_name << LL_ENDL;
		}
	}
	else
	{
		LL_WARNS("MarkerFile") << "No gDirUtilp with which to create error marker file name" << LL_ENDL;
	}

#ifdef LL_WINDOWS
	Sleep(200);
#endif

	char *minidump_file = pApp->getMiniDumpFilename();
    LL_DEBUGS("CRASHREPORT") << "minidump file name " << minidump_file << LL_ENDL;
	if(minidump_file && minidump_file[0] != 0)
	{
		gDebugInfo["Dynamic"]["MinidumpPath"] = minidump_file;
	}
	else
	{
#ifdef LL_WINDOWS
		getFileList();
#else
        LL_WARNS("CRASHREPORT") << "no minidump file?" << LL_ENDL;
#endif
	}
    gDebugInfo["Dynamic"]["CrashType"]="crash";

	if (gMessageSystem && gDirUtilp)
	{
		std::string filename;
		filename = gDirUtilp->getExpandedFilename(LL_PATH_DUMP, "stats.log");
        LL_DEBUGS("CRASHREPORT") << "recording stats " << filename << LL_ENDL;
		llofstream file(filename.c_str(), std::ios_base::binary);
		if(file.good())
		{
			gMessageSystem->summarizeLogs(file);
			file.close();
		}
        else
        {
            LL_WARNS("CRASHREPORT") << "problem recording stats" << LL_ENDL;
        }
	}

	if (gMessageSystem)
	{
		gMessageSystem->getCircuitInfo(gDebugInfo["CircuitInfo"]);
		gMessageSystem->stopLogging();
	}

	if (LLWorld::instanceExists()) LLWorld::getInstance()->getInfo(gDebugInfo["Dynamic"]);

	// Close the debug file
	pApp->writeDebugInfo(false);  //false answers the isStatic question with the least overhead.
}

// static
void LLAppViewer::recordMarkerVersion(LLAPRFile& marker_file)
{
	std::string marker_version(LLVersionInfo::instance().getChannelAndVersion());
	if ( marker_version.length() > MAX_MARKER_LENGTH )
	{
		LL_WARNS_ONCE("MarkerFile") << "Version length ("<< marker_version.length()<< ")"
									<< " greater than maximum (" << MAX_MARKER_LENGTH << ")"
									<< ": marker matching may be incorrect"
									<< LL_ENDL;
	}

	// record the viewer version in the marker file
	marker_file.write(marker_version.data(), marker_version.length());

	marker_file.flush(); // <FS:ND/> Make sure filesystem reflects what we wrote.
}

bool LLAppViewer::markerIsSameVersion(const std::string& marker_name) const
{
	bool sameVersion = false;

	std::string my_version(LLVersionInfo::instance().getChannelAndVersion());
	char marker_version[MAX_MARKER_LENGTH];
	S32  marker_version_length;

	LLAPRFile marker_file;
	marker_file.open(marker_name, LL_APR_RB);
	if (marker_file.getFileHandle())
	{
		marker_version_length = marker_file.read(marker_version, sizeof(marker_version));
		std::string marker_string(marker_version, marker_version_length);
		if ( 0 == my_version.compare( 0, my_version.length(), marker_version, 0, marker_version_length ) )
		{
			sameVersion = true;
		}
		LL_DEBUGS("MarkerFile") << "Compare markers for '" << marker_name << "': "
								<< "\n   mine '" << my_version    << "'"
								<< "\n marker '" << marker_string << "'"
								<< "\n " << ( sameVersion ? "same" : "different" ) << " version"
								<< LL_ENDL;
		marker_file.close();
	}
	return sameVersion;
}

void LLAppViewer::processMarkerFiles()
{
	//We've got 4 things to test for here
	// - Other Process Running (SecondLife.exec_marker present, locked)
	// - Freeze (SecondLife.exec_marker present, not locked)
	// - LLError Crash (SecondLife.llerror_marker present)
	// - Other Crash (SecondLife.error_marker present)
	// These checks should also remove these files for the last 2 cases if they currently exist

	bool marker_is_same_version = true;
	// first, look for the marker created at startup and deleted on a clean exit
	mMarkerFileName = gDirUtilp->getExpandedFilename(LL_PATH_LOGS,MARKER_FILE_NAME);
	if (LLAPRFile::isExist(mMarkerFileName, NULL, LL_APR_RB))
	{
		// File exists...
		// first, read it to see if it was created by the same version (we need this later)
		marker_is_same_version = markerIsSameVersion(mMarkerFileName);

		// now test to see if this file is locked by a running process (try to open for write)
		LL_DEBUGS("MarkerFile") << "Checking exec marker file for lock..." << LL_ENDL;
		mMarkerFile.open(mMarkerFileName, LL_APR_WB);
		// <FS:ND> Remove LLVolatileAPRPool/apr_file_t and use FILE* instead
		//apr_file_t* fMarker = mMarkerFile.getFileHandle() ;
		LLAPRFile::tFiletype* fMarker = mMarkerFile.getFileHandle() ; 
		// </FS:ND>
		if (!fMarker)
		{
			LL_INFOS("MarkerFile") << "Exec marker file open failed - assume it is locked." << LL_ENDL;
			mSecondInstance = true; // lock means that instance is running.
		}
		else
		{
			// We were able to open it, now try to lock it ourselves...
			if (apr_file_lock(fMarker, APR_FLOCK_NONBLOCK | APR_FLOCK_EXCLUSIVE) != APR_SUCCESS)
			{
				LL_WARNS_ONCE("MarkerFile") << "Locking exec marker failed." << LL_ENDL;
				mSecondInstance = true; // lost a race? be conservative
				mMarkerFile.close(); // <FS:ND/> Cannot lock the file and take ownership. Don't keep it open
			}
			else
			{
				// No other instances; we've locked this file now, so record our version; delete on quit.
				recordMarkerVersion(mMarkerFile);
				LL_DEBUGS("MarkerFile") << "Exec marker file existed but was not locked; rewritten." << LL_ENDL;
			}
		}

		if (mSecondInstance)
		{
			LL_INFOS("MarkerFile") << "Exec marker '"<< mMarkerFileName << "' owned by another instance" << LL_ENDL;
		}
		else if (marker_is_same_version)
		{
			// the file existed, is ours, and matched our version, so we can report on what it says
			LL_INFOS("MarkerFile") << "Exec marker '"<< mMarkerFileName << "' found; last exec FROZE" << LL_ENDL;
			gLastExecEvent = LAST_EXEC_FROZE;

		}
		else
		{
			LL_INFOS("MarkerFile") << "Exec marker '"<< mMarkerFileName << "' found, but versions did not match" << LL_ENDL;
		}
	}
	else // marker did not exist... last exec (if any) did not freeze
	{
		// Create the marker file for this execution & lock it; it will be deleted on a clean exit
		apr_status_t s;
		s = mMarkerFile.open(mMarkerFileName, LL_APR_WB, TRUE);

		if (s == APR_SUCCESS && mMarkerFile.getFileHandle())
		{
			LL_DEBUGS("MarkerFile") << "Exec marker file '"<< mMarkerFileName << "' created." << LL_ENDL;
			if (APR_SUCCESS == apr_file_lock(mMarkerFile.getFileHandle(), APR_FLOCK_NONBLOCK | APR_FLOCK_EXCLUSIVE))
			{
				recordMarkerVersion(mMarkerFile);
				LL_DEBUGS("MarkerFile") << "Exec marker file locked." << LL_ENDL;
			}
			else
			{
				LL_WARNS("MarkerFile") << "Exec marker file cannot be locked." << LL_ENDL;
			}
		}
		else
		{
			LL_WARNS("MarkerFile") << "Failed to create exec marker file '"<< mMarkerFileName << "'." << LL_ENDL;
		}
	}

	// now check for cases in which the exec marker may have been cleaned up by crash handlers

	// check for any last exec event report based on whether or not it happened during logout
	// (the logout marker is created when logout begins)
	std::string logout_marker_file =  gDirUtilp->getExpandedFilename(LL_PATH_LOGS, LOGOUT_MARKER_FILE_NAME);
	if(LLAPRFile::isExist(logout_marker_file, NULL, LL_APR_RB))
	{
		if (markerIsSameVersion(logout_marker_file))
		{
			gLastExecEvent = LAST_EXEC_LOGOUT_FROZE;
			LL_INFOS("MarkerFile") << "Logout crash marker '"<< logout_marker_file << "', changing LastExecEvent to LOGOUT_FROZE" << LL_ENDL;
		}
		else
		{
			LL_INFOS("MarkerFile") << "Logout crash marker '"<< logout_marker_file << "' found, but versions did not match" << LL_ENDL;
		}
		LLAPRFile::remove(logout_marker_file);
	}
	// further refine based on whether or not a marker created during an llerr crash is found
	std::string llerror_marker_file = gDirUtilp->getExpandedFilename(LL_PATH_LOGS, LLERROR_MARKER_FILE_NAME);
	if(LLAPRFile::isExist(llerror_marker_file, NULL, LL_APR_RB))
	{
		if (markerIsSameVersion(llerror_marker_file))
		{
			if ( gLastExecEvent == LAST_EXEC_LOGOUT_FROZE )
			{
				gLastExecEvent = LAST_EXEC_LOGOUT_CRASH;
				LL_INFOS("MarkerFile") << "LLError marker '"<< llerror_marker_file << "' crashed, setting LastExecEvent to LOGOUT_CRASH" << LL_ENDL;
			}
			else
			{
				gLastExecEvent = LAST_EXEC_LLERROR_CRASH;
				LL_INFOS("MarkerFile") << "LLError marker '"<< llerror_marker_file << "' crashed, setting LastExecEvent to LLERROR_CRASH" << LL_ENDL;
			}
		}
		else
		{
			LL_INFOS("MarkerFile") << "LLError marker '"<< llerror_marker_file << "' found, but versions did not match" << LL_ENDL;
		}
		LLAPRFile::remove(llerror_marker_file);
	}
	// and last refine based on whether or not a marker created during a non-llerr crash is found
	std::string error_marker_file = gDirUtilp->getExpandedFilename(LL_PATH_LOGS, ERROR_MARKER_FILE_NAME);
	if(LLAPRFile::isExist(error_marker_file, NULL, LL_APR_RB))
	{
		if (markerIsSameVersion(error_marker_file))
		{
			if (gLastExecEvent == LAST_EXEC_LOGOUT_FROZE)
			{
				gLastExecEvent = LAST_EXEC_LOGOUT_CRASH;
				LL_INFOS("MarkerFile") << "Error marker '"<< error_marker_file << "' crashed, setting LastExecEvent to LOGOUT_CRASH" << LL_ENDL;
			}
			else
			{
				gLastExecEvent = LAST_EXEC_OTHER_CRASH;
				LL_INFOS("MarkerFile") << "Error marker '"<< error_marker_file << "' crashed, setting LastExecEvent to " << gLastExecEvent << LL_ENDL;
			}
		}
		else
		{
			LL_INFOS("MarkerFile") << "Error marker '"<< error_marker_file << "' marker found, but versions did not match" << LL_ENDL;
		}
		LLAPRFile::remove(error_marker_file);
	}
}

void LLAppViewer::removeMarkerFiles()
{
	if (!mSecondInstance)
	{
		if (mMarkerFile.getFileHandle())
		{
			mMarkerFile.close() ;
			LLAPRFile::remove( mMarkerFileName );
			LL_DEBUGS("MarkerFile") << "removed exec marker '"<<mMarkerFileName<<"'"<< LL_ENDL;
		}
		else
		{
			LL_DEBUGS("MarkerFile") << "marker '"<<mMarkerFileName<<"' not open"<< LL_ENDL;
 		}

		if (mLogoutMarkerFile.getFileHandle())
		{
			mLogoutMarkerFile.close();
			LLAPRFile::remove( mLogoutMarkerFileName );
			LL_DEBUGS("MarkerFile") << "removed logout marker '"<<mLogoutMarkerFileName<<"'"<< LL_ENDL;
		}
		else
		{
			LL_DEBUGS("MarkerFile") << "logout marker '"<<mLogoutMarkerFileName<<"' not open"<< LL_ENDL;
		}
	}
	else
	{
		LL_WARNS("MarkerFile") << "leaving markers because this is a second instance" << LL_ENDL;
	}
}

void LLAppViewer::removeDumpDir()
{
    //Call this routine only on clean exit.  Crash reporter will clean up
    //its locking table for us.
    std::string dump_dir = gDirUtilp->getExpandedFilename(LL_PATH_DUMP, "");
    gDirUtilp->deleteDirAndContents(dump_dir);
}

void LLAppViewer::forceQuit()
{
	LLApp::setQuitting();
}

//TODO: remove
void LLAppViewer::fastQuit(S32 error_code)
{
	// finish pending transfers
	flushLFSIO();
	// let sim know we're logging out
	sendLogoutRequest();
	// flush network buffers by shutting down messaging system
	end_messaging_system();
	// figure out the error code
	S32 final_error_code = error_code ? error_code : (S32)isError();
	// this isn't a crash
	removeMarkerFiles();
	// get outta here
	_exit(final_error_code);
}

void LLAppViewer::requestQuit()
{
	LL_INFOS() << "requestQuit" << LL_ENDL;

	LLViewerRegion* region = gAgent.getRegion();

	if( (LLStartUp::getStartupState() < STATE_STARTED) || !region )
	{
		// If we have a region, make some attempt to send a logout request first.
		// This prevents the halfway-logged-in avatar from hanging around inworld for a couple minutes.
		if(region)
		{
			sendLogoutRequest();
		}
		else if(LLStartUp::getStartupState() == STATE_STARTED) // LO: Fix for FIRE-2613: sidebar tabs and floaters not remembering being open/torn off
		{
			if (gFloaterView)
			{
				// application is quitting
				gFloaterView->closeAllChildren(true);
			}

		} // ~LO

		// Quit immediately
		forceQuit();
		return;
	}

	// Try to send metrics back to the grid
	metricsSend(!gDisconnected);

	// Try to send last batch of avatar rez metrics.
	if (!gDisconnected && isAgentAvatarValid())
	{
		gAgentAvatarp->updateAvatarRezMetrics(true); // force a last packet to be sent.
	}

	LLHUDEffectSpiral *effectp = (LLHUDEffectSpiral*)LLHUDManager::getInstance()->createViewerEffect(LLHUDObject::LL_HUD_EFFECT_POINT, TRUE);
	effectp->setPositionGlobal(gAgent.getPositionGlobal());
	effectp->setColor(LLColor4U(gAgent.getEffectColor()));
	LLHUDManager::getInstance()->sendEffects();
	effectp->markDead() ;//remove it.

	// Attempt to close all floaters that might be
	// editing things.
	if (gFloaterView)
	{
		// application is quitting
		gFloaterView->closeAllChildren(true);
	}

	// Send preferences once, when exiting
	// <FS:Ansariel> Don't send all non-default settings which might result in a violation of GDPR
	//bool include_preferences = true;
	bool include_preferences = false;
	send_viewer_stats(include_preferences);

	gLogoutTimer.reset();
	mQuitRequested = true;
}

static bool finish_quit(const LLSD& notification, const LLSD& response)
{
	S32 option = LLNotificationsUtil::getSelectedOption(notification, response);

	if (option == 0)
	{
		LLAppViewer::instance()->requestQuit();
	}
	return false;
}
static LLNotificationFunctorRegistration finish_quit_reg("ConfirmQuit", finish_quit);

void LLAppViewer::userQuit()
{
	LL_INFOS() << "User requested quit" << LL_ENDL;
	if (gDisconnected
		|| !gViewerWindow
		|| !gViewerWindow->getProgressView()
		|| gViewerWindow->getProgressView()->getVisible())
	{
		requestQuit();
	}
	else
	{
		LLNotificationsUtil::add("ConfirmQuit");
	}
}

static bool finish_early_exit(const LLSD& notification, const LLSD& response)
{
	LLAppViewer::instance()->forceQuit();
	return false;
}

void LLAppViewer::earlyExit(const std::string& name, const LLSD& substitutions)
{
   	LL_WARNS() << "app_early_exit: " << name << LL_ENDL;
	gDoDisconnect = TRUE;
	LLNotificationsUtil::add(name, substitutions, LLSD(), finish_early_exit);
}

// case where we need the viewer to exit without any need for notifications
void LLAppViewer::earlyExitNoNotify()
{
   	LL_WARNS() << "app_early_exit with no notification: " << LL_ENDL;
	gDoDisconnect = TRUE;
	finish_early_exit( LLSD(), LLSD() );
}

void LLAppViewer::abortQuit()
{
    LL_INFOS() << "abortQuit()" << LL_ENDL;
	mQuitRequested = false;
}

void LLAppViewer::migrateCacheDirectory()
{
#if LL_WINDOWS || LL_DARWIN
	// NOTE: (Nyx) as of 1.21, cache for mac is moving to /library/caches/SecondLife from
	// /library/application support/SecondLife/cache This should clear/delete the old dir.

	// As of 1.23 the Windows cache moved from
	//   C:\Documents and Settings\James\Application Support\SecondLife\cache
	// to
	//   C:\Documents and Settings\James\Local Settings\Application Support\SecondLife
	//
	// The Windows Vista equivalent is from
	//   C:\Users\James\AppData\Roaming\SecondLife\cache
	// to
	//   C:\Users\James\AppData\Local\SecondLife
	//
	// Note the absence of \cache on the second path.  James.

	// Only do this once per fresh install of this version.
	if (gSavedSettings.getBOOL("MigrateCacheDirectory"))
	{
		gSavedSettings.setBOOL("MigrateCacheDirectory", FALSE);

		std::string old_cache_dir = gDirUtilp->add(gDirUtilp->getOSUserAppDir(), "cache");
		std::string new_cache_dir = gDirUtilp->getCacheDir(true);

		if (gDirUtilp->fileExists(old_cache_dir))
		{
			LL_INFOS() << "Migrating cache from " << old_cache_dir << " to " << new_cache_dir << LL_ENDL;

			// Migrate inventory cache to avoid pain to inventory database after mass update
			S32 file_count = 0;
			std::string file_name;
			std::string mask = "*.*";

			LLDirIterator iter(old_cache_dir, mask);
			while (iter.next(file_name))
			{
				if (file_name == "." || file_name == "..") continue;
				std::string source_path = gDirUtilp->add(old_cache_dir, file_name);
				std::string dest_path = gDirUtilp->add(new_cache_dir, file_name);
				if (!LLFile::rename(source_path, dest_path))
				{
					file_count++;
				}
			}
			LL_INFOS() << "Moved " << file_count << " files" << LL_ENDL;

			// AO: Don't automatically purge old cache
			//// Nuke the old cache
			//gDirUtilp->setCacheDir(old_cache_dir);
			//purgeCache();
			gDirUtilp->setCacheDir(new_cache_dir);

#if LL_DARWIN
			// Clean up Mac files not deleted by removing *.*
			std::string ds_store = old_cache_dir + "/.DS_Store";
			if (gDirUtilp->fileExists(ds_store))
			{
				LLFile::remove(ds_store);
			}
#endif
			if (LLFile::rmdir(old_cache_dir) != 0)
			{
				LL_WARNS() << "could not delete old cache directory " << old_cache_dir << LL_ENDL;
			}
		}
	}
#endif // LL_WINDOWS || LL_DARWIN
}

//static
U32 LLAppViewer::getTextureCacheVersion()
{
	// Viewer texture cache version, change if the texture cache format changes.
	// 2021-03-10 Bumping up by one to help obviate texture cache issues with
	//            Simple Cache Viewer - see SL-14985 for more information
	//const U32 TEXTURE_CACHE_VERSION = 8;
	const U32 TEXTURE_CACHE_VERSION = 9;

	return TEXTURE_CACHE_VERSION ;
}

//static
U32 LLAppViewer::getObjectCacheVersion()
{
	// Viewer object cache version, change if object update
	// format changes. JC
	const U32 INDRA_OBJECT_CACHE_VERSION = 15;

	return INDRA_OBJECT_CACHE_VERSION;
}

bool LLAppViewer::initCache()
{
	mPurgeCache = false;
	BOOL read_only = mSecondInstance ? TRUE : FALSE;
	LLAppViewer::getTextureCache()->setReadOnly(read_only) ;
	LLVOCache::initParamSingleton(read_only);

	// initialize the new disk cache using saved settings
	const std::string cache_dir_name = gSavedSettings.getString("DiskCacheDirName");

    // note that the maximum size of this cache is defined as a percentage of the 
    // total cache size - the 'CacheSize' pref - for all caches. 
<<<<<<< HEAD
    // <FS:Ansariel> Better asset cache size control
    //const unsigned int cache_total_size_mb = gSavedSettings.getU32("CacheSize");
    //const double disk_cache_percent = gSavedSettings.getF32("DiskCachePercentOfTotal");
    //const unsigned int disk_cache_mb = cache_total_size_mb * disk_cache_percent / 100;
    const unsigned int disk_cache_mb = gSavedSettings.getU32("FSDiskCacheSize");
    // </FS:Ansariel>
    // <FS:Ansariel> Fix integer overflow
    //const unsigned int disk_cache_bytes = disk_cache_mb * 1024 * 1024;
=======
    const unsigned int cache_total_size_mb = gSavedSettings.getU32("CacheSize");
    const double disk_cache_percent = gSavedSettings.getF32("DiskCachePercentOfTotal");
    const unsigned int disk_cache_mb = cache_total_size_mb * disk_cache_percent / 100;
>>>>>>> c241c5d4
    const uintmax_t disk_cache_bytes = disk_cache_mb * 1024 * 1024;
	const bool enable_cache_debug_info = gSavedSettings.getBOOL("EnableDiskCacheDebugInfo");

	bool texture_cache_mismatch = false;
	if (gSavedSettings.getS32("LocalCacheVersion") != LLAppViewer::getTextureCacheVersion())
	{
		texture_cache_mismatch = true;
		if(!read_only)
		{
			gSavedSettings.setS32("LocalCacheVersion", LLAppViewer::getTextureCacheVersion());
		}
	}

	if(!read_only)
	{
		// <FS:Zi> Purge inventory cache is done in LLInventoryModel::loadSkeleton()

		// Purge cache if user requested it
		if (gSavedSettings.getBOOL("PurgeCacheOnStartup") ||
			gSavedSettings.getBOOL("PurgeCacheOnNextStartup"))
		{
			LL_INFOS("AppCache") << "Startup cache purge requested: " << (gSavedSettings.getBOOL("PurgeCacheOnStartup") ? "ALWAYS" : "ONCE") << LL_ENDL;
			gSavedSettings.setBOOL("PurgeCacheOnNextStartup", false);
			LL_INFOS("AppCache") << "Scheduling texture purge, based on PurgeCache* settings." << LL_ENDL;
			mPurgeCache = true;
			// STORM-1141 force purgeAllTextures to get called to prevent a crash here. -brad
			texture_cache_mismatch = true;
		}

		// <FS> If the J2C has changed since the last run, clear the cache
		const std::string j2c_info = LLImageJ2C::getEngineInfo();
		const std::string j2c_last = gSavedSettings.getString("LastJ2CVersion");
		if (j2c_info != j2c_last && !j2c_last.empty())
		{
			LL_INFOS("AppCache") << "Scheduling texture purge, based on LastJ2CVersion mismatch." << LL_ENDL;
			mPurgeTextures = true;
		}
		gSavedSettings.setString("LastJ2CVersion", j2c_info);
		// </FS>
	
		// We have moved the location of the cache directory over time.
		migrateCacheDirectory();

		// Setup and verify the cache location
		std::string cache_location = gSavedSettings.getString("CacheLocation");
		std::string new_cache_location = gSavedSettings.getString("NewCacheLocation");
		if (new_cache_location != cache_location)
		{
			LL_INFOS("AppCache") << "Cache location changed, cache needs purging" << LL_ENDL;
			gDirUtilp->setCacheDir(gSavedSettings.getString("CacheLocation"));
			purgeCache(); // purge old cache
			gDirUtilp->deleteDirAndContents(gDirUtilp->getExpandedFilename(LL_PATH_CACHE, cache_dir_name));
			gSavedSettings.setString("CacheLocation", new_cache_location);
			gSavedSettings.setString("CacheLocationTopFolder", gDirUtilp->getBaseFileName(new_cache_location));
		}
	}

	if (!gDirUtilp->setCacheDir(gSavedSettings.getString("CacheLocation")))
	{
		LL_WARNS("AppCache") << "Unable to set cache location" << LL_ENDL;
		gSavedSettings.setString("CacheLocation", "");
		gSavedSettings.setString("CacheLocationTopFolder", "");
	}

	// <FS:Ansariel> Sound cache
	if (!gDirUtilp->setSoundCacheDir(gSavedSettings.getString("FSSoundCacheLocation")))
	{
		LL_WARNS("AppCache") << "Unable to set sound cache location" << LL_ENDL;
		gSavedSettings.setString("FSSoundCacheLocation", "");
	}
	// </FS:Ansariel>

	const std::string cache_dir = gDirUtilp->getExpandedFilename(LL_PATH_CACHE, cache_dir_name);
	LLDiskCache::initParamSingleton(cache_dir, disk_cache_bytes, enable_cache_debug_info);

	if (!read_only)
	{
		if (mPurgeCache)
		{
			LLSplashScreen::update(LLTrans::getString("StartupClearingCache"));
			purgeCache();

			// clear the new C++ file system based cache
			LLDiskCache::getInstance()->clearCache();
		}
		else
		{
			// purge excessive files from the new file system based cache
			LLDiskCache::getInstance()->purge();
		}
	}
	// <FS:Ansariel> Regular disk cache cleanup
	LLAppViewer::getPurgeDiskCacheThread()->start();

	// <FS:Ansariel> FIRE-13066
	if (mPurgeTextures && !read_only)
	{
		LL_INFOS("AppCache") << "Purging Texture Cache..." << LL_ENDL;
		LLSplashScreen::update(LLTrans::getString("StartupClearingTextureCache"));
		LLAppViewer::getTextureCache()->purgeCache(LL_PATH_CACHE);
	}
	// </FS:Ansariel>

	// <FS:Ansariel> Purge web browser cache
	if (gSavedSettings.getBOOL("FSStartupClearBrowserCache"))
	{
		std::string browser_cache = gDirUtilp->getExpandedFilename(LL_PATH_CACHE, "cef_cache");
		if (LLFile::isdir(browser_cache))
		{
			gDirUtilp->deleteDirAndContents(browser_cache);
		}
		gSavedSettings.setBOOL("FSStartupClearBrowserCache", FALSE);
	}
	// </FS:Ansariel>

	// <FS:ND> For Windows, purging the cache can take an extraordinary amount of time. Rename the cache dir and purge it using another thread.
	startCachePurge();
	// </FS:ND>

	LLSplashScreen::update(LLTrans::getString("StartupInitializingTextureCache"));

	// Init the texture cache
	// Allocate 80% of the cache size for textures
	const S32 MB = 1024 * 1024;
	const S64 MIN_CACHE_SIZE = 256 * MB;
	const S64 MAX_CACHE_SIZE = 9984ll * MB;

	S64 cache_size = (S64)(gSavedSettings.getU32("CacheSize")) * MB;
	cache_size = llclamp(cache_size, MIN_CACHE_SIZE, MAX_CACHE_SIZE);

	S64 texture_cache_size = cache_size;

	S64 extra = LLAppViewer::getTextureCache()->initCache(LL_PATH_CACHE, texture_cache_size, texture_cache_mismatch);
	texture_cache_size -= extra;

	LLVOCache::getInstance()->initCache(LL_PATH_CACHE, gSavedSettings.getU32("CacheNumberOfRegionsForObjects"), getObjectCacheVersion());

    return true;
}

void LLAppViewer::addOnIdleCallback(const boost::function<void()>& cb)
{
	LLDeferredTaskList::instance().addTask(cb);
}

void LLAppViewer::loadKeyBindings()
{
	std::string key_bindings_file = gDirUtilp->getExpandedFilename(LL_PATH_USER_SETTINGS, "key_bindings.xml");
#if 1
	// Legacy support
	// Remove #if-#endif section half a year after DRTVWR-501 releases.
	// Mouse actions are part of keybinding file since DRTVWR-501 instead of being stored in
	// settings.xml. To support legacy viewers that were storing in  settings.xml we need to
	// transfer old variables to new format.
	// Also part of backward compatibility is present in LLKeyConflictHandler to modify
	// legacy variables on changes in new system (to make sure we won't enforce
	// legacy values again if user dropped to defaults in new system)
	if (LLVersionInfo::getInstance()->getChannelAndVersion() != gLastRunVersion
		|| !gDirUtilp->fileExists(key_bindings_file)) // if file is missing, assume that there were no changes by user yet
	{
		// copy mouse actions and voice key changes to new file
		LL_INFOS("InitInfo") << "Converting legacy mouse bindings to new format" << LL_ENDL;
		// Load settings from file
		LLKeyConflictHandler third_person_view(LLKeyConflictHandler::MODE_THIRD_PERSON);
		LLKeyConflictHandler sitting_view(LLKeyConflictHandler::MODE_SITTING);

		// Since we are only modifying keybindings if personal file doesn't exist yet,
		// it should be safe to just overwrite the value
		// If key is already in use somewhere by default, LLKeyConflictHandler should resolve it.
		BOOL value = gSavedSettings.getBOOL("DoubleClickAutoPilot");
		third_person_view.registerControl("walk_to",
			0,
			value ? EMouseClickType::CLICK_DOUBLELEFT : EMouseClickType::CLICK_NONE,
			KEY_NONE,
			MASK_NONE,
			value);

		U32 index = value ? 1 : 0; // we can store multiple combinations per action, so if first is in use by doubleclick, go to second
		value = gSavedSettings.getBOOL("ClickToWalk");
		third_person_view.registerControl("walk_to",
			index,
			value ? EMouseClickType::CLICK_LEFT : EMouseClickType::CLICK_NONE,
			KEY_NONE,
			MASK_NONE,
			value);

		value = gSavedSettings.getBOOL("DoubleClickTeleport");
		third_person_view.registerControl("teleport_to",
			0,
			value ? EMouseClickType::CLICK_DOUBLELEFT : EMouseClickType::CLICK_NONE,
			KEY_NONE,
			MASK_NONE,
			value);

		// sitting also supports teleport
		sitting_view.registerControl("teleport_to",
			0,
			value ? EMouseClickType::CLICK_DOUBLELEFT : EMouseClickType::CLICK_NONE,
			KEY_NONE,
			MASK_NONE,
			value);

		std::string key_string = gSavedSettings.getString("PushToTalkButton");
		EMouseClickType mouse = EMouseClickType::CLICK_NONE;
		KEY key = KEY_NONE;
		if (key_string == "MiddleMouse")
		{
			mouse = EMouseClickType::CLICK_MIDDLE;
		}
		else if (key_string == "MouseButton4")
		{
			mouse = EMouseClickType::CLICK_BUTTON4;
		}
		else if (key_string == "MouseButton5")
		{
			mouse = EMouseClickType::CLICK_BUTTON5;
		}
		else
		{
			LLKeyboard::keyFromString(key_string, &key);
		}

		value = gSavedSettings.getBOOL("PushToTalkToggle");
		std::string control_name = value ? "toggle_voice" : "voice_follow_key";
		third_person_view.registerControl(control_name, 0, mouse, key, MASK_NONE, true);
		sitting_view.registerControl(control_name, 0, mouse, key, MASK_NONE, true);

		if (third_person_view.hasUnsavedChanges())
		{
			// calls loadBindingsXML()
			third_person_view.saveToSettings();
		}

		if (sitting_view.hasUnsavedChanges())
		{
			// calls loadBindingsXML()
			sitting_view.saveToSettings();
		}

		// in case of voice we need to repeat this in other modes

		for (U32 i = 0; i < LLKeyConflictHandler::MODE_COUNT - 1; ++i)
		{
			// edit and first person modes; MODE_SAVED_SETTINGS not in use at the moment
			if (i != LLKeyConflictHandler::MODE_THIRD_PERSON && i != LLKeyConflictHandler::MODE_SITTING)
			{
				LLKeyConflictHandler handler((LLKeyConflictHandler::ESourceMode)i);

				handler.registerControl(control_name, 0, mouse, key, MASK_NONE, true);

				if (handler.hasUnsavedChanges())
				{
					// calls loadBindingsXML()
					handler.saveToSettings();
				}
			}
		}
	}
	// since something might have gone wrong or there might have been nothing to save
	// (and because otherwise following code will have to be encased in else{}),
	// load everything one last time
#endif
	if (!gDirUtilp->fileExists(key_bindings_file) || !gViewerInput.loadBindingsXML(key_bindings_file))
	{
		// Failed to load custom bindings, try default ones
		key_bindings_file = gDirUtilp->getExpandedFilename(LL_PATH_APP_SETTINGS, "key_bindings.xml");
		if (!gViewerInput.loadBindingsXML(key_bindings_file))
		{
			LL_ERRS("InitInfo") << "Unable to open default key bindings from " << key_bindings_file << LL_ENDL;
		}
	}
}

void LLAppViewer::purgeCache()
{
	LL_INFOS("AppCache") << "Purging Cache and Texture Cache..." << LL_ENDL;
	LLAppViewer::getTextureCache()->purgeCache(LL_PATH_CACHE);
	LLVOCache::getInstance()->removeCache(LL_PATH_CACHE);
	std::string browser_cache = gDirUtilp->getExpandedFilename(LL_PATH_CACHE, "cef_cache");
	if (LLFile::isdir(browser_cache))
	{
		// cef does not support clear_cache and clear_cookies, so clear what we can manually.
		gDirUtilp->deleteDirAndContents(browser_cache);
	}
	gDirUtilp->deleteFilesInDir(gDirUtilp->getExpandedFilename(LL_PATH_CACHE, ""), "*");
}

//purge cache immediately, do not wait until the next login.
void LLAppViewer::purgeCacheImmediate()
{
	LL_INFOS("AppCache") << "Purging Object Cache and Texture Cache immediately..." << LL_ENDL;
	LLAppViewer::getTextureCache()->purgeCache(LL_PATH_CACHE, false);
	LLVOCache::getInstance()->removeCache(LL_PATH_CACHE, true);
}

std::string LLAppViewer::getSecondLifeTitle() const
{
#if ADDRESS_SIZE == 64
	return LLTrans::getString( "APP_NAME" ) + "_x64";
#else
	return LLTrans::getString("APP_NAME");
#endif
}

std::string LLAppViewer::getWindowTitle() const
{
	return gWindowTitle;
}

// Callback from a dialog indicating user was logged out.
bool finish_disconnect(const LLSD& notification, const LLSD& response)
{
	S32 option = LLNotificationsUtil::getSelectedOption(notification, response);

	if (1 == option)
	{
		if (gFloaterView)
		{
			// application is quitting
			gFloaterView->closeAllChildren(true);
		}

        LLAppViewer::instance()->forceQuit();
	}
	return false;
}

// Callback from an early disconnect dialog, force an exit
bool finish_forced_disconnect(const LLSD& notification, const LLSD& response)
{
	if (gFloaterView)
	{
		// application is quitting
		gFloaterView->closeAllChildren(true);
	}

	LLAppViewer::instance()->forceQuit();
	return false;
}


void LLAppViewer::forceDisconnect(const std::string& mesg)
{
	if (gDoDisconnect)
    {
		// Already popped up one of these dialogs, don't
		// do this again.
		return;
    }

	// *TODO: Translate the message if possible
	std::string big_reason = LLAgent::sTeleportErrorMessages[mesg];
	if ( big_reason.size() == 0 )
	{
		big_reason = mesg;
	}

	LLSD args;
	gDoDisconnect = TRUE;

	if (LLStartUp::getStartupState() < STATE_STARTED)
	{
		// Tell users what happened
		args["ERROR_MESSAGE"] = big_reason;
		LLNotificationsUtil::add("ErrorMessage", args, LLSD(), &finish_forced_disconnect);
	}
	else
	{
		args["MESSAGE"] = big_reason;
		LLNotificationsUtil::add("YouHaveBeenLoggedOut", args, LLSD(), &finish_disconnect );
	}
}

void LLAppViewer::badNetworkHandler()
{
	// Dump the packet
	gMessageSystem->dumpPacketToLog();

	// Flush all of our caches on exit in the case of disconnect due to
	// invalid packets.

	mPurgeCacheOnExit = TRUE;

	std::ostringstream message;
	message <<
		"The viewer has detected mangled network data indicative\n"
		"of a bad upstream network connection or an incomplete\n"
		"local installation of " << LLAppViewer::instance()->getSecondLifeTitle() << ". \n"
		" \n"
		"Try uninstalling and reinstalling to see if this resolves \n"
		"the issue. \n"
		" \n"
		"If the problem continues, see the Tech Support FAQ at: \n"
		"www.firestormviewer.org/support";
	forceDisconnect(message.str());

	LLApp::instance()->writeMiniDump();
}

// This routine may get called more than once during the shutdown process.
// This can happen because we need to get the screenshot before the window
// is destroyed.
void LLAppViewer::saveFinalSnapshot()
{
	if (!mSavedFinalSnapshot)
	{
		gSavedSettings.setVector3d("FocusPosOnLogout", gAgentCamera.calcFocusPositionTargetGlobal());
		gSavedSettings.setVector3d("CameraPosOnLogout", gAgentCamera.calcCameraPositionTargetGlobal());
		gViewerWindow->setCursor(UI_CURSOR_WAIT);
		gAgentCamera.changeCameraToThirdPerson( FALSE );	// don't animate, need immediate switch
		gSavedSettings.setBOOL("ShowParcelOwners", FALSE);
		idle();

		std::string snap_filename = gDirUtilp->getLindenUserDir();
		snap_filename += gDirUtilp->getDirDelimiter();
		snap_filename += LLStartUp::getScreenLastFilename();
		// use full pixel dimensions of viewer window (not post-scale dimensions)
		gViewerWindow->saveSnapshot(snap_filename,
									gViewerWindow->getWindowWidthRaw(),
									gViewerWindow->getWindowHeightRaw(),
									FALSE,
									gSavedSettings.getBOOL("RenderHUDInSnapshot"),
									TRUE,
									LLSnapshotModel::SNAPSHOT_TYPE_COLOR,
									LLSnapshotModel::SNAPSHOT_FORMAT_PNG);
		mSavedFinalSnapshot = TRUE;

		if (gAgent.isInHomeRegion())
		{
			LLVector3d home;
			if (gAgent.getHomePosGlobal(&home) && dist_vec(home, gAgent.getPositionGlobal()) < 10)
			{
				// We are at home position or close to it, see if we need to create home screenshot
				// Notes:
				// 1. It might be beneficial to also replace home if file is too old
				// 2. This is far from best way/place to update screenshot since location might be not fully loaded,
				// but we don't have many options
				std::string snap_home = gDirUtilp->getLindenUserDir();
				snap_home += gDirUtilp->getDirDelimiter();
				snap_home += LLStartUp::getScreenHomeFilename();
				if (!gDirUtilp->fileExists(snap_home))
				{
					// We are at home position yet no home image exist, fix it
					LLFile::copy(snap_filename, snap_home);
				}
			}
		}
	}
}

void LLAppViewer::loadNameCache()
{
	// display names cache
	std::string filename =
		gDirUtilp->getExpandedFilename(LL_PATH_CACHE, "avatar_name_cache.xml");
	LL_INFOS("AvNameCache") << filename << LL_ENDL;
	llifstream name_cache_stream(filename.c_str());
	if(name_cache_stream.is_open())
	{
		if ( ! LLAvatarNameCache::getInstance()->importFile(name_cache_stream))
        {
            LL_WARNS("AppInit") << "removing invalid '" << filename << "'" << LL_ENDL;
            name_cache_stream.close();
            LLFile::remove(filename);
        }
	}

	if (!gCacheName) return;

	std::string name_cache;
	name_cache = gDirUtilp->getExpandedFilename(LL_PATH_CACHE, "name.cache");
	llifstream cache_file(name_cache.c_str());
	if(cache_file.is_open())
	{
		if(gCacheName->importFile(cache_file)) return;
	}
}

void LLAppViewer::saveNameCache()
{
	// display names cache
	std::string filename =
		gDirUtilp->getExpandedFilename(LL_PATH_CACHE, "avatar_name_cache.xml");
	llofstream name_cache_stream(filename.c_str());
	if(name_cache_stream.is_open())
	{
		LLAvatarNameCache::getInstance()->exportFile(name_cache_stream);
    }

    // real names cache
	if (gCacheName)
    {
        std::string name_cache;
        name_cache = gDirUtilp->getExpandedFilename(LL_PATH_CACHE, "name.cache");
        llofstream cache_file(name_cache.c_str());
        if(cache_file.is_open())
        {
            gCacheName->exportFile(cache_file);
        }
	}
}


/*!	@brief		This class is an LLFrameTimer that can be created with
				an elapsed time that starts counting up from the given value
				rather than 0.0.

				Otherwise it behaves the same way as LLFrameTimer.
*/
class LLFrameStatsTimer : public LLFrameTimer
{
public:
	LLFrameStatsTimer(F64 elapsed_already = 0.0)
		: LLFrameTimer()
		{
			mStartTime -= elapsed_already;
		}
};

static LLTrace::BlockTimerStatHandle FTM_AUDIO_UPDATE("Update Audio");
static LLTrace::BlockTimerStatHandle FTM_CLEANUP("Cleanup");
static LLTrace::BlockTimerStatHandle FTM_CLEANUP_DRAWABLES("Drawables");
static LLTrace::BlockTimerStatHandle FTM_CLEANUP_OBJECTS("Objects");
static LLTrace::BlockTimerStatHandle FTM_IDLE_CB("Idle Callbacks");
static LLTrace::BlockTimerStatHandle FTM_LOD_UPDATE("Update LOD");
static LLTrace::BlockTimerStatHandle FTM_OBJECTLIST_UPDATE("Update Objectlist");
static LLTrace::BlockTimerStatHandle FTM_REGION_UPDATE("Update Region");
static LLTrace::BlockTimerStatHandle FTM_WORLD_UPDATE("Update World");
static LLTrace::BlockTimerStatHandle FTM_NETWORK("Network");
static LLTrace::BlockTimerStatHandle FTM_AGENT_NETWORK("Agent Network");
static LLTrace::BlockTimerStatHandle FTM_VLMANAGER("VL Manager");
static LLTrace::BlockTimerStatHandle FTM_AGENT_POSITION("Agent Position");
static LLTrace::BlockTimerStatHandle FTM_HUD_EFFECTS("HUD Effects");

///////////////////////////////////////////////////////
// idle()
//
// Called every time the window is not doing anything.
// Receive packets, update statistics, and schedule a redisplay.
///////////////////////////////////////////////////////
void LLAppViewer::idle()
{
	pingMainloopTimeout("Main:Idle");

	// Update frame timers
	static LLTimer idle_timer;

	LLFrameTimer::updateFrameTime();
	LLFrameTimer::updateFrameCount();
	LLEventTimer::updateClass();
	// LLApp::stepFrame() performs the above three calls plus mRunner.run().
	// Not sure why we don't call stepFrame() here, except that LLRunner seems
	// completely redundant with LLEventTimer.
	LLNotificationsUI::LLToast::updateClass();
	LLSmoothInterpolation::updateInterpolants();
	LLMortician::updateClass();
	LLFilePickerThread::clearDead();  //calls LLFilePickerThread::notify()
	LLDirPickerThread::clearDead();
	F32 dt_raw = idle_timer.getElapsedTimeAndResetF32();

	// Cap out-of-control frame times
	// Too low because in menus, swapping, debugger, etc.
	// Too high because idle called with no objects in view, etc.
	const F32 MIN_FRAME_RATE = 1.f;
	const F32 MAX_FRAME_RATE = 200.f;

	F32 frame_rate_clamped = 1.f / dt_raw;
	frame_rate_clamped = llclamp(frame_rate_clamped, MIN_FRAME_RATE, MAX_FRAME_RATE);
	gFrameDTClamped = 1.f / frame_rate_clamped;

	// Global frame timer
	// Smoothly weight toward current frame
	gFPSClamped = (frame_rate_clamped + (4.f * gFPSClamped)) / 5.f;

	static LLCachedControl<F32> quitAfterSeconds(gSavedSettings, "QuitAfterSeconds");
	F32 qas = (F32)quitAfterSeconds;
	if (qas > 0.f)
	{
		if (gRenderStartTime.getElapsedTimeF32() > qas)
		{
			LL_INFOS() << "Quitting after " << qas << " seconds. See setting \"QuitAfterSeconds\"." << LL_ENDL;
			LLAppViewer::instance()->forceQuit();
		}
	}

	// <FS:AO> setting to quit after N seconds of being AFK. Note: Server will time us out after 30m regardless
	static LLCachedControl<F32> quitAfterSecondsOfAFK(gSavedSettings, "QuitAfterSecondsOfAFK");
	F32 qas_afk = (F32)quitAfterSecondsOfAFK;
	if (!mQuitRequested && qas_afk > 0.f && gAgent.getAFK() && gAwayTimer.getElapsedTimeF32() > qas_afk)
	{
		// go ahead and just quit gracefully
		LL_INFOS() << "Logout, QuitAfterSecondsAFK expired." << LL_ENDL;
		LLAppViewer::instance()->requestQuit();
	}
	// </FS:AO>

	// Must wait until both have avatar object and mute list, so poll
	// here.
	LLIMProcessing::requestOfflineMessages();

	///////////////////////////////////
	//
	// Special case idle if still starting up
	//
	if (LLStartUp::getStartupState() < STATE_STARTED)
	{
		// Skip rest if idle startup returns false (essentially, no world yet)
		gGLActive = TRUE;
		if (!idle_startup())
		{
			gGLActive = FALSE;
			return;
		}
		gGLActive = FALSE;
	}


    F32 yaw = 0.f;				// radians

	if (!gDisconnected)
	{
		LL_RECORD_BLOCK_TIME(FTM_NETWORK);
		// Update spaceserver timeinfo
	    LLWorld::getInstance()->setSpaceTimeUSec(LLWorld::getInstance()->getSpaceTimeUSec() + LLUnits::Seconds::fromValue(dt_raw));


	    //////////////////////////////////////
	    //
	    // Update simulator agent state
	    //

		static LLCachedControl<bool> rotateRight(gSavedSettings, "RotateRight");
		if (rotateRight)
		{
			gAgent.moveYaw(-1.f);
		}

		{
			LL_RECORD_BLOCK_TIME(FTM_AGENT_AUTOPILOT);
			// Handle automatic walking towards points
			gAgentPilot.updateTarget();
			gAgent.autoPilot(&yaw);
		}

		static LLFrameTimer agent_update_timer;

		// When appropriate, update agent location to the simulator.
		F32 agent_update_time = agent_update_timer.getElapsedTimeF32();
		F32 agent_force_update_time = mLastAgentForceUpdate + agent_update_time;
		BOOL force_update = gAgent.controlFlagsDirty()
							|| (mLastAgentControlFlags != gAgent.getControlFlags())
							|| (agent_force_update_time > (1.0f / (F32) AGENT_FORCE_UPDATES_PER_SECOND));
		if (force_update || (agent_update_time > (1.0f / (F32) AGENT_UPDATES_PER_SECOND)))
		{
			LL_RECORD_BLOCK_TIME(FTM_AGENT_UPDATE);
			// Send avatar and camera info
			mLastAgentControlFlags = gAgent.getControlFlags();
			mLastAgentForceUpdate = force_update ? 0 : agent_force_update_time;
			if(!gAgent.getPhantom())
				send_agent_update(force_update);
			agent_update_timer.reset();
		}
	}

	//////////////////////////////////////
	//
	// Manage statistics
	//
	//
	{
		// Initialize the viewer_stats_timer with an already elapsed time
		// of SEND_STATS_PERIOD so that the initial stats report will
		// be sent immediately.
		static LLFrameStatsTimer viewer_stats_timer(SEND_STATS_PERIOD);

		// Update session stats every large chunk of time
		// *FIX: (?) SAMANTHA
		if (viewer_stats_timer.getElapsedTimeF32() >= SEND_STATS_PERIOD && !gDisconnected)
		{
			LL_INFOS() << "Transmitting sessions stats" << LL_ENDL;
			bool include_preferences = false;
			send_viewer_stats(include_preferences);
			viewer_stats_timer.reset();
		}

		// Print the object debugging stats
		// ...well, reset the stats, anyway. What good are the spammy
		//  messages if we can't do anything about them? Bah. -- TS
		static LLFrameTimer object_debug_timer;
		if (object_debug_timer.getElapsedTimeF32() > 5.f)
		{
			object_debug_timer.reset();
			if (gObjectList.mNumDeadObjectUpdates)
			{
				//LL_INFOS() << "Dead object updates: " << gObjectList.mNumDeadObjectUpdates << LL_ENDL;
				gObjectList.mNumDeadObjectUpdates = 0;
			}
			if (gObjectList.mNumUnknownUpdates)
			{
				//LL_INFOS() << "Unknown object updates: " << gObjectList.mNumUnknownUpdates << LL_ENDL;
				gObjectList.mNumUnknownUpdates = 0;
			}

		}
	}

	if (!gDisconnected)
	{
		LL_RECORD_BLOCK_TIME(FTM_NETWORK);

	    ////////////////////////////////////////////////
	    //
	    // Network processing
	    //
	    // NOTE: Starting at this point, we may still have pointers to "dead" objects
	    // floating throughout the various object lists.
	    //
		idleNameCache();
		idleNetwork();


		// Check for away from keyboard, kick idle agents.
		// be sane and only check for afk 1nce 
		idle_afk_check();

		//  Update statistics for this frame
		update_statistics();
	}

	////////////////////////////////////////
	//
	// Handle the regular UI idle callbacks as well as
	// hover callbacks
	//

#ifdef LL_DARWIN
	if (!mQuitRequested)  //MAINT-4243
#endif
	{
// 		LL_RECORD_BLOCK_TIME(FTM_IDLE_CB);

		// Do event notifications if necessary.  Yes, we may want to move this elsewhere.
		gEventNotifier.update();

		gIdleCallbacks.callFunctions();
		gInventory.idleNotifyObservers();
		LLAvatarTracker::instance().idleNotifyObservers();
	}

	// Metrics logging (LLViewerAssetStats, etc.)
	{
		static LLTimer report_interval;

		// *TODO:  Add configuration controls for this
		F32 seconds = report_interval.getElapsedTimeF32();
		if (seconds >= app_metrics_interval)
		{
			metricsSend(! gDisconnected);
			report_interval.reset();
		}
	}

	if (gDisconnected)
    {
		// <FS:CR> Inworldz hang in disconnecting fix by McCabe Maxstead
		// make sure to quit here if we need to, we can get caught in an infinite loop otherwise -- MC
		if (mQuitRequested && logoutRequestSent() && (gLogoutTimer.getElapsedTimeF32() > gLogoutMaxTime))
		{
			forceQuit();
		}
		// </FS:CR>
		return;
    }

    gViewerWindow->updateUI();

	if (gTeleportDisplay)
    {
		return;
    }

	///////////////////////////////////////
	// Agent and camera movement
	//
	LLCoordGL current_mouse = gViewerWindow->getCurrentMouse();

	{
		// After agent and camera moved, figure out if we need to
		// deselect objects.
		LLSelectMgr::getInstance()->deselectAllIfTooFar();

	}

	{
		// Handle pending gesture processing
		LL_RECORD_BLOCK_TIME(FTM_AGENT_POSITION);
		LLGestureMgr::instance().update();

		gAgent.updateAgentPosition(gFrameDTClamped, yaw, current_mouse.mX, current_mouse.mY);
	}

	{
		LL_RECORD_BLOCK_TIME(FTM_OBJECTLIST_UPDATE);

        if (!(logoutRequestSent() && hasSavedFinalSnapshot()))
		{
			gObjectList.update(gAgent);
		}
	}

	//////////////////////////////////////
	//
	// Deletes objects...
	// Has to be done after doing idleUpdates (which can kill objects)
	//

	{
		LL_RECORD_BLOCK_TIME(FTM_CLEANUP);
		{
			LL_RECORD_BLOCK_TIME(FTM_CLEANUP_OBJECTS);
			gObjectList.cleanDeadObjects();
		}
		{
			LL_RECORD_BLOCK_TIME(FTM_CLEANUP_DRAWABLES);
			LLDrawable::cleanupDeadDrawables();
		}
	}

	//
	// After this point, in theory we should never see a dead object
	// in the various object/drawable lists.
	//

	//////////////////////////////////////
	//
	// Update/send HUD effects
	//
	// At this point, HUD effects may clean up some references to
	// dead objects.
	//

	{
		LL_RECORD_BLOCK_TIME(FTM_HUD_EFFECTS);
		LLSelectMgr::getInstance()->updateEffects();
		LLHUDManager::getInstance()->cleanupEffects();
		LLHUDManager::getInstance()->sendEffects();
	}

	////////////////////////////////////////
	//
	// Unpack layer data that we've received
	//

	{
		LL_RECORD_BLOCK_TIME(FTM_NETWORK);
		gVLManager.unpackData();
	}

	/////////////////////////
	//
	// Update surfaces, and surface textures as well.
	//

	LLWorld::getInstance()->updateVisibilities();
	{
		const F32 max_region_update_time = .001f; // 1ms
		LL_RECORD_BLOCK_TIME(FTM_REGION_UPDATE);
		LLWorld::getInstance()->updateRegions(max_region_update_time);
	}

	/////////////////////////
	//
	// Update weather effects
	//

	// Update wind vector
	LLVector3 wind_position_region;
	static LLVector3 average_wind;

	LLViewerRegion *regionp;
	regionp = LLWorld::getInstance()->resolveRegionGlobal(wind_position_region, gAgent.getPositionGlobal());	// puts agent's local coords into wind_position
	if (regionp)
	{
		gWindVec = regionp->mWind.getVelocity(wind_position_region);

		// Compute average wind and use to drive motion of water

		average_wind = regionp->mWind.getAverage();
		gSky.setWind(average_wind);
		//LLVOWater::setWind(average_wind);
	}
	else
	{
		gWindVec.setVec(0.0f, 0.0f, 0.0f);
	}

	//////////////////////////////////////
	//
	// Sort and cull in the new renderer are moved to pipeline.cpp
	// Here, particles are updated and drawables are moved.
	//

	LL_RECORD_BLOCK_TIME(FTM_WORLD_UPDATE);
	gPipeline.updateMove();

	LLWorld::getInstance()->updateParticles();

	if (gAgentPilot.isPlaying() && gAgentPilot.getOverrideCamera())
	{
		gAgentPilot.moveCamera();
	}
	else if (LLViewerJoystick::getInstance()->getOverrideCamera())
	{
		LLViewerJoystick::getInstance()->moveFlycam();
	}
	else
	{
		if (LLToolMgr::getInstance()->inBuildMode())
		{
			LLViewerJoystick::getInstance()->moveObjects();
		}

		gAgentCamera.updateCamera();
	}

	// update media focus
	LLViewerMediaFocus::getInstance()->update();

	// Update marketplace
	LLMarketplaceInventoryImporter::update();
	LLMarketplaceInventoryNotifications::update();

	// objects and camera should be in sync, do LOD calculations now
	{
		LL_RECORD_BLOCK_TIME(FTM_LOD_UPDATE);
		gObjectList.updateApparentAngles(gAgent);
	}

	// Update AV render info
	LLAvatarRenderInfoAccountant::getInstance()->idle();

	{
		LL_RECORD_BLOCK_TIME(FTM_AUDIO_UPDATE);

		if (gAudiop)
		{
		    audio_update_volume(false);
			audio_update_listener();
			audio_update_wind(false);

			// this line actually commits the changes we've made to source positions, etc.
			const F32 max_audio_decode_time = 0.002f; // 2 ms decode time
			gAudiop->idle(max_audio_decode_time);
		}
	}

	// Execute deferred tasks.
	LLDeferredTaskList::instance().run();

	// Handle shutdown process, for example,
	// wait for floaters to close, send quit message,
	// forcibly quit if it has taken too long
	if (mQuitRequested)
	{
		gGLActive = TRUE;
		idleShutdown();
	}
}

void LLAppViewer::idleShutdown()
{
	// Wait for all modal alerts to get resolved
	if (LLModalDialog::activeCount() > 0)
	{
		return;
	}

	// close IM interface
	if(gIMMgr)
	{
		gIMMgr->disconnectAllSessions();
	}

	// Wait for all floaters to get resolved
	if (gFloaterView
		&& !gFloaterView->allChildrenClosed())
	{
		return;
	}




	// ProductEngine: Try moving this code to where we shut down sTextureCache in cleanup()
	// *TODO: ugly
	static bool saved_teleport_history = false;
	if (!saved_teleport_history)
	{
		saved_teleport_history = true;
		LLTeleportHistory::getInstance()->dump();
		LLLocationHistory::getInstance()->save(); // *TODO: find a better place for doing this
		return;
	}

	static bool saved_snapshot = false;
	if (!saved_snapshot)
	{
		saved_snapshot = true;
		saveFinalSnapshot();
		return;
	}

	const F32 SHUTDOWN_UPLOAD_SAVE_TIME = 5.f;

	S32 pending_uploads = gAssetStorage->getNumPendingUploads();
	if (pending_uploads > 0
		&& gLogoutTimer.getElapsedTimeF32() < SHUTDOWN_UPLOAD_SAVE_TIME
		&& !logoutRequestSent())
	{
		static S32 total_uploads = 0;
		// Sometimes total upload count can change during logout.
		total_uploads = llmax(total_uploads, pending_uploads);
		gViewerWindow->setShowProgress(true,!gSavedSettings.getBOOL("FSDisableLogoutScreens"));
		S32 finished_uploads = total_uploads - pending_uploads;
		F32 percent = 100.f * finished_uploads / total_uploads;
		gViewerWindow->setProgressPercent(percent);
		gViewerWindow->setProgressString(LLTrans::getString("SavingSettings"));
		return;
	}

	if (gPendingMetricsUploads > 0
		&& gLogoutTimer.getElapsedTimeF32() < SHUTDOWN_UPLOAD_SAVE_TIME
		&& !logoutRequestSent())
	{
		return;
	}

	// All floaters are closed.  Tell server we want to quit.
	if( !logoutRequestSent() )
	{
		sendLogoutRequest();

		// Wait for a LogoutReply message
		gViewerWindow->setShowProgress(true,!gSavedSettings.getBOOL("FSDisableLogoutScreens"));
		gViewerWindow->setProgressPercent(100.f);
		gViewerWindow->setProgressString(LLTrans::getString("LoggingOut"));
		return;
	}

	// Make sure that we quit if we haven't received a reply from the server.
	if( logoutRequestSent()
		&& gLogoutTimer.getElapsedTimeF32() > gLogoutMaxTime )
	{
		forceQuit();
		return;
	}
}

void LLAppViewer::sendLogoutRequest()
{
	if(!mLogoutRequestSent && gMessageSystem)
	{
		//Set internal status variables and marker files before actually starting the logout process
		gLogoutInProgress = TRUE;
		if (!mSecondInstance)
		{
			mLogoutMarkerFileName = gDirUtilp->getExpandedFilename(LL_PATH_LOGS,LOGOUT_MARKER_FILE_NAME);

			mLogoutMarkerFile.open(mLogoutMarkerFileName, LL_APR_WB);
			if (mLogoutMarkerFile.getFileHandle())
			{
				LL_INFOS("MarkerFile") << "Created logout marker file '"<< mLogoutMarkerFileName << "' " << LL_ENDL;
				recordMarkerVersion(mLogoutMarkerFile);
			}
			else
			{
				LL_WARNS("MarkerFile") << "Cannot create logout marker file " << mLogoutMarkerFileName << LL_ENDL;
			}
		}
		else
		{
			LL_INFOS("MarkerFile") << "Did not logout marker file because this is a second instance" << LL_ENDL;
		}

		LLMessageSystem* msg = gMessageSystem;
		msg->newMessageFast(_PREHASH_LogoutRequest);
		msg->nextBlockFast(_PREHASH_AgentData);
		msg->addUUIDFast(_PREHASH_AgentID, gAgent.getID() );
		msg->addUUIDFast(_PREHASH_SessionID, gAgent.getSessionID());
		gAgent.sendReliableMessage();

		gLogoutTimer.reset();
		gLogoutMaxTime = LOGOUT_REQUEST_TIME;
		mLogoutRequestSent = TRUE;

		if(LLVoiceClient::instanceExists())
		{
			LLVoiceClient::getInstance()->leaveChannel();
		}
	}
}

// <FS:Beq> FIRE-30774 displayname capability is targetting previous region
// void LLAppViewer::updateNameLookupUrl()
void LLAppViewer::updateNameLookupUrl(const LLViewerRegion * region)
// </FS:Beq>
{
    // LLViewerRegion* region = gAgent.getRegion(); <FS:Beq/>
    if (!region || !region->capabilitiesReceived())
    {
        return;
    }

    LLAvatarNameCache *name_cache = LLAvatarNameCache::getInstance();
    bool had_capability = name_cache->hasNameLookupURL();
    std::string name_lookup_url;
    name_lookup_url.reserve(128); // avoid a memory allocation below
    name_lookup_url = region->getCapability("GetDisplayNames");
    bool have_capability = !name_lookup_url.empty();
    if (have_capability)
    {
        // we have support for display names, use it
        U32 url_size = name_lookup_url.size();
        // capabilities require URLs with slashes before query params:
        // https://<host>:<port>/cap/<uuid>/?ids=<blah>
        // but the caps are granted like:
        // https://<host>:<port>/cap/<uuid>
        if (url_size > 0 && name_lookup_url[url_size - 1] != '/')
        {
            name_lookup_url += '/';
        }
        name_cache->setNameLookupURL(name_lookup_url);
    }
    else
    {
        // Display names not available on this region
        name_cache->setNameLookupURL(std::string());
    }

    // Error recovery - did we change state?
    if (had_capability != have_capability)
    {
        // name tags are persistant on screen, so make sure they refresh
        LLVOAvatar::invalidateNameTags();
    }
}

void LLAppViewer::idleNameCache()
{
	// Neither old nor new name cache can function before agent has a region
	LLViewerRegion* region = gAgent.getRegion();
    if (!region)
    {
        return;
    }

	// deal with any queued name requests and replies.
	gCacheName->processPending();

	// Can't run the new cache until we have the list of capabilities
	// for the agent region, and can therefore decide whether to use
	// display names or fall back to the old name system.
    if (!region->capabilitiesReceived())
    {
        return;
    }

    LLAvatarNameCache::getInstance()->idle();
}

//
// Handle messages, and all message related stuff
//

#define TIME_THROTTLE_MESSAGES

#ifdef TIME_THROTTLE_MESSAGES
#define CHECK_MESSAGES_DEFAULT_MAX_TIME .020f // 50 ms = 50 fps (just for messages!)
#define CHECK_MESSAGES_MAX_TIME_LIMIT 1.0f // 1 second, a long time but still able to stay connected
static F32 CheckMessagesMaxTime = CHECK_MESSAGES_DEFAULT_MAX_TIME;
#endif

static LLTrace::BlockTimerStatHandle FTM_IDLE_NETWORK("Idle Network");
static LLTrace::BlockTimerStatHandle FTM_MESSAGE_ACKS("Message Acks");
static LLTrace::BlockTimerStatHandle FTM_RETRANSMIT("Retransmit");
static LLTrace::BlockTimerStatHandle FTM_TIMEOUT_CHECK("Timeout Check");
static LLTrace::BlockTimerStatHandle FTM_DYNAMIC_THROTTLE("Dynamic Throttle");
static LLTrace::BlockTimerStatHandle FTM_CHECK_REGION_CIRCUIT("Check Region Circuit");

void LLAppViewer::idleNetwork()
{
	pingMainloopTimeout("idleNetwork");

	gObjectList.mNumNewObjects = 0;
	S32 total_decoded = 0;

	static LLCachedControl<bool> speedTest(gSavedSettings, "SpeedTest");
	if (!speedTest)
	{
		LL_RECORD_BLOCK_TIME(FTM_IDLE_NETWORK); // decode

		LLTimer check_message_timer;
		//  Read all available packets from network
		const S64 frame_count = gFrameCount;  // U32->S64
		F32 total_time = 0.0f;

		{
			LockMessageChecker lmc(gMessageSystem);
			while (lmc.checkAllMessages(frame_count, gServicePump))
			{
				if (gDoDisconnect)
				{
					// We're disconnecting, don't process any more messages from the server
					// We're usually disconnecting due to either network corruption or a
					// server going down, so this is OK.
					break;
				}

				total_decoded++;
				gPacketsIn++;

				if (total_decoded > MESSAGE_MAX_PER_FRAME)
				{
					break;
				}

#ifdef TIME_THROTTLE_MESSAGES
				// Prevent slow packets from completely destroying the frame rate.
				// This usually happens due to clumps of avatars taking huge amount
				// of network processing time (which needs to be fixed, but this is
				// a good limit anyway).
				total_time = check_message_timer.getElapsedTimeF32();
				if (total_time >= CheckMessagesMaxTime)
					break;
#endif
			}

			// Handle per-frame message system processing.
			lmc.processAcks(gSavedSettings.getF32("AckCollectTime"));
		}

#ifdef TIME_THROTTLE_MESSAGES
		if (total_time >= CheckMessagesMaxTime)
		{
		// <FS:Beq> Don't allow busy network to excessively starve rendering loop
		// 	// Increase CheckMessagesMaxTime so that we will eventually catch up
		// 	CheckMessagesMaxTime *= 1.035f; // 3.5% ~= x2 in 20 frames, ~8x in 60 frames
		// }
		// else
		// {
			if( CheckMessagesMaxTime < CHECK_MESSAGES_MAX_TIME_LIMIT ) // cap the increase to avoid logout through ping starvation
			{// Increase CheckMessagesMaxTime so that we will eventually catch up
				CheckMessagesMaxTime *= 1.035f; // 3.5% ~= x2 in 20 frames, ~8x in 60 frames
			}
			else
			{
				CheckMessagesMaxTime = CHECK_MESSAGES_MAX_TIME_LIMIT;
			}
		}
		else
		{
		// </FS:Beq>
			// Reset CheckMessagesMaxTime to default value
			CheckMessagesMaxTime = CHECK_MESSAGES_DEFAULT_MAX_TIME;
		}
#endif



		// we want to clear the control after sending out all necessary agent updates
		gAgent.resetControlFlags();

		// Decode enqueued messages...
		S32 remaining_possible_decodes = MESSAGE_MAX_PER_FRAME - total_decoded;

		if( remaining_possible_decodes <= 0 )
		{
			LL_INFOS() << "Maxed out number of messages per frame at " << MESSAGE_MAX_PER_FRAME << LL_ENDL;
		}

		if (gPrintMessagesThisFrame)
		{
			LL_INFOS() << "Decoded " << total_decoded << " msgs this frame!" << LL_ENDL;
			gPrintMessagesThisFrame = FALSE;
		}
	}
	add(LLStatViewer::NUM_NEW_OBJECTS, gObjectList.mNumNewObjects);

	// Retransmit unacknowledged packets.
	gXferManager->retransmitUnackedPackets();
	gAssetStorage->checkForTimeouts();
	gViewerThrottle.updateDynamicThrottle();

	// Check that the circuit between the viewer and the agent's current
	// region is still alive
	LLViewerRegion *agent_region = gAgent.getRegion();
	if (agent_region && (LLStartUp::getStartupState()==STATE_STARTED))
	{
		LLUUID this_region_id = agent_region->getRegionID();
		bool this_region_alive = agent_region->isAlive();
		if ((mAgentRegionLastAlive && !this_region_alive) // newly dead
		    && (mAgentRegionLastID == this_region_id)) // same region
		{
			forceDisconnect(LLTrans::getString("AgentLostConnection"));
		}
		mAgentRegionLastID = this_region_id;
		mAgentRegionLastAlive = this_region_alive;
	}
}

void LLAppViewer::disconnectViewer()
{
	if (gDisconnected)
	{
		return;
	}
	//
	// Cleanup after quitting.
	//
	// Save snapshot for next time, if we made it through initialization

	LL_INFOS() << "Disconnecting viewer!" << LL_ENDL;

	// Dump our frame statistics

	// Remember if we were flying
	gSavedSettings.setBOOL("FlyingAtExit", gAgent.getFlying() );

	// Un-minimize all windows so they don't get saved minimized
	if (gFloaterView)
	{
		gFloaterView->restoreAll();
	}

	// <FS:Ansariel> Firestorm radar: Shutdown radar
	if (FSRadar::instanceExists())
	{
		FSRadar::deleteSingleton();
	}
	// <FS:Ansariel>

	// <FS:Ansariel> Wrong instance check
	//if (LLSelectMgr::getInstance())
	if (LLSelectMgr::instanceExists())
	// </FS:Ansariel
	{
		LLSelectMgr::getInstance()->deselectAll();
	}

	// save inventory if appropriate
	gInventory.cache(gInventory.getRootFolderID(), gAgent.getID());
	if (gInventory.getLibraryRootFolderID().notNull()
		&& gInventory.getLibraryOwnerID().notNull())
	{
		gInventory.cache(
			gInventory.getLibraryRootFolderID(),
			gInventory.getLibraryOwnerID());
	}

	LLAvatarNameCache::instance().setCustomNameCheckCallback(LLAvatarNameCache::custom_name_check_callback_t()); // <FS:Ansariel> Contact sets
	saveNameCache();
	if (LLExperienceCache::instanceExists())
	{
		// TODO: LLExperienceCache::cleanup() logic should be moved to
		// cleanupSingleton().
		LLExperienceCache::instance().cleanup();
	}

	// close inventory interface, close all windows
	LLSidepanelInventory::cleanup();

// [SL:KB] - Patch: Appearance-Misc | Checked: 2013-02-12 (Catznip-3.4)
	// Destroying all objects below will trigger attachment detaching code and attempt to remove the COF links for them
	LLAppearanceMgr::instance().setAttachmentInvLinkEnable(false);
// [/SL:KB]

// [RLVa:KB] - Checked: RLVa-2.3 (Housekeeping)
	SUBSYSTEM_CLEANUP(RlvHandler);
// [/RLVa:KB]

	gAgentWearables.cleanup();
	gAgentCamera.cleanup();
	// Also writes cached agent settings to gSavedSettings
	gAgent.cleanup();

	// This is where we used to call gObjectList.destroy() and then delete gWorldp.
	// Now we just ask the LLWorld singleton to cleanly shut down.
	if(LLWorld::instanceExists())
	{
		LLWorld::getInstance()->destroyClass();
	}
	LLVOCache::deleteSingleton();

	// call all self-registered classes
	LLDestroyClassList::instance().fireCallbacks();

	cleanup_xfer_manager();
	gDisconnected = TRUE;

	// Pass the connection state to LLUrlEntryParcel not to attempt
	// parcel info requests while disconnected.
	LLUrlEntryParcel::setDisconnected(gDisconnected);
}

// <FS:Ansariel> FIRE-22297: FPS limiter not working properly on Mac/Linux
//bool LLAppViewer::onChangeFrameLimit(LLSD const & evt)
//{
//	if (evt.asInteger() > 0)
//	{
//		mMinMicroSecPerFrame = (U64)(1000000.0f / F32(evt.asInteger()));
//	}
//	else
//	{
//		mMinMicroSecPerFrame = 0;
//	}
//	return false;
//}
// </FS:Ansariel>

void LLAppViewer::forceErrorLLError()
{
   	LL_ERRS() << "This is a deliberate llerror" << LL_ENDL;
}

void LLAppViewer::forceErrorBreakpoint()
{
   	LL_WARNS() << "Forcing a deliberate breakpoint" << LL_ENDL;
#ifdef LL_WINDOWS
    DebugBreak();
#else
    asm ("int $3");
#endif
    return;
}

void LLAppViewer::forceErrorBadMemoryAccess()
{
   	LL_WARNS() << "Forcing a deliberate bad memory access" << LL_ENDL;
    S32* crash = NULL;
    *crash = 0xDEADBEEF;
    return;
}

void LLAppViewer::forceErrorInfiniteLoop()
{
   	LL_WARNS() << "Forcing a deliberate infinite loop" << LL_ENDL;
    while(true)
    {
        ;
    }
    return;
}

void LLAppViewer::forceErrorSoftwareException()
{
   	LL_WARNS() << "Forcing a deliberate exception" << LL_ENDL;
    LLTHROW(LLException("User selected Force Software Exception"));
}

void LLAppViewer::forceErrorDriverCrash()
{
   	LL_WARNS() << "Forcing a deliberate driver crash" << LL_ENDL;
	glDeleteTextures(1, NULL);
}

// <FS:ND> Change from std::string to char const*, saving a lot of object construction/destruction per frame
//void LLAppViewer::initMainloopTimeout(const std::string& state, F32 secs)
void LLAppViewer::initMainloopTimeout( char const* state, F32 secs)
// </FS:ND>
{
	if(!mMainloopTimeout)
	{
		mMainloopTimeout = new LLWatchdogTimeout();
		resumeMainloopTimeout(state, secs);
	}
}

void LLAppViewer::destroyMainloopTimeout()
{
	if(mMainloopTimeout)
	{
		delete mMainloopTimeout;
		mMainloopTimeout = NULL;
	}
}

// <FS:ND> Change from std::string to char const*, saving a lot of object construction/destruction per frame
//void LLAppViewer::resumeMainloopTimeout(const std::string& state, F32 secs)
void LLAppViewer::resumeMainloopTimeout( char const* state, F32 secs)
// </FS:ND>
{
	if(mMainloopTimeout)
	{
		if(secs < 0.0f)
		{
			static LLCachedControl<F32> mainloop_timeout(gSavedSettings, "MainloopTimeoutDefault", 60);
			secs = mainloop_timeout;
		}

		mMainloopTimeout->setTimeout(secs);
		mMainloopTimeout->start(state);
	}
}

void LLAppViewer::pauseMainloopTimeout()
{
	if(mMainloopTimeout)
	{
		mMainloopTimeout->stop();
	}
}

// <FS:ND> Change from std::string to char const*, saving a lot of object construction/destruction per frame
//void LLAppViewer::pingMainloopTimeout(const std::string& state, F32 secs)
void LLAppViewer::pingMainloopTimeout( char const* state, F32 secs)
// </FS:ND>
{
//	if(!restoreErrorTrap())
//	{
//		LL_WARNS() << "!!!!!!!!!!!!! Its an error trap!!!!" << state << LL_ENDL;
//	}

	if(mMainloopTimeout)
	{
		if(secs < 0.0f)
		{
			static LLCachedControl<F32> mainloop_timeout(gSavedSettings, "MainloopTimeoutDefault", 60);
			secs = mainloop_timeout;
		}

		mMainloopTimeout->setTimeout(secs);
		mMainloopTimeout->ping(state);
	}
}

void LLAppViewer::handleLoginComplete()
{
	gLoggedInTime.start();
	initMainloopTimeout("Mainloop Init");

	// Store some data to DebugInfo in case of a freeze.
	gDebugInfo["ClientInfo"]["Name"] = LLVersionInfo::instance().getChannel();
// [SL:KB] - Patch: Viewer-CrashReporting | Checked: 2011-05-08 (Catznip-2.6.0a) | Added: Catznip-2.6.0a
	gDebugInfo["ClientInfo"]["Version"] = LLVersionInfo::getInstance()->getVersion();
	gDebugInfo["ClientInfo"]["Platform"] = LLVersionInfo::getInstance()->getBuildPlatform();
// [/SL:KB]
	gDebugInfo["ClientInfo"]["MajorVersion"] = LLVersionInfo::instance().getMajor();
	gDebugInfo["ClientInfo"]["MinorVersion"] = LLVersionInfo::instance().getMinor();
	gDebugInfo["ClientInfo"]["PatchVersion"] = LLVersionInfo::instance().getPatch();
	gDebugInfo["ClientInfo"]["BuildVersion"] = LLVersionInfo::instance().getBuild();

// <FS:ND> Add which flavor of FS generated an error
#ifdef OPENSIM
	gDebugInfo["ClientInfo"]["Flavor"] = "oss";
#else
	gDebugInfo["ClientInfo"]["Flavor"] = "hvk";
#endif
// </FS:ND>

	LLParcel* parcel = LLViewerParcelMgr::getInstance()->getAgentParcel();
	if ( parcel && parcel->getMusicURL()[0])
	{
		gDebugInfo["ParcelMusicURL"] = parcel->getMusicURL();
	}
	if ( parcel && parcel->getMediaURL()[0])
	{
		gDebugInfo["ParcelMediaURL"] = parcel->getMediaURL();
	}

//	gDebugInfo["SettingsFilename"] = gSavedSettings.getString("ClientSettingsFile");
// [SL:KB] - Patch: Viewer-CrashReporting | Checked: 2010-11-16 (Catznip-2.6.0a) | Added: Catznip-2.4.0b
	if (gCrashSettings.getBOOL("CrashSubmitSettings"))
	{
		// Only include settings.xml if the user consented
		gDebugInfo["SettingsFilename"] = gSavedSettings.getString("ClientSettingsFile");
	}
// [/SL:KB]
//	gDebugInfo["CAFilename"] = gDirUtilp->getCAFile();
//	gDebugInfo["ViewerExePath"] = gDirUtilp->getExecutablePathAndName();
//	gDebugInfo["CurrentPath"] = gDirUtilp->getCurPath();

// [SL:KB] - Patch: Viewer-CrashReporting | Checked: 2010-11-14 (Catznip-2.6.0a) | Added: Catznip-2.4.0a
	// Current host and region would expose too much information, but do track the last server version
	gDebugInfo["LastVersionChannel"] = gLastVersionChannel;
// [/SL:KB]
/*
	if(gAgent.getRegion())
	{
		gDebugInfo["CurrentSimHost"] = gAgent.getRegion()->getSimHostName();
		gDebugInfo["CurrentRegion"] = gAgent.getRegion()->getName();
	}
*/

	if(LLAppViewer::instance()->mMainloopTimeout)
	{
		gDebugInfo["MainloopTimeoutState"] = LLAppViewer::instance()->mMainloopTimeout->getState();
	}

	mOnLoginCompleted();

	// <FS:TT> Window Title Access
	std::string full_name;
	const LLSD login_response = LLLoginInstance::getInstance()->getResponse();
	if (login_response.has("first_name"))
	{
		full_name = login_response["first_name"].asString();
		LLStringUtil::replaceChar(full_name, '"', ' ');
		LLStringUtil::trim(full_name);

		if (login_response.has("last_name"))
		{
			std::string temp_string = login_response["last_name"].asString();
			LLStringUtil::replaceChar(temp_string, '"', ' ');
			LLStringUtil::trim(temp_string);
			if (temp_string.compare("Resident") != 0)
			{
				full_name.append(" ").append(temp_string);
			}
		}
	}
	if (!full_name.empty())
	{
		gWindowTitle += std::string(" - ") + full_name;
		LLStringUtil::truncate(gWindowTitle, 255);
		gViewerWindow->getWindow()->setTitle(gWindowTitle);
	}
	// </FS:TT>

// [SL:KB] - Patch: Build-ScriptRecover | Checked: 2011-11-24 (Catznip-3.2.0) | Added: Catznip-3.2.0
	LLScriptRecoverQueue::recoverIfNeeded();
// [/SL:KB]

	writeDebugInfo();
	
	// <FS:AO> Warn users cache purge will affect usability
	if (mPurgeCache)
	{
		LLNotificationsUtil::add("CacheEmpty");
	}
	// </FS:AO>
	
	// we logged in successfully, so save settings on logout
	LL_DEBUGS() << "Login successful, per account settings will be saved on log out." << LL_ENDL;
	mSavePerAccountSettings=true;
}

//virtual
void LLAppViewer::setMasterSystemAudioMute(bool mute)
{
	gSavedSettings.setBOOL("MuteAudio", mute);
}

//virtual
bool LLAppViewer::getMasterSystemAudioMute()
{
	// <FS:Ansariel> Replace frequently called gSavedSettings
	//return gSavedSettings.getBOOL("MuteAudio");
	static LLCachedControl<bool> sMuteAudio(gSavedSettings, "MuteAudio");
	return sMuteAudio;
	// </FS:Ansariel>
}

//----------------------------------------------------------------------------
// Metrics-related methods (static and otherwise)
//----------------------------------------------------------------------------

/**
 * LLViewerAssetStats collects data on a per-region (as defined by the agent's
 * location) so we need to tell it about region changes which become a kind of
 * hidden variable/global state in the collectors.  For collectors not running
 * on the main thread, we need to send a message to move the data over safely
 * and cheaply (amortized over a run).
 */
void LLAppViewer::metricsUpdateRegion(U64 region_handle)
{
	if (0 != region_handle)
	{
		LLViewerAssetStatsFF::set_region(region_handle);
	}
}

/**
 * Attempts to start a multi-threaded metrics report to be sent back to
 * the grid for consumption.
 */
void LLAppViewer::metricsSend(bool enable_reporting)
{
	if (! gViewerAssetStats)
		return;

	if (LLAppViewer::sTextureFetch)
	{
		LLViewerRegion * regionp = gAgent.getRegion();

		if (enable_reporting && regionp)
		{
			std::string	caps_url = regionp->getCapability("ViewerMetrics");

            LLSD sd = gViewerAssetStats->asLLSD(true);

			// Send a report request into 'thread1' to get the rest of the data
			// and provide some additional parameters while here.
			LLAppViewer::sTextureFetch->commandSendMetrics(caps_url,
														   gAgentSessionID,
														   gAgentID,
														   sd);
		}
		else
		{
			LLAppViewer::sTextureFetch->commandDataBreak();
		}
	}

	// Reset even if we can't report.  Rather than gather up a huge chunk of
	// data, we'll keep to our sampling interval and retain the data
	// resolution in time.
	gViewerAssetStats->restart();
}
<|MERGE_RESOLUTION|>--- conflicted
+++ resolved
@@ -4973,20 +4973,12 @@
 
     // note that the maximum size of this cache is defined as a percentage of the 
     // total cache size - the 'CacheSize' pref - for all caches. 
-<<<<<<< HEAD
     // <FS:Ansariel> Better asset cache size control
     //const unsigned int cache_total_size_mb = gSavedSettings.getU32("CacheSize");
     //const double disk_cache_percent = gSavedSettings.getF32("DiskCachePercentOfTotal");
     //const unsigned int disk_cache_mb = cache_total_size_mb * disk_cache_percent / 100;
     const unsigned int disk_cache_mb = gSavedSettings.getU32("FSDiskCacheSize");
     // </FS:Ansariel>
-    // <FS:Ansariel> Fix integer overflow
-    //const unsigned int disk_cache_bytes = disk_cache_mb * 1024 * 1024;
-=======
-    const unsigned int cache_total_size_mb = gSavedSettings.getU32("CacheSize");
-    const double disk_cache_percent = gSavedSettings.getF32("DiskCachePercentOfTotal");
-    const unsigned int disk_cache_mb = cache_total_size_mb * disk_cache_percent / 100;
->>>>>>> c241c5d4
     const uintmax_t disk_cache_bytes = disk_cache_mb * 1024 * 1024;
 	const bool enable_cache_debug_info = gSavedSettings.getBOOL("EnableDiskCacheDebugInfo");
 
