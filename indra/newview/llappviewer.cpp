/** 
 * @file llappviewer.cpp
 * @brief The LLAppViewer class definitions
 *
 * $LicenseInfo:firstyear=2007&license=viewerlgpl$
 * Second Life Viewer Source Code
 * Copyright (C) 2012, Linden Research, Inc.
 * 
 * This library is free software; you can redistribute it and/or
 * modify it under the terms of the GNU Lesser General Public
 * License as published by the Free Software Foundation;
 * version 2.1 of the License only.
 * 
 * This library is distributed in the hope that it will be useful,
 * but WITHOUT ANY WARRANTY; without even the implied warranty of
 * MERCHANTABILITY or FITNESS FOR A PARTICULAR PURPOSE.  See the GNU
 * Lesser General Public License for more details.
 * 
 * You should have received a copy of the GNU Lesser General Public
 * License along with this library; if not, write to the Free Software
 * Foundation, Inc., 51 Franklin Street, Fifth Floor, Boston, MA  02110-1301  USA
 * 
 * Linden Research, Inc., 945 Battery Street, San Francisco, CA  94111  USA
 * $/LicenseInfo$
 */

#include "llviewerprecompiledheaders.h"

#include "llappviewer.h"

// Viewer includes
#include "llversioninfo.h"
#include "llfeaturemanager.h"
#include "lluictrlfactory.h"
#include "lltexteditor.h"
#include "llerrorcontrol.h"
#include "lleventtimer.h"
#include "llviewertexturelist.h"
#include "llgroupmgr.h"
#include "llagent.h"
#include "llagentcamera.h"
#include "llagentlanguage.h"
#include "llagentui.h"
#include "llagentwearables.h"
#include "llfloaterimcontainer.h"
#include "llwindow.h"
#include "llviewerstats.h"
#include "llviewerstatsrecorder.h"
#include "llmarketplacefunctions.h"
#include "llmarketplacenotifications.h"
#include "llmd5.h"
#include "llmeshrepository.h"
#include "llpumpio.h"
#include "llmimetypes.h"
#include "llslurl.h"
#include "llstartup.h"
#include "llfocusmgr.h"
#include "llviewerjoystick.h"
#include "llallocator.h"
#include "llcalc.h"
#include "llconversationlog.h"
#include "lldxhardware.h"
#include "lltexturestats.h"
#include "lltrace.h"
#include "lltracethreadrecorder.h"
#include "llviewerwindow.h"
#include "llviewerdisplay.h"
#include "llviewermedia.h"
#include "llviewerparcelmedia.h"
#include "llviewermediafocus.h"
#include "llviewermessage.h"
#include "llviewerobjectlist.h"
#include "llworldmap.h"
#include "llmutelist.h"
#include "llviewerhelp.h"
#include "lluicolortable.h"
#include "llurldispatcher.h"
#include "llurlhistory.h"
#include "llrender.h"
#include "llteleporthistory.h"
#include "lltoast.h"
#include "llsdutil_math.h"
#include "lllocationhistory.h"
#include "llfasttimerview.h"
#include "llvector4a.h"
#include "llviewermenufile.h"
#include "llvoicechannel.h"
#include "llvoavatarself.h"
#include "llurlmatch.h"
#include "lltextutil.h"
#include "lllogininstance.h"
#include "llprogressview.h"
#include "llvocache.h"
#include "llvopartgroup.h"
// [SL:KB] - Patch: Appearance-Misc | Checked: 2013-02-12 (Catznip-3.4)
#include "llappearancemgr.h"
// [/SL:KB]
// [RLVa:KB] - Checked: 2010-05-03 (RLVa-1.2.0g)
#include "rlvactions.h"
#include "rlvhandler.h"
// [/RLVa:KB]

#include "llweb.h"
#include "llupdaterservice.h"
// <FS:Ansariel> [FS communication UI]
#include "fsfloatervoicecontrols.h"
// </FS:Ansariel> [FS communication UI]
#include "llfloatertexturefetchdebugger.h"
// [SL:KB] - Patch: Build-ScriptRecover | Checked: 2011-11-24 (Catznip-3.2.0)
#include "llfloaterscriptrecover.h"
// [/SL:KB]
#include "llspellcheck.h"
#include "llscenemonitor.h"
#include "llavatarrenderinfoaccountant.h"
#include "lllocalbitmaps.h"
#include "llskinningutil.h"

// Linden library includes
#include "llavatarnamecache.h"
#include "lldiriterator.h"
#include "llexperiencecache.h"
#include "llimagej2c.h"
#include "llmemory.h"
#include "llprimitive.h"
#include "llurlaction.h"
#include "llurlentry.h"
#include "llvfile.h"
#include "llvfsthread.h"
#include "llvolumemgr.h"
#include "llxfermanager.h"
#include "llphysicsextensions.h"

#include "llnotificationmanager.h"
#include "llnotifications.h"
#include "llnotificationsutil.h"

#include "sanitycheck.h"
#include "llleap.h"
#include "stringize.h"
#include "llcoros.h"
#include "llexception.h"
<<<<<<< HEAD
//#if !LL_LINUX
#include "cef/llceflib.h"
#if defined(LL_WINDOWS) || defined(LL_LINUX)
#include "vlc/libvlc_version.h"
#endif // LL_WINDOWS
//#endif
//#endif // LL_LINUX
=======
#if !LL_LINUX
#include "cef/dullahan.h"
#include "vlc/libvlc_version.h"
#endif // LL_LINUX
>>>>>>> 66de0c99

// Third party library includes
#include <boost/bind.hpp>
#include <boost/foreach.hpp>
#include <boost/algorithm/string.hpp>
#include <boost/regex.hpp>
#include <boost/throw_exception.hpp>

#if LL_WINDOWS
#	include <share.h> // For _SH_DENYWR in processMarkerFiles
#else
#   include <sys/file.h> // For processMarkerFiles
#endif

#include "llapr.h"
#include <boost/lexical_cast.hpp>

#include "llviewerkeyboard.h"
#include "lllfsthread.h"
#include "llworkerthread.h"
#include "lltexturecache.h"
#include "lltexturefetch.h"
#include "llimageworker.h"
#include "llevents.h"

// The files below handle dependencies from cleanup.
#include "llkeyframemotion.h"
#include "llworldmap.h"
#include "llhudmanager.h"
#include "lltoolmgr.h"
#include "llassetstorage.h"
#include "llpolymesh.h"
#include "llproxy.h"
#include "llcachename.h"
#include "llaudioengine.h"
#include "llstreamingaudio.h"
#include "llviewermenu.h"
#include "llselectmgr.h"
#include "lltrans.h"
#include "lltransutil.h"
#include "lltracker.h"
#include "llviewerparcelmgr.h"
#include "llworldmapview.h"
#include "llpostprocess.h"
#include "llwlparammanager.h"
#include "llwaterparammanager.h"

#include "lldebugview.h"
#include "llconsole.h"
#include "llcontainerview.h"
#include "lltooltip.h"

#include "llsdutil.h"
#include "llsdserialize.h"

#include "llworld.h"
#include "llhudeffecttrail.h"
#include "llvectorperfoptions.h"
#include "llslurl.h"
#include "llwatchdog.h"

// Included so that constants/settings might be initialized
// in save_settings_to_globals()
#include "llbutton.h"
#include "llstatusbar.h"
#include "llsurface.h"
#include "llvosky.h"
#include "llvotree.h"
#include "llvoavatar.h"
#include "llfolderview.h"
#include "llagentpilot.h"
#include "llvovolume.h"
#include "llflexibleobject.h" 
#include "llvosurfacepatch.h"
#include "llviewerfloaterreg.h"
#include "llcommandlineparser.h"
#include "llfloatermemleak.h"
#include "llfloaterreg.h"
#include "llfloateroutfitsnapshot.h"
#include "llfloatersnapshot.h"
#include "llsidepanelinventory.h"

// includes for idle() idleShutdown()
#include "llviewercontrol.h"
#include "lleventnotifier.h"
#include "llcallbacklist.h"
#include "lldeferredsounds.h"
#include "pipeline.h"
#include "llgesturemgr.h"
#include "llsky.h"
#include "llvlmanager.h"
#include "llviewercamera.h"
#include "lldrawpoolbump.h"
#include "llvieweraudio.h"
#include "llimview.h"
#include "llviewerthrottle.h"
#include "llparcel.h"
#include "llavatariconctrl.h"
#include "llgroupiconctrl.h"
#include "llviewerassetstats.h"

// Include for security api initialization
#include "llsecapi.h"
#include "llmachineid.h"
#include "llmainlooprepeater.h"
#include "llcleanup.h"

#include "llcoproceduremanager.h"
#include "llviewereventrecorder.h"

#if HAS_GROWL
#include "growlmanager.h"
#endif
#include "fsavatarrenderpersistence.h"

// *FIX: These extern globals should be cleaned up.
// The globals either represent state/config/resource-storage of either 
// this app, or another 'component' of the viewer. App globals should be 
// moved into the app class, where as the other globals should be 
// moved out of here.
// If a global symbol reference seems valid, it will be included
// via header files above.

//----------------------------------------------------------------------------
// llviewernetwork.h
#include "llviewernetwork.h"
// define a self-registering event API object
#include "llappviewerlistener.h"

#include "nd/ndoctreelog.h" // <FS:ND/> Octree operation logging.
#include "nd/ndetw.h" // <FS:ND/> Windows Event Tracing, does nothing on OSX/Linux.
#include "nd/ndlogthrottle.h"

#include "fsradar.h"


#if (LL_LINUX || LL_SOLARIS) && LL_GTK
#include "glib.h"
#endif // (LL_LINUX || LL_SOLARIS) && LL_GTK

#if LL_MSVC
// disable boost::lexical_cast warning
#pragma warning (disable:4702)
#endif

const char* const CRASH_SETTINGS_FILE = "settings_crash_behavior.xml"; // <FS:ND/> We need this filename defined here.

static LLAppViewerListener sAppViewerListener(LLAppViewer::instance);

////// Windows-specific includes to the bottom - nasty defines in these pollute the preprocessor
//
//----------------------------------------------------------------------------
// viewer.cpp - these are only used in viewer, should be easily moved.

#if LL_DARWIN
// <FS:CR>
//const char * const LL_VERSION_BUNDLE_ID = "com.secondlife.indra.viewer";
#ifdef OPENSIM
const char * const LL_VERSION_BUNDLE_ID = "com.phoenixviewer.firestorm.viewer-oss";
#else // !OPENSIM
const char * const LL_VERSION_BUNDLE_ID = "com.phoenixviewer.firestorm.viewer-hvk";
#endif // OPENSIM
// </FS:CR>
extern void init_apple_menu(const char* product);
#endif // LL_DARWIN

extern BOOL gRandomizeFramerate;
extern BOOL gPeriodicSlowFrame;
extern BOOL gDebugGL;

////////////////////////////////////////////////////////////
// All from the last globals push...

F32 gSimLastTime; // Used in LLAppViewer::init and send_stats()
F32 gSimFrames;

BOOL gShowObjectUpdates = FALSE;
BOOL gUseQuickTime = TRUE;

eLastExecEvent gLastExecEvent = LAST_EXEC_NORMAL;
S32 gLastExecDuration = -1; // (<0 indicates unknown) 

#if LL_WINDOWS  
#   define LL_PLATFORM_KEY "win"
#elif LL_DARWIN
#   define LL_PLATFORM_KEY "mac"
#elif LL_LINUX
#   define LL_PLATFORM_KEY "lnx"
#elif LL_SOLARIS
#   define LL_PLATFORM_KEY "sol"
#else
#   error "Unknown Platform"
#endif
const char* gPlatform = LL_PLATFORM_KEY;

LLSD gDebugInfo;

U32	gFrameCount = 0;
U32 gForegroundFrameCount = 0; // number of frames that app window was in foreground
LLPumpIO* gServicePump = NULL;

U64MicrosecondsImplicit gFrameTime = 0;
F32SecondsImplicit gFrameTimeSeconds = 0.f;
F32SecondsImplicit gFrameIntervalSeconds = 0.f;
F32 gFPSClamped = 10.f;						// Pretend we start at target rate.
F32 gFrameDTClamped = 0.f;					// Time between adjacent checks to network for packets
U64MicrosecondsImplicit	gStartTime = 0; // gStartTime is "private", used only to calculate gFrameTimeSeconds
U32 gFrameStalls = 0;
const F64 FRAME_STALL_THRESHOLD = 1.0;

LLTimer gRenderStartTime;
LLFrameTimer gForegroundTime;
LLFrameTimer gLoggedInTime;
LLTimer gLogoutTimer;
static const F32 LOGOUT_REQUEST_TIME = 6.f;  // this will be cut short by the LogoutReply msg.
F32 gLogoutMaxTime = LOGOUT_REQUEST_TIME;


S32 gPendingMetricsUploads = 0;


BOOL				gDisconnected = FALSE;

// used to restore texture state after a mode switch
LLFrameTimer	gRestoreGLTimer;
BOOL			gRestoreGL = FALSE;
bool			gUseWireframe = FALSE;

//use for remember deferred mode in wireframe switch
bool			gInitialDeferredModeForWireframe = FALSE;

// VFS globals - see llappviewer.h
LLVFS* gStaticVFS = NULL;

LLMemoryInfo gSysMemory;
U64Bytes gMemoryAllocated(0); // updated in display_stats() in llviewerdisplay.cpp

std::string gLastVersionChannel;

LLVector3			gWindVec(3.0, 3.0, 0.0);
LLVector3			gRelativeWindVec(0.0, 0.0, 0.0);

U32		gPacketsIn = 0;

BOOL				gPrintMessagesThisFrame = FALSE;

BOOL gRandomizeFramerate = FALSE;
BOOL gPeriodicSlowFrame = FALSE;

BOOL gCrashOnStartup = FALSE;
BOOL gLLErrorActivated = FALSE;
BOOL gLogoutInProgress = FALSE;

////////////////////////////////////////////////////////////
// Internal globals... that should be removed.

// Like LLLogChat::cleanFileName() and LLDir::getScrubbedFileName() but replaces spaces also.
std::string SafeFileName(std::string filename)
{
	std::string invalidChars = "\"\'\\/?*:.<>| ";
	S32 position = filename.find_first_of(invalidChars);
	while (position != filename.npos)
	{
		filename[position] = '_';
		position = filename.find_first_of(invalidChars, position);
	}
	return filename;
}
// TODO: Readd SAFE_FILE_NAME_PREFIX stuff after FmodEx merge.... <FS:CR>
// contruct unique filename prefix so we only report crashes for US and not other viewers.
//const std::string SAFE_FILE_NAME_PREFIX(SafeFileName(llformat("%s %d.%d.%d.%d",
//															  LL_CHANNEL,
//															  LL_VERSION_MAJOR,
//															  LL_VERSION_MINOR,
//															  LL_VERSION_PATCH,
//															  LL_VERSION_BUILD )));
const std::string SAFE_FILE_NAME_PREFIX(SafeFileName(APP_NAME));
static std::string gArgs;
const int MAX_MARKER_LENGTH = 1024;
const std::string MARKER_FILE_NAME(SAFE_FILE_NAME_PREFIX + ".exec_marker"); //FS orig modified LL
const std::string START_MARKER_FILE_NAME(SAFE_FILE_NAME_PREFIX + ".start_marker"); //FS new modified LL new
const std::string ERROR_MARKER_FILE_NAME(SAFE_FILE_NAME_PREFIX + ".error_marker"); //FS orig modified LL
const std::string LLERROR_MARKER_FILE_NAME(SAFE_FILE_NAME_PREFIX + ".llerror_marker"); //FS orig modified LL
const std::string LOGOUT_MARKER_FILE_NAME(SAFE_FILE_NAME_PREFIX + ".logout_marker"); //FS orig modified LL

static BOOL gDoDisconnect = FALSE;
static std::string gLaunchFileOnQuit;

// Used on Win32 for other apps to identify our window (eg, win_setup)
// Note: Changing this breaks compatibility with SLURL handling, try to avoid it.
const char* const VIEWER_WINDOW_CLASSNAME = "Second Life";

//-- LLDeferredTaskList ------------------------------------------------------

/**
 * A list of deferred tasks.
 *
 * We sometimes need to defer execution of some code until the viewer gets idle,
 * e.g. removing an inventory item from within notifyObservers() may not work out.
 *
 * Tasks added to this list will be executed in the next LLAppViewer::idle() iteration.
 * All tasks are executed only once.
 */
class LLDeferredTaskList: public LLSingleton<LLDeferredTaskList>
{
	LLSINGLETON_EMPTY_CTOR(LLDeferredTaskList);
	LOG_CLASS(LLDeferredTaskList);

	friend class LLAppViewer;
	typedef boost::signals2::signal<void()> signal_t;

	void addTask(const signal_t::slot_type& cb)
	{
		mSignal.connect(cb);
	}

	void run()
	{
		if (!mSignal.empty())
		{
			mSignal();
			mSignal.disconnect_all_slots();
		}
	}

	signal_t mSignal;
};

//----------------------------------------------------------------------------

// List of entries from strings.xml to always replace
static std::set<std::string> default_trans_args;
void init_default_trans_args()
{
	default_trans_args.insert("SECOND_LIFE"); // World
	default_trans_args.insert("APP_NAME");
	default_trans_args.insert("CAPITALIZED_APP_NAME");
	default_trans_args.insert("CURRENT_GRID"); //<FS:AW make CURRENT_GRID a default substitution>
	default_trans_args.insert("SECOND_LIFE_GRID");
	default_trans_args.insert("SUPPORT_SITE");
	// This URL shows up in a surprising number of places in various skin
	// files. We really only want to have to maintain a single copy of it.
	default_trans_args.insert("create_account_url");
	default_trans_args.insert("DOWNLOAD_URL"); //<FS:CR> Viewer download url
	default_trans_args.insert("VIEWER_GENERATION"); // <FS:Ansariel> Viewer generation (major version number)
}

//----------------------------------------------------------------------------
// File scope definitons
const char *VFS_DATA_FILE_BASE = "data.db2.x.";
const char *VFS_INDEX_FILE_BASE = "index.db2.x.";

std::string gWindowTitle;

struct SettingsFile : public LLInitParam::Block<SettingsFile>
{
	Mandatory<std::string>	name;
	Optional<std::string>	file_name;
	Optional<bool>			required,
							persistent;
	Optional<std::string>	file_name_setting;

	SettingsFile()
	:	name("name"),
		file_name("file_name"),
		required("required", false),
		persistent("persistent", true),
		file_name_setting("file_name_setting")
	{}
};

struct SettingsGroup : public LLInitParam::Block<SettingsGroup>
{
	Mandatory<std::string>	name;
	Mandatory<S32>			path_index;
	Multiple<SettingsFile>	files;

	SettingsGroup()
	:	name("name"),
		path_index("path_index"),
		files("file")
	{}
};

struct SettingsFiles : public LLInitParam::Block<SettingsFiles>
{
	Multiple<SettingsGroup>	groups;

	SettingsFiles()
	: groups("group")
	{}
};


LLAppViewer::LLUpdaterInfo *LLAppViewer::sUpdaterInfo = NULL ;

//----------------------------------------------------------------------------
// Metrics logging control constants
//----------------------------------------------------------------------------
static const F32 METRICS_INTERVAL_DEFAULT = 600.0;
static const F32 METRICS_INTERVAL_QA = 30.0;
static F32 app_metrics_interval = METRICS_INTERVAL_DEFAULT;
static bool app_metrics_qa_mode = false;

void idle_afk_check()
{
	// check idle timers
	F32 current_idle = gAwayTriggerTimer.getElapsedTimeF32();
	// <FS:CR> Cache frequently hit location
	static LLCachedControl<S32> sAFKTimeout(gSavedSettings, "AFKTimeout");
// [RLVa:KB] - Checked: 2010-05-03 (RLVa-1.2.0g) | Modified: RLVa-1.2.0g
	// Enforce an idle time of 30 minutes if @allowidle=n restricted
	S32 afk_timeout = (!gRlvHandler.hasBehaviour(RLV_BHVR_ALLOWIDLE)) ? sAFKTimeout : 60 * 30;
// [/RLVa:KB]
//	F32 afk_timeout  = gSavedSettings.getS32("AFKTimeout");
	// <FS:CR> Explicit conversions just cos.
	//if (afk_timeout && (current_idle > afk_timeout) && ! gAgent.getAFK())
	if (static_cast<S32>(afk_timeout) && (current_idle > static_cast<F32>(afk_timeout)) && ! gAgent.getAFK())
	{
		LL_INFOS("IdleAway") << "Idle more than " << afk_timeout << " seconds: automatically changing to Away status" << LL_ENDL;
		gAgent.setAFK();
	}
}

// A callback set in LLAppViewer::init()
static void ui_audio_callback(const LLUUID& uuid)
{
	if (gAudiop)
	{
		SoundData soundData(uuid, gAgent.getID(), 1.0f, LLAudioEngine::AUDIO_TYPE_UI);
		gAudiop->triggerSound(soundData);
	}
}

// A callback set in LLAppViewer::init()
static void deferred_ui_audio_callback(const LLUUID& uuid)
{
	if (gAudiop)
	{
		SoundData soundData(uuid, gAgent.getID(), 1.0f, LLAudioEngine::AUDIO_TYPE_UI);
		LLDeferredSounds::instance().deferSound(soundData);
	}
}

bool	create_text_segment_icon_from_url_match(LLUrlMatch* match,LLTextBase* base)
{
	if(!match || !base || base->getPlainText())
		return false;

	LLUUID match_id = match->getID();

	LLIconCtrl* icon;

	if(gAgent.isInGroup(match_id, TRUE))
	{
		LLGroupIconCtrl::Params icon_params;
		icon_params.group_id = match_id;
		icon_params.rect = LLRect(0, 16, 16, 0);
		icon_params.visible = true;
		icon = LLUICtrlFactory::instance().create<LLGroupIconCtrl>(icon_params);
	}
	else
	{
		LLAvatarIconCtrl::Params icon_params;
		icon_params.avatar_id = match_id;
		icon_params.rect = LLRect(0, 16, 16, 0);
		icon_params.visible = true;
		icon = LLUICtrlFactory::instance().create<LLAvatarIconCtrl>(icon_params);
	}

	LLInlineViewSegment::Params params;
	params.force_newline = false;
	params.view = icon;
	params.left_pad = 4;
	params.right_pad = 4;
	params.top_pad = -2;
	params.bottom_pad = 2;

	base->appendWidget(params," ",false);
	
	return true;
}

void request_initial_instant_messages()
{
	static BOOL requested = FALSE;
	if (!requested
		&& gMessageSystem
		&& LLMuteList::getInstance()->isLoaded()
		&& isAgentAvatarValid())
	{
		// Auto-accepted inventory items may require the avatar object
		// to build a correct name.  Likewise, inventory offers from
		// muted avatars require the mute list to properly mute.
		LLMessageSystem* msg = gMessageSystem;
		msg->newMessageFast(_PREHASH_RetrieveInstantMessages);
		msg->nextBlockFast(_PREHASH_AgentData);
		msg->addUUIDFast(_PREHASH_AgentID, gAgent.getID());
		msg->addUUIDFast(_PREHASH_SessionID, gAgent.getSessionID());
		gAgent.sendReliableMessage();
		requested = TRUE;
	}
}

// Use these strictly for things that are constructed at startup,
// or for things that are performance critical.  JC
static void settings_to_globals()
{
	LLBUTTON_H_PAD		= gSavedSettings.getS32("ButtonHPad");
	BTN_HEIGHT_SMALL	= gSavedSettings.getS32("ButtonHeightSmall");
	BTN_HEIGHT			= gSavedSettings.getS32("ButtonHeight");

	MENU_BAR_HEIGHT		= gSavedSettings.getS32("MenuBarHeight");
	MENU_BAR_WIDTH		= gSavedSettings.getS32("MenuBarWidth");

	LLSurface::setTextureSize(gSavedSettings.getU32("RegionTextureSize"));
	
	LLRender::sGLCoreProfile = gSavedSettings.getBOOL("RenderGLCoreProfile");
	LLVertexBuffer::sUseVAO = gSavedSettings.getBOOL("RenderUseVAO");
	LLImageGL::sGlobalUseAnisotropic	= gSavedSettings.getBOOL("RenderAnisotropic");
	LLImageGL::sCompressTextures		= gSavedSettings.getBOOL("RenderCompressTextures");
	LLVOVolume::sLODFactor				= gSavedSettings.getF32("RenderVolumeLODFactor");
	LLVOVolume::sDistanceFactor			= 1.f-LLVOVolume::sLODFactor * 0.1f;
	LLVolumeImplFlexible::sUpdateFactor = gSavedSettings.getF32("RenderFlexTimeFactor");
	LLVOTree::sTreeFactor				= gSavedSettings.getF32("RenderTreeLODFactor");
	LLVOAvatar::sLODFactor				= gSavedSettings.getF32("RenderAvatarLODFactor");
	LLVOAvatar::sPhysicsLODFactor		= gSavedSettings.getF32("RenderAvatarPhysicsLODFactor");
	LLVOAvatar::updateImpostorRendering(gSavedSettings.getU32("RenderAvatarMaxNonImpostors"));
	LLVOAvatar::sVisibleInFirstPerson	= gSavedSettings.getBOOL("FirstPersonAvatarVisible");
	// clamp auto-open time to some minimum usable value
	LLFolderView::sAutoOpenTime			= llmax(0.25f, gSavedSettings.getF32("FolderAutoOpenDelay"));
	LLSelectMgr::sRectSelectInclusive	= gSavedSettings.getBOOL("RectangleSelectInclusive");
	LLSelectMgr::sRenderHiddenSelections = gSavedSettings.getBOOL("RenderHiddenSelections");
	LLSelectMgr::sRenderLightRadius = gSavedSettings.getBOOL("RenderLightRadius");

	gAgentPilot.setNumRuns(gSavedSettings.getS32("StatsNumRuns"));
	gAgentPilot.setQuitAfterRuns(gSavedSettings.getBOOL("StatsQuitAfterRuns"));
	gAgent.setHideGroupTitle(gSavedSettings.getBOOL("RenderHideGroupTitle"));
		
	gDebugWindowProc = gSavedSettings.getBOOL("DebugWindowProc");
	gShowObjectUpdates = gSavedSettings.getBOOL("ShowObjectUpdates");
	LLWorldMapView::sMapScale = gSavedSettings.getF32("MapScale");
}

static void settings_modify()
{
	LLRenderTarget::sUseFBO				= gSavedSettings.getBOOL("RenderDeferred");
	LLPipeline::sRenderBump				= gSavedSettings.getBOOL("RenderObjectBump");
	LLPipeline::sRenderDeferred		= LLPipeline::sRenderBump && gSavedSettings.getBOOL("RenderDeferred");
	LLVOSurfacePatch::sLODFactor		= gSavedSettings.getF32("RenderTerrainLODFactor");
	LLVOSurfacePatch::sLODFactor *= LLVOSurfacePatch::sLODFactor; //square lod factor to get exponential range of [1,4]
	gDebugGL = gSavedSettings.getBOOL("RenderDebugGL") || gDebugSession;
	gDebugPipeline = gSavedSettings.getBOOL("RenderDebugPipeline");
}

class LLFastTimerLogThread : public LLThread
{
public:
	std::string mFile;

	LLFastTimerLogThread(std::string& test_name) : LLThread("fast timer log")
 	{
		std::string file_name = test_name + std::string(".slp");
		mFile = gDirUtilp->getExpandedFilename(LL_PATH_LOGS, file_name);
	}

	void run()
	{
		std::ofstream os(mFile.c_str());
		
		while (!LLAppViewer::instance()->isQuitting())
		{
			LLTrace::BlockTimer::writeLog(os);
			os.flush();
			ms_sleep(32);
		}

		os.close();
	}
};

//virtual
bool LLAppViewer::initSLURLHandler()
{
	// does nothing unless subclassed
	return false;
}

//virtual
bool LLAppViewer::sendURLToOtherInstance(const std::string& url)
{
	// does nothing unless subclassed
	return false;
}

//----------------------------------------------------------------------------
// LLAppViewer definition

// Static members.
// The single viewer app.
LLAppViewer* LLAppViewer::sInstance = NULL;
LLTextureCache* LLAppViewer::sTextureCache = NULL; 
LLImageDecodeThread* LLAppViewer::sImageDecodeThread = NULL; 
LLTextureFetch* LLAppViewer::sTextureFetch = NULL; 

std::string getRuntime()
{
	return llformat("%.4f", (F32)LLTimer::getElapsedSeconds().value());
}

LLAppViewer::LLAppViewer() 
:	mMarkerFile(),
	mLogoutMarkerFile(),
	mReportedCrash(false),
	mNumSessions(0),
	mPurgeCache(false),
	mPurgeOnExit(false),
	mSecondInstance(false),
	mSavedFinalSnapshot(false),
	mSavePerAccountSettings(false),		// don't save settings on logout unless login succeeded.
	mQuitRequested(false),
	mLogoutRequestSent(false),
	// <FS:Ansariel> MaxFPS Viewer-Chui merge error
	//mYieldTime(-1),
	mLastAgentControlFlags(0),
	mLastAgentForceUpdate(0),
	mMainloopTimeout(NULL),
	mAgentRegionLastAlive(false),
	mRandomizeFramerate(LLCachedControl<bool>(gSavedSettings,"Randomize Framerate", FALSE)),
	mPeriodicSlowFrame(LLCachedControl<bool>(gSavedSettings,"Periodic Slow Frame", FALSE)),
	mFastTimerLogThread(NULL),
	mUpdater(new LLUpdaterService()),
	mSettingsLocationList(NULL),
	mIsFirstRun(false),
	mSaveSettingsOnExit(true),		// <FS:Zi> Backup Settings
	mPurgeTextures(false) // <FS:Ansariel> FIRE-13066
{
	if(NULL != sInstance)
	{
		LL_ERRS() << "Oh no! An instance of LLAppViewer already exists! LLAppViewer is sort of like a singleton." << LL_ENDL;
	}

    mDumpPath ="";
	// Need to do this initialization before we do anything else, since anything
	// that touches files should really go through the lldir API
   
	// <FS:ND> Init our custom directories, not from SecondLife

	// gDirUtilp->initAppDirs("SecondLife");
#if ADDRESS_SIZE == 64
	gDirUtilp->initAppDirs( APP_NAME + "_x64" );
#else
	gDirUtilp->initAppDirs(APP_NAME);
#endif

	// </FS:ND>

	//
	// IMPORTANT! Do NOT put anything that will write
	// into the log files during normal startup until AFTER
	// we run the "program crashed last time" error handler below.
	//
	sInstance = this;

	gLoggedInTime.stop();

	initLoggingAndGetLastDuration();
	
	processMarkerFiles();
	//
	// OK to write stuff to logs now, we've now crash reported if necessary
	//
	
	LLLoginInstance::instance().setUpdaterService(mUpdater.get());
	LLLoginInstance::instance().setPlatformInfo(gPlatform, getOSInfo().getOSVersionString());
}

LLAppViewer::~LLAppViewer()
{
	delete mSettingsLocationList;
	LLViewerEventRecorder::deleteSingleton();

	LLLoginInstance::instance().setUpdaterService(0);
	
	destroyMainloopTimeout();
    
	// If we got to this destructor somehow, the app didn't hang.
	removeMarkerFiles();
}

class LLUITranslationBridge : public LLTranslationBridge
{
public:
	virtual std::string getString(const std::string &xml_desc)
	{
		return LLTrans::getString(xml_desc);
	}
};

namespace {
// With Xcode 6, _exit() is too magical to use with boost::bind(), so provide
// this little helper function.
void fast_exit(int rc)
{
	_exit(rc);
}


}


bool LLAppViewer::init()
{	
	// <FS:ND> Breakpad merge, setup minidump type from Catznip.

	// setupErrorHandling(mSecondInstance);
	EMiniDumpType minidump_type = MINIDUMP_NORMAL;
	if (gSavedSettings.controlExists("SaveMiniDumpType"))
		minidump_type = (LLApp::EMiniDumpType)gSavedSettings.getU32("SaveMiniDumpType"); 

	setupErrorHandling( mSecondInstance, minidump_type );

	// </FS:ND>

	nd::octree::debug::setOctreeLogFilename( gDirUtilp->getExpandedFilename(LL_PATH_LOGS, "octree.log" ) ); // <FS:ND/> Filename to log octree options to.
	nd::etw::init(); // <FS:ND/> Init event tracing.


	//
	// Start of the application
	//

	// initialize LLWearableType translation bridge.
	// Memory will be cleaned up in ::cleanupClass()
	LLWearableType::initClass(new LLUITranslationBridge());

	// initialize SSE options
	LLVector4a::initClass();

	//initialize particle index pool
	LLVOPartGroup::initClass();



	// set skin search path to default, will be overridden later
	// this allows simple skinned file lookups to work
// [SL:KB] - Patch: Viewer-Skins | Checked: 2012-12-26 (Catznip-3.4)
	gDirUtilp->setSkinFolder("default", "", "en");
// [/SL:KB]
//	gDirUtilp->setSkinFolder("default", "en");

//	initLoggingAndGetLastDuration();
	
	//
	// OK to write stuff to logs now, we've now crash reported if necessary
	//
	
// <FS>
	// SJ/AO:  Reset Configuration here, if our marker file exists. Configuration needs to be reset before settings files 
	// are read in to avoid file locks.

	mPurgeSettings = false;
	std::string clear_settings_filename = gDirUtilp->getExpandedFilename(LL_PATH_LOGS,"CLEAR");
	LLAPRFile clear_file ;
	if (clear_file.isExist(clear_settings_filename))
	{
		mPurgeSettings = true;
		LL_INFOS() << "Purging configuration..." << LL_ENDL;
		std::string delem = gDirUtilp->getDirDelimiter();

		LLFile::remove(gDirUtilp->getExpandedFilename(LL_PATH_LOGS,"CLEAR"));
		
		//[ADD - Clear Usersettings : SJ] - Delete directories beams, beamsColors, windlight in usersettings
		LLFile::rmdir(gDirUtilp->getExpandedFilename(LL_PATH_USER_SETTINGS, "beams") );
		LLFile::rmdir(gDirUtilp->getExpandedFilename(LL_PATH_USER_SETTINGS, "beamsColors") );
		LLFile::rmdir(gDirUtilp->getExpandedFilename(LL_PATH_USER_SETTINGS, "windlight" + delem + "water") );
		LLFile::rmdir(gDirUtilp->getExpandedFilename(LL_PATH_USER_SETTINGS, "windlight" + delem + "days") );
		LLFile::rmdir(gDirUtilp->getExpandedFilename(LL_PATH_USER_SETTINGS, "windlight" + delem + "skies") );
		LLFile::rmdir(gDirUtilp->getExpandedFilename(LL_PATH_USER_SETTINGS, "windlight") );		

		// We don't delete the entire folder to avoid data loss of config files unrelated to the current binary. -AO
		//gDirUtilp->deleteFilesInDir(user_dir, "*.*");
		
		// Alphabetised
		LLFile::remove(gDirUtilp->getExpandedFilename(LL_PATH_USER_SETTINGS, "account_settings_phoenix.xml"));
		LLFile::remove(gDirUtilp->getExpandedFilename(LL_PATH_USER_SETTINGS, "agents.xml"));
		LLFile::remove(gDirUtilp->getExpandedFilename(LL_PATH_USER_SETTINGS, "bin_conf.dat"));
		LLFile::remove(gDirUtilp->getExpandedFilename(LL_PATH_USER_SETTINGS, "client_list_v2.xml"));
		LLFile::remove(gDirUtilp->getExpandedFilename(LL_PATH_USER_SETTINGS, "colors.xml"));
		LLFile::remove(gDirUtilp->getExpandedFilename(LL_PATH_USER_SETTINGS, "ignorable_dialogs.xml"));
		LLFile::remove(gDirUtilp->getExpandedFilename(LL_PATH_USER_SETTINGS, "grids.xml"));
		LLFile::remove(gDirUtilp->getExpandedFilename(LL_PATH_USER_SETTINGS, "grids.user.xml"));
		LLFile::remove(gDirUtilp->getExpandedFilename(LL_PATH_USER_SETTINGS, "password.dat"));
		LLFile::remove(gDirUtilp->getExpandedFilename(LL_PATH_USER_SETTINGS, "quick_preferences.xml"));
		LLFile::remove(gDirUtilp->getExpandedFilename(LL_PATH_USER_SETTINGS, "releases.xml"));
		LLFile::remove(gDirUtilp->getExpandedFilename(LL_PATH_USER_SETTINGS, CRASH_SETTINGS_FILE));
		
		std::string user_dir = gDirUtilp->getExpandedFilename( LL_PATH_USER_SETTINGS , "", "");
		gDirUtilp->deleteFilesInDir(user_dir, "feature*.txt");
		gDirUtilp->deleteFilesInDir(user_dir, "gpu*.txt");
		gDirUtilp->deleteFilesInDir(user_dir, "settings_*.xml");

		// Remove misc OS user app dirs
		std::string base_dir = gDirUtilp->getOSUserAppDir() + delem;
		
		LLFile::rmdir(base_dir + "browser_profile");
		LLFile::rmdir(base_dir + "data");
		
		// Delete per-user files below
		std::string per_user_dir_glob = base_dir + "*" + delem;
		
		LLFile::remove(per_user_dir_glob + "filters.xml");
		LLFile::remove(per_user_dir_glob + "medialist.xml");
		LLFile::remove(per_user_dir_glob + "plugin_cookies.xml");
		LLFile::remove(per_user_dir_glob + "screen_last.bmp");
		LLFile::remove(per_user_dir_glob + "search_history.xml");
		LLFile::remove(per_user_dir_glob + "settings_friends_groups.xml");
		LLFile::remove(per_user_dir_glob + "settings_per_account.xml");
		LLFile::remove(per_user_dir_glob + "teleport_history.xml");
		LLFile::remove(per_user_dir_glob + "texture_list_last.xml");
		LLFile::remove(per_user_dir_glob + "toolbars.xml");
		LLFile::remove(per_user_dir_glob + "typed_locations.xml");
		LLFile::remove(per_user_dir_glob + "url_history.xml");
		LLFile::remove(per_user_dir_glob + "volume_settings.xml");
		LLFile::rmdir(per_user_dir_glob + "browser_profile");
	}
// </FS>
	init_default_trans_args();
	
	if (!initConfiguration())
		return false;

	LL_INFOS("InitInfo") << "Configuration initialized." << LL_ENDL ;

	// initialize skinning util
	LLSkinningUtil::initClass();

	//set the max heap size.
	initMaxHeapSize() ;
	LLCoros::instance().setStackSize(gSavedSettings.getS32("CoroutineStackSize"));

	LLPrivateMemoryPoolManager::initClass((BOOL)gSavedSettings.getBOOL("MemoryPrivatePoolEnabled"), (U32)gSavedSettings.getU32("MemoryPrivatePoolSize")*1024*1024) ;
	// write Google Breakpad minidump files to a per-run dump directory to avoid multiple viewer issues.
	std::string logdir = gDirUtilp->getExpandedFilename(LL_PATH_DUMP, "");
	mDumpPath = logdir;
	setMiniDumpDir(logdir);
	logdir += gDirUtilp->getDirDelimiter();
    setDebugFileNames(logdir);


	// Although initLoggingAndGetLastDuration() is the right place to mess with
	// setFatalFunction(), we can't query gSavedSettings until after
	// initConfiguration().
	S32 rc(gSavedSettings.getS32("QAModeTermCode"));
	if (rc >= 0)
	{
		// QAModeTermCode set, terminate with that rc on LL_ERRS. Use
		// fast_exit() rather than exit() because normal cleanup depends too
		// much on successful startup!
		LLError::setFatalFunction(boost::bind(fast_exit, rc));
	}

    mAlloc.setProfilingEnabled(gSavedSettings.getBOOL("MemProfiling"));

	// Initialize the non-LLCurl libcurl library.  Should be called
	// before consumers (LLTextureFetch).
	mAppCoreHttp.init();
	
	LL_INFOS("InitInfo") << "LLCore::Http initialized." << LL_ENDL ;

    LLMachineID::init();
	
	{
		// Viewer metrics initialization
		//static LLCachedControl<bool> metrics_submode(gSavedSettings,
		//											 "QAModeMetrics",
		//											 false,
		//											 "Enables QA features (logging, faster cycling) for metrics collector");

		if (gSavedSettings.getBOOL("QAModeMetrics"))
		{
			app_metrics_qa_mode = true;
			app_metrics_interval = METRICS_INTERVAL_QA;
		}
		LLViewerAssetStatsFF::init();
	}

	initThreads();
	LL_INFOS("InitInfo") << "Threads initialized." << LL_ENDL ;

	// Initialize settings early so that the defaults for ignorable dialogs are
	// picked up and then correctly re-saved after launching the updater (STORM-1268).
	LLUI::settings_map_t settings_map;
	settings_map["config"] = &gSavedSettings;
	settings_map["ignores"] = &gWarningSettings;
	settings_map["floater"] = &gSavedSettings; // *TODO: New settings file
	settings_map["account"] = &gSavedPerAccountSettings;

	// <FS:Ansariel> Optional legacy notification well
	gSavedSettings.setBOOL("FSInternalLegacyNotificationWell", gSavedSettings.getBOOL("FSLegacyNotificationWell"));

	LLUI::initClass(settings_map,
		LLUIImageList::getInstance(),
		ui_audio_callback,
		deferred_ui_audio_callback,
		&LLUI::getScaleFactor());
	LL_INFOS("InitInfo") << "UI initialized." << LL_ENDL ;

	// NOW LLUI::getLanguage() should work. gDirUtilp must know the language
	// for this session ASAP so all the file-loading commands that follow,
	// that use findSkinnedFilenames(), will include the localized files.
// [SL:KB] - Patch: Viewer-Skins | Checked: 2012-12-26 (Catznip-3.4)
	gDirUtilp->setSkinFolder(gDirUtilp->getSkinFolder(), gDirUtilp->getSkinThemeFolder(),LLUI::getLanguage());
// [/SL:KB]
//	gDirUtilp->setSkinFolder(gDirUtilp->getSkinFolder(), LLUI::getLanguage());

	// Setup LLTrans after LLUI::initClass has been called.
	initStrings();

	// Setup notifications after LLUI::initClass() has been called.
	LLNotifications::instance();
	LL_INFOS("InitInfo") << "Notifications initialized." << LL_ENDL ;

    writeSystemInfo();

	// Initialize updater service (now that we have an io pump)
	initUpdater();
	if(isQuitting())
	{
		// Early out here because updater set the quitting flag.
		return true;
	}

	//////////////////////////////////////////////////////////////////////////////
	//////////////////////////////////////////////////////////////////////////////
	//////////////////////////////////////////////////////////////////////////////
	//////////////////////////////////////////////////////////////////////////////
	// *FIX: The following code isn't grouped into functions yet.

	//
	// Various introspection concerning the libs we're using - particularly
	// the libs involved in getting to a full login screen.
	//
	LL_INFOS("InitInfo") << "J2C Engine is: " << LLImageJ2C::getEngineInfo() << LL_ENDL;
	LL_INFOS("InitInfo") << "libcurl version is: " << LLCore::LLHttp::getCURLVersion() << LL_ENDL;

	/////////////////////////////////////////////////
	// OS-specific login dialogs
	/////////////////////////////////////////////////

	//test_cached_control();

	// track number of times that app has run
	mNumSessions = gSavedSettings.getS32("NumSessions");
	mNumSessions++;
	gSavedSettings.setS32("NumSessions", mNumSessions);

	if (gSavedSettings.getBOOL("VerboseLogs"))
	{
		LLError::setPrintLocation(true);
	}

	// LLKeyboard relies on LLUI to know what some accelerator keys are called.
	LLKeyboard::setStringTranslatorFunc( LLTrans::getKeyboardString );

	LLWeb::initClass();			  // do this after LLUI
	
	// Provide the text fields with callbacks for opening Urls
	LLUrlAction::setOpenURLCallback(boost::bind(&LLWeb::loadURL, _1, LLStringUtil::null, LLStringUtil::null));
	LLUrlAction::setOpenURLInternalCallback(boost::bind(&LLWeb::loadURLInternal, _1, LLStringUtil::null, LLStringUtil::null, false));
	LLUrlAction::setOpenURLExternalCallback(boost::bind(&LLWeb::loadURLExternal, _1, true, LLStringUtil::null));
	LLUrlAction::setExecuteSLURLCallback(&LLURLDispatcher::dispatchFromTextEditor);

	// Let code in llui access the viewer help floater
	LLUI::sHelpImpl = LLViewerHelp::getInstance();

	LL_INFOS("InitInfo") << "UI initialization is done." << LL_ENDL ;

	// Load translations for tooltips
	LLFloater::initClass();

	/////////////////////////////////////////////////
	
	LLToolMgr::getInstance(); // Initialize tool manager if not already instantiated
	
	LLViewerFloaterReg::registerFloaters();
	
	/////////////////////////////////////////////////
	//
	// Load settings files
	//
	//
	LLGroupMgr::parseRoleActions("role_actions.xml");

	LLAgent::parseTeleportMessages("teleport_strings.xml");

	// load MIME type -> media impl mappings
	std::string mime_types_name;
#if LL_DARWIN
	mime_types_name = "mime_types_mac.xml";
#elif LL_LINUX
	mime_types_name = "mime_types_linux.xml";
#else
	mime_types_name = "mime_types.xml";
#endif
	LLMIMETypes::parseMIMETypes( mime_types_name ); 

	// Copy settings to globals. *TODO: Remove or move to appropriage class initializers
	settings_to_globals();
	// Setup settings listeners
	settings_setup_listeners();
	// Modify settings based on system configuration and compile options
	settings_modify();

	// Find partition serial number (Windows) or hardware serial (Mac)
	mSerialNumber = generateSerialNumber();

	// do any necessary set-up for accepting incoming SLURLs from apps
	initSLURLHandler();

	if(false == initHardwareTest())
	{
		// Early out from user choice.
		return false;
	}

	LL_INFOS("InitInfo") << "Hardware test initialization done." << LL_ENDL ;

	// Prepare for out-of-memory situations, during which we will crash on
	// purpose and save a dump.
#if LL_WINDOWS && LL_RELEASE_FOR_DOWNLOAD && LL_USE_SMARTHEAP
	MemSetErrorHandler(first_mem_error_handler);
#endif // LL_WINDOWS && LL_RELEASE_FOR_DOWNLOAD && LL_USE_SMARTHEAP

	// *Note: this is where gViewerStats used to be created.

	//
	// Initialize the VFS, and gracefully handle initialization errors
	//

	if (!initCache())
	{
		std::ostringstream msg;
		msg << LLTrans::getString("MBUnableToAccessFile");
		OSMessageBox(msg.str(),LLStringUtil::null,OSMB_OK);
		return 1;
	}
	LL_INFOS("InitInfo") << "Cache initialization is done." << LL_ENDL ;

	// Initialize the repeater service.
	LLMainLoopRepeater::instance().start();

	//
	// Initialize the window
	//
	gGLActive = TRUE;
	initWindow();
	LL_INFOS("InitInfo") << "Window is initialized." << LL_ENDL ;

	// initWindow also initializes the Feature List, so now we can initialize this global.
	LLCubeMap::sUseCubeMaps = LLFeatureManager::getInstance()->isFeatureAvailable("RenderCubeMap");

	// call all self-registered classes
	LLInitClassList::instance().fireCallbacks();

	LLFolderViewItem::initClass(); // SJB: Needs to happen after initWindow(), not sure why but related to fonts
		
	gGLManager.getGLInfo(gDebugInfo);
	gGLManager.printGLInfoString();

	// Load Default bindings
	// <FS:Ansariel> Optional AZERTY keyboard layout
	//std::string key_bindings_file = gDirUtilp->findFile("keys.xml",
	std::string keyBindingFileName("keys.xml");
	if (gSavedSettings.getBOOL("FSUseAzertyKeyboardLayout"))
	{
		keyBindingFileName = "keys_azerty.xml";
	}
	std::string key_bindings_file = gDirUtilp->findFile(keyBindingFileName,
	// </FS:Ansariel>
														gDirUtilp->getExpandedFilename(LL_PATH_USER_SETTINGS, ""),
														gDirUtilp->getExpandedFilename(LL_PATH_APP_SETTINGS, ""));


	if (!gViewerKeyboard.loadBindingsXML(key_bindings_file))
	{
		std::string key_bindings_file = gDirUtilp->findFile("keys.ini",
															gDirUtilp->getExpandedFilename(LL_PATH_USER_SETTINGS, ""),
															gDirUtilp->getExpandedFilename(LL_PATH_APP_SETTINGS, ""));
		if (!gViewerKeyboard.loadBindings(key_bindings_file))
		{
			LL_ERRS("InitInfo") << "Unable to open keys.ini" << LL_ENDL;
		}
	}

	// If we don't have the right GL requirements, exit.
	if (!gGLManager.mHasRequirements)
	{	
		// can't use an alert here since we're exiting and
		// all hell breaks lose.
		OSMessageBox(
			LLNotifications::instance().getGlobalString("UnsupportedGLRequirements"),
			LLStringUtil::null,
			OSMB_OK);
		return 0;
	}

	// Without SSE2 support we will crash almost immediately, warn here.
	if (!gSysCPU.hasSSE2())
	{	
		// can't use an alert here since we're exiting and
		// all hell breaks lose.
		OSMessageBox(
			LLNotifications::instance().getGlobalString("UnsupportedCPUSSE2"),
			LLStringUtil::null,
			OSMB_OK);
		return 0;
	}

	// alert the user if they are using unsupported hardware
	if(!gSavedSettings.getBOOL("AlertedUnsupportedHardware"))
	{
		bool unsupported = false;
		LLSD args;
		std::string minSpecs;
		
		// get cpu data from xml
		std::stringstream minCPUString(LLNotifications::instance().getGlobalString("UnsupportedCPUAmount"));
		S32 minCPU = 0;
		minCPUString >> minCPU;

		// get RAM data from XML
		std::stringstream minRAMString(LLNotifications::instance().getGlobalString("UnsupportedRAMAmount"));
		U64Bytes minRAM;
		minRAMString >> minRAM;

		if(!LLFeatureManager::getInstance()->isGPUSupported() && LLFeatureManager::getInstance()->getGPUClass() != GPU_CLASS_UNKNOWN)
		{
			minSpecs += LLNotifications::instance().getGlobalString("UnsupportedGPU");
			minSpecs += "\n";
			unsupported = true;
		}
		if(gSysCPU.getMHz() < minCPU)
		{
			minSpecs += LLNotifications::instance().getGlobalString("UnsupportedCPU");
			minSpecs += "\n";
			unsupported = true;
		}
		if(gSysMemory.getPhysicalMemoryClamped() < minRAM)
		{
			minSpecs += LLNotifications::instance().getGlobalString("UnsupportedRAM");
			minSpecs += "\n";
			unsupported = true;
		}

		if (LLFeatureManager::getInstance()->getGPUClass() == GPU_CLASS_UNKNOWN)
		{
			LLNotificationsUtil::add("UnknownGPU");
		} 
			
		if(unsupported)
		{
			if(!gSavedSettings.controlExists("WarnUnsupportedHardware") 
				|| gSavedSettings.getBOOL("WarnUnsupportedHardware"))
			{
				args["MINSPECS"] = minSpecs;
				LLNotificationsUtil::add("UnsupportedHardware", args );
			}

		}
	}

#if LL_WINDOWS
	if (gGLManager.mGLVersion < LLFeatureManager::getInstance()->getExpectedGLVersion())
	{
		std::string url;
		if (gGLManager.mIsIntel)
		{
			url = LLTrans::getString("IntelDriverPage");
		}
		else if (gGLManager.mIsNVIDIA)
		{
			url = LLTrans::getString("NvidiaDriverPage");
		}
		else if (gGLManager.mIsATI)
		{
			url = LLTrans::getString("AMDDriverPage");
		}

		if (!url.empty())
		{
			LLNotificationsUtil::add("OldGPUDriver", LLSD().with("URL", url));
		}
	}
#endif


	// save the graphics card
	gDebugInfo["GraphicsCard"] = LLFeatureManager::getInstance()->getGPUString();

	// Save the current version to the prefs file
	gSavedSettings.setString("LastRunVersion",
							 LLVersionInfo::getChannelAndVersion());

	gSimLastTime = gRenderStartTime.getElapsedTimeF32();
	gSimFrames = (F32)gFrameCount;

	LLViewerJoystick::getInstance()->init(false);

	try {
		initializeSecHandler();
	}
	catch (LLProtectedDataException ex)
	{
		// <FS:Ansariel> Write exception message to log
      LL_WARNS() << "Error initializing SecHandlers: " << ex.what() << LL_ENDL;
	  LLNotificationsUtil::add("CorruptedProtectedDataStore");
	}

	gGLActive = FALSE;

	// Iterate over --leap command-line options. But this is a bit tricky: if
	// there's only one, it won't be an array at all.
	LLSD LeapCommand(gSavedSettings.getLLSD("LeapCommand"));
	LL_DEBUGS("InitInfo") << "LeapCommand: " << LeapCommand << LL_ENDL;
	if (LeapCommand.isDefined() && ! LeapCommand.isArray())
	{
		// If LeapCommand is actually a scalar value, make an array of it.
		// Have to do it in two steps because LeapCommand.append(LeapCommand)
		// trashes content! :-P
		LLSD item(LeapCommand);
		LeapCommand.append(item);
	}
	BOOST_FOREACH(const std::string& leap, llsd::inArray(LeapCommand))
	{
		LL_INFOS("InitInfo") << "processing --leap \"" << leap << '"' << LL_ENDL;
		// We don't have any better description of this plugin than the
		// user-specified command line. Passing "" causes LLLeap to derive a
		// description from the command line itself.
		// Suppress LLLeap::Error exception: trust LLLeap's own logging. We
		// don't consider any one --leap command mission-critical, so if one
		// fails, log it, shrug and carry on.
		LLLeap::create("", leap, false); // exception=false
	}

	if (gSavedSettings.getBOOL("QAMode") && gSavedSettings.getS32("QAModeEventHostPort") > 0)
	{
		LL_WARNS("InitInfo") << "QAModeEventHostPort DEPRECATED: "
							 << "lleventhost no longer supported as a dynamic library"
							 << LL_ENDL;
	}

	LLViewerMedia::initClass();
	LL_INFOS("InitInfo") << "Viewer media initialized." << LL_ENDL ;

	LLTextUtil::TextHelpers::iconCallbackCreationFunction = create_text_segment_icon_from_url_match;

	//EXT-7013 - On windows for some locale (Japanese) standard 
	//datetime formatting functions didn't support some parameters such as "weekday".
	//Names for days and months localized in xml are also useful for Polish locale(STORM-107).
	std::string language = gSavedSettings.getString("Language");
	if(language == "ja" || language == "pl")
	{
		LLStringOps::setupWeekDaysNames(LLTrans::getString("dateTimeWeekdaysNames"));
		LLStringOps::setupWeekDaysShortNames(LLTrans::getString("dateTimeWeekdaysShortNames"));
		LLStringOps::setupMonthNames(LLTrans::getString("dateTimeMonthNames"));
		LLStringOps::setupMonthShortNames(LLTrans::getString("dateTimeMonthShortNames"));
		LLStringOps::setupDayFormat(LLTrans::getString("dateTimeDayFormat"));

		LLStringOps::sAM = LLTrans::getString("dateTimeAM");
		LLStringOps::sPM = LLTrans::getString("dateTimePM");
	}

	LLAgentLanguage::init();

    /// Tell the Coprocedure manager how to discover and store the pool sizes
    // what I wanted
    LLCoprocedureManager::getInstance()->setPropertyMethods(
        boost::bind(&LLControlGroup::getU32, boost::ref(gSavedSettings), _1),
        boost::bind(&LLControlGroup::declareU32, boost::ref(gSavedSettings), _1, _2, _3, LLControlVariable::PERSIST_ALWAYS));

	// initializing the settings sanity checker
	SanityCheck::instance().init();

	// <FS:Ansariel> Init debug rects
	LLView::sDebugRects = gSavedSettings.getBOOL("DebugViews");

	// TODO: consider moving proxy initialization here or LLCopocedureManager after proxy initialization, may be implement
	// some other protection to make sure we don't use network before initializng proxy

	/*----------------------------------------------------------------------*/
	// nat 2016-06-29 moved the following here from the former mainLoop().
	mMainloopTimeout = new LLWatchdogTimeout();

	// Create IO Pump to use for HTTP Requests.
	gServicePump = new LLPumpIO(gAPRPoolp);

	// Note: this is where gLocalSpeakerMgr and gActiveSpeakerMgr used to be instantiated.

	LLVoiceChannel::initClass();
	LLVoiceClient::getInstance()->init(gServicePump);
	// <FS:Ansariel> [FS communication UI]
	// LLVoiceChannel::setCurrentVoiceChannelChangedCallback(boost::bind(&LLFloaterIMContainer::onCurrentChannelChanged, _1), true);
	LLVoiceChannel::setCurrentVoiceChannelChangedCallback( boost::bind( &FSFloaterVoiceControls::sOnCurrentChannelChanged, _1 ), true );
	// </FS:Ansariel> [FS communication UI]

	joystick = LLViewerJoystick::getInstance();
	joystick->setNeedsReset(true);
	/*----------------------------------------------------------------------*/

	return true;
}

void LLAppViewer::initMaxHeapSize()
{
	//set the max heap size.
	//here is some info regarding to the max heap size:
	//------------------------------------------------------------------------------------------
	// OS       | setting | SL address bits | max manageable memory space | max heap size
	// Win 32   | default | 32-bit          | 2GB                         | < 1.7GB
	// Win 32   | /3G     | 32-bit          | 3GB                         | < 1.7GB or 2.7GB
	//Linux 32  | default | 32-bit          | 3GB                         | < 2.7GB
	//Linux 32  |HUGEMEM  | 32-bit          | 4GB                         | < 3.7GB
	//64-bit OS |default  | 32-bit          | 4GB                         | < 3.7GB
	//64-bit OS |default  | 64-bit          | N/A (> 4GB)                 | N/A (> 4GB)
	//------------------------------------------------------------------------------------------
	//currently SL is built under 32-bit setting, we set its max heap size no more than 1.6 GB.

	//F32 max_heap_size_gb = llmin(1.6f, (F32)gSavedSettings.getF32("MaxHeapSize")) ;
	F32Gigabytes max_heap_size_gb = (F32Gigabytes)gSavedSettings.getF32("MaxHeapSize") ;
	BOOL enable_mem_failure_prevention = (BOOL)gSavedSettings.getBOOL("MemoryFailurePreventionEnabled") ;

	LLMemory::initMaxHeapSizeGB(max_heap_size_gb, enable_mem_failure_prevention) ;
}

void LLAppViewer::checkMemory()
{
	const static F32 MEMORY_CHECK_INTERVAL = 1.0f ; //second
	//const static F32 MAX_QUIT_WAIT_TIME = 30.0f ; //seconds
	//static F32 force_quit_timer = MAX_QUIT_WAIT_TIME + MEMORY_CHECK_INTERVAL ;

	if(!gGLManager.mDebugGPU)
	{
		return ;
	}

	if(MEMORY_CHECK_INTERVAL > mMemCheckTimer.getElapsedTimeF32())
	{
		return ;
	}
	mMemCheckTimer.reset() ;

		//update the availability of memory
		LLMemory::updateMemoryInfo() ;

	bool is_low = LLMemory::isMemoryPoolLow() ;

	LLPipeline::throttleNewMemoryAllocation(is_low) ;		
	
	if(is_low)
	{
		LLMemory::logMemoryInfo() ;
	}
}

static LLTrace::BlockTimerStatHandle FTM_MESSAGES("System Messages");
static LLTrace::BlockTimerStatHandle FTM_SLEEP("Sleep");
static LLTrace::BlockTimerStatHandle FTM_YIELD("Yield");

static LLTrace::BlockTimerStatHandle FTM_TEXTURE_CACHE("Texture Cache");
static LLTrace::BlockTimerStatHandle FTM_DECODE("Image Decode");
static LLTrace::BlockTimerStatHandle FTM_TEXTURE_FETCH("Texture Fetch");
static LLTrace::BlockTimerStatHandle FTM_VFS("VFS Thread");
static LLTrace::BlockTimerStatHandle FTM_LFS("LFS Thread");
static LLTrace::BlockTimerStatHandle FTM_PAUSE_THREADS("Pause Threads");
static LLTrace::BlockTimerStatHandle FTM_IDLE("Idle");
static LLTrace::BlockTimerStatHandle FTM_PUMP("Pump");
static LLTrace::BlockTimerStatHandle FTM_PUMP_SERVICE("Service");
static LLTrace::BlockTimerStatHandle FTM_SERVICE_CALLBACK("Callback");
static LLTrace::BlockTimerStatHandle FTM_AGENT_AUTOPILOT("Autopilot");
static LLTrace::BlockTimerStatHandle FTM_AGENT_UPDATE("Update");

// externally visible timers
LLTrace::BlockTimerStatHandle FTM_FRAME("Frame");

bool LLAppViewer::frame()
{
	LLEventPump& mainloop(LLEventPumps::instance().obtain("mainloop"));
	LLSD newFrame;

	// <FS:Ansariel> MaxFPS Viewer-Chui merge error
	//LLTimer frameTimer,idleTimer;
	LLTimer frameTimer,idleTimer,periodicRenderingTimer;
	// </FS:Ansariel> MaxFPS Viewer-Chui merge error
	LLTimer debugTime;

	// <FS:Ansariel> MaxFPS Viewer-Chui merge error
	BOOL restore_rendering_masks = FALSE;

	//LLPrivateMemoryPoolTester::getInstance()->run(false) ;
	//LLPrivateMemoryPoolTester::getInstance()->run(true) ;
	//LLPrivateMemoryPoolTester::destroy() ;

	nd::etw::logFrame(); // <FS:ND> Write the start of each frame. Even if our Provider (Firestorm) would be enabled, this has only light impact. Does nothing on OSX and Linux.

	LL_RECORD_BLOCK_TIME(FTM_FRAME);
	LLTrace::BlockTimer::processTimes();
	LLTrace::get_frame_recording().nextPeriod();
	LLTrace::BlockTimer::logStats();

	LLTrace::get_thread_recorder()->pullFromChildren();

	//clear call stack records
	LL_CLEAR_CALLSTACKS();

	//check memory availability information
	checkMemory() ;

	try
	{
		// <FS:Ansariel> MaxFPS Viewer-Chui merge error
		// Check if we need to restore rendering masks.
		if (restore_rendering_masks)
		{
			gPipeline.popRenderDebugFeatureMask();
			gPipeline.popRenderTypeMask();
		}
		// Check if we need to temporarily enable rendering.
		//F32 periodic_rendering = gSavedSettings.getF32("ForcePeriodicRenderingTime");
		static LLCachedControl<F32> periodic_rendering(gSavedSettings, "ForcePeriodicRenderingTime");
		if (periodic_rendering > F_APPROXIMATELY_ZERO && periodicRenderingTimer.getElapsedTimeF64() > periodic_rendering)
		{
			periodicRenderingTimer.reset();
			restore_rendering_masks = TRUE;
			gPipeline.pushRenderTypeMask();
			gPipeline.pushRenderDebugFeatureMask();
			gPipeline.setAllRenderTypes();
			gPipeline.setAllRenderDebugFeatures();
		}
		else
		{
			restore_rendering_masks = FALSE;
		}
		// </FS:Ansariel> MaxFPS Viewer-Chui merge error

		pingMainloopTimeout("Main:MiscNativeWindowEvents");

		if (gViewerWindow)
		{
			LL_RECORD_BLOCK_TIME(FTM_MESSAGES);
			gViewerWindow->getWindow()->processMiscNativeEvents();
		}

		pingMainloopTimeout("Main:GatherInput");

		if (gViewerWindow)
		{
			LL_RECORD_BLOCK_TIME(FTM_MESSAGES);
			if (!restoreErrorTrap())
			{
				LL_WARNS() << " Someone took over my signal/exception handler (post messagehandling)!" << LL_ENDL;
			}

			gViewerWindow->getWindow()->gatherInput();
		}

#if 1 && !LL_RELEASE_FOR_DOWNLOAD
		// once per second debug info
		if (debugTime.getElapsedTimeF32() > 1.f)
		{
			debugTime.reset();
		}
		
#endif
		//memory leaking simulation
		LLFloaterMemLeak* mem_leak_instance =
			LLFloaterReg::findTypedInstance<LLFloaterMemLeak>("mem_leaking");
		if(mem_leak_instance)
		{
			mem_leak_instance->idle() ;				
		}							

		// canonical per-frame event
		mainloop.post(newFrame);

		if (!LLApp::isExiting())
		{
			pingMainloopTimeout("Main:JoystickKeyboard");

			// Scan keyboard for movement keys.  Command keys and typing
			// are handled by windows callbacks.  Don't do this until we're
			// done initializing.  JC
			if ((gHeadlessClient || gViewerWindow->getWindow()->getVisible())
				&& gViewerWindow->getActive()
				&& !gViewerWindow->getWindow()->getMinimized()
				&& LLStartUp::getStartupState() == STATE_STARTED
				&& (gHeadlessClient || !gViewerWindow->getShowProgress())
				&& !gFocusMgr.focusLocked())
			{
				joystick->scanJoystick();
				gKeyboard->scanKeyboard();
				// <FS:Ansariel> Chalice Yao's crouch toggle
				static LLCachedControl<bool> fsCrouchToggle(gSavedPerAccountSettings, "FSCrouchToggle");
				static LLCachedControl<bool> fsCrouchToggleStatus(gSavedPerAccountSettings, "FSCrouchToggleStatus");
				if (fsCrouchToggle && fsCrouchToggleStatus)
				{
					gAgent.moveUp(-1);
			}
				// </FS:Ansariel>
			}

			// Update state based on messages, user input, object idle.
			{
				pauseMainloopTimeout(); // *TODO: Remove. Messages shouldn't be stalling for 20+ seconds!
				
				LL_RECORD_BLOCK_TIME(FTM_IDLE);
				idle();

				resumeMainloopTimeout();
			}

			if (gDoDisconnect && (LLStartUp::getStartupState() == STATE_STARTED))
			{
				pauseMainloopTimeout();
				saveFinalSnapshot();
				disconnectViewer();
				resumeMainloopTimeout();
			}

			// Render scene.
			// *TODO: Should we run display() even during gHeadlessClient?  DK 2011-02-18
			if (!LLApp::isExiting() && !gHeadlessClient)
			{
				pingMainloopTimeout("Main:Display");
				gGLActive = TRUE;
				display();
				pingMainloopTimeout("Main:Snapshot");
				LLFloaterSnapshot::update(); // take snapshots
				LLFloaterOutfitSnapshot::update();
				gGLActive = FALSE;
			}
		}
			
		pingMainloopTimeout("Main:Sleep");

		pauseMainloopTimeout();

		// Sleep and run background threads
		{
			LL_RECORD_BLOCK_TIME(FTM_SLEEP);
			
			// yield some time to the os based on command line option
			// <FS:Ansariel> MaxFPS Viewer-Chui merge error
			//if(mYieldTime >= 0)
			//{
			//	LLFastTimer t(FTM_YIELD);
			//	ms_sleep(mYieldTime);
			//}
			//S32 yield_time = gSavedSettings.getS32("YieldTime");
			static LLCachedControl<S32> yield_time(gSavedSettings, "YieldTime");
			if(yield_time >= 0)
			{
				LL_RECORD_BLOCK_TIME(FTM_YIELD);
				ms_sleep(yield_time);
			}
			// </FS:Ansariel> MaxFPS Viewer-Chui merge error

			// yield cooperatively when not running as foreground window
			if (   (gViewerWindow && !gViewerWindow->getWindow()->getVisible())
					|| !gFocusMgr.getAppHasFocus())
			{
				// Sleep if we're not rendering, or the window is minimized.
				S32 milliseconds_to_sleep = llclamp(gSavedSettings.getS32("BackgroundYieldTime"), 0, 1000);
				// don't sleep when BackgroundYieldTime set to 0, since this will still yield to other threads
				// of equal priority on Windows
				if (milliseconds_to_sleep > 0)
				{
					ms_sleep(milliseconds_to_sleep);
					// also pause worker threads during this wait period
					LLAppViewer::getTextureCache()->pause();
					LLAppViewer::getImageDecodeThread()->pause();
				}
			}
			
			if (mRandomizeFramerate)
			{
				ms_sleep(rand() % 200);
			}

			if (mPeriodicSlowFrame
				&& (gFrameCount % 10 == 0))
			{
				LL_INFOS() << "Periodic slow frame - sleeping 500 ms" << LL_ENDL;
				ms_sleep(500);
			}

			idleTimer.reset();
			S32 total_work_pending = 0;
			S32 total_io_pending = 0;	
			{
				S32 work_pending = 0;
				S32 io_pending = 0;
				F32 max_time = llmin(gFrameIntervalSeconds.value() *10.f, 1.f);

				work_pending += updateTextureThreads(max_time / 3.f); // <FS:Ansariel> 3 Threads in there that should share this amount of time, right?

				{
					LL_RECORD_BLOCK_TIME(FTM_VFS);
 					io_pending += LLVFSThread::updateClass(1);
				}
				{
					LL_RECORD_BLOCK_TIME(FTM_LFS);
 					io_pending += LLLFSThread::updateClass(1);
				}

				if (io_pending > 1000)
				{
					ms_sleep(llmin(io_pending/100,100)); // give the vfs some time to catch up
				}

				total_work_pending += work_pending ;
				total_io_pending += io_pending ;

			}
			gMeshRepo.update() ;
			
			if(!total_work_pending) //pause texture fetching threads if nothing to process.
			{
				LLAppViewer::getTextureCache()->pause();
				LLAppViewer::getImageDecodeThread()->pause();
				LLAppViewer::getTextureFetch()->pause(); 
			}
			if(!total_io_pending) //pause file threads if nothing to process.
			{
				LLVFSThread::sLocal->pause(); 
				LLLFSThread::sLocal->pause(); 
			}									

			//texture fetching debugger
			if(LLTextureFetchDebugger::isEnabled())
			{
				LLFloaterTextureFetchDebugger* tex_fetch_debugger_instance =
					LLFloaterReg::findTypedInstance<LLFloaterTextureFetchDebugger>("tex_fetch_debugger");
				if(tex_fetch_debugger_instance)
				{
					tex_fetch_debugger_instance->idle() ;				
				}
			}

			if ((LLStartUp::getStartupState() >= STATE_CLEANUP) &&
				(frameTimer.getElapsedTimeF64() > FRAME_STALL_THRESHOLD))
			{
				gFrameStalls++;
			}

			// <FS:Ansariel> MaxFPS Viewer-Chui merge error
			// Limit FPS
			//F32 max_fps = gSavedSettings.getF32("MaxFPS");
			static LLCachedControl<F32> max_fps(gSavedSettings, "MaxFPS");
			// Only limit FPS when we are actually rendering something.  Otherwise
			// logins, logouts and teleports take much longer to complete.
			// <FS:Ansariel> FIRE-11804: Expose MaxFPS
			//if (max_fps > F_APPROXIMATELY_ZERO && 
			static LLCachedControl<bool> fsLimitFramerate(gSavedSettings, "FSLimitFramerate");
			if (fsLimitFramerate && max_fps > F_APPROXIMATELY_ZERO && 
			// </FS:Ansariel>
				LLStartUp::getStartupState() == STATE_STARTED &&
				!gTeleportDisplay &&
				!logoutRequestSent())
			{
				// Sleep a while to limit frame rate.
				F32 min_frame_time = 1.f / max_fps;
				S32 milliseconds_to_sleep = llclamp((S32)((min_frame_time - frameTimer.getElapsedTimeF64()) * 1000.f), 0, 1000);
				if (milliseconds_to_sleep > 0)
				{
					LL_RECORD_BLOCK_TIME(FTM_YIELD);
					ms_sleep(milliseconds_to_sleep);
				}
			}
			// </FS:Ansariel> MaxFPS Viewer-Chui merge error

			frameTimer.reset();

			resumeMainloopTimeout();

			pingMainloopTimeout("Main:End");
		}
	}
	catch (const LLContinueError&)
	{
		LOG_UNHANDLED_EXCEPTION("");
	}
	catch(std::bad_alloc)
	{
		LLMemory::logMemoryInfo(TRUE) ;

		//stop memory leaking simulation
		LLFloaterMemLeak* mem_leak_instance =
			LLFloaterReg::findTypedInstance<LLFloaterMemLeak>("mem_leaking");
		if(mem_leak_instance)
		{
			mem_leak_instance->stop() ;
			LL_WARNS() << "Bad memory allocation in LLAppViewer::frame()!" << LL_ENDL ;
		}
		else
		{
			//output possible call stacks to log file.
			LLError::LLCallStacks::print() ;

			LL_ERRS() << "Bad memory allocation in LLAppViewer::frame()!" << LL_ENDL ;
		}
	}
	catch (...)
	{
		CRASH_ON_UNHANDLED_EXCEPTION("");
	}

	if (LLApp::isExiting())
	{
		// Save snapshot for next time, if we made it through initialization
		if (STATE_STARTED == LLStartUp::getStartupState())
		{
			try
			{
				saveFinalSnapshot();
			}
			catch(std::bad_alloc)
			{
				LL_WARNS() << "Bad memory allocation when saveFinalSnapshot() is called!" << LL_ENDL ;

				//stop memory leaking simulation
				LLFloaterMemLeak* mem_leak_instance =
				LLFloaterReg::findTypedInstance<LLFloaterMemLeak>("mem_leaking");
				if(mem_leak_instance)
				{
					mem_leak_instance->stop() ;
				}
			}
			catch (...)
			{
				CRASH_ON_UNHANDLED_EXCEPTION("saveFinalSnapshot()");
			}
		}

		// <FS:Ansariel> Cut down wait on logout; Need to terminate voice here because we need gServicePump!
		LLVoiceClient::getInstance()->terminate();

		delete gServicePump;

		destroyMainloopTimeout();

		LL_INFOS() << "Exiting main_loop" << LL_ENDL;
	}

	return ! LLApp::isRunning();
}

S32 LLAppViewer::updateTextureThreads(F32 max_time)
{
	S32 work_pending = 0;
	{
		LL_RECORD_BLOCK_TIME(FTM_TEXTURE_CACHE);
 		work_pending += LLAppViewer::getTextureCache()->update(max_time); // unpauses the texture cache thread
	}
	{
		LL_RECORD_BLOCK_TIME(FTM_DECODE);
	 	work_pending += LLAppViewer::getImageDecodeThread()->update(max_time); // unpauses the image thread
	}
	{
		LL_RECORD_BLOCK_TIME(FTM_TEXTURE_FETCH);
	 	work_pending += LLAppViewer::getTextureFetch()->update(max_time); // unpauses the texture fetch thread
	}
	return work_pending;
}

void LLAppViewer::flushVFSIO()
{
	while (1)
	{
		S32 pending = LLVFSThread::updateClass(0);
		pending += LLLFSThread::updateClass(0);
		if (!pending)
		{
			break;
		}
		LL_INFOS() << "Waiting for pending IO to finish: " << pending << LL_ENDL;
		ms_sleep(100);
	}
}

bool LLAppViewer::cleanup()
{
	//ditch LLVOAvatarSelf instance
	gAgentAvatarp = NULL;

    LLNotifications::instance().clear();

	// workaround for DEV-35406 crash on shutdown
	LLEventPumps::instance().reset();

#if HAS_GROWL
	GrowlManager::destroyManager();
#endif

	//dump scene loading monitor results
	LLSceneMonitor::instance().dumpToFile(gDirUtilp->getExpandedFilename(LL_PATH_LOGS, "scene_monitor_results.csv"));

	// There used to be an 'if (LLFastTimerView::sAnalyzePerformance)' block
	// here, completely redundant with the one that occurs later in this same
	// function. Presumably the duplication was due to an automated merge gone
	// bad. Not knowing which instance to prefer, we chose to retain the later
	// one because it happens just after mFastTimerLogThread is deleted. This
	// comment is in case we guessed wrong, so we can move it here instead.

	// remove any old breakpad minidump files from the log directory
	if (! isError())
	{
		std::string logdir = gDirUtilp->getExpandedFilename(LL_PATH_LOGS, "");
		gDirUtilp->deleteFilesInDir(logdir, "*-*-*-*-*.dmp");
	}

	{
		// Kill off LLLeap objects. We can find them all because LLLeap is derived
		// from LLInstanceTracker. But collect instances first: LLInstanceTracker
		// specifically forbids adding/deleting instances while iterating.
		std::vector<LLLeap*> leaps;
		leaps.reserve(LLLeap::instanceCount());
		for (LLLeap::instance_iter li(LLLeap::beginInstances()), lend(LLLeap::endInstances());
			 li != lend; ++li)
		{
			leaps.push_back(&*li);
		}
		// Okay, now trash them all. We don't have to NULL or erase the entry
		// in 'leaps' because the whole vector is going away momentarily.
		BOOST_FOREACH(LLLeap* leap, leaps)
		{
			delete leap;
		}
	} // destroy 'leaps'

	//flag all elements as needing to be destroyed immediately
	// to ensure shutdown order
	LLMortician::setZealous(TRUE);

    // Give any remaining SLPlugin instances a chance to exit cleanly.
    LLPluginProcessParent::shutdown();

	// <FS:Ansariel> Cut down wait on logout; Need to terminate voice earlier because we need gServicePump!
	//LLVoiceClient::getInstance()->terminate();
	
	disconnectViewer();

	LL_INFOS() << "Viewer disconnected" << LL_ENDL;

	display_cleanup(); 

	release_start_screen(); // just in case

	LLError::logToFixedBuffer(NULL);

	LL_INFOS() << "Cleaning Up" << LL_ENDL;

	// <FS:Zi> Backup Settings
	if(mSaveSettingsOnExit)
	{
	// </FS:Zi>
	// FIRE-4871: Save per-account settings earlier -- TS
	std::string per_account_settings_file = gSavedSettings.getString("PerAccountSettingsFile");
	if (per_account_settings_file.empty())
	{
		LL_INFOS() << "Not saving per-account settings; don't know the account name yet." << LL_ENDL;
	}
	// Only save per account settings if the previous login succeeded, otherwise
	// we might end up with a cleared out settings file in case a previous login
	// failed after loading per account settings. -Zi
	else if (!mSavePerAccountSettings)
	{
		LL_INFOS() << "Not saving per-account settings; last login was not successful." << LL_ENDL;
	}
	else
	{
		gSavedPerAccountSettings.saveToFile(per_account_settings_file, TRUE);
		LL_INFOS() << "First time: Saved per-account settings to " <<
		        per_account_settings_file << LL_ENDL;
	}
	gSavedSettings.saveToFile(gSavedSettings.getString("ClientSettingsFile"), TRUE);
	// /FIRE-4871
	// <FS:Zi> Backup Settings
	}
	else
	{
		LL_INFOS() << "Not saving settings, to prevent settings restore failure." << LL_ENDL;
	}
	// </FS:Zi>

	// shut down mesh streamer
	gMeshRepo.shutdown();

	// <FS:ND> FIRE-8385 Crash on exit in Havok. It is hard to say why it happens, as we only have the binary Havok blob. This is a hack around it.
	// Due to the fact the process is going to die anyway, the OS will clean up any reources left by not calling quitSystem.
	// The OpenSim version does not use Havok, it is okay to call shutdown then.
#ifdef OPENSIM
	// shut down Havok
	LLPhysicsExtensions::quitSystem();
#endif // </FS:ND>

	// <FS:ND> FIRE-20152; save avatar render settings during cleanup, not in the dtor of the static instance.
	// Otherwise the save will happen during crt termination when most of the viewers infrastructure is in a non deterministic state
	if( FSAvatarRenderPersistence::instanceExists() )
		FSAvatarRenderPersistence::getInstance()->deleteSingleton();
	// </FS:ND>

	// Must clean up texture references before viewer window is destroyed.
	if(LLHUDManager::instanceExists())
	{
		LLHUDManager::getInstance()->updateEffects();
		LLHUDObject::updateAll();
		LLHUDManager::getInstance()->cleanupEffects();
		LLHUDObject::cleanupHUDObjects();
		LL_INFOS() << "HUD Objects cleaned up" << LL_ENDL;
	}

	LLKeyframeDataCache::clear();
	
 	// End TransferManager before deleting systems it depends on (Audio, VFS, AssetStorage)
#if 0 // this seems to get us stuck in an infinite loop...
	gTransferManager.cleanup();
#endif

	SUBSYSTEM_CLEANUP(LLLocalBitmapMgr);

	// Note: this is where gWorldMap used to be deleted.

	// Note: this is where gHUDManager used to be deleted.
	if(LLHUDManager::instanceExists())
	{
		LLHUDManager::getInstance()->shutdownClass();
	}

	delete gAssetStorage;
	gAssetStorage = NULL;

	LLPolyMesh::freeAllMeshes();

	LLStartUp::cleanupNameCache();

	// Note: this is where gLocalSpeakerMgr and gActiveSpeakerMgr used to be deleted.

	LLWorldMap::getInstance()->reset(); // release any images

	LLCalc::cleanUp();

	LL_INFOS() << "Global stuff deleted" << LL_ENDL;

	if (gAudiop)
	{
        // be sure to stop the internet stream cleanly BEFORE destroying the interface to stop it.
        gAudiop->stopInternetStream();
        // shut down the streaming audio sub-subsystem first, in case it relies on not outliving the general audio subsystem.
		// <FS> FMOD fixes
        // LLStreamingAudioInterface *sai = gAudiop->getStreamingAudioImpl();
		// delete sai;
		// gAudiop->setStreamingAudioImpl(NULL);

        // shut down the audio subsystem
        gAudiop->shutdown();

		delete gAudiop;
		gAudiop = NULL;
	}

	// Note: this is where LLFeatureManager::getInstance()-> used to be deleted.

	// Patch up settings for next time
	// Must do this before we delete the viewer window,
	// such that we can suck rectangle information out of
	// it.
	cleanupSavedSettings();
	LL_INFOS() << "Settings patched up" << LL_ENDL;

	// delete some of the files left around in the cache.
	removeCacheFiles("*.wav");
	removeCacheFiles("*.tmp");
	removeCacheFiles("*.lso");
	removeCacheFiles("*.out");
	// <FS:Ansariel> Sound cache
	//removeCacheFiles("*.dsf");
	if (!gSavedSettings.getBOOL("FSKeepUnpackedCacheFiles"))
	{
		gDirUtilp->deleteFilesInDir(gDirUtilp->getExpandedFilename(LL_PATH_FS_SOUND_CACHE, ""), "*.dsf");
	}
	// </FS:Ansariel>
	removeCacheFiles("*.bodypart");
	removeCacheFiles("*.clothing");

	LL_INFOS() << "Cache files removed" << LL_ENDL;

	// Wait for any pending VFS IO
	flushVFSIO();
	LL_INFOS() << "Shutting down Views" << LL_ENDL;

	// Destroy the UI
	if( gViewerWindow)
		gViewerWindow->shutdownViews();

	LL_INFOS() << "Cleaning up Inventory" << LL_ENDL;
	
	// Cleanup Inventory after the UI since it will delete any remaining observers
	// (Deleted observers should have already removed themselves)
	gInventory.cleanupInventory();

	LL_INFOS() << "Cleaning up Selections" << LL_ENDL;
	
	// Clean up selection managers after UI is destroyed, as UI may be observing them.
	// Clean up before GL is shut down because we might be holding on to objects with texture references
	LLSelectMgr::cleanupGlobals();
	
	LL_INFOS() << "Shutting down OpenGL" << LL_ENDL;

	// Shut down OpenGL
	if( gViewerWindow)
	{
		gViewerWindow->shutdownGL();
	
		// Destroy window, and make sure we're not fullscreen
		// This may generate window reshape and activation events.
		// Therefore must do this before destroying the message system.
		delete gViewerWindow;
		gViewerWindow = NULL;
		LL_INFOS() << "ViewerWindow deleted" << LL_ENDL;
	}

	LL_INFOS() << "Cleaning up Keyboard & Joystick" << LL_ENDL;
	
	// viewer UI relies on keyboard so keep it aound until viewer UI isa gone
	delete gKeyboard;
	gKeyboard = NULL;

	// Turn off Space Navigator and similar devices
	LLViewerJoystick::getInstance()->terminate();
	
	LL_INFOS() << "Cleaning up Objects" << LL_ENDL;
	
	LLViewerObject::cleanupVOClasses();

	SUBSYSTEM_CLEANUP(LLAvatarAppearance);
	
	// <FS:Ansariel> Comment out duplicate clean up
	//SUBSYSTEM_CLEANUP(LLAvatarAppearance);
	
	SUBSYSTEM_CLEANUP(LLPostProcess);

	LLTracker::cleanupInstance();
	
	// *FIX: This is handled in LLAppViewerWin32::cleanup().
	// I'm keeping the comment to remember its order in cleanup,
	// in case of unforseen dependency.
	//#if LL_WINDOWS
	//	gDXHardware.cleanup();
	//#endif // LL_WINDOWS

	LLVolumeMgr* volume_manager = LLPrimitive::getVolumeManager();
	if (!volume_manager->cleanup())
	{
		LL_WARNS() << "Remaining references in the volume manager!" << LL_ENDL;
	}
	LLPrimitive::cleanupVolumeManager();

	LL_INFOS() << "Additional Cleanup..." << LL_ENDL;	
	
	LLViewerParcelMgr::cleanupGlobals();

	// *Note: this is where gViewerStats used to be deleted.

 	//end_messaging_system();

	SUBSYSTEM_CLEANUP(LLFollowCamMgr);
	//SUBSYSTEM_CLEANUP(LLVolumeMgr);
	LLPrimitive::cleanupVolumeManager();
	SUBSYSTEM_CLEANUP(LLWorldMapView);
	SUBSYSTEM_CLEANUP(LLFolderViewItem);
	SUBSYSTEM_CLEANUP(LLUI);
	
	//
	// Shut down the VFS's AFTER the decode manager cleans up (since it cleans up vfiles).
	// Also after viewerwindow is deleted, since it may have image pointers (which have vfiles)
	// Also after shutting down the messaging system since it has VFS dependencies

	//
	LL_INFOS() << "Cleaning up VFS" << LL_ENDL;
	SUBSYSTEM_CLEANUP(LLVFile);

	LL_INFOS() << "Saving Data" << LL_ENDL;
	
	// Store the time of our current logoff
	gSavedPerAccountSettings.setU32("LastLogoff", time_corrected());

	// Must do this after all panels have been deleted because panels that have persistent rects
	// save their rects on delete.
	if(mSaveSettingsOnExit)		// <FS:Zi> Backup Settings
	{
		gSavedSettings.saveToFile(gSavedSettings.getString("ClientSettingsFile"), TRUE);
	
	LLUIColorTable::instance().saveUserSettings();

//<Firestorm Skin Cleanup>
	std::string skinSaved = gSavedSettings.getString("SkinCurrent");
	std::string themeSaved = gSavedSettings.getString("SkinCurrentTheme");
	if ((skinSaved != mCurrentSkin) || (themeSaved != mCurrentSkinTheme))
	{
		LL_INFOS() << "Clearing skin colors." << LL_ENDL;
		// Implementation to only purge skin colors
		LLUIColorTable::instance().saveUserSettingsPaletteOnly();

	}
//</Firestorm Skip Cleanup>
	}	// <FS:Zi> Backup Settings
	
	
	// <FS:Zi> Backup Settings
	if(mSaveSettingsOnExit)
	{
	std::string per_account_settings_file = gSavedSettings.getString("PerAccountSettingsFile");
	// </FS:Zi>
	// PerAccountSettingsFile should be empty if no user has been logged on.
	// *FIX:Mani This should get really saved in a "logoff" mode. 
	// FIRE-4871: use the same file we picked out earlier -- TS
	if (per_account_settings_file.empty())
	{
		LL_INFOS() << "Not saving per-account settings; don't know the account name yet." << LL_ENDL;
	}
	// Only save per account settings if the previous login succeeded, otherwise
	// we might end up with a cleared out settings file in case a previous login
	// failed after loading per account settings.
	else if (!mSavePerAccountSettings)
	{
		LL_INFOS() << "Not saving per-account settings; last login was not successful." << LL_ENDL;
	}
	else
	{
		gSavedPerAccountSettings.saveToFile(per_account_settings_file, TRUE);
		LL_INFOS() << "Second time: Saved per-account settings to " <<
		        per_account_settings_file << LL_ENDL;
	}
	// <FS:Zi> Backup Settings
	}
	else
	{
		LL_INFOS() << "Not saving settings, to prevent settings restore failure." << LL_ENDL;
	}
	// </FS:Zi>

	// We need to save all crash settings, even if they're defaults [see LLCrashLogger::loadCrashBehaviorSetting()]
	gCrashSettings.saveToFile(gSavedSettings.getString("CrashSettingsFile"),FALSE);

	//std::string warnings_settings_filename = gDirUtilp->getExpandedFilename(LL_PATH_USER_SETTINGS, getSettingsFilename("Default", "Warnings"));
	std::string warnings_settings_filename = gDirUtilp->getExpandedFilename(LL_PATH_USER_SETTINGS, getSettingsFilename("User", "Warnings"));
	if(mSaveSettingsOnExit)		// <FS:Zi> Backup Settings
	gWarningSettings.saveToFile(warnings_settings_filename, TRUE);

	// Save URL history file
	if(mSaveSettingsOnExit)		// <FS:Zi> Backup Settings
	LLURLHistory::saveFile("url_history.xml");

	// save mute list. gMuteList used to also be deleted here too.
	LLMuteList::getInstance()->cache(gAgent.getID());

	//save call log list
	LLConversationLog::instance().cache();

	if (mPurgeOnExit)
	{
		LL_INFOS() << "Purging all cache files on exit" << LL_ENDL;
		gDirUtilp->deleteFilesInDir(gDirUtilp->getExpandedFilename(LL_PATH_CACHE,""), "*.*");
		// <FS:Ansariel> Sound cache
		gDirUtilp->deleteFilesInDir(gDirUtilp->getExpandedFilename(LL_PATH_FS_SOUND_CACHE, ""), "*.*");
	}
	
	writeDebugInfo();

	LLLocationHistory::getInstance()->save();

	LLAvatarIconIDCache::getInstance()->save();
	
	LLViewerMedia::saveCookieFile();

	// Stop the plugin read thread if it's running.
	LLPluginProcessParent::setUseReadThread(false);

	LL_INFOS() << "Shutting down Threads" << LL_ENDL;

	// Let threads finish
	LLTimer idleTimer;
	idleTimer.reset();
	const F64 max_idle_time = 5.f; // 5 seconds
	while(1)
	{
		S32 pending = 0;
		pending += LLAppViewer::getTextureCache()->update(1); // unpauses the worker thread
		pending += LLAppViewer::getImageDecodeThread()->update(1); // unpauses the image thread
		pending += LLAppViewer::getTextureFetch()->update(1); // unpauses the texture fetch thread
		pending += LLVFSThread::updateClass(0);
		pending += LLLFSThread::updateClass(0);
		F64 idle_time = idleTimer.getElapsedTimeF64();
		if(!pending)
		{
			break ; //done
		}
		else if(idle_time >= max_idle_time)
		{
			LL_WARNS() << "Quitting with pending background tasks." << LL_ENDL;
			break;
		}
	}

	// Delete workers first
	// shotdown all worker threads before deleting them in case of co-dependencies
	mAppCoreHttp.requestStop();
	sTextureFetch->shutdown();
	sTextureCache->shutdown();	
	sImageDecodeThread->shutdown();
	
	sTextureFetch->shutDownTextureCacheThread() ;
	sTextureFetch->shutDownImageDecodeThread() ;

	LL_INFOS() << "Shutting down message system" << LL_ENDL;
	end_messaging_system();

	// Non-LLCurl libcurl library
	mAppCoreHttp.cleanup();

	SUBSYSTEM_CLEANUP(LLFilePickerThread);

	//MUST happen AFTER SUBSYSTEM_CLEANUP(LLCurl)
	delete sTextureCache;
    sTextureCache = NULL;
	delete sTextureFetch;
    sTextureFetch = NULL;
	delete sImageDecodeThread;
    sImageDecodeThread = NULL;
	delete mFastTimerLogThread;
	mFastTimerLogThread = NULL;

	if (LLFastTimerView::sAnalyzePerformance)
	{
		LL_INFOS() << "Analyzing performance" << LL_ENDL;
		
		std::string baseline_name = LLTrace::BlockTimer::sLogName + "_baseline.slp";
		std::string current_name  = LLTrace::BlockTimer::sLogName + ".slp"; 
		std::string report_name   = LLTrace::BlockTimer::sLogName + "_report.csv";

		LLFastTimerView::doAnalysis(
			gDirUtilp->getExpandedFilename(LL_PATH_LOGS, baseline_name),
			gDirUtilp->getExpandedFilename(LL_PATH_LOGS, current_name),
			gDirUtilp->getExpandedFilename(LL_PATH_LOGS, report_name));
	}	

	SUBSYSTEM_CLEANUP(LLMetricPerformanceTesterBasic) ;

	LL_INFOS() << "Cleaning up Media and Textures" << LL_ENDL;

	//Note:
	//SUBSYSTEM_CLEANUP(LLViewerMedia) has to be put before gTextureList.shutdown()
	//because some new image might be generated during cleaning up media. --bao
	SUBSYSTEM_CLEANUP(LLViewerMedia);
	SUBSYSTEM_CLEANUP(LLViewerParcelMedia);
	gTextureList.shutdown(); // shutdown again in case a callback added something
	LLUIImageList::getInstance()->cleanUp();
	
	// This should eventually be done in LLAppViewer
	SUBSYSTEM_CLEANUP(LLImage);
	SUBSYSTEM_CLEANUP(LLVFSThread);
	SUBSYSTEM_CLEANUP(LLLFSThread);

#ifndef LL_RELEASE_FOR_DOWNLOAD
	LL_INFOS() << "Auditing VFS" << LL_ENDL;
	if(gVFS)
	{
		gVFS->audit();
	}
#endif

	LL_INFOS() << "Misc Cleanup" << LL_ENDL;
	
	// For safety, the LLVFS has to be deleted *after* LLVFSThread. This should be cleaned up.
	// (LLVFS doesn't know about LLVFSThread so can't kill pending requests) -Steve
	delete gStaticVFS;
	gStaticVFS = NULL;
	delete gVFS;
	gVFS = NULL;
	
	gSavedSettings.cleanup();
	LLUIColorTable::instance().clear();

	LLWatchdog::getInstance()->cleanup();

	LLViewerAssetStatsFF::cleanup();
	
	// If we're exiting to launch an URL, do that here so the screen
	// is at the right resolution before we launch IE.
	if (!gLaunchFileOnQuit.empty())
	{
		LL_INFOS() << "Launch file on quit." << LL_ENDL;
#if LL_WINDOWS
		// Indicate an application is starting.
		SetCursor(LoadCursor(NULL, IDC_WAIT));
#endif

		// HACK: Attempt to wait until the screen res. switch is complete.
		ms_sleep(1000);

		LLWeb::loadURLExternal( gLaunchFileOnQuit, false );
		LL_INFOS() << "File launched." << LL_ENDL;
	}
	LL_INFOS() << "Cleaning up LLProxy." << LL_ENDL;
	SUBSYSTEM_CLEANUP(LLProxy);
    LLCore::LLHttp::cleanup();

	SUBSYSTEM_CLEANUP(LLWearableType);

	LLMainLoopRepeater::instance().stop();

	//release all private memory pools.
	LLPrivateMemoryPoolManager::destroyClass() ;

	ll_close_fail_log();

	LLError::LLCallStacks::cleanup();

	removeMarkerFiles();

	// <FS:Ansariel> Can't log after all singletons got destroyed
	LL_INFOS() << "Goodbye!" << LL_ENDL;

	// It's not at first obvious where, in this long sequence, generic cleanup
	// calls OUGHT to go. So let's say this: as we migrate cleanup from
	// explicit hand-placed calls into the generic mechanism, eventually
	// all cleanup will get subsumed into the generic calls. So the calls you
	// still see above are calls that MUST happen before the generic cleanup
	// kicks in.
    
	// This calls every remaining LLSingleton's cleanupSingleton() method.
	// This method should perform any cleanup that might take significant
	// realtime, or might throw an exception.
	LLSingletonBase::cleanupAll();

	// This calls every remaining LLSingleton's deleteSingleton() method.
	// No class destructor should perform any cleanup that might take
	// significant realtime, or throw an exception.
	// LLSingleton machinery includes a last-gasp implicit deleteAll() call,
	// so this explicit call shouldn't strictly be necessary. However, by the
	// time the runtime engages that implicit call, it may already have
	// destroyed things like std::cerr -- so the implicit deleteAll() refrains
	// from logging anything. Since both cleanupAll() and deleteAll() call
	// their respective cleanup methods in computed dependency order, it's
	// probably useful to be able to log that order.
	LLSingletonBase::deleteAll();

	// <FS:Ansariel> Can't log after all singletons got destroyed
	// LL_INFOS() << "Goodbye!" << LL_ENDL;

	removeDumpDir();

	// return 0;
	return true;
}

// A callback for LL_ERRS() to call during the watchdog error.
void watchdog_llerrs_callback(const std::string &error_string)
{
	gLLErrorActivated = true;

#ifdef LL_WINDOWS
	RaiseException(0,0,0,0);
#else
	raise(SIGQUIT);
#endif
}

// A callback for the watchdog to call.
void watchdog_killer_callback()
{
	LLError::setFatalFunction(watchdog_llerrs_callback);
	LL_ERRS() << "Watchdog killer event" << LL_ENDL;
}

bool LLAppViewer::initThreads()
{
	static const bool enable_threads = true;

	LLImage::initClass(gSavedSettings.getBOOL("TextureNewByteRange"),gSavedSettings.getS32("TextureReverseByteRange"));

	LLVFSThread::initClass(enable_threads && false);
	LLLFSThread::initClass(enable_threads && false);

	// Image decoding
	LLAppViewer::sImageDecodeThread = new LLImageDecodeThread(enable_threads && true);
	LLAppViewer::sTextureCache = new LLTextureCache(enable_threads && true);
	LLAppViewer::sTextureFetch = new LLTextureFetch(LLAppViewer::getTextureCache(),
													sImageDecodeThread,
													enable_threads && true,
													app_metrics_qa_mode);	

	if (LLTrace::BlockTimer::sLog || LLTrace::BlockTimer::sMetricLog)
	{
		LLTrace::BlockTimer::setLogLock(new LLMutex(NULL));
		mFastTimerLogThread = new LLFastTimerLogThread(LLTrace::BlockTimer::sLogName);
		mFastTimerLogThread->start();
	}

	// Mesh streaming and caching
	gMeshRepo.init();

	LLFilePickerThread::initClass();

	// *FIX: no error handling here!
	return true;
}

void errorCallback(const std::string &error_string)
{
	LLStringUtil::format_map_t map;
	map["ERROR_DETAILS"]=error_string;
	std::string error_display_string=LLTrans::getString("MBApplicationErrorDetails",map);
	
	// <FS:Ansariel> If we crash before loading the configuration, LLTrans
	//               won't be able to find the localized string, so we
	//               fall back to the English version instead of showing
	//               a dialog saying "MissingString("<LocalizationStringId>".
	std::string caption = LLTrans::getString("MBApplicationError");

	if (error_display_string.find("MissingString(") != std::string::npos)
	{
		error_display_string = "We are sorry, but Firestorm has crashed and needs to be closed. If you see this issue happening repeatedly, please contact our support team and submit the following message:\n\n[ERROR_DETAILS]";
		LLStringUtil::format(error_display_string, map);
	}
	if (caption.find("MissingString(") != std::string::npos)
	{
		caption = "Application Error - Don't Panic";
	}
	// </FS:Ansariel>

#if !LL_RELEASE_FOR_DOWNLOAD
	// <FS:Ansariel> Changed to fix missing string error upon early crash
	//if (OSBTN_CANCEL == OSMessageBox(error_display_string, LLTrans::getString("MBApplicationError"), OSMB_OKCANCEL))
	if (OSBTN_CANCEL == OSMessageBox(error_display_string, caption, OSMB_OKCANCEL))
		return;
#else
	// <FS:Ansariel> Changed to fix missing string error upon early crash
	//OSMessageBox(error_display_string, LLTrans::getString("MBApplicationError"), OSMB_OK);
	OSMessageBox(error_display_string, caption, OSMB_OK);
#endif // !LL_RELEASE_FOR_DOWNLOAD

	//Set the ErrorActivated global so we know to create a marker file
	gLLErrorActivated = true;
	
//	LLError::crashAndLoop(error_string);
// [SL:KB] - Patch: Viewer-Build | Checked: 2010-12-04 (Catznip-2.4)
#if !LL_RELEASE_FOR_DOWNLOAD && LL_WINDOWS
	DebugBreak();
#else
	LLError::crashAndLoop(error_string);
#endif // LL_RELEASE_WITH_DEBUG_INFO && LL_WINDOWS
// [/SL:KB]
}

void LLAppViewer::initLoggingAndGetLastDuration()
{
	//
	// Set up logging defaults for the viewer
	//
	LLError::initForApplication(
				gDirUtilp->getExpandedFilename(LL_PATH_APP_SETTINGS, ""));
	LLError::setFatalFunction(errorCallback);
	//LLError::setTimeFunction(getRuntime);

	// Remove the last ".old" log file.
	std::string old_log_file = gDirUtilp->getExpandedFilename(LL_PATH_LOGS,
							     APP_NAME + ".old");
	LLFile::remove(old_log_file);

	// Get name of the log file
	std::string log_file = gDirUtilp->getExpandedFilename(LL_PATH_LOGS,
							     APP_NAME + ".log");
 	/*
	 * Before touching any log files, compute the duration of the last run
	 * by comparing the ctime of the previous start marker file with the ctime
	 * of the last log file.
	 */
	std::string start_marker_file_name = gDirUtilp->getExpandedFilename(LL_PATH_LOGS, START_MARKER_FILE_NAME);
	llstat start_marker_stat;
	llstat log_file_stat;
	std::ostringstream duration_log_stream; // can't log yet, so save any message for when we can below
	int start_stat_result = LLFile::stat(start_marker_file_name, &start_marker_stat);
	int log_stat_result = LLFile::stat(log_file, &log_file_stat);
	if ( 0 == start_stat_result && 0 == log_stat_result )
	{
		int elapsed_seconds = log_file_stat.st_ctime - start_marker_stat.st_ctime;
		// only report a last run time if the last viewer was the same version
		// because this stat will be counted against this version
		if ( markerIsSameVersion(start_marker_file_name) )
		{
			gLastExecDuration = elapsed_seconds;
		}
		else
		{
			duration_log_stream << "start marker from some other version; duration is not reported";
			gLastExecDuration = -1;
		}
	}
	else
	{
		// at least one of the LLFile::stat calls failed, so we can't compute the run time
		duration_log_stream << "duration stat failure; start: "<< start_stat_result << " log: " << log_stat_result;
		gLastExecDuration = -1; // unknown
	}
	std::string duration_log_msg(duration_log_stream.str());
	
	// Create a new start marker file for comparison with log file time for the next run
	LLAPRFile start_marker_file ;
	start_marker_file.open(start_marker_file_name, LL_APR_WB);
	if (start_marker_file.getFileHandle())
	{
		recordMarkerVersion(start_marker_file);
		start_marker_file.close();
	}

	// Rename current log file to ".old"
	LLFile::rename(log_file, old_log_file);

	// Set the log file to SecondLife.log
	LLError::logToFile(log_file);
	if (!duration_log_msg.empty())
	{
		LL_WARNS("MarkerFile") << duration_log_msg << LL_ENDL;
	}
}

bool LLAppViewer::loadSettingsFromDirectory(const std::string& location_key,
					    bool set_defaults)
{	
	if (!mSettingsLocationList)
	{
		LL_ERRS() << "Invalid settings location list" << LL_ENDL;
	}

	BOOST_FOREACH(const SettingsGroup& group, mSettingsLocationList->groups)
	{
		// skip settings groups that aren't the one we requested
		if (group.name() != location_key) continue;

		ELLPath path_index = (ELLPath)group.path_index();
		if(path_index <= LL_PATH_NONE || path_index >= LL_PATH_LAST)
		{
			LL_ERRS() << "Out of range path index in app_settings/settings_files.xml" << LL_ENDL;
			return false;
		}

		BOOST_FOREACH(const SettingsFile& file, group.files)
		{
			// <FS:Ansariel> Skip quickprefs settings - we don't have a settings group
			//               for it as it's not a regular settings file
			if (file.name() == "QuickPreferences")
			{
				continue;
			}
			// </FS:Ansariel>

			LL_INFOS("Settings") << "Attempting to load settings for the group " << file.name()
			    << " - from location " << location_key << LL_ENDL;

			LLControlGroup* settings_group = LLControlGroup::getInstance(file.name);
			if(!settings_group)
			{
				LL_WARNS("Settings") << "No matching settings group for name " << file.name() << LL_ENDL;
				continue;
			}

			std::string full_settings_path;

			if (file.file_name_setting.isProvided() 
				&& gSavedSettings.controlExists(file.file_name_setting))
			{
				// try to find filename stored in file_name_setting control
				full_settings_path = gSavedSettings.getString(file.file_name_setting);
				if (full_settings_path.empty())
				{
					continue;
				}
				else if (!gDirUtilp->fileExists(full_settings_path))
				{
					// search in default path
					full_settings_path = gDirUtilp->getExpandedFilename((ELLPath)path_index, full_settings_path);
				}
			}
			else
			{
				// by default, use specified file name
				full_settings_path = gDirUtilp->getExpandedFilename((ELLPath)path_index, file.file_name());
			}

			if(settings_group->loadFromFile(full_settings_path, set_defaults, file.persistent))
			{	// success!
				LL_INFOS("Settings") << "Loaded settings file " << full_settings_path << LL_ENDL;
			}
			else
			{	// failed to load
				if(file.required)
				{
					LL_ERRS() << "Error: Cannot load required settings file from: " << full_settings_path << LL_ENDL;
					return false;
				}
				else
				{
					// only complain if we actually have a filename at this point
					if (!full_settings_path.empty())
					{
						LL_INFOS("Settings") << "Cannot load " << full_settings_path << " - No settings found." << LL_ENDL;
					}
				}
			}
		}
	}

	return true;
}

std::string LLAppViewer::getSettingsFilename(const std::string& location_key,
											 const std::string& file)
{
	BOOST_FOREACH(const SettingsGroup& group, mSettingsLocationList->groups)
	{
		if (group.name() == location_key)
		{
			BOOST_FOREACH(const SettingsFile& settings_file, group.files)
			{
				if (settings_file.name() == file)
				{
					return settings_file.file_name;
				}
			}
		}
	}

	return std::string();
}

void LLAppViewer::loadColorSettings()
{
	LLUIColorTable::instance().loadFromSettings();
}

namespace
{
    void handleCommandLineError(LLControlGroupCLP& clp)
    {
		LL_WARNS() << "Error parsing command line options. Command Line options ignored."  << LL_ENDL;

		LL_INFOS() << "Command line usage:\n" << clp << LL_ENDL;

		OSMessageBox(STRINGIZE(LLTrans::getString("MBCmdLineError") << clp.getErrorMessage()),
					 LLStringUtil::null,
					 OSMB_OK);
    }
} // anonymous namespace

bool LLAppViewer::initConfiguration()
{	
	//Load settings files list
	std::string settings_file_list = gDirUtilp->getExpandedFilename(LL_PATH_APP_SETTINGS, "settings_files.xml");
	LLXMLNodePtr root;
	BOOL success  = LLXMLNode::parseFile(settings_file_list, root, NULL);
	if (!success)
	{
        LL_ERRS() << "Cannot load default configuration file " << settings_file_list << LL_ENDL;
	}

	mSettingsLocationList = new SettingsFiles();

	LLXUIParser parser;
	parser.readXUI(root, *mSettingsLocationList, settings_file_list);

	if (!mSettingsLocationList->validateBlock())
	{
        LL_ERRS() << "Invalid settings file list " << settings_file_list << LL_ENDL;
	}
		
	// The settings and command line parsing have a fragile
	// order-of-operation:
	// - load defaults from app_settings
	// - set procedural settings values
	// - read command line settings
	// - selectively apply settings needed to load user settings.
    // - load overrides from user_settings 
	// - apply command line settings (to override the overrides)
	// - load per account settings (happens in llstartup
	
	// - load defaults
	bool set_defaults = true;
	if(!loadSettingsFromDirectory("Default", set_defaults))
	{
		std::ostringstream msg;
		msg << "Unable to load default settings file. The installation may be corrupted.";
		OSMessageBox(msg.str(),LLStringUtil::null,OSMB_OK);
		return false;
	}
	
	//<FS:Techwolf Lupindo>
	// load defaults overide here. Can not use settings_files.xml as path is different then above loading of defaults.
	std::string fsdata_defaults = gDirUtilp->getExpandedFilename(LL_PATH_USER_SETTINGS, "fsdata_defaults.xml");
	std::string fsdata_global = "Global";
	LLControlGroup* settings_group = LLControlGroup::getInstance(fsdata_global);
	if(settings_group && settings_group->loadFromFile(fsdata_defaults, set_defaults))
	{
		LL_INFOS() << "Loaded settings file " << fsdata_defaults << LL_ENDL;
	}
	//</FS:Techwolf Lupindo>

	// <FS:Ansariel> Debug setting to disable log throttle
	nd::logging::setThrottleEnabled(gSavedSettings.getBOOL("FSEnableLogThrottle"));

	initStrings(); // setup paths for LLTrans based on settings files only
	// - set procedural settings
	// Note: can't use LL_PATH_PER_SL_ACCOUNT for any of these since we haven't logged in yet
        //gSavedSettings.setString("ClientSettingsFile", gDirUtilp->getExpandedFilename(LL_PATH_USER_SETTINGS, getSettingsFilename("Default", "Global")));
        gSavedSettings.setString("ClientSettingsFile", gDirUtilp->getExpandedFilename(LL_PATH_USER_SETTINGS, getSettingsFilename("User", "Global")));
        gSavedSettings.setString("CrashSettingsFile", gDirUtilp->getExpandedFilename(LL_PATH_USER_SETTINGS, getSettingsFilename("User", "CrashSettings")));
	
#ifndef	LL_RELEASE_FOR_DOWNLOAD
	// provide developer build only overrides for these control variables that are not
	// persisted to settings.xml
	LLControlVariable* c = gSavedSettings.getControl("ShowConsoleWindow");
	if (c)
	{
		c->setValue(true, false);
	}
	c = gSavedSettings.getControl("AllowMultipleViewers");
	if (c)
	{
		c->setValue(true, false);
	}

	gSavedSettings.setBOOL("QAMode", TRUE );
	gSavedSettings.setS32("WatchdogEnabled", 0);
#endif
	
	// These are warnings that appear on the first experience of that condition.
	// They are already set in the settings_default.xml file, but still need to be added to LLFirstUse
	// for disable/reset ability
//	LLFirstUse::addConfigVariable("FirstBalanceIncrease");
//	LLFirstUse::addConfigVariable("FirstBalanceDecrease");
//	LLFirstUse::addConfigVariable("FirstSit");
//	LLFirstUse::addConfigVariable("FirstMap");
//	LLFirstUse::addConfigVariable("FirstGoTo");
//	LLFirstUse::addConfigVariable("FirstBuild");
//	LLFirstUse::addConfigVariable("FirstLeftClickNoHit");
//	LLFirstUse::addConfigVariable("FirstTeleport");
//	LLFirstUse::addConfigVariable("FirstOverrideKeys");
//	LLFirstUse::addConfigVariable("FirstAttach");
//	LLFirstUse::addConfigVariable("FirstAppearance");
//	LLFirstUse::addConfigVariable("FirstInventory");
//	LLFirstUse::addConfigVariable("FirstSandbox");
//	LLFirstUse::addConfigVariable("FirstFlexible");
//	LLFirstUse::addConfigVariable("FirstDebugMenus");
//	LLFirstUse::addConfigVariable("FirstSculptedPrim");
//	LLFirstUse::addConfigVariable("FirstVoice");
//	LLFirstUse::addConfigVariable("FirstMedia");
		
	// - read command line settings.
	LLControlGroupCLP clp;
	std::string	cmd_line_config	= gDirUtilp->getExpandedFilename(LL_PATH_APP_SETTINGS,
														  "cmd_line.xml");

	clp.configure(cmd_line_config, &gSavedSettings);

	if(!initParseCommandLine(clp))
	{
		handleCommandLineError(clp);
		return false;
	}
	
	// - selectively apply settings 

	// If the user has specified a alternate settings file name.
	// Load	it now before loading the user_settings/settings.xml
	if(clp.hasOption("settings"))
	{
		std::string	user_settings_filename = 
			gDirUtilp->getExpandedFilename(LL_PATH_USER_SETTINGS, 
										   clp.getOption("settings")[0]);
		gSavedSettings.setString("ClientSettingsFile", user_settings_filename);
		// SJ: if asked to purge configuration, remove custom user-settings file before it will be read
		if (mPurgeSettings)
		{
			LLFile::remove(user_settings_filename);
		}

		LL_INFOS("Settings")	<< "Using command line specified settings filename: " 
			<< user_settings_filename << LL_ENDL;
	}
	else
	{
		// SJ: if asked to purge configuration, remove default user-settings file before it will be read
		if (mPurgeSettings)
		{
			LLFile::remove(gDirUtilp->getExpandedFilename(LL_PATH_USER_SETTINGS, getSettingsFilename("User", "Global")));
		}

	}
	

	// - load overrides from user_settings 
	loadSettingsFromDirectory("User");

	if (gSavedSettings.getBOOL("FirstRunThisInstall"))
	{
		// Set firstrun flag to indicate that some further init actiona should be taken 
		// like determining screen DPI value and so on
		mIsFirstRun = true;

		// <FS>
		if (gSavedSettings.getString("SessionSettingsFile").empty())
		{
			gSavedSettings.setString("SessionSettingsFile", "settings_firestorm.xml");
		}
		// </FS>
		
// <FS:CR> Set ForceShowGrid to TRUE on first run if we're on an OpenSim build
#ifdef OPENSIM
		if (!gSavedSettings.getBOOL("ForceShowGrid"))
			gSavedSettings.setBOOL("ForceShowGrid", TRUE);
#endif // OPENSIM
// </FS:CR>
		
		gSavedSettings.setBOOL("FirstRunThisInstall", FALSE);
	}
	
	// <FS:CR> Compatibility with old backups
	// Put gSavedSettings here, gSavedPerAccountSettings in llstartup.cpp
	// *TODO: Should we keep these around forever or just three release cycles?
	if (gSavedSettings.getBOOL("FSFirstRunAfterSettingsRestore"))
	{
		// Nothing happened...
	}
	// </FS:CR>

	//WS: Set the usersessionsettingsfile to the account_SessionSettingsFile file. This allows settings_per_accounts to be per session.
	if(!gSavedSettings.getString("SessionSettingsFile").empty())
    {
		if(gSavedSettings.getString("UserSessionSettingsFile").empty())
			gSavedSettings.setString("UserSessionSettingsFile","account_" + gSavedSettings.getString("SessionSettingsFile"));
	}
	else
    {
        gSavedSettings.setString("UserSessionSettingsFile","");
    }

	if (clp.hasOption("sessionsettings"))
	{
		std::string session_settings_filename = clp.getOption("sessionsettings")[0];		
		gSavedSettings.setString("SessionSettingsFile", session_settings_filename);
		LL_INFOS("Settings")	<< "Using session settings filename: " 
			<< session_settings_filename << LL_ENDL;
	}
	loadSettingsFromDirectory("Session",true); // AO The session file turns into the new defaults

	if (clp.hasOption("usersessionsettings"))
	{
		std::string user_session_settings_filename = clp.getOption("usersessionsettings")[0];		
		gSavedSettings.setString("UserSessionSettingsFile", user_session_settings_filename);
		LL_INFOS("Settings") << "Using user session settings filename: " 
			<< user_session_settings_filename << LL_ENDL;

	}

	
	loadSettingsFromDirectory("UserSession");
	
	//AO: Re-read user settings again. This is a Firestorm hack to get user settings to override modes
	//Todo, find a cleaner way of doing this via the various set_default arguments.
	loadSettingsFromDirectory("User");
	

	// - apply command line settings 
	if (! clp.notify())
	{
		handleCommandLineError(clp);
		return false;
	}

	// Register the core crash option as soon as we can
	// if we want gdb post-mortem on cores we need to be up and running
	// ASAP or we might miss init issue etc.
	if(gSavedSettings.getBOOL("DisableCrashLogger"))
	{
		LL_WARNS() << "Crashes will be handled by system, stack trace logs and crash logger are both disabled" << LL_ENDL;
		LLAppViewer::instance()->disableCrashlogger();
	}

	// Handle initialization from settings.
	// Start up the debugging console before handling other options.
	if (gSavedSettings.getBOOL("ShowConsoleWindow"))
	{
		initConsole();
	}

	if(clp.hasOption("help"))
	{
		std::ostringstream msg;
		msg << LLTrans::getString("MBCmdLineUsg") << "\n" << clp;
		LL_INFOS()	<< msg.str() << LL_ENDL;

		OSMessageBox(
			msg.str().c_str(),
			LLStringUtil::null,
			OSMB_OK);

		return false;
	}

    if(clp.hasOption("set"))
    {
        const LLCommandLineParser::token_vector_t& set_values = clp.getOption("set");
        if(0x1 & set_values.size())
        {
            LL_WARNS() << "Invalid '--set' parameter count." << LL_ENDL;
        }
        else
        {
            LLCommandLineParser::token_vector_t::const_iterator itr = set_values.begin();
            for(; itr != set_values.end(); ++itr)
            {
                const std::string& name = *itr;
                const std::string& value = *(++itr);
                std::string name_part;
                std::string group_part;
				LLControlVariable* control = NULL;

				// Name can be further split into ControlGroup.Name, with the default control group being Global
				size_t pos = name.find('.');
				if (pos != std::string::npos)
				{
					group_part = name.substr(0, pos);
					name_part = name.substr(pos+1);
					LL_INFOS() << "Setting " << group_part << "." << name_part << " to " << value << LL_ENDL;
					LLControlGroup* g = LLControlGroup::getInstance(group_part);
					if (g) control = g->getControl(name_part);
				}
				else
				{
					LL_INFOS() << "Setting Global." << name << " to " << value << LL_ENDL;
					control = gSavedSettings.getControl(name);
				}

                if (control)
                {
                    control->setValue(value, false);
                }
                else
                {
					LL_WARNS() << "Failed --set " << name << ": setting name unknown." << LL_ENDL;
                }
            }
        }
    }

    if  (clp.hasOption("logevents")) {
		LLViewerEventRecorder::instance().setEventLoggingOn();
    }

	std::string CmdLineChannel(gSavedSettings.getString("CmdLineChannel"));
	if(! CmdLineChannel.empty())
    {
		LLVersionInfo::resetChannel(CmdLineChannel);
	}

	// If we have specified crash on startup, set the global so we'll trigger the crash at the right time
	gCrashOnStartup = gSavedSettings.getBOOL("CrashOnStartup");

	if (gSavedSettings.getBOOL("LogPerformance"))
	{
		LLTrace::BlockTimer::sLog = true;
		LLTrace::BlockTimer::sLogName = std::string("performance");		
	}
	
	std::string test_name(gSavedSettings.getString("LogMetrics"));
	if (! test_name.empty())
 	{
		LLTrace::BlockTimer::sMetricLog = TRUE;
		// '--logmetrics' is specified with a named test metric argument so the data gathering is done only on that test
		// In the absence of argument, every metric would be gathered (makes for a rather slow run and hard to decipher report...)
		LL_INFOS() << "'--logmetrics' argument : " << test_name << LL_ENDL;
		LLTrace::BlockTimer::sLogName = test_name;
	}

	if (clp.hasOption("graphicslevel"))
	{
		// User explicitly requested --graphicslevel on the command line. We
		// expect this switch has already set RenderQualityPerformance. Check
		// that value for validity.
		U32 graphicslevel = gSavedSettings.getU32("RenderQualityPerformance");
		if (LLFeatureManager::instance().isValidGraphicsLevel(graphicslevel))
        {
			// graphicslevel is valid: save it and engage it later. Capture
			// the requested value separately from the settings variable
			// because, if this is the first run, LLViewerWindow's constructor
			// will call LLFeatureManager::applyRecommendedSettings(), which
			// overwrites this settings variable!
			mForceGraphicsLevel = graphicslevel;
        }
	}

	LLFastTimerView::sAnalyzePerformance = gSavedSettings.getBOOL("AnalyzePerformance");
	gAgentPilot.setReplaySession(gSavedSettings.getBOOL("ReplaySession"));

	if (gSavedSettings.getBOOL("DebugSession"))
	{
		gDebugSession = TRUE;
		gDebugGL = TRUE;

		ll_init_fail_log(gDirUtilp->getExpandedFilename(LL_PATH_LOGS, "test_failures.log"));
	}

	// Handle slurl use. NOTE: Don't let SL-55321 reappear.

    // *FIX: This init code should be made more robust to prevent 
    // the issue SL-55321 from returning. One thought is to allow 
    // only select options to be set from command line when a slurl 
    // is specified. More work on the settings system is needed to 
    // achieve this. For now...

    // *NOTE:Mani The command line parser parses tokens and is 
    // setup to bail after parsing the '--url' option or the 
    // first option specified without a '--option' flag (or
    // any other option that uses the 'last_option' setting - 
    // see LLControlGroupCLP::configure())

    // What can happen is that someone can use IE (or potentially 
    // other browsers) and do the rough equivalent of command 
    // injection and steal passwords. Phoenix. SL-55321

	std::string starting_location;

	std::string cmd_line_login_location(gSavedSettings.getString("CmdLineLoginLocation"));
	if(! cmd_line_login_location.empty())
	{
		starting_location = cmd_line_login_location;
	}
	else
	{
		std::string default_login_location(gSavedSettings.getString("DefaultLoginLocation"));
		if (! default_login_location.empty())
		{
			starting_location = default_login_location;
		}
	}

	// <FS>The gridmanager doesn't know the grids yet, only prepare
	// parsing the slurls, actually done when the grids are fetched 
	// (currently at the top of startup STATE_AUDIO_INIT,
	// but rather it belongs into the gridmanager)
	LLSLURL start_slurl;
	if (! starting_location.empty())
    {
		start_slurl = starting_location;
		// <FS:Ansariel> FIRE-11586: Restore grid manager workaround (grid is still empty here!)
		//LLStartUp::setStartSLURL(start_slurl);
		//if(start_slurl.getType() == LLSLURL::LOCATION) 
		//{  
		//	LLGridManager::getInstance()->setGridChoice(start_slurl.getGrid());
		//}
		LLStartUp::setStartSLURLString(starting_location);
		// </FS:Ansariel>

	}

	//RN: if we received a URL, hand it off to the existing instance.
	// don't call anotherInstanceRunning() when doing URL handoff, as
	// it relies on checking a marker file which will not work when running
	// out of different directories

	if (start_slurl.isValid() &&
		(gSavedSettings.getBOOL("SLURLPassToOtherInstance")))
	{
		// <FS:Ansariel> FIRE-11586: Temporary fix until grid manager has been reworked
		//if (sendURLToOtherInstance(start_slurl.getSLURLString()))
		if (sendURLToOtherInstance(starting_location))
		// </FS:Ansariel>
		{  
			// successfully handed off URL to existing instance, exit
			return false;
		}
    }


	// <FS:TT> Hacking to save the skin and theme for future use.
	mCurrentSkin = gSavedSettings.getString("SkinCurrent");
	mCurrentSkinTheme = gSavedSettings.getString("SkinCurrentTheme");
	// </FS:TT>

	const LLControlVariable* skinfolder = gSavedSettings.getControl("SkinCurrent");
	if(skinfolder && LLStringUtil::null != skinfolder->getValue().asString())
	{	
		// Examining "Language" may not suffice -- see LLUI::getLanguage()
		// logic. Unfortunately LLUI::getLanguage() doesn't yet do us much
		// good because we haven't yet called LLUI::initClass().
// [SL:KB] - Patch: Viewer-Skins | Checked: 2012-12-26 (Catznip-3.4)
 		gDirUtilp->setSkinFolder(skinfolder->getValue().asString(),
								 gSavedSettings.getString("SkinCurrentTheme"),
 								 gSavedSettings.getString("Language"));
		loadSettingsFromDirectory("CurrentSkin");
// [/SL:KB]
//		gDirUtilp->setSkinFolder(skinfolder->getValue().asString(),
//								 gSavedSettings.getString("Language"));
	}
	
	if (gSavedSettings.getBOOL("SpellCheck"))
	{
		std::list<std::string> dict_list;
		std::string dict_setting = gSavedSettings.getString("SpellCheckDictionary");
		boost::split(dict_list, dict_setting, boost::is_any_of(std::string(",")));
		if (!dict_list.empty())
		{
			LLSpellChecker::setUseSpellCheck(dict_list.front());
			dict_list.pop_front();
			LLSpellChecker::instance().setSecondaryDictionaries(dict_list);
		}
	}

	// <FS:Ansariel> MaxFPS Viewer-Chui merge error
    //mYieldTime = gSavedSettings.getS32("YieldTime");

	// Display splash screen.  Must be after above check for previous
	// crash as this dialog is always frontmost.
	std::string splash_msg;
	LLStringUtil::format_map_t args;
	//<FS:AW set the APP_NAME to Firestorm instead of the grid connected to>
	// //args["[APP_NAME]"] = LLTrans::getString("SECOND_LIFE");
	args["[APP_NAME]"] =  LLTrans::getString("APP_NAME");
	//<FS:AW set the APP_NAME to Firestorm instead of the grid connected to>
	splash_msg = LLTrans::getString("StartupLoading", args);
	LLSplashScreen::show();
	LLSplashScreen::update(splash_msg);

	//LLVolumeMgr::initClass();
	LLVolumeMgr* volume_manager = new LLVolumeMgr();
	volume_manager->useMutex();	// LLApp and LLMutex magic must be manually enabled
	LLPrimitive::setVolumeManager(volume_manager);

	// Note: this is where we used to initialize gFeatureManagerp.

	gStartTime = totalTime();

	//
	// Set the name of the window
	//
	gWindowTitle = LLVersionInfo::getChannelAndVersion();	// <FS:CR>
#if LL_DEBUG
    gWindowTitle += std::string(" [DEBUG]");
#endif
	if (!gArgs.empty())
	{
	gWindowTitle += std::string(" ") + gArgs;
	}
	LLStringUtil::truncate(gWindowTitle, 255);

	//RN: if we received a URL, hand it off to the existing instance.
	// don't call anotherInstanceRunning() when doing URL handoff, as
	// it relies on checking a marker file which will not work when running
	// out of different directories
	// <FS:Ansariel> Duplicate call
	//if (start_slurl.isValid() &&
	//	(gSavedSettings.getBOOL("SLURLPassToOtherInstance")))
	//{
	//	// <FS:Ansariel> FIRE-11586: Temporary fix until grid manager has been reworked
	//	//if (sendURLToOtherInstance(start_slurl.getSLURLString()))
	//	if (sendURLToOtherInstance(CmdLineLoginLocation))
	//	// </FS:Ansariel>
	//	{
	//		// successfully handed off URL to existing instance, exit
	//		return false;
	//	}
	//}
	// </FS:Ansariel>

	//
	// Check for another instance of the app running
	//
	if (mSecondInstance && !gSavedSettings.getBOOL("AllowMultipleViewers"))
	{
		std::ostringstream msg;
		msg << LLTrans::getString("MBAlreadyRunning");
		OSMessageBox(
			msg.str(),
			LLStringUtil::null,
			OSMB_OK);
		return false;
	}

	if (mSecondInstance)
	{
		// This is the second instance of SL. Turn off voice support,
		// but make sure the setting is *not* persisted.
		LLControlVariable* disable_voice = gSavedSettings.getControl("CmdLineDisableVoice");
		// <FS:Ansariel> Voice in multiple instances; by Latif Khalifa
		//if(disable_voice)
		if(disable_voice && !gSavedSettings.getBOOL("VoiceMultiInstance"))
		// </FS:Ansariel>
		{
			const BOOL DO_NOT_PERSIST = FALSE;
			disable_voice->setValue(LLSD(TRUE), DO_NOT_PERSIST);
		}
	}

   	// NextLoginLocation is set from the command line option
	std::string nextLoginLocation = gSavedSettings.getString( "NextLoginLocation" );
	if ( !nextLoginLocation.empty() )
	{
		LL_DEBUGS("AppInit")<<"set start from NextLoginLocation: "<<nextLoginLocation<<LL_ENDL;
		LLStartUp::setStartSLURL(LLSLURL(nextLoginLocation));
	}
	else if (   (   clp.hasOption("login") || clp.hasOption("autologin"))
			 && gSavedSettings.getString("CmdLineLoginLocation").empty())
	{
		// If automatic login from command line with --login switch
		// init StartSLURL location.
		std::string start_slurl_setting = gSavedSettings.getString("LoginLocation");
		LL_DEBUGS("AppInit") << "start slurl setting '" << start_slurl_setting << "'" << LL_ENDL;
		// <FS:AW crash on startup>
		// also here LLSLURLs are not available at this point of startup
		//	LLStartUp::setStartSLURL(LLSLURL(start_slurl_setting));
			LLStartUp::setStartSLURLString(start_slurl_setting);
		// </FS:AW crash on startup>
	}
	else
	{
		// the login location will be set by the login panel (see LLPanelLogin)
	}

	// <FS:Ansariel> Option to not save password if using login cmdline switch
	if (clp.hasOption("logindontsavepassword") && clp.hasOption("login"))
	{
		gSavedSettings.setBOOL("FSLoginDontSavePassword", TRUE);
	}
	// </FS:Ansariel>

	gLastRunVersion = gSavedSettings.getString("LastRunVersion");

	loadColorSettings();
    
    //<FS:KC> One time fix for Latency
    if ((gLastRunVersion != LLVersionInfo::getChannelAndVersion()) && (gSavedSettings.getString("SkinCurrent") == "latency") && !gSavedSettings.getBOOL("FSLatencyOneTimeFixRun"))
    {
        LL_INFOS() << "FSLatencyOneTimeFix: Fixing script dialog colors." << LL_ENDL;
        // Replace previously saved script dialog colors with new defaults, which happen to be the same as the group notice colors
        LLUIColorTable::instance().setColor("ScriptDialog", LLUIColorTable::instance().getColor("GroupNotifyDialogBG", LLColor4::grey4));
        LLUIColorTable::instance().setColor("ScriptDialogFg", LLUIColorTable::instance().getColor("GroupNotifyTextColor", LLColor4::white));
    }
    gSavedSettings.setBOOL("FSLatencyOneTimeFixRun", TRUE);
    //</FS:KC>

	// Let anyone else who cares know that we've populated our settings
	// variables.
	for (LLControlGroup::key_iter ki(LLControlGroup::beginKeys()), kend(LLControlGroup::endKeys());
		 ki != kend; ++ki)
	{
		// For each named instance of LLControlGroup, send an event saying
		// we've initialized an LLControlGroup instance by that name.
		LLEventPumps::instance().obtain("LLControlGroup").post(LLSDMap("init", *ki));
	}

// [RLVa:KB] - Patch: RLVa-2.1.0
	if (LLControlVariable* pControl = gSavedSettings.getControl(RLV_SETTING_MAIN))
	{
		if ( (pControl->getValue().asBoolean()) && (pControl->hasUnsavedValue()) )
		{
			pControl->resetToDefault();
			pControl->setValue(false);

			std::ostringstream msg;
			msg << LLTrans::getString("RLVaToggleMessageLogin", LLSD().with("[STATE]", LLTrans::getString("RLVaToggleDisabled")));
			OSMessageBox(msg.str(), LLStringUtil::null, OSMB_OK);
		}
	}
// [/RLVa:KB]

	return true; // Config was successful.
}

// The following logic is replicated in initConfiguration() (to be able to get
// some initial strings before we've finished initializing enough to know the
// current language) and also in init() (to initialize for real). Somehow it
// keeps growing, necessitating a method all its own.
void LLAppViewer::initStrings()
{
	LLTransUtil::parseStrings("strings.xml", default_trans_args);
	LLTransUtil::parseLanguageStrings("language_settings.xml");

	// parseStrings() sets up the LLTrans substitution table. Add this one item.
	LLTrans::setDefaultArg("[sourceid]", gSavedSettings.getString("sourceid"));

	// Now that we've set "[sourceid]", have to go back through
	// default_trans_args and reinitialize all those other keys because some
	// of them, in turn, reference "[sourceid]".
	BOOST_FOREACH(std::string key, default_trans_args)
	{
		std::string brackets(key), nobrackets(key);
		// Invalid to inspect key[0] if key is empty(). But then, the entire
		// body of this loop is pointless if key is empty().
		if (key.empty())
			continue;

		if (key[0] != '[')
		{
			// key was passed without brackets. That means that 'nobrackets'
			// is correct but 'brackets' is not.
			brackets = STRINGIZE('[' << brackets << ']');
		}
		else
		{
			// key was passed with brackets. That means that 'brackets' is
			// correct but 'nobrackets' is not. Erase the left bracket.
			nobrackets.erase(0, 1);
			std::string::size_type length(nobrackets.length());
			if (length && nobrackets[length - 1] == ']')
			{
				nobrackets.erase(length - 1);
			}
		}
		// Calling LLTrans::getString() is what embeds the other default
		// translation strings into this one.
		LLTrans::setDefaultArg(brackets, LLTrans::getString(nobrackets));
	}
}

namespace {
    // *TODO - decide if there's a better place for these functions.
	// do we need a file llupdaterui.cpp or something? -brad

	void apply_update_callback(LLSD const & notification, LLSD const & response)
	{
		LL_DEBUGS() << "LLUpdate user response: " << response << LL_ENDL;
		if(response["OK_okcancelbuttons"].asBoolean())
		{
			LL_INFOS() << "LLUpdate restarting viewer" << LL_ENDL;
			static const bool install_if_ready = true;
			// *HACK - this lets us launch the installer immediately for now
			LLUpdaterService().startChecking(install_if_ready);
		}
	}
	
	void apply_update_ok_callback(LLSD const & notification, LLSD const & response)
	{
		LL_INFOS() << "LLUpdate restarting viewer" << LL_ENDL;
		static const bool install_if_ready = true;
		// *HACK - this lets us launch the installer immediately for now
		LLUpdaterService().startChecking(install_if_ready);
	}
	
	void on_update_downloaded(LLSD const & data)
	{
		std::string notification_name;
		void (*apply_callback)(LLSD const &, LLSD const &) = NULL;

		/* Build up the notification name...
		 * it can be any of these, which are included here for the sake of grep:
		 *   RequiredUpdateDownloadedDialog
		 *   RequiredUpdateDownloadedVerboseDialog
		 *   OtherChannelRequiredUpdateDownloadedDialog
		 *   OtherChannelRequiredUpdateDownloadedVerbose
		 *   DownloadBackgroundTip
		 *   DownloadBackgroundDialog
		 *   OtherChannelDownloadBackgroundTip
		 *   OtherChannelDownloadBackgroundDialog
		 */
		{
			LL_DEBUGS("UpdaterService") << "data = ";
			std::ostringstream data_dump;
			LLSDSerialize::toNotation(data, data_dump);
			LL_CONT << data_dump.str() << LL_ENDL;
		}
		if(data["channel"].asString() != LLVersionInfo::getChannel())
		{
			notification_name.append("OtherChannel");
		}
		if(data["required"].asBoolean())
		{
			if(LLStartUp::getStartupState() <= STATE_LOGIN_WAIT)
			{
				// The user never saw the progress bar.
				apply_callback = &apply_update_ok_callback;
				notification_name += "RequiredUpdateDownloadedVerboseDialog";
			}
			else if(LLStartUp::getStartupState() < STATE_WORLD_INIT)
			{
				// The user is logging in but blocked.
				apply_callback = &apply_update_ok_callback;
				notification_name += "RequiredUpdateDownloadedDialog";
			}
			else
			{
				// The user is already logged in; treat like an optional update.
				apply_callback = &apply_update_callback;
				notification_name += "DownloadBackgroundTip";
			}
		}
		else
		{
			apply_callback = &apply_update_callback;
			if(LLStartUp::getStartupState() < STATE_STARTED)
			{
				// CHOP-262 we need to use a different notification
				// method prior to login.
				notification_name += "DownloadBackgroundDialog";
			}
			else
			{
				notification_name += "DownloadBackgroundTip";
			}
		}

		LLSD substitutions;
		substitutions["VERSION"] = data["version"];
		std::string new_channel = data["channel"].asString();
		substitutions["NEW_CHANNEL"] = new_channel;
		std::string info_url    = data["info_url"].asString();
		if ( !info_url.empty() )
		{
			substitutions["INFO_URL"] = info_url;
		}
		else
		{
			LL_WARNS("UpdaterService") << "no info url supplied - defaulting to hard coded release notes pattern" << LL_ENDL;

		// truncate version at the rightmost '.' 
		std::string version_short(data["version"]);
		size_t short_length = version_short.rfind('.');
		if (short_length != std::string::npos)
		{
			version_short.resize(short_length);
		}

		LLUIString relnotes_url("[RELEASE_NOTES_BASE_URL][CHANNEL_URL]/[VERSION_SHORT]");
		relnotes_url.setArg("[VERSION_SHORT]", version_short);

		// *TODO thread the update service's response through to this point
		std::string const & channel = LLVersionInfo::getChannel();
		boost::shared_ptr<char> channel_escaped(curl_escape(channel.c_str(), channel.size()), &curl_free);

		relnotes_url.setArg("[CHANNEL_URL]", channel_escaped.get());
		relnotes_url.setArg("[RELEASE_NOTES_BASE_URL]", LLTrans::getString("RELEASE_NOTES_BASE_URL"));
			substitutions["INFO_URL"] = relnotes_url.getString();
		}

		LLNotificationsUtil::add(notification_name, substitutions, LLSD(), apply_callback);
	}

	void install_error_callback(LLSD const & notification, LLSD const & response)
	{
		LLAppViewer::instance()->forceQuit();
	}
	
	bool notify_update(LLSD const & evt)
	{
		std::string notification_name;
		switch (evt["type"].asInteger())
		{
			case LLUpdaterService::DOWNLOAD_COMPLETE:
				on_update_downloaded(evt);
				break;
			case LLUpdaterService::INSTALL_ERROR:
				if(evt["required"].asBoolean()) {
					LLNotificationsUtil::add("FailedRequiredUpdateInstall", LLSD(), LLSD(), &install_error_callback);
				} else {
					LLNotificationsUtil::add("FailedUpdateInstall");
				}
				break;
			default:
				break;
		}

		// let others also handle this event by default
		return false;
	}
	
	bool on_bandwidth_throttle(LLUpdaterService * updater, LLSD const & evt)
	{
		updater->setBandwidthLimit(evt.asInteger() * (1024/8));
		return false; // Let others receive this event.
	};
};

void LLAppViewer::initUpdater()
{
	// Initialize the updater service.
	// Get Channel
	// Get Version

	/*****************************************************************
	 * Previously, the url was derived from the settings 
	 *    UpdaterServiceURL
	 *    UpdaterServicePath
	 * it is now obtained from the grid manager.  The settings above
	 * are no longer used.
	 *****************************************************************/
	std::string channel = LLVersionInfo::getChannel();
	std::string version = LLVersionInfo::getVersion();

	U32 check_period = gSavedSettings.getU32("UpdaterServiceCheckPeriod");
	bool willing_to_test;
	LL_DEBUGS("UpdaterService") << "channel " << channel << LL_ENDL;

	if (LLVersionInfo::TEST_VIEWER == LLVersionInfo::getViewerMaturity()) 
	{
		LL_INFOS("UpdaterService") << "Test build: overriding willing_to_test by sending testno" << LL_ENDL;
		willing_to_test = false;
	}
	else
	{
		willing_to_test = gSavedSettings.getBOOL("UpdaterWillingToTest");
	}
    unsigned char unique_id[MD5HEX_STR_SIZE];
	if ( ! llHashedUniqueID(unique_id) )
	{
		if ( willing_to_test )
		{
			LL_WARNS("UpdaterService") << "Unable to provide a unique id; overriding willing_to_test by sending testno" << LL_ENDL;
		}
		willing_to_test = false;
	}

	mUpdater->setAppExitCallback(boost::bind(&LLAppViewer::forceQuit, this));
	mUpdater->initialize(channel, 
						 version,
						 gPlatform,
						 getOSInfo().getOSVersionString(),
						 unique_id,
						 willing_to_test
						 );
 	mUpdater->setCheckPeriod(check_period);
	mUpdater->setBandwidthLimit((int)gSavedSettings.getF32("UpdaterMaximumBandwidth") * (1024/8));
	gSavedSettings.getControl("UpdaterMaximumBandwidth")->getSignal()->
		connect(boost::bind(&on_bandwidth_throttle, mUpdater.get(), _2));
	if(gSavedSettings.getU32("UpdaterServiceSetting"))
	{
		bool install_if_ready = true;
		mUpdater->startChecking(install_if_ready);
	}

    LLEventPump & updater_pump = LLEventPumps::instance().obtain(LLUpdaterService::pumpName());
    updater_pump.listen("notify_update", &notify_update);
}

//
// This function decides whether the client machine meets the minimum requirements to
// run in a maximized window, per the consensus of davep, boa and nyx on 3/30/2011.
//
bool LLAppViewer::meetsRequirementsForMaximizedStart()
{
	bool maximizedOk = (LLFeatureManager::getInstance()->getGPUClass() >= GPU_CLASS_2);

	maximizedOk &= (gSysMemory.getPhysicalMemoryKB() >= U32Gigabytes(1));

	return maximizedOk;
}

bool LLAppViewer::initWindow()
{
	LL_INFOS("AppInit") << "Initializing window..." << LL_ENDL;

	// store setting in a global for easy access and modification
	gHeadlessClient = gSavedSettings.getBOOL("HeadlessClient");

	// always start windowed
	BOOL ignorePixelDepth = gSavedSettings.getBOOL("IgnorePixelDepth");

	LLViewerWindow::Params window_params;
	window_params
		.title(gWindowTitle)
		.name(VIEWER_WINDOW_CLASSNAME)
		.x(gSavedSettings.getS32("WindowX"))
		.y(gSavedSettings.getS32("WindowY"))
		.width(gSavedSettings.getU32("WindowWidth"))
		.height(gSavedSettings.getU32("WindowHeight"))
		.min_width(gSavedSettings.getU32("MinWindowWidth"))
		.min_height(gSavedSettings.getU32("MinWindowHeight"))
/// <FS:CR> Since the 3.6.5 merge, setting fullscreen does terrible bad things on macs like opening
/// all floaters and menus off the left side of the screen. Let's not do that right now...
/// Hardcoding full screen OFF until it's fixed. On 10.7+ we have native full screen support anyway.
#ifndef LL_DARWIN
		.fullscreen(gSavedSettings.getBOOL("FullScreen"))
#else // !LL_DARWIN
		.fullscreen(false)
#endif // !LL_DARWIN
// </FS:CR>
		.ignore_pixel_depth(ignorePixelDepth)
		.first_run(mIsFirstRun);

	gViewerWindow = new LLViewerWindow(window_params);

	LL_INFOS("AppInit") << "gViewerwindow created." << LL_ENDL;

	// Need to load feature table before cheking to start watchdog.
	// <FS:Ansariel> Fix Watchdog settings/feature table mess
	//bool use_watchdog = false;
	//int watchdog_enabled_setting = gSavedSettings.getS32("WatchdogEnabled");
	//if (watchdog_enabled_setting == -1)
	//{
	//	use_watchdog = !LLFeatureManager::getInstance()->isFeatureAvailable("WatchdogDisabled");
	//}
	//else
	//{
	//	// The user has explicitly set this setting; always use that value.
	//	use_watchdog = bool(watchdog_enabled_setting);
	//}

	//if (use_watchdog)
	if (gSavedSettings.getS32("WatchdogEnabled"))
	// </FS:Ansariel>
	{
		LLWatchdog::getInstance()->init(watchdog_killer_callback);
	}
	LL_INFOS("AppInit") << "watchdog setting is done." << LL_ENDL;

	// <FS:Ansariel> Init group notices, IMs and chiclets position before the
	//               screenchannel gets created
	gSavedSettings.setBOOL("InternalShowGroupNoticesTopRight", gSavedSettings.getBOOL("ShowGroupNoticesTopRight"));

	LLNotificationsUI::LLNotificationManager::getInstance();
		
    
#ifdef LL_DARWIN
    //Satisfy both MAINT-3135 (OSX 10.6 and earlier) MAINT-3288 (OSX 10.7 and later)
   if (getOSInfo().mMajorVer == 10 && getOSInfo().mMinorVer < 7)
		if ( getOSInfo().mMinorVer == 6 && getOSInfo().mBuild < 8 )
       		gViewerWindow->getWindow()->setOldResize(true);
#endif
    
	if (gSavedSettings.getBOOL("WindowMaximized"))
	{
		gViewerWindow->getWindow()->maximize();
	}

	//
	// Initialize GL stuff
	//

	if (mForceGraphicsLevel)
	{
		LLFeatureManager::getInstance()->setGraphicsLevel(*mForceGraphicsLevel, false);
		gSavedSettings.setU32("RenderQualityPerformance", *mForceGraphicsLevel);
	}
			
	// Set this flag in case we crash while initializing GL
	gSavedSettings.setBOOL("RenderInitError", TRUE);
	gSavedSettings.saveToFile( gSavedSettings.getString("ClientSettingsFile"), TRUE );

	gPipeline.init();
	LL_INFOS("AppInit") << "gPipeline Initialized" << LL_ENDL;

	stop_glerror();
	gViewerWindow->initGLDefaults();

	gSavedSettings.setBOOL("RenderInitError", FALSE);
	gSavedSettings.saveToFile( gSavedSettings.getString("ClientSettingsFile"), TRUE );

	//If we have a startup crash, it's usually near GL initialization, so simulate that.
	if(gCrashOnStartup)
	{
		LLAppViewer::instance()->forceErrorLLError();
	}

	//
	// Determine if the window should start maximized on initial run based
	// on graphics capability
	//
	if (gSavedSettings.getBOOL("FirstLoginThisInstall") && meetsRequirementsForMaximizedStart())
	{
		LL_INFOS("AppInit") << "This client met the requirements for a maximized initial screen." << LL_ENDL;
		gSavedSettings.setBOOL("WindowMaximized", TRUE);
	}

	if (gSavedSettings.getBOOL("WindowMaximized"))
	{
		gViewerWindow->getWindow()->maximize();
	}

	LLUI::sWindow = gViewerWindow->getWindow();

	// Show watch cursor
	gViewerWindow->setCursor(UI_CURSOR_WAIT);

	// Finish view initialization
	gViewerWindow->initBase();

	// show viewer window
	//gViewerWindow->getWindow()->show();

	LL_INFOS("AppInit") << "Window initialization done." << LL_ENDL;

	return true;
}

void LLAppViewer::writeDebugInfo(bool isStatic)
{
    //Try to do the minimum when writing data during a crash.
    std::string* debug_filename;
    debug_filename = ( isStatic
        ? getStaticDebugFile()
        : getDynamicDebugFile() );
    
	LL_INFOS() << "Opening debug file " << *debug_filename << LL_ENDL;
	llofstream out_file(debug_filename->c_str());
    
    isStatic ?  LLSDSerialize::toPrettyXML(gDebugInfo, out_file)
             :  LLSDSerialize::toPrettyXML(gDebugInfo["Dynamic"], out_file);
    
        
	out_file.close();
}

LLSD LLAppViewer::getViewerInfo() const
{
	// The point of having one method build an LLSD info block and the other
	// construct the user-visible About string is to ensure that the same info
	// is available to a getInfo() caller as to the user opening
	// LLFloaterAbout.
	LLSD info;
	LLSD version;
	version.append(LLVersionInfo::getMajor());
	version.append(LLVersionInfo::getMinor());
	version.append(LLVersionInfo::getPatch());
	version.append(LLVersionInfo::getBuild());
	info["VIEWER_VERSION"] = version;
	info["VIEWER_VERSION_STR"] = LLVersionInfo::getVersion();
	info["BUILD_DATE"] = __DATE__;
	info["BUILD_TIME"] = __TIME__;
	info["CHANNEL"] = LLVersionInfo::getChannel();
    info["ADDRESS_SIZE"] = ADDRESS_SIZE;
<<<<<<< HEAD
    //std::string build_config = LLVersionInfo::getBuildConfig();
    //if (build_config != "Release")
    //{
    //    info["BUILD_CONFIG"] = build_config;
    //}

// <FS:CR> FIRE-8273: Add Open-sim indicator to About floater
#ifdef OPENSIM
	info["BUILD_TYPE"] = LLTrans::getString("FSWithOpensim");
#else
	info["BUILD_TYPE"] = LLTrans::getString("FSWithHavok");
#endif // OPENSIM
// </FS:CR>
	info["SKIN"] = gSavedSettings.getString("FSInternalSkinCurrent");
	info["THEME"] = gSavedSettings.getString("FSInternalSkinCurrentTheme");

	//[FIRE 3113 : SJ] Added Font and fontsize to info
	std::string font_name;
	std::string fsInternalFontSettingsFile = gSavedSettings.getString("FSInternalFontSettingsFile");
	if (LLTrans::findString(font_name, "font_" + fsInternalFontSettingsFile))
	{
		info["FONT"] = font_name;
	}
	else
	{
		info["FONT"] = LLTrans::getString("font_unknown");
	}
	info["FONT_SIZE"] = gSavedSettings.getF32("FSFontSizeAdjustment");
	info["FONT_SCREEN_DPI"] = gSavedSettings.getF32("FontScreenDPI");

	// <FS:PP> FIRE-15714: UI Scaling in SysInfo
	info["UI_SCALE_FACTOR"] = gSavedSettings.getF32("UIScaleFactor");

	//[FIRE-3923 : SJ] Added Drawdistance, bandwidth and LOD to info
	info["DRAW_DISTANCE"] = gSavedSettings.getF32("RenderFarClip");
	info["BANDWIDTH"] = gSavedSettings.getF32("ThrottleBandwidthKBPS");
	info["LOD"] = gSavedSettings.getF32("RenderVolumeLODFactor");

	//[FIRE 3113 : SJ] Added Settingsfile to info
	std::string mode_name;
	std::string sessionSettingsFile = gSavedSettings.getString("SessionSettingsFile");
	if (LLTrans::findString(mode_name, "mode_" + sessionSettingsFile))
	{
		info["MODE"] = mode_name;
	}
	else
	{
		info["MODE"] = LLTrans::getString("mode_unknown");
	}
=======
    std::string build_config = LLVersionInfo::getBuildConfig();
    if (build_config != "Release")
    {
        info["BUILD_CONFIG"] = build_config;
    }
>>>>>>> 66de0c99

	// return a URL to the release notes for this viewer, such as:
	// http://wiki.secondlife.com/wiki/Release_Notes/Second Life Beta Viewer/2.1.0.123456
	std::string url = LLTrans::getString("RELEASE_NOTES_BASE_URL");
	// <FS:Ansariel> FIRE-13993: Leave out channel so we can use a URL like
	//                           http://wiki.phoenixviewer.com/firestorm_change_log_x.y.z.rev
	//if (! LLStringUtil::endsWith(url, "/"))
	//	url += "/";
	//url += LLURI::escape(LLVersionInfo::getChannel()) + "/";
	// </FS:Ansariel>
	url += LLURI::escape(LLVersionInfo::getVersion());

	info["VIEWER_RELEASE_NOTES_URL"] = url;

#if LL_MSVC
	info["COMPILER"] = "MSVC";
	info["COMPILER_VERSION"] = _MSC_VER;
#elif LL_CLANG	// <FS:CR> Clang identification
	info["COMPILER"] = "Clang";
	info["COMPILER_VERSION"] = CLANG_VERSION_STRING;
#elif LL_GNUC
	info["COMPILER"] = "GCC";
	info["COMPILER_VERSION"] = GCC_VERSION;
#endif

	// Position
	LLViewerRegion* region = gAgent.getRegion();
	if (region)
	{
// [RLVa:KB] - Checked: 2014-02-24 (RLVa-1.4.10)
		if (RlvActions::canShowLocation())
		{
// [/RLVa:KB]
			LLVector3d pos = gAgent.getPositionGlobal();
			info["POSITION"] = ll_sd_from_vector3d(pos);
			info["POSITION_LOCAL"] = ll_sd_from_vector3(gAgent.getPosAgentFromGlobal(pos));
			info["REGION"] = gAgent.getRegion()->getName();
			info["HOSTNAME"] = gAgent.getRegion()->getHost().getHostName();
			info["HOSTIP"] = gAgent.getRegion()->getHost().getString();
//			info["SERVER_VERSION"] = gLastVersionChannel;
			LLSLURL slurl;
			LLAgentUI::buildSLURL(slurl);
			info["SLURL"] = slurl.getSLURLString();
// [RLVa:KB] - Checked: 2014-02-24 (RLVa-1.4.10)
		}
		else
		{
			info["REGION"] = RlvStrings::getString(RLV_STRING_HIDDEN_REGION);
		}
		info["SERVER_VERSION"] = gLastVersionChannel;
// [/RLVa:KB]
	}

	// CPU
	info["CPU"] = gSysCPU.getCPUString();
	info["MEMORY_MB"] = LLSD::Integer(gSysMemory.getPhysicalMemoryKB().valueInUnits<LLUnits::Megabytes>());
	// Moved hack adjustment to Windows memory size into llsys.cpp
	info["OS_VERSION"] = LLAppViewer::instance()->getOSInfo().getOSString();
	info["GRAPHICS_CARD_VENDOR"] = (const char*)(glGetString(GL_VENDOR));
	info["GRAPHICS_CARD"] = (const char*)(glGetString(GL_RENDERER));

#if LL_WINDOWS
	LLSD driver_info = gDXHardware.getDisplayInfo();
	if (driver_info.has("DriverVersion"))
	{
		info["GRAPHICS_DRIVER_VERSION"] = driver_info["DriverVersion"];
	}
#endif

	info["OPENGL_VERSION"] = (const char*)(glGetString(GL_VERSION));
	info["LIBCURL_VERSION"] = LLCore::LLHttp::getCURLVersion();
    // Settings

    LLRect window_rect = gViewerWindow->getWindowRectRaw();
    info["WINDOW_WIDTH"] = window_rect.getWidth();
    info["WINDOW_HEIGHT"] = window_rect.getHeight();

	// <FS> Custom sysinfo
    //info["FONT_SIZE_ADJUSTMENT"] = gSavedSettings.getF32("FontScreenDPI");
    //info["UI_SCALE"] = gSavedSettings.getF32("UIScaleFactor");
    //info["DRAW_DISTANCE"] = gSavedSettings.getF32("RenderFarClip");
    //info["NET_BANDWITH"] = gSavedSettings.getF32("ThrottleBandwidthKBPS");
    //info["LOD_FACTOR"] = gSavedSettings.getF32("RenderVolumeLODFactor");
    //info["RENDER_QUALITY"] = (F32)gSavedSettings.getU32("RenderQualityPerformance");
    //info["GPU_SHADERS"] = gSavedSettings.getBOOL("RenderDeferred") ? "Enabled" : "Disabled";
    //info["TEXTURE_MEMORY"] = gSavedSettings.getS32("TextureMemory");

    //LLSD substitution;
    //substitution["datetime"] = (S32)(gVFS ? gVFS->creationTime() : 0);
    //info["VFS_TIME"] = LLTrans::getString("AboutTime", substitution);
	// </FS>

	// Libraries

	info["J2C_VERSION"] = LLImageJ2C::getEngineInfo();
	bool want_fullname = true;
	info["AUDIO_DRIVER_VERSION"] = gAudiop ? LLSD(gAudiop->getDriverName(want_fullname)) : LLSD();
	if(LLVoiceClient::getInstance()->voiceEnabled())
	{
		LLVoiceVersionInfo version = LLVoiceClient::getInstance()->getVersion();
		std::ostringstream version_string;
		version_string << version.serverType << " " << version.serverVersion << std::endl;
		info["VOICE_VERSION"] = version_string.str();
	}
	else 
	{
		info["VOICE_VERSION"] = LLTrans::getString("NotConnected");
	}

<<<<<<< HEAD
//#if !LL_LINUX
	info["LLCEFLIB_VERSION"] = LLCEFLIB_VERSION;
//#else
//	info["LLCEFLIB_VERSION"] = "Undefined";
//
//#endif

#if defined(LL_WINDOWS) || defined(LL_LINUX)
	std::ostringstream ver_codec;
	ver_codec << LIBVLC_VERSION_MAJOR;
	ver_codec << ".";
	ver_codec << LIBVLC_VERSION_MINOR;
	ver_codec << ".";
	ver_codec << LIBVLC_VERSION_REVISION;
	info["LIBVLC_VERSION"] = ver_codec.str();
=======
#if !LL_LINUX
	std::ostringstream cef_ver_codec;
	cef_ver_codec << "Dullahan: ";
	cef_ver_codec << DULLAHAN_VERSION_MAJOR;
	cef_ver_codec << ".";
	cef_ver_codec << DULLAHAN_VERSION_MINOR;
	cef_ver_codec << ".";
	cef_ver_codec << DULLAHAN_VERSION_BUILD;
	cef_ver_codec << " - CEF: ";
	cef_ver_codec << CEF_VERSION;
	info["LIBCEF_VERSION"] = cef_ver_codec.str();
#else
	info["LIBCEF_VERSION"] = "Undefined";
#endif

#if !LL_LINUX
	std::ostringstream vlc_ver_codec;
	vlc_ver_codec << LIBVLC_VERSION_MAJOR;
	vlc_ver_codec << ".";
	vlc_ver_codec << LIBVLC_VERSION_MINOR;
	vlc_ver_codec << ".";
	vlc_ver_codec << LIBVLC_VERSION_REVISION;
	info["LIBVLC_VERSION"] = vlc_ver_codec.str();
>>>>>>> 66de0c99
#else
	info["LIBVLC_VERSION"] = "Undefined";
#endif

	S32 packets_in = LLViewerStats::instance().getRecording().getSum(LLStatViewer::PACKETS_IN);
	if (packets_in > 0)
	{
		info["PACKETS_LOST"] = LLViewerStats::instance().getRecording().getSum(LLStatViewer::PACKETS_LOST);
		info["PACKETS_IN"] = packets_in;
		info["PACKETS_PCT"] = 100.f*info["PACKETS_LOST"].asReal() / info["PACKETS_IN"].asReal();
	}

	if (mServerReleaseNotesURL.empty())
	{
		if (gAgent.getRegion())
		{
			info["SERVER_RELEASE_NOTES_URL"] = LLTrans::getString("RetrievingData");
		}
		else
		{
			info["SERVER_RELEASE_NOTES_URL"] = LLTrans::getString("NotConnected");
		}
	}
	else if (LLStringUtil::startsWith(mServerReleaseNotesURL, "http")) // it's an URL
	{
		info["SERVER_RELEASE_NOTES_URL"] = "[" + LLWeb::escapeURL(mServerReleaseNotesURL) + " " + LLTrans::getString("ReleaseNotes") + "]";
	}
	else
	{
		info["SERVER_RELEASE_NOTES_URL"] = mServerReleaseNotesURL;
	}

	// <FS:PP> FIRE-4785: Current render quality setting in sysinfo / about floater
	switch (gSavedSettings.getU32("RenderQualityPerformance"))
	{
		case 0:
			info["RENDERQUALITY"] = LLTrans::getString("render_quality_low");
			info["RENDERQUALITY_FSDATA_ENGLISH"] = "Low (1/7)";
			break;
		case 1:
			info["RENDERQUALITY"] = LLTrans::getString("render_quality_mediumlow");
			info["RENDERQUALITY_FSDATA_ENGLISH"] = "Medium-Low (2/7)";
			break;
		case 2:
			info["RENDERQUALITY"] = LLTrans::getString("render_quality_medium");
			info["RENDERQUALITY_FSDATA_ENGLISH"] = "Medium (3/7)";
			break;
		case 3:
			info["RENDERQUALITY"] = LLTrans::getString("render_quality_mediumhigh");
			info["RENDERQUALITY_FSDATA_ENGLISH"] = "Medium-High (4/7)";
			break;
		case 4:
			info["RENDERQUALITY"] = LLTrans::getString("render_quality_high");
			info["RENDERQUALITY_FSDATA_ENGLISH"] = "High (5/7)";
			break;
		case 5:
			info["RENDERQUALITY"] = LLTrans::getString("render_quality_highultra");
			info["RENDERQUALITY_FSDATA_ENGLISH"] = "High-Ultra (6/7)";
			break;
		case 6:
			info["RENDERQUALITY"] = LLTrans::getString("render_quality_ultra");
			info["RENDERQUALITY_FSDATA_ENGLISH"] = "Ultra (7/7)";
			break;
		default:
			info["RENDERQUALITY"] = LLTrans::getString("render_quality_unknown");
			info["RENDERQUALITY_FSDATA_ENGLISH"] = "Unknown, user has RenderQualityPerformance debug setting beyond the normal range (0-6)";
			break;
	}
	// </FS:PP>

	// <FS:PP> ALM enabled or disabled
	if (gSavedSettings.getBOOL("RenderDeferred"))
	{
		info["ALMSTATUS"] = LLTrans::getString("PermYes");
		info["ALMSTATUS_FSDATA_ENGLISH"] = "Yes";
	}
	else
	{
		info["ALMSTATUS"] = LLTrans::getString("PermNo");
		info["ALMSTATUS_FSDATA_ENGLISH"] = "No";
	}
	// </FS:PP>

	// <FS:Ansariel> FIRE-11768: Include texture memory settings
	info["TEXTUREMEMORY"] = gSavedSettings.getS32("TextureMemory");
	info["TEXTUREMEMORYMULTIPLIER"] = gSavedSettings.getF32("RenderTextureMemoryMultiple");
	// </FS:Ansariel>

	// <FS:ND> Add creation time of VFS (cache)
	if( gVFS )
		info["VFS_DATE"] = gVFS->getCreationDataUTC();
	else
		info["VFS_DATE"] = "unknown";
	// </FS:ND>

	return info;
}

std::string LLAppViewer::getViewerInfoString() const
{
	std::ostringstream support;

	LLSD info(getViewerInfo());

	// Render the LLSD from getInfo() as a format_map_t
	LLStringUtil::format_map_t args;

	// allow the "Release Notes" URL label to be localized
	args["ReleaseNotes"] = LLTrans::getString("ReleaseNotes");

	for (LLSD::map_const_iterator ii(info.beginMap()), iend(info.endMap());
		ii != iend; ++ii)
	{
		if (! ii->second.isArray())
		{
			// Scalar value
			if (ii->second.isUndefined())
			{
				args[ii->first] = LLTrans::getString("none_text");
			}
			else
			{
				// don't forget to render value asString()
				args[ii->first] = ii->second.asString();
			}
		}
		else
		{
			// array value: build KEY_0, KEY_1 etc. entries
			for (LLSD::Integer n(0), size(ii->second.size()); n < size; ++n)
			{
				args[STRINGIZE(ii->first << '_' << n)] = ii->second[n].asString();
			}
		}
	}

	// Now build the various pieces
	support << LLTrans::getString("AboutHeader", args);
	//if (info.has("BUILD_CONFIG"))
	//{
	//	support << "\n" << LLTrans::getString("BuildConfig", args);
	//}
	if (info.has("REGION"))
	{
// [RLVa:KB] - Checked: 2014-02-24 (RLVa-1.4.10)
		support << "\n\n" << LLTrans::getString( (RlvActions::canShowLocation()) ? "AboutPosition" : "AboutPositionRLVShowLoc", args);
// [/RLVa:KB]
//		support << "\n\n" << LLTrans::getString("AboutPosition", args);
	}
	support << "\n\n" << LLTrans::getString("AboutSystem", args);
	support << "\n";
	if (info.has("GRAPHICS_DRIVER_VERSION"))
	{
		support << "\n" << LLTrans::getString("AboutDriver", args);
	}
	support << "\n" << LLTrans::getString("AboutOGL", args);
	//support << "\n\n" << LLTrans::getString("AboutSettings", args); // <FS> Custom sysinfo
	support << "\n\n" << LLTrans::getString("AboutLibs", args);
	// <FS> Custom sysinfo
	if (info.has("BANDWIDTH")) //For added info in help floater
	{
		support << "\n" << LLTrans::getString("AboutSettings", args);
	}
	// </FS>
	if (info.has("COMPILER"))
	{
		support << "\n" << LLTrans::getString("AboutCompiler", args);
	}
	if (info.has("PACKETS_IN"))
	{
		support << '\n' << LLTrans::getString("AboutTraffic", args);
	}

	// SLT timestamp
	LLSD substitution;
	substitution["datetime"] = (S32)time(NULL);//(S32)time_corrected();
	support << "\n" << LLTrans::getString("AboutTime", substitution);

	return support.str();
}

void LLAppViewer::cleanupSavedSettings()
{
	gSavedSettings.setBOOL("MouseSun", FALSE);

	gSavedSettings.setBOOL("UseEnergy", TRUE);				// force toggle to turn off, since sends message to simulator

	gSavedSettings.setBOOL("DebugWindowProc", gDebugWindowProc);
		
	gSavedSettings.setBOOL("ShowObjectUpdates", gShowObjectUpdates);
	
	if (gDebugView)
	{
		gSavedSettings.setBOOL("ShowDebugConsole", gDebugView->mDebugConsolep->getVisible());
	}

	// save window position if not maximized
	// as we don't track it in callbacks
	if(NULL != gViewerWindow)
	{
		BOOL maximized = gViewerWindow->getWindow()->getMaximized();
		if (!maximized)
		{
			LLCoordScreen window_pos;
			
			if (gViewerWindow->getWindow()->getPosition(&window_pos))
			{
				gSavedSettings.setS32("WindowX", window_pos.mX);
				gSavedSettings.setS32("WindowY", window_pos.mY);
			}
		}
	}

	gSavedSettings.setF32("MapScale", LLWorldMapView::sMapScale );

	// Some things are cached in LLAgent.
	if (gAgent.isInitialized())
	{
		gSavedSettings.setF32("RenderFarClip", gAgentCamera.mDrawDistance);
	}
}

void LLAppViewer::removeCacheFiles(const std::string& file_mask)
{
	gDirUtilp->deleteFilesInDir(gDirUtilp->getExpandedFilename(LL_PATH_CACHE, ""), file_mask);
}

void LLAppViewer::writeSystemInfo()
{
    
    if (! gDebugInfo.has("Dynamic") )
        gDebugInfo["Dynamic"] = LLSD::emptyMap();

	// <FS:ND> set filename to Firestorm.log
// #if LL_WINDOWS
// 	gDebugInfo["SLLog"] = gDirUtilp->getExpandedFilename(LL_PATH_DUMP,"SecondLife.log");
// #else
//     //Not ideal but sufficient for good reporting.
//     gDebugInfo["SLLog"] = gDirUtilp->getExpandedFilename(LL_PATH_LOGS,"SecondLife.old");  //LLError::logFileName();
// #endif

#if LL_WINDOWS
	gDebugInfo["SLLog"] = gDirUtilp->getExpandedFilename(LL_PATH_DUMP, APP_NAME + ".log");
#else
    //Not ideal but sufficient for good reporting.
    gDebugInfo["SLLog"] = gDirUtilp->getExpandedFilename(LL_PATH_LOGS, APP_NAME + ".old");  //LLError::logFileName();
#endif
	// </FS:ND>

	gDebugInfo["ClientInfo"]["Name"] = LLVersionInfo::getChannel();
// [SL:KB] - Patch: Viewer-CrashReporting | Checked: 2011-05-08 (Catznip-2.6.0a) | Added: Catznip-2.6.0a
	gDebugInfo["ClientInfo"]["Version"] = LLVersionInfo::getVersion();
	gDebugInfo["ClientInfo"]["Platform"] = LLVersionInfo::getBuildPlatform();
// [/SL:KB]
	gDebugInfo["ClientInfo"]["MajorVersion"] = LLVersionInfo::getMajor();
	gDebugInfo["ClientInfo"]["MinorVersion"] = LLVersionInfo::getMinor();
	gDebugInfo["ClientInfo"]["PatchVersion"] = LLVersionInfo::getPatch();
	gDebugInfo["ClientInfo"]["BuildVersion"] = LLVersionInfo::getBuild();

// <FS:ND> Add which flavor of FS generated an error
#ifdef OPENSIM
	gDebugInfo["ClientInfo"]["Flavor"] = "oss";
#else
	gDebugInfo["ClientInfo"]["Flavor"] = "hvk";
#endif
// </FS:ND>

	//	gDebugInfo["CAFilename"] = gDirUtilp->getCAFile();

	gDebugInfo["CPUInfo"]["CPUString"] = gSysCPU.getCPUString();
	gDebugInfo["CPUInfo"]["CPUFamily"] = gSysCPU.getFamily();
	gDebugInfo["CPUInfo"]["CPUMhz"] = (S32)gSysCPU.getMHz();
	gDebugInfo["CPUInfo"]["CPUAltivec"] = gSysCPU.hasAltivec();
	gDebugInfo["CPUInfo"]["CPUSSE"] = gSysCPU.hasSSE();
	gDebugInfo["CPUInfo"]["CPUSSE2"] = gSysCPU.hasSSE2();
	
	gDebugInfo["RAMInfo"]["Physical"] = (LLSD::Integer)(gSysMemory.getPhysicalMemoryKB().value());
	gDebugInfo["RAMInfo"]["Allocated"] = (LLSD::Integer)(gMemoryAllocated.valueInUnits<LLUnits::Kilobytes>());
	gDebugInfo["OSInfo"] = getOSInfo().getOSStringSimple();

	// The user is not logged on yet, but record the current grid choice login url
	// which may have been the intended grid. 
	gDebugInfo["GridName"] = LLGridManager::getInstance()->getGridId();

	// *FIX:Mani - move this down in llappviewerwin32
#ifdef LL_WINDOWS
	DWORD thread_id = GetCurrentThreadId();
	gDebugInfo["MainloopThreadID"] = (S32)thread_id;
#endif

	// "CrashNotHandled" is set here, while things are running well,
	// in case of a freeze. If there is a freeze, the crash logger will be launched
	// and can read this value from the debug_info.log.
	// If the crash is handled by LLAppViewer::handleViewerCrash, ie not a freeze,
	// then the value of "CrashNotHandled" will be set to true.
	gDebugInfo["CrashNotHandled"] = (LLSD::Boolean)true;

	// Insert crash host url (url to post crash log to) if configured. This insures
	// that the crash report will go to the proper location in the case of a 
	// prior freeze.
	std::string crashHostUrl = gSavedSettings.get<std::string>("CrashHostUrl");
	if(crashHostUrl != "")
	{
		gDebugInfo["CrashHostUrl"] = crashHostUrl;
	}
	
	// Dump some debugging info
	LL_INFOS("SystemInfo") << "Application: " << LLTrans::getString("APP_NAME") << LL_ENDL;
	LL_INFOS("SystemInfo") << "Version: " << LLVersionInfo::getChannelAndVersion() << LL_ENDL;

	// Dump the local time and time zone
	time_t now;
	time(&now);
	char tbuffer[256];		/* Flawfinder: ignore */
	strftime(tbuffer, 256, "%Y-%m-%dT%H:%M:%S %Z", localtime(&now));
	LL_INFOS("SystemInfo") << "Local time: " << tbuffer << LL_ENDL;

	// query some system information
	LL_INFOS("SystemInfo") << "CPU info:\n" << gSysCPU << LL_ENDL;
	LL_INFOS("SystemInfo") << "Memory info:\n" << gSysMemory << LL_ENDL;
	LL_INFOS("SystemInfo") << "OS: " << getOSInfo().getOSStringSimple() << LL_ENDL;
	LL_INFOS("SystemInfo") << "OS info: " << getOSInfo() << LL_ENDL;

	// <FS:ND> Breakpad merge. Only include SettingsFile if the user selected this in prefs. Path from Catznip
    // gDebugInfo["SettingsFilename"] = gSavedSettings.getString("ClientSettingsFile");
	if (gCrashSettings.getBOOL("CrashSubmitSettings"))
		gDebugInfo["SettingsFilename"] = gSavedSettings.getString("ClientSettingsFile");
	// </FS:ND>

	gDebugInfo["ViewerExePath"] = gDirUtilp->getExecutablePathAndName();
	gDebugInfo["CurrentPath"] = gDirUtilp->getCurPath();
	gDebugInfo["FirstLogin"] = (LLSD::Boolean) gAgent.isFirstLogin();
	gDebugInfo["FirstRunThisInstall"] = gSavedSettings.getBOOL("FirstRunThisInstall");
    gDebugInfo["StartupState"] = LLStartUp::getStartupStateString();
    
	writeDebugInfo(); // Save out debug_info.log early, in case of crash.
}

#ifdef LL_WINDOWS
//For whatever reason, in Windows when using OOP server for breakpad, the callback to get the 
//name of the dump file is not getting triggered by the breakpad library.   Unfortunately they 
//also didn't see fit to provide a simple query request across the pipe to get this name either.
//Since we are putting our output in a runtime generated directory and we know the header data in
//the dump format, we can however use the following hack to identify our file. 
// TODO make this a member function.
void getFileList()
{
	std::stringstream filenames;

	typedef std::vector<std::string> vec;
	std::string pathname = gDirUtilp->getExpandedFilename(LL_PATH_DUMP,"");
	vec file_vec = gDirUtilp->getFilesInDir(pathname);
	for(vec::const_iterator iter=file_vec.begin(); iter!=file_vec.end(); ++iter)
	{
		filenames << *iter << " ";
		if ( ( iter->length() > 30 ) && (iter->rfind(".dmp") == (iter->length()-4) ) )
		{
			std::string fullname = pathname + *iter;
			std::ifstream fdat( fullname.c_str(), std::ifstream::binary);
			if (fdat)
			{
				char buf[5];
				fdat.read(buf,4);
				fdat.close();
				if (!strncmp(buf,"MDMP",4))
				{
					gDebugInfo["Dynamic"]["MinidumpPath"] = fullname;
					break;
				}
			}
		}
	}
	filenames << std::endl;
	gDebugInfo["Dynamic"]["DumpDirContents"] = filenames.str();
}
#endif

void LLAppViewer::handleViewerCrash()
{
	LL_INFOS("CRASHREPORT") << "Handle viewer crash entry." << LL_ENDL;

	LL_INFOS("CRASHREPORT") << "Last render pool type: " << LLPipeline::sCurRenderPoolType << LL_ENDL ;

	LLMemory::logMemoryInfo(true) ;

	//print out recorded call stacks if there are any.
	LLError::LLCallStacks::print();

	LLAppViewer* pApp = LLAppViewer::instance();
	if (pApp->beingDebugged())
	{
		// This will drop us into the debugger.
		abort();
	}

	if (LLApp::isCrashloggerDisabled())
	{
		abort();
	}

	// Returns whether a dialog was shown.
	// Only do the logic in here once
	if (pApp->mReportedCrash)
	{
		return;
	}
	pApp->mReportedCrash = TRUE;
	
	// Insert crash host url (url to post crash log to) if configured.
	std::string crashHostUrl = gSavedSettings.get<std::string>("CrashHostUrl");
	if(crashHostUrl != "")
	{
		gDebugInfo["Dynamic"]["CrashHostUrl"] = crashHostUrl;
	}
	
	LLParcel* parcel = LLViewerParcelMgr::getInstance()->getAgentParcel();
	if ( parcel && parcel->getMusicURL()[0])
	{
		gDebugInfo["Dynamic"]["ParcelMusicURL"] = parcel->getMusicURL();
	}	
	if ( parcel && parcel->getMediaURL()[0])
	{
		gDebugInfo["Dynamic"]["ParcelMediaURL"] = parcel->getMediaURL();
	}
	
	
	gDebugInfo["Dynamic"]["SessionLength"] = F32(LLFrameTimer::getElapsedSeconds());
	gDebugInfo["Dynamic"]["RAMInfo"]["Allocated"] = (LLSD::Integer) LLMemory::getCurrentRSS() >> 10;
	
	if(gLogoutInProgress)
	{
		gDebugInfo["Dynamic"]["LastExecEvent"] = LAST_EXEC_LOGOUT_CRASH;
	}
	else
	{
		gDebugInfo["Dynamic"]["LastExecEvent"] = gLLErrorActivated ? LAST_EXEC_LLERROR_CRASH : LAST_EXEC_OTHER_CRASH;
	}

	if(gAgent.getRegion())
	{
		gDebugInfo["Dynamic"]["CurrentSimHost"] = gAgent.getRegionHost().getHostName();
		gDebugInfo["Dynamic"]["CurrentRegion"] = gAgent.getRegion()->getName();
		
		const LLVector3& loc = gAgent.getPositionAgent();
		gDebugInfo["Dynamic"]["CurrentLocationX"] = loc.mV[0];
		gDebugInfo["Dynamic"]["CurrentLocationY"] = loc.mV[1];
		gDebugInfo["Dynamic"]["CurrentLocationZ"] = loc.mV[2];
	}

	if(LLAppViewer::instance()->mMainloopTimeout)
	{
		gDebugInfo["Dynamic"]["MainloopTimeoutState"] = LLAppViewer::instance()->mMainloopTimeout->getState();
	}
	
	// The crash is being handled here so set this value to false.
	// Otherwise the crash logger will think this crash was a freeze.
	gDebugInfo["Dynamic"]["CrashNotHandled"] = (LLSD::Boolean)false;
    
	//Write out the crash status file
	//Use marker file style setup, as that's the simplest, especially since
	//we're already in a crash situation	
	if (gDirUtilp)
	{
		std::string crash_marker_file_name = gDirUtilp->getExpandedFilename(LL_PATH_LOGS,
																			gLLErrorActivated
																			? LLERROR_MARKER_FILE_NAME
																			: ERROR_MARKER_FILE_NAME);
		LLAPRFile crash_marker_file ;
		crash_marker_file.open(crash_marker_file_name, LL_APR_WB);
		if (crash_marker_file.getFileHandle())
		{
			LL_INFOS("MarkerFile") << "Created crash marker file " << crash_marker_file_name << LL_ENDL;
			recordMarkerVersion(crash_marker_file);
		}
		else
		{
			LL_WARNS("MarkerFile") << "Cannot create error marker file " << crash_marker_file_name << LL_ENDL;
		}
	}
	else
	{
		LL_WARNS("MarkerFile") << "No gDirUtilp with which to create error marker file name" << LL_ENDL;
	}		
	
#ifdef LL_WINDOWS
	Sleep(200);
#endif 

	char *minidump_file = pApp->getMiniDumpFilename();
    LL_DEBUGS("CRASHREPORT") << "minidump file name " << minidump_file << LL_ENDL;
	if(minidump_file && minidump_file[0] != 0)
	{
		gDebugInfo["Dynamic"]["MinidumpPath"] = minidump_file;
	}
	else
	{
#ifdef LL_WINDOWS
		getFileList();
#else
        LL_WARNS("CRASHREPORT") << "no minidump file?" << LL_ENDL;
#endif        
	}
    gDebugInfo["Dynamic"]["CrashType"]="crash";
	
	if (gMessageSystem && gDirUtilp)
	{
		std::string filename;
		filename = gDirUtilp->getExpandedFilename(LL_PATH_DUMP, "stats.log");
        LL_DEBUGS("CRASHREPORT") << "recording stats " << filename << LL_ENDL;
		llofstream file(filename.c_str(), std::ios_base::binary);
		if(file.good())
		{
			gMessageSystem->summarizeLogs(file);
			file.close();
		}
        else
        {
            LL_WARNS("CRASHREPORT") << "problem recording stats" << LL_ENDL;
        }        
	}

	if (gMessageSystem)
	{
		gMessageSystem->getCircuitInfo(gDebugInfo["CircuitInfo"]);
		gMessageSystem->stopLogging();
	}

	if (LLWorld::instanceExists()) LLWorld::getInstance()->getInfo(gDebugInfo["Dynamic"]);

	// Close the debug file
	pApp->writeDebugInfo(false);  //false answers the isStatic question with the least overhead.
}

// static
void LLAppViewer::recordMarkerVersion(LLAPRFile& marker_file) 
{		
	std::string marker_version(LLVersionInfo::getChannelAndVersion());
	if ( marker_version.length() > MAX_MARKER_LENGTH )
	{
		LL_WARNS_ONCE("MarkerFile") << "Version length ("<< marker_version.length()<< ")"
									<< " greater than maximum (" << MAX_MARKER_LENGTH << ")"
									<< ": marker matching may be incorrect"
									<< LL_ENDL;
	}

	// record the viewer version in the marker file
	marker_file.write(marker_version.data(), marker_version.length());

	marker_file.flush(); // <FS:ND/> Make sure filesystem reflects what we wrote.
}

bool LLAppViewer::markerIsSameVersion(const std::string& marker_name) const
{
	bool sameVersion = false;

	std::string my_version(LLVersionInfo::getChannelAndVersion());
	char marker_version[MAX_MARKER_LENGTH];
	S32  marker_version_length;

	LLAPRFile marker_file;
	marker_file.open(marker_name, LL_APR_RB);
	if (marker_file.getFileHandle())
	{
		marker_version_length = marker_file.read(marker_version, sizeof(marker_version));
		std::string marker_string(marker_version, marker_version_length);
		if ( 0 == my_version.compare( 0, my_version.length(), marker_version, 0, marker_version_length ) )
		{
			sameVersion = true;
		}
		LL_DEBUGS("MarkerFile") << "Compare markers for '" << marker_name << "': "
								<< "\n   mine '" << my_version    << "'"
								<< "\n marker '" << marker_string << "'"
								<< "\n " << ( sameVersion ? "same" : "different" ) << " version"
								<< LL_ENDL;
		marker_file.close();
	}
	return sameVersion;
}

void LLAppViewer::processMarkerFiles()
{
	//We've got 4 things to test for here
	// - Other Process Running (SecondLife.exec_marker present, locked)
	// - Freeze (SecondLife.exec_marker present, not locked)
	// - LLError Crash (SecondLife.llerror_marker present)
	// - Other Crash (SecondLife.error_marker present)
	// These checks should also remove these files for the last 2 cases if they currently exist

	bool marker_is_same_version = true;
	// first, look for the marker created at startup and deleted on a clean exit
	mMarkerFileName = gDirUtilp->getExpandedFilename(LL_PATH_LOGS,MARKER_FILE_NAME);
	if (LLAPRFile::isExist(mMarkerFileName, NULL, LL_APR_RB))
	{
		// File exists...
		// first, read it to see if it was created by the same version (we need this later)
		marker_is_same_version = markerIsSameVersion(mMarkerFileName);

		// now test to see if this file is locked by a running process (try to open for write)
		LL_DEBUGS("MarkerFile") << "Checking exec marker file for lock..." << LL_ENDL;
		mMarkerFile.open(mMarkerFileName, LL_APR_WB);
		// <FS:ND> Remove LLVolatileAPRPool/apr_file_t and use FILE* instead
		//apr_file_t* fMarker = mMarkerFile.getFileHandle() ; 
		LLAPRFile::tFiletype* fMarker = mMarkerFile.getFileHandle() ; 
		// </FS:ND>
		if (!fMarker)
		{
			LL_INFOS("MarkerFile") << "Exec marker file open failed - assume it is locked." << LL_ENDL;
			mSecondInstance = true; // lock means that instance is running.
		}
		else
		{
			// We were able to open it, now try to lock it ourselves...
			if (apr_file_lock(fMarker, APR_FLOCK_NONBLOCK | APR_FLOCK_EXCLUSIVE) != APR_SUCCESS)
			{
				LL_WARNS_ONCE("MarkerFile") << "Locking exec marker failed." << LL_ENDL;
				mSecondInstance = true; // lost a race? be conservative
				mMarkerFile.close(); // <FS:ND/> Cannot lock the file and take ownership. Don't keep it open
			}
			else
			{
				// No other instances; we've locked this file now, so record our version; delete on quit.		
				recordMarkerVersion(mMarkerFile);
				LL_DEBUGS("MarkerFile") << "Exec marker file existed but was not locked; rewritten." << LL_ENDL;
			}
		}

		if (mSecondInstance)
		{
			LL_INFOS("MarkerFile") << "Exec marker '"<< mMarkerFileName << "' owned by another instance" << LL_ENDL;
		}
		else if (marker_is_same_version)
		{
			// the file existed, is ours, and matched our version, so we can report on what it says
			LL_INFOS("MarkerFile") << "Exec marker '"<< mMarkerFileName << "' found; last exec FROZE" << LL_ENDL;
			gLastExecEvent = LAST_EXEC_FROZE;
				
		}
		else
		{
			LL_INFOS("MarkerFile") << "Exec marker '"<< mMarkerFileName << "' found, but versions did not match" << LL_ENDL;
		}
	}
	else // marker did not exist... last exec (if any) did not freeze
	{
		// Create the marker file for this execution & lock it; it will be deleted on a clean exit
		apr_status_t s;
		s = mMarkerFile.open(mMarkerFileName, LL_APR_WB, TRUE);	

		if (s == APR_SUCCESS && mMarkerFile.getFileHandle())
		{
			LL_DEBUGS("MarkerFile") << "Exec marker file '"<< mMarkerFileName << "' created." << LL_ENDL;
			if (APR_SUCCESS == apr_file_lock(mMarkerFile.getFileHandle(), APR_FLOCK_NONBLOCK | APR_FLOCK_EXCLUSIVE)) 
			{
				recordMarkerVersion(mMarkerFile);
				LL_DEBUGS("MarkerFile") << "Exec marker file locked." << LL_ENDL;
			}
			else
			{
				LL_WARNS("MarkerFile") << "Exec marker file cannot be locked." << LL_ENDL;
			}
		}
		else
		{
			LL_WARNS("MarkerFile") << "Failed to create exec marker file '"<< mMarkerFileName << "'." << LL_ENDL;
		}
	}

	// now check for cases in which the exec marker may have been cleaned up by crash handlers

	// check for any last exec event report based on whether or not it happened during logout
	// (the logout marker is created when logout begins)
	std::string logout_marker_file =  gDirUtilp->getExpandedFilename(LL_PATH_LOGS, LOGOUT_MARKER_FILE_NAME);
	if(LLAPRFile::isExist(logout_marker_file, NULL, LL_APR_RB))
	{
		if (markerIsSameVersion(logout_marker_file))
		{
			gLastExecEvent = LAST_EXEC_LOGOUT_FROZE;
			LL_INFOS("MarkerFile") << "Logout crash marker '"<< logout_marker_file << "', changing LastExecEvent to LOGOUT_FROZE" << LL_ENDL;
		}
		else
		{
			LL_INFOS("MarkerFile") << "Logout crash marker '"<< logout_marker_file << "' found, but versions did not match" << LL_ENDL;
		}
		LLAPRFile::remove(logout_marker_file);
	}
	// further refine based on whether or not a marker created during an llerr crash is found
	std::string llerror_marker_file = gDirUtilp->getExpandedFilename(LL_PATH_LOGS, LLERROR_MARKER_FILE_NAME);
	if(LLAPRFile::isExist(llerror_marker_file, NULL, LL_APR_RB))
	{
		if (markerIsSameVersion(llerror_marker_file))
		{
			if ( gLastExecEvent == LAST_EXEC_LOGOUT_FROZE )
			{
				gLastExecEvent = LAST_EXEC_LOGOUT_CRASH;
				LL_INFOS("MarkerFile") << "LLError marker '"<< llerror_marker_file << "' crashed, setting LastExecEvent to LOGOUT_CRASH" << LL_ENDL;
			}
			else
			{
				gLastExecEvent = LAST_EXEC_LLERROR_CRASH;
				LL_INFOS("MarkerFile") << "LLError marker '"<< llerror_marker_file << "' crashed, setting LastExecEvent to LLERROR_CRASH" << LL_ENDL;
			}
		}
		else
		{
			LL_INFOS("MarkerFile") << "LLError marker '"<< llerror_marker_file << "' found, but versions did not match" << LL_ENDL;
		}
		LLAPRFile::remove(llerror_marker_file);
	}
	// and last refine based on whether or not a marker created during a non-llerr crash is found
	std::string error_marker_file = gDirUtilp->getExpandedFilename(LL_PATH_LOGS, ERROR_MARKER_FILE_NAME);
	if(LLAPRFile::isExist(error_marker_file, NULL, LL_APR_RB))
	{
		if (markerIsSameVersion(error_marker_file))
		{
			if (gLastExecEvent == LAST_EXEC_LOGOUT_FROZE)
			{
				gLastExecEvent = LAST_EXEC_LOGOUT_CRASH;
				LL_INFOS("MarkerFile") << "Error marker '"<< error_marker_file << "' crashed, setting LastExecEvent to LOGOUT_CRASH" << LL_ENDL;
			}
			else
			{
				gLastExecEvent = LAST_EXEC_OTHER_CRASH;
				LL_INFOS("MarkerFile") << "Error marker '"<< error_marker_file << "' crashed, setting LastExecEvent to " << gLastExecEvent << LL_ENDL;
			}
		}
		else
		{
			LL_INFOS("MarkerFile") << "Error marker '"<< error_marker_file << "' marker found, but versions did not match" << LL_ENDL;
		}
		LLAPRFile::remove(error_marker_file);
	}
}

void LLAppViewer::removeMarkerFiles()
{
	if (!mSecondInstance)
	{		
		if (mMarkerFile.getFileHandle())
		{
			mMarkerFile.close() ;
			LLAPRFile::remove( mMarkerFileName );
			LL_DEBUGS("MarkerFile") << "removed exec marker '"<<mMarkerFileName<<"'"<< LL_ENDL;
		}
		else
		{
			LL_DEBUGS("MarkerFile") << "marker '"<<mMarkerFileName<<"' not open"<< LL_ENDL;
 		}

		if (mLogoutMarkerFile.getFileHandle())
		{
			mLogoutMarkerFile.close();
			LLAPRFile::remove( mLogoutMarkerFileName );
			LL_DEBUGS("MarkerFile") << "removed logout marker '"<<mLogoutMarkerFileName<<"'"<< LL_ENDL;
		}
		else
		{
			LL_DEBUGS("MarkerFile") << "logout marker '"<<mLogoutMarkerFileName<<"' not open"<< LL_ENDL;
		}
	}
	else
	{
		LL_WARNS("MarkerFile") << "leaving markers because this is a second instance" << LL_ENDL;
	}
}

void LLAppViewer::removeDumpDir()
{
    //Call this routine only on clean exit.  Crash reporter will clean up
    //its locking table for us.
    std::string dump_dir = gDirUtilp->getExpandedFilename(LL_PATH_DUMP, "");
    gDirUtilp->deleteDirAndContents(dump_dir);
}

void LLAppViewer::forceQuit()
{ 
	LLApp::setQuitting(); 
}

//TODO: remove
void LLAppViewer::fastQuit(S32 error_code)
{
	// finish pending transfers
	flushVFSIO();
	// let sim know we're logging out
	sendLogoutRequest();
	// flush network buffers by shutting down messaging system
	end_messaging_system();
	// figure out the error code
	S32 final_error_code = error_code ? error_code : (S32)isError();
	// this isn't a crash	
	removeMarkerFiles();
	// get outta here
	_exit(final_error_code);	
}

void LLAppViewer::requestQuit()
{
	LL_INFOS() << "requestQuit" << LL_ENDL;

	LLViewerRegion* region = gAgent.getRegion();
	
	if( (LLStartUp::getStartupState() < STATE_STARTED) || !region )
	{
		// If we have a region, make some attempt to send a logout request first.
		// This prevents the halfway-logged-in avatar from hanging around inworld for a couple minutes.
		if(region)
		{
			sendLogoutRequest();
		}
		else if(LLStartUp::getStartupState() == STATE_STARTED) // LO: Fix for FIRE-2613: sidebar tabs and floaters not remembering being open/torn off
		{
			if (gFloaterView)
			{
				// application is quitting
				gFloaterView->closeAllChildren(true);
			}

		} // ~LO
		
		// Quit immediately
		forceQuit();
		return;
	}

	// Try to send metrics back to the grid
	metricsSend(!gDisconnected);

	// Try to send last batch of avatar rez metrics.
	if (!gDisconnected && isAgentAvatarValid())
	{
		gAgentAvatarp->updateAvatarRezMetrics(true); // force a last packet to be sent.
	}
	
	// Try to send last batch of avatar rez metrics.
	// <FS:Ansariel> LL merge error
	//if (!gDisconnected && isAgentAvatarValid())
	//{
	//	gAgentAvatarp->updateAvatarRezMetrics(true); // force a last packet to be sent.
	//}
	// </FS:Ansariel>
	
	LLHUDEffectSpiral *effectp = (LLHUDEffectSpiral*)LLHUDManager::getInstance()->createViewerEffect(LLHUDObject::LL_HUD_EFFECT_POINT, TRUE);
	effectp->setPositionGlobal(gAgent.getPositionGlobal());
	effectp->setColor(LLColor4U(gAgent.getEffectColor()));
	LLHUDManager::getInstance()->sendEffects();
	effectp->markDead() ;//remove it.

	// Attempt to close all floaters that might be
	// editing things.
	if (gFloaterView)
	{
		// application is quitting
		gFloaterView->closeAllChildren(true);
	}

	send_stats();

	gLogoutTimer.reset();
	mQuitRequested = true;
}

static bool finish_quit(const LLSD& notification, const LLSD& response)
{
	S32 option = LLNotificationsUtil::getSelectedOption(notification, response);

	if (option == 0)
	{
		LLAppViewer::instance()->requestQuit();
	}
	return false;
}
static LLNotificationFunctorRegistration finish_quit_reg("ConfirmQuit", finish_quit);

void LLAppViewer::userQuit()
{
	if (gDisconnected || gViewerWindow->getProgressView()->getVisible())
	{
		requestQuit();
	}
	else
	{
		LLNotificationsUtil::add("ConfirmQuit");
	}
}

static bool finish_early_exit(const LLSD& notification, const LLSD& response)
{
	LLAppViewer::instance()->forceQuit();
	return false;
}

void LLAppViewer::earlyExit(const std::string& name, const LLSD& substitutions)
{
   	LL_WARNS() << "app_early_exit: " << name << LL_ENDL;
	gDoDisconnect = TRUE;
	LLNotificationsUtil::add(name, substitutions, LLSD(), finish_early_exit);
}

// case where we need the viewer to exit without any need for notifications
void LLAppViewer::earlyExitNoNotify()
{
   	LL_WARNS() << "app_early_exit with no notification: " << LL_ENDL;
	gDoDisconnect = TRUE;
	finish_early_exit( LLSD(), LLSD() );
}

void LLAppViewer::abortQuit()
{
    LL_INFOS() << "abortQuit()" << LL_ENDL;
	mQuitRequested = false;
}

void LLAppViewer::migrateCacheDirectory()
{
#if LL_WINDOWS || LL_DARWIN
	// NOTE: (Nyx) as of 1.21, cache for mac is moving to /library/caches/SecondLife from
	// /library/application support/SecondLife/cache This should clear/delete the old dir.

	// As of 1.23 the Windows cache moved from
	//   C:\Documents and Settings\James\Application Support\SecondLife\cache
	// to
	//   C:\Documents and Settings\James\Local Settings\Application Support\SecondLife
	//
	// The Windows Vista equivalent is from
	//   C:\Users\James\AppData\Roaming\SecondLife\cache
	// to
	//   C:\Users\James\AppData\Local\SecondLife
	//
	// Note the absence of \cache on the second path.  James.

	// Only do this once per fresh install of this version.
	if (gSavedSettings.getBOOL("MigrateCacheDirectory"))
	{
		gSavedSettings.setBOOL("MigrateCacheDirectory", FALSE);

		std::string old_cache_dir = gDirUtilp->add(gDirUtilp->getOSUserAppDir(), "cache");
		std::string new_cache_dir = gDirUtilp->getCacheDir(true);

		if (gDirUtilp->fileExists(old_cache_dir))
		{
			LL_INFOS() << "Migrating cache from " << old_cache_dir << " to " << new_cache_dir << LL_ENDL;

			// Migrate inventory cache to avoid pain to inventory database after mass update
			S32 file_count = 0;
			std::string file_name;
			std::string mask = "*.*";

			LLDirIterator iter(old_cache_dir, mask);
			while (iter.next(file_name))
			{
				if (file_name == "." || file_name == "..") continue;
				std::string source_path = gDirUtilp->add(old_cache_dir, file_name);
				std::string dest_path = gDirUtilp->add(new_cache_dir, file_name);
				if (!LLFile::rename(source_path, dest_path))
				{
					file_count++;
				}
			}
			LL_INFOS() << "Moved " << file_count << " files" << LL_ENDL;

			// AO: Don't automatically purge old cache
			//// Nuke the old cache
			//gDirUtilp->setCacheDir(old_cache_dir);
			//purgeCache();
			gDirUtilp->setCacheDir(new_cache_dir);

#if LL_DARWIN
			// Clean up Mac files not deleted by removing *.*
			std::string ds_store = old_cache_dir + "/.DS_Store";
			if (gDirUtilp->fileExists(ds_store))
			{
				LLFile::remove(ds_store);
			}
#endif
			if (LLFile::rmdir(old_cache_dir) != 0)
			{
				LL_WARNS() << "could not delete old cache directory " << old_cache_dir << LL_ENDL;
			}
		}
	}
#endif // LL_WINDOWS || LL_DARWIN
}

void dumpVFSCaches()
{
	LL_INFOS() << "======= Static VFS ========" << LL_ENDL;
	gStaticVFS->listFiles();
#if LL_WINDOWS
	LL_INFOS() << "======= Dumping static VFS to StaticVFSDump ========" << LL_ENDL;
	WCHAR w_str[MAX_PATH];
	GetCurrentDirectory(MAX_PATH, w_str);
	S32 res = LLFile::mkdir("StaticVFSDump");
	if (res == -1)
	{
		if (errno != EEXIST)
		{
			LL_WARNS() << "Couldn't create dir StaticVFSDump" << LL_ENDL;
		}
	}
	SetCurrentDirectory(utf8str_to_utf16str("StaticVFSDump").c_str());
	gStaticVFS->dumpFiles();
	SetCurrentDirectory(w_str);
#endif
						
	LL_INFOS() << "========= Dynamic VFS ====" << LL_ENDL;
	gVFS->listFiles();
#if LL_WINDOWS
	LL_INFOS() << "========= Dumping dynamic VFS to VFSDump ====" << LL_ENDL;
	res = LLFile::mkdir("VFSDump");
	if (res == -1)
	{
		if (errno != EEXIST)
		{
			LL_WARNS() << "Couldn't create dir VFSDump" << LL_ENDL;
		}
	}
	SetCurrentDirectory(utf8str_to_utf16str("VFSDump").c_str());
	gVFS->dumpFiles();
	SetCurrentDirectory(w_str);
#endif
}

//static
U32 LLAppViewer::getTextureCacheVersion() 
{
	//viewer texture cache version, change if the texture cache format changes.
	const U32 TEXTURE_CACHE_VERSION = 7;

	return TEXTURE_CACHE_VERSION ;
}

//static
U32 LLAppViewer::getObjectCacheVersion() 
{
	// Viewer object cache version, change if object update
	// format changes. JC
	const U32 INDRA_OBJECT_CACHE_VERSION = 14;

	return INDRA_OBJECT_CACHE_VERSION;
}

bool LLAppViewer::initCache()
{
	mPurgeCache = false;
	BOOL read_only = mSecondInstance ? TRUE : FALSE;
	LLAppViewer::getTextureCache()->setReadOnly(read_only) ;
	LLVOCache::getInstance()->setReadOnly(read_only);

	bool texture_cache_mismatch = false;
	if (gSavedSettings.getS32("LocalCacheVersion") != LLAppViewer::getTextureCacheVersion()) 
	{
		texture_cache_mismatch = true;
		if(!read_only) 
		{
			gSavedSettings.setS32("LocalCacheVersion", LLAppViewer::getTextureCacheVersion());
		}
	}

	if(!read_only)
	{
		// <FS:Ansariel> Clear inventory cache button
		std::string clear_inventory_agent_id = gSavedSettings.getString("FSPurgeInventoryCacheOnStartup");
		if (clear_inventory_agent_id != std::string())
		{
			gSavedSettings.setString("FSPurgeInventoryCacheOnStartup", std::string());
			std::string inv_cache_file = gDirUtilp->getExpandedFilename(LL_PATH_CACHE, clear_inventory_agent_id + ".inv.gz");
			LL_INFOS("LLAppViewer") << "Purging inventory cache file: " << inv_cache_file << LL_ENDL;
			LLFile::remove(inv_cache_file);
		}
		// </FS:Ansariel>

		// Purge cache if user requested it
		if (gSavedSettings.getBOOL("PurgeCacheOnStartup") ||
			gSavedSettings.getBOOL("PurgeCacheOnNextStartup"))
		{
			gSavedSettings.setBOOL("PurgeCacheOnNextStartup", false);
			LL_INFOS("AppCache") << "Scheduling texture purge, based on PurgeCache* settings." << LL_ENDL;
			mPurgeCache = true;
			// STORM-1141 force purgeAllTextures to get called to prevent a crash here. -brad
			texture_cache_mismatch = true;
		}
		
		// <FS> If the J2C has changed since the last run, clear the cache
		const std::string j2c_info = LLImageJ2C::getEngineInfo();
		const std::string j2c_last = gSavedSettings.getString("LastJ2CVersion");
		if (j2c_info != j2c_last && !j2c_last.empty())
		{
			LL_INFOS("AppCache") << "Scheduling texture purge, based on LastJ2CVersion mismatch." << LL_ENDL;
			mPurgeTextures = true;
		}
		gSavedSettings.setString("LastJ2CVersion", j2c_info);
		// </FS>
	
		// We have moved the location of the cache directory over time.
		migrateCacheDirectory();
	
		// Setup and verify the cache location
		std::string cache_location = gSavedSettings.getString("CacheLocation");
		std::string new_cache_location = gSavedSettings.getString("NewCacheLocation");
		if (new_cache_location != cache_location)
		{
			// AO: Don't automatically purge old cache location, has unwanted side effects with shared caches, upgrades
			//LL_WARNS() << new_cache_location <<  " is not the same as " << cache_location << ". PURGING." << LL_ENDL;
			//gDirUtilp->setCacheDir(gSavedSettings.getString("CacheLocation"));
			//purgeCache(); // purge old cache
			gSavedSettings.setString("CacheLocation", new_cache_location);
			gSavedSettings.setString("CacheLocationTopFolder", gDirUtilp->getBaseFileName(new_cache_location));
		}
	}

	if (!gDirUtilp->setCacheDir(gSavedSettings.getString("CacheLocation")))
	{
		LL_WARNS("AppCache") << "Unable to set cache location" << LL_ENDL;
		gSavedSettings.setString("CacheLocation", "");
		gSavedSettings.setString("CacheLocationTopFolder", "");
	}

	// <FS:Ansariel> Sound cache
	if (!gDirUtilp->setSoundCacheDir(gSavedSettings.getString("FSSoundCacheLocation")))
	{
		LL_WARNS("AppCache") << "Unable to set sound cache location" << LL_ENDL;
		gSavedSettings.setString("FSSoundCacheLocation", "");
	}
	// </FS:Ansariel>
	
	if (mPurgeCache && !read_only)
	{
		LLSplashScreen::update(LLTrans::getString("StartupClearingCache"));
		purgeCache();
	}

	// <FS:Ansariel> FIRE-13066
	if (mPurgeTextures && !read_only)
	{
		LL_INFOS("AppCache") << "Purging Texture Cache..." << LL_ENDL;
		LLSplashScreen::update(LLTrans::getString("StartupClearingTextureCache"));
		LLAppViewer::getTextureCache()->purgeCache(LL_PATH_CACHE);
	}
	// </FS:Ansariel>

	// <FS:Ansariel> Purge web browser cache
	if (gSavedSettings.getBOOL("FSStartupClearBrowserCache"))
	{
		std::string browser_cache = gDirUtilp->getExpandedFilename(LL_PATH_CACHE, "cef_cache");
		if (LLFile::isdir(browser_cache))
		{
			gDirUtilp->deleteDirAndContents(browser_cache);
		}
		gSavedSettings.setBOOL("FSStartupClearBrowserCache", FALSE);
	}
	// </FS:Ansariel>

	// <FS:ND> For Windows, purging the cache can take an extraordinary amount of time. Rename the cache dir and purge it using another thread.
	startCachePurge();
	// </FS:ND>

	LLSplashScreen::update(LLTrans::getString("StartupInitializingTextureCache"));
	
	// Init the texture cache
	// Allocate 80% of the cache size for textures	
	const S32 MB = 1024 * 1024;
	const S64 MIN_CACHE_SIZE = 64 * MB;
	const S64 MAX_CACHE_SIZE = 9984ll * MB;
	const S64 MAX_VFS_SIZE = 1024 * MB; // 1 GB

	S64 cache_size = (S64)(gSavedSettings.getU32("CacheSize")) * MB;
	cache_size = llclamp(cache_size, MIN_CACHE_SIZE, MAX_CACHE_SIZE);

	S64 texture_cache_size = ((cache_size * 8) / 10);
	S64 vfs_size = cache_size - texture_cache_size;

	if (vfs_size > MAX_VFS_SIZE)
	{
		// Give the texture cache more space, since the VFS can't be bigger than 1GB.
		// This happens when the user's CacheSize setting is greater than 5GB.
		vfs_size = MAX_VFS_SIZE;
		texture_cache_size = cache_size - MAX_VFS_SIZE;
	}

	S64 extra = LLAppViewer::getTextureCache()->initCache(LL_PATH_CACHE, texture_cache_size, texture_cache_mismatch);
	texture_cache_size -= extra;

	LLVOCache::getInstance()->initCache(LL_PATH_CACHE, gSavedSettings.getU32("CacheNumberOfRegionsForObjects"), getObjectCacheVersion()) ;

	LLSplashScreen::update(LLTrans::getString("StartupInitializingVFS"));
	
	// Init the VFS
	vfs_size = llmin(vfs_size + extra, MAX_VFS_SIZE);
	vfs_size = (vfs_size / MB) * MB; // make sure it is MB aligned
	U32 vfs_size_u32 = (U32)vfs_size;
	U32 old_vfs_size = gSavedSettings.getU32("VFSOldSize") * MB;
	bool resize_vfs = (vfs_size_u32 != old_vfs_size);
	if (resize_vfs)
	{
		gSavedSettings.setU32("VFSOldSize", vfs_size_u32 / MB);
	}
	LL_INFOS("AppCache") << "VFS CACHE SIZE: " << vfs_size / (1024*1024) << " MB" << LL_ENDL;
	
	// This has to happen BEFORE starting the vfs
	// time_t	ltime;
	srand(time(NULL));		// Flawfinder: ignore
	U32 old_salt = gSavedSettings.getU32("VFSSalt");
	U32 new_salt;
	std::string old_vfs_data_file;
	std::string old_vfs_index_file;
	std::string new_vfs_data_file;
	std::string new_vfs_index_file;
	std::string static_vfs_index_file;
	std::string static_vfs_data_file;

	if (gSavedSettings.getBOOL("AllowMultipleViewers"))
	{
		// don't mess with renaming the VFS in this case
		new_salt = old_salt;
	}
	else
	{
		do
		{
			new_salt = rand();
		} while(new_salt == old_salt);
	}

	old_vfs_data_file = gDirUtilp->getExpandedFilename(LL_PATH_CACHE, VFS_DATA_FILE_BASE) + llformat("%u", old_salt);

	// make sure this file exists
	llstat s;
	S32 stat_result = LLFile::stat(old_vfs_data_file, &s);
	if (stat_result)
	{
		// doesn't exist, look for a data file
		std::string mask;
		mask = VFS_DATA_FILE_BASE;
		mask += "*";

		std::string dir;
		dir = gDirUtilp->getExpandedFilename(LL_PATH_CACHE, "");

		std::string found_file;
		LLDirIterator iter(dir, mask);
		if (iter.next(found_file))
		{
			old_vfs_data_file = gDirUtilp->add(dir, found_file);

			S32 start_pos = found_file.find_last_of('.');
			if (start_pos > 0)
			{
				sscanf(found_file.substr(start_pos+1).c_str(), "%d", &old_salt);
			}
			LL_DEBUGS("AppCache") << "Default vfs data file not present, found: " << old_vfs_data_file << " Old salt: " << old_salt << LL_ENDL;
		}
	}

	old_vfs_index_file = gDirUtilp->getExpandedFilename(LL_PATH_CACHE, VFS_INDEX_FILE_BASE) + llformat("%u", old_salt);

	stat_result = LLFile::stat(old_vfs_index_file, &s);
	if (stat_result)
	{
		// We've got a bad/missing index file, nukem!
		LL_WARNS("AppCache") << "Bad or missing vfx index file " << old_vfs_index_file << LL_ENDL;
		LL_WARNS("AppCache") << "Removing old vfs data file " << old_vfs_data_file << LL_ENDL;
		LLFile::remove(old_vfs_data_file);
		LLFile::remove(old_vfs_index_file);
		
		// Just in case, nuke any other old cache files in the directory.
		std::string dir;
		dir = gDirUtilp->getExpandedFilename(LL_PATH_CACHE, "");

		std::string mask;
		mask = VFS_DATA_FILE_BASE;
		mask += "*";

		gDirUtilp->deleteFilesInDir(dir, mask);

		mask = VFS_INDEX_FILE_BASE;
		mask += "*";

		gDirUtilp->deleteFilesInDir(dir, mask);
	}

	new_vfs_data_file = gDirUtilp->getExpandedFilename(LL_PATH_CACHE, VFS_DATA_FILE_BASE) + llformat("%u", new_salt);
	new_vfs_index_file = gDirUtilp->getExpandedFilename(LL_PATH_CACHE, VFS_INDEX_FILE_BASE) + llformat("%u", new_salt);

	static_vfs_data_file = gDirUtilp->getExpandedFilename(LL_PATH_APP_SETTINGS, "static_data.db2");
	static_vfs_index_file = gDirUtilp->getExpandedFilename(LL_PATH_APP_SETTINGS, "static_index.db2");

	if (resize_vfs)
	{
		LL_DEBUGS("AppCache") << "Removing old vfs and re-sizing" << LL_ENDL;
		
		LLFile::remove(old_vfs_data_file);
		LLFile::remove(old_vfs_index_file);
	}
	else if (old_salt != new_salt)
	{
		// move the vfs files to a new name before opening
		LL_DEBUGS("AppCache") << "Renaming " << old_vfs_data_file << " to " << new_vfs_data_file << LL_ENDL;
		LL_DEBUGS("AppCache") << "Renaming " << old_vfs_index_file << " to " << new_vfs_index_file << LL_ENDL;
		LLFile::rename(old_vfs_data_file, new_vfs_data_file);
		LLFile::rename(old_vfs_index_file, new_vfs_index_file);
	}

	// Startup the VFS...
	gSavedSettings.setU32("VFSSalt", new_salt);

	// Don't remove VFS after viewer crashes.  If user has corrupt data, they can reinstall. JC
	gVFS = LLVFS::createLLVFS(new_vfs_index_file, new_vfs_data_file, false, vfs_size_u32, false);
	if (!gVFS)
	{
		return false;
	}

	gStaticVFS = LLVFS::createLLVFS(static_vfs_index_file, static_vfs_data_file, true, 0, false);
	if (!gStaticVFS)
	{
		return false;
	}

	BOOL success = gVFS->isValid() && gStaticVFS->isValid();
	if (!success)
	{
		return false;
	}
	else
	{
		LLVFile::initClass();

#ifndef LL_RELEASE_FOR_DOWNLOAD
		if (gSavedSettings.getBOOL("DumpVFSCaches"))
		{
			dumpVFSCaches();
		}
#endif
		
		return true;
	}
}

void LLAppViewer::addOnIdleCallback(const boost::function<void()>& cb)
{
	LLDeferredTaskList::instance().addTask(cb);
}

void LLAppViewer::purgeCache()
{
	LL_INFOS("AppCache") << "Purging Cache and Texture Cache..." << LL_ENDL;
	LLAppViewer::getTextureCache()->purgeCache(LL_PATH_CACHE);
	LLVOCache::getInstance()->removeCache(LL_PATH_CACHE);
	std::string browser_cache = gDirUtilp->getExpandedFilename(LL_PATH_CACHE, "cef_cache");
	if (LLFile::isdir(browser_cache))
	{
		// cef does not support clear_cache and clear_cookies, so clear what we can manually.
		gDirUtilp->deleteDirAndContents(browser_cache);
	}
	gDirUtilp->deleteFilesInDir(gDirUtilp->getExpandedFilename(LL_PATH_CACHE, ""), "*");
}

//purge cache immediately, do not wait until the next login.
void LLAppViewer::purgeCacheImmediate()
{
	LL_INFOS("AppCache") << "Purging Object Cache and Texture Cache immediately..." << LL_ENDL;
	LLAppViewer::getTextureCache()->purgeCache(LL_PATH_CACHE, false);
	LLVOCache::getInstance()->removeCache(LL_PATH_CACHE, true);
}

std::string LLAppViewer::getSecondLifeTitle() const
{
#if ADDRESS_SIZE == 64
	return LLTrans::getString( "APP_NAME" ) + "_x64";
#else
	return LLTrans::getString("APP_NAME");
#endif
}

std::string LLAppViewer::getWindowTitle() const 
{
	return gWindowTitle;
}

// Callback from a dialog indicating user was logged out.  
bool finish_disconnect(const LLSD& notification, const LLSD& response)
{
	S32 option = LLNotificationsUtil::getSelectedOption(notification, response);

	if (1 == option)
	{
		if (gFloaterView)
		{
			// application is quitting
			gFloaterView->closeAllChildren(true);
		}

        LLAppViewer::instance()->forceQuit();
	}
	return false;
}

// Callback from an early disconnect dialog, force an exit
bool finish_forced_disconnect(const LLSD& notification, const LLSD& response)
{
	if (gFloaterView)
	{
		// application is quitting
		gFloaterView->closeAllChildren(true);
	}

	LLAppViewer::instance()->forceQuit();
	return false;
}


void LLAppViewer::forceDisconnect(const std::string& mesg)
{
	if (gDoDisconnect)
    {
		// Already popped up one of these dialogs, don't
		// do this again.
		return;
    }
	
	// *TODO: Translate the message if possible
	std::string big_reason = LLAgent::sTeleportErrorMessages[mesg];
	if ( big_reason.size() == 0 )
	{
		big_reason = mesg;
	}

	LLSD args;
	gDoDisconnect = TRUE;

	if (LLStartUp::getStartupState() < STATE_STARTED)
	{
		// Tell users what happened
		args["ERROR_MESSAGE"] = big_reason;
		LLNotificationsUtil::add("ErrorMessage", args, LLSD(), &finish_forced_disconnect);
	}
	else
	{
		args["MESSAGE"] = big_reason;
		LLNotificationsUtil::add("YouHaveBeenLoggedOut", args, LLSD(), &finish_disconnect );
	}
}

void LLAppViewer::badNetworkHandler()
{
	// Dump the packet
	gMessageSystem->dumpPacketToLog();

	// Flush all of our caches on exit in the case of disconnect due to
	// invalid packets.

	mPurgeOnExit = TRUE;

	std::ostringstream message;
	message <<
		"The viewer has detected mangled network data indicative\n"
		"of a bad upstream network connection or an incomplete\n"
		"local installation of " << LLAppViewer::instance()->getSecondLifeTitle() << ". \n"
		" \n"
		"Try uninstalling and reinstalling to see if this resolves \n"
		"the issue. \n"
		" \n"
		"If the problem continues, see the Tech Support FAQ at: \n"
		"www.firestormviewer.org/support";
	forceDisconnect(message.str());
	
	LLApp::instance()->writeMiniDump();
}

// This routine may get called more than once during the shutdown process.
// This can happen because we need to get the screenshot before the window
// is destroyed.
void LLAppViewer::saveFinalSnapshot()
{
	if (!mSavedFinalSnapshot)
	{
		gSavedSettings.setVector3d("FocusPosOnLogout", gAgentCamera.calcFocusPositionTargetGlobal());
		gSavedSettings.setVector3d("CameraPosOnLogout", gAgentCamera.calcCameraPositionTargetGlobal());
		gViewerWindow->setCursor(UI_CURSOR_WAIT);
		gAgentCamera.changeCameraToThirdPerson( FALSE );	// don't animate, need immediate switch
		gSavedSettings.setBOOL("ShowParcelOwners", FALSE);
		idle();

		std::string snap_filename = gDirUtilp->getLindenUserDir();
		snap_filename += gDirUtilp->getDirDelimiter();
		snap_filename += SCREEN_LAST_FILENAME;
		// use full pixel dimensions of viewer window (not post-scale dimensions)
		gViewerWindow->saveSnapshot(snap_filename, gViewerWindow->getWindowWidthRaw(), gViewerWindow->getWindowHeightRaw(), FALSE, TRUE);
		mSavedFinalSnapshot = TRUE;
	}
}

void LLAppViewer::loadNameCache()
{
	// display names cache
	std::string filename =
		gDirUtilp->getExpandedFilename(LL_PATH_CACHE, "avatar_name_cache.xml");
	LL_INFOS("AvNameCache") << filename << LL_ENDL;
	llifstream name_cache_stream(filename.c_str());
	if(name_cache_stream.is_open())
	{
		if ( ! LLAvatarNameCache::importFile(name_cache_stream))
        {
            LL_WARNS("AppInit") << "removing invalid '" << filename << "'" << LL_ENDL;
            name_cache_stream.close();
            LLFile::remove(filename);
        }
	}

	if (!gCacheName) return;

	std::string name_cache;
	name_cache = gDirUtilp->getExpandedFilename(LL_PATH_CACHE, "name.cache");
	llifstream cache_file(name_cache.c_str());
	if(cache_file.is_open())
	{
		if(gCacheName->importFile(cache_file)) return;
	}
}

void LLAppViewer::saveNameCache()
{
	// display names cache
	std::string filename =
		gDirUtilp->getExpandedFilename(LL_PATH_CACHE, "avatar_name_cache.xml");
	llofstream name_cache_stream(filename.c_str());
	if(name_cache_stream.is_open())
	{
		LLAvatarNameCache::exportFile(name_cache_stream);
    }
    
    // real names cache
	if (gCacheName)
    {
        std::string name_cache;
        name_cache = gDirUtilp->getExpandedFilename(LL_PATH_CACHE, "name.cache");
        llofstream cache_file(name_cache.c_str());
        if(cache_file.is_open())
        {
            gCacheName->exportFile(cache_file);
        }
	}
}


/*!	@brief		This class is an LLFrameTimer that can be created with
				an elapsed time that starts counting up from the given value
				rather than 0.0.
				
				Otherwise it behaves the same way as LLFrameTimer.
*/
class LLFrameStatsTimer : public LLFrameTimer
{
public:
	LLFrameStatsTimer(F64 elapsed_already = 0.0)
		: LLFrameTimer()
		{
			mStartTime -= elapsed_already;
		}
};

static LLTrace::BlockTimerStatHandle FTM_AUDIO_UPDATE("Update Audio");
static LLTrace::BlockTimerStatHandle FTM_CLEANUP("Cleanup");
static LLTrace::BlockTimerStatHandle FTM_CLEANUP_DRAWABLES("Drawables");
static LLTrace::BlockTimerStatHandle FTM_CLEANUP_OBJECTS("Objects");
static LLTrace::BlockTimerStatHandle FTM_IDLE_CB("Idle Callbacks");
static LLTrace::BlockTimerStatHandle FTM_LOD_UPDATE("Update LOD");
static LLTrace::BlockTimerStatHandle FTM_OBJECTLIST_UPDATE("Update Objectlist");
static LLTrace::BlockTimerStatHandle FTM_REGION_UPDATE("Update Region");
static LLTrace::BlockTimerStatHandle FTM_WORLD_UPDATE("Update World");
static LLTrace::BlockTimerStatHandle FTM_NETWORK("Network");
static LLTrace::BlockTimerStatHandle FTM_AGENT_NETWORK("Agent Network");
static LLTrace::BlockTimerStatHandle FTM_VLMANAGER("VL Manager");
static LLTrace::BlockTimerStatHandle FTM_AGENT_POSITION("Agent Position");
static LLTrace::BlockTimerStatHandle FTM_HUD_EFFECTS("HUD Effects");

///////////////////////////////////////////////////////
// idle()
//
// Called every time the window is not doing anything.
// Receive packets, update statistics, and schedule a redisplay.
///////////////////////////////////////////////////////
void LLAppViewer::idle()
{
	pingMainloopTimeout("Main:Idle");
	
	// Update frame timers
	static LLTimer idle_timer;

	LLFrameTimer::updateFrameTime();
	LLFrameTimer::updateFrameCount();
	LLEventTimer::updateClass();
	LLNotificationsUI::LLToast::updateClass();
	LLSmoothInterpolation::updateInterpolants();
	LLMortician::updateClass();
	LLFilePickerThread::clearDead();  //calls LLFilePickerThread::notify()

	F32 dt_raw = idle_timer.getElapsedTimeAndResetF32();

	// Cap out-of-control frame times
	// Too low because in menus, swapping, debugger, etc.
	// Too high because idle called with no objects in view, etc.
	const F32 MIN_FRAME_RATE = 1.f;
	const F32 MAX_FRAME_RATE = 200.f;

	F32 frame_rate_clamped = 1.f / dt_raw;
	frame_rate_clamped = llclamp(frame_rate_clamped, MIN_FRAME_RATE, MAX_FRAME_RATE);
	gFrameDTClamped = 1.f / frame_rate_clamped;

	// Global frame timer
	// Smoothly weight toward current frame
	gFPSClamped = (frame_rate_clamped + (4.f * gFPSClamped)) / 5.f;

	static LLCachedControl<F32> quitAfterSeconds(gSavedSettings, "QuitAfterSeconds");
	F32 qas = (F32)quitAfterSeconds;
	if (qas > 0.f)
	{
		if (gRenderStartTime.getElapsedTimeF32() > qas)
		{
			LL_INFOS() << "Quitting after " << qas << " seconds. See setting \"QuitAfterSeconds\"." << LL_ENDL;
			LLAppViewer::instance()->forceQuit();
		}
	}

	// <FS:AO> setting to quit after N seconds of being AFK. Note: Server will time us out after 30m regardless
	static LLCachedControl<F32> quitAfterSecondsOfAFK(gSavedSettings, "QuitAfterSecondsOfAFK");
	F32 qas_afk = (F32)quitAfterSecondsOfAFK;
	if (!mQuitRequested && qas_afk > 0.f && gAgent.getAFK() && gAwayTimer.getElapsedTimeF32() > qas_afk)
	{
		// go ahead and just quit gracefully
		LL_INFOS() << "Logout, QuitAfterSecondsAFK expired." << LL_ENDL;
		LLAppViewer::instance()->requestQuit();
	}
	// </FS:AO>

	// Must wait until both have avatar object and mute list, so poll
	// here.
	request_initial_instant_messages();

	///////////////////////////////////
	//
	// Special case idle if still starting up
	//
	if (LLStartUp::getStartupState() < STATE_STARTED)
	{
		// Skip rest if idle startup returns false (essentially, no world yet)
		gGLActive = TRUE;
		if (!idle_startup())
		{
			gGLActive = FALSE;
			return;
		}
		gGLActive = FALSE;
	}

	
    F32 yaw = 0.f;				// radians

	if (!gDisconnected)
	{
		LL_RECORD_BLOCK_TIME(FTM_NETWORK);
		// Update spaceserver timeinfo
	    LLWorld::getInstance()->setSpaceTimeUSec(LLWorld::getInstance()->getSpaceTimeUSec() + LLUnits::Seconds::fromValue(dt_raw));
    
    
	    //////////////////////////////////////
	    //
	    // Update simulator agent state
	    //

		static LLCachedControl<bool> rotateRight(gSavedSettings, "RotateRight");
		if (rotateRight)
		{
			gAgent.moveYaw(-1.f);
		}

		{
			LL_RECORD_BLOCK_TIME(FTM_AGENT_AUTOPILOT);
			// Handle automatic walking towards points
			gAgentPilot.updateTarget();
			gAgent.autoPilot(&yaw);
		}

		static LLFrameTimer agent_update_timer;

		// When appropriate, update agent location to the simulator.
		F32 agent_update_time = agent_update_timer.getElapsedTimeF32();
		F32 agent_force_update_time = mLastAgentForceUpdate + agent_update_time;
		BOOL force_update = gAgent.controlFlagsDirty()
							|| (mLastAgentControlFlags != gAgent.getControlFlags())
							|| (agent_force_update_time > (1.0f / (F32) AGENT_FORCE_UPDATES_PER_SECOND));
		if (force_update || (agent_update_time > (1.0f / (F32) AGENT_UPDATES_PER_SECOND)))
		{
			LL_RECORD_BLOCK_TIME(FTM_AGENT_UPDATE);
			// Send avatar and camera info
			mLastAgentControlFlags = gAgent.getControlFlags();
			mLastAgentForceUpdate = force_update ? 0 : agent_force_update_time;
			if(!gAgent.getPhantom())
				send_agent_update(force_update);
			agent_update_timer.reset();
		}
	}

	//////////////////////////////////////
	//
	// Manage statistics
	//
	//
	{
		// Initialize the viewer_stats_timer with an already elapsed time
		// of SEND_STATS_PERIOD so that the initial stats report will
		// be sent immediately.
		static LLFrameStatsTimer viewer_stats_timer(SEND_STATS_PERIOD);

		// Update session stats every large chunk of time
		// *FIX: (?) SAMANTHA
		if (viewer_stats_timer.getElapsedTimeF32() >= SEND_STATS_PERIOD && !gDisconnected)
		{
			LL_INFOS() << "Transmitting sessions stats" << LL_ENDL;
			send_stats();
			viewer_stats_timer.reset();
		}

		// Print the object debugging stats
		// ...well, reset the stats, anyway. What good are the spammy
		//  messages if we can't do anything about them? Bah. -- TS
		static LLFrameTimer object_debug_timer;
		if (object_debug_timer.getElapsedTimeF32() > 5.f)
		{
			object_debug_timer.reset();
			if (gObjectList.mNumDeadObjectUpdates)
			{
				//LL_INFOS() << "Dead object updates: " << gObjectList.mNumDeadObjectUpdates << LL_ENDL;
				gObjectList.mNumDeadObjectUpdates = 0;
			}
			if (gObjectList.mNumUnknownUpdates)
			{
				//LL_INFOS() << "Unknown object updates: " << gObjectList.mNumUnknownUpdates << LL_ENDL;
				gObjectList.mNumUnknownUpdates = 0;
			}

		}
	}

	if (!gDisconnected)
	{
		LL_RECORD_BLOCK_TIME(FTM_NETWORK);
	
	    ////////////////////////////////////////////////
	    //
	    // Network processing
	    //
	    // NOTE: Starting at this point, we may still have pointers to "dead" objects
	    // floating throughout the various object lists.
	    //
		idleNameCache();
		idleNetwork();
	    	        

		// Check for away from keyboard, kick idle agents.
		// be sane and only check for afk 1nce 
		idle_afk_check();

		//  Update statistics for this frame
		update_statistics();
	}

	////////////////////////////////////////
	//
	// Handle the regular UI idle callbacks as well as
	// hover callbacks
	//
    
#ifdef LL_DARWIN
	if (!mQuitRequested)  //MAINT-4243
#endif
	{
// 		LL_RECORD_BLOCK_TIME(FTM_IDLE_CB);

		// Do event notifications if necessary.  Yes, we may want to move this elsewhere.
		gEventNotifier.update();
		
		gIdleCallbacks.callFunctions();
		gInventory.idleNotifyObservers();
		LLAvatarTracker::instance().idleNotifyObservers();
	}
	
	// Metrics logging (LLViewerAssetStats, etc.)
	{
		static LLTimer report_interval;

		// *TODO:  Add configuration controls for this
		F32 seconds = report_interval.getElapsedTimeF32();
		if (seconds >= app_metrics_interval)
		{
			metricsSend(! gDisconnected);
			report_interval.reset();
		}
	}

	if (gDisconnected)
    {
		// <FS:CR> Inworldz hang in disconnecting fix by McCabe Maxstead
		// make sure to quit here if we need to, we can get caught in an infinite loop otherwise -- MC
		if (mQuitRequested && logoutRequestSent() && (gLogoutTimer.getElapsedTimeF32() > gLogoutMaxTime))
		{
			forceQuit();
		}
		// </FS:CR>
		return;
    }
	if (gTeleportDisplay)
    {
		return;
    }

	gViewerWindow->updateUI();

	///////////////////////////////////////
	// Agent and camera movement
	//
	LLCoordGL current_mouse = gViewerWindow->getCurrentMouse();

	{
		// After agent and camera moved, figure out if we need to
		// deselect objects.
		LLSelectMgr::getInstance()->deselectAllIfTooFar();

	}

	{
		// Handle pending gesture processing
		LL_RECORD_BLOCK_TIME(FTM_AGENT_POSITION);
		LLGestureMgr::instance().update();

		gAgent.updateAgentPosition(gFrameDTClamped, yaw, current_mouse.mX, current_mouse.mY);
	}

	{
		LL_RECORD_BLOCK_TIME(FTM_OBJECTLIST_UPDATE); 
		
        if (!(logoutRequestSent() && hasSavedFinalSnapshot()))
		{
			gObjectList.update(gAgent);
		}
	}
	
	//////////////////////////////////////
	//
	// Deletes objects...
	// Has to be done after doing idleUpdates (which can kill objects)
	//

	{
		LL_RECORD_BLOCK_TIME(FTM_CLEANUP);
		{
			LL_RECORD_BLOCK_TIME(FTM_CLEANUP_OBJECTS);
			gObjectList.cleanDeadObjects();
		}
		{
			LL_RECORD_BLOCK_TIME(FTM_CLEANUP_DRAWABLES);
			LLDrawable::cleanupDeadDrawables();
		}
	}
	
	//
	// After this point, in theory we should never see a dead object
	// in the various object/drawable lists.
	//

	//////////////////////////////////////
	//
	// Update/send HUD effects
	//
	// At this point, HUD effects may clean up some references to
	// dead objects.
	//

	{
		LL_RECORD_BLOCK_TIME(FTM_HUD_EFFECTS);
		LLSelectMgr::getInstance()->updateEffects();
		LLHUDManager::getInstance()->cleanupEffects();
		LLHUDManager::getInstance()->sendEffects();
	}

	////////////////////////////////////////
	//
	// Unpack layer data that we've received
	//

	{
		LL_RECORD_BLOCK_TIME(FTM_NETWORK);
		gVLManager.unpackData();
	}
	
	/////////////////////////
	//
	// Update surfaces, and surface textures as well.
	//

	LLWorld::getInstance()->updateVisibilities();
	{
		const F32 max_region_update_time = .001f; // 1ms
		LL_RECORD_BLOCK_TIME(FTM_REGION_UPDATE);
		LLWorld::getInstance()->updateRegions(max_region_update_time);
	}
	
	/////////////////////////
	//
	// Update weather effects
	//
	gSky.propagateHeavenlyBodies(gFrameDTClamped);				// moves sun, moon, and planets

	// Update wind vector 
	LLVector3 wind_position_region;
	static LLVector3 average_wind;

	LLViewerRegion *regionp;
	regionp = LLWorld::getInstance()->resolveRegionGlobal(wind_position_region, gAgent.getPositionGlobal());	// puts agent's local coords into wind_position	
	if (regionp)
	{
		gWindVec = regionp->mWind.getVelocity(wind_position_region);

		// Compute average wind and use to drive motion of water
		
		average_wind = regionp->mWind.getAverage();
		gSky.setWind(average_wind);
		//LLVOWater::setWind(average_wind);
	}
	else
	{
		gWindVec.setVec(0.0f, 0.0f, 0.0f);
	}
	
	//////////////////////////////////////
	//
	// Sort and cull in the new renderer are moved to pipeline.cpp
	// Here, particles are updated and drawables are moved.
	//
	
	LL_RECORD_BLOCK_TIME(FTM_WORLD_UPDATE);
	gPipeline.updateMove();

	LLWorld::getInstance()->updateParticles();

	if (gAgentPilot.isPlaying() && gAgentPilot.getOverrideCamera())
	{
		gAgentPilot.moveCamera();
	}
	else if (LLViewerJoystick::getInstance()->getOverrideCamera())
	{ 
		LLViewerJoystick::getInstance()->moveFlycam();
	}
	else
	{
		if (LLToolMgr::getInstance()->inBuildMode())
		{
			LLViewerJoystick::getInstance()->moveObjects();
		}

		gAgentCamera.updateCamera();
	}

	// update media focus
	LLViewerMediaFocus::getInstance()->update();
	
	// Update marketplace
	LLMarketplaceInventoryImporter::update();
	LLMarketplaceInventoryNotifications::update();

	// objects and camera should be in sync, do LOD calculations now
	{
		LL_RECORD_BLOCK_TIME(FTM_LOD_UPDATE);
		gObjectList.updateApparentAngles(gAgent);
	}

	// Update AV render info
	LLAvatarRenderInfoAccountant::getInstance()->idle();

	{
		LL_RECORD_BLOCK_TIME(FTM_AUDIO_UPDATE);
		
		if (gAudiop)
		{
		    audio_update_volume(false);
			audio_update_listener();
			audio_update_wind(false);

			// this line actually commits the changes we've made to source positions, etc.
			const F32 max_audio_decode_time = 0.002f; // 2 ms decode time
			gAudiop->idle(max_audio_decode_time);
		}
	}

	// Execute deferred tasks.
	LLDeferredTaskList::instance().run();
	
	// Handle shutdown process, for example, 
	// wait for floaters to close, send quit message,
	// forcibly quit if it has taken too long
	if (mQuitRequested)
	{
		gGLActive = TRUE;
		idleShutdown();
	}
}

void LLAppViewer::idleShutdown()
{
	// Wait for all modal alerts to get resolved
	if (LLModalDialog::activeCount() > 0)
	{
		return;
	}

	// close IM interface
	if(gIMMgr)
	{
		gIMMgr->disconnectAllSessions();
	}
	
	// Wait for all floaters to get resolved
	if (gFloaterView
		&& !gFloaterView->allChildrenClosed())
	{
		return;
	}



	
	// ProductEngine: Try moving this code to where we shut down sTextureCache in cleanup()
	// *TODO: ugly
	static bool saved_teleport_history = false;
	if (!saved_teleport_history)
	{
		saved_teleport_history = true;
		LLTeleportHistory::getInstance()->dump();
		LLLocationHistory::getInstance()->save(); // *TODO: find a better place for doing this
		return;
	}

	static bool saved_snapshot = false;
	if (!saved_snapshot)
	{
		saved_snapshot = true;
		saveFinalSnapshot();
		return;
	}

	const F32 SHUTDOWN_UPLOAD_SAVE_TIME = 5.f;

	S32 pending_uploads = gAssetStorage->getNumPendingUploads();
	if (pending_uploads > 0
		&& gLogoutTimer.getElapsedTimeF32() < SHUTDOWN_UPLOAD_SAVE_TIME
		&& !logoutRequestSent())
	{
		static S32 total_uploads = 0;
		// Sometimes total upload count can change during logout.
		total_uploads = llmax(total_uploads, pending_uploads);
		gViewerWindow->setShowProgress(true,!gSavedSettings.getBOOL("FSDisableLogoutScreens"));
		S32 finished_uploads = total_uploads - pending_uploads;
		F32 percent = 100.f * finished_uploads / total_uploads;
		gViewerWindow->setProgressPercent(percent);
		gViewerWindow->setProgressString(LLTrans::getString("SavingSettings"));
		return;
	}

	if (gPendingMetricsUploads > 0
		&& gLogoutTimer.getElapsedTimeF32() < SHUTDOWN_UPLOAD_SAVE_TIME
		&& !logoutRequestSent())
	{
		return;
	}

	// All floaters are closed.  Tell server we want to quit.
	if( !logoutRequestSent() )
	{
		sendLogoutRequest();

		// Wait for a LogoutReply message
		gViewerWindow->setShowProgress(true,!gSavedSettings.getBOOL("FSDisableLogoutScreens"));
		gViewerWindow->setProgressPercent(100.f);
		gViewerWindow->setProgressString(LLTrans::getString("LoggingOut"));
		return;
	}

	// Make sure that we quit if we haven't received a reply from the server.
	if( logoutRequestSent() 
		&& gLogoutTimer.getElapsedTimeF32() > gLogoutMaxTime )
	{
		forceQuit();
		return;
	}
}

void LLAppViewer::sendLogoutRequest()
{
	if(!mLogoutRequestSent && gMessageSystem)
	{
		//Set internal status variables and marker files before actually starting the logout process
		gLogoutInProgress = TRUE;
		if (!mSecondInstance)
		{
			mLogoutMarkerFileName = gDirUtilp->getExpandedFilename(LL_PATH_LOGS,LOGOUT_MARKER_FILE_NAME);
		
			mLogoutMarkerFile.open(mLogoutMarkerFileName, LL_APR_WB);
			if (mLogoutMarkerFile.getFileHandle())
			{
				LL_INFOS("MarkerFile") << "Created logout marker file '"<< mLogoutMarkerFileName << "' " << LL_ENDL;
				recordMarkerVersion(mLogoutMarkerFile);
			}
			else
			{
				LL_WARNS("MarkerFile") << "Cannot create logout marker file " << mLogoutMarkerFileName << LL_ENDL;
			}		
		}
		else
		{
			LL_INFOS("MarkerFile") << "Did not logout marker file because this is a second instance" << LL_ENDL;
		}
		
		LLMessageSystem* msg = gMessageSystem;
		msg->newMessageFast(_PREHASH_LogoutRequest);
		msg->nextBlockFast(_PREHASH_AgentData);
		msg->addUUIDFast(_PREHASH_AgentID, gAgent.getID() );
		msg->addUUIDFast(_PREHASH_SessionID, gAgent.getSessionID());
		gAgent.sendReliableMessage();

		gLogoutTimer.reset();
		gLogoutMaxTime = LOGOUT_REQUEST_TIME;
		mLogoutRequestSent = TRUE;
		
		if(LLVoiceClient::instanceExists())
		{
			LLVoiceClient::getInstance()->leaveChannel();
		}
	}
}

void LLAppViewer::idleNameCache()
{
	// Neither old nor new name cache can function before agent has a region
	LLViewerRegion* region = gAgent.getRegion();
	if (!region) return;

	// deal with any queued name requests and replies.
	gCacheName->processPending();

	// Can't run the new cache until we have the list of capabilities
	// for the agent region, and can therefore decide whether to use
	// display names or fall back to the old name system.
	if (!region->capabilitiesReceived()) return;

	// Agent may have moved to a different region, so need to update cap URL
	// for name lookups.  Can't do this in the cap grant code, as caps are
	// granted to neighbor regions before the main agent gets there.  Can't
	// do it in the move-into-region code because cap not guaranteed to be
	// granted yet, for example on teleport.
	bool had_capability = LLAvatarNameCache::hasNameLookupURL();
	std::string name_lookup_url;
	name_lookup_url.reserve(128); // avoid a memory allocation below
	name_lookup_url = region->getCapability("GetDisplayNames");
	bool have_capability = !name_lookup_url.empty();
	if (have_capability)
	{
		// we have support for display names, use it
	    U32 url_size = name_lookup_url.size();
	    // capabilities require URLs with slashes before query params:
	    // https://<host>:<port>/cap/<uuid>/?ids=<blah>
	    // but the caps are granted like:
	    // https://<host>:<port>/cap/<uuid>
	    if (url_size > 0 && name_lookup_url[url_size-1] != '/')
	    {
		    name_lookup_url += '/';
	    }
		LLAvatarNameCache::setNameLookupURL(name_lookup_url);
	}
	else
	{
		// Display names not available on this region
		LLAvatarNameCache::setNameLookupURL( std::string() );
	}

	// Error recovery - did we change state?
	if (had_capability != have_capability)
	{
		// name tags are persistant on screen, so make sure they refresh
		LLVOAvatar::invalidateNameTags();
	}

	LLAvatarNameCache::idle();
}

//
// Handle messages, and all message related stuff
//

#define TIME_THROTTLE_MESSAGES

#ifdef TIME_THROTTLE_MESSAGES
#define CHECK_MESSAGES_DEFAULT_MAX_TIME .020f // 50 ms = 50 fps (just for messages!)
static F32 CheckMessagesMaxTime = CHECK_MESSAGES_DEFAULT_MAX_TIME;
#endif

static LLTrace::BlockTimerStatHandle FTM_IDLE_NETWORK("Idle Network");
static LLTrace::BlockTimerStatHandle FTM_MESSAGE_ACKS("Message Acks");
static LLTrace::BlockTimerStatHandle FTM_RETRANSMIT("Retransmit");
static LLTrace::BlockTimerStatHandle FTM_TIMEOUT_CHECK("Timeout Check");
static LLTrace::BlockTimerStatHandle FTM_DYNAMIC_THROTTLE("Dynamic Throttle");
static LLTrace::BlockTimerStatHandle FTM_CHECK_REGION_CIRCUIT("Check Region Circuit");

void LLAppViewer::idleNetwork()
{
	pingMainloopTimeout("idleNetwork");
	
	gObjectList.mNumNewObjects = 0;
	S32 total_decoded = 0;

	static LLCachedControl<bool> speedTest(gSavedSettings, "SpeedTest");
	if (!speedTest)
	{
		LL_RECORD_BLOCK_TIME(FTM_IDLE_NETWORK); // decode
		
		LLTimer check_message_timer;
		//  Read all available packets from network 
		const S64 frame_count = gFrameCount;  // U32->S64
		F32 total_time = 0.0f;

		while (gMessageSystem->checkAllMessages(frame_count, gServicePump)) 
		{
			if (gDoDisconnect)
			{
				// We're disconnecting, don't process any more messages from the server
				// We're usually disconnecting due to either network corruption or a
				// server going down, so this is OK.
				break;
			}
			
			total_decoded++;
			gPacketsIn++;

			if (total_decoded > MESSAGE_MAX_PER_FRAME)
			{
				break;
			}

#ifdef TIME_THROTTLE_MESSAGES
			// Prevent slow packets from completely destroying the frame rate.
			// This usually happens due to clumps of avatars taking huge amount
			// of network processing time (which needs to be fixed, but this is
			// a good limit anyway).
			total_time = check_message_timer.getElapsedTimeF32();
			if (total_time >= CheckMessagesMaxTime)
				break;
#endif
		}

		// Handle per-frame message system processing.
		gMessageSystem->processAcks(gSavedSettings.getF32("AckCollectTime"));

#ifdef TIME_THROTTLE_MESSAGES
		if (total_time >= CheckMessagesMaxTime)
		{
			// Increase CheckMessagesMaxTime so that we will eventually catch up
			CheckMessagesMaxTime *= 1.035f; // 3.5% ~= x2 in 20 frames, ~8x in 60 frames
		}
		else
		{
			// Reset CheckMessagesMaxTime to default value
			CheckMessagesMaxTime = CHECK_MESSAGES_DEFAULT_MAX_TIME;
		}
#endif
		


		// we want to clear the control after sending out all necessary agent updates
		gAgent.resetControlFlags();
				
		// Decode enqueued messages...
		S32 remaining_possible_decodes = MESSAGE_MAX_PER_FRAME - total_decoded;

		if( remaining_possible_decodes <= 0 )
		{
			LL_INFOS() << "Maxed out number of messages per frame at " << MESSAGE_MAX_PER_FRAME << LL_ENDL;
		}

		if (gPrintMessagesThisFrame)
		{
			LL_INFOS() << "Decoded " << total_decoded << " msgs this frame!" << LL_ENDL;
			gPrintMessagesThisFrame = FALSE;
		}
	}
	add(LLStatViewer::NUM_NEW_OBJECTS, gObjectList.mNumNewObjects);

	// Retransmit unacknowledged packets.
	gXferManager->retransmitUnackedPackets();
	gAssetStorage->checkForTimeouts();
	gViewerThrottle.updateDynamicThrottle();

	// Check that the circuit between the viewer and the agent's current
	// region is still alive
	LLViewerRegion *agent_region = gAgent.getRegion();
	if (agent_region && (LLStartUp::getStartupState()==STATE_STARTED))
	{
		LLUUID this_region_id = agent_region->getRegionID();
		bool this_region_alive = agent_region->isAlive();
		if ((mAgentRegionLastAlive && !this_region_alive) // newly dead
		    && (mAgentRegionLastID == this_region_id)) // same region
		{
			forceDisconnect(LLTrans::getString("AgentLostConnection"));
		}
		mAgentRegionLastID = this_region_id;
		mAgentRegionLastAlive = this_region_alive;
	}
}

void LLAppViewer::disconnectViewer()
{
	if (gDisconnected)
	{
		return;
	}
	//
	// Cleanup after quitting.
	//	
	// Save snapshot for next time, if we made it through initialization

	LL_INFOS() << "Disconnecting viewer!" << LL_ENDL;

	// Dump our frame statistics

	// Remember if we were flying
	gSavedSettings.setBOOL("FlyingAtExit", gAgent.getFlying() );

	// Un-minimize all windows so they don't get saved minimized
	if (gFloaterView)
	{
		gFloaterView->restoreAll();
	}

	// <FS:Ansariel> Firestorm radar: Shutdown radar
	if (FSRadar::instanceExists())
	{
		FSRadar::deleteSingleton();
	}
	// <FS:Ansariel>

	if (LLSelectMgr::getInstance())
	{
		LLSelectMgr::getInstance()->deselectAll();
	}

	// save inventory if appropriate
	gInventory.cache(gInventory.getRootFolderID(), gAgent.getID());
	if (gInventory.getLibraryRootFolderID().notNull()
		&& gInventory.getLibraryOwnerID().notNull())
	{
		gInventory.cache(
			gInventory.getLibraryRootFolderID(),
			gInventory.getLibraryOwnerID());
	}

	saveNameCache();
	if (LLExperienceCache::instanceExists())
	{
		// TODO: LLExperienceCache::cleanup() logic should be moved to
		// cleanupSingleton().
		LLExperienceCache::instance().cleanup();
	}

	// close inventory interface, close all windows
	LLSidepanelInventory::cleanup();

// [SL:KB] - Patch: Appearance-Misc | Checked: 2013-02-12 (Catznip-3.4)
	// Destroying all objects below will trigger attachment detaching code and attempt to remove the COF links for them
	LLAppearanceMgr::instance().setAttachmentInvLinkEnable(false);
// [/SL:KB]

	gAgentWearables.cleanup();
	gAgentCamera.cleanup();
	// Also writes cached agent settings to gSavedSettings
	gAgent.cleanup();

	// This is where we used to call gObjectList.destroy() and then delete gWorldp.
	// Now we just ask the LLWorld singleton to cleanly shut down.
	if(LLWorld::instanceExists())
	{
		LLWorld::getInstance()->destroyClass();
	}
	LLVOCache::deleteSingleton();

	// call all self-registered classes
	LLDestroyClassList::instance().fireCallbacks();

	cleanup_xfer_manager();
	gDisconnected = TRUE;

	// Pass the connection state to LLUrlEntryParcel not to attempt
	// parcel info requests while disconnected.
	LLUrlEntryParcel::setDisconnected(gDisconnected);
}

void LLAppViewer::forceErrorLLError()
{
   	LL_ERRS() << "This is a deliberate llerror" << LL_ENDL;
}

void LLAppViewer::forceErrorBreakpoint()
{
   	LL_WARNS() << "Forcing a deliberate breakpoint" << LL_ENDL;
#ifdef LL_WINDOWS
    DebugBreak();
#endif
    return;
}

void LLAppViewer::forceErrorBadMemoryAccess()
{
   	LL_WARNS() << "Forcing a deliberate bad memory access" << LL_ENDL;
    S32* crash = NULL;
    *crash = 0xDEADBEEF;  
    return;
}

void LLAppViewer::forceErrorInfiniteLoop()
{
   	LL_WARNS() << "Forcing a deliberate infinite loop" << LL_ENDL;
    while(true)
    {
        ;
    }
    return;
}
 
void LLAppViewer::forceErrorSoftwareException()
{
   	LL_WARNS() << "Forcing a deliberate exception" << LL_ENDL;
    LLTHROW(LLException("User selected Force Software Exception"));
}

void LLAppViewer::forceErrorDriverCrash()
{
   	LL_WARNS() << "Forcing a deliberate driver crash" << LL_ENDL;
	glDeleteTextures(1, NULL);
}

// <FS:ND> Change from std::string to char const*, saving a lot of object construction/destruction per frame
//void LLAppViewer::initMainloopTimeout(const std::string& state, F32 secs)
void LLAppViewer::initMainloopTimeout( char const* state, F32 secs)
// </FS:ND>
{
	if(!mMainloopTimeout)
	{
		mMainloopTimeout = new LLWatchdogTimeout();
		resumeMainloopTimeout(state, secs);
	}
}

void LLAppViewer::destroyMainloopTimeout()
{
	if(mMainloopTimeout)
	{
		delete mMainloopTimeout;
		mMainloopTimeout = NULL;
	}
}

// <FS:ND> Change from std::string to char const*, saving a lot of object construction/destruction per frame
//void LLAppViewer::resumeMainloopTimeout(const std::string& state, F32 secs)
void LLAppViewer::resumeMainloopTimeout( char const* state, F32 secs)
// </FS:ND>
{
	if(mMainloopTimeout)
	{
		if(secs < 0.0f)
		{
			// <FS:ND> Gets called often in display loop
			// secs = gSavedSettings.getF32("MainloopTimeoutDefault");
			static LLCachedControl< F32 > MainloopTimeoutDefault( gSavedSettings, "MainloopTimeoutDefault" );
			secs = MainloopTimeoutDefault;
			// </FS:ND>
		}
		
		mMainloopTimeout->setTimeout(secs);
		mMainloopTimeout->start(state);
	}
}

void LLAppViewer::pauseMainloopTimeout()
{
	if(mMainloopTimeout)
	{
		mMainloopTimeout->stop();
	}
}

// <FS:ND> Change from std::string to char const*, saving a lot of object construction/destruction per frame
//void LLAppViewer::pingMainloopTimeout(const std::string& state, F32 secs)
void LLAppViewer::pingMainloopTimeout( char const* state, F32 secs)
// </FS:ND>
{
//	if(!restoreErrorTrap())
//	{
//		LL_WARNS() << "!!!!!!!!!!!!! Its an error trap!!!!" << state << LL_ENDL;
//	}
	
	if(mMainloopTimeout)
	{
		if(secs < 0.0f)
		{
			// <FS:ND> Gets called often in display loop
			// secs = gSavedSettings.getF32("MainloopTimeoutDefault");
			static LLCachedControl< F32 > MainloopTimeoutDefault( gSavedSettings, "MainloopTimeoutDefault" );
			secs = MainloopTimeoutDefault;
			// </FS:ND>
		}

		mMainloopTimeout->setTimeout(secs);
		mMainloopTimeout->ping(state);
	}
}

void LLAppViewer::handleLoginComplete()
{
	gLoggedInTime.start();
	initMainloopTimeout("Mainloop Init");

	// Store some data to DebugInfo in case of a freeze.
	gDebugInfo["ClientInfo"]["Name"] = LLVersionInfo::getChannel();
// [SL:KB] - Patch: Viewer-CrashReporting | Checked: 2011-05-08 (Catznip-2.6.0a) | Added: Catznip-2.6.0a
	gDebugInfo["ClientInfo"]["Version"] = LLVersionInfo::getVersion();
	gDebugInfo["ClientInfo"]["Platform"] = LLVersionInfo::getBuildPlatform();
// [/SL:KB]
	gDebugInfo["ClientInfo"]["MajorVersion"] = LLVersionInfo::getMajor();
	gDebugInfo["ClientInfo"]["MinorVersion"] = LLVersionInfo::getMinor();
	gDebugInfo["ClientInfo"]["PatchVersion"] = LLVersionInfo::getPatch();
	gDebugInfo["ClientInfo"]["BuildVersion"] = LLVersionInfo::getBuild();

// <FS:ND> Add which flavor of FS generated an error
#ifdef OPENSIM
	gDebugInfo["ClientInfo"]["Flavor"] = "oss";
#else
	gDebugInfo["ClientInfo"]["Flavor"] = "hvk";
#endif
// </FS:ND>

	LLParcel* parcel = LLViewerParcelMgr::getInstance()->getAgentParcel();
	if ( parcel && parcel->getMusicURL()[0])
	{
		gDebugInfo["ParcelMusicURL"] = parcel->getMusicURL();
	}	
	if ( parcel && parcel->getMediaURL()[0])
	{
		gDebugInfo["ParcelMediaURL"] = parcel->getMediaURL();
	}
	
//	gDebugInfo["SettingsFilename"] = gSavedSettings.getString("ClientSettingsFile");
// [SL:KB] - Patch: Viewer-CrashReporting | Checked: 2010-11-16 (Catznip-2.6.0a) | Added: Catznip-2.4.0b
	if (gCrashSettings.getBOOL("CrashSubmitSettings"))
	{
		// Only include settings.xml if the user consented
		gDebugInfo["SettingsFilename"] = gSavedSettings.getString("ClientSettingsFile");
	}
// [/SL:KB]
//	gDebugInfo["CAFilename"] = gDirUtilp->getCAFile();
//	gDebugInfo["ViewerExePath"] = gDirUtilp->getExecutablePathAndName();
//	gDebugInfo["CurrentPath"] = gDirUtilp->getCurPath();

// [SL:KB] - Patch: Viewer-CrashReporting | Checked: 2010-11-14 (Catznip-2.6.0a) | Added: Catznip-2.4.0a
	// Current host and region would expose too much information, but do track the last server version
	gDebugInfo["LastVersionChannel"] = gLastVersionChannel;
// [/SL:KB]
/*
	if(gAgent.getRegion())
	{
		gDebugInfo["CurrentSimHost"] = gAgent.getRegionHost().getHostName();
		gDebugInfo["CurrentRegion"] = gAgent.getRegion()->getName();
	}
*/

	if(LLAppViewer::instance()->mMainloopTimeout)
	{
		gDebugInfo["MainloopTimeoutState"] = LLAppViewer::instance()->mMainloopTimeout->getState();
	}

	mOnLoginCompleted();

	// <FS:TT> Window Title Access
	std::string full_name;
	const LLSD login_response = LLLoginInstance::getInstance()->getResponse();
	if (login_response.has("first_name"))
	{
		full_name = login_response["first_name"].asString();
		LLStringUtil::replaceChar(full_name, '"', ' ');
		LLStringUtil::trim(full_name);

		if (login_response.has("last_name"))
		{
			std::string temp_string = login_response["last_name"].asString();
			LLStringUtil::replaceChar(temp_string, '"', ' ');
			LLStringUtil::trim(temp_string);
			if (temp_string.compare("Resident") != 0)
			{
				full_name.append(" ").append(temp_string);
			}
		}
	}
	if (!full_name.empty())
	{
		gWindowTitle += std::string(" - ") + full_name;
		LLStringUtil::truncate(gWindowTitle, 255);
		gViewerWindow->getWindow()->setTitle(gWindowTitle);
	}
	// </FS:TT>

// [SL:KB] - Patch: Build-ScriptRecover | Checked: 2011-11-24 (Catznip-3.2.0) | Added: Catznip-3.2.0
	LLScriptRecoverQueue::recoverIfNeeded();
// [/SL:KB]

	writeDebugInfo();
	
	// <FS:AO> Warn users cache purge will affect usability
	if (mPurgeCache)
	{
		LLNotificationsUtil::add("CacheEmpty");
	}
	// </FS:AO>
	
	// we logged in successfully, so save settings on logout
	LL_DEBUGS() << "Login successful, per account settings will be saved on log out." << LL_ENDL;
	mSavePerAccountSettings=true;
}

void LLAppViewer::launchUpdater()
{
		LLSD query_map = LLSD::emptyMap();
	query_map["os"] = gPlatform;

	// *TODO change userserver to be grid on both viewer and sim, since
	// userserver no longer exists.
	query_map["userserver"] = LLGridManager::getInstance()->getGridId();
	query_map["channel"] = LLVersionInfo::getChannel();
	// *TODO constantize this guy
	// *NOTE: This URL is also used in win_setup/lldownloader.cpp
	LLURI update_url = LLURI::buildHTTP("phoenixviewer.com", 80, "update.php", query_map);
	
	if(LLAppViewer::sUpdaterInfo)
	{
		delete LLAppViewer::sUpdaterInfo;
	}
	LLAppViewer::sUpdaterInfo = new LLAppViewer::LLUpdaterInfo() ;

	// if a sim name was passed in via command line parameter (typically through a SLURL)
	if ( LLStartUp::getStartSLURL().getType() == LLSLURL::LOCATION )
	{
		// record the location to start at next time
		gSavedSettings.setString( "NextLoginLocation", LLStartUp::getStartSLURL().getSLURLString()); 
	};

#if LL_WINDOWS
	LLAppViewer::sUpdaterInfo->mUpdateExePath = gDirUtilp->getTempFilename();
	if (LLAppViewer::sUpdaterInfo->mUpdateExePath.empty())
	{
		delete LLAppViewer::sUpdaterInfo ;
		LLAppViewer::sUpdaterInfo = NULL ;

		// We're hosed, bail
		LL_WARNS("AppInit") << "LLDir::getTempFilename() failed" << LL_ENDL;
		return;
	}

	LLAppViewer::sUpdaterInfo->mUpdateExePath += ".exe";

	std::string updater_source = gDirUtilp->getAppRODataDir();
	updater_source += gDirUtilp->getDirDelimiter();
	updater_source += "updater.exe";

	LL_DEBUGS("AppInit") << "Calling CopyFile source: " << updater_source
			<< " dest: " << LLAppViewer::sUpdaterInfo->mUpdateExePath
			<< LL_ENDL;


	if (!CopyFileA(updater_source.c_str(), LLAppViewer::sUpdaterInfo->mUpdateExePath.c_str(), FALSE))
	{
		delete LLAppViewer::sUpdaterInfo ;
		LLAppViewer::sUpdaterInfo = NULL ;

		LL_WARNS("AppInit") << "Unable to copy the updater!" << LL_ENDL;

		return;
	}

	LLAppViewer::sUpdaterInfo->mParams << "-url \"" << update_url.asString() << "\"";

	LL_DEBUGS("AppInit") << "Calling updater: " << LLAppViewer::sUpdaterInfo->mUpdateExePath << " " << LLAppViewer::sUpdaterInfo->mParams.str() << LL_ENDL;

	//Explicitly remove the marker file, otherwise we pass the lock onto the child process and things get weird.
	LLAppViewer::instance()->removeMarkerFiles(); // In case updater fails

	// *NOTE:Mani The updater is spawned as the last thing before the WinMain exit.
	// see LLAppViewerWin32.cpp
	
#elif LL_DARWIN
	LLAppViewer::sUpdaterInfo->mUpdateExePath = "'";
	LLAppViewer::sUpdaterInfo->mUpdateExePath += gDirUtilp->getAppRODataDir();
	LLAppViewer::sUpdaterInfo->mUpdateExePath += "/mac-updater.app/Contents/MacOS/mac-updater' -url \"";
	LLAppViewer::sUpdaterInfo->mUpdateExePath += update_url.asString();
	LLAppViewer::sUpdaterInfo->mUpdateExePath += "\" -name \"";
	LLAppViewer::sUpdaterInfo->mUpdateExePath += LLAppViewer::instance()->getSecondLifeTitle();
        LLAppViewer::sUpdaterInfo->mUpdateExePath += "\" -bundleid \"";
        LLAppViewer::sUpdaterInfo->mUpdateExePath += LL_VERSION_BUNDLE_ID;
	LLAppViewer::sUpdaterInfo->mUpdateExePath += "\" &";

	LL_DEBUGS("AppInit") << "Calling updater: " << LLAppViewer::sUpdaterInfo->mUpdateExePath << LL_ENDL;

	// Run the auto-updater.
	system(LLAppViewer::sUpdaterInfo->mUpdateExePath.c_str()); /* Flawfinder: ignore */

#elif (LL_LINUX || LL_SOLARIS) && LL_GTK
	// we tell the updater where to find the xml containing string
	// translations which it can use for its own UI
	std::string xml_strings_file = "strings.xml";
	std::vector<std::string> xui_path_vec =
		gDirUtilp->findSkinnedFilenames(LLDir::XUI, xml_strings_file);
	std::string xml_search_paths;
	const char* delim = "";
	// build comma-delimited list of xml paths to pass to updater
	BOOST_FOREACH(std::string this_skin_path, xui_path_vec)
	{
		// Although we already have the full set of paths with the filename
		// appended, the linux-updater.bin command-line switches require us to
		// snip the filename OFF and pass it as a separate switch argument. :-P
		LL_INFOS() << "Got a XUI path: " << this_skin_path << LL_ENDL;
		xml_search_paths.append(delim);
		xml_search_paths.append(gDirUtilp->getDirName(this_skin_path));
		delim = ",";
	}
	// build the overall command-line to run the updater correctly
	LLAppViewer::sUpdaterInfo->mUpdateExePath = 
		gDirUtilp->getExecutableDir() + "/" + "linux-updater.bin" + 
		" --url \"" + update_url.asString() + "\"" +
		" --name \"" + LLAppViewer::instance()->getSecondLifeTitle() + "\"" +
		" --dest \"" + gDirUtilp->getAppRODataDir() + "\"" +
		" --stringsdir \"" + xml_search_paths + "\"" +
		" --stringsfile \"" + xml_strings_file + "\"";

	LL_INFOS("AppInit") << "Calling updater: " 
			    << LLAppViewer::sUpdaterInfo->mUpdateExePath << LL_ENDL;

	// *TODO: we could use the gdk equivalent to ensure the updater
	// gets started on the same screen.
	GError *error = NULL;
	if (!g_spawn_command_line_async(LLAppViewer::sUpdaterInfo->mUpdateExePath.c_str(), &error))
	{
		LL_ERRS() << "Failed to launch updater: "
		       << error->message
		       << LL_ENDL;
	}
	if (error) {
		g_error_free(error);
	}
#else
	OSMessageBox(LLTrans::getString("MBNoAutoUpdate"), LLStringUtil::null, OSMB_OK);
#endif

	// *REMOVE:Mani - Saving for reference...
	// LLAppViewer::instance()->forceQuit();
}

//virtual
void LLAppViewer::setMasterSystemAudioMute(bool mute)
{
	gSavedSettings.setBOOL("MuteAudio", mute);
}

//virtual
bool LLAppViewer::getMasterSystemAudioMute()
{
	// <FS:Ansariel> Replace frequently called gSavedSettings
	//return gSavedSettings.getBOOL("MuteAudio");
	static LLCachedControl<bool> sMuteAudio(gSavedSettings, "MuteAudio");
	return sMuteAudio;
	// </FS:Ansariel>
}

//----------------------------------------------------------------------------
// Metrics-related methods (static and otherwise)
//----------------------------------------------------------------------------

/**
 * LLViewerAssetStats collects data on a per-region (as defined by the agent's
 * location) so we need to tell it about region changes which become a kind of
 * hidden variable/global state in the collectors.  For collectors not running
 * on the main thread, we need to send a message to move the data over safely
 * and cheaply (amortized over a run).
 */
void LLAppViewer::metricsUpdateRegion(U64 region_handle)
{
	if (0 != region_handle)
	{
		LLViewerAssetStatsFF::set_region(region_handle);
	}
}

/**
 * Attempts to start a multi-threaded metrics report to be sent back to
 * the grid for consumption.
 */
void LLAppViewer::metricsSend(bool enable_reporting)
{
	if (! gViewerAssetStats)
		return;

	if (LLAppViewer::sTextureFetch)
	{
		LLViewerRegion * regionp = gAgent.getRegion();

		if (enable_reporting && regionp)
		{
			std::string	caps_url = regionp->getCapability("ViewerMetrics");

            if (gSavedSettings.getBOOL("QAModeMetrics"))
            {
                dump_sequential_xml("metric_asset_stats",gViewerAssetStats->asLLSD(true));
            }
            
			// Make a copy of the main stats to send into another thread.
			// Receiving thread takes ownership.
			LLViewerAssetStats * main_stats(new LLViewerAssetStats(*gViewerAssetStats));
			main_stats->stop();
			
			// Send a report request into 'thread1' to get the rest of the data
			// and provide some additional parameters while here.
			LLAppViewer::sTextureFetch->commandSendMetrics(caps_url,
														   gAgentSessionID,
														   gAgentID,
														   main_stats);
			main_stats = 0;		// Ownership transferred
		}
		else
		{
			LLAppViewer::sTextureFetch->commandDataBreak();
		}
	}

	// Reset even if we can't report.  Rather than gather up a huge chunk of
	// data, we'll keep to our sampling interval and retain the data
	// resolution in time.
	gViewerAssetStats->restart();
}
<|MERGE_RESOLUTION|>--- conflicted
+++ resolved
@@ -139,20 +139,10 @@
 #include "stringize.h"
 #include "llcoros.h"
 #include "llexception.h"
-<<<<<<< HEAD
 //#if !LL_LINUX
-#include "cef/llceflib.h"
-#if defined(LL_WINDOWS) || defined(LL_LINUX)
-#include "vlc/libvlc_version.h"
-#endif // LL_WINDOWS
-//#endif
-//#endif // LL_LINUX
-=======
-#if !LL_LINUX
 #include "cef/dullahan.h"
 #include "vlc/libvlc_version.h"
-#endif // LL_LINUX
->>>>>>> 66de0c99
+//#endif // LL_LINUX
 
 // Third party library includes
 #include <boost/bind.hpp>
@@ -3892,7 +3882,6 @@
 	info["BUILD_TIME"] = __TIME__;
 	info["CHANNEL"] = LLVersionInfo::getChannel();
     info["ADDRESS_SIZE"] = ADDRESS_SIZE;
-<<<<<<< HEAD
     //std::string build_config = LLVersionInfo::getBuildConfig();
     //if (build_config != "Release")
     //{
@@ -3942,13 +3931,6 @@
 	{
 		info["MODE"] = LLTrans::getString("mode_unknown");
 	}
-=======
-    std::string build_config = LLVersionInfo::getBuildConfig();
-    if (build_config != "Release")
-    {
-        info["BUILD_CONFIG"] = build_config;
-    }
->>>>>>> 66de0c99
 
 	// return a URL to the release notes for this viewer, such as:
 	// http://wiki.secondlife.com/wiki/Release_Notes/Second Life Beta Viewer/2.1.0.123456
@@ -4058,24 +4040,7 @@
 		info["VOICE_VERSION"] = LLTrans::getString("NotConnected");
 	}
 
-<<<<<<< HEAD
 //#if !LL_LINUX
-	info["LLCEFLIB_VERSION"] = LLCEFLIB_VERSION;
-//#else
-//	info["LLCEFLIB_VERSION"] = "Undefined";
-//
-//#endif
-
-#if defined(LL_WINDOWS) || defined(LL_LINUX)
-	std::ostringstream ver_codec;
-	ver_codec << LIBVLC_VERSION_MAJOR;
-	ver_codec << ".";
-	ver_codec << LIBVLC_VERSION_MINOR;
-	ver_codec << ".";
-	ver_codec << LIBVLC_VERSION_REVISION;
-	info["LIBVLC_VERSION"] = ver_codec.str();
-=======
-#if !LL_LINUX
 	std::ostringstream cef_ver_codec;
 	cef_ver_codec << "Dullahan: ";
 	cef_ver_codec << DULLAHAN_VERSION_MAJOR;
@@ -4086,11 +4051,11 @@
 	cef_ver_codec << " - CEF: ";
 	cef_ver_codec << CEF_VERSION;
 	info["LIBCEF_VERSION"] = cef_ver_codec.str();
-#else
-	info["LIBCEF_VERSION"] = "Undefined";
-#endif
-
-#if !LL_LINUX
+//#else
+//	info["LIBCEF_VERSION"] = "Undefined";
+//#endif
+
+//#if !LL_LINUX
 	std::ostringstream vlc_ver_codec;
 	vlc_ver_codec << LIBVLC_VERSION_MAJOR;
 	vlc_ver_codec << ".";
@@ -4098,10 +4063,9 @@
 	vlc_ver_codec << ".";
 	vlc_ver_codec << LIBVLC_VERSION_REVISION;
 	info["LIBVLC_VERSION"] = vlc_ver_codec.str();
->>>>>>> 66de0c99
-#else
-	info["LIBVLC_VERSION"] = "Undefined";
-#endif
+//#else
+//	info["LIBVLC_VERSION"] = "Undefined";
+//#endif
 
 	S32 packets_in = LLViewerStats::instance().getRecording().getSum(LLStatViewer::PACKETS_IN);
 	if (packets_in > 0)
