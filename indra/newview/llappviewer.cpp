--- conflicted
+++ resolved
@@ -376,11 +376,7 @@
 // [RLVa:KB] - Checked: 2010-05-03 (RLVa-1.2.0g) | Modified: RLVa-1.2.0g
 #ifdef RLV_EXTENSION_CMD_ALLOWIDLE
 	// Enforce an idle time of 30 minutes if @allowidle=n restricted
-<<<<<<< HEAD
-	S32 nAFKTimeout = (gRlvHandler.hasBehaviour(RLV_BHVR_ALLOWIDLE)) ? gSavedSettings.getS32("AFKTimeout") : 60 * 30;
-=======
 	S32 nAFKTimeout = (!gRlvHandler.hasBehaviour(RLV_BHVR_ALLOWIDLE)) ? gSavedSettings.getS32("AFKTimeout") : 60 * 30;
->>>>>>> 7b0455ba
 	if ( (nAFKTimeout) && (gAwayTriggerTimer.getElapsedTimeF32() > nAFKTimeout) )
 #else
 	if (gSavedSettings.getS32("AFKTimeout") && (gAwayTriggerTimer.getElapsedTimeF32() > gSavedSettings.getS32("AFKTimeout")))
@@ -2352,7 +2348,6 @@
     if(skinfolder && LLStringUtil::null != skinfolder->getValue().asString())
     {   
 		// hack to force the skin to default.
-<<<<<<< HEAD
         //gDirUtilp->setSkinFolder(skinfolder->getValue().asString());
 		
 		// KB: catznip viewer-skins
@@ -2361,10 +2356,6 @@
 		const LLControlVariable* themefolder = gSavedSettings.getControl("SkinCurrentTheme");
 		if ( (themefolder) && (LLStringUtil::null != skinfolder->getValue().asString()) )
 			gDirUtilp->setSkinThemeFolder(themefolder->getValue().asString());
-=======
-        gDirUtilp->setSkinFolder(skinfolder->getValue().asString());
-		//gDirUtilp->setSkinFolder("default");
->>>>>>> 7b0455ba
     }
 
     mYieldTime = gSavedSettings.getS32("YieldTime");
@@ -3258,11 +3249,7 @@
 		{
 			sendLogoutRequest();
 		}
-<<<<<<< HEAD
-
-=======
 		
->>>>>>> 7b0455ba
 		// Quit immediately
 		forceQuit();
 		return;
@@ -3940,14 +3927,9 @@
 		// idle time is more than setting
 		if ( gAwayTriggerTimer.getElapsedTimeF32() > qas_afk )
 		{
-<<<<<<< HEAD
                         // go ahead and just quit gracefully
 			llinfos << "Logout, QuitAfterSecondsAFK expired." << llendl;
                         LLAppViewer::instance()->requestQuit();
-=======
-			// go ahead and just quit gracefully
-			LLAppViewer::instance()->requestQuit();
->>>>>>> 7b0455ba
 		}
 	}
 
@@ -4043,35 +4025,26 @@
 		if (object_debug_timer.getElapsedTimeF32() > 5.f)
 		{
 			object_debug_timer.reset();
-#if 0
 			if (gObjectList.mNumDeadObjectUpdates)
 			{
-				llinfos << "Dead object updates: " << gObjectList.mNumDeadObjectUpdates << llendl;
+				//llinfos << "Dead object updates: " << gObjectList.mNumDeadObjectUpdates << llendl;
 				gObjectList.mNumDeadObjectUpdates = 0;
 			}
 			if (gObjectList.mNumUnknownKills)
 			{
-				llinfos << "Kills on unknown objects: " << gObjectList.mNumUnknownKills << llendl;
+				//llinfos << "Kills on unknown objects: " << gObjectList.mNumUnknownKills << llendl;
 				gObjectList.mNumUnknownKills = 0;
 			}
 			if (gObjectList.mNumUnknownUpdates)
 			{
-				llinfos << "Unknown object updates: " << gObjectList.mNumUnknownUpdates << llendl;
+				//llinfos << "Unknown object updates: " << gObjectList.mNumUnknownUpdates << llendl;
 				gObjectList.mNumUnknownUpdates = 0;
 			}
-<<<<<<< HEAD
-#else
-			gObjectList.mNumDeadObjectUpdates = 0;
-			gObjectList.mNumUnknownKills = 0;
-			gObjectList.mNumUnknownUpdates = 0;
-#endif
-=======
 
 			// ViewerMetrics FPS piggy-backing on the debug timer.
 			// The 5-second interval is nice for this purpose.  If the object debug
 			// bit moves or is disabled, please give this a suitable home.
 			LLViewerAssetStatsFF::record_fps_main(gFPSClamped);
->>>>>>> 7b0455ba
 		}
 	}
 
@@ -4822,7 +4795,7 @@
 
 	mOnLoginCompleted();
 
-//-TT Window Title Access
+//-TT Window Title Access
 	gWindowTitle += std::string(" - ") + gAgentAvatarp->getFullname();
 	gViewerWindow->setTitle(gWindowTitle);
 //-TT
