--- conflicted
+++ resolved
@@ -3796,7 +3796,6 @@
 	LLViewerRegion* region = gAgent.getRegion();
 	if (region)
 	{
-<<<<<<< HEAD
 // [RLVa:KB] - Checked: 2014-02-24 (RLVa-1.4.10)
 		if (RlvActions::canShowLocation())
 		{
@@ -3806,7 +3805,7 @@
 			info["POSITION_LOCAL"] = ll_sd_from_vector3(gAgent.getPosAgentFromGlobal(pos));
 			info["REGION"] = gAgent.getRegion()->getName();
 			boost::regex regex("\\.(secondlife|lindenlab)\\..*");
-			info["HOSTNAME"] = boost::regex_replace(gAgent.getRegion()->getHost().getHostName(), regex, "");
+			info["HOSTNAME"] = boost::regex_replace(gAgent.getRegion()->getSimHostName(), regex, "");
 			LLSLURL slurl;
 			LLAgentUI::buildSLURL(slurl);
 			info["SLURL"] = slurl.getSLURLString();
@@ -3816,15 +3815,6 @@
 		{
 			info["REGION"] = RlvStrings::getString(RlvStringKeys::Hidden::Region);
 		}
-=======
-		LLVector3d pos = gAgent.getPositionGlobal();
-		info["POSITION"] = ll_sd_from_vector3d(pos);
-		info["POSITION_LOCAL"] = ll_sd_from_vector3(gAgent.getPosAgentFromGlobal(pos));
-		info["REGION"] = gAgent.getRegion()->getName();
-
-		boost::regex regex("\\.(secondlife|lindenlab)\\..*");
-		info["HOSTNAME"] = boost::regex_replace(gAgent.getRegion()->getSimHostName(), regex, "");
->>>>>>> e98a6b0b
 		info["SERVER_VERSION"] = gLastVersionChannel;
 // [/RLVa:KB]
 	}
