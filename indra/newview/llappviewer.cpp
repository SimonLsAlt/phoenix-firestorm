--- conflicted
+++ resolved
@@ -2252,55 +2252,8 @@
     LLError::initForApplication( gDirUtilp->getExpandedFilename(LL_PATH_USER_SETTINGS, "")
                                 ,gDirUtilp->getExpandedFilename(LL_PATH_APP_SETTINGS, "")
                                 );
-<<<<<<< HEAD
     LLError::setFatalFunction(errorCallback);
     //LLError::setTimeFunction(getRuntime);
-=======
-	LLError::addGenericRecorder(&errorCallback);
-	//LLError::setTimeFunction(getRuntime);
-
-	// Remove the last ".old" log file.
-	std::string old_log_file = gDirUtilp->getExpandedFilename(LL_PATH_LOGS,
-							     "SecondLife.old");
-	LLFile::remove(old_log_file);
-
-	// Get name of the log file
-	std::string log_file = gDirUtilp->getExpandedFilename(LL_PATH_LOGS,
-							     "SecondLife.log");
- 	/*
-	 * Before touching any log files, compute the duration of the last run
-	 * by comparing the ctime of the previous start marker file with the ctime
-	 * of the last log file.
-	 */
-	std::string start_marker_file_name = gDirUtilp->getExpandedFilename(LL_PATH_LOGS, START_MARKER_FILE_NAME);
-	llstat start_marker_stat;
-	llstat log_file_stat;
-	std::ostringstream duration_log_stream; // can't log yet, so save any message for when we can below
-	int start_stat_result = LLFile::stat(start_marker_file_name, &start_marker_stat);
-	int log_stat_result = LLFile::stat(log_file, &log_file_stat);
-	if ( 0 == start_stat_result && 0 == log_stat_result )
-	{
-		int elapsed_seconds = log_file_stat.st_ctime - start_marker_stat.st_ctime;
-		// only report a last run time if the last viewer was the same version
-		// because this stat will be counted against this version
-		if ( markerIsSameVersion(start_marker_file_name) )
-		{
-			gLastExecDuration = elapsed_seconds;
-		}
-		else
-		{
-			duration_log_stream << "start marker from some other version; duration is not reported";
-			gLastExecDuration = -1;
-		}
-	}
-	else
-	{
-		// at least one of the LLFile::stat calls failed, so we can't compute the run time
-		duration_log_stream << "duration stat failure; start: "<< start_stat_result << " log: " << log_stat_result;
-		gLastExecDuration = -1; // unknown
-	}
-	std::string duration_log_msg(duration_log_stream.str());
->>>>>>> be6066ea
 
 
     if (mSecondInstance)
