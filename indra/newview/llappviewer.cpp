/**
 * @file llappviewer.cpp
 * @brief The LLAppViewer class definitions
 *
 * $LicenseInfo:firstyear=2007&license=viewerlgpl$
 * Second Life Viewer Source Code
 * Copyright (C) 2012, Linden Research, Inc.
 *
 * This library is free software; you can redistribute it and/or
 * modify it under the terms of the GNU Lesser General Public
 * License as published by the Free Software Foundation;
 * version 2.1 of the License only.
 *
 * This library is distributed in the hope that it will be useful,
 * but WITHOUT ANY WARRANTY; without even the implied warranty of
 * MERCHANTABILITY or FITNESS FOR A PARTICULAR PURPOSE.  See the GNU
 * Lesser General Public License for more details.
 *
 * You should have received a copy of the GNU Lesser General Public
 * License along with this library; if not, write to the Free Software
 * Foundation, Inc., 51 Franklin Street, Fifth Floor, Boston, MA  02110-1301  USA
 *
 * Linden Research, Inc., 945 Battery Street, San Francisco, CA  94111  USA
 * $/LicenseInfo$
 */

#include "llviewerprecompiledheaders.h"

#include "llappviewer.h"

// Viewer includes
#include "llversioninfo.h"
#include "llfeaturemanager.h"
#include "lluictrlfactory.h"
#include "lltexteditor.h"
#include "llerrorcontrol.h"
#include "lleventtimer.h"
#include "llviewertexturelist.h"
#include "llgroupmgr.h"
#include "llagent.h"
#include "llagentcamera.h"
#include "llagentlanguage.h"
#include "llagentui.h"
#include "llagentwearables.h"
#include "lldirpicker.h"
#include "llfloaterimcontainer.h"
#include "llimprocessing.h"
#include "llwindow.h"
#include "llviewerstats.h"
#include "llviewerstatsrecorder.h"
#include "llmarketplacefunctions.h"
#include "llmarketplacenotifications.h"
#include "llmd5.h"
#include "llmeshrepository.h"
#include "llpumpio.h"
#include "llmimetypes.h"
#include "llslurl.h"
#include "llstartup.h"
#include "llfocusmgr.h"
#include "llviewerjoystick.h"
#include "llallocator.h"
#include "llcalc.h"
#include "llconversationlog.h"
#include "lldxhardware.h"
#include "lltexturestats.h"
#include "lltrace.h"
#include "lltracethreadrecorder.h"
#include "llviewerwindow.h"
#include "llviewerdisplay.h"
#include "llviewermedia.h"
#include "llviewerparcelmedia.h"
#include "llviewermediafocus.h"
#include "llviewermessage.h"
#include "llviewerobjectlist.h"
#include "llworldmap.h"
#include "llmutelist.h"
#include "llviewerhelp.h"
#include "lluicolortable.h"
#include "llurldispatcher.h"
#include "llurlhistory.h"
#include "llrender.h"
#include "llteleporthistory.h"
#include "lltoast.h"
#include "llsdutil_math.h"
#include "lllocationhistory.h"
#include "llfasttimerview.h"
#include "llvector4a.h"
#include "llviewermenufile.h"
#include "llvoicechannel.h"
#include "llvoavatarself.h"
#include "llurlmatch.h"
#include "lltextutil.h"
#include "lllogininstance.h"
#include "llprogressview.h"
#include "llvocache.h"
#include "llvopartgroup.h"
// [SL:KB] - Patch: Appearance-Misc | Checked: 2013-02-12 (Catznip-3.4)
#include "llappearancemgr.h"
// [/SL:KB]
// [RLVa:KB] - Checked: 2010-05-03 (RLVa-1.2.0g)
#include "rlvactions.h"
#include "rlvhandler.h"
// [/RLVa:KB]

#include "llweb.h"
// <FS:Ansariel> [FS communication UI]
#include "fsfloatervoicecontrols.h"
// </FS:Ansariel> [FS communication UI]
#include "llfloatertexturefetchdebugger.h"
// [SL:KB] - Patch: Build-ScriptRecover | Checked: 2011-11-24 (Catznip-3.2.0)
#include "llfloaterscriptrecover.h"
// [/SL:KB]
#include "llspellcheck.h"
#include "llscenemonitor.h"
#include "llavatarrenderinfoaccountant.h"
#include "lllocalbitmaps.h"
#include "llskinningutil.h"

// Linden library includes
#include "llavatarnamecache.h"
#include "lldiriterator.h"
#include "llexperiencecache.h"
#include "llimagej2c.h"
#include "llmemory.h"
#include "llprimitive.h"
#include "llurlaction.h"
#include "llurlentry.h"
#include "llvfile.h"
#include "llvfsthread.h"
#include "llvolumemgr.h"
#include "llxfermanager.h"
#include "llphysicsextensions.h"

#include "llnotificationmanager.h"
#include "llnotifications.h"
#include "llnotificationsutil.h"

#include "sanitycheck.h"
#include "llleap.h"
#include "stringize.h"
#include "llcoros.h"
#include "llexception.h"
//#if !LL_LINUX
#include "cef/dullahan.h"
#include "vlc/libvlc_version.h"
//#endif // LL_LINUX

// Third party library includes
#include <boost/bind.hpp>
#include <boost/foreach.hpp>
#include <boost/algorithm/string.hpp>
#include <boost/regex.hpp>
#include <boost/throw_exception.hpp>

#if LL_WINDOWS
#	include <share.h> // For _SH_DENYWR in processMarkerFiles
#else
#   include <sys/file.h> // For processMarkerFiles
#endif

#include "llapr.h"
#include <boost/lexical_cast.hpp>

#include "llviewerkeyboard.h"
#include "lllfsthread.h"
#include "llworkerthread.h"
#include "lltexturecache.h"
#include "lltexturefetch.h"
#include "llimageworker.h"
#include "llevents.h"

// The files below handle dependencies from cleanup.
#include "llkeyframemotion.h"
#include "llworldmap.h"
#include "llhudmanager.h"
#include "lltoolmgr.h"
#include "llassetstorage.h"
#include "llpolymesh.h"
#include "llproxy.h"
#include "llcachename.h"
#include "llaudioengine.h"
#include "llstreamingaudio.h"
#include "llviewermenu.h"
#include "llselectmgr.h"
#include "lltrans.h"
#include "lltransutil.h"
#include "lltracker.h"
#include "llviewerparcelmgr.h"
#include "llworldmapview.h"
#include "llpostprocess.h"

#include "lldebugview.h"
#include "llconsole.h"
#include "llcontainerview.h"
#include "lltooltip.h"

#include "llsdutil.h"
#include "llsdserialize.h"

#include "llworld.h"
#include "llhudeffecttrail.h"
#include "llvectorperfoptions.h"
#include "llslurl.h"
#include "llwatchdog.h"

// Included so that constants/settings might be initialized
// in save_settings_to_globals()
#include "llbutton.h"
#include "llstatusbar.h"
#include "llsurface.h"
#include "llvosky.h"
#include "llvotree.h"
#include "llvoavatar.h"
#include "llfolderview.h"
#include "llagentpilot.h"
#include "llvovolume.h"
#include "llflexibleobject.h"
#include "llvosurfacepatch.h"
#include "llviewerfloaterreg.h"
#include "llcommandlineparser.h"
#include "llfloatermemleak.h"
#include "llfloaterreg.h"
#include "llfloateroutfitsnapshot.h"
#include "llfloatersnapshot.h"
#include "llsidepanelinventory.h"
#include "llatmosphere.h"

// includes for idle() idleShutdown()
#include "llviewercontrol.h"
#include "lleventnotifier.h"
#include "llcallbacklist.h"
#include "lldeferredsounds.h"
#include "pipeline.h"
#include "llgesturemgr.h"
#include "llsky.h"
#include "llvlmanager.h"
#include "llviewercamera.h"
#include "lldrawpoolbump.h"
#include "llvieweraudio.h"
#include "llimview.h"
#include "llviewerthrottle.h"
#include "llparcel.h"
#include "llavatariconctrl.h"
#include "llgroupiconctrl.h"
#include "llviewerassetstats.h"

// Include for security api initialization
#include "llsecapi.h"
#include "llmachineid.h"
#include "llmainlooprepeater.h"
#include "llcleanup.h"

#include "llcoproceduremanager.h"
#include "llviewereventrecorder.h"

#if HAS_GROWL
#include "growlmanager.h"
#endif
#include "fsavatarrenderpersistence.h"

// *FIX: These extern globals should be cleaned up.
// The globals either represent state/config/resource-storage of either
// this app, or another 'component' of the viewer. App globals should be
// moved into the app class, where as the other globals should be
// moved out of here.
// If a global symbol reference seems valid, it will be included
// via header files above.

//----------------------------------------------------------------------------
// llviewernetwork.h
#include "llviewernetwork.h"
// define a self-registering event API object
#include "llappviewerlistener.h"

#include "nd/ndoctreelog.h" // <FS:ND/> Octree operation logging.
#include "nd/ndetw.h" // <FS:ND/> Windows Event Tracing, does nothing on OSX/Linux.
#include "nd/ndlogthrottle.h"

#include "fsradar.h"


#if (LL_LINUX || LL_SOLARIS) && LL_GTK
#include "glib.h"
#endif // (LL_LINUX || LL_SOLARIS) && LL_GTK

#if LL_MSVC
// disable boost::lexical_cast warning
#pragma warning (disable:4702)
#endif

const char* const CRASH_SETTINGS_FILE = "settings_crash_behavior.xml"; // <FS:ND/> We need this filename defined here.

static LLAppViewerListener sAppViewerListener(LLAppViewer::instance);

////// Windows-specific includes to the bottom - nasty defines in these pollute the preprocessor
//
//----------------------------------------------------------------------------
// viewer.cpp - these are only used in viewer, should be easily moved.

#if LL_DARWIN
extern void init_apple_menu(const char* product);
#endif // LL_DARWIN

extern BOOL gRandomizeFramerate;
extern BOOL gPeriodicSlowFrame;
extern BOOL gDebugGL;

#if LL_DARWIN
extern BOOL gHiDPISupport;
#endif

////////////////////////////////////////////////////////////
// All from the last globals push...

F32 gSimLastTime; // Used in LLAppViewer::init and send_stats()
F32 gSimFrames;

BOOL gShowObjectUpdates = FALSE;
BOOL gUseQuickTime = TRUE;

eLastExecEvent gLastExecEvent = LAST_EXEC_NORMAL;
S32 gLastExecDuration = -1; // (<0 indicates unknown)

#if LL_WINDOWS
#   define LL_PLATFORM_KEY "win"
#elif LL_DARWIN
#   define LL_PLATFORM_KEY "mac"
#elif LL_LINUX
#   define LL_PLATFORM_KEY "lnx"
#else
#   error "Unknown Platform"
#endif
const char* gPlatform = LL_PLATFORM_KEY;

LLSD gDebugInfo;

U32	gFrameCount = 0;
U32 gForegroundFrameCount = 0; // number of frames that app window was in foreground
LLPumpIO* gServicePump = NULL;

U64MicrosecondsImplicit gFrameTime = 0;
F32SecondsImplicit gFrameTimeSeconds = 0.f;
F32SecondsImplicit gFrameIntervalSeconds = 0.f;
F32 gFPSClamped = 10.f;						// Pretend we start at target rate.
F32 gFrameDTClamped = 0.f;					// Time between adjacent checks to network for packets
U64MicrosecondsImplicit	gStartTime = 0; // gStartTime is "private", used only to calculate gFrameTimeSeconds

LLTimer gRenderStartTime;
LLFrameTimer gForegroundTime;
LLFrameTimer gLoggedInTime;
LLTimer gLogoutTimer;
static const F32 LOGOUT_REQUEST_TIME = 6.f;  // this will be cut short by the LogoutReply msg.
F32 gLogoutMaxTime = LOGOUT_REQUEST_TIME;


S32 gPendingMetricsUploads = 0;


BOOL				gDisconnected = FALSE;

// used to restore texture state after a mode switch
LLFrameTimer	gRestoreGLTimer;
BOOL			gRestoreGL = FALSE;
bool			gUseWireframe = FALSE;

//use for remember deferred mode in wireframe switch
bool			gInitialDeferredModeForWireframe = FALSE;

// VFS globals - see llappviewer.h
LLVFS* gStaticVFS = NULL;

LLMemoryInfo gSysMemory;
U64Bytes gMemoryAllocated(0); // updated in display_stats() in llviewerdisplay.cpp

std::string gLastVersionChannel;

LLVector3			gWindVec(3.0, 3.0, 0.0);
LLVector3			gRelativeWindVec(0.0, 0.0, 0.0);

U32		gPacketsIn = 0;

BOOL				gPrintMessagesThisFrame = FALSE;

BOOL gRandomizeFramerate = FALSE;
BOOL gPeriodicSlowFrame = FALSE;

BOOL gCrashOnStartup = FALSE;
BOOL gLLErrorActivated = FALSE;
BOOL gLogoutInProgress = FALSE;

BOOL gSimulateMemLeak = FALSE;

////////////////////////////////////////////////////////////
// Internal globals... that should be removed.

// Like LLLogChat::cleanFileName() and LLDir::getScrubbedFileName() but replaces spaces also.
std::string SafeFileName(std::string filename)
{
	std::string invalidChars = "\"\'\\/?*:.<>| ";
	S32 position = filename.find_first_of(invalidChars);
	while (position != filename.npos)
	{
		filename[position] = '_';
		position = filename.find_first_of(invalidChars, position);
	}
	return filename;
}
// TODO: Readd SAFE_FILE_NAME_PREFIX stuff after FmodEx merge.... <FS:CR>
// contruct unique filename prefix so we only report crashes for US and not other viewers.
//const std::string SAFE_FILE_NAME_PREFIX(SafeFileName(llformat("%s %d.%d.%d.%d",
//															  LL_CHANNEL,
//															  LL_VERSION_MAJOR,
//															  LL_VERSION_MINOR,
//															  LL_VERSION_PATCH,
//															  LL_VERSION_BUILD )));
const std::string SAFE_FILE_NAME_PREFIX(SafeFileName(APP_NAME));
static std::string gArgs;
const int MAX_MARKER_LENGTH = 1024;
const std::string MARKER_FILE_NAME(SAFE_FILE_NAME_PREFIX + ".exec_marker"); //FS orig modified LL
const std::string START_MARKER_FILE_NAME(SAFE_FILE_NAME_PREFIX + ".start_marker"); //FS new modified LL new
const std::string ERROR_MARKER_FILE_NAME(SAFE_FILE_NAME_PREFIX + ".error_marker"); //FS orig modified LL
const std::string LLERROR_MARKER_FILE_NAME(SAFE_FILE_NAME_PREFIX + ".llerror_marker"); //FS orig modified LL
const std::string LOGOUT_MARKER_FILE_NAME(SAFE_FILE_NAME_PREFIX + ".logout_marker"); //FS orig modified LL

static BOOL gDoDisconnect = FALSE;
static std::string gLaunchFileOnQuit;

// Used on Win32 for other apps to identify our window (eg, win_setup)
// Note: Changing this breaks compatibility with SLURL handling, try to avoid it.
const char* const VIEWER_WINDOW_CLASSNAME = "Second Life";

//-- LLDeferredTaskList ------------------------------------------------------

/**
 * A list of deferred tasks.
 *
 * We sometimes need to defer execution of some code until the viewer gets idle,
 * e.g. removing an inventory item from within notifyObservers() may not work out.
 *
 * Tasks added to this list will be executed in the next LLAppViewer::idle() iteration.
 * All tasks are executed only once.
 */
class LLDeferredTaskList: public LLSingleton<LLDeferredTaskList>
{
	LLSINGLETON_EMPTY_CTOR(LLDeferredTaskList);
	LOG_CLASS(LLDeferredTaskList);

	friend class LLAppViewer;
	typedef boost::signals2::signal<void()> signal_t;

	void addTask(const signal_t::slot_type& cb)
	{
		mSignal.connect(cb);
	}

	void run()
	{
		if (!mSignal.empty())
		{
			mSignal();
			mSignal.disconnect_all_slots();
		}
	}

	signal_t mSignal;
};

//----------------------------------------------------------------------------

// List of entries from strings.xml to always replace
static std::set<std::string> default_trans_args;
void init_default_trans_args()
{
	default_trans_args.insert("SECOND_LIFE"); // World
	default_trans_args.insert("APP_NAME");
	default_trans_args.insert("CAPITALIZED_APP_NAME");
	default_trans_args.insert("CURRENT_GRID"); //<FS:AW make CURRENT_GRID a default substitution>
	default_trans_args.insert("SECOND_LIFE_GRID");
	default_trans_args.insert("SUPPORT_SITE");
	// This URL shows up in a surprising number of places in various skin
	// files. We really only want to have to maintain a single copy of it.
	default_trans_args.insert("create_account_url");
	default_trans_args.insert("DOWNLOAD_URL"); //<FS:CR> Viewer download url
	default_trans_args.insert("VIEWER_GENERATION"); // <FS:Ansariel> Viewer generation (major version number)
	default_trans_args.insert("APP_NAME_ABBR"); // <FS:Ansariel> Appreviated application title
}

//----------------------------------------------------------------------------
// File scope definitons
const char *VFS_DATA_FILE_BASE = "data.db2.x.";
const char *VFS_INDEX_FILE_BASE = "index.db2.x.";

std::string gWindowTitle;

struct SettingsFile : public LLInitParam::Block<SettingsFile>
{
	Mandatory<std::string>	name;
	Optional<std::string>	file_name;
	Optional<bool>			required,
							persistent;
	Optional<std::string>	file_name_setting;

	SettingsFile()
	:	name("name"),
		file_name("file_name"),
		required("required", false),
		persistent("persistent", true),
		file_name_setting("file_name_setting")
	{}
};

struct SettingsGroup : public LLInitParam::Block<SettingsGroup>
{
	Mandatory<std::string>	name;
	Mandatory<S32>			path_index;
	Multiple<SettingsFile>	files;

	SettingsGroup()
	:	name("name"),
		path_index("path_index"),
		files("file")
	{}
};

struct SettingsFiles : public LLInitParam::Block<SettingsFiles>
{
	Multiple<SettingsGroup>	groups;

	SettingsFiles()
	: groups("group")
	{}
};


//----------------------------------------------------------------------------
// Metrics logging control constants
//----------------------------------------------------------------------------
static const F32 METRICS_INTERVAL_DEFAULT = 600.0;
static const F32 METRICS_INTERVAL_QA = 30.0;
static F32 app_metrics_interval = METRICS_INTERVAL_DEFAULT;
static bool app_metrics_qa_mode = false;

void idle_afk_check()
{
	// check idle timers
	F32 current_idle = gAwayTriggerTimer.getElapsedTimeF32();
	// <FS:CR> Cache frequently hit location
	static LLCachedControl<S32> sAFKTimeout(gSavedSettings, "AFKTimeout");
// [RLVa:KB] - Checked: 2010-05-03 (RLVa-1.2.0g) | Modified: RLVa-1.2.0g
	// Enforce an idle time of 30 minutes if @allowidle=n restricted
	S32 afk_timeout = (!gRlvHandler.hasBehaviour(RLV_BHVR_ALLOWIDLE)) ? sAFKTimeout : 60 * 30;
// [/RLVa:KB]
//	F32 afk_timeout  = gSavedSettings.getS32("AFKTimeout");
	// <FS:CR> Explicit conversions just cos.
	//if (afk_timeout && (current_idle > afk_timeout) && ! gAgent.getAFK())
	if (static_cast<S32>(afk_timeout) && (current_idle > static_cast<F32>(afk_timeout)) && ! gAgent.getAFK())
	{
		LL_INFOS("IdleAway") << "Idle more than " << afk_timeout << " seconds: automatically changing to Away status" << LL_ENDL;
		gAgent.setAFK();
	}
}

// A callback set in LLAppViewer::init()
static void ui_audio_callback(const LLUUID& uuid)
{
	if (gAudiop)
	{
		SoundData soundData(uuid, gAgent.getID(), 1.0f, LLAudioEngine::AUDIO_TYPE_UI);
		gAudiop->triggerSound(soundData);
	}
}

// A callback set in LLAppViewer::init()
static void deferred_ui_audio_callback(const LLUUID& uuid)
{
	if (gAudiop)
	{
		SoundData soundData(uuid, gAgent.getID(), 1.0f, LLAudioEngine::AUDIO_TYPE_UI);
		LLDeferredSounds::instance().deferSound(soundData);
	}
}

bool	create_text_segment_icon_from_url_match(LLUrlMatch* match,LLTextBase* base)
{
	if(!match || !base || base->getPlainText())
		return false;

	LLUUID match_id = match->getID();

	LLIconCtrl* icon;

	if(gAgent.isInGroup(match_id, TRUE))
	{
		LLGroupIconCtrl::Params icon_params;
		icon_params.group_id = match_id;
		icon_params.rect = LLRect(0, 16, 16, 0);
		icon_params.visible = true;
		icon = LLUICtrlFactory::instance().create<LLGroupIconCtrl>(icon_params);
	}
	else
	{
		LLAvatarIconCtrl::Params icon_params;
		icon_params.avatar_id = match_id;
		icon_params.rect = LLRect(0, 16, 16, 0);
		icon_params.visible = true;
		icon = LLUICtrlFactory::instance().create<LLAvatarIconCtrl>(icon_params);
	}

	LLInlineViewSegment::Params params;
	params.force_newline = false;
	params.view = icon;
	params.left_pad = 4;
	params.right_pad = 4;
	params.top_pad = -2;
	params.bottom_pad = 2;

	base->appendWidget(params," ",false);

	return true;
}


// Use these strictly for things that are constructed at startup,
// or for things that are performance critical.  JC
static void settings_to_globals()
{
	LLBUTTON_H_PAD		= gSavedSettings.getS32("ButtonHPad");
	BTN_HEIGHT_SMALL	= gSavedSettings.getS32("ButtonHeightSmall");
	BTN_HEIGHT			= gSavedSettings.getS32("ButtonHeight");

	MENU_BAR_HEIGHT		= gSavedSettings.getS32("MenuBarHeight");
	MENU_BAR_WIDTH		= gSavedSettings.getS32("MenuBarWidth");

	LLSurface::setTextureSize(gSavedSettings.getU32("RegionTextureSize"));

	LLRender::sGLCoreProfile = gSavedSettings.getBOOL("RenderGLCoreProfile");
	LLRender::sNsightDebugSupport = gSavedSettings.getBOOL("RenderNsightDebugSupport");
	// <FS:Ansariel> Vertex Array Objects are required in OpenGL core profile
	//LLVertexBuffer::sUseVAO = gSavedSettings.getBOOL("RenderUseVAO");
	LLVertexBuffer::sUseVAO = LLRender::sGLCoreProfile ? TRUE : gSavedSettings.getBOOL("RenderUseVAO");
	// </FS:Ansariel>
	LLImageGL::sGlobalUseAnisotropic	= gSavedSettings.getBOOL("RenderAnisotropic");
	LLImageGL::sCompressTextures		= gSavedSettings.getBOOL("RenderCompressTextures");
	LLVOVolume::sLODFactor				= llclamp(gSavedSettings.getF32("RenderVolumeLODFactor"), 0.01f, MAX_LOD_FACTOR);
	LLVOVolume::sDistanceFactor			= 1.f-LLVOVolume::sLODFactor * 0.1f;
	LLVolumeImplFlexible::sUpdateFactor = gSavedSettings.getF32("RenderFlexTimeFactor");
	LLVOTree::sTreeFactor				= gSavedSettings.getF32("RenderTreeLODFactor");
	LLVOAvatar::sLODFactor				= llclamp(gSavedSettings.getF32("RenderAvatarLODFactor"), 0.f, MAX_AVATAR_LOD_FACTOR);
	LLVOAvatar::sPhysicsLODFactor		= llclamp(gSavedSettings.getF32("RenderAvatarPhysicsLODFactor"), 0.f, MAX_AVATAR_LOD_FACTOR);
	LLVOAvatar::updateImpostorRendering(gSavedSettings.getU32("RenderAvatarMaxNonImpostors"));
	LLVOAvatar::sVisibleInFirstPerson	= gSavedSettings.getBOOL("FirstPersonAvatarVisible");
	// clamp auto-open time to some minimum usable value
	LLFolderView::sAutoOpenTime			= llmax(0.25f, gSavedSettings.getF32("FolderAutoOpenDelay"));
	LLSelectMgr::sRectSelectInclusive	= gSavedSettings.getBOOL("RectangleSelectInclusive");
	LLSelectMgr::sRenderHiddenSelections = gSavedSettings.getBOOL("RenderHiddenSelections");
	LLSelectMgr::sRenderLightRadius = gSavedSettings.getBOOL("RenderLightRadius");

	gAgentPilot.setNumRuns(gSavedSettings.getS32("StatsNumRuns"));
	gAgentPilot.setQuitAfterRuns(gSavedSettings.getBOOL("StatsQuitAfterRuns"));
	gAgent.setHideGroupTitle(gSavedSettings.getBOOL("RenderHideGroupTitle"));

	gDebugWindowProc = gSavedSettings.getBOOL("DebugWindowProc");
	gShowObjectUpdates = gSavedSettings.getBOOL("ShowObjectUpdates");
	LLWorldMapView::sMapScale = gSavedSettings.getF32("MapScale");
	
#if LL_DARWIN
	gHiDPISupport = gSavedSettings.getBOOL("RenderHiDPI");
#endif
}

static void settings_modify()
{
	LLRenderTarget::sUseFBO				= gSavedSettings.getBOOL("RenderDeferred");
	LLPipeline::sRenderBump				= gSavedSettings.getBOOL("RenderObjectBump");
	LLPipeline::sRenderDeferred		= LLPipeline::sRenderBump && gSavedSettings.getBOOL("RenderDeferred");
	LLVOSurfacePatch::sLODFactor		= gSavedSettings.getF32("RenderTerrainLODFactor");
	LLVOSurfacePatch::sLODFactor *= LLVOSurfacePatch::sLODFactor; //square lod factor to get exponential range of [1,4]
	gDebugGL = gSavedSettings.getBOOL("RenderDebugGL") || gDebugSession;
	gDebugPipeline = gSavedSettings.getBOOL("RenderDebugPipeline");
}

class LLFastTimerLogThread : public LLThread
{
public:
	std::string mFile;

	LLFastTimerLogThread(std::string& test_name) : LLThread("fast timer log")
 	{
		std::string file_name = test_name + std::string(".slp");
		mFile = gDirUtilp->getExpandedFilename(LL_PATH_LOGS, file_name);
	}

	void run()
	{
		llofstream os(mFile.c_str());

		while (!LLAppViewer::instance()->isQuitting())
		{
			LLTrace::BlockTimer::writeLog(os);
			os.flush();
			ms_sleep(32);
		}

		os.close();
	}
};

//virtual
bool LLAppViewer::initSLURLHandler()
{
	// does nothing unless subclassed
	return false;
}

//virtual
bool LLAppViewer::sendURLToOtherInstance(const std::string& url)
{
	// does nothing unless subclassed
	return false;
}

//----------------------------------------------------------------------------
// LLAppViewer definition

// Static members.
// The single viewer app.
LLAppViewer* LLAppViewer::sInstance = NULL;
LLTextureCache* LLAppViewer::sTextureCache = NULL;
LLImageDecodeThread* LLAppViewer::sImageDecodeThread = NULL;
LLTextureFetch* LLAppViewer::sTextureFetch = NULL;

std::string getRuntime()
{
	return llformat("%.4f", (F32)LLTimer::getElapsedSeconds().value());
}

LLAppViewer::LLAppViewer()
:	mMarkerFile(),
	mLogoutMarkerFile(),
	mReportedCrash(false),
	mNumSessions(0),
	mPurgeCache(false),
	mPurgeOnExit(false),
	mSecondInstance(false),
	mSavedFinalSnapshot(false),
	mSavePerAccountSettings(false),		// don't save settings on logout unless login succeeded.
	mQuitRequested(false),
	mLogoutRequestSent(false),
	mLastAgentControlFlags(0),
	mLastAgentForceUpdate(0),
	mMainloopTimeout(NULL),
	mAgentRegionLastAlive(false),
	mRandomizeFramerate(LLCachedControl<bool>(gSavedSettings,"Randomize Framerate", FALSE)),
	mPeriodicSlowFrame(LLCachedControl<bool>(gSavedSettings,"Periodic Slow Frame", FALSE)),
	mFastTimerLogThread(NULL),
	mSettingsLocationList(NULL),
	mIsFirstRun(false),
	mMinMicroSecPerFrame(0.f),
	mSaveSettingsOnExit(true),		// <FS:Zi> Backup Settings
	mPurgeTextures(false) // <FS:Ansariel> FIRE-13066
{
	if(NULL != sInstance)
	{
		LL_ERRS() << "Oh no! An instance of LLAppViewer already exists! LLAppViewer is sort of like a singleton." << LL_ENDL;
	}

    mDumpPath ="";
	// Need to do this initialization before we do anything else, since anything
	// that touches files should really go through the lldir API
   
	// <FS:ND> Init our custom directories, not from SecondLife

	// gDirUtilp->initAppDirs("SecondLife");
#if ADDRESS_SIZE == 64
	gDirUtilp->initAppDirs( APP_NAME + "_x64" );
#else
	gDirUtilp->initAppDirs(APP_NAME);
#endif

	// </FS:ND>

	//
	// IMPORTANT! Do NOT put anything that will write
	// into the log files during normal startup until AFTER
	// we run the "program crashed last time" error handler below.
	//
	sInstance = this;

	gLoggedInTime.stop();

	initLoggingAndGetLastDuration();

	processMarkerFiles();
	//
	// OK to write stuff to logs now, we've now crash reported if necessary
	//

	LLLoginInstance::instance().setPlatformInfo(gPlatform, LLOSInfo::instance().getOSVersionString(), LLOSInfo::instance().getOSStringSimple());

	// Under some circumstances we want to read the static_debug_info.log file
	// from the previous viewer run between this constructor call and the
	// init() call, which will overwrite the static_debug_info.log file for
	// THIS run. So setDebugFileNames() early.
#if LL_BUGSPLAT
	// MAINT-8917: don't create a dump directory just for the
	// static_debug_info.log file
	std::string logdir = gDirUtilp->getExpandedFilename(LL_PATH_LOGS, "");
#else // ! LL_BUGSPLAT
	// write Google Breakpad minidump files to a per-run dump directory to avoid multiple viewer issues.
	std::string logdir = gDirUtilp->getExpandedFilename(LL_PATH_DUMP, "");
#endif // ! LL_BUGSPLAT
	mDumpPath = logdir;
	setMiniDumpDir(logdir);
	setDebugFileNames(logdir);
}

LLAppViewer::~LLAppViewer()
{
	delete mSettingsLocationList;

	destroyMainloopTimeout();

	// If we got to this destructor somehow, the app didn't hang.
	removeMarkerFiles();
}

class LLUITranslationBridge : public LLTranslationBridge
{
public:
	virtual std::string getString(const std::string &xml_desc)
	{
		return LLTrans::getString(xml_desc);
	}
};

namespace {
// With Xcode 6, _exit() is too magical to use with boost::bind(), so provide
// this little helper function.
void fast_exit(int rc)
{
	_exit(rc);
}


}


bool LLAppViewer::init()
{
	// <FS:ND> Breakpad merge, setup minidump type from Catznip.

	// setupErrorHandling(mSecondInstance);
	EMiniDumpType minidump_type = MINIDUMP_NORMAL;
	if (gSavedSettings.controlExists("SaveMiniDumpType"))
		minidump_type = (LLApp::EMiniDumpType)gSavedSettings.getU32("SaveMiniDumpType"); 

	setupErrorHandling( mSecondInstance, minidump_type );

	// </FS:ND>

	nd::octree::debug::setOctreeLogFilename( gDirUtilp->getExpandedFilename(LL_PATH_LOGS, "octree.log" ) ); // <FS:ND/> Filename to log octree options to.
	nd::etw::init(); // <FS:ND/> Init event tracing.


	//
	// Start of the application
	//

	// initialize LLWearableType translation bridge.
	// Memory will be cleaned up in ::cleanupClass()
    LLTranslationBridge::ptr_t trans = std::make_shared<LLUITranslationBridge>();
	LLWearableType::initClass(trans);
    LLSettingsType::initClass(trans);

	// initialize SSE options
	LLVector4a::initClass();

	//initialize particle index pool
	LLVOPartGroup::initClass();



	// set skin search path to default, will be overridden later
	// this allows simple skinned file lookups to work
// [SL:KB] - Patch: Viewer-Skins | Checked: 2012-12-26 (Catznip-3.4)
	gDirUtilp->setSkinFolder("default", "", "en");
// [/SL:KB]
//	gDirUtilp->setSkinFolder("default", "en");

//	initLoggingAndGetLastDuration();

	//
	// OK to write stuff to logs now, we've now crash reported if necessary
	//
	
// <FS>
	// SJ/AO:  Reset Configuration here, if our marker file exists. Configuration needs to be reset before settings files 
	// are read in to avoid file locks.

	mPurgeSettings = false;
	std::string clear_settings_filename = gDirUtilp->getExpandedFilename(LL_PATH_LOGS,"CLEAR");
	LLAPRFile clear_file ;
	if (clear_file.isExist(clear_settings_filename))
	{
		mPurgeSettings = true;
		LL_INFOS() << "Purging configuration..." << LL_ENDL;
		std::string delem = gDirUtilp->getDirDelimiter();

		LLFile::remove(gDirUtilp->getExpandedFilename(LL_PATH_LOGS,"CLEAR"));
		
		//[ADD - Clear Usersettings : SJ] - Delete directories beams, beamsColors, windlight in usersettings
		LLFile::rmdir(gDirUtilp->getExpandedFilename(LL_PATH_USER_SETTINGS, "beams") );
		LLFile::rmdir(gDirUtilp->getExpandedFilename(LL_PATH_USER_SETTINGS, "beamsColors") );
		LLFile::rmdir(gDirUtilp->getExpandedFilename(LL_PATH_USER_SETTINGS, "windlight" + delem + "water") );
		LLFile::rmdir(gDirUtilp->getExpandedFilename(LL_PATH_USER_SETTINGS, "windlight" + delem + "days") );
		LLFile::rmdir(gDirUtilp->getExpandedFilename(LL_PATH_USER_SETTINGS, "windlight" + delem + "skies") );
		LLFile::rmdir(gDirUtilp->getExpandedFilename(LL_PATH_USER_SETTINGS, "windlight") );		

		// We don't delete the entire folder to avoid data loss of config files unrelated to the current binary. -AO
		//gDirUtilp->deleteFilesInDir(user_dir, "*.*");
		
		// Alphabetised
		LLFile::remove(gDirUtilp->getExpandedFilename(LL_PATH_USER_SETTINGS, "account_settings_phoenix.xml"));
		LLFile::remove(gDirUtilp->getExpandedFilename(LL_PATH_USER_SETTINGS, "agents.xml"));
		LLFile::remove(gDirUtilp->getExpandedFilename(LL_PATH_USER_SETTINGS, "bin_conf.dat"));
		LLFile::remove(gDirUtilp->getExpandedFilename(LL_PATH_USER_SETTINGS, "client_list_v2.xml"));
		LLFile::remove(gDirUtilp->getExpandedFilename(LL_PATH_USER_SETTINGS, "colors.xml"));
		LLFile::remove(gDirUtilp->getExpandedFilename(LL_PATH_USER_SETTINGS, "ignorable_dialogs.xml"));
		LLFile::remove(gDirUtilp->getExpandedFilename(LL_PATH_USER_SETTINGS, "grids.remote.xml"));
		LLFile::remove(gDirUtilp->getExpandedFilename(LL_PATH_USER_SETTINGS, "grids.user.xml"));
		LLFile::remove(gDirUtilp->getExpandedFilename(LL_PATH_USER_SETTINGS, "password.dat"));
		LLFile::remove(gDirUtilp->getExpandedFilename(LL_PATH_USER_SETTINGS, "quick_preferences.xml"));
		LLFile::remove(gDirUtilp->getExpandedFilename(LL_PATH_USER_SETTINGS, "releases.xml"));
		LLFile::remove(gDirUtilp->getExpandedFilename(LL_PATH_USER_SETTINGS, CRASH_SETTINGS_FILE));
		
		std::string user_dir = gDirUtilp->getExpandedFilename( LL_PATH_USER_SETTINGS , "", "");
		gDirUtilp->deleteFilesInDir(user_dir, "feature*.txt");
		gDirUtilp->deleteFilesInDir(user_dir, "gpu*.txt");
		gDirUtilp->deleteFilesInDir(user_dir, "settings_*.xml");

		// Remove misc OS user app dirs
		std::string base_dir = gDirUtilp->getOSUserAppDir() + delem;
		
		LLFile::rmdir(base_dir + "browser_profile");
		LLFile::rmdir(base_dir + "data");
		
		// Delete per-user files below
		LLDirIterator dir_it(base_dir, "*");
		std::string dir_name;
		while (dir_it.next(dir_name))
		{
			if (LLFile::isdir(base_dir + delem + dir_name))
			{
				std::string per_user_dir_glob = base_dir + delem + dir_name + delem;

				LLFile::remove(per_user_dir_glob + "filters.xml");
				LLFile::remove(per_user_dir_glob + "medialist.xml");
				LLFile::remove(per_user_dir_glob + "plugin_cookies.xml");
				LLFile::remove(per_user_dir_glob + "screen_last.bmp");
				LLFile::remove(per_user_dir_glob + "search_history.xml");
				LLFile::remove(per_user_dir_glob + "settings_friends_groups.xml");
				LLFile::remove(per_user_dir_glob + "settings_per_account.xml");
				LLFile::remove(per_user_dir_glob + "teleport_history.xml");
				LLFile::remove(per_user_dir_glob + "texture_list_last.xml");
				LLFile::remove(per_user_dir_glob + "toolbars.xml");
				LLFile::remove(per_user_dir_glob + "typed_locations.xml");
				LLFile::remove(per_user_dir_glob + "url_history.xml");
				LLFile::remove(per_user_dir_glob + "volume_settings.xml");
				LLFile::rmdir(per_user_dir_glob + "browser_profile");
			}
		}
	}
// </FS>
	init_default_trans_args();

	if (!initConfiguration())
		return false;

	LL_INFOS("InitInfo") << "Configuration initialized." << LL_ENDL ;

	// initialize skinning util
	LLSkinningUtil::initClass();

	//set the max heap size.
	initMaxHeapSize() ;
	LLCoros::instance().setStackSize(gSavedSettings.getS32("CoroutineStackSize"));


	// Although initLoggingAndGetLastDuration() is the right place to mess with
	// setFatalFunction(), we can't query gSavedSettings until after
	// initConfiguration().
	S32 rc(gSavedSettings.getS32("QAModeTermCode"));
	if (rc >= 0)
	{
		// QAModeTermCode set, terminate with that rc on LL_ERRS. Use
		// fast_exit() rather than exit() because normal cleanup depends too
		// much on successful startup!
		LLError::setFatalFunction(boost::bind(fast_exit, rc));
	}

	// <FS:Ansariel> Get rid of unused LLAllocator
    //mAlloc.setProfilingEnabled(gSavedSettings.getBOOL("MemProfiling"));

	// Initialize the non-LLCurl libcurl library.  Should be called
	// before consumers (LLTextureFetch).
	mAppCoreHttp.init();

	LL_INFOS("InitInfo") << "LLCore::Http initialized." << LL_ENDL ;

    LLMachineID::init();

	{
		if (gSavedSettings.getBOOL("QAModeMetrics"))
		{
			app_metrics_qa_mode = true;
			app_metrics_interval = METRICS_INTERVAL_QA;
		}
		LLViewerAssetStatsFF::init();
	}

	initThreads();
	LL_INFOS("InitInfo") << "Threads initialized." << LL_ENDL ;

	// Initialize settings early so that the defaults for ignorable dialogs are
	// picked up and then correctly re-saved after launching the updater (STORM-1268).
	LLUI::settings_map_t settings_map;
	settings_map["config"] = &gSavedSettings;
	settings_map["ignores"] = &gWarningSettings;
	settings_map["floater"] = &gSavedSettings; // *TODO: New settings file
	settings_map["account"] = &gSavedPerAccountSettings;

	// <FS:Ansariel> Optional legacy notification well
	gSavedSettings.setBOOL("FSInternalLegacyNotificationWell", gSavedSettings.getBOOL("FSLegacyNotificationWell"));

	LLUI::initClass(settings_map,
		LLUIImageList::getInstance(),
		ui_audio_callback,
		deferred_ui_audio_callback,
		&LLUI::getScaleFactor());
	LL_INFOS("InitInfo") << "UI initialized." << LL_ENDL ;

	// NOW LLUI::getLanguage() should work. gDirUtilp must know the language
	// for this session ASAP so all the file-loading commands that follow,
	// that use findSkinnedFilenames(), will include the localized files.
// [SL:KB] - Patch: Viewer-Skins | Checked: 2012-12-26 (Catznip-3.4)
	gDirUtilp->setSkinFolder(gDirUtilp->getSkinFolder(), gDirUtilp->getSkinThemeFolder(),LLUI::getLanguage());
// [/SL:KB]
//	gDirUtilp->setSkinFolder(gDirUtilp->getSkinFolder(), LLUI::getLanguage());

	// Setup LLTrans after LLUI::initClass has been called.
	initStrings();

	// Setup notifications after LLUI::initClass() has been called.
	LLNotifications::instance();
	LL_INFOS("InitInfo") << "Notifications initialized." << LL_ENDL ;

    writeSystemInfo();

	//////////////////////////////////////////////////////////////////////////////
	//////////////////////////////////////////////////////////////////////////////
	//////////////////////////////////////////////////////////////////////////////
	//////////////////////////////////////////////////////////////////////////////
	// *FIX: The following code isn't grouped into functions yet.

	//
	// Various introspection concerning the libs we're using - particularly
	// the libs involved in getting to a full login screen.
	//
	LL_INFOS("InitInfo") << "J2C Engine is: " << LLImageJ2C::getEngineInfo() << LL_ENDL;
	LL_INFOS("InitInfo") << "libcurl version is: " << LLCore::LLHttp::getCURLVersion() << LL_ENDL;

	/////////////////////////////////////////////////
	// OS-specific login dialogs
	/////////////////////////////////////////////////

	//test_cached_control();

	// track number of times that app has run
	mNumSessions = gSavedSettings.getS32("NumSessions");
	mNumSessions++;
	gSavedSettings.setS32("NumSessions", mNumSessions);

	// LLKeyboard relies on LLUI to know what some accelerator keys are called.
	LLKeyboard::setStringTranslatorFunc( LLTrans::getKeyboardString );

	LLWeb::initClass();			  // do this after LLUI

	// Provide the text fields with callbacks for opening Urls
	LLUrlAction::setOpenURLCallback(boost::bind(&LLWeb::loadURL, _1, LLStringUtil::null, LLStringUtil::null));
	LLUrlAction::setOpenURLInternalCallback(boost::bind(&LLWeb::loadURLInternal, _1, LLStringUtil::null, LLStringUtil::null, false));
	LLUrlAction::setOpenURLExternalCallback(boost::bind(&LLWeb::loadURLExternal, _1, true, LLStringUtil::null));
	LLUrlAction::setExecuteSLURLCallback(&LLURLDispatcher::dispatchFromTextEditor);

	// Let code in llui access the viewer help floater
	LLUI::sHelpImpl = LLViewerHelp::getInstance();

	LL_INFOS("InitInfo") << "UI initialization is done." << LL_ENDL ;

	// Load translations for tooltips
	LLFloater::initClass();

	/////////////////////////////////////////////////

	LLToolMgr::getInstance(); // Initialize tool manager if not already instantiated

	LLViewerFloaterReg::registerFloaters();

	/////////////////////////////////////////////////
	//
	// Load settings files
	//
	//
	LLGroupMgr::parseRoleActions("role_actions.xml");

	LLAgent::parseTeleportMessages("teleport_strings.xml");

	// load MIME type -> media impl mappings
	std::string mime_types_name;
#if LL_DARWIN
	mime_types_name = "mime_types_mac.xml";
#elif LL_LINUX
	mime_types_name = "mime_types_linux.xml";
#else
	mime_types_name = "mime_types.xml";
#endif
	LLMIMETypes::parseMIMETypes( mime_types_name );

	// Copy settings to globals. *TODO: Remove or move to appropriage class initializers
	settings_to_globals();
	// Setup settings listeners
	settings_setup_listeners();
	// Modify settings based on system configuration and compile options
	settings_modify();

	// Find partition serial number (Windows) or hardware serial (Mac)
	mSerialNumber = generateSerialNumber();

	// do any necessary set-up for accepting incoming SLURLs from apps
	initSLURLHandler();

	if(false == initHardwareTest())
	{
		// Early out from user choice.
		return false;
	}
	LL_INFOS("InitInfo") << "Hardware test initialization done." << LL_ENDL ;

	// Prepare for out-of-memory situations, during which we will crash on
	// purpose and save a dump.
#if LL_WINDOWS && LL_RELEASE_FOR_DOWNLOAD && LL_USE_SMARTHEAP
	MemSetErrorHandler(first_mem_error_handler);
#endif // LL_WINDOWS && LL_RELEASE_FOR_DOWNLOAD && LL_USE_SMARTHEAP

	// *Note: this is where gViewerStats used to be created.

	//
	// Initialize the VFS, and gracefully handle initialization errors
	//

	if (!initCache())
	{
		LL_WARNS("InitInfo") << "Failed to init cache" << LL_ENDL;
		std::ostringstream msg;
		msg << LLTrans::getString("MBUnableToAccessFile");
		OSMessageBox(msg.str(),LLStringUtil::null,OSMB_OK);
		return 0;
	}
	LL_INFOS("InitInfo") << "Cache initialization is done." << LL_ENDL ;

	// Initialize the repeater service.
	LLMainLoopRepeater::instance().start();

	//
	// Initialize the window
	//
	gGLActive = TRUE;
	initWindow();
	LL_INFOS("InitInfo") << "Window is initialized." << LL_ENDL ;

	// initWindow also initializes the Feature List, so now we can initialize this global.
	LLCubeMap::sUseCubeMaps = LLFeatureManager::getInstance()->isFeatureAvailable("RenderCubeMap");

	// call all self-registered classes
	LLInitClassList::instance().fireCallbacks();

	LLFolderViewItem::initClass(); // SJB: Needs to happen after initWindow(), not sure why but related to fonts

	gGLManager.getGLInfo(gDebugInfo);
	gGLManager.printGLInfoString();

	// Load Default bindings
	// <FS:Ansariel> Optional AZERTY keyboard layout
	//std::string key_bindings_file = gDirUtilp->findFile("keys.xml",
	std::string keyBindingFileName("keys.xml");
	if (gSavedSettings.getBOOL("FSUseAzertyKeyboardLayout"))
	{
		keyBindingFileName = "keys_azerty.xml";
	}
	std::string key_bindings_file = gDirUtilp->findFile(keyBindingFileName,
	// </FS:Ansariel>
														gDirUtilp->getExpandedFilename(LL_PATH_USER_SETTINGS, ""),
														gDirUtilp->getExpandedFilename(LL_PATH_APP_SETTINGS, ""));


	if (!gViewerKeyboard.loadBindingsXML(key_bindings_file))
	{
		std::string key_bindings_file = gDirUtilp->findFile("keys.ini",
															gDirUtilp->getExpandedFilename(LL_PATH_USER_SETTINGS, ""),
															gDirUtilp->getExpandedFilename(LL_PATH_APP_SETTINGS, ""));
		if (!gViewerKeyboard.loadBindings(key_bindings_file))
		{
			LL_ERRS("InitInfo") << "Unable to open keys.ini" << LL_ENDL;
		}
	}

	// If we don't have the right GL requirements, exit.
	if (!gGLManager.mHasRequirements)
	{
		// can't use an alert here since we're exiting and
		// all hell breaks lose.
		OSMessageBox(
			LLNotifications::instance().getGlobalString("UnsupportedGLRequirements"),
			LLStringUtil::null,
			OSMB_OK);
		return 0;
	}

	// Without SSE2 support we will crash almost immediately, warn here.
	if (!gSysCPU.hasSSE2())
	{
		// can't use an alert here since we're exiting and
		// all hell breaks lose.
		OSMessageBox(
			LLNotifications::instance().getGlobalString("UnsupportedCPUSSE2"),
			LLStringUtil::null,
			OSMB_OK);
		return 0;
	}

	// alert the user if they are using unsupported hardware
	if(!gSavedSettings.getBOOL("AlertedUnsupportedHardware"))
	{
		bool unsupported = false;
		LLSD args;
		std::string minSpecs;

		// get cpu data from xml
		std::stringstream minCPUString(LLNotifications::instance().getGlobalString("UnsupportedCPUAmount"));
		S32 minCPU = 0;
		minCPUString >> minCPU;

		// get RAM data from XML
		std::stringstream minRAMString(LLNotifications::instance().getGlobalString("UnsupportedRAMAmount"));
		U64Bytes minRAM;
		minRAMString >> minRAM;

		if(!LLFeatureManager::getInstance()->isGPUSupported() && LLFeatureManager::getInstance()->getGPUClass() != GPU_CLASS_UNKNOWN)
		{
			minSpecs += LLNotifications::instance().getGlobalString("UnsupportedGPU");
			minSpecs += "\n";
			unsupported = true;
		}
		if(gSysCPU.getMHz() < minCPU)
		{
			minSpecs += LLNotifications::instance().getGlobalString("UnsupportedCPU");
			minSpecs += "\n";
			unsupported = true;
		}
		if(gSysMemory.getPhysicalMemoryKB() < minRAM)
		{
			minSpecs += LLNotifications::instance().getGlobalString("UnsupportedRAM");
			minSpecs += "\n";
			unsupported = true;
		}

		if (LLFeatureManager::getInstance()->getGPUClass() == GPU_CLASS_UNKNOWN)
		{
			LLNotificationsUtil::add("UnknownGPU");
		}

		if(unsupported)
		{
			if(!gSavedSettings.controlExists("WarnUnsupportedHardware")
				|| gSavedSettings.getBOOL("WarnUnsupportedHardware"))
			{
				args["MINSPECS"] = minSpecs;
				LLNotificationsUtil::add("UnsupportedHardware", args );
			}

		}
	}

#if LL_WINDOWS
	if (gGLManager.mGLVersion < LLFeatureManager::getInstance()->getExpectedGLVersion())
	{
		std::string url;
		if (gGLManager.mIsIntel)
		{
			url = LLTrans::getString("IntelDriverPage");
		}
		else if (gGLManager.mIsNVIDIA)
		{
			url = LLTrans::getString("NvidiaDriverPage");
		}
		else if (gGLManager.mIsATI)
		{
			url = LLTrans::getString("AMDDriverPage");
		}

		if (!url.empty())
		{
			LLNotificationsUtil::add("OldGPUDriver", LLSD().with("URL", url));
		}
	}
#endif


	// save the graphics card
	gDebugInfo["GraphicsCard"] = LLFeatureManager::getInstance()->getGPUString();

	// Save the current version to the prefs file
	gSavedSettings.setString("LastRunVersion",
							 LLVersionInfo::getChannelAndVersion());

	gSimLastTime = gRenderStartTime.getElapsedTimeF32();
	gSimFrames = (F32)gFrameCount;

	LLViewerJoystick::getInstance()->init(false);

	try {
		initializeSecHandler();
	}
	catch (LLProtectedDataException ex)
	{
		// <FS:Ansariel> Write exception message to log
      LL_WARNS() << "Error initializing SecHandlers: " << ex.what() << LL_ENDL;
	  LLNotificationsUtil::add("CorruptedProtectedDataStore");
	}

	gGLActive = FALSE;

    // <FS:Ansariel> Disable updater
//    if (!gSavedSettings.getBOOL("CmdLineSkipUpdater"))
//    {
//        LLProcess::Params updater;
//        updater.desc = "updater process";
//        // Because it's the updater, it MUST persist beyond the lifespan of the
//        // viewer itself.
//        updater.autokill = false;
//#if LL_WINDOWS
//        updater.executable = gDirUtilp->getExpandedFilename(LL_PATH_EXECUTABLE, "SLVersionChecker.exe");
//#elif LL_DARWIN
//        // explicitly run the system Python interpreter on SLVersionChecker.py
//        updater.executable = "python";
//        updater.args.add(gDirUtilp->add(gDirUtilp->getAppRODataDir(), "updater", "SLVersionChecker.py"));
//#else
//        updater.executable = gDirUtilp->getExpandedFilename(LL_PATH_EXECUTABLE, "SLVersionChecker");
//#endif
//        // add LEAP mode command-line argument to whichever of these we selected
//        updater.args.add("leap");
//        // UpdaterServiceSettings
//        updater.args.add(stringize(gSavedSettings.getU32("UpdaterServiceSetting")));
//        // channel
//        updater.args.add(LLVersionInfo::getChannel());
//        // testok
//        updater.args.add(stringize(gSavedSettings.getBOOL("UpdaterWillingToTest")));
//        // ForceAddressSize
//        updater.args.add(stringize(gSavedSettings.getU32("ForceAddressSize")));
//#if LL_WINDOWS && !LL_RELEASE_FOR_DOWNLOAD && !LL_SEND_CRASH_REPORTS
//	// This is neither a release package, nor crash-reporting enabled test build
//	// try to run version updater, but don't bother if it fails (file might be missing)
//	LLLeap *leap_p = LLLeap::create(updater, false);
//	if (!leap_p)
//	{
//		LL_WARNS("LLLeap") << "Failed to run LLLeap" << LL_ENDL;
//	}
//#else
// 	// Run the updater. An exception from launching the updater should bother us.
//	LLLeap::create(updater, true);
//#endif
	// </FS:Ansariel>

	// Iterate over --leap command-line options. But this is a bit tricky: if
	// there's only one, it won't be an array at all.
	LLSD LeapCommand(gSavedSettings.getLLSD("LeapCommand"));
	LL_DEBUGS("InitInfo") << "LeapCommand: " << LeapCommand << LL_ENDL;
	if (LeapCommand.isDefined() && ! LeapCommand.isArray())
	{
		// If LeapCommand is actually a scalar value, make an array of it.
		// Have to do it in two steps because LeapCommand.append(LeapCommand)
		// trashes content! :-P
		LLSD item(LeapCommand);
		LeapCommand.append(item);
	}
	BOOST_FOREACH(const std::string& leap, llsd::inArray(LeapCommand))
	{
		LL_INFOS("InitInfo") << "processing --leap \"" << leap << '"' << LL_ENDL;
		// We don't have any better description of this plugin than the
		// user-specified command line. Passing "" causes LLLeap to derive a
		// description from the command line itself.
		// Suppress LLLeap::Error exception: trust LLLeap's own logging. We
		// don't consider any one --leap command mission-critical, so if one
		// fails, log it, shrug and carry on.
		LLLeap::create("", leap, false); // exception=false
	}

	if (gSavedSettings.getBOOL("QAMode") && gSavedSettings.getS32("QAModeEventHostPort") > 0)
	{
		LL_WARNS("InitInfo") << "QAModeEventHostPort DEPRECATED: "
							 << "lleventhost no longer supported as a dynamic library"
							 << LL_ENDL;
	}

	LLViewerMedia::initClass();
	LL_INFOS("InitInfo") << "Viewer media initialized." << LL_ENDL ;

	LLTextUtil::TextHelpers::iconCallbackCreationFunction = create_text_segment_icon_from_url_match;

	//EXT-7013 - On windows for some locale (Japanese) standard
	//datetime formatting functions didn't support some parameters such as "weekday".
	//Names for days and months localized in xml are also useful for Polish locale(STORM-107).
	std::string language = gSavedSettings.getString("Language");
	if(language == "ja" || language == "pl")
	{
		LLStringOps::setupWeekDaysNames(LLTrans::getString("dateTimeWeekdaysNames"));
		LLStringOps::setupWeekDaysShortNames(LLTrans::getString("dateTimeWeekdaysShortNames"));
		LLStringOps::setupMonthNames(LLTrans::getString("dateTimeMonthNames"));
		LLStringOps::setupMonthShortNames(LLTrans::getString("dateTimeMonthShortNames"));
		LLStringOps::setupDayFormat(LLTrans::getString("dateTimeDayFormat"));

		LLStringOps::sAM = LLTrans::getString("dateTimeAM");
		LLStringOps::sPM = LLTrans::getString("dateTimePM");
	}

	LLAgentLanguage::init();

    /// Tell the Coprocedure manager how to discover and store the pool sizes
    // what I wanted
    LLCoprocedureManager::getInstance()->setPropertyMethods(
        boost::bind(&LLControlGroup::getU32, boost::ref(gSavedSettings), _1),
        boost::bind(&LLControlGroup::declareU32, boost::ref(gSavedSettings), _1, _2, _3, LLControlVariable::PERSIST_ALWAYS));

	// initializing the settings sanity checker
	SanityCheck::instance().init();

	// <FS:Ansariel> Init debug rects
	LLView::sDebugRects = gSavedSettings.getBOOL("DebugViews");

	// TODO: consider moving proxy initialization here or LLCopocedureManager after proxy initialization, may be implement
	// some other protection to make sure we don't use network before initializng proxy

	/*----------------------------------------------------------------------*/
	// nat 2016-06-29 moved the following here from the former mainLoop().
	mMainloopTimeout = new LLWatchdogTimeout();

	// Create IO Pump to use for HTTP Requests.
	gServicePump = new LLPumpIO(gAPRPoolp);

	// Note: this is where gLocalSpeakerMgr and gActiveSpeakerMgr used to be instantiated.

	LLVoiceChannel::initClass();
	LLVoiceClient::getInstance()->init(gServicePump);
	// <FS:Ansariel> [FS communication UI]
	// LLVoiceChannel::setCurrentVoiceChannelChangedCallback(boost::bind(&LLFloaterIMContainer::onCurrentChannelChanged, _1), true);
	LLVoiceChannel::setCurrentVoiceChannelChangedCallback( boost::bind( &FSFloaterVoiceControls::sOnCurrentChannelChanged, _1 ), true );
	// </FS:Ansariel> [FS communication UI]

	joystick = LLViewerJoystick::getInstance();
	joystick->setNeedsReset(true);
	/*----------------------------------------------------------------------*/

	// <FS:Ansariel> FIRE-22297: FPS limiter not working properly on Mac/Linux
	//gSavedSettings.getControl("FramePerSecondLimit")->getSignal()->connect(boost::bind(&LLAppViewer::onChangeFrameLimit, this, _2));
	//onChangeFrameLimit(gSavedSettings.getLLSD("FramePerSecondLimit"));
	// </FS:Ansariel>

	return true;
}

void LLAppViewer::initMaxHeapSize()
{
	//set the max heap size.
	//here is some info regarding to the max heap size:
	//------------------------------------------------------------------------------------------
	// OS       | setting | SL address bits | max manageable memory space | max heap size
	// Win 32   | default | 32-bit          | 2GB                         | < 1.7GB
	// Win 32   | /3G     | 32-bit          | 3GB                         | < 1.7GB or 2.7GB
	//Linux 32  | default | 32-bit          | 3GB                         | < 2.7GB
	//Linux 32  |HUGEMEM  | 32-bit          | 4GB                         | < 3.7GB
	//64-bit OS |default  | 32-bit          | 4GB                         | < 3.7GB
	//64-bit OS |default  | 64-bit          | N/A (> 4GB)                 | N/A (> 4GB)
	//------------------------------------------------------------------------------------------
	//currently SL is built under 32-bit setting, we set its max heap size no more than 1.6 GB.

	//F32 max_heap_size_gb = llmin(1.6f, (F32)gSavedSettings.getF32("MaxHeapSize")) ;
	F32Gigabytes max_heap_size_gb = (F32Gigabytes)gSavedSettings.getF32("MaxHeapSize") ;
	BOOL enable_mem_failure_prevention = (BOOL)gSavedSettings.getBOOL("MemoryFailurePreventionEnabled") ;
// <FS:Ansariel> Enable low memory checks on 32bit builds
#if ADDRESS_SIZE == 64
	enable_mem_failure_prevention = FALSE;
#endif
// </FS:Ansariel>

	LLMemory::initMaxHeapSizeGB(max_heap_size_gb, enable_mem_failure_prevention) ;
}

void LLAppViewer::checkMemory()
{
	const static F32 MEMORY_CHECK_INTERVAL = 1.0f ; //second
	//const static F32 MAX_QUIT_WAIT_TIME = 30.0f ; //seconds
	//static F32 force_quit_timer = MAX_QUIT_WAIT_TIME + MEMORY_CHECK_INTERVAL ;

	// <FS:Ansariel> Enable low memory checks on 32bit builds
	//if(!gGLManager.mDebugGPU)
	//{
	//	return ;
	//}
#if ADDRESS_SIZE == 32
	static LLCachedControl<bool> mem_failure_prevention(gSavedSettings, "MemoryFailurePreventionEnabled");
	if (!mem_failure_prevention)
#endif
	{
		return ;
	}
	// </FS:Ansariel>

	if(MEMORY_CHECK_INTERVAL > mMemCheckTimer.getElapsedTimeF32())
	{
		return ;
	}
	mMemCheckTimer.reset() ;

		//update the availability of memory
		LLMemory::updateMemoryInfo() ;

	bool is_low = LLMemory::isMemoryPoolLow() ;

	LLPipeline::throttleNewMemoryAllocation(is_low) ;

	if(is_low)
	{
		// <FS:Ansariel> Causes spammy log output
		//LLMemory::logMemoryInfo() ;
	}
}

static LLTrace::BlockTimerStatHandle FTM_MESSAGES("System Messages");
static LLTrace::BlockTimerStatHandle FTM_SLEEP("Sleep");
static LLTrace::BlockTimerStatHandle FTM_YIELD("Yield");

static LLTrace::BlockTimerStatHandle FTM_TEXTURE_CACHE("Texture Cache");
static LLTrace::BlockTimerStatHandle FTM_DECODE("Image Decode");
static LLTrace::BlockTimerStatHandle FTM_FETCH("Image Fetch");

static LLTrace::BlockTimerStatHandle FTM_VFS("VFS Thread");
static LLTrace::BlockTimerStatHandle FTM_LFS("LFS Thread");
static LLTrace::BlockTimerStatHandle FTM_PAUSE_THREADS("Pause Threads");
static LLTrace::BlockTimerStatHandle FTM_IDLE("Idle");
static LLTrace::BlockTimerStatHandle FTM_PUMP("Pump");
static LLTrace::BlockTimerStatHandle FTM_PUMP_SERVICE("Service");
static LLTrace::BlockTimerStatHandle FTM_SERVICE_CALLBACK("Callback");
static LLTrace::BlockTimerStatHandle FTM_AGENT_AUTOPILOT("Autopilot");
static LLTrace::BlockTimerStatHandle FTM_AGENT_UPDATE("Update");

// externally visible timers
LLTrace::BlockTimerStatHandle FTM_FRAME("Frame");

bool LLAppViewer::frame()
{
	bool ret = false;

	if (gSimulateMemLeak)
	{
		try
		{
			ret = doFrame();
		}
		catch (const LLContinueError&)
		{
			LOG_UNHANDLED_EXCEPTION("");
		}
		catch (std::bad_alloc)
		{
			LLMemory::logMemoryInfo(TRUE);
			LLFloaterMemLeak* mem_leak_instance = LLFloaterReg::findTypedInstance<LLFloaterMemLeak>("mem_leaking");
			if (mem_leak_instance)
			{
				mem_leak_instance->stop();
			}
			LL_WARNS() << "Bad memory allocation in LLAppViewer::frame()!" << LL_ENDL;
		}
	}
	else
	{ 
		try
		{
			ret = doFrame();
		}
		catch (const LLContinueError&)
		{
			LOG_UNHANDLED_EXCEPTION("");
		}
	}

	return ret;
}

bool LLAppViewer::doFrame()
{
	LLEventPump& mainloop(LLEventPumps::instance().obtain("mainloop"));
	LLSD newFrame;

	// <FS:Ansariel> MaxFPS Viewer-Chui merge error
	LLTimer periodicRenderingTimer;
	BOOL restore_rendering_masks = FALSE;
	// </FS:Ansariel> MaxFPS Viewer-Chui merge error
	// <FS:Ansariel> FIRE-22297: FPS limiter not working properly on Mac/Linux
	LLTimer frameTimer;

	nd::etw::logFrame(); // <FS:ND> Write the start of each frame. Even if our Provider (Firestorm) would be enabled, this has only light impact. Does nothing on OSX and Linux.

	LL_RECORD_BLOCK_TIME(FTM_FRAME);
	LLTrace::BlockTimer::processTimes();
	LLTrace::get_frame_recording().nextPeriod();
	LLTrace::BlockTimer::logStats();

	LLTrace::get_thread_recorder()->pullFromChildren();

	//clear call stack records
	LL_CLEAR_CALLSTACKS();

	//check memory availability information
	checkMemory() ;

	{
		// <FS:Ansariel> MaxFPS Viewer-Chui merge error
		// Check if we need to restore rendering masks.
		if (restore_rendering_masks)
		{
			gPipeline.popRenderDebugFeatureMask();
			gPipeline.popRenderTypeMask();
		}
		// Check if we need to temporarily enable rendering.
		//F32 periodic_rendering = gSavedSettings.getF32("ForcePeriodicRenderingTime");
		static LLCachedControl<F32> periodic_rendering(gSavedSettings, "ForcePeriodicRenderingTime");
		if (periodic_rendering > F_APPROXIMATELY_ZERO && periodicRenderingTimer.getElapsedTimeF64() > periodic_rendering)
		{
			periodicRenderingTimer.reset();
			restore_rendering_masks = TRUE;
			gPipeline.pushRenderTypeMask();
			gPipeline.pushRenderDebugFeatureMask();
			gPipeline.setAllRenderTypes();
			gPipeline.setAllRenderDebugFeatures();
		}
		else
		{
			restore_rendering_masks = FALSE;
		}
		// </FS:Ansariel> MaxFPS Viewer-Chui merge error

		pingMainloopTimeout("Main:MiscNativeWindowEvents");

		if (gViewerWindow)
		{
			LL_RECORD_BLOCK_TIME(FTM_MESSAGES);
			gViewerWindow->getWindow()->processMiscNativeEvents();
		}

		pingMainloopTimeout("Main:GatherInput");

		if (gViewerWindow)
		{
			LL_RECORD_BLOCK_TIME(FTM_MESSAGES);
			if (!restoreErrorTrap())
			{
				LL_WARNS() << " Someone took over my signal/exception handler (post messagehandling)!" << LL_ENDL;
			}

			gViewerWindow->getWindow()->gatherInput();
		}

		//memory leaking simulation
		if (gSimulateMemLeak)
		{
			LLFloaterMemLeak* mem_leak_instance =
				LLFloaterReg::findTypedInstance<LLFloaterMemLeak>("mem_leaking");
			if (mem_leak_instance)
			{
				mem_leak_instance->idle();
			}
		}

		// canonical per-frame event
		mainloop.post(newFrame);

		if (!LLApp::isExiting())
		{
			pingMainloopTimeout("Main:JoystickKeyboard");

			// Scan keyboard for movement keys.  Command keys and typing
			// are handled by windows callbacks.  Don't do this until we're
			// done initializing.  JC
			if (gViewerWindow
				&& (gHeadlessClient || gViewerWindow->getWindow()->getVisible())
				&& gViewerWindow->getActive()
				&& !gViewerWindow->getWindow()->getMinimized()
				&& LLStartUp::getStartupState() == STATE_STARTED
				&& (gHeadlessClient || !gViewerWindow->getShowProgress())
				&& !gFocusMgr.focusLocked())
			{
				joystick->scanJoystick();
				gKeyboard->scanKeyboard();
				// <FS:Ansariel> Chalice Yao's crouch toggle
				static LLCachedControl<bool> fsCrouchToggle(gSavedPerAccountSettings, "FSCrouchToggle");
				static LLCachedControl<bool> fsCrouchToggleStatus(gSavedPerAccountSettings, "FSCrouchToggleStatus");
				if (fsCrouchToggle && fsCrouchToggleStatus)
				{
					gAgent.moveUp(-1);
			}
				// </FS:Ansariel>
			}

			// Update state based on messages, user input, object idle.
			{
				pauseMainloopTimeout(); // *TODO: Remove. Messages shouldn't be stalling for 20+ seconds!

				LL_RECORD_BLOCK_TIME(FTM_IDLE);
				idle();

				resumeMainloopTimeout();
			}

			if (gDoDisconnect && (LLStartUp::getStartupState() == STATE_STARTED))
			{
				pauseMainloopTimeout();
				saveFinalSnapshot();
				disconnectViewer();
				resumeMainloopTimeout();
			}

			// Render scene.
			// *TODO: Should we run display() even during gHeadlessClient?  DK 2011-02-18
			if (!LLApp::isExiting() && !gHeadlessClient && gViewerWindow)
			{
				pingMainloopTimeout("Main:Display");
				gGLActive = TRUE;

<<<<<<< HEAD
				// <FS:Ansariel> FIRE-22297: FPS limiter not working properly on Mac/Linux
				//static U64 last_call = 0;
				//if (!gTeleportDisplay)
				//{
				//	// Frame/draw throttling
				//	U64 elapsed_time = LLTimer::getTotalTime() - last_call;
				//	if (elapsed_time < mMinMicroSecPerFrame)
				//	{
				//		LL_RECORD_BLOCK_TIME(FTM_SLEEP);
				//		// llclamp for when time function gets funky
				//		U64 sleep_time = llclamp(mMinMicroSecPerFrame - elapsed_time, (U64)1, (U64)1e6);
				//		micro_sleep(sleep_time, 0);
				//	}
				//}
				//last_call = LLTimer::getTotalTime();
				// </FS:Ansariel>
=======
				display();

				static U64 last_call = 0;
				if (!gTeleportDisplay || gGLManager.mIsIntel) // SL-10625...throttle early, throttle often with Intel
				{
					// Frame/draw throttling
					U64 elapsed_time = LLTimer::getTotalTime() - last_call;
					if (elapsed_time < mMinMicroSecPerFrame)
					{
						LL_RECORD_BLOCK_TIME(FTM_SLEEP);
						// llclamp for when time function gets funky
						U64 sleep_time = llclamp(mMinMicroSecPerFrame - elapsed_time, (U64)1, (U64)1e6);
						micro_sleep(sleep_time, 0);
					}
				}
				last_call = LLTimer::getTotalTime();
>>>>>>> 5bd99a6c

				pingMainloopTimeout("Main:Snapshot");
				LLFloaterSnapshot::update(); // take snapshots
				LLFloaterOutfitSnapshot::update();
				gGLActive = FALSE;
			}
		}

		pingMainloopTimeout("Main:Sleep");

		pauseMainloopTimeout();

		// Sleep and run background threads
		{
			LL_RECORD_BLOCK_TIME(FTM_SLEEP);

			// yield some time to the os based on command line option
			static LLCachedControl<S32> yield_time(gSavedSettings, "YieldTime", -1);
			if(yield_time >= 0)
			{
				LL_RECORD_BLOCK_TIME(FTM_YIELD);
				ms_sleep(yield_time);
			}

			// yield cooperatively when not running as foreground window
			if (   (gViewerWindow && !gViewerWindow->getWindow()->getVisible())
					|| !gFocusMgr.getAppHasFocus())
			{
				// Sleep if we're not rendering, or the window is minimized.
				static LLCachedControl<S32> s_bacground_yeild_time(gSavedSettings, "BackgroundYieldTime", 40);
				S32 milliseconds_to_sleep = llclamp((S32)s_bacground_yeild_time, 0, 1000);
				// don't sleep when BackgroundYieldTime set to 0, since this will still yield to other threads
				// of equal priority on Windows
				if (milliseconds_to_sleep > 0)
				{
					ms_sleep(milliseconds_to_sleep);
					// also pause worker threads during this wait period
					LLAppViewer::getTextureCache()->pause();
					LLAppViewer::getImageDecodeThread()->pause();
				}
			}

			if (mRandomizeFramerate)
			{
				ms_sleep(rand() % 200);
			}

			if (mPeriodicSlowFrame
				&& (gFrameCount % 10 == 0))
			{
				LL_INFOS() << "Periodic slow frame - sleeping 500 ms" << LL_ENDL;
				ms_sleep(500);
			}

			S32 total_work_pending = 0;
			S32 total_io_pending = 0;
			{
				S32 work_pending = 0;
				S32 io_pending = 0;
				F32 max_time = llmin(gFrameIntervalSeconds.value() *10.f, 1.f);

				work_pending += updateTextureThreads(max_time);

				{
					LL_RECORD_BLOCK_TIME(FTM_VFS);
 					io_pending += LLVFSThread::updateClass(1);
				}
				{
					LL_RECORD_BLOCK_TIME(FTM_LFS);
 					io_pending += LLLFSThread::updateClass(1);
				}

				if (io_pending > 1000)
				{
					ms_sleep(llmin(io_pending/100,100)); // give the vfs some time to catch up
				}

				total_work_pending += work_pending ;
				total_io_pending += io_pending ;

			}
			gMeshRepo.update() ;

			if(!total_work_pending) //pause texture fetching threads if nothing to process.
			{
				LLAppViewer::getTextureCache()->pause();
				LLAppViewer::getImageDecodeThread()->pause();
				LLAppViewer::getTextureFetch()->pause();
			}
			if(!total_io_pending) //pause file threads if nothing to process.
			{
				LLVFSThread::sLocal->pause();
				LLLFSThread::sLocal->pause();
			}

			//texture fetching debugger
			if(LLTextureFetchDebugger::isEnabled())
			{
				LLFloaterTextureFetchDebugger* tex_fetch_debugger_instance =
					LLFloaterReg::findTypedInstance<LLFloaterTextureFetchDebugger>("tex_fetch_debugger");
				if(tex_fetch_debugger_instance)
				{
					tex_fetch_debugger_instance->idle() ;
				}
			}

			// <FS:Ansariel> FIRE-22297: FPS limiter not working properly on Mac/Linux
			static LLCachedControl<U32> max_fps(gSavedSettings, "FramePerSecondLimit");
			static LLCachedControl<bool> fsLimitFramerate(gSavedSettings, "FSLimitFramerate");
			if (fsLimitFramerate && LLStartUp::getStartupState() == STATE_STARTED && !gTeleportDisplay && !logoutRequestSent() && max_fps > F_APPROXIMATELY_ZERO)
			{
				// Sleep a while to limit frame rate.
				F32 min_frame_time = 1.f / (F32)max_fps;
				S32 milliseconds_to_sleep = llclamp((S32)((min_frame_time - frameTimer.getElapsedTimeF64()) * 1000.f), 0, 1000);
				if (milliseconds_to_sleep > 0)
				{
					LL_RECORD_BLOCK_TIME(FTM_SLEEP);
					ms_sleep(milliseconds_to_sleep);
				}
			}
			frameTimer.reset();
			// </FS:Ansariel>

			resumeMainloopTimeout();

			pingMainloopTimeout("Main:End");
		}
	}

	if (LLApp::isExiting())
	{
		// Save snapshot for next time, if we made it through initialization
		if (STATE_STARTED == LLStartUp::getStartupState())
		{
			saveFinalSnapshot();
		}

		if (LLVoiceClient::instanceExists())
		{
			LLVoiceClient::getInstance()->terminate();
		}

		delete gServicePump;

		destroyMainloopTimeout();

		LL_INFOS() << "Exiting main_loop" << LL_ENDL;
	}

	return ! LLApp::isRunning();
}

S32 LLAppViewer::updateTextureThreads(F32 max_time)
{
	S32 work_pending = 0;
	{
		LL_RECORD_BLOCK_TIME(FTM_TEXTURE_CACHE);
 		work_pending += LLAppViewer::getTextureCache()->update(max_time); // unpauses the texture cache thread
	}
	{
		LL_RECORD_BLOCK_TIME(FTM_DECODE);
	 	work_pending += LLAppViewer::getImageDecodeThread()->update(max_time); // unpauses the image thread
	}
	{
		LL_RECORD_BLOCK_TIME(FTM_FETCH);
	 	work_pending += LLAppViewer::getTextureFetch()->update(max_time); // unpauses the texture fetch thread
	}
	return work_pending;
}

void LLAppViewer::flushVFSIO()
{
	while (1)
	{
		S32 pending = LLVFSThread::updateClass(0);
		pending += LLLFSThread::updateClass(0);
		if (!pending)
		{
			break;
		}
		LL_INFOS() << "Waiting for pending IO to finish: " << pending << LL_ENDL;
		ms_sleep(100);
	}
}

bool LLAppViewer::cleanup()
{
    LLAtmosphere::cleanupClass();

	//ditch LLVOAvatarSelf instance
	gAgentAvatarp = NULL;

    LLNotifications::instance().clear();

	// workaround for DEV-35406 crash on shutdown
	LLEventPumps::instance().reset();

#if HAS_GROWL
	GrowlManager::destroyManager();
#endif

	//dump scene loading monitor results
	if (LLSceneMonitor::instanceExists())
	{
		LLSceneMonitor::instance().dumpToFile(gDirUtilp->getExpandedFilename(LL_PATH_LOGS, "scene_monitor_results.csv"));
	}

	// There used to be an 'if (LLFastTimerView::sAnalyzePerformance)' block
	// here, completely redundant with the one that occurs later in this same
	// function. Presumably the duplication was due to an automated merge gone
	// bad. Not knowing which instance to prefer, we chose to retain the later
	// one because it happens just after mFastTimerLogThread is deleted. This
	// comment is in case we guessed wrong, so we can move it here instead.

	// remove any old breakpad minidump files from the log directory
	if (! isError())
	{
		std::string logdir = gDirUtilp->getExpandedFilename(LL_PATH_LOGS, "");
		gDirUtilp->deleteFilesInDir(logdir, "*-*-*-*-*.dmp");
	}

	{
		// Kill off LLLeap objects. We can find them all because LLLeap is derived
		// from LLInstanceTracker. But collect instances first: LLInstanceTracker
		// specifically forbids adding/deleting instances while iterating.
		std::vector<LLLeap*> leaps;
		leaps.reserve(LLLeap::instanceCount());
		for (LLLeap::instance_iter li(LLLeap::beginInstances()), lend(LLLeap::endInstances());
			 li != lend; ++li)
		{
			leaps.push_back(&*li);
		}
		// Okay, now trash them all. We don't have to NULL or erase the entry
		// in 'leaps' because the whole vector is going away momentarily.
		BOOST_FOREACH(LLLeap* leap, leaps)
		{
			delete leap;
		}
	} // destroy 'leaps'

	//flag all elements as needing to be destroyed immediately
	// to ensure shutdown order
	LLMortician::setZealous(TRUE);

    // Give any remaining SLPlugin instances a chance to exit cleanly.
    LLPluginProcessParent::shutdown();

	disconnectViewer();

	LL_INFOS() << "Viewer disconnected" << LL_ENDL;

	display_cleanup();

	release_start_screen(); // just in case

	LLError::logToFixedBuffer(NULL); // stop the fixed buffer recorder

	LL_INFOS() << "Cleaning Up" << LL_ENDL;

	// <FS:Zi> Backup Settings
	if(mSaveSettingsOnExit)
	{
	// </FS:Zi>
	// FIRE-4871: Save per-account settings earlier -- TS
	std::string per_account_settings_file = gSavedSettings.getString("PerAccountSettingsFile");
	if (per_account_settings_file.empty())
	{
		LL_INFOS() << "Not saving per-account settings; don't know the account name yet." << LL_ENDL;
	}
	// Only save per account settings if the previous login succeeded, otherwise
	// we might end up with a cleared out settings file in case a previous login
	// failed after loading per account settings. -Zi
	else if (!mSavePerAccountSettings)
	{
		LL_INFOS() << "Not saving per-account settings; last login was not successful." << LL_ENDL;
	}
	else
	{
		gSavedPerAccountSettings.saveToFile(per_account_settings_file, TRUE);
		LL_INFOS() << "First time: Saved per-account settings to " <<
		        per_account_settings_file << LL_ENDL;
	}
	gSavedSettings.saveToFile(gSavedSettings.getString("ClientSettingsFile"), TRUE);
	// /FIRE-4871
	// <FS:Zi> Backup Settings
	}
	else
	{
		LL_INFOS() << "Not saving settings, to prevent settings restore failure." << LL_ENDL;
	}
	// </FS:Zi>

	// shut down mesh streamer
	gMeshRepo.shutdown();

	// <FS:ND> FIRE-8385 Crash on exit in Havok. It is hard to say why it happens, as we only have the binary Havok blob. This is a hack around it.
	// Due to the fact the process is going to die anyway, the OS will clean up any reources left by not calling quitSystem.
	// The OpenSim version does not use Havok, it is okay to call shutdown then.
#ifndef HAVOK_TPV
	// shut down Havok
	LLPhysicsExtensions::quitSystem();
#endif // </FS:ND>

	// <FS:ND> FIRE-20152; save avatar render settings during cleanup, not in the dtor of the static instance.
	// Otherwise the save will happen during crt termination when most of the viewers infrastructure is in a non deterministic state
	if( FSAvatarRenderPersistence::instanceExists() )
		FSAvatarRenderPersistence::getInstance()->deleteSingleton();
	// </FS:ND>

	// Must clean up texture references before viewer window is destroyed.
	if(LLHUDManager::instanceExists())
	{
		LLHUDManager::getInstance()->updateEffects();
		LLHUDObject::updateAll();
		LLHUDManager::getInstance()->cleanupEffects();
		LLHUDObject::cleanupHUDObjects();
		LL_INFOS() << "HUD Objects cleaned up" << LL_ENDL;
	}

	LLKeyframeDataCache::clear();

 	// End TransferManager before deleting systems it depends on (Audio, VFS, AssetStorage)
#if 0 // this seems to get us stuck in an infinite loop...
	gTransferManager.cleanup();
#endif

	SUBSYSTEM_CLEANUP(LLLocalBitmapMgr);

	// Note: this is where gWorldMap used to be deleted.

	// Note: this is where gHUDManager used to be deleted.
	if(LLHUDManager::instanceExists())
	{
		LLHUDManager::getInstance()->shutdownClass();
	}

	delete gAssetStorage;
	gAssetStorage = NULL;

	LLPolyMesh::freeAllMeshes();

	LLStartUp::cleanupNameCache();

	// Note: this is where gLocalSpeakerMgr and gActiveSpeakerMgr used to be deleted.

	if (LLWorldMap::instanceExists())
	{
		LLWorldMap::getInstance()->reset(); // release any images
	}

	LLCalc::cleanUp();

	LL_INFOS() << "Global stuff deleted" << LL_ENDL;

	if (gAudiop)
	{
        // be sure to stop the internet stream cleanly BEFORE destroying the interface to stop it.
        gAudiop->stopInternetStream();
        // shut down the streaming audio sub-subsystem first, in case it relies on not outliving the general audio subsystem.
		// <FS> FMOD fixes
        // LLStreamingAudioInterface *sai = gAudiop->getStreamingAudioImpl();
		// delete sai;
		// gAudiop->setStreamingAudioImpl(NULL);

        // shut down the audio subsystem
        gAudiop->shutdown();

		delete gAudiop;
		gAudiop = NULL;
	}

	// Note: this is where LLFeatureManager::getInstance()-> used to be deleted.

	// Patch up settings for next time
	// Must do this before we delete the viewer window,
	// such that we can suck rectangle information out of
	// it.
	cleanupSavedSettings();
	LL_INFOS() << "Settings patched up" << LL_ENDL;

	// delete some of the files left around in the cache.
	removeCacheFiles("*.wav");
	removeCacheFiles("*.tmp");
	removeCacheFiles("*.lso");
	removeCacheFiles("*.out");
	// <FS:Ansariel> Sound cache
	//removeCacheFiles("*.dsf");
	if (!gSavedSettings.getBOOL("FSKeepUnpackedCacheFiles"))
	{
		gDirUtilp->deleteFilesInDir(gDirUtilp->getExpandedFilename(LL_PATH_FS_SOUND_CACHE, ""), "*.dsf");
	}
	// </FS:Ansariel>
	removeCacheFiles("*.bodypart");
	removeCacheFiles("*.clothing");

	LL_INFOS() << "Cache files removed" << LL_ENDL;

	// Wait for any pending VFS IO
	flushVFSIO();
	LL_INFOS() << "Shutting down Views" << LL_ENDL;

	// Destroy the UI
	if( gViewerWindow)
		gViewerWindow->shutdownViews();

	LL_INFOS() << "Cleaning up Inventory" << LL_ENDL;

	// Cleanup Inventory after the UI since it will delete any remaining observers
	// (Deleted observers should have already removed themselves)
	gInventory.cleanupInventory();

	LLCoros::getInstance()->printActiveCoroutines();

	LL_INFOS() << "Cleaning up Selections" << LL_ENDL;

	// Clean up selection managers after UI is destroyed, as UI may be observing them.
	// Clean up before GL is shut down because we might be holding on to objects with texture references
	LLSelectMgr::cleanupGlobals();

	LL_INFOS() << "Shutting down OpenGL" << LL_ENDL;

	// Shut down OpenGL
	if( gViewerWindow)
	{
		gViewerWindow->shutdownGL();

		// Destroy window, and make sure we're not fullscreen
		// This may generate window reshape and activation events.
		// Therefore must do this before destroying the message system.
		delete gViewerWindow;
		gViewerWindow = NULL;
		LL_INFOS() << "ViewerWindow deleted" << LL_ENDL;
	}

	LL_INFOS() << "Cleaning up Keyboard & Joystick" << LL_ENDL;

	// viewer UI relies on keyboard so keep it aound until viewer UI isa gone
	delete gKeyboard;
	gKeyboard = NULL;

	// Turn off Space Navigator and similar devices
	LLViewerJoystick::getInstance()->terminate();

	LL_INFOS() << "Cleaning up Objects" << LL_ENDL;

	LLViewerObject::cleanupVOClasses();

	SUBSYSTEM_CLEANUP(LLAvatarAppearance);

	// <FS:Ansariel> Comment out duplicate clean up
	//SUBSYSTEM_CLEANUP(LLAvatarAppearance);

	SUBSYSTEM_CLEANUP(LLPostProcess);

	LLTracker::cleanupInstance();

	// *FIX: This is handled in LLAppViewerWin32::cleanup().
	// I'm keeping the comment to remember its order in cleanup,
	// in case of unforseen dependency.
	//#if LL_WINDOWS
	//	gDXHardware.cleanup();
	//#endif // LL_WINDOWS

	LLVolumeMgr* volume_manager = LLPrimitive::getVolumeManager();
	if (!volume_manager->cleanup())
	{
		LL_WARNS() << "Remaining references in the volume manager!" << LL_ENDL;
	}
	LLPrimitive::cleanupVolumeManager();

	LL_INFOS() << "Additional Cleanup..." << LL_ENDL;

	LLViewerParcelMgr::cleanupGlobals();

	// *Note: this is where gViewerStats used to be deleted.

 	//end_messaging_system();

	SUBSYSTEM_CLEANUP(LLFollowCamMgr);
	//SUBSYSTEM_CLEANUP(LLVolumeMgr);
	LLPrimitive::cleanupVolumeManager();
	SUBSYSTEM_CLEANUP(LLWorldMapView);
	SUBSYSTEM_CLEANUP(LLFolderViewItem);
	SUBSYSTEM_CLEANUP(LLUI);

	//
	// Shut down the VFS's AFTER the decode manager cleans up (since it cleans up vfiles).
	// Also after viewerwindow is deleted, since it may have image pointers (which have vfiles)
	// Also after shutting down the messaging system since it has VFS dependencies

	//
	LL_INFOS() << "Cleaning up VFS" << LL_ENDL;
	SUBSYSTEM_CLEANUP(LLVFile);

	LL_INFOS() << "Saving Data" << LL_ENDL;

	// Store the time of our current logoff
	gSavedPerAccountSettings.setU32("LastLogoff", time_corrected());

	// Must do this after all panels have been deleted because panels that have persistent rects
	// save their rects on delete.
	if(mSaveSettingsOnExit)		// <FS:Zi> Backup Settings
	{
		gSavedSettings.saveToFile(gSavedSettings.getString("ClientSettingsFile"), TRUE);

	LLUIColorTable::instance().saveUserSettings();

//<Firestorm Skin Cleanup>
	std::string skinSaved = gSavedSettings.getString("SkinCurrent");
	std::string themeSaved = gSavedSettings.getString("SkinCurrentTheme");
	if ((skinSaved != mCurrentSkin) || (themeSaved != mCurrentSkinTheme))
	{
		LL_INFOS() << "Clearing skin colors." << LL_ENDL;
		// Implementation to only purge skin colors
		LLUIColorTable::instance().saveUserSettingsPaletteOnly();

	}
//</Firestorm Skip Cleanup>
	}	// <FS:Zi> Backup Settings
	
	
	// <FS:Zi> Backup Settings
	if(mSaveSettingsOnExit)
	{
	std::string per_account_settings_file = gSavedSettings.getString("PerAccountSettingsFile");
	// </FS:Zi>
	// PerAccountSettingsFile should be empty if no user has been logged on.
	// *FIX:Mani This should get really saved in a "logoff" mode.
	// FIRE-4871: use the same file we picked out earlier -- TS
	if (per_account_settings_file.empty())
	{
		LL_INFOS() << "Not saving per-account settings; don't know the account name yet." << LL_ENDL;
	}
	// Only save per account settings if the previous login succeeded, otherwise
	// we might end up with a cleared out settings file in case a previous login
	// failed after loading per account settings.
	else if (!mSavePerAccountSettings)
	{
		LL_INFOS() << "Not saving per-account settings; last login was not successful." << LL_ENDL;
	}
	else
	{
		gSavedPerAccountSettings.saveToFile(per_account_settings_file, TRUE);
		LL_INFOS() << "Second time: Saved per-account settings to " <<
		        per_account_settings_file << LL_ENDL;
	}
	// <FS:Zi> Backup Settings
	}
	else
	{
		LL_INFOS() << "Not saving settings, to prevent settings restore failure." << LL_ENDL;
	}
	// </FS:Zi>

	// We need to save all crash settings, even if they're defaults [see LLCrashLogger::loadCrashBehaviorSetting()]
	gCrashSettings.saveToFile(gSavedSettings.getString("CrashSettingsFile"),FALSE);

	//std::string warnings_settings_filename = gDirUtilp->getExpandedFilename(LL_PATH_USER_SETTINGS, getSettingsFilename("Default", "Warnings"));
	std::string warnings_settings_filename = gDirUtilp->getExpandedFilename(LL_PATH_USER_SETTINGS, getSettingsFilename("User", "Warnings"));
	if(mSaveSettingsOnExit)		// <FS:Zi> Backup Settings
	gWarningSettings.saveToFile(warnings_settings_filename, TRUE);

	// Save URL history file
	if(mSaveSettingsOnExit)		// <FS:Zi> Backup Settings
	LLURLHistory::saveFile("url_history.xml");

	// save mute list. gMuteList used to also be deleted here too.
	if (gAgent.isInitialized() && LLMuteList::instanceExists())
	{
		LLMuteList::getInstance()->cache(gAgent.getID());
	}

	//save call log list
	if (LLConversationLog::instanceExists())
	{
		LLConversationLog::instance().cache();
	}

	if (mPurgeOnExit)
	{
		LL_INFOS() << "Purging all cache files on exit" << LL_ENDL;
		gDirUtilp->deleteFilesInDir(gDirUtilp->getExpandedFilename(LL_PATH_CACHE,""), "*.*");
		// <FS:Ansariel> Sound cache
		gDirUtilp->deleteFilesInDir(gDirUtilp->getExpandedFilename(LL_PATH_FS_SOUND_CACHE, ""), "*.*");
	}

	writeDebugInfo();

	LLLocationHistory::getInstance()->save();

	LLAvatarIconIDCache::getInstance()->save();

	// Stop the plugin read thread if it's running.
	LLPluginProcessParent::setUseReadThread(false);

	LL_INFOS() << "Shutting down Threads" << LL_ENDL;

	// Let threads finish
	LLTimer idleTimer;
	idleTimer.reset();
	const F64 max_idle_time = 5.f; // 5 seconds
	while(1)
	{
		S32 pending = 0;
		pending += LLAppViewer::getTextureCache()->update(1); // unpauses the worker thread
		pending += LLAppViewer::getImageDecodeThread()->update(1); // unpauses the image thread
		pending += LLAppViewer::getTextureFetch()->update(1); // unpauses the texture fetch thread
		pending += LLVFSThread::updateClass(0);
		pending += LLLFSThread::updateClass(0);
		F64 idle_time = idleTimer.getElapsedTimeF64();
		if(!pending)
		{
			break ; //done
		}
		else if(idle_time >= max_idle_time)
		{
			LL_WARNS() << "Quitting with pending background tasks." << LL_ENDL;
			break;
		}
	}

	// Delete workers first
	// shotdown all worker threads before deleting them in case of co-dependencies
	mAppCoreHttp.requestStop();
	sTextureFetch->shutdown();
	sTextureCache->shutdown();
	sImageDecodeThread->shutdown();

	sTextureFetch->shutDownTextureCacheThread() ;
	sTextureFetch->shutDownImageDecodeThread() ;

	LL_INFOS() << "Shutting down message system" << LL_ENDL;
	end_messaging_system();

	// Non-LLCurl libcurl library
	mAppCoreHttp.cleanup();

	SUBSYSTEM_CLEANUP(LLFilePickerThread);
	SUBSYSTEM_CLEANUP(LLDirPickerThread);

	//MUST happen AFTER SUBSYSTEM_CLEANUP(LLCurl)
	delete sTextureCache;
    sTextureCache = NULL;
	delete sTextureFetch;
    sTextureFetch = NULL;
	delete sImageDecodeThread;
    sImageDecodeThread = NULL;
	delete mFastTimerLogThread;
	mFastTimerLogThread = NULL;

	if (LLFastTimerView::sAnalyzePerformance)
	{
		LL_INFOS() << "Analyzing performance" << LL_ENDL;

		std::string baseline_name = LLTrace::BlockTimer::sLogName + "_baseline.slp";
		std::string current_name  = LLTrace::BlockTimer::sLogName + ".slp";
		std::string report_name   = LLTrace::BlockTimer::sLogName + "_report.csv";

		LLFastTimerView::doAnalysis(
			gDirUtilp->getExpandedFilename(LL_PATH_LOGS, baseline_name),
			gDirUtilp->getExpandedFilename(LL_PATH_LOGS, current_name),
			gDirUtilp->getExpandedFilename(LL_PATH_LOGS, report_name));
	}

	SUBSYSTEM_CLEANUP(LLMetricPerformanceTesterBasic) ;

	LL_INFOS() << "Cleaning up Media and Textures" << LL_ENDL;

	//Note:
	//SUBSYSTEM_CLEANUP(LLViewerMedia) has to be put before gTextureList.shutdown()
	//because some new image might be generated during cleaning up media. --bao
	SUBSYSTEM_CLEANUP(LLViewerMedia);
	SUBSYSTEM_CLEANUP(LLViewerParcelMedia);
	gTextureList.shutdown(); // shutdown again in case a callback added something
	LLUIImageList::getInstance()->cleanUp();

	// This should eventually be done in LLAppViewer
	SUBSYSTEM_CLEANUP(LLImage);
	SUBSYSTEM_CLEANUP(LLVFSThread);
	SUBSYSTEM_CLEANUP(LLLFSThread);

#ifndef LL_RELEASE_FOR_DOWNLOAD
	LL_INFOS() << "Auditing VFS" << LL_ENDL;
	if(gVFS)
	{
		gVFS->audit();
	}
#endif

	LL_INFOS() << "Misc Cleanup" << LL_ENDL;

	// For safety, the LLVFS has to be deleted *after* LLVFSThread. This should be cleaned up.
	// (LLVFS doesn't know about LLVFSThread so can't kill pending requests) -Steve
	delete gStaticVFS;
	gStaticVFS = NULL;
	delete gVFS;
	gVFS = NULL;

	gSavedSettings.cleanup();
	LLUIColorTable::instance().clear();

	LLWatchdog::getInstance()->cleanup();

	LLViewerAssetStatsFF::cleanup();

	// If we're exiting to launch an URL, do that here so the screen
	// is at the right resolution before we launch IE.
	if (!gLaunchFileOnQuit.empty())
	{
		LL_INFOS() << "Launch file on quit." << LL_ENDL;
#if LL_WINDOWS
		// Indicate an application is starting.
		SetCursor(LoadCursor(NULL, IDC_WAIT));
#endif

		// HACK: Attempt to wait until the screen res. switch is complete.
		ms_sleep(1000);

		LLWeb::loadURLExternal( gLaunchFileOnQuit, false );
		LL_INFOS() << "File launched." << LL_ENDL;
	}
	LL_INFOS() << "Cleaning up LLProxy." << LL_ENDL;
	SUBSYSTEM_CLEANUP(LLProxy);
    LLCore::LLHttp::cleanup();

	SUBSYSTEM_CLEANUP(LLWearableType);

	LLMainLoopRepeater::instance().stop();

	ll_close_fail_log();

	LLError::LLCallStacks::cleanup();

	removeMarkerFiles();

	// It's not at first obvious where, in this long sequence, generic cleanup
	// calls OUGHT to go. So let's say this: as we migrate cleanup from
	// explicit hand-placed calls into the generic mechanism, eventually
	// all cleanup will get subsumed into the generic calls. So the calls you
	// still see above are calls that MUST happen before the generic cleanup
	// kicks in.

	// This calls every remaining LLSingleton's cleanupSingleton() method.
	// This method should perform any cleanup that might take significant
	// realtime, or might throw an exception.
	LLSingletonBase::cleanupAll();

	// The logging subsystem depends on an LLSingleton. Any logging after
	// LLSingletonBase::deleteAll() won't be recorded.
	LL_INFOS() << "Goodbye!" << LL_ENDL;

	// This calls every remaining LLSingleton's deleteSingleton() method.
	// No class destructor should perform any cleanup that might take
	// significant realtime, or throw an exception.
	LLSingletonBase::deleteAll();

	removeDumpDir();

	// return 0;
	return true;
}

// A callback for LL_ERRS() to call during the watchdog error.
void watchdog_llerrs_callback(const std::string &error_string)
{
	gLLErrorActivated = true;

#ifdef LL_WINDOWS
	RaiseException(0,0,0,0);
#else
	raise(SIGQUIT);
#endif
}

// A callback for the watchdog to call.
void watchdog_killer_callback()
{
	LLError::setFatalFunction(watchdog_llerrs_callback);
	LL_ERRS() << "Watchdog killer event" << LL_ENDL;
}

bool LLAppViewer::initThreads()
{
	static const bool enable_threads = true;

	LLImage::initClass(gSavedSettings.getBOOL("TextureNewByteRange"),gSavedSettings.getS32("TextureReverseByteRange"));

	LLVFSThread::initClass(enable_threads && false);
	LLLFSThread::initClass(enable_threads && false);

	// Image decoding
	LLAppViewer::sImageDecodeThread = new LLImageDecodeThread(enable_threads && true);
	LLAppViewer::sTextureCache = new LLTextureCache(enable_threads && true);
	LLAppViewer::sTextureFetch = new LLTextureFetch(LLAppViewer::getTextureCache(),
													sImageDecodeThread,
													enable_threads && true,
													app_metrics_qa_mode);

	if (LLTrace::BlockTimer::sLog || LLTrace::BlockTimer::sMetricLog)
	{
		LLTrace::BlockTimer::setLogLock(new LLMutex());
		mFastTimerLogThread = new LLFastTimerLogThread(LLTrace::BlockTimer::sLogName);
		mFastTimerLogThread->start();
	}

	// Mesh streaming and caching
	gMeshRepo.init();

	LLFilePickerThread::initClass();
	LLDirPickerThread::initClass();

	// *FIX: no error handling here!
	return true;
}

void errorCallback(const std::string &error_string)
{
	LLStringUtil::format_map_t map;
	map["ERROR_DETAILS"]=error_string;
	std::string error_display_string=LLTrans::getString("MBApplicationErrorDetails",map);
	
	// <FS:Ansariel> If we crash before loading the configuration, LLTrans
	//               won't be able to find the localized string, so we
	//               fall back to the English version instead of showing
	//               a dialog saying "MissingString("<LocalizationStringId>".
	std::string caption = LLTrans::getString("MBApplicationError");

	if (error_display_string.find("MissingString(") != std::string::npos)
	{
		error_display_string = "We are sorry, but Firestorm has crashed and needs to be closed. If you see this issue happening repeatedly, please contact our support team and submit the following message:\n\n[ERROR_DETAILS]";
		LLStringUtil::format(error_display_string, map);
	}
	if (caption.find("MissingString(") != std::string::npos)
	{
		caption = "Application Error - Don't Panic";
	}
	// </FS:Ansariel>

#if !LL_RELEASE_FOR_DOWNLOAD
	// <FS:Ansariel> Changed to fix missing string error upon early crash
	//if (OSBTN_CANCEL == OSMessageBox(error_display_string, LLTrans::getString("MBApplicationError"), OSMB_OKCANCEL))
	if (OSBTN_CANCEL == OSMessageBox(error_display_string, caption, OSMB_OKCANCEL))
		return;
#else
	// <FS:Ansariel> Changed to fix missing string error upon early crash
	//OSMessageBox(error_display_string, LLTrans::getString("MBApplicationError"), OSMB_OK);
	OSMessageBox(error_display_string, caption, OSMB_OK);
#endif // !LL_RELEASE_FOR_DOWNLOAD

	//Set the ErrorActivated global so we know to create a marker file
	gLLErrorActivated = true;

	gDebugInfo["FatalMessage"] = error_string;
	// We're not already crashing -- we simply *intend* to crash. Since we
	// haven't actually trashed anything yet, we can afford to write the whole
	// static info file.
	LLAppViewer::instance()->writeDebugInfo();

//	LLError::crashAndLoop(error_string);
// [SL:KB] - Patch: Viewer-Build | Checked: 2010-12-04 (Catznip-2.4)
#if !LL_RELEASE_FOR_DOWNLOAD && LL_WINDOWS
	DebugBreak();
#else
	LLError::crashAndLoop(error_string);
#endif // LL_RELEASE_WITH_DEBUG_INFO && LL_WINDOWS
// [/SL:KB]
}

void LLAppViewer::initLoggingAndGetLastDuration()
{
	//
	// Set up logging defaults for the viewer
	//
	LLError::initForApplication( gDirUtilp->getExpandedFilename(LL_PATH_USER_SETTINGS, "")
                                ,gDirUtilp->getExpandedFilename(LL_PATH_APP_SETTINGS, "")
                                );
	LLError::setFatalFunction(errorCallback);
	//LLError::setTimeFunction(getRuntime);

	// <FS:Ansariel> Remove old CEF log file (defined in dullahan.h)
	LLFile::remove(gDirUtilp->getExpandedFilename(LL_PATH_LOGS, "cef_log.txt"));

	// Remove the last ".old" log file.
	std::string old_log_file = gDirUtilp->getExpandedFilename(LL_PATH_LOGS,
							     APP_NAME + ".old");
	LLFile::remove(old_log_file);

	// Get name of the log file
	std::string log_file = gDirUtilp->getExpandedFilename(LL_PATH_LOGS,
							     APP_NAME + ".log");
 	/*
	 * Before touching any log files, compute the duration of the last run
	 * by comparing the ctime of the previous start marker file with the ctime
	 * of the last log file.
	 */
	std::string start_marker_file_name = gDirUtilp->getExpandedFilename(LL_PATH_LOGS, START_MARKER_FILE_NAME);
	llstat start_marker_stat;
	llstat log_file_stat;
	std::ostringstream duration_log_stream; // can't log yet, so save any message for when we can below
	int start_stat_result = LLFile::stat(start_marker_file_name, &start_marker_stat);
	int log_stat_result = LLFile::stat(log_file, &log_file_stat);
	if ( 0 == start_stat_result && 0 == log_stat_result )
	{
		int elapsed_seconds = log_file_stat.st_ctime - start_marker_stat.st_ctime;
		// only report a last run time if the last viewer was the same version
		// because this stat will be counted against this version
		if ( markerIsSameVersion(start_marker_file_name) )
		{
			gLastExecDuration = elapsed_seconds;
		}
		else
		{
			duration_log_stream << "start marker from some other version; duration is not reported";
			gLastExecDuration = -1;
		}
	}
	else
	{
		// at least one of the LLFile::stat calls failed, so we can't compute the run time
		duration_log_stream << "duration stat failure; start: "<< start_stat_result << " log: " << log_stat_result;
		gLastExecDuration = -1; // unknown
	}
	std::string duration_log_msg(duration_log_stream.str());

	// Create a new start marker file for comparison with log file time for the next run
	LLAPRFile start_marker_file ;
	start_marker_file.open(start_marker_file_name, LL_APR_WB);
	if (start_marker_file.getFileHandle())
	{
		recordMarkerVersion(start_marker_file);
		start_marker_file.close();
	}

	// Rename current log file to ".old"
	LLFile::rename(log_file, old_log_file);

	// Set the log file to SecondLife.log
	LLError::logToFile(log_file);
	if (!duration_log_msg.empty())
	{
		LL_WARNS("MarkerFile") << duration_log_msg << LL_ENDL;
	}
}

bool LLAppViewer::loadSettingsFromDirectory(const std::string& location_key,
					    bool set_defaults)
{
	if (!mSettingsLocationList)
	{
		LL_ERRS() << "Invalid settings location list" << LL_ENDL;
	}

	BOOST_FOREACH(const SettingsGroup& group, mSettingsLocationList->groups)
	{
		// skip settings groups that aren't the one we requested
		if (group.name() != location_key) continue;

		ELLPath path_index = (ELLPath)group.path_index();
		if(path_index <= LL_PATH_NONE || path_index >= LL_PATH_LAST)
		{
			LL_ERRS() << "Out of range path index in app_settings/settings_files.xml" << LL_ENDL;
			return false;
		}

		BOOST_FOREACH(const SettingsFile& file, group.files)
		{
			// <FS:Ansariel> Skip quickprefs settings - we don't have a settings group
			//               for it as it's not a regular settings file
			if (file.name() == "QuickPreferences")
			{
				continue;
			}
			// </FS:Ansariel>

			LL_INFOS("Settings") << "Attempting to load settings for the group " << file.name()
			    << " - from location " << location_key << LL_ENDL;

			LLControlGroup* settings_group = LLControlGroup::getInstance(file.name);
			if(!settings_group)
			{
				LL_WARNS("Settings") << "No matching settings group for name " << file.name() << LL_ENDL;
				continue;
			}

			std::string full_settings_path;

			if (file.file_name_setting.isProvided()
				&& gSavedSettings.controlExists(file.file_name_setting))
			{
				// try to find filename stored in file_name_setting control
				full_settings_path = gSavedSettings.getString(file.file_name_setting);
				if (full_settings_path.empty())
				{
					continue;
				}
				else if (!gDirUtilp->fileExists(full_settings_path))
				{
					// search in default path
					full_settings_path = gDirUtilp->getExpandedFilename((ELLPath)path_index, full_settings_path);
				}
			}
			else
			{
				// by default, use specified file name
				full_settings_path = gDirUtilp->getExpandedFilename((ELLPath)path_index, file.file_name());
			}

			if(settings_group->loadFromFile(full_settings_path, set_defaults, file.persistent))
			{	// success!
				LL_INFOS("Settings") << "Loaded settings file " << full_settings_path << LL_ENDL;
			}
			else
			{	// failed to load
				if(file.required)
				{
					LL_ERRS() << "Error: Cannot load required settings file from: " << full_settings_path << LL_ENDL;
					return false;
				}
				else
				{
					// only complain if we actually have a filename at this point
					if (!full_settings_path.empty())
					{
						LL_INFOS("Settings") << "Cannot load " << full_settings_path << " - No settings found." << LL_ENDL;
					}
				}
			}
		}
	}

	return true;
}

std::string LLAppViewer::getSettingsFilename(const std::string& location_key,
											 const std::string& file)
{
	BOOST_FOREACH(const SettingsGroup& group, mSettingsLocationList->groups)
	{
		if (group.name() == location_key)
		{
			BOOST_FOREACH(const SettingsFile& settings_file, group.files)
			{
				if (settings_file.name() == file)
				{
					return settings_file.file_name;
				}
			}
		}
	}

	return std::string();
}

void LLAppViewer::loadColorSettings()
{
	LLUIColorTable::instance().loadFromSettings();
}

namespace
{
    void handleCommandLineError(LLControlGroupCLP& clp)
    {
		LL_WARNS() << "Error parsing command line options. Command Line options ignored."  << LL_ENDL;

		LL_INFOS() << "Command line usage:\n" << clp << LL_ENDL;

		OSMessageBox(STRINGIZE(LLTrans::getString("MBCmdLineError") << clp.getErrorMessage()),
					 LLStringUtil::null,
					 OSMB_OK);
    }
} // anonymous namespace

bool LLAppViewer::initConfiguration()
{
	//Load settings files list
	std::string settings_file_list = gDirUtilp->getExpandedFilename(LL_PATH_APP_SETTINGS, "settings_files.xml");
	LLXMLNodePtr root;
	BOOL success  = LLXMLNode::parseFile(settings_file_list, root, NULL);
	if (!success)
	{
        LL_ERRS() << "Cannot load default configuration file " << settings_file_list << LL_ENDL;
	}

	mSettingsLocationList = new SettingsFiles();

	LLXUIParser parser;
	parser.readXUI(root, *mSettingsLocationList, settings_file_list);

	if (!mSettingsLocationList->validateBlock())
	{
        LL_ERRS() << "Invalid settings file list " << settings_file_list << LL_ENDL;
	}

	// The settings and command line parsing have a fragile
	// order-of-operation:
	// - load defaults from app_settings
	// - set procedural settings values
	// - read command line settings
	// - selectively apply settings needed to load user settings.
    // - load overrides from user_settings
	// - apply command line settings (to override the overrides)
	// - load per account settings (happens in llstartup

	// - load defaults
	bool set_defaults = true;
	if(!loadSettingsFromDirectory("Default", set_defaults))
	{
		std::ostringstream msg;
		msg << "Unable to load default settings file. The installation may be corrupted.";
		OSMessageBox(msg.str(),LLStringUtil::null,OSMB_OK);
		return false;
	}
	
	//<FS:Techwolf Lupindo>
	// load defaults overide here. Can not use settings_files.xml as path is different then above loading of defaults.
	std::string fsdata_defaults = gDirUtilp->getExpandedFilename(LL_PATH_USER_SETTINGS, llformat("fsdata_defaults.%s.xml", LLVersionInfo::getShortVersion().c_str()));
	std::string fsdata_global = "Global";
	LLControlGroup* settings_group = LLControlGroup::getInstance(fsdata_global);
	if(settings_group && settings_group->loadFromFile(fsdata_defaults, set_defaults))
	{
		LL_INFOS() << "Loaded settings file " << fsdata_defaults << LL_ENDL;
	}
	//</FS:Techwolf Lupindo>

	initStrings(); // setup paths for LLTrans based on settings files only
	// - set procedural settings
	// Note: can't use LL_PATH_PER_SL_ACCOUNT for any of these since we haven't logged in yet
        //gSavedSettings.setString("ClientSettingsFile", gDirUtilp->getExpandedFilename(LL_PATH_USER_SETTINGS, getSettingsFilename("Default", "Global")));
        gSavedSettings.setString("ClientSettingsFile", gDirUtilp->getExpandedFilename(LL_PATH_USER_SETTINGS, getSettingsFilename("User", "Global")));
        gSavedSettings.setString("CrashSettingsFile", gDirUtilp->getExpandedFilename(LL_PATH_USER_SETTINGS, getSettingsFilename("User", "CrashSettings")));
	
#ifndef	LL_RELEASE_FOR_DOWNLOAD
	// provide developer build only overrides for these control variables that are not
	// persisted to settings.xml
	LLControlVariable* c = gSavedSettings.getControl("ShowConsoleWindow");
	if (c)
	{
		c->setValue(true, false);
	}
	c = gSavedSettings.getControl("AllowMultipleViewers");
	if (c)
	{
		c->setValue(true, false);
	}

	gSavedSettings.setBOOL("QAMode", TRUE );
	gSavedSettings.setS32("WatchdogEnabled", 0);
#endif

	// These are warnings that appear on the first experience of that condition.
	// They are already set in the settings_default.xml file, but still need to be added to LLFirstUse
	// for disable/reset ability
//	LLFirstUse::addConfigVariable("FirstBalanceIncrease");
//	LLFirstUse::addConfigVariable("FirstBalanceDecrease");
//	LLFirstUse::addConfigVariable("FirstSit");
//	LLFirstUse::addConfigVariable("FirstMap");
//	LLFirstUse::addConfigVariable("FirstGoTo");
//	LLFirstUse::addConfigVariable("FirstBuild");
//	LLFirstUse::addConfigVariable("FirstLeftClickNoHit");
//	LLFirstUse::addConfigVariable("FirstTeleport");
//	LLFirstUse::addConfigVariable("FirstOverrideKeys");
//	LLFirstUse::addConfigVariable("FirstAttach");
//	LLFirstUse::addConfigVariable("FirstAppearance");
//	LLFirstUse::addConfigVariable("FirstInventory");
//	LLFirstUse::addConfigVariable("FirstSandbox");
//	LLFirstUse::addConfigVariable("FirstFlexible");
//	LLFirstUse::addConfigVariable("FirstDebugMenus");
//	LLFirstUse::addConfigVariable("FirstSculptedPrim");
//	LLFirstUse::addConfigVariable("FirstVoice");
//	LLFirstUse::addConfigVariable("FirstMedia");

	// - read command line settings.
	LLControlGroupCLP clp;
	std::string	cmd_line_config	= gDirUtilp->getExpandedFilename(LL_PATH_APP_SETTINGS,
														  "cmd_line.xml");

	clp.configure(cmd_line_config, &gSavedSettings);

	if(!initParseCommandLine(clp))
	{
		handleCommandLineError(clp);
		return false;
	}

	// - selectively apply settings

	// If the user has specified a alternate settings file name.
	// Load	it now before loading the user_settings/settings.xml
	if(clp.hasOption("settings"))
	{
		std::string	user_settings_filename =
			gDirUtilp->getExpandedFilename(LL_PATH_USER_SETTINGS,
										   clp.getOption("settings")[0]);
		gSavedSettings.setString("ClientSettingsFile", user_settings_filename);
		// SJ: if asked to purge configuration, remove custom user-settings file before it will be read
		if (mPurgeSettings)
		{
			LLFile::remove(user_settings_filename);
		}

		LL_INFOS("Settings")	<< "Using command line specified settings filename: "
			<< user_settings_filename << LL_ENDL;
	}
	else
	{
		// SJ: if asked to purge configuration, remove default user-settings file before it will be read
		if (mPurgeSettings)
		{
			LLFile::remove(gDirUtilp->getExpandedFilename(LL_PATH_USER_SETTINGS, getSettingsFilename("User", "Global")));
		}

	}
	

	// - load overrides from user_settings
	loadSettingsFromDirectory("User");

	if (gSavedSettings.getBOOL("FirstRunThisInstall"))
	{
		// Set firstrun flag to indicate that some further init actiona should be taken
		// like determining screen DPI value and so on
		mIsFirstRun = true;

		// <FS>
		if (gSavedSettings.getString("SessionSettingsFile").empty())
		{
			gSavedSettings.setString("SessionSettingsFile", "settings_firestorm.xml");
		}
		// </FS>
		
// <FS:CR> Set ForceShowGrid to TRUE on first run if we're on an OpenSim build
#ifdef OPENSIM
		if (!gSavedSettings.getBOOL("ForceShowGrid"))
			gSavedSettings.setBOOL("ForceShowGrid", TRUE);
#endif // OPENSIM
// </FS:CR>
		
		gSavedSettings.setBOOL("FirstRunThisInstall", FALSE);
	}
	
	// <FS:CR> Compatibility with old backups
	// Put gSavedSettings here, gSavedPerAccountSettings in llstartup.cpp
	// *TODO: Should we keep these around forever or just three release cycles?
	if (gSavedSettings.getBOOL("FSFirstRunAfterSettingsRestore"))
	{
		// Nothing happened...
	}
	// </FS:CR>

	//WS: Set the usersessionsettingsfile to the account_SessionSettingsFile file. This allows settings_per_accounts to be per session.
	if(!gSavedSettings.getString("SessionSettingsFile").empty())
    {
		if(gSavedSettings.getString("UserSessionSettingsFile").empty())
			gSavedSettings.setString("UserSessionSettingsFile","account_" + gSavedSettings.getString("SessionSettingsFile"));
	}
	else
    {
        gSavedSettings.setString("UserSessionSettingsFile","");
    }

	if (clp.hasOption("sessionsettings"))
	{
		std::string session_settings_filename = clp.getOption("sessionsettings")[0];
		gSavedSettings.setString("SessionSettingsFile", session_settings_filename);
		LL_INFOS("Settings")	<< "Using session settings filename: "
			<< session_settings_filename << LL_ENDL;
	}
	loadSettingsFromDirectory("Session",true); // AO The session file turns into the new defaults

	if (clp.hasOption("usersessionsettings"))
	{
		std::string user_session_settings_filename = clp.getOption("usersessionsettings")[0];
		gSavedSettings.setString("UserSessionSettingsFile", user_session_settings_filename);
		LL_INFOS("Settings") << "Using user session settings filename: "
			<< user_session_settings_filename << LL_ENDL;

	}

	
	loadSettingsFromDirectory("UserSession");
	
	//AO: Re-read user settings again. This is a Firestorm hack to get user settings to override modes
	//Todo, find a cleaner way of doing this via the various set_default arguments.
	loadSettingsFromDirectory("User");
	
	// <FS:Ansariel> Debug setting to disable log throttle
	nd::logging::setThrottleEnabled(gSavedSettings.getBOOL("FSEnableLogThrottle"));

	// - apply command line settings
	if (! clp.notify())
	{
		handleCommandLineError(clp);
		return false;
	}

	// Register the core crash option as soon as we can
	// if we want gdb post-mortem on cores we need to be up and running
	// ASAP or we might miss init issue etc.
	if(gSavedSettings.getBOOL("DisableCrashLogger"))
	{
		LL_WARNS() << "Crashes will be handled by system, stack trace logs and crash logger are both disabled" << LL_ENDL;
		LLAppViewer::instance()->disableCrashlogger();
	}

	// Handle initialization from settings.
	// Start up the debugging console before handling other options.
	if (gSavedSettings.getBOOL("ShowConsoleWindow"))
	{
		initConsole();
	}

	if(clp.hasOption("help"))
	{
		std::ostringstream msg;
		msg << LLTrans::getString("MBCmdLineUsg") << "\n" << clp;
		LL_INFOS()	<< msg.str() << LL_ENDL;

		OSMessageBox(
			msg.str().c_str(),
			LLStringUtil::null,
			OSMB_OK);

		return false;
	}

    if(clp.hasOption("set"))
    {
        const LLCommandLineParser::token_vector_t& set_values = clp.getOption("set");
        if(0x1 & set_values.size())
        {
            LL_WARNS() << "Invalid '--set' parameter count." << LL_ENDL;
        }
        else
        {
            LLCommandLineParser::token_vector_t::const_iterator itr = set_values.begin();
            for(; itr != set_values.end(); ++itr)
            {
                const std::string& name = *itr;
                const std::string& value = *(++itr);
                std::string name_part;
                std::string group_part;
				LLControlVariable* control = NULL;

				// Name can be further split into ControlGroup.Name, with the default control group being Global
				size_t pos = name.find('.');
				if (pos != std::string::npos)
				{
					group_part = name.substr(0, pos);
					name_part = name.substr(pos+1);
					LL_INFOS() << "Setting " << group_part << "." << name_part << " to " << value << LL_ENDL;
					LLControlGroup* g = LLControlGroup::getInstance(group_part);
					if (g) control = g->getControl(name_part);
				}
				else
				{
					LL_INFOS() << "Setting Global." << name << " to " << value << LL_ENDL;
					control = gSavedSettings.getControl(name);
				}

                if (control)
                {
                    control->setValue(value, false);
                }
                else
                {
					LL_WARNS() << "Failed --set " << name << ": setting name unknown." << LL_ENDL;
                }
            }
        }
    }

    if  (clp.hasOption("logevents")) {
		LLViewerEventRecorder::instance().setEventLoggingOn();
    }

	std::string CmdLineChannel(gSavedSettings.getString("CmdLineChannel"));
	if(! CmdLineChannel.empty())
    {
		LLVersionInfo::resetChannel(CmdLineChannel);
	}

	// If we have specified crash on startup, set the global so we'll trigger the crash at the right time
	gCrashOnStartup = gSavedSettings.getBOOL("CrashOnStartup");

	if (gSavedSettings.getBOOL("LogPerformance"))
	{
		LLTrace::BlockTimer::sLog = true;
		LLTrace::BlockTimer::sLogName = std::string("performance");
	}

	std::string test_name(gSavedSettings.getString("LogMetrics"));
	if (! test_name.empty())
 	{
		LLTrace::BlockTimer::sMetricLog = TRUE;
		// '--logmetrics' is specified with a named test metric argument so the data gathering is done only on that test
		// In the absence of argument, every metric would be gathered (makes for a rather slow run and hard to decipher report...)
		LL_INFOS() << "'--logmetrics' argument : " << test_name << LL_ENDL;
		LLTrace::BlockTimer::sLogName = test_name;
	}

	if (clp.hasOption("graphicslevel"))
	{
		// User explicitly requested --graphicslevel on the command line. We
		// expect this switch has already set RenderQualityPerformance. Check
		// that value for validity.
		U32 graphicslevel = gSavedSettings.getU32("RenderQualityPerformance");
		if (LLFeatureManager::instance().isValidGraphicsLevel(graphicslevel))
        {
			// graphicslevel is valid: save it and engage it later. Capture
			// the requested value separately from the settings variable
			// because, if this is the first run, LLViewerWindow's constructor
			// will call LLFeatureManager::applyRecommendedSettings(), which
			// overwrites this settings variable!
			mForceGraphicsLevel = graphicslevel;
        }
	}

	LLFastTimerView::sAnalyzePerformance = gSavedSettings.getBOOL("AnalyzePerformance");
	gAgentPilot.setReplaySession(gSavedSettings.getBOOL("ReplaySession"));

	if (gSavedSettings.getBOOL("DebugSession"))
	{
		gDebugSession = TRUE;
		gDebugGL = TRUE;

		ll_init_fail_log(gDirUtilp->getExpandedFilename(LL_PATH_LOGS, "test_failures.log"));
	}

	// Handle slurl use. NOTE: Don't let SL-55321 reappear.

    // *FIX: This init code should be made more robust to prevent
    // the issue SL-55321 from returning. One thought is to allow
    // only select options to be set from command line when a slurl
    // is specified. More work on the settings system is needed to
    // achieve this. For now...

    // *NOTE:Mani The command line parser parses tokens and is
    // setup to bail after parsing the '--url' option or the
    // first option specified without a '--option' flag (or
    // any other option that uses the 'last_option' setting -
    // see LLControlGroupCLP::configure())

    // What can happen is that someone can use IE (or potentially
    // other browsers) and do the rough equivalent of command
    // injection and steal passwords. Phoenix. SL-55321

	std::string starting_location;

	std::string cmd_line_login_location(gSavedSettings.getString("CmdLineLoginLocation"));
	if(! cmd_line_login_location.empty())
	{
		starting_location = cmd_line_login_location;
	}
	else
	{
		std::string default_login_location(gSavedSettings.getString("DefaultLoginLocation"));
		if (! default_login_location.empty())
		{
			starting_location = default_login_location;
		}
	}

	// <FS>The gridmanager doesn't know the grids yet, only prepare
	// parsing the slurls, actually done when the grids are fetched 
	// (currently at the top of startup STATE_AUDIO_INIT,
	// but rather it belongs into the gridmanager)
	LLSLURL start_slurl;
	if (! starting_location.empty())
    {
		start_slurl = starting_location;
		// <FS:Ansariel> FIRE-11586: Restore grid manager workaround (grid is still empty here!)
		//LLStartUp::setStartSLURL(start_slurl);
		//if(start_slurl.getType() == LLSLURL::LOCATION)
		//{  
		//	LLGridManager::getInstance()->setGridChoice(start_slurl.getGrid());
		//}
		LLStartUp::setStartSLURLString(starting_location);
		// </FS:Ansariel>

	}

	//RN: if we received a URL, hand it off to the existing instance.
	// don't call anotherInstanceRunning() when doing URL handoff, as
	// it relies on checking a marker file which will not work when running
	// out of different directories

	if (start_slurl.isValid() &&
		(gSavedSettings.getBOOL("SLURLPassToOtherInstance")))
	{
		// <FS:Ansariel> FIRE-11586: Temporary fix until grid manager has been reworked
		//if (sendURLToOtherInstance(start_slurl.getSLURLString()))
		if (sendURLToOtherInstance(starting_location))
		// </FS:Ansariel>
		{
			// successfully handed off URL to existing instance, exit
			return false;
		}
    }


	// <FS:TT> Hacking to save the skin and theme for future use.
	mCurrentSkin = gSavedSettings.getString("SkinCurrent");
	mCurrentSkinTheme = gSavedSettings.getString("SkinCurrentTheme");
	// </FS:TT>

	const LLControlVariable* skinfolder = gSavedSettings.getControl("SkinCurrent");
	if(skinfolder && LLStringUtil::null != skinfolder->getValue().asString())
	{
		// Examining "Language" may not suffice -- see LLUI::getLanguage()
		// logic. Unfortunately LLUI::getLanguage() doesn't yet do us much
		// good because we haven't yet called LLUI::initClass().
// [SL:KB] - Patch: Viewer-Skins | Checked: 2012-12-26 (Catznip-3.4)
 		gDirUtilp->setSkinFolder(skinfolder->getValue().asString(),
								 gSavedSettings.getString("SkinCurrentTheme"),
 								 gSavedSettings.getString("Language"));
		loadSettingsFromDirectory("CurrentSkin");
// [/SL:KB]
//		gDirUtilp->setSkinFolder(skinfolder->getValue().asString(),
//								 gSavedSettings.getString("Language"));
	}
	
	if (gSavedSettings.getBOOL("SpellCheck"))
	{
		std::list<std::string> dict_list;
		std::string dict_setting = gSavedSettings.getString("SpellCheckDictionary");
		boost::split(dict_list, dict_setting, boost::is_any_of(std::string(",")));
		if (!dict_list.empty())
		{
			LLSpellChecker::setUseSpellCheck(dict_list.front());
			dict_list.pop_front();
			LLSpellChecker::instance().setSecondaryDictionaries(dict_list);
		}
	}


	// Display splash screen.  Must be after above check for previous
	// crash as this dialog is always frontmost.
	std::string splash_msg;
	LLStringUtil::format_map_t args;
	//<FS:AW set the APP_NAME to Firestorm instead of the grid connected to>
	// //args["[APP_NAME]"] = LLTrans::getString("SECOND_LIFE");
	args["[APP_NAME]"] =  LLTrans::getString("APP_NAME");
	//<FS:AW set the APP_NAME to Firestorm instead of the grid connected to>
	splash_msg = LLTrans::getString("StartupLoading", args);
	LLSplashScreen::show();
	LLSplashScreen::update(splash_msg);

	//LLVolumeMgr::initClass();
	LLVolumeMgr* volume_manager = new LLVolumeMgr();
	volume_manager->useMutex();	// LLApp and LLMutex magic must be manually enabled
	LLPrimitive::setVolumeManager(volume_manager);

	// Note: this is where we used to initialize gFeatureManagerp.

	gStartTime = totalTime();

	//
	// Set the name of the window
	//
	gWindowTitle = LLVersionInfo::getChannelAndVersion();	// <FS:CR>
#if LL_DEBUG
    gWindowTitle += std::string(" [DEBUG]");
#endif
	if (!gArgs.empty())
	{
	gWindowTitle += std::string(" ") + gArgs;
	}
	LLStringUtil::truncate(gWindowTitle, 255);

	//RN: if we received a URL, hand it off to the existing instance.
	// don't call anotherInstanceRunning() when doing URL handoff, as
	// it relies on checking a marker file which will not work when running
	// out of different directories
	// <FS:Ansariel> Duplicate call
	//if (start_slurl.isValid() &&
	//	(gSavedSettings.getBOOL("SLURLPassToOtherInstance")))
	//{
	//	// <FS:Ansariel> FIRE-11586: Temporary fix until grid manager has been reworked
	//	//if (sendURLToOtherInstance(start_slurl.getSLURLString()))
	//	if (sendURLToOtherInstance(CmdLineLoginLocation))
	//	// </FS:Ansariel>
	//	{
	//		// successfully handed off URL to existing instance, exit
	//		return false;
	//	}
	//}
	// </FS:Ansariel>

	//
	// Check for another instance of the app running
	//
	if (mSecondInstance && !gSavedSettings.getBOOL("AllowMultipleViewers"))
	{
		std::ostringstream msg;
		msg << LLTrans::getString("MBAlreadyRunning");
		OSMessageBox(
			msg.str(),
			LLStringUtil::null,
			OSMB_OK);
		return false;
	}

	if (mSecondInstance)
	{
		// This is the second instance of SL. Turn off voice support,
		// but make sure the setting is *not* persisted.
		LLControlVariable* disable_voice = gSavedSettings.getControl("CmdLineDisableVoice");
		// <FS:Ansariel> Voice in multiple instances; by Latif Khalifa
		//if(disable_voice)
		if(disable_voice && !gSavedSettings.getBOOL("VoiceMultiInstance"))
		// </FS:Ansariel>
		{
			const BOOL DO_NOT_PERSIST = FALSE;
			disable_voice->setValue(LLSD(TRUE), DO_NOT_PERSIST);
		}
	}

   	// NextLoginLocation is set from the command line option
	std::string nextLoginLocation = gSavedSettings.getString( "NextLoginLocation" );
	if ( !nextLoginLocation.empty() )
	{
		LL_DEBUGS("AppInit")<<"set start from NextLoginLocation: "<<nextLoginLocation<<LL_ENDL;
		LLStartUp::setStartSLURL(LLSLURL(nextLoginLocation));
	}
	else if (   (   clp.hasOption("login") || clp.hasOption("autologin"))
			 && gSavedSettings.getString("CmdLineLoginLocation").empty())
	{
		// If automatic login from command line with --login switch
		// init StartSLURL location.
		std::string start_slurl_setting = gSavedSettings.getString("LoginLocation");
		LL_DEBUGS("AppInit") << "start slurl setting '" << start_slurl_setting << "'" << LL_ENDL;
		// <FS:AW crash on startup>
		// also here LLSLURLs are not available at this point of startup
		//	LLStartUp::setStartSLURL(LLSLURL(start_slurl_setting));
			LLStartUp::setStartSLURLString(start_slurl_setting);
		// </FS:AW crash on startup>
	}
	else
	{
		// the login location will be set by the login panel (see LLPanelLogin)
	}

	// <FS:Ansariel> Option to not save password if using login cmdline switch
	if (clp.hasOption("logindontsavepassword") && clp.hasOption("login"))
	{
		gSavedSettings.setBOOL("FSLoginDontSavePassword", TRUE);
	}
	// </FS:Ansariel>

	gLastRunVersion = gSavedSettings.getString("LastRunVersion");

	loadColorSettings();
    
    //<FS:KC> One time fix for Latency
    if ((gLastRunVersion != LLVersionInfo::getChannelAndVersion()) && (gSavedSettings.getString("SkinCurrent") == "latency") && !gSavedSettings.getBOOL("FSLatencyOneTimeFixRun"))
    {
        LL_INFOS() << "FSLatencyOneTimeFix: Fixing script dialog colors." << LL_ENDL;
        // Replace previously saved script dialog colors with new defaults, which happen to be the same as the group notice colors
        LLUIColorTable::instance().setColor("ScriptDialog", LLUIColorTable::instance().getColor("GroupNotifyDialogBG", LLColor4::grey4));
        LLUIColorTable::instance().setColor("ScriptDialogFg", LLUIColorTable::instance().getColor("GroupNotifyTextColor", LLColor4::white));
    }
    gSavedSettings.setBOOL("FSLatencyOneTimeFixRun", TRUE);
    //</FS:KC>

	// Let anyone else who cares know that we've populated our settings
	// variables.
	for (LLControlGroup::key_iter ki(LLControlGroup::beginKeys()), kend(LLControlGroup::endKeys());
		 ki != kend; ++ki)
	{
		// For each named instance of LLControlGroup, send an event saying
		// we've initialized an LLControlGroup instance by that name.
		LLEventPumps::instance().obtain("LLControlGroup").post(LLSDMap("init", *ki));
	}

// [RLVa:KB] - Patch: RLVa-2.1.0
	if (LLControlVariable* pControl = gSavedSettings.getControl(RLV_SETTING_MAIN))
	{
		if ( (pControl->getValue().asBoolean()) && (pControl->hasUnsavedValue()) )
		{
			pControl->resetToDefault();
			pControl->setValue(false);

			std::ostringstream msg;
			msg << LLTrans::getString("RLVaToggleMessageLogin", LLSD().with("[STATE]", LLTrans::getString("RLVaToggleDisabled")));
			OSMessageBox(msg.str(), LLStringUtil::null, OSMB_OK);
		}
	}
// [/RLVa:KB]

	return true; // Config was successful.
}

// The following logic is replicated in initConfiguration() (to be able to get
// some initial strings before we've finished initializing enough to know the
// current language) and also in init() (to initialize for real). Somehow it
// keeps growing, necessitating a method all its own.
void LLAppViewer::initStrings()
{
	LLTransUtil::parseStrings("strings.xml", default_trans_args);
	LLTransUtil::parseLanguageStrings("language_settings.xml");

	// parseStrings() sets up the LLTrans substitution table. Add this one item.
	LLTrans::setDefaultArg("[sourceid]", gSavedSettings.getString("sourceid"));

	// Now that we've set "[sourceid]", have to go back through
	// default_trans_args and reinitialize all those other keys because some
	// of them, in turn, reference "[sourceid]".
	BOOST_FOREACH(std::string key, default_trans_args)
	{
		std::string brackets(key), nobrackets(key);
		// Invalid to inspect key[0] if key is empty(). But then, the entire
		// body of this loop is pointless if key is empty().
		if (key.empty())
			continue;

		if (key[0] != '[')
		{
			// key was passed without brackets. That means that 'nobrackets'
			// is correct but 'brackets' is not.
			brackets = STRINGIZE('[' << brackets << ']');
		}
		else
		{
			// key was passed with brackets. That means that 'brackets' is
			// correct but 'nobrackets' is not. Erase the left bracket.
			nobrackets.erase(0, 1);
			std::string::size_type length(nobrackets.length());
			if (length && nobrackets[length - 1] == ']')
			{
				nobrackets.erase(length - 1);
			}
		}
		// Calling LLTrans::getString() is what embeds the other default
		// translation strings into this one.
		LLTrans::setDefaultArg(brackets, LLTrans::getString(nobrackets));
	}

	// <FS:Ansariel> Set version number in VIEWER_GENERATION default substitute automatically
	LLStringUtil:: format_map_t gen_args;
	gen_args["[VERSION]"] = llformat("%d", LLVersionInfo::getMajor());
	LLTrans::setDefaultArg("[VIEWER_GENERATION]", LLTrans::getString("VIEWER_GENERATION", gen_args));
	// </FS:Ansariel>
}

//
// This function decides whether the client machine meets the minimum requirements to
// run in a maximized window, per the consensus of davep, boa and nyx on 3/30/2011.
//
bool LLAppViewer::meetsRequirementsForMaximizedStart()
{
	bool maximizedOk = (LLFeatureManager::getInstance()->getGPUClass() >= GPU_CLASS_2);

	maximizedOk &= (gSysMemory.getPhysicalMemoryKB() >= U32Gigabytes(1));

	return maximizedOk;
}

bool LLAppViewer::initWindow()
{
	LL_INFOS("AppInit") << "Initializing window..." << LL_ENDL;

	// store setting in a global for easy access and modification
	gHeadlessClient = gSavedSettings.getBOOL("HeadlessClient");

	// always start windowed
	BOOL ignorePixelDepth = gSavedSettings.getBOOL("IgnorePixelDepth");

	LLViewerWindow::Params window_params;
	window_params
		.title(gWindowTitle)
		.name(VIEWER_WINDOW_CLASSNAME)
		.x(gSavedSettings.getS32("WindowX"))
		.y(gSavedSettings.getS32("WindowY"))
		.width(gSavedSettings.getU32("WindowWidth"))
		.height(gSavedSettings.getU32("WindowHeight"))
		.min_width(gSavedSettings.getU32("MinWindowWidth"))
		.min_height(gSavedSettings.getU32("MinWindowHeight"))
/// <FS:CR> Since the 3.6.5 merge, setting fullscreen does terrible bad things on macs like opening
/// all floaters and menus off the left side of the screen. Let's not do that right now...
/// Hardcoding full screen OFF until it's fixed. On 10.7+ we have native full screen support anyway.
#ifndef LL_DARWIN
		.fullscreen(gSavedSettings.getBOOL("FullScreen"))
#else // !LL_DARWIN
		.fullscreen(false)
#endif // !LL_DARWIN
// </FS:CR>
		.ignore_pixel_depth(ignorePixelDepth)
		.first_run(mIsFirstRun);

	gViewerWindow = new LLViewerWindow(window_params);

	LL_INFOS("AppInit") << "gViewerwindow created." << LL_ENDL;

	// Need to load feature table before cheking to start watchdog.
	// <FS:Ansariel> Fix Watchdog settings/feature table mess
	//bool use_watchdog = false;
	//int watchdog_enabled_setting = gSavedSettings.getS32("WatchdogEnabled");
	//if (watchdog_enabled_setting == -1)
	//{
	//	use_watchdog = !LLFeatureManager::getInstance()->isFeatureAvailable("WatchdogDisabled");
	//}
	//else
	//{
	//	// The user has explicitly set this setting; always use that value.
	//	use_watchdog = bool(watchdog_enabled_setting);
	//}

	//if (use_watchdog)
	if (gSavedSettings.getS32("WatchdogEnabled"))
	// </FS:Ansariel>
	{
		LLWatchdog::getInstance()->init(watchdog_killer_callback);
	}
	LL_INFOS("AppInit") << "watchdog setting is done." << LL_ENDL;

	// <FS:Ansariel> Init group notices, IMs and chiclets position before the
	//               screenchannel gets created
	gSavedSettings.setBOOL("InternalShowGroupNoticesTopRight", gSavedSettings.getBOOL("ShowGroupNoticesTopRight"));

	LLNotificationsUI::LLNotificationManager::getInstance();


#ifdef LL_DARWIN
	//Satisfy both MAINT-3135 (OSX 10.6 and earlier) MAINT-3288 (OSX 10.7 and later)
	LLOSInfo& os_info = LLOSInfo::instance();
	if (os_info.mMajorVer == 10 && os_info.mMinorVer < 7)
	{
		if ( os_info.mMinorVer == 6 && os_info.mBuild < 8 )
			gViewerWindow->getWindow()->setOldResize(true);
	}
#endif

	if (gSavedSettings.getBOOL("WindowMaximized"))
	{
		gViewerWindow->getWindow()->maximize();
	}

	//
	// Initialize GL stuff
	//

	if (mForceGraphicsLevel)
	{
		LLFeatureManager::getInstance()->setGraphicsLevel(*mForceGraphicsLevel, false);
		gSavedSettings.setU32("RenderQualityPerformance", *mForceGraphicsLevel);
	}

	// Set this flag in case we crash while initializing GL
	gSavedSettings.setBOOL("RenderInitError", TRUE);
	gSavedSettings.saveToFile( gSavedSettings.getString("ClientSettingsFile"), TRUE );

	gPipeline.init();
	LL_INFOS("AppInit") << "gPipeline Initialized" << LL_ENDL;

	stop_glerror();
	gViewerWindow->initGLDefaults();

	gSavedSettings.setBOOL("RenderInitError", FALSE);
	gSavedSettings.saveToFile( gSavedSettings.getString("ClientSettingsFile"), TRUE );

	//If we have a startup crash, it's usually near GL initialization, so simulate that.
	if(gCrashOnStartup)
	{
		LLAppViewer::instance()->forceErrorLLError();
	}

	//
	// Determine if the window should start maximized on initial run based
	// on graphics capability
	//
	if (gSavedSettings.getBOOL("FirstLoginThisInstall") && meetsRequirementsForMaximizedStart())
	{
		LL_INFOS("AppInit") << "This client met the requirements for a maximized initial screen." << LL_ENDL;
		gSavedSettings.setBOOL("WindowMaximized", TRUE);
	}

	if (gSavedSettings.getBOOL("WindowMaximized"))
	{
		gViewerWindow->getWindow()->maximize();
	}

	LLUI::sWindow = gViewerWindow->getWindow();

	// Show watch cursor
	gViewerWindow->setCursor(UI_CURSOR_WAIT);

	// Finish view initialization
	gViewerWindow->initBase();

	// show viewer window
	//gViewerWindow->getWindow()->show();

	LL_INFOS("AppInit") << "Window initialization done." << LL_ENDL;

	return true;
}

void LLAppViewer::writeDebugInfo(bool isStatic)
{
    //Try to do the minimum when writing data during a crash.
    std::string* debug_filename;
    debug_filename = ( isStatic
        ? getStaticDebugFile()
        : getDynamicDebugFile() );

    LL_INFOS() << "Writing debug file " << *debug_filename << LL_ENDL;
    llofstream out_file(debug_filename->c_str());

    isStatic ?  LLSDSerialize::toPrettyXML(gDebugInfo, out_file)
             :  LLSDSerialize::toPrettyXML(gDebugInfo["Dynamic"], out_file);
}

LLSD LLAppViewer::getViewerInfo() const
{
	// The point of having one method build an LLSD info block and the other
	// construct the user-visible About string is to ensure that the same info
	// is available to a getInfo() caller as to the user opening
	// LLFloaterAbout.
	LLSD info;
	LLSD version;
	version.append(LLVersionInfo::getMajor());
	version.append(LLVersionInfo::getMinor());
	version.append(LLVersionInfo::getPatch());
	version.append(LLVersionInfo::getBuild());
	info["VIEWER_VERSION"] = version;
	info["VIEWER_VERSION_STR"] = LLVersionInfo::getVersion();
	info["BUILD_DATE"] = __DATE__;
	info["BUILD_TIME"] = __TIME__;
	info["CHANNEL"] = LLVersionInfo::getChannel();
    info["ADDRESS_SIZE"] = ADDRESS_SIZE;
    //std::string build_config = LLVersionInfo::getBuildConfig();
    //if (build_config != "Release")
    //{
    //    info["BUILD_CONFIG"] = build_config;
    //}

// <FS:CR> FIRE-8273: Add Open-sim indicator to About floater
#if defined OPENSIM
	info["BUILD_TYPE"] = LLTrans::getString("FSWithOpensim");
#elif defined HAVOK_TPV
	info["BUILD_TYPE"] = LLTrans::getString("FSWithHavok");
#else
	info["BUILD_TYPE"] = std::string();
#endif // OPENSIM
// </FS:CR>
	info["SKIN"] = gSavedSettings.getString("FSInternalSkinCurrent");
	info["THEME"] = gSavedSettings.getString("FSInternalSkinCurrentTheme");

	//[FIRE 3113 : SJ] Added Font and fontsize to info
	std::string font_name;
	std::string fsInternalFontSettingsFile = gSavedSettings.getString("FSInternalFontSettingsFile");
	if (LLTrans::findString(font_name, "font_" + fsInternalFontSettingsFile))
	{
		info["FONT"] = font_name;
	}
	else
	{
		info["FONT"] = LLTrans::getString("font_unknown");
	}
	info["FONT_SIZE"] = gSavedSettings.getF32("FSFontSizeAdjustment");
	info["FONT_SCREEN_DPI"] = gSavedSettings.getF32("FontScreenDPI");

	// <FS:PP> FIRE-15714: UI Scaling in SysInfo
	info["UI_SCALE_FACTOR"] = gSavedSettings.getF32("UIScaleFactor");

	//[FIRE-3923 : SJ] Added Drawdistance, bandwidth and LOD to info
	info["DRAW_DISTANCE"] = gSavedSettings.getF32("RenderFarClip");
	info["BANDWIDTH"] = gSavedSettings.getF32("ThrottleBandwidthKBPS");
	info["LOD"] = gSavedSettings.getF32("RenderVolumeLODFactor");

	//[FIRE 3113 : SJ] Added Settingsfile to info
	std::string mode_name;
	std::string sessionSettingsFile = gSavedSettings.getString("SessionSettingsFile");
	if (LLTrans::findString(mode_name, "mode_" + sessionSettingsFile))
	{
		info["MODE"] = mode_name;
	}
	else
	{
		info["MODE"] = LLTrans::getString("mode_unknown");
	}

	// return a URL to the release notes for this viewer, such as:
	// https://releasenotes.secondlife.com/viewer/2.1.0.123456.html
	std::string url = LLTrans::getString("RELEASE_NOTES_BASE_URL");
	// <FS:Ansariel> FIRE-13993: Leave out channel so we can use a URL like
	//                           http://wiki.phoenixviewer.com/firestorm_change_log_x.y.z.rev
	//if (! LLStringUtil::endsWith(url, "/"))
	//	url += "/";
	//url += LLURI::escape(LLVersionInfo::getVersion()) + ".html";
	url += LLURI::escape(LLVersionInfo::getVersion());
	// </FS:Ansariel>

	info["VIEWER_RELEASE_NOTES_URL"] = url;

#if LL_MSVC
	info["COMPILER"] = "MSVC";
	info["COMPILER_VERSION"] = _MSC_VER;
#elif LL_CLANG	// <FS:CR> Clang identification
	info["COMPILER"] = "Clang";
	info["COMPILER_VERSION"] = CLANG_VERSION_STRING;
#elif LL_GNUC
	info["COMPILER"] = "GCC";
	info["COMPILER_VERSION"] = GCC_VERSION;
#endif

	// Position
	LLViewerRegion* region = gAgent.getRegion();
	if (region)
	{
// [RLVa:KB] - Checked: 2014-02-24 (RLVa-1.4.10)
		if (RlvActions::canShowLocation())
		{
// [/RLVa:KB]
			LLVector3d pos = gAgent.getPositionGlobal();
			info["POSITION"] = ll_sd_from_vector3d(pos);
			info["POSITION_LOCAL"] = ll_sd_from_vector3(gAgent.getPosAgentFromGlobal(pos));
			info["REGION"] = gAgent.getRegion()->getName();
			info["HOSTNAME"] = gAgent.getRegion()->getHost().getHostName();
			info["HOSTIP"] = gAgent.getRegion()->getHost().getString();
//			info["SERVER_VERSION"] = gLastVersionChannel;
			LLSLURL slurl;
			LLAgentUI::buildSLURL(slurl);
			info["SLURL"] = slurl.getSLURLString();
// [RLVa:KB] - Checked: 2014-02-24 (RLVa-1.4.10)
		}
		else
		{
			info["REGION"] = RlvStrings::getString(RLV_STRING_HIDDEN_REGION);
		}
		info["SERVER_VERSION"] = gLastVersionChannel;
// [/RLVa:KB]
	}

	// CPU
	info["CPU"] = gSysCPU.getCPUString();
	info["MEMORY_MB"] = LLSD::Integer(gSysMemory.getPhysicalMemoryKB().valueInUnits<LLUnits::Megabytes>());
	// Moved hack adjustment to Windows memory size into llsys.cpp
	info["OS_VERSION"] = LLOSInfo::instance().getOSString();
	info["GRAPHICS_CARD_VENDOR"] = (const char*)(glGetString(GL_VENDOR));
	info["GRAPHICS_CARD"] = (const char*)(glGetString(GL_RENDERER));

#if LL_WINDOWS
	std::string drvinfo = gDXHardware.getDriverVersionWMI();
	if (!drvinfo.empty())
	{
		info["GRAPHICS_DRIVER_VERSION"] = drvinfo;
	}
	else
	{
		LL_WARNS("DriverVersion")<< "Cannot get driver version from getDriverVersionWMI" << LL_ENDL;
		LLSD driver_info = gDXHardware.getDisplayInfo();
		if (driver_info.has("DriverVersion"))
		{
			info["GRAPHICS_DRIVER_VERSION"] = driver_info["DriverVersion"];
		}
	}
#endif

// [RLVa:KB] - Checked: 2010-04-18 (RLVa-1.2.0)
	info["RLV_VERSION"] = (rlv_handler_t::isEnabled()) ? RlvStrings::getVersionAbout() : LLTrans::getString("RLVaStatusDisabled");
// [/RLVa:KB]
	info["OPENGL_VERSION"] = (const char*)(glGetString(GL_VERSION));
	info["LIBCURL_VERSION"] = LLCore::LLHttp::getCURLVersion();
    // Settings

    LLRect window_rect = gViewerWindow->getWindowRectRaw();
    info["WINDOW_WIDTH"] = window_rect.getWidth();
    info["WINDOW_HEIGHT"] = window_rect.getHeight();

	// <FS> Custom sysinfo
    //info["FONT_SIZE_ADJUSTMENT"] = gSavedSettings.getF32("FontScreenDPI");
    //info["UI_SCALE"] = gSavedSettings.getF32("UIScaleFactor");
    //info["DRAW_DISTANCE"] = gSavedSettings.getF32("RenderFarClip");
    //info["NET_BANDWITH"] = gSavedSettings.getF32("ThrottleBandwidthKBPS");
    //info["LOD_FACTOR"] = gSavedSettings.getF32("RenderVolumeLODFactor");
    //info["RENDER_QUALITY"] = (F32)gSavedSettings.getU32("RenderQualityPerformance");
    //info["GPU_SHADERS"] = gSavedSettings.getBOOL("RenderDeferred") ? "Enabled" : "Disabled";
    //info["TEXTURE_MEMORY"] = gSavedSettings.getS32("TextureMemory");

    //LLSD substitution;
    //substitution["datetime"] = (S32)(gVFS ? gVFS->creationTime() : 0);
    //info["VFS_TIME"] = LLTrans::getString("AboutTime", substitution);
	// </FS>

	// Libraries

	info["J2C_VERSION"] = LLImageJ2C::getEngineInfo();
	bool want_fullname = true;
	info["AUDIO_DRIVER_VERSION"] = gAudiop ? LLSD(gAudiop->getDriverName(want_fullname)) : "Undefined";
	if(LLVoiceClient::getInstance()->voiceEnabled())
	{
		LLVoiceVersionInfo version = LLVoiceClient::getInstance()->getVersion();
		std::ostringstream version_string;
		version_string << version.serverType << " " << version.serverVersion << std::endl;
		info["VOICE_VERSION"] = version_string.str();
	}
	else
	{
		info["VOICE_VERSION"] = LLTrans::getString("NotConnected");
	}

//#if !LL_LINUX
	std::ostringstream cef_ver_codec;
	cef_ver_codec << "Dullahan: ";
	cef_ver_codec << DULLAHAN_VERSION_MAJOR;
	cef_ver_codec << ".";
	cef_ver_codec << DULLAHAN_VERSION_MINOR;
	cef_ver_codec << ".";
	cef_ver_codec << DULLAHAN_VERSION_BUILD;

	cef_ver_codec << " / CEF: ";
	cef_ver_codec << CEF_VERSION;

	cef_ver_codec << " / Chromium: ";
	cef_ver_codec << CHROME_VERSION_MAJOR;
	cef_ver_codec << ".";
	cef_ver_codec << CHROME_VERSION_MINOR;
	cef_ver_codec << ".";
	cef_ver_codec << CHROME_VERSION_BUILD;
	cef_ver_codec << ".";
	cef_ver_codec << CHROME_VERSION_PATCH;

	info["LIBCEF_VERSION"] = cef_ver_codec.str();
//#else
//	info["LIBCEF_VERSION"] = "Undefined";
//#endif

//#if !LL_LINUX
	std::ostringstream vlc_ver_codec;
	vlc_ver_codec << LIBVLC_VERSION_MAJOR;
	vlc_ver_codec << ".";
	vlc_ver_codec << LIBVLC_VERSION_MINOR;
	vlc_ver_codec << ".";
	vlc_ver_codec << LIBVLC_VERSION_REVISION;
	info["LIBVLC_VERSION"] = vlc_ver_codec.str();
//#else
//	info["LIBVLC_VERSION"] = "Undefined";
//#endif

	S32 packets_in = LLViewerStats::instance().getRecording().getSum(LLStatViewer::PACKETS_IN);
	if (packets_in > 0)
	{
		info["PACKETS_LOST"] = LLViewerStats::instance().getRecording().getSum(LLStatViewer::PACKETS_LOST);
		info["PACKETS_IN"] = packets_in;
		info["PACKETS_PCT"] = 100.f*info["PACKETS_LOST"].asReal() / info["PACKETS_IN"].asReal();
	}

	if (mServerReleaseNotesURL.empty())
	{
		if (gAgent.getRegion())
		{
			info["SERVER_RELEASE_NOTES_URL"] = LLTrans::getString("RetrievingData");
		}
		else
		{
			info["SERVER_RELEASE_NOTES_URL"] = LLTrans::getString("NotConnected");
		}
	}
	else if (LLStringUtil::startsWith(mServerReleaseNotesURL, "http")) // it's an URL
	{
		info["SERVER_RELEASE_NOTES_URL"] = "[" + LLWeb::escapeURL(mServerReleaseNotesURL) + " " + LLTrans::getString("ReleaseNotes") + "]";
	}
	else
	{
		info["SERVER_RELEASE_NOTES_URL"] = mServerReleaseNotesURL;
	}

	// <FS:PP> FIRE-4785: Current render quality setting in sysinfo / about floater
	switch (gSavedSettings.getU32("RenderQualityPerformance"))
	{
		case 0:
			info["RENDERQUALITY"] = LLTrans::getString("render_quality_low");
			info["RENDERQUALITY_FSDATA_ENGLISH"] = "Low (1/7)";
			break;
		case 1:
			info["RENDERQUALITY"] = LLTrans::getString("render_quality_mediumlow");
			info["RENDERQUALITY_FSDATA_ENGLISH"] = "Medium-Low (2/7)";
			break;
		case 2:
			info["RENDERQUALITY"] = LLTrans::getString("render_quality_medium");
			info["RENDERQUALITY_FSDATA_ENGLISH"] = "Medium (3/7)";
			break;
		case 3:
			info["RENDERQUALITY"] = LLTrans::getString("render_quality_mediumhigh");
			info["RENDERQUALITY_FSDATA_ENGLISH"] = "Medium-High (4/7)";
			break;
		case 4:
			info["RENDERQUALITY"] = LLTrans::getString("render_quality_high");
			info["RENDERQUALITY_FSDATA_ENGLISH"] = "High (5/7)";
			break;
		case 5:
			info["RENDERQUALITY"] = LLTrans::getString("render_quality_highultra");
			info["RENDERQUALITY_FSDATA_ENGLISH"] = "High-Ultra (6/7)";
			break;
		case 6:
			info["RENDERQUALITY"] = LLTrans::getString("render_quality_ultra");
			info["RENDERQUALITY_FSDATA_ENGLISH"] = "Ultra (7/7)";
			break;
		default:
			info["RENDERQUALITY"] = LLTrans::getString("render_quality_unknown");
			info["RENDERQUALITY_FSDATA_ENGLISH"] = "Unknown, user has RenderQualityPerformance debug setting beyond the normal range (0-6)";
			break;
	}
	// </FS:PP>

	// <FS:PP> ALM enabled or disabled
	if (gSavedSettings.getBOOL("RenderDeferred"))
	{
		info["ALMSTATUS"] = LLTrans::getString("PermYes");
		info["ALMSTATUS_FSDATA_ENGLISH"] = "Yes";
	}
	else
	{
		info["ALMSTATUS"] = LLTrans::getString("PermNo");
		info["ALMSTATUS_FSDATA_ENGLISH"] = "No";
	}
	// </FS:PP>

	// <FS:Ansariel> FIRE-11768: Include texture memory settings
	info["TEXTUREMEMORY"] = gSavedSettings.getS32("TextureMemory");
	info["TEXTUREMEMORYMULTIPLIER"] = gSavedSettings.getF32("RenderTextureMemoryMultiple");
	// </FS:Ansariel>

	// <FS:ND> Add creation time of VFS (cache)
	if( gVFS )
		info["VFS_DATE"] = gVFS->getCreationDataUTC();
	else
		info["VFS_DATE"] = "unknown";
	// </FS:ND>

	return info;
}

std::string LLAppViewer::getViewerInfoString(bool default_string) const
{
	std::ostringstream support;

	LLSD info(getViewerInfo());

	// Render the LLSD from getInfo() as a format_map_t
	LLStringUtil::format_map_t args;

	// allow the "Release Notes" URL label to be localized
	args["ReleaseNotes"] = LLTrans::getString("ReleaseNotes", default_string);

	for (LLSD::map_const_iterator ii(info.beginMap()), iend(info.endMap());
		ii != iend; ++ii)
	{
		if (! ii->second.isArray())
		{
			// Scalar value
			if (ii->second.isUndefined())
			{
				args[ii->first] = LLTrans::getString("none_text", default_string);
			}
			else
			{
				// don't forget to render value asString()
				args[ii->first] = ii->second.asString();
			}
		}
		else
		{
			// array value: build KEY_0, KEY_1 etc. entries
			for (LLSD::Integer n(0), size(ii->second.size()); n < size; ++n)
			{
				args[STRINGIZE(ii->first << '_' << n)] = ii->second[n].asString();
			}
		}
	}

	// Now build the various pieces
	support << LLTrans::getString("AboutHeader", args, default_string);
	//if (info.has("BUILD_CONFIG"))
	//{
	//	support << "\n" << LLTrans::getString("BuildConfig", args, default_string);
	//}
	if (info.has("REGION"))
	{
// [RLVa:KB] - Checked: 2014-02-24 (RLVa-1.4.10)
		support << "\n\n" << LLTrans::getString( (RlvActions::canShowLocation()) ? "AboutPosition" : "AboutPositionRLVShowLoc", args, default_string);
// [/RLVa:KB]
//		support << "\n\n" << LLTrans::getString("AboutPosition", args, default_string);
	}
	support << "\n\n" << LLTrans::getString("AboutSystem", args, default_string);
	support << "\n";
	if (info.has("GRAPHICS_DRIVER_VERSION"))
	{
		support << "\n" << LLTrans::getString("AboutDriver", args, default_string);
	}
	support << "\n" << LLTrans::getString("AboutOGL", args, default_string);
	//support << "\n\n" << LLTrans::getString("AboutSettings", args, default_string); // <FS> Custom sysinfo
	support << "\n\n" << LLTrans::getString("AboutLibs", args, default_string);
	// <FS> Custom sysinfo
	if (info.has("BANDWIDTH")) //For added info in help floater
	{
		support << "\n" << LLTrans::getString("AboutSettings", args, default_string);
	}
	// </FS>
	if (info.has("COMPILER"))
	{
		support << "\n" << LLTrans::getString("AboutCompiler", args, default_string);
	}
	if (info.has("PACKETS_IN"))
	{
		support << '\n' << LLTrans::getString("AboutTraffic", args, default_string);
	}

	// SLT timestamp
	LLSD substitution;
	substitution["datetime"] = (S32)time(NULL);//(S32)time_corrected();
	support << "\n" << LLTrans::getString("AboutTime", substitution, default_string);

	return support.str();
}

void LLAppViewer::cleanupSavedSettings()
{
	gSavedSettings.setBOOL("MouseSun", FALSE);

	gSavedSettings.setBOOL("UseEnergy", TRUE);				// force toggle to turn off, since sends message to simulator

	gSavedSettings.setBOOL("DebugWindowProc", gDebugWindowProc);

	gSavedSettings.setBOOL("ShowObjectUpdates", gShowObjectUpdates);

	if (gDebugView)
	{
		gSavedSettings.setBOOL("ShowDebugConsole", gDebugView->mDebugConsolep->getVisible());
	}

	// save window position if not maximized
	// as we don't track it in callbacks
	if(NULL != gViewerWindow)
	{
		BOOL maximized = gViewerWindow->getWindow()->getMaximized();
		if (!maximized)
		{
			LLCoordScreen window_pos;

			if (gViewerWindow->getWindow()->getPosition(&window_pos))
			{
				gSavedSettings.setS32("WindowX", window_pos.mX);
				gSavedSettings.setS32("WindowY", window_pos.mY);
			}
		}
	}

	gSavedSettings.setF32("MapScale", LLWorldMapView::sMapScale );

	// Some things are cached in LLAgent.
	if (gAgent.isInitialized())
	{
		gSavedSettings.setF32("RenderFarClip", gAgentCamera.mDrawDistance);
	}
}

void LLAppViewer::removeCacheFiles(const std::string& file_mask)
{
	gDirUtilp->deleteFilesInDir(gDirUtilp->getExpandedFilename(LL_PATH_CACHE, ""), file_mask);
}

void LLAppViewer::writeSystemInfo()
{

    if (! gDebugInfo.has("Dynamic") )
        gDebugInfo["Dynamic"] = LLSD::emptyMap();

	// <FS:ND> set filename to Firestorm.log
// #if LL_WINDOWS
// 	gDebugInfo["SLLog"] = gDirUtilp->getExpandedFilename(LL_PATH_DUMP,"SecondLife.log");
// #else
//     //Not ideal but sufficient for good reporting.
//     gDebugInfo["SLLog"] = gDirUtilp->getExpandedFilename(LL_PATH_LOGS,"SecondLife.old");  //LLError::logFileName();
// #endif

#if LL_WINDOWS
	gDebugInfo["SLLog"] = gDirUtilp->getExpandedFilename(LL_PATH_DUMP, APP_NAME + ".log");
#else
    //Not ideal but sufficient for good reporting.
    gDebugInfo["SLLog"] = gDirUtilp->getExpandedFilename(LL_PATH_LOGS, APP_NAME + ".old");  //LLError::logFileName();
#endif
	// </FS:ND>

	gDebugInfo["ClientInfo"]["Name"] = LLVersionInfo::getChannel();
// [SL:KB] - Patch: Viewer-CrashReporting | Checked: 2011-05-08 (Catznip-2.6.0a) | Added: Catznip-2.6.0a
	gDebugInfo["ClientInfo"]["Version"] = LLVersionInfo::getVersion();
	gDebugInfo["ClientInfo"]["Platform"] = LLVersionInfo::getBuildPlatform();
// [/SL:KB]
	gDebugInfo["ClientInfo"]["MajorVersion"] = LLVersionInfo::getMajor();
	gDebugInfo["ClientInfo"]["MinorVersion"] = LLVersionInfo::getMinor();
	gDebugInfo["ClientInfo"]["PatchVersion"] = LLVersionInfo::getPatch();
	gDebugInfo["ClientInfo"]["BuildVersion"] = LLVersionInfo::getBuild();
	gDebugInfo["ClientInfo"]["AddressSize"] = LLVersionInfo::getAddressSize();

// <FS:ND> Add which flavor of FS generated an error
#ifdef OPENSIM
	gDebugInfo["ClientInfo"]["Flavor"] = "oss";
#else
	gDebugInfo["ClientInfo"]["Flavor"] = "hvk";
#endif
// </FS:ND>

	//	gDebugInfo["CAFilename"] = gDirUtilp->getCAFile();

	gDebugInfo["CPUInfo"]["CPUString"] = gSysCPU.getCPUString();
	gDebugInfo["CPUInfo"]["CPUFamily"] = gSysCPU.getFamily();
	gDebugInfo["CPUInfo"]["CPUMhz"] = (S32)gSysCPU.getMHz();
	gDebugInfo["CPUInfo"]["CPUAltivec"] = gSysCPU.hasAltivec();
	gDebugInfo["CPUInfo"]["CPUSSE"] = gSysCPU.hasSSE();
	gDebugInfo["CPUInfo"]["CPUSSE2"] = gSysCPU.hasSSE2();

	gDebugInfo["RAMInfo"]["Physical"] = (LLSD::Integer)(gSysMemory.getPhysicalMemoryKB().value());
	gDebugInfo["RAMInfo"]["Allocated"] = (LLSD::Integer)(gMemoryAllocated.valueInUnits<LLUnits::Kilobytes>());
	gDebugInfo["OSInfo"] = LLOSInfo::instance().getOSStringSimple();

	// The user is not logged on yet, but record the current grid choice login url
	// which may have been the intended grid.
	gDebugInfo["GridName"] = LLGridManager::getInstance()->getGridId();

	// *FIX:Mani - move this down in llappviewerwin32
#ifdef LL_WINDOWS
	DWORD thread_id = GetCurrentThreadId();
	gDebugInfo["MainloopThreadID"] = (S32)thread_id;
#endif

	// "CrashNotHandled" is set here, while things are running well,
	// in case of a freeze. If there is a freeze, the crash logger will be launched
	// and can read this value from the debug_info.log.
	// If the crash is handled by LLAppViewer::handleViewerCrash, ie not a freeze,
	// then the value of "CrashNotHandled" will be set to true.
	gDebugInfo["CrashNotHandled"] = (LLSD::Boolean)true;

	// Insert crash host url (url to post crash log to) if configured. This insures
	// that the crash report will go to the proper location in the case of a
	// prior freeze.
	std::string crashHostUrl = gSavedSettings.get<std::string>("CrashHostUrl");
	if(crashHostUrl != "")
	{
		gDebugInfo["CrashHostUrl"] = crashHostUrl;
	}

	// Dump some debugging info
	LL_INFOS("SystemInfo") << "Application: " << LLTrans::getString("APP_NAME") << LL_ENDL;
	LL_INFOS("SystemInfo") << "Version: " << LLVersionInfo::getChannelAndVersion() << LL_ENDL;

	// Dump the local time and time zone
	time_t now;
	time(&now);
	char tbuffer[256];		/* Flawfinder: ignore */
	strftime(tbuffer, 256, "%Y-%m-%dT%H:%M:%S %Z", localtime(&now));
	LL_INFOS("SystemInfo") << "Local time: " << tbuffer << LL_ENDL;

	// query some system information
	LL_INFOS("SystemInfo") << "CPU info:\n" << gSysCPU << LL_ENDL;
	LL_INFOS("SystemInfo") << "Memory info:\n" << gSysMemory << LL_ENDL;
	LL_INFOS("SystemInfo") << "OS: " << LLOSInfo::instance().getOSStringSimple() << LL_ENDL;
	LL_INFOS("SystemInfo") << "OS info: " << LLOSInfo::instance() << LL_ENDL;

	// <FS:ND> Breakpad merge. Only include SettingsFile if the user selected this in prefs. Path from Catznip
    // gDebugInfo["SettingsFilename"] = gSavedSettings.getString("ClientSettingsFile");
	if (gCrashSettings.getBOOL("CrashSubmitSettings"))
		gDebugInfo["SettingsFilename"] = gSavedSettings.getString("ClientSettingsFile");
	// </FS:ND>

	gDebugInfo["ViewerExePath"] = gDirUtilp->getExecutablePathAndName();
	gDebugInfo["CurrentPath"] = gDirUtilp->getCurPath();
	gDebugInfo["FirstLogin"] = (LLSD::Boolean) gAgent.isFirstLogin();
	gDebugInfo["FirstRunThisInstall"] = gSavedSettings.getBOOL("FirstRunThisInstall");
    gDebugInfo["StartupState"] = LLStartUp::getStartupStateString();

	writeDebugInfo(); // Save out debug_info.log early, in case of crash.
}

#ifdef LL_WINDOWS
//For whatever reason, in Windows when using OOP server for breakpad, the callback to get the
//name of the dump file is not getting triggered by the breakpad library.   Unfortunately they
//also didn't see fit to provide a simple query request across the pipe to get this name either.
//Since we are putting our output in a runtime generated directory and we know the header data in
//the dump format, we can however use the following hack to identify our file.
// TODO make this a member function.
void getFileList()
{
	std::stringstream filenames;

	typedef std::vector<std::string> vec;
	std::string pathname = gDirUtilp->getExpandedFilename(LL_PATH_DUMP,"");
	vec file_vec = gDirUtilp->getFilesInDir(pathname);
	for(vec::const_iterator iter=file_vec.begin(); iter!=file_vec.end(); ++iter)
	{
		filenames << *iter << " ";
		if ( ( iter->length() > 30 ) && (iter->rfind(".dmp") == (iter->length()-4) ) )
		{
			std::string fullname = pathname + *iter;
			llifstream fdat( fullname.c_str(), std::ifstream::binary);
			if (fdat)
			{
				char buf[5];
				fdat.read(buf,4);
				fdat.close();
				if (!strncmp(buf,"MDMP",4))
				{
					gDebugInfo["Dynamic"]["MinidumpPath"] = fullname;
					break;
				}
			}
		}
	}
	filenames << std::endl;
	gDebugInfo["Dynamic"]["DumpDirContents"] = filenames.str();
}
#endif

void LLAppViewer::handleViewerCrash()
{
	LL_INFOS("CRASHREPORT") << "Handle viewer crash entry." << LL_ENDL;

	LL_INFOS("CRASHREPORT") << "Last render pool type: " << LLPipeline::sCurRenderPoolType << LL_ENDL ;

	LLMemory::logMemoryInfo(true) ;

	//print out recorded call stacks if there are any.
	LLError::LLCallStacks::print();

	LLAppViewer* pApp = LLAppViewer::instance();
	if (pApp->beingDebugged())
	{
		// This will drop us into the debugger.
		abort();
	}

	if (LLApp::isCrashloggerDisabled())
	{
		abort();
	}

	// Returns whether a dialog was shown.
	// Only do the logic in here once
	if (pApp->mReportedCrash)
	{
		return;
	}
	pApp->mReportedCrash = TRUE;

	// Insert crash host url (url to post crash log to) if configured.
	std::string crashHostUrl = gSavedSettings.get<std::string>("CrashHostUrl");
	if(crashHostUrl != "")
	{
		gDebugInfo["Dynamic"]["CrashHostUrl"] = crashHostUrl;
	}

	LLParcel* parcel = LLViewerParcelMgr::getInstance()->getAgentParcel();
	if ( parcel && parcel->getMusicURL()[0])
	{
		gDebugInfo["Dynamic"]["ParcelMusicURL"] = parcel->getMusicURL();
	}
	if ( parcel && parcel->getMediaURL()[0])
	{
		gDebugInfo["Dynamic"]["ParcelMediaURL"] = parcel->getMediaURL();
	}

	gDebugInfo["Dynamic"]["SessionLength"] = F32(LLFrameTimer::getElapsedSeconds());
	gDebugInfo["Dynamic"]["RAMInfo"]["Allocated"] = LLSD::Integer(LLMemory::getCurrentRSS() / 1024);

	if(gLogoutInProgress)
	{
		gDebugInfo["Dynamic"]["LastExecEvent"] = LAST_EXEC_LOGOUT_CRASH;
	}
	else
	{
		gDebugInfo["Dynamic"]["LastExecEvent"] = gLLErrorActivated ? LAST_EXEC_LLERROR_CRASH : LAST_EXEC_OTHER_CRASH;
	}

	if(gAgent.getRegion())
	{
		gDebugInfo["Dynamic"]["CurrentSimHost"] = gAgent.getRegionHost().getHostName();
		gDebugInfo["Dynamic"]["CurrentRegion"] = gAgent.getRegion()->getName();

		const LLVector3& loc = gAgent.getPositionAgent();
		gDebugInfo["Dynamic"]["CurrentLocationX"] = loc.mV[0];
		gDebugInfo["Dynamic"]["CurrentLocationY"] = loc.mV[1];
		gDebugInfo["Dynamic"]["CurrentLocationZ"] = loc.mV[2];
	}

	if(LLAppViewer::instance()->mMainloopTimeout)
	{
		gDebugInfo["Dynamic"]["MainloopTimeoutState"] = LLAppViewer::instance()->mMainloopTimeout->getState();
	}

	// The crash is being handled here so set this value to false.
	// Otherwise the crash logger will think this crash was a freeze.
	gDebugInfo["Dynamic"]["CrashNotHandled"] = (LLSD::Boolean)false;

	//Write out the crash status file
	//Use marker file style setup, as that's the simplest, especially since
	//we're already in a crash situation
	if (gDirUtilp)
	{
		std::string crash_marker_file_name = gDirUtilp->getExpandedFilename(LL_PATH_LOGS,
																			gLLErrorActivated
																			? LLERROR_MARKER_FILE_NAME
																			: ERROR_MARKER_FILE_NAME);
		LLAPRFile crash_marker_file ;
		crash_marker_file.open(crash_marker_file_name, LL_APR_WB);
		if (crash_marker_file.getFileHandle())
		{
			LL_INFOS("MarkerFile") << "Created crash marker file " << crash_marker_file_name << LL_ENDL;
			recordMarkerVersion(crash_marker_file);
		}
		else
		{
			LL_WARNS("MarkerFile") << "Cannot create error marker file " << crash_marker_file_name << LL_ENDL;
		}
	}
	else
	{
		LL_WARNS("MarkerFile") << "No gDirUtilp with which to create error marker file name" << LL_ENDL;
	}

#ifdef LL_WINDOWS
	Sleep(200);
#endif

	char *minidump_file = pApp->getMiniDumpFilename();
    LL_DEBUGS("CRASHREPORT") << "minidump file name " << minidump_file << LL_ENDL;
	if(minidump_file && minidump_file[0] != 0)
	{
		gDebugInfo["Dynamic"]["MinidumpPath"] = minidump_file;
	}
	else
	{
#ifdef LL_WINDOWS
		getFileList();
#else
        LL_WARNS("CRASHREPORT") << "no minidump file?" << LL_ENDL;
#endif
	}
    gDebugInfo["Dynamic"]["CrashType"]="crash";

	if (gMessageSystem && gDirUtilp)
	{
		std::string filename;
		filename = gDirUtilp->getExpandedFilename(LL_PATH_DUMP, "stats.log");
        LL_DEBUGS("CRASHREPORT") << "recording stats " << filename << LL_ENDL;
		llofstream file(filename.c_str(), std::ios_base::binary);
		if(file.good())
		{
			gMessageSystem->summarizeLogs(file);
			file.close();
		}
        else
        {
            LL_WARNS("CRASHREPORT") << "problem recording stats" << LL_ENDL;
        }
	}

	if (gMessageSystem)
	{
		gMessageSystem->getCircuitInfo(gDebugInfo["CircuitInfo"]);
		gMessageSystem->stopLogging();
	}

	if (LLWorld::instanceExists()) LLWorld::getInstance()->getInfo(gDebugInfo["Dynamic"]);

	// Close the debug file
	pApp->writeDebugInfo(false);  //false answers the isStatic question with the least overhead.
}

// static
void LLAppViewer::recordMarkerVersion(LLAPRFile& marker_file)
{
	std::string marker_version(LLVersionInfo::getChannelAndVersion());
	if ( marker_version.length() > MAX_MARKER_LENGTH )
	{
		LL_WARNS_ONCE("MarkerFile") << "Version length ("<< marker_version.length()<< ")"
									<< " greater than maximum (" << MAX_MARKER_LENGTH << ")"
									<< ": marker matching may be incorrect"
									<< LL_ENDL;
	}

	// record the viewer version in the marker file
	marker_file.write(marker_version.data(), marker_version.length());

	marker_file.flush(); // <FS:ND/> Make sure filesystem reflects what we wrote.
}

bool LLAppViewer::markerIsSameVersion(const std::string& marker_name) const
{
	bool sameVersion = false;

	std::string my_version(LLVersionInfo::getChannelAndVersion());
	char marker_version[MAX_MARKER_LENGTH];
	S32  marker_version_length;

	LLAPRFile marker_file;
	marker_file.open(marker_name, LL_APR_RB);
	if (marker_file.getFileHandle())
	{
		marker_version_length = marker_file.read(marker_version, sizeof(marker_version));
		std::string marker_string(marker_version, marker_version_length);
		if ( 0 == my_version.compare( 0, my_version.length(), marker_version, 0, marker_version_length ) )
		{
			sameVersion = true;
		}
		LL_DEBUGS("MarkerFile") << "Compare markers for '" << marker_name << "': "
								<< "\n   mine '" << my_version    << "'"
								<< "\n marker '" << marker_string << "'"
								<< "\n " << ( sameVersion ? "same" : "different" ) << " version"
								<< LL_ENDL;
		marker_file.close();
	}
	return sameVersion;
}

void LLAppViewer::processMarkerFiles()
{
	//We've got 4 things to test for here
	// - Other Process Running (SecondLife.exec_marker present, locked)
	// - Freeze (SecondLife.exec_marker present, not locked)
	// - LLError Crash (SecondLife.llerror_marker present)
	// - Other Crash (SecondLife.error_marker present)
	// These checks should also remove these files for the last 2 cases if they currently exist

	bool marker_is_same_version = true;
	// first, look for the marker created at startup and deleted on a clean exit
	mMarkerFileName = gDirUtilp->getExpandedFilename(LL_PATH_LOGS,MARKER_FILE_NAME);
	if (LLAPRFile::isExist(mMarkerFileName, NULL, LL_APR_RB))
	{
		// File exists...
		// first, read it to see if it was created by the same version (we need this later)
		marker_is_same_version = markerIsSameVersion(mMarkerFileName);

		// now test to see if this file is locked by a running process (try to open for write)
		LL_DEBUGS("MarkerFile") << "Checking exec marker file for lock..." << LL_ENDL;
		mMarkerFile.open(mMarkerFileName, LL_APR_WB);
		// <FS:ND> Remove LLVolatileAPRPool/apr_file_t and use FILE* instead
		//apr_file_t* fMarker = mMarkerFile.getFileHandle() ;
		LLAPRFile::tFiletype* fMarker = mMarkerFile.getFileHandle() ; 
		// </FS:ND>
		if (!fMarker)
		{
			LL_INFOS("MarkerFile") << "Exec marker file open failed - assume it is locked." << LL_ENDL;
			mSecondInstance = true; // lock means that instance is running.
		}
		else
		{
			// We were able to open it, now try to lock it ourselves...
			if (apr_file_lock(fMarker, APR_FLOCK_NONBLOCK | APR_FLOCK_EXCLUSIVE) != APR_SUCCESS)
			{
				LL_WARNS_ONCE("MarkerFile") << "Locking exec marker failed." << LL_ENDL;
				mSecondInstance = true; // lost a race? be conservative
				mMarkerFile.close(); // <FS:ND/> Cannot lock the file and take ownership. Don't keep it open
			}
			else
			{
				// No other instances; we've locked this file now, so record our version; delete on quit.
				recordMarkerVersion(mMarkerFile);
				LL_DEBUGS("MarkerFile") << "Exec marker file existed but was not locked; rewritten." << LL_ENDL;
			}
		}

		if (mSecondInstance)
		{
			LL_INFOS("MarkerFile") << "Exec marker '"<< mMarkerFileName << "' owned by another instance" << LL_ENDL;
		}
		else if (marker_is_same_version)
		{
			// the file existed, is ours, and matched our version, so we can report on what it says
			LL_INFOS("MarkerFile") << "Exec marker '"<< mMarkerFileName << "' found; last exec FROZE" << LL_ENDL;
			gLastExecEvent = LAST_EXEC_FROZE;

		}
		else
		{
			LL_INFOS("MarkerFile") << "Exec marker '"<< mMarkerFileName << "' found, but versions did not match" << LL_ENDL;
		}
	}
	else // marker did not exist... last exec (if any) did not freeze
	{
		// Create the marker file for this execution & lock it; it will be deleted on a clean exit
		apr_status_t s;
		s = mMarkerFile.open(mMarkerFileName, LL_APR_WB, TRUE);

		if (s == APR_SUCCESS && mMarkerFile.getFileHandle())
		{
			LL_DEBUGS("MarkerFile") << "Exec marker file '"<< mMarkerFileName << "' created." << LL_ENDL;
			if (APR_SUCCESS == apr_file_lock(mMarkerFile.getFileHandle(), APR_FLOCK_NONBLOCK | APR_FLOCK_EXCLUSIVE))
			{
				recordMarkerVersion(mMarkerFile);
				LL_DEBUGS("MarkerFile") << "Exec marker file locked." << LL_ENDL;
			}
			else
			{
				LL_WARNS("MarkerFile") << "Exec marker file cannot be locked." << LL_ENDL;
			}
		}
		else
		{
			LL_WARNS("MarkerFile") << "Failed to create exec marker file '"<< mMarkerFileName << "'." << LL_ENDL;
		}
	}

	// now check for cases in which the exec marker may have been cleaned up by crash handlers

	// check for any last exec event report based on whether or not it happened during logout
	// (the logout marker is created when logout begins)
	std::string logout_marker_file =  gDirUtilp->getExpandedFilename(LL_PATH_LOGS, LOGOUT_MARKER_FILE_NAME);
	if(LLAPRFile::isExist(logout_marker_file, NULL, LL_APR_RB))
	{
		if (markerIsSameVersion(logout_marker_file))
		{
			gLastExecEvent = LAST_EXEC_LOGOUT_FROZE;
			LL_INFOS("MarkerFile") << "Logout crash marker '"<< logout_marker_file << "', changing LastExecEvent to LOGOUT_FROZE" << LL_ENDL;
		}
		else
		{
			LL_INFOS("MarkerFile") << "Logout crash marker '"<< logout_marker_file << "' found, but versions did not match" << LL_ENDL;
		}
		LLAPRFile::remove(logout_marker_file);
	}
	// further refine based on whether or not a marker created during an llerr crash is found
	std::string llerror_marker_file = gDirUtilp->getExpandedFilename(LL_PATH_LOGS, LLERROR_MARKER_FILE_NAME);
	if(LLAPRFile::isExist(llerror_marker_file, NULL, LL_APR_RB))
	{
		if (markerIsSameVersion(llerror_marker_file))
		{
			if ( gLastExecEvent == LAST_EXEC_LOGOUT_FROZE )
			{
				gLastExecEvent = LAST_EXEC_LOGOUT_CRASH;
				LL_INFOS("MarkerFile") << "LLError marker '"<< llerror_marker_file << "' crashed, setting LastExecEvent to LOGOUT_CRASH" << LL_ENDL;
			}
			else
			{
				gLastExecEvent = LAST_EXEC_LLERROR_CRASH;
				LL_INFOS("MarkerFile") << "LLError marker '"<< llerror_marker_file << "' crashed, setting LastExecEvent to LLERROR_CRASH" << LL_ENDL;
			}
		}
		else
		{
			LL_INFOS("MarkerFile") << "LLError marker '"<< llerror_marker_file << "' found, but versions did not match" << LL_ENDL;
		}
		LLAPRFile::remove(llerror_marker_file);
	}
	// and last refine based on whether or not a marker created during a non-llerr crash is found
	std::string error_marker_file = gDirUtilp->getExpandedFilename(LL_PATH_LOGS, ERROR_MARKER_FILE_NAME);
	if(LLAPRFile::isExist(error_marker_file, NULL, LL_APR_RB))
	{
		if (markerIsSameVersion(error_marker_file))
		{
			if (gLastExecEvent == LAST_EXEC_LOGOUT_FROZE)
			{
				gLastExecEvent = LAST_EXEC_LOGOUT_CRASH;
				LL_INFOS("MarkerFile") << "Error marker '"<< error_marker_file << "' crashed, setting LastExecEvent to LOGOUT_CRASH" << LL_ENDL;
			}
			else
			{
				gLastExecEvent = LAST_EXEC_OTHER_CRASH;
				LL_INFOS("MarkerFile") << "Error marker '"<< error_marker_file << "' crashed, setting LastExecEvent to " << gLastExecEvent << LL_ENDL;
			}
		}
		else
		{
			LL_INFOS("MarkerFile") << "Error marker '"<< error_marker_file << "' marker found, but versions did not match" << LL_ENDL;
		}
		LLAPRFile::remove(error_marker_file);
	}
}

void LLAppViewer::removeMarkerFiles()
{
	if (!mSecondInstance)
	{
		if (mMarkerFile.getFileHandle())
		{
			mMarkerFile.close() ;
			LLAPRFile::remove( mMarkerFileName );
			LL_DEBUGS("MarkerFile") << "removed exec marker '"<<mMarkerFileName<<"'"<< LL_ENDL;
		}
		else
		{
			LL_DEBUGS("MarkerFile") << "marker '"<<mMarkerFileName<<"' not open"<< LL_ENDL;
 		}

		if (mLogoutMarkerFile.getFileHandle())
		{
			mLogoutMarkerFile.close();
			LLAPRFile::remove( mLogoutMarkerFileName );
			LL_DEBUGS("MarkerFile") << "removed logout marker '"<<mLogoutMarkerFileName<<"'"<< LL_ENDL;
		}
		else
		{
			LL_DEBUGS("MarkerFile") << "logout marker '"<<mLogoutMarkerFileName<<"' not open"<< LL_ENDL;
		}
	}
	else
	{
		LL_WARNS("MarkerFile") << "leaving markers because this is a second instance" << LL_ENDL;
	}
}

void LLAppViewer::removeDumpDir()
{
    //Call this routine only on clean exit.  Crash reporter will clean up
    //its locking table for us.
    std::string dump_dir = gDirUtilp->getExpandedFilename(LL_PATH_DUMP, "");
    gDirUtilp->deleteDirAndContents(dump_dir);
}

void LLAppViewer::forceQuit()
{
	LLApp::setQuitting();
}

//TODO: remove
void LLAppViewer::fastQuit(S32 error_code)
{
	// finish pending transfers
	flushVFSIO();
	// let sim know we're logging out
	sendLogoutRequest();
	// flush network buffers by shutting down messaging system
	end_messaging_system();
	// figure out the error code
	S32 final_error_code = error_code ? error_code : (S32)isError();
	// this isn't a crash
	removeMarkerFiles();
	// get outta here
	_exit(final_error_code);
}

void LLAppViewer::requestQuit()
{
	LL_INFOS() << "requestQuit" << LL_ENDL;

	LLViewerRegion* region = gAgent.getRegion();

	if( (LLStartUp::getStartupState() < STATE_STARTED) || !region )
	{
		// If we have a region, make some attempt to send a logout request first.
		// This prevents the halfway-logged-in avatar from hanging around inworld for a couple minutes.
		if(region)
		{
			sendLogoutRequest();
		}
		else if(LLStartUp::getStartupState() == STATE_STARTED) // LO: Fix for FIRE-2613: sidebar tabs and floaters not remembering being open/torn off
		{
			if (gFloaterView)
			{
				// application is quitting
				gFloaterView->closeAllChildren(true);
			}

		} // ~LO

		// Quit immediately
		forceQuit();
		return;
	}

	// Try to send metrics back to the grid
	metricsSend(!gDisconnected);

	// Try to send last batch of avatar rez metrics.
	if (!gDisconnected && isAgentAvatarValid())
	{
		gAgentAvatarp->updateAvatarRezMetrics(true); // force a last packet to be sent.
	}

	LLHUDEffectSpiral *effectp = (LLHUDEffectSpiral*)LLHUDManager::getInstance()->createViewerEffect(LLHUDObject::LL_HUD_EFFECT_POINT, TRUE);
	effectp->setPositionGlobal(gAgent.getPositionGlobal());
	effectp->setColor(LLColor4U(gAgent.getEffectColor()));
	LLHUDManager::getInstance()->sendEffects();
	effectp->markDead() ;//remove it.

	// Attempt to close all floaters that might be
	// editing things.
	if (gFloaterView)
	{
		// application is quitting
		gFloaterView->closeAllChildren(true);
	}

	send_stats();

	gLogoutTimer.reset();
	mQuitRequested = true;
}

static bool finish_quit(const LLSD& notification, const LLSD& response)
{
	S32 option = LLNotificationsUtil::getSelectedOption(notification, response);

	if (option == 0)
	{
		LLAppViewer::instance()->requestQuit();
	}
	return false;
}
static LLNotificationFunctorRegistration finish_quit_reg("ConfirmQuit", finish_quit);

void LLAppViewer::userQuit()
{
	if (gDisconnected || gViewerWindow->getProgressView()->getVisible())
	{
		requestQuit();
	}
	else
	{
		LLNotificationsUtil::add("ConfirmQuit");
	}
}

static bool finish_early_exit(const LLSD& notification, const LLSD& response)
{
	LLAppViewer::instance()->forceQuit();
	return false;
}

void LLAppViewer::earlyExit(const std::string& name, const LLSD& substitutions)
{
   	LL_WARNS() << "app_early_exit: " << name << LL_ENDL;
	gDoDisconnect = TRUE;
	LLNotificationsUtil::add(name, substitutions, LLSD(), finish_early_exit);
}

// case where we need the viewer to exit without any need for notifications
void LLAppViewer::earlyExitNoNotify()
{
   	LL_WARNS() << "app_early_exit with no notification: " << LL_ENDL;
	gDoDisconnect = TRUE;
	finish_early_exit( LLSD(), LLSD() );
}

void LLAppViewer::abortQuit()
{
    LL_INFOS() << "abortQuit()" << LL_ENDL;
	mQuitRequested = false;
}

void LLAppViewer::migrateCacheDirectory()
{
#if LL_WINDOWS || LL_DARWIN
	// NOTE: (Nyx) as of 1.21, cache for mac is moving to /library/caches/SecondLife from
	// /library/application support/SecondLife/cache This should clear/delete the old dir.

	// As of 1.23 the Windows cache moved from
	//   C:\Documents and Settings\James\Application Support\SecondLife\cache
	// to
	//   C:\Documents and Settings\James\Local Settings\Application Support\SecondLife
	//
	// The Windows Vista equivalent is from
	//   C:\Users\James\AppData\Roaming\SecondLife\cache
	// to
	//   C:\Users\James\AppData\Local\SecondLife
	//
	// Note the absence of \cache on the second path.  James.

	// Only do this once per fresh install of this version.
	if (gSavedSettings.getBOOL("MigrateCacheDirectory"))
	{
		gSavedSettings.setBOOL("MigrateCacheDirectory", FALSE);

		std::string old_cache_dir = gDirUtilp->add(gDirUtilp->getOSUserAppDir(), "cache");
		std::string new_cache_dir = gDirUtilp->getCacheDir(true);

		if (gDirUtilp->fileExists(old_cache_dir))
		{
			LL_INFOS() << "Migrating cache from " << old_cache_dir << " to " << new_cache_dir << LL_ENDL;

			// Migrate inventory cache to avoid pain to inventory database after mass update
			S32 file_count = 0;
			std::string file_name;
			std::string mask = "*.*";

			LLDirIterator iter(old_cache_dir, mask);
			while (iter.next(file_name))
			{
				if (file_name == "." || file_name == "..") continue;
				std::string source_path = gDirUtilp->add(old_cache_dir, file_name);
				std::string dest_path = gDirUtilp->add(new_cache_dir, file_name);
				if (!LLFile::rename(source_path, dest_path))
				{
					file_count++;
				}
			}
			LL_INFOS() << "Moved " << file_count << " files" << LL_ENDL;

			// AO: Don't automatically purge old cache
			//// Nuke the old cache
			//gDirUtilp->setCacheDir(old_cache_dir);
			//purgeCache();
			gDirUtilp->setCacheDir(new_cache_dir);

#if LL_DARWIN
			// Clean up Mac files not deleted by removing *.*
			std::string ds_store = old_cache_dir + "/.DS_Store";
			if (gDirUtilp->fileExists(ds_store))
			{
				LLFile::remove(ds_store);
			}
#endif
			if (LLFile::rmdir(old_cache_dir) != 0)
			{
				LL_WARNS() << "could not delete old cache directory " << old_cache_dir << LL_ENDL;
			}
		}
	}
#endif // LL_WINDOWS || LL_DARWIN
}

void dumpVFSCaches()
{
	LL_INFOS() << "======= Static VFS ========" << LL_ENDL;
	gStaticVFS->listFiles();
#if LL_WINDOWS
	LL_INFOS() << "======= Dumping static VFS to StaticVFSDump ========" << LL_ENDL;
	WCHAR w_str[MAX_PATH];
	GetCurrentDirectory(MAX_PATH, w_str);
	S32 res = LLFile::mkdir("StaticVFSDump");
	if (res == -1)
	{
		LL_WARNS() << "Couldn't create dir StaticVFSDump" << LL_ENDL;
	}
	SetCurrentDirectory(utf8str_to_utf16str("StaticVFSDump").c_str());
	gStaticVFS->dumpFiles();
	SetCurrentDirectory(w_str);
#endif

	LL_INFOS() << "========= Dynamic VFS ====" << LL_ENDL;
	gVFS->listFiles();
#if LL_WINDOWS
	LL_INFOS() << "========= Dumping dynamic VFS to VFSDump ====" << LL_ENDL;
	res = LLFile::mkdir("VFSDump");
	if (res == -1)
	{
		LL_WARNS() << "Couldn't create dir VFSDump" << LL_ENDL;
	}
	SetCurrentDirectory(utf8str_to_utf16str("VFSDump").c_str());
	gVFS->dumpFiles();
	SetCurrentDirectory(w_str);
#endif
}

//static
U32 LLAppViewer::getTextureCacheVersion()
{
	//viewer texture cache version, change if the texture cache format changes.
	const U32 TEXTURE_CACHE_VERSION = 8;

	return TEXTURE_CACHE_VERSION ;
}

//static
U32 LLAppViewer::getObjectCacheVersion()
{
	// Viewer object cache version, change if object update
	// format changes. JC
	const U32 INDRA_OBJECT_CACHE_VERSION = 15;

	return INDRA_OBJECT_CACHE_VERSION;
}

bool LLAppViewer::initCache()
{
	mPurgeCache = false;
	BOOL read_only = mSecondInstance ? TRUE : FALSE;
	LLAppViewer::getTextureCache()->setReadOnly(read_only) ;
	LLVOCache::getInstance()->setReadOnly(read_only);

	bool texture_cache_mismatch = false;
	if (gSavedSettings.getS32("LocalCacheVersion") != LLAppViewer::getTextureCacheVersion())
	{
		texture_cache_mismatch = true;
		if(!read_only)
		{
			gSavedSettings.setS32("LocalCacheVersion", LLAppViewer::getTextureCacheVersion());
		}
	}

	if(!read_only)
	{
		// <FS:Zi> Purge inventory cache is done in LLInventoryModel::loadSkeleton()

		// Purge cache if user requested it
		if (gSavedSettings.getBOOL("PurgeCacheOnStartup") ||
			gSavedSettings.getBOOL("PurgeCacheOnNextStartup"))
		{
			LL_INFOS("AppCache") << "Startup cache purge requested: " << (gSavedSettings.getBOOL("PurgeCacheOnStartup") ? "ALWAYS" : "ONCE") << LL_ENDL;
			gSavedSettings.setBOOL("PurgeCacheOnNextStartup", false);
			LL_INFOS("AppCache") << "Scheduling texture purge, based on PurgeCache* settings." << LL_ENDL;
			mPurgeCache = true;
			// STORM-1141 force purgeAllTextures to get called to prevent a crash here. -brad
			texture_cache_mismatch = true;
		}

		// <FS> If the J2C has changed since the last run, clear the cache
		const std::string j2c_info = LLImageJ2C::getEngineInfo();
		const std::string j2c_last = gSavedSettings.getString("LastJ2CVersion");
		if (j2c_info != j2c_last && !j2c_last.empty())
		{
			LL_INFOS("AppCache") << "Scheduling texture purge, based on LastJ2CVersion mismatch." << LL_ENDL;
			mPurgeTextures = true;
		}
		gSavedSettings.setString("LastJ2CVersion", j2c_info);
		// </FS>
	
		// We have moved the location of the cache directory over time.
		migrateCacheDirectory();

		// Setup and verify the cache location
		std::string cache_location = gSavedSettings.getString("CacheLocation");
		std::string new_cache_location = gSavedSettings.getString("NewCacheLocation");
		if (new_cache_location != cache_location)
		{
			// AO: Don't automatically purge old cache location, has unwanted side effects with shared caches, upgrades
			//LL_INFOS("AppCache") << "Cache location changed, cache needs purging" << LL_ENDL;
			//gDirUtilp->setCacheDir(gSavedSettings.getString("CacheLocation"));
			//purgeCache(); // purge old cache
			gSavedSettings.setString("CacheLocation", new_cache_location);
			gSavedSettings.setString("CacheLocationTopFolder", gDirUtilp->getBaseFileName(new_cache_location));
		}
	}

	if (!gDirUtilp->setCacheDir(gSavedSettings.getString("CacheLocation")))
	{
		LL_WARNS("AppCache") << "Unable to set cache location" << LL_ENDL;
		gSavedSettings.setString("CacheLocation", "");
		gSavedSettings.setString("CacheLocationTopFolder", "");
	}

	// <FS:Ansariel> Sound cache
	if (!gDirUtilp->setSoundCacheDir(gSavedSettings.getString("FSSoundCacheLocation")))
	{
		LL_WARNS("AppCache") << "Unable to set sound cache location" << LL_ENDL;
		gSavedSettings.setString("FSSoundCacheLocation", "");
	}
	// </FS:Ansariel>
	
	if (mPurgeCache && !read_only)
	{
		LLSplashScreen::update(LLTrans::getString("StartupClearingCache"));
		purgeCache();
	}

	// <FS:Ansariel> FIRE-13066
	if (mPurgeTextures && !read_only)
	{
		LL_INFOS("AppCache") << "Purging Texture Cache..." << LL_ENDL;
		LLSplashScreen::update(LLTrans::getString("StartupClearingTextureCache"));
		LLAppViewer::getTextureCache()->purgeCache(LL_PATH_CACHE);
	}
	// </FS:Ansariel>

	// <FS:Ansariel> Purge web browser cache
	if (gSavedSettings.getBOOL("FSStartupClearBrowserCache"))
	{
		std::string browser_cache = gDirUtilp->getExpandedFilename(LL_PATH_CACHE, "cef_cache");
		if (LLFile::isdir(browser_cache))
		{
			gDirUtilp->deleteDirAndContents(browser_cache);
		}
		gSavedSettings.setBOOL("FSStartupClearBrowserCache", FALSE);
	}
	// </FS:Ansariel>

	// <FS:ND> For Windows, purging the cache can take an extraordinary amount of time. Rename the cache dir and purge it using another thread.
	startCachePurge();
	// </FS:ND>

	LLSplashScreen::update(LLTrans::getString("StartupInitializingTextureCache"));

	// Init the texture cache
	// Allocate 80% of the cache size for textures
	const S32 MB = 1024 * 1024;
	const S64 MIN_CACHE_SIZE = 256 * MB;
	const S64 MAX_CACHE_SIZE = 9984ll * MB;
	const S64 MAX_VFS_SIZE = 1024 * MB; // 1 GB

	S64 cache_size = (S64)(gSavedSettings.getU32("CacheSize")) * MB;
	cache_size = llclamp(cache_size, MIN_CACHE_SIZE, MAX_CACHE_SIZE);

	S64 vfs_size = llmin((S64)((cache_size * 2) / 10), MAX_VFS_SIZE);
	S64 texture_cache_size = cache_size - vfs_size;

	S64 extra = LLAppViewer::getTextureCache()->initCache(LL_PATH_CACHE, texture_cache_size, texture_cache_mismatch);
	texture_cache_size -= extra;

	LLVOCache::getInstance()->initCache(LL_PATH_CACHE, gSavedSettings.getU32("CacheNumberOfRegionsForObjects"), getObjectCacheVersion()) ;

	LLSplashScreen::update(LLTrans::getString("StartupInitializingVFS"));

	// Init the VFS
	vfs_size = llmin(vfs_size + extra, MAX_VFS_SIZE);
	vfs_size = (vfs_size / MB) * MB; // make sure it is MB aligned
	U32 vfs_size_u32 = (U32)vfs_size;
	U32 old_vfs_size = gSavedSettings.getU32("VFSOldSize") * MB;
	bool resize_vfs = (vfs_size_u32 != old_vfs_size);
	if (resize_vfs)
	{
		gSavedSettings.setU32("VFSOldSize", vfs_size_u32 / MB);
	}
	LL_INFOS("AppCache") << "VFS CACHE SIZE: " << vfs_size / (1024*1024) << " MB" << LL_ENDL;

	// This has to happen BEFORE starting the vfs
	// time_t	ltime;
	srand(time(NULL));		// Flawfinder: ignore
	U32 old_salt = gSavedSettings.getU32("VFSSalt");
	U32 new_salt;
	std::string old_vfs_data_file;
	std::string old_vfs_index_file;
	std::string new_vfs_data_file;
	std::string new_vfs_index_file;
	std::string static_vfs_index_file;
	std::string static_vfs_data_file;

	if (gSavedSettings.getBOOL("AllowMultipleViewers"))
	{
		// don't mess with renaming the VFS in this case
		new_salt = old_salt;
	}
	else
	{
		do
		{
			new_salt = rand();
		} while(new_salt == old_salt);
	}

	old_vfs_data_file = gDirUtilp->getExpandedFilename(LL_PATH_CACHE, VFS_DATA_FILE_BASE) + llformat("%u", old_salt);

	// make sure this file exists
	llstat s;
	S32 stat_result = LLFile::stat(old_vfs_data_file, &s);
	if (stat_result)
	{
		// doesn't exist, look for a data file
		std::string mask;
		mask = VFS_DATA_FILE_BASE;
		mask += "*";

		std::string dir;
		dir = gDirUtilp->getExpandedFilename(LL_PATH_CACHE, "");

		std::string found_file;
		LLDirIterator iter(dir, mask);
		if (iter.next(found_file))
		{
			old_vfs_data_file = gDirUtilp->add(dir, found_file);

			S32 start_pos = found_file.find_last_of('.');
			if (start_pos > 0)
			{
				sscanf(found_file.substr(start_pos+1).c_str(), "%d", &old_salt);
			}
			LL_DEBUGS("AppCache") << "Default vfs data file not present, found: " << old_vfs_data_file << " Old salt: " << old_salt << LL_ENDL;
		}
	}

	old_vfs_index_file = gDirUtilp->getExpandedFilename(LL_PATH_CACHE, VFS_INDEX_FILE_BASE) + llformat("%u", old_salt);

	stat_result = LLFile::stat(old_vfs_index_file, &s);
	if (stat_result)
	{
		// We've got a bad/missing index file, nukem!
		LL_WARNS("AppCache") << "Bad or missing vfx index file " << old_vfs_index_file << LL_ENDL;
		LL_WARNS("AppCache") << "Removing old vfs data file " << old_vfs_data_file << LL_ENDL;
		LLFile::remove(old_vfs_data_file);
		LLFile::remove(old_vfs_index_file);

		// Just in case, nuke any other old cache files in the directory.
		std::string dir;
		dir = gDirUtilp->getExpandedFilename(LL_PATH_CACHE, "");

		std::string mask;
		mask = VFS_DATA_FILE_BASE;
		mask += "*";

		gDirUtilp->deleteFilesInDir(dir, mask);

		mask = VFS_INDEX_FILE_BASE;
		mask += "*";

		gDirUtilp->deleteFilesInDir(dir, mask);
	}

	new_vfs_data_file = gDirUtilp->getExpandedFilename(LL_PATH_CACHE, VFS_DATA_FILE_BASE) + llformat("%u", new_salt);
	new_vfs_index_file = gDirUtilp->getExpandedFilename(LL_PATH_CACHE, VFS_INDEX_FILE_BASE) + llformat("%u", new_salt);

	static_vfs_data_file = gDirUtilp->getExpandedFilename(LL_PATH_APP_SETTINGS, "static_data.db2");
	static_vfs_index_file = gDirUtilp->getExpandedFilename(LL_PATH_APP_SETTINGS, "static_index.db2");

	if (resize_vfs)
	{
		LL_DEBUGS("AppCache") << "Removing old vfs and re-sizing" << LL_ENDL;

		LLFile::remove(old_vfs_data_file);
		LLFile::remove(old_vfs_index_file);
	}
	else if (old_salt != new_salt)
	{
		// move the vfs files to a new name before opening
		LL_DEBUGS("AppCache") << "Renaming " << old_vfs_data_file << " to " << new_vfs_data_file << LL_ENDL;
		LL_DEBUGS("AppCache") << "Renaming " << old_vfs_index_file << " to " << new_vfs_index_file << LL_ENDL;
		LLFile::rename(old_vfs_data_file, new_vfs_data_file);
		LLFile::rename(old_vfs_index_file, new_vfs_index_file);
	}

	// Startup the VFS...
	gSavedSettings.setU32("VFSSalt", new_salt);

	// Don't remove VFS after viewer crashes.  If user has corrupt data, they can reinstall. JC
	gVFS = LLVFS::createLLVFS(new_vfs_index_file, new_vfs_data_file, false, vfs_size_u32, false);
	if (!gVFS)
	{
		return false;
	}

	gStaticVFS = LLVFS::createLLVFS(static_vfs_index_file, static_vfs_data_file, true, 0, false);
	if (!gStaticVFS)
	{
		return false;
	}

	BOOL success = gVFS->isValid() && gStaticVFS->isValid();
	if (!success)
	{
		return false;
	}
	else
	{
		LLVFile::initClass();

#ifndef LL_RELEASE_FOR_DOWNLOAD
		if (gSavedSettings.getBOOL("DumpVFSCaches"))
		{
			dumpVFSCaches();
		}
#endif

		return true;
	}
}

void LLAppViewer::addOnIdleCallback(const boost::function<void()>& cb)
{
	LLDeferredTaskList::instance().addTask(cb);
}

void LLAppViewer::purgeCache()
{
	LL_INFOS("AppCache") << "Purging Cache and Texture Cache..." << LL_ENDL;
	LLAppViewer::getTextureCache()->purgeCache(LL_PATH_CACHE);
	LLVOCache::getInstance()->removeCache(LL_PATH_CACHE);
	std::string browser_cache = gDirUtilp->getExpandedFilename(LL_PATH_CACHE, "cef_cache");
	if (LLFile::isdir(browser_cache))
	{
		// cef does not support clear_cache and clear_cookies, so clear what we can manually.
		gDirUtilp->deleteDirAndContents(browser_cache);
	}
	gDirUtilp->deleteFilesInDir(gDirUtilp->getExpandedFilename(LL_PATH_CACHE, ""), "*");
}

//purge cache immediately, do not wait until the next login.
void LLAppViewer::purgeCacheImmediate()
{
	LL_INFOS("AppCache") << "Purging Object Cache and Texture Cache immediately..." << LL_ENDL;
	LLAppViewer::getTextureCache()->purgeCache(LL_PATH_CACHE, false);
	LLVOCache::getInstance()->removeCache(LL_PATH_CACHE, true);
}

std::string LLAppViewer::getSecondLifeTitle() const
{
#if ADDRESS_SIZE == 64
	return LLTrans::getString( "APP_NAME" ) + "_x64";
#else
	return LLTrans::getString("APP_NAME");
#endif
}

std::string LLAppViewer::getWindowTitle() const
{
	return gWindowTitle;
}

// Callback from a dialog indicating user was logged out.
bool finish_disconnect(const LLSD& notification, const LLSD& response)
{
	S32 option = LLNotificationsUtil::getSelectedOption(notification, response);

	if (1 == option)
	{
		if (gFloaterView)
		{
			// application is quitting
			gFloaterView->closeAllChildren(true);
		}

        LLAppViewer::instance()->forceQuit();
	}
	return false;
}

// Callback from an early disconnect dialog, force an exit
bool finish_forced_disconnect(const LLSD& notification, const LLSD& response)
{
	if (gFloaterView)
	{
		// application is quitting
		gFloaterView->closeAllChildren(true);
	}

	LLAppViewer::instance()->forceQuit();
	return false;
}


void LLAppViewer::forceDisconnect(const std::string& mesg)
{
	if (gDoDisconnect)
    {
		// Already popped up one of these dialogs, don't
		// do this again.
		return;
    }

	// *TODO: Translate the message if possible
	std::string big_reason = LLAgent::sTeleportErrorMessages[mesg];
	if ( big_reason.size() == 0 )
	{
		big_reason = mesg;
	}

	LLSD args;
	gDoDisconnect = TRUE;

	if (LLStartUp::getStartupState() < STATE_STARTED)
	{
		// Tell users what happened
		args["ERROR_MESSAGE"] = big_reason;
		LLNotificationsUtil::add("ErrorMessage", args, LLSD(), &finish_forced_disconnect);
	}
	else
	{
		args["MESSAGE"] = big_reason;
		LLNotificationsUtil::add("YouHaveBeenLoggedOut", args, LLSD(), &finish_disconnect );
	}
}

void LLAppViewer::badNetworkHandler()
{
	// Dump the packet
	gMessageSystem->dumpPacketToLog();

	// Flush all of our caches on exit in the case of disconnect due to
	// invalid packets.

	mPurgeOnExit = TRUE;

	std::ostringstream message;
	message <<
		"The viewer has detected mangled network data indicative\n"
		"of a bad upstream network connection or an incomplete\n"
		"local installation of " << LLAppViewer::instance()->getSecondLifeTitle() << ". \n"
		" \n"
		"Try uninstalling and reinstalling to see if this resolves \n"
		"the issue. \n"
		" \n"
		"If the problem continues, see the Tech Support FAQ at: \n"
		"www.firestormviewer.org/support";
	forceDisconnect(message.str());

	LLApp::instance()->writeMiniDump();
}

// This routine may get called more than once during the shutdown process.
// This can happen because we need to get the screenshot before the window
// is destroyed.
void LLAppViewer::saveFinalSnapshot()
{
	if (!mSavedFinalSnapshot)
	{
		gSavedSettings.setVector3d("FocusPosOnLogout", gAgentCamera.calcFocusPositionTargetGlobal());
		gSavedSettings.setVector3d("CameraPosOnLogout", gAgentCamera.calcCameraPositionTargetGlobal());
		gViewerWindow->setCursor(UI_CURSOR_WAIT);
		gAgentCamera.changeCameraToThirdPerson( FALSE );	// don't animate, need immediate switch
		gSavedSettings.setBOOL("ShowParcelOwners", FALSE);
		idle();

		std::string snap_filename = gDirUtilp->getLindenUserDir();
		snap_filename += gDirUtilp->getDirDelimiter();
		snap_filename += SCREEN_LAST_FILENAME;
		// use full pixel dimensions of viewer window (not post-scale dimensions)
		gViewerWindow->saveSnapshot(snap_filename, gViewerWindow->getWindowWidthRaw(), gViewerWindow->getWindowHeightRaw(), FALSE, TRUE);
		mSavedFinalSnapshot = TRUE;
	}
}

void LLAppViewer::loadNameCache()
{
	// display names cache
	std::string filename =
		gDirUtilp->getExpandedFilename(LL_PATH_CACHE, "avatar_name_cache.xml");
	LL_INFOS("AvNameCache") << filename << LL_ENDL;
	llifstream name_cache_stream(filename.c_str());
	if(name_cache_stream.is_open())
	{
		if ( ! LLAvatarNameCache::importFile(name_cache_stream))
        {
            LL_WARNS("AppInit") << "removing invalid '" << filename << "'" << LL_ENDL;
            name_cache_stream.close();
            LLFile::remove(filename);
        }
	}

	if (!gCacheName) return;

	std::string name_cache;
	name_cache = gDirUtilp->getExpandedFilename(LL_PATH_CACHE, "name.cache");
	llifstream cache_file(name_cache.c_str());
	if(cache_file.is_open())
	{
		if(gCacheName->importFile(cache_file)) return;
	}
}

void LLAppViewer::saveNameCache()
{
	// display names cache
	std::string filename =
		gDirUtilp->getExpandedFilename(LL_PATH_CACHE, "avatar_name_cache.xml");
	llofstream name_cache_stream(filename.c_str());
	if(name_cache_stream.is_open())
	{
		LLAvatarNameCache::exportFile(name_cache_stream);
    }

    // real names cache
	if (gCacheName)
    {
        std::string name_cache;
        name_cache = gDirUtilp->getExpandedFilename(LL_PATH_CACHE, "name.cache");
        llofstream cache_file(name_cache.c_str());
        if(cache_file.is_open())
        {
            gCacheName->exportFile(cache_file);
        }
	}
}


/*!	@brief		This class is an LLFrameTimer that can be created with
				an elapsed time that starts counting up from the given value
				rather than 0.0.

				Otherwise it behaves the same way as LLFrameTimer.
*/
class LLFrameStatsTimer : public LLFrameTimer
{
public:
	LLFrameStatsTimer(F64 elapsed_already = 0.0)
		: LLFrameTimer()
		{
			mStartTime -= elapsed_already;
		}
};

static LLTrace::BlockTimerStatHandle FTM_AUDIO_UPDATE("Update Audio");
static LLTrace::BlockTimerStatHandle FTM_CLEANUP("Cleanup");
static LLTrace::BlockTimerStatHandle FTM_CLEANUP_DRAWABLES("Drawables");
static LLTrace::BlockTimerStatHandle FTM_CLEANUP_OBJECTS("Objects");
static LLTrace::BlockTimerStatHandle FTM_IDLE_CB("Idle Callbacks");
static LLTrace::BlockTimerStatHandle FTM_LOD_UPDATE("Update LOD");
static LLTrace::BlockTimerStatHandle FTM_OBJECTLIST_UPDATE("Update Objectlist");
static LLTrace::BlockTimerStatHandle FTM_REGION_UPDATE("Update Region");
static LLTrace::BlockTimerStatHandle FTM_WORLD_UPDATE("Update World");
static LLTrace::BlockTimerStatHandle FTM_NETWORK("Network");
static LLTrace::BlockTimerStatHandle FTM_AGENT_NETWORK("Agent Network");
static LLTrace::BlockTimerStatHandle FTM_VLMANAGER("VL Manager");
static LLTrace::BlockTimerStatHandle FTM_AGENT_POSITION("Agent Position");
static LLTrace::BlockTimerStatHandle FTM_HUD_EFFECTS("HUD Effects");

///////////////////////////////////////////////////////
// idle()
//
// Called every time the window is not doing anything.
// Receive packets, update statistics, and schedule a redisplay.
///////////////////////////////////////////////////////
void LLAppViewer::idle()
{
	pingMainloopTimeout("Main:Idle");

	// Update frame timers
	static LLTimer idle_timer;

	LLFrameTimer::updateFrameTime();
	LLFrameTimer::updateFrameCount();
	LLEventTimer::updateClass();
	LLNotificationsUI::LLToast::updateClass();
	LLSmoothInterpolation::updateInterpolants();
	LLMortician::updateClass();
	LLFilePickerThread::clearDead();  //calls LLFilePickerThread::notify()
	LLDirPickerThread::clearDead();
	F32 dt_raw = idle_timer.getElapsedTimeAndResetF32();

	// Cap out-of-control frame times
	// Too low because in menus, swapping, debugger, etc.
	// Too high because idle called with no objects in view, etc.
	const F32 MIN_FRAME_RATE = 1.f;
	const F32 MAX_FRAME_RATE = 200.f;

	F32 frame_rate_clamped = 1.f / dt_raw;
	frame_rate_clamped = llclamp(frame_rate_clamped, MIN_FRAME_RATE, MAX_FRAME_RATE);
	gFrameDTClamped = 1.f / frame_rate_clamped;

	// Global frame timer
	// Smoothly weight toward current frame
	gFPSClamped = (frame_rate_clamped + (4.f * gFPSClamped)) / 5.f;

	static LLCachedControl<F32> quitAfterSeconds(gSavedSettings, "QuitAfterSeconds");
	F32 qas = (F32)quitAfterSeconds;
	if (qas > 0.f)
	{
		if (gRenderStartTime.getElapsedTimeF32() > qas)
		{
			LL_INFOS() << "Quitting after " << qas << " seconds. See setting \"QuitAfterSeconds\"." << LL_ENDL;
			LLAppViewer::instance()->forceQuit();
		}
	}

	// <FS:AO> setting to quit after N seconds of being AFK. Note: Server will time us out after 30m regardless
	static LLCachedControl<F32> quitAfterSecondsOfAFK(gSavedSettings, "QuitAfterSecondsOfAFK");
	F32 qas_afk = (F32)quitAfterSecondsOfAFK;
	if (!mQuitRequested && qas_afk > 0.f && gAgent.getAFK() && gAwayTimer.getElapsedTimeF32() > qas_afk)
	{
		// go ahead and just quit gracefully
		LL_INFOS() << "Logout, QuitAfterSecondsAFK expired." << LL_ENDL;
		LLAppViewer::instance()->requestQuit();
	}
	// </FS:AO>

	// Must wait until both have avatar object and mute list, so poll
	// here.
	LLIMProcessing::requestOfflineMessages();

	///////////////////////////////////
	//
	// Special case idle if still starting up
	//
	if (LLStartUp::getStartupState() < STATE_STARTED)
	{
		// Skip rest if idle startup returns false (essentially, no world yet)
		gGLActive = TRUE;
		if (!idle_startup())
		{
			gGLActive = FALSE;
			return;
		}
		gGLActive = FALSE;
	}


    F32 yaw = 0.f;				// radians

	if (!gDisconnected)
	{
		LL_RECORD_BLOCK_TIME(FTM_NETWORK);
		// Update spaceserver timeinfo
	    LLWorld::getInstance()->setSpaceTimeUSec(LLWorld::getInstance()->getSpaceTimeUSec() + LLUnits::Seconds::fromValue(dt_raw));


	    //////////////////////////////////////
	    //
	    // Update simulator agent state
	    //

		static LLCachedControl<bool> rotateRight(gSavedSettings, "RotateRight");
		if (rotateRight)
		{
			gAgent.moveYaw(-1.f);
		}

		{
			LL_RECORD_BLOCK_TIME(FTM_AGENT_AUTOPILOT);
			// Handle automatic walking towards points
			gAgentPilot.updateTarget();
			gAgent.autoPilot(&yaw);
		}

		static LLFrameTimer agent_update_timer;

		// When appropriate, update agent location to the simulator.
		F32 agent_update_time = agent_update_timer.getElapsedTimeF32();
		F32 agent_force_update_time = mLastAgentForceUpdate + agent_update_time;
		BOOL force_update = gAgent.controlFlagsDirty()
							|| (mLastAgentControlFlags != gAgent.getControlFlags())
							|| (agent_force_update_time > (1.0f / (F32) AGENT_FORCE_UPDATES_PER_SECOND));
		if (force_update || (agent_update_time > (1.0f / (F32) AGENT_UPDATES_PER_SECOND)))
		{
			LL_RECORD_BLOCK_TIME(FTM_AGENT_UPDATE);
			// Send avatar and camera info
			mLastAgentControlFlags = gAgent.getControlFlags();
			mLastAgentForceUpdate = force_update ? 0 : agent_force_update_time;
			if(!gAgent.getPhantom())
				send_agent_update(force_update);
			agent_update_timer.reset();
		}
	}

	//////////////////////////////////////
	//
	// Manage statistics
	//
	//
	{
		// Initialize the viewer_stats_timer with an already elapsed time
		// of SEND_STATS_PERIOD so that the initial stats report will
		// be sent immediately.
		static LLFrameStatsTimer viewer_stats_timer(SEND_STATS_PERIOD);

		// Update session stats every large chunk of time
		// *FIX: (?) SAMANTHA
		if (viewer_stats_timer.getElapsedTimeF32() >= SEND_STATS_PERIOD && !gDisconnected)
		{
			LL_INFOS() << "Transmitting sessions stats" << LL_ENDL;
			send_stats();
			viewer_stats_timer.reset();
		}

		// Print the object debugging stats
		// ...well, reset the stats, anyway. What good are the spammy
		//  messages if we can't do anything about them? Bah. -- TS
		static LLFrameTimer object_debug_timer;
		if (object_debug_timer.getElapsedTimeF32() > 5.f)
		{
			object_debug_timer.reset();
			if (gObjectList.mNumDeadObjectUpdates)
			{
				//LL_INFOS() << "Dead object updates: " << gObjectList.mNumDeadObjectUpdates << LL_ENDL;
				gObjectList.mNumDeadObjectUpdates = 0;
			}
			if (gObjectList.mNumUnknownUpdates)
			{
				//LL_INFOS() << "Unknown object updates: " << gObjectList.mNumUnknownUpdates << LL_ENDL;
				gObjectList.mNumUnknownUpdates = 0;
			}

		}
	}

	if (!gDisconnected)
	{
		LL_RECORD_BLOCK_TIME(FTM_NETWORK);

	    ////////////////////////////////////////////////
	    //
	    // Network processing
	    //
	    // NOTE: Starting at this point, we may still have pointers to "dead" objects
	    // floating throughout the various object lists.
	    //
		idleNameCache();
		idleNetwork();


		// Check for away from keyboard, kick idle agents.
		// be sane and only check for afk 1nce 
		idle_afk_check();

		//  Update statistics for this frame
		update_statistics();
	}

	////////////////////////////////////////
	//
	// Handle the regular UI idle callbacks as well as
	// hover callbacks
	//

#ifdef LL_DARWIN
	if (!mQuitRequested)  //MAINT-4243
#endif
	{
// 		LL_RECORD_BLOCK_TIME(FTM_IDLE_CB);

		// Do event notifications if necessary.  Yes, we may want to move this elsewhere.
		gEventNotifier.update();

		gIdleCallbacks.callFunctions();
		gInventory.idleNotifyObservers();
		LLAvatarTracker::instance().idleNotifyObservers();
	}

	// Metrics logging (LLViewerAssetStats, etc.)
	{
		static LLTimer report_interval;

		// *TODO:  Add configuration controls for this
		F32 seconds = report_interval.getElapsedTimeF32();
		if (seconds >= app_metrics_interval)
		{
			metricsSend(! gDisconnected);
			report_interval.reset();
		}
	}

	if (gDisconnected)
    {
		// <FS:CR> Inworldz hang in disconnecting fix by McCabe Maxstead
		// make sure to quit here if we need to, we can get caught in an infinite loop otherwise -- MC
		if (mQuitRequested && logoutRequestSent() && (gLogoutTimer.getElapsedTimeF32() > gLogoutMaxTime))
		{
			forceQuit();
		}
		// </FS:CR>
		return;
    }
	if (gTeleportDisplay)
    {
		return;
    }

	gViewerWindow->updateUI();

	///////////////////////////////////////
	// Agent and camera movement
	//
	LLCoordGL current_mouse = gViewerWindow->getCurrentMouse();

	{
		// After agent and camera moved, figure out if we need to
		// deselect objects.
		LLSelectMgr::getInstance()->deselectAllIfTooFar();

	}

	{
		// Handle pending gesture processing
		LL_RECORD_BLOCK_TIME(FTM_AGENT_POSITION);
		LLGestureMgr::instance().update();

		gAgent.updateAgentPosition(gFrameDTClamped, yaw, current_mouse.mX, current_mouse.mY);
	}

	{
		LL_RECORD_BLOCK_TIME(FTM_OBJECTLIST_UPDATE);

        if (!(logoutRequestSent() && hasSavedFinalSnapshot()))
		{
			gObjectList.update(gAgent);
		}
	}

	//////////////////////////////////////
	//
	// Deletes objects...
	// Has to be done after doing idleUpdates (which can kill objects)
	//

	{
		LL_RECORD_BLOCK_TIME(FTM_CLEANUP);
		{
			LL_RECORD_BLOCK_TIME(FTM_CLEANUP_OBJECTS);
			gObjectList.cleanDeadObjects();
		}
		{
			LL_RECORD_BLOCK_TIME(FTM_CLEANUP_DRAWABLES);
			LLDrawable::cleanupDeadDrawables();
		}
	}

	//
	// After this point, in theory we should never see a dead object
	// in the various object/drawable lists.
	//

	//////////////////////////////////////
	//
	// Update/send HUD effects
	//
	// At this point, HUD effects may clean up some references to
	// dead objects.
	//

	{
		LL_RECORD_BLOCK_TIME(FTM_HUD_EFFECTS);
		LLSelectMgr::getInstance()->updateEffects();
		LLHUDManager::getInstance()->cleanupEffects();
		LLHUDManager::getInstance()->sendEffects();
	}

	////////////////////////////////////////
	//
	// Unpack layer data that we've received
	//

	{
		LL_RECORD_BLOCK_TIME(FTM_NETWORK);
		gVLManager.unpackData();
	}

	/////////////////////////
	//
	// Update surfaces, and surface textures as well.
	//

	LLWorld::getInstance()->updateVisibilities();
	{
		const F32 max_region_update_time = .001f; // 1ms
		LL_RECORD_BLOCK_TIME(FTM_REGION_UPDATE);
		LLWorld::getInstance()->updateRegions(max_region_update_time);
	}

	/////////////////////////
	//
	// Update weather effects
	//

	// Update wind vector
	LLVector3 wind_position_region;
	static LLVector3 average_wind;

	LLViewerRegion *regionp;
	regionp = LLWorld::getInstance()->resolveRegionGlobal(wind_position_region, gAgent.getPositionGlobal());	// puts agent's local coords into wind_position
	if (regionp)
	{
		gWindVec = regionp->mWind.getVelocity(wind_position_region);

		// Compute average wind and use to drive motion of water

		average_wind = regionp->mWind.getAverage();
		gSky.setWind(average_wind);
		//LLVOWater::setWind(average_wind);
	}
	else
	{
		gWindVec.setVec(0.0f, 0.0f, 0.0f);
	}

	//////////////////////////////////////
	//
	// Sort and cull in the new renderer are moved to pipeline.cpp
	// Here, particles are updated and drawables are moved.
	//

	LL_RECORD_BLOCK_TIME(FTM_WORLD_UPDATE);
	gPipeline.updateMove();

	LLWorld::getInstance()->updateParticles();

	if (gAgentPilot.isPlaying() && gAgentPilot.getOverrideCamera())
	{
		gAgentPilot.moveCamera();
	}
	else if (LLViewerJoystick::getInstance()->getOverrideCamera())
	{
		LLViewerJoystick::getInstance()->moveFlycam();
	}
	else
	{
		if (LLToolMgr::getInstance()->inBuildMode())
		{
			LLViewerJoystick::getInstance()->moveObjects();
		}

		gAgentCamera.updateCamera();
	}

	// update media focus
	LLViewerMediaFocus::getInstance()->update();

	// Update marketplace
	LLMarketplaceInventoryImporter::update();
	LLMarketplaceInventoryNotifications::update();

	// objects and camera should be in sync, do LOD calculations now
	{
		LL_RECORD_BLOCK_TIME(FTM_LOD_UPDATE);
		gObjectList.updateApparentAngles(gAgent);
	}

	// Update AV render info
	LLAvatarRenderInfoAccountant::getInstance()->idle();

	{
		LL_RECORD_BLOCK_TIME(FTM_AUDIO_UPDATE);

		if (gAudiop)
		{
		    audio_update_volume(false);
			audio_update_listener();
			audio_update_wind(false);

			// this line actually commits the changes we've made to source positions, etc.
			const F32 max_audio_decode_time = 0.002f; // 2 ms decode time
			gAudiop->idle(max_audio_decode_time);
		}
	}

	// Execute deferred tasks.
	LLDeferredTaskList::instance().run();

	// Handle shutdown process, for example,
	// wait for floaters to close, send quit message,
	// forcibly quit if it has taken too long
	if (mQuitRequested)
	{
		gGLActive = TRUE;
		idleShutdown();
	}
}

void LLAppViewer::idleShutdown()
{
	// Wait for all modal alerts to get resolved
	if (LLModalDialog::activeCount() > 0)
	{
		return;
	}

	// close IM interface
	if(gIMMgr)
	{
		gIMMgr->disconnectAllSessions();
	}

	// Wait for all floaters to get resolved
	if (gFloaterView
		&& !gFloaterView->allChildrenClosed())
	{
		return;
	}




	// ProductEngine: Try moving this code to where we shut down sTextureCache in cleanup()
	// *TODO: ugly
	static bool saved_teleport_history = false;
	if (!saved_teleport_history)
	{
		saved_teleport_history = true;
		LLTeleportHistory::getInstance()->dump();
		LLLocationHistory::getInstance()->save(); // *TODO: find a better place for doing this
		return;
	}

	static bool saved_snapshot = false;
	if (!saved_snapshot)
	{
		saved_snapshot = true;
		saveFinalSnapshot();
		return;
	}

	const F32 SHUTDOWN_UPLOAD_SAVE_TIME = 5.f;

	S32 pending_uploads = gAssetStorage->getNumPendingUploads();
	if (pending_uploads > 0
		&& gLogoutTimer.getElapsedTimeF32() < SHUTDOWN_UPLOAD_SAVE_TIME
		&& !logoutRequestSent())
	{
		static S32 total_uploads = 0;
		// Sometimes total upload count can change during logout.
		total_uploads = llmax(total_uploads, pending_uploads);
		gViewerWindow->setShowProgress(true,!gSavedSettings.getBOOL("FSDisableLogoutScreens"));
		S32 finished_uploads = total_uploads - pending_uploads;
		F32 percent = 100.f * finished_uploads / total_uploads;
		gViewerWindow->setProgressPercent(percent);
		gViewerWindow->setProgressString(LLTrans::getString("SavingSettings"));
		return;
	}

	if (gPendingMetricsUploads > 0
		&& gLogoutTimer.getElapsedTimeF32() < SHUTDOWN_UPLOAD_SAVE_TIME
		&& !logoutRequestSent())
	{
		return;
	}

	// All floaters are closed.  Tell server we want to quit.
	if( !logoutRequestSent() )
	{
		sendLogoutRequest();

		// Wait for a LogoutReply message
		gViewerWindow->setShowProgress(true,!gSavedSettings.getBOOL("FSDisableLogoutScreens"));
		gViewerWindow->setProgressPercent(100.f);
		gViewerWindow->setProgressString(LLTrans::getString("LoggingOut"));
		return;
	}

	// Make sure that we quit if we haven't received a reply from the server.
	if( logoutRequestSent()
		&& gLogoutTimer.getElapsedTimeF32() > gLogoutMaxTime )
	{
		forceQuit();
		return;
	}
}

void LLAppViewer::sendLogoutRequest()
{
	if(!mLogoutRequestSent && gMessageSystem)
	{
		//Set internal status variables and marker files before actually starting the logout process
		gLogoutInProgress = TRUE;
		if (!mSecondInstance)
		{
			mLogoutMarkerFileName = gDirUtilp->getExpandedFilename(LL_PATH_LOGS,LOGOUT_MARKER_FILE_NAME);

			mLogoutMarkerFile.open(mLogoutMarkerFileName, LL_APR_WB);
			if (mLogoutMarkerFile.getFileHandle())
			{
				LL_INFOS("MarkerFile") << "Created logout marker file '"<< mLogoutMarkerFileName << "' " << LL_ENDL;
				recordMarkerVersion(mLogoutMarkerFile);
			}
			else
			{
				LL_WARNS("MarkerFile") << "Cannot create logout marker file " << mLogoutMarkerFileName << LL_ENDL;
			}
		}
		else
		{
			LL_INFOS("MarkerFile") << "Did not logout marker file because this is a second instance" << LL_ENDL;
		}

		LLMessageSystem* msg = gMessageSystem;
		msg->newMessageFast(_PREHASH_LogoutRequest);
		msg->nextBlockFast(_PREHASH_AgentData);
		msg->addUUIDFast(_PREHASH_AgentID, gAgent.getID() );
		msg->addUUIDFast(_PREHASH_SessionID, gAgent.getSessionID());
		gAgent.sendReliableMessage();

		gLogoutTimer.reset();
		gLogoutMaxTime = LOGOUT_REQUEST_TIME;
		mLogoutRequestSent = TRUE;

		if(LLVoiceClient::instanceExists())
		{
			LLVoiceClient::getInstance()->leaveChannel();
		}
	}
}

void LLAppViewer::idleNameCache()
{
	// Neither old nor new name cache can function before agent has a region
	LLViewerRegion* region = gAgent.getRegion();
	if (!region) return;

	// deal with any queued name requests and replies.
	gCacheName->processPending();

	// Can't run the new cache until we have the list of capabilities
	// for the agent region, and can therefore decide whether to use
	// display names or fall back to the old name system.
	if (!region->capabilitiesReceived()) return;

	// Agent may have moved to a different region, so need to update cap URL
	// for name lookups.  Can't do this in the cap grant code, as caps are
	// granted to neighbor regions before the main agent gets there.  Can't
	// do it in the move-into-region code because cap not guaranteed to be
	// granted yet, for example on teleport.
	bool had_capability = LLAvatarNameCache::hasNameLookupURL();
	std::string name_lookup_url;
	name_lookup_url.reserve(128); // avoid a memory allocation below
	name_lookup_url = region->getCapability("GetDisplayNames");
	bool have_capability = !name_lookup_url.empty();
	if (have_capability)
	{
		// we have support for display names, use it
	    U32 url_size = name_lookup_url.size();
	    // capabilities require URLs with slashes before query params:
	    // https://<host>:<port>/cap/<uuid>/?ids=<blah>
	    // but the caps are granted like:
	    // https://<host>:<port>/cap/<uuid>
	    if (url_size > 0 && name_lookup_url[url_size-1] != '/')
	    {
		    name_lookup_url += '/';
	    }
		LLAvatarNameCache::setNameLookupURL(name_lookup_url);
	}
	else
	{
		// Display names not available on this region
		LLAvatarNameCache::setNameLookupURL( std::string() );
	}

	// Error recovery - did we change state?
	if (had_capability != have_capability)
	{
		// name tags are persistant on screen, so make sure they refresh
		LLVOAvatar::invalidateNameTags();
	}

	LLAvatarNameCache::idle();
}

//
// Handle messages, and all message related stuff
//

#define TIME_THROTTLE_MESSAGES

#ifdef TIME_THROTTLE_MESSAGES
#define CHECK_MESSAGES_DEFAULT_MAX_TIME .020f // 50 ms = 50 fps (just for messages!)
static F32 CheckMessagesMaxTime = CHECK_MESSAGES_DEFAULT_MAX_TIME;
#endif

static LLTrace::BlockTimerStatHandle FTM_IDLE_NETWORK("Idle Network");
static LLTrace::BlockTimerStatHandle FTM_MESSAGE_ACKS("Message Acks");
static LLTrace::BlockTimerStatHandle FTM_RETRANSMIT("Retransmit");
static LLTrace::BlockTimerStatHandle FTM_TIMEOUT_CHECK("Timeout Check");
static LLTrace::BlockTimerStatHandle FTM_DYNAMIC_THROTTLE("Dynamic Throttle");
static LLTrace::BlockTimerStatHandle FTM_CHECK_REGION_CIRCUIT("Check Region Circuit");

void LLAppViewer::idleNetwork()
{
	pingMainloopTimeout("idleNetwork");

	gObjectList.mNumNewObjects = 0;
	S32 total_decoded = 0;

	static LLCachedControl<bool> speedTest(gSavedSettings, "SpeedTest");
	if (!speedTest)
	{
		LL_RECORD_BLOCK_TIME(FTM_IDLE_NETWORK); // decode

		LLTimer check_message_timer;
		//  Read all available packets from network
		const S64 frame_count = gFrameCount;  // U32->S64
		F32 total_time = 0.0f;

		while (gMessageSystem->checkAllMessages(frame_count, gServicePump))
		{
			if (gDoDisconnect)
			{
				// We're disconnecting, don't process any more messages from the server
				// We're usually disconnecting due to either network corruption or a
				// server going down, so this is OK.
				break;
			}

			total_decoded++;
			gPacketsIn++;

			if (total_decoded > MESSAGE_MAX_PER_FRAME)
			{
				break;
			}

#ifdef TIME_THROTTLE_MESSAGES
			// Prevent slow packets from completely destroying the frame rate.
			// This usually happens due to clumps of avatars taking huge amount
			// of network processing time (which needs to be fixed, but this is
			// a good limit anyway).
			total_time = check_message_timer.getElapsedTimeF32();
			if (total_time >= CheckMessagesMaxTime)
				break;
#endif
		}

		// Handle per-frame message system processing.
		gMessageSystem->processAcks(gSavedSettings.getF32("AckCollectTime"));

#ifdef TIME_THROTTLE_MESSAGES
		if (total_time >= CheckMessagesMaxTime)
		{
			// Increase CheckMessagesMaxTime so that we will eventually catch up
			CheckMessagesMaxTime *= 1.035f; // 3.5% ~= x2 in 20 frames, ~8x in 60 frames
		}
		else
		{
			// Reset CheckMessagesMaxTime to default value
			CheckMessagesMaxTime = CHECK_MESSAGES_DEFAULT_MAX_TIME;
		}
#endif



		// we want to clear the control after sending out all necessary agent updates
		gAgent.resetControlFlags();

		// Decode enqueued messages...
		S32 remaining_possible_decodes = MESSAGE_MAX_PER_FRAME - total_decoded;

		if( remaining_possible_decodes <= 0 )
		{
			LL_INFOS() << "Maxed out number of messages per frame at " << MESSAGE_MAX_PER_FRAME << LL_ENDL;
		}

		if (gPrintMessagesThisFrame)
		{
			LL_INFOS() << "Decoded " << total_decoded << " msgs this frame!" << LL_ENDL;
			gPrintMessagesThisFrame = FALSE;
		}
	}
	add(LLStatViewer::NUM_NEW_OBJECTS, gObjectList.mNumNewObjects);

	// Retransmit unacknowledged packets.
	gXferManager->retransmitUnackedPackets();
	gAssetStorage->checkForTimeouts();
	gViewerThrottle.updateDynamicThrottle();

	// Check that the circuit between the viewer and the agent's current
	// region is still alive
	LLViewerRegion *agent_region = gAgent.getRegion();
	if (agent_region && (LLStartUp::getStartupState()==STATE_STARTED))
	{
		LLUUID this_region_id = agent_region->getRegionID();
		bool this_region_alive = agent_region->isAlive();
		if ((mAgentRegionLastAlive && !this_region_alive) // newly dead
		    && (mAgentRegionLastID == this_region_id)) // same region
		{
			forceDisconnect(LLTrans::getString("AgentLostConnection"));
		}
		mAgentRegionLastID = this_region_id;
		mAgentRegionLastAlive = this_region_alive;
	}
}

void LLAppViewer::disconnectViewer()
{
	if (gDisconnected)
	{
		return;
	}
	//
	// Cleanup after quitting.
	//
	// Save snapshot for next time, if we made it through initialization

	LL_INFOS() << "Disconnecting viewer!" << LL_ENDL;

	// Dump our frame statistics

	// Remember if we were flying
	gSavedSettings.setBOOL("FlyingAtExit", gAgent.getFlying() );

	// Un-minimize all windows so they don't get saved minimized
	if (gFloaterView)
	{
		gFloaterView->restoreAll();
	}

	// <FS:Ansariel> Firestorm radar: Shutdown radar
	if (FSRadar::instanceExists())
	{
		FSRadar::deleteSingleton();
	}
	// <FS:Ansariel>

	if (LLSelectMgr::getInstance())
	{
		LLSelectMgr::getInstance()->deselectAll();
	}

	// save inventory if appropriate
	gInventory.cache(gInventory.getRootFolderID(), gAgent.getID());
	if (gInventory.getLibraryRootFolderID().notNull()
		&& gInventory.getLibraryOwnerID().notNull())
	{
		gInventory.cache(
			gInventory.getLibraryRootFolderID(),
			gInventory.getLibraryOwnerID());
	}

	saveNameCache();
	if (LLExperienceCache::instanceExists())
	{
		// TODO: LLExperienceCache::cleanup() logic should be moved to
		// cleanupSingleton().
		LLExperienceCache::instance().cleanup();
	}

	// close inventory interface, close all windows
	LLSidepanelInventory::cleanup();

// [SL:KB] - Patch: Appearance-Misc | Checked: 2013-02-12 (Catznip-3.4)
	// Destroying all objects below will trigger attachment detaching code and attempt to remove the COF links for them
	LLAppearanceMgr::instance().setAttachmentInvLinkEnable(false);
// [/SL:KB]

	gAgentWearables.cleanup();
	gAgentCamera.cleanup();
	// Also writes cached agent settings to gSavedSettings
	gAgent.cleanup();

	// This is where we used to call gObjectList.destroy() and then delete gWorldp.
	// Now we just ask the LLWorld singleton to cleanly shut down.
	if(LLWorld::instanceExists())
	{
		LLWorld::getInstance()->destroyClass();
	}
	LLVOCache::deleteSingleton();

	// call all self-registered classes
	LLDestroyClassList::instance().fireCallbacks();

	cleanup_xfer_manager();
	gDisconnected = TRUE;

	// Pass the connection state to LLUrlEntryParcel not to attempt
	// parcel info requests while disconnected.
	LLUrlEntryParcel::setDisconnected(gDisconnected);
}

bool LLAppViewer::onChangeFrameLimit(LLSD const & evt)
{
	if (evt.asInteger() > 0)
	{
		mMinMicroSecPerFrame = (U64)(1000000.0f / F32(evt.asInteger()));
	}
	else
	{
		mMinMicroSecPerFrame = 0;
	}
	return false;
}

void LLAppViewer::forceErrorLLError()
{
   	LL_ERRS() << "This is a deliberate llerror" << LL_ENDL;
}

void LLAppViewer::forceErrorBreakpoint()
{
   	LL_WARNS() << "Forcing a deliberate breakpoint" << LL_ENDL;
#ifdef LL_WINDOWS
    DebugBreak();
#else
    asm ("int $3");
#endif
    return;
}

void LLAppViewer::forceErrorBadMemoryAccess()
{
   	LL_WARNS() << "Forcing a deliberate bad memory access" << LL_ENDL;
    S32* crash = NULL;
    *crash = 0xDEADBEEF;
    return;
}

void LLAppViewer::forceErrorInfiniteLoop()
{
   	LL_WARNS() << "Forcing a deliberate infinite loop" << LL_ENDL;
    while(true)
    {
        ;
    }
    return;
}

void LLAppViewer::forceErrorSoftwareException()
{
   	LL_WARNS() << "Forcing a deliberate exception" << LL_ENDL;
    LLTHROW(LLException("User selected Force Software Exception"));
}

void LLAppViewer::forceErrorDriverCrash()
{
   	LL_WARNS() << "Forcing a deliberate driver crash" << LL_ENDL;
	glDeleteTextures(1, NULL);
}

// <FS:ND> Change from std::string to char const*, saving a lot of object construction/destruction per frame
//void LLAppViewer::initMainloopTimeout(const std::string& state, F32 secs)
void LLAppViewer::initMainloopTimeout( char const* state, F32 secs)
// </FS:ND>
{
	if(!mMainloopTimeout)
	{
		mMainloopTimeout = new LLWatchdogTimeout();
		resumeMainloopTimeout(state, secs);
	}
}

void LLAppViewer::destroyMainloopTimeout()
{
	if(mMainloopTimeout)
	{
		delete mMainloopTimeout;
		mMainloopTimeout = NULL;
	}
}

// <FS:ND> Change from std::string to char const*, saving a lot of object construction/destruction per frame
//void LLAppViewer::resumeMainloopTimeout(const std::string& state, F32 secs)
void LLAppViewer::resumeMainloopTimeout( char const* state, F32 secs)
// </FS:ND>
{
	if(mMainloopTimeout)
	{
		if(secs < 0.0f)
		{
			static LLCachedControl<F32> mainloop_timeout(gSavedSettings, "MainloopTimeoutDefault", 60);
			secs = mainloop_timeout;
		}

		mMainloopTimeout->setTimeout(secs);
		mMainloopTimeout->start(state);
	}
}

void LLAppViewer::pauseMainloopTimeout()
{
	if(mMainloopTimeout)
	{
		mMainloopTimeout->stop();
	}
}

// <FS:ND> Change from std::string to char const*, saving a lot of object construction/destruction per frame
//void LLAppViewer::pingMainloopTimeout(const std::string& state, F32 secs)
void LLAppViewer::pingMainloopTimeout( char const* state, F32 secs)
// </FS:ND>
{
//	if(!restoreErrorTrap())
//	{
//		LL_WARNS() << "!!!!!!!!!!!!! Its an error trap!!!!" << state << LL_ENDL;
//	}

	if(mMainloopTimeout)
	{
		if(secs < 0.0f)
		{
			static LLCachedControl<F32> mainloop_timeout(gSavedSettings, "MainloopTimeoutDefault", 60);
			secs = mainloop_timeout;
		}

		mMainloopTimeout->setTimeout(secs);
		mMainloopTimeout->ping(state);
	}
}

void LLAppViewer::handleLoginComplete()
{
	gLoggedInTime.start();
	initMainloopTimeout("Mainloop Init");

	// Store some data to DebugInfo in case of a freeze.
	gDebugInfo["ClientInfo"]["Name"] = LLVersionInfo::getChannel();
// [SL:KB] - Patch: Viewer-CrashReporting | Checked: 2011-05-08 (Catznip-2.6.0a) | Added: Catznip-2.6.0a
	gDebugInfo["ClientInfo"]["Version"] = LLVersionInfo::getVersion();
	gDebugInfo["ClientInfo"]["Platform"] = LLVersionInfo::getBuildPlatform();
// [/SL:KB]
	gDebugInfo["ClientInfo"]["MajorVersion"] = LLVersionInfo::getMajor();
	gDebugInfo["ClientInfo"]["MinorVersion"] = LLVersionInfo::getMinor();
	gDebugInfo["ClientInfo"]["PatchVersion"] = LLVersionInfo::getPatch();
	gDebugInfo["ClientInfo"]["BuildVersion"] = LLVersionInfo::getBuild();

// <FS:ND> Add which flavor of FS generated an error
#ifdef OPENSIM
	gDebugInfo["ClientInfo"]["Flavor"] = "oss";
#else
	gDebugInfo["ClientInfo"]["Flavor"] = "hvk";
#endif
// </FS:ND>

	LLParcel* parcel = LLViewerParcelMgr::getInstance()->getAgentParcel();
	if ( parcel && parcel->getMusicURL()[0])
	{
		gDebugInfo["ParcelMusicURL"] = parcel->getMusicURL();
	}
	if ( parcel && parcel->getMediaURL()[0])
	{
		gDebugInfo["ParcelMediaURL"] = parcel->getMediaURL();
	}

//	gDebugInfo["SettingsFilename"] = gSavedSettings.getString("ClientSettingsFile");
// [SL:KB] - Patch: Viewer-CrashReporting | Checked: 2010-11-16 (Catznip-2.6.0a) | Added: Catznip-2.4.0b
	if (gCrashSettings.getBOOL("CrashSubmitSettings"))
	{
		// Only include settings.xml if the user consented
		gDebugInfo["SettingsFilename"] = gSavedSettings.getString("ClientSettingsFile");
	}
// [/SL:KB]
//	gDebugInfo["CAFilename"] = gDirUtilp->getCAFile();
//	gDebugInfo["ViewerExePath"] = gDirUtilp->getExecutablePathAndName();
//	gDebugInfo["CurrentPath"] = gDirUtilp->getCurPath();

// [SL:KB] - Patch: Viewer-CrashReporting | Checked: 2010-11-14 (Catznip-2.6.0a) | Added: Catznip-2.4.0a
	// Current host and region would expose too much information, but do track the last server version
	gDebugInfo["LastVersionChannel"] = gLastVersionChannel;
// [/SL:KB]
/*
	if(gAgent.getRegion())
	{
		gDebugInfo["CurrentSimHost"] = gAgent.getRegionHost().getHostName();
		gDebugInfo["CurrentRegion"] = gAgent.getRegion()->getName();
	}
*/

	if(LLAppViewer::instance()->mMainloopTimeout)
	{
		gDebugInfo["MainloopTimeoutState"] = LLAppViewer::instance()->mMainloopTimeout->getState();
	}

	mOnLoginCompleted();

	// <FS:TT> Window Title Access
	std::string full_name;
	const LLSD login_response = LLLoginInstance::getInstance()->getResponse();
	if (login_response.has("first_name"))
	{
		full_name = login_response["first_name"].asString();
		LLStringUtil::replaceChar(full_name, '"', ' ');
		LLStringUtil::trim(full_name);

		if (login_response.has("last_name"))
		{
			std::string temp_string = login_response["last_name"].asString();
			LLStringUtil::replaceChar(temp_string, '"', ' ');
			LLStringUtil::trim(temp_string);
			if (temp_string.compare("Resident") != 0)
			{
				full_name.append(" ").append(temp_string);
			}
		}
	}
	if (!full_name.empty())
	{
		gWindowTitle += std::string(" - ") + full_name;
		LLStringUtil::truncate(gWindowTitle, 255);
		gViewerWindow->getWindow()->setTitle(gWindowTitle);
	}
	// </FS:TT>

// [SL:KB] - Patch: Build-ScriptRecover | Checked: 2011-11-24 (Catznip-3.2.0) | Added: Catznip-3.2.0
	LLScriptRecoverQueue::recoverIfNeeded();
// [/SL:KB]

	writeDebugInfo();
	
	// <FS:AO> Warn users cache purge will affect usability
	if (mPurgeCache)
	{
		LLNotificationsUtil::add("CacheEmpty");
	}
	// </FS:AO>
	
	// we logged in successfully, so save settings on logout
	LL_DEBUGS() << "Login successful, per account settings will be saved on log out." << LL_ENDL;
	mSavePerAccountSettings=true;
}

//virtual
void LLAppViewer::setMasterSystemAudioMute(bool mute)
{
	gSavedSettings.setBOOL("MuteAudio", mute);
}

//virtual
bool LLAppViewer::getMasterSystemAudioMute()
{
	// <FS:Ansariel> Replace frequently called gSavedSettings
	//return gSavedSettings.getBOOL("MuteAudio");
	static LLCachedControl<bool> sMuteAudio(gSavedSettings, "MuteAudio");
	return sMuteAudio;
	// </FS:Ansariel>
}

//----------------------------------------------------------------------------
// Metrics-related methods (static and otherwise)
//----------------------------------------------------------------------------

/**
 * LLViewerAssetStats collects data on a per-region (as defined by the agent's
 * location) so we need to tell it about region changes which become a kind of
 * hidden variable/global state in the collectors.  For collectors not running
 * on the main thread, we need to send a message to move the data over safely
 * and cheaply (amortized over a run).
 */
void LLAppViewer::metricsUpdateRegion(U64 region_handle)
{
	if (0 != region_handle)
	{
		LLViewerAssetStatsFF::set_region(region_handle);
	}
}

/**
 * Attempts to start a multi-threaded metrics report to be sent back to
 * the grid for consumption.
 */
void LLAppViewer::metricsSend(bool enable_reporting)
{
	if (! gViewerAssetStats)
		return;

	if (LLAppViewer::sTextureFetch)
	{
		LLViewerRegion * regionp = gAgent.getRegion();

		if (enable_reporting && regionp)
		{
			std::string	caps_url = regionp->getCapability("ViewerMetrics");

            LLSD sd = gViewerAssetStats->asLLSD(true);

			// Send a report request into 'thread1' to get the rest of the data
			// and provide some additional parameters while here.
			LLAppViewer::sTextureFetch->commandSendMetrics(caps_url,
														   gAgentSessionID,
														   gAgentID,
														   sd);
		}
		else
		{
			LLAppViewer::sTextureFetch->commandDataBreak();
		}
	}

	// Reset even if we can't report.  Rather than gather up a huge chunk of
	// data, we'll keep to our sampling interval and retain the data
	// resolution in time.
	gViewerAssetStats->restart();
}
<|MERGE_RESOLUTION|>--- conflicted
+++ resolved
@@ -1745,10 +1745,11 @@
 				pingMainloopTimeout("Main:Display");
 				gGLActive = TRUE;
 
-<<<<<<< HEAD
+				display();
+
 				// <FS:Ansariel> FIRE-22297: FPS limiter not working properly on Mac/Linux
 				//static U64 last_call = 0;
-				//if (!gTeleportDisplay)
+				//if (!gTeleportDisplay || gGLManager.mIsIntel) // SL-10625...throttle early, throttle often with Intel
 				//{
 				//	// Frame/draw throttling
 				//	U64 elapsed_time = LLTimer::getTotalTime() - last_call;
@@ -1762,24 +1763,6 @@
 				//}
 				//last_call = LLTimer::getTotalTime();
 				// </FS:Ansariel>
-=======
-				display();
-
-				static U64 last_call = 0;
-				if (!gTeleportDisplay || gGLManager.mIsIntel) // SL-10625...throttle early, throttle often with Intel
-				{
-					// Frame/draw throttling
-					U64 elapsed_time = LLTimer::getTotalTime() - last_call;
-					if (elapsed_time < mMinMicroSecPerFrame)
-					{
-						LL_RECORD_BLOCK_TIME(FTM_SLEEP);
-						// llclamp for when time function gets funky
-						U64 sleep_time = llclamp(mMinMicroSecPerFrame - elapsed_time, (U64)1, (U64)1e6);
-						micro_sleep(sleep_time, 0);
-					}
-				}
-				last_call = LLTimer::getTotalTime();
->>>>>>> 5bd99a6c
 
 				pingMainloopTimeout("Main:Snapshot");
 				LLFloaterSnapshot::update(); // take snapshots
