/** 
 * @file llappviewer.cpp
 * @brief The LLAppViewer class definitions
 *
 * $LicenseInfo:firstyear=2007&license=viewerlgpl$
 * Second Life Viewer Source Code
 * Copyright (C) 2012, Linden Research, Inc.
 * 
 * This library is free software; you can redistribute it and/or
 * modify it under the terms of the GNU Lesser General Public
 * License as published by the Free Software Foundation;
 * version 2.1 of the License only.
 * 
 * This library is distributed in the hope that it will be useful,
 * but WITHOUT ANY WARRANTY; without even the implied warranty of
 * MERCHANTABILITY or FITNESS FOR A PARTICULAR PURPOSE.  See the GNU
 * Lesser General Public License for more details.
 * 
 * You should have received a copy of the GNU Lesser General Public
 * License along with this library; if not, write to the Free Software
 * Foundation, Inc., 51 Franklin Street, Fifth Floor, Boston, MA  02110-1301  USA
 * 
 * Linden Research, Inc., 945 Battery Street, San Francisco, CA  94111  USA
 * $/LicenseInfo$
 */

#include "llviewerprecompiledheaders.h"

#include "llappviewer.h"

// Viewer includes
#include "llversioninfo.h"
#include "llfeaturemanager.h"
#include "lluictrlfactory.h"
#include "lltexteditor.h"
#include "llerrorcontrol.h"
#include "lleventtimer.h"
#include "llviewertexturelist.h"
#include "llgroupmgr.h"
#include "llagent.h"
#include "llagentcamera.h"
#include "llagentlanguage.h"
#include "llagentui.h"
#include "llagentwearables.h"
#include "llfloaterimcontainer.h"
#include "llwindow.h"
#include "llviewerstats.h"
#include "llviewerstatsrecorder.h"
#include "llmarketplacefunctions.h"
#include "llmarketplacenotifications.h"
#include "llmd5.h"
#include "llmeshrepository.h"
#include "llpumpio.h"
#include "llmimetypes.h"
#include "llslurl.h"
#include "llstartup.h"
#include "llfocusmgr.h"
#include "llviewerjoystick.h"
#include "llallocator.h"
#include "llcalc.h"
#include "llconversationlog.h"
#include "lldxhardware.h"
#include "lltexturestats.h"
#include "lltrace.h"
#include "lltracethreadrecorder.h"
#include "llviewerwindow.h"
#include "llviewerdisplay.h"
#include "llviewermedia.h"
#include "llviewerparcelmedia.h"
#include "llviewermediafocus.h"
#include "llviewermessage.h"
#include "llviewerobjectlist.h"
#include "llworldmap.h"
#include "llmutelist.h"
#include "llviewerhelp.h"
#include "lluicolortable.h"
#include "llurldispatcher.h"
#include "llurlhistory.h"
#include "llrender.h"
#include "llteleporthistory.h"
#include "lltoast.h"
#include "llsdutil_math.h"
#include "lllocationhistory.h"
#include "llfasttimerview.h"
#include "llvector4a.h"
#include "llviewermenufile.h"
#include "llvoicechannel.h"
#include "llvoavatarself.h"
#include "llurlmatch.h"
#include "lltextutil.h"
#include "lllogininstance.h"
#include "llprogressview.h"
#include "llvocache.h"
#include "llvopartgroup.h"
// [SL:KB] - Patch: Appearance-Misc | Checked: 2013-02-12 (Catznip-3.4)
#include "llappearancemgr.h"
// [/SL:KB]
// [RLVa:KB] - Checked: 2010-04-18 (RLVa-1.4.0)
#include "rlvactions.h"
#include "rlvhelper.h"
#include "rlvhandler.h"
// [/RLVa:KB]

#include "llweb.h"
#include "llupdaterservice.h"
// <FS:Ansariel> [FS communication UI]
#include "fsfloatervoicecontrols.h"
// </FS:Ansariel> [FS communication UI]
#include "llfloatertexturefetchdebugger.h"
// [SL:KB] - Patch: Build-ScriptRecover | Checked: 2011-11-24 (Catznip-3.2.0)
#include "llfloaterscriptrecover.h"
// [/SL:KB]
#include "llspellcheck.h"
#include "llscenemonitor.h"
#include "llavatarrenderinfoaccountant.h"
#include "lllocalbitmaps.h"

// Linden library includes
#include "llavatarnamecache.h"
#include "lldiriterator.h"
#include "llexperiencecache.h"
#include "llimagej2c.h"
#include "llmemory.h"
#include "llprimitive.h"
#include "llurlaction.h"
#include "llurlentry.h"
#include "llvfile.h"
#include "llvfsthread.h"
#include "llvolumemgr.h"
#include "llxfermanager.h"
#include "llphysicsextensions.h"

#include "llnotificationmanager.h"
#include "llnotifications.h"
#include "llnotificationsutil.h"

#include "sanitycheck.h"
#include "llleap.h"
#include "stringize.h"
#include "llcoros.h"

// Third party library includes
#include <boost/bind.hpp>
#include <boost/foreach.hpp>
#include <boost/algorithm/string.hpp>
#include <boost/regex.hpp>

#if LL_WINDOWS
#	include <share.h> // For _SH_DENYWR in processMarkerFiles
#else
#   include <sys/file.h> // For processMarkerFiles
#endif

#include "llapr.h"
#include <boost/lexical_cast.hpp>

#include "llviewerkeyboard.h"
#include "lllfsthread.h"
#include "llworkerthread.h"
#include "lltexturecache.h"
#include "lltexturefetch.h"
#include "llimageworker.h"
#include "llevents.h"

// The files below handle dependencies from cleanup.
#include "llkeyframemotion.h"
#include "llworldmap.h"
#include "llhudmanager.h"
#include "lltoolmgr.h"
#include "llassetstorage.h"
#include "llpolymesh.h"
#include "llproxy.h"
#include "llcachename.h"
#include "llaudioengine.h"
#include "llstreamingaudio.h"
#include "llviewermenu.h"
#include "llselectmgr.h"
#include "lltrans.h"
#include "lltransutil.h"
#include "lltracker.h"
#include "llviewerparcelmgr.h"
#include "llworldmapview.h"
#include "llpostprocess.h"
#include "llwlparammanager.h"
#include "llwaterparammanager.h"

#include "lldebugview.h"
#include "llconsole.h"
#include "llcontainerview.h"
#include "lltooltip.h"

#include "llsdutil.h"
#include "llsdserialize.h"

#include "llworld.h"
#include "llhudeffecttrail.h"
#include "llvectorperfoptions.h"
#include "llslurl.h"
#include "llwatchdog.h"

// Included so that constants/settings might be initialized
// in save_settings_to_globals()
#include "llbutton.h"
#include "llstatusbar.h"
#include "llsurface.h"
#include "llvosky.h"
#include "llvotree.h"
#include "llvoavatar.h"
#include "llfolderview.h"
#include "llagentpilot.h"
#include "llvovolume.h"
#include "llflexibleobject.h" 
#include "llvosurfacepatch.h"
#include "llviewerfloaterreg.h"
#include "llcommandlineparser.h"
#include "llfloatermemleak.h"
#include "llfloaterreg.h"
#include "llfloatersnapshot.h"
#include "llfloaterinventory.h"

// includes for idle() idleShutdown()
#include "llviewercontrol.h"
#include "lleventnotifier.h"
#include "llcallbacklist.h"
#include "lldeferredsounds.h"
#include "pipeline.h"
#include "llgesturemgr.h"
#include "llsky.h"
#include "llvlmanager.h"
#include "llviewercamera.h"
#include "lldrawpoolbump.h"
#include "llvieweraudio.h"
#include "llimview.h"
#include "llviewerthrottle.h"
#include "llparcel.h"
#include "llavatariconctrl.h"
#include "llgroupiconctrl.h"
#include "llviewerassetstats.h"

// Include for security api initialization
#include "llsecapi.h"
#include "llmachineid.h"
#include "llmainlooprepeater.h"

#include "llcoproceduremanager.h"
#include "llviewereventrecorder.h"

#include "llleapmotioncontroller.h"
#if HAS_GROWL
#include "growlmanager.h"
#endif


// *FIX: These extern globals should be cleaned up.
// The globals either represent state/config/resource-storage of either 
// this app, or another 'component' of the viewer. App globals should be 
// moved into the app class, where as the other globals should be 
// moved out of here.
// If a global symbol reference seems valid, it will be included
// via header files above.

//----------------------------------------------------------------------------
// llviewernetwork.h
#include "llviewernetwork.h"
// define a self-registering event API object
#include "llappviewerlistener.h"

#include "nd/ndoctreelog.h" // <FS:ND/> Octree operation logging.
#include "nd/ndetw.h" // <FS:ND/> Windows Event Tracing, does nothing on OSX/Linux.

#include "fsradar.h"


#if (LL_LINUX || LL_SOLARIS) && LL_GTK
#include "glib.h"
#endif // (LL_LINUX || LL_SOLARIS) && LL_GTK

#if LL_MSVC
// disable boost::lexical_cast warning
#pragma warning (disable:4702)
#endif

const char* const CRASH_SETTINGS_FILE = "settings_crash_behavior.xml"; // <FS:ND/> We need this filename defined here.

static LLAppViewerListener sAppViewerListener(LLAppViewer::instance);

////// Windows-specific includes to the bottom - nasty defines in these pollute the preprocessor
//
//----------------------------------------------------------------------------
// viewer.cpp - these are only used in viewer, should be easily moved.

#if LL_DARWIN
// <FS:CR>
//const char * const LL_VERSION_BUNDLE_ID = "com.secondlife.indra.viewer";
#ifdef OPENSIM
const char * const LL_VERSION_BUNDLE_ID = "com.phoenixviewer.firestorm.viewer-oss";
#else // !OPENSIM
const char * const LL_VERSION_BUNDLE_ID = "com.phoenixviewer.firestorm.viewer-hvk";
#endif // OPENSIM
// </FS:CR>
extern void init_apple_menu(const char* product);
#endif // LL_DARWIN

extern BOOL gRandomizeFramerate;
extern BOOL gPeriodicSlowFrame;
extern BOOL gDebugGL;

////////////////////////////////////////////////////////////
// All from the last globals push...

F32 gSimLastTime; // Used in LLAppViewer::init and send_stats()
F32 gSimFrames;

BOOL gShowObjectUpdates = FALSE;
BOOL gUseQuickTime = TRUE;

eLastExecEvent gLastExecEvent = LAST_EXEC_NORMAL;
S32 gLastExecDuration = -1; // (<0 indicates unknown) 

#if LL_WINDOWS  
#   define LL_PLATFORM_KEY "win"
#elif LL_DARWIN
#   define LL_PLATFORM_KEY "mac"
#elif LL_LINUX
#   define LL_PLATFORM_KEY "lnx"
#elif LL_SOLARIS
#   define LL_PLATFORM_KEY "sol"
#else
#   error "Unknown Platform"
#endif
const char* gPlatform = LL_PLATFORM_KEY;

LLSD gDebugInfo;

U32	gFrameCount = 0;
U32 gForegroundFrameCount = 0; // number of frames that app window was in foreground
LLPumpIO* gServicePump = NULL;

U64MicrosecondsImplicit gFrameTime = 0;
F32SecondsImplicit gFrameTimeSeconds = 0.f;
F32SecondsImplicit gFrameIntervalSeconds = 0.f;
F32 gFPSClamped = 10.f;						// Pretend we start at target rate.
F32 gFrameDTClamped = 0.f;					// Time between adjacent checks to network for packets
U64MicrosecondsImplicit	gStartTime = 0; // gStartTime is "private", used only to calculate gFrameTimeSeconds
U32 gFrameStalls = 0;
const F64 FRAME_STALL_THRESHOLD = 1.0;

LLTimer gRenderStartTime;
LLFrameTimer gForegroundTime;
LLFrameTimer gLoggedInTime;
LLTimer gLogoutTimer;
static const F32 LOGOUT_REQUEST_TIME = 6.f;  // this will be cut short by the LogoutReply msg.
F32 gLogoutMaxTime = LOGOUT_REQUEST_TIME;


S32 gPendingMetricsUploads = 0;


BOOL				gDisconnected = FALSE;

// used to restore texture state after a mode switch
LLFrameTimer	gRestoreGLTimer;
BOOL			gRestoreGL = FALSE;
BOOL				gUseWireframe = FALSE;

// VFS globals - see llappviewer.h
LLVFS* gStaticVFS = NULL;

LLMemoryInfo gSysMemory;
U64Bytes gMemoryAllocated(0); // updated in display_stats() in llviewerdisplay.cpp

std::string gLastVersionChannel;

LLVector3			gWindVec(3.0, 3.0, 0.0);
LLVector3			gRelativeWindVec(0.0, 0.0, 0.0);

U32		gPacketsIn = 0;

BOOL				gPrintMessagesThisFrame = FALSE;

BOOL gRandomizeFramerate = FALSE;
BOOL gPeriodicSlowFrame = FALSE;

BOOL gCrashOnStartup = FALSE;
BOOL gLLErrorActivated = FALSE;
BOOL gLogoutInProgress = FALSE;

////////////////////////////////////////////////////////////
// Internal globals... that should be removed.

// Like LLLogChat::cleanFileName() and LLDir::getScrubbedFileName() but replaces spaces also.
std::string SafeFileName(std::string filename)
{
	std::string invalidChars = "\"\'\\/?*:.<>| ";
	S32 position = filename.find_first_of(invalidChars);
	while (position != filename.npos)
	{
		filename[position] = '_';
		position = filename.find_first_of(invalidChars, position);
	}
	return filename;
}
// TODO: Readd SAFE_FILE_NAME_PREFIX stuff after FmodEx merge.... <FS:CR>
// contruct unique filename prefix so we only report crashes for US and not other viewers.
//const std::string SAFE_FILE_NAME_PREFIX(SafeFileName(llformat("%s %d.%d.%d.%d",
//															  LL_CHANNEL,
//															  LL_VERSION_MAJOR,
//															  LL_VERSION_MINOR,
//															  LL_VERSION_PATCH,
//															  LL_VERSION_BUILD )));
const std::string SAFE_FILE_NAME_PREFIX(SafeFileName(APP_NAME));
static std::string gArgs;
const int MAX_MARKER_LENGTH = 1024;
const std::string MARKER_FILE_NAME(SAFE_FILE_NAME_PREFIX + ".exec_marker"); //FS orig modified LL
const std::string START_MARKER_FILE_NAME(SAFE_FILE_NAME_PREFIX + ".start_marker"); //FS new modified LL new
const std::string ERROR_MARKER_FILE_NAME(SAFE_FILE_NAME_PREFIX + ".error_marker"); //FS orig modified LL
const std::string LLERROR_MARKER_FILE_NAME(SAFE_FILE_NAME_PREFIX + ".llerror_marker"); //FS orig modified LL
const std::string LOGOUT_MARKER_FILE_NAME(SAFE_FILE_NAME_PREFIX + ".logout_marker"); //FS orig modified LL

static BOOL gDoDisconnect = FALSE;
static std::string gLaunchFileOnQuit;

// Used on Win32 for other apps to identify our window (eg, win_setup)
// Note: Changing this breaks compatibility with SLURL handling, try to avoid it.
const char* const VIEWER_WINDOW_CLASSNAME = "Second Life";

//-- LLDeferredTaskList ------------------------------------------------------

/**
 * A list of deferred tasks.
 *
 * We sometimes need to defer execution of some code until the viewer gets idle,
 * e.g. removing an inventory item from within notifyObservers() may not work out.
 *
 * Tasks added to this list will be executed in the next LLAppViewer::idle() iteration.
 * All tasks are executed only once.
 */
class LLDeferredTaskList: public LLSingleton<LLDeferredTaskList>
{
	LOG_CLASS(LLDeferredTaskList);

	friend class LLAppViewer;
	typedef boost::signals2::signal<void()> signal_t;

	void addTask(const signal_t::slot_type& cb)
	{
		mSignal.connect(cb);
	}

	void run()
	{
		if (!mSignal.empty())
		{
			mSignal();
			mSignal.disconnect_all_slots();
		}
	}

	signal_t mSignal;
};

//----------------------------------------------------------------------------

// List of entries from strings.xml to always replace
static std::set<std::string> default_trans_args;
void init_default_trans_args()
{
	default_trans_args.insert("SECOND_LIFE"); // World
	default_trans_args.insert("APP_NAME");
	default_trans_args.insert("CAPITALIZED_APP_NAME");
	default_trans_args.insert("CURRENT_GRID"); //<FS:AW make CURRENT_GRID a default substitution>
	default_trans_args.insert("SECOND_LIFE_GRID");
	default_trans_args.insert("SUPPORT_SITE");
	// This URL shows up in a surprising number of places in various skin
	// files. We really only want to have to maintain a single copy of it.
	default_trans_args.insert("create_account_url");
	default_trans_args.insert("DOWNLOAD_URL"); //<FS:CR> Viewer download url
}

//----------------------------------------------------------------------------
// File scope definitons
const char *VFS_DATA_FILE_BASE = "data.db2.x.";
const char *VFS_INDEX_FILE_BASE = "index.db2.x.";

std::string gWindowTitle;

struct SettingsFile : public LLInitParam::Block<SettingsFile>
{
	Mandatory<std::string>	name;
	Optional<std::string>	file_name;
	Optional<bool>			required,
							persistent;
	Optional<std::string>	file_name_setting;

	SettingsFile()
	:	name("name"),
		file_name("file_name"),
		required("required", false),
		persistent("persistent", true),
		file_name_setting("file_name_setting")
	{}
};

struct SettingsGroup : public LLInitParam::Block<SettingsGroup>
{
	Mandatory<std::string>	name;
	Mandatory<S32>			path_index;
	Multiple<SettingsFile>	files;

	SettingsGroup()
	:	name("name"),
		path_index("path_index"),
		files("file")
	{}
};

struct SettingsFiles : public LLInitParam::Block<SettingsFiles>
{
	Multiple<SettingsGroup>	groups;

	SettingsFiles()
	: groups("group")
	{}
};


LLAppViewer::LLUpdaterInfo *LLAppViewer::sUpdaterInfo = NULL ;

//----------------------------------------------------------------------------
// Metrics logging control constants
//----------------------------------------------------------------------------
static const F32 METRICS_INTERVAL_DEFAULT = 600.0;
static const F32 METRICS_INTERVAL_QA = 30.0;
static F32 app_metrics_interval = METRICS_INTERVAL_DEFAULT;
static bool app_metrics_qa_mode = false;

void idle_afk_check()
{
	// check idle timers
	F32 current_idle = gAwayTriggerTimer.getElapsedTimeF32();
//	F32 afk_timeout  = gSavedSettings.getS32("AFKTimeout");
// [RLVa:KB] - Checked: 2010-05-03 (RLVa-1.2.0g) | Modified: RLVa-1.2.0g
#ifdef RLV_EXTENSION_CMD_ALLOWIDLE
	// Enforce an idle time of 30 minutes if @allowidle=n restricted
	// <FS:CR> Cache frequently hit location
	static LLCachedControl<S32> sAFKTimeout(gSavedSettings, "AFKTimeout");
	S32 afk_timeout = (!gRlvHandler.hasBehaviour(RLV_BHVR_ALLOWIDLE)) ? sAFKTimeout : 60 * 30;
#else
	static LLCachedControl<S32> afk_timeout(gSavedSettings, "AFKTimeout");	// <FS:CR>
#endif // RLV_EXTENSION_CMD_ALLOWIDLE
// [/RLVa:KB]
	// <FS:CR> Explicit conversions just cos.
	//if (afk_timeout && (current_idle > afk_timeout) && ! gAgent.getAFK())
	if (static_cast<S32>(afk_timeout) && (current_idle > static_cast<F32>(afk_timeout)) && ! gAgent.getAFK())
	{
		LL_INFOS("IdleAway") << "Idle more than " << afk_timeout << " seconds: automatically changing to Away status" << LL_ENDL;
		gAgent.setAFK();
	}
}

// A callback set in LLAppViewer::init()
static void ui_audio_callback(const LLUUID& uuid)
{
	if (gAudiop)
	{
		SoundData soundData(uuid, gAgent.getID(), 1.0f, LLAudioEngine::AUDIO_TYPE_UI);
		gAudiop->triggerSound(soundData);
	}
}

// A callback set in LLAppViewer::init()
static void deferred_ui_audio_callback(const LLUUID& uuid)
{
	if (gAudiop)
	{
		SoundData soundData(uuid, gAgent.getID(), 1.0f, LLAudioEngine::AUDIO_TYPE_UI);
		LLDeferredSounds::instance().deferSound(soundData);
	}
}

bool	create_text_segment_icon_from_url_match(LLUrlMatch* match,LLTextBase* base)
{
	if(!match || !base || base->getPlainText())
		return false;

	LLUUID match_id = match->getID();

	LLIconCtrl* icon;

	if(gAgent.isInGroup(match_id, TRUE))
	{
		LLGroupIconCtrl::Params icon_params;
		icon_params.group_id = match_id;
		icon_params.rect = LLRect(0, 16, 16, 0);
		icon_params.visible = true;
		icon = LLUICtrlFactory::instance().create<LLGroupIconCtrl>(icon_params);
	}
	else
	{
		LLAvatarIconCtrl::Params icon_params;
		icon_params.avatar_id = match_id;
		icon_params.rect = LLRect(0, 16, 16, 0);
		icon_params.visible = true;
		icon = LLUICtrlFactory::instance().create<LLAvatarIconCtrl>(icon_params);
	}

	LLInlineViewSegment::Params params;
	params.force_newline = false;
	params.view = icon;
	params.left_pad = 4;
	params.right_pad = 4;
	params.top_pad = -2;
	params.bottom_pad = 2;

	base->appendWidget(params," ",false);
	
	return true;
}

void request_initial_instant_messages()
{
	static BOOL requested = FALSE;
	if (!requested
		&& gMessageSystem
		&& LLMuteList::getInstance()->isLoaded()
		&& isAgentAvatarValid())
	{
		// Auto-accepted inventory items may require the avatar object
		// to build a correct name.  Likewise, inventory offers from
		// muted avatars require the mute list to properly mute.
		LLMessageSystem* msg = gMessageSystem;
		msg->newMessageFast(_PREHASH_RetrieveInstantMessages);
		msg->nextBlockFast(_PREHASH_AgentData);
		msg->addUUIDFast(_PREHASH_AgentID, gAgent.getID());
		msg->addUUIDFast(_PREHASH_SessionID, gAgent.getSessionID());
		gAgent.sendReliableMessage();
		requested = TRUE;
	}
}

// Use these strictly for things that are constructed at startup,
// or for things that are performance critical.  JC
static void settings_to_globals()
{
	LLBUTTON_H_PAD		= gSavedSettings.getS32("ButtonHPad");
	BTN_HEIGHT_SMALL	= gSavedSettings.getS32("ButtonHeightSmall");
	BTN_HEIGHT			= gSavedSettings.getS32("ButtonHeight");

	MENU_BAR_HEIGHT		= gSavedSettings.getS32("MenuBarHeight");
	MENU_BAR_WIDTH		= gSavedSettings.getS32("MenuBarWidth");

	LLSurface::setTextureSize(gSavedSettings.getU32("RegionTextureSize"));
	
	LLRender::sGLCoreProfile = gSavedSettings.getBOOL("RenderGLCoreProfile");
	LLVertexBuffer::sUseVAO = gSavedSettings.getBOOL("RenderUseVAO");
	LLImageGL::sGlobalUseAnisotropic	= gSavedSettings.getBOOL("RenderAnisotropic");
	LLImageGL::sCompressTextures		= gSavedSettings.getBOOL("RenderCompressTextures");
	LLVOVolume::sLODFactor				= gSavedSettings.getF32("RenderVolumeLODFactor");
	LLVOVolume::sDistanceFactor			= 1.f-LLVOVolume::sLODFactor * 0.1f;
	LLVolumeImplFlexible::sUpdateFactor = gSavedSettings.getF32("RenderFlexTimeFactor");
	LLVOTree::sTreeFactor				= gSavedSettings.getF32("RenderTreeLODFactor");
	LLVOAvatar::sLODFactor				= gSavedSettings.getF32("RenderAvatarLODFactor");
	LLVOAvatar::sPhysicsLODFactor		= gSavedSettings.getF32("RenderAvatarPhysicsLODFactor");
	LLVOAvatar::sMaxVisible				= (U32)gSavedSettings.getS32("RenderAvatarMaxVisible");
	LLVOAvatar::sVisibleInFirstPerson	= gSavedSettings.getBOOL("FirstPersonAvatarVisible");
	// clamp auto-open time to some minimum usable value
	LLFolderView::sAutoOpenTime			= llmax(0.25f, gSavedSettings.getF32("FolderAutoOpenDelay"));
	LLSelectMgr::sRectSelectInclusive	= gSavedSettings.getBOOL("RectangleSelectInclusive");
	LLSelectMgr::sRenderHiddenSelections = gSavedSettings.getBOOL("RenderHiddenSelections");
	LLSelectMgr::sRenderLightRadius = gSavedSettings.getBOOL("RenderLightRadius");

	gAgentPilot.setNumRuns(gSavedSettings.getS32("StatsNumRuns"));
	gAgentPilot.setQuitAfterRuns(gSavedSettings.getBOOL("StatsQuitAfterRuns"));
	gAgent.setHideGroupTitle(gSavedSettings.getBOOL("RenderHideGroupTitle"));
		
	gDebugWindowProc = gSavedSettings.getBOOL("DebugWindowProc");
	gShowObjectUpdates = gSavedSettings.getBOOL("ShowObjectUpdates");
	LLWorldMapView::sMapScale = gSavedSettings.getF32("MapScale");
}

static void settings_modify()
{
	LLRenderTarget::sUseFBO				= gSavedSettings.getBOOL("RenderDeferred");
	LLPipeline::sRenderBump				= gSavedSettings.getBOOL("RenderObjectBump");
	LLPipeline::sRenderDeferred		= LLPipeline::sRenderBump && gSavedSettings.getBOOL("RenderDeferred");
	LLVOAvatar::sUseImpostors			= gSavedSettings.getBOOL("RenderUseImpostors");
	LLVOSurfacePatch::sLODFactor		= gSavedSettings.getF32("RenderTerrainLODFactor");
	LLVOSurfacePatch::sLODFactor *= LLVOSurfacePatch::sLODFactor; //square lod factor to get exponential range of [1,4]
	gDebugGL = gSavedSettings.getBOOL("RenderDebugGL") || gDebugSession;
	gDebugPipeline = gSavedSettings.getBOOL("RenderDebugPipeline");
}

class LLFastTimerLogThread : public LLThread
{
public:
	std::string mFile;

	LLFastTimerLogThread(std::string& test_name) : LLThread("fast timer log")
 	{
		std::string file_name = test_name + std::string(".slp");
		mFile = gDirUtilp->getExpandedFilename(LL_PATH_LOGS, file_name);
	}

	void run()
	{
		std::ofstream os(mFile.c_str());
		
		while (!LLAppViewer::instance()->isQuitting())
		{
			LLTrace::BlockTimer::writeLog(os);
			os.flush();
			ms_sleep(32);
		}

		os.close();
	}
};

//virtual
bool LLAppViewer::initSLURLHandler()
{
	// does nothing unless subclassed
	return false;
}

//virtual
bool LLAppViewer::sendURLToOtherInstance(const std::string& url)
{
	// does nothing unless subclassed
	return false;
}

//----------------------------------------------------------------------------
// LLAppViewer definition

// Static members.
// The single viewer app.
LLAppViewer* LLAppViewer::sInstance = NULL;
LLTextureCache* LLAppViewer::sTextureCache = NULL; 
LLImageDecodeThread* LLAppViewer::sImageDecodeThread = NULL; 
LLTextureFetch* LLAppViewer::sTextureFetch = NULL; 

std::string getRuntime()
{
	return llformat("%.4f", (F32)LLTimer::getElapsedSeconds().value());
}

LLAppViewer::LLAppViewer() 
:	mMarkerFile(),
	mLogoutMarkerFile(),
	mReportedCrash(false),
	mNumSessions(0),
	mPurgeCache(false),
	mPurgeOnExit(false),
	mSecondInstance(false),
	mSavedFinalSnapshot(false),
	mSavePerAccountSettings(false),		// don't save settings on logout unless login succeeded.
	mQuitRequested(false),
	mLogoutRequestSent(false),
	// <FS:Ansariel> MaxFPS Viewer-Chui merge error
	//mYieldTime(-1),
	mLastAgentControlFlags(0),
	mLastAgentForceUpdate(0),
	mMainloopTimeout(NULL),
	mAgentRegionLastAlive(false),
	mRandomizeFramerate(LLCachedControl<bool>(gSavedSettings,"Randomize Framerate", FALSE)),
	mPeriodicSlowFrame(LLCachedControl<bool>(gSavedSettings,"Periodic Slow Frame", FALSE)),
	mFastTimerLogThread(NULL),
	mUpdater(new LLUpdaterService()),
	mSaveSettingsOnExit(true),		// <FS:Zi> Backup Settings
	mSettingsLocationList(NULL),
	mPurgeTextures(false) // <FS:Ansariel> FIRE-13066
{
	if(NULL != sInstance)
	{
		LL_ERRS() << "Oh no! An instance of LLAppViewer already exists! LLAppViewer is sort of like a singleton." << LL_ENDL;
	}

    mDumpPath ="";
	// Need to do this initialization before we do anything else, since anything
	// that touches files should really go through the lldir API
   
	// <FS:ND> Init our custom directories, not from SecondLife

	// gDirUtilp->initAppDirs("SecondLife");
#ifdef ND_BUILD64BIT_ARCH
	gDirUtilp->initAppDirs(APP_NAME + "_x64");
#else
	gDirUtilp->initAppDirs(APP_NAME);
#endif

	// </FS:ND>

	//
	// IMPORTANT! Do NOT put anything that will write
	// into the log files during normal startup until AFTER
	// we run the "program crashed last time" error handler below.
	//
	sInstance = this;

	gLoggedInTime.stop();

	initLoggingAndGetLastDuration();
	
	processMarkerFiles();
	//
	// OK to write stuff to logs now, we've now crash reported if necessary
	//
	
	LLLoginInstance::instance().setUpdaterService(mUpdater.get());
	LLLoginInstance::instance().setPlatformInfo(gPlatform, getOSInfo().getOSVersionString());
}

LLAppViewer::~LLAppViewer()
{
	delete mSettingsLocationList;
	LLViewerEventRecorder::instance().~LLViewerEventRecorder();

	LLLoginInstance::instance().setUpdaterService(0);
	
	destroyMainloopTimeout();
    
	// If we got to this destructor somehow, the app didn't hang.
	removeMarkerFiles();
}

class LLUITranslationBridge : public LLTranslationBridge
{
public:
	virtual std::string getString(const std::string &xml_desc)
	{
		return LLTrans::getString(xml_desc);
	}
};

namespace {
// With Xcode 6, _exit() is too magical to use with boost::bind(), so provide
// this little helper function.
void fast_exit(int rc)
{
	_exit(rc);
}


}


bool LLAppViewer::init()
{	
	// <FS:ND> Breakpad merge, setup minidump type from Catznip.

	// setupErrorHandling(mSecondInstance);
	EMiniDumpType minidump_type = MINIDUMP_NORMAL;
	if (gSavedSettings.controlExists("SaveMiniDumpType"))
		minidump_type = (LLApp::EMiniDumpType)gSavedSettings.getU32("SaveMiniDumpType"); 

	setupErrorHandling( mSecondInstance, minidump_type );

	// </FS:ND>

	nd::octree::debug::setOctreeLogFilename( gDirUtilp->getExpandedFilename(LL_PATH_LOGS, "octree.log" ) ); // <FS:ND/> Filename to log octree options to.
	nd::etw::init(); // <FS:ND/> Init event tracing.


	//
	// Start of the application
	//
#ifdef LL_DARWIN
	mMainLoopInitialized = false;
#endif

	// initialize LLWearableType translation bridge.
	// Memory will be cleaned up in ::cleanupClass()
	LLWearableType::initClass(new LLUITranslationBridge());

	// initialize SSE options
	LLVector4a::initClass();

	//initialize particle index pool
	LLVOPartGroup::initClass();



	// set skin search path to default, will be overridden later
	// this allows simple skinned file lookups to work
// [SL:KB] - Patch: Viewer-Skins | Checked: 2012-12-26 (Catznip-3.4)
	gDirUtilp->setSkinFolder("default", "", "en");
// [/SL:KB]
//	gDirUtilp->setSkinFolder("default", "en");

//	initLoggingAndGetLastDuration();
	
	//
	// OK to write stuff to logs now, we've now crash reported if necessary
	//
	
// <FS>
	// SJ/AO:  Reset Configuration here, if our marker file exists. Configuration needs to be reset before settings files 
	// are read in to avoid file locks.

	mPurgeSettings = false;
	std::string clear_settings_filename = gDirUtilp->getExpandedFilename(LL_PATH_LOGS,"CLEAR");
	LLAPRFile clear_file ;
	if (clear_file.isExist(clear_settings_filename))
	{
		mPurgeSettings = true;
		LL_INFOS() << "Purging configuration..." << LL_ENDL;
		std::string delem = gDirUtilp->getDirDelimiter();

		LLFile::remove(gDirUtilp->getExpandedFilename(LL_PATH_LOGS,"CLEAR"));
		
		//[ADD - Clear Usersettings : SJ] - Delete directories beams, beamsColors, windlight in usersettings
		LLFile::rmdir(gDirUtilp->getExpandedFilename(LL_PATH_USER_SETTINGS, "beams") );
		LLFile::rmdir(gDirUtilp->getExpandedFilename(LL_PATH_USER_SETTINGS, "beamsColors") );
		LLFile::rmdir(gDirUtilp->getExpandedFilename(LL_PATH_USER_SETTINGS, "windlight" + delem + "water") );
		LLFile::rmdir(gDirUtilp->getExpandedFilename(LL_PATH_USER_SETTINGS, "windlight" + delem + "days") );
		LLFile::rmdir(gDirUtilp->getExpandedFilename(LL_PATH_USER_SETTINGS, "windlight" + delem + "skies") );
		LLFile::rmdir(gDirUtilp->getExpandedFilename(LL_PATH_USER_SETTINGS, "windlight") );		

		// We don't delete the entire folder to avoid data loss of config files unrelated to the current binary. -AO
		//gDirUtilp->deleteFilesInDir(user_dir, "*.*");
		
		// Alphabetised
		LLFile::remove(gDirUtilp->getExpandedFilename(LL_PATH_USER_SETTINGS, "account_settings_phoenix.xml"));
		LLFile::remove(gDirUtilp->getExpandedFilename(LL_PATH_USER_SETTINGS, "agents.xml"));
		LLFile::remove(gDirUtilp->getExpandedFilename(LL_PATH_USER_SETTINGS, "bin_conf.dat"));
		LLFile::remove(gDirUtilp->getExpandedFilename(LL_PATH_USER_SETTINGS, "client_list_v2.xml"));
		LLFile::remove(gDirUtilp->getExpandedFilename(LL_PATH_USER_SETTINGS, "colors.xml"));
		LLFile::remove(gDirUtilp->getExpandedFilename(LL_PATH_USER_SETTINGS, "ignorable_dialogs.xml"));
		LLFile::remove(gDirUtilp->getExpandedFilename(LL_PATH_USER_SETTINGS, "grids.xml"));
		LLFile::remove(gDirUtilp->getExpandedFilename(LL_PATH_USER_SETTINGS, "grids.user.xml"));
		LLFile::remove(gDirUtilp->getExpandedFilename(LL_PATH_USER_SETTINGS, "password.dat"));
		LLFile::remove(gDirUtilp->getExpandedFilename(LL_PATH_USER_SETTINGS, "quick_preferences.xml"));
		LLFile::remove(gDirUtilp->getExpandedFilename(LL_PATH_USER_SETTINGS, "releases.xml"));
		LLFile::remove(gDirUtilp->getExpandedFilename(LL_PATH_USER_SETTINGS, CRASH_SETTINGS_FILE));
		
		std::string user_dir = gDirUtilp->getExpandedFilename( LL_PATH_USER_SETTINGS , "", "");
		gDirUtilp->deleteFilesInDir(user_dir, "feature*.txt");
		gDirUtilp->deleteFilesInDir(user_dir, "gpu*.txt");
		gDirUtilp->deleteFilesInDir(user_dir, "settings_*.xml");

		// Remove misc OS user app dirs
		std::string base_dir = gDirUtilp->getOSUserAppDir() + delem;
		
		LLFile::rmdir(base_dir + "browser_profile");
		LLFile::rmdir(base_dir + "data");
		
		// Delete per-user files below
		std::string per_user_dir_glob = base_dir + "*" + delem;
		
		LLFile::remove(per_user_dir_glob + "filters.xml");
		LLFile::remove(per_user_dir_glob + "medialist.xml");
		LLFile::remove(per_user_dir_glob + "plugin_cookies.xml");
		LLFile::remove(per_user_dir_glob + "screen_last.bmp");
		LLFile::remove(per_user_dir_glob + "search_history.xml");
		LLFile::remove(per_user_dir_glob + "settings_friends_groups.xml");
		LLFile::remove(per_user_dir_glob + "settings_per_account.xml");
		LLFile::remove(per_user_dir_glob + "teleport_history.xml");
		LLFile::remove(per_user_dir_glob + "texture_list_last.xml");
		LLFile::remove(per_user_dir_glob + "toolbars.xml");
		LLFile::remove(per_user_dir_glob + "typed_locations.xml");
		LLFile::remove(per_user_dir_glob + "url_history.xml");
		LLFile::remove(per_user_dir_glob + "volume_settings.xml");
		LLFile::rmdir(per_user_dir_glob + "browser_profile");
	}
// </FS>
	init_default_trans_args();
	
	if (!initConfiguration())
		return false;

	LL_INFOS("InitInfo") << "Configuration initialized." << LL_ENDL ;

	//set the max heap size.
	initMaxHeapSize() ;
	LLCoros::instance().setStackSize(gSavedSettings.getS32("CoroutineStackSize"));

	LLPrivateMemoryPoolManager::initClass((BOOL)gSavedSettings.getBOOL("MemoryPrivatePoolEnabled"), (U32)gSavedSettings.getU32("MemoryPrivatePoolSize")*1024*1024) ;
	// write Google Breakpad minidump files to a per-run dump directory to avoid multiple viewer issues.
	std::string logdir = gDirUtilp->getExpandedFilename(LL_PATH_DUMP, "");
	mDumpPath = logdir;
	setMiniDumpDir(logdir);
	logdir += gDirUtilp->getDirDelimiter();
    setDebugFileNames(logdir);


	// Although initLoggingAndGetLastDuration() is the right place to mess with
	// setFatalFunction(), we can't query gSavedSettings until after
	// initConfiguration().
	S32 rc(gSavedSettings.getS32("QAModeTermCode"));
	if (rc >= 0)
	{
		// QAModeTermCode set, terminate with that rc on LL_ERRS. Use
		// fast_exit() rather than exit() because normal cleanup depends too
		// much on successful startup!
		LLError::setFatalFunction(boost::bind(fast_exit, rc));
	}

    mAlloc.setProfilingEnabled(gSavedSettings.getBOOL("MemProfiling"));

	// Initialize the non-LLCurl libcurl library.  Should be called
	// before consumers (LLTextureFetch).
	mAppCoreHttp.init();
	
	LL_INFOS("InitInfo") << "LLCore::Http initialized." << LL_ENDL ;

    LLMachineID::init();
	
	{
		// Viewer metrics initialization
		//static LLCachedControl<bool> metrics_submode(gSavedSettings,
		//											 "QAModeMetrics",
		//											 false,
		//											 "Enables QA features (logging, faster cycling) for metrics collector");

		if (gSavedSettings.getBOOL("QAModeMetrics"))
		{
			app_metrics_qa_mode = true;
			app_metrics_interval = METRICS_INTERVAL_QA;
		}
		LLViewerAssetStatsFF::init();
	}

	initThreads();
	LL_INFOS("InitInfo") << "Threads initialized." << LL_ENDL ;

	// Initialize settings early so that the defaults for ignorable dialogs are
	// picked up and then correctly re-saved after launching the updater (STORM-1268).
	LLUI::settings_map_t settings_map;
	settings_map["config"] = &gSavedSettings;
	settings_map["ignores"] = &gWarningSettings;
	settings_map["floater"] = &gSavedSettings; // *TODO: New settings file
	settings_map["account"] = &gSavedPerAccountSettings;

	LLUI::initClass(settings_map,
		LLUIImageList::getInstance(),
		ui_audio_callback,
		deferred_ui_audio_callback,
		&LLUI::getScaleFactor());
	LL_INFOS("InitInfo") << "UI initialized." << LL_ENDL ;

	// NOW LLUI::getLanguage() should work. gDirUtilp must know the language
	// for this session ASAP so all the file-loading commands that follow,
	// that use findSkinnedFilenames(), will include the localized files.
// [SL:KB] - Patch: Viewer-Skins | Checked: 2012-12-26 (Catznip-3.4)
	gDirUtilp->setSkinFolder(gDirUtilp->getSkinFolder(), gDirUtilp->getSkinThemeFolder(),LLUI::getLanguage());
// [/SL:KB]
//	gDirUtilp->setSkinFolder(gDirUtilp->getSkinFolder(), LLUI::getLanguage());

	// Setup LLTrans after LLUI::initClass has been called.
	initStrings();

	// Setup notifications after LLUI::initClass() has been called.
	LLNotifications::instance();
	LL_INFOS("InitInfo") << "Notifications initialized." << LL_ENDL ;

    writeSystemInfo();

	// Initialize updater service (now that we have an io pump)
	initUpdater();
	if(isQuitting())
	{
		// Early out here because updater set the quitting flag.
		return true;
	}

	//////////////////////////////////////////////////////////////////////////////
	//////////////////////////////////////////////////////////////////////////////
	//////////////////////////////////////////////////////////////////////////////
	//////////////////////////////////////////////////////////////////////////////
	// *FIX: The following code isn't grouped into functions yet.

	//
	// Various introspection concerning the libs we're using - particularly
	// the libs involved in getting to a full login screen.
	//
	LL_INFOS("InitInfo") << "J2C Engine is: " << LLImageJ2C::getEngineInfo() << LL_ENDL;
	LL_INFOS("InitInfo") << "libcurl version is: " << LLCore::LLHttp::getCURLVersion() << LL_ENDL;

	//-TT 2.8.2 - 
	// Get the single value from the crash settings file, if it exists
	std::string crash_settings_filename = gDirUtilp->getExpandedFilename(LL_PATH_USER_SETTINGS, CRASH_SETTINGS_FILE);
	gCrashSettings.loadFromFile(crash_settings_filename);
//	if(gSavedSettings.getBOOL("IgnoreAllNotifications"))
//	{
//		gCrashSettings.setS32(CRASH_BEHAVIOR_SETTING, CRASH_BEHAVIOR_ALWAYS_SEND);
//		gCrashSettings.saveToFile(crash_settings_filename, FALSE);
//	}

	/////////////////////////////////////////////////
	// OS-specific login dialogs
	/////////////////////////////////////////////////

	//test_cached_control();

	// track number of times that app has run
	mNumSessions = gSavedSettings.getS32("NumSessions");
	mNumSessions++;
	gSavedSettings.setS32("NumSessions", mNumSessions);

	if (gSavedSettings.getBOOL("VerboseLogs"))
	{
		LLError::setPrintLocation(true);
	}

	// LLKeyboard relies on LLUI to know what some accelerator keys are called.
	LLKeyboard::setStringTranslatorFunc( LLTrans::getKeyboardString );

	LLWeb::initClass();			  // do this after LLUI
	
	// Provide the text fields with callbacks for opening Urls
	LLUrlAction::setOpenURLCallback(boost::bind(&LLWeb::loadURL, _1, LLStringUtil::null, LLStringUtil::null));
	LLUrlAction::setOpenURLInternalCallback(boost::bind(&LLWeb::loadURLInternal, _1, LLStringUtil::null, LLStringUtil::null));
	LLUrlAction::setOpenURLExternalCallback(boost::bind(&LLWeb::loadURLExternal, _1, true, LLStringUtil::null));
	LLUrlAction::setExecuteSLURLCallback(&LLURLDispatcher::dispatchFromTextEditor);

	// Let code in llui access the viewer help floater
	LLUI::sHelpImpl = LLViewerHelp::getInstance();

	LL_INFOS("InitInfo") << "UI initialization is done." << LL_ENDL ;

	// Load translations for tooltips
	LLFloater::initClass();

	/////////////////////////////////////////////////
	
	LLToolMgr::getInstance(); // Initialize tool manager if not already instantiated
	
	LLViewerFloaterReg::registerFloaters();
	
	/////////////////////////////////////////////////
	//
	// Load settings files
	//
	//
	LLGroupMgr::parseRoleActions("role_actions.xml");

	LLAgent::parseTeleportMessages("teleport_strings.xml");

	// load MIME type -> media impl mappings
	std::string mime_types_name;
#if LL_DARWIN
	mime_types_name = "mime_types_mac.xml";
#elif LL_LINUX
	mime_types_name = "mime_types_linux.xml";
#else
	mime_types_name = "mime_types.xml";
#endif
	LLMIMETypes::parseMIMETypes( mime_types_name ); 

	// Copy settings to globals. *TODO: Remove or move to appropriage class initializers
	settings_to_globals();
	// Setup settings listeners
	settings_setup_listeners();
	// Modify settings based on system configuration and compile options
	settings_modify();

	// Find partition serial number (Windows) or hardware serial (Mac)
	mSerialNumber = generateSerialNumber();

	// do any necessary set-up for accepting incoming SLURLs from apps
	initSLURLHandler();

	if(false == initHardwareTest())
	{
		// Early out from user choice.
		return false;
	}
	LL_INFOS("InitInfo") << "Hardware test initialization done." << LL_ENDL ;

	// Prepare for out-of-memory situations, during which we will crash on
	// purpose and save a dump.
#if LL_WINDOWS && LL_RELEASE_FOR_DOWNLOAD && LL_USE_SMARTHEAP
	MemSetErrorHandler(first_mem_error_handler);
#endif // LL_WINDOWS && LL_RELEASE_FOR_DOWNLOAD && LL_USE_SMARTHEAP

	// *Note: this is where gViewerStats used to be created.

	//
	// Initialize the VFS, and gracefully handle initialization errors
	//

	if (!initCache())
	{
		std::ostringstream msg;
		msg << LLTrans::getString("MBUnableToAccessFile");
		OSMessageBox(msg.str(),LLStringUtil::null,OSMB_OK);
		return 1;
	}
	LL_INFOS("InitInfo") << "Cache initialization is done." << LL_ENDL ;

	// Initialize the repeater service.
	LLMainLoopRepeater::instance().start();

	//
	// Initialize the window
	//
	gGLActive = TRUE;
	initWindow();
	LL_INFOS("InitInfo") << "Window is initialized." << LL_ENDL ;

	// initWindow also initializes the Feature List, so now we can initialize this global.
	LLCubeMap::sUseCubeMaps = LLFeatureManager::getInstance()->isFeatureAvailable("RenderCubeMap");

	// call all self-registered classes
	LLInitClassList::instance().fireCallbacks();

	LLFolderViewItem::initClass(); // SJB: Needs to happen after initWindow(), not sure why but related to fonts
		
	gGLManager.getGLInfo(gDebugInfo);
	gGLManager.printGLInfoString();

	// Load Default bindings
	// <FS:Ansariel> Optional AZERTY keyboard layout
	//std::string key_bindings_file = gDirUtilp->findFile("keys.xml",
	std::string keyBindingFileName("keys.xml");
	if (gSavedSettings.getBOOL("FSUseAzertyKeyboardLayout"))
	{
		keyBindingFileName = "keys_azerty.xml";
	}
	std::string key_bindings_file = gDirUtilp->findFile(keyBindingFileName,
	// </FS:Ansariel>
														gDirUtilp->getExpandedFilename(LL_PATH_USER_SETTINGS, ""),
														gDirUtilp->getExpandedFilename(LL_PATH_APP_SETTINGS, ""));


	if (!gViewerKeyboard.loadBindingsXML(key_bindings_file))
	{
		std::string key_bindings_file = gDirUtilp->findFile("keys.ini",
															gDirUtilp->getExpandedFilename(LL_PATH_USER_SETTINGS, ""),
															gDirUtilp->getExpandedFilename(LL_PATH_APP_SETTINGS, ""));
		if (!gViewerKeyboard.loadBindings(key_bindings_file))
		{
			LL_ERRS("InitInfo") << "Unable to open keys.ini" << LL_ENDL;
		}
	}

	// If we don't have the right GL requirements, exit.
	if (!gGLManager.mHasRequirements)
	{	
		// can't use an alert here since we're exiting and
		// all hell breaks lose.
		OSMessageBox(
			LLNotifications::instance().getGlobalString("UnsupportedGLRequirements"),
			LLStringUtil::null,
			OSMB_OK);
		return 0;
	}

	// Without SSE2 support we will crash almost immediately, warn here.
	if (!gSysCPU.hasSSE2())
	{	
		// can't use an alert here since we're exiting and
		// all hell breaks lose.
		OSMessageBox(
			LLNotifications::instance().getGlobalString("UnsupportedCPUSSE2"),
			LLStringUtil::null,
			OSMB_OK);
		return 0;
	}

	// alert the user if they are using unsupported hardware
	if(!gSavedSettings.getBOOL("AlertedUnsupportedHardware"))
	{
		bool unsupported = false;
		LLSD args;
		std::string minSpecs;
		
		// get cpu data from xml
		std::stringstream minCPUString(LLNotifications::instance().getGlobalString("UnsupportedCPUAmount"));
		S32 minCPU = 0;
		minCPUString >> minCPU;

		// get RAM data from XML
		std::stringstream minRAMString(LLNotifications::instance().getGlobalString("UnsupportedRAMAmount"));
		U64Bytes minRAM;
		minRAMString >> minRAM;

		if(!LLFeatureManager::getInstance()->isGPUSupported() && LLFeatureManager::getInstance()->getGPUClass() != GPU_CLASS_UNKNOWN)
		{
			minSpecs += LLNotifications::instance().getGlobalString("UnsupportedGPU");
			minSpecs += "\n";
			unsupported = true;
		}
		if(gSysCPU.getMHz() < minCPU)
		{
			minSpecs += LLNotifications::instance().getGlobalString("UnsupportedCPU");
			minSpecs += "\n";
			unsupported = true;
		}
		if(gSysMemory.getPhysicalMemoryClamped() < minRAM)
		{
			minSpecs += LLNotifications::instance().getGlobalString("UnsupportedRAM");
			minSpecs += "\n";
			unsupported = true;
		}

		if (LLFeatureManager::getInstance()->getGPUClass() == GPU_CLASS_UNKNOWN)
		{
			LLNotificationsUtil::add("UnknownGPU");
		} 
			
		if(unsupported)
		{
			if(!gSavedSettings.controlExists("WarnUnsupportedHardware") 
				|| gSavedSettings.getBOOL("WarnUnsupportedHardware"))
			{
				args["MINSPECS"] = minSpecs;
				LLNotificationsUtil::add("UnsupportedHardware", args );
			}

		}
	}

#if LL_WINDOWS
	if (gGLManager.mGLVersion < LLFeatureManager::getInstance()->getExpectedGLVersion())
	{
		if (gGLManager.mIsIntel)
		{
			LLNotificationsUtil::add("IntelOldDriver");
		}
		else if (gGLManager.mIsNVIDIA)
		{
			LLNotificationsUtil::add("NVIDIAOldDriver");
		}
		else if (gGLManager.mIsATI)
		{
			LLNotificationsUtil::add("AMDOldDriver");
		}
	}
#endif


	// save the graphics card
	gDebugInfo["GraphicsCard"] = LLFeatureManager::getInstance()->getGPUString();

	// Save the current version to the prefs file
	gSavedSettings.setString("LastRunVersion",
							 LLVersionInfo::getChannelAndVersion());

	gSimLastTime = gRenderStartTime.getElapsedTimeF32();
	gSimFrames = (F32)gFrameCount;

	LLViewerJoystick::getInstance()->init(false);

	try {
		initializeSecHandler();
	}
	catch (LLProtectedDataException ex)
	{
		// <FS:Ansariel> Write exception message to log
		LL_WARNS() << "Error initializing SecHandlers: " << ex.getMessage() << LL_ENDL;
	  LLNotificationsUtil::add("CorruptedProtectedDataStore");
	}

	gGLActive = FALSE;

	// Iterate over --leap command-line options. But this is a bit tricky: if
	// there's only one, it won't be an array at all.
	LLSD LeapCommand(gSavedSettings.getLLSD("LeapCommand"));
	LL_DEBUGS("InitInfo") << "LeapCommand: " << LeapCommand << LL_ENDL;
	if (LeapCommand.isDefined() && ! LeapCommand.isArray())
	{
		// If LeapCommand is actually a scalar value, make an array of it.
		// Have to do it in two steps because LeapCommand.append(LeapCommand)
		// trashes content! :-P
		LLSD item(LeapCommand);
		LeapCommand.append(item);
	}
	BOOST_FOREACH(const std::string& leap, llsd::inArray(LeapCommand))
	{
		LL_INFOS("InitInfo") << "processing --leap \"" << leap << '"' << LL_ENDL;
		// We don't have any better description of this plugin than the
		// user-specified command line. Passing "" causes LLLeap to derive a
		// description from the command line itself.
		// Suppress LLLeap::Error exception: trust LLLeap's own logging. We
		// don't consider any one --leap command mission-critical, so if one
		// fails, log it, shrug and carry on.
		LLLeap::create("", leap, false); // exception=false
	}

	if (gSavedSettings.getBOOL("QAMode") && gSavedSettings.getS32("QAModeEventHostPort") > 0)
	{
		LL_WARNS("InitInfo") << "QAModeEventHostPort DEPRECATED: "
							 << "lleventhost no longer supported as a dynamic library"
							 << LL_ENDL;
	}

	LLViewerMedia::initClass();
	LL_INFOS("InitInfo") << "Viewer media initialized." << LL_ENDL ;

	LLTextUtil::TextHelpers::iconCallbackCreationFunction = create_text_segment_icon_from_url_match;

	//EXT-7013 - On windows for some locale (Japanese) standard 
	//datetime formatting functions didn't support some parameters such as "weekday".
	//Names for days and months localized in xml are also useful for Polish locale(STORM-107).
	std::string language = gSavedSettings.getString("Language");
	if(language == "ja" || language == "pl")
	{
		LLStringOps::setupWeekDaysNames(LLTrans::getString("dateTimeWeekdaysNames"));
		LLStringOps::setupWeekDaysShortNames(LLTrans::getString("dateTimeWeekdaysShortNames"));
		LLStringOps::setupMonthNames(LLTrans::getString("dateTimeMonthNames"));
		LLStringOps::setupMonthShortNames(LLTrans::getString("dateTimeMonthShortNames"));
		LLStringOps::setupDayFormat(LLTrans::getString("dateTimeDayFormat"));

		LLStringOps::sAM = LLTrans::getString("dateTimeAM");
		LLStringOps::sPM = LLTrans::getString("dateTimePM");
	}

	LLAgentLanguage::init();

<<<<<<< HEAD
	// initializing the settings sanity checker
	SanityCheck::instance().init();

	// <FS:Ansariel> Init debug rects
	LLView::sDebugRects = gSavedSettings.getBOOL("DebugViews");
=======
    /// Tell the Coprocedure manager how to discover and store the pool sizes
    // what I wanted
    LLCoprocedureManager::getInstance()->setPropertyMethods(
        boost::bind(&LLControlGroup::getU32, boost::ref(gSavedSettings), _1),
        boost::bind(&LLControlGroup::declareU32, boost::ref(gSavedSettings), _1, _2, _3, LLControlVariable::PERSIST_ALWAYS));
>>>>>>> abf9ccb0

	return true;
}

void LLAppViewer::initMaxHeapSize()
{
	//set the max heap size.
	//here is some info regarding to the max heap size:
	//------------------------------------------------------------------------------------------
	// OS       | setting | SL address bits | max manageable memory space | max heap size
	// Win 32   | default | 32-bit          | 2GB                         | < 1.7GB
	// Win 32   | /3G     | 32-bit          | 3GB                         | < 1.7GB or 2.7GB
	//Linux 32  | default | 32-bit          | 3GB                         | < 2.7GB
	//Linux 32  |HUGEMEM  | 32-bit          | 4GB                         | < 3.7GB
	//64-bit OS |default  | 32-bit          | 4GB                         | < 3.7GB
	//64-bit OS |default  | 64-bit          | N/A (> 4GB)                 | N/A (> 4GB)
	//------------------------------------------------------------------------------------------
	//currently SL is built under 32-bit setting, we set its max heap size no more than 1.6 GB.

	//F32 max_heap_size_gb = llmin(1.6f, (F32)gSavedSettings.getF32("MaxHeapSize")) ;
	F32Gigabytes max_heap_size_gb = (F32Gigabytes)gSavedSettings.getF32("MaxHeapSize") ;
	BOOL enable_mem_failure_prevention = (BOOL)gSavedSettings.getBOOL("MemoryFailurePreventionEnabled") ;

	LLMemory::initMaxHeapSizeGB(max_heap_size_gb, enable_mem_failure_prevention) ;
}

void LLAppViewer::checkMemory()
{
	const static F32 MEMORY_CHECK_INTERVAL = 1.0f ; //second
	//const static F32 MAX_QUIT_WAIT_TIME = 30.0f ; //seconds
	//static F32 force_quit_timer = MAX_QUIT_WAIT_TIME + MEMORY_CHECK_INTERVAL ;

	if(!gGLManager.mDebugGPU)
	{
		return ;
	}

	if(MEMORY_CHECK_INTERVAL > mMemCheckTimer.getElapsedTimeF32())
	{
		return ;
	}
	mMemCheckTimer.reset() ;

		//update the availability of memory
		LLMemory::updateMemoryInfo() ;

	bool is_low = LLMemory::isMemoryPoolLow() ;

	LLPipeline::throttleNewMemoryAllocation(is_low) ;		
	
	if(is_low)
	{
		LLMemory::logMemoryInfo() ;
	}
}

static LLTrace::BlockTimerStatHandle FTM_MESSAGES("System Messages");
static LLTrace::BlockTimerStatHandle FTM_SLEEP("Sleep");
static LLTrace::BlockTimerStatHandle FTM_YIELD("Yield");

static LLTrace::BlockTimerStatHandle FTM_TEXTURE_CACHE("Texture Cache");
static LLTrace::BlockTimerStatHandle FTM_DECODE("Image Decode");
static LLTrace::BlockTimerStatHandle FTM_VFS("VFS Thread");
static LLTrace::BlockTimerStatHandle FTM_LFS("LFS Thread");
static LLTrace::BlockTimerStatHandle FTM_PAUSE_THREADS("Pause Threads");
static LLTrace::BlockTimerStatHandle FTM_IDLE("Idle");
static LLTrace::BlockTimerStatHandle FTM_PUMP("Pump");
static LLTrace::BlockTimerStatHandle FTM_PUMP_SERVICE("Service");
static LLTrace::BlockTimerStatHandle FTM_SERVICE_CALLBACK("Callback");
static LLTrace::BlockTimerStatHandle FTM_AGENT_AUTOPILOT("Autopilot");
static LLTrace::BlockTimerStatHandle FTM_AGENT_UPDATE("Update");

// externally visible timers
LLTrace::BlockTimerStatHandle FTM_FRAME("Frame");

bool LLAppViewer::mainLoop()
{
#ifdef LL_DARWIN
	if (!mMainLoopInitialized)
#endif
	{
        LL_INFOS() << "Entering main_loop" << LL_ENDL;
		mMainloopTimeout = new LLWatchdogTimeout();
		
		//-------------------------------------------
		// Run main loop until time to quit
		//-------------------------------------------
		
		// Create IO Pump to use for HTTP Requests.
		gServicePump = new LLPumpIO(gAPRPoolp);
		
		// Note: this is where gLocalSpeakerMgr and gActiveSpeakerMgr used to be instantiated.
		
		LLVoiceChannel::initClass();
		LLVoiceClient::getInstance()->init(gServicePump);
		// <FS:Ansariel> [FS communication UI]
		//LLVoiceChannel::setCurrentVoiceChannelChangedCallback(boost::bind(&LLFloaterIMContainer::onCurrentChannelChanged, _1), true);
		LLVoiceChannel::setCurrentVoiceChannelChangedCallback(boost::bind(&FSFloaterVoiceControls::sOnCurrentChannelChanged, _1), true);
		// </FS:Ansariel> [FS communication UI]
		joystick = LLViewerJoystick::getInstance();
		joystick->setNeedsReset(true);
		
// [FS:CR]
		gestureController = LLLeapMotionController::getInstance();
// [/FS:CR]
		
#ifdef LL_DARWIN
		// Ensure that this section of code never gets called again on OS X.
		mMainLoopInitialized = true;
#endif
	}
	
	// As we do not (yet) send data on the mainloop LLEventPump that varies
	// with each frame, no need to instantiate a new LLSD event object each
	// time. Obviously, if that changes, just instantiate the LLSD at the
	// point of posting.
	
	LLEventPump& mainloop(LLEventPumps::instance().obtain("mainloop"));
	
    LLSD newFrame;
	
	// <FS:Ansariel> MaxFPS Viewer-Chui merge error
	//LLTimer frameTimer,idleTimer;
	LLTimer frameTimer,idleTimer,periodicRenderingTimer;
	// </FS:Ansariel> MaxFPS Viewer-Chui merge error
	LLTimer debugTime;
	
	// <FS:Ansariel> MaxFPS Viewer-Chui merge error
	BOOL restore_rendering_masks = FALSE;

	//LLPrivateMemoryPoolTester::getInstance()->run(false) ;
	//LLPrivateMemoryPoolTester::getInstance()->run(true) ;
	//LLPrivateMemoryPoolTester::destroy() ;

	// Handle messages
#ifdef LL_DARWIN
	if (!LLApp::isExiting())
#else
	while (!LLApp::isExiting())
#endif
	{
		nd::etw::logFrame(); // <FS:ND> Write the start of each frame. Even if our Provider (Firestorm) would be enabled, this has only light impact. Does nothing on OSX and Linux.

		LL_RECORD_BLOCK_TIME(FTM_FRAME);
		LLTrace::BlockTimer::processTimes();
		LLTrace::get_frame_recording().nextPeriod();
		LLTrace::BlockTimer::logStats();

		LLTrace::get_thread_recorder()->pullFromChildren();

		//clear call stack records
		LL_CLEAR_CALLSTACKS();

		//check memory availability information
		checkMemory() ;
		
		try
		{
			// <FS:Ansariel> MaxFPS Viewer-Chui merge error
			// Check if we need to restore rendering masks.
			if (restore_rendering_masks)
			{
				gPipeline.popRenderDebugFeatureMask();
				gPipeline.popRenderTypeMask();
			}
			// Check if we need to temporarily enable rendering.
			//F32 periodic_rendering = gSavedSettings.getF32("ForcePeriodicRenderingTime");
			static LLCachedControl<F32> periodic_rendering(gSavedSettings, "ForcePeriodicRenderingTime");
			if (periodic_rendering > F_APPROXIMATELY_ZERO && periodicRenderingTimer.getElapsedTimeF64() > periodic_rendering)
			{
				periodicRenderingTimer.reset();
				restore_rendering_masks = TRUE;
				gPipeline.pushRenderTypeMask();
				gPipeline.pushRenderDebugFeatureMask();
				gPipeline.setAllRenderTypes();
				gPipeline.setAllRenderDebugFeatures();
			}
			else
			{
				restore_rendering_masks = FALSE;
			}
			// </FS:Ansariel> MaxFPS Viewer-Chui merge error

			pingMainloopTimeout("Main:MiscNativeWindowEvents");

			if (gViewerWindow)
			{
				LL_RECORD_BLOCK_TIME(FTM_MESSAGES);
				gViewerWindow->getWindow()->processMiscNativeEvents();
			}
		
			pingMainloopTimeout("Main:GatherInput");
			
			if (gViewerWindow)
			{
				LL_RECORD_BLOCK_TIME(FTM_MESSAGES);
				if (!restoreErrorTrap())
				{
					LL_WARNS() << " Someone took over my signal/exception handler (post messagehandling)!" << LL_ENDL;
				}

				gViewerWindow->getWindow()->gatherInput();
			}

#if 1 && !LL_RELEASE_FOR_DOWNLOAD
			// once per second debug info
			if (debugTime.getElapsedTimeF32() > 1.f)
			{
				debugTime.reset();
			}
			
#endif
			//memory leaking simulation
			LLFloaterMemLeak* mem_leak_instance =
				LLFloaterReg::findTypedInstance<LLFloaterMemLeak>("mem_leaking");
			if(mem_leak_instance)
			{
				mem_leak_instance->idle() ;				
			}							

            // canonical per-frame event
            mainloop.post(newFrame);

			if (!LLApp::isExiting())
			{
				pingMainloopTimeout("Main:JoystickKeyboard");
				
				// Scan keyboard for movement keys.  Command keys and typing
				// are handled by windows callbacks.  Don't do this until we're
				// done initializing.  JC
				if ((gHeadlessClient || gViewerWindow->getWindow()->getVisible())
					&& gViewerWindow->getActive()
					&& !gViewerWindow->getWindow()->getMinimized()
					&& LLStartUp::getStartupState() == STATE_STARTED
					&& (gHeadlessClient || !gViewerWindow->getShowProgress())
					&& !gFocusMgr.focusLocked())
				{
					joystick->scanJoystick();
					gKeyboard->scanKeyboard();
					// <FS:Ansariel> Chalice Yao's crouch toggle
					static LLCachedControl<bool> fsCrouchToggle(gSavedSettings, "FSCrouchToggle");
					static LLCachedControl<bool> fsCrouchToggleStatus(gSavedSettings, "FSCrouchToggleStatus");
					if (fsCrouchToggle && fsCrouchToggleStatus)
					{
						gAgent.moveUp(-1);
					}
					// </FS:Ansariel>
				}

				// Update state based on messages, user input, object idle.
				{
					pauseMainloopTimeout(); // *TODO: Remove. Messages shouldn't be stalling for 20+ seconds!
					
					LL_RECORD_BLOCK_TIME(FTM_IDLE);
					idle();

					resumeMainloopTimeout();
				}
 
				if (gDoDisconnect && (LLStartUp::getStartupState() == STATE_STARTED))
				{
					pauseMainloopTimeout();
					saveFinalSnapshot();
					disconnectViewer();
					resumeMainloopTimeout();
				}

				// Render scene.
				// *TODO: Should we run display() even during gHeadlessClient?  DK 2011-02-18
				if (!LLApp::isExiting() && !gHeadlessClient)
				{
					pingMainloopTimeout("Main:Display");
					gGLActive = TRUE;
					display();
					pingMainloopTimeout("Main:Snapshot");
					LLFloaterSnapshot::update(); // take snapshots
					gGLActive = FALSE;
				}
			}
			
// [FS:CR] Run any LeapMotion devices
			if (gestureController)
				gestureController->stepFrame();

			pingMainloopTimeout("Main:Sleep");
			
			pauseMainloopTimeout();

			// Sleep and run background threads
			{
				LL_RECORD_BLOCK_TIME(FTM_SLEEP);
				
				// yield some time to the os based on command line option
				// <FS:Ansariel> MaxFPS Viewer-Chui merge error
				//if(mYieldTime >= 0)
				//{
				//	LLFastTimer t(FTM_YIELD);
				//	ms_sleep(mYieldTime);
				//}
				//S32 yield_time = gSavedSettings.getS32("YieldTime");
				static LLCachedControl<S32> yield_time(gSavedSettings, "YieldTime");
				if(yield_time >= 0)
				{
					LL_RECORD_BLOCK_TIME(FTM_YIELD);
					ms_sleep(yield_time);
				}
				// </FS:Ansariel> MaxFPS Viewer-Chui merge error

				// yield cooperatively when not running as foreground window
				if (   (gViewerWindow && !gViewerWindow->getWindow()->getVisible())
						|| !gFocusMgr.getAppHasFocus())
				{
					// Sleep if we're not rendering, or the window is minimized.
					S32 milliseconds_to_sleep = llclamp(gSavedSettings.getS32("BackgroundYieldTime"), 0, 1000);
					// don't sleep when BackgroundYieldTime set to 0, since this will still yield to other threads
					// of equal priority on Windows
					if (milliseconds_to_sleep > 0)
					{
						ms_sleep(milliseconds_to_sleep);
						// also pause worker threads during this wait period
						LLAppViewer::getTextureCache()->pause();
						LLAppViewer::getImageDecodeThread()->pause();
					}
				}
				
				if (mRandomizeFramerate)
				{
					ms_sleep(rand() % 200);
				}

				if (mPeriodicSlowFrame
					&& (gFrameCount % 10 == 0))
				{
					LL_INFOS() << "Periodic slow frame - sleeping 500 ms" << LL_ENDL;
					ms_sleep(500);
				}

				const F64Milliseconds max_idle_time = llmin(.005f*10.f*(F32Milliseconds)gFrameTimeSeconds, F32Milliseconds(5)); // 5 ms a second
				idleTimer.reset();
				S32 total_work_pending = 0;
				S32 total_io_pending = 0;	
				while(1)
				{
					S32 work_pending = 0;
					S32 io_pending = 0;
					F32 max_time = llmin(gFrameIntervalSeconds.value() *10.f, 1.f);

					work_pending += updateTextureThreads(max_time);

					{
						LL_RECORD_BLOCK_TIME(FTM_VFS);
	 					io_pending += LLVFSThread::updateClass(1);
					}
					{
						LL_RECORD_BLOCK_TIME(FTM_LFS);
	 					io_pending += LLLFSThread::updateClass(1);
					}

					if (io_pending > 1000)
					{
						ms_sleep(llmin(io_pending/100,100)); // give the vfs some time to catch up
					}

					total_work_pending += work_pending ;
					total_io_pending += io_pending ;
					
					if (!work_pending || idleTimer.getElapsedTimeF64() >= max_idle_time)
					{
						break;
					}
				}
				gMeshRepo.update() ;
				
				if(!total_work_pending) //pause texture fetching threads if nothing to process.
				{
					LLAppViewer::getTextureCache()->pause();
					LLAppViewer::getImageDecodeThread()->pause();
					LLAppViewer::getTextureFetch()->pause(); 
				}
				if(!total_io_pending) //pause file threads if nothing to process.
				{
					LLVFSThread::sLocal->pause(); 
					LLLFSThread::sLocal->pause(); 
				}									

				//texture fetching debugger
				if(LLTextureFetchDebugger::isEnabled())
				{
					LLFloaterTextureFetchDebugger* tex_fetch_debugger_instance =
						LLFloaterReg::findTypedInstance<LLFloaterTextureFetchDebugger>("tex_fetch_debugger");
					if(tex_fetch_debugger_instance)
					{
						tex_fetch_debugger_instance->idle() ;				
					}
				}

				if ((LLStartUp::getStartupState() >= STATE_CLEANUP) &&
					(frameTimer.getElapsedTimeF64() > FRAME_STALL_THRESHOLD))
				{
					gFrameStalls++;
				}

				// <FS:Ansariel> MaxFPS Viewer-Chui merge error
				// Limit FPS
				//F32 max_fps = gSavedSettings.getF32("MaxFPS");
				static LLCachedControl<F32> max_fps(gSavedSettings, "MaxFPS");
				// Only limit FPS when we are actually rendering something.  Otherwise
				// logins, logouts and teleports take much longer to complete.
				// <FS:Ansariel> FIRE-11804: Expose MaxFPS
				//if (max_fps > F_APPROXIMATELY_ZERO && 
				static LLCachedControl<bool> fsLimitFramerate(gSavedSettings, "FSLimitFramerate");
				if (fsLimitFramerate && max_fps > F_APPROXIMATELY_ZERO && 
				// </FS:Ansariel>
					LLStartUp::getStartupState() == STATE_STARTED &&
					!gTeleportDisplay &&
					!logoutRequestSent())
				{
					// Sleep a while to limit frame rate.
					F32 min_frame_time = 1.f / max_fps;
					S32 milliseconds_to_sleep = llclamp((S32)((min_frame_time - frameTimer.getElapsedTimeF64()) * 1000.f), 0, 1000);
					if (milliseconds_to_sleep > 0)
					{
						LL_RECORD_BLOCK_TIME(FTM_YIELD);
						ms_sleep(milliseconds_to_sleep);
					}
				}
				// </FS:Ansariel> MaxFPS Viewer-Chui merge error

				frameTimer.reset();

				resumeMainloopTimeout();
	
				pingMainloopTimeout("Main:End");
			}	
		}
		catch(std::bad_alloc)
		{			
			LLMemory::logMemoryInfo(TRUE) ;

			//stop memory leaking simulation
			LLFloaterMemLeak* mem_leak_instance =
				LLFloaterReg::findTypedInstance<LLFloaterMemLeak>("mem_leaking");
			if(mem_leak_instance)
			{
				mem_leak_instance->stop() ;				
				LL_WARNS() << "Bad memory allocation in LLAppViewer::mainLoop()!" << LL_ENDL ;
			}
			else
			{
				//output possible call stacks to log file.
				LLError::LLCallStacks::print() ;

				LL_ERRS() << "Bad memory allocation in LLAppViewer::mainLoop()!" << LL_ENDL ;
			}
		}
	}

	if (LLApp::isExiting())
	{
		// Save snapshot for next time, if we made it through initialization
		if (STATE_STARTED == LLStartUp::getStartupState())
		{
			try
			{
				saveFinalSnapshot();
			}
			catch(std::bad_alloc)
			{
				LL_WARNS() << "Bad memory allocation when saveFinalSnapshot() is called!" << LL_ENDL ;
				
				//stop memory leaking simulation
				LLFloaterMemLeak* mem_leak_instance =
				LLFloaterReg::findTypedInstance<LLFloaterMemLeak>("mem_leaking");
				if(mem_leak_instance)
				{
					mem_leak_instance->stop() ;
				}
			}
		}
		
		delete gServicePump;
		
		destroyMainloopTimeout();
		
		LL_INFOS() << "Exiting main_loop" << LL_ENDL;
	}

	return LLApp::isExiting();
}

S32 LLAppViewer::updateTextureThreads(F32 max_time)
{
	S32 work_pending = 0;
	{
		LL_RECORD_BLOCK_TIME(FTM_TEXTURE_CACHE);
 		work_pending += LLAppViewer::getTextureCache()->update(max_time); // unpauses the texture cache thread
	}
	{
		LL_RECORD_BLOCK_TIME(FTM_DECODE);
	 	work_pending += LLAppViewer::getImageDecodeThread()->update(max_time); // unpauses the image thread
	}
	{
		LL_RECORD_BLOCK_TIME(FTM_DECODE);
	 	work_pending += LLAppViewer::getTextureFetch()->update(max_time); // unpauses the texture fetch thread
	}
	return work_pending;
}

void LLAppViewer::flushVFSIO()
{
	while (1)
	{
		S32 pending = LLVFSThread::updateClass(0);
		pending += LLLFSThread::updateClass(0);
		if (!pending)
		{
			break;
		}
		LL_INFOS() << "Waiting for pending IO to finish: " << pending << LL_ENDL;
		ms_sleep(100);
	}
}

bool LLAppViewer::cleanup()
{
	LLLeapMotionController::getInstance()->cleanup(); // <FS:ND/> shutdown leap support

	//ditch LLVOAvatarSelf instance
	gAgentAvatarp = NULL;

    LLNotifications::instance().clear();

	// workaround for DEV-35406 crash on shutdown
	LLEventPumps::instance().reset();

#if HAS_GROWL
	GrowlManager::destroyManager();
#endif

	//dump scene loading monitor results
	LLSceneMonitor::instance().dumpToFile(gDirUtilp->getExpandedFilename(LL_PATH_LOGS, "scene_monitor_results.csv"));

	// There used to be an 'if (LLFastTimerView::sAnalyzePerformance)' block
	// here, completely redundant with the one that occurs later in this same
	// function. Presumably the duplication was due to an automated merge gone
	// bad. Not knowing which instance to prefer, we chose to retain the later
	// one because it happens just after mFastTimerLogThread is deleted. This
	// comment is in case we guessed wrong, so we can move it here instead.

	// remove any old breakpad minidump files from the log directory
	if (! isError())
	{
		std::string logdir = gDirUtilp->getExpandedFilename(LL_PATH_LOGS, "");
		gDirUtilp->deleteFilesInDir(logdir, "*-*-*-*-*.dmp");
	}

	{
		// Kill off LLLeap objects. We can find them all because LLLeap is derived
		// from LLInstanceTracker. But collect instances first: LLInstanceTracker
		// specifically forbids adding/deleting instances while iterating.
		std::vector<LLLeap*> leaps;
		leaps.reserve(LLLeap::instanceCount());
		for (LLLeap::instance_iter li(LLLeap::beginInstances()), lend(LLLeap::endInstances());
			 li != lend; ++li)
		{
			leaps.push_back(&*li);
		}
		// Okay, now trash them all. We don't have to NULL or erase the entry
		// in 'leaps' because the whole vector is going away momentarily.
		BOOST_FOREACH(LLLeap* leap, leaps)
		{
			delete leap;
		}
	} // destroy 'leaps'

	//flag all elements as needing to be destroyed immediately
	// to ensure shutdown order
	LLMortician::setZealous(TRUE);

	LLVoiceClient::getInstance()->terminate();
	
	disconnectViewer();

	LL_INFOS() << "Viewer disconnected" << LL_ENDL;

	display_cleanup(); 

	release_start_screen(); // just in case

	LLError::logToFixedBuffer(NULL);

	LL_INFOS() << "Cleaning Up" << LL_ENDL;

	// <FS:Zi> Backup Settings
	if(mSaveSettingsOnExit)
	{
	// </FS:Zi>
	// FIRE-4871: Save per-account settings earlier -- TS
	std::string per_account_settings_file = gSavedSettings.getString("PerAccountSettingsFile");
	if (per_account_settings_file.empty())
	{
		LL_INFOS() << "Not saving per-account settings; don't know the account name yet." << LL_ENDL;
	}
	// Only save per account settings if the previous login succeeded, otherwise
	// we might end up with a cleared out settings file in case a previous login
	// failed after loading per account settings. -Zi
	else if (!mSavePerAccountSettings)
	{
		LL_INFOS() << "Not saving per-account settings; last login was not successful." << LL_ENDL;
	}
	else
	{
		gSavedPerAccountSettings.saveToFile(per_account_settings_file, TRUE);
		LL_INFOS() << "First time: Saved per-account settings to " <<
		        per_account_settings_file << LL_ENDL;
	}
	gSavedSettings.saveToFile(gSavedSettings.getString("ClientSettingsFile"), TRUE);
	// /FIRE-4871
	// <FS:Zi> Backup Settings
	}
	else
	{
		LL_INFOS() << "Not saving settings, to prevent settings restore failure." << LL_ENDL;
	}
	// </FS:Zi>

	// shut down mesh streamer
	gMeshRepo.shutdown();

	// <FS:ND> FIRE-8385 Crash on exit in Havok. It is hard to say why it happens, as we only have the binary Havok blob. This is a hack around it.
	// Due to the fact the process is going to die anyway, the OS will clean up any reources left by not calling quitSystem.
	// The OpenSim version does not use Havok, it is okay to call shutdown then.
#ifdef OPENSIM
	// shut down Havok
	LLPhysicsExtensions::quitSystem();
#endif // </FS:ND>

	// Must clean up texture references before viewer window is destroyed.
	if(LLHUDManager::instanceExists())
	{
		LLHUDManager::getInstance()->updateEffects();
		LLHUDObject::updateAll();
		LLHUDManager::getInstance()->cleanupEffects();
		LLHUDObject::cleanupHUDObjects();
		LL_INFOS() << "HUD Objects cleaned up" << LL_ENDL;
	}

	LLKeyframeDataCache::clear();
	
 	// End TransferManager before deleting systems it depends on (Audio, VFS, AssetStorage)
#if 0 // this seems to get us stuck in an infinite loop...
	gTransferManager.cleanup();
#endif

	LLLocalBitmapMgr::cleanupClass();

	// Note: this is where gWorldMap used to be deleted.

	// Note: this is where gHUDManager used to be deleted.
	if(LLHUDManager::instanceExists())
	{
		LLHUDManager::getInstance()->shutdownClass();
	}

	delete gAssetStorage;
	gAssetStorage = NULL;

	LLPolyMesh::freeAllMeshes();

	LLStartUp::cleanupNameCache();

	// Note: this is where gLocalSpeakerMgr and gActiveSpeakerMgr used to be deleted.

	LLWorldMap::getInstance()->reset(); // release any images

	LLCalc::cleanUp();

	LL_INFOS() << "Global stuff deleted" << LL_ENDL;

	if (gAudiop)
	{
<<<<<<< HEAD
		// shut down the streaming audio sub-subsystem first, in case it relies on not outliving the general audio subsystem.

		// <FS> FMOD fixes
		//LLStreamingAudioInterface *sai = gAudiop->getStreamingAudioImpl();
		//delete sai;
		//gAudiop->setStreamingAudioImpl(NULL);
		// </FS>
=======
        // be sure to stop the internet stream cleanly BEFORE destroying the interface to stop it.
        gAudiop->stopInternetStream();
        // shut down the streaming audio sub-subsystem first, in case it relies on not outliving the general audio subsystem.
        LLStreamingAudioInterface *sai = gAudiop->getStreamingAudioImpl();
		delete sai;
		gAudiop->setStreamingAudioImpl(NULL);
>>>>>>> abf9ccb0

        // shut down the audio subsystem
        gAudiop->shutdown();

		delete gAudiop;
		gAudiop = NULL;
	}

	// Note: this is where LLFeatureManager::getInstance()-> used to be deleted.

	// Patch up settings for next time
	// Must do this before we delete the viewer window,
	// such that we can suck rectangle information out of
	// it.
	cleanupSavedSettings();
	LL_INFOS() << "Settings patched up" << LL_ENDL;

	// delete some of the files left around in the cache.
	removeCacheFiles("*.wav");
	removeCacheFiles("*.tmp");
	removeCacheFiles("*.lso");
	removeCacheFiles("*.out");
	// <FS:Ansariel> Sound cache
	//removeCacheFiles("*.dsf");
	if (!gSavedSettings.getBOOL("FSKeepUnpackedCacheFiles"))
	{
		gDirUtilp->deleteFilesInDir(gDirUtilp->getExpandedFilename(LL_PATH_FS_SOUND_CACHE, ""), "*.dsf");
	}
	// </FS:Ansariel>
	removeCacheFiles("*.bodypart");
	removeCacheFiles("*.clothing");

	LL_INFOS() << "Cache files removed" << LL_ENDL;

	// Wait for any pending VFS IO
	flushVFSIO();
	LL_INFOS() << "Shutting down Views" << LL_ENDL;

	// Destroy the UI
	if( gViewerWindow)
		gViewerWindow->shutdownViews();

	LL_INFOS() << "Cleaning up Inventory" << LL_ENDL;
	
	// Cleanup Inventory after the UI since it will delete any remaining observers
	// (Deleted observers should have already removed themselves)
	gInventory.cleanupInventory();

	LL_INFOS() << "Cleaning up Selections" << LL_ENDL;
	
	// Clean up selection managers after UI is destroyed, as UI may be observing them.
	// Clean up before GL is shut down because we might be holding on to objects with texture references
	LLSelectMgr::cleanupGlobals();
	
	LL_INFOS() << "Shutting down OpenGL" << LL_ENDL;

	// Shut down OpenGL
	if( gViewerWindow)
	{
		gViewerWindow->shutdownGL();
	
		// Destroy window, and make sure we're not fullscreen
		// This may generate window reshape and activation events.
		// Therefore must do this before destroying the message system.
		delete gViewerWindow;
		gViewerWindow = NULL;
		LL_INFOS() << "ViewerWindow deleted" << LL_ENDL;
	}

	LL_INFOS() << "Cleaning up Keyboard & Joystick" << LL_ENDL;
	
	// viewer UI relies on keyboard so keep it aound until viewer UI isa gone
	delete gKeyboard;
	gKeyboard = NULL;

	// Turn off Space Navigator and similar devices
	LLViewerJoystick::getInstance()->terminate();
	
	LL_INFOS() << "Cleaning up Objects" << LL_ENDL;
	
	LLViewerObject::cleanupVOClasses();

	LLAvatarAppearance::cleanupClass();
	
	// <FS:Ansariel> Comment out duplicate clean up
	//LLAvatarAppearance::cleanupClass();
	
	LLPostProcess::cleanupClass();

	LLTracker::cleanupInstance();
	
	// *FIX: This is handled in LLAppViewerWin32::cleanup().
	// I'm keeping the comment to remember its order in cleanup,
	// in case of unforseen dependency.
	//#if LL_WINDOWS
	//	gDXHardware.cleanup();
	//#endif // LL_WINDOWS

	LLVolumeMgr* volume_manager = LLPrimitive::getVolumeManager();
	if (!volume_manager->cleanup())
	{
		LL_WARNS() << "Remaining references in the volume manager!" << LL_ENDL;
	}
	LLPrimitive::cleanupVolumeManager();

	LL_INFOS() << "Additional Cleanup..." << LL_ENDL;	
	
	LLViewerParcelMgr::cleanupGlobals();

	// *Note: this is where gViewerStats used to be deleted.

 	//end_messaging_system();

	LLFollowCamMgr::cleanupClass();
	//LLVolumeMgr::cleanupClass();
	LLPrimitive::cleanupVolumeManager();
	LLWorldMapView::cleanupClass();
	LLFolderViewItem::cleanupClass();
	LLUI::cleanupClass();
	
	//
	// Shut down the VFS's AFTER the decode manager cleans up (since it cleans up vfiles).
	// Also after viewerwindow is deleted, since it may have image pointers (which have vfiles)
	// Also after shutting down the messaging system since it has VFS dependencies

	//
	LL_INFOS() << "Cleaning up VFS" << LL_ENDL;
	LLVFile::cleanupClass();

	LL_INFOS() << "Saving Data" << LL_ENDL;
	
	// Store the time of our current logoff
	gSavedPerAccountSettings.setU32("LastLogoff", time_corrected());

	// Must do this after all panels have been deleted because panels that have persistent rects
	// save their rects on delete.
	if(mSaveSettingsOnExit)		// <FS:Zi> Backup Settings
	{
		gSavedSettings.saveToFile(gSavedSettings.getString("ClientSettingsFile"), TRUE);
	
	LLUIColorTable::instance().saveUserSettings();

//<Firestorm Skin Cleanup>
	std::string skinSaved = gSavedSettings.getString("SkinCurrent");
	std::string themeSaved = gSavedSettings.getString("SkinCurrentTheme");
	if ((skinSaved != mCurrentSkin) || (themeSaved != mCurrentSkinTheme))
	{
		LL_INFOS() << "Clearing skin colors." << LL_ENDL;
		// Implementation to only purge skin colors
		LLUIColorTable::instance().saveUserSettingsPaletteOnly();

	}
//</Firestorm Skip Cleanup>
	}	// <FS:Zi> Backup Settings
	
	
	// <FS:Zi> Backup Settings
	if(mSaveSettingsOnExit)
	{
	std::string per_account_settings_file = gSavedSettings.getString("PerAccountSettingsFile");
	// </FS:Zi>
	// PerAccountSettingsFile should be empty if no user has been logged on.
	// *FIX:Mani This should get really saved in a "logoff" mode. 
	// FIRE-4871: use the same file we picked out earlier -- TS
	if (per_account_settings_file.empty())
	{
		LL_INFOS() << "Not saving per-account settings; don't know the account name yet." << LL_ENDL;
	}
	// Only save per account settings if the previous login succeeded, otherwise
	// we might end up with a cleared out settings file in case a previous login
	// failed after loading per account settings.
	else if (!mSavePerAccountSettings)
	{
		LL_INFOS() << "Not saving per-account settings; last login was not successful." << LL_ENDL;
	}
	else
	{
		gSavedPerAccountSettings.saveToFile(per_account_settings_file, TRUE);
		LL_INFOS() << "Second time: Saved per-account settings to " <<
		        per_account_settings_file << LL_ENDL;
	}
	// <FS:Zi> Backup Settings
	}
	else
	{
		LL_INFOS() << "Not saving settings, to prevent settings restore failure." << LL_ENDL;
	}
	// </FS:Zi>

	// We need to save all crash settings, even if they're defaults [see LLCrashLogger::loadCrashBehaviorSetting()]
	gCrashSettings.saveToFile(gSavedSettings.getString("CrashSettingsFile"),FALSE);

	//std::string warnings_settings_filename = gDirUtilp->getExpandedFilename(LL_PATH_USER_SETTINGS, getSettingsFilename("Default", "Warnings"));
	std::string warnings_settings_filename = gDirUtilp->getExpandedFilename(LL_PATH_USER_SETTINGS, getSettingsFilename("User", "Warnings"));
	if(mSaveSettingsOnExit)		// <FS:Zi> Backup Settings
	gWarningSettings.saveToFile(warnings_settings_filename, TRUE);

	// Save URL history file
	if(mSaveSettingsOnExit)		// <FS:Zi> Backup Settings
	LLURLHistory::saveFile("url_history.xml");

	// save mute list. gMuteList used to also be deleted here too.
	LLMuteList::getInstance()->cache(gAgent.getID());

	//save call log list
	LLConversationLog::instance().cache();

	if (mPurgeOnExit)
	{
		LL_INFOS() << "Purging all cache files on exit" << LL_ENDL;
		gDirUtilp->deleteFilesInDir(gDirUtilp->getExpandedFilename(LL_PATH_CACHE,""), "*.*");
		// <FS:Ansariel> Sound cache
		gDirUtilp->deleteFilesInDir(gDirUtilp->getExpandedFilename(LL_PATH_FS_SOUND_CACHE, ""), "*.*");
	}
	
	writeDebugInfo();

	LLLocationHistory::getInstance()->save();

	LLAvatarIconIDCache::getInstance()->save();
	
	LLViewerMedia::saveCookieFile();

	// Stop the plugin read thread if it's running.
	LLPluginProcessParent::setUseReadThread(false);

	LL_INFOS() << "Shutting down Threads" << LL_ENDL;

	// Let threads finish
	LLTimer idleTimer;
	idleTimer.reset();
	const F64 max_idle_time = 5.f; // 5 seconds
	while(1)
	{
		S32 pending = 0;
		pending += LLAppViewer::getTextureCache()->update(1); // unpauses the worker thread
		pending += LLAppViewer::getImageDecodeThread()->update(1); // unpauses the image thread
		pending += LLAppViewer::getTextureFetch()->update(1); // unpauses the texture fetch thread
		pending += LLVFSThread::updateClass(0);
		pending += LLLFSThread::updateClass(0);
		F64 idle_time = idleTimer.getElapsedTimeF64();
		if(!pending)
		{
			break ; //done
		}
		else if(idle_time >= max_idle_time)
		{
			LL_WARNS() << "Quitting with pending background tasks." << LL_ENDL;
			break;
		}
	}

	// Delete workers first
	// shotdown all worker threads before deleting them in case of co-dependencies
	mAppCoreHttp.requestStop();
	sTextureFetch->shutdown();
	sTextureCache->shutdown();	
	sImageDecodeThread->shutdown();
	
	sTextureFetch->shutDownTextureCacheThread() ;
	sTextureFetch->shutDownImageDecodeThread() ;

	LL_INFOS() << "Shutting down message system" << LL_ENDL;
	end_messaging_system();

	// Non-LLCurl libcurl library
	mAppCoreHttp.cleanup();

	LLFilePickerThread::cleanupClass();

	//MUST happen AFTER LLCurl::cleanupClass
	delete sTextureCache;
    sTextureCache = NULL;
	delete sTextureFetch;
    sTextureFetch = NULL;
	delete sImageDecodeThread;
    sImageDecodeThread = NULL;
	delete mFastTimerLogThread;
	mFastTimerLogThread = NULL;

	if (LLFastTimerView::sAnalyzePerformance)
	{
		LL_INFOS() << "Analyzing performance" << LL_ENDL;
		
		std::string baseline_name = LLTrace::BlockTimer::sLogName + "_baseline.slp";
		std::string current_name  = LLTrace::BlockTimer::sLogName + ".slp"; 
		std::string report_name   = LLTrace::BlockTimer::sLogName + "_report.csv";

		LLFastTimerView::doAnalysis(
			gDirUtilp->getExpandedFilename(LL_PATH_LOGS, baseline_name),
			gDirUtilp->getExpandedFilename(LL_PATH_LOGS, current_name),
			gDirUtilp->getExpandedFilename(LL_PATH_LOGS, report_name));
	}	

	LLMetricPerformanceTesterBasic::cleanClass() ;

	LL_INFOS() << "Cleaning up Media and Textures" << LL_ENDL;

	//Note:
	//LLViewerMedia::cleanupClass() has to be put before gTextureList.shutdown()
	//because some new image might be generated during cleaning up media. --bao
	LLViewerMedia::cleanupClass();
	LLViewerParcelMedia::cleanupClass();
	gTextureList.shutdown(); // shutdown again in case a callback added something
	LLUIImageList::getInstance()->cleanUp();
	
	// This should eventually be done in LLAppViewer
	LLImage::cleanupClass();
	LLVFSThread::cleanupClass();
	LLLFSThread::cleanupClass();

#ifndef LL_RELEASE_FOR_DOWNLOAD
	LL_INFOS() << "Auditing VFS" << LL_ENDL;
	if(gVFS)
	{
		gVFS->audit();
	}
#endif

	LL_INFOS() << "Misc Cleanup" << LL_ENDL;
	
	// For safety, the LLVFS has to be deleted *after* LLVFSThread. This should be cleaned up.
	// (LLVFS doesn't know about LLVFSThread so can't kill pending requests) -Steve
	delete gStaticVFS;
	gStaticVFS = NULL;
	delete gVFS;
	gVFS = NULL;
	
	gSavedSettings.cleanup();
	LLUIColorTable::instance().clear();

	LLWatchdog::getInstance()->cleanup();

	LLViewerAssetStatsFF::cleanup();
	
	// If we're exiting to launch an URL, do that here so the screen
	// is at the right resolution before we launch IE.
	if (!gLaunchFileOnQuit.empty())
	{
		LL_INFOS() << "Launch file on quit." << LL_ENDL;
#if LL_WINDOWS
		// Indicate an application is starting.
		SetCursor(LoadCursor(NULL, IDC_WAIT));
#endif

		// HACK: Attempt to wait until the screen res. switch is complete.
		ms_sleep(1000);

		LLWeb::loadURLExternal( gLaunchFileOnQuit, false );
		LL_INFOS() << "File launched." << LL_ENDL;
	}
	LL_INFOS() << "Cleaning up LLProxy." << LL_ENDL;
	LLProxy::cleanupClass();
    LLCore::LLHttp::cleanup();

	LLWearableType::cleanupClass();

	LLMainLoopRepeater::instance().stop();

	//release all private memory pools.
	LLPrivateMemoryPoolManager::destroyClass() ;

	ll_close_fail_log();

	LLError::LLCallStacks::cleanup();

	removeMarkerFiles();
	
    LL_INFOS() << "Goodbye!" << LL_ENDL;

    removeDumpDir();

	// return 0;
	return true;
}

// A callback for LL_ERRS() to call during the watchdog error.
void watchdog_llerrs_callback(const std::string &error_string)
{
	gLLErrorActivated = true;

#ifdef LL_WINDOWS
	RaiseException(0,0,0,0);
#else
	raise(SIGQUIT);
#endif
}

// A callback for the watchdog to call.
void watchdog_killer_callback()
{
	LLError::setFatalFunction(watchdog_llerrs_callback);
	LL_ERRS() << "Watchdog killer event" << LL_ENDL;
}

bool LLAppViewer::initThreads()
{
	static const bool enable_threads = true;

	LLImage::initClass(gSavedSettings.getBOOL("TextureNewByteRange"),gSavedSettings.getS32("TextureReverseByteRange"));

	LLVFSThread::initClass(enable_threads && false);
	LLLFSThread::initClass(enable_threads && false);

	// Image decoding
	LLAppViewer::sImageDecodeThread = new LLImageDecodeThread(enable_threads && true);
	LLAppViewer::sTextureCache = new LLTextureCache(enable_threads && true);
	LLAppViewer::sTextureFetch = new LLTextureFetch(LLAppViewer::getTextureCache(),
													sImageDecodeThread,
													enable_threads && true,
													app_metrics_qa_mode);	

	if (LLTrace::BlockTimer::sLog || LLTrace::BlockTimer::sMetricLog)
	{
		LLTrace::BlockTimer::setLogLock(new LLMutex(NULL));
		mFastTimerLogThread = new LLFastTimerLogThread(LLTrace::BlockTimer::sLogName);
		mFastTimerLogThread->start();
	}

	// Mesh streaming and caching
	gMeshRepo.init();

	LLFilePickerThread::initClass();

	// *FIX: no error handling here!
	return true;
}

void errorCallback(const std::string &error_string)
{
	LLStringUtil::format_map_t map;
	map["ERROR_DETAILS"]=error_string;
	std::string error_display_string=LLTrans::getString("MBApplicationErrorDetails",map);
	
	// <FS:Ansariel> If we crash before loading the configuration, LLTrans
	//               won't be able to find the localized string, so we
	//               fall back to the English version instead of showing
	//               a dialog saying "MissingString("<LocalizationStringId>".
	std::string caption = LLTrans::getString("MBApplicationError");

	if (error_display_string.find("MissingString(") != std::string::npos)
	{
		error_display_string = "We are sorry, but Firestorm has crashed and needs to be closed. If you see this issue happening repeatedly, please contact our support team and submit the following message:\n\n[ERROR_DETAILS]";
		LLStringUtil::format(error_display_string, map);
	}
	if (caption.find("MissingString(") != std::string::npos)
	{
		caption = "Application Error - Don't Panic";
	}
	// </FS:Ansariel>

#if !LL_RELEASE_FOR_DOWNLOAD
	// <FS:Ansariel> Changed to fix missing string error upon early crash
	//if (OSBTN_CANCEL == OSMessageBox(error_display_string, LLTrans::getString("MBApplicationError"), OSMB_OKCANCEL))
	if (OSBTN_CANCEL == OSMessageBox(error_display_string, caption, OSMB_OKCANCEL))
		return;
#else
	// <FS:Ansariel> Changed to fix missing string error upon early crash
	//OSMessageBox(error_display_string, LLTrans::getString("MBApplicationError"), OSMB_OK);
	OSMessageBox(error_display_string, caption, OSMB_OK);
#endif // !LL_RELEASE_FOR_DOWNLOAD

	//Set the ErrorActivated global so we know to create a marker file
	gLLErrorActivated = true;
	
//	LLError::crashAndLoop(error_string);
// [SL:KB] - Patch: Viewer-Build | Checked: 2010-12-04 (Catznip-2.4)
#if !LL_RELEASE_FOR_DOWNLOAD && LL_WINDOWS
	DebugBreak();
#else
	LLError::crashAndLoop(error_string);
#endif // LL_RELEASE_WITH_DEBUG_INFO && LL_WINDOWS
// [/SL:KB]
}

void LLAppViewer::initLoggingAndGetLastDuration()
{
	//
	// Set up logging defaults for the viewer
	//
	LLError::initForApplication(
				gDirUtilp->getExpandedFilename(LL_PATH_APP_SETTINGS, ""));
	LLError::setFatalFunction(errorCallback);
	//LLError::setTimeFunction(getRuntime);

	// Remove the last ".old" log file.
	std::string old_log_file = gDirUtilp->getExpandedFilename(LL_PATH_LOGS,
							     APP_NAME + ".old");
	LLFile::remove(old_log_file);

	// Get name of the log file
	std::string log_file = gDirUtilp->getExpandedFilename(LL_PATH_LOGS,
							     APP_NAME + ".log");
 	/*
	 * Before touching any log files, compute the duration of the last run
	 * by comparing the ctime of the previous start marker file with the ctime
	 * of the last log file.
	 */
	std::string start_marker_file_name = gDirUtilp->getExpandedFilename(LL_PATH_LOGS, START_MARKER_FILE_NAME);
	llstat start_marker_stat;
	llstat log_file_stat;
	std::ostringstream duration_log_stream; // can't log yet, so save any message for when we can below
	int start_stat_result = LLFile::stat(start_marker_file_name, &start_marker_stat);
	int log_stat_result = LLFile::stat(log_file, &log_file_stat);
	if ( 0 == start_stat_result && 0 == log_stat_result )
	{
		int elapsed_seconds = log_file_stat.st_ctime - start_marker_stat.st_ctime;
		// only report a last run time if the last viewer was the same version
		// because this stat will be counted against this version
		if ( markerIsSameVersion(start_marker_file_name) )
		{
			gLastExecDuration = elapsed_seconds;
		}
		else
		{
			duration_log_stream << "start marker from some other version; duration is not reported";
			gLastExecDuration = -1;
		}
	}
	else
	{
		// at least one of the LLFile::stat calls failed, so we can't compute the run time
		duration_log_stream << "duration stat failure; start: "<< start_stat_result << " log: " << log_stat_result;
		gLastExecDuration = -1; // unknown
	}
	std::string duration_log_msg(duration_log_stream.str());
	
	// Create a new start marker file for comparison with log file time for the next run
	LLAPRFile start_marker_file ;
	start_marker_file.open(start_marker_file_name, LL_APR_WB);
	if (start_marker_file.getFileHandle())
	{
		recordMarkerVersion(start_marker_file);
		start_marker_file.close();
	}

	// Rename current log file to ".old"
	LLFile::rename(log_file, old_log_file);

	// Set the log file to SecondLife.log
	LLError::logToFile(log_file);
	if (!duration_log_msg.empty())
	{
		LL_WARNS("MarkerFile") << duration_log_msg << LL_ENDL;
	}
}

bool LLAppViewer::loadSettingsFromDirectory(const std::string& location_key,
					    bool set_defaults)
{	
	if (!mSettingsLocationList)
	{
		LL_ERRS() << "Invalid settings location list" << LL_ENDL;
	}

	BOOST_FOREACH(const SettingsGroup& group, mSettingsLocationList->groups)
	{
		// skip settings groups that aren't the one we requested
		if (group.name() != location_key) continue;

		ELLPath path_index = (ELLPath)group.path_index();
		if(path_index <= LL_PATH_NONE || path_index >= LL_PATH_LAST)
		{
			LL_ERRS() << "Out of range path index in app_settings/settings_files.xml" << LL_ENDL;
			return false;
		}

		BOOST_FOREACH(const SettingsFile& file, group.files)
		{
			// <FS:Ansariel> Skip quickprefs settings - we don't have a settings group
			//               for it as it's not a regular settings file
			if (file.name() == "QuickPreferences")
			{
				continue;
			}
			// </FS:Ansariel>

			LL_INFOS("Settings") << "Attempting to load settings for the group " << file.name()
			    << " - from location " << location_key << LL_ENDL;

			LLControlGroup* settings_group = LLControlGroup::getInstance(file.name);
			if(!settings_group)
			{
				LL_WARNS("Settings") << "No matching settings group for name " << file.name() << LL_ENDL;
				continue;
			}

			std::string full_settings_path;

			if (file.file_name_setting.isProvided() 
				&& gSavedSettings.controlExists(file.file_name_setting))
			{
				// try to find filename stored in file_name_setting control
				full_settings_path = gSavedSettings.getString(file.file_name_setting);
				if (full_settings_path.empty())
				{
					continue;
				}
				else if (!gDirUtilp->fileExists(full_settings_path))
				{
					// search in default path
					full_settings_path = gDirUtilp->getExpandedFilename((ELLPath)path_index, full_settings_path);
				}
			}
			else
			{
				// by default, use specified file name
				full_settings_path = gDirUtilp->getExpandedFilename((ELLPath)path_index, file.file_name());
			}

			if(settings_group->loadFromFile(full_settings_path, set_defaults, file.persistent))
			{	// success!
				LL_INFOS("Settings") << "Loaded settings file " << full_settings_path << LL_ENDL;
			}
			else
			{	// failed to load
				if(file.required)
				{
					LL_ERRS() << "Error: Cannot load required settings file from: " << full_settings_path << LL_ENDL;
					return false;
				}
				else
				{
					// only complain if we actually have a filename at this point
					if (!full_settings_path.empty())
					{
						LL_INFOS("Settings") << "Cannot load " << full_settings_path << " - No settings found." << LL_ENDL;
					}
				}
			}
		}
	}

	return true;
}

std::string LLAppViewer::getSettingsFilename(const std::string& location_key,
											 const std::string& file)
{
	BOOST_FOREACH(const SettingsGroup& group, mSettingsLocationList->groups)
	{
		if (group.name() == location_key)
		{
			BOOST_FOREACH(const SettingsFile& settings_file, group.files)
			{
				if (settings_file.name() == file)
				{
					return settings_file.file_name;
				}
			}
		}
	}

	return std::string();
}

void LLAppViewer::loadColorSettings()
{
	LLUIColorTable::instance().loadFromSettings();
}

namespace
{
    void handleCommandLineError(LLControlGroupCLP& clp)
    {
		LL_WARNS() << "Error parsing command line options. Command Line options ignored."  << LL_ENDL;

		LL_INFOS() << "Command line usage:\n" << clp << LL_ENDL;

		OSMessageBox(STRINGIZE(LLTrans::getString("MBCmdLineError") << clp.getErrorMessage()),
					 LLStringUtil::null,
					 OSMB_OK);
    }
} // anonymous namespace

bool LLAppViewer::initConfiguration()
{	
	//Load settings files list
	std::string settings_file_list = gDirUtilp->getExpandedFilename(LL_PATH_APP_SETTINGS, "settings_files.xml");
	LLXMLNodePtr root;
	BOOL success  = LLXMLNode::parseFile(settings_file_list, root, NULL);
	if (!success)
	{
        LL_ERRS() << "Cannot load default configuration file " << settings_file_list << LL_ENDL;
	}

	mSettingsLocationList = new SettingsFiles();

	LLXUIParser parser;
	parser.readXUI(root, *mSettingsLocationList, settings_file_list);

	if (!mSettingsLocationList->validateBlock())
	{
        LL_ERRS() << "Invalid settings file list " << settings_file_list << LL_ENDL;
	}
		
	// The settings and command line parsing have a fragile
	// order-of-operation:
	// - load defaults from app_settings
	// - set procedural settings values
	// - read command line settings
	// - selectively apply settings needed to load user settings.
    // - load overrides from user_settings 
	// - apply command line settings (to override the overrides)
	// - load per account settings (happens in llstartup
	
	// - load defaults
	bool set_defaults = true;
	if(!loadSettingsFromDirectory("Default", set_defaults))
	{
		std::ostringstream msg;
		msg << "Unable to load default settings file. The installation may be corrupted.";
		OSMessageBox(msg.str(),LLStringUtil::null,OSMB_OK);
		return false;
	}
	
	//<FS:Techwolf Lupindo>
	// load defaults overide here. Can not use settings_files.xml as path is different then above loading of defaults.
	std::string fsdata_defaults = gDirUtilp->getExpandedFilename(LL_PATH_USER_SETTINGS, "fsdata_defaults.xml");
	std::string fsdata_global = "Global";
	LLControlGroup* settings_group = LLControlGroup::getInstance(fsdata_global);
	if(settings_group && settings_group->loadFromFile(fsdata_defaults, set_defaults))
	{
		LL_INFOS() << "Loaded settings file " << fsdata_defaults << LL_ENDL;
	}
	//</FS:Techwolf Lupindo>

	initStrings(); // setup paths for LLTrans based on settings files only
	// - set procedural settings
	// Note: can't use LL_PATH_PER_SL_ACCOUNT for any of these since we haven't logged in yet
        //gSavedSettings.setString("ClientSettingsFile", gDirUtilp->getExpandedFilename(LL_PATH_USER_SETTINGS, getSettingsFilename("Default", "Global")));
        gSavedSettings.setString("ClientSettingsFile", gDirUtilp->getExpandedFilename(LL_PATH_USER_SETTINGS, getSettingsFilename("User", "Global")));
        gSavedSettings.setString("CrashSettingsFile", gDirUtilp->getExpandedFilename(LL_PATH_USER_SETTINGS, getSettingsFilename("User", "CrashSettings")));
	
#ifndef	LL_RELEASE_FOR_DOWNLOAD
	// provide developer build only overrides for these control variables that are not
	// persisted to settings.xml
	LLControlVariable* c = gSavedSettings.getControl("ShowConsoleWindow");
	if (c)
	{
		c->setValue(true, false);
	}
	c = gSavedSettings.getControl("AllowMultipleViewers");
	if (c)
	{
		c->setValue(true, false);
	}

	gSavedSettings.setBOOL("QAMode", TRUE );
	gSavedSettings.setS32("WatchdogEnabled", 0);
#endif
	
	// These are warnings that appear on the first experience of that condition.
	// They are already set in the settings_default.xml file, but still need to be added to LLFirstUse
	// for disable/reset ability
//	LLFirstUse::addConfigVariable("FirstBalanceIncrease");
//	LLFirstUse::addConfigVariable("FirstBalanceDecrease");
//	LLFirstUse::addConfigVariable("FirstSit");
//	LLFirstUse::addConfigVariable("FirstMap");
//	LLFirstUse::addConfigVariable("FirstGoTo");
//	LLFirstUse::addConfigVariable("FirstBuild");
//	LLFirstUse::addConfigVariable("FirstLeftClickNoHit");
//	LLFirstUse::addConfigVariable("FirstTeleport");
//	LLFirstUse::addConfigVariable("FirstOverrideKeys");
//	LLFirstUse::addConfigVariable("FirstAttach");
//	LLFirstUse::addConfigVariable("FirstAppearance");
//	LLFirstUse::addConfigVariable("FirstInventory");
//	LLFirstUse::addConfigVariable("FirstSandbox");
//	LLFirstUse::addConfigVariable("FirstFlexible");
//	LLFirstUse::addConfigVariable("FirstDebugMenus");
//	LLFirstUse::addConfigVariable("FirstSculptedPrim");
//	LLFirstUse::addConfigVariable("FirstVoice");
//	LLFirstUse::addConfigVariable("FirstMedia");
		
	// - read command line settings.
	LLControlGroupCLP clp;
	std::string	cmd_line_config	= gDirUtilp->getExpandedFilename(LL_PATH_APP_SETTINGS,
														  "cmd_line.xml");

	clp.configure(cmd_line_config, &gSavedSettings);

	if(!initParseCommandLine(clp))
	{
		handleCommandLineError(clp);
		return false;
	}
	
	// - selectively apply settings 

	// If the user has specified a alternate settings file name.
	// Load	it now before loading the user_settings/settings.xml
	if(clp.hasOption("settings"))
	{
		std::string	user_settings_filename = 
			gDirUtilp->getExpandedFilename(LL_PATH_USER_SETTINGS, 
										   clp.getOption("settings")[0]);
		gSavedSettings.setString("ClientSettingsFile", user_settings_filename);
		// SJ: if asked to purge configuration, remove custom user-settings file before it will be read
		if (mPurgeSettings)
		{
			LLFile::remove(user_settings_filename);
		}

		LL_INFOS("Settings")	<< "Using command line specified settings filename: " 
			<< user_settings_filename << LL_ENDL;
	}
	else
	{
		// SJ: if asked to purge configuration, remove default user-settings file before it will be read
		if (mPurgeSettings)
		{
			LLFile::remove(gDirUtilp->getExpandedFilename(LL_PATH_USER_SETTINGS, getSettingsFilename("User", "Global")));
		}

	}
	

	// - load overrides from user_settings 
	loadSettingsFromDirectory("User");

	if (gSavedSettings.getBOOL("FirstRunThisInstall"))
	{
		if (gSavedSettings.getString("SessionSettingsFile").empty())
        {
            gSavedSettings.setString("SessionSettingsFile", "settings_firestorm.xml");
        }
		
// <FS:CR> Set ForceShowGrid to TRUE on first run if we're on an OpenSim build
#ifdef OPENSIM
		if (!gSavedSettings.getBOOL("ForceShowGrid"))
			gSavedSettings.setBOOL("ForceShowGrid", TRUE);
#endif // OPENSIM
// </FS:CR>
		
		// Note that the "FirstRunThisInstall" settings is currently unused.
		gSavedSettings.setBOOL("FirstRunThisInstall", FALSE);
	}
	
	// <FS:CR> Compatibility with old backups
	// Put gSavedSettings here, gSavedPerAccountSettings in llstartup.cpp
	// *TODO: Should we keep these around forever or just three release cycles?
	if (gSavedSettings.getBOOL("FSFirstRunAfterSettingsRestore"))
	{
		// Nothing happened...
	}
	// </FS:CR>

	//WS: Set the usersessionsettingsfile to the account_SessionSettingsFile file. This allows settings_per_accounts to be per session.
	if(!gSavedSettings.getString("SessionSettingsFile").empty())
    {
		if(gSavedSettings.getString("UserSessionSettingsFile").empty())
			gSavedSettings.setString("UserSessionSettingsFile","account_" + gSavedSettings.getString("SessionSettingsFile"));
	}
	else
    {
        gSavedSettings.setString("UserSessionSettingsFile","");
    }

	if (clp.hasOption("sessionsettings"))
	{
		std::string session_settings_filename = clp.getOption("sessionsettings")[0];		
		gSavedSettings.setString("SessionSettingsFile", session_settings_filename);
		LL_INFOS("Settings")	<< "Using session settings filename: " 
			<< session_settings_filename << LL_ENDL;
	}
	loadSettingsFromDirectory("Session",true); // AO The session file turns into the new defaults

	if (clp.hasOption("usersessionsettings"))
	{
		std::string user_session_settings_filename = clp.getOption("usersessionsettings")[0];		
		gSavedSettings.setString("UserSessionSettingsFile", user_session_settings_filename);
		LL_INFOS("Settings") << "Using user session settings filename: " 
			<< user_session_settings_filename << LL_ENDL;

	}

	
	loadSettingsFromDirectory("UserSession");
	
	//AO: Re-read user settings again. This is a Firestorm hack to get user settings to override modes
	//Todo, find a cleaner way of doing this via the various set_default arguments.
	loadSettingsFromDirectory("User");
	

	// - apply command line settings 
	if (! clp.notify())
	{
		handleCommandLineError(clp);
		return false;
	}

	// Register the core crash option as soon as we can
	// if we want gdb post-mortem on cores we need to be up and running
	// ASAP or we might miss init issue etc.
	if(gSavedSettings.getBOOL("DisableCrashLogger"))
	{
		LL_WARNS() << "Crashes will be handled by system, stack trace logs and crash logger are both disabled" << LL_ENDL;
		LLAppViewer::instance()->disableCrashlogger();
	}

	// Handle initialization from settings.
	// Start up the debugging console before handling other options.
	if (gSavedSettings.getBOOL("ShowConsoleWindow"))
	{
		initConsole();
	}

	if(clp.hasOption("help"))
	{
		std::ostringstream msg;
		msg << LLTrans::getString("MBCmdLineUsg") << "\n" << clp;
		LL_INFOS()	<< msg.str() << LL_ENDL;

		OSMessageBox(
			msg.str().c_str(),
			LLStringUtil::null,
			OSMB_OK);

		return false;
	}

    if(clp.hasOption("set"))
    {
        const LLCommandLineParser::token_vector_t& set_values = clp.getOption("set");
        if(0x1 & set_values.size())
        {
            LL_WARNS() << "Invalid '--set' parameter count." << LL_ENDL;
        }
        else
        {
            LLCommandLineParser::token_vector_t::const_iterator itr = set_values.begin();
            for(; itr != set_values.end(); ++itr)
            {
                const std::string& name = *itr;
                const std::string& value = *(++itr);
                std::string name_part;
                std::string group_part;
				LLControlVariable* control = NULL;

				// Name can be further split into ControlGroup.Name, with the default control group being Global
				size_t pos = name.find('.');
				if (pos != std::string::npos)
				{
					group_part = name.substr(0, pos);
					name_part = name.substr(pos+1);
					LL_INFOS() << "Setting " << group_part << "." << name_part << " to " << value << LL_ENDL;
					LLControlGroup* g = LLControlGroup::getInstance(group_part);
					if (g) control = g->getControl(name_part);
				}
				else
				{
					LL_INFOS() << "Setting Global." << name << " to " << value << LL_ENDL;
					control = gSavedSettings.getControl(name);
				}

                if (control)
                {
                    control->setValue(value, false);
                }
                else
                {
					LL_WARNS() << "Failed --set " << name << ": setting name unknown." << LL_ENDL;
                }
            }
        }
    }

    if  (clp.hasOption("logevents")) {
		LLViewerEventRecorder::instance().setEventLoggingOn();
    }

	std::string CmdLineChannel(gSavedSettings.getString("CmdLineChannel"));
	if(! CmdLineChannel.empty())
    {
		LLVersionInfo::resetChannel(CmdLineChannel);
	}

	// If we have specified crash on startup, set the global so we'll trigger the crash at the right time
	gCrashOnStartup = gSavedSettings.getBOOL("CrashOnStartup");

	if (gSavedSettings.getBOOL("LogPerformance"))
	{
		LLTrace::BlockTimer::sLog = true;
		LLTrace::BlockTimer::sLogName = std::string("performance");		
	}
	
	std::string test_name(gSavedSettings.getString("LogMetrics"));
	if (! test_name.empty())
 	{
		LLTrace::BlockTimer::sMetricLog = TRUE;
		// '--logmetrics' is specified with a named test metric argument so the data gathering is done only on that test
		// In the absence of argument, every metric would be gathered (makes for a rather slow run and hard to decipher report...)
		LL_INFOS() << "'--logmetrics' argument : " << test_name << LL_ENDL;
		LLTrace::BlockTimer::sLogName = test_name;
	}

	if (clp.hasOption("graphicslevel"))
	{
		// User explicitly requested --graphicslevel on the command line. We
		// expect this switch has already set RenderQualityPerformance. Check
		// that value for validity.
		U32 graphicslevel = gSavedSettings.getU32("RenderQualityPerformance");
		if (LLFeatureManager::instance().isValidGraphicsLevel(graphicslevel))
        {
			// graphicslevel is valid: save it and engage it later. Capture
			// the requested value separately from the settings variable
			// because, if this is the first run, LLViewerWindow's constructor
			// will call LLFeatureManager::applyRecommendedSettings(), which
			// overwrites this settings variable!
			mForceGraphicsLevel = graphicslevel;
        }
	}

	LLFastTimerView::sAnalyzePerformance = gSavedSettings.getBOOL("AnalyzePerformance");
	gAgentPilot.setReplaySession(gSavedSettings.getBOOL("ReplaySession"));

	if (gSavedSettings.getBOOL("DebugSession"))
	{
		gDebugSession = TRUE;
		gDebugGL = TRUE;

		ll_init_fail_log(gDirUtilp->getExpandedFilename(LL_PATH_LOGS, "test_failures.log"));
	}

	// Handle slurl use. NOTE: Don't let SL-55321 reappear.

    // *FIX: This init code should be made more robust to prevent 
    // the issue SL-55321 from returning. One thought is to allow 
    // only select options to be set from command line when a slurl 
    // is specified. More work on the settings system is needed to 
    // achieve this. For now...

    // *NOTE:Mani The command line parser parses tokens and is 
    // setup to bail after parsing the '--url' option or the 
    // first option specified without a '--option' flag (or
    // any other option that uses the 'last_option' setting - 
    // see LLControlGroupCLP::configure())

    // What can happen is that someone can use IE (or potentially 
    // other browsers) and do the rough equivalent of command 
    // injection and steal passwords. Phoenix. SL-55321

	std::string starting_location;

	std::string cmd_line_login_location(gSavedSettings.getString("CmdLineLoginLocation"));
	if(! cmd_line_login_location.empty())
	{
		starting_location = cmd_line_login_location;
	}
	else
	{
		std::string default_login_location(gSavedSettings.getString("DefaultLoginLocation"));
		if (! default_login_location.empty())
		{
			starting_location = default_login_location;
		}
	}

	// <FS>The gridmanager doesn't know the grids yet, only prepare
	// parsing the slurls, actually done when the grids are fetched 
	// (currently at the top of startup STATE_AUDIO_INIT,
	// but rather it belongs into the gridmanager)
	LLSLURL start_slurl;
	if (! starting_location.empty())
    {
		start_slurl = starting_location;
		// <FS:Ansariel> FIRE-11586: Restore grid manager workaround (grid is still empty here!)
		//LLStartUp::setStartSLURL(start_slurl);
		//if(start_slurl.getType() == LLSLURL::LOCATION) 
		//{  
		//	LLGridManager::getInstance()->setGridChoice(start_slurl.getGrid());
		//}
		LLStartUp::setStartSLURLString(starting_location);
		// </FS:Ansariel>

	}

	//RN: if we received a URL, hand it off to the existing instance.
	// don't call anotherInstanceRunning() when doing URL handoff, as
	// it relies on checking a marker file which will not work when running
	// out of different directories

	if (start_slurl.isValid() &&
		(gSavedSettings.getBOOL("SLURLPassToOtherInstance")))
	{
		// <FS:Ansariel> FIRE-11586: Temporary fix until grid manager has been reworked
		//if (sendURLToOtherInstance(start_slurl.getSLURLString()))
		if (sendURLToOtherInstance(starting_location))
		// </FS:Ansariel>
		{  
			// successfully handed off URL to existing instance, exit
			return false;
		}
    }


	// <FS:TT> Hacking to save the skin and theme for future use.
	mCurrentSkin = gSavedSettings.getString("SkinCurrent");
	mCurrentSkinTheme = gSavedSettings.getString("SkinCurrentTheme");
	// </FS:TT>

	const LLControlVariable* skinfolder = gSavedSettings.getControl("SkinCurrent");
	if(skinfolder && LLStringUtil::null != skinfolder->getValue().asString())
	{	
		// Examining "Language" may not suffice -- see LLUI::getLanguage()
		// logic. Unfortunately LLUI::getLanguage() doesn't yet do us much
		// good because we haven't yet called LLUI::initClass().
// [SL:KB] - Patch: Viewer-Skins | Checked: 2012-12-26 (Catznip-3.4)
 		gDirUtilp->setSkinFolder(skinfolder->getValue().asString(),
								 gSavedSettings.getString("SkinCurrentTheme"),
 								 gSavedSettings.getString("Language"));
		loadSettingsFromDirectory("CurrentSkin");
// [/SL:KB]
//		gDirUtilp->setSkinFolder(skinfolder->getValue().asString(),
//								 gSavedSettings.getString("Language"));
	}
	
	if (gSavedSettings.getBOOL("SpellCheck"))
	{
		std::list<std::string> dict_list;
		std::string dict_setting = gSavedSettings.getString("SpellCheckDictionary");
		boost::split(dict_list, dict_setting, boost::is_any_of(std::string(",")));
		if (!dict_list.empty())
		{
			LLSpellChecker::setUseSpellCheck(dict_list.front());
			dict_list.pop_front();
			LLSpellChecker::instance().setSecondaryDictionaries(dict_list);
		}
	}

	// <FS:Ansariel> MaxFPS Viewer-Chui merge error
    //mYieldTime = gSavedSettings.getS32("YieldTime");

	// Display splash screen.  Must be after above check for previous
	// crash as this dialog is always frontmost.
	std::string splash_msg;
	LLStringUtil::format_map_t args;
	//<FS:AW set the APP_NAME to Firestorm instead of the grid connected to>
	// //args["[APP_NAME]"] = LLTrans::getString("SECOND_LIFE");
	// //[FIX FIRE-2852] Changed function to find the right Gridname
	// args["[APP_NAME]"] = LLGridManager::getInstance()->getGridLabel();
	// //[FIX FIRE-2919] Making sure Current_grid has the right value
	args["[APP_NAME]"] =  LLTrans::getString("APP_NAME");
	//<FS:AW set the APP_NAME to Firestorm instead of the grid connected to>
	args["[CURRENT_GRID]"] = LLGridManager::getInstance()->getGridLabel();
	splash_msg = LLTrans::getString("StartupLoading", args);
	LLSplashScreen::show();
	LLSplashScreen::update(splash_msg);

	//LLVolumeMgr::initClass();
	LLVolumeMgr* volume_manager = new LLVolumeMgr();
	volume_manager->useMutex();	// LLApp and LLMutex magic must be manually enabled
	LLPrimitive::setVolumeManager(volume_manager);

	// Note: this is where we used to initialize gFeatureManagerp.

	gStartTime = totalTime();

	//
	// Set the name of the window
	//
	gWindowTitle = LLVersionInfo::getChannelAndVersion();	// <FS:CR>
#if LL_DEBUG
	gWindowTitle += std::string(" [DEBUG]")
#endif
	if (!gArgs.empty())
	{
		gWindowTitle += std::string(" ") + gArgs;
	}
	LLStringUtil::truncate(gWindowTitle, 255);

	//RN: if we received a URL, hand it off to the existing instance.
	// don't call anotherInstanceRunning() when doing URL handoff, as
	// it relies on checking a marker file which will not work when running
	// out of different directories
	// <FS:Ansariel> Duplicate call
	//if (start_slurl.isValid() &&
	//	(gSavedSettings.getBOOL("SLURLPassToOtherInstance")))
	//{
	//	// <FS:Ansariel> FIRE-11586: Temporary fix until grid manager has been reworked
	//	//if (sendURLToOtherInstance(start_slurl.getSLURLString()))
	//	if (sendURLToOtherInstance(CmdLineLoginLocation))
	//	// </FS:Ansariel>
	//	{
	//		// successfully handed off URL to existing instance, exit
	//		return false;
	//	}
	//}
	// </FS:Ansariel>

	//
	// Check for another instance of the app running
	//
	if (mSecondInstance && !gSavedSettings.getBOOL("AllowMultipleViewers"))
	{
		std::ostringstream msg;
		msg << LLTrans::getString("MBAlreadyRunning");
		OSMessageBox(
			msg.str(),
			LLStringUtil::null,
			OSMB_OK);
		return false;
	}

	if (mSecondInstance)
	{
		// This is the second instance of SL. Turn off voice support,
		// but make sure the setting is *not* persisted.
		LLControlVariable* disable_voice = gSavedSettings.getControl("CmdLineDisableVoice");
		// <FS:Ansariel> Voice in multiple instances; by Latif Khalifa
		//if(disable_voice)
		if(disable_voice && !gSavedSettings.getBOOL("VoiceMultiInstance"))
		// </FS:Ansariel>
		{
			const BOOL DO_NOT_PERSIST = FALSE;
			disable_voice->setValue(LLSD(TRUE), DO_NOT_PERSIST);
		}
	}

   	// NextLoginLocation is set from the command line option
	std::string nextLoginLocation = gSavedSettings.getString( "NextLoginLocation" );
	if ( !nextLoginLocation.empty() )
	{
		LL_DEBUGS("AppInit")<<"set start from NextLoginLocation: "<<nextLoginLocation<<LL_ENDL;
		LLStartUp::setStartSLURL(LLSLURL(nextLoginLocation));
	}
	else if (   (   clp.hasOption("login") || clp.hasOption("autologin"))
			 && gSavedSettings.getString("CmdLineLoginLocation").empty())
	{
		// If automatic login from command line with --login switch
		// init StartSLURL location.
		std::string start_slurl_setting = gSavedSettings.getString("LoginLocation");
		LL_DEBUGS("AppInit") << "start slurl setting '" << start_slurl_setting << "'" << LL_ENDL;
		// <FS:AW crash on startup>
		// also here LLSLURLs are not available at this point of startup
		//	LLStartUp::setStartSLURL(LLSLURL(start_slurl_setting));
			LLStartUp::setStartSLURLString(start_slurl_setting);
		// </FS:AW crash on startup>
	}
	else
	{
		// the login location will be set by the login panel (see LLPanelLogin)
	}

	// <FS:Ansariel> Option to not save password if using login cmdline switch
	if (clp.hasOption("logindontsavepassword") && clp.hasOption("login"))
	{
		gSavedSettings.setBOOL("FSLoginDontSavePassword", TRUE);
	}
	// </FS:Ansariel>

	gLastRunVersion = gSavedSettings.getString("LastRunVersion");

	loadColorSettings();
    
    //<FS:KC> One time fix for Latency
    if ((gLastRunVersion != LLVersionInfo::getChannelAndVersion()) && (gSavedSettings.getString("SkinCurrent") == "latency") && !gSavedSettings.getBOOL("FSLatencyOneTimeFixRun"))
    {
        LL_INFOS() << "FSLatencyOneTimeFix: Fixing script dialog colors." << LL_ENDL;
        // Replace previously saved script dialog colors with new defaults, which happen to be the same as the group notice colors
        LLUIColorTable::instance().setColor("ScriptDialog", LLUIColorTable::instance().getColor("GroupNotifyDialogBG", LLColor4::grey4));
        LLUIColorTable::instance().setColor("ScriptDialogFg", LLUIColorTable::instance().getColor("GroupNotifyTextColor", LLColor4::white));
    }
    gSavedSettings.setBOOL("FSLatencyOneTimeFixRun", TRUE);
    //</FS:KC>

	// Let anyone else who cares know that we've populated our settings
	// variables.
	for (LLControlGroup::key_iter ki(LLControlGroup::beginKeys()), kend(LLControlGroup::endKeys());
		 ki != kend; ++ki)
	{
		// For each named instance of LLControlGroup, send an event saying
		// we've initialized an LLControlGroup instance by that name.
		LLEventPumps::instance().obtain("LLControlGroup").post(LLSDMap("init", *ki));
	}

	return true; // Config was successful.
}

// The following logic is replicated in initConfiguration() (to be able to get
// some initial strings before we've finished initializing enough to know the
// current language) and also in init() (to initialize for real). Somehow it
// keeps growing, necessitating a method all its own.
void LLAppViewer::initStrings()
{
	LLTransUtil::parseStrings("strings.xml", default_trans_args);
	LLTransUtil::parseLanguageStrings("language_settings.xml");

	// parseStrings() sets up the LLTrans substitution table. Add this one item.
	LLTrans::setDefaultArg("[sourceid]", gSavedSettings.getString("sourceid"));

	// Now that we've set "[sourceid]", have to go back through
	// default_trans_args and reinitialize all those other keys because some
	// of them, in turn, reference "[sourceid]".
	BOOST_FOREACH(std::string key, default_trans_args)
	{
		std::string brackets(key), nobrackets(key);
		// Invalid to inspect key[0] if key is empty(). But then, the entire
		// body of this loop is pointless if key is empty().
		if (key.empty())
			continue;

		if (key[0] != '[')
		{
			// key was passed without brackets. That means that 'nobrackets'
			// is correct but 'brackets' is not.
			brackets = STRINGIZE('[' << brackets << ']');
		}
		else
		{
			// key was passed with brackets. That means that 'brackets' is
			// correct but 'nobrackets' is not. Erase the left bracket.
			nobrackets.erase(0, 1);
			std::string::size_type length(nobrackets.length());
			if (length && nobrackets[length - 1] == ']')
			{
				nobrackets.erase(length - 1);
			}
		}
		// Calling LLTrans::getString() is what embeds the other default
		// translation strings into this one.
		LLTrans::setDefaultArg(brackets, LLTrans::getString(nobrackets));
	}
}

namespace {
    // *TODO - decide if there's a better place for these functions.
	// do we need a file llupdaterui.cpp or something? -brad

	void apply_update_callback(LLSD const & notification, LLSD const & response)
	{
		LL_DEBUGS() << "LLUpdate user response: " << response << LL_ENDL;
		if(response["OK_okcancelbuttons"].asBoolean())
		{
			LL_INFOS() << "LLUpdate restarting viewer" << LL_ENDL;
			static const bool install_if_ready = true;
			// *HACK - this lets us launch the installer immediately for now
			LLUpdaterService().startChecking(install_if_ready);
		}
	}
	
	void apply_update_ok_callback(LLSD const & notification, LLSD const & response)
	{
		LL_INFOS() << "LLUpdate restarting viewer" << LL_ENDL;
		static const bool install_if_ready = true;
		// *HACK - this lets us launch the installer immediately for now
		LLUpdaterService().startChecking(install_if_ready);
	}
	
	void on_update_downloaded(LLSD const & data)
	{
		std::string notification_name;
		void (*apply_callback)(LLSD const &, LLSD const &) = NULL;

		/* Build up the notification name...
		 * it can be any of these, which are included here for the sake of grep:
		 *   RequiredUpdateDownloadedDialog
		 *   RequiredUpdateDownloadedVerboseDialog
		 *   OtherChannelRequiredUpdateDownloadedDialog
		 *   OtherChannelRequiredUpdateDownloadedVerbose
		 *   DownloadBackgroundTip
		 *   DownloadBackgroundDialog
		 *   OtherChannelDownloadBackgroundTip
		 *   OtherChannelDownloadBackgroundDialog
		 */
		{
			LL_DEBUGS("UpdaterService") << "data = ";
			std::ostringstream data_dump;
			LLSDSerialize::toNotation(data, data_dump);
			LL_CONT << data_dump.str() << LL_ENDL;
		}
		if(data["channel"].asString() != LLVersionInfo::getChannel())
		{
			notification_name.append("OtherChannel");
		}
		if(data["required"].asBoolean())
		{
			if(LLStartUp::getStartupState() <= STATE_LOGIN_WAIT)
			{
				// The user never saw the progress bar.
				apply_callback = &apply_update_ok_callback;
				notification_name += "RequiredUpdateDownloadedVerboseDialog";
			}
			else if(LLStartUp::getStartupState() < STATE_WORLD_INIT)
			{
				// The user is logging in but blocked.
				apply_callback = &apply_update_ok_callback;
				notification_name += "RequiredUpdateDownloadedDialog";
			}
			else
			{
				// The user is already logged in; treat like an optional update.
				apply_callback = &apply_update_callback;
				notification_name += "DownloadBackgroundTip";
			}
		}
		else
		{
			apply_callback = &apply_update_callback;
			if(LLStartUp::getStartupState() < STATE_STARTED)
			{
				// CHOP-262 we need to use a different notification
				// method prior to login.
				notification_name += "DownloadBackgroundDialog";
			}
			else
			{
				notification_name += "DownloadBackgroundTip";
			}
		}

		LLSD substitutions;
		substitutions["VERSION"] = data["version"];
		std::string new_channel = data["channel"].asString();
		substitutions["NEW_CHANNEL"] = new_channel;
		std::string info_url    = data["info_url"].asString();
		if ( !info_url.empty() )
		{
			substitutions["INFO_URL"] = info_url;
		}
		else
		{
			LL_WARNS("UpdaterService") << "no info url supplied - defaulting to hard coded release notes pattern" << LL_ENDL;

		// truncate version at the rightmost '.' 
		std::string version_short(data["version"]);
		size_t short_length = version_short.rfind('.');
		if (short_length != std::string::npos)
		{
			version_short.resize(short_length);
		}

		LLUIString relnotes_url("[RELEASE_NOTES_BASE_URL][CHANNEL_URL]/[VERSION_SHORT]");
		relnotes_url.setArg("[VERSION_SHORT]", version_short);

		// *TODO thread the update service's response through to this point
		std::string const & channel = LLVersionInfo::getChannel();
		boost::shared_ptr<char> channel_escaped(curl_escape(channel.c_str(), channel.size()), &curl_free);

		relnotes_url.setArg("[CHANNEL_URL]", channel_escaped.get());
		relnotes_url.setArg("[RELEASE_NOTES_BASE_URL]", LLTrans::getString("RELEASE_NOTES_BASE_URL"));
			substitutions["INFO_URL"] = relnotes_url.getString();
		}

		LLNotificationsUtil::add(notification_name, substitutions, LLSD(), apply_callback);
	}

	void install_error_callback(LLSD const & notification, LLSD const & response)
	{
		LLAppViewer::instance()->forceQuit();
	}
	
	bool notify_update(LLSD const & evt)
	{
		std::string notification_name;
		switch (evt["type"].asInteger())
		{
			case LLUpdaterService::DOWNLOAD_COMPLETE:
				on_update_downloaded(evt);
				break;
			case LLUpdaterService::INSTALL_ERROR:
				if(evt["required"].asBoolean()) {
					LLNotificationsUtil::add("FailedRequiredUpdateInstall", LLSD(), LLSD(), &install_error_callback);
				} else {
					LLNotificationsUtil::add("FailedUpdateInstall");
				}
				break;
			default:
				break;
		}

		// let others also handle this event by default
		return false;
	}
	
	bool on_bandwidth_throttle(LLUpdaterService * updater, LLSD const & evt)
	{
		updater->setBandwidthLimit(evt.asInteger() * (1024/8));
		return false; // Let others receive this event.
	};
};

void LLAppViewer::initUpdater()
{
	// Initialize the updater service.
	// Get Channel
	// Get Version

	/*****************************************************************
	 * Previously, the url was derived from the settings 
	 *    UpdaterServiceURL
	 *    UpdaterServicePath
	 * it is now obtained from the grid manager.  The settings above
	 * are no longer used.
	 *****************************************************************/
	std::string channel = LLVersionInfo::getChannel();
	std::string version = LLVersionInfo::getVersion();

	U32 check_period = gSavedSettings.getU32("UpdaterServiceCheckPeriod");
	bool willing_to_test;
	LL_DEBUGS("UpdaterService") << "channel " << channel << LL_ENDL;

	if (LLVersionInfo::TEST_VIEWER == LLVersionInfo::getViewerMaturity()) 
	{
		LL_INFOS("UpdaterService") << "Test build: overriding willing_to_test by sending testno" << LL_ENDL;
		willing_to_test = false;
	}
	else
	{
		willing_to_test = gSavedSettings.getBOOL("UpdaterWillingToTest");
	}
    unsigned char unique_id[MD5HEX_STR_SIZE];
	if ( ! llHashedUniqueID(unique_id) )
	{
		if ( willing_to_test )
		{
			LL_WARNS("UpdaterService") << "Unable to provide a unique id; overriding willing_to_test by sending testno" << LL_ENDL;
		}
		willing_to_test = false;
	}

	mUpdater->setAppExitCallback(boost::bind(&LLAppViewer::forceQuit, this));
	mUpdater->initialize(channel, 
						 version,
						 gPlatform,
						 getOSInfo().getOSVersionString(),
						 unique_id,
						 willing_to_test
						 );
 	mUpdater->setCheckPeriod(check_period);
	mUpdater->setBandwidthLimit((int)gSavedSettings.getF32("UpdaterMaximumBandwidth") * (1024/8));
	gSavedSettings.getControl("UpdaterMaximumBandwidth")->getSignal()->
		connect(boost::bind(&on_bandwidth_throttle, mUpdater.get(), _2));
	if(gSavedSettings.getU32("UpdaterServiceSetting"))
	{
		bool install_if_ready = true;
		mUpdater->startChecking(install_if_ready);
	}

    LLEventPump & updater_pump = LLEventPumps::instance().obtain(LLUpdaterService::pumpName());
    updater_pump.listen("notify_update", &notify_update);
}

//
// This function decides whether the client machine meets the minimum requirements to
// run in a maximized window, per the consensus of davep, boa and nyx on 3/30/2011.
//
bool LLAppViewer::meetsRequirementsForMaximizedStart()
{
	bool maximizedOk = (LLFeatureManager::getInstance()->getGPUClass() >= GPU_CLASS_2);

	maximizedOk &= (gSysMemory.getPhysicalMemoryKB() >= U32Gigabytes(1));

	return maximizedOk;
}

bool LLAppViewer::initWindow()
{
	LL_INFOS("AppInit") << "Initializing window..." << LL_ENDL;

	// store setting in a global for easy access and modification
	gHeadlessClient = gSavedSettings.getBOOL("HeadlessClient");

	// always start windowed
	BOOL ignorePixelDepth = gSavedSettings.getBOOL("IgnorePixelDepth");

	LLViewerWindow::Params window_params;
	window_params
		.title(gWindowTitle)
		.name(VIEWER_WINDOW_CLASSNAME)
		.x(gSavedSettings.getS32("WindowX"))
		.y(gSavedSettings.getS32("WindowY"))
		.width(gSavedSettings.getU32("WindowWidth"))
		.height(gSavedSettings.getU32("WindowHeight"))
		.min_width(gSavedSettings.getU32("MinWindowWidth"))
		.min_height(gSavedSettings.getU32("MinWindowHeight"))
/// <FS:CR> Since the 3.6.5 merge, setting fullscreen does terrible bad things on macs like opening
/// all floaters and menus off the left side of the screen. Let's not do that right now...
/// Hardcoding full screen OFF until it's fixed. On 10.7+ we have native full screen support anyway.
#ifndef LL_DARWIN
		.fullscreen(gSavedSettings.getBOOL("FullScreen"))
#else // !LL_DARWIN
		.fullscreen(false)
#endif // !LL_DARWIN
// </FS:CR>
		.ignore_pixel_depth(ignorePixelDepth);

	gViewerWindow = new LLViewerWindow(window_params);

	LL_INFOS("AppInit") << "gViewerwindow created." << LL_ENDL;

	// Need to load feature table before cheking to start watchdog.
	// <FS:Ansariel> Fix Watchdog settings/feature table mess
	//bool use_watchdog = false;
	//int watchdog_enabled_setting = gSavedSettings.getS32("WatchdogEnabled");
	//if (watchdog_enabled_setting == -1)
	//{
	//	use_watchdog = !LLFeatureManager::getInstance()->isFeatureAvailable("WatchdogDisabled");
	//}
	//else
	//{
	//	// The user has explicitly set this setting; always use that value.
	//	use_watchdog = bool(watchdog_enabled_setting);
	//}

	//if (use_watchdog)
	if (gSavedSettings.getS32("WatchdogEnabled"))
	// </FS:Ansariel>
	{
		LLWatchdog::getInstance()->init(watchdog_killer_callback);
	}
	LL_INFOS("AppInit") << "watchdog setting is done." << LL_ENDL;

	// <FS:Ansariel> Init group notices, IMs and chiclets position before the
	//               screenchannel gets created
	gSavedSettings.setBOOL("InternalShowGroupNoticesTopRight", gSavedSettings.getBOOL("ShowGroupNoticesTopRight"));

	LLNotificationsUI::LLNotificationManager::getInstance();
		
    
#ifdef LL_DARWIN
    //Satisfy both MAINT-3135 (OSX 10.6 and earlier) MAINT-3288 (OSX 10.7 and later)
   if (getOSInfo().mMajorVer == 10 && getOSInfo().mMinorVer < 7)
		if ( getOSInfo().mMinorVer == 6 && getOSInfo().mBuild < 8 )
       		gViewerWindow->getWindow()->setOldResize(true);
#endif
    
	if (gSavedSettings.getBOOL("WindowMaximized"))
	{
		gViewerWindow->getWindow()->maximize();
	}

	//
	// Initialize GL stuff
	//

	if (mForceGraphicsLevel)
	{
		LLFeatureManager::getInstance()->setGraphicsLevel(*mForceGraphicsLevel, false);
		gSavedSettings.setU32("RenderQualityPerformance", *mForceGraphicsLevel);
	}
			
	// Set this flag in case we crash while initializing GL
	gSavedSettings.setBOOL("RenderInitError", TRUE);
	gSavedSettings.saveToFile( gSavedSettings.getString("ClientSettingsFile"), TRUE );

	gPipeline.init();
	LL_INFOS("AppInit") << "gPipeline Initialized" << LL_ENDL;

	stop_glerror();
	gViewerWindow->initGLDefaults();

	gSavedSettings.setBOOL("RenderInitError", FALSE);
	gSavedSettings.saveToFile( gSavedSettings.getString("ClientSettingsFile"), TRUE );

	//If we have a startup crash, it's usually near GL initialization, so simulate that.
	if(gCrashOnStartup)
	{
		LLAppViewer::instance()->forceErrorLLError();
	}

	//
	// Determine if the window should start maximized on initial run based
	// on graphics capability
	//
	if (gSavedSettings.getBOOL("FirstLoginThisInstall") && meetsRequirementsForMaximizedStart())
	{
		LL_INFOS("AppInit") << "This client met the requirements for a maximized initial screen." << LL_ENDL;
		gSavedSettings.setBOOL("WindowMaximized", TRUE);
	}

	if (gSavedSettings.getBOOL("WindowMaximized"))
	{
		gViewerWindow->getWindow()->maximize();
	}

	LLUI::sWindow = gViewerWindow->getWindow();

	// Show watch cursor
	gViewerWindow->setCursor(UI_CURSOR_WAIT);

	// Finish view initialization
	gViewerWindow->initBase();

	// show viewer window
	//gViewerWindow->getWindow()->show();

	LL_INFOS("AppInit") << "Window initialization done." << LL_ENDL;

	return true;
}

void LLAppViewer::writeDebugInfo(bool isStatic)
{
    //Try to do the minimum when writing data during a crash.
    std::string* debug_filename;
    debug_filename = ( isStatic
        ? getStaticDebugFile()
        : getDynamicDebugFile() );
    
	LL_INFOS() << "Opening debug file " << *debug_filename << LL_ENDL;
	llofstream out_file(debug_filename->c_str());
    
    isStatic ?  LLSDSerialize::toPrettyXML(gDebugInfo, out_file)
             :  LLSDSerialize::toPrettyXML(gDebugInfo["Dynamic"], out_file);
    
        
	out_file.close();
}

LLSD LLAppViewer::getViewerInfo() const
{
	// The point of having one method build an LLSD info block and the other
	// construct the user-visible About string is to ensure that the same info
	// is available to a getInfo() caller as to the user opening
	// LLFloaterAbout.
	LLSD info;
	LLSD version;
	version.append(LLVersionInfo::getMajor());
	version.append(LLVersionInfo::getMinor());
	version.append(LLVersionInfo::getPatch());
	version.append(LLVersionInfo::getBuild());
	info["VIEWER_VERSION"] = version;
	info["VIEWER_VERSION_STR"] = LLVersionInfo::getVersion();
	info["BUILD_DATE"] = __DATE__;
	info["BUILD_TIME"] = __TIME__;
	info["CHANNEL"] = LLVersionInfo::getChannel();

// <FS:CR> FIRE-8273: Add Open-sim indicator to About floater
#ifdef OPENSIM
	info["BUILD_TYPE"] = LLTrans::getString("FSWithOpensim");
#else
	info["BUILD_TYPE"] = LLTrans::getString("FSWithHavok");
#endif // OPENSIM
// </FS:CR>
	info["SKIN"] = gSavedSettings.getString("FSInternalSkinCurrent");
	info["THEME"] = gSavedSettings.getString("FSInternalSkinCurrentTheme");

	//[FIRE 3113 : SJ] Added Font and fontsize to info
	info["FONT"] = "Unknown Font";
	std::string fsInternalFontSettingsFile = gSavedSettings.getString("FSInternalFontSettingsFile");
	if (fsInternalFontSettingsFile == "fonts.xml") info["FONT"] = "Deja Vu";
	else if (fsInternalFontSettingsFile == "fonts_ubuntu.xml") info["FONT"] = "Ubuntu Font Family";
	else if (fsInternalFontSettingsFile == "fonts_liberation.xml") info["FONT"] = "Liberation";
	else if (fsInternalFontSettingsFile == "fonts_droid.xml") info["FONT"] = "Droid Sans";
	else if (fsInternalFontSettingsFile == "fonts_mobi.xml") info["FONT"] = "Mobi Sans";
	else if (fsInternalFontSettingsFile == "fonts_roboto.xml") info["FONT"] = "Roboto";
	else if (fsInternalFontSettingsFile == "fonts_dyslexia.xml") info["FONT"] = "OpenDyslexic";
	else if (fsInternalFontSettingsFile == "fonts_deja_vu_all_caps.xml") info["FONT"] = "Deja Vu All Caps";
	
	info["FONT_SIZE"] = gSavedSettings.getF32("FSFontSizeAdjustment");
	info["FONT_SCREEN_DPI"] = gSavedSettings.getF32("FontScreenDPI");

	// <FS:PP> FIRE-15714: UI Scaling in SysInfo
	info["UI_SCALE_FACTOR"] = gSavedSettings.getF32("UIScaleFactor");

	//[FIRE-3923 : SJ] Added Drawdistance, bandwidth and LOD to info
	info["DRAW_DISTANCE"] = gSavedSettings.getF32("RenderFarClip");
	info["BANDWIDTH"] = gSavedSettings.getF32("ThrottleBandwidthKBPS");
	info["LOD"] = gSavedSettings.getF32("RenderVolumeLODFactor");

	//[FIRE 3113 : SJ] Added Settingsfile to info
	info["MODE"] = "Unknown Mode";
	std::string sessionSettingsFile = gSavedSettings.getString("SessionSettingsFile");
	if (sessionSettingsFile == "settings_firestorm.xml") info["MODE"] = "Firestorm";
	else if (sessionSettingsFile == "settings_phoenix.xml") info["MODE"] = "Phoenix";
	else if (sessionSettingsFile == "settings_v3.xml") info["MODE"] = "Viewer 3";
	else if (sessionSettingsFile == "settings_hybrid.xml") info["MODE"] = "Hybrid";
	else if (sessionSettingsFile == "settings_latency.xml") info["MODE"] = "Latency";
	else if (sessionSettingsFile == "settings_text.xml") info["MODE"] = "Text";

	// return a URL to the release notes for this viewer, such as:
	// http://wiki.secondlife.com/wiki/Release_Notes/Second Life Beta Viewer/2.1.0.123456
	std::string url = LLTrans::getString("RELEASE_NOTES_BASE_URL");
	// <FS:Ansariel> FIRE-13993: Leave out channel so we can use a URL like
	//                           http://wiki.phoenixviewer.com/firestorm_change_log_x.y.z.rev
	//if (! LLStringUtil::endsWith(url, "/"))
	//	url += "/";
	//url += LLURI::escape(LLVersionInfo::getChannel()) + "/";
	// </FS:Ansariel>
	url += LLURI::escape(LLVersionInfo::getVersion());

	info["VIEWER_RELEASE_NOTES_URL"] = url;

#if LL_MSVC
	info["COMPILER"] = "MSVC";
	info["COMPILER_VERSION"] = _MSC_VER;
#elif LL_CLANG	// <FS:CR> Clang identification
	info["COMPILER"] = "Clang";
	info["COMPILER_VERSION"] = CLANG_VERSION_STRING;
#elif LL_GNUC
	info["COMPILER"] = "GCC";
	info["COMPILER_VERSION"] = GCC_VERSION;
#endif

	// Position
	LLViewerRegion* region = gAgent.getRegion();
	if (region)
	{
		LLVector3d pos = gAgent.getPositionGlobal();
		info["POSITION"] = ll_sd_from_vector3d(pos);
		info["POSITION_LOCAL"] = ll_sd_from_vector3(gAgent.getPosAgentFromGlobal(pos));
		info["REGION"] = gAgent.getRegion()->getName();
		info["HOSTNAME"] = gAgent.getRegion()->getHost().getHostName();
		info["HOSTIP"] = gAgent.getRegion()->getHost().getString();
		info["SERVER_VERSION"] = gLastVersionChannel;
		LLSLURL slurl;
		LLAgentUI::buildSLURL(slurl);
		info["SLURL"] = slurl.getSLURLString();
	}

	// CPU
	info["CPU"] = gSysCPU.getCPUString();
	info["MEMORY_MB"] = LLSD::Integer(gSysMemory.getPhysicalMemoryKB().valueInUnits<LLUnits::Megabytes>());
	// Moved hack adjustment to Windows memory size into llsys.cpp
	info["OS_VERSION"] = LLAppViewer::instance()->getOSInfo().getOSString();
	info["GRAPHICS_CARD_VENDOR"] = (const char*)(glGetString(GL_VENDOR));
	info["GRAPHICS_CARD"] = (const char*)(glGetString(GL_RENDERER));

#if LL_WINDOWS
	LLSD driver_info = gDXHardware.getDisplayInfo();
	if (driver_info.has("DriverVersion"))
	{
		info["GRAPHICS_DRIVER_VERSION"] = driver_info["DriverVersion"];
	}
#endif

// [RLVa:KB] - Checked: 2010-04-18 (RLVa-1.2.0)
	info["RLV_VERSION"] = (RlvActions::isRlvEnabled()) ? RlvStrings::getVersionAbout() : "(disabled)";
// [/RLVa:KB]
	info["OPENGL_VERSION"] = (const char*)(glGetString(GL_VERSION));
	info["LIBCURL_VERSION"] = LLCore::LLHttp::getCURLVersion();
	info["J2C_VERSION"] = LLImageJ2C::getEngineInfo();
	bool want_fullname = true;
	info["AUDIO_DRIVER_VERSION"] = gAudiop ? LLSD(gAudiop->getDriverName(want_fullname)) : LLSD();
	if(LLVoiceClient::getInstance()->voiceEnabled())
	{
		LLVoiceVersionInfo version = LLVoiceClient::getInstance()->getVersion();
		std::ostringstream version_string;
		version_string << version.serverType << " " << version.serverVersion << std::endl;
		info["VOICE_VERSION"] = version_string.str();
	}
	else 
	{
		info["VOICE_VERSION"] = LLTrans::getString("NotConnected");
	}

	// TODO: Implement media plugin version query
	info["QT_WEBKIT_VERSION"] = "4.7.1 (version number hard-coded)";

	// <FS:ND> Use the total accumulated samples.
	//S32 packets_in = LLViewerStats::instance().getRecording().getSum(LLStatViewer::PACKETS_IN);
	//if (packets_in > 0)
	//{
	//	info["PACKETS_LOST"] = LLViewerStats::instance().getRecording().getSum(LLStatViewer::PACKETS_LOST);
	//	info["PACKETS_IN"] = packets_in;
	//	info["PACKETS_PCT"] = 100.f*info["PACKETS_LOST"].asReal() / info["PACKETS_IN"].asReal();
	//}
	if (gPacketsIn > 0)
	{
		info["PACKETS_LOST"] = S32(LLStatViewer::PACKETS_LOST.getTotalSamples());
		info["PACKETS_IN"] = S32(LLStatViewer::PACKETS_IN.getTotalSamples());

		info["PACKETS_PCT"] = 100.f*info["PACKETS_LOST"].asReal() / info["PACKETS_IN"].asReal();
	}
	// </FS:ND>

	if (mServerReleaseNotesURL.empty())
	{
		if (gAgent.getRegion())
		{
			info["SERVER_RELEASE_NOTES_URL"] = LLTrans::getString("RetrievingData");
		}
		else
		{
			info["SERVER_RELEASE_NOTES_URL"] = LLTrans::getString("NotConnected");
		}
	}
	else if (LLStringUtil::startsWith(mServerReleaseNotesURL, "http")) // it's an URL
	{
		info["SERVER_RELEASE_NOTES_URL"] = "[" + LLWeb::escapeURL(mServerReleaseNotesURL) + " " + LLTrans::getString("ReleaseNotes") + "]";
	}
	else
	{
		info["SERVER_RELEASE_NOTES_URL"] = mServerReleaseNotesURL;
	}

	// <FS:PP> FIRE-4785: Current render quality setting in sysinfo / about floater
	switch (gSavedSettings.getU32("RenderQualityPerformance"))
	{
		case 0:
			info["RENDERQUALITY"] = LLTrans::getString("render_quality_low");
			info["RENDERQUALITY_FSDATA_ENGLISH"] = "Low (1/7)";
			break;
		case 1:
			info["RENDERQUALITY"] = LLTrans::getString("render_quality_mediumlow");
			info["RENDERQUALITY_FSDATA_ENGLISH"] = "Medium-Low (2/7)";
			break;
		case 2:
			info["RENDERQUALITY"] = LLTrans::getString("render_quality_medium");
			info["RENDERQUALITY_FSDATA_ENGLISH"] = "Medium (3/7)";
			break;
		case 3:
			info["RENDERQUALITY"] = LLTrans::getString("render_quality_mediumhigh");
			info["RENDERQUALITY_FSDATA_ENGLISH"] = "Medium-High (4/7)";
			break;
		case 4:
			info["RENDERQUALITY"] = LLTrans::getString("render_quality_high");
			info["RENDERQUALITY_FSDATA_ENGLISH"] = "High (5/7)";
			break;
		case 5:
			info["RENDERQUALITY"] = LLTrans::getString("render_quality_highultra");
			info["RENDERQUALITY_FSDATA_ENGLISH"] = "High-Ultra (6/7)";
			break;
		case 6:
			info["RENDERQUALITY"] = LLTrans::getString("render_quality_ultra");
			info["RENDERQUALITY_FSDATA_ENGLISH"] = "Ultra (7/7)";
			break;
		default:
			info["RENDERQUALITY"] = LLTrans::getString("render_quality_unknown");
			info["RENDERQUALITY_FSDATA_ENGLISH"] = "Unknown, user has RenderQualityPerformance debug setting beyond the normal range (0-6)";
			break;
	}
	// </FS:PP>

	// <FS:PP> ALM enabled or disabled
	if (gSavedSettings.getBOOL("RenderDeferred"))
	{
		info["ALMSTATUS"] = LLTrans::getString("PermYes");
		info["ALMSTATUS_FSDATA_ENGLISH"] = "Yes";
	}
	else
	{
		info["ALMSTATUS"] = LLTrans::getString("PermNo");
		info["ALMSTATUS_FSDATA_ENGLISH"] = "No";
	}
	// </FS:PP>

	// <FS:Ansariel> FIRE-11768: Include texture memory settings
	info["TEXTUREMEMORY"] = gSavedSettings.getS32("TextureMemory");
	info["TEXTUREMEMORYMULTIPLIER"] = gSavedSettings.getF32("RenderTextureMemoryMultiple");
	// </FS:Ansariel>

	// <FS:ND> Add creation time of VFS (cache)
	if( gVFS )
		info["VFS_DATE"] = gVFS->getCreationDataUTC();
	else
		info["VFS_DATE"] = "unknown";
	// </FS:ND>

	return info;
}

std::string LLAppViewer::getViewerInfoString() const
{
	std::ostringstream support;

	LLSD info(getViewerInfo());

	// Render the LLSD from getInfo() as a format_map_t
	LLStringUtil::format_map_t args;

	// allow the "Release Notes" URL label to be localized
	args["ReleaseNotes"] = LLTrans::getString("ReleaseNotes");

	for (LLSD::map_const_iterator ii(info.beginMap()), iend(info.endMap());
		ii != iend; ++ii)
	{
		if (! ii->second.isArray())
		{
			// Scalar value
			if (ii->second.isUndefined())
			{
				args[ii->first] = LLTrans::getString("none_text");
			}
			else
			{
				// don't forget to render value asString()
				args[ii->first] = ii->second.asString();
			}
		}
		else
		{
			// array value: build KEY_0, KEY_1 etc. entries
			for (LLSD::Integer n(0), size(ii->second.size()); n < size; ++n)
			{
				args[STRINGIZE(ii->first << '_' << n)] = ii->second[n].asString();
			}
		}
	}

	// Now build the various pieces
	support << LLTrans::getString("AboutHeader", args);
	if (info.has("REGION"))
	{
// [RLVa:KB] - Checked: 2014-02-24 (RLVa-1.4.10)
		support << "\n\n";
		if (RlvActions::canShowLocation())
			support << LLTrans::getString("AboutPosition", args);
		else
			support << RlvStrings::getString(RLV_STRING_HIDDEN_REGION);
// [/RLVa:KB]
		//support << "\n\n" << LLTrans::getString("AboutPosition", args);
	}
	support << "\n\n" << LLTrans::getString("AboutSystem", args);
	support << "\n";
	if (info.has("GRAPHICS_DRIVER_VERSION"))
	{
		support << "\n" << LLTrans::getString("AboutDriver", args);
	}
	support << "\n" << LLTrans::getString("AboutLibs", args);
	if (info.has("BANDWIDTH")) //For added info in help floater
	{
		support << "\n" << LLTrans::getString("AboutSettings", args);
	}
	if (info.has("COMPILER"))
	{
		support << "\n" << LLTrans::getString("AboutCompiler", args);
	}
	if (info.has("PACKETS_IN"))
	{
		support << '\n' << LLTrans::getString("AboutTraffic", args);
	}

	return support.str();
}

void LLAppViewer::cleanupSavedSettings()
{
	gSavedSettings.setBOOL("MouseSun", FALSE);

	gSavedSettings.setBOOL("UseEnergy", TRUE);				// force toggle to turn off, since sends message to simulator

	gSavedSettings.setBOOL("DebugWindowProc", gDebugWindowProc);
		
	gSavedSettings.setBOOL("ShowObjectUpdates", gShowObjectUpdates);
	
	if (gDebugView)
	{
		gSavedSettings.setBOOL("ShowDebugConsole", gDebugView->mDebugConsolep->getVisible());
	}

	// save window position if not maximized
	// as we don't track it in callbacks
	if(NULL != gViewerWindow)
	{
		BOOL maximized = gViewerWindow->getWindow()->getMaximized();
		if (!maximized)
		{
			LLCoordScreen window_pos;
			
			if (gViewerWindow->getWindow()->getPosition(&window_pos))
			{
				gSavedSettings.setS32("WindowX", window_pos.mX);
				gSavedSettings.setS32("WindowY", window_pos.mY);
			}
		}
	}

	gSavedSettings.setF32("MapScale", LLWorldMapView::sMapScale );

	// Some things are cached in LLAgent.
	if (gAgent.isInitialized())
	{
		gSavedSettings.setF32("RenderFarClip", gAgentCamera.mDrawDistance);
	}
}

void LLAppViewer::removeCacheFiles(const std::string& file_mask)
{
	gDirUtilp->deleteFilesInDir(gDirUtilp->getExpandedFilename(LL_PATH_CACHE, ""), file_mask);
}

void LLAppViewer::writeSystemInfo()
{
    
    if (! gDebugInfo.has("Dynamic") )
        gDebugInfo["Dynamic"] = LLSD::emptyMap();

	// <FS:ND> set filename to Firestorm.log
// #if LL_WINDOWS
// 	gDebugInfo["SLLog"] = gDirUtilp->getExpandedFilename(LL_PATH_DUMP,"SecondLife.log");
// #else
//     //Not ideal but sufficient for good reporting.
//     gDebugInfo["SLLog"] = gDirUtilp->getExpandedFilename(LL_PATH_LOGS,"SecondLife.old");  //LLError::logFileName();
// #endif

#if LL_WINDOWS
	gDebugInfo["SLLog"] = gDirUtilp->getExpandedFilename(LL_PATH_DUMP, APP_NAME + ".log");
#else
    //Not ideal but sufficient for good reporting.
    gDebugInfo["SLLog"] = gDirUtilp->getExpandedFilename(LL_PATH_LOGS, APP_NAME + ".old");  //LLError::logFileName();
#endif
	// </FS:ND>

	gDebugInfo["ClientInfo"]["Name"] = LLVersionInfo::getChannel();
// [SL:KB] - Patch: Viewer-CrashReporting | Checked: 2011-05-08 (Catznip-2.6.0a) | Added: Catznip-2.6.0a
	gDebugInfo["ClientInfo"]["Version"] = LLVersionInfo::getVersion();
	gDebugInfo["ClientInfo"]["Platform"] = LLVersionInfo::getBuildPlatform();
// [/SL:KB]
	gDebugInfo["ClientInfo"]["MajorVersion"] = LLVersionInfo::getMajor();
	gDebugInfo["ClientInfo"]["MinorVersion"] = LLVersionInfo::getMinor();
	gDebugInfo["ClientInfo"]["PatchVersion"] = LLVersionInfo::getPatch();
	gDebugInfo["ClientInfo"]["BuildVersion"] = LLVersionInfo::getBuild();

// <FS:ND> Add which flavor of FS generated an error
#ifdef OPENSIM
	gDebugInfo["ClientInfo"]["Flavor"] = "oss";
#else
	gDebugInfo["ClientInfo"]["Flavor"] = "hvk";
#endif
// </FS:ND>

	//	gDebugInfo["CAFilename"] = gDirUtilp->getCAFile();

	gDebugInfo["CPUInfo"]["CPUString"] = gSysCPU.getCPUString();
	gDebugInfo["CPUInfo"]["CPUFamily"] = gSysCPU.getFamily();
	gDebugInfo["CPUInfo"]["CPUMhz"] = (S32)gSysCPU.getMHz();
	gDebugInfo["CPUInfo"]["CPUAltivec"] = gSysCPU.hasAltivec();
	gDebugInfo["CPUInfo"]["CPUSSE"] = gSysCPU.hasSSE();
	gDebugInfo["CPUInfo"]["CPUSSE2"] = gSysCPU.hasSSE2();
	
	gDebugInfo["RAMInfo"]["Physical"] = (LLSD::Integer)(gSysMemory.getPhysicalMemoryKB().value());
	gDebugInfo["RAMInfo"]["Allocated"] = (LLSD::Integer)(gMemoryAllocated.valueInUnits<LLUnits::Kilobytes>());
	gDebugInfo["OSInfo"] = getOSInfo().getOSStringSimple();

	// The user is not logged on yet, but record the current grid choice login url
	// which may have been the intended grid. 
	gDebugInfo["GridName"] = LLGridManager::getInstance()->getGridId();

	// *FIX:Mani - move this down in llappviewerwin32
#ifdef LL_WINDOWS
	DWORD thread_id = GetCurrentThreadId();
	gDebugInfo["MainloopThreadID"] = (S32)thread_id;
#endif

	// "CrashNotHandled" is set here, while things are running well,
	// in case of a freeze. If there is a freeze, the crash logger will be launched
	// and can read this value from the debug_info.log.
	// If the crash is handled by LLAppViewer::handleViewerCrash, ie not a freeze,
	// then the value of "CrashNotHandled" will be set to true.
	gDebugInfo["CrashNotHandled"] = (LLSD::Boolean)true;

	// Insert crash host url (url to post crash log to) if configured. This insures
	// that the crash report will go to the proper location in the case of a 
	// prior freeze.
	std::string crashHostUrl = gSavedSettings.get<std::string>("CrashHostUrl");
	if(crashHostUrl != "")
	{
		gDebugInfo["CrashHostUrl"] = crashHostUrl;
	}
	
	// Dump some debugging info
	LL_INFOS("SystemInfo") << "Application: " << LLTrans::getString("APP_NAME") << LL_ENDL;
	LL_INFOS("SystemInfo") << "Version: " << LLVersionInfo::getChannelAndVersion() << LL_ENDL;

	// Dump the local time and time zone
	time_t now;
	time(&now);
	char tbuffer[256];		/* Flawfinder: ignore */
	strftime(tbuffer, 256, "%Y-%m-%dT%H:%M:%S %Z", localtime(&now));
	LL_INFOS("SystemInfo") << "Local time: " << tbuffer << LL_ENDL;

	// query some system information
	LL_INFOS("SystemInfo") << "CPU info:\n" << gSysCPU << LL_ENDL;
	LL_INFOS("SystemInfo") << "Memory info:\n" << gSysMemory << LL_ENDL;
	LL_INFOS("SystemInfo") << "OS: " << getOSInfo().getOSStringSimple() << LL_ENDL;
	LL_INFOS("SystemInfo") << "OS info: " << getOSInfo() << LL_ENDL;

	// <FS:ND> Breakpad merge. Only include SettingsFile if the user selected this in prefs. Path from Catznip
    // gDebugInfo["SettingsFilename"] = gSavedSettings.getString("ClientSettingsFile");
	if (gCrashSettings.getBOOL("CrashSubmitSettings"))
		gDebugInfo["SettingsFilename"] = gSavedSettings.getString("ClientSettingsFile");
	// </FS:ND>

	gDebugInfo["ViewerExePath"] = gDirUtilp->getExecutablePathAndName();
	gDebugInfo["CurrentPath"] = gDirUtilp->getCurPath();
	gDebugInfo["FirstLogin"] = (LLSD::Boolean) gAgent.isFirstLogin();
	gDebugInfo["FirstRunThisInstall"] = gSavedSettings.getBOOL("FirstRunThisInstall");
    gDebugInfo["StartupState"] = LLStartUp::getStartupStateString();
    
	writeDebugInfo(); // Save out debug_info.log early, in case of crash.
}

#ifdef LL_WINDOWS
//For whatever reason, in Windows when using OOP server for breakpad, the callback to get the 
//name of the dump file is not getting triggered by the breakpad library.   Unfortunately they 
//also didn't see fit to provide a simple query request across the pipe to get this name either.
//Since we are putting our output in a runtime generated directory and we know the header data in
//the dump format, we can however use the following hack to identify our file. 
// TODO make this a member function.
void getFileList()
{
	std::stringstream filenames;

	typedef std::vector<std::string> vec;
	std::string pathname = gDirUtilp->getExpandedFilename(LL_PATH_DUMP,"");
	vec file_vec = gDirUtilp->getFilesInDir(pathname);
	for(vec::const_iterator iter=file_vec.begin(); iter!=file_vec.end(); ++iter)
	{
		filenames << *iter << " ";
		if ( ( iter->length() > 30 ) && (iter->rfind(".dmp") == (iter->length()-4) ) )
		{
			std::string fullname = pathname + *iter;
			std::ifstream fdat( fullname.c_str(), std::ifstream::binary);
			if (fdat)
			{
				char buf[5];
				fdat.read(buf,4);
				fdat.close();
				if (!strncmp(buf,"MDMP",4))
				{
					gDebugInfo["Dynamic"]["MinidumpPath"] = fullname;
					break;
				}
			}
		}
	}
	filenames << std::endl;
	gDebugInfo["Dynamic"]["DumpDirContents"] = filenames.str();
}
#endif

void LLAppViewer::handleViewerCrash()
{
	LL_INFOS() << "Handle viewer crash entry." << LL_ENDL;

	LL_INFOS() << "Last render pool type: " << LLPipeline::sCurRenderPoolType << LL_ENDL ;

	LLMemory::logMemoryInfo(true) ;

	//print out recorded call stacks if there are any.
	LLError::LLCallStacks::print();

	LLAppViewer* pApp = LLAppViewer::instance();
	if (pApp->beingDebugged())
	{
		// This will drop us into the debugger.
		abort();
	}

	if (LLApp::isCrashloggerDisabled())
	{
		abort();
	}

	// Returns whether a dialog was shown.
	// Only do the logic in here once
	if (pApp->mReportedCrash)
	{
		return;
	}
	pApp->mReportedCrash = TRUE;
	
	// Insert crash host url (url to post crash log to) if configured.
	std::string crashHostUrl = gSavedSettings.get<std::string>("CrashHostUrl");
	if(crashHostUrl != "")
	{
		gDebugInfo["Dynamic"]["CrashHostUrl"] = crashHostUrl;
	}
	
	LLParcel* parcel = LLViewerParcelMgr::getInstance()->getAgentParcel();
	if ( parcel && parcel->getMusicURL()[0])
	{
		gDebugInfo["Dynamic"]["ParcelMusicURL"] = parcel->getMusicURL();
	}	
	if ( parcel && parcel->getMediaURL()[0])
	{
		gDebugInfo["Dynamic"]["ParcelMediaURL"] = parcel->getMediaURL();
	}
	
	
	gDebugInfo["Dynamic"]["SessionLength"] = F32(LLFrameTimer::getElapsedSeconds());
	gDebugInfo["Dynamic"]["RAMInfo"]["Allocated"] = (LLSD::Integer) LLMemory::getCurrentRSS() >> 10;
	
	if(gLogoutInProgress)
	{
		gDebugInfo["Dynamic"]["LastExecEvent"] = LAST_EXEC_LOGOUT_CRASH;
	}
	else
	{
		gDebugInfo["Dynamic"]["LastExecEvent"] = gLLErrorActivated ? LAST_EXEC_LLERROR_CRASH : LAST_EXEC_OTHER_CRASH;
	}

	if(gAgent.getRegion())
	{
		gDebugInfo["Dynamic"]["CurrentSimHost"] = gAgent.getRegionHost().getHostName();
		gDebugInfo["Dynamic"]["CurrentRegion"] = gAgent.getRegion()->getName();
		
		const LLVector3& loc = gAgent.getPositionAgent();
		gDebugInfo["Dynamic"]["CurrentLocationX"] = loc.mV[0];
		gDebugInfo["Dynamic"]["CurrentLocationY"] = loc.mV[1];
		gDebugInfo["Dynamic"]["CurrentLocationZ"] = loc.mV[2];
	}

	if(LLAppViewer::instance()->mMainloopTimeout)
	{
		gDebugInfo["Dynamic"]["MainloopTimeoutState"] = LLAppViewer::instance()->mMainloopTimeout->getState();
	}
	
	// The crash is being handled here so set this value to false.
	// Otherwise the crash logger will think this crash was a freeze.
	gDebugInfo["Dynamic"]["CrashNotHandled"] = (LLSD::Boolean)false;
    
	//Write out the crash status file
	//Use marker file style setup, as that's the simplest, especially since
	//we're already in a crash situation	
	if (gDirUtilp)
	{
		std::string crash_marker_file_name = gDirUtilp->getExpandedFilename(LL_PATH_LOGS,
																			gLLErrorActivated
																			? LLERROR_MARKER_FILE_NAME
																			: ERROR_MARKER_FILE_NAME);
		LLAPRFile crash_marker_file ;
		crash_marker_file.open(crash_marker_file_name, LL_APR_WB);
		if (crash_marker_file.getFileHandle())
		{
			LL_INFOS("MarkerFile") << "Created crash marker file " << crash_marker_file_name << LL_ENDL;
			recordMarkerVersion(crash_marker_file);
		}
		else
		{
			LL_WARNS("MarkerFile") << "Cannot create error marker file " << crash_marker_file_name << LL_ENDL;
		}
	}
	else
	{
		LL_WARNS("MarkerFile") << "No gDirUtilp with which to create error marker file name" << LL_ENDL;
	}		
	
#ifdef LL_WINDOWS
	Sleep(200);
#endif 

	char *minidump_file = pApp->getMiniDumpFilename();

	if(minidump_file && minidump_file[0] != 0)
	{
		gDebugInfo["Dynamic"]["MinidumpPath"] = minidump_file;
	}
#ifdef LL_WINDOWS
	else
	{
		getFileList();
	}
#endif
    gDebugInfo["Dynamic"]["CrashType"]="crash";
	
	if (gMessageSystem && gDirUtilp)
	{
		std::string filename;
		filename = gDirUtilp->getExpandedFilename(LL_PATH_DUMP, "stats.log");
		llofstream file(filename.c_str(), std::ios_base::binary);
		if(file.good())
		{
			LL_INFOS() << "Handle viewer crash generating stats log." << LL_ENDL;
			gMessageSystem->summarizeLogs(file);
			file.close();
		}
	}

	if (gMessageSystem)
	{
		gMessageSystem->getCircuitInfo(gDebugInfo["CircuitInfo"]);
		gMessageSystem->stopLogging();
	}

	if (LLWorld::instanceExists()) LLWorld::getInstance()->getInfo(gDebugInfo["Dynamic"]);

	// Close the debug file
	pApp->writeDebugInfo(false);  //false answers the isStatic question with the least overhead.
}

// static
void LLAppViewer::recordMarkerVersion(LLAPRFile& marker_file) 
{		
	std::string marker_version(LLVersionInfo::getChannelAndVersion());
	if ( marker_version.length() > MAX_MARKER_LENGTH )
	{
		LL_WARNS_ONCE("MarkerFile") << "Version length ("<< marker_version.length()<< ")"
									<< " greater than maximum (" << MAX_MARKER_LENGTH << ")"
									<< ": marker matching may be incorrect"
									<< LL_ENDL;
	}

	// record the viewer version in the marker file
	marker_file.write(marker_version.data(), marker_version.length());

	marker_file.flush(); // <FS:ND/> Make sure filesystem reflects what we wrote.
}

bool LLAppViewer::markerIsSameVersion(const std::string& marker_name) const
{
	bool sameVersion = false;

	std::string my_version(LLVersionInfo::getChannelAndVersion());
	char marker_version[MAX_MARKER_LENGTH];
	S32  marker_version_length;

	LLAPRFile marker_file;
	marker_file.open(marker_name, LL_APR_RB);
	if (marker_file.getFileHandle())
	{
		marker_version_length = marker_file.read(marker_version, sizeof(marker_version));
		std::string marker_string(marker_version, marker_version_length);
		if ( 0 == my_version.compare( 0, my_version.length(), marker_version, 0, marker_version_length ) )
		{
			sameVersion = true;
		}
		LL_DEBUGS("MarkerFile") << "Compare markers for '" << marker_name << "': "
								<< "\n   mine '" << my_version    << "'"
								<< "\n marker '" << marker_string << "'"
								<< "\n " << ( sameVersion ? "same" : "different" ) << " version"
								<< LL_ENDL;
		marker_file.close();
	}
	return sameVersion;
}

void LLAppViewer::processMarkerFiles()
{
	//We've got 4 things to test for here
	// - Other Process Running (SecondLife.exec_marker present, locked)
	// - Freeze (SecondLife.exec_marker present, not locked)
	// - LLError Crash (SecondLife.llerror_marker present)
	// - Other Crash (SecondLife.error_marker present)
	// These checks should also remove these files for the last 2 cases if they currently exist

	bool marker_is_same_version = true;
	// first, look for the marker created at startup and deleted on a clean exit
	mMarkerFileName = gDirUtilp->getExpandedFilename(LL_PATH_LOGS,MARKER_FILE_NAME);
	if (LLAPRFile::isExist(mMarkerFileName, NULL, LL_APR_RB))
	{
		// File exists...
		// first, read it to see if it was created by the same version (we need this later)
		marker_is_same_version = markerIsSameVersion(mMarkerFileName);

		// now test to see if this file is locked by a running process (try to open for write)
		LL_DEBUGS("MarkerFile") << "Checking exec marker file for lock..." << LL_ENDL;
		mMarkerFile.open(mMarkerFileName, LL_APR_WB);
		// <FS:ND> Remove LLVolatileAPRPool/apr_file_t and use FILE* instead
		//apr_file_t* fMarker = mMarkerFile.getFileHandle() ; 
		LLAPRFile::tFiletype* fMarker = mMarkerFile.getFileHandle() ; 
		// </FS:ND>
		if (!fMarker)
		{
			LL_INFOS("MarkerFile") << "Exec marker file open failed - assume it is locked." << LL_ENDL;
			mSecondInstance = true; // lock means that instance is running.
		}
		else
		{
			// We were able to open it, now try to lock it ourselves...
			if (apr_file_lock(fMarker, APR_FLOCK_NONBLOCK | APR_FLOCK_EXCLUSIVE) != APR_SUCCESS)
			{
				LL_WARNS_ONCE("MarkerFile") << "Locking exec marker failed." << LL_ENDL;
				mSecondInstance = true; // lost a race? be conservative
				mMarkerFile.close(); // <FS:ND/> Cannot lock the file and take ownership. Don't keep it open
			}
			else
			{
				// No other instances; we've locked this file now, so record our version; delete on quit.		
				recordMarkerVersion(mMarkerFile);
				LL_DEBUGS("MarkerFile") << "Exec marker file existed but was not locked; rewritten." << LL_ENDL;
			}
		}

		if (mSecondInstance)
		{
			LL_INFOS("MarkerFile") << "Exec marker '"<< mMarkerFileName << "' owned by another instance" << LL_ENDL;
		}
		else if (marker_is_same_version)
		{
			// the file existed, is ours, and matched our version, so we can report on what it says
			LL_INFOS("MarkerFile") << "Exec marker '"<< mMarkerFileName << "' found; last exec FROZE" << LL_ENDL;
			gLastExecEvent = LAST_EXEC_FROZE;
				
		}
		else
		{
			LL_INFOS("MarkerFile") << "Exec marker '"<< mMarkerFileName << "' found, but versions did not match" << LL_ENDL;
		}
	}
	else // marker did not exist... last exec (if any) did not freeze
	{
		// Create the marker file for this execution & lock it; it will be deleted on a clean exit
		apr_status_t s;
		s = mMarkerFile.open(mMarkerFileName, LL_APR_WB, TRUE);	

		if (s == APR_SUCCESS && mMarkerFile.getFileHandle())
		{
			LL_DEBUGS("MarkerFile") << "Exec marker file '"<< mMarkerFileName << "' created." << LL_ENDL;
			if (APR_SUCCESS == apr_file_lock(mMarkerFile.getFileHandle(), APR_FLOCK_NONBLOCK | APR_FLOCK_EXCLUSIVE)) 
			{
				recordMarkerVersion(mMarkerFile);
				LL_DEBUGS("MarkerFile") << "Exec marker file locked." << LL_ENDL;
			}
			else
			{
				LL_WARNS("MarkerFile") << "Exec marker file cannot be locked." << LL_ENDL;
			}
		}
		else
		{
			LL_WARNS("MarkerFile") << "Failed to create exec marker file '"<< mMarkerFileName << "'." << LL_ENDL;
		}
	}

	// now check for cases in which the exec marker may have been cleaned up by crash handlers

	// check for any last exec event report based on whether or not it happened during logout
	// (the logout marker is created when logout begins)
	std::string logout_marker_file =  gDirUtilp->getExpandedFilename(LL_PATH_LOGS, LOGOUT_MARKER_FILE_NAME);
	if(LLAPRFile::isExist(logout_marker_file, NULL, LL_APR_RB))
	{
		if (markerIsSameVersion(logout_marker_file))
		{
			gLastExecEvent = LAST_EXEC_LOGOUT_FROZE;
			LL_INFOS("MarkerFile") << "Logout crash marker '"<< logout_marker_file << "', changing LastExecEvent to LOGOUT_FROZE" << LL_ENDL;
		}
		else
		{
			LL_INFOS("MarkerFile") << "Logout crash marker '"<< logout_marker_file << "' found, but versions did not match" << LL_ENDL;
		}
		LLAPRFile::remove(logout_marker_file);
	}
	// further refine based on whether or not a marker created during an llerr crash is found
	std::string llerror_marker_file = gDirUtilp->getExpandedFilename(LL_PATH_LOGS, LLERROR_MARKER_FILE_NAME);
	if(LLAPRFile::isExist(llerror_marker_file, NULL, LL_APR_RB))
	{
		if (markerIsSameVersion(llerror_marker_file))
		{
			if ( gLastExecEvent == LAST_EXEC_LOGOUT_FROZE )
			{
				gLastExecEvent = LAST_EXEC_LOGOUT_CRASH;
				LL_INFOS("MarkerFile") << "LLError marker '"<< llerror_marker_file << "' crashed, setting LastExecEvent to LOGOUT_CRASH" << LL_ENDL;
			}
			else
			{
				gLastExecEvent = LAST_EXEC_LLERROR_CRASH;
				LL_INFOS("MarkerFile") << "LLError marker '"<< llerror_marker_file << "' crashed, setting LastExecEvent to LLERROR_CRASH" << LL_ENDL;
			}
		}
		else
		{
			LL_INFOS("MarkerFile") << "LLError marker '"<< llerror_marker_file << "' found, but versions did not match" << LL_ENDL;
		}
		LLAPRFile::remove(llerror_marker_file);
	}
	// and last refine based on whether or not a marker created during a non-llerr crash is found
	std::string error_marker_file = gDirUtilp->getExpandedFilename(LL_PATH_LOGS, ERROR_MARKER_FILE_NAME);
	if(LLAPRFile::isExist(error_marker_file, NULL, LL_APR_RB))
	{
		if (markerIsSameVersion(error_marker_file))
		{
			if (gLastExecEvent == LAST_EXEC_LOGOUT_FROZE)
			{
				gLastExecEvent = LAST_EXEC_LOGOUT_CRASH;
				LL_INFOS("MarkerFile") << "Error marker '"<< error_marker_file << "' crashed, setting LastExecEvent to LOGOUT_CRASH" << LL_ENDL;
			}
			else
			{
				gLastExecEvent = LAST_EXEC_OTHER_CRASH;
				LL_INFOS("MarkerFile") << "Error marker '"<< error_marker_file << "' crashed, setting LastExecEvent to " << gLastExecEvent << LL_ENDL;
			}
		}
		else
		{
			LL_INFOS("MarkerFile") << "Error marker '"<< error_marker_file << "' marker found, but versions did not match" << LL_ENDL;
		}
		LLAPRFile::remove(error_marker_file);
	}
}

void LLAppViewer::removeMarkerFiles()
{
	if (!mSecondInstance)
	{		
		if (mMarkerFile.getFileHandle())
		{
			mMarkerFile.close() ;
			LLAPRFile::remove( mMarkerFileName );
			LL_DEBUGS("MarkerFile") << "removed exec marker '"<<mMarkerFileName<<"'"<< LL_ENDL;
		}
		else
		{
			LL_WARNS("MarkerFile") << "marker '"<<mMarkerFileName<<"' not open"<< LL_ENDL;
 		}

		if (mLogoutMarkerFile.getFileHandle())
		{
			mLogoutMarkerFile.close();
			LLAPRFile::remove( mLogoutMarkerFileName );
			LL_DEBUGS("MarkerFile") << "removed logout marker '"<<mLogoutMarkerFileName<<"'"<< LL_ENDL;
		}
		else
		{
			LL_WARNS("MarkerFile") << "logout marker '"<<mLogoutMarkerFileName<<"' not open"<< LL_ENDL;
		}
	}
	else
	{
		LL_WARNS("MarkerFile") << "leaving markers because this is a second instance" << LL_ENDL;
	}
}

void LLAppViewer::removeDumpDir()
{
    //Call this routine only on clean exit.  Crash reporter will clean up
    //its locking table for us.
    std::string dump_dir = gDirUtilp->getExpandedFilename(LL_PATH_DUMP, "");
    gDirUtilp->deleteDirAndContents(dump_dir);
}

void LLAppViewer::forceQuit()
{ 
	LLApp::setQuitting(); 
}

//TODO: remove
void LLAppViewer::fastQuit(S32 error_code)
{
	// finish pending transfers
	flushVFSIO();
	// let sim know we're logging out
	sendLogoutRequest();
	// flush network buffers by shutting down messaging system
	end_messaging_system();
	// figure out the error code
	S32 final_error_code = error_code ? error_code : (S32)isError();
	// this isn't a crash	
	removeMarkerFiles();
	// get outta here
	_exit(final_error_code);	
}

void LLAppViewer::requestQuit()
{
	LL_INFOS() << "requestQuit" << LL_ENDL;

	LLViewerRegion* region = gAgent.getRegion();
	
	if( (LLStartUp::getStartupState() < STATE_STARTED) || !region )
	{
		// If we have a region, make some attempt to send a logout request first.
		// This prevents the halfway-logged-in avatar from hanging around inworld for a couple minutes.
		if(region)
		{
			sendLogoutRequest();
		}
		else if(LLStartUp::getStartupState() == STATE_STARTED) // LO: Fix for FIRE-2613: sidebar tabs and floaters not remembering being open/torn off
		{
			if (gFloaterView)
			{
				// application is quitting
				gFloaterView->closeAllChildren(true);
			}

		} // ~LO
		
		// Quit immediately
		forceQuit();
		return;
	}

	// Try to send metrics back to the grid
	metricsSend(!gDisconnected);

	// Try to send last batch of avatar rez metrics.
	if (!gDisconnected && isAgentAvatarValid())
	{
		gAgentAvatarp->updateAvatarRezMetrics(true); // force a last packet to be sent.
	}
	
	// Try to send last batch of avatar rez metrics.
	// <FS:Ansariel> LL merge error
	//if (!gDisconnected && isAgentAvatarValid())
	//{
	//	gAgentAvatarp->updateAvatarRezMetrics(true); // force a last packet to be sent.
	//}
	// </FS:Ansariel>
	
	LLHUDEffectSpiral *effectp = (LLHUDEffectSpiral*)LLHUDManager::getInstance()->createViewerEffect(LLHUDObject::LL_HUD_EFFECT_POINT, TRUE);
	effectp->setPositionGlobal(gAgent.getPositionGlobal());
	effectp->setColor(LLColor4U(gAgent.getEffectColor()));
	LLHUDManager::getInstance()->sendEffects();
	effectp->markDead() ;//remove it.

	// Attempt to close all floaters that might be
	// editing things.
	if (gFloaterView)
	{
		// application is quitting
		gFloaterView->closeAllChildren(true);
	}

	send_stats();

	gLogoutTimer.reset();
	mQuitRequested = true;
}

static bool finish_quit(const LLSD& notification, const LLSD& response)
{
	S32 option = LLNotificationsUtil::getSelectedOption(notification, response);

	if (option == 0)
	{
		LLAppViewer::instance()->requestQuit();
	}
	return false;
}
static LLNotificationFunctorRegistration finish_quit_reg("ConfirmQuit", finish_quit);

void LLAppViewer::userQuit()
{
	if (gDisconnected || gViewerWindow->getProgressView()->getVisible())
	{
		requestQuit();
	}
	else
	{
		LLNotificationsUtil::add("ConfirmQuit");
	}
}

static bool finish_early_exit(const LLSD& notification, const LLSD& response)
{
	LLAppViewer::instance()->forceQuit();
	return false;
}

void LLAppViewer::earlyExit(const std::string& name, const LLSD& substitutions)
{
   	LL_WARNS() << "app_early_exit: " << name << LL_ENDL;
	gDoDisconnect = TRUE;
	LLNotificationsUtil::add(name, substitutions, LLSD(), finish_early_exit);
}

// case where we need the viewer to exit without any need for notifications
void LLAppViewer::earlyExitNoNotify()
{
   	LL_WARNS() << "app_early_exit with no notification: " << LL_ENDL;
	gDoDisconnect = TRUE;
	finish_early_exit( LLSD(), LLSD() );
}

void LLAppViewer::abortQuit()
{
    LL_INFOS() << "abortQuit()" << LL_ENDL;
	mQuitRequested = false;
}

void LLAppViewer::migrateCacheDirectory()
{
#if LL_WINDOWS || LL_DARWIN
	// NOTE: (Nyx) as of 1.21, cache for mac is moving to /library/caches/SecondLife from
	// /library/application support/SecondLife/cache This should clear/delete the old dir.

	// As of 1.23 the Windows cache moved from
	//   C:\Documents and Settings\James\Application Support\SecondLife\cache
	// to
	//   C:\Documents and Settings\James\Local Settings\Application Support\SecondLife
	//
	// The Windows Vista equivalent is from
	//   C:\Users\James\AppData\Roaming\SecondLife\cache
	// to
	//   C:\Users\James\AppData\Local\SecondLife
	//
	// Note the absence of \cache on the second path.  James.

	// Only do this once per fresh install of this version.
	if (gSavedSettings.getBOOL("MigrateCacheDirectory"))
	{
		gSavedSettings.setBOOL("MigrateCacheDirectory", FALSE);

		std::string old_cache_dir = gDirUtilp->add(gDirUtilp->getOSUserAppDir(), "cache");
		std::string new_cache_dir = gDirUtilp->getCacheDir(true);

		if (gDirUtilp->fileExists(old_cache_dir))
		{
			LL_INFOS() << "Migrating cache from " << old_cache_dir << " to " << new_cache_dir << LL_ENDL;

			// Migrate inventory cache to avoid pain to inventory database after mass update
			S32 file_count = 0;
			std::string file_name;
			std::string mask = "*.*";

			LLDirIterator iter(old_cache_dir, mask);
			while (iter.next(file_name))
			{
				if (file_name == "." || file_name == "..") continue;
				std::string source_path = gDirUtilp->add(old_cache_dir, file_name);
				std::string dest_path = gDirUtilp->add(new_cache_dir, file_name);
				if (!LLFile::rename(source_path, dest_path))
				{
					file_count++;
				}
			}
			LL_INFOS() << "Moved " << file_count << " files" << LL_ENDL;

			// AO: Don't automatically purge old cache
			//// Nuke the old cache
			//gDirUtilp->setCacheDir(old_cache_dir);
			//purgeCache();
			gDirUtilp->setCacheDir(new_cache_dir);

#if LL_DARWIN
			// Clean up Mac files not deleted by removing *.*
			std::string ds_store = old_cache_dir + "/.DS_Store";
			if (gDirUtilp->fileExists(ds_store))
			{
				LLFile::remove(ds_store);
			}
#endif
			if (LLFile::rmdir(old_cache_dir) != 0)
			{
				LL_WARNS() << "could not delete old cache directory " << old_cache_dir << LL_ENDL;
			}
		}
	}
#endif // LL_WINDOWS || LL_DARWIN
}

void dumpVFSCaches()
{
	LL_INFOS() << "======= Static VFS ========" << LL_ENDL;
	gStaticVFS->listFiles();
#if LL_WINDOWS
	LL_INFOS() << "======= Dumping static VFS to StaticVFSDump ========" << LL_ENDL;
	WCHAR w_str[MAX_PATH];
	GetCurrentDirectory(MAX_PATH, w_str);
	S32 res = LLFile::mkdir("StaticVFSDump");
	if (res == -1)
	{
		if (errno != EEXIST)
		{
			LL_WARNS() << "Couldn't create dir StaticVFSDump" << LL_ENDL;
		}
	}
	SetCurrentDirectory(utf8str_to_utf16str("StaticVFSDump").c_str());
	gStaticVFS->dumpFiles();
	SetCurrentDirectory(w_str);
#endif
						
	LL_INFOS() << "========= Dynamic VFS ====" << LL_ENDL;
	gVFS->listFiles();
#if LL_WINDOWS
	LL_INFOS() << "========= Dumping dynamic VFS to VFSDump ====" << LL_ENDL;
	res = LLFile::mkdir("VFSDump");
	if (res == -1)
	{
		if (errno != EEXIST)
		{
			LL_WARNS() << "Couldn't create dir VFSDump" << LL_ENDL;
		}
	}
	SetCurrentDirectory(utf8str_to_utf16str("VFSDump").c_str());
	gVFS->dumpFiles();
	SetCurrentDirectory(w_str);
#endif
}

//static
U32 LLAppViewer::getTextureCacheVersion() 
{
	//viewer texture cache version, change if the texture cache format changes.
	const U32 TEXTURE_CACHE_VERSION = 7;

	return TEXTURE_CACHE_VERSION ;
}

//static
U32 LLAppViewer::getObjectCacheVersion() 
{
	// Viewer object cache version, change if object update
	// format changes. JC
	const U32 INDRA_OBJECT_CACHE_VERSION = 14;

	return INDRA_OBJECT_CACHE_VERSION;
}

bool LLAppViewer::initCache()
{
	mPurgeCache = false;
	BOOL read_only = mSecondInstance ? TRUE : FALSE;
	LLAppViewer::getTextureCache()->setReadOnly(read_only) ;
	LLVOCache::getInstance()->setReadOnly(read_only);

	bool texture_cache_mismatch = false;
	if (gSavedSettings.getS32("LocalCacheVersion") != LLAppViewer::getTextureCacheVersion()) 
	{
		texture_cache_mismatch = true;
		if(!read_only) 
		{
			gSavedSettings.setS32("LocalCacheVersion", LLAppViewer::getTextureCacheVersion());
		}
	}

	if(!read_only)
	{
		// <FS:Ansariel> Clear inventory cache button
		std::string clear_inventory_agent_id = gSavedSettings.getString("FSPurgeInventoryCacheOnStartup");
		if (clear_inventory_agent_id != std::string())
		{
			gSavedSettings.setString("FSPurgeInventoryCacheOnStartup", std::string());
			std::string inv_cache_file = gDirUtilp->getExpandedFilename(LL_PATH_CACHE, clear_inventory_agent_id + ".inv.gz");
			LL_INFOS("LLAppViewer") << "Purging inventory cache file: " << inv_cache_file << LL_ENDL;
			LLFile::remove(inv_cache_file);
		}
		// </FS:Ansariel>

		// Purge cache if user requested it
		if (gSavedSettings.getBOOL("PurgeCacheOnStartup") ||
			gSavedSettings.getBOOL("PurgeCacheOnNextStartup"))
		{
			gSavedSettings.setBOOL("PurgeCacheOnNextStartup", false);
			LL_INFOS("AppCache") << "Scheduling texture purge, based on PurgeCache* settings." << LL_ENDL;
			mPurgeCache = true;
			// STORM-1141 force purgeAllTextures to get called to prevent a crash here. -brad
			texture_cache_mismatch = true;
		}
		
		// <FS> If the J2C has changed since the last run, clear the cache
		const std::string j2c_info = LLImageJ2C::getEngineInfo();
		const std::string j2c_last = gSavedSettings.getString("LastJ2CVersion");
		if (j2c_info != j2c_last && !j2c_last.empty())
		{
			LL_INFOS("AppCache") << "Scheduling texture purge, based on LastJ2CVersion mismatch." << LL_ENDL;
			mPurgeTextures = true;
		}
		gSavedSettings.setString("LastJ2CVersion", j2c_info);
		// </FS>
	
		// We have moved the location of the cache directory over time.
		migrateCacheDirectory();
	
		// Setup and verify the cache location
		std::string cache_location = gSavedSettings.getString("CacheLocation");
		std::string new_cache_location = gSavedSettings.getString("NewCacheLocation");
		if (new_cache_location != cache_location)
		{
			// AO: Don't automatically purge old cache location, has unwanted side effects with shared caches, upgrades
			//LL_WARNS() << new_cache_location <<  " is not the same as " << cache_location << ". PURGING." << LL_ENDL;
			//gDirUtilp->setCacheDir(gSavedSettings.getString("CacheLocation"));
			//purgeCache(); // purge old cache
			gSavedSettings.setString("CacheLocation", new_cache_location);
			gSavedSettings.setString("CacheLocationTopFolder", gDirUtilp->getBaseFileName(new_cache_location));
		}
	}

	if (!gDirUtilp->setCacheDir(gSavedSettings.getString("CacheLocation")))
	{
		LL_WARNS("AppCache") << "Unable to set cache location" << LL_ENDL;
		gSavedSettings.setString("CacheLocation", "");
		gSavedSettings.setString("CacheLocationTopFolder", "");
	}

	// <FS:Ansariel> Sound cache
	if (!gDirUtilp->setSoundCacheDir(gSavedSettings.getString("FSSoundCacheLocation")))
	{
		LL_WARNS("AppCache") << "Unable to set sound cache location" << LL_ENDL;
		gSavedSettings.setString("FSSoundCacheLocation", "");
	}
	// </FS:Ansariel>
	
	if (mPurgeCache && !read_only)
	{
		LLSplashScreen::update(LLTrans::getString("StartupClearingCache"));
		purgeCache();
	}

	// <FS:Ansariel> FIRE-13066
	if (mPurgeTextures && !read_only)
	{
		LL_INFOS("AppCache") << "Purging Texture Cache..." << LL_ENDL;
		LLSplashScreen::update(LLTrans::getString("StartupClearingTextureCache"));
		LLAppViewer::getTextureCache()->purgeCache(LL_PATH_CACHE);
	}
	// </FS:Ansariel>

	// <FS:ND> For Windows, purging the cache can take an extraordinary amount of time. Rename the cache dir and purge it using another thread.
	startCachePurge();
	// </FS:ND>

	LLSplashScreen::update(LLTrans::getString("StartupInitializingTextureCache"));
	
	// Init the texture cache
	// Allocate 80% of the cache size for textures	
	const S32 MB = 1024 * 1024;
	const S64 MIN_CACHE_SIZE = 64 * MB;
	const S64 MAX_CACHE_SIZE = 9984ll * MB;
	const S64 MAX_VFS_SIZE = 1024 * MB; // 1 GB

	S64 cache_size = (S64)(gSavedSettings.getU32("CacheSize")) * MB;
	cache_size = llclamp(cache_size, MIN_CACHE_SIZE, MAX_CACHE_SIZE);

	S64 texture_cache_size = ((cache_size * 8) / 10);
	S64 vfs_size = cache_size - texture_cache_size;

	if (vfs_size > MAX_VFS_SIZE)
	{
		// Give the texture cache more space, since the VFS can't be bigger than 1GB.
		// This happens when the user's CacheSize setting is greater than 5GB.
		vfs_size = MAX_VFS_SIZE;
		texture_cache_size = cache_size - MAX_VFS_SIZE;
	}

	S64 extra = LLAppViewer::getTextureCache()->initCache(LL_PATH_CACHE, texture_cache_size, texture_cache_mismatch);
	texture_cache_size -= extra;

	LLVOCache::getInstance()->initCache(LL_PATH_CACHE, gSavedSettings.getU32("CacheNumberOfRegionsForObjects"), getObjectCacheVersion()) ;

	LLSplashScreen::update(LLTrans::getString("StartupInitializingVFS"));
	
	// Init the VFS
	vfs_size = llmin(vfs_size + extra, MAX_VFS_SIZE);
	vfs_size = (vfs_size / MB) * MB; // make sure it is MB aligned
	U32 vfs_size_u32 = (U32)vfs_size;
	U32 old_vfs_size = gSavedSettings.getU32("VFSOldSize") * MB;
	bool resize_vfs = (vfs_size_u32 != old_vfs_size);
	if (resize_vfs)
	{
		gSavedSettings.setU32("VFSOldSize", vfs_size_u32 / MB);
	}
	LL_INFOS("AppCache") << "VFS CACHE SIZE: " << vfs_size / (1024*1024) << " MB" << LL_ENDL;
	
	// This has to happen BEFORE starting the vfs
	// time_t	ltime;
	srand(time(NULL));		// Flawfinder: ignore
	U32 old_salt = gSavedSettings.getU32("VFSSalt");
	U32 new_salt;
	std::string old_vfs_data_file;
	std::string old_vfs_index_file;
	std::string new_vfs_data_file;
	std::string new_vfs_index_file;
	std::string static_vfs_index_file;
	std::string static_vfs_data_file;

	if (gSavedSettings.getBOOL("AllowMultipleViewers"))
	{
		// don't mess with renaming the VFS in this case
		new_salt = old_salt;
	}
	else
	{
		do
		{
			new_salt = rand();
		} while(new_salt == old_salt);
	}

	old_vfs_data_file = gDirUtilp->getExpandedFilename(LL_PATH_CACHE, VFS_DATA_FILE_BASE) + llformat("%u", old_salt);

	// make sure this file exists
	llstat s;
	S32 stat_result = LLFile::stat(old_vfs_data_file, &s);
	if (stat_result)
	{
		// doesn't exist, look for a data file
		std::string mask;
		mask = VFS_DATA_FILE_BASE;
		mask += "*";

		std::string dir;
		dir = gDirUtilp->getExpandedFilename(LL_PATH_CACHE, "");

		std::string found_file;
		LLDirIterator iter(dir, mask);
		if (iter.next(found_file))
		{
			old_vfs_data_file = gDirUtilp->add(dir, found_file);

			S32 start_pos = found_file.find_last_of('.');
			if (start_pos > 0)
			{
				sscanf(found_file.substr(start_pos+1).c_str(), "%d", &old_salt);
			}
			LL_DEBUGS("AppCache") << "Default vfs data file not present, found: " << old_vfs_data_file << " Old salt: " << old_salt << LL_ENDL;
		}
	}

	old_vfs_index_file = gDirUtilp->getExpandedFilename(LL_PATH_CACHE, VFS_INDEX_FILE_BASE) + llformat("%u", old_salt);

	stat_result = LLFile::stat(old_vfs_index_file, &s);
	if (stat_result)
	{
		// We've got a bad/missing index file, nukem!
		LL_WARNS("AppCache") << "Bad or missing vfx index file " << old_vfs_index_file << LL_ENDL;
		LL_WARNS("AppCache") << "Removing old vfs data file " << old_vfs_data_file << LL_ENDL;
		LLFile::remove(old_vfs_data_file);
		LLFile::remove(old_vfs_index_file);
		
		// Just in case, nuke any other old cache files in the directory.
		std::string dir;
		dir = gDirUtilp->getExpandedFilename(LL_PATH_CACHE, "");

		std::string mask;
		mask = VFS_DATA_FILE_BASE;
		mask += "*";

		gDirUtilp->deleteFilesInDir(dir, mask);

		mask = VFS_INDEX_FILE_BASE;
		mask += "*";

		gDirUtilp->deleteFilesInDir(dir, mask);
	}

	new_vfs_data_file = gDirUtilp->getExpandedFilename(LL_PATH_CACHE, VFS_DATA_FILE_BASE) + llformat("%u", new_salt);
	new_vfs_index_file = gDirUtilp->getExpandedFilename(LL_PATH_CACHE, VFS_INDEX_FILE_BASE) + llformat("%u", new_salt);

	static_vfs_data_file = gDirUtilp->getExpandedFilename(LL_PATH_APP_SETTINGS, "static_data.db2");
	static_vfs_index_file = gDirUtilp->getExpandedFilename(LL_PATH_APP_SETTINGS, "static_index.db2");

	if (resize_vfs)
	{
		LL_DEBUGS("AppCache") << "Removing old vfs and re-sizing" << LL_ENDL;
		
		LLFile::remove(old_vfs_data_file);
		LLFile::remove(old_vfs_index_file);
	}
	else if (old_salt != new_salt)
	{
		// move the vfs files to a new name before opening
		LL_DEBUGS("AppCache") << "Renaming " << old_vfs_data_file << " to " << new_vfs_data_file << LL_ENDL;
		LL_DEBUGS("AppCache") << "Renaming " << old_vfs_index_file << " to " << new_vfs_index_file << LL_ENDL;
		LLFile::rename(old_vfs_data_file, new_vfs_data_file);
		LLFile::rename(old_vfs_index_file, new_vfs_index_file);
	}

	// Startup the VFS...
	gSavedSettings.setU32("VFSSalt", new_salt);

	// Don't remove VFS after viewer crashes.  If user has corrupt data, they can reinstall. JC
	gVFS = LLVFS::createLLVFS(new_vfs_index_file, new_vfs_data_file, false, vfs_size_u32, false);
	if (!gVFS)
	{
		return false;
	}

	gStaticVFS = LLVFS::createLLVFS(static_vfs_index_file, static_vfs_data_file, true, 0, false);
	if (!gStaticVFS)
	{
		return false;
	}

	BOOL success = gVFS->isValid() && gStaticVFS->isValid();
	if (!success)
	{
		return false;
	}
	else
	{
		LLVFile::initClass();

#ifndef LL_RELEASE_FOR_DOWNLOAD
		if (gSavedSettings.getBOOL("DumpVFSCaches"))
		{
			dumpVFSCaches();
		}
#endif
		
		return true;
	}
}

void LLAppViewer::addOnIdleCallback(const boost::function<void()>& cb)
{
	LLDeferredTaskList::instance().addTask(cb);
}

void LLAppViewer::purgeCache()
{
	LL_INFOS("AppCache") << "Purging Cache and Texture Cache..." << LL_ENDL;
	LLAppViewer::getTextureCache()->purgeCache(LL_PATH_CACHE);
	LLVOCache::getInstance()->removeCache(LL_PATH_CACHE);
	gDirUtilp->deleteFilesInDir(gDirUtilp->getExpandedFilename(LL_PATH_CACHE, ""), "*.*");
}

//purge cache immediately, do not wait until the next login.
void LLAppViewer::purgeCacheImmediate()
{
	LL_INFOS("AppCache") << "Purging Object Cache and Texture Cache immediately..." << LL_ENDL;
	LLAppViewer::getTextureCache()->purgeCache(LL_PATH_CACHE, false);
	LLVOCache::getInstance()->removeCache(LL_PATH_CACHE, true);
}

std::string LLAppViewer::getSecondLifeTitle() const
{
#ifdef ND_BUILD64BIT_ARCH
	return LLTrans::getString("APP_NAME") + "_x64";
#else
	return LLTrans::getString("APP_NAME");
#endif
}

std::string LLAppViewer::getWindowTitle() const 
{
	return gWindowTitle;
}

// Callback from a dialog indicating user was logged out.  
bool finish_disconnect(const LLSD& notification, const LLSD& response)
{
	S32 option = LLNotificationsUtil::getSelectedOption(notification, response);

	if (1 == option)
	{
		if (gFloaterView)
		{
			// application is quitting
			gFloaterView->closeAllChildren(true);
		}

        LLAppViewer::instance()->forceQuit();
	}
	return false;
}

// Callback from an early disconnect dialog, force an exit
bool finish_forced_disconnect(const LLSD& notification, const LLSD& response)
{
	if (gFloaterView)
	{
		// application is quitting
		gFloaterView->closeAllChildren(true);
	}

	LLAppViewer::instance()->forceQuit();
	return false;
}


void LLAppViewer::forceDisconnect(const std::string& mesg)
{
	if (gDoDisconnect)
    {
		// Already popped up one of these dialogs, don't
		// do this again.
		return;
    }
	
	// *TODO: Translate the message if possible
	std::string big_reason = LLAgent::sTeleportErrorMessages[mesg];
	if ( big_reason.size() == 0 )
	{
		big_reason = mesg;
	}

	LLSD args;
	gDoDisconnect = TRUE;

	if (LLStartUp::getStartupState() < STATE_STARTED)
	{
		// Tell users what happened
		args["ERROR_MESSAGE"] = big_reason;
		//[FIX FIRE-2919] Making sure Current_grid has the right value
		args["CURRENT_GRID"] = LLGridManager::getInstance()->getGridLabel();
		LLNotificationsUtil::add("ErrorMessage", args, LLSD(), &finish_forced_disconnect);
	}
	else
	{
		args["MESSAGE"] = big_reason;
		//[FIX FIRE-2919] Making sure Current_grid has the right value
		args["CURRENT_GRID"] = LLGridManager::getInstance()->getGridLabel();
		LLNotificationsUtil::add("YouHaveBeenLoggedOut", args, LLSD(), &finish_disconnect );
	}
}

void LLAppViewer::badNetworkHandler()
{
	// Dump the packet
	gMessageSystem->dumpPacketToLog();

	// Flush all of our caches on exit in the case of disconnect due to
	// invalid packets.

	mPurgeOnExit = TRUE;

	std::ostringstream message;
	message <<
		"The viewer has detected mangled network data indicative\n"
		"of a bad upstream network connection or an incomplete\n"
		"local installation of " << LLAppViewer::instance()->getSecondLifeTitle() << ". \n"
		" \n"
		"Try uninstalling and reinstalling to see if this resolves \n"
		"the issue. \n"
		" \n"
		"If the problem continues, see the Tech Support FAQ at: \n"
		"www.firestormviewer.org/support";
	forceDisconnect(message.str());
	
	LLApp::instance()->writeMiniDump();
}

// This routine may get called more than once during the shutdown process.
// This can happen because we need to get the screenshot before the window
// is destroyed.
void LLAppViewer::saveFinalSnapshot()
{
	if (!mSavedFinalSnapshot)
	{
		gSavedSettings.setVector3d("FocusPosOnLogout", gAgentCamera.calcFocusPositionTargetGlobal());
		gSavedSettings.setVector3d("CameraPosOnLogout", gAgentCamera.calcCameraPositionTargetGlobal());
		gViewerWindow->setCursor(UI_CURSOR_WAIT);
		gAgentCamera.changeCameraToThirdPerson( FALSE );	// don't animate, need immediate switch
		gSavedSettings.setBOOL("ShowParcelOwners", FALSE);
		idle();

		std::string snap_filename = gDirUtilp->getLindenUserDir();
		snap_filename += gDirUtilp->getDirDelimiter();
		snap_filename += SCREEN_LAST_FILENAME;
		// use full pixel dimensions of viewer window (not post-scale dimensions)
		gViewerWindow->saveSnapshot(snap_filename, gViewerWindow->getWindowWidthRaw(), gViewerWindow->getWindowHeightRaw(), FALSE, TRUE);
		mSavedFinalSnapshot = TRUE;
	}
}

void LLAppViewer::loadNameCache()
{
	// display names cache
	std::string filename =
		gDirUtilp->getExpandedFilename(LL_PATH_CACHE, "avatar_name_cache.xml");
	LL_INFOS("AvNameCache") << filename << LL_ENDL;
	llifstream name_cache_stream(filename.c_str());
	if(name_cache_stream.is_open())
	{
		if ( ! LLAvatarNameCache::importFile(name_cache_stream))
        {
            LL_WARNS("AppInit") << "removing invalid '" << filename << "'" << LL_ENDL;
            name_cache_stream.close();
            LLFile::remove(filename);
        }
	}

	if (!gCacheName) return;

	std::string name_cache;
	name_cache = gDirUtilp->getExpandedFilename(LL_PATH_CACHE, "name.cache");
	llifstream cache_file(name_cache.c_str());
	if(cache_file.is_open())
	{
		if(gCacheName->importFile(cache_file)) return;
	}
}

void LLAppViewer::saveNameCache()
{
	// display names cache
	std::string filename =
		gDirUtilp->getExpandedFilename(LL_PATH_CACHE, "avatar_name_cache.xml");
	llofstream name_cache_stream(filename.c_str());
	if(name_cache_stream.is_open())
	{
		LLAvatarNameCache::exportFile(name_cache_stream);
    }
    
    // real names cache
	if (gCacheName)
    {
        std::string name_cache;
        name_cache = gDirUtilp->getExpandedFilename(LL_PATH_CACHE, "name.cache");
        llofstream cache_file(name_cache.c_str());
        if(cache_file.is_open())
        {
            gCacheName->exportFile(cache_file);
        }
	}
}


/*!	@brief		This class is an LLFrameTimer that can be created with
				an elapsed time that starts counting up from the given value
				rather than 0.0.
				
				Otherwise it behaves the same way as LLFrameTimer.
*/
class LLFrameStatsTimer : public LLFrameTimer
{
public:
	LLFrameStatsTimer(F64 elapsed_already = 0.0)
		: LLFrameTimer()
		{
			mStartTime -= elapsed_already;
		}
};

static LLTrace::BlockTimerStatHandle FTM_AUDIO_UPDATE("Update Audio");
static LLTrace::BlockTimerStatHandle FTM_CLEANUP("Cleanup");
static LLTrace::BlockTimerStatHandle FTM_CLEANUP_DRAWABLES("Drawables");
static LLTrace::BlockTimerStatHandle FTM_CLEANUP_OBJECTS("Objects");
static LLTrace::BlockTimerStatHandle FTM_IDLE_CB("Idle Callbacks");
static LLTrace::BlockTimerStatHandle FTM_LOD_UPDATE("Update LOD");
static LLTrace::BlockTimerStatHandle FTM_OBJECTLIST_UPDATE("Update Objectlist");
static LLTrace::BlockTimerStatHandle FTM_REGION_UPDATE("Update Region");
static LLTrace::BlockTimerStatHandle FTM_WORLD_UPDATE("Update World");
static LLTrace::BlockTimerStatHandle FTM_NETWORK("Network");
static LLTrace::BlockTimerStatHandle FTM_AGENT_NETWORK("Agent Network");
static LLTrace::BlockTimerStatHandle FTM_VLMANAGER("VL Manager");
static LLTrace::BlockTimerStatHandle FTM_AGENT_POSITION("Agent Position");
static LLTrace::BlockTimerStatHandle FTM_HUD_EFFECTS("HUD Effects");

///////////////////////////////////////////////////////
// idle()
//
// Called every time the window is not doing anything.
// Receive packets, update statistics, and schedule a redisplay.
///////////////////////////////////////////////////////
void LLAppViewer::idle()
{
	pingMainloopTimeout("Main:Idle");
	
	// Update frame timers
	static LLTimer idle_timer;

	LLFrameTimer::updateFrameTime();
	LLFrameTimer::updateFrameCount();
	LLEventTimer::updateClass();
	LLNotificationsUI::LLToast::updateClass();
	LLSmoothInterpolation::updateInterpolants();
	LLMortician::updateClass();
	LLFilePickerThread::clearDead();  //calls LLFilePickerThread::notify()

	F32 dt_raw = idle_timer.getElapsedTimeAndResetF32();

	// Cap out-of-control frame times
	// Too low because in menus, swapping, debugger, etc.
	// Too high because idle called with no objects in view, etc.
	const F32 MIN_FRAME_RATE = 1.f;
	const F32 MAX_FRAME_RATE = 200.f;

	F32 frame_rate_clamped = 1.f / dt_raw;
	frame_rate_clamped = llclamp(frame_rate_clamped, MIN_FRAME_RATE, MAX_FRAME_RATE);
	gFrameDTClamped = 1.f / frame_rate_clamped;

	// Global frame timer
	// Smoothly weight toward current frame
	gFPSClamped = (frame_rate_clamped + (4.f * gFPSClamped)) / 5.f;

	static LLCachedControl<F32> quitAfterSeconds(gSavedSettings, "QuitAfterSeconds");
	F32 qas = (F32)quitAfterSeconds;
	if (qas > 0.f)
	{
		if (gRenderStartTime.getElapsedTimeF32() > qas)
		{
			LL_INFOS() << "Quitting after " << qas << " seconds. See setting \"QuitAfterSeconds\"." << LL_ENDL;
			LLAppViewer::instance()->forceQuit();
		}
	}

	// <FS:AO> setting to quit after N seconds of being AFK. Note: Server will time us out after 30m regardless
	static LLCachedControl<F32> quitAfterSecondsOfAFK(gSavedSettings, "QuitAfterSecondsOfAFK");
	F32 qas_afk = (F32)quitAfterSecondsOfAFK;
	if (!mQuitRequested && qas_afk > 0.f && gAgent.getAFK() && gAwayTimer.getElapsedTimeF32() > qas_afk)
	{
		// go ahead and just quit gracefully
		LL_INFOS() << "Logout, QuitAfterSecondsAFK expired." << LL_ENDL;
		LLAppViewer::instance()->requestQuit();
	}
	// </FS:AO>

	// Must wait until both have avatar object and mute list, so poll
	// here.
	request_initial_instant_messages();

	///////////////////////////////////
	//
	// Special case idle if still starting up
	//
	if (LLStartUp::getStartupState() < STATE_STARTED)
	{
		// Skip rest if idle startup returns false (essentially, no world yet)
		gGLActive = TRUE;
		if (!idle_startup())
		{
			gGLActive = FALSE;
			return;
		}
		gGLActive = FALSE;
	}

	
    F32 yaw = 0.f;				// radians

	if (!gDisconnected)
	{
		LL_RECORD_BLOCK_TIME(FTM_NETWORK);
		// Update spaceserver timeinfo
	    LLWorld::getInstance()->setSpaceTimeUSec(LLWorld::getInstance()->getSpaceTimeUSec() + LLUnits::Seconds::fromValue(dt_raw));
    
    
	    //////////////////////////////////////
	    //
	    // Update simulator agent state
	    //

		static LLCachedControl<bool> rotateRight(gSavedSettings, "RotateRight");
		if (rotateRight)
		{
			gAgent.moveYaw(-1.f);
		}

		{
			LL_RECORD_BLOCK_TIME(FTM_AGENT_AUTOPILOT);
			// Handle automatic walking towards points
			gAgentPilot.updateTarget();
			gAgent.autoPilot(&yaw);
		}

		static LLFrameTimer agent_update_timer;

		// When appropriate, update agent location to the simulator.
		F32 agent_update_time = agent_update_timer.getElapsedTimeF32();
		F32 agent_force_update_time = mLastAgentForceUpdate + agent_update_time;
		BOOL force_update = gAgent.controlFlagsDirty()
							|| (mLastAgentControlFlags != gAgent.getControlFlags())
							|| (agent_force_update_time > (1.0f / (F32) AGENT_FORCE_UPDATES_PER_SECOND));
		if (force_update || (agent_update_time > (1.0f / (F32) AGENT_UPDATES_PER_SECOND)))
		{
			LL_RECORD_BLOCK_TIME(FTM_AGENT_UPDATE);
			// Send avatar and camera info
			mLastAgentControlFlags = gAgent.getControlFlags();
			mLastAgentForceUpdate = force_update ? 0 : agent_force_update_time;
			if(!gAgent.getPhantom())
				send_agent_update(force_update);
			agent_update_timer.reset();
		}
	}

	//////////////////////////////////////
	//
	// Manage statistics
	//
	//
	{
		// Initialize the viewer_stats_timer with an already elapsed time
		// of SEND_STATS_PERIOD so that the initial stats report will
		// be sent immediately.
		static LLFrameStatsTimer viewer_stats_timer(SEND_STATS_PERIOD);

		// Update session stats every large chunk of time
		// *FIX: (?) SAMANTHA
		if (viewer_stats_timer.getElapsedTimeF32() >= SEND_STATS_PERIOD && !gDisconnected)
		{
			LL_INFOS() << "Transmitting sessions stats" << LL_ENDL;
			send_stats();
			viewer_stats_timer.reset();
		}

		// Print the object debugging stats
		// ...well, reset the stats, anyway. What good are the spammy
		//  messages if we can't do anything about them? Bah. -- TS
		static LLFrameTimer object_debug_timer;
		if (object_debug_timer.getElapsedTimeF32() > 5.f)
		{
			object_debug_timer.reset();
			if (gObjectList.mNumDeadObjectUpdates)
			{
				//LL_INFOS() << "Dead object updates: " << gObjectList.mNumDeadObjectUpdates << LL_ENDL;
				gObjectList.mNumDeadObjectUpdates = 0;
			}
			if (gObjectList.mNumUnknownUpdates)
			{
				//LL_INFOS() << "Unknown object updates: " << gObjectList.mNumUnknownUpdates << LL_ENDL;
				gObjectList.mNumUnknownUpdates = 0;
			}

		}
	}

	if (!gDisconnected)
	{
		LL_RECORD_BLOCK_TIME(FTM_NETWORK);
	
	    ////////////////////////////////////////////////
	    //
	    // Network processing
	    //
	    // NOTE: Starting at this point, we may still have pointers to "dead" objects
	    // floating throughout the various object lists.
	    //
		idleNameCache();
		idleNetwork();
	    	        

		// Check for away from keyboard, kick idle agents.
		// be sane and only check for afk 1nce 
		idle_afk_check();

		//  Update statistics for this frame
		update_statistics();
	}

	////////////////////////////////////////
	//
	// Handle the regular UI idle callbacks as well as
	// hover callbacks
	//
    
#ifdef LL_DARWIN
	if (!mQuitRequested)  //MAINT-4243
#endif
	{
// 		LL_RECORD_BLOCK_TIME(FTM_IDLE_CB);

		// Do event notifications if necessary.  Yes, we may want to move this elsewhere.
		gEventNotifier.update();
		
		gIdleCallbacks.callFunctions();
		gInventory.idleNotifyObservers();
		LLAvatarTracker::instance().idleNotifyObservers();
	}
	
	// Metrics logging (LLViewerAssetStats, etc.)
	{
		static LLTimer report_interval;

		// *TODO:  Add configuration controls for this
		F32 seconds = report_interval.getElapsedTimeF32();
		if (seconds >= app_metrics_interval)
		{
			metricsSend(! gDisconnected);
			report_interval.reset();
		}
	}

	if (gDisconnected)
    {
		// <FS:CR> Inworldz hang in disconnecting fix by McCabe Maxstead
		// make sure to quit here if we need to, we can get caught in an infinite loop otherwise -- MC
		if (mQuitRequested && logoutRequestSent() && (gLogoutTimer.getElapsedTimeF32() > gLogoutMaxTime))
		{
			forceQuit();
		}
		// </FS:CR>
		return;
    }
	if (gTeleportDisplay)
    {
		return;
    }

	gViewerWindow->updateUI();

	///////////////////////////////////////
	// Agent and camera movement
	//
	LLCoordGL current_mouse = gViewerWindow->getCurrentMouse();

	{
		// After agent and camera moved, figure out if we need to
		// deselect objects.
		LLSelectMgr::getInstance()->deselectAllIfTooFar();

	}

	{
		// Handle pending gesture processing
		LL_RECORD_BLOCK_TIME(FTM_AGENT_POSITION);
		LLGestureMgr::instance().update();

		gAgent.updateAgentPosition(gFrameDTClamped, yaw, current_mouse.mX, current_mouse.mY);
	}

	{
		LL_RECORD_BLOCK_TIME(FTM_OBJECTLIST_UPDATE); 
		
        if (!(logoutRequestSent() && hasSavedFinalSnapshot()))
		{
			gObjectList.update(gAgent);
		}
	}
	
	//////////////////////////////////////
	//
	// Deletes objects...
	// Has to be done after doing idleUpdates (which can kill objects)
	//

	{
		LL_RECORD_BLOCK_TIME(FTM_CLEANUP);
		{
			LL_RECORD_BLOCK_TIME(FTM_CLEANUP_OBJECTS);
			gObjectList.cleanDeadObjects();
		}
		{
			LL_RECORD_BLOCK_TIME(FTM_CLEANUP_DRAWABLES);
			LLDrawable::cleanupDeadDrawables();
		}
	}
	
	//
	// After this point, in theory we should never see a dead object
	// in the various object/drawable lists.
	//

	//////////////////////////////////////
	//
	// Update/send HUD effects
	//
	// At this point, HUD effects may clean up some references to
	// dead objects.
	//

	{
		LL_RECORD_BLOCK_TIME(FTM_HUD_EFFECTS);
		LLSelectMgr::getInstance()->updateEffects();
		LLHUDManager::getInstance()->cleanupEffects();
		LLHUDManager::getInstance()->sendEffects();
	}

	////////////////////////////////////////
	//
	// Unpack layer data that we've received
	//

	{
		LL_RECORD_BLOCK_TIME(FTM_NETWORK);
		gVLManager.unpackData();
	}
	
	/////////////////////////
	//
	// Update surfaces, and surface textures as well.
	//

	LLWorld::getInstance()->updateVisibilities();
	{
		const F32 max_region_update_time = .001f; // 1ms
		LL_RECORD_BLOCK_TIME(FTM_REGION_UPDATE);
		LLWorld::getInstance()->updateRegions(max_region_update_time);
	}
	
	/////////////////////////
	//
	// Update weather effects
	//
	gSky.propagateHeavenlyBodies(gFrameDTClamped);				// moves sun, moon, and planets

	// Update wind vector 
	LLVector3 wind_position_region;
	static LLVector3 average_wind;

	LLViewerRegion *regionp;
	regionp = LLWorld::getInstance()->resolveRegionGlobal(wind_position_region, gAgent.getPositionGlobal());	// puts agent's local coords into wind_position	
	if (regionp)
	{
		gWindVec = regionp->mWind.getVelocity(wind_position_region);

		// Compute average wind and use to drive motion of water
		
		average_wind = regionp->mWind.getAverage();
		gSky.setWind(average_wind);
		//LLVOWater::setWind(average_wind);
	}
	else
	{
		gWindVec.setVec(0.0f, 0.0f, 0.0f);
	}
	
	//////////////////////////////////////
	//
	// Sort and cull in the new renderer are moved to pipeline.cpp
	// Here, particles are updated and drawables are moved.
	//
	
	LL_RECORD_BLOCK_TIME(FTM_WORLD_UPDATE);
	gPipeline.updateMove();

	LLWorld::getInstance()->updateParticles();

	if (gAgentPilot.isPlaying() && gAgentPilot.getOverrideCamera())
	{
		gAgentPilot.moveCamera();
	}
// <FS:Zi> Leap Motion flycam
#ifdef USE_LEAPMOTION
	else if(gestureController && gestureController->getOverrideCamera())
	{
		gestureController->moveFlycam();
	}
#endif //USE_LEAPMOTION
// </FS:Zi>
	else if (LLViewerJoystick::getInstance()->getOverrideCamera())
	{ 
		LLViewerJoystick::getInstance()->moveFlycam();
	}
	else
	{
		if (LLToolMgr::getInstance()->inBuildMode())
		{
			LLViewerJoystick::getInstance()->moveObjects();
		}

		gAgentCamera.updateCamera();
	}

	// update media focus
	LLViewerMediaFocus::getInstance()->update();
	
	// Update marketplace
	LLMarketplaceInventoryImporter::update();
	LLMarketplaceInventoryNotifications::update();

	// objects and camera should be in sync, do LOD calculations now
	{
		LL_RECORD_BLOCK_TIME(FTM_LOD_UPDATE);
		gObjectList.updateApparentAngles(gAgent);
	}

	// Update AV render info
	LLAvatarRenderInfoAccountant::idle();

	{
		LL_RECORD_BLOCK_TIME(FTM_AUDIO_UPDATE);
		
		if (gAudiop)
		{
		    audio_update_volume(false);
			audio_update_listener();
			audio_update_wind(false);

			// this line actually commits the changes we've made to source positions, etc.
			const F32 max_audio_decode_time = 0.002f; // 2 ms decode time
			gAudiop->idle(max_audio_decode_time);
		}
	}

	// Execute deferred tasks.
	LLDeferredTaskList::instance().run();
	
	// Handle shutdown process, for example, 
	// wait for floaters to close, send quit message,
	// forcibly quit if it has taken too long
	if (mQuitRequested)
	{
		gGLActive = TRUE;
		idleShutdown();
	}
}

void LLAppViewer::idleShutdown()
{
	// Wait for all modal alerts to get resolved
	if (LLModalDialog::activeCount() > 0)
	{
		return;
	}

	// close IM interface
	if(gIMMgr)
	{
		gIMMgr->disconnectAllSessions();
	}
	
	// Wait for all floaters to get resolved
	if (gFloaterView
		&& !gFloaterView->allChildrenClosed())
	{
		return;
	}



	
	// ProductEngine: Try moving this code to where we shut down sTextureCache in cleanup()
	// *TODO: ugly
	static bool saved_teleport_history = false;
	if (!saved_teleport_history)
	{
		saved_teleport_history = true;
		LLTeleportHistory::getInstance()->dump();
		LLLocationHistory::getInstance()->save(); // *TODO: find a better place for doing this
		return;
	}

	static bool saved_snapshot = false;
	if (!saved_snapshot)
	{
		saved_snapshot = true;
		saveFinalSnapshot();
		return;
	}

	const F32 SHUTDOWN_UPLOAD_SAVE_TIME = 5.f;

	S32 pending_uploads = gAssetStorage->getNumPendingUploads();
	if (pending_uploads > 0
		&& gLogoutTimer.getElapsedTimeF32() < SHUTDOWN_UPLOAD_SAVE_TIME
		&& !logoutRequestSent())
	{
		static S32 total_uploads = 0;
		// Sometimes total upload count can change during logout.
		total_uploads = llmax(total_uploads, pending_uploads);
		gViewerWindow->setShowProgress(true,!gSavedSettings.getBOOL("FSDisableLogoutScreens"));
		S32 finished_uploads = total_uploads - pending_uploads;
		F32 percent = 100.f * finished_uploads / total_uploads;
		gViewerWindow->setProgressPercent(percent);
		gViewerWindow->setProgressString(LLTrans::getString("SavingSettings"));
		return;
	}

	if (gPendingMetricsUploads > 0
		&& gLogoutTimer.getElapsedTimeF32() < SHUTDOWN_UPLOAD_SAVE_TIME
		&& !logoutRequestSent())
	{
		return;
	}

	// All floaters are closed.  Tell server we want to quit.
	if( !logoutRequestSent() )
	{
		sendLogoutRequest();

		// Wait for a LogoutReply message
		gViewerWindow->setShowProgress(true,!gSavedSettings.getBOOL("FSDisableLogoutScreens"));
		gViewerWindow->setProgressPercent(100.f);
		gViewerWindow->setProgressString(LLTrans::getString("LoggingOut"));
		return;
	}

	// Make sure that we quit if we haven't received a reply from the server.
	if( logoutRequestSent() 
		&& gLogoutTimer.getElapsedTimeF32() > gLogoutMaxTime )
	{
		forceQuit();
		return;
	}
}

void LLAppViewer::sendLogoutRequest()
{
	if(!mLogoutRequestSent && gMessageSystem)
	{
		//Set internal status variables and marker files before actually starting the logout process
		gLogoutInProgress = TRUE;
		if (!mSecondInstance)
		{
			mLogoutMarkerFileName = gDirUtilp->getExpandedFilename(LL_PATH_LOGS,LOGOUT_MARKER_FILE_NAME);
		
			mLogoutMarkerFile.open(mLogoutMarkerFileName, LL_APR_WB);
			if (mLogoutMarkerFile.getFileHandle())
			{
				LL_INFOS("MarkerFile") << "Created logout marker file '"<< mLogoutMarkerFileName << "' " << LL_ENDL;
				recordMarkerVersion(mLogoutMarkerFile);
			}
			else
			{
				LL_WARNS("MarkerFile") << "Cannot create logout marker file " << mLogoutMarkerFileName << LL_ENDL;
			}		
		}
		else
		{
			LL_INFOS("MarkerFile") << "Did not logout marker file because this is a second instance" << LL_ENDL;
		}
		
		LLMessageSystem* msg = gMessageSystem;
		msg->newMessageFast(_PREHASH_LogoutRequest);
		msg->nextBlockFast(_PREHASH_AgentData);
		msg->addUUIDFast(_PREHASH_AgentID, gAgent.getID() );
		msg->addUUIDFast(_PREHASH_SessionID, gAgent.getSessionID());
		gAgent.sendReliableMessage();

		gLogoutTimer.reset();
		gLogoutMaxTime = LOGOUT_REQUEST_TIME;
		mLogoutRequestSent = TRUE;
		
		if(LLVoiceClient::instanceExists())
		{
			LLVoiceClient::getInstance()->leaveChannel();
		}
	}
}

void LLAppViewer::idleNameCache()
{
	// Neither old nor new name cache can function before agent has a region
	LLViewerRegion* region = gAgent.getRegion();
	if (!region) return;

	// deal with any queued name requests and replies.
	gCacheName->processPending();

	// Can't run the new cache until we have the list of capabilities
	// for the agent region, and can therefore decide whether to use
	// display names or fall back to the old name system.
	if (!region->capabilitiesReceived()) return;

	// Agent may have moved to a different region, so need to update cap URL
	// for name lookups.  Can't do this in the cap grant code, as caps are
	// granted to neighbor regions before the main agent gets there.  Can't
	// do it in the move-into-region code because cap not guaranteed to be
	// granted yet, for example on teleport.
	bool had_capability = LLAvatarNameCache::hasNameLookupURL();
	std::string name_lookup_url;
	name_lookup_url.reserve(128); // avoid a memory allocation below
	name_lookup_url = region->getCapability("GetDisplayNames");
	bool have_capability = !name_lookup_url.empty();
	if (have_capability)
	{
		// we have support for display names, use it
	    U32 url_size = name_lookup_url.size();
	    // capabilities require URLs with slashes before query params:
	    // https://<host>:<port>/cap/<uuid>/?ids=<blah>
	    // but the caps are granted like:
	    // https://<host>:<port>/cap/<uuid>
	    if (url_size > 0 && name_lookup_url[url_size-1] != '/')
	    {
		    name_lookup_url += '/';
	    }
		LLAvatarNameCache::setNameLookupURL(name_lookup_url);
	}
	else
	{
		// Display names not available on this region
		LLAvatarNameCache::setNameLookupURL( std::string() );
	}

	// Error recovery - did we change state?
	if (had_capability != have_capability)
	{
		// name tags are persistant on screen, so make sure they refresh
		LLVOAvatar::invalidateNameTags();
	}

	LLAvatarNameCache::idle();
}

//
// Handle messages, and all message related stuff
//

#define TIME_THROTTLE_MESSAGES

#ifdef TIME_THROTTLE_MESSAGES
#define CHECK_MESSAGES_DEFAULT_MAX_TIME .020f // 50 ms = 50 fps (just for messages!)
static F32 CheckMessagesMaxTime = CHECK_MESSAGES_DEFAULT_MAX_TIME;
#endif

static LLTrace::BlockTimerStatHandle FTM_IDLE_NETWORK("Idle Network");
static LLTrace::BlockTimerStatHandle FTM_MESSAGE_ACKS("Message Acks");
static LLTrace::BlockTimerStatHandle FTM_RETRANSMIT("Retransmit");
static LLTrace::BlockTimerStatHandle FTM_TIMEOUT_CHECK("Timeout Check");
static LLTrace::BlockTimerStatHandle FTM_DYNAMIC_THROTTLE("Dynamic Throttle");
static LLTrace::BlockTimerStatHandle FTM_CHECK_REGION_CIRCUIT("Check Region Circuit");

void LLAppViewer::idleNetwork()
{
	pingMainloopTimeout("idleNetwork");
	
	gObjectList.mNumNewObjects = 0;
	S32 total_decoded = 0;

	static LLCachedControl<bool> speedTest(gSavedSettings, "SpeedTest");
	if (!speedTest)
	{
		LL_RECORD_BLOCK_TIME(FTM_IDLE_NETWORK); // decode
		
		LLTimer check_message_timer;
		//  Read all available packets from network 
		const S64 frame_count = gFrameCount;  // U32->S64
		F32 total_time = 0.0f;

		while (gMessageSystem->checkAllMessages(frame_count, gServicePump)) 
		{
			if (gDoDisconnect)
			{
				// We're disconnecting, don't process any more messages from the server
				// We're usually disconnecting due to either network corruption or a
				// server going down, so this is OK.
				break;
			}
			
			total_decoded++;
			gPacketsIn++;

			if (total_decoded > MESSAGE_MAX_PER_FRAME)
			{
				break;
			}

#ifdef TIME_THROTTLE_MESSAGES
			// Prevent slow packets from completely destroying the frame rate.
			// This usually happens due to clumps of avatars taking huge amount
			// of network processing time (which needs to be fixed, but this is
			// a good limit anyway).
			total_time = check_message_timer.getElapsedTimeF32();
			if (total_time >= CheckMessagesMaxTime)
				break;
#endif
		}

		// Handle per-frame message system processing.
		gMessageSystem->processAcks(gSavedSettings.getF32("AckCollectTime"));

#ifdef TIME_THROTTLE_MESSAGES
		if (total_time >= CheckMessagesMaxTime)
		{
			// Increase CheckMessagesMaxTime so that we will eventually catch up
			CheckMessagesMaxTime *= 1.035f; // 3.5% ~= x2 in 20 frames, ~8x in 60 frames
		}
		else
		{
			// Reset CheckMessagesMaxTime to default value
			CheckMessagesMaxTime = CHECK_MESSAGES_DEFAULT_MAX_TIME;
		}
#endif
		


		// we want to clear the control after sending out all necessary agent updates
		gAgent.resetControlFlags();
				
		// Decode enqueued messages...
		S32 remaining_possible_decodes = MESSAGE_MAX_PER_FRAME - total_decoded;

		if( remaining_possible_decodes <= 0 )
		{
			LL_INFOS() << "Maxed out number of messages per frame at " << MESSAGE_MAX_PER_FRAME << LL_ENDL;
		}

		if (gPrintMessagesThisFrame)
		{
			LL_INFOS() << "Decoded " << total_decoded << " msgs this frame!" << LL_ENDL;
			gPrintMessagesThisFrame = FALSE;
		}
	}
	add(LLStatViewer::NUM_NEW_OBJECTS, gObjectList.mNumNewObjects);

	// Retransmit unacknowledged packets.
	gXferManager->retransmitUnackedPackets();
	gAssetStorage->checkForTimeouts();
	gViewerThrottle.updateDynamicThrottle();

	// Check that the circuit between the viewer and the agent's current
	// region is still alive
	LLViewerRegion *agent_region = gAgent.getRegion();
	if (agent_region && (LLStartUp::getStartupState()==STATE_STARTED))
	{
		LLUUID this_region_id = agent_region->getRegionID();
		bool this_region_alive = agent_region->isAlive();
		if ((mAgentRegionLastAlive && !this_region_alive) // newly dead
		    && (mAgentRegionLastID == this_region_id)) // same region
		{
			forceDisconnect(LLTrans::getString("AgentLostConnection"));
		}
		mAgentRegionLastID = this_region_id;
		mAgentRegionLastAlive = this_region_alive;
	}
}

void LLAppViewer::disconnectViewer()
{
	if (gDisconnected)
	{
		return;
	}
	//
	// Cleanup after quitting.
	//	
	// Save snapshot for next time, if we made it through initialization

	LL_INFOS() << "Disconnecting viewer!" << LL_ENDL;

	// Dump our frame statistics

	// Remember if we were flying
	gSavedSettings.setBOOL("FlyingAtExit", gAgent.getFlying() );

	// Un-minimize all windows so they don't get saved minimized
	if (gFloaterView)
	{
		gFloaterView->restoreAll();
	}

	// <FS:Ansariel> Firestorm radar: Shutdown radar
	if (FSRadar::instanceExists())
	{
		FSRadar::deleteSingleton();
	}
	// <FS:Ansariel>

	if (LLSelectMgr::getInstance())
	{
		LLSelectMgr::getInstance()->deselectAll();
	}

	// save inventory if appropriate
	gInventory.cache(gInventory.getRootFolderID(), gAgent.getID());
	if (gInventory.getLibraryRootFolderID().notNull()
		&& gInventory.getLibraryOwnerID().notNull())
	{
		gInventory.cache(
			gInventory.getLibraryRootFolderID(),
			gInventory.getLibraryOwnerID());
	}

	saveNameCache();
    LLExperienceCache *expCache = LLExperienceCache::getIfExists();
    if (expCache)
        expCache->cleanup();

	// close inventory interface, close all windows
	LLFloaterInventory::cleanup();

// [SL:KB] - Patch: Appearance-Misc | Checked: 2013-02-12 (Catznip-3.4)
	// Destroying all objects below will trigger attachment detaching code and attempt to remove the COF links for them
	LLAppearanceMgr::instance().setAttachmentInvLinkEnable(false);
// [/SL:KB]

	gAgentWearables.cleanup();
	gAgentCamera.cleanup();
	// Also writes cached agent settings to gSavedSettings
	gAgent.cleanup();

	// This is where we used to call gObjectList.destroy() and then delete gWorldp.
	// Now we just ask the LLWorld singleton to cleanly shut down.
	if(LLWorld::instanceExists())
	{
		LLWorld::getInstance()->destroyClass();
	}
	LLVOCache::deleteSingleton();

	// call all self-registered classes
	LLDestroyClassList::instance().fireCallbacks();

	cleanup_xfer_manager();
	gDisconnected = TRUE;

	// Pass the connection state to LLUrlEntryParcel not to attempt
	// parcel info requests while disconnected.
	LLUrlEntryParcel::setDisconnected(gDisconnected);
}

void LLAppViewer::forceErrorLLError()
{
   	LL_ERRS() << "This is a deliberate llerror" << LL_ENDL;
}

void LLAppViewer::forceErrorBreakpoint()
{
   	LL_WARNS() << "Forcing a deliberate breakpoint" << LL_ENDL;
#ifdef LL_WINDOWS
    DebugBreak();
#endif
    return;
}

void LLAppViewer::forceErrorBadMemoryAccess()
{
   	LL_WARNS() << "Forcing a deliberate bad memory access" << LL_ENDL;
    S32* crash = NULL;
    *crash = 0xDEADBEEF;  
    return;
}

void LLAppViewer::forceErrorInfiniteLoop()
{
   	LL_WARNS() << "Forcing a deliberate infinite loop" << LL_ENDL;
    while(true)
    {
        ;
    }
    return;
}
 
void LLAppViewer::forceErrorSoftwareException()
{
   	LL_WARNS() << "Forcing a deliberate exception" << LL_ENDL;
    // *FIX: Any way to insure it won't be handled?
    throw; 
}

void LLAppViewer::forceErrorDriverCrash()
{
   	LL_WARNS() << "Forcing a deliberate driver crash" << LL_ENDL;
	glDeleteTextures(1, NULL);
}

// <FS:ND> Change from std::string to char const*, saving a lot of object construction/destruction per frame
//void LLAppViewer::initMainloopTimeout(const std::string& state, F32 secs)
void LLAppViewer::initMainloopTimeout( char const* state, F32 secs)
// </FS:ND>
{
	if(!mMainloopTimeout)
	{
		mMainloopTimeout = new LLWatchdogTimeout();
		resumeMainloopTimeout(state, secs);
	}
}

void LLAppViewer::destroyMainloopTimeout()
{
	if(mMainloopTimeout)
	{
		delete mMainloopTimeout;
		mMainloopTimeout = NULL;
	}
}

// <FS:ND> Change from std::string to char const*, saving a lot of object construction/destruction per frame
//void LLAppViewer::resumeMainloopTimeout(const std::string& state, F32 secs)
void LLAppViewer::resumeMainloopTimeout( char const* state, F32 secs)
// </FS:ND>
{
	if(mMainloopTimeout)
	{
		if(secs < 0.0f)
		{
			// <FS:ND> Gets called often in display loop
			// secs = gSavedSettings.getF32("MainloopTimeoutDefault");
			static LLCachedControl< F32 > MainloopTimeoutDefault( gSavedSettings, "MainloopTimeoutDefault" );
			secs = MainloopTimeoutDefault;
			// </FS:ND>
		}
		
		mMainloopTimeout->setTimeout(secs);
		mMainloopTimeout->start(state);
	}
}

void LLAppViewer::pauseMainloopTimeout()
{
	if(mMainloopTimeout)
	{
		mMainloopTimeout->stop();
	}
}

// <FS:ND> Change from std::string to char const*, saving a lot of object construction/destruction per frame
//void LLAppViewer::pingMainloopTimeout(const std::string& state, F32 secs)
void LLAppViewer::pingMainloopTimeout( char const* state, F32 secs)
// </FS:ND>
{
//	if(!restoreErrorTrap())
//	{
//		LL_WARNS() << "!!!!!!!!!!!!! Its an error trap!!!!" << state << LL_ENDL;
//	}
	
	if(mMainloopTimeout)
	{
		if(secs < 0.0f)
		{
			// <FS:ND> Gets called often in display loop
			// secs = gSavedSettings.getF32("MainloopTimeoutDefault");
			static LLCachedControl< F32 > MainloopTimeoutDefault( gSavedSettings, "MainloopTimeoutDefault" );
			secs = MainloopTimeoutDefault;
			// </FS:ND>
		}

		mMainloopTimeout->setTimeout(secs);
		mMainloopTimeout->ping(state);
	}
}

void LLAppViewer::handleLoginComplete()
{
	gLoggedInTime.start();
	initMainloopTimeout("Mainloop Init");

	// Store some data to DebugInfo in case of a freeze.
	gDebugInfo["ClientInfo"]["Name"] = LLVersionInfo::getChannel();
// [SL:KB] - Patch: Viewer-CrashReporting | Checked: 2011-05-08 (Catznip-2.6.0a) | Added: Catznip-2.6.0a
	gDebugInfo["ClientInfo"]["Version"] = LLVersionInfo::getVersion();
	gDebugInfo["ClientInfo"]["Platform"] = LLVersionInfo::getBuildPlatform();
// [/SL:KB]
	gDebugInfo["ClientInfo"]["MajorVersion"] = LLVersionInfo::getMajor();
	gDebugInfo["ClientInfo"]["MinorVersion"] = LLVersionInfo::getMinor();
	gDebugInfo["ClientInfo"]["PatchVersion"] = LLVersionInfo::getPatch();
	gDebugInfo["ClientInfo"]["BuildVersion"] = LLVersionInfo::getBuild();

// <FS:ND> Add which flavor of FS generated an error
#ifdef OPENSIM
	gDebugInfo["ClientInfo"]["Flavor"] = "oss";
#else
	gDebugInfo["ClientInfo"]["Flavor"] = "hvk";
#endif
// </FS:ND>

	LLParcel* parcel = LLViewerParcelMgr::getInstance()->getAgentParcel();
	if ( parcel && parcel->getMusicURL()[0])
	{
		gDebugInfo["ParcelMusicURL"] = parcel->getMusicURL();
	}	
	if ( parcel && parcel->getMediaURL()[0])
	{
		gDebugInfo["ParcelMediaURL"] = parcel->getMediaURL();
	}
	
//	gDebugInfo["SettingsFilename"] = gSavedSettings.getString("ClientSettingsFile");
// [SL:KB] - Patch: Viewer-CrashReporting | Checked: 2010-11-16 (Catznip-2.6.0a) | Added: Catznip-2.4.0b
	if (gCrashSettings.getBOOL("CrashSubmitSettings"))
	{
		// Only include settings.xml if the user consented
		gDebugInfo["SettingsFilename"] = gSavedSettings.getString("ClientSettingsFile");
	}
// [/SL:KB]
//	gDebugInfo["CAFilename"] = gDirUtilp->getCAFile();
//	gDebugInfo["ViewerExePath"] = gDirUtilp->getExecutablePathAndName();
//	gDebugInfo["CurrentPath"] = gDirUtilp->getCurPath();

// [SL:KB] - Patch: Viewer-CrashReporting | Checked: 2010-11-14 (Catznip-2.6.0a) | Added: Catznip-2.4.0a
	// Current host and region would expose too much information, but do track the last server version
	gDebugInfo["LastVersionChannel"] = gLastVersionChannel;
// [/SL:KB]
/*
	if(gAgent.getRegion())
	{
		gDebugInfo["CurrentSimHost"] = gAgent.getRegionHost().getHostName();
		gDebugInfo["CurrentRegion"] = gAgent.getRegion()->getName();
	}
*/

	if(LLAppViewer::instance()->mMainloopTimeout)
	{
		gDebugInfo["MainloopTimeoutState"] = LLAppViewer::instance()->mMainloopTimeout->getState();
	}

	mOnLoginCompleted();

	// <FS:TT> Window Title Access
	std::string full_name;
	const LLSD login_response = LLLoginInstance::getInstance()->getResponse();
	if (login_response.has("first_name"))
	{
		full_name = login_response["first_name"].asString();
		LLStringUtil::replaceChar(full_name, '"', ' ');
		LLStringUtil::trim(full_name);

		if (login_response.has("last_name"))
		{
			std::string temp_string = login_response["last_name"].asString();
			LLStringUtil::replaceChar(temp_string, '"', ' ');
			LLStringUtil::trim(temp_string);
			if (temp_string.compare("Resident") != 0)
			{
				full_name.append(" ").append(temp_string);
			}
		}
	}
	if (!full_name.empty())
	{
		gWindowTitle += std::string("- ") + full_name;
		LLStringUtil::truncate(gWindowTitle, 255);
		gViewerWindow->getWindow()->setTitle(gWindowTitle);
	}
	// </FS:TT>

// [SL:KB] - Patch: Build-ScriptRecover | Checked: 2011-11-24 (Catznip-3.2.0) | Added: Catznip-3.2.0
	LLScriptRecoverQueue::recoverIfNeeded();
// [/SL:KB]

	writeDebugInfo();
	
	// <FS:AO> Warn users cache purge will affect usability
	if (mPurgeCache)
	{
		LLNotificationsUtil::add("CacheEmpty");
	}
	// </FS:AO>
	
	// we logged in successfully, so save settings on logout
	LL_DEBUGS() << "Login successful, per account settings will be saved on log out." << LL_ENDL;
	mSavePerAccountSettings=true;
}

void LLAppViewer::launchUpdater()
{
		LLSD query_map = LLSD::emptyMap();
	query_map["os"] = gPlatform;

	// *TODO change userserver to be grid on both viewer and sim, since
	// userserver no longer exists.
	query_map["userserver"] = LLGridManager::getInstance()->getGridId();
	query_map["channel"] = LLVersionInfo::getChannel();
	// *TODO constantize this guy
	// *NOTE: This URL is also used in win_setup/lldownloader.cpp
	LLURI update_url = LLURI::buildHTTP("phoenixviewer.com", 80, "update.php", query_map);
	
	if(LLAppViewer::sUpdaterInfo)
	{
		delete LLAppViewer::sUpdaterInfo;
	}
	LLAppViewer::sUpdaterInfo = new LLAppViewer::LLUpdaterInfo() ;

	// if a sim name was passed in via command line parameter (typically through a SLURL)
	if ( LLStartUp::getStartSLURL().getType() == LLSLURL::LOCATION )
	{
		// record the location to start at next time
		gSavedSettings.setString( "NextLoginLocation", LLStartUp::getStartSLURL().getSLURLString()); 
	};

#if LL_WINDOWS
	LLAppViewer::sUpdaterInfo->mUpdateExePath = gDirUtilp->getTempFilename();
	if (LLAppViewer::sUpdaterInfo->mUpdateExePath.empty())
	{
		delete LLAppViewer::sUpdaterInfo ;
		LLAppViewer::sUpdaterInfo = NULL ;

		// We're hosed, bail
		LL_WARNS("AppInit") << "LLDir::getTempFilename() failed" << LL_ENDL;
		return;
	}

	LLAppViewer::sUpdaterInfo->mUpdateExePath += ".exe";

	std::string updater_source = gDirUtilp->getAppRODataDir();
	updater_source += gDirUtilp->getDirDelimiter();
	updater_source += "updater.exe";

	LL_DEBUGS("AppInit") << "Calling CopyFile source: " << updater_source
			<< " dest: " << LLAppViewer::sUpdaterInfo->mUpdateExePath
			<< LL_ENDL;


	if (!CopyFileA(updater_source.c_str(), LLAppViewer::sUpdaterInfo->mUpdateExePath.c_str(), FALSE))
	{
		delete LLAppViewer::sUpdaterInfo ;
		LLAppViewer::sUpdaterInfo = NULL ;

		LL_WARNS("AppInit") << "Unable to copy the updater!" << LL_ENDL;

		return;
	}

	LLAppViewer::sUpdaterInfo->mParams << "-url \"" << update_url.asString() << "\"";

	LL_DEBUGS("AppInit") << "Calling updater: " << LLAppViewer::sUpdaterInfo->mUpdateExePath << " " << LLAppViewer::sUpdaterInfo->mParams.str() << LL_ENDL;

	//Explicitly remove the marker file, otherwise we pass the lock onto the child process and things get weird.
	LLAppViewer::instance()->removeMarkerFiles(); // In case updater fails

	// *NOTE:Mani The updater is spawned as the last thing before the WinMain exit.
	// see LLAppViewerWin32.cpp
	
#elif LL_DARWIN
	LLAppViewer::sUpdaterInfo->mUpdateExePath = "'";
	LLAppViewer::sUpdaterInfo->mUpdateExePath += gDirUtilp->getAppRODataDir();
	LLAppViewer::sUpdaterInfo->mUpdateExePath += "/mac-updater.app/Contents/MacOS/mac-updater' -url \"";
	LLAppViewer::sUpdaterInfo->mUpdateExePath += update_url.asString();
	LLAppViewer::sUpdaterInfo->mUpdateExePath += "\" -name \"";
	LLAppViewer::sUpdaterInfo->mUpdateExePath += LLAppViewer::instance()->getSecondLifeTitle();
        LLAppViewer::sUpdaterInfo->mUpdateExePath += "\" -bundleid \"";
        LLAppViewer::sUpdaterInfo->mUpdateExePath += LL_VERSION_BUNDLE_ID;
	LLAppViewer::sUpdaterInfo->mUpdateExePath += "\" &";

	LL_DEBUGS("AppInit") << "Calling updater: " << LLAppViewer::sUpdaterInfo->mUpdateExePath << LL_ENDL;

	// Run the auto-updater.
	system(LLAppViewer::sUpdaterInfo->mUpdateExePath.c_str()); /* Flawfinder: ignore */

#elif (LL_LINUX || LL_SOLARIS) && LL_GTK
	// we tell the updater where to find the xml containing string
	// translations which it can use for its own UI
	std::string xml_strings_file = "strings.xml";
	std::vector<std::string> xui_path_vec =
		gDirUtilp->findSkinnedFilenames(LLDir::XUI, xml_strings_file);
	std::string xml_search_paths;
	const char* delim = "";
	// build comma-delimited list of xml paths to pass to updater
	BOOST_FOREACH(std::string this_skin_path, xui_path_vec)
	{
		// Although we already have the full set of paths with the filename
		// appended, the linux-updater.bin command-line switches require us to
		// snip the filename OFF and pass it as a separate switch argument. :-P
		LL_INFOS() << "Got a XUI path: " << this_skin_path << LL_ENDL;
		xml_search_paths.append(delim);
		xml_search_paths.append(gDirUtilp->getDirName(this_skin_path));
		delim = ",";
	}
	// build the overall command-line to run the updater correctly
	LLAppViewer::sUpdaterInfo->mUpdateExePath = 
		gDirUtilp->getExecutableDir() + "/" + "linux-updater.bin" + 
		" --url \"" + update_url.asString() + "\"" +
		" --name \"" + LLAppViewer::instance()->getSecondLifeTitle() + "\"" +
		" --dest \"" + gDirUtilp->getAppRODataDir() + "\"" +
		" --stringsdir \"" + xml_search_paths + "\"" +
		" --stringsfile \"" + xml_strings_file + "\"";

	LL_INFOS("AppInit") << "Calling updater: " 
			    << LLAppViewer::sUpdaterInfo->mUpdateExePath << LL_ENDL;

	// *TODO: we could use the gdk equivalent to ensure the updater
	// gets started on the same screen.
	GError *error = NULL;
	if (!g_spawn_command_line_async(LLAppViewer::sUpdaterInfo->mUpdateExePath.c_str(), &error))
	{
		LL_ERRS() << "Failed to launch updater: "
		       << error->message
		       << LL_ENDL;
	}
	if (error) {
		g_error_free(error);
	}
#else
	OSMessageBox(LLTrans::getString("MBNoAutoUpdate"), LLStringUtil::null, OSMB_OK);
#endif

	// *REMOVE:Mani - Saving for reference...
	// LLAppViewer::instance()->forceQuit();
}


//virtual
void LLAppViewer::setMasterSystemAudioMute(bool mute)
{
	gSavedSettings.setBOOL("MuteAudio", mute);
}

//virtual
bool LLAppViewer::getMasterSystemAudioMute()
{
	// <FS:Ansariel> Replace frequently called gSavedSettings
	//return gSavedSettings.getBOOL("MuteAudio");
	static LLCachedControl<bool> sMuteAudio(gSavedSettings, "MuteAudio");
	return sMuteAudio;
	// </FS:Ansariel>
}

//----------------------------------------------------------------------------
// Metrics-related methods (static and otherwise)
//----------------------------------------------------------------------------

/**
 * LLViewerAssetStats collects data on a per-region (as defined by the agent's
 * location) so we need to tell it about region changes which become a kind of
 * hidden variable/global state in the collectors.  For collectors not running
 * on the main thread, we need to send a message to move the data over safely
 * and cheaply (amortized over a run).
 */
void LLAppViewer::metricsUpdateRegion(U64 region_handle)
{
	if (0 != region_handle)
	{
		LLViewerAssetStatsFF::set_region(region_handle);
	}
}


/**
 * Attempts to start a multi-threaded metrics report to be sent back to
 * the grid for consumption.
 */
void LLAppViewer::metricsSend(bool enable_reporting)
{
	if (! gViewerAssetStats)
		return;

	if (LLAppViewer::sTextureFetch)
	{
		LLViewerRegion * regionp = gAgent.getRegion();

		if (enable_reporting && regionp)
		{
			std::string	caps_url = regionp->getCapability("ViewerMetrics");

			// Make a copy of the main stats to send into another thread.
			// Receiving thread takes ownership.
			LLViewerAssetStats * main_stats(new LLViewerAssetStats(*gViewerAssetStats));
			main_stats->stop();
			
			// Send a report request into 'thread1' to get the rest of the data
			// and provide some additional parameters while here.
			LLAppViewer::sTextureFetch->commandSendMetrics(caps_url,
														   gAgentSessionID,
														   gAgentID,
														   main_stats);
			main_stats = 0;		// Ownership transferred
		}
		else
		{
			LLAppViewer::sTextureFetch->commandDataBreak();
		}
	}

	// Reset even if we can't report.  Rather than gather up a huge chunk of
	// data, we'll keep to our sampling interval and retain the data
	// resolution in time.
	gViewerAssetStats->restart();
}
<|MERGE_RESOLUTION|>--- conflicted
+++ resolved
@@ -1077,16 +1077,6 @@
 	LL_INFOS("InitInfo") << "J2C Engine is: " << LLImageJ2C::getEngineInfo() << LL_ENDL;
 	LL_INFOS("InitInfo") << "libcurl version is: " << LLCore::LLHttp::getCURLVersion() << LL_ENDL;
 
-	//-TT 2.8.2 - 
-	// Get the single value from the crash settings file, if it exists
-	std::string crash_settings_filename = gDirUtilp->getExpandedFilename(LL_PATH_USER_SETTINGS, CRASH_SETTINGS_FILE);
-	gCrashSettings.loadFromFile(crash_settings_filename);
-//	if(gSavedSettings.getBOOL("IgnoreAllNotifications"))
-//	{
-//		gCrashSettings.setS32(CRASH_BEHAVIOR_SETTING, CRASH_BEHAVIOR_ALWAYS_SEND);
-//		gCrashSettings.saveToFile(crash_settings_filename, FALSE);
-//	}
-
 	/////////////////////////////////////////////////
 	// OS-specific login dialogs
 	/////////////////////////////////////////////////
@@ -1409,19 +1399,17 @@
 
 	LLAgentLanguage::init();
 
-<<<<<<< HEAD
-	// initializing the settings sanity checker
-	SanityCheck::instance().init();
-
-	// <FS:Ansariel> Init debug rects
-	LLView::sDebugRects = gSavedSettings.getBOOL("DebugViews");
-=======
     /// Tell the Coprocedure manager how to discover and store the pool sizes
     // what I wanted
     LLCoprocedureManager::getInstance()->setPropertyMethods(
         boost::bind(&LLControlGroup::getU32, boost::ref(gSavedSettings), _1),
         boost::bind(&LLControlGroup::declareU32, boost::ref(gSavedSettings), _1, _2, _3, LLControlVariable::PERSIST_ALWAYS));
->>>>>>> abf9ccb0
+
+	// initializing the settings sanity checker
+	SanityCheck::instance().init();
+
+	// <FS:Ansariel> Init debug rects
+	LLView::sDebugRects = gSavedSettings.getBOOL("DebugViews");
 
 	return true;
 }
@@ -2103,22 +2091,13 @@
 
 	if (gAudiop)
 	{
-<<<<<<< HEAD
-		// shut down the streaming audio sub-subsystem first, in case it relies on not outliving the general audio subsystem.
-
-		// <FS> FMOD fixes
-		//LLStreamingAudioInterface *sai = gAudiop->getStreamingAudioImpl();
-		//delete sai;
-		//gAudiop->setStreamingAudioImpl(NULL);
-		// </FS>
-=======
         // be sure to stop the internet stream cleanly BEFORE destroying the interface to stop it.
         gAudiop->stopInternetStream();
         // shut down the streaming audio sub-subsystem first, in case it relies on not outliving the general audio subsystem.
-        LLStreamingAudioInterface *sai = gAudiop->getStreamingAudioImpl();
-		delete sai;
-		gAudiop->setStreamingAudioImpl(NULL);
->>>>>>> abf9ccb0
+		// <FS> FMOD fixes
+        // LLStreamingAudioInterface *sai = gAudiop->getStreamingAudioImpl();
+		// delete sai;
+		// gAudiop->setStreamingAudioImpl(NULL);
 
         // shut down the audio subsystem
         gAudiop->shutdown();
