--- conflicted
+++ resolved
@@ -3473,26 +3473,19 @@
 		return false;
 	}
 
-	if (mSecondInstance)
-	{
-		// This is the second instance of SL. Mute voice,
-		// but make sure the setting is *not* persisted.
-<<<<<<< HEAD
-		LLControlVariable* disable_voice = gSavedSettings.getControl("CmdLineDisableVoice");
-		// <FS:Ansariel> Voice in multiple instances; by Latif Khalifa
-		//if(disable_voice)
-		if(disable_voice && !gSavedSettings.getBOOL("VoiceMultiInstance"))
-		// </FS:Ansariel>
-=======
-		// Also see LLVivoxVoiceClient::voiceEnabled()
-		LLControlVariable* enable_voice = gSavedSettings.getControl("EnableVoiceChat");
-		if(enable_voice)
->>>>>>> c3a2781c
-		{
-			const BOOL DO_NOT_PERSIST = FALSE;
-			enable_voice->setValue(LLSD(FALSE), DO_NOT_PERSIST);
-		}
-	}
+	// <FS:Ansariel> Voice in multiple instances
+	//if (mSecondInstance)
+	//{
+	//	// This is the second instance of SL. Mute voice,
+	//	// but make sure the setting is *not* persisted.
+	//	LLControlVariable* enable_voice = gSavedSettings.getControl("EnableVoiceChat");
+	//	if(enable_voice)
+	//	{
+	//		const BOOL DO_NOT_PERSIST = FALSE;
+	//		enable_voice->setValue(LLSD(FALSE), DO_NOT_PERSIST);
+	//	}
+	//}
+	// </FS:Ansariel>
 
 	gLastRunVersion = gSavedSettings.getString("LastRunVersion");
 
