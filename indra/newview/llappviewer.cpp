--- conflicted
+++ resolved
@@ -735,11 +735,7 @@
 LLTextureCache* LLAppViewer::sTextureCache = NULL;
 LLImageDecodeThread* LLAppViewer::sImageDecodeThread = NULL;
 LLTextureFetch* LLAppViewer::sTextureFetch = NULL;
-<<<<<<< HEAD
-FSPurgeDiskCacheThread* LLAppViewer::sPurgeDiskCacheThread = NULL; // <FS:Ansariel> Regular disk cache cleanup
-=======
 LLPurgeDiskCacheThread* LLAppViewer::sPurgeDiskCacheThread = NULL;
->>>>>>> ac8640d3
 
 std::string getRuntime()
 {
@@ -2452,11 +2448,7 @@
 	sTextureFetch->shutdown();
 	sTextureCache->shutdown();
 	sImageDecodeThread->shutdown();
-<<<<<<< HEAD
-	sPurgeDiskCacheThread->shutdown(); // <FS:Ansariel> Regular disk cache cleanup
-=======
 	sPurgeDiskCacheThread->shutdown();
->>>>>>> ac8640d3
 
 	sTextureFetch->shutDownTextureCacheThread() ;
 	sTextureFetch->shutDownImageDecodeThread() ;
@@ -2479,15 +2471,8 @@
     sImageDecodeThread = NULL;
 	delete mFastTimerLogThread;
 	mFastTimerLogThread = NULL;
-<<<<<<< HEAD
-	// <FS:Ansariel> Regular disk cache cleanup
 	delete sPurgeDiskCacheThread;
 	sPurgeDiskCacheThread = NULL;
-	// </FS:Ansariel>
-=======
-	delete sPurgeDiskCacheThread;
-	sPurgeDiskCacheThread = NULL;
->>>>>>> ac8640d3
 
 	if (LLFastTimerView::sAnalyzePerformance)
 	{
@@ -2612,11 +2597,7 @@
 													sImageDecodeThread,
 													enable_threads && true,
 													app_metrics_qa_mode);
-<<<<<<< HEAD
-	LLAppViewer::sPurgeDiskCacheThread = new FSPurgeDiskCacheThread(); // <FS:Ansariel> Regular disk cache cleanup
-=======
 	LLAppViewer::sPurgeDiskCacheThread = new LLPurgeDiskCacheThread();
->>>>>>> ac8640d3
 
 	if (LLTrace::BlockTimer::sLog || LLTrace::BlockTimer::sMetricLog)
 	{
@@ -5093,8 +5074,6 @@
 			LLDiskCache::getInstance()->purge();
 		}
 	}
-<<<<<<< HEAD
-	// <FS:Ansariel> Regular disk cache cleanup
 	LLAppViewer::getPurgeDiskCacheThread()->start();
 
 	// <FS:Ansariel> FIRE-13066
@@ -5121,9 +5100,6 @@
 	// <FS:ND> For Windows, purging the cache can take an extraordinary amount of time. Rename the cache dir and purge it using another thread.
 	startCachePurge();
 	// </FS:ND>
-=======
-	LLAppViewer::getPurgeDiskCacheThread()->start();
->>>>>>> ac8640d3
 
 	LLSplashScreen::update(LLTrans::getString("StartupInitializingTextureCache"));
 
