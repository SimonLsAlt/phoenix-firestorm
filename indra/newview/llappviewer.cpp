/**
 * @file llappviewer.cpp
 * @brief The LLAppViewer class definitions
 *
 * $LicenseInfo:firstyear=2007&license=viewerlgpl$
 * Second Life Viewer Source Code
 * Copyright (C) 2012, Linden Research, Inc.
 *
 * This library is free software; you can redistribute it and/or
 * modify it under the terms of the GNU Lesser General Public
 * License as published by the Free Software Foundation;
 * version 2.1 of the License only.
 *
 * This library is distributed in the hope that it will be useful,
 * but WITHOUT ANY WARRANTY; without even the implied warranty of
 * MERCHANTABILITY or FITNESS FOR A PARTICULAR PURPOSE.  See the GNU
 * Lesser General Public License for more details.
 *
 * You should have received a copy of the GNU Lesser General Public
 * License along with this library; if not, write to the Free Software
 * Foundation, Inc., 51 Franklin Street, Fifth Floor, Boston, MA  02110-1301  USA
 *
 * Linden Research, Inc., 945 Battery Street, San Francisco, CA  94111  USA
 * $/LicenseInfo$
 */

#include "llviewerprecompiledheaders.h"

#include "llappviewer.h"

// Viewer includes
#include "llversioninfo.h"
#include "llfeaturemanager.h"
#include "lluictrlfactory.h"
#include "lltexteditor.h"
#include "llenvironment.h"
#include "llerrorcontrol.h"
#include "lleventtimer.h"
#include "llfile.h"
#include "llviewertexturelist.h"
#include "llgroupmgr.h"
#include "llagent.h"
#include "llagentcamera.h"
#include "llagentlanguage.h"
#include "llagentui.h"
#include "llagentwearables.h"
#include "lldirpicker.h"
#include "llfloaterimcontainer.h"
#include "llimprocessing.h"
#include "llwindow.h"
#include "llviewerstats.h"
#include "llviewerstatsrecorder.h"
#include "llkeyconflict.h" // for legacy keybinding support, remove later
#include "llmarketplacefunctions.h"
#include "llmarketplacenotifications.h"
#include "llmd5.h"
#include "llmeshrepository.h"
#include "llpumpio.h"
#include "llmimetypes.h"
#include "llslurl.h"
#include "llstartup.h"
#include "llfocusmgr.h"
#include "llurlfloaterdispatchhandler.h"
#include "llviewerjoystick.h"
#include "llallocator.h"
#include "llcalc.h"
#include "llconversationlog.h"
#if LL_WINDOWS
#include "lldxhardware.h"
#endif
#include "lltexturestats.h"
#include "lltrace.h"
#include "lltracethreadrecorder.h"
#include "llviewerwindow.h"
#include "llviewerdisplay.h"
#include "llviewermedia.h"
#include "llviewerparcelaskplay.h"
#include "llviewerparcelmedia.h"
#include "llviewershadermgr.h"
#include "llviewermediafocus.h"
#include "llviewermessage.h"
#include "llviewerobjectlist.h"
#include "llworldmap.h"
#include "llmutelist.h"
#include "llviewerhelp.h"
#include "lluicolortable.h"
#include "llurldispatcher.h"
#include "llurlhistory.h"
#include "llrender.h"
#include "llteleporthistory.h"
#include "lltoast.h"
#include "llsdutil_math.h"
#include "lllocationhistory.h"
#include "llfasttimerview.h"
#include "llvector4a.h"
#include "llviewermenufile.h"
#include "llvoicechannel.h"
#include "llvoavatarself.h"
#include "llurlmatch.h"
#include "lltextutil.h"
#include "lllogininstance.h"
#include "llprogressview.h"
#include "llvocache.h"
#include "lldiskcache.h"
#include "llvopartgroup.h"
// [SL:KB] - Patch: Appearance-Misc | Checked: 2013-02-12 (Catznip-3.4)
#include "llappearancemgr.h"
// [/SL:KB]
// [RLVa:KB] - Checked: 2010-05-03 (RLVa-1.2.0g)
#include "rlvactions.h"
#include "rlvhandler.h"
// [/RLVa:KB]

#include "llweb.h"
// <FS:Ansariel> [FS communication UI]
#include "fsfloatervoicecontrols.h"
// </FS:Ansariel> [FS communication UI]
// [SL:KB] - Patch: Build-ScriptRecover | Checked: 2011-11-24 (Catznip-3.2.0)
#include "llfloaterscriptrecover.h"
// [/SL:KB]
#include "llspellcheck.h"
#include "llscenemonitor.h"
#include "llavatarrenderinfoaccountant.h"
#include "lllocalbitmaps.h"
#include "llperfstats.h"
#include "llgltfmateriallist.h"

// Linden library includes
#include "llavatarnamecache.h"
#include "lldiriterator.h"
#include "llexperiencecache.h"
#include "llimagej2c.h"
#include "llmemory.h"
#include "llprimitive.h"
#include "llurlaction.h"
#include "llurlentry.h"
#include "llvolumemgr.h"
#include "llxfermanager.h"
#include "llphysicsextensions.h"

#include "llnotificationmanager.h"
#include "llnotifications.h"
#include "llnotificationsutil.h"

#include "sanitycheck.h"
#include "llleap.h"
#include "stringize.h"
#include "llcoros.h"
#include "llexception.h"
#include "cef/dullahan_version.h"
#if !LL_LINUX
#include "vlc/libvlc_version.h"
#endif // LL_LINUX

#if LL_DARWIN
#include "llwindowmacosx.h"
#endif

// Third party library includes
#include <boost/bind.hpp>
#include <boost/algorithm/string.hpp>
#include <boost/regex.hpp>
#include <boost/throw_exception.hpp>

#if LL_WINDOWS
#   include <share.h> // For _SH_DENYWR in processMarkerFiles
#else
#   include <sys/file.h> // For processMarkerFiles
#endif

#include "llapr.h"
#include <boost/lexical_cast.hpp>

#include "llviewerinput.h"
#include "lllfsthread.h"
#include "llworkerthread.h"
#include "lltexturecache.h"
#include "lltexturefetch.h"
#include "llimageworker.h"
#include "llevents.h"

// The files below handle dependencies from cleanup.
#include "llkeyframemotion.h"
#include "llworldmap.h"
#include "llhudmanager.h"
#include "lltoolmgr.h"
#include "llassetstorage.h"
#include "llpolymesh.h"
#include "llproxy.h"
#include "llcachename.h"
#include "llaudioengine.h"
#include "llstreamingaudio.h"
#include "llviewermenu.h"
#include "llselectmgr.h"
#include "lltrans.h"
#include "lltransutil.h"
#include "lltracker.h"
#include "llviewerparcelmgr.h"
#include "llworldmapview.h"
#include "llpostprocess.h"

#include "lldebugview.h"
#include "llconsole.h"
#include "llcontainerview.h"
#include "lltooltip.h"

#include "llsdutil.h"
#include "llsdserialize.h"

#include "llworld.h"
#include "llhudeffecttrail.h"
#include "llslurl.h"
#include "llurlregistry.h"
#include "llwatchdog.h"

// Included so that constants/settings might be initialized
// in save_settings_to_globals()
#include "llbutton.h"
#include "llstatusbar.h"
#include "llsurface.h"
#include "llvosky.h"
#include "llvotree.h"
#include "llvoavatar.h"
#include "llfolderview.h"
#include "llagentpilot.h"
#include "llvovolume.h"
#include "llflexibleobject.h"
#include "llvosurfacepatch.h"
#include "llviewerfloaterreg.h"
#include "llcommandlineparser.h"
#include "llfloatermemleak.h"
#include "llfloaterreg.h"
#include "llfloatersimplesnapshot.h"
#include "llfloatersnapshot.h"
#include "llsidepanelinventory.h"
#include "llatmosphere.h"

// includes for idle() idleShutdown()
#include "llviewercontrol.h"
#include "lleventnotifier.h"
#include "llcallbacklist.h"
#include "lldeferredsounds.h"
#include "pipeline.h"
#include "llgesturemgr.h"
#include "llsky.h"
#include "llvlmanager.h"
#include "llviewercamera.h"
#include "lldrawpoolbump.h"
#include "llvieweraudio.h"
#include "llimview.h"
#include "llviewerthrottle.h"
#include "llparcel.h"
#include "llavatariconctrl.h"
#include "llgroupiconctrl.h"
#include "llviewerassetstats.h"
#include "workqueue.h"
using namespace LL;

// Include for security api initialization
#include "llsecapi.h"
#include "llmachineid.h"
#include "llcleanup.h"

#include "llcoproceduremanager.h"
#include "llviewereventrecorder.h"

#include "growlmanager.h"
#include "fsavatarrenderpersistence.h"

// *FIX: These extern globals should be cleaned up.
// The globals either represent state/config/resource-storage of either
// this app, or another 'component' of the viewer. App globals should be
// moved into the app class, where as the other globals should be
// moved out of here.
// If a global symbol reference seems valid, it will be included
// via header files above.

//----------------------------------------------------------------------------
// llviewernetwork.h
#include "llviewernetwork.h"
// define a self-registering event API object
#include "llappviewerlistener.h"

#include "nd/ndoctreelog.h" // <FS:ND/> Octree operation logging.
#include "nd/ndetw.h" // <FS:ND/> Windows Event Tracing, does nothing on OSX/Linux.
#include "nd/ndlogthrottle.h"

#include "fsradar.h"
#include "fsassetblacklist.h"

// #include "fstelemetry.h" // <FS:Beq> Tracy profiler support

#if LL_LINUX && LL_GTK
#include "glib.h"
#endif // (LL_LINUX) && LL_GTK

#if LL_MSVC
// disable boost::lexical_cast warning
#pragma warning (disable:4702)
#endif

const char* const CRASH_SETTINGS_FILE = "settings_crash_behavior.xml"; // <FS:ND/> We need this filename defined here.

static LLAppViewerListener sAppViewerListener(LLAppViewer::instance);

////// Windows-specific includes to the bottom - nasty defines in these pollute the preprocessor
//
//----------------------------------------------------------------------------
// viewer.cpp - these are only used in viewer, should be easily moved.

#if LL_DARWIN
extern void init_apple_menu(const char* product);
#endif // LL_DARWIN

extern bool gRandomizeFramerate;
extern bool gPeriodicSlowFrame;
extern bool gDebugGL;

#if LL_DARWIN
extern bool gHiDPISupport;
#endif

////////////////////////////////////////////////////////////
// All from the last globals push...

F32 gSimLastTime; // Used in LLAppViewer::init and send_viewer_stats()
F32 gSimFrames;

bool gShowObjectUpdates = false;
bool gUseQuickTime = true;

eLastExecEvent gLastExecEvent = LAST_EXEC_NORMAL;
S32 gLastExecDuration = -1; // (<0 indicates unknown)

#if LL_WINDOWS
#   define LL_PLATFORM_KEY "win"
#elif LL_DARWIN
#   define LL_PLATFORM_KEY "mac"
#elif LL_LINUX
#   define LL_PLATFORM_KEY "lnx"
#else
#   error "Unknown Platform"
#endif
const char* gPlatform = LL_PLATFORM_KEY;

LLSD gDebugInfo;

U32 gFrameCount = 0;
U32 gForegroundFrameCount = 0; // number of frames that app window was in foreground
LLPumpIO* gServicePump = NULL;

U64MicrosecondsImplicit gFrameTime = 0;
F32SecondsImplicit gFrameTimeSeconds = 0.f;
F32SecondsImplicit gFrameIntervalSeconds = 0.f;
F32 gFPSClamped = 10.f;                     // Pretend we start at target rate.
F32 gFrameDTClamped = 0.f;                  // Time between adjacent checks to network for packets
U64MicrosecondsImplicit gStartTime = 0; // gStartTime is "private", used only to calculate gFrameTimeSeconds

LLTimer gRenderStartTime;
LLFrameTimer gForegroundTime;
LLFrameTimer gLoggedInTime;
LLTimer gLogoutTimer;
static const F32 LOGOUT_REQUEST_TIME = 6.f;  // this will be cut short by the LogoutReply msg.
F32 gLogoutMaxTime = LOGOUT_REQUEST_TIME;


S32 gPendingMetricsUploads = 0;


bool                gDisconnected = false;

// used to restore texture state after a mode switch
LLFrameTimer    gRestoreGLTimer;
bool            gRestoreGL = false;
bool            gUseWireframe = false;

LLMemoryInfo gSysMemory;
U64Bytes gMemoryAllocated(0); // updated in display_stats() in llviewerdisplay.cpp

std::string gLastVersionChannel;

LLVector3           gWindVec(3.0, 3.0, 0.0);
LLVector3           gRelativeWindVec(0.0, 0.0, 0.0);

U32     gPacketsIn = 0;

bool                gPrintMessagesThisFrame = false;

bool gRandomizeFramerate = false;
bool gPeriodicSlowFrame = false;

bool gCrashOnStartup = false;
bool gLogoutInProgress = false;

bool gSimulateMemLeak = false;

// We don't want anyone, especially threads working on the graphics pipeline,
// to have to block due to this WorkQueue being full.
WorkQueue gMainloopWork("mainloop", 1024*1024);

////////////////////////////////////////////////////////////
// Internal globals... that should be removed.

// Like LLLogChat::cleanFileName() and LLDir::getScrubbedFileName() but replaces spaces also.
std::string SafeFileName(std::string filename)
{
    std::string invalidChars = "\"\'\\/?*:.<>| ";
    auto position = filename.find_first_of(invalidChars);
    while (position != filename.npos)
    {
        filename[position] = '_';
        position = filename.find_first_of(invalidChars, position);
    }
    return filename;
}
// TODO: Readd SAFE_FILE_NAME_PREFIX stuff after FmodEx merge.... <FS:CR>
// contruct unique filename prefix so we only report crashes for US and not other viewers.
//const std::string SAFE_FILE_NAME_PREFIX(SafeFileName(llformat("%s %d.%d.%d.%d",
//                                                            LL_CHANNEL,
//                                                            LL_VERSION_MAJOR,
//                                                            LL_VERSION_MINOR,
//                                                            LL_VERSION_PATCH,
//                                                            LL_VERSION_BUILD )));
const std::string SAFE_FILE_NAME_PREFIX(SafeFileName(APP_NAME));
static std::string gArgs;
const int MAX_MARKER_LENGTH = 1024;
const std::string MARKER_FILE_NAME(SAFE_FILE_NAME_PREFIX + ".exec_marker"); //FS orig modified LL
const std::string START_MARKER_FILE_NAME(SAFE_FILE_NAME_PREFIX + ".start_marker"); //FS new modified LL new
const std::string ERROR_MARKER_FILE_NAME(SAFE_FILE_NAME_PREFIX + ".error_marker"); //FS orig modified LL
const std::string LLERROR_MARKER_FILE_NAME(SAFE_FILE_NAME_PREFIX + ".llerror_marker"); //FS orig modified LL
const std::string LOGOUT_MARKER_FILE_NAME(SAFE_FILE_NAME_PREFIX + ".logout_marker"); //FS orig modified LL

//static bool gDoDisconnect = false;
// [RLVa:KB] - Checked: RLVa-2.3
bool gDoDisconnect = false;
// [/RLVa:KB]
static std::string gLaunchFileOnQuit;

// Used on Win32 for other apps to identify our window (eg, win_setup)
// Note: Changing this breaks compatibility with SLURL handling, try to avoid it.
const char* const VIEWER_WINDOW_CLASSNAME = "Second Life";

//----------------------------------------------------------------------------

// List of entries from strings.xml to always replace
static std::set<std::string> default_trans_args;
void init_default_trans_args()
{
    default_trans_args.insert("SECOND_LIFE"); // World
    default_trans_args.insert("APP_NAME");
    default_trans_args.insert("CAPITALIZED_APP_NAME");
    default_trans_args.insert("CURRENT_GRID"); //<FS:AW make CURRENT_GRID a default substitution>
    default_trans_args.insert("SECOND_LIFE_GRID");
    default_trans_args.insert("SUPPORT_SITE");
    // This URL shows up in a surprising number of places in various skin
    // files. We really only want to have to maintain a single copy of it.
    default_trans_args.insert("create_account_url");
    default_trans_args.insert("DOWNLOAD_URL"); //<FS:CR> Viewer download url
    default_trans_args.insert("VIEWER_GENERATION"); // <FS:Ansariel> Viewer generation (major version number)
    default_trans_args.insert("SHORT_VIEWER_GENERATION"); // <FS:Ansariel> Viewer generation (major version number)
    default_trans_args.insert("APP_NAME_ABBR"); // <FS:Ansariel> Appreviated application title
}

std::string gWindowTitle;

struct SettingsFile : public LLInitParam::Block<SettingsFile>
{
    Mandatory<std::string>  name;
    Optional<std::string>   file_name;
    Optional<bool>          required,
                            persistent;
    Optional<std::string>   file_name_setting;

    SettingsFile()
    :   name("name"),
        file_name("file_name"),
        required("required", false),
        persistent("persistent", true),
        file_name_setting("file_name_setting")
    {}
};

struct SettingsGroup : public LLInitParam::Block<SettingsGroup>
{
    Mandatory<std::string>  name;
    Mandatory<S32>          path_index;
    Multiple<SettingsFile>  files;

    SettingsGroup()
    :   name("name"),
        path_index("path_index"),
        files("file")
    {}
};

struct SettingsFiles : public LLInitParam::Block<SettingsFiles>
{
    Multiple<SettingsGroup> groups;

    SettingsFiles()
    : groups("group")
    {}
};


//----------------------------------------------------------------------------
// Metrics logging control constants
//----------------------------------------------------------------------------
static const F32 METRICS_INTERVAL_DEFAULT = 600.0;
static const F32 METRICS_INTERVAL_QA = 30.0;
static F32 app_metrics_interval = METRICS_INTERVAL_DEFAULT;
static bool app_metrics_qa_mode = false;

void idle_afk_check()
{
    // check idle timers
    F32 current_idle = gAwayTriggerTimer.getElapsedTimeF32();
    // <FS:CR> Cache frequently hit location
    static LLCachedControl<S32> sAFKTimeout(gSavedSettings, "AFKTimeout");
// [RLVa:KB] - Checked: 2010-05-03 (RLVa-1.2.0g) | Modified: RLVa-1.2.0g
    // Enforce an idle time of 30 minutes if @allowidle=n restricted
    S32 afk_timeout = (!gRlvHandler.hasBehaviour(RLV_BHVR_ALLOWIDLE)) ? sAFKTimeout : 60 * 30;
// [/RLVa:KB]
//  F32 afk_timeout  = gSavedSettings.getS32("AFKTimeout");
    // <FS:CR> Explicit conversions just cos.
    //if (afk_timeout && (current_idle > afk_timeout) && ! gAgent.getAFK())
    if (static_cast<S32>(afk_timeout) && (current_idle > static_cast<F32>(afk_timeout)) && ! gAgent.getAFK())
    {
        LL_INFOS("IdleAway") << "Idle more than " << afk_timeout << " seconds: automatically changing to Away status" << LL_ENDL;
        gAgent.setAFK();
    }
}

// A callback set in LLAppViewer::init()
static void ui_audio_callback(const LLUUID& uuid)
{
    if (gAudiop)
    {
        SoundData soundData(uuid, gAgent.getID(), 1.0f, LLAudioEngine::AUDIO_TYPE_UI);
        gAudiop->triggerSound(soundData);
    }
}

// A callback set in LLAppViewer::init()
static void deferred_ui_audio_callback(const LLUUID& uuid)
{
    if (gAudiop)
    {
        SoundData soundData(uuid, gAgent.getID(), 1.0f, LLAudioEngine::AUDIO_TYPE_UI);
        LLDeferredSounds::instance().deferSound(soundData);
    }
}

bool    create_text_segment_icon_from_url_match(LLUrlMatch* match,LLTextBase* base)
{
    if(!match || !base || base->getPlainText())
        return false;

    LLUUID match_id = match->getID();

    LLIconCtrl* icon;

    if( match->getMenuName() == "menu_url_group.xml" // See LLUrlEntryGroup constructor
        || gAgent.isInGroup(match_id, true)) //This check seems unfiting, urls are either /agent or /group
    {
        LLGroupIconCtrl::Params icon_params;
        icon_params.group_id = match_id;
        icon_params.rect = LLRect(0, 16, 16, 0);
        icon_params.visible = true;
        icon = LLUICtrlFactory::instance().create<LLGroupIconCtrl>(icon_params);
    }
    else
    {
        LLAvatarIconCtrl::Params icon_params;
        icon_params.avatar_id = match_id;
        icon_params.rect = LLRect(0, 16, 16, 0);
        icon_params.visible = true;
        icon = LLUICtrlFactory::instance().create<LLAvatarIconCtrl>(icon_params);
    }

    LLInlineViewSegment::Params params;
    params.force_newline = false;
    params.view = icon;
    params.left_pad = 4;
    params.right_pad = 4;
    params.top_pad = -2;
    params.bottom_pad = 2;

    base->appendWidget(params," ",false);

    return true;
}


// Use these strictly for things that are constructed at startup,
// or for things that are performance critical.  JC
static void settings_to_globals()
{
    LLSurface::setTextureSize(gSavedSettings.getU32("RegionTextureSize"));

#if LL_DARWIN
    LLRender::sGLCoreProfile = true;
#else
    LLRender::sGLCoreProfile = gSavedSettings.getBOOL("RenderGLContextCoreProfile");
#endif
    LLRender::sNsightDebugSupport = gSavedSettings.getBOOL("RenderNsightDebugSupport");
    LLImageGL::sGlobalUseAnisotropic    = gSavedSettings.getBOOL("RenderAnisotropic");
    LLImageGL::sCompressTextures        = gSavedSettings.getBOOL("RenderCompressTextures");
    LLVOVolume::sLODFactor              = llclamp(gSavedSettings.getF32("RenderVolumeLODFactor"), 0.01f, MAX_LOD_FACTOR);
    LLVOVolume::sDistanceFactor         = 1.f-LLVOVolume::sLODFactor * 0.1f;
    LLVolumeImplFlexible::sUpdateFactor = gSavedSettings.getF32("RenderFlexTimeFactor");
    LLVOTree::sTreeFactor               = gSavedSettings.getF32("RenderTreeLODFactor");
    LLVOAvatar::sLODFactor              = llclamp(gSavedSettings.getF32("RenderAvatarLODFactor"), 0.f, MAX_AVATAR_LOD_FACTOR);
    LLVOAvatar::sPhysicsLODFactor       = llclamp(gSavedSettings.getF32("RenderAvatarPhysicsLODFactor"), 0.f, MAX_AVATAR_LOD_FACTOR);
    LLVOAvatar::updateImpostorRendering(gSavedSettings.getU32("RenderAvatarMaxNonImpostors"));
    LLVOAvatar::sVisibleInFirstPerson   = gSavedSettings.getBOOL("FirstPersonAvatarVisible");
    // clamp auto-open time to some minimum usable value
    LLFolderView::sAutoOpenTime         = llmax(0.25f, gSavedSettings.getF32("FolderAutoOpenDelay"));
    LLSelectMgr::sRectSelectInclusive   = gSavedSettings.getBOOL("RectangleSelectInclusive");
    LLSelectMgr::sRenderHiddenSelections = gSavedSettings.getBOOL("RenderHiddenSelections");
    LLSelectMgr::sRenderLightRadius = gSavedSettings.getBOOL("RenderLightRadius");

    gAgentPilot.setNumRuns(gSavedSettings.getS32("StatsNumRuns"));
    gAgentPilot.setQuitAfterRuns(gSavedSettings.getBOOL("StatsQuitAfterRuns"));
    gAgent.setHideGroupTitle(gSavedSettings.getBOOL("RenderHideGroupTitle"));

    gDebugWindowProc = gSavedSettings.getBOOL("DebugWindowProc");
    gShowObjectUpdates = gSavedSettings.getBOOL("ShowObjectUpdates");
    LLWorldMapView::setScaleSetting(gSavedSettings.getF32("MapScale"));

#if LL_DARWIN
    LLWindowMacOSX::sUseMultGL = gSavedSettings.getBOOL("RenderAppleUseMultGL");
    gHiDPISupport = gSavedSettings.getBOOL("RenderHiDPI");
#endif
}

static void settings_modify()
{
    LLPipeline::sRenderTransparentWater = gSavedSettings.getBOOL("RenderTransparentWater");
    LLPipeline::sRenderDeferred = true; // false is deprecated
    LLRenderTarget::sUseFBO             = LLPipeline::sRenderDeferred;
    LLVOSurfacePatch::sLODFactor        = gSavedSettings.getF32("RenderTerrainLODFactor");
    LLVOSurfacePatch::sLODFactor *= LLVOSurfacePatch::sLODFactor; //square lod factor to get exponential range of [1,4]
    gDebugGL       = gDebugGLSession || gDebugSession;
    gDebugPipeline = gSavedSettings.getBOOL("RenderDebugPipeline");
}

class LLFastTimerLogThread : public LLThread
{
public:
    std::string mFile;

    LLFastTimerLogThread(std::string& test_name) : LLThread("fast timer log")
    {
        std::string file_name = test_name + std::string(".slp");
        mFile = gDirUtilp->getExpandedFilename(LL_PATH_LOGS, file_name);
    }

    void run()
    {
        llofstream os(mFile.c_str());

        while (!LLAppViewer::instance()->isQuitting())
        {
            LLTrace::BlockTimer::writeLog(os);
            os.flush();
            ms_sleep(32);
        }

        os.close();
    }
};

//virtual
bool LLAppViewer::initSLURLHandler()
{
    // does nothing unless subclassed
    return false;
}

//virtual
bool LLAppViewer::sendURLToOtherInstance(const std::string& url)
{
    // does nothing unless subclassed
    return false;
}

//----------------------------------------------------------------------------
// LLAppViewer definition

// Static members.
// The single viewer app.
LLAppViewer* LLAppViewer::sInstance = NULL;
LLTextureCache* LLAppViewer::sTextureCache = NULL;
LLImageDecodeThread* LLAppViewer::sImageDecodeThread = NULL;
LLTextureFetch* LLAppViewer::sTextureFetch = NULL;
LLPurgeDiskCacheThread* LLAppViewer::sPurgeDiskCacheThread = NULL;

std::string getRuntime()
{
    return llformat("%.4f", (F32)LLTimer::getElapsedSeconds().value());
}

LLAppViewer::LLAppViewer()
:   mMarkerFile(),
    mLogoutMarkerFile(),
    mReportedCrash(false),
    mNumSessions(0),
    mGeneralThreadPool(nullptr),
    mPurgeCache(false),
    mPurgeCacheOnExit(false),
    mPurgeUserDataOnExit(false),
    mSecondInstance(false),
    mUpdaterNotFound(false),
    mSavedFinalSnapshot(false),
    mSavePerAccountSettings(false),     // don't save settings on logout unless login succeeded.
    mQuitRequested(false),
    mLogoutRequestSent(false),
    mLastAgentControlFlags(0),
    mLastAgentForceUpdate(0),
    mMainloopTimeout(NULL),
    mAgentRegionLastAlive(false),
    mRandomizeFramerate(LLCachedControl<bool>(gSavedSettings,"Randomize Framerate", false)),
    mPeriodicSlowFrame(LLCachedControl<bool>(gSavedSettings,"Periodic Slow Frame", false)),
    mFastTimerLogThread(NULL),
    mSettingsLocationList(NULL),
    mIsFirstRun(false),
    mSaveSettingsOnExit(true),      // <FS:Zi> Backup Settings
    mPurgeTextures(false) // <FS:Ansariel> FIRE-13066
{
    if(NULL != sInstance)
    {
        LL_ERRS() << "Oh no! An instance of LLAppViewer already exists! LLAppViewer is sort of like a singleton." << LL_ENDL;
    }

    mDumpPath ="";
    // Need to do this initialization before we do anything else, since anything
    // that touches files should really go through the lldir API

    // <FS:ND> Init our custom directories, not from SecondLife

    // gDirUtilp->initAppDirs("SecondLife");
#if ADDRESS_SIZE == 64
    gDirUtilp->initAppDirs( APP_NAME + "_x64" );
#else
    gDirUtilp->initAppDirs(APP_NAME);
#endif

    // </FS:ND>

    //
    // IMPORTANT! Do NOT put anything that will write
    // into the log files during normal startup until AFTER
    // we run the "program crashed last time" error handler below.
    //
    sInstance = this;

    gLoggedInTime.stop();

    processMarkerFiles();
    //
    // OK to write stuff to logs now, we've now crash reported if necessary
    //

    LLLoginInstance::instance().setPlatformInfo(gPlatform, LLOSInfo::instance().getOSVersionString(), LLOSInfo::instance().getOSStringSimple());

    // Under some circumstances we want to read the static_debug_info.log file
    // from the previous viewer run between this constructor call and the
    // init() call, which will overwrite the static_debug_info.log file for
    // THIS run. So setDebugFileNames() early.
#   ifdef LL_BUGSPLAT
    // MAINT-8917: don't create a dump directory just for the
    // static_debug_info.log file
    std::string logdir = gDirUtilp->getExpandedFilename(LL_PATH_LOGS, "");
#   else // ! LL_BUGSPLAT
    // write Google Breakpad minidump files to a per-run dump directory to avoid multiple viewer issues.
    std::string logdir = gDirUtilp->getExpandedFilename(LL_PATH_DUMP, "");
#   endif // ! LL_BUGSPLAT
    mDumpPath = logdir;

    setDebugFileNames(logdir);
}

LLAppViewer::~LLAppViewer()
{
    delete mSettingsLocationList;

    destroyMainloopTimeout();

    // If we got to this destructor somehow, the app didn't hang.
    removeMarkerFiles();
}

class LLUITranslationBridge : public LLTranslationBridge
{
public:
    virtual std::string getString(const std::string &xml_desc)
    {
        return LLTrans::getString(xml_desc);
    }
};


bool LLAppViewer::init()
{
    setupErrorHandling(mSecondInstance);

    nd::octree::debug::setOctreeLogFilename( gDirUtilp->getExpandedFilename(LL_PATH_LOGS, "octree.log" ) ); // <FS:ND/> Filename to log octree options to.
    nd::etw::init(); // <FS:ND/> Init event tracing.


    //
    // Start of the application
    //

    // <FS:Ansariel> Move further down after translation system has been initialized
    //LLTranslationBridge::ptr_t trans = std::make_shared<LLUITranslationBridge>();
    //LLSettingsType::initClass(trans);
    // </FS:Ansariel>

    // initialize SSE options
    LLVector4a::initClass();

    //initialize particle index pool
    LLVOPartGroup::initClass();



    // set skin search path to default, will be overridden later
    // this allows simple skinned file lookups to work
// [SL:KB] - Patch: Viewer-Skins | Checked: 2012-12-26 (Catznip-3.4)
    gDirUtilp->setSkinFolder("default", "", "en");
// [/SL:KB]
//  gDirUtilp->setSkinFolder("default", "en");

//  initLoggingAndGetLastDuration();

    //
    // OK to write stuff to logs now, we've now crash reported if necessary
    //

// <FS>
    // SJ/AO:  Reset Configuration here, if our marker file exists. Configuration needs to be reset before settings files
    // are read in to avoid file locks.

    mPurgeSettings = false;
    std::string clear_settings_filename = gDirUtilp->getExpandedFilename(LL_PATH_LOGS,"CLEAR");
    LLAPRFile clear_file ;
    if (clear_file.isExist(clear_settings_filename))
    {
        mPurgeSettings = true;
        LL_INFOS() << "Purging configuration..." << LL_ENDL;
        std::string delem = gDirUtilp->getDirDelimiter();

        LLFile::remove(gDirUtilp->getExpandedFilename(LL_PATH_LOGS,"CLEAR"));

        //[ADD - Clear Usersettings : SJ] - Delete directories beams, beamsColors, windlight in usersettings
        LLFile::rmdir(gDirUtilp->getExpandedFilename(LL_PATH_USER_SETTINGS, "beams") );
        LLFile::rmdir(gDirUtilp->getExpandedFilename(LL_PATH_USER_SETTINGS, "beamsColors") );
        LLFile::rmdir(gDirUtilp->getExpandedFilename(LL_PATH_USER_SETTINGS, "windlight" + delem + "water") );
        LLFile::rmdir(gDirUtilp->getExpandedFilename(LL_PATH_USER_SETTINGS, "windlight" + delem + "days") );
        LLFile::rmdir(gDirUtilp->getExpandedFilename(LL_PATH_USER_SETTINGS, "windlight" + delem + "skies") );
        LLFile::rmdir(gDirUtilp->getExpandedFilename(LL_PATH_USER_SETTINGS, "windlight") );

        // We don't delete the entire folder to avoid data loss of config files unrelated to the current binary. -AO
        //gDirUtilp->deleteFilesInDir(user_dir, "*.*");

        // Alphabetised
        LLFile::remove(gDirUtilp->getExpandedFilename(LL_PATH_USER_SETTINGS, "account_settings_phoenix.xml"));
        LLFile::remove(gDirUtilp->getExpandedFilename(LL_PATH_USER_SETTINGS, "agents.xml"));
        LLFile::remove(gDirUtilp->getExpandedFilename(LL_PATH_USER_SETTINGS, "bin_conf.dat"));
        LLFile::remove(gDirUtilp->getExpandedFilename(LL_PATH_USER_SETTINGS, "client_list_v2.xml"));
        LLFile::remove(gDirUtilp->getExpandedFilename(LL_PATH_USER_SETTINGS, "colors.xml"));
        LLFile::remove(gDirUtilp->getExpandedFilename(LL_PATH_USER_SETTINGS, "ignorable_dialogs.xml"));
        LLFile::remove(gDirUtilp->getExpandedFilename(LL_PATH_USER_SETTINGS, "grids.remote.xml"));
        LLFile::remove(gDirUtilp->getExpandedFilename(LL_PATH_USER_SETTINGS, "grids.user.xml"));
        LLFile::remove(gDirUtilp->getExpandedFilename(LL_PATH_USER_SETTINGS, "password.dat"));
        LLFile::remove(gDirUtilp->getExpandedFilename(LL_PATH_USER_SETTINGS, "quick_preferences.xml"));
        LLFile::remove(gDirUtilp->getExpandedFilename(LL_PATH_USER_SETTINGS, "releases.xml"));
        LLFile::remove(gDirUtilp->getExpandedFilename(LL_PATH_USER_SETTINGS, CRASH_SETTINGS_FILE));

        std::string user_dir = gDirUtilp->getExpandedFilename( LL_PATH_USER_SETTINGS , "", "");
        gDirUtilp->deleteFilesInDir(user_dir, "feature*.txt");
        gDirUtilp->deleteFilesInDir(user_dir, "gpu*.txt");
        gDirUtilp->deleteFilesInDir(user_dir, "settings_*.xml");

        // Remove misc OS user app dirs
        std::string base_dir = gDirUtilp->getOSUserAppDir() + delem;

        LLFile::rmdir(base_dir + "browser_profile");
        LLFile::rmdir(base_dir + "data");

        // Delete per-user files below
        LLDirIterator dir_it(base_dir, "*");
        std::string dir_name;
        while (dir_it.next(dir_name))
        {
            if (LLFile::isdir(base_dir + delem + dir_name))
            {
                std::string per_user_dir_glob = base_dir + delem + dir_name + delem;

                LLFile::remove(per_user_dir_glob + "filters.xml");
                LLFile::remove(per_user_dir_glob + "medialist.xml");
                LLFile::remove(per_user_dir_glob + "plugin_cookies.xml");
                LLFile::remove(per_user_dir_glob + "screen_last*.*");
                LLFile::remove(per_user_dir_glob + "search_history.xml");
                LLFile::remove(per_user_dir_glob + "settings_friends_groups.xml");
                LLFile::remove(per_user_dir_glob + "settings_per_account.xml");
                LLFile::remove(per_user_dir_glob + "teleport_history.xml");
                LLFile::remove(per_user_dir_glob + "texture_list_last.xml");
                LLFile::remove(per_user_dir_glob + "toolbars.xml");
                LLFile::remove(per_user_dir_glob + "typed_locations.xml");
                LLFile::remove(per_user_dir_glob + "url_history.xml");
                LLFile::remove(per_user_dir_glob + "volume_settings.xml");
                LLFile::rmdir(per_user_dir_glob + "browser_profile");
            }
        }
    }
// </FS>
    init_default_trans_args();

    // inits from settings.xml and from strings.xml
    if (!initConfiguration())
        return false;

    LL_INFOS("InitInfo") << "Configuration initialized." << LL_ENDL ;
    //set the max heap size.
    initMaxHeapSize() ;
    LLCoros::instance().setStackSize(gSavedSettings.getS32("CoroutineStackSize"));

    // Although initLoggingAndGetLastDuration() is the right place to mess with
    // setFatalFunction(), we can't query gSavedSettings until after
    // initConfiguration().
    S32 rc(gSavedSettings.getS32("QAModeTermCode"));
    if (rc >= 0)
    {
        // QAModeTermCode set, terminate with that rc on LL_ERRS. Use
        // _exit() rather than exit() because normal cleanup depends too
        // much on successful startup!
        LLError::setFatalFunction([rc](const std::string&){ _exit(rc); });
    }

    // <FS:Ansariel> Get rid of unused LLAllocator
    //mAlloc.setProfilingEnabled(gSavedSettings.getBOOL("MemProfiling"));

    // Initialize the non-LLCurl libcurl library.  Should be called
    // before consumers (LLTextureFetch).
    mAppCoreHttp.init();

    LL_INFOS("InitInfo") << "LLCore::Http initialized." << LL_ENDL ;

    LLMachineID::init();

    {
        if (gSavedSettings.getBOOL("QAModeMetrics"))
        {
            app_metrics_qa_mode = true;
            app_metrics_interval = METRICS_INTERVAL_QA;
        }
        LLViewerAssetStatsFF::init();
    }

    initThreads();
    LL_INFOS("InitInfo") << "Threads initialized." << LL_ENDL ;

    // Initialize settings early so that the defaults for ignorable dialogs are
    // picked up and then correctly re-saved after launching the updater (STORM-1268).
    LLUI::settings_map_t settings_map;
    settings_map["config"] = &gSavedSettings;
    settings_map["ignores"] = &gWarningSettings;
    settings_map["floater"] = &gSavedSettings; // *TODO: New settings file
    settings_map["account"] = &gSavedPerAccountSettings;

    // <FS:Ansariel> Optional legacy notification well
    gSavedSettings.setBOOL("FSInternalLegacyNotificationWell", gSavedSettings.getBOOL("FSLegacyNotificationWell"));

    LLUI::initParamSingleton(settings_map,
        LLUIImageList::getInstance(),
        ui_audio_callback,
        deferred_ui_audio_callback);
    LL_INFOS("InitInfo") << "UI initialized." << LL_ENDL ;

    // NOW LLUI::getLanguage() should work. gDirUtilp must know the language
    // for this session ASAP so all the file-loading commands that follow,
    // that use findSkinnedFilenames(), will include the localized files.
// [SL:KB] - Patch: Viewer-Skins | Checked: 2012-12-26 (Catznip-3.4)
    gDirUtilp->setSkinFolder(gDirUtilp->getSkinFolder(), gDirUtilp->getSkinThemeFolder(),LLUI::getLanguage());
// [/SL:KB]
//  gDirUtilp->setSkinFolder(gDirUtilp->getSkinFolder(), LLUI::getLanguage());

    // Setup LLTrans after LLUI::initClass has been called.
    initStrings();

    // <FS:Ansariel> Moved down here translation system has been initialized
    // initialize LLWearableType translation bridge.
    // Will immediately use LLTranslationBridge to init LLWearableDictionary
    LLTranslationBridge::ptr_t trans = std::make_shared<LLUITranslationBridge>();
    LLWearableType::initParamSingleton(trans);
    LLSettingsType::initParamSingleton(trans);
    // </FS:Ansariel>

    // Setup notifications after LLUI::initClass() has been called.
    LLNotifications::instance();
    LL_INFOS("InitInfo") << "Notifications initialized." << LL_ENDL ;

    //////////////////////////////////////////////////////////////////////////////
    //////////////////////////////////////////////////////////////////////////////
    //////////////////////////////////////////////////////////////////////////////
    //////////////////////////////////////////////////////////////////////////////
    // *FIX: The following code isn't grouped into functions yet.

    //
    // Various introspection concerning the libs we're using - particularly
    // the libs involved in getting to a full login screen.
    //
    LL_INFOS("InitInfo") << "J2C Engine is: " << LLImageJ2C::getEngineInfo() << LL_ENDL;
    LL_INFOS("InitInfo") << "libcurl version is: " << LLCore::LLHttp::getCURLVersion() << LL_ENDL;

    /////////////////////////////////////////////////
    // OS-specific login dialogs
    /////////////////////////////////////////////////

    //test_cached_control();

    // track number of times that app has run
    mNumSessions = gSavedSettings.getS32("NumSessions");
    mNumSessions++;
    gSavedSettings.setS32("NumSessions", mNumSessions);

    // LLKeyboard relies on LLUI to know what some accelerator keys are called.
    LLKeyboard::setStringTranslatorFunc( LLTrans::getKeyboardString );

    // Provide the text fields with callbacks for opening Urls
    LLUrlAction::setOpenURLCallback(boost::bind(&LLWeb::loadURL, _1, LLStringUtil::null, LLStringUtil::null));
    LLUrlAction::setOpenURLInternalCallback(boost::bind(&LLWeb::loadURLInternal, _1, LLStringUtil::null, LLStringUtil::null, false));
    LLUrlAction::setOpenURLExternalCallback(boost::bind(&LLWeb::loadURLExternal, _1, true, LLStringUtil::null));
    LLUrlAction::setExecuteSLURLCallback(&LLURLDispatcher::dispatchFromTextEditor);

    // Let code in llui access the viewer help floater
    LLUI::getInstance()->mHelpImpl = LLViewerHelp::getInstance();

    LL_INFOS("InitInfo") << "UI initialization is done." << LL_ENDL ;

    // Load translations for tooltips
    LLFloater::initClass();
    LLUrlFloaterDispatchHandler::registerInDispatcher();

    /////////////////////////////////////////////////

    LLToolMgr::getInstance(); // Initialize tool manager if not already instantiated

    // <FS:ND/> Contruct singleton early.
    // Otherwise it will get constructed inside the texture decode thread and this will lead to deadlocks:
    // - Let "Thread I" be the image decode threat that causes the creation of FSAssetBlack.
    // - Thread I holds a lock to a mutex the mainthread is sleeping on.
    // - Thread I will defer the singleton creation to the mainthread, which will cause Thread I to sleep on a mutex till the mainthread is done creating the object.
    // - The mainthread can never wake up and create the object due do it sleeping on something Tread I must release.
    // - Thread I can never wake up and release the mutex as the mainthread can never wake up and wake thread I again.
    FSAssetBlacklist::getInstance();

    LLViewerFloaterReg::registerFloaters();

    /////////////////////////////////////////////////
    //
    // Load settings files
    //
    //
    LLGroupMgr::parseRoleActions("role_actions.xml");

    LLAgent::parseTeleportMessages("teleport_strings.xml");

    // load MIME type -> media impl mappings
    std::string mime_types_name;
#if LL_DARWIN
    mime_types_name = "mime_types_mac.xml";
#elif LL_LINUX
    mime_types_name = "mime_types_linux.xml";
#else
    mime_types_name = "mime_types.xml";
#endif
    LLMIMETypes::parseMIMETypes( mime_types_name );

    // Copy settings to globals. *TODO: Remove or move to appropriage class initializers
    settings_to_globals();
    // Setup settings listeners
    settings_setup_listeners();
    // Modify settings based on system configuration and compile options
    settings_modify();

    // Find partition serial number (Windows) or hardware serial (Mac)
    mSerialNumber = generateSerialNumber();

    // do any necessary set-up for accepting incoming SLURLs from apps
    initSLURLHandler();

    if(false == initHardwareTest())
    {
        // Early out from user choice.
        return false;
    }
    LL_INFOS("InitInfo") << "Hardware test initialization done." << LL_ENDL ;

    // Prepare for out-of-memory situations, during which we will crash on
    // purpose and save a dump.
#if LL_WINDOWS && LL_RELEASE_FOR_DOWNLOAD && LL_USE_SMARTHEAP
    MemSetErrorHandler(first_mem_error_handler);
#endif // LL_WINDOWS && LL_RELEASE_FOR_DOWNLOAD && LL_USE_SMARTHEAP

    // *Note: this is where gViewerStats used to be created.

    if (!initCache())
    {
        LL_WARNS("InitInfo") << "Failed to init cache" << LL_ENDL;
        std::ostringstream msg;
        msg << LLTrans::getString("MBUnableToAccessFile");
        OSMessageBox(msg.str(),LLStringUtil::null,OSMB_OK);
        return 0;
    }
    LL_INFOS("InitInfo") << "Cache initialization is done." << LL_ENDL ;

    // Initialize event recorder
    LLViewerEventRecorder::createInstance();

    //
    // Initialize the window
    //
    gGLActive = true;
    initWindow();
    LL_INFOS("InitInfo") << "Window is initialized." << LL_ENDL ;

    // writeSystemInfo can be called after window is initialized (gViewerWindow non-null)
    writeSystemInfo();

    // initWindow also initializes the Feature List, so now we can initialize this global.
    LLCubeMap::sUseCubeMaps = LLFeatureManager::getInstance()->isFeatureAvailable("RenderCubeMap");

    // call all self-registered classes
    LLInitClassList::instance().fireCallbacks();

    LLFolderViewItem::initClass(); // SJB: Needs to happen after initWindow(), not sure why but related to fonts

    gGLManager.getGLInfo(gDebugInfo);
    gGLManager.printGLInfoString();

    // If we don't have the right GL requirements, exit.
    if (!gGLManager.mHasRequirements)
    {
        // already handled with a MBVideoDrvErr
        return 0;
    }

    // Without SSE2 support we will crash almost immediately, warn here.
    if (!gSysCPU.hasSSE2())
    {
        // can't use an alert here since we're exiting and
        // all hell breaks lose.
        OSMessageBox(
            LLNotifications::instance().getGlobalString("UnsupportedCPUSSE2"),
            LLStringUtil::null,
            OSMB_OK);
        return 0;
    }

    // alert the user if they are using unsupported hardware
    if(gSavedSettings.getBOOL("FSUseLegacyUnsupportedHardwareChecks") && !gSavedSettings.getBOOL("AlertedUnsupportedHardware"))
    {
        bool unsupported = false;
        LLSD args;
        std::string minSpecs;

        // get cpu data from xml
        std::stringstream minCPUString(LLNotifications::instance().getGlobalString("UnsupportedCPUAmount"));
        S32 minCPU = 0;
        minCPUString >> minCPU;

        // get RAM data from XML
        std::stringstream minRAMString(LLNotifications::instance().getGlobalString("UnsupportedRAMAmount"));
        U64Bytes minRAM;
        minRAMString >> minRAM;

        if(!LLFeatureManager::getInstance()->isGPUSupported() && LLFeatureManager::getInstance()->getGPUClass() != GPU_CLASS_UNKNOWN)
        {
            minSpecs += LLNotifications::instance().getGlobalString("UnsupportedGPU");
            minSpecs += "\n";
            unsupported = true;
        }
        if(gSysCPU.getMHz() < minCPU)
        {
            minSpecs += LLNotifications::instance().getGlobalString("UnsupportedCPU");
            minSpecs += "\n";
            unsupported = true;
        }
        if(gSysMemory.getPhysicalMemoryKB() < minRAM)
        {
            minSpecs += LLNotifications::instance().getGlobalString("UnsupportedRAM");
            minSpecs += "\n";
            unsupported = true;
        }

        if (LLFeatureManager::getInstance()->getGPUClass() == GPU_CLASS_UNKNOWN)
        {
            LLNotificationsUtil::add("UnknownGPU");
        }

        if(unsupported)
        {
            if(!gSavedSettings.controlExists("WarnUnsupportedHardware")
                || gSavedSettings.getBOOL("WarnUnsupportedHardware"))
            {
                args["MINSPECS"] = minSpecs;
                LLNotificationsUtil::add("UnsupportedHardware", args );
            }

        }
    }

#if LL_WINDOWS && ADDRESS_SIZE == 64
    if (gGLManager.mIsIntel)
    {
        // Check intel driver's version
        // Ex: "3.1.0 - Build 8.15.10.2559";
        std::string version = ll_safe_string((const char *)glGetString(GL_VERSION));

        const boost::regex is_intel_string("[0-9].[0-9].[0-9] - Build [0-9]{1,2}.[0-9]{2}.[0-9]{2}.[0-9]{4}");

        if (boost::regex_search(version, is_intel_string))
        {
            // Valid string, extract driver version
            std::size_t found = version.find("Build ");
            std::string driver = version.substr(found + 6);
            S32 v1, v2, v3, v4;
            S32 count = sscanf(driver.c_str(), "%d.%d.%d.%d", &v1, &v2, &v3, &v4);
            if (count > 0 && v1 <= 10)
            {
                LL_INFOS("AppInit") << "Detected obsolete intel driver: " << driver << LL_ENDL;

                if (!gViewerWindow->getInitAlert().empty() // graphic initialization crashed on last run
                    || LLVersionInfo::getInstance()->getChannelAndVersion() != gLastRunVersion // viewer was updated
                    || mNumSessions % 20 == 0 //periodically remind user to update driver
                    )
                {
                    LLUIString details = LLNotifications::instance().getGlobalString("UnsupportedIntelDriver");
                    std::string gpu_name = ll_safe_string((const char *)glGetString(GL_RENDERER));
                    LL_INFOS("AppInit") << "Notifying user about obsolete intel driver for " << gpu_name << LL_ENDL;
                    details.setArg("[VERSION]", driver);
                    details.setArg("[GPUNAME]", gpu_name);
                    S32 button = OSMessageBox(details.getString(),
                        LLStringUtil::null,
                        OSMB_YESNO);
                    if (OSBTN_YES == button && gViewerWindow)
                    {
                        std::string url = LLWeb::escapeURL(LLTrans::getString("IntelDriverPage"));
                        if (gViewerWindow->getWindow())
                        {
                            gViewerWindow->getWindow()->spawnWebBrowser(url, false);
                        }
                    }
                }
            }
        }
    }
#endif

    // Obsolete? mExpectedGLVersion is always zero
#if LL_WINDOWS
    if (gGLManager.mGLVersion < LLFeatureManager::getInstance()->getExpectedGLVersion())
    {
        std::string url;
        if (gGLManager.mIsIntel)
        {
            url = LLTrans::getString("IntelDriverPage");
        }
        else if (gGLManager.mIsNVIDIA)
        {
            url = LLTrans::getString("NvidiaDriverPage");
        }
        else if (gGLManager.mIsAMD)
        {
            url = LLTrans::getString("AMDDriverPage");
        }

        if (!url.empty())
        {
            LLNotificationsUtil::add("OldGPUDriver", LLSD().with("URL", url));
        }
    }
#endif


    // save the graphics card
    gDebugInfo["GraphicsCard"] = LLFeatureManager::getInstance()->getGPUString();

    // Save the current version to the prefs file
    gSavedSettings.setString("LastRunVersion",
                             LLVersionInfo::instance().getChannelAndVersion());

    gSimLastTime = gRenderStartTime.getElapsedTimeF32();
    gSimFrames = (F32)gFrameCount;

    if (gSavedSettings.getBOOL("JoystickEnabled"))
    {
        LLViewerJoystick::getInstance()->init(false);
    }

    try {
        initializeSecHandler();
    }
    catch (LLProtectedDataException& ex)
    {
        // <FS:Ansariel> Write exception message to log
      LL_WARNS() << "Error initializing SecHandlers: " << ex.what() << LL_ENDL;
      LLNotificationsUtil::add("CorruptedProtectedDataStore");
    }

    gGLActive = false;

    // <FS:Ansariel> Disable updater
//#if LL_RELEASE_FOR_DOWNLOAD
//    // Skip updater if this is a non-interactive instance
//    if (!gSavedSettings.getBOOL("CmdLineSkipUpdater") && !gNonInteractive)
//    {
//        LLProcess::Params updater;
//        updater.desc = "updater process";
//        // Because it's the updater, it MUST persist beyond the lifespan of the
//        // viewer itself.
//        updater.autokill = false;
//        std::string updater_file;
//#if LL_WINDOWS
//        updater_file = "SLVersionChecker.exe";
//        updater.executable = gDirUtilp->getExpandedFilename(LL_PATH_EXECUTABLE, updater_file);
//#elif LL_DARWIN
//        updater_file = "SLVersionChecker";
//        updater.executable = gDirUtilp->add(gDirUtilp->getAppRODataDir(), "updater", updater_file);
//#else
//        updater_file = "SLVersionChecker";
//        updater.executable = gDirUtilp->getExpandedFilename(LL_PATH_EXECUTABLE, updater_file);
//#endif
//        // add LEAP mode command-line argument to whichever of these we selected
//        updater.args.add("leap");
//        // UpdaterServiceSettings
//        if (gSavedSettings.getBOOL("FirstLoginThisInstall"))
//        {
//            // Befor first login, treat this as 'manual' updates,
//            // updater won't install anything, but required updates
//            updater.args.add("0");
//        }
//        else
//        {
//            updater.args.add(stringize(gSavedSettings.getU32("UpdaterServiceSetting")));
//        }
//        // channel
//        updater.args.add(LLVersionInfo::instance().getChannel());
//        // testok
//        updater.args.add(stringize(gSavedSettings.getBOOL("UpdaterWillingToTest")));
//        // ForceAddressSize
//        updater.args.add(stringize(gSavedSettings.getU32("ForceAddressSize")));
//
//        try
//        {
//            // Run the updater. An exception from launching the updater should bother us.
//            LLLeap::create(updater, true);
//            mUpdaterNotFound = false;
//        }
//        catch (...)
//        {
//            LLUIString details = LLNotifications::instance().getGlobalString("LLLeapUpdaterFailure");
//            details.setArg("[UPDATER_APP]", updater_file);
//            OSMessageBox(
//                details.getString(),
//                LLStringUtil::null,
//                OSMB_OK);
//            mUpdaterNotFound = true;
//        }
//    }
//    else
//    {
//        LL_WARNS("InitInfo") << "Skipping updater check." << LL_ENDL;
//    }
//#endif //LL_RELEASE_FOR_DOWNLOAD
//
//    {
//        // Iterate over --leap command-line options. But this is a bit tricky: if
//        // there's only one, it won't be an array at all.
//        LLSD LeapCommand(gSavedSettings.getLLSD("LeapCommand"));
//        LL_DEBUGS("InitInfo") << "LeapCommand: " << LeapCommand << LL_ENDL;
//        if (LeapCommand.isDefined() && !LeapCommand.isArray())
//        {
//            // If LeapCommand is actually a scalar value, make an array of it.
//            // Have to do it in two steps because LeapCommand.append(LeapCommand)
//            // trashes content! :-P
//            LLSD item(LeapCommand);
//            LeapCommand.append(item);
//        }
//        for (const auto& leap : llsd::inArray(LeapCommand))
//        {
//            LL_INFOS("InitInfo") << "processing --leap \"" << leap << '"' << LL_ENDL;
//            // We don't have any better description of this plugin than the
//            // user-specified command line. Passing "" causes LLLeap to derive a
//            // description from the command line itself.
//            // Suppress LLLeap::Error exception: trust LLLeap's own logging. We
//            // don't consider any one --leap command mission-critical, so if one
//            // fails, log it, shrug and carry on.
//            LLLeap::create("", leap, false); // exception=false
//        }
//    }
//
//    if (gSavedSettings.getBOOL("QAMode") && gSavedSettings.getS32("QAModeEventHostPort") > 0)
//    {
//        LL_WARNS("InitInfo") << "QAModeEventHostPort DEPRECATED: "
//                             << "lleventhost no longer supported as a dynamic library"
//                             << LL_ENDL;
//    }
    // </FS:Ansariel>

    LLTextUtil::TextHelpers::iconCallbackCreationFunction = create_text_segment_icon_from_url_match;

    //EXT-7013 - On windows for some locale (Japanese) standard
    //datetime formatting functions didn't support some parameters such as "weekday".
    //Names for days and months localized in xml are also useful for Polish locale(STORM-107).
    std::string language = gSavedSettings.getString("Language");
    if(language == "ja" || language == "pl")
    {
        LLStringOps::setupWeekDaysNames(LLTrans::getString("dateTimeWeekdaysNames"));
        LLStringOps::setupWeekDaysShortNames(LLTrans::getString("dateTimeWeekdaysShortNames"));
        LLStringOps::setupMonthNames(LLTrans::getString("dateTimeMonthNames"));
        LLStringOps::setupMonthShortNames(LLTrans::getString("dateTimeMonthShortNames"));
        LLStringOps::setupDayFormat(LLTrans::getString("dateTimeDayFormat"));

        LLStringOps::sAM = LLTrans::getString("dateTimeAM");
        LLStringOps::sPM = LLTrans::getString("dateTimePM");
    }

    LLAgentLanguage::init();

    /// Tell the Coprocedure manager how to discover and store the pool sizes
    // what I wanted
    LLCoprocedureManager::getInstance()->setPropertyMethods(
        boost::bind(&LLControlGroup::getU32, boost::ref(gSavedSettings), _1),
        boost::bind(&LLControlGroup::declareU32, boost::ref(gSavedSettings), _1, _2, _3, LLControlVariable::PERSIST_ALWAYS));

    // initializing the settings sanity checker
    SanityCheck::instance().init();

    // <FS:Ansariel> Init debug rects
    LLView::sDebugRects = gSavedSettings.getBOOL("DebugViews");

    // TODO: consider moving proxy initialization here or LLCopocedureManager after proxy initialization, may be implement
    // some other protection to make sure we don't use network before initializng proxy

    /*----------------------------------------------------------------------*/
    // nat 2016-06-29 moved the following here from the former mainLoop().
    mMainloopTimeout = new LLWatchdogTimeout();

    // Create IO Pump to use for HTTP Requests.
    gServicePump = new LLPumpIO(gAPRPoolp);

    // Note: this is where gLocalSpeakerMgr and gActiveSpeakerMgr used to be instantiated.

    LLVoiceChannel::initClass();
    LLVoiceClient::initParamSingleton(gServicePump);
    // <FS:Ansariel> [FS communication UI]
    // LLVoiceChannel::setCurrentVoiceChannelChangedCallback(boost::bind(&LLFloaterIMContainer::onCurrentChannelChanged, _1), true);
    LLVoiceChannel::setCurrentVoiceChannelChangedCallback( boost::bind( &FSFloaterVoiceControls::sOnCurrentChannelChanged, _1 ), true );
    // </FS:Ansariel> [FS communication UI]

    joystick = LLViewerJoystick::getInstance();
    joystick->setNeedsReset(true);
    /*----------------------------------------------------------------------*/
    // Load User's bindings
    loadKeyBindings();

    //LLSimpleton creations
    LLEnvironment::createInstance();
    LLWorld::createInstance();
    LLSelectMgr::createInstance();
    LLViewerCamera::createInstance();

#if LL_WINDOWS
    if (!mSecondInstance)
    {
        gDirUtilp->deleteDirAndContents(gDirUtilp->getDumpLogsDirPath());
    }
#endif

    return true;
}

void LLAppViewer::initMaxHeapSize()
{
    //set the max heap size.
    //here is some info regarding to the max heap size:
    //------------------------------------------------------------------------------------------
    // OS       | setting | SL address bits | max manageable memory space | max heap size
    // Win 32   | default | 32-bit          | 2GB                         | < 1.7GB
    // Win 32   | /3G     | 32-bit          | 3GB                         | < 1.7GB or 2.7GB
    //Linux 32  | default | 32-bit          | 3GB                         | < 2.7GB
    //Linux 32  |HUGEMEM  | 32-bit          | 4GB                         | < 3.7GB
    //64-bit OS |default  | 32-bit          | 4GB                         | < 3.7GB
    //64-bit OS |default  | 64-bit          | N/A (> 4GB)                 | N/A (> 4GB)
    //------------------------------------------------------------------------------------------
    //currently SL is built under 32-bit setting, we set its max heap size no more than 1.6 GB.

 #ifndef LL_X86_64
    F32Gigabytes max_heap_size_gb = (F32Gigabytes)gSavedSettings.getF32("MaxHeapSize") ;
#else
    F32Gigabytes max_heap_size_gb = (F32Gigabytes)gSavedSettings.getF32("MaxHeapSize64");
#endif

    LLMemory::initMaxHeapSizeGB(max_heap_size_gb);
}


// externally visible timers
LLTrace::BlockTimerStatHandle FTM_FRAME("Frame");

bool LLAppViewer::frame()
{
    bool ret = false;

    if (gSimulateMemLeak)
    {
        try
        {
            ret = doFrame();
        }
        catch (const LLContinueError&)
        {
            LOG_UNHANDLED_EXCEPTION("");
        }
        catch (std::bad_alloc&)
        {
            LLMemory::logMemoryInfo(true);
            LLFloaterMemLeak* mem_leak_instance = LLFloaterReg::findTypedInstance<LLFloaterMemLeak>("mem_leaking");
            if (mem_leak_instance)
            {
                mem_leak_instance->stop();
            }
            LL_WARNS() << "Bad memory allocation in LLAppViewer::frame()!" << LL_ENDL;
        }
    }
    else
    {
        try
        {
            ret = doFrame();
        }
        catch (const LLContinueError&)
        {
            LOG_UNHANDLED_EXCEPTION("");
        }
    }

    return ret;
}

bool LLAppViewer::doFrame()
{
    LL_RECORD_BLOCK_TIME(FTM_FRAME);
    {
    // and now adjust the visuals from previous frame.
    if(LLPerfStats::tunables.userAutoTuneEnabled && LLPerfStats::tunables.tuningFlag != LLPerfStats::Tunables::Nothing)
    {
        LLPerfStats::tunables.applyUpdates();
    }

    LLPerfStats::RecordSceneTime T (LLPerfStats::StatType_t::RENDER_FRAME);
    if (!LLWorld::instanceExists())
    {
        LLWorld::createInstance();
    }

    LLEventPump& mainloop(LLEventPumps::instance().obtain("mainloop"));
    LLSD newFrame;
    LLTimer frameTimer; // <FS:Beq/> relocated - <FS:Ansariel> FIRE-22297: FPS limiter not working properly on Mac/Linux
    {
        LLPerfStats::RecordSceneTime T (LLPerfStats::StatType_t::RENDER_IDLE); // perf stats
// <FS:Beq> profiling enablement.
// This ifdef is optional but better to avoid even low overhead code in main loop where not needed.
#ifdef TRACY_ENABLE
        static bool one_time{false};
        static LLCachedControl<bool> defer_profiling(gSavedSettings, "DeferProfilingUntilConnected");
        if( !one_time && (gFrameCount % 10 == 0) )
        {

            // LL_INFOS() << "Profiler active: " <<  (LLProfiler::active?"True":"False") << LL_ENDL;
            // LL_INFOS() << "deferred_profiling: " <<  (defer_profiling?"True":"False") << LL_ENDL;
            // LL_INFOS() << "connected: " <<  (LL_PROFILE_IS_CONNECTED?"True":"False") << LL_ENDL;

            if( ( !LLProfiler::active ) && ( defer_profiling && LL_PROFILE_IS_CONNECTED ) )
            {
                LLProfiler::active = true;
                gSavedSettings.setBOOL( "ProfilingActive", LLProfiler::active );
                one_time=true; // prevent reset race if we disable manually.
                LL_INFOS() << "Profiler or collector connected" << LL_ENDL;
            }
            if( !defer_profiling )
            {
                // no point in checking if we are not waiting.
                // TODO(Beq): At the moment we have only two options
                // 1) start capturing immediately
                // 2) start capturing only when a profiler is connected
                // Ideally we could have another flag to control profiling at start
                // this would then allow a fully manual enablement.
                one_time = true;
                LL_INFOS() << "Manual profiling control selected" << LL_ENDL;
            }
        }
#endif
// </FS:Beq>
        nd::etw::logFrame(); // <FS:ND> Write the start of each frame. Even if our Provider (Firestorm) would be enabled, this has only light impact. Does nothing on OSX and Linux.
        {
            LL_PROFILE_ZONE_NAMED_CATEGORY_APP("df LLTrace");
            if (LLFloaterReg::instanceVisible("block_timers"))
            {
                LLTrace::BlockTimer::processTimes();
            }

            LLTrace::get_frame_recording().nextPeriod();
            LLTrace::BlockTimer::logStats();
        }

        LLTrace::get_thread_recorder()->pullFromChildren();

        //clear call stack records
        LL_CLEAR_CALLSTACKS();
    }
    {
        {
            LLPerfStats::RecordSceneTime T(LLPerfStats::StatType_t::RENDER_IDLE); // ensure we have the entire top scope of frame covered (input event and coro)
            LL_PROFILE_ZONE_NAMED_CATEGORY_APP("df processMiscNativeEvents");
            pingMainloopTimeout("Main:MiscNativeWindowEvents");

            if (gViewerWindow)
            {
                LL_PROFILE_ZONE_NAMED_CATEGORY_APP("System Messages");
                gViewerWindow->getWindow()->processMiscNativeEvents();
            }

            {
                LL_PROFILE_ZONE_NAMED_CATEGORY_APP("df gatherInput")
                pingMainloopTimeout("Main:GatherInput");
            }

            if (gViewerWindow)
            {
                LL_PROFILE_ZONE_NAMED_CATEGORY_APP("System Messages");
                if (!restoreErrorTrap())
                {
                    LL_WARNS() << " Someone took over my signal/exception handler (post messagehandling)!" << LL_ENDL;
                }

                gViewerWindow->getWindow()->gatherInput();
            }

            //memory leaking simulation
            if (gSimulateMemLeak)
            {
                LLFloaterMemLeak* mem_leak_instance =
                    LLFloaterReg::findTypedInstance<LLFloaterMemLeak>("mem_leaking");
                if (mem_leak_instance)
                {
                    mem_leak_instance->idle();
                }
            }

            {
                LL_PROFILE_ZONE_NAMED_CATEGORY_APP("df mainloop")
                // canonical per-frame event
                mainloop.post(newFrame);
            }
            {
                LL_PROFILE_ZONE_NAMED_CATEGORY_APP("df suspend")
                // give listeners a chance to run
                llcoro::suspend();
                // if one of our coroutines threw an uncaught exception, rethrow it now
                LLCoros::instance().rethrow();
            }
        }

        if (!LLApp::isExiting())
        {
            pingMainloopTimeout("Main:JoystickKeyboard");

            // Scan keyboard for movement keys.  Command keys and typing
            // are handled by windows callbacks.  Don't do this until we're
            // done initializing.  JC
            if (gViewerWindow
                && (gHeadlessClient || gViewerWindow->getWindow()->getVisible())
                && gViewerWindow->getActive()
                && !gViewerWindow->getWindow()->getMinimized()
                && LLStartUp::getStartupState() == STATE_STARTED
                && (gHeadlessClient || !gViewerWindow->getShowProgress())
                && !gFocusMgr.focusLocked())
            {
                LLPerfStats::RecordSceneTime T (LLPerfStats::StatType_t::RENDER_IDLE);
                joystick->scanJoystick();
                gKeyboard->scanKeyboard();
                gViewerInput.scanMouse();
                // <FS:Ansariel> Chalice Yao's crouch toggle
                static LLCachedControl<bool> fsCrouchToggle(gSavedPerAccountSettings, "FSCrouchToggle");
                static LLCachedControl<bool> fsCrouchToggleStatus(gSavedPerAccountSettings, "FSCrouchToggleStatus");
                if (fsCrouchToggle && fsCrouchToggleStatus)
                {
                    gAgent.moveUp(-1);
                }
                // </FS:Ansariel>
            }

            // Update state based on messages, user input, object idle.
            {
                {
                    LL_PROFILE_ZONE_NAMED_CATEGORY_APP( "df pauseMainloopTimeout" )
                    pauseMainloopTimeout(); // *TODO: Remove. Messages shouldn't be stalling for 20+ seconds!
                }

                {
                    LLPerfStats::RecordSceneTime T (LLPerfStats::StatType_t::RENDER_IDLE);
                    LL_PROFILE_ZONE_NAMED_CATEGORY_APP("df idle");
                    idle();
                }

                {
                    LL_PROFILE_ZONE_NAMED_CATEGORY_APP( "df resumeMainloopTimeout" )
                    resumeMainloopTimeout();
                }
            }

            if (gDoDisconnect && (LLStartUp::getStartupState() == STATE_STARTED))
            {
                LL_PROFILE_ZONE_NAMED_CATEGORY_APP("Shutdown:SaveSnapshot");
                pauseMainloopTimeout();
                saveFinalSnapshot();

                if (LLVoiceClient::instanceExists())
                {
                    LLVoiceClient::getInstance()->terminate();
                }

                disconnectViewer();
                resumeMainloopTimeout();
            }

            // Render scene.
            // *TODO: Should we run display() even during gHeadlessClient?  DK 2011-02-18
            if (!LLApp::isExiting() && !gHeadlessClient && gViewerWindow)
            {
                LL_PROFILE_ZONE_NAMED_CATEGORY_APP("df Display");
                pingMainloopTimeout("Main:Display");
                gGLActive = true;

                display();

                {
                    LLPerfStats::RecordSceneTime T(LLPerfStats::StatType_t::RENDER_IDLE);
                    LL_PROFILE_ZONE_NAMED_CATEGORY_APP("df Snapshot");
                    pingMainloopTimeout("Main:Snapshot");
                    gPipeline.mReflectionMapManager.update();
                    LLFloaterSnapshot::update(); // take snapshots
                    LLFloaterSimpleSnapshot::update();
                    gGLActive = false;
                }

                if (LLViewerStatsRecorder::instanceExists())
                {
                    LLViewerStatsRecorder::instance().idle();
                }
            }
        }

        {
            LL_PROFILE_ZONE_NAMED_CATEGORY_APP( "df pauseMainloopTimeout2" )
            pingMainloopTimeout("Main:Sleep");

            pauseMainloopTimeout();
        }

        // Sleep and run background threads
        {
            //LL_RECORD_BLOCK_TIME(SLEEP2);
            LL_PROFILE_ZONE_WARN( "Sleep2" )

            // yield some time to the os based on command line option
            static LLCachedControl<S32> yield_time(gSavedSettings, "YieldTime", -1);
            if(yield_time >= 0)
            {
                LL_PROFILE_ZONE_NAMED_CATEGORY_APP("Yield");
                LL_PROFILE_ZONE_NUM( yield_time )
                ms_sleep(yield_time);
            }

            if (gNonInteractive)
            {
                S32 non_interactive_ms_sleep_time = 100;
                LLAppViewer::getTextureCache()->pause();
                ms_sleep(non_interactive_ms_sleep_time);
            }

            // yield cooperatively when not running as foreground window
            // and when not quiting (causes trouble at mac's cleanup stage)
            if (!LLApp::isExiting()
                && ((gViewerWindow && !gViewerWindow->getWindow()->getVisible())
                    || !gFocusMgr.getAppHasFocus()))
            {
                // Sleep if we're not rendering, or the window is minimized.
                static LLCachedControl<S32> s_background_yield_time(gSavedSettings, "BackgroundYieldTime", 40);
                // <FS:Ansariel> FIRE-32722: Make sure to idle if actually minimized
                //S32 milliseconds_to_sleep = llclamp((S32)s_background_yield_time, 0, 1000);
                S32 milliseconds_to_sleep = llclamp((S32)s_background_yield_time, (gViewerWindow && gViewerWindow->getWindow()->getMinimized()) ? 1 : 0, 1000);
                // </FS:Ansariel>
                // don't sleep when BackgroundYieldTime set to 0, since this will still yield to other threads
                // of equal priority on Windows
                if (milliseconds_to_sleep > 0)
                {
                    LLPerfStats::RecordSceneTime T ( LLPerfStats::StatType_t::RENDER_SLEEP );
                    ms_sleep(milliseconds_to_sleep);
                    // also pause worker threads during this wait period
                    LLAppViewer::getTextureCache()->pause();
                }
            }

            if (mRandomizeFramerate)
            {
                ms_sleep(rand() % 200);
            }

            if (mPeriodicSlowFrame
                && (gFrameCount % 10 == 0))
            {
                LL_INFOS() << "Periodic slow frame - sleeping 500 ms" << LL_ENDL;
                ms_sleep(500);
            }

            S32 total_work_pending = 0;
            S32 total_io_pending = 0;
            {
                S32 work_pending = 0;
                S32 io_pending = 0;
                F32 max_time = llmin(gFrameIntervalSeconds.value() *10.f, 1.f);
                // <FS:Beq> instrument image decodes
                {
                    LL_PROFILE_ZONE_NAMED_CATEGORY_APP("updateTextureThreads");
                work_pending += updateTextureThreads(max_time);
                }   // <FS:Beq/> instrument image decodes

                {
                    LL_PROFILE_ZONE_NAMED_CATEGORY_APP("LFS Thread");
                    io_pending += LLLFSThread::updateClass(1);
                }

                if (io_pending > 1000)
                {
                    ms_sleep(llmin(io_pending/100,100)); // give the lfs some time to catch up
                }

                total_work_pending += work_pending ;
                total_io_pending += io_pending ;

            }

            {
                LL_PROFILE_ZONE_NAMED_CATEGORY_APP( "df gMeshRepo" )
                gMeshRepo.update() ;
            }

            if(!total_work_pending) //pause texture fetching threads if nothing to process.
            {
                LL_PROFILE_ZONE_NAMED_CATEGORY_APP( "df getTextureCache" )
                LLAppViewer::getTextureCache()->pause();
                LLAppViewer::getTextureFetch()->pause();
            }
            if(!total_io_pending) //pause file threads if nothing to process.
            {
                LL_PROFILE_ZONE_NAMED_CATEGORY_APP( "df LLVFSThread" )
                LLLFSThread::sLocal->pause();
            }

            // <FS:Ansariel> FIRE-22297: FPS limiter not working properly on Mac/Linux
            static LLCachedControl<U32> max_fps(gSavedSettings, "FramePerSecondLimit");
            static LLCachedControl<bool> fsLimitFramerate(gSavedSettings, "FSLimitFramerate");
            if (fsLimitFramerate && LLStartUp::getStartupState() == STATE_STARTED && !gTeleportDisplay && !logoutRequestSent() && max_fps > F_APPROXIMATELY_ZERO)
            {
                // Sleep a while to limit frame rate.
                LLPerfStats::RecordSceneTime T ( LLPerfStats::StatType_t::RENDER_FPSLIMIT );
                F32 min_frame_time = 1.f / (F32)max_fps;
                S32 milliseconds_to_sleep = llclamp((S32)((min_frame_time - frameTimer.getElapsedTimeF64()) * 1000.f), 0, 1000);
                if (milliseconds_to_sleep > 0)
                {
                    LL_PROFILE_ZONE_NAMED_CATEGORY_APP("sleep2");
                    ms_sleep(milliseconds_to_sleep);
                }
            }
            frameTimer.reset();
            // </FS:Ansariel>
            {
                LL_PROFILE_ZONE_NAMED_CATEGORY_APP( "df resumeMainloopTimeout" )
                resumeMainloopTimeout();
            }
            pingMainloopTimeout("Main:End");
        }
    }

    if (LLApp::isExiting())
    {
        // Save snapshot for next time, if we made it through initialization
        if (STATE_STARTED == LLStartUp::getStartupState())
        {
            saveFinalSnapshot();
        }

        if (LLVoiceClient::instanceExists())
        {
            LLVoiceClient::getInstance()->terminate();
        }

        delete gServicePump;
        gServicePump = NULL;

        destroyMainloopTimeout();

        LL_INFOS() << "Exiting main_loop" << LL_ENDL;
    }
    }LLPerfStats::StatsRecorder::endFrame();
    LL_PROFILER_FRAME_END

    return ! LLApp::isRunning();
}

S32 LLAppViewer::updateTextureThreads(F32 max_time)
{
    size_t work_pending = 0;
    {
        LL_PROFILE_ZONE_NAMED_CATEGORY_APP("Texture Cache");
        work_pending += LLAppViewer::getTextureCache()->update(max_time); // unpauses the texture cache thread
    }
    {
        LL_PROFILE_ZONE_NAMED_CATEGORY_APP("Image Decode");
        work_pending += LLAppViewer::getImageDecodeThread()->update(max_time); // unpauses the image thread
    }
    {
        LL_PROFILE_ZONE_NAMED_CATEGORY_APP("Image Fetch");
        work_pending += LLAppViewer::getTextureFetch()->update(max_time); // unpauses the texture fetch thread
    }
    return static_cast<S32>(work_pending);
}

void LLAppViewer::flushLFSIO()
{
    S32 pending = LLLFSThread::updateClass(0);
    if (pending > 0)
    {
        LL_INFOS() << "Waiting for pending IO to finish: " << pending << LL_ENDL;
        while (1)
        {
            pending = LLLFSThread::updateClass(0);
            if (!pending)
            {
                break;
            }
            ms_sleep(100);
        }
    }
}

bool LLAppViewer::cleanup()
{
    LLAtmosphere::cleanupClass();

    //ditch LLVOAvatarSelf instance
    gAgentAvatarp = NULL;

    LLNotifications::instance().clear();

    // workaround for DEV-35406 crash on shutdown
    LLEventPumps::instance().reset(true);

    GrowlManager::destroyManager(); // <FS> Growl support

    //dump scene loading monitor results
    if (LLSceneMonitor::instanceExists())
    {
        if (!isSecondInstance())
        {
            std::string dump_path = gDirUtilp->getExpandedFilename(LL_PATH_LOGS, "scene_monitor_results.csv");
            LLSceneMonitor::instance().dumpToFile(dump_path);
        }
        LLSceneMonitor::deleteSingleton();
    }

    // There used to be an 'if (LLFastTimerView::sAnalyzePerformance)' block
    // here, completely redundant with the one that occurs later in this same
    // function. Presumably the duplication was due to an automated merge gone
    // bad. Not knowing which instance to prefer, we chose to retain the later
    // one because it happens just after mFastTimerLogThread is deleted. This
    // comment is in case we guessed wrong, so we can move it here instead.

#if LL_LINUX
    // remove any old breakpad minidump files from the log directory
    if (! isError())
    {
        std::string logdir = gDirUtilp->getExpandedFilename(LL_PATH_LOGS, "");
        gDirUtilp->deleteFilesInDir(logdir, "*-*-*-*-*.dmp");
    }
#endif

    // Kill off LLLeap objects. We can find them all because LLLeap is derived
    // from LLInstanceTracker.
    LLLeap::instance_snapshot().deleteAll();

    //flag all elements as needing to be destroyed immediately
    // to ensure shutdown order
    LLMortician::setZealous(true);

    // Give any remaining SLPlugin instances a chance to exit cleanly.
    LLPluginProcessParent::shutdown();

    disconnectViewer();
    LLViewerCamera::deleteSingleton();

    LL_INFOS() << "Viewer disconnected" << LL_ENDL;

    if (gKeyboard)
    {
        gKeyboard->resetKeys();
    }

    display_cleanup();

    release_start_screen(); // just in case

    LLError::logToFixedBuffer(NULL); // stop the fixed buffer recorder

    LL_INFOS() << "Cleaning Up" << LL_ENDL;

    // <FS:Zi> Backup Settings
    if(mSaveSettingsOnExit)
    {
    // </FS:Zi>
    // FIRE-4871: Save per-account settings earlier -- TS
    std::string per_account_settings_file = gSavedSettings.getString("PerAccountSettingsFile");
    if (per_account_settings_file.empty())
    {
        LL_INFOS() << "Not saving per-account settings; don't know the account name yet." << LL_ENDL;
    }
    // Only save per account settings if the previous login succeeded, otherwise
    // we might end up with a cleared out settings file in case a previous login
    // failed after loading per account settings. -Zi
    else if (!mSavePerAccountSettings)
    {
        LL_INFOS() << "Not saving per-account settings; last login was not successful." << LL_ENDL;
    }
    else
    {
        gSavedPerAccountSettings.saveToFile(per_account_settings_file, true);
        LL_INFOS() << "First time: Saved per-account settings to " <<
                per_account_settings_file << LL_ENDL;
    }
    gSavedSettings.saveToFile(gSavedSettings.getString("ClientSettingsFile"), true);
    // /FIRE-4871
    // <FS:Zi> Backup Settings
    }
    else
    {
        LL_INFOS() << "Not saving settings, to prevent settings restore failure." << LL_ENDL;
    }
    // </FS:Zi>

    // shut down mesh streamer
    gMeshRepo.shutdown();

    // <FS:ND> FIRE-8385 Crash on exit in Havok. It is hard to say why it happens, as we only have the binary Havok blob. This is a hack around it.
    // Due to the fact the process is going to die anyway, the OS will clean up any reources left by not calling quitSystem.
    // The OpenSim version does not use Havok, it is okay to call shutdown then.
#ifndef HAVOK_TPV
    // shut down Havok
    LLPhysicsExtensions::quitSystem();
#endif // </FS:ND>

    // <FS:ND> FIRE-20152; save avatar render settings during cleanup, not in the dtor of the static instance.
    // Otherwise the save will happen during crt termination when most of the viewers infrastructure is in a non deterministic state
    if( FSAvatarRenderPersistence::instanceExists() )
        FSAvatarRenderPersistence::getInstance()->deleteSingleton();
    // </FS:ND>

    // Must clean up texture references before viewer window is destroyed.
    if(LLHUDManager::instanceExists())
    {
        LLHUDManager::getInstance()->updateEffects();
        LLHUDObject::updateAll();
        LLHUDManager::getInstance()->cleanupEffects();
        LLHUDObject::cleanupHUDObjects();
        LL_INFOS() << "HUD Objects cleaned up" << LL_ENDL;
    }

    LLKeyframeDataCache::clear();

    // End TransferManager before deleting systems it depends on (Audio, AssetStorage)
#if 0 // this seems to get us stuck in an infinite loop...
    gTransferManager.cleanup();
#endif

    // Note: this is where gWorldMap used to be deleted.

    // Note: this is where gHUDManager used to be deleted.
    if(LLHUDManager::instanceExists())
    {
        LLHUDManager::getInstance()->shutdownClass();
    }

    delete gAssetStorage;
    gAssetStorage = NULL;

    LLPolyMesh::freeAllMeshes();

    LLStartUp::cleanupNameCache();

    // Note: this is where gLocalSpeakerMgr and gActiveSpeakerMgr used to be deleted.

    if (LLWorldMap::instanceExists())
    {
        LLWorldMap::getInstance()->reset(); // release any images
    }

    LLCalc::cleanUp();

    LL_INFOS() << "Global stuff deleted" << LL_ENDL;

    if (gAudiop)
    {
        LL_INFOS() << "Shutting down audio" << LL_ENDL;

        // be sure to stop the internet stream cleanly BEFORE destroying the interface to stop it.
        gAudiop->stopInternetStream();
        // shut down the streaming audio sub-subsystem first, in case it relies on not outliving the general audio subsystem.
        // <FS> FMOD fixes
        // LLStreamingAudioInterface *sai = gAudiop->getStreamingAudioImpl();
        // delete sai;
        // gAudiop->setStreamingAudioImpl(NULL);

        // shut down the audio subsystem
        gAudiop->shutdown();

        delete gAudiop;
        gAudiop = NULL;
    }

    // Note: this is where LLFeatureManager::getInstance()-> used to be deleted.

    // Patch up settings for next time
    // Must do this before we delete the viewer window,
    // such that we can suck rectangle information out of
    // it.
    cleanupSavedSettings();
    LL_INFOS() << "Settings patched up" << LL_ENDL;

    // delete some of the files left around in the cache.
    removeCacheFiles("*.wav");
    removeCacheFiles("*.tmp");
    removeCacheFiles("*.lso");
    removeCacheFiles("*.out");
    // <FS:Ansariel> Sound cache
    //removeCacheFiles("*.dsf");
    if (!gSavedSettings.getBOOL("FSKeepUnpackedCacheFiles"))
    {
        gDirUtilp->deleteFilesInDir(gDirUtilp->getExpandedFilename(LL_PATH_FS_SOUND_CACHE, ""), "*.dsf");
    }
    // </FS:Ansariel>
    removeCacheFiles("*.bodypart");
    removeCacheFiles("*.clothing");

    LL_INFOS() << "Cache files removed" << LL_ENDL;

    LL_INFOS() << "Shutting down Views" << LL_ENDL;

    // Destroy the UI
    if( gViewerWindow)
        gViewerWindow->shutdownViews();

    LL_INFOS() << "Cleaning up Inventory" << LL_ENDL;

    // Cleanup Inventory after the UI since it will delete any remaining observers
    // (Deleted observers should have already removed themselves)
    gInventory.cleanupInventory();

    LLCoros::getInstance()->printActiveCoroutines();

    LL_INFOS() << "Cleaning up Selections" << LL_ENDL;

    // Clean up selection managers after UI is destroyed, as UI may be observing them.
    // Clean up before GL is shut down because we might be holding on to objects with texture references
    LLSelectMgr::cleanupGlobals();

    LL_INFOS() << "Shutting down OpenGL" << LL_ENDL;

    // Shut down OpenGL
    if( gViewerWindow)
    {
        gViewerWindow->shutdownGL();

        // Destroy window, and make sure we're not fullscreen
        // This may generate window reshape and activation events.
        // Therefore must do this before destroying the message system.
        delete gViewerWindow;
        gViewerWindow = NULL;
        LL_INFOS() << "ViewerWindow deleted" << LL_ENDL;
    }

    LLSplashScreen::show();
    LLSplashScreen::update(LLTrans::getString("ShuttingDown"));

    LL_INFOS() << "Cleaning up Keyboard & Joystick" << LL_ENDL;

    // viewer UI relies on keyboard so keep it aound until viewer UI isa gone
    delete gKeyboard;
    gKeyboard = NULL;

    if (LLViewerJoystick::instanceExists())
    {
        // Turn off Space Navigator and similar devices
        LLViewerJoystick::getInstance()->terminate();
    }

    LL_INFOS() << "Cleaning up Objects" << LL_ENDL;

    LLViewerObject::cleanupVOClasses();

    SUBSYSTEM_CLEANUP(LLAvatarAppearance);

    SUBSYSTEM_CLEANUP(LLPostProcess);

    LLTracker::cleanupInstance();

    // *FIX: This is handled in LLAppViewerWin32::cleanup().
    // I'm keeping the comment to remember its order in cleanup,
    // in case of unforseen dependency.
    //#if LL_WINDOWS
    //  gDXHardware.cleanup();
    //#endif // LL_WINDOWS

    LLVolumeMgr* volume_manager = LLPrimitive::getVolumeManager();
    if (!volume_manager->cleanup())
    {
        LL_WARNS() << "Remaining references in the volume manager!" << LL_ENDL;
    }
    LLPrimitive::cleanupVolumeManager();

    LL_INFOS() << "Additional Cleanup..." << LL_ENDL;

    LLViewerParcelMgr::cleanupGlobals();

    // *Note: this is where gViewerStats used to be deleted.

    //end_messaging_system();

    LLPrimitive::cleanupVolumeManager();
    SUBSYSTEM_CLEANUP(LLWorldMapView);
    SUBSYSTEM_CLEANUP(LLFolderViewItem);

    LL_INFOS() << "Saving Data" << LL_ENDL;

    // Store the time of our current logoff
    gSavedPerAccountSettings.setU32("LastLogoff", time_corrected());

    if (LLEnvironment::instanceExists())
    {
        //Store environment settings if necessary
        LLEnvironment::getInstance()->saveToSettings();
    }

    // Must do this after all panels have been deleted because panels that have persistent rects
    // save their rects on delete.
    if(mSaveSettingsOnExit)     // <FS:Zi> Backup Settings
    {
        gSavedSettings.saveToFile(gSavedSettings.getString("ClientSettingsFile"), true);

    LLUIColorTable::instance().saveUserSettings();

//<Firestorm Skin Cleanup>
    std::string skinSaved = gSavedSettings.getString("SkinCurrent");
    std::string themeSaved = gSavedSettings.getString("SkinCurrentTheme");
    if ((skinSaved != mCurrentSkin) || (themeSaved != mCurrentSkinTheme))
    {
        LL_INFOS() << "Clearing skin colors." << LL_ENDL;
        // Implementation to only purge skin colors
        LLUIColorTable::instance().saveUserSettingsPaletteOnly();

    }
//</Firestorm Skip Cleanup>
    }   // <FS:Zi> Backup Settings


    // <FS:Zi> Backup Settings
    if(mSaveSettingsOnExit)
    {
    std::string per_account_settings_file = gSavedSettings.getString("PerAccountSettingsFile");
    // </FS:Zi>
    // PerAccountSettingsFile should be empty if no user has been logged on.
    // *FIX:Mani This should get really saved in a "logoff" mode.
    // FIRE-4871: use the same file we picked out earlier -- TS
    if (per_account_settings_file.empty())
    {
        LL_INFOS() << "Not saving per-account settings; don't know the account name yet." << LL_ENDL;
    }
    // Only save per account settings if the previous login succeeded, otherwise
    // we might end up with a cleared out settings file in case a previous login
    // failed after loading per account settings.
    else if (!mSavePerAccountSettings)
    {
        LL_INFOS() << "Not saving per-account settings; last login was not successful." << LL_ENDL;
    }
    else
    {
        gSavedPerAccountSettings.saveToFile(per_account_settings_file, true);
        LL_INFOS() << "Second time: Saved per-account settings to " <<
                per_account_settings_file << LL_ENDL;

        if (LLViewerParcelAskPlay::instanceExists())
        {
            LLViewerParcelAskPlay::getInstance()->saveSettings();
        }
    }
    // <FS:Zi> Backup Settings
    }
    else
    {
        LL_INFOS() << "Not saving settings, to prevent settings restore failure." << LL_ENDL;
    }
    // </FS:Zi>

    // We need to save all crash settings, even if they're defaults [see LLCrashLogger::loadCrashBehaviorSetting()]
    gCrashSettings.saveToFile(gSavedSettings.getString("CrashSettingsFile"), false);

    //std::string warnings_settings_filename = gDirUtilp->getExpandedFilename(LL_PATH_USER_SETTINGS, getSettingsFilename("Default", "Warnings"));
    std::string warnings_settings_filename = gDirUtilp->getExpandedFilename(LL_PATH_USER_SETTINGS, getSettingsFilename("User", "Warnings"));
    if(mSaveSettingsOnExit)     // <FS:Zi> Backup Settings
    gWarningSettings.saveToFile(warnings_settings_filename, true);

    // Save URL history file
    if(mSaveSettingsOnExit)     // <FS:Zi> Backup Settings
    LLURLHistory::saveFile("url_history.xml");

    // save mute list. gMuteList used to also be deleted here too.
    if (gAgent.isInitialized() && LLMuteList::instanceExists())
    {
        LLMuteList::getInstance()->cache(gAgent.getID());
    }

    //save call log list
    if (LLConversationLog::instanceExists())
    {
        LLConversationLog::instance().cache();
    }

    clearSecHandler();

    if (mPurgeCacheOnExit)
    {
        LL_INFOS() << "Purging all cache files on exit" << LL_ENDL;
        gDirUtilp->deleteFilesInDir(gDirUtilp->getExpandedFilename(LL_PATH_CACHE,""), "*.*");
        // <FS:Ansariel> Sound cache
        gDirUtilp->deleteFilesInDir(gDirUtilp->getExpandedFilename(LL_PATH_FS_SOUND_CACHE, ""), "*.*");
    }

    writeDebugInfo();

    LLLocationHistory::getInstance()->save();

    LLAvatarIconIDCache::getInstance()->save();

    // Stop the plugin read thread if it's running.
    LLPluginProcessParent::setUseReadThread(false);

    LL_INFOS() << "Shutting down Threads" << LL_ENDL;

    // Let threads finish
    LLTimer idleTimer;
    idleTimer.reset();
    const F64 max_idle_time = 5.f; // 5 seconds
    while(1)
    {
        S32 pending = 0;
        pending += static_cast<S32>(LLAppViewer::getTextureCache()->update(1)); // unpauses the worker thread
        pending += static_cast<S32>(LLAppViewer::getImageDecodeThread()->update(1)); // unpauses the image thread
        pending += static_cast<S32>(LLAppViewer::getTextureFetch()->update(1)); // unpauses the texture fetch thread
        pending += LLLFSThread::updateClass(0);
        F64 idle_time = idleTimer.getElapsedTimeF64();
        if(!pending)
        {
            break ; //done
        }
        else if(idle_time >= max_idle_time)
        {
            LL_WARNS() << "Quitting with pending background tasks." << LL_ENDL;
            break;
        }
    }

    if (mPurgeUserDataOnExit)
    {
        // Ideally we should not save anything from this session since it is going to be purged now,
        // but this is a very 'rare' case (user deleting himself), not worth overcomplicating 'save&cleanup' code
        std::string user_path = gDirUtilp->getOSUserAppDir() + gDirUtilp->getDirDelimiter() + LLStartUp::getUserId();
        gDirUtilp->deleteDirAndContents(user_path);
    }

    // Delete workers first
    // shotdown all worker threads before deleting them in case of co-dependencies
    mAppCoreHttp.requestStop();
    sTextureFetch->shutdown();
    sTextureCache->shutdown();
    sImageDecodeThread->shutdown();
    sPurgeDiskCacheThread->shutdown();
    if (mGeneralThreadPool)
    {
        mGeneralThreadPool->close();
    }

    sTextureFetch->shutDownTextureCacheThread() ;
    LLLFSThread::sLocal->shutdown();

    LL_INFOS() << "Shutting down message system" << LL_ENDL;
    end_messaging_system();

    // Non-LLCurl libcurl library
    mAppCoreHttp.cleanup();

    SUBSYSTEM_CLEANUP(LLFilePickerThread);
    SUBSYSTEM_CLEANUP(LLDirPickerThread);

    //MUST happen AFTER SUBSYSTEM_CLEANUP(LLCurl)
    delete sTextureCache;
    sTextureCache = NULL;
    if (sTextureFetch)
    {
        sTextureFetch->shutdown();
        sTextureFetch->waitOnPending();
        delete sTextureFetch;
        sTextureFetch = NULL;
    }
    delete sImageDecodeThread;
    sImageDecodeThread = NULL;
    delete mFastTimerLogThread;
    mFastTimerLogThread = NULL;
    delete sPurgeDiskCacheThread;
    sPurgeDiskCacheThread = NULL;
    delete mGeneralThreadPool;
    mGeneralThreadPool = NULL;

    if (LLFastTimerView::sAnalyzePerformance)
    {
        LL_INFOS() << "Analyzing performance" << LL_ENDL;

        std::string baseline_name = LLTrace::BlockTimer::sLogName + "_baseline.slp";
        std::string current_name  = LLTrace::BlockTimer::sLogName + ".slp";
        std::string report_name   = LLTrace::BlockTimer::sLogName + "_report.csv";

        LLFastTimerView::doAnalysis(
            gDirUtilp->getExpandedFilename(LL_PATH_LOGS, baseline_name),
            gDirUtilp->getExpandedFilename(LL_PATH_LOGS, current_name),
            gDirUtilp->getExpandedFilename(LL_PATH_LOGS, report_name));
    }

    SUBSYSTEM_CLEANUP(LLMetricPerformanceTesterBasic) ;

    LL_INFOS() << "Cleaning up Media and Textures" << LL_ENDL;

    //Note:
    //SUBSYSTEM_CLEANUP(LLViewerMedia) has to be put before gTextureList.shutdown()
    //because some new image might be generated during cleaning up media. --bao
    gTextureList.shutdown(); // shutdown again in case a callback added something
    LLUIImageList::getInstance()->cleanUp();

    SUBSYSTEM_CLEANUP(LLImage);
    SUBSYSTEM_CLEANUP(LLLFSThread);

    LL_INFOS() << "Misc Cleanup" << LL_ENDL;

    gSavedSettings.cleanup();
    LLUIColorTable::instance().clear();

    LLWatchdog::getInstance()->cleanup();

    LLViewerAssetStatsFF::cleanup();

    // If we're exiting to launch an URL, do that here so the screen
    // is at the right resolution before we launch IE.
    if (!gLaunchFileOnQuit.empty())
    {
        LL_INFOS() << "Launch file on quit." << LL_ENDL;
#if LL_WINDOWS
        // Indicate an application is starting.
        SetCursor(LoadCursor(NULL, IDC_WAIT));
#endif

        // HACK: Attempt to wait until the screen res. switch is complete.
        ms_sleep(1000);

        LLWeb::loadURLExternal( gLaunchFileOnQuit, false );
        LL_INFOS() << "File launched." << LL_ENDL;
    }
    // make sure nothing uses applyProxySettings by this point.
    LL_INFOS() << "Cleaning up LLProxy." << LL_ENDL;
    SUBSYSTEM_CLEANUP(LLProxy);
    LLCore::LLHttp::cleanup();

    ll_close_fail_log();

    LLError::LLCallStacks::cleanup();

    LLEnvironment::deleteSingleton();
    LLSelectMgr::deleteSingleton();
    LLViewerEventRecorder::deleteSingleton();
    LLWorld::deleteSingleton();
    LLVoiceClient::deleteSingleton();

    // It's not at first obvious where, in this long sequence, a generic cleanup
    // call OUGHT to go. So let's say this: as we migrate cleanup from
    // explicit hand-placed calls into the generic mechanism, eventually
    // all cleanup will get subsumed into the generic call. So the calls you
    // still see above are calls that MUST happen before the generic cleanup
    // kicks in.

    // This calls every remaining LLSingleton's cleanupSingleton() and
    // deleteSingleton() methods.
    LLSingletonBase::deleteAll();

    LLSplashScreen::hide();

    LL_INFOS() << "Goodbye!" << LL_ENDL;

    removeDumpDir();

    // return 0;
    return true;
}

void LLAppViewer::initGeneralThread()
{
    if (mGeneralThreadPool)
    {
        return;
    }

    mGeneralThreadPool = new LL::ThreadPool("General", 3);
    mGeneralThreadPool->start();
}

bool LLAppViewer::initThreads()
{
    static const bool enable_threads = true;

    LLImage::initClass(gSavedSettings.getBOOL("TextureNewByteRange"),gSavedSettings.getS32("TextureReverseByteRange"));

    LLLFSThread::initClass(enable_threads && true); // TODO: fix crashes associated with this shutdo

    //auto configure thread count
    LLSD threadCounts = gSavedSettings.getLLSD("ThreadPoolSizes");

    // get the number of concurrent threads that can run
    S32 cores = std::thread::hardware_concurrency();

    U32 max_cores = gSavedSettings.getU32("EmulateCoreCount");
    if (max_cores != 0)
    {
        cores = llmin(cores, (S32) max_cores);
    }

    // The only configurable thread count right now is ImageDecode
    // The viewer typically starts around 8 threads not including image decode,
    // so try to leave at least one core free
    // <FS:Ansariel> Override image decode thread config
    //S32 image_decode_count = llclamp(cores - 9, 1, 8);
    S32 image_decode_count = llclamp(cores - 4, 1, 8);
    if (auto max_decodes = gSavedSettings.getU32("FSImageDecodeThreads"); max_decodes > 0)
    {
        image_decode_count = llclamp((S32)max_decodes, 1, 32);
    }
    // <FS:Ansariel>
    threadCounts["ImageDecode"] = image_decode_count;
    gSavedSettings.setLLSD("ThreadPoolSizes", threadCounts);

    // Image decoding
    LLAppViewer::sImageDecodeThread = new LLImageDecodeThread(enable_threads && true);
    LLAppViewer::sTextureCache = new LLTextureCache(enable_threads && true);
    LLAppViewer::sTextureFetch = new LLTextureFetch(LLAppViewer::getTextureCache(),
                                                    enable_threads && true,
                                                    app_metrics_qa_mode);

    // general task background thread (LLPerfStats, etc)
    LLAppViewer::instance()->initGeneralThread();

    LLAppViewer::sPurgeDiskCacheThread = new LLPurgeDiskCacheThread();

    if (LLTrace::BlockTimer::sLog || LLTrace::BlockTimer::sMetricLog)
    {
        LLTrace::BlockTimer::setLogLock(new LLMutex());
        mFastTimerLogThread = new LLFastTimerLogThread(LLTrace::BlockTimer::sLogName);
        mFastTimerLogThread->start();
    }

    // Mesh streaming and caching
    gMeshRepo.init();

    LLFilePickerThread::initClass();
    LLDirPickerThread::initClass();

    // *FIX: no error handling here!
    return true;
}

void errorCallback(LLError::ELevel level, const std::string &error_string)
{
    if (level == LLError::LEVEL_ERROR)
    {
        LLStringUtil::format_map_t map;
        map["ERROR_DETAILS"]=error_string;
        std::string error_display_string=LLTrans::getString("MBApplicationErrorDetails",map);

        // <FS:Ansariel> If we crash before loading the configuration, LLTrans
        //               won't be able to find the localized string, so we
        //               fall back to the English version instead of showing
        //               a dialog saying "MissingString("<LocalizationStringId>".
        std::string caption = LLTrans::getString("MBApplicationError");

        if (error_display_string.find("MissingString(") != std::string::npos)
        {
            error_display_string = "We are sorry, but Firestorm has crashed and needs to be closed. If you see this issue happening repeatedly, please contact our support team and submit the following message:\n\n[ERROR_DETAILS]";
            LLStringUtil::format(error_display_string, map);
        }
        if (caption.find("MissingString(") != std::string::npos)
        {
            caption = "Application Error - Don't Panic";
        }
        // </FS:Ansariel>

#if !LL_RELEASE_FOR_DOWNLOAD
        // <FS:Ansariel> Changed to fix missing string error upon early crash
        //if (OSBTN_CANCEL == OSMessageBox(error_display_string, LLTrans::getString("MBApplicationError"), OSMB_OKCANCEL))
        if (OSBTN_CANCEL == OSMessageBox(error_display_string, caption, OSMB_OKCANCEL))
            return;
#else
        // <FS:Ansariel> Changed to fix missing string error upon early crash
        //OSMessageBox(error_display_string, LLTrans::getString("MBApplicationError"), OSMB_OK);
        OSMessageBox(error_display_string, caption, OSMB_OK);
#endif // !LL_RELEASE_FOR_DOWNLOAD

        gDebugInfo["FatalMessage"] = error_string;
        // We're not already crashing -- we simply *intend* to crash. Since we
        // haven't actually trashed anything yet, we can afford to write the whole
        // static info file.
        LLAppViewer::instance()->writeDebugInfo();
    }
}

void errorMSG(const std::string& title_string, const std::string& message_string)
{
    if (!message_string.empty())
    {
        OSMessageBox(message_string, title_string.empty() ? LLTrans::getString("MBFatalError") : title_string, OSMB_OK);
    }
}

void LLAppViewer::initLoggingAndGetLastDuration()
{
    //
    // Set up logging defaults for the viewer
    //
    LLError::initForApplication( gDirUtilp->getExpandedFilename(LL_PATH_USER_SETTINGS, "")
                                ,gDirUtilp->getExpandedFilename(LL_PATH_APP_SETTINGS, "")
                                );
    LLError::addGenericRecorder(&errorCallback);
    //LLError::setTimeFunction(getRuntime);

    LLError::LLUserWarningMsg::setHandler(errorMSG);


    if (mSecondInstance)
    {
        LLFile::mkdir(gDirUtilp->getDumpLogsDirPath());

        LLUUID uid;
        uid.generate();
        LLError::logToFile(gDirUtilp->getDumpLogsDirPath(uid.asString() + ".log"));
    }
    else
    {
        // <FS:Ansariel> Remove old CEF log file (defined in dullahan.h)
        LLFile::remove(gDirUtilp->getExpandedFilename(LL_PATH_LOGS, "cef_log.txt"));

        // Remove the last ".old" log file.
        std::string old_log_file = gDirUtilp->getExpandedFilename(LL_PATH_LOGS,
            APP_NAME + ".old");
        LLFile::remove(old_log_file);

        // Get name of the log file
        std::string log_file = gDirUtilp->getExpandedFilename(LL_PATH_LOGS,
            APP_NAME + ".log");
        /*
        * Before touching any log files, compute the duration of the last run
        * by comparing the ctime of the previous start marker file with the ctime
        * of the last log file.
        */
        std::string start_marker_file_name = gDirUtilp->getExpandedFilename(LL_PATH_LOGS, START_MARKER_FILE_NAME);
        llstat start_marker_stat;
        llstat log_file_stat;
        std::ostringstream duration_log_stream; // can't log yet, so save any message for when we can below
        int start_stat_result = LLFile::stat(start_marker_file_name, &start_marker_stat);
        int log_stat_result = LLFile::stat(log_file, &log_file_stat);
        if (0 == start_stat_result && 0 == log_stat_result)
        {
            int elapsed_seconds = log_file_stat.st_ctime - start_marker_stat.st_ctime;
            // only report a last run time if the last viewer was the same version
            // because this stat will be counted against this version
            if (markerIsSameVersion(start_marker_file_name))
            {
                gLastExecDuration = elapsed_seconds;
            }
            else
            {
                duration_log_stream << "start marker from some other version; duration is not reported";
                gLastExecDuration = -1;
            }
        }
        else
        {
            // at least one of the LLFile::stat calls failed, so we can't compute the run time
            duration_log_stream << "duration stat failure; start: " << start_stat_result << " log: " << log_stat_result;
            gLastExecDuration = -1; // unknown
        }
        std::string duration_log_msg(duration_log_stream.str());

        // Create a new start marker file for comparison with log file time for the next run
        LLAPRFile start_marker_file;
        start_marker_file.open(start_marker_file_name, LL_APR_WB);
        if (start_marker_file.getFileHandle())
        {
            recordMarkerVersion(start_marker_file);
            start_marker_file.close();
        }

        // Rename current log file to ".old"
        LLFile::rename(log_file, old_log_file);

        // Set the log file to SecondLife.log
        LLError::logToFile(log_file);
        LL_INFOS() << "Started logging to " << log_file << LL_ENDL;
        if (!duration_log_msg.empty())
        {
            LL_WARNS("MarkerFile") << duration_log_msg << LL_ENDL;
        }
    }
}

bool LLAppViewer::loadSettingsFromDirectory(const std::string& location_key,
                        bool set_defaults)
{
    if (!mSettingsLocationList)
    {
        LL_ERRS() << "Invalid settings location list" << LL_ENDL;
    }

    for (const SettingsGroup& group : mSettingsLocationList->groups)
    {
        // skip settings groups that aren't the one we requested
        if (group.name() != location_key) continue;

        ELLPath path_index = (ELLPath)group.path_index();
        if(path_index <= LL_PATH_NONE || path_index >= LL_PATH_LAST)
        {
            LL_ERRS() << "Out of range path index in app_settings/settings_files.xml" << LL_ENDL;
            return false;
        }

        for (const SettingsFile& file : group.files)
        {
            // <FS:Ansariel> Skip quickprefs settings - we don't have a settings group
            //               for it as it's not a regular settings file
            if (file.name() == "QuickPreferences")
            {
                continue;
            }
            // </FS:Ansariel>

            LL_INFOS("Settings") << "Attempting to load settings for the group " << file.name()
                << " - from location " << location_key << LL_ENDL;

            auto settings_group = LLControlGroup::getInstance(file.name);
            if(!settings_group)
            {
                LL_WARNS("Settings") << "No matching settings group for name " << file.name() << LL_ENDL;
                continue;
            }

            std::string full_settings_path;

            if (file.file_name_setting.isProvided()
                && gSavedSettings.controlExists(file.file_name_setting))
            {
                // try to find filename stored in file_name_setting control
                full_settings_path = gSavedSettings.getString(file.file_name_setting());
                if (full_settings_path.empty())
                {
                    continue;
                }
                else if (!gDirUtilp->fileExists(full_settings_path))
                {
                    // search in default path
                    full_settings_path = gDirUtilp->getExpandedFilename((ELLPath)path_index, full_settings_path);
                }
            }
            else
            {
                // by default, use specified file name
                full_settings_path = gDirUtilp->getExpandedFilename((ELLPath)path_index, file.file_name());
            }

            if(settings_group->loadFromFile(full_settings_path, set_defaults, file.persistent))
            {   // success!
                LL_INFOS("Settings") << "Loaded settings file " << full_settings_path << LL_ENDL;
            }
            else
            {   // failed to load
                if(file.required)
                {
                    LLError::LLUserWarningMsg::showMissingFiles();
                    LL_ERRS() << "Error: Cannot load required settings file from: " << full_settings_path << LL_ENDL;
                    return false;
                }
                else
                {
                    // only complain if we actually have a filename at this point
                    if (!full_settings_path.empty())
                    {
                        LL_INFOS("Settings") << "Cannot load " << full_settings_path << " - No settings found." << LL_ENDL;
                    }
                }
            }
        }
    }

    return true;
}

std::string LLAppViewer::getSettingsFilename(const std::string& location_key,
                                             const std::string& file)
{
    for (const SettingsGroup& group : mSettingsLocationList->groups)
    {
        if (group.name() == location_key)
        {
            for (const SettingsFile& settings_file : group.files)
            {
                if (settings_file.name() == file)
                {
                    return settings_file.file_name;
                }
            }
        }
    }

    return std::string();
}

void LLAppViewer::loadColorSettings()
{
    LLUIColorTable::instance().loadFromSettings();
}

namespace
{
    void handleCommandLineError(LLControlGroupCLP& clp)
    {
        LL_WARNS() << "Error parsing command line options. Command Line options ignored."  << LL_ENDL;

        LL_INFOS() << "Command line usage:\n" << clp << LL_ENDL;

        OSMessageBox(STRINGIZE(LLTrans::getString("MBCmdLineError") << clp.getErrorMessage()),
                     LLStringUtil::null,
                     OSMB_OK);
    }
} // anonymous namespace

// Set a named control temporarily for this session, as when set via the command line --set option.
// Name can be specified as "<control_group>.<control_name>", with default group being Global.
bool tempSetControl(const std::string& name, const std::string& value)
{
    std::string name_part;
    std::string group_part;
    LLControlVariable* control = NULL;

    // Name can be further split into ControlGroup.Name, with the default control group being Global
    size_t pos = name.find('.');
    if (pos != std::string::npos)
    {
        group_part = name.substr(0, pos);
        name_part = name.substr(pos+1);
        LL_INFOS() << "Setting " << group_part << "." << name_part << " to " << value << LL_ENDL;
        auto g = LLControlGroup::getInstance(group_part);
        if (g) control = g->getControl(name_part);
    }
    else
    {
        LL_INFOS() << "Setting Global." << name << " to " << value << LL_ENDL;
        control = gSavedSettings.getControl(name);
    }

    if (control)
    {
        control->setValue(value, false);
        return true;
    }
    return false;
}

bool LLAppViewer::initConfiguration()
{
    //Load settings files list
    std::string settings_file_list = gDirUtilp->getExpandedFilename(LL_PATH_APP_SETTINGS, "settings_files.xml");
    LLXMLNodePtr root;
    bool success = LLXMLNode::parseFile(settings_file_list, root, NULL);
    if (!success)
    {
        LL_WARNS() << "Cannot load default configuration file " << settings_file_list << LL_ENDL;
        LLError::LLUserWarningMsg::showMissingFiles();
        if (gDirUtilp->fileExists(settings_file_list))
        {
            LL_ERRS() << "Cannot load default configuration file settings_files.xml. "
                << "Please reinstall viewer from https://www.firestormviewer.org/choose-your-platform/ "
                << "and contact https://www.firestormviewer.org/support if issue persists after reinstall."
                << LL_ENDL;
        }
        else
        {
            LL_ERRS() << "Default configuration file settings_files.xml not found. "
                << "Please reinstall viewer from https://www.firestormviewer.org/choose-your-platform/ "
                << "and contact https://www.firestormviewer.org/support if issue persists after reinstall."
                << LL_ENDL;
        }
    }

    mSettingsLocationList = new SettingsFiles();

    LLXUIParser parser;
    parser.readXUI(root, *mSettingsLocationList, settings_file_list);

    if (!mSettingsLocationList->validateBlock())
    {
        LLError::LLUserWarningMsg::showMissingFiles();
        LL_ERRS() << "Invalid settings file list " << settings_file_list << LL_ENDL;
    }

    // The settings and command line parsing have a fragile
    // order-of-operation:
    // - load defaults from app_settings
    // - set procedural settings values
    // - read command line settings
    // - selectively apply settings needed to load user settings.
    // - load overrides from user_settings
    // - apply command line settings (to override the overrides)
    // - load per account settings (happens in llstartup

    // - load defaults
    bool set_defaults = true;
    if(!loadSettingsFromDirectory("Default", set_defaults))
    {
        OSMessageBox(
            "Unable to load default settings file. The installation may be corrupted.",
            LLStringUtil::null,OSMB_OK);
        return false;
    }

    //<FS:Techwolf Lupindo>
    // load defaults overide here. Can not use settings_files.xml as path is different then above loading of defaults.
    std::string fsdata_defaults = gDirUtilp->getExpandedFilename(LL_PATH_USER_SETTINGS, llformat("fsdata_defaults.%s.xml", LLVersionInfo::getInstance()->getShortVersion().c_str()));
    std::string fsdata_global = "Global";
    std::shared_ptr<LLControlGroup> settings_group = LLControlGroup::getInstance(fsdata_global);
    if(settings_group && settings_group->loadFromFile(fsdata_defaults, set_defaults))
    {
        LL_INFOS() << "Loaded settings file " << fsdata_defaults << LL_ENDL;
    }
    //</FS:Techwolf Lupindo>

    initStrings(); // setup paths for LLTrans based on settings files only
    // - set procedural settings
    // Note: can't use LL_PATH_PER_SL_ACCOUNT for any of these since we haven't logged in yet
        //gSavedSettings.setString("ClientSettingsFile", gDirUtilp->getExpandedFilename(LL_PATH_USER_SETTINGS, getSettingsFilename("Default", "Global")));
        gSavedSettings.setString("ClientSettingsFile", gDirUtilp->getExpandedFilename(LL_PATH_USER_SETTINGS, getSettingsFilename("User", "Global")));
        gSavedSettings.setString("CrashSettingsFile", gDirUtilp->getExpandedFilename(LL_PATH_USER_SETTINGS, getSettingsFilename("User", "CrashSettings")));

#ifndef LL_RELEASE_FOR_DOWNLOAD
    // provide developer build only overrides for these control variables that are not
    // persisted to settings.xml
    LLControlVariable* c = gSavedSettings.getControl("AllowMultipleViewers");
    if (c)
    {
        c->setValue(true, false);
    }

    gSavedSettings.setBOOL("QAMode", true );
    gSavedSettings.setS32("WatchdogEnabled", 0);
#endif

    // These are warnings that appear on the first experience of that condition.
    // They are already set in the settings_default.xml file, but still need to be added to LLFirstUse
    // for disable/reset ability
//  LLFirstUse::addConfigVariable("FirstBalanceIncrease");
//  LLFirstUse::addConfigVariable("FirstBalanceDecrease");
//  LLFirstUse::addConfigVariable("FirstSit");
//  LLFirstUse::addConfigVariable("FirstMap");
//  LLFirstUse::addConfigVariable("FirstGoTo");
//  LLFirstUse::addConfigVariable("FirstBuild");
//  LLFirstUse::addConfigVariable("FirstLeftClickNoHit");
//  LLFirstUse::addConfigVariable("FirstTeleport");
//  LLFirstUse::addConfigVariable("FirstOverrideKeys");
//  LLFirstUse::addConfigVariable("FirstAttach");
//  LLFirstUse::addConfigVariable("FirstAppearance");
//  LLFirstUse::addConfigVariable("FirstInventory");
//  LLFirstUse::addConfigVariable("FirstSandbox");
//  LLFirstUse::addConfigVariable("FirstFlexible");
//  LLFirstUse::addConfigVariable("FirstDebugMenus");
//  LLFirstUse::addConfigVariable("FirstSculptedPrim");
//  LLFirstUse::addConfigVariable("FirstVoice");
//  LLFirstUse::addConfigVariable("FirstMedia");

    // - read command line settings.
    LLControlGroupCLP clp;
    std::string cmd_line_config = gDirUtilp->getExpandedFilename(LL_PATH_APP_SETTINGS,
                                                          "cmd_line.xml");

    clp.configure(cmd_line_config, &gSavedSettings);

    if(!initParseCommandLine(clp))
    {
        handleCommandLineError(clp);
        return false;
    }

    // - selectively apply settings

    // If the user has specified a alternate settings file name.
    // Load it now before loading the user_settings/settings.xml
    if(clp.hasOption("settings"))
    {
        std::string user_settings_filename =
            gDirUtilp->getExpandedFilename(LL_PATH_USER_SETTINGS,
                                           clp.getOption("settings")[0]);
        gSavedSettings.setString("ClientSettingsFile", user_settings_filename);
        // SJ: if asked to purge configuration, remove custom user-settings file before it will be read
        if (mPurgeSettings)
        {
            LLFile::remove(user_settings_filename);
        }

        LL_INFOS("Settings")    << "Using command line specified settings filename: "
            << user_settings_filename << LL_ENDL;
    }
    else
    {
        // SJ: if asked to purge configuration, remove default user-settings file before it will be read
        if (mPurgeSettings)
        {
            LLFile::remove(gDirUtilp->getExpandedFilename(LL_PATH_USER_SETTINGS, getSettingsFilename("User", "Global")));
        }

    }


    // - load overrides from user_settings
    loadSettingsFromDirectory("User");

    if (gSavedSettings.getBOOL("FirstRunThisInstall"))
    {
        // Set firstrun flag to indicate that some further init actiona should be taken
        // like determining screen DPI value and so on
        mIsFirstRun = true;

        // <FS>
        if (gSavedSettings.getString("SessionSettingsFile").empty())
        {
            gSavedSettings.setString("SessionSettingsFile", "settings_firestorm.xml");
        }
        // </FS>


        gSavedSettings.setBOOL("FirstRunThisInstall", false);
    }

// <FS:Beq> FIRE-29819 Set ForceShowGrid to true always, unless expressly disabled
// FSOpenSimAlwaysForcesShowGrid is added to allow closed grids to soft disable the default behaviour
#if OPENSIM && !SINGLEGRID
    if (!gSavedSettings.getBOOL("ForceShowGrid") && gSavedSettings.getBOOL("FSOpenSimAlwaysForceShowGrid"))
    {
        gSavedSettings.setBOOL("ForceShowGrid", true);
    }
#endif
// </FS:Beq>
    // <FS:CR> Compatibility with old backups
    // Put gSavedSettings here, gSavedPerAccountSettings in llstartup.cpp
    // *TODO: Should we keep these around forever or just three release cycles?
    if (gSavedSettings.getBOOL("FSFirstRunAfterSettingsRestore"))
    {
        // Nothing happened...
    }
    // </FS:CR>

    //WS: Set the usersessionsettingsfile to the account_SessionSettingsFile file. This allows settings_per_accounts to be per session.
    if(!gSavedSettings.getString("SessionSettingsFile").empty())
    {
        if(gSavedSettings.getString("UserSessionSettingsFile").empty())
            gSavedSettings.setString("UserSessionSettingsFile","account_" + gSavedSettings.getString("SessionSettingsFile"));
    }
    else
    {
        gSavedSettings.setString("UserSessionSettingsFile","");
    }

    if (clp.hasOption("sessionsettings"))
    {
        std::string session_settings_filename = clp.getOption("sessionsettings")[0];
        gSavedSettings.setString("SessionSettingsFile", session_settings_filename);
        LL_INFOS("Settings")    << "Using session settings filename: "
            << session_settings_filename << LL_ENDL;
    }
    loadSettingsFromDirectory("Session",true); // AO The session file turns into the new defaults

    if (clp.hasOption("usersessionsettings"))
    {
        std::string user_session_settings_filename = clp.getOption("usersessionsettings")[0];
        gSavedSettings.setString("UserSessionSettingsFile", user_session_settings_filename);
        LL_INFOS("Settings") << "Using user session settings filename: "
            << user_session_settings_filename << LL_ENDL;

    }


    loadSettingsFromDirectory("UserSession");

    //AO: Re-read user settings again. This is a Firestorm hack to get user settings to override modes
    //Todo, find a cleaner way of doing this via the various set_default arguments.
    loadSettingsFromDirectory("User");

    // <FS:Ansariel> Debug setting to disable log throttle
    nd::logging::setThrottleEnabled(gSavedSettings.getBOOL("FSEnableLogThrottle"));

    // - apply command line settings
    if (! clp.notify())
    {
        handleCommandLineError(clp);
        return false;
    }

    // Register the core crash option as soon as we can
    // if we want gdb post-mortem on cores we need to be up and running
    // ASAP or we might miss init issue etc.
    if(gSavedSettings.getBOOL("DisableCrashLogger"))
    {
        LL_WARNS() << "Crashes will be handled by system, stack trace logs and crash logger are both disabled" << LL_ENDL;
        disableCrashlogger();
    }

    gNonInteractive = gSavedSettings.getBOOL("NonInteractive");
    // Handle initialization from settings.
    // Start up the debugging console before handling other options.
    if (gSavedSettings.getBOOL("ShowConsoleWindow") && !gNonInteractive)
    {
        initConsole();
    }

    if(clp.hasOption("help"))
    {
        std::ostringstream msg;
        msg << LLTrans::getString("MBCmdLineUsg") << "\n" << clp;
        LL_INFOS()  << msg.str() << LL_ENDL;

        OSMessageBox(
            msg.str(),
            LLStringUtil::null,
            OSMB_OK);

        return false;
    }

    if(clp.hasOption("set"))
    {
        const LLCommandLineParser::token_vector_t& set_values = clp.getOption("set");
        if(0x1 & set_values.size())
        {
            LL_WARNS() << "Invalid '--set' parameter count." << LL_ENDL;
        }
        else
        {
            LLCommandLineParser::token_vector_t::const_iterator itr = set_values.begin();
            for(; itr != set_values.end(); ++itr)
            {
                const std::string& name = *itr;
                const std::string& value = *(++itr);
                if (!tempSetControl(name,value))
                {
                    LL_WARNS() << "Failed --set " << name << ": setting name unknown." << LL_ENDL;
                }
            }
        }
    }

    if  (clp.hasOption("logevents")) {
        LLViewerEventRecorder::instance().setEventLoggingOn();
    }

    std::string CmdLineChannel(gSavedSettings.getString("CmdLineChannel"));
    if(! CmdLineChannel.empty())
    {
        LLVersionInfo::instance().resetChannel(CmdLineChannel);
    }

    // If we have specified crash on startup, set the global so we'll trigger the crash at the right time
    gCrashOnStartup = gSavedSettings.getBOOL("CrashOnStartup");

    if (gSavedSettings.getBOOL("LogPerformance"))
    {
        LLTrace::BlockTimer::sLog = true;
        LLTrace::BlockTimer::sLogName = std::string("performance");
    }

    std::string test_name(gSavedSettings.getString("LogMetrics"));
    if (! test_name.empty())
    {
        LLTrace::BlockTimer::sMetricLog = true;
        // '--logmetrics' is specified with a named test metric argument so the data gathering is done only on that test
        // In the absence of argument, every metric would be gathered (makes for a rather slow run and hard to decipher report...)
        LL_INFOS() << "'--logmetrics' argument : " << test_name << LL_ENDL;
        LLTrace::BlockTimer::sLogName = test_name;
    }

    if (clp.hasOption("graphicslevel"))
    {
        // User explicitly requested --graphicslevel on the command line. We
        // expect this switch has already set RenderQualityPerformance. Check
        // that value for validity later.
        // Capture the requested value separately from the settings variable
        // because, if this is the first run, LLViewerWindow's constructor
        // will call LLFeatureManager::applyRecommendedSettings(), which
        // overwrites this settings variable!
        mForceGraphicsLevel = gSavedSettings.getU32("RenderQualityPerformance");
    }

    // <FS:Beq> Start profiling immediately unless deferred.
#ifdef TRACE_ENABLE
    if(!gSavedSettings.getBOOL("DeferProfilingUntilConnected"))
    {
        gSavedSettings.setBOOL( "ProfilingActive", true );
        LLProfiling::active = true;
    }
#endif
    // </FS:Beq>

    LLFastTimerView::sAnalyzePerformance = gSavedSettings.getBOOL("AnalyzePerformance");
    gAgentPilot.setReplaySession(gSavedSettings.getBOOL("ReplaySession"));

    if (gSavedSettings.getBOOL("DebugSession"))
    {
        gDebugSession = true;
        gDebugGL = true;

        ll_init_fail_log(gDirUtilp->getExpandedFilename(LL_PATH_LOGS, "test_failures.log"));
    }

    if (gSavedSettings.getBOOL("RenderDebugGLSession"))
    {
        gDebugGLSession = true;
        gDebugGL = true;
        // gDebugGL can cause excessive logging
        // so it's limited to a single session
        gSavedSettings.setBOOL("RenderDebugGLSession", false);
    }

    // <FS:TT> Hacking to save the skin and theme for future use.
    mCurrentSkin = gSavedSettings.getString("SkinCurrent");
    mCurrentSkinTheme = gSavedSettings.getString("SkinCurrentTheme");
    // </FS:TT>

    const LLControlVariable* skinfolder = gSavedSettings.getControl("SkinCurrent");
    if(skinfolder && LLStringUtil::null != skinfolder->getValue().asString())
    {
        // Examining "Language" may not suffice -- see LLUI::getLanguage()
        // logic. Unfortunately LLUI::getLanguage() doesn't yet do us much
        // good because we haven't yet called LLUI::initClass().
// [SL:KB] - Patch: Viewer-Skins | Checked: 2012-12-26 (Catznip-3.4)
        gDirUtilp->setSkinFolder(skinfolder->getValue().asString(),
                                 gSavedSettings.getString("SkinCurrentTheme"),
                                 gSavedSettings.getString("Language"));
        loadSettingsFromDirectory("CurrentSkin");
// [/SL:KB]
//      gDirUtilp->setSkinFolder(skinfolder->getValue().asString(),
//                               gSavedSettings.getString("Language"));
    }

    if (gSavedSettings.getBOOL("SpellCheck"))
    {
        std::list<std::string> dict_list;
        std::string dict_setting = gSavedSettings.getString("SpellCheckDictionary");
        boost::split(dict_list, dict_setting, boost::is_any_of(std::string(",")));
        if (!dict_list.empty())
        {
            LLSpellChecker::setUseSpellCheck(dict_list.front());
            dict_list.pop_front();
            LLSpellChecker::instance().setSecondaryDictionaries(dict_list);
        }
    }

    if (gNonInteractive)
    {
        tempSetControl("AllowMultipleViewers", "true");
        tempSetControl("SLURLPassToOtherInstance", "false");
        tempSetControl("RenderWater", "false");
        tempSetControl("FlyingAtExit", "false");
        tempSetControl("WindowWidth", "1024");
        tempSetControl("WindowHeight", "200");
        LLError::setEnabledLogTypesMask(0);
        llassert_always(!gSavedSettings.getBOOL("SLURLPassToOtherInstance"));
    }


    // Handle slurl use. NOTE: Don't let SL-55321 reappear.
    // This initial-SLURL logic, up through the call to
    // sendURLToOtherInstance(), must precede LLSplashScreen::show() --
    // because if sendURLToOtherInstance() succeeds, we take a fast exit,
    // SKIPPING the splash screen and everything else.

    // *FIX: This init code should be made more robust to prevent
    // the issue SL-55321 from returning. One thought is to allow
    // only select options to be set from command line when a slurl
    // is specified. More work on the settings system is needed to
    // achieve this. For now...

    // *NOTE:Mani The command line parser parses tokens and is
    // setup to bail after parsing the '--url' option or the
    // first option specified without a '--option' flag (or
    // any other option that uses the 'last_option' setting -
    // see LLControlGroupCLP::configure())

    // What can happen is that someone can use IE (or potentially
    // other browsers) and do the rough equivalent of command
    // injection and steal passwords. Phoenix. SL-55321

    std::string starting_location;

    std::string cmd_line_login_location(gSavedSettings.getString("CmdLineLoginLocation"));
    if(! cmd_line_login_location.empty())
    {
        starting_location = cmd_line_login_location;
    }
    else
    {
        std::string default_login_location(gSavedSettings.getString("DefaultLoginLocation"));
        if (! default_login_location.empty())
        {
            starting_location = default_login_location;
        }
    }

    // <FS>The gridmanager doesn't know the grids yet, only prepare
    // parsing the slurls, actually done when the grids are fetched
    // (currently at the top of startup STATE_AUDIO_INIT,
    // but rather it belongs into the gridmanager)
    LLSLURL start_slurl;
    if (! starting_location.empty())
    {
        start_slurl = starting_location;
        // <FS:Ansariel> FIRE-11586: Restore grid manager workaround (grid is still empty here!)
        //LLStartUp::setStartSLURL(start_slurl);
        //if(start_slurl.getType() == LLSLURL::LOCATION)
        //{
        //  LLGridManager::getInstance()->setGridChoice(start_slurl.getGrid());
        //}
        LLStartUp::setStartSLURLString(starting_location);
        // </FS:Ansariel>

    }

    // NextLoginLocation is set as a side effect of LLStartUp::setStartSLURL()
    std::string nextLoginLocation = gSavedSettings.getString( "NextLoginLocation" );
    if ( !nextLoginLocation.empty() )
    {
        LL_DEBUGS("AppInit")<<"set start from NextLoginLocation: "<<nextLoginLocation<<LL_ENDL;
        LLStartUp::setStartSLURL(LLSLURL(nextLoginLocation));
    }
    else if (   (   clp.hasOption("login") || clp.hasOption("autologin"))
             && gSavedSettings.getString("CmdLineLoginLocation").empty())
    {
        // If automatic login from command line with --login switch
        // init StartSLURL location.
        std::string start_slurl_setting = gSavedSettings.getString("LoginLocation");
        LL_DEBUGS("AppInit") << "start slurl setting '" << start_slurl_setting << "'" << LL_ENDL;
        // <FS:AW crash on startup>
        // also here LLSLURLs are not available at this point of startup
        //LLStartUp::setStartSLURL(LLSLURL(start_slurl_setting));
        LLStartUp::setStartSLURLString(start_slurl_setting);
        // </FS:AW crash on startup>
    }
    else
    {
        // the login location will be set by the login panel (see LLPanelLogin)
    }

    // <FS:Ansariel> Option to not save password if using login cmdline switch
    if (clp.hasOption("logindontsavepassword") && clp.hasOption("login"))
    {
        gSavedSettings.setBOOL("FSLoginDontSavePassword", true);
    }
    // </FS:Ansariel>

    //RN: if we received a URL, hand it off to the existing instance.
    // don't call anotherInstanceRunning() when doing URL handoff, as
    // it relies on checking a marker file which will not work when running
    // out of different directories

    if (start_slurl.isValid() &&
        (gSavedSettings.getBOOL("SLURLPassToOtherInstance")))
    {
        // <FS:Ansariel> FIRE-11586: Temporary fix until grid manager has been reworked
        //if (sendURLToOtherInstance(start_slurl.getSLURLString()))
        if (sendURLToOtherInstance(starting_location))
        // </FS:Ansariel>
        {
            // successfully handed off URL to existing instance, exit
            return false;
        }
    }

    // Display splash screen.  Must be after above check for previous
    // crash as this dialog is always frontmost.
    std::string splash_msg;
    LLStringUtil::format_map_t args;
    //<FS:AW set the APP_NAME to Firestorm instead of the grid connected to>
    // //args["[APP_NAME]"] = LLTrans::getString("SECOND_LIFE");
    args["[APP_NAME]"] =  LLTrans::getString("APP_NAME");
    //<FS:AW set the APP_NAME to Firestorm instead of the grid connected to>
    splash_msg = LLTrans::getString("StartupLoading", args);
    LLSplashScreen::show();
    LLSplashScreen::update(splash_msg);

    //LLVolumeMgr::initClass();
    LLVolumeMgr* volume_manager = new LLVolumeMgr();
    volume_manager->useMutex(); // LLApp and LLMutex magic must be manually enabled
    LLPrimitive::setVolumeManager(volume_manager);

    // Note: this is where we used to initialize gFeatureManagerp.

    gStartTime = totalTime();

    //
    // Set the name of the window
    //
    gWindowTitle = LLVersionInfo::getInstance()->getChannelAndVersion();    // <FS:CR>
#if LL_DEBUG
    gWindowTitle += std::string(" [DEBUG]");
#endif
    if (!gArgs.empty())
    {
    gWindowTitle += std::string(" ") + gArgs;
    }
    LLStringUtil::truncate(gWindowTitle, 255);

    //
    // Check for another instance of the app running
    // This happens AFTER LLSplashScreen::show(). That may or may not be
    // important.
    //
    if (mSecondInstance && !gSavedSettings.getBOOL("AllowMultipleViewers"))
    {
        OSMessageBox(
            LLTrans::getString("MBAlreadyRunning"),
            LLStringUtil::null,
            OSMB_OK);
        return false;
    }

    // <FS:Ansariel> Voice in multiple instances
    //if (mSecondInstance)
    //{
    //  // This is the second instance of SL. Mute voice,
    //  // but make sure the setting is *not* persisted.
    //  LLControlVariable* enable_voice = gSavedSettings.getControl("EnableVoiceChat");
    //  if(enable_voice)
    //  {
    //      const bool DO_NOT_PERSIST = false;
    //      enable_voice->setValue(LLSD(false), DO_NOT_PERSIST);
    //  }
    //}
    // </FS:Ansariel>

    gLastRunVersion = gSavedSettings.getString("LastRunVersion");

    loadColorSettings();

    // Let anyone else who cares know that we've populated our settings
    // variables.
    for (const auto& key : LLControlGroup::key_snapshot())
    {
        // For each named instance of LLControlGroup, send an event saying
        // we've initialized an LLControlGroup instance by that name.
        LLEventPumps::instance().obtain("LLControlGroup").post(LLSDMap("init", key));
    }

    LLError::LLUserWarningMsg::setOutOfMemoryStrings(LLTrans::getString("MBOutOfMemoryTitle"), LLTrans::getString("MBOutOfMemoryErr"));

// [RLVa:KB] - Patch: RLVa-2.1.0
    if (LLControlVariable* pControl = gSavedSettings.getControl(RlvSettingNames::Main))
    {
        if ( (pControl->getValue().asBoolean()) && (pControl->hasUnsavedValue()) )
        {
            pControl->resetToDefault();
            pControl->setValue(false);

            std::ostringstream msg;
            msg << LLTrans::getString("RLVaToggleMessageLogin", LLSD().with("[STATE]", LLTrans::getString("RLVaToggleDisabled")));
            OSMessageBox(msg.str(), LLStringUtil::null, OSMB_OK);
        }
    }
// [/RLVa:KB]

    return true; // Config was successful.
}

// The following logic is replicated in initConfiguration() (to be able to get
// some initial strings before we've finished initializing enough to know the
// current language) and also in init() (to initialize for real). Somehow it
// keeps growing, necessitating a method all its own.
void LLAppViewer::initStrings()
{
    std::string strings_file = "strings.xml";
    std::string strings_path_full = gDirUtilp->findSkinnedFilenameBaseLang(LLDir::XUI, strings_file);
    if (strings_path_full.empty() || !LLFile::isfile(strings_path_full))
    {
        if (strings_path_full.empty())
        {
            LL_WARNS() << "The file '" << strings_file << "' is not found" << LL_ENDL;
        }
        else
        {
            llstat st;
            int rc = LLFile::stat(strings_path_full, &st);
            if (rc != 0)
            {
                LL_WARNS() << "The file '" << strings_path_full << "' failed to get status. Error code: " << rc << LL_ENDL;
            }
            else if (S_ISDIR(st.st_mode))
            {
                LL_WARNS() << "The filename '" << strings_path_full << "' is a directory name" << LL_ENDL;
            }
            else
            {
                LL_WARNS() << "The filename '" << strings_path_full << "' doesn't seem to be a regular file name" << LL_ENDL;
            }
        }

        // initial check to make sure files are there failed
        gDirUtilp->dumpCurrentDirectories(LLError::LEVEL_WARN);
        LLError::LLUserWarningMsg::showMissingFiles();
        LL_ERRS() << "Viewer failed to find localization and UI files."
            << " Please reinstall viewer from https://www.firestormviewer.org/downloads"
            << " and contact https://www.firestormviewer.org/support if issue persists after reinstall." << LL_ENDL;
    }
    LLTransUtil::parseStrings(strings_file, default_trans_args);
    LLTransUtil::parseLanguageStrings("language_settings.xml");

    // parseStrings() sets up the LLTrans substitution table. Add this one item.
    LLTrans::setDefaultArg("[sourceid]", gSavedSettings.getString("sourceid"));

    // Now that we've set "[sourceid]", have to go back through
    // default_trans_args and reinitialize all those other keys because some
    // of them, in turn, reference "[sourceid]".
    for (const std::string& key : default_trans_args)
    {
        std::string brackets(key), nobrackets(key);
        // Invalid to inspect key[0] if key is empty(). But then, the entire
        // body of this loop is pointless if key is empty().
        if (key.empty())
            continue;

        if (key[0] != '[')
        {
            // key was passed without brackets. That means that 'nobrackets'
            // is correct but 'brackets' is not.
            brackets = STRINGIZE('[' << brackets << ']');
        }
        else
        {
            // key was passed with brackets. That means that 'brackets' is
            // correct but 'nobrackets' is not. Erase the left bracket.
            nobrackets.erase(0, 1);
            std::string::size_type length(nobrackets.length());
            if (length && nobrackets[length - 1] == ']')
            {
                nobrackets.erase(length - 1);
            }
        }
        // Calling LLTrans::getString() is what embeds the other default
        // translation strings into this one.
        LLTrans::setDefaultArg(brackets, LLTrans::getString(nobrackets));
    }

    // <FS:Ansariel> Set version number in VIEWER_GENERATION default substitute automatically
    LLStringUtil:: format_map_t gen_args;
    gen_args["[VERSION]"] = llformat("%d", LLVersionInfo::getInstance()->getMajor());
    LLTrans::setDefaultArg("[VIEWER_GENERATION]", LLTrans::getString("VIEWER_GENERATION", gen_args));
    LLTrans::setDefaultArg("[SHORT_VIEWER_GENERATION]", LLTrans::getString("SHORT_VIEWER_GENERATION", gen_args));
    // </FS:Ansariel>
}

bool LLAppViewer::meetsRequirementsForMaximizedStart()
{
    bool maximizedOk = (gSysMemory.getPhysicalMemoryKB() >= U32Gigabytes(1));

    return maximizedOk;
}

bool LLAppViewer::initWindow()
{
    LL_INFOS("AppInit") << "Initializing window..." << LL_ENDL;

    // store setting in a global for easy access and modification
    gHeadlessClient = gSavedSettings.getBOOL("HeadlessClient");

    // always start windowed
    bool ignorePixelDepth = gSavedSettings.getBOOL("IgnorePixelDepth");

    LLViewerWindow::Params window_params;
    window_params
        .title(gWindowTitle)
        .name(VIEWER_WINDOW_CLASSNAME)
        .x(gSavedSettings.getS32("WindowX"))
        .y(gSavedSettings.getS32("WindowY"))
        .width(gSavedSettings.getU32("WindowWidth"))
        .height(gSavedSettings.getU32("WindowHeight"))
        .min_width(gSavedSettings.getU32("MinWindowWidth"))
        .min_height(gSavedSettings.getU32("MinWindowHeight"))
/// <FS:CR> Since the 3.6.5 merge, setting fullscreen does terrible bad things on macs like opening
/// all floaters and menus off the left side of the screen. Let's not do that right now...
/// Hardcoding full screen OFF until it's fixed. On 10.7+ we have native full screen support anyway.
#ifndef LL_DARWIN
        .fullscreen(gSavedSettings.getBOOL("FullScreen"))
#else // !LL_DARWIN
        .fullscreen(false)
#endif // !LL_DARWIN
// </FS:CR>
        .ignore_pixel_depth(ignorePixelDepth)
        .first_run(mIsFirstRun);

    gViewerWindow = new LLViewerWindow(window_params);

    LL_INFOS("AppInit") << "gViewerwindow created." << LL_ENDL;

    // Need to load feature table before cheking to start watchdog.
    bool use_watchdog = false;
    int watchdog_enabled_setting = gSavedSettings.getS32("WatchdogEnabled");
    if (watchdog_enabled_setting == -1)
    {
        use_watchdog = !LLFeatureManager::getInstance()->isFeatureAvailable("WatchdogDisabled");
    }
    else
    {
        // The user has explicitly set this setting; always use that value.
        use_watchdog = bool(watchdog_enabled_setting);
    }

    LL_INFOS("AppInit") << "watchdog"
                        << (use_watchdog ? " " : " NOT ")
                        << "enabled"
                        << " (setting = " << watchdog_enabled_setting << ")"
                        << LL_ENDL;

    if (use_watchdog)
    {
        LLWatchdog::getInstance()->init();
    }

    // <FS:Ansariel> Init group notices, IMs and chiclets position before the
    //               screenchannel gets created
    gSavedSettings.setBOOL("InternalShowGroupNoticesTopRight", gSavedSettings.getBOOL("ShowGroupNoticesTopRight"));

    LLNotificationsUI::LLNotificationManager::getInstance();


#ifdef LL_DARWIN
    //Satisfy both MAINT-3135 (OSX 10.6 and earlier) MAINT-3288 (OSX 10.7 and later)
    LLOSInfo& os_info = LLOSInfo::instance();
    if (os_info.mMajorVer == 10 && os_info.mMinorVer < 7)
    {
        if ( os_info.mMinorVer == 6 && os_info.mBuild < 8 )
            gViewerWindow->getWindow()->setOldResize(true);
    }
#endif

    if (gSavedSettings.getBOOL("WindowMaximized"))
    {
        gViewerWindow->getWindow()->maximize();
    }

    //
    // Initialize GL stuff
    //

    if (mForceGraphicsLevel && (LLFeatureManager::instance().isValidGraphicsLevel(*mForceGraphicsLevel)))
    {
        LLFeatureManager::getInstance()->setGraphicsLevel(*mForceGraphicsLevel, false);
        gSavedSettings.setU32("RenderQualityPerformance", *mForceGraphicsLevel);
    }

    // Set this flag in case we crash while initializing GL
    gSavedSettings.setBOOL("RenderInitError", true);
    gSavedSettings.saveToFile( gSavedSettings.getString("ClientSettingsFile"), true );

    gPipeline.init();
    LL_INFOS("AppInit") << "gPipeline Initialized" << LL_ENDL;

    stop_glerror();
    gViewerWindow->initGLDefaults();

    gSavedSettings.setBOOL("RenderInitError", false);
    gSavedSettings.saveToFile( gSavedSettings.getString("ClientSettingsFile"), true );

    //If we have a startup crash, it's usually near GL initialization, so simulate that.
    if(gCrashOnStartup)
    {
        LLAppViewer::instance()->forceErrorLLError();
    }

    //
    // Determine if the window should start maximized on initial run based
    // on graphics capability
    //
    if (gSavedSettings.getBOOL("FirstLoginThisInstall") && meetsRequirementsForMaximizedStart())
    {
        LL_INFOS("AppInit") << "This client met the requirements for a maximized initial screen." << LL_ENDL;
        gSavedSettings.setBOOL("WindowMaximized", true);
    }

    if (gSavedSettings.getBOOL("WindowMaximized"))
    {
        gViewerWindow->getWindow()->maximize();
    }

    LLUI::getInstance()->mWindow = gViewerWindow->getWindow();

    // Show watch cursor
    gViewerWindow->setCursor(UI_CURSOR_WAIT);

    // Finish view initialization
    gViewerWindow->initBase();

    // show viewer window
    //gViewerWindow->getWindow()->show();

    LL_INFOS("AppInit") << "Window initialization done." << LL_ENDL;

    return true;
}

bool LLAppViewer::isUpdaterMissing()
{
    return mUpdaterNotFound;
}

bool LLAppViewer::waitForUpdater()
{
    return !gSavedSettings.getBOOL("CmdLineSkipUpdater") && !mUpdaterNotFound && !gNonInteractive;
}

void LLAppViewer::writeDebugInfo(bool isStatic)
{
#if LL_WINDOWS && LL_BUGSPLAT
    // bugsplat does not create dump folder and debug logs are written directly
    // to logs folder, so it conflicts with main instance
    if (mSecondInstance)
    {
        return;
    }
#endif

    //Try to do the minimum when writing data during a crash.
    std::string* debug_filename;
    debug_filename = ( isStatic
        ? getStaticDebugFile()
        : getDynamicDebugFile() );

    LL_INFOS() << "Writing debug file " << *debug_filename << LL_ENDL;
    llofstream out_file(debug_filename->c_str());

    isStatic ?  LLSDSerialize::toPrettyXML(gDebugInfo, out_file)
             :  LLSDSerialize::toPrettyXML(gDebugInfo["Dynamic"], out_file);
}

LLSD LLAppViewer::getViewerInfo() const
{
    // The point of having one method build an LLSD info block and the other
    // construct the user-visible About string is to ensure that the same info
    // is available to a getInfo() caller as to the user opening
    // LLFloaterAbout.
    LLSD info;
    auto& versionInfo(LLVersionInfo::instance());
    // With GitHub builds, the build number is too big to fit in a 32-bit int,
    // and LLSD doesn't deal with integers wider than int. Use string.
    info["VIEWER_VERSION"] = llsd::array(versionInfo.getMajor(), versionInfo.getMinor(),
                                         versionInfo.getPatch(), stringize(versionInfo.getBuild()));
    info["VIEWER_VERSION_STR"] = versionInfo.getVersion();
    info["BUILD_DATE"] = __DATE__;
    info["BUILD_TIME"] = __TIME__;
    info["CHANNEL"] = versionInfo.getChannel();
    info["ADDRESS_SIZE"] = ADDRESS_SIZE;
    //std::string build_config = versionInfo.getBuildConfig();
    //if (build_config != "Release")
    //{
    //  info["BUILD_CONFIG"] = build_config;
    //}
#ifdef USE_AVX2_OPTIMIZATION
    info["SIMD"] = "AVX2";
#elif USE_AVX_OPTIMIZATION
    info["SIMD"] = "AVX";
#else
    info["SIMD"] = "SSE2";
#endif

// <FS:CR> FIRE-8273: Add Open-sim indicator to About floater
#if defined OPENSIM
    info["BUILD_TYPE"] = LLTrans::getString("FSWithOpensim");
#elif defined HAVOK_TPV
    info["BUILD_TYPE"] = LLTrans::getString("FSWithHavok");
#else
    info["BUILD_TYPE"] = std::string();
#endif // OPENSIM
// </FS:CR>
    info["SKIN"] = gSavedSettings.getString("FSInternalSkinCurrent");
    info["THEME"] = gSavedSettings.getString("FSInternalSkinCurrentTheme");

    //[FIRE 3113 : SJ] Added Font and fontsize to info
    std::string font_name;
    std::string fsInternalFontSettingsFile = gSavedSettings.getString("FSInternalFontSettingsFile");
    if (LLTrans::findString(font_name, "font_" + fsInternalFontSettingsFile))
    {
        info["FONT"] = font_name;
    }
    else
    {
        info["FONT"] = LLTrans::getString("font_unknown");
    }
    info["FONT_SIZE"] = gSavedSettings.getF32("FSFontSizeAdjustment");
    info["FONT_SCREEN_DPI"] = gSavedSettings.getF32("FontScreenDPI");

    // <FS:PP> FIRE-15714: UI Scaling in SysInfo
    info["UI_SCALE_FACTOR"] = gSavedSettings.getF32("UIScaleFactor");

    //[FIRE-3923 : SJ] Added Drawdistance, bandwidth and LOD to info
    info["DRAW_DISTANCE"] = gSavedSettings.getF32("RenderFarClip");
    info["BANDWIDTH"] = gSavedSettings.getF32("ThrottleBandwidthKBPS");
    info["LOD"] = gSavedSettings.getF32("RenderVolumeLODFactor");

    //[FIRE 3113 : SJ] Added Settingsfile to info
    std::string mode_name;
    std::string sessionSettingsFile = gSavedSettings.getString("SessionSettingsFile");
    if (LLTrans::findString(mode_name, "mode_" + sessionSettingsFile))
    {
        info["MODE"] = mode_name;
    }
    else
    {
        info["MODE"] = LLTrans::getString("mode_unknown");
    }

    // return a URL to the release notes for this viewer, such as:
    // https://releasenotes.secondlife.com/viewer/2.1.0.123456.html
    // <FS:Ansariel> FIRE-13993: Create URL in the form of https://wiki.firestormviewer.org/firestorm_change_log_x.y.z.rev
    //std::string url = versionInfo.getReleaseNotes(); // VVM supplied
    //if (url.empty())
    //{
    //    url = LLTrans::getString("RELEASE_NOTES_BASE_URL");
    //    if (!LLStringUtil::endsWith(url, "/"))
    //        url += "/";
    //    url += LLURI::escape(versionInfo.getVersion()) + ".html";
    //}
    //info["VIEWER_RELEASE_NOTES_URL"] = url;
    std::string url = LLTrans::getString("RELEASE_NOTES_BASE_URL") + LLURI::escape(versionInfo.getVersion());
    info["VIEWER_RELEASE_NOTES_URL"] = url;
    // </FS:Ansariel>

#if LL_MSVC
    info["COMPILER"] = "MSVC";
    info["COMPILER_VERSION"] = _MSC_VER;
#elif LL_CLANG  // <FS:CR> Clang identification
    info["COMPILER"] = "Clang";
    info["COMPILER_VERSION"] = CLANG_VERSION_STRING;
#elif LL_GNUC
    info["COMPILER"] = "GCC";
    info["COMPILER_VERSION"] = GCC_VERSION;
#endif

    // Position
    LLViewerRegion* region = gAgent.getRegion();
    if (region)
    {
// [RLVa:KB] - Checked: 2014-02-24 (RLVa-1.4.10)
        if (RlvActions::canShowLocation())
        {
// [/RLVa:KB]
            LLVector3d pos = gAgent.getPositionGlobal();
            info["POSITION"] = ll_sd_from_vector3d(pos);
            info["POSITION_LOCAL"] = ll_sd_from_vector3(gAgent.getPosAgentFromGlobal(pos));
            info["REGION"] = gAgent.getRegion()->getName();
            boost::regex regex("\\.(secondlife|lindenlab)\\..*");
            info["HOSTNAME"] = boost::regex_replace(gAgent.getRegion()->getSimHostName(), regex, "");
            LLSLURL slurl;
            LLAgentUI::buildSLURL(slurl);
            info["SLURL"] = slurl.getSLURLString();
// [RLVa:KB] - Checked: 2014-02-24 (RLVa-1.4.10)
        }
        else
        {
            info["REGION"] = RlvStrings::getString(RlvStringKeys::Hidden::Region);
        }
        info["SERVER_VERSION"] = gLastVersionChannel;
// [/RLVa:KB]
    }

    // CPU
    LLMemory::updateMemoryInfo();
    info["CPU"] = gSysCPU.getCPUString();
    info["MEMORY_MB"] = LLSD::Integer(gSysMemory.getPhysicalMemoryKB().valueInUnits<LLUnits::Megabytes>());
    info["USED_RAM"] = LLSD::Real(LLMemory::getAllocatedMemKB().valueInUnits<LLUnits::Megabytes>());
    info["CONCURRENCY"] = LLSD::Integer((S32)boost::thread::hardware_concurrency());    // <FS:Beq> Add hardware concurrency to info
    // Moved hack adjustment to Windows memory size into llsys.cpp
    info["OS_VERSION"] = LLOSInfo::instance().getOSString();
    info["GRAPHICS_CARD_VENDOR"] = ll_safe_string((const char*)(glGetString(GL_VENDOR)));
    info["GRAPHICS_CARD"] = ll_safe_string((const char*)(glGetString(GL_RENDERER)));
    info["GRAPHICS_CARD_MEMORY"] = gGLManager.mVRAM;

#if LL_WINDOWS
    std::string drvinfo;

    if (gGLManager.mIsIntel)
    {
        drvinfo = gDXHardware.getDriverVersionWMI(LLDXHardware::GPU_INTEL);
    }
    else if (gGLManager.mIsNVIDIA)
    {
        drvinfo = gDXHardware.getDriverVersionWMI(LLDXHardware::GPU_NVIDIA);
    }
    else if (gGLManager.mIsAMD)
    {
        drvinfo = gDXHardware.getDriverVersionWMI(LLDXHardware::GPU_AMD);
    }

    if (drvinfo.empty())
    {
        // Generic/substitute windows driver? Unknown vendor?
        LL_WARNS("DriverVersion") << "Vendor based driver search failed, searching for any driver" << LL_ENDL;
        drvinfo = gDXHardware.getDriverVersionWMI(LLDXHardware::GPU_ANY);
    }

    if (!drvinfo.empty())
    {
        info["GRAPHICS_DRIVER_VERSION"] = drvinfo;
    }
    else
    {
        LL_WARNS("DriverVersion")<< "Cannot get driver version from getDriverVersionWMI" << LL_ENDL;
        LLSD driver_info = gDXHardware.getDisplayInfo();
        if (driver_info.has("DriverVersion"))
        {
            info["GRAPHICS_DRIVER_VERSION"] = driver_info["DriverVersion"];
        }
    }
#endif

// [RLVa:KB] - Checked: 2010-04-18 (RLVa-1.2.0)
    info["RLV_VERSION"] = (rlv_handler_t::isEnabled()) ? RlvStrings::getVersionAbout() : LLTrans::getString("RLVaStatusDisabled");
// [/RLVa:KB]
    info["OPENGL_VERSION"] = ll_safe_string((const char*)(glGetString(GL_VERSION)));
    info["LIBCURL_VERSION"] = LLCore::LLHttp::getCURLVersion();
    // Settings

    LLRect window_rect = gViewerWindow->getWindowRectRaw();
    info["WINDOW_WIDTH"] = window_rect.getWidth();
    info["WINDOW_HEIGHT"] = window_rect.getHeight();
<<<<<<< HEAD

    // <FS> Custom sysinfo
    //info["FONT_SIZE_ADJUSTMENT"] = gSavedSettings.getF32("FontScreenDPI");
    //info["UI_SCALE"] = gSavedSettings.getF32("UIScaleFactor");
    //info["DRAW_DISTANCE"] = gSavedSettings.getF32("RenderFarClip");
    //info["NET_BANDWITH"] = gSavedSettings.getF32("ThrottleBandwidthKBPS");
    //info["LOD_FACTOR"] = gSavedSettings.getF32("RenderVolumeLODFactor");
    //info["RENDER_QUALITY"] = (F32)gSavedSettings.getU32("RenderQualityPerformance");
    //info["TEXTURE_MEMORY"] = gGLManager.mVRAM;
    // </FS>
=======
    info["FONT_SIZE_ADJUSTMENT"] = gSavedSettings.getF32("FontScreenDPI");
    info["UI_SCALE"] = gSavedSettings.getF32("UIScaleFactor");
    info["DRAW_DISTANCE"] = gSavedSettings.getF32("RenderFarClip");
    info["NET_BANDWITH"] = gSavedSettings.getF32("ThrottleBandwidthKBPS");
    info["LOD_FACTOR"] = gSavedSettings.getF32("RenderVolumeLODFactor");
    info["RENDER_QUALITY"] = (F32)gSavedSettings.getU32("RenderQualityPerformance");
    info["TEXTURE_MEMORY"] = LLSD::Integer(gGLManager.mVRAM);
>>>>>>> c95b4bf3

#if LL_DARWIN
    info["HIDPI"] = gHiDPISupport;
#endif

    // Libraries

    info["J2C_VERSION"] = LLImageJ2C::getEngineInfo();
    bool want_fullname = true;
    info["AUDIO_DRIVER_VERSION"] = gAudiop ? LLSD(gAudiop->getDriverName(want_fullname)) : "Undefined";
    if(LLVoiceClient::getInstance()->voiceEnabled())
    {
        LLVoiceVersionInfo version = LLVoiceClient::getInstance()->getVersion();
        const std::string build_version = version.mBuildVersion;
        std::ostringstream version_string;
        if (std::equal(build_version.begin(), build_version.begin() + version.serverVersion.size(),
                       version.serverVersion.begin()))
        {  // Normal case: Show type and build version.
            version_string << version.serverType << " " << build_version << std::endl;
        }
        else
        {  // Mismatch: Show both versions.
            version_string << version.serverVersion << "/" << build_version << std::endl;
        }
        info["VOICE_VERSION"] = version_string.str();
    }
    else
    {
        info["VOICE_VERSION"] = LLTrans::getString("NotConnected");
    }

//#if !LL_LINUX
    std::ostringstream cef_ver_codec;
    cef_ver_codec << "Dullahan: ";
    cef_ver_codec << DULLAHAN_VERSION_MAJOR;
    cef_ver_codec << ".";
    cef_ver_codec << DULLAHAN_VERSION_MINOR;
    cef_ver_codec << ".";
    cef_ver_codec << DULLAHAN_VERSION_POINT;
    cef_ver_codec << ".";
    cef_ver_codec << DULLAHAN_VERSION_BUILD;

    cef_ver_codec << std::endl;
    cef_ver_codec << "  CEF: ";
    cef_ver_codec << CEF_VERSION;

    cef_ver_codec << std::endl;
    cef_ver_codec << "  Chromium: ";
    cef_ver_codec << CHROME_VERSION_MAJOR;
    cef_ver_codec << ".";
    cef_ver_codec << CHROME_VERSION_MINOR;
    cef_ver_codec << ".";
    cef_ver_codec << CHROME_VERSION_BUILD;
    cef_ver_codec << ".";
    cef_ver_codec << CHROME_VERSION_PATCH;

    info["LIBCEF_VERSION"] = cef_ver_codec.str();
//#else
//  info["LIBCEF_VERSION"] = "Undefined";
//#endif

#if !LL_LINUX
    std::ostringstream vlc_ver_codec;
    vlc_ver_codec << LIBVLC_VERSION_MAJOR;
    vlc_ver_codec << ".";
    vlc_ver_codec << LIBVLC_VERSION_MINOR;
    vlc_ver_codec << ".";
    vlc_ver_codec << LIBVLC_VERSION_REVISION;
    info["LIBVLC_VERSION"] = vlc_ver_codec.str();
#else
    info["LIBVLC_VERSION"] = "Using gstreamer 1.0";
#endif

    S32 packets_in = LLViewerStats::instance().getRecording().getSum(LLStatViewer::PACKETS_IN);
    if (packets_in > 0)
    {
        info["PACKETS_LOST"] = LLViewerStats::instance().getRecording().getSum(LLStatViewer::PACKETS_LOST);
        info["PACKETS_IN"] = packets_in;
        info["PACKETS_PCT"] = 100.f*info["PACKETS_LOST"].asReal() / info["PACKETS_IN"].asReal();
    }

    if (mServerReleaseNotesURL.empty())
    {
        if (gAgent.getRegion())
        {
            info["SERVER_RELEASE_NOTES_URL"] = LLTrans::getString("RetrievingData");
        }
        else
        {
            info["SERVER_RELEASE_NOTES_URL"] = LLTrans::getString("NotConnected");
        }
    }
    else if (LLStringUtil::startsWith(mServerReleaseNotesURL, "http")) // it's an URL
    {
        info["SERVER_RELEASE_NOTES_URL"] = "[" + LLWeb::escapeURL(mServerReleaseNotesURL) + " " + LLTrans::getString("ReleaseNotes") + "]";
    }
    else
    {
        info["SERVER_RELEASE_NOTES_URL"] = mServerReleaseNotesURL;
    }

    // populate field for new local disk cache with some details
    info["DISK_CACHE_INFO"] = LLDiskCache::getInstance()->getCacheInfo();

    // <FS:PP> FIRE-4785: Current render quality setting in sysinfo / about floater
    switch (gSavedSettings.getU32("RenderQualityPerformance"))
    {
        case 0:
            info["RENDERQUALITY"] = LLTrans::getString("render_quality_low");
            info["RENDERQUALITY_FSDATA_ENGLISH"] = "Low (1/7)";
            break;
        case 1:
            info["RENDERQUALITY"] = LLTrans::getString("render_quality_mediumlow");
            info["RENDERQUALITY_FSDATA_ENGLISH"] = "Medium-Low (2/7)";
            break;
        case 2:
            info["RENDERQUALITY"] = LLTrans::getString("render_quality_medium");
            info["RENDERQUALITY_FSDATA_ENGLISH"] = "Medium (3/7)";
            break;
        case 3:
            info["RENDERQUALITY"] = LLTrans::getString("render_quality_mediumhigh");
            info["RENDERQUALITY_FSDATA_ENGLISH"] = "Medium-High (4/7)";
            break;
        case 4:
            info["RENDERQUALITY"] = LLTrans::getString("render_quality_high");
            info["RENDERQUALITY_FSDATA_ENGLISH"] = "High (5/7)";
            break;
        case 5:
            info["RENDERQUALITY"] = LLTrans::getString("render_quality_highultra");
            info["RENDERQUALITY_FSDATA_ENGLISH"] = "High-Ultra (6/7)";
            break;
        case 6:
            info["RENDERQUALITY"] = LLTrans::getString("render_quality_ultra");
            info["RENDERQUALITY_FSDATA_ENGLISH"] = "Ultra (7/7)";
            break;
        default:
            info["RENDERQUALITY"] = LLTrans::getString("render_quality_unknown");
            info["RENDERQUALITY_FSDATA_ENGLISH"] = "Unknown, user has RenderQualityPerformance debug setting beyond the normal range (0-6)";
            break;
    }
    // </FS:PP>

    // <FS:PP> ALM enabled or disabled
    if (gSavedSettings.getBOOL("RenderDeferred"))
    {
        info["ALMSTATUS"] = LLTrans::getString("PermYes");
        info["ALMSTATUS_FSDATA_ENGLISH"] = "Yes";
    }
    else
    {
        info["ALMSTATUS"] = LLTrans::getString("PermNo");
        info["ALMSTATUS_FSDATA_ENGLISH"] = "No";
    }
    // </FS:PP>

    return info;
}

std::string LLAppViewer::getViewerInfoString(bool default_string) const
{
    std::ostringstream support;

    LLSD info(getViewerInfo());

    // Render the LLSD from getInfo() as a format_map_t
    LLStringUtil::format_map_t args;

    // allow the "Release Notes" URL label to be localized
    args["ReleaseNotes"] = LLTrans::getString("ReleaseNotes", default_string);

    for (LLSD::map_const_iterator ii(info.beginMap()), iend(info.endMap());
        ii != iend; ++ii)
    {
        if (! ii->second.isArray())
        {
            // Scalar value
            if (ii->second.isUndefined())
            {
                args[ii->first] = LLTrans::getString("none_text", default_string);
            }
            else
            {
                // don't forget to render value asString()
                args[ii->first] = ii->second.asString();
            }
        }
        else
        {
            // array value: build KEY_0, KEY_1 etc. entries
            for (LLSD::Integer n(0), size(static_cast<LLSD::Integer>(ii->second.size())); n < size; ++n)
            {
                args[STRINGIZE(ii->first << '_' << n)] = ii->second[n].asString();
            }
        }
    }

    // Now build the various pieces
    support << LLTrans::getString("AboutHeader", args, default_string);
    //if (info.has("BUILD_CONFIG"))
    //{
    //  support << "\n" << LLTrans::getString("BuildConfig", args, default_string);
    //}
    if (info.has("REGION"))
    {
// [RLVa:KB] - Checked: 2014-02-24 (RLVa-1.4.10)
        support << "\n\n" << LLTrans::getString( (RlvActions::canShowLocation()) ? "AboutPosition" : "AboutPositionRLVShowLoc", args, default_string);
// [/RLVa:KB]
//      support << "\n\n" << LLTrans::getString("AboutPosition", args, default_string);
    }
    support << "\n\n" << LLTrans::getString("AboutSystem", args, default_string);
    support << "\n";
    if (info.has("GRAPHICS_DRIVER_VERSION"))
    {
        support << "\n" << LLTrans::getString("AboutDriver", args, default_string);
    }
    support << "\n" << LLTrans::getString("AboutOGL", args, default_string);
    //support << "\n\n" << LLTrans::getString("AboutSettings", args, default_string); // <FS> Custom sysinfo
#if LL_DARWIN
    support << "\n" << LLTrans::getString("AboutOSXHiDPI", args, default_string);
#endif
    support << "\n\n" << LLTrans::getString("AboutLibs", args, default_string);
    // <FS> Custom sysinfo
    if (info.has("BANDWIDTH")) //For added info in help floater
    {
        support << "\n" << LLTrans::getString("AboutSettings", args, default_string);
    }
    if (info.has("DISK_CACHE_INFO"))
    {
        support << "\n" << LLTrans::getString("AboutCache", args, default_string);
    }
    // </FS>
    if (info.has("COMPILER"))
    {
        support << "\n" << LLTrans::getString("AboutCompiler", args, default_string);
    }
    if (info.has("PACKETS_IN"))
    {
        support << '\n' << LLTrans::getString("AboutTraffic", args, default_string);
    }

    // SLT timestamp
    LLSD substitution;
    substitution["datetime"] = (S32)time(NULL);//(S32)time_corrected();
    support << "\n" << LLTrans::getString("AboutTime", substitution, default_string);

    return support.str();
}

void LLAppViewer::cleanupSavedSettings()
{
    gSavedSettings.setBOOL("MouseSun", false);

    gSavedSettings.setBOOL("UseEnergy", true);              // force toggle to turn off, since sends message to simulator

    gSavedSettings.setBOOL("DebugWindowProc", gDebugWindowProc);

    gSavedSettings.setBOOL("ShowObjectUpdates", gShowObjectUpdates);

    if (gDebugView)
    {
        gSavedSettings.setBOOL("ShowDebugConsole", gDebugView->mDebugConsolep->getVisible());
    }

    // save window position if not maximized
    // as we don't track it in callbacks
    if(NULL != gViewerWindow)
    {
        bool maximized = gViewerWindow->getWindow()->getMaximized();
        if (!maximized)
        {
            LLCoordScreen window_pos;

            if (gViewerWindow->getWindow()->getPosition(&window_pos))
            {
                gSavedSettings.setS32("WindowX", window_pos.mX);
                gSavedSettings.setS32("WindowY", window_pos.mY);
            }
        }
    }

    gSavedSettings.setF32("MapScale", LLWorldMapView::getScaleSetting());

    // Some things are cached in LLAgent.
    if (gAgent.isInitialized())
    {
        gSavedSettings.setF32("RenderFarClip", gAgentCamera.mDrawDistance);
    }
}

void LLAppViewer::removeCacheFiles(const std::string& file_mask)
{
    gDirUtilp->deleteFilesInDir(gDirUtilp->getExpandedFilename(LL_PATH_CACHE, ""), file_mask);
}

void LLAppViewer::writeSystemInfo()
{

    if (! gDebugInfo.has("Dynamic") )
        gDebugInfo["Dynamic"] = LLSD::emptyMap();

    // <FS:ND> we don't want this (otherwise set filename to Firestorm.old/log
// #if LL_WINDOWS && !LL_BUGSPLAT
//  gDebugInfo["SLLog"] = gDirUtilp->getExpandedFilename(LL_PATH_DUMP,"SecondLife.log");
// #else
//     //Not ideal but sufficient for good reporting.
//     gDebugInfo["SLLog"] = gDirUtilp->getExpandedFilename(LL_PATH_LOGS,"SecondLife.old");  //LLError::logFileName();
// #endif
    // </FS:ND>

    gDebugInfo["ClientInfo"]["Name"] = LLVersionInfo::instance().getChannel();
// [SL:KB] - Patch: Viewer-CrashReporting | Checked: 2011-05-08 (Catznip-2.6.0a) | Added: Catznip-2.6.0a
    gDebugInfo["ClientInfo"]["Version"] = LLVersionInfo::instance().getVersion();
    gDebugInfo["ClientInfo"]["Platform"] = LLVersionInfo::instance().getBuildPlatform();
// [/SL:KB]
    gDebugInfo["ClientInfo"]["MajorVersion"] = LLVersionInfo::instance().getMajor();
    gDebugInfo["ClientInfo"]["MinorVersion"] = LLVersionInfo::instance().getMinor();
    gDebugInfo["ClientInfo"]["PatchVersion"] = LLVersionInfo::instance().getPatch();
    gDebugInfo["ClientInfo"]["BuildVersion"] = std::to_string(LLVersionInfo::instance().getBuild());
    gDebugInfo["ClientInfo"]["AddressSize"] = LLVersionInfo::instance().getAddressSize();

// <FS:ND> Add which flavor of FS generated an error
#ifdef OPENSIM
    gDebugInfo["ClientInfo"]["Flavor"] = "oss";
#else
    gDebugInfo["ClientInfo"]["Flavor"] = "hvk";
#endif
// </FS:ND>

    //  gDebugInfo["CAFilename"] = gDirUtilp->getCAFile();

    gDebugInfo["CPUInfo"]["CPUString"] = gSysCPU.getCPUString();
    gDebugInfo["CPUInfo"]["CPUFamily"] = gSysCPU.getFamily();
    gDebugInfo["CPUInfo"]["CPUMhz"] = (S32)gSysCPU.getMHz();
    gDebugInfo["CPUInfo"]["CPUAltivec"] = gSysCPU.hasAltivec();
    gDebugInfo["CPUInfo"]["CPUSSE"] = gSysCPU.hasSSE();
    gDebugInfo["CPUInfo"]["CPUSSE2"] = gSysCPU.hasSSE2();

    gDebugInfo["RAMInfo"]["Physical"] = LLSD::Integer(gSysMemory.getPhysicalMemoryKB().value());
    gDebugInfo["RAMInfo"]["Allocated"] = LLSD::Integer(gMemoryAllocated.valueInUnits<LLUnits::Kilobytes>());
    gDebugInfo["OSInfo"] = LLOSInfo::instance().getOSStringSimple();

    // The user is not logged on yet, but record the current grid choice login url
    // which may have been the intended grid.
    gDebugInfo["GridName"] = LLGridManager::getInstance()->getGridId();

    // *FIX:Mani - move this down in llappviewerwin32
#ifdef LL_WINDOWS
    DWORD thread_id = GetCurrentThreadId();
    gDebugInfo["MainloopThreadID"] = (S32)thread_id;
#endif

#ifndef LL_BUGSPLAT
    // "CrashNotHandled" is set here, while things are running well,
    // in case of a freeze. If there is a freeze, the crash logger will be launched
    // and can read this value from the debug_info.log.
    gDebugInfo["CrashNotHandled"] = LLSD::Boolean(true);
#else // LL_BUGSPLAT
    // "CrashNotHandled" is obsolete; it used (not very successsfully)
    // to try to distinguish crashes from freezes - the intent here to to avoid calling it a freeze
    gDebugInfo["CrashNotHandled"] = LLSD::Boolean(false);
#endif // ! LL_BUGSPLAT

    // Insert crash host url (url to post crash log to) if configured. This insures
    // that the crash report will go to the proper location in the case of a
    // prior freeze.
    std::string crashHostUrl = gSavedSettings.get<std::string>("CrashHostUrl");
    if(crashHostUrl != "")
    {
        gDebugInfo["CrashHostUrl"] = crashHostUrl;
    }

    // Dump some debugging info
    LL_INFOS("SystemInfo") << "Application: " << LLTrans::getString("APP_NAME") << LL_ENDL;

    // <FS:ND> Print into about git sha hash this build is based on.
    // LL_INFOS("SystemInfo") << "Version: " << LLVersionInfo::getChannelAndVersion() << LL_ENDL;
    LL_INFOS("SystemInfo") << "Version: " <<  LLVersionInfo::instance().getChannelAndVersion() << " [" <<  LLVersionInfo::instance().getGitHash() << "]" << LL_ENDL;
    // </FS:ND>

    // Dump the local time and time zone
    time_t now;
    time(&now);
    char tbuffer[256];      /* Flawfinder: ignore */
    strftime(tbuffer, 256, "%Y-%m-%dT%H:%M:%S %Z", localtime(&now));
    LL_INFOS("SystemInfo") << "Local time: " << tbuffer << LL_ENDL;

    // query some system information
    LL_INFOS("SystemInfo") << "CPU info:\n" << gSysCPU << LL_ENDL;
    LL_INFOS("SystemInfo") << "Memory info:\n" << gSysMemory << LL_ENDL;
    LL_INFOS("SystemInfo") << "OS: " << LLOSInfo::instance().getOSStringSimple() << LL_ENDL;
    LL_INFOS("SystemInfo") << "OS info: " << LLOSInfo::instance() << LL_ENDL;

    // <FS:ND> Breakpad merge. Only include SettingsFile if the user selected this in prefs. Patch from Catznip
    // gDebugInfo["SettingsFilename"] = gSavedSettings.getString("ClientSettingsFile");
    if (gCrashSettings.getBOOL("CrashSubmitSettings"))
        gDebugInfo["SettingsFilename"] = gSavedSettings.getString("ClientSettingsFile");
    // </FS:ND>

    gDebugInfo["ViewerExePath"] = gDirUtilp->getExecutablePathAndName();
    gDebugInfo["CurrentPath"] = gDirUtilp->getCurPath();
    gDebugInfo["FirstLogin"] = LLSD::Boolean(gAgent.isFirstLogin());
    gDebugInfo["FirstRunThisInstall"] = gSavedSettings.getBOOL("FirstRunThisInstall");
    gDebugInfo["StartupState"] = LLStartUp::getStartupStateString();

    if (gViewerWindow)
    {
        std::vector<std::string> resolutions = gViewerWindow->getWindow()->getDisplaysResolutionList();
        for (auto res_iter : resolutions)
        {
            gDebugInfo["DisplayInfo"].append(res_iter);
        }
    }

    writeDebugInfo(); // Save out debug_info.log early, in case of crash.
}

#ifdef LL_WINDOWS
//For whatever reason, in Windows when using OOP server for breakpad, the callback to get the
//name of the dump file is not getting triggered by the breakpad library.   Unfortunately they
//also didn't see fit to provide a simple query request across the pipe to get this name either.
//Since we are putting our output in a runtime generated directory and we know the header data in
//the dump format, we can however use the following hack to identify our file.
// TODO make this a member function.
void getFileList()
{
    std::stringstream filenames;

    typedef std::vector<std::string> vec;
    std::string pathname = gDirUtilp->getExpandedFilename(LL_PATH_DUMP,"");
    vec file_vec = gDirUtilp->getFilesInDir(pathname);
    for(vec::const_iterator iter=file_vec.begin(); iter!=file_vec.end(); ++iter)
    {
        filenames << *iter << " ";
        if ( ( iter->length() > 30 ) && (iter->rfind(".dmp") == (iter->length()-4) ) )
        {
            std::string fullname = pathname + *iter;
            llifstream fdat( fullname.c_str(), std::ifstream::binary);
            if (fdat)
            {
                char buf[5];
                fdat.read(buf,4);
                fdat.close();
                if (!strncmp(buf,"MDMP",4))
                {
                    gDebugInfo["Dynamic"]["MinidumpPath"] = fullname;
                    break;
                }
            }
        }
    }
    filenames << std::endl;
    gDebugInfo["Dynamic"]["DumpDirContents"] = filenames.str();
}
#endif

// static
void LLAppViewer::recordMarkerVersion(LLAPRFile& marker_file)
{
    std::string marker_version(LLVersionInfo::instance().getChannelAndVersion());
    if ( marker_version.length() > MAX_MARKER_LENGTH )
    {
        LL_WARNS_ONCE("MarkerFile") << "Version length ("<< marker_version.length()<< ")"
                                    << " greater than maximum (" << MAX_MARKER_LENGTH << ")"
                                    << ": marker matching may be incorrect"
                                    << LL_ENDL;
    }

    // record the viewer version in the marker file
    marker_file.write(marker_version.data(), static_cast<S32>(marker_version.length()));

    marker_file.flush(); // <FS:ND/> Make sure filesystem reflects what we wrote.
}

bool LLAppViewer::markerIsSameVersion(const std::string& marker_name) const
{
    bool sameVersion = false;

    std::string my_version(LLVersionInfo::instance().getChannelAndVersion());
    char marker_version[MAX_MARKER_LENGTH];
    S32  marker_version_length;

    LLAPRFile marker_file;
    marker_file.open(marker_name, LL_APR_RB);
    if (marker_file.getFileHandle())
    {
        marker_version_length = marker_file.read(marker_version, sizeof(marker_version));
        std::string marker_string(marker_version, marker_version_length);
        if ( 0 == my_version.compare( 0, my_version.length(), marker_version, 0, marker_version_length ) )
        {
            sameVersion = true;
        }
        LL_DEBUGS("MarkerFile") << "Compare markers for '" << marker_name << "': "
                                << "\n   mine '" << my_version    << "'"
                                << "\n marker '" << marker_string << "'"
                                << "\n " << ( sameVersion ? "same" : "different" ) << " version"
                                << LL_ENDL;
        marker_file.close();
    }
    return sameVersion;
}

void LLAppViewer::processMarkerFiles()
{
    //We've got 4 things to test for here
    // - Other Process Running (SecondLife.exec_marker present, locked)
    // - Freeze (SecondLife.exec_marker present, not locked)
    // - LLError Crash (SecondLife.llerror_marker present)
    // - Other Crash (SecondLife.error_marker present)
    // These checks should also remove these files for the last 2 cases if they currently exist

    std::ostringstream marker_log_stream;
    bool marker_is_same_version = true;
    // first, look for the marker created at startup and deleted on a clean exit
    mMarkerFileName = gDirUtilp->getExpandedFilename(LL_PATH_LOGS,MARKER_FILE_NAME);
    if (LLAPRFile::isExist(mMarkerFileName, NULL, LL_APR_RB))
    {
        // File exists...
        // first, read it to see if it was created by the same version (we need this later)
        marker_is_same_version = markerIsSameVersion(mMarkerFileName);

        // now test to see if this file is locked by a running process (try to open for write)
        marker_log_stream << "Checking exec marker file for lock...";
        mMarkerFile.open(mMarkerFileName, LL_APR_WB);
        // <FS:ND> Remove LLVolatileAPRPool/apr_file_t and use FILE* instead
        //apr_file_t* fMarker = mMarkerFile.getFileHandle() ;
        LLAPRFile::tFiletype* fMarker = mMarkerFile.getFileHandle() ;
        // </FS:ND>
        if (!fMarker)
        {
            marker_log_stream << "Exec marker file open failed - assume it is locked.";
            mSecondInstance = true; // lock means that instance is running.
        }
        else
        {
            // We were able to open it, now try to lock it ourselves...
            if (apr_file_lock(fMarker, APR_FLOCK_NONBLOCK | APR_FLOCK_EXCLUSIVE) != APR_SUCCESS)
            {
                marker_log_stream << "Locking exec marker failed.";
                mSecondInstance = true; // lost a race? be conservative
                mMarkerFile.close(); // <FS:ND/> Cannot lock the file and take ownership. Don't keep it open
            }
            else
            {
                // No other instances; we've locked this file now, so record our version; delete on quit.
                recordMarkerVersion(mMarkerFile);
                marker_log_stream << "Exec marker file existed but was not locked; rewritten.";
            }
        }
        initLoggingAndGetLastDuration();

        std::string marker_log_msg(marker_log_stream.str());
        LL_INFOS("MarkerFile") << marker_log_msg << LL_ENDL;

        if (mSecondInstance)
        {
            LL_INFOS("MarkerFile") << "Exec marker '"<< mMarkerFileName << "' owned by another instance" << LL_ENDL;
        }
        else if (marker_is_same_version)
        {
            // the file existed, is ours, and matched our version, so we can report on what it says
            LL_INFOS("MarkerFile") << "Exec marker '"<< mMarkerFileName << "' found; last exec crashed" << LL_ENDL;
            gLastExecEvent = LAST_EXEC_OTHER_CRASH;
        }
        else
        {
            LL_INFOS("MarkerFile") << "Exec marker '"<< mMarkerFileName << "' found, but versions did not match" << LL_ENDL;
        }
    }
    else // marker did not exist... last exec (if any) did not freeze
    {
        initLoggingAndGetLastDuration();
        // Create the marker file for this execution & lock it; it will be deleted on a clean exit
        apr_status_t s;
        s = mMarkerFile.open(mMarkerFileName, LL_APR_WB, true);

        if (s == APR_SUCCESS && mMarkerFile.getFileHandle())
        {
            LL_DEBUGS("MarkerFile") << "Exec marker file '"<< mMarkerFileName << "' created." << LL_ENDL;
            if (APR_SUCCESS == apr_file_lock(mMarkerFile.getFileHandle(), APR_FLOCK_NONBLOCK | APR_FLOCK_EXCLUSIVE))
            {
                recordMarkerVersion(mMarkerFile);
                LL_DEBUGS("MarkerFile") << "Exec marker file locked." << LL_ENDL;
            }
            else
            {
                LL_WARNS("MarkerFile") << "Exec marker file cannot be locked." << LL_ENDL;
            }
        }
        else
        {
            LL_WARNS("MarkerFile") << "Failed to create exec marker file '"<< mMarkerFileName << "'." << LL_ENDL;
        }
    }

    // now check for cases in which the exec marker may have been cleaned up by crash handlers

    // check for any last exec event report based on whether or not it happened during logout
    // (the logout marker is created when logout begins)
    std::string logout_marker_file =  gDirUtilp->getExpandedFilename(LL_PATH_LOGS, LOGOUT_MARKER_FILE_NAME);
    if(LLAPRFile::isExist(logout_marker_file, NULL, LL_APR_RB))
    {
        if (markerIsSameVersion(logout_marker_file))
        {
            gLastExecEvent = LAST_EXEC_LOGOUT_FROZE;
            LL_INFOS("MarkerFile") << "Logout crash marker '"<< logout_marker_file << "', changing LastExecEvent to LOGOUT_FROZE" << LL_ENDL;
        }
        else
        {
            LL_INFOS("MarkerFile") << "Logout crash marker '"<< logout_marker_file << "' found, but versions did not match" << LL_ENDL;
        }
        LLAPRFile::remove(logout_marker_file);
    }
    // further refine based on whether or not a marker created during an llerr crash is found
    std::string llerror_marker_file = gDirUtilp->getExpandedFilename(LL_PATH_LOGS, LLERROR_MARKER_FILE_NAME);
    if(LLAPRFile::isExist(llerror_marker_file, NULL, LL_APR_RB))
    {
        if (markerIsSameVersion(llerror_marker_file))
        {
            if ( gLastExecEvent == LAST_EXEC_LOGOUT_FROZE )
            {
                gLastExecEvent = LAST_EXEC_LOGOUT_CRASH;
                LL_INFOS("MarkerFile") << "LLError marker '"<< llerror_marker_file << "' crashed, setting LastExecEvent to LOGOUT_CRASH" << LL_ENDL;
            }
            else
            {
                gLastExecEvent = LAST_EXEC_LLERROR_CRASH;
                LL_INFOS("MarkerFile") << "LLError marker '"<< llerror_marker_file << "' crashed, setting LastExecEvent to LLERROR_CRASH" << LL_ENDL;
            }
        }
        else
        {
            LL_INFOS("MarkerFile") << "LLError marker '"<< llerror_marker_file << "' found, but versions did not match" << LL_ENDL;
        }
        LLAPRFile::remove(llerror_marker_file);
    }
    // and last refine based on whether or not a marker created during a non-llerr crash is found
    std::string error_marker_file = gDirUtilp->getExpandedFilename(LL_PATH_LOGS, ERROR_MARKER_FILE_NAME);
    if(LLAPRFile::isExist(error_marker_file, NULL, LL_APR_RB))
    {
        if (markerIsSameVersion(error_marker_file))
        {
            if (gLastExecEvent == LAST_EXEC_LOGOUT_FROZE)
            {
                gLastExecEvent = LAST_EXEC_LOGOUT_CRASH;
                LL_INFOS("MarkerFile") << "Error marker '"<< error_marker_file << "' crashed, setting LastExecEvent to LOGOUT_CRASH" << LL_ENDL;
            }
            else
            {
                gLastExecEvent = LAST_EXEC_OTHER_CRASH;
                LL_INFOS("MarkerFile") << "Error marker '"<< error_marker_file << "' crashed, setting LastExecEvent to " << gLastExecEvent << LL_ENDL;
            }
        }
        else
        {
            LL_INFOS("MarkerFile") << "Error marker '"<< error_marker_file << "' marker found, but versions did not match" << LL_ENDL;
        }
        LLAPRFile::remove(error_marker_file);
    }
}

void LLAppViewer::removeMarkerFiles()
{
    if (!mSecondInstance)
    {
        if (mMarkerFile.getFileHandle())
        {
            mMarkerFile.close() ;
            LLAPRFile::remove( mMarkerFileName );
            LL_DEBUGS("MarkerFile") << "removed exec marker '"<<mMarkerFileName<<"'"<< LL_ENDL;
        }
        else
        {
            LL_DEBUGS("MarkerFile") << "marker '"<<mMarkerFileName<<"' not open"<< LL_ENDL;
        }

        if (mLogoutMarkerFile.getFileHandle())
        {
            mLogoutMarkerFile.close();
            LLAPRFile::remove( mLogoutMarkerFileName );
            LL_DEBUGS("MarkerFile") << "removed logout marker '"<<mLogoutMarkerFileName<<"'"<< LL_ENDL;
        }
        else
        {
            LL_DEBUGS("MarkerFile") << "logout marker '"<<mLogoutMarkerFileName<<"' not open"<< LL_ENDL;
        }
    }
    else
    {
        LL_WARNS("MarkerFile") << "leaving markers because this is a second instance" << LL_ENDL;
    }
}

void LLAppViewer::removeDumpDir()
{
    //Call this routine only on clean exit.  Crash reporter will clean up
    //its locking table for us.
    if (gDirUtilp->dumpDirExists()) // Check if dump dir was created this run
    {
        std::string dump_dir = gDirUtilp->getExpandedFilename(LL_PATH_DUMP, "");
        gDirUtilp->deleteDirAndContents(dump_dir);
    }

    if (mSecondInstance && !isError())
    {
        std::string log_filename = LLError::logFileName();
        LLError::logToFile("");
        LLFile::remove(log_filename);
    }
}

void LLAppViewer::forceQuit()
{
    LLApp::setQuitting();
}

//TODO: remove
void LLAppViewer::fastQuit(S32 error_code)
{
    // finish pending transfers
    flushLFSIO();
    // let sim know we're logging out
    sendLogoutRequest();
    // flush network buffers by shutting down messaging system
    end_messaging_system();
    // figure out the error code
    S32 final_error_code = error_code ? error_code : (S32)isError();
    // this isn't a crash
    removeMarkerFiles();
    // get outta here
    _exit(final_error_code);
}

void LLAppViewer::requestQuit()
{
    LL_INFOS() << "requestQuit" << LL_ENDL;

    LLViewerRegion* region = gAgent.getRegion();

    if( (LLStartUp::getStartupState() < STATE_STARTED) || !region )
    {
        // If we have a region, make some attempt to send a logout request first.
        // This prevents the halfway-logged-in avatar from hanging around inworld for a couple minutes.
        if(region)
        {
            sendLogoutRequest();
        }
        else if(LLStartUp::getStartupState() == STATE_STARTED) // LO: Fix for FIRE-2613: sidebar tabs and floaters not remembering being open/torn off
        {
            if (gFloaterView)
            {
                // application is quitting
                gFloaterView->closeAllChildren(true);
            }

        } // ~LO

        // Quit immediately
        forceQuit();
        return;
    }

    // Try to send metrics back to the grid
    metricsSend(!gDisconnected);

    // Try to send last batch of avatar rez metrics.
    if (!gDisconnected && isAgentAvatarValid())
    {
        gAgentAvatarp->updateAvatarRezMetrics(true); // force a last packet to be sent.
    }

    LLHUDEffectSpiral *effectp = (LLHUDEffectSpiral*)LLHUDManager::getInstance()->createViewerEffect(LLHUDObject::LL_HUD_EFFECT_POINT, true);
    effectp->setPositionGlobal(gAgent.getPositionGlobal());
    effectp->setColor(LLColor4U(gAgent.getEffectColor()));
    LLHUDManager::getInstance()->sendEffects();
    effectp->markDead() ;//remove it.

    // Attempt to close all floaters that might be
    // editing things.
    if (gFloaterView)
    {
        // application is quitting
        gFloaterView->closeAllChildren(true);
    }

    // Send preferences once, when exiting
    // <FS:Ansariel> Don't send all non-default settings which might result in a violation of GDPR
    //bool include_preferences = true;
    bool include_preferences = false;
    send_viewer_stats(include_preferences);

    gLogoutTimer.reset();
    mQuitRequested = true;
}

static bool finish_quit(const LLSD& notification, const LLSD& response)
{
    S32 option = LLNotificationsUtil::getSelectedOption(notification, response);

    if (option == 0)
    {
        LLAppViewer::instance()->requestQuit();
    }
    return false;
}
static LLNotificationFunctorRegistration finish_quit_reg("ConfirmQuit", finish_quit);

void LLAppViewer::userQuit()
{
    LL_INFOS() << "User requested quit" << LL_ENDL;
    if (gDisconnected
        || !gViewerWindow
        || !gViewerWindow->getProgressView()
        || gViewerWindow->getProgressView()->getVisible())
    {
        requestQuit();
    }
    else
    {
        LLNotificationsUtil::add("ConfirmQuit");
    }
}

static bool finish_early_exit(const LLSD& notification, const LLSD& response)
{
    LLAppViewer::instance()->forceQuit();
    return false;
}

void LLAppViewer::earlyExit(const std::string& name, const LLSD& substitutions)
{
    LL_WARNS() << "app_early_exit: " << name << LL_ENDL;
    gDoDisconnect = true;
    LLNotificationsUtil::add(name, substitutions, LLSD(), finish_early_exit);
}

// case where we need the viewer to exit without any need for notifications
void LLAppViewer::earlyExitNoNotify()
{
    LL_WARNS() << "app_early_exit with no notification: " << LL_ENDL;
    gDoDisconnect = true;
    finish_early_exit( LLSD(), LLSD() );
}

void LLAppViewer::abortQuit()
{
    LL_INFOS() << "abortQuit()" << LL_ENDL;
    mQuitRequested = false;
}

void LLAppViewer::migrateCacheDirectory()
{
#if LL_WINDOWS || LL_DARWIN
    // NOTE: (Nyx) as of 1.21, cache for mac is moving to /library/caches/SecondLife from
    // /library/application support/SecondLife/cache This should clear/delete the old dir.

    // As of 1.23 the Windows cache moved from
    //   C:\Documents and Settings\James\Application Support\SecondLife\cache
    // to
    //   C:\Documents and Settings\James\Local Settings\Application Support\SecondLife
    //
    // The Windows Vista equivalent is from
    //   C:\Users\James\AppData\Roaming\SecondLife\cache
    // to
    //   C:\Users\James\AppData\Local\SecondLife
    //
    // Note the absence of \cache on the second path.  James.

    // Only do this once per fresh install of this version.
    if (gSavedSettings.getBOOL("MigrateCacheDirectory"))
    {
        gSavedSettings.setBOOL("MigrateCacheDirectory", false);

        std::string old_cache_dir = gDirUtilp->add(gDirUtilp->getOSUserAppDir(), "cache");
        std::string new_cache_dir = gDirUtilp->getCacheDir(true);

        if (gDirUtilp->fileExists(old_cache_dir))
        {
            LL_INFOS() << "Migrating cache from " << old_cache_dir << " to " << new_cache_dir << LL_ENDL;

            // Migrate inventory cache to avoid pain to inventory database after mass update
            S32 file_count = 0;
            std::string file_name;
            std::string mask = "*.*";

            LLDirIterator iter(old_cache_dir, mask);
            while (iter.next(file_name))
            {
                if (file_name == "." || file_name == "..") continue;
                std::string source_path = gDirUtilp->add(old_cache_dir, file_name);
                std::string dest_path = gDirUtilp->add(new_cache_dir, file_name);
                if (!LLFile::rename(source_path, dest_path))
                {
                    file_count++;
                }
            }
            LL_INFOS() << "Moved " << file_count << " files" << LL_ENDL;

            // AO: Don't automatically purge old cache
            //// Nuke the old cache
            //gDirUtilp->setCacheDir(old_cache_dir);
            //purgeCache();
            gDirUtilp->setCacheDir(new_cache_dir);

#if LL_DARWIN
            // Clean up Mac files not deleted by removing *.*
            std::string ds_store = old_cache_dir + "/.DS_Store";
            if (gDirUtilp->fileExists(ds_store))
            {
                LLFile::remove(ds_store);
            }
#endif
            if (LLFile::rmdir(old_cache_dir) != 0)
            {
                LL_WARNS() << "could not delete old cache directory " << old_cache_dir << LL_ENDL;
            }
        }
    }
#endif // LL_WINDOWS || LL_DARWIN
}

//static
U32 LLAppViewer::getTextureCacheVersion()
{
    // Viewer texture cache version, change if the texture cache format changes.
    // 2021-03-10 Bumping up by one to help obviate texture cache issues with
    //            Simple Cache Viewer - see SL-14985 for more information
    //const U32 TEXTURE_CACHE_VERSION = 8;
    const U32 TEXTURE_CACHE_VERSION = 9;

    return TEXTURE_CACHE_VERSION ;
}

//static
U32 LLAppViewer::getDiskCacheVersion()
{
    // Viewer disk cache version intorduced in Simple Cache Viewer, change if the cache format changes.
    const U32 DISK_CACHE_VERSION = 1;

    return DISK_CACHE_VERSION ;
}

//static
U32 LLAppViewer::getObjectCacheVersion()
{
    // Viewer object cache version, change if object update
    // format changes. JC
    const U32 INDRA_OBJECT_CACHE_VERSION = 17;

    return INDRA_OBJECT_CACHE_VERSION;
}

bool LLAppViewer::initCache()
{
    mPurgeCache = false;
    bool read_only = mSecondInstance;
    LLAppViewer::getTextureCache()->setReadOnly(read_only) ;
    LLVOCache::initParamSingleton(read_only);

    // initialize the new disk cache using saved settings
    const std::string cache_dir_name = gSavedSettings.getString("DiskCacheDirName");

    const U32 MB = 1024 * 1024;
    constexpr U32 GB = 1024 * MB; // <FS:Beq/> Readability constant
    const uintmax_t MIN_CACHE_SIZE = 256 * MB;
    const uintmax_t MAX_CACHE_SIZE = 100ULL * GB; // <FS:Beq/> raise the cap to 100GB, UI will limit to a more sensible level of 20GB.
    const uintmax_t setting_cache_total_size = uintmax_t(gSavedSettings.getU32("CacheSize")) * MB;
    const uintmax_t cache_total_size = llclamp(setting_cache_total_size, MIN_CACHE_SIZE, MAX_CACHE_SIZE);
    // <FS:Ansariel> Better cache size control
    //const F64 disk_cache_percent = gSavedSettings.getF32("DiskCachePercentOfTotal");
    //const F6432 texture_cache_percent = 100.0 - disk_cache_percent;
    // </FS:Ansariel>

    // note that the maximum size of this cache is defined as a percentage of the
    // total cache size - the 'CacheSize' pref - for all caches.
    // <FS:Ansariel> Better cache size control
    //const uintmax_t disk_cache_size = uintmax_t(cache_total_size * disk_cache_percent / 100);
    const unsigned int disk_cache_mb = gSavedSettings.getU32("FSDiskCacheSize");
    const uintmax_t disk_cache_size = disk_cache_mb * 1024ULL * 1024ULL;
    // </FS:Ansariel>
    const bool enable_cache_debug_info = gSavedSettings.getBOOL("EnableDiskCacheDebugInfo");

    bool texture_cache_mismatch = false;
    bool remove_vfs_files = false;
    if (gSavedSettings.getS32("LocalCacheVersion") != LLAppViewer::getTextureCacheVersion())
    {
        texture_cache_mismatch = true;
        if (!read_only)
        {
            gSavedSettings.setS32("LocalCacheVersion", LLAppViewer::getTextureCacheVersion());

            //texture cache version was bumped up in Simple Cache Viewer, and at this point old vfs files are not needed
            remove_vfs_files = true;
        }
    }

    if (!read_only)
    {
        // <FS:Zi> Purge inventory cache is done in LLInventoryModel::loadSkeleton()

        // Purge cache if user requested it
        if (gSavedSettings.getBOOL("PurgeCacheOnStartup") ||
            gSavedSettings.getBOOL("PurgeCacheOnNextStartup"))
        {
            LL_INFOS("AppCache") << "Startup cache purge requested: " << (gSavedSettings.getBOOL("PurgeCacheOnStartup") ? "ALWAYS" : "ONCE") << LL_ENDL;
            gSavedSettings.setBOOL("PurgeCacheOnNextStartup", false);
            LL_INFOS("AppCache") << "Scheduling texture purge, based on PurgeCache* settings." << LL_ENDL;
            mPurgeCache = true;
            // <FS:Beq> No longer needed
            // // STORM-1141 force purgeAllTextures to get called to prevent a crash here. -brad
            // texture_cache_mismatch = true;
            // </FS:Beq>
        }

        // <FS> If the J2C has changed since the last run, clear the cache
        const std::string j2c_info = LLImageJ2C::getEngineInfo();
        const std::string j2c_last = gSavedSettings.getString("LastJ2CVersion");
        if (j2c_info != j2c_last && !j2c_last.empty())
        {
            LL_INFOS("AppCache") << "Scheduling texture purge, based on LastJ2CVersion mismatch." << LL_ENDL;
            mPurgeTextures = true;
        }
        gSavedSettings.setString("LastJ2CVersion", j2c_info);
        // </FS>

        // We have moved the location of the cache directory over time.
        migrateCacheDirectory();

        // Setup and verify the cache location
        std::string cache_location = gSavedSettings.getString("CacheLocation");
        std::string new_cache_location = gSavedSettings.getString("NewCacheLocation");
        if (new_cache_location != cache_location)
        {
            LL_INFOS("AppCache") << "Cache location changed, cache needs purging" << LL_ENDL;
            gDirUtilp->setCacheDir(gSavedSettings.getString("CacheLocation"));
            purgeCache(); // purge old cache
            gDirUtilp->deleteDirAndContents(gDirUtilp->getExpandedFilename(LL_PATH_CACHE, cache_dir_name));
            gSavedSettings.setString("CacheLocation", new_cache_location);
            gSavedSettings.setString("CacheLocationTopFolder", gDirUtilp->getBaseFileName(new_cache_location));
        }
    }

    if (!gDirUtilp->setCacheDir(gSavedSettings.getString("CacheLocation")))
    {
        LL_WARNS("AppCache") << "Unable to set cache location" << LL_ENDL;
        gSavedSettings.setString("CacheLocation", "");
        gSavedSettings.setString("CacheLocationTopFolder", "");
    }

    // <FS:Ansariel> Sound cache
    if (!gDirUtilp->setSoundCacheDir(gSavedSettings.getString("FSSoundCacheLocation")))
    {
        LL_WARNS("AppCache") << "Unable to set sound cache location" << LL_ENDL;
        gSavedSettings.setString("FSSoundCacheLocation", "");
    }
    // </FS:Ansariel>

    const std::string cache_dir = gDirUtilp->getExpandedFilename(LL_PATH_CACHE, cache_dir_name);
    // <FS:Beq> Improve cache purge triggering
    // LLDiskCache::initParamSingleton(cache_dir, disk_cache_size, enable_cache_debug_info);
    LLDiskCache::initParamSingleton(cache_dir, disk_cache_size, enable_cache_debug_info, gSavedSettings.getF32("FSDiskCacheHighWaterPercent"), gSavedSettings.getF32("FSDiskCacheLowWaterPercent"));
    // </FS:Beq>

    if (!read_only)
    {
        if (gSavedSettings.getS32("DiskCacheVersion") != LLAppViewer::getDiskCacheVersion())
        {
            LLDiskCache::getInstance()->clearCache();
            remove_vfs_files = true;
            gSavedSettings.setS32("DiskCacheVersion", LLAppViewer::getDiskCacheVersion());
        }

        if (remove_vfs_files)
        {
            LLDiskCache::getInstance()->removeOldVFSFiles();
        }

        if (mPurgeCache)
        {
        LLSplashScreen::update(LLTrans::getString("StartupClearingCache"));
        purgeCache();

            // clear the new C++ file system based cache
            LLDiskCache::getInstance()->clearCache();
    }
        else
        {
            // purge excessive files from the new file system based cache
            LLDiskCache::getInstance()->purge();
        }
    }
    LLAppViewer::getPurgeDiskCacheThread()->start();

    // <FS:Ansariel> FIRE-13066
    if (!mPurgeCache && mPurgeTextures && !read_only) // <FS:Beq> no need to purge textures if we already purged the cache above
    {
        LL_INFOS("AppCache") << "Purging Texture Cache..." << LL_ENDL;
        LLSplashScreen::update(LLTrans::getString("StartupClearingTextureCache"));
        LLAppViewer::getTextureCache()->purgeCache(LL_PATH_CACHE);
    }
    // </FS:Ansariel>

    // <FS:Ansariel> Purge web browser cache
    if (gSavedSettings.getBOOL("FSStartupClearBrowserCache"))
    {
        std::string browser_cache = gDirUtilp->getExpandedFilename(LL_PATH_CACHE, "cef_cache");
        if (LLFile::isdir(browser_cache))
        {
            gDirUtilp->deleteDirAndContents(browser_cache);
        }
        gSavedSettings.setBOOL("FSStartupClearBrowserCache", false);
    }
    // </FS:Ansariel>

    // <FS:ND> For Windows, purging the cache can take an extraordinary amount of time. Rename the cache dir and purge it using another thread.
    startCachePurge();
    // </FS:ND>

    LLSplashScreen::update(LLTrans::getString("StartupInitializingTextureCache"));

    // Init the texture cache
    // Allocate the remaining percent which is not allocated to the disk cache
    // <FS:Ansariel> Better cache size control
    //const S64 texture_cache_size = S64(cache_total_size * texture_cache_percent / 100);
    const S64 texture_cache_size = (S64)cache_total_size;
    // </FS:Ansariel>

    LLAppViewer::getTextureCache()->initCache(LL_PATH_CACHE, texture_cache_size, texture_cache_mismatch);

    const U32 CACHE_NUMBER_OF_REGIONS_FOR_OBJECTS = 128;
    LLVOCache::getInstance()->initCache(LL_PATH_CACHE, CACHE_NUMBER_OF_REGIONS_FOR_OBJECTS, getObjectCacheVersion());

    return true;
}

void LLAppViewer::addOnIdleCallback(const boost::function<void()>& cb)
{
    gMainloopWork.post(cb);
}

void LLAppViewer::loadKeyBindings()
{
    std::string key_bindings_file = gDirUtilp->getExpandedFilename(LL_PATH_USER_SETTINGS, "key_bindings.xml");
    if (!gDirUtilp->fileExists(key_bindings_file) || !gViewerInput.loadBindingsXML(key_bindings_file))
    {
        // Failed to load custom bindings, try default ones
        key_bindings_file = gDirUtilp->getExpandedFilename(LL_PATH_APP_SETTINGS, "key_bindings.xml");
        if (!gViewerInput.loadBindingsXML(key_bindings_file))
        {
            LLError::LLUserWarningMsg::showMissingFiles();
            LL_ERRS("InitInfo") << "Unable to open default key bindings from " << key_bindings_file << LL_ENDL;
        }
    }
    LLUrlRegistry::instance().setKeybindingHandler(&gViewerInput);
}

void LLAppViewer::purgeCache()
{
    LL_INFOS("AppCache") << "Purging Cache and Texture Cache..." << LL_ENDL;
    LLAppViewer::getTextureCache()->purgeCache(LL_PATH_CACHE);
    LLVOCache::getInstance()->removeCache(LL_PATH_CACHE);
    LLViewerShaderMgr::instance()->clearShaderCache();
    std::string browser_cache = gDirUtilp->getExpandedFilename(LL_PATH_CACHE, "cef_cache");
    if (LLFile::isdir(browser_cache))
    {
        // cef does not support clear_cache and clear_cookies, so clear what we can manually.
        gDirUtilp->deleteDirAndContents(browser_cache);
    }
    gDirUtilp->deleteFilesInDir(gDirUtilp->getExpandedFilename(LL_PATH_CACHE, ""), "*");
}

//purge cache immediately, do not wait until the next login.
void LLAppViewer::purgeCacheImmediate()
{
    LL_INFOS("AppCache") << "Purging Object Cache and Texture Cache immediately..." << LL_ENDL;
    LLAppViewer::getTextureCache()->purgeCache(LL_PATH_CACHE, false);
    LLVOCache::getInstance()->removeCache(LL_PATH_CACHE, true);
}

std::string LLAppViewer::getSecondLifeTitle() const
{
#if ADDRESS_SIZE == 64
    return LLTrans::getString( "APP_NAME" ) + "_x64";
#else
    return LLTrans::getString("APP_NAME");
#endif
}

std::string LLAppViewer::getWindowTitle() const
{
    return gWindowTitle;
}

// Callback from a dialog indicating user was logged out.
bool finish_disconnect(const LLSD& notification, const LLSD& response)
{
    S32 option = LLNotificationsUtil::getSelectedOption(notification, response);

    if (1 == option)
    {
        if (gFloaterView)
        {
            // application is quitting
            gFloaterView->closeAllChildren(true);
        }

        LLAppViewer::instance()->forceQuit();
    }
    return false;
}

// Callback from an early disconnect dialog, force an exit
bool finish_forced_disconnect(const LLSD& notification, const LLSD& response)
{
    if (gFloaterView)
    {
        // application is quitting
        gFloaterView->closeAllChildren(true);
    }

    LLAppViewer::instance()->forceQuit();
    return false;
}


void LLAppViewer::forceDisconnect(const std::string& mesg)
{
    if (gDoDisconnect)
    {
        // Already popped up one of these dialogs, don't
        // do this again.
        return;
    }

    // *TODO: Translate the message if possible
    std::string big_reason = LLAgent::sTeleportErrorMessages[mesg];
    if ( big_reason.size() == 0 )
    {
        big_reason = mesg;
    }

    LLSD args;
    gDoDisconnect = true;

    if (LLStartUp::getStartupState() < STATE_STARTED)
    {
        // Tell users what happened
        args["ERROR_MESSAGE"] = big_reason;
        LLNotificationsUtil::add("ErrorMessage", args, LLSD(), &finish_forced_disconnect);
    }
    else
    {
        args["MESSAGE"] = big_reason;
        LLNotificationsUtil::add("YouHaveBeenLoggedOut", args, LLSD(), &finish_disconnect );
    }
}

void LLAppViewer::badNetworkHandler()
{
    // Dump the packet
    gMessageSystem->dumpPacketToLog();

    // Flush all of our caches on exit in the case of disconnect due to
    // invalid packets.

    mPurgeCacheOnExit = true;

    std::ostringstream message;
    message <<
        "The viewer has detected mangled network data indicative\n"
        "of a bad upstream network connection or an incomplete\n"
        "local installation of " << LLAppViewer::instance()->getSecondLifeTitle() << ". \n"
        " \n"
        "Try uninstalling and reinstalling to see if this resolves \n"
        "the issue. \n"
        " \n"
        "If the problem continues, see the Tech Support FAQ at: \n"
        "www.firestormviewer.org/support";
    forceDisconnect(message.str());

    LLApp::instance()->writeMiniDump();
}

// This routine may get called more than once during the shutdown process.
// This can happen because we need to get the screenshot before the window
// is destroyed.
void LLAppViewer::saveFinalSnapshot()
{
    if (!mSavedFinalSnapshot)
    {
        gSavedSettings.setVector3d("FocusPosOnLogout", gAgentCamera.calcFocusPositionTargetGlobal());
        gSavedSettings.setVector3d("CameraPosOnLogout", gAgentCamera.calcCameraPositionTargetGlobal());
        gViewerWindow->setCursor(UI_CURSOR_WAIT);
        gAgentCamera.changeCameraToThirdPerson( false );    // don't animate, need immediate switch
        gSavedSettings.setBOOL("ShowParcelOwners", false);
        idle();

        std::string snap_filename = gDirUtilp->getLindenUserDir();
        snap_filename += gDirUtilp->getDirDelimiter();
        snap_filename += LLStartUp::getScreenLastFilename();
        // use full pixel dimensions of viewer window (not post-scale dimensions)
        gViewerWindow->saveSnapshot(snap_filename,
                                    gViewerWindow->getWindowWidthRaw(),
                                    gViewerWindow->getWindowHeightRaw(),
                                    false,
                                    gSavedSettings.getBOOL("RenderHUDInSnapshot"),
                                    true,
                                    LLSnapshotModel::SNAPSHOT_TYPE_COLOR,
                                    LLSnapshotModel::SNAPSHOT_FORMAT_PNG);
        mSavedFinalSnapshot = true;

        if (gAgent.isInHomeRegion())
        {
            LLVector3d home;
            if (gAgent.getHomePosGlobal(&home) && dist_vec(home, gAgent.getPositionGlobal()) < 10)
            {
                // We are at home position or close to it, see if we need to create home screenshot
                // Notes:
                // 1. It might be beneficial to also replace home if file is too old
                // 2. This is far from best way/place to update screenshot since location might be not fully loaded,
                // but we don't have many options
                std::string snap_home = gDirUtilp->getLindenUserDir();
                snap_home += gDirUtilp->getDirDelimiter();
                snap_home += LLStartUp::getScreenHomeFilename();
                if (!gDirUtilp->fileExists(snap_home))
                {
                    // We are at home position yet no home image exist, fix it
                    LLFile::copy(snap_filename, snap_home);
                }
            }
        }
    }
}

void LLAppViewer::loadNameCache()
{
    // display names cache
    std::string filename =
        gDirUtilp->getExpandedFilename(LL_PATH_CACHE, "avatar_name_cache.xml");
    LL_INFOS("AvNameCache") << filename << LL_ENDL;
    llifstream name_cache_stream(filename.c_str());
    if(name_cache_stream.is_open())
    {
        if ( ! LLAvatarNameCache::getInstance()->importFile(name_cache_stream))
        {
            LL_WARNS("AppInit") << "removing invalid '" << filename << "'" << LL_ENDL;
            name_cache_stream.close();
            LLFile::remove(filename);
        }
    }

    if (!gCacheName) return;

    std::string name_cache;
    name_cache = gDirUtilp->getExpandedFilename(LL_PATH_CACHE, "name.cache");
    llifstream cache_file(name_cache.c_str());
    if(cache_file.is_open())
    {
        if(gCacheName->importFile(cache_file)) return;
    }
}

void LLAppViewer::saveNameCache()
{
    // display names cache
    std::string filename =
        gDirUtilp->getExpandedFilename(LL_PATH_CACHE, "avatar_name_cache.xml");
    llofstream name_cache_stream(filename.c_str());
    if(name_cache_stream.is_open())
    {
        LLAvatarNameCache::getInstance()->exportFile(name_cache_stream);
    }

    // real names cache
    if (gCacheName)
    {
        std::string name_cache;
        name_cache = gDirUtilp->getExpandedFilename(LL_PATH_CACHE, "name.cache");
        llofstream cache_file(name_cache.c_str());
        if(cache_file.is_open())
        {
            gCacheName->exportFile(cache_file);
        }
    }
}


/*! @brief      This class is an LLFrameTimer that can be created with
                an elapsed time that starts counting up from the given value
                rather than 0.0.

                Otherwise it behaves the same way as LLFrameTimer.
*/
class LLFrameStatsTimer : public LLFrameTimer
{
public:
    LLFrameStatsTimer(F64 elapsed_already = 0.0)
        : LLFrameTimer()
        {
            mStartTime -= elapsed_already;
        }
};

static LLTrace::BlockTimerStatHandle FTM_AUDIO_UPDATE("Update Audio");
static LLTrace::BlockTimerStatHandle FTM_CLEANUP("Cleanup");
static LLTrace::BlockTimerStatHandle FTM_CLEANUP_DRAWABLES("Drawables");
static LLTrace::BlockTimerStatHandle FTM_IDLE_CB("Idle Callbacks");
static LLTrace::BlockTimerStatHandle FTM_LOD_UPDATE("Update LOD");
static LLTrace::BlockTimerStatHandle FTM_OBJECTLIST_UPDATE("Update Objectlist");
static LLTrace::BlockTimerStatHandle FTM_REGION_UPDATE("Update Region");
static LLTrace::BlockTimerStatHandle FTM_WORLD_UPDATE("Update World");
static LLTrace::BlockTimerStatHandle FTM_NETWORK("Network");
static LLTrace::BlockTimerStatHandle FTM_AGENT_NETWORK("Agent Network");
static LLTrace::BlockTimerStatHandle FTM_VLMANAGER("VL Manager");
static LLTrace::BlockTimerStatHandle FTM_AGENT_POSITION("Agent Position");
static LLTrace::BlockTimerStatHandle FTM_HUD_EFFECTS("HUD Effects");

///////////////////////////////////////////////////////
// idle()
//
// Called every time the window is not doing anything.
// Receive packets, update statistics, and schedule a redisplay.
///////////////////////////////////////////////////////
void LLAppViewer::idle()
{
    LL_PROFILE_ZONE_SCOPED_CATEGORY_APP;
    pingMainloopTimeout("Main:Idle");

    // Update frame timers
    static LLTimer idle_timer;

    LLFrameTimer::updateFrameTime();
    LLFrameTimer::updateFrameCount();
    LLEventTimer::updateClass();
    LLPerfStats::updateClass();

    // LLApp::stepFrame() performs the above three calls plus mRunner.run().
    // Not sure why we don't call stepFrame() here, except that LLRunner seems
    // completely redundant with LLEventTimer.
    LLNotificationsUI::LLToast::updateClass();
    LLSmoothInterpolation::updateInterpolants();
    LLMortician::updateClass();
    LLFilePickerThread::clearDead();  //calls LLFilePickerThread::notify()
    LLDirPickerThread::clearDead();
    F32 dt_raw = idle_timer.getElapsedTimeAndResetF32();

    LLGLTFMaterialList::flushUpdates();

    // Service the WorkQueue we use for replies from worker threads.
    // Use function statics for the timeslice setting so we only have to fetch
    // and convert MainWorkTime once.
    static F32 MainWorkTimeRaw = gSavedSettings.getF32("MainWorkTime");
    static F32Milliseconds MainWorkTimeMs(MainWorkTimeRaw);
    // MainWorkTime is specified in fractional milliseconds, but std::chrono
    // uses integer representations. What if we want less than a microsecond?
    // Use nanoseconds. We're very sure we will never need to specify a
    // MainWorkTime that would be larger than we could express in
    // std::chrono::nanoseconds.
    static std::chrono::nanoseconds MainWorkTimeNanoSec{
        std::chrono::nanoseconds::rep(MainWorkTimeMs.value() * 1000000)};
    gMainloopWork.runFor(MainWorkTimeNanoSec);

    // Cap out-of-control frame times
    // Too low because in menus, swapping, debugger, etc.
    // Too high because idle called with no objects in view, etc.
    const F32 MIN_FRAME_RATE = 1.f;
    const F32 MAX_FRAME_RATE = 200.f;

    F32 frame_rate_clamped = 1.f / dt_raw;
    frame_rate_clamped = llclamp(frame_rate_clamped, MIN_FRAME_RATE, MAX_FRAME_RATE);
    gFrameDTClamped = 1.f / frame_rate_clamped;

    // Global frame timer
    // Smoothly weight toward current frame
    gFPSClamped = (frame_rate_clamped + (4.f * gFPSClamped)) / 5.f;

    static LLCachedControl<F32> quitAfterSeconds(gSavedSettings, "QuitAfterSeconds");
    F32 qas = (F32)quitAfterSeconds;
    if (qas > 0.f)
    {
        if (gRenderStartTime.getElapsedTimeF32() > qas)
        {
            LL_INFOS() << "Quitting after " << qas << " seconds. See setting \"QuitAfterSeconds\"." << LL_ENDL;
            LLAppViewer::instance()->forceQuit();
        }
    }

    // <FS:AO> setting to quit after N seconds of being AFK. Note: Server will time us out after 30m regardless
    static LLCachedControl<F32> quitAfterSecondsOfAFK(gSavedSettings, "QuitAfterSecondsOfAFK");
    F32 qas_afk = (F32)quitAfterSecondsOfAFK;
    if (!mQuitRequested && qas_afk > 0.f && gAgent.getAFK() && gAwayTimer.getElapsedTimeF32() > qas_afk)
    {
        // go ahead and just quit gracefully
        LL_INFOS() << "Logout, QuitAfterSecondsAFK expired." << LL_ENDL;
        LLAppViewer::instance()->requestQuit();
    }
    // </FS:AO>

    // Must wait until both have avatar object and mute list, so poll
    // here.
    LLIMProcessing::requestOfflineMessages();

    ///////////////////////////////////
    //
    // Special case idle if still starting up
    //
    if (LLStartUp::getStartupState() < STATE_STARTED)
    {
        // Skip rest if idle startup returns false (essentially, no world yet)
        gGLActive = true;
        if (!idle_startup())
        {
            gGLActive = false;
            return;
        }
        gGLActive = false;
    }


    F32 yaw = 0.f;              // radians

    if (!gDisconnected)
    {
        LL_PROFILE_ZONE_NAMED_CATEGORY_NETWORK("network"); //LL_RECORD_BLOCK_TIME(FTM_NETWORK);
        // Update spaceserver timeinfo
        LLWorld::getInstance()->setSpaceTimeUSec(LLWorld::getInstance()->getSpaceTimeUSec() + LLUnits::Seconds::fromValue(dt_raw));


        //////////////////////////////////////
        //
        // Update simulator agent state
        //

        static LLCachedControl<bool> rotateRight(gSavedSettings, "RotateRight");
        if (rotateRight)
        {
            gAgent.moveYaw(-1.f);
        }

        {
            LL_PROFILE_ZONE_NAMED_CATEGORY_APP("Autopilot");
            // Handle automatic walking towards points
            gAgentPilot.updateTarget();
            gAgent.autoPilot(&yaw);
        }

        static LLFrameTimer agent_update_timer;

        // When appropriate, update agent location to the simulator.
        F32 agent_update_time = agent_update_timer.getElapsedTimeF32();
        F32 agent_force_update_time = mLastAgentForceUpdate + agent_update_time;
        bool timed_out = agent_update_time > (1.0f / (F32)AGENT_UPDATES_PER_SECOND);
        bool force_send =
            // if there is something to send
            (gAgent.controlFlagsDirty() && timed_out)
            // if something changed
            || (mLastAgentControlFlags != gAgent.getControlFlags())
            // keep alive
            || (agent_force_update_time > (1.0f / (F32) AGENT_FORCE_UPDATES_PER_SECOND));
        // timing out doesn't warranty that an update will be sent,
        // just that it will be checked.
        if (force_send || timed_out)
        {
            LL_PROFILE_ZONE_SCOPED_CATEGORY_NETWORK;
            // Send avatar and camera info
            mLastAgentControlFlags = gAgent.getControlFlags();
            mLastAgentForceUpdate = force_send ? 0 : agent_force_update_time;
            if(!gAgent.getPhantom())
                send_agent_update(force_send);
            agent_update_timer.reset();
        }
    }

    //////////////////////////////////////
    //
    // Manage statistics
    //
    //
    {
        // Initialize the viewer_stats_timer with an already elapsed time
        // of SEND_STATS_PERIOD so that the initial stats report will
        // be sent immediately.
        static LLFrameStatsTimer viewer_stats_timer(SEND_STATS_PERIOD);

        // Update session stats every large chunk of time
        // *FIX: (?) SAMANTHA
        if (viewer_stats_timer.getElapsedTimeF32() >= SEND_STATS_PERIOD && !gDisconnected)
        {
            LL_INFOS() << "Transmitting sessions stats" << LL_ENDL;
            bool include_preferences = false;
            send_viewer_stats(include_preferences);
            viewer_stats_timer.reset();
        }

        // Print the object debugging stats
        // ...well, reset the stats, anyway. What good are the spammy
        //  messages if we can't do anything about them? Bah. -- TS
        static LLFrameTimer object_debug_timer;
        if (object_debug_timer.getElapsedTimeF32() > 5.f)
        {
            object_debug_timer.reset();
            if (gObjectList.mNumDeadObjectUpdates)
            {
                //LL_INFOS() << "Dead object updates: " << gObjectList.mNumDeadObjectUpdates << LL_ENDL;
                gObjectList.mNumDeadObjectUpdates = 0;
            }
            if (gObjectList.mNumUnknownUpdates)
            {
                //LL_INFOS() << "Unknown object updates: " << gObjectList.mNumUnknownUpdates << LL_ENDL;
                gObjectList.mNumUnknownUpdates = 0;
            }

        }
    }

    if (!gDisconnected)
    {
        LL_PROFILE_ZONE_NAMED_CATEGORY_DISPLAY("Network");

        ////////////////////////////////////////////////
        //
        // Network processing
        //
        // NOTE: Starting at this point, we may still have pointers to "dead" objects
        // floating throughout the various object lists.
        //
        idleNameCache();
        idleNetwork();


        // Check for away from keyboard, kick idle agents.
        // be sane and only check for afk 1nce
        idle_afk_check();

        //  Update statistics for this frame
        update_statistics();
    }

    ////////////////////////////////////////
    //
    // Handle the regular UI idle callbacks as well as
    // hover callbacks
    //

#ifdef LL_DARWIN
    if (!mQuitRequested)  //MAINT-4243
#endif
    {
//      LL_RECORD_BLOCK_TIME(FTM_IDLE_CB);

        // Do event notifications if necessary.  Yes, we may want to move this elsewhere.
        gEventNotifier.update();

        gIdleCallbacks.callFunctions();
        gInventory.idleNotifyObservers();
        LLAvatarTracker::instance().idleNotifyObservers();
    }

    // Metrics logging (LLViewerAssetStats, etc.)
    {
        static LLTimer report_interval;

        // *TODO:  Add configuration controls for this
        F32 seconds = report_interval.getElapsedTimeF32();
        if (seconds >= app_metrics_interval)
        {
            metricsSend(! gDisconnected);
            report_interval.reset();
        }
    }


    // Update layonts, handle mouse events, tooltips, e t c
    // updateUI() needs to be called even in case viewer disconected
    // since related notification still needs handling and allows
    // opening chat.
    gViewerWindow->updateUI();

    if (gDisconnected)
    {
        // <FS:CR> Inworldz hang in disconnecting fix by McCabe Maxstead
        // make sure to quit here if we need to, we can get caught in an infinite loop otherwise -- MC
        if (mQuitRequested && logoutRequestSent() && (gLogoutTimer.getElapsedTimeF32() > gLogoutMaxTime))
        {
            forceQuit();
        }
        // </FS:CR>
        return;
    }

    if (gTeleportDisplay)
    {
        return;
    }

    ///////////////////////////////////////
    // Agent and camera movement
    //
    LLCoordGL current_mouse = gViewerWindow->getCurrentMouse();

    {
        // After agent and camera moved, figure out if we need to
        // deselect objects.
        LLSelectMgr::getInstance()->deselectAllIfTooFar();

    }

    {
        // Handle pending gesture processing
        LL_RECORD_BLOCK_TIME(FTM_AGENT_POSITION);
        LLGestureMgr::instance().update();

        gAgent.updateAgentPosition(gFrameDTClamped, yaw, current_mouse.mX, current_mouse.mY);
    }

    {
        LL_RECORD_BLOCK_TIME(FTM_OBJECTLIST_UPDATE);

        if (!(logoutRequestSent() && hasSavedFinalSnapshot()))
        {
            LLPerfStats::tunedAvatars=0; // <FS:Beq> reset the number of avatars that have been tweaked.
            gObjectList.update(gAgent);
        }
    }

    //////////////////////////////////////
    //
    // Deletes objects...
    // Has to be done after doing idleUpdates (which can kill objects)
    //

    {
        LL_RECORD_BLOCK_TIME(FTM_CLEANUP);
        {
            gObjectList.cleanDeadObjects();
        }
        {
            LL_RECORD_BLOCK_TIME(FTM_CLEANUP_DRAWABLES);
            LLDrawable::cleanupDeadDrawables();
        }
    }

    //
    // After this point, in theory we should never see a dead object
    // in the various object/drawable lists.
    //

    //////////////////////////////////////
    //
    // Update/send HUD effects
    //
    // At this point, HUD effects may clean up some references to
    // dead objects.
    //

    {
        LL_RECORD_BLOCK_TIME(FTM_HUD_EFFECTS);
        LLSelectMgr::getInstance()->updateEffects();
        LLHUDManager::getInstance()->cleanupEffects();
        LLHUDManager::getInstance()->sendEffects();
    }

    ////////////////////////////////////////
    //
    // Unpack layer data that we've received
    //

    {
        LL_RECORD_BLOCK_TIME(FTM_NETWORK);
        gVLManager.unpackData();
    }

    /////////////////////////
    //
    // Update surfaces, and surface textures as well.
    //

    LLWorld::getInstance()->updateVisibilities();
    {
        const F32 max_region_update_time = .001f; // 1ms
        LL_RECORD_BLOCK_TIME(FTM_REGION_UPDATE);
        LLWorld::getInstance()->updateRegions(max_region_update_time);
    }

    /////////////////////////
    //
    // Update weather effects
    //

    // Update wind vector
    LLVector3 wind_position_region;
    static LLVector3 average_wind;

    LLViewerRegion *regionp;
    regionp = LLWorld::getInstance()->resolveRegionGlobal(wind_position_region, gAgent.getPositionGlobal());    // puts agent's local coords into wind_position
    if (regionp)
    {
        gWindVec = regionp->mWind.getVelocity(wind_position_region);

        // Compute average wind and use to drive motion of water

        average_wind = regionp->mWind.getAverage();
        gSky.setWind(average_wind);
        //LLVOWater::setWind(average_wind);
    }
    else
    {
        gWindVec.setVec(0.0f, 0.0f, 0.0f);
    }

    //////////////////////////////////////
    //
    // Sort and cull in the new renderer are moved to pipeline.cpp
    // Here, particles are updated and drawables are moved.
    //

    {
        LL_PROFILE_ZONE_NAMED_CATEGORY_APP("world update"); //LL_RECORD_BLOCK_TIME(FTM_WORLD_UPDATE);
        gPipeline.updateMove();
    }

    LLWorld::getInstance()->updateParticles();

    if (gAgentPilot.isPlaying() && gAgentPilot.getOverrideCamera())
    {
        gAgentPilot.moveCamera();
    }
    else if (LLViewerJoystick::getInstance()->getOverrideCamera())
    {
        LLViewerJoystick::getInstance()->moveFlycam();
    }
    else
    {
        if (LLToolMgr::getInstance()->inBuildMode())
        {
            LLViewerJoystick::getInstance()->moveObjects();
        }

        gAgentCamera.updateCamera();
    }

    // update media focus
    LLViewerMediaFocus::getInstance()->update();

    // Update marketplace
    LLMarketplaceInventoryImporter::update();
    LLMarketplaceInventoryNotifications::update();

    // objects and camera should be in sync, do LOD calculations now
    {
        LL_RECORD_BLOCK_TIME(FTM_LOD_UPDATE);
        gObjectList.updateApparentAngles(gAgent);
    }

    // Update AV render info
    LLAvatarRenderInfoAccountant::getInstance()->idle();

    {
        LL_PROFILE_ZONE_NAMED_CATEGORY_APP("audio update"); //LL_RECORD_BLOCK_TIME(FTM_AUDIO_UPDATE);

        if (gAudiop)
        {
            audio_update_volume(false);
            audio_update_listener();
            audio_update_wind(false);

            // this line actually commits the changes we've made to source positions, etc.
            gAudiop->idle();
        }
    }

    // Handle shutdown process, for example,
    // wait for floaters to close, send quit message,
    // forcibly quit if it has taken too long
    if (mQuitRequested)
    {
        gGLActive = true;
        idleShutdown();
    }
}

void LLAppViewer::idleShutdown()
{
    // Wait for all modal alerts to get resolved
    if (LLModalDialog::activeCount() > 0)
    {
        return;
    }

    // close IM interface
    if(gIMMgr)
    {
        gIMMgr->disconnectAllSessions();
    }

    // Wait for all floaters to get resolved
    if (gFloaterView
        && !gFloaterView->allChildrenClosed())
    {
        return;
    }




    // ProductEngine: Try moving this code to where we shut down sTextureCache in cleanup()
    // *TODO: ugly
    static bool saved_teleport_history = false;
    if (!saved_teleport_history)
    {
        saved_teleport_history = true;
        LLTeleportHistory::getInstance()->dump();
        LLLocationHistory::getInstance()->save(); // *TODO: find a better place for doing this
        return;
    }

    static bool saved_snapshot = false;
    if (!saved_snapshot)
    {
        saved_snapshot = true;
        saveFinalSnapshot();
        return;
    }

    const F32 SHUTDOWN_UPLOAD_SAVE_TIME = 5.f;

    S32 pending_uploads = gAssetStorage->getNumPendingUploads();
    if (pending_uploads > 0
        && gLogoutTimer.getElapsedTimeF32() < SHUTDOWN_UPLOAD_SAVE_TIME
        && !logoutRequestSent())
    {
        static S32 total_uploads = 0;
        // Sometimes total upload count can change during logout.
        total_uploads = llmax(total_uploads, pending_uploads);
        gViewerWindow->setShowProgress(true,!gSavedSettings.getBOOL("FSDisableLogoutScreens"));
        S32 finished_uploads = total_uploads - pending_uploads;
        F32 percent = 100.f * finished_uploads / total_uploads;
        gViewerWindow->setProgressPercent(percent);
        gViewerWindow->setProgressString(LLTrans::getString("SavingSettings"));
        return;
    }

    if (gPendingMetricsUploads > 0
        && gLogoutTimer.getElapsedTimeF32() < SHUTDOWN_UPLOAD_SAVE_TIME
        && !logoutRequestSent())
    {
        gViewerWindow->setShowProgress(true, !gSavedSettings.getBOOL("FSDisableLogoutScreens"));
        gViewerWindow->setProgressPercent(100.f);
        gViewerWindow->setProgressString(LLTrans::getString("LoggingOut"));
        return;
    }

    // All floaters are closed.  Tell server we want to quit.
    if( !logoutRequestSent() )
    {
        sendLogoutRequest();

        // Wait for a LogoutReply message
        gViewerWindow->setShowProgress(true,!gSavedSettings.getBOOL("FSDisableLogoutScreens"));
        gViewerWindow->setProgressPercent(100.f);
        gViewerWindow->setProgressString(LLTrans::getString("LoggingOut"));
        return;
    }

    // Make sure that we quit if we haven't received a reply from the server.
    if( logoutRequestSent()
        && gLogoutTimer.getElapsedTimeF32() > gLogoutMaxTime )
    {
        forceQuit();
        return;
    }
}

void LLAppViewer::sendLogoutRequest()
{
    if(!mLogoutRequestSent && gMessageSystem)
    {
        //Set internal status variables and marker files before actually starting the logout process
        gLogoutInProgress = true;
        if (!mSecondInstance)
        {
            mLogoutMarkerFileName = gDirUtilp->getExpandedFilename(LL_PATH_LOGS,LOGOUT_MARKER_FILE_NAME);

            mLogoutMarkerFile.open(mLogoutMarkerFileName, LL_APR_WB);
            if (mLogoutMarkerFile.getFileHandle())
            {
                LL_INFOS("MarkerFile") << "Created logout marker file '"<< mLogoutMarkerFileName << "' " << LL_ENDL;
                recordMarkerVersion(mLogoutMarkerFile);
            }
            else
            {
                LL_WARNS("MarkerFile") << "Cannot create logout marker file " << mLogoutMarkerFileName << LL_ENDL;
            }
        }
        else
        {
            LL_INFOS("MarkerFile") << "Did not logout marker file because this is a second instance" << LL_ENDL;
        }

        LLMessageSystem* msg = gMessageSystem;
        msg->newMessageFast(_PREHASH_LogoutRequest);
        msg->nextBlockFast(_PREHASH_AgentData);
        msg->addUUIDFast(_PREHASH_AgentID, gAgent.getID() );
        msg->addUUIDFast(_PREHASH_SessionID, gAgent.getSessionID());
        gAgent.sendReliableMessage();

        gLogoutTimer.reset();
        gLogoutMaxTime = LOGOUT_REQUEST_TIME;
        mLogoutRequestSent = true;

        if(LLVoiceClient::instanceExists())
        {
            LLVoiceClient::getInstance()->leaveChannel();
        }
    }
}

void LLAppViewer::updateNameLookupUrl(const LLViewerRegion * regionp)
{
    if (!regionp || !regionp->capabilitiesReceived())
    {
        return;
    }

    LLAvatarNameCache *name_cache = LLAvatarNameCache::getInstance();
    bool had_capability = name_cache->hasNameLookupURL();
    std::string name_lookup_url;
    name_lookup_url.reserve(128); // avoid a memory allocation below
    name_lookup_url = regionp->getCapability("GetDisplayNames");
    bool have_capability = !name_lookup_url.empty();
    if (have_capability)
    {
        // we have support for display names, use it
        auto url_size = name_lookup_url.size();
        // capabilities require URLs with slashes before query params:
        // https://<host>:<port>/cap/<uuid>/?ids=<blah>
        // but the caps are granted like:
        // https://<host>:<port>/cap/<uuid>
        if (url_size > 0 && name_lookup_url[url_size - 1] != '/')
        {
            name_lookup_url += '/';
        }
        name_cache->setNameLookupURL(name_lookup_url);
    }
    else
    {
        // Display names not available on this region
        name_cache->setNameLookupURL(std::string());
    }

    // Error recovery - did we change state?
    if (had_capability != have_capability)
    {
        // name tags are persistant on screen, so make sure they refresh
        LLVOAvatar::invalidateNameTags();
    }
}

void LLAppViewer::idleNameCache()
{
    // Neither old nor new name cache can function before agent has a region
    LLViewerRegion* region = gAgent.getRegion();
    if (!region)
    {
        return;
    }

    // deal with any queued name requests and replies.
    gCacheName->processPending();

    // Can't run the new cache until we have the list of capabilities
    // for the agent region, and can therefore decide whether to use
    // display names or fall back to the old name system.
    if (!region->capabilitiesReceived())
    {
        return;
    }

    LLAvatarNameCache::getInstance()->idle();
}

//
// Handle messages, and all message related stuff
//

#define TIME_THROTTLE_MESSAGES

#ifdef TIME_THROTTLE_MESSAGES
#define CHECK_MESSAGES_DEFAULT_MAX_TIME .020f // 50 ms = 50 fps (just for messages!)
#define CHECK_MESSAGES_MAX_TIME_LIMIT 1.0f // 1 second, a long time but still able to stay connected
static F32 CheckMessagesMaxTime = CHECK_MESSAGES_DEFAULT_MAX_TIME;
#endif

static LLTrace::BlockTimerStatHandle FTM_IDLE_NETWORK("Idle Network");
static LLTrace::BlockTimerStatHandle FTM_MESSAGE_ACKS("Message Acks");
static LLTrace::BlockTimerStatHandle FTM_RETRANSMIT("Retransmit");
static LLTrace::BlockTimerStatHandle FTM_TIMEOUT_CHECK("Timeout Check");
static LLTrace::BlockTimerStatHandle FTM_DYNAMIC_THROTTLE("Dynamic Throttle");
static LLTrace::BlockTimerStatHandle FTM_CHECK_REGION_CIRCUIT("Check Region Circuit");

void LLAppViewer::idleNetwork()
{
    LL_PROFILE_ZONE_SCOPED_CATEGORY_NETWORK;
    pingMainloopTimeout("idleNetwork");

    gObjectList.mNumNewObjects = 0;
    S32 total_decoded = 0;

    static LLCachedControl<bool> speedTest(gSavedSettings, "SpeedTest");
    if (!speedTest)
    {
        LL_PROFILE_ZONE_NAMED_CATEGORY_NETWORK("idle network"); //LL_RECORD_BLOCK_TIME(FTM_IDLE_NETWORK); // decode

        LLTimer check_message_timer;
        //  Read all available packets from network
        const S64 frame_count = gFrameCount;  // U32->S64
        F32 total_time = 0.0f;

        {
            LockMessageChecker lmc(gMessageSystem);
            while (lmc.checkAllMessages(frame_count, gServicePump))
            {
                if (gDoDisconnect)
                {
                    // We're disconnecting, don't process any more messages from the server
                    // We're usually disconnecting due to either network corruption or a
                    // server going down, so this is OK.
                    break;
                }

                total_decoded++;
                gPacketsIn++;

                if (total_decoded > MESSAGE_MAX_PER_FRAME)
                {
                    break;
                }

#ifdef TIME_THROTTLE_MESSAGES
                // Prevent slow packets from completely destroying the frame rate.
                // This usually happens due to clumps of avatars taking huge amount
                // of network processing time (which needs to be fixed, but this is
                // a good limit anyway).
                total_time = check_message_timer.getElapsedTimeF32();
                if (total_time >= CheckMessagesMaxTime)
                    break;
#endif
            }

            // Handle per-frame message system processing.
            lmc.processAcks(gSavedSettings.getF32("AckCollectTime"));
        }

#ifdef TIME_THROTTLE_MESSAGES
        if (total_time >= CheckMessagesMaxTime)
        {
        // <FS:Beq> Don't allow busy network to excessively starve rendering loop
        //  // Increase CheckMessagesMaxTime so that we will eventually catch up
        //  CheckMessagesMaxTime *= 1.035f; // 3.5% ~= x2 in 20 frames, ~8x in 60 frames
        // }
        // else
        // {
            if( CheckMessagesMaxTime < CHECK_MESSAGES_MAX_TIME_LIMIT ) // cap the increase to avoid logout through ping starvation
            {// Increase CheckMessagesMaxTime so that we will eventually catch up
                CheckMessagesMaxTime *= 1.035f; // 3.5% ~= x2 in 20 frames, ~8x in 60 frames
            }
            else
            {
                CheckMessagesMaxTime = CHECK_MESSAGES_MAX_TIME_LIMIT;
            }
        }
        else
        {
        // </FS:Beq>
            // Reset CheckMessagesMaxTime to default value
            CheckMessagesMaxTime = CHECK_MESSAGES_DEFAULT_MAX_TIME;
        }
#endif



        // we want to clear the control after sending out all necessary agent updates
        gAgent.resetControlFlags();

        // Decode enqueued messages...
        S32 remaining_possible_decodes = MESSAGE_MAX_PER_FRAME - total_decoded;

        if( remaining_possible_decodes <= 0 )
        {
            LL_INFOS() << "Maxed out number of messages per frame at " << MESSAGE_MAX_PER_FRAME << LL_ENDL;
        }

        if (gPrintMessagesThisFrame)
        {
            LL_INFOS() << "Decoded " << total_decoded << " msgs this frame!" << LL_ENDL;
            gPrintMessagesThisFrame = false;
        }
    }
    add(LLStatViewer::NUM_NEW_OBJECTS, gObjectList.mNumNewObjects);

    // Retransmit unacknowledged packets.
    gXferManager->retransmitUnackedPackets();
    gAssetStorage->checkForTimeouts();
    gViewerThrottle.updateDynamicThrottle();

    // Check that the circuit between the viewer and the agent's current
    // region is still alive
    LLViewerRegion *agent_region = gAgent.getRegion();
    if (agent_region && (LLStartUp::getStartupState()==STATE_STARTED))
    {
        LLUUID this_region_id = agent_region->getRegionID();
        bool this_region_alive = agent_region->isAlive();
        if ((mAgentRegionLastAlive && !this_region_alive) // newly dead
            && (mAgentRegionLastID == this_region_id)) // same region
        {
            forceDisconnect(LLTrans::getString("AgentLostConnection"));
        }
        mAgentRegionLastID = this_region_id;
        mAgentRegionLastAlive = this_region_alive;
    }
}

void LLAppViewer::disconnectViewer()
{
    if (gDisconnected)
    {
        return;
    }
    //
    // Cleanup after quitting.
    //
    // Save snapshot for next time, if we made it through initialization

    LL_INFOS() << "Disconnecting viewer!" << LL_ENDL;

    // Dump our frame statistics

    // Remember if we were flying
    gSavedSettings.setBOOL("FlyingAtExit", gAgent.getFlying() );

    // Un-minimize all windows so they don't get saved minimized
    if (gFloaterView)
    {
        gFloaterView->restoreAll();
    }

    // <FS:Ansariel> Firestorm radar: Shutdown radar
    if (FSRadar::instanceExists())
    {
        FSRadar::deleteSingleton();
    }
    // <FS:Ansariel>

    if (LLSelectMgr::instanceExists())
    {
        LLSelectMgr::getInstance()->deselectAll();
    }

    // save inventory if appropriate
    if (gInventory.isInventoryUsable()
        && gAgent.getID().notNull()) // Shouldn't be null at this stage
    {
        gInventory.cache(gInventory.getRootFolderID(), gAgent.getID());
        if (gInventory.getLibraryRootFolderID().notNull()
            && gInventory.getLibraryOwnerID().notNull()
            && !mSecondInstance) // agent is unique, library isn't
        {
            gInventory.cache(
                gInventory.getLibraryRootFolderID(),
                gInventory.getLibraryOwnerID());
        }
    }

    LLAvatarNameCache::instance().setCustomNameCheckCallback(LLAvatarNameCache::custom_name_check_callback_t()); // <FS:Ansariel> Contact sets
    saveNameCache();
    if (LLExperienceCache::instanceExists())
    {
        // TODO: LLExperienceCache::cleanup() logic should be moved to
        // cleanupSingleton().
        LLExperienceCache::instance().cleanup();
    }

    // close inventory interface, close all windows
    LLSidepanelInventory::cleanup();

// [SL:KB] - Patch: Appearance-Misc | Checked: 2013-02-12 (Catznip-3.4)
    // Destroying all objects below will trigger attachment detaching code and attempt to remove the COF links for them
    LLAppearanceMgr::instance().setAttachmentInvLinkEnable(false);
// [/SL:KB]

// [RLVa:KB] - Checked: RLVa-2.3 (Housekeeping)
    SUBSYSTEM_CLEANUP(RlvHandler);
// [/RLVa:KB]

    gAgentWearables.cleanup();
    gAgentCamera.cleanup();
    // Also writes cached agent settings to gSavedSettings
    gAgent.cleanup();

    // This is where we used to call gObjectList.destroy() and then delete gWorldp.
    // Now we just ask the LLWorld singleton to cleanly shut down.
    if(LLWorld::instanceExists())
    {
        LLWorld::getInstance()->resetClass();
    }
    LLVOCache::deleteSingleton();

    // call all self-registered classes
    LLDestroyClassList::instance().fireCallbacks();

    cleanup_xfer_manager();
    gDisconnected = true;

    // Pass the connection state to LLUrlEntryParcel not to attempt
    // parcel info requests while disconnected.
    LLUrlEntryParcel::setDisconnected(gDisconnected);
}

void LLAppViewer::forceErrorLLError()
{
    LL_ERRS() << "This is a deliberate llerror" << LL_ENDL;
}

void LLAppViewer::forceErrorLLErrorMsg()
{
    LLError::LLUserWarningMsg::show("Deliberate error");
    // Note: under debug this will show a message as well,
    // but release won't show anything and will quit silently
    LL_ERRS() << "This is a deliberate llerror with a message" << LL_ENDL;
}

void LLAppViewer::forceErrorBreakpoint()
{
    LL_WARNS() << "Forcing a deliberate breakpoint" << LL_ENDL;
#ifdef LL_WINDOWS
    DebugBreak();
#else
    asm ("int $3");
#endif
    return;
}

void LLAppViewer::forceErrorBadMemoryAccess()
{
    LL_WARNS() << "Forcing a deliberate bad memory access" << LL_ENDL;
    S32* crash = NULL;
    *crash = 0xDEADBEEF;
    return;
}

void LLAppViewer::forceErrorInfiniteLoop()
{
    LL_WARNS() << "Forcing a deliberate infinite loop" << LL_ENDL;
    // Loop is intentionally complicated to fool basic loop detection
    LLTimer timer_total;
    LLTimer timer_expiry;
    const S32 report_frequency = 10;
    timer_expiry.setTimerExpirySec(report_frequency);
    while(true)
    {
        if (timer_expiry.hasExpired())
        {
            LL_INFOS() << "Infinite loop time : " << timer_total.getElapsedSeconds() << LL_ENDL;
            timer_expiry.setTimerExpirySec(report_frequency);
        }
    }
    return;
}

void LLAppViewer::forceErrorSoftwareException()
{
    LL_WARNS() << "Forcing a deliberate exception" << LL_ENDL;
    LLTHROW(LLException("User selected Force Software Exception"));
}

void LLAppViewer::forceErrorOSSpecificException()
{
    // Virtual, MacOS only
    const std::string exception_text = "User selected Force OS Exception, Not implemented on this OS";
    throw std::runtime_error(exception_text);
}

void LLAppViewer::forceErrorDriverCrash()
{
    LL_WARNS() << "Forcing a deliberate driver crash" << LL_ENDL;
    glDeleteTextures(1, NULL);
}

// <FS:Ansariel> Wrongly merged back in by LL
//void LLAppViewer::forceErrorCoroutineCrash()
//{
//    LL_WARNS() << "Forcing a crash in LLCoros" << LL_ENDL;
//    LLCoros::instance().launch("LLAppViewer::crashyCoro", [] {throw LLException("A deliberate crash from LLCoros"); });
//}
// </FS:Ansariel>

void LLAppViewer::forceErrorThreadCrash()
{
    class LLCrashTestThread : public LLThread
    {
    public:

        LLCrashTestThread() : LLThread("Crash logging test thread")
        {
        }

        void run()
        {
            LL_ERRS() << "This is a deliberate llerror in thread" << LL_ENDL;
        }
    };

    LL_WARNS() << "This is a deliberate crash in a thread" << LL_ENDL;
    LLCrashTestThread *thread = new LLCrashTestThread();
    thread->start();
}

// <FS:ND> Change from std::string to char const*, saving a lot of object construction/destruction per frame
//void LLAppViewer::initMainloopTimeout(const std::string& state, F32 secs)
void LLAppViewer::initMainloopTimeout( char const* state, F32 secs)
// </FS:ND>
{
    if(!mMainloopTimeout)
    {
        mMainloopTimeout = new LLWatchdogTimeout();
        resumeMainloopTimeout(state, secs);
    }
}

void LLAppViewer::destroyMainloopTimeout()
{
    if(mMainloopTimeout)
    {
        delete mMainloopTimeout;
        mMainloopTimeout = NULL;
    }
}

// <FS:ND> Change from std::string to char const*, saving a lot of object construction/destruction per frame
//void LLAppViewer::resumeMainloopTimeout(const std::string& state, F32 secs)
void LLAppViewer::resumeMainloopTimeout( char const* state, F32 secs)
// </FS:ND>
{
    if(mMainloopTimeout)
    {
        if(secs < 0.0f)
        {
            static LLCachedControl<F32> mainloop_timeout(gSavedSettings, "MainloopTimeoutDefault", 60);
            secs = mainloop_timeout;
        }

        mMainloopTimeout->setTimeout(secs);
        mMainloopTimeout->start(state);
    }
}

void LLAppViewer::pauseMainloopTimeout()
{
    if(mMainloopTimeout)
    {
        mMainloopTimeout->stop();
    }
}

// <FS:ND> Change from std::string to char const*, saving a lot of object construction/destruction per frame
//void LLAppViewer::pingMainloopTimeout(const std::string& state, F32 secs)
void LLAppViewer::pingMainloopTimeout( char const* state, F32 secs)
// </FS:ND>
{
    LL_PROFILE_ZONE_SCOPED_CATEGORY_APP;

    if(mMainloopTimeout)
    {
        if(secs < 0.0f)
        {
            static LLCachedControl<F32> mainloop_timeout(gSavedSettings, "MainloopTimeoutDefault", 60);
            secs = mainloop_timeout;
        }

        mMainloopTimeout->setTimeout(secs);
        mMainloopTimeout->ping(state);
    }
}

void LLAppViewer::handleLoginComplete()
{
    gLoggedInTime.start();
    initMainloopTimeout("Mainloop Init");

    // Store some data to DebugInfo in case of a freeze.
    gDebugInfo["ClientInfo"]["Name"] = LLVersionInfo::instance().getChannel();
// [SL:KB] - Patch: Viewer-CrashReporting | Checked: 2011-05-08 (Catznip-2.6.0a) | Added: Catznip-2.6.0a
    gDebugInfo["ClientInfo"]["Version"] = LLVersionInfo::getInstance()->getVersion();
    gDebugInfo["ClientInfo"]["Platform"] = LLVersionInfo::getInstance()->getBuildPlatform();
// [/SL:KB]
    gDebugInfo["ClientInfo"]["MajorVersion"] = LLVersionInfo::instance().getMajor();
    gDebugInfo["ClientInfo"]["MinorVersion"] = LLVersionInfo::instance().getMinor();
    gDebugInfo["ClientInfo"]["PatchVersion"] = LLVersionInfo::instance().getPatch();
    gDebugInfo["ClientInfo"]["BuildVersion"] = std::to_string(LLVersionInfo::instance().getBuild());

// <FS:ND> Add which flavor of FS generated an error
#ifdef OPENSIM
    gDebugInfo["ClientInfo"]["Flavor"] = "oss";
#else
    gDebugInfo["ClientInfo"]["Flavor"] = "hvk";
#endif
// </FS:ND>

    LLParcel* parcel = LLViewerParcelMgr::getInstance()->getAgentParcel();
    if ( parcel && parcel->getMusicURL()[0])
    {
        gDebugInfo["ParcelMusicURL"] = parcel->getMusicURL();
    }
    if ( parcel && parcel->getMediaURL()[0])
    {
        gDebugInfo["ParcelMediaURL"] = parcel->getMediaURL();
    }

//  gDebugInfo["SettingsFilename"] = gSavedSettings.getString("ClientSettingsFile");
// [SL:KB] - Patch: Viewer-CrashReporting | Checked: 2010-11-16 (Catznip-2.6.0a) | Added: Catznip-2.4.0b
    if (gCrashSettings.getBOOL("CrashSubmitSettings"))
    {
        // Only include settings.xml if the user consented
        gDebugInfo["SettingsFilename"] = gSavedSettings.getString("ClientSettingsFile");
    }
// [/SL:KB]
//  gDebugInfo["CAFilename"] = gDirUtilp->getCAFile();
//  gDebugInfo["ViewerExePath"] = gDirUtilp->getExecutablePathAndName();
//  gDebugInfo["CurrentPath"] = gDirUtilp->getCurPath();

// [SL:KB] - Patch: Viewer-CrashReporting | Checked: 2010-11-14 (Catznip-2.6.0a) | Added: Catznip-2.4.0a
    // Current host and region would expose too much information, but do track the last server version
    gDebugInfo["LastVersionChannel"] = gLastVersionChannel;
// [/SL:KB]
/*
    if(gAgent.getRegion())
    {
        gDebugInfo["CurrentSimHost"] = gAgent.getRegion()->getSimHostName();
        gDebugInfo["CurrentRegion"] = gAgent.getRegion()->getName();
    }
*/

    if(LLAppViewer::instance()->mMainloopTimeout)
    {
        gDebugInfo["MainloopTimeoutState"] = LLAppViewer::instance()->mMainloopTimeout->getState();
    }

    mOnLoginCompleted();

    // <FS:TT> Window Title Access
    std::string full_name;
    const LLSD login_response = LLLoginInstance::getInstance()->getResponse();
    if (login_response.has("first_name"))
    {
        full_name = login_response["first_name"].asString();
        LLStringUtil::replaceChar(full_name, '"', ' ');
        LLStringUtil::trim(full_name);

        if (login_response.has("last_name"))
        {
            std::string temp_string = login_response["last_name"].asString();
            LLStringUtil::replaceChar(temp_string, '"', ' ');
            LLStringUtil::trim(temp_string);
            if (temp_string.compare("Resident") != 0)
            {
                full_name.append(" ").append(temp_string);
            }
        }
    }
    if (!full_name.empty())
    {
        gWindowTitle += std::string(" - ") + full_name;
        LLStringUtil::truncate(gWindowTitle, 255);
        gViewerWindow->getWindow()->setTitle(gWindowTitle);
    }
    // </FS:TT>

// [SL:KB] - Patch: Build-ScriptRecover | Checked: 2011-11-24 (Catznip-3.2.0) | Added: Catznip-3.2.0
    LLScriptRecoverQueue::recoverIfNeeded();
// [/SL:KB]

    writeDebugInfo();

    // <FS:AO> Warn users cache purge will affect usability
    if (mPurgeCache)
    {
        LLNotificationsUtil::add("CacheEmpty");
    }
    // </FS:AO>

    // we logged in successfully, so save settings on logout
    LL_DEBUGS() << "Login successful, per account settings will be saved on log out." << LL_ENDL;
    mSavePerAccountSettings=true;
}

//virtual
void LLAppViewer::setMasterSystemAudioMute(bool mute)
{
    gSavedSettings.setBOOL("MuteAudio", mute);
}

//virtual
bool LLAppViewer::getMasterSystemAudioMute()
{
    // <FS:Ansariel> Replace frequently called gSavedSettings
    //return gSavedSettings.getBOOL("MuteAudio");
    static LLCachedControl<bool> sMuteAudio(gSavedSettings, "MuteAudio");
    return sMuteAudio;
    // </FS:Ansariel>
}

//----------------------------------------------------------------------------
// Metrics-related methods (static and otherwise)
//----------------------------------------------------------------------------

/**
 * LLViewerAssetStats collects data on a per-region (as defined by the agent's
 * location) so we need to tell it about region changes which become a kind of
 * hidden variable/global state in the collectors.  For collectors not running
 * on the main thread, we need to send a message to move the data over safely
 * and cheaply (amortized over a run).
 */
void LLAppViewer::metricsUpdateRegion(U64 region_handle)
{
    if (0 != region_handle)
    {
        LLViewerAssetStatsFF::set_region(region_handle);
    }
}

/**
 * Attempts to start a multi-threaded metrics report to be sent back to
 * the grid for consumption.
 */
void LLAppViewer::metricsSend(bool enable_reporting)
{
    if (! gViewerAssetStats)
        return;

    if (LLAppViewer::sTextureFetch)
    {
        LLViewerRegion * regionp = gAgent.getRegion();

        if (enable_reporting && regionp)
        {
            std::string caps_url = regionp->getCapability("ViewerMetrics");

            LLSD sd = gViewerAssetStats->asLLSD(true);

            // Send a report request into 'thread1' to get the rest of the data
            // and provide some additional parameters while here.
            LLAppViewer::sTextureFetch->commandSendMetrics(caps_url,
                                                           gAgentSessionID,
                                                           gAgentID,
                                                           sd);
        }
        else
        {
            LLAppViewer::sTextureFetch->commandDataBreak();
        }
    }

    // Reset even if we can't report.  Rather than gather up a huge chunk of
    // data, we'll keep to our sampling interval and retain the data
    // resolution in time.
    gViewerAssetStats->restart();
}
<|MERGE_RESOLUTION|>--- conflicted
+++ resolved
@@ -3925,12 +3925,12 @@
     info["CPU"] = gSysCPU.getCPUString();
     info["MEMORY_MB"] = LLSD::Integer(gSysMemory.getPhysicalMemoryKB().valueInUnits<LLUnits::Megabytes>());
     info["USED_RAM"] = LLSD::Real(LLMemory::getAllocatedMemKB().valueInUnits<LLUnits::Megabytes>());
-    info["CONCURRENCY"] = LLSD::Integer((S32)boost::thread::hardware_concurrency());    // <FS:Beq> Add hardware concurrency to info
+    info["CONCURRENCY"] = LLSD::Integer(std::thread::hardware_concurrency());    // <FS:Beq> Add hardware concurrency to info
     // Moved hack adjustment to Windows memory size into llsys.cpp
     info["OS_VERSION"] = LLOSInfo::instance().getOSString();
     info["GRAPHICS_CARD_VENDOR"] = ll_safe_string((const char*)(glGetString(GL_VENDOR)));
     info["GRAPHICS_CARD"] = ll_safe_string((const char*)(glGetString(GL_RENDERER)));
-    info["GRAPHICS_CARD_MEMORY"] = gGLManager.mVRAM;
+    info["GRAPHICS_CARD_MEMORY"] = LLSD::Integer(gGLManager.mVRAM);
 
 #if LL_WINDOWS
     std::string drvinfo;
@@ -3980,7 +3980,6 @@
     LLRect window_rect = gViewerWindow->getWindowRectRaw();
     info["WINDOW_WIDTH"] = window_rect.getWidth();
     info["WINDOW_HEIGHT"] = window_rect.getHeight();
-<<<<<<< HEAD
 
     // <FS> Custom sysinfo
     //info["FONT_SIZE_ADJUSTMENT"] = gSavedSettings.getF32("FontScreenDPI");
@@ -3991,15 +3990,6 @@
     //info["RENDER_QUALITY"] = (F32)gSavedSettings.getU32("RenderQualityPerformance");
     //info["TEXTURE_MEMORY"] = gGLManager.mVRAM;
     // </FS>
-=======
-    info["FONT_SIZE_ADJUSTMENT"] = gSavedSettings.getF32("FontScreenDPI");
-    info["UI_SCALE"] = gSavedSettings.getF32("UIScaleFactor");
-    info["DRAW_DISTANCE"] = gSavedSettings.getF32("RenderFarClip");
-    info["NET_BANDWITH"] = gSavedSettings.getF32("ThrottleBandwidthKBPS");
-    info["LOD_FACTOR"] = gSavedSettings.getF32("RenderVolumeLODFactor");
-    info["RENDER_QUALITY"] = (F32)gSavedSettings.getU32("RenderQualityPerformance");
-    info["TEXTURE_MEMORY"] = LLSD::Integer(gGLManager.mVRAM);
->>>>>>> c95b4bf3
 
 #if LL_DARWIN
     info["HIDPI"] = gHiDPISupport;
