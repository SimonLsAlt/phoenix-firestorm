/**
 * @file llappviewer.cpp
 * @brief The LLAppViewer class definitions
 *
 * $LicenseInfo:firstyear=2007&license=viewerlgpl$
 * Second Life Viewer Source Code
 * Copyright (C) 2012, Linden Research, Inc.
 *
 * This library is free software; you can redistribute it and/or
 * modify it under the terms of the GNU Lesser General Public
 * License as published by the Free Software Foundation;
 * version 2.1 of the License only.
 *
 * This library is distributed in the hope that it will be useful,
 * but WITHOUT ANY WARRANTY; without even the implied warranty of
 * MERCHANTABILITY or FITNESS FOR A PARTICULAR PURPOSE.  See the GNU
 * Lesser General Public License for more details.
 *
 * You should have received a copy of the GNU Lesser General Public
 * License along with this library; if not, write to the Free Software
 * Foundation, Inc., 51 Franklin Street, Fifth Floor, Boston, MA  02110-1301  USA
 *
 * Linden Research, Inc., 945 Battery Street, San Francisco, CA  94111  USA
 * $/LicenseInfo$
 */

#include "llviewerprecompiledheaders.h"

#include "llappviewer.h"

// Viewer includes
#include "llversioninfo.h"
#include "llfeaturemanager.h"
#include "lluictrlfactory.h"
#include "lltexteditor.h"
#include "llenvironment.h"
#include "llerrorcontrol.h"
#include "lleventtimer.h"
#include "llfile.h"
#include "llviewertexturelist.h"
#include "llgroupmgr.h"
#include "llagent.h"
#include "llagentcamera.h"
#include "llagentlanguage.h"
#include "llagentui.h"
#include "llagentwearables.h"
#include "lldirpicker.h"
#include "llfloaterimcontainer.h"
#include "llimprocessing.h"
#include "llwindow.h"
#include "llviewerstats.h"
#include "llviewerstatsrecorder.h"
#include "llkeyconflict.h" // for legacy keybinding support, remove later
#include "llmarketplacefunctions.h"
#include "llmarketplacenotifications.h"
#include "llmd5.h"
#include "llmeshrepository.h"
#include "llpumpio.h"
#include "llmimetypes.h"
#include "llslurl.h"
#include "llstartup.h"
#include "llfocusmgr.h"
#include "llurlfloaterdispatchhandler.h"
#include "llviewerjoystick.h"
#include "llcalc.h"
#include "llconversationlog.h"
#if LL_WINDOWS
#include "lldxhardware.h"
#endif
#include "lltexturestats.h"
#include "lltrace.h"
#include "lltracethreadrecorder.h"
#include "llviewerwindow.h"
#include "llviewerdisplay.h"
#include "llviewermedia.h"
#include "llviewerparcelaskplay.h"
#include "llviewerparcelmedia.h"
#include "llviewershadermgr.h"
#include "llviewermediafocus.h"
#include "llviewermessage.h"
#include "llviewerobjectlist.h"
#include "llworldmap.h"
#include "llmutelist.h"
#include "llviewerhelp.h"
#include "lluicolortable.h"
#include "llurldispatcher.h"
#include "llurlhistory.h"
#include "llrender.h"
#include "llteleporthistory.h"
#include "lltoast.h"
#include "llsdutil_math.h"
#include "lllocationhistory.h"
#include "llfasttimerview.h"
#include "llvector4a.h"
#include "llviewermenufile.h"
#include "llvoicechannel.h"
#include "llvoavatarself.h"
#include "llurlmatch.h"
#include "lltextutil.h"
#include "lllogininstance.h"
#include "llprogressview.h"
#include "llvocache.h"
#include "lldiskcache.h"
#include "llvopartgroup.h"
// [SL:KB] - Patch: Appearance-Misc | Checked: 2013-02-12 (Catznip-3.4)
#include "llappearancemgr.h"
// [/SL:KB]
// [RLVa:KB] - Checked: 2010-05-03 (RLVa-1.2.0g)
#include "rlvactions.h"
#include "rlvhandler.h"
// [/RLVa:KB]

#include "llweb.h"
// <FS:Ansariel> [FS communication UI]
#include "fsfloatervoicecontrols.h"
// </FS:Ansariel> [FS communication UI]
// [SL:KB] - Patch: Build-ScriptRecover | Checked: 2011-11-24 (Catznip-3.2.0)
#include "llfloaterscriptrecover.h"
// [/SL:KB]
#include "llspellcheck.h"
#include "llscenemonitor.h"
#include "llavatarrenderinfoaccountant.h"
#include "lllocalbitmaps.h"
#include "llperfstats.h"
#include "llgltfmateriallist.h"

// Linden library includes
#include "llavatarnamecache.h"
#include "lldiriterator.h"
#include "llexperiencecache.h"
#include "llimagej2c.h"
#include "llmemory.h"
#include "llprimitive.h"
#include "llurlaction.h"
#include "llurlentry.h"
#include "llvolumemgr.h"
#include "llxfermanager.h"
#include "llphysicsextensions.h"

#include "llnotificationmanager.h"
#include "llnotifications.h"
#include "llnotificationsutil.h"

#include "sanitycheck.h"
#include "llleap.h"
#include "stringize.h"
#include "llcoros.h"
#include "llexception.h"
#include "cef/dullahan_version.h"
#if !LL_LINUX
#include "vlc/libvlc_version.h"
#endif // LL_LINUX

#if LL_DARWIN
#include "llwindowmacosx.h"
#endif

// Third party library includes
#include <boost/bind.hpp>
#include <boost/algorithm/string.hpp>
#include <boost/regex.hpp>
#include <boost/throw_exception.hpp>

#if LL_WINDOWS
#   include <share.h> // For _SH_DENYWR in processMarkerFiles
#else
#   include <sys/file.h> // For processMarkerFiles
#endif

#include "llapr.h"
#include <boost/lexical_cast.hpp>

#include "llviewerinput.h"
#include "lllfsthread.h"
#include "llworkerthread.h"
#include "lltexturecache.h"
#include "lltexturefetch.h"
#include "llimageworker.h"
#include "llevents.h"

// The files below handle dependencies from cleanup.
#include "llkeyframemotion.h"
#include "llworldmap.h"
#include "llhudmanager.h"
#include "lltoolmgr.h"
#include "llassetstorage.h"
#include "llpolymesh.h"
#include "llproxy.h"
#include "llcachename.h"
#include "llaudioengine.h"
#include "llstreamingaudio.h"
#include "llviewermenu.h"
#include "llselectmgr.h"
#include "lltrans.h"
#include "lltransutil.h"
#include "lltracker.h"
#include "llviewerparcelmgr.h"
#include "llworldmapview.h"
#include "llpostprocess.h"

#include "lldebugview.h"
#include "llconsole.h"
#include "llcontainerview.h"
#include "lltooltip.h"

#include "llsdutil.h"
#include "llsdserialize.h"

#include "llworld.h"
#include "llhudeffecttrail.h"
#include "llslurl.h"
#include "llurlregistry.h"
#include "llwatchdog.h"

// Included so that constants/settings might be initialized
// in save_settings_to_globals()
#include "llbutton.h"
#include "llstatusbar.h"
#include "llsurface.h"
#include "llvosky.h"
#include "llvotree.h"
#include "llvoavatar.h"
#include "llfolderview.h"
#include "llagentpilot.h"
#include "llvovolume.h"
#include "llflexibleobject.h"
#include "llvosurfacepatch.h"
#include "llviewerfloaterreg.h"
#include "llcommandlineparser.h"
#include "llfloatermemleak.h"
#include "llfloaterreg.h"
#include "llfloatersimplesnapshot.h"
#include "llfloatersnapshot.h"
#include "llsidepanelinventory.h"
#include "llatmosphere.h"

// includes for idle() idleShutdown()
#include "llviewercontrol.h"
#include "lleventnotifier.h"
#include "llcallbacklist.h"
#include "lldeferredsounds.h"
#include "pipeline.h"
#include "llgesturemgr.h"
#include "llsky.h"
#include "llvlcomposition.h"
#include "llvlmanager.h"
#include "llviewercamera.h"
#include "lldrawpoolbump.h"
#include "llvieweraudio.h"
#include "llimview.h"
#include "llviewerthrottle.h"
#include "llparcel.h"
#include "llavatariconctrl.h"
#include "llgroupiconctrl.h"
#include "llviewerassetstats.h"
#include "gltfscenemanager.h"

#include "workqueue.h"
using namespace LL;

// Include for security api initialization
#include "llsecapi.h"
#include "llmachineid.h"
#include "llcleanup.h"

#include "llcoproceduremanager.h"
#include "llviewereventrecorder.h"

#include "growlmanager.h"
#include "fsavatarrenderpersistence.h"

// *FIX: These extern globals should be cleaned up.
// The globals either represent state/config/resource-storage of either
// this app, or another 'component' of the viewer. App globals should be
// moved into the app class, where as the other globals should be
// moved out of here.
// If a global symbol reference seems valid, it will be included
// via header files above.

//----------------------------------------------------------------------------
// llviewernetwork.h
#include "llviewernetwork.h"
// define a self-registering event API object
#include "llappviewerlistener.h"

#include "nd/ndoctreelog.h" // <FS:ND/> Octree operation logging.
#include "nd/ndetw.h" // <FS:ND/> Windows Event Tracing, does nothing on OSX/Linux.
#include "nd/ndlogthrottle.h"

#include "fsradar.h"
#include "fsassetblacklist.h"

// #include "fstelemetry.h" // <FS:Beq> Tracy profiler support

#if LL_LINUX && LL_GTK
#include "glib.h"
#endif // (LL_LINUX) && LL_GTK

const char* const CRASH_SETTINGS_FILE = "settings_crash_behavior.xml"; // <FS:ND/> We need this filename defined here.

static LLAppViewerListener sAppViewerListener(LLAppViewer::instance);

////// Windows-specific includes to the bottom - nasty defines in these pollute the preprocessor
//
//----------------------------------------------------------------------------
// viewer.cpp - these are only used in viewer, should be easily moved.

#if LL_DARWIN
extern void init_apple_menu(const char* product);
#endif // LL_DARWIN

extern bool gRandomizeFramerate;
extern bool gPeriodicSlowFrame;
extern bool gDebugGL;

#if LL_DARWIN
extern bool gHiDPISupport;
#endif

////////////////////////////////////////////////////////////
// All from the last globals push...

F32 gSimLastTime; // Used in LLAppViewer::init and send_viewer_stats()
F32 gSimFrames;

bool gShowObjectUpdates = false;
bool gUseQuickTime = true;

eLastExecEvent gLastExecEvent = LAST_EXEC_NORMAL;
S32 gLastExecDuration = -1; // (<0 indicates unknown)

#if LL_WINDOWS
#   define LL_PLATFORM_KEY "win"
#elif LL_DARWIN
#   define LL_PLATFORM_KEY "mac"
#elif LL_LINUX
#   define LL_PLATFORM_KEY "lnx"
#else
#   error "Unknown Platform"
#endif
const char* gPlatform = LL_PLATFORM_KEY;

LLSD gDebugInfo;

U32 gFrameCount = 0;
U32 gForegroundFrameCount = 0; // number of frames that app window was in foreground
LLPumpIO* gServicePump = NULL;

U64MicrosecondsImplicit gFrameTime = 0;
F32SecondsImplicit gFrameTimeSeconds = 0.f;
F32SecondsImplicit gFrameIntervalSeconds = 0.f;
F32 gFPSClamped = 10.f;                     // Pretend we start at target rate.
F32 gFrameDTClamped = 0.f;                  // Time between adjacent checks to network for packets
U64MicrosecondsImplicit gStartTime = 0; // gStartTime is "private", used only to calculate gFrameTimeSeconds

LLTimer gRenderStartTime;
LLFrameTimer gForegroundTime;
LLFrameTimer gLoggedInTime;
LLTimer gLogoutTimer;
static const F32 LOGOUT_REQUEST_TIME = 6.f;  // this will be cut short by the LogoutReply msg.
F32 gLogoutMaxTime = LOGOUT_REQUEST_TIME;


S32 gPendingMetricsUploads = 0;


bool gDisconnected = false;

// Used to restore texture state after a mode switch
LLFrameTimer gRestoreGLTimer;
bool gRestoreGL = false;
bool gUseWireframe = false;

U64Bytes gMemoryAllocated(0); // updated in display_stats() in llviewerdisplay.cpp

std::string gLastVersionChannel;

LLVector3 gWindVec(3.0, 3.0, 0.0);
LLVector3 gRelativeWindVec(0.0, 0.0, 0.0);

U32 gPacketsIn = 0;

bool gPrintMessagesThisFrame = false;

bool gRandomizeFramerate = false;
bool gPeriodicSlowFrame = false;

bool gCrashOnStartup = false;
bool gLogoutInProgress = false;

bool gSimulateMemLeak = false;

// We don't want anyone, especially threads working on the graphics pipeline,
// to have to block due to this WorkQueue being full.
WorkQueue gMainloopWork("mainloop", 1024*1024);

////////////////////////////////////////////////////////////
// Internal globals... that should be removed.

// Like LLLogChat::cleanFileName() and LLDir::getScrubbedFileName() but replaces spaces also.
std::string SafeFileName(std::string filename)
{
    std::string invalidChars = "\"\'\\/?*:.<>| ";
    auto position = filename.find_first_of(invalidChars);
    while (position != filename.npos)
    {
        filename[position] = '_';
        position = filename.find_first_of(invalidChars, position);
    }
    return filename;
}
// TODO: Readd SAFE_FILE_NAME_PREFIX stuff after FmodEx merge.... <FS:CR>
// contruct unique filename prefix so we only report crashes for US and not other viewers.
//const std::string SAFE_FILE_NAME_PREFIX(SafeFileName(llformat("%s %d.%d.%d.%d",
//                                                            LL_CHANNEL,
//                                                            LL_VERSION_MAJOR,
//                                                            LL_VERSION_MINOR,
//                                                            LL_VERSION_PATCH,
//                                                            LL_VERSION_BUILD )));
const std::string SAFE_FILE_NAME_PREFIX(SafeFileName(APP_NAME));
static std::string gArgs;
const int MAX_MARKER_LENGTH = 1024;
const std::string MARKER_FILE_NAME(SAFE_FILE_NAME_PREFIX + ".exec_marker"); //FS orig modified LL
const std::string START_MARKER_FILE_NAME(SAFE_FILE_NAME_PREFIX + ".start_marker"); //FS new modified LL new
const std::string ERROR_MARKER_FILE_NAME(SAFE_FILE_NAME_PREFIX + ".error_marker"); //FS orig modified LL
const std::string LLERROR_MARKER_FILE_NAME(SAFE_FILE_NAME_PREFIX + ".llerror_marker"); //FS orig modified LL
const std::string LOGOUT_MARKER_FILE_NAME(SAFE_FILE_NAME_PREFIX + ".logout_marker"); //FS orig modified LL

//static bool gDoDisconnect = false;
// [RLVa:KB] - Checked: RLVa-2.3
bool gDoDisconnect = false;
// [/RLVa:KB]
static std::string gLaunchFileOnQuit;

// Used on Win32 for other apps to identify our window (eg, win_setup)
// Note: Changing this breaks compatibility with SLURL handling, try to avoid it.
const char* const VIEWER_WINDOW_CLASSNAME = "Second Life";

//----------------------------------------------------------------------------

// List of entries from strings.xml to always replace
static std::set<std::string> default_trans_args;
void init_default_trans_args()
{
    default_trans_args.insert("SECOND_LIFE"); // World
    default_trans_args.insert("APP_NAME");
    default_trans_args.insert("CAPITALIZED_APP_NAME");
    default_trans_args.insert("CURRENT_GRID"); //<FS:AW make CURRENT_GRID a default substitution>
    default_trans_args.insert("SECOND_LIFE_GRID");
    default_trans_args.insert("SUPPORT_SITE");
    // This URL shows up in a surprising number of places in various skin
    // files. We really only want to have to maintain a single copy of it.
    default_trans_args.insert("create_account_url");
    default_trans_args.insert("DOWNLOAD_URL"); //<FS:CR> Viewer download url
    default_trans_args.insert("VIEWER_GENERATION"); // <FS:Ansariel> Viewer generation (major version number)
    default_trans_args.insert("SHORT_VIEWER_GENERATION"); // <FS:Ansariel> Viewer generation (major version number)
    default_trans_args.insert("APP_NAME_ABBR"); // <FS:Ansariel> Appreviated application title
}

std::string gWindowTitle;

struct SettingsFile : public LLInitParam::Block<SettingsFile>
{
    Mandatory<std::string>  name;
    Optional<std::string>   file_name;
    Optional<bool>          required,
                            persistent;
    Optional<std::string>   file_name_setting;

    SettingsFile()
    :   name("name"),
        file_name("file_name"),
        required("required", false),
        persistent("persistent", true),
        file_name_setting("file_name_setting")
    {}
};

struct SettingsGroup : public LLInitParam::Block<SettingsGroup>
{
    Mandatory<std::string>  name;
    Mandatory<S32>          path_index;
    Multiple<SettingsFile>  files;

    SettingsGroup()
    :   name("name"),
        path_index("path_index"),
        files("file")
    {}
};

struct SettingsFiles : public LLInitParam::Block<SettingsFiles>
{
    Multiple<SettingsGroup> groups;

    SettingsFiles()
    : groups("group")
    {}
};


//----------------------------------------------------------------------------
// Metrics logging control constants
//----------------------------------------------------------------------------
static const F32 METRICS_INTERVAL_DEFAULT = 600.0;
static const F32 METRICS_INTERVAL_QA = 30.0;
static F32 app_metrics_interval = METRICS_INTERVAL_DEFAULT;
static bool app_metrics_qa_mode = false;

void idle_afk_check()
{
    // check idle timers
    F32 current_idle = gAwayTriggerTimer.getElapsedTimeF32();
    // <FS:CR> Cache frequently hit location
    static LLCachedControl<S32> sAFKTimeout(gSavedSettings, "AFKTimeout");
// [RLVa:KB] - Checked: 2010-05-03 (RLVa-1.2.0g) | Modified: RLVa-1.2.0g
    // Enforce an idle time of 30 minutes if @allowidle=n restricted
    S32 afk_timeout = (!gRlvHandler.hasBehaviour(RLV_BHVR_ALLOWIDLE)) ? sAFKTimeout : 60 * 30;
// [/RLVa:KB]
//  F32 afk_timeout  = (F32)gSavedSettings.getS32("AFKTimeout");
    // <FS:CR> Explicit conversions just cos.
    //if (afk_timeout && (current_idle > afk_timeout) && ! gAgent.getAFK())
    if (static_cast<S32>(afk_timeout) && (current_idle > static_cast<F32>(afk_timeout)) && ! gAgent.getAFK())
    {
        LL_INFOS("IdleAway") << "Idle more than " << afk_timeout << " seconds: automatically changing to Away status" << LL_ENDL;
        gAgent.setAFK();
    }
}

// A callback set in LLAppViewer::init()
static void ui_audio_callback(const LLUUID& uuid)
{
    if (gAudiop)
    {
        SoundData soundData(uuid, gAgent.getID(), 1.0f, LLAudioEngine::AUDIO_TYPE_UI);
        gAudiop->triggerSound(soundData);
    }
}

// A callback set in LLAppViewer::init()
static void deferred_ui_audio_callback(const LLUUID& uuid)
{
    if (gAudiop)
    {
        SoundData soundData(uuid, gAgent.getID(), 1.0f, LLAudioEngine::AUDIO_TYPE_UI);
        LLDeferredSounds::instance().deferSound(soundData);
    }
}

bool    create_text_segment_icon_from_url_match(LLUrlMatch* match,LLTextBase* base)
{
    if(!match || !base || base->getPlainText())
        return false;

    LLUUID match_id = match->getID();

    LLIconCtrl* icon;

    if( match->getMenuName() == "menu_url_group.xml" // See LLUrlEntryGroup constructor
        || gAgent.isInGroup(match_id, true)) //This check seems unfiting, urls are either /agent or /group
    {
        LLGroupIconCtrl::Params icon_params;
        icon_params.group_id = match_id;
        icon_params.rect = LLRect(0, 16, 16, 0);
        icon_params.visible = true;
        icon = LLUICtrlFactory::instance().create<LLGroupIconCtrl>(icon_params);
    }
    else
    {
        LLAvatarIconCtrl::Params icon_params;
        icon_params.avatar_id = match_id;
        icon_params.rect = LLRect(0, 16, 16, 0);
        icon_params.visible = true;
        icon = LLUICtrlFactory::instance().create<LLAvatarIconCtrl>(icon_params);
    }

    LLInlineViewSegment::Params params;
    params.force_newline = false;
    params.view = icon;
    params.left_pad = 4;
    params.right_pad = 4;
    params.top_pad = -2;
    params.bottom_pad = 2;

    base->appendWidget(params," ",false);

    return true;
}


// Use these strictly for things that are constructed at startup,
// or for things that are performance critical.  JC
static void settings_to_globals()
{
    LLSurface::setTextureSize(gSavedSettings.getU32("RegionTextureSize"));

#if LL_DARWIN
    LLRender::sGLCoreProfile = true;
#else
    LLRender::sGLCoreProfile = gSavedSettings.getBOOL("RenderGLContextCoreProfile");
#endif
    LLRender::sNsightDebugSupport = gSavedSettings.getBOOL("RenderNsightDebugSupport");
    LLImageGL::sGlobalUseAnisotropic    = gSavedSettings.getBOOL("RenderAnisotropic");
    LLImageGL::sCompressTextures        = gSavedSettings.getBOOL("RenderCompressTextures");
    LLVOVolume::sLODFactor              = llclamp(gSavedSettings.getF32("RenderVolumeLODFactor"), 0.01f, MAX_LOD_FACTOR);
    LLVOVolume::sDistanceFactor         = 1.f-LLVOVolume::sLODFactor * 0.1f;
    LLVolumeImplFlexible::sUpdateFactor = gSavedSettings.getF32("RenderFlexTimeFactor");
    LLVOTree::sTreeFactor               = gSavedSettings.getF32("RenderTreeLODFactor");
    LLVOAvatar::sLODFactor              = llclamp(gSavedSettings.getF32("RenderAvatarLODFactor"), 0.f, MAX_AVATAR_LOD_FACTOR);
    LLVOAvatar::sPhysicsLODFactor       = llclamp(gSavedSettings.getF32("RenderAvatarPhysicsLODFactor"), 0.f, MAX_AVATAR_LOD_FACTOR);
    LLVOAvatar::updateImpostorRendering(gSavedSettings.getU32("RenderAvatarMaxNonImpostors"));
    LLVOAvatar::sVisibleInFirstPerson   = gSavedSettings.getBOOL("FirstPersonAvatarVisible");
    // clamp auto-open time to some minimum usable value
    LLFolderView::sAutoOpenTime         = llmax(0.25f, gSavedSettings.getF32("FolderAutoOpenDelay"));
    LLSelectMgr::sRectSelectInclusive   = gSavedSettings.getBOOL("RectangleSelectInclusive");
    LLSelectMgr::sRenderHiddenSelections = gSavedSettings.getBOOL("RenderHiddenSelections");
    LLSelectMgr::sRenderLightRadius = gSavedSettings.getBOOL("RenderLightRadius");

    gAgentPilot.setNumRuns(gSavedSettings.getS32("StatsNumRuns"));
    gAgentPilot.setQuitAfterRuns(gSavedSettings.getBOOL("StatsQuitAfterRuns"));
    gAgent.setHideGroupTitle(gSavedSettings.getBOOL("RenderHideGroupTitle"));

    gDebugWindowProc = gSavedSettings.getBOOL("DebugWindowProc");
    gShowObjectUpdates = gSavedSettings.getBOOL("ShowObjectUpdates");
    LLWorldMapView::setScaleSetting(gSavedSettings.getF32("MapScale"));

#if LL_DARWIN
    LLWindowMacOSX::sUseMultGL = gSavedSettings.getBOOL("RenderAppleUseMultGL");
    gHiDPISupport = gSavedSettings.getBOOL("RenderHiDPI");
#endif
}

static void settings_modify()
{
    LLPipeline::sRenderTransparentWater = gSavedSettings.getBOOL("RenderTransparentWater");
    LLPipeline::sRenderDeferred = true; // false is deprecated
    LLRenderTarget::sUseFBO             = LLPipeline::sRenderDeferred;
    LLVOSurfacePatch::sLODFactor        = gSavedSettings.getF32("RenderTerrainLODFactor");
    LLVOSurfacePatch::sLODFactor *= LLVOSurfacePatch::sLODFactor; //square lod factor to get exponential range of [1,4]
    gDebugGL       = gDebugGLSession || gDebugSession;
    gDebugPipeline = gSavedSettings.getBOOL("RenderDebugPipeline");
}

class LLFastTimerLogThread : public LLThread
{
public:
    std::string mFile;

    LLFastTimerLogThread(std::string& test_name) : LLThread("fast timer log")
    {
        std::string file_name = test_name + std::string(".slp");
        mFile = gDirUtilp->getExpandedFilename(LL_PATH_LOGS, file_name);
    }

    void run()
    {
        llofstream os(mFile.c_str());

        while (!LLAppViewer::instance()->isQuitting())
        {
            LLTrace::BlockTimer::writeLog(os);
            os.flush();
            ms_sleep(32);
        }

        os.close();
    }
};

//virtual
bool LLAppViewer::initSLURLHandler()
{
    // does nothing unless subclassed
    return false;
}

//virtual
bool LLAppViewer::sendURLToOtherInstance(const std::string& url)
{
    // does nothing unless subclassed
    return false;
}

//----------------------------------------------------------------------------
// LLAppViewer definition

// Static members.
// The single viewer app.
LLAppViewer* LLAppViewer::sInstance = NULL;
LLTextureCache* LLAppViewer::sTextureCache = NULL;
LLImageDecodeThread* LLAppViewer::sImageDecodeThread = NULL;
LLTextureFetch* LLAppViewer::sTextureFetch = NULL;
LLPurgeDiskCacheThread* LLAppViewer::sPurgeDiskCacheThread = NULL;

std::string getRuntime()
{
    return llformat("%.4f", (F32)LLTimer::getElapsedSeconds().value());
}

LLAppViewer::LLAppViewer()
:   mMarkerFile(),
    mLogoutMarkerFile(),
    mReportedCrash(false),
    mNumSessions(0),
    mGeneralThreadPool(nullptr),
    mPurgeCache(false),
    mPurgeCacheOnExit(false),
    mPurgeUserDataOnExit(false),
    mSecondInstance(false),
    mUpdaterNotFound(false),
    mSavedFinalSnapshot(false),
    mSavePerAccountSettings(false),     // don't save settings on logout unless login succeeded.
    mQuitRequested(false),
    mClosingFloaters(false),
    mLogoutRequestSent(false),
    mLastAgentControlFlags(0),
    mLastAgentForceUpdate(0),
    mMainloopTimeout(NULL),
    mAgentRegionLastAlive(false),
    mRandomizeFramerate(LLCachedControl<bool>(gSavedSettings,"Randomize Framerate", false)),
    mPeriodicSlowFrame(LLCachedControl<bool>(gSavedSettings,"Periodic Slow Frame", false)),
    mFastTimerLogThread(NULL),
    mSettingsLocationList(NULL),
    mIsFirstRun(false),
    mSaveSettingsOnExit(true),      // <FS:Zi> Backup Settings
    mPurgeTextures(false) // <FS:Ansariel> FIRE-13066
{
    if(NULL != sInstance)
    {
        LL_ERRS() << "Oh no! An instance of LLAppViewer already exists! LLAppViewer is sort of like a singleton." << LL_ENDL;
    }

    mDumpPath ="";
    // Need to do this initialization before we do anything else, since anything
    // that touches files should really go through the lldir API

    // <FS:ND> Init our custom directories, not from SecondLife

    // gDirUtilp->initAppDirs("SecondLife");
#if ADDRESS_SIZE == 64
    gDirUtilp->initAppDirs( APP_NAME + "_x64" );
#else
    gDirUtilp->initAppDirs(APP_NAME);
#endif

    // </FS:ND>

    //
    // IMPORTANT! Do NOT put anything that will write
    // into the log files during normal startup until AFTER
    // we run the "program crashed last time" error handler below.
    //
    sInstance = this;

    gLoggedInTime.stop();

    processMarkerFiles();
    //
    // OK to write stuff to logs now, we've now crash reported if necessary
    //

    LLLoginInstance::instance().setPlatformInfo(gPlatform, LLOSInfo::instance().getOSVersionString(), LLOSInfo::instance().getOSStringSimple());

    // Under some circumstances we want to read the static_debug_info.log file
    // from the previous viewer run between this constructor call and the
    // init() call, which will overwrite the static_debug_info.log file for
    // THIS run. So setDebugFileNames() early.
#   ifdef LL_BUGSPLAT
    // MAINT-8917: don't create a dump directory just for the
    // static_debug_info.log file
    std::string logdir = gDirUtilp->getExpandedFilename(LL_PATH_LOGS, "");
#   else // ! LL_BUGSPLAT
    // write Google Breakpad minidump files to a per-run dump directory to avoid multiple viewer issues.
    std::string logdir = gDirUtilp->getExpandedFilename(LL_PATH_DUMP, "");
#   endif // ! LL_BUGSPLAT
    mDumpPath = logdir;

    setDebugFileNames(logdir);
}

LLAppViewer::~LLAppViewer()
{
    delete mSettingsLocationList;

    destroyMainloopTimeout();

    // If we got to this destructor somehow, the app didn't hang.
    removeMarkerFiles();
}

class LLUITranslationBridge : public LLTranslationBridge
{
public:
    virtual std::string getString(const std::string &xml_desc)
    {
        return LLTrans::getString(xml_desc);
    }
};


bool LLAppViewer::init()
{
    setupErrorHandling(mSecondInstance);

    nd::octree::debug::setOctreeLogFilename( gDirUtilp->getExpandedFilename(LL_PATH_LOGS, "octree.log" ) ); // <FS:ND/> Filename to log octree options to.
    nd::etw::init(); // <FS:ND/> Init event tracing.


    //
    // Start of the application
    //

    // <FS:Ansariel> Move further down after translation system has been initialized
    //LLTranslationBridge::ptr_t trans = std::make_shared<LLUITranslationBridge>();
    //LLSettingsType::initClass(trans);
    // </FS:Ansariel>

    // initialize SSE options
    LLVector4a::initClass();

    //initialize particle index pool
    LLVOPartGroup::initClass();



    // set skin search path to default, will be overridden later
    // this allows simple skinned file lookups to work
// [SL:KB] - Patch: Viewer-Skins | Checked: 2012-12-26 (Catznip-3.4)
    gDirUtilp->setSkinFolder("default", "", "en");
// [/SL:KB]
//  gDirUtilp->setSkinFolder("default", "en");

//  initLoggingAndGetLastDuration();

    //
    // OK to write stuff to logs now, we've now crash reported if necessary
    //

// <FS>
    // SJ/AO:  Reset Configuration here, if our marker file exists. Configuration needs to be reset before settings files
    // are read in to avoid file locks.

    mPurgeSettings = false;
    std::string clear_settings_filename = gDirUtilp->getExpandedFilename(LL_PATH_LOGS,"CLEAR");
    LLAPRFile clear_file ;
    if (clear_file.isExist(clear_settings_filename))
    {
        mPurgeSettings = true;
        LL_INFOS() << "Purging configuration..." << LL_ENDL;
        std::string delem = gDirUtilp->getDirDelimiter();

        LLFile::remove(gDirUtilp->getExpandedFilename(LL_PATH_LOGS,"CLEAR"));

        //[ADD - Clear Usersettings : SJ] - Delete directories beams, beamsColors, windlight in usersettings
        LLFile::rmdir(gDirUtilp->getExpandedFilename(LL_PATH_USER_SETTINGS, "beams") );
        LLFile::rmdir(gDirUtilp->getExpandedFilename(LL_PATH_USER_SETTINGS, "beamsColors") );
        LLFile::rmdir(gDirUtilp->getExpandedFilename(LL_PATH_USER_SETTINGS, "windlight" + delem + "water") );
        LLFile::rmdir(gDirUtilp->getExpandedFilename(LL_PATH_USER_SETTINGS, "windlight" + delem + "days") );
        LLFile::rmdir(gDirUtilp->getExpandedFilename(LL_PATH_USER_SETTINGS, "windlight" + delem + "skies") );
        LLFile::rmdir(gDirUtilp->getExpandedFilename(LL_PATH_USER_SETTINGS, "windlight") );

        // We don't delete the entire folder to avoid data loss of config files unrelated to the current binary. -AO
        //gDirUtilp->deleteFilesInDir(user_dir, "*.*");

        // Alphabetised
        LLFile::remove(gDirUtilp->getExpandedFilename(LL_PATH_USER_SETTINGS, "account_settings_phoenix.xml"));
        LLFile::remove(gDirUtilp->getExpandedFilename(LL_PATH_USER_SETTINGS, "agents.xml"));
        LLFile::remove(gDirUtilp->getExpandedFilename(LL_PATH_USER_SETTINGS, "bin_conf.dat"));
        LLFile::remove(gDirUtilp->getExpandedFilename(LL_PATH_USER_SETTINGS, "client_list_v2.xml"));
        LLFile::remove(gDirUtilp->getExpandedFilename(LL_PATH_USER_SETTINGS, "colors.xml"));
        LLFile::remove(gDirUtilp->getExpandedFilename(LL_PATH_USER_SETTINGS, "ignorable_dialogs.xml"));
        LLFile::remove(gDirUtilp->getExpandedFilename(LL_PATH_USER_SETTINGS, "grids.remote.xml"));
        LLFile::remove(gDirUtilp->getExpandedFilename(LL_PATH_USER_SETTINGS, "grids.user.xml"));
        LLFile::remove(gDirUtilp->getExpandedFilename(LL_PATH_USER_SETTINGS, "password.dat"));
        LLFile::remove(gDirUtilp->getExpandedFilename(LL_PATH_USER_SETTINGS, "quick_preferences.xml"));
        LLFile::remove(gDirUtilp->getExpandedFilename(LL_PATH_USER_SETTINGS, "releases.xml"));
        LLFile::remove(gDirUtilp->getExpandedFilename(LL_PATH_USER_SETTINGS, CRASH_SETTINGS_FILE));

        std::string user_dir = gDirUtilp->getExpandedFilename( LL_PATH_USER_SETTINGS , "", "");
        gDirUtilp->deleteFilesInDir(user_dir, "feature*.txt");
        gDirUtilp->deleteFilesInDir(user_dir, "gpu*.txt");
        gDirUtilp->deleteFilesInDir(user_dir, "settings_*.xml");

        // Remove misc OS user app dirs
        std::string base_dir = gDirUtilp->getOSUserAppDir() + delem;

        LLFile::rmdir(base_dir + "browser_profile");
        LLFile::rmdir(base_dir + "data");

        // Delete per-user files below
        LLDirIterator dir_it(base_dir, "*");
        std::string dir_name;
        while (dir_it.next(dir_name))
        {
            if (LLFile::isdir(base_dir + delem + dir_name))
            {
                std::string per_user_dir_glob = base_dir + delem + dir_name + delem;

                LLFile::remove(per_user_dir_glob + "filters.xml");
                LLFile::remove(per_user_dir_glob + "medialist.xml");
                LLFile::remove(per_user_dir_glob + "plugin_cookies.xml");
                LLFile::remove(per_user_dir_glob + "screen_last*.*");
                LLFile::remove(per_user_dir_glob + "search_history.xml");
                LLFile::remove(per_user_dir_glob + "settings_friends_groups.xml");
                LLFile::remove(per_user_dir_glob + "settings_per_account.xml");
                LLFile::remove(per_user_dir_glob + "teleport_history.xml");
                LLFile::remove(per_user_dir_glob + "texture_list_last.xml");
                LLFile::remove(per_user_dir_glob + "toolbars.xml");
                LLFile::remove(per_user_dir_glob + "typed_locations.xml");
                LLFile::remove(per_user_dir_glob + "url_history.xml");
                LLFile::remove(per_user_dir_glob + "volume_settings.xml");
                LLFile::rmdir(per_user_dir_glob + "browser_profile");
            }
        }
    }
// </FS>
    init_default_trans_args();

    // inits from settings.xml and from strings.xml
    if (!initConfiguration())
    {
<<<<<<< HEAD
        LL_ERRS("InitInfo") << "initConfiguration() failed." << LL_ENDL;
=======
        LL_WARNS("InitInfo") << "initConfiguration() failed." << LL_ENDL;
        // quit immediately
        return false;
>>>>>>> b8a0d89d
    }

    LL_INFOS("InitInfo") << "Configuration initialized." << LL_ENDL ;
    //set the max heap size.
    initMaxHeapSize() ;
    LLCoros::instance().setStackSize(gSavedSettings.getS32("CoroutineStackSize"));

    // Although initLoggingAndGetLastDuration() is the right place to mess with
    // setFatalFunction(), we can't query gSavedSettings until after
    // initConfiguration().
    S32 rc(gSavedSettings.getS32("QAModeTermCode"));
    if (rc >= 0)
    {
        // QAModeTermCode set, terminate with that rc on LL_ERRS. Use
        // _exit() rather than exit() because normal cleanup depends too
        // much on successful startup!
        LLError::setFatalFunction([rc](const std::string&){ _exit(rc); });
    }

    // Initialize the non-LLCurl libcurl library.  Should be called
    // before consumers (LLTextureFetch).
    mAppCoreHttp.init();

    LL_INFOS("InitInfo") << "LLCore::Http initialized." << LL_ENDL ;

    LLMachineID::init();

    if (gSavedSettings.getBOOL("QAModeMetrics"))
    {
        app_metrics_qa_mode = true;
        app_metrics_interval = METRICS_INTERVAL_QA;
    }
    LLViewerAssetStatsFF::init();

    initThreads();
    LL_INFOS("InitInfo") << "Threads initialized." << LL_ENDL ;

    // Initialize settings early so that the defaults for ignorable dialogs are
    // picked up and then correctly re-saved after launching the updater (STORM-1268).
    LLUI::settings_map_t settings_map;
    settings_map["config"] = &gSavedSettings;
    settings_map["ignores"] = &gWarningSettings;
    settings_map["floater"] = &gSavedSettings; // *TODO: New settings file
    settings_map["account"] = &gSavedPerAccountSettings;

    // <FS:Ansariel> Optional legacy notification well
    gSavedSettings.setBOOL("FSInternalLegacyNotificationWell", gSavedSettings.getBOOL("FSLegacyNotificationWell"));

    LLUI::createInstance(settings_map,
        LLUIImageList::getInstance(),
        ui_audio_callback,
        deferred_ui_audio_callback);

    if (gSavedSettings.getBOOL("SpellCheck"))
    {
        std::list<std::string> dict_list;
        std::string dict_setting = gSavedSettings.getString("SpellCheckDictionary");
        boost::split(dict_list, dict_setting, boost::is_any_of(std::string(",")));
        if (!dict_list.empty())
        {
            LLSpellChecker::setUseSpellCheck(dict_list.front());
            dict_list.pop_front();
            LLSpellChecker::instance().setSecondaryDictionaries(dict_list);
        }
    }

    LL_INFOS("InitInfo") << "UI initialized." << LL_ENDL ;

    // NOW LLUI::getLanguage() should work. gDirUtilp must know the language
    // for this session ASAP so all the file-loading commands that follow,
    // that use findSkinnedFilenames(), will include the localized files.
// [SL:KB] - Patch: Viewer-Skins | Checked: 2012-12-26 (Catznip-3.4)
    gDirUtilp->setSkinFolder(gDirUtilp->getSkinFolder(), gDirUtilp->getSkinThemeFolder(),LLUI::getLanguage());
// [/SL:KB]
//  gDirUtilp->setSkinFolder(gDirUtilp->getSkinFolder(), LLUI::getLanguage());

    // Setup LLTrans after LLUI::initClass has been called.
    initStrings();

    // <FS:Ansariel> Moved down here translation system has been initialized
    // initialize LLWearableType translation bridge.
    // Will immediately use LLTranslationBridge to init LLWearableDictionary
    LLTranslationBridge::ptr_t trans = std::make_shared<LLUITranslationBridge>();
    LLWearableType::initParamSingleton(trans);
    LLSettingsType::initParamSingleton(trans);
    // </FS:Ansariel>

    // Setup notifications after LLUI::initClass() has been called.
    LLNotifications::instance();
    LL_INFOS("InitInfo") << "Notifications initialized." << LL_ENDL ;

    //////////////////////////////////////////////////////////////////////////////
    //////////////////////////////////////////////////////////////////////////////
    //////////////////////////////////////////////////////////////////////////////
    //////////////////////////////////////////////////////////////////////////////
    // *FIX: The following code isn't grouped into functions yet.

    //
    // Various introspection concerning the libs we're using - particularly
    // the libs involved in getting to a full login screen.
    //
    LL_INFOS("InitInfo") << "J2C Engine is: " << LLImageJ2C::getEngineInfo() << LL_ENDL;
    LL_INFOS("InitInfo") << "libcurl version is: " << LLCore::LLHttp::getCURLVersion() << LL_ENDL;

    /////////////////////////////////////////////////
    // OS-specific login dialogs
    /////////////////////////////////////////////////

    //test_cached_control();

    // track number of times that app has run
    mNumSessions = gSavedSettings.getS32("NumSessions");
    mNumSessions++;
    gSavedSettings.setS32("NumSessions", mNumSessions);

    // LLKeyboard relies on LLUI to know what some accelerator keys are called.
    LLKeyboard::setStringTranslatorFunc( LLTrans::getKeyboardString );

    // Provide the text fields with callbacks for opening Urls
    LLUrlAction::setOpenURLCallback(boost::bind(&LLWeb::loadURL, _1, LLStringUtil::null, LLStringUtil::null));
    LLUrlAction::setOpenURLInternalCallback(boost::bind(&LLWeb::loadURLInternal, _1, LLStringUtil::null, LLStringUtil::null, false));
    LLUrlAction::setOpenURLExternalCallback(boost::bind(&LLWeb::loadURLExternal, _1, true, LLStringUtil::null));
    LLUrlAction::setExecuteSLURLCallback(&LLURLDispatcher::dispatchFromTextEditor);

    // Let code in llui access the viewer help floater
    LLUI::getInstance()->mHelpImpl = LLViewerHelp::getInstance();

    LL_INFOS("InitInfo") << "UI initialization is done." << LL_ENDL ;

    // Load translations for tooltips
    LLFloater::initClass();
    LLUrlFloaterDispatchHandler::registerInDispatcher();

    /////////////////////////////////////////////////

    LLToolMgr::getInstance(); // Initialize tool manager if not already instantiated

    // <FS:ND/> Contruct singleton early.
    // Otherwise it will get constructed inside the texture decode thread and this will lead to deadlocks:
    // - Let "Thread I" be the image decode threat that causes the creation of FSAssetBlack.
    // - Thread I holds a lock to a mutex the mainthread is sleeping on.
    // - Thread I will defer the singleton creation to the mainthread, which will cause Thread I to sleep on a mutex till the mainthread is done creating the object.
    // - The mainthread can never wake up and create the object due do it sleeping on something Tread I must release.
    // - Thread I can never wake up and release the mutex as the mainthread can never wake up and wake thread I again.
    FSAssetBlacklist::getInstance();

    LLViewerFloaterReg::registerFloaters();

    /////////////////////////////////////////////////
    //
    // Load settings files
    //
    //
    LLGroupMgr::parseRoleActions("role_actions.xml");

    LLAgent::parseTeleportMessages("teleport_strings.xml");

    // load MIME type -> media impl mappings
    std::string mime_types_name;
#if LL_DARWIN
    mime_types_name = "mime_types_mac.xml";
#elif LL_LINUX
    mime_types_name = "mime_types_linux.xml";
#else
    mime_types_name = "mime_types.xml";
#endif
    LLMIMETypes::parseMIMETypes( mime_types_name );

    // Copy settings to globals. *TODO: Remove or move to appropriage class initializers
    settings_to_globals();
    // Setup settings listeners
    settings_setup_listeners();
    // Modify settings based on system configuration and compile options
    settings_modify();

    // Find partition serial number (Windows) or hardware serial (Mac)
    mSerialNumber = generateSerialNumber();

    // do any necessary set-up for accepting incoming SLURLs from apps
    initSLURLHandler();

    if (!initHardwareTest())
    {
        // Early out from user choice.
<<<<<<< HEAD
        LL_ERRS("InitInfo") << "initHardwareTest() failed." << LL_ENDL;
=======
        LL_WARNS("InitInfo") << "initHardwareTest() failed." << LL_ENDL;
        // quit immediately
        return false;
>>>>>>> b8a0d89d
    }
    LL_INFOS("InitInfo") << "Hardware test initialization done." << LL_ENDL ;

    // Prepare for out-of-memory situations, during which we will crash on
    // purpose and save a dump.
#if LL_WINDOWS && LL_RELEASE_FOR_DOWNLOAD && LL_USE_SMARTHEAP
    MemSetErrorHandler(first_mem_error_handler);
#endif // LL_WINDOWS && LL_RELEASE_FOR_DOWNLOAD && LL_USE_SMARTHEAP

    // *Note: this is where gViewerStats used to be created.

    if (!initCache())
    {
        std::string msg = LLTrans::getString("MBUnableToAccessFile");
        OSMessageBox(msg.c_str(), LLStringUtil::null, OSMB_OK);
<<<<<<< HEAD
        LL_ERRS("InitInfo") << "Failed to init cache" << LL_ENDL;
=======
        LL_WARNS("InitInfo") << "Failed to init cache" << LL_ENDL;
        // quit immediately
        return false;
>>>>>>> b8a0d89d
    }
    LL_INFOS("InitInfo") << "Cache initialization is done." << LL_ENDL ;

    // Initialize event recorder
    LLViewerEventRecorder::createInstance();

    //
    // Initialize the window
    //
    gGLActive = true;
    initWindow();
    LL_INFOS("InitInfo") << "Window is initialized." << LL_ENDL ;
    // <FS:Beq> allow detected hardware to be overridden.
    gGLManager.mVRAMDetected = gGLManager.mVRAM;
    LL_INFOS("AppInit") << "VRAM detected: " << gGLManager.mVRAMDetected << LL_ENDL;
    overrideDetectedHardware(); 
    // </FS:Beq> 


    // writeSystemInfo can be called after window is initialized (gViewerWindow non-null)
    writeSystemInfo();

    // initWindow also initializes the Feature List, so now we can initialize this global.
    LLCubeMap::sUseCubeMaps = LLFeatureManager::getInstance()->isFeatureAvailable("RenderCubeMap");

    // call all self-registered classes
    LLInitClassList::instance().fireCallbacks();

    LLFolderViewItem::initClass(); // SJB: Needs to happen after initWindow(), not sure why but related to fonts

    gGLManager.getGLInfo(gDebugInfo);
    gGLManager.printGLInfoString();

    // If we don't have the right GL requirements, exit.
    // ? AG: It seems we never set mHasRequirements to false
    if (!gGLManager.mHasRequirements)
    {
        // Already handled with a MBVideoDrvErr
<<<<<<< HEAD
        LL_ERRS("InitInfo") << "gGLManager.mHasRequirements is false." << LL_ENDL;
=======
        LL_WARNS("InitInfo") << "gGLManager.mHasRequirements is false." << LL_ENDL;
        // quit immediately
        return false;
>>>>>>> b8a0d89d
    }

    // Without SSE2 support we will crash almost immediately, warn here.
    if (!gSysCPU.hasSSE2())
    {
        // can't use an alert here since we're exiting and
        // all hell breaks lose.
        std::string msg = LLNotifications::instance().getGlobalString("UnsupportedCPUSSE2");
        OSMessageBox(msg.c_str(), LLStringUtil::null, OSMB_OK);
<<<<<<< HEAD
        LL_ERRS("InitInfo") << "SSE2 is not supported" << LL_ENDL;
=======
        LL_WARNS("InitInfo") << "SSE2 is not supported" << LL_ENDL;
        // quit immediately
        return false;
>>>>>>> b8a0d89d
    }

    // alert the user if they are using unsupported hardware
    if (gSavedSettings.getBOOL("FSUseLegacyUnsupportedHardwareChecks") && !gSavedSettings.getBOOL("AlertedUnsupportedHardware"))
    {
        bool unsupported = false;
        LLSD args;
        std::string minSpecs;

        // get cpu data from xml
        std::stringstream minCPUString(LLNotifications::instance().getGlobalString("UnsupportedCPUAmount"));
        S32 minCPU = 0;
        minCPUString >> minCPU;

        // get RAM data from XML
        std::stringstream minRAMString(LLNotifications::instance().getGlobalString("UnsupportedRAMAmount"));
        U64Bytes minRAM;
        minRAMString >> minRAM;

        if (!LLFeatureManager::getInstance()->isGPUSupported() && LLFeatureManager::getInstance()->getGPUClass() != GPU_CLASS_UNKNOWN)
        {
            minSpecs += LLNotifications::instance().getGlobalString("UnsupportedGPU");
            minSpecs += "\n";
            unsupported = true;
        }

        if (gSysCPU.getMHz() < minCPU)
        {
            minSpecs += LLNotifications::instance().getGlobalString("UnsupportedCPU");
            minSpecs += "\n";
            unsupported = true;
        }

        if (gSysMemory.getPhysicalMemoryKB() < minRAM)
        {
            minSpecs += LLNotifications::instance().getGlobalString("UnsupportedRAM");
            minSpecs += "\n";
            unsupported = true;
        }

        if (LLFeatureManager::getInstance()->getGPUClass() == GPU_CLASS_UNKNOWN)
        {
            LLNotificationsUtil::add("UnknownGPU");
        }

        if (unsupported)
        {
            if (!gSavedSettings.controlExists("WarnUnsupportedHardware")
                || gSavedSettings.getBOOL("WarnUnsupportedHardware"))
            {
                args["MINSPECS"] = minSpecs;
                LLNotificationsUtil::add("UnsupportedHardware", args );
            }
        }
    }

#if LL_WINDOWS && ADDRESS_SIZE == 64
    if (gGLManager.mIsIntel)
    {
        // Check intel driver's version
        // Ex: "3.1.0 - Build 8.15.10.2559";
        std::string version = ll_safe_string((const char *)glGetString(GL_VERSION));

        const boost::regex is_intel_string("[0-9].[0-9].[0-9] - Build [0-9]{1,2}.[0-9]{2}.[0-9]{2}.[0-9]{4}");

        if (boost::regex_search(version, is_intel_string))
        {
            // Valid string, extract driver version
            std::size_t found = version.find("Build ");
            std::string driver = version.substr(found + 6);
            S32 v1, v2, v3, v4;
            S32 count = sscanf(driver.c_str(), "%d.%d.%d.%d", &v1, &v2, &v3, &v4);
            if (count > 0 && v1 <= 10)
            {
                LL_INFOS("AppInit") << "Detected obsolete intel driver: " << driver << LL_ENDL;

                if (!gViewerWindow->getInitAlert().empty() // graphic initialization crashed on last run
                    || LLVersionInfo::getInstance()->getChannelAndVersion() != gLastRunVersion // viewer was updated
                    || mNumSessions % 20 == 0 //periodically remind user to update driver
                    )
                {
                    LLUIString details = LLNotifications::instance().getGlobalString("UnsupportedIntelDriver");
                    std::string gpu_name = ll_safe_string((const char *)glGetString(GL_RENDERER));
                    LL_INFOS("AppInit") << "Notifying user about obsolete intel driver for " << gpu_name << LL_ENDL;
                    details.setArg("[VERSION]", driver);
                    details.setArg("[GPUNAME]", gpu_name);
                    S32 button = OSMessageBox(details.getString(),
                        LLStringUtil::null,
                        OSMB_YESNO);
                    if (OSBTN_YES == button && gViewerWindow)
                    {
                        std::string url = LLWeb::escapeURL(LLTrans::getString("IntelDriverPage"));
                        if (gViewerWindow->getWindow())
                        {
                            gViewerWindow->getWindow()->spawnWebBrowser(url, false);
                        }
                    }
                }
            }
        }
    }
#endif

    // Obsolete? mExpectedGLVersion is always zero
#if LL_WINDOWS
    if (gGLManager.mGLVersion < LLFeatureManager::getInstance()->getExpectedGLVersion())
    {
        std::string url;
        if (gGLManager.mIsIntel)
        {
            url = LLTrans::getString("IntelDriverPage");
        }
        else if (gGLManager.mIsNVIDIA)
        {
            url = LLTrans::getString("NvidiaDriverPage");
        }
        else if (gGLManager.mIsAMD)
        {
            url = LLTrans::getString("AMDDriverPage");
        }

        if (!url.empty())
        {
            LLNotificationsUtil::add("OldGPUDriver", LLSD().with("URL", url));
        }
    }
#endif


    // save the graphics card
    gDebugInfo["GraphicsCard"] = LLFeatureManager::getInstance()->getGPUString();

    // Save the current version to the prefs file
    gSavedSettings.setString("LastRunVersion",
                             LLVersionInfo::instance().getChannelAndVersion());

    gSimLastTime = gRenderStartTime.getElapsedTimeF32();
    gSimFrames = (F32)gFrameCount;

    if (gSavedSettings.getBOOL("JoystickEnabled"))
    {
        LLViewerJoystick::getInstance()->init(false);
    }

    try
    {
        initializeSecHandler();
    }
    catch (LLProtectedDataException& ex)
    {
        // <FS:Ansariel> Write exception message to log
        LL_WARNS() << "Error initializing SecHandlers: " << ex.what() << LL_ENDL;
        LLNotificationsUtil::add("CorruptedProtectedDataStore");
    }

    gGLActive = false;

    // <FS:Ansariel> Disable updater
//#if LL_RELEASE_FOR_DOWNLOAD
//    // Skip updater if this is a non-interactive instance
//    if (!gSavedSettings.getBOOL("CmdLineSkipUpdater") && !gNonInteractive)
//    {
//        LLProcess::Params updater;
//        updater.desc = "updater process";
//        // Because it's the updater, it MUST persist beyond the lifespan of the
//        // viewer itself.
//        updater.autokill = false;
//        std::string updater_file;
//#if LL_WINDOWS
//        updater_file = "SLVersionChecker.exe";
//        updater.executable = gDirUtilp->getExpandedFilename(LL_PATH_EXECUTABLE, updater_file);
//#elif LL_DARWIN
//        updater_file = "SLVersionChecker";
//        updater.executable = gDirUtilp->add(gDirUtilp->getAppRODataDir(), "updater", updater_file);
//#else
//        updater_file = "SLVersionChecker";
//        updater.executable = gDirUtilp->getExpandedFilename(LL_PATH_EXECUTABLE, updater_file);
//#endif
//        // add LEAP mode command-line argument to whichever of these we selected
//        updater.args.add("leap");
//        // UpdaterServiceSettings
//        if (gSavedSettings.getBOOL("FirstLoginThisInstall"))
//        {
//            // Befor first login, treat this as 'manual' updates,
//            // updater won't install anything, but required updates
//            updater.args.add("0");
//        }
//        else
//        {
//            updater.args.add(stringize(gSavedSettings.getU32("UpdaterServiceSetting")));
//        }
//        // channel
//        updater.args.add(LLVersionInfo::instance().getChannel());
//        // testok
//        updater.args.add(stringize(gSavedSettings.getBOOL("UpdaterWillingToTest")));
//        // ForceAddressSize
//        updater.args.add(stringize(gSavedSettings.getU32("ForceAddressSize")));
//
//        try
//        {
//            // Run the updater. An exception from launching the updater should bother us.
//            LLLeap::create(updater, true);
//            mUpdaterNotFound = false;
//        }
//        catch (...)
//        {
//            LLUIString details = LLNotifications::instance().getGlobalString("LLLeapUpdaterFailure");
//            details.setArg("[UPDATER_APP]", updater_file);
//            OSMessageBox(
//                details.getString(),
//                LLStringUtil::null,
//                OSMB_OK);
//            mUpdaterNotFound = true;
//        }
//    }
//    else
//    {
//        LL_WARNS("InitInfo") << "Skipping updater check." << LL_ENDL;
//    }
//#endif //LL_RELEASE_FOR_DOWNLOAD
//
//    {
//        // Iterate over --leap command-line options. But this is a bit tricky: if
//        // there's only one, it won't be an array at all.
//        LLSD LeapCommand(gSavedSettings.getLLSD("LeapCommand"));
//        LL_DEBUGS("InitInfo") << "LeapCommand: " << LeapCommand << LL_ENDL;
//        if (LeapCommand.isDefined() && !LeapCommand.isArray())
//        {
//            // If LeapCommand is actually a scalar value, make an array of it.
//            // Have to do it in two steps because LeapCommand.append(LeapCommand)
//            // trashes content! :-P
//            LLSD item(LeapCommand);
//            LeapCommand.append(item);
//        }
//        for (const auto& leap : llsd::inArray(LeapCommand))
//        {
//            LL_INFOS("InitInfo") << "processing --leap \"" << leap << '"' << LL_ENDL;
//            // We don't have any better description of this plugin than the
//            // user-specified command line. Passing "" causes LLLeap to derive a
//            // description from the command line itself.
//            // Suppress LLLeap::Error exception: trust LLLeap's own logging. We
//            // don't consider any one --leap command mission-critical, so if one
//            // fails, log it, shrug and carry on.
//            LLLeap::create("", leap, false); // exception=false
//        }
//    }
//
//    if (gSavedSettings.getBOOL("QAMode") && gSavedSettings.getS32("QAModeEventHostPort") > 0)
//    {
//        LL_WARNS("InitInfo") << "QAModeEventHostPort DEPRECATED: "
//                             << "lleventhost no longer supported as a dynamic library"
//                             << LL_ENDL;
//    }
    // </FS:Ansariel>

    LLTextUtil::TextHelpers::iconCallbackCreationFunction = create_text_segment_icon_from_url_match;

    //EXT-7013 - On windows for some locale (Japanese) standard
    //datetime formatting functions didn't support some parameters such as "weekday".
    //Names for days and months localized in xml are also useful for Polish locale(STORM-107).
    std::string language = gSavedSettings.getString("Language");
    if (language == "ja" || language == "pl")
    {
        LLStringOps::setupWeekDaysNames(LLTrans::getString("dateTimeWeekdaysNames"));
        LLStringOps::setupWeekDaysShortNames(LLTrans::getString("dateTimeWeekdaysShortNames"));
        LLStringOps::setupMonthNames(LLTrans::getString("dateTimeMonthNames"));
        LLStringOps::setupMonthShortNames(LLTrans::getString("dateTimeMonthShortNames"));
        LLStringOps::setupDayFormat(LLTrans::getString("dateTimeDayFormat"));

        LLStringOps::sAM = LLTrans::getString("dateTimeAM");
        LLStringOps::sPM = LLTrans::getString("dateTimePM");
    }

    LLAgentLanguage::init();

    /// Tell the Coprocedure manager how to discover and store the pool sizes
    // what I wanted
    LLCoprocedureManager::getInstance()->setPropertyMethods(
        boost::bind(&LLControlGroup::getU32, boost::ref(gSavedSettings), _1),
        boost::bind(&LLControlGroup::declareU32, boost::ref(gSavedSettings), _1, _2, _3, LLControlVariable::PERSIST_ALWAYS));

    // initializing the settings sanity checker
    SanityCheck::instance().init();

    // <FS:Ansariel> Init debug rects
    LLView::sDebugRects = gSavedSettings.getBOOL("DebugViews");

    // TODO: consider moving proxy initialization here or LLCopocedureManager after proxy initialization, may be implement
    // some other protection to make sure we don't use network before initializng proxy

    /*----------------------------------------------------------------------*/
    // nat 2016-06-29 moved the following here from the former mainLoop().
    mMainloopTimeout = new LLWatchdogTimeout();

    // Create IO Pump to use for HTTP Requests.
    gServicePump = new LLPumpIO(gAPRPoolp);

    // Note: this is where gLocalSpeakerMgr and gActiveSpeakerMgr used to be instantiated.

    LLVoiceChannel::initClass();
    LLVoiceClient::initParamSingleton(gServicePump);
    // <FS:Ansariel> [FS communication UI]
    // LLVoiceChannel::setCurrentVoiceChannelChangedCallback(boost::bind(&LLFloaterIMContainer::onCurrentChannelChanged, _1), true);
    LLVoiceChannel::setCurrentVoiceChannelChangedCallback( boost::bind( &FSFloaterVoiceControls::sOnCurrentChannelChanged, _1 ), true );
    // </FS:Ansariel> [FS communication UI]

    joystick = LLViewerJoystick::getInstance();
    joystick->setNeedsReset(true);
    /*----------------------------------------------------------------------*/
    // Load User's bindings
    loadKeyBindings();

    //LLSimpleton creations
    LLEnvironment::createInstance();
    LLWorld::createInstance();
    LLViewerStatsRecorder::createInstance();
    LLSelectMgr::createInstance();
    LLViewerCamera::createInstance();
    LL::GLTFSceneManager::createInstance();


#if LL_WINDOWS
    if (!mSecondInstance)
    {
        gDirUtilp->deleteDirAndContents(gDirUtilp->getDumpLogsDirPath());
    }
#endif

    return true;
}

// <FS:Beq> allow detected hardware to be overridden.
void LLAppViewer::overrideDetectedHardware()
{
    // Override the VRAM Detection if FSOverrideVRAMDetection is set.
    if ( gSavedSettings.getBOOL("FSOverrideVRAMDetection") )
    {
        S32 forced_video_memory = gSavedSettings.getS32("FSForcedVideoMemory");
        // Note: 0 is allowed here, some systems detect VRAM as zero so override should support emulating them.
        LL_INFOS("AppInit") << "Overriding VRAM to " << forced_video_memory*1024 << " MB" << LL_ENDL;
        gGLManager.mVRAM = forced_video_memory*1024;
    }
}
// </FS:Beq>

void LLAppViewer::initMaxHeapSize()
{
    //set the max heap size.
    //here is some info regarding to the max heap size:
    //------------------------------------------------------------------------------------------
    // OS       | setting | SL address bits | max manageable memory space | max heap size
    // Win 32   | default | 32-bit          | 2GB                         | < 1.7GB
    // Win 32   | /3G     | 32-bit          | 3GB                         | < 1.7GB or 2.7GB
    //Linux 32  | default | 32-bit          | 3GB                         | < 2.7GB
    //Linux 32  |HUGEMEM  | 32-bit          | 4GB                         | < 3.7GB
    //64-bit OS |default  | 32-bit          | 4GB                         | < 3.7GB
    //64-bit OS |default  | 64-bit          | N/A (> 4GB)                 | N/A (> 4GB)
    //------------------------------------------------------------------------------------------
    //currently SL is built under 32-bit setting, we set its max heap size no more than 1.6 GB.

 #ifndef LL_X86_64
    F32Gigabytes max_heap_size_gb = (F32Gigabytes)gSavedSettings.getF32("MaxHeapSize") ;
#else
    F32Gigabytes max_heap_size_gb = (F32Gigabytes)gSavedSettings.getF32("MaxHeapSize64");
#endif

    LLMemory::initMaxHeapSizeGB(max_heap_size_gb);
}


// externally visible timers
LLTrace::BlockTimerStatHandle FTM_FRAME("Frame");

bool LLAppViewer::frame()
{
    bool ret = false;

    if (gSimulateMemLeak)
    {
        try
        {
            ret = doFrame();
        }
        catch (const LLContinueError&)
        {
            LOG_UNHANDLED_EXCEPTION("");
        }
        catch (std::bad_alloc&)
        {
            LLMemory::logMemoryInfo(true);
            LLFloaterMemLeak* mem_leak_instance = LLFloaterReg::findTypedInstance<LLFloaterMemLeak>("mem_leaking");
            if (mem_leak_instance)
            {
                mem_leak_instance->stop();
            }
            LL_WARNS() << "Bad memory allocation in LLAppViewer::frame()!" << LL_ENDL;
        }
    }
    else
    {
        try
        {
            ret = doFrame();
        }
        catch (const LLContinueError&)
        {
            LOG_UNHANDLED_EXCEPTION("");
        }
    }

    return ret;
}

bool LLAppViewer::doFrame()
{
    LL_RECORD_BLOCK_TIME(FTM_FRAME);
    {
    // and now adjust the visuals from previous frame.
    if(LLPerfStats::tunables.userAutoTuneEnabled && LLPerfStats::tunables.tuningFlag != LLPerfStats::Tunables::Nothing)
    {
        LLPerfStats::tunables.applyUpdates();
    }

    LLPerfStats::RecordSceneTime T (LLPerfStats::StatType_t::RENDER_FRAME);
    if (!LLWorld::instanceExists())
    {
        LLWorld::createInstance();
    }

    LLEventPump& mainloop(LLEventPumps::instance().obtain("mainloop"));
    LLSD newFrame;
    LLTimer frameTimer; // <FS:Beq/> relocated - <FS:Ansariel> FIRE-22297: FPS limiter not working properly on Mac/Linux
    {
        LLPerfStats::RecordSceneTime T (LLPerfStats::StatType_t::RENDER_IDLE); // perf stats
// <FS:Beq> profiling enablement.
// This ifdef is optional but better to avoid even low overhead code in main loop where not needed.
#ifdef TRACY_ENABLE
        static bool one_time{false};
        static LLCachedControl<bool> defer_profiling(gSavedSettings, "DeferProfilingUntilConnected");
        if( !one_time && (gFrameCount % 10 == 0) )
        {

            // LL_INFOS() << "Profiler active: " <<  (LLProfiler::active?"True":"False") << LL_ENDL;
            // LL_INFOS() << "deferred_profiling: " <<  (defer_profiling?"True":"False") << LL_ENDL;
            // LL_INFOS() << "connected: " <<  (LL_PROFILE_IS_CONNECTED?"True":"False") << LL_ENDL;

            if( ( !LLProfiler::active ) && ( defer_profiling && LL_PROFILE_IS_CONNECTED ) )
            {
                LLProfiler::active = true;
                gSavedSettings.setBOOL( "ProfilingActive", LLProfiler::active );
                one_time=true; // prevent reset race if we disable manually.
                LL_INFOS() << "Profiler or collector connected" << LL_ENDL;
            }
            if( !defer_profiling )
            {
                // no point in checking if we are not waiting.
                // TODO(Beq): At the moment we have only two options
                // 1) start capturing immediately
                // 2) start capturing only when a profiler is connected
                // Ideally we could have another flag to control profiling at start
                // this would then allow a fully manual enablement.
                one_time = true;
                LL_INFOS() << "Manual profiling control selected" << LL_ENDL;
            }
        }
#endif
// </FS:Beq>
        nd::etw::logFrame(); // <FS:ND> Write the start of each frame. Even if our Provider (Firestorm) would be enabled, this has only light impact. Does nothing on OSX and Linux.
        {
            LL_PROFILE_ZONE_NAMED_CATEGORY_APP("df LLTrace");
            if (LLFloaterReg::instanceVisible("block_timers"))
            {
                LLTrace::BlockTimer::processTimes();
            }

            LLTrace::get_frame_recording().nextPeriod();
            LLTrace::BlockTimer::logStats();
        }

        LLTrace::get_thread_recorder()->pullFromChildren();

        //clear call stack records
        LL_CLEAR_CALLSTACKS();
    }
    {
        {
            LLPerfStats::RecordSceneTime T(LLPerfStats::StatType_t::RENDER_IDLE); // ensure we have the entire top scope of frame covered (input event and coro)
            LL_PROFILE_ZONE_NAMED_CATEGORY_APP("df processMiscNativeEvents");
            pingMainloopTimeout("Main:MiscNativeWindowEvents");

            if (gViewerWindow)
            {
                LL_PROFILE_ZONE_NAMED_CATEGORY_APP("System Messages");
                gViewerWindow->getWindow()->processMiscNativeEvents();
            }

            {
                LL_PROFILE_ZONE_NAMED_CATEGORY_APP("df gatherInput")
                pingMainloopTimeout("Main:GatherInput");
            }

            if (gViewerWindow)
            {
                LL_PROFILE_ZONE_NAMED_CATEGORY_APP("System Messages");
                if (!restoreErrorTrap())
                {
                    LL_WARNS() << " Someone took over my signal/exception handler (post messagehandling)!" << LL_ENDL;
                }

                gViewerWindow->getWindow()->gatherInput();
            }

            //memory leaking simulation
            if (gSimulateMemLeak)
            {
                LLFloaterMemLeak* mem_leak_instance =
                    LLFloaterReg::findTypedInstance<LLFloaterMemLeak>("mem_leaking");
                if (mem_leak_instance)
                {
                    mem_leak_instance->idle();
                }
            }

            {
                LL_PROFILE_ZONE_NAMED_CATEGORY_APP("df mainloop");
                // canonical per-frame event
                mainloop.post(newFrame);
            }
            {
                LL_PROFILE_ZONE_NAMED_CATEGORY_APP("df suspend");
                // give listeners a chance to run
                llcoro::suspend();
                // if one of our coroutines threw an uncaught exception, rethrow it now
                LLCoros::instance().rethrow();
            }
        }

        if (!LLApp::isExiting())
        {
            LL_PROFILE_ZONE_NAMED_CATEGORY_APP("df JoystickKeyboard");
            pingMainloopTimeout("Main:JoystickKeyboard");

            // Scan keyboard for movement keys.  Command keys and typing
            // are handled by windows callbacks.  Don't do this until we're
            // done initializing.  JC
            if (gViewerWindow
                && (gHeadlessClient || gViewerWindow->getWindow()->getVisible())
                && gViewerWindow->getActive()
                && !gViewerWindow->getWindow()->getMinimized()
                && LLStartUp::getStartupState() == STATE_STARTED
                && (gHeadlessClient || !gViewerWindow->getShowProgress())
                && !gFocusMgr.focusLocked())
            {
                LLPerfStats::RecordSceneTime T (LLPerfStats::StatType_t::RENDER_IDLE);
                joystick->scanJoystick();
                gKeyboard->scanKeyboard();
                gViewerInput.scanMouse();
                // <FS:Ansariel> Chalice Yao's crouch toggle
                static LLCachedControl<bool> fsCrouchToggle(gSavedPerAccountSettings, "FSCrouchToggle");
                static LLCachedControl<bool> fsCrouchToggleStatus(gSavedPerAccountSettings, "FSCrouchToggleStatus");
                if (fsCrouchToggle && fsCrouchToggleStatus)
                {
                    gAgent.moveUp(-1);
                }
                // </FS:Ansariel>
            }

            // Update state based on messages, user input, object idle.
            {
                {
                    LL_PROFILE_ZONE_NAMED_CATEGORY_APP("df pauseMainloopTimeout");
                    pauseMainloopTimeout(); // *TODO: Remove. Messages shouldn't be stalling for 20+ seconds!
                }

                {
                    LLPerfStats::RecordSceneTime T (LLPerfStats::StatType_t::RENDER_IDLE);
                    LL_PROFILE_ZONE_NAMED_CATEGORY_APP("df idle");
                    idle();
                }

                {
                    LL_PROFILE_ZONE_NAMED_CATEGORY_APP("df resumeMainloopTimeout");
                    resumeMainloopTimeout();
                }
            }

            if (gDoDisconnect && (LLStartUp::getStartupState() == STATE_STARTED))
            {
                LL_PROFILE_ZONE_NAMED_CATEGORY_APP("Shutdown:SaveSnapshot");
                pauseMainloopTimeout();
                saveFinalSnapshot();

                if (LLVoiceClient::instanceExists())
                {
                    LLVoiceClient::getInstance()->terminate();
                }

                disconnectViewer();
                resumeMainloopTimeout();
            }

            // Render scene.
            // *TODO: Should we run display() even during gHeadlessClient?  DK 2011-02-18
            if (!LLApp::isExiting() && !gHeadlessClient && gViewerWindow)
            {
                LL_PROFILE_ZONE_NAMED_CATEGORY_APP("df Display");
                pingMainloopTimeout("Main:Display");
                gGLActive = true;

                display();

                {
                    LLPerfStats::RecordSceneTime T(LLPerfStats::StatType_t::RENDER_IDLE);
                    LL_PROFILE_ZONE_NAMED_CATEGORY_APP("df Snapshot");
                    pingMainloopTimeout("Main:Snapshot");
                    gPipeline.mReflectionMapManager.update();
                    LLFloaterSnapshot::update(); // take snapshots
                    LLFloaterSimpleSnapshot::update();
                    gGLActive = false;
                }

                if (LLViewerStatsRecorder::instanceExists())
                {
                    LLViewerStatsRecorder::instance().idle();
                }
            }
        }

        {
            LL_PROFILE_ZONE_NAMED_CATEGORY_APP( "df pauseMainloopTimeout2" );
            pingMainloopTimeout("Main:Sleep");

            pauseMainloopTimeout();
        }

        // Sleep and run background threads
        {
            //LL_RECORD_BLOCK_TIME(SLEEP2);
            LL_PROFILE_ZONE_WARN("Sleep2");

            // yield some time to the os based on command line option
            static LLCachedControl<S32> yield_time(gSavedSettings, "YieldTime", -1);
            if(yield_time >= 0)
            {
                LL_PROFILE_ZONE_NAMED_CATEGORY_APP("Yield");
                LL_PROFILE_ZONE_NUM(yield_time);
                ms_sleep(yield_time);
            }

            if (gNonInteractive)
            {
                S32 non_interactive_ms_sleep_time = 100;
                LLAppViewer::getTextureCache()->pause();
                ms_sleep(non_interactive_ms_sleep_time);
            }

            // yield cooperatively when not running as foreground window
            // and when not quiting (causes trouble at mac's cleanup stage)
            if (!LLApp::isExiting()
                && ((gViewerWindow && !gViewerWindow->getWindow()->getVisible())
                    || !gFocusMgr.getAppHasFocus()))
            {
                // Sleep if we're not rendering, or the window is minimized.
                static LLCachedControl<S32> s_background_yield_time(gSavedSettings, "BackgroundYieldTime", 40);
                // <FS:Ansariel> FIRE-32722: Make sure to idle if actually minimized
                //S32 milliseconds_to_sleep = llclamp((S32)s_background_yield_time, 0, 1000);
                S32 milliseconds_to_sleep = llclamp((S32)s_background_yield_time, (gViewerWindow && gViewerWindow->getWindow()->getMinimized()) ? 1 : 0, 1000);
                // </FS:Ansariel>
                // don't sleep when BackgroundYieldTime set to 0, since this will still yield to other threads
                // of equal priority on Windows
                if (milliseconds_to_sleep > 0)
                {
                    LLPerfStats::RecordSceneTime T ( LLPerfStats::StatType_t::RENDER_SLEEP );
                    ms_sleep(milliseconds_to_sleep);
                    // also pause worker threads during this wait period
                    LLAppViewer::getTextureCache()->pause();
                }
            }

            if (mRandomizeFramerate)
            {
                ms_sleep(rand() % 200);
            }

            if (mPeriodicSlowFrame
                && (gFrameCount % 10 == 0))
            {
                LL_INFOS() << "Periodic slow frame - sleeping 500 ms" << LL_ENDL;
                ms_sleep(500);
            }

            S32 total_work_pending = 0;
            S32 total_io_pending = 0;
            {
                S32 work_pending = 0;
                S32 io_pending = 0;
                F32 max_time = llmin(gFrameIntervalSeconds.value() *10.f, 1.f);
                // <FS:Beq> instrument image decodes
                {
                    LL_PROFILE_ZONE_NAMED_CATEGORY_APP("updateTextureThreads");
                work_pending += updateTextureThreads(max_time);
                }   // <FS:Beq/> instrument image decodes

                {
                    LL_PROFILE_ZONE_NAMED_CATEGORY_APP("LFS Thread");
                    io_pending += LLLFSThread::updateClass(1);
                }

                if (io_pending > 1000)
                {
                    ms_sleep(llmin(io_pending/100,100)); // give the lfs some time to catch up
                }

                total_work_pending += work_pending ;
                total_io_pending += io_pending ;

            }

            {
                LL_PROFILE_ZONE_NAMED_CATEGORY_APP("df gMeshRepo");
                gMeshRepo.update() ;
            }

            if(!total_work_pending) //pause texture fetching threads if nothing to process.
            {
                LL_PROFILE_ZONE_NAMED_CATEGORY_APP("df getTextureCache");
                LLAppViewer::getTextureCache()->pause();
                LLAppViewer::getTextureFetch()->pause();
            }
            if(!total_io_pending) //pause file threads if nothing to process.
            {
                LL_PROFILE_ZONE_NAMED_CATEGORY_APP("df LLVFSThread");
                LLLFSThread::sLocal->pause();
            }

            // <FS:Ansariel> FIRE-22297: FPS limiter not working properly on Mac/Linux
            static LLCachedControl<U32> max_fps(gSavedSettings, "FramePerSecondLimit");
            static LLCachedControl<bool> fsLimitFramerate(gSavedSettings, "FSLimitFramerate");
            if (fsLimitFramerate && LLStartUp::getStartupState() == STATE_STARTED && !gTeleportDisplay && !logoutRequestSent() && max_fps > F_APPROXIMATELY_ZERO)
            {
                // Sleep a while to limit frame rate.
                LLPerfStats::RecordSceneTime T ( LLPerfStats::StatType_t::RENDER_FPSLIMIT );
                F32 min_frame_time = 1.f / (F32)max_fps;
                S32 milliseconds_to_sleep = llclamp((S32)((min_frame_time - frameTimer.getElapsedTimeF64()) * 1000.f), 0, 1000);
                if (milliseconds_to_sleep > 0)
                {
                    LL_PROFILE_ZONE_NAMED_CATEGORY_APP("sleep2");
                    ms_sleep(milliseconds_to_sleep);
                }
            }
            frameTimer.reset();
            // </FS:Ansariel>
            {
                LL_PROFILE_ZONE_NAMED_CATEGORY_APP("df resumeMainloopTimeout");
                resumeMainloopTimeout();
            }
            pingMainloopTimeout("Main:End");
        }
    }

    if (LLApp::isExiting())
    {
        // Save snapshot for next time, if we made it through initialization
        if (STATE_STARTED == LLStartUp::getStartupState())
        {
            saveFinalSnapshot();
        }

        if (LLVoiceClient::instanceExists())
        {
            LLVoiceClient::getInstance()->terminate();
        }

        delete gServicePump;
        gServicePump = NULL;

        destroyMainloopTimeout();

        LL_INFOS() << "Exiting main_loop" << LL_ENDL;
    }
    }LLPerfStats::StatsRecorder::endFrame();
    LL_PROFILER_FRAME_END;

    return ! LLApp::isRunning();
}

S32 LLAppViewer::updateTextureThreads(F32 max_time)
{
    size_t work_pending = 0;
    {
        LL_PROFILE_ZONE_NAMED_CATEGORY_APP("Texture Cache");
        work_pending += LLAppViewer::getTextureCache()->update(max_time); // unpauses the texture cache thread
    }
    {
        LL_PROFILE_ZONE_NAMED_CATEGORY_APP("Image Decode");
        work_pending += LLAppViewer::getImageDecodeThread()->update(max_time); // unpauses the image thread
    }
    {
        LL_PROFILE_ZONE_NAMED_CATEGORY_APP("Image Fetch");
        work_pending += LLAppViewer::getTextureFetch()->update(max_time); // unpauses the texture fetch thread
    }
    return static_cast<S32>(work_pending);
}

void LLAppViewer::flushLFSIO()
{
    S32 pending = LLLFSThread::updateClass(0);
    if (pending > 0)
    {
        LL_INFOS() << "Waiting for pending IO to finish: " << pending << LL_ENDL;
        while (1)
        {
            pending = LLLFSThread::updateClass(0);
            if (!pending)
            {
                break;
            }
            ms_sleep(100);
        }
    }
}

bool LLAppViewer::cleanup()
{
    LLAtmosphere::cleanupClass();

    //ditch LLVOAvatarSelf instance
    gAgentAvatarp = NULL;

    LLNotifications::instance().clear();

    // workaround for DEV-35406 crash on shutdown
    LLEventPumps::instance().reset(true);

    GrowlManager::destroyManager(); // <FS> Growl support

    //dump scene loading monitor results
    if (LLSceneMonitor::instanceExists())
    {
        if (!isSecondInstance())
        {
            std::string dump_path = gDirUtilp->getExpandedFilename(LL_PATH_LOGS, "scene_monitor_results.csv");
            LLSceneMonitor::instance().dumpToFile(dump_path);
        }
        LLSceneMonitor::deleteSingleton();
    }

    // There used to be an 'if (LLFastTimerView::sAnalyzePerformance)' block
    // here, completely redundant with the one that occurs later in this same
    // function. Presumably the duplication was due to an automated merge gone
    // bad. Not knowing which instance to prefer, we chose to retain the later
    // one because it happens just after mFastTimerLogThread is deleted. This
    // comment is in case we guessed wrong, so we can move it here instead.

#if LL_LINUX
    // remove any old breakpad minidump files from the log directory
    if (! isError())
    {
        std::string logdir = gDirUtilp->getExpandedFilename(LL_PATH_LOGS, "");
        gDirUtilp->deleteFilesInDir(logdir, "*-*-*-*-*.dmp");
    }
#endif

    // Kill off LLLeap objects. We can find them all because LLLeap is derived
    // from LLInstanceTracker.
    LLLeap::instance_snapshot().deleteAll();

    //flag all elements as needing to be destroyed immediately
    // to ensure shutdown order
    LLMortician::setZealous(true);

    // Give any remaining SLPlugin instances a chance to exit cleanly.
    LLPluginProcessParent::shutdown();

    disconnectViewer();
    LLViewerCamera::deleteSingleton();

    LL_INFOS() << "Viewer disconnected" << LL_ENDL;

    if (gKeyboard)
    {
        gKeyboard->resetKeys();
    }

    display_cleanup();

    release_start_screen(); // just in case

    LLError::logToFixedBuffer(NULL); // stop the fixed buffer recorder

    LL_INFOS() << "Cleaning Up" << LL_ENDL;

    // <FS:Zi> Backup Settings
    if(mSaveSettingsOnExit)
    {
    // </FS:Zi>
    // FIRE-4871: Save per-account settings earlier -- TS
    std::string per_account_settings_file = gSavedSettings.getString("PerAccountSettingsFile");
    if (per_account_settings_file.empty())
    {
        LL_INFOS() << "Not saving per-account settings; don't know the account name yet." << LL_ENDL;
    }
    // Only save per account settings if the previous login succeeded, otherwise
    // we might end up with a cleared out settings file in case a previous login
    // failed after loading per account settings. -Zi
    else if (!mSavePerAccountSettings)
    {
        LL_INFOS() << "Not saving per-account settings; last login was not successful." << LL_ENDL;
    }
    else
    {
        gSavedPerAccountSettings.saveToFile(per_account_settings_file, true);
        LL_INFOS() << "First time: Saved per-account settings to " <<
                per_account_settings_file << LL_ENDL;
    }
    gSavedSettings.saveToFile(gSavedSettings.getString("ClientSettingsFile"), true);
    // /FIRE-4871
    // <FS:Zi> Backup Settings
    }
    else
    {
        LL_INFOS() << "Not saving settings, to prevent settings restore failure." << LL_ENDL;
    }
    // </FS:Zi>

    // shut down mesh streamer
    gMeshRepo.shutdown();

    // <FS:ND> FIRE-8385 Crash on exit in Havok. It is hard to say why it happens, as we only have the binary Havok blob. This is a hack around it.
    // Due to the fact the process is going to die anyway, the OS will clean up any reources left by not calling quitSystem.
    // The OpenSim version does not use Havok, it is okay to call shutdown then.
#ifndef HAVOK_TPV
    // shut down Havok
    LLPhysicsExtensions::quitSystem();
#endif // </FS:ND>

    // <FS:ND> FIRE-20152; save avatar render settings during cleanup, not in the dtor of the static instance.
    // Otherwise the save will happen during crt termination when most of the viewers infrastructure is in a non deterministic state
    if( FSAvatarRenderPersistence::instanceExists() )
        FSAvatarRenderPersistence::getInstance()->deleteSingleton();
    // </FS:ND>

    // Must clean up texture references before viewer window is destroyed.
    if(LLHUDManager::instanceExists())
    {
        LLHUDManager::getInstance()->updateEffects();
        LLHUDObject::updateAll();
        LLHUDManager::getInstance()->cleanupEffects();
        LLHUDObject::cleanupHUDObjects();
        LL_INFOS() << "HUD Objects cleaned up" << LL_ENDL;
    }

    LLKeyframeDataCache::clear();

    // End TransferManager before deleting systems it depends on (Audio, AssetStorage)
#if 0 // this seems to get us stuck in an infinite loop...
    gTransferManager.cleanup();
#endif

    // Note: this is where gWorldMap used to be deleted.

    // Note: this is where gHUDManager used to be deleted.
    if(LLHUDManager::instanceExists())
    {
        LLHUDManager::getInstance()->shutdownClass();
    }

    delete gAssetStorage;
    gAssetStorage = NULL;

    LLPolyMesh::freeAllMeshes();

    LLStartUp::cleanupNameCache();

    // Note: this is where gLocalSpeakerMgr and gActiveSpeakerMgr used to be deleted.

    if (LLWorldMap::instanceExists())
    {
        LLWorldMap::getInstance()->reset(); // release any images
    }

    LLCalc::cleanUp();

    LL_INFOS() << "Global stuff deleted" << LL_ENDL;

    if (gAudiop)
    {
        LL_INFOS() << "Shutting down audio" << LL_ENDL;

        // be sure to stop the internet stream cleanly BEFORE destroying the interface to stop it.
        gAudiop->stopInternetStream();
        // shut down the streaming audio sub-subsystem first, in case it relies on not outliving the general audio subsystem.
        // <FS> FMOD fixes
        // LLStreamingAudioInterface *sai = gAudiop->getStreamingAudioImpl();
        // delete sai;
        // gAudiop->setStreamingAudioImpl(NULL);

        // shut down the audio subsystem
        gAudiop->shutdown();

        delete gAudiop;
        gAudiop = NULL;
    }

    // Note: this is where LLFeatureManager::getInstance()-> used to be deleted.

    // Patch up settings for next time
    // Must do this before we delete the viewer window,
    // such that we can suck rectangle information out of
    // it.
    cleanupSavedSettings();
    LL_INFOS() << "Settings patched up" << LL_ENDL;

    // delete some of the files left around in the cache.
    removeCacheFiles("*.wav");
    removeCacheFiles("*.tmp");
    removeCacheFiles("*.lso");
    removeCacheFiles("*.out");
    // <FS:Ansariel> Sound cache
    //removeCacheFiles("*.dsf");
    if (!gSavedSettings.getBOOL("FSKeepUnpackedCacheFiles"))
    {
        gDirUtilp->deleteFilesInDir(gDirUtilp->getExpandedFilename(LL_PATH_FS_SOUND_CACHE, ""), "*.dsf");
    }
    // </FS:Ansariel>
    removeCacheFiles("*.bodypart");
    removeCacheFiles("*.clothing");

    LL_INFOS() << "Cache files removed" << LL_ENDL;

    LL_INFOS() << "Shutting down Views" << LL_ENDL;

    // Destroy the UI
    if( gViewerWindow)
        gViewerWindow->shutdownViews();

    LL_INFOS() << "Cleaning up Inventory" << LL_ENDL;

    // Cleanup Inventory after the UI since it will delete any remaining observers
    // (Deleted observers should have already removed themselves)
    gInventory.cleanupInventory();

    LLCoros::getInstance()->printActiveCoroutines();

    LL_INFOS() << "Cleaning up Selections" << LL_ENDL;

    // Clean up selection managers after UI is destroyed, as UI may be observing them.
    // Clean up before GL is shut down because we might be holding on to objects with texture references
    LLSelectMgr::cleanupGlobals();

    LL_INFOS() << "Shutting down OpenGL" << LL_ENDL;

    // Shut down OpenGL
    if( gViewerWindow)
    {
        gViewerWindow->shutdownGL();

        // Destroy window, and make sure we're not fullscreen
        // This may generate window reshape and activation events.
        // Therefore must do this before destroying the message system.
        delete gViewerWindow;
        gViewerWindow = NULL;
        LL_INFOS() << "ViewerWindow deleted" << LL_ENDL;
    }

    LLSplashScreen::show();
    LLSplashScreen::update(LLTrans::getString("ShuttingDown"));

    LL_INFOS() << "Cleaning up Keyboard & Joystick" << LL_ENDL;

    // viewer UI relies on keyboard so keep it aound until viewer UI isa gone
    delete gKeyboard;
    gKeyboard = NULL;

    if (LLViewerJoystick::instanceExists())
    {
        // Turn off Space Navigator and similar devices
        LLViewerJoystick::getInstance()->terminate();
    }

    LL_INFOS() << "Cleaning up Objects" << LL_ENDL;

    LLViewerObject::cleanupVOClasses();

    SUBSYSTEM_CLEANUP(LLAvatarAppearance);

    SUBSYSTEM_CLEANUP(LLPostProcess);

    LLTracker::cleanupInstance();

    // *FIX: This is handled in LLAppViewerWin32::cleanup().
    // I'm keeping the comment to remember its order in cleanup,
    // in case of unforseen dependency.
    //#if LL_WINDOWS
    //  gDXHardware.cleanup();
    //#endif // LL_WINDOWS

    LLVolumeMgr* volume_manager = LLPrimitive::getVolumeManager();
    if (!volume_manager->cleanup())
    {
        LL_WARNS() << "Remaining references in the volume manager!" << LL_ENDL;
    }
    LLPrimitive::cleanupVolumeManager();

    LL_INFOS() << "Additional Cleanup..." << LL_ENDL;

    LLViewerParcelMgr::cleanupGlobals();

    // *Note: this is where gViewerStats used to be deleted.

    //end_messaging_system();

    LLPrimitive::cleanupVolumeManager();
    SUBSYSTEM_CLEANUP(LLWorldMapView);
    SUBSYSTEM_CLEANUP(LLFolderViewItem);

    LL_INFOS() << "Saving Data" << LL_ENDL;

    // Store the time of our current logoff
    gSavedPerAccountSettings.setU32("LastLogoff", (U32)time_corrected());

    if (LLEnvironment::instanceExists())
    {
        //Store environment settings if necessary
        LLEnvironment::getInstance()->saveToSettings();
    }

    // Must do this after all panels have been deleted because panels that have persistent rects
    // save their rects on delete.
    if(mSaveSettingsOnExit)     // <FS:Zi> Backup Settings
    {
        gSavedSettings.saveToFile(gSavedSettings.getString("ClientSettingsFile"), true);

    LLUIColorTable::instance().saveUserSettings();

//<Firestorm Skin Cleanup>
    std::string skinSaved = gSavedSettings.getString("SkinCurrent");
    std::string themeSaved = gSavedSettings.getString("SkinCurrentTheme");
    if ((skinSaved != mCurrentSkin) || (themeSaved != mCurrentSkinTheme))
    {
        LL_INFOS() << "Clearing skin colors." << LL_ENDL;
        // Implementation to only purge skin colors
        LLUIColorTable::instance().saveUserSettingsPaletteOnly();

    }
//</Firestorm Skip Cleanup>
    }   // <FS:Zi> Backup Settings


    // <FS:Zi> Backup Settings
    if(mSaveSettingsOnExit)
    {
    std::string per_account_settings_file = gSavedSettings.getString("PerAccountSettingsFile");
    // </FS:Zi>
    // PerAccountSettingsFile should be empty if no user has been logged on.
    // *FIX:Mani This should get really saved in a "logoff" mode.
    // FIRE-4871: use the same file we picked out earlier -- TS
    if (per_account_settings_file.empty())
    {
        LL_INFOS() << "Not saving per-account settings; don't know the account name yet." << LL_ENDL;
    }
    // Only save per account settings if the previous login succeeded, otherwise
    // we might end up with a cleared out settings file in case a previous login
    // failed after loading per account settings.
    else if (!mSavePerAccountSettings)
    {
        LL_INFOS() << "Not saving per-account settings; last login was not successful." << LL_ENDL;
    }
    else
    {
        gSavedPerAccountSettings.saveToFile(per_account_settings_file, true);
        LL_INFOS() << "Second time: Saved per-account settings to " <<
                per_account_settings_file << LL_ENDL;

        if (LLViewerParcelAskPlay::instanceExists())
        {
            LLViewerParcelAskPlay::getInstance()->saveSettings();
        }
    }
    // <FS:Zi> Backup Settings
    }
    else
    {
        LL_INFOS() << "Not saving settings, to prevent settings restore failure." << LL_ENDL;
    }
    // </FS:Zi>

    // We need to save all crash settings, even if they're defaults [see LLCrashLogger::loadCrashBehaviorSetting()]
    gCrashSettings.saveToFile(gSavedSettings.getString("CrashSettingsFile"), false);

    //std::string warnings_settings_filename = gDirUtilp->getExpandedFilename(LL_PATH_USER_SETTINGS, getSettingsFilename("Default", "Warnings"));
    std::string warnings_settings_filename = gDirUtilp->getExpandedFilename(LL_PATH_USER_SETTINGS, getSettingsFilename("User", "Warnings"));
    if(mSaveSettingsOnExit)     // <FS:Zi> Backup Settings
    gWarningSettings.saveToFile(warnings_settings_filename, true);

    // Save URL history file
    if(mSaveSettingsOnExit)     // <FS:Zi> Backup Settings
    LLURLHistory::saveFile("url_history.xml");

    // save mute list. gMuteList used to also be deleted here too.
    if (gAgent.isInitialized() && LLMuteList::instanceExists())
    {
        LLMuteList::getInstance()->cache(gAgent.getID());
    }

    //save call log list
    if (LLConversationLog::instanceExists())
    {
        LLConversationLog::instance().cache();
    }

    clearSecHandler();

    if (mPurgeCacheOnExit)
    {
        LL_INFOS() << "Purging all cache files on exit" << LL_ENDL;
        gDirUtilp->deleteFilesInDir(gDirUtilp->getExpandedFilename(LL_PATH_CACHE,""), "*.*");
        // <FS:Ansariel> Sound cache
        gDirUtilp->deleteFilesInDir(gDirUtilp->getExpandedFilename(LL_PATH_FS_SOUND_CACHE, ""), "*.*");
    }

    writeDebugInfo();

    LLLocationHistory::getInstance()->save();

    LLAvatarIconIDCache::getInstance()->save();

    // Stop the plugin read thread if it's running.
    LLPluginProcessParent::setUseReadThread(false);

    LL_INFOS() << "Shutting down Threads" << LL_ENDL;

    // Let threads finish
    LLTimer idleTimer;
    idleTimer.reset();
    const F64 max_idle_time = 5.f; // 5 seconds
    while(1)
    {
        S32 pending = 0;
        pending += static_cast<S32>(LLAppViewer::getTextureCache()->update(1)); // unpauses the worker thread
        pending += static_cast<S32>(LLAppViewer::getImageDecodeThread()->update(1)); // unpauses the image thread
        pending += static_cast<S32>(LLAppViewer::getTextureFetch()->update(1)); // unpauses the texture fetch thread
        pending += LLLFSThread::updateClass(0);
        F64 idle_time = idleTimer.getElapsedTimeF64();
        if(!pending)
        {
            break ; //done
        }
        else if(idle_time >= max_idle_time)
        {
            LL_WARNS() << "Quitting with pending background tasks." << LL_ENDL;
            break;
        }
    }

    if (mPurgeUserDataOnExit)
    {
        // Ideally we should not save anything from this session since it is going to be purged now,
        // but this is a very 'rare' case (user deleting himself), not worth overcomplicating 'save&cleanup' code
        std::string user_path = gDirUtilp->getOSUserAppDir() + gDirUtilp->getDirDelimiter() + LLStartUp::getUserId();
        gDirUtilp->deleteDirAndContents(user_path);
    }

    // Delete workers first
    // shotdown all worker threads before deleting them in case of co-dependencies
    mAppCoreHttp.requestStop();
    sTextureFetch->shutdown();
    sTextureCache->shutdown();
    sImageDecodeThread->shutdown();
    sPurgeDiskCacheThread->shutdown();
    if (mGeneralThreadPool)
    {
        mGeneralThreadPool->close();
    }

    sTextureFetch->shutDownTextureCacheThread() ;
    LLLFSThread::sLocal->shutdown();

    LL_INFOS() << "Shutting down message system" << LL_ENDL;
    end_messaging_system();

    // Non-LLCurl libcurl library
    mAppCoreHttp.cleanup();

    SUBSYSTEM_CLEANUP(LLFilePickerThread);
    SUBSYSTEM_CLEANUP(LLDirPickerThread);

    //MUST happen AFTER SUBSYSTEM_CLEANUP(LLCurl)
    delete sTextureCache;
    sTextureCache = NULL;
    if (sTextureFetch)
    {
        sTextureFetch->shutdown();
        sTextureFetch->waitOnPending();
        delete sTextureFetch;
        sTextureFetch = NULL;
    }
    delete sImageDecodeThread;
    sImageDecodeThread = NULL;
    delete mFastTimerLogThread;
    mFastTimerLogThread = NULL;
    delete sPurgeDiskCacheThread;
    sPurgeDiskCacheThread = NULL;
    delete mGeneralThreadPool;
    mGeneralThreadPool = NULL;

    if (LLFastTimerView::sAnalyzePerformance)
    {
        LL_INFOS() << "Analyzing performance" << LL_ENDL;

        std::string baseline_name = LLTrace::BlockTimer::sLogName + "_baseline.slp";
        std::string current_name  = LLTrace::BlockTimer::sLogName + ".slp";
        std::string report_name   = LLTrace::BlockTimer::sLogName + "_report.csv";

        LLFastTimerView::doAnalysis(
            gDirUtilp->getExpandedFilename(LL_PATH_LOGS, baseline_name),
            gDirUtilp->getExpandedFilename(LL_PATH_LOGS, current_name),
            gDirUtilp->getExpandedFilename(LL_PATH_LOGS, report_name));
    }

    SUBSYSTEM_CLEANUP(LLMetricPerformanceTesterBasic) ;

    LL_INFOS() << "Cleaning up Media and Textures" << LL_ENDL;

    //Note:
    //SUBSYSTEM_CLEANUP(LLViewerMedia) has to be put before gTextureList.shutdown()
    //because some new image might be generated during cleaning up media. --bao
    gTextureList.shutdown(); // shutdown again in case a callback added something
    LLUIImageList::getInstance()->cleanUp();

    SUBSYSTEM_CLEANUP(LLImage);
    SUBSYSTEM_CLEANUP(LLLFSThread);

    LL_INFOS() << "Misc Cleanup" << LL_ENDL;

    gSavedSettings.cleanup();
    LLUIColorTable::instance().clear();

    LLWatchdog::getInstance()->cleanup();

    LLViewerAssetStatsFF::cleanup();

    // If we're exiting to launch an URL, do that here so the screen
    // is at the right resolution before we launch IE.
    if (!gLaunchFileOnQuit.empty())
    {
        LL_INFOS() << "Launch file on quit." << LL_ENDL;
#if LL_WINDOWS
        // Indicate an application is starting.
        SetCursor(LoadCursor(NULL, IDC_WAIT));
#endif

        // HACK: Attempt to wait until the screen res. switch is complete.
        ms_sleep(1000);

        LLWeb::loadURLExternal( gLaunchFileOnQuit, false );
        LL_INFOS() << "File launched." << LL_ENDL;
    }
    // make sure nothing uses applyProxySettings by this point.
    LL_INFOS() << "Cleaning up LLProxy." << LL_ENDL;
    SUBSYSTEM_CLEANUP(LLProxy);
    LLCore::LLHttp::cleanup();

    ll_close_fail_log();

    LLError::LLCallStacks::cleanup();
    LL::GLTFSceneManager::deleteSingleton();
    LLEnvironment::deleteSingleton();
    LLSelectMgr::deleteSingleton();
    LLViewerStatsRecorder::deleteSingleton();
    LLViewerEventRecorder::deleteSingleton();
    LLWorld::deleteSingleton();
    LLVoiceClient::deleteSingleton();
    LLUI::deleteSingleton();

    // It's not at first obvious where, in this long sequence, a generic cleanup
    // call OUGHT to go. So let's say this: as we migrate cleanup from
    // explicit hand-placed calls into the generic mechanism, eventually
    // all cleanup will get subsumed into the generic call. So the calls you
    // still see above are calls that MUST happen before the generic cleanup
    // kicks in.

    // This calls every remaining LLSingleton's cleanupSingleton() and
    // deleteSingleton() methods.
    LLSingletonBase::deleteAll();

    LLSplashScreen::hide();

    LL_INFOS() << "Goodbye!" << LL_ENDL;

    removeDumpDir();

    // return 0;
    return true;
}

void LLAppViewer::initGeneralThread()
{
    if (mGeneralThreadPool)
    {
        return;
    }

    mGeneralThreadPool = new LL::ThreadPool("General", 3);
    mGeneralThreadPool->start();
}

bool LLAppViewer::initThreads()
{
    static const bool enable_threads = true;

    LLImage::initClass(gSavedSettings.getBOOL("TextureNewByteRange"),gSavedSettings.getS32("TextureReverseByteRange"));

    LLLFSThread::initClass(enable_threads && true); // TODO: fix crashes associated with this shutdo

    //auto configure thread count
    LLSD threadCounts = gSavedSettings.getLLSD("ThreadPoolSizes");

    // get the number of concurrent threads that can run
    S32 cores = std::thread::hardware_concurrency();

    U32 max_cores = gSavedSettings.getU32("EmulateCoreCount");
    if (max_cores != 0)
    {
        cores = llmin(cores, (S32) max_cores);
    }

    // The only configurable thread count right now is ImageDecode
    // The viewer typically starts around 8 threads not including image decode,
    // so try to leave at least one core free
    // <FS:Ansariel> Override image decode thread config
    //S32 image_decode_count = llclamp(cores - 6, 2, 16);
    S32 image_decode_count = llclamp(cores - 4, 2, 8);
    if (auto max_decodes = gSavedSettings.getU32("FSImageDecodeThreads"); max_decodes > 0)
    {
        image_decode_count = llclamp((S32)max_decodes, 1, 32);
    }
    // <FS:Ansariel>
    threadCounts["ImageDecode"] = image_decode_count;
    gSavedSettings.setLLSD("ThreadPoolSizes", threadCounts);

    // Image decoding
    LLAppViewer::sImageDecodeThread = new LLImageDecodeThread(enable_threads && true);
    LLAppViewer::sTextureCache = new LLTextureCache(enable_threads && true);
    LLAppViewer::sTextureFetch = new LLTextureFetch(LLAppViewer::getTextureCache(),
                                                    enable_threads && true,
                                                    app_metrics_qa_mode);

    // general task background thread (LLPerfStats, etc)
    LLAppViewer::instance()->initGeneralThread();

    LLAppViewer::sPurgeDiskCacheThread = new LLPurgeDiskCacheThread();

    if (LLTrace::BlockTimer::sLog || LLTrace::BlockTimer::sMetricLog)
    {
        LLTrace::BlockTimer::setLogLock(new LLMutex());
        mFastTimerLogThread = new LLFastTimerLogThread(LLTrace::BlockTimer::sLogName);
        mFastTimerLogThread->start();
    }

    // Mesh streaming and caching
    gMeshRepo.init();

    LLFilePickerThread::initClass();
    LLDirPickerThread::initClass();

    // *FIX: no error handling here!
    return true;
}

void errorCallback(LLError::ELevel level, const std::string &error_string)
{
    if (level == LLError::LEVEL_ERROR)
    {
        LLStringUtil::format_map_t map;
        map["ERROR_DETAILS"]=error_string;
        std::string error_display_string=LLTrans::getString("MBApplicationErrorDetails",map);

        // <FS:Ansariel> If we crash before loading the configuration, LLTrans
        //               won't be able to find the localized string, so we
        //               fall back to the English version instead of showing
        //               a dialog saying "MissingString("<LocalizationStringId>".
        std::string caption = LLTrans::getString("MBApplicationError");

        if (error_display_string.find("MissingString(") != std::string::npos)
        {
            error_display_string = "We are sorry, but Firestorm has crashed and needs to be closed. If you see this issue happening repeatedly, please contact our support team and submit the following message:\n\n[ERROR_DETAILS]";
            LLStringUtil::format(error_display_string, map);
        }
        if (caption.find("MissingString(") != std::string::npos)
        {
            caption = "Application Error - Don't Panic";
        }
        // </FS:Ansariel>

#if !LL_RELEASE_FOR_DOWNLOAD
        // <FS:Ansariel> Changed to fix missing string error upon early crash
        //if (OSBTN_CANCEL == OSMessageBox(error_display_string, LLTrans::getString("MBApplicationError"), OSMB_OKCANCEL))
        if (OSBTN_CANCEL == OSMessageBox(error_display_string, caption, OSMB_OKCANCEL))
            return;
#else
        // <FS:Ansariel> Changed to fix missing string error upon early crash
        //OSMessageBox(error_display_string, LLTrans::getString("MBApplicationError"), OSMB_OK);
        OSMessageBox(error_display_string, caption, OSMB_OK);
#endif // !LL_RELEASE_FOR_DOWNLOAD

        gDebugInfo["FatalMessage"] = error_string;
        // We're not already crashing -- we simply *intend* to crash. Since we
        // haven't actually trashed anything yet, we can afford to write the whole
        // static info file.
        LLAppViewer::instance()->writeDebugInfo();
    }
}

void errorMSG(const std::string& title_string, const std::string& message_string)
{
    if (!message_string.empty())
    {
        OSMessageBox(message_string, title_string.empty() ? LLTrans::getString("MBFatalError") : title_string, OSMB_OK);
    }
}

void LLAppViewer::initLoggingAndGetLastDuration()
{
    //
    // Set up logging defaults for the viewer
    //
    LLError::initForApplication( gDirUtilp->getExpandedFilename(LL_PATH_USER_SETTINGS, "")
                                ,gDirUtilp->getExpandedFilename(LL_PATH_APP_SETTINGS, "")
                                );
    LLError::addGenericRecorder(&errorCallback);
    //LLError::setTimeFunction(getRuntime);

    LLError::LLUserWarningMsg::setHandler(errorMSG);


    if (mSecondInstance)
    {
        LLFile::mkdir(gDirUtilp->getDumpLogsDirPath());

        LLUUID uid;
        uid.generate();
        LLError::logToFile(gDirUtilp->getDumpLogsDirPath(uid.asString() + ".log"));
    }
    else
    {
        // <FS:Ansariel> Remove old CEF log file (defined in dullahan.h)
        LLFile::remove(gDirUtilp->getExpandedFilename(LL_PATH_LOGS, "cef_log.txt"));

        // Remove the last ".old" log file.
        std::string old_log_file = gDirUtilp->getExpandedFilename(LL_PATH_LOGS,
            APP_NAME + ".old");
        LLFile::remove(old_log_file);

        // Get name of the log file
        std::string log_file = gDirUtilp->getExpandedFilename(LL_PATH_LOGS,
            APP_NAME + ".log");
        /*
        * Before touching any log files, compute the duration of the last run
        * by comparing the ctime of the previous start marker file with the ctime
        * of the last log file.
        */
        std::string start_marker_file_name = gDirUtilp->getExpandedFilename(LL_PATH_LOGS, START_MARKER_FILE_NAME);
        llstat start_marker_stat;
        llstat log_file_stat;
        std::ostringstream duration_log_stream; // can't log yet, so save any message for when we can below
        int start_stat_result = LLFile::stat(start_marker_file_name, &start_marker_stat);
        int log_stat_result = LLFile::stat(log_file, &log_file_stat);
        if (0 == start_stat_result && 0 == log_stat_result)
        {
            int elapsed_seconds = (int)(log_file_stat.st_ctime - start_marker_stat.st_ctime);
            // only report a last run time if the last viewer was the same version
            // because this stat will be counted against this version
            if (markerIsSameVersion(start_marker_file_name))
            {
                gLastExecDuration = elapsed_seconds;
            }
            else
            {
                duration_log_stream << "start marker from some other version; duration is not reported";
                gLastExecDuration = -1;
            }
        }
        else
        {
            // at least one of the LLFile::stat calls failed, so we can't compute the run time
            duration_log_stream << "duration stat failure; start: " << start_stat_result << " log: " << log_stat_result;
            gLastExecDuration = -1; // unknown
        }
        std::string duration_log_msg(duration_log_stream.str());

        // Create a new start marker file for comparison with log file time for the next run
        LLAPRFile start_marker_file;
        start_marker_file.open(start_marker_file_name, LL_APR_WB);
        if (start_marker_file.getFileHandle())
        {
            recordMarkerVersion(start_marker_file);
            start_marker_file.close();
        }

        // Rename current log file to ".old"
        LLFile::rename(log_file, old_log_file);

        // Set the log file to SecondLife.log
        LLError::logToFile(log_file);
        LL_INFOS() << "Started logging to " << log_file << LL_ENDL;
        if (!duration_log_msg.empty())
        {
            LL_WARNS("MarkerFile") << duration_log_msg << LL_ENDL;
        }
    }
}

bool LLAppViewer::loadSettingsFromDirectory(const std::string& location_key,
                        bool set_defaults)
{
    if (!mSettingsLocationList)
    {
        LL_ERRS() << "Invalid settings location list" << LL_ENDL;
    }

    for (const SettingsGroup& group : mSettingsLocationList->groups)
    {
        // skip settings groups that aren't the one we requested
        if (group.name() != location_key) continue;

        ELLPath path_index = (ELLPath)group.path_index();
        if(path_index <= LL_PATH_NONE || path_index >= LL_PATH_LAST)
        {
            LL_ERRS() << "Out of range path index in app_settings/settings_files.xml" << LL_ENDL;
            return false;
        }

        for (const SettingsFile& file : group.files)
        {
            // <FS:Ansariel> Skip quickprefs settings - we don't have a settings group
            //               for it as it's not a regular settings file
            if (file.name() == "QuickPreferences")
            {
                continue;
            }
            // </FS:Ansariel>

            LL_INFOS("Settings") << "Attempting to load settings for the group " << file.name()
                << " - from location " << location_key << LL_ENDL;

            auto settings_group = LLControlGroup::getInstance(file.name);
            if(!settings_group)
            {
                LL_WARNS("Settings") << "No matching settings group for name " << file.name() << LL_ENDL;
                continue;
            }

            std::string full_settings_path;

            if (file.file_name_setting.isProvided()
                && gSavedSettings.controlExists(file.file_name_setting()))
            {
                // try to find filename stored in file_name_setting control
                full_settings_path = gSavedSettings.getString(file.file_name_setting());
                if (full_settings_path.empty())
                {
                    continue;
                }
                else if (!gDirUtilp->fileExists(full_settings_path))
                {
                    // search in default path
                    full_settings_path = gDirUtilp->getExpandedFilename((ELLPath)path_index, full_settings_path);
                }
            }
            else
            {
                // by default, use specified file name
                full_settings_path = gDirUtilp->getExpandedFilename((ELLPath)path_index, file.file_name());
            }

            if(settings_group->loadFromFile(full_settings_path, set_defaults, file.persistent))
            {   // success!
                LL_INFOS("Settings") << "Loaded settings file " << full_settings_path << LL_ENDL;
            }
            else
            {   // failed to load
                if(file.required)
                {
                    LLError::LLUserWarningMsg::showMissingFiles();
                    LL_ERRS() << "Error: Cannot load required settings file from: " << full_settings_path << LL_ENDL;
                    return false;
                }
                else
                {
                    // only complain if we actually have a filename at this point
                    if (!full_settings_path.empty())
                    {
                        LL_INFOS("Settings") << "Cannot load " << full_settings_path << " - No settings found." << LL_ENDL;
                    }
                }
            }
        }
    }

    return true;
}

std::string LLAppViewer::getSettingsFilename(const std::string& location_key,
                                             const std::string& file)
{
    for (const SettingsGroup& group : mSettingsLocationList->groups)
    {
        if (group.name() == location_key)
        {
            for (const SettingsFile& settings_file : group.files)
            {
                if (settings_file.name() == file)
                {
                    return settings_file.file_name;
                }
            }
        }
    }

    return std::string();
}

void LLAppViewer::loadColorSettings()
{
    LLUIColorTable::instance().loadFromSettings();
}

namespace
{
    void handleCommandLineError(LLControlGroupCLP& clp)
    {
        LL_WARNS() << "Error parsing command line options. Command Line options ignored."  << LL_ENDL;

        LL_INFOS() << "Command line usage:\n" << clp << LL_ENDL;

        OSMessageBox(STRINGIZE(LLTrans::getString("MBCmdLineError") << clp.getErrorMessage()),
                     LLStringUtil::null,
                     OSMB_OK);
    }
} // anonymous namespace

// Set a named control temporarily for this session, as when set via the command line --set option.
// Name can be specified as "<control_group>.<control_name>", with default group being Global.
bool tempSetControl(const std::string& name, const std::string& value)
{
    std::string name_part;
    std::string group_part;
    LLControlVariable* control = NULL;

    // Name can be further split into ControlGroup.Name, with the default control group being Global
    size_t pos = name.find('.');
    if (pos != std::string::npos)
    {
        group_part = name.substr(0, pos);
        name_part = name.substr(pos+1);
        LL_INFOS() << "Setting " << group_part << "." << name_part << " to " << value << LL_ENDL;
        auto g = LLControlGroup::getInstance(group_part);
        if (g) control = g->getControl(name_part);
    }
    else
    {
        LL_INFOS() << "Setting Global." << name << " to " << value << LL_ENDL;
        control = gSavedSettings.getControl(name);
    }

    if (control)
    {
        control->setValue(value, false);
        return true;
    }
    return false;
}

bool LLAppViewer::initConfiguration()
{
    // Load settings files list
    std::string settings_file_list = gDirUtilp->getExpandedFilename(LL_PATH_APP_SETTINGS, "settings_files.xml");
    LLXMLNodePtr root;
    bool success = LLXMLNode::parseFile(settings_file_list, root, NULL);
    if (!success)
    {
        LL_WARNS() << "Cannot load default configuration file " << settings_file_list << LL_ENDL;
        LLError::LLUserWarningMsg::showMissingFiles();
        if (gDirUtilp->fileExists(settings_file_list))
        {
            LL_ERRS() << "Cannot load default configuration file settings_files.xml. "
                << "Please reinstall viewer from https://www.firestormviewer.org/choose-your-platform/ "
                << "and contact https://www.firestormviewer.org/support if issue persists after reinstall."
                << LL_ENDL;
        }
        else
        {
            LL_ERRS() << "Default configuration file settings_files.xml not found. "
                << "Please reinstall viewer from https://www.firestormviewer.org/choose-your-platform/ "
                << "and contact https://www.firestormviewer.org/support if issue persists after reinstall."
                << LL_ENDL;
        }
    }

    mSettingsLocationList = new SettingsFiles();

    LLXUIParser parser;
    parser.readXUI(root, *mSettingsLocationList, settings_file_list);

    if (!mSettingsLocationList->validateBlock())
    {
        LLError::LLUserWarningMsg::showMissingFiles();
        LL_ERRS() << "Invalid settings file list " << settings_file_list << LL_ENDL;
    }

    // The settings and command line parsing have a fragile
    // order-of-operation:
    // - load defaults from app_settings
    // - set procedural settings values
    // - read command line settings
    // - selectively apply settings needed to load user settings.
    // - load overrides from user_settings
    // - apply command line settings (to override the overrides)
    // - load per account settings (happens in llstartup

    // - load defaults
    bool set_defaults = true;
    if (!loadSettingsFromDirectory("Default", set_defaults))
    {
        OSMessageBox(
            "Unable to load default settings file. The installation may be corrupted.",
            LLStringUtil::null,OSMB_OK);
        return false;
    }

    //<FS:Techwolf Lupindo>
    // load defaults overide here. Can not use settings_files.xml as path is different then above loading of defaults.
    std::string fsdata_defaults = gDirUtilp->getExpandedFilename(LL_PATH_USER_SETTINGS, llformat("fsdata_defaults.%s.xml", LLVersionInfo::getInstance()->getShortVersion().c_str()));
    std::string fsdata_global = "Global";
    std::shared_ptr<LLControlGroup> settings_group = LLControlGroup::getInstance(fsdata_global);
    if(settings_group && settings_group->loadFromFile(fsdata_defaults, set_defaults))
    {
        LL_INFOS() << "Loaded settings file " << fsdata_defaults << LL_ENDL;
    }
    //</FS:Techwolf Lupindo>

    initStrings(); // setup paths for LLTrans based on settings files only
    // - set procedural settings
    // Note: can't use LL_PATH_PER_SL_ACCOUNT for any of these since we haven't logged in yet
        //gSavedSettings.setString("ClientSettingsFile", gDirUtilp->getExpandedFilename(LL_PATH_USER_SETTINGS, getSettingsFilename("Default", "Global")));
        gSavedSettings.setString("ClientSettingsFile", gDirUtilp->getExpandedFilename(LL_PATH_USER_SETTINGS, getSettingsFilename("User", "Global")));
        gSavedSettings.setString("CrashSettingsFile", gDirUtilp->getExpandedFilename(LL_PATH_USER_SETTINGS, getSettingsFilename("User", "CrashSettings")));

#ifndef LL_RELEASE_FOR_DOWNLOAD
    // provide developer build only overrides for these control variables that are not
    // persisted to settings.xml
    if (LLControlVariable* c = gSavedSettings.getControl("AllowMultipleViewers"))
    {
        c->setValue(true, false);
    }

    gSavedSettings.setBOOL("QAMode", true);
    gSavedSettings.setS32("WatchdogEnabled", 0);
#endif

    // These are warnings that appear on the first experience of that condition.
    // They are already set in the settings_default.xml file, but still need to be added to LLFirstUse
    // for disable/reset ability
//  LLFirstUse::addConfigVariable("FirstBalanceIncrease");
//  LLFirstUse::addConfigVariable("FirstBalanceDecrease");
//  LLFirstUse::addConfigVariable("FirstSit");
//  LLFirstUse::addConfigVariable("FirstMap");
//  LLFirstUse::addConfigVariable("FirstGoTo");
//  LLFirstUse::addConfigVariable("FirstBuild");
//  LLFirstUse::addConfigVariable("FirstLeftClickNoHit");
//  LLFirstUse::addConfigVariable("FirstTeleport");
//  LLFirstUse::addConfigVariable("FirstOverrideKeys");
//  LLFirstUse::addConfigVariable("FirstAttach");
//  LLFirstUse::addConfigVariable("FirstAppearance");
//  LLFirstUse::addConfigVariable("FirstInventory");
//  LLFirstUse::addConfigVariable("FirstSandbox");
//  LLFirstUse::addConfigVariable("FirstFlexible");
//  LLFirstUse::addConfigVariable("FirstDebugMenus");
//  LLFirstUse::addConfigVariable("FirstSculptedPrim");
//  LLFirstUse::addConfigVariable("FirstVoice");
//  LLFirstUse::addConfigVariable("FirstMedia");

    // - read command line settings.
    LLControlGroupCLP clp;
    std::string cmd_line_config = gDirUtilp->getExpandedFilename(LL_PATH_APP_SETTINGS,
                                                          "cmd_line.xml");

    clp.configure(cmd_line_config, &gSavedSettings);

    if (!initParseCommandLine(clp))
    {
        handleCommandLineError(clp);
        return false;
    }

    // - selectively apply settings

    // If the user has specified a alternate settings file name.
    // Load it now before loading the user_settings/settings.xml
    if (clp.hasOption("settings"))
    {
        std::string user_settings_filename =
            gDirUtilp->getExpandedFilename(LL_PATH_USER_SETTINGS,
                                           clp.getOption("settings")[0]);
        gSavedSettings.setString("ClientSettingsFile", user_settings_filename);
        // SJ: if asked to purge configuration, remove custom user-settings file before it will be read
        if (mPurgeSettings)
        {
            LLFile::remove(user_settings_filename);
        }

        LL_INFOS("Settings")    << "Using command line specified settings filename: "
            << user_settings_filename << LL_ENDL;
    }
    else
    {
        // SJ: if asked to purge configuration, remove default user-settings file before it will be read
        if (mPurgeSettings)
        {
            LLFile::remove(gDirUtilp->getExpandedFilename(LL_PATH_USER_SETTINGS, getSettingsFilename("User", "Global")));
        }

    }


    // - load overrides from user_settings
    loadSettingsFromDirectory("User");

    if (gSavedSettings.getBOOL("FirstRunThisInstall"))
    {
        // Set firstrun flag to indicate that some further init actiona should be taken
        // like determining screen DPI value and so on
        mIsFirstRun = true;

        // <FS>
        if (gSavedSettings.getString("SessionSettingsFile").empty())
        {
            gSavedSettings.setString("SessionSettingsFile", "settings_firestorm.xml");
        }
        // </FS>


        gSavedSettings.setBOOL("FirstRunThisInstall", false);
    }

// <FS:Beq> FIRE-29819 Set ForceShowGrid to true always, unless expressly disabled
// FSOpenSimAlwaysForcesShowGrid is added to allow closed grids to soft disable the default behaviour
#if OPENSIM && !SINGLEGRID
    if (!gSavedSettings.getBOOL("ForceShowGrid") && gSavedSettings.getBOOL("FSOpenSimAlwaysForceShowGrid"))
    {
        gSavedSettings.setBOOL("ForceShowGrid", true);
    }
#endif
// </FS:Beq>
    // <FS:CR> Compatibility with old backups
    // Put gSavedSettings here, gSavedPerAccountSettings in llstartup.cpp
    // *TODO: Should we keep these around forever or just three release cycles?
    if (gSavedSettings.getBOOL("FSFirstRunAfterSettingsRestore"))
    {
        // Nothing happened...
    }
    // </FS:CR>

    //WS: Set the usersessionsettingsfile to the account_SessionSettingsFile file. This allows settings_per_accounts to be per session.
    if(!gSavedSettings.getString("SessionSettingsFile").empty())
    {
        if(gSavedSettings.getString("UserSessionSettingsFile").empty())
            gSavedSettings.setString("UserSessionSettingsFile","account_" + gSavedSettings.getString("SessionSettingsFile"));
    }
    else
    {
        gSavedSettings.setString("UserSessionSettingsFile","");
    }

    if (clp.hasOption("sessionsettings"))
    {
        std::string session_settings_filename = clp.getOption("sessionsettings")[0];
        gSavedSettings.setString("SessionSettingsFile", session_settings_filename);
        LL_INFOS("Settings")    << "Using session settings filename: "
            << session_settings_filename << LL_ENDL;
    }
    loadSettingsFromDirectory("Session",true); // AO The session file turns into the new defaults

    if (clp.hasOption("usersessionsettings"))
    {
        std::string user_session_settings_filename = clp.getOption("usersessionsettings")[0];
        gSavedSettings.setString("UserSessionSettingsFile", user_session_settings_filename);
        LL_INFOS("Settings") << "Using user session settings filename: "
            << user_session_settings_filename << LL_ENDL;

    }


    loadSettingsFromDirectory("UserSession");

    // <FS:AO> Re-read user settings again. This is a Firestorm hack to get user settings to override modes
    //Todo, find a cleaner way of doing this via the various set_default arguments.
    loadSettingsFromDirectory("User");

    // <FS:Ansariel> Debug setting to disable log throttle
    nd::logging::setThrottleEnabled(gSavedSettings.getBOOL("FSEnableLogThrottle"));

    // - apply command line settings
    if (!clp.notify())
    {
        handleCommandLineError(clp);
        return false;
    }

    // Register the core crash option as soon as we can
    // if we want gdb post-mortem on cores we need to be up and running
    // ASAP or we might miss init issue etc.
    if (gSavedSettings.getBOOL("DisableCrashLogger"))
    {
        LL_WARNS() << "Crashes will be handled by system, stack trace logs and crash logger are both disabled" << LL_ENDL;
        disableCrashlogger();
    }

    gNonInteractive = gSavedSettings.getBOOL("NonInteractive");
    // Handle initialization from settings.
    // Start up the debugging console before handling other options.
    if (gSavedSettings.getBOOL("ShowConsoleWindow") && !gNonInteractive)
    {
        initConsole();
    }

    if (clp.hasOption("help"))
    {
        std::ostringstream msg;
        msg << LLTrans::getString("MBCmdLineUsg") << "\n" << clp;
        LL_INFOS()  << msg.str() << LL_ENDL;

        OSMessageBox(
            msg.str(),
            LLStringUtil::null,
            OSMB_OK);

        return false;
    }

    if (clp.hasOption("set"))
    {
        const LLCommandLineParser::token_vector_t& set_values = clp.getOption("set");
        if (0x1 & set_values.size())
        {
            LL_WARNS() << "Invalid '--set' parameter count." << LL_ENDL;
        }
        else
        {
            LLCommandLineParser::token_vector_t::const_iterator itr = set_values.begin();
            for (; itr != set_values.end(); ++itr)
            {
                const std::string& name = *itr;
                const std::string& value = *(++itr);
                if (!tempSetControl(name,value))
                {
                    LL_WARNS() << "Failed --set " << name << ": setting name unknown." << LL_ENDL;
                }
            }
        }
    }

    if (clp.hasOption("logevents"))
    {
        LLViewerEventRecorder::instance().setEventLoggingOn();
    }

    std::string CmdLineChannel(gSavedSettings.getString("CmdLineChannel"));
    if (!CmdLineChannel.empty())
    {
        LLVersionInfo::instance().resetChannel(CmdLineChannel);
    }

    // If we have specified crash on startup, set the global so we'll trigger the crash at the right time
    gCrashOnStartup = gSavedSettings.getBOOL("CrashOnStartup");

    if (gSavedSettings.getBOOL("LogPerformance"))
    {
        LLTrace::BlockTimer::sLog = true;
        LLTrace::BlockTimer::sLogName = std::string("performance");
    }

    std::string test_name(gSavedSettings.getString("LogMetrics"));
    if (!test_name.empty())
    {
        LLTrace::BlockTimer::sMetricLog = true;
        // '--logmetrics' is specified with a named test metric argument so the data gathering is done only on that test
        // In the absence of argument, every metric would be gathered (makes for a rather slow run and hard to decipher report...)
        LL_INFOS() << "'--logmetrics' argument : " << test_name << LL_ENDL;
        LLTrace::BlockTimer::sLogName = test_name;
    }

    if (clp.hasOption("graphicslevel"))
    {
        // User explicitly requested --graphicslevel on the command line. We
        // expect this switch has already set RenderQualityPerformance. Check
        // that value for validity later.
        // Capture the requested value separately from the settings variable
        // because, if this is the first run, LLViewerWindow's constructor
        // will call LLFeatureManager::applyRecommendedSettings(), which
        // overwrites this settings variable!
        mForceGraphicsLevel = gSavedSettings.getU32("RenderQualityPerformance");
    }

    // <FS:Beq> Start profiling immediately unless deferred.
#ifdef TRACE_ENABLE
    if(!gSavedSettings.getBOOL("DeferProfilingUntilConnected"))
    {
        gSavedSettings.setBOOL( "ProfilingActive", true );
        LLProfiling::active = true;
    }
#endif
    // </FS:Beq>

    LLFastTimerView::sAnalyzePerformance = gSavedSettings.getBOOL("AnalyzePerformance");
    gAgentPilot.setReplaySession(gSavedSettings.getBOOL("ReplaySession"));

    if (gSavedSettings.getBOOL("DebugSession"))
    {
        gDebugSession = true;
        gDebugGL = true;

        ll_init_fail_log(gDirUtilp->getExpandedFilename(LL_PATH_LOGS, "test_failures.log"));
    }

    if (gSavedSettings.getBOOL("RenderDebugGLSession"))
    {
        gDebugGLSession = true;
        gDebugGL = true;
        // gDebugGL can cause excessive logging
        // so it's limited to a single session
        gSavedSettings.setBOOL("RenderDebugGLSession", false);
    }

    // <FS:TT> Hacking to save the skin and theme for future use.
    mCurrentSkin = gSavedSettings.getString("SkinCurrent");
    mCurrentSkinTheme = gSavedSettings.getString("SkinCurrentTheme");
    // </FS:TT>

    const LLControlVariable* skinfolder = gSavedSettings.getControl("SkinCurrent");
    if (skinfolder && LLStringUtil::null != skinfolder->getValue().asString())
    {
        // Examining "Language" may not suffice -- see LLUI::getLanguage()
        // logic. Unfortunately LLUI::getLanguage() doesn't yet do us much
        // good because we haven't yet called LLUI::initClass().
// [SL:KB] - Patch: Viewer-Skins | Checked: 2012-12-26 (Catznip-3.4)
        gDirUtilp->setSkinFolder(skinfolder->getValue().asString(),
                                 gSavedSettings.getString("SkinCurrentTheme"),
                                 gSavedSettings.getString("Language"));
        loadSettingsFromDirectory("CurrentSkin");
// [/SL:KB]
//      gDirUtilp->setSkinFolder(skinfolder->getValue().asString(),
//                               gSavedSettings.getString("Language"));
    }

    if (gNonInteractive)
    {
        tempSetControl("AllowMultipleViewers", "true");
        tempSetControl("SLURLPassToOtherInstance", "false");
        tempSetControl("RenderWater", "false");
        tempSetControl("FlyingAtExit", "false");
        tempSetControl("WindowWidth", "1024");
        tempSetControl("WindowHeight", "200");
        LLError::setEnabledLogTypesMask(0);
        llassert_always(!gSavedSettings.getBOOL("SLURLPassToOtherInstance"));
    }

    // Handle slurl use. NOTE: Don't let SL-55321 reappear.
    // This initial-SLURL logic, up through the call to
    // sendURLToOtherInstance(), must precede LLSplashScreen::show() --
    // because if sendURLToOtherInstance() succeeds, we take a fast exit,
    // SKIPPING the splash screen and everything else.

    // *FIX: This init code should be made more robust to prevent
    // the issue SL-55321 from returning. One thought is to allow
    // only select options to be set from command line when a slurl
    // is specified. More work on the settings system is needed to
    // achieve this. For now...

    // *NOTE:Mani The command line parser parses tokens and is
    // setup to bail after parsing the '--url' option or the
    // first option specified without a '--option' flag (or
    // any other option that uses the 'last_option' setting -
    // see LLControlGroupCLP::configure())

    // What can happen is that someone can use IE (or potentially
    // other browsers) and do the rough equivalent of command
    // injection and steal passwords. Phoenix. SL-55321

    std::string starting_location;

    std::string cmd_line_login_location(gSavedSettings.getString("CmdLineLoginLocation"));
    if (!cmd_line_login_location.empty())
    {
        starting_location = cmd_line_login_location;
    }
    else
    {
        std::string default_login_location(gSavedSettings.getString("DefaultLoginLocation"));
        if (!default_login_location.empty())
        {
            starting_location = default_login_location;
        }
    }

    // <FS>The gridmanager doesn't know the grids yet, only prepare
    // parsing the slurls, actually done when the grids are fetched
    // (currently at the top of startup STATE_AUDIO_INIT,
    // but rather it belongs into the gridmanager)
    LLSLURL start_slurl;
    if (!starting_location.empty())
    {
        start_slurl = starting_location;
        // <FS:Ansariel> FIRE-11586: Restore grid manager workaround (grid is still empty here!)
        //LLStartUp::setStartSLURL(start_slurl);
        //if(start_slurl.getType() == LLSLURL::LOCATION)
        //{
        //  LLGridManager::getInstance()->setGridChoice(start_slurl.getGrid());
        //}
        LLStartUp::setStartSLURLString(starting_location);
        // </FS:Ansariel>

    }

    // NextLoginLocation is set as a side effect of LLStartUp::setStartSLURL()
    std::string nextLoginLocation = gSavedSettings.getString( "NextLoginLocation" );
    if (!nextLoginLocation.empty())
    {
        LL_DEBUGS("AppInit")<<"set start from NextLoginLocation: "<<nextLoginLocation<<LL_ENDL;
        LLStartUp::setStartSLURL(LLSLURL(nextLoginLocation));
    }
    else if ((clp.hasOption("login") || clp.hasOption("autologin"))
             && gSavedSettings.getString("CmdLineLoginLocation").empty())
    {
        // If automatic login from command line with --login switch
        // init StartSLURL location.
        std::string start_slurl_setting = gSavedSettings.getString("LoginLocation");
        LL_DEBUGS("AppInit") << "start slurl setting '" << start_slurl_setting << "'" << LL_ENDL;
        // <FS:AW crash on startup>
        // also here LLSLURLs are not available at this point of startup
        //LLStartUp::setStartSLURL(LLSLURL(start_slurl_setting));
        LLStartUp::setStartSLURLString(start_slurl_setting);
        // </FS:AW crash on startup>
    }
    else
    {
        // the login location will be set by the login panel (see LLPanelLogin)
    }

    // <FS:Ansariel> Option to not save password if using login cmdline switch
    if (clp.hasOption("logindontsavepassword") && clp.hasOption("login"))
    {
        gSavedSettings.setBOOL("FSLoginDontSavePassword", true);
    }
    // </FS:Ansariel>

    //RN: if we received a URL, hand it off to the existing instance.
    // don't call anotherInstanceRunning() when doing URL handoff, as
    // it relies on checking a marker file which will not work when running
    // out of different directories

    if (start_slurl.isValid() &&
        (gSavedSettings.getBOOL("SLURLPassToOtherInstance")))
    {
        // <FS:Ansariel> FIRE-11586: Temporary fix until grid manager has been reworked
        //if (sendURLToOtherInstance(start_slurl.getSLURLString()))
        if (sendURLToOtherInstance(starting_location))
        // </FS:Ansariel>
        {
            // successfully handed off URL to existing instance, exit
            return false;
        }
    }

    // Display splash screen.  Must be after above check for previous
    // crash as this dialog is always frontmost.
    std::string splash_msg;
    LLStringUtil::format_map_t args;
    //<FS:AW set the APP_NAME to Firestorm instead of the grid connected to>
    // //args["[APP_NAME]"] = LLTrans::getString("SECOND_LIFE");
    args["[APP_NAME]"] =  LLTrans::getString("APP_NAME");
    //<FS:AW set the APP_NAME to Firestorm instead of the grid connected to>
    splash_msg = LLTrans::getString("StartupLoading", args);
    LLSplashScreen::show();
    LLSplashScreen::update(splash_msg);

    //LLVolumeMgr::initClass();
    LLVolumeMgr* volume_manager = new LLVolumeMgr();
    volume_manager->useMutex(); // LLApp and LLMutex magic must be manually enabled
    LLPrimitive::setVolumeManager(volume_manager);

    // Note: this is where we used to initialize gFeatureManagerp.

    gStartTime = totalTime();

    //
    // Set the name of the window
    //
    gWindowTitle = LLVersionInfo::getInstance()->getChannelAndVersion();    // <FS:CR>
#if LL_DEBUG
    gWindowTitle += std::string(" [DEBUG]");
#endif
    if (!gArgs.empty())
    {
        gWindowTitle += std::string(" ") + gArgs;
    }
    LLStringUtil::truncate(gWindowTitle, 255);

    //
    // Check for another instance of the app running
    // This happens AFTER LLSplashScreen::show(). That may or may not be
    // important.
    //
    if (mSecondInstance && !gSavedSettings.getBOOL("AllowMultipleViewers"))
    {
        OSMessageBox(
            LLTrans::getString("MBAlreadyRunning"),
            LLStringUtil::null,
            OSMB_OK);
        return false;
    }

    // <FS:Ansariel> Voice in multiple instances
    //if (mSecondInstance)
    //{
    //  // This is the second instance of SL. Mute voice,
    //  // but make sure the setting is *not* persisted.
    //  LLControlVariable* enable_voice = gSavedSettings.getControl("EnableVoiceChat");
    //  if (enable_voice)
    //  {
    //      const bool DO_NOT_PERSIST = false;
    //      enable_voice->setValue(LLSD(false), DO_NOT_PERSIST);
    //  }
    //}
    // </FS:Ansariel>

    gLastRunVersion = gSavedSettings.getString("LastRunVersion");

    loadColorSettings();

    // Let anyone else who cares know that we've populated our settings
    // variables.
    for (const auto& key : LLControlGroup::key_snapshot())
    {
        // For each named instance of LLControlGroup, send an event saying
        // we've initialized an LLControlGroup instance by that name.
        LLEventPumps::instance().obtain("LLControlGroup").post(LLSDMap("init", key));
    }

    LLError::LLUserWarningMsg::setOutOfMemoryStrings(LLTrans::getString("MBOutOfMemoryTitle"), LLTrans::getString("MBOutOfMemoryErr"));

// [RLVa:KB] - Patch: RLVa-2.1.0
    if (LLControlVariable* pControl = gSavedSettings.getControl(RlvSettingNames::Main))
    {
        if ( (pControl->getValue().asBoolean()) && (pControl->hasUnsavedValue()) )
        {
            pControl->resetToDefault();
            pControl->setValue(false);

            std::ostringstream msg;
            msg << LLTrans::getString("RLVaToggleMessageLogin", LLSD().with("[STATE]", LLTrans::getString("RLVaToggleDisabled")));
            OSMessageBox(msg.str(), LLStringUtil::null, OSMB_OK);
        }
    }
// [/RLVa:KB]

    return true; // Config was successful.
}

// The following logic is replicated in initConfiguration() (to be able to get
// some initial strings before we've finished initializing enough to know the
// current language) and also in init() (to initialize for real). Somehow it
// keeps growing, necessitating a method all its own.
void LLAppViewer::initStrings()
{
    std::string strings_file = "strings.xml";
    std::string strings_path_full = gDirUtilp->findSkinnedFilenameBaseLang(LLDir::XUI, strings_file);
    if (strings_path_full.empty() || !LLFile::isfile(strings_path_full))
    {
        if (strings_path_full.empty())
        {
            LL_WARNS() << "The file '" << strings_file << "' is not found" << LL_ENDL;
        }
        else
        {
            llstat st;
            int rc = LLFile::stat(strings_path_full, &st);
            if (rc != 0)
            {
                LL_WARNS() << "The file '" << strings_path_full << "' failed to get status. Error code: " << rc << LL_ENDL;
            }
            else if (S_ISDIR(st.st_mode))
            {
                LL_WARNS() << "The filename '" << strings_path_full << "' is a directory name" << LL_ENDL;
            }
            else
            {
                LL_WARNS() << "The filename '" << strings_path_full << "' doesn't seem to be a regular file name" << LL_ENDL;
            }
        }

        // initial check to make sure files are there failed
        gDirUtilp->dumpCurrentDirectories(LLError::LEVEL_WARN);
        LLError::LLUserWarningMsg::showMissingFiles();
        LL_ERRS() << "Viewer failed to find localization and UI files."
            << " Please reinstall viewer from https://www.firestormviewer.org/downloads"
            << " and contact https://www.firestormviewer.org/support if issue persists after reinstall." << LL_ENDL;
    }
    LLTransUtil::parseStrings(strings_file, default_trans_args);
    LLTransUtil::parseLanguageStrings("language_settings.xml");

    // parseStrings() sets up the LLTrans substitution table. Add this one item.
    LLTrans::setDefaultArg("[sourceid]", gSavedSettings.getString("sourceid"));

    // Now that we've set "[sourceid]", have to go back through
    // default_trans_args and reinitialize all those other keys because some
    // of them, in turn, reference "[sourceid]".
    for (const std::string& key : default_trans_args)
    {
        std::string brackets(key), nobrackets(key);
        // Invalid to inspect key[0] if key is empty(). But then, the entire
        // body of this loop is pointless if key is empty().
        if (key.empty())
            continue;

        if (key[0] != '[')
        {
            // key was passed without brackets. That means that 'nobrackets'
            // is correct but 'brackets' is not.
            brackets = STRINGIZE('[' << brackets << ']');
        }
        else
        {
            // key was passed with brackets. That means that 'brackets' is
            // correct but 'nobrackets' is not. Erase the left bracket.
            nobrackets.erase(0, 1);
            std::string::size_type length(nobrackets.length());
            if (length && nobrackets[length - 1] == ']')
            {
                nobrackets.erase(length - 1);
            }
        }
        // Calling LLTrans::getString() is what embeds the other default
        // translation strings into this one.
        LLTrans::setDefaultArg(brackets, LLTrans::getString(nobrackets));
    }

    // <FS:Ansariel> Set version number in VIEWER_GENERATION default substitute automatically
    LLStringUtil:: format_map_t gen_args;
    gen_args["[VERSION]"] = llformat("%d", LLVersionInfo::getInstance()->getMajor());
    LLTrans::setDefaultArg("[VIEWER_GENERATION]", LLTrans::getString("VIEWER_GENERATION", gen_args));
    LLTrans::setDefaultArg("[SHORT_VIEWER_GENERATION]", LLTrans::getString("SHORT_VIEWER_GENERATION", gen_args));
    // </FS:Ansariel>
}

bool LLAppViewer::meetsRequirementsForMaximizedStart()
{
    bool maximizedOk = (gSysMemory.getPhysicalMemoryKB() >= U32Gigabytes(1));

    return maximizedOk;
}

// virtual
void LLAppViewer::sendOutOfDiskSpaceNotification()
{
    LL_WARNS() << "Out of disk space notification requested" << LL_ENDL;
    LLNotificationsUtil::add("OutOfDiskSpace");
}

bool LLAppViewer::initWindow()
{
    LL_INFOS("AppInit") << "Initializing window..." << LL_ENDL;

    // store setting in a global for easy access and modification
    gHeadlessClient = gSavedSettings.getBOOL("HeadlessClient");

    // always start windowed
    bool ignorePixelDepth = gSavedSettings.getBOOL("IgnorePixelDepth");

    LLViewerWindow::Params window_params;
    window_params
        .title(gWindowTitle)
        .name(VIEWER_WINDOW_CLASSNAME)
        .x(gSavedSettings.getS32("WindowX"))
        .y(gSavedSettings.getS32("WindowY"))
        .width(gSavedSettings.getU32("WindowWidth"))
        .height(gSavedSettings.getU32("WindowHeight"))
        .min_width(gSavedSettings.getU32("MinWindowWidth"))
        .min_height(gSavedSettings.getU32("MinWindowHeight"))
/// <FS:CR> Since the 3.6.5 merge, setting fullscreen does terrible bad things on macs like opening
/// all floaters and menus off the left side of the screen. Let's not do that right now...
/// Hardcoding full screen OFF until it's fixed. On 10.7+ we have native full screen support anyway.
#ifndef LL_DARWIN
        .fullscreen(gSavedSettings.getBOOL("FullScreen"))
#else // !LL_DARWIN
        .fullscreen(false)
#endif // !LL_DARWIN
// </FS:CR>
        .ignore_pixel_depth(ignorePixelDepth)
        .first_run(mIsFirstRun);

    gViewerWindow = new LLViewerWindow(window_params);

    LL_INFOS("AppInit") << "gViewerwindow created." << LL_ENDL;

    // Need to load feature table before cheking to start watchdog.
    bool use_watchdog = false;
    int watchdog_enabled_setting = gSavedSettings.getS32("WatchdogEnabled");
    if (watchdog_enabled_setting == -1)
    {
        use_watchdog = !LLFeatureManager::getInstance()->isFeatureAvailable("WatchdogDisabled");
    }
    else
    {
        // The user has explicitly set this setting; always use that value.
        use_watchdog = bool(watchdog_enabled_setting);
    }

    LL_INFOS("AppInit") << "watchdog"
                        << (use_watchdog ? " " : " NOT ")
                        << "enabled"
                        << " (setting = " << watchdog_enabled_setting << ")"
                        << LL_ENDL;

    if (use_watchdog)
    {
        LLWatchdog::getInstance()->init();
    }

    // <FS:Ansariel> Init group notices, IMs and chiclets position before the
    //               screenchannel gets created
    gSavedSettings.setBOOL("InternalShowGroupNoticesTopRight", gSavedSettings.getBOOL("ShowGroupNoticesTopRight"));

    LLNotificationsUI::LLNotificationManager::getInstance();


#ifdef LL_DARWIN
    //Satisfy both MAINT-3135 (OSX 10.6 and earlier) MAINT-3288 (OSX 10.7 and later)
    LLOSInfo& os_info = LLOSInfo::instance();
    if (os_info.mMajorVer == 10 && os_info.mMinorVer < 7)
    {
        if ( os_info.mMinorVer == 6 && os_info.mBuild < 8 )
            gViewerWindow->getWindow()->setOldResize(true);
    }
#endif

    if (gSavedSettings.getBOOL("WindowMaximized"))
    {
        gViewerWindow->getWindow()->maximize();
    }

    //
    // Initialize GL stuff
    //

    if (mForceGraphicsLevel && (LLFeatureManager::instance().isValidGraphicsLevel(*mForceGraphicsLevel)))
    {
        LLFeatureManager::getInstance()->setGraphicsLevel(*mForceGraphicsLevel, false);
        gSavedSettings.setU32("RenderQualityPerformance", *mForceGraphicsLevel);
    }

    // Set this flag in case we crash while initializing GL
    gSavedSettings.setBOOL("RenderInitError", true);
    gSavedSettings.saveToFile( gSavedSettings.getString("ClientSettingsFile"), true );

    gPipeline.init();
    LL_INFOS("AppInit") << "gPipeline Initialized" << LL_ENDL;

    stop_glerror();
    gViewerWindow->initGLDefaults();

    gSavedSettings.setBOOL("RenderInitError", false);
    gSavedSettings.saveToFile( gSavedSettings.getString("ClientSettingsFile"), true );

    // If we have a startup crash, it's usually near GL initialization, so simulate that.
    if (gCrashOnStartup)
    {
        LLAppViewer::instance()->forceErrorLLError();
    }

    //
    // Determine if the window should start maximized on initial run based
    // on graphics capability
    //
    if (gSavedSettings.getBOOL("FirstLoginThisInstall") && meetsRequirementsForMaximizedStart())
    {
        LL_INFOS("AppInit") << "This client met the requirements for a maximized initial screen." << LL_ENDL;
        gSavedSettings.setBOOL("WindowMaximized", true);
    }

    if (gSavedSettings.getBOOL("WindowMaximized"))
    {
        gViewerWindow->getWindow()->maximize();
    }

    LLUI::getInstance()->mWindow = gViewerWindow->getWindow();

    // Show watch cursor
    gViewerWindow->setCursor(UI_CURSOR_WAIT);

    // Finish view initialization
    gViewerWindow->initBase();

    // show viewer window
    //gViewerWindow->getWindow()->show();

    LL_INFOS("AppInit") << "Window initialization done." << LL_ENDL;

    return true;
}

bool LLAppViewer::isUpdaterMissing()
{
    return mUpdaterNotFound;
}

bool LLAppViewer::waitForUpdater()
{
    return !gSavedSettings.getBOOL("CmdLineSkipUpdater") && !mUpdaterNotFound && !gNonInteractive;
}

void LLAppViewer::writeDebugInfo(bool isStatic)
{
#if LL_WINDOWS && LL_BUGSPLAT
    // bugsplat does not create dump folder and debug logs are written directly
    // to logs folder, so it conflicts with main instance
    if (mSecondInstance)
    {
        return;
    }
#endif

    //Try to do the minimum when writing data during a crash.
    std::string* debug_filename;
    debug_filename = ( isStatic
        ? getStaticDebugFile()
        : getDynamicDebugFile() );

    LL_INFOS() << "Writing debug file " << *debug_filename << LL_ENDL;
    llofstream out_file(debug_filename->c_str());

    isStatic ?  LLSDSerialize::toPrettyXML(gDebugInfo, out_file)
             :  LLSDSerialize::toPrettyXML(gDebugInfo["Dynamic"], out_file);
}

LLSD LLAppViewer::getViewerInfo() const
{
    // The point of having one method build an LLSD info block and the other
    // construct the user-visible About string is to ensure that the same info
    // is available to a getInfo() caller as to the user opening
    // LLFloaterAbout.
    LLSD info;
    auto& versionInfo(LLVersionInfo::instance());
    // With GitHub builds, the build number is too big to fit in a 32-bit int,
    // and LLSD doesn't deal with integers wider than int. Use string.
    info["VIEWER_VERSION"] = llsd::array(versionInfo.getMajor(), versionInfo.getMinor(),
                                         versionInfo.getPatch(), stringize(versionInfo.getBuild()));
    info["VIEWER_VERSION_STR"] = versionInfo.getVersion();
    info["BUILD_DATE"] = __DATE__;
    info["BUILD_TIME"] = __TIME__;
    info["CHANNEL"] = versionInfo.getChannel();
    info["ADDRESS_SIZE"] = ADDRESS_SIZE;
    //std::string build_config = versionInfo.getBuildConfig();
    //if (build_config != "Release")
    //{
    //  info["BUILD_CONFIG"] = build_config;
    //}
#ifdef USE_AVX2_OPTIMIZATION
    info["SIMD"] = "AVX2";
#elif USE_AVX_OPTIMIZATION
    info["SIMD"] = "AVX";
#else
    info["SIMD"] = "SSE2";
#endif

// <FS:CR> FIRE-8273: Add Open-sim indicator to About floater
#if defined OPENSIM
    info["BUILD_TYPE"] = LLTrans::getString("FSWithOpensim");
#elif defined HAVOK_TPV
    info["BUILD_TYPE"] = LLTrans::getString("FSWithHavok");
#else
    info["BUILD_TYPE"] = std::string();
#endif // OPENSIM
// </FS:CR>
    info["SKIN"] = gSavedSettings.getString("FSInternalSkinCurrent");
    info["THEME"] = gSavedSettings.getString("FSInternalSkinCurrentTheme");

    //[FIRE 3113 : SJ] Added Font and fontsize to info
    std::string font_name;
    std::string fsInternalFontSettingsFile = gSavedSettings.getString("FSInternalFontSettingsFile");
    if (LLTrans::findString(font_name, "font_" + fsInternalFontSettingsFile))
    {
        info["FONT"] = font_name;
    }
    else
    {
        info["FONT"] = LLTrans::getString("font_unknown");
    }
    info["FONT_SIZE"] = gSavedSettings.getF32("FSFontSizeAdjustment");
    info["FONT_SCREEN_DPI"] = gSavedSettings.getF32("FontScreenDPI");

    // <FS:PP> FIRE-15714: UI Scaling in SysInfo
    info["UI_SCALE_FACTOR"] = gSavedSettings.getF32("UIScaleFactor");

    //[FIRE-3923 : SJ] Added Drawdistance, bandwidth and LOD to info
    info["DRAW_DISTANCE"] = gSavedSettings.getF32("RenderFarClip");
    info["BANDWIDTH"] = gSavedSettings.getF32("ThrottleBandwidthKBPS");
    info["LOD"] = gSavedSettings.getF32("RenderVolumeLODFactor");

    //[FIRE 3113 : SJ] Added Settingsfile to info
    std::string mode_name;
    std::string sessionSettingsFile = gSavedSettings.getString("SessionSettingsFile");
    if (LLTrans::findString(mode_name, "mode_" + sessionSettingsFile))
    {
        info["MODE"] = mode_name;
    }
    else
    {
        info["MODE"] = LLTrans::getString("mode_unknown");
    }

    // return a URL to the release notes for this viewer, such as:
    // https://releasenotes.secondlife.com/viewer/2.1.0.123456.html
    // <FS:Ansariel> FIRE-13993: Create URL in the form of https://wiki.firestormviewer.org/firestorm_change_log_x.y.z.rev
    //std::string url = versionInfo.getReleaseNotes(); // VVM supplied
    //if (url.empty())
    //{
    //    url = LLTrans::getString("RELEASE_NOTES_BASE_URL");
    //    if (!LLStringUtil::endsWith(url, "/"))
    //        url += "/";
    //    url += LLURI::escape(versionInfo.getVersion()) + ".html";
    //}
    //info["VIEWER_RELEASE_NOTES_URL"] = url;
    std::string url = LLTrans::getString("RELEASE_NOTES_BASE_URL") + LLURI::escape(versionInfo.getVersion());
    info["VIEWER_RELEASE_NOTES_URL"] = url;
    // </FS:Ansariel>

#if LL_MSVC
    info["COMPILER"] = "MSVC";
    info["COMPILER_VERSION"] = _MSC_VER;
#elif LL_CLANG  // <FS:CR> Clang identification
    info["COMPILER"] = "Clang";
    info["COMPILER_VERSION"] = CLANG_VERSION_STRING;
#elif LL_GNUC
    info["COMPILER"] = "GCC";
    info["COMPILER_VERSION"] = GCC_VERSION;
#endif

    // Position
    LLViewerRegion* region = gAgent.getRegion();
    if (region)
    {
// [RLVa:KB] - Checked: 2014-02-24 (RLVa-1.4.10)
        if (RlvActions::canShowLocation())
        {
// [/RLVa:KB]
            LLVector3d pos = gAgent.getPositionGlobal();
            info["POSITION"] = ll_sd_from_vector3d(pos);
            info["POSITION_LOCAL"] = ll_sd_from_vector3(gAgent.getPosAgentFromGlobal(pos));
            info["REGION"] = gAgent.getRegion()->getName();
            boost::regex regex("\\.(secondlife|lindenlab)\\..*");
            info["HOSTNAME"] = boost::regex_replace(gAgent.getRegion()->getSimHostName(), regex, "");
            LLSLURL slurl;
            LLAgentUI::buildSLURL(slurl);
            info["SLURL"] = slurl.getSLURLString();
// [RLVa:KB] - Checked: 2014-02-24 (RLVa-1.4.10)
        }
        else
        {
            info["REGION"] = RlvStrings::getString(RlvStringKeys::Hidden::Region);
        }
        info["SERVER_VERSION"] = gLastVersionChannel;
// [/RLVa:KB]
    }

    // CPU
    LLMemory::updateMemoryInfo();
    info["CPU"] = gSysCPU.getCPUString();
    info["MEMORY_MB"] = LLSD::Integer(gSysMemory.getPhysicalMemoryKB().valueInUnits<LLUnits::Megabytes>());
    info["USED_RAM"] = LLSD::Real(LLMemory::getAllocatedMemKB().valueInUnits<LLUnits::Megabytes>());
    info["CONCURRENCY"] = LLSD::Integer(std::thread::hardware_concurrency());    // <FS:Beq> Add hardware concurrency to info
    // Moved hack adjustment to Windows memory size into llsys.cpp
    info["OS_VERSION"] = LLOSInfo::instance().getOSString();
    info["GRAPHICS_CARD_VENDOR"] = ll_safe_string((const char*)(glGetString(GL_VENDOR)));
    info["GRAPHICS_CARD"] = ll_safe_string((const char*)(glGetString(GL_RENDERER)));
    info["GRAPHICS_CARD_MEMORY"] = LLSD::Integer(gGLManager.mVRAM);
    info["GRAPHICS_CARD_MEMORY_DETECTED"] = gGLManager.mVRAMDetected; // <FS:Beq/> allow detected hardware to be overridden.

#if LL_WINDOWS
    std::string drvinfo;

    if (gGLManager.mIsIntel)
    {
        drvinfo = gDXHardware.getDriverVersionWMI(LLDXHardware::GPU_INTEL);
    }
    else if (gGLManager.mIsNVIDIA)
    {
        drvinfo = gDXHardware.getDriverVersionWMI(LLDXHardware::GPU_NVIDIA);
    }
    else if (gGLManager.mIsAMD)
    {
        drvinfo = gDXHardware.getDriverVersionWMI(LLDXHardware::GPU_AMD);
    }

    if (drvinfo.empty())
    {
        // Generic/substitute windows driver? Unknown vendor?
        LL_WARNS("DriverVersion") << "Vendor based driver search failed, searching for any driver" << LL_ENDL;
        drvinfo = gDXHardware.getDriverVersionWMI(LLDXHardware::GPU_ANY);
    }

    if (!drvinfo.empty())
    {
        info["GRAPHICS_DRIVER_VERSION"] = drvinfo;
    }
    else
    {
        LL_WARNS("DriverVersion")<< "Cannot get driver version from getDriverVersionWMI" << LL_ENDL;
        LLSD driver_info = gDXHardware.getDisplayInfo();
        if (driver_info.has("DriverVersion"))
        {
            info["GRAPHICS_DRIVER_VERSION"] = driver_info["DriverVersion"];
        }
    }
#endif

// [RLVa:KB] - Checked: 2010-04-18 (RLVa-1.2.0)
    info["RLV_VERSION"] = (rlv_handler_t::isEnabled()) ? RlvStrings::getVersionAbout() : LLTrans::getString("RLVaStatusDisabled");
// [/RLVa:KB]
    info["OPENGL_VERSION"] = ll_safe_string((const char*)(glGetString(GL_VERSION)));
    info["LIBCURL_VERSION"] = LLCore::LLHttp::getCURLVersion();
    // Settings

    LLRect window_rect = gViewerWindow->getWindowRectRaw();
    info["WINDOW_WIDTH"] = window_rect.getWidth();
    info["WINDOW_HEIGHT"] = window_rect.getHeight();

    // <FS> Custom sysinfo
    //info["FONT_SIZE_ADJUSTMENT"] = gSavedSettings.getF32("FontScreenDPI");
    //info["UI_SCALE"] = gSavedSettings.getF32("UIScaleFactor");
    //info["DRAW_DISTANCE"] = gSavedSettings.getF32("RenderFarClip");
    //info["NET_BANDWITH"] = gSavedSettings.getF32("ThrottleBandwidthKBPS");
    //info["LOD_FACTOR"] = gSavedSettings.getF32("RenderVolumeLODFactor");
    //info["RENDER_QUALITY"] = (F32)gSavedSettings.getU32("RenderQualityPerformance");
    //info["TEXTURE_MEMORY"] = gGLManager.mVRAM;
    // </FS>

#if LL_DARWIN
    info["HIDPI"] = gHiDPISupport;
#endif

    // Libraries

    info["J2C_VERSION"] = LLImageJ2C::getEngineInfo();
    bool want_fullname = true;
    info["AUDIO_DRIVER_VERSION"] = gAudiop ? LLSD(gAudiop->getDriverName(want_fullname)) : "Undefined";
    if(LLVoiceClient::getInstance()->voiceEnabled())
    {
        LLVoiceVersionInfo version = LLVoiceClient::getInstance()->getVersion();
        const std::string build_version = version.mBuildVersion;
        std::ostringstream version_string;
        if (std::equal(version.mBuildVersion.begin(), version.mBuildVersion.begin() + version.serverVersion.size(),
                       version.serverVersion.begin()))
        {  // Normal case: Show type and build version.
            version_string << version.voiceServerType << " " << version.mBuildVersion << std::endl;
        }
        else
        {  // Mismatch: Show both versions.
            version_string << version.voiceServerType << " " << version.serverVersion << "/" << version.mBuildVersion << std::endl;
        }
        info["VOICE_VERSION"] = version_string.str();
    }
    else
    {
        info["VOICE_VERSION"] = LLTrans::getString("NotConnected");
    }

//#if !LL_LINUX
    std::ostringstream cef_ver_codec;
    cef_ver_codec << "Dullahan: ";
    cef_ver_codec << DULLAHAN_VERSION_MAJOR;
    cef_ver_codec << ".";
    cef_ver_codec << DULLAHAN_VERSION_MINOR;
    cef_ver_codec << ".";
    cef_ver_codec << DULLAHAN_VERSION_POINT;
    cef_ver_codec << ".";
    cef_ver_codec << DULLAHAN_VERSION_BUILD;

    cef_ver_codec << std::endl;
    cef_ver_codec << "  CEF: ";
    cef_ver_codec << CEF_VERSION;

    cef_ver_codec << std::endl;
    cef_ver_codec << "  Chromium: ";
    cef_ver_codec << CHROME_VERSION_MAJOR;
    cef_ver_codec << ".";
    cef_ver_codec << CHROME_VERSION_MINOR;
    cef_ver_codec << ".";
    cef_ver_codec << CHROME_VERSION_BUILD;
    cef_ver_codec << ".";
    cef_ver_codec << CHROME_VERSION_PATCH;

    info["LIBCEF_VERSION"] = cef_ver_codec.str();
//#else
//  info["LIBCEF_VERSION"] = "Undefined";
//#endif

#if !LL_LINUX
    std::ostringstream vlc_ver_codec;
    vlc_ver_codec << LIBVLC_VERSION_MAJOR;
    vlc_ver_codec << ".";
    vlc_ver_codec << LIBVLC_VERSION_MINOR;
    vlc_ver_codec << ".";
    vlc_ver_codec << LIBVLC_VERSION_REVISION;
    info["LIBVLC_VERSION"] = vlc_ver_codec.str();
#else
    info["LIBVLC_VERSION"] = "Using gstreamer 1.0";
#endif

    S32 packets_in = (S32)LLViewerStats::instance().getRecording().getSum(LLStatViewer::PACKETS_IN);
    if (packets_in > 0)
    {
        info["PACKETS_LOST"] = LLViewerStats::instance().getRecording().getSum(LLStatViewer::PACKETS_LOST);
        info["PACKETS_IN"] = packets_in;
        info["PACKETS_PCT"] = 100.f*info["PACKETS_LOST"].asReal() / info["PACKETS_IN"].asReal();
    }

    if (mServerReleaseNotesURL.empty())
    {
        if (gAgent.getRegion())
        {
            info["SERVER_RELEASE_NOTES_URL"] = LLTrans::getString("RetrievingData");
        }
        else
        {
            info["SERVER_RELEASE_NOTES_URL"] = LLTrans::getString("NotConnected");
        }
    }
    else if (LLStringUtil::startsWith(mServerReleaseNotesURL, "http")) // it's an URL
    {
        info["SERVER_RELEASE_NOTES_URL"] = "[" + LLWeb::escapeURL(mServerReleaseNotesURL) + " " + LLTrans::getString("ReleaseNotes") + "]";
    }
    else
    {
        info["SERVER_RELEASE_NOTES_URL"] = mServerReleaseNotesURL;
    }

    // populate field for new local disk cache with some details
    info["DISK_CACHE_INFO"] = LLDiskCache::getInstance()->getCacheInfo();

    // <FS:PP> FIRE-4785: Current render quality setting in sysinfo / about floater
    switch (gSavedSettings.getU32("RenderQualityPerformance"))
    {
        case 0:
            info["RENDERQUALITY"] = LLTrans::getString("render_quality_low");
            info["RENDERQUALITY_FSDATA_ENGLISH"] = "Low (1/7)";
            break;
        case 1:
            info["RENDERQUALITY"] = LLTrans::getString("render_quality_mediumlow");
            info["RENDERQUALITY_FSDATA_ENGLISH"] = "Medium-Low (2/7)";
            break;
        case 2:
            info["RENDERQUALITY"] = LLTrans::getString("render_quality_medium");
            info["RENDERQUALITY_FSDATA_ENGLISH"] = "Medium (3/7)";
            break;
        case 3:
            info["RENDERQUALITY"] = LLTrans::getString("render_quality_mediumhigh");
            info["RENDERQUALITY_FSDATA_ENGLISH"] = "Medium-High (4/7)";
            break;
        case 4:
            info["RENDERQUALITY"] = LLTrans::getString("render_quality_high");
            info["RENDERQUALITY_FSDATA_ENGLISH"] = "High (5/7)";
            break;
        case 5:
            info["RENDERQUALITY"] = LLTrans::getString("render_quality_highultra");
            info["RENDERQUALITY_FSDATA_ENGLISH"] = "High-Ultra (6/7)";
            break;
        case 6:
            info["RENDERQUALITY"] = LLTrans::getString("render_quality_ultra");
            info["RENDERQUALITY_FSDATA_ENGLISH"] = "Ultra (7/7)";
            break;
        default:
            info["RENDERQUALITY"] = LLTrans::getString("render_quality_unknown");
            info["RENDERQUALITY_FSDATA_ENGLISH"] = "Unknown, user has RenderQualityPerformance debug setting beyond the normal range (0-6)";
            break;
    }
    // </FS:PP>

    // <FS:Ansariel> Include VRAM budget
    if (auto budget = gSavedSettings.getU32("RenderMaxVRAMBudget"); budget > 0)
    {
        info["VRAM_BUDGET"] = std::to_string(budget) + " MB";
        info["VRAM_BUDGET_ENGLISH"] = std::to_string(budget) + " MB";
    }
    else
    {
        info["VRAM_BUDGET"] = LLTrans::getString("Unlimited");
        info["VRAM_BUDGET_ENGLISH"] = "Unlimited";
    }
    // </FS:Ansariel>

    return info;
}

std::string LLAppViewer::getViewerInfoString(bool default_string) const
{
    std::ostringstream support;

    LLSD info(getViewerInfo());

    // Render the LLSD from getInfo() as a format_map_t
    LLStringUtil::format_map_t args;

    // allow the "Release Notes" URL label to be localized
    args["ReleaseNotes"] = LLTrans::getString("ReleaseNotes", default_string);

    for (LLSD::map_const_iterator ii(info.beginMap()), iend(info.endMap());
        ii != iend; ++ii)
    {
        if (! ii->second.isArray())
        {
            // Scalar value
            if (ii->second.isUndefined())
            {
                args[ii->first] = LLTrans::getString("none_text", default_string);
            }
            else
            {
                // don't forget to render value asString()
                args[ii->first] = ii->second.asString();
            }
        }
        else
        {
            // array value: build KEY_0, KEY_1 etc. entries
            for (LLSD::Integer n(0), size(static_cast<LLSD::Integer>(ii->second.size())); n < size; ++n)
            {
                args[STRINGIZE(ii->first << '_' << n)] = ii->second[n].asString();
            }
        }
    }

    // Now build the various pieces
    support << LLTrans::getString("AboutHeader", args, default_string);
    //if (info.has("BUILD_CONFIG"))
    //{
    //  support << "\n" << LLTrans::getString("BuildConfig", args, default_string);
    //}
    if (info.has("REGION"))
    {
// [RLVa:KB] - Checked: 2014-02-24 (RLVa-1.4.10)
        support << "\n\n" << LLTrans::getString( (RlvActions::canShowLocation()) ? "AboutPosition" : "AboutPositionRLVShowLoc", args, default_string);
// [/RLVa:KB]
//      support << "\n\n" << LLTrans::getString("AboutPosition", args, default_string);
    }
    support << "\n\n" << LLTrans::getString("AboutSystem", args, default_string);
    support << "\n";
    if (info.has("GRAPHICS_DRIVER_VERSION"))
    {
        support << "\n" << LLTrans::getString("AboutDriver", args, default_string);
    }
    support << "\n" << LLTrans::getString("AboutOGL", args, default_string);
    //support << "\n\n" << LLTrans::getString("AboutSettings", args, default_string); // <FS> Custom sysinfo
#if LL_DARWIN
    support << "\n" << LLTrans::getString("AboutOSXHiDPI", args, default_string);
#endif
    support << "\n\n" << LLTrans::getString("AboutLibs", args, default_string);
    // <FS> Custom sysinfo
    if (info.has("BANDWIDTH")) //For added info in help floater
    {
        support << "\n" << LLTrans::getString("AboutSettings", args, default_string);
    }
    if (info.has("DISK_CACHE_INFO"))
    {
        support << "\n" << LLTrans::getString("AboutCache", args, default_string);
    }
    // </FS>
    if (info.has("COMPILER"))
    {
        support << "\n" << LLTrans::getString("AboutCompiler", args, default_string);
    }
    if (info.has("PACKETS_IN"))
    {
        support << '\n' << LLTrans::getString("AboutTraffic", args, default_string);
    }

    // SLT timestamp
    LLSD substitution;
    substitution["datetime"] = (S32)time(NULL);//(S32)time_corrected();
    support << "\n" << LLTrans::getString("AboutTime", substitution, default_string);

    return support.str();
}

void LLAppViewer::cleanupSavedSettings()
{
    gSavedSettings.setBOOL("MouseSun", false);

    gSavedSettings.setBOOL("UseEnergy", true);              // force toggle to turn off, since sends message to simulator

    gSavedSettings.setBOOL("DebugWindowProc", gDebugWindowProc);

    gSavedSettings.setBOOL("ShowObjectUpdates", gShowObjectUpdates);

    if (gDebugView)
    {
        gSavedSettings.setBOOL("ShowDebugConsole", gDebugView->mDebugConsolep->getVisible());
    }

    // save window position if not maximized
    // as we don't track it in callbacks
    if(NULL != gViewerWindow)
    {
        bool maximized = gViewerWindow->getWindow()->getMaximized();
        if (!maximized)
        {
            LLCoordScreen window_pos;

            if (gViewerWindow->getWindow()->getPosition(&window_pos))
            {
                gSavedSettings.setS32("WindowX", window_pos.mX);
                gSavedSettings.setS32("WindowY", window_pos.mY);
            }
        }
    }

    gSavedSettings.setF32("MapScale", LLWorldMapView::getScaleSetting());

    // Some things are cached in LLAgent.
    if (gAgent.isInitialized())
    {
        gSavedSettings.setF32("RenderFarClip", gAgentCamera.mDrawDistance);
    }
}

void LLAppViewer::removeCacheFiles(const std::string& file_mask)
{
    gDirUtilp->deleteFilesInDir(gDirUtilp->getExpandedFilename(LL_PATH_CACHE, ""), file_mask);
}

void LLAppViewer::writeSystemInfo()
{

    if (! gDebugInfo.has("Dynamic") )
        gDebugInfo["Dynamic"] = LLSD::emptyMap();

    // <FS:ND> we don't want this (otherwise set filename to Firestorm.old/log
// #if LL_WINDOWS && !LL_BUGSPLAT
//  gDebugInfo["SLLog"] = gDirUtilp->getExpandedFilename(LL_PATH_DUMP,"SecondLife.log");
// #else
//     //Not ideal but sufficient for good reporting.
//     gDebugInfo["SLLog"] = gDirUtilp->getExpandedFilename(LL_PATH_LOGS,"SecondLife.old");  //LLError::logFileName();
// #endif
    // </FS:ND>

    gDebugInfo["ClientInfo"]["Name"] = LLVersionInfo::instance().getChannel();
// [SL:KB] - Patch: Viewer-CrashReporting | Checked: 2011-05-08 (Catznip-2.6.0a) | Added: Catznip-2.6.0a
    gDebugInfo["ClientInfo"]["Version"] = LLVersionInfo::instance().getVersion();
    gDebugInfo["ClientInfo"]["Platform"] = LLVersionInfo::instance().getBuildPlatform();
// [/SL:KB]
    gDebugInfo["ClientInfo"]["MajorVersion"] = LLVersionInfo::instance().getMajor();
    gDebugInfo["ClientInfo"]["MinorVersion"] = LLVersionInfo::instance().getMinor();
    gDebugInfo["ClientInfo"]["PatchVersion"] = LLVersionInfo::instance().getPatch();
    gDebugInfo["ClientInfo"]["BuildVersion"] = std::to_string(LLVersionInfo::instance().getBuild());
    gDebugInfo["ClientInfo"]["AddressSize"] = LLVersionInfo::instance().getAddressSize();

// <FS:ND> Add which flavor of FS generated an error
#ifdef OPENSIM
    gDebugInfo["ClientInfo"]["Flavor"] = "oss";
#else
    gDebugInfo["ClientInfo"]["Flavor"] = "hvk";
#endif
// </FS:ND>

    //  gDebugInfo["CAFilename"] = gDirUtilp->getCAFile();

    gDebugInfo["CPUInfo"]["CPUString"] = gSysCPU.getCPUString();
    gDebugInfo["CPUInfo"]["CPUFamily"] = gSysCPU.getFamily();
    gDebugInfo["CPUInfo"]["CPUMhz"] = (S32)gSysCPU.getMHz();
    gDebugInfo["CPUInfo"]["CPUAltivec"] = gSysCPU.hasAltivec();
    gDebugInfo["CPUInfo"]["CPUSSE"] = gSysCPU.hasSSE();
    gDebugInfo["CPUInfo"]["CPUSSE2"] = gSysCPU.hasSSE2();

    gDebugInfo["RAMInfo"]["Physical"] = LLSD::Integer(gSysMemory.getPhysicalMemoryKB().value());
    gDebugInfo["RAMInfo"]["Allocated"] = LLSD::Integer(gMemoryAllocated.valueInUnits<LLUnits::Kilobytes>());
    gDebugInfo["OSInfo"] = LLOSInfo::instance().getOSStringSimple();

    // The user is not logged on yet, but record the current grid choice login url
    // which may have been the intended grid.
    gDebugInfo["GridName"] = LLGridManager::getInstance()->getGridId();

    // *FIX:Mani - move this down in llappviewerwin32
#ifdef LL_WINDOWS
    DWORD thread_id = GetCurrentThreadId();
    gDebugInfo["MainloopThreadID"] = (S32)thread_id;
#endif

#ifndef LL_BUGSPLAT
    // "CrashNotHandled" is set here, while things are running well,
    // in case of a freeze. If there is a freeze, the crash logger will be launched
    // and can read this value from the debug_info.log.
    gDebugInfo["CrashNotHandled"] = LLSD::Boolean(true);
#else // LL_BUGSPLAT
    // "CrashNotHandled" is obsolete; it used (not very successsfully)
    // to try to distinguish crashes from freezes - the intent here to to avoid calling it a freeze
    gDebugInfo["CrashNotHandled"] = LLSD::Boolean(false);
#endif // ! LL_BUGSPLAT

    // Insert crash host url (url to post crash log to) if configured. This insures
    // that the crash report will go to the proper location in the case of a
    // prior freeze.
    std::string crashHostUrl = gSavedSettings.get<std::string>("CrashHostUrl");
    if(crashHostUrl != "")
    {
        gDebugInfo["CrashHostUrl"] = crashHostUrl;
    }

    // Dump some debugging info
    LL_INFOS("SystemInfo") << "Application: " << LLTrans::getString("APP_NAME") << LL_ENDL;

    // <FS:ND> Print into about git sha hash this build is based on.
    // LL_INFOS("SystemInfo") << "Version: " << LLVersionInfo::getChannelAndVersion() << LL_ENDL;
    LL_INFOS("SystemInfo") << "Version: " <<  LLVersionInfo::instance().getChannelAndVersion() << " [" <<  LLVersionInfo::instance().getGitHash() << "]" << LL_ENDL;
    // </FS:ND>

    // Dump the local time and time zone
    time_t now;
    time(&now);
    char tbuffer[256];      /* Flawfinder: ignore */
    strftime(tbuffer, 256, "%Y-%m-%dT%H:%M:%S %Z", localtime(&now));
    LL_INFOS("SystemInfo") << "Local time: " << tbuffer << LL_ENDL;

    // query some system information
    LL_INFOS("SystemInfo") << "CPU info:\n" << gSysCPU << LL_ENDL;
    LL_INFOS("SystemInfo") << "Memory info:\n" << gSysMemory << LL_ENDL;
    LL_INFOS("SystemInfo") << "OS: " << LLOSInfo::instance().getOSStringSimple() << LL_ENDL;
    LL_INFOS("SystemInfo") << "OS info: " << LLOSInfo::instance() << LL_ENDL;

    // <FS:ND> Breakpad merge. Only include SettingsFile if the user selected this in prefs. Patch from Catznip
    // gDebugInfo["SettingsFilename"] = gSavedSettings.getString("ClientSettingsFile");
    if (gCrashSettings.getBOOL("CrashSubmitSettings"))
        gDebugInfo["SettingsFilename"] = gSavedSettings.getString("ClientSettingsFile");
    // </FS:ND>

    gDebugInfo["ViewerExePath"] = gDirUtilp->getExecutablePathAndName();
    gDebugInfo["CurrentPath"] = gDirUtilp->getCurPath();
    gDebugInfo["FirstLogin"] = LLSD::Boolean(gAgent.isFirstLogin());
    gDebugInfo["FirstRunThisInstall"] = gSavedSettings.getBOOL("FirstRunThisInstall");
    gDebugInfo["StartupState"] = LLStartUp::getStartupStateString();

    if (gViewerWindow)
    {
        std::vector<std::string> resolutions = gViewerWindow->getWindow()->getDisplaysResolutionList();
        for (auto res_iter : resolutions)
        {
            gDebugInfo["DisplayInfo"].append(res_iter);
        }
    }

    writeDebugInfo(); // Save out debug_info.log early, in case of crash.
}

#ifdef LL_WINDOWS
//For whatever reason, in Windows when using OOP server for breakpad, the callback to get the
//name of the dump file is not getting triggered by the breakpad library.   Unfortunately they
//also didn't see fit to provide a simple query request across the pipe to get this name either.
//Since we are putting our output in a runtime generated directory and we know the header data in
//the dump format, we can however use the following hack to identify our file.
// TODO make this a member function.
void getFileList()
{
    std::stringstream filenames;

    typedef std::vector<std::string> vec;
    std::string pathname = gDirUtilp->getExpandedFilename(LL_PATH_DUMP,"");
    vec file_vec = gDirUtilp->getFilesInDir(pathname);
    for(vec::const_iterator iter=file_vec.begin(); iter!=file_vec.end(); ++iter)
    {
        filenames << *iter << " ";
        if ( ( iter->length() > 30 ) && (iter->rfind(".dmp") == (iter->length()-4) ) )
        {
            std::string fullname = pathname + *iter;
            llifstream fdat( fullname.c_str(), std::ifstream::binary);
            if (fdat)
            {
                char buf[5];
                fdat.read(buf,4);
                fdat.close();
                if (!strncmp(buf,"MDMP",4))
                {
                    gDebugInfo["Dynamic"]["MinidumpPath"] = fullname;
                    break;
                }
            }
        }
    }
    filenames << std::endl;
    gDebugInfo["Dynamic"]["DumpDirContents"] = filenames.str();
}
#endif

// static
void LLAppViewer::recordMarkerVersion(LLAPRFile& marker_file)
{
    std::string marker_version(LLVersionInfo::instance().getChannelAndVersion());
    if ( marker_version.length() > MAX_MARKER_LENGTH )
    {
        LL_WARNS_ONCE("MarkerFile") << "Version length ("<< marker_version.length()<< ")"
                                    << " greater than maximum (" << MAX_MARKER_LENGTH << ")"
                                    << ": marker matching may be incorrect"
                                    << LL_ENDL;
    }

    // record the viewer version in the marker file
    marker_file.write(marker_version.data(), static_cast<S32>(marker_version.length()));

    marker_file.flush(); // <FS:ND/> Make sure filesystem reflects what we wrote.
}

bool LLAppViewer::markerIsSameVersion(const std::string& marker_name) const
{
    bool sameVersion = false;

    std::string my_version(LLVersionInfo::instance().getChannelAndVersion());
    char marker_version[MAX_MARKER_LENGTH];
    S32  marker_version_length;

    LLAPRFile marker_file;
    marker_file.open(marker_name, LL_APR_RB);
    if (marker_file.getFileHandle())
    {
        marker_version_length = marker_file.read(marker_version, sizeof(marker_version));
        std::string marker_string(marker_version, marker_version_length);
        if ( 0 == my_version.compare( 0, my_version.length(), marker_version, 0, marker_version_length ) )
        {
            sameVersion = true;
        }
        LL_DEBUGS("MarkerFile") << "Compare markers for '" << marker_name << "': "
                                << "\n   mine '" << my_version    << "'"
                                << "\n marker '" << marker_string << "'"
                                << "\n " << ( sameVersion ? "same" : "different" ) << " version"
                                << LL_ENDL;
        marker_file.close();
    }
    return sameVersion;
}

void LLAppViewer::processMarkerFiles()
{
    //We've got 4 things to test for here
    // - Other Process Running (SecondLife.exec_marker present, locked)
    // - Freeze (SecondLife.exec_marker present, not locked)
    // - LLError Crash (SecondLife.llerror_marker present)
    // - Other Crash (SecondLife.error_marker present)
    // These checks should also remove these files for the last 2 cases if they currently exist

    std::ostringstream marker_log_stream;
    bool marker_is_same_version = true;
    // first, look for the marker created at startup and deleted on a clean exit
    mMarkerFileName = gDirUtilp->getExpandedFilename(LL_PATH_LOGS,MARKER_FILE_NAME);
    if (LLAPRFile::isExist(mMarkerFileName, NULL, LL_APR_RB))
    {
        // File exists...
        // first, read it to see if it was created by the same version (we need this later)
        marker_is_same_version = markerIsSameVersion(mMarkerFileName);

        // now test to see if this file is locked by a running process (try to open for write)
        marker_log_stream << "Checking exec marker file for lock...";
        mMarkerFile.open(mMarkerFileName, LL_APR_WB);
        // <FS:ND> Remove LLVolatileAPRPool/apr_file_t and use FILE* instead
        //apr_file_t* fMarker = mMarkerFile.getFileHandle() ;
        LLAPRFile::tFiletype* fMarker = mMarkerFile.getFileHandle() ;
        // </FS:ND>
        if (!fMarker)
        {
            marker_log_stream << "Exec marker file open failed - assume it is locked.";
            mSecondInstance = true; // lock means that instance is running.
        }
        else
        {
            // We were able to open it, now try to lock it ourselves...
            if (apr_file_lock(fMarker, APR_FLOCK_NONBLOCK | APR_FLOCK_EXCLUSIVE) != APR_SUCCESS)
            {
                marker_log_stream << "Locking exec marker failed.";
                mSecondInstance = true; // lost a race? be conservative
                mMarkerFile.close(); // <FS:ND/> Cannot lock the file and take ownership. Don't keep it open
            }
            else
            {
                // No other instances; we've locked this file now, so record our version; delete on quit.
                recordMarkerVersion(mMarkerFile);
                marker_log_stream << "Exec marker file existed but was not locked; rewritten.";
            }
        }
        initLoggingAndGetLastDuration();

        std::string marker_log_msg(marker_log_stream.str());
        LL_INFOS("MarkerFile") << marker_log_msg << LL_ENDL;

        if (mSecondInstance)
        {
            LL_INFOS("MarkerFile") << "Exec marker '"<< mMarkerFileName << "' owned by another instance" << LL_ENDL;
        }
        else if (marker_is_same_version)
        {
            // the file existed, is ours, and matched our version, so we can report on what it says
            LL_INFOS("MarkerFile") << "Exec marker '"<< mMarkerFileName << "' found; last exec crashed" << LL_ENDL;
            gLastExecEvent = LAST_EXEC_OTHER_CRASH;
        }
        else
        {
            LL_INFOS("MarkerFile") << "Exec marker '"<< mMarkerFileName << "' found, but versions did not match" << LL_ENDL;
        }
    }
    else // marker did not exist... last exec (if any) did not freeze
    {
        initLoggingAndGetLastDuration();
        // Create the marker file for this execution & lock it; it will be deleted on a clean exit
        apr_status_t s;
        s = mMarkerFile.open(mMarkerFileName, LL_APR_WB, true);

        if (s == APR_SUCCESS && mMarkerFile.getFileHandle())
        {
            LL_DEBUGS("MarkerFile") << "Exec marker file '"<< mMarkerFileName << "' created." << LL_ENDL;
            if (APR_SUCCESS == apr_file_lock(mMarkerFile.getFileHandle(), APR_FLOCK_NONBLOCK | APR_FLOCK_EXCLUSIVE))
            {
                recordMarkerVersion(mMarkerFile);
                LL_DEBUGS("MarkerFile") << "Exec marker file locked." << LL_ENDL;
            }
            else
            {
                LL_WARNS("MarkerFile") << "Exec marker file cannot be locked." << LL_ENDL;
            }
        }
        else
        {
            LL_WARNS("MarkerFile") << "Failed to create exec marker file '"<< mMarkerFileName << "'." << LL_ENDL;
        }
    }

    // now check for cases in which the exec marker may have been cleaned up by crash handlers

    // check for any last exec event report based on whether or not it happened during logout
    // (the logout marker is created when logout begins)
    std::string logout_marker_file =  gDirUtilp->getExpandedFilename(LL_PATH_LOGS, LOGOUT_MARKER_FILE_NAME);
    if(LLAPRFile::isExist(logout_marker_file, NULL, LL_APR_RB))
    {
        if (markerIsSameVersion(logout_marker_file))
        {
            gLastExecEvent = LAST_EXEC_LOGOUT_FROZE;
            LL_INFOS("MarkerFile") << "Logout crash marker '"<< logout_marker_file << "', changing LastExecEvent to LOGOUT_FROZE" << LL_ENDL;
        }
        else
        {
            LL_INFOS("MarkerFile") << "Logout crash marker '"<< logout_marker_file << "' found, but versions did not match" << LL_ENDL;
        }
        LLAPRFile::remove(logout_marker_file);
    }
    // further refine based on whether or not a marker created during an llerr crash is found
    std::string llerror_marker_file = gDirUtilp->getExpandedFilename(LL_PATH_LOGS, LLERROR_MARKER_FILE_NAME);
    if(LLAPRFile::isExist(llerror_marker_file, NULL, LL_APR_RB))
    {
        if (markerIsSameVersion(llerror_marker_file))
        {
            if ( gLastExecEvent == LAST_EXEC_LOGOUT_FROZE )
            {
                gLastExecEvent = LAST_EXEC_LOGOUT_CRASH;
                LL_INFOS("MarkerFile") << "LLError marker '"<< llerror_marker_file << "' crashed, setting LastExecEvent to LOGOUT_CRASH" << LL_ENDL;
            }
            else
            {
                gLastExecEvent = LAST_EXEC_LLERROR_CRASH;
                LL_INFOS("MarkerFile") << "LLError marker '"<< llerror_marker_file << "' crashed, setting LastExecEvent to LLERROR_CRASH" << LL_ENDL;
            }
        }
        else
        {
            LL_INFOS("MarkerFile") << "LLError marker '"<< llerror_marker_file << "' found, but versions did not match" << LL_ENDL;
        }
        LLAPRFile::remove(llerror_marker_file);
    }
    // and last refine based on whether or not a marker created during a non-llerr crash is found
    std::string error_marker_file = gDirUtilp->getExpandedFilename(LL_PATH_LOGS, ERROR_MARKER_FILE_NAME);
    if(LLAPRFile::isExist(error_marker_file, NULL, LL_APR_RB))
    {
        if (markerIsSameVersion(error_marker_file))
        {
            if (gLastExecEvent == LAST_EXEC_LOGOUT_FROZE)
            {
                gLastExecEvent = LAST_EXEC_LOGOUT_CRASH;
                LL_INFOS("MarkerFile") << "Error marker '"<< error_marker_file << "' crashed, setting LastExecEvent to LOGOUT_CRASH" << LL_ENDL;
            }
            else
            {
                gLastExecEvent = LAST_EXEC_OTHER_CRASH;
                LL_INFOS("MarkerFile") << "Error marker '"<< error_marker_file << "' crashed, setting LastExecEvent to " << gLastExecEvent << LL_ENDL;
            }
        }
        else
        {
            LL_INFOS("MarkerFile") << "Error marker '"<< error_marker_file << "' marker found, but versions did not match" << LL_ENDL;
        }
        LLAPRFile::remove(error_marker_file);
    }
}

void LLAppViewer::removeMarkerFiles()
{
    if (!mSecondInstance)
    {
        if (mMarkerFile.getFileHandle())
        {
            mMarkerFile.close() ;
            LLAPRFile::remove( mMarkerFileName );
            LL_DEBUGS("MarkerFile") << "removed exec marker '"<<mMarkerFileName<<"'"<< LL_ENDL;
        }
        else
        {
            LL_DEBUGS("MarkerFile") << "marker '"<<mMarkerFileName<<"' not open"<< LL_ENDL;
        }

        if (mLogoutMarkerFile.getFileHandle())
        {
            mLogoutMarkerFile.close();
            LLAPRFile::remove( mLogoutMarkerFileName );
            LL_DEBUGS("MarkerFile") << "removed logout marker '"<<mLogoutMarkerFileName<<"'"<< LL_ENDL;
        }
        else
        {
            LL_DEBUGS("MarkerFile") << "logout marker '"<<mLogoutMarkerFileName<<"' not open"<< LL_ENDL;
        }
    }
    else
    {
        LL_WARNS("MarkerFile") << "leaving markers because this is a second instance" << LL_ENDL;
    }
}

void LLAppViewer::removeDumpDir()
{
    //Call this routine only on clean exit.  Crash reporter will clean up
    //its locking table for us.
    if (gDirUtilp->dumpDirExists()) // Check if dump dir was created this run
    {
        std::string dump_dir = gDirUtilp->getExpandedFilename(LL_PATH_DUMP, "");
        gDirUtilp->deleteDirAndContents(dump_dir);
    }

    if (mSecondInstance && !isError())
    {
        std::string log_filename = LLError::logFileName();
        LLError::logToFile("");
        LLFile::remove(log_filename);
    }
}

void LLAppViewer::forceQuit()
{
    LLApp::setQuitting();
}

void LLAppViewer::fastQuit(S32 error_code)
{
    // finish pending transfers
    flushLFSIO();
    // let sim know we're logging out
    sendLogoutRequest();
    // flush network buffers by shutting down messaging system
    end_messaging_system();
    // figure out the error code
    S32 final_error_code = error_code ? error_code : (S32)isError();
    // this isn't a crash
    removeMarkerFiles();
    // get outta here
    _exit(final_error_code);
}

void LLAppViewer::requestQuit()
{
    LL_INFOS() << "requestQuit" << LL_ENDL;

    LLViewerRegion* region = gAgent.getRegion();

    if ((LLStartUp::getStartupState() < STATE_STARTED) || !region)
    {
        // If we have a region, make some attempt to send a logout request first.
        // This prevents the halfway-logged-in avatar from hanging around inworld for a couple minutes.
        if (region)
        {
            sendLogoutRequest();
        }
        else if(LLStartUp::getStartupState() == STATE_STARTED) // LO: Fix for FIRE-2613: sidebar tabs and floaters not remembering being open/torn off
        {
            if (gFloaterView)
            {
                // application is quitting
                gFloaterView->closeAllChildren(true);
            }

        } // ~LO

        // Quit immediately
        forceQuit();
        return;
    }

    // Try to send metrics back to the grid
    metricsSend(!gDisconnected);

    // Try to send last batch of avatar rez metrics.
    if (!gDisconnected && isAgentAvatarValid())
    {
        gAgentAvatarp->updateAvatarRezMetrics(true); // force a last packet to be sent.
    }

    LLHUDEffectSpiral *effectp = (LLHUDEffectSpiral*)LLHUDManager::getInstance()->createViewerEffect(LLHUDObject::LL_HUD_EFFECT_POINT, true);
    effectp->setPositionGlobal(gAgent.getPositionGlobal());
    effectp->setColor(LLColor4U(gAgent.getEffectColor()));
    LLHUDManager::getInstance()->sendEffects();
    effectp->markDead() ;//remove it.

    // Attempt to close all floaters that might be
    // editing things.
    if (gFloaterView)
    {
        // application is quitting
        gFloaterView->closeAllChildren(true);
        mClosingFloaters = true;
    }

    // Send preferences once, when exiting
    // <FS:Ansariel> Don't send all non-default settings which might result in a violation of GDPR
    //bool include_preferences = true;
    bool include_preferences = false;
    send_viewer_stats(include_preferences);

    gLogoutTimer.reset();
    mQuitRequested = true;
}

static bool finish_quit(const LLSD& notification, const LLSD& response)
{
    S32 option = LLNotificationsUtil::getSelectedOption(notification, response);

    if (option == 0)
    {
        LLAppViewer::instance()->requestQuit();
    }
    return false;
}
static LLNotificationFunctorRegistration finish_quit_reg("ConfirmQuit", finish_quit);

void LLAppViewer::userQuit()
{
    LL_INFOS() << "User requested quit" << LL_ENDL;
    if (gDisconnected
        || !gViewerWindow
        || !gViewerWindow->getProgressView()
        || gViewerWindow->getProgressView()->getVisible())
    {
        requestQuit();
    }
    else
    {
        LLNotificationsUtil::add("ConfirmQuit");
    }
}

static bool finish_early_exit(const LLSD& notification, const LLSD& response)
{
    LLAppViewer::instance()->forceQuit();
    return false;
}

void LLAppViewer::earlyExit(const std::string& name, const LLSD& substitutions)
{
    LL_WARNS() << "app_early_exit: " << name << LL_ENDL;
    gDoDisconnect = true;
    LLNotificationsUtil::add(name, substitutions, LLSD(), finish_early_exit);
}

// case where we need the viewer to exit without any need for notifications
void LLAppViewer::earlyExitNoNotify()
{
    LL_WARNS() << "app_early_exit with no notification: " << LL_ENDL;
    gDoDisconnect = true;
    finish_early_exit( LLSD(), LLSD() );
}

void LLAppViewer::abortQuit()
{
    LL_INFOS() << "abortQuit()" << LL_ENDL;
    mQuitRequested = false;
    mClosingFloaters = false;
}

void LLAppViewer::migrateCacheDirectory()
{
#if LL_WINDOWS || LL_DARWIN
    // NOTE: (Nyx) as of 1.21, cache for mac is moving to /library/caches/SecondLife from
    // /library/application support/SecondLife/cache This should clear/delete the old dir.

    // As of 1.23 the Windows cache moved from
    //   C:\Documents and Settings\James\Application Support\SecondLife\cache
    // to
    //   C:\Documents and Settings\James\Local Settings\Application Support\SecondLife
    //
    // The Windows Vista equivalent is from
    //   C:\Users\James\AppData\Roaming\SecondLife\cache
    // to
    //   C:\Users\James\AppData\Local\SecondLife
    //
    // Note the absence of \cache on the second path.  James.

    // Only do this once per fresh install of this version.
    if (gSavedSettings.getBOOL("MigrateCacheDirectory"))
    {
        gSavedSettings.setBOOL("MigrateCacheDirectory", false);

        std::string old_cache_dir = gDirUtilp->add(gDirUtilp->getOSUserAppDir(), "cache");
        std::string new_cache_dir = gDirUtilp->getCacheDir(true);

        if (gDirUtilp->fileExists(old_cache_dir))
        {
            LL_INFOS() << "Migrating cache from " << old_cache_dir << " to " << new_cache_dir << LL_ENDL;

            // Migrate inventory cache to avoid pain to inventory database after mass update
            S32 file_count = 0;
            std::string file_name;
            std::string mask = "*.*";

            LLDirIterator iter(old_cache_dir, mask);
            while (iter.next(file_name))
            {
                if (file_name == "." || file_name == "..") continue;
                std::string source_path = gDirUtilp->add(old_cache_dir, file_name);
                std::string dest_path = gDirUtilp->add(new_cache_dir, file_name);
                if (!LLFile::rename(source_path, dest_path))
                {
                    file_count++;
                }
            }
            LL_INFOS() << "Moved " << file_count << " files" << LL_ENDL;

            // AO: Don't automatically purge old cache
            //// Nuke the old cache
            //gDirUtilp->setCacheDir(old_cache_dir);
            //purgeCache();
            gDirUtilp->setCacheDir(new_cache_dir);

#if LL_DARWIN
            // Clean up Mac files not deleted by removing *.*
            std::string ds_store = old_cache_dir + "/.DS_Store";
            if (gDirUtilp->fileExists(ds_store))
            {
                LLFile::remove(ds_store);
            }
#endif
            if (LLFile::rmdir(old_cache_dir) != 0)
            {
                LL_WARNS() << "could not delete old cache directory " << old_cache_dir << LL_ENDL;
            }
        }
    }
#endif // LL_WINDOWS || LL_DARWIN
}

//static
U32 LLAppViewer::getTextureCacheVersion()
{
    // Viewer texture cache version, change if the texture cache format changes.
    // 2021-03-10 Bumping up by one to help obviate texture cache issues with
    //            Simple Cache Viewer - see SL-14985 for more information
    //const U32 TEXTURE_CACHE_VERSION = 8;
    const U32 TEXTURE_CACHE_VERSION = 9;

    return TEXTURE_CACHE_VERSION ;
}

//static
U32 LLAppViewer::getDiskCacheVersion()
{
    // Viewer disk cache version intorduced in Simple Cache Viewer, change if the cache format changes.
    const U32 DISK_CACHE_VERSION = 1;

    return DISK_CACHE_VERSION ;
}

//static
U32 LLAppViewer::getObjectCacheVersion()
{
    // Viewer object cache version, change if object update
    // format changes. JC
    const U32 INDRA_OBJECT_CACHE_VERSION = 17;

    return INDRA_OBJECT_CACHE_VERSION;
}

bool LLAppViewer::initCache()
{
    mPurgeCache = false;
    bool read_only = mSecondInstance;
    LLAppViewer::getTextureCache()->setReadOnly(read_only) ;
    LLVOCache::initParamSingleton(read_only);

    // initialize the new disk cache using saved settings
    const std::string cache_dir_name = gSavedSettings.getString("DiskCacheDirName");

    const U32 MB = 1024 * 1024;
    constexpr U32 GB = 1024 * MB; // <FS:Beq/> Readability constant
    const uintmax_t MIN_CACHE_SIZE = 256 * MB;
    const uintmax_t MAX_CACHE_SIZE = 100ULL * GB; // <FS:Beq/> raise the cap to 100GB, UI will limit to a more sensible level of 20GB.
    const uintmax_t setting_cache_total_size = uintmax_t(gSavedSettings.getU32("CacheSize")) * MB;
    const uintmax_t cache_total_size = llclamp(setting_cache_total_size, MIN_CACHE_SIZE, MAX_CACHE_SIZE);
    // <FS:Ansariel> Better cache size control
    //const F64 disk_cache_percent = gSavedSettings.getF32("DiskCachePercentOfTotal");
    //const F6432 texture_cache_percent = 100.0 - disk_cache_percent;
    // </FS:Ansariel>

    // note that the maximum size of this cache is defined as a percentage of the
    // total cache size - the 'CacheSize' pref - for all caches.
    // <FS:Ansariel> Better cache size control
    //const uintmax_t disk_cache_size = uintmax_t(cache_total_size * disk_cache_percent / 100);
    const unsigned int disk_cache_mb = gSavedSettings.getU32("FSDiskCacheSize");
    const uintmax_t disk_cache_size = disk_cache_mb * 1024ULL * 1024ULL;
    // </FS:Ansariel>
    const bool enable_cache_debug_info = gSavedSettings.getBOOL("EnableDiskCacheDebugInfo");

    bool texture_cache_mismatch = false;
    bool remove_vfs_files = false;
    if (gSavedSettings.getS32("LocalCacheVersion") != LLAppViewer::getTextureCacheVersion())
    {
        texture_cache_mismatch = true;
        if (!read_only)
        {
            gSavedSettings.setS32("LocalCacheVersion", LLAppViewer::getTextureCacheVersion());

            //texture cache version was bumped up in Simple Cache Viewer, and at this point old vfs files are not needed
            remove_vfs_files = true;
        }
    }

    if (!read_only)
    {
        // <FS:Zi> Purge inventory cache is done in LLInventoryModel::loadSkeleton()

        // Purge cache if user requested it
        if (gSavedSettings.getBOOL("PurgeCacheOnStartup") ||
            gSavedSettings.getBOOL("PurgeCacheOnNextStartup"))
        {
            LL_INFOS("AppCache") << "Startup cache purge requested: " << (gSavedSettings.getBOOL("PurgeCacheOnStartup") ? "ALWAYS" : "ONCE") << LL_ENDL;
            gSavedSettings.setBOOL("PurgeCacheOnNextStartup", false);
            LL_INFOS("AppCache") << "Scheduling texture purge, based on PurgeCache* settings." << LL_ENDL;
            mPurgeCache = true;
            // <FS:Beq> No longer needed
            // // STORM-1141 force purgeAllTextures to get called to prevent a crash here. -brad
            // texture_cache_mismatch = true;
            // </FS:Beq>
        }

        // <FS> If the J2C has changed since the last run, clear the cache
        const std::string j2c_info = LLImageJ2C::getEngineInfo();
        const std::string j2c_last = gSavedSettings.getString("LastJ2CVersion");
        if (j2c_info != j2c_last && !j2c_last.empty())
        {
            LL_INFOS("AppCache") << "Scheduling texture purge, based on LastJ2CVersion mismatch." << LL_ENDL;
            mPurgeTextures = true;
        }
        gSavedSettings.setString("LastJ2CVersion", j2c_info);
        // </FS>

        // We have moved the location of the cache directory over time.
        migrateCacheDirectory();

        // Setup and verify the cache location
        std::string cache_location = gSavedSettings.getString("CacheLocation");
        std::string new_cache_location = gSavedSettings.getString("NewCacheLocation");
        if (new_cache_location != cache_location)
        {
            LL_INFOS("AppCache") << "Cache location changed, cache needs purging" << LL_ENDL;
            gDirUtilp->setCacheDir(gSavedSettings.getString("CacheLocation"));
            purgeCache(); // purge old cache
            gDirUtilp->deleteDirAndContents(gDirUtilp->getExpandedFilename(LL_PATH_CACHE, cache_dir_name));
            gSavedSettings.setString("CacheLocation", new_cache_location);
            gSavedSettings.setString("CacheLocationTopFolder", gDirUtilp->getBaseFileName(new_cache_location));
        }
    }

    if (!gDirUtilp->setCacheDir(gSavedSettings.getString("CacheLocation")))
    {
        LL_WARNS("AppCache") << "Unable to set cache location" << LL_ENDL;
        gSavedSettings.setString("CacheLocation", "");
        gSavedSettings.setString("CacheLocationTopFolder", "");
    }

    // <FS:Ansariel> Sound cache
    if (!gDirUtilp->setSoundCacheDir(gSavedSettings.getString("FSSoundCacheLocation")))
    {
        LL_WARNS("AppCache") << "Unable to set sound cache location" << LL_ENDL;
        gSavedSettings.setString("FSSoundCacheLocation", "");
    }
    // </FS:Ansariel>

    const std::string cache_dir = gDirUtilp->getExpandedFilename(LL_PATH_CACHE, cache_dir_name);
    // <FS:Beq> Improve cache purge triggering
    // LLDiskCache::initParamSingleton(cache_dir, disk_cache_size, enable_cache_debug_info);
    LLDiskCache::initParamSingleton(cache_dir, disk_cache_size, enable_cache_debug_info, gSavedSettings.getF32("FSDiskCacheHighWaterPercent"), gSavedSettings.getF32("FSDiskCacheLowWaterPercent"));
    // </FS:Beq>

    if (!read_only)
    {
        if (gSavedSettings.getS32("DiskCacheVersion") != LLAppViewer::getDiskCacheVersion())
        {
            LLDiskCache::getInstance()->clearCache();
            remove_vfs_files = true;
            gSavedSettings.setS32("DiskCacheVersion", LLAppViewer::getDiskCacheVersion());
        }

        if (remove_vfs_files)
        {
            LLDiskCache::getInstance()->removeOldVFSFiles();
        }

        if (mPurgeCache)
        {
        LLSplashScreen::update(LLTrans::getString("StartupClearingCache"));
        purgeCache();

            // clear the new C++ file system based cache
            LLDiskCache::getInstance()->clearCache();
    }
        else
        {
            // purge excessive files from the new file system based cache
            LLDiskCache::getInstance()->purge();
        }
    }
    LLAppViewer::getPurgeDiskCacheThread()->start();

    // <FS:Ansariel> FIRE-13066
    if (!mPurgeCache && mPurgeTextures && !read_only) // <FS:Beq> no need to purge textures if we already purged the cache above
    {
        LL_INFOS("AppCache") << "Purging Texture Cache..." << LL_ENDL;
        LLSplashScreen::update(LLTrans::getString("StartupClearingTextureCache"));
        LLAppViewer::getTextureCache()->purgeCache(LL_PATH_CACHE);
    }
    // </FS:Ansariel>

    // <FS:Ansariel> Purge web browser cache
    if (gSavedSettings.getBOOL("FSStartupClearBrowserCache"))
    {
        std::string browser_cache = gDirUtilp->getExpandedFilename(LL_PATH_CACHE, "cef_cache");
        if (LLFile::isdir(browser_cache))
        {
            gDirUtilp->deleteDirAndContents(browser_cache);
        }
        gSavedSettings.setBOOL("FSStartupClearBrowserCache", false);
    }
    // </FS:Ansariel>

    // <FS:ND> For Windows, purging the cache can take an extraordinary amount of time. Rename the cache dir and purge it using another thread.
    startCachePurge();
    // </FS:ND>

    LLSplashScreen::update(LLTrans::getString("StartupInitializingTextureCache"));

    // Init the texture cache
    // Allocate the remaining percent which is not allocated to the disk cache
    // <FS:Ansariel> Better cache size control
    //const S64 texture_cache_size = S64(cache_total_size * texture_cache_percent / 100);
    const S64 texture_cache_size = (S64)cache_total_size;
    // </FS:Ansariel>

    LLAppViewer::getTextureCache()->initCache(LL_PATH_CACHE, texture_cache_size, texture_cache_mismatch);

    const U32 CACHE_NUMBER_OF_REGIONS_FOR_OBJECTS = 128;
    LLVOCache::getInstance()->initCache(LL_PATH_CACHE, CACHE_NUMBER_OF_REGIONS_FOR_OBJECTS, getObjectCacheVersion());

    return true;
}

void LLAppViewer::addOnIdleCallback(const boost::function<void()>& cb)
{
    gMainloopWork.post(cb);
}

void LLAppViewer::loadKeyBindings()
{
    std::string key_bindings_file = gDirUtilp->getExpandedFilename(LL_PATH_USER_SETTINGS, "key_bindings.xml");
    if (!gDirUtilp->fileExists(key_bindings_file) || !gViewerInput.loadBindingsXML(key_bindings_file))
    {
        // Failed to load custom bindings, try default ones
        key_bindings_file = gDirUtilp->getExpandedFilename(LL_PATH_APP_SETTINGS, "key_bindings.xml");
        if (!gViewerInput.loadBindingsXML(key_bindings_file))
        {
            LLError::LLUserWarningMsg::showMissingFiles();
            LL_ERRS("InitInfo") << "Unable to open default key bindings from " << key_bindings_file << LL_ENDL;
        }
    }
    LLUrlRegistry::instance().setKeybindingHandler(&gViewerInput);
}

void LLAppViewer::purgeCache()
{
    LL_INFOS("AppCache") << "Purging Cache and Texture Cache..." << LL_ENDL;
    LLAppViewer::getTextureCache()->purgeCache(LL_PATH_CACHE);
    LLVOCache::getInstance()->removeCache(LL_PATH_CACHE);
    LLViewerShaderMgr::instance()->clearShaderCache();
    std::string browser_cache = gDirUtilp->getExpandedFilename(LL_PATH_CACHE, "cef_cache");
    if (LLFile::isdir(browser_cache))
    {
        // cef does not support clear_cache and clear_cookies, so clear what we can manually.
        gDirUtilp->deleteDirAndContents(browser_cache);
    }
    gDirUtilp->deleteFilesInDir(gDirUtilp->getExpandedFilename(LL_PATH_CACHE, ""), "*");
}

//purge cache immediately, do not wait until the next login.
void LLAppViewer::purgeCacheImmediate()
{
    LL_INFOS("AppCache") << "Purging Object Cache and Texture Cache immediately..." << LL_ENDL;
    LLAppViewer::getTextureCache()->purgeCache(LL_PATH_CACHE, false);
    LLVOCache::getInstance()->removeCache(LL_PATH_CACHE, true);
}

std::string LLAppViewer::getSecondLifeTitle() const
{
#if ADDRESS_SIZE == 64
    return LLTrans::getString( "APP_NAME" ) + "_x64";
#else
    return LLTrans::getString("APP_NAME");
#endif
}

std::string LLAppViewer::getWindowTitle() const
{
    return gWindowTitle;
}

// Callback from a dialog indicating user was logged out.
bool finish_disconnect(const LLSD& notification, const LLSD& response)
{
    S32 option = LLNotificationsUtil::getSelectedOption(notification, response);

    if (1 == option)
    {
        if (gFloaterView)
        {
            // application is quitting
            gFloaterView->closeAllChildren(true);
        }

        LLAppViewer::instance()->forceQuit();
    }
    return false;
}

// Callback from an early disconnect dialog, force an exit
bool finish_forced_disconnect(const LLSD& notification, const LLSD& response)
{
    if (gFloaterView)
    {
        // application is quitting
        gFloaterView->closeAllChildren(true);
    }

    LLAppViewer::instance()->forceQuit();
    return false;
}


void LLAppViewer::forceDisconnect(const std::string& mesg)
{
    if (gDoDisconnect)
    {
        // Already popped up one of these dialogs, don't
        // do this again.
        return;
    }

    // *TODO: Translate the message if possible
    std::string big_reason = LLAgent::sTeleportErrorMessages[mesg];
    if ( big_reason.size() == 0 )
    {
        big_reason = mesg;
    }

    LLSD args;
    gDoDisconnect = true;

    if (LLStartUp::getStartupState() < STATE_STARTED)
    {
        // Tell users what happened
        args["ERROR_MESSAGE"] = big_reason;
        LLNotificationsUtil::add("ErrorMessage", args, LLSD(), &finish_forced_disconnect);
    }
    else
    {
        args["MESSAGE"] = big_reason;
        LLNotificationsUtil::add("YouHaveBeenLoggedOut", args, LLSD(), &finish_disconnect );
    }
}

void LLAppViewer::badNetworkHandler()
{
    // Dump the packet
    gMessageSystem->dumpPacketToLog();

    // Flush all of our caches on exit in the case of disconnect due to
    // invalid packets.

    mPurgeCacheOnExit = true;

    std::ostringstream message;
    message <<
        "The viewer has detected mangled network data indicative\n"
        "of a bad upstream network connection or an incomplete\n"
        "local installation of " << LLAppViewer::instance()->getSecondLifeTitle() << ". \n"
        " \n"
        "Try uninstalling and reinstalling to see if this resolves \n"
        "the issue. \n"
        " \n"
        "If the problem continues, see the Tech Support FAQ at: \n"
        "www.firestormviewer.org/support";
    forceDisconnect(message.str());

    LLApp::instance()->writeMiniDump();
}

// This routine may get called more than once during the shutdown process.
// This can happen because we need to get the screenshot before the window
// is destroyed.
void LLAppViewer::saveFinalSnapshot()
{
    if (!mSavedFinalSnapshot)
    {
        gSavedSettings.setVector3d("FocusPosOnLogout", gAgentCamera.calcFocusPositionTargetGlobal());
        gSavedSettings.setVector3d("CameraPosOnLogout", gAgentCamera.calcCameraPositionTargetGlobal());
        gViewerWindow->setCursor(UI_CURSOR_WAIT);
        gAgentCamera.changeCameraToThirdPerson( false );    // don't animate, need immediate switch
        gSavedSettings.setBOOL("ShowParcelOwners", false);
        idle();

        std::string snap_filename = gDirUtilp->getLindenUserDir();
        snap_filename += gDirUtilp->getDirDelimiter();
        snap_filename += LLStartUp::getScreenLastFilename();
        // use full pixel dimensions of viewer window (not post-scale dimensions)
        gViewerWindow->saveSnapshot(snap_filename,
                                    gViewerWindow->getWindowWidthRaw(),
                                    gViewerWindow->getWindowHeightRaw(),
                                    false,
                                    gSavedSettings.getBOOL("RenderHUDInSnapshot"),
                                    true,
                                    LLSnapshotModel::SNAPSHOT_TYPE_COLOR,
                                    LLSnapshotModel::SNAPSHOT_FORMAT_PNG);
        mSavedFinalSnapshot = true;

        if (gAgent.isInHomeRegion())
        {
            LLVector3d home;
            if (gAgent.getHomePosGlobal(&home) && dist_vec(home, gAgent.getPositionGlobal()) < 10)
            {
                // We are at home position or close to it, see if we need to create home screenshot
                // Notes:
                // 1. It might be beneficial to also replace home if file is too old
                // 2. This is far from best way/place to update screenshot since location might be not fully loaded,
                // but we don't have many options
                std::string snap_home = gDirUtilp->getLindenUserDir();
                snap_home += gDirUtilp->getDirDelimiter();
                snap_home += LLStartUp::getScreenHomeFilename();
                if (!gDirUtilp->fileExists(snap_home))
                {
                    // We are at home position yet no home image exist, fix it
                    LLFile::copy(snap_filename, snap_home);
                }
            }
        }
    }
}

void LLAppViewer::loadNameCache()
{
    // display names cache
    std::string filename =
        gDirUtilp->getExpandedFilename(LL_PATH_CACHE, "avatar_name_cache.xml");
    LL_INFOS("AvNameCache") << filename << LL_ENDL;
    llifstream name_cache_stream(filename.c_str());
    if(name_cache_stream.is_open())
    {
        if ( ! LLAvatarNameCache::getInstance()->importFile(name_cache_stream))
        {
            LL_WARNS("AppInit") << "removing invalid '" << filename << "'" << LL_ENDL;
            name_cache_stream.close();
            LLFile::remove(filename);
        }
    }

    if (!gCacheName) return;

    std::string name_cache;
    name_cache = gDirUtilp->getExpandedFilename(LL_PATH_CACHE, "name.cache");
    llifstream cache_file(name_cache.c_str());
    if(cache_file.is_open())
    {
        if(gCacheName->importFile(cache_file)) return;
    }
}

void LLAppViewer::saveNameCache()
{
    // display names cache
    std::string filename =
        gDirUtilp->getExpandedFilename(LL_PATH_CACHE, "avatar_name_cache.xml");
    llofstream name_cache_stream(filename.c_str());
    if(name_cache_stream.is_open())
    {
        LLAvatarNameCache::getInstance()->exportFile(name_cache_stream);
    }

    // real names cache
    if (gCacheName)
    {
        std::string name_cache;
        name_cache = gDirUtilp->getExpandedFilename(LL_PATH_CACHE, "name.cache");
        llofstream cache_file(name_cache.c_str());
        if(cache_file.is_open())
        {
            gCacheName->exportFile(cache_file);
        }
    }
}


/*! @brief      This class is an LLFrameTimer that can be created with
                an elapsed time that starts counting up from the given value
                rather than 0.0.

                Otherwise it behaves the same way as LLFrameTimer.
*/
class LLFrameStatsTimer : public LLFrameTimer
{
public:
    LLFrameStatsTimer(F64 elapsed_already = 0.0)
        : LLFrameTimer()
        {
            mStartTime -= elapsed_already;
        }
};

static LLTrace::BlockTimerStatHandle FTM_AUDIO_UPDATE("Update Audio");
static LLTrace::BlockTimerStatHandle FTM_CLEANUP("Cleanup");
static LLTrace::BlockTimerStatHandle FTM_CLEANUP_DRAWABLES("Drawables");
static LLTrace::BlockTimerStatHandle FTM_IDLE_CB("Idle Callbacks");
static LLTrace::BlockTimerStatHandle FTM_LOD_UPDATE("Update LOD");
static LLTrace::BlockTimerStatHandle FTM_OBJECTLIST_UPDATE("Update Objectlist");
static LLTrace::BlockTimerStatHandle FTM_REGION_UPDATE("Update Region");
static LLTrace::BlockTimerStatHandle FTM_WORLD_UPDATE("Update World");
static LLTrace::BlockTimerStatHandle FTM_NETWORK("Network");
static LLTrace::BlockTimerStatHandle FTM_AGENT_NETWORK("Agent Network");
static LLTrace::BlockTimerStatHandle FTM_VLMANAGER("VL Manager");
static LLTrace::BlockTimerStatHandle FTM_AGENT_POSITION("Agent Position");
static LLTrace::BlockTimerStatHandle FTM_HUD_EFFECTS("HUD Effects");

///////////////////////////////////////////////////////
// idle()
//
// Called every time the window is not doing anything.
// Receive packets, update statistics, and schedule a redisplay.
///////////////////////////////////////////////////////
void LLAppViewer::idle()
{
    LL_PROFILE_ZONE_SCOPED_CATEGORY_APP;
    pingMainloopTimeout("Main:Idle");

    // Update frame timers
    static LLTimer idle_timer;

    LLFrameTimer::updateFrameTime();
    LLFrameTimer::updateFrameCount();
    LLEventTimer::updateClass();
    LLPerfStats::updateClass();

    // LLApp::stepFrame() performs the above three calls plus mRunner.run().
    // Not sure why we don't call stepFrame() here, except that LLRunner seems
    // completely redundant with LLEventTimer.
    LLNotificationsUI::LLToast::updateClass();
    LLSmoothInterpolation::updateInterpolants();
    LLMortician::updateClass();
    LLFilePickerThread::clearDead();  //calls LLFilePickerThread::notify()
    LLDirPickerThread::clearDead();
    F32 dt_raw = idle_timer.getElapsedTimeAndResetF32();

    LLGLTFMaterialList::flushUpdates();

    static LLCachedControl<U32> downscale_method(gSavedSettings, "RenderDownScaleMethod");
    gGLManager.mDownScaleMethod = downscale_method;
    LLImageGL::updateClass();

    // Service the WorkQueue we use for replies from worker threads.
    // Use function statics for the timeslice setting so we only have to fetch
    // and convert MainWorkTime once.
    static F32 MainWorkTimeRaw = gSavedSettings.getF32("MainWorkTime");
    static F32Milliseconds MainWorkTimeMs(MainWorkTimeRaw);
    // MainWorkTime is specified in fractional milliseconds, but std::chrono
    // uses integer representations. What if we want less than a microsecond?
    // Use nanoseconds. We're very sure we will never need to specify a
    // MainWorkTime that would be larger than we could express in
    // std::chrono::nanoseconds.
    static std::chrono::nanoseconds MainWorkTimeNanoSec{
        std::chrono::nanoseconds::rep(MainWorkTimeMs.value() * 1000000)};
    gMainloopWork.runFor(MainWorkTimeNanoSec);

    // Cap out-of-control frame times
    // Too low because in menus, swapping, debugger, etc.
    // Too high because idle called with no objects in view, etc.
    const F32 MIN_FRAME_RATE = 1.f;
    const F32 MAX_FRAME_RATE = 200.f;

    F32 frame_rate_clamped = 1.f / dt_raw;
    frame_rate_clamped = llclamp(frame_rate_clamped, MIN_FRAME_RATE, MAX_FRAME_RATE);
    gFrameDTClamped = 1.f / frame_rate_clamped;

    // Global frame timer
    // Smoothly weight toward current frame
    gFPSClamped = (frame_rate_clamped + (4.f * gFPSClamped)) / 5.f;

    static LLCachedControl<F32> quitAfterSeconds(gSavedSettings, "QuitAfterSeconds");
    F32 qas = (F32)quitAfterSeconds;
    if (qas > 0.f)
    {
        if (gRenderStartTime.getElapsedTimeF32() > qas)
        {
            LL_INFOS() << "Quitting after " << qas << " seconds. See setting \"QuitAfterSeconds\"." << LL_ENDL;
            LLAppViewer::instance()->forceQuit();
        }
    }

    // <FS:AO> setting to quit after N seconds of being AFK. Note: Server will time us out after 30m regardless
    static LLCachedControl<F32> quitAfterSecondsOfAFK(gSavedSettings, "QuitAfterSecondsOfAFK");
    F32 qas_afk = (F32)quitAfterSecondsOfAFK;
    if (!mQuitRequested && qas_afk > 0.f && gAgent.getAFK() && gAwayTimer.getElapsedTimeF32() > qas_afk)
    {
        // go ahead and just quit gracefully
        LL_INFOS() << "Logout, QuitAfterSecondsAFK expired." << LL_ENDL;
        LLAppViewer::instance()->requestQuit();
    }
    // </FS:AO>

    // Must wait until both have avatar object and mute list, so poll
    // here.
    LLIMProcessing::requestOfflineMessages();

    ///////////////////////////////////
    //
    // Special case idle if still starting up
    //
    if (LLStartUp::getStartupState() < STATE_STARTED)
    {
        // Skip rest if idle startup returns false (essentially, no world yet)
        gGLActive = true;
        if (!idle_startup())
        {
            gGLActive = false;
            return;
        }
        gGLActive = false;
    }


    F32 yaw = 0.f;              // radians

    if (!gDisconnected)
    {
        LL_PROFILE_ZONE_NAMED_CATEGORY_NETWORK("network"); //LL_RECORD_BLOCK_TIME(FTM_NETWORK);
        // Update spaceserver timeinfo
        LLWorld::getInstance()->setSpaceTimeUSec(LLWorld::getInstance()->getSpaceTimeUSec() + LLUnits::Seconds::fromValue(dt_raw));


        //////////////////////////////////////
        //
        // Update simulator agent state
        //

        static LLCachedControl<bool> rotateRight(gSavedSettings, "RotateRight");
        if (rotateRight)
        {
            gAgent.moveYaw(-1.f);
        }

        {
            LL_PROFILE_ZONE_NAMED_CATEGORY_APP("Autopilot");
            // Handle automatic walking towards points
            gAgentPilot.updateTarget();
            gAgent.autoPilot(&yaw);
        }

        static LLFrameTimer agent_update_timer;

        // When appropriate, update agent location to the simulator.
        F32 agent_update_time = agent_update_timer.getElapsedTimeF32();
        F32 agent_force_update_time = mLastAgentForceUpdate + agent_update_time;
        bool timed_out = agent_update_time > (1.0f / (F32)AGENT_UPDATES_PER_SECOND);
        bool force_send =
            // if there is something to send
            (gAgent.controlFlagsDirty() && timed_out)
            // if something changed
            || (mLastAgentControlFlags != gAgent.getControlFlags())
            // keep alive
            || (agent_force_update_time > (1.0f / (F32) AGENT_FORCE_UPDATES_PER_SECOND));
        // timing out doesn't warranty that an update will be sent,
        // just that it will be checked.
        if (force_send || timed_out)
        {
            LL_PROFILE_ZONE_SCOPED_CATEGORY_NETWORK;
            // Send avatar and camera info
            mLastAgentControlFlags = gAgent.getControlFlags();
            mLastAgentForceUpdate = force_send ? 0 : agent_force_update_time;
            if(!gAgent.getPhantom())
                send_agent_update(force_send);
            agent_update_timer.reset();
        }
    }

    //////////////////////////////////////
    //
    // Manage statistics
    //
    //
    {
        // Initialize the viewer_stats_timer with an already elapsed time
        // of SEND_STATS_PERIOD so that the initial stats report will
        // be sent immediately.
        static LLFrameStatsTimer viewer_stats_timer(SEND_STATS_PERIOD);

        // Update session stats every large chunk of time
        // *FIX: (?) SAMANTHA
        if (viewer_stats_timer.getElapsedTimeF32() >= SEND_STATS_PERIOD && !gDisconnected)
        {
            LL_INFOS() << "Transmitting sessions stats" << LL_ENDL;
            bool include_preferences = false;
            send_viewer_stats(include_preferences);
            viewer_stats_timer.reset();
        }

        // Print the object debugging stats
        // ...well, reset the stats, anyway. What good are the spammy
        //  messages if we can't do anything about them? Bah. -- TS
        static LLFrameTimer object_debug_timer;
        if (object_debug_timer.getElapsedTimeF32() > 5.f)
        {
            object_debug_timer.reset();
            if (gObjectList.mNumDeadObjectUpdates)
            {
                //LL_INFOS() << "Dead object updates: " << gObjectList.mNumDeadObjectUpdates << LL_ENDL;
                gObjectList.mNumDeadObjectUpdates = 0;
            }
            if (gObjectList.mNumUnknownUpdates)
            {
                //LL_INFOS() << "Unknown object updates: " << gObjectList.mNumUnknownUpdates << LL_ENDL;
                gObjectList.mNumUnknownUpdates = 0;
            }

        }
    }

    if (!gDisconnected)
    {
        LL_PROFILE_ZONE_NAMED_CATEGORY_DISPLAY("Network");

        ////////////////////////////////////////////////
        //
        // Network processing
        //
        // NOTE: Starting at this point, we may still have pointers to "dead" objects
        // floating throughout the various object lists.
        //
        idleNameCache();
        idleNetwork();


        // Check for away from keyboard, kick idle agents.
        // be sane and only check for afk 1nce
        idle_afk_check();

        //  Update statistics for this frame
        update_statistics();
    }

    ////////////////////////////////////////
    //
    // Handle the regular UI idle callbacks as well as
    // hover callbacks
    //

#ifdef LL_DARWIN
    if (!mQuitRequested)  //MAINT-4243
#endif
    {
//      LL_RECORD_BLOCK_TIME(FTM_IDLE_CB);

        // Do event notifications if necessary.  Yes, we may want to move this elsewhere.
        gEventNotifier.update();

        gIdleCallbacks.callFunctions();
        gInventory.idleNotifyObservers();
        LLAvatarTracker::instance().idleNotifyObservers();
    }

    // Metrics logging (LLViewerAssetStats, etc.)
    {
        static LLTimer report_interval;

        // *TODO:  Add configuration controls for this
        F32 seconds = report_interval.getElapsedTimeF32();
        if (seconds >= app_metrics_interval)
        {
            metricsSend(! gDisconnected);
            report_interval.reset();
        }
    }


    // Update layonts, handle mouse events, tooltips, e t c
    // updateUI() needs to be called even in case viewer disconected
    // since related notification still needs handling and allows
    // opening chat.
    gViewerWindow->updateUI();

    if (gDisconnected)
    {
        // <FS:CR> Inworldz hang in disconnecting fix by McCabe Maxstead
        // make sure to quit here if we need to, we can get caught in an infinite loop otherwise -- MC
        if (mQuitRequested && logoutRequestSent() && (gLogoutTimer.getElapsedTimeF32() > gLogoutMaxTime))
        {
            forceQuit();
        }
        // </FS:CR>
        return;
    }

    if (gTeleportDisplay)
    {
        return;
    }

    ///////////////////////////////////////
    // Agent and camera movement
    //
    LLCoordGL current_mouse = gViewerWindow->getCurrentMouse();

    {
        // After agent and camera moved, figure out if we need to
        // deselect objects.
        LLSelectMgr::getInstance()->deselectAllIfTooFar();

    }

    {
        // Handle pending gesture processing
        LL_RECORD_BLOCK_TIME(FTM_AGENT_POSITION);
        LLGestureMgr::instance().update();

        gAgent.updateAgentPosition(gFrameDTClamped, yaw, current_mouse.mX, current_mouse.mY);
    }

    {
        LL_RECORD_BLOCK_TIME(FTM_OBJECTLIST_UPDATE);

        if (!(logoutRequestSent() && hasSavedFinalSnapshot()))
        {
            LLPerfStats::tunedAvatars=0; // <FS:Beq> reset the number of avatars that have been tweaked.
            gObjectList.update(gAgent);
            LL::GLTFSceneManager::instance().update();
        }
    }

    //////////////////////////////////////
    //
    // Deletes objects...
    // Has to be done after doing idleUpdates (which can kill objects)
    //

    {
        LL_RECORD_BLOCK_TIME(FTM_CLEANUP);
        {
            gObjectList.cleanDeadObjects();
        }
        {
            LL_RECORD_BLOCK_TIME(FTM_CLEANUP_DRAWABLES);
            LLDrawable::cleanupDeadDrawables();
        }
    }

    //
    // After this point, in theory we should never see a dead object
    // in the various object/drawable lists.
    //

    //////////////////////////////////////
    //
    // Update/send HUD effects
    //
    // At this point, HUD effects may clean up some references to
    // dead objects.
    //

    {
        LL_RECORD_BLOCK_TIME(FTM_HUD_EFFECTS);
        LLSelectMgr::getInstance()->updateEffects();
        LLHUDManager::getInstance()->cleanupEffects();
        LLHUDManager::getInstance()->sendEffects();
    }

    ////////////////////////////////////////
    //
    // Unpack layer data that we've received
    //

    {
        LL_RECORD_BLOCK_TIME(FTM_NETWORK);
        gVLManager.unpackData();
    }

    /////////////////////////
    //
    // Update surfaces, and surface textures as well.
    //

    LLWorld::getInstance()->updateVisibilities();
    {
        const F32 max_region_update_time = .001f; // 1ms
        LL_RECORD_BLOCK_TIME(FTM_REGION_UPDATE);
        LLWorld::getInstance()->updateRegions(max_region_update_time);
    }

    /////////////////////////
    //
    // Update weather effects
    //

    // Update wind vector
    LLVector3 wind_position_region;
    static LLVector3 average_wind;

    LLViewerRegion *regionp;
    regionp = LLWorld::getInstance()->resolveRegionGlobal(wind_position_region, gAgent.getPositionGlobal());    // puts agent's local coords into wind_position
    if (regionp)
    {
        gWindVec = regionp->mWind.getVelocity(wind_position_region);

        // Compute average wind and use to drive motion of water

        average_wind = regionp->mWind.getAverage();
        gSky.setWind(average_wind);
        //LLVOWater::setWind(average_wind);
    }
    else
    {
        gWindVec.setVec(0.0f, 0.0f, 0.0f);
    }

    //////////////////////////////////////
    //
    // Sort and cull in the new renderer are moved to pipeline.cpp
    // Here, particles are updated and drawables are moved.
    //

    {
        LL_PROFILE_ZONE_NAMED_CATEGORY_APP("world update"); //LL_RECORD_BLOCK_TIME(FTM_WORLD_UPDATE);
        gPipeline.updateMove();
    }

    LLWorld::getInstance()->updateParticles();

    if (gAgentPilot.isPlaying() && gAgentPilot.getOverrideCamera())
    {
        gAgentPilot.moveCamera();
    }
    else if (LLViewerJoystick::getInstance()->getOverrideCamera())
    {
        LLViewerJoystick::getInstance()->moveFlycam();
    }
    else
    {
        if (LLToolMgr::getInstance()->inBuildMode())
        {
            LLViewerJoystick::getInstance()->moveObjects();
        }

        gAgentCamera.updateCamera();
    }

    // update media focus
    LLViewerMediaFocus::getInstance()->update();

    // Update marketplace
    LLMarketplaceInventoryImporter::update();
    LLMarketplaceInventoryNotifications::update();

    // objects and camera should be in sync, do LOD calculations now
    {
        LL_RECORD_BLOCK_TIME(FTM_LOD_UPDATE);
        gObjectList.updateApparentAngles(gAgent);
    }

    // Update AV render info
    LLAvatarRenderInfoAccountant::getInstance()->idle();

    {
        LL_PROFILE_ZONE_NAMED_CATEGORY_APP("audio update"); //LL_RECORD_BLOCK_TIME(FTM_AUDIO_UPDATE);

        if (gAudiop)
        {
            audio_update_volume(false);
            audio_update_listener();
            audio_update_wind(false);

            // this line actually commits the changes we've made to source positions, etc.
            gAudiop->idle();
        }
    }

    // Handle shutdown process, for example,
    // wait for floaters to close, send quit message,
    // forcibly quit if it has taken too long
    if (mQuitRequested)
    {
        gGLActive = true;
        idleShutdown();
    }
}

void LLAppViewer::idleShutdown()
{
    // Wait for all modal alerts to get resolved
    if (LLModalDialog::activeCount() > 0)
    {
        return;
    }

    // close IM interface
    if(gIMMgr)
    {
        gIMMgr->disconnectAllSessions();
    }

    // Wait for all floaters to get resolved
    if (gFloaterView)
    {
        if (!mClosingFloaters)
        {
            // application is quitting
            gFloaterView->closeAllChildren(true);
            mClosingFloaters = true;
            return;
        }
        if (!gFloaterView->allChildrenClosed())
        {
            return;
        }
    }

    // ProductEngine: Try moving this code to where we shut down sTextureCache in cleanup()
    // *TODO: ugly
    static bool saved_teleport_history = false;
    if (!saved_teleport_history)
    {
        saved_teleport_history = true;
        LLTeleportHistory::getInstance()->dump();
        LLLocationHistory::getInstance()->save(); // *TODO: find a better place for doing this
        return;
    }

    static bool saved_snapshot = false;
    if (!saved_snapshot)
    {
        saved_snapshot = true;
        saveFinalSnapshot();
        return;
    }

    const F32 SHUTDOWN_UPLOAD_SAVE_TIME = 5.f;

    S32 pending_uploads = gAssetStorage->getNumPendingUploads();
    if (pending_uploads > 0
        && gLogoutTimer.getElapsedTimeF32() < SHUTDOWN_UPLOAD_SAVE_TIME
        && !logoutRequestSent())
    {
        static S32 total_uploads = 0;
        // Sometimes total upload count can change during logout.
        total_uploads = llmax(total_uploads, pending_uploads);
        gViewerWindow->setShowProgress(true,!gSavedSettings.getBOOL("FSDisableLogoutScreens"));
        S32 finished_uploads = total_uploads - pending_uploads;
        F32 percent = 100.f * finished_uploads / total_uploads;
        gViewerWindow->setProgressPercent(percent);
        gViewerWindow->setProgressString(LLTrans::getString("SavingSettings"));
        return;
    }

    if (gPendingMetricsUploads > 0
        && gLogoutTimer.getElapsedTimeF32() < SHUTDOWN_UPLOAD_SAVE_TIME
        && !logoutRequestSent())
    {
        gViewerWindow->setShowProgress(true, !gSavedSettings.getBOOL("FSDisableLogoutScreens"));
        gViewerWindow->setProgressPercent(100.f);
        gViewerWindow->setProgressString(LLTrans::getString("LoggingOut"));
        return;
    }

    // All floaters are closed.  Tell server we want to quit.
    if (!logoutRequestSent())
    {
        sendLogoutRequest();

        // Wait for a LogoutReply message
        gViewerWindow->setShowProgress(true,!gSavedSettings.getBOOL("FSDisableLogoutScreens"));
        gViewerWindow->setProgressPercent(100.f);
        gViewerWindow->setProgressString(LLTrans::getString("LoggingOut"));
        return;
    }

    // Make sure that we quit if we haven't received a reply from the server.
    if (logoutRequestSent()
        && gLogoutTimer.getElapsedTimeF32() > gLogoutMaxTime)
    {
        forceQuit();
        return;
    }
}

void LLAppViewer::sendLogoutRequest()
{
    if(!mLogoutRequestSent && gMessageSystem)
    {
        //Set internal status variables and marker files before actually starting the logout process
        gLogoutInProgress = true;
        if (!mSecondInstance)
        {
            mLogoutMarkerFileName = gDirUtilp->getExpandedFilename(LL_PATH_LOGS,LOGOUT_MARKER_FILE_NAME);

            mLogoutMarkerFile.open(mLogoutMarkerFileName, LL_APR_WB);
            if (mLogoutMarkerFile.getFileHandle())
            {
                LL_INFOS("MarkerFile") << "Created logout marker file '"<< mLogoutMarkerFileName << "' " << LL_ENDL;
                recordMarkerVersion(mLogoutMarkerFile);
            }
            else
            {
                LL_WARNS("MarkerFile") << "Cannot create logout marker file " << mLogoutMarkerFileName << LL_ENDL;
            }
        }
        else
        {
            LL_INFOS("MarkerFile") << "Did not logout marker file because this is a second instance" << LL_ENDL;
        }

        LLMessageSystem* msg = gMessageSystem;
        msg->newMessageFast(_PREHASH_LogoutRequest);
        msg->nextBlockFast(_PREHASH_AgentData);
        msg->addUUIDFast(_PREHASH_AgentID, gAgent.getID() );
        msg->addUUIDFast(_PREHASH_SessionID, gAgent.getSessionID());
        gAgent.sendReliableMessage();

        gLogoutTimer.reset();
        gLogoutMaxTime = LOGOUT_REQUEST_TIME;
        mLogoutRequestSent = true;

        if(LLVoiceClient::instanceExists())
        {
            LLVoiceClient::getInstance()->setVoiceEnabled(false);
        }
    }
}

void LLAppViewer::updateNameLookupUrl(const LLViewerRegion * regionp)
{
    if (!regionp || !regionp->capabilitiesReceived())
    {
        return;
    }

    LLAvatarNameCache *name_cache = LLAvatarNameCache::getInstance();
    bool had_capability = name_cache->hasNameLookupURL();
    std::string name_lookup_url;
    name_lookup_url.reserve(128); // avoid a memory allocation below
    name_lookup_url = regionp->getCapability("GetDisplayNames");
    bool have_capability = !name_lookup_url.empty();
    if (have_capability)
    {
        // we have support for display names, use it
        auto url_size = name_lookup_url.size();
        // capabilities require URLs with slashes before query params:
        // https://<host>:<port>/cap/<uuid>/?ids=<blah>
        // but the caps are granted like:
        // https://<host>:<port>/cap/<uuid>
        if (url_size > 0 && name_lookup_url[url_size - 1] != '/')
        {
            name_lookup_url += '/';
        }
        name_cache->setNameLookupURL(name_lookup_url);
    }
    else
    {
        // Display names not available on this region
        name_cache->setNameLookupURL(std::string());
    }

    // Error recovery - did we change state?
    if (had_capability != have_capability)
    {
        // name tags are persistant on screen, so make sure they refresh
        LLVOAvatar::invalidateNameTags();
    }
}

void LLAppViewer::postToMainCoro(const LL::WorkQueue::Work& work)
{
    gMainloopWork.post(work);
}

void LLAppViewer::outOfMemorySoftQuit()
{
    if (!mQuitRequested)
    {
        // Todo:
        // Find a way to free at least some memory to make it safer
        // Pause decoding and mesh repositorie
        getTextureCache()->pause();
        getTextureFetch()->pause();
        LLLFSThread::sLocal->pause();
        gLogoutTimer.reset();
        mQuitRequested = true;

        LLError::LLUserWarningMsg::showOutOfMemory();
    }
}

void LLAppViewer::idleNameCache()
{
    // Neither old nor new name cache can function before agent has a region
    LLViewerRegion* region = gAgent.getRegion();
    if (!region)
    {
        return;
    }

    // deal with any queued name requests and replies.
    gCacheName->processPending();

    // Can't run the new cache until we have the list of capabilities
    // for the agent region, and can therefore decide whether to use
    // display names or fall back to the old name system.
    if (!region->capabilitiesReceived())
    {
        return;
    }

    LLAvatarNameCache::getInstance()->idle();
}

//
// Handle messages, and all message related stuff
//

#define TIME_THROTTLE_MESSAGES

#ifdef TIME_THROTTLE_MESSAGES
#define CHECK_MESSAGES_DEFAULT_MAX_TIME .020f // 50 ms = 50 fps (just for messages!)
#define CHECK_MESSAGES_MAX_TIME_LIMIT 1.0f // 1 second, a long time but still able to stay connected
static F32 CheckMessagesMaxTime = CHECK_MESSAGES_DEFAULT_MAX_TIME;
#endif

static LLTrace::BlockTimerStatHandle FTM_IDLE_NETWORK("Idle Network");
static LLTrace::BlockTimerStatHandle FTM_MESSAGE_ACKS("Message Acks");
static LLTrace::BlockTimerStatHandle FTM_RETRANSMIT("Retransmit");
static LLTrace::BlockTimerStatHandle FTM_TIMEOUT_CHECK("Timeout Check");
static LLTrace::BlockTimerStatHandle FTM_DYNAMIC_THROTTLE("Dynamic Throttle");
static LLTrace::BlockTimerStatHandle FTM_CHECK_REGION_CIRCUIT("Check Region Circuit");

void LLAppViewer::idleNetwork()
{
    LL_PROFILE_ZONE_SCOPED_CATEGORY_NETWORK;
    pingMainloopTimeout("idleNetwork");

    gObjectList.mNumNewObjects = 0;
    S32 total_decoded = 0;

    static LLCachedControl<bool> speedTest(gSavedSettings, "SpeedTest");
    if (!speedTest)
    {
        LL_PROFILE_ZONE_NAMED_CATEGORY_NETWORK("idle network"); //LL_RECORD_BLOCK_TIME(FTM_IDLE_NETWORK); // decode

        LLTimer check_message_timer;
        //  Read all available packets from network
        const S64 frame_count = gFrameCount;  // U32->S64
        F32 total_time = 0.0f;

        {
            LockMessageChecker lmc(gMessageSystem);
            while (lmc.checkAllMessages(frame_count, gServicePump))
            {
                if (gDoDisconnect)
                {
                    // We're disconnecting, don't process any more messages from the server
                    // We're usually disconnecting due to either network corruption or a
                    // server going down, so this is OK.
                    break;
                }

                total_decoded++;
                gPacketsIn++;

                if (total_decoded > MESSAGE_MAX_PER_FRAME)
                {
                    break;
                }

#ifdef TIME_THROTTLE_MESSAGES
                // Prevent slow packets from completely destroying the frame rate.
                // This usually happens due to clumps of avatars taking huge amount
                // of network processing time (which needs to be fixed, but this is
                // a good limit anyway).
                total_time = check_message_timer.getElapsedTimeF32();
                if (total_time >= CheckMessagesMaxTime)
                    break;
#endif
            }

            // Handle per-frame message system processing.
            lmc.processAcks(gSavedSettings.getF32("AckCollectTime"));
        }

#ifdef TIME_THROTTLE_MESSAGES
        if (total_time >= CheckMessagesMaxTime)
        {
        // <FS:Beq> Don't allow busy network to excessively starve rendering loop
        //  // Increase CheckMessagesMaxTime so that we will eventually catch up
        //  CheckMessagesMaxTime *= 1.035f; // 3.5% ~= x2 in 20 frames, ~8x in 60 frames
        // }
        // else
        // {
            if( CheckMessagesMaxTime < CHECK_MESSAGES_MAX_TIME_LIMIT ) // cap the increase to avoid logout through ping starvation
            {// Increase CheckMessagesMaxTime so that we will eventually catch up
                CheckMessagesMaxTime *= 1.035f; // 3.5% ~= x2 in 20 frames, ~8x in 60 frames
            }
            else
            {
                CheckMessagesMaxTime = CHECK_MESSAGES_MAX_TIME_LIMIT;
            }
        }
        else
        {
        // </FS:Beq>
            // Reset CheckMessagesMaxTime to default value
            CheckMessagesMaxTime = CHECK_MESSAGES_DEFAULT_MAX_TIME;
        }
#endif



        // we want to clear the control after sending out all necessary agent updates
        gAgent.resetControlFlags();

        // Decode enqueued messages...
        S32 remaining_possible_decodes = MESSAGE_MAX_PER_FRAME - total_decoded;

        if( remaining_possible_decodes <= 0 )
        {
            LL_INFOS() << "Maxed out number of messages per frame at " << MESSAGE_MAX_PER_FRAME << LL_ENDL;
        }

        if (gPrintMessagesThisFrame)
        {
            LL_INFOS() << "Decoded " << total_decoded << " msgs this frame!" << LL_ENDL;
            gPrintMessagesThisFrame = false;
        }
    }
    add(LLStatViewer::NUM_NEW_OBJECTS, gObjectList.mNumNewObjects);

    // Retransmit unacknowledged packets.
    gXferManager->retransmitUnackedPackets();
    gAssetStorage->checkForTimeouts();
    gViewerThrottle.updateDynamicThrottle();

    // Check that the circuit between the viewer and the agent's current
    // region is still alive
    LLViewerRegion *agent_region = gAgent.getRegion();
    if (agent_region && (LLStartUp::getStartupState()==STATE_STARTED))
    {
        LLUUID this_region_id = agent_region->getRegionID();
        bool this_region_alive = agent_region->isAlive();
        if ((mAgentRegionLastAlive && !this_region_alive) // newly dead
            && (mAgentRegionLastID == this_region_id)) // same region
        {
            forceDisconnect(LLTrans::getString("AgentLostConnection"));
        }
        mAgentRegionLastID = this_region_id;
        mAgentRegionLastAlive = this_region_alive;
    }
}

void LLAppViewer::disconnectViewer()
{
    if (gDisconnected)
    {
        return;
    }
    //
    // Cleanup after quitting.
    //
    // Save snapshot for next time, if we made it through initialization

    LL_INFOS() << "Disconnecting viewer!" << LL_ENDL;

    // Dump our frame statistics

    // Remember if we were flying
    gSavedSettings.setBOOL("FlyingAtExit", gAgent.getFlying() );

    // Un-minimize all windows so they don't get saved minimized
    if (gFloaterView)
    {
        gFloaterView->restoreAll();
    }

    // <FS:Ansariel> Firestorm radar: Shutdown radar
    if (FSRadar::instanceExists())
    {
        FSRadar::deleteSingleton();
    }
    // <FS:Ansariel>

    if (LLSelectMgr::instanceExists())
    {
        LLSelectMgr::getInstance()->deselectAll();
    }

    // save inventory if appropriate
    if (gInventory.isInventoryUsable()
        && gAgent.getID().notNull()) // Shouldn't be null at this stage
    {
        gInventory.cache(gInventory.getRootFolderID(), gAgent.getID());
        if (gInventory.getLibraryRootFolderID().notNull()
            && gInventory.getLibraryOwnerID().notNull()
            && !mSecondInstance) // agent is unique, library isn't
        {
            gInventory.cache(
                gInventory.getLibraryRootFolderID(),
                gInventory.getLibraryOwnerID());
        }
    }

    LLAvatarNameCache::instance().setCustomNameCheckCallback(LLAvatarNameCache::custom_name_check_callback_t()); // <FS:Ansariel> Contact sets
    saveNameCache();
    if (LLExperienceCache::instanceExists())
    {
        // TODO: LLExperienceCache::cleanup() logic should be moved to
        // cleanupSingleton().
        LLExperienceCache::instance().cleanup();
    }

    // close inventory interface, close all windows
    LLSidepanelInventory::cleanup();

// [SL:KB] - Patch: Appearance-Misc | Checked: 2013-02-12 (Catznip-3.4)
    // Destroying all objects below will trigger attachment detaching code and attempt to remove the COF links for them
    LLAppearanceMgr::instance().setAttachmentInvLinkEnable(false);
// [/SL:KB]

// [RLVa:KB] - Checked: RLVa-2.3 (Housekeeping)
    SUBSYSTEM_CLEANUP(RlvHandler);
// [/RLVa:KB]

    gAgentWearables.cleanup();
    gAgentCamera.cleanup();
    // Also writes cached agent settings to gSavedSettings
    gAgent.cleanup();

    // This is where we used to call gObjectList.destroy() and then delete gWorldp.
    // Now we just ask the LLWorld singleton to cleanly shut down.
    if(LLWorld::instanceExists())
    {
        LLWorld::getInstance()->resetClass();
    }
    LLVOCache::deleteSingleton();

    // call all self-registered classes
    LLDestroyClassList::instance().fireCallbacks();

    cleanup_xfer_manager();
    gDisconnected = true;

    // Pass the connection state to LLUrlEntryParcel not to attempt
    // parcel info requests while disconnected.
    LLUrlEntryParcel::setDisconnected(gDisconnected);
}

void LLAppViewer::forceErrorLLError()
{
    LL_ERRS() << "This is a deliberate llerror" << LL_ENDL;
}

void LLAppViewer::forceErrorLLErrorMsg()
{
    LLError::LLUserWarningMsg::show("Deliberate error");
    // Note: under debug this will show a message as well,
    // but release won't show anything and will quit silently
    LL_ERRS() << "This is a deliberate llerror with a message" << LL_ENDL;
}

void LLAppViewer::forceErrorBreakpoint()
{
    LL_WARNS() << "Forcing a deliberate breakpoint" << LL_ENDL;
#ifdef LL_WINDOWS
    DebugBreak();
#else
    asm ("int $3");
#endif
    return;
}

void LLAppViewer::forceErrorBadMemoryAccess()
{
    LL_WARNS() << "Forcing a deliberate bad memory access" << LL_ENDL;
    S32* crash = NULL;
    *crash = 0xDEADBEEF;
    return;
}

void LLAppViewer::forceErrorInfiniteLoop()
{
    LL_WARNS() << "Forcing a deliberate infinite loop" << LL_ENDL;
    // Loop is intentionally complicated to fool basic loop detection
    LLTimer timer_total;
    LLTimer timer_expiry;
    const S32 report_frequency = 10;
    timer_expiry.setTimerExpirySec(report_frequency);
    while(true)
    {
        if (timer_expiry.hasExpired())
        {
            LL_INFOS() << "Infinite loop time : " << timer_total.getElapsedSeconds() << LL_ENDL;
            timer_expiry.setTimerExpirySec(report_frequency);
        }
    }
    return;
}

void LLAppViewer::forceErrorSoftwareException()
{
    LL_WARNS() << "Forcing a deliberate exception" << LL_ENDL;
    LLTHROW(LLException("User selected Force Software Exception"));
}

void LLAppViewer::forceErrorOSSpecificException()
{
    // Virtual, MacOS only
    const std::string exception_text = "User selected Force OS Exception, Not implemented on this OS";
    throw std::runtime_error(exception_text);
}

void LLAppViewer::forceErrorDriverCrash()
{
    LL_WARNS() << "Forcing a deliberate driver crash" << LL_ENDL;
    glDeleteTextures(1, NULL);
}

// <FS:Ansariel> Wrongly merged back in by LL
//void LLAppViewer::forceErrorCoroutineCrash()
//{
//    LL_WARNS() << "Forcing a crash in LLCoros" << LL_ENDL;
//    LLCoros::instance().launch("LLAppViewer::crashyCoro", [] {throw LLException("A deliberate crash from LLCoros"); });
//}
// </FS:Ansariel>

void LLAppViewer::forceErrorThreadCrash()
{
    class LLCrashTestThread : public LLThread
    {
    public:

        LLCrashTestThread() : LLThread("Crash logging test thread")
        {
        }

        void run()
        {
            LL_ERRS() << "This is a deliberate llerror in thread" << LL_ENDL;
        }
    };

    LL_WARNS() << "This is a deliberate crash in a thread" << LL_ENDL;
    LLCrashTestThread *thread = new LLCrashTestThread();
    thread->start();
}

// <FS:ND> Change from std::string to char const*, saving a lot of object construction/destruction per frame
//void LLAppViewer::initMainloopTimeout(const std::string& state, F32 secs)
void LLAppViewer::initMainloopTimeout( char const* state, F32 secs)
// </FS:ND>
{
    if(!mMainloopTimeout)
    {
        mMainloopTimeout = new LLWatchdogTimeout();
        resumeMainloopTimeout(state, secs);
    }
}

void LLAppViewer::destroyMainloopTimeout()
{
    if(mMainloopTimeout)
    {
        delete mMainloopTimeout;
        mMainloopTimeout = NULL;
    }
}

// <FS:ND> Change from std::string to char const*, saving a lot of object construction/destruction per frame
//void LLAppViewer::resumeMainloopTimeout(const std::string& state, F32 secs)
void LLAppViewer::resumeMainloopTimeout( char const* state, F32 secs)
// </FS:ND>
{
    if(mMainloopTimeout)
    {
        if(secs < 0.0f)
        {
            static LLCachedControl<F32> mainloop_timeout(gSavedSettings, "MainloopTimeoutDefault", 60);
            secs = mainloop_timeout;
        }

        mMainloopTimeout->setTimeout(secs);
        mMainloopTimeout->start(state);
    }
}

void LLAppViewer::pauseMainloopTimeout()
{
    if(mMainloopTimeout)
    {
        mMainloopTimeout->stop();
    }
}

// <FS:ND> Change from std::string to char const*, saving a lot of object construction/destruction per frame
//void LLAppViewer::pingMainloopTimeout(const std::string& state, F32 secs)
void LLAppViewer::pingMainloopTimeout( char const* state, F32 secs)
// </FS:ND>
{
    LL_PROFILE_ZONE_SCOPED_CATEGORY_APP;

    if(mMainloopTimeout)
    {
        if(secs < 0.0f)
        {
            static LLCachedControl<F32> mainloop_timeout(gSavedSettings, "MainloopTimeoutDefault", 60);
            secs = mainloop_timeout;
        }

        mMainloopTimeout->setTimeout(secs);
        mMainloopTimeout->ping(state);
    }
}

void LLAppViewer::handleLoginComplete()
{
    gLoggedInTime.start();
    initMainloopTimeout("Mainloop Init");

    // Store some data to DebugInfo in case of a freeze.
    gDebugInfo["ClientInfo"]["Name"] = LLVersionInfo::instance().getChannel();
// [SL:KB] - Patch: Viewer-CrashReporting | Checked: 2011-05-08 (Catznip-2.6.0a) | Added: Catznip-2.6.0a
    gDebugInfo["ClientInfo"]["Version"] = LLVersionInfo::getInstance()->getVersion();
    gDebugInfo["ClientInfo"]["Platform"] = LLVersionInfo::getInstance()->getBuildPlatform();
// [/SL:KB]
    gDebugInfo["ClientInfo"]["MajorVersion"] = LLVersionInfo::instance().getMajor();
    gDebugInfo["ClientInfo"]["MinorVersion"] = LLVersionInfo::instance().getMinor();
    gDebugInfo["ClientInfo"]["PatchVersion"] = LLVersionInfo::instance().getPatch();
    gDebugInfo["ClientInfo"]["BuildVersion"] = std::to_string(LLVersionInfo::instance().getBuild());

// <FS:ND> Add which flavor of FS generated an error
#ifdef OPENSIM
    gDebugInfo["ClientInfo"]["Flavor"] = "oss";
#else
    gDebugInfo["ClientInfo"]["Flavor"] = "hvk";
#endif
// </FS:ND>

    LLParcel* parcel = LLViewerParcelMgr::getInstance()->getAgentParcel();
    if ( parcel && parcel->getMusicURL()[0])
    {
        gDebugInfo["ParcelMusicURL"] = parcel->getMusicURL();
    }
    if ( parcel && parcel->getMediaURL()[0])
    {
        gDebugInfo["ParcelMediaURL"] = parcel->getMediaURL();
    }

//  gDebugInfo["SettingsFilename"] = gSavedSettings.getString("ClientSettingsFile");
// [SL:KB] - Patch: Viewer-CrashReporting | Checked: 2010-11-16 (Catznip-2.6.0a) | Added: Catznip-2.4.0b
    if (gCrashSettings.getBOOL("CrashSubmitSettings"))
    {
        // Only include settings.xml if the user consented
        gDebugInfo["SettingsFilename"] = gSavedSettings.getString("ClientSettingsFile");
    }
// [/SL:KB]
//  gDebugInfo["CAFilename"] = gDirUtilp->getCAFile();
//  gDebugInfo["ViewerExePath"] = gDirUtilp->getExecutablePathAndName();
//  gDebugInfo["CurrentPath"] = gDirUtilp->getCurPath();

// [SL:KB] - Patch: Viewer-CrashReporting | Checked: 2010-11-14 (Catznip-2.6.0a) | Added: Catznip-2.4.0a
    // Current host and region would expose too much information, but do track the last server version
    gDebugInfo["LastVersionChannel"] = gLastVersionChannel;
// [/SL:KB]
/*
    if(gAgent.getRegion())
    {
        gDebugInfo["CurrentSimHost"] = gAgent.getRegion()->getSimHostName();
        gDebugInfo["CurrentRegion"] = gAgent.getRegion()->getName();
    }
*/

    if(LLAppViewer::instance()->mMainloopTimeout)
    {
        gDebugInfo["MainloopTimeoutState"] = LLAppViewer::instance()->mMainloopTimeout->getState();
    }

    mOnLoginCompleted();

    // <FS:TT> Window Title Access
    std::string full_name;
    const LLSD login_response = LLLoginInstance::getInstance()->getResponse();
    if (login_response.has("first_name"))
    {
        full_name = login_response["first_name"].asString();
        LLStringUtil::replaceChar(full_name, '"', ' ');
        LLStringUtil::trim(full_name);

        if (login_response.has("last_name"))
        {
            std::string temp_string = login_response["last_name"].asString();
            LLStringUtil::replaceChar(temp_string, '"', ' ');
            LLStringUtil::trim(temp_string);
            if (temp_string.compare("Resident") != 0)
            {
                full_name.append(" ").append(temp_string);
            }
        }
    }
    if (!full_name.empty())
    {
        gWindowTitle += std::string(" - ") + full_name;
        LLStringUtil::truncate(gWindowTitle, 255);
        gViewerWindow->getWindow()->setTitle(gWindowTitle);
    }
    // </FS:TT>

// [SL:KB] - Patch: Build-ScriptRecover | Checked: 2011-11-24 (Catznip-3.2.0) | Added: Catznip-3.2.0
    LLScriptRecoverQueue::recoverIfNeeded();
// [/SL:KB]

    writeDebugInfo();

    // <FS:AO> Warn users cache purge will affect usability
    if (mPurgeCache)
    {
        LLNotificationsUtil::add("CacheEmpty");
    }
    // </FS:AO>

    // we logged in successfully, so save settings on logout
    LL_DEBUGS() << "Login successful, per account settings will be saved on log out." << LL_ENDL;
    mSavePerAccountSettings=true;
}

//virtual
void LLAppViewer::setMasterSystemAudioMute(bool mute)
{
    gSavedSettings.setBOOL("MuteAudio", mute);
}

//virtual
bool LLAppViewer::getMasterSystemAudioMute()
{
    // <FS:Ansariel> Replace frequently called gSavedSettings
    //return gSavedSettings.getBOOL("MuteAudio");
    static LLCachedControl<bool> sMuteAudio(gSavedSettings, "MuteAudio");
    return sMuteAudio;
    // </FS:Ansariel>
}

//----------------------------------------------------------------------------
// Metrics-related methods (static and otherwise)
//----------------------------------------------------------------------------

/**
 * LLViewerAssetStats collects data on a per-region (as defined by the agent's
 * location) so we need to tell it about region changes which become a kind of
 * hidden variable/global state in the collectors.  For collectors not running
 * on the main thread, we need to send a message to move the data over safely
 * and cheaply (amortized over a run).
 */
void LLAppViewer::metricsUpdateRegion(U64 region_handle)
{
    if (0 != region_handle)
    {
        LLViewerAssetStatsFF::set_region(region_handle);
    }
}

/**
 * Attempts to start a multi-threaded metrics report to be sent back to
 * the grid for consumption.
 */
void LLAppViewer::metricsSend(bool enable_reporting)
{
    if (! gViewerAssetStats)
        return;

    if (LLAppViewer::sTextureFetch)
    {
        LLViewerRegion * regionp = gAgent.getRegion();

        if (enable_reporting && regionp)
        {
            std::string caps_url = regionp->getCapability("ViewerMetrics");

            LLSD sd = gViewerAssetStats->asLLSD(true);

            // Send a report request into 'thread1' to get the rest of the data
            // and provide some additional parameters while here.
            LLAppViewer::sTextureFetch->commandSendMetrics(caps_url,
                                                           gAgentSessionID,
                                                           gAgentID,
                                                           sd);
        }
        else
        {
            LLAppViewer::sTextureFetch->commandDataBreak();
        }
    }

    // Reset even if we can't report.  Rather than gather up a huge chunk of
    // data, we'll keep to our sampling interval and retain the data
    // resolution in time.
    gViewerAssetStats->restart();
}
<|MERGE_RESOLUTION|>--- conflicted
+++ resolved
@@ -919,13 +919,9 @@
     // inits from settings.xml and from strings.xml
     if (!initConfiguration())
     {
-<<<<<<< HEAD
-        LL_ERRS("InitInfo") << "initConfiguration() failed." << LL_ENDL;
-=======
         LL_WARNS("InitInfo") << "initConfiguration() failed." << LL_ENDL;
         // quit immediately
         return false;
->>>>>>> b8a0d89d
     }
 
     LL_INFOS("InitInfo") << "Configuration initialized." << LL_ENDL ;
@@ -1110,13 +1106,9 @@
     if (!initHardwareTest())
     {
         // Early out from user choice.
-<<<<<<< HEAD
-        LL_ERRS("InitInfo") << "initHardwareTest() failed." << LL_ENDL;
-=======
         LL_WARNS("InitInfo") << "initHardwareTest() failed." << LL_ENDL;
         // quit immediately
         return false;
->>>>>>> b8a0d89d
     }
     LL_INFOS("InitInfo") << "Hardware test initialization done." << LL_ENDL ;
 
@@ -1132,13 +1124,9 @@
     {
         std::string msg = LLTrans::getString("MBUnableToAccessFile");
         OSMessageBox(msg.c_str(), LLStringUtil::null, OSMB_OK);
-<<<<<<< HEAD
-        LL_ERRS("InitInfo") << "Failed to init cache" << LL_ENDL;
-=======
         LL_WARNS("InitInfo") << "Failed to init cache" << LL_ENDL;
         // quit immediately
         return false;
->>>>>>> b8a0d89d
     }
     LL_INFOS("InitInfo") << "Cache initialization is done." << LL_ENDL ;
 
@@ -1177,13 +1165,9 @@
     if (!gGLManager.mHasRequirements)
     {
         // Already handled with a MBVideoDrvErr
-<<<<<<< HEAD
-        LL_ERRS("InitInfo") << "gGLManager.mHasRequirements is false." << LL_ENDL;
-=======
         LL_WARNS("InitInfo") << "gGLManager.mHasRequirements is false." << LL_ENDL;
         // quit immediately
         return false;
->>>>>>> b8a0d89d
     }
 
     // Without SSE2 support we will crash almost immediately, warn here.
@@ -1193,13 +1177,9 @@
         // all hell breaks lose.
         std::string msg = LLNotifications::instance().getGlobalString("UnsupportedCPUSSE2");
         OSMessageBox(msg.c_str(), LLStringUtil::null, OSMB_OK);
-<<<<<<< HEAD
-        LL_ERRS("InitInfo") << "SSE2 is not supported" << LL_ENDL;
-=======
         LL_WARNS("InitInfo") << "SSE2 is not supported" << LL_ENDL;
         // quit immediately
         return false;
->>>>>>> b8a0d89d
     }
 
     // alert the user if they are using unsupported hardware
