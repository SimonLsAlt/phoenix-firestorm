--- conflicted
+++ resolved
@@ -1180,20 +1180,6 @@
 	gGLManager.getGLInfo(gDebugInfo);
 	gGLManager.printGLInfoString();
 
-<<<<<<< HEAD
-	// Load Default bindings
-	// <FS:Ansariel> Optional AZERTY keyboard layout
-	//std::string key_bindings_file = gDirUtilp->findFile("keys.xml",
-	std::string keyBindingFileName("keys.xml");
-	if (gSavedSettings.getBOOL("FSUseAzertyKeyboardLayout"))
-	{
-		keyBindingFileName = "keys_azerty.xml";
-	}
-	std::string key_bindings_file = gDirUtilp->findFile(keyBindingFileName,
-	// </FS:Ansariel>
-														gDirUtilp->getExpandedFilename(LL_PATH_USER_SETTINGS, ""),
-														gDirUtilp->getExpandedFilename(LL_PATH_APP_SETTINGS, ""));
-=======
 	// Load User's bindings
 	std::string key_bindings_file = gDirUtilp->getExpandedFilename(LL_PATH_USER_SETTINGS, "key_bindings.xml");
 #if 1
@@ -1269,7 +1255,6 @@
         {
             LLKeyboard::keyFromString(key_string, &key);
         }
->>>>>>> 9c04b051
 
         value = gSavedSettings.getBOOL("PushToTalkToggle");
         std::string control_name = value ? "toggle_voice" : "voice_follow_key";
@@ -1815,7 +1800,7 @@
 			{
 				joystick->scanJoystick();
 				gKeyboard->scanKeyboard();
-<<<<<<< HEAD
+                gViewerInput.scanMouse();
 				// <FS:Ansariel> Chalice Yao's crouch toggle
 				static LLCachedControl<bool> fsCrouchToggle(gSavedPerAccountSettings, "FSCrouchToggle");
 				static LLCachedControl<bool> fsCrouchToggleStatus(gSavedPerAccountSettings, "FSCrouchToggleStatus");
@@ -1824,9 +1809,6 @@
 					gAgent.moveUp(-1);
 			}
 				// </FS:Ansariel>
-=======
-                gViewerInput.scanMouse();
->>>>>>> 9c04b051
 			}
 
 			// Update state based on messages, user input, object idle.
