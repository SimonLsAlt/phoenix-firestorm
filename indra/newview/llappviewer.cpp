/**
 * @file llappviewer.cpp
 * @brief The LLAppViewer class definitions
 *
 * $LicenseInfo:firstyear=2007&license=viewerlgpl$
 * Second Life Viewer Source Code
 * Copyright (C) 2012, Linden Research, Inc.
 *
 * This library is free software; you can redistribute it and/or
 * modify it under the terms of the GNU Lesser General Public
 * License as published by the Free Software Foundation;
 * version 2.1 of the License only.
 *
 * This library is distributed in the hope that it will be useful,
 * but WITHOUT ANY WARRANTY; without even the implied warranty of
 * MERCHANTABILITY or FITNESS FOR A PARTICULAR PURPOSE.  See the GNU
 * Lesser General Public License for more details.
 *
 * You should have received a copy of the GNU Lesser General Public
 * License along with this library; if not, write to the Free Software
 * Foundation, Inc., 51 Franklin Street, Fifth Floor, Boston, MA  02110-1301  USA
 *
 * Linden Research, Inc., 945 Battery Street, San Francisco, CA  94111  USA
 * $/LicenseInfo$
 */

#include "llviewerprecompiledheaders.h"

#include "llappviewer.h"

// Viewer includes
#include "llversioninfo.h"
#include "llfeaturemanager.h"
#include "lluictrlfactory.h"
#include "lltexteditor.h"
#include "llenvironment.h"
#include "llerrorcontrol.h"
#include "lleventtimer.h"
#include "llfile.h"
#include "llviewertexturelist.h"
#include "llgroupmgr.h"
#include "llagent.h"
#include "llagentcamera.h"
#include "llagentlanguage.h"
#include "llagentui.h"
#include "llagentwearables.h"
#include "lldirpicker.h"
#include "llfloaterimcontainer.h"
#include "llimprocessing.h"
#include "llwindow.h"
#include "llviewerstats.h"
#include "llviewerstatsrecorder.h"
#include "llkeyconflict.h" // for legacy keybinding support, remove later
#include "llmarketplacefunctions.h"
#include "llmarketplacenotifications.h"
#include "llmd5.h"
#include "llmeshrepository.h"
#include "llpumpio.h"
#include "llmimetypes.h"
#include "llslurl.h"
#include "llstartup.h"
#include "llfocusmgr.h"
#include "llurlfloaterdispatchhandler.h"
#include "llviewerjoystick.h"
#include "llallocator.h"
#include "llcalc.h"
#include "llconversationlog.h"
#if LL_WINDOWS
#include "lldxhardware.h"
#endif
#include "lltexturestats.h"
#include "lltrace.h"
#include "lltracethreadrecorder.h"
#include "llviewerwindow.h"
#include "llviewerdisplay.h"
#include "llviewermedia.h"
#include "llviewerparcelaskplay.h"
#include "llviewerparcelmedia.h"
#include "llviewershadermgr.h"
#include "llviewermediafocus.h"
#include "llviewermessage.h"
#include "llviewerobjectlist.h"
#include "llworldmap.h"
#include "llmutelist.h"
#include "llviewerhelp.h"
#include "lluicolortable.h"
#include "llurldispatcher.h"
#include "llurlhistory.h"
#include "llrender.h"
#include "llteleporthistory.h"
#include "lltoast.h"
#include "llsdutil_math.h"
#include "lllocationhistory.h"
#include "llfasttimerview.h"
#include "llvector4a.h"
#include "llviewermenufile.h"
#include "llvoicechannel.h"
#include "llvoavatarself.h"
#include "llurlmatch.h"
#include "lltextutil.h"
#include "lllogininstance.h"
#include "llprogressview.h"
#include "llvocache.h"
#include "lldiskcache.h"
#include "llvopartgroup.h"
// [SL:KB] - Patch: Appearance-Misc | Checked: 2013-02-12 (Catznip-3.4)
#include "llappearancemgr.h"
// [/SL:KB]
// [RLVa:KB] - Checked: 2010-05-03 (RLVa-1.2.0g)
#include "rlvactions.h"
#include "rlvhandler.h"
// [/RLVa:KB]

#include "llweb.h"
// <FS:Ansariel> [FS communication UI]
#include "fsfloatervoicecontrols.h"
// </FS:Ansariel> [FS communication UI]
// [SL:KB] - Patch: Build-ScriptRecover | Checked: 2011-11-24 (Catznip-3.2.0)
#include "llfloaterscriptrecover.h"
// [/SL:KB]
#include "llspellcheck.h"
#include "llscenemonitor.h"
#include "llavatarrenderinfoaccountant.h"
#include "lllocalbitmaps.h"
#include "llperfstats.h" 
#include "llgltfmateriallist.h"

// Linden library includes
#include "llavatarnamecache.h"
#include "lldiriterator.h"
#include "llexperiencecache.h"
#include "llimagej2c.h"
#include "llmemory.h"
#include "llprimitive.h"
#include "llurlaction.h"
#include "llurlentry.h"
#include "llvolumemgr.h"
#include "llxfermanager.h"
#include "llphysicsextensions.h"

#include "llnotificationmanager.h"
#include "llnotifications.h"
#include "llnotificationsutil.h"

#include "sanitycheck.h"
#include "llleap.h"
#include "stringize.h"
#include "llcoros.h"
#include "llexception.h"
#include "cef/dullahan_version.h"
#if !LL_LINUX
#include "vlc/libvlc_version.h"
#endif // LL_LINUX

#if LL_DARWIN
#include "llwindowmacosx.h"
#endif

// Third party library includes
#include <boost/bind.hpp>
#include <boost/foreach.hpp>
#include <boost/algorithm/string.hpp>
#include <boost/regex.hpp>
#include <boost/throw_exception.hpp>

#if LL_WINDOWS
#	include <share.h> // For _SH_DENYWR in processMarkerFiles
#else
#   include <sys/file.h> // For processMarkerFiles
#endif

#include "llapr.h"
#include <boost/lexical_cast.hpp>

#include "llviewerinput.h"
#include "lllfsthread.h"
#include "llworkerthread.h"
#include "lltexturecache.h"
#include "lltexturefetch.h"
#include "llimageworker.h"
#include "llevents.h"

// The files below handle dependencies from cleanup.
#include "llkeyframemotion.h"
#include "llworldmap.h"
#include "llhudmanager.h"
#include "lltoolmgr.h"
#include "llassetstorage.h"
#include "llpolymesh.h"
#include "llproxy.h"
#include "llcachename.h"
#include "llaudioengine.h"
#include "llstreamingaudio.h"
#include "llviewermenu.h"
#include "llselectmgr.h"
#include "lltrans.h"
#include "lltransutil.h"
#include "lltracker.h"
#include "llviewerparcelmgr.h"
#include "llworldmapview.h"
#include "llpostprocess.h"

#include "lldebugview.h"
#include "llconsole.h"
#include "llcontainerview.h"
#include "lltooltip.h"

#include "llsdutil.h"
#include "llsdserialize.h"

#include "llworld.h"
#include "llhudeffecttrail.h"
#include "llslurl.h"
#include "llurlregistry.h"
#include "llwatchdog.h"

// Included so that constants/settings might be initialized
// in save_settings_to_globals()
#include "llbutton.h"
#include "llstatusbar.h"
#include "llsurface.h"
#include "llvosky.h"
#include "llvotree.h"
#include "llvoavatar.h"
#include "llfolderview.h"
#include "llagentpilot.h"
#include "llvovolume.h"
#include "llflexibleobject.h"
#include "llvosurfacepatch.h"
#include "llviewerfloaterreg.h"
#include "llcommandlineparser.h"
#include "llfloatermemleak.h"
#include "llfloaterreg.h"
#include "llfloatersimplesnapshot.h"
#include "llfloatersnapshot.h"
#include "llsidepanelinventory.h"
#include "llatmosphere.h"

// includes for idle() idleShutdown()
#include "llviewercontrol.h"
#include "lleventnotifier.h"
#include "llcallbacklist.h"
#include "lldeferredsounds.h"
#include "pipeline.h"
#include "llgesturemgr.h"
#include "llsky.h"
#include "llvlmanager.h"
#include "llviewercamera.h"
#include "lldrawpoolbump.h"
#include "llvieweraudio.h"
#include "llimview.h"
#include "llviewerthrottle.h"
#include "llparcel.h"
#include "llavatariconctrl.h"
#include "llgroupiconctrl.h"
#include "llviewerassetstats.h"
#include "workqueue.h"
using namespace LL;

// Include for security api initialization
#include "llsecapi.h"
#include "llmachineid.h"
#include "llcleanup.h"

#include "llcoproceduremanager.h"
#include "llviewereventrecorder.h"

#include "growlmanager.h"
#include "fsavatarrenderpersistence.h"

// *FIX: These extern globals should be cleaned up.
// The globals either represent state/config/resource-storage of either
// this app, or another 'component' of the viewer. App globals should be
// moved into the app class, where as the other globals should be
// moved out of here.
// If a global symbol reference seems valid, it will be included
// via header files above.

//----------------------------------------------------------------------------
// llviewernetwork.h
#include "llviewernetwork.h"
// define a self-registering event API object
#include "llappviewerlistener.h"

#include "nd/ndoctreelog.h" // <FS:ND/> Octree operation logging.
#include "nd/ndetw.h" // <FS:ND/> Windows Event Tracing, does nothing on OSX/Linux.
#include "nd/ndlogthrottle.h"

#include "fsradar.h"
#include "fsassetblacklist.h"

// #include "fstelemetry.h" // <FS:Beq> Tracy profiler support

#if LL_LINUX && LL_GTK
#include "glib.h"
#endif // (LL_LINUX) && LL_GTK

#if LL_MSVC
// disable boost::lexical_cast warning
#pragma warning (disable:4702)
#endif

const char* const CRASH_SETTINGS_FILE = "settings_crash_behavior.xml"; // <FS:ND/> We need this filename defined here.

static LLAppViewerListener sAppViewerListener(LLAppViewer::instance);

////// Windows-specific includes to the bottom - nasty defines in these pollute the preprocessor
//
//----------------------------------------------------------------------------
// viewer.cpp - these are only used in viewer, should be easily moved.

#if LL_DARWIN
extern void init_apple_menu(const char* product);
#endif // LL_DARWIN

extern bool gRandomizeFramerate;
extern bool gPeriodicSlowFrame;
extern bool gDebugGL;

#if LL_DARWIN
extern bool gHiDPISupport;
#endif

////////////////////////////////////////////////////////////
// All from the last globals push...

F32 gSimLastTime; // Used in LLAppViewer::init and send_viewer_stats()
F32 gSimFrames;

bool gShowObjectUpdates = false;
bool gUseQuickTime = true;

eLastExecEvent gLastExecEvent = LAST_EXEC_NORMAL;
S32 gLastExecDuration = -1; // (<0 indicates unknown)

#if LL_WINDOWS
#   define LL_PLATFORM_KEY "win"
#elif LL_DARWIN
#   define LL_PLATFORM_KEY "mac"
#elif LL_LINUX
#   define LL_PLATFORM_KEY "lnx"
#else
#   error "Unknown Platform"
#endif
const char* gPlatform = LL_PLATFORM_KEY;

LLSD gDebugInfo;

U32	gFrameCount = 0;
U32 gForegroundFrameCount = 0; // number of frames that app window was in foreground
LLPumpIO* gServicePump = NULL;

U64MicrosecondsImplicit gFrameTime = 0;
F32SecondsImplicit gFrameTimeSeconds = 0.f;
F32SecondsImplicit gFrameIntervalSeconds = 0.f;
F32 gFPSClamped = 10.f;						// Pretend we start at target rate.
F32 gFrameDTClamped = 0.f;					// Time between adjacent checks to network for packets
U64MicrosecondsImplicit	gStartTime = 0; // gStartTime is "private", used only to calculate gFrameTimeSeconds

LLTimer gRenderStartTime;
LLFrameTimer gForegroundTime;
LLFrameTimer gLoggedInTime;
LLTimer gLogoutTimer;
static const F32 LOGOUT_REQUEST_TIME = 6.f;  // this will be cut short by the LogoutReply msg.
F32 gLogoutMaxTime = LOGOUT_REQUEST_TIME;


S32 gPendingMetricsUploads = 0;


bool				gDisconnected = false;

// used to restore texture state after a mode switch
LLFrameTimer	gRestoreGLTimer;
bool			gRestoreGL = false;
bool			gUseWireframe = false;

LLMemoryInfo gSysMemory;
U64Bytes gMemoryAllocated(0); // updated in display_stats() in llviewerdisplay.cpp

std::string gLastVersionChannel;

LLVector3			gWindVec(3.0, 3.0, 0.0);
LLVector3			gRelativeWindVec(0.0, 0.0, 0.0);

U32		gPacketsIn = 0;

bool				gPrintMessagesThisFrame = false;

bool gRandomizeFramerate = false;
bool gPeriodicSlowFrame = false;

bool gCrashOnStartup = false;
bool gLogoutInProgress = false;

bool gSimulateMemLeak = false;

// We don't want anyone, especially threads working on the graphics pipeline,
// to have to block due to this WorkQueue being full.
WorkQueue gMainloopWork("mainloop", 1024*1024);

////////////////////////////////////////////////////////////
// Internal globals... that should be removed.

// Like LLLogChat::cleanFileName() and LLDir::getScrubbedFileName() but replaces spaces also.
std::string SafeFileName(std::string filename)
{
	std::string invalidChars = "\"\'\\/?*:.<>| ";
	S32 position = filename.find_first_of(invalidChars);
	while (position != filename.npos)
	{
		filename[position] = '_';
		position = filename.find_first_of(invalidChars, position);
	}
	return filename;
}
// TODO: Readd SAFE_FILE_NAME_PREFIX stuff after FmodEx merge.... <FS:CR>
// contruct unique filename prefix so we only report crashes for US and not other viewers.
//const std::string SAFE_FILE_NAME_PREFIX(SafeFileName(llformat("%s %d.%d.%d.%d",
//															  LL_CHANNEL,
//															  LL_VERSION_MAJOR,
//															  LL_VERSION_MINOR,
//															  LL_VERSION_PATCH,
//															  LL_VERSION_BUILD )));
const std::string SAFE_FILE_NAME_PREFIX(SafeFileName(APP_NAME));
static std::string gArgs;
const int MAX_MARKER_LENGTH = 1024;
const std::string MARKER_FILE_NAME(SAFE_FILE_NAME_PREFIX + ".exec_marker"); //FS orig modified LL
const std::string START_MARKER_FILE_NAME(SAFE_FILE_NAME_PREFIX + ".start_marker"); //FS new modified LL new
const std::string ERROR_MARKER_FILE_NAME(SAFE_FILE_NAME_PREFIX + ".error_marker"); //FS orig modified LL
const std::string LLERROR_MARKER_FILE_NAME(SAFE_FILE_NAME_PREFIX + ".llerror_marker"); //FS orig modified LL
const std::string LOGOUT_MARKER_FILE_NAME(SAFE_FILE_NAME_PREFIX + ".logout_marker"); //FS orig modified LL

//static bool gDoDisconnect = false;
// [RLVa:KB] - Checked: RLVa-2.3
bool gDoDisconnect = false;
// [/RLVa:KB]
static std::string gLaunchFileOnQuit;

// Used on Win32 for other apps to identify our window (eg, win_setup)
// Note: Changing this breaks compatibility with SLURL handling, try to avoid it.
const char* const VIEWER_WINDOW_CLASSNAME = "Second Life";

//----------------------------------------------------------------------------

// List of entries from strings.xml to always replace
static std::set<std::string> default_trans_args;
void init_default_trans_args()
{
	default_trans_args.insert("SECOND_LIFE"); // World
	default_trans_args.insert("APP_NAME");
	default_trans_args.insert("CAPITALIZED_APP_NAME");
	default_trans_args.insert("CURRENT_GRID"); //<FS:AW make CURRENT_GRID a default substitution>
	default_trans_args.insert("SECOND_LIFE_GRID");
	default_trans_args.insert("SUPPORT_SITE");
	// This URL shows up in a surprising number of places in various skin
	// files. We really only want to have to maintain a single copy of it.
	default_trans_args.insert("create_account_url");
	default_trans_args.insert("DOWNLOAD_URL"); //<FS:CR> Viewer download url
	default_trans_args.insert("VIEWER_GENERATION"); // <FS:Ansariel> Viewer generation (major version number)
	default_trans_args.insert("SHORT_VIEWER_GENERATION"); // <FS:Ansariel> Viewer generation (major version number)
	default_trans_args.insert("APP_NAME_ABBR"); // <FS:Ansariel> Appreviated application title
}

std::string gWindowTitle;

struct SettingsFile : public LLInitParam::Block<SettingsFile>
{
	Mandatory<std::string>	name;
	Optional<std::string>	file_name;
	Optional<bool>			required,
							persistent;
	Optional<std::string>	file_name_setting;

	SettingsFile()
	:	name("name"),
		file_name("file_name"),
		required("required", false),
		persistent("persistent", true),
		file_name_setting("file_name_setting")
	{}
};

struct SettingsGroup : public LLInitParam::Block<SettingsGroup>
{
	Mandatory<std::string>	name;
	Mandatory<S32>			path_index;
	Multiple<SettingsFile>	files;

	SettingsGroup()
	:	name("name"),
		path_index("path_index"),
		files("file")
	{}
};

struct SettingsFiles : public LLInitParam::Block<SettingsFiles>
{
	Multiple<SettingsGroup>	groups;

	SettingsFiles()
	: groups("group")
	{}
};


//----------------------------------------------------------------------------
// Metrics logging control constants
//----------------------------------------------------------------------------
static const F32 METRICS_INTERVAL_DEFAULT = 600.0;
static const F32 METRICS_INTERVAL_QA = 30.0;
static F32 app_metrics_interval = METRICS_INTERVAL_DEFAULT;
static bool app_metrics_qa_mode = false;

void idle_afk_check()
{
	// check idle timers
	F32 current_idle = gAwayTriggerTimer.getElapsedTimeF32();
	// <FS:CR> Cache frequently hit location
	static LLCachedControl<S32> sAFKTimeout(gSavedSettings, "AFKTimeout");
// [RLVa:KB] - Checked: 2010-05-03 (RLVa-1.2.0g) | Modified: RLVa-1.2.0g
	// Enforce an idle time of 30 minutes if @allowidle=n restricted
	S32 afk_timeout = (!gRlvHandler.hasBehaviour(RLV_BHVR_ALLOWIDLE)) ? sAFKTimeout : 60 * 30;
// [/RLVa:KB]
//	F32 afk_timeout  = gSavedSettings.getS32("AFKTimeout");
	// <FS:CR> Explicit conversions just cos.
	//if (afk_timeout && (current_idle > afk_timeout) && ! gAgent.getAFK())
	if (static_cast<S32>(afk_timeout) && (current_idle > static_cast<F32>(afk_timeout)) && ! gAgent.getAFK())
	{
		LL_INFOS("IdleAway") << "Idle more than " << afk_timeout << " seconds: automatically changing to Away status" << LL_ENDL;
		gAgent.setAFK();
	}
}

// A callback set in LLAppViewer::init()
static void ui_audio_callback(const LLUUID& uuid)
{
	if (gAudiop)
	{
		SoundData soundData(uuid, gAgent.getID(), 1.0f, LLAudioEngine::AUDIO_TYPE_UI);
		gAudiop->triggerSound(soundData);
	}
}

// A callback set in LLAppViewer::init()
static void deferred_ui_audio_callback(const LLUUID& uuid)
{
	if (gAudiop)
	{
		SoundData soundData(uuid, gAgent.getID(), 1.0f, LLAudioEngine::AUDIO_TYPE_UI);
		LLDeferredSounds::instance().deferSound(soundData);
	}
}

bool	create_text_segment_icon_from_url_match(LLUrlMatch* match,LLTextBase* base)
{
	if(!match || !base || base->getPlainText())
		return false;

	LLUUID match_id = match->getID();

	LLIconCtrl* icon;

	if( match->getMenuName() == "menu_url_group.xml" // See LLUrlEntryGroup constructor
		|| gAgent.isInGroup(match_id, true)) //This check seems unfiting, urls are either /agent or /group
	{
		LLGroupIconCtrl::Params icon_params;
		icon_params.group_id = match_id;
		icon_params.rect = LLRect(0, 16, 16, 0);
		icon_params.visible = true;
		icon = LLUICtrlFactory::instance().create<LLGroupIconCtrl>(icon_params);
	}
	else
	{
		LLAvatarIconCtrl::Params icon_params;
		icon_params.avatar_id = match_id;
		icon_params.rect = LLRect(0, 16, 16, 0);
		icon_params.visible = true;
		icon = LLUICtrlFactory::instance().create<LLAvatarIconCtrl>(icon_params);
	}

	LLInlineViewSegment::Params params;
	params.force_newline = false;
	params.view = icon;
	params.left_pad = 4;
	params.right_pad = 4;
	params.top_pad = -2;
	params.bottom_pad = 2;

	base->appendWidget(params," ",false);

	return true;
}


// Use these strictly for things that are constructed at startup,
// or for things that are performance critical.  JC
static void settings_to_globals()
{
	LLBUTTON_H_PAD		= gSavedSettings.getS32("ButtonHPad");
	BTN_HEIGHT_SMALL	= gSavedSettings.getS32("ButtonHeightSmall");
	BTN_HEIGHT			= gSavedSettings.getS32("ButtonHeight");

	MENU_BAR_HEIGHT		= gSavedSettings.getS32("MenuBarHeight");
	MENU_BAR_WIDTH		= gSavedSettings.getS32("MenuBarWidth");

	LLSurface::setTextureSize(gSavedSettings.getU32("RegionTextureSize"));

#if LL_DARWIN
    LLRender::sGLCoreProfile = true;
#else
    LLRender::sGLCoreProfile = gSavedSettings.getBOOL("RenderGLContextCoreProfile");
#endif
	LLRender::sNsightDebugSupport = gSavedSettings.getBOOL("RenderNsightDebugSupport");
	LLImageGL::sGlobalUseAnisotropic	= gSavedSettings.getBOOL("RenderAnisotropic");
	LLImageGL::sCompressTextures		= gSavedSettings.getBOOL("RenderCompressTextures");
	LLVOVolume::sLODFactor				= llclamp(gSavedSettings.getF32("RenderVolumeLODFactor"), 0.01f, MAX_LOD_FACTOR);
	LLVOVolume::sDistanceFactor			= 1.f-LLVOVolume::sLODFactor * 0.1f;
	LLVolumeImplFlexible::sUpdateFactor = gSavedSettings.getF32("RenderFlexTimeFactor");
	LLVOTree::sTreeFactor				= gSavedSettings.getF32("RenderTreeLODFactor");
	LLVOAvatar::sLODFactor				= llclamp(gSavedSettings.getF32("RenderAvatarLODFactor"), 0.f, MAX_AVATAR_LOD_FACTOR);
	LLVOAvatar::sPhysicsLODFactor		= llclamp(gSavedSettings.getF32("RenderAvatarPhysicsLODFactor"), 0.f, MAX_AVATAR_LOD_FACTOR);
	LLVOAvatar::updateImpostorRendering(gSavedSettings.getU32("RenderAvatarMaxNonImpostors"));
	LLVOAvatar::sVisibleInFirstPerson	= gSavedSettings.getBOOL("FirstPersonAvatarVisible");
	// clamp auto-open time to some minimum usable value
	LLFolderView::sAutoOpenTime			= llmax(0.25f, gSavedSettings.getF32("FolderAutoOpenDelay"));
	LLSelectMgr::sRectSelectInclusive	= gSavedSettings.getBOOL("RectangleSelectInclusive");
	LLSelectMgr::sRenderHiddenSelections = gSavedSettings.getBOOL("RenderHiddenSelections");
	LLSelectMgr::sRenderLightRadius = gSavedSettings.getBOOL("RenderLightRadius");

	gAgentPilot.setNumRuns(gSavedSettings.getS32("StatsNumRuns"));
	gAgentPilot.setQuitAfterRuns(gSavedSettings.getBOOL("StatsQuitAfterRuns"));
	gAgent.setHideGroupTitle(gSavedSettings.getBOOL("RenderHideGroupTitle"));

	gDebugWindowProc = gSavedSettings.getBOOL("DebugWindowProc");
	gShowObjectUpdates = gSavedSettings.getBOOL("ShowObjectUpdates");
    LLWorldMapView::setScaleSetting(gSavedSettings.getF32("MapScale"));
	
#if LL_DARWIN
    LLWindowMacOSX::sUseMultGL = gSavedSettings.getBOOL("RenderAppleUseMultGL");
	gHiDPISupport = gSavedSettings.getBOOL("RenderHiDPI");
#endif
}

static void settings_modify()
{
    LLPipeline::sRenderTransparentWater = gSavedSettings.getBOOL("RenderTransparentWater");
    LLPipeline::sRenderDeferred = true; // false is deprecated
    LLRenderTarget::sUseFBO             = LLPipeline::sRenderDeferred;
    LLVOSurfacePatch::sLODFactor        = gSavedSettings.getF32("RenderTerrainLODFactor");
    LLVOSurfacePatch::sLODFactor *= LLVOSurfacePatch::sLODFactor; //square lod factor to get exponential range of [1,4]
    gDebugGL       = gDebugGLSession || gDebugSession;
    gDebugPipeline = gSavedSettings.getBOOL("RenderDebugPipeline");
}

class LLFastTimerLogThread : public LLThread
{
public:
	std::string mFile;

	LLFastTimerLogThread(std::string& test_name) : LLThread("fast timer log")
 	{
		std::string file_name = test_name + std::string(".slp");
		mFile = gDirUtilp->getExpandedFilename(LL_PATH_LOGS, file_name);
	}

	void run()
	{
		llofstream os(mFile.c_str());

		while (!LLAppViewer::instance()->isQuitting())
		{
			LLTrace::BlockTimer::writeLog(os);
			os.flush();
			ms_sleep(32);
		}

		os.close();
	}
};

//virtual
bool LLAppViewer::initSLURLHandler()
{
	// does nothing unless subclassed
	return false;
}

//virtual
bool LLAppViewer::sendURLToOtherInstance(const std::string& url)
{
	// does nothing unless subclassed
	return false;
}

//----------------------------------------------------------------------------
// LLAppViewer definition

// Static members.
// The single viewer app.
LLAppViewer* LLAppViewer::sInstance = NULL;
LLTextureCache* LLAppViewer::sTextureCache = NULL;
LLImageDecodeThread* LLAppViewer::sImageDecodeThread = NULL;
LLTextureFetch* LLAppViewer::sTextureFetch = NULL;
LLPurgeDiskCacheThread* LLAppViewer::sPurgeDiskCacheThread = NULL;

std::string getRuntime()
{
	return llformat("%.4f", (F32)LLTimer::getElapsedSeconds().value());
}

LLAppViewer::LLAppViewer()
:	mMarkerFile(),
	mLogoutMarkerFile(),
	mReportedCrash(false),
	mNumSessions(0),
    mGeneralThreadPool(nullptr),
	mPurgeCache(false),
	mPurgeCacheOnExit(false),
	mPurgeUserDataOnExit(false),
	mSecondInstance(false),
	mUpdaterNotFound(false),
	mSavedFinalSnapshot(false),
	mSavePerAccountSettings(false),		// don't save settings on logout unless login succeeded.
	mQuitRequested(false),
	mLogoutRequestSent(false),
	mLastAgentControlFlags(0),
	mLastAgentForceUpdate(0),
	mMainloopTimeout(NULL),
	mAgentRegionLastAlive(false),
	mRandomizeFramerate(LLCachedControl<bool>(gSavedSettings,"Randomize Framerate", false)),
	mPeriodicSlowFrame(LLCachedControl<bool>(gSavedSettings,"Periodic Slow Frame", false)),
	mFastTimerLogThread(NULL),
	mSettingsLocationList(NULL),
	mIsFirstRun(false),
	mSaveSettingsOnExit(true),		// <FS:Zi> Backup Settings
	mPurgeTextures(false) // <FS:Ansariel> FIRE-13066
{
	if(NULL != sInstance)
	{
		LL_ERRS() << "Oh no! An instance of LLAppViewer already exists! LLAppViewer is sort of like a singleton." << LL_ENDL;
	}

    mDumpPath ="";
	// Need to do this initialization before we do anything else, since anything
	// that touches files should really go through the lldir API
   
	// <FS:ND> Init our custom directories, not from SecondLife

	// gDirUtilp->initAppDirs("SecondLife");
#if ADDRESS_SIZE == 64
	gDirUtilp->initAppDirs( APP_NAME + "_x64" );
#else
	gDirUtilp->initAppDirs(APP_NAME);
#endif

	// </FS:ND>

	//
	// IMPORTANT! Do NOT put anything that will write
	// into the log files during normal startup until AFTER
	// we run the "program crashed last time" error handler below.
	//
	sInstance = this;

	gLoggedInTime.stop();

	processMarkerFiles();
	//
	// OK to write stuff to logs now, we've now crash reported if necessary
	//

	LLLoginInstance::instance().setPlatformInfo(gPlatform, LLOSInfo::instance().getOSVersionString(), LLOSInfo::instance().getOSStringSimple());

	// Under some circumstances we want to read the static_debug_info.log file
	// from the previous viewer run between this constructor call and the
	// init() call, which will overwrite the static_debug_info.log file for
	// THIS run. So setDebugFileNames() early.
#   ifdef LL_BUGSPLAT
	// MAINT-8917: don't create a dump directory just for the
	// static_debug_info.log file
	std::string logdir = gDirUtilp->getExpandedFilename(LL_PATH_LOGS, "");
#   else // ! LL_BUGSPLAT
	// write Google Breakpad minidump files to a per-run dump directory to avoid multiple viewer issues.
	std::string logdir = gDirUtilp->getExpandedFilename(LL_PATH_DUMP, "");
#   endif // ! LL_BUGSPLAT
	mDumpPath = logdir;

	setDebugFileNames(logdir);
}

LLAppViewer::~LLAppViewer()
{
	delete mSettingsLocationList;

	destroyMainloopTimeout();

	// If we got to this destructor somehow, the app didn't hang.
	removeMarkerFiles();
}

class LLUITranslationBridge : public LLTranslationBridge
{
public:
	virtual std::string getString(const std::string &xml_desc)
	{
		return LLTrans::getString(xml_desc);
	}
};


bool LLAppViewer::init()
{
	setupErrorHandling(mSecondInstance);

	nd::octree::debug::setOctreeLogFilename( gDirUtilp->getExpandedFilename(LL_PATH_LOGS, "octree.log" ) ); // <FS:ND/> Filename to log octree options to.
	nd::etw::init(); // <FS:ND/> Init event tracing.


	//
	// Start of the application
	//

    // <FS:Ansariel> Move further down after translation system has been initialized
    //LLTranslationBridge::ptr_t trans = std::make_shared<LLUITranslationBridge>();
    //LLSettingsType::initClass(trans);
    // </FS:Ansariel>

	// initialize SSE options
	LLVector4a::initClass();

	//initialize particle index pool
	LLVOPartGroup::initClass();



	// set skin search path to default, will be overridden later
	// this allows simple skinned file lookups to work
// [SL:KB] - Patch: Viewer-Skins | Checked: 2012-12-26 (Catznip-3.4)
	gDirUtilp->setSkinFolder("default", "", "en");
// [/SL:KB]
//	gDirUtilp->setSkinFolder("default", "en");

//	initLoggingAndGetLastDuration();

	//
	// OK to write stuff to logs now, we've now crash reported if necessary
	//
	
// <FS>
	// SJ/AO:  Reset Configuration here, if our marker file exists. Configuration needs to be reset before settings files 
	// are read in to avoid file locks.

	mPurgeSettings = false;
	std::string clear_settings_filename = gDirUtilp->getExpandedFilename(LL_PATH_LOGS,"CLEAR");
	LLAPRFile clear_file ;
	if (clear_file.isExist(clear_settings_filename))
	{
		mPurgeSettings = true;
		LL_INFOS() << "Purging configuration..." << LL_ENDL;
		std::string delem = gDirUtilp->getDirDelimiter();

		LLFile::remove(gDirUtilp->getExpandedFilename(LL_PATH_LOGS,"CLEAR"));
		
		//[ADD - Clear Usersettings : SJ] - Delete directories beams, beamsColors, windlight in usersettings
		LLFile::rmdir(gDirUtilp->getExpandedFilename(LL_PATH_USER_SETTINGS, "beams") );
		LLFile::rmdir(gDirUtilp->getExpandedFilename(LL_PATH_USER_SETTINGS, "beamsColors") );
		LLFile::rmdir(gDirUtilp->getExpandedFilename(LL_PATH_USER_SETTINGS, "windlight" + delem + "water") );
		LLFile::rmdir(gDirUtilp->getExpandedFilename(LL_PATH_USER_SETTINGS, "windlight" + delem + "days") );
		LLFile::rmdir(gDirUtilp->getExpandedFilename(LL_PATH_USER_SETTINGS, "windlight" + delem + "skies") );
		LLFile::rmdir(gDirUtilp->getExpandedFilename(LL_PATH_USER_SETTINGS, "windlight") );		

		// We don't delete the entire folder to avoid data loss of config files unrelated to the current binary. -AO
		//gDirUtilp->deleteFilesInDir(user_dir, "*.*");
		
		// Alphabetised
		LLFile::remove(gDirUtilp->getExpandedFilename(LL_PATH_USER_SETTINGS, "account_settings_phoenix.xml"));
		LLFile::remove(gDirUtilp->getExpandedFilename(LL_PATH_USER_SETTINGS, "agents.xml"));
		LLFile::remove(gDirUtilp->getExpandedFilename(LL_PATH_USER_SETTINGS, "bin_conf.dat"));
		LLFile::remove(gDirUtilp->getExpandedFilename(LL_PATH_USER_SETTINGS, "client_list_v2.xml"));
		LLFile::remove(gDirUtilp->getExpandedFilename(LL_PATH_USER_SETTINGS, "colors.xml"));
		LLFile::remove(gDirUtilp->getExpandedFilename(LL_PATH_USER_SETTINGS, "ignorable_dialogs.xml"));
		LLFile::remove(gDirUtilp->getExpandedFilename(LL_PATH_USER_SETTINGS, "grids.remote.xml"));
		LLFile::remove(gDirUtilp->getExpandedFilename(LL_PATH_USER_SETTINGS, "grids.user.xml"));
		LLFile::remove(gDirUtilp->getExpandedFilename(LL_PATH_USER_SETTINGS, "password.dat"));
		LLFile::remove(gDirUtilp->getExpandedFilename(LL_PATH_USER_SETTINGS, "quick_preferences.xml"));
		LLFile::remove(gDirUtilp->getExpandedFilename(LL_PATH_USER_SETTINGS, "releases.xml"));
		LLFile::remove(gDirUtilp->getExpandedFilename(LL_PATH_USER_SETTINGS, CRASH_SETTINGS_FILE));
		
		std::string user_dir = gDirUtilp->getExpandedFilename( LL_PATH_USER_SETTINGS , "", "");
		gDirUtilp->deleteFilesInDir(user_dir, "feature*.txt");
		gDirUtilp->deleteFilesInDir(user_dir, "gpu*.txt");
		gDirUtilp->deleteFilesInDir(user_dir, "settings_*.xml");

		// Remove misc OS user app dirs
		std::string base_dir = gDirUtilp->getOSUserAppDir() + delem;
		
		LLFile::rmdir(base_dir + "browser_profile");
		LLFile::rmdir(base_dir + "data");
		
		// Delete per-user files below
		LLDirIterator dir_it(base_dir, "*");
		std::string dir_name;
		while (dir_it.next(dir_name))
		{
			if (LLFile::isdir(base_dir + delem + dir_name))
			{
				std::string per_user_dir_glob = base_dir + delem + dir_name + delem;

				LLFile::remove(per_user_dir_glob + "filters.xml");
				LLFile::remove(per_user_dir_glob + "medialist.xml");
				LLFile::remove(per_user_dir_glob + "plugin_cookies.xml");
				LLFile::remove(per_user_dir_glob + "screen_last*.*");
				LLFile::remove(per_user_dir_glob + "search_history.xml");
				LLFile::remove(per_user_dir_glob + "settings_friends_groups.xml");
				LLFile::remove(per_user_dir_glob + "settings_per_account.xml");
				LLFile::remove(per_user_dir_glob + "teleport_history.xml");
				LLFile::remove(per_user_dir_glob + "texture_list_last.xml");
				LLFile::remove(per_user_dir_glob + "toolbars.xml");
				LLFile::remove(per_user_dir_glob + "typed_locations.xml");
				LLFile::remove(per_user_dir_glob + "url_history.xml");
				LLFile::remove(per_user_dir_glob + "volume_settings.xml");
				LLFile::rmdir(per_user_dir_glob + "browser_profile");
			}
		}
	}
// </FS>
	init_default_trans_args();

    // inits from settings.xml and from strings.xml
	if (!initConfiguration())
		return false;

	LL_INFOS("InitInfo") << "Configuration initialized." << LL_ENDL ;
	//set the max heap size.
	initMaxHeapSize() ;
	LLCoros::instance().setStackSize(gSavedSettings.getS32("CoroutineStackSize"));

	// Although initLoggingAndGetLastDuration() is the right place to mess with
	// setFatalFunction(), we can't query gSavedSettings until after
	// initConfiguration().
	S32 rc(gSavedSettings.getS32("QAModeTermCode"));
	if (rc >= 0)
	{
		// QAModeTermCode set, terminate with that rc on LL_ERRS. Use
		// _exit() rather than exit() because normal cleanup depends too
		// much on successful startup!
		LLError::setFatalFunction([rc](const std::string&){ _exit(rc); });
	}

	// <FS:Ansariel> Get rid of unused LLAllocator
    //mAlloc.setProfilingEnabled(gSavedSettings.getBOOL("MemProfiling"));

	// Initialize the non-LLCurl libcurl library.  Should be called
	// before consumers (LLTextureFetch).
	mAppCoreHttp.init();

	LL_INFOS("InitInfo") << "LLCore::Http initialized." << LL_ENDL ;

    LLMachineID::init();

	{
		if (gSavedSettings.getBOOL("QAModeMetrics"))
		{
			app_metrics_qa_mode = true;
			app_metrics_interval = METRICS_INTERVAL_QA;
		}
		LLViewerAssetStatsFF::init();
	}

	initThreads();
	LL_INFOS("InitInfo") << "Threads initialized." << LL_ENDL ;

	// Initialize settings early so that the defaults for ignorable dialogs are
	// picked up and then correctly re-saved after launching the updater (STORM-1268).
	LLUI::settings_map_t settings_map;
	settings_map["config"] = &gSavedSettings;
	settings_map["ignores"] = &gWarningSettings;
	settings_map["floater"] = &gSavedSettings; // *TODO: New settings file
	settings_map["account"] = &gSavedPerAccountSettings;

	// <FS:Ansariel> Optional legacy notification well
	gSavedSettings.setBOOL("FSInternalLegacyNotificationWell", gSavedSettings.getBOOL("FSLegacyNotificationWell"));

	LLUI::initParamSingleton(settings_map,
		LLUIImageList::getInstance(),
		ui_audio_callback,
		deferred_ui_audio_callback);
	LL_INFOS("InitInfo") << "UI initialized." << LL_ENDL ;

	// NOW LLUI::getLanguage() should work. gDirUtilp must know the language
	// for this session ASAP so all the file-loading commands that follow,
	// that use findSkinnedFilenames(), will include the localized files.
// [SL:KB] - Patch: Viewer-Skins | Checked: 2012-12-26 (Catznip-3.4)
	gDirUtilp->setSkinFolder(gDirUtilp->getSkinFolder(), gDirUtilp->getSkinThemeFolder(),LLUI::getLanguage());
// [/SL:KB]
//	gDirUtilp->setSkinFolder(gDirUtilp->getSkinFolder(), LLUI::getLanguage());

	// Setup LLTrans after LLUI::initClass has been called.
	initStrings();

	// <FS:Ansariel> Moved down here translation system has been initialized
	// initialize LLWearableType translation bridge.
	// Will immediately use LLTranslationBridge to init LLWearableDictionary
	LLTranslationBridge::ptr_t trans = std::make_shared<LLUITranslationBridge>();
	LLWearableType::initParamSingleton(trans);
	LLSettingsType::initParamSingleton(trans);
	// </FS:Ansariel>

	// Setup notifications after LLUI::initClass() has been called.
	LLNotifications::instance();
	LL_INFOS("InitInfo") << "Notifications initialized." << LL_ENDL ;

	//////////////////////////////////////////////////////////////////////////////
	//////////////////////////////////////////////////////////////////////////////
	//////////////////////////////////////////////////////////////////////////////
	//////////////////////////////////////////////////////////////////////////////
	// *FIX: The following code isn't grouped into functions yet.

	//
	// Various introspection concerning the libs we're using - particularly
	// the libs involved in getting to a full login screen.
	//
	LL_INFOS("InitInfo") << "J2C Engine is: " << LLImageJ2C::getEngineInfo() << LL_ENDL;
	LL_INFOS("InitInfo") << "libcurl version is: " << LLCore::LLHttp::getCURLVersion() << LL_ENDL;

	/////////////////////////////////////////////////
	// OS-specific login dialogs
	/////////////////////////////////////////////////

	//test_cached_control();

	// track number of times that app has run
	mNumSessions = gSavedSettings.getS32("NumSessions");
	mNumSessions++;
	gSavedSettings.setS32("NumSessions", mNumSessions);

	// LLKeyboard relies on LLUI to know what some accelerator keys are called.
	LLKeyboard::setStringTranslatorFunc( LLTrans::getKeyboardString );

	// Provide the text fields with callbacks for opening Urls
	LLUrlAction::setOpenURLCallback(boost::bind(&LLWeb::loadURL, _1, LLStringUtil::null, LLStringUtil::null));
	LLUrlAction::setOpenURLInternalCallback(boost::bind(&LLWeb::loadURLInternal, _1, LLStringUtil::null, LLStringUtil::null, false));
	LLUrlAction::setOpenURLExternalCallback(boost::bind(&LLWeb::loadURLExternal, _1, true, LLStringUtil::null));
	LLUrlAction::setExecuteSLURLCallback(&LLURLDispatcher::dispatchFromTextEditor);

	// Let code in llui access the viewer help floater
	LLUI::getInstance()->mHelpImpl = LLViewerHelp::getInstance();

	LL_INFOS("InitInfo") << "UI initialization is done." << LL_ENDL ;

	// Load translations for tooltips
	LLFloater::initClass();
	LLUrlFloaterDispatchHandler::registerInDispatcher();

	/////////////////////////////////////////////////

	LLToolMgr::getInstance(); // Initialize tool manager if not already instantiated

	// <FS:ND/> Contruct singleton early.
	// Otherwise it will get constructed inside the texture decode thread and this will lead to deadlocks:
	// - Let "Thread I" be the image decode threat that causes the creation of FSAssetBlack. 
	// - Thread I holds a lock to a mutex the mainthread is sleeping on.
	// - Thread I will defer the singleton creation to the mainthread, which will cause Thread I to sleep on a mutex till the mainthread is done creating the object.
	// - The mainthread can never wake up and create the object due do it sleeping on something Tread I must release.
	// - Thread I can never wake up and release the mutex as the mainthread can never wake up and wake thread I again.
	FSAssetBlacklist::getInstance();

	LLViewerFloaterReg::registerFloaters();

	/////////////////////////////////////////////////
	//
	// Load settings files
	//
	//
	LLGroupMgr::parseRoleActions("role_actions.xml");

	LLAgent::parseTeleportMessages("teleport_strings.xml");

	// load MIME type -> media impl mappings
	std::string mime_types_name;
#if LL_DARWIN
	mime_types_name = "mime_types_mac.xml";
#elif LL_LINUX
	mime_types_name = "mime_types_linux.xml";
#else
	mime_types_name = "mime_types.xml";
#endif
	LLMIMETypes::parseMIMETypes( mime_types_name );

	// Copy settings to globals. *TODO: Remove or move to appropriage class initializers
	settings_to_globals();
	// Setup settings listeners
	settings_setup_listeners();
	// Modify settings based on system configuration and compile options
	settings_modify();

	// Find partition serial number (Windows) or hardware serial (Mac)
	mSerialNumber = generateSerialNumber();

	// do any necessary set-up for accepting incoming SLURLs from apps
	initSLURLHandler();

	if(false == initHardwareTest())
	{
		// Early out from user choice.
		return false;
	}
	LL_INFOS("InitInfo") << "Hardware test initialization done." << LL_ENDL ;

	// Prepare for out-of-memory situations, during which we will crash on
	// purpose and save a dump.
#if LL_WINDOWS && LL_RELEASE_FOR_DOWNLOAD && LL_USE_SMARTHEAP
	MemSetErrorHandler(first_mem_error_handler);
#endif // LL_WINDOWS && LL_RELEASE_FOR_DOWNLOAD && LL_USE_SMARTHEAP

	// *Note: this is where gViewerStats used to be created.

	if (!initCache())
	{
		LL_WARNS("InitInfo") << "Failed to init cache" << LL_ENDL;
		std::ostringstream msg;
		msg << LLTrans::getString("MBUnableToAccessFile");
		OSMessageBox(msg.str(),LLStringUtil::null,OSMB_OK);
		return 0;
	}
	LL_INFOS("InitInfo") << "Cache initialization is done." << LL_ENDL ;

    // Initialize event recorder
    LLViewerEventRecorder::createInstance();

	//
	// Initialize the window
	//
	gGLActive = true;
	initWindow();
	LL_INFOS("InitInfo") << "Window is initialized." << LL_ENDL ;

    // writeSystemInfo can be called after window is initialized (gViewerWindow non-null)
    writeSystemInfo();

	// initWindow also initializes the Feature List, so now we can initialize this global.
	LLCubeMap::sUseCubeMaps = LLFeatureManager::getInstance()->isFeatureAvailable("RenderCubeMap");

	// call all self-registered classes
	LLInitClassList::instance().fireCallbacks();

	LLFolderViewItem::initClass(); // SJB: Needs to happen after initWindow(), not sure why but related to fonts

	gGLManager.getGLInfo(gDebugInfo);
	gGLManager.printGLInfoString();

	// If we don't have the right GL requirements, exit.
	if (!gGLManager.mHasRequirements)
	{
        // already handled with a MBVideoDrvErr
		return 0;
	}

	// Without SSE2 support we will crash almost immediately, warn here.
	if (!gSysCPU.hasSSE2())
	{
		// can't use an alert here since we're exiting and
		// all hell breaks lose.
		OSMessageBox(
			LLNotifications::instance().getGlobalString("UnsupportedCPUSSE2"),
			LLStringUtil::null,
			OSMB_OK);
		return 0;
	}

	// alert the user if they are using unsupported hardware
	if(!gSavedSettings.getBOOL("AlertedUnsupportedHardware"))
	{
		bool unsupported = false;
		LLSD args;
		std::string minSpecs;

		// get cpu data from xml
		std::stringstream minCPUString(LLNotifications::instance().getGlobalString("UnsupportedCPUAmount"));
		S32 minCPU = 0;
		minCPUString >> minCPU;

		// get RAM data from XML
		std::stringstream minRAMString(LLNotifications::instance().getGlobalString("UnsupportedRAMAmount"));
		U64Bytes minRAM;
		minRAMString >> minRAM;

		if(!LLFeatureManager::getInstance()->isGPUSupported() && LLFeatureManager::getInstance()->getGPUClass() != GPU_CLASS_UNKNOWN)
		{
			minSpecs += LLNotifications::instance().getGlobalString("UnsupportedGPU");
			minSpecs += "\n";
			unsupported = true;
		}
		if(gSysCPU.getMHz() < minCPU)
		{
			minSpecs += LLNotifications::instance().getGlobalString("UnsupportedCPU");
			minSpecs += "\n";
			unsupported = true;
		}
		if(gSysMemory.getPhysicalMemoryKB() < minRAM)
		{
			minSpecs += LLNotifications::instance().getGlobalString("UnsupportedRAM");
			minSpecs += "\n";
			unsupported = true;
		}

		if (LLFeatureManager::getInstance()->getGPUClass() == GPU_CLASS_UNKNOWN)
		{
			LLNotificationsUtil::add("UnknownGPU");
		}

		if(unsupported)
		{
			if(!gSavedSettings.controlExists("WarnUnsupportedHardware")
				|| gSavedSettings.getBOOL("WarnUnsupportedHardware"))
			{
				args["MINSPECS"] = minSpecs;
				LLNotificationsUtil::add("UnsupportedHardware", args );
			}

		}
	}

#if LL_WINDOWS && ADDRESS_SIZE == 64
    if (gGLManager.mIsIntel)
    {
        // Check intel driver's version
        // Ex: "3.1.0 - Build 8.15.10.2559";
        std::string version = ll_safe_string((const char *)glGetString(GL_VERSION));

        const boost::regex is_intel_string("[0-9].[0-9].[0-9] - Build [0-9]{1,2}.[0-9]{2}.[0-9]{2}.[0-9]{4}");

        if (boost::regex_search(version, is_intel_string))
        {
            // Valid string, extract driver version
            std::size_t found = version.find("Build ");
            std::string driver = version.substr(found + 6);
            S32 v1, v2, v3, v4;
            S32 count = sscanf(driver.c_str(), "%d.%d.%d.%d", &v1, &v2, &v3, &v4);
            if (count > 0 && v1 <= 10)
            {
                LL_INFOS("AppInit") << "Detected obsolete intel driver: " << driver << LL_ENDL;

                if (!gViewerWindow->getInitAlert().empty() // graphic initialization crashed on last run
                    || LLVersionInfo::getInstance()->getChannelAndVersion() != gLastRunVersion // viewer was updated
                    || mNumSessions % 20 == 0 //periodically remind user to update driver
                    )
                {
                    LLUIString details = LLNotifications::instance().getGlobalString("UnsupportedIntelDriver");
                    std::string gpu_name = ll_safe_string((const char *)glGetString(GL_RENDERER));
                    LL_INFOS("AppInit") << "Notifying user about obsolete intel driver for " << gpu_name << LL_ENDL;
                    details.setArg("[VERSION]", driver);
                    details.setArg("[GPUNAME]", gpu_name);
                    S32 button = OSMessageBox(details.getString(),
                        LLStringUtil::null,
                        OSMB_YESNO);
                    if (OSBTN_YES == button && gViewerWindow)
                    {
                        std::string url = LLWeb::escapeURL(LLTrans::getString("IntelDriverPage"));
                        if (gViewerWindow->getWindow())
                        {
                            gViewerWindow->getWindow()->spawnWebBrowser(url, false);
                        }
                    }
                }
            }
        }
    }
#endif

    // Obsolete? mExpectedGLVersion is always zero
#if LL_WINDOWS
	if (gGLManager.mGLVersion < LLFeatureManager::getInstance()->getExpectedGLVersion())
	{
		std::string url;
		if (gGLManager.mIsIntel)
		{
			url = LLTrans::getString("IntelDriverPage");
		}
		else if (gGLManager.mIsNVIDIA)
		{
			url = LLTrans::getString("NvidiaDriverPage");
		}
		else if (gGLManager.mIsAMD)
		{
			url = LLTrans::getString("AMDDriverPage");
		}

		if (!url.empty())
		{
			LLNotificationsUtil::add("OldGPUDriver", LLSD().with("URL", url));
		}
	}
#endif


	// save the graphics card
	gDebugInfo["GraphicsCard"] = LLFeatureManager::getInstance()->getGPUString();

	// Save the current version to the prefs file
	gSavedSettings.setString("LastRunVersion",
							 LLVersionInfo::instance().getChannelAndVersion());

	gSimLastTime = gRenderStartTime.getElapsedTimeF32();
	gSimFrames = (F32)gFrameCount;

    if (gSavedSettings.getBOOL("JoystickEnabled"))
    {
        LLViewerJoystick::getInstance()->init(false);
    }

	try {
		initializeSecHandler();
	}
	catch (LLProtectedDataException& ex)
	{
		// <FS:Ansariel> Write exception message to log
      LL_WARNS() << "Error initializing SecHandlers: " << ex.what() << LL_ENDL;
	  LLNotificationsUtil::add("CorruptedProtectedDataStore");
	}

	gGLActive = false;

    // <FS:Ansariel> Disable updater
//#if LL_RELEASE_FOR_DOWNLOAD
//    // Skip updater if this is a non-interactive instance
//    if (!gSavedSettings.getBOOL("CmdLineSkipUpdater") && !gNonInteractive)
//    {
//        LLProcess::Params updater;
//        updater.desc = "updater process";
//        // Because it's the updater, it MUST persist beyond the lifespan of the
//        // viewer itself.
//        updater.autokill = false;
//        std::string updater_file;
//#if LL_WINDOWS
//        updater_file = "SLVersionChecker.exe";
//        updater.executable = gDirUtilp->getExpandedFilename(LL_PATH_EXECUTABLE, updater_file);
//#elif LL_DARWIN
//        updater_file = "SLVersionChecker";
//        updater.executable = gDirUtilp->add(gDirUtilp->getAppRODataDir(), "updater", updater_file);
//#else
//        updater_file = "SLVersionChecker";
//        updater.executable = gDirUtilp->getExpandedFilename(LL_PATH_EXECUTABLE, updater_file);
//#endif
//        // add LEAP mode command-line argument to whichever of these we selected
//        updater.args.add("leap");
//        // UpdaterServiceSettings
//        if (gSavedSettings.getBOOL("FirstLoginThisInstall"))
//        {
//            // Befor first login, treat this as 'manual' updates,
//            // updater won't install anything, but required updates
//            updater.args.add("0");
//        }
//        else
//        {
//            updater.args.add(stringize(gSavedSettings.getU32("UpdaterServiceSetting")));
//        }
//        // channel
//        updater.args.add(LLVersionInfo::instance().getChannel());
//        // testok
//        updater.args.add(stringize(gSavedSettings.getBOOL("UpdaterWillingToTest")));
//        // ForceAddressSize
//        updater.args.add(stringize(gSavedSettings.getU32("ForceAddressSize")));
//
//        try
//        {
//            // Run the updater. An exception from launching the updater should bother us.
//            LLLeap::create(updater, true);
//            mUpdaterNotFound = false;
//        }
//        catch (...)
//        {
//            LLUIString details = LLNotifications::instance().getGlobalString("LLLeapUpdaterFailure");
//            details.setArg("[UPDATER_APP]", updater_file);
//            OSMessageBox(
//                details.getString(),
//                LLStringUtil::null,
//                OSMB_OK);
//            mUpdaterNotFound = true;
//        }
//    }
//    else
//    {
//        LL_WARNS("InitInfo") << "Skipping updater check." << LL_ENDL;
//    }
//#endif //LL_RELEASE_FOR_DOWNLOAD
//
//    {
//        // Iterate over --leap command-line options. But this is a bit tricky: if
//        // there's only one, it won't be an array at all.
//        LLSD LeapCommand(gSavedSettings.getLLSD("LeapCommand"));
//        LL_DEBUGS("InitInfo") << "LeapCommand: " << LeapCommand << LL_ENDL;
//        if (LeapCommand.isDefined() && !LeapCommand.isArray())
//        {
//            // If LeapCommand is actually a scalar value, make an array of it.
//            // Have to do it in two steps because LeapCommand.append(LeapCommand)
//            // trashes content! :-P
//            LLSD item(LeapCommand);
//            LeapCommand.append(item);
//        }
//        BOOST_FOREACH(const std::string& leap, llsd::inArray(LeapCommand))
//        {
//            LL_INFOS("InitInfo") << "processing --leap \"" << leap << '"' << LL_ENDL;
//            // We don't have any better description of this plugin than the
//            // user-specified command line. Passing "" causes LLLeap to derive a
//            // description from the command line itself.
//            // Suppress LLLeap::Error exception: trust LLLeap's own logging. We
//            // don't consider any one --leap command mission-critical, so if one
//            // fails, log it, shrug and carry on.
//            LLLeap::create("", leap, false); // exception=false
//        }
//    }
//
//    if (gSavedSettings.getBOOL("QAMode") && gSavedSettings.getS32("QAModeEventHostPort") > 0)
//    {
//        LL_WARNS("InitInfo") << "QAModeEventHostPort DEPRECATED: "
//                             << "lleventhost no longer supported as a dynamic library"
//                             << LL_ENDL;
//    }
    // </FS:Ansariel>

	LLTextUtil::TextHelpers::iconCallbackCreationFunction = create_text_segment_icon_from_url_match;

	//EXT-7013 - On windows for some locale (Japanese) standard
	//datetime formatting functions didn't support some parameters such as "weekday".
	//Names for days and months localized in xml are also useful for Polish locale(STORM-107).
	std::string language = gSavedSettings.getString("Language");
	if(language == "ja" || language == "pl")
	{
		LLStringOps::setupWeekDaysNames(LLTrans::getString("dateTimeWeekdaysNames"));
		LLStringOps::setupWeekDaysShortNames(LLTrans::getString("dateTimeWeekdaysShortNames"));
		LLStringOps::setupMonthNames(LLTrans::getString("dateTimeMonthNames"));
		LLStringOps::setupMonthShortNames(LLTrans::getString("dateTimeMonthShortNames"));
		LLStringOps::setupDayFormat(LLTrans::getString("dateTimeDayFormat"));

		LLStringOps::sAM = LLTrans::getString("dateTimeAM");
		LLStringOps::sPM = LLTrans::getString("dateTimePM");
	}

	LLAgentLanguage::init();

    /// Tell the Coprocedure manager how to discover and store the pool sizes
    // what I wanted
    LLCoprocedureManager::getInstance()->setPropertyMethods(
        boost::bind(&LLControlGroup::getU32, boost::ref(gSavedSettings), _1),
        boost::bind(&LLControlGroup::declareU32, boost::ref(gSavedSettings), _1, _2, _3, LLControlVariable::PERSIST_ALWAYS));

	// initializing the settings sanity checker
	SanityCheck::instance().init();

	// <FS:Ansariel> Init debug rects
	LLView::sDebugRects = gSavedSettings.getBOOL("DebugViews");

	// TODO: consider moving proxy initialization here or LLCopocedureManager after proxy initialization, may be implement
	// some other protection to make sure we don't use network before initializng proxy

	/*----------------------------------------------------------------------*/
	// nat 2016-06-29 moved the following here from the former mainLoop().
	mMainloopTimeout = new LLWatchdogTimeout();

	// Create IO Pump to use for HTTP Requests.
	gServicePump = new LLPumpIO(gAPRPoolp);

	// Note: this is where gLocalSpeakerMgr and gActiveSpeakerMgr used to be instantiated.

	LLVoiceChannel::initClass();
	LLVoiceClient::initParamSingleton(gServicePump);
	// <FS:Ansariel> [FS communication UI]
	// LLVoiceChannel::setCurrentVoiceChannelChangedCallback(boost::bind(&LLFloaterIMContainer::onCurrentChannelChanged, _1), true);
	LLVoiceChannel::setCurrentVoiceChannelChangedCallback( boost::bind( &FSFloaterVoiceControls::sOnCurrentChannelChanged, _1 ), true );
	// </FS:Ansariel> [FS communication UI]

	joystick = LLViewerJoystick::getInstance();
	joystick->setNeedsReset(true);
	/*----------------------------------------------------------------------*/
	// Load User's bindings
	loadKeyBindings();

    //LLSimpleton creations
    LLEnvironment::createInstance();
    LLWorld::createInstance();
    LLSelectMgr::createInstance();
    LLViewerCamera::createInstance();

#if LL_WINDOWS
    if (!mSecondInstance)
    {
        gDirUtilp->deleteDirAndContents(gDirUtilp->getDumpLogsDirPath());
    }
#endif

	return true;
}

void LLAppViewer::initMaxHeapSize()
{
	//set the max heap size.
	//here is some info regarding to the max heap size:
	//------------------------------------------------------------------------------------------
	// OS       | setting | SL address bits | max manageable memory space | max heap size
	// Win 32   | default | 32-bit          | 2GB                         | < 1.7GB
	// Win 32   | /3G     | 32-bit          | 3GB                         | < 1.7GB or 2.7GB
	//Linux 32  | default | 32-bit          | 3GB                         | < 2.7GB
	//Linux 32  |HUGEMEM  | 32-bit          | 4GB                         | < 3.7GB
	//64-bit OS |default  | 32-bit          | 4GB                         | < 3.7GB
	//64-bit OS |default  | 64-bit          | N/A (> 4GB)                 | N/A (> 4GB)
	//------------------------------------------------------------------------------------------
	//currently SL is built under 32-bit setting, we set its max heap size no more than 1.6 GB.

 #ifndef LL_X86_64
    F32Gigabytes max_heap_size_gb = (F32Gigabytes)gSavedSettings.getF32("MaxHeapSize") ;
#else
    F32Gigabytes max_heap_size_gb = (F32Gigabytes)gSavedSettings.getF32("MaxHeapSize64");
#endif

    LLMemory::initMaxHeapSizeGB(max_heap_size_gb);
}


// externally visible timers
LLTrace::BlockTimerStatHandle FTM_FRAME("Frame");

bool LLAppViewer::frame()
{
	bool ret = false;

	if (gSimulateMemLeak)
	{
		try
		{
			ret = doFrame();
		}
		catch (const LLContinueError&)
		{
			LOG_UNHANDLED_EXCEPTION("");
		}
		catch (std::bad_alloc&)
		{
			LLMemory::logMemoryInfo(true);
			LLFloaterMemLeak* mem_leak_instance = LLFloaterReg::findTypedInstance<LLFloaterMemLeak>("mem_leaking");
			if (mem_leak_instance)
			{
				mem_leak_instance->stop();
			}
			LL_WARNS() << "Bad memory allocation in LLAppViewer::frame()!" << LL_ENDL;
		}
	}
	else
	{ 
		try
		{
			ret = doFrame();
		}
		catch (const LLContinueError&)
		{
			LOG_UNHANDLED_EXCEPTION("");
		}
	}

	return ret;
}

bool LLAppViewer::doFrame()
{
    LL_RECORD_BLOCK_TIME(FTM_FRAME);
    {
    // and now adjust the visuals from previous frame.
    if(LLPerfStats::tunables.userAutoTuneEnabled && LLPerfStats::tunables.tuningFlag != LLPerfStats::Tunables::Nothing)
    {
        LLPerfStats::tunables.applyUpdates();
    }

    LLPerfStats::RecordSceneTime T (LLPerfStats::StatType_t::RENDER_FRAME);
    if (!LLWorld::instanceExists())
    {
        LLWorld::createInstance();
    }

    LLEventPump& mainloop(LLEventPumps::instance().obtain("mainloop"));
    LLSD newFrame;
	LLTimer frameTimer; // <FS:Beq/> relocated - <FS:Ansariel> FIRE-22297: FPS limiter not working properly on Mac/Linux
    {
    	LLPerfStats::RecordSceneTime T (LLPerfStats::StatType_t::RENDER_IDLE); // perf stats
// <FS:Beq> profiling enablement. 
// This ifdef is optional but better to avoid even low overhead code in main loop where not needed.
#ifdef TRACY_ENABLE
		static bool one_time{false};
		static LLCachedControl<bool> defer_profiling(gSavedSettings, "DeferProfilingUntilConnected");
		if( !one_time && (gFrameCount % 10 == 0) )
		{

			// LL_INFOS() << "Profiler active: " <<  (LLProfiler::active?"True":"False") << LL_ENDL;
			// LL_INFOS() << "deferred_profiling: " <<  (defer_profiling?"True":"False") << LL_ENDL;
			// LL_INFOS() << "connected: " <<  (LL_PROFILE_IS_CONNECTED?"True":"False") << LL_ENDL;

			if( ( !LLProfiler::active ) && ( defer_profiling && LL_PROFILE_IS_CONNECTED ) )
			{
				LLProfiler::active = true;
				gSavedSettings.setBOOL( "ProfilingActive", LLProfiler::active );
				one_time=true; // prevent reset race if we disable manually.
				LL_INFOS() << "Profiler or collector connected" << LL_ENDL;
			}
			if( !defer_profiling )
			{
				// no point in checking if we are not waiting.
				// TODO(Beq): At the moment we have only two options
				// 1) start capturing immediately
				// 2) start capturing only when a profiler is connected
				// Ideally we could have another flag to control profiling at start
				// this would then allow a fully manual enablement.
				one_time = true;
				LL_INFOS() << "Manual profiling control selected" << LL_ENDL;
			}
		}
#endif
// </FS:Beq>
        nd::etw::logFrame(); // <FS:ND> Write the start of each frame. Even if our Provider (Firestorm) would be enabled, this has only light impact. Does nothing on OSX and Linux.
        {
            LL_PROFILE_ZONE_NAMED_CATEGORY_APP("df LLTrace");
            if (LLFloaterReg::instanceVisible("block_timers"))
            {
                LLTrace::BlockTimer::processTimes();
            }

            LLTrace::get_frame_recording().nextPeriod();
            LLTrace::BlockTimer::logStats();
        }

        LLTrace::get_thread_recorder()->pullFromChildren();

        //clear call stack records
        LL_CLEAR_CALLSTACKS();
    } 
    {
        {
            LLPerfStats::RecordSceneTime T(LLPerfStats::StatType_t::RENDER_IDLE); // ensure we have the entire top scope of frame covered (input event and coro)
            LL_PROFILE_ZONE_NAMED_CATEGORY_APP("df processMiscNativeEvents");
            pingMainloopTimeout("Main:MiscNativeWindowEvents");

            if (gViewerWindow)
            {
                LL_PROFILE_ZONE_NAMED_CATEGORY_APP("System Messages");
                gViewerWindow->getWindow()->processMiscNativeEvents();
            }

            {
                LL_PROFILE_ZONE_NAMED_CATEGORY_APP("df gatherInput")
                pingMainloopTimeout("Main:GatherInput");
            }

            if (gViewerWindow)
            {
                LL_PROFILE_ZONE_NAMED_CATEGORY_APP("System Messages");
                if (!restoreErrorTrap())
                {
                    LL_WARNS() << " Someone took over my signal/exception handler (post messagehandling)!" << LL_ENDL;
                }

                gViewerWindow->getWindow()->gatherInput();
            }

            //memory leaking simulation
            if (gSimulateMemLeak)
            {
                LLFloaterMemLeak* mem_leak_instance =
                    LLFloaterReg::findTypedInstance<LLFloaterMemLeak>("mem_leaking");
                if (mem_leak_instance)
                {
                    mem_leak_instance->idle();
                }
            }

            {
                LL_PROFILE_ZONE_NAMED_CATEGORY_APP("df mainloop")
                // canonical per-frame event
                mainloop.post(newFrame);
            }
            {
                LL_PROFILE_ZONE_NAMED_CATEGORY_APP("df suspend")
                // give listeners a chance to run
                llcoro::suspend();
                // if one of our coroutines threw an uncaught exception, rethrow it now
                LLCoros::instance().rethrow();
            }
        }

		if (!LLApp::isExiting())
		{
			pingMainloopTimeout("Main:JoystickKeyboard");

			// Scan keyboard for movement keys.  Command keys and typing
			// are handled by windows callbacks.  Don't do this until we're
			// done initializing.  JC
			if (gViewerWindow
				&& (gHeadlessClient || gViewerWindow->getWindow()->getVisible())
				&& gViewerWindow->getActive()
				&& !gViewerWindow->getWindow()->getMinimized()
				&& LLStartUp::getStartupState() == STATE_STARTED
				&& (gHeadlessClient || !gViewerWindow->getShowProgress())
				&& !gFocusMgr.focusLocked())
			{
                LLPerfStats::RecordSceneTime T (LLPerfStats::StatType_t::RENDER_IDLE);
				joystick->scanJoystick();
				gKeyboard->scanKeyboard();
                gViewerInput.scanMouse();
				// <FS:Ansariel> Chalice Yao's crouch toggle
				static LLCachedControl<bool> fsCrouchToggle(gSavedPerAccountSettings, "FSCrouchToggle");
				static LLCachedControl<bool> fsCrouchToggleStatus(gSavedPerAccountSettings, "FSCrouchToggleStatus");
				if (fsCrouchToggle && fsCrouchToggleStatus)
				{
					gAgent.moveUp(-1);
				}
				// </FS:Ansariel>
			}

			// Update state based on messages, user input, object idle.
			{
				{
					LL_PROFILE_ZONE_NAMED_CATEGORY_APP( "df pauseMainloopTimeout" )
					pauseMainloopTimeout(); // *TODO: Remove. Messages shouldn't be stalling for 20+ seconds!
				}

				{
                    LLPerfStats::RecordSceneTime T (LLPerfStats::StatType_t::RENDER_IDLE);
                    LL_PROFILE_ZONE_NAMED_CATEGORY_APP("df idle");
					idle();
				}

				{
					LL_PROFILE_ZONE_NAMED_CATEGORY_APP( "df resumeMainloopTimeout" )
					resumeMainloopTimeout();
				}
			}

			if (gDoDisconnect && (LLStartUp::getStartupState() == STATE_STARTED))
			{
				LL_PROFILE_ZONE_NAMED_CATEGORY_APP("Shutdown:SaveSnapshot");
				pauseMainloopTimeout();
				saveFinalSnapshot();

                if (LLVoiceClient::instanceExists())
                {
                    LLVoiceClient::getInstance()->terminate();
                }

				disconnectViewer();
				resumeMainloopTimeout();
			}

			// Render scene.
			// *TODO: Should we run display() even during gHeadlessClient?  DK 2011-02-18
            if (!LLApp::isExiting() && !gHeadlessClient && gViewerWindow)
            {
                LL_PROFILE_ZONE_NAMED_CATEGORY_APP("df Display");
                pingMainloopTimeout("Main:Display");
                gGLActive = true;

                display();

                {
                    LLPerfStats::RecordSceneTime T(LLPerfStats::StatType_t::RENDER_IDLE);
                    LL_PROFILE_ZONE_NAMED_CATEGORY_APP("df Snapshot");
                    pingMainloopTimeout("Main:Snapshot");
                    gPipeline.mReflectionMapManager.update();
                    LLFloaterSnapshot::update(); // take snapshots
                    LLFloaterSimpleSnapshot::update();
                    gGLActive = false;
                }

                if (LLViewerStatsRecorder::instanceExists())
                {
                    LLViewerStatsRecorder::instance().idle();
                }
            }
		}

		{
			LL_PROFILE_ZONE_NAMED_CATEGORY_APP( "df pauseMainloopTimeout2" )
			pingMainloopTimeout("Main:Sleep");

			pauseMainloopTimeout();
		}

		// Sleep and run background threads
		{
			//LL_RECORD_BLOCK_TIME(SLEEP2);
			LL_PROFILE_ZONE_WARN( "Sleep2" )

			// yield some time to the os based on command line option
			static LLCachedControl<S32> yield_time(gSavedSettings, "YieldTime", -1);
			if(yield_time >= 0)
			{
                LL_PROFILE_ZONE_NAMED_CATEGORY_APP("Yield");
				LL_PROFILE_ZONE_NUM( yield_time )
				ms_sleep(yield_time);
			}

			if (gNonInteractive)
			{
				S32 non_interactive_ms_sleep_time = 100;
				LLAppViewer::getTextureCache()->pause();
				ms_sleep(non_interactive_ms_sleep_time);
			}

			// yield cooperatively when not running as foreground window
			// and when not quiting (causes trouble at mac's cleanup stage)
			if (!LLApp::isExiting()
				&& ((gViewerWindow && !gViewerWindow->getWindow()->getVisible())
					|| !gFocusMgr.getAppHasFocus()))
			{
				// Sleep if we're not rendering, or the window is minimized.
				static LLCachedControl<S32> s_background_yield_time(gSavedSettings, "BackgroundYieldTime", 40);
				// <FS:Ansariel> FIRE-32722: Make sure to idle if actually minimized
				//S32 milliseconds_to_sleep = llclamp((S32)s_background_yield_time, 0, 1000);
				S32 milliseconds_to_sleep = llclamp((S32)s_background_yield_time, (gViewerWindow && gViewerWindow->getWindow()->getMinimized()) ? 1 : 0, 1000);
				// </FS:Ansariel>
				// don't sleep when BackgroundYieldTime set to 0, since this will still yield to other threads
				// of equal priority on Windows
				if (milliseconds_to_sleep > 0)
				{
                    LLPerfStats::RecordSceneTime T ( LLPerfStats::StatType_t::RENDER_SLEEP );
                    ms_sleep(milliseconds_to_sleep);
					// also pause worker threads during this wait period
					LLAppViewer::getTextureCache()->pause();
				}
			}

			if (mRandomizeFramerate)
			{
				ms_sleep(rand() % 200);
			}

			if (mPeriodicSlowFrame
				&& (gFrameCount % 10 == 0))
			{
				LL_INFOS() << "Periodic slow frame - sleeping 500 ms" << LL_ENDL;
				ms_sleep(500);
			}

			S32 total_work_pending = 0;
			S32 total_io_pending = 0;
			{
				S32 work_pending = 0;
				S32 io_pending = 0;
				F32 max_time = llmin(gFrameIntervalSeconds.value() *10.f, 1.f);
				// <FS:Beq> instrument image decodes
				{
					LL_PROFILE_ZONE_NAMED_CATEGORY_APP("updateTextureThreads");
				work_pending += updateTextureThreads(max_time);
				}	// <FS:Beq/> instrument image decodes

				{
                    LL_PROFILE_ZONE_NAMED_CATEGORY_APP("LFS Thread");
 					io_pending += LLLFSThread::updateClass(1);
				}

				if (io_pending > 1000)
				{
					ms_sleep(llmin(io_pending/100,100)); // give the lfs some time to catch up
				}

				total_work_pending += work_pending ;
				total_io_pending += io_pending ;

			}

			{
				LL_PROFILE_ZONE_NAMED_CATEGORY_APP( "df gMeshRepo" )
				gMeshRepo.update() ;
			}

			if(!total_work_pending) //pause texture fetching threads if nothing to process.
			{
				LL_PROFILE_ZONE_NAMED_CATEGORY_APP( "df getTextureCache" )
				LLAppViewer::getTextureCache()->pause();
				LLAppViewer::getTextureFetch()->pause();
			}
			if(!total_io_pending) //pause file threads if nothing to process.
			{
				LL_PROFILE_ZONE_NAMED_CATEGORY_APP( "df LLVFSThread" )
				LLLFSThread::sLocal->pause();
			}

			// <FS:Ansariel> FIRE-22297: FPS limiter not working properly on Mac/Linux
			static LLCachedControl<U32> max_fps(gSavedSettings, "FramePerSecondLimit");
			static LLCachedControl<bool> fsLimitFramerate(gSavedSettings, "FSLimitFramerate");
			if (fsLimitFramerate && LLStartUp::getStartupState() == STATE_STARTED && !gTeleportDisplay && !logoutRequestSent() && max_fps > F_APPROXIMATELY_ZERO)
			{
				// Sleep a while to limit frame rate.
				LLPerfStats::RecordSceneTime T ( LLPerfStats::StatType_t::RENDER_FPSLIMIT );
				F32 min_frame_time = 1.f / (F32)max_fps;
				S32 milliseconds_to_sleep = llclamp((S32)((min_frame_time - frameTimer.getElapsedTimeF64()) * 1000.f), 0, 1000);
				if (milliseconds_to_sleep > 0)
				{
					LL_PROFILE_ZONE_NAMED_CATEGORY_APP("sleep2");
					ms_sleep(milliseconds_to_sleep);
				}
			}
			frameTimer.reset();
			// </FS:Ansariel>
			{
				LL_PROFILE_ZONE_NAMED_CATEGORY_APP( "df resumeMainloopTimeout" )
			    resumeMainloopTimeout();
			}
			pingMainloopTimeout("Main:End");
		}
	}

	if (LLApp::isExiting())
	{
		// Save snapshot for next time, if we made it through initialization
		if (STATE_STARTED == LLStartUp::getStartupState())
		{
			saveFinalSnapshot();
		}

		if (LLVoiceClient::instanceExists())
		{
			LLVoiceClient::getInstance()->terminate();
		}

		delete gServicePump;
		gServicePump = NULL;

		destroyMainloopTimeout();

		LL_INFOS() << "Exiting main_loop" << LL_ENDL;
	}
    }LLPerfStats::StatsRecorder::endFrame();
    LL_PROFILER_FRAME_END

	return ! LLApp::isRunning();
}

S32 LLAppViewer::updateTextureThreads(F32 max_time)
{
	S32 work_pending = 0;
	{
        LL_PROFILE_ZONE_NAMED_CATEGORY_APP("Texture Cache");
 		work_pending += LLAppViewer::getTextureCache()->update(max_time); // unpauses the texture cache thread
	}
	{
        LL_PROFILE_ZONE_NAMED_CATEGORY_APP("Image Decode");
	 	work_pending += LLAppViewer::getImageDecodeThread()->update(max_time); // unpauses the image thread
	}
	{
        LL_PROFILE_ZONE_NAMED_CATEGORY_APP("Image Fetch");
	 	work_pending += LLAppViewer::getTextureFetch()->update(max_time); // unpauses the texture fetch thread
	}
	return work_pending;
}

void LLAppViewer::flushLFSIO()
{
    S32 pending = LLLFSThread::updateClass(0);
    if (pending > 0)
    {
        LL_INFOS() << "Waiting for pending IO to finish: " << pending << LL_ENDL;
        while (1)
        {
            pending = LLLFSThread::updateClass(0);
            if (!pending)
            {
                break;
            }
            ms_sleep(100);
        }
    }
}

bool LLAppViewer::cleanup()
{
    LLAtmosphere::cleanupClass();

	//ditch LLVOAvatarSelf instance
	gAgentAvatarp = NULL;

    LLNotifications::instance().clear();

	// workaround for DEV-35406 crash on shutdown
	LLEventPumps::instance().reset();

	GrowlManager::destroyManager(); // <FS> Growl support

	//dump scene loading monitor results
	if (LLSceneMonitor::instanceExists())
	{
		if (!isSecondInstance())
		{
            std::string dump_path = gDirUtilp->getExpandedFilename(LL_PATH_LOGS, "scene_monitor_results.csv");
			LLSceneMonitor::instance().dumpToFile(dump_path);
		}
		LLSceneMonitor::deleteSingleton();
	}

	// There used to be an 'if (LLFastTimerView::sAnalyzePerformance)' block
	// here, completely redundant with the one that occurs later in this same
	// function. Presumably the duplication was due to an automated merge gone
	// bad. Not knowing which instance to prefer, we chose to retain the later
	// one because it happens just after mFastTimerLogThread is deleted. This
	// comment is in case we guessed wrong, so we can move it here instead.

#if LL_LINUX
	// remove any old breakpad minidump files from the log directory
	if (! isError())
	{
		std::string logdir = gDirUtilp->getExpandedFilename(LL_PATH_LOGS, "");
		gDirUtilp->deleteFilesInDir(logdir, "*-*-*-*-*.dmp");
	}
#endif

	// Kill off LLLeap objects. We can find them all because LLLeap is derived
	// from LLInstanceTracker.
	LLLeap::instance_snapshot().deleteAll();

	//flag all elements as needing to be destroyed immediately
	// to ensure shutdown order
	LLMortician::setZealous(true);

    // Give any remaining SLPlugin instances a chance to exit cleanly.
    LLPluginProcessParent::shutdown();

	disconnectViewer();
	LLViewerCamera::deleteSingleton();

	LL_INFOS() << "Viewer disconnected" << LL_ENDL;
	
	if (gKeyboard)
	{
		gKeyboard->resetKeys();
	}

	display_cleanup();

	release_start_screen(); // just in case

	LLError::logToFixedBuffer(NULL); // stop the fixed buffer recorder

	LL_INFOS() << "Cleaning Up" << LL_ENDL;

	// <FS:Zi> Backup Settings
	if(mSaveSettingsOnExit)
	{
	// </FS:Zi>
	// FIRE-4871: Save per-account settings earlier -- TS
	std::string per_account_settings_file = gSavedSettings.getString("PerAccountSettingsFile");
	if (per_account_settings_file.empty())
	{
		LL_INFOS() << "Not saving per-account settings; don't know the account name yet." << LL_ENDL;
	}
	// Only save per account settings if the previous login succeeded, otherwise
	// we might end up with a cleared out settings file in case a previous login
	// failed after loading per account settings. -Zi
	else if (!mSavePerAccountSettings)
	{
		LL_INFOS() << "Not saving per-account settings; last login was not successful." << LL_ENDL;
	}
	else
	{
		gSavedPerAccountSettings.saveToFile(per_account_settings_file, true);
		LL_INFOS() << "First time: Saved per-account settings to " <<
		        per_account_settings_file << LL_ENDL;
	}
	gSavedSettings.saveToFile(gSavedSettings.getString("ClientSettingsFile"), true);
	// /FIRE-4871
	// <FS:Zi> Backup Settings
	}
	else
	{
		LL_INFOS() << "Not saving settings, to prevent settings restore failure." << LL_ENDL;
	}
	// </FS:Zi>

	// shut down mesh streamer
	gMeshRepo.shutdown();

	// <FS:ND> FIRE-8385 Crash on exit in Havok. It is hard to say why it happens, as we only have the binary Havok blob. This is a hack around it.
	// Due to the fact the process is going to die anyway, the OS will clean up any reources left by not calling quitSystem.
	// The OpenSim version does not use Havok, it is okay to call shutdown then.
#ifndef HAVOK_TPV
	// shut down Havok
	LLPhysicsExtensions::quitSystem();
#endif // </FS:ND>

	// <FS:ND> FIRE-20152; save avatar render settings during cleanup, not in the dtor of the static instance.
	// Otherwise the save will happen during crt termination when most of the viewers infrastructure is in a non deterministic state
	if( FSAvatarRenderPersistence::instanceExists() )
		FSAvatarRenderPersistence::getInstance()->deleteSingleton();
	// </FS:ND>

	// Must clean up texture references before viewer window is destroyed.
	if(LLHUDManager::instanceExists())
	{
		LLHUDManager::getInstance()->updateEffects();
		LLHUDObject::updateAll();
		LLHUDManager::getInstance()->cleanupEffects();
		LLHUDObject::cleanupHUDObjects();
		LL_INFOS() << "HUD Objects cleaned up" << LL_ENDL;
	}

	LLKeyframeDataCache::clear();

 	// End TransferManager before deleting systems it depends on (Audio, AssetStorage)
#if 0 // this seems to get us stuck in an infinite loop...
	gTransferManager.cleanup();
#endif

	// Note: this is where gWorldMap used to be deleted.

	// Note: this is where gHUDManager used to be deleted.
	if(LLHUDManager::instanceExists())
	{
		LLHUDManager::getInstance()->shutdownClass();
	}

	delete gAssetStorage;
	gAssetStorage = NULL;

	LLPolyMesh::freeAllMeshes();

	LLStartUp::cleanupNameCache();

	// Note: this is where gLocalSpeakerMgr and gActiveSpeakerMgr used to be deleted.

	if (LLWorldMap::instanceExists())
	{
		LLWorldMap::getInstance()->reset(); // release any images
	}

	LLCalc::cleanUp();

	LL_INFOS() << "Global stuff deleted" << LL_ENDL;

	if (gAudiop)
	{
        LL_INFOS() << "Shutting down audio" << LL_ENDL;

        // be sure to stop the internet stream cleanly BEFORE destroying the interface to stop it.
        gAudiop->stopInternetStream();
        // shut down the streaming audio sub-subsystem first, in case it relies on not outliving the general audio subsystem.
		// <FS> FMOD fixes
		// LLStreamingAudioInterface *sai = gAudiop->getStreamingAudioImpl();
		// delete sai;
		// gAudiop->setStreamingAudioImpl(NULL);

        // shut down the audio subsystem
        gAudiop->shutdown();

		delete gAudiop;
		gAudiop = NULL;
	}

	// Note: this is where LLFeatureManager::getInstance()-> used to be deleted.

	// Patch up settings for next time
	// Must do this before we delete the viewer window,
	// such that we can suck rectangle information out of
	// it.
	cleanupSavedSettings();
	LL_INFOS() << "Settings patched up" << LL_ENDL;

	// delete some of the files left around in the cache.
	removeCacheFiles("*.wav");
	removeCacheFiles("*.tmp");
	removeCacheFiles("*.lso");
	removeCacheFiles("*.out");
	// <FS:Ansariel> Sound cache
	//removeCacheFiles("*.dsf");
	if (!gSavedSettings.getBOOL("FSKeepUnpackedCacheFiles"))
	{
		gDirUtilp->deleteFilesInDir(gDirUtilp->getExpandedFilename(LL_PATH_FS_SOUND_CACHE, ""), "*.dsf");
	}
	// </FS:Ansariel>
	removeCacheFiles("*.bodypart");
	removeCacheFiles("*.clothing");

	LL_INFOS() << "Cache files removed" << LL_ENDL;

	LL_INFOS() << "Shutting down Views" << LL_ENDL;

	// Destroy the UI
	if( gViewerWindow)
		gViewerWindow->shutdownViews();

	LL_INFOS() << "Cleaning up Inventory" << LL_ENDL;

	// Cleanup Inventory after the UI since it will delete any remaining observers
	// (Deleted observers should have already removed themselves)
	gInventory.cleanupInventory();

	LLCoros::getInstance()->printActiveCoroutines();

	LL_INFOS() << "Cleaning up Selections" << LL_ENDL;

	// Clean up selection managers after UI is destroyed, as UI may be observing them.
	// Clean up before GL is shut down because we might be holding on to objects with texture references
	LLSelectMgr::cleanupGlobals();

	LL_INFOS() << "Shutting down OpenGL" << LL_ENDL;

	// Shut down OpenGL
	if( gViewerWindow)
	{
		gViewerWindow->shutdownGL();

		// Destroy window, and make sure we're not fullscreen
		// This may generate window reshape and activation events.
		// Therefore must do this before destroying the message system.
		delete gViewerWindow;
		gViewerWindow = NULL;
		LL_INFOS() << "ViewerWindow deleted" << LL_ENDL;
	}

    LLSplashScreen::show();
    LLSplashScreen::update(LLTrans::getString("ShuttingDown"));

	LL_INFOS() << "Cleaning up Keyboard & Joystick" << LL_ENDL;

	// viewer UI relies on keyboard so keep it aound until viewer UI isa gone
	delete gKeyboard;
	gKeyboard = NULL;

    if (LLViewerJoystick::instanceExists())
    {
        // Turn off Space Navigator and similar devices
        LLViewerJoystick::getInstance()->terminate();
    }

	LL_INFOS() << "Cleaning up Objects" << LL_ENDL;

	LLViewerObject::cleanupVOClasses();

	SUBSYSTEM_CLEANUP(LLAvatarAppearance);

	SUBSYSTEM_CLEANUP(LLPostProcess);

	LLTracker::cleanupInstance();

	// *FIX: This is handled in LLAppViewerWin32::cleanup().
	// I'm keeping the comment to remember its order in cleanup,
	// in case of unforseen dependency.
	//#if LL_WINDOWS
	//	gDXHardware.cleanup();
	//#endif // LL_WINDOWS

	LLVolumeMgr* volume_manager = LLPrimitive::getVolumeManager();
	if (!volume_manager->cleanup())
	{
		LL_WARNS() << "Remaining references in the volume manager!" << LL_ENDL;
	}
	LLPrimitive::cleanupVolumeManager();

	LL_INFOS() << "Additional Cleanup..." << LL_ENDL;

	LLViewerParcelMgr::cleanupGlobals();

	// *Note: this is where gViewerStats used to be deleted.

 	//end_messaging_system();

	LLPrimitive::cleanupVolumeManager();
	SUBSYSTEM_CLEANUP(LLWorldMapView);
	SUBSYSTEM_CLEANUP(LLFolderViewItem);

	LL_INFOS() << "Saving Data" << LL_ENDL;

	// Store the time of our current logoff
	gSavedPerAccountSettings.setU32("LastLogoff", time_corrected());

    if (LLEnvironment::instanceExists())
    {
		//Store environment settings if necessary
        LLEnvironment::getInstance()->saveToSettings();
    }

	// Must do this after all panels have been deleted because panels that have persistent rects
	// save their rects on delete.
	if(mSaveSettingsOnExit)		// <FS:Zi> Backup Settings
	{
		gSavedSettings.saveToFile(gSavedSettings.getString("ClientSettingsFile"), true);

	LLUIColorTable::instance().saveUserSettings();

//<Firestorm Skin Cleanup>
	std::string skinSaved = gSavedSettings.getString("SkinCurrent");
	std::string themeSaved = gSavedSettings.getString("SkinCurrentTheme");
	if ((skinSaved != mCurrentSkin) || (themeSaved != mCurrentSkinTheme))
	{
		LL_INFOS() << "Clearing skin colors." << LL_ENDL;
		// Implementation to only purge skin colors
		LLUIColorTable::instance().saveUserSettingsPaletteOnly();

	}
//</Firestorm Skip Cleanup>
	}	// <FS:Zi> Backup Settings
	
	
	// <FS:Zi> Backup Settings
	if(mSaveSettingsOnExit)
	{
	std::string per_account_settings_file = gSavedSettings.getString("PerAccountSettingsFile");
	// </FS:Zi>
	// PerAccountSettingsFile should be empty if no user has been logged on.
	// *FIX:Mani This should get really saved in a "logoff" mode.
	// FIRE-4871: use the same file we picked out earlier -- TS
	if (per_account_settings_file.empty())
	{
		LL_INFOS() << "Not saving per-account settings; don't know the account name yet." << LL_ENDL;
	}
	// Only save per account settings if the previous login succeeded, otherwise
	// we might end up with a cleared out settings file in case a previous login
	// failed after loading per account settings.
	else if (!mSavePerAccountSettings)
	{
		LL_INFOS() << "Not saving per-account settings; last login was not successful." << LL_ENDL;
	}
	else
	{
		gSavedPerAccountSettings.saveToFile(per_account_settings_file, true);
		LL_INFOS() << "Second time: Saved per-account settings to " <<
		        per_account_settings_file << LL_ENDL;

		if (LLViewerParcelAskPlay::instanceExists())
		{
			LLViewerParcelAskPlay::getInstance()->saveSettings();
		}
	}
	// <FS:Zi> Backup Settings
	}
	else
	{
		LL_INFOS() << "Not saving settings, to prevent settings restore failure." << LL_ENDL;
	}
	// </FS:Zi>

	// We need to save all crash settings, even if they're defaults [see LLCrashLogger::loadCrashBehaviorSetting()]
	gCrashSettings.saveToFile(gSavedSettings.getString("CrashSettingsFile"), false);

	//std::string warnings_settings_filename = gDirUtilp->getExpandedFilename(LL_PATH_USER_SETTINGS, getSettingsFilename("Default", "Warnings"));
	std::string warnings_settings_filename = gDirUtilp->getExpandedFilename(LL_PATH_USER_SETTINGS, getSettingsFilename("User", "Warnings"));
	if(mSaveSettingsOnExit)		// <FS:Zi> Backup Settings
	gWarningSettings.saveToFile(warnings_settings_filename, true);

	// Save URL history file
	if(mSaveSettingsOnExit)		// <FS:Zi> Backup Settings
	LLURLHistory::saveFile("url_history.xml");

	// save mute list. gMuteList used to also be deleted here too.
	if (gAgent.isInitialized() && LLMuteList::instanceExists())
	{
		LLMuteList::getInstance()->cache(gAgent.getID());
	}

	//save call log list
	if (LLConversationLog::instanceExists())
	{
		LLConversationLog::instance().cache();
    }

    clearSecHandler();

	if (mPurgeCacheOnExit)
	{
		LL_INFOS() << "Purging all cache files on exit" << LL_ENDL;
		gDirUtilp->deleteFilesInDir(gDirUtilp->getExpandedFilename(LL_PATH_CACHE,""), "*.*");
		// <FS:Ansariel> Sound cache
		gDirUtilp->deleteFilesInDir(gDirUtilp->getExpandedFilename(LL_PATH_FS_SOUND_CACHE, ""), "*.*");
	}

	writeDebugInfo();

	LLLocationHistory::getInstance()->save();

	LLAvatarIconIDCache::getInstance()->save();

	// Stop the plugin read thread if it's running.
	LLPluginProcessParent::setUseReadThread(false);

	LL_INFOS() << "Shutting down Threads" << LL_ENDL;

	// Let threads finish
	LLTimer idleTimer;
	idleTimer.reset();
	const F64 max_idle_time = 5.f; // 5 seconds
	while(1)
	{
		S32 pending = 0;
		pending += LLAppViewer::getTextureCache()->update(1); // unpauses the worker thread
		pending += LLAppViewer::getImageDecodeThread()->update(1); // unpauses the image thread
		pending += LLAppViewer::getTextureFetch()->update(1); // unpauses the texture fetch thread
		pending += LLLFSThread::updateClass(0);
		F64 idle_time = idleTimer.getElapsedTimeF64();
		if(!pending)
		{
			break ; //done
		}
		else if(idle_time >= max_idle_time)
		{
			LL_WARNS() << "Quitting with pending background tasks." << LL_ENDL;
			break;
		}
	}

    if (mPurgeUserDataOnExit)
    {
        // Ideally we should not save anything from this session since it is going to be purged now,
        // but this is a very 'rare' case (user deleting himself), not worth overcomplicating 'save&cleanup' code
        std::string user_path = gDirUtilp->getOSUserAppDir() + gDirUtilp->getDirDelimiter() + LLStartUp::getUserId();
        gDirUtilp->deleteDirAndContents(user_path);
    }

	// Delete workers first
	// shotdown all worker threads before deleting them in case of co-dependencies
	mAppCoreHttp.requestStop();
	sTextureFetch->shutdown();
	sTextureCache->shutdown();
	sImageDecodeThread->shutdown();
	sPurgeDiskCacheThread->shutdown();
	if (mGeneralThreadPool)
	{
		mGeneralThreadPool->close();
	}

	sTextureFetch->shutDownTextureCacheThread() ;
    LLLFSThread::sLocal->shutdown();

	LL_INFOS() << "Shutting down message system" << LL_ENDL;
	end_messaging_system();

	// Non-LLCurl libcurl library
	mAppCoreHttp.cleanup();

	SUBSYSTEM_CLEANUP(LLFilePickerThread);
	SUBSYSTEM_CLEANUP(LLDirPickerThread);

	//MUST happen AFTER SUBSYSTEM_CLEANUP(LLCurl)
	delete sTextureCache;
    sTextureCache = NULL;
    if (sTextureFetch)
    {
        sTextureFetch->shutdown();
        sTextureFetch->waitOnPending();
        delete sTextureFetch;
        sTextureFetch = NULL;
    }
	delete sImageDecodeThread;
    sImageDecodeThread = NULL;
	delete mFastTimerLogThread;
	mFastTimerLogThread = NULL;
	delete sPurgeDiskCacheThread;
	sPurgeDiskCacheThread = NULL;
    delete mGeneralThreadPool;
    mGeneralThreadPool = NULL;

	if (LLFastTimerView::sAnalyzePerformance)
	{
		LL_INFOS() << "Analyzing performance" << LL_ENDL;

		std::string baseline_name = LLTrace::BlockTimer::sLogName + "_baseline.slp";
		std::string current_name  = LLTrace::BlockTimer::sLogName + ".slp";
		std::string report_name   = LLTrace::BlockTimer::sLogName + "_report.csv";

		LLFastTimerView::doAnalysis(
			gDirUtilp->getExpandedFilename(LL_PATH_LOGS, baseline_name),
			gDirUtilp->getExpandedFilename(LL_PATH_LOGS, current_name),
			gDirUtilp->getExpandedFilename(LL_PATH_LOGS, report_name));
	}

	SUBSYSTEM_CLEANUP(LLMetricPerformanceTesterBasic) ;

	LL_INFOS() << "Cleaning up Media and Textures" << LL_ENDL;

	//Note:
	//SUBSYSTEM_CLEANUP(LLViewerMedia) has to be put before gTextureList.shutdown()
	//because some new image might be generated during cleaning up media. --bao
	gTextureList.shutdown(); // shutdown again in case a callback added something
	LLUIImageList::getInstance()->cleanUp();

	SUBSYSTEM_CLEANUP(LLImage);
	SUBSYSTEM_CLEANUP(LLLFSThread);

	LL_INFOS() << "Misc Cleanup" << LL_ENDL;

	gSavedSettings.cleanup();
	LLUIColorTable::instance().clear();

	LLWatchdog::getInstance()->cleanup();

	LLViewerAssetStatsFF::cleanup();

	// If we're exiting to launch an URL, do that here so the screen
	// is at the right resolution before we launch IE.
	if (!gLaunchFileOnQuit.empty())
	{
		LL_INFOS() << "Launch file on quit." << LL_ENDL;
#if LL_WINDOWS
		// Indicate an application is starting.
		SetCursor(LoadCursor(NULL, IDC_WAIT));
#endif

		// HACK: Attempt to wait until the screen res. switch is complete.
		ms_sleep(1000);

		LLWeb::loadURLExternal( gLaunchFileOnQuit, false );
		LL_INFOS() << "File launched." << LL_ENDL;
	}
	// make sure nothing uses applyProxySettings by this point.
	LL_INFOS() << "Cleaning up LLProxy." << LL_ENDL;
	SUBSYSTEM_CLEANUP(LLProxy);
    LLCore::LLHttp::cleanup();

	ll_close_fail_log();

	LLError::LLCallStacks::cleanup();

	LLEnvironment::deleteSingleton();
	LLSelectMgr::deleteSingleton();
	LLViewerEventRecorder::deleteSingleton();
    LLWorld::deleteSingleton();
    LLVoiceClient::deleteSingleton();

	// It's not at first obvious where, in this long sequence, a generic cleanup
	// call OUGHT to go. So let's say this: as we migrate cleanup from
	// explicit hand-placed calls into the generic mechanism, eventually
	// all cleanup will get subsumed into the generic call. So the calls you
	// still see above are calls that MUST happen before the generic cleanup
	// kicks in.

	// This calls every remaining LLSingleton's cleanupSingleton() and
	// deleteSingleton() methods.
	LLSingletonBase::deleteAll();

    LLSplashScreen::hide();

    LL_INFOS() << "Goodbye!" << LL_ENDL;

	removeDumpDir();

	// return 0;
	return true;
}

void LLAppViewer::initGeneralThread()
{
    if (mGeneralThreadPool)
    {
        return;
    }

    mGeneralThreadPool = new LL::ThreadPool("General", 3);
    mGeneralThreadPool->start();
}

bool LLAppViewer::initThreads()
{
	static const bool enable_threads = true;

	LLImage::initClass(gSavedSettings.getBOOL("TextureNewByteRange"),gSavedSettings.getS32("TextureReverseByteRange"));

	LLLFSThread::initClass(enable_threads && true); // TODO: fix crashes associated with this shutdo

    //auto configure thread count
    LLSD threadCounts = gSavedSettings.getLLSD("ThreadPoolSizes");

    // get the number of concurrent threads that can run
    S32 cores = std::thread::hardware_concurrency();

    U32 max_cores = gSavedSettings.getU32("EmulateCoreCount");
    if (max_cores != 0)
    {
        cores = llmin(cores, (S32) max_cores);
    }

    // The only configurable thread count right now is ImageDecode
    // The viewer typically starts around 8 threads not including image decode, 
    // so try to leave at least one core free
    // <FS:Ansariel> Override image decode thread config
    //S32 image_decode_count = llclamp(cores - 9, 1, 8);
    S32 image_decode_count = llclamp(cores - 4, 1, 8);
    if (auto max_decodes = gSavedSettings.getU32("FSImageDecodeThreads"); max_decodes > 0)
    {
        image_decode_count = llclamp((S32)max_decodes, 1, 32);
    }
    // <FS:Ansariel>
    threadCounts["ImageDecode"] = image_decode_count;
    gSavedSettings.setLLSD("ThreadPoolSizes", threadCounts);

	// Image decoding
	LLAppViewer::sImageDecodeThread = new LLImageDecodeThread(enable_threads && true);
	LLAppViewer::sTextureCache = new LLTextureCache(enable_threads && true);
	LLAppViewer::sTextureFetch = new LLTextureFetch(LLAppViewer::getTextureCache(),
													enable_threads && true,
													app_metrics_qa_mode);

    // general task background thread (LLPerfStats, etc)
    LLAppViewer::instance()->initGeneralThread();

	LLAppViewer::sPurgeDiskCacheThread = new LLPurgeDiskCacheThread();

	if (LLTrace::BlockTimer::sLog || LLTrace::BlockTimer::sMetricLog)
	{
		LLTrace::BlockTimer::setLogLock(new LLMutex());
		mFastTimerLogThread = new LLFastTimerLogThread(LLTrace::BlockTimer::sLogName);
		mFastTimerLogThread->start();
	}

	// Mesh streaming and caching
	gMeshRepo.init();

	LLFilePickerThread::initClass();
	LLDirPickerThread::initClass();

	// *FIX: no error handling here!
	return true;
}

void errorCallback(LLError::ELevel level, const std::string &error_string)
{
    if (level == LLError::LEVEL_ERROR)
    {
        LLStringUtil::format_map_t map;
        map["ERROR_DETAILS"]=error_string;
        std::string error_display_string=LLTrans::getString("MBApplicationErrorDetails",map);

        // <FS:Ansariel> If we crash before loading the configuration, LLTrans
        //               won't be able to find the localized string, so we
        //               fall back to the English version instead of showing
        //               a dialog saying "MissingString("<LocalizationStringId>".
        std::string caption = LLTrans::getString("MBApplicationError");

        if (error_display_string.find("MissingString(") != std::string::npos)
        {
            error_display_string = "We are sorry, but Firestorm has crashed and needs to be closed. If you see this issue happening repeatedly, please contact our support team and submit the following message:\n\n[ERROR_DETAILS]";
            LLStringUtil::format(error_display_string, map);
        }
        if (caption.find("MissingString(") != std::string::npos)
        {
            caption = "Application Error - Don't Panic";
        }
        // </FS:Ansariel>

#if !LL_RELEASE_FOR_DOWNLOAD
        // <FS:Ansariel> Changed to fix missing string error upon early crash
        //if (OSBTN_CANCEL == OSMessageBox(error_display_string, LLTrans::getString("MBApplicationError"), OSMB_OKCANCEL))
        if (OSBTN_CANCEL == OSMessageBox(error_display_string, caption, OSMB_OKCANCEL))
            return;
#else
        // <FS:Ansariel> Changed to fix missing string error upon early crash
        //OSMessageBox(error_display_string, LLTrans::getString("MBApplicationError"), OSMB_OK);
        OSMessageBox(error_display_string, caption, OSMB_OK);
#endif // !LL_RELEASE_FOR_DOWNLOAD

        gDebugInfo["FatalMessage"] = error_string;
        // We're not already crashing -- we simply *intend* to crash. Since we
        // haven't actually trashed anything yet, we can afford to write the whole
        // static info file.
        LLAppViewer::instance()->writeDebugInfo();
    }
}

void errorMSG(const std::string& title_string, const std::string& message_string)
{
    if (!message_string.empty())
    {
        OSMessageBox(message_string, title_string.empty() ? LLTrans::getString("MBFatalError") : title_string, OSMB_OK);
    }
}

void LLAppViewer::initLoggingAndGetLastDuration()
{
    //
    // Set up logging defaults for the viewer
    //
    LLError::initForApplication( gDirUtilp->getExpandedFilename(LL_PATH_USER_SETTINGS, "")
                                ,gDirUtilp->getExpandedFilename(LL_PATH_APP_SETTINGS, "")
                                );
    LLError::addGenericRecorder(&errorCallback);
    //LLError::setTimeFunction(getRuntime);

    LLError::LLUserWarningMsg::setHandler(errorMSG);


    if (mSecondInstance)
    {
        LLFile::mkdir(gDirUtilp->getDumpLogsDirPath());
 
        LLUUID uid;
        uid.generate();
        LLError::logToFile(gDirUtilp->getDumpLogsDirPath(uid.asString() + ".log"));
    }
    else
    {
        // <FS:Ansariel> Remove old CEF log file (defined in dullahan.h)
        LLFile::remove(gDirUtilp->getExpandedFilename(LL_PATH_LOGS, "cef_log.txt"));

        // Remove the last ".old" log file.
        std::string old_log_file = gDirUtilp->getExpandedFilename(LL_PATH_LOGS,
            APP_NAME + ".old");
        LLFile::remove(old_log_file);

        // Get name of the log file
        std::string log_file = gDirUtilp->getExpandedFilename(LL_PATH_LOGS,
            APP_NAME + ".log");
        /*
        * Before touching any log files, compute the duration of the last run
        * by comparing the ctime of the previous start marker file with the ctime
        * of the last log file.
        */
        std::string start_marker_file_name = gDirUtilp->getExpandedFilename(LL_PATH_LOGS, START_MARKER_FILE_NAME);
        llstat start_marker_stat;
        llstat log_file_stat;
        std::ostringstream duration_log_stream; // can't log yet, so save any message for when we can below
        int start_stat_result = LLFile::stat(start_marker_file_name, &start_marker_stat);
        int log_stat_result = LLFile::stat(log_file, &log_file_stat);
        if (0 == start_stat_result && 0 == log_stat_result)
        {
            int elapsed_seconds = log_file_stat.st_ctime - start_marker_stat.st_ctime;
            // only report a last run time if the last viewer was the same version
            // because this stat will be counted against this version
            if (markerIsSameVersion(start_marker_file_name))
            {
                gLastExecDuration = elapsed_seconds;
            }
            else
            {
                duration_log_stream << "start marker from some other version; duration is not reported";
                gLastExecDuration = -1;
            }
        }
        else
        {
            // at least one of the LLFile::stat calls failed, so we can't compute the run time
            duration_log_stream << "duration stat failure; start: " << start_stat_result << " log: " << log_stat_result;
            gLastExecDuration = -1; // unknown
        }
        std::string duration_log_msg(duration_log_stream.str());

        // Create a new start marker file for comparison with log file time for the next run
        LLAPRFile start_marker_file;
        start_marker_file.open(start_marker_file_name, LL_APR_WB);
        if (start_marker_file.getFileHandle())
        {
            recordMarkerVersion(start_marker_file);
            start_marker_file.close();
        }

        // Rename current log file to ".old"
        LLFile::rename(log_file, old_log_file);

        // Set the log file to SecondLife.log
        LLError::logToFile(log_file);
        LL_INFOS() << "Started logging to " << log_file << LL_ENDL;
        if (!duration_log_msg.empty())
        {
            LL_WARNS("MarkerFile") << duration_log_msg << LL_ENDL;
        }
    }
}

bool LLAppViewer::loadSettingsFromDirectory(const std::string& location_key,
					    bool set_defaults)
{
	if (!mSettingsLocationList)
	{
		LL_ERRS() << "Invalid settings location list" << LL_ENDL;
	}

	BOOST_FOREACH(const SettingsGroup& group, mSettingsLocationList->groups)
	{
		// skip settings groups that aren't the one we requested
		if (group.name() != location_key) continue;

		ELLPath path_index = (ELLPath)group.path_index();
		if(path_index <= LL_PATH_NONE || path_index >= LL_PATH_LAST)
		{
			LL_ERRS() << "Out of range path index in app_settings/settings_files.xml" << LL_ENDL;
			return false;
		}

		BOOST_FOREACH(const SettingsFile& file, group.files)
		{
			// <FS:Ansariel> Skip quickprefs settings - we don't have a settings group
			//               for it as it's not a regular settings file
			if (file.name() == "QuickPreferences")
			{
				continue;
			}
			// </FS:Ansariel>

			LL_INFOS("Settings") << "Attempting to load settings for the group " << file.name()
			    << " - from location " << location_key << LL_ENDL;

			auto settings_group = LLControlGroup::getInstance(file.name);
			if(!settings_group)
			{
				LL_WARNS("Settings") << "No matching settings group for name " << file.name() << LL_ENDL;
				continue;
			}

			std::string full_settings_path;

			if (file.file_name_setting.isProvided()
				&& gSavedSettings.controlExists(file.file_name_setting))
			{
				// try to find filename stored in file_name_setting control
				full_settings_path = gSavedSettings.getString(file.file_name_setting());
				if (full_settings_path.empty())
				{
					continue;
				}
				else if (!gDirUtilp->fileExists(full_settings_path))
				{
					// search in default path
					full_settings_path = gDirUtilp->getExpandedFilename((ELLPath)path_index, full_settings_path);
				}
			}
			else
			{
				// by default, use specified file name
				full_settings_path = gDirUtilp->getExpandedFilename((ELLPath)path_index, file.file_name());
			}

			if(settings_group->loadFromFile(full_settings_path, set_defaults, file.persistent))
			{	// success!
				LL_INFOS("Settings") << "Loaded settings file " << full_settings_path << LL_ENDL;
			}
			else
			{	// failed to load
				if(file.required)
				{
                    LLError::LLUserWarningMsg::showMissingFiles();
					LL_ERRS() << "Error: Cannot load required settings file from: " << full_settings_path << LL_ENDL;
					return false;
				}
				else
				{
					// only complain if we actually have a filename at this point
					if (!full_settings_path.empty())
					{
						LL_INFOS("Settings") << "Cannot load " << full_settings_path << " - No settings found." << LL_ENDL;
					}
				}
			}
		}
	}

	return true;
}

std::string LLAppViewer::getSettingsFilename(const std::string& location_key,
											 const std::string& file)
{
	BOOST_FOREACH(const SettingsGroup& group, mSettingsLocationList->groups)
	{
		if (group.name() == location_key)
		{
			BOOST_FOREACH(const SettingsFile& settings_file, group.files)
			{
				if (settings_file.name() == file)
				{
					return settings_file.file_name;
				}
			}
		}
	}

	return std::string();
}

void LLAppViewer::loadColorSettings()
{
	LLUIColorTable::instance().loadFromSettings();
}

namespace
{
    void handleCommandLineError(LLControlGroupCLP& clp)
    {
		LL_WARNS() << "Error parsing command line options. Command Line options ignored."  << LL_ENDL;

		LL_INFOS() << "Command line usage:\n" << clp << LL_ENDL;

		OSMessageBox(STRINGIZE(LLTrans::getString("MBCmdLineError") << clp.getErrorMessage()),
					 LLStringUtil::null,
					 OSMB_OK);
    }
} // anonymous namespace

// Set a named control temporarily for this session, as when set via the command line --set option.
// Name can be specified as "<control_group>.<control_name>", with default group being Global.
bool tempSetControl(const std::string& name, const std::string& value)
{
	std::string name_part;
	std::string group_part;
	LLControlVariable* control = NULL;

	// Name can be further split into ControlGroup.Name, with the default control group being Global
	size_t pos = name.find('.');
	if (pos != std::string::npos)
	{
		group_part = name.substr(0, pos);
		name_part = name.substr(pos+1);
		LL_INFOS() << "Setting " << group_part << "." << name_part << " to " << value << LL_ENDL;
		auto g = LLControlGroup::getInstance(group_part);
		if (g) control = g->getControl(name_part);
	}
	else
	{
		LL_INFOS() << "Setting Global." << name << " to " << value << LL_ENDL;
		control = gSavedSettings.getControl(name);
	}

	if (control)
	{
		control->setValue(value, false);
		return true;
	}
	return false;
}

bool LLAppViewer::initConfiguration()
{
	//Load settings files list
	std::string settings_file_list = gDirUtilp->getExpandedFilename(LL_PATH_APP_SETTINGS, "settings_files.xml");
	LLXMLNodePtr root;
	bool success = LLXMLNode::parseFile(settings_file_list, root, NULL);
	if (!success)
	{
        LL_WARNS() << "Cannot load default configuration file " << settings_file_list << LL_ENDL;
        LLError::LLUserWarningMsg::showMissingFiles();
        if (gDirUtilp->fileExists(settings_file_list))
        {
            LL_ERRS() << "Cannot load default configuration file settings_files.xml. "
                << "Please reinstall viewer from https://www.firestormviewer.org/choose-your-platform/ "
                << "and contact https://www.firestormviewer.org/support if issue persists after reinstall."
                << LL_ENDL;
        }
        else
        {
            LL_ERRS() << "Default configuration file settings_files.xml not found. "
                << "Please reinstall viewer from https://www.firestormviewer.org/choose-your-platform/ "
                << "and contact https://www.firestormviewer.org/support if issue persists after reinstall."
                << LL_ENDL;
        }
	}

	mSettingsLocationList = new SettingsFiles();

	LLXUIParser parser;
	parser.readXUI(root, *mSettingsLocationList, settings_file_list);

	if (!mSettingsLocationList->validateBlock())
	{
        LLError::LLUserWarningMsg::showMissingFiles();
        LL_ERRS() << "Invalid settings file list " << settings_file_list << LL_ENDL;
	}

	// The settings and command line parsing have a fragile
	// order-of-operation:
	// - load defaults from app_settings
	// - set procedural settings values
	// - read command line settings
	// - selectively apply settings needed to load user settings.
    // - load overrides from user_settings
	// - apply command line settings (to override the overrides)
	// - load per account settings (happens in llstartup

	// - load defaults
	bool set_defaults = true;
	if(!loadSettingsFromDirectory("Default", set_defaults))
	{
		OSMessageBox(
			"Unable to load default settings file. The installation may be corrupted.",
			LLStringUtil::null,OSMB_OK);
		return false;
	}
	
	//<FS:Techwolf Lupindo>
	// load defaults overide here. Can not use settings_files.xml as path is different then above loading of defaults.
	std::string fsdata_defaults = gDirUtilp->getExpandedFilename(LL_PATH_USER_SETTINGS, llformat("fsdata_defaults.%s.xml", LLVersionInfo::getInstance()->getShortVersion().c_str()));
	std::string fsdata_global = "Global";
	std::shared_ptr<LLControlGroup> settings_group = LLControlGroup::getInstance(fsdata_global);
	if(settings_group && settings_group->loadFromFile(fsdata_defaults, set_defaults))
	{
		LL_INFOS() << "Loaded settings file " << fsdata_defaults << LL_ENDL;
	}
	//</FS:Techwolf Lupindo>

	initStrings(); // setup paths for LLTrans based on settings files only
	// - set procedural settings
	// Note: can't use LL_PATH_PER_SL_ACCOUNT for any of these since we haven't logged in yet
        //gSavedSettings.setString("ClientSettingsFile", gDirUtilp->getExpandedFilename(LL_PATH_USER_SETTINGS, getSettingsFilename("Default", "Global")));
        gSavedSettings.setString("ClientSettingsFile", gDirUtilp->getExpandedFilename(LL_PATH_USER_SETTINGS, getSettingsFilename("User", "Global")));
        gSavedSettings.setString("CrashSettingsFile", gDirUtilp->getExpandedFilename(LL_PATH_USER_SETTINGS, getSettingsFilename("User", "CrashSettings")));
	
#ifndef	LL_RELEASE_FOR_DOWNLOAD
	// provide developer build only overrides for these control variables that are not
	// persisted to settings.xml
	LLControlVariable* c = gSavedSettings.getControl("AllowMultipleViewers");
	if (c)
	{
		c->setValue(true, false);
	}

	gSavedSettings.setBOOL("QAMode", true );
	gSavedSettings.setS32("WatchdogEnabled", 0);
#endif

	// These are warnings that appear on the first experience of that condition.
	// They are already set in the settings_default.xml file, but still need to be added to LLFirstUse
	// for disable/reset ability
//	LLFirstUse::addConfigVariable("FirstBalanceIncrease");
//	LLFirstUse::addConfigVariable("FirstBalanceDecrease");
//	LLFirstUse::addConfigVariable("FirstSit");
//	LLFirstUse::addConfigVariable("FirstMap");
//	LLFirstUse::addConfigVariable("FirstGoTo");
//	LLFirstUse::addConfigVariable("FirstBuild");
//	LLFirstUse::addConfigVariable("FirstLeftClickNoHit");
//	LLFirstUse::addConfigVariable("FirstTeleport");
//	LLFirstUse::addConfigVariable("FirstOverrideKeys");
//	LLFirstUse::addConfigVariable("FirstAttach");
//	LLFirstUse::addConfigVariable("FirstAppearance");
//	LLFirstUse::addConfigVariable("FirstInventory");
//	LLFirstUse::addConfigVariable("FirstSandbox");
//	LLFirstUse::addConfigVariable("FirstFlexible");
//	LLFirstUse::addConfigVariable("FirstDebugMenus");
//	LLFirstUse::addConfigVariable("FirstSculptedPrim");
//	LLFirstUse::addConfigVariable("FirstVoice");
//	LLFirstUse::addConfigVariable("FirstMedia");

	// - read command line settings.
	LLControlGroupCLP clp;
	std::string	cmd_line_config	= gDirUtilp->getExpandedFilename(LL_PATH_APP_SETTINGS,
														  "cmd_line.xml");

	clp.configure(cmd_line_config, &gSavedSettings);

	if(!initParseCommandLine(clp))
	{
		handleCommandLineError(clp);
		return false;
	}

	// - selectively apply settings

	// If the user has specified a alternate settings file name.
	// Load	it now before loading the user_settings/settings.xml
	if(clp.hasOption("settings"))
	{
		std::string	user_settings_filename =
			gDirUtilp->getExpandedFilename(LL_PATH_USER_SETTINGS,
										   clp.getOption("settings")[0]);
		gSavedSettings.setString("ClientSettingsFile", user_settings_filename);
		// SJ: if asked to purge configuration, remove custom user-settings file before it will be read
		if (mPurgeSettings)
		{
			LLFile::remove(user_settings_filename);
		}

		LL_INFOS("Settings")	<< "Using command line specified settings filename: "
			<< user_settings_filename << LL_ENDL;
	}
	else
	{
		// SJ: if asked to purge configuration, remove default user-settings file before it will be read
		if (mPurgeSettings)
		{
			LLFile::remove(gDirUtilp->getExpandedFilename(LL_PATH_USER_SETTINGS, getSettingsFilename("User", "Global")));
		}

	}
	

	// - load overrides from user_settings
	loadSettingsFromDirectory("User");

	if (gSavedSettings.getBOOL("FirstRunThisInstall"))
	{
		// Set firstrun flag to indicate that some further init actiona should be taken
		// like determining screen DPI value and so on
		mIsFirstRun = true;

		// <FS>
		if (gSavedSettings.getString("SessionSettingsFile").empty())
		{
			gSavedSettings.setString("SessionSettingsFile", "settings_firestorm.xml");
		}
		// </FS>
		
		
		gSavedSettings.setBOOL("FirstRunThisInstall", false);
	}
	
// <FS:Beq> FIRE-29819 Set ForceShowGrid to true always, unless expressly disabled
// FSOpenSimAlwaysForcesShowGrid is added to allow closed grids to soft disable the default behaviour
#if OPENSIM && !SINGLEGRID
	if (!gSavedSettings.getBOOL("ForceShowGrid") && gSavedSettings.getBOOL("FSOpenSimAlwaysForceShowGrid"))
	{
		gSavedSettings.setBOOL("ForceShowGrid", true);
	}
#endif
// </FS:Beq>
	// <FS:CR> Compatibility with old backups
	// Put gSavedSettings here, gSavedPerAccountSettings in llstartup.cpp
	// *TODO: Should we keep these around forever or just three release cycles?
	if (gSavedSettings.getBOOL("FSFirstRunAfterSettingsRestore"))
	{
		// Nothing happened...
	}
	// </FS:CR>

	//WS: Set the usersessionsettingsfile to the account_SessionSettingsFile file. This allows settings_per_accounts to be per session.
	if(!gSavedSettings.getString("SessionSettingsFile").empty())
    {
		if(gSavedSettings.getString("UserSessionSettingsFile").empty())
			gSavedSettings.setString("UserSessionSettingsFile","account_" + gSavedSettings.getString("SessionSettingsFile"));
	}
	else
    {
        gSavedSettings.setString("UserSessionSettingsFile","");
    }

	if (clp.hasOption("sessionsettings"))
	{
		std::string session_settings_filename = clp.getOption("sessionsettings")[0];
		gSavedSettings.setString("SessionSettingsFile", session_settings_filename);
		LL_INFOS("Settings")	<< "Using session settings filename: "
			<< session_settings_filename << LL_ENDL;
	}
	loadSettingsFromDirectory("Session",true); // AO The session file turns into the new defaults

	if (clp.hasOption("usersessionsettings"))
	{
		std::string user_session_settings_filename = clp.getOption("usersessionsettings")[0];
		gSavedSettings.setString("UserSessionSettingsFile", user_session_settings_filename);
		LL_INFOS("Settings") << "Using user session settings filename: "
			<< user_session_settings_filename << LL_ENDL;

	}

	
	loadSettingsFromDirectory("UserSession");
	
	//AO: Re-read user settings again. This is a Firestorm hack to get user settings to override modes
	//Todo, find a cleaner way of doing this via the various set_default arguments.
	loadSettingsFromDirectory("User");
	
	// <FS:Ansariel> Debug setting to disable log throttle
	nd::logging::setThrottleEnabled(gSavedSettings.getBOOL("FSEnableLogThrottle"));

	// - apply command line settings
	if (! clp.notify())
	{
		handleCommandLineError(clp);
		return false;
	}

	// Register the core crash option as soon as we can
	// if we want gdb post-mortem on cores we need to be up and running
	// ASAP or we might miss init issue etc.
	if(gSavedSettings.getBOOL("DisableCrashLogger"))
	{
		LL_WARNS() << "Crashes will be handled by system, stack trace logs and crash logger are both disabled" << LL_ENDL;
		disableCrashlogger();
	}

	gNonInteractive = gSavedSettings.getBOOL("NonInteractive");
	// Handle initialization from settings.
	// Start up the debugging console before handling other options.
	if (gSavedSettings.getBOOL("ShowConsoleWindow") && !gNonInteractive)
	{
		initConsole();
	}

	if(clp.hasOption("help"))
	{
		std::ostringstream msg;
		msg << LLTrans::getString("MBCmdLineUsg") << "\n" << clp;
		LL_INFOS()	<< msg.str() << LL_ENDL;

		OSMessageBox(
			msg.str(),
			LLStringUtil::null,
			OSMB_OK);

		return false;
	}

    if(clp.hasOption("set"))
    {
        const LLCommandLineParser::token_vector_t& set_values = clp.getOption("set");
        if(0x1 & set_values.size())
        {
            LL_WARNS() << "Invalid '--set' parameter count." << LL_ENDL;
        }
        else
        {
            LLCommandLineParser::token_vector_t::const_iterator itr = set_values.begin();
            for(; itr != set_values.end(); ++itr)
            {
                const std::string& name = *itr;
                const std::string& value = *(++itr);
                if (!tempSetControl(name,value))
                {
                    LL_WARNS() << "Failed --set " << name << ": setting name unknown." << LL_ENDL;
                }
            }
        }
    }

    if  (clp.hasOption("logevents")) {
		LLViewerEventRecorder::instance().setEventLoggingOn();
    }

	std::string CmdLineChannel(gSavedSettings.getString("CmdLineChannel"));
	if(! CmdLineChannel.empty())
    {
		LLVersionInfo::instance().resetChannel(CmdLineChannel);
	}

	// If we have specified crash on startup, set the global so we'll trigger the crash at the right time
	gCrashOnStartup = gSavedSettings.getBOOL("CrashOnStartup");

	if (gSavedSettings.getBOOL("LogPerformance"))
	{
		LLTrace::BlockTimer::sLog = true;
		LLTrace::BlockTimer::sLogName = std::string("performance");
	}

	std::string test_name(gSavedSettings.getString("LogMetrics"));
	if (! test_name.empty())
 	{
		LLTrace::BlockTimer::sMetricLog = true;
		// '--logmetrics' is specified with a named test metric argument so the data gathering is done only on that test
		// In the absence of argument, every metric would be gathered (makes for a rather slow run and hard to decipher report...)
		LL_INFOS() << "'--logmetrics' argument : " << test_name << LL_ENDL;
		LLTrace::BlockTimer::sLogName = test_name;
	}

	if (clp.hasOption("graphicslevel"))
	{
        // User explicitly requested --graphicslevel on the command line. We
        // expect this switch has already set RenderQualityPerformance. Check
        // that value for validity later.
        // Capture the requested value separately from the settings variable
        // because, if this is the first run, LLViewerWindow's constructor
        // will call LLFeatureManager::applyRecommendedSettings(), which
        // overwrites this settings variable!
        mForceGraphicsLevel = gSavedSettings.getU32("RenderQualityPerformance");
	}

	// <FS:Beq> Start profiling immediately unless deferred.
#ifdef TRACE_ENABLE
	if(!gSavedSettings.getBOOL("DeferProfilingUntilConnected"))
	{
		gSavedSettings.setBOOL( "ProfilingActive", true );
		LLProfiling::active = true;
	}
#endif
	// </FS:Beq>

	LLFastTimerView::sAnalyzePerformance = gSavedSettings.getBOOL("AnalyzePerformance");
	gAgentPilot.setReplaySession(gSavedSettings.getBOOL("ReplaySession"));

	if (gSavedSettings.getBOOL("DebugSession"))
	{
		gDebugSession = true;
		gDebugGL = true;

		ll_init_fail_log(gDirUtilp->getExpandedFilename(LL_PATH_LOGS, "test_failures.log"));
	}

    if (gSavedSettings.getBOOL("RenderDebugGLSession"))
    {
        gDebugGLSession = true;
        gDebugGL = true;
        // gDebugGL can cause excessive logging
        // so it's limited to a single session
        gSavedSettings.setBOOL("RenderDebugGLSession", false);
    }

	// <FS:TT> Hacking to save the skin and theme for future use.
	mCurrentSkin = gSavedSettings.getString("SkinCurrent");
	mCurrentSkinTheme = gSavedSettings.getString("SkinCurrentTheme");
	// </FS:TT>

	const LLControlVariable* skinfolder = gSavedSettings.getControl("SkinCurrent");
	if(skinfolder && LLStringUtil::null != skinfolder->getValue().asString())
	{
		// Examining "Language" may not suffice -- see LLUI::getLanguage()
		// logic. Unfortunately LLUI::getLanguage() doesn't yet do us much
		// good because we haven't yet called LLUI::initClass().
// [SL:KB] - Patch: Viewer-Skins | Checked: 2012-12-26 (Catznip-3.4)
 		gDirUtilp->setSkinFolder(skinfolder->getValue().asString(),
								 gSavedSettings.getString("SkinCurrentTheme"),
 								 gSavedSettings.getString("Language"));
		loadSettingsFromDirectory("CurrentSkin");
// [/SL:KB]
//		gDirUtilp->setSkinFolder(skinfolder->getValue().asString(),
//								 gSavedSettings.getString("Language"));
	}

	if (gSavedSettings.getBOOL("SpellCheck"))
	{
		std::list<std::string> dict_list;
		std::string dict_setting = gSavedSettings.getString("SpellCheckDictionary");
		boost::split(dict_list, dict_setting, boost::is_any_of(std::string(",")));
		if (!dict_list.empty())
		{
			LLSpellChecker::setUseSpellCheck(dict_list.front());
			dict_list.pop_front();
			LLSpellChecker::instance().setSecondaryDictionaries(dict_list);
		}
	}

	if (gNonInteractive)
	{
		tempSetControl("AllowMultipleViewers", "true");
		tempSetControl("SLURLPassToOtherInstance", "false");
		tempSetControl("RenderWater", "false");
		tempSetControl("FlyingAtExit", "false");
		tempSetControl("WindowWidth", "1024");
		tempSetControl("WindowHeight", "200");
		LLError::setEnabledLogTypesMask(0);
		llassert_always(!gSavedSettings.getBOOL("SLURLPassToOtherInstance"));
	}


	// Handle slurl use. NOTE: Don't let SL-55321 reappear.
	// This initial-SLURL logic, up through the call to
	// sendURLToOtherInstance(), must precede LLSplashScreen::show() --
	// because if sendURLToOtherInstance() succeeds, we take a fast exit,
	// SKIPPING the splash screen and everything else.

    // *FIX: This init code should be made more robust to prevent
    // the issue SL-55321 from returning. One thought is to allow
    // only select options to be set from command line when a slurl
    // is specified. More work on the settings system is needed to
    // achieve this. For now...

    // *NOTE:Mani The command line parser parses tokens and is
    // setup to bail after parsing the '--url' option or the
    // first option specified without a '--option' flag (or
    // any other option that uses the 'last_option' setting -
    // see LLControlGroupCLP::configure())

    // What can happen is that someone can use IE (or potentially
    // other browsers) and do the rough equivalent of command
    // injection and steal passwords. Phoenix. SL-55321

	std::string starting_location;

	std::string cmd_line_login_location(gSavedSettings.getString("CmdLineLoginLocation"));
	if(! cmd_line_login_location.empty())
	{
		starting_location = cmd_line_login_location;
	}
	else
	{
		std::string default_login_location(gSavedSettings.getString("DefaultLoginLocation"));
		if (! default_login_location.empty())
		{
			starting_location = default_login_location;
		}
	}

	// <FS>The gridmanager doesn't know the grids yet, only prepare
	// parsing the slurls, actually done when the grids are fetched 
	// (currently at the top of startup STATE_AUDIO_INIT,
	// but rather it belongs into the gridmanager)
	LLSLURL start_slurl;
	if (! starting_location.empty())
    {
		start_slurl = starting_location;
		// <FS:Ansariel> FIRE-11586: Restore grid manager workaround (grid is still empty here!)
		//LLStartUp::setStartSLURL(start_slurl);
		//if(start_slurl.getType() == LLSLURL::LOCATION)
		//{  
		//	LLGridManager::getInstance()->setGridChoice(start_slurl.getGrid());
		//}
		LLStartUp::setStartSLURLString(starting_location);
		// </FS:Ansariel>

	}

	// NextLoginLocation is set as a side effect of LLStartUp::setStartSLURL()
	std::string nextLoginLocation = gSavedSettings.getString( "NextLoginLocation" );
	if ( !nextLoginLocation.empty() )
	{
		LL_DEBUGS("AppInit")<<"set start from NextLoginLocation: "<<nextLoginLocation<<LL_ENDL;
		LLStartUp::setStartSLURL(LLSLURL(nextLoginLocation));
	}
	else if (   (   clp.hasOption("login") || clp.hasOption("autologin"))
			 && gSavedSettings.getString("CmdLineLoginLocation").empty())
	{
		// If automatic login from command line with --login switch
		// init StartSLURL location.
		std::string start_slurl_setting = gSavedSettings.getString("LoginLocation");
		LL_DEBUGS("AppInit") << "start slurl setting '" << start_slurl_setting << "'" << LL_ENDL;
		// <FS:AW crash on startup>
		// also here LLSLURLs are not available at this point of startup
		//LLStartUp::setStartSLURL(LLSLURL(start_slurl_setting));
		LLStartUp::setStartSLURLString(start_slurl_setting);
		// </FS:AW crash on startup>
	}
	else
	{
		// the login location will be set by the login panel (see LLPanelLogin)
	}

	// <FS:Ansariel> Option to not save password if using login cmdline switch
	if (clp.hasOption("logindontsavepassword") && clp.hasOption("login"))
	{
		gSavedSettings.setBOOL("FSLoginDontSavePassword", true);
	}
	// </FS:Ansariel>

	//RN: if we received a URL, hand it off to the existing instance.
	// don't call anotherInstanceRunning() when doing URL handoff, as
	// it relies on checking a marker file which will not work when running
	// out of different directories

	if (start_slurl.isValid() &&
		(gSavedSettings.getBOOL("SLURLPassToOtherInstance")))
	{
		// <FS:Ansariel> FIRE-11586: Temporary fix until grid manager has been reworked
		//if (sendURLToOtherInstance(start_slurl.getSLURLString()))
		if (sendURLToOtherInstance(starting_location))
		// </FS:Ansariel>
		{
			// successfully handed off URL to existing instance, exit
			return false;
		}
    }

	// Display splash screen.  Must be after above check for previous
	// crash as this dialog is always frontmost.
	std::string splash_msg;
	LLStringUtil::format_map_t args;
	//<FS:AW set the APP_NAME to Firestorm instead of the grid connected to>
	// //args["[APP_NAME]"] = LLTrans::getString("SECOND_LIFE");
	args["[APP_NAME]"] =  LLTrans::getString("APP_NAME");
	//<FS:AW set the APP_NAME to Firestorm instead of the grid connected to>
	splash_msg = LLTrans::getString("StartupLoading", args);
	LLSplashScreen::show();
	LLSplashScreen::update(splash_msg);

	//LLVolumeMgr::initClass();
	LLVolumeMgr* volume_manager = new LLVolumeMgr();
	volume_manager->useMutex();	// LLApp and LLMutex magic must be manually enabled
	LLPrimitive::setVolumeManager(volume_manager);

	// Note: this is where we used to initialize gFeatureManagerp.

	gStartTime = totalTime();

	//
	// Set the name of the window
	//
	gWindowTitle = LLVersionInfo::getInstance()->getChannelAndVersion();	// <FS:CR>
#if LL_DEBUG
    gWindowTitle += std::string(" [DEBUG]");
#endif
	if (!gArgs.empty())
	{
	gWindowTitle += std::string(" ") + gArgs;
	}
	LLStringUtil::truncate(gWindowTitle, 255);

	//
	// Check for another instance of the app running
	// This happens AFTER LLSplashScreen::show(). That may or may not be
	// important.
	//
	if (mSecondInstance && !gSavedSettings.getBOOL("AllowMultipleViewers"))
	{
		OSMessageBox(
			LLTrans::getString("MBAlreadyRunning"),
			LLStringUtil::null,
			OSMB_OK);
		return false;
	}

<<<<<<< HEAD
	if (mSecondInstance)
	{
		// This is the second instance of SL. Turn off voice support,
		// but make sure the setting is *not* persisted.
		LLControlVariable* disable_voice = gSavedSettings.getControl("CmdLineDisableVoice");
		// <FS:Ansariel> Voice in multiple instances; by Latif Khalifa
		//if(disable_voice)
		if(disable_voice && !gSavedSettings.getBOOL("VoiceMultiInstance"))
		// </FS:Ansariel>
		{
			const bool DO_NOT_PERSIST = false;
			disable_voice->setValue(LLSD(true), DO_NOT_PERSIST);
		}
	}
=======
	// <FS:Ansariel> Voice in multiple instances
	//if (mSecondInstance)
	//{
	//	// This is the second instance of SL. Mute voice,
	//	// but make sure the setting is *not* persisted.
	//	LLControlVariable* enable_voice = gSavedSettings.getControl("EnableVoiceChat");
	//	if(enable_voice)
	//	{
	//		const BOOL DO_NOT_PERSIST = FALSE;
	//		enable_voice->setValue(LLSD(FALSE), DO_NOT_PERSIST);
	//	}
	//}
	// </FS:Ansariel>
>>>>>>> f871c770

	gLastRunVersion = gSavedSettings.getString("LastRunVersion");

	loadColorSettings();

	// Let anyone else who cares know that we've populated our settings
	// variables.
	for (const auto& key : LLControlGroup::key_snapshot())
	{
		// For each named instance of LLControlGroup, send an event saying
		// we've initialized an LLControlGroup instance by that name.
		LLEventPumps::instance().obtain("LLControlGroup").post(LLSDMap("init", key));
	}

    LLError::LLUserWarningMsg::setOutOfMemoryStrings(LLTrans::getString("MBOutOfMemoryTitle"), LLTrans::getString("MBOutOfMemoryErr"));

// [RLVa:KB] - Patch: RLVa-2.1.0
    if (LLControlVariable* pControl = gSavedSettings.getControl(RlvSettingNames::Main))
	{
		if ( (pControl->getValue().asBoolean()) && (pControl->hasUnsavedValue()) )
		{
			pControl->resetToDefault();
			pControl->setValue(false);

			std::ostringstream msg;
			msg << LLTrans::getString("RLVaToggleMessageLogin", LLSD().with("[STATE]", LLTrans::getString("RLVaToggleDisabled")));
			OSMessageBox(msg.str(), LLStringUtil::null, OSMB_OK);
		}
	}
// [/RLVa:KB]

	return true; // Config was successful.
}

// The following logic is replicated in initConfiguration() (to be able to get
// some initial strings before we've finished initializing enough to know the
// current language) and also in init() (to initialize for real). Somehow it
// keeps growing, necessitating a method all its own.
void LLAppViewer::initStrings()
{
	std::string strings_file = "strings.xml";
	std::string strings_path_full = gDirUtilp->findSkinnedFilenameBaseLang(LLDir::XUI, strings_file);
	if (strings_path_full.empty() || !gDirUtilp->fileExists(strings_path_full))
	{
		if (strings_path_full.empty())
		{
			LL_WARNS() << "The file '" << strings_file << "' is not found" << LL_ENDL;
		}
		else
		{
			llstat st;
			int rc = LLFile::stat(strings_path_full, &st);
			if (rc != 0)
			{
				LL_WARNS() << "The file '" << strings_path_full << "' failed to get status. Error code: " << rc << LL_ENDL;
			}
			else if (S_ISDIR(st.st_mode))
			{
				LL_WARNS() << "The filename '" << strings_path_full << "' is a directory name" << LL_ENDL;
			}
			else
			{
				LL_WARNS() << "The filename '" << strings_path_full << "' doesn't seem to be a regular file name" << LL_ENDL;
			}
		}

		// initial check to make sure files are there failed
		gDirUtilp->dumpCurrentDirectories(LLError::LEVEL_WARN);
        LLError::LLUserWarningMsg::showMissingFiles();
		LL_ERRS() << "Viewer failed to find localization and UI files."
			<< " Please reinstall viewer from https://www.firestormviewer.org/downloads"
			<< " and contact https://www.firestormviewer.org/support if issue persists after reinstall." << LL_ENDL;
	}
	LLTransUtil::parseStrings(strings_file, default_trans_args);
	LLTransUtil::parseLanguageStrings("language_settings.xml");

	// parseStrings() sets up the LLTrans substitution table. Add this one item.
	LLTrans::setDefaultArg("[sourceid]", gSavedSettings.getString("sourceid"));

	// Now that we've set "[sourceid]", have to go back through
	// default_trans_args and reinitialize all those other keys because some
	// of them, in turn, reference "[sourceid]".
	BOOST_FOREACH(std::string key, default_trans_args)
	{
		std::string brackets(key), nobrackets(key);
		// Invalid to inspect key[0] if key is empty(). But then, the entire
		// body of this loop is pointless if key is empty().
		if (key.empty())
			continue;

		if (key[0] != '[')
		{
			// key was passed without brackets. That means that 'nobrackets'
			// is correct but 'brackets' is not.
			brackets = STRINGIZE('[' << brackets << ']');
		}
		else
		{
			// key was passed with brackets. That means that 'brackets' is
			// correct but 'nobrackets' is not. Erase the left bracket.
			nobrackets.erase(0, 1);
			std::string::size_type length(nobrackets.length());
			if (length && nobrackets[length - 1] == ']')
			{
				nobrackets.erase(length - 1);
			}
		}
		// Calling LLTrans::getString() is what embeds the other default
		// translation strings into this one.
		LLTrans::setDefaultArg(brackets, LLTrans::getString(nobrackets));
	}

	// <FS:Ansariel> Set version number in VIEWER_GENERATION default substitute automatically
	LLStringUtil:: format_map_t gen_args;
	gen_args["[VERSION]"] = llformat("%d", LLVersionInfo::getInstance()->getMajor());
	LLTrans::setDefaultArg("[VIEWER_GENERATION]", LLTrans::getString("VIEWER_GENERATION", gen_args));
	LLTrans::setDefaultArg("[SHORT_VIEWER_GENERATION]", LLTrans::getString("SHORT_VIEWER_GENERATION", gen_args));
	// </FS:Ansariel>
}

bool LLAppViewer::meetsRequirementsForMaximizedStart()
{
    bool maximizedOk = (gSysMemory.getPhysicalMemoryKB() >= U32Gigabytes(1));

	return maximizedOk;
}

bool LLAppViewer::initWindow()
{
	LL_INFOS("AppInit") << "Initializing window..." << LL_ENDL;

	// store setting in a global for easy access and modification
	gHeadlessClient = gSavedSettings.getBOOL("HeadlessClient");

	// always start windowed
	bool ignorePixelDepth = gSavedSettings.getBOOL("IgnorePixelDepth");

	LLViewerWindow::Params window_params;
	window_params
		.title(gWindowTitle)
		.name(VIEWER_WINDOW_CLASSNAME)
		.x(gSavedSettings.getS32("WindowX"))
		.y(gSavedSettings.getS32("WindowY"))
		.width(gSavedSettings.getU32("WindowWidth"))
		.height(gSavedSettings.getU32("WindowHeight"))
		.min_width(gSavedSettings.getU32("MinWindowWidth"))
		.min_height(gSavedSettings.getU32("MinWindowHeight"))
/// <FS:CR> Since the 3.6.5 merge, setting fullscreen does terrible bad things on macs like opening
/// all floaters and menus off the left side of the screen. Let's not do that right now...
/// Hardcoding full screen OFF until it's fixed. On 10.7+ we have native full screen support anyway.
#ifndef LL_DARWIN
		.fullscreen(gSavedSettings.getBOOL("FullScreen"))
#else // !LL_DARWIN
		.fullscreen(false)
#endif // !LL_DARWIN
// </FS:CR>
		.ignore_pixel_depth(ignorePixelDepth)
		.first_run(mIsFirstRun);

	gViewerWindow = new LLViewerWindow(window_params);

	LL_INFOS("AppInit") << "gViewerwindow created." << LL_ENDL;

	// Need to load feature table before cheking to start watchdog.
	bool use_watchdog = false;
	int watchdog_enabled_setting = gSavedSettings.getS32("WatchdogEnabled");
	if (watchdog_enabled_setting == -1)
	{
		use_watchdog = !LLFeatureManager::getInstance()->isFeatureAvailable("WatchdogDisabled");
	}
	else
	{
		// The user has explicitly set this setting; always use that value.
		use_watchdog = bool(watchdog_enabled_setting);
	}

	LL_INFOS("AppInit") << "watchdog"
						<< (use_watchdog ? " " : " NOT ")
						<< "enabled"
						<< " (setting = " << watchdog_enabled_setting << ")"
						<< LL_ENDL;

	if (use_watchdog)
	{
		LLWatchdog::getInstance()->init();
	}

	// <FS:Ansariel> Init group notices, IMs and chiclets position before the
	//               screenchannel gets created
	gSavedSettings.setBOOL("InternalShowGroupNoticesTopRight", gSavedSettings.getBOOL("ShowGroupNoticesTopRight"));

	LLNotificationsUI::LLNotificationManager::getInstance();


#ifdef LL_DARWIN
	//Satisfy both MAINT-3135 (OSX 10.6 and earlier) MAINT-3288 (OSX 10.7 and later)
	LLOSInfo& os_info = LLOSInfo::instance();
	if (os_info.mMajorVer == 10 && os_info.mMinorVer < 7)
	{
		if ( os_info.mMinorVer == 6 && os_info.mBuild < 8 )
			gViewerWindow->getWindow()->setOldResize(true);
	}
#endif

	if (gSavedSettings.getBOOL("WindowMaximized"))
	{
		gViewerWindow->getWindow()->maximize();
	}

	//
	// Initialize GL stuff
	//

	if (mForceGraphicsLevel && (LLFeatureManager::instance().isValidGraphicsLevel(*mForceGraphicsLevel)))
	{
		LLFeatureManager::getInstance()->setGraphicsLevel(*mForceGraphicsLevel, false);
		gSavedSettings.setU32("RenderQualityPerformance", *mForceGraphicsLevel);
	}

	// Set this flag in case we crash while initializing GL
	gSavedSettings.setBOOL("RenderInitError", true);
	gSavedSettings.saveToFile( gSavedSettings.getString("ClientSettingsFile"), true );

	gPipeline.init();
	LL_INFOS("AppInit") << "gPipeline Initialized" << LL_ENDL;

	stop_glerror();
	gViewerWindow->initGLDefaults();

	gSavedSettings.setBOOL("RenderInitError", false);
	gSavedSettings.saveToFile( gSavedSettings.getString("ClientSettingsFile"), true );

	//If we have a startup crash, it's usually near GL initialization, so simulate that.
	if(gCrashOnStartup)
	{
		LLAppViewer::instance()->forceErrorLLError();
	}

	//
	// Determine if the window should start maximized on initial run based
	// on graphics capability
	//
	if (gSavedSettings.getBOOL("FirstLoginThisInstall") && meetsRequirementsForMaximizedStart())
	{
		LL_INFOS("AppInit") << "This client met the requirements for a maximized initial screen." << LL_ENDL;
		gSavedSettings.setBOOL("WindowMaximized", true);
	}

	if (gSavedSettings.getBOOL("WindowMaximized"))
	{
		gViewerWindow->getWindow()->maximize();
	}

	LLUI::getInstance()->mWindow = gViewerWindow->getWindow();

	// Show watch cursor
	gViewerWindow->setCursor(UI_CURSOR_WAIT);

	// Finish view initialization
	gViewerWindow->initBase();

	// show viewer window
	//gViewerWindow->getWindow()->show();

	LL_INFOS("AppInit") << "Window initialization done." << LL_ENDL;

	return true;
}

bool LLAppViewer::isUpdaterMissing()
{
    return mUpdaterNotFound;
}

bool LLAppViewer::waitForUpdater()
{
    return !gSavedSettings.getBOOL("CmdLineSkipUpdater") && !mUpdaterNotFound && !gNonInteractive;
}

void LLAppViewer::writeDebugInfo(bool isStatic)
{
#if LL_WINDOWS && LL_BUGSPLAT
    // bugsplat does not create dump folder and debug logs are written directly
    // to logs folder, so it conflicts with main instance
    if (mSecondInstance)
    {
        return;
    }
#endif

    //Try to do the minimum when writing data during a crash.
    std::string* debug_filename;
    debug_filename = ( isStatic
        ? getStaticDebugFile()
        : getDynamicDebugFile() );

    LL_INFOS() << "Writing debug file " << *debug_filename << LL_ENDL;
    llofstream out_file(debug_filename->c_str());

    isStatic ?  LLSDSerialize::toPrettyXML(gDebugInfo, out_file)
             :  LLSDSerialize::toPrettyXML(gDebugInfo["Dynamic"], out_file);
}

LLSD LLAppViewer::getViewerInfo() const
{
	// The point of having one method build an LLSD info block and the other
	// construct the user-visible About string is to ensure that the same info
	// is available to a getInfo() caller as to the user opening
	// LLFloaterAbout.
	LLSD info;
	auto& versionInfo(LLVersionInfo::instance());
	// With GitHub builds, the build number is too big to fit in a 32-bit int,
	// and LLSD doesn't deal with integers wider than int. Use string.
	info["VIEWER_VERSION"] = llsd::array(versionInfo.getMajor(), versionInfo.getMinor(),
										 versionInfo.getPatch(), stringize(versionInfo.getBuild()));
	info["VIEWER_VERSION_STR"] = versionInfo.getVersion();
	info["BUILD_DATE"] = __DATE__;
	info["BUILD_TIME"] = __TIME__;
	info["CHANNEL"] = versionInfo.getChannel();
	info["ADDRESS_SIZE"] = ADDRESS_SIZE;
	//std::string build_config = versionInfo.getBuildConfig();
	//if (build_config != "Release")
	//{
	//	info["BUILD_CONFIG"] = build_config;
	//}
#ifdef USE_AVX2_OPTIMIZATION
	info["SIMD"] = "AVX2";
#elif USE_AVX_OPTIMIZATION
	info["SIMD"] = "AVX";
#else
	info["SIMD"] = "SSE2";
#endif

// <FS:CR> FIRE-8273: Add Open-sim indicator to About floater
#if defined OPENSIM
	info["BUILD_TYPE"] = LLTrans::getString("FSWithOpensim");
#elif defined HAVOK_TPV
	info["BUILD_TYPE"] = LLTrans::getString("FSWithHavok");
#else
	info["BUILD_TYPE"] = std::string();
#endif // OPENSIM
// </FS:CR>
	info["SKIN"] = gSavedSettings.getString("FSInternalSkinCurrent");
	info["THEME"] = gSavedSettings.getString("FSInternalSkinCurrentTheme");

	//[FIRE 3113 : SJ] Added Font and fontsize to info
	std::string font_name;
	std::string fsInternalFontSettingsFile = gSavedSettings.getString("FSInternalFontSettingsFile");
	if (LLTrans::findString(font_name, "font_" + fsInternalFontSettingsFile))
	{
		info["FONT"] = font_name;
	}
	else
	{
		info["FONT"] = LLTrans::getString("font_unknown");
	}
	info["FONT_SIZE"] = gSavedSettings.getF32("FSFontSizeAdjustment");
	info["FONT_SCREEN_DPI"] = gSavedSettings.getF32("FontScreenDPI");

	// <FS:PP> FIRE-15714: UI Scaling in SysInfo
	info["UI_SCALE_FACTOR"] = gSavedSettings.getF32("UIScaleFactor");

	//[FIRE-3923 : SJ] Added Drawdistance, bandwidth and LOD to info
	info["DRAW_DISTANCE"] = gSavedSettings.getF32("RenderFarClip");
	info["BANDWIDTH"] = gSavedSettings.getF32("ThrottleBandwidthKBPS");
	info["LOD"] = gSavedSettings.getF32("RenderVolumeLODFactor");

	//[FIRE 3113 : SJ] Added Settingsfile to info
	std::string mode_name;
	std::string sessionSettingsFile = gSavedSettings.getString("SessionSettingsFile");
	if (LLTrans::findString(mode_name, "mode_" + sessionSettingsFile))
	{
		info["MODE"] = mode_name;
	}
	else
	{
		info["MODE"] = LLTrans::getString("mode_unknown");
	}

	// return a URL to the release notes for this viewer, such as:
	// https://releasenotes.secondlife.com/viewer/2.1.0.123456.html
	// <FS:Ansariel> FIRE-13993: Create URL in the form of https://wiki.firestormviewer.org/firestorm_change_log_x.y.z.rev
	//std::string url = versionInfo.getReleaseNotes(); // VVM supplied
    //if (url.empty())
    //{
    //    url = LLTrans::getString("RELEASE_NOTES_BASE_URL");
    //    if (!LLStringUtil::endsWith(url, "/"))
    //        url += "/";
    //    url += LLURI::escape(versionInfo.getVersion()) + ".html";
    //}
	//info["VIEWER_RELEASE_NOTES_URL"] = url;
	std::string url = LLTrans::getString("RELEASE_NOTES_BASE_URL") + LLURI::escape(versionInfo.getVersion());
	info["VIEWER_RELEASE_NOTES_URL"] = url;
	// </FS:Ansariel>

#if LL_MSVC
	info["COMPILER"] = "MSVC";
	info["COMPILER_VERSION"] = _MSC_VER;
#elif LL_CLANG	// <FS:CR> Clang identification
	info["COMPILER"] = "Clang";
	info["COMPILER_VERSION"] = CLANG_VERSION_STRING;
#elif LL_GNUC
	info["COMPILER"] = "GCC";
	info["COMPILER_VERSION"] = GCC_VERSION;
#endif

	// Position
	LLViewerRegion* region = gAgent.getRegion();
	if (region)
	{
// [RLVa:KB] - Checked: 2014-02-24 (RLVa-1.4.10)
		if (RlvActions::canShowLocation())
		{
// [/RLVa:KB]
			LLVector3d pos = gAgent.getPositionGlobal();
			info["POSITION"] = ll_sd_from_vector3d(pos);
			info["POSITION_LOCAL"] = ll_sd_from_vector3(gAgent.getPosAgentFromGlobal(pos));
			info["REGION"] = gAgent.getRegion()->getName();
			boost::regex regex("\\.(secondlife|lindenlab)\\..*");
			info["HOSTNAME"] = boost::regex_replace(gAgent.getRegion()->getSimHostName(), regex, "");
			LLSLURL slurl;
			LLAgentUI::buildSLURL(slurl);
			info["SLURL"] = slurl.getSLURLString();
// [RLVa:KB] - Checked: 2014-02-24 (RLVa-1.4.10)
		}
		else
		{
			info["REGION"] = RlvStrings::getString(RlvStringKeys::Hidden::Region);
		}
		info["SERVER_VERSION"] = gLastVersionChannel;
// [/RLVa:KB]
	}

	// CPU
	LLMemory::updateMemoryInfo();
	info["CPU"] = gSysCPU.getCPUString();
	info["MEMORY_MB"] = LLSD::Integer(gSysMemory.getPhysicalMemoryKB().valueInUnits<LLUnits::Megabytes>());
	info["USED_RAM"] = LLSD::Real(LLMemory::getAllocatedMemKB().valueInUnits<LLUnits::Megabytes>());
	info["CONCURRENCY"] = LLSD::Integer((S32)boost::thread::hardware_concurrency());	// <FS:Beq> Add hardware concurrency to info
	// Moved hack adjustment to Windows memory size into llsys.cpp
	info["OS_VERSION"] = LLOSInfo::instance().getOSString();
	info["GRAPHICS_CARD_VENDOR"] = ll_safe_string((const char*)(glGetString(GL_VENDOR)));
	info["GRAPHICS_CARD"] = ll_safe_string((const char*)(glGetString(GL_RENDERER)));
	info["GRAPHICS_CARD_MEMORY"] = gGLManager.mVRAM;

#if LL_WINDOWS
    std::string drvinfo;

    if (gGLManager.mIsIntel)
    {
        drvinfo = gDXHardware.getDriverVersionWMI(LLDXHardware::GPU_INTEL);
    }
    else if (gGLManager.mIsNVIDIA)
    {
        drvinfo = gDXHardware.getDriverVersionWMI(LLDXHardware::GPU_NVIDIA);
    }
    else if (gGLManager.mIsAMD)
    {
        drvinfo = gDXHardware.getDriverVersionWMI(LLDXHardware::GPU_AMD);
    }

    if (drvinfo.empty())
    {
        // Generic/substitute windows driver? Unknown vendor?
        LL_WARNS("DriverVersion") << "Vendor based driver search failed, searching for any driver" << LL_ENDL;
        drvinfo = gDXHardware.getDriverVersionWMI(LLDXHardware::GPU_ANY);
    }

	if (!drvinfo.empty())
	{
		info["GRAPHICS_DRIVER_VERSION"] = drvinfo;
	}
	else
	{
		LL_WARNS("DriverVersion")<< "Cannot get driver version from getDriverVersionWMI" << LL_ENDL;
		LLSD driver_info = gDXHardware.getDisplayInfo();
		if (driver_info.has("DriverVersion"))
		{
			info["GRAPHICS_DRIVER_VERSION"] = driver_info["DriverVersion"];
		}
	}
#endif

// [RLVa:KB] - Checked: 2010-04-18 (RLVa-1.2.0)
	info["RLV_VERSION"] = (rlv_handler_t::isEnabled()) ? RlvStrings::getVersionAbout() : LLTrans::getString("RLVaStatusDisabled");
// [/RLVa:KB]
	info["OPENGL_VERSION"] = ll_safe_string((const char*)(glGetString(GL_VERSION)));
	info["LIBCURL_VERSION"] = LLCore::LLHttp::getCURLVersion();
    // Settings

    LLRect window_rect = gViewerWindow->getWindowRectRaw();
    info["WINDOW_WIDTH"] = window_rect.getWidth();
    info["WINDOW_HEIGHT"] = window_rect.getHeight();

	// <FS> Custom sysinfo
    //info["FONT_SIZE_ADJUSTMENT"] = gSavedSettings.getF32("FontScreenDPI");
    //info["UI_SCALE"] = gSavedSettings.getF32("UIScaleFactor");
    //info["DRAW_DISTANCE"] = gSavedSettings.getF32("RenderFarClip");
    //info["NET_BANDWITH"] = gSavedSettings.getF32("ThrottleBandwidthKBPS");
    //info["LOD_FACTOR"] = gSavedSettings.getF32("RenderVolumeLODFactor");
    //info["RENDER_QUALITY"] = (F32)gSavedSettings.getU32("RenderQualityPerformance");
    //info["TEXTURE_MEMORY"] = gGLManager.mVRAM;
	// </FS>

#if LL_DARWIN
    info["HIDPI"] = gHiDPISupport;
#endif

	// Libraries

	info["J2C_VERSION"] = LLImageJ2C::getEngineInfo();
	bool want_fullname = true;
	info["AUDIO_DRIVER_VERSION"] = gAudiop ? LLSD(gAudiop->getDriverName(want_fullname)) : "Undefined";
	if(LLVoiceClient::getInstance()->voiceEnabled())
	{
        LLVoiceVersionInfo version = LLVoiceClient::getInstance()->getVersion();
        const std::string build_version = version.mBuildVersion;
		std::ostringstream version_string;
        if (std::equal(build_version.begin(), build_version.begin() + version.serverVersion.size(),
                       version.serverVersion.begin()))
        {  // Normal case: Show type and build version.
            version_string << version.serverType << " " << build_version << std::endl;
        }
        else
        {  // Mismatch: Show both versions.
            version_string << version.serverVersion << "/" << build_version << std::endl;
        }
		info["VOICE_VERSION"] = version_string.str();
	}
	else
	{
		info["VOICE_VERSION"] = LLTrans::getString("NotConnected");
	}

//#if !LL_LINUX
	std::ostringstream cef_ver_codec;
	cef_ver_codec << "Dullahan: ";
	cef_ver_codec << DULLAHAN_VERSION_MAJOR;
	cef_ver_codec << ".";
	cef_ver_codec << DULLAHAN_VERSION_MINOR;
	cef_ver_codec << ".";
	cef_ver_codec << DULLAHAN_VERSION_POINT;
	cef_ver_codec << ".";
	cef_ver_codec << DULLAHAN_VERSION_BUILD;

	cef_ver_codec << std::endl;
	cef_ver_codec << "  CEF: ";
	cef_ver_codec << CEF_VERSION;

	cef_ver_codec << std::endl;
	cef_ver_codec << "  Chromium: ";
	cef_ver_codec << CHROME_VERSION_MAJOR;
	cef_ver_codec << ".";
	cef_ver_codec << CHROME_VERSION_MINOR;
	cef_ver_codec << ".";
	cef_ver_codec << CHROME_VERSION_BUILD;
	cef_ver_codec << ".";
	cef_ver_codec << CHROME_VERSION_PATCH;

	info["LIBCEF_VERSION"] = cef_ver_codec.str();
//#else
//	info["LIBCEF_VERSION"] = "Undefined";
//#endif

#if !LL_LINUX
	std::ostringstream vlc_ver_codec;
	vlc_ver_codec << LIBVLC_VERSION_MAJOR;
	vlc_ver_codec << ".";
	vlc_ver_codec << LIBVLC_VERSION_MINOR;
	vlc_ver_codec << ".";
	vlc_ver_codec << LIBVLC_VERSION_REVISION;
	info["LIBVLC_VERSION"] = vlc_ver_codec.str();
#else
	info["LIBVLC_VERSION"] = "Using gstreamer 1.0";
#endif

	S32 packets_in = LLViewerStats::instance().getRecording().getSum(LLStatViewer::PACKETS_IN);
	if (packets_in > 0)
	{
		info["PACKETS_LOST"] = LLViewerStats::instance().getRecording().getSum(LLStatViewer::PACKETS_LOST);
		info["PACKETS_IN"] = packets_in;
		info["PACKETS_PCT"] = 100.f*info["PACKETS_LOST"].asReal() / info["PACKETS_IN"].asReal();
	}

	if (mServerReleaseNotesURL.empty())
	{
		if (gAgent.getRegion())
		{
			info["SERVER_RELEASE_NOTES_URL"] = LLTrans::getString("RetrievingData");
		}
		else
		{
			info["SERVER_RELEASE_NOTES_URL"] = LLTrans::getString("NotConnected");
		}
	}
	else if (LLStringUtil::startsWith(mServerReleaseNotesURL, "http")) // it's an URL
	{
		info["SERVER_RELEASE_NOTES_URL"] = "[" + LLWeb::escapeURL(mServerReleaseNotesURL) + " " + LLTrans::getString("ReleaseNotes") + "]";
	}
	else
	{
		info["SERVER_RELEASE_NOTES_URL"] = mServerReleaseNotesURL;
	}

    // populate field for new local disk cache with some details
    info["DISK_CACHE_INFO"] = LLDiskCache::getInstance()->getCacheInfo();

	// <FS:PP> FIRE-4785: Current render quality setting in sysinfo / about floater
	switch (gSavedSettings.getU32("RenderQualityPerformance"))
	{
		case 0:
			info["RENDERQUALITY"] = LLTrans::getString("render_quality_low");
			info["RENDERQUALITY_FSDATA_ENGLISH"] = "Low (1/7)";
			break;
		case 1:
			info["RENDERQUALITY"] = LLTrans::getString("render_quality_mediumlow");
			info["RENDERQUALITY_FSDATA_ENGLISH"] = "Medium-Low (2/7)";
			break;
		case 2:
			info["RENDERQUALITY"] = LLTrans::getString("render_quality_medium");
			info["RENDERQUALITY_FSDATA_ENGLISH"] = "Medium (3/7)";
			break;
		case 3:
			info["RENDERQUALITY"] = LLTrans::getString("render_quality_mediumhigh");
			info["RENDERQUALITY_FSDATA_ENGLISH"] = "Medium-High (4/7)";
			break;
		case 4:
			info["RENDERQUALITY"] = LLTrans::getString("render_quality_high");
			info["RENDERQUALITY_FSDATA_ENGLISH"] = "High (5/7)";
			break;
		case 5:
			info["RENDERQUALITY"] = LLTrans::getString("render_quality_highultra");
			info["RENDERQUALITY_FSDATA_ENGLISH"] = "High-Ultra (6/7)";
			break;
		case 6:
			info["RENDERQUALITY"] = LLTrans::getString("render_quality_ultra");
			info["RENDERQUALITY_FSDATA_ENGLISH"] = "Ultra (7/7)";
			break;
		default:
			info["RENDERQUALITY"] = LLTrans::getString("render_quality_unknown");
			info["RENDERQUALITY_FSDATA_ENGLISH"] = "Unknown, user has RenderQualityPerformance debug setting beyond the normal range (0-6)";
			break;
	}
	// </FS:PP>

	// <FS:PP> ALM enabled or disabled
	if (gSavedSettings.getBOOL("RenderDeferred"))
	{
		info["ALMSTATUS"] = LLTrans::getString("PermYes");
		info["ALMSTATUS_FSDATA_ENGLISH"] = "Yes";
	}
	else
	{
		info["ALMSTATUS"] = LLTrans::getString("PermNo");
		info["ALMSTATUS_FSDATA_ENGLISH"] = "No";
	}
	// </FS:PP>

	return info;
}

std::string LLAppViewer::getViewerInfoString(bool default_string) const
{
	std::ostringstream support;

	LLSD info(getViewerInfo());

	// Render the LLSD from getInfo() as a format_map_t
	LLStringUtil::format_map_t args;

	// allow the "Release Notes" URL label to be localized
	args["ReleaseNotes"] = LLTrans::getString("ReleaseNotes", default_string);

	for (LLSD::map_const_iterator ii(info.beginMap()), iend(info.endMap());
		ii != iend; ++ii)
	{
		if (! ii->second.isArray())
		{
			// Scalar value
			if (ii->second.isUndefined())
			{
				args[ii->first] = LLTrans::getString("none_text", default_string);
			}
			else
			{
				// don't forget to render value asString()
				args[ii->first] = ii->second.asString();
			}
		}
		else
		{
			// array value: build KEY_0, KEY_1 etc. entries
			for (LLSD::Integer n(0), size(ii->second.size()); n < size; ++n)
			{
				args[STRINGIZE(ii->first << '_' << n)] = ii->second[n].asString();
			}
		}
	}

	// Now build the various pieces
	support << LLTrans::getString("AboutHeader", args, default_string);
	//if (info.has("BUILD_CONFIG"))
	//{
	//	support << "\n" << LLTrans::getString("BuildConfig", args, default_string);
	//}
	if (info.has("REGION"))
	{
// [RLVa:KB] - Checked: 2014-02-24 (RLVa-1.4.10)
		support << "\n\n" << LLTrans::getString( (RlvActions::canShowLocation()) ? "AboutPosition" : "AboutPositionRLVShowLoc", args, default_string);
// [/RLVa:KB]
//		support << "\n\n" << LLTrans::getString("AboutPosition", args, default_string);
	}
	support << "\n\n" << LLTrans::getString("AboutSystem", args, default_string);
	support << "\n";
	if (info.has("GRAPHICS_DRIVER_VERSION"))
	{
		support << "\n" << LLTrans::getString("AboutDriver", args, default_string);
	}
	support << "\n" << LLTrans::getString("AboutOGL", args, default_string);
	//support << "\n\n" << LLTrans::getString("AboutSettings", args, default_string); // <FS> Custom sysinfo
#if LL_DARWIN
	support << "\n" << LLTrans::getString("AboutOSXHiDPI", args, default_string);
#endif
	support << "\n\n" << LLTrans::getString("AboutLibs", args, default_string);
	// <FS> Custom sysinfo
	if (info.has("BANDWIDTH")) //For added info in help floater
	{
		support << "\n" << LLTrans::getString("AboutSettings", args, default_string);
	}
	if (info.has("DISK_CACHE_INFO"))
	{
		support << "\n" << LLTrans::getString("AboutCache", args, default_string);
	}
	// </FS>
	if (info.has("COMPILER"))
	{
		support << "\n" << LLTrans::getString("AboutCompiler", args, default_string);
	}
	if (info.has("PACKETS_IN"))
	{
		support << '\n' << LLTrans::getString("AboutTraffic", args, default_string);
	}

	// SLT timestamp
	LLSD substitution;
	substitution["datetime"] = (S32)time(NULL);//(S32)time_corrected();
	support << "\n" << LLTrans::getString("AboutTime", substitution, default_string);

	return support.str();
}

void LLAppViewer::cleanupSavedSettings()
{
	gSavedSettings.setBOOL("MouseSun", false);

	gSavedSettings.setBOOL("UseEnergy", true);				// force toggle to turn off, since sends message to simulator

	gSavedSettings.setBOOL("DebugWindowProc", gDebugWindowProc);

	gSavedSettings.setBOOL("ShowObjectUpdates", gShowObjectUpdates);

	if (gDebugView)
	{
		gSavedSettings.setBOOL("ShowDebugConsole", gDebugView->mDebugConsolep->getVisible());
	}

	// save window position if not maximized
	// as we don't track it in callbacks
	if(NULL != gViewerWindow)
	{
		bool maximized = gViewerWindow->getWindow()->getMaximized();
		if (!maximized)
		{
			LLCoordScreen window_pos;

			if (gViewerWindow->getWindow()->getPosition(&window_pos))
			{
				gSavedSettings.setS32("WindowX", window_pos.mX);
				gSavedSettings.setS32("WindowY", window_pos.mY);
			}
		}
	}

    gSavedSettings.setF32("MapScale", LLWorldMapView::getScaleSetting());

	// Some things are cached in LLAgent.
	if (gAgent.isInitialized())
	{
		gSavedSettings.setF32("RenderFarClip", gAgentCamera.mDrawDistance);
	}
}

void LLAppViewer::removeCacheFiles(const std::string& file_mask)
{
	gDirUtilp->deleteFilesInDir(gDirUtilp->getExpandedFilename(LL_PATH_CACHE, ""), file_mask);
}

void LLAppViewer::writeSystemInfo()
{

    if (! gDebugInfo.has("Dynamic") )
        gDebugInfo["Dynamic"] = LLSD::emptyMap();

	// <FS:ND> we don't want this (otherwise set filename to Firestorm.old/log
// #if LL_WINDOWS && !LL_BUGSPLAT
// 	gDebugInfo["SLLog"] = gDirUtilp->getExpandedFilename(LL_PATH_DUMP,"SecondLife.log");
// #else
//     //Not ideal but sufficient for good reporting.
//     gDebugInfo["SLLog"] = gDirUtilp->getExpandedFilename(LL_PATH_LOGS,"SecondLife.old");  //LLError::logFileName();
// #endif
	// </FS:ND>

	gDebugInfo["ClientInfo"]["Name"] = LLVersionInfo::instance().getChannel();
// [SL:KB] - Patch: Viewer-CrashReporting | Checked: 2011-05-08 (Catznip-2.6.0a) | Added: Catznip-2.6.0a
	gDebugInfo["ClientInfo"]["Version"] = LLVersionInfo::instance().getVersion();
	gDebugInfo["ClientInfo"]["Platform"] = LLVersionInfo::instance().getBuildPlatform();
// [/SL:KB]
	gDebugInfo["ClientInfo"]["MajorVersion"] = LLVersionInfo::instance().getMajor();
	gDebugInfo["ClientInfo"]["MinorVersion"] = LLVersionInfo::instance().getMinor();
	gDebugInfo["ClientInfo"]["PatchVersion"] = LLVersionInfo::instance().getPatch();
	gDebugInfo["ClientInfo"]["BuildVersion"] = std::to_string(LLVersionInfo::instance().getBuild());
	gDebugInfo["ClientInfo"]["AddressSize"] = LLVersionInfo::instance().getAddressSize();

// <FS:ND> Add which flavor of FS generated an error
#ifdef OPENSIM
	gDebugInfo["ClientInfo"]["Flavor"] = "oss";
#else
	gDebugInfo["ClientInfo"]["Flavor"] = "hvk";
#endif
// </FS:ND>

	//	gDebugInfo["CAFilename"] = gDirUtilp->getCAFile();

	gDebugInfo["CPUInfo"]["CPUString"] = gSysCPU.getCPUString();
	gDebugInfo["CPUInfo"]["CPUFamily"] = gSysCPU.getFamily();
	gDebugInfo["CPUInfo"]["CPUMhz"] = (S32)gSysCPU.getMHz();
	gDebugInfo["CPUInfo"]["CPUAltivec"] = gSysCPU.hasAltivec();
	gDebugInfo["CPUInfo"]["CPUSSE"] = gSysCPU.hasSSE();
	gDebugInfo["CPUInfo"]["CPUSSE2"] = gSysCPU.hasSSE2();

	gDebugInfo["RAMInfo"]["Physical"] = LLSD::Integer(gSysMemory.getPhysicalMemoryKB().value());
	gDebugInfo["RAMInfo"]["Allocated"] = LLSD::Integer(gMemoryAllocated.valueInUnits<LLUnits::Kilobytes>());
	gDebugInfo["OSInfo"] = LLOSInfo::instance().getOSStringSimple();

	// The user is not logged on yet, but record the current grid choice login url
	// which may have been the intended grid.
	gDebugInfo["GridName"] = LLGridManager::getInstance()->getGridId();

	// *FIX:Mani - move this down in llappviewerwin32
#ifdef LL_WINDOWS
	DWORD thread_id = GetCurrentThreadId();
	gDebugInfo["MainloopThreadID"] = (S32)thread_id;
#endif

#ifndef LL_BUGSPLAT
	// "CrashNotHandled" is set here, while things are running well,
	// in case of a freeze. If there is a freeze, the crash logger will be launched
	// and can read this value from the debug_info.log.
	gDebugInfo["CrashNotHandled"] = LLSD::Boolean(true);
#else // LL_BUGSPLAT
	// "CrashNotHandled" is obsolete; it used (not very successsfully)
    // to try to distinguish crashes from freezes - the intent here to to avoid calling it a freeze
	gDebugInfo["CrashNotHandled"] = LLSD::Boolean(false);
#endif // ! LL_BUGSPLAT

	// Insert crash host url (url to post crash log to) if configured. This insures
	// that the crash report will go to the proper location in the case of a
	// prior freeze.
	std::string crashHostUrl = gSavedSettings.get<std::string>("CrashHostUrl");
	if(crashHostUrl != "")
	{
		gDebugInfo["CrashHostUrl"] = crashHostUrl;
	}

	// Dump some debugging info
	LL_INFOS("SystemInfo") << "Application: " << LLTrans::getString("APP_NAME") << LL_ENDL;

	// <FS:ND> Print into about git sha hash this build is based on.
	// LL_INFOS("SystemInfo") << "Version: " << LLVersionInfo::getChannelAndVersion() << LL_ENDL;
	LL_INFOS("SystemInfo") << "Version: " <<  LLVersionInfo::instance().getChannelAndVersion() << " [" <<  LLVersionInfo::instance().getGitHash() << "]" << LL_ENDL;
	// </FS:ND>

	// Dump the local time and time zone
	time_t now;
	time(&now);
	char tbuffer[256];		/* Flawfinder: ignore */
	strftime(tbuffer, 256, "%Y-%m-%dT%H:%M:%S %Z", localtime(&now));
	LL_INFOS("SystemInfo") << "Local time: " << tbuffer << LL_ENDL;

	// query some system information
	LL_INFOS("SystemInfo") << "CPU info:\n" << gSysCPU << LL_ENDL;
	LL_INFOS("SystemInfo") << "Memory info:\n" << gSysMemory << LL_ENDL;
	LL_INFOS("SystemInfo") << "OS: " << LLOSInfo::instance().getOSStringSimple() << LL_ENDL;
	LL_INFOS("SystemInfo") << "OS info: " << LLOSInfo::instance() << LL_ENDL;

	// <FS:ND> Breakpad merge. Only include SettingsFile if the user selected this in prefs. Patch from Catznip
    // gDebugInfo["SettingsFilename"] = gSavedSettings.getString("ClientSettingsFile");
	if (gCrashSettings.getBOOL("CrashSubmitSettings"))
		gDebugInfo["SettingsFilename"] = gSavedSettings.getString("ClientSettingsFile");
	// </FS:ND>

	gDebugInfo["ViewerExePath"] = gDirUtilp->getExecutablePathAndName();
	gDebugInfo["CurrentPath"] = gDirUtilp->getCurPath();
	gDebugInfo["FirstLogin"] = LLSD::Boolean(gAgent.isFirstLogin());
	gDebugInfo["FirstRunThisInstall"] = gSavedSettings.getBOOL("FirstRunThisInstall");
    gDebugInfo["StartupState"] = LLStartUp::getStartupStateString();
    
    if (gViewerWindow)
    {
        std::vector<std::string> resolutions = gViewerWindow->getWindow()->getDisplaysResolutionList();
        for (auto res_iter : resolutions)
        {
            gDebugInfo["DisplayInfo"].append(res_iter);
        }
    }

	writeDebugInfo(); // Save out debug_info.log early, in case of crash.
}

#ifdef LL_WINDOWS
//For whatever reason, in Windows when using OOP server for breakpad, the callback to get the
//name of the dump file is not getting triggered by the breakpad library.   Unfortunately they
//also didn't see fit to provide a simple query request across the pipe to get this name either.
//Since we are putting our output in a runtime generated directory and we know the header data in
//the dump format, we can however use the following hack to identify our file.
// TODO make this a member function.
void getFileList()
{
	std::stringstream filenames;

	typedef std::vector<std::string> vec;
	std::string pathname = gDirUtilp->getExpandedFilename(LL_PATH_DUMP,"");
	vec file_vec = gDirUtilp->getFilesInDir(pathname);
	for(vec::const_iterator iter=file_vec.begin(); iter!=file_vec.end(); ++iter)
	{
		filenames << *iter << " ";
		if ( ( iter->length() > 30 ) && (iter->rfind(".dmp") == (iter->length()-4) ) )
		{
			std::string fullname = pathname + *iter;
			llifstream fdat( fullname.c_str(), std::ifstream::binary);
			if (fdat)
			{
				char buf[5];
				fdat.read(buf,4);
				fdat.close();
				if (!strncmp(buf,"MDMP",4))
				{
					gDebugInfo["Dynamic"]["MinidumpPath"] = fullname;
					break;
				}
			}
		}
	}
	filenames << std::endl;
	gDebugInfo["Dynamic"]["DumpDirContents"] = filenames.str();
}
#endif

// static
void LLAppViewer::recordMarkerVersion(LLAPRFile& marker_file)
{
	std::string marker_version(LLVersionInfo::instance().getChannelAndVersion());
	if ( marker_version.length() > MAX_MARKER_LENGTH )
	{
		LL_WARNS_ONCE("MarkerFile") << "Version length ("<< marker_version.length()<< ")"
									<< " greater than maximum (" << MAX_MARKER_LENGTH << ")"
									<< ": marker matching may be incorrect"
									<< LL_ENDL;
	}

	// record the viewer version in the marker file
	marker_file.write(marker_version.data(), marker_version.length());

	marker_file.flush(); // <FS:ND/> Make sure filesystem reflects what we wrote.
}

bool LLAppViewer::markerIsSameVersion(const std::string& marker_name) const
{
	bool sameVersion = false;

	std::string my_version(LLVersionInfo::instance().getChannelAndVersion());
	char marker_version[MAX_MARKER_LENGTH];
	S32  marker_version_length;

	LLAPRFile marker_file;
	marker_file.open(marker_name, LL_APR_RB);
	if (marker_file.getFileHandle())
	{
		marker_version_length = marker_file.read(marker_version, sizeof(marker_version));
		std::string marker_string(marker_version, marker_version_length);
		if ( 0 == my_version.compare( 0, my_version.length(), marker_version, 0, marker_version_length ) )
		{
			sameVersion = true;
		}
		LL_DEBUGS("MarkerFile") << "Compare markers for '" << marker_name << "': "
								<< "\n   mine '" << my_version    << "'"
								<< "\n marker '" << marker_string << "'"
								<< "\n " << ( sameVersion ? "same" : "different" ) << " version"
								<< LL_ENDL;
		marker_file.close();
	}
	return sameVersion;
}

void LLAppViewer::processMarkerFiles()
{
	//We've got 4 things to test for here
	// - Other Process Running (SecondLife.exec_marker present, locked)
	// - Freeze (SecondLife.exec_marker present, not locked)
	// - LLError Crash (SecondLife.llerror_marker present)
	// - Other Crash (SecondLife.error_marker present)
	// These checks should also remove these files for the last 2 cases if they currently exist

	std::ostringstream marker_log_stream;
	bool marker_is_same_version = true;
	// first, look for the marker created at startup and deleted on a clean exit
	mMarkerFileName = gDirUtilp->getExpandedFilename(LL_PATH_LOGS,MARKER_FILE_NAME);
	if (LLAPRFile::isExist(mMarkerFileName, NULL, LL_APR_RB))
	{
		// File exists...
		// first, read it to see if it was created by the same version (we need this later)
		marker_is_same_version = markerIsSameVersion(mMarkerFileName);

		// now test to see if this file is locked by a running process (try to open for write)
		marker_log_stream << "Checking exec marker file for lock...";
		mMarkerFile.open(mMarkerFileName, LL_APR_WB);
		// <FS:ND> Remove LLVolatileAPRPool/apr_file_t and use FILE* instead
		//apr_file_t* fMarker = mMarkerFile.getFileHandle() ;
		LLAPRFile::tFiletype* fMarker = mMarkerFile.getFileHandle() ; 
		// </FS:ND>
		if (!fMarker)
		{
			marker_log_stream << "Exec marker file open failed - assume it is locked.";
			mSecondInstance = true; // lock means that instance is running.
		}
		else
		{
			// We were able to open it, now try to lock it ourselves...
			if (apr_file_lock(fMarker, APR_FLOCK_NONBLOCK | APR_FLOCK_EXCLUSIVE) != APR_SUCCESS)
			{
				marker_log_stream << "Locking exec marker failed.";
				mSecondInstance = true; // lost a race? be conservative
				mMarkerFile.close(); // <FS:ND/> Cannot lock the file and take ownership. Don't keep it open
			}
			else
			{
				// No other instances; we've locked this file now, so record our version; delete on quit.
				recordMarkerVersion(mMarkerFile);
				marker_log_stream << "Exec marker file existed but was not locked; rewritten.";
			}
		}
		initLoggingAndGetLastDuration();

		std::string marker_log_msg(marker_log_stream.str());
		LL_INFOS("MarkerFile") << marker_log_msg << LL_ENDL;

		if (mSecondInstance)
		{
			LL_INFOS("MarkerFile") << "Exec marker '"<< mMarkerFileName << "' owned by another instance" << LL_ENDL;
		}
		else if (marker_is_same_version)
		{
			// the file existed, is ours, and matched our version, so we can report on what it says
			LL_INFOS("MarkerFile") << "Exec marker '"<< mMarkerFileName << "' found; last exec crashed" << LL_ENDL;
			gLastExecEvent = LAST_EXEC_OTHER_CRASH;
		}
		else
		{
			LL_INFOS("MarkerFile") << "Exec marker '"<< mMarkerFileName << "' found, but versions did not match" << LL_ENDL;
		}
	}
	else // marker did not exist... last exec (if any) did not freeze
	{
		initLoggingAndGetLastDuration();
		// Create the marker file for this execution & lock it; it will be deleted on a clean exit
		apr_status_t s;
		s = mMarkerFile.open(mMarkerFileName, LL_APR_WB, true);

		if (s == APR_SUCCESS && mMarkerFile.getFileHandle())
		{
			LL_DEBUGS("MarkerFile") << "Exec marker file '"<< mMarkerFileName << "' created." << LL_ENDL;
			if (APR_SUCCESS == apr_file_lock(mMarkerFile.getFileHandle(), APR_FLOCK_NONBLOCK | APR_FLOCK_EXCLUSIVE))
			{
				recordMarkerVersion(mMarkerFile);
				LL_DEBUGS("MarkerFile") << "Exec marker file locked." << LL_ENDL;
			}
			else
			{
				LL_WARNS("MarkerFile") << "Exec marker file cannot be locked." << LL_ENDL;
			}
		}
		else
		{
			LL_WARNS("MarkerFile") << "Failed to create exec marker file '"<< mMarkerFileName << "'." << LL_ENDL;
		}
	}

	// now check for cases in which the exec marker may have been cleaned up by crash handlers

	// check for any last exec event report based on whether or not it happened during logout
	// (the logout marker is created when logout begins)
	std::string logout_marker_file =  gDirUtilp->getExpandedFilename(LL_PATH_LOGS, LOGOUT_MARKER_FILE_NAME);
	if(LLAPRFile::isExist(logout_marker_file, NULL, LL_APR_RB))
	{
		if (markerIsSameVersion(logout_marker_file))
		{
			gLastExecEvent = LAST_EXEC_LOGOUT_FROZE;
			LL_INFOS("MarkerFile") << "Logout crash marker '"<< logout_marker_file << "', changing LastExecEvent to LOGOUT_FROZE" << LL_ENDL;
		}
		else
		{
			LL_INFOS("MarkerFile") << "Logout crash marker '"<< logout_marker_file << "' found, but versions did not match" << LL_ENDL;
		}
		LLAPRFile::remove(logout_marker_file);
	}
	// further refine based on whether or not a marker created during an llerr crash is found
	std::string llerror_marker_file = gDirUtilp->getExpandedFilename(LL_PATH_LOGS, LLERROR_MARKER_FILE_NAME);
	if(LLAPRFile::isExist(llerror_marker_file, NULL, LL_APR_RB))
	{
		if (markerIsSameVersion(llerror_marker_file))
		{
			if ( gLastExecEvent == LAST_EXEC_LOGOUT_FROZE )
			{
				gLastExecEvent = LAST_EXEC_LOGOUT_CRASH;
				LL_INFOS("MarkerFile") << "LLError marker '"<< llerror_marker_file << "' crashed, setting LastExecEvent to LOGOUT_CRASH" << LL_ENDL;
			}
			else
			{
				gLastExecEvent = LAST_EXEC_LLERROR_CRASH;
				LL_INFOS("MarkerFile") << "LLError marker '"<< llerror_marker_file << "' crashed, setting LastExecEvent to LLERROR_CRASH" << LL_ENDL;
			}
		}
		else
		{
			LL_INFOS("MarkerFile") << "LLError marker '"<< llerror_marker_file << "' found, but versions did not match" << LL_ENDL;
		}
		LLAPRFile::remove(llerror_marker_file);
	}
	// and last refine based on whether or not a marker created during a non-llerr crash is found
	std::string error_marker_file = gDirUtilp->getExpandedFilename(LL_PATH_LOGS, ERROR_MARKER_FILE_NAME);
	if(LLAPRFile::isExist(error_marker_file, NULL, LL_APR_RB))
	{
		if (markerIsSameVersion(error_marker_file))
		{
			if (gLastExecEvent == LAST_EXEC_LOGOUT_FROZE)
			{
				gLastExecEvent = LAST_EXEC_LOGOUT_CRASH;
				LL_INFOS("MarkerFile") << "Error marker '"<< error_marker_file << "' crashed, setting LastExecEvent to LOGOUT_CRASH" << LL_ENDL;
			}
			else
			{
				gLastExecEvent = LAST_EXEC_OTHER_CRASH;
				LL_INFOS("MarkerFile") << "Error marker '"<< error_marker_file << "' crashed, setting LastExecEvent to " << gLastExecEvent << LL_ENDL;
			}
		}
		else
		{
			LL_INFOS("MarkerFile") << "Error marker '"<< error_marker_file << "' marker found, but versions did not match" << LL_ENDL;
		}
		LLAPRFile::remove(error_marker_file);
	}
}

void LLAppViewer::removeMarkerFiles()
{
	if (!mSecondInstance)
	{
		if (mMarkerFile.getFileHandle())
		{
			mMarkerFile.close() ;
			LLAPRFile::remove( mMarkerFileName );
			LL_DEBUGS("MarkerFile") << "removed exec marker '"<<mMarkerFileName<<"'"<< LL_ENDL;
		}
		else
		{
			LL_DEBUGS("MarkerFile") << "marker '"<<mMarkerFileName<<"' not open"<< LL_ENDL;
 		}

		if (mLogoutMarkerFile.getFileHandle())
		{
			mLogoutMarkerFile.close();
			LLAPRFile::remove( mLogoutMarkerFileName );
			LL_DEBUGS("MarkerFile") << "removed logout marker '"<<mLogoutMarkerFileName<<"'"<< LL_ENDL;
		}
		else
		{
			LL_DEBUGS("MarkerFile") << "logout marker '"<<mLogoutMarkerFileName<<"' not open"<< LL_ENDL;
		}
	}
	else
	{
		LL_WARNS("MarkerFile") << "leaving markers because this is a second instance" << LL_ENDL;
	}
}

void LLAppViewer::removeDumpDir()
{
    //Call this routine only on clean exit.  Crash reporter will clean up
    //its locking table for us.
    if (gDirUtilp->dumpDirExists()) // Check if dump dir was created this run
    {
        std::string dump_dir = gDirUtilp->getExpandedFilename(LL_PATH_DUMP, "");
        gDirUtilp->deleteDirAndContents(dump_dir);
    }

    if (mSecondInstance && !isError())
    {
        std::string log_filename = LLError::logFileName();
        LLError::logToFile("");
        LLFile::remove(log_filename);
    }
}

void LLAppViewer::forceQuit()
{
	LLApp::setQuitting();
}

//TODO: remove
void LLAppViewer::fastQuit(S32 error_code)
{
	// finish pending transfers
	flushLFSIO();
	// let sim know we're logging out
	sendLogoutRequest();
	// flush network buffers by shutting down messaging system
	end_messaging_system();
	// figure out the error code
	S32 final_error_code = error_code ? error_code : (S32)isError();
	// this isn't a crash
	removeMarkerFiles();
	// get outta here
	_exit(final_error_code);
}

void LLAppViewer::requestQuit()
{
	LL_INFOS() << "requestQuit" << LL_ENDL;

	LLViewerRegion* region = gAgent.getRegion();

	if( (LLStartUp::getStartupState() < STATE_STARTED) || !region )
	{
		// If we have a region, make some attempt to send a logout request first.
		// This prevents the halfway-logged-in avatar from hanging around inworld for a couple minutes.
		if(region)
		{
			sendLogoutRequest();
		}
		else if(LLStartUp::getStartupState() == STATE_STARTED) // LO: Fix for FIRE-2613: sidebar tabs and floaters not remembering being open/torn off
		{
			if (gFloaterView)
			{
				// application is quitting
				gFloaterView->closeAllChildren(true);
			}

		} // ~LO

		// Quit immediately
		forceQuit();
		return;
	}

	// Try to send metrics back to the grid
	metricsSend(!gDisconnected);

	// Try to send last batch of avatar rez metrics.
	if (!gDisconnected && isAgentAvatarValid())
	{
		gAgentAvatarp->updateAvatarRezMetrics(true); // force a last packet to be sent.
	}

	LLHUDEffectSpiral *effectp = (LLHUDEffectSpiral*)LLHUDManager::getInstance()->createViewerEffect(LLHUDObject::LL_HUD_EFFECT_POINT, true);
	effectp->setPositionGlobal(gAgent.getPositionGlobal());
	effectp->setColor(LLColor4U(gAgent.getEffectColor()));
	LLHUDManager::getInstance()->sendEffects();
	effectp->markDead() ;//remove it.

	// Attempt to close all floaters that might be
	// editing things.
	if (gFloaterView)
	{
		// application is quitting
		gFloaterView->closeAllChildren(true);
	}

	// Send preferences once, when exiting
	// <FS:Ansariel> Don't send all non-default settings which might result in a violation of GDPR
	//bool include_preferences = true;
	bool include_preferences = false;
	send_viewer_stats(include_preferences);

	gLogoutTimer.reset();
	mQuitRequested = true;
}

static bool finish_quit(const LLSD& notification, const LLSD& response)
{
	S32 option = LLNotificationsUtil::getSelectedOption(notification, response);

	if (option == 0)
	{
		LLAppViewer::instance()->requestQuit();
	}
	return false;
}
static LLNotificationFunctorRegistration finish_quit_reg("ConfirmQuit", finish_quit);

void LLAppViewer::userQuit()
{
	LL_INFOS() << "User requested quit" << LL_ENDL;
	if (gDisconnected
		|| !gViewerWindow
		|| !gViewerWindow->getProgressView()
		|| gViewerWindow->getProgressView()->getVisible())
	{
		requestQuit();
	}
	else
	{
		LLNotificationsUtil::add("ConfirmQuit");
	}
}

static bool finish_early_exit(const LLSD& notification, const LLSD& response)
{
	LLAppViewer::instance()->forceQuit();
	return false;
}

void LLAppViewer::earlyExit(const std::string& name, const LLSD& substitutions)
{
   	LL_WARNS() << "app_early_exit: " << name << LL_ENDL;
	gDoDisconnect = true;
	LLNotificationsUtil::add(name, substitutions, LLSD(), finish_early_exit);
}

// case where we need the viewer to exit without any need for notifications
void LLAppViewer::earlyExitNoNotify()
{
   	LL_WARNS() << "app_early_exit with no notification: " << LL_ENDL;
	gDoDisconnect = true;
	finish_early_exit( LLSD(), LLSD() );
}

void LLAppViewer::abortQuit()
{
    LL_INFOS() << "abortQuit()" << LL_ENDL;
	mQuitRequested = false;
}

void LLAppViewer::migrateCacheDirectory()
{
#if LL_WINDOWS || LL_DARWIN
	// NOTE: (Nyx) as of 1.21, cache for mac is moving to /library/caches/SecondLife from
	// /library/application support/SecondLife/cache This should clear/delete the old dir.

	// As of 1.23 the Windows cache moved from
	//   C:\Documents and Settings\James\Application Support\SecondLife\cache
	// to
	//   C:\Documents and Settings\James\Local Settings\Application Support\SecondLife
	//
	// The Windows Vista equivalent is from
	//   C:\Users\James\AppData\Roaming\SecondLife\cache
	// to
	//   C:\Users\James\AppData\Local\SecondLife
	//
	// Note the absence of \cache on the second path.  James.

	// Only do this once per fresh install of this version.
	if (gSavedSettings.getBOOL("MigrateCacheDirectory"))
	{
		gSavedSettings.setBOOL("MigrateCacheDirectory", false);

		std::string old_cache_dir = gDirUtilp->add(gDirUtilp->getOSUserAppDir(), "cache");
		std::string new_cache_dir = gDirUtilp->getCacheDir(true);

		if (gDirUtilp->fileExists(old_cache_dir))
		{
			LL_INFOS() << "Migrating cache from " << old_cache_dir << " to " << new_cache_dir << LL_ENDL;

			// Migrate inventory cache to avoid pain to inventory database after mass update
			S32 file_count = 0;
			std::string file_name;
			std::string mask = "*.*";

			LLDirIterator iter(old_cache_dir, mask);
			while (iter.next(file_name))
			{
				if (file_name == "." || file_name == "..") continue;
				std::string source_path = gDirUtilp->add(old_cache_dir, file_name);
				std::string dest_path = gDirUtilp->add(new_cache_dir, file_name);
				if (!LLFile::rename(source_path, dest_path))
				{
					file_count++;
				}
			}
			LL_INFOS() << "Moved " << file_count << " files" << LL_ENDL;

			// AO: Don't automatically purge old cache
			//// Nuke the old cache
			//gDirUtilp->setCacheDir(old_cache_dir);
			//purgeCache();
			gDirUtilp->setCacheDir(new_cache_dir);

#if LL_DARWIN
			// Clean up Mac files not deleted by removing *.*
			std::string ds_store = old_cache_dir + "/.DS_Store";
			if (gDirUtilp->fileExists(ds_store))
			{
				LLFile::remove(ds_store);
			}
#endif
			if (LLFile::rmdir(old_cache_dir) != 0)
			{
				LL_WARNS() << "could not delete old cache directory " << old_cache_dir << LL_ENDL;
			}
		}
	}
#endif // LL_WINDOWS || LL_DARWIN
}

//static
U32 LLAppViewer::getTextureCacheVersion()
{
	// Viewer texture cache version, change if the texture cache format changes.
	// 2021-03-10 Bumping up by one to help obviate texture cache issues with
	//            Simple Cache Viewer - see SL-14985 for more information
	//const U32 TEXTURE_CACHE_VERSION = 8;
	const U32 TEXTURE_CACHE_VERSION = 9;

	return TEXTURE_CACHE_VERSION ;
}

//static
U32 LLAppViewer::getDiskCacheVersion()
{
    // Viewer disk cache version intorduced in Simple Cache Viewer, change if the cache format changes.
    const U32 DISK_CACHE_VERSION = 1;

    return DISK_CACHE_VERSION ;
}

//static
U32 LLAppViewer::getObjectCacheVersion()
{
	// Viewer object cache version, change if object update
	// format changes. JC
	const U32 INDRA_OBJECT_CACHE_VERSION = 17;

	return INDRA_OBJECT_CACHE_VERSION;
}

bool LLAppViewer::initCache()
{
	mPurgeCache = false;
	bool read_only = mSecondInstance ? true : false;
	LLAppViewer::getTextureCache()->setReadOnly(read_only) ;
	LLVOCache::initParamSingleton(read_only);

	// initialize the new disk cache using saved settings
	const std::string cache_dir_name = gSavedSettings.getString("DiskCacheDirName");

	const U32 MB = 1024 * 1024;
	constexpr U32 GB = 1024 * MB; // <FS:Beq/> Readability constant
    const uintmax_t MIN_CACHE_SIZE = 256 * MB;
	const uintmax_t MAX_CACHE_SIZE = 100ULL * GB; // <FS:Beq/> raise the cap to 100GB, UI will limit to a more sensible level of 20GB.
    const uintmax_t setting_cache_total_size = uintmax_t(gSavedSettings.getU32("CacheSize")) * MB;
    const uintmax_t cache_total_size = llclamp(setting_cache_total_size, MIN_CACHE_SIZE, MAX_CACHE_SIZE);
    // <FS:Ansariel> Better cache size control
    //const F64 disk_cache_percent = gSavedSettings.getF32("DiskCachePercentOfTotal");
    //const F6432 texture_cache_percent = 100.0 - disk_cache_percent;
    // </FS:Ansariel>

    // note that the maximum size of this cache is defined as a percentage of the 
    // total cache size - the 'CacheSize' pref - for all caches. 
    // <FS:Ansariel> Better cache size control
    //const uintmax_t disk_cache_size = uintmax_t(cache_total_size * disk_cache_percent / 100);
    const unsigned int disk_cache_mb = gSavedSettings.getU32("FSDiskCacheSize");
    const uintmax_t disk_cache_size = disk_cache_mb * 1024ULL * 1024ULL;
    // </FS:Ansariel>
	const bool enable_cache_debug_info = gSavedSettings.getBOOL("EnableDiskCacheDebugInfo");

	bool texture_cache_mismatch = false;
    bool remove_vfs_files = false;
	if (gSavedSettings.getS32("LocalCacheVersion") != LLAppViewer::getTextureCacheVersion())
	{
		texture_cache_mismatch = true;
		if(!read_only)
		{
			gSavedSettings.setS32("LocalCacheVersion", LLAppViewer::getTextureCacheVersion());

            //texture cache version was bumped up in Simple Cache Viewer, and at this point old vfs files are not needed
            remove_vfs_files = true;   
		}
	}

	if(!read_only)
	{
		// <FS:Zi> Purge inventory cache is done in LLInventoryModel::loadSkeleton()

		// Purge cache if user requested it
		if (gSavedSettings.getBOOL("PurgeCacheOnStartup") ||
			gSavedSettings.getBOOL("PurgeCacheOnNextStartup"))
		{
			LL_INFOS("AppCache") << "Startup cache purge requested: " << (gSavedSettings.getBOOL("PurgeCacheOnStartup") ? "ALWAYS" : "ONCE") << LL_ENDL;
			gSavedSettings.setBOOL("PurgeCacheOnNextStartup", false);
			LL_INFOS("AppCache") << "Scheduling texture purge, based on PurgeCache* settings." << LL_ENDL;
			mPurgeCache = true;
			// <FS:Beq> No longer needed
			// // STORM-1141 force purgeAllTextures to get called to prevent a crash here. -brad
			// texture_cache_mismatch = true;
			// </FS:Beq>
		}

		// <FS> If the J2C has changed since the last run, clear the cache
		const std::string j2c_info = LLImageJ2C::getEngineInfo();
		const std::string j2c_last = gSavedSettings.getString("LastJ2CVersion");
		if (j2c_info != j2c_last && !j2c_last.empty())
		{
			LL_INFOS("AppCache") << "Scheduling texture purge, based on LastJ2CVersion mismatch." << LL_ENDL;
			mPurgeTextures = true;
		}
		gSavedSettings.setString("LastJ2CVersion", j2c_info);
		// </FS>
	
		// We have moved the location of the cache directory over time.
		migrateCacheDirectory();

		// Setup and verify the cache location
		std::string cache_location = gSavedSettings.getString("CacheLocation");
		std::string new_cache_location = gSavedSettings.getString("NewCacheLocation");
		if (new_cache_location != cache_location)
		{
			LL_INFOS("AppCache") << "Cache location changed, cache needs purging" << LL_ENDL;
			gDirUtilp->setCacheDir(gSavedSettings.getString("CacheLocation"));
			purgeCache(); // purge old cache
			gDirUtilp->deleteDirAndContents(gDirUtilp->getExpandedFilename(LL_PATH_CACHE, cache_dir_name));
			gSavedSettings.setString("CacheLocation", new_cache_location);
			gSavedSettings.setString("CacheLocationTopFolder", gDirUtilp->getBaseFileName(new_cache_location));
		}
	}

	if (!gDirUtilp->setCacheDir(gSavedSettings.getString("CacheLocation")))
	{
		LL_WARNS("AppCache") << "Unable to set cache location" << LL_ENDL;
		gSavedSettings.setString("CacheLocation", "");
		gSavedSettings.setString("CacheLocationTopFolder", "");
	}

	// <FS:Ansariel> Sound cache
	if (!gDirUtilp->setSoundCacheDir(gSavedSettings.getString("FSSoundCacheLocation")))
	{
		LL_WARNS("AppCache") << "Unable to set sound cache location" << LL_ENDL;
		gSavedSettings.setString("FSSoundCacheLocation", "");
	}
	// </FS:Ansariel>

    const std::string cache_dir = gDirUtilp->getExpandedFilename(LL_PATH_CACHE, cache_dir_name);
	// <FS:Beq> Improve cache purge triggering
    // LLDiskCache::initParamSingleton(cache_dir, disk_cache_size, enable_cache_debug_info);
    LLDiskCache::initParamSingleton(cache_dir, disk_cache_size, enable_cache_debug_info, gSavedSettings.getF32("FSDiskCacheHighWaterPercent"), gSavedSettings.getF32("FSDiskCacheLowWaterPercent"));
	// </FS:Beq>

	if (!read_only)
	{
        if (gSavedSettings.getS32("DiskCacheVersion") != LLAppViewer::getDiskCacheVersion())
        {
            LLDiskCache::getInstance()->clearCache();
            remove_vfs_files = true;
            gSavedSettings.setS32("DiskCacheVersion", LLAppViewer::getDiskCacheVersion());
        }

        if (remove_vfs_files)
        {
            LLDiskCache::getInstance()->removeOldVFSFiles();
        }
        
        if (mPurgeCache)
		{
		LLSplashScreen::update(LLTrans::getString("StartupClearingCache"));
		purgeCache();

			// clear the new C++ file system based cache
			LLDiskCache::getInstance()->clearCache();
	}
		else
		{
			// purge excessive files from the new file system based cache
			LLDiskCache::getInstance()->purge();
		}
	}
	LLAppViewer::getPurgeDiskCacheThread()->start();

	// <FS:Ansariel> FIRE-13066
	if (!mPurgeCache && mPurgeTextures && !read_only) // <FS:Beq> no need to purge textures if we already purged the cache above
	{
		LL_INFOS("AppCache") << "Purging Texture Cache..." << LL_ENDL;
		LLSplashScreen::update(LLTrans::getString("StartupClearingTextureCache"));
		LLAppViewer::getTextureCache()->purgeCache(LL_PATH_CACHE);
	}
	// </FS:Ansariel>

	// <FS:Ansariel> Purge web browser cache
	if (gSavedSettings.getBOOL("FSStartupClearBrowserCache"))
	{
		std::string browser_cache = gDirUtilp->getExpandedFilename(LL_PATH_CACHE, "cef_cache");
		if (LLFile::isdir(browser_cache))
		{
			gDirUtilp->deleteDirAndContents(browser_cache);
		}
		gSavedSettings.setBOOL("FSStartupClearBrowserCache", false);
	}
	// </FS:Ansariel>

	// <FS:ND> For Windows, purging the cache can take an extraordinary amount of time. Rename the cache dir and purge it using another thread.
	startCachePurge();
	// </FS:ND>

	LLSplashScreen::update(LLTrans::getString("StartupInitializingTextureCache"));

	// Init the texture cache
    // Allocate the remaining percent which is not allocated to the disk cache
	// <FS:Ansariel> Better cache size control
	//const S64 texture_cache_size = S64(cache_total_size * texture_cache_percent / 100);
	const S64 texture_cache_size = (S64)cache_total_size;
	// </FS:Ansariel>

    LLAppViewer::getTextureCache()->initCache(LL_PATH_CACHE, texture_cache_size, texture_cache_mismatch);

	LLVOCache::getInstance()->initCache(LL_PATH_CACHE, gSavedSettings.getU32("CacheNumberOfRegionsForObjects"), getObjectCacheVersion());

    return true;
}

void LLAppViewer::addOnIdleCallback(const boost::function<void()>& cb)
{
	gMainloopWork.post(cb);
}

void LLAppViewer::loadKeyBindings()
{
	std::string key_bindings_file = gDirUtilp->getExpandedFilename(LL_PATH_USER_SETTINGS, "key_bindings.xml");
	if (!gDirUtilp->fileExists(key_bindings_file) || !gViewerInput.loadBindingsXML(key_bindings_file))
	{
		// Failed to load custom bindings, try default ones
		key_bindings_file = gDirUtilp->getExpandedFilename(LL_PATH_APP_SETTINGS, "key_bindings.xml");
		if (!gViewerInput.loadBindingsXML(key_bindings_file))
		{
            LLError::LLUserWarningMsg::showMissingFiles();
			LL_ERRS("InitInfo") << "Unable to open default key bindings from " << key_bindings_file << LL_ENDL;
		}
	}
    LLUrlRegistry::instance().setKeybindingHandler(&gViewerInput);
}

void LLAppViewer::purgeCache()
{
	LL_INFOS("AppCache") << "Purging Cache and Texture Cache..." << LL_ENDL;
	LLAppViewer::getTextureCache()->purgeCache(LL_PATH_CACHE);
	LLVOCache::getInstance()->removeCache(LL_PATH_CACHE);
	LLViewerShaderMgr::instance()->clearShaderCache();
	std::string browser_cache = gDirUtilp->getExpandedFilename(LL_PATH_CACHE, "cef_cache");
	if (LLFile::isdir(browser_cache))
	{
		// cef does not support clear_cache and clear_cookies, so clear what we can manually.
		gDirUtilp->deleteDirAndContents(browser_cache);
	}
	gDirUtilp->deleteFilesInDir(gDirUtilp->getExpandedFilename(LL_PATH_CACHE, ""), "*");
}

//purge cache immediately, do not wait until the next login.
void LLAppViewer::purgeCacheImmediate()
{
	LL_INFOS("AppCache") << "Purging Object Cache and Texture Cache immediately..." << LL_ENDL;
	LLAppViewer::getTextureCache()->purgeCache(LL_PATH_CACHE, false);
	LLVOCache::getInstance()->removeCache(LL_PATH_CACHE, true);
}

std::string LLAppViewer::getSecondLifeTitle() const
{
#if ADDRESS_SIZE == 64
	return LLTrans::getString( "APP_NAME" ) + "_x64";
#else
	return LLTrans::getString("APP_NAME");
#endif
}

std::string LLAppViewer::getWindowTitle() const
{
	return gWindowTitle;
}

// Callback from a dialog indicating user was logged out.
bool finish_disconnect(const LLSD& notification, const LLSD& response)
{
	S32 option = LLNotificationsUtil::getSelectedOption(notification, response);

	if (1 == option)
	{
		if (gFloaterView)
		{
			// application is quitting
			gFloaterView->closeAllChildren(true);
		}

        LLAppViewer::instance()->forceQuit();
	}
	return false;
}

// Callback from an early disconnect dialog, force an exit
bool finish_forced_disconnect(const LLSD& notification, const LLSD& response)
{
	if (gFloaterView)
	{
		// application is quitting
		gFloaterView->closeAllChildren(true);
	}

	LLAppViewer::instance()->forceQuit();
	return false;
}


void LLAppViewer::forceDisconnect(const std::string& mesg)
{
	if (gDoDisconnect)
    {
		// Already popped up one of these dialogs, don't
		// do this again.
		return;
    }

	// *TODO: Translate the message if possible
	std::string big_reason = LLAgent::sTeleportErrorMessages[mesg];
	if ( big_reason.size() == 0 )
	{
		big_reason = mesg;
	}

	LLSD args;
	gDoDisconnect = true;

	if (LLStartUp::getStartupState() < STATE_STARTED)
	{
		// Tell users what happened
		args["ERROR_MESSAGE"] = big_reason;
		LLNotificationsUtil::add("ErrorMessage", args, LLSD(), &finish_forced_disconnect);
	}
	else
	{
		args["MESSAGE"] = big_reason;
		LLNotificationsUtil::add("YouHaveBeenLoggedOut", args, LLSD(), &finish_disconnect );
	}
}

void LLAppViewer::badNetworkHandler()
{
	// Dump the packet
	gMessageSystem->dumpPacketToLog();

	// Flush all of our caches on exit in the case of disconnect due to
	// invalid packets.

	mPurgeCacheOnExit = true;

	std::ostringstream message;
	message <<
		"The viewer has detected mangled network data indicative\n"
		"of a bad upstream network connection or an incomplete\n"
		"local installation of " << LLAppViewer::instance()->getSecondLifeTitle() << ". \n"
		" \n"
		"Try uninstalling and reinstalling to see if this resolves \n"
		"the issue. \n"
		" \n"
		"If the problem continues, see the Tech Support FAQ at: \n"
		"www.firestormviewer.org/support";
	forceDisconnect(message.str());

	LLApp::instance()->writeMiniDump();
}

// This routine may get called more than once during the shutdown process.
// This can happen because we need to get the screenshot before the window
// is destroyed.
void LLAppViewer::saveFinalSnapshot()
{
	if (!mSavedFinalSnapshot)
	{
		gSavedSettings.setVector3d("FocusPosOnLogout", gAgentCamera.calcFocusPositionTargetGlobal());
		gSavedSettings.setVector3d("CameraPosOnLogout", gAgentCamera.calcCameraPositionTargetGlobal());
		gViewerWindow->setCursor(UI_CURSOR_WAIT);
		gAgentCamera.changeCameraToThirdPerson( false );	// don't animate, need immediate switch
		gSavedSettings.setBOOL("ShowParcelOwners", false);
		idle();

		std::string snap_filename = gDirUtilp->getLindenUserDir();
		snap_filename += gDirUtilp->getDirDelimiter();
		snap_filename += LLStartUp::getScreenLastFilename();
		// use full pixel dimensions of viewer window (not post-scale dimensions)
		gViewerWindow->saveSnapshot(snap_filename,
									gViewerWindow->getWindowWidthRaw(),
									gViewerWindow->getWindowHeightRaw(),
									false,
									gSavedSettings.getBOOL("RenderHUDInSnapshot"),
									true,
									LLSnapshotModel::SNAPSHOT_TYPE_COLOR,
									LLSnapshotModel::SNAPSHOT_FORMAT_PNG);
		mSavedFinalSnapshot = true;

		if (gAgent.isInHomeRegion())
		{
			LLVector3d home;
			if (gAgent.getHomePosGlobal(&home) && dist_vec(home, gAgent.getPositionGlobal()) < 10)
			{
				// We are at home position or close to it, see if we need to create home screenshot
				// Notes:
				// 1. It might be beneficial to also replace home if file is too old
				// 2. This is far from best way/place to update screenshot since location might be not fully loaded,
				// but we don't have many options
				std::string snap_home = gDirUtilp->getLindenUserDir();
				snap_home += gDirUtilp->getDirDelimiter();
				snap_home += LLStartUp::getScreenHomeFilename();
				if (!gDirUtilp->fileExists(snap_home))
				{
					// We are at home position yet no home image exist, fix it
					LLFile::copy(snap_filename, snap_home);
				}
			}
		}
	}
}

void LLAppViewer::loadNameCache()
{
	// display names cache
	std::string filename =
		gDirUtilp->getExpandedFilename(LL_PATH_CACHE, "avatar_name_cache.xml");
	LL_INFOS("AvNameCache") << filename << LL_ENDL;
	llifstream name_cache_stream(filename.c_str());
	if(name_cache_stream.is_open())
	{
		if ( ! LLAvatarNameCache::getInstance()->importFile(name_cache_stream))
        {
            LL_WARNS("AppInit") << "removing invalid '" << filename << "'" << LL_ENDL;
            name_cache_stream.close();
            LLFile::remove(filename);
        }
	}

	if (!gCacheName) return;

	std::string name_cache;
	name_cache = gDirUtilp->getExpandedFilename(LL_PATH_CACHE, "name.cache");
	llifstream cache_file(name_cache.c_str());
	if(cache_file.is_open())
	{
		if(gCacheName->importFile(cache_file)) return;
	}
}

void LLAppViewer::saveNameCache()
{
	// display names cache
	std::string filename =
		gDirUtilp->getExpandedFilename(LL_PATH_CACHE, "avatar_name_cache.xml");
	llofstream name_cache_stream(filename.c_str());
	if(name_cache_stream.is_open())
	{
		LLAvatarNameCache::getInstance()->exportFile(name_cache_stream);
    }

    // real names cache
	if (gCacheName)
    {
        std::string name_cache;
        name_cache = gDirUtilp->getExpandedFilename(LL_PATH_CACHE, "name.cache");
        llofstream cache_file(name_cache.c_str());
        if(cache_file.is_open())
        {
            gCacheName->exportFile(cache_file);
        }
	}
}


/*!	@brief		This class is an LLFrameTimer that can be created with
				an elapsed time that starts counting up from the given value
				rather than 0.0.

				Otherwise it behaves the same way as LLFrameTimer.
*/
class LLFrameStatsTimer : public LLFrameTimer
{
public:
	LLFrameStatsTimer(F64 elapsed_already = 0.0)
		: LLFrameTimer()
		{
			mStartTime -= elapsed_already;
		}
};

static LLTrace::BlockTimerStatHandle FTM_AUDIO_UPDATE("Update Audio");
static LLTrace::BlockTimerStatHandle FTM_CLEANUP("Cleanup");
static LLTrace::BlockTimerStatHandle FTM_CLEANUP_DRAWABLES("Drawables");
static LLTrace::BlockTimerStatHandle FTM_IDLE_CB("Idle Callbacks");
static LLTrace::BlockTimerStatHandle FTM_LOD_UPDATE("Update LOD");
static LLTrace::BlockTimerStatHandle FTM_OBJECTLIST_UPDATE("Update Objectlist");
static LLTrace::BlockTimerStatHandle FTM_REGION_UPDATE("Update Region");
static LLTrace::BlockTimerStatHandle FTM_WORLD_UPDATE("Update World");
static LLTrace::BlockTimerStatHandle FTM_NETWORK("Network");
static LLTrace::BlockTimerStatHandle FTM_AGENT_NETWORK("Agent Network");
static LLTrace::BlockTimerStatHandle FTM_VLMANAGER("VL Manager");
static LLTrace::BlockTimerStatHandle FTM_AGENT_POSITION("Agent Position");
static LLTrace::BlockTimerStatHandle FTM_HUD_EFFECTS("HUD Effects");

///////////////////////////////////////////////////////
// idle()
//
// Called every time the window is not doing anything.
// Receive packets, update statistics, and schedule a redisplay.
///////////////////////////////////////////////////////
void LLAppViewer::idle()
{
    LL_PROFILE_ZONE_SCOPED_CATEGORY_APP;
	pingMainloopTimeout("Main:Idle");

	// Update frame timers
	static LLTimer idle_timer;

	LLFrameTimer::updateFrameTime();
	LLFrameTimer::updateFrameCount();
	LLEventTimer::updateClass();
    LLPerfStats::updateClass();

	// LLApp::stepFrame() performs the above three calls plus mRunner.run().
	// Not sure why we don't call stepFrame() here, except that LLRunner seems
	// completely redundant with LLEventTimer.
	LLNotificationsUI::LLToast::updateClass();
	LLSmoothInterpolation::updateInterpolants();
	LLMortician::updateClass();
	LLFilePickerThread::clearDead();  //calls LLFilePickerThread::notify()
	LLDirPickerThread::clearDead();
	F32 dt_raw = idle_timer.getElapsedTimeAndResetF32();

    LLGLTFMaterialList::flushUpdates();

	// Service the WorkQueue we use for replies from worker threads.
	// Use function statics for the timeslice setting so we only have to fetch
	// and convert MainWorkTime once.
	static F32 MainWorkTimeRaw = gSavedSettings.getF32("MainWorkTime");
	static F32Milliseconds MainWorkTimeMs(MainWorkTimeRaw);
	// MainWorkTime is specified in fractional milliseconds, but std::chrono
	// uses integer representations. What if we want less than a microsecond?
	// Use nanoseconds. We're very sure we will never need to specify a
	// MainWorkTime that would be larger than we could express in
	// std::chrono::nanoseconds.
	static std::chrono::nanoseconds MainWorkTimeNanoSec{
		std::chrono::nanoseconds::rep(MainWorkTimeMs.value() * 1000000)};
	gMainloopWork.runFor(MainWorkTimeNanoSec);

	// Cap out-of-control frame times
	// Too low because in menus, swapping, debugger, etc.
	// Too high because idle called with no objects in view, etc.
	const F32 MIN_FRAME_RATE = 1.f;
	const F32 MAX_FRAME_RATE = 200.f;

	F32 frame_rate_clamped = 1.f / dt_raw;
	frame_rate_clamped = llclamp(frame_rate_clamped, MIN_FRAME_RATE, MAX_FRAME_RATE);
	gFrameDTClamped = 1.f / frame_rate_clamped;

	// Global frame timer
	// Smoothly weight toward current frame
	gFPSClamped = (frame_rate_clamped + (4.f * gFPSClamped)) / 5.f;

	static LLCachedControl<F32> quitAfterSeconds(gSavedSettings, "QuitAfterSeconds");
	F32 qas = (F32)quitAfterSeconds;
	if (qas > 0.f)
	{
		if (gRenderStartTime.getElapsedTimeF32() > qas)
		{
			LL_INFOS() << "Quitting after " << qas << " seconds. See setting \"QuitAfterSeconds\"." << LL_ENDL;
			LLAppViewer::instance()->forceQuit();
		}
	}

	// <FS:AO> setting to quit after N seconds of being AFK. Note: Server will time us out after 30m regardless
	static LLCachedControl<F32> quitAfterSecondsOfAFK(gSavedSettings, "QuitAfterSecondsOfAFK");
	F32 qas_afk = (F32)quitAfterSecondsOfAFK;
	if (!mQuitRequested && qas_afk > 0.f && gAgent.getAFK() && gAwayTimer.getElapsedTimeF32() > qas_afk)
	{
		// go ahead and just quit gracefully
		LL_INFOS() << "Logout, QuitAfterSecondsAFK expired." << LL_ENDL;
		LLAppViewer::instance()->requestQuit();
	}
	// </FS:AO>

	// Must wait until both have avatar object and mute list, so poll
	// here.
	LLIMProcessing::requestOfflineMessages();

	///////////////////////////////////
	//
	// Special case idle if still starting up
	//
	if (LLStartUp::getStartupState() < STATE_STARTED)
	{
		// Skip rest if idle startup returns false (essentially, no world yet)
		gGLActive = true;
		if (!idle_startup())
		{
			gGLActive = false;
			return;
		}
		gGLActive = false;
	}


    F32 yaw = 0.f;				// radians

	if (!gDisconnected)
	{
		LL_PROFILE_ZONE_NAMED_CATEGORY_NETWORK("network"); //LL_RECORD_BLOCK_TIME(FTM_NETWORK);
		// Update spaceserver timeinfo
	    LLWorld::getInstance()->setSpaceTimeUSec(LLWorld::getInstance()->getSpaceTimeUSec() + LLUnits::Seconds::fromValue(dt_raw));


	    //////////////////////////////////////
	    //
	    // Update simulator agent state
	    //

		static LLCachedControl<bool> rotateRight(gSavedSettings, "RotateRight");
		if (rotateRight)
		{
			gAgent.moveYaw(-1.f);
		}

		{
            LL_PROFILE_ZONE_NAMED_CATEGORY_APP("Autopilot");
			// Handle automatic walking towards points
			gAgentPilot.updateTarget();
			gAgent.autoPilot(&yaw);
		}

		static LLFrameTimer agent_update_timer;

		// When appropriate, update agent location to the simulator.
		F32 agent_update_time = agent_update_timer.getElapsedTimeF32();
		F32 agent_force_update_time = mLastAgentForceUpdate + agent_update_time;
		bool force_update = gAgent.controlFlagsDirty()
							|| (mLastAgentControlFlags != gAgent.getControlFlags())
							|| (agent_force_update_time > (1.0f / (F32) AGENT_FORCE_UPDATES_PER_SECOND));
		if (force_update || (agent_update_time > (1.0f / (F32) AGENT_UPDATES_PER_SECOND)))
		{
			LL_PROFILE_ZONE_SCOPED_CATEGORY_NETWORK;
			// Send avatar and camera info
			mLastAgentControlFlags = gAgent.getControlFlags();
			mLastAgentForceUpdate = force_update ? 0 : agent_force_update_time;
			if(!gAgent.getPhantom())
				send_agent_update(force_update);
			agent_update_timer.reset();
		}
	}

	//////////////////////////////////////
	//
	// Manage statistics
	//
	//
	{
		// Initialize the viewer_stats_timer with an already elapsed time
		// of SEND_STATS_PERIOD so that the initial stats report will
		// be sent immediately.
		static LLFrameStatsTimer viewer_stats_timer(SEND_STATS_PERIOD);

		// Update session stats every large chunk of time
		// *FIX: (?) SAMANTHA
		if (viewer_stats_timer.getElapsedTimeF32() >= SEND_STATS_PERIOD && !gDisconnected)
		{
			LL_INFOS() << "Transmitting sessions stats" << LL_ENDL;
			bool include_preferences = false;
			send_viewer_stats(include_preferences);
			viewer_stats_timer.reset();
		}

		// Print the object debugging stats
		// ...well, reset the stats, anyway. What good are the spammy
		//  messages if we can't do anything about them? Bah. -- TS
		static LLFrameTimer object_debug_timer;
		if (object_debug_timer.getElapsedTimeF32() > 5.f)
		{
			object_debug_timer.reset();
			if (gObjectList.mNumDeadObjectUpdates)
			{
				//LL_INFOS() << "Dead object updates: " << gObjectList.mNumDeadObjectUpdates << LL_ENDL;
				gObjectList.mNumDeadObjectUpdates = 0;
			}
			if (gObjectList.mNumUnknownUpdates)
			{
				//LL_INFOS() << "Unknown object updates: " << gObjectList.mNumUnknownUpdates << LL_ENDL;
				gObjectList.mNumUnknownUpdates = 0;
			}

		}
	}

	if (!gDisconnected)
	{
        LL_PROFILE_ZONE_NAMED_CATEGORY_DISPLAY("Network");

	    ////////////////////////////////////////////////
	    //
	    // Network processing
	    //
	    // NOTE: Starting at this point, we may still have pointers to "dead" objects
	    // floating throughout the various object lists.
	    //
		idleNameCache();
		idleNetwork();


		// Check for away from keyboard, kick idle agents.
		// be sane and only check for afk 1nce 
		idle_afk_check();

		//  Update statistics for this frame
		update_statistics();
	}

	////////////////////////////////////////
	//
	// Handle the regular UI idle callbacks as well as
	// hover callbacks
	//

#ifdef LL_DARWIN
	if (!mQuitRequested)  //MAINT-4243
#endif
	{
// 		LL_RECORD_BLOCK_TIME(FTM_IDLE_CB);

		// Do event notifications if necessary.  Yes, we may want to move this elsewhere.
		gEventNotifier.update();

		gIdleCallbacks.callFunctions();
		gInventory.idleNotifyObservers();
		LLAvatarTracker::instance().idleNotifyObservers();
	}

	// Metrics logging (LLViewerAssetStats, etc.)
	{
		static LLTimer report_interval;

		// *TODO:  Add configuration controls for this
		F32 seconds = report_interval.getElapsedTimeF32();
		if (seconds >= app_metrics_interval)
		{
			metricsSend(! gDisconnected);
			report_interval.reset();
		}
	}


    // Update layonts, handle mouse events, tooltips, e t c
    // updateUI() needs to be called even in case viewer disconected
    // since related notification still needs handling and allows
    // opening chat.
    gViewerWindow->updateUI();

	if (gDisconnected)
    {
		// <FS:CR> Inworldz hang in disconnecting fix by McCabe Maxstead
		// make sure to quit here if we need to, we can get caught in an infinite loop otherwise -- MC
		if (mQuitRequested && logoutRequestSent() && (gLogoutTimer.getElapsedTimeF32() > gLogoutMaxTime))
		{
			forceQuit();
		}
		// </FS:CR>
		return;
    }

	if (gTeleportDisplay)
    {
		return;
    }

	///////////////////////////////////////
	// Agent and camera movement
	//
	LLCoordGL current_mouse = gViewerWindow->getCurrentMouse();

	{
		// After agent and camera moved, figure out if we need to
		// deselect objects.
		LLSelectMgr::getInstance()->deselectAllIfTooFar();

	}

	{
		// Handle pending gesture processing
		LL_RECORD_BLOCK_TIME(FTM_AGENT_POSITION);
		LLGestureMgr::instance().update();

		gAgent.updateAgentPosition(gFrameDTClamped, yaw, current_mouse.mX, current_mouse.mY);
	}

	{
		LL_RECORD_BLOCK_TIME(FTM_OBJECTLIST_UPDATE);

        if (!(logoutRequestSent() && hasSavedFinalSnapshot()))
		{
			LLPerfStats::tunedAvatars=0; // <FS:Beq> reset the number of avatars that have been tweaked.
			gObjectList.update(gAgent);
		}
	}

	//////////////////////////////////////
	//
	// Deletes objects...
	// Has to be done after doing idleUpdates (which can kill objects)
	//

	{
		LL_RECORD_BLOCK_TIME(FTM_CLEANUP);
		{
			gObjectList.cleanDeadObjects();
		}
		{
			LL_RECORD_BLOCK_TIME(FTM_CLEANUP_DRAWABLES);
			LLDrawable::cleanupDeadDrawables();
		}
	}

	//
	// After this point, in theory we should never see a dead object
	// in the various object/drawable lists.
	//

	//////////////////////////////////////
	//
	// Update/send HUD effects
	//
	// At this point, HUD effects may clean up some references to
	// dead objects.
	//

	{
		LL_RECORD_BLOCK_TIME(FTM_HUD_EFFECTS);
		LLSelectMgr::getInstance()->updateEffects();
		LLHUDManager::getInstance()->cleanupEffects();
		LLHUDManager::getInstance()->sendEffects();
	}

	////////////////////////////////////////
	//
	// Unpack layer data that we've received
	//

	{
		LL_RECORD_BLOCK_TIME(FTM_NETWORK);
		gVLManager.unpackData();
	}

	/////////////////////////
	//
	// Update surfaces, and surface textures as well.
	//

	LLWorld::getInstance()->updateVisibilities();
	{
		const F32 max_region_update_time = .001f; // 1ms
		LL_RECORD_BLOCK_TIME(FTM_REGION_UPDATE);
		LLWorld::getInstance()->updateRegions(max_region_update_time);
	}

	/////////////////////////
	//
	// Update weather effects
	//

	// Update wind vector
	LLVector3 wind_position_region;
	static LLVector3 average_wind;

	LLViewerRegion *regionp;
	regionp = LLWorld::getInstance()->resolveRegionGlobal(wind_position_region, gAgent.getPositionGlobal());	// puts agent's local coords into wind_position
	if (regionp)
	{
		gWindVec = regionp->mWind.getVelocity(wind_position_region);

		// Compute average wind and use to drive motion of water

		average_wind = regionp->mWind.getAverage();
		gSky.setWind(average_wind);
		//LLVOWater::setWind(average_wind);
	}
	else
	{
		gWindVec.setVec(0.0f, 0.0f, 0.0f);
	}

	//////////////////////////////////////
	//
	// Sort and cull in the new renderer are moved to pipeline.cpp
	// Here, particles are updated and drawables are moved.
	//

	{
		LL_PROFILE_ZONE_NAMED_CATEGORY_APP("world update"); //LL_RECORD_BLOCK_TIME(FTM_WORLD_UPDATE);
		gPipeline.updateMove();
	}

	LLWorld::getInstance()->updateParticles();

	if (gAgentPilot.isPlaying() && gAgentPilot.getOverrideCamera())
	{
		gAgentPilot.moveCamera();
	}
	else if (LLViewerJoystick::getInstance()->getOverrideCamera())
	{
		LLViewerJoystick::getInstance()->moveFlycam();
	}
	else
	{
		if (LLToolMgr::getInstance()->inBuildMode())
		{
			LLViewerJoystick::getInstance()->moveObjects();
		}

		gAgentCamera.updateCamera();
	}

	// update media focus
	LLViewerMediaFocus::getInstance()->update();

	// Update marketplace
	LLMarketplaceInventoryImporter::update();
	LLMarketplaceInventoryNotifications::update();

	// objects and camera should be in sync, do LOD calculations now
	{
		LL_RECORD_BLOCK_TIME(FTM_LOD_UPDATE);
		gObjectList.updateApparentAngles(gAgent);
	}

	// Update AV render info
	LLAvatarRenderInfoAccountant::getInstance()->idle();

	{
		LL_PROFILE_ZONE_NAMED_CATEGORY_APP("audio update"); //LL_RECORD_BLOCK_TIME(FTM_AUDIO_UPDATE);

		if (gAudiop)
		{
		    audio_update_volume(false);
			audio_update_listener();
			audio_update_wind(false);

			// this line actually commits the changes we've made to source positions, etc.
			gAudiop->idle();
		}
	}

	// Handle shutdown process, for example,
	// wait for floaters to close, send quit message,
	// forcibly quit if it has taken too long
	if (mQuitRequested)
	{
		gGLActive = true;
		idleShutdown();
	}
}

void LLAppViewer::idleShutdown()
{
	// Wait for all modal alerts to get resolved
	if (LLModalDialog::activeCount() > 0)
	{
		return;
	}

	// close IM interface
	if(gIMMgr)
	{
		gIMMgr->disconnectAllSessions();
	}

	// Wait for all floaters to get resolved
	if (gFloaterView
		&& !gFloaterView->allChildrenClosed())
	{
		return;
	}




	// ProductEngine: Try moving this code to where we shut down sTextureCache in cleanup()
	// *TODO: ugly
	static bool saved_teleport_history = false;
	if (!saved_teleport_history)
	{
		saved_teleport_history = true;
		LLTeleportHistory::getInstance()->dump();
		LLLocationHistory::getInstance()->save(); // *TODO: find a better place for doing this
		return;
	}

	static bool saved_snapshot = false;
	if (!saved_snapshot)
	{
		saved_snapshot = true;
		saveFinalSnapshot();
		return;
	}

	const F32 SHUTDOWN_UPLOAD_SAVE_TIME = 5.f;

	S32 pending_uploads = gAssetStorage->getNumPendingUploads();
	if (pending_uploads > 0
		&& gLogoutTimer.getElapsedTimeF32() < SHUTDOWN_UPLOAD_SAVE_TIME
		&& !logoutRequestSent())
	{
		static S32 total_uploads = 0;
		// Sometimes total upload count can change during logout.
		total_uploads = llmax(total_uploads, pending_uploads);
		gViewerWindow->setShowProgress(true,!gSavedSettings.getBOOL("FSDisableLogoutScreens"));
		S32 finished_uploads = total_uploads - pending_uploads;
		F32 percent = 100.f * finished_uploads / total_uploads;
		gViewerWindow->setProgressPercent(percent);
		gViewerWindow->setProgressString(LLTrans::getString("SavingSettings"));
		return;
	}

	if (gPendingMetricsUploads > 0
		&& gLogoutTimer.getElapsedTimeF32() < SHUTDOWN_UPLOAD_SAVE_TIME
		&& !logoutRequestSent())
	{
        gViewerWindow->setShowProgress(TRUE, !gSavedSettings.getBOOL("FSDisableLogoutScreens"));
        gViewerWindow->setProgressPercent(100.f);
        gViewerWindow->setProgressString(LLTrans::getString("LoggingOut"));
		return;
	}

	// All floaters are closed.  Tell server we want to quit.
	if( !logoutRequestSent() )
	{
		sendLogoutRequest();

		// Wait for a LogoutReply message
		gViewerWindow->setShowProgress(true,!gSavedSettings.getBOOL("FSDisableLogoutScreens"));
		gViewerWindow->setProgressPercent(100.f);
		gViewerWindow->setProgressString(LLTrans::getString("LoggingOut"));
		return;
	}

	// Make sure that we quit if we haven't received a reply from the server.
	if( logoutRequestSent()
		&& gLogoutTimer.getElapsedTimeF32() > gLogoutMaxTime )
	{
		forceQuit();
		return;
	}
}

void LLAppViewer::sendLogoutRequest()
{
	if(!mLogoutRequestSent && gMessageSystem)
	{
		//Set internal status variables and marker files before actually starting the logout process
		gLogoutInProgress = true;
		if (!mSecondInstance)
		{
			mLogoutMarkerFileName = gDirUtilp->getExpandedFilename(LL_PATH_LOGS,LOGOUT_MARKER_FILE_NAME);

			mLogoutMarkerFile.open(mLogoutMarkerFileName, LL_APR_WB);
			if (mLogoutMarkerFile.getFileHandle())
			{
				LL_INFOS("MarkerFile") << "Created logout marker file '"<< mLogoutMarkerFileName << "' " << LL_ENDL;
				recordMarkerVersion(mLogoutMarkerFile);
			}
			else
			{
				LL_WARNS("MarkerFile") << "Cannot create logout marker file " << mLogoutMarkerFileName << LL_ENDL;
			}
		}
		else
		{
			LL_INFOS("MarkerFile") << "Did not logout marker file because this is a second instance" << LL_ENDL;
		}

		LLMessageSystem* msg = gMessageSystem;
		msg->newMessageFast(_PREHASH_LogoutRequest);
		msg->nextBlockFast(_PREHASH_AgentData);
		msg->addUUIDFast(_PREHASH_AgentID, gAgent.getID() );
		msg->addUUIDFast(_PREHASH_SessionID, gAgent.getSessionID());
		gAgent.sendReliableMessage();

		gLogoutTimer.reset();
		gLogoutMaxTime = LOGOUT_REQUEST_TIME;
		mLogoutRequestSent = true;

		if(LLVoiceClient::instanceExists())
		{
			LLVoiceClient::getInstance()->leaveChannel();
		}
	}
}

void LLAppViewer::updateNameLookupUrl(const LLViewerRegion * regionp)
{
    if (!regionp || !regionp->capabilitiesReceived())
    {
        return;
    }

    LLAvatarNameCache *name_cache = LLAvatarNameCache::getInstance();
    bool had_capability = name_cache->hasNameLookupURL();
    std::string name_lookup_url;
    name_lookup_url.reserve(128); // avoid a memory allocation below
    name_lookup_url = regionp->getCapability("GetDisplayNames");
    bool have_capability = !name_lookup_url.empty();
    if (have_capability)
    {
        // we have support for display names, use it
        U32 url_size = name_lookup_url.size();
        // capabilities require URLs with slashes before query params:
        // https://<host>:<port>/cap/<uuid>/?ids=<blah>
        // but the caps are granted like:
        // https://<host>:<port>/cap/<uuid>
        if (url_size > 0 && name_lookup_url[url_size - 1] != '/')
        {
            name_lookup_url += '/';
        }
        name_cache->setNameLookupURL(name_lookup_url);
    }
    else
    {
        // Display names not available on this region
        name_cache->setNameLookupURL(std::string());
    }

    // Error recovery - did we change state?
    if (had_capability != have_capability)
    {
        // name tags are persistant on screen, so make sure they refresh
        LLVOAvatar::invalidateNameTags();
    }
}

void LLAppViewer::idleNameCache()
{
	// Neither old nor new name cache can function before agent has a region
	LLViewerRegion* region = gAgent.getRegion();
    if (!region)
    {
        return;
    }

	// deal with any queued name requests and replies.
	gCacheName->processPending();

	// Can't run the new cache until we have the list of capabilities
	// for the agent region, and can therefore decide whether to use
	// display names or fall back to the old name system.
    if (!region->capabilitiesReceived())
    {
        return;
    }

    LLAvatarNameCache::getInstance()->idle();
}

//
// Handle messages, and all message related stuff
//

#define TIME_THROTTLE_MESSAGES

#ifdef TIME_THROTTLE_MESSAGES
#define CHECK_MESSAGES_DEFAULT_MAX_TIME .020f // 50 ms = 50 fps (just for messages!)
#define CHECK_MESSAGES_MAX_TIME_LIMIT 1.0f // 1 second, a long time but still able to stay connected
static F32 CheckMessagesMaxTime = CHECK_MESSAGES_DEFAULT_MAX_TIME;
#endif

static LLTrace::BlockTimerStatHandle FTM_IDLE_NETWORK("Idle Network");
static LLTrace::BlockTimerStatHandle FTM_MESSAGE_ACKS("Message Acks");
static LLTrace::BlockTimerStatHandle FTM_RETRANSMIT("Retransmit");
static LLTrace::BlockTimerStatHandle FTM_TIMEOUT_CHECK("Timeout Check");
static LLTrace::BlockTimerStatHandle FTM_DYNAMIC_THROTTLE("Dynamic Throttle");
static LLTrace::BlockTimerStatHandle FTM_CHECK_REGION_CIRCUIT("Check Region Circuit");

void LLAppViewer::idleNetwork()
{
    LL_PROFILE_ZONE_SCOPED_CATEGORY_NETWORK;
	pingMainloopTimeout("idleNetwork");

	gObjectList.mNumNewObjects = 0;
	S32 total_decoded = 0;

	static LLCachedControl<bool> speedTest(gSavedSettings, "SpeedTest");
	if (!speedTest)
	{
		LL_PROFILE_ZONE_NAMED_CATEGORY_NETWORK("idle network"); //LL_RECORD_BLOCK_TIME(FTM_IDLE_NETWORK); // decode

		LLTimer check_message_timer;
		//  Read all available packets from network
		const S64 frame_count = gFrameCount;  // U32->S64
		F32 total_time = 0.0f;

		{
			LockMessageChecker lmc(gMessageSystem);
			while (lmc.checkAllMessages(frame_count, gServicePump))
			{
				if (gDoDisconnect)
				{
					// We're disconnecting, don't process any more messages from the server
					// We're usually disconnecting due to either network corruption or a
					// server going down, so this is OK.
					break;
				}

				total_decoded++;
				gPacketsIn++;

				if (total_decoded > MESSAGE_MAX_PER_FRAME)
				{
					break;
				}

#ifdef TIME_THROTTLE_MESSAGES
				// Prevent slow packets from completely destroying the frame rate.
				// This usually happens due to clumps of avatars taking huge amount
				// of network processing time (which needs to be fixed, but this is
				// a good limit anyway).
				total_time = check_message_timer.getElapsedTimeF32();
				if (total_time >= CheckMessagesMaxTime)
					break;
#endif
			}

			// Handle per-frame message system processing.
			lmc.processAcks(gSavedSettings.getF32("AckCollectTime"));
		}

#ifdef TIME_THROTTLE_MESSAGES
		if (total_time >= CheckMessagesMaxTime)
		{
		// <FS:Beq> Don't allow busy network to excessively starve rendering loop
		// 	// Increase CheckMessagesMaxTime so that we will eventually catch up
		// 	CheckMessagesMaxTime *= 1.035f; // 3.5% ~= x2 in 20 frames, ~8x in 60 frames
		// }
		// else
		// {
			if( CheckMessagesMaxTime < CHECK_MESSAGES_MAX_TIME_LIMIT ) // cap the increase to avoid logout through ping starvation
			{// Increase CheckMessagesMaxTime so that we will eventually catch up
				CheckMessagesMaxTime *= 1.035f; // 3.5% ~= x2 in 20 frames, ~8x in 60 frames
			}
			else
			{
				CheckMessagesMaxTime = CHECK_MESSAGES_MAX_TIME_LIMIT;
			}
		}
		else
		{
		// </FS:Beq>
			// Reset CheckMessagesMaxTime to default value
			CheckMessagesMaxTime = CHECK_MESSAGES_DEFAULT_MAX_TIME;
		}
#endif



		// we want to clear the control after sending out all necessary agent updates
		gAgent.resetControlFlags();

		// Decode enqueued messages...
		S32 remaining_possible_decodes = MESSAGE_MAX_PER_FRAME - total_decoded;

		if( remaining_possible_decodes <= 0 )
		{
			LL_INFOS() << "Maxed out number of messages per frame at " << MESSAGE_MAX_PER_FRAME << LL_ENDL;
		}

		if (gPrintMessagesThisFrame)
		{
			LL_INFOS() << "Decoded " << total_decoded << " msgs this frame!" << LL_ENDL;
			gPrintMessagesThisFrame = false;
		}
	}
	add(LLStatViewer::NUM_NEW_OBJECTS, gObjectList.mNumNewObjects);

	// Retransmit unacknowledged packets.
	gXferManager->retransmitUnackedPackets();
	gAssetStorage->checkForTimeouts();
	gViewerThrottle.updateDynamicThrottle();

	// Check that the circuit between the viewer and the agent's current
	// region is still alive
	LLViewerRegion *agent_region = gAgent.getRegion();
	if (agent_region && (LLStartUp::getStartupState()==STATE_STARTED))
	{
		LLUUID this_region_id = agent_region->getRegionID();
		bool this_region_alive = agent_region->isAlive();
		if ((mAgentRegionLastAlive && !this_region_alive) // newly dead
		    && (mAgentRegionLastID == this_region_id)) // same region
		{
			forceDisconnect(LLTrans::getString("AgentLostConnection"));
		}
		mAgentRegionLastID = this_region_id;
		mAgentRegionLastAlive = this_region_alive;
	}
}

void LLAppViewer::disconnectViewer()
{
	if (gDisconnected)
	{
		return;
	}
	//
	// Cleanup after quitting.
	//
	// Save snapshot for next time, if we made it through initialization

	LL_INFOS() << "Disconnecting viewer!" << LL_ENDL;

	// Dump our frame statistics

	// Remember if we were flying
	gSavedSettings.setBOOL("FlyingAtExit", gAgent.getFlying() );

	// Un-minimize all windows so they don't get saved minimized
	if (gFloaterView)
	{
		gFloaterView->restoreAll();
	}

	// <FS:Ansariel> Firestorm radar: Shutdown radar
	if (FSRadar::instanceExists())
	{
		FSRadar::deleteSingleton();
	}
	// <FS:Ansariel>

	if (LLSelectMgr::instanceExists())
	{
		LLSelectMgr::getInstance()->deselectAll();
	}

	// save inventory if appropriate
    if (gInventory.isInventoryUsable()
        && gAgent.getID().notNull()) // Shouldn't be null at this stage
    {
        gInventory.cache(gInventory.getRootFolderID(), gAgent.getID());
        if (gInventory.getLibraryRootFolderID().notNull()
            && gInventory.getLibraryOwnerID().notNull()
            && !mSecondInstance) // agent is unique, library isn't
        {
            gInventory.cache(
                gInventory.getLibraryRootFolderID(),
                gInventory.getLibraryOwnerID());
        }
    }

	LLAvatarNameCache::instance().setCustomNameCheckCallback(LLAvatarNameCache::custom_name_check_callback_t()); // <FS:Ansariel> Contact sets
	saveNameCache();
	if (LLExperienceCache::instanceExists())
	{
		// TODO: LLExperienceCache::cleanup() logic should be moved to
		// cleanupSingleton().
		LLExperienceCache::instance().cleanup();
	}

	// close inventory interface, close all windows
	LLSidepanelInventory::cleanup();

// [SL:KB] - Patch: Appearance-Misc | Checked: 2013-02-12 (Catznip-3.4)
	// Destroying all objects below will trigger attachment detaching code and attempt to remove the COF links for them
	LLAppearanceMgr::instance().setAttachmentInvLinkEnable(false);
// [/SL:KB]

// [RLVa:KB] - Checked: RLVa-2.3 (Housekeeping)
	SUBSYSTEM_CLEANUP(RlvHandler);
// [/RLVa:KB]

	gAgentWearables.cleanup();
	gAgentCamera.cleanup();
	// Also writes cached agent settings to gSavedSettings
	gAgent.cleanup();

	// This is where we used to call gObjectList.destroy() and then delete gWorldp.
	// Now we just ask the LLWorld singleton to cleanly shut down.
	if(LLWorld::instanceExists())
	{
		LLWorld::getInstance()->resetClass();
	}
	LLVOCache::deleteSingleton();

	// call all self-registered classes
	LLDestroyClassList::instance().fireCallbacks();

	cleanup_xfer_manager();
	gDisconnected = true;

	// Pass the connection state to LLUrlEntryParcel not to attempt
	// parcel info requests while disconnected.
	LLUrlEntryParcel::setDisconnected(gDisconnected);
}

void LLAppViewer::forceErrorLLError()
{
   	LL_ERRS() << "This is a deliberate llerror" << LL_ENDL;
}

void LLAppViewer::forceErrorLLErrorMsg()
{
    LLError::LLUserWarningMsg::show("Deliberate error");
    // Note: under debug this will show a message as well,
    // but release won't show anything and will quit silently
    LL_ERRS() << "This is a deliberate llerror with a message" << LL_ENDL;
}

void LLAppViewer::forceErrorBreakpoint()
{
   	LL_WARNS() << "Forcing a deliberate breakpoint" << LL_ENDL;
#ifdef LL_WINDOWS
    DebugBreak();
#else
    asm ("int $3");
#endif
    return;
}

void LLAppViewer::forceErrorBadMemoryAccess()
{
   	LL_WARNS() << "Forcing a deliberate bad memory access" << LL_ENDL;
    S32* crash = NULL;
    *crash = 0xDEADBEEF;
    return;
}

void LLAppViewer::forceErrorInfiniteLoop()
{
   	LL_WARNS() << "Forcing a deliberate infinite loop" << LL_ENDL;
    // Loop is intentionally complicated to fool basic loop detection
    LLTimer timer_total;
    LLTimer timer_expiry;
    const S32 report_frequency = 10;
    timer_expiry.setTimerExpirySec(report_frequency);
    while(true)
    {
        if (timer_expiry.hasExpired())
        {
            LL_INFOS() << "Infinite loop time : " << timer_total.getElapsedSeconds() << LL_ENDL;
            timer_expiry.setTimerExpirySec(report_frequency);
        }
    }
    return;
}

void LLAppViewer::forceErrorSoftwareException()
{
   	LL_WARNS() << "Forcing a deliberate exception" << LL_ENDL;
    LLTHROW(LLException("User selected Force Software Exception"));
}

void LLAppViewer::forceErrorOSSpecificException()
{
    // Virtual, MacOS only
    const std::string exception_text = "User selected Force OS Exception, Not implemented on this OS";
    throw std::runtime_error(exception_text);
}

void LLAppViewer::forceErrorDriverCrash()
{
   	LL_WARNS() << "Forcing a deliberate driver crash" << LL_ENDL;
	glDeleteTextures(1, NULL);
}

// <FS:Ansariel> Wrongly merged back in by LL
//void LLAppViewer::forceErrorCoroutineCrash()
//{
//    LL_WARNS() << "Forcing a crash in LLCoros" << LL_ENDL;
//    LLCoros::instance().launch("LLAppViewer::crashyCoro", [] {throw LLException("A deliberate crash from LLCoros"); });
//}
// </FS:Ansariel>

void LLAppViewer::forceErrorThreadCrash()
{
    class LLCrashTestThread : public LLThread
    {
    public:

        LLCrashTestThread() : LLThread("Crash logging test thread")
        {
        }

        void run()
        {
            LL_ERRS() << "This is a deliberate llerror in thread" << LL_ENDL;
        }
    };

    LL_WARNS() << "This is a deliberate crash in a thread" << LL_ENDL;
    LLCrashTestThread *thread = new LLCrashTestThread();
    thread->start();
}

// <FS:ND> Change from std::string to char const*, saving a lot of object construction/destruction per frame
//void LLAppViewer::initMainloopTimeout(const std::string& state, F32 secs)
void LLAppViewer::initMainloopTimeout( char const* state, F32 secs)
// </FS:ND>
{
	if(!mMainloopTimeout)
	{
		mMainloopTimeout = new LLWatchdogTimeout();
		resumeMainloopTimeout(state, secs);
	}
}

void LLAppViewer::destroyMainloopTimeout()
{
	if(mMainloopTimeout)
	{
		delete mMainloopTimeout;
		mMainloopTimeout = NULL;
	}
}

// <FS:ND> Change from std::string to char const*, saving a lot of object construction/destruction per frame
//void LLAppViewer::resumeMainloopTimeout(const std::string& state, F32 secs)
void LLAppViewer::resumeMainloopTimeout( char const* state, F32 secs)
// </FS:ND>
{
	if(mMainloopTimeout)
	{
		if(secs < 0.0f)
		{
			static LLCachedControl<F32> mainloop_timeout(gSavedSettings, "MainloopTimeoutDefault", 60);
			secs = mainloop_timeout;
		}

		mMainloopTimeout->setTimeout(secs);
		mMainloopTimeout->start(state);
	}
}

void LLAppViewer::pauseMainloopTimeout()
{
	if(mMainloopTimeout)
	{
		mMainloopTimeout->stop();
	}
}

// <FS:ND> Change from std::string to char const*, saving a lot of object construction/destruction per frame
//void LLAppViewer::pingMainloopTimeout(const std::string& state, F32 secs)
void LLAppViewer::pingMainloopTimeout( char const* state, F32 secs)
// </FS:ND>
{
    LL_PROFILE_ZONE_SCOPED_CATEGORY_APP;

	if(mMainloopTimeout)
	{
		if(secs < 0.0f)
		{
			static LLCachedControl<F32> mainloop_timeout(gSavedSettings, "MainloopTimeoutDefault", 60);
			secs = mainloop_timeout;
		}

		mMainloopTimeout->setTimeout(secs);
		mMainloopTimeout->ping(state);
	}
}

void LLAppViewer::handleLoginComplete()
{
	gLoggedInTime.start();
	initMainloopTimeout("Mainloop Init");

	// Store some data to DebugInfo in case of a freeze.
	gDebugInfo["ClientInfo"]["Name"] = LLVersionInfo::instance().getChannel();
// [SL:KB] - Patch: Viewer-CrashReporting | Checked: 2011-05-08 (Catznip-2.6.0a) | Added: Catznip-2.6.0a
	gDebugInfo["ClientInfo"]["Version"] = LLVersionInfo::getInstance()->getVersion();
	gDebugInfo["ClientInfo"]["Platform"] = LLVersionInfo::getInstance()->getBuildPlatform();
// [/SL:KB]
	gDebugInfo["ClientInfo"]["MajorVersion"] = LLVersionInfo::instance().getMajor();
	gDebugInfo["ClientInfo"]["MinorVersion"] = LLVersionInfo::instance().getMinor();
	gDebugInfo["ClientInfo"]["PatchVersion"] = LLVersionInfo::instance().getPatch();
	gDebugInfo["ClientInfo"]["BuildVersion"] = std::to_string(LLVersionInfo::instance().getBuild());

// <FS:ND> Add which flavor of FS generated an error
#ifdef OPENSIM
	gDebugInfo["ClientInfo"]["Flavor"] = "oss";
#else
	gDebugInfo["ClientInfo"]["Flavor"] = "hvk";
#endif
// </FS:ND>

	LLParcel* parcel = LLViewerParcelMgr::getInstance()->getAgentParcel();
	if ( parcel && parcel->getMusicURL()[0])
	{
		gDebugInfo["ParcelMusicURL"] = parcel->getMusicURL();
	}
	if ( parcel && parcel->getMediaURL()[0])
	{
		gDebugInfo["ParcelMediaURL"] = parcel->getMediaURL();
	}

//	gDebugInfo["SettingsFilename"] = gSavedSettings.getString("ClientSettingsFile");
// [SL:KB] - Patch: Viewer-CrashReporting | Checked: 2010-11-16 (Catznip-2.6.0a) | Added: Catznip-2.4.0b
	if (gCrashSettings.getBOOL("CrashSubmitSettings"))
	{
		// Only include settings.xml if the user consented
		gDebugInfo["SettingsFilename"] = gSavedSettings.getString("ClientSettingsFile");
	}
// [/SL:KB]
//	gDebugInfo["CAFilename"] = gDirUtilp->getCAFile();
//	gDebugInfo["ViewerExePath"] = gDirUtilp->getExecutablePathAndName();
//	gDebugInfo["CurrentPath"] = gDirUtilp->getCurPath();

// [SL:KB] - Patch: Viewer-CrashReporting | Checked: 2010-11-14 (Catznip-2.6.0a) | Added: Catznip-2.4.0a
	// Current host and region would expose too much information, but do track the last server version
	gDebugInfo["LastVersionChannel"] = gLastVersionChannel;
// [/SL:KB]
/*
	if(gAgent.getRegion())
	{
		gDebugInfo["CurrentSimHost"] = gAgent.getRegion()->getSimHostName();
		gDebugInfo["CurrentRegion"] = gAgent.getRegion()->getName();
	}
*/

	if(LLAppViewer::instance()->mMainloopTimeout)
	{
		gDebugInfo["MainloopTimeoutState"] = LLAppViewer::instance()->mMainloopTimeout->getState();
	}

	mOnLoginCompleted();

	// <FS:TT> Window Title Access
	std::string full_name;
	const LLSD login_response = LLLoginInstance::getInstance()->getResponse();
	if (login_response.has("first_name"))
	{
		full_name = login_response["first_name"].asString();
		LLStringUtil::replaceChar(full_name, '"', ' ');
		LLStringUtil::trim(full_name);

		if (login_response.has("last_name"))
		{
			std::string temp_string = login_response["last_name"].asString();
			LLStringUtil::replaceChar(temp_string, '"', ' ');
			LLStringUtil::trim(temp_string);
			if (temp_string.compare("Resident") != 0)
			{
				full_name.append(" ").append(temp_string);
			}
		}
	}
	if (!full_name.empty())
	{
		gWindowTitle += std::string(" - ") + full_name;
		LLStringUtil::truncate(gWindowTitle, 255);
		gViewerWindow->getWindow()->setTitle(gWindowTitle);
	}
	// </FS:TT>

// [SL:KB] - Patch: Build-ScriptRecover | Checked: 2011-11-24 (Catznip-3.2.0) | Added: Catznip-3.2.0
	LLScriptRecoverQueue::recoverIfNeeded();
// [/SL:KB]

	writeDebugInfo();
	
	// <FS:AO> Warn users cache purge will affect usability
	if (mPurgeCache)
	{
		LLNotificationsUtil::add("CacheEmpty");
	}
	// </FS:AO>
	
	// we logged in successfully, so save settings on logout
	LL_DEBUGS() << "Login successful, per account settings will be saved on log out." << LL_ENDL;
	mSavePerAccountSettings=true;
}

//virtual
void LLAppViewer::setMasterSystemAudioMute(bool mute)
{
	gSavedSettings.setBOOL("MuteAudio", mute);
}

//virtual
bool LLAppViewer::getMasterSystemAudioMute()
{
	// <FS:Ansariel> Replace frequently called gSavedSettings
	//return gSavedSettings.getBOOL("MuteAudio");
	static LLCachedControl<bool> sMuteAudio(gSavedSettings, "MuteAudio");
	return sMuteAudio;
	// </FS:Ansariel>
}

//----------------------------------------------------------------------------
// Metrics-related methods (static and otherwise)
//----------------------------------------------------------------------------

/**
 * LLViewerAssetStats collects data on a per-region (as defined by the agent's
 * location) so we need to tell it about region changes which become a kind of
 * hidden variable/global state in the collectors.  For collectors not running
 * on the main thread, we need to send a message to move the data over safely
 * and cheaply (amortized over a run).
 */
void LLAppViewer::metricsUpdateRegion(U64 region_handle)
{
	if (0 != region_handle)
	{
		LLViewerAssetStatsFF::set_region(region_handle);
	}
}

/**
 * Attempts to start a multi-threaded metrics report to be sent back to
 * the grid for consumption.
 */
void LLAppViewer::metricsSend(bool enable_reporting)
{
	if (! gViewerAssetStats)
		return;

	if (LLAppViewer::sTextureFetch)
	{
		LLViewerRegion * regionp = gAgent.getRegion();

		if (enable_reporting && regionp)
		{
			std::string	caps_url = regionp->getCapability("ViewerMetrics");

            LLSD sd = gViewerAssetStats->asLLSD(true);

			// Send a report request into 'thread1' to get the rest of the data
			// and provide some additional parameters while here.
			LLAppViewer::sTextureFetch->commandSendMetrics(caps_url,
														   gAgentSessionID,
														   gAgentID,
														   sd);
		}
		else
		{
			LLAppViewer::sTextureFetch->commandDataBreak();
		}
	}

	// Reset even if we can't report.  Rather than gather up a huge chunk of
	// data, we'll keep to our sampling interval and retain the data
	// resolution in time.
	gViewerAssetStats->restart();
}
<|MERGE_RESOLUTION|>--- conflicted
+++ resolved
@@ -3482,22 +3482,6 @@
 		return false;
 	}
 
-<<<<<<< HEAD
-	if (mSecondInstance)
-	{
-		// This is the second instance of SL. Turn off voice support,
-		// but make sure the setting is *not* persisted.
-		LLControlVariable* disable_voice = gSavedSettings.getControl("CmdLineDisableVoice");
-		// <FS:Ansariel> Voice in multiple instances; by Latif Khalifa
-		//if(disable_voice)
-		if(disable_voice && !gSavedSettings.getBOOL("VoiceMultiInstance"))
-		// </FS:Ansariel>
-		{
-			const bool DO_NOT_PERSIST = false;
-			disable_voice->setValue(LLSD(true), DO_NOT_PERSIST);
-		}
-	}
-=======
 	// <FS:Ansariel> Voice in multiple instances
 	//if (mSecondInstance)
 	//{
@@ -3506,12 +3490,11 @@
 	//	LLControlVariable* enable_voice = gSavedSettings.getControl("EnableVoiceChat");
 	//	if(enable_voice)
 	//	{
-	//		const BOOL DO_NOT_PERSIST = FALSE;
-	//		enable_voice->setValue(LLSD(FALSE), DO_NOT_PERSIST);
+	//		const bool DO_NOT_PERSIST = false;
+	//		enable_voice->setValue(LLSD(false), DO_NOT_PERSIST);
 	//	}
 	//}
 	// </FS:Ansariel>
->>>>>>> f871c770
 
 	gLastRunVersion = gSavedSettings.getString("LastRunVersion");
 
@@ -5952,7 +5935,7 @@
 		&& gLogoutTimer.getElapsedTimeF32() < SHUTDOWN_UPLOAD_SAVE_TIME
 		&& !logoutRequestSent())
 	{
-        gViewerWindow->setShowProgress(TRUE, !gSavedSettings.getBOOL("FSDisableLogoutScreens"));
+        gViewerWindow->setShowProgress(true, !gSavedSettings.getBOOL("FSDisableLogoutScreens"));
         gViewerWindow->setProgressPercent(100.f);
         gViewerWindow->setProgressString(LLTrans::getString("LoggingOut"));
 		return;
