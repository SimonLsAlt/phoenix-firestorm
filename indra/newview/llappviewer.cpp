/**
 * @file llappviewer.cpp
 * @brief The LLAppViewer class definitions
 *
 * $LicenseInfo:firstyear=2007&license=viewerlgpl$
 * Second Life Viewer Source Code
 * Copyright (C) 2012, Linden Research, Inc.
 *
 * This library is free software; you can redistribute it and/or
 * modify it under the terms of the GNU Lesser General Public
 * License as published by the Free Software Foundation;
 * version 2.1 of the License only.
 *
 * This library is distributed in the hope that it will be useful,
 * but WITHOUT ANY WARRANTY; without even the implied warranty of
 * MERCHANTABILITY or FITNESS FOR A PARTICULAR PURPOSE.  See the GNU
 * Lesser General Public License for more details.
 *
 * You should have received a copy of the GNU Lesser General Public
 * License along with this library; if not, write to the Free Software
 * Foundation, Inc., 51 Franklin Street, Fifth Floor, Boston, MA  02110-1301  USA
 *
 * Linden Research, Inc., 945 Battery Street, San Francisco, CA  94111  USA
 * $/LicenseInfo$
 */

#include "llviewerprecompiledheaders.h"

#include "llappviewer.h"

// Viewer includes
#include "llversioninfo.h"
#include "llfeaturemanager.h"
#include "lluictrlfactory.h"
#include "lltexteditor.h"
#include "llerrorcontrol.h"
#include "lleventtimer.h"
#include "llviewertexturelist.h"
#include "llgroupmgr.h"
#include "llagent.h"
#include "llagentcamera.h"
#include "llagentlanguage.h"
#include "llagentui.h"
#include "llagentwearables.h"
#include "lldirpicker.h"
#include "llfloaterimcontainer.h"
#include "llimprocessing.h"
#include "llwindow.h"
#include "llviewerstats.h"
#include "llviewerstatsrecorder.h"
#include "llmarketplacefunctions.h"
#include "llmarketplacenotifications.h"
#include "llmd5.h"
#include "llmeshrepository.h"
#include "llpumpio.h"
#include "llmimetypes.h"
#include "llslurl.h"
#include "llstartup.h"
#include "llfocusmgr.h"
#include "llviewerjoystick.h"
#include "llallocator.h"
#include "llcalc.h"
#include "llconversationlog.h"
#include "lldxhardware.h"
#include "lltexturestats.h"
#include "lltrace.h"
#include "lltracethreadrecorder.h"
#include "llviewerwindow.h"
#include "llviewerdisplay.h"
#include "llviewermedia.h"
#include "llviewerparcelmedia.h"
#include "llviewermediafocus.h"
#include "llviewermessage.h"
#include "llviewerobjectlist.h"
#include "llworldmap.h"
#include "llmutelist.h"
#include "llviewerhelp.h"
#include "lluicolortable.h"
#include "llurldispatcher.h"
#include "llurlhistory.h"
#include "llrender.h"
#include "llteleporthistory.h"
#include "lltoast.h"
#include "llsdutil_math.h"
#include "lllocationhistory.h"
#include "llfasttimerview.h"
#include "llvector4a.h"
#include "llviewermenufile.h"
#include "llvoicechannel.h"
#include "llvoavatarself.h"
#include "llurlmatch.h"
#include "lltextutil.h"
#include "lllogininstance.h"
#include "llprogressview.h"
#include "llvocache.h"
#include "llvopartgroup.h"
#include "llweb.h"
#include "llfloatertexturefetchdebugger.h"
#include "llspellcheck.h"
#include "llscenemonitor.h"
#include "llavatarrenderinfoaccountant.h"
#include "lllocalbitmaps.h"
#include "llskinningutil.h"

// Linden library includes
#include "llavatarnamecache.h"
#include "lldiriterator.h"
#include "llexperiencecache.h"
#include "llimagej2c.h"
#include "llmemory.h"
#include "llprimitive.h"
#include "llurlaction.h"
#include "llurlentry.h"
#include "llvfile.h"
#include "llvfsthread.h"
#include "llvolumemgr.h"
#include "llxfermanager.h"
#include "llphysicsextensions.h"

#include "llnotificationmanager.h"
#include "llnotifications.h"
#include "llnotificationsutil.h"

#include "llleap.h"
#include "stringize.h"
#include "llcoros.h"
#include "llexception.h"
#if !LL_LINUX
#include "cef/dullahan.h"
#include "vlc/libvlc_version.h"
#endif // LL_LINUX

// Third party library includes
#include <boost/bind.hpp>
#include <boost/foreach.hpp>
#include <boost/algorithm/string.hpp>
#include <boost/regex.hpp>
#include <boost/throw_exception.hpp>

#if LL_WINDOWS
#	include <share.h> // For _SH_DENYWR in processMarkerFiles
#else
#   include <sys/file.h> // For processMarkerFiles
#endif

#include "llapr.h"
#include <boost/lexical_cast.hpp>

#include "llviewerkeyboard.h"
#include "lllfsthread.h"
#include "llworkerthread.h"
#include "lltexturecache.h"
#include "lltexturefetch.h"
#include "llimageworker.h"
#include "llevents.h"

// The files below handle dependencies from cleanup.
#include "llkeyframemotion.h"
#include "llworldmap.h"
#include "llhudmanager.h"
#include "lltoolmgr.h"
#include "llassetstorage.h"
#include "llpolymesh.h"
#include "llproxy.h"
#include "llaudioengine.h"
#include "llstreamingaudio.h"
#include "llviewermenu.h"
#include "llselectmgr.h"
#include "lltrans.h"
#include "lltransutil.h"
#include "lltracker.h"
#include "llviewerparcelmgr.h"
#include "llworldmapview.h"
#include "llpostprocess.h"
#include "llwlparammanager.h"
#include "llwaterparammanager.h"

#include "lldebugview.h"
#include "llconsole.h"
#include "llcontainerview.h"
#include "lltooltip.h"

#include "llsdutil.h"
#include "llsdserialize.h"

#include "llworld.h"
#include "llhudeffecttrail.h"
#include "llvectorperfoptions.h"
#include "llslurl.h"
#include "llwatchdog.h"

// Included so that constants/settings might be initialized
// in save_settings_to_globals()
#include "llbutton.h"
#include "llstatusbar.h"
#include "llsurface.h"
#include "llvosky.h"
#include "llvotree.h"
#include "llvoavatar.h"
#include "llfolderview.h"
#include "llagentpilot.h"
#include "llvovolume.h"
#include "llflexibleobject.h"
#include "llvosurfacepatch.h"
#include "llviewerfloaterreg.h"
#include "llcommandlineparser.h"
#include "llfloatermemleak.h"
#include "llfloaterreg.h"
#include "llfloateroutfitsnapshot.h"
#include "llfloatersnapshot.h"
#include "llsidepanelinventory.h"

// includes for idle() idleShutdown()
#include "llviewercontrol.h"
#include "lleventnotifier.h"
#include "llcallbacklist.h"
#include "lldeferredsounds.h"
#include "pipeline.h"
#include "llgesturemgr.h"
#include "llsky.h"
#include "llvlmanager.h"
#include "llviewercamera.h"
#include "lldrawpoolbump.h"
#include "llvieweraudio.h"
#include "llimview.h"
#include "llviewerthrottle.h"
#include "llparcel.h"
#include "llavatariconctrl.h"
#include "llgroupiconctrl.h"
#include "llviewerassetstats.h"

// Include for security api initialization
#include "llsecapi.h"
#include "llmachineid.h"
#include "llmainlooprepeater.h"
#include "llcleanup.h"

#include "llcoproceduremanager.h"
#include "llviewereventrecorder.h"

// *FIX: These extern globals should be cleaned up.
// The globals either represent state/config/resource-storage of either
// this app, or another 'component' of the viewer. App globals should be
// moved into the app class, where as the other globals should be
// moved out of here.
// If a global symbol reference seems valid, it will be included
// via header files above.

//----------------------------------------------------------------------------
// llviewernetwork.h
#include "llviewernetwork.h"
// define a self-registering event API object
#include "llappviewerlistener.h"

#if (LL_LINUX || LL_SOLARIS) && LL_GTK
#include "glib.h"
#endif // (LL_LINUX || LL_SOLARIS) && LL_GTK

#if LL_MSVC
// disable boost::lexical_cast warning
#pragma warning (disable:4702)
#endif

static LLAppViewerListener sAppViewerListener(LLAppViewer::instance);

////// Windows-specific includes to the bottom - nasty defines in these pollute the preprocessor
//
//----------------------------------------------------------------------------
// viewer.cpp - these are only used in viewer, should be easily moved.

#if LL_DARWIN
extern void init_apple_menu(const char* product);
#endif // LL_DARWIN

extern BOOL gRandomizeFramerate;
extern BOOL gPeriodicSlowFrame;
extern BOOL gDebugGL;

#if LL_DARWIN
extern BOOL gHiDPISupport;
#endif

////////////////////////////////////////////////////////////
// All from the last globals push...

F32 gSimLastTime; // Used in LLAppViewer::init and send_stats()
F32 gSimFrames;

BOOL gShowObjectUpdates = FALSE;
BOOL gUseQuickTime = TRUE;

eLastExecEvent gLastExecEvent = LAST_EXEC_NORMAL;
S32 gLastExecDuration = -1; // (<0 indicates unknown)

#if LL_WINDOWS
#   define LL_PLATFORM_KEY "win"
#elif LL_DARWIN
#   define LL_PLATFORM_KEY "mac"
#elif LL_LINUX
#   define LL_PLATFORM_KEY "lnx"
else
#   error "Unknown Platform"
#endif
const char* gPlatform = LL_PLATFORM_KEY;

LLSD gDebugInfo;

U32	gFrameCount = 0;
U32 gForegroundFrameCount = 0; // number of frames that app window was in foreground
LLPumpIO* gServicePump = NULL;

U64MicrosecondsImplicit gFrameTime = 0;
F32SecondsImplicit gFrameTimeSeconds = 0.f;
F32SecondsImplicit gFrameIntervalSeconds = 0.f;
F32 gFPSClamped = 10.f;						// Pretend we start at target rate.
F32 gFrameDTClamped = 0.f;					// Time between adjacent checks to network for packets
U64MicrosecondsImplicit	gStartTime = 0; // gStartTime is "private", used only to calculate gFrameTimeSeconds

LLTimer gRenderStartTime;
LLFrameTimer gForegroundTime;
LLFrameTimer gLoggedInTime;
LLTimer gLogoutTimer;
static const F32 LOGOUT_REQUEST_TIME = 6.f;  // this will be cut short by the LogoutReply msg.
F32 gLogoutMaxTime = LOGOUT_REQUEST_TIME;


S32 gPendingMetricsUploads = 0;


BOOL				gDisconnected = FALSE;

// used to restore texture state after a mode switch
LLFrameTimer	gRestoreGLTimer;
BOOL			gRestoreGL = FALSE;
bool			gUseWireframe = FALSE;

//use for remember deferred mode in wireframe switch
bool			gInitialDeferredModeForWireframe = FALSE;

// VFS globals - see llappviewer.h
LLVFS* gStaticVFS = NULL;

LLMemoryInfo gSysMemory;
U64Bytes gMemoryAllocated(0); // updated in display_stats() in llviewerdisplay.cpp

std::string gLastVersionChannel;

LLVector3			gWindVec(3.0, 3.0, 0.0);
LLVector3			gRelativeWindVec(0.0, 0.0, 0.0);

U32		gPacketsIn = 0;

BOOL				gPrintMessagesThisFrame = FALSE;

BOOL gRandomizeFramerate = FALSE;
BOOL gPeriodicSlowFrame = FALSE;

BOOL gCrashOnStartup = FALSE;
BOOL gLLErrorActivated = FALSE;
BOOL gLogoutInProgress = FALSE;

BOOL gSimulateMemLeak = FALSE;

////////////////////////////////////////////////////////////
// Internal globals... that should be removed.
static std::string gArgs;
const int MAX_MARKER_LENGTH = 1024;
const std::string MARKER_FILE_NAME("SecondLife.exec_marker");
const std::string START_MARKER_FILE_NAME("SecondLife.start_marker");
const std::string ERROR_MARKER_FILE_NAME("SecondLife.error_marker");
const std::string LLERROR_MARKER_FILE_NAME("SecondLife.llerror_marker");
const std::string LOGOUT_MARKER_FILE_NAME("SecondLife.logout_marker");
static BOOL gDoDisconnect = FALSE;
static std::string gLaunchFileOnQuit;

// Used on Win32 for other apps to identify our window (eg, win_setup)
const char* const VIEWER_WINDOW_CLASSNAME = "Second Life";

//-- LLDeferredTaskList ------------------------------------------------------

/**
 * A list of deferred tasks.
 *
 * We sometimes need to defer execution of some code until the viewer gets idle,
 * e.g. removing an inventory item from within notifyObservers() may not work out.
 *
 * Tasks added to this list will be executed in the next LLAppViewer::idle() iteration.
 * All tasks are executed only once.
 */
class LLDeferredTaskList: public LLSingleton<LLDeferredTaskList>
{
	LLSINGLETON_EMPTY_CTOR(LLDeferredTaskList);
	LOG_CLASS(LLDeferredTaskList);

	friend class LLAppViewer;
	typedef boost::signals2::signal<void()> signal_t;

	void addTask(const signal_t::slot_type& cb)
	{
		mSignal.connect(cb);
	}

	void run()
	{
		if (!mSignal.empty())
		{
			mSignal();
			mSignal.disconnect_all_slots();
		}
	}

	signal_t mSignal;
};

//----------------------------------------------------------------------------

// List of entries from strings.xml to always replace
static std::set<std::string> default_trans_args;
void init_default_trans_args()
{
	default_trans_args.insert("SECOND_LIFE"); // World
	default_trans_args.insert("APP_NAME");
	default_trans_args.insert("CAPITALIZED_APP_NAME");
	default_trans_args.insert("SECOND_LIFE_GRID");
	default_trans_args.insert("SUPPORT_SITE");
	// This URL shows up in a surprising number of places in various skin
	// files. We really only want to have to maintain a single copy of it.
	default_trans_args.insert("create_account_url");
}

//----------------------------------------------------------------------------
// File scope definitons
const char *VFS_DATA_FILE_BASE = "data.db2.x.";
const char *VFS_INDEX_FILE_BASE = "index.db2.x.";


struct SettingsFile : public LLInitParam::Block<SettingsFile>
{
	Mandatory<std::string>	name;
	Optional<std::string>	file_name;
	Optional<bool>			required,
							persistent;
	Optional<std::string>	file_name_setting;

	SettingsFile()
	:	name("name"),
		file_name("file_name"),
		required("required", false),
		persistent("persistent", true),
		file_name_setting("file_name_setting")
	{}
};

struct SettingsGroup : public LLInitParam::Block<SettingsGroup>
{
	Mandatory<std::string>	name;
	Mandatory<S32>			path_index;
	Multiple<SettingsFile>	files;

	SettingsGroup()
	:	name("name"),
		path_index("path_index"),
		files("file")
	{}
};

struct SettingsFiles : public LLInitParam::Block<SettingsFiles>
{
	Multiple<SettingsGroup>	groups;

	SettingsFiles()
	: groups("group")
	{}
};

static std::string gWindowTitle;

//----------------------------------------------------------------------------
// Metrics logging control constants
//----------------------------------------------------------------------------
static const F32 METRICS_INTERVAL_DEFAULT = 600.0;
static const F32 METRICS_INTERVAL_QA = 30.0;
static F32 app_metrics_interval = METRICS_INTERVAL_DEFAULT;
static bool app_metrics_qa_mode = false;

void idle_afk_check()
{
	// check idle timers
	F32 current_idle = gAwayTriggerTimer.getElapsedTimeF32();
	F32 afk_timeout  = gSavedSettings.getS32("AFKTimeout");
	if (afk_timeout && (current_idle > afk_timeout) && ! gAgent.getAFK())
	{
		LL_INFOS("IdleAway") << "Idle more than " << afk_timeout << " seconds: automatically changing to Away status" << LL_ENDL;
		gAgent.setAFK();
	}
}

// A callback set in LLAppViewer::init()
static void ui_audio_callback(const LLUUID& uuid)
{
	if (gAudiop)
	{
		SoundData soundData(uuid, gAgent.getID(), 1.0f, LLAudioEngine::AUDIO_TYPE_UI);
		gAudiop->triggerSound(soundData);
	}
}

// A callback set in LLAppViewer::init()
static void deferred_ui_audio_callback(const LLUUID& uuid)
{
	if (gAudiop)
	{
		SoundData soundData(uuid, gAgent.getID(), 1.0f, LLAudioEngine::AUDIO_TYPE_UI);
		LLDeferredSounds::instance().deferSound(soundData);
	}
}

bool	create_text_segment_icon_from_url_match(LLUrlMatch* match,LLTextBase* base)
{
	if(!match || !base || base->getPlainText())
		return false;

	LLUUID match_id = match->getID();

	LLIconCtrl* icon;

	if(gAgent.isInGroup(match_id, TRUE))
	{
		LLGroupIconCtrl::Params icon_params;
		icon_params.group_id = match_id;
		icon_params.rect = LLRect(0, 16, 16, 0);
		icon_params.visible = true;
		icon = LLUICtrlFactory::instance().create<LLGroupIconCtrl>(icon_params);
	}
	else
	{
		LLAvatarIconCtrl::Params icon_params;
		icon_params.avatar_id = match_id;
		icon_params.rect = LLRect(0, 16, 16, 0);
		icon_params.visible = true;
		icon = LLUICtrlFactory::instance().create<LLAvatarIconCtrl>(icon_params);
	}

	LLInlineViewSegment::Params params;
	params.force_newline = false;
	params.view = icon;
	params.left_pad = 4;
	params.right_pad = 4;
	params.top_pad = -2;
	params.bottom_pad = 2;

	base->appendWidget(params," ",false);

	return true;
}

// Use these strictly for things that are constructed at startup,
// or for things that are performance critical.  JC
static void settings_to_globals()
{
	LLBUTTON_H_PAD		= gSavedSettings.getS32("ButtonHPad");
	BTN_HEIGHT_SMALL	= gSavedSettings.getS32("ButtonHeightSmall");
	BTN_HEIGHT			= gSavedSettings.getS32("ButtonHeight");

	MENU_BAR_HEIGHT		= gSavedSettings.getS32("MenuBarHeight");
	MENU_BAR_WIDTH		= gSavedSettings.getS32("MenuBarWidth");

	LLSurface::setTextureSize(gSavedSettings.getU32("RegionTextureSize"));

	LLRender::sGLCoreProfile = gSavedSettings.getBOOL("RenderGLCoreProfile");
	LLRender::sNsightDebugSupport = gSavedSettings.getBOOL("RenderNsightDebugSupport");
	LLVertexBuffer::sUseVAO = gSavedSettings.getBOOL("RenderUseVAO");
	LLImageGL::sGlobalUseAnisotropic	= gSavedSettings.getBOOL("RenderAnisotropic");
	LLImageGL::sCompressTextures		= gSavedSettings.getBOOL("RenderCompressTextures");
	LLVOVolume::sLODFactor				= llclamp(gSavedSettings.getF32("RenderVolumeLODFactor"), 0.01f, MAX_LOD_FACTOR);
	LLVOVolume::sDistanceFactor			= 1.f-LLVOVolume::sLODFactor * 0.1f;
	LLVolumeImplFlexible::sUpdateFactor = gSavedSettings.getF32("RenderFlexTimeFactor");
	LLVOTree::sTreeFactor				= gSavedSettings.getF32("RenderTreeLODFactor");
	LLVOAvatar::sLODFactor				= llclamp(gSavedSettings.getF32("RenderAvatarLODFactor"), 0.f, MAX_AVATAR_LOD_FACTOR);
	LLVOAvatar::sPhysicsLODFactor		= llclamp(gSavedSettings.getF32("RenderAvatarPhysicsLODFactor"), 0.f, MAX_AVATAR_LOD_FACTOR);
	LLVOAvatar::updateImpostorRendering(gSavedSettings.getU32("RenderAvatarMaxNonImpostors"));
	LLVOAvatar::sVisibleInFirstPerson	= gSavedSettings.getBOOL("FirstPersonAvatarVisible");
	// clamp auto-open time to some minimum usable value
	LLFolderView::sAutoOpenTime			= llmax(0.25f, gSavedSettings.getF32("FolderAutoOpenDelay"));
	LLSelectMgr::sRectSelectInclusive	= gSavedSettings.getBOOL("RectangleSelectInclusive");
	LLSelectMgr::sRenderHiddenSelections = gSavedSettings.getBOOL("RenderHiddenSelections");
	LLSelectMgr::sRenderLightRadius = gSavedSettings.getBOOL("RenderLightRadius");

	gAgentPilot.setNumRuns(gSavedSettings.getS32("StatsNumRuns"));
	gAgentPilot.setQuitAfterRuns(gSavedSettings.getBOOL("StatsQuitAfterRuns"));
	gAgent.setHideGroupTitle(gSavedSettings.getBOOL("RenderHideGroupTitle"));

	gDebugWindowProc = gSavedSettings.getBOOL("DebugWindowProc");
	gShowObjectUpdates = gSavedSettings.getBOOL("ShowObjectUpdates");
	LLWorldMapView::sMapScale = gSavedSettings.getF32("MapScale");
	
#if LL_DARWIN
	gHiDPISupport = gSavedSettings.getBOOL("RenderHiDPI");
#endif
}

static void settings_modify()
{
	LLRenderTarget::sUseFBO				= gSavedSettings.getBOOL("RenderDeferred");
	LLPipeline::sRenderBump				= gSavedSettings.getBOOL("RenderObjectBump");
	LLPipeline::sRenderDeferred		= LLPipeline::sRenderBump && gSavedSettings.getBOOL("RenderDeferred");
	LLVOSurfacePatch::sLODFactor		= gSavedSettings.getF32("RenderTerrainLODFactor");
	LLVOSurfacePatch::sLODFactor *= LLVOSurfacePatch::sLODFactor; //square lod factor to get exponential range of [1,4]
	gDebugGL = gSavedSettings.getBOOL("RenderDebugGL") || gDebugSession;
	gDebugPipeline = gSavedSettings.getBOOL("RenderDebugPipeline");
}

class LLFastTimerLogThread : public LLThread
{
public:
	std::string mFile;

	LLFastTimerLogThread(std::string& test_name) : LLThread("fast timer log")
 	{
		std::string file_name = test_name + std::string(".slp");
		mFile = gDirUtilp->getExpandedFilename(LL_PATH_LOGS, file_name);
	}

	void run()
	{
		llofstream os(mFile.c_str());

		while (!LLAppViewer::instance()->isQuitting())
		{
			LLTrace::BlockTimer::writeLog(os);
			os.flush();
			ms_sleep(32);
		}

		os.close();
	}
};

//virtual
bool LLAppViewer::initSLURLHandler()
{
	// does nothing unless subclassed
	return false;
}

//virtual
bool LLAppViewer::sendURLToOtherInstance(const std::string& url)
{
	// does nothing unless subclassed
	return false;
}

//----------------------------------------------------------------------------
// LLAppViewer definition

// Static members.
// The single viewer app.
LLAppViewer* LLAppViewer::sInstance = NULL;
LLTextureCache* LLAppViewer::sTextureCache = NULL;
LLImageDecodeThread* LLAppViewer::sImageDecodeThread = NULL;
LLTextureFetch* LLAppViewer::sTextureFetch = NULL;

std::string getRuntime()
{
	return llformat("%.4f", (F32)LLTimer::getElapsedSeconds().value());
}

LLAppViewer::LLAppViewer()
:	mMarkerFile(),
	mLogoutMarkerFile(),
	mReportedCrash(false),
	mNumSessions(0),
	mPurgeCache(false),
	mPurgeOnExit(false),
	mSecondInstance(false),
	mSavedFinalSnapshot(false),
	mSavePerAccountSettings(false),		// don't save settings on logout unless login succeeded.
	mQuitRequested(false),
	mLogoutRequestSent(false),
	mLastAgentControlFlags(0),
	mLastAgentForceUpdate(0),
	mMainloopTimeout(NULL),
	mAgentRegionLastAlive(false),
	mRandomizeFramerate(LLCachedControl<bool>(gSavedSettings,"Randomize Framerate", FALSE)),
	mPeriodicSlowFrame(LLCachedControl<bool>(gSavedSettings,"Periodic Slow Frame", FALSE)),
	mFastTimerLogThread(NULL),
	mSettingsLocationList(NULL),
	mIsFirstRun(false),
	mMinMicroSecPerFrame(0.f)
{
	if(NULL != sInstance)
	{
		LL_ERRS() << "Oh no! An instance of LLAppViewer already exists! LLAppViewer is sort of like a singleton." << LL_ENDL;
	}

    mDumpPath ="";

	// Need to do this initialization before we do anything else, since anything
	// that touches files should really go through the lldir API
	gDirUtilp->initAppDirs("SecondLife");
	//
	// IMPORTANT! Do NOT put anything that will write
	// into the log files during normal startup until AFTER
	// we run the "program crashed last time" error handler below.
	//
	sInstance = this;

	gLoggedInTime.stop();

	initLoggingAndGetLastDuration();

	processMarkerFiles();
	//
	// OK to write stuff to logs now, we've now crash reported if necessary
	//

	LLLoginInstance::instance().setPlatformInfo(gPlatform, LLOSInfo::instance().getOSVersionString(), LLOSInfo::instance().getOSStringSimple());

	// Under some circumstances we want to read the static_debug_info.log file
	// from the previous viewer run between this constructor call and the
	// init() call, which will overwrite the static_debug_info.log file for
	// THIS run. So setDebugFileNames() early.
#if LL_BUGSPLAT
	// MAINT-8917: don't create a dump directory just for the
	// static_debug_info.log file
	std::string logdir = gDirUtilp->getExpandedFilename(LL_PATH_LOGS, "");
#else // ! LL_BUGSPLAT
	// write Google Breakpad minidump files to a per-run dump directory to avoid multiple viewer issues.
	std::string logdir = gDirUtilp->getExpandedFilename(LL_PATH_DUMP, "");
#endif // ! LL_BUGSPLAT
	mDumpPath = logdir;
	setMiniDumpDir(logdir);
	setDebugFileNames(logdir);
}

LLAppViewer::~LLAppViewer()
{
	delete mSettingsLocationList;

	destroyMainloopTimeout();

	// If we got to this destructor somehow, the app didn't hang.
	removeMarkerFiles();
}

class LLUITranslationBridge : public LLTranslationBridge
{
public:
	virtual std::string getString(const std::string &xml_desc)
	{
		return LLTrans::getString(xml_desc);
	}
};

namespace {
// With Xcode 6, _exit() is too magical to use with boost::bind(), so provide
// this little helper function.
void fast_exit(int rc)
{
	_exit(rc);
}


}


bool LLAppViewer::init()
{
	setupErrorHandling(mSecondInstance);

	//
	// Start of the application
	//

	// initialize LLWearableType translation bridge.
	// Memory will be cleaned up in ::cleanupClass()
	LLWearableType::initClass(new LLUITranslationBridge());

	// initialize SSE options
	LLVector4a::initClass();

	//initialize particle index pool
	LLVOPartGroup::initClass();

	// set skin search path to default, will be overridden later
	// this allows simple skinned file lookups to work
	gDirUtilp->setSkinFolder("default", "en");

//	initLoggingAndGetLastDuration();

	//
	// OK to write stuff to logs now, we've now crash reported if necessary
	//
	init_default_trans_args();

	if (!initConfiguration())
		return false;

	LL_INFOS("InitInfo") << "Configuration initialized." << LL_ENDL ;

	// initialize skinning util
	LLSkinningUtil::initClass();

	//set the max heap size.
	initMaxHeapSize() ;
	LLCoros::instance().setStackSize(gSavedSettings.getS32("CoroutineStackSize"));


	// Although initLoggingAndGetLastDuration() is the right place to mess with
	// setFatalFunction(), we can't query gSavedSettings until after
	// initConfiguration().
	S32 rc(gSavedSettings.getS32("QAModeTermCode"));
	if (rc >= 0)
	{
		// QAModeTermCode set, terminate with that rc on LL_ERRS. Use
		// fast_exit() rather than exit() because normal cleanup depends too
		// much on successful startup!
		LLError::setFatalFunction(boost::bind(fast_exit, rc));
	}

    mAlloc.setProfilingEnabled(gSavedSettings.getBOOL("MemProfiling"));

	// Initialize the non-LLCurl libcurl library.  Should be called
	// before consumers (LLTextureFetch).
	mAppCoreHttp.init();

	LL_INFOS("InitInfo") << "LLCore::Http initialized." << LL_ENDL ;

    LLMachineID::init();

	{
		if (gSavedSettings.getBOOL("QAModeMetrics"))
		{
			app_metrics_qa_mode = true;
			app_metrics_interval = METRICS_INTERVAL_QA;
		}
		LLViewerAssetStatsFF::init();
	}

	initThreads();
	LL_INFOS("InitInfo") << "Threads initialized." << LL_ENDL ;

	// Initialize settings early so that the defaults for ignorable dialogs are
	// picked up and then correctly re-saved after launching the updater (STORM-1268).
	LLUI::settings_map_t settings_map;
	settings_map["config"] = &gSavedSettings;
	settings_map["ignores"] = &gWarningSettings;
	settings_map["floater"] = &gSavedSettings; // *TODO: New settings file
	settings_map["account"] = &gSavedPerAccountSettings;

	LLUI::initClass(settings_map,
		LLUIImageList::getInstance(),
		ui_audio_callback,
		deferred_ui_audio_callback,
		&LLUI::getScaleFactor());
	LL_INFOS("InitInfo") << "UI initialized." << LL_ENDL ;

	// NOW LLUI::getLanguage() should work. gDirUtilp must know the language
	// for this session ASAP so all the file-loading commands that follow,
	// that use findSkinnedFilenames(), will include the localized files.
	gDirUtilp->setSkinFolder(gDirUtilp->getSkinFolder(), LLUI::getLanguage());

	// Setup LLTrans after LLUI::initClass has been called.
	initStrings();

	// Setup notifications after LLUI::initClass() has been called.
	LLNotifications::instance();
	LL_INFOS("InitInfo") << "Notifications initialized." << LL_ENDL ;

    writeSystemInfo();

	//////////////////////////////////////////////////////////////////////////////
	//////////////////////////////////////////////////////////////////////////////
	//////////////////////////////////////////////////////////////////////////////
	//////////////////////////////////////////////////////////////////////////////
	// *FIX: The following code isn't grouped into functions yet.

	//
	// Various introspection concerning the libs we're using - particularly
	// the libs involved in getting to a full login screen.
	//
	LL_INFOS("InitInfo") << "J2C Engine is: " << LLImageJ2C::getEngineInfo() << LL_ENDL;
	LL_INFOS("InitInfo") << "libcurl version is: " << LLCore::LLHttp::getCURLVersion() << LL_ENDL;

	/////////////////////////////////////////////////
	// OS-specific login dialogs
	/////////////////////////////////////////////////

	//test_cached_control();

	// track number of times that app has run
	mNumSessions = gSavedSettings.getS32("NumSessions");
	mNumSessions++;
	gSavedSettings.setS32("NumSessions", mNumSessions);

	// LLKeyboard relies on LLUI to know what some accelerator keys are called.
	LLKeyboard::setStringTranslatorFunc( LLTrans::getKeyboardString );

	LLWeb::initClass();			  // do this after LLUI

	// Provide the text fields with callbacks for opening Urls
	LLUrlAction::setOpenURLCallback(boost::bind(&LLWeb::loadURL, _1, LLStringUtil::null, LLStringUtil::null));
	LLUrlAction::setOpenURLInternalCallback(boost::bind(&LLWeb::loadURLInternal, _1, LLStringUtil::null, LLStringUtil::null, false));
	LLUrlAction::setOpenURLExternalCallback(boost::bind(&LLWeb::loadURLExternal, _1, true, LLStringUtil::null));
	LLUrlAction::setExecuteSLURLCallback(&LLURLDispatcher::dispatchFromTextEditor);

	// Let code in llui access the viewer help floater
	LLUI::sHelpImpl = LLViewerHelp::getInstance();

	LL_INFOS("InitInfo") << "UI initialization is done." << LL_ENDL ;

	// Load translations for tooltips
	LLFloater::initClass();

	/////////////////////////////////////////////////

	LLToolMgr::getInstance(); // Initialize tool manager if not already instantiated

	LLViewerFloaterReg::registerFloaters();

	/////////////////////////////////////////////////
	//
	// Load settings files
	//
	//
	LLGroupMgr::parseRoleActions("role_actions.xml");

	LLAgent::parseTeleportMessages("teleport_strings.xml");

	// load MIME type -> media impl mappings
	std::string mime_types_name;
#if LL_DARWIN
	mime_types_name = "mime_types_mac.xml";
#elif LL_LINUX
	mime_types_name = "mime_types_linux.xml";
#else
	mime_types_name = "mime_types.xml";
#endif
	LLMIMETypes::parseMIMETypes( mime_types_name );

	// Copy settings to globals. *TODO: Remove or move to appropriage class initializers
	settings_to_globals();
	// Setup settings listeners
	settings_setup_listeners();
	// Modify settings based on system configuration and compile options
	settings_modify();

	// Find partition serial number (Windows) or hardware serial (Mac)
	mSerialNumber = generateSerialNumber();

	// do any necessary set-up for accepting incoming SLURLs from apps
	initSLURLHandler();

	if(false == initHardwareTest())
	{
		// Early out from user choice.
		return false;
	}
	LL_INFOS("InitInfo") << "Hardware test initialization done." << LL_ENDL ;

	// Prepare for out-of-memory situations, during which we will crash on
	// purpose and save a dump.
#if LL_WINDOWS && LL_RELEASE_FOR_DOWNLOAD && LL_USE_SMARTHEAP
	MemSetErrorHandler(first_mem_error_handler);
#endif // LL_WINDOWS && LL_RELEASE_FOR_DOWNLOAD && LL_USE_SMARTHEAP

	// *Note: this is where gViewerStats used to be created.

	//
	// Initialize the VFS, and gracefully handle initialization errors
	//

	if (!initCache())
	{
		LL_WARNS("InitInfo") << "Failed to init cache" << LL_ENDL;
		std::ostringstream msg;
		msg << LLTrans::getString("MBUnableToAccessFile");
		OSMessageBox(msg.str(),LLStringUtil::null,OSMB_OK);
		return 0;
	}
	LL_INFOS("InitInfo") << "Cache initialization is done." << LL_ENDL ;

	// Initialize the repeater service.
	LLMainLoopRepeater::instance().start();

	//
	// Initialize the window
	//
	gGLActive = TRUE;
	initWindow();
	LL_INFOS("InitInfo") << "Window is initialized." << LL_ENDL ;

	// initWindow also initializes the Feature List, so now we can initialize this global.
	LLCubeMap::sUseCubeMaps = LLFeatureManager::getInstance()->isFeatureAvailable("RenderCubeMap");

	// call all self-registered classes
	LLInitClassList::instance().fireCallbacks();

	LLFolderViewItem::initClass(); // SJB: Needs to happen after initWindow(), not sure why but related to fonts

	gGLManager.getGLInfo(gDebugInfo);
	gGLManager.printGLInfoString();

	// Load Default bindings
	std::string key_bindings_file = gDirUtilp->findFile("keys.xml",
														gDirUtilp->getExpandedFilename(LL_PATH_USER_SETTINGS, ""),
														gDirUtilp->getExpandedFilename(LL_PATH_APP_SETTINGS, ""));


	if (!gViewerKeyboard.loadBindingsXML(key_bindings_file))
	{
		std::string key_bindings_file = gDirUtilp->findFile("keys.ini",
															gDirUtilp->getExpandedFilename(LL_PATH_USER_SETTINGS, ""),
															gDirUtilp->getExpandedFilename(LL_PATH_APP_SETTINGS, ""));
		if (!gViewerKeyboard.loadBindings(key_bindings_file))
		{
			LL_ERRS("InitInfo") << "Unable to open keys.ini" << LL_ENDL;
		}
	}

	// If we don't have the right GL requirements, exit.
	if (!gGLManager.mHasRequirements)
	{
		// can't use an alert here since we're exiting and
		// all hell breaks lose.
		OSMessageBox(
			LLNotifications::instance().getGlobalString("UnsupportedGLRequirements"),
			LLStringUtil::null,
			OSMB_OK);
		return 0;
	}

	// Without SSE2 support we will crash almost immediately, warn here.
	if (!gSysCPU.hasSSE2())
	{
		// can't use an alert here since we're exiting and
		// all hell breaks lose.
		OSMessageBox(
			LLNotifications::instance().getGlobalString("UnsupportedCPUSSE2"),
			LLStringUtil::null,
			OSMB_OK);
		return 0;
	}

	// alert the user if they are using unsupported hardware
	if(!gSavedSettings.getBOOL("AlertedUnsupportedHardware"))
	{
		bool unsupported = false;
		LLSD args;
		std::string minSpecs;

		// get cpu data from xml
		std::stringstream minCPUString(LLNotifications::instance().getGlobalString("UnsupportedCPUAmount"));
		S32 minCPU = 0;
		minCPUString >> minCPU;

		// get RAM data from XML
		std::stringstream minRAMString(LLNotifications::instance().getGlobalString("UnsupportedRAMAmount"));
		U64Bytes minRAM;
		minRAMString >> minRAM;

		if(!LLFeatureManager::getInstance()->isGPUSupported() && LLFeatureManager::getInstance()->getGPUClass() != GPU_CLASS_UNKNOWN)
		{
			minSpecs += LLNotifications::instance().getGlobalString("UnsupportedGPU");
			minSpecs += "\n";
			unsupported = true;
		}
		if(gSysCPU.getMHz() < minCPU)
		{
			minSpecs += LLNotifications::instance().getGlobalString("UnsupportedCPU");
			minSpecs += "\n";
			unsupported = true;
		}
		if(gSysMemory.getPhysicalMemoryKB() < minRAM)
		{
			minSpecs += LLNotifications::instance().getGlobalString("UnsupportedRAM");
			minSpecs += "\n";
			unsupported = true;
		}

		if (LLFeatureManager::getInstance()->getGPUClass() == GPU_CLASS_UNKNOWN)
		{
			LLNotificationsUtil::add("UnknownGPU");
		}

		if(unsupported)
		{
			if(!gSavedSettings.controlExists("WarnUnsupportedHardware")
				|| gSavedSettings.getBOOL("WarnUnsupportedHardware"))
			{
				args["MINSPECS"] = minSpecs;
				LLNotificationsUtil::add("UnsupportedHardware", args );
			}

		}
	}

#if LL_WINDOWS
	if (gGLManager.mGLVersion < LLFeatureManager::getInstance()->getExpectedGLVersion())
	{
		std::string url;
		if (gGLManager.mIsIntel)
		{
			url = LLTrans::getString("IntelDriverPage");
		}
		else if (gGLManager.mIsNVIDIA)
		{
			url = LLTrans::getString("NvidiaDriverPage");
		}
		else if (gGLManager.mIsATI)
		{
			url = LLTrans::getString("AMDDriverPage");
		}

		if (!url.empty())
		{
			LLNotificationsUtil::add("OldGPUDriver", LLSD().with("URL", url));
		}
	}
#endif


	// save the graphics card
	gDebugInfo["GraphicsCard"] = LLFeatureManager::getInstance()->getGPUString();

	// Save the current version to the prefs file
	gSavedSettings.setString("LastRunVersion",
							 LLVersionInfo::getChannelAndVersion());

	gSimLastTime = gRenderStartTime.getElapsedTimeF32();
	gSimFrames = (F32)gFrameCount;

	LLViewerJoystick::getInstance()->init(false);

	try {
		initializeSecHandler();
	}
	catch (LLProtectedDataException ex)
	{
	  LLNotificationsUtil::add("CorruptedProtectedDataStore");
	}

	gGLActive = FALSE;

// [SL:KB] - Patch: Viewer-Build | Checked: Catznip-6.0
#ifdef LL_RELEASE_FOR_DOWNLOAD
// [/SL:KB]
	LLProcess::Params updater;
	updater.desc = "updater process";
	// Because it's the updater, it MUST persist beyond the lifespan of the
	// viewer itself.
	updater.autokill = false;
#if LL_WINDOWS
	updater.executable = gDirUtilp->getExpandedFilename(LL_PATH_EXECUTABLE, "SLVersionChecker.exe");
#elif LL_DARWIN
	// explicitly run the system Python interpreter on SLVersionChecker.py
	updater.executable = "python";
	updater.args.add(gDirUtilp->add(gDirUtilp->getAppRODataDir(), "updater", "SLVersionChecker.py"));
#else
	updater.executable = gDirUtilp->getExpandedFilename(LL_PATH_EXECUTABLE, "SLVersionChecker");
#endif
	// add LEAP mode command-line argument to whichever of these we selected
	updater.args.add("leap");
	// UpdaterServiceSettings
	updater.args.add(stringize(gSavedSettings.getU32("UpdaterServiceSetting")));
	// channel
	updater.args.add(LLVersionInfo::getChannel());
	// testok
	updater.args.add(stringize(gSavedSettings.getBOOL("UpdaterWillingToTest")));
	// ForceAddressSize
	updater.args.add(stringize(gSavedSettings.getU32("ForceAddressSize")));

#if LL_WINDOWS && !LL_RELEASE_FOR_DOWNLOAD && !LL_SEND_CRASH_REPORTS
	// This is neither a release package, nor crash-reporting enabled test build
	// try to run version updater, but don't bother if it fails (file might be missing)
	LLLeap *leap_p = LLLeap::create(updater, false);
	if (!leap_p)
	{
		LL_WARNS("LLLeap") << "Failed to run LLLeap" << LL_ENDL;
	}
#else
 	// Run the updater. An exception from launching the updater should bother us.
	LLLeap::create(updater, true);
<<<<<<< HEAD
// [SL:KB] - Patch: Viewer-Build | Checked: Catznip-6.0
#endif // LL_RELEASE_FOR_DOWNLOAD
// [/SL:KB]
 
=======
#endif

>>>>>>> 031ebc8d
	// Iterate over --leap command-line options. But this is a bit tricky: if
	// there's only one, it won't be an array at all.
	LLSD LeapCommand(gSavedSettings.getLLSD("LeapCommand"));
	LL_DEBUGS("InitInfo") << "LeapCommand: " << LeapCommand << LL_ENDL;
	if (LeapCommand.isDefined() && ! LeapCommand.isArray())
	{
		// If LeapCommand is actually a scalar value, make an array of it.
		// Have to do it in two steps because LeapCommand.append(LeapCommand)
		// trashes content! :-P
		LLSD item(LeapCommand);
		LeapCommand.append(item);
	}
	BOOST_FOREACH(const std::string& leap, llsd::inArray(LeapCommand))
	{
		LL_INFOS("InitInfo") << "processing --leap \"" << leap << '"' << LL_ENDL;
		// We don't have any better description of this plugin than the
		// user-specified command line. Passing "" causes LLLeap to derive a
		// description from the command line itself.
		// Suppress LLLeap::Error exception: trust LLLeap's own logging. We
		// don't consider any one --leap command mission-critical, so if one
		// fails, log it, shrug and carry on.
		LLLeap::create("", leap, false); // exception=false
	}

	if (gSavedSettings.getBOOL("QAMode") && gSavedSettings.getS32("QAModeEventHostPort") > 0)
	{
		LL_WARNS("InitInfo") << "QAModeEventHostPort DEPRECATED: "
							 << "lleventhost no longer supported as a dynamic library"
							 << LL_ENDL;
	}

	LLViewerMedia::initClass();
	LL_INFOS("InitInfo") << "Viewer media initialized." << LL_ENDL ;

	LLTextUtil::TextHelpers::iconCallbackCreationFunction = create_text_segment_icon_from_url_match;

	//EXT-7013 - On windows for some locale (Japanese) standard
	//datetime formatting functions didn't support some parameters such as "weekday".
	//Names for days and months localized in xml are also useful for Polish locale(STORM-107).
	std::string language = gSavedSettings.getString("Language");
	if(language == "ja" || language == "pl")
	{
		LLStringOps::setupWeekDaysNames(LLTrans::getString("dateTimeWeekdaysNames"));
		LLStringOps::setupWeekDaysShortNames(LLTrans::getString("dateTimeWeekdaysShortNames"));
		LLStringOps::setupMonthNames(LLTrans::getString("dateTimeMonthNames"));
		LLStringOps::setupMonthShortNames(LLTrans::getString("dateTimeMonthShortNames"));
		LLStringOps::setupDayFormat(LLTrans::getString("dateTimeDayFormat"));

		LLStringOps::sAM = LLTrans::getString("dateTimeAM");
		LLStringOps::sPM = LLTrans::getString("dateTimePM");
	}

	LLAgentLanguage::init();

    /// Tell the Coprocedure manager how to discover and store the pool sizes
    // what I wanted
    LLCoprocedureManager::getInstance()->setPropertyMethods(
        boost::bind(&LLControlGroup::getU32, boost::ref(gSavedSettings), _1),
        boost::bind(&LLControlGroup::declareU32, boost::ref(gSavedSettings), _1, _2, _3, LLControlVariable::PERSIST_ALWAYS));

	// TODO: consider moving proxy initialization here or LLCopocedureManager after proxy initialization, may be implement
	// some other protection to make sure we don't use network before initializng proxy

	/*----------------------------------------------------------------------*/
	// nat 2016-06-29 moved the following here from the former mainLoop().
	mMainloopTimeout = new LLWatchdogTimeout();

	// Create IO Pump to use for HTTP Requests.
	gServicePump = new LLPumpIO(gAPRPoolp);

	// Note: this is where gLocalSpeakerMgr and gActiveSpeakerMgr used to be instantiated.

	LLVoiceChannel::initClass();
	LLVoiceClient::getInstance()->init(gServicePump);
	LLVoiceChannel::setCurrentVoiceChannelChangedCallback(boost::bind(&LLFloaterIMContainer::onCurrentChannelChanged, _1), true);

	joystick = LLViewerJoystick::getInstance();
	joystick->setNeedsReset(true);
	/*----------------------------------------------------------------------*/

	gSavedSettings.getControl("FramePerSecondLimit")->getSignal()->connect(boost::bind(&LLAppViewer::onChangeFrameLimit, this, _2));
	onChangeFrameLimit(gSavedSettings.getLLSD("FramePerSecondLimit"));

	return true;
}

void LLAppViewer::initMaxHeapSize()
{
	//set the max heap size.
	//here is some info regarding to the max heap size:
	//------------------------------------------------------------------------------------------
	// OS       | setting | SL address bits | max manageable memory space | max heap size
	// Win 32   | default | 32-bit          | 2GB                         | < 1.7GB
	// Win 32   | /3G     | 32-bit          | 3GB                         | < 1.7GB or 2.7GB
	//Linux 32  | default | 32-bit          | 3GB                         | < 2.7GB
	//Linux 32  |HUGEMEM  | 32-bit          | 4GB                         | < 3.7GB
	//64-bit OS |default  | 32-bit          | 4GB                         | < 3.7GB
	//64-bit OS |default  | 64-bit          | N/A (> 4GB)                 | N/A (> 4GB)
	//------------------------------------------------------------------------------------------
	//currently SL is built under 32-bit setting, we set its max heap size no more than 1.6 GB.

	//F32 max_heap_size_gb = llmin(1.6f, (F32)gSavedSettings.getF32("MaxHeapSize")) ;
	F32Gigabytes max_heap_size_gb = (F32Gigabytes)gSavedSettings.getF32("MaxHeapSize") ;
	BOOL enable_mem_failure_prevention = (BOOL)gSavedSettings.getBOOL("MemoryFailurePreventionEnabled") ;

	LLMemory::initMaxHeapSizeGB(max_heap_size_gb, enable_mem_failure_prevention) ;
}

void LLAppViewer::checkMemory()
{
	const static F32 MEMORY_CHECK_INTERVAL = 1.0f ; //second
	//const static F32 MAX_QUIT_WAIT_TIME = 30.0f ; //seconds
	//static F32 force_quit_timer = MAX_QUIT_WAIT_TIME + MEMORY_CHECK_INTERVAL ;

	if(!gGLManager.mDebugGPU)
	{
		return ;
	}

	if(MEMORY_CHECK_INTERVAL > mMemCheckTimer.getElapsedTimeF32())
	{
		return ;
	}
	mMemCheckTimer.reset() ;

		//update the availability of memory
		LLMemory::updateMemoryInfo() ;

	bool is_low = LLMemory::isMemoryPoolLow() ;

	LLPipeline::throttleNewMemoryAllocation(is_low) ;

	if(is_low)
	{
		LLMemory::logMemoryInfo() ;
	}
}

static LLTrace::BlockTimerStatHandle FTM_MESSAGES("System Messages");
static LLTrace::BlockTimerStatHandle FTM_SLEEP("Sleep");
static LLTrace::BlockTimerStatHandle FTM_YIELD("Yield");

static LLTrace::BlockTimerStatHandle FTM_TEXTURE_CACHE("Texture Cache");
static LLTrace::BlockTimerStatHandle FTM_DECODE("Image Decode");
static LLTrace::BlockTimerStatHandle FTM_VFS("VFS Thread");
static LLTrace::BlockTimerStatHandle FTM_LFS("LFS Thread");
static LLTrace::BlockTimerStatHandle FTM_PAUSE_THREADS("Pause Threads");
static LLTrace::BlockTimerStatHandle FTM_IDLE("Idle");
static LLTrace::BlockTimerStatHandle FTM_PUMP("Pump");
static LLTrace::BlockTimerStatHandle FTM_PUMP_SERVICE("Service");
static LLTrace::BlockTimerStatHandle FTM_SERVICE_CALLBACK("Callback");
static LLTrace::BlockTimerStatHandle FTM_AGENT_AUTOPILOT("Autopilot");
static LLTrace::BlockTimerStatHandle FTM_AGENT_UPDATE("Update");

// externally visible timers
LLTrace::BlockTimerStatHandle FTM_FRAME("Frame");

bool LLAppViewer::frame()
{
	bool ret = false;

	if (gSimulateMemLeak)
	{
		try
		{
			ret = doFrame();
		}
		catch (const LLContinueError&)
		{
			LOG_UNHANDLED_EXCEPTION("");
		}
		catch (std::bad_alloc)
		{
			LLMemory::logMemoryInfo(TRUE);
			LLFloaterMemLeak* mem_leak_instance = LLFloaterReg::findTypedInstance<LLFloaterMemLeak>("mem_leaking");
			if (mem_leak_instance)
			{
				mem_leak_instance->stop();
			}
			LL_WARNS() << "Bad memory allocation in LLAppViewer::frame()!" << LL_ENDL;
		}
	}
	else
	{ 
		try
		{
			ret = doFrame();
		}
		catch (const LLContinueError&)
		{
			LOG_UNHANDLED_EXCEPTION("");
		}
	}

	return ret;
}

bool LLAppViewer::doFrame()
{
	LLEventPump& mainloop(LLEventPumps::instance().obtain("mainloop"));
	LLSD newFrame;

	LL_RECORD_BLOCK_TIME(FTM_FRAME);
	LLTrace::BlockTimer::processTimes();
	LLTrace::get_frame_recording().nextPeriod();
	LLTrace::BlockTimer::logStats();

	LLTrace::get_thread_recorder()->pullFromChildren();

	//clear call stack records
	LL_CLEAR_CALLSTACKS();

	//check memory availability information
	checkMemory() ;

	{
		pingMainloopTimeout("Main:MiscNativeWindowEvents");

		if (gViewerWindow)
		{
			LL_RECORD_BLOCK_TIME(FTM_MESSAGES);
			gViewerWindow->getWindow()->processMiscNativeEvents();
		}

		pingMainloopTimeout("Main:GatherInput");

		if (gViewerWindow)
		{
			LL_RECORD_BLOCK_TIME(FTM_MESSAGES);
			if (!restoreErrorTrap())
			{
				LL_WARNS() << " Someone took over my signal/exception handler (post messagehandling)!" << LL_ENDL;
			}

			gViewerWindow->getWindow()->gatherInput();
		}

		//memory leaking simulation
		if (gSimulateMemLeak)
		{
			LLFloaterMemLeak* mem_leak_instance =
				LLFloaterReg::findTypedInstance<LLFloaterMemLeak>("mem_leaking");
			if (mem_leak_instance)
			{
				mem_leak_instance->idle();
			}
		}

		// canonical per-frame event
		mainloop.post(newFrame);

		if (!LLApp::isExiting())
		{
			pingMainloopTimeout("Main:JoystickKeyboard");

			// Scan keyboard for movement keys.  Command keys and typing
			// are handled by windows callbacks.  Don't do this until we're
			// done initializing.  JC
			if (gViewerWindow
				&& (gHeadlessClient || gViewerWindow->getWindow()->getVisible())
				&& gViewerWindow->getActive()
				&& !gViewerWindow->getWindow()->getMinimized()
				&& LLStartUp::getStartupState() == STATE_STARTED
				&& (gHeadlessClient || !gViewerWindow->getShowProgress())
				&& !gFocusMgr.focusLocked())
			{
				joystick->scanJoystick();
				gKeyboard->scanKeyboard();
			}

			// Update state based on messages, user input, object idle.
			{
				pauseMainloopTimeout(); // *TODO: Remove. Messages shouldn't be stalling for 20+ seconds!

				LL_RECORD_BLOCK_TIME(FTM_IDLE);
				idle();

				resumeMainloopTimeout();
			}

			if (gDoDisconnect && (LLStartUp::getStartupState() == STATE_STARTED))
			{
				pauseMainloopTimeout();
				saveFinalSnapshot();
				disconnectViewer();
				resumeMainloopTimeout();
			}

			// Render scene.
			// *TODO: Should we run display() even during gHeadlessClient?  DK 2011-02-18
			if (!LLApp::isExiting() && !gHeadlessClient && gViewerWindow)
			{
				pingMainloopTimeout("Main:Display");
				gGLActive = TRUE;

				static U64 last_call = 0;
				if (!gTeleportDisplay)
				{
					// Frame/draw throttling
					U64 elapsed_time = LLTimer::getTotalTime() - last_call;
					if (elapsed_time < mMinMicroSecPerFrame)
					{
						LL_RECORD_BLOCK_TIME(FTM_SLEEP);
						// llclamp for when time function gets funky
						U64 sleep_time = llclamp(mMinMicroSecPerFrame - elapsed_time, (U64)1, (U64)1e6);
						micro_sleep(sleep_time, 0);
					}
				}
				last_call = LLTimer::getTotalTime();

				display();

				pingMainloopTimeout("Main:Snapshot");
				LLFloaterSnapshot::update(); // take snapshots
					LLFloaterOutfitSnapshot::update();
				gGLActive = FALSE;
			}
		}

		pingMainloopTimeout("Main:Sleep");

		pauseMainloopTimeout();

		// Sleep and run background threads
		{
			LL_RECORD_BLOCK_TIME(FTM_SLEEP);

			// yield some time to the os based on command line option
			static LLCachedControl<S32> yield_time(gSavedSettings, "YieldTime", -1);
			if(yield_time >= 0)
			{
				LL_RECORD_BLOCK_TIME(FTM_YIELD);
				ms_sleep(yield_time);
			}

			// yield cooperatively when not running as foreground window
			if (   (gViewerWindow && !gViewerWindow->getWindow()->getVisible())
					|| !gFocusMgr.getAppHasFocus())
			{
				// Sleep if we're not rendering, or the window is minimized.
				static LLCachedControl<S32> s_bacground_yeild_time(gSavedSettings, "BackgroundYieldTime", 40);
				S32 milliseconds_to_sleep = llclamp((S32)s_bacground_yeild_time, 0, 1000);
				// don't sleep when BackgroundYieldTime set to 0, since this will still yield to other threads
				// of equal priority on Windows
				if (milliseconds_to_sleep > 0)
				{
					ms_sleep(milliseconds_to_sleep);
					// also pause worker threads during this wait period
					LLAppViewer::getTextureCache()->pause();
					LLAppViewer::getImageDecodeThread()->pause();
				}
			}

			if (mRandomizeFramerate)
			{
				ms_sleep(rand() % 200);
			}

			if (mPeriodicSlowFrame
				&& (gFrameCount % 10 == 0))
			{
				LL_INFOS() << "Periodic slow frame - sleeping 500 ms" << LL_ENDL;
				ms_sleep(500);
			}

			S32 total_work_pending = 0;
			S32 total_io_pending = 0;
			{
				S32 work_pending = 0;
				S32 io_pending = 0;
				F32 max_time = llmin(gFrameIntervalSeconds.value() *10.f, 1.f);

				work_pending += updateTextureThreads(max_time);

				{
					LL_RECORD_BLOCK_TIME(FTM_VFS);
 					io_pending += LLVFSThread::updateClass(1);
				}
				{
					LL_RECORD_BLOCK_TIME(FTM_LFS);
 					io_pending += LLLFSThread::updateClass(1);
				}

				if (io_pending > 1000)
				{
					ms_sleep(llmin(io_pending/100,100)); // give the vfs some time to catch up
				}

				total_work_pending += work_pending ;
				total_io_pending += io_pending ;

			}
			gMeshRepo.update() ;

			if(!total_work_pending) //pause texture fetching threads if nothing to process.
			{
				LLAppViewer::getTextureCache()->pause();
				LLAppViewer::getImageDecodeThread()->pause();
				LLAppViewer::getTextureFetch()->pause();
			}
			if(!total_io_pending) //pause file threads if nothing to process.
			{
				LLVFSThread::sLocal->pause();
				LLLFSThread::sLocal->pause();
			}

			//texture fetching debugger
			if(LLTextureFetchDebugger::isEnabled())
			{
				LLFloaterTextureFetchDebugger* tex_fetch_debugger_instance =
					LLFloaterReg::findTypedInstance<LLFloaterTextureFetchDebugger>("tex_fetch_debugger");
				if(tex_fetch_debugger_instance)
				{
					tex_fetch_debugger_instance->idle() ;
				}
			}

			resumeMainloopTimeout();

			pingMainloopTimeout("Main:End");
		}
	}

	if (LLApp::isExiting())
	{
		// Save snapshot for next time, if we made it through initialization
		if (STATE_STARTED == LLStartUp::getStartupState())
		{
			saveFinalSnapshot();
		}

		if (LLVoiceClient::instanceExists())
		{
			LLVoiceClient::getInstance()->terminate();
		}

		delete gServicePump;

		destroyMainloopTimeout();

		LL_INFOS() << "Exiting main_loop" << LL_ENDL;
	}

	return ! LLApp::isRunning();
}

S32 LLAppViewer::updateTextureThreads(F32 max_time)
{
	S32 work_pending = 0;
	{
		LL_RECORD_BLOCK_TIME(FTM_TEXTURE_CACHE);
 		work_pending += LLAppViewer::getTextureCache()->update(max_time); // unpauses the texture cache thread
	}
	{
		LL_RECORD_BLOCK_TIME(FTM_DECODE);
	 	work_pending += LLAppViewer::getImageDecodeThread()->update(max_time); // unpauses the image thread
	}
	{
		LL_RECORD_BLOCK_TIME(FTM_DECODE);
	 	work_pending += LLAppViewer::getTextureFetch()->update(max_time); // unpauses the texture fetch thread
	}
	return work_pending;
}

void LLAppViewer::flushVFSIO()
{
	while (1)
	{
		S32 pending = LLVFSThread::updateClass(0);
		pending += LLLFSThread::updateClass(0);
		if (!pending)
		{
			break;
		}
		LL_INFOS() << "Waiting for pending IO to finish: " << pending << LL_ENDL;
		ms_sleep(100);
	}
}

bool LLAppViewer::cleanup()
{
	//ditch LLVOAvatarSelf instance
	gAgentAvatarp = NULL;

    LLNotifications::instance().clear();

	// workaround for DEV-35406 crash on shutdown
	LLEventPumps::instance().reset();

	//dump scene loading monitor results
	if (LLSceneMonitor::instanceExists())
	{
		LLSceneMonitor::instance().dumpToFile(gDirUtilp->getExpandedFilename(LL_PATH_LOGS, "scene_monitor_results.csv"));
	}

	// There used to be an 'if (LLFastTimerView::sAnalyzePerformance)' block
	// here, completely redundant with the one that occurs later in this same
	// function. Presumably the duplication was due to an automated merge gone
	// bad. Not knowing which instance to prefer, we chose to retain the later
	// one because it happens just after mFastTimerLogThread is deleted. This
	// comment is in case we guessed wrong, so we can move it here instead.

	// remove any old breakpad minidump files from the log directory
	if (! isError())
	{
		std::string logdir = gDirUtilp->getExpandedFilename(LL_PATH_LOGS, "");
		gDirUtilp->deleteFilesInDir(logdir, "*-*-*-*-*.dmp");
	}

	{
		// Kill off LLLeap objects. We can find them all because LLLeap is derived
		// from LLInstanceTracker. But collect instances first: LLInstanceTracker
		// specifically forbids adding/deleting instances while iterating.
		std::vector<LLLeap*> leaps;
		leaps.reserve(LLLeap::instanceCount());
		for (LLLeap::instance_iter li(LLLeap::beginInstances()), lend(LLLeap::endInstances());
			 li != lend; ++li)
		{
			leaps.push_back(&*li);
		}
		// Okay, now trash them all. We don't have to NULL or erase the entry
		// in 'leaps' because the whole vector is going away momentarily.
		BOOST_FOREACH(LLLeap* leap, leaps)
		{
			delete leap;
		}
	} // destroy 'leaps'

	//flag all elements as needing to be destroyed immediately
	// to ensure shutdown order
	LLMortician::setZealous(TRUE);

    // Give any remaining SLPlugin instances a chance to exit cleanly.
    LLPluginProcessParent::shutdown();

	disconnectViewer();

	LL_INFOS() << "Viewer disconnected" << LL_ENDL;

	display_cleanup();

	release_start_screen(); // just in case

	LLError::logToFixedBuffer(NULL); // stop the fixed buffer recorder

	LL_INFOS() << "Cleaning Up" << LL_ENDL;

	// shut down mesh streamer
	gMeshRepo.shutdown();

	// shut down Havok
	LLPhysicsExtensions::quitSystem();

	// Must clean up texture references before viewer window is destroyed.
	if(LLHUDManager::instanceExists())
	{
		LLHUDManager::getInstance()->updateEffects();
		LLHUDObject::updateAll();
		LLHUDManager::getInstance()->cleanupEffects();
		LLHUDObject::cleanupHUDObjects();
		LL_INFOS() << "HUD Objects cleaned up" << LL_ENDL;
	}

	LLKeyframeDataCache::clear();

 	// End TransferManager before deleting systems it depends on (Audio, VFS, AssetStorage)
#if 0 // this seems to get us stuck in an infinite loop...
	gTransferManager.cleanup();
#endif

	SUBSYSTEM_CLEANUP(LLLocalBitmapMgr);

	// Note: this is where gWorldMap used to be deleted.

	// Note: this is where gHUDManager used to be deleted.
	if(LLHUDManager::instanceExists())
	{
		LLHUDManager::getInstance()->shutdownClass();
	}

	delete gAssetStorage;
	gAssetStorage = NULL;

	LLPolyMesh::freeAllMeshes();

	LLStartUp::cleanupNameCache();

	// Note: this is where gLocalSpeakerMgr and gActiveSpeakerMgr used to be deleted.

	if (LLWorldMap::instanceExists())
	{
		LLWorldMap::getInstance()->reset(); // release any images
	}

	LLCalc::cleanUp();

	LL_INFOS() << "Global stuff deleted" << LL_ENDL;

	if (gAudiop)
	{
        // be sure to stop the internet stream cleanly BEFORE destroying the interface to stop it.
        gAudiop->stopInternetStream();
        // shut down the streaming audio sub-subsystem first, in case it relies on not outliving the general audio subsystem.
        LLStreamingAudioInterface *sai = gAudiop->getStreamingAudioImpl();
		delete sai;
		gAudiop->setStreamingAudioImpl(NULL);

        // shut down the audio subsystem
        gAudiop->shutdown();

		delete gAudiop;
		gAudiop = NULL;
	}

	// Note: this is where LLFeatureManager::getInstance()-> used to be deleted.

	// Patch up settings for next time
	// Must do this before we delete the viewer window,
	// such that we can suck rectangle information out of
	// it.
	cleanupSavedSettings();
	LL_INFOS() << "Settings patched up" << LL_ENDL;

	// delete some of the files left around in the cache.
	removeCacheFiles("*.wav");
	removeCacheFiles("*.tmp");
	removeCacheFiles("*.lso");
	removeCacheFiles("*.out");
	removeCacheFiles("*.dsf");
	removeCacheFiles("*.bodypart");
	removeCacheFiles("*.clothing");

	LL_INFOS() << "Cache files removed" << LL_ENDL;

	// Wait for any pending VFS IO
	flushVFSIO();
	LL_INFOS() << "Shutting down Views" << LL_ENDL;

	// Destroy the UI
	if( gViewerWindow)
		gViewerWindow->shutdownViews();

	LL_INFOS() << "Cleaning up Inventory" << LL_ENDL;

	// Cleanup Inventory after the UI since it will delete any remaining observers
	// (Deleted observers should have already removed themselves)
	gInventory.cleanupInventory();

	LLCoros::getInstance()->printActiveCoroutines();

	LL_INFOS() << "Cleaning up Selections" << LL_ENDL;

	// Clean up selection managers after UI is destroyed, as UI may be observing them.
	// Clean up before GL is shut down because we might be holding on to objects with texture references
	LLSelectMgr::cleanupGlobals();

	LL_INFOS() << "Shutting down OpenGL" << LL_ENDL;

	// Shut down OpenGL
	if( gViewerWindow)
	{
		gViewerWindow->shutdownGL();

		// Destroy window, and make sure we're not fullscreen
		// This may generate window reshape and activation events.
		// Therefore must do this before destroying the message system.
		delete gViewerWindow;
		gViewerWindow = NULL;
		LL_INFOS() << "ViewerWindow deleted" << LL_ENDL;
	}

	LL_INFOS() << "Cleaning up Keyboard & Joystick" << LL_ENDL;

	// viewer UI relies on keyboard so keep it aound until viewer UI isa gone
	delete gKeyboard;
	gKeyboard = NULL;

	// Turn off Space Navigator and similar devices
	LLViewerJoystick::getInstance()->terminate();

	LL_INFOS() << "Cleaning up Objects" << LL_ENDL;

	LLViewerObject::cleanupVOClasses();

	SUBSYSTEM_CLEANUP(LLAvatarAppearance);

	SUBSYSTEM_CLEANUP(LLAvatarAppearance);

	SUBSYSTEM_CLEANUP(LLPostProcess);

	LLTracker::cleanupInstance();

	// *FIX: This is handled in LLAppViewerWin32::cleanup().
	// I'm keeping the comment to remember its order in cleanup,
	// in case of unforseen dependency.
	//#if LL_WINDOWS
	//	gDXHardware.cleanup();
	//#endif // LL_WINDOWS

	LLVolumeMgr* volume_manager = LLPrimitive::getVolumeManager();
	if (!volume_manager->cleanup())
	{
		LL_WARNS() << "Remaining references in the volume manager!" << LL_ENDL;
	}
	LLPrimitive::cleanupVolumeManager();

	LL_INFOS() << "Additional Cleanup..." << LL_ENDL;

	LLViewerParcelMgr::cleanupGlobals();

	// *Note: this is where gViewerStats used to be deleted.

 	//end_messaging_system();

	SUBSYSTEM_CLEANUP(LLFollowCamMgr);
	//SUBSYSTEM_CLEANUP(LLVolumeMgr);
	LLPrimitive::cleanupVolumeManager();
	SUBSYSTEM_CLEANUP(LLWorldMapView);
	SUBSYSTEM_CLEANUP(LLFolderViewItem);
	SUBSYSTEM_CLEANUP(LLUI);

	//
	// Shut down the VFS's AFTER the decode manager cleans up (since it cleans up vfiles).
	// Also after viewerwindow is deleted, since it may have image pointers (which have vfiles)
	// Also after shutting down the messaging system since it has VFS dependencies

	//
	LL_INFOS() << "Cleaning up VFS" << LL_ENDL;
	SUBSYSTEM_CLEANUP(LLVFile);

	LL_INFOS() << "Saving Data" << LL_ENDL;

	// Store the time of our current logoff
	gSavedPerAccountSettings.setU32("LastLogoff", time_corrected());

	// Must do this after all panels have been deleted because panels that have persistent rects
	// save their rects on delete.
	gSavedSettings.saveToFile(gSavedSettings.getString("ClientSettingsFile"), TRUE);

	LLUIColorTable::instance().saveUserSettings();

	// PerAccountSettingsFile should be empty if no user has been logged on.
	// *FIX:Mani This should get really saved in a "logoff" mode.
	if (gSavedSettings.getString("PerAccountSettingsFile").empty())
	{
		LL_INFOS() << "Not saving per-account settings; don't know the account name yet." << LL_ENDL;
	}
	// Only save per account settings if the previous login succeeded, otherwise
	// we might end up with a cleared out settings file in case a previous login
	// failed after loading per account settings.
	else if (!mSavePerAccountSettings)
	{
		LL_INFOS() << "Not saving per-account settings; last login was not successful." << LL_ENDL;
	}
	else
	{
		gSavedPerAccountSettings.saveToFile(gSavedSettings.getString("PerAccountSettingsFile"), TRUE);
		LL_INFOS() << "Saved settings" << LL_ENDL;
	}

	std::string warnings_settings_filename = gDirUtilp->getExpandedFilename(LL_PATH_USER_SETTINGS, getSettingsFilename("Default", "Warnings"));
	gWarningSettings.saveToFile(warnings_settings_filename, TRUE);

	// Save URL history file
	LLURLHistory::saveFile("url_history.xml");

	// save mute list. gMuteList used to also be deleted here too.
	if (gAgent.isInitialized() && LLMuteList::instanceExists())
	{
		LLMuteList::getInstance()->cache(gAgent.getID());
	}

	//save call log list
	if (LLConversationLog::instanceExists())
	{
		LLConversationLog::instance().cache();
	}

	if (mPurgeOnExit)
	{
		LL_INFOS() << "Purging all cache files on exit" << LL_ENDL;
		gDirUtilp->deleteFilesInDir(gDirUtilp->getExpandedFilename(LL_PATH_CACHE,""), "*.*");
	}

	writeDebugInfo();

	LLLocationHistory::getInstance()->save();

	LLAvatarIconIDCache::getInstance()->save();

	// Stop the plugin read thread if it's running.
	LLPluginProcessParent::setUseReadThread(false);

	LL_INFOS() << "Shutting down Threads" << LL_ENDL;

	// Let threads finish
	LLTimer idleTimer;
	idleTimer.reset();
	const F64 max_idle_time = 5.f; // 5 seconds
	while(1)
	{
		S32 pending = 0;
		pending += LLAppViewer::getTextureCache()->update(1); // unpauses the worker thread
		pending += LLAppViewer::getImageDecodeThread()->update(1); // unpauses the image thread
		pending += LLAppViewer::getTextureFetch()->update(1); // unpauses the texture fetch thread
		pending += LLVFSThread::updateClass(0);
		pending += LLLFSThread::updateClass(0);
		F64 idle_time = idleTimer.getElapsedTimeF64();
		if(!pending)
		{
			break ; //done
		}
		else if(idle_time >= max_idle_time)
		{
			LL_WARNS() << "Quitting with pending background tasks." << LL_ENDL;
			break;
		}
	}

	// Delete workers first
	// shotdown all worker threads before deleting them in case of co-dependencies
	mAppCoreHttp.requestStop();
	sTextureFetch->shutdown();
	sTextureCache->shutdown();
	sImageDecodeThread->shutdown();

	sTextureFetch->shutDownTextureCacheThread() ;
	sTextureFetch->shutDownImageDecodeThread() ;

	LL_INFOS() << "Shutting down message system" << LL_ENDL;
	end_messaging_system();

	// Non-LLCurl libcurl library
	mAppCoreHttp.cleanup();

	SUBSYSTEM_CLEANUP(LLFilePickerThread);
	SUBSYSTEM_CLEANUP(LLDirPickerThread);

	//MUST happen AFTER SUBSYSTEM_CLEANUP(LLCurl)
	delete sTextureCache;
    sTextureCache = NULL;
	delete sTextureFetch;
    sTextureFetch = NULL;
	delete sImageDecodeThread;
    sImageDecodeThread = NULL;
	delete mFastTimerLogThread;
	mFastTimerLogThread = NULL;

	if (LLFastTimerView::sAnalyzePerformance)
	{
		LL_INFOS() << "Analyzing performance" << LL_ENDL;

		std::string baseline_name = LLTrace::BlockTimer::sLogName + "_baseline.slp";
		std::string current_name  = LLTrace::BlockTimer::sLogName + ".slp";
		std::string report_name   = LLTrace::BlockTimer::sLogName + "_report.csv";

		LLFastTimerView::doAnalysis(
			gDirUtilp->getExpandedFilename(LL_PATH_LOGS, baseline_name),
			gDirUtilp->getExpandedFilename(LL_PATH_LOGS, current_name),
			gDirUtilp->getExpandedFilename(LL_PATH_LOGS, report_name));
	}

	SUBSYSTEM_CLEANUP(LLMetricPerformanceTesterBasic) ;

	LL_INFOS() << "Cleaning up Media and Textures" << LL_ENDL;

	//Note:
	//SUBSYSTEM_CLEANUP(LLViewerMedia) has to be put before gTextureList.shutdown()
	//because some new image might be generated during cleaning up media. --bao
	SUBSYSTEM_CLEANUP(LLViewerMedia);
	SUBSYSTEM_CLEANUP(LLViewerParcelMedia);
	gTextureList.shutdown(); // shutdown again in case a callback added something
	LLUIImageList::getInstance()->cleanUp();

	// This should eventually be done in LLAppViewer
	SUBSYSTEM_CLEANUP(LLImage);
	SUBSYSTEM_CLEANUP(LLVFSThread);
	SUBSYSTEM_CLEANUP(LLLFSThread);

#ifndef LL_RELEASE_FOR_DOWNLOAD
	LL_INFOS() << "Auditing VFS" << LL_ENDL;
	if(gVFS)
	{
		gVFS->audit();
	}
#endif

	LL_INFOS() << "Misc Cleanup" << LL_ENDL;

	// For safety, the LLVFS has to be deleted *after* LLVFSThread. This should be cleaned up.
	// (LLVFS doesn't know about LLVFSThread so can't kill pending requests) -Steve
	delete gStaticVFS;
	gStaticVFS = NULL;
	delete gVFS;
	gVFS = NULL;

	gSavedSettings.cleanup();
	LLUIColorTable::instance().clear();

	LLWatchdog::getInstance()->cleanup();

	LLViewerAssetStatsFF::cleanup();

	// If we're exiting to launch an URL, do that here so the screen
	// is at the right resolution before we launch IE.
	if (!gLaunchFileOnQuit.empty())
	{
		LL_INFOS() << "Launch file on quit." << LL_ENDL;
#if LL_WINDOWS
		// Indicate an application is starting.
		SetCursor(LoadCursor(NULL, IDC_WAIT));
#endif

		// HACK: Attempt to wait until the screen res. switch is complete.
		ms_sleep(1000);

		LLWeb::loadURLExternal( gLaunchFileOnQuit, false );
		LL_INFOS() << "File launched." << LL_ENDL;
	}
	LL_INFOS() << "Cleaning up LLProxy." << LL_ENDL;
	SUBSYSTEM_CLEANUP(LLProxy);
    LLCore::LLHttp::cleanup();

	SUBSYSTEM_CLEANUP(LLWearableType);

	LLMainLoopRepeater::instance().stop();

	ll_close_fail_log();

	LLError::LLCallStacks::cleanup();

	removeMarkerFiles();

	// It's not at first obvious where, in this long sequence, generic cleanup
	// calls OUGHT to go. So let's say this: as we migrate cleanup from
	// explicit hand-placed calls into the generic mechanism, eventually
	// all cleanup will get subsumed into the generic calls. So the calls you
	// still see above are calls that MUST happen before the generic cleanup
	// kicks in.

	// This calls every remaining LLSingleton's cleanupSingleton() method.
	// This method should perform any cleanup that might take significant
	// realtime, or might throw an exception.
	LLSingletonBase::cleanupAll();

	// The logging subsystem depends on an LLSingleton. Any logging after
	// LLSingletonBase::deleteAll() won't be recorded.
	LL_INFOS() << "Goodbye!" << LL_ENDL;

	// This calls every remaining LLSingleton's deleteSingleton() method.
	// No class destructor should perform any cleanup that might take
	// significant realtime, or throw an exception.
	LLSingletonBase::deleteAll();

	removeDumpDir();

	// return 0;
	return true;
}

// A callback for LL_ERRS() to call during the watchdog error.
void watchdog_llerrs_callback(const std::string &error_string)
{
	gLLErrorActivated = true;

#ifdef LL_WINDOWS
	RaiseException(0,0,0,0);
#else
	raise(SIGQUIT);
#endif
}

// A callback for the watchdog to call.
void watchdog_killer_callback()
{
	LLError::setFatalFunction(watchdog_llerrs_callback);
	LL_ERRS() << "Watchdog killer event" << LL_ENDL;
}

bool LLAppViewer::initThreads()
{
	static const bool enable_threads = true;

	LLImage::initClass(gSavedSettings.getBOOL("TextureNewByteRange"),gSavedSettings.getS32("TextureReverseByteRange"));

	LLVFSThread::initClass(enable_threads && false);
	LLLFSThread::initClass(enable_threads && false);

	// Image decoding
	LLAppViewer::sImageDecodeThread = new LLImageDecodeThread(enable_threads && true);
	LLAppViewer::sTextureCache = new LLTextureCache(enable_threads && true);
	LLAppViewer::sTextureFetch = new LLTextureFetch(LLAppViewer::getTextureCache(),
													sImageDecodeThread,
													enable_threads && true,
													app_metrics_qa_mode);

	if (LLTrace::BlockTimer::sLog || LLTrace::BlockTimer::sMetricLog)
	{
		LLTrace::BlockTimer::setLogLock(new LLMutex());
		mFastTimerLogThread = new LLFastTimerLogThread(LLTrace::BlockTimer::sLogName);
		mFastTimerLogThread->start();
	}

	// Mesh streaming and caching
	gMeshRepo.init();

	LLFilePickerThread::initClass();
	LLDirPickerThread::initClass();

	// *FIX: no error handling here!
	return true;
}

void errorCallback(const std::string &error_string)
{
#ifndef LL_RELEASE_FOR_DOWNLOAD
	OSMessageBox(error_string, LLTrans::getString("MBFatalError"), OSMB_OK);
#endif

	//Set the ErrorActivated global so we know to create a marker file
	gLLErrorActivated = true;

	gDebugInfo["FatalMessage"] = error_string;
	// We're not already crashing -- we simply *intend* to crash. Since we
	// haven't actually trashed anything yet, we can afford to write the whole
	// static info file.
	LLAppViewer::instance()->writeDebugInfo();

// [SL:KB] - Patch: Viewer-Build | Checked: Catznip-2.4
#if !LL_RELEASE_FOR_DOWNLOAD && LL_WINDOWS
	DebugBreak();
#else
	LLError::crashAndLoop(error_string);
#endif // LL_RELEASE_WITH_DEBUG_INFO && LL_WINDOWS
// [/SL:KB]
//	LLError::crashAndLoop(error_string);
}

void LLAppViewer::initLoggingAndGetLastDuration()
{
	//
	// Set up logging defaults for the viewer
	//
	LLError::initForApplication( gDirUtilp->getExpandedFilename(LL_PATH_USER_SETTINGS, "")
                                ,gDirUtilp->getExpandedFilename(LL_PATH_APP_SETTINGS, "")
                                );
	LLError::setFatalFunction(errorCallback);
	//LLError::setTimeFunction(getRuntime);

	// Remove the last ".old" log file.
	std::string old_log_file = gDirUtilp->getExpandedFilename(LL_PATH_LOGS,
							     "SecondLife.old");
	LLFile::remove(old_log_file);

	// Get name of the log file
	std::string log_file = gDirUtilp->getExpandedFilename(LL_PATH_LOGS,
							     "SecondLife.log");
 	/*
	 * Before touching any log files, compute the duration of the last run
	 * by comparing the ctime of the previous start marker file with the ctime
	 * of the last log file.
	 */
	std::string start_marker_file_name = gDirUtilp->getExpandedFilename(LL_PATH_LOGS, START_MARKER_FILE_NAME);
	llstat start_marker_stat;
	llstat log_file_stat;
	std::ostringstream duration_log_stream; // can't log yet, so save any message for when we can below
	int start_stat_result = LLFile::stat(start_marker_file_name, &start_marker_stat);
	int log_stat_result = LLFile::stat(log_file, &log_file_stat);
	if ( 0 == start_stat_result && 0 == log_stat_result )
	{
		int elapsed_seconds = log_file_stat.st_ctime - start_marker_stat.st_ctime;
		// only report a last run time if the last viewer was the same version
		// because this stat will be counted against this version
		if ( markerIsSameVersion(start_marker_file_name) )
		{
			gLastExecDuration = elapsed_seconds;
		}
		else
		{
			duration_log_stream << "start marker from some other version; duration is not reported";
			gLastExecDuration = -1;
		}
	}
	else
	{
		// at least one of the LLFile::stat calls failed, so we can't compute the run time
		duration_log_stream << "duration stat failure; start: "<< start_stat_result << " log: " << log_stat_result;
		gLastExecDuration = -1; // unknown
	}
	std::string duration_log_msg(duration_log_stream.str());

	// Create a new start marker file for comparison with log file time for the next run
	LLAPRFile start_marker_file ;
	start_marker_file.open(start_marker_file_name, LL_APR_WB);
	if (start_marker_file.getFileHandle())
	{
		recordMarkerVersion(start_marker_file);
		start_marker_file.close();
	}

	// Rename current log file to ".old"
	LLFile::rename(log_file, old_log_file);

	// Set the log file to SecondLife.log
	LLError::logToFile(log_file);
	if (!duration_log_msg.empty())
	{
		LL_WARNS("MarkerFile") << duration_log_msg << LL_ENDL;
	}
}

bool LLAppViewer::loadSettingsFromDirectory(const std::string& location_key,
					    bool set_defaults)
{
	if (!mSettingsLocationList)
	{
		LL_ERRS() << "Invalid settings location list" << LL_ENDL;
	}

	BOOST_FOREACH(const SettingsGroup& group, mSettingsLocationList->groups)
	{
		// skip settings groups that aren't the one we requested
		if (group.name() != location_key) continue;

		ELLPath path_index = (ELLPath)group.path_index();
		if(path_index <= LL_PATH_NONE || path_index >= LL_PATH_LAST)
		{
			LL_ERRS() << "Out of range path index in app_settings/settings_files.xml" << LL_ENDL;
			return false;
		}

		BOOST_FOREACH(const SettingsFile& file, group.files)
		{
			LL_INFOS("Settings") << "Attempting to load settings for the group " << file.name()
			    << " - from location " << location_key << LL_ENDL;

			LLControlGroup* settings_group = LLControlGroup::getInstance(file.name);
			if(!settings_group)
			{
				LL_WARNS("Settings") << "No matching settings group for name " << file.name() << LL_ENDL;
				continue;
			}

			std::string full_settings_path;

			if (file.file_name_setting.isProvided()
				&& gSavedSettings.controlExists(file.file_name_setting))
			{
				// try to find filename stored in file_name_setting control
				full_settings_path = gSavedSettings.getString(file.file_name_setting);
				if (full_settings_path.empty())
				{
					continue;
				}
				else if (!gDirUtilp->fileExists(full_settings_path))
				{
					// search in default path
					full_settings_path = gDirUtilp->getExpandedFilename((ELLPath)path_index, full_settings_path);
				}
			}
			else
			{
				// by default, use specified file name
				full_settings_path = gDirUtilp->getExpandedFilename((ELLPath)path_index, file.file_name());
			}

			if(settings_group->loadFromFile(full_settings_path, set_defaults, file.persistent))
			{	// success!
				LL_INFOS("Settings") << "Loaded settings file " << full_settings_path << LL_ENDL;
			}
			else
			{	// failed to load
				if(file.required)
				{
					LL_ERRS() << "Error: Cannot load required settings file from: " << full_settings_path << LL_ENDL;
					return false;
				}
				else
				{
					// only complain if we actually have a filename at this point
					if (!full_settings_path.empty())
					{
						LL_INFOS("Settings") << "Cannot load " << full_settings_path << " - No settings found." << LL_ENDL;
					}
				}
			}
		}
	}

	return true;
}

std::string LLAppViewer::getSettingsFilename(const std::string& location_key,
											 const std::string& file)
{
	BOOST_FOREACH(const SettingsGroup& group, mSettingsLocationList->groups)
	{
		if (group.name() == location_key)
		{
			BOOST_FOREACH(const SettingsFile& settings_file, group.files)
			{
				if (settings_file.name() == file)
				{
					return settings_file.file_name;
				}
			}
		}
	}

	return std::string();
}

void LLAppViewer::loadColorSettings()
{
	LLUIColorTable::instance().loadFromSettings();
}

namespace
{
    void handleCommandLineError(LLControlGroupCLP& clp)
    {
		LL_WARNS() << "Error parsing command line options. Command Line options ignored."  << LL_ENDL;

		LL_INFOS() << "Command line usage:\n" << clp << LL_ENDL;

		OSMessageBox(STRINGIZE(LLTrans::getString("MBCmdLineError") << clp.getErrorMessage()),
					 LLStringUtil::null,
					 OSMB_OK);
    }
} // anonymous namespace

bool LLAppViewer::initConfiguration()
{
	//Load settings files list
	std::string settings_file_list = gDirUtilp->getExpandedFilename(LL_PATH_APP_SETTINGS, "settings_files.xml");
	LLXMLNodePtr root;
	BOOL success  = LLXMLNode::parseFile(settings_file_list, root, NULL);
	if (!success)
	{
        LL_ERRS() << "Cannot load default configuration file " << settings_file_list << LL_ENDL;
	}

	mSettingsLocationList = new SettingsFiles();

	LLXUIParser parser;
	parser.readXUI(root, *mSettingsLocationList, settings_file_list);

	if (!mSettingsLocationList->validateBlock())
	{
        LL_ERRS() << "Invalid settings file list " << settings_file_list << LL_ENDL;
	}

	// The settings and command line parsing have a fragile
	// order-of-operation:
	// - load defaults from app_settings
	// - set procedural settings values
	// - read command line settings
	// - selectively apply settings needed to load user settings.
    // - load overrides from user_settings
	// - apply command line settings (to override the overrides)
	// - load per account settings (happens in llstartup

	// - load defaults
	bool set_defaults = true;
	if(!loadSettingsFromDirectory("Default", set_defaults))
	{
		std::ostringstream msg;
		msg << "Unable to load default settings file. The installation may be corrupted.";
		OSMessageBox(msg.str(),LLStringUtil::null,OSMB_OK);
		return false;
	}

	initStrings(); // setup paths for LLTrans based on settings files only
	// - set procedural settings
	// Note: can't use LL_PATH_PER_SL_ACCOUNT for any of these since we haven't logged in yet
	gSavedSettings.setString("ClientSettingsFile",
        gDirUtilp->getExpandedFilename(LL_PATH_USER_SETTINGS, getSettingsFilename("Default", "Global")));

#ifndef	LL_RELEASE_FOR_DOWNLOAD
	// provide developer build only overrides for these control variables that are not
	// persisted to settings.xml
	LLControlVariable* c = gSavedSettings.getControl("ShowConsoleWindow");
	if (c)
	{
		c->setValue(true, false);
	}
	c = gSavedSettings.getControl("AllowMultipleViewers");
	if (c)
	{
		c->setValue(true, false);
	}

	gSavedSettings.setBOOL("QAMode", TRUE );
	gSavedSettings.setS32("WatchdogEnabled", 0);
#endif

	// These are warnings that appear on the first experience of that condition.
	// They are already set in the settings_default.xml file, but still need to be added to LLFirstUse
	// for disable/reset ability
//	LLFirstUse::addConfigVariable("FirstBalanceIncrease");
//	LLFirstUse::addConfigVariable("FirstBalanceDecrease");
//	LLFirstUse::addConfigVariable("FirstSit");
//	LLFirstUse::addConfigVariable("FirstMap");
//	LLFirstUse::addConfigVariable("FirstGoTo");
//	LLFirstUse::addConfigVariable("FirstBuild");
//	LLFirstUse::addConfigVariable("FirstLeftClickNoHit");
//	LLFirstUse::addConfigVariable("FirstTeleport");
//	LLFirstUse::addConfigVariable("FirstOverrideKeys");
//	LLFirstUse::addConfigVariable("FirstAttach");
//	LLFirstUse::addConfigVariable("FirstAppearance");
//	LLFirstUse::addConfigVariable("FirstInventory");
//	LLFirstUse::addConfigVariable("FirstSandbox");
//	LLFirstUse::addConfigVariable("FirstFlexible");
//	LLFirstUse::addConfigVariable("FirstDebugMenus");
//	LLFirstUse::addConfigVariable("FirstSculptedPrim");
//	LLFirstUse::addConfigVariable("FirstVoice");
//	LLFirstUse::addConfigVariable("FirstMedia");

	// - read command line settings.
	LLControlGroupCLP clp;
	std::string	cmd_line_config	= gDirUtilp->getExpandedFilename(LL_PATH_APP_SETTINGS,
														  "cmd_line.xml");

	clp.configure(cmd_line_config, &gSavedSettings);

	if(!initParseCommandLine(clp))
	{
		handleCommandLineError(clp);
		return false;
	}

	// - selectively apply settings

	// If the user has specified a alternate settings file name.
	// Load	it now before loading the user_settings/settings.xml
	if(clp.hasOption("settings"))
	{
		std::string	user_settings_filename =
			gDirUtilp->getExpandedFilename(LL_PATH_USER_SETTINGS,
										   clp.getOption("settings")[0]);
		gSavedSettings.setString("ClientSettingsFile", user_settings_filename);
		LL_INFOS("Settings")	<< "Using command line specified settings filename: "
			<< user_settings_filename << LL_ENDL;
	}

	// - load overrides from user_settings
	loadSettingsFromDirectory("User");

	if (gSavedSettings.getBOOL("FirstRunThisInstall"))
	{
		// Set firstrun flag to indicate that some further init actiona should be taken
		// like determining screen DPI value and so on
		mIsFirstRun = true;

		gSavedSettings.setBOOL("FirstRunThisInstall", FALSE);
	}

	if (clp.hasOption("sessionsettings"))
	{
		std::string session_settings_filename = clp.getOption("sessionsettings")[0];
		gSavedSettings.setString("SessionSettingsFile", session_settings_filename);
		LL_INFOS("Settings")	<< "Using session settings filename: "
			<< session_settings_filename << LL_ENDL;
	}
	loadSettingsFromDirectory("Session");

	if (clp.hasOption("usersessionsettings"))
	{
		std::string user_session_settings_filename = clp.getOption("usersessionsettings")[0];
		gSavedSettings.setString("UserSessionSettingsFile", user_session_settings_filename);
		LL_INFOS("Settings") << "Using user session settings filename: "
			<< user_session_settings_filename << LL_ENDL;

	}
	loadSettingsFromDirectory("UserSession");

	// - apply command line settings
	if (! clp.notify())
	{
		handleCommandLineError(clp);
		return false;
	}

	// Register the core crash option as soon as we can
	// if we want gdb post-mortem on cores we need to be up and running
	// ASAP or we might miss init issue etc.
	if(gSavedSettings.getBOOL("DisableCrashLogger"))
	{
		LL_WARNS() << "Crashes will be handled by system, stack trace logs and crash logger are both disabled" << LL_ENDL;
		LLAppViewer::instance()->disableCrashlogger();
	}

	// Handle initialization from settings.
	// Start up the debugging console before handling other options.
	if (gSavedSettings.getBOOL("ShowConsoleWindow"))
	{
		initConsole();
	}

	if(clp.hasOption("help"))
	{
		std::ostringstream msg;
		msg << LLTrans::getString("MBCmdLineUsg") << "\n" << clp;
		LL_INFOS()	<< msg.str() << LL_ENDL;

		OSMessageBox(
			msg.str().c_str(),
			LLStringUtil::null,
			OSMB_OK);

		return false;
	}

    if(clp.hasOption("set"))
    {
        const LLCommandLineParser::token_vector_t& set_values = clp.getOption("set");
        if(0x1 & set_values.size())
        {
            LL_WARNS() << "Invalid '--set' parameter count." << LL_ENDL;
        }
        else
        {
            LLCommandLineParser::token_vector_t::const_iterator itr = set_values.begin();
            for(; itr != set_values.end(); ++itr)
            {
                const std::string& name = *itr;
                const std::string& value = *(++itr);
                std::string name_part;
                std::string group_part;
				LLControlVariable* control = NULL;

				// Name can be further split into ControlGroup.Name, with the default control group being Global
				size_t pos = name.find('.');
				if (pos != std::string::npos)
				{
					group_part = name.substr(0, pos);
					name_part = name.substr(pos+1);
					LL_INFOS() << "Setting " << group_part << "." << name_part << " to " << value << LL_ENDL;
					LLControlGroup* g = LLControlGroup::getInstance(group_part);
					if (g) control = g->getControl(name_part);
				}
				else
				{
					LL_INFOS() << "Setting Global." << name << " to " << value << LL_ENDL;
					control = gSavedSettings.getControl(name);
				}

                if (control)
                {
                    control->setValue(value, false);
                }
                else
                {
					LL_WARNS() << "Failed --set " << name << ": setting name unknown." << LL_ENDL;
                }
            }
        }
    }

    if  (clp.hasOption("logevents")) {
		LLViewerEventRecorder::instance().setEventLoggingOn();
    }

	std::string CmdLineChannel(gSavedSettings.getString("CmdLineChannel"));
	if(! CmdLineChannel.empty())
    {
		LLVersionInfo::resetChannel(CmdLineChannel);
	}

	// If we have specified crash on startup, set the global so we'll trigger the crash at the right time
	gCrashOnStartup = gSavedSettings.getBOOL("CrashOnStartup");

	if (gSavedSettings.getBOOL("LogPerformance"))
	{
		LLTrace::BlockTimer::sLog = true;
		LLTrace::BlockTimer::sLogName = std::string("performance");
	}

	std::string test_name(gSavedSettings.getString("LogMetrics"));
	if (! test_name.empty())
 	{
		LLTrace::BlockTimer::sMetricLog = TRUE;
		// '--logmetrics' is specified with a named test metric argument so the data gathering is done only on that test
		// In the absence of argument, every metric would be gathered (makes for a rather slow run and hard to decipher report...)
		LL_INFOS() << "'--logmetrics' argument : " << test_name << LL_ENDL;
		LLTrace::BlockTimer::sLogName = test_name;
	}

	if (clp.hasOption("graphicslevel"))
	{
		// User explicitly requested --graphicslevel on the command line. We
		// expect this switch has already set RenderQualityPerformance. Check
		// that value for validity.
		U32 graphicslevel = gSavedSettings.getU32("RenderQualityPerformance");
		if (LLFeatureManager::instance().isValidGraphicsLevel(graphicslevel))
        {
			// graphicslevel is valid: save it and engage it later. Capture
			// the requested value separately from the settings variable
			// because, if this is the first run, LLViewerWindow's constructor
			// will call LLFeatureManager::applyRecommendedSettings(), which
			// overwrites this settings variable!
			mForceGraphicsLevel = graphicslevel;
        }
	}

	LLFastTimerView::sAnalyzePerformance = gSavedSettings.getBOOL("AnalyzePerformance");
	gAgentPilot.setReplaySession(gSavedSettings.getBOOL("ReplaySession"));

	if (gSavedSettings.getBOOL("DebugSession"))
	{
		gDebugSession = TRUE;
		gDebugGL = TRUE;

		ll_init_fail_log(gDirUtilp->getExpandedFilename(LL_PATH_LOGS, "test_failures.log"));
	}

	// Handle slurl use. NOTE: Don't let SL-55321 reappear.

    // *FIX: This init code should be made more robust to prevent
    // the issue SL-55321 from returning. One thought is to allow
    // only select options to be set from command line when a slurl
    // is specified. More work on the settings system is needed to
    // achieve this. For now...

    // *NOTE:Mani The command line parser parses tokens and is
    // setup to bail after parsing the '--url' option or the
    // first option specified without a '--option' flag (or
    // any other option that uses the 'last_option' setting -
    // see LLControlGroupCLP::configure())

    // What can happen is that someone can use IE (or potentially
    // other browsers) and do the rough equivalent of command
    // injection and steal passwords. Phoenix. SL-55321

	std::string starting_location;

	std::string cmd_line_login_location(gSavedSettings.getString("CmdLineLoginLocation"));
	if(! cmd_line_login_location.empty())
	{
		starting_location = cmd_line_login_location;
	}
	else
	{
		std::string default_login_location(gSavedSettings.getString("DefaultLoginLocation"));
		if (! default_login_location.empty())
		{
			starting_location = default_login_location;
		}
	}

	LLSLURL start_slurl;
	if (! starting_location.empty())
    {
		start_slurl = starting_location;
		LLStartUp::setStartSLURL(start_slurl);
		if(start_slurl.getType() == LLSLURL::LOCATION)
		{
			LLGridManager::getInstance()->setGridChoice(start_slurl.getGrid());
		}
	}

	//RN: if we received a URL, hand it off to the existing instance.
	// don't call anotherInstanceRunning() when doing URL handoff, as
	// it relies on checking a marker file which will not work when running
	// out of different directories

	if (start_slurl.isValid() &&
		(gSavedSettings.getBOOL("SLURLPassToOtherInstance")))
	{
		if (sendURLToOtherInstance(start_slurl.getSLURLString()))
		{
			// successfully handed off URL to existing instance, exit
			return false;
		}
    }

	const LLControlVariable* skinfolder = gSavedSettings.getControl("SkinCurrent");
	if(skinfolder && LLStringUtil::null != skinfolder->getValue().asString())
	{
		// Examining "Language" may not suffice -- see LLUI::getLanguage()
		// logic. Unfortunately LLUI::getLanguage() doesn't yet do us much
		// good because we haven't yet called LLUI::initClass().
		gDirUtilp->setSkinFolder(skinfolder->getValue().asString(),
								 gSavedSettings.getString("Language"));
	}

	if (gSavedSettings.getBOOL("SpellCheck"))
	{
		std::list<std::string> dict_list;
		std::string dict_setting = gSavedSettings.getString("SpellCheckDictionary");
		boost::split(dict_list, dict_setting, boost::is_any_of(std::string(",")));
		if (!dict_list.empty())
		{
			LLSpellChecker::setUseSpellCheck(dict_list.front());
			dict_list.pop_front();
			LLSpellChecker::instance().setSecondaryDictionaries(dict_list);
		}
	}


	// Display splash screen.  Must be after above check for previous
	// crash as this dialog is always frontmost.
	std::string splash_msg;
	LLStringUtil::format_map_t args;
	args["[APP_NAME]"] = LLTrans::getString("SECOND_LIFE");
	splash_msg = LLTrans::getString("StartupLoading", args);
	LLSplashScreen::show();
	LLSplashScreen::update(splash_msg);

	//LLVolumeMgr::initClass();
	LLVolumeMgr* volume_manager = new LLVolumeMgr();
	volume_manager->useMutex();	// LLApp and LLMutex magic must be manually enabled
	LLPrimitive::setVolumeManager(volume_manager);

	// Note: this is where we used to initialize gFeatureManagerp.

	gStartTime = totalTime();

	//
	// Set the name of the window
	//
	gWindowTitle = LLTrans::getString("APP_NAME");
#if LL_DEBUG
	gWindowTitle += std::string(" [DEBUG]");
#endif
	if (!gArgs.empty())
	{
	gWindowTitle += std::string(" ") + gArgs;
	}
	LLStringUtil::truncate(gWindowTitle, 255);

	//RN: if we received a URL, hand it off to the existing instance.
	// don't call anotherInstanceRunning() when doing URL handoff, as
	// it relies on checking a marker file which will not work when running
	// out of different directories

	if (LLStartUp::getStartSLURL().isValid() &&
		(gSavedSettings.getBOOL("SLURLPassToOtherInstance")))
	{
		if (sendURLToOtherInstance(LLStartUp::getStartSLURL().getSLURLString()))
		{
			// successfully handed off URL to existing instance, exit
			return false;
		}
	}

	//
	// Check for another instance of the app running
	//
	if (mSecondInstance && !gSavedSettings.getBOOL("AllowMultipleViewers"))
	{
		std::ostringstream msg;
		msg << LLTrans::getString("MBAlreadyRunning");
		OSMessageBox(
			msg.str(),
			LLStringUtil::null,
			OSMB_OK);
		return false;
	}

	if (mSecondInstance)
	{
		// This is the second instance of SL. Turn off voice support,
		// but make sure the setting is *not* persisted.
		LLControlVariable* disable_voice = gSavedSettings.getControl("CmdLineDisableVoice");
		if(disable_voice)
		{
			const BOOL DO_NOT_PERSIST = FALSE;
			disable_voice->setValue(LLSD(TRUE), DO_NOT_PERSIST);
		}
	}

   	// NextLoginLocation is set from the command line option
	std::string nextLoginLocation = gSavedSettings.getString( "NextLoginLocation" );
	if ( !nextLoginLocation.empty() )
	{
		LL_DEBUGS("AppInit")<<"set start from NextLoginLocation: "<<nextLoginLocation<<LL_ENDL;
		LLStartUp::setStartSLURL(LLSLURL(nextLoginLocation));
	}
	else if (   (   clp.hasOption("login") || clp.hasOption("autologin"))
			 && gSavedSettings.getString("CmdLineLoginLocation").empty())
	{
		// If automatic login from command line with --login switch
		// init StartSLURL location.
		std::string start_slurl_setting = gSavedSettings.getString("LoginLocation");
		LL_DEBUGS("AppInit") << "start slurl setting '" << start_slurl_setting << "'" << LL_ENDL;
		LLStartUp::setStartSLURL(LLSLURL(start_slurl_setting));
	}
	else
	{
		// the login location will be set by the login panel (see LLPanelLogin)
	}

	gLastRunVersion = gSavedSettings.getString("LastRunVersion");

	loadColorSettings();

	// Let anyone else who cares know that we've populated our settings
	// variables.
	for (LLControlGroup::key_iter ki(LLControlGroup::beginKeys()), kend(LLControlGroup::endKeys());
		 ki != kend; ++ki)
	{
		// For each named instance of LLControlGroup, send an event saying
		// we've initialized an LLControlGroup instance by that name.
		LLEventPumps::instance().obtain("LLControlGroup").post(LLSDMap("init", *ki));
	}

	return true; // Config was successful.
}

// The following logic is replicated in initConfiguration() (to be able to get
// some initial strings before we've finished initializing enough to know the
// current language) and also in init() (to initialize for real). Somehow it
// keeps growing, necessitating a method all its own.
void LLAppViewer::initStrings()
{
	LLTransUtil::parseStrings("strings.xml", default_trans_args);
	LLTransUtil::parseLanguageStrings("language_settings.xml");

	// parseStrings() sets up the LLTrans substitution table. Add this one item.
	LLTrans::setDefaultArg("[sourceid]", gSavedSettings.getString("sourceid"));

	// Now that we've set "[sourceid]", have to go back through
	// default_trans_args and reinitialize all those other keys because some
	// of them, in turn, reference "[sourceid]".
	BOOST_FOREACH(std::string key, default_trans_args)
	{
		std::string brackets(key), nobrackets(key);
		// Invalid to inspect key[0] if key is empty(). But then, the entire
		// body of this loop is pointless if key is empty().
		if (key.empty())
			continue;

		if (key[0] != '[')
		{
			// key was passed without brackets. That means that 'nobrackets'
			// is correct but 'brackets' is not.
			brackets = STRINGIZE('[' << brackets << ']');
		}
		else
		{
			// key was passed with brackets. That means that 'brackets' is
			// correct but 'nobrackets' is not. Erase the left bracket.
			nobrackets.erase(0, 1);
			std::string::size_type length(nobrackets.length());
			if (length && nobrackets[length - 1] == ']')
			{
				nobrackets.erase(length - 1);
			}
		}
		// Calling LLTrans::getString() is what embeds the other default
		// translation strings into this one.
		LLTrans::setDefaultArg(brackets, LLTrans::getString(nobrackets));
	}
}

//
// This function decides whether the client machine meets the minimum requirements to
// run in a maximized window, per the consensus of davep, boa and nyx on 3/30/2011.
//
bool LLAppViewer::meetsRequirementsForMaximizedStart()
{
	bool maximizedOk = (LLFeatureManager::getInstance()->getGPUClass() >= GPU_CLASS_2);

	maximizedOk &= (gSysMemory.getPhysicalMemoryKB() >= U32Gigabytes(1));

	return maximizedOk;
}

bool LLAppViewer::initWindow()
{
	LL_INFOS("AppInit") << "Initializing window..." << LL_ENDL;

	// store setting in a global for easy access and modification
	gHeadlessClient = gSavedSettings.getBOOL("HeadlessClient");

	// always start windowed
	BOOL ignorePixelDepth = gSavedSettings.getBOOL("IgnorePixelDepth");

	LLViewerWindow::Params window_params;
	window_params
		.title(gWindowTitle)
		.name(VIEWER_WINDOW_CLASSNAME)
		.x(gSavedSettings.getS32("WindowX"))
		.y(gSavedSettings.getS32("WindowY"))
		.width(gSavedSettings.getU32("WindowWidth"))
		.height(gSavedSettings.getU32("WindowHeight"))
		.min_width(gSavedSettings.getU32("MinWindowWidth"))
		.min_height(gSavedSettings.getU32("MinWindowHeight"))
		.fullscreen(gSavedSettings.getBOOL("FullScreen"))
		.ignore_pixel_depth(ignorePixelDepth)
		.first_run(mIsFirstRun);

	gViewerWindow = new LLViewerWindow(window_params);

	LL_INFOS("AppInit") << "gViewerwindow created." << LL_ENDL;

	// Need to load feature table before cheking to start watchdog.
	bool use_watchdog = false;
	int watchdog_enabled_setting = gSavedSettings.getS32("WatchdogEnabled");
	if (watchdog_enabled_setting == -1)
	{
		use_watchdog = !LLFeatureManager::getInstance()->isFeatureAvailable("WatchdogDisabled");
	}
	else
	{
		// The user has explicitly set this setting; always use that value.
		use_watchdog = bool(watchdog_enabled_setting);
	}

	if (use_watchdog)
	{
		LLWatchdog::getInstance()->init(watchdog_killer_callback);
	}
	LL_INFOS("AppInit") << "watchdog setting is done." << LL_ENDL;

	LLNotificationsUI::LLNotificationManager::getInstance();


#ifdef LL_DARWIN
	//Satisfy both MAINT-3135 (OSX 10.6 and earlier) MAINT-3288 (OSX 10.7 and later)
	LLOSInfo& os_info = LLOSInfo::instance();
	if (os_info.mMajorVer == 10 && os_info.mMinorVer < 7)
	{
		if ( os_info.mMinorVer == 6 && os_info.mBuild < 8 )
			gViewerWindow->getWindow()->setOldResize(true);
	}
#endif

	if (gSavedSettings.getBOOL("WindowMaximized"))
	{
		gViewerWindow->getWindow()->maximize();
	}

	//
	// Initialize GL stuff
	//

	if (mForceGraphicsLevel)
	{
		LLFeatureManager::getInstance()->setGraphicsLevel(*mForceGraphicsLevel, false);
		gSavedSettings.setU32("RenderQualityPerformance", *mForceGraphicsLevel);
	}

	// Set this flag in case we crash while initializing GL
	gSavedSettings.setBOOL("RenderInitError", TRUE);
	gSavedSettings.saveToFile( gSavedSettings.getString("ClientSettingsFile"), TRUE );

	gPipeline.init();
	LL_INFOS("AppInit") << "gPipeline Initialized" << LL_ENDL;

	stop_glerror();
	gViewerWindow->initGLDefaults();

	gSavedSettings.setBOOL("RenderInitError", FALSE);
	gSavedSettings.saveToFile( gSavedSettings.getString("ClientSettingsFile"), TRUE );

	//If we have a startup crash, it's usually near GL initialization, so simulate that.
	if(gCrashOnStartup)
	{
		LLAppViewer::instance()->forceErrorLLError();
	}

	//
	// Determine if the window should start maximized on initial run based
	// on graphics capability
	//
	if (gSavedSettings.getBOOL("FirstLoginThisInstall") && meetsRequirementsForMaximizedStart())
	{
		LL_INFOS("AppInit") << "This client met the requirements for a maximized initial screen." << LL_ENDL;
		gSavedSettings.setBOOL("WindowMaximized", TRUE);
	}

	if (gSavedSettings.getBOOL("WindowMaximized"))
	{
		gViewerWindow->getWindow()->maximize();
	}

	LLUI::sWindow = gViewerWindow->getWindow();

	// Show watch cursor
	gViewerWindow->setCursor(UI_CURSOR_WAIT);

	// Finish view initialization
	gViewerWindow->initBase();

	// show viewer window
	//gViewerWindow->getWindow()->show();

	LL_INFOS("AppInit") << "Window initialization done." << LL_ENDL;

	return true;
}

void LLAppViewer::writeDebugInfo(bool isStatic)
{
    //Try to do the minimum when writing data during a crash.
    std::string* debug_filename;
    debug_filename = ( isStatic
        ? getStaticDebugFile()
        : getDynamicDebugFile() );

    LL_INFOS() << "Writing debug file " << *debug_filename << LL_ENDL;
    llofstream out_file(debug_filename->c_str());

    isStatic ?  LLSDSerialize::toPrettyXML(gDebugInfo, out_file)
             :  LLSDSerialize::toPrettyXML(gDebugInfo["Dynamic"], out_file);
}

LLSD LLAppViewer::getViewerInfo() const
{
	// The point of having one method build an LLSD info block and the other
	// construct the user-visible About string is to ensure that the same info
	// is available to a getInfo() caller as to the user opening
	// LLFloaterAbout.
	LLSD info;
	LLSD version;
	version.append(LLVersionInfo::getMajor());
	version.append(LLVersionInfo::getMinor());
	version.append(LLVersionInfo::getPatch());
	version.append(LLVersionInfo::getBuild());
	info["VIEWER_VERSION"] = version;
	info["VIEWER_VERSION_STR"] = LLVersionInfo::getVersion();
	info["CHANNEL"] = LLVersionInfo::getChannel();
    info["ADDRESS_SIZE"] = ADDRESS_SIZE;
    std::string build_config = LLVersionInfo::getBuildConfig();
    if (build_config != "Release")
    {
        info["BUILD_CONFIG"] = build_config;
    }

	// return a URL to the release notes for this viewer, such as:
	// http://wiki.secondlife.com/wiki/Release_Notes/Second Life Beta Viewer/2.1.0.123456
	std::string url = LLTrans::getString("RELEASE_NOTES_BASE_URL");
	if (! LLStringUtil::endsWith(url, "/"))
		url += "/";
	std::string channel = LLVersionInfo::getChannel();
	if (LLStringUtil::endsWith(boost::to_lower_copy(channel), " edu")) // Release Notes url shouldn't include the EDU parameter
	{
		boost::erase_tail(channel, 4);
	}
	url += LLURI::escape(channel) + "/";
	url += LLURI::escape(LLVersionInfo::getVersion());

	info["VIEWER_RELEASE_NOTES_URL"] = url;

	// Position
	LLViewerRegion* region = gAgent.getRegion();
	if (region)
	{
		LLVector3d pos = gAgent.getPositionGlobal();
		info["POSITION"] = ll_sd_from_vector3d(pos);
		info["POSITION_LOCAL"] = ll_sd_from_vector3(gAgent.getPosAgentFromGlobal(pos));
		info["REGION"] = gAgent.getRegion()->getName();
		info["HOSTNAME"] = gAgent.getRegion()->getHost().getHostName();
		info["HOSTIP"] = gAgent.getRegion()->getHost().getString();
		info["SERVER_VERSION"] = gLastVersionChannel;
		LLSLURL slurl;
		LLAgentUI::buildSLURL(slurl);
		info["SLURL"] = slurl.getSLURLString();
	}

	// CPU
	info["CPU"] = gSysCPU.getCPUString();
	info["MEMORY_MB"] = LLSD::Integer(gSysMemory.getPhysicalMemoryKB().valueInUnits<LLUnits::Megabytes>());
	// Moved hack adjustment to Windows memory size into llsys.cpp
	info["OS_VERSION"] = LLOSInfo::instance().getOSString();
	info["GRAPHICS_CARD_VENDOR"] = (const char*)(glGetString(GL_VENDOR));
	info["GRAPHICS_CARD"] = (const char*)(glGetString(GL_RENDERER));

#if LL_WINDOWS
	std::string drvinfo = gDXHardware.getDriverVersionWMI();
	if (!drvinfo.empty())
	{
		info["GRAPHICS_DRIVER_VERSION"] = drvinfo;
	}
	else
	{
		LL_WARNS("DriverVersion")<< "Cannot get driver version from getDriverVersionWMI" << LL_ENDL;
		LLSD driver_info = gDXHardware.getDisplayInfo();
		if (driver_info.has("DriverVersion"))
		{
			info["GRAPHICS_DRIVER_VERSION"] = driver_info["DriverVersion"];
		}
	}
#endif

	info["OPENGL_VERSION"] = (const char*)(glGetString(GL_VERSION));

    // Settings

    LLRect window_rect = gViewerWindow->getWindowRectRaw();
    info["WINDOW_WIDTH"] = window_rect.getWidth();
    info["WINDOW_HEIGHT"] = window_rect.getHeight();
    info["FONT_SIZE_ADJUSTMENT"] = gSavedSettings.getF32("FontScreenDPI");
    info["UI_SCALE"] = gSavedSettings.getF32("UIScaleFactor");
    info["DRAW_DISTANCE"] = gSavedSettings.getF32("RenderFarClip");
    info["NET_BANDWITH"] = gSavedSettings.getF32("ThrottleBandwidthKBPS");
    info["LOD_FACTOR"] = gSavedSettings.getF32("RenderVolumeLODFactor");
    info["RENDER_QUALITY"] = (F32)gSavedSettings.getU32("RenderQualityPerformance");
    info["GPU_SHADERS"] = gSavedSettings.getBOOL("RenderDeferred") ? "Enabled" : "Disabled";
    info["TEXTURE_MEMORY"] = gSavedSettings.getS32("TextureMemory");

    LLSD substitution;
    substitution["datetime"] = (S32)(gVFS ? gVFS->creationTime() : 0);
    info["VFS_TIME"] = LLTrans::getString("AboutTime", substitution);

	// Libraries

	info["J2C_VERSION"] = LLImageJ2C::getEngineInfo();
	bool want_fullname = true;
	info["AUDIO_DRIVER_VERSION"] = gAudiop ? LLSD(gAudiop->getDriverName(want_fullname)) : "Undefined";
	if(LLVoiceClient::getInstance()->voiceEnabled())
	{
		LLVoiceVersionInfo version = LLVoiceClient::getInstance()->getVersion();
		std::ostringstream version_string;
		version_string << version.serverType << " " << version.serverVersion << std::endl;
		info["VOICE_VERSION"] = version_string.str();
	}
	else
	{
		info["VOICE_VERSION"] = LLTrans::getString("NotConnected");
	}

#if !LL_LINUX
	std::ostringstream cef_ver_codec;
	cef_ver_codec << "Dullahan: ";
	cef_ver_codec << DULLAHAN_VERSION_MAJOR;
	cef_ver_codec << ".";
	cef_ver_codec << DULLAHAN_VERSION_MINOR;
	cef_ver_codec << ".";
	cef_ver_codec << DULLAHAN_VERSION_BUILD;

	cef_ver_codec << " / CEF: ";
	cef_ver_codec << CEF_VERSION;

	cef_ver_codec << " / Chromium: ";
	cef_ver_codec << CHROME_VERSION_MAJOR;
	cef_ver_codec << ".";
	cef_ver_codec << CHROME_VERSION_MINOR;
	cef_ver_codec << ".";
	cef_ver_codec << CHROME_VERSION_BUILD;
	cef_ver_codec << ".";
	cef_ver_codec << CHROME_VERSION_PATCH;

	info["LIBCEF_VERSION"] = cef_ver_codec.str();
#else
	info["LIBCEF_VERSION"] = "Undefined";
#endif

#if !LL_LINUX
	std::ostringstream vlc_ver_codec;
	vlc_ver_codec << LIBVLC_VERSION_MAJOR;
	vlc_ver_codec << ".";
	vlc_ver_codec << LIBVLC_VERSION_MINOR;
	vlc_ver_codec << ".";
	vlc_ver_codec << LIBVLC_VERSION_REVISION;
	info["LIBVLC_VERSION"] = vlc_ver_codec.str();
#else
	info["LIBVLC_VERSION"] = "Undefined";
#endif

	S32 packets_in = LLViewerStats::instance().getRecording().getSum(LLStatViewer::PACKETS_IN);
	if (packets_in > 0)
	{
		info["PACKETS_LOST"] = LLViewerStats::instance().getRecording().getSum(LLStatViewer::PACKETS_LOST);
		info["PACKETS_IN"] = packets_in;
		info["PACKETS_PCT"] = 100.f*info["PACKETS_LOST"].asReal() / info["PACKETS_IN"].asReal();
	}

	if (mServerReleaseNotesURL.empty())
	{
		if (gAgent.getRegion())
		{
			info["SERVER_RELEASE_NOTES_URL"] = LLTrans::getString("RetrievingData");
		}
		else
		{
			info["SERVER_RELEASE_NOTES_URL"] = LLTrans::getString("NotConnected");
		}
	}
	else if (LLStringUtil::startsWith(mServerReleaseNotesURL, "http")) // it's an URL
	{
		info["SERVER_RELEASE_NOTES_URL"] = "[" + LLWeb::escapeURL(mServerReleaseNotesURL) + " " + LLTrans::getString("ReleaseNotes") + "]";
	}
	else
	{
		info["SERVER_RELEASE_NOTES_URL"] = mServerReleaseNotesURL;
	}

	return info;
}

std::string LLAppViewer::getViewerInfoString(bool default_string) const
{
	std::ostringstream support;

	LLSD info(getViewerInfo());

	// Render the LLSD from getInfo() as a format_map_t
	LLStringUtil::format_map_t args;

	// allow the "Release Notes" URL label to be localized
	args["ReleaseNotes"] = LLTrans::getString("ReleaseNotes", default_string);

	for (LLSD::map_const_iterator ii(info.beginMap()), iend(info.endMap());
		ii != iend; ++ii)
	{
		if (! ii->second.isArray())
		{
			// Scalar value
			if (ii->second.isUndefined())
			{
				args[ii->first] = LLTrans::getString("none_text", default_string);
			}
			else
			{
				// don't forget to render value asString()
				args[ii->first] = ii->second.asString();
			}
		}
		else
		{
			// array value: build KEY_0, KEY_1 etc. entries
			for (LLSD::Integer n(0), size(ii->second.size()); n < size; ++n)
			{
				args[STRINGIZE(ii->first << '_' << n)] = ii->second[n].asString();
			}
		}
	}

	// Now build the various pieces
	support << LLTrans::getString("AboutHeader", args, default_string);
	if (info.has("BUILD_CONFIG"))
	{
		support << "\n" << LLTrans::getString("BuildConfig", args, default_string);
	}
	if (info.has("REGION"))
	{
		support << "\n\n" << LLTrans::getString("AboutPosition", args, default_string);
	}
	support << "\n\n" << LLTrans::getString("AboutSystem", args, default_string);
	support << "\n";
	if (info.has("GRAPHICS_DRIVER_VERSION"))
	{
		support << "\n" << LLTrans::getString("AboutDriver", args, default_string);
	}
	support << "\n" << LLTrans::getString("AboutOGL", args, default_string);
	support << "\n\n" << LLTrans::getString("AboutSettings", args, default_string);
	support << "\n\n" << LLTrans::getString("AboutLibs", args, default_string);
	if (info.has("COMPILER"))
	{
		support << "\n" << LLTrans::getString("AboutCompiler", args, default_string);
	}
	if (info.has("PACKETS_IN"))
	{
		support << '\n' << LLTrans::getString("AboutTraffic", args, default_string);
	}

	// SLT timestamp
	LLSD substitution;
	substitution["datetime"] = (S32)time(NULL);//(S32)time_corrected();
	support << "\n" << LLTrans::getString("AboutTime", substitution, default_string);

	return support.str();
}

void LLAppViewer::cleanupSavedSettings()
{
	gSavedSettings.setBOOL("MouseSun", FALSE);

	gSavedSettings.setBOOL("UseEnergy", TRUE);				// force toggle to turn off, since sends message to simulator

	gSavedSettings.setBOOL("DebugWindowProc", gDebugWindowProc);

	gSavedSettings.setBOOL("ShowObjectUpdates", gShowObjectUpdates);

	if (gDebugView)
	{
		gSavedSettings.setBOOL("ShowDebugConsole", gDebugView->mDebugConsolep->getVisible());
	}

	// save window position if not maximized
	// as we don't track it in callbacks
	if(NULL != gViewerWindow)
	{
		BOOL maximized = gViewerWindow->getWindow()->getMaximized();
		if (!maximized)
		{
			LLCoordScreen window_pos;

			if (gViewerWindow->getWindow()->getPosition(&window_pos))
			{
				gSavedSettings.setS32("WindowX", window_pos.mX);
				gSavedSettings.setS32("WindowY", window_pos.mY);
			}
		}
	}

	gSavedSettings.setF32("MapScale", LLWorldMapView::sMapScale );

	// Some things are cached in LLAgent.
	if (gAgent.isInitialized())
	{
		gSavedSettings.setF32("RenderFarClip", gAgentCamera.mDrawDistance);
	}
}

void LLAppViewer::removeCacheFiles(const std::string& file_mask)
{
	gDirUtilp->deleteFilesInDir(gDirUtilp->getExpandedFilename(LL_PATH_CACHE, ""), file_mask);
}

void LLAppViewer::writeSystemInfo()
{

    if (! gDebugInfo.has("Dynamic") )
        gDebugInfo["Dynamic"] = LLSD::emptyMap();

#if LL_WINDOWS
	gDebugInfo["SLLog"] = gDirUtilp->getExpandedFilename(LL_PATH_DUMP,"SecondLife.log");
#else
    //Not ideal but sufficient for good reporting.
    gDebugInfo["SLLog"] = gDirUtilp->getExpandedFilename(LL_PATH_LOGS,"SecondLife.old");  //LLError::logFileName();
#endif

	gDebugInfo["ClientInfo"]["Name"] = LLVersionInfo::getChannel();
	gDebugInfo["ClientInfo"]["MajorVersion"] = LLVersionInfo::getMajor();
	gDebugInfo["ClientInfo"]["MinorVersion"] = LLVersionInfo::getMinor();
	gDebugInfo["ClientInfo"]["PatchVersion"] = LLVersionInfo::getPatch();
	gDebugInfo["ClientInfo"]["BuildVersion"] = LLVersionInfo::getBuild();
	gDebugInfo["ClientInfo"]["AddressSize"] = LLVersionInfo::getAddressSize();

	gDebugInfo["CAFilename"] = gDirUtilp->getCAFile();

	gDebugInfo["CPUInfo"]["CPUString"] = gSysCPU.getCPUString();
	gDebugInfo["CPUInfo"]["CPUFamily"] = gSysCPU.getFamily();
	gDebugInfo["CPUInfo"]["CPUMhz"] = (S32)gSysCPU.getMHz();
	gDebugInfo["CPUInfo"]["CPUAltivec"] = gSysCPU.hasAltivec();
	gDebugInfo["CPUInfo"]["CPUSSE"] = gSysCPU.hasSSE();
	gDebugInfo["CPUInfo"]["CPUSSE2"] = gSysCPU.hasSSE2();

	gDebugInfo["RAMInfo"]["Physical"] = (LLSD::Integer)(gSysMemory.getPhysicalMemoryKB().value());
	gDebugInfo["RAMInfo"]["Allocated"] = (LLSD::Integer)(gMemoryAllocated.valueInUnits<LLUnits::Kilobytes>());
	gDebugInfo["OSInfo"] = LLOSInfo::instance().getOSStringSimple();

	// The user is not logged on yet, but record the current grid choice login url
	// which may have been the intended grid.
	gDebugInfo["GridName"] = LLGridManager::getInstance()->getGridId();

	// *FIX:Mani - move this down in llappviewerwin32
#ifdef LL_WINDOWS
	DWORD thread_id = GetCurrentThreadId();
	gDebugInfo["MainloopThreadID"] = (S32)thread_id;
#endif

	// "CrashNotHandled" is set here, while things are running well,
	// in case of a freeze. If there is a freeze, the crash logger will be launched
	// and can read this value from the debug_info.log.
	// If the crash is handled by LLAppViewer::handleViewerCrash, ie not a freeze,
	// then the value of "CrashNotHandled" will be set to true.
	gDebugInfo["CrashNotHandled"] = (LLSD::Boolean)true;

	// Insert crash host url (url to post crash log to) if configured. This insures
	// that the crash report will go to the proper location in the case of a
	// prior freeze.
	std::string crashHostUrl = gSavedSettings.get<std::string>("CrashHostUrl");
	if(crashHostUrl != "")
	{
		gDebugInfo["CrashHostUrl"] = crashHostUrl;
	}

	// Dump some debugging info
	LL_INFOS("SystemInfo") << "Application: " << LLTrans::getString("APP_NAME") << LL_ENDL;
	LL_INFOS("SystemInfo") << "Version: " << LLVersionInfo::getChannelAndVersion() << LL_ENDL;

	// Dump the local time and time zone
	time_t now;
	time(&now);
	char tbuffer[256];		/* Flawfinder: ignore */
	strftime(tbuffer, 256, "%Y-%m-%dT%H:%M:%S %Z", localtime(&now));
	LL_INFOS("SystemInfo") << "Local time: " << tbuffer << LL_ENDL;

	// query some system information
	LL_INFOS("SystemInfo") << "CPU info:\n" << gSysCPU << LL_ENDL;
	LL_INFOS("SystemInfo") << "Memory info:\n" << gSysMemory << LL_ENDL;
	LL_INFOS("SystemInfo") << "OS: " << LLOSInfo::instance().getOSStringSimple() << LL_ENDL;
	LL_INFOS("SystemInfo") << "OS info: " << LLOSInfo::instance() << LL_ENDL;

    gDebugInfo["SettingsFilename"] = gSavedSettings.getString("ClientSettingsFile");
	gDebugInfo["ViewerExePath"] = gDirUtilp->getExecutablePathAndName();
	gDebugInfo["CurrentPath"] = gDirUtilp->getCurPath();
	gDebugInfo["FirstLogin"] = (LLSD::Boolean) gAgent.isFirstLogin();
	gDebugInfo["FirstRunThisInstall"] = gSavedSettings.getBOOL("FirstRunThisInstall");
    gDebugInfo["StartupState"] = LLStartUp::getStartupStateString();

	writeDebugInfo(); // Save out debug_info.log early, in case of crash.
}

#ifdef LL_WINDOWS
//For whatever reason, in Windows when using OOP server for breakpad, the callback to get the
//name of the dump file is not getting triggered by the breakpad library.   Unfortunately they
//also didn't see fit to provide a simple query request across the pipe to get this name either.
//Since we are putting our output in a runtime generated directory and we know the header data in
//the dump format, we can however use the following hack to identify our file.
// TODO make this a member function.
void getFileList()
{
	std::stringstream filenames;

	typedef std::vector<std::string> vec;
	std::string pathname = gDirUtilp->getExpandedFilename(LL_PATH_DUMP,"");
	vec file_vec = gDirUtilp->getFilesInDir(pathname);
	for(vec::const_iterator iter=file_vec.begin(); iter!=file_vec.end(); ++iter)
	{
		filenames << *iter << " ";
		if ( ( iter->length() > 30 ) && (iter->rfind(".dmp") == (iter->length()-4) ) )
		{
			std::string fullname = pathname + *iter;
			llifstream fdat( fullname.c_str(), std::ifstream::binary);
			if (fdat)
			{
				char buf[5];
				fdat.read(buf,4);
				fdat.close();
				if (!strncmp(buf,"MDMP",4))
				{
					gDebugInfo["Dynamic"]["MinidumpPath"] = fullname;
					break;
				}
			}
		}
	}
	filenames << std::endl;
	gDebugInfo["Dynamic"]["DumpDirContents"] = filenames.str();
}
#endif

void LLAppViewer::handleViewerCrash()
{
	LL_INFOS("CRASHREPORT") << "Handle viewer crash entry." << LL_ENDL;

	LL_INFOS("CRASHREPORT") << "Last render pool type: " << LLPipeline::sCurRenderPoolType << LL_ENDL ;

	LLMemory::logMemoryInfo(true) ;

	//print out recorded call stacks if there are any.
	LLError::LLCallStacks::print();

	LLAppViewer* pApp = LLAppViewer::instance();
	if (pApp->beingDebugged())
	{
		// This will drop us into the debugger.
		abort();
	}

	if (LLApp::isCrashloggerDisabled())
	{
		abort();
	}

	// Returns whether a dialog was shown.
	// Only do the logic in here once
	if (pApp->mReportedCrash)
	{
		return;
	}
	pApp->mReportedCrash = TRUE;

	// Insert crash host url (url to post crash log to) if configured.
	std::string crashHostUrl = gSavedSettings.get<std::string>("CrashHostUrl");
	if(crashHostUrl != "")
	{
		gDebugInfo["Dynamic"]["CrashHostUrl"] = crashHostUrl;
	}

	LLParcel* parcel = LLViewerParcelMgr::getInstance()->getAgentParcel();
	if ( parcel && parcel->getMusicURL()[0])
	{
		gDebugInfo["Dynamic"]["ParcelMusicURL"] = parcel->getMusicURL();
	}
	if ( parcel && parcel->getMediaURL()[0])
	{
		gDebugInfo["Dynamic"]["ParcelMediaURL"] = parcel->getMediaURL();
	}

	gDebugInfo["Dynamic"]["SessionLength"] = F32(LLFrameTimer::getElapsedSeconds());
	gDebugInfo["Dynamic"]["RAMInfo"]["Allocated"] = LLSD::Integer(LLMemory::getCurrentRSS() / 1024);

	if(gLogoutInProgress)
	{
		gDebugInfo["Dynamic"]["LastExecEvent"] = LAST_EXEC_LOGOUT_CRASH;
	}
	else
	{
		gDebugInfo["Dynamic"]["LastExecEvent"] = gLLErrorActivated ? LAST_EXEC_LLERROR_CRASH : LAST_EXEC_OTHER_CRASH;
	}

	if(gAgent.getRegion())
	{
		gDebugInfo["Dynamic"]["CurrentSimHost"] = gAgent.getRegionHost().getHostName();
		gDebugInfo["Dynamic"]["CurrentRegion"] = gAgent.getRegion()->getName();

		const LLVector3& loc = gAgent.getPositionAgent();
		gDebugInfo["Dynamic"]["CurrentLocationX"] = loc.mV[0];
		gDebugInfo["Dynamic"]["CurrentLocationY"] = loc.mV[1];
		gDebugInfo["Dynamic"]["CurrentLocationZ"] = loc.mV[2];
	}

	if(LLAppViewer::instance()->mMainloopTimeout)
	{
		gDebugInfo["Dynamic"]["MainloopTimeoutState"] = LLAppViewer::instance()->mMainloopTimeout->getState();
	}

	// The crash is being handled here so set this value to false.
	// Otherwise the crash logger will think this crash was a freeze.
	gDebugInfo["Dynamic"]["CrashNotHandled"] = (LLSD::Boolean)false;

	//Write out the crash status file
	//Use marker file style setup, as that's the simplest, especially since
	//we're already in a crash situation
	if (gDirUtilp)
	{
		std::string crash_marker_file_name = gDirUtilp->getExpandedFilename(LL_PATH_LOGS,
																			gLLErrorActivated
																			? LLERROR_MARKER_FILE_NAME
																			: ERROR_MARKER_FILE_NAME);
		LLAPRFile crash_marker_file ;
		crash_marker_file.open(crash_marker_file_name, LL_APR_WB);
		if (crash_marker_file.getFileHandle())
		{
			LL_INFOS("MarkerFile") << "Created crash marker file " << crash_marker_file_name << LL_ENDL;
			recordMarkerVersion(crash_marker_file);
		}
		else
		{
			LL_WARNS("MarkerFile") << "Cannot create error marker file " << crash_marker_file_name << LL_ENDL;
		}
	}
	else
	{
		LL_WARNS("MarkerFile") << "No gDirUtilp with which to create error marker file name" << LL_ENDL;
	}

#ifdef LL_WINDOWS
	Sleep(200);
#endif

	char *minidump_file = pApp->getMiniDumpFilename();
    LL_DEBUGS("CRASHREPORT") << "minidump file name " << minidump_file << LL_ENDL;
	if(minidump_file && minidump_file[0] != 0)
	{
		gDebugInfo["Dynamic"]["MinidumpPath"] = minidump_file;
	}
	else
	{
#ifdef LL_WINDOWS
		getFileList();
#else
        LL_WARNS("CRASHREPORT") << "no minidump file?" << LL_ENDL;
#endif
	}
    gDebugInfo["Dynamic"]["CrashType"]="crash";

	if (gMessageSystem && gDirUtilp)
	{
		std::string filename;
		filename = gDirUtilp->getExpandedFilename(LL_PATH_DUMP, "stats.log");
        LL_DEBUGS("CRASHREPORT") << "recording stats " << filename << LL_ENDL;
		llofstream file(filename.c_str(), std::ios_base::binary);
		if(file.good())
		{
			gMessageSystem->summarizeLogs(file);
			file.close();
		}
        else
        {
            LL_WARNS("CRASHREPORT") << "problem recording stats" << LL_ENDL;
        }
	}

	if (gMessageSystem)
	{
		gMessageSystem->getCircuitInfo(gDebugInfo["CircuitInfo"]);
		gMessageSystem->stopLogging();
	}

	if (LLWorld::instanceExists()) LLWorld::getInstance()->getInfo(gDebugInfo["Dynamic"]);

	// Close the debug file
	pApp->writeDebugInfo(false);  //false answers the isStatic question with the least overhead.
}

// static
void LLAppViewer::recordMarkerVersion(LLAPRFile& marker_file)
{
	std::string marker_version(LLVersionInfo::getChannelAndVersion());
	if ( marker_version.length() > MAX_MARKER_LENGTH )
	{
		LL_WARNS_ONCE("MarkerFile") << "Version length ("<< marker_version.length()<< ")"
									<< " greater than maximum (" << MAX_MARKER_LENGTH << ")"
									<< ": marker matching may be incorrect"
									<< LL_ENDL;
	}

	// record the viewer version in the marker file
	marker_file.write(marker_version.data(), marker_version.length());
}

bool LLAppViewer::markerIsSameVersion(const std::string& marker_name) const
{
	bool sameVersion = false;

	std::string my_version(LLVersionInfo::getChannelAndVersion());
	char marker_version[MAX_MARKER_LENGTH];
	S32  marker_version_length;

	LLAPRFile marker_file;
	marker_file.open(marker_name, LL_APR_RB);
	if (marker_file.getFileHandle())
	{
		marker_version_length = marker_file.read(marker_version, sizeof(marker_version));
		std::string marker_string(marker_version, marker_version_length);
		if ( 0 == my_version.compare( 0, my_version.length(), marker_version, 0, marker_version_length ) )
		{
			sameVersion = true;
		}
		LL_DEBUGS("MarkerFile") << "Compare markers for '" << marker_name << "': "
								<< "\n   mine '" << my_version    << "'"
								<< "\n marker '" << marker_string << "'"
								<< "\n " << ( sameVersion ? "same" : "different" ) << " version"
								<< LL_ENDL;
		marker_file.close();
	}
	return sameVersion;
}

void LLAppViewer::processMarkerFiles()
{
	//We've got 4 things to test for here
	// - Other Process Running (SecondLife.exec_marker present, locked)
	// - Freeze (SecondLife.exec_marker present, not locked)
	// - LLError Crash (SecondLife.llerror_marker present)
	// - Other Crash (SecondLife.error_marker present)
	// These checks should also remove these files for the last 2 cases if they currently exist

	bool marker_is_same_version = true;
	// first, look for the marker created at startup and deleted on a clean exit
	mMarkerFileName = gDirUtilp->getExpandedFilename(LL_PATH_LOGS,MARKER_FILE_NAME);
	if (LLAPRFile::isExist(mMarkerFileName, NULL, LL_APR_RB))
	{
		// File exists...
		// first, read it to see if it was created by the same version (we need this later)
		marker_is_same_version = markerIsSameVersion(mMarkerFileName);

		// now test to see if this file is locked by a running process (try to open for write)
		LL_DEBUGS("MarkerFile") << "Checking exec marker file for lock..." << LL_ENDL;
		mMarkerFile.open(mMarkerFileName, LL_APR_WB);
		apr_file_t* fMarker = mMarkerFile.getFileHandle() ;
		if (!fMarker)
		{
			LL_INFOS("MarkerFile") << "Exec marker file open failed - assume it is locked." << LL_ENDL;
			mSecondInstance = true; // lock means that instance is running.
		}
		else
		{
			// We were able to open it, now try to lock it ourselves...
			if (apr_file_lock(fMarker, APR_FLOCK_NONBLOCK | APR_FLOCK_EXCLUSIVE) != APR_SUCCESS)
			{
				LL_WARNS_ONCE("MarkerFile") << "Locking exec marker failed." << LL_ENDL;
				mSecondInstance = true; // lost a race? be conservative
			}
			else
			{
				// No other instances; we've locked this file now, so record our version; delete on quit.
				recordMarkerVersion(mMarkerFile);
				LL_DEBUGS("MarkerFile") << "Exec marker file existed but was not locked; rewritten." << LL_ENDL;
			}
		}

		if (mSecondInstance)
		{
			LL_INFOS("MarkerFile") << "Exec marker '"<< mMarkerFileName << "' owned by another instance" << LL_ENDL;
		}
		else if (marker_is_same_version)
		{
			// the file existed, is ours, and matched our version, so we can report on what it says
			LL_INFOS("MarkerFile") << "Exec marker '"<< mMarkerFileName << "' found; last exec FROZE" << LL_ENDL;
			gLastExecEvent = LAST_EXEC_FROZE;

		}
		else
		{
			LL_INFOS("MarkerFile") << "Exec marker '"<< mMarkerFileName << "' found, but versions did not match" << LL_ENDL;
		}
	}
	else // marker did not exist... last exec (if any) did not freeze
	{
		// Create the marker file for this execution & lock it; it will be deleted on a clean exit
		apr_status_t s;
		s = mMarkerFile.open(mMarkerFileName, LL_APR_WB, TRUE);

		if (s == APR_SUCCESS && mMarkerFile.getFileHandle())
		{
			LL_DEBUGS("MarkerFile") << "Exec marker file '"<< mMarkerFileName << "' created." << LL_ENDL;
			if (APR_SUCCESS == apr_file_lock(mMarkerFile.getFileHandle(), APR_FLOCK_NONBLOCK | APR_FLOCK_EXCLUSIVE))
			{
				recordMarkerVersion(mMarkerFile);
				LL_DEBUGS("MarkerFile") << "Exec marker file locked." << LL_ENDL;
			}
			else
			{
				LL_WARNS("MarkerFile") << "Exec marker file cannot be locked." << LL_ENDL;
			}
		}
		else
		{
			LL_WARNS("MarkerFile") << "Failed to create exec marker file '"<< mMarkerFileName << "'." << LL_ENDL;
		}
	}

	// now check for cases in which the exec marker may have been cleaned up by crash handlers

	// check for any last exec event report based on whether or not it happened during logout
	// (the logout marker is created when logout begins)
	std::string logout_marker_file =  gDirUtilp->getExpandedFilename(LL_PATH_LOGS, LOGOUT_MARKER_FILE_NAME);
	if(LLAPRFile::isExist(logout_marker_file, NULL, LL_APR_RB))
	{
		if (markerIsSameVersion(logout_marker_file))
		{
			gLastExecEvent = LAST_EXEC_LOGOUT_FROZE;
			LL_INFOS("MarkerFile") << "Logout crash marker '"<< logout_marker_file << "', changing LastExecEvent to LOGOUT_FROZE" << LL_ENDL;
		}
		else
		{
			LL_INFOS("MarkerFile") << "Logout crash marker '"<< logout_marker_file << "' found, but versions did not match" << LL_ENDL;
		}
		LLAPRFile::remove(logout_marker_file);
	}
	// further refine based on whether or not a marker created during an llerr crash is found
	std::string llerror_marker_file = gDirUtilp->getExpandedFilename(LL_PATH_LOGS, LLERROR_MARKER_FILE_NAME);
	if(LLAPRFile::isExist(llerror_marker_file, NULL, LL_APR_RB))
	{
		if (markerIsSameVersion(llerror_marker_file))
		{
			if ( gLastExecEvent == LAST_EXEC_LOGOUT_FROZE )
			{
				gLastExecEvent = LAST_EXEC_LOGOUT_CRASH;
				LL_INFOS("MarkerFile") << "LLError marker '"<< llerror_marker_file << "' crashed, setting LastExecEvent to LOGOUT_CRASH" << LL_ENDL;
			}
			else
			{
				gLastExecEvent = LAST_EXEC_LLERROR_CRASH;
				LL_INFOS("MarkerFile") << "LLError marker '"<< llerror_marker_file << "' crashed, setting LastExecEvent to LLERROR_CRASH" << LL_ENDL;
			}
		}
		else
		{
			LL_INFOS("MarkerFile") << "LLError marker '"<< llerror_marker_file << "' found, but versions did not match" << LL_ENDL;
		}
		LLAPRFile::remove(llerror_marker_file);
	}
	// and last refine based on whether or not a marker created during a non-llerr crash is found
	std::string error_marker_file = gDirUtilp->getExpandedFilename(LL_PATH_LOGS, ERROR_MARKER_FILE_NAME);
	if(LLAPRFile::isExist(error_marker_file, NULL, LL_APR_RB))
	{
		if (markerIsSameVersion(error_marker_file))
		{
			if (gLastExecEvent == LAST_EXEC_LOGOUT_FROZE)
			{
				gLastExecEvent = LAST_EXEC_LOGOUT_CRASH;
				LL_INFOS("MarkerFile") << "Error marker '"<< error_marker_file << "' crashed, setting LastExecEvent to LOGOUT_CRASH" << LL_ENDL;
			}
			else
			{
				gLastExecEvent = LAST_EXEC_OTHER_CRASH;
				LL_INFOS("MarkerFile") << "Error marker '"<< error_marker_file << "' crashed, setting LastExecEvent to " << gLastExecEvent << LL_ENDL;
			}
		}
		else
		{
			LL_INFOS("MarkerFile") << "Error marker '"<< error_marker_file << "' marker found, but versions did not match" << LL_ENDL;
		}
		LLAPRFile::remove(error_marker_file);
	}
}

void LLAppViewer::removeMarkerFiles()
{
	if (!mSecondInstance)
	{
		if (mMarkerFile.getFileHandle())
		{
			mMarkerFile.close() ;
			LLAPRFile::remove( mMarkerFileName );
			LL_DEBUGS("MarkerFile") << "removed exec marker '"<<mMarkerFileName<<"'"<< LL_ENDL;
		}
		else
		{
			LL_WARNS("MarkerFile") << "marker '"<<mMarkerFileName<<"' not open"<< LL_ENDL;
 		}

		if (mLogoutMarkerFile.getFileHandle())
		{
			mLogoutMarkerFile.close();
			LLAPRFile::remove( mLogoutMarkerFileName );
			LL_DEBUGS("MarkerFile") << "removed logout marker '"<<mLogoutMarkerFileName<<"'"<< LL_ENDL;
		}
		else
		{
			LL_WARNS("MarkerFile") << "logout marker '"<<mLogoutMarkerFileName<<"' not open"<< LL_ENDL;
		}
	}
	else
	{
		LL_WARNS("MarkerFile") << "leaving markers because this is a second instance" << LL_ENDL;
	}
}

void LLAppViewer::removeDumpDir()
{
    //Call this routine only on clean exit.  Crash reporter will clean up
    //its locking table for us.
    std::string dump_dir = gDirUtilp->getExpandedFilename(LL_PATH_DUMP, "");
    gDirUtilp->deleteDirAndContents(dump_dir);
}

void LLAppViewer::forceQuit()
{
	LLApp::setQuitting();
}

//TODO: remove
void LLAppViewer::fastQuit(S32 error_code)
{
	// finish pending transfers
	flushVFSIO();
	// let sim know we're logging out
	sendLogoutRequest();
	// flush network buffers by shutting down messaging system
	end_messaging_system();
	// figure out the error code
	S32 final_error_code = error_code ? error_code : (S32)isError();
	// this isn't a crash
	removeMarkerFiles();
	// get outta here
	_exit(final_error_code);
}

void LLAppViewer::requestQuit()
{
	LL_INFOS() << "requestQuit" << LL_ENDL;

	LLViewerRegion* region = gAgent.getRegion();

	if( (LLStartUp::getStartupState() < STATE_STARTED) || !region )
	{
		// If we have a region, make some attempt to send a logout request first.
		// This prevents the halfway-logged-in avatar from hanging around inworld for a couple minutes.
		if(region)
		{
			sendLogoutRequest();
		}

		// Quit immediately
		forceQuit();
		return;
	}

	// Try to send metrics back to the grid
	metricsSend(!gDisconnected);

	// Try to send last batch of avatar rez metrics.
	if (!gDisconnected && isAgentAvatarValid())
	{
		gAgentAvatarp->updateAvatarRezMetrics(true); // force a last packet to be sent.
	}

	LLHUDEffectSpiral *effectp = (LLHUDEffectSpiral*)LLHUDManager::getInstance()->createViewerEffect(LLHUDObject::LL_HUD_EFFECT_POINT, TRUE);
	effectp->setPositionGlobal(gAgent.getPositionGlobal());
	effectp->setColor(LLColor4U(gAgent.getEffectColor()));
	LLHUDManager::getInstance()->sendEffects();
	effectp->markDead() ;//remove it.

	// Attempt to close all floaters that might be
	// editing things.
	if (gFloaterView)
	{
		// application is quitting
		gFloaterView->closeAllChildren(true);
	}

	send_stats();

	gLogoutTimer.reset();
	mQuitRequested = true;
}

static bool finish_quit(const LLSD& notification, const LLSD& response)
{
	S32 option = LLNotificationsUtil::getSelectedOption(notification, response);

	if (option == 0)
	{
		LLAppViewer::instance()->requestQuit();
	}
	return false;
}
static LLNotificationFunctorRegistration finish_quit_reg("ConfirmQuit", finish_quit);

void LLAppViewer::userQuit()
{
	if (gDisconnected || gViewerWindow->getProgressView()->getVisible())
	{
		requestQuit();
	}
	else
	{
		LLNotificationsUtil::add("ConfirmQuit");
	}
}

static bool finish_early_exit(const LLSD& notification, const LLSD& response)
{
	LLAppViewer::instance()->forceQuit();
	return false;
}

void LLAppViewer::earlyExit(const std::string& name, const LLSD& substitutions)
{
   	LL_WARNS() << "app_early_exit: " << name << LL_ENDL;
	gDoDisconnect = TRUE;
	LLNotificationsUtil::add(name, substitutions, LLSD(), finish_early_exit);
}

// case where we need the viewer to exit without any need for notifications
void LLAppViewer::earlyExitNoNotify()
{
   	LL_WARNS() << "app_early_exit with no notification: " << LL_ENDL;
	gDoDisconnect = TRUE;
	finish_early_exit( LLSD(), LLSD() );
}

void LLAppViewer::abortQuit()
{
    LL_INFOS() << "abortQuit()" << LL_ENDL;
	mQuitRequested = false;
}

void LLAppViewer::migrateCacheDirectory()
{
#if LL_WINDOWS || LL_DARWIN
	// NOTE: (Nyx) as of 1.21, cache for mac is moving to /library/caches/SecondLife from
	// /library/application support/SecondLife/cache This should clear/delete the old dir.

	// As of 1.23 the Windows cache moved from
	//   C:\Documents and Settings\James\Application Support\SecondLife\cache
	// to
	//   C:\Documents and Settings\James\Local Settings\Application Support\SecondLife
	//
	// The Windows Vista equivalent is from
	//   C:\Users\James\AppData\Roaming\SecondLife\cache
	// to
	//   C:\Users\James\AppData\Local\SecondLife
	//
	// Note the absence of \cache on the second path.  James.

	// Only do this once per fresh install of this version.
	if (gSavedSettings.getBOOL("MigrateCacheDirectory"))
	{
		gSavedSettings.setBOOL("MigrateCacheDirectory", FALSE);

		std::string old_cache_dir = gDirUtilp->add(gDirUtilp->getOSUserAppDir(), "cache");
		std::string new_cache_dir = gDirUtilp->getCacheDir(true);

		if (gDirUtilp->fileExists(old_cache_dir))
		{
			LL_INFOS() << "Migrating cache from " << old_cache_dir << " to " << new_cache_dir << LL_ENDL;

			// Migrate inventory cache to avoid pain to inventory database after mass update
			S32 file_count = 0;
			std::string file_name;
			std::string mask = "*.*";

			LLDirIterator iter(old_cache_dir, mask);
			while (iter.next(file_name))
			{
				if (file_name == "." || file_name == "..") continue;
				std::string source_path = gDirUtilp->add(old_cache_dir, file_name);
				std::string dest_path = gDirUtilp->add(new_cache_dir, file_name);
				if (!LLFile::rename(source_path, dest_path))
				{
					file_count++;
				}
			}
			LL_INFOS() << "Moved " << file_count << " files" << LL_ENDL;

			// Nuke the old cache
			gDirUtilp->setCacheDir(old_cache_dir);
			purgeCache();
			gDirUtilp->setCacheDir(new_cache_dir);

#if LL_DARWIN
			// Clean up Mac files not deleted by removing *.*
			std::string ds_store = old_cache_dir + "/.DS_Store";
			if (gDirUtilp->fileExists(ds_store))
			{
				LLFile::remove(ds_store);
			}
#endif
			if (LLFile::rmdir(old_cache_dir) != 0)
			{
				LL_WARNS() << "could not delete old cache directory " << old_cache_dir << LL_ENDL;
			}
		}
	}
#endif // LL_WINDOWS || LL_DARWIN
}

void dumpVFSCaches()
{
	LL_INFOS() << "======= Static VFS ========" << LL_ENDL;
	gStaticVFS->listFiles();
#if LL_WINDOWS
	LL_INFOS() << "======= Dumping static VFS to StaticVFSDump ========" << LL_ENDL;
	WCHAR w_str[MAX_PATH];
	GetCurrentDirectory(MAX_PATH, w_str);
	S32 res = LLFile::mkdir("StaticVFSDump");
	if (res == -1)
	{
		LL_WARNS() << "Couldn't create dir StaticVFSDump" << LL_ENDL;
	}
	SetCurrentDirectory(utf8str_to_utf16str("StaticVFSDump").c_str());
	gStaticVFS->dumpFiles();
	SetCurrentDirectory(w_str);
#endif

	LL_INFOS() << "========= Dynamic VFS ====" << LL_ENDL;
	gVFS->listFiles();
#if LL_WINDOWS
	LL_INFOS() << "========= Dumping dynamic VFS to VFSDump ====" << LL_ENDL;
	res = LLFile::mkdir("VFSDump");
	if (res == -1)
	{
		LL_WARNS() << "Couldn't create dir VFSDump" << LL_ENDL;
	}
	SetCurrentDirectory(utf8str_to_utf16str("VFSDump").c_str());
	gVFS->dumpFiles();
	SetCurrentDirectory(w_str);
#endif
}

//static
U32 LLAppViewer::getTextureCacheVersion()
{
	//viewer texture cache version, change if the texture cache format changes.
	const U32 TEXTURE_CACHE_VERSION = 8;

	return TEXTURE_CACHE_VERSION ;
}

//static
U32 LLAppViewer::getObjectCacheVersion()
{
	// Viewer object cache version, change if object update
	// format changes. JC
	const U32 INDRA_OBJECT_CACHE_VERSION = 15;

	return INDRA_OBJECT_CACHE_VERSION;
}

bool LLAppViewer::initCache()
{
	mPurgeCache = false;
	BOOL read_only = mSecondInstance ? TRUE : FALSE;
	LLAppViewer::getTextureCache()->setReadOnly(read_only) ;
	LLVOCache::getInstance()->setReadOnly(read_only);

	bool texture_cache_mismatch = false;
	if (gSavedSettings.getS32("LocalCacheVersion") != LLAppViewer::getTextureCacheVersion())
	{
		texture_cache_mismatch = true;
		if(!read_only)
		{
			gSavedSettings.setS32("LocalCacheVersion", LLAppViewer::getTextureCacheVersion());
		}
	}

	if(!read_only)
	{
		// Purge cache if user requested it
		if (gSavedSettings.getBOOL("PurgeCacheOnStartup") ||
			gSavedSettings.getBOOL("PurgeCacheOnNextStartup"))
		{
			LL_INFOS("AppCache") << "Startup cache purge requested: " << (gSavedSettings.getBOOL("PurgeCacheOnStartup") ? "ALWAYS" : "ONCE") << LL_ENDL;
			gSavedSettings.setBOOL("PurgeCacheOnNextStartup", false);
			mPurgeCache = true;
			// STORM-1141 force purgeAllTextures to get called to prevent a crash here. -brad
			texture_cache_mismatch = true;
		}

		// We have moved the location of the cache directory over time.
		migrateCacheDirectory();

		// Setup and verify the cache location
		std::string cache_location = gSavedSettings.getString("CacheLocation");
		std::string new_cache_location = gSavedSettings.getString("NewCacheLocation");
		if (new_cache_location != cache_location)
		{
			LL_INFOS("AppCache") << "Cache location changed, cache needs purging" << LL_ENDL;
			gDirUtilp->setCacheDir(gSavedSettings.getString("CacheLocation"));
			purgeCache(); // purge old cache
			gSavedSettings.setString("CacheLocation", new_cache_location);
			gSavedSettings.setString("CacheLocationTopFolder", gDirUtilp->getBaseFileName(new_cache_location));
		}
	}

	if (!gDirUtilp->setCacheDir(gSavedSettings.getString("CacheLocation")))
	{
		LL_WARNS("AppCache") << "Unable to set cache location" << LL_ENDL;
		gSavedSettings.setString("CacheLocation", "");
		gSavedSettings.setString("CacheLocationTopFolder", "");
	}

	if (mPurgeCache && !read_only)
	{
		LLSplashScreen::update(LLTrans::getString("StartupClearingCache"));
		purgeCache();
	}

	LLSplashScreen::update(LLTrans::getString("StartupInitializingTextureCache"));

	// Init the texture cache
	// Allocate 80% of the cache size for textures
	const S32 MB = 1024 * 1024;
	const S64 MIN_CACHE_SIZE = 256 * MB;
	const S64 MAX_CACHE_SIZE = 9984ll * MB;
	const S64 MAX_VFS_SIZE = 1024 * MB; // 1 GB

	S64 cache_size = (S64)(gSavedSettings.getU32("CacheSize")) * MB;
	cache_size = llclamp(cache_size, MIN_CACHE_SIZE, MAX_CACHE_SIZE);

	S64 vfs_size = llmin((S64)((cache_size * 2) / 10), MAX_VFS_SIZE);
	S64 texture_cache_size = cache_size - vfs_size;

	S64 extra = LLAppViewer::getTextureCache()->initCache(LL_PATH_CACHE, texture_cache_size, texture_cache_mismatch);
	texture_cache_size -= extra;

	LLVOCache::getInstance()->initCache(LL_PATH_CACHE, gSavedSettings.getU32("CacheNumberOfRegionsForObjects"), getObjectCacheVersion()) ;

	LLSplashScreen::update(LLTrans::getString("StartupInitializingVFS"));

	// Init the VFS
	vfs_size = llmin(vfs_size + extra, MAX_VFS_SIZE);
	vfs_size = (vfs_size / MB) * MB; // make sure it is MB aligned
	U32 vfs_size_u32 = (U32)vfs_size;
	U32 old_vfs_size = gSavedSettings.getU32("VFSOldSize") * MB;
	bool resize_vfs = (vfs_size_u32 != old_vfs_size);
	if (resize_vfs)
	{
		gSavedSettings.setU32("VFSOldSize", vfs_size_u32 / MB);
	}
	LL_INFOS("AppCache") << "VFS CACHE SIZE: " << vfs_size / (1024*1024) << " MB" << LL_ENDL;

	// This has to happen BEFORE starting the vfs
	// time_t	ltime;
	srand(time(NULL));		// Flawfinder: ignore
	U32 old_salt = gSavedSettings.getU32("VFSSalt");
	U32 new_salt;
	std::string old_vfs_data_file;
	std::string old_vfs_index_file;
	std::string new_vfs_data_file;
	std::string new_vfs_index_file;
	std::string static_vfs_index_file;
	std::string static_vfs_data_file;

	if (gSavedSettings.getBOOL("AllowMultipleViewers"))
	{
		// don't mess with renaming the VFS in this case
		new_salt = old_salt;
	}
	else
	{
		do
		{
			new_salt = rand();
		} while(new_salt == old_salt);
	}

	old_vfs_data_file = gDirUtilp->getExpandedFilename(LL_PATH_CACHE, VFS_DATA_FILE_BASE) + llformat("%u", old_salt);

	// make sure this file exists
	llstat s;
	S32 stat_result = LLFile::stat(old_vfs_data_file, &s);
	if (stat_result)
	{
		// doesn't exist, look for a data file
		std::string mask;
		mask = VFS_DATA_FILE_BASE;
		mask += "*";

		std::string dir;
		dir = gDirUtilp->getExpandedFilename(LL_PATH_CACHE, "");

		std::string found_file;
		LLDirIterator iter(dir, mask);
		if (iter.next(found_file))
		{
			old_vfs_data_file = gDirUtilp->add(dir, found_file);

			S32 start_pos = found_file.find_last_of('.');
			if (start_pos > 0)
			{
				sscanf(found_file.substr(start_pos+1).c_str(), "%d", &old_salt);
			}
			LL_DEBUGS("AppCache") << "Default vfs data file not present, found: " << old_vfs_data_file << " Old salt: " << old_salt << LL_ENDL;
		}
	}

	old_vfs_index_file = gDirUtilp->getExpandedFilename(LL_PATH_CACHE, VFS_INDEX_FILE_BASE) + llformat("%u", old_salt);

	stat_result = LLFile::stat(old_vfs_index_file, &s);
	if (stat_result)
	{
		// We've got a bad/missing index file, nukem!
		LL_WARNS("AppCache") << "Bad or missing vfx index file " << old_vfs_index_file << LL_ENDL;
		LL_WARNS("AppCache") << "Removing old vfs data file " << old_vfs_data_file << LL_ENDL;
		LLFile::remove(old_vfs_data_file);
		LLFile::remove(old_vfs_index_file);

		// Just in case, nuke any other old cache files in the directory.
		std::string dir;
		dir = gDirUtilp->getExpandedFilename(LL_PATH_CACHE, "");

		std::string mask;
		mask = VFS_DATA_FILE_BASE;
		mask += "*";

		gDirUtilp->deleteFilesInDir(dir, mask);

		mask = VFS_INDEX_FILE_BASE;
		mask += "*";

		gDirUtilp->deleteFilesInDir(dir, mask);
	}

	new_vfs_data_file = gDirUtilp->getExpandedFilename(LL_PATH_CACHE, VFS_DATA_FILE_BASE) + llformat("%u", new_salt);
	new_vfs_index_file = gDirUtilp->getExpandedFilename(LL_PATH_CACHE, VFS_INDEX_FILE_BASE) + llformat("%u", new_salt);

	static_vfs_data_file = gDirUtilp->getExpandedFilename(LL_PATH_APP_SETTINGS, "static_data.db2");
	static_vfs_index_file = gDirUtilp->getExpandedFilename(LL_PATH_APP_SETTINGS, "static_index.db2");

	if (resize_vfs)
	{
		LL_DEBUGS("AppCache") << "Removing old vfs and re-sizing" << LL_ENDL;

		LLFile::remove(old_vfs_data_file);
		LLFile::remove(old_vfs_index_file);
	}
	else if (old_salt != new_salt)
	{
		// move the vfs files to a new name before opening
		LL_DEBUGS("AppCache") << "Renaming " << old_vfs_data_file << " to " << new_vfs_data_file << LL_ENDL;
		LL_DEBUGS("AppCache") << "Renaming " << old_vfs_index_file << " to " << new_vfs_index_file << LL_ENDL;
		LLFile::rename(old_vfs_data_file, new_vfs_data_file);
		LLFile::rename(old_vfs_index_file, new_vfs_index_file);
	}

	// Startup the VFS...
	gSavedSettings.setU32("VFSSalt", new_salt);

	// Don't remove VFS after viewer crashes.  If user has corrupt data, they can reinstall. JC
	gVFS = LLVFS::createLLVFS(new_vfs_index_file, new_vfs_data_file, false, vfs_size_u32, false);
	if (!gVFS)
	{
		return false;
	}

	gStaticVFS = LLVFS::createLLVFS(static_vfs_index_file, static_vfs_data_file, true, 0, false);
	if (!gStaticVFS)
	{
		return false;
	}

	BOOL success = gVFS->isValid() && gStaticVFS->isValid();
	if (!success)
	{
		return false;
	}
	else
	{
		LLVFile::initClass();

#ifndef LL_RELEASE_FOR_DOWNLOAD
		if (gSavedSettings.getBOOL("DumpVFSCaches"))
		{
			dumpVFSCaches();
		}
#endif

		return true;
	}
}

void LLAppViewer::addOnIdleCallback(const boost::function<void()>& cb)
{
	LLDeferredTaskList::instance().addTask(cb);
}

void LLAppViewer::purgeCache()
{
	LL_INFOS("AppCache") << "Purging Cache and Texture Cache..." << LL_ENDL;
	LLAppViewer::getTextureCache()->purgeCache(LL_PATH_CACHE);
	LLVOCache::getInstance()->removeCache(LL_PATH_CACHE);
	std::string browser_cache = gDirUtilp->getExpandedFilename(LL_PATH_CACHE, "cef_cache");
	if (LLFile::isdir(browser_cache))
	{
		// cef does not support clear_cache and clear_cookies, so clear what we can manually.
		gDirUtilp->deleteDirAndContents(browser_cache);
	}
	gDirUtilp->deleteFilesInDir(gDirUtilp->getExpandedFilename(LL_PATH_CACHE, ""), "*");
}

//purge cache immediately, do not wait until the next login.
void LLAppViewer::purgeCacheImmediate()
{
	LL_INFOS("AppCache") << "Purging Object Cache and Texture Cache immediately..." << LL_ENDL;
	LLAppViewer::getTextureCache()->purgeCache(LL_PATH_CACHE, false);
	LLVOCache::getInstance()->removeCache(LL_PATH_CACHE, true);
}

std::string LLAppViewer::getSecondLifeTitle() const
{
	return LLTrans::getString("APP_NAME");
}

std::string LLAppViewer::getWindowTitle() const
{
	return gWindowTitle;
}

// Callback from a dialog indicating user was logged out.
bool finish_disconnect(const LLSD& notification, const LLSD& response)
{
	S32 option = LLNotificationsUtil::getSelectedOption(notification, response);

	if (1 == option)
	{
        LLAppViewer::instance()->forceQuit();
	}
	return false;
}

// Callback from an early disconnect dialog, force an exit
bool finish_forced_disconnect(const LLSD& notification, const LLSD& response)
{
	LLAppViewer::instance()->forceQuit();
	return false;
}


void LLAppViewer::forceDisconnect(const std::string& mesg)
{
	if (gDoDisconnect)
    {
		// Already popped up one of these dialogs, don't
		// do this again.
		return;
    }

	// *TODO: Translate the message if possible
	std::string big_reason = LLAgent::sTeleportErrorMessages[mesg];
	if ( big_reason.size() == 0 )
	{
		big_reason = mesg;
	}

	LLSD args;
	gDoDisconnect = TRUE;

	if (LLStartUp::getStartupState() < STATE_STARTED)
	{
		// Tell users what happened
		args["ERROR_MESSAGE"] = big_reason;
		LLNotificationsUtil::add("ErrorMessage", args, LLSD(), &finish_forced_disconnect);
	}
	else
	{
		args["MESSAGE"] = big_reason;
		LLNotificationsUtil::add("YouHaveBeenLoggedOut", args, LLSD(), &finish_disconnect );
	}
}

void LLAppViewer::badNetworkHandler()
{
	// Dump the packet
	gMessageSystem->dumpPacketToLog();

	// Flush all of our caches on exit in the case of disconnect due to
	// invalid packets.

	mPurgeOnExit = TRUE;

	std::ostringstream message;
	message <<
		"The viewer has detected mangled network data indicative\n"
		"of a bad upstream network connection or an incomplete\n"
		"local installation of " << LLAppViewer::instance()->getSecondLifeTitle() << ". \n"
		" \n"
		"Try uninstalling and reinstalling to see if this resolves \n"
		"the issue. \n"
		" \n"
		"If the problem continues, see the Tech Support FAQ at: \n"
		"www.secondlife.com/support";
	forceDisconnect(message.str());

	LLApp::instance()->writeMiniDump();
}

// This routine may get called more than once during the shutdown process.
// This can happen because we need to get the screenshot before the window
// is destroyed.
void LLAppViewer::saveFinalSnapshot()
{
	if (!mSavedFinalSnapshot)
	{
		gSavedSettings.setVector3d("FocusPosOnLogout", gAgentCamera.calcFocusPositionTargetGlobal());
		gSavedSettings.setVector3d("CameraPosOnLogout", gAgentCamera.calcCameraPositionTargetGlobal());
		gViewerWindow->setCursor(UI_CURSOR_WAIT);
		gAgentCamera.changeCameraToThirdPerson( FALSE );	// don't animate, need immediate switch
		gSavedSettings.setBOOL("ShowParcelOwners", FALSE);
		idle();

		std::string snap_filename = gDirUtilp->getLindenUserDir();
		snap_filename += gDirUtilp->getDirDelimiter();
		snap_filename += SCREEN_LAST_FILENAME;
		// use full pixel dimensions of viewer window (not post-scale dimensions)
		gViewerWindow->saveSnapshot(snap_filename, gViewerWindow->getWindowWidthRaw(), gViewerWindow->getWindowHeightRaw(), FALSE, TRUE);
		mSavedFinalSnapshot = TRUE;
	}
}

void LLAppViewer::loadNameCache()
{
	// display names cache
	std::string filename =
		gDirUtilp->getExpandedFilename(LL_PATH_CACHE, "avatar_name_cache.xml");
	LL_INFOS("AvNameCache") << filename << LL_ENDL;
	llifstream name_cache_stream(filename.c_str());
	if(name_cache_stream.is_open())
	{
		if ( ! LLAvatarNameCache::importFile(name_cache_stream))
        {
            LL_WARNS("AppInit") << "removing invalid '" << filename << "'" << LL_ENDL;
            name_cache_stream.close();
            LLFile::remove(filename);
        }
	}

	if (!gCacheName) return;

	std::string name_cache;
	name_cache = gDirUtilp->getExpandedFilename(LL_PATH_CACHE, "name.cache");
	llifstream cache_file(name_cache.c_str());
	if(cache_file.is_open())
	{
		if(gCacheName->importFile(cache_file)) return;
	}
}

void LLAppViewer::saveNameCache()
{
	// display names cache
	std::string filename =
		gDirUtilp->getExpandedFilename(LL_PATH_CACHE, "avatar_name_cache.xml");
	llofstream name_cache_stream(filename.c_str());
	if(name_cache_stream.is_open())
	{
		LLAvatarNameCache::exportFile(name_cache_stream);
    }

    // real names cache
	if (gCacheName)
    {
        std::string name_cache;
        name_cache = gDirUtilp->getExpandedFilename(LL_PATH_CACHE, "name.cache");
        llofstream cache_file(name_cache.c_str());
        if(cache_file.is_open())
        {
            gCacheName->exportFile(cache_file);
        }
	}
}


/*!	@brief		This class is an LLFrameTimer that can be created with
				an elapsed time that starts counting up from the given value
				rather than 0.0.

				Otherwise it behaves the same way as LLFrameTimer.
*/
class LLFrameStatsTimer : public LLFrameTimer
{
public:
	LLFrameStatsTimer(F64 elapsed_already = 0.0)
		: LLFrameTimer()
		{
			mStartTime -= elapsed_already;
		}
};

static LLTrace::BlockTimerStatHandle FTM_AUDIO_UPDATE("Update Audio");
static LLTrace::BlockTimerStatHandle FTM_CLEANUP("Cleanup");
static LLTrace::BlockTimerStatHandle FTM_CLEANUP_DRAWABLES("Drawables");
static LLTrace::BlockTimerStatHandle FTM_CLEANUP_OBJECTS("Objects");
static LLTrace::BlockTimerStatHandle FTM_IDLE_CB("Idle Callbacks");
static LLTrace::BlockTimerStatHandle FTM_LOD_UPDATE("Update LOD");
static LLTrace::BlockTimerStatHandle FTM_OBJECTLIST_UPDATE("Update Objectlist");
static LLTrace::BlockTimerStatHandle FTM_REGION_UPDATE("Update Region");
static LLTrace::BlockTimerStatHandle FTM_WORLD_UPDATE("Update World");
static LLTrace::BlockTimerStatHandle FTM_NETWORK("Network");
static LLTrace::BlockTimerStatHandle FTM_AGENT_NETWORK("Agent Network");
static LLTrace::BlockTimerStatHandle FTM_VLMANAGER("VL Manager");
static LLTrace::BlockTimerStatHandle FTM_AGENT_POSITION("Agent Position");
static LLTrace::BlockTimerStatHandle FTM_HUD_EFFECTS("HUD Effects");

///////////////////////////////////////////////////////
// idle()
//
// Called every time the window is not doing anything.
// Receive packets, update statistics, and schedule a redisplay.
///////////////////////////////////////////////////////
void LLAppViewer::idle()
{
	pingMainloopTimeout("Main:Idle");

	// Update frame timers
	static LLTimer idle_timer;

	LLFrameTimer::updateFrameTime();
	LLFrameTimer::updateFrameCount();
	LLEventTimer::updateClass();
	LLNotificationsUI::LLToast::updateClass();
	LLSmoothInterpolation::updateInterpolants();
	LLMortician::updateClass();
	LLFilePickerThread::clearDead();  //calls LLFilePickerThread::notify()
	LLDirPickerThread::clearDead();
	F32 dt_raw = idle_timer.getElapsedTimeAndResetF32();

	// Cap out-of-control frame times
	// Too low because in menus, swapping, debugger, etc.
	// Too high because idle called with no objects in view, etc.
	const F32 MIN_FRAME_RATE = 1.f;
	const F32 MAX_FRAME_RATE = 200.f;

	F32 frame_rate_clamped = 1.f / dt_raw;
	frame_rate_clamped = llclamp(frame_rate_clamped, MIN_FRAME_RATE, MAX_FRAME_RATE);
	gFrameDTClamped = 1.f / frame_rate_clamped;

	// Global frame timer
	// Smoothly weight toward current frame
	gFPSClamped = (frame_rate_clamped + (4.f * gFPSClamped)) / 5.f;

	F32 qas = gSavedSettings.getF32("QuitAfterSeconds");
	if (qas > 0.f)
	{
		if (gRenderStartTime.getElapsedTimeF32() > qas)
		{
			LL_INFOS() << "Quitting after " << qas << " seconds. See setting \"QuitAfterSeconds\"." << LL_ENDL;
			LLAppViewer::instance()->forceQuit();
		}
	}

	// Must wait until both have avatar object and mute list, so poll
	// here.
	LLIMProcessing::requestOfflineMessages();

	///////////////////////////////////
	//
	// Special case idle if still starting up
	//
	if (LLStartUp::getStartupState() < STATE_STARTED)
	{
		// Skip rest if idle startup returns false (essentially, no world yet)
		gGLActive = TRUE;
		if (!idle_startup())
		{
			gGLActive = FALSE;
			return;
		}
		gGLActive = FALSE;
	}


    F32 yaw = 0.f;				// radians

	if (!gDisconnected)
	{
		LL_RECORD_BLOCK_TIME(FTM_NETWORK);
		// Update spaceserver timeinfo
	    LLWorld::getInstance()->setSpaceTimeUSec(LLWorld::getInstance()->getSpaceTimeUSec() + LLUnits::Seconds::fromValue(dt_raw));


	    //////////////////////////////////////
	    //
	    // Update simulator agent state
	    //

		if (gSavedSettings.getBOOL("RotateRight"))
		{
			gAgent.moveYaw(-1.f);
		}

		{
			LL_RECORD_BLOCK_TIME(FTM_AGENT_AUTOPILOT);
			// Handle automatic walking towards points
			gAgentPilot.updateTarget();
			gAgent.autoPilot(&yaw);
		}

		static LLFrameTimer agent_update_timer;

		// When appropriate, update agent location to the simulator.
		F32 agent_update_time = agent_update_timer.getElapsedTimeF32();
		F32 agent_force_update_time = mLastAgentForceUpdate + agent_update_time;
		BOOL force_update = gAgent.controlFlagsDirty()
							|| (mLastAgentControlFlags != gAgent.getControlFlags())
							|| (agent_force_update_time > (1.0f / (F32) AGENT_FORCE_UPDATES_PER_SECOND));
		if (force_update || (agent_update_time > (1.0f / (F32) AGENT_UPDATES_PER_SECOND)))
		{
			LL_RECORD_BLOCK_TIME(FTM_AGENT_UPDATE);
			// Send avatar and camera info
			mLastAgentControlFlags = gAgent.getControlFlags();
			mLastAgentForceUpdate = force_update ? 0 : agent_force_update_time;
			send_agent_update(force_update);
			agent_update_timer.reset();
		}
	}

	//////////////////////////////////////
	//
	// Manage statistics
	//
	//
	{
		// Initialize the viewer_stats_timer with an already elapsed time
		// of SEND_STATS_PERIOD so that the initial stats report will
		// be sent immediately.
		static LLFrameStatsTimer viewer_stats_timer(SEND_STATS_PERIOD);

		// Update session stats every large chunk of time
		// *FIX: (?) SAMANTHA
		if (viewer_stats_timer.getElapsedTimeF32() >= SEND_STATS_PERIOD && !gDisconnected)
		{
			LL_INFOS() << "Transmitting sessions stats" << LL_ENDL;
			send_stats();
			viewer_stats_timer.reset();
		}

		// Print the object debugging stats
		static LLFrameTimer object_debug_timer;
		if (object_debug_timer.getElapsedTimeF32() > 5.f)
		{
			object_debug_timer.reset();
			if (gObjectList.mNumDeadObjectUpdates)
			{
				LL_INFOS() << "Dead object updates: " << gObjectList.mNumDeadObjectUpdates << LL_ENDL;
				gObjectList.mNumDeadObjectUpdates = 0;
			}
			if (gObjectList.mNumUnknownUpdates)
			{
				LL_INFOS() << "Unknown object updates: " << gObjectList.mNumUnknownUpdates << LL_ENDL;
				gObjectList.mNumUnknownUpdates = 0;
			}

		}
	}

	if (!gDisconnected)
	{
		LL_RECORD_BLOCK_TIME(FTM_NETWORK);

	    ////////////////////////////////////////////////
	    //
	    // Network processing
	    //
	    // NOTE: Starting at this point, we may still have pointers to "dead" objects
	    // floating throughout the various object lists.
	    //
		idleNameCache();
		idleNetwork();


		// Check for away from keyboard, kick idle agents.
		idle_afk_check();

		//  Update statistics for this frame
		update_statistics();
	}

	////////////////////////////////////////
	//
	// Handle the regular UI idle callbacks as well as
	// hover callbacks
	//

#ifdef LL_DARWIN
	if (!mQuitRequested)  //MAINT-4243
#endif
	{
// 		LL_RECORD_BLOCK_TIME(FTM_IDLE_CB);

		// Do event notifications if necessary.  Yes, we may want to move this elsewhere.
		gEventNotifier.update();

		gIdleCallbacks.callFunctions();
		gInventory.idleNotifyObservers();
		LLAvatarTracker::instance().idleNotifyObservers();
	}

	// Metrics logging (LLViewerAssetStats, etc.)
	{
		static LLTimer report_interval;

		// *TODO:  Add configuration controls for this
		F32 seconds = report_interval.getElapsedTimeF32();
		if (seconds >= app_metrics_interval)
		{
			metricsSend(! gDisconnected);
			report_interval.reset();
		}
	}

	if (gDisconnected)
    {
		return;
    }
	if (gTeleportDisplay)
    {
		return;
    }

	gViewerWindow->updateUI();

	///////////////////////////////////////
	// Agent and camera movement
	//
	LLCoordGL current_mouse = gViewerWindow->getCurrentMouse();

	{
		// After agent and camera moved, figure out if we need to
		// deselect objects.
		LLSelectMgr::getInstance()->deselectAllIfTooFar();

	}

	{
		// Handle pending gesture processing
		LL_RECORD_BLOCK_TIME(FTM_AGENT_POSITION);
		LLGestureMgr::instance().update();

		gAgent.updateAgentPosition(gFrameDTClamped, yaw, current_mouse.mX, current_mouse.mY);
	}

	{
		LL_RECORD_BLOCK_TIME(FTM_OBJECTLIST_UPDATE);

        if (!(logoutRequestSent() && hasSavedFinalSnapshot()))
		{
			gObjectList.update(gAgent);
		}
	}

	//////////////////////////////////////
	//
	// Deletes objects...
	// Has to be done after doing idleUpdates (which can kill objects)
	//

	{
		LL_RECORD_BLOCK_TIME(FTM_CLEANUP);
		{
			LL_RECORD_BLOCK_TIME(FTM_CLEANUP_OBJECTS);
			gObjectList.cleanDeadObjects();
		}
		{
			LL_RECORD_BLOCK_TIME(FTM_CLEANUP_DRAWABLES);
			LLDrawable::cleanupDeadDrawables();
		}
	}

	//
	// After this point, in theory we should never see a dead object
	// in the various object/drawable lists.
	//

	//////////////////////////////////////
	//
	// Update/send HUD effects
	//
	// At this point, HUD effects may clean up some references to
	// dead objects.
	//

	{
		LL_RECORD_BLOCK_TIME(FTM_HUD_EFFECTS);
		LLSelectMgr::getInstance()->updateEffects();
		LLHUDManager::getInstance()->cleanupEffects();
		LLHUDManager::getInstance()->sendEffects();
	}

	////////////////////////////////////////
	//
	// Unpack layer data that we've received
	//

	{
		LL_RECORD_BLOCK_TIME(FTM_NETWORK);
		gVLManager.unpackData();
	}

	/////////////////////////
	//
	// Update surfaces, and surface textures as well.
	//

	LLWorld::getInstance()->updateVisibilities();
	{
		const F32 max_region_update_time = .001f; // 1ms
		LL_RECORD_BLOCK_TIME(FTM_REGION_UPDATE);
		LLWorld::getInstance()->updateRegions(max_region_update_time);
	}

	/////////////////////////
	//
	// Update weather effects
	//
	gSky.propagateHeavenlyBodies(gFrameDTClamped);				// moves sun, moon, and planets

	// Update wind vector
	LLVector3 wind_position_region;
	static LLVector3 average_wind;

	LLViewerRegion *regionp;
	regionp = LLWorld::getInstance()->resolveRegionGlobal(wind_position_region, gAgent.getPositionGlobal());	// puts agent's local coords into wind_position
	if (regionp)
	{
		gWindVec = regionp->mWind.getVelocity(wind_position_region);

		// Compute average wind and use to drive motion of water

		average_wind = regionp->mWind.getAverage();
		gSky.setWind(average_wind);
		//LLVOWater::setWind(average_wind);
	}
	else
	{
		gWindVec.setVec(0.0f, 0.0f, 0.0f);
	}

	//////////////////////////////////////
	//
	// Sort and cull in the new renderer are moved to pipeline.cpp
	// Here, particles are updated and drawables are moved.
	//

	LL_RECORD_BLOCK_TIME(FTM_WORLD_UPDATE);
	gPipeline.updateMove();

	LLWorld::getInstance()->updateParticles();

	if (gAgentPilot.isPlaying() && gAgentPilot.getOverrideCamera())
	{
		gAgentPilot.moveCamera();
	}
	else if (LLViewerJoystick::getInstance()->getOverrideCamera())
	{
		LLViewerJoystick::getInstance()->moveFlycam();
	}
	else
	{
		if (LLToolMgr::getInstance()->inBuildMode())
		{
			LLViewerJoystick::getInstance()->moveObjects();
		}

		gAgentCamera.updateCamera();
	}

	// update media focus
	LLViewerMediaFocus::getInstance()->update();

	// Update marketplace
	LLMarketplaceInventoryImporter::update();
	LLMarketplaceInventoryNotifications::update();

	// objects and camera should be in sync, do LOD calculations now
	{
		LL_RECORD_BLOCK_TIME(FTM_LOD_UPDATE);
		gObjectList.updateApparentAngles(gAgent);
	}

	// Update AV render info
	LLAvatarRenderInfoAccountant::getInstance()->idle();

	{
		LL_RECORD_BLOCK_TIME(FTM_AUDIO_UPDATE);

		if (gAudiop)
		{
		    audio_update_volume(false);
			audio_update_listener();
			audio_update_wind(false);

			// this line actually commits the changes we've made to source positions, etc.
			const F32 max_audio_decode_time = 0.002f; // 2 ms decode time
			gAudiop->idle(max_audio_decode_time);
		}
	}

	// Execute deferred tasks.
	LLDeferredTaskList::instance().run();

	// Handle shutdown process, for example,
	// wait for floaters to close, send quit message,
	// forcibly quit if it has taken too long
	if (mQuitRequested)
	{
		gGLActive = TRUE;
		idleShutdown();
	}
}

void LLAppViewer::idleShutdown()
{
	// Wait for all modal alerts to get resolved
	if (LLModalDialog::activeCount() > 0)
	{
		return;
	}

	// close IM interface
	if(gIMMgr)
	{
		gIMMgr->disconnectAllSessions();
	}

	// Wait for all floaters to get resolved
	if (gFloaterView
		&& !gFloaterView->allChildrenClosed())
	{
		return;
	}




	// ProductEngine: Try moving this code to where we shut down sTextureCache in cleanup()
	// *TODO: ugly
	static bool saved_teleport_history = false;
	if (!saved_teleport_history)
	{
		saved_teleport_history = true;
		LLTeleportHistory::getInstance()->dump();
		LLLocationHistory::getInstance()->save(); // *TODO: find a better place for doing this
		return;
	}

	static bool saved_snapshot = false;
	if (!saved_snapshot)
	{
		saved_snapshot = true;
		saveFinalSnapshot();
		return;
	}

	const F32 SHUTDOWN_UPLOAD_SAVE_TIME = 5.f;

	S32 pending_uploads = gAssetStorage->getNumPendingUploads();
	if (pending_uploads > 0
		&& gLogoutTimer.getElapsedTimeF32() < SHUTDOWN_UPLOAD_SAVE_TIME
		&& !logoutRequestSent())
	{
		static S32 total_uploads = 0;
		// Sometimes total upload count can change during logout.
		total_uploads = llmax(total_uploads, pending_uploads);
		gViewerWindow->setShowProgress(TRUE);
		S32 finished_uploads = total_uploads - pending_uploads;
		F32 percent = 100.f * finished_uploads / total_uploads;
		gViewerWindow->setProgressPercent(percent);
		gViewerWindow->setProgressString(LLTrans::getString("SavingSettings"));
		return;
	}

	if (gPendingMetricsUploads > 0
		&& gLogoutTimer.getElapsedTimeF32() < SHUTDOWN_UPLOAD_SAVE_TIME
		&& !logoutRequestSent())
	{
		return;
	}

	// All floaters are closed.  Tell server we want to quit.
	if( !logoutRequestSent() )
	{
		sendLogoutRequest();

		// Wait for a LogoutReply message
		gViewerWindow->setShowProgress(TRUE);
		gViewerWindow->setProgressPercent(100.f);
		gViewerWindow->setProgressString(LLTrans::getString("LoggingOut"));
		return;
	}

	// Make sure that we quit if we haven't received a reply from the server.
	if( logoutRequestSent()
		&& gLogoutTimer.getElapsedTimeF32() > gLogoutMaxTime )
	{
		forceQuit();
		return;
	}
}

void LLAppViewer::sendLogoutRequest()
{
	if(!mLogoutRequestSent && gMessageSystem)
	{
		//Set internal status variables and marker files before actually starting the logout process
		gLogoutInProgress = TRUE;
		if (!mSecondInstance)
		{
			mLogoutMarkerFileName = gDirUtilp->getExpandedFilename(LL_PATH_LOGS,LOGOUT_MARKER_FILE_NAME);

			mLogoutMarkerFile.open(mLogoutMarkerFileName, LL_APR_WB);
			if (mLogoutMarkerFile.getFileHandle())
			{
				LL_INFOS("MarkerFile") << "Created logout marker file '"<< mLogoutMarkerFileName << "' " << LL_ENDL;
				recordMarkerVersion(mLogoutMarkerFile);
			}
			else
			{
				LL_WARNS("MarkerFile") << "Cannot create logout marker file " << mLogoutMarkerFileName << LL_ENDL;
			}
		}
		else
		{
			LL_INFOS("MarkerFile") << "Did not logout marker file because this is a second instance" << LL_ENDL;
		}

		LLMessageSystem* msg = gMessageSystem;
		msg->newMessageFast(_PREHASH_LogoutRequest);
		msg->nextBlockFast(_PREHASH_AgentData);
		msg->addUUIDFast(_PREHASH_AgentID, gAgent.getID() );
		msg->addUUIDFast(_PREHASH_SessionID, gAgent.getSessionID());
		gAgent.sendReliableMessage();

		gLogoutTimer.reset();
		gLogoutMaxTime = LOGOUT_REQUEST_TIME;
		mLogoutRequestSent = TRUE;

		if(LLVoiceClient::instanceExists())
		{
			LLVoiceClient::getInstance()->leaveChannel();
		}
	}
}

void LLAppViewer::idleNameCache()
{
	// Neither old nor new name cache can function before agent has a region
	LLViewerRegion* region = gAgent.getRegion();
	if (!region) return;

	// deal with any queued name requests and replies.
	gCacheName->processPending();

	// Can't run the new cache until we have the list of capabilities
	// for the agent region, and can therefore decide whether to use
	// display names or fall back to the old name system.
	if (!region->capabilitiesReceived()) return;

	// Agent may have moved to a different region, so need to update cap URL
	// for name lookups.  Can't do this in the cap grant code, as caps are
	// granted to neighbor regions before the main agent gets there.  Can't
	// do it in the move-into-region code because cap not guaranteed to be
	// granted yet, for example on teleport.
	bool had_capability = LLAvatarNameCache::hasNameLookupURL();
	std::string name_lookup_url;
	name_lookup_url.reserve(128); // avoid a memory allocation below
	name_lookup_url = region->getCapability("GetDisplayNames");
	bool have_capability = !name_lookup_url.empty();
	if (have_capability)
	{
		// we have support for display names, use it
	    U32 url_size = name_lookup_url.size();
	    // capabilities require URLs with slashes before query params:
	    // https://<host>:<port>/cap/<uuid>/?ids=<blah>
	    // but the caps are granted like:
	    // https://<host>:<port>/cap/<uuid>
	    if (url_size > 0 && name_lookup_url[url_size-1] != '/')
	    {
		    name_lookup_url += '/';
	    }
		LLAvatarNameCache::setNameLookupURL(name_lookup_url);
	}
	else
	{
		// Display names not available on this region
		LLAvatarNameCache::setNameLookupURL( std::string() );
	}

	// Error recovery - did we change state?
	if (had_capability != have_capability)
	{
		// name tags are persistant on screen, so make sure they refresh
		LLVOAvatar::invalidateNameTags();
	}

	LLAvatarNameCache::idle();
}

//
// Handle messages, and all message related stuff
//

#define TIME_THROTTLE_MESSAGES

#ifdef TIME_THROTTLE_MESSAGES
#define CHECK_MESSAGES_DEFAULT_MAX_TIME .020f // 50 ms = 50 fps (just for messages!)
static F32 CheckMessagesMaxTime = CHECK_MESSAGES_DEFAULT_MAX_TIME;
#endif

static LLTrace::BlockTimerStatHandle FTM_IDLE_NETWORK("Idle Network");
static LLTrace::BlockTimerStatHandle FTM_MESSAGE_ACKS("Message Acks");
static LLTrace::BlockTimerStatHandle FTM_RETRANSMIT("Retransmit");
static LLTrace::BlockTimerStatHandle FTM_TIMEOUT_CHECK("Timeout Check");
static LLTrace::BlockTimerStatHandle FTM_DYNAMIC_THROTTLE("Dynamic Throttle");
static LLTrace::BlockTimerStatHandle FTM_CHECK_REGION_CIRCUIT("Check Region Circuit");

void LLAppViewer::idleNetwork()
{
	pingMainloopTimeout("idleNetwork");

	gObjectList.mNumNewObjects = 0;
	S32 total_decoded = 0;

	if (!gSavedSettings.getBOOL("SpeedTest"))
	{
		LL_RECORD_BLOCK_TIME(FTM_IDLE_NETWORK); // decode

		LLTimer check_message_timer;
		//  Read all available packets from network
		const S64 frame_count = gFrameCount;  // U32->S64
		F32 total_time = 0.0f;

		while (gMessageSystem->checkAllMessages(frame_count, gServicePump))
		{
			if (gDoDisconnect)
			{
				// We're disconnecting, don't process any more messages from the server
				// We're usually disconnecting due to either network corruption or a
				// server going down, so this is OK.
				break;
			}

			total_decoded++;
			gPacketsIn++;

			if (total_decoded > MESSAGE_MAX_PER_FRAME)
			{
				break;
			}

#ifdef TIME_THROTTLE_MESSAGES
			// Prevent slow packets from completely destroying the frame rate.
			// This usually happens due to clumps of avatars taking huge amount
			// of network processing time (which needs to be fixed, but this is
			// a good limit anyway).
			total_time = check_message_timer.getElapsedTimeF32();
			if (total_time >= CheckMessagesMaxTime)
				break;
#endif
		}

		// Handle per-frame message system processing.
		gMessageSystem->processAcks(gSavedSettings.getF32("AckCollectTime"));

#ifdef TIME_THROTTLE_MESSAGES
		if (total_time >= CheckMessagesMaxTime)
		{
			// Increase CheckMessagesMaxTime so that we will eventually catch up
			CheckMessagesMaxTime *= 1.035f; // 3.5% ~= x2 in 20 frames, ~8x in 60 frames
		}
		else
		{
			// Reset CheckMessagesMaxTime to default value
			CheckMessagesMaxTime = CHECK_MESSAGES_DEFAULT_MAX_TIME;
		}
#endif



		// we want to clear the control after sending out all necessary agent updates
		gAgent.resetControlFlags();

		// Decode enqueued messages...
		S32 remaining_possible_decodes = MESSAGE_MAX_PER_FRAME - total_decoded;

		if( remaining_possible_decodes <= 0 )
		{
			LL_INFOS() << "Maxed out number of messages per frame at " << MESSAGE_MAX_PER_FRAME << LL_ENDL;
		}

		if (gPrintMessagesThisFrame)
		{
			LL_INFOS() << "Decoded " << total_decoded << " msgs this frame!" << LL_ENDL;
			gPrintMessagesThisFrame = FALSE;
		}
	}
	add(LLStatViewer::NUM_NEW_OBJECTS, gObjectList.mNumNewObjects);

	// Retransmit unacknowledged packets.
	gXferManager->retransmitUnackedPackets();
	gAssetStorage->checkForTimeouts();
	gViewerThrottle.updateDynamicThrottle();

	// Check that the circuit between the viewer and the agent's current
	// region is still alive
	LLViewerRegion *agent_region = gAgent.getRegion();
	if (agent_region && (LLStartUp::getStartupState()==STATE_STARTED))
	{
		LLUUID this_region_id = agent_region->getRegionID();
		bool this_region_alive = agent_region->isAlive();
		if ((mAgentRegionLastAlive && !this_region_alive) // newly dead
		    && (mAgentRegionLastID == this_region_id)) // same region
		{
			forceDisconnect(LLTrans::getString("AgentLostConnection"));
		}
		mAgentRegionLastID = this_region_id;
		mAgentRegionLastAlive = this_region_alive;
	}
}

void LLAppViewer::disconnectViewer()
{
	if (gDisconnected)
	{
		return;
	}
	//
	// Cleanup after quitting.
	//
	// Save snapshot for next time, if we made it through initialization

	LL_INFOS() << "Disconnecting viewer!" << LL_ENDL;

	// Dump our frame statistics

	// Remember if we were flying
	gSavedSettings.setBOOL("FlyingAtExit", gAgent.getFlying() );

	// Un-minimize all windows so they don't get saved minimized
	if (gFloaterView)
	{
		gFloaterView->restoreAll();
	}

	if (LLSelectMgr::getInstance())
	{
		LLSelectMgr::getInstance()->deselectAll();
	}

	// save inventory if appropriate
	gInventory.cache(gInventory.getRootFolderID(), gAgent.getID());
	if (gInventory.getLibraryRootFolderID().notNull()
		&& gInventory.getLibraryOwnerID().notNull())
	{
		gInventory.cache(
			gInventory.getLibraryRootFolderID(),
			gInventory.getLibraryOwnerID());
	}

	saveNameCache();
	if (LLExperienceCache::instanceExists())
	{
		// TODO: LLExperienceCache::cleanup() logic should be moved to
		// cleanupSingleton().
		LLExperienceCache::instance().cleanup();
	}

	// close inventory interface, close all windows
	LLSidepanelInventory::cleanup();

	gAgentWearables.cleanup();
	gAgentCamera.cleanup();
	// Also writes cached agent settings to gSavedSettings
	gAgent.cleanup();

	// This is where we used to call gObjectList.destroy() and then delete gWorldp.
	// Now we just ask the LLWorld singleton to cleanly shut down.
	if(LLWorld::instanceExists())
	{
		LLWorld::getInstance()->destroyClass();
	}
	LLVOCache::deleteSingleton();

	// call all self-registered classes
	LLDestroyClassList::instance().fireCallbacks();

	cleanup_xfer_manager();
	gDisconnected = TRUE;

	// Pass the connection state to LLUrlEntryParcel not to attempt
	// parcel info requests while disconnected.
	LLUrlEntryParcel::setDisconnected(gDisconnected);
}

bool LLAppViewer::onChangeFrameLimit(LLSD const & evt)
{
	if (evt.asInteger() > 0)
	{
		mMinMicroSecPerFrame = 1000000 / evt.asInteger();
	}
	else
	{
		mMinMicroSecPerFrame = 0;
	}
	return false;
}

void LLAppViewer::forceErrorLLError()
{
   	LL_ERRS() << "This is a deliberate llerror" << LL_ENDL;
}

void LLAppViewer::forceErrorBreakpoint()
{
   	LL_WARNS() << "Forcing a deliberate breakpoint" << LL_ENDL;
#ifdef LL_WINDOWS
    DebugBreak();
#else
    asm ("int $3");
#endif
    return;
}

void LLAppViewer::forceErrorBadMemoryAccess()
{
   	LL_WARNS() << "Forcing a deliberate bad memory access" << LL_ENDL;
    S32* crash = NULL;
    *crash = 0xDEADBEEF;
    return;
}

void LLAppViewer::forceErrorInfiniteLoop()
{
   	LL_WARNS() << "Forcing a deliberate infinite loop" << LL_ENDL;
    while(true)
    {
        ;
    }
    return;
}

void LLAppViewer::forceErrorSoftwareException()
{
   	LL_WARNS() << "Forcing a deliberate exception" << LL_ENDL;
    LLTHROW(LLException("User selected Force Software Exception"));
}

void LLAppViewer::forceErrorDriverCrash()
{
   	LL_WARNS() << "Forcing a deliberate driver crash" << LL_ENDL;
	glDeleteTextures(1, NULL);
}

void LLAppViewer::initMainloopTimeout(const std::string& state, F32 secs)
{
	if(!mMainloopTimeout)
	{
		mMainloopTimeout = new LLWatchdogTimeout();
		resumeMainloopTimeout(state, secs);
	}
}

void LLAppViewer::destroyMainloopTimeout()
{
	if(mMainloopTimeout)
	{
		delete mMainloopTimeout;
		mMainloopTimeout = NULL;
	}
}

void LLAppViewer::resumeMainloopTimeout(const std::string& state, F32 secs)
{
	if(mMainloopTimeout)
	{
		if(secs < 0.0f)
		{
			static LLCachedControl<F32> mainloop_timeout(gSavedSettings, "MainloopTimeoutDefault", 60);
			secs = mainloop_timeout;
		}

		mMainloopTimeout->setTimeout(secs);
		mMainloopTimeout->start(state);
	}
}

void LLAppViewer::pauseMainloopTimeout()
{
	if(mMainloopTimeout)
	{
		mMainloopTimeout->stop();
	}
}

void LLAppViewer::pingMainloopTimeout(const std::string& state, F32 secs)
{
//	if(!restoreErrorTrap())
//	{
//		LL_WARNS() << "!!!!!!!!!!!!! Its an error trap!!!!" << state << LL_ENDL;
//	}

	if(mMainloopTimeout)
	{
		if(secs < 0.0f)
		{
			static LLCachedControl<F32> mainloop_timeout(gSavedSettings, "MainloopTimeoutDefault", 60);
			secs = mainloop_timeout;
		}

		mMainloopTimeout->setTimeout(secs);
		mMainloopTimeout->ping(state);
	}
}

void LLAppViewer::handleLoginComplete()
{
	gLoggedInTime.start();
	initMainloopTimeout("Mainloop Init");

	// Store some data to DebugInfo in case of a freeze.
	gDebugInfo["ClientInfo"]["Name"] = LLVersionInfo::getChannel();

	gDebugInfo["ClientInfo"]["MajorVersion"] = LLVersionInfo::getMajor();
	gDebugInfo["ClientInfo"]["MinorVersion"] = LLVersionInfo::getMinor();
	gDebugInfo["ClientInfo"]["PatchVersion"] = LLVersionInfo::getPatch();
	gDebugInfo["ClientInfo"]["BuildVersion"] = LLVersionInfo::getBuild();

	LLParcel* parcel = LLViewerParcelMgr::getInstance()->getAgentParcel();
	if ( parcel && parcel->getMusicURL()[0])
	{
		gDebugInfo["ParcelMusicURL"] = parcel->getMusicURL();
	}
	if ( parcel && parcel->getMediaURL()[0])
	{
		gDebugInfo["ParcelMediaURL"] = parcel->getMediaURL();
	}

	gDebugInfo["SettingsFilename"] = gSavedSettings.getString("ClientSettingsFile");
	gDebugInfo["CAFilename"] = gDirUtilp->getCAFile();
	gDebugInfo["ViewerExePath"] = gDirUtilp->getExecutablePathAndName();
	gDebugInfo["CurrentPath"] = gDirUtilp->getCurPath();

	if(gAgent.getRegion())
	{
		gDebugInfo["CurrentSimHost"] = gAgent.getRegionHost().getHostName();
		gDebugInfo["CurrentRegion"] = gAgent.getRegion()->getName();
	}

	if(LLAppViewer::instance()->mMainloopTimeout)
	{
		gDebugInfo["MainloopTimeoutState"] = LLAppViewer::instance()->mMainloopTimeout->getState();
	}

	mOnLoginCompleted();

	writeDebugInfo();

	// we logged in successfully, so save settings on logout
	LL_INFOS() << "Login successful, per account settings will be saved on log out." << LL_ENDL;
	mSavePerAccountSettings=true;
}

//virtual
void LLAppViewer::setMasterSystemAudioMute(bool mute)
{
	gSavedSettings.setBOOL("MuteAudio", mute);
}

//virtual
bool LLAppViewer::getMasterSystemAudioMute()
{
	return gSavedSettings.getBOOL("MuteAudio");
}

//----------------------------------------------------------------------------
// Metrics-related methods (static and otherwise)
//----------------------------------------------------------------------------

/**
 * LLViewerAssetStats collects data on a per-region (as defined by the agent's
 * location) so we need to tell it about region changes which become a kind of
 * hidden variable/global state in the collectors.  For collectors not running
 * on the main thread, we need to send a message to move the data over safely
 * and cheaply (amortized over a run).
 */
void LLAppViewer::metricsUpdateRegion(U64 region_handle)
{
	if (0 != region_handle)
	{
		LLViewerAssetStatsFF::set_region(region_handle);
	}
}

/**
 * Attempts to start a multi-threaded metrics report to be sent back to
 * the grid for consumption.
 */
void LLAppViewer::metricsSend(bool enable_reporting)
{
	if (! gViewerAssetStats)
		return;

	if (LLAppViewer::sTextureFetch)
	{
		LLViewerRegion * regionp = gAgent.getRegion();

		if (enable_reporting && regionp)
		{
			std::string	caps_url = regionp->getCapability("ViewerMetrics");

            LLSD sd = gViewerAssetStats->asLLSD(true);

			// Send a report request into 'thread1' to get the rest of the data
			// and provide some additional parameters while here.
			LLAppViewer::sTextureFetch->commandSendMetrics(caps_url,
														   gAgentSessionID,
														   gAgentID,
														   sd);
		}
		else
		{
			LLAppViewer::sTextureFetch->commandDataBreak();
		}
	}

	// Reset even if we can't report.  Rather than gather up a huge chunk of
	// data, we'll keep to our sampling interval and retain the data
	// resolution in time.
	gViewerAssetStats->restart();
}
<|MERGE_RESOLUTION|>--- conflicted
+++ resolved
@@ -1142,9 +1142,6 @@
 
 	gGLActive = FALSE;
 
-// [SL:KB] - Patch: Viewer-Build | Checked: Catznip-6.0
-#ifdef LL_RELEASE_FOR_DOWNLOAD
-// [/SL:KB]
 	LLProcess::Params updater;
 	updater.desc = "updater process";
 	// Because it's the updater, it MUST persist beyond the lifespan of the
@@ -1181,15 +1178,8 @@
 #else
  	// Run the updater. An exception from launching the updater should bother us.
 	LLLeap::create(updater, true);
-<<<<<<< HEAD
-// [SL:KB] - Patch: Viewer-Build | Checked: Catznip-6.0
-#endif // LL_RELEASE_FOR_DOWNLOAD
-// [/SL:KB]
- 
-=======
 #endif
 
->>>>>>> 031ebc8d
 	// Iterate over --leap command-line options. But this is a bit tricky: if
 	// there's only one, it won't be an array at all.
 	LLSD LeapCommand(gSavedSettings.getLLSD("LeapCommand"));
