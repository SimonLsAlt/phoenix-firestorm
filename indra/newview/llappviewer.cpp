/** 
 * @file llappviewer.cpp
 * @brief The LLAppViewer class definitions
 *
 * $LicenseInfo:firstyear=2007&license=viewerlgpl$
 * Second Life Viewer Source Code
 * Copyright (C) 2012, Linden Research, Inc.
 * 
 * This library is free software; you can redistribute it and/or
 * modify it under the terms of the GNU Lesser General Public
 * License as published by the Free Software Foundation;
 * version 2.1 of the License only.
 * 
 * This library is distributed in the hope that it will be useful,
 * but WITHOUT ANY WARRANTY; without even the implied warranty of
 * MERCHANTABILITY or FITNESS FOR A PARTICULAR PURPOSE.  See the GNU
 * Lesser General Public License for more details.
 * 
 * You should have received a copy of the GNU Lesser General Public
 * License along with this library; if not, write to the Free Software
 * Foundation, Inc., 51 Franklin Street, Fifth Floor, Boston, MA  02110-1301  USA
 * 
 * Linden Research, Inc., 945 Battery Street, San Francisco, CA  94111  USA
 * $/LicenseInfo$
 */

#include "llviewerprecompiledheaders.h"

#include "llappviewer.h"

// Viewer includes
#include "llversioninfo.h"
#include "llfeaturemanager.h"
#include "lluictrlfactory.h"
#include "lltexteditor.h"
#include "llerrorcontrol.h"
#include "lleventtimer.h"
#include "llviewertexturelist.h"
#include "llgroupmgr.h"
#include "llagent.h"
#include "llagentcamera.h"
#include "llagentlanguage.h"
#include "llagentui.h"
#include "llagentwearables.h"
#include "llfloaterimcontainer.h"
#include "llwindow.h"
#include "llviewerstats.h"
#include "llviewerstatsrecorder.h"
#include "llmarketplacefunctions.h"
#include "llmarketplacenotifications.h"
#include "llmd5.h"
#include "llmeshrepository.h"
#include "llpumpio.h"
#include "llmimetypes.h"
#include "llslurl.h"
#include "llstartup.h"
#include "llfocusmgr.h"
#include "llviewerjoystick.h"
#include "llallocator.h"
#include "llcalc.h"
#include "llconversationlog.h"
#include "lldxhardware.h"
#include "lltexturestats.h"
#include "lltrace.h"
#include "lltracethreadrecorder.h"
#include "llviewerwindow.h"
#include "llviewerdisplay.h"
#include "llviewermedia.h"
#include "llviewerparcelmedia.h"
#include "llviewermediafocus.h"
#include "llviewermessage.h"
#include "llviewerobjectlist.h"
#include "llworldmap.h"
#include "llmutelist.h"
#include "llviewerhelp.h"
#include "lluicolortable.h"
#include "llurldispatcher.h"
#include "llurlhistory.h"
#include "llrender.h"
#include "llteleporthistory.h"
#include "lltoast.h"
#include "llsdutil_math.h"
#include "lllocationhistory.h"
#include "llfasttimerview.h"
#include "llvector4a.h"
#include "llviewermenufile.h"
#include "llvoicechannel.h"
#include "llvoavatarself.h"
#include "llurlmatch.h"
#include "lltextutil.h"
#include "lllogininstance.h"
#include "llprogressview.h"
#include "llvocache.h"
#include "llvopartgroup.h"
#include "llweb.h"
#include "llupdaterservice.h"
#include "llfloatertexturefetchdebugger.h"
#include "llspellcheck.h"
#include "llscenemonitor.h"
#include "llavatarrenderinfoaccountant.h"
#include "lllocalbitmaps.h"

// Linden library includes
#include "llavatarnamecache.h"
#include "lldiriterator.h"
#include "llexperiencecache.h"
#include "llimagej2c.h"
#include "llmemory.h"
#include "llprimitive.h"
#include "llurlaction.h"
#include "llurlentry.h"
#include "llvfile.h"
#include "llvfsthread.h"
#include "llvolumemgr.h"
#include "llxfermanager.h"
#include "llphysicsextensions.h"

#include "llnotificationmanager.h"
#include "llnotifications.h"
#include "llnotificationsutil.h"

#include "llleap.h"
#include "stringize.h"
#include "llcoros.h"
#include "llexception.h"
#if !LL_LINUX
#include "cef/llceflib.h"
#endif

// Third party library includes
#include <boost/bind.hpp>
#include <boost/foreach.hpp>
#include <boost/algorithm/string.hpp>
#include <boost/regex.hpp>
#include <boost/throw_exception.hpp>

#if LL_WINDOWS
#	include <share.h> // For _SH_DENYWR in processMarkerFiles
#else
#   include <sys/file.h> // For processMarkerFiles
#endif

#include "llapr.h"
#include <boost/lexical_cast.hpp>

#include "llviewerkeyboard.h"
#include "lllfsthread.h"
#include "llworkerthread.h"
#include "lltexturecache.h"
#include "lltexturefetch.h"
#include "llimageworker.h"
#include "llevents.h"

// The files below handle dependencies from cleanup.
#include "llkeyframemotion.h"
#include "llworldmap.h"
#include "llhudmanager.h"
#include "lltoolmgr.h"
#include "llassetstorage.h"
#include "llpolymesh.h"
#include "llproxy.h"
#include "llaudioengine.h"
#include "llstreamingaudio.h"
#include "llviewermenu.h"
#include "llselectmgr.h"
#include "lltrans.h"
#include "lltransutil.h"
#include "lltracker.h"
#include "llviewerparcelmgr.h"
#include "llworldmapview.h"
#include "llpostprocess.h"
#include "llwlparammanager.h"
#include "llwaterparammanager.h"

#include "lldebugview.h"
#include "llconsole.h"
#include "llcontainerview.h"
#include "lltooltip.h"

#include "llsdutil.h"
#include "llsdserialize.h"

#include "llworld.h"
#include "llhudeffecttrail.h"
#include "llvectorperfoptions.h"
#include "llslurl.h"
#include "llwatchdog.h"

// Included so that constants/settings might be initialized
// in save_settings_to_globals()
#include "llbutton.h"
#include "llstatusbar.h"
#include "llsurface.h"
#include "llvosky.h"
#include "llvotree.h"
#include "llvoavatar.h"
#include "llfolderview.h"
#include "llagentpilot.h"
#include "llvovolume.h"
#include "llflexibleobject.h" 
#include "llvosurfacepatch.h"
#include "llviewerfloaterreg.h"
#include "llcommandlineparser.h"
#include "llfloatermemleak.h"
#include "llfloaterreg.h"
#include "llfloateroutfitsnapshot.h"
#include "llfloatersnapshot.h"
#include "llfloaterinventory.h"

// includes for idle() idleShutdown()
#include "llviewercontrol.h"
#include "lleventnotifier.h"
#include "llcallbacklist.h"
#include "lldeferredsounds.h"
#include "pipeline.h"
#include "llgesturemgr.h"
#include "llsky.h"
#include "llvlmanager.h"
#include "llviewercamera.h"
#include "lldrawpoolbump.h"
#include "llvieweraudio.h"
#include "llimview.h"
#include "llviewerthrottle.h"
#include "llparcel.h"
#include "llavatariconctrl.h"
#include "llgroupiconctrl.h"
#include "llviewerassetstats.h"

// Include for security api initialization
#include "llsecapi.h"
#include "llmachineid.h"
#include "llmainlooprepeater.h"

#include "llcoproceduremanager.h"
#include "llviewereventrecorder.h"

// *FIX: These extern globals should be cleaned up.
// The globals either represent state/config/resource-storage of either 
// this app, or another 'component' of the viewer. App globals should be 
// moved into the app class, where as the other globals should be 
// moved out of here.
// If a global symbol reference seems valid, it will be included
// via header files above.

//----------------------------------------------------------------------------
// llviewernetwork.h
#include "llviewernetwork.h"
// define a self-registering event API object
#include "llappviewerlistener.h"

#if (LL_LINUX || LL_SOLARIS) && LL_GTK
#include "glib.h"
#endif // (LL_LINUX || LL_SOLARIS) && LL_GTK

#if LL_MSVC
// disable boost::lexical_cast warning
#pragma warning (disable:4702)
#endif

static LLAppViewerListener sAppViewerListener(LLAppViewer::instance);

////// Windows-specific includes to the bottom - nasty defines in these pollute the preprocessor
//
//----------------------------------------------------------------------------
// viewer.cpp - these are only used in viewer, should be easily moved.

#if LL_DARWIN
const char * const LL_VERSION_BUNDLE_ID = "com.secondlife.indra.viewer";
extern void init_apple_menu(const char* product);
#endif // LL_DARWIN

extern BOOL gRandomizeFramerate;
extern BOOL gPeriodicSlowFrame;
extern BOOL gDebugGL;

////////////////////////////////////////////////////////////
// All from the last globals push...

F32 gSimLastTime; // Used in LLAppViewer::init and send_stats()
F32 gSimFrames;

BOOL gShowObjectUpdates = FALSE;
BOOL gUseQuickTime = TRUE;

eLastExecEvent gLastExecEvent = LAST_EXEC_NORMAL;
S32 gLastExecDuration = -1; // (<0 indicates unknown) 

#if LL_WINDOWS  
#   define LL_PLATFORM_KEY "win"
#elif LL_DARWIN
#   define LL_PLATFORM_KEY "mac"
#elif LL_LINUX
#   define LL_PLATFORM_KEY "lnx"
#elif LL_SOLARIS
#   define LL_PLATFORM_KEY "sol"
#else
#   error "Unknown Platform"
#endif
const char* gPlatform = LL_PLATFORM_KEY;

LLSD gDebugInfo;

U32	gFrameCount = 0;
U32 gForegroundFrameCount = 0; // number of frames that app window was in foreground
LLPumpIO* gServicePump = NULL;

U64MicrosecondsImplicit gFrameTime = 0;
F32SecondsImplicit gFrameTimeSeconds = 0.f;
F32SecondsImplicit gFrameIntervalSeconds = 0.f;
F32 gFPSClamped = 10.f;						// Pretend we start at target rate.
F32 gFrameDTClamped = 0.f;					// Time between adjacent checks to network for packets
U64MicrosecondsImplicit	gStartTime = 0; // gStartTime is "private", used only to calculate gFrameTimeSeconds
U32 gFrameStalls = 0;
const F64 FRAME_STALL_THRESHOLD = 1.0;

LLTimer gRenderStartTime;
LLFrameTimer gForegroundTime;
LLFrameTimer gLoggedInTime;
LLTimer gLogoutTimer;
static const F32 LOGOUT_REQUEST_TIME = 6.f;  // this will be cut short by the LogoutReply msg.
F32 gLogoutMaxTime = LOGOUT_REQUEST_TIME;


S32 gPendingMetricsUploads = 0;


BOOL				gDisconnected = FALSE;

// used to restore texture state after a mode switch
LLFrameTimer	gRestoreGLTimer;
BOOL			gRestoreGL = FALSE;
BOOL			gUseWireframe = FALSE;

//use for remember deferred mode in wireframe switch
BOOL			gInitialDeferredModeForWireframe = FALSE;

// VFS globals - see llappviewer.h
LLVFS* gStaticVFS = NULL;

LLMemoryInfo gSysMemory;
U64Bytes gMemoryAllocated(0); // updated in display_stats() in llviewerdisplay.cpp

std::string gLastVersionChannel;

LLVector3			gWindVec(3.0, 3.0, 0.0);
LLVector3			gRelativeWindVec(0.0, 0.0, 0.0);

U32		gPacketsIn = 0;

BOOL				gPrintMessagesThisFrame = FALSE;

BOOL gRandomizeFramerate = FALSE;
BOOL gPeriodicSlowFrame = FALSE;

BOOL gCrashOnStartup = FALSE;
BOOL gLLErrorActivated = FALSE;
BOOL gLogoutInProgress = FALSE;

////////////////////////////////////////////////////////////
// Internal globals... that should be removed.
static std::string gArgs;
const int MAX_MARKER_LENGTH = 1024;
const std::string MARKER_FILE_NAME("SecondLife.exec_marker");
const std::string START_MARKER_FILE_NAME("SecondLife.start_marker");
const std::string ERROR_MARKER_FILE_NAME("SecondLife.error_marker");
const std::string LLERROR_MARKER_FILE_NAME("SecondLife.llerror_marker");
const std::string LOGOUT_MARKER_FILE_NAME("SecondLife.logout_marker");
static BOOL gDoDisconnect = FALSE;
static std::string gLaunchFileOnQuit;

// Used on Win32 for other apps to identify our window (eg, win_setup)
const char* const VIEWER_WINDOW_CLASSNAME = "Second Life";

//-- LLDeferredTaskList ------------------------------------------------------

/**
 * A list of deferred tasks.
 *
 * We sometimes need to defer execution of some code until the viewer gets idle,
 * e.g. removing an inventory item from within notifyObservers() may not work out.
 *
 * Tasks added to this list will be executed in the next LLAppViewer::idle() iteration.
 * All tasks are executed only once.
 */
class LLDeferredTaskList: public LLSingleton<LLDeferredTaskList>
{
	LOG_CLASS(LLDeferredTaskList);

	friend class LLAppViewer;
	typedef boost::signals2::signal<void()> signal_t;

	void addTask(const signal_t::slot_type& cb)
	{
		mSignal.connect(cb);
	}

	void run()
	{
		if (!mSignal.empty())
		{
			mSignal();
			mSignal.disconnect_all_slots();
		}
	}

	signal_t mSignal;
};

//----------------------------------------------------------------------------

// List of entries from strings.xml to always replace
static std::set<std::string> default_trans_args;
void init_default_trans_args()
{
	default_trans_args.insert("SECOND_LIFE"); // World
	default_trans_args.insert("APP_NAME");
	default_trans_args.insert("CAPITALIZED_APP_NAME");
	default_trans_args.insert("SECOND_LIFE_GRID");
	default_trans_args.insert("SUPPORT_SITE");
	// This URL shows up in a surprising number of places in various skin
	// files. We really only want to have to maintain a single copy of it.
	default_trans_args.insert("create_account_url");
}

//----------------------------------------------------------------------------
// File scope definitons
const char *VFS_DATA_FILE_BASE = "data.db2.x.";
const char *VFS_INDEX_FILE_BASE = "index.db2.x.";


struct SettingsFile : public LLInitParam::Block<SettingsFile>
{
	Mandatory<std::string>	name;
	Optional<std::string>	file_name;
	Optional<bool>			required,
							persistent;
	Optional<std::string>	file_name_setting;

	SettingsFile()
	:	name("name"),
		file_name("file_name"),
		required("required", false),
		persistent("persistent", true),
		file_name_setting("file_name_setting")
	{}
};

struct SettingsGroup : public LLInitParam::Block<SettingsGroup>
{
	Mandatory<std::string>	name;
	Mandatory<S32>			path_index;
	Multiple<SettingsFile>	files;

	SettingsGroup()
	:	name("name"),
		path_index("path_index"),
		files("file")
	{}
};

struct SettingsFiles : public LLInitParam::Block<SettingsFiles>
{
	Multiple<SettingsGroup>	groups;

	SettingsFiles()
	: groups("group")
	{}
};

static std::string gWindowTitle;

LLAppViewer::LLUpdaterInfo *LLAppViewer::sUpdaterInfo = NULL ;

//----------------------------------------------------------------------------
// Metrics logging control constants
//----------------------------------------------------------------------------
static const F32 METRICS_INTERVAL_DEFAULT = 600.0;
static const F32 METRICS_INTERVAL_QA = 30.0;
static F32 app_metrics_interval = METRICS_INTERVAL_DEFAULT;
static bool app_metrics_qa_mode = false;

void idle_afk_check()
{
	// check idle timers
	F32 current_idle = gAwayTriggerTimer.getElapsedTimeF32();
	F32 afk_timeout  = gSavedSettings.getS32("AFKTimeout");
	if (afk_timeout && (current_idle > afk_timeout) && ! gAgent.getAFK())
	{
		LL_INFOS("IdleAway") << "Idle more than " << afk_timeout << " seconds: automatically changing to Away status" << LL_ENDL;
		gAgent.setAFK();
	}
}

// A callback set in LLAppViewer::init()
static void ui_audio_callback(const LLUUID& uuid)
{
	if (gAudiop)
	{
		SoundData soundData(uuid, gAgent.getID(), 1.0f, LLAudioEngine::AUDIO_TYPE_UI);
		gAudiop->triggerSound(soundData);
	}
}

// A callback set in LLAppViewer::init()
static void deferred_ui_audio_callback(const LLUUID& uuid)
{
	if (gAudiop)
	{
		SoundData soundData(uuid, gAgent.getID(), 1.0f, LLAudioEngine::AUDIO_TYPE_UI);
		LLDeferredSounds::instance().deferSound(soundData);
	}
}

bool	create_text_segment_icon_from_url_match(LLUrlMatch* match,LLTextBase* base)
{
	if(!match || !base || base->getPlainText())
		return false;

	LLUUID match_id = match->getID();

	LLIconCtrl* icon;

	if(gAgent.isInGroup(match_id, TRUE))
	{
		LLGroupIconCtrl::Params icon_params;
		icon_params.group_id = match_id;
		icon_params.rect = LLRect(0, 16, 16, 0);
		icon_params.visible = true;
		icon = LLUICtrlFactory::instance().create<LLGroupIconCtrl>(icon_params);
	}
	else
	{
		LLAvatarIconCtrl::Params icon_params;
		icon_params.avatar_id = match_id;
		icon_params.rect = LLRect(0, 16, 16, 0);
		icon_params.visible = true;
		icon = LLUICtrlFactory::instance().create<LLAvatarIconCtrl>(icon_params);
	}

	LLInlineViewSegment::Params params;
	params.force_newline = false;
	params.view = icon;
	params.left_pad = 4;
	params.right_pad = 4;
	params.top_pad = -2;
	params.bottom_pad = 2;

	base->appendWidget(params," ",false);
	
	return true;
}

void request_initial_instant_messages()
{
	static BOOL requested = FALSE;
	if (!requested
		&& gMessageSystem
		&& LLMuteList::getInstance()->isLoaded()
		&& isAgentAvatarValid())
	{
		// Auto-accepted inventory items may require the avatar object
		// to build a correct name.  Likewise, inventory offers from
		// muted avatars require the mute list to properly mute.
		LLMessageSystem* msg = gMessageSystem;
		msg->newMessageFast(_PREHASH_RetrieveInstantMessages);
		msg->nextBlockFast(_PREHASH_AgentData);
		msg->addUUIDFast(_PREHASH_AgentID, gAgent.getID());
		msg->addUUIDFast(_PREHASH_SessionID, gAgent.getSessionID());
		gAgent.sendReliableMessage();
		requested = TRUE;
	}
}

// Use these strictly for things that are constructed at startup,
// or for things that are performance critical.  JC
static void settings_to_globals()
{
	LLBUTTON_H_PAD		= gSavedSettings.getS32("ButtonHPad");
	BTN_HEIGHT_SMALL	= gSavedSettings.getS32("ButtonHeightSmall");
	BTN_HEIGHT			= gSavedSettings.getS32("ButtonHeight");

	MENU_BAR_HEIGHT		= gSavedSettings.getS32("MenuBarHeight");
	MENU_BAR_WIDTH		= gSavedSettings.getS32("MenuBarWidth");

	LLSurface::setTextureSize(gSavedSettings.getU32("RegionTextureSize"));
	
	LLRender::sGLCoreProfile = gSavedSettings.getBOOL("RenderGLCoreProfile");
	LLVertexBuffer::sUseVAO = gSavedSettings.getBOOL("RenderUseVAO");
	LLImageGL::sGlobalUseAnisotropic	= gSavedSettings.getBOOL("RenderAnisotropic");
	LLImageGL::sCompressTextures		= gSavedSettings.getBOOL("RenderCompressTextures");
	LLVOVolume::sLODFactor				= gSavedSettings.getF32("RenderVolumeLODFactor");
	LLVOVolume::sDistanceFactor			= 1.f-LLVOVolume::sLODFactor * 0.1f;
	LLVolumeImplFlexible::sUpdateFactor = gSavedSettings.getF32("RenderFlexTimeFactor");
	LLVOTree::sTreeFactor				= gSavedSettings.getF32("RenderTreeLODFactor");
	LLVOAvatar::sLODFactor				= gSavedSettings.getF32("RenderAvatarLODFactor");
	LLVOAvatar::sPhysicsLODFactor		= gSavedSettings.getF32("RenderAvatarPhysicsLODFactor");
	LLVOAvatar::updateImpostorRendering(gSavedSettings.getU32("RenderAvatarMaxNonImpostors"));
	LLVOAvatar::sVisibleInFirstPerson	= gSavedSettings.getBOOL("FirstPersonAvatarVisible");
	// clamp auto-open time to some minimum usable value
	LLFolderView::sAutoOpenTime			= llmax(0.25f, gSavedSettings.getF32("FolderAutoOpenDelay"));
	LLSelectMgr::sRectSelectInclusive	= gSavedSettings.getBOOL("RectangleSelectInclusive");
	LLSelectMgr::sRenderHiddenSelections = gSavedSettings.getBOOL("RenderHiddenSelections");
	LLSelectMgr::sRenderLightRadius = gSavedSettings.getBOOL("RenderLightRadius");

	gAgentPilot.setNumRuns(gSavedSettings.getS32("StatsNumRuns"));
	gAgentPilot.setQuitAfterRuns(gSavedSettings.getBOOL("StatsQuitAfterRuns"));
	gAgent.setHideGroupTitle(gSavedSettings.getBOOL("RenderHideGroupTitle"));
		
	gDebugWindowProc = gSavedSettings.getBOOL("DebugWindowProc");
	gShowObjectUpdates = gSavedSettings.getBOOL("ShowObjectUpdates");
	LLWorldMapView::sMapScale = gSavedSettings.getF32("MapScale");
}

static void settings_modify()
{
	LLRenderTarget::sUseFBO				= gSavedSettings.getBOOL("RenderDeferred");
	LLPipeline::sRenderBump				= gSavedSettings.getBOOL("RenderObjectBump");
	LLPipeline::sRenderDeferred		= LLPipeline::sRenderBump && gSavedSettings.getBOOL("RenderDeferred");
	LLVOSurfacePatch::sLODFactor		= gSavedSettings.getF32("RenderTerrainLODFactor");
	LLVOSurfacePatch::sLODFactor *= LLVOSurfacePatch::sLODFactor; //square lod factor to get exponential range of [1,4]
	gDebugGL = gSavedSettings.getBOOL("RenderDebugGL") || gDebugSession;
	gDebugPipeline = gSavedSettings.getBOOL("RenderDebugPipeline");
}

class LLFastTimerLogThread : public LLThread
{
public:
	std::string mFile;

	LLFastTimerLogThread(std::string& test_name) : LLThread("fast timer log")
 	{
		std::string file_name = test_name + std::string(".slp");
		mFile = gDirUtilp->getExpandedFilename(LL_PATH_LOGS, file_name);
	}

	void run()
	{
		std::ofstream os(mFile.c_str());
		
		while (!LLAppViewer::instance()->isQuitting())
		{
			LLTrace::BlockTimer::writeLog(os);
			os.flush();
			ms_sleep(32);
		}

		os.close();
	}
};

//virtual
bool LLAppViewer::initSLURLHandler()
{
	// does nothing unless subclassed
	return false;
}

//virtual
bool LLAppViewer::sendURLToOtherInstance(const std::string& url)
{
	// does nothing unless subclassed
	return false;
}

//----------------------------------------------------------------------------
// LLAppViewer definition

// Static members.
// The single viewer app.
LLAppViewer* LLAppViewer::sInstance = NULL;
LLTextureCache* LLAppViewer::sTextureCache = NULL; 
LLImageDecodeThread* LLAppViewer::sImageDecodeThread = NULL; 
LLTextureFetch* LLAppViewer::sTextureFetch = NULL; 

std::string getRuntime()
{
	return llformat("%.4f", (F32)LLTimer::getElapsedSeconds().value());
}

LLAppViewer::LLAppViewer() 
:	mMarkerFile(),
	mLogoutMarkerFile(),
	mReportedCrash(false),
	mNumSessions(0),
	mPurgeCache(false),
	mPurgeOnExit(false),
	mSecondInstance(false),
	mSavedFinalSnapshot(false),
	mSavePerAccountSettings(false),		// don't save settings on logout unless login succeeded.
	mQuitRequested(false),
	mLogoutRequestSent(false),
	mYieldTime(-1),
	mLastAgentControlFlags(0),
	mLastAgentForceUpdate(0),
	mMainloopTimeout(NULL),
	mAgentRegionLastAlive(false),
	mRandomizeFramerate(LLCachedControl<bool>(gSavedSettings,"Randomize Framerate", FALSE)),
	mPeriodicSlowFrame(LLCachedControl<bool>(gSavedSettings,"Periodic Slow Frame", FALSE)),
	mFastTimerLogThread(NULL),
	mUpdater(new LLUpdaterService()),
	mSettingsLocationList(NULL)
{
	if(NULL != sInstance)
	{
		LL_ERRS() << "Oh no! An instance of LLAppViewer already exists! LLAppViewer is sort of like a singleton." << LL_ENDL;
	}

    mDumpPath ="";

	// Need to do this initialization before we do anything else, since anything
	// that touches files should really go through the lldir API
	gDirUtilp->initAppDirs("SecondLife");
	//
	// IMPORTANT! Do NOT put anything that will write
	// into the log files during normal startup until AFTER
	// we run the "program crashed last time" error handler below.
	//
	sInstance = this;

	gLoggedInTime.stop();

	initLoggingAndGetLastDuration();
	
	processMarkerFiles();
	//
	// OK to write stuff to logs now, we've now crash reported if necessary
	//
	
	LLLoginInstance::instance().setUpdaterService(mUpdater.get());
	LLLoginInstance::instance().setPlatformInfo(gPlatform, getOSInfo().getOSVersionString());
}

LLAppViewer::~LLAppViewer()
{
	delete mSettingsLocationList;
	LLViewerEventRecorder::instance().~LLViewerEventRecorder();

	LLLoginInstance::instance().setUpdaterService(0);
	
	destroyMainloopTimeout();
    
	// If we got to this destructor somehow, the app didn't hang.
	removeMarkerFiles();
}

class LLUITranslationBridge : public LLTranslationBridge
{
public:
	virtual std::string getString(const std::string &xml_desc)
	{
		return LLTrans::getString(xml_desc);
	}
};

namespace {
// With Xcode 6, _exit() is too magical to use with boost::bind(), so provide
// this little helper function.
void fast_exit(int rc)
{
	_exit(rc);
}


}


bool LLAppViewer::init()
{	
	setupErrorHandling(mSecondInstance);

	//
	// Start of the application
	//

	// initialize LLWearableType translation bridge.
	// Memory will be cleaned up in ::cleanupClass()
	LLWearableType::initClass(new LLUITranslationBridge());

	// initialize SSE options
	LLVector4a::initClass();

	//initialize particle index pool
	LLVOPartGroup::initClass();

	// set skin search path to default, will be overridden later
	// this allows simple skinned file lookups to work
	gDirUtilp->setSkinFolder("default", "en");

//	initLoggingAndGetLastDuration();
	
	//
	// OK to write stuff to logs now, we've now crash reported if necessary
	//
	init_default_trans_args();
	
	if (!initConfiguration())
		return false;

	LL_INFOS("InitInfo") << "Configuration initialized." << LL_ENDL ;

	//set the max heap size.
	initMaxHeapSize() ;
	LLCoros::instance().setStackSize(gSavedSettings.getS32("CoroutineStackSize"));

	LLPrivateMemoryPoolManager::initClass((BOOL)gSavedSettings.getBOOL("MemoryPrivatePoolEnabled"), (U32)gSavedSettings.getU32("MemoryPrivatePoolSize")*1024*1024) ;
	// write Google Breakpad minidump files to a per-run dump directory to avoid multiple viewer issues.
	std::string logdir = gDirUtilp->getExpandedFilename(LL_PATH_DUMP, "");
	mDumpPath = logdir;
	setMiniDumpDir(logdir);
	logdir += gDirUtilp->getDirDelimiter();
    setDebugFileNames(logdir);


	// Although initLoggingAndGetLastDuration() is the right place to mess with
	// setFatalFunction(), we can't query gSavedSettings until after
	// initConfiguration().
	S32 rc(gSavedSettings.getS32("QAModeTermCode"));
	if (rc >= 0)
	{
		// QAModeTermCode set, terminate with that rc on LL_ERRS. Use
		// fast_exit() rather than exit() because normal cleanup depends too
		// much on successful startup!
		LLError::setFatalFunction(boost::bind(fast_exit, rc));
	}

    mAlloc.setProfilingEnabled(gSavedSettings.getBOOL("MemProfiling"));

	// Initialize the non-LLCurl libcurl library.  Should be called
	// before consumers (LLTextureFetch).
	mAppCoreHttp.init();
	
	LL_INFOS("InitInfo") << "LLCore::Http initialized." << LL_ENDL ;

    LLMachineID::init();
	
	{
		// Viewer metrics initialization
		//static LLCachedControl<bool> metrics_submode(gSavedSettings,
		//											 "QAModeMetrics",
		//											 false,
		//											 "Enables QA features (logging, faster cycling) for metrics collector");

		if (gSavedSettings.getBOOL("QAModeMetrics"))
		{
			app_metrics_qa_mode = true;
			app_metrics_interval = METRICS_INTERVAL_QA;
		}
		LLViewerAssetStatsFF::init();
	}

	initThreads();
	LL_INFOS("InitInfo") << "Threads initialized." << LL_ENDL ;

	// Initialize settings early so that the defaults for ignorable dialogs are
	// picked up and then correctly re-saved after launching the updater (STORM-1268).
	LLUI::settings_map_t settings_map;
	settings_map["config"] = &gSavedSettings;
	settings_map["ignores"] = &gWarningSettings;
	settings_map["floater"] = &gSavedSettings; // *TODO: New settings file
	settings_map["account"] = &gSavedPerAccountSettings;

	LLUI::initClass(settings_map,
		LLUIImageList::getInstance(),
		ui_audio_callback,
		deferred_ui_audio_callback,
		&LLUI::getScaleFactor());
	LL_INFOS("InitInfo") << "UI initialized." << LL_ENDL ;

	// NOW LLUI::getLanguage() should work. gDirUtilp must know the language
	// for this session ASAP so all the file-loading commands that follow,
	// that use findSkinnedFilenames(), will include the localized files.
	gDirUtilp->setSkinFolder(gDirUtilp->getSkinFolder(), LLUI::getLanguage());

	// Setup LLTrans after LLUI::initClass has been called.
	initStrings();

	// Setup notifications after LLUI::initClass() has been called.
	LLNotifications::instance();
	LL_INFOS("InitInfo") << "Notifications initialized." << LL_ENDL ;

    writeSystemInfo();

	// Initialize updater service (now that we have an io pump)
	initUpdater();
	if(isQuitting())
	{
		// Early out here because updater set the quitting flag.
		return true;
	}

	//////////////////////////////////////////////////////////////////////////////
	//////////////////////////////////////////////////////////////////////////////
	//////////////////////////////////////////////////////////////////////////////
	//////////////////////////////////////////////////////////////////////////////
	// *FIX: The following code isn't grouped into functions yet.

	//
	// Various introspection concerning the libs we're using - particularly
	// the libs involved in getting to a full login screen.
	//
	LL_INFOS("InitInfo") << "J2C Engine is: " << LLImageJ2C::getEngineInfo() << LL_ENDL;
	LL_INFOS("InitInfo") << "libcurl version is: " << LLCore::LLHttp::getCURLVersion() << LL_ENDL;

	/////////////////////////////////////////////////
	// OS-specific login dialogs
	/////////////////////////////////////////////////

	//test_cached_control();

	// track number of times that app has run
	mNumSessions = gSavedSettings.getS32("NumSessions");
	mNumSessions++;
	gSavedSettings.setS32("NumSessions", mNumSessions);

	if (gSavedSettings.getBOOL("VerboseLogs"))
	{
		LLError::setPrintLocation(true);
	}

	// LLKeyboard relies on LLUI to know what some accelerator keys are called.
	LLKeyboard::setStringTranslatorFunc( LLTrans::getKeyboardString );

	LLWeb::initClass();			  // do this after LLUI
	
	// Provide the text fields with callbacks for opening Urls
	LLUrlAction::setOpenURLCallback(boost::bind(&LLWeb::loadURL, _1, LLStringUtil::null, LLStringUtil::null));
	LLUrlAction::setOpenURLInternalCallback(boost::bind(&LLWeb::loadURLInternal, _1, LLStringUtil::null, LLStringUtil::null));
	LLUrlAction::setOpenURLExternalCallback(boost::bind(&LLWeb::loadURLExternal, _1, true, LLStringUtil::null));
	LLUrlAction::setExecuteSLURLCallback(&LLURLDispatcher::dispatchFromTextEditor);

	// Let code in llui access the viewer help floater
	LLUI::sHelpImpl = LLViewerHelp::getInstance();

	LL_INFOS("InitInfo") << "UI initialization is done." << LL_ENDL ;

	// Load translations for tooltips
	LLFloater::initClass();

	/////////////////////////////////////////////////
	
	LLToolMgr::getInstance(); // Initialize tool manager if not already instantiated
	
	LLViewerFloaterReg::registerFloaters();
	
	/////////////////////////////////////////////////
	//
	// Load settings files
	//
	//
	LLGroupMgr::parseRoleActions("role_actions.xml");

	LLAgent::parseTeleportMessages("teleport_strings.xml");

	// load MIME type -> media impl mappings
	std::string mime_types_name;
#if LL_DARWIN
	mime_types_name = "mime_types_mac.xml";
#elif LL_LINUX
	mime_types_name = "mime_types_linux.xml";
#else
	mime_types_name = "mime_types.xml";
#endif
	LLMIMETypes::parseMIMETypes( mime_types_name ); 

	// Copy settings to globals. *TODO: Remove or move to appropriage class initializers
	settings_to_globals();
	// Setup settings listeners
	settings_setup_listeners();
	// Modify settings based on system configuration and compile options
	settings_modify();

	// Find partition serial number (Windows) or hardware serial (Mac)
	mSerialNumber = generateSerialNumber();

	// do any necessary set-up for accepting incoming SLURLs from apps
	initSLURLHandler();

	if(false == initHardwareTest())
	{
		// Early out from user choice.
		return false;
	}
	LL_INFOS("InitInfo") << "Hardware test initialization done." << LL_ENDL ;

	// Prepare for out-of-memory situations, during which we will crash on
	// purpose and save a dump.
#if LL_WINDOWS && LL_RELEASE_FOR_DOWNLOAD && LL_USE_SMARTHEAP
	MemSetErrorHandler(first_mem_error_handler);
#endif // LL_WINDOWS && LL_RELEASE_FOR_DOWNLOAD && LL_USE_SMARTHEAP

	// *Note: this is where gViewerStats used to be created.

	//
	// Initialize the VFS, and gracefully handle initialization errors
	//

	if (!initCache())
	{
		std::ostringstream msg;
		msg << LLTrans::getString("MBUnableToAccessFile");
		OSMessageBox(msg.str(),LLStringUtil::null,OSMB_OK);
		return 1;
	}
	LL_INFOS("InitInfo") << "Cache initialization is done." << LL_ENDL ;

	// Initialize the repeater service.
	LLMainLoopRepeater::instance().start();

	//
	// Initialize the window
	//
	gGLActive = TRUE;
	initWindow();
	LL_INFOS("InitInfo") << "Window is initialized." << LL_ENDL ;

	// initWindow also initializes the Feature List, so now we can initialize this global.
	LLCubeMap::sUseCubeMaps = LLFeatureManager::getInstance()->isFeatureAvailable("RenderCubeMap");

	// call all self-registered classes
	LLInitClassList::instance().fireCallbacks();

	LLFolderViewItem::initClass(); // SJB: Needs to happen after initWindow(), not sure why but related to fonts
		
	gGLManager.getGLInfo(gDebugInfo);
	gGLManager.printGLInfoString();

	// Load Default bindings
	std::string key_bindings_file = gDirUtilp->findFile("keys.xml",
														gDirUtilp->getExpandedFilename(LL_PATH_USER_SETTINGS, ""),
														gDirUtilp->getExpandedFilename(LL_PATH_APP_SETTINGS, ""));


	if (!gViewerKeyboard.loadBindingsXML(key_bindings_file))
	{
		std::string key_bindings_file = gDirUtilp->findFile("keys.ini",
															gDirUtilp->getExpandedFilename(LL_PATH_USER_SETTINGS, ""),
															gDirUtilp->getExpandedFilename(LL_PATH_APP_SETTINGS, ""));
		if (!gViewerKeyboard.loadBindings(key_bindings_file))
		{
			LL_ERRS("InitInfo") << "Unable to open keys.ini" << LL_ENDL;
		}
	}

	// If we don't have the right GL requirements, exit.
	if (!gGLManager.mHasRequirements)
	{	
		// can't use an alert here since we're exiting and
		// all hell breaks lose.
		OSMessageBox(
			LLNotifications::instance().getGlobalString("UnsupportedGLRequirements"),
			LLStringUtil::null,
			OSMB_OK);
		return 0;
	}

	// Without SSE2 support we will crash almost immediately, warn here.
	if (!gSysCPU.hasSSE2())
	{	
		// can't use an alert here since we're exiting and
		// all hell breaks lose.
		OSMessageBox(
			LLNotifications::instance().getGlobalString("UnsupportedCPUSSE2"),
			LLStringUtil::null,
			OSMB_OK);
		return 0;
	}

	// alert the user if they are using unsupported hardware
	if(!gSavedSettings.getBOOL("AlertedUnsupportedHardware"))
	{
		bool unsupported = false;
		LLSD args;
		std::string minSpecs;
		
		// get cpu data from xml
		std::stringstream minCPUString(LLNotifications::instance().getGlobalString("UnsupportedCPUAmount"));
		S32 minCPU = 0;
		minCPUString >> minCPU;

		// get RAM data from XML
		std::stringstream minRAMString(LLNotifications::instance().getGlobalString("UnsupportedRAMAmount"));
		U64Bytes minRAM;
		minRAMString >> minRAM;

		if(!LLFeatureManager::getInstance()->isGPUSupported() && LLFeatureManager::getInstance()->getGPUClass() != GPU_CLASS_UNKNOWN)
		{
			minSpecs += LLNotifications::instance().getGlobalString("UnsupportedGPU");
			minSpecs += "\n";
			unsupported = true;
		}
		if(gSysCPU.getMHz() < minCPU)
		{
			minSpecs += LLNotifications::instance().getGlobalString("UnsupportedCPU");
			minSpecs += "\n";
			unsupported = true;
		}
		if(gSysMemory.getPhysicalMemoryClamped() < minRAM)
		{
			minSpecs += LLNotifications::instance().getGlobalString("UnsupportedRAM");
			minSpecs += "\n";
			unsupported = true;
		}

		if (LLFeatureManager::getInstance()->getGPUClass() == GPU_CLASS_UNKNOWN)
		{
			LLNotificationsUtil::add("UnknownGPU");
		} 
			
		if(unsupported)
		{
			if(!gSavedSettings.controlExists("WarnUnsupportedHardware") 
				|| gSavedSettings.getBOOL("WarnUnsupportedHardware"))
			{
				args["MINSPECS"] = minSpecs;
				LLNotificationsUtil::add("UnsupportedHardware", args );
			}

		}
	}

#if LL_WINDOWS
	if (gGLManager.mGLVersion < LLFeatureManager::getInstance()->getExpectedGLVersion())
	{
		if (gGLManager.mIsIntel)
		{
			LLNotificationsUtil::add("IntelOldDriver");
		}
		else if (gGLManager.mIsNVIDIA)
		{
			LLNotificationsUtil::add("NVIDIAOldDriver");
		}
		else if (gGLManager.mIsATI)
		{
			LLNotificationsUtil::add("AMDOldDriver");
		}
	}
#endif


	// save the graphics card
	gDebugInfo["GraphicsCard"] = LLFeatureManager::getInstance()->getGPUString();

	// Save the current version to the prefs file
	gSavedSettings.setString("LastRunVersion",
							 LLVersionInfo::getChannelAndVersion());

	gSimLastTime = gRenderStartTime.getElapsedTimeF32();
	gSimFrames = (F32)gFrameCount;

	LLViewerJoystick::getInstance()->init(false);

	try {
		initializeSecHandler();
	}
	catch (LLProtectedDataException ex)
	{
	  LLNotificationsUtil::add("CorruptedProtectedDataStore");
	}

	gGLActive = FALSE;

	// Iterate over --leap command-line options. But this is a bit tricky: if
	// there's only one, it won't be an array at all.
	LLSD LeapCommand(gSavedSettings.getLLSD("LeapCommand"));
	LL_DEBUGS("InitInfo") << "LeapCommand: " << LeapCommand << LL_ENDL;
	if (LeapCommand.isDefined() && ! LeapCommand.isArray())
	{
		// If LeapCommand is actually a scalar value, make an array of it.
		// Have to do it in two steps because LeapCommand.append(LeapCommand)
		// trashes content! :-P
		LLSD item(LeapCommand);
		LeapCommand.append(item);
	}
	BOOST_FOREACH(const std::string& leap, llsd::inArray(LeapCommand))
	{
		LL_INFOS("InitInfo") << "processing --leap \"" << leap << '"' << LL_ENDL;
		// We don't have any better description of this plugin than the
		// user-specified command line. Passing "" causes LLLeap to derive a
		// description from the command line itself.
		// Suppress LLLeap::Error exception: trust LLLeap's own logging. We
		// don't consider any one --leap command mission-critical, so if one
		// fails, log it, shrug and carry on.
		LLLeap::create("", leap, false); // exception=false
	}

	if (gSavedSettings.getBOOL("QAMode") && gSavedSettings.getS32("QAModeEventHostPort") > 0)
	{
		LL_WARNS("InitInfo") << "QAModeEventHostPort DEPRECATED: "
							 << "lleventhost no longer supported as a dynamic library"
							 << LL_ENDL;
	}

	LLViewerMedia::initClass();
	LL_INFOS("InitInfo") << "Viewer media initialized." << LL_ENDL ;

	LLTextUtil::TextHelpers::iconCallbackCreationFunction = create_text_segment_icon_from_url_match;

	//EXT-7013 - On windows for some locale (Japanese) standard 
	//datetime formatting functions didn't support some parameters such as "weekday".
	//Names for days and months localized in xml are also useful for Polish locale(STORM-107).
	std::string language = gSavedSettings.getString("Language");
	if(language == "ja" || language == "pl")
	{
		LLStringOps::setupWeekDaysNames(LLTrans::getString("dateTimeWeekdaysNames"));
		LLStringOps::setupWeekDaysShortNames(LLTrans::getString("dateTimeWeekdaysShortNames"));
		LLStringOps::setupMonthNames(LLTrans::getString("dateTimeMonthNames"));
		LLStringOps::setupMonthShortNames(LLTrans::getString("dateTimeMonthShortNames"));
		LLStringOps::setupDayFormat(LLTrans::getString("dateTimeDayFormat"));

		LLStringOps::sAM = LLTrans::getString("dateTimeAM");
		LLStringOps::sPM = LLTrans::getString("dateTimePM");
	}

	LLAgentLanguage::init();

    /// Tell the Coprocedure manager how to discover and store the pool sizes
    // what I wanted
    LLCoprocedureManager::getInstance()->setPropertyMethods(
        boost::bind(&LLControlGroup::getU32, boost::ref(gSavedSettings), _1),
        boost::bind(&LLControlGroup::declareU32, boost::ref(gSavedSettings), _1, _2, _3, LLControlVariable::PERSIST_ALWAYS));

	/*----------------------------------------------------------------------*/
	// nat 2016-06-29 moved the following here from the former mainLoop().
	mMainloopTimeout = new LLWatchdogTimeout();

	// Create IO Pump to use for HTTP Requests.
	gServicePump = new LLPumpIO(gAPRPoolp);

	// Note: this is where gLocalSpeakerMgr and gActiveSpeakerMgr used to be instantiated.

	LLVoiceChannel::initClass();
	LLVoiceClient::getInstance()->init(gServicePump);
	LLVoiceChannel::setCurrentVoiceChannelChangedCallback(boost::bind(&LLFloaterIMContainer::onCurrentChannelChanged, _1), true);

	joystick = LLViewerJoystick::getInstance();
	joystick->setNeedsReset(true);
	/*----------------------------------------------------------------------*/

	return true;
}

void LLAppViewer::initMaxHeapSize()
{
	//set the max heap size.
	//here is some info regarding to the max heap size:
	//------------------------------------------------------------------------------------------
	// OS       | setting | SL address bits | max manageable memory space | max heap size
	// Win 32   | default | 32-bit          | 2GB                         | < 1.7GB
	// Win 32   | /3G     | 32-bit          | 3GB                         | < 1.7GB or 2.7GB
	//Linux 32  | default | 32-bit          | 3GB                         | < 2.7GB
	//Linux 32  |HUGEMEM  | 32-bit          | 4GB                         | < 3.7GB
	//64-bit OS |default  | 32-bit          | 4GB                         | < 3.7GB
	//64-bit OS |default  | 64-bit          | N/A (> 4GB)                 | N/A (> 4GB)
	//------------------------------------------------------------------------------------------
	//currently SL is built under 32-bit setting, we set its max heap size no more than 1.6 GB.

	//F32 max_heap_size_gb = llmin(1.6f, (F32)gSavedSettings.getF32("MaxHeapSize")) ;
	F32Gigabytes max_heap_size_gb = (F32Gigabytes)gSavedSettings.getF32("MaxHeapSize") ;
	BOOL enable_mem_failure_prevention = (BOOL)gSavedSettings.getBOOL("MemoryFailurePreventionEnabled") ;

	LLMemory::initMaxHeapSizeGB(max_heap_size_gb, enable_mem_failure_prevention) ;
}

void LLAppViewer::checkMemory()
{
	const static F32 MEMORY_CHECK_INTERVAL = 1.0f ; //second
	//const static F32 MAX_QUIT_WAIT_TIME = 30.0f ; //seconds
	//static F32 force_quit_timer = MAX_QUIT_WAIT_TIME + MEMORY_CHECK_INTERVAL ;

	if(!gGLManager.mDebugGPU)
	{
		return ;
	}

	if(MEMORY_CHECK_INTERVAL > mMemCheckTimer.getElapsedTimeF32())
	{
		return ;
	}
	mMemCheckTimer.reset() ;

		//update the availability of memory
		LLMemory::updateMemoryInfo() ;

	bool is_low = LLMemory::isMemoryPoolLow() ;

	LLPipeline::throttleNewMemoryAllocation(is_low) ;		
	
	if(is_low)
	{
		LLMemory::logMemoryInfo() ;
	}
}

static LLTrace::BlockTimerStatHandle FTM_MESSAGES("System Messages");
static LLTrace::BlockTimerStatHandle FTM_SLEEP("Sleep");
static LLTrace::BlockTimerStatHandle FTM_YIELD("Yield");

static LLTrace::BlockTimerStatHandle FTM_TEXTURE_CACHE("Texture Cache");
static LLTrace::BlockTimerStatHandle FTM_DECODE("Image Decode");
static LLTrace::BlockTimerStatHandle FTM_VFS("VFS Thread");
static LLTrace::BlockTimerStatHandle FTM_LFS("LFS Thread");
static LLTrace::BlockTimerStatHandle FTM_PAUSE_THREADS("Pause Threads");
static LLTrace::BlockTimerStatHandle FTM_IDLE("Idle");
static LLTrace::BlockTimerStatHandle FTM_PUMP("Pump");
static LLTrace::BlockTimerStatHandle FTM_PUMP_SERVICE("Service");
static LLTrace::BlockTimerStatHandle FTM_SERVICE_CALLBACK("Callback");
static LLTrace::BlockTimerStatHandle FTM_AGENT_AUTOPILOT("Autopilot");
static LLTrace::BlockTimerStatHandle FTM_AGENT_UPDATE("Update");

// externally visible timers
LLTrace::BlockTimerStatHandle FTM_FRAME("Frame");

bool LLAppViewer::frame()
{
	LLEventPump& mainloop(LLEventPumps::instance().obtain("mainloop"));
	LLSD newFrame;

	LLTimer frameTimer,idleTimer;
	LLTimer debugTime;

	//LLPrivateMemoryPoolTester::getInstance()->run(false) ;
	//LLPrivateMemoryPoolTester::getInstance()->run(true) ;
	//LLPrivateMemoryPoolTester::destroy() ;

	LL_RECORD_BLOCK_TIME(FTM_FRAME);
	LLTrace::BlockTimer::processTimes();
	LLTrace::get_frame_recording().nextPeriod();
	LLTrace::BlockTimer::logStats();

	LLTrace::get_thread_recorder()->pullFromChildren();

	//clear call stack records
	LL_CLEAR_CALLSTACKS();

	//check memory availability information
	checkMemory() ;

	try
	{
		pingMainloopTimeout("Main:MiscNativeWindowEvents");

		if (gViewerWindow)
		{
			LL_RECORD_BLOCK_TIME(FTM_MESSAGES);
			gViewerWindow->getWindow()->processMiscNativeEvents();
		}

		pingMainloopTimeout("Main:GatherInput");

		if (gViewerWindow)
		{
			LL_RECORD_BLOCK_TIME(FTM_MESSAGES);
			if (!restoreErrorTrap())
			{
				LL_WARNS() << " Someone took over my signal/exception handler (post messagehandling)!" << LL_ENDL;
			}

			gViewerWindow->getWindow()->gatherInput();
		}

#if 1 && !LL_RELEASE_FOR_DOWNLOAD
		// once per second debug info
		if (debugTime.getElapsedTimeF32() > 1.f)
		{
			debugTime.reset();
		}
		
#endif
		//memory leaking simulation
		LLFloaterMemLeak* mem_leak_instance =
			LLFloaterReg::findTypedInstance<LLFloaterMemLeak>("mem_leaking");
		if(mem_leak_instance)
		{
			mem_leak_instance->idle() ;				
		}							

		// canonical per-frame event
		mainloop.post(newFrame);

		if (!LLApp::isExiting())
		{
			pingMainloopTimeout("Main:JoystickKeyboard");

			// Scan keyboard for movement keys.  Command keys and typing
			// are handled by windows callbacks.  Don't do this until we're
			// done initializing.  JC
			if ((gHeadlessClient || gViewerWindow->getWindow()->getVisible())
				&& gViewerWindow->getActive()
				&& !gViewerWindow->getWindow()->getMinimized()
				&& LLStartUp::getStartupState() == STATE_STARTED
				&& (gHeadlessClient || !gViewerWindow->getShowProgress())
				&& !gFocusMgr.focusLocked())
			{
				joystick->scanJoystick();
				gKeyboard->scanKeyboard();
			}

			// Update state based on messages, user input, object idle.
			{
				pauseMainloopTimeout(); // *TODO: Remove. Messages shouldn't be stalling for 20+ seconds!
				
				LL_RECORD_BLOCK_TIME(FTM_IDLE);
				idle();

				resumeMainloopTimeout();
			}

			if (gDoDisconnect && (LLStartUp::getStartupState() == STATE_STARTED))
			{
				pauseMainloopTimeout();
				saveFinalSnapshot();
				disconnectViewer();
				resumeMainloopTimeout();
			}

			// Render scene.
			// *TODO: Should we run display() even during gHeadlessClient?  DK 2011-02-18
			if (!LLApp::isExiting() && !gHeadlessClient)
			{
				pingMainloopTimeout("Main:Display");
				gGLActive = TRUE;
				display();
				pingMainloopTimeout("Main:Snapshot");
				LLFloaterSnapshot::update(); // take snapshots
				gGLActive = FALSE;
			}
		}

		pingMainloopTimeout("Main:Sleep");

		pauseMainloopTimeout();

		// Sleep and run background threads
		{
			LL_RECORD_BLOCK_TIME(FTM_SLEEP);
			
			// yield some time to the os based on command line option
			if(mYieldTime >= 0)
			{
				LL_RECORD_BLOCK_TIME(FTM_YIELD);
				ms_sleep(mYieldTime);
			}

			// yield cooperatively when not running as foreground window
			if (   (gViewerWindow && !gViewerWindow->getWindow()->getVisible())
					|| !gFocusMgr.getAppHasFocus())
			{
				// Sleep if we're not rendering, or the window is minimized.
				S32 milliseconds_to_sleep = llclamp(gSavedSettings.getS32("BackgroundYieldTime"), 0, 1000);
				// don't sleep when BackgroundYieldTime set to 0, since this will still yield to other threads
				// of equal priority on Windows
				if (milliseconds_to_sleep > 0)
				{
<<<<<<< HEAD
					ms_sleep(milliseconds_to_sleep);
					// also pause worker threads during this wait period
					LLAppViewer::getTextureCache()->pause();
					LLAppViewer::getImageDecodeThread()->pause();
=======
					pingMainloopTimeout("Main:Display");
					gGLActive = TRUE;
					display();
					pingMainloopTimeout("Main:Snapshot");
					LLFloaterSnapshot::update(); // take snapshots
					LLFloaterOutfitSnapshot::update();
					gGLActive = FALSE;
>>>>>>> 51bb369a
				}
			}
			
			if (mRandomizeFramerate)
			{
				ms_sleep(rand() % 200);
			}

			if (mPeriodicSlowFrame
				&& (gFrameCount % 10 == 0))
			{
				LL_INFOS() << "Periodic slow frame - sleeping 500 ms" << LL_ENDL;
				ms_sleep(500);
			}

			const F64Milliseconds max_idle_time = llmin(.005f*10.f*(F32Milliseconds)gFrameTimeSeconds, F32Milliseconds(5)); // 5 ms a second
			idleTimer.reset();
			S32 total_work_pending = 0;
			S32 total_io_pending = 0;	
			while(1)
			{
				S32 work_pending = 0;
				S32 io_pending = 0;
				F32 max_time = llmin(gFrameIntervalSeconds.value() *10.f, 1.f);

				work_pending += updateTextureThreads(max_time);

				{
					LL_RECORD_BLOCK_TIME(FTM_VFS);
 					io_pending += LLVFSThread::updateClass(1);
				}
				{
					LL_RECORD_BLOCK_TIME(FTM_LFS);
 					io_pending += LLLFSThread::updateClass(1);
				}

				if (io_pending > 1000)
				{
					ms_sleep(llmin(io_pending/100,100)); // give the vfs some time to catch up
				}

				total_work_pending += work_pending ;
				total_io_pending += io_pending ;
				
				if (!work_pending || idleTimer.getElapsedTimeF64() >= max_idle_time)
				{
					break;
				}
			}
			gMeshRepo.update() ;
			
			if(!total_work_pending) //pause texture fetching threads if nothing to process.
			{
				LLAppViewer::getTextureCache()->pause();
				LLAppViewer::getImageDecodeThread()->pause();
				LLAppViewer::getTextureFetch()->pause(); 
			}
			if(!total_io_pending) //pause file threads if nothing to process.
			{
				LLVFSThread::sLocal->pause(); 
				LLLFSThread::sLocal->pause(); 
			}									

			//texture fetching debugger
			if(LLTextureFetchDebugger::isEnabled())
			{
				LLFloaterTextureFetchDebugger* tex_fetch_debugger_instance =
					LLFloaterReg::findTypedInstance<LLFloaterTextureFetchDebugger>("tex_fetch_debugger");
				if(tex_fetch_debugger_instance)
				{
					tex_fetch_debugger_instance->idle() ;				
				}
			}

			if ((LLStartUp::getStartupState() >= STATE_CLEANUP) &&
				(frameTimer.getElapsedTimeF64() > FRAME_STALL_THRESHOLD))
			{
				gFrameStalls++;
			}
			frameTimer.reset();

			resumeMainloopTimeout();

			pingMainloopTimeout("Main:End");
		}	
	}
	catch(std::bad_alloc)
	{			
		LLMemory::logMemoryInfo(TRUE) ;

		//stop memory leaking simulation
		LLFloaterMemLeak* mem_leak_instance =
			LLFloaterReg::findTypedInstance<LLFloaterMemLeak>("mem_leaking");
		if(mem_leak_instance)
		{
			mem_leak_instance->stop() ;				
			LL_WARNS() << "Bad memory allocation in LLAppViewer::frame()!" << LL_ENDL ;
		}
		else
		{
			//output possible call stacks to log file.
			LLError::LLCallStacks::print() ;

			LL_ERRS() << "Bad memory allocation in LLAppViewer::frame()!" << LL_ENDL ;
		}
	}

	if (LLApp::isExiting())
	{
		// Save snapshot for next time, if we made it through initialization
		if (STATE_STARTED == LLStartUp::getStartupState())
		{
			try
			{
				saveFinalSnapshot();
			}
			catch(std::bad_alloc)
			{
				LL_WARNS() << "Bad memory allocation when saveFinalSnapshot() is called!" << LL_ENDL ;
				
				//stop memory leaking simulation
				LLFloaterMemLeak* mem_leak_instance =
				LLFloaterReg::findTypedInstance<LLFloaterMemLeak>("mem_leaking");
				if(mem_leak_instance)
				{
					mem_leak_instance->stop() ;
				}
			}
		}
		
		delete gServicePump;
		
		destroyMainloopTimeout();
		
		LL_INFOS() << "Exiting main_loop" << LL_ENDL;
	}

	return ! LLApp::isRunning();
}

S32 LLAppViewer::updateTextureThreads(F32 max_time)
{
	S32 work_pending = 0;
	{
		LL_RECORD_BLOCK_TIME(FTM_TEXTURE_CACHE);
 		work_pending += LLAppViewer::getTextureCache()->update(max_time); // unpauses the texture cache thread
	}
	{
		LL_RECORD_BLOCK_TIME(FTM_DECODE);
	 	work_pending += LLAppViewer::getImageDecodeThread()->update(max_time); // unpauses the image thread
	}
	{
		LL_RECORD_BLOCK_TIME(FTM_DECODE);
	 	work_pending += LLAppViewer::getTextureFetch()->update(max_time); // unpauses the texture fetch thread
	}
	return work_pending;
}

void LLAppViewer::flushVFSIO()
{
	while (1)
	{
		S32 pending = LLVFSThread::updateClass(0);
		pending += LLLFSThread::updateClass(0);
		if (!pending)
		{
			break;
		}
		LL_INFOS() << "Waiting for pending IO to finish: " << pending << LL_ENDL;
		ms_sleep(100);
	}
}

bool LLAppViewer::cleanup()
{
	//ditch LLVOAvatarSelf instance
	gAgentAvatarp = NULL;

    LLNotifications::instance().clear();

	// workaround for DEV-35406 crash on shutdown
	LLEventPumps::instance().reset();

	//dump scene loading monitor results
	LLSceneMonitor::instance().dumpToFile(gDirUtilp->getExpandedFilename(LL_PATH_LOGS, "scene_monitor_results.csv"));

	// There used to be an 'if (LLFastTimerView::sAnalyzePerformance)' block
	// here, completely redundant with the one that occurs later in this same
	// function. Presumably the duplication was due to an automated merge gone
	// bad. Not knowing which instance to prefer, we chose to retain the later
	// one because it happens just after mFastTimerLogThread is deleted. This
	// comment is in case we guessed wrong, so we can move it here instead.

	// remove any old breakpad minidump files from the log directory
	if (! isError())
	{
		std::string logdir = gDirUtilp->getExpandedFilename(LL_PATH_LOGS, "");
		gDirUtilp->deleteFilesInDir(logdir, "*-*-*-*-*.dmp");
	}

	{
		// Kill off LLLeap objects. We can find them all because LLLeap is derived
		// from LLInstanceTracker. But collect instances first: LLInstanceTracker
		// specifically forbids adding/deleting instances while iterating.
		std::vector<LLLeap*> leaps;
		leaps.reserve(LLLeap::instanceCount());
		for (LLLeap::instance_iter li(LLLeap::beginInstances()), lend(LLLeap::endInstances());
			 li != lend; ++li)
		{
			leaps.push_back(&*li);
		}
		// Okay, now trash them all. We don't have to NULL or erase the entry
		// in 'leaps' because the whole vector is going away momentarily.
		BOOST_FOREACH(LLLeap* leap, leaps)
		{
			delete leap;
		}
	} // destroy 'leaps'

	//flag all elements as needing to be destroyed immediately
	// to ensure shutdown order
	LLMortician::setZealous(TRUE);

    // Give any remaining SLPlugin instances a chance to exit cleanly.
    LLPluginProcessParent::shutdown();

	LLVoiceClient::getInstance()->terminate();
	
	disconnectViewer();

	LL_INFOS() << "Viewer disconnected" << LL_ENDL;

	display_cleanup(); 

	release_start_screen(); // just in case

	LLError::logToFixedBuffer(NULL);

	LL_INFOS() << "Cleaning Up" << LL_ENDL;

	// shut down mesh streamer
	gMeshRepo.shutdown();

	// shut down Havok
	LLPhysicsExtensions::quitSystem();

	// Must clean up texture references before viewer window is destroyed.
	if(LLHUDManager::instanceExists())
	{
		LLHUDManager::getInstance()->updateEffects();
		LLHUDObject::updateAll();
		LLHUDManager::getInstance()->cleanupEffects();
		LLHUDObject::cleanupHUDObjects();
		LL_INFOS() << "HUD Objects cleaned up" << LL_ENDL;
	}

	LLKeyframeDataCache::clear();
	
 	// End TransferManager before deleting systems it depends on (Audio, VFS, AssetStorage)
#if 0 // this seems to get us stuck in an infinite loop...
	gTransferManager.cleanup();
#endif

	LLLocalBitmapMgr::cleanupClass();

	// Note: this is where gWorldMap used to be deleted.

	// Note: this is where gHUDManager used to be deleted.
	if(LLHUDManager::instanceExists())
	{
		LLHUDManager::getInstance()->shutdownClass();
	}

	delete gAssetStorage;
	gAssetStorage = NULL;

	LLPolyMesh::freeAllMeshes();

	LLStartUp::cleanupNameCache();

	// Note: this is where gLocalSpeakerMgr and gActiveSpeakerMgr used to be deleted.

	LLWorldMap::getInstance()->reset(); // release any images

	LLCalc::cleanUp();

	LL_INFOS() << "Global stuff deleted" << LL_ENDL;

	if (gAudiop)
	{
        // be sure to stop the internet stream cleanly BEFORE destroying the interface to stop it.
        gAudiop->stopInternetStream();
        // shut down the streaming audio sub-subsystem first, in case it relies on not outliving the general audio subsystem.
        LLStreamingAudioInterface *sai = gAudiop->getStreamingAudioImpl();
		delete sai;
		gAudiop->setStreamingAudioImpl(NULL);

        // shut down the audio subsystem
        gAudiop->shutdown();

		delete gAudiop;
		gAudiop = NULL;
	}

	// Note: this is where LLFeatureManager::getInstance()-> used to be deleted.

	// Patch up settings for next time
	// Must do this before we delete the viewer window,
	// such that we can suck rectangle information out of
	// it.
	cleanupSavedSettings();
	LL_INFOS() << "Settings patched up" << LL_ENDL;

	// delete some of the files left around in the cache.
	removeCacheFiles("*.wav");
	removeCacheFiles("*.tmp");
	removeCacheFiles("*.lso");
	removeCacheFiles("*.out");
	removeCacheFiles("*.dsf");
	removeCacheFiles("*.bodypart");
	removeCacheFiles("*.clothing");

	LL_INFOS() << "Cache files removed" << LL_ENDL;

	// Wait for any pending VFS IO
	flushVFSIO();
	LL_INFOS() << "Shutting down Views" << LL_ENDL;

	// Destroy the UI
	if( gViewerWindow)
		gViewerWindow->shutdownViews();

	LL_INFOS() << "Cleaning up Inventory" << LL_ENDL;
	
	// Cleanup Inventory after the UI since it will delete any remaining observers
	// (Deleted observers should have already removed themselves)
	gInventory.cleanupInventory();

	LL_INFOS() << "Cleaning up Selections" << LL_ENDL;
	
	// Clean up selection managers after UI is destroyed, as UI may be observing them.
	// Clean up before GL is shut down because we might be holding on to objects with texture references
	LLSelectMgr::cleanupGlobals();
	
	LL_INFOS() << "Shutting down OpenGL" << LL_ENDL;

	// Shut down OpenGL
	if( gViewerWindow)
	{
		gViewerWindow->shutdownGL();
	
		// Destroy window, and make sure we're not fullscreen
		// This may generate window reshape and activation events.
		// Therefore must do this before destroying the message system.
		delete gViewerWindow;
		gViewerWindow = NULL;
		LL_INFOS() << "ViewerWindow deleted" << LL_ENDL;
	}

	LL_INFOS() << "Cleaning up Keyboard & Joystick" << LL_ENDL;
	
	// viewer UI relies on keyboard so keep it aound until viewer UI isa gone
	delete gKeyboard;
	gKeyboard = NULL;

	// Turn off Space Navigator and similar devices
	LLViewerJoystick::getInstance()->terminate();
	
	LL_INFOS() << "Cleaning up Objects" << LL_ENDL;
	
	LLViewerObject::cleanupVOClasses();

	LLAvatarAppearance::cleanupClass();
	
	LLAvatarAppearance::cleanupClass();
	
	LLPostProcess::cleanupClass();

	LLTracker::cleanupInstance();
	
	// *FIX: This is handled in LLAppViewerWin32::cleanup().
	// I'm keeping the comment to remember its order in cleanup,
	// in case of unforseen dependency.
	//#if LL_WINDOWS
	//	gDXHardware.cleanup();
	//#endif // LL_WINDOWS

	LLVolumeMgr* volume_manager = LLPrimitive::getVolumeManager();
	if (!volume_manager->cleanup())
	{
		LL_WARNS() << "Remaining references in the volume manager!" << LL_ENDL;
	}
	LLPrimitive::cleanupVolumeManager();

	LL_INFOS() << "Additional Cleanup..." << LL_ENDL;	
	
	LLViewerParcelMgr::cleanupGlobals();

	// *Note: this is where gViewerStats used to be deleted.

 	//end_messaging_system();

	LLFollowCamMgr::cleanupClass();
	//LLVolumeMgr::cleanupClass();
	LLPrimitive::cleanupVolumeManager();
	LLWorldMapView::cleanupClass();
	LLFolderViewItem::cleanupClass();
	LLUI::cleanupClass();
	
	//
	// Shut down the VFS's AFTER the decode manager cleans up (since it cleans up vfiles).
	// Also after viewerwindow is deleted, since it may have image pointers (which have vfiles)
	// Also after shutting down the messaging system since it has VFS dependencies

	//
	LL_INFOS() << "Cleaning up VFS" << LL_ENDL;
	LLVFile::cleanupClass();

	LL_INFOS() << "Saving Data" << LL_ENDL;
	
	// Store the time of our current logoff
	gSavedPerAccountSettings.setU32("LastLogoff", time_corrected());

	// Must do this after all panels have been deleted because panels that have persistent rects
	// save their rects on delete.
	gSavedSettings.saveToFile(gSavedSettings.getString("ClientSettingsFile"), TRUE);
	
	LLUIColorTable::instance().saveUserSettings();

	// PerAccountSettingsFile should be empty if no user has been logged on.
	// *FIX:Mani This should get really saved in a "logoff" mode. 
	if (gSavedSettings.getString("PerAccountSettingsFile").empty())
	{
		LL_INFOS() << "Not saving per-account settings; don't know the account name yet." << LL_ENDL;
	}
	// Only save per account settings if the previous login succeeded, otherwise
	// we might end up with a cleared out settings file in case a previous login
	// failed after loading per account settings.
	else if (!mSavePerAccountSettings)
	{
		LL_INFOS() << "Not saving per-account settings; last login was not successful." << LL_ENDL;
	}
	else
	{
		gSavedPerAccountSettings.saveToFile(gSavedSettings.getString("PerAccountSettingsFile"), TRUE);
		LL_INFOS() << "Saved settings" << LL_ENDL;
	}

	std::string warnings_settings_filename = gDirUtilp->getExpandedFilename(LL_PATH_USER_SETTINGS, getSettingsFilename("Default", "Warnings"));
	gWarningSettings.saveToFile(warnings_settings_filename, TRUE);

	// Save URL history file
	LLURLHistory::saveFile("url_history.xml");

	// save mute list. gMuteList used to also be deleted here too.
	LLMuteList::getInstance()->cache(gAgent.getID());

	//save call log list
	LLConversationLog::instance().cache();

	if (mPurgeOnExit)
	{
		LL_INFOS() << "Purging all cache files on exit" << LL_ENDL;
		gDirUtilp->deleteFilesInDir(gDirUtilp->getExpandedFilename(LL_PATH_CACHE,""), "*.*");
	}
	
	writeDebugInfo();

	LLLocationHistory::getInstance()->save();

	LLAvatarIconIDCache::getInstance()->save();
	
	LLViewerMedia::saveCookieFile();

	// Stop the plugin read thread if it's running.
	LLPluginProcessParent::setUseReadThread(false);

	LL_INFOS() << "Shutting down Threads" << LL_ENDL;

	// Let threads finish
	LLTimer idleTimer;
	idleTimer.reset();
	const F64 max_idle_time = 5.f; // 5 seconds
	while(1)
	{
		S32 pending = 0;
		pending += LLAppViewer::getTextureCache()->update(1); // unpauses the worker thread
		pending += LLAppViewer::getImageDecodeThread()->update(1); // unpauses the image thread
		pending += LLAppViewer::getTextureFetch()->update(1); // unpauses the texture fetch thread
		pending += LLVFSThread::updateClass(0);
		pending += LLLFSThread::updateClass(0);
		F64 idle_time = idleTimer.getElapsedTimeF64();
		if(!pending)
		{
			break ; //done
		}
		else if(idle_time >= max_idle_time)
		{
			LL_WARNS() << "Quitting with pending background tasks." << LL_ENDL;
			break;
		}
	}

	// Delete workers first
	// shotdown all worker threads before deleting them in case of co-dependencies
	mAppCoreHttp.requestStop();
	sTextureFetch->shutdown();
	sTextureCache->shutdown();	
	sImageDecodeThread->shutdown();
	
	sTextureFetch->shutDownTextureCacheThread() ;
	sTextureFetch->shutDownImageDecodeThread() ;

	LL_INFOS() << "Shutting down message system" << LL_ENDL;
	end_messaging_system();

	// Non-LLCurl libcurl library
	mAppCoreHttp.cleanup();

	LLFilePickerThread::cleanupClass();

	//MUST happen AFTER LLCurl::cleanupClass
	delete sTextureCache;
    sTextureCache = NULL;
	delete sTextureFetch;
    sTextureFetch = NULL;
	delete sImageDecodeThread;
    sImageDecodeThread = NULL;
	delete mFastTimerLogThread;
	mFastTimerLogThread = NULL;

	if (LLFastTimerView::sAnalyzePerformance)
	{
		LL_INFOS() << "Analyzing performance" << LL_ENDL;
		
		std::string baseline_name = LLTrace::BlockTimer::sLogName + "_baseline.slp";
		std::string current_name  = LLTrace::BlockTimer::sLogName + ".slp"; 
		std::string report_name   = LLTrace::BlockTimer::sLogName + "_report.csv";

		LLFastTimerView::doAnalysis(
			gDirUtilp->getExpandedFilename(LL_PATH_LOGS, baseline_name),
			gDirUtilp->getExpandedFilename(LL_PATH_LOGS, current_name),
			gDirUtilp->getExpandedFilename(LL_PATH_LOGS, report_name));
	}	

	LLMetricPerformanceTesterBasic::cleanClass() ;

	LL_INFOS() << "Cleaning up Media and Textures" << LL_ENDL;

	//Note:
	//LLViewerMedia::cleanupClass() has to be put before gTextureList.shutdown()
	//because some new image might be generated during cleaning up media. --bao
	LLViewerMedia::cleanupClass();
	LLViewerParcelMedia::cleanupClass();
	gTextureList.shutdown(); // shutdown again in case a callback added something
	LLUIImageList::getInstance()->cleanUp();
	
	// This should eventually be done in LLAppViewer
	LLImage::cleanupClass();
	LLVFSThread::cleanupClass();
	LLLFSThread::cleanupClass();

#ifndef LL_RELEASE_FOR_DOWNLOAD
	LL_INFOS() << "Auditing VFS" << LL_ENDL;
	if(gVFS)
	{
		gVFS->audit();
	}
#endif

	LL_INFOS() << "Misc Cleanup" << LL_ENDL;
	
	// For safety, the LLVFS has to be deleted *after* LLVFSThread. This should be cleaned up.
	// (LLVFS doesn't know about LLVFSThread so can't kill pending requests) -Steve
	delete gStaticVFS;
	gStaticVFS = NULL;
	delete gVFS;
	gVFS = NULL;
	
	gSavedSettings.cleanup();
	LLUIColorTable::instance().clear();

	LLWatchdog::getInstance()->cleanup();

	LLViewerAssetStatsFF::cleanup();
	
	// If we're exiting to launch an URL, do that here so the screen
	// is at the right resolution before we launch IE.
	if (!gLaunchFileOnQuit.empty())
	{
		LL_INFOS() << "Launch file on quit." << LL_ENDL;
#if LL_WINDOWS
		// Indicate an application is starting.
		SetCursor(LoadCursor(NULL, IDC_WAIT));
#endif

		// HACK: Attempt to wait until the screen res. switch is complete.
		ms_sleep(1000);

		LLWeb::loadURLExternal( gLaunchFileOnQuit, false );
		LL_INFOS() << "File launched." << LL_ENDL;
	}
	LL_INFOS() << "Cleaning up LLProxy." << LL_ENDL;
	LLProxy::cleanupClass();
    LLCore::LLHttp::cleanup();

	LLWearableType::cleanupClass();

	LLMainLoopRepeater::instance().stop();

	//release all private memory pools.
	LLPrivateMemoryPoolManager::destroyClass() ;

	ll_close_fail_log();

	LLError::LLCallStacks::cleanup();

	removeMarkerFiles();
	
    LL_INFOS() << "Goodbye!" << LL_ENDL;

    removeDumpDir();

	// return 0;
	return true;
}

// A callback for LL_ERRS() to call during the watchdog error.
void watchdog_llerrs_callback(const std::string &error_string)
{
	gLLErrorActivated = true;

#ifdef LL_WINDOWS
	RaiseException(0,0,0,0);
#else
	raise(SIGQUIT);
#endif
}

// A callback for the watchdog to call.
void watchdog_killer_callback()
{
	LLError::setFatalFunction(watchdog_llerrs_callback);
	LL_ERRS() << "Watchdog killer event" << LL_ENDL;
}

bool LLAppViewer::initThreads()
{
	static const bool enable_threads = true;

	LLImage::initClass(gSavedSettings.getBOOL("TextureNewByteRange"),gSavedSettings.getS32("TextureReverseByteRange"));

	LLVFSThread::initClass(enable_threads && false);
	LLLFSThread::initClass(enable_threads && false);

	// Image decoding
	LLAppViewer::sImageDecodeThread = new LLImageDecodeThread(enable_threads && true);
	LLAppViewer::sTextureCache = new LLTextureCache(enable_threads && true);
	LLAppViewer::sTextureFetch = new LLTextureFetch(LLAppViewer::getTextureCache(),
													sImageDecodeThread,
													enable_threads && true,
													app_metrics_qa_mode);	

	if (LLTrace::BlockTimer::sLog || LLTrace::BlockTimer::sMetricLog)
	{
		LLTrace::BlockTimer::setLogLock(new LLMutex(NULL));
		mFastTimerLogThread = new LLFastTimerLogThread(LLTrace::BlockTimer::sLogName);
		mFastTimerLogThread->start();
	}

	// Mesh streaming and caching
	gMeshRepo.init();

	LLFilePickerThread::initClass();

	// *FIX: no error handling here!
	return true;
}

void errorCallback(const std::string &error_string)
{
#ifndef LL_RELEASE_FOR_DOWNLOAD
	OSMessageBox(error_string, LLTrans::getString("MBFatalError"), OSMB_OK);
#endif

	//Set the ErrorActivated global so we know to create a marker file
	gLLErrorActivated = true;
	
	LLError::crashAndLoop(error_string);
}

void LLAppViewer::initLoggingAndGetLastDuration()
{
	//
	// Set up logging defaults for the viewer
	//
	LLError::initForApplication(
				gDirUtilp->getExpandedFilename(LL_PATH_APP_SETTINGS, ""));
	LLError::setFatalFunction(errorCallback);
	//LLError::setTimeFunction(getRuntime);

	// Remove the last ".old" log file.
	std::string old_log_file = gDirUtilp->getExpandedFilename(LL_PATH_LOGS,
							     "SecondLife.old");
	LLFile::remove(old_log_file);

	// Get name of the log file
	std::string log_file = gDirUtilp->getExpandedFilename(LL_PATH_LOGS,
							     "SecondLife.log");
 	/*
	 * Before touching any log files, compute the duration of the last run
	 * by comparing the ctime of the previous start marker file with the ctime
	 * of the last log file.
	 */
	std::string start_marker_file_name = gDirUtilp->getExpandedFilename(LL_PATH_LOGS, START_MARKER_FILE_NAME);
	llstat start_marker_stat;
	llstat log_file_stat;
	std::ostringstream duration_log_stream; // can't log yet, so save any message for when we can below
	int start_stat_result = LLFile::stat(start_marker_file_name, &start_marker_stat);
	int log_stat_result = LLFile::stat(log_file, &log_file_stat);
	if ( 0 == start_stat_result && 0 == log_stat_result )
	{
		int elapsed_seconds = log_file_stat.st_ctime - start_marker_stat.st_ctime;
		// only report a last run time if the last viewer was the same version
		// because this stat will be counted against this version
		if ( markerIsSameVersion(start_marker_file_name) )
		{
			gLastExecDuration = elapsed_seconds;
		}
		else
		{
			duration_log_stream << "start marker from some other version; duration is not reported";
			gLastExecDuration = -1;
		}
	}
	else
	{
		// at least one of the LLFile::stat calls failed, so we can't compute the run time
		duration_log_stream << "duration stat failure; start: "<< start_stat_result << " log: " << log_stat_result;
		gLastExecDuration = -1; // unknown
	}
	std::string duration_log_msg(duration_log_stream.str());
	
	// Create a new start marker file for comparison with log file time for the next run
	LLAPRFile start_marker_file ;
	start_marker_file.open(start_marker_file_name, LL_APR_WB);
	if (start_marker_file.getFileHandle())
	{
		recordMarkerVersion(start_marker_file);
		start_marker_file.close();
	}

	// Rename current log file to ".old"
	LLFile::rename(log_file, old_log_file);

	// Set the log file to SecondLife.log
	LLError::logToFile(log_file);
	if (!duration_log_msg.empty())
	{
		LL_WARNS("MarkerFile") << duration_log_msg << LL_ENDL;
	}
}

bool LLAppViewer::loadSettingsFromDirectory(const std::string& location_key,
					    bool set_defaults)
{	
	if (!mSettingsLocationList)
	{
		LL_ERRS() << "Invalid settings location list" << LL_ENDL;
	}

	BOOST_FOREACH(const SettingsGroup& group, mSettingsLocationList->groups)
	{
		// skip settings groups that aren't the one we requested
		if (group.name() != location_key) continue;

		ELLPath path_index = (ELLPath)group.path_index();
		if(path_index <= LL_PATH_NONE || path_index >= LL_PATH_LAST)
		{
			LL_ERRS() << "Out of range path index in app_settings/settings_files.xml" << LL_ENDL;
			return false;
		}

		BOOST_FOREACH(const SettingsFile& file, group.files)
		{
			LL_INFOS("Settings") << "Attempting to load settings for the group " << file.name()
			    << " - from location " << location_key << LL_ENDL;

			LLControlGroup* settings_group = LLControlGroup::getInstance(file.name);
			if(!settings_group)
			{
				LL_WARNS("Settings") << "No matching settings group for name " << file.name() << LL_ENDL;
				continue;
			}

			std::string full_settings_path;

			if (file.file_name_setting.isProvided() 
				&& gSavedSettings.controlExists(file.file_name_setting))
			{
				// try to find filename stored in file_name_setting control
				full_settings_path = gSavedSettings.getString(file.file_name_setting);
				if (full_settings_path.empty())
				{
					continue;
				}
				else if (!gDirUtilp->fileExists(full_settings_path))
				{
					// search in default path
					full_settings_path = gDirUtilp->getExpandedFilename((ELLPath)path_index, full_settings_path);
				}
			}
			else
			{
				// by default, use specified file name
				full_settings_path = gDirUtilp->getExpandedFilename((ELLPath)path_index, file.file_name());
			}

			if(settings_group->loadFromFile(full_settings_path, set_defaults, file.persistent))
			{	// success!
				LL_INFOS("Settings") << "Loaded settings file " << full_settings_path << LL_ENDL;
			}
			else
			{	// failed to load
				if(file.required)
				{
					LL_ERRS() << "Error: Cannot load required settings file from: " << full_settings_path << LL_ENDL;
					return false;
				}
				else
				{
					// only complain if we actually have a filename at this point
					if (!full_settings_path.empty())
					{
						LL_INFOS("Settings") << "Cannot load " << full_settings_path << " - No settings found." << LL_ENDL;
					}
				}
			}
		}
	}

	return true;
}

std::string LLAppViewer::getSettingsFilename(const std::string& location_key,
											 const std::string& file)
{
	BOOST_FOREACH(const SettingsGroup& group, mSettingsLocationList->groups)
	{
		if (group.name() == location_key)
		{
			BOOST_FOREACH(const SettingsFile& settings_file, group.files)
			{
				if (settings_file.name() == file)
				{
					return settings_file.file_name;
				}
			}
		}
	}

	return std::string();
}

void LLAppViewer::loadColorSettings()
{
	LLUIColorTable::instance().loadFromSettings();
}

namespace
{
    void handleCommandLineError(LLControlGroupCLP& clp)
    {
		LL_WARNS() << "Error parsing command line options. Command Line options ignored."  << LL_ENDL;

		LL_INFOS() << "Command line usage:\n" << clp << LL_ENDL;

		OSMessageBox(STRINGIZE(LLTrans::getString("MBCmdLineError") << clp.getErrorMessage()),
					 LLStringUtil::null,
					 OSMB_OK);
    }
} // anonymous namespace

bool LLAppViewer::initConfiguration()
{	
	//Load settings files list
	std::string settings_file_list = gDirUtilp->getExpandedFilename(LL_PATH_APP_SETTINGS, "settings_files.xml");
	LLXMLNodePtr root;
	BOOL success  = LLXMLNode::parseFile(settings_file_list, root, NULL);
	if (!success)
	{
        LL_ERRS() << "Cannot load default configuration file " << settings_file_list << LL_ENDL;
	}

	mSettingsLocationList = new SettingsFiles();

	LLXUIParser parser;
	parser.readXUI(root, *mSettingsLocationList, settings_file_list);

	if (!mSettingsLocationList->validateBlock())
	{
        LL_ERRS() << "Invalid settings file list " << settings_file_list << LL_ENDL;
	}
		
	// The settings and command line parsing have a fragile
	// order-of-operation:
	// - load defaults from app_settings
	// - set procedural settings values
	// - read command line settings
	// - selectively apply settings needed to load user settings.
    // - load overrides from user_settings 
	// - apply command line settings (to override the overrides)
	// - load per account settings (happens in llstartup
	
	// - load defaults
	bool set_defaults = true;
	if(!loadSettingsFromDirectory("Default", set_defaults))
	{
		std::ostringstream msg;
		msg << "Unable to load default settings file. The installation may be corrupted.";
		OSMessageBox(msg.str(),LLStringUtil::null,OSMB_OK);
		return false;
	}

	initStrings(); // setup paths for LLTrans based on settings files only
	// - set procedural settings
	// Note: can't use LL_PATH_PER_SL_ACCOUNT for any of these since we haven't logged in yet
	gSavedSettings.setString("ClientSettingsFile", 
        gDirUtilp->getExpandedFilename(LL_PATH_USER_SETTINGS, getSettingsFilename("Default", "Global")));

#ifndef	LL_RELEASE_FOR_DOWNLOAD
	// provide developer build only overrides for these control variables that are not
	// persisted to settings.xml
	LLControlVariable* c = gSavedSettings.getControl("ShowConsoleWindow");
	if (c)
	{
		c->setValue(true, false);
	}
	c = gSavedSettings.getControl("AllowMultipleViewers");
	if (c)
	{
		c->setValue(true, false);
	}

	gSavedSettings.setBOOL("QAMode", TRUE );
	gSavedSettings.setS32("WatchdogEnabled", 0);
#endif
	
	// These are warnings that appear on the first experience of that condition.
	// They are already set in the settings_default.xml file, but still need to be added to LLFirstUse
	// for disable/reset ability
//	LLFirstUse::addConfigVariable("FirstBalanceIncrease");
//	LLFirstUse::addConfigVariable("FirstBalanceDecrease");
//	LLFirstUse::addConfigVariable("FirstSit");
//	LLFirstUse::addConfigVariable("FirstMap");
//	LLFirstUse::addConfigVariable("FirstGoTo");
//	LLFirstUse::addConfigVariable("FirstBuild");
//	LLFirstUse::addConfigVariable("FirstLeftClickNoHit");
//	LLFirstUse::addConfigVariable("FirstTeleport");
//	LLFirstUse::addConfigVariable("FirstOverrideKeys");
//	LLFirstUse::addConfigVariable("FirstAttach");
//	LLFirstUse::addConfigVariable("FirstAppearance");
//	LLFirstUse::addConfigVariable("FirstInventory");
//	LLFirstUse::addConfigVariable("FirstSandbox");
//	LLFirstUse::addConfigVariable("FirstFlexible");
//	LLFirstUse::addConfigVariable("FirstDebugMenus");
//	LLFirstUse::addConfigVariable("FirstSculptedPrim");
//	LLFirstUse::addConfigVariable("FirstVoice");
//	LLFirstUse::addConfigVariable("FirstMedia");
		
	// - read command line settings.
	LLControlGroupCLP clp;
	std::string	cmd_line_config	= gDirUtilp->getExpandedFilename(LL_PATH_APP_SETTINGS,
														  "cmd_line.xml");

	clp.configure(cmd_line_config, &gSavedSettings);

	if(!initParseCommandLine(clp))
	{
		handleCommandLineError(clp);
		return false;
	}
	
	// - selectively apply settings 

	// If the user has specified a alternate settings file name.
	// Load	it now before loading the user_settings/settings.xml
	if(clp.hasOption("settings"))
	{
		std::string	user_settings_filename = 
			gDirUtilp->getExpandedFilename(LL_PATH_USER_SETTINGS, 
										   clp.getOption("settings")[0]);		
		gSavedSettings.setString("ClientSettingsFile", user_settings_filename);
		LL_INFOS("Settings")	<< "Using command line specified settings filename: " 
			<< user_settings_filename << LL_ENDL;
	}

	// - load overrides from user_settings 
	loadSettingsFromDirectory("User");

	if (gSavedSettings.getBOOL("FirstRunThisInstall"))
	{
		// Note that the "FirstRunThisInstall" settings is currently unused.
		gSavedSettings.setBOOL("FirstRunThisInstall", FALSE);
	}

	if (clp.hasOption("sessionsettings"))
	{
		std::string session_settings_filename = clp.getOption("sessionsettings")[0];		
		gSavedSettings.setString("SessionSettingsFile", session_settings_filename);
		LL_INFOS("Settings")	<< "Using session settings filename: " 
			<< session_settings_filename << LL_ENDL;
	}
	loadSettingsFromDirectory("Session");

	if (clp.hasOption("usersessionsettings"))
	{
		std::string user_session_settings_filename = clp.getOption("usersessionsettings")[0];		
		gSavedSettings.setString("UserSessionSettingsFile", user_session_settings_filename);
		LL_INFOS("Settings") << "Using user session settings filename: " 
			<< user_session_settings_filename << LL_ENDL;

	}
	loadSettingsFromDirectory("UserSession");

	// - apply command line settings 
	if (! clp.notify())
	{
		handleCommandLineError(clp);
		return false;
	}

	// Register the core crash option as soon as we can
	// if we want gdb post-mortem on cores we need to be up and running
	// ASAP or we might miss init issue etc.
	if(gSavedSettings.getBOOL("DisableCrashLogger"))
	{
		LL_WARNS() << "Crashes will be handled by system, stack trace logs and crash logger are both disabled" << LL_ENDL;
		LLAppViewer::instance()->disableCrashlogger();
	}

	// Handle initialization from settings.
	// Start up the debugging console before handling other options.
	if (gSavedSettings.getBOOL("ShowConsoleWindow"))
	{
		initConsole();
	}

	if(clp.hasOption("help"))
	{
		std::ostringstream msg;
		msg << LLTrans::getString("MBCmdLineUsg") << "\n" << clp;
		LL_INFOS()	<< msg.str() << LL_ENDL;

		OSMessageBox(
			msg.str().c_str(),
			LLStringUtil::null,
			OSMB_OK);

		return false;
	}

    if(clp.hasOption("set"))
    {
        const LLCommandLineParser::token_vector_t& set_values = clp.getOption("set");
        if(0x1 & set_values.size())
        {
            LL_WARNS() << "Invalid '--set' parameter count." << LL_ENDL;
        }
        else
        {
            LLCommandLineParser::token_vector_t::const_iterator itr = set_values.begin();
            for(; itr != set_values.end(); ++itr)
            {
                const std::string& name = *itr;
                const std::string& value = *(++itr);
                std::string name_part;
                std::string group_part;
				LLControlVariable* control = NULL;

				// Name can be further split into ControlGroup.Name, with the default control group being Global
				size_t pos = name.find('.');
				if (pos != std::string::npos)
				{
					group_part = name.substr(0, pos);
					name_part = name.substr(pos+1);
					LL_INFOS() << "Setting " << group_part << "." << name_part << " to " << value << LL_ENDL;
					LLControlGroup* g = LLControlGroup::getInstance(group_part);
					if (g) control = g->getControl(name_part);
				}
				else
				{
					LL_INFOS() << "Setting Global." << name << " to " << value << LL_ENDL;
					control = gSavedSettings.getControl(name);
				}

                if (control)
                {
                    control->setValue(value, false);
                }
                else
                {
					LL_WARNS() << "Failed --set " << name << ": setting name unknown." << LL_ENDL;
                }
            }
        }
    }

    if  (clp.hasOption("logevents")) {
		LLViewerEventRecorder::instance().setEventLoggingOn();
    }

	std::string CmdLineChannel(gSavedSettings.getString("CmdLineChannel"));
	if(! CmdLineChannel.empty())
    {
		LLVersionInfo::resetChannel(CmdLineChannel);
	}

	// If we have specified crash on startup, set the global so we'll trigger the crash at the right time
	gCrashOnStartup = gSavedSettings.getBOOL("CrashOnStartup");

	if (gSavedSettings.getBOOL("LogPerformance"))
	{
		LLTrace::BlockTimer::sLog = true;
		LLTrace::BlockTimer::sLogName = std::string("performance");		
	}
	
	std::string test_name(gSavedSettings.getString("LogMetrics"));
	if (! test_name.empty())
 	{
		LLTrace::BlockTimer::sMetricLog = TRUE;
		// '--logmetrics' is specified with a named test metric argument so the data gathering is done only on that test
		// In the absence of argument, every metric would be gathered (makes for a rather slow run and hard to decipher report...)
		LL_INFOS() << "'--logmetrics' argument : " << test_name << LL_ENDL;
		LLTrace::BlockTimer::sLogName = test_name;
	}

	if (clp.hasOption("graphicslevel"))
	{
		// User explicitly requested --graphicslevel on the command line. We
		// expect this switch has already set RenderQualityPerformance. Check
		// that value for validity.
		U32 graphicslevel = gSavedSettings.getU32("RenderQualityPerformance");
		if (LLFeatureManager::instance().isValidGraphicsLevel(graphicslevel))
        {
			// graphicslevel is valid: save it and engage it later. Capture
			// the requested value separately from the settings variable
			// because, if this is the first run, LLViewerWindow's constructor
			// will call LLFeatureManager::applyRecommendedSettings(), which
			// overwrites this settings variable!
			mForceGraphicsLevel = graphicslevel;
        }
	}

	LLFastTimerView::sAnalyzePerformance = gSavedSettings.getBOOL("AnalyzePerformance");
	gAgentPilot.setReplaySession(gSavedSettings.getBOOL("ReplaySession"));

	if (gSavedSettings.getBOOL("DebugSession"))
	{
		gDebugSession = TRUE;
		gDebugGL = TRUE;

		ll_init_fail_log(gDirUtilp->getExpandedFilename(LL_PATH_LOGS, "test_failures.log"));
	}

	// Handle slurl use. NOTE: Don't let SL-55321 reappear.

    // *FIX: This init code should be made more robust to prevent 
    // the issue SL-55321 from returning. One thought is to allow 
    // only select options to be set from command line when a slurl 
    // is specified. More work on the settings system is needed to 
    // achieve this. For now...

    // *NOTE:Mani The command line parser parses tokens and is 
    // setup to bail after parsing the '--url' option or the 
    // first option specified without a '--option' flag (or
    // any other option that uses the 'last_option' setting - 
    // see LLControlGroupCLP::configure())

    // What can happen is that someone can use IE (or potentially 
    // other browsers) and do the rough equivalent of command 
    // injection and steal passwords. Phoenix. SL-55321

	std::string starting_location;

	std::string cmd_line_login_location(gSavedSettings.getString("CmdLineLoginLocation"));
	if(! cmd_line_login_location.empty())
	{
		starting_location = cmd_line_login_location;
	}
	else
	{
		std::string default_login_location(gSavedSettings.getString("DefaultLoginLocation"));
		if (! default_login_location.empty())
		{
			starting_location = default_login_location;
		}
	}

	LLSLURL start_slurl;
	if (! starting_location.empty())
    {
		start_slurl = starting_location;
		LLStartUp::setStartSLURL(start_slurl);
		if(start_slurl.getType() == LLSLURL::LOCATION) 
		{  
			LLGridManager::getInstance()->setGridChoice(start_slurl.getGrid());
		}
	}

	//RN: if we received a URL, hand it off to the existing instance.
	// don't call anotherInstanceRunning() when doing URL handoff, as
	// it relies on checking a marker file which will not work when running
	// out of different directories

	if (start_slurl.isValid() &&
		(gSavedSettings.getBOOL("SLURLPassToOtherInstance")))
	{
		if (sendURLToOtherInstance(start_slurl.getSLURLString()))
		{  
			// successfully handed off URL to existing instance, exit
			return false;
		}
    }

	const LLControlVariable* skinfolder = gSavedSettings.getControl("SkinCurrent");
	if(skinfolder && LLStringUtil::null != skinfolder->getValue().asString())
	{	
		// Examining "Language" may not suffice -- see LLUI::getLanguage()
		// logic. Unfortunately LLUI::getLanguage() doesn't yet do us much
		// good because we haven't yet called LLUI::initClass().
		gDirUtilp->setSkinFolder(skinfolder->getValue().asString(),
								 gSavedSettings.getString("Language"));
	}

	if (gSavedSettings.getBOOL("SpellCheck"))
	{
		std::list<std::string> dict_list;
		std::string dict_setting = gSavedSettings.getString("SpellCheckDictionary");
		boost::split(dict_list, dict_setting, boost::is_any_of(std::string(",")));
		if (!dict_list.empty())
		{
			LLSpellChecker::setUseSpellCheck(dict_list.front());
			dict_list.pop_front();
			LLSpellChecker::instance().setSecondaryDictionaries(dict_list);
		}
	}

    mYieldTime = gSavedSettings.getS32("YieldTime");


	// Display splash screen.  Must be after above check for previous
	// crash as this dialog is always frontmost.
	std::string splash_msg;
	LLStringUtil::format_map_t args;
	args["[APP_NAME]"] = LLTrans::getString("SECOND_LIFE");
	splash_msg = LLTrans::getString("StartupLoading", args);
	LLSplashScreen::show();
	LLSplashScreen::update(splash_msg);

	//LLVolumeMgr::initClass();
	LLVolumeMgr* volume_manager = new LLVolumeMgr();
	volume_manager->useMutex();	// LLApp and LLMutex magic must be manually enabled
	LLPrimitive::setVolumeManager(volume_manager);

	// Note: this is where we used to initialize gFeatureManagerp.

	gStartTime = totalTime();

	//
	// Set the name of the window
	//
	gWindowTitle = LLTrans::getString("APP_NAME");
#if LL_DEBUG
	gWindowTitle += std::string(" [DEBUG]");
#endif
	if (!gArgs.empty())
	{
	gWindowTitle += std::string(" ") + gArgs;
	}
	LLStringUtil::truncate(gWindowTitle, 255);

	//RN: if we received a URL, hand it off to the existing instance.
	// don't call anotherInstanceRunning() when doing URL handoff, as
	// it relies on checking a marker file which will not work when running
	// out of different directories

	if (LLStartUp::getStartSLURL().isValid() &&
		(gSavedSettings.getBOOL("SLURLPassToOtherInstance")))
	{
		if (sendURLToOtherInstance(LLStartUp::getStartSLURL().getSLURLString()))
		{
			// successfully handed off URL to existing instance, exit
			return false;
		}
	}

	//
	// Check for another instance of the app running
	//
	if (mSecondInstance && !gSavedSettings.getBOOL("AllowMultipleViewers"))
	{
		std::ostringstream msg;
		msg << LLTrans::getString("MBAlreadyRunning");
		OSMessageBox(
			msg.str(),
			LLStringUtil::null,
			OSMB_OK);
		return false;
	}

	if (mSecondInstance)
	{
		// This is the second instance of SL. Turn off voice support,
		// but make sure the setting is *not* persisted.
		LLControlVariable* disable_voice = gSavedSettings.getControl("CmdLineDisableVoice");
		if(disable_voice)
		{
			const BOOL DO_NOT_PERSIST = FALSE;
			disable_voice->setValue(LLSD(TRUE), DO_NOT_PERSIST);
		}
	}

   	// NextLoginLocation is set from the command line option
	std::string nextLoginLocation = gSavedSettings.getString( "NextLoginLocation" );
	if ( !nextLoginLocation.empty() )
	{
		LL_DEBUGS("AppInit")<<"set start from NextLoginLocation: "<<nextLoginLocation<<LL_ENDL;
		LLStartUp::setStartSLURL(LLSLURL(nextLoginLocation));
	}
	else if (   (   clp.hasOption("login") || clp.hasOption("autologin"))
			 && gSavedSettings.getString("CmdLineLoginLocation").empty())
	{
		// If automatic login from command line with --login switch
		// init StartSLURL location.
		std::string start_slurl_setting = gSavedSettings.getString("LoginLocation");
		LL_DEBUGS("AppInit") << "start slurl setting '" << start_slurl_setting << "'" << LL_ENDL;
		LLStartUp::setStartSLURL(LLSLURL(start_slurl_setting));
	}
	else
	{
		// the login location will be set by the login panel (see LLPanelLogin)
	}

	gLastRunVersion = gSavedSettings.getString("LastRunVersion");

	loadColorSettings();

	// Let anyone else who cares know that we've populated our settings
	// variables.
	for (LLControlGroup::key_iter ki(LLControlGroup::beginKeys()), kend(LLControlGroup::endKeys());
		 ki != kend; ++ki)
	{
		// For each named instance of LLControlGroup, send an event saying
		// we've initialized an LLControlGroup instance by that name.
		LLEventPumps::instance().obtain("LLControlGroup").post(LLSDMap("init", *ki));
	}

	return true; // Config was successful.
}

// The following logic is replicated in initConfiguration() (to be able to get
// some initial strings before we've finished initializing enough to know the
// current language) and also in init() (to initialize for real). Somehow it
// keeps growing, necessitating a method all its own.
void LLAppViewer::initStrings()
{
	LLTransUtil::parseStrings("strings.xml", default_trans_args);
	LLTransUtil::parseLanguageStrings("language_settings.xml");

	// parseStrings() sets up the LLTrans substitution table. Add this one item.
	LLTrans::setDefaultArg("[sourceid]", gSavedSettings.getString("sourceid"));

	// Now that we've set "[sourceid]", have to go back through
	// default_trans_args and reinitialize all those other keys because some
	// of them, in turn, reference "[sourceid]".
	BOOST_FOREACH(std::string key, default_trans_args)
	{
		std::string brackets(key), nobrackets(key);
		// Invalid to inspect key[0] if key is empty(). But then, the entire
		// body of this loop is pointless if key is empty().
		if (key.empty())
			continue;

		if (key[0] != '[')
		{
			// key was passed without brackets. That means that 'nobrackets'
			// is correct but 'brackets' is not.
			brackets = STRINGIZE('[' << brackets << ']');
		}
		else
		{
			// key was passed with brackets. That means that 'brackets' is
			// correct but 'nobrackets' is not. Erase the left bracket.
			nobrackets.erase(0, 1);
			std::string::size_type length(nobrackets.length());
			if (length && nobrackets[length - 1] == ']')
			{
				nobrackets.erase(length - 1);
			}
		}
		// Calling LLTrans::getString() is what embeds the other default
		// translation strings into this one.
		LLTrans::setDefaultArg(brackets, LLTrans::getString(nobrackets));
	}
}

namespace {
    // *TODO - decide if there's a better place for these functions.
	// do we need a file llupdaterui.cpp or something? -brad

	void apply_update_callback(LLSD const & notification, LLSD const & response)
	{
		LL_DEBUGS() << "LLUpdate user response: " << response << LL_ENDL;
		if(response["OK_okcancelbuttons"].asBoolean())
		{
			LL_INFOS() << "LLUpdate restarting viewer" << LL_ENDL;
			static const bool install_if_ready = true;
			// *HACK - this lets us launch the installer immediately for now
			LLUpdaterService().startChecking(install_if_ready);
		}
	}
	
	void apply_update_ok_callback(LLSD const & notification, LLSD const & response)
	{
		LL_INFOS() << "LLUpdate restarting viewer" << LL_ENDL;
		static const bool install_if_ready = true;
		// *HACK - this lets us launch the installer immediately for now
		LLUpdaterService().startChecking(install_if_ready);
	}
	
	void on_update_downloaded(LLSD const & data)
	{
		std::string notification_name;
		void (*apply_callback)(LLSD const &, LLSD const &) = NULL;

		/* Build up the notification name...
		 * it can be any of these, which are included here for the sake of grep:
		 *   RequiredUpdateDownloadedDialog
		 *   RequiredUpdateDownloadedVerboseDialog
		 *   OtherChannelRequiredUpdateDownloadedDialog
		 *   OtherChannelRequiredUpdateDownloadedVerbose
		 *   DownloadBackgroundTip
		 *   DownloadBackgroundDialog
		 *   OtherChannelDownloadBackgroundTip
		 *   OtherChannelDownloadBackgroundDialog
		 */
		{
			LL_DEBUGS("UpdaterService") << "data = ";
			std::ostringstream data_dump;
			LLSDSerialize::toNotation(data, data_dump);
			LL_CONT << data_dump.str() << LL_ENDL;
		}
		if(data["channel"].asString() != LLVersionInfo::getChannel())
		{
			notification_name.append("OtherChannel");
		}
		if(data["required"].asBoolean())
		{
			if(LLStartUp::getStartupState() <= STATE_LOGIN_WAIT)
			{
				// The user never saw the progress bar.
				apply_callback = &apply_update_ok_callback;
				notification_name += "RequiredUpdateDownloadedVerboseDialog";
			}
			else if(LLStartUp::getStartupState() < STATE_WORLD_INIT)
			{
				// The user is logging in but blocked.
				apply_callback = &apply_update_ok_callback;
				notification_name += "RequiredUpdateDownloadedDialog";
			}
			else
			{
				// The user is already logged in; treat like an optional update.
				apply_callback = &apply_update_callback;
				notification_name += "DownloadBackgroundTip";
			}
		}
		else
		{
			apply_callback = &apply_update_callback;
			if(LLStartUp::getStartupState() < STATE_STARTED)
			{
				// CHOP-262 we need to use a different notification
				// method prior to login.
				notification_name += "DownloadBackgroundDialog";
			}
			else
			{
				notification_name += "DownloadBackgroundTip";
			}
		}

		LLSD substitutions;
		substitutions["VERSION"] = data["version"];
		std::string new_channel = data["channel"].asString();
		substitutions["NEW_CHANNEL"] = new_channel;
		std::string info_url    = data["info_url"].asString();
		if ( !info_url.empty() )
		{
			substitutions["INFO_URL"] = info_url;
		}
		else
		{
			LL_WARNS("UpdaterService") << "no info url supplied - defaulting to hard coded release notes pattern" << LL_ENDL;

		// truncate version at the rightmost '.' 
		std::string version_short(data["version"]);
		size_t short_length = version_short.rfind('.');
		if (short_length != std::string::npos)
		{
			version_short.resize(short_length);
		}

		LLUIString relnotes_url("[RELEASE_NOTES_BASE_URL][CHANNEL_URL]/[VERSION_SHORT]");
		relnotes_url.setArg("[VERSION_SHORT]", version_short);

		// *TODO thread the update service's response through to this point
		std::string const & channel = LLVersionInfo::getChannel();
		boost::shared_ptr<char> channel_escaped(curl_escape(channel.c_str(), channel.size()), &curl_free);

		relnotes_url.setArg("[CHANNEL_URL]", channel_escaped.get());
		relnotes_url.setArg("[RELEASE_NOTES_BASE_URL]", LLTrans::getString("RELEASE_NOTES_BASE_URL"));
			substitutions["INFO_URL"] = relnotes_url.getString();
		}

		LLNotificationsUtil::add(notification_name, substitutions, LLSD(), apply_callback);
	}

	void install_error_callback(LLSD const & notification, LLSD const & response)
	{
		LLAppViewer::instance()->forceQuit();
	}
	
	bool notify_update(LLSD const & evt)
	{
		std::string notification_name;
		switch (evt["type"].asInteger())
		{
			case LLUpdaterService::DOWNLOAD_COMPLETE:
				on_update_downloaded(evt);
				break;
			case LLUpdaterService::INSTALL_ERROR:
				if(evt["required"].asBoolean()) {
					LLNotificationsUtil::add("FailedRequiredUpdateInstall", LLSD(), LLSD(), &install_error_callback);
				} else {
					LLNotificationsUtil::add("FailedUpdateInstall");
				}
				break;
			default:
				break;
		}

		// let others also handle this event by default
		return false;
	}
	
	bool on_bandwidth_throttle(LLUpdaterService * updater, LLSD const & evt)
	{
		updater->setBandwidthLimit(evt.asInteger() * (1024/8));
		return false; // Let others receive this event.
	};
};

void LLAppViewer::initUpdater()
{
	// Initialize the updater service.
	// Get Channel
	// Get Version

	/*****************************************************************
	 * Previously, the url was derived from the settings 
	 *    UpdaterServiceURL
	 *    UpdaterServicePath
	 * it is now obtained from the grid manager.  The settings above
	 * are no longer used.
	 *****************************************************************/
	std::string channel = LLVersionInfo::getChannel();
	std::string version = LLVersionInfo::getVersion();

	U32 check_period = gSavedSettings.getU32("UpdaterServiceCheckPeriod");
	bool willing_to_test;
	LL_DEBUGS("UpdaterService") << "channel " << channel << LL_ENDL;

	if (LLVersionInfo::TEST_VIEWER == LLVersionInfo::getViewerMaturity()) 
	{
		LL_INFOS("UpdaterService") << "Test build: overriding willing_to_test by sending testno" << LL_ENDL;
		willing_to_test = false;
	}
	else
	{
		willing_to_test = gSavedSettings.getBOOL("UpdaterWillingToTest");
	}
    unsigned char unique_id[MD5HEX_STR_SIZE];
	if ( ! llHashedUniqueID(unique_id) )
	{
		if ( willing_to_test )
		{
			LL_WARNS("UpdaterService") << "Unable to provide a unique id; overriding willing_to_test by sending testno" << LL_ENDL;
		}
		willing_to_test = false;
	}

	mUpdater->setAppExitCallback(boost::bind(&LLAppViewer::forceQuit, this));
	mUpdater->initialize(channel, 
						 version,
						 gPlatform,
						 getOSInfo().getOSVersionString(),
						 unique_id,
						 willing_to_test
						 );
 	mUpdater->setCheckPeriod(check_period);
	mUpdater->setBandwidthLimit((int)gSavedSettings.getF32("UpdaterMaximumBandwidth") * (1024/8));
	gSavedSettings.getControl("UpdaterMaximumBandwidth")->getSignal()->
		connect(boost::bind(&on_bandwidth_throttle, mUpdater.get(), _2));
	if(gSavedSettings.getU32("UpdaterServiceSetting"))
	{
		bool install_if_ready = true;
		mUpdater->startChecking(install_if_ready);
	}

    LLEventPump & updater_pump = LLEventPumps::instance().obtain(LLUpdaterService::pumpName());
    updater_pump.listen("notify_update", &notify_update);
}

//
// This function decides whether the client machine meets the minimum requirements to
// run in a maximized window, per the consensus of davep, boa and nyx on 3/30/2011.
//
bool LLAppViewer::meetsRequirementsForMaximizedStart()
{
	bool maximizedOk = (LLFeatureManager::getInstance()->getGPUClass() >= GPU_CLASS_2);

	maximizedOk &= (gSysMemory.getPhysicalMemoryKB() >= U32Gigabytes(1));

	return maximizedOk;
}

bool LLAppViewer::initWindow()
{
	LL_INFOS("AppInit") << "Initializing window..." << LL_ENDL;

	// store setting in a global for easy access and modification
	gHeadlessClient = gSavedSettings.getBOOL("HeadlessClient");

	// always start windowed
	BOOL ignorePixelDepth = gSavedSettings.getBOOL("IgnorePixelDepth");

	LLViewerWindow::Params window_params;
	window_params
		.title(gWindowTitle)
		.name(VIEWER_WINDOW_CLASSNAME)
		.x(gSavedSettings.getS32("WindowX"))
		.y(gSavedSettings.getS32("WindowY"))
		.width(gSavedSettings.getU32("WindowWidth"))
		.height(gSavedSettings.getU32("WindowHeight"))
		.min_width(gSavedSettings.getU32("MinWindowWidth"))
		.min_height(gSavedSettings.getU32("MinWindowHeight"))
		.fullscreen(gSavedSettings.getBOOL("FullScreen"))
		.ignore_pixel_depth(ignorePixelDepth);

	gViewerWindow = new LLViewerWindow(window_params);

	LL_INFOS("AppInit") << "gViewerwindow created." << LL_ENDL;

	// Need to load feature table before cheking to start watchdog.
	bool use_watchdog = false;
	int watchdog_enabled_setting = gSavedSettings.getS32("WatchdogEnabled");
	if (watchdog_enabled_setting == -1)
	{
		use_watchdog = !LLFeatureManager::getInstance()->isFeatureAvailable("WatchdogDisabled");
	}
	else
	{
		// The user has explicitly set this setting; always use that value.
		use_watchdog = bool(watchdog_enabled_setting);
	}

	if (use_watchdog)
	{
		LLWatchdog::getInstance()->init(watchdog_killer_callback);
	}
	LL_INFOS("AppInit") << "watchdog setting is done." << LL_ENDL;

	LLNotificationsUI::LLNotificationManager::getInstance();
		
    
#ifdef LL_DARWIN
    //Satisfy both MAINT-3135 (OSX 10.6 and earlier) MAINT-3288 (OSX 10.7 and later)
   if (getOSInfo().mMajorVer == 10 && getOSInfo().mMinorVer < 7)
		if ( getOSInfo().mMinorVer == 6 && getOSInfo().mBuild < 8 )
       		gViewerWindow->getWindow()->setOldResize(true);
#endif
    
	if (gSavedSettings.getBOOL("WindowMaximized"))
	{
		gViewerWindow->getWindow()->maximize();
	}

	//
	// Initialize GL stuff
	//

	if (mForceGraphicsLevel)
	{
		LLFeatureManager::getInstance()->setGraphicsLevel(*mForceGraphicsLevel, false);
		gSavedSettings.setU32("RenderQualityPerformance", *mForceGraphicsLevel);
	}
			
	// Set this flag in case we crash while initializing GL
	gSavedSettings.setBOOL("RenderInitError", TRUE);
	gSavedSettings.saveToFile( gSavedSettings.getString("ClientSettingsFile"), TRUE );

	gPipeline.init();
	LL_INFOS("AppInit") << "gPipeline Initialized" << LL_ENDL;

	stop_glerror();
	gViewerWindow->initGLDefaults();

	gSavedSettings.setBOOL("RenderInitError", FALSE);
	gSavedSettings.saveToFile( gSavedSettings.getString("ClientSettingsFile"), TRUE );

	//If we have a startup crash, it's usually near GL initialization, so simulate that.
	if(gCrashOnStartup)
	{
		LLAppViewer::instance()->forceErrorLLError();
	}

	//
	// Determine if the window should start maximized on initial run based
	// on graphics capability
	//
	if (gSavedSettings.getBOOL("FirstLoginThisInstall") && meetsRequirementsForMaximizedStart())
	{
		LL_INFOS("AppInit") << "This client met the requirements for a maximized initial screen." << LL_ENDL;
		gSavedSettings.setBOOL("WindowMaximized", TRUE);
	}

	if (gSavedSettings.getBOOL("WindowMaximized"))
	{
		gViewerWindow->getWindow()->maximize();
	}

	LLUI::sWindow = gViewerWindow->getWindow();

	// Show watch cursor
	gViewerWindow->setCursor(UI_CURSOR_WAIT);

	// Finish view initialization
	gViewerWindow->initBase();

	// show viewer window
	//gViewerWindow->getWindow()->show();

	LL_INFOS("AppInit") << "Window initialization done." << LL_ENDL;

	return true;
}

void LLAppViewer::writeDebugInfo(bool isStatic)
{
    //Try to do the minimum when writing data during a crash.
    std::string* debug_filename;
    debug_filename = ( isStatic
        ? getStaticDebugFile()
        : getDynamicDebugFile() );
    
	LL_INFOS() << "Opening debug file " << *debug_filename << LL_ENDL;
	llofstream out_file(debug_filename->c_str());
    
    isStatic ?  LLSDSerialize::toPrettyXML(gDebugInfo, out_file)
             :  LLSDSerialize::toPrettyXML(gDebugInfo["Dynamic"], out_file);
    
        
	out_file.close();
}

LLSD LLAppViewer::getViewerInfo() const
{
	// The point of having one method build an LLSD info block and the other
	// construct the user-visible About string is to ensure that the same info
	// is available to a getInfo() caller as to the user opening
	// LLFloaterAbout.
	LLSD info;
	LLSD version;
	version.append(LLVersionInfo::getMajor());
	version.append(LLVersionInfo::getMinor());
	version.append(LLVersionInfo::getPatch());
	version.append(LLVersionInfo::getBuild());
	info["VIEWER_VERSION"] = version;
	info["VIEWER_VERSION_STR"] = LLVersionInfo::getVersion();
	info["CHANNEL"] = LLVersionInfo::getChannel();
    std::string build_config = LLVersionInfo::getBuildConfig();
    if (build_config != "Release")
    {
        info["BUILD_CONFIG"] = build_config;
    }

	// return a URL to the release notes for this viewer, such as:
	// http://wiki.secondlife.com/wiki/Release_Notes/Second Life Beta Viewer/2.1.0.123456
	std::string url = LLTrans::getString("RELEASE_NOTES_BASE_URL");
	if (! LLStringUtil::endsWith(url, "/"))
		url += "/";
	url += LLURI::escape(LLVersionInfo::getChannel()) + "/";
	url += LLURI::escape(LLVersionInfo::getVersion());

	info["VIEWER_RELEASE_NOTES_URL"] = url;

	// Position
	LLViewerRegion* region = gAgent.getRegion();
	if (region)
	{
		LLVector3d pos = gAgent.getPositionGlobal();
		info["POSITION"] = ll_sd_from_vector3d(pos);
		info["POSITION_LOCAL"] = ll_sd_from_vector3(gAgent.getPosAgentFromGlobal(pos));
		info["REGION"] = gAgent.getRegion()->getName();
		info["HOSTNAME"] = gAgent.getRegion()->getHost().getHostName();
		info["HOSTIP"] = gAgent.getRegion()->getHost().getString();
		info["SERVER_VERSION"] = gLastVersionChannel;
		LLSLURL slurl;
		LLAgentUI::buildSLURL(slurl);
		info["SLURL"] = slurl.getSLURLString();
	}

	// CPU
	info["CPU"] = gSysCPU.getCPUString();
	info["MEMORY_MB"] = LLSD::Integer(gSysMemory.getPhysicalMemoryKB().valueInUnits<LLUnits::Megabytes>());
	// Moved hack adjustment to Windows memory size into llsys.cpp
	info["OS_VERSION"] = LLAppViewer::instance()->getOSInfo().getOSString();
	info["GRAPHICS_CARD_VENDOR"] = (const char*)(glGetString(GL_VENDOR));
	info["GRAPHICS_CARD"] = (const char*)(glGetString(GL_RENDERER));

#if LL_WINDOWS
	LLSD driver_info = gDXHardware.getDisplayInfo();
	if (driver_info.has("DriverVersion"))
	{
		info["GRAPHICS_DRIVER_VERSION"] = driver_info["DriverVersion"];
	}
#endif

	info["OPENGL_VERSION"] = (const char*)(glGetString(GL_VERSION));

	info["J2C_VERSION"] = LLImageJ2C::getEngineInfo();
	bool want_fullname = true;
	info["AUDIO_DRIVER_VERSION"] = gAudiop ? LLSD(gAudiop->getDriverName(want_fullname)) : LLSD();
	if(LLVoiceClient::getInstance()->voiceEnabled())
	{
		LLVoiceVersionInfo version = LLVoiceClient::getInstance()->getVersion();
		std::ostringstream version_string;
		version_string << version.serverType << " " << version.serverVersion << std::endl;
		info["VOICE_VERSION"] = version_string.str();
	}
	else 
	{
		info["VOICE_VERSION"] = LLTrans::getString("NotConnected");
	}

#if !LL_LINUX
	info["LLCEFLIB_VERSION"] = LLCEFLIB_VERSION;
#else
	info["LLCEFLIB_VERSION"] = "Undefined";
#endif

	S32 packets_in = LLViewerStats::instance().getRecording().getSum(LLStatViewer::PACKETS_IN);
	if (packets_in > 0)
	{
		info["PACKETS_LOST"] = LLViewerStats::instance().getRecording().getSum(LLStatViewer::PACKETS_LOST);
		info["PACKETS_IN"] = packets_in;
		info["PACKETS_PCT"] = 100.f*info["PACKETS_LOST"].asReal() / info["PACKETS_IN"].asReal();
	}

	if (mServerReleaseNotesURL.empty())
	{
		if (gAgent.getRegion())
		{
			info["SERVER_RELEASE_NOTES_URL"] = LLTrans::getString("RetrievingData");
		}
		else
		{
			info["SERVER_RELEASE_NOTES_URL"] = LLTrans::getString("NotConnected");
		}
	}
	else if (LLStringUtil::startsWith(mServerReleaseNotesURL, "http")) // it's an URL
	{
		info["SERVER_RELEASE_NOTES_URL"] = "[" + LLWeb::escapeURL(mServerReleaseNotesURL) + " " + LLTrans::getString("ReleaseNotes") + "]";
	}
	else
	{
		info["SERVER_RELEASE_NOTES_URL"] = mServerReleaseNotesURL;
	}

	return info;
}

std::string LLAppViewer::getViewerInfoString() const
{
	std::ostringstream support;

	LLSD info(getViewerInfo());

	// Render the LLSD from getInfo() as a format_map_t
	LLStringUtil::format_map_t args;

	// allow the "Release Notes" URL label to be localized
	args["ReleaseNotes"] = LLTrans::getString("ReleaseNotes");

	for (LLSD::map_const_iterator ii(info.beginMap()), iend(info.endMap());
		ii != iend; ++ii)
	{
		if (! ii->second.isArray())
		{
			// Scalar value
			if (ii->second.isUndefined())
			{
				args[ii->first] = LLTrans::getString("none_text");
			}
			else
			{
				// don't forget to render value asString()
				args[ii->first] = ii->second.asString();
			}
		}
		else
		{
			// array value: build KEY_0, KEY_1 etc. entries
			for (LLSD::Integer n(0), size(ii->second.size()); n < size; ++n)
			{
				args[STRINGIZE(ii->first << '_' << n)] = ii->second[n].asString();
			}
		}
	}

	// Now build the various pieces
	support << LLTrans::getString("AboutHeader", args);
	if (info.has("BUILD_CONFIG"))
	{
		support << "\n" << LLTrans::getString("BuildConfig", args);
	}
	if (info.has("REGION"))
	{
		support << "\n\n" << LLTrans::getString("AboutPosition", args);
	}
	support << "\n\n" << LLTrans::getString("AboutSystem", args);
	support << "\n";
	if (info.has("GRAPHICS_DRIVER_VERSION"))
	{
		support << "\n" << LLTrans::getString("AboutDriver", args);
	}
	support << "\n" << LLTrans::getString("AboutLibs", args);
	if (info.has("COMPILER"))
	{
		support << "\n" << LLTrans::getString("AboutCompiler", args);
	}
	if (info.has("PACKETS_IN"))
	{
		support << '\n' << LLTrans::getString("AboutTraffic", args);
	}

	// SLT timestamp
	LLSD substitution;
	substitution["datetime"] = (S32)time(NULL);//(S32)time_corrected();
	support << "\n" << LLTrans::getString("AboutTime", substitution);

	return support.str();
}

void LLAppViewer::cleanupSavedSettings()
{
	gSavedSettings.setBOOL("MouseSun", FALSE);

	gSavedSettings.setBOOL("UseEnergy", TRUE);				// force toggle to turn off, since sends message to simulator

	gSavedSettings.setBOOL("DebugWindowProc", gDebugWindowProc);
		
	gSavedSettings.setBOOL("ShowObjectUpdates", gShowObjectUpdates);
	
	if (gDebugView)
	{
		gSavedSettings.setBOOL("ShowDebugConsole", gDebugView->mDebugConsolep->getVisible());
	}

	// save window position if not maximized
	// as we don't track it in callbacks
	if(NULL != gViewerWindow)
	{
		BOOL maximized = gViewerWindow->getWindow()->getMaximized();
		if (!maximized)
		{
			LLCoordScreen window_pos;
			
			if (gViewerWindow->getWindow()->getPosition(&window_pos))
			{
				gSavedSettings.setS32("WindowX", window_pos.mX);
				gSavedSettings.setS32("WindowY", window_pos.mY);
			}
		}
	}

	gSavedSettings.setF32("MapScale", LLWorldMapView::sMapScale );

	// Some things are cached in LLAgent.
	if (gAgent.isInitialized())
	{
		gSavedSettings.setF32("RenderFarClip", gAgentCamera.mDrawDistance);
	}
}

void LLAppViewer::removeCacheFiles(const std::string& file_mask)
{
	gDirUtilp->deleteFilesInDir(gDirUtilp->getExpandedFilename(LL_PATH_CACHE, ""), file_mask);
}

void LLAppViewer::writeSystemInfo()
{
    
    if (! gDebugInfo.has("Dynamic") )
        gDebugInfo["Dynamic"] = LLSD::emptyMap();
    
#if LL_WINDOWS
	gDebugInfo["SLLog"] = gDirUtilp->getExpandedFilename(LL_PATH_DUMP,"SecondLife.log");
#else
    //Not ideal but sufficient for good reporting.
    gDebugInfo["SLLog"] = gDirUtilp->getExpandedFilename(LL_PATH_LOGS,"SecondLife.old");  //LLError::logFileName();
#endif

	gDebugInfo["ClientInfo"]["Name"] = LLVersionInfo::getChannel();
	gDebugInfo["ClientInfo"]["MajorVersion"] = LLVersionInfo::getMajor();
	gDebugInfo["ClientInfo"]["MinorVersion"] = LLVersionInfo::getMinor();
	gDebugInfo["ClientInfo"]["PatchVersion"] = LLVersionInfo::getPatch();
	gDebugInfo["ClientInfo"]["BuildVersion"] = LLVersionInfo::getBuild();

	gDebugInfo["CAFilename"] = gDirUtilp->getCAFile();

	gDebugInfo["CPUInfo"]["CPUString"] = gSysCPU.getCPUString();
	gDebugInfo["CPUInfo"]["CPUFamily"] = gSysCPU.getFamily();
	gDebugInfo["CPUInfo"]["CPUMhz"] = (S32)gSysCPU.getMHz();
	gDebugInfo["CPUInfo"]["CPUAltivec"] = gSysCPU.hasAltivec();
	gDebugInfo["CPUInfo"]["CPUSSE"] = gSysCPU.hasSSE();
	gDebugInfo["CPUInfo"]["CPUSSE2"] = gSysCPU.hasSSE2();
	
	gDebugInfo["RAMInfo"]["Physical"] = (LLSD::Integer)(gSysMemory.getPhysicalMemoryKB().value());
	gDebugInfo["RAMInfo"]["Allocated"] = (LLSD::Integer)(gMemoryAllocated.valueInUnits<LLUnits::Kilobytes>());
	gDebugInfo["OSInfo"] = getOSInfo().getOSStringSimple();

	// The user is not logged on yet, but record the current grid choice login url
	// which may have been the intended grid. 
	gDebugInfo["GridName"] = LLGridManager::getInstance()->getGridId();

	// *FIX:Mani - move this down in llappviewerwin32
#ifdef LL_WINDOWS
	DWORD thread_id = GetCurrentThreadId();
	gDebugInfo["MainloopThreadID"] = (S32)thread_id;
#endif

	// "CrashNotHandled" is set here, while things are running well,
	// in case of a freeze. If there is a freeze, the crash logger will be launched
	// and can read this value from the debug_info.log.
	// If the crash is handled by LLAppViewer::handleViewerCrash, ie not a freeze,
	// then the value of "CrashNotHandled" will be set to true.
	gDebugInfo["CrashNotHandled"] = (LLSD::Boolean)true;

	// Insert crash host url (url to post crash log to) if configured. This insures
	// that the crash report will go to the proper location in the case of a 
	// prior freeze.
	std::string crashHostUrl = gSavedSettings.get<std::string>("CrashHostUrl");
	if(crashHostUrl != "")
	{
		gDebugInfo["CrashHostUrl"] = crashHostUrl;
	}
	
	// Dump some debugging info
	LL_INFOS("SystemInfo") << "Application: " << LLTrans::getString("APP_NAME") << LL_ENDL;
	LL_INFOS("SystemInfo") << "Version: " << LLVersionInfo::getChannelAndVersion() << LL_ENDL;

	// Dump the local time and time zone
	time_t now;
	time(&now);
	char tbuffer[256];		/* Flawfinder: ignore */
	strftime(tbuffer, 256, "%Y-%m-%dT%H:%M:%S %Z", localtime(&now));
	LL_INFOS("SystemInfo") << "Local time: " << tbuffer << LL_ENDL;

	// query some system information
	LL_INFOS("SystemInfo") << "CPU info:\n" << gSysCPU << LL_ENDL;
	LL_INFOS("SystemInfo") << "Memory info:\n" << gSysMemory << LL_ENDL;
	LL_INFOS("SystemInfo") << "OS: " << getOSInfo().getOSStringSimple() << LL_ENDL;
	LL_INFOS("SystemInfo") << "OS info: " << getOSInfo() << LL_ENDL;

    gDebugInfo["SettingsFilename"] = gSavedSettings.getString("ClientSettingsFile");
	gDebugInfo["ViewerExePath"] = gDirUtilp->getExecutablePathAndName();
	gDebugInfo["CurrentPath"] = gDirUtilp->getCurPath();
	gDebugInfo["FirstLogin"] = (LLSD::Boolean) gAgent.isFirstLogin();
	gDebugInfo["FirstRunThisInstall"] = gSavedSettings.getBOOL("FirstRunThisInstall");
    gDebugInfo["StartupState"] = LLStartUp::getStartupStateString();
    
	writeDebugInfo(); // Save out debug_info.log early, in case of crash.
}

#ifdef LL_WINDOWS
//For whatever reason, in Windows when using OOP server for breakpad, the callback to get the 
//name of the dump file is not getting triggered by the breakpad library.   Unfortunately they 
//also didn't see fit to provide a simple query request across the pipe to get this name either.
//Since we are putting our output in a runtime generated directory and we know the header data in
//the dump format, we can however use the following hack to identify our file. 
// TODO make this a member function.
void getFileList()
{
	std::stringstream filenames;

	typedef std::vector<std::string> vec;
	std::string pathname = gDirUtilp->getExpandedFilename(LL_PATH_DUMP,"");
	vec file_vec = gDirUtilp->getFilesInDir(pathname);
	for(vec::const_iterator iter=file_vec.begin(); iter!=file_vec.end(); ++iter)
	{
		filenames << *iter << " ";
		if ( ( iter->length() > 30 ) && (iter->rfind(".dmp") == (iter->length()-4) ) )
		{
			std::string fullname = pathname + *iter;
			std::ifstream fdat( fullname.c_str(), std::ifstream::binary);
			if (fdat)
			{
				char buf[5];
				fdat.read(buf,4);
				fdat.close();
				if (!strncmp(buf,"MDMP",4))
				{
					gDebugInfo["Dynamic"]["MinidumpPath"] = fullname;
					break;
				}
			}
		}
	}
	filenames << std::endl;
	gDebugInfo["Dynamic"]["DumpDirContents"] = filenames.str();
}
#endif

void LLAppViewer::handleViewerCrash()
{
	LL_INFOS("CRASHREPORT") << "Handle viewer crash entry." << LL_ENDL;

	LL_INFOS("CRASHREPORT") << "Last render pool type: " << LLPipeline::sCurRenderPoolType << LL_ENDL ;

	LLMemory::logMemoryInfo(true) ;

	//print out recorded call stacks if there are any.
	LLError::LLCallStacks::print();

	LLAppViewer* pApp = LLAppViewer::instance();
	if (pApp->beingDebugged())
	{
		// This will drop us into the debugger.
		abort();
	}

	if (LLApp::isCrashloggerDisabled())
	{
		abort();
	}

	// Returns whether a dialog was shown.
	// Only do the logic in here once
	if (pApp->mReportedCrash)
	{
		return;
	}
	pApp->mReportedCrash = TRUE;
	
	// Insert crash host url (url to post crash log to) if configured.
	std::string crashHostUrl = gSavedSettings.get<std::string>("CrashHostUrl");
	if(crashHostUrl != "")
	{
		gDebugInfo["Dynamic"]["CrashHostUrl"] = crashHostUrl;
	}
	
	LLParcel* parcel = LLViewerParcelMgr::getInstance()->getAgentParcel();
	if ( parcel && parcel->getMusicURL()[0])
	{
		gDebugInfo["Dynamic"]["ParcelMusicURL"] = parcel->getMusicURL();
	}	
	if ( parcel && parcel->getMediaURL()[0])
	{
		gDebugInfo["Dynamic"]["ParcelMediaURL"] = parcel->getMediaURL();
	}
	
	
	gDebugInfo["Dynamic"]["SessionLength"] = F32(LLFrameTimer::getElapsedSeconds());
	gDebugInfo["Dynamic"]["RAMInfo"]["Allocated"] = (LLSD::Integer) LLMemory::getCurrentRSS() >> 10;
	
	if(gLogoutInProgress)
	{
		gDebugInfo["Dynamic"]["LastExecEvent"] = LAST_EXEC_LOGOUT_CRASH;
	}
	else
	{
		gDebugInfo["Dynamic"]["LastExecEvent"] = gLLErrorActivated ? LAST_EXEC_LLERROR_CRASH : LAST_EXEC_OTHER_CRASH;
	}

	if(gAgent.getRegion())
	{
		gDebugInfo["Dynamic"]["CurrentSimHost"] = gAgent.getRegionHost().getHostName();
		gDebugInfo["Dynamic"]["CurrentRegion"] = gAgent.getRegion()->getName();
		
		const LLVector3& loc = gAgent.getPositionAgent();
		gDebugInfo["Dynamic"]["CurrentLocationX"] = loc.mV[0];
		gDebugInfo["Dynamic"]["CurrentLocationY"] = loc.mV[1];
		gDebugInfo["Dynamic"]["CurrentLocationZ"] = loc.mV[2];
	}

	if(LLAppViewer::instance()->mMainloopTimeout)
	{
		gDebugInfo["Dynamic"]["MainloopTimeoutState"] = LLAppViewer::instance()->mMainloopTimeout->getState();
	}
	
	// The crash is being handled here so set this value to false.
	// Otherwise the crash logger will think this crash was a freeze.
	gDebugInfo["Dynamic"]["CrashNotHandled"] = (LLSD::Boolean)false;
    
	//Write out the crash status file
	//Use marker file style setup, as that's the simplest, especially since
	//we're already in a crash situation	
	if (gDirUtilp)
	{
		std::string crash_marker_file_name = gDirUtilp->getExpandedFilename(LL_PATH_LOGS,
																			gLLErrorActivated
																			? LLERROR_MARKER_FILE_NAME
																			: ERROR_MARKER_FILE_NAME);
		LLAPRFile crash_marker_file ;
		crash_marker_file.open(crash_marker_file_name, LL_APR_WB);
		if (crash_marker_file.getFileHandle())
		{
			LL_INFOS("MarkerFile") << "Created crash marker file " << crash_marker_file_name << LL_ENDL;
			recordMarkerVersion(crash_marker_file);
		}
		else
		{
			LL_WARNS("MarkerFile") << "Cannot create error marker file " << crash_marker_file_name << LL_ENDL;
		}
	}
	else
	{
		LL_WARNS("MarkerFile") << "No gDirUtilp with which to create error marker file name" << LL_ENDL;
	}		
	
#ifdef LL_WINDOWS
	Sleep(200);
#endif 

	char *minidump_file = pApp->getMiniDumpFilename();
    LL_DEBUGS("CRASHREPORT") << "minidump file name " << minidump_file << LL_ENDL;
	if(minidump_file && minidump_file[0] != 0)
	{
		gDebugInfo["Dynamic"]["MinidumpPath"] = minidump_file;
	}
	else
	{
#ifdef LL_WINDOWS
		getFileList();
#else
        LL_WARNS("CRASHREPORT") << "no minidump file?" << LL_ENDL;
#endif        
	}
    gDebugInfo["Dynamic"]["CrashType"]="crash";
	
	if (gMessageSystem && gDirUtilp)
	{
		std::string filename;
		filename = gDirUtilp->getExpandedFilename(LL_PATH_DUMP, "stats.log");
        LL_DEBUGS("CRASHREPORT") << "recording stats " << filename << LL_ENDL;
		llofstream file(filename.c_str(), std::ios_base::binary);
		if(file.good())
		{
			gMessageSystem->summarizeLogs(file);
			file.close();
		}
        else
        {
            LL_WARNS("CRASHREPORT") << "problem recording stats" << LL_ENDL;
        }        
	}

	if (gMessageSystem)
	{
		gMessageSystem->getCircuitInfo(gDebugInfo["CircuitInfo"]);
		gMessageSystem->stopLogging();
	}

	if (LLWorld::instanceExists()) LLWorld::getInstance()->getInfo(gDebugInfo["Dynamic"]);

	// Close the debug file
	pApp->writeDebugInfo(false);  //false answers the isStatic question with the least overhead.
}

// static
void LLAppViewer::recordMarkerVersion(LLAPRFile& marker_file) 
{		
	std::string marker_version(LLVersionInfo::getChannelAndVersion());
	if ( marker_version.length() > MAX_MARKER_LENGTH )
	{
		LL_WARNS_ONCE("MarkerFile") << "Version length ("<< marker_version.length()<< ")"
									<< " greater than maximum (" << MAX_MARKER_LENGTH << ")"
									<< ": marker matching may be incorrect"
									<< LL_ENDL;
	}

	// record the viewer version in the marker file
	marker_file.write(marker_version.data(), marker_version.length());
}

bool LLAppViewer::markerIsSameVersion(const std::string& marker_name) const
{
	bool sameVersion = false;

	std::string my_version(LLVersionInfo::getChannelAndVersion());
	char marker_version[MAX_MARKER_LENGTH];
	S32  marker_version_length;

	LLAPRFile marker_file;
	marker_file.open(marker_name, LL_APR_RB);
	if (marker_file.getFileHandle())
	{
		marker_version_length = marker_file.read(marker_version, sizeof(marker_version));
		std::string marker_string(marker_version, marker_version_length);
		if ( 0 == my_version.compare( 0, my_version.length(), marker_version, 0, marker_version_length ) )
		{
			sameVersion = true;
		}
		LL_DEBUGS("MarkerFile") << "Compare markers for '" << marker_name << "': "
								<< "\n   mine '" << my_version    << "'"
								<< "\n marker '" << marker_string << "'"
								<< "\n " << ( sameVersion ? "same" : "different" ) << " version"
								<< LL_ENDL;
		marker_file.close();
	}
	return sameVersion;
}

void LLAppViewer::processMarkerFiles()
{
	//We've got 4 things to test for here
	// - Other Process Running (SecondLife.exec_marker present, locked)
	// - Freeze (SecondLife.exec_marker present, not locked)
	// - LLError Crash (SecondLife.llerror_marker present)
	// - Other Crash (SecondLife.error_marker present)
	// These checks should also remove these files for the last 2 cases if they currently exist

	bool marker_is_same_version = true;
	// first, look for the marker created at startup and deleted on a clean exit
	mMarkerFileName = gDirUtilp->getExpandedFilename(LL_PATH_LOGS,MARKER_FILE_NAME);
	if (LLAPRFile::isExist(mMarkerFileName, NULL, LL_APR_RB))
	{
		// File exists...
		// first, read it to see if it was created by the same version (we need this later)
		marker_is_same_version = markerIsSameVersion(mMarkerFileName);

		// now test to see if this file is locked by a running process (try to open for write)
		LL_DEBUGS("MarkerFile") << "Checking exec marker file for lock..." << LL_ENDL;
		mMarkerFile.open(mMarkerFileName, LL_APR_WB);
		apr_file_t* fMarker = mMarkerFile.getFileHandle() ; 
		if (!fMarker)
		{
			LL_INFOS("MarkerFile") << "Exec marker file open failed - assume it is locked." << LL_ENDL;
			mSecondInstance = true; // lock means that instance is running.
		}
		else
		{
			// We were able to open it, now try to lock it ourselves...
			if (apr_file_lock(fMarker, APR_FLOCK_NONBLOCK | APR_FLOCK_EXCLUSIVE) != APR_SUCCESS)
			{
				LL_WARNS_ONCE("MarkerFile") << "Locking exec marker failed." << LL_ENDL;
				mSecondInstance = true; // lost a race? be conservative
			}
			else
			{
				// No other instances; we've locked this file now, so record our version; delete on quit.		
				recordMarkerVersion(mMarkerFile);
				LL_DEBUGS("MarkerFile") << "Exec marker file existed but was not locked; rewritten." << LL_ENDL;
			}
		}

		if (mSecondInstance)
		{
			LL_INFOS("MarkerFile") << "Exec marker '"<< mMarkerFileName << "' owned by another instance" << LL_ENDL;
		}
		else if (marker_is_same_version)
		{
			// the file existed, is ours, and matched our version, so we can report on what it says
			LL_INFOS("MarkerFile") << "Exec marker '"<< mMarkerFileName << "' found; last exec FROZE" << LL_ENDL;
			gLastExecEvent = LAST_EXEC_FROZE;
				
		}
		else
		{
			LL_INFOS("MarkerFile") << "Exec marker '"<< mMarkerFileName << "' found, but versions did not match" << LL_ENDL;
		}
	}
	else // marker did not exist... last exec (if any) did not freeze
	{
		// Create the marker file for this execution & lock it; it will be deleted on a clean exit
		apr_status_t s;
		s = mMarkerFile.open(mMarkerFileName, LL_APR_WB, TRUE);	

		if (s == APR_SUCCESS && mMarkerFile.getFileHandle())
		{
			LL_DEBUGS("MarkerFile") << "Exec marker file '"<< mMarkerFileName << "' created." << LL_ENDL;
			if (APR_SUCCESS == apr_file_lock(mMarkerFile.getFileHandle(), APR_FLOCK_NONBLOCK | APR_FLOCK_EXCLUSIVE)) 
			{
				recordMarkerVersion(mMarkerFile);
				LL_DEBUGS("MarkerFile") << "Exec marker file locked." << LL_ENDL;
			}
			else
			{
				LL_WARNS("MarkerFile") << "Exec marker file cannot be locked." << LL_ENDL;
			}
		}
		else
		{
			LL_WARNS("MarkerFile") << "Failed to create exec marker file '"<< mMarkerFileName << "'." << LL_ENDL;
		}
	}

	// now check for cases in which the exec marker may have been cleaned up by crash handlers

	// check for any last exec event report based on whether or not it happened during logout
	// (the logout marker is created when logout begins)
	std::string logout_marker_file =  gDirUtilp->getExpandedFilename(LL_PATH_LOGS, LOGOUT_MARKER_FILE_NAME);
	if(LLAPRFile::isExist(logout_marker_file, NULL, LL_APR_RB))
	{
		if (markerIsSameVersion(logout_marker_file))
		{
			gLastExecEvent = LAST_EXEC_LOGOUT_FROZE;
			LL_INFOS("MarkerFile") << "Logout crash marker '"<< logout_marker_file << "', changing LastExecEvent to LOGOUT_FROZE" << LL_ENDL;
		}
		else
		{
			LL_INFOS("MarkerFile") << "Logout crash marker '"<< logout_marker_file << "' found, but versions did not match" << LL_ENDL;
		}
		LLAPRFile::remove(logout_marker_file);
	}
	// further refine based on whether or not a marker created during an llerr crash is found
	std::string llerror_marker_file = gDirUtilp->getExpandedFilename(LL_PATH_LOGS, LLERROR_MARKER_FILE_NAME);
	if(LLAPRFile::isExist(llerror_marker_file, NULL, LL_APR_RB))
	{
		if (markerIsSameVersion(llerror_marker_file))
		{
			if ( gLastExecEvent == LAST_EXEC_LOGOUT_FROZE )
			{
				gLastExecEvent = LAST_EXEC_LOGOUT_CRASH;
				LL_INFOS("MarkerFile") << "LLError marker '"<< llerror_marker_file << "' crashed, setting LastExecEvent to LOGOUT_CRASH" << LL_ENDL;
			}
			else
			{
				gLastExecEvent = LAST_EXEC_LLERROR_CRASH;
				LL_INFOS("MarkerFile") << "LLError marker '"<< llerror_marker_file << "' crashed, setting LastExecEvent to LLERROR_CRASH" << LL_ENDL;
			}
		}
		else
		{
			LL_INFOS("MarkerFile") << "LLError marker '"<< llerror_marker_file << "' found, but versions did not match" << LL_ENDL;
		}
		LLAPRFile::remove(llerror_marker_file);
	}
	// and last refine based on whether or not a marker created during a non-llerr crash is found
	std::string error_marker_file = gDirUtilp->getExpandedFilename(LL_PATH_LOGS, ERROR_MARKER_FILE_NAME);
	if(LLAPRFile::isExist(error_marker_file, NULL, LL_APR_RB))
	{
		if (markerIsSameVersion(error_marker_file))
		{
			if (gLastExecEvent == LAST_EXEC_LOGOUT_FROZE)
			{
				gLastExecEvent = LAST_EXEC_LOGOUT_CRASH;
				LL_INFOS("MarkerFile") << "Error marker '"<< error_marker_file << "' crashed, setting LastExecEvent to LOGOUT_CRASH" << LL_ENDL;
			}
			else
			{
				gLastExecEvent = LAST_EXEC_OTHER_CRASH;
				LL_INFOS("MarkerFile") << "Error marker '"<< error_marker_file << "' crashed, setting LastExecEvent to " << gLastExecEvent << LL_ENDL;
			}
		}
		else
		{
			LL_INFOS("MarkerFile") << "Error marker '"<< error_marker_file << "' marker found, but versions did not match" << LL_ENDL;
		}
		LLAPRFile::remove(error_marker_file);
	}
}

void LLAppViewer::removeMarkerFiles()
{
	if (!mSecondInstance)
	{		
		if (mMarkerFile.getFileHandle())
		{
			mMarkerFile.close() ;
			LLAPRFile::remove( mMarkerFileName );
			LL_DEBUGS("MarkerFile") << "removed exec marker '"<<mMarkerFileName<<"'"<< LL_ENDL;
		}
		else
		{
			LL_WARNS("MarkerFile") << "marker '"<<mMarkerFileName<<"' not open"<< LL_ENDL;
 		}

		if (mLogoutMarkerFile.getFileHandle())
		{
			mLogoutMarkerFile.close();
			LLAPRFile::remove( mLogoutMarkerFileName );
			LL_DEBUGS("MarkerFile") << "removed logout marker '"<<mLogoutMarkerFileName<<"'"<< LL_ENDL;
		}
		else
		{
			LL_WARNS("MarkerFile") << "logout marker '"<<mLogoutMarkerFileName<<"' not open"<< LL_ENDL;
		}
	}
	else
	{
		LL_WARNS("MarkerFile") << "leaving markers because this is a second instance" << LL_ENDL;
	}
}

void LLAppViewer::removeDumpDir()
{
    //Call this routine only on clean exit.  Crash reporter will clean up
    //its locking table for us.
    std::string dump_dir = gDirUtilp->getExpandedFilename(LL_PATH_DUMP, "");
    gDirUtilp->deleteDirAndContents(dump_dir);
}

void LLAppViewer::forceQuit()
{ 
	LLApp::setQuitting(); 
}

//TODO: remove
void LLAppViewer::fastQuit(S32 error_code)
{
	// finish pending transfers
	flushVFSIO();
	// let sim know we're logging out
	sendLogoutRequest();
	// flush network buffers by shutting down messaging system
	end_messaging_system();
	// figure out the error code
	S32 final_error_code = error_code ? error_code : (S32)isError();
	// this isn't a crash	
	removeMarkerFiles();
	// get outta here
	_exit(final_error_code);	
}

void LLAppViewer::requestQuit()
{
	LL_INFOS() << "requestQuit" << LL_ENDL;

	LLViewerRegion* region = gAgent.getRegion();
	
	if( (LLStartUp::getStartupState() < STATE_STARTED) || !region )
	{
		// If we have a region, make some attempt to send a logout request first.
		// This prevents the halfway-logged-in avatar from hanging around inworld for a couple minutes.
		if(region)
		{
			sendLogoutRequest();
		}
		
		// Quit immediately
		forceQuit();
		return;
	}

	// Try to send metrics back to the grid
	metricsSend(!gDisconnected);

	// Try to send last batch of avatar rez metrics.
	if (!gDisconnected && isAgentAvatarValid())
	{
		gAgentAvatarp->updateAvatarRezMetrics(true); // force a last packet to be sent.
	}
	
	// Try to send last batch of avatar rez metrics.
	if (!gDisconnected && isAgentAvatarValid())
	{
		gAgentAvatarp->updateAvatarRezMetrics(true); // force a last packet to be sent.
	}
	
	LLHUDEffectSpiral *effectp = (LLHUDEffectSpiral*)LLHUDManager::getInstance()->createViewerEffect(LLHUDObject::LL_HUD_EFFECT_POINT, TRUE);
	effectp->setPositionGlobal(gAgent.getPositionGlobal());
	effectp->setColor(LLColor4U(gAgent.getEffectColor()));
	LLHUDManager::getInstance()->sendEffects();
	effectp->markDead() ;//remove it.

	// Attempt to close all floaters that might be
	// editing things.
	if (gFloaterView)
	{
		// application is quitting
		gFloaterView->closeAllChildren(true);
	}

	send_stats();

	gLogoutTimer.reset();
	mQuitRequested = true;
}

static bool finish_quit(const LLSD& notification, const LLSD& response)
{
	S32 option = LLNotificationsUtil::getSelectedOption(notification, response);

	if (option == 0)
	{
		LLAppViewer::instance()->requestQuit();
	}
	return false;
}
static LLNotificationFunctorRegistration finish_quit_reg("ConfirmQuit", finish_quit);

void LLAppViewer::userQuit()
{
	if (gDisconnected || gViewerWindow->getProgressView()->getVisible())
	{
		requestQuit();
	}
	else
	{
		LLNotificationsUtil::add("ConfirmQuit");
	}
}

static bool finish_early_exit(const LLSD& notification, const LLSD& response)
{
	LLAppViewer::instance()->forceQuit();
	return false;
}

void LLAppViewer::earlyExit(const std::string& name, const LLSD& substitutions)
{
   	LL_WARNS() << "app_early_exit: " << name << LL_ENDL;
	gDoDisconnect = TRUE;
	LLNotificationsUtil::add(name, substitutions, LLSD(), finish_early_exit);
}

// case where we need the viewer to exit without any need for notifications
void LLAppViewer::earlyExitNoNotify()
{
   	LL_WARNS() << "app_early_exit with no notification: " << LL_ENDL;
	gDoDisconnect = TRUE;
	finish_early_exit( LLSD(), LLSD() );
}

void LLAppViewer::abortQuit()
{
    LL_INFOS() << "abortQuit()" << LL_ENDL;
	mQuitRequested = false;
}

void LLAppViewer::migrateCacheDirectory()
{
#if LL_WINDOWS || LL_DARWIN
	// NOTE: (Nyx) as of 1.21, cache for mac is moving to /library/caches/SecondLife from
	// /library/application support/SecondLife/cache This should clear/delete the old dir.

	// As of 1.23 the Windows cache moved from
	//   C:\Documents and Settings\James\Application Support\SecondLife\cache
	// to
	//   C:\Documents and Settings\James\Local Settings\Application Support\SecondLife
	//
	// The Windows Vista equivalent is from
	//   C:\Users\James\AppData\Roaming\SecondLife\cache
	// to
	//   C:\Users\James\AppData\Local\SecondLife
	//
	// Note the absence of \cache on the second path.  James.

	// Only do this once per fresh install of this version.
	if (gSavedSettings.getBOOL("MigrateCacheDirectory"))
	{
		gSavedSettings.setBOOL("MigrateCacheDirectory", FALSE);

		std::string old_cache_dir = gDirUtilp->add(gDirUtilp->getOSUserAppDir(), "cache");
		std::string new_cache_dir = gDirUtilp->getCacheDir(true);

		if (gDirUtilp->fileExists(old_cache_dir))
		{
			LL_INFOS() << "Migrating cache from " << old_cache_dir << " to " << new_cache_dir << LL_ENDL;

			// Migrate inventory cache to avoid pain to inventory database after mass update
			S32 file_count = 0;
			std::string file_name;
			std::string mask = "*.*";

			LLDirIterator iter(old_cache_dir, mask);
			while (iter.next(file_name))
			{
				if (file_name == "." || file_name == "..") continue;
				std::string source_path = gDirUtilp->add(old_cache_dir, file_name);
				std::string dest_path = gDirUtilp->add(new_cache_dir, file_name);
				if (!LLFile::rename(source_path, dest_path))
				{
					file_count++;
				}
			}
			LL_INFOS() << "Moved " << file_count << " files" << LL_ENDL;

			// Nuke the old cache
			gDirUtilp->setCacheDir(old_cache_dir);
			purgeCache();
			gDirUtilp->setCacheDir(new_cache_dir);

#if LL_DARWIN
			// Clean up Mac files not deleted by removing *.*
			std::string ds_store = old_cache_dir + "/.DS_Store";
			if (gDirUtilp->fileExists(ds_store))
			{
				LLFile::remove(ds_store);
			}
#endif
			if (LLFile::rmdir(old_cache_dir) != 0)
			{
				LL_WARNS() << "could not delete old cache directory " << old_cache_dir << LL_ENDL;
			}
		}
	}
#endif // LL_WINDOWS || LL_DARWIN
}

void dumpVFSCaches()
{
	LL_INFOS() << "======= Static VFS ========" << LL_ENDL;
	gStaticVFS->listFiles();
#if LL_WINDOWS
	LL_INFOS() << "======= Dumping static VFS to StaticVFSDump ========" << LL_ENDL;
	WCHAR w_str[MAX_PATH];
	GetCurrentDirectory(MAX_PATH, w_str);
	S32 res = LLFile::mkdir("StaticVFSDump");
	if (res == -1)
	{
		if (errno != EEXIST)
		{
			LL_WARNS() << "Couldn't create dir StaticVFSDump" << LL_ENDL;
		}
	}
	SetCurrentDirectory(utf8str_to_utf16str("StaticVFSDump").c_str());
	gStaticVFS->dumpFiles();
	SetCurrentDirectory(w_str);
#endif
						
	LL_INFOS() << "========= Dynamic VFS ====" << LL_ENDL;
	gVFS->listFiles();
#if LL_WINDOWS
	LL_INFOS() << "========= Dumping dynamic VFS to VFSDump ====" << LL_ENDL;
	res = LLFile::mkdir("VFSDump");
	if (res == -1)
	{
		if (errno != EEXIST)
		{
			LL_WARNS() << "Couldn't create dir VFSDump" << LL_ENDL;
		}
	}
	SetCurrentDirectory(utf8str_to_utf16str("VFSDump").c_str());
	gVFS->dumpFiles();
	SetCurrentDirectory(w_str);
#endif
}

//static
U32 LLAppViewer::getTextureCacheVersion() 
{
	//viewer texture cache version, change if the texture cache format changes.
	const U32 TEXTURE_CACHE_VERSION = 7;

	return TEXTURE_CACHE_VERSION ;
}

//static
U32 LLAppViewer::getObjectCacheVersion() 
{
	// Viewer object cache version, change if object update
	// format changes. JC
	const U32 INDRA_OBJECT_CACHE_VERSION = 14;

	return INDRA_OBJECT_CACHE_VERSION;
}

bool LLAppViewer::initCache()
{
	mPurgeCache = false;
	BOOL read_only = mSecondInstance ? TRUE : FALSE;
	LLAppViewer::getTextureCache()->setReadOnly(read_only) ;
	LLVOCache::getInstance()->setReadOnly(read_only);

	bool texture_cache_mismatch = false;
	if (gSavedSettings.getS32("LocalCacheVersion") != LLAppViewer::getTextureCacheVersion()) 
	{
		texture_cache_mismatch = true;
		if(!read_only) 
		{
			gSavedSettings.setS32("LocalCacheVersion", LLAppViewer::getTextureCacheVersion());
		}
	}

	if(!read_only)
	{
		// Purge cache if user requested it
		if (gSavedSettings.getBOOL("PurgeCacheOnStartup") ||
			gSavedSettings.getBOOL("PurgeCacheOnNextStartup"))
		{
			gSavedSettings.setBOOL("PurgeCacheOnNextStartup", false);
			mPurgeCache = true;
			// STORM-1141 force purgeAllTextures to get called to prevent a crash here. -brad
			texture_cache_mismatch = true;
		}
	
		// We have moved the location of the cache directory over time.
		migrateCacheDirectory();
	
		// Setup and verify the cache location
		std::string cache_location = gSavedSettings.getString("CacheLocation");
		std::string new_cache_location = gSavedSettings.getString("NewCacheLocation");
		if (new_cache_location != cache_location)
		{
			gDirUtilp->setCacheDir(gSavedSettings.getString("CacheLocation"));
			purgeCache(); // purge old cache
			gSavedSettings.setString("CacheLocation", new_cache_location);
			gSavedSettings.setString("CacheLocationTopFolder", gDirUtilp->getBaseFileName(new_cache_location));
		}
	}

	if (!gDirUtilp->setCacheDir(gSavedSettings.getString("CacheLocation")))
	{
		LL_WARNS("AppCache") << "Unable to set cache location" << LL_ENDL;
		gSavedSettings.setString("CacheLocation", "");
		gSavedSettings.setString("CacheLocationTopFolder", "");
	}
	
	if (mPurgeCache && !read_only)
	{
		LLSplashScreen::update(LLTrans::getString("StartupClearingCache"));
		purgeCache();
	}

	LLSplashScreen::update(LLTrans::getString("StartupInitializingTextureCache"));
	
	// Init the texture cache
	// Allocate 80% of the cache size for textures	
	const S32 MB = 1024 * 1024;
	const S64 MIN_CACHE_SIZE = 64 * MB;
	const S64 MAX_CACHE_SIZE = 9984ll * MB;
	const S64 MAX_VFS_SIZE = 1024 * MB; // 1 GB

	S64 cache_size = (S64)(gSavedSettings.getU32("CacheSize")) * MB;
	cache_size = llclamp(cache_size, MIN_CACHE_SIZE, MAX_CACHE_SIZE);

	S64 texture_cache_size = ((cache_size * 8) / 10);
	S64 vfs_size = cache_size - texture_cache_size;

	if (vfs_size > MAX_VFS_SIZE)
	{
		// Give the texture cache more space, since the VFS can't be bigger than 1GB.
		// This happens when the user's CacheSize setting is greater than 5GB.
		vfs_size = MAX_VFS_SIZE;
		texture_cache_size = cache_size - MAX_VFS_SIZE;
	}

	S64 extra = LLAppViewer::getTextureCache()->initCache(LL_PATH_CACHE, texture_cache_size, texture_cache_mismatch);
	texture_cache_size -= extra;

	LLVOCache::getInstance()->initCache(LL_PATH_CACHE, gSavedSettings.getU32("CacheNumberOfRegionsForObjects"), getObjectCacheVersion()) ;

	LLSplashScreen::update(LLTrans::getString("StartupInitializingVFS"));
	
	// Init the VFS
	vfs_size = llmin(vfs_size + extra, MAX_VFS_SIZE);
	vfs_size = (vfs_size / MB) * MB; // make sure it is MB aligned
	U32 vfs_size_u32 = (U32)vfs_size;
	U32 old_vfs_size = gSavedSettings.getU32("VFSOldSize") * MB;
	bool resize_vfs = (vfs_size_u32 != old_vfs_size);
	if (resize_vfs)
	{
		gSavedSettings.setU32("VFSOldSize", vfs_size_u32 / MB);
	}
	LL_INFOS("AppCache") << "VFS CACHE SIZE: " << vfs_size / (1024*1024) << " MB" << LL_ENDL;
	
	// This has to happen BEFORE starting the vfs
	// time_t	ltime;
	srand(time(NULL));		// Flawfinder: ignore
	U32 old_salt = gSavedSettings.getU32("VFSSalt");
	U32 new_salt;
	std::string old_vfs_data_file;
	std::string old_vfs_index_file;
	std::string new_vfs_data_file;
	std::string new_vfs_index_file;
	std::string static_vfs_index_file;
	std::string static_vfs_data_file;

	if (gSavedSettings.getBOOL("AllowMultipleViewers"))
	{
		// don't mess with renaming the VFS in this case
		new_salt = old_salt;
	}
	else
	{
		do
		{
			new_salt = rand();
		} while(new_salt == old_salt);
	}

	old_vfs_data_file = gDirUtilp->getExpandedFilename(LL_PATH_CACHE, VFS_DATA_FILE_BASE) + llformat("%u", old_salt);

	// make sure this file exists
	llstat s;
	S32 stat_result = LLFile::stat(old_vfs_data_file, &s);
	if (stat_result)
	{
		// doesn't exist, look for a data file
		std::string mask;
		mask = VFS_DATA_FILE_BASE;
		mask += "*";

		std::string dir;
		dir = gDirUtilp->getExpandedFilename(LL_PATH_CACHE, "");

		std::string found_file;
		LLDirIterator iter(dir, mask);
		if (iter.next(found_file))
		{
			old_vfs_data_file = gDirUtilp->add(dir, found_file);

			S32 start_pos = found_file.find_last_of('.');
			if (start_pos > 0)
			{
				sscanf(found_file.substr(start_pos+1).c_str(), "%d", &old_salt);
			}
			LL_DEBUGS("AppCache") << "Default vfs data file not present, found: " << old_vfs_data_file << " Old salt: " << old_salt << LL_ENDL;
		}
	}

	old_vfs_index_file = gDirUtilp->getExpandedFilename(LL_PATH_CACHE, VFS_INDEX_FILE_BASE) + llformat("%u", old_salt);

	stat_result = LLFile::stat(old_vfs_index_file, &s);
	if (stat_result)
	{
		// We've got a bad/missing index file, nukem!
		LL_WARNS("AppCache") << "Bad or missing vfx index file " << old_vfs_index_file << LL_ENDL;
		LL_WARNS("AppCache") << "Removing old vfs data file " << old_vfs_data_file << LL_ENDL;
		LLFile::remove(old_vfs_data_file);
		LLFile::remove(old_vfs_index_file);
		
		// Just in case, nuke any other old cache files in the directory.
		std::string dir;
		dir = gDirUtilp->getExpandedFilename(LL_PATH_CACHE, "");

		std::string mask;
		mask = VFS_DATA_FILE_BASE;
		mask += "*";

		gDirUtilp->deleteFilesInDir(dir, mask);

		mask = VFS_INDEX_FILE_BASE;
		mask += "*";

		gDirUtilp->deleteFilesInDir(dir, mask);
	}

	new_vfs_data_file = gDirUtilp->getExpandedFilename(LL_PATH_CACHE, VFS_DATA_FILE_BASE) + llformat("%u", new_salt);
	new_vfs_index_file = gDirUtilp->getExpandedFilename(LL_PATH_CACHE, VFS_INDEX_FILE_BASE) + llformat("%u", new_salt);

	static_vfs_data_file = gDirUtilp->getExpandedFilename(LL_PATH_APP_SETTINGS, "static_data.db2");
	static_vfs_index_file = gDirUtilp->getExpandedFilename(LL_PATH_APP_SETTINGS, "static_index.db2");

	if (resize_vfs)
	{
		LL_DEBUGS("AppCache") << "Removing old vfs and re-sizing" << LL_ENDL;
		
		LLFile::remove(old_vfs_data_file);
		LLFile::remove(old_vfs_index_file);
	}
	else if (old_salt != new_salt)
	{
		// move the vfs files to a new name before opening
		LL_DEBUGS("AppCache") << "Renaming " << old_vfs_data_file << " to " << new_vfs_data_file << LL_ENDL;
		LL_DEBUGS("AppCache") << "Renaming " << old_vfs_index_file << " to " << new_vfs_index_file << LL_ENDL;
		LLFile::rename(old_vfs_data_file, new_vfs_data_file);
		LLFile::rename(old_vfs_index_file, new_vfs_index_file);
	}

	// Startup the VFS...
	gSavedSettings.setU32("VFSSalt", new_salt);

	// Don't remove VFS after viewer crashes.  If user has corrupt data, they can reinstall. JC
	gVFS = LLVFS::createLLVFS(new_vfs_index_file, new_vfs_data_file, false, vfs_size_u32, false);
	if (!gVFS)
	{
		return false;
	}

	gStaticVFS = LLVFS::createLLVFS(static_vfs_index_file, static_vfs_data_file, true, 0, false);
	if (!gStaticVFS)
	{
		return false;
	}

	BOOL success = gVFS->isValid() && gStaticVFS->isValid();
	if (!success)
	{
		return false;
	}
	else
	{
		LLVFile::initClass();

#ifndef LL_RELEASE_FOR_DOWNLOAD
		if (gSavedSettings.getBOOL("DumpVFSCaches"))
		{
			dumpVFSCaches();
		}
#endif
		
		return true;
	}
}

void LLAppViewer::addOnIdleCallback(const boost::function<void()>& cb)
{
	LLDeferredTaskList::instance().addTask(cb);
}

void LLAppViewer::purgeCache()
{
	LL_INFOS("AppCache") << "Purging Cache and Texture Cache..." << LL_ENDL;
	LLAppViewer::getTextureCache()->purgeCache(LL_PATH_CACHE);
	LLVOCache::getInstance()->removeCache(LL_PATH_CACHE);
	std::string browser_cache = gDirUtilp->getExpandedFilename(LL_PATH_CACHE, "cef_cache");
	if (LLFile::isdir(browser_cache))
	{
		// cef does not support clear_cache and clear_cookies, so clear what we can manually.
		gDirUtilp->deleteDirAndContents(browser_cache);
	}
	gDirUtilp->deleteFilesInDir(gDirUtilp->getExpandedFilename(LL_PATH_CACHE, ""), "*");
}

//purge cache immediately, do not wait until the next login.
void LLAppViewer::purgeCacheImmediate()
{
	LL_INFOS("AppCache") << "Purging Object Cache and Texture Cache immediately..." << LL_ENDL;
	LLAppViewer::getTextureCache()->purgeCache(LL_PATH_CACHE, false);
	LLVOCache::getInstance()->removeCache(LL_PATH_CACHE, true);
}

std::string LLAppViewer::getSecondLifeTitle() const
{
	return LLTrans::getString("APP_NAME");
}

std::string LLAppViewer::getWindowTitle() const 
{
	return gWindowTitle;
}

// Callback from a dialog indicating user was logged out.  
bool finish_disconnect(const LLSD& notification, const LLSD& response)
{
	S32 option = LLNotificationsUtil::getSelectedOption(notification, response);

	if (1 == option)
	{
        LLAppViewer::instance()->forceQuit();
	}
	return false;
}

// Callback from an early disconnect dialog, force an exit
bool finish_forced_disconnect(const LLSD& notification, const LLSD& response)
{
	LLAppViewer::instance()->forceQuit();
	return false;
}


void LLAppViewer::forceDisconnect(const std::string& mesg)
{
	if (gDoDisconnect)
    {
		// Already popped up one of these dialogs, don't
		// do this again.
		return;
    }
	
	// *TODO: Translate the message if possible
	std::string big_reason = LLAgent::sTeleportErrorMessages[mesg];
	if ( big_reason.size() == 0 )
	{
		big_reason = mesg;
	}

	LLSD args;
	gDoDisconnect = TRUE;

	if (LLStartUp::getStartupState() < STATE_STARTED)
	{
		// Tell users what happened
		args["ERROR_MESSAGE"] = big_reason;
		LLNotificationsUtil::add("ErrorMessage", args, LLSD(), &finish_forced_disconnect);
	}
	else
	{
		args["MESSAGE"] = big_reason;
		LLNotificationsUtil::add("YouHaveBeenLoggedOut", args, LLSD(), &finish_disconnect );
	}
}

void LLAppViewer::badNetworkHandler()
{
	// Dump the packet
	gMessageSystem->dumpPacketToLog();

	// Flush all of our caches on exit in the case of disconnect due to
	// invalid packets.

	mPurgeOnExit = TRUE;

	std::ostringstream message;
	message <<
		"The viewer has detected mangled network data indicative\n"
		"of a bad upstream network connection or an incomplete\n"
		"local installation of " << LLAppViewer::instance()->getSecondLifeTitle() << ". \n"
		" \n"
		"Try uninstalling and reinstalling to see if this resolves \n"
		"the issue. \n"
		" \n"
		"If the problem continues, see the Tech Support FAQ at: \n"
		"www.secondlife.com/support";
	forceDisconnect(message.str());
	
	LLApp::instance()->writeMiniDump();
}

// This routine may get called more than once during the shutdown process.
// This can happen because we need to get the screenshot before the window
// is destroyed.
void LLAppViewer::saveFinalSnapshot()
{
	if (!mSavedFinalSnapshot)
	{
		gSavedSettings.setVector3d("FocusPosOnLogout", gAgentCamera.calcFocusPositionTargetGlobal());
		gSavedSettings.setVector3d("CameraPosOnLogout", gAgentCamera.calcCameraPositionTargetGlobal());
		gViewerWindow->setCursor(UI_CURSOR_WAIT);
		gAgentCamera.changeCameraToThirdPerson( FALSE );	// don't animate, need immediate switch
		gSavedSettings.setBOOL("ShowParcelOwners", FALSE);
		idle();

		std::string snap_filename = gDirUtilp->getLindenUserDir();
		snap_filename += gDirUtilp->getDirDelimiter();
		snap_filename += SCREEN_LAST_FILENAME;
		// use full pixel dimensions of viewer window (not post-scale dimensions)
		gViewerWindow->saveSnapshot(snap_filename, gViewerWindow->getWindowWidthRaw(), gViewerWindow->getWindowHeightRaw(), FALSE, TRUE);
		mSavedFinalSnapshot = TRUE;
	}
}

void LLAppViewer::loadNameCache()
{
	// display names cache
	std::string filename =
		gDirUtilp->getExpandedFilename(LL_PATH_CACHE, "avatar_name_cache.xml");
	LL_INFOS("AvNameCache") << filename << LL_ENDL;
	llifstream name_cache_stream(filename.c_str());
	if(name_cache_stream.is_open())
	{
		if ( ! LLAvatarNameCache::importFile(name_cache_stream))
        {
            LL_WARNS("AppInit") << "removing invalid '" << filename << "'" << LL_ENDL;
            name_cache_stream.close();
            LLFile::remove(filename);
        }
	}

	if (!gCacheName) return;

	std::string name_cache;
	name_cache = gDirUtilp->getExpandedFilename(LL_PATH_CACHE, "name.cache");
	llifstream cache_file(name_cache.c_str());
	if(cache_file.is_open())
	{
		if(gCacheName->importFile(cache_file)) return;
	}
}

void LLAppViewer::saveNameCache()
{
	// display names cache
	std::string filename =
		gDirUtilp->getExpandedFilename(LL_PATH_CACHE, "avatar_name_cache.xml");
	llofstream name_cache_stream(filename.c_str());
	if(name_cache_stream.is_open())
	{
		LLAvatarNameCache::exportFile(name_cache_stream);
    }
    
    // real names cache
	if (gCacheName)
    {
        std::string name_cache;
        name_cache = gDirUtilp->getExpandedFilename(LL_PATH_CACHE, "name.cache");
        llofstream cache_file(name_cache.c_str());
        if(cache_file.is_open())
        {
            gCacheName->exportFile(cache_file);
        }
	}
}


/*!	@brief		This class is an LLFrameTimer that can be created with
				an elapsed time that starts counting up from the given value
				rather than 0.0.
				
				Otherwise it behaves the same way as LLFrameTimer.
*/
class LLFrameStatsTimer : public LLFrameTimer
{
public:
	LLFrameStatsTimer(F64 elapsed_already = 0.0)
		: LLFrameTimer()
		{
			mStartTime -= elapsed_already;
		}
};

static LLTrace::BlockTimerStatHandle FTM_AUDIO_UPDATE("Update Audio");
static LLTrace::BlockTimerStatHandle FTM_CLEANUP("Cleanup");
static LLTrace::BlockTimerStatHandle FTM_CLEANUP_DRAWABLES("Drawables");
static LLTrace::BlockTimerStatHandle FTM_CLEANUP_OBJECTS("Objects");
static LLTrace::BlockTimerStatHandle FTM_IDLE_CB("Idle Callbacks");
static LLTrace::BlockTimerStatHandle FTM_LOD_UPDATE("Update LOD");
static LLTrace::BlockTimerStatHandle FTM_OBJECTLIST_UPDATE("Update Objectlist");
static LLTrace::BlockTimerStatHandle FTM_REGION_UPDATE("Update Region");
static LLTrace::BlockTimerStatHandle FTM_WORLD_UPDATE("Update World");
static LLTrace::BlockTimerStatHandle FTM_NETWORK("Network");
static LLTrace::BlockTimerStatHandle FTM_AGENT_NETWORK("Agent Network");
static LLTrace::BlockTimerStatHandle FTM_VLMANAGER("VL Manager");
static LLTrace::BlockTimerStatHandle FTM_AGENT_POSITION("Agent Position");
static LLTrace::BlockTimerStatHandle FTM_HUD_EFFECTS("HUD Effects");

///////////////////////////////////////////////////////
// idle()
//
// Called every time the window is not doing anything.
// Receive packets, update statistics, and schedule a redisplay.
///////////////////////////////////////////////////////
void LLAppViewer::idle()
{
	pingMainloopTimeout("Main:Idle");
	
	// Update frame timers
	static LLTimer idle_timer;

	LLFrameTimer::updateFrameTime();
	LLFrameTimer::updateFrameCount();
	LLEventTimer::updateClass();
	LLNotificationsUI::LLToast::updateClass();
	LLSmoothInterpolation::updateInterpolants();
	LLMortician::updateClass();
	LLFilePickerThread::clearDead();  //calls LLFilePickerThread::notify()

	F32 dt_raw = idle_timer.getElapsedTimeAndResetF32();

	// Cap out-of-control frame times
	// Too low because in menus, swapping, debugger, etc.
	// Too high because idle called with no objects in view, etc.
	const F32 MIN_FRAME_RATE = 1.f;
	const F32 MAX_FRAME_RATE = 200.f;

	F32 frame_rate_clamped = 1.f / dt_raw;
	frame_rate_clamped = llclamp(frame_rate_clamped, MIN_FRAME_RATE, MAX_FRAME_RATE);
	gFrameDTClamped = 1.f / frame_rate_clamped;

	// Global frame timer
	// Smoothly weight toward current frame
	gFPSClamped = (frame_rate_clamped + (4.f * gFPSClamped)) / 5.f;

	F32 qas = gSavedSettings.getF32("QuitAfterSeconds");
	if (qas > 0.f)
	{
		if (gRenderStartTime.getElapsedTimeF32() > qas)
		{
			LL_INFOS() << "Quitting after " << qas << " seconds. See setting \"QuitAfterSeconds\"." << LL_ENDL;
			LLAppViewer::instance()->forceQuit();
		}
	}

	// Must wait until both have avatar object and mute list, so poll
	// here.
	request_initial_instant_messages();

	///////////////////////////////////
	//
	// Special case idle if still starting up
	//
	if (LLStartUp::getStartupState() < STATE_STARTED)
	{
		// Skip rest if idle startup returns false (essentially, no world yet)
		gGLActive = TRUE;
		if (!idle_startup())
		{
			gGLActive = FALSE;
			return;
		}
		gGLActive = FALSE;
	}

	
    F32 yaw = 0.f;				// radians

	if (!gDisconnected)
	{
		LL_RECORD_BLOCK_TIME(FTM_NETWORK);
		// Update spaceserver timeinfo
	    LLWorld::getInstance()->setSpaceTimeUSec(LLWorld::getInstance()->getSpaceTimeUSec() + LLUnits::Seconds::fromValue(dt_raw));
    
    
	    //////////////////////////////////////
	    //
	    // Update simulator agent state
	    //

		if (gSavedSettings.getBOOL("RotateRight"))
		{
			gAgent.moveYaw(-1.f);
		}

		{
			LL_RECORD_BLOCK_TIME(FTM_AGENT_AUTOPILOT);
			// Handle automatic walking towards points
			gAgentPilot.updateTarget();
			gAgent.autoPilot(&yaw);
		}

		static LLFrameTimer agent_update_timer;

		// When appropriate, update agent location to the simulator.
		F32 agent_update_time = agent_update_timer.getElapsedTimeF32();
		F32 agent_force_update_time = mLastAgentForceUpdate + agent_update_time;
		BOOL force_update = gAgent.controlFlagsDirty()
							|| (mLastAgentControlFlags != gAgent.getControlFlags())
							|| (agent_force_update_time > (1.0f / (F32) AGENT_FORCE_UPDATES_PER_SECOND));
		if (force_update || (agent_update_time > (1.0f / (F32) AGENT_UPDATES_PER_SECOND)))
		{
			LL_RECORD_BLOCK_TIME(FTM_AGENT_UPDATE);
			// Send avatar and camera info
			mLastAgentControlFlags = gAgent.getControlFlags();
			mLastAgentForceUpdate = force_update ? 0 : agent_force_update_time;
			send_agent_update(force_update);
			agent_update_timer.reset();
		}
	}

	//////////////////////////////////////
	//
	// Manage statistics
	//
	//
	{
		// Initialize the viewer_stats_timer with an already elapsed time
		// of SEND_STATS_PERIOD so that the initial stats report will
		// be sent immediately.
		static LLFrameStatsTimer viewer_stats_timer(SEND_STATS_PERIOD);

		// Update session stats every large chunk of time
		// *FIX: (?) SAMANTHA
		if (viewer_stats_timer.getElapsedTimeF32() >= SEND_STATS_PERIOD && !gDisconnected)
		{
			LL_INFOS() << "Transmitting sessions stats" << LL_ENDL;
			send_stats();
			viewer_stats_timer.reset();
		}

		// Print the object debugging stats
		static LLFrameTimer object_debug_timer;
		if (object_debug_timer.getElapsedTimeF32() > 5.f)
		{
			object_debug_timer.reset();
			if (gObjectList.mNumDeadObjectUpdates)
			{
				LL_INFOS() << "Dead object updates: " << gObjectList.mNumDeadObjectUpdates << LL_ENDL;
				gObjectList.mNumDeadObjectUpdates = 0;
			}
			if (gObjectList.mNumUnknownUpdates)
			{
				LL_INFOS() << "Unknown object updates: " << gObjectList.mNumUnknownUpdates << LL_ENDL;
				gObjectList.mNumUnknownUpdates = 0;
			}

		}
	}

	if (!gDisconnected)
	{
		LL_RECORD_BLOCK_TIME(FTM_NETWORK);
	
	    ////////////////////////////////////////////////
	    //
	    // Network processing
	    //
	    // NOTE: Starting at this point, we may still have pointers to "dead" objects
	    // floating throughout the various object lists.
	    //
		idleNameCache();
		idleNetwork();
	    	        

		// Check for away from keyboard, kick idle agents.
		idle_afk_check();

		//  Update statistics for this frame
		update_statistics();
	}

	////////////////////////////////////////
	//
	// Handle the regular UI idle callbacks as well as
	// hover callbacks
	//
    
#ifdef LL_DARWIN
	if (!mQuitRequested)  //MAINT-4243
#endif
	{
// 		LL_RECORD_BLOCK_TIME(FTM_IDLE_CB);

		// Do event notifications if necessary.  Yes, we may want to move this elsewhere.
		gEventNotifier.update();
		
		gIdleCallbacks.callFunctions();
		gInventory.idleNotifyObservers();
		LLAvatarTracker::instance().idleNotifyObservers();
	}
	
	// Metrics logging (LLViewerAssetStats, etc.)
	{
		static LLTimer report_interval;

		// *TODO:  Add configuration controls for this
		F32 seconds = report_interval.getElapsedTimeF32();
		if (seconds >= app_metrics_interval)
		{
			metricsSend(! gDisconnected);
			report_interval.reset();
		}
	}

	if (gDisconnected)
    {
		return;
    }
	if (gTeleportDisplay)
    {
		return;
    }

	gViewerWindow->updateUI();

	///////////////////////////////////////
	// Agent and camera movement
	//
	LLCoordGL current_mouse = gViewerWindow->getCurrentMouse();

	{
		// After agent and camera moved, figure out if we need to
		// deselect objects.
		LLSelectMgr::getInstance()->deselectAllIfTooFar();

	}

	{
		// Handle pending gesture processing
		LL_RECORD_BLOCK_TIME(FTM_AGENT_POSITION);
		LLGestureMgr::instance().update();

		gAgent.updateAgentPosition(gFrameDTClamped, yaw, current_mouse.mX, current_mouse.mY);
	}

	{
		LL_RECORD_BLOCK_TIME(FTM_OBJECTLIST_UPDATE); 
		
        if (!(logoutRequestSent() && hasSavedFinalSnapshot()))
		{
			gObjectList.update(gAgent);
		}
	}
	
	//////////////////////////////////////
	//
	// Deletes objects...
	// Has to be done after doing idleUpdates (which can kill objects)
	//

	{
		LL_RECORD_BLOCK_TIME(FTM_CLEANUP);
		{
			LL_RECORD_BLOCK_TIME(FTM_CLEANUP_OBJECTS);
			gObjectList.cleanDeadObjects();
		}
		{
			LL_RECORD_BLOCK_TIME(FTM_CLEANUP_DRAWABLES);
			LLDrawable::cleanupDeadDrawables();
		}
	}
	
	//
	// After this point, in theory we should never see a dead object
	// in the various object/drawable lists.
	//

	//////////////////////////////////////
	//
	// Update/send HUD effects
	//
	// At this point, HUD effects may clean up some references to
	// dead objects.
	//

	{
		LL_RECORD_BLOCK_TIME(FTM_HUD_EFFECTS);
		LLSelectMgr::getInstance()->updateEffects();
		LLHUDManager::getInstance()->cleanupEffects();
		LLHUDManager::getInstance()->sendEffects();
	}

	////////////////////////////////////////
	//
	// Unpack layer data that we've received
	//

	{
		LL_RECORD_BLOCK_TIME(FTM_NETWORK);
		gVLManager.unpackData();
	}
	
	/////////////////////////
	//
	// Update surfaces, and surface textures as well.
	//

	LLWorld::getInstance()->updateVisibilities();
	{
		const F32 max_region_update_time = .001f; // 1ms
		LL_RECORD_BLOCK_TIME(FTM_REGION_UPDATE);
		LLWorld::getInstance()->updateRegions(max_region_update_time);
	}
	
	/////////////////////////
	//
	// Update weather effects
	//
	gSky.propagateHeavenlyBodies(gFrameDTClamped);				// moves sun, moon, and planets

	// Update wind vector 
	LLVector3 wind_position_region;
	static LLVector3 average_wind;

	LLViewerRegion *regionp;
	regionp = LLWorld::getInstance()->resolveRegionGlobal(wind_position_region, gAgent.getPositionGlobal());	// puts agent's local coords into wind_position	
	if (regionp)
	{
		gWindVec = regionp->mWind.getVelocity(wind_position_region);

		// Compute average wind and use to drive motion of water
		
		average_wind = regionp->mWind.getAverage();
		gSky.setWind(average_wind);
		//LLVOWater::setWind(average_wind);
	}
	else
	{
		gWindVec.setVec(0.0f, 0.0f, 0.0f);
	}
	
	//////////////////////////////////////
	//
	// Sort and cull in the new renderer are moved to pipeline.cpp
	// Here, particles are updated and drawables are moved.
	//
	
	LL_RECORD_BLOCK_TIME(FTM_WORLD_UPDATE);
	gPipeline.updateMove();

	LLWorld::getInstance()->updateParticles();

	if (gAgentPilot.isPlaying() && gAgentPilot.getOverrideCamera())
	{
		gAgentPilot.moveCamera();
	}
	else if (LLViewerJoystick::getInstance()->getOverrideCamera())
	{ 
		LLViewerJoystick::getInstance()->moveFlycam();
	}
	else
	{
		if (LLToolMgr::getInstance()->inBuildMode())
		{
			LLViewerJoystick::getInstance()->moveObjects();
		}

		gAgentCamera.updateCamera();
	}

	// update media focus
	LLViewerMediaFocus::getInstance()->update();
	
	// Update marketplace
	LLMarketplaceInventoryImporter::update();
	LLMarketplaceInventoryNotifications::update();

	// objects and camera should be in sync, do LOD calculations now
	{
		LL_RECORD_BLOCK_TIME(FTM_LOD_UPDATE);
		gObjectList.updateApparentAngles(gAgent);
	}

	// Update AV render info
	LLAvatarRenderInfoAccountant::getInstance()->idle();

	{
		LL_RECORD_BLOCK_TIME(FTM_AUDIO_UPDATE);
		
		if (gAudiop)
		{
		    audio_update_volume(false);
			audio_update_listener();
			audio_update_wind(false);

			// this line actually commits the changes we've made to source positions, etc.
			const F32 max_audio_decode_time = 0.002f; // 2 ms decode time
			gAudiop->idle(max_audio_decode_time);
		}
	}

	// Execute deferred tasks.
	LLDeferredTaskList::instance().run();
	
	// Handle shutdown process, for example, 
	// wait for floaters to close, send quit message,
	// forcibly quit if it has taken too long
	if (mQuitRequested)
	{
		gGLActive = TRUE;
		idleShutdown();
	}
}

void LLAppViewer::idleShutdown()
{
	// Wait for all modal alerts to get resolved
	if (LLModalDialog::activeCount() > 0)
	{
		return;
	}

	// close IM interface
	if(gIMMgr)
	{
		gIMMgr->disconnectAllSessions();
	}
	
	// Wait for all floaters to get resolved
	if (gFloaterView
		&& !gFloaterView->allChildrenClosed())
	{
		return;
	}



	
	// ProductEngine: Try moving this code to where we shut down sTextureCache in cleanup()
	// *TODO: ugly
	static bool saved_teleport_history = false;
	if (!saved_teleport_history)
	{
		saved_teleport_history = true;
		LLTeleportHistory::getInstance()->dump();
		LLLocationHistory::getInstance()->save(); // *TODO: find a better place for doing this
		return;
	}

	static bool saved_snapshot = false;
	if (!saved_snapshot)
	{
		saved_snapshot = true;
		saveFinalSnapshot();
		return;
	}

	const F32 SHUTDOWN_UPLOAD_SAVE_TIME = 5.f;

	S32 pending_uploads = gAssetStorage->getNumPendingUploads();
	if (pending_uploads > 0
		&& gLogoutTimer.getElapsedTimeF32() < SHUTDOWN_UPLOAD_SAVE_TIME
		&& !logoutRequestSent())
	{
		static S32 total_uploads = 0;
		// Sometimes total upload count can change during logout.
		total_uploads = llmax(total_uploads, pending_uploads);
		gViewerWindow->setShowProgress(TRUE);
		S32 finished_uploads = total_uploads - pending_uploads;
		F32 percent = 100.f * finished_uploads / total_uploads;
		gViewerWindow->setProgressPercent(percent);
		gViewerWindow->setProgressString(LLTrans::getString("SavingSettings"));
		return;
	}

	if (gPendingMetricsUploads > 0
		&& gLogoutTimer.getElapsedTimeF32() < SHUTDOWN_UPLOAD_SAVE_TIME
		&& !logoutRequestSent())
	{
		return;
	}

	// All floaters are closed.  Tell server we want to quit.
	if( !logoutRequestSent() )
	{
		sendLogoutRequest();

		// Wait for a LogoutReply message
		gViewerWindow->setShowProgress(TRUE);
		gViewerWindow->setProgressPercent(100.f);
		gViewerWindow->setProgressString(LLTrans::getString("LoggingOut"));
		return;
	}

	// Make sure that we quit if we haven't received a reply from the server.
	if( logoutRequestSent() 
		&& gLogoutTimer.getElapsedTimeF32() > gLogoutMaxTime )
	{
		forceQuit();
		return;
	}
}

void LLAppViewer::sendLogoutRequest()
{
	if(!mLogoutRequestSent && gMessageSystem)
	{
		//Set internal status variables and marker files before actually starting the logout process
		gLogoutInProgress = TRUE;
		if (!mSecondInstance)
		{
			mLogoutMarkerFileName = gDirUtilp->getExpandedFilename(LL_PATH_LOGS,LOGOUT_MARKER_FILE_NAME);
		
			mLogoutMarkerFile.open(mLogoutMarkerFileName, LL_APR_WB);
			if (mLogoutMarkerFile.getFileHandle())
			{
				LL_INFOS("MarkerFile") << "Created logout marker file '"<< mLogoutMarkerFileName << "' " << LL_ENDL;
				recordMarkerVersion(mLogoutMarkerFile);
			}
			else
			{
				LL_WARNS("MarkerFile") << "Cannot create logout marker file " << mLogoutMarkerFileName << LL_ENDL;
			}		
		}
		else
		{
			LL_INFOS("MarkerFile") << "Did not logout marker file because this is a second instance" << LL_ENDL;
		}
		
		LLMessageSystem* msg = gMessageSystem;
		msg->newMessageFast(_PREHASH_LogoutRequest);
		msg->nextBlockFast(_PREHASH_AgentData);
		msg->addUUIDFast(_PREHASH_AgentID, gAgent.getID() );
		msg->addUUIDFast(_PREHASH_SessionID, gAgent.getSessionID());
		gAgent.sendReliableMessage();

		gLogoutTimer.reset();
		gLogoutMaxTime = LOGOUT_REQUEST_TIME;
		mLogoutRequestSent = TRUE;
		
		if(LLVoiceClient::instanceExists())
		{
			LLVoiceClient::getInstance()->leaveChannel();
		}
	}
}

void LLAppViewer::idleNameCache()
{
	// Neither old nor new name cache can function before agent has a region
	LLViewerRegion* region = gAgent.getRegion();
	if (!region) return;

	// deal with any queued name requests and replies.
	gCacheName->processPending();

	// Can't run the new cache until we have the list of capabilities
	// for the agent region, and can therefore decide whether to use
	// display names or fall back to the old name system.
	if (!region->capabilitiesReceived()) return;

	// Agent may have moved to a different region, so need to update cap URL
	// for name lookups.  Can't do this in the cap grant code, as caps are
	// granted to neighbor regions before the main agent gets there.  Can't
	// do it in the move-into-region code because cap not guaranteed to be
	// granted yet, for example on teleport.
	bool had_capability = LLAvatarNameCache::hasNameLookupURL();
	std::string name_lookup_url;
	name_lookup_url.reserve(128); // avoid a memory allocation below
	name_lookup_url = region->getCapability("GetDisplayNames");
	bool have_capability = !name_lookup_url.empty();
	if (have_capability)
	{
		// we have support for display names, use it
	    U32 url_size = name_lookup_url.size();
	    // capabilities require URLs with slashes before query params:
	    // https://<host>:<port>/cap/<uuid>/?ids=<blah>
	    // but the caps are granted like:
	    // https://<host>:<port>/cap/<uuid>
	    if (url_size > 0 && name_lookup_url[url_size-1] != '/')
	    {
		    name_lookup_url += '/';
	    }
		LLAvatarNameCache::setNameLookupURL(name_lookup_url);
	}
	else
	{
		// Display names not available on this region
		LLAvatarNameCache::setNameLookupURL( std::string() );
	}

	// Error recovery - did we change state?
	if (had_capability != have_capability)
	{
		// name tags are persistant on screen, so make sure they refresh
		LLVOAvatar::invalidateNameTags();
	}

	LLAvatarNameCache::idle();
}

//
// Handle messages, and all message related stuff
//

#define TIME_THROTTLE_MESSAGES

#ifdef TIME_THROTTLE_MESSAGES
#define CHECK_MESSAGES_DEFAULT_MAX_TIME .020f // 50 ms = 50 fps (just for messages!)
static F32 CheckMessagesMaxTime = CHECK_MESSAGES_DEFAULT_MAX_TIME;
#endif

static LLTrace::BlockTimerStatHandle FTM_IDLE_NETWORK("Idle Network");
static LLTrace::BlockTimerStatHandle FTM_MESSAGE_ACKS("Message Acks");
static LLTrace::BlockTimerStatHandle FTM_RETRANSMIT("Retransmit");
static LLTrace::BlockTimerStatHandle FTM_TIMEOUT_CHECK("Timeout Check");
static LLTrace::BlockTimerStatHandle FTM_DYNAMIC_THROTTLE("Dynamic Throttle");
static LLTrace::BlockTimerStatHandle FTM_CHECK_REGION_CIRCUIT("Check Region Circuit");

void LLAppViewer::idleNetwork()
{
	pingMainloopTimeout("idleNetwork");
	
	gObjectList.mNumNewObjects = 0;
	S32 total_decoded = 0;

	if (!gSavedSettings.getBOOL("SpeedTest"))
	{
		LL_RECORD_BLOCK_TIME(FTM_IDLE_NETWORK); // decode
		
		LLTimer check_message_timer;
		//  Read all available packets from network 
		const S64 frame_count = gFrameCount;  // U32->S64
		F32 total_time = 0.0f;

		while (gMessageSystem->checkAllMessages(frame_count, gServicePump)) 
		{
			if (gDoDisconnect)
			{
				// We're disconnecting, don't process any more messages from the server
				// We're usually disconnecting due to either network corruption or a
				// server going down, so this is OK.
				break;
			}
			
			total_decoded++;
			gPacketsIn++;

			if (total_decoded > MESSAGE_MAX_PER_FRAME)
			{
				break;
			}

#ifdef TIME_THROTTLE_MESSAGES
			// Prevent slow packets from completely destroying the frame rate.
			// This usually happens due to clumps of avatars taking huge amount
			// of network processing time (which needs to be fixed, but this is
			// a good limit anyway).
			total_time = check_message_timer.getElapsedTimeF32();
			if (total_time >= CheckMessagesMaxTime)
				break;
#endif
		}

		// Handle per-frame message system processing.
		gMessageSystem->processAcks(gSavedSettings.getF32("AckCollectTime"));

#ifdef TIME_THROTTLE_MESSAGES
		if (total_time >= CheckMessagesMaxTime)
		{
			// Increase CheckMessagesMaxTime so that we will eventually catch up
			CheckMessagesMaxTime *= 1.035f; // 3.5% ~= x2 in 20 frames, ~8x in 60 frames
		}
		else
		{
			// Reset CheckMessagesMaxTime to default value
			CheckMessagesMaxTime = CHECK_MESSAGES_DEFAULT_MAX_TIME;
		}
#endif
		


		// we want to clear the control after sending out all necessary agent updates
		gAgent.resetControlFlags();
				
		// Decode enqueued messages...
		S32 remaining_possible_decodes = MESSAGE_MAX_PER_FRAME - total_decoded;

		if( remaining_possible_decodes <= 0 )
		{
			LL_INFOS() << "Maxed out number of messages per frame at " << MESSAGE_MAX_PER_FRAME << LL_ENDL;
		}

		if (gPrintMessagesThisFrame)
		{
			LL_INFOS() << "Decoded " << total_decoded << " msgs this frame!" << LL_ENDL;
			gPrintMessagesThisFrame = FALSE;
		}
	}
	add(LLStatViewer::NUM_NEW_OBJECTS, gObjectList.mNumNewObjects);

	// Retransmit unacknowledged packets.
	gXferManager->retransmitUnackedPackets();
	gAssetStorage->checkForTimeouts();
	gViewerThrottle.updateDynamicThrottle();

	// Check that the circuit between the viewer and the agent's current
	// region is still alive
	LLViewerRegion *agent_region = gAgent.getRegion();
	if (agent_region && (LLStartUp::getStartupState()==STATE_STARTED))
	{
		LLUUID this_region_id = agent_region->getRegionID();
		bool this_region_alive = agent_region->isAlive();
		if ((mAgentRegionLastAlive && !this_region_alive) // newly dead
		    && (mAgentRegionLastID == this_region_id)) // same region
		{
			forceDisconnect(LLTrans::getString("AgentLostConnection"));
		}
		mAgentRegionLastID = this_region_id;
		mAgentRegionLastAlive = this_region_alive;
	}
}

void LLAppViewer::disconnectViewer()
{
	if (gDisconnected)
	{
		return;
	}
	//
	// Cleanup after quitting.
	//	
	// Save snapshot for next time, if we made it through initialization

	LL_INFOS() << "Disconnecting viewer!" << LL_ENDL;

	// Dump our frame statistics

	// Remember if we were flying
	gSavedSettings.setBOOL("FlyingAtExit", gAgent.getFlying() );

	// Un-minimize all windows so they don't get saved minimized
	if (gFloaterView)
	{
		gFloaterView->restoreAll();
	}

	if (LLSelectMgr::getInstance())
	{
		LLSelectMgr::getInstance()->deselectAll();
	}

	// save inventory if appropriate
	gInventory.cache(gInventory.getRootFolderID(), gAgent.getID());
	if (gInventory.getLibraryRootFolderID().notNull()
		&& gInventory.getLibraryOwnerID().notNull())
	{
		gInventory.cache(
			gInventory.getLibraryRootFolderID(),
			gInventory.getLibraryOwnerID());
	}

	saveNameCache();
    LLExperienceCache *expCache = LLExperienceCache::getIfExists();
    if (expCache)
        expCache->cleanup();

	// close inventory interface, close all windows
	LLFloaterInventory::cleanup();

	gAgentWearables.cleanup();
	gAgentCamera.cleanup();
	// Also writes cached agent settings to gSavedSettings
	gAgent.cleanup();

	// This is where we used to call gObjectList.destroy() and then delete gWorldp.
	// Now we just ask the LLWorld singleton to cleanly shut down.
	if(LLWorld::instanceExists())
	{
		LLWorld::getInstance()->destroyClass();
	}
	LLVOCache::deleteSingleton();

	// call all self-registered classes
	LLDestroyClassList::instance().fireCallbacks();

	cleanup_xfer_manager();
	gDisconnected = TRUE;

	// Pass the connection state to LLUrlEntryParcel not to attempt
	// parcel info requests while disconnected.
	LLUrlEntryParcel::setDisconnected(gDisconnected);
}

void LLAppViewer::forceErrorLLError()
{
   	LL_ERRS() << "This is a deliberate llerror" << LL_ENDL;
}

void LLAppViewer::forceErrorBreakpoint()
{
   	LL_WARNS() << "Forcing a deliberate breakpoint" << LL_ENDL;
#ifdef LL_WINDOWS
    DebugBreak();
#endif
    return;
}

void LLAppViewer::forceErrorBadMemoryAccess()
{
   	LL_WARNS() << "Forcing a deliberate bad memory access" << LL_ENDL;
    S32* crash = NULL;
    *crash = 0xDEADBEEF;  
    return;
}

void LLAppViewer::forceErrorInfiniteLoop()
{
   	LL_WARNS() << "Forcing a deliberate infinite loop" << LL_ENDL;
    while(true)
    {
        ;
    }
    return;
}
 
void LLAppViewer::forceErrorSoftwareException()
{
   	LL_WARNS() << "Forcing a deliberate exception" << LL_ENDL;
    BOOST_THROW_EXCEPTION(LLException("User selected Force Software Exception"));
}

void LLAppViewer::forceErrorDriverCrash()
{
   	LL_WARNS() << "Forcing a deliberate driver crash" << LL_ENDL;
	glDeleteTextures(1, NULL);
}

void LLAppViewer::initMainloopTimeout(const std::string& state, F32 secs)
{
	if(!mMainloopTimeout)
	{
		mMainloopTimeout = new LLWatchdogTimeout();
		resumeMainloopTimeout(state, secs);
	}
}

void LLAppViewer::destroyMainloopTimeout()
{
	if(mMainloopTimeout)
	{
		delete mMainloopTimeout;
		mMainloopTimeout = NULL;
	}
}

void LLAppViewer::resumeMainloopTimeout(const std::string& state, F32 secs)
{
	if(mMainloopTimeout)
	{
		if(secs < 0.0f)
		{
			secs = gSavedSettings.getF32("MainloopTimeoutDefault");
		}
		
		mMainloopTimeout->setTimeout(secs);
		mMainloopTimeout->start(state);
	}
}

void LLAppViewer::pauseMainloopTimeout()
{
	if(mMainloopTimeout)
	{
		mMainloopTimeout->stop();
	}
}

void LLAppViewer::pingMainloopTimeout(const std::string& state, F32 secs)
{
//	if(!restoreErrorTrap())
//	{
//		LL_WARNS() << "!!!!!!!!!!!!! Its an error trap!!!!" << state << LL_ENDL;
//	}
	
	if(mMainloopTimeout)
	{
		if(secs < 0.0f)
		{
			secs = gSavedSettings.getF32("MainloopTimeoutDefault");
		}

		mMainloopTimeout->setTimeout(secs);
		mMainloopTimeout->ping(state);
	}
}

void LLAppViewer::handleLoginComplete()
{
	gLoggedInTime.start();
	initMainloopTimeout("Mainloop Init");

	// Store some data to DebugInfo in case of a freeze.
	gDebugInfo["ClientInfo"]["Name"] = LLVersionInfo::getChannel();

	gDebugInfo["ClientInfo"]["MajorVersion"] = LLVersionInfo::getMajor();
	gDebugInfo["ClientInfo"]["MinorVersion"] = LLVersionInfo::getMinor();
	gDebugInfo["ClientInfo"]["PatchVersion"] = LLVersionInfo::getPatch();
	gDebugInfo["ClientInfo"]["BuildVersion"] = LLVersionInfo::getBuild();

	LLParcel* parcel = LLViewerParcelMgr::getInstance()->getAgentParcel();
	if ( parcel && parcel->getMusicURL()[0])
	{
		gDebugInfo["ParcelMusicURL"] = parcel->getMusicURL();
	}	
	if ( parcel && parcel->getMediaURL()[0])
	{
		gDebugInfo["ParcelMediaURL"] = parcel->getMediaURL();
	}
	
	gDebugInfo["SettingsFilename"] = gSavedSettings.getString("ClientSettingsFile");
	gDebugInfo["CAFilename"] = gDirUtilp->getCAFile();
	gDebugInfo["ViewerExePath"] = gDirUtilp->getExecutablePathAndName();
	gDebugInfo["CurrentPath"] = gDirUtilp->getCurPath();

	if(gAgent.getRegion())
	{
		gDebugInfo["CurrentSimHost"] = gAgent.getRegionHost().getHostName();
		gDebugInfo["CurrentRegion"] = gAgent.getRegion()->getName();
	}

	if(LLAppViewer::instance()->mMainloopTimeout)
	{
		gDebugInfo["MainloopTimeoutState"] = LLAppViewer::instance()->mMainloopTimeout->getState();
	}

	mOnLoginCompleted();

	writeDebugInfo();

	// we logged in successfully, so save settings on logout
	LL_INFOS() << "Login successful, per account settings will be saved on log out." << LL_ENDL;
	mSavePerAccountSettings=true;
}

void LLAppViewer::launchUpdater()
{
		LLSD query_map = LLSD::emptyMap();
	query_map["os"] = gPlatform;

	// *TODO change userserver to be grid on both viewer and sim, since
	// userserver no longer exists.
	query_map["userserver"] = LLGridManager::getInstance()->getGridId();
	query_map["channel"] = LLVersionInfo::getChannel();
	// *TODO constantize this guy
	// *NOTE: This URL is also used in win_setup/lldownloader.cpp
	LLURI update_url = LLURI::buildHTTP("secondlife.com", 80, "update.php", query_map);
	
	if(LLAppViewer::sUpdaterInfo)
	{
		delete LLAppViewer::sUpdaterInfo;
	}
	LLAppViewer::sUpdaterInfo = new LLAppViewer::LLUpdaterInfo() ;

	// if a sim name was passed in via command line parameter (typically through a SLURL)
	if ( LLStartUp::getStartSLURL().getType() == LLSLURL::LOCATION )
	{
		// record the location to start at next time
		gSavedSettings.setString( "NextLoginLocation", LLStartUp::getStartSLURL().getSLURLString()); 
	};

#if LL_WINDOWS
	LLAppViewer::sUpdaterInfo->mUpdateExePath = gDirUtilp->getTempFilename();
	if (LLAppViewer::sUpdaterInfo->mUpdateExePath.empty())
	{
		delete LLAppViewer::sUpdaterInfo ;
		LLAppViewer::sUpdaterInfo = NULL ;

		// We're hosed, bail
		LL_WARNS("AppInit") << "LLDir::getTempFilename() failed" << LL_ENDL;
		return;
	}

	LLAppViewer::sUpdaterInfo->mUpdateExePath += ".exe";

	std::string updater_source = gDirUtilp->getAppRODataDir();
	updater_source += gDirUtilp->getDirDelimiter();
	updater_source += "updater.exe";

	LL_DEBUGS("AppInit") << "Calling CopyFile source: " << updater_source
			<< " dest: " << LLAppViewer::sUpdaterInfo->mUpdateExePath
			<< LL_ENDL;


	if (!CopyFileA(updater_source.c_str(), LLAppViewer::sUpdaterInfo->mUpdateExePath.c_str(), FALSE))
	{
		delete LLAppViewer::sUpdaterInfo ;
		LLAppViewer::sUpdaterInfo = NULL ;

		LL_WARNS("AppInit") << "Unable to copy the updater!" << LL_ENDL;

		return;
	}

	LLAppViewer::sUpdaterInfo->mParams << "-url \"" << update_url.asString() << "\"";

	LL_DEBUGS("AppInit") << "Calling updater: " << LLAppViewer::sUpdaterInfo->mUpdateExePath << " " << LLAppViewer::sUpdaterInfo->mParams.str() << LL_ENDL;

	//Explicitly remove the marker file, otherwise we pass the lock onto the child process and things get weird.
	LLAppViewer::instance()->removeMarkerFiles(); // In case updater fails

	// *NOTE:Mani The updater is spawned as the last thing before the WinMain exit.
	// see LLAppViewerWin32.cpp
	
#elif LL_DARWIN
	LLAppViewer::sUpdaterInfo->mUpdateExePath = "'";
	LLAppViewer::sUpdaterInfo->mUpdateExePath += gDirUtilp->getAppRODataDir();
	LLAppViewer::sUpdaterInfo->mUpdateExePath += "/mac-updater.app/Contents/MacOS/mac-updater' -url \"";
	LLAppViewer::sUpdaterInfo->mUpdateExePath += update_url.asString();
	LLAppViewer::sUpdaterInfo->mUpdateExePath += "\" -name \"";
	LLAppViewer::sUpdaterInfo->mUpdateExePath += LLAppViewer::instance()->getSecondLifeTitle();
	LLAppViewer::sUpdaterInfo->mUpdateExePath += "\" -bundleid \"";
	LLAppViewer::sUpdaterInfo->mUpdateExePath += LL_VERSION_BUNDLE_ID;
	LLAppViewer::sUpdaterInfo->mUpdateExePath += "\" &";

	LL_DEBUGS("AppInit") << "Calling updater: " << LLAppViewer::sUpdaterInfo->mUpdateExePath << LL_ENDL;

	// Run the auto-updater.
	system(LLAppViewer::sUpdaterInfo->mUpdateExePath.c_str()); /* Flawfinder: ignore */

#elif (LL_LINUX || LL_SOLARIS) && LL_GTK
	// we tell the updater where to find the xml containing string
	// translations which it can use for its own UI
	std::string xml_strings_file = "strings.xml";
	std::vector<std::string> xui_path_vec =
		gDirUtilp->findSkinnedFilenames(LLDir::XUI, xml_strings_file);
	std::string xml_search_paths;
	const char* delim = "";
	// build comma-delimited list of xml paths to pass to updater
	BOOST_FOREACH(std::string this_skin_path, xui_path_vec)
	{
		// Although we already have the full set of paths with the filename
		// appended, the linux-updater.bin command-line switches require us to
		// snip the filename OFF and pass it as a separate switch argument. :-P
		LL_INFOS() << "Got a XUI path: " << this_skin_path << LL_ENDL;
		xml_search_paths.append(delim);
		xml_search_paths.append(gDirUtilp->getDirName(this_skin_path));
		delim = ",";
	}
	// build the overall command-line to run the updater correctly
	LLAppViewer::sUpdaterInfo->mUpdateExePath = 
		gDirUtilp->getExecutableDir() + "/" + "linux-updater.bin" + 
		" --url \"" + update_url.asString() + "\"" +
		" --name \"" + LLAppViewer::instance()->getSecondLifeTitle() + "\"" +
		" --dest \"" + gDirUtilp->getAppRODataDir() + "\"" +
		" --stringsdir \"" + xml_search_paths + "\"" +
		" --stringsfile \"" + xml_strings_file + "\"";

	LL_INFOS("AppInit") << "Calling updater: " 
			    << LLAppViewer::sUpdaterInfo->mUpdateExePath << LL_ENDL;

	// *TODO: we could use the gdk equivalent to ensure the updater
	// gets started on the same screen.
	GError *error = NULL;
	if (!g_spawn_command_line_async(LLAppViewer::sUpdaterInfo->mUpdateExePath.c_str(), &error))
	{
		LL_ERRS() << "Failed to launch updater: "
		       << error->message
		       << LL_ENDL;
	}
	if (error) {
		g_error_free(error);
	}
#else
	OSMessageBox(LLTrans::getString("MBNoAutoUpdate"), LLStringUtil::null, OSMB_OK);
#endif

	// *REMOVE:Mani - Saving for reference...
	// LLAppViewer::instance()->forceQuit();
}


//virtual
void LLAppViewer::setMasterSystemAudioMute(bool mute)
{
	gSavedSettings.setBOOL("MuteAudio", mute);
}

//virtual
bool LLAppViewer::getMasterSystemAudioMute()
{
	return gSavedSettings.getBOOL("MuteAudio");
}

//----------------------------------------------------------------------------
// Metrics-related methods (static and otherwise)
//----------------------------------------------------------------------------

/**
 * LLViewerAssetStats collects data on a per-region (as defined by the agent's
 * location) so we need to tell it about region changes which become a kind of
 * hidden variable/global state in the collectors.  For collectors not running
 * on the main thread, we need to send a message to move the data over safely
 * and cheaply (amortized over a run).
 */
void LLAppViewer::metricsUpdateRegion(U64 region_handle)
{
	if (0 != region_handle)
	{
		LLViewerAssetStatsFF::set_region(region_handle);
	}
}


/**
 * Attempts to start a multi-threaded metrics report to be sent back to
 * the grid for consumption.
 */
void LLAppViewer::metricsSend(bool enable_reporting)
{
	if (! gViewerAssetStats)
		return;

	if (LLAppViewer::sTextureFetch)
	{
		LLViewerRegion * regionp = gAgent.getRegion();

		if (enable_reporting && regionp)
		{
			std::string	caps_url = regionp->getCapability("ViewerMetrics");

			// Make a copy of the main stats to send into another thread.
			// Receiving thread takes ownership.
			LLViewerAssetStats * main_stats(new LLViewerAssetStats(*gViewerAssetStats));
			main_stats->stop();
			
			// Send a report request into 'thread1' to get the rest of the data
			// and provide some additional parameters while here.
			LLAppViewer::sTextureFetch->commandSendMetrics(caps_url,
														   gAgentSessionID,
														   gAgentID,
														   main_stats);
			main_stats = 0;		// Ownership transferred
		}
		else
		{
			LLAppViewer::sTextureFetch->commandDataBreak();
		}
	}

	// Reset even if we can't report.  Rather than gather up a huge chunk of
	// data, we'll keep to our sampling interval and retain the data
	// resolution in time.
	gViewerAssetStats->restart();
}
<|MERGE_RESOLUTION|>--- conflicted
+++ resolved
@@ -1422,6 +1422,7 @@
 				display();
 				pingMainloopTimeout("Main:Snapshot");
 				LLFloaterSnapshot::update(); // take snapshots
+					LLFloaterOutfitSnapshot::update();
 				gGLActive = FALSE;
 			}
 		}
@@ -1451,20 +1452,10 @@
 				// of equal priority on Windows
 				if (milliseconds_to_sleep > 0)
 				{
-<<<<<<< HEAD
 					ms_sleep(milliseconds_to_sleep);
 					// also pause worker threads during this wait period
 					LLAppViewer::getTextureCache()->pause();
 					LLAppViewer::getImageDecodeThread()->pause();
-=======
-					pingMainloopTimeout("Main:Display");
-					gGLActive = TRUE;
-					display();
-					pingMainloopTimeout("Main:Snapshot");
-					LLFloaterSnapshot::update(); // take snapshots
-					LLFloaterOutfitSnapshot::update();
-					gGLActive = FALSE;
->>>>>>> 51bb369a
 				}
 			}
 			
