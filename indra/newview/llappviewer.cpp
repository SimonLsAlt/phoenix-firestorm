/**
 * @file llappviewer.cpp
 * @brief The LLAppViewer class definitions
 *
 * $LicenseInfo:firstyear=2007&license=viewerlgpl$
 * Second Life Viewer Source Code
 * Copyright (C) 2012, Linden Research, Inc.
 *
 * This library is free software; you can redistribute it and/or
 * modify it under the terms of the GNU Lesser General Public
 * License as published by the Free Software Foundation;
 * version 2.1 of the License only.
 *
 * This library is distributed in the hope that it will be useful,
 * but WITHOUT ANY WARRANTY; without even the implied warranty of
 * MERCHANTABILITY or FITNESS FOR A PARTICULAR PURPOSE.  See the GNU
 * Lesser General Public License for more details.
 *
 * You should have received a copy of the GNU Lesser General Public
 * License along with this library; if not, write to the Free Software
 * Foundation, Inc., 51 Franklin Street, Fifth Floor, Boston, MA  02110-1301  USA
 *
 * Linden Research, Inc., 945 Battery Street, San Francisco, CA  94111  USA
 * $/LicenseInfo$
 */

#include "llviewerprecompiledheaders.h"

#include "llappviewer.h"

// Viewer includes
#include "llversioninfo.h"
#include "llfeaturemanager.h"
#include "lluictrlfactory.h"
#include "lltexteditor.h"
#include "llenvironment.h"
#include "llerrorcontrol.h"
#include "lleventtimer.h"
#include "llfile.h"
#include "llviewertexturelist.h"
#include "llgroupmgr.h"
#include "llagent.h"
#include "llagentcamera.h"
#include "llagentlanguage.h"
#include "llagentui.h"
#include "llagentwearables.h"
#include "lldirpicker.h"
#include "llfloaterimcontainer.h"
#include "llimprocessing.h"
#include "llwindow.h"
#include "llviewerstats.h"
#include "llviewerstatsrecorder.h"
#include "llkeyconflict.h" // for legacy keybinding support, remove later
#include "llmarketplacefunctions.h"
#include "llmarketplacenotifications.h"
#include "llmd5.h"
#include "llmeshrepository.h"
#include "llpumpio.h"
#include "llmimetypes.h"
#include "llslurl.h"
#include "llstartup.h"
#include "llfocusmgr.h"
#include "llurlfloaterdispatchhandler.h"
#include "llviewerjoystick.h"
#include "llallocator.h"
#include "llcalc.h"
#include "llconversationlog.h"
#if LL_WINDOWS
#include "lldxhardware.h"
#endif
#include "lltexturestats.h"
#include "lltrace.h"
#include "lltracethreadrecorder.h"
#include "llviewerwindow.h"
#include "llviewerdisplay.h"
#include "llviewermedia.h"
#include "llviewerparcelaskplay.h"
#include "llviewerparcelmedia.h"
#include "llviewershadermgr.h"
#include "llviewermediafocus.h"
#include "llviewermessage.h"
#include "llviewerobjectlist.h"
#include "llworldmap.h"
#include "llmutelist.h"
#include "llviewerhelp.h"
#include "lluicolortable.h"
#include "llurldispatcher.h"
#include "llurlhistory.h"
#include "llrender.h"
#include "llteleporthistory.h"
#include "lltoast.h"
#include "llsdutil_math.h"
#include "lllocationhistory.h"
#include "llfasttimerview.h"
#include "llvector4a.h"
#include "llviewermenufile.h"
#include "llvoicechannel.h"
#include "llvoavatarself.h"
#include "llurlmatch.h"
#include "lltextutil.h"
#include "lllogininstance.h"
#include "llprogressview.h"
#include "llvocache.h"
#include "lldiskcache.h"
#include "llvopartgroup.h"
// [SL:KB] - Patch: Appearance-Misc | Checked: 2013-02-12 (Catznip-3.4)
#include "llappearancemgr.h"
// [/SL:KB]
// [RLVa:KB] - Checked: 2010-05-03 (RLVa-1.2.0g)
#include "rlvactions.h"
#include "rlvhandler.h"
// [/RLVa:KB]

#include "llweb.h"
// <FS:Ansariel> [FS communication UI]
#include "fsfloatervoicecontrols.h"
// </FS:Ansariel> [FS communication UI]
// [SL:KB] - Patch: Build-ScriptRecover | Checked: 2011-11-24 (Catznip-3.2.0)
#include "llfloaterscriptrecover.h"
// [/SL:KB]
#include "llspellcheck.h"
#include "llscenemonitor.h"
#include "llavatarrenderinfoaccountant.h"
#include "lllocalbitmaps.h"
#include "llperfstats.h"
#include "llgltfmateriallist.h"

// Linden library includes
#include "llavatarnamecache.h"
#include "lldiriterator.h"
#include "llexperiencecache.h"
#include "llimagej2c.h"
#include "llmemory.h"
#include "llprimitive.h"
#include "llurlaction.h"
#include "llurlentry.h"
#include "llvolumemgr.h"
#include "llxfermanager.h"
#include "llphysicsextensions.h"

#include "llnotificationmanager.h"
#include "llnotifications.h"
#include "llnotificationsutil.h"

#include "sanitycheck.h"
#include "llleap.h"
#include "stringize.h"
#include "llcoros.h"
#include "llexception.h"
#include "cef/dullahan_version.h"
#if !LL_LINUX
#include "vlc/libvlc_version.h"
#endif // LL_LINUX

#if LL_DARWIN
#include "llwindowmacosx.h"
#endif

// Third party library includes
#include <boost/bind.hpp>
#include <boost/algorithm/string.hpp>
#include <boost/regex.hpp>
#include <boost/throw_exception.hpp>

#if LL_WINDOWS
#   include <share.h> // For _SH_DENYWR in processMarkerFiles
#else
#   include <sys/file.h> // For processMarkerFiles
#endif

#include "llapr.h"
#include <boost/lexical_cast.hpp>

#include "llviewerinput.h"
#include "lllfsthread.h"
#include "llworkerthread.h"
#include "lltexturecache.h"
#include "lltexturefetch.h"
#include "llimageworker.h"
#include "llevents.h"

// The files below handle dependencies from cleanup.
#include "llkeyframemotion.h"
#include "llworldmap.h"
#include "llhudmanager.h"
#include "lltoolmgr.h"
#include "llassetstorage.h"
#include "llpolymesh.h"
#include "llproxy.h"
#include "llcachename.h"
#include "llaudioengine.h"
#include "llstreamingaudio.h"
#include "llviewermenu.h"
#include "llselectmgr.h"
#include "lltrans.h"
#include "lltransutil.h"
#include "lltracker.h"
#include "llviewerparcelmgr.h"
#include "llworldmapview.h"
#include "llpostprocess.h"

#include "lldebugview.h"
#include "llconsole.h"
#include "llcontainerview.h"
#include "lltooltip.h"

#include "llsdutil.h"
#include "llsdserialize.h"

#include "llworld.h"
#include "llhudeffecttrail.h"
#include "llslurl.h"
#include "llurlregistry.h"
#include "llwatchdog.h"

// Included so that constants/settings might be initialized
// in save_settings_to_globals()
#include "llbutton.h"
#include "llstatusbar.h"
#include "llsurface.h"
#include "llvosky.h"
#include "llvotree.h"
#include "llvoavatar.h"
#include "llfolderview.h"
#include "llagentpilot.h"
#include "llvovolume.h"
#include "llflexibleobject.h"
#include "llvosurfacepatch.h"
#include "llviewerfloaterreg.h"
#include "llcommandlineparser.h"
#include "llfloatermemleak.h"
#include "llfloaterreg.h"
#include "llfloatersimplesnapshot.h"
#include "llfloatersnapshot.h"
#include "llsidepanelinventory.h"
#include "llatmosphere.h"

// includes for idle() idleShutdown()
#include "llviewercontrol.h"
#include "lleventnotifier.h"
#include "llcallbacklist.h"
#include "lldeferredsounds.h"
#include "pipeline.h"
#include "llgesturemgr.h"
#include "llsky.h"
#include "llvlcomposition.h"
#include "llvlmanager.h"
#include "llviewercamera.h"
#include "lldrawpoolbump.h"
#include "llvieweraudio.h"
#include "llimview.h"
#include "llviewerthrottle.h"
#include "llparcel.h"
#include "llavatariconctrl.h"
#include "llgroupiconctrl.h"
#include "llviewerassetstats.h"
#include "gltfscenemanager.h"

#include "workqueue.h"
using namespace LL;

// Include for security api initialization
#include "llsecapi.h"
#include "llmachineid.h"
#include "llcleanup.h"

#include "llcoproceduremanager.h"
#include "llviewereventrecorder.h"

#include "growlmanager.h"
#include "fsavatarrenderpersistence.h"

// *FIX: These extern globals should be cleaned up.
// The globals either represent state/config/resource-storage of either
// this app, or another 'component' of the viewer. App globals should be
// moved into the app class, where as the other globals should be
// moved out of here.
// If a global symbol reference seems valid, it will be included
// via header files above.

//----------------------------------------------------------------------------
// llviewernetwork.h
#include "llviewernetwork.h"
// define a self-registering event API object
#include "llappviewerlistener.h"

#include "nd/ndoctreelog.h" // <FS:ND/> Octree operation logging.
#include "nd/ndetw.h" // <FS:ND/> Windows Event Tracing, does nothing on OSX/Linux.
#include "nd/ndlogthrottle.h"

#include "fsradar.h"
#include "fsassetblacklist.h"

// #include "fstelemetry.h" // <FS:Beq> Tracy profiler support

#if LL_LINUX && LL_GTK
#include "glib.h"
#endif // (LL_LINUX) && LL_GTK

#if LL_MSVC
// disable boost::lexical_cast warning
#pragma warning (disable:4702)
#endif

const char* const CRASH_SETTINGS_FILE = "settings_crash_behavior.xml"; // <FS:ND/> We need this filename defined here.

static LLAppViewerListener sAppViewerListener(LLAppViewer::instance);

////// Windows-specific includes to the bottom - nasty defines in these pollute the preprocessor
//
//----------------------------------------------------------------------------
// viewer.cpp - these are only used in viewer, should be easily moved.

#if LL_DARWIN
extern void init_apple_menu(const char* product);
#endif // LL_DARWIN

extern bool gRandomizeFramerate;
extern bool gPeriodicSlowFrame;
extern bool gDebugGL;

#if LL_DARWIN
extern bool gHiDPISupport;
#endif

////////////////////////////////////////////////////////////
// All from the last globals push...

F32 gSimLastTime; // Used in LLAppViewer::init and send_viewer_stats()
F32 gSimFrames;

bool gShowObjectUpdates = false;
bool gUseQuickTime = true;

eLastExecEvent gLastExecEvent = LAST_EXEC_NORMAL;
S32 gLastExecDuration = -1; // (<0 indicates unknown)

#if LL_WINDOWS
#   define LL_PLATFORM_KEY "win"
#elif LL_DARWIN
#   define LL_PLATFORM_KEY "mac"
#elif LL_LINUX
#   define LL_PLATFORM_KEY "lnx"
#else
#   error "Unknown Platform"
#endif
const char* gPlatform = LL_PLATFORM_KEY;

LLSD gDebugInfo;

U32 gFrameCount = 0;
U32 gForegroundFrameCount = 0; // number of frames that app window was in foreground
LLPumpIO* gServicePump = NULL;

U64MicrosecondsImplicit gFrameTime = 0;
F32SecondsImplicit gFrameTimeSeconds = 0.f;
F32SecondsImplicit gFrameIntervalSeconds = 0.f;
F32 gFPSClamped = 10.f;                     // Pretend we start at target rate.
F32 gFrameDTClamped = 0.f;                  // Time between adjacent checks to network for packets
U64MicrosecondsImplicit gStartTime = 0; // gStartTime is "private", used only to calculate gFrameTimeSeconds

LLTimer gRenderStartTime;
LLFrameTimer gForegroundTime;
LLFrameTimer gLoggedInTime;
LLTimer gLogoutTimer;
static const F32 LOGOUT_REQUEST_TIME = 6.f;  // this will be cut short by the LogoutReply msg.
F32 gLogoutMaxTime = LOGOUT_REQUEST_TIME;


S32 gPendingMetricsUploads = 0;


bool gDisconnected = false;

// Used to restore texture state after a mode switch
LLFrameTimer gRestoreGLTimer;
bool gRestoreGL = false;
bool gUseWireframe = false;

LLMemoryInfo gSysMemory;
U64Bytes gMemoryAllocated(0); // updated in display_stats() in llviewerdisplay.cpp

std::string gLastVersionChannel;

LLVector3 gWindVec(3.0, 3.0, 0.0);
LLVector3 gRelativeWindVec(0.0, 0.0, 0.0);

U32 gPacketsIn = 0;

bool gPrintMessagesThisFrame = false;

bool gRandomizeFramerate = false;
bool gPeriodicSlowFrame = false;

bool gCrashOnStartup = false;
bool gLogoutInProgress = false;

bool gSimulateMemLeak = false;

// We don't want anyone, especially threads working on the graphics pipeline,
// to have to block due to this WorkQueue being full.
WorkQueue gMainloopWork("mainloop", 1024*1024);

////////////////////////////////////////////////////////////
// Internal globals... that should be removed.

// Like LLLogChat::cleanFileName() and LLDir::getScrubbedFileName() but replaces spaces also.
std::string SafeFileName(std::string filename)
{
    std::string invalidChars = "\"\'\\/?*:.<>| ";
    auto position = filename.find_first_of(invalidChars);
    while (position != filename.npos)
    {
        filename[position] = '_';
        position = filename.find_first_of(invalidChars, position);
    }
    return filename;
}
// TODO: Readd SAFE_FILE_NAME_PREFIX stuff after FmodEx merge.... <FS:CR>
// contruct unique filename prefix so we only report crashes for US and not other viewers.
//const std::string SAFE_FILE_NAME_PREFIX(SafeFileName(llformat("%s %d.%d.%d.%d",
//                                                            LL_CHANNEL,
//                                                            LL_VERSION_MAJOR,
//                                                            LL_VERSION_MINOR,
//                                                            LL_VERSION_PATCH,
//                                                            LL_VERSION_BUILD )));
const std::string SAFE_FILE_NAME_PREFIX(SafeFileName(APP_NAME));
static std::string gArgs;
const int MAX_MARKER_LENGTH = 1024;
const std::string MARKER_FILE_NAME(SAFE_FILE_NAME_PREFIX + ".exec_marker"); //FS orig modified LL
const std::string START_MARKER_FILE_NAME(SAFE_FILE_NAME_PREFIX + ".start_marker"); //FS new modified LL new
const std::string ERROR_MARKER_FILE_NAME(SAFE_FILE_NAME_PREFIX + ".error_marker"); //FS orig modified LL
const std::string LLERROR_MARKER_FILE_NAME(SAFE_FILE_NAME_PREFIX + ".llerror_marker"); //FS orig modified LL
const std::string LOGOUT_MARKER_FILE_NAME(SAFE_FILE_NAME_PREFIX + ".logout_marker"); //FS orig modified LL

//static bool gDoDisconnect = false;
// [RLVa:KB] - Checked: RLVa-2.3
bool gDoDisconnect = false;
// [/RLVa:KB]
static std::string gLaunchFileOnQuit;

// Used on Win32 for other apps to identify our window (eg, win_setup)
// Note: Changing this breaks compatibility with SLURL handling, try to avoid it.
const char* const VIEWER_WINDOW_CLASSNAME = "Second Life";

//----------------------------------------------------------------------------

// List of entries from strings.xml to always replace
static std::set<std::string> default_trans_args;
void init_default_trans_args()
{
    default_trans_args.insert("SECOND_LIFE"); // World
    default_trans_args.insert("APP_NAME");
    default_trans_args.insert("CAPITALIZED_APP_NAME");
    default_trans_args.insert("CURRENT_GRID"); //<FS:AW make CURRENT_GRID a default substitution>
    default_trans_args.insert("SECOND_LIFE_GRID");
    default_trans_args.insert("SUPPORT_SITE");
    // This URL shows up in a surprising number of places in various skin
    // files. We really only want to have to maintain a single copy of it.
    default_trans_args.insert("create_account_url");
    default_trans_args.insert("DOWNLOAD_URL"); //<FS:CR> Viewer download url
    default_trans_args.insert("VIEWER_GENERATION"); // <FS:Ansariel> Viewer generation (major version number)
    default_trans_args.insert("SHORT_VIEWER_GENERATION"); // <FS:Ansariel> Viewer generation (major version number)
    default_trans_args.insert("APP_NAME_ABBR"); // <FS:Ansariel> Appreviated application title
}

std::string gWindowTitle;

struct SettingsFile : public LLInitParam::Block<SettingsFile>
{
    Mandatory<std::string>  name;
    Optional<std::string>   file_name;
    Optional<bool>          required,
                            persistent;
    Optional<std::string>   file_name_setting;

    SettingsFile()
    :   name("name"),
        file_name("file_name"),
        required("required", false),
        persistent("persistent", true),
        file_name_setting("file_name_setting")
    {}
};

struct SettingsGroup : public LLInitParam::Block<SettingsGroup>
{
    Mandatory<std::string>  name;
    Mandatory<S32>          path_index;
    Multiple<SettingsFile>  files;

    SettingsGroup()
    :   name("name"),
        path_index("path_index"),
        files("file")
    {}
};

struct SettingsFiles : public LLInitParam::Block<SettingsFiles>
{
    Multiple<SettingsGroup> groups;

    SettingsFiles()
    : groups("group")
    {}
};


//----------------------------------------------------------------------------
// Metrics logging control constants
//----------------------------------------------------------------------------
static const F32 METRICS_INTERVAL_DEFAULT = 600.0;
static const F32 METRICS_INTERVAL_QA = 30.0;
static F32 app_metrics_interval = METRICS_INTERVAL_DEFAULT;
static bool app_metrics_qa_mode = false;

void idle_afk_check()
{
    // check idle timers
    F32 current_idle = gAwayTriggerTimer.getElapsedTimeF32();
    // <FS:CR> Cache frequently hit location
    static LLCachedControl<S32> sAFKTimeout(gSavedSettings, "AFKTimeout");
// [RLVa:KB] - Checked: 2010-05-03 (RLVa-1.2.0g) | Modified: RLVa-1.2.0g
    // Enforce an idle time of 30 minutes if @allowidle=n restricted
    S32 afk_timeout = (!gRlvHandler.hasBehaviour(RLV_BHVR_ALLOWIDLE)) ? sAFKTimeout : 60 * 30;
// [/RLVa:KB]
//  F32 afk_timeout  = gSavedSettings.getS32("AFKTimeout");
    // <FS:CR> Explicit conversions just cos.
    //if (afk_timeout && (current_idle > afk_timeout) && ! gAgent.getAFK())
    if (static_cast<S32>(afk_timeout) && (current_idle > static_cast<F32>(afk_timeout)) && ! gAgent.getAFK())
    {
        LL_INFOS("IdleAway") << "Idle more than " << afk_timeout << " seconds: automatically changing to Away status" << LL_ENDL;
        gAgent.setAFK();
    }
}

// A callback set in LLAppViewer::init()
static void ui_audio_callback(const LLUUID& uuid)
{
    if (gAudiop)
    {
        SoundData soundData(uuid, gAgent.getID(), 1.0f, LLAudioEngine::AUDIO_TYPE_UI);
        gAudiop->triggerSound(soundData);
    }
}

// A callback set in LLAppViewer::init()
static void deferred_ui_audio_callback(const LLUUID& uuid)
{
    if (gAudiop)
    {
        SoundData soundData(uuid, gAgent.getID(), 1.0f, LLAudioEngine::AUDIO_TYPE_UI);
        LLDeferredSounds::instance().deferSound(soundData);
    }
}

bool    create_text_segment_icon_from_url_match(LLUrlMatch* match,LLTextBase* base)
{
    if(!match || !base || base->getPlainText())
        return false;

    LLUUID match_id = match->getID();

    LLIconCtrl* icon;

    if( match->getMenuName() == "menu_url_group.xml" // See LLUrlEntryGroup constructor
        || gAgent.isInGroup(match_id, true)) //This check seems unfiting, urls are either /agent or /group
    {
        LLGroupIconCtrl::Params icon_params;
        icon_params.group_id = match_id;
        icon_params.rect = LLRect(0, 16, 16, 0);
        icon_params.visible = true;
        icon = LLUICtrlFactory::instance().create<LLGroupIconCtrl>(icon_params);
    }
    else
    {
        LLAvatarIconCtrl::Params icon_params;
        icon_params.avatar_id = match_id;
        icon_params.rect = LLRect(0, 16, 16, 0);
        icon_params.visible = true;
        icon = LLUICtrlFactory::instance().create<LLAvatarIconCtrl>(icon_params);
    }

    LLInlineViewSegment::Params params;
    params.force_newline = false;
    params.view = icon;
    params.left_pad = 4;
    params.right_pad = 4;
    params.top_pad = -2;
    params.bottom_pad = 2;

    base->appendWidget(params," ",false);

    return true;
}


// Use these strictly for things that are constructed at startup,
// or for things that are performance critical.  JC
static void settings_to_globals()
{
    LLSurface::setTextureSize(gSavedSettings.getU32("RegionTextureSize"));

#if LL_DARWIN
    LLRender::sGLCoreProfile = true;
#else
    LLRender::sGLCoreProfile = gSavedSettings.getBOOL("RenderGLContextCoreProfile");
#endif
    LLRender::sNsightDebugSupport = gSavedSettings.getBOOL("RenderNsightDebugSupport");
    LLImageGL::sGlobalUseAnisotropic    = gSavedSettings.getBOOL("RenderAnisotropic");
    LLImageGL::sCompressTextures        = gSavedSettings.getBOOL("RenderCompressTextures");
    LLVOVolume::sLODFactor              = llclamp(gSavedSettings.getF32("RenderVolumeLODFactor"), 0.01f, MAX_LOD_FACTOR);
    LLVOVolume::sDistanceFactor         = 1.f-LLVOVolume::sLODFactor * 0.1f;
    LLVolumeImplFlexible::sUpdateFactor = gSavedSettings.getF32("RenderFlexTimeFactor");
    LLVOTree::sTreeFactor               = gSavedSettings.getF32("RenderTreeLODFactor");
    LLVOAvatar::sLODFactor              = llclamp(gSavedSettings.getF32("RenderAvatarLODFactor"), 0.f, MAX_AVATAR_LOD_FACTOR);
    LLVOAvatar::sPhysicsLODFactor       = llclamp(gSavedSettings.getF32("RenderAvatarPhysicsLODFactor"), 0.f, MAX_AVATAR_LOD_FACTOR);
    LLVOAvatar::updateImpostorRendering(gSavedSettings.getU32("RenderAvatarMaxNonImpostors"));
    LLVOAvatar::sVisibleInFirstPerson   = gSavedSettings.getBOOL("FirstPersonAvatarVisible");
    // clamp auto-open time to some minimum usable value
    LLFolderView::sAutoOpenTime         = llmax(0.25f, gSavedSettings.getF32("FolderAutoOpenDelay"));
    LLSelectMgr::sRectSelectInclusive   = gSavedSettings.getBOOL("RectangleSelectInclusive");
    LLSelectMgr::sRenderHiddenSelections = gSavedSettings.getBOOL("RenderHiddenSelections");
    LLSelectMgr::sRenderLightRadius = gSavedSettings.getBOOL("RenderLightRadius");

    gAgentPilot.setNumRuns(gSavedSettings.getS32("StatsNumRuns"));
    gAgentPilot.setQuitAfterRuns(gSavedSettings.getBOOL("StatsQuitAfterRuns"));
    gAgent.setHideGroupTitle(gSavedSettings.getBOOL("RenderHideGroupTitle"));

    gDebugWindowProc = gSavedSettings.getBOOL("DebugWindowProc");
    gShowObjectUpdates = gSavedSettings.getBOOL("ShowObjectUpdates");
    LLWorldMapView::setScaleSetting(gSavedSettings.getF32("MapScale"));

#if LL_DARWIN
    LLWindowMacOSX::sUseMultGL = gSavedSettings.getBOOL("RenderAppleUseMultGL");
    gHiDPISupport = gSavedSettings.getBOOL("RenderHiDPI");
#endif
}

static void settings_modify()
{
    LLPipeline::sRenderTransparentWater = gSavedSettings.getBOOL("RenderTransparentWater");
    LLPipeline::sRenderDeferred = true; // false is deprecated
    LLRenderTarget::sUseFBO             = LLPipeline::sRenderDeferred;
    LLVOSurfacePatch::sLODFactor        = gSavedSettings.getF32("RenderTerrainLODFactor");
    LLVOSurfacePatch::sLODFactor *= LLVOSurfacePatch::sLODFactor; //square lod factor to get exponential range of [1,4]
    gDebugGL       = gDebugGLSession || gDebugSession;
    gDebugPipeline = gSavedSettings.getBOOL("RenderDebugPipeline");
}

class LLFastTimerLogThread : public LLThread
{
public:
    std::string mFile;

    LLFastTimerLogThread(std::string& test_name) : LLThread("fast timer log")
    {
        std::string file_name = test_name + std::string(".slp");
        mFile = gDirUtilp->getExpandedFilename(LL_PATH_LOGS, file_name);
    }

    void run()
    {
        llofstream os(mFile.c_str());

        while (!LLAppViewer::instance()->isQuitting())
        {
            LLTrace::BlockTimer::writeLog(os);
            os.flush();
            ms_sleep(32);
        }

        os.close();
    }
};

//virtual
bool LLAppViewer::initSLURLHandler()
{
    // does nothing unless subclassed
    return false;
}

//virtual
bool LLAppViewer::sendURLToOtherInstance(const std::string& url)
{
    // does nothing unless subclassed
    return false;
}

//----------------------------------------------------------------------------
// LLAppViewer definition

// Static members.
// The single viewer app.
LLAppViewer* LLAppViewer::sInstance = NULL;
LLTextureCache* LLAppViewer::sTextureCache = NULL;
LLImageDecodeThread* LLAppViewer::sImageDecodeThread = NULL;
LLTextureFetch* LLAppViewer::sTextureFetch = NULL;
LLPurgeDiskCacheThread* LLAppViewer::sPurgeDiskCacheThread = NULL;

std::string getRuntime()
{
    return llformat("%.4f", (F32)LLTimer::getElapsedSeconds().value());
}

LLAppViewer::LLAppViewer()
:   mMarkerFile(),
    mLogoutMarkerFile(),
    mReportedCrash(false),
    mNumSessions(0),
    mGeneralThreadPool(nullptr),
    mPurgeCache(false),
    mPurgeCacheOnExit(false),
    mPurgeUserDataOnExit(false),
    mSecondInstance(false),
    mUpdaterNotFound(false),
    mSavedFinalSnapshot(false),
    mSavePerAccountSettings(false),     // don't save settings on logout unless login succeeded.
    mQuitRequested(false),
    mLogoutRequestSent(false),
    mLastAgentControlFlags(0),
    mLastAgentForceUpdate(0),
    mMainloopTimeout(NULL),
    mAgentRegionLastAlive(false),
    mRandomizeFramerate(LLCachedControl<bool>(gSavedSettings,"Randomize Framerate", false)),
    mPeriodicSlowFrame(LLCachedControl<bool>(gSavedSettings,"Periodic Slow Frame", false)),
    mFastTimerLogThread(NULL),
    mSettingsLocationList(NULL),
    mIsFirstRun(false),
    mSaveSettingsOnExit(true),      // <FS:Zi> Backup Settings
    mPurgeTextures(false) // <FS:Ansariel> FIRE-13066
{
    if(NULL != sInstance)
    {
        LL_ERRS() << "Oh no! An instance of LLAppViewer already exists! LLAppViewer is sort of like a singleton." << LL_ENDL;
    }

    mDumpPath ="";
    // Need to do this initialization before we do anything else, since anything
    // that touches files should really go through the lldir API

    // <FS:ND> Init our custom directories, not from SecondLife

    // gDirUtilp->initAppDirs("SecondLife");
#if ADDRESS_SIZE == 64
    gDirUtilp->initAppDirs( APP_NAME + "_x64" );
#else
    gDirUtilp->initAppDirs(APP_NAME);
#endif

    // </FS:ND>

    //
    // IMPORTANT! Do NOT put anything that will write
    // into the log files during normal startup until AFTER
    // we run the "program crashed last time" error handler below.
    //
    sInstance = this;

    gLoggedInTime.stop();

    processMarkerFiles();
    //
    // OK to write stuff to logs now, we've now crash reported if necessary
    //

    LLLoginInstance::instance().setPlatformInfo(gPlatform, LLOSInfo::instance().getOSVersionString(), LLOSInfo::instance().getOSStringSimple());

    // Under some circumstances we want to read the static_debug_info.log file
    // from the previous viewer run between this constructor call and the
    // init() call, which will overwrite the static_debug_info.log file for
    // THIS run. So setDebugFileNames() early.
#   ifdef LL_BUGSPLAT
    // MAINT-8917: don't create a dump directory just for the
    // static_debug_info.log file
    std::string logdir = gDirUtilp->getExpandedFilename(LL_PATH_LOGS, "");
#   else // ! LL_BUGSPLAT
    // write Google Breakpad minidump files to a per-run dump directory to avoid multiple viewer issues.
    std::string logdir = gDirUtilp->getExpandedFilename(LL_PATH_DUMP, "");
#   endif // ! LL_BUGSPLAT
    mDumpPath = logdir;

    setDebugFileNames(logdir);
}

LLAppViewer::~LLAppViewer()
{
    delete mSettingsLocationList;

    destroyMainloopTimeout();

    // If we got to this destructor somehow, the app didn't hang.
    removeMarkerFiles();
}

class LLUITranslationBridge : public LLTranslationBridge
{
public:
    virtual std::string getString(const std::string &xml_desc)
    {
        return LLTrans::getString(xml_desc);
    }
};


bool LLAppViewer::init()
{
    struct ResultHandler
    {
        bool success = false; // Should be set in case of successful result
        ~ResultHandler()
        {
            if (!success)
            {
                // Mark critical flags in case of unsuccessful initialization
                LLRenderTarget::sInitFailed = true;
            }
        }
    } result_handler;

    setupErrorHandling(mSecondInstance);

    nd::octree::debug::setOctreeLogFilename( gDirUtilp->getExpandedFilename(LL_PATH_LOGS, "octree.log" ) ); // <FS:ND/> Filename to log octree options to.
    nd::etw::init(); // <FS:ND/> Init event tracing.


    //
    // Start of the application
    //

    // <FS:Ansariel> Move further down after translation system has been initialized
    //LLTranslationBridge::ptr_t trans = std::make_shared<LLUITranslationBridge>();
    //LLSettingsType::initClass(trans);
    // </FS:Ansariel>

    // initialize SSE options
    LLVector4a::initClass();

    //initialize particle index pool
    LLVOPartGroup::initClass();



    // set skin search path to default, will be overridden later
    // this allows simple skinned file lookups to work
// [SL:KB] - Patch: Viewer-Skins | Checked: 2012-12-26 (Catznip-3.4)
    gDirUtilp->setSkinFolder("default", "", "en");
// [/SL:KB]
//  gDirUtilp->setSkinFolder("default", "en");

//  initLoggingAndGetLastDuration();

    //
    // OK to write stuff to logs now, we've now crash reported if necessary
    //

// <FS>
    // SJ/AO:  Reset Configuration here, if our marker file exists. Configuration needs to be reset before settings files
    // are read in to avoid file locks.

    mPurgeSettings = false;
    std::string clear_settings_filename = gDirUtilp->getExpandedFilename(LL_PATH_LOGS,"CLEAR");
    LLAPRFile clear_file ;
    if (clear_file.isExist(clear_settings_filename))
    {
        mPurgeSettings = true;
        LL_INFOS() << "Purging configuration..." << LL_ENDL;
        std::string delem = gDirUtilp->getDirDelimiter();

        LLFile::remove(gDirUtilp->getExpandedFilename(LL_PATH_LOGS,"CLEAR"));

        //[ADD - Clear Usersettings : SJ] - Delete directories beams, beamsColors, windlight in usersettings
        LLFile::rmdir(gDirUtilp->getExpandedFilename(LL_PATH_USER_SETTINGS, "beams") );
        LLFile::rmdir(gDirUtilp->getExpandedFilename(LL_PATH_USER_SETTINGS, "beamsColors") );
        LLFile::rmdir(gDirUtilp->getExpandedFilename(LL_PATH_USER_SETTINGS, "windlight" + delem + "water") );
        LLFile::rmdir(gDirUtilp->getExpandedFilename(LL_PATH_USER_SETTINGS, "windlight" + delem + "days") );
        LLFile::rmdir(gDirUtilp->getExpandedFilename(LL_PATH_USER_SETTINGS, "windlight" + delem + "skies") );
        LLFile::rmdir(gDirUtilp->getExpandedFilename(LL_PATH_USER_SETTINGS, "windlight") );

        // We don't delete the entire folder to avoid data loss of config files unrelated to the current binary. -AO
        //gDirUtilp->deleteFilesInDir(user_dir, "*.*");

        // Alphabetised
        LLFile::remove(gDirUtilp->getExpandedFilename(LL_PATH_USER_SETTINGS, "account_settings_phoenix.xml"));
        LLFile::remove(gDirUtilp->getExpandedFilename(LL_PATH_USER_SETTINGS, "agents.xml"));
        LLFile::remove(gDirUtilp->getExpandedFilename(LL_PATH_USER_SETTINGS, "bin_conf.dat"));
        LLFile::remove(gDirUtilp->getExpandedFilename(LL_PATH_USER_SETTINGS, "client_list_v2.xml"));
        LLFile::remove(gDirUtilp->getExpandedFilename(LL_PATH_USER_SETTINGS, "colors.xml"));
        LLFile::remove(gDirUtilp->getExpandedFilename(LL_PATH_USER_SETTINGS, "ignorable_dialogs.xml"));
        LLFile::remove(gDirUtilp->getExpandedFilename(LL_PATH_USER_SETTINGS, "grids.remote.xml"));
        LLFile::remove(gDirUtilp->getExpandedFilename(LL_PATH_USER_SETTINGS, "grids.user.xml"));
        LLFile::remove(gDirUtilp->getExpandedFilename(LL_PATH_USER_SETTINGS, "password.dat"));
        LLFile::remove(gDirUtilp->getExpandedFilename(LL_PATH_USER_SETTINGS, "quick_preferences.xml"));
        LLFile::remove(gDirUtilp->getExpandedFilename(LL_PATH_USER_SETTINGS, "releases.xml"));
        LLFile::remove(gDirUtilp->getExpandedFilename(LL_PATH_USER_SETTINGS, CRASH_SETTINGS_FILE));

        std::string user_dir = gDirUtilp->getExpandedFilename( LL_PATH_USER_SETTINGS , "", "");
        gDirUtilp->deleteFilesInDir(user_dir, "feature*.txt");
        gDirUtilp->deleteFilesInDir(user_dir, "gpu*.txt");
        gDirUtilp->deleteFilesInDir(user_dir, "settings_*.xml");

        // Remove misc OS user app dirs
        std::string base_dir = gDirUtilp->getOSUserAppDir() + delem;

        LLFile::rmdir(base_dir + "browser_profile");
        LLFile::rmdir(base_dir + "data");

        // Delete per-user files below
        LLDirIterator dir_it(base_dir, "*");
        std::string dir_name;
        while (dir_it.next(dir_name))
        {
            if (LLFile::isdir(base_dir + delem + dir_name))
            {
                std::string per_user_dir_glob = base_dir + delem + dir_name + delem;

                LLFile::remove(per_user_dir_glob + "filters.xml");
                LLFile::remove(per_user_dir_glob + "medialist.xml");
                LLFile::remove(per_user_dir_glob + "plugin_cookies.xml");
                LLFile::remove(per_user_dir_glob + "screen_last*.*");
                LLFile::remove(per_user_dir_glob + "search_history.xml");
                LLFile::remove(per_user_dir_glob + "settings_friends_groups.xml");
                LLFile::remove(per_user_dir_glob + "settings_per_account.xml");
                LLFile::remove(per_user_dir_glob + "teleport_history.xml");
                LLFile::remove(per_user_dir_glob + "texture_list_last.xml");
                LLFile::remove(per_user_dir_glob + "toolbars.xml");
                LLFile::remove(per_user_dir_glob + "typed_locations.xml");
                LLFile::remove(per_user_dir_glob + "url_history.xml");
                LLFile::remove(per_user_dir_glob + "volume_settings.xml");
                LLFile::rmdir(per_user_dir_glob + "browser_profile");
            }
        }
    }
// </FS>
    init_default_trans_args();

    // inits from settings.xml and from strings.xml
    if (!initConfiguration())
    {
        LL_WARNS("InitInfo") << "initConfiguration() failed." << LL_ENDL;
        return false;
    }

    LL_INFOS("InitInfo") << "Configuration initialized." << LL_ENDL ;
    //set the max heap size.
    initMaxHeapSize() ;
    LLCoros::instance().setStackSize(gSavedSettings.getS32("CoroutineStackSize"));

    // Although initLoggingAndGetLastDuration() is the right place to mess with
    // setFatalFunction(), we can't query gSavedSettings until after
    // initConfiguration().
    S32 rc(gSavedSettings.getS32("QAModeTermCode"));
    if (rc >= 0)
    {
        // QAModeTermCode set, terminate with that rc on LL_ERRS. Use
        // _exit() rather than exit() because normal cleanup depends too
        // much on successful startup!
        LLError::setFatalFunction([rc](const std::string&){ _exit(rc); });
    }

    // <FS:Ansariel> Get rid of unused LLAllocator
    //mAlloc.setProfilingEnabled(gSavedSettings.getBOOL("MemProfiling"));

    // Initialize the non-LLCurl libcurl library.  Should be called
    // before consumers (LLTextureFetch).
    mAppCoreHttp.init();

    LL_INFOS("InitInfo") << "LLCore::Http initialized." << LL_ENDL ;

    LLMachineID::init();

    if (gSavedSettings.getBOOL("QAModeMetrics"))
    {
        app_metrics_qa_mode = true;
        app_metrics_interval = METRICS_INTERVAL_QA;
    }
    LLViewerAssetStatsFF::init();

    initThreads();
    LL_INFOS("InitInfo") << "Threads initialized." << LL_ENDL ;

    // Initialize settings early so that the defaults for ignorable dialogs are
    // picked up and then correctly re-saved after launching the updater (STORM-1268).
    LLUI::settings_map_t settings_map;
    settings_map["config"] = &gSavedSettings;
    settings_map["ignores"] = &gWarningSettings;
    settings_map["floater"] = &gSavedSettings; // *TODO: New settings file
    settings_map["account"] = &gSavedPerAccountSettings;

    // <FS:Ansariel> Optional legacy notification well
    gSavedSettings.setBOOL("FSInternalLegacyNotificationWell", gSavedSettings.getBOOL("FSLegacyNotificationWell"));

    LLUI::initParamSingleton(settings_map,
        LLUIImageList::getInstance(),
        ui_audio_callback,
        deferred_ui_audio_callback);
    LL_INFOS("InitInfo") << "UI initialized." << LL_ENDL ;

    // NOW LLUI::getLanguage() should work. gDirUtilp must know the language
    // for this session ASAP so all the file-loading commands that follow,
    // that use findSkinnedFilenames(), will include the localized files.
// [SL:KB] - Patch: Viewer-Skins | Checked: 2012-12-26 (Catznip-3.4)
    gDirUtilp->setSkinFolder(gDirUtilp->getSkinFolder(), gDirUtilp->getSkinThemeFolder(),LLUI::getLanguage());
// [/SL:KB]
//  gDirUtilp->setSkinFolder(gDirUtilp->getSkinFolder(), LLUI::getLanguage());

    // Setup LLTrans after LLUI::initClass has been called.
    initStrings();

    // <FS:Ansariel> Moved down here translation system has been initialized
    // initialize LLWearableType translation bridge.
    // Will immediately use LLTranslationBridge to init LLWearableDictionary
    LLTranslationBridge::ptr_t trans = std::make_shared<LLUITranslationBridge>();
    LLWearableType::initParamSingleton(trans);
    LLSettingsType::initParamSingleton(trans);
    // </FS:Ansariel>

    // Setup notifications after LLUI::initClass() has been called.
    LLNotifications::instance();
    LL_INFOS("InitInfo") << "Notifications initialized." << LL_ENDL ;

    //////////////////////////////////////////////////////////////////////////////
    //////////////////////////////////////////////////////////////////////////////
    //////////////////////////////////////////////////////////////////////////////
    //////////////////////////////////////////////////////////////////////////////
    // *FIX: The following code isn't grouped into functions yet.

    //
    // Various introspection concerning the libs we're using - particularly
    // the libs involved in getting to a full login screen.
    //
    LL_INFOS("InitInfo") << "J2C Engine is: " << LLImageJ2C::getEngineInfo() << LL_ENDL;
    LL_INFOS("InitInfo") << "libcurl version is: " << LLCore::LLHttp::getCURLVersion() << LL_ENDL;

    /////////////////////////////////////////////////
    // OS-specific login dialogs
    /////////////////////////////////////////////////

    //test_cached_control();

    // track number of times that app has run
    mNumSessions = gSavedSettings.getS32("NumSessions");
    mNumSessions++;
    gSavedSettings.setS32("NumSessions", mNumSessions);

    // LLKeyboard relies on LLUI to know what some accelerator keys are called.
    LLKeyboard::setStringTranslatorFunc( LLTrans::getKeyboardString );

    // Provide the text fields with callbacks for opening Urls
    LLUrlAction::setOpenURLCallback(boost::bind(&LLWeb::loadURL, _1, LLStringUtil::null, LLStringUtil::null));
    LLUrlAction::setOpenURLInternalCallback(boost::bind(&LLWeb::loadURLInternal, _1, LLStringUtil::null, LLStringUtil::null, false));
    LLUrlAction::setOpenURLExternalCallback(boost::bind(&LLWeb::loadURLExternal, _1, true, LLStringUtil::null));
    LLUrlAction::setExecuteSLURLCallback(&LLURLDispatcher::dispatchFromTextEditor);

    // Let code in llui access the viewer help floater
    LLUI::getInstance()->mHelpImpl = LLViewerHelp::getInstance();

    LL_INFOS("InitInfo") << "UI initialization is done." << LL_ENDL ;

    // Load translations for tooltips
    LLFloater::initClass();
    LLUrlFloaterDispatchHandler::registerInDispatcher();

    /////////////////////////////////////////////////

    LLToolMgr::getInstance(); // Initialize tool manager if not already instantiated

    // <FS:ND/> Contruct singleton early.
    // Otherwise it will get constructed inside the texture decode thread and this will lead to deadlocks:
    // - Let "Thread I" be the image decode threat that causes the creation of FSAssetBlack.
    // - Thread I holds a lock to a mutex the mainthread is sleeping on.
    // - Thread I will defer the singleton creation to the mainthread, which will cause Thread I to sleep on a mutex till the mainthread is done creating the object.
    // - The mainthread can never wake up and create the object due do it sleeping on something Tread I must release.
    // - Thread I can never wake up and release the mutex as the mainthread can never wake up and wake thread I again.
    FSAssetBlacklist::getInstance();

    LLViewerFloaterReg::registerFloaters();

    /////////////////////////////////////////////////
    //
    // Load settings files
    //
    //
    LLGroupMgr::parseRoleActions("role_actions.xml");

    LLAgent::parseTeleportMessages("teleport_strings.xml");

    // load MIME type -> media impl mappings
    std::string mime_types_name;
#if LL_DARWIN
    mime_types_name = "mime_types_mac.xml";
#elif LL_LINUX
    mime_types_name = "mime_types_linux.xml";
#else
    mime_types_name = "mime_types.xml";
#endif
    LLMIMETypes::parseMIMETypes( mime_types_name );

    // Copy settings to globals. *TODO: Remove or move to appropriage class initializers
    settings_to_globals();
    // Setup settings listeners
    settings_setup_listeners();
    // Modify settings based on system configuration and compile options
    settings_modify();

    // Find partition serial number (Windows) or hardware serial (Mac)
    mSerialNumber = generateSerialNumber();

    // do any necessary set-up for accepting incoming SLURLs from apps
    initSLURLHandler();

    if (!initHardwareTest())
    {
        LL_WARNS("InitInfo") << "initHardwareTest() failed." << LL_ENDL;
        // Early out from user choice.
        return false;
    }
    LL_INFOS("InitInfo") << "Hardware test initialization done." << LL_ENDL ;

    // Prepare for out-of-memory situations, during which we will crash on
    // purpose and save a dump.
#if LL_WINDOWS && LL_RELEASE_FOR_DOWNLOAD && LL_USE_SMARTHEAP
    MemSetErrorHandler(first_mem_error_handler);
#endif // LL_WINDOWS && LL_RELEASE_FOR_DOWNLOAD && LL_USE_SMARTHEAP

    // *Note: this is where gViewerStats used to be created.

    if (!initCache())
    {
        LL_WARNS("InitInfo") << "Failed to init cache" << LL_ENDL;
        std::ostringstream msg;
        msg << LLTrans::getString("MBUnableToAccessFile");
        OSMessageBox(msg.str(),LLStringUtil::null,OSMB_OK);
        return false;
    }
    LL_INFOS("InitInfo") << "Cache initialization is done." << LL_ENDL ;

    // Initialize event recorder
    LLViewerEventRecorder::createInstance();

    //
    // Initialize the window
    //
    gGLActive = true;
    initWindow();
    LL_INFOS("InitInfo") << "Window is initialized." << LL_ENDL ;
    // <FS:Beq> allow detected hardware to be overridden.
    gGLManager.mVRAMDetected = gGLManager.mVRAM;
    LL_INFOS("AppInit") << "VRAM detected: " << gGLManager.mVRAMDetected << LL_ENDL;
    overrideDetectedHardware(); 
    // </FS:Beq> 


    // writeSystemInfo can be called after window is initialized (gViewerWindow non-null)
    writeSystemInfo();

    // initWindow also initializes the Feature List, so now we can initialize this global.
    LLCubeMap::sUseCubeMaps = LLFeatureManager::getInstance()->isFeatureAvailable("RenderCubeMap");

    // call all self-registered classes
    LLInitClassList::instance().fireCallbacks();

    LLFolderViewItem::initClass(); // SJB: Needs to happen after initWindow(), not sure why but related to fonts

    gGLManager.getGLInfo(gDebugInfo);
    gGLManager.printGLInfoString();

    // If we don't have the right GL requirements, exit.
    if (!gGLManager.mHasRequirements)
    {
        LL_WARNS("InitInfo") << "gGLManager.mHasRequirements is false." << LL_ENDL;
        // already handled with a MBVideoDrvErr
        return false;
    }

    // Without SSE2 support we will crash almost immediately, warn here.
    if (!gSysCPU.hasSSE2())
    {
        // can't use an alert here since we're exiting and
        // all hell breaks lose.
        OSMessageBox(
            LLNotifications::instance().getGlobalString("UnsupportedCPUSSE2"),
            LLStringUtil::null,
            OSMB_OK);
        return false;
    }

    // alert the user if they are using unsupported hardware
<<<<<<< HEAD
    if(gSavedSettings.getBOOL("FSUseLegacyUnsupportedHardwareChecks") && !gSavedSettings.getBOOL("AlertedUnsupportedHardware"))
=======
    if (!gSavedSettings.getBOOL("AlertedUnsupportedHardware"))
>>>>>>> 9ddf64c6
    {
        bool unsupported = false;
        LLSD args;
        std::string minSpecs;

        // get cpu data from xml
        std::stringstream minCPUString(LLNotifications::instance().getGlobalString("UnsupportedCPUAmount"));
        S32 minCPU = 0;
        minCPUString >> minCPU;

        // get RAM data from XML
        std::stringstream minRAMString(LLNotifications::instance().getGlobalString("UnsupportedRAMAmount"));
        U64Bytes minRAM;
        minRAMString >> minRAM;

        if (!LLFeatureManager::getInstance()->isGPUSupported() && LLFeatureManager::getInstance()->getGPUClass() != GPU_CLASS_UNKNOWN)
        {
            minSpecs += LLNotifications::instance().getGlobalString("UnsupportedGPU");
            minSpecs += "\n";
            unsupported = true;
        }
        if (gSysCPU.getMHz() < minCPU)
        {
            minSpecs += LLNotifications::instance().getGlobalString("UnsupportedCPU");
            minSpecs += "\n";
            unsupported = true;
        }
        if (gSysMemory.getPhysicalMemoryKB() < minRAM)
        {
            minSpecs += LLNotifications::instance().getGlobalString("UnsupportedRAM");
            minSpecs += "\n";
            unsupported = true;
        }

        if (LLFeatureManager::getInstance()->getGPUClass() == GPU_CLASS_UNKNOWN)
        {
            LLNotificationsUtil::add("UnknownGPU");
        }

        if (unsupported)
        {
            if (!gSavedSettings.controlExists("WarnUnsupportedHardware")
                || gSavedSettings.getBOOL("WarnUnsupportedHardware"))
            {
                args["MINSPECS"] = minSpecs;
                LLNotificationsUtil::add("UnsupportedHardware", args );
            }
        }
    }

#if LL_WINDOWS && ADDRESS_SIZE == 64
    if (gGLManager.mIsIntel)
    {
        // Check intel driver's version
        // Ex: "3.1.0 - Build 8.15.10.2559";
        std::string version = ll_safe_string((const char *)glGetString(GL_VERSION));

        const boost::regex is_intel_string("[0-9].[0-9].[0-9] - Build [0-9]{1,2}.[0-9]{2}.[0-9]{2}.[0-9]{4}");

        if (boost::regex_search(version, is_intel_string))
        {
            // Valid string, extract driver version
            std::size_t found = version.find("Build ");
            std::string driver = version.substr(found + 6);
            S32 v1, v2, v3, v4;
            S32 count = sscanf(driver.c_str(), "%d.%d.%d.%d", &v1, &v2, &v3, &v4);
            if (count > 0 && v1 <= 10)
            {
                LL_INFOS("AppInit") << "Detected obsolete intel driver: " << driver << LL_ENDL;

                if (!gViewerWindow->getInitAlert().empty() // graphic initialization crashed on last run
                    || LLVersionInfo::getInstance()->getChannelAndVersion() != gLastRunVersion // viewer was updated
                    || mNumSessions % 20 == 0 //periodically remind user to update driver
                    )
                {
                    LLUIString details = LLNotifications::instance().getGlobalString("UnsupportedIntelDriver");
                    std::string gpu_name = ll_safe_string((const char *)glGetString(GL_RENDERER));
                    LL_INFOS("AppInit") << "Notifying user about obsolete intel driver for " << gpu_name << LL_ENDL;
                    details.setArg("[VERSION]", driver);
                    details.setArg("[GPUNAME]", gpu_name);
                    S32 button = OSMessageBox(details.getString(),
                        LLStringUtil::null,
                        OSMB_YESNO);
                    if (OSBTN_YES == button && gViewerWindow)
                    {
                        std::string url = LLWeb::escapeURL(LLTrans::getString("IntelDriverPage"));
                        if (gViewerWindow->getWindow())
                        {
                            gViewerWindow->getWindow()->spawnWebBrowser(url, false);
                        }
                    }
                }
            }
        }
    }
#endif

    // Obsolete? mExpectedGLVersion is always zero
#if LL_WINDOWS
    if (gGLManager.mGLVersion < LLFeatureManager::getInstance()->getExpectedGLVersion())
    {
        std::string url;
        if (gGLManager.mIsIntel)
        {
            url = LLTrans::getString("IntelDriverPage");
        }
        else if (gGLManager.mIsNVIDIA)
        {
            url = LLTrans::getString("NvidiaDriverPage");
        }
        else if (gGLManager.mIsAMD)
        {
            url = LLTrans::getString("AMDDriverPage");
        }

        if (!url.empty())
        {
            LLNotificationsUtil::add("OldGPUDriver", LLSD().with("URL", url));
        }
    }
#endif


    // save the graphics card
    gDebugInfo["GraphicsCard"] = LLFeatureManager::getInstance()->getGPUString();

    // Save the current version to the prefs file
    gSavedSettings.setString("LastRunVersion",
                             LLVersionInfo::instance().getChannelAndVersion());

    gSimLastTime = gRenderStartTime.getElapsedTimeF32();
    gSimFrames = (F32)gFrameCount;

    if (gSavedSettings.getBOOL("JoystickEnabled"))
    {
        LLViewerJoystick::getInstance()->init(false);
    }

    try
    {
        initializeSecHandler();
    }
    catch (LLProtectedDataException& ex)
    {
<<<<<<< HEAD
        // <FS:Ansariel> Write exception message to log
      LL_WARNS() << "Error initializing SecHandlers: " << ex.what() << LL_ENDL;
      LLNotificationsUtil::add("CorruptedProtectedDataStore");
=======
        LLNotificationsUtil::add("CorruptedProtectedDataStore");
>>>>>>> 9ddf64c6
    }

    gGLActive = false;

    // <FS:Ansariel> Disable updater
//#if LL_RELEASE_FOR_DOWNLOAD
//    // Skip updater if this is a non-interactive instance
//    if (!gSavedSettings.getBOOL("CmdLineSkipUpdater") && !gNonInteractive)
//    {
//        LLProcess::Params updater;
//        updater.desc = "updater process";
//        // Because it's the updater, it MUST persist beyond the lifespan of the
//        // viewer itself.
//        updater.autokill = false;
//        std::string updater_file;
//#if LL_WINDOWS
//        updater_file = "SLVersionChecker.exe";
//        updater.executable = gDirUtilp->getExpandedFilename(LL_PATH_EXECUTABLE, updater_file);
//#elif LL_DARWIN
//        updater_file = "SLVersionChecker";
//        updater.executable = gDirUtilp->add(gDirUtilp->getAppRODataDir(), "updater", updater_file);
//#else
//        updater_file = "SLVersionChecker";
//        updater.executable = gDirUtilp->getExpandedFilename(LL_PATH_EXECUTABLE, updater_file);
//#endif
//        // add LEAP mode command-line argument to whichever of these we selected
//        updater.args.add("leap");
//        // UpdaterServiceSettings
//        if (gSavedSettings.getBOOL("FirstLoginThisInstall"))
//        {
//            // Befor first login, treat this as 'manual' updates,
//            // updater won't install anything, but required updates
//            updater.args.add("0");
//        }
//        else
//        {
//            updater.args.add(stringize(gSavedSettings.getU32("UpdaterServiceSetting")));
//        }
//        // channel
//        updater.args.add(LLVersionInfo::instance().getChannel());
//        // testok
//        updater.args.add(stringize(gSavedSettings.getBOOL("UpdaterWillingToTest")));
//        // ForceAddressSize
//        updater.args.add(stringize(gSavedSettings.getU32("ForceAddressSize")));
//
//        try
//        {
//            // Run the updater. An exception from launching the updater should bother us.
//            LLLeap::create(updater, true);
//            mUpdaterNotFound = false;
//        }
//        catch (...)
//        {
//            LLUIString details = LLNotifications::instance().getGlobalString("LLLeapUpdaterFailure");
//            details.setArg("[UPDATER_APP]", updater_file);
//            OSMessageBox(
//                details.getString(),
//                LLStringUtil::null,
//                OSMB_OK);
//            mUpdaterNotFound = true;
//        }
//    }
//    else
//    {
//        LL_WARNS("InitInfo") << "Skipping updater check." << LL_ENDL;
//    }
//#endif //LL_RELEASE_FOR_DOWNLOAD
//
//    {
//        // Iterate over --leap command-line options. But this is a bit tricky: if
//        // there's only one, it won't be an array at all.
//        LLSD LeapCommand(gSavedSettings.getLLSD("LeapCommand"));
//        LL_DEBUGS("InitInfo") << "LeapCommand: " << LeapCommand << LL_ENDL;
//        if (LeapCommand.isDefined() && !LeapCommand.isArray())
//        {
//            // If LeapCommand is actually a scalar value, make an array of it.
//            // Have to do it in two steps because LeapCommand.append(LeapCommand)
//            // trashes content! :-P
//            LLSD item(LeapCommand);
//            LeapCommand.append(item);
//        }
//        for (const auto& leap : llsd::inArray(LeapCommand))
//        {
//            LL_INFOS("InitInfo") << "processing --leap \"" << leap << '"' << LL_ENDL;
//            // We don't have any better description of this plugin than the
//            // user-specified command line. Passing "" causes LLLeap to derive a
//            // description from the command line itself.
//            // Suppress LLLeap::Error exception: trust LLLeap's own logging. We
//            // don't consider any one --leap command mission-critical, so if one
//            // fails, log it, shrug and carry on.
//            LLLeap::create("", leap, false); // exception=false
//        }
//    }
//
//    if (gSavedSettings.getBOOL("QAMode") && gSavedSettings.getS32("QAModeEventHostPort") > 0)
//    {
//        LL_WARNS("InitInfo") << "QAModeEventHostPort DEPRECATED: "
//                             << "lleventhost no longer supported as a dynamic library"
//                             << LL_ENDL;
//    }
    // </FS:Ansariel>

    LLTextUtil::TextHelpers::iconCallbackCreationFunction = create_text_segment_icon_from_url_match;

    //EXT-7013 - On windows for some locale (Japanese) standard
    //datetime formatting functions didn't support some parameters such as "weekday".
    //Names for days and months localized in xml are also useful for Polish locale(STORM-107).
    std::string language = gSavedSettings.getString("Language");
    if (language == "ja" || language == "pl")
    {
        LLStringOps::setupWeekDaysNames(LLTrans::getString("dateTimeWeekdaysNames"));
        LLStringOps::setupWeekDaysShortNames(LLTrans::getString("dateTimeWeekdaysShortNames"));
        LLStringOps::setupMonthNames(LLTrans::getString("dateTimeMonthNames"));
        LLStringOps::setupMonthShortNames(LLTrans::getString("dateTimeMonthShortNames"));
        LLStringOps::setupDayFormat(LLTrans::getString("dateTimeDayFormat"));

        LLStringOps::sAM = LLTrans::getString("dateTimeAM");
        LLStringOps::sPM = LLTrans::getString("dateTimePM");
    }

    LLAgentLanguage::init();

    /// Tell the Coprocedure manager how to discover and store the pool sizes
    // what I wanted
    LLCoprocedureManager::getInstance()->setPropertyMethods(
        boost::bind(&LLControlGroup::getU32, boost::ref(gSavedSettings), _1),
        boost::bind(&LLControlGroup::declareU32, boost::ref(gSavedSettings), _1, _2, _3, LLControlVariable::PERSIST_ALWAYS));

    // initializing the settings sanity checker
    SanityCheck::instance().init();

    // <FS:Ansariel> Init debug rects
    LLView::sDebugRects = gSavedSettings.getBOOL("DebugViews");

    // TODO: consider moving proxy initialization here or LLCopocedureManager after proxy initialization, may be implement
    // some other protection to make sure we don't use network before initializng proxy

    /*----------------------------------------------------------------------*/
    // nat 2016-06-29 moved the following here from the former mainLoop().
    mMainloopTimeout = new LLWatchdogTimeout();

    // Create IO Pump to use for HTTP Requests.
    gServicePump = new LLPumpIO(gAPRPoolp);

    // Note: this is where gLocalSpeakerMgr and gActiveSpeakerMgr used to be instantiated.

    LLVoiceChannel::initClass();
    LLVoiceClient::initParamSingleton(gServicePump);
    // <FS:Ansariel> [FS communication UI]
    // LLVoiceChannel::setCurrentVoiceChannelChangedCallback(boost::bind(&LLFloaterIMContainer::onCurrentChannelChanged, _1), true);
    LLVoiceChannel::setCurrentVoiceChannelChangedCallback( boost::bind( &FSFloaterVoiceControls::sOnCurrentChannelChanged, _1 ), true );
    // </FS:Ansariel> [FS communication UI]

    joystick = LLViewerJoystick::getInstance();
    joystick->setNeedsReset(true);
    /*----------------------------------------------------------------------*/
    // Load User's bindings
    loadKeyBindings();

    //LLSimpleton creations
    LLEnvironment::createInstance();
    LLWorld::createInstance();
    LLSelectMgr::createInstance();
    LLViewerCamera::createInstance();
    LL::GLTFSceneManager::createInstance();


#if LL_WINDOWS
    if (!mSecondInstance)
    {
        gDirUtilp->deleteDirAndContents(gDirUtilp->getDumpLogsDirPath());
    }
#endif

    result_handler.success = true;

    return true;
}

// <FS:Beq> allow detected hardware to be overridden.
void LLAppViewer::overrideDetectedHardware()
{
    // Override the VRAM Detection if FSOverrideVRAMDetection is set.
    if ( gSavedSettings.getBOOL("FSOverrideVRAMDetection") )
    {
        S32 forced_video_memory = gSavedSettings.getS32("FSForcedVideoMemory");
        // Note: 0 is allowed here, some systems detect VRAM as zero so override should support emulating them.
        LL_INFOS("AppInit") << "Overriding VRAM to " << forced_video_memory*1024 << " MB" << LL_ENDL;
        gGLManager.mVRAM = forced_video_memory*1024;
    }
}
// </FS:Beq>

void LLAppViewer::initMaxHeapSize()
{
    //set the max heap size.
    //here is some info regarding to the max heap size:
    //------------------------------------------------------------------------------------------
    // OS       | setting | SL address bits | max manageable memory space | max heap size
    // Win 32   | default | 32-bit          | 2GB                         | < 1.7GB
    // Win 32   | /3G     | 32-bit          | 3GB                         | < 1.7GB or 2.7GB
    //Linux 32  | default | 32-bit          | 3GB                         | < 2.7GB
    //Linux 32  |HUGEMEM  | 32-bit          | 4GB                         | < 3.7GB
    //64-bit OS |default  | 32-bit          | 4GB                         | < 3.7GB
    //64-bit OS |default  | 64-bit          | N/A (> 4GB)                 | N/A (> 4GB)
    //------------------------------------------------------------------------------------------
    //currently SL is built under 32-bit setting, we set its max heap size no more than 1.6 GB.

 #ifndef LL_X86_64
    F32Gigabytes max_heap_size_gb = (F32Gigabytes)gSavedSettings.getF32("MaxHeapSize") ;
#else
    F32Gigabytes max_heap_size_gb = (F32Gigabytes)gSavedSettings.getF32("MaxHeapSize64");
#endif

    LLMemory::initMaxHeapSizeGB(max_heap_size_gb);
}


// externally visible timers
LLTrace::BlockTimerStatHandle FTM_FRAME("Frame");

bool LLAppViewer::frame()
{
    bool ret = false;

    if (gSimulateMemLeak)
    {
        try
        {
            ret = doFrame();
        }
        catch (const LLContinueError&)
        {
            LOG_UNHANDLED_EXCEPTION("");
        }
        catch (std::bad_alloc&)
        {
            LLMemory::logMemoryInfo(true);
            LLFloaterMemLeak* mem_leak_instance = LLFloaterReg::findTypedInstance<LLFloaterMemLeak>("mem_leaking");
            if (mem_leak_instance)
            {
                mem_leak_instance->stop();
            }
            LL_WARNS() << "Bad memory allocation in LLAppViewer::frame()!" << LL_ENDL;
        }
    }
    else
    {
        try
        {
            ret = doFrame();
        }
        catch (const LLContinueError&)
        {
            LOG_UNHANDLED_EXCEPTION("");
        }
    }

    return ret;
}

bool LLAppViewer::doFrame()
{
    LL_RECORD_BLOCK_TIME(FTM_FRAME);
    {
    // and now adjust the visuals from previous frame.
    if(LLPerfStats::tunables.userAutoTuneEnabled && LLPerfStats::tunables.tuningFlag != LLPerfStats::Tunables::Nothing)
    {
        LLPerfStats::tunables.applyUpdates();
    }

    LLPerfStats::RecordSceneTime T (LLPerfStats::StatType_t::RENDER_FRAME);
    if (!LLWorld::instanceExists())
    {
        LLWorld::createInstance();
    }

    LLEventPump& mainloop(LLEventPumps::instance().obtain("mainloop"));
    LLSD newFrame;
    LLTimer frameTimer; // <FS:Beq/> relocated - <FS:Ansariel> FIRE-22297: FPS limiter not working properly on Mac/Linux
    {
        LLPerfStats::RecordSceneTime T (LLPerfStats::StatType_t::RENDER_IDLE); // perf stats
// <FS:Beq> profiling enablement.
// This ifdef is optional but better to avoid even low overhead code in main loop where not needed.
#ifdef TRACY_ENABLE
        static bool one_time{false};
        static LLCachedControl<bool> defer_profiling(gSavedSettings, "DeferProfilingUntilConnected");
        if( !one_time && (gFrameCount % 10 == 0) )
        {

            // LL_INFOS() << "Profiler active: " <<  (LLProfiler::active?"True":"False") << LL_ENDL;
            // LL_INFOS() << "deferred_profiling: " <<  (defer_profiling?"True":"False") << LL_ENDL;
            // LL_INFOS() << "connected: " <<  (LL_PROFILE_IS_CONNECTED?"True":"False") << LL_ENDL;

            if( ( !LLProfiler::active ) && ( defer_profiling && LL_PROFILE_IS_CONNECTED ) )
            {
                LLProfiler::active = true;
                gSavedSettings.setBOOL( "ProfilingActive", LLProfiler::active );
                one_time=true; // prevent reset race if we disable manually.
                LL_INFOS() << "Profiler or collector connected" << LL_ENDL;
            }
            if( !defer_profiling )
            {
                // no point in checking if we are not waiting.
                // TODO(Beq): At the moment we have only two options
                // 1) start capturing immediately
                // 2) start capturing only when a profiler is connected
                // Ideally we could have another flag to control profiling at start
                // this would then allow a fully manual enablement.
                one_time = true;
                LL_INFOS() << "Manual profiling control selected" << LL_ENDL;
            }
        }
#endif
// </FS:Beq>
        nd::etw::logFrame(); // <FS:ND> Write the start of each frame. Even if our Provider (Firestorm) would be enabled, this has only light impact. Does nothing on OSX and Linux.
        {
            LL_PROFILE_ZONE_NAMED_CATEGORY_APP("df LLTrace");
            if (LLFloaterReg::instanceVisible("block_timers"))
            {
                LLTrace::BlockTimer::processTimes();
            }

            LLTrace::get_frame_recording().nextPeriod();
            LLTrace::BlockTimer::logStats();
        }

        LLTrace::get_thread_recorder()->pullFromChildren();

        //clear call stack records
        LL_CLEAR_CALLSTACKS();
    }
    {
        {
            LLPerfStats::RecordSceneTime T(LLPerfStats::StatType_t::RENDER_IDLE); // ensure we have the entire top scope of frame covered (input event and coro)
            LL_PROFILE_ZONE_NAMED_CATEGORY_APP("df processMiscNativeEvents");
            pingMainloopTimeout("Main:MiscNativeWindowEvents");

            if (gViewerWindow)
            {
                LL_PROFILE_ZONE_NAMED_CATEGORY_APP("System Messages");
                gViewerWindow->getWindow()->processMiscNativeEvents();
            }

            {
                LL_PROFILE_ZONE_NAMED_CATEGORY_APP("df gatherInput")
                pingMainloopTimeout("Main:GatherInput");
            }

            if (gViewerWindow)
            {
                LL_PROFILE_ZONE_NAMED_CATEGORY_APP("System Messages");
                if (!restoreErrorTrap())
                {
                    LL_WARNS() << " Someone took over my signal/exception handler (post messagehandling)!" << LL_ENDL;
                }

                gViewerWindow->getWindow()->gatherInput();
            }

            //memory leaking simulation
            if (gSimulateMemLeak)
            {
                LLFloaterMemLeak* mem_leak_instance =
                    LLFloaterReg::findTypedInstance<LLFloaterMemLeak>("mem_leaking");
                if (mem_leak_instance)
                {
                    mem_leak_instance->idle();
                }
            }

            {
                LL_PROFILE_ZONE_NAMED_CATEGORY_APP("df mainloop")
                // canonical per-frame event
                mainloop.post(newFrame);
            }
            {
                LL_PROFILE_ZONE_NAMED_CATEGORY_APP("df suspend")
                // give listeners a chance to run
                llcoro::suspend();
                // if one of our coroutines threw an uncaught exception, rethrow it now
                LLCoros::instance().rethrow();
            }
        }

        if (!LLApp::isExiting())
        {
            pingMainloopTimeout("Main:JoystickKeyboard");

            // Scan keyboard for movement keys.  Command keys and typing
            // are handled by windows callbacks.  Don't do this until we're
            // done initializing.  JC
            if (gViewerWindow
                && (gHeadlessClient || gViewerWindow->getWindow()->getVisible())
                && gViewerWindow->getActive()
                && !gViewerWindow->getWindow()->getMinimized()
                && LLStartUp::getStartupState() == STATE_STARTED
                && (gHeadlessClient || !gViewerWindow->getShowProgress())
                && !gFocusMgr.focusLocked())
            {
                LLPerfStats::RecordSceneTime T (LLPerfStats::StatType_t::RENDER_IDLE);
                joystick->scanJoystick();
                gKeyboard->scanKeyboard();
                gViewerInput.scanMouse();
                // <FS:Ansariel> Chalice Yao's crouch toggle
                static LLCachedControl<bool> fsCrouchToggle(gSavedPerAccountSettings, "FSCrouchToggle");
                static LLCachedControl<bool> fsCrouchToggleStatus(gSavedPerAccountSettings, "FSCrouchToggleStatus");
                if (fsCrouchToggle && fsCrouchToggleStatus)
                {
                    gAgent.moveUp(-1);
                }
                // </FS:Ansariel>
            }

            // Update state based on messages, user input, object idle.
            {
                {
                    LL_PROFILE_ZONE_NAMED_CATEGORY_APP( "df pauseMainloopTimeout" )
                    pauseMainloopTimeout(); // *TODO: Remove. Messages shouldn't be stalling for 20+ seconds!
                }

                {
                    LLPerfStats::RecordSceneTime T (LLPerfStats::StatType_t::RENDER_IDLE);
                    LL_PROFILE_ZONE_NAMED_CATEGORY_APP("df idle");
                    idle();
                }

                {
                    LL_PROFILE_ZONE_NAMED_CATEGORY_APP( "df resumeMainloopTimeout" )
                    resumeMainloopTimeout();
                }
            }

            if (gDoDisconnect && (LLStartUp::getStartupState() == STATE_STARTED))
            {
                LL_PROFILE_ZONE_NAMED_CATEGORY_APP("Shutdown:SaveSnapshot");
                pauseMainloopTimeout();
                saveFinalSnapshot();

                if (LLVoiceClient::instanceExists())
                {
                    LLVoiceClient::getInstance()->terminate();
                }

                disconnectViewer();
                resumeMainloopTimeout();
            }

            // Render scene.
            // *TODO: Should we run display() even during gHeadlessClient?  DK 2011-02-18
            if (!LLApp::isExiting() && !gHeadlessClient && gViewerWindow)
            {
                LL_PROFILE_ZONE_NAMED_CATEGORY_APP("df Display");
                pingMainloopTimeout("Main:Display");
                gGLActive = true;

                display();

                {
                    LLPerfStats::RecordSceneTime T(LLPerfStats::StatType_t::RENDER_IDLE);
                    LL_PROFILE_ZONE_NAMED_CATEGORY_APP("df Snapshot");
                    pingMainloopTimeout("Main:Snapshot");
                    gPipeline.mReflectionMapManager.update();
                    LLFloaterSnapshot::update(); // take snapshots
                    LLFloaterSimpleSnapshot::update();
                    gGLActive = false;
                }

                if (LLViewerStatsRecorder::instanceExists())
                {
                    LLViewerStatsRecorder::instance().idle();
                }
            }
        }

        {
            LL_PROFILE_ZONE_NAMED_CATEGORY_APP( "df pauseMainloopTimeout2" )
            pingMainloopTimeout("Main:Sleep");

            pauseMainloopTimeout();
        }

        // Sleep and run background threads
        {
            //LL_RECORD_BLOCK_TIME(SLEEP2);
            LL_PROFILE_ZONE_WARN( "Sleep2" )

            // yield some time to the os based on command line option
            static LLCachedControl<S32> yield_time(gSavedSettings, "YieldTime", -1);
            if(yield_time >= 0)
            {
                LL_PROFILE_ZONE_NAMED_CATEGORY_APP("Yield");
                LL_PROFILE_ZONE_NUM( yield_time )
                ms_sleep(yield_time);
            }

            if (gNonInteractive)
            {
                S32 non_interactive_ms_sleep_time = 100;
                LLAppViewer::getTextureCache()->pause();
                ms_sleep(non_interactive_ms_sleep_time);
            }

            // yield cooperatively when not running as foreground window
            // and when not quiting (causes trouble at mac's cleanup stage)
            if (!LLApp::isExiting()
                && ((gViewerWindow && !gViewerWindow->getWindow()->getVisible())
                    || !gFocusMgr.getAppHasFocus()))
            {
                // Sleep if we're not rendering, or the window is minimized.
                static LLCachedControl<S32> s_background_yield_time(gSavedSettings, "BackgroundYieldTime", 40);
                // <FS:Ansariel> FIRE-32722: Make sure to idle if actually minimized
                //S32 milliseconds_to_sleep = llclamp((S32)s_background_yield_time, 0, 1000);
                S32 milliseconds_to_sleep = llclamp((S32)s_background_yield_time, (gViewerWindow && gViewerWindow->getWindow()->getMinimized()) ? 1 : 0, 1000);
                // </FS:Ansariel>
                // don't sleep when BackgroundYieldTime set to 0, since this will still yield to other threads
                // of equal priority on Windows
                if (milliseconds_to_sleep > 0)
                {
                    LLPerfStats::RecordSceneTime T ( LLPerfStats::StatType_t::RENDER_SLEEP );
                    ms_sleep(milliseconds_to_sleep);
                    // also pause worker threads during this wait period
                    LLAppViewer::getTextureCache()->pause();
                }
            }

            if (mRandomizeFramerate)
            {
                ms_sleep(rand() % 200);
            }

            if (mPeriodicSlowFrame
                && (gFrameCount % 10 == 0))
            {
                LL_INFOS() << "Periodic slow frame - sleeping 500 ms" << LL_ENDL;
                ms_sleep(500);
            }

            S32 total_work_pending = 0;
            S32 total_io_pending = 0;
            {
                S32 work_pending = 0;
                S32 io_pending = 0;
                F32 max_time = llmin(gFrameIntervalSeconds.value() *10.f, 1.f);
                // <FS:Beq> instrument image decodes
                {
                    LL_PROFILE_ZONE_NAMED_CATEGORY_APP("updateTextureThreads");
                work_pending += updateTextureThreads(max_time);
                }   // <FS:Beq/> instrument image decodes

                {
                    LL_PROFILE_ZONE_NAMED_CATEGORY_APP("LFS Thread");
                    io_pending += LLLFSThread::updateClass(1);
                }

                if (io_pending > 1000)
                {
                    ms_sleep(llmin(io_pending/100,100)); // give the lfs some time to catch up
                }

                total_work_pending += work_pending ;
                total_io_pending += io_pending ;

            }

            {
                LL_PROFILE_ZONE_NAMED_CATEGORY_APP( "df gMeshRepo" )
                gMeshRepo.update() ;
            }

            if(!total_work_pending) //pause texture fetching threads if nothing to process.
            {
                LL_PROFILE_ZONE_NAMED_CATEGORY_APP( "df getTextureCache" )
                LLAppViewer::getTextureCache()->pause();
                LLAppViewer::getTextureFetch()->pause();
            }
            if(!total_io_pending) //pause file threads if nothing to process.
            {
                LL_PROFILE_ZONE_NAMED_CATEGORY_APP( "df LLVFSThread" )
                LLLFSThread::sLocal->pause();
            }

            // <FS:Ansariel> FIRE-22297: FPS limiter not working properly on Mac/Linux
            static LLCachedControl<U32> max_fps(gSavedSettings, "FramePerSecondLimit");
            static LLCachedControl<bool> fsLimitFramerate(gSavedSettings, "FSLimitFramerate");
            if (fsLimitFramerate && LLStartUp::getStartupState() == STATE_STARTED && !gTeleportDisplay && !logoutRequestSent() && max_fps > F_APPROXIMATELY_ZERO)
            {
                // Sleep a while to limit frame rate.
                LLPerfStats::RecordSceneTime T ( LLPerfStats::StatType_t::RENDER_FPSLIMIT );
                F32 min_frame_time = 1.f / (F32)max_fps;
                S32 milliseconds_to_sleep = llclamp((S32)((min_frame_time - frameTimer.getElapsedTimeF64()) * 1000.f), 0, 1000);
                if (milliseconds_to_sleep > 0)
                {
                    LL_PROFILE_ZONE_NAMED_CATEGORY_APP("sleep2");
                    ms_sleep(milliseconds_to_sleep);
                }
            }
            frameTimer.reset();
            // </FS:Ansariel>
            {
                LL_PROFILE_ZONE_NAMED_CATEGORY_APP( "df resumeMainloopTimeout" )
                resumeMainloopTimeout();
            }
            pingMainloopTimeout("Main:End");
        }
    }

    if (LLApp::isExiting())
    {
        // Save snapshot for next time, if we made it through initialization
        if (STATE_STARTED == LLStartUp::getStartupState())
        {
            saveFinalSnapshot();
        }

        if (LLVoiceClient::instanceExists())
        {
            LLVoiceClient::getInstance()->terminate();
        }

        delete gServicePump;
        gServicePump = NULL;

        destroyMainloopTimeout();

        LL_INFOS() << "Exiting main_loop" << LL_ENDL;
    }
    }LLPerfStats::StatsRecorder::endFrame();
    LL_PROFILER_FRAME_END

    return ! LLApp::isRunning();
}

S32 LLAppViewer::updateTextureThreads(F32 max_time)
{
    size_t work_pending = 0;
    {
        LL_PROFILE_ZONE_NAMED_CATEGORY_APP("Texture Cache");
        work_pending += LLAppViewer::getTextureCache()->update(max_time); // unpauses the texture cache thread
    }
    {
        LL_PROFILE_ZONE_NAMED_CATEGORY_APP("Image Decode");
        work_pending += LLAppViewer::getImageDecodeThread()->update(max_time); // unpauses the image thread
    }
    {
        LL_PROFILE_ZONE_NAMED_CATEGORY_APP("Image Fetch");
        work_pending += LLAppViewer::getTextureFetch()->update(max_time); // unpauses the texture fetch thread
    }
    return static_cast<S32>(work_pending);
}

void LLAppViewer::flushLFSIO()
{
    S32 pending = LLLFSThread::updateClass(0);
    if (pending > 0)
    {
        LL_INFOS() << "Waiting for pending IO to finish: " << pending << LL_ENDL;
        while (1)
        {
            pending = LLLFSThread::updateClass(0);
            if (!pending)
            {
                break;
            }
            ms_sleep(100);
        }
    }
}

bool LLAppViewer::cleanup()
{
    LLAtmosphere::cleanupClass();

    //ditch LLVOAvatarSelf instance
    gAgentAvatarp = NULL;

    LLNotifications::instance().clear();

    // workaround for DEV-35406 crash on shutdown
    LLEventPumps::instance().reset(true);

    GrowlManager::destroyManager(); // <FS> Growl support

    //dump scene loading monitor results
    if (LLSceneMonitor::instanceExists())
    {
        if (!isSecondInstance())
        {
            std::string dump_path = gDirUtilp->getExpandedFilename(LL_PATH_LOGS, "scene_monitor_results.csv");
            LLSceneMonitor::instance().dumpToFile(dump_path);
        }
        LLSceneMonitor::deleteSingleton();
    }

    // There used to be an 'if (LLFastTimerView::sAnalyzePerformance)' block
    // here, completely redundant with the one that occurs later in this same
    // function. Presumably the duplication was due to an automated merge gone
    // bad. Not knowing which instance to prefer, we chose to retain the later
    // one because it happens just after mFastTimerLogThread is deleted. This
    // comment is in case we guessed wrong, so we can move it here instead.

#if LL_LINUX
    // remove any old breakpad minidump files from the log directory
    if (! isError())
    {
        std::string logdir = gDirUtilp->getExpandedFilename(LL_PATH_LOGS, "");
        gDirUtilp->deleteFilesInDir(logdir, "*-*-*-*-*.dmp");
    }
#endif

    // Kill off LLLeap objects. We can find them all because LLLeap is derived
    // from LLInstanceTracker.
    LLLeap::instance_snapshot().deleteAll();

    //flag all elements as needing to be destroyed immediately
    // to ensure shutdown order
    LLMortician::setZealous(true);

    // Give any remaining SLPlugin instances a chance to exit cleanly.
    LLPluginProcessParent::shutdown();

    disconnectViewer();
    LLViewerCamera::deleteSingleton();

    LL_INFOS() << "Viewer disconnected" << LL_ENDL;

    if (gKeyboard)
    {
        gKeyboard->resetKeys();
    }

    display_cleanup();

    release_start_screen(); // just in case

    LLError::logToFixedBuffer(NULL); // stop the fixed buffer recorder

    LL_INFOS() << "Cleaning Up" << LL_ENDL;

    // <FS:Zi> Backup Settings
    if(mSaveSettingsOnExit)
    {
    // </FS:Zi>
    // FIRE-4871: Save per-account settings earlier -- TS
    std::string per_account_settings_file = gSavedSettings.getString("PerAccountSettingsFile");
    if (per_account_settings_file.empty())
    {
        LL_INFOS() << "Not saving per-account settings; don't know the account name yet." << LL_ENDL;
    }
    // Only save per account settings if the previous login succeeded, otherwise
    // we might end up with a cleared out settings file in case a previous login
    // failed after loading per account settings. -Zi
    else if (!mSavePerAccountSettings)
    {
        LL_INFOS() << "Not saving per-account settings; last login was not successful." << LL_ENDL;
    }
    else
    {
        gSavedPerAccountSettings.saveToFile(per_account_settings_file, true);
        LL_INFOS() << "First time: Saved per-account settings to " <<
                per_account_settings_file << LL_ENDL;
    }
    gSavedSettings.saveToFile(gSavedSettings.getString("ClientSettingsFile"), true);
    // /FIRE-4871
    // <FS:Zi> Backup Settings
    }
    else
    {
        LL_INFOS() << "Not saving settings, to prevent settings restore failure." << LL_ENDL;
    }
    // </FS:Zi>

    // shut down mesh streamer
    gMeshRepo.shutdown();

    // <FS:ND> FIRE-8385 Crash on exit in Havok. It is hard to say why it happens, as we only have the binary Havok blob. This is a hack around it.
    // Due to the fact the process is going to die anyway, the OS will clean up any reources left by not calling quitSystem.
    // The OpenSim version does not use Havok, it is okay to call shutdown then.
#ifndef HAVOK_TPV
    // shut down Havok
    LLPhysicsExtensions::quitSystem();
#endif // </FS:ND>

    // <FS:ND> FIRE-20152; save avatar render settings during cleanup, not in the dtor of the static instance.
    // Otherwise the save will happen during crt termination when most of the viewers infrastructure is in a non deterministic state
    if( FSAvatarRenderPersistence::instanceExists() )
        FSAvatarRenderPersistence::getInstance()->deleteSingleton();
    // </FS:ND>

    // Must clean up texture references before viewer window is destroyed.
    if(LLHUDManager::instanceExists())
    {
        LLHUDManager::getInstance()->updateEffects();
        LLHUDObject::updateAll();
        LLHUDManager::getInstance()->cleanupEffects();
        LLHUDObject::cleanupHUDObjects();
        LL_INFOS() << "HUD Objects cleaned up" << LL_ENDL;
    }

    LLKeyframeDataCache::clear();

    // End TransferManager before deleting systems it depends on (Audio, AssetStorage)
#if 0 // this seems to get us stuck in an infinite loop...
    gTransferManager.cleanup();
#endif

    // Note: this is where gWorldMap used to be deleted.

    // Note: this is where gHUDManager used to be deleted.
    if(LLHUDManager::instanceExists())
    {
        LLHUDManager::getInstance()->shutdownClass();
    }

    delete gAssetStorage;
    gAssetStorage = NULL;

    LLPolyMesh::freeAllMeshes();

    LLStartUp::cleanupNameCache();

    // Note: this is where gLocalSpeakerMgr and gActiveSpeakerMgr used to be deleted.

    if (LLWorldMap::instanceExists())
    {
        LLWorldMap::getInstance()->reset(); // release any images
    }

    LLCalc::cleanUp();

    LL_INFOS() << "Global stuff deleted" << LL_ENDL;

    if (gAudiop)
    {
        LL_INFOS() << "Shutting down audio" << LL_ENDL;

        // be sure to stop the internet stream cleanly BEFORE destroying the interface to stop it.
        gAudiop->stopInternetStream();
        // shut down the streaming audio sub-subsystem first, in case it relies on not outliving the general audio subsystem.
        // <FS> FMOD fixes
        // LLStreamingAudioInterface *sai = gAudiop->getStreamingAudioImpl();
        // delete sai;
        // gAudiop->setStreamingAudioImpl(NULL);

        // shut down the audio subsystem
        gAudiop->shutdown();

        delete gAudiop;
        gAudiop = NULL;
    }

    // Note: this is where LLFeatureManager::getInstance()-> used to be deleted.

    // Patch up settings for next time
    // Must do this before we delete the viewer window,
    // such that we can suck rectangle information out of
    // it.
    cleanupSavedSettings();
    LL_INFOS() << "Settings patched up" << LL_ENDL;

    // delete some of the files left around in the cache.
    removeCacheFiles("*.wav");
    removeCacheFiles("*.tmp");
    removeCacheFiles("*.lso");
    removeCacheFiles("*.out");
    // <FS:Ansariel> Sound cache
    //removeCacheFiles("*.dsf");
    if (!gSavedSettings.getBOOL("FSKeepUnpackedCacheFiles"))
    {
        gDirUtilp->deleteFilesInDir(gDirUtilp->getExpandedFilename(LL_PATH_FS_SOUND_CACHE, ""), "*.dsf");
    }
    // </FS:Ansariel>
    removeCacheFiles("*.bodypart");
    removeCacheFiles("*.clothing");

    LL_INFOS() << "Cache files removed" << LL_ENDL;

    LL_INFOS() << "Shutting down Views" << LL_ENDL;

    // Destroy the UI
    if( gViewerWindow)
        gViewerWindow->shutdownViews();

    LL_INFOS() << "Cleaning up Inventory" << LL_ENDL;

    // Cleanup Inventory after the UI since it will delete any remaining observers
    // (Deleted observers should have already removed themselves)
    gInventory.cleanupInventory();

    LLCoros::getInstance()->printActiveCoroutines();

    LL_INFOS() << "Cleaning up Selections" << LL_ENDL;

    // Clean up selection managers after UI is destroyed, as UI may be observing them.
    // Clean up before GL is shut down because we might be holding on to objects with texture references
    LLSelectMgr::cleanupGlobals();

    LL_INFOS() << "Shutting down OpenGL" << LL_ENDL;

    // Shut down OpenGL
    if( gViewerWindow)
    {
        gViewerWindow->shutdownGL();

        // Destroy window, and make sure we're not fullscreen
        // This may generate window reshape and activation events.
        // Therefore must do this before destroying the message system.
        delete gViewerWindow;
        gViewerWindow = NULL;
        LL_INFOS() << "ViewerWindow deleted" << LL_ENDL;
    }

    LLSplashScreen::show();
    LLSplashScreen::update(LLTrans::getString("ShuttingDown"));

    LL_INFOS() << "Cleaning up Keyboard & Joystick" << LL_ENDL;

    // viewer UI relies on keyboard so keep it aound until viewer UI isa gone
    delete gKeyboard;
    gKeyboard = NULL;

    if (LLViewerJoystick::instanceExists())
    {
        // Turn off Space Navigator and similar devices
        LLViewerJoystick::getInstance()->terminate();
    }

    LL_INFOS() << "Cleaning up Objects" << LL_ENDL;

    LLViewerObject::cleanupVOClasses();

    SUBSYSTEM_CLEANUP(LLAvatarAppearance);

    SUBSYSTEM_CLEANUP(LLPostProcess);

    LLTracker::cleanupInstance();

    // *FIX: This is handled in LLAppViewerWin32::cleanup().
    // I'm keeping the comment to remember its order in cleanup,
    // in case of unforseen dependency.
    //#if LL_WINDOWS
    //  gDXHardware.cleanup();
    //#endif // LL_WINDOWS

    LLVolumeMgr* volume_manager = LLPrimitive::getVolumeManager();
    if (!volume_manager->cleanup())
    {
        LL_WARNS() << "Remaining references in the volume manager!" << LL_ENDL;
    }
    LLPrimitive::cleanupVolumeManager();

    LL_INFOS() << "Additional Cleanup..." << LL_ENDL;

    LLViewerParcelMgr::cleanupGlobals();

    // *Note: this is where gViewerStats used to be deleted.

    //end_messaging_system();

    LLPrimitive::cleanupVolumeManager();
    SUBSYSTEM_CLEANUP(LLWorldMapView);
    SUBSYSTEM_CLEANUP(LLFolderViewItem);

    LL_INFOS() << "Saving Data" << LL_ENDL;

    // Store the time of our current logoff
    gSavedPerAccountSettings.setU32("LastLogoff", time_corrected());

    if (LLEnvironment::instanceExists())
    {
        //Store environment settings if necessary
        LLEnvironment::getInstance()->saveToSettings();
    }

    // Must do this after all panels have been deleted because panels that have persistent rects
    // save their rects on delete.
    if(mSaveSettingsOnExit)     // <FS:Zi> Backup Settings
    {
        gSavedSettings.saveToFile(gSavedSettings.getString("ClientSettingsFile"), true);

    LLUIColorTable::instance().saveUserSettings();

//<Firestorm Skin Cleanup>
    std::string skinSaved = gSavedSettings.getString("SkinCurrent");
    std::string themeSaved = gSavedSettings.getString("SkinCurrentTheme");
    if ((skinSaved != mCurrentSkin) || (themeSaved != mCurrentSkinTheme))
    {
        LL_INFOS() << "Clearing skin colors." << LL_ENDL;
        // Implementation to only purge skin colors
        LLUIColorTable::instance().saveUserSettingsPaletteOnly();

    }
//</Firestorm Skip Cleanup>
    }   // <FS:Zi> Backup Settings


    // <FS:Zi> Backup Settings
    if(mSaveSettingsOnExit)
    {
    std::string per_account_settings_file = gSavedSettings.getString("PerAccountSettingsFile");
    // </FS:Zi>
    // PerAccountSettingsFile should be empty if no user has been logged on.
    // *FIX:Mani This should get really saved in a "logoff" mode.
    // FIRE-4871: use the same file we picked out earlier -- TS
    if (per_account_settings_file.empty())
    {
        LL_INFOS() << "Not saving per-account settings; don't know the account name yet." << LL_ENDL;
    }
    // Only save per account settings if the previous login succeeded, otherwise
    // we might end up with a cleared out settings file in case a previous login
    // failed after loading per account settings.
    else if (!mSavePerAccountSettings)
    {
        LL_INFOS() << "Not saving per-account settings; last login was not successful." << LL_ENDL;
    }
    else
    {
        gSavedPerAccountSettings.saveToFile(per_account_settings_file, true);
        LL_INFOS() << "Second time: Saved per-account settings to " <<
                per_account_settings_file << LL_ENDL;

        if (LLViewerParcelAskPlay::instanceExists())
        {
            LLViewerParcelAskPlay::getInstance()->saveSettings();
        }
    }
    // <FS:Zi> Backup Settings
    }
    else
    {
        LL_INFOS() << "Not saving settings, to prevent settings restore failure." << LL_ENDL;
    }
    // </FS:Zi>

    // We need to save all crash settings, even if they're defaults [see LLCrashLogger::loadCrashBehaviorSetting()]
    gCrashSettings.saveToFile(gSavedSettings.getString("CrashSettingsFile"), false);

    //std::string warnings_settings_filename = gDirUtilp->getExpandedFilename(LL_PATH_USER_SETTINGS, getSettingsFilename("Default", "Warnings"));
    std::string warnings_settings_filename = gDirUtilp->getExpandedFilename(LL_PATH_USER_SETTINGS, getSettingsFilename("User", "Warnings"));
    if(mSaveSettingsOnExit)     // <FS:Zi> Backup Settings
    gWarningSettings.saveToFile(warnings_settings_filename, true);

    // Save URL history file
    if(mSaveSettingsOnExit)     // <FS:Zi> Backup Settings
    LLURLHistory::saveFile("url_history.xml");

    // save mute list. gMuteList used to also be deleted here too.
    if (gAgent.isInitialized() && LLMuteList::instanceExists())
    {
        LLMuteList::getInstance()->cache(gAgent.getID());
    }

    //save call log list
    if (LLConversationLog::instanceExists())
    {
        LLConversationLog::instance().cache();
    }

    clearSecHandler();

    if (mPurgeCacheOnExit)
    {
        LL_INFOS() << "Purging all cache files on exit" << LL_ENDL;
        gDirUtilp->deleteFilesInDir(gDirUtilp->getExpandedFilename(LL_PATH_CACHE,""), "*.*");
        // <FS:Ansariel> Sound cache
        gDirUtilp->deleteFilesInDir(gDirUtilp->getExpandedFilename(LL_PATH_FS_SOUND_CACHE, ""), "*.*");
    }

    writeDebugInfo();

    LLLocationHistory::getInstance()->save();

    LLAvatarIconIDCache::getInstance()->save();

    // Stop the plugin read thread if it's running.
    LLPluginProcessParent::setUseReadThread(false);

    LL_INFOS() << "Shutting down Threads" << LL_ENDL;

    // Let threads finish
    LLTimer idleTimer;
    idleTimer.reset();
    const F64 max_idle_time = 5.f; // 5 seconds
    while(1)
    {
        S32 pending = 0;
        pending += static_cast<S32>(LLAppViewer::getTextureCache()->update(1)); // unpauses the worker thread
        pending += static_cast<S32>(LLAppViewer::getImageDecodeThread()->update(1)); // unpauses the image thread
        pending += static_cast<S32>(LLAppViewer::getTextureFetch()->update(1)); // unpauses the texture fetch thread
        pending += LLLFSThread::updateClass(0);
        F64 idle_time = idleTimer.getElapsedTimeF64();
        if(!pending)
        {
            break ; //done
        }
        else if(idle_time >= max_idle_time)
        {
            LL_WARNS() << "Quitting with pending background tasks." << LL_ENDL;
            break;
        }
    }

    if (mPurgeUserDataOnExit)
    {
        // Ideally we should not save anything from this session since it is going to be purged now,
        // but this is a very 'rare' case (user deleting himself), not worth overcomplicating 'save&cleanup' code
        std::string user_path = gDirUtilp->getOSUserAppDir() + gDirUtilp->getDirDelimiter() + LLStartUp::getUserId();
        gDirUtilp->deleteDirAndContents(user_path);
    }

    // Delete workers first
    // shotdown all worker threads before deleting them in case of co-dependencies
    mAppCoreHttp.requestStop();
    sTextureFetch->shutdown();
    sTextureCache->shutdown();
    sImageDecodeThread->shutdown();
    sPurgeDiskCacheThread->shutdown();
    if (mGeneralThreadPool)
    {
        mGeneralThreadPool->close();
    }

    sTextureFetch->shutDownTextureCacheThread() ;
    LLLFSThread::sLocal->shutdown();

    LL_INFOS() << "Shutting down message system" << LL_ENDL;
    end_messaging_system();

    // Non-LLCurl libcurl library
    mAppCoreHttp.cleanup();

    SUBSYSTEM_CLEANUP(LLFilePickerThread);
    SUBSYSTEM_CLEANUP(LLDirPickerThread);

    //MUST happen AFTER SUBSYSTEM_CLEANUP(LLCurl)
    delete sTextureCache;
    sTextureCache = NULL;
    if (sTextureFetch)
    {
        sTextureFetch->shutdown();
        sTextureFetch->waitOnPending();
        delete sTextureFetch;
        sTextureFetch = NULL;
    }
    delete sImageDecodeThread;
    sImageDecodeThread = NULL;
    delete mFastTimerLogThread;
    mFastTimerLogThread = NULL;
    delete sPurgeDiskCacheThread;
    sPurgeDiskCacheThread = NULL;
    delete mGeneralThreadPool;
    mGeneralThreadPool = NULL;

    if (LLFastTimerView::sAnalyzePerformance)
    {
        LL_INFOS() << "Analyzing performance" << LL_ENDL;

        std::string baseline_name = LLTrace::BlockTimer::sLogName + "_baseline.slp";
        std::string current_name  = LLTrace::BlockTimer::sLogName + ".slp";
        std::string report_name   = LLTrace::BlockTimer::sLogName + "_report.csv";

        LLFastTimerView::doAnalysis(
            gDirUtilp->getExpandedFilename(LL_PATH_LOGS, baseline_name),
            gDirUtilp->getExpandedFilename(LL_PATH_LOGS, current_name),
            gDirUtilp->getExpandedFilename(LL_PATH_LOGS, report_name));
    }

    SUBSYSTEM_CLEANUP(LLMetricPerformanceTesterBasic) ;

    LL_INFOS() << "Cleaning up Media and Textures" << LL_ENDL;

    //Note:
    //SUBSYSTEM_CLEANUP(LLViewerMedia) has to be put before gTextureList.shutdown()
    //because some new image might be generated during cleaning up media. --bao
    gTextureList.shutdown(); // shutdown again in case a callback added something
    LLUIImageList::getInstance()->cleanUp();

    SUBSYSTEM_CLEANUP(LLImage);
    SUBSYSTEM_CLEANUP(LLLFSThread);

    LL_INFOS() << "Misc Cleanup" << LL_ENDL;

    gSavedSettings.cleanup();
    LLUIColorTable::instance().clear();

    LLWatchdog::getInstance()->cleanup();

    LLViewerAssetStatsFF::cleanup();

    // If we're exiting to launch an URL, do that here so the screen
    // is at the right resolution before we launch IE.
    if (!gLaunchFileOnQuit.empty())
    {
        LL_INFOS() << "Launch file on quit." << LL_ENDL;
#if LL_WINDOWS
        // Indicate an application is starting.
        SetCursor(LoadCursor(NULL, IDC_WAIT));
#endif

        // HACK: Attempt to wait until the screen res. switch is complete.
        ms_sleep(1000);

        LLWeb::loadURLExternal( gLaunchFileOnQuit, false );
        LL_INFOS() << "File launched." << LL_ENDL;
    }
    // make sure nothing uses applyProxySettings by this point.
    LL_INFOS() << "Cleaning up LLProxy." << LL_ENDL;
    SUBSYSTEM_CLEANUP(LLProxy);
    LLCore::LLHttp::cleanup();

    ll_close_fail_log();

    LLError::LLCallStacks::cleanup();
    LL::GLTFSceneManager::deleteSingleton();
    LLEnvironment::deleteSingleton();
    LLSelectMgr::deleteSingleton();
    LLViewerEventRecorder::deleteSingleton();
    LLWorld::deleteSingleton();
    LLVoiceClient::deleteSingleton();

    // It's not at first obvious where, in this long sequence, a generic cleanup
    // call OUGHT to go. So let's say this: as we migrate cleanup from
    // explicit hand-placed calls into the generic mechanism, eventually
    // all cleanup will get subsumed into the generic call. So the calls you
    // still see above are calls that MUST happen before the generic cleanup
    // kicks in.

    // This calls every remaining LLSingleton's cleanupSingleton() and
    // deleteSingleton() methods.
    LLSingletonBase::deleteAll();

    LLSplashScreen::hide();

    LL_INFOS() << "Goodbye!" << LL_ENDL;

    removeDumpDir();

    // return 0;
    return true;
}

void LLAppViewer::initGeneralThread()
{
    if (mGeneralThreadPool)
    {
        return;
    }

    mGeneralThreadPool = new LL::ThreadPool("General", 3);
    mGeneralThreadPool->start();
}

bool LLAppViewer::initThreads()
{
    static const bool enable_threads = true;

    LLImage::initClass(gSavedSettings.getBOOL("TextureNewByteRange"),gSavedSettings.getS32("TextureReverseByteRange"));

    LLLFSThread::initClass(enable_threads && true); // TODO: fix crashes associated with this shutdo

    //auto configure thread count
    LLSD threadCounts = gSavedSettings.getLLSD("ThreadPoolSizes");

    // get the number of concurrent threads that can run
    S32 cores = std::thread::hardware_concurrency();

    U32 max_cores = gSavedSettings.getU32("EmulateCoreCount");
    if (max_cores != 0)
    {
        cores = llmin(cores, (S32) max_cores);
    }

    // The only configurable thread count right now is ImageDecode
    // The viewer typically starts around 8 threads not including image decode,
    // so try to leave at least one core free
    // <FS:Ansariel> Override image decode thread config
    //S32 image_decode_count = llclamp(cores - 6, 2, 16);
    S32 image_decode_count = llclamp(cores - 4, 2, 8);
    if (auto max_decodes = gSavedSettings.getU32("FSImageDecodeThreads"); max_decodes > 0)
    {
        image_decode_count = llclamp((S32)max_decodes, 1, 32);
    }
    // <FS:Ansariel>
    threadCounts["ImageDecode"] = image_decode_count;
    gSavedSettings.setLLSD("ThreadPoolSizes", threadCounts);

    // Image decoding
    LLAppViewer::sImageDecodeThread = new LLImageDecodeThread(enable_threads && true);
    LLAppViewer::sTextureCache = new LLTextureCache(enable_threads && true);
    LLAppViewer::sTextureFetch = new LLTextureFetch(LLAppViewer::getTextureCache(),
                                                    enable_threads && true,
                                                    app_metrics_qa_mode);

    // general task background thread (LLPerfStats, etc)
    LLAppViewer::instance()->initGeneralThread();

    LLAppViewer::sPurgeDiskCacheThread = new LLPurgeDiskCacheThread();

    if (LLTrace::BlockTimer::sLog || LLTrace::BlockTimer::sMetricLog)
    {
        LLTrace::BlockTimer::setLogLock(new LLMutex());
        mFastTimerLogThread = new LLFastTimerLogThread(LLTrace::BlockTimer::sLogName);
        mFastTimerLogThread->start();
    }

    // Mesh streaming and caching
    gMeshRepo.init();

    LLFilePickerThread::initClass();
    LLDirPickerThread::initClass();

    // *FIX: no error handling here!
    return true;
}

void errorCallback(LLError::ELevel level, const std::string &error_string)
{
    if (level == LLError::LEVEL_ERROR)
    {
        LLStringUtil::format_map_t map;
        map["ERROR_DETAILS"]=error_string;
        std::string error_display_string=LLTrans::getString("MBApplicationErrorDetails",map);

        // <FS:Ansariel> If we crash before loading the configuration, LLTrans
        //               won't be able to find the localized string, so we
        //               fall back to the English version instead of showing
        //               a dialog saying "MissingString("<LocalizationStringId>".
        std::string caption = LLTrans::getString("MBApplicationError");

        if (error_display_string.find("MissingString(") != std::string::npos)
        {
            error_display_string = "We are sorry, but Firestorm has crashed and needs to be closed. If you see this issue happening repeatedly, please contact our support team and submit the following message:\n\n[ERROR_DETAILS]";
            LLStringUtil::format(error_display_string, map);
        }
        if (caption.find("MissingString(") != std::string::npos)
        {
            caption = "Application Error - Don't Panic";
        }
        // </FS:Ansariel>

#if !LL_RELEASE_FOR_DOWNLOAD
        // <FS:Ansariel> Changed to fix missing string error upon early crash
        //if (OSBTN_CANCEL == OSMessageBox(error_display_string, LLTrans::getString("MBApplicationError"), OSMB_OKCANCEL))
        if (OSBTN_CANCEL == OSMessageBox(error_display_string, caption, OSMB_OKCANCEL))
            return;
#else
        // <FS:Ansariel> Changed to fix missing string error upon early crash
        //OSMessageBox(error_display_string, LLTrans::getString("MBApplicationError"), OSMB_OK);
        OSMessageBox(error_display_string, caption, OSMB_OK);
#endif // !LL_RELEASE_FOR_DOWNLOAD

        gDebugInfo["FatalMessage"] = error_string;
        // We're not already crashing -- we simply *intend* to crash. Since we
        // haven't actually trashed anything yet, we can afford to write the whole
        // static info file.
        LLAppViewer::instance()->writeDebugInfo();
    }
}

void errorMSG(const std::string& title_string, const std::string& message_string)
{
    if (!message_string.empty())
    {
        OSMessageBox(message_string, title_string.empty() ? LLTrans::getString("MBFatalError") : title_string, OSMB_OK);
    }
}

void LLAppViewer::initLoggingAndGetLastDuration()
{
    //
    // Set up logging defaults for the viewer
    //
    LLError::initForApplication( gDirUtilp->getExpandedFilename(LL_PATH_USER_SETTINGS, "")
                                ,gDirUtilp->getExpandedFilename(LL_PATH_APP_SETTINGS, "")
                                );
    LLError::addGenericRecorder(&errorCallback);
    //LLError::setTimeFunction(getRuntime);

    LLError::LLUserWarningMsg::setHandler(errorMSG);


    if (mSecondInstance)
    {
        LLFile::mkdir(gDirUtilp->getDumpLogsDirPath());

        LLUUID uid;
        uid.generate();
        LLError::logToFile(gDirUtilp->getDumpLogsDirPath(uid.asString() + ".log"));
    }
    else
    {
        // <FS:Ansariel> Remove old CEF log file (defined in dullahan.h)
        LLFile::remove(gDirUtilp->getExpandedFilename(LL_PATH_LOGS, "cef_log.txt"));

        // Remove the last ".old" log file.
        std::string old_log_file = gDirUtilp->getExpandedFilename(LL_PATH_LOGS,
            APP_NAME + ".old");
        LLFile::remove(old_log_file);

        // Get name of the log file
        std::string log_file = gDirUtilp->getExpandedFilename(LL_PATH_LOGS,
            APP_NAME + ".log");
        /*
        * Before touching any log files, compute the duration of the last run
        * by comparing the ctime of the previous start marker file with the ctime
        * of the last log file.
        */
        std::string start_marker_file_name = gDirUtilp->getExpandedFilename(LL_PATH_LOGS, START_MARKER_FILE_NAME);
        llstat start_marker_stat;
        llstat log_file_stat;
        std::ostringstream duration_log_stream; // can't log yet, so save any message for when we can below
        int start_stat_result = LLFile::stat(start_marker_file_name, &start_marker_stat);
        int log_stat_result = LLFile::stat(log_file, &log_file_stat);
        if (0 == start_stat_result && 0 == log_stat_result)
        {
            int elapsed_seconds = log_file_stat.st_ctime - start_marker_stat.st_ctime;
            // only report a last run time if the last viewer was the same version
            // because this stat will be counted against this version
            if (markerIsSameVersion(start_marker_file_name))
            {
                gLastExecDuration = elapsed_seconds;
            }
            else
            {
                duration_log_stream << "start marker from some other version; duration is not reported";
                gLastExecDuration = -1;
            }
        }
        else
        {
            // at least one of the LLFile::stat calls failed, so we can't compute the run time
            duration_log_stream << "duration stat failure; start: " << start_stat_result << " log: " << log_stat_result;
            gLastExecDuration = -1; // unknown
        }
        std::string duration_log_msg(duration_log_stream.str());

        // Create a new start marker file for comparison with log file time for the next run
        LLAPRFile start_marker_file;
        start_marker_file.open(start_marker_file_name, LL_APR_WB);
        if (start_marker_file.getFileHandle())
        {
            recordMarkerVersion(start_marker_file);
            start_marker_file.close();
        }

        // Rename current log file to ".old"
        LLFile::rename(log_file, old_log_file);

        // Set the log file to SecondLife.log
        LLError::logToFile(log_file);
        LL_INFOS() << "Started logging to " << log_file << LL_ENDL;
        if (!duration_log_msg.empty())
        {
            LL_WARNS("MarkerFile") << duration_log_msg << LL_ENDL;
        }
    }
}

bool LLAppViewer::loadSettingsFromDirectory(const std::string& location_key,
                        bool set_defaults)
{
    if (!mSettingsLocationList)
    {
        LL_ERRS() << "Invalid settings location list" << LL_ENDL;
    }

    for (const SettingsGroup& group : mSettingsLocationList->groups)
    {
        // skip settings groups that aren't the one we requested
        if (group.name() != location_key) continue;

        ELLPath path_index = (ELLPath)group.path_index();
        if(path_index <= LL_PATH_NONE || path_index >= LL_PATH_LAST)
        {
            LL_ERRS() << "Out of range path index in app_settings/settings_files.xml" << LL_ENDL;
            return false;
        }

        for (const SettingsFile& file : group.files)
        {
            // <FS:Ansariel> Skip quickprefs settings - we don't have a settings group
            //               for it as it's not a regular settings file
            if (file.name() == "QuickPreferences")
            {
                continue;
            }
            // </FS:Ansariel>

            LL_INFOS("Settings") << "Attempting to load settings for the group " << file.name()
                << " - from location " << location_key << LL_ENDL;

            auto settings_group = LLControlGroup::getInstance(file.name);
            if(!settings_group)
            {
                LL_WARNS("Settings") << "No matching settings group for name " << file.name() << LL_ENDL;
                continue;
            }

            std::string full_settings_path;

            if (file.file_name_setting.isProvided()
                && gSavedSettings.controlExists(file.file_name_setting()))
            {
                // try to find filename stored in file_name_setting control
                full_settings_path = gSavedSettings.getString(file.file_name_setting());
                if (full_settings_path.empty())
                {
                    continue;
                }
                else if (!gDirUtilp->fileExists(full_settings_path))
                {
                    // search in default path
                    full_settings_path = gDirUtilp->getExpandedFilename((ELLPath)path_index, full_settings_path);
                }
            }
            else
            {
                // by default, use specified file name
                full_settings_path = gDirUtilp->getExpandedFilename((ELLPath)path_index, file.file_name());
            }

            if(settings_group->loadFromFile(full_settings_path, set_defaults, file.persistent))
            {   // success!
                LL_INFOS("Settings") << "Loaded settings file " << full_settings_path << LL_ENDL;
            }
            else
            {   // failed to load
                if(file.required)
                {
                    LLError::LLUserWarningMsg::showMissingFiles();
                    LL_ERRS() << "Error: Cannot load required settings file from: " << full_settings_path << LL_ENDL;
                    return false;
                }
                else
                {
                    // only complain if we actually have a filename at this point
                    if (!full_settings_path.empty())
                    {
                        LL_INFOS("Settings") << "Cannot load " << full_settings_path << " - No settings found." << LL_ENDL;
                    }
                }
            }
        }
    }

    return true;
}

std::string LLAppViewer::getSettingsFilename(const std::string& location_key,
                                             const std::string& file)
{
    for (const SettingsGroup& group : mSettingsLocationList->groups)
    {
        if (group.name() == location_key)
        {
            for (const SettingsFile& settings_file : group.files)
            {
                if (settings_file.name() == file)
                {
                    return settings_file.file_name;
                }
            }
        }
    }

    return std::string();
}

void LLAppViewer::loadColorSettings()
{
    LLUIColorTable::instance().loadFromSettings();
}

namespace
{
    void handleCommandLineError(LLControlGroupCLP& clp)
    {
        LL_WARNS() << "Error parsing command line options. Command Line options ignored."  << LL_ENDL;

        LL_INFOS() << "Command line usage:\n" << clp << LL_ENDL;

        OSMessageBox(STRINGIZE(LLTrans::getString("MBCmdLineError") << clp.getErrorMessage()),
                     LLStringUtil::null,
                     OSMB_OK);
    }
} // anonymous namespace

// Set a named control temporarily for this session, as when set via the command line --set option.
// Name can be specified as "<control_group>.<control_name>", with default group being Global.
bool tempSetControl(const std::string& name, const std::string& value)
{
    std::string name_part;
    std::string group_part;
    LLControlVariable* control = NULL;

    // Name can be further split into ControlGroup.Name, with the default control group being Global
    size_t pos = name.find('.');
    if (pos != std::string::npos)
    {
        group_part = name.substr(0, pos);
        name_part = name.substr(pos+1);
        LL_INFOS() << "Setting " << group_part << "." << name_part << " to " << value << LL_ENDL;
        auto g = LLControlGroup::getInstance(group_part);
        if (g) control = g->getControl(name_part);
    }
    else
    {
        LL_INFOS() << "Setting Global." << name << " to " << value << LL_ENDL;
        control = gSavedSettings.getControl(name);
    }

    if (control)
    {
        control->setValue(value, false);
        return true;
    }
    return false;
}

bool LLAppViewer::initConfiguration()
{
    // Load settings files list
    std::string settings_file_list = gDirUtilp->getExpandedFilename(LL_PATH_APP_SETTINGS, "settings_files.xml");
    LLXMLNodePtr root;
    bool success = LLXMLNode::parseFile(settings_file_list, root, NULL);
    if (!success)
    {
        LL_WARNS() << "Cannot load default configuration file " << settings_file_list << LL_ENDL;
        LLError::LLUserWarningMsg::showMissingFiles();
        if (gDirUtilp->fileExists(settings_file_list))
        {
            LL_ERRS() << "Cannot load default configuration file settings_files.xml. "
                << "Please reinstall viewer from https://www.firestormviewer.org/choose-your-platform/ "
                << "and contact https://www.firestormviewer.org/support if issue persists after reinstall."
                << LL_ENDL;
        }
        else
        {
            LL_ERRS() << "Default configuration file settings_files.xml not found. "
                << "Please reinstall viewer from https://www.firestormviewer.org/choose-your-platform/ "
                << "and contact https://www.firestormviewer.org/support if issue persists after reinstall."
                << LL_ENDL;
        }
    }

    mSettingsLocationList = new SettingsFiles();

    LLXUIParser parser;
    parser.readXUI(root, *mSettingsLocationList, settings_file_list);

    if (!mSettingsLocationList->validateBlock())
    {
        LLError::LLUserWarningMsg::showMissingFiles();
        LL_ERRS() << "Invalid settings file list " << settings_file_list << LL_ENDL;
    }

    // The settings and command line parsing have a fragile
    // order-of-operation:
    // - load defaults from app_settings
    // - set procedural settings values
    // - read command line settings
    // - selectively apply settings needed to load user settings.
    // - load overrides from user_settings
    // - apply command line settings (to override the overrides)
    // - load per account settings (happens in llstartup

    // - load defaults
    bool set_defaults = true;
    if (!loadSettingsFromDirectory("Default", set_defaults))
    {
        OSMessageBox(
            "Unable to load default settings file. The installation may be corrupted.",
            LLStringUtil::null,OSMB_OK);
        return false;
    }

    //<FS:Techwolf Lupindo>
    // load defaults overide here. Can not use settings_files.xml as path is different then above loading of defaults.
    std::string fsdata_defaults = gDirUtilp->getExpandedFilename(LL_PATH_USER_SETTINGS, llformat("fsdata_defaults.%s.xml", LLVersionInfo::getInstance()->getShortVersion().c_str()));
    std::string fsdata_global = "Global";
    std::shared_ptr<LLControlGroup> settings_group = LLControlGroup::getInstance(fsdata_global);
    if(settings_group && settings_group->loadFromFile(fsdata_defaults, set_defaults))
    {
        LL_INFOS() << "Loaded settings file " << fsdata_defaults << LL_ENDL;
    }
    //</FS:Techwolf Lupindo>

    initStrings(); // setup paths for LLTrans based on settings files only
    // - set procedural settings
    // Note: can't use LL_PATH_PER_SL_ACCOUNT for any of these since we haven't logged in yet
        //gSavedSettings.setString("ClientSettingsFile", gDirUtilp->getExpandedFilename(LL_PATH_USER_SETTINGS, getSettingsFilename("Default", "Global")));
        gSavedSettings.setString("ClientSettingsFile", gDirUtilp->getExpandedFilename(LL_PATH_USER_SETTINGS, getSettingsFilename("User", "Global")));
        gSavedSettings.setString("CrashSettingsFile", gDirUtilp->getExpandedFilename(LL_PATH_USER_SETTINGS, getSettingsFilename("User", "CrashSettings")));

#ifndef LL_RELEASE_FOR_DOWNLOAD
    // provide developer build only overrides for these control variables that are not
    // persisted to settings.xml
    if (LLControlVariable* c = gSavedSettings.getControl("AllowMultipleViewers"))
    {
        c->setValue(true, false);
    }

    gSavedSettings.setBOOL("QAMode", true);
    gSavedSettings.setS32("WatchdogEnabled", 0);
#endif

    // These are warnings that appear on the first experience of that condition.
    // They are already set in the settings_default.xml file, but still need to be added to LLFirstUse
    // for disable/reset ability
//  LLFirstUse::addConfigVariable("FirstBalanceIncrease");
//  LLFirstUse::addConfigVariable("FirstBalanceDecrease");
//  LLFirstUse::addConfigVariable("FirstSit");
//  LLFirstUse::addConfigVariable("FirstMap");
//  LLFirstUse::addConfigVariable("FirstGoTo");
//  LLFirstUse::addConfigVariable("FirstBuild");
//  LLFirstUse::addConfigVariable("FirstLeftClickNoHit");
//  LLFirstUse::addConfigVariable("FirstTeleport");
//  LLFirstUse::addConfigVariable("FirstOverrideKeys");
//  LLFirstUse::addConfigVariable("FirstAttach");
//  LLFirstUse::addConfigVariable("FirstAppearance");
//  LLFirstUse::addConfigVariable("FirstInventory");
//  LLFirstUse::addConfigVariable("FirstSandbox");
//  LLFirstUse::addConfigVariable("FirstFlexible");
//  LLFirstUse::addConfigVariable("FirstDebugMenus");
//  LLFirstUse::addConfigVariable("FirstSculptedPrim");
//  LLFirstUse::addConfigVariable("FirstVoice");
//  LLFirstUse::addConfigVariable("FirstMedia");

    // - read command line settings.
    LLControlGroupCLP clp;
    std::string cmd_line_config = gDirUtilp->getExpandedFilename(LL_PATH_APP_SETTINGS,
                                                          "cmd_line.xml");

    clp.configure(cmd_line_config, &gSavedSettings);

    if (!initParseCommandLine(clp))
    {
        handleCommandLineError(clp);
        return false;
    }

    // - selectively apply settings

    // If the user has specified a alternate settings file name.
    // Load it now before loading the user_settings/settings.xml
    if (clp.hasOption("settings"))
    {
        std::string user_settings_filename =
            gDirUtilp->getExpandedFilename(LL_PATH_USER_SETTINGS,
                                           clp.getOption("settings")[0]);
        gSavedSettings.setString("ClientSettingsFile", user_settings_filename);
        // SJ: if asked to purge configuration, remove custom user-settings file before it will be read
        if (mPurgeSettings)
        {
            LLFile::remove(user_settings_filename);
        }

        LL_INFOS("Settings")    << "Using command line specified settings filename: "
            << user_settings_filename << LL_ENDL;
    }
    else
    {
        // SJ: if asked to purge configuration, remove default user-settings file before it will be read
        if (mPurgeSettings)
        {
            LLFile::remove(gDirUtilp->getExpandedFilename(LL_PATH_USER_SETTINGS, getSettingsFilename("User", "Global")));
        }

    }


    // - load overrides from user_settings
    loadSettingsFromDirectory("User");

    if (gSavedSettings.getBOOL("FirstRunThisInstall"))
    {
        // Set firstrun flag to indicate that some further init actiona should be taken
        // like determining screen DPI value and so on
        mIsFirstRun = true;

        // <FS>
        if (gSavedSettings.getString("SessionSettingsFile").empty())
        {
            gSavedSettings.setString("SessionSettingsFile", "settings_firestorm.xml");
        }
        // </FS>


        gSavedSettings.setBOOL("FirstRunThisInstall", false);
    }

// <FS:Beq> FIRE-29819 Set ForceShowGrid to true always, unless expressly disabled
// FSOpenSimAlwaysForcesShowGrid is added to allow closed grids to soft disable the default behaviour
#if OPENSIM && !SINGLEGRID
    if (!gSavedSettings.getBOOL("ForceShowGrid") && gSavedSettings.getBOOL("FSOpenSimAlwaysForceShowGrid"))
    {
        gSavedSettings.setBOOL("ForceShowGrid", true);
    }
#endif
// </FS:Beq>
    // <FS:CR> Compatibility with old backups
    // Put gSavedSettings here, gSavedPerAccountSettings in llstartup.cpp
    // *TODO: Should we keep these around forever or just three release cycles?
    if (gSavedSettings.getBOOL("FSFirstRunAfterSettingsRestore"))
    {
        // Nothing happened...
    }
    // </FS:CR>

    //WS: Set the usersessionsettingsfile to the account_SessionSettingsFile file. This allows settings_per_accounts to be per session.
    if(!gSavedSettings.getString("SessionSettingsFile").empty())
    {
        if(gSavedSettings.getString("UserSessionSettingsFile").empty())
            gSavedSettings.setString("UserSessionSettingsFile","account_" + gSavedSettings.getString("SessionSettingsFile"));
    }
    else
    {
        gSavedSettings.setString("UserSessionSettingsFile","");
    }

    if (clp.hasOption("sessionsettings"))
    {
        std::string session_settings_filename = clp.getOption("sessionsettings")[0];
        gSavedSettings.setString("SessionSettingsFile", session_settings_filename);
        LL_INFOS("Settings")    << "Using session settings filename: "
            << session_settings_filename << LL_ENDL;
    }
    loadSettingsFromDirectory("Session",true); // AO The session file turns into the new defaults

    if (clp.hasOption("usersessionsettings"))
    {
        std::string user_session_settings_filename = clp.getOption("usersessionsettings")[0];
        gSavedSettings.setString("UserSessionSettingsFile", user_session_settings_filename);
        LL_INFOS("Settings") << "Using user session settings filename: "
            << user_session_settings_filename << LL_ENDL;

    }


    loadSettingsFromDirectory("UserSession");

    // <FS:AO> Re-read user settings again. This is a Firestorm hack to get user settings to override modes
    //Todo, find a cleaner way of doing this via the various set_default arguments.
    loadSettingsFromDirectory("User");

    // <FS:Ansariel> Debug setting to disable log throttle
    nd::logging::setThrottleEnabled(gSavedSettings.getBOOL("FSEnableLogThrottle"));

    // - apply command line settings
    if (!clp.notify())
    {
        handleCommandLineError(clp);
        return false;
    }

    // Register the core crash option as soon as we can
    // if we want gdb post-mortem on cores we need to be up and running
    // ASAP or we might miss init issue etc.
    if (gSavedSettings.getBOOL("DisableCrashLogger"))
    {
        LL_WARNS() << "Crashes will be handled by system, stack trace logs and crash logger are both disabled" << LL_ENDL;
        disableCrashlogger();
    }

    gNonInteractive = gSavedSettings.getBOOL("NonInteractive");
    // Handle initialization from settings.
    // Start up the debugging console before handling other options.
    if (gSavedSettings.getBOOL("ShowConsoleWindow") && !gNonInteractive)
    {
        initConsole();
    }

    if (clp.hasOption("help"))
    {
        std::ostringstream msg;
        msg << LLTrans::getString("MBCmdLineUsg") << "\n" << clp;
        LL_INFOS()  << msg.str() << LL_ENDL;

        OSMessageBox(
            msg.str(),
            LLStringUtil::null,
            OSMB_OK);

        return false;
    }

    if (clp.hasOption("set"))
    {
        const LLCommandLineParser::token_vector_t& set_values = clp.getOption("set");
        if (0x1 & set_values.size())
        {
            LL_WARNS() << "Invalid '--set' parameter count." << LL_ENDL;
        }
        else
        {
            LLCommandLineParser::token_vector_t::const_iterator itr = set_values.begin();
            for (; itr != set_values.end(); ++itr)
            {
                const std::string& name = *itr;
                const std::string& value = *(++itr);
                if (!tempSetControl(name,value))
                {
                    LL_WARNS() << "Failed --set " << name << ": setting name unknown." << LL_ENDL;
                }
            }
        }
    }

    if (clp.hasOption("logevents"))
    {
        LLViewerEventRecorder::instance().setEventLoggingOn();
    }

    std::string CmdLineChannel(gSavedSettings.getString("CmdLineChannel"));
    if (!CmdLineChannel.empty())
    {
        LLVersionInfo::instance().resetChannel(CmdLineChannel);
    }

    // If we have specified crash on startup, set the global so we'll trigger the crash at the right time
    gCrashOnStartup = gSavedSettings.getBOOL("CrashOnStartup");

    if (gSavedSettings.getBOOL("LogPerformance"))
    {
        LLTrace::BlockTimer::sLog = true;
        LLTrace::BlockTimer::sLogName = std::string("performance");
    }

    std::string test_name(gSavedSettings.getString("LogMetrics"));
    if (!test_name.empty())
    {
        LLTrace::BlockTimer::sMetricLog = true;
        // '--logmetrics' is specified with a named test metric argument so the data gathering is done only on that test
        // In the absence of argument, every metric would be gathered (makes for a rather slow run and hard to decipher report...)
        LL_INFOS() << "'--logmetrics' argument : " << test_name << LL_ENDL;
        LLTrace::BlockTimer::sLogName = test_name;
    }

    if (clp.hasOption("graphicslevel"))
    {
        // User explicitly requested --graphicslevel on the command line. We
        // expect this switch has already set RenderQualityPerformance. Check
        // that value for validity later.
        // Capture the requested value separately from the settings variable
        // because, if this is the first run, LLViewerWindow's constructor
        // will call LLFeatureManager::applyRecommendedSettings(), which
        // overwrites this settings variable!
        mForceGraphicsLevel = gSavedSettings.getU32("RenderQualityPerformance");
    }

    // <FS:Beq> Start profiling immediately unless deferred.
#ifdef TRACE_ENABLE
    if(!gSavedSettings.getBOOL("DeferProfilingUntilConnected"))
    {
        gSavedSettings.setBOOL( "ProfilingActive", true );
        LLProfiling::active = true;
    }
#endif
    // </FS:Beq>

    LLFastTimerView::sAnalyzePerformance = gSavedSettings.getBOOL("AnalyzePerformance");
    gAgentPilot.setReplaySession(gSavedSettings.getBOOL("ReplaySession"));

    if (gSavedSettings.getBOOL("DebugSession"))
    {
        gDebugSession = true;
        gDebugGL = true;

        ll_init_fail_log(gDirUtilp->getExpandedFilename(LL_PATH_LOGS, "test_failures.log"));
    }

    if (gSavedSettings.getBOOL("RenderDebugGLSession"))
    {
        gDebugGLSession = true;
        gDebugGL = true;
        // gDebugGL can cause excessive logging
        // so it's limited to a single session
        gSavedSettings.setBOOL("RenderDebugGLSession", false);
    }

    // <FS:TT> Hacking to save the skin and theme for future use.
    mCurrentSkin = gSavedSettings.getString("SkinCurrent");
    mCurrentSkinTheme = gSavedSettings.getString("SkinCurrentTheme");
    // </FS:TT>

    const LLControlVariable* skinfolder = gSavedSettings.getControl("SkinCurrent");
    if (skinfolder && LLStringUtil::null != skinfolder->getValue().asString())
    {
        // Examining "Language" may not suffice -- see LLUI::getLanguage()
        // logic. Unfortunately LLUI::getLanguage() doesn't yet do us much
        // good because we haven't yet called LLUI::initClass().
// [SL:KB] - Patch: Viewer-Skins | Checked: 2012-12-26 (Catznip-3.4)
        gDirUtilp->setSkinFolder(skinfolder->getValue().asString(),
                                 gSavedSettings.getString("SkinCurrentTheme"),
                                 gSavedSettings.getString("Language"));
        loadSettingsFromDirectory("CurrentSkin");
// [/SL:KB]
//      gDirUtilp->setSkinFolder(skinfolder->getValue().asString(),
//                               gSavedSettings.getString("Language"));
    }

    if (gSavedSettings.getBOOL("SpellCheck"))
    {
        std::list<std::string> dict_list;
        std::string dict_setting = gSavedSettings.getString("SpellCheckDictionary");
        boost::split(dict_list, dict_setting, boost::is_any_of(std::string(",")));
        if (!dict_list.empty())
        {
            LLSpellChecker::setUseSpellCheck(dict_list.front());
            dict_list.pop_front();
            LLSpellChecker::instance().setSecondaryDictionaries(dict_list);
        }
    }

    if (gNonInteractive)
    {
        tempSetControl("AllowMultipleViewers", "true");
        tempSetControl("SLURLPassToOtherInstance", "false");
        tempSetControl("RenderWater", "false");
        tempSetControl("FlyingAtExit", "false");
        tempSetControl("WindowWidth", "1024");
        tempSetControl("WindowHeight", "200");
        LLError::setEnabledLogTypesMask(0);
        llassert_always(!gSavedSettings.getBOOL("SLURLPassToOtherInstance"));
    }

    // Handle slurl use. NOTE: Don't let SL-55321 reappear.
    // This initial-SLURL logic, up through the call to
    // sendURLToOtherInstance(), must precede LLSplashScreen::show() --
    // because if sendURLToOtherInstance() succeeds, we take a fast exit,
    // SKIPPING the splash screen and everything else.

    // *FIX: This init code should be made more robust to prevent
    // the issue SL-55321 from returning. One thought is to allow
    // only select options to be set from command line when a slurl
    // is specified. More work on the settings system is needed to
    // achieve this. For now...

    // *NOTE:Mani The command line parser parses tokens and is
    // setup to bail after parsing the '--url' option or the
    // first option specified without a '--option' flag (or
    // any other option that uses the 'last_option' setting -
    // see LLControlGroupCLP::configure())

    // What can happen is that someone can use IE (or potentially
    // other browsers) and do the rough equivalent of command
    // injection and steal passwords. Phoenix. SL-55321

    std::string starting_location;

    std::string cmd_line_login_location(gSavedSettings.getString("CmdLineLoginLocation"));
    if (!cmd_line_login_location.empty())
    {
        starting_location = cmd_line_login_location;
    }
    else
    {
        std::string default_login_location(gSavedSettings.getString("DefaultLoginLocation"));
        if (!default_login_location.empty())
        {
            starting_location = default_login_location;
        }
    }

    // <FS>The gridmanager doesn't know the grids yet, only prepare
    // parsing the slurls, actually done when the grids are fetched
    // (currently at the top of startup STATE_AUDIO_INIT,
    // but rather it belongs into the gridmanager)
    LLSLURL start_slurl;
    if (!starting_location.empty())
    {
        start_slurl = starting_location;
        // <FS:Ansariel> FIRE-11586: Restore grid manager workaround (grid is still empty here!)
        //LLStartUp::setStartSLURL(start_slurl);
        //if(start_slurl.getType() == LLSLURL::LOCATION)
        //{
        //  LLGridManager::getInstance()->setGridChoice(start_slurl.getGrid());
        //}
        LLStartUp::setStartSLURLString(starting_location);
        // </FS:Ansariel>

    }

    // NextLoginLocation is set as a side effect of LLStartUp::setStartSLURL()
    std::string nextLoginLocation = gSavedSettings.getString( "NextLoginLocation" );
    if (!nextLoginLocation.empty())
    {
        LL_DEBUGS("AppInit")<<"set start from NextLoginLocation: "<<nextLoginLocation<<LL_ENDL;
        LLStartUp::setStartSLURL(LLSLURL(nextLoginLocation));
    }
    else if ((clp.hasOption("login") || clp.hasOption("autologin"))
             && gSavedSettings.getString("CmdLineLoginLocation").empty())
    {
        // If automatic login from command line with --login switch
        // init StartSLURL location.
        std::string start_slurl_setting = gSavedSettings.getString("LoginLocation");
        LL_DEBUGS("AppInit") << "start slurl setting '" << start_slurl_setting << "'" << LL_ENDL;
        // <FS:AW crash on startup>
        // also here LLSLURLs are not available at this point of startup
        //LLStartUp::setStartSLURL(LLSLURL(start_slurl_setting));
        LLStartUp::setStartSLURLString(start_slurl_setting);
        // </FS:AW crash on startup>
    }
    else
    {
        // the login location will be set by the login panel (see LLPanelLogin)
    }

    // <FS:Ansariel> Option to not save password if using login cmdline switch
    if (clp.hasOption("logindontsavepassword") && clp.hasOption("login"))
    {
        gSavedSettings.setBOOL("FSLoginDontSavePassword", true);
    }
    // </FS:Ansariel>

    //RN: if we received a URL, hand it off to the existing instance.
    // don't call anotherInstanceRunning() when doing URL handoff, as
    // it relies on checking a marker file which will not work when running
    // out of different directories

    if (start_slurl.isValid() &&
        (gSavedSettings.getBOOL("SLURLPassToOtherInstance")))
    {
        // <FS:Ansariel> FIRE-11586: Temporary fix until grid manager has been reworked
        //if (sendURLToOtherInstance(start_slurl.getSLURLString()))
        if (sendURLToOtherInstance(starting_location))
        // </FS:Ansariel>
        {
            // successfully handed off URL to existing instance, exit
            return false;
        }
    }

    // Display splash screen.  Must be after above check for previous
    // crash as this dialog is always frontmost.
    std::string splash_msg;
    LLStringUtil::format_map_t args;
    //<FS:AW set the APP_NAME to Firestorm instead of the grid connected to>
    // //args["[APP_NAME]"] = LLTrans::getString("SECOND_LIFE");
    args["[APP_NAME]"] =  LLTrans::getString("APP_NAME");
    //<FS:AW set the APP_NAME to Firestorm instead of the grid connected to>
    splash_msg = LLTrans::getString("StartupLoading", args);
    LLSplashScreen::show();
    LLSplashScreen::update(splash_msg);

    //LLVolumeMgr::initClass();
    LLVolumeMgr* volume_manager = new LLVolumeMgr();
    volume_manager->useMutex(); // LLApp and LLMutex magic must be manually enabled
    LLPrimitive::setVolumeManager(volume_manager);

    // Note: this is where we used to initialize gFeatureManagerp.

    gStartTime = totalTime();

    //
    // Set the name of the window
    //
    gWindowTitle = LLVersionInfo::getInstance()->getChannelAndVersion();    // <FS:CR>
#if LL_DEBUG
    gWindowTitle += std::string(" [DEBUG]");
#endif
    if (!gArgs.empty())
    {
        gWindowTitle += std::string(" ") + gArgs;
    }
    LLStringUtil::truncate(gWindowTitle, 255);

    //
    // Check for another instance of the app running
    // This happens AFTER LLSplashScreen::show(). That may or may not be
    // important.
    //
    if (mSecondInstance && !gSavedSettings.getBOOL("AllowMultipleViewers"))
    {
        OSMessageBox(
            LLTrans::getString("MBAlreadyRunning"),
            LLStringUtil::null,
            OSMB_OK);
        return false;
    }

<<<<<<< HEAD
    // <FS:Ansariel> Voice in multiple instances
    //if (mSecondInstance)
    //{
    //  // This is the second instance of SL. Mute voice,
    //  // but make sure the setting is *not* persisted.
    //  LLControlVariable* enable_voice = gSavedSettings.getControl("EnableVoiceChat");
    //  if(enable_voice)
    //  {
    //      const bool DO_NOT_PERSIST = false;
    //      enable_voice->setValue(LLSD(false), DO_NOT_PERSIST);
    //  }
    //}
    // </FS:Ansariel>
=======
    if (mSecondInstance)
    {
        // This is the second instance of SL. Mute voice,
        // but make sure the setting is *not* persisted.
        // Also see LLVivoxVoiceClient::voiceEnabled()
        LLControlVariable* enable_voice = gSavedSettings.getControl("EnableVoiceChat");
        if (enable_voice)
        {
            const bool DO_NOT_PERSIST = false;
            enable_voice->setValue(LLSD(false), DO_NOT_PERSIST);
        }
    }
>>>>>>> 9ddf64c6

    gLastRunVersion = gSavedSettings.getString("LastRunVersion");

    loadColorSettings();

    // Let anyone else who cares know that we've populated our settings
    // variables.
    for (const auto& key : LLControlGroup::key_snapshot())
    {
        // For each named instance of LLControlGroup, send an event saying
        // we've initialized an LLControlGroup instance by that name.
        LLEventPumps::instance().obtain("LLControlGroup").post(LLSDMap("init", key));
    }

    LLError::LLUserWarningMsg::setOutOfMemoryStrings(LLTrans::getString("MBOutOfMemoryTitle"), LLTrans::getString("MBOutOfMemoryErr"));

// [RLVa:KB] - Patch: RLVa-2.1.0
    if (LLControlVariable* pControl = gSavedSettings.getControl(RlvSettingNames::Main))
    {
        if ( (pControl->getValue().asBoolean()) && (pControl->hasUnsavedValue()) )
        {
            pControl->resetToDefault();
            pControl->setValue(false);

            std::ostringstream msg;
            msg << LLTrans::getString("RLVaToggleMessageLogin", LLSD().with("[STATE]", LLTrans::getString("RLVaToggleDisabled")));
            OSMessageBox(msg.str(), LLStringUtil::null, OSMB_OK);
        }
    }
// [/RLVa:KB]

    return true; // Config was successful.
}

// The following logic is replicated in initConfiguration() (to be able to get
// some initial strings before we've finished initializing enough to know the
// current language) and also in init() (to initialize for real). Somehow it
// keeps growing, necessitating a method all its own.
void LLAppViewer::initStrings()
{
    std::string strings_file = "strings.xml";
    std::string strings_path_full = gDirUtilp->findSkinnedFilenameBaseLang(LLDir::XUI, strings_file);
    if (strings_path_full.empty() || !LLFile::isfile(strings_path_full))
    {
        if (strings_path_full.empty())
        {
            LL_WARNS() << "The file '" << strings_file << "' is not found" << LL_ENDL;
        }
        else
        {
            llstat st;
            int rc = LLFile::stat(strings_path_full, &st);
            if (rc != 0)
            {
                LL_WARNS() << "The file '" << strings_path_full << "' failed to get status. Error code: " << rc << LL_ENDL;
            }
            else if (S_ISDIR(st.st_mode))
            {
                LL_WARNS() << "The filename '" << strings_path_full << "' is a directory name" << LL_ENDL;
            }
            else
            {
                LL_WARNS() << "The filename '" << strings_path_full << "' doesn't seem to be a regular file name" << LL_ENDL;
            }
        }

        // initial check to make sure files are there failed
        gDirUtilp->dumpCurrentDirectories(LLError::LEVEL_WARN);
        LLError::LLUserWarningMsg::showMissingFiles();
        LL_ERRS() << "Viewer failed to find localization and UI files."
            << " Please reinstall viewer from https://www.firestormviewer.org/downloads"
            << " and contact https://www.firestormviewer.org/support if issue persists after reinstall." << LL_ENDL;
    }
    LLTransUtil::parseStrings(strings_file, default_trans_args);
    LLTransUtil::parseLanguageStrings("language_settings.xml");

    // parseStrings() sets up the LLTrans substitution table. Add this one item.
    LLTrans::setDefaultArg("[sourceid]", gSavedSettings.getString("sourceid"));

    // Now that we've set "[sourceid]", have to go back through
    // default_trans_args and reinitialize all those other keys because some
    // of them, in turn, reference "[sourceid]".
    for (const std::string& key : default_trans_args)
    {
        std::string brackets(key), nobrackets(key);
        // Invalid to inspect key[0] if key is empty(). But then, the entire
        // body of this loop is pointless if key is empty().
        if (key.empty())
            continue;

        if (key[0] != '[')
        {
            // key was passed without brackets. That means that 'nobrackets'
            // is correct but 'brackets' is not.
            brackets = STRINGIZE('[' << brackets << ']');
        }
        else
        {
            // key was passed with brackets. That means that 'brackets' is
            // correct but 'nobrackets' is not. Erase the left bracket.
            nobrackets.erase(0, 1);
            std::string::size_type length(nobrackets.length());
            if (length && nobrackets[length - 1] == ']')
            {
                nobrackets.erase(length - 1);
            }
        }
        // Calling LLTrans::getString() is what embeds the other default
        // translation strings into this one.
        LLTrans::setDefaultArg(brackets, LLTrans::getString(nobrackets));
    }

    // <FS:Ansariel> Set version number in VIEWER_GENERATION default substitute automatically
    LLStringUtil:: format_map_t gen_args;
    gen_args["[VERSION]"] = llformat("%d", LLVersionInfo::getInstance()->getMajor());
    LLTrans::setDefaultArg("[VIEWER_GENERATION]", LLTrans::getString("VIEWER_GENERATION", gen_args));
    LLTrans::setDefaultArg("[SHORT_VIEWER_GENERATION]", LLTrans::getString("SHORT_VIEWER_GENERATION", gen_args));
    // </FS:Ansariel>
}

bool LLAppViewer::meetsRequirementsForMaximizedStart()
{
    bool maximizedOk = (gSysMemory.getPhysicalMemoryKB() >= U32Gigabytes(1));

    return maximizedOk;
}

bool LLAppViewer::initWindow()
{
    LL_INFOS("AppInit") << "Initializing window..." << LL_ENDL;

    // store setting in a global for easy access and modification
    gHeadlessClient = gSavedSettings.getBOOL("HeadlessClient");

    // always start windowed
    bool ignorePixelDepth = gSavedSettings.getBOOL("IgnorePixelDepth");

    LLViewerWindow::Params window_params;
    window_params
        .title(gWindowTitle)
        .name(VIEWER_WINDOW_CLASSNAME)
        .x(gSavedSettings.getS32("WindowX"))
        .y(gSavedSettings.getS32("WindowY"))
        .width(gSavedSettings.getU32("WindowWidth"))
        .height(gSavedSettings.getU32("WindowHeight"))
        .min_width(gSavedSettings.getU32("MinWindowWidth"))
        .min_height(gSavedSettings.getU32("MinWindowHeight"))
/// <FS:CR> Since the 3.6.5 merge, setting fullscreen does terrible bad things on macs like opening
/// all floaters and menus off the left side of the screen. Let's not do that right now...
/// Hardcoding full screen OFF until it's fixed. On 10.7+ we have native full screen support anyway.
#ifndef LL_DARWIN
        .fullscreen(gSavedSettings.getBOOL("FullScreen"))
#else // !LL_DARWIN
        .fullscreen(false)
#endif // !LL_DARWIN
// </FS:CR>
        .ignore_pixel_depth(ignorePixelDepth)
        .first_run(mIsFirstRun);

    gViewerWindow = new LLViewerWindow(window_params);

    LL_INFOS("AppInit") << "gViewerwindow created." << LL_ENDL;

    // Need to load feature table before cheking to start watchdog.
    bool use_watchdog = false;
    int watchdog_enabled_setting = gSavedSettings.getS32("WatchdogEnabled");
    if (watchdog_enabled_setting == -1)
    {
        use_watchdog = !LLFeatureManager::getInstance()->isFeatureAvailable("WatchdogDisabled");
    }
    else
    {
        // The user has explicitly set this setting; always use that value.
        use_watchdog = bool(watchdog_enabled_setting);
    }

    LL_INFOS("AppInit") << "watchdog"
                        << (use_watchdog ? " " : " NOT ")
                        << "enabled"
                        << " (setting = " << watchdog_enabled_setting << ")"
                        << LL_ENDL;

    if (use_watchdog)
    {
        LLWatchdog::getInstance()->init();
    }

    // <FS:Ansariel> Init group notices, IMs and chiclets position before the
    //               screenchannel gets created
    gSavedSettings.setBOOL("InternalShowGroupNoticesTopRight", gSavedSettings.getBOOL("ShowGroupNoticesTopRight"));

    LLNotificationsUI::LLNotificationManager::getInstance();


#ifdef LL_DARWIN
    //Satisfy both MAINT-3135 (OSX 10.6 and earlier) MAINT-3288 (OSX 10.7 and later)
    LLOSInfo& os_info = LLOSInfo::instance();
    if (os_info.mMajorVer == 10 && os_info.mMinorVer < 7)
    {
        if ( os_info.mMinorVer == 6 && os_info.mBuild < 8 )
            gViewerWindow->getWindow()->setOldResize(true);
    }
#endif

    if (gSavedSettings.getBOOL("WindowMaximized"))
    {
        gViewerWindow->getWindow()->maximize();
    }

    //
    // Initialize GL stuff
    //

    if (mForceGraphicsLevel && (LLFeatureManager::instance().isValidGraphicsLevel(*mForceGraphicsLevel)))
    {
        LLFeatureManager::getInstance()->setGraphicsLevel(*mForceGraphicsLevel, false);
        gSavedSettings.setU32("RenderQualityPerformance", *mForceGraphicsLevel);
    }

    // Set this flag in case we crash while initializing GL
    gSavedSettings.setBOOL("RenderInitError", true);
    gSavedSettings.saveToFile( gSavedSettings.getString("ClientSettingsFile"), true );

    gPipeline.init();
    LL_INFOS("AppInit") << "gPipeline Initialized" << LL_ENDL;

    stop_glerror();
    gViewerWindow->initGLDefaults();

    gSavedSettings.setBOOL("RenderInitError", false);
    gSavedSettings.saveToFile( gSavedSettings.getString("ClientSettingsFile"), true );

    // If we have a startup crash, it's usually near GL initialization, so simulate that.
    if (gCrashOnStartup)
    {
        LLAppViewer::instance()->forceErrorLLError();
    }

    //
    // Determine if the window should start maximized on initial run based
    // on graphics capability
    //
    if (gSavedSettings.getBOOL("FirstLoginThisInstall") && meetsRequirementsForMaximizedStart())
    {
        LL_INFOS("AppInit") << "This client met the requirements for a maximized initial screen." << LL_ENDL;
        gSavedSettings.setBOOL("WindowMaximized", true);
    }

    if (gSavedSettings.getBOOL("WindowMaximized"))
    {
        gViewerWindow->getWindow()->maximize();
    }

    LLUI::getInstance()->mWindow = gViewerWindow->getWindow();

    // Show watch cursor
    gViewerWindow->setCursor(UI_CURSOR_WAIT);

    // Finish view initialization
    gViewerWindow->initBase();

    // show viewer window
    //gViewerWindow->getWindow()->show();

    LL_INFOS("AppInit") << "Window initialization done." << LL_ENDL;

    return true;
}

bool LLAppViewer::isUpdaterMissing()
{
    return mUpdaterNotFound;
}

bool LLAppViewer::waitForUpdater()
{
    return !gSavedSettings.getBOOL("CmdLineSkipUpdater") && !mUpdaterNotFound && !gNonInteractive;
}

void LLAppViewer::writeDebugInfo(bool isStatic)
{
#if LL_WINDOWS && LL_BUGSPLAT
    // bugsplat does not create dump folder and debug logs are written directly
    // to logs folder, so it conflicts with main instance
    if (mSecondInstance)
    {
        return;
    }
#endif

    //Try to do the minimum when writing data during a crash.
    std::string* debug_filename;
    debug_filename = ( isStatic
        ? getStaticDebugFile()
        : getDynamicDebugFile() );

    LL_INFOS() << "Writing debug file " << *debug_filename << LL_ENDL;
    llofstream out_file(debug_filename->c_str());

    isStatic ?  LLSDSerialize::toPrettyXML(gDebugInfo, out_file)
             :  LLSDSerialize::toPrettyXML(gDebugInfo["Dynamic"], out_file);
}

LLSD LLAppViewer::getViewerInfo() const
{
    // The point of having one method build an LLSD info block and the other
    // construct the user-visible About string is to ensure that the same info
    // is available to a getInfo() caller as to the user opening
    // LLFloaterAbout.
    LLSD info;
    auto& versionInfo(LLVersionInfo::instance());
    // With GitHub builds, the build number is too big to fit in a 32-bit int,
    // and LLSD doesn't deal with integers wider than int. Use string.
    info["VIEWER_VERSION"] = llsd::array(versionInfo.getMajor(), versionInfo.getMinor(),
                                         versionInfo.getPatch(), stringize(versionInfo.getBuild()));
    info["VIEWER_VERSION_STR"] = versionInfo.getVersion();
    info["BUILD_DATE"] = __DATE__;
    info["BUILD_TIME"] = __TIME__;
    info["CHANNEL"] = versionInfo.getChannel();
    info["ADDRESS_SIZE"] = ADDRESS_SIZE;
    //std::string build_config = versionInfo.getBuildConfig();
    //if (build_config != "Release")
    //{
    //  info["BUILD_CONFIG"] = build_config;
    //}
#ifdef USE_AVX2_OPTIMIZATION
    info["SIMD"] = "AVX2";
#elif USE_AVX_OPTIMIZATION
    info["SIMD"] = "AVX";
#else
    info["SIMD"] = "SSE2";
#endif

// <FS:CR> FIRE-8273: Add Open-sim indicator to About floater
#if defined OPENSIM
    info["BUILD_TYPE"] = LLTrans::getString("FSWithOpensim");
#elif defined HAVOK_TPV
    info["BUILD_TYPE"] = LLTrans::getString("FSWithHavok");
#else
    info["BUILD_TYPE"] = std::string();
#endif // OPENSIM
// </FS:CR>
    info["SKIN"] = gSavedSettings.getString("FSInternalSkinCurrent");
    info["THEME"] = gSavedSettings.getString("FSInternalSkinCurrentTheme");

    //[FIRE 3113 : SJ] Added Font and fontsize to info
    std::string font_name;
    std::string fsInternalFontSettingsFile = gSavedSettings.getString("FSInternalFontSettingsFile");
    if (LLTrans::findString(font_name, "font_" + fsInternalFontSettingsFile))
    {
        info["FONT"] = font_name;
    }
    else
    {
        info["FONT"] = LLTrans::getString("font_unknown");
    }
    info["FONT_SIZE"] = gSavedSettings.getF32("FSFontSizeAdjustment");
    info["FONT_SCREEN_DPI"] = gSavedSettings.getF32("FontScreenDPI");

    // <FS:PP> FIRE-15714: UI Scaling in SysInfo
    info["UI_SCALE_FACTOR"] = gSavedSettings.getF32("UIScaleFactor");

    //[FIRE-3923 : SJ] Added Drawdistance, bandwidth and LOD to info
    info["DRAW_DISTANCE"] = gSavedSettings.getF32("RenderFarClip");
    info["BANDWIDTH"] = gSavedSettings.getF32("ThrottleBandwidthKBPS");
    info["LOD"] = gSavedSettings.getF32("RenderVolumeLODFactor");

    //[FIRE 3113 : SJ] Added Settingsfile to info
    std::string mode_name;
    std::string sessionSettingsFile = gSavedSettings.getString("SessionSettingsFile");
    if (LLTrans::findString(mode_name, "mode_" + sessionSettingsFile))
    {
        info["MODE"] = mode_name;
    }
    else
    {
        info["MODE"] = LLTrans::getString("mode_unknown");
    }

    // return a URL to the release notes for this viewer, such as:
    // https://releasenotes.secondlife.com/viewer/2.1.0.123456.html
    // <FS:Ansariel> FIRE-13993: Create URL in the form of https://wiki.firestormviewer.org/firestorm_change_log_x.y.z.rev
    //std::string url = versionInfo.getReleaseNotes(); // VVM supplied
    //if (url.empty())
    //{
    //    url = LLTrans::getString("RELEASE_NOTES_BASE_URL");
    //    if (!LLStringUtil::endsWith(url, "/"))
    //        url += "/";
    //    url += LLURI::escape(versionInfo.getVersion()) + ".html";
    //}
    //info["VIEWER_RELEASE_NOTES_URL"] = url;
    std::string url = LLTrans::getString("RELEASE_NOTES_BASE_URL") + LLURI::escape(versionInfo.getVersion());
    info["VIEWER_RELEASE_NOTES_URL"] = url;
    // </FS:Ansariel>

#if LL_MSVC
    info["COMPILER"] = "MSVC";
    info["COMPILER_VERSION"] = _MSC_VER;
#elif LL_CLANG  // <FS:CR> Clang identification
    info["COMPILER"] = "Clang";
    info["COMPILER_VERSION"] = CLANG_VERSION_STRING;
#elif LL_GNUC
    info["COMPILER"] = "GCC";
    info["COMPILER_VERSION"] = GCC_VERSION;
#endif

    // Position
    LLViewerRegion* region = gAgent.getRegion();
    if (region)
    {
// [RLVa:KB] - Checked: 2014-02-24 (RLVa-1.4.10)
        if (RlvActions::canShowLocation())
        {
// [/RLVa:KB]
            LLVector3d pos = gAgent.getPositionGlobal();
            info["POSITION"] = ll_sd_from_vector3d(pos);
            info["POSITION_LOCAL"] = ll_sd_from_vector3(gAgent.getPosAgentFromGlobal(pos));
            info["REGION"] = gAgent.getRegion()->getName();
            boost::regex regex("\\.(secondlife|lindenlab)\\..*");
            info["HOSTNAME"] = boost::regex_replace(gAgent.getRegion()->getSimHostName(), regex, "");
            LLSLURL slurl;
            LLAgentUI::buildSLURL(slurl);
            info["SLURL"] = slurl.getSLURLString();
// [RLVa:KB] - Checked: 2014-02-24 (RLVa-1.4.10)
        }
        else
        {
            info["REGION"] = RlvStrings::getString(RlvStringKeys::Hidden::Region);
        }
        info["SERVER_VERSION"] = gLastVersionChannel;
// [/RLVa:KB]
    }

    // CPU
    LLMemory::updateMemoryInfo();
    info["CPU"] = gSysCPU.getCPUString();
    info["MEMORY_MB"] = LLSD::Integer(gSysMemory.getPhysicalMemoryKB().valueInUnits<LLUnits::Megabytes>());
    info["USED_RAM"] = LLSD::Real(LLMemory::getAllocatedMemKB().valueInUnits<LLUnits::Megabytes>());
    info["CONCURRENCY"] = LLSD::Integer(std::thread::hardware_concurrency());    // <FS:Beq> Add hardware concurrency to info
    // Moved hack adjustment to Windows memory size into llsys.cpp
    info["OS_VERSION"] = LLOSInfo::instance().getOSString();
    info["GRAPHICS_CARD_VENDOR"] = ll_safe_string((const char*)(glGetString(GL_VENDOR)));
    info["GRAPHICS_CARD"] = ll_safe_string((const char*)(glGetString(GL_RENDERER)));
    info["GRAPHICS_CARD_MEMORY"] = LLSD::Integer(gGLManager.mVRAM);
    info["GRAPHICS_CARD_MEMORY_DETECTED"] = gGLManager.mVRAMDetected; // <FS:Beq/> allow detected hardware to be overridden.

#if LL_WINDOWS
    std::string drvinfo;

    if (gGLManager.mIsIntel)
    {
        drvinfo = gDXHardware.getDriverVersionWMI(LLDXHardware::GPU_INTEL);
    }
    else if (gGLManager.mIsNVIDIA)
    {
        drvinfo = gDXHardware.getDriverVersionWMI(LLDXHardware::GPU_NVIDIA);
    }
    else if (gGLManager.mIsAMD)
    {
        drvinfo = gDXHardware.getDriverVersionWMI(LLDXHardware::GPU_AMD);
    }

    if (drvinfo.empty())
    {
        // Generic/substitute windows driver? Unknown vendor?
        LL_WARNS("DriverVersion") << "Vendor based driver search failed, searching for any driver" << LL_ENDL;
        drvinfo = gDXHardware.getDriverVersionWMI(LLDXHardware::GPU_ANY);
    }

    if (!drvinfo.empty())
    {
        info["GRAPHICS_DRIVER_VERSION"] = drvinfo;
    }
    else
    {
        LL_WARNS("DriverVersion")<< "Cannot get driver version from getDriverVersionWMI" << LL_ENDL;
        LLSD driver_info = gDXHardware.getDisplayInfo();
        if (driver_info.has("DriverVersion"))
        {
            info["GRAPHICS_DRIVER_VERSION"] = driver_info["DriverVersion"];
        }
    }
#endif

// [RLVa:KB] - Checked: 2010-04-18 (RLVa-1.2.0)
    info["RLV_VERSION"] = (rlv_handler_t::isEnabled()) ? RlvStrings::getVersionAbout() : LLTrans::getString("RLVaStatusDisabled");
// [/RLVa:KB]
    info["OPENGL_VERSION"] = ll_safe_string((const char*)(glGetString(GL_VERSION)));
    info["LIBCURL_VERSION"] = LLCore::LLHttp::getCURLVersion();
    // Settings

    LLRect window_rect = gViewerWindow->getWindowRectRaw();
    info["WINDOW_WIDTH"] = window_rect.getWidth();
    info["WINDOW_HEIGHT"] = window_rect.getHeight();

    // <FS> Custom sysinfo
    //info["FONT_SIZE_ADJUSTMENT"] = gSavedSettings.getF32("FontScreenDPI");
    //info["UI_SCALE"] = gSavedSettings.getF32("UIScaleFactor");
    //info["DRAW_DISTANCE"] = gSavedSettings.getF32("RenderFarClip");
    //info["NET_BANDWITH"] = gSavedSettings.getF32("ThrottleBandwidthKBPS");
    //info["LOD_FACTOR"] = gSavedSettings.getF32("RenderVolumeLODFactor");
    //info["RENDER_QUALITY"] = (F32)gSavedSettings.getU32("RenderQualityPerformance");
    //info["TEXTURE_MEMORY"] = gGLManager.mVRAM;
    // </FS>

#if LL_DARWIN
    info["HIDPI"] = gHiDPISupport;
#endif

    // Libraries

    info["J2C_VERSION"] = LLImageJ2C::getEngineInfo();
    bool want_fullname = true;
    info["AUDIO_DRIVER_VERSION"] = gAudiop ? LLSD(gAudiop->getDriverName(want_fullname)) : "Undefined";
    if(LLVoiceClient::getInstance()->voiceEnabled())
    {
        LLVoiceVersionInfo version = LLVoiceClient::getInstance()->getVersion();
        const std::string build_version = version.mBuildVersion;
        std::ostringstream version_string;
        if (std::equal(version.mBuildVersion.begin(), version.mBuildVersion.begin() + version.serverVersion.size(),
                       version.serverVersion.begin()))
        {  // Normal case: Show type and build version.
            version_string << version.voiceServerType << " " << version.mBuildVersion << std::endl;
        }
        else
        {  // Mismatch: Show both versions.
            version_string << version.voiceServerType << " " << version.serverVersion << "/" << version.mBuildVersion << std::endl;
        }
        info["VOICE_VERSION"] = version_string.str();
    }
    else
    {
        info["VOICE_VERSION"] = LLTrans::getString("NotConnected");
    }

//#if !LL_LINUX
    std::ostringstream cef_ver_codec;
    cef_ver_codec << "Dullahan: ";
    cef_ver_codec << DULLAHAN_VERSION_MAJOR;
    cef_ver_codec << ".";
    cef_ver_codec << DULLAHAN_VERSION_MINOR;
    cef_ver_codec << ".";
    cef_ver_codec << DULLAHAN_VERSION_POINT;
    cef_ver_codec << ".";
    cef_ver_codec << DULLAHAN_VERSION_BUILD;

    cef_ver_codec << std::endl;
    cef_ver_codec << "  CEF: ";
    cef_ver_codec << CEF_VERSION;

    cef_ver_codec << std::endl;
    cef_ver_codec << "  Chromium: ";
    cef_ver_codec << CHROME_VERSION_MAJOR;
    cef_ver_codec << ".";
    cef_ver_codec << CHROME_VERSION_MINOR;
    cef_ver_codec << ".";
    cef_ver_codec << CHROME_VERSION_BUILD;
    cef_ver_codec << ".";
    cef_ver_codec << CHROME_VERSION_PATCH;

    info["LIBCEF_VERSION"] = cef_ver_codec.str();
//#else
//  info["LIBCEF_VERSION"] = "Undefined";
//#endif

#if !LL_LINUX
    std::ostringstream vlc_ver_codec;
    vlc_ver_codec << LIBVLC_VERSION_MAJOR;
    vlc_ver_codec << ".";
    vlc_ver_codec << LIBVLC_VERSION_MINOR;
    vlc_ver_codec << ".";
    vlc_ver_codec << LIBVLC_VERSION_REVISION;
    info["LIBVLC_VERSION"] = vlc_ver_codec.str();
#else
    info["LIBVLC_VERSION"] = "Using gstreamer 1.0";
#endif

    S32 packets_in = LLViewerStats::instance().getRecording().getSum(LLStatViewer::PACKETS_IN);
    if (packets_in > 0)
    {
        info["PACKETS_LOST"] = LLViewerStats::instance().getRecording().getSum(LLStatViewer::PACKETS_LOST);
        info["PACKETS_IN"] = packets_in;
        info["PACKETS_PCT"] = 100.f*info["PACKETS_LOST"].asReal() / info["PACKETS_IN"].asReal();
    }

    if (mServerReleaseNotesURL.empty())
    {
        if (gAgent.getRegion())
        {
            info["SERVER_RELEASE_NOTES_URL"] = LLTrans::getString("RetrievingData");
        }
        else
        {
            info["SERVER_RELEASE_NOTES_URL"] = LLTrans::getString("NotConnected");
        }
    }
    else if (LLStringUtil::startsWith(mServerReleaseNotesURL, "http")) // it's an URL
    {
        info["SERVER_RELEASE_NOTES_URL"] = "[" + LLWeb::escapeURL(mServerReleaseNotesURL) + " " + LLTrans::getString("ReleaseNotes") + "]";
    }
    else
    {
        info["SERVER_RELEASE_NOTES_URL"] = mServerReleaseNotesURL;
    }

    // populate field for new local disk cache with some details
    info["DISK_CACHE_INFO"] = LLDiskCache::getInstance()->getCacheInfo();

    // <FS:PP> FIRE-4785: Current render quality setting in sysinfo / about floater
    switch (gSavedSettings.getU32("RenderQualityPerformance"))
    {
        case 0:
            info["RENDERQUALITY"] = LLTrans::getString("render_quality_low");
            info["RENDERQUALITY_FSDATA_ENGLISH"] = "Low (1/7)";
            break;
        case 1:
            info["RENDERQUALITY"] = LLTrans::getString("render_quality_mediumlow");
            info["RENDERQUALITY_FSDATA_ENGLISH"] = "Medium-Low (2/7)";
            break;
        case 2:
            info["RENDERQUALITY"] = LLTrans::getString("render_quality_medium");
            info["RENDERQUALITY_FSDATA_ENGLISH"] = "Medium (3/7)";
            break;
        case 3:
            info["RENDERQUALITY"] = LLTrans::getString("render_quality_mediumhigh");
            info["RENDERQUALITY_FSDATA_ENGLISH"] = "Medium-High (4/7)";
            break;
        case 4:
            info["RENDERQUALITY"] = LLTrans::getString("render_quality_high");
            info["RENDERQUALITY_FSDATA_ENGLISH"] = "High (5/7)";
            break;
        case 5:
            info["RENDERQUALITY"] = LLTrans::getString("render_quality_highultra");
            info["RENDERQUALITY_FSDATA_ENGLISH"] = "High-Ultra (6/7)";
            break;
        case 6:
            info["RENDERQUALITY"] = LLTrans::getString("render_quality_ultra");
            info["RENDERQUALITY_FSDATA_ENGLISH"] = "Ultra (7/7)";
            break;
        default:
            info["RENDERQUALITY"] = LLTrans::getString("render_quality_unknown");
            info["RENDERQUALITY_FSDATA_ENGLISH"] = "Unknown, user has RenderQualityPerformance debug setting beyond the normal range (0-6)";
            break;
    }
    // </FS:PP>

    // <FS:Ansariel> Include VRAM budget
    if (auto budget = gSavedSettings.getU32("RenderMaxVRAMBudget"); budget > 0)
    {
        info["VRAM_BUDGET"] = std::to_string(budget) + " MB";
        info["VRAM_BUDGET_ENGLISH"] = std::to_string(budget) + " MB";
    }
    else
    {
        info["VRAM_BUDGET"] = LLTrans::getString("Unlimited");
        info["VRAM_BUDGET_ENGLISH"] = "Unlimited";
    }
    // </FS:Ansariel>

    return info;
}

std::string LLAppViewer::getViewerInfoString(bool default_string) const
{
    std::ostringstream support;

    LLSD info(getViewerInfo());

    // Render the LLSD from getInfo() as a format_map_t
    LLStringUtil::format_map_t args;

    // allow the "Release Notes" URL label to be localized
    args["ReleaseNotes"] = LLTrans::getString("ReleaseNotes", default_string);

    for (LLSD::map_const_iterator ii(info.beginMap()), iend(info.endMap());
        ii != iend; ++ii)
    {
        if (! ii->second.isArray())
        {
            // Scalar value
            if (ii->second.isUndefined())
            {
                args[ii->first] = LLTrans::getString("none_text", default_string);
            }
            else
            {
                // don't forget to render value asString()
                args[ii->first] = ii->second.asString();
            }
        }
        else
        {
            // array value: build KEY_0, KEY_1 etc. entries
            for (LLSD::Integer n(0), size(static_cast<LLSD::Integer>(ii->second.size())); n < size; ++n)
            {
                args[STRINGIZE(ii->first << '_' << n)] = ii->second[n].asString();
            }
        }
    }

    // Now build the various pieces
    support << LLTrans::getString("AboutHeader", args, default_string);
    //if (info.has("BUILD_CONFIG"))
    //{
    //  support << "\n" << LLTrans::getString("BuildConfig", args, default_string);
    //}
    if (info.has("REGION"))
    {
// [RLVa:KB] - Checked: 2014-02-24 (RLVa-1.4.10)
        support << "\n\n" << LLTrans::getString( (RlvActions::canShowLocation()) ? "AboutPosition" : "AboutPositionRLVShowLoc", args, default_string);
// [/RLVa:KB]
//      support << "\n\n" << LLTrans::getString("AboutPosition", args, default_string);
    }
    support << "\n\n" << LLTrans::getString("AboutSystem", args, default_string);
    support << "\n";
    if (info.has("GRAPHICS_DRIVER_VERSION"))
    {
        support << "\n" << LLTrans::getString("AboutDriver", args, default_string);
    }
    support << "\n" << LLTrans::getString("AboutOGL", args, default_string);
    //support << "\n\n" << LLTrans::getString("AboutSettings", args, default_string); // <FS> Custom sysinfo
#if LL_DARWIN
    support << "\n" << LLTrans::getString("AboutOSXHiDPI", args, default_string);
#endif
    support << "\n\n" << LLTrans::getString("AboutLibs", args, default_string);
    // <FS> Custom sysinfo
    if (info.has("BANDWIDTH")) //For added info in help floater
    {
        support << "\n" << LLTrans::getString("AboutSettings", args, default_string);
    }
    if (info.has("DISK_CACHE_INFO"))
    {
        support << "\n" << LLTrans::getString("AboutCache", args, default_string);
    }
    // </FS>
    if (info.has("COMPILER"))
    {
        support << "\n" << LLTrans::getString("AboutCompiler", args, default_string);
    }
    if (info.has("PACKETS_IN"))
    {
        support << '\n' << LLTrans::getString("AboutTraffic", args, default_string);
    }

    // SLT timestamp
    LLSD substitution;
    substitution["datetime"] = (S32)time(NULL);//(S32)time_corrected();
    support << "\n" << LLTrans::getString("AboutTime", substitution, default_string);

    return support.str();
}

void LLAppViewer::cleanupSavedSettings()
{
    gSavedSettings.setBOOL("MouseSun", false);

    gSavedSettings.setBOOL("UseEnergy", true);              // force toggle to turn off, since sends message to simulator

    gSavedSettings.setBOOL("DebugWindowProc", gDebugWindowProc);

    gSavedSettings.setBOOL("ShowObjectUpdates", gShowObjectUpdates);

    if (gDebugView)
    {
        gSavedSettings.setBOOL("ShowDebugConsole", gDebugView->mDebugConsolep->getVisible());
    }

    // save window position if not maximized
    // as we don't track it in callbacks
    if(NULL != gViewerWindow)
    {
        bool maximized = gViewerWindow->getWindow()->getMaximized();
        if (!maximized)
        {
            LLCoordScreen window_pos;

            if (gViewerWindow->getWindow()->getPosition(&window_pos))
            {
                gSavedSettings.setS32("WindowX", window_pos.mX);
                gSavedSettings.setS32("WindowY", window_pos.mY);
            }
        }
    }

    gSavedSettings.setF32("MapScale", LLWorldMapView::getScaleSetting());

    // Some things are cached in LLAgent.
    if (gAgent.isInitialized())
    {
        gSavedSettings.setF32("RenderFarClip", gAgentCamera.mDrawDistance);
    }
}

void LLAppViewer::removeCacheFiles(const std::string& file_mask)
{
    gDirUtilp->deleteFilesInDir(gDirUtilp->getExpandedFilename(LL_PATH_CACHE, ""), file_mask);
}

void LLAppViewer::writeSystemInfo()
{

    if (! gDebugInfo.has("Dynamic") )
        gDebugInfo["Dynamic"] = LLSD::emptyMap();

    // <FS:ND> we don't want this (otherwise set filename to Firestorm.old/log
// #if LL_WINDOWS && !LL_BUGSPLAT
//  gDebugInfo["SLLog"] = gDirUtilp->getExpandedFilename(LL_PATH_DUMP,"SecondLife.log");
// #else
//     //Not ideal but sufficient for good reporting.
//     gDebugInfo["SLLog"] = gDirUtilp->getExpandedFilename(LL_PATH_LOGS,"SecondLife.old");  //LLError::logFileName();
// #endif
    // </FS:ND>

    gDebugInfo["ClientInfo"]["Name"] = LLVersionInfo::instance().getChannel();
// [SL:KB] - Patch: Viewer-CrashReporting | Checked: 2011-05-08 (Catznip-2.6.0a) | Added: Catznip-2.6.0a
    gDebugInfo["ClientInfo"]["Version"] = LLVersionInfo::instance().getVersion();
    gDebugInfo["ClientInfo"]["Platform"] = LLVersionInfo::instance().getBuildPlatform();
// [/SL:KB]
    gDebugInfo["ClientInfo"]["MajorVersion"] = LLVersionInfo::instance().getMajor();
    gDebugInfo["ClientInfo"]["MinorVersion"] = LLVersionInfo::instance().getMinor();
    gDebugInfo["ClientInfo"]["PatchVersion"] = LLVersionInfo::instance().getPatch();
    gDebugInfo["ClientInfo"]["BuildVersion"] = std::to_string(LLVersionInfo::instance().getBuild());
    gDebugInfo["ClientInfo"]["AddressSize"] = LLVersionInfo::instance().getAddressSize();

// <FS:ND> Add which flavor of FS generated an error
#ifdef OPENSIM
    gDebugInfo["ClientInfo"]["Flavor"] = "oss";
#else
    gDebugInfo["ClientInfo"]["Flavor"] = "hvk";
#endif
// </FS:ND>

    //  gDebugInfo["CAFilename"] = gDirUtilp->getCAFile();

    gDebugInfo["CPUInfo"]["CPUString"] = gSysCPU.getCPUString();
    gDebugInfo["CPUInfo"]["CPUFamily"] = gSysCPU.getFamily();
    gDebugInfo["CPUInfo"]["CPUMhz"] = (S32)gSysCPU.getMHz();
    gDebugInfo["CPUInfo"]["CPUAltivec"] = gSysCPU.hasAltivec();
    gDebugInfo["CPUInfo"]["CPUSSE"] = gSysCPU.hasSSE();
    gDebugInfo["CPUInfo"]["CPUSSE2"] = gSysCPU.hasSSE2();

    gDebugInfo["RAMInfo"]["Physical"] = LLSD::Integer(gSysMemory.getPhysicalMemoryKB().value());
    gDebugInfo["RAMInfo"]["Allocated"] = LLSD::Integer(gMemoryAllocated.valueInUnits<LLUnits::Kilobytes>());
    gDebugInfo["OSInfo"] = LLOSInfo::instance().getOSStringSimple();

    // The user is not logged on yet, but record the current grid choice login url
    // which may have been the intended grid.
    gDebugInfo["GridName"] = LLGridManager::getInstance()->getGridId();

    // *FIX:Mani - move this down in llappviewerwin32
#ifdef LL_WINDOWS
    DWORD thread_id = GetCurrentThreadId();
    gDebugInfo["MainloopThreadID"] = (S32)thread_id;
#endif

#ifndef LL_BUGSPLAT
    // "CrashNotHandled" is set here, while things are running well,
    // in case of a freeze. If there is a freeze, the crash logger will be launched
    // and can read this value from the debug_info.log.
    gDebugInfo["CrashNotHandled"] = LLSD::Boolean(true);
#else // LL_BUGSPLAT
    // "CrashNotHandled" is obsolete; it used (not very successsfully)
    // to try to distinguish crashes from freezes - the intent here to to avoid calling it a freeze
    gDebugInfo["CrashNotHandled"] = LLSD::Boolean(false);
#endif // ! LL_BUGSPLAT

    // Insert crash host url (url to post crash log to) if configured. This insures
    // that the crash report will go to the proper location in the case of a
    // prior freeze.
    std::string crashHostUrl = gSavedSettings.get<std::string>("CrashHostUrl");
    if(crashHostUrl != "")
    {
        gDebugInfo["CrashHostUrl"] = crashHostUrl;
    }

    // Dump some debugging info
    LL_INFOS("SystemInfo") << "Application: " << LLTrans::getString("APP_NAME") << LL_ENDL;

    // <FS:ND> Print into about git sha hash this build is based on.
    // LL_INFOS("SystemInfo") << "Version: " << LLVersionInfo::getChannelAndVersion() << LL_ENDL;
    LL_INFOS("SystemInfo") << "Version: " <<  LLVersionInfo::instance().getChannelAndVersion() << " [" <<  LLVersionInfo::instance().getGitHash() << "]" << LL_ENDL;
    // </FS:ND>

    // Dump the local time and time zone
    time_t now;
    time(&now);
    char tbuffer[256];      /* Flawfinder: ignore */
    strftime(tbuffer, 256, "%Y-%m-%dT%H:%M:%S %Z", localtime(&now));
    LL_INFOS("SystemInfo") << "Local time: " << tbuffer << LL_ENDL;

    // query some system information
    LL_INFOS("SystemInfo") << "CPU info:\n" << gSysCPU << LL_ENDL;
    LL_INFOS("SystemInfo") << "Memory info:\n" << gSysMemory << LL_ENDL;
    LL_INFOS("SystemInfo") << "OS: " << LLOSInfo::instance().getOSStringSimple() << LL_ENDL;
    LL_INFOS("SystemInfo") << "OS info: " << LLOSInfo::instance() << LL_ENDL;

    // <FS:ND> Breakpad merge. Only include SettingsFile if the user selected this in prefs. Patch from Catznip
    // gDebugInfo["SettingsFilename"] = gSavedSettings.getString("ClientSettingsFile");
    if (gCrashSettings.getBOOL("CrashSubmitSettings"))
        gDebugInfo["SettingsFilename"] = gSavedSettings.getString("ClientSettingsFile");
    // </FS:ND>

    gDebugInfo["ViewerExePath"] = gDirUtilp->getExecutablePathAndName();
    gDebugInfo["CurrentPath"] = gDirUtilp->getCurPath();
    gDebugInfo["FirstLogin"] = LLSD::Boolean(gAgent.isFirstLogin());
    gDebugInfo["FirstRunThisInstall"] = gSavedSettings.getBOOL("FirstRunThisInstall");
    gDebugInfo["StartupState"] = LLStartUp::getStartupStateString();

    if (gViewerWindow)
    {
        std::vector<std::string> resolutions = gViewerWindow->getWindow()->getDisplaysResolutionList();
        for (auto res_iter : resolutions)
        {
            gDebugInfo["DisplayInfo"].append(res_iter);
        }
    }

    writeDebugInfo(); // Save out debug_info.log early, in case of crash.
}

#ifdef LL_WINDOWS
//For whatever reason, in Windows when using OOP server for breakpad, the callback to get the
//name of the dump file is not getting triggered by the breakpad library.   Unfortunately they
//also didn't see fit to provide a simple query request across the pipe to get this name either.
//Since we are putting our output in a runtime generated directory and we know the header data in
//the dump format, we can however use the following hack to identify our file.
// TODO make this a member function.
void getFileList()
{
    std::stringstream filenames;

    typedef std::vector<std::string> vec;
    std::string pathname = gDirUtilp->getExpandedFilename(LL_PATH_DUMP,"");
    vec file_vec = gDirUtilp->getFilesInDir(pathname);
    for(vec::const_iterator iter=file_vec.begin(); iter!=file_vec.end(); ++iter)
    {
        filenames << *iter << " ";
        if ( ( iter->length() > 30 ) && (iter->rfind(".dmp") == (iter->length()-4) ) )
        {
            std::string fullname = pathname + *iter;
            llifstream fdat( fullname.c_str(), std::ifstream::binary);
            if (fdat)
            {
                char buf[5];
                fdat.read(buf,4);
                fdat.close();
                if (!strncmp(buf,"MDMP",4))
                {
                    gDebugInfo["Dynamic"]["MinidumpPath"] = fullname;
                    break;
                }
            }
        }
    }
    filenames << std::endl;
    gDebugInfo["Dynamic"]["DumpDirContents"] = filenames.str();
}
#endif

// static
void LLAppViewer::recordMarkerVersion(LLAPRFile& marker_file)
{
    std::string marker_version(LLVersionInfo::instance().getChannelAndVersion());
    if ( marker_version.length() > MAX_MARKER_LENGTH )
    {
        LL_WARNS_ONCE("MarkerFile") << "Version length ("<< marker_version.length()<< ")"
                                    << " greater than maximum (" << MAX_MARKER_LENGTH << ")"
                                    << ": marker matching may be incorrect"
                                    << LL_ENDL;
    }

    // record the viewer version in the marker file
    marker_file.write(marker_version.data(), static_cast<S32>(marker_version.length()));

    marker_file.flush(); // <FS:ND/> Make sure filesystem reflects what we wrote.
}

bool LLAppViewer::markerIsSameVersion(const std::string& marker_name) const
{
    bool sameVersion = false;

    std::string my_version(LLVersionInfo::instance().getChannelAndVersion());
    char marker_version[MAX_MARKER_LENGTH];
    S32  marker_version_length;

    LLAPRFile marker_file;
    marker_file.open(marker_name, LL_APR_RB);
    if (marker_file.getFileHandle())
    {
        marker_version_length = marker_file.read(marker_version, sizeof(marker_version));
        std::string marker_string(marker_version, marker_version_length);
        if ( 0 == my_version.compare( 0, my_version.length(), marker_version, 0, marker_version_length ) )
        {
            sameVersion = true;
        }
        LL_DEBUGS("MarkerFile") << "Compare markers for '" << marker_name << "': "
                                << "\n   mine '" << my_version    << "'"
                                << "\n marker '" << marker_string << "'"
                                << "\n " << ( sameVersion ? "same" : "different" ) << " version"
                                << LL_ENDL;
        marker_file.close();
    }
    return sameVersion;
}

void LLAppViewer::processMarkerFiles()
{
    //We've got 4 things to test for here
    // - Other Process Running (SecondLife.exec_marker present, locked)
    // - Freeze (SecondLife.exec_marker present, not locked)
    // - LLError Crash (SecondLife.llerror_marker present)
    // - Other Crash (SecondLife.error_marker present)
    // These checks should also remove these files for the last 2 cases if they currently exist

    std::ostringstream marker_log_stream;
    bool marker_is_same_version = true;
    // first, look for the marker created at startup and deleted on a clean exit
    mMarkerFileName = gDirUtilp->getExpandedFilename(LL_PATH_LOGS,MARKER_FILE_NAME);
    if (LLAPRFile::isExist(mMarkerFileName, NULL, LL_APR_RB))
    {
        // File exists...
        // first, read it to see if it was created by the same version (we need this later)
        marker_is_same_version = markerIsSameVersion(mMarkerFileName);

        // now test to see if this file is locked by a running process (try to open for write)
        marker_log_stream << "Checking exec marker file for lock...";
        mMarkerFile.open(mMarkerFileName, LL_APR_WB);
        // <FS:ND> Remove LLVolatileAPRPool/apr_file_t and use FILE* instead
        //apr_file_t* fMarker = mMarkerFile.getFileHandle() ;
        LLAPRFile::tFiletype* fMarker = mMarkerFile.getFileHandle() ;
        // </FS:ND>
        if (!fMarker)
        {
            marker_log_stream << "Exec marker file open failed - assume it is locked.";
            mSecondInstance = true; // lock means that instance is running.
        }
        else
        {
            // We were able to open it, now try to lock it ourselves...
            if (apr_file_lock(fMarker, APR_FLOCK_NONBLOCK | APR_FLOCK_EXCLUSIVE) != APR_SUCCESS)
            {
                marker_log_stream << "Locking exec marker failed.";
                mSecondInstance = true; // lost a race? be conservative
                mMarkerFile.close(); // <FS:ND/> Cannot lock the file and take ownership. Don't keep it open
            }
            else
            {
                // No other instances; we've locked this file now, so record our version; delete on quit.
                recordMarkerVersion(mMarkerFile);
                marker_log_stream << "Exec marker file existed but was not locked; rewritten.";
            }
        }
        initLoggingAndGetLastDuration();

        std::string marker_log_msg(marker_log_stream.str());
        LL_INFOS("MarkerFile") << marker_log_msg << LL_ENDL;

        if (mSecondInstance)
        {
            LL_INFOS("MarkerFile") << "Exec marker '"<< mMarkerFileName << "' owned by another instance" << LL_ENDL;
        }
        else if (marker_is_same_version)
        {
            // the file existed, is ours, and matched our version, so we can report on what it says
            LL_INFOS("MarkerFile") << "Exec marker '"<< mMarkerFileName << "' found; last exec crashed" << LL_ENDL;
            gLastExecEvent = LAST_EXEC_OTHER_CRASH;
        }
        else
        {
            LL_INFOS("MarkerFile") << "Exec marker '"<< mMarkerFileName << "' found, but versions did not match" << LL_ENDL;
        }
    }
    else // marker did not exist... last exec (if any) did not freeze
    {
        initLoggingAndGetLastDuration();
        // Create the marker file for this execution & lock it; it will be deleted on a clean exit
        apr_status_t s;
        s = mMarkerFile.open(mMarkerFileName, LL_APR_WB, true);

        if (s == APR_SUCCESS && mMarkerFile.getFileHandle())
        {
            LL_DEBUGS("MarkerFile") << "Exec marker file '"<< mMarkerFileName << "' created." << LL_ENDL;
            if (APR_SUCCESS == apr_file_lock(mMarkerFile.getFileHandle(), APR_FLOCK_NONBLOCK | APR_FLOCK_EXCLUSIVE))
            {
                recordMarkerVersion(mMarkerFile);
                LL_DEBUGS("MarkerFile") << "Exec marker file locked." << LL_ENDL;
            }
            else
            {
                LL_WARNS("MarkerFile") << "Exec marker file cannot be locked." << LL_ENDL;
            }
        }
        else
        {
            LL_WARNS("MarkerFile") << "Failed to create exec marker file '"<< mMarkerFileName << "'." << LL_ENDL;
        }
    }

    // now check for cases in which the exec marker may have been cleaned up by crash handlers

    // check for any last exec event report based on whether or not it happened during logout
    // (the logout marker is created when logout begins)
    std::string logout_marker_file =  gDirUtilp->getExpandedFilename(LL_PATH_LOGS, LOGOUT_MARKER_FILE_NAME);
    if(LLAPRFile::isExist(logout_marker_file, NULL, LL_APR_RB))
    {
        if (markerIsSameVersion(logout_marker_file))
        {
            gLastExecEvent = LAST_EXEC_LOGOUT_FROZE;
            LL_INFOS("MarkerFile") << "Logout crash marker '"<< logout_marker_file << "', changing LastExecEvent to LOGOUT_FROZE" << LL_ENDL;
        }
        else
        {
            LL_INFOS("MarkerFile") << "Logout crash marker '"<< logout_marker_file << "' found, but versions did not match" << LL_ENDL;
        }
        LLAPRFile::remove(logout_marker_file);
    }
    // further refine based on whether or not a marker created during an llerr crash is found
    std::string llerror_marker_file = gDirUtilp->getExpandedFilename(LL_PATH_LOGS, LLERROR_MARKER_FILE_NAME);
    if(LLAPRFile::isExist(llerror_marker_file, NULL, LL_APR_RB))
    {
        if (markerIsSameVersion(llerror_marker_file))
        {
            if ( gLastExecEvent == LAST_EXEC_LOGOUT_FROZE )
            {
                gLastExecEvent = LAST_EXEC_LOGOUT_CRASH;
                LL_INFOS("MarkerFile") << "LLError marker '"<< llerror_marker_file << "' crashed, setting LastExecEvent to LOGOUT_CRASH" << LL_ENDL;
            }
            else
            {
                gLastExecEvent = LAST_EXEC_LLERROR_CRASH;
                LL_INFOS("MarkerFile") << "LLError marker '"<< llerror_marker_file << "' crashed, setting LastExecEvent to LLERROR_CRASH" << LL_ENDL;
            }
        }
        else
        {
            LL_INFOS("MarkerFile") << "LLError marker '"<< llerror_marker_file << "' found, but versions did not match" << LL_ENDL;
        }
        LLAPRFile::remove(llerror_marker_file);
    }
    // and last refine based on whether or not a marker created during a non-llerr crash is found
    std::string error_marker_file = gDirUtilp->getExpandedFilename(LL_PATH_LOGS, ERROR_MARKER_FILE_NAME);
    if(LLAPRFile::isExist(error_marker_file, NULL, LL_APR_RB))
    {
        if (markerIsSameVersion(error_marker_file))
        {
            if (gLastExecEvent == LAST_EXEC_LOGOUT_FROZE)
            {
                gLastExecEvent = LAST_EXEC_LOGOUT_CRASH;
                LL_INFOS("MarkerFile") << "Error marker '"<< error_marker_file << "' crashed, setting LastExecEvent to LOGOUT_CRASH" << LL_ENDL;
            }
            else
            {
                gLastExecEvent = LAST_EXEC_OTHER_CRASH;
                LL_INFOS("MarkerFile") << "Error marker '"<< error_marker_file << "' crashed, setting LastExecEvent to " << gLastExecEvent << LL_ENDL;
            }
        }
        else
        {
            LL_INFOS("MarkerFile") << "Error marker '"<< error_marker_file << "' marker found, but versions did not match" << LL_ENDL;
        }
        LLAPRFile::remove(error_marker_file);
    }
}

void LLAppViewer::removeMarkerFiles()
{
    if (!mSecondInstance)
    {
        if (mMarkerFile.getFileHandle())
        {
            mMarkerFile.close() ;
            LLAPRFile::remove( mMarkerFileName );
            LL_DEBUGS("MarkerFile") << "removed exec marker '"<<mMarkerFileName<<"'"<< LL_ENDL;
        }
        else
        {
            LL_DEBUGS("MarkerFile") << "marker '"<<mMarkerFileName<<"' not open"<< LL_ENDL;
        }

        if (mLogoutMarkerFile.getFileHandle())
        {
            mLogoutMarkerFile.close();
            LLAPRFile::remove( mLogoutMarkerFileName );
            LL_DEBUGS("MarkerFile") << "removed logout marker '"<<mLogoutMarkerFileName<<"'"<< LL_ENDL;
        }
        else
        {
            LL_DEBUGS("MarkerFile") << "logout marker '"<<mLogoutMarkerFileName<<"' not open"<< LL_ENDL;
        }
    }
    else
    {
        LL_WARNS("MarkerFile") << "leaving markers because this is a second instance" << LL_ENDL;
    }
}

void LLAppViewer::removeDumpDir()
{
    //Call this routine only on clean exit.  Crash reporter will clean up
    //its locking table for us.
    if (gDirUtilp->dumpDirExists()) // Check if dump dir was created this run
    {
        std::string dump_dir = gDirUtilp->getExpandedFilename(LL_PATH_DUMP, "");
        gDirUtilp->deleteDirAndContents(dump_dir);
    }

    if (mSecondInstance && !isError())
    {
        std::string log_filename = LLError::logFileName();
        LLError::logToFile("");
        LLFile::remove(log_filename);
    }
}

void LLAppViewer::forceQuit()
{
    LLApp::setQuitting();
}

//TODO: remove
void LLAppViewer::fastQuit(S32 error_code)
{
    // finish pending transfers
    flushLFSIO();
    // let sim know we're logging out
    sendLogoutRequest();
    // flush network buffers by shutting down messaging system
    end_messaging_system();
    // figure out the error code
    S32 final_error_code = error_code ? error_code : (S32)isError();
    // this isn't a crash
    removeMarkerFiles();
    // get outta here
    _exit(final_error_code);
}

void LLAppViewer::requestQuit()
{
    LL_INFOS() << "requestQuit" << LL_ENDL;

    LLViewerRegion* region = gAgent.getRegion();

    if ((LLStartUp::getStartupState() < STATE_STARTED) || !region)
    {
        // If we have a region, make some attempt to send a logout request first.
        // This prevents the halfway-logged-in avatar from hanging around inworld for a couple minutes.
        if (region)
        {
            sendLogoutRequest();
        }
        else if(LLStartUp::getStartupState() == STATE_STARTED) // LO: Fix for FIRE-2613: sidebar tabs and floaters not remembering being open/torn off
        {
            if (gFloaterView)
            {
                // application is quitting
                gFloaterView->closeAllChildren(true);
            }

        } // ~LO

        // Quit immediately
        forceQuit();
        return;
    }

    // Try to send metrics back to the grid
    metricsSend(!gDisconnected);

    // Try to send last batch of avatar rez metrics.
    if (!gDisconnected && isAgentAvatarValid())
    {
        gAgentAvatarp->updateAvatarRezMetrics(true); // force a last packet to be sent.
    }

    LLHUDEffectSpiral *effectp = (LLHUDEffectSpiral*)LLHUDManager::getInstance()->createViewerEffect(LLHUDObject::LL_HUD_EFFECT_POINT, true);
    effectp->setPositionGlobal(gAgent.getPositionGlobal());
    effectp->setColor(LLColor4U(gAgent.getEffectColor()));
    LLHUDManager::getInstance()->sendEffects();
    effectp->markDead() ;//remove it.

    // Attempt to close all floaters that might be
    // editing things.
    if (gFloaterView)
    {
        // application is quitting
        gFloaterView->closeAllChildren(true);
    }

    // Send preferences once, when exiting
    // <FS:Ansariel> Don't send all non-default settings which might result in a violation of GDPR
    //bool include_preferences = true;
    bool include_preferences = false;
    send_viewer_stats(include_preferences);

    gLogoutTimer.reset();
    mQuitRequested = true;
}

static bool finish_quit(const LLSD& notification, const LLSD& response)
{
    S32 option = LLNotificationsUtil::getSelectedOption(notification, response);

    if (option == 0)
    {
        LLAppViewer::instance()->requestQuit();
    }
    return false;
}
static LLNotificationFunctorRegistration finish_quit_reg("ConfirmQuit", finish_quit);

void LLAppViewer::userQuit()
{
    LL_INFOS() << "User requested quit" << LL_ENDL;
    if (gDisconnected
        || !gViewerWindow
        || !gViewerWindow->getProgressView()
        || gViewerWindow->getProgressView()->getVisible())
    {
        requestQuit();
    }
    else
    {
        LLNotificationsUtil::add("ConfirmQuit");
    }
}

static bool finish_early_exit(const LLSD& notification, const LLSD& response)
{
    LLAppViewer::instance()->forceQuit();
    return false;
}

void LLAppViewer::earlyExit(const std::string& name, const LLSD& substitutions)
{
    LL_WARNS() << "app_early_exit: " << name << LL_ENDL;
    gDoDisconnect = true;
    LLNotificationsUtil::add(name, substitutions, LLSD(), finish_early_exit);
}

// case where we need the viewer to exit without any need for notifications
void LLAppViewer::earlyExitNoNotify()
{
    LL_WARNS() << "app_early_exit with no notification: " << LL_ENDL;
    gDoDisconnect = true;
    finish_early_exit( LLSD(), LLSD() );
}

void LLAppViewer::abortQuit()
{
    LL_INFOS() << "abortQuit()" << LL_ENDL;
    mQuitRequested = false;
}

void LLAppViewer::migrateCacheDirectory()
{
#if LL_WINDOWS || LL_DARWIN
    // NOTE: (Nyx) as of 1.21, cache for mac is moving to /library/caches/SecondLife from
    // /library/application support/SecondLife/cache This should clear/delete the old dir.

    // As of 1.23 the Windows cache moved from
    //   C:\Documents and Settings\James\Application Support\SecondLife\cache
    // to
    //   C:\Documents and Settings\James\Local Settings\Application Support\SecondLife
    //
    // The Windows Vista equivalent is from
    //   C:\Users\James\AppData\Roaming\SecondLife\cache
    // to
    //   C:\Users\James\AppData\Local\SecondLife
    //
    // Note the absence of \cache on the second path.  James.

    // Only do this once per fresh install of this version.
    if (gSavedSettings.getBOOL("MigrateCacheDirectory"))
    {
        gSavedSettings.setBOOL("MigrateCacheDirectory", false);

        std::string old_cache_dir = gDirUtilp->add(gDirUtilp->getOSUserAppDir(), "cache");
        std::string new_cache_dir = gDirUtilp->getCacheDir(true);

        if (gDirUtilp->fileExists(old_cache_dir))
        {
            LL_INFOS() << "Migrating cache from " << old_cache_dir << " to " << new_cache_dir << LL_ENDL;

            // Migrate inventory cache to avoid pain to inventory database after mass update
            S32 file_count = 0;
            std::string file_name;
            std::string mask = "*.*";

            LLDirIterator iter(old_cache_dir, mask);
            while (iter.next(file_name))
            {
                if (file_name == "." || file_name == "..") continue;
                std::string source_path = gDirUtilp->add(old_cache_dir, file_name);
                std::string dest_path = gDirUtilp->add(new_cache_dir, file_name);
                if (!LLFile::rename(source_path, dest_path))
                {
                    file_count++;
                }
            }
            LL_INFOS() << "Moved " << file_count << " files" << LL_ENDL;

            // AO: Don't automatically purge old cache
            //// Nuke the old cache
            //gDirUtilp->setCacheDir(old_cache_dir);
            //purgeCache();
            gDirUtilp->setCacheDir(new_cache_dir);

#if LL_DARWIN
            // Clean up Mac files not deleted by removing *.*
            std::string ds_store = old_cache_dir + "/.DS_Store";
            if (gDirUtilp->fileExists(ds_store))
            {
                LLFile::remove(ds_store);
            }
#endif
            if (LLFile::rmdir(old_cache_dir) != 0)
            {
                LL_WARNS() << "could not delete old cache directory " << old_cache_dir << LL_ENDL;
            }
        }
    }
#endif // LL_WINDOWS || LL_DARWIN
}

//static
U32 LLAppViewer::getTextureCacheVersion()
{
    // Viewer texture cache version, change if the texture cache format changes.
    // 2021-03-10 Bumping up by one to help obviate texture cache issues with
    //            Simple Cache Viewer - see SL-14985 for more information
    //const U32 TEXTURE_CACHE_VERSION = 8;
    const U32 TEXTURE_CACHE_VERSION = 9;

    return TEXTURE_CACHE_VERSION ;
}

//static
U32 LLAppViewer::getDiskCacheVersion()
{
    // Viewer disk cache version intorduced in Simple Cache Viewer, change if the cache format changes.
    const U32 DISK_CACHE_VERSION = 1;

    return DISK_CACHE_VERSION ;
}

//static
U32 LLAppViewer::getObjectCacheVersion()
{
    // Viewer object cache version, change if object update
    // format changes. JC
    const U32 INDRA_OBJECT_CACHE_VERSION = 17;

    return INDRA_OBJECT_CACHE_VERSION;
}

bool LLAppViewer::initCache()
{
    mPurgeCache = false;
    bool read_only = mSecondInstance;
    LLAppViewer::getTextureCache()->setReadOnly(read_only) ;
    LLVOCache::initParamSingleton(read_only);

    // initialize the new disk cache using saved settings
    const std::string cache_dir_name = gSavedSettings.getString("DiskCacheDirName");

    const U32 MB = 1024 * 1024;
    constexpr U32 GB = 1024 * MB; // <FS:Beq/> Readability constant
    const uintmax_t MIN_CACHE_SIZE = 256 * MB;
    const uintmax_t MAX_CACHE_SIZE = 100ULL * GB; // <FS:Beq/> raise the cap to 100GB, UI will limit to a more sensible level of 20GB.
    const uintmax_t setting_cache_total_size = uintmax_t(gSavedSettings.getU32("CacheSize")) * MB;
    const uintmax_t cache_total_size = llclamp(setting_cache_total_size, MIN_CACHE_SIZE, MAX_CACHE_SIZE);
    // <FS:Ansariel> Better cache size control
    //const F64 disk_cache_percent = gSavedSettings.getF32("DiskCachePercentOfTotal");
    //const F6432 texture_cache_percent = 100.0 - disk_cache_percent;
    // </FS:Ansariel>

    // note that the maximum size of this cache is defined as a percentage of the
    // total cache size - the 'CacheSize' pref - for all caches.
    // <FS:Ansariel> Better cache size control
    //const uintmax_t disk_cache_size = uintmax_t(cache_total_size * disk_cache_percent / 100);
    const unsigned int disk_cache_mb = gSavedSettings.getU32("FSDiskCacheSize");
    const uintmax_t disk_cache_size = disk_cache_mb * 1024ULL * 1024ULL;
    // </FS:Ansariel>
    const bool enable_cache_debug_info = gSavedSettings.getBOOL("EnableDiskCacheDebugInfo");

    bool texture_cache_mismatch = false;
    bool remove_vfs_files = false;
    if (gSavedSettings.getS32("LocalCacheVersion") != LLAppViewer::getTextureCacheVersion())
    {
        texture_cache_mismatch = true;
        if (!read_only)
        {
            gSavedSettings.setS32("LocalCacheVersion", LLAppViewer::getTextureCacheVersion());

            //texture cache version was bumped up in Simple Cache Viewer, and at this point old vfs files are not needed
            remove_vfs_files = true;
        }
    }

    if (!read_only)
    {
        // <FS:Zi> Purge inventory cache is done in LLInventoryModel::loadSkeleton()

        // Purge cache if user requested it
        if (gSavedSettings.getBOOL("PurgeCacheOnStartup") ||
            gSavedSettings.getBOOL("PurgeCacheOnNextStartup"))
        {
            LL_INFOS("AppCache") << "Startup cache purge requested: " << (gSavedSettings.getBOOL("PurgeCacheOnStartup") ? "ALWAYS" : "ONCE") << LL_ENDL;
            gSavedSettings.setBOOL("PurgeCacheOnNextStartup", false);
            LL_INFOS("AppCache") << "Scheduling texture purge, based on PurgeCache* settings." << LL_ENDL;
            mPurgeCache = true;
            // <FS:Beq> No longer needed
            // // STORM-1141 force purgeAllTextures to get called to prevent a crash here. -brad
            // texture_cache_mismatch = true;
            // </FS:Beq>
        }

        // <FS> If the J2C has changed since the last run, clear the cache
        const std::string j2c_info = LLImageJ2C::getEngineInfo();
        const std::string j2c_last = gSavedSettings.getString("LastJ2CVersion");
        if (j2c_info != j2c_last && !j2c_last.empty())
        {
            LL_INFOS("AppCache") << "Scheduling texture purge, based on LastJ2CVersion mismatch." << LL_ENDL;
            mPurgeTextures = true;
        }
        gSavedSettings.setString("LastJ2CVersion", j2c_info);
        // </FS>

        // We have moved the location of the cache directory over time.
        migrateCacheDirectory();

        // Setup and verify the cache location
        std::string cache_location = gSavedSettings.getString("CacheLocation");
        std::string new_cache_location = gSavedSettings.getString("NewCacheLocation");
        if (new_cache_location != cache_location)
        {
            LL_INFOS("AppCache") << "Cache location changed, cache needs purging" << LL_ENDL;
            gDirUtilp->setCacheDir(gSavedSettings.getString("CacheLocation"));
            purgeCache(); // purge old cache
            gDirUtilp->deleteDirAndContents(gDirUtilp->getExpandedFilename(LL_PATH_CACHE, cache_dir_name));
            gSavedSettings.setString("CacheLocation", new_cache_location);
            gSavedSettings.setString("CacheLocationTopFolder", gDirUtilp->getBaseFileName(new_cache_location));
        }
    }

    if (!gDirUtilp->setCacheDir(gSavedSettings.getString("CacheLocation")))
    {
        LL_WARNS("AppCache") << "Unable to set cache location" << LL_ENDL;
        gSavedSettings.setString("CacheLocation", "");
        gSavedSettings.setString("CacheLocationTopFolder", "");
    }

    // <FS:Ansariel> Sound cache
    if (!gDirUtilp->setSoundCacheDir(gSavedSettings.getString("FSSoundCacheLocation")))
    {
        LL_WARNS("AppCache") << "Unable to set sound cache location" << LL_ENDL;
        gSavedSettings.setString("FSSoundCacheLocation", "");
    }
    // </FS:Ansariel>

    const std::string cache_dir = gDirUtilp->getExpandedFilename(LL_PATH_CACHE, cache_dir_name);
    // <FS:Beq> Improve cache purge triggering
    // LLDiskCache::initParamSingleton(cache_dir, disk_cache_size, enable_cache_debug_info);
    LLDiskCache::initParamSingleton(cache_dir, disk_cache_size, enable_cache_debug_info, gSavedSettings.getF32("FSDiskCacheHighWaterPercent"), gSavedSettings.getF32("FSDiskCacheLowWaterPercent"));
    // </FS:Beq>

    if (!read_only)
    {
        if (gSavedSettings.getS32("DiskCacheVersion") != LLAppViewer::getDiskCacheVersion())
        {
            LLDiskCache::getInstance()->clearCache();
            remove_vfs_files = true;
            gSavedSettings.setS32("DiskCacheVersion", LLAppViewer::getDiskCacheVersion());
        }

        if (remove_vfs_files)
        {
            LLDiskCache::getInstance()->removeOldVFSFiles();
        }

        if (mPurgeCache)
        {
        LLSplashScreen::update(LLTrans::getString("StartupClearingCache"));
        purgeCache();

            // clear the new C++ file system based cache
            LLDiskCache::getInstance()->clearCache();
    }
        else
        {
            // purge excessive files from the new file system based cache
            LLDiskCache::getInstance()->purge();
        }
    }
    LLAppViewer::getPurgeDiskCacheThread()->start();

    // <FS:Ansariel> FIRE-13066
    if (!mPurgeCache && mPurgeTextures && !read_only) // <FS:Beq> no need to purge textures if we already purged the cache above
    {
        LL_INFOS("AppCache") << "Purging Texture Cache..." << LL_ENDL;
        LLSplashScreen::update(LLTrans::getString("StartupClearingTextureCache"));
        LLAppViewer::getTextureCache()->purgeCache(LL_PATH_CACHE);
    }
    // </FS:Ansariel>

    // <FS:Ansariel> Purge web browser cache
    if (gSavedSettings.getBOOL("FSStartupClearBrowserCache"))
    {
        std::string browser_cache = gDirUtilp->getExpandedFilename(LL_PATH_CACHE, "cef_cache");
        if (LLFile::isdir(browser_cache))
        {
            gDirUtilp->deleteDirAndContents(browser_cache);
        }
        gSavedSettings.setBOOL("FSStartupClearBrowserCache", false);
    }
    // </FS:Ansariel>

    // <FS:ND> For Windows, purging the cache can take an extraordinary amount of time. Rename the cache dir and purge it using another thread.
    startCachePurge();
    // </FS:ND>

    LLSplashScreen::update(LLTrans::getString("StartupInitializingTextureCache"));

    // Init the texture cache
    // Allocate the remaining percent which is not allocated to the disk cache
    // <FS:Ansariel> Better cache size control
    //const S64 texture_cache_size = S64(cache_total_size * texture_cache_percent / 100);
    const S64 texture_cache_size = (S64)cache_total_size;
    // </FS:Ansariel>

    LLAppViewer::getTextureCache()->initCache(LL_PATH_CACHE, texture_cache_size, texture_cache_mismatch);

    const U32 CACHE_NUMBER_OF_REGIONS_FOR_OBJECTS = 128;
    LLVOCache::getInstance()->initCache(LL_PATH_CACHE, CACHE_NUMBER_OF_REGIONS_FOR_OBJECTS, getObjectCacheVersion());

    return true;
}

void LLAppViewer::addOnIdleCallback(const boost::function<void()>& cb)
{
    gMainloopWork.post(cb);
}

void LLAppViewer::loadKeyBindings()
{
    std::string key_bindings_file = gDirUtilp->getExpandedFilename(LL_PATH_USER_SETTINGS, "key_bindings.xml");
    if (!gDirUtilp->fileExists(key_bindings_file) || !gViewerInput.loadBindingsXML(key_bindings_file))
    {
        // Failed to load custom bindings, try default ones
        key_bindings_file = gDirUtilp->getExpandedFilename(LL_PATH_APP_SETTINGS, "key_bindings.xml");
        if (!gViewerInput.loadBindingsXML(key_bindings_file))
        {
            LLError::LLUserWarningMsg::showMissingFiles();
            LL_ERRS("InitInfo") << "Unable to open default key bindings from " << key_bindings_file << LL_ENDL;
        }
    }
    LLUrlRegistry::instance().setKeybindingHandler(&gViewerInput);
}

void LLAppViewer::purgeCache()
{
    LL_INFOS("AppCache") << "Purging Cache and Texture Cache..." << LL_ENDL;
    LLAppViewer::getTextureCache()->purgeCache(LL_PATH_CACHE);
    LLVOCache::getInstance()->removeCache(LL_PATH_CACHE);
    LLViewerShaderMgr::instance()->clearShaderCache();
    std::string browser_cache = gDirUtilp->getExpandedFilename(LL_PATH_CACHE, "cef_cache");
    if (LLFile::isdir(browser_cache))
    {
        // cef does not support clear_cache and clear_cookies, so clear what we can manually.
        gDirUtilp->deleteDirAndContents(browser_cache);
    }
    gDirUtilp->deleteFilesInDir(gDirUtilp->getExpandedFilename(LL_PATH_CACHE, ""), "*");
}

//purge cache immediately, do not wait until the next login.
void LLAppViewer::purgeCacheImmediate()
{
    LL_INFOS("AppCache") << "Purging Object Cache and Texture Cache immediately..." << LL_ENDL;
    LLAppViewer::getTextureCache()->purgeCache(LL_PATH_CACHE, false);
    LLVOCache::getInstance()->removeCache(LL_PATH_CACHE, true);
}

std::string LLAppViewer::getSecondLifeTitle() const
{
#if ADDRESS_SIZE == 64
    return LLTrans::getString( "APP_NAME" ) + "_x64";
#else
    return LLTrans::getString("APP_NAME");
#endif
}

std::string LLAppViewer::getWindowTitle() const
{
    return gWindowTitle;
}

// Callback from a dialog indicating user was logged out.
bool finish_disconnect(const LLSD& notification, const LLSD& response)
{
    S32 option = LLNotificationsUtil::getSelectedOption(notification, response);

    if (1 == option)
    {
        if (gFloaterView)
        {
            // application is quitting
            gFloaterView->closeAllChildren(true);
        }

        LLAppViewer::instance()->forceQuit();
    }
    return false;
}

// Callback from an early disconnect dialog, force an exit
bool finish_forced_disconnect(const LLSD& notification, const LLSD& response)
{
    if (gFloaterView)
    {
        // application is quitting
        gFloaterView->closeAllChildren(true);
    }

    LLAppViewer::instance()->forceQuit();
    return false;
}


void LLAppViewer::forceDisconnect(const std::string& mesg)
{
    if (gDoDisconnect)
    {
        // Already popped up one of these dialogs, don't
        // do this again.
        return;
    }

    // *TODO: Translate the message if possible
    std::string big_reason = LLAgent::sTeleportErrorMessages[mesg];
    if ( big_reason.size() == 0 )
    {
        big_reason = mesg;
    }

    LLSD args;
    gDoDisconnect = true;

    if (LLStartUp::getStartupState() < STATE_STARTED)
    {
        // Tell users what happened
        args["ERROR_MESSAGE"] = big_reason;
        LLNotificationsUtil::add("ErrorMessage", args, LLSD(), &finish_forced_disconnect);
    }
    else
    {
        args["MESSAGE"] = big_reason;
        LLNotificationsUtil::add("YouHaveBeenLoggedOut", args, LLSD(), &finish_disconnect );
    }
}

void LLAppViewer::badNetworkHandler()
{
    // Dump the packet
    gMessageSystem->dumpPacketToLog();

    // Flush all of our caches on exit in the case of disconnect due to
    // invalid packets.

    mPurgeCacheOnExit = true;

    std::ostringstream message;
    message <<
        "The viewer has detected mangled network data indicative\n"
        "of a bad upstream network connection or an incomplete\n"
        "local installation of " << LLAppViewer::instance()->getSecondLifeTitle() << ". \n"
        " \n"
        "Try uninstalling and reinstalling to see if this resolves \n"
        "the issue. \n"
        " \n"
        "If the problem continues, see the Tech Support FAQ at: \n"
        "www.firestormviewer.org/support";
    forceDisconnect(message.str());

    LLApp::instance()->writeMiniDump();
}

// This routine may get called more than once during the shutdown process.
// This can happen because we need to get the screenshot before the window
// is destroyed.
void LLAppViewer::saveFinalSnapshot()
{
    if (!mSavedFinalSnapshot)
    {
        gSavedSettings.setVector3d("FocusPosOnLogout", gAgentCamera.calcFocusPositionTargetGlobal());
        gSavedSettings.setVector3d("CameraPosOnLogout", gAgentCamera.calcCameraPositionTargetGlobal());
        gViewerWindow->setCursor(UI_CURSOR_WAIT);
        gAgentCamera.changeCameraToThirdPerson( false );    // don't animate, need immediate switch
        gSavedSettings.setBOOL("ShowParcelOwners", false);
        idle();

        std::string snap_filename = gDirUtilp->getLindenUserDir();
        snap_filename += gDirUtilp->getDirDelimiter();
        snap_filename += LLStartUp::getScreenLastFilename();
        // use full pixel dimensions of viewer window (not post-scale dimensions)
        gViewerWindow->saveSnapshot(snap_filename,
                                    gViewerWindow->getWindowWidthRaw(),
                                    gViewerWindow->getWindowHeightRaw(),
                                    false,
                                    gSavedSettings.getBOOL("RenderHUDInSnapshot"),
                                    true,
                                    LLSnapshotModel::SNAPSHOT_TYPE_COLOR,
                                    LLSnapshotModel::SNAPSHOT_FORMAT_PNG);
        mSavedFinalSnapshot = true;

        if (gAgent.isInHomeRegion())
        {
            LLVector3d home;
            if (gAgent.getHomePosGlobal(&home) && dist_vec(home, gAgent.getPositionGlobal()) < 10)
            {
                // We are at home position or close to it, see if we need to create home screenshot
                // Notes:
                // 1. It might be beneficial to also replace home if file is too old
                // 2. This is far from best way/place to update screenshot since location might be not fully loaded,
                // but we don't have many options
                std::string snap_home = gDirUtilp->getLindenUserDir();
                snap_home += gDirUtilp->getDirDelimiter();
                snap_home += LLStartUp::getScreenHomeFilename();
                if (!gDirUtilp->fileExists(snap_home))
                {
                    // We are at home position yet no home image exist, fix it
                    LLFile::copy(snap_filename, snap_home);
                }
            }
        }
    }
}

void LLAppViewer::loadNameCache()
{
    // display names cache
    std::string filename =
        gDirUtilp->getExpandedFilename(LL_PATH_CACHE, "avatar_name_cache.xml");
    LL_INFOS("AvNameCache") << filename << LL_ENDL;
    llifstream name_cache_stream(filename.c_str());
    if(name_cache_stream.is_open())
    {
        if ( ! LLAvatarNameCache::getInstance()->importFile(name_cache_stream))
        {
            LL_WARNS("AppInit") << "removing invalid '" << filename << "'" << LL_ENDL;
            name_cache_stream.close();
            LLFile::remove(filename);
        }
    }

    if (!gCacheName) return;

    std::string name_cache;
    name_cache = gDirUtilp->getExpandedFilename(LL_PATH_CACHE, "name.cache");
    llifstream cache_file(name_cache.c_str());
    if(cache_file.is_open())
    {
        if(gCacheName->importFile(cache_file)) return;
    }
}

void LLAppViewer::saveNameCache()
{
    // display names cache
    std::string filename =
        gDirUtilp->getExpandedFilename(LL_PATH_CACHE, "avatar_name_cache.xml");
    llofstream name_cache_stream(filename.c_str());
    if(name_cache_stream.is_open())
    {
        LLAvatarNameCache::getInstance()->exportFile(name_cache_stream);
    }

    // real names cache
    if (gCacheName)
    {
        std::string name_cache;
        name_cache = gDirUtilp->getExpandedFilename(LL_PATH_CACHE, "name.cache");
        llofstream cache_file(name_cache.c_str());
        if(cache_file.is_open())
        {
            gCacheName->exportFile(cache_file);
        }
    }
}


/*! @brief      This class is an LLFrameTimer that can be created with
                an elapsed time that starts counting up from the given value
                rather than 0.0.

                Otherwise it behaves the same way as LLFrameTimer.
*/
class LLFrameStatsTimer : public LLFrameTimer
{
public:
    LLFrameStatsTimer(F64 elapsed_already = 0.0)
        : LLFrameTimer()
        {
            mStartTime -= elapsed_already;
        }
};

static LLTrace::BlockTimerStatHandle FTM_AUDIO_UPDATE("Update Audio");
static LLTrace::BlockTimerStatHandle FTM_CLEANUP("Cleanup");
static LLTrace::BlockTimerStatHandle FTM_CLEANUP_DRAWABLES("Drawables");
static LLTrace::BlockTimerStatHandle FTM_IDLE_CB("Idle Callbacks");
static LLTrace::BlockTimerStatHandle FTM_LOD_UPDATE("Update LOD");
static LLTrace::BlockTimerStatHandle FTM_OBJECTLIST_UPDATE("Update Objectlist");
static LLTrace::BlockTimerStatHandle FTM_REGION_UPDATE("Update Region");
static LLTrace::BlockTimerStatHandle FTM_WORLD_UPDATE("Update World");
static LLTrace::BlockTimerStatHandle FTM_NETWORK("Network");
static LLTrace::BlockTimerStatHandle FTM_AGENT_NETWORK("Agent Network");
static LLTrace::BlockTimerStatHandle FTM_VLMANAGER("VL Manager");
static LLTrace::BlockTimerStatHandle FTM_AGENT_POSITION("Agent Position");
static LLTrace::BlockTimerStatHandle FTM_HUD_EFFECTS("HUD Effects");

///////////////////////////////////////////////////////
// idle()
//
// Called every time the window is not doing anything.
// Receive packets, update statistics, and schedule a redisplay.
///////////////////////////////////////////////////////
void LLAppViewer::idle()
{
    LL_PROFILE_ZONE_SCOPED_CATEGORY_APP;
    pingMainloopTimeout("Main:Idle");

    // Update frame timers
    static LLTimer idle_timer;

    LLFrameTimer::updateFrameTime();
    LLFrameTimer::updateFrameCount();
    LLEventTimer::updateClass();
    LLPerfStats::updateClass();

    // LLApp::stepFrame() performs the above three calls plus mRunner.run().
    // Not sure why we don't call stepFrame() here, except that LLRunner seems
    // completely redundant with LLEventTimer.
    LLNotificationsUI::LLToast::updateClass();
    LLSmoothInterpolation::updateInterpolants();
    LLMortician::updateClass();
    LLFilePickerThread::clearDead();  //calls LLFilePickerThread::notify()
    LLDirPickerThread::clearDead();
    F32 dt_raw = idle_timer.getElapsedTimeAndResetF32();

    LLGLTFMaterialList::flushUpdates();

    static LLCachedControl<U32> downscale_method(gSavedSettings, "RenderDownScaleMethod");
    gGLManager.mDownScaleMethod = downscale_method;
    LLImageGL::updateClass();

    // Service the WorkQueue we use for replies from worker threads.
    // Use function statics for the timeslice setting so we only have to fetch
    // and convert MainWorkTime once.
    static F32 MainWorkTimeRaw = gSavedSettings.getF32("MainWorkTime");
    static F32Milliseconds MainWorkTimeMs(MainWorkTimeRaw);
    // MainWorkTime is specified in fractional milliseconds, but std::chrono
    // uses integer representations. What if we want less than a microsecond?
    // Use nanoseconds. We're very sure we will never need to specify a
    // MainWorkTime that would be larger than we could express in
    // std::chrono::nanoseconds.
    static std::chrono::nanoseconds MainWorkTimeNanoSec{
        std::chrono::nanoseconds::rep(MainWorkTimeMs.value() * 1000000)};
    gMainloopWork.runFor(MainWorkTimeNanoSec);

    // Cap out-of-control frame times
    // Too low because in menus, swapping, debugger, etc.
    // Too high because idle called with no objects in view, etc.
    const F32 MIN_FRAME_RATE = 1.f;
    const F32 MAX_FRAME_RATE = 200.f;

    F32 frame_rate_clamped = 1.f / dt_raw;
    frame_rate_clamped = llclamp(frame_rate_clamped, MIN_FRAME_RATE, MAX_FRAME_RATE);
    gFrameDTClamped = 1.f / frame_rate_clamped;

    // Global frame timer
    // Smoothly weight toward current frame
    gFPSClamped = (frame_rate_clamped + (4.f * gFPSClamped)) / 5.f;

    static LLCachedControl<F32> quitAfterSeconds(gSavedSettings, "QuitAfterSeconds");
    F32 qas = (F32)quitAfterSeconds;
    if (qas > 0.f)
    {
        if (gRenderStartTime.getElapsedTimeF32() > qas)
        {
            LL_INFOS() << "Quitting after " << qas << " seconds. See setting \"QuitAfterSeconds\"." << LL_ENDL;
            LLAppViewer::instance()->forceQuit();
        }
    }

    // <FS:AO> setting to quit after N seconds of being AFK. Note: Server will time us out after 30m regardless
    static LLCachedControl<F32> quitAfterSecondsOfAFK(gSavedSettings, "QuitAfterSecondsOfAFK");
    F32 qas_afk = (F32)quitAfterSecondsOfAFK;
    if (!mQuitRequested && qas_afk > 0.f && gAgent.getAFK() && gAwayTimer.getElapsedTimeF32() > qas_afk)
    {
        // go ahead and just quit gracefully
        LL_INFOS() << "Logout, QuitAfterSecondsAFK expired." << LL_ENDL;
        LLAppViewer::instance()->requestQuit();
    }
    // </FS:AO>

    // Must wait until both have avatar object and mute list, so poll
    // here.
    LLIMProcessing::requestOfflineMessages();

    ///////////////////////////////////
    //
    // Special case idle if still starting up
    //
    if (LLStartUp::getStartupState() < STATE_STARTED)
    {
        // Skip rest if idle startup returns false (essentially, no world yet)
        gGLActive = true;
        if (!idle_startup())
        {
            gGLActive = false;
            return;
        }
        gGLActive = false;
    }


    F32 yaw = 0.f;              // radians

    if (!gDisconnected)
    {
        LL_PROFILE_ZONE_NAMED_CATEGORY_NETWORK("network"); //LL_RECORD_BLOCK_TIME(FTM_NETWORK);
        // Update spaceserver timeinfo
        LLWorld::getInstance()->setSpaceTimeUSec(LLWorld::getInstance()->getSpaceTimeUSec() + LLUnits::Seconds::fromValue(dt_raw));


        //////////////////////////////////////
        //
        // Update simulator agent state
        //

        static LLCachedControl<bool> rotateRight(gSavedSettings, "RotateRight");
        if (rotateRight)
        {
            gAgent.moveYaw(-1.f);
        }

        {
            LL_PROFILE_ZONE_NAMED_CATEGORY_APP("Autopilot");
            // Handle automatic walking towards points
            gAgentPilot.updateTarget();
            gAgent.autoPilot(&yaw);
        }

        static LLFrameTimer agent_update_timer;

        // When appropriate, update agent location to the simulator.
        F32 agent_update_time = agent_update_timer.getElapsedTimeF32();
        F32 agent_force_update_time = mLastAgentForceUpdate + agent_update_time;
        bool timed_out = agent_update_time > (1.0f / (F32)AGENT_UPDATES_PER_SECOND);
        bool force_send =
            // if there is something to send
            (gAgent.controlFlagsDirty() && timed_out)
            // if something changed
            || (mLastAgentControlFlags != gAgent.getControlFlags())
            // keep alive
            || (agent_force_update_time > (1.0f / (F32) AGENT_FORCE_UPDATES_PER_SECOND));
        // timing out doesn't warranty that an update will be sent,
        // just that it will be checked.
        if (force_send || timed_out)
        {
            LL_PROFILE_ZONE_SCOPED_CATEGORY_NETWORK;
            // Send avatar and camera info
            mLastAgentControlFlags = gAgent.getControlFlags();
            mLastAgentForceUpdate = force_send ? 0 : agent_force_update_time;
            if(!gAgent.getPhantom())
                send_agent_update(force_send);
            agent_update_timer.reset();
        }
    }

    //////////////////////////////////////
    //
    // Manage statistics
    //
    //
    {
        // Initialize the viewer_stats_timer with an already elapsed time
        // of SEND_STATS_PERIOD so that the initial stats report will
        // be sent immediately.
        static LLFrameStatsTimer viewer_stats_timer(SEND_STATS_PERIOD);

        // Update session stats every large chunk of time
        // *FIX: (?) SAMANTHA
        if (viewer_stats_timer.getElapsedTimeF32() >= SEND_STATS_PERIOD && !gDisconnected)
        {
            LL_INFOS() << "Transmitting sessions stats" << LL_ENDL;
            bool include_preferences = false;
            send_viewer_stats(include_preferences);
            viewer_stats_timer.reset();
        }

        // Print the object debugging stats
        // ...well, reset the stats, anyway. What good are the spammy
        //  messages if we can't do anything about them? Bah. -- TS
        static LLFrameTimer object_debug_timer;
        if (object_debug_timer.getElapsedTimeF32() > 5.f)
        {
            object_debug_timer.reset();
            if (gObjectList.mNumDeadObjectUpdates)
            {
                //LL_INFOS() << "Dead object updates: " << gObjectList.mNumDeadObjectUpdates << LL_ENDL;
                gObjectList.mNumDeadObjectUpdates = 0;
            }
            if (gObjectList.mNumUnknownUpdates)
            {
                //LL_INFOS() << "Unknown object updates: " << gObjectList.mNumUnknownUpdates << LL_ENDL;
                gObjectList.mNumUnknownUpdates = 0;
            }

        }
    }

    if (!gDisconnected)
    {
        LL_PROFILE_ZONE_NAMED_CATEGORY_DISPLAY("Network");

        ////////////////////////////////////////////////
        //
        // Network processing
        //
        // NOTE: Starting at this point, we may still have pointers to "dead" objects
        // floating throughout the various object lists.
        //
        idleNameCache();
        idleNetwork();


        // Check for away from keyboard, kick idle agents.
        // be sane and only check for afk 1nce
        idle_afk_check();

        //  Update statistics for this frame
        update_statistics();
    }

    ////////////////////////////////////////
    //
    // Handle the regular UI idle callbacks as well as
    // hover callbacks
    //

#ifdef LL_DARWIN
    if (!mQuitRequested)  //MAINT-4243
#endif
    {
//      LL_RECORD_BLOCK_TIME(FTM_IDLE_CB);

        // Do event notifications if necessary.  Yes, we may want to move this elsewhere.
        gEventNotifier.update();

        gIdleCallbacks.callFunctions();
        gInventory.idleNotifyObservers();
        LLAvatarTracker::instance().idleNotifyObservers();
    }

    // Metrics logging (LLViewerAssetStats, etc.)
    {
        static LLTimer report_interval;

        // *TODO:  Add configuration controls for this
        F32 seconds = report_interval.getElapsedTimeF32();
        if (seconds >= app_metrics_interval)
        {
            metricsSend(! gDisconnected);
            report_interval.reset();
        }
    }


    // Update layonts, handle mouse events, tooltips, e t c
    // updateUI() needs to be called even in case viewer disconected
    // since related notification still needs handling and allows
    // opening chat.
    gViewerWindow->updateUI();

    if (gDisconnected)
    {
        // <FS:CR> Inworldz hang in disconnecting fix by McCabe Maxstead
        // make sure to quit here if we need to, we can get caught in an infinite loop otherwise -- MC
        if (mQuitRequested && logoutRequestSent() && (gLogoutTimer.getElapsedTimeF32() > gLogoutMaxTime))
        {
            forceQuit();
        }
        // </FS:CR>
        return;
    }

    if (gTeleportDisplay)
    {
        return;
    }

    ///////////////////////////////////////
    // Agent and camera movement
    //
    LLCoordGL current_mouse = gViewerWindow->getCurrentMouse();

    {
        // After agent and camera moved, figure out if we need to
        // deselect objects.
        LLSelectMgr::getInstance()->deselectAllIfTooFar();

    }

    {
        // Handle pending gesture processing
        LL_RECORD_BLOCK_TIME(FTM_AGENT_POSITION);
        LLGestureMgr::instance().update();

        gAgent.updateAgentPosition(gFrameDTClamped, yaw, current_mouse.mX, current_mouse.mY);
    }

    {
        LL_RECORD_BLOCK_TIME(FTM_OBJECTLIST_UPDATE);

        if (!(logoutRequestSent() && hasSavedFinalSnapshot()))
        {
            LLPerfStats::tunedAvatars=0; // <FS:Beq> reset the number of avatars that have been tweaked.
            gObjectList.update(gAgent);
            LL::GLTFSceneManager::instance().update();
        }
    }

    //////////////////////////////////////
    //
    // Deletes objects...
    // Has to be done after doing idleUpdates (which can kill objects)
    //

    {
        LL_RECORD_BLOCK_TIME(FTM_CLEANUP);
        {
            gObjectList.cleanDeadObjects();
        }
        {
            LL_RECORD_BLOCK_TIME(FTM_CLEANUP_DRAWABLES);
            LLDrawable::cleanupDeadDrawables();
        }
    }

    //
    // After this point, in theory we should never see a dead object
    // in the various object/drawable lists.
    //

    //////////////////////////////////////
    //
    // Update/send HUD effects
    //
    // At this point, HUD effects may clean up some references to
    // dead objects.
    //

    {
        LL_RECORD_BLOCK_TIME(FTM_HUD_EFFECTS);
        LLSelectMgr::getInstance()->updateEffects();
        LLHUDManager::getInstance()->cleanupEffects();
        LLHUDManager::getInstance()->sendEffects();
    }

    ////////////////////////////////////////
    //
    // Unpack layer data that we've received
    //

    {
        LL_RECORD_BLOCK_TIME(FTM_NETWORK);
        gVLManager.unpackData();
    }

    /////////////////////////
    //
    // Update surfaces, and surface textures as well.
    //

    LLWorld::getInstance()->updateVisibilities();
    {
        const F32 max_region_update_time = .001f; // 1ms
        LL_RECORD_BLOCK_TIME(FTM_REGION_UPDATE);
        LLWorld::getInstance()->updateRegions(max_region_update_time);
    }

    /////////////////////////
    //
    // Update weather effects
    //

    // Update wind vector
    LLVector3 wind_position_region;
    static LLVector3 average_wind;

    LLViewerRegion *regionp;
    regionp = LLWorld::getInstance()->resolveRegionGlobal(wind_position_region, gAgent.getPositionGlobal());    // puts agent's local coords into wind_position
    if (regionp)
    {
        gWindVec = regionp->mWind.getVelocity(wind_position_region);

        // Compute average wind and use to drive motion of water

        average_wind = regionp->mWind.getAverage();
        gSky.setWind(average_wind);
        //LLVOWater::setWind(average_wind);
    }
    else
    {
        gWindVec.setVec(0.0f, 0.0f, 0.0f);
    }

    //////////////////////////////////////
    //
    // Sort and cull in the new renderer are moved to pipeline.cpp
    // Here, particles are updated and drawables are moved.
    //

    {
        LL_PROFILE_ZONE_NAMED_CATEGORY_APP("world update"); //LL_RECORD_BLOCK_TIME(FTM_WORLD_UPDATE);
        gPipeline.updateMove();
    }

    LLWorld::getInstance()->updateParticles();

    if (gAgentPilot.isPlaying() && gAgentPilot.getOverrideCamera())
    {
        gAgentPilot.moveCamera();
    }
    else if (LLViewerJoystick::getInstance()->getOverrideCamera())
    {
        LLViewerJoystick::getInstance()->moveFlycam();
    }
    else
    {
        if (LLToolMgr::getInstance()->inBuildMode())
        {
            LLViewerJoystick::getInstance()->moveObjects();
        }

        gAgentCamera.updateCamera();
    }

    // update media focus
    LLViewerMediaFocus::getInstance()->update();

    // Update marketplace
    LLMarketplaceInventoryImporter::update();
    LLMarketplaceInventoryNotifications::update();

    // objects and camera should be in sync, do LOD calculations now
    {
        LL_RECORD_BLOCK_TIME(FTM_LOD_UPDATE);
        gObjectList.updateApparentAngles(gAgent);
    }

    // Update AV render info
    LLAvatarRenderInfoAccountant::getInstance()->idle();

    {
        LL_PROFILE_ZONE_NAMED_CATEGORY_APP("audio update"); //LL_RECORD_BLOCK_TIME(FTM_AUDIO_UPDATE);

        if (gAudiop)
        {
            audio_update_volume(false);
            audio_update_listener();
            audio_update_wind(false);

            // this line actually commits the changes we've made to source positions, etc.
            gAudiop->idle();
        }
    }

    // Handle shutdown process, for example,
    // wait for floaters to close, send quit message,
    // forcibly quit if it has taken too long
    if (mQuitRequested)
    {
        gGLActive = true;
        idleShutdown();
    }
}

void LLAppViewer::idleShutdown()
{
    // Wait for all modal alerts to get resolved
    if (LLModalDialog::activeCount() > 0)
    {
        return;
    }

    // close IM interface
    if(gIMMgr)
    {
        gIMMgr->disconnectAllSessions();
    }

    // Wait for all floaters to get resolved
    if (gFloaterView
        && !gFloaterView->allChildrenClosed())
    {
        return;
    }

    // ProductEngine: Try moving this code to where we shut down sTextureCache in cleanup()
    // *TODO: ugly
    static bool saved_teleport_history = false;
    if (!saved_teleport_history)
    {
        saved_teleport_history = true;
        LLTeleportHistory::getInstance()->dump();
        LLLocationHistory::getInstance()->save(); // *TODO: find a better place for doing this
        return;
    }

    static bool saved_snapshot = false;
    if (!saved_snapshot)
    {
        saved_snapshot = true;
        saveFinalSnapshot();
        return;
    }

    const F32 SHUTDOWN_UPLOAD_SAVE_TIME = 5.f;

    S32 pending_uploads = gAssetStorage->getNumPendingUploads();
    if (pending_uploads > 0
        && gLogoutTimer.getElapsedTimeF32() < SHUTDOWN_UPLOAD_SAVE_TIME
        && !logoutRequestSent())
    {
        static S32 total_uploads = 0;
        // Sometimes total upload count can change during logout.
        total_uploads = llmax(total_uploads, pending_uploads);
        gViewerWindow->setShowProgress(true,!gSavedSettings.getBOOL("FSDisableLogoutScreens"));
        S32 finished_uploads = total_uploads - pending_uploads;
        F32 percent = 100.f * finished_uploads / total_uploads;
        gViewerWindow->setProgressPercent(percent);
        gViewerWindow->setProgressString(LLTrans::getString("SavingSettings"));
        return;
    }

    if (gPendingMetricsUploads > 0
        && gLogoutTimer.getElapsedTimeF32() < SHUTDOWN_UPLOAD_SAVE_TIME
        && !logoutRequestSent())
    {
        gViewerWindow->setShowProgress(true, !gSavedSettings.getBOOL("FSDisableLogoutScreens"));
        gViewerWindow->setProgressPercent(100.f);
        gViewerWindow->setProgressString(LLTrans::getString("LoggingOut"));
        return;
    }

    // All floaters are closed.  Tell server we want to quit.
    if (!logoutRequestSent())
    {
        sendLogoutRequest();

        // Wait for a LogoutReply message
        gViewerWindow->setShowProgress(true,!gSavedSettings.getBOOL("FSDisableLogoutScreens"));
        gViewerWindow->setProgressPercent(100.f);
        gViewerWindow->setProgressString(LLTrans::getString("LoggingOut"));
        return;
    }

    // Make sure that we quit if we haven't received a reply from the server.
    if (logoutRequestSent()
        && gLogoutTimer.getElapsedTimeF32() > gLogoutMaxTime)
    {
        forceQuit();
        return;
    }
}

void LLAppViewer::sendLogoutRequest()
{
    if(!mLogoutRequestSent && gMessageSystem)
    {
        //Set internal status variables and marker files before actually starting the logout process
        gLogoutInProgress = true;
        if (!mSecondInstance)
        {
            mLogoutMarkerFileName = gDirUtilp->getExpandedFilename(LL_PATH_LOGS,LOGOUT_MARKER_FILE_NAME);

            mLogoutMarkerFile.open(mLogoutMarkerFileName, LL_APR_WB);
            if (mLogoutMarkerFile.getFileHandle())
            {
                LL_INFOS("MarkerFile") << "Created logout marker file '"<< mLogoutMarkerFileName << "' " << LL_ENDL;
                recordMarkerVersion(mLogoutMarkerFile);
            }
            else
            {
                LL_WARNS("MarkerFile") << "Cannot create logout marker file " << mLogoutMarkerFileName << LL_ENDL;
            }
        }
        else
        {
            LL_INFOS("MarkerFile") << "Did not logout marker file because this is a second instance" << LL_ENDL;
        }

        LLMessageSystem* msg = gMessageSystem;
        msg->newMessageFast(_PREHASH_LogoutRequest);
        msg->nextBlockFast(_PREHASH_AgentData);
        msg->addUUIDFast(_PREHASH_AgentID, gAgent.getID() );
        msg->addUUIDFast(_PREHASH_SessionID, gAgent.getSessionID());
        gAgent.sendReliableMessage();

        gLogoutTimer.reset();
        gLogoutMaxTime = LOGOUT_REQUEST_TIME;
        mLogoutRequestSent = true;

        if(LLVoiceClient::instanceExists())
        {
            LLVoiceClient::getInstance()->setVoiceEnabled(false);
        }
    }
}

void LLAppViewer::updateNameLookupUrl(const LLViewerRegion * regionp)
{
    if (!regionp || !regionp->capabilitiesReceived())
    {
        return;
    }

    LLAvatarNameCache *name_cache = LLAvatarNameCache::getInstance();
    bool had_capability = name_cache->hasNameLookupURL();
    std::string name_lookup_url;
    name_lookup_url.reserve(128); // avoid a memory allocation below
    name_lookup_url = regionp->getCapability("GetDisplayNames");
    bool have_capability = !name_lookup_url.empty();
    if (have_capability)
    {
        // we have support for display names, use it
        auto url_size = name_lookup_url.size();
        // capabilities require URLs with slashes before query params:
        // https://<host>:<port>/cap/<uuid>/?ids=<blah>
        // but the caps are granted like:
        // https://<host>:<port>/cap/<uuid>
        if (url_size > 0 && name_lookup_url[url_size - 1] != '/')
        {
            name_lookup_url += '/';
        }
        name_cache->setNameLookupURL(name_lookup_url);
    }
    else
    {
        // Display names not available on this region
        name_cache->setNameLookupURL(std::string());
    }

    // Error recovery - did we change state?
    if (had_capability != have_capability)
    {
        // name tags are persistant on screen, so make sure they refresh
        LLVOAvatar::invalidateNameTags();
    }
}

void LLAppViewer::postToMainCoro(const LL::WorkQueue::Work& work)
{
    gMainloopWork.post(work);
}

void LLAppViewer::idleNameCache()
{
    // Neither old nor new name cache can function before agent has a region
    LLViewerRegion* region = gAgent.getRegion();
    if (!region)
    {
        return;
    }

    // deal with any queued name requests and replies.
    gCacheName->processPending();

    // Can't run the new cache until we have the list of capabilities
    // for the agent region, and can therefore decide whether to use
    // display names or fall back to the old name system.
    if (!region->capabilitiesReceived())
    {
        return;
    }

    LLAvatarNameCache::getInstance()->idle();
}

//
// Handle messages, and all message related stuff
//

#define TIME_THROTTLE_MESSAGES

#ifdef TIME_THROTTLE_MESSAGES
#define CHECK_MESSAGES_DEFAULT_MAX_TIME .020f // 50 ms = 50 fps (just for messages!)
#define CHECK_MESSAGES_MAX_TIME_LIMIT 1.0f // 1 second, a long time but still able to stay connected
static F32 CheckMessagesMaxTime = CHECK_MESSAGES_DEFAULT_MAX_TIME;
#endif

static LLTrace::BlockTimerStatHandle FTM_IDLE_NETWORK("Idle Network");
static LLTrace::BlockTimerStatHandle FTM_MESSAGE_ACKS("Message Acks");
static LLTrace::BlockTimerStatHandle FTM_RETRANSMIT("Retransmit");
static LLTrace::BlockTimerStatHandle FTM_TIMEOUT_CHECK("Timeout Check");
static LLTrace::BlockTimerStatHandle FTM_DYNAMIC_THROTTLE("Dynamic Throttle");
static LLTrace::BlockTimerStatHandle FTM_CHECK_REGION_CIRCUIT("Check Region Circuit");

void LLAppViewer::idleNetwork()
{
    LL_PROFILE_ZONE_SCOPED_CATEGORY_NETWORK;
    pingMainloopTimeout("idleNetwork");

    gObjectList.mNumNewObjects = 0;
    S32 total_decoded = 0;

    static LLCachedControl<bool> speedTest(gSavedSettings, "SpeedTest");
    if (!speedTest)
    {
        LL_PROFILE_ZONE_NAMED_CATEGORY_NETWORK("idle network"); //LL_RECORD_BLOCK_TIME(FTM_IDLE_NETWORK); // decode

        LLTimer check_message_timer;
        //  Read all available packets from network
        const S64 frame_count = gFrameCount;  // U32->S64
        F32 total_time = 0.0f;

        {
            LockMessageChecker lmc(gMessageSystem);
            while (lmc.checkAllMessages(frame_count, gServicePump))
            {
                if (gDoDisconnect)
                {
                    // We're disconnecting, don't process any more messages from the server
                    // We're usually disconnecting due to either network corruption or a
                    // server going down, so this is OK.
                    break;
                }

                total_decoded++;
                gPacketsIn++;

                if (total_decoded > MESSAGE_MAX_PER_FRAME)
                {
                    break;
                }

#ifdef TIME_THROTTLE_MESSAGES
                // Prevent slow packets from completely destroying the frame rate.
                // This usually happens due to clumps of avatars taking huge amount
                // of network processing time (which needs to be fixed, but this is
                // a good limit anyway).
                total_time = check_message_timer.getElapsedTimeF32();
                if (total_time >= CheckMessagesMaxTime)
                    break;
#endif
            }

            // Handle per-frame message system processing.
            lmc.processAcks(gSavedSettings.getF32("AckCollectTime"));
        }

#ifdef TIME_THROTTLE_MESSAGES
        if (total_time >= CheckMessagesMaxTime)
        {
        // <FS:Beq> Don't allow busy network to excessively starve rendering loop
        //  // Increase CheckMessagesMaxTime so that we will eventually catch up
        //  CheckMessagesMaxTime *= 1.035f; // 3.5% ~= x2 in 20 frames, ~8x in 60 frames
        // }
        // else
        // {
            if( CheckMessagesMaxTime < CHECK_MESSAGES_MAX_TIME_LIMIT ) // cap the increase to avoid logout through ping starvation
            {// Increase CheckMessagesMaxTime so that we will eventually catch up
                CheckMessagesMaxTime *= 1.035f; // 3.5% ~= x2 in 20 frames, ~8x in 60 frames
            }
            else
            {
                CheckMessagesMaxTime = CHECK_MESSAGES_MAX_TIME_LIMIT;
            }
        }
        else
        {
        // </FS:Beq>
            // Reset CheckMessagesMaxTime to default value
            CheckMessagesMaxTime = CHECK_MESSAGES_DEFAULT_MAX_TIME;
        }
#endif



        // we want to clear the control after sending out all necessary agent updates
        gAgent.resetControlFlags();

        // Decode enqueued messages...
        S32 remaining_possible_decodes = MESSAGE_MAX_PER_FRAME - total_decoded;

        if( remaining_possible_decodes <= 0 )
        {
            LL_INFOS() << "Maxed out number of messages per frame at " << MESSAGE_MAX_PER_FRAME << LL_ENDL;
        }

        if (gPrintMessagesThisFrame)
        {
            LL_INFOS() << "Decoded " << total_decoded << " msgs this frame!" << LL_ENDL;
            gPrintMessagesThisFrame = false;
        }
    }
    add(LLStatViewer::NUM_NEW_OBJECTS, gObjectList.mNumNewObjects);

    // Retransmit unacknowledged packets.
    gXferManager->retransmitUnackedPackets();
    gAssetStorage->checkForTimeouts();
    gViewerThrottle.updateDynamicThrottle();

    // Check that the circuit between the viewer and the agent's current
    // region is still alive
    LLViewerRegion *agent_region = gAgent.getRegion();
    if (agent_region && (LLStartUp::getStartupState()==STATE_STARTED))
    {
        LLUUID this_region_id = agent_region->getRegionID();
        bool this_region_alive = agent_region->isAlive();
        if ((mAgentRegionLastAlive && !this_region_alive) // newly dead
            && (mAgentRegionLastID == this_region_id)) // same region
        {
            forceDisconnect(LLTrans::getString("AgentLostConnection"));
        }
        mAgentRegionLastID = this_region_id;
        mAgentRegionLastAlive = this_region_alive;
    }
}

void LLAppViewer::disconnectViewer()
{
    if (gDisconnected)
    {
        return;
    }
    //
    // Cleanup after quitting.
    //
    // Save snapshot for next time, if we made it through initialization

    LL_INFOS() << "Disconnecting viewer!" << LL_ENDL;

    // Dump our frame statistics

    // Remember if we were flying
    gSavedSettings.setBOOL("FlyingAtExit", gAgent.getFlying() );

    // Un-minimize all windows so they don't get saved minimized
    if (gFloaterView)
    {
        gFloaterView->restoreAll();
    }

    // <FS:Ansariel> Firestorm radar: Shutdown radar
    if (FSRadar::instanceExists())
    {
        FSRadar::deleteSingleton();
    }
    // <FS:Ansariel>

    if (LLSelectMgr::instanceExists())
    {
        LLSelectMgr::getInstance()->deselectAll();
    }

    // save inventory if appropriate
    if (gInventory.isInventoryUsable()
        && gAgent.getID().notNull()) // Shouldn't be null at this stage
    {
        gInventory.cache(gInventory.getRootFolderID(), gAgent.getID());
        if (gInventory.getLibraryRootFolderID().notNull()
            && gInventory.getLibraryOwnerID().notNull()
            && !mSecondInstance) // agent is unique, library isn't
        {
            gInventory.cache(
                gInventory.getLibraryRootFolderID(),
                gInventory.getLibraryOwnerID());
        }
    }

    LLAvatarNameCache::instance().setCustomNameCheckCallback(LLAvatarNameCache::custom_name_check_callback_t()); // <FS:Ansariel> Contact sets
    saveNameCache();
    if (LLExperienceCache::instanceExists())
    {
        // TODO: LLExperienceCache::cleanup() logic should be moved to
        // cleanupSingleton().
        LLExperienceCache::instance().cleanup();
    }

    // close inventory interface, close all windows
    LLSidepanelInventory::cleanup();

// [SL:KB] - Patch: Appearance-Misc | Checked: 2013-02-12 (Catznip-3.4)
    // Destroying all objects below will trigger attachment detaching code and attempt to remove the COF links for them
    LLAppearanceMgr::instance().setAttachmentInvLinkEnable(false);
// [/SL:KB]

// [RLVa:KB] - Checked: RLVa-2.3 (Housekeeping)
    SUBSYSTEM_CLEANUP(RlvHandler);
// [/RLVa:KB]

    gAgentWearables.cleanup();
    gAgentCamera.cleanup();
    // Also writes cached agent settings to gSavedSettings
    gAgent.cleanup();

    // This is where we used to call gObjectList.destroy() and then delete gWorldp.
    // Now we just ask the LLWorld singleton to cleanly shut down.
    if(LLWorld::instanceExists())
    {
        LLWorld::getInstance()->resetClass();
    }
    LLVOCache::deleteSingleton();

    // call all self-registered classes
    LLDestroyClassList::instance().fireCallbacks();

    cleanup_xfer_manager();
    gDisconnected = true;

    // Pass the connection state to LLUrlEntryParcel not to attempt
    // parcel info requests while disconnected.
    LLUrlEntryParcel::setDisconnected(gDisconnected);
}

void LLAppViewer::forceErrorLLError()
{
    LL_ERRS() << "This is a deliberate llerror" << LL_ENDL;
}

void LLAppViewer::forceErrorLLErrorMsg()
{
    LLError::LLUserWarningMsg::show("Deliberate error");
    // Note: under debug this will show a message as well,
    // but release won't show anything and will quit silently
    LL_ERRS() << "This is a deliberate llerror with a message" << LL_ENDL;
}

void LLAppViewer::forceErrorBreakpoint()
{
    LL_WARNS() << "Forcing a deliberate breakpoint" << LL_ENDL;
#ifdef LL_WINDOWS
    DebugBreak();
#else
    asm ("int $3");
#endif
    return;
}

void LLAppViewer::forceErrorBadMemoryAccess()
{
    LL_WARNS() << "Forcing a deliberate bad memory access" << LL_ENDL;
    S32* crash = NULL;
    *crash = 0xDEADBEEF;
    return;
}

void LLAppViewer::forceErrorInfiniteLoop()
{
    LL_WARNS() << "Forcing a deliberate infinite loop" << LL_ENDL;
    // Loop is intentionally complicated to fool basic loop detection
    LLTimer timer_total;
    LLTimer timer_expiry;
    const S32 report_frequency = 10;
    timer_expiry.setTimerExpirySec(report_frequency);
    while(true)
    {
        if (timer_expiry.hasExpired())
        {
            LL_INFOS() << "Infinite loop time : " << timer_total.getElapsedSeconds() << LL_ENDL;
            timer_expiry.setTimerExpirySec(report_frequency);
        }
    }
    return;
}

void LLAppViewer::forceErrorSoftwareException()
{
    LL_WARNS() << "Forcing a deliberate exception" << LL_ENDL;
    LLTHROW(LLException("User selected Force Software Exception"));
}

void LLAppViewer::forceErrorOSSpecificException()
{
    // Virtual, MacOS only
    const std::string exception_text = "User selected Force OS Exception, Not implemented on this OS";
    throw std::runtime_error(exception_text);
}

void LLAppViewer::forceErrorDriverCrash()
{
    LL_WARNS() << "Forcing a deliberate driver crash" << LL_ENDL;
    glDeleteTextures(1, NULL);
}

// <FS:Ansariel> Wrongly merged back in by LL
//void LLAppViewer::forceErrorCoroutineCrash()
//{
//    LL_WARNS() << "Forcing a crash in LLCoros" << LL_ENDL;
//    LLCoros::instance().launch("LLAppViewer::crashyCoro", [] {throw LLException("A deliberate crash from LLCoros"); });
//}
// </FS:Ansariel>

void LLAppViewer::forceErrorThreadCrash()
{
    class LLCrashTestThread : public LLThread
    {
    public:

        LLCrashTestThread() : LLThread("Crash logging test thread")
        {
        }

        void run()
        {
            LL_ERRS() << "This is a deliberate llerror in thread" << LL_ENDL;
        }
    };

    LL_WARNS() << "This is a deliberate crash in a thread" << LL_ENDL;
    LLCrashTestThread *thread = new LLCrashTestThread();
    thread->start();
}

// <FS:ND> Change from std::string to char const*, saving a lot of object construction/destruction per frame
//void LLAppViewer::initMainloopTimeout(const std::string& state, F32 secs)
void LLAppViewer::initMainloopTimeout( char const* state, F32 secs)
// </FS:ND>
{
    if(!mMainloopTimeout)
    {
        mMainloopTimeout = new LLWatchdogTimeout();
        resumeMainloopTimeout(state, secs);
    }
}

void LLAppViewer::destroyMainloopTimeout()
{
    if(mMainloopTimeout)
    {
        delete mMainloopTimeout;
        mMainloopTimeout = NULL;
    }
}

// <FS:ND> Change from std::string to char const*, saving a lot of object construction/destruction per frame
//void LLAppViewer::resumeMainloopTimeout(const std::string& state, F32 secs)
void LLAppViewer::resumeMainloopTimeout( char const* state, F32 secs)
// </FS:ND>
{
    if(mMainloopTimeout)
    {
        if(secs < 0.0f)
        {
            static LLCachedControl<F32> mainloop_timeout(gSavedSettings, "MainloopTimeoutDefault", 60);
            secs = mainloop_timeout;
        }

        mMainloopTimeout->setTimeout(secs);
        mMainloopTimeout->start(state);
    }
}

void LLAppViewer::pauseMainloopTimeout()
{
    if(mMainloopTimeout)
    {
        mMainloopTimeout->stop();
    }
}

// <FS:ND> Change from std::string to char const*, saving a lot of object construction/destruction per frame
//void LLAppViewer::pingMainloopTimeout(const std::string& state, F32 secs)
void LLAppViewer::pingMainloopTimeout( char const* state, F32 secs)
// </FS:ND>
{
    LL_PROFILE_ZONE_SCOPED_CATEGORY_APP;

    if(mMainloopTimeout)
    {
        if(secs < 0.0f)
        {
            static LLCachedControl<F32> mainloop_timeout(gSavedSettings, "MainloopTimeoutDefault", 60);
            secs = mainloop_timeout;
        }

        mMainloopTimeout->setTimeout(secs);
        mMainloopTimeout->ping(state);
    }
}

void LLAppViewer::handleLoginComplete()
{
    gLoggedInTime.start();
    initMainloopTimeout("Mainloop Init");

    // Store some data to DebugInfo in case of a freeze.
    gDebugInfo["ClientInfo"]["Name"] = LLVersionInfo::instance().getChannel();
// [SL:KB] - Patch: Viewer-CrashReporting | Checked: 2011-05-08 (Catznip-2.6.0a) | Added: Catznip-2.6.0a
    gDebugInfo["ClientInfo"]["Version"] = LLVersionInfo::getInstance()->getVersion();
    gDebugInfo["ClientInfo"]["Platform"] = LLVersionInfo::getInstance()->getBuildPlatform();
// [/SL:KB]
    gDebugInfo["ClientInfo"]["MajorVersion"] = LLVersionInfo::instance().getMajor();
    gDebugInfo["ClientInfo"]["MinorVersion"] = LLVersionInfo::instance().getMinor();
    gDebugInfo["ClientInfo"]["PatchVersion"] = LLVersionInfo::instance().getPatch();
    gDebugInfo["ClientInfo"]["BuildVersion"] = std::to_string(LLVersionInfo::instance().getBuild());

// <FS:ND> Add which flavor of FS generated an error
#ifdef OPENSIM
    gDebugInfo["ClientInfo"]["Flavor"] = "oss";
#else
    gDebugInfo["ClientInfo"]["Flavor"] = "hvk";
#endif
// </FS:ND>

    LLParcel* parcel = LLViewerParcelMgr::getInstance()->getAgentParcel();
    if ( parcel && parcel->getMusicURL()[0])
    {
        gDebugInfo["ParcelMusicURL"] = parcel->getMusicURL();
    }
    if ( parcel && parcel->getMediaURL()[0])
    {
        gDebugInfo["ParcelMediaURL"] = parcel->getMediaURL();
    }

//  gDebugInfo["SettingsFilename"] = gSavedSettings.getString("ClientSettingsFile");
// [SL:KB] - Patch: Viewer-CrashReporting | Checked: 2010-11-16 (Catznip-2.6.0a) | Added: Catznip-2.4.0b
    if (gCrashSettings.getBOOL("CrashSubmitSettings"))
    {
        // Only include settings.xml if the user consented
        gDebugInfo["SettingsFilename"] = gSavedSettings.getString("ClientSettingsFile");
    }
// [/SL:KB]
//  gDebugInfo["CAFilename"] = gDirUtilp->getCAFile();
//  gDebugInfo["ViewerExePath"] = gDirUtilp->getExecutablePathAndName();
//  gDebugInfo["CurrentPath"] = gDirUtilp->getCurPath();

// [SL:KB] - Patch: Viewer-CrashReporting | Checked: 2010-11-14 (Catznip-2.6.0a) | Added: Catznip-2.4.0a
    // Current host and region would expose too much information, but do track the last server version
    gDebugInfo["LastVersionChannel"] = gLastVersionChannel;
// [/SL:KB]
/*
    if(gAgent.getRegion())
    {
        gDebugInfo["CurrentSimHost"] = gAgent.getRegion()->getSimHostName();
        gDebugInfo["CurrentRegion"] = gAgent.getRegion()->getName();
    }
*/

    if(LLAppViewer::instance()->mMainloopTimeout)
    {
        gDebugInfo["MainloopTimeoutState"] = LLAppViewer::instance()->mMainloopTimeout->getState();
    }

    mOnLoginCompleted();

    // <FS:TT> Window Title Access
    std::string full_name;
    const LLSD login_response = LLLoginInstance::getInstance()->getResponse();
    if (login_response.has("first_name"))
    {
        full_name = login_response["first_name"].asString();
        LLStringUtil::replaceChar(full_name, '"', ' ');
        LLStringUtil::trim(full_name);

        if (login_response.has("last_name"))
        {
            std::string temp_string = login_response["last_name"].asString();
            LLStringUtil::replaceChar(temp_string, '"', ' ');
            LLStringUtil::trim(temp_string);
            if (temp_string.compare("Resident") != 0)
            {
                full_name.append(" ").append(temp_string);
            }
        }
    }
    if (!full_name.empty())
    {
        gWindowTitle += std::string(" - ") + full_name;
        LLStringUtil::truncate(gWindowTitle, 255);
        gViewerWindow->getWindow()->setTitle(gWindowTitle);
    }
    // </FS:TT>

// [SL:KB] - Patch: Build-ScriptRecover | Checked: 2011-11-24 (Catznip-3.2.0) | Added: Catznip-3.2.0
    LLScriptRecoverQueue::recoverIfNeeded();
// [/SL:KB]

    writeDebugInfo();

    // <FS:AO> Warn users cache purge will affect usability
    if (mPurgeCache)
    {
        LLNotificationsUtil::add("CacheEmpty");
    }
    // </FS:AO>

    // we logged in successfully, so save settings on logout
    LL_DEBUGS() << "Login successful, per account settings will be saved on log out." << LL_ENDL;
    mSavePerAccountSettings=true;
}

//virtual
void LLAppViewer::setMasterSystemAudioMute(bool mute)
{
    gSavedSettings.setBOOL("MuteAudio", mute);
}

//virtual
bool LLAppViewer::getMasterSystemAudioMute()
{
    // <FS:Ansariel> Replace frequently called gSavedSettings
    //return gSavedSettings.getBOOL("MuteAudio");
    static LLCachedControl<bool> sMuteAudio(gSavedSettings, "MuteAudio");
    return sMuteAudio;
    // </FS:Ansariel>
}

//----------------------------------------------------------------------------
// Metrics-related methods (static and otherwise)
//----------------------------------------------------------------------------

/**
 * LLViewerAssetStats collects data on a per-region (as defined by the agent's
 * location) so we need to tell it about region changes which become a kind of
 * hidden variable/global state in the collectors.  For collectors not running
 * on the main thread, we need to send a message to move the data over safely
 * and cheaply (amortized over a run).
 */
void LLAppViewer::metricsUpdateRegion(U64 region_handle)
{
    if (0 != region_handle)
    {
        LLViewerAssetStatsFF::set_region(region_handle);
    }
}

/**
 * Attempts to start a multi-threaded metrics report to be sent back to
 * the grid for consumption.
 */
void LLAppViewer::metricsSend(bool enable_reporting)
{
    if (! gViewerAssetStats)
        return;

    if (LLAppViewer::sTextureFetch)
    {
        LLViewerRegion * regionp = gAgent.getRegion();

        if (enable_reporting && regionp)
        {
            std::string caps_url = regionp->getCapability("ViewerMetrics");

            LLSD sd = gViewerAssetStats->asLLSD(true);

            // Send a report request into 'thread1' to get the rest of the data
            // and provide some additional parameters while here.
            LLAppViewer::sTextureFetch->commandSendMetrics(caps_url,
                                                           gAgentSessionID,
                                                           gAgentID,
                                                           sd);
        }
        else
        {
            LLAppViewer::sTextureFetch->commandDataBreak();
        }
    }

    // Reset even if we can't report.  Rather than gather up a huge chunk of
    // data, we'll keep to our sampling interval and retain the data
    // resolution in time.
    gViewerAssetStats->restart();
}
<|MERGE_RESOLUTION|>--- conflicted
+++ resolved
@@ -1187,11 +1187,7 @@
     }
 
     // alert the user if they are using unsupported hardware
-<<<<<<< HEAD
-    if(gSavedSettings.getBOOL("FSUseLegacyUnsupportedHardwareChecks") && !gSavedSettings.getBOOL("AlertedUnsupportedHardware"))
-=======
-    if (!gSavedSettings.getBOOL("AlertedUnsupportedHardware"))
->>>>>>> 9ddf64c6
+    if (gSavedSettings.getBOOL("FSUseLegacyUnsupportedHardwareChecks") && !gSavedSettings.getBOOL("AlertedUnsupportedHardware"))
     {
         bool unsupported = false;
         LLSD args;
@@ -1336,13 +1332,9 @@
     }
     catch (LLProtectedDataException& ex)
     {
-<<<<<<< HEAD
         // <FS:Ansariel> Write exception message to log
-      LL_WARNS() << "Error initializing SecHandlers: " << ex.what() << LL_ENDL;
-      LLNotificationsUtil::add("CorruptedProtectedDataStore");
-=======
+        LL_WARNS() << "Error initializing SecHandlers: " << ex.what() << LL_ENDL;
         LLNotificationsUtil::add("CorruptedProtectedDataStore");
->>>>>>> 9ddf64c6
     }
 
     gGLActive = false;
@@ -3524,34 +3516,19 @@
         return false;
     }
 
-<<<<<<< HEAD
     // <FS:Ansariel> Voice in multiple instances
     //if (mSecondInstance)
     //{
     //  // This is the second instance of SL. Mute voice,
     //  // but make sure the setting is *not* persisted.
     //  LLControlVariable* enable_voice = gSavedSettings.getControl("EnableVoiceChat");
-    //  if(enable_voice)
+    //  if (enable_voice)
     //  {
     //      const bool DO_NOT_PERSIST = false;
     //      enable_voice->setValue(LLSD(false), DO_NOT_PERSIST);
     //  }
     //}
     // </FS:Ansariel>
-=======
-    if (mSecondInstance)
-    {
-        // This is the second instance of SL. Mute voice,
-        // but make sure the setting is *not* persisted.
-        // Also see LLVivoxVoiceClient::voiceEnabled()
-        LLControlVariable* enable_voice = gSavedSettings.getControl("EnableVoiceChat");
-        if (enable_voice)
-        {
-            const bool DO_NOT_PERSIST = false;
-            enable_voice->setValue(LLSD(false), DO_NOT_PERSIST);
-        }
-    }
->>>>>>> 9ddf64c6
 
     gLastRunVersion = gSavedSettings.getString("LastRunVersion");
 
