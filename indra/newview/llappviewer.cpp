--- conflicted
+++ resolved
@@ -6312,7 +6312,6 @@
 		gFloaterView->restoreAll();
 	}
 
-<<<<<<< HEAD
 	// <FS:Ansariel> Firestorm radar: Shutdown radar
 	if (FSRadar::instanceExists())
 	{
@@ -6320,8 +6319,6 @@
 	}
 	// <FS:Ansariel>
 
-=======
->>>>>>> 026ad511
 	if (LLSelectMgr::instanceExists())
 	{
 		LLSelectMgr::getInstance()->deselectAll();
