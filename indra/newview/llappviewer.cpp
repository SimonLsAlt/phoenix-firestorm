--- conflicted
+++ resolved
@@ -285,10 +285,7 @@
 #include "fsassetblacklist.h"
 
 // #include "fstelemetry.h" // <FS:Beq> Tracy profiler support
-<<<<<<< HEAD
-=======
 #include "fsperfstats.h" // <FS:Beq> performance stats support
->>>>>>> b9989b3e
 
 #if LL_LINUX && LL_GTK
 #include "glib.h"
@@ -1564,10 +1561,7 @@
 }
 
 static LLTrace::BlockTimerStatHandle FTM_MESSAGES("System Messages");
-<<<<<<< HEAD
-=======
 static LLTrace::BlockTimerStatHandle FTM_MESSAGES2("System Messages2");
->>>>>>> b9989b3e
 static LLTrace::BlockTimerStatHandle FTM_SLEEP1("Sleep1");
 static LLTrace::BlockTimerStatHandle FTM_SLEEP2("Sleep2");
 static LLTrace::BlockTimerStatHandle FTM_YIELD("Yield");
@@ -1632,12 +1626,9 @@
 {
 	LL_RECORD_BLOCK_TIME(FTM_FRAME);
 
-<<<<<<< HEAD
-=======
 	// <FS:Beq> Perfstats collection Frame boundary
 	{FSPerfStats::RecordSceneTime T (FSPerfStats::StatType_t::RENDER_FRAME);
 
->>>>>>> b9989b3e
 	LLEventPump& mainloop(LLEventPumps::instance().obtain("mainloop"));
 	LLSD newFrame;
 // <FS:Beq> profiling enablement. 
@@ -1681,7 +1672,7 @@
 	LLTimer frameTimer;
 
 	nd::etw::logFrame(); // <FS:ND> Write the start of each frame. Even if our Provider (Firestorm) would be enabled, this has only light impact. Does nothing on OSX and Linux.
-<<<<<<< HEAD
+	{FSPerfStats::RecordSceneTime T (FSPerfStats::StatType_t::RENDER_IDLE); // <FS:Beq/> perf stats
 	{
         LL_PROFILE_ZONE_NAMED("df LLTrace");
         if (LLFloaterReg::instanceVisible("block_timers"))
@@ -1691,14 +1682,6 @@
         
         LLTrace::get_frame_recording().nextPeriod();
         LLTrace::BlockTimer::logStats();
-=======
-	{FSPerfStats::RecordSceneTime T (FSPerfStats::StatType_t::RENDER_IDLE); // <FS:Beq/> perf stats
-	{
-		LL_PROFILE_ZONE_NAMED( "df blocktimer" )
-		LLTrace::BlockTimer::processTimes();
-		LLTrace::get_frame_recording().nextPeriod();
-		LLTrace::BlockTimer::logStats();
->>>>>>> b9989b3e
 	}
 
 	LLTrace::get_thread_recorder()->pullFromChildren();
@@ -1707,11 +1690,7 @@
 	LL_CLEAR_CALLSTACKS();
 	} // <FS:Beq/> perf stats
 	{
-<<<<<<< HEAD
-		// LL_PROFILE_ZONE_NAMED( "df processMiscNativeEvents" ) // <FS:Beq/> remove misplaced zone marker (see FTM_MESSAGES)
-=======
 		{FSPerfStats::RecordSceneTime T (FSPerfStats::StatType_t::RENDER_IDLE); // <FS:Beq> ensure we have the entire top scope of frame covered
->>>>>>> b9989b3e
 		// <FS:Ansariel> MaxFPS Viewer-Chui merge error
 		// Check if we need to restore rendering masks.
 		if (restore_rendering_masks)
@@ -1777,19 +1756,12 @@
 			// canonical per-frame event
 			mainloop.post(newFrame);
 		}
-<<<<<<< HEAD
-
-=======
->>>>>>> b9989b3e
 		{
 			LL_PROFILE_ZONE_NAMED( "df suspend" )
 			// give listeners a chance to run
 			llcoro::suspend();
 		}
-<<<<<<< HEAD
-=======
 		}// <FS:Beq> ensure we have the entire top scope of frame covered
->>>>>>> b9989b3e
 
 		if (!LLApp::isExiting())
 		{
@@ -1806,10 +1778,7 @@
 				&& (gHeadlessClient || !gViewerWindow->getShowProgress())
 				&& !gFocusMgr.focusLocked())
 			{
-<<<<<<< HEAD
-=======
 				FSPerfStats::RecordSceneTime T (FSPerfStats::StatType_t::RENDER_IDLE);
->>>>>>> b9989b3e
 				LL_PROFILE_ZONE_NAMED( "df JoystickKeyboard" )
 				joystick->scanJoystick();
 				gKeyboard->scanKeyboard();
@@ -1826,10 +1795,7 @@
 
 			// Update state based on messages, user input, object idle.
 			{
-<<<<<<< HEAD
-=======
 				FSPerfStats::RecordSceneTime T (FSPerfStats::StatType_t::RENDER_IDLE);
->>>>>>> b9989b3e
 				LL_PROFILE_ZONE_NAMED( "df pauseMainloopTimeout" )
 				pauseMainloopTimeout(); // *TODO: Remove. Messages shouldn't be stalling for 20+ seconds!
 			}
@@ -1857,42 +1823,15 @@
 			// *TODO: Should we run display() even during gHeadlessClient?  DK 2011-02-18
 			if (!LLApp::isExiting() && !gHeadlessClient && gViewerWindow)
 			{
-<<<<<<< HEAD
-				LL_PROFILE_ZONE_NAMED( "df Display" )
-=======
 				LL_PROFILE_ZONE_NAMED("df Display")
->>>>>>> b9989b3e
 				pingMainloopTimeout("Main:Display");
 				gGLActive = TRUE;
 
 				display();
-
-<<<<<<< HEAD
-				{
-					LL_PROFILE_ZONE_NAMED( "df Snapshot" )
-=======
-				// <FS:Ansariel> FIRE-22297: FPS limiter not working properly on Mac/Linux
-				//static U64 last_call = 0;
-				//if (!gTeleportDisplay)
-				//{
-				//	// Frame/draw throttling, controlled by FramePerSecondLimit
-				//	U64 elapsed_time = LLTimer::getTotalTime() - last_call;
-				//	if (elapsed_time < mMinMicroSecPerFrame)
-				//	{
-				//		LL_PROFILE_ZONE_WARN("Sleep1")
-				//		// llclamp for when time function gets funky
-				//		U64 sleep_time = llclamp(mMinMicroSecPerFrame - elapsed_time, (U64)1, (U64)1e6);
-				//  	LL_PROFILE_ZONE_NAMED( "df Snapshot" )
-				//		micro_sleep(sleep_time, 0);
-				//	}
-				//}
-				//last_call = LLTimer::getTotalTime();
-				// </FS:Ansariel>
 
 				{
 					FSPerfStats::RecordSceneTime T(FSPerfStats::StatType_t::RENDER_IDLE);
 					LL_PROFILE_ZONE_NAMED("df Snapshot")
->>>>>>> b9989b3e
 					pingMainloopTimeout("Main:Snapshot");
 					LLFloaterSnapshot::update(); // take snapshots
 					LLFloaterOutfitSnapshot::update();
@@ -2068,10 +2007,7 @@
 		LL_INFOS() << "Exiting main_loop" << LL_ENDL;
 	}
 
-<<<<<<< HEAD
-=======
 	}FSPerfStats::StatsRecorder::endFrame();
->>>>>>> b9989b3e
     LL_PROFILER_FRAME_END
 
 	return ! LLApp::isRunning();
