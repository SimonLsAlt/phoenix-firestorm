--- conflicted
+++ resolved
@@ -2816,7 +2816,6 @@
     // other browsers) and do the rough equivalent of command 
     // injection and steal passwords. Phoenix. SL-55321
 
-<<<<<<< HEAD
 	// The gridmanager doesn't know the grids yet, only prepare
 	// parsing the slurls, actually done when the grids are fetched 
 	// (currently at the top of startup STATE_AUDIO_INIT,
@@ -2834,21 +2833,6 @@
 	mCurrentSkin = gSavedSettings.getString("SkinCurrent");
 	mCurrentSkinTheme = gSavedSettings.getString("SkinCurrentTheme");
 //-TT
-    const LLControlVariable* skinfolder = gSavedSettings.getControl("SkinCurrent");
-    if(skinfolder && LLStringUtil::null != skinfolder->getValue().asString())
-    {   
-		// hack to force the skin to default.
-        //gDirUtilp->setSkinFolder(skinfolder->getValue().asString());
-		
-		// KB: catznip viewer-skins
-		//gDirUtilp->setSkinFolder("default");
-		gDirUtilp->setSkinFolder(skinfolder->getValue().asString());
-		const LLControlVariable* themefolder = gSavedSettings.getControl("SkinCurrentTheme");
-		if ( (themefolder) && (LLStringUtil::null != skinfolder->getValue().asString()) )
-			gDirUtilp->setSkinThemeFolder(themefolder->getValue().asString());
-    }
-	
-=======
 	const LLControlVariable* skinfolder = gSavedSettings.getControl("SkinCurrent");
 	if(skinfolder && LLStringUtil::null != skinfolder->getValue().asString())
 	{	
@@ -2857,9 +2841,11 @@
 		// good because we haven't yet called LLUI::initClass().
 		gDirUtilp->setSkinFolder(skinfolder->getValue().asString(),
 								 gSavedSettings.getString("Language"));
-	}
-
->>>>>>> 2206653f
+		const LLControlVariable* themefolder = gSavedSettings.getControl("SkinCurrentTheme");
+		if ( (themefolder) && (LLStringUtil::null != skinfolder->getValue().asString()) )
+			gDirUtilp->setSkinThemeFolder(themefolder->getValue().asString());
+	}
+	
 	if (gSavedSettings.getBOOL("SpellCheck"))
 	{
 		std::list<std::string> dict_list;
