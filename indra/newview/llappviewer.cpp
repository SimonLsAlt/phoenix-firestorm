--- conflicted
+++ resolved
@@ -1500,26 +1500,15 @@
 
                 display();
 
-<<<<<<< HEAD
                 {
                     LL_PROFILE_ZONE_NAMED_CATEGORY_APP("df Snapshot");
                     pingMainloopTimeout("Main:Snapshot");
                     gPipeline.mReflectionMapManager.update();
                     LLFloaterSnapshot::update(); // take snapshots
-                    LLFloaterOutfitSnapshot::update();
+                    LLFloaterSimpleOutfitSnapshot::update();
                     gGLActive = FALSE;
                 }
             }
-=======
-				{
-					LL_PROFILE_ZONE_NAMED_CATEGORY_APP( "df Snapshot" )
-				pingMainloopTimeout("Main:Snapshot");
-				LLFloaterSnapshot::update(); // take snapshots
-                LLFloaterSimpleOutfitSnapshot::update();
-				gGLActive = FALSE;
-			}
-		}
->>>>>>> a0c3d69c
 		}
 
 		{
