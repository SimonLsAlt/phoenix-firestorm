/**
 * @file llappviewer.cpp
 * @brief The LLAppViewer class definitions
 *
 * $LicenseInfo:firstyear=2007&license=viewerlgpl$
 * Second Life Viewer Source Code
 * Copyright (C) 2012, Linden Research, Inc.
 *
 * This library is free software; you can redistribute it and/or
 * modify it under the terms of the GNU Lesser General Public
 * License as published by the Free Software Foundation;
 * version 2.1 of the License only.
 *
 * This library is distributed in the hope that it will be useful,
 * but WITHOUT ANY WARRANTY; without even the implied warranty of
 * MERCHANTABILITY or FITNESS FOR A PARTICULAR PURPOSE.  See the GNU
 * Lesser General Public License for more details.
 *
 * You should have received a copy of the GNU Lesser General Public
 * License along with this library; if not, write to the Free Software
 * Foundation, Inc., 51 Franklin Street, Fifth Floor, Boston, MA  02110-1301  USA
 *
 * Linden Research, Inc., 945 Battery Street, San Francisco, CA  94111  USA
 * $/LicenseInfo$
 */

#include "llviewerprecompiledheaders.h"

#include "llappviewer.h"

// Viewer includes
#include "llversioninfo.h"
#include "llfeaturemanager.h"
#include "lluictrlfactory.h"
#include "lltexteditor.h"
#include "llenvironment.h"
#include "llerrorcontrol.h"
#include "lleventtimer.h"
#include "llviewertexturelist.h"
#include "llgroupmgr.h"
#include "llagent.h"
#include "llagentcamera.h"
#include "llagentlanguage.h"
#include "llagentui.h"
#include "llagentwearables.h"
#include "lldirpicker.h"
#include "llfloaterimcontainer.h"
#include "llimprocessing.h"
#include "llwindow.h"
#include "llviewerstats.h"
#include "llviewerstatsrecorder.h"
#include "llkeyconflict.h" // for legacy keybinding support, remove later
#include "llmarketplacefunctions.h"
#include "llmarketplacenotifications.h"
#include "llmd5.h"
#include "llmeshrepository.h"
#include "llpumpio.h"
#include "llmimetypes.h"
#include "llslurl.h"
#include "llstartup.h"
#include "llfocusmgr.h"
#include "llurlfloaterdispatchhandler.h"
#include "llviewerjoystick.h"
#include "llallocator.h"
#include "llcalc.h"
#include "llconversationlog.h"
#if LL_WINDOWS
#include "lldxhardware.h"
#endif
#include "lltexturestats.h"
#include "lltrace.h"
#include "lltracethreadrecorder.h"
#include "llviewerwindow.h"
#include "llviewerdisplay.h"
#include "llviewermedia.h"
#include "llviewerparcelaskplay.h"
#include "llviewerparcelmedia.h"
#include "llviewershadermgr.h"
#include "llviewermediafocus.h"
#include "llviewermessage.h"
#include "llviewerobjectlist.h"
#include "llworldmap.h"
#include "llmutelist.h"
#include "llviewerhelp.h"
#include "lluicolortable.h"
#include "llurldispatcher.h"
#include "llurlhistory.h"
#include "llrender.h"
#include "llteleporthistory.h"
#include "lltoast.h"
#include "llsdutil_math.h"
#include "lllocationhistory.h"
#include "llfasttimerview.h"
#include "llvector4a.h"
#include "llviewermenufile.h"
#include "llvoicechannel.h"
#include "llvoavatarself.h"
#include "llurlmatch.h"
#include "lltextutil.h"
#include "lllogininstance.h"
#include "llprogressview.h"
#include "llvocache.h"
#include "lldiskcache.h"
#include "llvopartgroup.h"
// [SL:KB] - Patch: Appearance-Misc | Checked: 2013-02-12 (Catznip-3.4)
#include "llappearancemgr.h"
// [/SL:KB]
// [RLVa:KB] - Checked: 2010-05-03 (RLVa-1.2.0g)
#include "rlvactions.h"
#include "rlvhandler.h"
// [/RLVa:KB]

#include "llweb.h"
// <FS:Ansariel> [FS communication UI]
#include "fsfloatervoicecontrols.h"
// </FS:Ansariel> [FS communication UI]
#include "llfloatertexturefetchdebugger.h"
// [SL:KB] - Patch: Build-ScriptRecover | Checked: 2011-11-24 (Catznip-3.2.0)
#include "llfloaterscriptrecover.h"
// [/SL:KB]
#include "llspellcheck.h"
#include "llscenemonitor.h"
#include "llavatarrenderinfoaccountant.h"
#include "lllocalbitmaps.h"

// Linden library includes
#include "llavatarnamecache.h"
#include "lldiriterator.h"
#include "llexperiencecache.h"
#include "llimagej2c.h"
#include "llmemory.h"
#include "llprimitive.h"
#include "llurlaction.h"
#include "llurlentry.h"
#include "llvolumemgr.h"
#include "llxfermanager.h"
#include "llphysicsextensions.h"

#include "llnotificationmanager.h"
#include "llnotifications.h"
#include "llnotificationsutil.h"

#include "sanitycheck.h"
#include "llleap.h"
#include "stringize.h"
#include "llcoros.h"
#include "llexception.h"
#include "cef/dullahan_version.h"
#if !LL_LINUX
#include "vlc/libvlc_version.h"
#endif // LL_LINUX

// Third party library includes
#include <boost/bind.hpp>
#include <boost/foreach.hpp>
#include <boost/algorithm/string.hpp>
#include <boost/regex.hpp>
#include <boost/throw_exception.hpp>

#if LL_WINDOWS
#	include <share.h> // For _SH_DENYWR in processMarkerFiles
#else
#   include <sys/file.h> // For processMarkerFiles
#endif

#include "llapr.h"
#include <boost/lexical_cast.hpp>

#include "llviewerinput.h"
#include "lllfsthread.h"
#include "llworkerthread.h"
#include "lltexturecache.h"
#include "lltexturefetch.h"
#include "llimageworker.h"
#include "llevents.h"

// The files below handle dependencies from cleanup.
#include "llkeyframemotion.h"
#include "llworldmap.h"
#include "llhudmanager.h"
#include "lltoolmgr.h"
#include "llassetstorage.h"
#include "llpolymesh.h"
#include "llproxy.h"
#include "llcachename.h"
#include "llaudioengine.h"
#include "llstreamingaudio.h"
#include "llviewermenu.h"
#include "llselectmgr.h"
#include "lltrans.h"
#include "lltransutil.h"
#include "lltracker.h"
#include "llviewerparcelmgr.h"
#include "llworldmapview.h"
#include "llpostprocess.h"

#include "lldebugview.h"
#include "llconsole.h"
#include "llcontainerview.h"
#include "lltooltip.h"

#include "llsdutil.h"
#include "llsdserialize.h"

#include "llworld.h"
#include "llhudeffecttrail.h"
#include "llvectorperfoptions.h"
#include "llslurl.h"
#include "llwatchdog.h"

// Included so that constants/settings might be initialized
// in save_settings_to_globals()
#include "llbutton.h"
#include "llstatusbar.h"
#include "llsurface.h"
#include "llvosky.h"
#include "llvotree.h"
#include "llvoavatar.h"
#include "llfolderview.h"
#include "llagentpilot.h"
#include "llvovolume.h"
#include "llflexibleobject.h"
#include "llvosurfacepatch.h"
#include "llviewerfloaterreg.h"
#include "llcommandlineparser.h"
#include "llfloatermemleak.h"
#include "llfloaterreg.h"
#include "llfloateroutfitsnapshot.h"
#include "llfloatersnapshot.h"
#include "llsidepanelinventory.h"
#include "llatmosphere.h"

// includes for idle() idleShutdown()
#include "llviewercontrol.h"
#include "lleventnotifier.h"
#include "llcallbacklist.h"
#include "lldeferredsounds.h"
#include "pipeline.h"
#include "llgesturemgr.h"
#include "llsky.h"
#include "llvlmanager.h"
#include "llviewercamera.h"
#include "lldrawpoolbump.h"
#include "llvieweraudio.h"
#include "llimview.h"
#include "llviewerthrottle.h"
#include "llparcel.h"
#include "llavatariconctrl.h"
#include "llgroupiconctrl.h"
#include "llviewerassetstats.h"
#include "workqueue.h"
using namespace LL;

// Include for security api initialization
#include "llsecapi.h"
#include "llmachineid.h"
#include "llcleanup.h"

#include "llcoproceduremanager.h"
#include "llviewereventrecorder.h"

#if HAS_GROWL
#include "growlmanager.h"
#endif
#include "fsavatarrenderpersistence.h"

// *FIX: These extern globals should be cleaned up.
// The globals either represent state/config/resource-storage of either
// this app, or another 'component' of the viewer. App globals should be
// moved into the app class, where as the other globals should be
// moved out of here.
// If a global symbol reference seems valid, it will be included
// via header files above.

//----------------------------------------------------------------------------
// llviewernetwork.h
#include "llviewernetwork.h"
// define a self-registering event API object
#include "llappviewerlistener.h"

#include "nd/ndoctreelog.h" // <FS:ND/> Octree operation logging.
#include "nd/ndetw.h" // <FS:ND/> Windows Event Tracing, does nothing on OSX/Linux.
#include "nd/ndlogthrottle.h"

#include "fsradar.h"
#include "fsassetblacklist.h"

// #include "fstelemetry.h" // <FS:Beq> Tracy profiler support
#include "fsperfstats.h" // <FS:Beq> performance stats support

#if LL_LINUX && LL_GTK
#include "glib.h"
#endif // (LL_LINUX) && LL_GTK

#if LL_MSVC
// disable boost::lexical_cast warning
#pragma warning (disable:4702)
#endif

const char* const CRASH_SETTINGS_FILE = "settings_crash_behavior.xml"; // <FS:ND/> We need this filename defined here.

static LLAppViewerListener sAppViewerListener(LLAppViewer::instance);

////// Windows-specific includes to the bottom - nasty defines in these pollute the preprocessor
//
//----------------------------------------------------------------------------
// viewer.cpp - these are only used in viewer, should be easily moved.

#if LL_DARWIN
extern void init_apple_menu(const char* product);
#endif // LL_DARWIN

extern BOOL gRandomizeFramerate;
extern BOOL gPeriodicSlowFrame;
extern BOOL gDebugGL;

#if LL_DARWIN
extern BOOL gHiDPISupport;
#endif

////////////////////////////////////////////////////////////
// All from the last globals push...

F32 gSimLastTime; // Used in LLAppViewer::init and send_viewer_stats()
F32 gSimFrames;

BOOL gShowObjectUpdates = FALSE;
BOOL gUseQuickTime = TRUE;

eLastExecEvent gLastExecEvent = LAST_EXEC_NORMAL;
S32 gLastExecDuration = -1; // (<0 indicates unknown)

#if LL_WINDOWS
#   define LL_PLATFORM_KEY "win"
#elif LL_DARWIN
#   define LL_PLATFORM_KEY "mac"
#elif LL_LINUX
#   define LL_PLATFORM_KEY "lnx"
#else
#   error "Unknown Platform"
#endif
const char* gPlatform = LL_PLATFORM_KEY;

LLSD gDebugInfo;

U32	gFrameCount = 0;
U32 gForegroundFrameCount = 0; // number of frames that app window was in foreground
LLPumpIO* gServicePump = NULL;

U64MicrosecondsImplicit gFrameTime = 0;
F32SecondsImplicit gFrameTimeSeconds = 0.f;
F32SecondsImplicit gFrameIntervalSeconds = 0.f;
F32 gFPSClamped = 10.f;						// Pretend we start at target rate.
F32 gFrameDTClamped = 0.f;					// Time between adjacent checks to network for packets
U64MicrosecondsImplicit	gStartTime = 0; // gStartTime is "private", used only to calculate gFrameTimeSeconds

LLTimer gRenderStartTime;
LLFrameTimer gForegroundTime;
LLFrameTimer gLoggedInTime;
LLTimer gLogoutTimer;
static const F32 LOGOUT_REQUEST_TIME = 6.f;  // this will be cut short by the LogoutReply msg.
F32 gLogoutMaxTime = LOGOUT_REQUEST_TIME;


S32 gPendingMetricsUploads = 0;


BOOL				gDisconnected = FALSE;

// used to restore texture state after a mode switch
LLFrameTimer	gRestoreGLTimer;
BOOL			gRestoreGL = FALSE;
bool			gUseWireframe = FALSE;

//use for remember deferred mode in wireframe switch
bool			gInitialDeferredModeForWireframe = FALSE;

LLMemoryInfo gSysMemory;
U64Bytes gMemoryAllocated(0); // updated in display_stats() in llviewerdisplay.cpp

std::string gLastVersionChannel;

LLVector3			gWindVec(3.0, 3.0, 0.0);
LLVector3			gRelativeWindVec(0.0, 0.0, 0.0);

U32		gPacketsIn = 0;

BOOL				gPrintMessagesThisFrame = FALSE;

BOOL gRandomizeFramerate = FALSE;
BOOL gPeriodicSlowFrame = FALSE;

BOOL gCrashOnStartup = FALSE;
BOOL gLLErrorActivated = FALSE;
BOOL gLogoutInProgress = FALSE;

BOOL gSimulateMemLeak = FALSE;

// We don't want anyone, especially threads working on the graphics pipeline,
// to have to block due to this WorkQueue being full.
WorkQueue gMainloopWork("mainloop", 1024*1024);

////////////////////////////////////////////////////////////
// Internal globals... that should be removed.

// Like LLLogChat::cleanFileName() and LLDir::getScrubbedFileName() but replaces spaces also.
std::string SafeFileName(std::string filename)
{
	std::string invalidChars = "\"\'\\/?*:.<>| ";
	S32 position = filename.find_first_of(invalidChars);
	while (position != filename.npos)
	{
		filename[position] = '_';
		position = filename.find_first_of(invalidChars, position);
	}
	return filename;
}
// TODO: Readd SAFE_FILE_NAME_PREFIX stuff after FmodEx merge.... <FS:CR>
// contruct unique filename prefix so we only report crashes for US and not other viewers.
//const std::string SAFE_FILE_NAME_PREFIX(SafeFileName(llformat("%s %d.%d.%d.%d",
//															  LL_CHANNEL,
//															  LL_VERSION_MAJOR,
//															  LL_VERSION_MINOR,
//															  LL_VERSION_PATCH,
//															  LL_VERSION_BUILD )));
const std::string SAFE_FILE_NAME_PREFIX(SafeFileName(APP_NAME));
static std::string gArgs;
const int MAX_MARKER_LENGTH = 1024;
const std::string MARKER_FILE_NAME(SAFE_FILE_NAME_PREFIX + ".exec_marker"); //FS orig modified LL
const std::string START_MARKER_FILE_NAME(SAFE_FILE_NAME_PREFIX + ".start_marker"); //FS new modified LL new
const std::string ERROR_MARKER_FILE_NAME(SAFE_FILE_NAME_PREFIX + ".error_marker"); //FS orig modified LL
const std::string LLERROR_MARKER_FILE_NAME(SAFE_FILE_NAME_PREFIX + ".llerror_marker"); //FS orig modified LL
const std::string LOGOUT_MARKER_FILE_NAME(SAFE_FILE_NAME_PREFIX + ".logout_marker"); //FS orig modified LL

//static BOOL gDoDisconnect = FALSE;
// [RLVa:KB] - Checked: RLVa-2.3
BOOL gDoDisconnect = FALSE;
// [/RLVa:KB]
static std::string gLaunchFileOnQuit;

// Used on Win32 for other apps to identify our window (eg, win_setup)
// Note: Changing this breaks compatibility with SLURL handling, try to avoid it.
const char* const VIEWER_WINDOW_CLASSNAME = "Second Life";

//----------------------------------------------------------------------------

// List of entries from strings.xml to always replace
static std::set<std::string> default_trans_args;
void init_default_trans_args()
{
	default_trans_args.insert("SECOND_LIFE"); // World
	default_trans_args.insert("APP_NAME");
	default_trans_args.insert("CAPITALIZED_APP_NAME");
	default_trans_args.insert("CURRENT_GRID"); //<FS:AW make CURRENT_GRID a default substitution>
	default_trans_args.insert("SECOND_LIFE_GRID");
	default_trans_args.insert("SUPPORT_SITE");
	// This URL shows up in a surprising number of places in various skin
	// files. We really only want to have to maintain a single copy of it.
	default_trans_args.insert("create_account_url");
	default_trans_args.insert("DOWNLOAD_URL"); //<FS:CR> Viewer download url
	default_trans_args.insert("VIEWER_GENERATION"); // <FS:Ansariel> Viewer generation (major version number)
	default_trans_args.insert("SHORT_VIEWER_GENERATION"); // <FS:Ansariel> Viewer generation (major version number)
	default_trans_args.insert("APP_NAME_ABBR"); // <FS:Ansariel> Appreviated application title
}

std::string gWindowTitle;

struct SettingsFile : public LLInitParam::Block<SettingsFile>
{
	Mandatory<std::string>	name;
	Optional<std::string>	file_name;
	Optional<bool>			required,
							persistent;
	Optional<std::string>	file_name_setting;

	SettingsFile()
	:	name("name"),
		file_name("file_name"),
		required("required", false),
		persistent("persistent", true),
		file_name_setting("file_name_setting")
	{}
};

struct SettingsGroup : public LLInitParam::Block<SettingsGroup>
{
	Mandatory<std::string>	name;
	Mandatory<S32>			path_index;
	Multiple<SettingsFile>	files;

	SettingsGroup()
	:	name("name"),
		path_index("path_index"),
		files("file")
	{}
};

struct SettingsFiles : public LLInitParam::Block<SettingsFiles>
{
	Multiple<SettingsGroup>	groups;

	SettingsFiles()
	: groups("group")
	{}
};


//----------------------------------------------------------------------------
// Metrics logging control constants
//----------------------------------------------------------------------------
static const F32 METRICS_INTERVAL_DEFAULT = 600.0;
static const F32 METRICS_INTERVAL_QA = 30.0;
static F32 app_metrics_interval = METRICS_INTERVAL_DEFAULT;
static bool app_metrics_qa_mode = false;

void idle_afk_check()
{
	// check idle timers
	F32 current_idle = gAwayTriggerTimer.getElapsedTimeF32();
	// <FS:CR> Cache frequently hit location
	static LLCachedControl<S32> sAFKTimeout(gSavedSettings, "AFKTimeout");
// [RLVa:KB] - Checked: 2010-05-03 (RLVa-1.2.0g) | Modified: RLVa-1.2.0g
	// Enforce an idle time of 30 minutes if @allowidle=n restricted
	S32 afk_timeout = (!gRlvHandler.hasBehaviour(RLV_BHVR_ALLOWIDLE)) ? sAFKTimeout : 60 * 30;
// [/RLVa:KB]
//	F32 afk_timeout  = gSavedSettings.getS32("AFKTimeout");
	// <FS:CR> Explicit conversions just cos.
	//if (afk_timeout && (current_idle > afk_timeout) && ! gAgent.getAFK())
	if (static_cast<S32>(afk_timeout) && (current_idle > static_cast<F32>(afk_timeout)) && ! gAgent.getAFK())
	{
		LL_INFOS("IdleAway") << "Idle more than " << afk_timeout << " seconds: automatically changing to Away status" << LL_ENDL;
		gAgent.setAFK();
	}
}

// A callback set in LLAppViewer::init()
static void ui_audio_callback(const LLUUID& uuid)
{
	if (gAudiop)
	{
		SoundData soundData(uuid, gAgent.getID(), 1.0f, LLAudioEngine::AUDIO_TYPE_UI);
		gAudiop->triggerSound(soundData);
	}
}

// A callback set in LLAppViewer::init()
static void deferred_ui_audio_callback(const LLUUID& uuid)
{
	if (gAudiop)
	{
		SoundData soundData(uuid, gAgent.getID(), 1.0f, LLAudioEngine::AUDIO_TYPE_UI);
		LLDeferredSounds::instance().deferSound(soundData);
	}
}

bool	create_text_segment_icon_from_url_match(LLUrlMatch* match,LLTextBase* base)
{
	if(!match || !base || base->getPlainText())
		return false;

	LLUUID match_id = match->getID();

	LLIconCtrl* icon;

	if( match->getMenuName() == "menu_url_group.xml" // See LLUrlEntryGroup constructor
		|| gAgent.isInGroup(match_id, TRUE)) //This check seems unfiting, urls are either /agent or /group
	{
		LLGroupIconCtrl::Params icon_params;
		icon_params.group_id = match_id;
		icon_params.rect = LLRect(0, 16, 16, 0);
		icon_params.visible = true;
		icon = LLUICtrlFactory::instance().create<LLGroupIconCtrl>(icon_params);
	}
	else
	{
		LLAvatarIconCtrl::Params icon_params;
		icon_params.avatar_id = match_id;
		icon_params.rect = LLRect(0, 16, 16, 0);
		icon_params.visible = true;
		icon = LLUICtrlFactory::instance().create<LLAvatarIconCtrl>(icon_params);
	}

	LLInlineViewSegment::Params params;
	params.force_newline = false;
	params.view = icon;
	params.left_pad = 4;
	params.right_pad = 4;
	params.top_pad = -2;
	params.bottom_pad = 2;

	base->appendWidget(params," ",false);

	return true;
}


// Use these strictly for things that are constructed at startup,
// or for things that are performance critical.  JC
static void settings_to_globals()
{
	LLBUTTON_H_PAD		= gSavedSettings.getS32("ButtonHPad");
	BTN_HEIGHT_SMALL	= gSavedSettings.getS32("ButtonHeightSmall");
	BTN_HEIGHT			= gSavedSettings.getS32("ButtonHeight");

	MENU_BAR_HEIGHT		= gSavedSettings.getS32("MenuBarHeight");
	MENU_BAR_WIDTH		= gSavedSettings.getS32("MenuBarWidth");

	LLSurface::setTextureSize(gSavedSettings.getU32("RegionTextureSize"));

	LLRender::sGLCoreProfile = gSavedSettings.getBOOL("RenderGLContextCoreProfile");
	LLRender::sNsightDebugSupport = gSavedSettings.getBOOL("RenderNsightDebugSupport");
	// <FS:Ansariel> Vertex Array Objects are required in OpenGL core profile
	LLVertexBuffer::sUseVAO = gSavedSettings.getBOOL("RenderUseVAO");
	//LLVertexBuffer::sUseVAO = LLRender::sGLCoreProfile ? TRUE : gSavedSettings.getBOOL("RenderUseVAO");
	// </FS:Ansariel>
	LLImageGL::sGlobalUseAnisotropic	= gSavedSettings.getBOOL("RenderAnisotropic");
	LLImageGL::sCompressTextures		= gSavedSettings.getBOOL("RenderCompressTextures");
	LLVOVolume::sLODFactor				= llclamp(gSavedSettings.getF32("RenderVolumeLODFactor"), 0.01f, MAX_LOD_FACTOR);
	LLVOVolume::sDistanceFactor			= 1.f-LLVOVolume::sLODFactor * 0.1f;
	LLVolumeImplFlexible::sUpdateFactor = gSavedSettings.getF32("RenderFlexTimeFactor");
	LLVOTree::sTreeFactor				= gSavedSettings.getF32("RenderTreeLODFactor");
	LLVOAvatar::sLODFactor				= llclamp(gSavedSettings.getF32("RenderAvatarLODFactor"), 0.f, MAX_AVATAR_LOD_FACTOR);
	LLVOAvatar::sPhysicsLODFactor		= llclamp(gSavedSettings.getF32("RenderAvatarPhysicsLODFactor"), 0.f, MAX_AVATAR_LOD_FACTOR);
	LLVOAvatar::updateImpostorRendering(gSavedSettings.getU32("RenderAvatarMaxNonImpostors"));
	LLVOAvatar::sVisibleInFirstPerson	= gSavedSettings.getBOOL("FirstPersonAvatarVisible");
	// clamp auto-open time to some minimum usable value
	LLFolderView::sAutoOpenTime			= llmax(0.25f, gSavedSettings.getF32("FolderAutoOpenDelay"));
	LLSelectMgr::sRectSelectInclusive	= gSavedSettings.getBOOL("RectangleSelectInclusive");
	LLSelectMgr::sRenderHiddenSelections = gSavedSettings.getBOOL("RenderHiddenSelections");
	LLSelectMgr::sRenderLightRadius = gSavedSettings.getBOOL("RenderLightRadius");

	gAgentPilot.setNumRuns(gSavedSettings.getS32("StatsNumRuns"));
	gAgentPilot.setQuitAfterRuns(gSavedSettings.getBOOL("StatsQuitAfterRuns"));
	gAgent.setHideGroupTitle(gSavedSettings.getBOOL("RenderHideGroupTitle"));

	gDebugWindowProc = gSavedSettings.getBOOL("DebugWindowProc");
	gShowObjectUpdates = gSavedSettings.getBOOL("ShowObjectUpdates");
	LLWorldMapView::sMapScale = gSavedSettings.getF32("MapScale");
	
#if LL_DARWIN
	gHiDPISupport = gSavedSettings.getBOOL("RenderHiDPI");
#endif
}

static void settings_modify()
{
    LLPipeline::sRenderTransparentWater = gSavedSettings.getBOOL("RenderTransparentWater");
    LLPipeline::sRenderBump             = gSavedSettings.getBOOL("RenderObjectBump");
    LLPipeline::sRenderDeferred         = LLPipeline::sRenderBump && gSavedSettings.getBOOL("RenderDeferred");
//    LLRenderTarget::sUseFBO             = LLPipeline::sRenderDeferred;
// [RLVa:KB] - @setsphere
    LLRenderTarget::sUseFBO             = LLPipeline::sRenderDeferred || (gSavedSettings.getBOOL("WindLightUseAtmosShaders") && LLPipeline::sUseDepthTexture);
// [/RLVa:KB]
    LLVOSurfacePatch::sLODFactor        = gSavedSettings.getF32("RenderTerrainLODFactor");
<<<<<<< HEAD
    LLVOSurfacePatch::sLODFactor *= LLVOSurfacePatch::sLODFactor; //square lod factor to get exponential range of [1,4]
=======
    LLVOSurfacePatch::sLODFactor *= LLVOSurfacePatch::sLODFactor;  // square lod factor to get exponential range of [1,4]
>>>>>>> a426e8dd
    gDebugGL       = gDebugGLSession || gDebugSession;
    gDebugPipeline = gSavedSettings.getBOOL("RenderDebugPipeline");
}

class LLFastTimerLogThread : public LLThread
{
public:
	std::string mFile;

	LLFastTimerLogThread(std::string& test_name) : LLThread("fast timer log")
 	{
		std::string file_name = test_name + std::string(".slp");
		mFile = gDirUtilp->getExpandedFilename(LL_PATH_LOGS, file_name);
	}

	void run()
	{
		llofstream os(mFile.c_str());

		while (!LLAppViewer::instance()->isQuitting())
		{
			LLTrace::BlockTimer::writeLog(os);
			os.flush();
			ms_sleep(32);
		}

		os.close();
	}
};

//virtual
bool LLAppViewer::initSLURLHandler()
{
	// does nothing unless subclassed
	return false;
}

//virtual
bool LLAppViewer::sendURLToOtherInstance(const std::string& url)
{
	// does nothing unless subclassed
	return false;
}

//----------------------------------------------------------------------------
// LLAppViewer definition

// Static members.
// The single viewer app.
LLAppViewer* LLAppViewer::sInstance = NULL;
LLTextureCache* LLAppViewer::sTextureCache = NULL;
LLImageDecodeThread* LLAppViewer::sImageDecodeThread = NULL;
LLTextureFetch* LLAppViewer::sTextureFetch = NULL;
LLPurgeDiskCacheThread* LLAppViewer::sPurgeDiskCacheThread = NULL;

std::string getRuntime()
{
	return llformat("%.4f", (F32)LLTimer::getElapsedSeconds().value());
}

LLAppViewer::LLAppViewer()
:	mMarkerFile(),
	mLogoutMarkerFile(),
	mReportedCrash(false),
	mNumSessions(0),
    mGeneralThreadPool(nullptr),
	mPurgeCache(false),
	mPurgeCacheOnExit(false),
	mPurgeUserDataOnExit(false),
	mSecondInstance(false),
	mUpdaterNotFound(false),
	mSavedFinalSnapshot(false),
	mSavePerAccountSettings(false),		// don't save settings on logout unless login succeeded.
	mQuitRequested(false),
	mLogoutRequestSent(false),
	mLastAgentControlFlags(0),
	mLastAgentForceUpdate(0),
	mMainloopTimeout(NULL),
	mAgentRegionLastAlive(false),
	mRandomizeFramerate(LLCachedControl<bool>(gSavedSettings,"Randomize Framerate", FALSE)),
	mPeriodicSlowFrame(LLCachedControl<bool>(gSavedSettings,"Periodic Slow Frame", FALSE)),
	mFastTimerLogThread(NULL),
	mSettingsLocationList(NULL),
	mIsFirstRun(false),
	mSaveSettingsOnExit(true),		// <FS:Zi> Backup Settings
	mPurgeTextures(false) // <FS:Ansariel> FIRE-13066
{
	if(NULL != sInstance)
	{
		LL_ERRS() << "Oh no! An instance of LLAppViewer already exists! LLAppViewer is sort of like a singleton." << LL_ENDL;
	}

    mDumpPath ="";
	// Need to do this initialization before we do anything else, since anything
	// that touches files should really go through the lldir API
   
	// <FS:ND> Init our custom directories, not from SecondLife

	// gDirUtilp->initAppDirs("SecondLife");
#if ADDRESS_SIZE == 64
	gDirUtilp->initAppDirs( APP_NAME + "_x64" );
#else
	gDirUtilp->initAppDirs(APP_NAME);
#endif

	// </FS:ND>

	//
	// IMPORTANT! Do NOT put anything that will write
	// into the log files during normal startup until AFTER
	// we run the "program crashed last time" error handler below.
	//
	sInstance = this;

	gLoggedInTime.stop();

	processMarkerFiles();
	//
	// OK to write stuff to logs now, we've now crash reported if necessary
	//

	LLLoginInstance::instance().setPlatformInfo(gPlatform, LLOSInfo::instance().getOSVersionString(), LLOSInfo::instance().getOSStringSimple());

	// Under some circumstances we want to read the static_debug_info.log file
	// from the previous viewer run between this constructor call and the
	// init() call, which will overwrite the static_debug_info.log file for
	// THIS run. So setDebugFileNames() early.
#   ifdef LL_BUGSPLAT
	// MAINT-8917: don't create a dump directory just for the
	// static_debug_info.log file
	std::string logdir = gDirUtilp->getExpandedFilename(LL_PATH_LOGS, "");
#   else // ! LL_BUGSPLAT
	// write Google Breakpad minidump files to a per-run dump directory to avoid multiple viewer issues.
	std::string logdir = gDirUtilp->getExpandedFilename(LL_PATH_DUMP, "");
#   endif // ! LL_BUGSPLAT
	mDumpPath = logdir;

	setDebugFileNames(logdir);
}

LLAppViewer::~LLAppViewer()
{
	delete mSettingsLocationList;

	destroyMainloopTimeout();

	// If we got to this destructor somehow, the app didn't hang.
	removeMarkerFiles();
}

class LLUITranslationBridge : public LLTranslationBridge
{
public:
	virtual std::string getString(const std::string &xml_desc)
	{
		return LLTrans::getString(xml_desc);
	}
};


bool LLAppViewer::init()
{
	setupErrorHandling(mSecondInstance);

	nd::octree::debug::setOctreeLogFilename( gDirUtilp->getExpandedFilename(LL_PATH_LOGS, "octree.log" ) ); // <FS:ND/> Filename to log octree options to.
	nd::etw::init(); // <FS:ND/> Init event tracing.


	//
	// Start of the application
	//

    // <FS:Ansariel> Move further down after translation system has been initialized
    //LLTranslationBridge::ptr_t trans = std::make_shared<LLUITranslationBridge>();
    //LLSettingsType::initClass(trans);
    // </FS:Ansariel>

	// initialize SSE options
	LLVector4a::initClass();

	//initialize particle index pool
	LLVOPartGroup::initClass();



	// set skin search path to default, will be overridden later
	// this allows simple skinned file lookups to work
// [SL:KB] - Patch: Viewer-Skins | Checked: 2012-12-26 (Catznip-3.4)
	gDirUtilp->setSkinFolder("default", "", "en");
// [/SL:KB]
//	gDirUtilp->setSkinFolder("default", "en");

//	initLoggingAndGetLastDuration();

	//
	// OK to write stuff to logs now, we've now crash reported if necessary
	//
	
// <FS>
	// SJ/AO:  Reset Configuration here, if our marker file exists. Configuration needs to be reset before settings files 
	// are read in to avoid file locks.

	mPurgeSettings = false;
	std::string clear_settings_filename = gDirUtilp->getExpandedFilename(LL_PATH_LOGS,"CLEAR");
	LLAPRFile clear_file ;
	if (clear_file.isExist(clear_settings_filename))
	{
		mPurgeSettings = true;
		LL_INFOS() << "Purging configuration..." << LL_ENDL;
		std::string delem = gDirUtilp->getDirDelimiter();

		LLFile::remove(gDirUtilp->getExpandedFilename(LL_PATH_LOGS,"CLEAR"));
		
		//[ADD - Clear Usersettings : SJ] - Delete directories beams, beamsColors, windlight in usersettings
		LLFile::rmdir(gDirUtilp->getExpandedFilename(LL_PATH_USER_SETTINGS, "beams") );
		LLFile::rmdir(gDirUtilp->getExpandedFilename(LL_PATH_USER_SETTINGS, "beamsColors") );
		LLFile::rmdir(gDirUtilp->getExpandedFilename(LL_PATH_USER_SETTINGS, "windlight" + delem + "water") );
		LLFile::rmdir(gDirUtilp->getExpandedFilename(LL_PATH_USER_SETTINGS, "windlight" + delem + "days") );
		LLFile::rmdir(gDirUtilp->getExpandedFilename(LL_PATH_USER_SETTINGS, "windlight" + delem + "skies") );
		LLFile::rmdir(gDirUtilp->getExpandedFilename(LL_PATH_USER_SETTINGS, "windlight") );		

		// We don't delete the entire folder to avoid data loss of config files unrelated to the current binary. -AO
		//gDirUtilp->deleteFilesInDir(user_dir, "*.*");
		
		// Alphabetised
		LLFile::remove(gDirUtilp->getExpandedFilename(LL_PATH_USER_SETTINGS, "account_settings_phoenix.xml"));
		LLFile::remove(gDirUtilp->getExpandedFilename(LL_PATH_USER_SETTINGS, "agents.xml"));
		LLFile::remove(gDirUtilp->getExpandedFilename(LL_PATH_USER_SETTINGS, "bin_conf.dat"));
		LLFile::remove(gDirUtilp->getExpandedFilename(LL_PATH_USER_SETTINGS, "client_list_v2.xml"));
		LLFile::remove(gDirUtilp->getExpandedFilename(LL_PATH_USER_SETTINGS, "colors.xml"));
		LLFile::remove(gDirUtilp->getExpandedFilename(LL_PATH_USER_SETTINGS, "ignorable_dialogs.xml"));
		LLFile::remove(gDirUtilp->getExpandedFilename(LL_PATH_USER_SETTINGS, "grids.remote.xml"));
		LLFile::remove(gDirUtilp->getExpandedFilename(LL_PATH_USER_SETTINGS, "grids.user.xml"));
		LLFile::remove(gDirUtilp->getExpandedFilename(LL_PATH_USER_SETTINGS, "password.dat"));
		LLFile::remove(gDirUtilp->getExpandedFilename(LL_PATH_USER_SETTINGS, "quick_preferences.xml"));
		LLFile::remove(gDirUtilp->getExpandedFilename(LL_PATH_USER_SETTINGS, "releases.xml"));
		LLFile::remove(gDirUtilp->getExpandedFilename(LL_PATH_USER_SETTINGS, CRASH_SETTINGS_FILE));
		
		std::string user_dir = gDirUtilp->getExpandedFilename( LL_PATH_USER_SETTINGS , "", "");
		gDirUtilp->deleteFilesInDir(user_dir, "feature*.txt");
		gDirUtilp->deleteFilesInDir(user_dir, "gpu*.txt");
		gDirUtilp->deleteFilesInDir(user_dir, "settings_*.xml");

		// Remove misc OS user app dirs
		std::string base_dir = gDirUtilp->getOSUserAppDir() + delem;
		
		LLFile::rmdir(base_dir + "browser_profile");
		LLFile::rmdir(base_dir + "data");
		
		// Delete per-user files below
		LLDirIterator dir_it(base_dir, "*");
		std::string dir_name;
		while (dir_it.next(dir_name))
		{
			if (LLFile::isdir(base_dir + delem + dir_name))
			{
				std::string per_user_dir_glob = base_dir + delem + dir_name + delem;

				LLFile::remove(per_user_dir_glob + "filters.xml");
				LLFile::remove(per_user_dir_glob + "medialist.xml");
				LLFile::remove(per_user_dir_glob + "plugin_cookies.xml");
				LLFile::remove(per_user_dir_glob + "screen_last*.*");
				LLFile::remove(per_user_dir_glob + "search_history.xml");
				LLFile::remove(per_user_dir_glob + "settings_friends_groups.xml");
				LLFile::remove(per_user_dir_glob + "settings_per_account.xml");
				LLFile::remove(per_user_dir_glob + "teleport_history.xml");
				LLFile::remove(per_user_dir_glob + "texture_list_last.xml");
				LLFile::remove(per_user_dir_glob + "toolbars.xml");
				LLFile::remove(per_user_dir_glob + "typed_locations.xml");
				LLFile::remove(per_user_dir_glob + "url_history.xml");
				LLFile::remove(per_user_dir_glob + "volume_settings.xml");
				LLFile::rmdir(per_user_dir_glob + "browser_profile");
			}
		}
	}
// </FS>
	init_default_trans_args();

    // inits from settings.xml and from strings.xml
	if (!initConfiguration())
		return false;

	LL_INFOS("InitInfo") << "Configuration initialized." << LL_ENDL ;
	//set the max heap size.
	initMaxHeapSize() ;
	LLCoros::instance().setStackSize(gSavedSettings.getS32("CoroutineStackSize"));

	// Although initLoggingAndGetLastDuration() is the right place to mess with
	// setFatalFunction(), we can't query gSavedSettings until after
	// initConfiguration().
	S32 rc(gSavedSettings.getS32("QAModeTermCode"));
	if (rc >= 0)
	{
		// QAModeTermCode set, terminate with that rc on LL_ERRS. Use
		// _exit() rather than exit() because normal cleanup depends too
		// much on successful startup!
		LLError::setFatalFunction([rc](const std::string&){ _exit(rc); });
	}

	// <FS:Ansariel> Get rid of unused LLAllocator
    //mAlloc.setProfilingEnabled(gSavedSettings.getBOOL("MemProfiling"));

	// Initialize the non-LLCurl libcurl library.  Should be called
	// before consumers (LLTextureFetch).
	mAppCoreHttp.init();

	LL_INFOS("InitInfo") << "LLCore::Http initialized." << LL_ENDL ;

    LLMachineID::init();

	{
		if (gSavedSettings.getBOOL("QAModeMetrics"))
		{
			app_metrics_qa_mode = true;
			app_metrics_interval = METRICS_INTERVAL_QA;
		}
		LLViewerAssetStatsFF::init();
	}

	initThreads();
	LL_INFOS("InitInfo") << "Threads initialized." << LL_ENDL ;

	// Initialize settings early so that the defaults for ignorable dialogs are
	// picked up and then correctly re-saved after launching the updater (STORM-1268).
	LLUI::settings_map_t settings_map;
	settings_map["config"] = &gSavedSettings;
	settings_map["ignores"] = &gWarningSettings;
	settings_map["floater"] = &gSavedSettings; // *TODO: New settings file
	settings_map["account"] = &gSavedPerAccountSettings;

	// <FS:Ansariel> Optional legacy notification well
	gSavedSettings.setBOOL("FSInternalLegacyNotificationWell", gSavedSettings.getBOOL("FSLegacyNotificationWell"));

	LLUI::initParamSingleton(settings_map,
		LLUIImageList::getInstance(),
		ui_audio_callback,
		deferred_ui_audio_callback);
	LL_INFOS("InitInfo") << "UI initialized." << LL_ENDL ;

	// NOW LLUI::getLanguage() should work. gDirUtilp must know the language
	// for this session ASAP so all the file-loading commands that follow,
	// that use findSkinnedFilenames(), will include the localized files.
// [SL:KB] - Patch: Viewer-Skins | Checked: 2012-12-26 (Catznip-3.4)
	gDirUtilp->setSkinFolder(gDirUtilp->getSkinFolder(), gDirUtilp->getSkinThemeFolder(),LLUI::getLanguage());
// [/SL:KB]
//	gDirUtilp->setSkinFolder(gDirUtilp->getSkinFolder(), LLUI::getLanguage());

	// Setup LLTrans after LLUI::initClass has been called.
	initStrings();

	// <FS:Ansariel> Moved down here translation system has been initialized
	// initialize LLWearableType translation bridge.
	// Will immediately use LLTranslationBridge to init LLWearableDictionary
	LLTranslationBridge::ptr_t trans = std::make_shared<LLUITranslationBridge>();
	LLWearableType::initParamSingleton(trans);
	LLSettingsType::initParamSingleton(trans);
	// </FS:Ansariel>

	// Setup notifications after LLUI::initClass() has been called.
	LLNotifications::instance();
	LL_INFOS("InitInfo") << "Notifications initialized." << LL_ENDL ;

	//////////////////////////////////////////////////////////////////////////////
	//////////////////////////////////////////////////////////////////////////////
	//////////////////////////////////////////////////////////////////////////////
	//////////////////////////////////////////////////////////////////////////////
	// *FIX: The following code isn't grouped into functions yet.

	//
	// Various introspection concerning the libs we're using - particularly
	// the libs involved in getting to a full login screen.
	//
	LL_INFOS("InitInfo") << "J2C Engine is: " << LLImageJ2C::getEngineInfo() << LL_ENDL;
	LL_INFOS("InitInfo") << "libcurl version is: " << LLCore::LLHttp::getCURLVersion() << LL_ENDL;

	/////////////////////////////////////////////////
	// OS-specific login dialogs
	/////////////////////////////////////////////////

	//test_cached_control();

	// track number of times that app has run
	mNumSessions = gSavedSettings.getS32("NumSessions");
	mNumSessions++;
	gSavedSettings.setS32("NumSessions", mNumSessions);

	// LLKeyboard relies on LLUI to know what some accelerator keys are called.
	LLKeyboard::setStringTranslatorFunc( LLTrans::getKeyboardString );

	// Provide the text fields with callbacks for opening Urls
	LLUrlAction::setOpenURLCallback(boost::bind(&LLWeb::loadURL, _1, LLStringUtil::null, LLStringUtil::null));
	LLUrlAction::setOpenURLInternalCallback(boost::bind(&LLWeb::loadURLInternal, _1, LLStringUtil::null, LLStringUtil::null, false));
	LLUrlAction::setOpenURLExternalCallback(boost::bind(&LLWeb::loadURLExternal, _1, true, LLStringUtil::null));
	LLUrlAction::setExecuteSLURLCallback(&LLURLDispatcher::dispatchFromTextEditor);

	// Let code in llui access the viewer help floater
	LLUI::getInstance()->mHelpImpl = LLViewerHelp::getInstance();

	LL_INFOS("InitInfo") << "UI initialization is done." << LL_ENDL ;

	// Load translations for tooltips
	LLFloater::initClass();
	LLUrlFloaterDispatchHandler::registerInDispatcher();

	/////////////////////////////////////////////////

	LLToolMgr::getInstance(); // Initialize tool manager if not already instantiated

	// <FS:ND/> Contruct singleton early.
	// Otherwise it will get constructed inside the texture decode thread and this will lead to deadlocks:
	// - Let "Thread I" be the image decode threat that causes the creation of FSAssetBlack. 
	// - Thread I holds a lock to a mutex the mainthread is sleeping on.
	// - Thread I will defer the singleton creation to the mainthread, which will cause Thread I to sleep on a mutex till the mainthread is done creating the object.
	// - The mainthread can never wake up and create the object due do it sleeping on something Tread I must release.
	// - Thread I can never wake up and release the mutex as the mainthread can never wake up and wake thread I again.
	FSAssetBlacklist::getInstance();

	LLViewerFloaterReg::registerFloaters();

	/////////////////////////////////////////////////
	//
	// Load settings files
	//
	//
	LLGroupMgr::parseRoleActions("role_actions.xml");

	LLAgent::parseTeleportMessages("teleport_strings.xml");

	// load MIME type -> media impl mappings
	std::string mime_types_name;
#if LL_DARWIN
	mime_types_name = "mime_types_mac.xml";
#elif LL_LINUX
	mime_types_name = "mime_types_linux.xml";
#else
	mime_types_name = "mime_types.xml";
#endif
	LLMIMETypes::parseMIMETypes( mime_types_name );

	// Copy settings to globals. *TODO: Remove or move to appropriage class initializers
	settings_to_globals();
	// Setup settings listeners
	settings_setup_listeners();
	// Modify settings based on system configuration and compile options
	settings_modify();

	// Find partition serial number (Windows) or hardware serial (Mac)
	mSerialNumber = generateSerialNumber();

	// do any necessary set-up for accepting incoming SLURLs from apps
	initSLURLHandler();

	if(false == initHardwareTest())
	{
		// Early out from user choice.
		return false;
	}
	LL_INFOS("InitInfo") << "Hardware test initialization done." << LL_ENDL ;

	// Prepare for out-of-memory situations, during which we will crash on
	// purpose and save a dump.
#if LL_WINDOWS && LL_RELEASE_FOR_DOWNLOAD && LL_USE_SMARTHEAP
	MemSetErrorHandler(first_mem_error_handler);
#endif // LL_WINDOWS && LL_RELEASE_FOR_DOWNLOAD && LL_USE_SMARTHEAP

	// *Note: this is where gViewerStats used to be created.

	if (!initCache())
	{
		LL_WARNS("InitInfo") << "Failed to init cache" << LL_ENDL;
		std::ostringstream msg;
		msg << LLTrans::getString("MBUnableToAccessFile");
		OSMessageBox(msg.str(),LLStringUtil::null,OSMB_OK);
		return 0;
	}
	LL_INFOS("InitInfo") << "Cache initialization is done." << LL_ENDL ;

    // Initialize event recorder
    LLViewerEventRecorder::createInstance();

	//
	// Initialize the window
	//
	gGLActive = TRUE;
	initWindow();
	LL_INFOS("InitInfo") << "Window is initialized." << LL_ENDL ;

    // writeSystemInfo can be called after window is initialized (gViewerWindow non-null)
    writeSystemInfo();

	// initWindow also initializes the Feature List, so now we can initialize this global.
	LLCubeMap::sUseCubeMaps = LLFeatureManager::getInstance()->isFeatureAvailable("RenderCubeMap");

	// call all self-registered classes
	LLInitClassList::instance().fireCallbacks();

	LLFolderViewItem::initClass(); // SJB: Needs to happen after initWindow(), not sure why but related to fonts

	gGLManager.getGLInfo(gDebugInfo);
	gGLManager.printGLInfoString();

	// If we don't have the right GL requirements, exit.
	if (!gGLManager.mHasRequirements)
	{
        // already handled with a MBVideoDrvErr
		return 0;
	}

	// Without SSE2 support we will crash almost immediately, warn here.
	if (!gSysCPU.hasSSE2())
	{
		// can't use an alert here since we're exiting and
		// all hell breaks lose.
		OSMessageBox(
			LLNotifications::instance().getGlobalString("UnsupportedCPUSSE2"),
			LLStringUtil::null,
			OSMB_OK);
		return 0;
	}

	// alert the user if they are using unsupported hardware
	if(!gSavedSettings.getBOOL("AlertedUnsupportedHardware"))
	{
		bool unsupported = false;
		LLSD args;
		std::string minSpecs;

		// get cpu data from xml
		std::stringstream minCPUString(LLNotifications::instance().getGlobalString("UnsupportedCPUAmount"));
		S32 minCPU = 0;
		minCPUString >> minCPU;

		// get RAM data from XML
		std::stringstream minRAMString(LLNotifications::instance().getGlobalString("UnsupportedRAMAmount"));
		U64Bytes minRAM;
		minRAMString >> minRAM;

		if(!LLFeatureManager::getInstance()->isGPUSupported() && LLFeatureManager::getInstance()->getGPUClass() != GPU_CLASS_UNKNOWN)
		{
			minSpecs += LLNotifications::instance().getGlobalString("UnsupportedGPU");
			minSpecs += "\n";
			unsupported = true;
		}
		if(gSysCPU.getMHz() < minCPU)
		{
			minSpecs += LLNotifications::instance().getGlobalString("UnsupportedCPU");
			minSpecs += "\n";
			unsupported = true;
		}
		if(gSysMemory.getPhysicalMemoryKB() < minRAM)
		{
			minSpecs += LLNotifications::instance().getGlobalString("UnsupportedRAM");
			minSpecs += "\n";
			unsupported = true;
		}

		if (LLFeatureManager::getInstance()->getGPUClass() == GPU_CLASS_UNKNOWN)
		{
			LLNotificationsUtil::add("UnknownGPU");
		}

		if(unsupported)
		{
			if(!gSavedSettings.controlExists("WarnUnsupportedHardware")
				|| gSavedSettings.getBOOL("WarnUnsupportedHardware"))
			{
				args["MINSPECS"] = minSpecs;
				LLNotificationsUtil::add("UnsupportedHardware", args );
			}

		}
	}

#if LL_WINDOWS && ADDRESS_SIZE == 64
    if (gGLManager.mIsIntel)
    {
        // Check intel driver's version
        // Ex: "3.1.0 - Build 8.15.10.2559";
        std::string version = ll_safe_string((const char *)glGetString(GL_VERSION));

        const boost::regex is_intel_string("[0-9].[0-9].[0-9] - Build [0-9]{1,2}.[0-9]{2}.[0-9]{2}.[0-9]{4}");

        if (boost::regex_search(version, is_intel_string))
        {
            // Valid string, extract driver version
            std::size_t found = version.find("Build ");
            std::string driver = version.substr(found + 6);
            S32 v1, v2, v3, v4;
            S32 count = sscanf(driver.c_str(), "%d.%d.%d.%d", &v1, &v2, &v3, &v4);
            if (count > 0 && v1 <= 10)
            {
                LL_INFOS("AppInit") << "Detected obsolete intel driver: " << driver << LL_ENDL;

                if (!gViewerWindow->getInitAlert().empty() // graphic initialization crashed on last run
                    || LLVersionInfo::getInstance()->getChannelAndVersion() != gLastRunVersion // viewer was updated
                    || mNumSessions % 20 == 0 //periodically remind user to update driver
                    )
                {
                    LLUIString details = LLNotifications::instance().getGlobalString("UnsupportedIntelDriver");
                    std::string gpu_name = ll_safe_string((const char *)glGetString(GL_RENDERER));
                    LL_INFOS("AppInit") << "Notifying user about obsolete intel driver for " << gpu_name << LL_ENDL;
                    details.setArg("[VERSION]", driver);
                    details.setArg("[GPUNAME]", gpu_name);
                    S32 button = OSMessageBox(details.getString(),
                        LLStringUtil::null,
                        OSMB_YESNO);
                    if (OSBTN_YES == button && gViewerWindow)
                    {
                        std::string url = LLWeb::escapeURL(LLTrans::getString("IntelDriverPage"));
                        if (gViewerWindow->getWindow())
                        {
                            gViewerWindow->getWindow()->spawnWebBrowser(url, false);
                        }
                    }
                }
            }
        }
    }
#endif

    // Obsolete? mExpectedGLVersion is always zero
#if LL_WINDOWS
	if (gGLManager.mGLVersion < LLFeatureManager::getInstance()->getExpectedGLVersion())
	{
		std::string url;
		if (gGLManager.mIsIntel)
		{
			url = LLTrans::getString("IntelDriverPage");
		}
		else if (gGLManager.mIsNVIDIA)
		{
			url = LLTrans::getString("NvidiaDriverPage");
		}
		else if (gGLManager.mIsAMD)
		{
			url = LLTrans::getString("AMDDriverPage");
		}

		if (!url.empty())
		{
			LLNotificationsUtil::add("OldGPUDriver", LLSD().with("URL", url));
		}
	}
#endif


	// save the graphics card
	gDebugInfo["GraphicsCard"] = LLFeatureManager::getInstance()->getGPUString();

	// Save the current version to the prefs file
	gSavedSettings.setString("LastRunVersion",
							 LLVersionInfo::instance().getChannelAndVersion());

	gSimLastTime = gRenderStartTime.getElapsedTimeF32();
	gSimFrames = (F32)gFrameCount;

    if (gSavedSettings.getBOOL("JoystickEnabled"))
    {
        LLViewerJoystick::getInstance()->init(false);
    }

	try {
		initializeSecHandler();
	}
	catch (LLProtectedDataException& ex)
	{
		// <FS:Ansariel> Write exception message to log
      LL_WARNS() << "Error initializing SecHandlers: " << ex.what() << LL_ENDL;
	  LLNotificationsUtil::add("CorruptedProtectedDataStore");
	}

	gGLActive = FALSE;

    // <FS:Ansariel> Disable updater
//#if LL_RELEASE_FOR_DOWNLOAD
//    if (!gSavedSettings.getBOOL("CmdLineSkipUpdater"))
//    {
//        LLProcess::Params updater;
//        updater.desc = "updater process";
//        // Because it's the updater, it MUST persist beyond the lifespan of the
//        // viewer itself.
//        updater.autokill = false;
//        std::string updater_file;
//#if LL_WINDOWS
//        updater_file = "SLVersionChecker.exe";
//        updater.executable = gDirUtilp->getExpandedFilename(LL_PATH_EXECUTABLE, updater_file);
//#elif LL_DARWIN
//        updater_file = "SLVersionChecker";
//        updater.executable = gDirUtilp->add(gDirUtilp->getAppRODataDir(), "updater", updater_file);
//#else
//        updater_file = "SLVersionChecker";
//        updater.executable = gDirUtilp->getExpandedFilename(LL_PATH_EXECUTABLE, updater_file);
//#endif
//        // add LEAP mode command-line argument to whichever of these we selected
//        updater.args.add("leap");
//        // UpdaterServiceSettings
//        if (gSavedSettings.getBOOL("FirstLoginThisInstall"))
//        {
//            // Befor first login, treat this as 'manual' updates,
//            // updater won't install anything, but required updates
//            updater.args.add("0");
//        }
//        else
//        {
//            updater.args.add(stringize(gSavedSettings.getU32("UpdaterServiceSetting")));
//        }
//        // channel
//        updater.args.add(LLVersionInfo::instance().getChannel());
//        // testok
//        updater.args.add(stringize(gSavedSettings.getBOOL("UpdaterWillingToTest")));
//        // ForceAddressSize
//        updater.args.add(stringize(gSavedSettings.getU32("ForceAddressSize")));
//
//        try
//        {
//            // Run the updater. An exception from launching the updater should bother us.
//            LLLeap::create(updater, true);
//            mUpdaterNotFound = false;
//        }
//        catch (...)
//        {
//            LLUIString details = LLNotifications::instance().getGlobalString("LLLeapUpdaterFailure");
//            details.setArg("[UPDATER_APP]", updater_file);
//            OSMessageBox(
//                details.getString(),
//                LLStringUtil::null,
//                OSMB_OK);
//            mUpdaterNotFound = true;
//        }
//    }
//    else
//    {
//        LL_WARNS("InitInfo") << "Skipping updater check." << LL_ENDL;
//    }
//
//    if (mUpdaterNotFound)
//    {
//        LL_WARNS("InitInfo") << "Failed to launch updater. Skipping Leap commands." << LL_ENDL;
//    }
//    else
//    {
//        // Iterate over --leap command-line options. But this is a bit tricky: if
//        // there's only one, it won't be an array at all.
//        LLSD LeapCommand(gSavedSettings.getLLSD("LeapCommand"));
//        LL_DEBUGS("InitInfo") << "LeapCommand: " << LeapCommand << LL_ENDL;
//        if (LeapCommand.isDefined() && !LeapCommand.isArray())
//        {
//            // If LeapCommand is actually a scalar value, make an array of it.
//            // Have to do it in two steps because LeapCommand.append(LeapCommand)
//            // trashes content! :-P
//            LLSD item(LeapCommand);
//            LeapCommand.append(item);
//        }
//        BOOST_FOREACH(const std::string& leap, llsd::inArray(LeapCommand))
//        {
//            LL_INFOS("InitInfo") << "processing --leap \"" << leap << '"' << LL_ENDL;
//            // We don't have any better description of this plugin than the
//            // user-specified command line. Passing "" causes LLLeap to derive a
//            // description from the command line itself.
//            // Suppress LLLeap::Error exception: trust LLLeap's own logging. We
//            // don't consider any one --leap command mission-critical, so if one
//            // fails, log it, shrug and carry on.
//            LLLeap::create("", leap, false); // exception=false
//        }
//    }
//
//    if (gSavedSettings.getBOOL("QAMode") && gSavedSettings.getS32("QAModeEventHostPort") > 0)
//    {
//        LL_WARNS("InitInfo") << "QAModeEventHostPort DEPRECATED: "
//                             << "lleventhost no longer supported as a dynamic library"
//                             << LL_ENDL;
//    }
//#endif //LL_RELEASE_FOR_DOWNLOAD
    // </FS:Ansariel>

	LLTextUtil::TextHelpers::iconCallbackCreationFunction = create_text_segment_icon_from_url_match;

	//EXT-7013 - On windows for some locale (Japanese) standard
	//datetime formatting functions didn't support some parameters such as "weekday".
	//Names for days and months localized in xml are also useful for Polish locale(STORM-107).
	std::string language = gSavedSettings.getString("Language");
	if(language == "ja" || language == "pl")
	{
		LLStringOps::setupWeekDaysNames(LLTrans::getString("dateTimeWeekdaysNames"));
		LLStringOps::setupWeekDaysShortNames(LLTrans::getString("dateTimeWeekdaysShortNames"));
		LLStringOps::setupMonthNames(LLTrans::getString("dateTimeMonthNames"));
		LLStringOps::setupMonthShortNames(LLTrans::getString("dateTimeMonthShortNames"));
		LLStringOps::setupDayFormat(LLTrans::getString("dateTimeDayFormat"));

		LLStringOps::sAM = LLTrans::getString("dateTimeAM");
		LLStringOps::sPM = LLTrans::getString("dateTimePM");
	}

	LLAgentLanguage::init();

    /// Tell the Coprocedure manager how to discover and store the pool sizes
    // what I wanted
    LLCoprocedureManager::getInstance()->setPropertyMethods(
        boost::bind(&LLControlGroup::getU32, boost::ref(gSavedSettings), _1),
        boost::bind(&LLControlGroup::declareU32, boost::ref(gSavedSettings), _1, _2, _3, LLControlVariable::PERSIST_ALWAYS));

	// initializing the settings sanity checker
	SanityCheck::instance().init();

	// <FS:Ansariel> Init debug rects
	LLView::sDebugRects = gSavedSettings.getBOOL("DebugViews");

	// TODO: consider moving proxy initialization here or LLCopocedureManager after proxy initialization, may be implement
	// some other protection to make sure we don't use network before initializng proxy

	/*----------------------------------------------------------------------*/
	// nat 2016-06-29 moved the following here from the former mainLoop().
	mMainloopTimeout = new LLWatchdogTimeout();

	// Create IO Pump to use for HTTP Requests.
	gServicePump = new LLPumpIO(gAPRPoolp);

	// Note: this is where gLocalSpeakerMgr and gActiveSpeakerMgr used to be instantiated.

	LLVoiceChannel::initClass();
	LLVoiceClient::initParamSingleton(gServicePump);
	// <FS:Ansariel> [FS communication UI]
	// LLVoiceChannel::setCurrentVoiceChannelChangedCallback(boost::bind(&LLFloaterIMContainer::onCurrentChannelChanged, _1), true);
	LLVoiceChannel::setCurrentVoiceChannelChangedCallback( boost::bind( &FSFloaterVoiceControls::sOnCurrentChannelChanged, _1 ), true );
	// </FS:Ansariel> [FS communication UI]

	joystick = LLViewerJoystick::getInstance();
	joystick->setNeedsReset(true);
	/*----------------------------------------------------------------------*/
	// Load User's bindings
	loadKeyBindings();

    //LLSimpleton creations
    LLEnvironment::createInstance();
    LLEnvironment::getInstance()->initSingleton();
    LLWorld::createInstance();
    LLSelectMgr::createInstance();
    LLViewerCamera::createInstance();

#if LL_WINDOWS
    if (!mSecondInstance)
    {
        gDirUtilp->deleteDirAndContents(gDirUtilp->getDumpLogsDirPath());
    }
#endif

	return true;
}

void LLAppViewer::initMaxHeapSize()
{
	//set the max heap size.
	//here is some info regarding to the max heap size:
	//------------------------------------------------------------------------------------------
	// OS       | setting | SL address bits | max manageable memory space | max heap size
	// Win 32   | default | 32-bit          | 2GB                         | < 1.7GB
	// Win 32   | /3G     | 32-bit          | 3GB                         | < 1.7GB or 2.7GB
	//Linux 32  | default | 32-bit          | 3GB                         | < 2.7GB
	//Linux 32  |HUGEMEM  | 32-bit          | 4GB                         | < 3.7GB
	//64-bit OS |default  | 32-bit          | 4GB                         | < 3.7GB
	//64-bit OS |default  | 64-bit          | N/A (> 4GB)                 | N/A (> 4GB)
	//------------------------------------------------------------------------------------------
	//currently SL is built under 32-bit setting, we set its max heap size no more than 1.6 GB.

 #ifndef LL_X86_64
    F32Gigabytes max_heap_size_gb = (F32Gigabytes)gSavedSettings.getF32("MaxHeapSize") ;
#else
    F32Gigabytes max_heap_size_gb = (F32Gigabytes)gSavedSettings.getF32("MaxHeapSize64");
#endif
// <FS:Ansariel> Enable low memory checks on 32bit builds
#if ADDRESS_SIZE == 64
	max_heap_size_gb = F32Gigabytes(128);
#endif
// </FS:Ansariel>

    LLMemory::initMaxHeapSizeGB(max_heap_size_gb);
}

static LLTrace::BlockTimerStatHandle FTM_MESSAGES("System Messages");
static LLTrace::BlockTimerStatHandle FTM_MESSAGES2("System Messages2");
static LLTrace::BlockTimerStatHandle FTM_SLEEP1("Sleep1");
static LLTrace::BlockTimerStatHandle FTM_SLEEP2("Sleep2");
static LLTrace::BlockTimerStatHandle FTM_YIELD("Yield");

static LLTrace::BlockTimerStatHandle FTM_TEXTURE_CACHE("Texture Cache");
static LLTrace::BlockTimerStatHandle FTM_DECODE("Image Decode");
static LLTrace::BlockTimerStatHandle FTM_FETCH("Image Fetch");

static LLTrace::BlockTimerStatHandle FTM_LFS("LFS Thread");
static LLTrace::BlockTimerStatHandle FTM_PAUSE_THREADS("Pause Threads");
static LLTrace::BlockTimerStatHandle FTM_IDLE("Idle");
static LLTrace::BlockTimerStatHandle FTM_PUMP("Pump");
static LLTrace::BlockTimerStatHandle FTM_PUMP_SERVICE("Service");
static LLTrace::BlockTimerStatHandle FTM_SERVICE_CALLBACK("Callback");
static LLTrace::BlockTimerStatHandle FTM_AGENT_AUTOPILOT("Autopilot");
static LLTrace::BlockTimerStatHandle FTM_AGENT_UPDATE("Update");

// externally visible timers
LLTrace::BlockTimerStatHandle FTM_FRAME("Frame");

bool LLAppViewer::frame()
{
	bool ret = false;

	if (gSimulateMemLeak)
	{
		try
		{
			ret = doFrame();
		}
		catch (const LLContinueError&)
		{
			LOG_UNHANDLED_EXCEPTION("");
		}
		catch (std::bad_alloc&)
		{
			LLMemory::logMemoryInfo(TRUE);
			LLFloaterMemLeak* mem_leak_instance = LLFloaterReg::findTypedInstance<LLFloaterMemLeak>("mem_leaking");
			if (mem_leak_instance)
			{
				mem_leak_instance->stop();
			}
			LL_WARNS() << "Bad memory allocation in LLAppViewer::frame()!" << LL_ENDL;
		}
	}
	else
	{ 
		try
		{
			ret = doFrame();
		}
		catch (const LLContinueError&)
		{
			LOG_UNHANDLED_EXCEPTION("");
		}
	}

	return ret;
}

bool LLAppViewer::doFrame()
{
	LL_RECORD_BLOCK_TIME(FTM_FRAME);

	// <FS:Beq> Perfstats collection Frame boundary
	{
	// and now adjust the visuals from previous frame.
    if(FSPerfStats::tunables.userAutoTuneEnabled && FSPerfStats::tunables.tuningFlag != FSPerfStats::Tunables::Nothing)
    {
    	FSPerfStats::tunables.applyUpdates();
    }

	FSPerfStats::RecordSceneTime T (FSPerfStats::StatType_t::RENDER_FRAME);

    if (!LLWorld::instanceExists())
    {
        LLWorld::createInstance();
    }

	LLEventPump& mainloop(LLEventPumps::instance().obtain("mainloop"));
	LLSD newFrame;
// <FS:Beq> profiling enablement. 
// This ifdef is optional but better to avoid even low overhead code in main loop where not needed.
#ifdef TRACY_ENABLE
	static bool one_time{false};
	static LLCachedControl<bool> defer_profiling(gSavedSettings, "DeferProfilingUntilConnected");
	if( !one_time && (gFrameCount % 10 == 0) )
	{

		// LL_INFOS() << "Profiler active: " <<  (LLProfiler::active?"True":"False") << LL_ENDL;
		// LL_INFOS() << "deferred_profiling: " <<  (defer_profiling?"True":"False") << LL_ENDL;
		// LL_INFOS() << "connected: " <<  (LL_PROFILE_IS_CONNECTED?"True":"False") << LL_ENDL;

		if( ( !LLProfiler::active ) && ( defer_profiling && LL_PROFILE_IS_CONNECTED ) )
		{
			LLProfiler::active = true;
			gSavedSettings.setBOOL( "ProfilingActive", LLProfiler::active );
			one_time=true; // prevent reset race if we disable manually.
			LL_INFOS() << "Profiler or collector connected" << LL_ENDL;
		}
		if( !defer_profiling )
		{
			// no point in checking if we are not waiting.
			// TODO(Beq): At the moment we have only two options
			// 1) start capturing immediately
			// 2) start capturing only when a profiler is connected
			// Ideally we could have another flag to control profiling at start
			// this would then allow a fully manual enablement.
			one_time = true;
			LL_INFOS() << "Manual profiling control selected" << LL_ENDL;
		}
	}
#endif
// </FS:Beq>
	// <FS:Ansariel> FIRE-22297: FPS limiter not working properly on Mac/Linux
	LLTimer frameTimer;

	nd::etw::logFrame(); // <FS:ND> Write the start of each frame. Even if our Provider (Firestorm) would be enabled, this has only light impact. Does nothing on OSX and Linux.
	{FSPerfStats::RecordSceneTime T (FSPerfStats::StatType_t::RENDER_IDLE); // <FS:Beq/> perf stats
	{
        LL_PROFILE_ZONE_NAMED_CATEGORY_APP("df LLTrace");
        if (LLFloaterReg::instanceVisible("block_timers"))
        {
            LLTrace::BlockTimer::processTimes();
        }
        
        LLTrace::get_frame_recording().nextPeriod();
        LLTrace::BlockTimer::logStats();
	}

	LLTrace::get_thread_recorder()->pullFromChildren();

	//clear call stack records
	LL_CLEAR_CALLSTACKS();
	} // <FS:Beq/> perf stats
	{
		{FSPerfStats::RecordSceneTime T (FSPerfStats::StatType_t::RENDER_IDLE); // <FS:Beq> ensure we have the entire top scope of frame covered

		LL_PROFILE_ZONE_NAMED_CATEGORY_APP( "df processMiscNativeEvents" )
		pingMainloopTimeout("Main:MiscNativeWindowEvents");

		if (gViewerWindow)
		{
			LL_RECORD_BLOCK_TIME(FTM_MESSAGES);
			gViewerWindow->getWindow()->processMiscNativeEvents();
		}

		{
			LL_PROFILE_ZONE_NAMED_CATEGORY_APP( "df gatherInput" )
			pingMainloopTimeout("Main:GatherInput");
		}

		if (gViewerWindow)
		{
			LL_RECORD_BLOCK_TIME(FTM_MESSAGES2);
			if (!restoreErrorTrap())
			{
				LL_WARNS() << " Someone took over my signal/exception handler (post messagehandling)!" << LL_ENDL;
			}

			gViewerWindow->getWindow()->gatherInput();
		}

		//memory leaking simulation
		if (gSimulateMemLeak)
		{
			LLFloaterMemLeak* mem_leak_instance =
				LLFloaterReg::findTypedInstance<LLFloaterMemLeak>("mem_leaking");
			if (mem_leak_instance)
			{
				mem_leak_instance->idle();
			}
		}

		{
			LL_PROFILE_ZONE_NAMED_CATEGORY_APP( "df mainloop" )
			// canonical per-frame event
			mainloop.post(newFrame);
		}
		{
			LL_PROFILE_ZONE_NAMED_CATEGORY_APP( "df suspend" )
			// give listeners a chance to run
			llcoro::suspend();
		}
		}// <FS:Beq> ensure we have the entire top scope of frame covered

		if (!LLApp::isExiting())
		{
			pingMainloopTimeout("Main:JoystickKeyboard");

			// Scan keyboard for movement keys.  Command keys and typing
			// are handled by windows callbacks.  Don't do this until we're
			// done initializing.  JC
			if (gViewerWindow
				&& (gHeadlessClient || gViewerWindow->getWindow()->getVisible())
				&& gViewerWindow->getActive()
				&& !gViewerWindow->getWindow()->getMinimized()
				&& LLStartUp::getStartupState() == STATE_STARTED
				&& (gHeadlessClient || !gViewerWindow->getShowProgress())
				&& !gFocusMgr.focusLocked())
			{
				FSPerfStats::RecordSceneTime T (FSPerfStats::StatType_t::RENDER_IDLE);
				LL_PROFILE_ZONE_NAMED_CATEGORY_APP( "df JoystickKeyboard" )
				joystick->scanJoystick();
				gKeyboard->scanKeyboard();
                gViewerInput.scanMouse();
				// <FS:Ansariel> Chalice Yao's crouch toggle
				static LLCachedControl<bool> fsCrouchToggle(gSavedPerAccountSettings, "FSCrouchToggle");
				static LLCachedControl<bool> fsCrouchToggleStatus(gSavedPerAccountSettings, "FSCrouchToggleStatus");
				if (fsCrouchToggle && fsCrouchToggleStatus)
				{
					gAgent.moveUp(-1);
				}
				// </FS:Ansariel>
			}

			// Update state based on messages, user input, object idle.
			{
				FSPerfStats::RecordSceneTime T (FSPerfStats::StatType_t::RENDER_IDLE);
				LL_PROFILE_ZONE_NAMED_CATEGORY_APP( "df pauseMainloopTimeout" )
				pauseMainloopTimeout(); // *TODO: Remove. Messages shouldn't be stalling for 20+ seconds!
			}

			{
				LL_PROFILE_ZONE_NAMED_CATEGORY_APP("df idle"); //LL_RECORD_BLOCK_TIME(FTM_IDLE);
				idle();
			}

			{
				LL_PROFILE_ZONE_NAMED_CATEGORY_APP( "df resumeMainloopTimeout" )
				resumeMainloopTimeout();
			}

			if (gDoDisconnect && (LLStartUp::getStartupState() == STATE_STARTED))
			{
				LL_PROFILE_ZONE_NAMED_CATEGORY_APP("Shutdown:SaveSnapshot");
				pauseMainloopTimeout();
				saveFinalSnapshot();

                if (LLVoiceClient::instanceExists())
                {
                    LLVoiceClient::getInstance()->terminate();
                }

				disconnectViewer();
				resumeMainloopTimeout();
			}

			// Render scene.
			// *TODO: Should we run display() even during gHeadlessClient?  DK 2011-02-18
			if (!LLApp::isExiting() && !gHeadlessClient && gViewerWindow)
			{
				LL_PROFILE_ZONE_NAMED_CATEGORY_APP( "df Display" )
				pingMainloopTimeout("Main:Display");
				gGLActive = TRUE;

				display();

				{
					FSPerfStats::RecordSceneTime T(FSPerfStats::StatType_t::RENDER_IDLE);
					LL_PROFILE_ZONE_NAMED_CATEGORY_APP("df Snapshot")
					pingMainloopTimeout("Main:Snapshot");
					LLFloaterSnapshot::update(); // take snapshots
					LLFloaterOutfitSnapshot::update();
					gGLActive = FALSE;
				}
			}
		}

		{
			LL_PROFILE_ZONE_NAMED_CATEGORY_APP( "df pauseMainloopTimeout2" )
			pingMainloopTimeout("Main:Sleep");

			pauseMainloopTimeout();
		}

		// Sleep and run background threads
		{
			//LL_RECORD_BLOCK_TIME(SLEEP2);
			LL_PROFILE_ZONE_WARN( "Sleep2" )

			// yield some time to the os based on command line option
			static LLCachedControl<S32> yield_time(gSavedSettings, "YieldTime", -1);
			if(yield_time >= 0)
			{
				LL_RECORD_BLOCK_TIME(FTM_YIELD);
				LL_PROFILE_ZONE_NUM( yield_time )
				ms_sleep(yield_time);
			}

			if (gNonInteractive)
			{
				S32 non_interactive_ms_sleep_time = 100;
				LLAppViewer::getTextureCache()->pause();
				LLAppViewer::getImageDecodeThread()->pause();
				ms_sleep(non_interactive_ms_sleep_time);
			}

			// yield cooperatively when not running as foreground window
			// and when not quiting (causes trouble at mac's cleanup stage)
			if (!LLApp::isExiting()
				&& ((gViewerWindow && !gViewerWindow->getWindow()->getVisible())
					|| !gFocusMgr.getAppHasFocus()))
			{
				// Sleep if we're not rendering, or the window is minimized.
				static LLCachedControl<S32> s_background_yield_time(gSavedSettings, "BackgroundYieldTime", 40);
				S32 milliseconds_to_sleep = llclamp((S32)s_background_yield_time, 0, 1000);
				// don't sleep when BackgroundYieldTime set to 0, since this will still yield to other threads
				// of equal priority on Windows
				if (milliseconds_to_sleep > 0)
				{
					FSPerfStats::RecordSceneTime T ( FSPerfStats::StatType_t::RENDER_SLEEP );
					ms_sleep(milliseconds_to_sleep);
					// also pause worker threads during this wait period
					LLAppViewer::getTextureCache()->pause();
					LLAppViewer::getImageDecodeThread()->pause();
				}
			}

			if (mRandomizeFramerate)
			{
				ms_sleep(rand() % 200);
			}

			if (mPeriodicSlowFrame
				&& (gFrameCount % 10 == 0))
			{
				LL_INFOS() << "Periodic slow frame - sleeping 500 ms" << LL_ENDL;
				ms_sleep(500);
			}

			S32 total_work_pending = 0;
			S32 total_io_pending = 0;
			{
				S32 work_pending = 0;
				S32 io_pending = 0;
				F32 max_time = llmin(gFrameIntervalSeconds.value() *10.f, 1.f);
				// <FS:Beq> instrument image decodes
				{
					LL_PROFILE_ZONE_NAMED_CATEGORY_APP("updateTextureThreads");
					// FSPlot("max_time_ms",max_time);
				// <FS:Beq/>
				work_pending += updateTextureThreads(max_time);
				}	// <FS:Beq/> instrument image decodes

				{
					LL_RECORD_BLOCK_TIME(FTM_LFS);
 					io_pending += LLLFSThread::updateClass(1);
				}

				if (io_pending > 1000)
				{
					ms_sleep(llmin(io_pending/100,100)); // give the lfs some time to catch up
				}

				total_work_pending += work_pending ;
				total_io_pending += io_pending ;

			}

			{
				LL_PROFILE_ZONE_NAMED_CATEGORY_APP( "df gMeshRepo" )
				gMeshRepo.update() ;
			}

			if(!total_work_pending) //pause texture fetching threads if nothing to process.
			{
				LL_PROFILE_ZONE_NAMED_CATEGORY_APP( "df getTextureCache" )
				LLAppViewer::getTextureCache()->pause();
				LLAppViewer::getImageDecodeThread()->pause();
				LLAppViewer::getTextureFetch()->pause();
			}
			if(!total_io_pending) //pause file threads if nothing to process.
			{
				LL_PROFILE_ZONE_NAMED_CATEGORY_APP( "df LLVFSThread" )
				LLLFSThread::sLocal->pause();
			}

			//texture fetching debugger
			if(LLTextureFetchDebugger::isEnabled())
			{
				LL_PROFILE_ZONE_NAMED_CATEGORY_APP( "df tex_fetch_debugger_instance" )
				LLFloaterTextureFetchDebugger* tex_fetch_debugger_instance =
					LLFloaterReg::findTypedInstance<LLFloaterTextureFetchDebugger>("tex_fetch_debugger");
				if(tex_fetch_debugger_instance)
				{
					tex_fetch_debugger_instance->idle() ;
				}
			}

			// <FS:Ansariel> FIRE-22297: FPS limiter not working properly on Mac/Linux
			static LLCachedControl<U32> max_fps(gSavedSettings, "FramePerSecondLimit");
			static LLCachedControl<bool> fsLimitFramerate(gSavedSettings, "FSLimitFramerate");
			if (fsLimitFramerate && LLStartUp::getStartupState() == STATE_STARTED && !gTeleportDisplay && !logoutRequestSent() && max_fps > F_APPROXIMATELY_ZERO)
			{
				// Sleep a while to limit frame rate.
				FSPerfStats::RecordSceneTime T ( FSPerfStats::StatType_t::RENDER_FPSLIMIT );
				F32 min_frame_time = 1.f / (F32)max_fps;
				S32 milliseconds_to_sleep = llclamp((S32)((min_frame_time - frameTimer.getElapsedTimeF64()) * 1000.f), 0, 1000);
				if (milliseconds_to_sleep > 0)
				{
					LL_RECORD_BLOCK_TIME(FTM_SLEEP2);
					ms_sleep(milliseconds_to_sleep);
				}
			}
			frameTimer.reset();
			// </FS:Ansariel>
			{
				LL_PROFILE_ZONE_NAMED_CATEGORY_APP( "df resumeMainloopTimeout" )
				resumeMainloopTimeout();
			}
			pingMainloopTimeout("Main:End");
		}
	}

	if (LLApp::isExiting())
	{
		// Save snapshot for next time, if we made it through initialization
		if (STATE_STARTED == LLStartUp::getStartupState())
		{
			saveFinalSnapshot();
		}

		if (LLVoiceClient::instanceExists())
		{
			LLVoiceClient::getInstance()->terminate();
		}

		delete gServicePump;
		gServicePump = NULL;

		destroyMainloopTimeout();

		LL_INFOS() << "Exiting main_loop" << LL_ENDL;
	}

	}FSPerfStats::StatsRecorder::endFrame();
    LL_PROFILER_FRAME_END

	return ! LLApp::isRunning();
}

S32 LLAppViewer::updateTextureThreads(F32 max_time)
{
	S32 work_pending = 0;
	{
		LL_RECORD_BLOCK_TIME(FTM_TEXTURE_CACHE);
 		work_pending += LLAppViewer::getTextureCache()->update(max_time); // unpauses the texture cache thread
	}
	{
		LL_RECORD_BLOCK_TIME(FTM_DECODE);
	 	work_pending += LLAppViewer::getImageDecodeThread()->update(max_time); // unpauses the image thread
	}
	{
		LL_RECORD_BLOCK_TIME(FTM_FETCH);
	 	work_pending += LLAppViewer::getTextureFetch()->update(max_time); // unpauses the texture fetch thread
	}
	return work_pending;
}

void LLAppViewer::flushLFSIO()
{
	while (1)
	{
		S32 pending = LLLFSThread::updateClass(0);
		if (!pending)
		{
			break;
		}
		LL_INFOS() << "Waiting for pending IO to finish: " << pending << LL_ENDL;
		ms_sleep(100);
	}
}

bool LLAppViewer::cleanup()
{
    LLAtmosphere::cleanupClass();

	//ditch LLVOAvatarSelf instance
	gAgentAvatarp = NULL;

    LLNotifications::instance().clear();

	// workaround for DEV-35406 crash on shutdown
	LLEventPumps::instance().reset();

#if HAS_GROWL
	GrowlManager::destroyManager();
#endif

	//dump scene loading monitor results
	if (LLSceneMonitor::instanceExists())
	{
		if (!isSecondInstance())
		{
			LLSceneMonitor::instance().dumpToFile(gDirUtilp->getExpandedFilename(LL_PATH_LOGS, "scene_monitor_results.csv"));
		}
		LLSceneMonitor::deleteSingleton();
	}

	// There used to be an 'if (LLFastTimerView::sAnalyzePerformance)' block
	// here, completely redundant with the one that occurs later in this same
	// function. Presumably the duplication was due to an automated merge gone
	// bad. Not knowing which instance to prefer, we chose to retain the later
	// one because it happens just after mFastTimerLogThread is deleted. This
	// comment is in case we guessed wrong, so we can move it here instead.

#if LL_LINUX
	// remove any old breakpad minidump files from the log directory
	if (! isError())
	{
		std::string logdir = gDirUtilp->getExpandedFilename(LL_PATH_LOGS, "");
		gDirUtilp->deleteFilesInDir(logdir, "*-*-*-*-*.dmp");
	}
#endif

	// Kill off LLLeap objects. We can find them all because LLLeap is derived
	// from LLInstanceTracker.
	LLLeap::instance_snapshot().deleteAll();

	//flag all elements as needing to be destroyed immediately
	// to ensure shutdown order
	LLMortician::setZealous(TRUE);

    // Give any remaining SLPlugin instances a chance to exit cleanly.
    LLPluginProcessParent::shutdown();

	disconnectViewer();
	LLViewerCamera::deleteSingleton();

	LL_INFOS() << "Viewer disconnected" << LL_ENDL;
	
	if (gKeyboard)
	{
		gKeyboard->resetKeys();
	}

	display_cleanup();

	release_start_screen(); // just in case

	LLError::logToFixedBuffer(NULL); // stop the fixed buffer recorder

	LL_INFOS() << "Cleaning Up" << LL_ENDL;

	// <FS:Zi> Backup Settings
	if(mSaveSettingsOnExit)
	{
	// </FS:Zi>
	// FIRE-4871: Save per-account settings earlier -- TS
	std::string per_account_settings_file = gSavedSettings.getString("PerAccountSettingsFile");
	if (per_account_settings_file.empty())
	{
		LL_INFOS() << "Not saving per-account settings; don't know the account name yet." << LL_ENDL;
	}
	// Only save per account settings if the previous login succeeded, otherwise
	// we might end up with a cleared out settings file in case a previous login
	// failed after loading per account settings. -Zi
	else if (!mSavePerAccountSettings)
	{
		LL_INFOS() << "Not saving per-account settings; last login was not successful." << LL_ENDL;
	}
	else
	{
		gSavedPerAccountSettings.saveToFile(per_account_settings_file, TRUE);
		LL_INFOS() << "First time: Saved per-account settings to " <<
		        per_account_settings_file << LL_ENDL;
	}
	gSavedSettings.saveToFile(gSavedSettings.getString("ClientSettingsFile"), TRUE);
	// /FIRE-4871
	// <FS:Zi> Backup Settings
	}
	else
	{
		LL_INFOS() << "Not saving settings, to prevent settings restore failure." << LL_ENDL;
	}
	// </FS:Zi>

	// shut down mesh streamer
	gMeshRepo.shutdown();

	// <FS:ND> FIRE-8385 Crash on exit in Havok. It is hard to say why it happens, as we only have the binary Havok blob. This is a hack around it.
	// Due to the fact the process is going to die anyway, the OS will clean up any reources left by not calling quitSystem.
	// The OpenSim version does not use Havok, it is okay to call shutdown then.
#ifndef HAVOK_TPV
	// shut down Havok
	LLPhysicsExtensions::quitSystem();
#endif // </FS:ND>

	// <FS:ND> FIRE-20152; save avatar render settings during cleanup, not in the dtor of the static instance.
	// Otherwise the save will happen during crt termination when most of the viewers infrastructure is in a non deterministic state
	if( FSAvatarRenderPersistence::instanceExists() )
		FSAvatarRenderPersistence::getInstance()->deleteSingleton();
	// </FS:ND>

	// Must clean up texture references before viewer window is destroyed.
	if(LLHUDManager::instanceExists())
	{
		LLHUDManager::getInstance()->updateEffects();
		LLHUDObject::updateAll();
		LLHUDManager::getInstance()->cleanupEffects();
		LLHUDObject::cleanupHUDObjects();
		LL_INFOS() << "HUD Objects cleaned up" << LL_ENDL;
	}

	LLKeyframeDataCache::clear();

 	// End TransferManager before deleting systems it depends on (Audio, AssetStorage)
#if 0 // this seems to get us stuck in an infinite loop...
	gTransferManager.cleanup();
#endif

	// Note: this is where gWorldMap used to be deleted.

	// Note: this is where gHUDManager used to be deleted.
	if(LLHUDManager::instanceExists())
	{
		LLHUDManager::getInstance()->shutdownClass();
	}

	delete gAssetStorage;
	gAssetStorage = NULL;

	LLPolyMesh::freeAllMeshes();

	LLStartUp::cleanupNameCache();

	// Note: this is where gLocalSpeakerMgr and gActiveSpeakerMgr used to be deleted.

	if (LLWorldMap::instanceExists())
	{
		LLWorldMap::getInstance()->reset(); // release any images
	}

	LLCalc::cleanUp();

	LL_INFOS() << "Global stuff deleted" << LL_ENDL;

	if (gAudiop)
	{
        LL_INFOS() << "Shutting down audio" << LL_ENDL;

        // be sure to stop the internet stream cleanly BEFORE destroying the interface to stop it.
        gAudiop->stopInternetStream();
        // shut down the streaming audio sub-subsystem first, in case it relies on not outliving the general audio subsystem.
		// <FS> FMOD fixes
		// LLStreamingAudioInterface *sai = gAudiop->getStreamingAudioImpl();
		// delete sai;
		// gAudiop->setStreamingAudioImpl(NULL);

        // shut down the audio subsystem
        gAudiop->shutdown();

		delete gAudiop;
		gAudiop = NULL;
	}

	// Note: this is where LLFeatureManager::getInstance()-> used to be deleted.

	// Patch up settings for next time
	// Must do this before we delete the viewer window,
	// such that we can suck rectangle information out of
	// it.
	cleanupSavedSettings();
	LL_INFOS() << "Settings patched up" << LL_ENDL;

	// delete some of the files left around in the cache.
	removeCacheFiles("*.wav");
	removeCacheFiles("*.tmp");
	removeCacheFiles("*.lso");
	removeCacheFiles("*.out");
	// <FS:Ansariel> Sound cache
	//removeCacheFiles("*.dsf");
	if (!gSavedSettings.getBOOL("FSKeepUnpackedCacheFiles"))
	{
		gDirUtilp->deleteFilesInDir(gDirUtilp->getExpandedFilename(LL_PATH_FS_SOUND_CACHE, ""), "*.dsf");
	}
	// </FS:Ansariel>
	removeCacheFiles("*.bodypart");
	removeCacheFiles("*.clothing");

	LL_INFOS() << "Cache files removed" << LL_ENDL;

	// Wait for any pending LFS IO
	flushLFSIO();
	LL_INFOS() << "Shutting down Views" << LL_ENDL;

	// Destroy the UI
	if( gViewerWindow)
		gViewerWindow->shutdownViews();

	LL_INFOS() << "Cleaning up Inventory" << LL_ENDL;

	// Cleanup Inventory after the UI since it will delete any remaining observers
	// (Deleted observers should have already removed themselves)
	gInventory.cleanupInventory();

	LLCoros::getInstance()->printActiveCoroutines();

	LL_INFOS() << "Cleaning up Selections" << LL_ENDL;

	// Clean up selection managers after UI is destroyed, as UI may be observing them.
	// Clean up before GL is shut down because we might be holding on to objects with texture references
	LLSelectMgr::cleanupGlobals();

	LL_INFOS() << "Shutting down OpenGL" << LL_ENDL;

	// Shut down OpenGL
	if( gViewerWindow)
	{
		gViewerWindow->shutdownGL();

		// Destroy window, and make sure we're not fullscreen
		// This may generate window reshape and activation events.
		// Therefore must do this before destroying the message system.
		delete gViewerWindow;
		gViewerWindow = NULL;
		LL_INFOS() << "ViewerWindow deleted" << LL_ENDL;
	}

	LL_INFOS() << "Cleaning up Keyboard & Joystick" << LL_ENDL;

	// viewer UI relies on keyboard so keep it aound until viewer UI isa gone
	delete gKeyboard;
	gKeyboard = NULL;

    if (LLViewerJoystick::instanceExists())
    {
        // Turn off Space Navigator and similar devices
        LLViewerJoystick::getInstance()->terminate();
    }

	LL_INFOS() << "Cleaning up Objects" << LL_ENDL;

	LLViewerObject::cleanupVOClasses();

	SUBSYSTEM_CLEANUP(LLAvatarAppearance);

	SUBSYSTEM_CLEANUP(LLPostProcess);

	LLTracker::cleanupInstance();

	// *FIX: This is handled in LLAppViewerWin32::cleanup().
	// I'm keeping the comment to remember its order in cleanup,
	// in case of unforseen dependency.
	//#if LL_WINDOWS
	//	gDXHardware.cleanup();
	//#endif // LL_WINDOWS

	LLVolumeMgr* volume_manager = LLPrimitive::getVolumeManager();
	if (!volume_manager->cleanup())
	{
		LL_WARNS() << "Remaining references in the volume manager!" << LL_ENDL;
	}
	LLPrimitive::cleanupVolumeManager();

	LL_INFOS() << "Additional Cleanup..." << LL_ENDL;

	LLViewerParcelMgr::cleanupGlobals();

	// *Note: this is where gViewerStats used to be deleted.

 	//end_messaging_system();

	LLPrimitive::cleanupVolumeManager();
	SUBSYSTEM_CLEANUP(LLWorldMapView);
	SUBSYSTEM_CLEANUP(LLFolderViewItem);

	LL_INFOS() << "Saving Data" << LL_ENDL;

	// Store the time of our current logoff
	gSavedPerAccountSettings.setU32("LastLogoff", time_corrected());

    if (LLEnvironment::instanceExists())
    {
		//Store environment settings if necessary
        LLEnvironment::getInstance()->saveToSettings();
    }

	// Must do this after all panels have been deleted because panels that have persistent rects
	// save their rects on delete.
	if(mSaveSettingsOnExit)		// <FS:Zi> Backup Settings
	{
		gSavedSettings.saveToFile(gSavedSettings.getString("ClientSettingsFile"), TRUE);

	LLUIColorTable::instance().saveUserSettings();

//<Firestorm Skin Cleanup>
	std::string skinSaved = gSavedSettings.getString("SkinCurrent");
	std::string themeSaved = gSavedSettings.getString("SkinCurrentTheme");
	if ((skinSaved != mCurrentSkin) || (themeSaved != mCurrentSkinTheme))
	{
		LL_INFOS() << "Clearing skin colors." << LL_ENDL;
		// Implementation to only purge skin colors
		LLUIColorTable::instance().saveUserSettingsPaletteOnly();

	}
//</Firestorm Skip Cleanup>
	}	// <FS:Zi> Backup Settings
	
	
	// <FS:Zi> Backup Settings
	if(mSaveSettingsOnExit)
	{
	std::string per_account_settings_file = gSavedSettings.getString("PerAccountSettingsFile");
	// </FS:Zi>
	// PerAccountSettingsFile should be empty if no user has been logged on.
	// *FIX:Mani This should get really saved in a "logoff" mode.
	// FIRE-4871: use the same file we picked out earlier -- TS
	if (per_account_settings_file.empty())
	{
		LL_INFOS() << "Not saving per-account settings; don't know the account name yet." << LL_ENDL;
	}
	// Only save per account settings if the previous login succeeded, otherwise
	// we might end up with a cleared out settings file in case a previous login
	// failed after loading per account settings.
	else if (!mSavePerAccountSettings)
	{
		LL_INFOS() << "Not saving per-account settings; last login was not successful." << LL_ENDL;
	}
	else
	{
		gSavedPerAccountSettings.saveToFile(per_account_settings_file, TRUE);
		LL_INFOS() << "Second time: Saved per-account settings to " <<
		        per_account_settings_file << LL_ENDL;

		if (LLViewerParcelAskPlay::instanceExists())
		{
			LLViewerParcelAskPlay::getInstance()->saveSettings();
		}
	}
	// <FS:Zi> Backup Settings
	}
	else
	{
		LL_INFOS() << "Not saving settings, to prevent settings restore failure." << LL_ENDL;
	}
	// </FS:Zi>

	// We need to save all crash settings, even if they're defaults [see LLCrashLogger::loadCrashBehaviorSetting()]
	gCrashSettings.saveToFile(gSavedSettings.getString("CrashSettingsFile"),FALSE);

	//std::string warnings_settings_filename = gDirUtilp->getExpandedFilename(LL_PATH_USER_SETTINGS, getSettingsFilename("Default", "Warnings"));
	std::string warnings_settings_filename = gDirUtilp->getExpandedFilename(LL_PATH_USER_SETTINGS, getSettingsFilename("User", "Warnings"));
	if(mSaveSettingsOnExit)		// <FS:Zi> Backup Settings
	gWarningSettings.saveToFile(warnings_settings_filename, TRUE);

	// Save URL history file
	if(mSaveSettingsOnExit)		// <FS:Zi> Backup Settings
	LLURLHistory::saveFile("url_history.xml");

	// save mute list. gMuteList used to also be deleted here too.
	if (gAgent.isInitialized() && LLMuteList::instanceExists())
	{
		LLMuteList::getInstance()->cache(gAgent.getID());
	}

	//save call log list
	if (LLConversationLog::instanceExists())
	{
		LLConversationLog::instance().cache();
    }

    clearSecHandler();

	if (mPurgeCacheOnExit)
	{
		LL_INFOS() << "Purging all cache files on exit" << LL_ENDL;
		gDirUtilp->deleteFilesInDir(gDirUtilp->getExpandedFilename(LL_PATH_CACHE,""), "*.*");
		// <FS:Ansariel> Sound cache
		gDirUtilp->deleteFilesInDir(gDirUtilp->getExpandedFilename(LL_PATH_FS_SOUND_CACHE, ""), "*.*");
	}

	writeDebugInfo();

	LLLocationHistory::getInstance()->save();

	LLAvatarIconIDCache::getInstance()->save();

	// Stop the plugin read thread if it's running.
	LLPluginProcessParent::setUseReadThread(false);

	LL_INFOS() << "Shutting down Threads" << LL_ENDL;

	// Let threads finish
	LLTimer idleTimer;
	idleTimer.reset();
	const F64 max_idle_time = 5.f; // 5 seconds
	while(1)
	{
		S32 pending = 0;
		pending += LLAppViewer::getTextureCache()->update(1); // unpauses the worker thread
		pending += LLAppViewer::getImageDecodeThread()->update(1); // unpauses the image thread
		pending += LLAppViewer::getTextureFetch()->update(1); // unpauses the texture fetch thread
		pending += LLLFSThread::updateClass(0);
		F64 idle_time = idleTimer.getElapsedTimeF64();
		if(!pending)
		{
			break ; //done
		}
		else if(idle_time >= max_idle_time)
		{
			LL_WARNS() << "Quitting with pending background tasks." << LL_ENDL;
			break;
		}
	}

    if (mPurgeUserDataOnExit)
    {
        // Ideally we should not save anything from this session since it is going to be purged now,
        // but this is a very 'rare' case (user deleting himself), not worth overcomplicating 'save&cleanup' code
        std::string user_path = gDirUtilp->getOSUserAppDir() + gDirUtilp->getDirDelimiter() + LLStartUp::getUserId();
        gDirUtilp->deleteDirAndContents(user_path);
    }

	// Delete workers first
	// shotdown all worker threads before deleting them in case of co-dependencies
	mAppCoreHttp.requestStop();
	sTextureFetch->shutdown();
	sTextureCache->shutdown();
	sImageDecodeThread->shutdown();
	sPurgeDiskCacheThread->shutdown();
    if (mGeneralThreadPool)
    {
        mGeneralThreadPool->close();
    }

	sTextureFetch->shutDownTextureCacheThread() ;
	sTextureFetch->shutDownImageDecodeThread() ;

	LL_INFOS() << "Shutting down message system" << LL_ENDL;
	end_messaging_system();

	// Non-LLCurl libcurl library
	mAppCoreHttp.cleanup();

	SUBSYSTEM_CLEANUP(LLFilePickerThread);
	SUBSYSTEM_CLEANUP(LLDirPickerThread);

	//MUST happen AFTER SUBSYSTEM_CLEANUP(LLCurl)
	delete sTextureCache;
    sTextureCache = NULL;
	delete sTextureFetch;
    sTextureFetch = NULL;
	delete sImageDecodeThread;
    sImageDecodeThread = NULL;
	delete mFastTimerLogThread;
	mFastTimerLogThread = NULL;
	delete sPurgeDiskCacheThread;
	sPurgeDiskCacheThread = NULL;
    delete mGeneralThreadPool;
    mGeneralThreadPool = NULL;

	if (LLFastTimerView::sAnalyzePerformance)
	{
		LL_INFOS() << "Analyzing performance" << LL_ENDL;

		std::string baseline_name = LLTrace::BlockTimer::sLogName + "_baseline.slp";
		std::string current_name  = LLTrace::BlockTimer::sLogName + ".slp";
		std::string report_name   = LLTrace::BlockTimer::sLogName + "_report.csv";

		LLFastTimerView::doAnalysis(
			gDirUtilp->getExpandedFilename(LL_PATH_LOGS, baseline_name),
			gDirUtilp->getExpandedFilename(LL_PATH_LOGS, current_name),
			gDirUtilp->getExpandedFilename(LL_PATH_LOGS, report_name));
	}

	SUBSYSTEM_CLEANUP(LLMetricPerformanceTesterBasic) ;

	LL_INFOS() << "Cleaning up Media and Textures" << LL_ENDL;

	//Note:
	//SUBSYSTEM_CLEANUP(LLViewerMedia) has to be put before gTextureList.shutdown()
	//because some new image might be generated during cleaning up media. --bao
	gTextureList.shutdown(); // shutdown again in case a callback added something
	LLUIImageList::getInstance()->cleanUp();

	SUBSYSTEM_CLEANUP(LLImage);
	SUBSYSTEM_CLEANUP(LLLFSThread);

	LL_INFOS() << "Misc Cleanup" << LL_ENDL;

	gSavedSettings.cleanup();
	LLUIColorTable::instance().clear();

	LLWatchdog::getInstance()->cleanup();

	LLViewerAssetStatsFF::cleanup();

	// If we're exiting to launch an URL, do that here so the screen
	// is at the right resolution before we launch IE.
	if (!gLaunchFileOnQuit.empty())
	{
		LL_INFOS() << "Launch file on quit." << LL_ENDL;
#if LL_WINDOWS
		// Indicate an application is starting.
		SetCursor(LoadCursor(NULL, IDC_WAIT));
#endif

		// HACK: Attempt to wait until the screen res. switch is complete.
		ms_sleep(1000);

		LLWeb::loadURLExternal( gLaunchFileOnQuit, false );
		LL_INFOS() << "File launched." << LL_ENDL;
	}
	// make sure nothing uses applyProxySettings by this point.
	LL_INFOS() << "Cleaning up LLProxy." << LL_ENDL;
	SUBSYSTEM_CLEANUP(LLProxy);
    LLCore::LLHttp::cleanup();

	ll_close_fail_log();

	LLError::LLCallStacks::cleanup();

	LLEnvironment::deleteSingleton();
	LLSelectMgr::deleteSingleton();
	LLViewerEventRecorder::deleteSingleton();
    LLWorld::deleteSingleton();

	// It's not at first obvious where, in this long sequence, a generic cleanup
	// call OUGHT to go. So let's say this: as we migrate cleanup from
	// explicit hand-placed calls into the generic mechanism, eventually
	// all cleanup will get subsumed into the generic call. So the calls you
	// still see above are calls that MUST happen before the generic cleanup
	// kicks in.

	// This calls every remaining LLSingleton's cleanupSingleton() and
	// deleteSingleton() methods.
	LLSingletonBase::deleteAll();

    LL_INFOS() << "Goodbye!" << LL_ENDL;

	removeDumpDir();

	// return 0;
	return true;
}

void LLAppViewer::initGeneralThread()
{
    if (mGeneralThreadPool)
    {
        return;
    }

    LLSD poolSizes{ gSavedSettings.getLLSD("ThreadPoolSizes") };
    LLSD sizeSpec{ poolSizes["General"] };
    LLSD::Integer poolSize{ sizeSpec.isInteger() ? sizeSpec.asInteger() : 3 };
    LL_DEBUGS("ThreadPool") << "Instantiating General pool with "
        << poolSize << " threads" << LL_ENDL;
    // We don't want anyone, especially the main thread, to have to block
    // due to this ThreadPool being full.
    mGeneralThreadPool = new LL::ThreadPool("General", poolSize, 1024 * 1024);
    mGeneralThreadPool->start();
}

bool LLAppViewer::initThreads()
{
	static const bool enable_threads = true;

	LLImage::initClass(gSavedSettings.getBOOL("TextureNewByteRange"),gSavedSettings.getS32("TextureReverseByteRange"));

	LLLFSThread::initClass(enable_threads && false);

	//<FS:ND> Image thread pool from CoolVL
	U32 imageThreads = gSavedSettings.getU32("FSImageDecodeThreads");
	// </FS:ND>

	// Image decoding
	LLAppViewer::sImageDecodeThread = new LLImageDecodeThread(enable_threads && true, imageThreads);
	LLAppViewer::sTextureCache = new LLTextureCache(enable_threads && true);
	LLAppViewer::sTextureFetch = new LLTextureFetch(LLAppViewer::getTextureCache(),
													sImageDecodeThread,
													enable_threads && true,
													app_metrics_qa_mode);
	LLAppViewer::sPurgeDiskCacheThread = new LLPurgeDiskCacheThread();

	if (LLTrace::BlockTimer::sLog || LLTrace::BlockTimer::sMetricLog)
	{
		LLTrace::BlockTimer::setLogLock(new LLMutex());
		mFastTimerLogThread = new LLFastTimerLogThread(LLTrace::BlockTimer::sLogName);
		mFastTimerLogThread->start();
	}

	// Mesh streaming and caching
	gMeshRepo.init();

	LLFilePickerThread::initClass();
	LLDirPickerThread::initClass();

	// *FIX: no error handling here!
	return true;
}

void errorCallback(LLError::ELevel level, const std::string &error_string)
{
    if (level == LLError::LEVEL_ERROR)
    {
        LLStringUtil::format_map_t map;
        map["ERROR_DETAILS"]=error_string;
        std::string error_display_string=LLTrans::getString("MBApplicationErrorDetails",map);

        // <FS:Ansariel> If we crash before loading the configuration, LLTrans
        //               won't be able to find the localized string, so we
        //               fall back to the English version instead of showing
        //               a dialog saying "MissingString("<LocalizationStringId>".
        std::string caption = LLTrans::getString("MBApplicationError");

        if (error_display_string.find("MissingString(") != std::string::npos)
        {
            error_display_string = "We are sorry, but Firestorm has crashed and needs to be closed. If you see this issue happening repeatedly, please contact our support team and submit the following message:\n\n[ERROR_DETAILS]";
            LLStringUtil::format(error_display_string, map);
        }
        if (caption.find("MissingString(") != std::string::npos)
        {
            caption = "Application Error - Don't Panic";
        }
        // </FS:Ansariel>

#if !LL_RELEASE_FOR_DOWNLOAD
        // <FS:Ansariel> Changed to fix missing string error upon early crash
        //if (OSBTN_CANCEL == OSMessageBox(error_display_string, LLTrans::getString("MBApplicationError"), OSMB_OKCANCEL))
        if (OSBTN_CANCEL == OSMessageBox(error_display_string, caption, OSMB_OKCANCEL))
            return;
#else
        // <FS:Ansariel> Changed to fix missing string error upon early crash
        //OSMessageBox(error_display_string, LLTrans::getString("MBApplicationError"), OSMB_OK);
        OSMessageBox(error_display_string, caption, OSMB_OK);
#endif // !LL_RELEASE_FOR_DOWNLOAD

        //Set the ErrorActivated global so we know to create a marker file
        gLLErrorActivated = true;

        gDebugInfo["FatalMessage"] = error_string;
        // We're not already crashing -- we simply *intend* to crash. Since we
        // haven't actually trashed anything yet, we can afford to write the whole
        // static info file.
        LLAppViewer::instance()->writeDebugInfo();
    }
}

void LLAppViewer::initLoggingAndGetLastDuration()
{
    //
    // Set up logging defaults for the viewer
    //
    LLError::initForApplication( gDirUtilp->getExpandedFilename(LL_PATH_USER_SETTINGS, "")
                                ,gDirUtilp->getExpandedFilename(LL_PATH_APP_SETTINGS, "")
                                );
    LLError::addGenericRecorder(&errorCallback);
    //LLError::setTimeFunction(getRuntime);


    if (mSecondInstance)
    {
        LLFile::mkdir(gDirUtilp->getDumpLogsDirPath());
 
        LLUUID uid;
        uid.generate();
        LLError::logToFile(gDirUtilp->getDumpLogsDirPath(uid.asString() + ".log"));
    }
    else
    {
        // <FS:Ansariel> Remove old CEF log file (defined in dullahan.h)
        LLFile::remove(gDirUtilp->getExpandedFilename(LL_PATH_LOGS, "cef_log.txt"));

        // Remove the last ".old" log file.
        std::string old_log_file = gDirUtilp->getExpandedFilename(LL_PATH_LOGS,
            APP_NAME + ".old");
        LLFile::remove(old_log_file);

        // Get name of the log file
        std::string log_file = gDirUtilp->getExpandedFilename(LL_PATH_LOGS,
            APP_NAME + ".log");
        /*
        * Before touching any log files, compute the duration of the last run
        * by comparing the ctime of the previous start marker file with the ctime
        * of the last log file.
        */
        std::string start_marker_file_name = gDirUtilp->getExpandedFilename(LL_PATH_LOGS, START_MARKER_FILE_NAME);
        llstat start_marker_stat;
        llstat log_file_stat;
        std::ostringstream duration_log_stream; // can't log yet, so save any message for when we can below
        int start_stat_result = LLFile::stat(start_marker_file_name, &start_marker_stat);
        int log_stat_result = LLFile::stat(log_file, &log_file_stat);
        if (0 == start_stat_result && 0 == log_stat_result)
        {
            int elapsed_seconds = log_file_stat.st_ctime - start_marker_stat.st_ctime;
            // only report a last run time if the last viewer was the same version
            // because this stat will be counted against this version
            if (markerIsSameVersion(start_marker_file_name))
            {
                gLastExecDuration = elapsed_seconds;
            }
            else
            {
                duration_log_stream << "start marker from some other version; duration is not reported";
                gLastExecDuration = -1;
            }
        }
        else
        {
            // at least one of the LLFile::stat calls failed, so we can't compute the run time
            duration_log_stream << "duration stat failure; start: " << start_stat_result << " log: " << log_stat_result;
            gLastExecDuration = -1; // unknown
        }
        std::string duration_log_msg(duration_log_stream.str());

        // Create a new start marker file for comparison with log file time for the next run
        LLAPRFile start_marker_file;
        start_marker_file.open(start_marker_file_name, LL_APR_WB);
        if (start_marker_file.getFileHandle())
        {
            recordMarkerVersion(start_marker_file);
            start_marker_file.close();
        }

        // Rename current log file to ".old"
        LLFile::rename(log_file, old_log_file);

        // Set the log file to SecondLife.log
        LLError::logToFile(log_file);
        if (!duration_log_msg.empty())
        {
            LL_WARNS("MarkerFile") << duration_log_msg << LL_ENDL;
        }
    }
}

bool LLAppViewer::loadSettingsFromDirectory(const std::string& location_key,
					    bool set_defaults)
{
	if (!mSettingsLocationList)
	{
		LL_ERRS() << "Invalid settings location list" << LL_ENDL;
	}

	BOOST_FOREACH(const SettingsGroup& group, mSettingsLocationList->groups)
	{
		// skip settings groups that aren't the one we requested
		if (group.name() != location_key) continue;

		ELLPath path_index = (ELLPath)group.path_index();
		if(path_index <= LL_PATH_NONE || path_index >= LL_PATH_LAST)
		{
			LL_ERRS() << "Out of range path index in app_settings/settings_files.xml" << LL_ENDL;
			return false;
		}

		BOOST_FOREACH(const SettingsFile& file, group.files)
		{
			// <FS:Ansariel> Skip quickprefs settings - we don't have a settings group
			//               for it as it's not a regular settings file
			if (file.name() == "QuickPreferences")
			{
				continue;
			}
			// </FS:Ansariel>

			LL_INFOS("Settings") << "Attempting to load settings for the group " << file.name()
			    << " - from location " << location_key << LL_ENDL;

			auto settings_group = LLControlGroup::getInstance(file.name);
			if(!settings_group)
			{
				LL_WARNS("Settings") << "No matching settings group for name " << file.name() << LL_ENDL;
				continue;
			}

			std::string full_settings_path;

			if (file.file_name_setting.isProvided()
				&& gSavedSettings.controlExists(file.file_name_setting))
			{
				// try to find filename stored in file_name_setting control
				full_settings_path = gSavedSettings.getString(file.file_name_setting);
				if (full_settings_path.empty())
				{
					continue;
				}
				else if (!gDirUtilp->fileExists(full_settings_path))
				{
					// search in default path
					full_settings_path = gDirUtilp->getExpandedFilename((ELLPath)path_index, full_settings_path);
				}
			}
			else
			{
				// by default, use specified file name
				full_settings_path = gDirUtilp->getExpandedFilename((ELLPath)path_index, file.file_name());
			}

			if(settings_group->loadFromFile(full_settings_path, set_defaults, file.persistent))
			{	// success!
				LL_INFOS("Settings") << "Loaded settings file " << full_settings_path << LL_ENDL;
			}
			else
			{	// failed to load
				if(file.required)
				{
					LL_ERRS() << "Error: Cannot load required settings file from: " << full_settings_path << LL_ENDL;
					return false;
				}
				else
				{
					// only complain if we actually have a filename at this point
					if (!full_settings_path.empty())
					{
						LL_INFOS("Settings") << "Cannot load " << full_settings_path << " - No settings found." << LL_ENDL;
					}
				}
			}
		}
	}

	return true;
}

std::string LLAppViewer::getSettingsFilename(const std::string& location_key,
											 const std::string& file)
{
	BOOST_FOREACH(const SettingsGroup& group, mSettingsLocationList->groups)
	{
		if (group.name() == location_key)
		{
			BOOST_FOREACH(const SettingsFile& settings_file, group.files)
			{
				if (settings_file.name() == file)
				{
					return settings_file.file_name;
				}
			}
		}
	}

	return std::string();
}

void LLAppViewer::loadColorSettings()
{
	LLUIColorTable::instance().loadFromSettings();
}

namespace
{
    void handleCommandLineError(LLControlGroupCLP& clp)
    {
		LL_WARNS() << "Error parsing command line options. Command Line options ignored."  << LL_ENDL;

		LL_INFOS() << "Command line usage:\n" << clp << LL_ENDL;

		OSMessageBox(STRINGIZE(LLTrans::getString("MBCmdLineError") << clp.getErrorMessage()),
					 LLStringUtil::null,
					 OSMB_OK);
    }
} // anonymous namespace

// Set a named control temporarily for this session, as when set via the command line --set option.
// Name can be specified as "<control_group>.<control_name>", with default group being Global.
bool tempSetControl(const std::string& name, const std::string& value)
{
	std::string name_part;
	std::string group_part;
	LLControlVariable* control = NULL;

	// Name can be further split into ControlGroup.Name, with the default control group being Global
	size_t pos = name.find('.');
	if (pos != std::string::npos)
	{
		group_part = name.substr(0, pos);
		name_part = name.substr(pos+1);
		LL_INFOS() << "Setting " << group_part << "." << name_part << " to " << value << LL_ENDL;
		auto g = LLControlGroup::getInstance(group_part);
		if (g) control = g->getControl(name_part);
	}
	else
	{
		LL_INFOS() << "Setting Global." << name << " to " << value << LL_ENDL;
		control = gSavedSettings.getControl(name);
	}

	if (control)
	{
		control->setValue(value, false);
		return true;
	}
	return false;
}

bool LLAppViewer::initConfiguration()
{
	//Load settings files list
	std::string settings_file_list = gDirUtilp->getExpandedFilename(LL_PATH_APP_SETTINGS, "settings_files.xml");
	LLXMLNodePtr root;
	BOOL success  = LLXMLNode::parseFile(settings_file_list, root, NULL);
	if (!success)
	{
        LL_ERRS() << "Cannot load default configuration file " << settings_file_list << LL_ENDL;
	}

	mSettingsLocationList = new SettingsFiles();

	LLXUIParser parser;
	parser.readXUI(root, *mSettingsLocationList, settings_file_list);

	if (!mSettingsLocationList->validateBlock())
	{
        LL_ERRS() << "Invalid settings file list " << settings_file_list << LL_ENDL;
	}

	// The settings and command line parsing have a fragile
	// order-of-operation:
	// - load defaults from app_settings
	// - set procedural settings values
	// - read command line settings
	// - selectively apply settings needed to load user settings.
    // - load overrides from user_settings
	// - apply command line settings (to override the overrides)
	// - load per account settings (happens in llstartup

	// - load defaults
	bool set_defaults = true;
	if(!loadSettingsFromDirectory("Default", set_defaults))
	{
		OSMessageBox(
			"Unable to load default settings file. The installation may be corrupted.",
			LLStringUtil::null,OSMB_OK);
		return false;
	}
	
	//<FS:Techwolf Lupindo>
	// load defaults overide here. Can not use settings_files.xml as path is different then above loading of defaults.
	std::string fsdata_defaults = gDirUtilp->getExpandedFilename(LL_PATH_USER_SETTINGS, llformat("fsdata_defaults.%s.xml", LLVersionInfo::getInstance()->getShortVersion().c_str()));
	std::string fsdata_global = "Global";
	std::shared_ptr<LLControlGroup> settings_group = LLControlGroup::getInstance(fsdata_global);
	if(settings_group && settings_group->loadFromFile(fsdata_defaults, set_defaults))
	{
		LL_INFOS() << "Loaded settings file " << fsdata_defaults << LL_ENDL;
	}
	//</FS:Techwolf Lupindo>

	initStrings(); // setup paths for LLTrans based on settings files only
	// - set procedural settings
	// Note: can't use LL_PATH_PER_SL_ACCOUNT for any of these since we haven't logged in yet
        //gSavedSettings.setString("ClientSettingsFile", gDirUtilp->getExpandedFilename(LL_PATH_USER_SETTINGS, getSettingsFilename("Default", "Global")));
        gSavedSettings.setString("ClientSettingsFile", gDirUtilp->getExpandedFilename(LL_PATH_USER_SETTINGS, getSettingsFilename("User", "Global")));
        gSavedSettings.setString("CrashSettingsFile", gDirUtilp->getExpandedFilename(LL_PATH_USER_SETTINGS, getSettingsFilename("User", "CrashSettings")));
	
#ifndef	LL_RELEASE_FOR_DOWNLOAD
	// provide developer build only overrides for these control variables that are not
	// persisted to settings.xml
	LLControlVariable* c = gSavedSettings.getControl("AllowMultipleViewers");
	if (c)
	{
		c->setValue(true, false);
	}

	gSavedSettings.setBOOL("QAMode", TRUE );
	gSavedSettings.setS32("WatchdogEnabled", 0);
#endif

	// These are warnings that appear on the first experience of that condition.
	// They are already set in the settings_default.xml file, but still need to be added to LLFirstUse
	// for disable/reset ability
//	LLFirstUse::addConfigVariable("FirstBalanceIncrease");
//	LLFirstUse::addConfigVariable("FirstBalanceDecrease");
//	LLFirstUse::addConfigVariable("FirstSit");
//	LLFirstUse::addConfigVariable("FirstMap");
//	LLFirstUse::addConfigVariable("FirstGoTo");
//	LLFirstUse::addConfigVariable("FirstBuild");
//	LLFirstUse::addConfigVariable("FirstLeftClickNoHit");
//	LLFirstUse::addConfigVariable("FirstTeleport");
//	LLFirstUse::addConfigVariable("FirstOverrideKeys");
//	LLFirstUse::addConfigVariable("FirstAttach");
//	LLFirstUse::addConfigVariable("FirstAppearance");
//	LLFirstUse::addConfigVariable("FirstInventory");
//	LLFirstUse::addConfigVariable("FirstSandbox");
//	LLFirstUse::addConfigVariable("FirstFlexible");
//	LLFirstUse::addConfigVariable("FirstDebugMenus");
//	LLFirstUse::addConfigVariable("FirstSculptedPrim");
//	LLFirstUse::addConfigVariable("FirstVoice");
//	LLFirstUse::addConfigVariable("FirstMedia");

	// - read command line settings.
	LLControlGroupCLP clp;
	std::string	cmd_line_config	= gDirUtilp->getExpandedFilename(LL_PATH_APP_SETTINGS,
														  "cmd_line.xml");

	clp.configure(cmd_line_config, &gSavedSettings);

	if(!initParseCommandLine(clp))
	{
		handleCommandLineError(clp);
		return false;
	}

	// - selectively apply settings

	// If the user has specified a alternate settings file name.
	// Load	it now before loading the user_settings/settings.xml
	if(clp.hasOption("settings"))
	{
		std::string	user_settings_filename =
			gDirUtilp->getExpandedFilename(LL_PATH_USER_SETTINGS,
										   clp.getOption("settings")[0]);
		gSavedSettings.setString("ClientSettingsFile", user_settings_filename);
		// SJ: if asked to purge configuration, remove custom user-settings file before it will be read
		if (mPurgeSettings)
		{
			LLFile::remove(user_settings_filename);
		}

		LL_INFOS("Settings")	<< "Using command line specified settings filename: "
			<< user_settings_filename << LL_ENDL;
	}
	else
	{
		// SJ: if asked to purge configuration, remove default user-settings file before it will be read
		if (mPurgeSettings)
		{
			LLFile::remove(gDirUtilp->getExpandedFilename(LL_PATH_USER_SETTINGS, getSettingsFilename("User", "Global")));
		}

	}
	

	// - load overrides from user_settings
	loadSettingsFromDirectory("User");

	if (gSavedSettings.getBOOL("FirstRunThisInstall"))
	{
		// Set firstrun flag to indicate that some further init actiona should be taken
		// like determining screen DPI value and so on
		mIsFirstRun = true;

		// <FS>
		if (gSavedSettings.getString("SessionSettingsFile").empty())
		{
			gSavedSettings.setString("SessionSettingsFile", "settings_firestorm.xml");
		}
		// </FS>
		
		
		gSavedSettings.setBOOL("FirstRunThisInstall", FALSE);
	}
	
// <FS:Beq> FIRE-29819 Set ForceShowGrid to TRUE always, unless expressly disabled
// FSOpenSimAlwaysForcesShowGrid is added to allow closed grids to soft disable the default behaviour
#if OPENSIM && !SINGLEGRID
	if (!gSavedSettings.getBOOL("ForceShowGrid") && gSavedSettings.getBOOL("FSOpenSimAlwaysForceShowGrid"))
	{
		gSavedSettings.setBOOL("ForceShowGrid", TRUE);
	}
#endif
// </FS:Beq>
	// <FS:CR> Compatibility with old backups
	// Put gSavedSettings here, gSavedPerAccountSettings in llstartup.cpp
	// *TODO: Should we keep these around forever or just three release cycles?
	if (gSavedSettings.getBOOL("FSFirstRunAfterSettingsRestore"))
	{
		// Nothing happened...
	}
	// </FS:CR>

	//WS: Set the usersessionsettingsfile to the account_SessionSettingsFile file. This allows settings_per_accounts to be per session.
	if(!gSavedSettings.getString("SessionSettingsFile").empty())
    {
		if(gSavedSettings.getString("UserSessionSettingsFile").empty())
			gSavedSettings.setString("UserSessionSettingsFile","account_" + gSavedSettings.getString("SessionSettingsFile"));
	}
	else
    {
        gSavedSettings.setString("UserSessionSettingsFile","");
    }

	if (clp.hasOption("sessionsettings"))
	{
		std::string session_settings_filename = clp.getOption("sessionsettings")[0];
		gSavedSettings.setString("SessionSettingsFile", session_settings_filename);
		LL_INFOS("Settings")	<< "Using session settings filename: "
			<< session_settings_filename << LL_ENDL;
	}
	loadSettingsFromDirectory("Session",true); // AO The session file turns into the new defaults

	if (clp.hasOption("usersessionsettings"))
	{
		std::string user_session_settings_filename = clp.getOption("usersessionsettings")[0];
		gSavedSettings.setString("UserSessionSettingsFile", user_session_settings_filename);
		LL_INFOS("Settings") << "Using user session settings filename: "
			<< user_session_settings_filename << LL_ENDL;

	}

	
	loadSettingsFromDirectory("UserSession");
	
	//AO: Re-read user settings again. This is a Firestorm hack to get user settings to override modes
	//Todo, find a cleaner way of doing this via the various set_default arguments.
	loadSettingsFromDirectory("User");
	
	// <FS:Ansariel> Debug setting to disable log throttle
	nd::logging::setThrottleEnabled(gSavedSettings.getBOOL("FSEnableLogThrottle"));

	// - apply command line settings
	if (! clp.notify())
	{
		handleCommandLineError(clp);
		return false;
	}

	// Register the core crash option as soon as we can
	// if we want gdb post-mortem on cores we need to be up and running
	// ASAP or we might miss init issue etc.
	if(gSavedSettings.getBOOL("DisableCrashLogger"))
	{
		LL_WARNS() << "Crashes will be handled by system, stack trace logs and crash logger are both disabled" << LL_ENDL;
		disableCrashlogger();
	}

	gNonInteractive = gSavedSettings.getBOOL("NonInteractive");
	// Handle initialization from settings.
	// Start up the debugging console before handling other options.
	if (gSavedSettings.getBOOL("ShowConsoleWindow") && !gNonInteractive)
	{
		initConsole();
	}

	if(clp.hasOption("help"))
	{
		std::ostringstream msg;
		msg << LLTrans::getString("MBCmdLineUsg") << "\n" << clp;
		LL_INFOS()	<< msg.str() << LL_ENDL;

		OSMessageBox(
			msg.str(),
			LLStringUtil::null,
			OSMB_OK);

		return false;
	}

    if(clp.hasOption("set"))
    {
        const LLCommandLineParser::token_vector_t& set_values = clp.getOption("set");
        if(0x1 & set_values.size())
        {
            LL_WARNS() << "Invalid '--set' parameter count." << LL_ENDL;
        }
        else
        {
            LLCommandLineParser::token_vector_t::const_iterator itr = set_values.begin();
            for(; itr != set_values.end(); ++itr)
            {
                const std::string& name = *itr;
                const std::string& value = *(++itr);
                if (!tempSetControl(name,value))
                {
                    LL_WARNS() << "Failed --set " << name << ": setting name unknown." << LL_ENDL;
                }
            }
        }
    }

    if  (clp.hasOption("logevents")) {
		LLViewerEventRecorder::instance().setEventLoggingOn();
    }

	std::string CmdLineChannel(gSavedSettings.getString("CmdLineChannel"));
	if(! CmdLineChannel.empty())
    {
		LLVersionInfo::instance().resetChannel(CmdLineChannel);
	}

	// If we have specified crash on startup, set the global so we'll trigger the crash at the right time
	gCrashOnStartup = gSavedSettings.getBOOL("CrashOnStartup");

	if (gSavedSettings.getBOOL("LogPerformance"))
	{
		LLTrace::BlockTimer::sLog = true;
		LLTrace::BlockTimer::sLogName = std::string("performance");
	}

	std::string test_name(gSavedSettings.getString("LogMetrics"));
	if (! test_name.empty())
 	{
		LLTrace::BlockTimer::sMetricLog = TRUE;
		// '--logmetrics' is specified with a named test metric argument so the data gathering is done only on that test
		// In the absence of argument, every metric would be gathered (makes for a rather slow run and hard to decipher report...)
		LL_INFOS() << "'--logmetrics' argument : " << test_name << LL_ENDL;
		LLTrace::BlockTimer::sLogName = test_name;
	}

	if (clp.hasOption("graphicslevel"))
	{
		// User explicitly requested --graphicslevel on the command line. We
		// expect this switch has already set RenderQualityPerformance. Check
		// that value for validity.
		U32 graphicslevel = gSavedSettings.getU32("RenderQualityPerformance");
		if (LLFeatureManager::instance().isValidGraphicsLevel(graphicslevel))
        {
			// graphicslevel is valid: save it and engage it later. Capture
			// the requested value separately from the settings variable
			// because, if this is the first run, LLViewerWindow's constructor
			// will call LLFeatureManager::applyRecommendedSettings(), which
			// overwrites this settings variable!
			mForceGraphicsLevel = graphicslevel;
        }
	}

	// <FS:Beq> Start profiling immediately unless deferred.
#ifdef TRACE_ENABLE
	if(!gSavedSettings.getBOOL("DeferProfilingUntilConnected"))
	{
		gSavedSettings.setBOOL( "ProfilingActive", true );
		LLProfiling::active = true;
	}
#endif
	// </FS:Beq>

	LLFastTimerView::sAnalyzePerformance = gSavedSettings.getBOOL("AnalyzePerformance");
	gAgentPilot.setReplaySession(gSavedSettings.getBOOL("ReplaySession"));

	if (gSavedSettings.getBOOL("DebugSession"))
	{
		gDebugSession = TRUE;
		gDebugGL = TRUE;

		ll_init_fail_log(gDirUtilp->getExpandedFilename(LL_PATH_LOGS, "test_failures.log"));
	}

    if (gSavedSettings.getBOOL("RenderDebugGLSession"))
    {
        gDebugGLSession = TRUE;
        gDebugGL = TRUE;
        // gDebugGL can cause excessive logging
        // so it's limited to a single session
        gSavedSettings.setBOOL("RenderDebugGLSession", FALSE);
    }

	// <FS:TT> Hacking to save the skin and theme for future use.
	mCurrentSkin = gSavedSettings.getString("SkinCurrent");
	mCurrentSkinTheme = gSavedSettings.getString("SkinCurrentTheme");
	// </FS:TT>

	const LLControlVariable* skinfolder = gSavedSettings.getControl("SkinCurrent");
	if(skinfolder && LLStringUtil::null != skinfolder->getValue().asString())
	{
		// Examining "Language" may not suffice -- see LLUI::getLanguage()
		// logic. Unfortunately LLUI::getLanguage() doesn't yet do us much
		// good because we haven't yet called LLUI::initClass().
// [SL:KB] - Patch: Viewer-Skins | Checked: 2012-12-26 (Catznip-3.4)
 		gDirUtilp->setSkinFolder(skinfolder->getValue().asString(),
								 gSavedSettings.getString("SkinCurrentTheme"),
 								 gSavedSettings.getString("Language"));
		loadSettingsFromDirectory("CurrentSkin");
// [/SL:KB]
//		gDirUtilp->setSkinFolder(skinfolder->getValue().asString(),
//								 gSavedSettings.getString("Language"));
	}

	if (gSavedSettings.getBOOL("SpellCheck"))
	{
		std::list<std::string> dict_list;
		std::string dict_setting = gSavedSettings.getString("SpellCheckDictionary");
		boost::split(dict_list, dict_setting, boost::is_any_of(std::string(",")));
		if (!dict_list.empty())
		{
			LLSpellChecker::setUseSpellCheck(dict_list.front());
			dict_list.pop_front();
			LLSpellChecker::instance().setSecondaryDictionaries(dict_list);
		}
	}

	if (gNonInteractive)
	{
		tempSetControl("AllowMultipleViewers", "TRUE");
		tempSetControl("SLURLPassToOtherInstance", "FALSE");
		tempSetControl("RenderWater", "FALSE");
		tempSetControl("FlyingAtExit", "FALSE");
		tempSetControl("WindowWidth", "1024");
		tempSetControl("WindowHeight", "200");
		LLError::setEnabledLogTypesMask(0);
		llassert_always(!gSavedSettings.getBOOL("SLURLPassToOtherInstance"));
	}


	// Handle slurl use. NOTE: Don't let SL-55321 reappear.
	// This initial-SLURL logic, up through the call to
	// sendURLToOtherInstance(), must precede LLSplashScreen::show() --
	// because if sendURLToOtherInstance() succeeds, we take a fast exit,
	// SKIPPING the splash screen and everything else.

    // *FIX: This init code should be made more robust to prevent
    // the issue SL-55321 from returning. One thought is to allow
    // only select options to be set from command line when a slurl
    // is specified. More work on the settings system is needed to
    // achieve this. For now...

    // *NOTE:Mani The command line parser parses tokens and is
    // setup to bail after parsing the '--url' option or the
    // first option specified without a '--option' flag (or
    // any other option that uses the 'last_option' setting -
    // see LLControlGroupCLP::configure())

    // What can happen is that someone can use IE (or potentially
    // other browsers) and do the rough equivalent of command
    // injection and steal passwords. Phoenix. SL-55321

	std::string starting_location;

	std::string cmd_line_login_location(gSavedSettings.getString("CmdLineLoginLocation"));
	if(! cmd_line_login_location.empty())
	{
		starting_location = cmd_line_login_location;
	}
	else
	{
		std::string default_login_location(gSavedSettings.getString("DefaultLoginLocation"));
		if (! default_login_location.empty())
		{
			starting_location = default_login_location;
		}
	}

	// <FS>The gridmanager doesn't know the grids yet, only prepare
	// parsing the slurls, actually done when the grids are fetched 
	// (currently at the top of startup STATE_AUDIO_INIT,
	// but rather it belongs into the gridmanager)
	LLSLURL start_slurl;
	if (! starting_location.empty())
    {
		start_slurl = starting_location;
		// <FS:Ansariel> FIRE-11586: Restore grid manager workaround (grid is still empty here!)
		//LLStartUp::setStartSLURL(start_slurl);
		//if(start_slurl.getType() == LLSLURL::LOCATION)
		//{  
		//	LLGridManager::getInstance()->setGridChoice(start_slurl.getGrid());
		//}
		LLStartUp::setStartSLURLString(starting_location);
		// </FS:Ansariel>

	}

	// NextLoginLocation is set as a side effect of LLStartUp::setStartSLURL()
	std::string nextLoginLocation = gSavedSettings.getString( "NextLoginLocation" );
	if ( !nextLoginLocation.empty() )
	{
		LL_DEBUGS("AppInit")<<"set start from NextLoginLocation: "<<nextLoginLocation<<LL_ENDL;
		LLStartUp::setStartSLURL(LLSLURL(nextLoginLocation));
	}
	else if (   (   clp.hasOption("login") || clp.hasOption("autologin"))
			 && gSavedSettings.getString("CmdLineLoginLocation").empty())
	{
		// If automatic login from command line with --login switch
		// init StartSLURL location.
		std::string start_slurl_setting = gSavedSettings.getString("LoginLocation");
		LL_DEBUGS("AppInit") << "start slurl setting '" << start_slurl_setting << "'" << LL_ENDL;
		// <FS:AW crash on startup>
		// also here LLSLURLs are not available at this point of startup
		//LLStartUp::setStartSLURL(LLSLURL(start_slurl_setting));
		LLStartUp::setStartSLURLString(start_slurl_setting);
		// </FS:AW crash on startup>
	}
	else
	{
		// the login location will be set by the login panel (see LLPanelLogin)
	}

	// <FS:Ansariel> Option to not save password if using login cmdline switch
	if (clp.hasOption("logindontsavepassword") && clp.hasOption("login"))
	{
		gSavedSettings.setBOOL("FSLoginDontSavePassword", TRUE);
	}
	// </FS:Ansariel>

	//RN: if we received a URL, hand it off to the existing instance.
	// don't call anotherInstanceRunning() when doing URL handoff, as
	// it relies on checking a marker file which will not work when running
	// out of different directories

	if (start_slurl.isValid() &&
		(gSavedSettings.getBOOL("SLURLPassToOtherInstance")))
	{
		// <FS:Ansariel> FIRE-11586: Temporary fix until grid manager has been reworked
		//if (sendURLToOtherInstance(start_slurl.getSLURLString()))
		if (sendURLToOtherInstance(starting_location))
		// </FS:Ansariel>
		{
			// successfully handed off URL to existing instance, exit
			return false;
		}
    }

	// Display splash screen.  Must be after above check for previous
	// crash as this dialog is always frontmost.
	std::string splash_msg;
	LLStringUtil::format_map_t args;
	//<FS:AW set the APP_NAME to Firestorm instead of the grid connected to>
	// //args["[APP_NAME]"] = LLTrans::getString("SECOND_LIFE");
	args["[APP_NAME]"] =  LLTrans::getString("APP_NAME");
	//<FS:AW set the APP_NAME to Firestorm instead of the grid connected to>
	splash_msg = LLTrans::getString("StartupLoading", args);
	LLSplashScreen::show();
	LLSplashScreen::update(splash_msg);

	//LLVolumeMgr::initClass();
	LLVolumeMgr* volume_manager = new LLVolumeMgr();
	volume_manager->useMutex();	// LLApp and LLMutex magic must be manually enabled
	LLPrimitive::setVolumeManager(volume_manager);

	// Note: this is where we used to initialize gFeatureManagerp.

	gStartTime = totalTime();

	//
	// Set the name of the window
	//
	gWindowTitle = LLVersionInfo::getInstance()->getChannelAndVersion();	// <FS:CR>
#if LL_DEBUG
    gWindowTitle += std::string(" [DEBUG]");
#endif
	if (!gArgs.empty())
	{
	gWindowTitle += std::string(" ") + gArgs;
	}
	LLStringUtil::truncate(gWindowTitle, 255);

	//
	// Check for another instance of the app running
	// This happens AFTER LLSplashScreen::show(). That may or may not be
	// important.
	//
	if (mSecondInstance && !gSavedSettings.getBOOL("AllowMultipleViewers"))
	{
		OSMessageBox(
			LLTrans::getString("MBAlreadyRunning"),
			LLStringUtil::null,
			OSMB_OK);
		return false;
	}

	if (mSecondInstance)
	{
		// This is the second instance of SL. Turn off voice support,
		// but make sure the setting is *not* persisted.
		LLControlVariable* disable_voice = gSavedSettings.getControl("CmdLineDisableVoice");
		// <FS:Ansariel> Voice in multiple instances; by Latif Khalifa
		//if(disable_voice)
		if(disable_voice && !gSavedSettings.getBOOL("VoiceMultiInstance"))
		// </FS:Ansariel>
		{
			const BOOL DO_NOT_PERSIST = FALSE;
			disable_voice->setValue(LLSD(TRUE), DO_NOT_PERSIST);
		}
	}

	gLastRunVersion = gSavedSettings.getString("LastRunVersion");

	loadColorSettings();

	// Let anyone else who cares know that we've populated our settings
	// variables.
	for (const auto& key : LLControlGroup::key_snapshot())
	{
		// For each named instance of LLControlGroup, send an event saying
		// we've initialized an LLControlGroup instance by that name.
		LLEventPumps::instance().obtain("LLControlGroup").post(LLSDMap("init", key));
	}

// [RLVa:KB] - Patch: RLVa-2.1.0
    if (LLControlVariable* pControl = gSavedSettings.getControl(RlvSettingNames::Main))
	{
		if ( (pControl->getValue().asBoolean()) && (pControl->hasUnsavedValue()) )
		{
			pControl->resetToDefault();
			pControl->setValue(false);

			std::ostringstream msg;
			msg << LLTrans::getString("RLVaToggleMessageLogin", LLSD().with("[STATE]", LLTrans::getString("RLVaToggleDisabled")));
			OSMessageBox(msg.str(), LLStringUtil::null, OSMB_OK);
		}
	}
// [/RLVa:KB]

	return true; // Config was successful.
}

// The following logic is replicated in initConfiguration() (to be able to get
// some initial strings before we've finished initializing enough to know the
// current language) and also in init() (to initialize for real). Somehow it
// keeps growing, necessitating a method all its own.
void LLAppViewer::initStrings()
{
	std::string strings_file = "strings.xml";
	std::string strings_path_full = gDirUtilp->findSkinnedFilenameBaseLang(LLDir::XUI, strings_file);
	if (strings_path_full.empty() || !LLFile::isfile(strings_path_full))
	{
		// initial check to make sure files are there failed
		gDirUtilp->dumpCurrentDirectories(LLError::LEVEL_WARN);
		LL_ERRS() << "Viewer failed to find localization and UI files. Please reinstall viewer from  https://www.firestormviewer.org/downloads and contact https://www.firestormviewer.org/support if issue persists after reinstall." << LL_ENDL;
	}
	LLTransUtil::parseStrings(strings_file, default_trans_args);
	LLTransUtil::parseLanguageStrings("language_settings.xml");

	// parseStrings() sets up the LLTrans substitution table. Add this one item.
	LLTrans::setDefaultArg("[sourceid]", gSavedSettings.getString("sourceid"));

	// Now that we've set "[sourceid]", have to go back through
	// default_trans_args and reinitialize all those other keys because some
	// of them, in turn, reference "[sourceid]".
	BOOST_FOREACH(std::string key, default_trans_args)
	{
		std::string brackets(key), nobrackets(key);
		// Invalid to inspect key[0] if key is empty(). But then, the entire
		// body of this loop is pointless if key is empty().
		if (key.empty())
			continue;

		if (key[0] != '[')
		{
			// key was passed without brackets. That means that 'nobrackets'
			// is correct but 'brackets' is not.
			brackets = STRINGIZE('[' << brackets << ']');
		}
		else
		{
			// key was passed with brackets. That means that 'brackets' is
			// correct but 'nobrackets' is not. Erase the left bracket.
			nobrackets.erase(0, 1);
			std::string::size_type length(nobrackets.length());
			if (length && nobrackets[length - 1] == ']')
			{
				nobrackets.erase(length - 1);
			}
		}
		// Calling LLTrans::getString() is what embeds the other default
		// translation strings into this one.
		LLTrans::setDefaultArg(brackets, LLTrans::getString(nobrackets));
	}

	// <FS:Ansariel> Set version number in VIEWER_GENERATION default substitute automatically
	LLStringUtil:: format_map_t gen_args;
	gen_args["[VERSION]"] = llformat("%d", LLVersionInfo::getInstance()->getMajor());
	LLTrans::setDefaultArg("[VIEWER_GENERATION]", LLTrans::getString("VIEWER_GENERATION", gen_args));
	LLTrans::setDefaultArg("[SHORT_VIEWER_GENERATION]", LLTrans::getString("SHORT_VIEWER_GENERATION", gen_args));
	// </FS:Ansariel>
}

//
// This function decides whether the client machine meets the minimum requirements to
// run in a maximized window, per the consensus of davep, boa and nyx on 3/30/2011.
//
bool LLAppViewer::meetsRequirementsForMaximizedStart()
{
	bool maximizedOk = (LLFeatureManager::getInstance()->getGPUClass() >= GPU_CLASS_2);

	maximizedOk &= (gSysMemory.getPhysicalMemoryKB() >= U32Gigabytes(1));

	return maximizedOk;
}

bool LLAppViewer::initWindow()
{
	LL_INFOS("AppInit") << "Initializing window..." << LL_ENDL;

	// store setting in a global for easy access and modification
	gHeadlessClient = gSavedSettings.getBOOL("HeadlessClient");

	// always start windowed
	BOOL ignorePixelDepth = gSavedSettings.getBOOL("IgnorePixelDepth");

	LLViewerWindow::Params window_params;
	window_params
		.title(gWindowTitle)
		.name(VIEWER_WINDOW_CLASSNAME)
		.x(gSavedSettings.getS32("WindowX"))
		.y(gSavedSettings.getS32("WindowY"))
		.width(gSavedSettings.getU32("WindowWidth"))
		.height(gSavedSettings.getU32("WindowHeight"))
		.min_width(gSavedSettings.getU32("MinWindowWidth"))
		.min_height(gSavedSettings.getU32("MinWindowHeight"))
/// <FS:CR> Since the 3.6.5 merge, setting fullscreen does terrible bad things on macs like opening
/// all floaters and menus off the left side of the screen. Let's not do that right now...
/// Hardcoding full screen OFF until it's fixed. On 10.7+ we have native full screen support anyway.
#ifndef LL_DARWIN
		.fullscreen(gSavedSettings.getBOOL("FullScreen"))
#else // !LL_DARWIN
		.fullscreen(false)
#endif // !LL_DARWIN
// </FS:CR>
		.ignore_pixel_depth(ignorePixelDepth)
		.first_run(mIsFirstRun);

	gViewerWindow = new LLViewerWindow(window_params);

	LL_INFOS("AppInit") << "gViewerwindow created." << LL_ENDL;

	// Need to load feature table before cheking to start watchdog.
	bool use_watchdog = false;
	int watchdog_enabled_setting = gSavedSettings.getS32("WatchdogEnabled");
	if (watchdog_enabled_setting == -1)
	{
		use_watchdog = !LLFeatureManager::getInstance()->isFeatureAvailable("WatchdogDisabled");
	}
	else
	{
		// The user has explicitly set this setting; always use that value.
		use_watchdog = bool(watchdog_enabled_setting);
	}

	LL_INFOS("AppInit") << "watchdog"
						<< (use_watchdog ? " " : " NOT ")
						<< "enabled"
						<< " (setting = " << watchdog_enabled_setting << ")"
						<< LL_ENDL;

	if (use_watchdog)
	{
		LLWatchdog::getInstance()->init();
	}

	// <FS:Ansariel> Init group notices, IMs and chiclets position before the
	//               screenchannel gets created
	gSavedSettings.setBOOL("InternalShowGroupNoticesTopRight", gSavedSettings.getBOOL("ShowGroupNoticesTopRight"));

	LLNotificationsUI::LLNotificationManager::getInstance();


#ifdef LL_DARWIN
	//Satisfy both MAINT-3135 (OSX 10.6 and earlier) MAINT-3288 (OSX 10.7 and later)
	LLOSInfo& os_info = LLOSInfo::instance();
	if (os_info.mMajorVer == 10 && os_info.mMinorVer < 7)
	{
		if ( os_info.mMinorVer == 6 && os_info.mBuild < 8 )
			gViewerWindow->getWindow()->setOldResize(true);
	}
#endif

	if (gSavedSettings.getBOOL("WindowMaximized"))
	{
		gViewerWindow->getWindow()->maximize();
	}

	//
	// Initialize GL stuff
	//

	if (mForceGraphicsLevel)
	{
		LLFeatureManager::getInstance()->setGraphicsLevel(*mForceGraphicsLevel, false);
		gSavedSettings.setU32("RenderQualityPerformance", *mForceGraphicsLevel);
	}

	// Set this flag in case we crash while initializing GL
	gSavedSettings.setBOOL("RenderInitError", TRUE);
	gSavedSettings.saveToFile( gSavedSettings.getString("ClientSettingsFile"), TRUE );

	gPipeline.init();
	LL_INFOS("AppInit") << "gPipeline Initialized" << LL_ENDL;

	stop_glerror();
	gViewerWindow->initGLDefaults();

	gSavedSettings.setBOOL("RenderInitError", FALSE);
	gSavedSettings.saveToFile( gSavedSettings.getString("ClientSettingsFile"), TRUE );

	//If we have a startup crash, it's usually near GL initialization, so simulate that.
	if(gCrashOnStartup)
	{
		LLAppViewer::instance()->forceErrorLLError();
	}

	//
	// Determine if the window should start maximized on initial run based
	// on graphics capability
	//
	if (gSavedSettings.getBOOL("FirstLoginThisInstall") && meetsRequirementsForMaximizedStart())
	{
		LL_INFOS("AppInit") << "This client met the requirements for a maximized initial screen." << LL_ENDL;
		gSavedSettings.setBOOL("WindowMaximized", TRUE);
	}

	if (gSavedSettings.getBOOL("WindowMaximized"))
	{
		gViewerWindow->getWindow()->maximize();
	}

	LLUI::getInstance()->mWindow = gViewerWindow->getWindow();

	// Show watch cursor
	gViewerWindow->setCursor(UI_CURSOR_WAIT);

	// Finish view initialization
	gViewerWindow->initBase();

	// show viewer window
	//gViewerWindow->getWindow()->show();

	LL_INFOS("AppInit") << "Window initialization done." << LL_ENDL;

	return true;
}

bool LLAppViewer::isUpdaterMissing()
{
    return mUpdaterNotFound;
}

void LLAppViewer::writeDebugInfo(bool isStatic)
{
#if LL_WINDOWS && LL_BUGSPLAT
    // bugsplat does not create dump folder and debug logs are written directly
    // to logs folder, so it conflicts with main instance
    if (mSecondInstance)
    {
        return;
    }
#endif

    //Try to do the minimum when writing data during a crash.
    std::string* debug_filename;
    debug_filename = ( isStatic
        ? getStaticDebugFile()
        : getDynamicDebugFile() );

    LL_INFOS() << "Writing debug file " << *debug_filename << LL_ENDL;
    llofstream out_file(debug_filename->c_str());

    isStatic ?  LLSDSerialize::toPrettyXML(gDebugInfo, out_file)
             :  LLSDSerialize::toPrettyXML(gDebugInfo["Dynamic"], out_file);
}

LLSD LLAppViewer::getViewerInfo() const
{
	// The point of having one method build an LLSD info block and the other
	// construct the user-visible About string is to ensure that the same info
	// is available to a getInfo() caller as to the user opening
	// LLFloaterAbout.
	LLSD info;
	auto& versionInfo(LLVersionInfo::instance());
	info["VIEWER_VERSION"] = LLSDArray(versionInfo.getMajor())(versionInfo.getMinor())(versionInfo.getPatch())(versionInfo.getBuild());
	info["VIEWER_VERSION_STR"] = versionInfo.getVersion();
	info["BUILD_DATE"] = __DATE__;
	info["BUILD_TIME"] = __TIME__;
	info["CHANNEL"] = versionInfo.getChannel();
    info["ADDRESS_SIZE"] = ADDRESS_SIZE;
    // std::string build_config = versionInfo.getBuildConfig();
    //if (build_config != "Release")
    //{
    //    info["BUILD_CONFIG"] = build_config;
    //}
#ifdef USE_AVX2_OPTIMIZATION
	info["SIMD"] = "AVX2";
#elif USE_AVX_OPTIMIZATION
	info["SIMD"] = "AVX";
#else
	info["SIMD"] = "SSE2";
#endif

// <FS:CR> FIRE-8273: Add Open-sim indicator to About floater
#if defined OPENSIM
	info["BUILD_TYPE"] = LLTrans::getString("FSWithOpensim");
#elif defined HAVOK_TPV
	info["BUILD_TYPE"] = LLTrans::getString("FSWithHavok");
#else
	info["BUILD_TYPE"] = std::string();
#endif // OPENSIM
// </FS:CR>
	info["SKIN"] = gSavedSettings.getString("FSInternalSkinCurrent");
	info["THEME"] = gSavedSettings.getString("FSInternalSkinCurrentTheme");

	//[FIRE 3113 : SJ] Added Font and fontsize to info
	std::string font_name;
	std::string fsInternalFontSettingsFile = gSavedSettings.getString("FSInternalFontSettingsFile");
	if (LLTrans::findString(font_name, "font_" + fsInternalFontSettingsFile))
	{
		info["FONT"] = font_name;
	}
	else
	{
		info["FONT"] = LLTrans::getString("font_unknown");
	}
	info["FONT_SIZE"] = gSavedSettings.getF32("FSFontSizeAdjustment");
	info["FONT_SCREEN_DPI"] = gSavedSettings.getF32("FontScreenDPI");

	// <FS:PP> FIRE-15714: UI Scaling in SysInfo
	info["UI_SCALE_FACTOR"] = gSavedSettings.getF32("UIScaleFactor");

	//[FIRE-3923 : SJ] Added Drawdistance, bandwidth and LOD to info
	info["DRAW_DISTANCE"] = gSavedSettings.getF32("RenderFarClip");
	info["BANDWIDTH"] = gSavedSettings.getF32("ThrottleBandwidthKBPS");
	info["LOD"] = gSavedSettings.getF32("RenderVolumeLODFactor");

	//[FIRE 3113 : SJ] Added Settingsfile to info
	std::string mode_name;
	std::string sessionSettingsFile = gSavedSettings.getString("SessionSettingsFile");
	if (LLTrans::findString(mode_name, "mode_" + sessionSettingsFile))
	{
		info["MODE"] = mode_name;
	}
	else
	{
		info["MODE"] = LLTrans::getString("mode_unknown");
	}

	// return a URL to the release notes for this viewer, such as:
	// https://releasenotes.secondlife.com/viewer/2.1.0.123456.html
	// <FS:Ansariel> FIRE-13993: Create URL in the form of https://wiki.firestormviewer.org/firestorm_change_log_x.y.z.rev
	//std::string url = versionInfo.getReleaseNotes(); // VVM supplied
    //if (url.empty())
    //{
    //    url = LLTrans::getString("RELEASE_NOTES_BASE_URL");
    //    if (!LLStringUtil::endsWith(url, "/"))
    //        url += "/";
    //    url += LLURI::escape(versionInfo.getVersion()) + ".html";
    //}
	//info["VIEWER_RELEASE_NOTES_URL"] = url;
	std::string url = LLTrans::getString("RELEASE_NOTES_BASE_URL") + LLURI::escape(versionInfo.getVersion());
	info["VIEWER_RELEASE_NOTES_URL"] = url;
	// </FS:Ansariel>

#if LL_MSVC
	info["COMPILER"] = "MSVC";
	info["COMPILER_VERSION"] = _MSC_VER;
#elif LL_CLANG	// <FS:CR> Clang identification
	info["COMPILER"] = "Clang";
	info["COMPILER_VERSION"] = CLANG_VERSION_STRING;
#elif LL_GNUC
	info["COMPILER"] = "GCC";
	info["COMPILER_VERSION"] = GCC_VERSION;
#endif

	// Position
	LLViewerRegion* region = gAgent.getRegion();
	if (region)
	{
// [RLVa:KB] - Checked: 2014-02-24 (RLVa-1.4.10)
		if (RlvActions::canShowLocation())
		{
// [/RLVa:KB]
			LLVector3d pos = gAgent.getPositionGlobal();
			info["POSITION"] = ll_sd_from_vector3d(pos);
			info["POSITION_LOCAL"] = ll_sd_from_vector3(gAgent.getPosAgentFromGlobal(pos));
			info["REGION"] = gAgent.getRegion()->getName();
			boost::regex regex("\\.(secondlife|lindenlab)\\..*");
			info["HOSTNAME"] = boost::regex_replace(gAgent.getRegion()->getSimHostName(), regex, "");
			LLSLURL slurl;
			LLAgentUI::buildSLURL(slurl);
			info["SLURL"] = slurl.getSLURLString();
// [RLVa:KB] - Checked: 2014-02-24 (RLVa-1.4.10)
		}
		else
		{
			info["REGION"] = RlvStrings::getString(RlvStringKeys::Hidden::Region);
		}
		info["SERVER_VERSION"] = gLastVersionChannel;
// [/RLVa:KB]
	}

	// CPU
	info["CPU"] = gSysCPU.getCPUString();
	info["MEMORY_MB"] = LLSD::Integer(gSysMemory.getPhysicalMemoryKB().valueInUnits<LLUnits::Megabytes>());
	info["CONCURRENCY"] = LLSD::Integer((S32)boost::thread::hardware_concurrency());	// <FS:Beq> Add hardware concurrency to info
	// Moved hack adjustment to Windows memory size into llsys.cpp
	info["OS_VERSION"] = LLOSInfo::instance().getOSString();
	info["GRAPHICS_CARD_VENDOR"] = ll_safe_string((const char*)(glGetString(GL_VENDOR)));
	info["GRAPHICS_CARD"] = ll_safe_string((const char*)(glGetString(GL_RENDERER)));
	info["GRAPHICS_CARD_MEMORY"] = gGLManager.mVRAM;

#if LL_WINDOWS
    std::string drvinfo;

    if (gGLManager.mIsIntel)
    {
        drvinfo = gDXHardware.getDriverVersionWMI(LLDXHardware::GPU_INTEL);
    }
    else if (gGLManager.mIsNVIDIA)
    {
        drvinfo = gDXHardware.getDriverVersionWMI(LLDXHardware::GPU_NVIDIA);
    }
    else if (gGLManager.mIsAMD)
    {
        drvinfo = gDXHardware.getDriverVersionWMI(LLDXHardware::GPU_AMD);
    }

    if (drvinfo.empty())
    {
        // Generic/substitute windows driver? Unknown vendor?
        LL_WARNS("DriverVersion") << "Vendor based driver search failed, searching for any driver" << LL_ENDL;
        drvinfo = gDXHardware.getDriverVersionWMI(LLDXHardware::GPU_ANY);
    }

	if (!drvinfo.empty())
	{
		info["GRAPHICS_DRIVER_VERSION"] = drvinfo;
	}
	else
	{
		LL_WARNS("DriverVersion")<< "Cannot get driver version from getDriverVersionWMI" << LL_ENDL;
		LLSD driver_info = gDXHardware.getDisplayInfo();
		if (driver_info.has("DriverVersion"))
		{
			info["GRAPHICS_DRIVER_VERSION"] = driver_info["DriverVersion"];
		}
	}
#endif

// [RLVa:KB] - Checked: 2010-04-18 (RLVa-1.2.0)
	info["RLV_VERSION"] = (rlv_handler_t::isEnabled()) ? RlvStrings::getVersionAbout() : LLTrans::getString("RLVaStatusDisabled");
// [/RLVa:KB]
	info["OPENGL_VERSION"] = ll_safe_string((const char*)(glGetString(GL_VERSION)));
	info["LIBCURL_VERSION"] = LLCore::LLHttp::getCURLVersion();
    // Settings

    LLRect window_rect = gViewerWindow->getWindowRectRaw();
    info["WINDOW_WIDTH"] = window_rect.getWidth();
    info["WINDOW_HEIGHT"] = window_rect.getHeight();

	// <FS> Custom sysinfo
    //info["FONT_SIZE_ADJUSTMENT"] = gSavedSettings.getF32("FontScreenDPI");
    //info["UI_SCALE"] = gSavedSettings.getF32("UIScaleFactor");
    //info["DRAW_DISTANCE"] = gSavedSettings.getF32("RenderFarClip");
    //info["NET_BANDWITH"] = gSavedSettings.getF32("ThrottleBandwidthKBPS");
    //info["LOD_FACTOR"] = gSavedSettings.getF32("RenderVolumeLODFactor");
    //info["RENDER_QUALITY"] = (F32)gSavedSettings.getU32("RenderQualityPerformance");
    //info["GPU_SHADERS"] = gSavedSettings.getBOOL("RenderDeferred") ? "Enabled" : "Disabled";
    //info["TEXTURE_MEMORY"] = gSavedSettings.getS32("TextureMemory");
	// </FS>

#if LL_DARWIN
    info["HIDPI"] = gHiDPISupport;
#endif

	// Libraries

	info["J2C_VERSION"] = LLImageJ2C::getEngineInfo();
	bool want_fullname = true;
	info["AUDIO_DRIVER_VERSION"] = gAudiop ? LLSD(gAudiop->getDriverName(want_fullname)) : "Undefined";
	if(LLVoiceClient::getInstance()->voiceEnabled())
	{
		LLVoiceVersionInfo version = LLVoiceClient::getInstance()->getVersion();
		std::ostringstream version_string;
		version_string << version.serverType << " " << version.serverVersion << std::endl;
		info["VOICE_VERSION"] = version_string.str();
	}
	else
	{
		info["VOICE_VERSION"] = LLTrans::getString("NotConnected");
	}

//#if !LL_LINUX
	std::ostringstream cef_ver_codec;
	cef_ver_codec << "Dullahan: ";
	cef_ver_codec << DULLAHAN_VERSION_MAJOR;
	cef_ver_codec << ".";
	cef_ver_codec << DULLAHAN_VERSION_MINOR;
	cef_ver_codec << ".";
	cef_ver_codec << DULLAHAN_VERSION_POINT;
	cef_ver_codec << ".";
	cef_ver_codec << DULLAHAN_VERSION_BUILD;

	cef_ver_codec << std::endl;
	cef_ver_codec << "  CEF: ";
	cef_ver_codec << CEF_VERSION;

	cef_ver_codec << std::endl;
	cef_ver_codec << "  Chromium: ";
	cef_ver_codec << CHROME_VERSION_MAJOR;
	cef_ver_codec << ".";
	cef_ver_codec << CHROME_VERSION_MINOR;
	cef_ver_codec << ".";
	cef_ver_codec << CHROME_VERSION_BUILD;
	cef_ver_codec << ".";
	cef_ver_codec << CHROME_VERSION_PATCH;

	info["LIBCEF_VERSION"] = cef_ver_codec.str();
//#else
//	info["LIBCEF_VERSION"] = "Undefined";
//#endif

#if !LL_LINUX
	std::ostringstream vlc_ver_codec;
	vlc_ver_codec << LIBVLC_VERSION_MAJOR;
	vlc_ver_codec << ".";
	vlc_ver_codec << LIBVLC_VERSION_MINOR;
	vlc_ver_codec << ".";
	vlc_ver_codec << LIBVLC_VERSION_REVISION;
	info["LIBVLC_VERSION"] = vlc_ver_codec.str();
#else
	info["LIBVLC_VERSION"] = "Using gstreamer 1.0";
#endif

	S32 packets_in = LLViewerStats::instance().getRecording().getSum(LLStatViewer::PACKETS_IN);
	if (packets_in > 0)
	{
		info["PACKETS_LOST"] = LLViewerStats::instance().getRecording().getSum(LLStatViewer::PACKETS_LOST);
		info["PACKETS_IN"] = packets_in;
		info["PACKETS_PCT"] = 100.f*info["PACKETS_LOST"].asReal() / info["PACKETS_IN"].asReal();
	}

	if (mServerReleaseNotesURL.empty())
	{
		if (gAgent.getRegion())
		{
			info["SERVER_RELEASE_NOTES_URL"] = LLTrans::getString("RetrievingData");
		}
		else
		{
			info["SERVER_RELEASE_NOTES_URL"] = LLTrans::getString("NotConnected");
		}
	}
	else if (LLStringUtil::startsWith(mServerReleaseNotesURL, "http")) // it's an URL
	{
		info["SERVER_RELEASE_NOTES_URL"] = "[" + LLWeb::escapeURL(mServerReleaseNotesURL) + " " + LLTrans::getString("ReleaseNotes") + "]";
	}
	else
	{
		info["SERVER_RELEASE_NOTES_URL"] = mServerReleaseNotesURL;
	}

    // populate field for new local disk cache with some details
    info["DISK_CACHE_INFO"] = LLDiskCache::getInstance()->getCacheInfo();

	// <FS:PP> FIRE-4785: Current render quality setting in sysinfo / about floater
	switch (gSavedSettings.getU32("RenderQualityPerformance"))
	{
		case 0:
			info["RENDERQUALITY"] = LLTrans::getString("render_quality_low");
			info["RENDERQUALITY_FSDATA_ENGLISH"] = "Low (1/7)";
			break;
		case 1:
			info["RENDERQUALITY"] = LLTrans::getString("render_quality_mediumlow");
			info["RENDERQUALITY_FSDATA_ENGLISH"] = "Medium-Low (2/7)";
			break;
		case 2:
			info["RENDERQUALITY"] = LLTrans::getString("render_quality_medium");
			info["RENDERQUALITY_FSDATA_ENGLISH"] = "Medium (3/7)";
			break;
		case 3:
			info["RENDERQUALITY"] = LLTrans::getString("render_quality_mediumhigh");
			info["RENDERQUALITY_FSDATA_ENGLISH"] = "Medium-High (4/7)";
			break;
		case 4:
			info["RENDERQUALITY"] = LLTrans::getString("render_quality_high");
			info["RENDERQUALITY_FSDATA_ENGLISH"] = "High (5/7)";
			break;
		case 5:
			info["RENDERQUALITY"] = LLTrans::getString("render_quality_highultra");
			info["RENDERQUALITY_FSDATA_ENGLISH"] = "High-Ultra (6/7)";
			break;
		case 6:
			info["RENDERQUALITY"] = LLTrans::getString("render_quality_ultra");
			info["RENDERQUALITY_FSDATA_ENGLISH"] = "Ultra (7/7)";
			break;
		default:
			info["RENDERQUALITY"] = LLTrans::getString("render_quality_unknown");
			info["RENDERQUALITY_FSDATA_ENGLISH"] = "Unknown, user has RenderQualityPerformance debug setting beyond the normal range (0-6)";
			break;
	}
	// </FS:PP>

	// <FS:PP> ALM enabled or disabled
	if (gSavedSettings.getBOOL("RenderDeferred"))
	{
		info["ALMSTATUS"] = LLTrans::getString("PermYes");
		info["ALMSTATUS_FSDATA_ENGLISH"] = "Yes";
	}
	else
	{
		info["ALMSTATUS"] = LLTrans::getString("PermNo");
		info["ALMSTATUS_FSDATA_ENGLISH"] = "No";
	}
	// </FS:PP>

	// <FS:Ansariel> FIRE-11768: Include texture memory settings
	info["TEXTUREMEMORYDYNAMIC"] = LLViewerTextureList::canUseDynamicTextureMemory() && gSavedSettings.getBOOL("FSDynamicTextureMemory");
	info["TEXTUREMEMORY"] = gSavedSettings.getS32("TextureMemory");
	info["TEXTUREMEMORYMULTIPLIER"] = gSavedSettings.getF32("RenderTextureMemoryMultiple");
	info["TEXTUREMEMORYMIN"] = gSavedSettings.getS32("FSDynamicTextureMemoryMinTextureMemory");
	info["TEXTUREMEMORYCACHERESERVE"] = gSavedSettings.getS32("FSDynamicTextureMemoryCacheReserve");
	info["TEXTUREMEMORYGPURESERVE"] = gSavedSettings.getS32("FSDynamicTextureMemoryGPUReserve");
	// </FS:Ansariel>

	return info;
}

std::string LLAppViewer::getViewerInfoString(bool default_string) const
{
	std::ostringstream support;

	LLSD info(getViewerInfo());

	// Render the LLSD from getInfo() as a format_map_t
	LLStringUtil::format_map_t args;

	// allow the "Release Notes" URL label to be localized
	args["ReleaseNotes"] = LLTrans::getString("ReleaseNotes", default_string);

	for (LLSD::map_const_iterator ii(info.beginMap()), iend(info.endMap());
		ii != iend; ++ii)
	{
		if (! ii->second.isArray())
		{
			// Scalar value
			if (ii->second.isUndefined())
			{
				args[ii->first] = LLTrans::getString("none_text", default_string);
			}
			else
			{
				// don't forget to render value asString()
				args[ii->first] = ii->second.asString();
			}
		}
		else
		{
			// array value: build KEY_0, KEY_1 etc. entries
			for (LLSD::Integer n(0), size(ii->second.size()); n < size; ++n)
			{
				args[STRINGIZE(ii->first << '_' << n)] = ii->second[n].asString();
			}
		}
	}

	// Now build the various pieces
	support << LLTrans::getString("AboutHeader", args, default_string);
	//if (info.has("BUILD_CONFIG"))
	//{
	//	support << "\n" << LLTrans::getString("BuildConfig", args, default_string);
	//}
	if (info.has("REGION"))
	{
// [RLVa:KB] - Checked: 2014-02-24 (RLVa-1.4.10)
		support << "\n\n" << LLTrans::getString( (RlvActions::canShowLocation()) ? "AboutPosition" : "AboutPositionRLVShowLoc", args, default_string);
// [/RLVa:KB]
//		support << "\n\n" << LLTrans::getString("AboutPosition", args, default_string);
	}
	support << "\n\n" << LLTrans::getString("AboutSystem", args, default_string);
	support << "\n";
	if (info.has("GRAPHICS_DRIVER_VERSION"))
	{
		support << "\n" << LLTrans::getString("AboutDriver", args, default_string);
	}
	support << "\n" << LLTrans::getString("AboutOGL", args, default_string);
	//support << "\n\n" << LLTrans::getString("AboutSettings", args, default_string); // <FS> Custom sysinfo
#if LL_DARWIN
	support << "\n" << LLTrans::getString("AboutOSXHiDPI", args, default_string);
#endif
	support << "\n\n" << LLTrans::getString("AboutLibs", args, default_string);
	// <FS> Custom sysinfo
	if (info.has("BANDWIDTH")) //For added info in help floater
	{
		support << "\n" << LLTrans::getString("AboutSettings", args, default_string);
	}
	if (info.has("TEXTUREMEMORYDYNAMIC"))
	{
		if (info["TEXTUREMEMORYDYNAMIC"].asBoolean())
		{
			support << "\n" << LLTrans::getString("AboutTextureMemoryDynamic", args, default_string);
		}
		else
		{
			support << "\n" << LLTrans::getString("AboutTextureMemory", args, default_string);
		}
	}
	if (info.has("DISK_CACHE_INFO"))
	{
		support << "\n" << LLTrans::getString("AboutCache", args, default_string);
	}
	// </FS>
	if (info.has("COMPILER"))
	{
		support << "\n" << LLTrans::getString("AboutCompiler", args, default_string);
	}
	if (info.has("PACKETS_IN"))
	{
		support << '\n' << LLTrans::getString("AboutTraffic", args, default_string);
	}

	// SLT timestamp
	LLSD substitution;
	substitution["datetime"] = (S32)time(NULL);//(S32)time_corrected();
	support << "\n" << LLTrans::getString("AboutTime", substitution, default_string);

	return support.str();
}

void LLAppViewer::cleanupSavedSettings()
{
	gSavedSettings.setBOOL("MouseSun", FALSE);

	gSavedSettings.setBOOL("UseEnergy", TRUE);				// force toggle to turn off, since sends message to simulator

	gSavedSettings.setBOOL("DebugWindowProc", gDebugWindowProc);

	gSavedSettings.setBOOL("ShowObjectUpdates", gShowObjectUpdates);

	if (gDebugView)
	{
		gSavedSettings.setBOOL("ShowDebugConsole", gDebugView->mDebugConsolep->getVisible());
	}

	// save window position if not maximized
	// as we don't track it in callbacks
	if(NULL != gViewerWindow)
	{
		BOOL maximized = gViewerWindow->getWindow()->getMaximized();
		if (!maximized)
		{
			LLCoordScreen window_pos;

			if (gViewerWindow->getWindow()->getPosition(&window_pos))
			{
				gSavedSettings.setS32("WindowX", window_pos.mX);
				gSavedSettings.setS32("WindowY", window_pos.mY);
			}
		}
	}

	gSavedSettings.setF32("MapScale", LLWorldMapView::sMapScale );

	// Some things are cached in LLAgent.
	if (gAgent.isInitialized())
	{
		gSavedSettings.setF32("RenderFarClip", gAgentCamera.mDrawDistance);
	}
}

void LLAppViewer::removeCacheFiles(const std::string& file_mask)
{
	gDirUtilp->deleteFilesInDir(gDirUtilp->getExpandedFilename(LL_PATH_CACHE, ""), file_mask);
}

void LLAppViewer::writeSystemInfo()
{

    if (! gDebugInfo.has("Dynamic") )
        gDebugInfo["Dynamic"] = LLSD::emptyMap();

	// <FS:ND> we don't want this (otherwise set filename to Firestorm.old/log
// #if LL_WINDOWS && !LL_BUGSPLAT
// 	gDebugInfo["SLLog"] = gDirUtilp->getExpandedFilename(LL_PATH_DUMP,"SecondLife.log");
// #else
//     //Not ideal but sufficient for good reporting.
//     gDebugInfo["SLLog"] = gDirUtilp->getExpandedFilename(LL_PATH_LOGS,"SecondLife.old");  //LLError::logFileName();
// #endif
	// </FS:ND>

	gDebugInfo["ClientInfo"]["Name"] = LLVersionInfo::instance().getChannel();
// [SL:KB] - Patch: Viewer-CrashReporting | Checked: 2011-05-08 (Catznip-2.6.0a) | Added: Catznip-2.6.0a
	gDebugInfo["ClientInfo"]["Version"] = LLVersionInfo::instance().getVersion();
	gDebugInfo["ClientInfo"]["Platform"] = LLVersionInfo::instance().getBuildPlatform();
// [/SL:KB]
	gDebugInfo["ClientInfo"]["MajorVersion"] = LLVersionInfo::instance().getMajor();
	gDebugInfo["ClientInfo"]["MinorVersion"] = LLVersionInfo::instance().getMinor();
	gDebugInfo["ClientInfo"]["PatchVersion"] = LLVersionInfo::instance().getPatch();
	gDebugInfo["ClientInfo"]["BuildVersion"] = LLVersionInfo::instance().getBuild();
	gDebugInfo["ClientInfo"]["AddressSize"] = LLVersionInfo::instance().getAddressSize();

// <FS:ND> Add which flavor of FS generated an error
#ifdef OPENSIM
	gDebugInfo["ClientInfo"]["Flavor"] = "oss";
#else
	gDebugInfo["ClientInfo"]["Flavor"] = "hvk";
#endif
// </FS:ND>

	//	gDebugInfo["CAFilename"] = gDirUtilp->getCAFile();

	gDebugInfo["CPUInfo"]["CPUString"] = gSysCPU.getCPUString();
	gDebugInfo["CPUInfo"]["CPUFamily"] = gSysCPU.getFamily();
	gDebugInfo["CPUInfo"]["CPUMhz"] = (S32)gSysCPU.getMHz();
	gDebugInfo["CPUInfo"]["CPUAltivec"] = gSysCPU.hasAltivec();
	gDebugInfo["CPUInfo"]["CPUSSE"] = gSysCPU.hasSSE();
	gDebugInfo["CPUInfo"]["CPUSSE2"] = gSysCPU.hasSSE2();

	gDebugInfo["RAMInfo"]["Physical"] = LLSD::Integer(gSysMemory.getPhysicalMemoryKB().value());
	gDebugInfo["RAMInfo"]["Allocated"] = LLSD::Integer(gMemoryAllocated.valueInUnits<LLUnits::Kilobytes>());
	gDebugInfo["OSInfo"] = LLOSInfo::instance().getOSStringSimple();

	// The user is not logged on yet, but record the current grid choice login url
	// which may have been the intended grid.
	gDebugInfo["GridName"] = LLGridManager::getInstance()->getGridId();

	// *FIX:Mani - move this down in llappviewerwin32
#ifdef LL_WINDOWS
	DWORD thread_id = GetCurrentThreadId();
	gDebugInfo["MainloopThreadID"] = (S32)thread_id;
#endif

#ifndef LL_BUGSPLAT
	// "CrashNotHandled" is set here, while things are running well,
	// in case of a freeze. If there is a freeze, the crash logger will be launched
	// and can read this value from the debug_info.log.
	// If the crash is handled by LLAppViewer::handleViewerCrash, ie not a freeze,
	// then the value of "CrashNotHandled" will be set to true.
	gDebugInfo["CrashNotHandled"] = LLSD::Boolean(true);
#else // LL_BUGSPLAT
	// "CrashNotHandled" is obsolete; it used (not very successsfully)
    // to try to distinguish crashes from freezes - the intent here to to avoid calling it a freeze
	gDebugInfo["CrashNotHandled"] = LLSD::Boolean(false);
#endif // ! LL_BUGSPLAT

	// Insert crash host url (url to post crash log to) if configured. This insures
	// that the crash report will go to the proper location in the case of a
	// prior freeze.
	std::string crashHostUrl = gSavedSettings.get<std::string>("CrashHostUrl");
	if(crashHostUrl != "")
	{
		gDebugInfo["CrashHostUrl"] = crashHostUrl;
	}

	// Dump some debugging info
	LL_INFOS("SystemInfo") << "Application: " << LLTrans::getString("APP_NAME") << LL_ENDL;

	// <FS:ND> Print into about git sha hash this build is based on.
	// LL_INFOS("SystemInfo") << "Version: " << LLVersionInfo::getChannelAndVersion() << LL_ENDL;
	LL_INFOS("SystemInfo") << "Version: " <<  LLVersionInfo::instance().getChannelAndVersion() << " [" <<  LLVersionInfo::instance().getGitHash() << "]" << LL_ENDL;
	// </FS:ND>

	// Dump the local time and time zone
	time_t now;
	time(&now);
	char tbuffer[256];		/* Flawfinder: ignore */
	strftime(tbuffer, 256, "%Y-%m-%dT%H:%M:%S %Z", localtime(&now));
	LL_INFOS("SystemInfo") << "Local time: " << tbuffer << LL_ENDL;

	// query some system information
	LL_INFOS("SystemInfo") << "CPU info:\n" << gSysCPU << LL_ENDL;
	LL_INFOS("SystemInfo") << "Memory info:\n" << gSysMemory << LL_ENDL;
	LL_INFOS("SystemInfo") << "OS: " << LLOSInfo::instance().getOSStringSimple() << LL_ENDL;
	LL_INFOS("SystemInfo") << "OS info: " << LLOSInfo::instance() << LL_ENDL;

	// <FS:ND> Breakpad merge. Only include SettingsFile if the user selected this in prefs. Patch from Catznip
    // gDebugInfo["SettingsFilename"] = gSavedSettings.getString("ClientSettingsFile");
	if (gCrashSettings.getBOOL("CrashSubmitSettings"))
		gDebugInfo["SettingsFilename"] = gSavedSettings.getString("ClientSettingsFile");
	// </FS:ND>

	gDebugInfo["ViewerExePath"] = gDirUtilp->getExecutablePathAndName();
	gDebugInfo["CurrentPath"] = gDirUtilp->getCurPath();
	gDebugInfo["FirstLogin"] = LLSD::Boolean(gAgent.isFirstLogin());
	gDebugInfo["FirstRunThisInstall"] = gSavedSettings.getBOOL("FirstRunThisInstall");
    gDebugInfo["StartupState"] = LLStartUp::getStartupStateString();
    
    if (gViewerWindow)
    {
        std::vector<std::string> resolutions = gViewerWindow->getWindow()->getDisplaysResolutionList();
        for (auto res_iter : resolutions)
        {
            gDebugInfo["DisplayInfo"].append(res_iter);
        }
    }

	writeDebugInfo(); // Save out debug_info.log early, in case of crash.
}

#ifdef LL_WINDOWS
//For whatever reason, in Windows when using OOP server for breakpad, the callback to get the
//name of the dump file is not getting triggered by the breakpad library.   Unfortunately they
//also didn't see fit to provide a simple query request across the pipe to get this name either.
//Since we are putting our output in a runtime generated directory and we know the header data in
//the dump format, we can however use the following hack to identify our file.
// TODO make this a member function.
void getFileList()
{
	std::stringstream filenames;

	typedef std::vector<std::string> vec;
	std::string pathname = gDirUtilp->getExpandedFilename(LL_PATH_DUMP,"");
	vec file_vec = gDirUtilp->getFilesInDir(pathname);
	for(vec::const_iterator iter=file_vec.begin(); iter!=file_vec.end(); ++iter)
	{
		filenames << *iter << " ";
		if ( ( iter->length() > 30 ) && (iter->rfind(".dmp") == (iter->length()-4) ) )
		{
			std::string fullname = pathname + *iter;
			llifstream fdat( fullname.c_str(), std::ifstream::binary);
			if (fdat)
			{
				char buf[5];
				fdat.read(buf,4);
				fdat.close();
				if (!strncmp(buf,"MDMP",4))
				{
					gDebugInfo["Dynamic"]["MinidumpPath"] = fullname;
					break;
				}
			}
		}
	}
	filenames << std::endl;
	gDebugInfo["Dynamic"]["DumpDirContents"] = filenames.str();
}
#endif

void LLAppViewer::handleViewerCrash()
{
	LL_INFOS("CRASHREPORT") << "Handle viewer crash entry." << LL_ENDL;

	LL_INFOS("CRASHREPORT") << "Last render pool type: " << LLPipeline::sCurRenderPoolType << LL_ENDL ;

	LLMemory::logMemoryInfo(true) ;

	//print out recorded call stacks if there are any.
	LLError::LLCallStacks::print();

	LLAppViewer* pApp = LLAppViewer::instance();
	if (pApp->beingDebugged())
	{
		// This will drop us into the debugger.
		abort();
	}

	if (LLApp::isCrashloggerDisabled())
	{
		abort();
	}

	// Returns whether a dialog was shown.
	// Only do the logic in here once
	if (pApp->mReportedCrash)
	{
		return;
	}
	pApp->mReportedCrash = TRUE;

	// Insert crash host url (url to post crash log to) if configured.
	std::string crashHostUrl = gSavedSettings.get<std::string>("CrashHostUrl");
	if(crashHostUrl != "")
	{
		gDebugInfo["Dynamic"]["CrashHostUrl"] = crashHostUrl;
	}

	LLParcel* parcel = LLViewerParcelMgr::getInstance()->getAgentParcel();
	if ( parcel && parcel->getMusicURL()[0])
	{
		gDebugInfo["Dynamic"]["ParcelMusicURL"] = parcel->getMusicURL();
	}
	if ( parcel && parcel->getMediaURL()[0])
	{
		gDebugInfo["Dynamic"]["ParcelMediaURL"] = parcel->getMediaURL();
	}

	gDebugInfo["Dynamic"]["SessionLength"] = F32(LLFrameTimer::getElapsedSeconds());
	gDebugInfo["Dynamic"]["RAMInfo"]["Allocated"] = LLSD::Integer(LLMemory::getCurrentRSS() / 1024);

	if(gLogoutInProgress)
	{
		gDebugInfo["Dynamic"]["LastExecEvent"] = LAST_EXEC_LOGOUT_CRASH;
	}
	else
	{
		gDebugInfo["Dynamic"]["LastExecEvent"] = gLLErrorActivated ? LAST_EXEC_LLERROR_CRASH : LAST_EXEC_OTHER_CRASH;
	}

	if(gAgent.getRegion())
	{
		gDebugInfo["Dynamic"]["CurrentSimHost"] = gAgent.getRegion()->getSimHostName();
		gDebugInfo["Dynamic"]["CurrentRegion"] = gAgent.getRegion()->getName();

		const LLVector3& loc = gAgent.getPositionAgent();
		gDebugInfo["Dynamic"]["CurrentLocationX"] = loc.mV[0];
		gDebugInfo["Dynamic"]["CurrentLocationY"] = loc.mV[1];
		gDebugInfo["Dynamic"]["CurrentLocationZ"] = loc.mV[2];
	}

	if(LLAppViewer::instance()->mMainloopTimeout)
	{
		gDebugInfo["Dynamic"]["MainloopTimeoutState"] = LLAppViewer::instance()->mMainloopTimeout->getState();
	}

	// The crash is being handled here so set this value to false.
	// Otherwise the crash logger will think this crash was a freeze.
	gDebugInfo["Dynamic"]["CrashNotHandled"] = LLSD::Boolean(false);

	//Write out the crash status file
	//Use marker file style setup, as that's the simplest, especially since
	//we're already in a crash situation
	if (gDirUtilp)
	{
		std::string crash_marker_file_name = gDirUtilp->getExpandedFilename(LL_PATH_LOGS,
																			gLLErrorActivated
																			? LLERROR_MARKER_FILE_NAME
																			: ERROR_MARKER_FILE_NAME);
		LLAPRFile crash_marker_file ;
		crash_marker_file.open(crash_marker_file_name, LL_APR_WB);
		if (crash_marker_file.getFileHandle())
		{
			LL_INFOS("MarkerFile") << "Created crash marker file " << crash_marker_file_name << LL_ENDL;
			recordMarkerVersion(crash_marker_file);
		}
		else
		{
			LL_WARNS("MarkerFile") << "Cannot create error marker file " << crash_marker_file_name << LL_ENDL;
		}
	}
	else
	{
		LL_WARNS("MarkerFile") << "No gDirUtilp with which to create error marker file name" << LL_ENDL;
	}

#ifdef LL_WINDOWS
	Sleep(200);
#endif

	char *minidump_file = pApp->getMiniDumpFilename();
    LL_DEBUGS("CRASHREPORT") << "minidump file name " << minidump_file << LL_ENDL;
	if(minidump_file && minidump_file[0] != 0)
	{
		gDebugInfo["Dynamic"]["MinidumpPath"] = minidump_file;
	}
	else
	{
#ifdef LL_WINDOWS
		getFileList();
#else
        LL_WARNS("CRASHREPORT") << "no minidump file?" << LL_ENDL;
#endif
	}
    gDebugInfo["Dynamic"]["CrashType"]="crash";

	if (gMessageSystem && gDirUtilp)
	{
		std::string filename;
		filename = gDirUtilp->getExpandedFilename(LL_PATH_DUMP, "stats.log");
        LL_DEBUGS("CRASHREPORT") << "recording stats " << filename << LL_ENDL;
		llofstream file(filename.c_str(), std::ios_base::binary);
		if(file.good())
		{
			gMessageSystem->summarizeLogs(file);
			file.close();
		}
        else
        {
            LL_WARNS("CRASHREPORT") << "problem recording stats" << LL_ENDL;
        }
	}

	if (gMessageSystem)
	{
		gMessageSystem->getCircuitInfo(gDebugInfo["CircuitInfo"]);
		gMessageSystem->stopLogging();
	}

	if (LLWorld::instanceExists()) LLWorld::getInstance()->getInfo(gDebugInfo["Dynamic"]);

	gDebugInfo["FatalMessage"] = LLError::getFatalMessage();

	// Close the debug file
	pApp->writeDebugInfo(false);  //false answers the isStatic question with the least overhead.
}

// static
void LLAppViewer::recordMarkerVersion(LLAPRFile& marker_file)
{
	std::string marker_version(LLVersionInfo::instance().getChannelAndVersion());
	if ( marker_version.length() > MAX_MARKER_LENGTH )
	{
		LL_WARNS_ONCE("MarkerFile") << "Version length ("<< marker_version.length()<< ")"
									<< " greater than maximum (" << MAX_MARKER_LENGTH << ")"
									<< ": marker matching may be incorrect"
									<< LL_ENDL;
	}

	// record the viewer version in the marker file
	marker_file.write(marker_version.data(), marker_version.length());

	marker_file.flush(); // <FS:ND/> Make sure filesystem reflects what we wrote.
}

bool LLAppViewer::markerIsSameVersion(const std::string& marker_name) const
{
	bool sameVersion = false;

	std::string my_version(LLVersionInfo::instance().getChannelAndVersion());
	char marker_version[MAX_MARKER_LENGTH];
	S32  marker_version_length;

	LLAPRFile marker_file;
	marker_file.open(marker_name, LL_APR_RB);
	if (marker_file.getFileHandle())
	{
		marker_version_length = marker_file.read(marker_version, sizeof(marker_version));
		std::string marker_string(marker_version, marker_version_length);
		if ( 0 == my_version.compare( 0, my_version.length(), marker_version, 0, marker_version_length ) )
		{
			sameVersion = true;
		}
		LL_DEBUGS("MarkerFile") << "Compare markers for '" << marker_name << "': "
								<< "\n   mine '" << my_version    << "'"
								<< "\n marker '" << marker_string << "'"
								<< "\n " << ( sameVersion ? "same" : "different" ) << " version"
								<< LL_ENDL;
		marker_file.close();
	}
	return sameVersion;
}

void LLAppViewer::processMarkerFiles()
{
	//We've got 4 things to test for here
	// - Other Process Running (SecondLife.exec_marker present, locked)
	// - Freeze (SecondLife.exec_marker present, not locked)
	// - LLError Crash (SecondLife.llerror_marker present)
	// - Other Crash (SecondLife.error_marker present)
	// These checks should also remove these files for the last 2 cases if they currently exist

	std::ostringstream marker_log_stream;
	bool marker_is_same_version = true;
	// first, look for the marker created at startup and deleted on a clean exit
	mMarkerFileName = gDirUtilp->getExpandedFilename(LL_PATH_LOGS,MARKER_FILE_NAME);
	if (LLAPRFile::isExist(mMarkerFileName, NULL, LL_APR_RB))
	{
		// File exists...
		// first, read it to see if it was created by the same version (we need this later)
		marker_is_same_version = markerIsSameVersion(mMarkerFileName);

		// now test to see if this file is locked by a running process (try to open for write)
		marker_log_stream << "Checking exec marker file for lock...";
		mMarkerFile.open(mMarkerFileName, LL_APR_WB);
		// <FS:ND> Remove LLVolatileAPRPool/apr_file_t and use FILE* instead
		//apr_file_t* fMarker = mMarkerFile.getFileHandle() ;
		LLAPRFile::tFiletype* fMarker = mMarkerFile.getFileHandle() ; 
		// </FS:ND>
		if (!fMarker)
		{
			marker_log_stream << "Exec marker file open failed - assume it is locked.";
			mSecondInstance = true; // lock means that instance is running.
		}
		else
		{
			// We were able to open it, now try to lock it ourselves...
			if (apr_file_lock(fMarker, APR_FLOCK_NONBLOCK | APR_FLOCK_EXCLUSIVE) != APR_SUCCESS)
			{
				marker_log_stream << "Locking exec marker failed.";
				mSecondInstance = true; // lost a race? be conservative
				mMarkerFile.close(); // <FS:ND/> Cannot lock the file and take ownership. Don't keep it open
			}
			else
			{
				// No other instances; we've locked this file now, so record our version; delete on quit.
				recordMarkerVersion(mMarkerFile);
				marker_log_stream << "Exec marker file existed but was not locked; rewritten.";
			}
		}
		initLoggingAndGetLastDuration();

		std::string marker_log_msg(marker_log_stream.str());
		LL_INFOS("MarkerFile") << marker_log_msg << LL_ENDL;

		if (mSecondInstance)
		{
			LL_INFOS("MarkerFile") << "Exec marker '"<< mMarkerFileName << "' owned by another instance" << LL_ENDL;
		}
		else if (marker_is_same_version)
		{
			// the file existed, is ours, and matched our version, so we can report on what it says
			LL_INFOS("MarkerFile") << "Exec marker '"<< mMarkerFileName << "' found; last exec crashed" << LL_ENDL;
			gLastExecEvent = LAST_EXEC_OTHER_CRASH;
		}
		else
		{
			LL_INFOS("MarkerFile") << "Exec marker '"<< mMarkerFileName << "' found, but versions did not match" << LL_ENDL;
		}
	}
	else // marker did not exist... last exec (if any) did not freeze
	{
		initLoggingAndGetLastDuration();
		// Create the marker file for this execution & lock it; it will be deleted on a clean exit
		apr_status_t s;
		s = mMarkerFile.open(mMarkerFileName, LL_APR_WB, TRUE);

		if (s == APR_SUCCESS && mMarkerFile.getFileHandle())
		{
			LL_DEBUGS("MarkerFile") << "Exec marker file '"<< mMarkerFileName << "' created." << LL_ENDL;
			if (APR_SUCCESS == apr_file_lock(mMarkerFile.getFileHandle(), APR_FLOCK_NONBLOCK | APR_FLOCK_EXCLUSIVE))
			{
				recordMarkerVersion(mMarkerFile);
				LL_DEBUGS("MarkerFile") << "Exec marker file locked." << LL_ENDL;
			}
			else
			{
				LL_WARNS("MarkerFile") << "Exec marker file cannot be locked." << LL_ENDL;
			}
		}
		else
		{
			LL_WARNS("MarkerFile") << "Failed to create exec marker file '"<< mMarkerFileName << "'." << LL_ENDL;
		}
	}

	// now check for cases in which the exec marker may have been cleaned up by crash handlers

	// check for any last exec event report based on whether or not it happened during logout
	// (the logout marker is created when logout begins)
	std::string logout_marker_file =  gDirUtilp->getExpandedFilename(LL_PATH_LOGS, LOGOUT_MARKER_FILE_NAME);
	if(LLAPRFile::isExist(logout_marker_file, NULL, LL_APR_RB))
	{
		if (markerIsSameVersion(logout_marker_file))
		{
			gLastExecEvent = LAST_EXEC_LOGOUT_FROZE;
			LL_INFOS("MarkerFile") << "Logout crash marker '"<< logout_marker_file << "', changing LastExecEvent to LOGOUT_FROZE" << LL_ENDL;
		}
		else
		{
			LL_INFOS("MarkerFile") << "Logout crash marker '"<< logout_marker_file << "' found, but versions did not match" << LL_ENDL;
		}
		LLAPRFile::remove(logout_marker_file);
	}
	// further refine based on whether or not a marker created during an llerr crash is found
	std::string llerror_marker_file = gDirUtilp->getExpandedFilename(LL_PATH_LOGS, LLERROR_MARKER_FILE_NAME);
	if(LLAPRFile::isExist(llerror_marker_file, NULL, LL_APR_RB))
	{
		if (markerIsSameVersion(llerror_marker_file))
		{
			if ( gLastExecEvent == LAST_EXEC_LOGOUT_FROZE )
			{
				gLastExecEvent = LAST_EXEC_LOGOUT_CRASH;
				LL_INFOS("MarkerFile") << "LLError marker '"<< llerror_marker_file << "' crashed, setting LastExecEvent to LOGOUT_CRASH" << LL_ENDL;
			}
			else
			{
				gLastExecEvent = LAST_EXEC_LLERROR_CRASH;
				LL_INFOS("MarkerFile") << "LLError marker '"<< llerror_marker_file << "' crashed, setting LastExecEvent to LLERROR_CRASH" << LL_ENDL;
			}
		}
		else
		{
			LL_INFOS("MarkerFile") << "LLError marker '"<< llerror_marker_file << "' found, but versions did not match" << LL_ENDL;
		}
		LLAPRFile::remove(llerror_marker_file);
	}
	// and last refine based on whether or not a marker created during a non-llerr crash is found
	std::string error_marker_file = gDirUtilp->getExpandedFilename(LL_PATH_LOGS, ERROR_MARKER_FILE_NAME);
	if(LLAPRFile::isExist(error_marker_file, NULL, LL_APR_RB))
	{
		if (markerIsSameVersion(error_marker_file))
		{
			if (gLastExecEvent == LAST_EXEC_LOGOUT_FROZE)
			{
				gLastExecEvent = LAST_EXEC_LOGOUT_CRASH;
				LL_INFOS("MarkerFile") << "Error marker '"<< error_marker_file << "' crashed, setting LastExecEvent to LOGOUT_CRASH" << LL_ENDL;
			}
			else
			{
				gLastExecEvent = LAST_EXEC_OTHER_CRASH;
				LL_INFOS("MarkerFile") << "Error marker '"<< error_marker_file << "' crashed, setting LastExecEvent to " << gLastExecEvent << LL_ENDL;
			}
		}
		else
		{
			LL_INFOS("MarkerFile") << "Error marker '"<< error_marker_file << "' marker found, but versions did not match" << LL_ENDL;
		}
		LLAPRFile::remove(error_marker_file);
	}
}

void LLAppViewer::removeMarkerFiles()
{
	if (!mSecondInstance)
	{
		if (mMarkerFile.getFileHandle())
		{
			mMarkerFile.close() ;
			LLAPRFile::remove( mMarkerFileName );
			LL_DEBUGS("MarkerFile") << "removed exec marker '"<<mMarkerFileName<<"'"<< LL_ENDL;
		}
		else
		{
			LL_DEBUGS("MarkerFile") << "marker '"<<mMarkerFileName<<"' not open"<< LL_ENDL;
 		}

		if (mLogoutMarkerFile.getFileHandle())
		{
			mLogoutMarkerFile.close();
			LLAPRFile::remove( mLogoutMarkerFileName );
			LL_DEBUGS("MarkerFile") << "removed logout marker '"<<mLogoutMarkerFileName<<"'"<< LL_ENDL;
		}
		else
		{
			LL_DEBUGS("MarkerFile") << "logout marker '"<<mLogoutMarkerFileName<<"' not open"<< LL_ENDL;
		}
	}
	else
	{
		LL_WARNS("MarkerFile") << "leaving markers because this is a second instance" << LL_ENDL;
	}
}

void LLAppViewer::removeDumpDir()
{
    //Call this routine only on clean exit.  Crash reporter will clean up
    //its locking table for us.
    if (gDirUtilp->dumpDirExists()) // Check if dump dir was created this run
    {
        std::string dump_dir = gDirUtilp->getExpandedFilename(LL_PATH_DUMP, "");
        gDirUtilp->deleteDirAndContents(dump_dir);
    }

    if (mSecondInstance && !isError())
    {
        std::string log_filename = LLError::logFileName();
        LLError::logToFile("");
        LLFile::remove(log_filename);
    }
}

void LLAppViewer::forceQuit()
{
	LLApp::setQuitting();
}

//TODO: remove
void LLAppViewer::fastQuit(S32 error_code)
{
	// finish pending transfers
	flushLFSIO();
	// let sim know we're logging out
	sendLogoutRequest();
	// flush network buffers by shutting down messaging system
	end_messaging_system();
	// figure out the error code
	S32 final_error_code = error_code ? error_code : (S32)isError();
	// this isn't a crash
	removeMarkerFiles();
	// get outta here
	_exit(final_error_code);
}

void LLAppViewer::requestQuit()
{
	LL_INFOS() << "requestQuit" << LL_ENDL;

	LLViewerRegion* region = gAgent.getRegion();

	if( (LLStartUp::getStartupState() < STATE_STARTED) || !region )
	{
		// If we have a region, make some attempt to send a logout request first.
		// This prevents the halfway-logged-in avatar from hanging around inworld for a couple minutes.
		if(region)
		{
			sendLogoutRequest();
		}
		else if(LLStartUp::getStartupState() == STATE_STARTED) // LO: Fix for FIRE-2613: sidebar tabs and floaters not remembering being open/torn off
		{
			if (gFloaterView)
			{
				// application is quitting
				gFloaterView->closeAllChildren(true);
			}

		} // ~LO

		// Quit immediately
		forceQuit();
		return;
	}

	// Try to send metrics back to the grid
	metricsSend(!gDisconnected);

	// Try to send last batch of avatar rez metrics.
	if (!gDisconnected && isAgentAvatarValid())
	{
		gAgentAvatarp->updateAvatarRezMetrics(true); // force a last packet to be sent.
	}

	LLHUDEffectSpiral *effectp = (LLHUDEffectSpiral*)LLHUDManager::getInstance()->createViewerEffect(LLHUDObject::LL_HUD_EFFECT_POINT, TRUE);
	effectp->setPositionGlobal(gAgent.getPositionGlobal());
	effectp->setColor(LLColor4U(gAgent.getEffectColor()));
	LLHUDManager::getInstance()->sendEffects();
	effectp->markDead() ;//remove it.

	// Attempt to close all floaters that might be
	// editing things.
	if (gFloaterView)
	{
		// application is quitting
		gFloaterView->closeAllChildren(true);
	}

	// Send preferences once, when exiting
	// <FS:Ansariel> Don't send all non-default settings which might result in a violation of GDPR
	//bool include_preferences = true;
	bool include_preferences = false;
	send_viewer_stats(include_preferences);

	gLogoutTimer.reset();
	mQuitRequested = true;
}

static bool finish_quit(const LLSD& notification, const LLSD& response)
{
	S32 option = LLNotificationsUtil::getSelectedOption(notification, response);

	if (option == 0)
	{
		LLAppViewer::instance()->requestQuit();
	}
	return false;
}
static LLNotificationFunctorRegistration finish_quit_reg("ConfirmQuit", finish_quit);

void LLAppViewer::userQuit()
{
	LL_INFOS() << "User requested quit" << LL_ENDL;
	if (gDisconnected
		|| !gViewerWindow
		|| !gViewerWindow->getProgressView()
		|| gViewerWindow->getProgressView()->getVisible())
	{
		requestQuit();
	}
	else
	{
		LLNotificationsUtil::add("ConfirmQuit");
	}
}

static bool finish_early_exit(const LLSD& notification, const LLSD& response)
{
	LLAppViewer::instance()->forceQuit();
	return false;
}

void LLAppViewer::earlyExit(const std::string& name, const LLSD& substitutions)
{
   	LL_WARNS() << "app_early_exit: " << name << LL_ENDL;
	gDoDisconnect = TRUE;
	LLNotificationsUtil::add(name, substitutions, LLSD(), finish_early_exit);
}

// case where we need the viewer to exit without any need for notifications
void LLAppViewer::earlyExitNoNotify()
{
   	LL_WARNS() << "app_early_exit with no notification: " << LL_ENDL;
	gDoDisconnect = TRUE;
	finish_early_exit( LLSD(), LLSD() );
}

void LLAppViewer::abortQuit()
{
    LL_INFOS() << "abortQuit()" << LL_ENDL;
	mQuitRequested = false;
}

void LLAppViewer::migrateCacheDirectory()
{
#if LL_WINDOWS || LL_DARWIN
	// NOTE: (Nyx) as of 1.21, cache for mac is moving to /library/caches/SecondLife from
	// /library/application support/SecondLife/cache This should clear/delete the old dir.

	// As of 1.23 the Windows cache moved from
	//   C:\Documents and Settings\James\Application Support\SecondLife\cache
	// to
	//   C:\Documents and Settings\James\Local Settings\Application Support\SecondLife
	//
	// The Windows Vista equivalent is from
	//   C:\Users\James\AppData\Roaming\SecondLife\cache
	// to
	//   C:\Users\James\AppData\Local\SecondLife
	//
	// Note the absence of \cache on the second path.  James.

	// Only do this once per fresh install of this version.
	if (gSavedSettings.getBOOL("MigrateCacheDirectory"))
	{
		gSavedSettings.setBOOL("MigrateCacheDirectory", FALSE);

		std::string old_cache_dir = gDirUtilp->add(gDirUtilp->getOSUserAppDir(), "cache");
		std::string new_cache_dir = gDirUtilp->getCacheDir(true);

		if (gDirUtilp->fileExists(old_cache_dir))
		{
			LL_INFOS() << "Migrating cache from " << old_cache_dir << " to " << new_cache_dir << LL_ENDL;

			// Migrate inventory cache to avoid pain to inventory database after mass update
			S32 file_count = 0;
			std::string file_name;
			std::string mask = "*.*";

			LLDirIterator iter(old_cache_dir, mask);
			while (iter.next(file_name))
			{
				if (file_name == "." || file_name == "..") continue;
				std::string source_path = gDirUtilp->add(old_cache_dir, file_name);
				std::string dest_path = gDirUtilp->add(new_cache_dir, file_name);
				if (!LLFile::rename(source_path, dest_path))
				{
					file_count++;
				}
			}
			LL_INFOS() << "Moved " << file_count << " files" << LL_ENDL;

			// AO: Don't automatically purge old cache
			//// Nuke the old cache
			//gDirUtilp->setCacheDir(old_cache_dir);
			//purgeCache();
			gDirUtilp->setCacheDir(new_cache_dir);

#if LL_DARWIN
			// Clean up Mac files not deleted by removing *.*
			std::string ds_store = old_cache_dir + "/.DS_Store";
			if (gDirUtilp->fileExists(ds_store))
			{
				LLFile::remove(ds_store);
			}
#endif
			if (LLFile::rmdir(old_cache_dir) != 0)
			{
				LL_WARNS() << "could not delete old cache directory " << old_cache_dir << LL_ENDL;
			}
		}
	}
#endif // LL_WINDOWS || LL_DARWIN
}

//static
U32 LLAppViewer::getTextureCacheVersion()
{
	// Viewer texture cache version, change if the texture cache format changes.
	// 2021-03-10 Bumping up by one to help obviate texture cache issues with
	//            Simple Cache Viewer - see SL-14985 for more information
	//const U32 TEXTURE_CACHE_VERSION = 8;
	const U32 TEXTURE_CACHE_VERSION = 9;

	return TEXTURE_CACHE_VERSION ;
}

//static
U32 LLAppViewer::getObjectCacheVersion()
{
	// Viewer object cache version, change if object update
	// format changes. JC
	const U32 INDRA_OBJECT_CACHE_VERSION = 15;

	return INDRA_OBJECT_CACHE_VERSION;
}

bool LLAppViewer::initCache()
{
	mPurgeCache = false;
	BOOL read_only = mSecondInstance ? TRUE : FALSE;
	LLAppViewer::getTextureCache()->setReadOnly(read_only) ;
	LLVOCache::initParamSingleton(read_only);

	// initialize the new disk cache using saved settings
	const std::string cache_dir_name = gSavedSettings.getString("DiskCacheDirName");

    // note that the maximum size of this cache is defined as a percentage of the 
    // total cache size - the 'CacheSize' pref - for all caches. 
    // <FS:Ansariel> Better asset cache size control
    //const unsigned int cache_total_size_mb = gSavedSettings.getU32("CacheSize");
    //const double disk_cache_percent = gSavedSettings.getF32("DiskCachePercentOfTotal");
    //const unsigned int disk_cache_mb = cache_total_size_mb * disk_cache_percent / 100;
    const unsigned int disk_cache_mb = gSavedSettings.getU32("FSDiskCacheSize");
    // </FS:Ansariel>
    const uintmax_t disk_cache_bytes = disk_cache_mb * 1024ULL * 1024ULL;
	const bool enable_cache_debug_info = gSavedSettings.getBOOL("EnableDiskCacheDebugInfo");

	bool texture_cache_mismatch = false;
	if (gSavedSettings.getS32("LocalCacheVersion") != LLAppViewer::getTextureCacheVersion())
	{
		texture_cache_mismatch = true;
		if(!read_only)
		{
			gSavedSettings.setS32("LocalCacheVersion", LLAppViewer::getTextureCacheVersion());
		}
	}

	if(!read_only)
	{
		// <FS:Zi> Purge inventory cache is done in LLInventoryModel::loadSkeleton()

		// Purge cache if user requested it
		if (gSavedSettings.getBOOL("PurgeCacheOnStartup") ||
			gSavedSettings.getBOOL("PurgeCacheOnNextStartup"))
		{
			LL_INFOS("AppCache") << "Startup cache purge requested: " << (gSavedSettings.getBOOL("PurgeCacheOnStartup") ? "ALWAYS" : "ONCE") << LL_ENDL;
			gSavedSettings.setBOOL("PurgeCacheOnNextStartup", false);
			LL_INFOS("AppCache") << "Scheduling texture purge, based on PurgeCache* settings." << LL_ENDL;
			mPurgeCache = true;
			// <FS:Beq> No longer needed
			// // STORM-1141 force purgeAllTextures to get called to prevent a crash here. -brad
			// texture_cache_mismatch = true;
			// </FS:Beq>
		}

		// <FS> If the J2C has changed since the last run, clear the cache
		const std::string j2c_info = LLImageJ2C::getEngineInfo();
		const std::string j2c_last = gSavedSettings.getString("LastJ2CVersion");
		if (j2c_info != j2c_last && !j2c_last.empty())
		{
			LL_INFOS("AppCache") << "Scheduling texture purge, based on LastJ2CVersion mismatch." << LL_ENDL;
			mPurgeTextures = true;
		}
		gSavedSettings.setString("LastJ2CVersion", j2c_info);
		// </FS>
	
		// We have moved the location of the cache directory over time.
		migrateCacheDirectory();

		// Setup and verify the cache location
		std::string cache_location = gSavedSettings.getString("CacheLocation");
		std::string new_cache_location = gSavedSettings.getString("NewCacheLocation");
		if (new_cache_location != cache_location)
		{
			LL_INFOS("AppCache") << "Cache location changed, cache needs purging" << LL_ENDL;
			gDirUtilp->setCacheDir(gSavedSettings.getString("CacheLocation"));
			purgeCache(); // purge old cache
			gDirUtilp->deleteDirAndContents(gDirUtilp->getExpandedFilename(LL_PATH_CACHE, cache_dir_name));
			gSavedSettings.setString("CacheLocation", new_cache_location);
			gSavedSettings.setString("CacheLocationTopFolder", gDirUtilp->getBaseFileName(new_cache_location));
		}
	}

	if (!gDirUtilp->setCacheDir(gSavedSettings.getString("CacheLocation")))
	{
		LL_WARNS("AppCache") << "Unable to set cache location" << LL_ENDL;
		gSavedSettings.setString("CacheLocation", "");
		gSavedSettings.setString("CacheLocationTopFolder", "");
	}

	// <FS:Ansariel> Sound cache
	if (!gDirUtilp->setSoundCacheDir(gSavedSettings.getString("FSSoundCacheLocation")))
	{
		LL_WARNS("AppCache") << "Unable to set sound cache location" << LL_ENDL;
		gSavedSettings.setString("FSSoundCacheLocation", "");
	}
	// </FS:Ansariel>

    const std::string cache_dir = gDirUtilp->getExpandedFilename(LL_PATH_CACHE, cache_dir_name);
    LLDiskCache::initParamSingleton(cache_dir, disk_cache_bytes, enable_cache_debug_info);

	if (!read_only)
	{
		if (mPurgeCache)
		{
		LLSplashScreen::update(LLTrans::getString("StartupClearingCache"));
		purgeCache();

			// clear the new C++ file system based cache
			LLDiskCache::getInstance()->clearCache();
	}
		else
		{
			// purge excessive files from the new file system based cache
			LLDiskCache::getInstance()->purge();
		}
	}
	LLAppViewer::getPurgeDiskCacheThread()->start();

	// <FS:Ansariel> FIRE-13066
	if (!mPurgeCache && mPurgeTextures && !read_only) // <FS:Beq> no need to purge textures if we already purged the cache above
	{
		LL_INFOS("AppCache") << "Purging Texture Cache..." << LL_ENDL;
		LLSplashScreen::update(LLTrans::getString("StartupClearingTextureCache"));
		LLAppViewer::getTextureCache()->purgeCache(LL_PATH_CACHE);
	}
	// </FS:Ansariel>

	// <FS:Ansariel> Purge web browser cache
	if (gSavedSettings.getBOOL("FSStartupClearBrowserCache"))
	{
		std::string browser_cache = gDirUtilp->getExpandedFilename(LL_PATH_CACHE, "cef_cache");
		if (LLFile::isdir(browser_cache))
		{
			gDirUtilp->deleteDirAndContents(browser_cache);
		}
		gSavedSettings.setBOOL("FSStartupClearBrowserCache", FALSE);
	}
	// </FS:Ansariel>

	// <FS:ND> For Windows, purging the cache can take an extraordinary amount of time. Rename the cache dir and purge it using another thread.
	startCachePurge();
	// </FS:ND>

	LLSplashScreen::update(LLTrans::getString("StartupInitializingTextureCache"));

	// Init the texture cache
	// Allocate 80% of the cache size for textures
	const S32 MB = 1024 * 1024;
	const S64 MIN_CACHE_SIZE = 256 * MB;
	const S64 MAX_CACHE_SIZE = 9984ll * MB;

	S64 cache_size = (S64)(gSavedSettings.getU32("CacheSize")) * MB;
	cache_size = llclamp(cache_size, MIN_CACHE_SIZE, MAX_CACHE_SIZE);

	S64 texture_cache_size = cache_size;

	S64 extra = LLAppViewer::getTextureCache()->initCache(LL_PATH_CACHE, texture_cache_size, texture_cache_mismatch);
	texture_cache_size -= extra;

	LLVOCache::getInstance()->initCache(LL_PATH_CACHE, gSavedSettings.getU32("CacheNumberOfRegionsForObjects"), getObjectCacheVersion());

		return true;
}

void LLAppViewer::addOnIdleCallback(const boost::function<void()>& cb)
{
	gMainloopWork.post(cb);
}

void LLAppViewer::loadKeyBindings()
{
	std::string key_bindings_file = gDirUtilp->getExpandedFilename(LL_PATH_USER_SETTINGS, "key_bindings.xml");
	if (!gDirUtilp->fileExists(key_bindings_file) || !gViewerInput.loadBindingsXML(key_bindings_file))
	{
		// Failed to load custom bindings, try default ones
		key_bindings_file = gDirUtilp->getExpandedFilename(LL_PATH_APP_SETTINGS, "key_bindings.xml");
		if (!gViewerInput.loadBindingsXML(key_bindings_file))
		{
			LL_ERRS("InitInfo") << "Unable to open default key bindings from " << key_bindings_file << LL_ENDL;
		}
	}
}

void LLAppViewer::purgeCache()
{
	LL_INFOS("AppCache") << "Purging Cache and Texture Cache..." << LL_ENDL;
	LLAppViewer::getTextureCache()->purgeCache(LL_PATH_CACHE);
	LLVOCache::getInstance()->removeCache(LL_PATH_CACHE);
	std::string browser_cache = gDirUtilp->getExpandedFilename(LL_PATH_CACHE, "cef_cache");
	if (LLFile::isdir(browser_cache))
	{
		// cef does not support clear_cache and clear_cookies, so clear what we can manually.
		gDirUtilp->deleteDirAndContents(browser_cache);
	}
	gDirUtilp->deleteFilesInDir(gDirUtilp->getExpandedFilename(LL_PATH_CACHE, ""), "*");
}

//purge cache immediately, do not wait until the next login.
void LLAppViewer::purgeCacheImmediate()
{
	LL_INFOS("AppCache") << "Purging Object Cache and Texture Cache immediately..." << LL_ENDL;
	LLAppViewer::getTextureCache()->purgeCache(LL_PATH_CACHE, false);
	LLVOCache::getInstance()->removeCache(LL_PATH_CACHE, true);
}

std::string LLAppViewer::getSecondLifeTitle() const
{
#if ADDRESS_SIZE == 64
	return LLTrans::getString( "APP_NAME" ) + "_x64";
#else
	return LLTrans::getString("APP_NAME");
#endif
}

std::string LLAppViewer::getWindowTitle() const
{
	return gWindowTitle;
}

// Callback from a dialog indicating user was logged out.
bool finish_disconnect(const LLSD& notification, const LLSD& response)
{
	S32 option = LLNotificationsUtil::getSelectedOption(notification, response);

	if (1 == option)
	{
		if (gFloaterView)
		{
			// application is quitting
			gFloaterView->closeAllChildren(true);
		}

        LLAppViewer::instance()->forceQuit();
	}
	return false;
}

// Callback from an early disconnect dialog, force an exit
bool finish_forced_disconnect(const LLSD& notification, const LLSD& response)
{
	if (gFloaterView)
	{
		// application is quitting
		gFloaterView->closeAllChildren(true);
	}

	LLAppViewer::instance()->forceQuit();
	return false;
}


void LLAppViewer::forceDisconnect(const std::string& mesg)
{
	if (gDoDisconnect)
    {
		// Already popped up one of these dialogs, don't
		// do this again.
		return;
    }

	// *TODO: Translate the message if possible
	std::string big_reason = LLAgent::sTeleportErrorMessages[mesg];
	if ( big_reason.size() == 0 )
	{
		big_reason = mesg;
	}

	LLSD args;
	gDoDisconnect = TRUE;

	if (LLStartUp::getStartupState() < STATE_STARTED)
	{
		// Tell users what happened
		args["ERROR_MESSAGE"] = big_reason;
		LLNotificationsUtil::add("ErrorMessage", args, LLSD(), &finish_forced_disconnect);
	}
	else
	{
		args["MESSAGE"] = big_reason;
		LLNotificationsUtil::add("YouHaveBeenLoggedOut", args, LLSD(), &finish_disconnect );
	}
}

void LLAppViewer::badNetworkHandler()
{
	// Dump the packet
	gMessageSystem->dumpPacketToLog();

	// Flush all of our caches on exit in the case of disconnect due to
	// invalid packets.

	mPurgeCacheOnExit = TRUE;

	std::ostringstream message;
	message <<
		"The viewer has detected mangled network data indicative\n"
		"of a bad upstream network connection or an incomplete\n"
		"local installation of " << LLAppViewer::instance()->getSecondLifeTitle() << ". \n"
		" \n"
		"Try uninstalling and reinstalling to see if this resolves \n"
		"the issue. \n"
		" \n"
		"If the problem continues, see the Tech Support FAQ at: \n"
		"www.firestormviewer.org/support";
	forceDisconnect(message.str());

	LLApp::instance()->writeMiniDump();
}

// This routine may get called more than once during the shutdown process.
// This can happen because we need to get the screenshot before the window
// is destroyed.
void LLAppViewer::saveFinalSnapshot()
{
	if (!mSavedFinalSnapshot)
	{
		gSavedSettings.setVector3d("FocusPosOnLogout", gAgentCamera.calcFocusPositionTargetGlobal());
		gSavedSettings.setVector3d("CameraPosOnLogout", gAgentCamera.calcCameraPositionTargetGlobal());
		gViewerWindow->setCursor(UI_CURSOR_WAIT);
		gAgentCamera.changeCameraToThirdPerson( FALSE );	// don't animate, need immediate switch
		gSavedSettings.setBOOL("ShowParcelOwners", FALSE);
		idle();

		std::string snap_filename = gDirUtilp->getLindenUserDir();
		snap_filename += gDirUtilp->getDirDelimiter();
		snap_filename += LLStartUp::getScreenLastFilename();
		// use full pixel dimensions of viewer window (not post-scale dimensions)
		gViewerWindow->saveSnapshot(snap_filename,
									gViewerWindow->getWindowWidthRaw(),
									gViewerWindow->getWindowHeightRaw(),
									FALSE,
									gSavedSettings.getBOOL("RenderHUDInSnapshot"),
									TRUE,
									LLSnapshotModel::SNAPSHOT_TYPE_COLOR,
									LLSnapshotModel::SNAPSHOT_FORMAT_PNG);
		mSavedFinalSnapshot = TRUE;

		if (gAgent.isInHomeRegion())
		{
			LLVector3d home;
			if (gAgent.getHomePosGlobal(&home) && dist_vec(home, gAgent.getPositionGlobal()) < 10)
			{
				// We are at home position or close to it, see if we need to create home screenshot
				// Notes:
				// 1. It might be beneficial to also replace home if file is too old
				// 2. This is far from best way/place to update screenshot since location might be not fully loaded,
				// but we don't have many options
				std::string snap_home = gDirUtilp->getLindenUserDir();
				snap_home += gDirUtilp->getDirDelimiter();
				snap_home += LLStartUp::getScreenHomeFilename();
				if (!gDirUtilp->fileExists(snap_home))
				{
					// We are at home position yet no home image exist, fix it
					LLFile::copy(snap_filename, snap_home);
				}
			}
		}
	}
}

void LLAppViewer::loadNameCache()
{
	// display names cache
	std::string filename =
		gDirUtilp->getExpandedFilename(LL_PATH_CACHE, "avatar_name_cache.xml");
	LL_INFOS("AvNameCache") << filename << LL_ENDL;
	llifstream name_cache_stream(filename.c_str());
	if(name_cache_stream.is_open())
	{
		if ( ! LLAvatarNameCache::getInstance()->importFile(name_cache_stream))
        {
            LL_WARNS("AppInit") << "removing invalid '" << filename << "'" << LL_ENDL;
            name_cache_stream.close();
            LLFile::remove(filename);
        }
	}

	if (!gCacheName) return;

	std::string name_cache;
	name_cache = gDirUtilp->getExpandedFilename(LL_PATH_CACHE, "name.cache");
	llifstream cache_file(name_cache.c_str());
	if(cache_file.is_open())
	{
		if(gCacheName->importFile(cache_file)) return;
	}
}

void LLAppViewer::saveNameCache()
{
	// display names cache
	std::string filename =
		gDirUtilp->getExpandedFilename(LL_PATH_CACHE, "avatar_name_cache.xml");
	llofstream name_cache_stream(filename.c_str());
	if(name_cache_stream.is_open())
	{
		LLAvatarNameCache::getInstance()->exportFile(name_cache_stream);
    }

    // real names cache
	if (gCacheName)
    {
        std::string name_cache;
        name_cache = gDirUtilp->getExpandedFilename(LL_PATH_CACHE, "name.cache");
        llofstream cache_file(name_cache.c_str());
        if(cache_file.is_open())
        {
            gCacheName->exportFile(cache_file);
        }
	}
}


/*!	@brief		This class is an LLFrameTimer that can be created with
				an elapsed time that starts counting up from the given value
				rather than 0.0.

				Otherwise it behaves the same way as LLFrameTimer.
*/
class LLFrameStatsTimer : public LLFrameTimer
{
public:
	LLFrameStatsTimer(F64 elapsed_already = 0.0)
		: LLFrameTimer()
		{
			mStartTime -= elapsed_already;
		}
};

static LLTrace::BlockTimerStatHandle FTM_AUDIO_UPDATE("Update Audio");
static LLTrace::BlockTimerStatHandle FTM_CLEANUP("Cleanup");
static LLTrace::BlockTimerStatHandle FTM_CLEANUP_DRAWABLES("Drawables");
static LLTrace::BlockTimerStatHandle FTM_CLEANUP_OBJECTS("Objects");
static LLTrace::BlockTimerStatHandle FTM_IDLE_CB("Idle Callbacks");
static LLTrace::BlockTimerStatHandle FTM_LOD_UPDATE("Update LOD");
static LLTrace::BlockTimerStatHandle FTM_OBJECTLIST_UPDATE("Update Objectlist");
static LLTrace::BlockTimerStatHandle FTM_REGION_UPDATE("Update Region");
static LLTrace::BlockTimerStatHandle FTM_WORLD_UPDATE("Update World");
static LLTrace::BlockTimerStatHandle FTM_NETWORK("Network");
static LLTrace::BlockTimerStatHandle FTM_AGENT_NETWORK("Agent Network");
static LLTrace::BlockTimerStatHandle FTM_VLMANAGER("VL Manager");
static LLTrace::BlockTimerStatHandle FTM_AGENT_POSITION("Agent Position");
static LLTrace::BlockTimerStatHandle FTM_HUD_EFFECTS("HUD Effects");

///////////////////////////////////////////////////////
// idle()
//
// Called every time the window is not doing anything.
// Receive packets, update statistics, and schedule a redisplay.
///////////////////////////////////////////////////////
void LLAppViewer::idle()
{
    LL_PROFILE_ZONE_SCOPED_CATEGORY_APP;
	pingMainloopTimeout("Main:Idle");

	// Update frame timers
	static LLTimer idle_timer;

	LLFrameTimer::updateFrameTime();
	LLFrameTimer::updateFrameCount();
	LLEventTimer::updateClass();
	// LLApp::stepFrame() performs the above three calls plus mRunner.run().
	// Not sure why we don't call stepFrame() here, except that LLRunner seems
	// completely redundant with LLEventTimer.
	LLNotificationsUI::LLToast::updateClass();
	LLSmoothInterpolation::updateInterpolants();
	LLMortician::updateClass();
	LLFilePickerThread::clearDead();  //calls LLFilePickerThread::notify()
	LLDirPickerThread::clearDead();
	F32 dt_raw = idle_timer.getElapsedTimeAndResetF32();

	// Service the WorkQueue we use for replies from worker threads.
	// Use function statics for the timeslice setting so we only have to fetch
	// and convert MainWorkTime once.
	static F32 MainWorkTimeRaw = gSavedSettings.getF32("MainWorkTime");
	static F32Milliseconds MainWorkTimeMs(MainWorkTimeRaw);
	// MainWorkTime is specified in fractional milliseconds, but std::chrono
	// uses integer representations. What if we want less than a microsecond?
	// Use nanoseconds. We're very sure we will never need to specify a
	// MainWorkTime that would be larger than we could express in
	// std::chrono::nanoseconds.
	static std::chrono::nanoseconds MainWorkTimeNanoSec{
		std::chrono::nanoseconds::rep(MainWorkTimeMs.value() * 1000000)};
	gMainloopWork.runFor(MainWorkTimeNanoSec);

	// Cap out-of-control frame times
	// Too low because in menus, swapping, debugger, etc.
	// Too high because idle called with no objects in view, etc.
	const F32 MIN_FRAME_RATE = 1.f;
	const F32 MAX_FRAME_RATE = 200.f;

	F32 frame_rate_clamped = 1.f / dt_raw;
	frame_rate_clamped = llclamp(frame_rate_clamped, MIN_FRAME_RATE, MAX_FRAME_RATE);
	gFrameDTClamped = 1.f / frame_rate_clamped;

	// Global frame timer
	// Smoothly weight toward current frame
	gFPSClamped = (frame_rate_clamped + (4.f * gFPSClamped)) / 5.f;

	static LLCachedControl<F32> quitAfterSeconds(gSavedSettings, "QuitAfterSeconds");
	F32 qas = (F32)quitAfterSeconds;
	if (qas > 0.f)
	{
		if (gRenderStartTime.getElapsedTimeF32() > qas)
		{
			LL_INFOS() << "Quitting after " << qas << " seconds. See setting \"QuitAfterSeconds\"." << LL_ENDL;
			LLAppViewer::instance()->forceQuit();
		}
	}

	// <FS:AO> setting to quit after N seconds of being AFK. Note: Server will time us out after 30m regardless
	static LLCachedControl<F32> quitAfterSecondsOfAFK(gSavedSettings, "QuitAfterSecondsOfAFK");
	F32 qas_afk = (F32)quitAfterSecondsOfAFK;
	if (!mQuitRequested && qas_afk > 0.f && gAgent.getAFK() && gAwayTimer.getElapsedTimeF32() > qas_afk)
	{
		// go ahead and just quit gracefully
		LL_INFOS() << "Logout, QuitAfterSecondsAFK expired." << LL_ENDL;
		LLAppViewer::instance()->requestQuit();
	}
	// </FS:AO>

	// Must wait until both have avatar object and mute list, so poll
	// here.
	LLIMProcessing::requestOfflineMessages();

	///////////////////////////////////
	//
	// Special case idle if still starting up
	//
	if (LLStartUp::getStartupState() >= STATE_WORLD_INIT)
	{
		update_texture_time();
	}
	if (LLStartUp::getStartupState() < STATE_STARTED)
	{
		// Skip rest if idle startup returns false (essentially, no world yet)
		gGLActive = TRUE;
		if (!idle_startup())
		{
			gGLActive = FALSE;
			return;
		}
		gGLActive = FALSE;
	}


    F32 yaw = 0.f;				// radians

	if (!gDisconnected)
	{
		LL_PROFILE_ZONE_NAMED_CATEGORY_NETWORK("network"); //LL_RECORD_BLOCK_TIME(FTM_NETWORK);
		// Update spaceserver timeinfo
	    LLWorld::getInstance()->setSpaceTimeUSec(LLWorld::getInstance()->getSpaceTimeUSec() + LLUnits::Seconds::fromValue(dt_raw));


	    //////////////////////////////////////
	    //
	    // Update simulator agent state
	    //

		static LLCachedControl<bool> rotateRight(gSavedSettings, "RotateRight");
		if (rotateRight)
		{
			gAgent.moveYaw(-1.f);
		}

		{
			LL_RECORD_BLOCK_TIME(FTM_AGENT_AUTOPILOT);
			// Handle automatic walking towards points
			gAgentPilot.updateTarget();
			gAgent.autoPilot(&yaw);
		}

		static LLFrameTimer agent_update_timer;

		// When appropriate, update agent location to the simulator.
		F32 agent_update_time = agent_update_timer.getElapsedTimeF32();
		F32 agent_force_update_time = mLastAgentForceUpdate + agent_update_time;
		BOOL force_update = gAgent.controlFlagsDirty()
							|| (mLastAgentControlFlags != gAgent.getControlFlags())
							|| (agent_force_update_time > (1.0f / (F32) AGENT_FORCE_UPDATES_PER_SECOND));
		if (force_update || (agent_update_time > (1.0f / (F32) AGENT_UPDATES_PER_SECOND)))
		{
			LL_PROFILE_ZONE_SCOPED_CATEGORY_NETWORK; //LL_RECORD_BLOCK_TIME(FTM_AGENT_UPDATE);
			// Send avatar and camera info
			mLastAgentControlFlags = gAgent.getControlFlags();
			mLastAgentForceUpdate = force_update ? 0 : agent_force_update_time;
			if(!gAgent.getPhantom())
				send_agent_update(force_update);
			agent_update_timer.reset();
		}
	}

	//////////////////////////////////////
	//
	// Manage statistics
	//
	//
	{
		// Initialize the viewer_stats_timer with an already elapsed time
		// of SEND_STATS_PERIOD so that the initial stats report will
		// be sent immediately.
		static LLFrameStatsTimer viewer_stats_timer(SEND_STATS_PERIOD);

		// Update session stats every large chunk of time
		// *FIX: (?) SAMANTHA
		if (viewer_stats_timer.getElapsedTimeF32() >= SEND_STATS_PERIOD && !gDisconnected)
		{
			LL_INFOS() << "Transmitting sessions stats" << LL_ENDL;
			bool include_preferences = false;
			send_viewer_stats(include_preferences);
			viewer_stats_timer.reset();
		}

		// Print the object debugging stats
		// ...well, reset the stats, anyway. What good are the spammy
		//  messages if we can't do anything about them? Bah. -- TS
		static LLFrameTimer object_debug_timer;
		if (object_debug_timer.getElapsedTimeF32() > 5.f)
		{
			object_debug_timer.reset();
			if (gObjectList.mNumDeadObjectUpdates)
			{
				//LL_INFOS() << "Dead object updates: " << gObjectList.mNumDeadObjectUpdates << LL_ENDL;
				gObjectList.mNumDeadObjectUpdates = 0;
			}
			if (gObjectList.mNumUnknownUpdates)
			{
				//LL_INFOS() << "Unknown object updates: " << gObjectList.mNumUnknownUpdates << LL_ENDL;
				gObjectList.mNumUnknownUpdates = 0;
			}

		}
	}

	if (!gDisconnected)
	{
		LL_RECORD_BLOCK_TIME(FTM_NETWORK);

	    ////////////////////////////////////////////////
	    //
	    // Network processing
	    //
	    // NOTE: Starting at this point, we may still have pointers to "dead" objects
	    // floating throughout the various object lists.
	    //
		idleNameCache();
		idleNetwork();


		// Check for away from keyboard, kick idle agents.
		// be sane and only check for afk 1nce 
		idle_afk_check();

		//  Update statistics for this frame
		update_statistics();
	}

	////////////////////////////////////////
	//
	// Handle the regular UI idle callbacks as well as
	// hover callbacks
	//

#ifdef LL_DARWIN
	if (!mQuitRequested)  //MAINT-4243
#endif
	{
// 		LL_RECORD_BLOCK_TIME(FTM_IDLE_CB);

		// Do event notifications if necessary.  Yes, we may want to move this elsewhere.
		gEventNotifier.update();

		gIdleCallbacks.callFunctions();
		gInventory.idleNotifyObservers();
		LLAvatarTracker::instance().idleNotifyObservers();
	}

	// Metrics logging (LLViewerAssetStats, etc.)
	{
		static LLTimer report_interval;

		// *TODO:  Add configuration controls for this
		F32 seconds = report_interval.getElapsedTimeF32();
		if (seconds >= app_metrics_interval)
		{
			metricsSend(! gDisconnected);
			report_interval.reset();
		}
	}


    // Update layonts, handle mouse events, tooltips, e t c
    // updateUI() needs to be called even in case viewer disconected
    // since related notification still needs handling and allows
    // opening chat.
    gViewerWindow->updateUI();

	if (gDisconnected)
    {
		// <FS:CR> Inworldz hang in disconnecting fix by McCabe Maxstead
		// make sure to quit here if we need to, we can get caught in an infinite loop otherwise -- MC
		if (mQuitRequested && logoutRequestSent() && (gLogoutTimer.getElapsedTimeF32() > gLogoutMaxTime))
		{
			forceQuit();
		}
		// </FS:CR>
		return;
    }

	if (gTeleportDisplay)
    {
		return;
    }

	///////////////////////////////////////
	// Agent and camera movement
	//
	LLCoordGL current_mouse = gViewerWindow->getCurrentMouse();

	{
		// After agent and camera moved, figure out if we need to
		// deselect objects.
		LLSelectMgr::getInstance()->deselectAllIfTooFar();

	}

	{
		// Handle pending gesture processing
		LL_RECORD_BLOCK_TIME(FTM_AGENT_POSITION);
		LLGestureMgr::instance().update();

		gAgent.updateAgentPosition(gFrameDTClamped, yaw, current_mouse.mX, current_mouse.mY);
	}

	{
		LL_RECORD_BLOCK_TIME(FTM_OBJECTLIST_UPDATE);

        if (!(logoutRequestSent() && hasSavedFinalSnapshot()))
		{
			FSPerfStats::tunedAvatars=0; // <FS:Beq> reset the number of avatars that have been tweaked.
			gObjectList.update(gAgent);
		}
	}

	//////////////////////////////////////
	//
	// Deletes objects...
	// Has to be done after doing idleUpdates (which can kill objects)
	//

	{
		LL_RECORD_BLOCK_TIME(FTM_CLEANUP);
		{
			LL_RECORD_BLOCK_TIME(FTM_CLEANUP_OBJECTS);
			gObjectList.cleanDeadObjects();
		}
		{
			LL_RECORD_BLOCK_TIME(FTM_CLEANUP_DRAWABLES);
			LLDrawable::cleanupDeadDrawables();
		}
	}

	//
	// After this point, in theory we should never see a dead object
	// in the various object/drawable lists.
	//

	//////////////////////////////////////
	//
	// Update/send HUD effects
	//
	// At this point, HUD effects may clean up some references to
	// dead objects.
	//

	{
		LL_RECORD_BLOCK_TIME(FTM_HUD_EFFECTS);
		LLSelectMgr::getInstance()->updateEffects();
		LLHUDManager::getInstance()->cleanupEffects();
		LLHUDManager::getInstance()->sendEffects();
	}

	////////////////////////////////////////
	//
	// Unpack layer data that we've received
	//

	{
		LL_RECORD_BLOCK_TIME(FTM_NETWORK);
		gVLManager.unpackData();
	}

	/////////////////////////
	//
	// Update surfaces, and surface textures as well.
	//

	LLWorld::getInstance()->updateVisibilities();
	{
		const F32 max_region_update_time = .001f; // 1ms
		LL_RECORD_BLOCK_TIME(FTM_REGION_UPDATE);
		LLWorld::getInstance()->updateRegions(max_region_update_time);
	}

	/////////////////////////
	//
	// Update weather effects
	//

	// Update wind vector
	LLVector3 wind_position_region;
	static LLVector3 average_wind;

	LLViewerRegion *regionp;
	regionp = LLWorld::getInstance()->resolveRegionGlobal(wind_position_region, gAgent.getPositionGlobal());	// puts agent's local coords into wind_position
	if (regionp)
	{
		gWindVec = regionp->mWind.getVelocity(wind_position_region);

		// Compute average wind and use to drive motion of water

		average_wind = regionp->mWind.getAverage();
		gSky.setWind(average_wind);
		//LLVOWater::setWind(average_wind);
	}
	else
	{
		gWindVec.setVec(0.0f, 0.0f, 0.0f);
	}

	//////////////////////////////////////
	//
	// Sort and cull in the new renderer are moved to pipeline.cpp
	// Here, particles are updated and drawables are moved.
	//

	{
		LL_PROFILE_ZONE_NAMED_CATEGORY_APP("world update"); //LL_RECORD_BLOCK_TIME(FTM_WORLD_UPDATE);
		gPipeline.updateMove();
	}

	LLWorld::getInstance()->updateParticles();

	if (gAgentPilot.isPlaying() && gAgentPilot.getOverrideCamera())
	{
		gAgentPilot.moveCamera();
	}
	else if (LLViewerJoystick::getInstance()->getOverrideCamera())
	{
		LLViewerJoystick::getInstance()->moveFlycam();
	}
	else
	{
		if (LLToolMgr::getInstance()->inBuildMode())
		{
			LLViewerJoystick::getInstance()->moveObjects();
		}

		gAgentCamera.updateCamera();
	}

	// update media focus
	LLViewerMediaFocus::getInstance()->update();

	// Update marketplace
	LLMarketplaceInventoryImporter::update();
	LLMarketplaceInventoryNotifications::update();

	// objects and camera should be in sync, do LOD calculations now
	{
		LL_RECORD_BLOCK_TIME(FTM_LOD_UPDATE);
		gObjectList.updateApparentAngles(gAgent);
	}

	// Update AV render info
	LLAvatarRenderInfoAccountant::getInstance()->idle();

	{
		LL_PROFILE_ZONE_NAMED_CATEGORY_APP("audio update"); //LL_RECORD_BLOCK_TIME(FTM_AUDIO_UPDATE);

		if (gAudiop)
		{
		    audio_update_volume(false);
			audio_update_listener();
			audio_update_wind(false);

			// this line actually commits the changes we've made to source positions, etc.
			const F32 max_audio_decode_time = 0.002f; // 2 ms decode time
			gAudiop->idle(max_audio_decode_time);
		}
	}

	// Handle shutdown process, for example,
	// wait for floaters to close, send quit message,
	// forcibly quit if it has taken too long
	if (mQuitRequested)
	{
		gGLActive = TRUE;
		idleShutdown();
	}
}

void LLAppViewer::idleShutdown()
{
	// Wait for all modal alerts to get resolved
	if (LLModalDialog::activeCount() > 0)
	{
		return;
	}

	// close IM interface
	if(gIMMgr)
	{
		gIMMgr->disconnectAllSessions();
	}

	// Wait for all floaters to get resolved
	if (gFloaterView
		&& !gFloaterView->allChildrenClosed())
	{
		return;
	}




	// ProductEngine: Try moving this code to where we shut down sTextureCache in cleanup()
	// *TODO: ugly
	static bool saved_teleport_history = false;
	if (!saved_teleport_history)
	{
		saved_teleport_history = true;
		LLTeleportHistory::getInstance()->dump();
		LLLocationHistory::getInstance()->save(); // *TODO: find a better place for doing this
		return;
	}

	static bool saved_snapshot = false;
	if (!saved_snapshot)
	{
		saved_snapshot = true;
		saveFinalSnapshot();
		return;
	}

	const F32 SHUTDOWN_UPLOAD_SAVE_TIME = 5.f;

	S32 pending_uploads = gAssetStorage->getNumPendingUploads();
	if (pending_uploads > 0
		&& gLogoutTimer.getElapsedTimeF32() < SHUTDOWN_UPLOAD_SAVE_TIME
		&& !logoutRequestSent())
	{
		static S32 total_uploads = 0;
		// Sometimes total upload count can change during logout.
		total_uploads = llmax(total_uploads, pending_uploads);
		gViewerWindow->setShowProgress(true,!gSavedSettings.getBOOL("FSDisableLogoutScreens"));
		S32 finished_uploads = total_uploads - pending_uploads;
		F32 percent = 100.f * finished_uploads / total_uploads;
		gViewerWindow->setProgressPercent(percent);
		gViewerWindow->setProgressString(LLTrans::getString("SavingSettings"));
		return;
	}

	if (gPendingMetricsUploads > 0
		&& gLogoutTimer.getElapsedTimeF32() < SHUTDOWN_UPLOAD_SAVE_TIME
		&& !logoutRequestSent())
	{
		return;
	}

	// All floaters are closed.  Tell server we want to quit.
	if( !logoutRequestSent() )
	{
		sendLogoutRequest();

		// Wait for a LogoutReply message
		gViewerWindow->setShowProgress(true,!gSavedSettings.getBOOL("FSDisableLogoutScreens"));
		gViewerWindow->setProgressPercent(100.f);
		gViewerWindow->setProgressString(LLTrans::getString("LoggingOut"));
		return;
	}

	// Make sure that we quit if we haven't received a reply from the server.
	if( logoutRequestSent()
		&& gLogoutTimer.getElapsedTimeF32() > gLogoutMaxTime )
	{
		forceQuit();
		return;
	}
}

void LLAppViewer::sendLogoutRequest()
{
	if(!mLogoutRequestSent && gMessageSystem)
	{
		//Set internal status variables and marker files before actually starting the logout process
		gLogoutInProgress = TRUE;
		if (!mSecondInstance)
		{
			mLogoutMarkerFileName = gDirUtilp->getExpandedFilename(LL_PATH_LOGS,LOGOUT_MARKER_FILE_NAME);

			mLogoutMarkerFile.open(mLogoutMarkerFileName, LL_APR_WB);
			if (mLogoutMarkerFile.getFileHandle())
			{
				LL_INFOS("MarkerFile") << "Created logout marker file '"<< mLogoutMarkerFileName << "' " << LL_ENDL;
				recordMarkerVersion(mLogoutMarkerFile);
			}
			else
			{
				LL_WARNS("MarkerFile") << "Cannot create logout marker file " << mLogoutMarkerFileName << LL_ENDL;
			}
		}
		else
		{
			LL_INFOS("MarkerFile") << "Did not logout marker file because this is a second instance" << LL_ENDL;
		}

		LLMessageSystem* msg = gMessageSystem;
		msg->newMessageFast(_PREHASH_LogoutRequest);
		msg->nextBlockFast(_PREHASH_AgentData);
		msg->addUUIDFast(_PREHASH_AgentID, gAgent.getID() );
		msg->addUUIDFast(_PREHASH_SessionID, gAgent.getSessionID());
		gAgent.sendReliableMessage();

		gLogoutTimer.reset();
		gLogoutMaxTime = LOGOUT_REQUEST_TIME;
		mLogoutRequestSent = TRUE;

		if(LLVoiceClient::instanceExists())
		{
			LLVoiceClient::getInstance()->leaveChannel();
		}
	}
}

void LLAppViewer::updateNameLookupUrl(const LLViewerRegion * regionp)
{
    if (!regionp || !regionp->capabilitiesReceived())
    {
        return;
    }

    LLAvatarNameCache *name_cache = LLAvatarNameCache::getInstance();
    bool had_capability = name_cache->hasNameLookupURL();
    std::string name_lookup_url;
    name_lookup_url.reserve(128); // avoid a memory allocation below
    name_lookup_url = regionp->getCapability("GetDisplayNames");
    bool have_capability = !name_lookup_url.empty();
    if (have_capability)
    {
        // we have support for display names, use it
        U32 url_size = name_lookup_url.size();
        // capabilities require URLs with slashes before query params:
        // https://<host>:<port>/cap/<uuid>/?ids=<blah>
        // but the caps are granted like:
        // https://<host>:<port>/cap/<uuid>
        if (url_size > 0 && name_lookup_url[url_size - 1] != '/')
        {
            name_lookup_url += '/';
        }
        name_cache->setNameLookupURL(name_lookup_url);
    }
    else
    {
        // Display names not available on this region
        name_cache->setNameLookupURL(std::string());
    }

    // Error recovery - did we change state?
    if (had_capability != have_capability)
    {
        // name tags are persistant on screen, so make sure they refresh
        LLVOAvatar::invalidateNameTags();
    }
}

void LLAppViewer::idleNameCache()
{
	// Neither old nor new name cache can function before agent has a region
	LLViewerRegion* region = gAgent.getRegion();
    if (!region)
    {
        return;
    }

	// deal with any queued name requests and replies.
	gCacheName->processPending();

	// Can't run the new cache until we have the list of capabilities
	// for the agent region, and can therefore decide whether to use
	// display names or fall back to the old name system.
    if (!region->capabilitiesReceived())
    {
        return;
    }

    LLAvatarNameCache::getInstance()->idle();
}

//
// Handle messages, and all message related stuff
//

#define TIME_THROTTLE_MESSAGES

#ifdef TIME_THROTTLE_MESSAGES
#define CHECK_MESSAGES_DEFAULT_MAX_TIME .020f // 50 ms = 50 fps (just for messages!)
#define CHECK_MESSAGES_MAX_TIME_LIMIT 1.0f // 1 second, a long time but still able to stay connected
static F32 CheckMessagesMaxTime = CHECK_MESSAGES_DEFAULT_MAX_TIME;
#endif

static LLTrace::BlockTimerStatHandle FTM_IDLE_NETWORK("Idle Network");
static LLTrace::BlockTimerStatHandle FTM_MESSAGE_ACKS("Message Acks");
static LLTrace::BlockTimerStatHandle FTM_RETRANSMIT("Retransmit");
static LLTrace::BlockTimerStatHandle FTM_TIMEOUT_CHECK("Timeout Check");
static LLTrace::BlockTimerStatHandle FTM_DYNAMIC_THROTTLE("Dynamic Throttle");
static LLTrace::BlockTimerStatHandle FTM_CHECK_REGION_CIRCUIT("Check Region Circuit");

void LLAppViewer::idleNetwork()
{
    LL_PROFILE_ZONE_SCOPED_CATEGORY_NETWORK;
	pingMainloopTimeout("idleNetwork");

	gObjectList.mNumNewObjects = 0;
	S32 total_decoded = 0;

	static LLCachedControl<bool> speedTest(gSavedSettings, "SpeedTest");
	if (!speedTest)
	{
		LL_PROFILE_ZONE_NAMED_CATEGORY_NETWORK("idle network"); //LL_RECORD_BLOCK_TIME(FTM_IDLE_NETWORK); // decode

		LLTimer check_message_timer;
		//  Read all available packets from network
		const S64 frame_count = gFrameCount;  // U32->S64
		F32 total_time = 0.0f;

		{
			LockMessageChecker lmc(gMessageSystem);
			while (lmc.checkAllMessages(frame_count, gServicePump))
			{
				if (gDoDisconnect)
				{
					// We're disconnecting, don't process any more messages from the server
					// We're usually disconnecting due to either network corruption or a
					// server going down, so this is OK.
					break;
				}

				total_decoded++;
				gPacketsIn++;

				if (total_decoded > MESSAGE_MAX_PER_FRAME)
				{
					break;
				}

#ifdef TIME_THROTTLE_MESSAGES
				// Prevent slow packets from completely destroying the frame rate.
				// This usually happens due to clumps of avatars taking huge amount
				// of network processing time (which needs to be fixed, but this is
				// a good limit anyway).
				total_time = check_message_timer.getElapsedTimeF32();
				if (total_time >= CheckMessagesMaxTime)
					break;
#endif
			}

			// Handle per-frame message system processing.
			lmc.processAcks(gSavedSettings.getF32("AckCollectTime"));
		}

#ifdef TIME_THROTTLE_MESSAGES
		if (total_time >= CheckMessagesMaxTime)
		{
		// <FS:Beq> Don't allow busy network to excessively starve rendering loop
		// 	// Increase CheckMessagesMaxTime so that we will eventually catch up
		// 	CheckMessagesMaxTime *= 1.035f; // 3.5% ~= x2 in 20 frames, ~8x in 60 frames
		// }
		// else
		// {
			if( CheckMessagesMaxTime < CHECK_MESSAGES_MAX_TIME_LIMIT ) // cap the increase to avoid logout through ping starvation
			{// Increase CheckMessagesMaxTime so that we will eventually catch up
				CheckMessagesMaxTime *= 1.035f; // 3.5% ~= x2 in 20 frames, ~8x in 60 frames
			}
			else
			{
				CheckMessagesMaxTime = CHECK_MESSAGES_MAX_TIME_LIMIT;
			}
		}
		else
		{
		// </FS:Beq>
			// Reset CheckMessagesMaxTime to default value
			CheckMessagesMaxTime = CHECK_MESSAGES_DEFAULT_MAX_TIME;
		}
#endif



		// we want to clear the control after sending out all necessary agent updates
		gAgent.resetControlFlags();

		// Decode enqueued messages...
		S32 remaining_possible_decodes = MESSAGE_MAX_PER_FRAME - total_decoded;

		if( remaining_possible_decodes <= 0 )
		{
			LL_INFOS() << "Maxed out number of messages per frame at " << MESSAGE_MAX_PER_FRAME << LL_ENDL;
		}

		if (gPrintMessagesThisFrame)
		{
			LL_INFOS() << "Decoded " << total_decoded << " msgs this frame!" << LL_ENDL;
			gPrintMessagesThisFrame = FALSE;
		}
	}
	add(LLStatViewer::NUM_NEW_OBJECTS, gObjectList.mNumNewObjects);

	// Retransmit unacknowledged packets.
	gXferManager->retransmitUnackedPackets();
	gAssetStorage->checkForTimeouts();
	gViewerThrottle.updateDynamicThrottle();

	// Check that the circuit between the viewer and the agent's current
	// region is still alive
	LLViewerRegion *agent_region = gAgent.getRegion();
	if (agent_region && (LLStartUp::getStartupState()==STATE_STARTED))
	{
		LLUUID this_region_id = agent_region->getRegionID();
		bool this_region_alive = agent_region->isAlive();
		if ((mAgentRegionLastAlive && !this_region_alive) // newly dead
		    && (mAgentRegionLastID == this_region_id)) // same region
		{
			forceDisconnect(LLTrans::getString("AgentLostConnection"));
		}
		mAgentRegionLastID = this_region_id;
		mAgentRegionLastAlive = this_region_alive;
	}
}

void LLAppViewer::disconnectViewer()
{
	if (gDisconnected)
	{
		return;
	}
	//
	// Cleanup after quitting.
	//
	// Save snapshot for next time, if we made it through initialization

	LL_INFOS() << "Disconnecting viewer!" << LL_ENDL;

	// Dump our frame statistics

	// Remember if we were flying
	gSavedSettings.setBOOL("FlyingAtExit", gAgent.getFlying() );

	// Un-minimize all windows so they don't get saved minimized
	if (gFloaterView)
	{
		gFloaterView->restoreAll();
	}

	// <FS:Ansariel> Firestorm radar: Shutdown radar
	if (FSRadar::instanceExists())
	{
		FSRadar::deleteSingleton();
	}
	// <FS:Ansariel>

	// <FS:Ansariel> Wrong instance check
	//if (LLSelectMgr::getInstance())
	if (LLSelectMgr::instanceExists())
	// </FS:Ansariel
	{
		LLSelectMgr::getInstance()->deselectAll();
	}

	// save inventory if appropriate
    if (gInventory.isInventoryUsable()
        && gAgent.getID().notNull()) // Shouldn't be null at this stage
    {
        gInventory.cache(gInventory.getRootFolderID(), gAgent.getID());
        if (gInventory.getLibraryRootFolderID().notNull()
            && gInventory.getLibraryOwnerID().notNull())
        {
            gInventory.cache(
                gInventory.getLibraryRootFolderID(),
                gInventory.getLibraryOwnerID());
        }
    }

	LLAvatarNameCache::instance().setCustomNameCheckCallback(LLAvatarNameCache::custom_name_check_callback_t()); // <FS:Ansariel> Contact sets
	saveNameCache();
	if (LLExperienceCache::instanceExists())
	{
		// TODO: LLExperienceCache::cleanup() logic should be moved to
		// cleanupSingleton().
		LLExperienceCache::instance().cleanup();
	}

	// close inventory interface, close all windows
	LLSidepanelInventory::cleanup();

// [SL:KB] - Patch: Appearance-Misc | Checked: 2013-02-12 (Catznip-3.4)
	// Destroying all objects below will trigger attachment detaching code and attempt to remove the COF links for them
	LLAppearanceMgr::instance().setAttachmentInvLinkEnable(false);
// [/SL:KB]

// [RLVa:KB] - Checked: RLVa-2.3 (Housekeeping)
	SUBSYSTEM_CLEANUP(RlvHandler);
// [/RLVa:KB]

	gAgentWearables.cleanup();
	gAgentCamera.cleanup();
	// Also writes cached agent settings to gSavedSettings
	gAgent.cleanup();

	// This is where we used to call gObjectList.destroy() and then delete gWorldp.
	// Now we just ask the LLWorld singleton to cleanly shut down.
	if(LLWorld::instanceExists())
	{
		LLWorld::getInstance()->resetClass();
	}
	LLVOCache::deleteSingleton();

	// call all self-registered classes
	LLDestroyClassList::instance().fireCallbacks();

	cleanup_xfer_manager();
	gDisconnected = TRUE;

	// Pass the connection state to LLUrlEntryParcel not to attempt
	// parcel info requests while disconnected.
	LLUrlEntryParcel::setDisconnected(gDisconnected);
}

void LLAppViewer::forceErrorLLError()
{
   	LL_ERRS() << "This is a deliberate llerror" << LL_ENDL;
}

void LLAppViewer::forceErrorBreakpoint()
{
   	LL_WARNS() << "Forcing a deliberate breakpoint" << LL_ENDL;
#ifdef LL_WINDOWS
    DebugBreak();
#else
    asm ("int $3");
#endif
    return;
}

void LLAppViewer::forceErrorBadMemoryAccess()
{
   	LL_WARNS() << "Forcing a deliberate bad memory access" << LL_ENDL;
    S32* crash = NULL;
    *crash = 0xDEADBEEF;
    return;
}

void LLAppViewer::forceErrorInfiniteLoop()
{
   	LL_WARNS() << "Forcing a deliberate infinite loop" << LL_ENDL;
    while(true)
    {
        ;
    }
    return;
}

void LLAppViewer::forceErrorSoftwareException()
{
   	LL_WARNS() << "Forcing a deliberate exception" << LL_ENDL;
    LLTHROW(LLException("User selected Force Software Exception"));
}

void LLAppViewer::forceErrorDriverCrash()
{
   	LL_WARNS() << "Forcing a deliberate driver crash" << LL_ENDL;
	glDeleteTextures(1, NULL);
}

void LLAppViewer::forceErrorCoroutineCrash()
{
    LL_WARNS() << "Forcing a crash in LLCoros" << LL_ENDL;
    LLCoros::instance().launch("LLAppViewer::crashyCoro", [] {throw LLException("A deliberate crash from LLCoros"); });
}

void LLAppViewer::forceErrorThreadCrash()
{
    class LLCrashTestThread : public LLThread
    {
    public:

        LLCrashTestThread() : LLThread("Crash logging test thread")
        {
        }

        void run()
        {
            LL_ERRS() << "This is a deliberate llerror in thread" << LL_ENDL;
        }
    };

    LL_WARNS() << "This is a deliberate crash in a thread" << LL_ENDL;
    LLCrashTestThread *thread = new LLCrashTestThread();
    thread->start();
}

// <FS:ND> Change from std::string to char const*, saving a lot of object construction/destruction per frame
//void LLAppViewer::initMainloopTimeout(const std::string& state, F32 secs)
void LLAppViewer::initMainloopTimeout( char const* state, F32 secs)
// </FS:ND>
{
	if(!mMainloopTimeout)
	{
		mMainloopTimeout = new LLWatchdogTimeout();
		resumeMainloopTimeout(state, secs);
	}
}

void LLAppViewer::destroyMainloopTimeout()
{
	if(mMainloopTimeout)
	{
		delete mMainloopTimeout;
		mMainloopTimeout = NULL;
	}
}

// <FS:ND> Change from std::string to char const*, saving a lot of object construction/destruction per frame
//void LLAppViewer::resumeMainloopTimeout(const std::string& state, F32 secs)
void LLAppViewer::resumeMainloopTimeout( char const* state, F32 secs)
// </FS:ND>
{
	if(mMainloopTimeout)
	{
		if(secs < 0.0f)
		{
			static LLCachedControl<F32> mainloop_timeout(gSavedSettings, "MainloopTimeoutDefault", 60);
			secs = mainloop_timeout;
		}

		mMainloopTimeout->setTimeout(secs);
		mMainloopTimeout->start(state);
	}
}

void LLAppViewer::pauseMainloopTimeout()
{
	if(mMainloopTimeout)
	{
		mMainloopTimeout->stop();
	}
}

// <FS:ND> Change from std::string to char const*, saving a lot of object construction/destruction per frame
//void LLAppViewer::pingMainloopTimeout(const std::string& state, F32 secs)
void LLAppViewer::pingMainloopTimeout( char const* state, F32 secs)
// </FS:ND>
{
	if(mMainloopTimeout)
	{
		if(secs < 0.0f)
		{
			static LLCachedControl<F32> mainloop_timeout(gSavedSettings, "MainloopTimeoutDefault", 60);
			secs = mainloop_timeout;
		}

		mMainloopTimeout->setTimeout(secs);
		mMainloopTimeout->ping(state);
	}
}

void LLAppViewer::handleLoginComplete()
{
	gLoggedInTime.start();
	initMainloopTimeout("Mainloop Init");

	// Store some data to DebugInfo in case of a freeze.
	gDebugInfo["ClientInfo"]["Name"] = LLVersionInfo::instance().getChannel();
// [SL:KB] - Patch: Viewer-CrashReporting | Checked: 2011-05-08 (Catznip-2.6.0a) | Added: Catznip-2.6.0a
	gDebugInfo["ClientInfo"]["Version"] = LLVersionInfo::getInstance()->getVersion();
	gDebugInfo["ClientInfo"]["Platform"] = LLVersionInfo::getInstance()->getBuildPlatform();
// [/SL:KB]
	gDebugInfo["ClientInfo"]["MajorVersion"] = LLVersionInfo::instance().getMajor();
	gDebugInfo["ClientInfo"]["MinorVersion"] = LLVersionInfo::instance().getMinor();
	gDebugInfo["ClientInfo"]["PatchVersion"] = LLVersionInfo::instance().getPatch();
	gDebugInfo["ClientInfo"]["BuildVersion"] = LLVersionInfo::instance().getBuild();

// <FS:ND> Add which flavor of FS generated an error
#ifdef OPENSIM
	gDebugInfo["ClientInfo"]["Flavor"] = "oss";
#else
	gDebugInfo["ClientInfo"]["Flavor"] = "hvk";
#endif
// </FS:ND>

	LLParcel* parcel = LLViewerParcelMgr::getInstance()->getAgentParcel();
	if ( parcel && parcel->getMusicURL()[0])
	{
		gDebugInfo["ParcelMusicURL"] = parcel->getMusicURL();
	}
	if ( parcel && parcel->getMediaURL()[0])
	{
		gDebugInfo["ParcelMediaURL"] = parcel->getMediaURL();
	}

//	gDebugInfo["SettingsFilename"] = gSavedSettings.getString("ClientSettingsFile");
// [SL:KB] - Patch: Viewer-CrashReporting | Checked: 2010-11-16 (Catznip-2.6.0a) | Added: Catznip-2.4.0b
	if (gCrashSettings.getBOOL("CrashSubmitSettings"))
	{
		// Only include settings.xml if the user consented
		gDebugInfo["SettingsFilename"] = gSavedSettings.getString("ClientSettingsFile");
	}
// [/SL:KB]
//	gDebugInfo["CAFilename"] = gDirUtilp->getCAFile();
//	gDebugInfo["ViewerExePath"] = gDirUtilp->getExecutablePathAndName();
//	gDebugInfo["CurrentPath"] = gDirUtilp->getCurPath();

// [SL:KB] - Patch: Viewer-CrashReporting | Checked: 2010-11-14 (Catznip-2.6.0a) | Added: Catznip-2.4.0a
	// Current host and region would expose too much information, but do track the last server version
	gDebugInfo["LastVersionChannel"] = gLastVersionChannel;
// [/SL:KB]
/*
	if(gAgent.getRegion())
	{
		gDebugInfo["CurrentSimHost"] = gAgent.getRegion()->getSimHostName();
		gDebugInfo["CurrentRegion"] = gAgent.getRegion()->getName();
	}
*/

	if(LLAppViewer::instance()->mMainloopTimeout)
	{
		gDebugInfo["MainloopTimeoutState"] = LLAppViewer::instance()->mMainloopTimeout->getState();
	}

	mOnLoginCompleted();

	// <FS:TT> Window Title Access
	std::string full_name;
	const LLSD login_response = LLLoginInstance::getInstance()->getResponse();
	if (login_response.has("first_name"))
	{
		full_name = login_response["first_name"].asString();
		LLStringUtil::replaceChar(full_name, '"', ' ');
		LLStringUtil::trim(full_name);

		if (login_response.has("last_name"))
		{
			std::string temp_string = login_response["last_name"].asString();
			LLStringUtil::replaceChar(temp_string, '"', ' ');
			LLStringUtil::trim(temp_string);
			if (temp_string.compare("Resident") != 0)
			{
				full_name.append(" ").append(temp_string);
			}
		}
	}
	if (!full_name.empty())
	{
		gWindowTitle += std::string(" - ") + full_name;
		LLStringUtil::truncate(gWindowTitle, 255);
		gViewerWindow->getWindow()->setTitle(gWindowTitle);
	}
	// </FS:TT>

// [SL:KB] - Patch: Build-ScriptRecover | Checked: 2011-11-24 (Catznip-3.2.0) | Added: Catznip-3.2.0
	LLScriptRecoverQueue::recoverIfNeeded();
// [/SL:KB]

	writeDebugInfo();
	
	// <FS:AO> Warn users cache purge will affect usability
	if (mPurgeCache)
	{
		LLNotificationsUtil::add("CacheEmpty");
	}
	// </FS:AO>
	
	// we logged in successfully, so save settings on logout
	LL_DEBUGS() << "Login successful, per account settings will be saved on log out." << LL_ENDL;
	mSavePerAccountSettings=true;
}

//virtual
void LLAppViewer::setMasterSystemAudioMute(bool mute)
{
	gSavedSettings.setBOOL("MuteAudio", mute);
}

//virtual
bool LLAppViewer::getMasterSystemAudioMute()
{
	// <FS:Ansariel> Replace frequently called gSavedSettings
	//return gSavedSettings.getBOOL("MuteAudio");
	static LLCachedControl<bool> sMuteAudio(gSavedSettings, "MuteAudio");
	return sMuteAudio;
	// </FS:Ansariel>
}

//----------------------------------------------------------------------------
// Metrics-related methods (static and otherwise)
//----------------------------------------------------------------------------

/**
 * LLViewerAssetStats collects data on a per-region (as defined by the agent's
 * location) so we need to tell it about region changes which become a kind of
 * hidden variable/global state in the collectors.  For collectors not running
 * on the main thread, we need to send a message to move the data over safely
 * and cheaply (amortized over a run).
 */
void LLAppViewer::metricsUpdateRegion(U64 region_handle)
{
	if (0 != region_handle)
	{
		LLViewerAssetStatsFF::set_region(region_handle);
	}
}

/**
 * Attempts to start a multi-threaded metrics report to be sent back to
 * the grid for consumption.
 */
void LLAppViewer::metricsSend(bool enable_reporting)
{
	if (! gViewerAssetStats)
		return;

	if (LLAppViewer::sTextureFetch)
	{
		LLViewerRegion * regionp = gAgent.getRegion();

		if (enable_reporting && regionp)
		{
			std::string	caps_url = regionp->getCapability("ViewerMetrics");

            LLSD sd = gViewerAssetStats->asLLSD(true);

			// Send a report request into 'thread1' to get the rest of the data
			// and provide some additional parameters while here.
			LLAppViewer::sTextureFetch->commandSendMetrics(caps_url,
														   gAgentSessionID,
														   gAgentID,
														   sd);
		}
		else
		{
			LLAppViewer::sTextureFetch->commandDataBreak();
		}
	}

	// Reset even if we can't report.  Rather than gather up a huge chunk of
	// data, we'll keep to our sampling interval and retain the data
	// resolution in time.
	gViewerAssetStats->restart();
}
<|MERGE_RESOLUTION|>--- conflicted
+++ resolved
@@ -652,11 +652,7 @@
     LLRenderTarget::sUseFBO             = LLPipeline::sRenderDeferred || (gSavedSettings.getBOOL("WindLightUseAtmosShaders") && LLPipeline::sUseDepthTexture);
 // [/RLVa:KB]
     LLVOSurfacePatch::sLODFactor        = gSavedSettings.getF32("RenderTerrainLODFactor");
-<<<<<<< HEAD
-    LLVOSurfacePatch::sLODFactor *= LLVOSurfacePatch::sLODFactor; //square lod factor to get exponential range of [1,4]
-=======
     LLVOSurfacePatch::sLODFactor *= LLVOSurfacePatch::sLODFactor;  // square lod factor to get exponential range of [1,4]
->>>>>>> a426e8dd
     gDebugGL       = gDebugGLSession || gDebugSession;
     gDebugPipeline = gSavedSettings.getBOOL("RenderDebugPipeline");
 }
