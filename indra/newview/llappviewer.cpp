/**
 * @file llappviewer.cpp
 * @brief The LLAppViewer class definitions
 *
 * $LicenseInfo:firstyear=2007&license=viewerlgpl$
 * Second Life Viewer Source Code
 * Copyright (C) 2012, Linden Research, Inc.
 *
 * This library is free software; you can redistribute it and/or
 * modify it under the terms of the GNU Lesser General Public
 * License as published by the Free Software Foundation;
 * version 2.1 of the License only.
 *
 * This library is distributed in the hope that it will be useful,
 * but WITHOUT ANY WARRANTY; without even the implied warranty of
 * MERCHANTABILITY or FITNESS FOR A PARTICULAR PURPOSE.  See the GNU
 * Lesser General Public License for more details.
 *
 * You should have received a copy of the GNU Lesser General Public
 * License along with this library; if not, write to the Free Software
 * Foundation, Inc., 51 Franklin Street, Fifth Floor, Boston, MA  02110-1301  USA
 *
 * Linden Research, Inc., 945 Battery Street, San Francisco, CA  94111  USA
 * $/LicenseInfo$
 */

#include "llviewerprecompiledheaders.h"

#include "llappviewer.h"

// Viewer includes
#include "llversioninfo.h"
#include "llfeaturemanager.h"
#include "lluictrlfactory.h"
#include "lltexteditor.h"
#include "llenvironment.h"
#include "llerrorcontrol.h"
#include "lleventtimer.h"
#include "llviewertexturelist.h"
#include "llgroupmgr.h"
#include "llagent.h"
#include "llagentcamera.h"
#include "llagentlanguage.h"
#include "llagentui.h"
#include "llagentwearables.h"
#include "lldirpicker.h"
#include "llfloaterimcontainer.h"
#include "llimprocessing.h"
#include "llwindow.h"
#include "llviewerstats.h"
#include "llviewerstatsrecorder.h"
#include "llkeyconflict.h" // for legacy keybinding support, remove later
#include "llmarketplacefunctions.h"
#include "llmarketplacenotifications.h"
#include "llmd5.h"
#include "llmeshrepository.h"
#include "llpumpio.h"
#include "llmimetypes.h"
#include "llslurl.h"
#include "llstartup.h"
#include "llfocusmgr.h"
#include "llurlfloaterdispatchhandler.h"
#include "llviewerjoystick.h"
#include "llallocator.h"
#include "llcalc.h"
#include "llconversationlog.h"
#if LL_WINDOWS
#include "lldxhardware.h"
#endif
#include "lltexturestats.h"
#include "lltrace.h"
#include "lltracethreadrecorder.h"
#include "llviewerwindow.h"
#include "llviewerdisplay.h"
#include "llviewermedia.h"
#include "llviewerparcelaskplay.h"
#include "llviewerparcelmedia.h"
#include "llviewershadermgr.h"
#include "llviewermediafocus.h"
#include "llviewermessage.h"
#include "llviewerobjectlist.h"
#include "llworldmap.h"
#include "llmutelist.h"
#include "llviewerhelp.h"
#include "lluicolortable.h"
#include "llurldispatcher.h"
#include "llurlhistory.h"
#include "llrender.h"
#include "llteleporthistory.h"
#include "lltoast.h"
#include "llsdutil_math.h"
#include "lllocationhistory.h"
#include "llfasttimerview.h"
#include "lltelemetry.h"
#include "llvector4a.h"
#include "llviewermenufile.h"
#include "llvoicechannel.h"
#include "llvoavatarself.h"
#include "llurlmatch.h"
#include "lltextutil.h"
#include "lllogininstance.h"
#include "llprogressview.h"
#include "llvocache.h"
#include "lldiskcache.h"
#include "llvopartgroup.h"
#include "llweb.h"
#include "llfloatertexturefetchdebugger.h"
#include "llspellcheck.h"
#include "llscenemonitor.h"
#include "llavatarrenderinfoaccountant.h"
#include "lllocalbitmaps.h"

// Linden library includes
#include "llavatarnamecache.h"
#include "lldiriterator.h"
#include "llexperiencecache.h"
#include "llimagej2c.h"
#include "llmemory.h"
#include "llprimitive.h"
#include "llurlaction.h"
#include "llurlentry.h"
#include "llvolumemgr.h"
#include "llxfermanager.h"
#include "llphysicsextensions.h"

#include "llnotificationmanager.h"
#include "llnotifications.h"
#include "llnotificationsutil.h"

#include "llleap.h"
#include "stringize.h"
#include "llcoros.h"
#include "llexception.h"
#if !LL_LINUX
#include "cef/dullahan_version.h"
#include "vlc/libvlc_version.h"
#endif // LL_LINUX

// Third party library includes
#include <boost/bind.hpp>
#include <boost/foreach.hpp>
#include <boost/algorithm/string.hpp>
#include <boost/regex.hpp>
#include <boost/throw_exception.hpp>

#if LL_WINDOWS
#	include <share.h> // For _SH_DENYWR in processMarkerFiles
#else
#   include <sys/file.h> // For processMarkerFiles
#endif

#include "llapr.h"
#include <boost/lexical_cast.hpp>

#include "llviewerinput.h"
#include "lllfsthread.h"
#include "llworkerthread.h"
#include "lltexturecache.h"
#include "lltexturefetch.h"
#include "llimageworker.h"
#include "llevents.h"

// The files below handle dependencies from cleanup.
#include "llkeyframemotion.h"
#include "llworldmap.h"
#include "llhudmanager.h"
#include "lltoolmgr.h"
#include "llassetstorage.h"
#include "llpolymesh.h"
#include "llproxy.h"
#include "llaudioengine.h"
#include "llstreamingaudio.h"
#include "llviewermenu.h"
#include "llselectmgr.h"
#include "lltrans.h"
#include "lltransutil.h"
#include "lltracker.h"
#include "llviewerparcelmgr.h"
#include "llworldmapview.h"
#include "llpostprocess.h"

#include "lldebugview.h"
#include "llconsole.h"
#include "llcontainerview.h"
#include "lltooltip.h"

#include "llsdutil.h"
#include "llsdserialize.h"

#include "llworld.h"
#include "llhudeffecttrail.h"
#include "llvectorperfoptions.h"
#include "llslurl.h"
#include "llwatchdog.h"

// Included so that constants/settings might be initialized
// in save_settings_to_globals()
#include "llbutton.h"
#include "llstatusbar.h"
#include "llsurface.h"
#include "llvosky.h"
#include "llvotree.h"
#include "llvoavatar.h"
#include "llfolderview.h"
#include "llagentpilot.h"
#include "llvovolume.h"
#include "llflexibleobject.h"
#include "llvosurfacepatch.h"
#include "llviewerfloaterreg.h"
#include "llcommandlineparser.h"
#include "llfloatermemleak.h"
#include "llfloaterreg.h"
#include "llfloateroutfitsnapshot.h"
#include "llfloatersnapshot.h"
#include "llsidepanelinventory.h"
#include "llatmosphere.h"

// includes for idle() idleShutdown()
#include "llviewercontrol.h"
#include "lleventnotifier.h"
#include "llcallbacklist.h"
#include "lldeferredsounds.h"
#include "pipeline.h"
#include "llgesturemgr.h"
#include "llsky.h"
#include "llvlmanager.h"
#include "llviewercamera.h"
#include "lldrawpoolbump.h"
#include "llvieweraudio.h"
#include "llimview.h"
#include "llviewerthrottle.h"
#include "llparcel.h"
#include "llavatariconctrl.h"
#include "llgroupiconctrl.h"
#include "llviewerassetstats.h"

// Include for security api initialization
#include "llsecapi.h"
#include "llmachineid.h"
#include "llmainlooprepeater.h"
#include "llcleanup.h"

#include "llcoproceduremanager.h"
#include "llviewereventrecorder.h"

// *FIX: These extern globals should be cleaned up.
// The globals either represent state/config/resource-storage of either
// this app, or another 'component' of the viewer. App globals should be
// moved into the app class, where as the other globals should be
// moved out of here.
// If a global symbol reference seems valid, it will be included
// via header files above.

//----------------------------------------------------------------------------
// llviewernetwork.h
#include "llviewernetwork.h"
// define a self-registering event API object
#include "llappviewerlistener.h"

#if LL_LINUX && LL_GTK
#include "glib.h"
#endif // (LL_LINUX) && LL_GTK

#if LL_MSVC
// disable boost::lexical_cast warning
#pragma warning (disable:4702)
#endif

static LLAppViewerListener sAppViewerListener(LLAppViewer::instance);

////// Windows-specific includes to the bottom - nasty defines in these pollute the preprocessor
//
//----------------------------------------------------------------------------
// viewer.cpp - these are only used in viewer, should be easily moved.

#if LL_DARWIN
extern void init_apple_menu(const char* product);
#endif // LL_DARWIN

extern BOOL gRandomizeFramerate;
extern BOOL gPeriodicSlowFrame;
extern BOOL gDebugGL;

#if LL_DARWIN
extern BOOL gHiDPISupport;
#endif

////////////////////////////////////////////////////////////
// All from the last globals push...

F32 gSimLastTime; // Used in LLAppViewer::init and send_viewer_stats()
F32 gSimFrames;

BOOL gShowObjectUpdates = FALSE;
BOOL gUseQuickTime = TRUE;

eLastExecEvent gLastExecEvent = LAST_EXEC_NORMAL;
S32 gLastExecDuration = -1; // (<0 indicates unknown)

#if LL_WINDOWS
#   define LL_PLATFORM_KEY "win"
#elif LL_DARWIN
#   define LL_PLATFORM_KEY "mac"
#elif LL_LINUX
#   define LL_PLATFORM_KEY "lnx"
else
#   error "Unknown Platform"
#endif
const char* gPlatform = LL_PLATFORM_KEY;

LLSD gDebugInfo;

U32	gFrameCount = 0;
U32 gForegroundFrameCount = 0; // number of frames that app window was in foreground
LLPumpIO* gServicePump = NULL;

U64MicrosecondsImplicit gFrameTime = 0;
F32SecondsImplicit gFrameTimeSeconds = 0.f;
F32SecondsImplicit gFrameIntervalSeconds = 0.f;
F32 gFPSClamped = 10.f;						// Pretend we start at target rate.
F32 gFrameDTClamped = 0.f;					// Time between adjacent checks to network for packets
U64MicrosecondsImplicit	gStartTime = 0; // gStartTime is "private", used only to calculate gFrameTimeSeconds

LLTimer gRenderStartTime;
LLFrameTimer gForegroundTime;
LLFrameTimer gLoggedInTime;
LLTimer gLogoutTimer;
static const F32 LOGOUT_REQUEST_TIME = 6.f;  // this will be cut short by the LogoutReply msg.
F32 gLogoutMaxTime = LOGOUT_REQUEST_TIME;


S32 gPendingMetricsUploads = 0;


BOOL				gDisconnected = FALSE;

// used to restore texture state after a mode switch
LLFrameTimer	gRestoreGLTimer;
BOOL			gRestoreGL = FALSE;
bool			gUseWireframe = FALSE;

//use for remember deferred mode in wireframe switch
bool			gInitialDeferredModeForWireframe = FALSE;

LLMemoryInfo gSysMemory;
U64Bytes gMemoryAllocated(0); // updated in display_stats() in llviewerdisplay.cpp

std::string gLastVersionChannel;

LLVector3			gWindVec(3.0, 3.0, 0.0);
LLVector3			gRelativeWindVec(0.0, 0.0, 0.0);

U32		gPacketsIn = 0;

BOOL				gPrintMessagesThisFrame = FALSE;

BOOL gRandomizeFramerate = FALSE;
BOOL gPeriodicSlowFrame = FALSE;

BOOL gCrashOnStartup = FALSE;
BOOL gLLErrorActivated = FALSE;
BOOL gLogoutInProgress = FALSE;

BOOL gSimulateMemLeak = FALSE;

////////////////////////////////////////////////////////////
// Internal globals... that should be removed.
static std::string gArgs;
const int MAX_MARKER_LENGTH = 1024;
const std::string MARKER_FILE_NAME("SecondLife.exec_marker");
const std::string START_MARKER_FILE_NAME("SecondLife.start_marker");
const std::string ERROR_MARKER_FILE_NAME("SecondLife.error_marker");
const std::string LLERROR_MARKER_FILE_NAME("SecondLife.llerror_marker");
const std::string LOGOUT_MARKER_FILE_NAME("SecondLife.logout_marker");
static BOOL gDoDisconnect = FALSE;
static std::string gLaunchFileOnQuit;

// Used on Win32 for other apps to identify our window (eg, win_setup)
const char* const VIEWER_WINDOW_CLASSNAME = "Second Life";

//-- LLDeferredTaskList ------------------------------------------------------

/**
 * A list of deferred tasks.
 *
 * We sometimes need to defer execution of some code until the viewer gets idle,
 * e.g. removing an inventory item from within notifyObservers() may not work out.
 *
 * Tasks added to this list will be executed in the next LLAppViewer::idle() iteration.
 * All tasks are executed only once.
 */
class LLDeferredTaskList: public LLSingleton<LLDeferredTaskList>
{
	LLSINGLETON_EMPTY_CTOR(LLDeferredTaskList);
	LOG_CLASS(LLDeferredTaskList);

	friend class LLAppViewer;
	typedef boost::signals2::signal<void()> signal_t;

	void addTask(const signal_t::slot_type& cb)
	{
		mSignal.connect(cb);
	}

	void run()
	{
		if (!mSignal.empty())
		{
			mSignal();
			mSignal.disconnect_all_slots();
		}
	}

	signal_t mSignal;
};

//----------------------------------------------------------------------------

// List of entries from strings.xml to always replace
static std::set<std::string> default_trans_args;
void init_default_trans_args()
{
	default_trans_args.insert("SECOND_LIFE"); // World
	default_trans_args.insert("APP_NAME");
	default_trans_args.insert("CAPITALIZED_APP_NAME");
	default_trans_args.insert("SECOND_LIFE_GRID");
	default_trans_args.insert("SUPPORT_SITE");
	// This URL shows up in a surprising number of places in various skin
	// files. We really only want to have to maintain a single copy of it.
	default_trans_args.insert("create_account_url");
}

struct SettingsFile : public LLInitParam::Block<SettingsFile>
{
	Mandatory<std::string>	name;
	Optional<std::string>	file_name;
	Optional<bool>			required,
							persistent;
	Optional<std::string>	file_name_setting;

	SettingsFile()
	:	name("name"),
		file_name("file_name"),
		required("required", false),
		persistent("persistent", true),
		file_name_setting("file_name_setting")
	{}
};

struct SettingsGroup : public LLInitParam::Block<SettingsGroup>
{
	Mandatory<std::string>	name;
	Mandatory<S32>			path_index;
	Multiple<SettingsFile>	files;

	SettingsGroup()
	:	name("name"),
		path_index("path_index"),
		files("file")
	{}
};

struct SettingsFiles : public LLInitParam::Block<SettingsFiles>
{
	Multiple<SettingsGroup>	groups;

	SettingsFiles()
	: groups("group")
	{}
};

static std::string gWindowTitle;

//----------------------------------------------------------------------------
// Metrics logging control constants
//----------------------------------------------------------------------------
static const F32 METRICS_INTERVAL_DEFAULT = 600.0;
static const F32 METRICS_INTERVAL_QA = 30.0;
static F32 app_metrics_interval = METRICS_INTERVAL_DEFAULT;
static bool app_metrics_qa_mode = false;

void idle_afk_check()
{
	// check idle timers
	F32 current_idle = gAwayTriggerTimer.getElapsedTimeF32();
	F32 afk_timeout  = gSavedSettings.getS32("AFKTimeout");
	if (afk_timeout && (current_idle > afk_timeout) && ! gAgent.getAFK())
	{
		LL_INFOS("IdleAway") << "Idle more than " << afk_timeout << " seconds: automatically changing to Away status" << LL_ENDL;
		gAgent.setAFK();
	}
}

// A callback set in LLAppViewer::init()
static void ui_audio_callback(const LLUUID& uuid)
{
	if (gAudiop)
	{
		SoundData soundData(uuid, gAgent.getID(), 1.0f, LLAudioEngine::AUDIO_TYPE_UI);
		gAudiop->triggerSound(soundData);
	}
}

// A callback set in LLAppViewer::init()
static void deferred_ui_audio_callback(const LLUUID& uuid)
{
	if (gAudiop)
	{
		SoundData soundData(uuid, gAgent.getID(), 1.0f, LLAudioEngine::AUDIO_TYPE_UI);
		LLDeferredSounds::instance().deferSound(soundData);
	}
}

bool	create_text_segment_icon_from_url_match(LLUrlMatch* match,LLTextBase* base)
{
	if(!match || !base || base->getPlainText())
		return false;

	LLUUID match_id = match->getID();

	LLIconCtrl* icon;

	if( match->getMenuName() == "menu_url_group.xml" // See LLUrlEntryGroup constructor
		|| gAgent.isInGroup(match_id, TRUE)) //This check seems unfiting, urls are either /agent or /group
	{
		LLGroupIconCtrl::Params icon_params;
		icon_params.group_id = match_id;
		icon_params.rect = LLRect(0, 16, 16, 0);
		icon_params.visible = true;
		icon = LLUICtrlFactory::instance().create<LLGroupIconCtrl>(icon_params);
	}
	else
	{
		LLAvatarIconCtrl::Params icon_params;
		icon_params.avatar_id = match_id;
		icon_params.rect = LLRect(0, 16, 16, 0);
		icon_params.visible = true;
		icon = LLUICtrlFactory::instance().create<LLAvatarIconCtrl>(icon_params);
	}

	LLInlineViewSegment::Params params;
	params.force_newline = false;
	params.view = icon;
	params.left_pad = 4;
	params.right_pad = 4;
	params.top_pad = -2;
	params.bottom_pad = 2;

	base->appendWidget(params," ",false);

	return true;
}

// Use these strictly for things that are constructed at startup,
// or for things that are performance critical.  JC
static void settings_to_globals()
{
	LLBUTTON_H_PAD		= gSavedSettings.getS32("ButtonHPad");
	BTN_HEIGHT_SMALL	= gSavedSettings.getS32("ButtonHeightSmall");
	BTN_HEIGHT			= gSavedSettings.getS32("ButtonHeight");

	MENU_BAR_HEIGHT		= gSavedSettings.getS32("MenuBarHeight");
	MENU_BAR_WIDTH		= gSavedSettings.getS32("MenuBarWidth");

	LLSurface::setTextureSize(gSavedSettings.getU32("RegionTextureSize"));

	LLRender::sGLCoreProfile = gSavedSettings.getBOOL("RenderGLCoreProfile");
	LLRender::sNsightDebugSupport = gSavedSettings.getBOOL("RenderNsightDebugSupport");
	LLVertexBuffer::sUseVAO = gSavedSettings.getBOOL("RenderUseVAO");
	LLImageGL::sGlobalUseAnisotropic	= gSavedSettings.getBOOL("RenderAnisotropic");
	LLImageGL::sCompressTextures		= gSavedSettings.getBOOL("RenderCompressTextures");
	LLVOVolume::sLODFactor				= llclamp(gSavedSettings.getF32("RenderVolumeLODFactor"), 0.01f, MAX_LOD_FACTOR);
	LLVOVolume::sDistanceFactor			= 1.f-LLVOVolume::sLODFactor * 0.1f;
	LLVolumeImplFlexible::sUpdateFactor = gSavedSettings.getF32("RenderFlexTimeFactor");
	LLVOTree::sTreeFactor				= gSavedSettings.getF32("RenderTreeLODFactor");
	LLVOAvatar::sLODFactor				= llclamp(gSavedSettings.getF32("RenderAvatarLODFactor"), 0.f, MAX_AVATAR_LOD_FACTOR);
	LLVOAvatar::sPhysicsLODFactor		= llclamp(gSavedSettings.getF32("RenderAvatarPhysicsLODFactor"), 0.f, MAX_AVATAR_LOD_FACTOR);
	LLVOAvatar::updateImpostorRendering(gSavedSettings.getU32("RenderAvatarMaxNonImpostors"));
	LLVOAvatar::sVisibleInFirstPerson	= gSavedSettings.getBOOL("FirstPersonAvatarVisible");
	// clamp auto-open time to some minimum usable value
	LLFolderView::sAutoOpenTime			= llmax(0.25f, gSavedSettings.getF32("FolderAutoOpenDelay"));
	LLSelectMgr::sRectSelectInclusive	= gSavedSettings.getBOOL("RectangleSelectInclusive");
	LLSelectMgr::sRenderHiddenSelections = gSavedSettings.getBOOL("RenderHiddenSelections");
	LLSelectMgr::sRenderLightRadius = gSavedSettings.getBOOL("RenderLightRadius");

	gAgentPilot.setNumRuns(gSavedSettings.getS32("StatsNumRuns"));
	gAgentPilot.setQuitAfterRuns(gSavedSettings.getBOOL("StatsQuitAfterRuns"));
	gAgent.setHideGroupTitle(gSavedSettings.getBOOL("RenderHideGroupTitle"));

	gDebugWindowProc = gSavedSettings.getBOOL("DebugWindowProc");
	gShowObjectUpdates = gSavedSettings.getBOOL("ShowObjectUpdates");
	LLWorldMapView::sMapScale = gSavedSettings.getF32("MapScale");
	
#if LL_DARWIN
	gHiDPISupport = gSavedSettings.getBOOL("RenderHiDPI");
#endif
}

static void settings_modify()
{
	LLPipeline::sRenderTransparentWater	= gSavedSettings.getBOOL("RenderTransparentWater");
	LLPipeline::sRenderBump				= gSavedSettings.getBOOL("RenderObjectBump");
	LLPipeline::sRenderDeferred = LLPipeline::sRenderTransparentWater && LLPipeline::sRenderBump && gSavedSettings.getBOOL("RenderDeferred");
    LLRenderTarget::sUseFBO = LLPipeline::sRenderDeferred && gSavedSettings.getBOOL("RenderAvatarVP");
	LLVOSurfacePatch::sLODFactor		= gSavedSettings.getF32("RenderTerrainLODFactor");
	LLVOSurfacePatch::sLODFactor *= LLVOSurfacePatch::sLODFactor; //square lod factor to get exponential range of [1,4]
	gDebugGL = gSavedSettings.getBOOL("RenderDebugGL") || gDebugSession;
	gDebugPipeline = gSavedSettings.getBOOL("RenderDebugPipeline");
}

class LLFastTimerLogThread : public LLThread
{
public:
	std::string mFile;

	LLFastTimerLogThread(std::string& test_name) : LLThread("fast timer log")
 	{
		std::string file_name = test_name + std::string(".slp");
		mFile = gDirUtilp->getExpandedFilename(LL_PATH_LOGS, file_name);
	}

	void run()
	{
		llofstream os(mFile.c_str());

		while (!LLAppViewer::instance()->isQuitting())
		{
			LLTrace::BlockTimer::writeLog(os);
			os.flush();
			ms_sleep(32);
		}

		os.close();
	}
};

//virtual
bool LLAppViewer::initSLURLHandler()
{
	// does nothing unless subclassed
	return false;
}

//virtual
bool LLAppViewer::sendURLToOtherInstance(const std::string& url)
{
	// does nothing unless subclassed
	return false;
}

//----------------------------------------------------------------------------
// LLAppViewer definition

// Static members.
// The single viewer app.
LLAppViewer* LLAppViewer::sInstance = NULL;
LLTextureCache* LLAppViewer::sTextureCache = NULL;
LLImageDecodeThread* LLAppViewer::sImageDecodeThread = NULL;
LLTextureFetch* LLAppViewer::sTextureFetch = NULL;
LLPurgeDiskCacheThread* LLAppViewer::sPurgeDiskCacheThread = NULL;

std::string getRuntime()
{
	return llformat("%.4f", (F32)LLTimer::getElapsedSeconds().value());
}

LLAppViewer::LLAppViewer()
:	mMarkerFile(),
	mLogoutMarkerFile(),
	mReportedCrash(false),
	mNumSessions(0),
	mPurgeCache(false),
	mPurgeCacheOnExit(false),
	mPurgeUserDataOnExit(false),
	mSecondInstance(false),
	mUpdaterNotFound(false),
	mSavedFinalSnapshot(false),
	mSavePerAccountSettings(false),		// don't save settings on logout unless login succeeded.
	mQuitRequested(false),
	mLogoutRequestSent(false),
	mLastAgentControlFlags(0),
	mLastAgentForceUpdate(0),
	mMainloopTimeout(NULL),
	mAgentRegionLastAlive(false),
	mRandomizeFramerate(LLCachedControl<bool>(gSavedSettings,"Randomize Framerate", FALSE)),
	mPeriodicSlowFrame(LLCachedControl<bool>(gSavedSettings,"Periodic Slow Frame", FALSE)),
	mFastTimerLogThread(NULL),
	mSettingsLocationList(NULL),
	mIsFirstRun(false),
	mMinMicroSecPerFrame(0.f)
{
	if(NULL != sInstance)
	{
		LL_ERRS() << "Oh no! An instance of LLAppViewer already exists! LLAppViewer is sort of like a singleton." << LL_ENDL;
	}

    mDumpPath ="";

	// Need to do this initialization before we do anything else, since anything
	// that touches files should really go through the lldir API
	gDirUtilp->initAppDirs("SecondLife");
	//
	// IMPORTANT! Do NOT put anything that will write
	// into the log files during normal startup until AFTER
	// we run the "program crashed last time" error handler below.
	//
	sInstance = this;

	gLoggedInTime.stop();

	processMarkerFiles();
	//
	// OK to write stuff to logs now, we've now crash reported if necessary
	//

	LLLoginInstance::instance().setPlatformInfo(gPlatform, LLOSInfo::instance().getOSVersionString(), LLOSInfo::instance().getOSStringSimple());

	// Under some circumstances we want to read the static_debug_info.log file
	// from the previous viewer run between this constructor call and the
	// init() call, which will overwrite the static_debug_info.log file for
	// THIS run. So setDebugFileNames() early.
#   ifdef LL_BUGSPLAT
	// MAINT-8917: don't create a dump directory just for the
	// static_debug_info.log file
	std::string logdir = gDirUtilp->getExpandedFilename(LL_PATH_LOGS, "");
#   else // ! LL_BUGSPLAT
	// write Google Breakpad minidump files to a per-run dump directory to avoid multiple viewer issues.
	std::string logdir = gDirUtilp->getExpandedFilename(LL_PATH_DUMP, "");
#   endif // ! LL_BUGSPLAT
	mDumpPath = logdir;

	setDebugFileNames(logdir);
}

LLAppViewer::~LLAppViewer()
{
	delete mSettingsLocationList;

	destroyMainloopTimeout();

	// If we got to this destructor somehow, the app didn't hang.
	removeMarkerFiles();
}

class LLUITranslationBridge : public LLTranslationBridge
{
public:
	virtual std::string getString(const std::string &xml_desc)
	{
		return LLTrans::getString(xml_desc);
	}
};


bool LLAppViewer::init()
{
	setupErrorHandling(mSecondInstance);

	//
	// Start of the application
	//

    // initialize the LLSettingsType translation bridge.
    LLTranslationBridge::ptr_t trans = std::make_shared<LLUITranslationBridge>();
    LLSettingsType::initParamSingleton(trans);

	// initialize SSE options
	LLVector4a::initClass();

	//initialize particle index pool
	LLVOPartGroup::initClass();

	// set skin search path to default, will be overridden later
	// this allows simple skinned file lookups to work
	gDirUtilp->setSkinFolder("default", "en");

//	initLoggingAndGetLastDuration();

	//
	// OK to write stuff to logs now, we've now crash reported if necessary
	//
	init_default_trans_args();

    // inits from settings.xml and from strings.xml
	if (!initConfiguration())
		return false;

	LL_INFOS("InitInfo") << "Configuration initialized." << LL_ENDL ;

	//set the max heap size.
	initMaxHeapSize() ;
	LLCoros::instance().setStackSize(gSavedSettings.getS32("CoroutineStackSize"));


	// Although initLoggingAndGetLastDuration() is the right place to mess with
	// setFatalFunction(), we can't query gSavedSettings until after
	// initConfiguration().
	S32 rc(gSavedSettings.getS32("QAModeTermCode"));
	if (rc >= 0)
	{
		// QAModeTermCode set, terminate with that rc on LL_ERRS. Use
		// _exit() rather than exit() because normal cleanup depends too
		// much on successful startup!
		LLError::setFatalFunction([rc](const std::string&){ _exit(rc); });
	}

    mAlloc.setProfilingEnabled(gSavedSettings.getBOOL("MemProfiling"));

	// Initialize the non-LLCurl libcurl library.  Should be called
	// before consumers (LLTextureFetch).
	mAppCoreHttp.init();

	LL_INFOS("InitInfo") << "LLCore::Http initialized." << LL_ENDL ;

    LLMachineID::init();

	{
		if (gSavedSettings.getBOOL("QAModeMetrics"))
		{
			app_metrics_qa_mode = true;
			app_metrics_interval = METRICS_INTERVAL_QA;
		}
		LLViewerAssetStatsFF::init();
	}

	initThreads();
	LL_INFOS("InitInfo") << "Threads initialized." << LL_ENDL ;

	// Initialize settings early so that the defaults for ignorable dialogs are
	// picked up and then correctly re-saved after launching the updater (STORM-1268).
	LLUI::settings_map_t settings_map;
	settings_map["config"] = &gSavedSettings;
	settings_map["ignores"] = &gWarningSettings;
	settings_map["floater"] = &gSavedSettings; // *TODO: New settings file
	settings_map["account"] = &gSavedPerAccountSettings;

	LLUI::initParamSingleton(settings_map,
		LLUIImageList::getInstance(),
		ui_audio_callback,
		deferred_ui_audio_callback);
	LL_INFOS("InitInfo") << "UI initialized." << LL_ENDL ;

	// NOW LLUI::getLanguage() should work. gDirUtilp must know the language
	// for this session ASAP so all the file-loading commands that follow,
	// that use findSkinnedFilenames(), will include the localized files.
	gDirUtilp->setSkinFolder(gDirUtilp->getSkinFolder(), LLUI::getLanguage());

	// Setup LLTrans after LLUI::initClass has been called.
	initStrings();

    // initialize LLWearableType translation bridge.
    // Will immediately use LLTranslationBridge to init LLWearableDictionary
    LLWearableType::initParamSingleton(trans);

	// Setup notifications after LLUI::initClass() has been called.
	LLNotifications::instance();
	LL_INFOS("InitInfo") << "Notifications initialized." << LL_ENDL ;

    writeSystemInfo();

	//////////////////////////////////////////////////////////////////////////////
	//////////////////////////////////////////////////////////////////////////////
	//////////////////////////////////////////////////////////////////////////////
	//////////////////////////////////////////////////////////////////////////////
	// *FIX: The following code isn't grouped into functions yet.

	//
	// Various introspection concerning the libs we're using - particularly
	// the libs involved in getting to a full login screen.
	//
	LL_INFOS("InitInfo") << "J2C Engine is: " << LLImageJ2C::getEngineInfo() << LL_ENDL;
	LL_INFOS("InitInfo") << "libcurl version is: " << LLCore::LLHttp::getCURLVersion() << LL_ENDL;

	/////////////////////////////////////////////////
	// OS-specific login dialogs
	/////////////////////////////////////////////////

	//test_cached_control();

	// track number of times that app has run
	mNumSessions = gSavedSettings.getS32("NumSessions");
	mNumSessions++;
	gSavedSettings.setS32("NumSessions", mNumSessions);

	// LLKeyboard relies on LLUI to know what some accelerator keys are called.
	LLKeyboard::setStringTranslatorFunc( LLTrans::getKeyboardString );

	// Provide the text fields with callbacks for opening Urls
	LLUrlAction::setOpenURLCallback(boost::bind(&LLWeb::loadURL, _1, LLStringUtil::null, LLStringUtil::null));
	LLUrlAction::setOpenURLInternalCallback(boost::bind(&LLWeb::loadURLInternal, _1, LLStringUtil::null, LLStringUtil::null, false));
	LLUrlAction::setOpenURLExternalCallback(boost::bind(&LLWeb::loadURLExternal, _1, true, LLStringUtil::null));
	LLUrlAction::setExecuteSLURLCallback(&LLURLDispatcher::dispatchFromTextEditor);

	// Let code in llui access the viewer help floater
	LLUI::getInstance()->mHelpImpl = LLViewerHelp::getInstance();

	LL_INFOS("InitInfo") << "UI initialization is done." << LL_ENDL ;

	// Load translations for tooltips
	LLFloater::initClass();
	LLUrlFloaterDispatchHandler::registerInDispatcher();

	/////////////////////////////////////////////////

	LLToolMgr::getInstance(); // Initialize tool manager if not already instantiated

	LLViewerFloaterReg::registerFloaters();

	/////////////////////////////////////////////////
	//
	// Load settings files
	//
	//
	LLGroupMgr::parseRoleActions("role_actions.xml");

	LLAgent::parseTeleportMessages("teleport_strings.xml");

	// load MIME type -> media impl mappings
	std::string mime_types_name;
#if LL_DARWIN
	mime_types_name = "mime_types_mac.xml";
#elif LL_LINUX
	mime_types_name = "mime_types_linux.xml";
#else
	mime_types_name = "mime_types.xml";
#endif
	LLMIMETypes::parseMIMETypes( mime_types_name );

	// Copy settings to globals. *TODO: Remove or move to appropriage class initializers
	settings_to_globals();
	// Setup settings listeners
	settings_setup_listeners();
	// Modify settings based on system configuration and compile options
	settings_modify();

	// Find partition serial number (Windows) or hardware serial (Mac)
	mSerialNumber = generateSerialNumber();

	// do any necessary set-up for accepting incoming SLURLs from apps
	initSLURLHandler();

	if(false == initHardwareTest())
	{
		// Early out from user choice.
		return false;
	}
	LL_INFOS("InitInfo") << "Hardware test initialization done." << LL_ENDL ;

	// Prepare for out-of-memory situations, during which we will crash on
	// purpose and save a dump.
#if LL_WINDOWS && LL_RELEASE_FOR_DOWNLOAD && LL_USE_SMARTHEAP
	MemSetErrorHandler(first_mem_error_handler);
#endif // LL_WINDOWS && LL_RELEASE_FOR_DOWNLOAD && LL_USE_SMARTHEAP

	// *Note: this is where gViewerStats used to be created.

	if (!initCache())
	{
		LL_WARNS("InitInfo") << "Failed to init cache" << LL_ENDL;
		std::ostringstream msg;
		msg << LLTrans::getString("MBUnableToAccessFile");
		OSMessageBox(msg.str(),LLStringUtil::null,OSMB_OK);
		return 0;
	}
	LL_INFOS("InitInfo") << "Cache initialization is done." << LL_ENDL ;

	// Initialize the repeater service.
	LLMainLoopRepeater::instance().start();

	//
	// Initialize the window
	//
	gGLActive = TRUE;
	initWindow();
	LL_INFOS("InitInfo") << "Window is initialized." << LL_ENDL ;

	// initWindow also initializes the Feature List, so now we can initialize this global.
	LLCubeMap::sUseCubeMaps = LLFeatureManager::getInstance()->isFeatureAvailable("RenderCubeMap");

	// call all self-registered classes
	LLInitClassList::instance().fireCallbacks();

	LLFolderViewItem::initClass(); // SJB: Needs to happen after initWindow(), not sure why but related to fonts

	gGLManager.getGLInfo(gDebugInfo);
	gGLManager.printGLInfoString();

	// If we don't have the right GL requirements, exit.
	if (!gGLManager.mHasRequirements)
	{
		// can't use an alert here since we're exiting and
		// all hell breaks lose.
		LLUIString details = LLNotifications::instance().getGlobalString("UnsupportedGLRequirements");
		OSMessageBox(
			details.getString(),
			LLStringUtil::null,
			OSMB_OK);
		return 0;
	}

    // If we don't have the right shader requirements.
    if (!gGLManager.mHasShaderObjects
        || !gGLManager.mHasVertexShader
        || !gGLManager.mHasFragmentShader)
    {
        LLUIString details = LLNotifications::instance().getGlobalString("UnsupportedShaderRequirements");
        OSMessageBox(
            details.getString(),
            LLStringUtil::null,
            OSMB_OK);
        return 0;
    }

	// Without SSE2 support we will crash almost immediately, warn here.
	if (!gSysCPU.hasSSE2())
	{
		// can't use an alert here since we're exiting and
		// all hell breaks lose.
		OSMessageBox(
			LLNotifications::instance().getGlobalString("UnsupportedCPUSSE2"),
			LLStringUtil::null,
			OSMB_OK);
		return 0;
	}

	// alert the user if they are using unsupported hardware
	if(!gSavedSettings.getBOOL("AlertedUnsupportedHardware"))
	{
		bool unsupported = false;
		LLSD args;
		std::string minSpecs;

		// get cpu data from xml
		std::stringstream minCPUString(LLNotifications::instance().getGlobalString("UnsupportedCPUAmount"));
		S32 minCPU = 0;
		minCPUString >> minCPU;

		// get RAM data from XML
		std::stringstream minRAMString(LLNotifications::instance().getGlobalString("UnsupportedRAMAmount"));
		U64Bytes minRAM;
		minRAMString >> minRAM;

		if(!LLFeatureManager::getInstance()->isGPUSupported() && LLFeatureManager::getInstance()->getGPUClass() != GPU_CLASS_UNKNOWN)
		{
			minSpecs += LLNotifications::instance().getGlobalString("UnsupportedGPU");
			minSpecs += "\n";
			unsupported = true;
		}
		if(gSysCPU.getMHz() < minCPU)
		{
			minSpecs += LLNotifications::instance().getGlobalString("UnsupportedCPU");
			minSpecs += "\n";
			unsupported = true;
		}
		if(gSysMemory.getPhysicalMemoryKB() < minRAM)
		{
			minSpecs += LLNotifications::instance().getGlobalString("UnsupportedRAM");
			minSpecs += "\n";
			unsupported = true;
		}

		if (LLFeatureManager::getInstance()->getGPUClass() == GPU_CLASS_UNKNOWN)
		{
			LLNotificationsUtil::add("UnknownGPU");
		}

		if(unsupported)
		{
			if(!gSavedSettings.controlExists("WarnUnsupportedHardware")
				|| gSavedSettings.getBOOL("WarnUnsupportedHardware"))
			{
				args["MINSPECS"] = minSpecs;
				LLNotificationsUtil::add("UnsupportedHardware", args );
			}

		}
	}

#if LL_WINDOWS && ADDRESS_SIZE == 64
    if (gGLManager.mIsIntel)
    {
        // Check intel driver's version
        // Ex: "3.1.0 - Build 8.15.10.2559";
        std::string version = ll_safe_string((const char *)glGetString(GL_VERSION));

        const boost::regex is_intel_string("[0-9].[0-9].[0-9] - Build [0-9]{1,2}.[0-9]{2}.[0-9]{2}.[0-9]{4}");

        if (boost::regex_search(version, is_intel_string))
        {
            // Valid string, extract driver version
            std::size_t found = version.find("Build ");
            std::string driver = version.substr(found + 6);
            S32 v1, v2, v3, v4;
            S32 count = sscanf(driver.c_str(), "%d.%d.%d.%d", &v1, &v2, &v3, &v4);
            if (count > 0 && v1 <= 10)
            {
                LL_INFOS("AppInit") << "Detected obsolete intel driver: " << driver << LL_ENDL;

                if (!gViewerWindow->getInitAlert().empty() // graphic initialization crashed on last run
                    || LLVersionInfo::getInstance()->getChannelAndVersion() != gLastRunVersion // viewer was updated
                    || mNumSessions % 20 == 0 //periodically remind user to update driver
                    )
                {
                    LLUIString details = LLNotifications::instance().getGlobalString("UnsupportedIntelDriver");
                    std::string gpu_name = ll_safe_string((const char *)glGetString(GL_RENDERER));
                    LL_INFOS("AppInit") << "Notifying user about obsolete intel driver for " << gpu_name << LL_ENDL;
                    details.setArg("[VERSION]", driver);
                    details.setArg("[GPUNAME]", gpu_name);
                    S32 button = OSMessageBox(details.getString(),
                        LLStringUtil::null,
                        OSMB_YESNO);
                    if (OSBTN_YES == button && gViewerWindow)
                    {
                        std::string url = LLWeb::escapeURL(LLTrans::getString("IntelDriverPage"));
                        if (gViewerWindow->getWindow())
                        {
                            gViewerWindow->getWindow()->spawnWebBrowser(url, false);
                        }
                    }
                }
            }
        }
    }
#endif

    // Obsolete? mExpectedGLVersion is always zero
#if LL_WINDOWS
	if (gGLManager.mGLVersion < LLFeatureManager::getInstance()->getExpectedGLVersion())
	{
		std::string url;
		if (gGLManager.mIsIntel)
		{
			url = LLTrans::getString("IntelDriverPage");
		}
		else if (gGLManager.mIsNVIDIA)
		{
			url = LLTrans::getString("NvidiaDriverPage");
		}
		else if (gGLManager.mIsATI)
		{
			url = LLTrans::getString("AMDDriverPage");
		}

		if (!url.empty())
		{
			LLNotificationsUtil::add("OldGPUDriver", LLSD().with("URL", url));
		}
	}
#endif


	// save the graphics card
	gDebugInfo["GraphicsCard"] = LLFeatureManager::getInstance()->getGPUString();

	// Save the current version to the prefs file
	gSavedSettings.setString("LastRunVersion",
							 LLVersionInfo::instance().getChannelAndVersion());

	gSimLastTime = gRenderStartTime.getElapsedTimeF32();
	gSimFrames = (F32)gFrameCount;

    if (gSavedSettings.getBOOL("JoystickEnabled"))
    {
        LLViewerJoystick::getInstance()->init(false);
    }

	try {
		initializeSecHandler();
	}
	catch (LLProtectedDataException&)
	{
	  LLNotificationsUtil::add("CorruptedProtectedDataStore");
	}

	gGLActive = FALSE;

#if LL_RELEASE_FOR_DOWNLOAD
    if (!gSavedSettings.getBOOL("CmdLineSkipUpdater"))
    {
        LLProcess::Params updater;
        updater.desc = "updater process";
        // Because it's the updater, it MUST persist beyond the lifespan of the
        // viewer itself.
        updater.autokill = false;
        std::string updater_file;
#if LL_WINDOWS
        updater_file = "SLVersionChecker.exe";
        updater.executable = gDirUtilp->getExpandedFilename(LL_PATH_EXECUTABLE, updater_file);
#elif LL_DARWIN
<<<<<<< HEAD
	// explicitly run the system Python interpreter on SLVersionChecker.py
	// Keep using python2 until SLVersionChecker is converted to python3.
	updater.executable = "python";
	updater_file = "SLVersionChecker.py";
	updater.args.add(gDirUtilp->add(gDirUtilp->getAppRODataDir(), "updater", updater_file));
=======
        updater_file = "SLVersionChecker";
        updater.executable = gDirUtilp->add(gDirUtilp->getAppRODataDir(), "updater", updater_file);
>>>>>>> e37f8c60
#else
        updater_file = "SLVersionChecker";
        updater.executable = gDirUtilp->getExpandedFilename(LL_PATH_EXECUTABLE, updater_file);
#endif
        // add LEAP mode command-line argument to whichever of these we selected
        updater.args.add("leap");
        // UpdaterServiceSettings
        if (gSavedSettings.getBOOL("FirstLoginThisInstall"))
        {
            // Befor first login, treat this as 'manual' updates,
            // updater won't install anything, but required updates
            updater.args.add("0");
        }
        else
        {
            updater.args.add(stringize(gSavedSettings.getU32("UpdaterServiceSetting")));
        }
        // channel
        updater.args.add(LLVersionInfo::instance().getChannel());
        // testok
        updater.args.add(stringize(gSavedSettings.getBOOL("UpdaterWillingToTest")));
        // ForceAddressSize
        updater.args.add(stringize(gSavedSettings.getU32("ForceAddressSize")));

        try
        {
            // Run the updater. An exception from launching the updater should bother us.
            LLLeap::create(updater, true);
            mUpdaterNotFound = false;
        }
        catch (...)
        {
            LLUIString details = LLNotifications::instance().getGlobalString("LLLeapUpdaterFailure");
            details.setArg("[UPDATER_APP]", updater_file);
            OSMessageBox(
                details.getString(),
                LLStringUtil::null,
                OSMB_OK);
            mUpdaterNotFound = true;
        }
    }
    else
    {
        LL_WARNS("InitInfo") << "Skipping updater check." << LL_ENDL;
    }

    if (mUpdaterNotFound)
    {
        LL_WARNS("InitInfo") << "Failed to launch updater. Skipping Leap commands." << LL_ENDL;
    }
    else
    {
        // Iterate over --leap command-line options. But this is a bit tricky: if
        // there's only one, it won't be an array at all.
        LLSD LeapCommand(gSavedSettings.getLLSD("LeapCommand"));
        LL_DEBUGS("InitInfo") << "LeapCommand: " << LeapCommand << LL_ENDL;
        if (LeapCommand.isDefined() && !LeapCommand.isArray())
        {
            // If LeapCommand is actually a scalar value, make an array of it.
            // Have to do it in two steps because LeapCommand.append(LeapCommand)
            // trashes content! :-P
            LLSD item(LeapCommand);
            LeapCommand.append(item);
        }
        BOOST_FOREACH(const std::string& leap, llsd::inArray(LeapCommand))
        {
            LL_INFOS("InitInfo") << "processing --leap \"" << leap << '"' << LL_ENDL;
            // We don't have any better description of this plugin than the
            // user-specified command line. Passing "" causes LLLeap to derive a
            // description from the command line itself.
            // Suppress LLLeap::Error exception: trust LLLeap's own logging. We
            // don't consider any one --leap command mission-critical, so if one
            // fails, log it, shrug and carry on.
            LLLeap::create("", leap, false); // exception=false
        }
    }

    if (gSavedSettings.getBOOL("QAMode") && gSavedSettings.getS32("QAModeEventHostPort") > 0)
    {
        LL_WARNS("InitInfo") << "QAModeEventHostPort DEPRECATED: "
                             << "lleventhost no longer supported as a dynamic library"
                             << LL_ENDL;
    }
#endif //LL_RELEASE_FOR_DOWNLOAD

	LLTextUtil::TextHelpers::iconCallbackCreationFunction = create_text_segment_icon_from_url_match;

	//EXT-7013 - On windows for some locale (Japanese) standard
	//datetime formatting functions didn't support some parameters such as "weekday".
	//Names for days and months localized in xml are also useful for Polish locale(STORM-107).
	std::string language = gSavedSettings.getString("Language");
	if(language == "ja" || language == "pl")
	{
		LLStringOps::setupWeekDaysNames(LLTrans::getString("dateTimeWeekdaysNames"));
		LLStringOps::setupWeekDaysShortNames(LLTrans::getString("dateTimeWeekdaysShortNames"));
		LLStringOps::setupMonthNames(LLTrans::getString("dateTimeMonthNames"));
		LLStringOps::setupMonthShortNames(LLTrans::getString("dateTimeMonthShortNames"));
		LLStringOps::setupDayFormat(LLTrans::getString("dateTimeDayFormat"));

		LLStringOps::sAM = LLTrans::getString("dateTimeAM");
		LLStringOps::sPM = LLTrans::getString("dateTimePM");
	}

	LLAgentLanguage::init();

    /// Tell the Coprocedure manager how to discover and store the pool sizes
    // what I wanted
    LLCoprocedureManager::getInstance()->setPropertyMethods(
        boost::bind(&LLControlGroup::getU32, boost::ref(gSavedSettings), _1),
        boost::bind(&LLControlGroup::declareU32, boost::ref(gSavedSettings), _1, _2, _3, LLControlVariable::PERSIST_ALWAYS));

	// TODO: consider moving proxy initialization here or LLCopocedureManager after proxy initialization, may be implement
	// some other protection to make sure we don't use network before initializng proxy

	/*----------------------------------------------------------------------*/
	// nat 2016-06-29 moved the following here from the former mainLoop().
	mMainloopTimeout = new LLWatchdogTimeout();

	// Create IO Pump to use for HTTP Requests.
	gServicePump = new LLPumpIO(gAPRPoolp);

	// Note: this is where gLocalSpeakerMgr and gActiveSpeakerMgr used to be instantiated.

	LLVoiceChannel::initClass();
	LLVoiceClient::initParamSingleton(gServicePump);
	LLVoiceChannel::setCurrentVoiceChannelChangedCallback(boost::bind(&LLFloaterIMContainer::onCurrentChannelChanged, _1), true);

	joystick = LLViewerJoystick::getInstance();
	joystick->setNeedsReset(true);
	/*----------------------------------------------------------------------*/

	gSavedSettings.getControl("FramePerSecondLimit")->getSignal()->connect(boost::bind(&LLAppViewer::onChangeFrameLimit, this, _2));
	onChangeFrameLimit(gSavedSettings.getLLSD("FramePerSecondLimit"));

	// Load User's bindings
	loadKeyBindings();

#if LL_WINDOWS
    if (!mSecondInstance)
    {
        gDirUtilp->deleteDirAndContents(gDirUtilp->getDumpLogsDirPath());
    }
#endif

	return true;
}

void LLAppViewer::initMaxHeapSize()
{
	//set the max heap size.
	//here is some info regarding to the max heap size:
	//------------------------------------------------------------------------------------------
	// OS       | setting | SL address bits | max manageable memory space | max heap size
	// Win 32   | default | 32-bit          | 2GB                         | < 1.7GB
	// Win 32   | /3G     | 32-bit          | 3GB                         | < 1.7GB or 2.7GB
	//Linux 32  | default | 32-bit          | 3GB                         | < 2.7GB
	//Linux 32  |HUGEMEM  | 32-bit          | 4GB                         | < 3.7GB
	//64-bit OS |default  | 32-bit          | 4GB                         | < 3.7GB
	//64-bit OS |default  | 64-bit          | N/A (> 4GB)                 | N/A (> 4GB)
	//------------------------------------------------------------------------------------------
	//currently SL is built under 32-bit setting, we set its max heap size no more than 1.6 GB.

	//F32 max_heap_size_gb = llmin(1.6f, (F32)gSavedSettings.getF32("MaxHeapSize")) ;
	F32Gigabytes max_heap_size_gb = (F32Gigabytes)gSavedSettings.getF32("MaxHeapSize") ;

	LLMemory::initMaxHeapSizeGB(max_heap_size_gb);
}

static LLTrace::BlockTimerStatHandle FTM_MESSAGES("System Messages");
static LLTrace::BlockTimerStatHandle FTM_SLEEP("Sleep");
static LLTrace::BlockTimerStatHandle FTM_YIELD("Yield");

static LLTrace::BlockTimerStatHandle FTM_TEXTURE_CACHE("Texture Cache");
static LLTrace::BlockTimerStatHandle FTM_DECODE("Image Decode");
static LLTrace::BlockTimerStatHandle FTM_FETCH("Image Fetch");

static LLTrace::BlockTimerStatHandle FTM_LFS("LFS Thread");
static LLTrace::BlockTimerStatHandle FTM_PAUSE_THREADS("Pause Threads");
static LLTrace::BlockTimerStatHandle FTM_IDLE("Idle");
static LLTrace::BlockTimerStatHandle FTM_PUMP("Pump");
static LLTrace::BlockTimerStatHandle FTM_PUMP_SERVICE("Service");
static LLTrace::BlockTimerStatHandle FTM_SERVICE_CALLBACK("Callback");
static LLTrace::BlockTimerStatHandle FTM_AGENT_AUTOPILOT("Autopilot");
static LLTrace::BlockTimerStatHandle FTM_AGENT_UPDATE("Update");

// externally visible timers
LLTrace::BlockTimerStatHandle FTM_FRAME("Frame");

bool LLAppViewer::frame()
{
	bool ret = false;

	if (gSimulateMemLeak)
	{
		try
		{
			ret = doFrame();
		}
		catch (const LLContinueError&)
		{
			LOG_UNHANDLED_EXCEPTION("");
		}
		catch (std::bad_alloc&)
		{
			LLMemory::logMemoryInfo(TRUE);
			LLFloaterMemLeak* mem_leak_instance = LLFloaterReg::findTypedInstance<LLFloaterMemLeak>("mem_leaking");
			if (mem_leak_instance)
			{
				mem_leak_instance->stop();
			}
			LL_WARNS() << "Bad memory allocation in LLAppViewer::frame()!" << LL_ENDL;
		}
	}
	else
	{ 
		try
		{
			ret = doFrame();
		}
		catch (const LLContinueError&)
		{
			LOG_UNHANDLED_EXCEPTION("");
		}
	}

	return ret;
}

bool LLAppViewer::doFrame()
{
	LLEventPump& mainloop(LLEventPumps::instance().obtain("mainloop"));
	LLSD newFrame;

	LL_RECORD_BLOCK_TIME(FTM_FRAME);
	LLTrace::BlockTimer::processTimes();
	LLTrace::get_frame_recording().nextPeriod();
	LLTrace::BlockTimer::logStats();

	LLTrace::get_thread_recorder()->pullFromChildren();

	//clear call stack records
	LL_CLEAR_CALLSTACKS();

	{
		pingMainloopTimeout("Main:MiscNativeWindowEvents");

		if (gViewerWindow)
		{
			LL_RECORD_BLOCK_TIME(FTM_MESSAGES);
			gViewerWindow->getWindow()->processMiscNativeEvents();
		}

		pingMainloopTimeout("Main:GatherInput");

		if (gViewerWindow)
		{
			LL_RECORD_BLOCK_TIME(FTM_MESSAGES);
			if (!restoreErrorTrap())
			{
				LL_WARNS() << " Someone took over my signal/exception handler (post messagehandling)!" << LL_ENDL;
			}

			gViewerWindow->getWindow()->gatherInput();
		}

		//memory leaking simulation
		if (gSimulateMemLeak)
		{
			LLFloaterMemLeak* mem_leak_instance =
				LLFloaterReg::findTypedInstance<LLFloaterMemLeak>("mem_leaking");
			if (mem_leak_instance)
			{
				mem_leak_instance->idle();
			}
		}

		// canonical per-frame event
		mainloop.post(newFrame);
		// give listeners a chance to run
		llcoro::suspend();

		if (!LLApp::isExiting())
		{
			pingMainloopTimeout("Main:JoystickKeyboard");

			// Scan keyboard for movement keys.  Command keys and typing
			// are handled by windows callbacks.  Don't do this until we're
			// done initializing.  JC
			if (gViewerWindow
				&& (gHeadlessClient || gViewerWindow->getWindow()->getVisible())
				&& gViewerWindow->getActive()
				&& !gViewerWindow->getWindow()->getMinimized()
				&& LLStartUp::getStartupState() == STATE_STARTED
				&& (gHeadlessClient || !gViewerWindow->getShowProgress())
				&& !gFocusMgr.focusLocked())
			{
				joystick->scanJoystick();
				gKeyboard->scanKeyboard();
                gViewerInput.scanMouse();
			}

			// Update state based on messages, user input, object idle.
			{
				pauseMainloopTimeout(); // *TODO: Remove. Messages shouldn't be stalling for 20+ seconds!

				LL_RECORD_BLOCK_TIME(FTM_IDLE);
				idle();

				resumeMainloopTimeout();
			}

			if (gDoDisconnect && (LLStartUp::getStartupState() == STATE_STARTED))
			{
				pauseMainloopTimeout();
				saveFinalSnapshot();

                if (LLVoiceClient::instanceExists())
                {
                    LLVoiceClient::getInstance()->terminate();
                }

				disconnectViewer();
				resumeMainloopTimeout();
			}

			// Render scene.
			// *TODO: Should we run display() even during gHeadlessClient?  DK 2011-02-18
			if (!LLApp::isExiting() && !gHeadlessClient && gViewerWindow)
			{
				pingMainloopTimeout("Main:Display");
				gGLActive = TRUE;

				display();

				static U64 last_call = 0;
				if (!gTeleportDisplay)
				{
					// Frame/draw throttling, controlled by FramePerSecondLimit
					U64 elapsed_time = LLTimer::getTotalTime() - last_call;
					if (elapsed_time < mMinMicroSecPerFrame)
					{
						LL_RECORD_BLOCK_TIME(FTM_SLEEP);
						// llclamp for when time function gets funky
						U64 sleep_time = llclamp(mMinMicroSecPerFrame - elapsed_time, (U64)1, (U64)1e6);
						micro_sleep(sleep_time, 0);
					}
				}
				last_call = LLTimer::getTotalTime();

				pingMainloopTimeout("Main:Snapshot");
				LLFloaterSnapshot::update(); // take snapshots
					LLFloaterOutfitSnapshot::update();
				gGLActive = FALSE;
			}
		}

		pingMainloopTimeout("Main:Sleep");

		pauseMainloopTimeout();

		// Sleep and run background threads
		{
			LL_RECORD_BLOCK_TIME(FTM_SLEEP);

			// yield some time to the os based on command line option
			static LLCachedControl<S32> yield_time(gSavedSettings, "YieldTime", -1);
			if(yield_time >= 0)
			{
				LL_RECORD_BLOCK_TIME(FTM_YIELD);
				ms_sleep(yield_time);
			}

			// yield cooperatively when not running as foreground window
			// and when not quiting (causes trouble at mac's cleanup stage)
			if (!LLApp::isExiting()
				&& ((gViewerWindow && !gViewerWindow->getWindow()->getVisible())
					|| !gFocusMgr.getAppHasFocus()))
			{
				// Sleep if we're not rendering, or the window is minimized.
				static LLCachedControl<S32> s_bacground_yeild_time(gSavedSettings, "BackgroundYieldTime", 40);
				S32 milliseconds_to_sleep = llclamp((S32)s_bacground_yeild_time, 0, 1000);
				// don't sleep when BackgroundYieldTime set to 0, since this will still yield to other threads
				// of equal priority on Windows
				if (milliseconds_to_sleep > 0)
				{
					ms_sleep(milliseconds_to_sleep);
					// also pause worker threads during this wait period
					LLAppViewer::getTextureCache()->pause();
					LLAppViewer::getImageDecodeThread()->pause();
				}
			}

			if (mRandomizeFramerate)
			{
				ms_sleep(rand() % 200);
			}

			if (mPeriodicSlowFrame
				&& (gFrameCount % 10 == 0))
			{
				LL_INFOS() << "Periodic slow frame - sleeping 500 ms" << LL_ENDL;
				ms_sleep(500);
			}

			S32 total_work_pending = 0;
			S32 total_io_pending = 0;
			{
				S32 work_pending = 0;
				S32 io_pending = 0;
				F32 max_time = llmin(gFrameIntervalSeconds.value() *10.f, 1.f);

				work_pending += updateTextureThreads(max_time);

				{
					LL_RECORD_BLOCK_TIME(FTM_LFS);
 					io_pending += LLLFSThread::updateClass(1);
				}

				if (io_pending > 1000)
				{
					ms_sleep(llmin(io_pending/100,100)); // give the lfs some time to catch up
				}

				total_work_pending += work_pending ;
				total_io_pending += io_pending ;

			}
			gMeshRepo.update() ;

			if(!total_work_pending) //pause texture fetching threads if nothing to process.
			{
				LLAppViewer::getTextureCache()->pause();
				LLAppViewer::getImageDecodeThread()->pause();
				LLAppViewer::getTextureFetch()->pause();
			}
			if(!total_io_pending) //pause file threads if nothing to process.
			{
				LLLFSThread::sLocal->pause();
			}

			//texture fetching debugger
			if(LLTextureFetchDebugger::isEnabled())
			{
				LLFloaterTextureFetchDebugger* tex_fetch_debugger_instance =
					LLFloaterReg::findTypedInstance<LLFloaterTextureFetchDebugger>("tex_fetch_debugger");
				if(tex_fetch_debugger_instance)
				{
					tex_fetch_debugger_instance->idle() ;
				}
			}

			resumeMainloopTimeout();

			pingMainloopTimeout("Main:End");
		}
	}

	if (LLApp::isExiting())
	{
		// Save snapshot for next time, if we made it through initialization
		if (STATE_STARTED == LLStartUp::getStartupState())
		{
			saveFinalSnapshot();
		}

		if (LLVoiceClient::instanceExists())
		{
			LLVoiceClient::getInstance()->terminate();
		}

		delete gServicePump;
		gServicePump = NULL;

		destroyMainloopTimeout();

		LL_INFOS() << "Exiting main_loop" << LL_ENDL;
	}

    LLPROFILE_UPDATE();

	return ! LLApp::isRunning();
}

S32 LLAppViewer::updateTextureThreads(F32 max_time)
{
	S32 work_pending = 0;
	{
		LL_RECORD_BLOCK_TIME(FTM_TEXTURE_CACHE);
 		work_pending += LLAppViewer::getTextureCache()->update(max_time); // unpauses the texture cache thread
	}
	{
		LL_RECORD_BLOCK_TIME(FTM_DECODE);
	 	work_pending += LLAppViewer::getImageDecodeThread()->update(max_time); // unpauses the image thread
	}
	{
		LL_RECORD_BLOCK_TIME(FTM_FETCH);
	 	work_pending += LLAppViewer::getTextureFetch()->update(max_time); // unpauses the texture fetch thread
	}
	return work_pending;
}

void LLAppViewer::flushLFSIO()
{
	while (1)
	{
		S32 pending = LLLFSThread::updateClass(0);
		if (!pending)
		{
			break;
		}
		LL_INFOS() << "Waiting for pending IO to finish: " << pending << LL_ENDL;
		ms_sleep(100);
	}
}

bool LLAppViewer::cleanup()
{
    LLAtmosphere::cleanupClass();

	//ditch LLVOAvatarSelf instance
	gAgentAvatarp = NULL;

    LLNotifications::instance().clear();

	// workaround for DEV-35406 crash on shutdown
	LLEventPumps::instance().reset();

	//dump scene loading monitor results
	if (LLSceneMonitor::instanceExists())
	{
		if (!isSecondInstance())
		{
			LLSceneMonitor::instance().dumpToFile(gDirUtilp->getExpandedFilename(LL_PATH_LOGS, "scene_monitor_results.csv"));
		}
		LLSceneMonitor::deleteSingleton();
	}

	// There used to be an 'if (LLFastTimerView::sAnalyzePerformance)' block
	// here, completely redundant with the one that occurs later in this same
	// function. Presumably the duplication was due to an automated merge gone
	// bad. Not knowing which instance to prefer, we chose to retain the later
	// one because it happens just after mFastTimerLogThread is deleted. This
	// comment is in case we guessed wrong, so we can move it here instead.

#if LL_LINUX
	// remove any old breakpad minidump files from the log directory
	if (! isError())
	{
		std::string logdir = gDirUtilp->getExpandedFilename(LL_PATH_LOGS, "");
		gDirUtilp->deleteFilesInDir(logdir, "*-*-*-*-*.dmp");
	}
#endif

	// Kill off LLLeap objects. We can find them all because LLLeap is derived
	// from LLInstanceTracker.
	LLLeap::instance_snapshot().deleteAll();

	//flag all elements as needing to be destroyed immediately
	// to ensure shutdown order
	LLMortician::setZealous(TRUE);

    // Give any remaining SLPlugin instances a chance to exit cleanly.
    LLPluginProcessParent::shutdown();

	disconnectViewer();

	LL_INFOS() << "Viewer disconnected" << LL_ENDL;
	
	if (gKeyboard)
	{
		gKeyboard->resetKeys();
	}

	display_cleanup();

	release_start_screen(); // just in case

	LLError::logToFixedBuffer(NULL); // stop the fixed buffer recorder

	LL_INFOS() << "Cleaning Up" << LL_ENDL;

	// shut down mesh streamer
	gMeshRepo.shutdown();

	// shut down Havok
	LLPhysicsExtensions::quitSystem();

	// Must clean up texture references before viewer window is destroyed.
	if(LLHUDManager::instanceExists())
	{
		LLHUDManager::getInstance()->updateEffects();
		LLHUDObject::updateAll();
		LLHUDManager::getInstance()->cleanupEffects();
		LLHUDObject::cleanupHUDObjects();
		LL_INFOS() << "HUD Objects cleaned up" << LL_ENDL;
	}

	LLKeyframeDataCache::clear();

 	// End TransferManager before deleting systems it depends on (Audio, AssetStorage)
#if 0 // this seems to get us stuck in an infinite loop...
	gTransferManager.cleanup();
#endif

	// Note: this is where gWorldMap used to be deleted.

	// Note: this is where gHUDManager used to be deleted.
	if(LLHUDManager::instanceExists())
	{
		LLHUDManager::getInstance()->shutdownClass();
	}

	delete gAssetStorage;
	gAssetStorage = NULL;

	LLPolyMesh::freeAllMeshes();

	LLStartUp::cleanupNameCache();

	// Note: this is where gLocalSpeakerMgr and gActiveSpeakerMgr used to be deleted.

	if (LLWorldMap::instanceExists())
	{
		LLWorldMap::getInstance()->reset(); // release any images
	}

	LLCalc::cleanUp();

	LL_INFOS() << "Global stuff deleted" << LL_ENDL;

	if (gAudiop)
	{
        LL_INFOS() << "Shutting down audio" << LL_ENDL;

        // be sure to stop the internet stream cleanly BEFORE destroying the interface to stop it.
        gAudiop->stopInternetStream();
        // shut down the streaming audio sub-subsystem first, in case it relies on not outliving the general audio subsystem.
        LLStreamingAudioInterface *sai = gAudiop->getStreamingAudioImpl();
		delete sai;
		gAudiop->setStreamingAudioImpl(NULL);

        // shut down the audio subsystem
        gAudiop->shutdown();

		delete gAudiop;
		gAudiop = NULL;
	}

	// Note: this is where LLFeatureManager::getInstance()-> used to be deleted.

	// Patch up settings for next time
	// Must do this before we delete the viewer window,
	// such that we can suck rectangle information out of
	// it.
	cleanupSavedSettings();
	LL_INFOS() << "Settings patched up" << LL_ENDL;

	// delete some of the files left around in the cache.
	removeCacheFiles("*.wav");
	removeCacheFiles("*.tmp");
	removeCacheFiles("*.lso");
	removeCacheFiles("*.out");
	removeCacheFiles("*.dsf");
	removeCacheFiles("*.bodypart");
	removeCacheFiles("*.clothing");

	LL_INFOS() << "Cache files removed" << LL_ENDL;

	// Wait for any pending LFS IO
	flushLFSIO();
	LL_INFOS() << "Shutting down Views" << LL_ENDL;

	// Destroy the UI
	if( gViewerWindow)
		gViewerWindow->shutdownViews();

	LL_INFOS() << "Cleaning up Inventory" << LL_ENDL;

	// Cleanup Inventory after the UI since it will delete any remaining observers
	// (Deleted observers should have already removed themselves)
	gInventory.cleanupInventory();

	LLCoros::getInstance()->printActiveCoroutines();

	LL_INFOS() << "Cleaning up Selections" << LL_ENDL;

	// Clean up selection managers after UI is destroyed, as UI may be observing them.
	// Clean up before GL is shut down because we might be holding on to objects with texture references
	LLSelectMgr::cleanupGlobals();

	LL_INFOS() << "Shutting down OpenGL" << LL_ENDL;

	// Shut down OpenGL
	if( gViewerWindow)
	{
		gViewerWindow->shutdownGL();

		// Destroy window, and make sure we're not fullscreen
		// This may generate window reshape and activation events.
		// Therefore must do this before destroying the message system.
		delete gViewerWindow;
		gViewerWindow = NULL;
		LL_INFOS() << "ViewerWindow deleted" << LL_ENDL;
	}

	LL_INFOS() << "Cleaning up Keyboard & Joystick" << LL_ENDL;

	// viewer UI relies on keyboard so keep it aound until viewer UI isa gone
	delete gKeyboard;
	gKeyboard = NULL;

    if (LLViewerJoystick::instanceExists())
    {
        // Turn off Space Navigator and similar devices
        LLViewerJoystick::getInstance()->terminate();
    }

	LL_INFOS() << "Cleaning up Objects" << LL_ENDL;

	LLViewerObject::cleanupVOClasses();

	SUBSYSTEM_CLEANUP(LLAvatarAppearance);

	SUBSYSTEM_CLEANUP(LLPostProcess);

	LLTracker::cleanupInstance();

	// *FIX: This is handled in LLAppViewerWin32::cleanup().
	// I'm keeping the comment to remember its order in cleanup,
	// in case of unforseen dependency.
	//#if LL_WINDOWS
	//	gDXHardware.cleanup();
	//#endif // LL_WINDOWS

	LLVolumeMgr* volume_manager = LLPrimitive::getVolumeManager();
	if (!volume_manager->cleanup())
	{
		LL_WARNS() << "Remaining references in the volume manager!" << LL_ENDL;
	}
	LLPrimitive::cleanupVolumeManager();

	LL_INFOS() << "Additional Cleanup..." << LL_ENDL;

	LLViewerParcelMgr::cleanupGlobals();

	// *Note: this is where gViewerStats used to be deleted.

 	//end_messaging_system();

	LLPrimitive::cleanupVolumeManager();
	SUBSYSTEM_CLEANUP(LLWorldMapView);
	SUBSYSTEM_CLEANUP(LLFolderViewItem);

	LL_INFOS() << "Saving Data" << LL_ENDL;

	// Store the time of our current logoff
	gSavedPerAccountSettings.setU32("LastLogoff", time_corrected());

    if (LLEnvironment::instanceExists())
    {
        //Store environment settings if nessesary
        LLEnvironment::getInstance()->saveToSettings();
    }

	// Must do this after all panels have been deleted because panels that have persistent rects
	// save their rects on delete.
	gSavedSettings.saveToFile(gSavedSettings.getString("ClientSettingsFile"), TRUE);

	LLUIColorTable::instance().saveUserSettings();

	// PerAccountSettingsFile should be empty if no user has been logged on.
	// *FIX:Mani This should get really saved in a "logoff" mode.
	if (gSavedSettings.getString("PerAccountSettingsFile").empty())
	{
		LL_INFOS() << "Not saving per-account settings; don't know the account name yet." << LL_ENDL;
	}
	// Only save per account settings if the previous login succeeded, otherwise
	// we might end up with a cleared out settings file in case a previous login
	// failed after loading per account settings.
	else if (!mSavePerAccountSettings)
	{
		LL_INFOS() << "Not saving per-account settings; last login was not successful." << LL_ENDL;
	}
	else
	{
		gSavedPerAccountSettings.saveToFile(gSavedSettings.getString("PerAccountSettingsFile"), TRUE);
		LL_INFOS() << "Saved settings" << LL_ENDL;

		if (LLViewerParcelAskPlay::instanceExists())
		{
			LLViewerParcelAskPlay::getInstance()->saveSettings();
		}
	}

	std::string warnings_settings_filename = gDirUtilp->getExpandedFilename(LL_PATH_USER_SETTINGS, getSettingsFilename("Default", "Warnings"));
	gWarningSettings.saveToFile(warnings_settings_filename, TRUE);

	// Save URL history file
	LLURLHistory::saveFile("url_history.xml");

	// save mute list. gMuteList used to also be deleted here too.
	if (gAgent.isInitialized() && LLMuteList::instanceExists())
	{
		LLMuteList::getInstance()->cache(gAgent.getID());
	}

	//save call log list
	if (LLConversationLog::instanceExists())
	{
		LLConversationLog::instance().cache();
    }

    clearSecHandler();

	if (mPurgeCacheOnExit)
	{
		LL_INFOS() << "Purging all cache files on exit" << LL_ENDL;
		gDirUtilp->deleteFilesInDir(gDirUtilp->getExpandedFilename(LL_PATH_CACHE,""), "*.*");
	}

	writeDebugInfo();

	LLLocationHistory::getInstance()->save();

	LLAvatarIconIDCache::getInstance()->save();

	// Stop the plugin read thread if it's running.
	LLPluginProcessParent::setUseReadThread(false);

	LL_INFOS() << "Shutting down Threads" << LL_ENDL;

	// Let threads finish
	LLTimer idleTimer;
	idleTimer.reset();
	const F64 max_idle_time = 5.f; // 5 seconds
	while(1)
	{
		S32 pending = 0;
		pending += LLAppViewer::getTextureCache()->update(1); // unpauses the worker thread
		pending += LLAppViewer::getImageDecodeThread()->update(1); // unpauses the image thread
		pending += LLAppViewer::getTextureFetch()->update(1); // unpauses the texture fetch thread
		pending += LLLFSThread::updateClass(0);
		F64 idle_time = idleTimer.getElapsedTimeF64();
		if(!pending)
		{
			break ; //done
		}
		else if(idle_time >= max_idle_time)
		{
			LL_WARNS() << "Quitting with pending background tasks." << LL_ENDL;
			break;
		}
	}

    if (mPurgeUserDataOnExit)
    {
        // Ideally we should not save anything from this session since it is going to be purged now,
        // but this is a very 'rare' case (user deleting himself), not worth overcomplicating 'save&cleanup' code
        std::string user_path = gDirUtilp->getOSUserAppDir() + gDirUtilp->getDirDelimiter() + LLStartUp::getUserId();
        gDirUtilp->deleteDirAndContents(user_path);
    }

	// Delete workers first
	// shotdown all worker threads before deleting them in case of co-dependencies
	mAppCoreHttp.requestStop();
	sTextureFetch->shutdown();
	sTextureCache->shutdown();
	sImageDecodeThread->shutdown();
	sPurgeDiskCacheThread->shutdown();

	sTextureFetch->shutDownTextureCacheThread() ;
	sTextureFetch->shutDownImageDecodeThread() ;

	LL_INFOS() << "Shutting down message system" << LL_ENDL;
	end_messaging_system();

	// Non-LLCurl libcurl library
	mAppCoreHttp.cleanup();

	SUBSYSTEM_CLEANUP(LLFilePickerThread);
	SUBSYSTEM_CLEANUP(LLDirPickerThread);

	//MUST happen AFTER SUBSYSTEM_CLEANUP(LLCurl)
	delete sTextureCache;
    sTextureCache = NULL;
	delete sTextureFetch;
    sTextureFetch = NULL;
	delete sImageDecodeThread;
    sImageDecodeThread = NULL;
	delete mFastTimerLogThread;
	mFastTimerLogThread = NULL;
	delete sPurgeDiskCacheThread;
	sPurgeDiskCacheThread = NULL;

	if (LLFastTimerView::sAnalyzePerformance)
	{
		LL_INFOS() << "Analyzing performance" << LL_ENDL;

		std::string baseline_name = LLTrace::BlockTimer::sLogName + "_baseline.slp";
		std::string current_name  = LLTrace::BlockTimer::sLogName + ".slp";
		std::string report_name   = LLTrace::BlockTimer::sLogName + "_report.csv";

		LLFastTimerView::doAnalysis(
			gDirUtilp->getExpandedFilename(LL_PATH_LOGS, baseline_name),
			gDirUtilp->getExpandedFilename(LL_PATH_LOGS, current_name),
			gDirUtilp->getExpandedFilename(LL_PATH_LOGS, report_name));
	}

	SUBSYSTEM_CLEANUP(LLMetricPerformanceTesterBasic) ;

	LL_INFOS() << "Cleaning up Media and Textures" << LL_ENDL;

	//Note:
	//SUBSYSTEM_CLEANUP(LLViewerMedia) has to be put before gTextureList.shutdown()
	//because some new image might be generated during cleaning up media. --bao
	gTextureList.shutdown(); // shutdown again in case a callback added something
	LLUIImageList::getInstance()->cleanUp();

	SUBSYSTEM_CLEANUP(LLImage);
	SUBSYSTEM_CLEANUP(LLLFSThread);

	LL_INFOS() << "Misc Cleanup" << LL_ENDL;

	gSavedSettings.cleanup();
	LLUIColorTable::instance().clear();

	LLWatchdog::getInstance()->cleanup();

	LLViewerAssetStatsFF::cleanup();

	// If we're exiting to launch an URL, do that here so the screen
	// is at the right resolution before we launch IE.
	if (!gLaunchFileOnQuit.empty())
	{
		LL_INFOS() << "Launch file on quit." << LL_ENDL;
#if LL_WINDOWS
		// Indicate an application is starting.
		SetCursor(LoadCursor(NULL, IDC_WAIT));
#endif

		// HACK: Attempt to wait until the screen res. switch is complete.
		ms_sleep(1000);

		LLWeb::loadURLExternal( gLaunchFileOnQuit, false );
		LL_INFOS() << "File launched." << LL_ENDL;
	}
	// make sure nothing uses applyProxySettings by this point.
	LL_INFOS() << "Cleaning up LLProxy." << LL_ENDL;
	SUBSYSTEM_CLEANUP(LLProxy);
    LLCore::LLHttp::cleanup();

	LLMainLoopRepeater::instance().stop();

	ll_close_fail_log();

	LLError::LLCallStacks::cleanup();

	// It's not at first obvious where, in this long sequence, a generic cleanup
	// call OUGHT to go. So let's say this: as we migrate cleanup from
	// explicit hand-placed calls into the generic mechanism, eventually
	// all cleanup will get subsumed into the generic call. So the calls you
	// still see above are calls that MUST happen before the generic cleanup
	// kicks in.

	// This calls every remaining LLSingleton's cleanupSingleton() and
	// deleteSingleton() methods.
	LLSingletonBase::deleteAll();

    LL_INFOS() << "Goodbye!" << LL_ENDL;

	removeDumpDir();

	// return 0;
	return true;
}

bool LLAppViewer::initThreads()
{
	static const bool enable_threads = true;

	LLImage::initClass(gSavedSettings.getBOOL("TextureNewByteRange"),gSavedSettings.getS32("TextureReverseByteRange"));

	LLLFSThread::initClass(enable_threads && false);

	// Image decoding
	LLAppViewer::sImageDecodeThread = new LLImageDecodeThread(enable_threads && true);
	LLAppViewer::sTextureCache = new LLTextureCache(enable_threads && true);
	LLAppViewer::sTextureFetch = new LLTextureFetch(LLAppViewer::getTextureCache(),
													sImageDecodeThread,
													enable_threads && true,
													app_metrics_qa_mode);
	LLAppViewer::sPurgeDiskCacheThread = new LLPurgeDiskCacheThread();

	if (LLTrace::BlockTimer::sLog || LLTrace::BlockTimer::sMetricLog)
	{
		LLTrace::BlockTimer::setLogLock(new LLMutex());
		mFastTimerLogThread = new LLFastTimerLogThread(LLTrace::BlockTimer::sLogName);
		mFastTimerLogThread->start();
	}

	// Mesh streaming and caching
	gMeshRepo.init();

	LLFilePickerThread::initClass();
	LLDirPickerThread::initClass();

	// *FIX: no error handling here!
	return true;
}

void errorCallback(LLError::ELevel level, const std::string &error_string)
{
    if (level == LLError::LEVEL_ERROR)
    {
#ifndef LL_RELEASE_FOR_DOWNLOAD
        OSMessageBox(error_string, LLTrans::getString("MBFatalError"), OSMB_OK);
#endif

        //Set the ErrorActivated global so we know to create a marker file
        gLLErrorActivated = true;

        gDebugInfo["FatalMessage"] = error_string;
        // We're not already crashing -- we simply *intend* to crash. Since we
        // haven't actually trashed anything yet, we can afford to write the whole
        // static info file.
        LLAppViewer::instance()->writeDebugInfo();
    }
}

void LLAppViewer::initLoggingAndGetLastDuration()
{
    //
    // Set up logging defaults for the viewer
    //
    LLError::initForApplication( gDirUtilp->getExpandedFilename(LL_PATH_USER_SETTINGS, "")
                                ,gDirUtilp->getExpandedFilename(LL_PATH_APP_SETTINGS, "")
                                );
    LLError::addGenericRecorder(&errorCallback);
    //LLError::setTimeFunction(getRuntime);


    if (mSecondInstance)
    {
        LLFile::mkdir(gDirUtilp->getDumpLogsDirPath());
 
        LLUUID uid;
        uid.generate();
        LLError::logToFile(gDirUtilp->getDumpLogsDirPath(uid.asString() + ".log"));
    }
    else
    {
        // Remove the last ".old" log file.
        std::string old_log_file = gDirUtilp->getExpandedFilename(LL_PATH_LOGS,
            "SecondLife.old");
        LLFile::remove(old_log_file);

        // Get name of the log file
        std::string log_file = gDirUtilp->getExpandedFilename(LL_PATH_LOGS,
            "SecondLife.log");
        /*
        * Before touching any log files, compute the duration of the last run
        * by comparing the ctime of the previous start marker file with the ctime
        * of the last log file.
        */
        std::string start_marker_file_name = gDirUtilp->getExpandedFilename(LL_PATH_LOGS, START_MARKER_FILE_NAME);
        llstat start_marker_stat;
        llstat log_file_stat;
        std::ostringstream duration_log_stream; // can't log yet, so save any message for when we can below
        int start_stat_result = LLFile::stat(start_marker_file_name, &start_marker_stat);
        int log_stat_result = LLFile::stat(log_file, &log_file_stat);
        if (0 == start_stat_result && 0 == log_stat_result)
        {
            int elapsed_seconds = log_file_stat.st_ctime - start_marker_stat.st_ctime;
            // only report a last run time if the last viewer was the same version
            // because this stat will be counted against this version
            if (markerIsSameVersion(start_marker_file_name))
            {
                gLastExecDuration = elapsed_seconds;
            }
            else
            {
                duration_log_stream << "start marker from some other version; duration is not reported";
                gLastExecDuration = -1;
            }
        }
        else
        {
            // at least one of the LLFile::stat calls failed, so we can't compute the run time
            duration_log_stream << "duration stat failure; start: " << start_stat_result << " log: " << log_stat_result;
            gLastExecDuration = -1; // unknown
        }
        std::string duration_log_msg(duration_log_stream.str());

        // Create a new start marker file for comparison with log file time for the next run
        LLAPRFile start_marker_file;
        start_marker_file.open(start_marker_file_name, LL_APR_WB);
        if (start_marker_file.getFileHandle())
        {
            recordMarkerVersion(start_marker_file);
            start_marker_file.close();
        }

        // Rename current log file to ".old"
        LLFile::rename(log_file, old_log_file);

        // Set the log file to SecondLife.log
        LLError::logToFile(log_file);
        if (!duration_log_msg.empty())
        {
            LL_WARNS("MarkerFile") << duration_log_msg << LL_ENDL;
        }
    }
}

bool LLAppViewer::loadSettingsFromDirectory(const std::string& location_key,
					    bool set_defaults)
{
	if (!mSettingsLocationList)
	{
		LL_ERRS() << "Invalid settings location list" << LL_ENDL;
	}

	BOOST_FOREACH(const SettingsGroup& group, mSettingsLocationList->groups)
	{
		// skip settings groups that aren't the one we requested
		if (group.name() != location_key) continue;

		ELLPath path_index = (ELLPath)group.path_index();
		if(path_index <= LL_PATH_NONE || path_index >= LL_PATH_LAST)
		{
			LL_ERRS() << "Out of range path index in app_settings/settings_files.xml" << LL_ENDL;
			return false;
		}

		BOOST_FOREACH(const SettingsFile& file, group.files)
		{
			LL_INFOS("Settings") << "Attempting to load settings for the group " << file.name()
			    << " - from location " << location_key << LL_ENDL;

			LLControlGroup* settings_group = LLControlGroup::getInstance(file.name);
			if(!settings_group)
			{
				LL_WARNS("Settings") << "No matching settings group for name " << file.name() << LL_ENDL;
				continue;
			}

			std::string full_settings_path;

			if (file.file_name_setting.isProvided()
				&& gSavedSettings.controlExists(file.file_name_setting))
			{
				// try to find filename stored in file_name_setting control
				full_settings_path = gSavedSettings.getString(file.file_name_setting);
				if (full_settings_path.empty())
				{
					continue;
				}
				else if (!gDirUtilp->fileExists(full_settings_path))
				{
					// search in default path
					full_settings_path = gDirUtilp->getExpandedFilename((ELLPath)path_index, full_settings_path);
				}
			}
			else
			{
				// by default, use specified file name
				full_settings_path = gDirUtilp->getExpandedFilename((ELLPath)path_index, file.file_name());
			}

			if(settings_group->loadFromFile(full_settings_path, set_defaults, file.persistent))
			{	// success!
				LL_INFOS("Settings") << "Loaded settings file " << full_settings_path << LL_ENDL;
			}
			else
			{	// failed to load
				if(file.required)
				{
					LL_ERRS() << "Error: Cannot load required settings file from: " << full_settings_path << LL_ENDL;
					return false;
				}
				else
				{
					// only complain if we actually have a filename at this point
					if (!full_settings_path.empty())
					{
						LL_INFOS("Settings") << "Cannot load " << full_settings_path << " - No settings found." << LL_ENDL;
					}
				}
			}
		}
	}

	return true;
}

std::string LLAppViewer::getSettingsFilename(const std::string& location_key,
											 const std::string& file)
{
	BOOST_FOREACH(const SettingsGroup& group, mSettingsLocationList->groups)
	{
		if (group.name() == location_key)
		{
			BOOST_FOREACH(const SettingsFile& settings_file, group.files)
			{
				if (settings_file.name() == file)
				{
					return settings_file.file_name;
				}
			}
		}
	}

	return std::string();
}

void LLAppViewer::loadColorSettings()
{
	LLUIColorTable::instance().loadFromSettings();
}

namespace
{
    void handleCommandLineError(LLControlGroupCLP& clp)
    {
		LL_WARNS() << "Error parsing command line options. Command Line options ignored."  << LL_ENDL;

		LL_INFOS() << "Command line usage:\n" << clp << LL_ENDL;

		OSMessageBox(STRINGIZE(LLTrans::getString("MBCmdLineError") << clp.getErrorMessage()),
					 LLStringUtil::null,
					 OSMB_OK);
    }
} // anonymous namespace

bool LLAppViewer::initConfiguration()
{
	//Load settings files list
	std::string settings_file_list = gDirUtilp->getExpandedFilename(LL_PATH_APP_SETTINGS, "settings_files.xml");
	LLXMLNodePtr root;
	BOOL success  = LLXMLNode::parseFile(settings_file_list, root, NULL);
	if (!success)
	{
        LL_ERRS() << "Cannot load default configuration file " << settings_file_list << LL_ENDL;
	}

	mSettingsLocationList = new SettingsFiles();

	LLXUIParser parser;
	parser.readXUI(root, *mSettingsLocationList, settings_file_list);

	if (!mSettingsLocationList->validateBlock())
	{
        LL_ERRS() << "Invalid settings file list " << settings_file_list << LL_ENDL;
	}

	// The settings and command line parsing have a fragile
	// order-of-operation:
	// - load defaults from app_settings
	// - set procedural settings values
	// - read command line settings
	// - selectively apply settings needed to load user settings.
    // - load overrides from user_settings
	// - apply command line settings (to override the overrides)
	// - load per account settings (happens in llstartup

	// - load defaults
	bool set_defaults = true;
	if(!loadSettingsFromDirectory("Default", set_defaults))
	{
		OSMessageBox(
			"Unable to load default settings file. The installation may be corrupted.",
			LLStringUtil::null,OSMB_OK);
		return false;
	}

	initStrings(); // setup paths for LLTrans based on settings files only
	// - set procedural settings
	// Note: can't use LL_PATH_PER_SL_ACCOUNT for any of these since we haven't logged in yet
	gSavedSettings.setString("ClientSettingsFile",
        gDirUtilp->getExpandedFilename(LL_PATH_USER_SETTINGS, getSettingsFilename("Default", "Global")));

#ifndef	LL_RELEASE_FOR_DOWNLOAD
	// provide developer build only overrides for these control variables that are not
	// persisted to settings.xml
	LLControlVariable* c = gSavedSettings.getControl("ShowConsoleWindow");
	if (c)
	{
		c->setValue(true, false);
	}
	c = gSavedSettings.getControl("AllowMultipleViewers");
	if (c)
	{
		c->setValue(true, false);
	}

	gSavedSettings.setBOOL("QAMode", TRUE );
	gSavedSettings.setS32("WatchdogEnabled", 0);
#endif

	// These are warnings that appear on the first experience of that condition.
	// They are already set in the settings_default.xml file, but still need to be added to LLFirstUse
	// for disable/reset ability
//	LLFirstUse::addConfigVariable("FirstBalanceIncrease");
//	LLFirstUse::addConfigVariable("FirstBalanceDecrease");
//	LLFirstUse::addConfigVariable("FirstSit");
//	LLFirstUse::addConfigVariable("FirstMap");
//	LLFirstUse::addConfigVariable("FirstGoTo");
//	LLFirstUse::addConfigVariable("FirstBuild");
//	LLFirstUse::addConfigVariable("FirstLeftClickNoHit");
//	LLFirstUse::addConfigVariable("FirstTeleport");
//	LLFirstUse::addConfigVariable("FirstOverrideKeys");
//	LLFirstUse::addConfigVariable("FirstAttach");
//	LLFirstUse::addConfigVariable("FirstAppearance");
//	LLFirstUse::addConfigVariable("FirstInventory");
//	LLFirstUse::addConfigVariable("FirstSandbox");
//	LLFirstUse::addConfigVariable("FirstFlexible");
//	LLFirstUse::addConfigVariable("FirstDebugMenus");
//	LLFirstUse::addConfigVariable("FirstSculptedPrim");
//	LLFirstUse::addConfigVariable("FirstVoice");
//	LLFirstUse::addConfigVariable("FirstMedia");

	// - read command line settings.
	LLControlGroupCLP clp;
	std::string	cmd_line_config	= gDirUtilp->getExpandedFilename(LL_PATH_APP_SETTINGS,
														  "cmd_line.xml");

	clp.configure(cmd_line_config, &gSavedSettings);

	if(!initParseCommandLine(clp))
	{
		handleCommandLineError(clp);
		return false;
	}

	// - selectively apply settings

	// If the user has specified a alternate settings file name.
	// Load	it now before loading the user_settings/settings.xml
	if(clp.hasOption("settings"))
	{
		std::string	user_settings_filename =
			gDirUtilp->getExpandedFilename(LL_PATH_USER_SETTINGS,
										   clp.getOption("settings")[0]);
		gSavedSettings.setString("ClientSettingsFile", user_settings_filename);
		LL_INFOS("Settings")	<< "Using command line specified settings filename: "
			<< user_settings_filename << LL_ENDL;
	}

	// - load overrides from user_settings
	loadSettingsFromDirectory("User");

	if (gSavedSettings.getBOOL("FirstRunThisInstall"))
	{
		// Set firstrun flag to indicate that some further init actiona should be taken
		// like determining screen DPI value and so on
		mIsFirstRun = true;

		gSavedSettings.setBOOL("FirstRunThisInstall", FALSE);
	}

	if (clp.hasOption("sessionsettings"))
	{
		std::string session_settings_filename = clp.getOption("sessionsettings")[0];
		gSavedSettings.setString("SessionSettingsFile", session_settings_filename);
		LL_INFOS("Settings")	<< "Using session settings filename: "
			<< session_settings_filename << LL_ENDL;
	}
	loadSettingsFromDirectory("Session");

	if (clp.hasOption("usersessionsettings"))
	{
		std::string user_session_settings_filename = clp.getOption("usersessionsettings")[0];
		gSavedSettings.setString("UserSessionSettingsFile", user_session_settings_filename);
		LL_INFOS("Settings") << "Using user session settings filename: "
			<< user_session_settings_filename << LL_ENDL;

	}
	loadSettingsFromDirectory("UserSession");

	// - apply command line settings
	if (! clp.notify())
	{
		handleCommandLineError(clp);
		return false;
	}

	// Register the core crash option as soon as we can
	// if we want gdb post-mortem on cores we need to be up and running
	// ASAP or we might miss init issue etc.
	if(gSavedSettings.getBOOL("DisableCrashLogger"))
	{
		LL_WARNS() << "Crashes will be handled by system, stack trace logs and crash logger are both disabled" << LL_ENDL;
		disableCrashlogger();
	}

	// Handle initialization from settings.
	// Start up the debugging console before handling other options.
	if (gSavedSettings.getBOOL("ShowConsoleWindow"))
	{
		initConsole();
	}

	if(clp.hasOption("help"))
	{
		std::ostringstream msg;
		msg << LLTrans::getString("MBCmdLineUsg") << "\n" << clp;
		LL_INFOS()	<< msg.str() << LL_ENDL;

		OSMessageBox(
			msg.str(),
			LLStringUtil::null,
			OSMB_OK);

		return false;
	}

    if(clp.hasOption("set"))
    {
        const LLCommandLineParser::token_vector_t& set_values = clp.getOption("set");
        if(0x1 & set_values.size())
        {
            LL_WARNS() << "Invalid '--set' parameter count." << LL_ENDL;
        }
        else
        {
            LLCommandLineParser::token_vector_t::const_iterator itr = set_values.begin();
            for(; itr != set_values.end(); ++itr)
            {
                const std::string& name = *itr;
                const std::string& value = *(++itr);
                std::string name_part;
                std::string group_part;
				LLControlVariable* control = NULL;

				// Name can be further split into ControlGroup.Name, with the default control group being Global
				size_t pos = name.find('.');
				if (pos != std::string::npos)
				{
					group_part = name.substr(0, pos);
					name_part = name.substr(pos+1);
					LL_INFOS() << "Setting " << group_part << "." << name_part << " to " << value << LL_ENDL;
					LLControlGroup* g = LLControlGroup::getInstance(group_part);
					if (g) control = g->getControl(name_part);
				}
				else
				{
					LL_INFOS() << "Setting Global." << name << " to " << value << LL_ENDL;
					control = gSavedSettings.getControl(name);
				}

                if (control)
                {
                    control->setValue(value, false);
                }
                else
                {
					LL_WARNS() << "Failed --set " << name << ": setting name unknown." << LL_ENDL;
                }
            }
        }
    }

    if  (clp.hasOption("logevents")) {
		LLViewerEventRecorder::instance().setEventLoggingOn();
    }

	std::string CmdLineChannel(gSavedSettings.getString("CmdLineChannel"));
	if(! CmdLineChannel.empty())
    {
		LLVersionInfo::instance().resetChannel(CmdLineChannel);
	}

	// If we have specified crash on startup, set the global so we'll trigger the crash at the right time
	gCrashOnStartup = gSavedSettings.getBOOL("CrashOnStartup");

	if (gSavedSettings.getBOOL("LogPerformance"))
	{
		LLTrace::BlockTimer::sLog = true;
		LLTrace::BlockTimer::sLogName = std::string("performance");
	}

	std::string test_name(gSavedSettings.getString("LogMetrics"));
	if (! test_name.empty())
 	{
		LLTrace::BlockTimer::sMetricLog = TRUE;
		// '--logmetrics' is specified with a named test metric argument so the data gathering is done only on that test
		// In the absence of argument, every metric would be gathered (makes for a rather slow run and hard to decipher report...)
		LL_INFOS() << "'--logmetrics' argument : " << test_name << LL_ENDL;
		LLTrace::BlockTimer::sLogName = test_name;
	}

	if (clp.hasOption("graphicslevel"))
	{
		// User explicitly requested --graphicslevel on the command line. We
		// expect this switch has already set RenderQualityPerformance. Check
		// that value for validity.
		U32 graphicslevel = gSavedSettings.getU32("RenderQualityPerformance");
		if (LLFeatureManager::instance().isValidGraphicsLevel(graphicslevel))
        {
			// graphicslevel is valid: save it and engage it later. Capture
			// the requested value separately from the settings variable
			// because, if this is the first run, LLViewerWindow's constructor
			// will call LLFeatureManager::applyRecommendedSettings(), which
			// overwrites this settings variable!
			mForceGraphicsLevel = graphicslevel;
        }
	}

	LLFastTimerView::sAnalyzePerformance = gSavedSettings.getBOOL("AnalyzePerformance");
	gAgentPilot.setReplaySession(gSavedSettings.getBOOL("ReplaySession"));

	if (gSavedSettings.getBOOL("DebugSession"))
	{
		gDebugSession = TRUE;
		gDebugGL = TRUE;

		ll_init_fail_log(gDirUtilp->getExpandedFilename(LL_PATH_LOGS, "test_failures.log"));
	}

	const LLControlVariable* skinfolder = gSavedSettings.getControl("SkinCurrent");
	if(skinfolder && LLStringUtil::null != skinfolder->getValue().asString())
	{
		// Examining "Language" may not suffice -- see LLUI::getLanguage()
		// logic. Unfortunately LLUI::getLanguage() doesn't yet do us much
		// good because we haven't yet called LLUI::initClass().
		gDirUtilp->setSkinFolder(skinfolder->getValue().asString(),
								 gSavedSettings.getString("Language"));
	}

	if (gSavedSettings.getBOOL("SpellCheck"))
	{
		std::list<std::string> dict_list;
		std::string dict_setting = gSavedSettings.getString("SpellCheckDictionary");
		boost::split(dict_list, dict_setting, boost::is_any_of(std::string(",")));
		if (!dict_list.empty())
		{
			LLSpellChecker::setUseSpellCheck(dict_list.front());
			dict_list.pop_front();
			LLSpellChecker::instance().setSecondaryDictionaries(dict_list);
		}
	}

	// Handle slurl use. NOTE: Don't let SL-55321 reappear.
	// This initial-SLURL logic, up through the call to
	// sendURLToOtherInstance(), must precede LLSplashScreen::show() --
	// because if sendURLToOtherInstance() succeeds, we take a fast exit,
	// SKIPPING the splash screen and everything else.

    // *FIX: This init code should be made more robust to prevent
    // the issue SL-55321 from returning. One thought is to allow
    // only select options to be set from command line when a slurl
    // is specified. More work on the settings system is needed to
    // achieve this. For now...

    // *NOTE:Mani The command line parser parses tokens and is
    // setup to bail after parsing the '--url' option or the
    // first option specified without a '--option' flag (or
    // any other option that uses the 'last_option' setting -
    // see LLControlGroupCLP::configure())

    // What can happen is that someone can use IE (or potentially
    // other browsers) and do the rough equivalent of command
    // injection and steal passwords. Phoenix. SL-55321

	std::string starting_location;

	std::string cmd_line_login_location(gSavedSettings.getString("CmdLineLoginLocation"));
	if(! cmd_line_login_location.empty())
	{
		starting_location = cmd_line_login_location;
	}
	else
	{
		std::string default_login_location(gSavedSettings.getString("DefaultLoginLocation"));
		if (! default_login_location.empty())
		{
			starting_location = default_login_location;
		}
	}

	LLSLURL start_slurl;
	if (! starting_location.empty())
    {
		start_slurl = starting_location;
		LLStartUp::setStartSLURL(start_slurl);
		if(start_slurl.getType() == LLSLURL::LOCATION)
		{
			LLGridManager::getInstance()->setGridChoice(start_slurl.getGrid());
		}
	}

	// NextLoginLocation is set as a side effect of LLStartUp::setStartSLURL()
	std::string nextLoginLocation = gSavedSettings.getString( "NextLoginLocation" );
	if ( !nextLoginLocation.empty() )
	{
		LL_DEBUGS("AppInit")<<"set start from NextLoginLocation: "<<nextLoginLocation<<LL_ENDL;
		LLStartUp::setStartSLURL(LLSLURL(nextLoginLocation));
	}
	else if (   (   clp.hasOption("login") || clp.hasOption("autologin"))
			 && gSavedSettings.getString("CmdLineLoginLocation").empty())
	{
		// If automatic login from command line with --login switch
		// init StartSLURL location.
		std::string start_slurl_setting = gSavedSettings.getString("LoginLocation");
		LL_DEBUGS("AppInit") << "start slurl setting '" << start_slurl_setting << "'" << LL_ENDL;
		LLStartUp::setStartSLURL(LLSLURL(start_slurl_setting));
	}
	else
	{
		// the login location will be set by the login panel (see LLPanelLogin)
	}

	//RN: if we received a URL, hand it off to the existing instance.
	// don't call anotherInstanceRunning() when doing URL handoff, as
	// it relies on checking a marker file which will not work when running
	// out of different directories

	if (start_slurl.isValid() &&
		(gSavedSettings.getBOOL("SLURLPassToOtherInstance")))
	{
		if (sendURLToOtherInstance(start_slurl.getSLURLString()))
		{
			// successfully handed off URL to existing instance, exit
			return false;
		}
    }

	// Display splash screen.  Must be after above check for previous
	// crash as this dialog is always frontmost.
	std::string splash_msg;
	LLStringUtil::format_map_t args;
	args["[APP_NAME]"] = LLTrans::getString("SECOND_LIFE");
	splash_msg = LLTrans::getString("StartupLoading", args);
	LLSplashScreen::show();
	LLSplashScreen::update(splash_msg);

	//LLVolumeMgr::initClass();
	LLVolumeMgr* volume_manager = new LLVolumeMgr();
	volume_manager->useMutex();	// LLApp and LLMutex magic must be manually enabled
	LLPrimitive::setVolumeManager(volume_manager);

	// Note: this is where we used to initialize gFeatureManagerp.

	gStartTime = totalTime();

	//
	// Set the name of the window
	//
	gWindowTitle = LLTrans::getString("APP_NAME");
#if LL_DEBUG
	gWindowTitle += std::string(" [DEBUG]");
#endif
	if (!gArgs.empty())
	{
	gWindowTitle += std::string(" ") + gArgs;
	}
	LLStringUtil::truncate(gWindowTitle, 255);

	//
	// Check for another instance of the app running
	// This happens AFTER LLSplashScreen::show(). That may or may not be
	// important.
	//
	if (mSecondInstance && !gSavedSettings.getBOOL("AllowMultipleViewers"))
	{
		OSMessageBox(
			LLTrans::getString("MBAlreadyRunning"),
			LLStringUtil::null,
			OSMB_OK);
		return false;
	}

	if (mSecondInstance)
	{
		// This is the second instance of SL. Turn off voice support,
		// but make sure the setting is *not* persisted.
		LLControlVariable* disable_voice = gSavedSettings.getControl("CmdLineDisableVoice");
		if(disable_voice)
		{
			const BOOL DO_NOT_PERSIST = FALSE;
			disable_voice->setValue(LLSD(TRUE), DO_NOT_PERSIST);
		}
	}

	gLastRunVersion = gSavedSettings.getString("LastRunVersion");

	loadColorSettings();

	// Let anyone else who cares know that we've populated our settings
	// variables.
	for (const auto& key : LLControlGroup::key_snapshot())
	{
		// For each named instance of LLControlGroup, send an event saying
		// we've initialized an LLControlGroup instance by that name.
		LLEventPumps::instance().obtain("LLControlGroup").post(LLSDMap("init", key));
	}

	return true; // Config was successful.
}

// The following logic is replicated in initConfiguration() (to be able to get
// some initial strings before we've finished initializing enough to know the
// current language) and also in init() (to initialize for real). Somehow it
// keeps growing, necessitating a method all its own.
void LLAppViewer::initStrings()
{
	std::string strings_file = "strings.xml";
	std::string strings_path_full = gDirUtilp->findSkinnedFilenameBaseLang(LLDir::XUI, strings_file);
	if (strings_path_full.empty() || !LLFile::isfile(strings_path_full))
	{
		// initial check to make sure files are there failed
		gDirUtilp->dumpCurrentDirectories(LLError::LEVEL_WARN);
		LL_ERRS() << "Viewer failed to find localization and UI files. Please reinstall viewer from  https://secondlife.com/support/downloads/ and contact https://support.secondlife.com if issue persists after reinstall." << LL_ENDL;
	}
	LLTransUtil::parseStrings(strings_file, default_trans_args);
	LLTransUtil::parseLanguageStrings("language_settings.xml");

	// parseStrings() sets up the LLTrans substitution table. Add this one item.
	LLTrans::setDefaultArg("[sourceid]", gSavedSettings.getString("sourceid"));

	// Now that we've set "[sourceid]", have to go back through
	// default_trans_args and reinitialize all those other keys because some
	// of them, in turn, reference "[sourceid]".
	BOOST_FOREACH(std::string key, default_trans_args)
	{
		std::string brackets(key), nobrackets(key);
		// Invalid to inspect key[0] if key is empty(). But then, the entire
		// body of this loop is pointless if key is empty().
		if (key.empty())
			continue;

		if (key[0] != '[')
		{
			// key was passed without brackets. That means that 'nobrackets'
			// is correct but 'brackets' is not.
			brackets = STRINGIZE('[' << brackets << ']');
		}
		else
		{
			// key was passed with brackets. That means that 'brackets' is
			// correct but 'nobrackets' is not. Erase the left bracket.
			nobrackets.erase(0, 1);
			std::string::size_type length(nobrackets.length());
			if (length && nobrackets[length - 1] == ']')
			{
				nobrackets.erase(length - 1);
			}
		}
		// Calling LLTrans::getString() is what embeds the other default
		// translation strings into this one.
		LLTrans::setDefaultArg(brackets, LLTrans::getString(nobrackets));
	}
}

//
// This function decides whether the client machine meets the minimum requirements to
// run in a maximized window, per the consensus of davep, boa and nyx on 3/30/2011.
//
bool LLAppViewer::meetsRequirementsForMaximizedStart()
{
	bool maximizedOk = (LLFeatureManager::getInstance()->getGPUClass() >= GPU_CLASS_2);

	maximizedOk &= (gSysMemory.getPhysicalMemoryKB() >= U32Gigabytes(1));

	return maximizedOk;
}

bool LLAppViewer::initWindow()
{
	LL_INFOS("AppInit") << "Initializing window..." << LL_ENDL;

	// store setting in a global for easy access and modification
	gHeadlessClient = gSavedSettings.getBOOL("HeadlessClient");

	// always start windowed
	BOOL ignorePixelDepth = gSavedSettings.getBOOL("IgnorePixelDepth");

	LLViewerWindow::Params window_params;
	window_params
		.title(gWindowTitle)
		.name(VIEWER_WINDOW_CLASSNAME)
		.x(gSavedSettings.getS32("WindowX"))
		.y(gSavedSettings.getS32("WindowY"))
		.width(gSavedSettings.getU32("WindowWidth"))
		.height(gSavedSettings.getU32("WindowHeight"))
		.min_width(gSavedSettings.getU32("MinWindowWidth"))
		.min_height(gSavedSettings.getU32("MinWindowHeight"))
		.fullscreen(gSavedSettings.getBOOL("FullScreen"))
		.ignore_pixel_depth(ignorePixelDepth)
		.first_run(mIsFirstRun);

	gViewerWindow = new LLViewerWindow(window_params);

	LL_INFOS("AppInit") << "gViewerwindow created." << LL_ENDL;

	// Need to load feature table before cheking to start watchdog.
	bool use_watchdog = false;
	int watchdog_enabled_setting = gSavedSettings.getS32("WatchdogEnabled");
	if (watchdog_enabled_setting == -1)
	{
		use_watchdog = !LLFeatureManager::getInstance()->isFeatureAvailable("WatchdogDisabled");
	}
	else
	{
		// The user has explicitly set this setting; always use that value.
		use_watchdog = bool(watchdog_enabled_setting);
	}

	LL_INFOS("AppInit") << "watchdog"
						<< (use_watchdog ? " " : " NOT ")
						<< "enabled"
						<< " (setting = " << watchdog_enabled_setting << ")"
						<< LL_ENDL;

	if (use_watchdog)
	{
		LLWatchdog::getInstance()->init();
	}

	LLNotificationsUI::LLNotificationManager::getInstance();


#ifdef LL_DARWIN
	//Satisfy both MAINT-3135 (OSX 10.6 and earlier) MAINT-3288 (OSX 10.7 and later)
	LLOSInfo& os_info = LLOSInfo::instance();
	if (os_info.mMajorVer == 10 && os_info.mMinorVer < 7)
	{
		if ( os_info.mMinorVer == 6 && os_info.mBuild < 8 )
			gViewerWindow->getWindow()->setOldResize(true);
	}
#endif

	if (gSavedSettings.getBOOL("WindowMaximized"))
	{
		gViewerWindow->getWindow()->maximize();
	}

	//
	// Initialize GL stuff
	//

	if (mForceGraphicsLevel)
	{
		LLFeatureManager::getInstance()->setGraphicsLevel(*mForceGraphicsLevel, false);
		gSavedSettings.setU32("RenderQualityPerformance", *mForceGraphicsLevel);
	}

	// Set this flag in case we crash while initializing GL
	gSavedSettings.setBOOL("RenderInitError", TRUE);
	gSavedSettings.saveToFile( gSavedSettings.getString("ClientSettingsFile"), TRUE );

	gPipeline.init();
	LL_INFOS("AppInit") << "gPipeline Initialized" << LL_ENDL;

	stop_glerror();
	gViewerWindow->initGLDefaults();

	gSavedSettings.setBOOL("RenderInitError", FALSE);
	gSavedSettings.saveToFile( gSavedSettings.getString("ClientSettingsFile"), TRUE );

	//If we have a startup crash, it's usually near GL initialization, so simulate that.
	if(gCrashOnStartup)
	{
		LLAppViewer::instance()->forceErrorLLError();
	}

	//
	// Determine if the window should start maximized on initial run based
	// on graphics capability
	//
	if (gSavedSettings.getBOOL("FirstLoginThisInstall") && meetsRequirementsForMaximizedStart())
	{
		LL_INFOS("AppInit") << "This client met the requirements for a maximized initial screen." << LL_ENDL;
		gSavedSettings.setBOOL("WindowMaximized", TRUE);
	}

	if (gSavedSettings.getBOOL("WindowMaximized"))
	{
		gViewerWindow->getWindow()->maximize();
	}

	LLUI::getInstance()->mWindow = gViewerWindow->getWindow();

	// Show watch cursor
	gViewerWindow->setCursor(UI_CURSOR_WAIT);

	// Finish view initialization
	gViewerWindow->initBase();

	// show viewer window
	//gViewerWindow->getWindow()->show();

	LL_INFOS("AppInit") << "Window initialization done." << LL_ENDL;

	return true;
}

void LLAppViewer::writeDebugInfo(bool isStatic)
{
#if LL_WINDOWS && LL_BUGSPLAT
    // bugsplat does not create dump folder and debug logs are written directly
    // to logs folder, so it conflicts with main instance
    if (mSecondInstance)
    {
        return;
    }
#endif

    //Try to do the minimum when writing data during a crash.
    std::string* debug_filename;
    debug_filename = ( isStatic
        ? getStaticDebugFile()
        : getDynamicDebugFile() );

    LL_INFOS() << "Writing debug file " << *debug_filename << LL_ENDL;
    llofstream out_file(debug_filename->c_str());

    isStatic ?  LLSDSerialize::toPrettyXML(gDebugInfo, out_file)
             :  LLSDSerialize::toPrettyXML(gDebugInfo["Dynamic"], out_file);
}

LLSD LLAppViewer::getViewerInfo() const
{
	// The point of having one method build an LLSD info block and the other
	// construct the user-visible About string is to ensure that the same info
	// is available to a getInfo() caller as to the user opening
	// LLFloaterAbout.
	LLSD info;
	auto& versionInfo(LLVersionInfo::instance());
	info["VIEWER_VERSION"] = LLSDArray(versionInfo.getMajor())(versionInfo.getMinor())(versionInfo.getPatch())(versionInfo.getBuild());
	info["VIEWER_VERSION_STR"] = versionInfo.getVersion();
	info["CHANNEL"] = versionInfo.getChannel();
    info["ADDRESS_SIZE"] = ADDRESS_SIZE;
    std::string build_config = versionInfo.getBuildConfig();
    if (build_config != "Release")
    {
        info["BUILD_CONFIG"] = build_config;
    }

	// return a URL to the release notes for this viewer, such as:
	// https://releasenotes.secondlife.com/viewer/2.1.0.123456.html
	std::string url = versionInfo.getReleaseNotes(); // VVM supplied
    if (url.empty())
    {
        url = LLTrans::getString("RELEASE_NOTES_BASE_URL");
        if (!LLStringUtil::endsWith(url, "/"))
            url += "/";
        url += LLURI::escape(versionInfo.getVersion()) + ".html";
    }
	info["VIEWER_RELEASE_NOTES_URL"] = url;

	// Position
	LLViewerRegion* region = gAgent.getRegion();
	if (region)
	{
		LLVector3d pos = gAgent.getPositionGlobal();
		info["POSITION"] = ll_sd_from_vector3d(pos);
		info["POSITION_LOCAL"] = ll_sd_from_vector3(gAgent.getPosAgentFromGlobal(pos));
		info["REGION"] = gAgent.getRegion()->getName();

		boost::regex regex("\\.(secondlife|lindenlab)\\..*");
		info["HOSTNAME"] = boost::regex_replace(gAgent.getRegion()->getSimHostName(), regex, "");
		info["SERVER_VERSION"] = gLastVersionChannel;
		LLSLURL slurl;
		LLAgentUI::buildSLURL(slurl);
		info["SLURL"] = slurl.getSLURLString();
	}

	// CPU
	info["CPU"] = gSysCPU.getCPUString();
	info["MEMORY_MB"] = LLSD::Integer(gSysMemory.getPhysicalMemoryKB().valueInUnits<LLUnits::Megabytes>());
	// Moved hack adjustment to Windows memory size into llsys.cpp
	info["OS_VERSION"] = LLOSInfo::instance().getOSString();
	info["GRAPHICS_CARD_VENDOR"] = ll_safe_string((const char*)(glGetString(GL_VENDOR)));
	info["GRAPHICS_CARD"] = ll_safe_string((const char*)(glGetString(GL_RENDERER)));

#if LL_WINDOWS
	std::string drvinfo = gDXHardware.getDriverVersionWMI();
	if (!drvinfo.empty())
	{
		info["GRAPHICS_DRIVER_VERSION"] = drvinfo;
	}
	else
	{
		LL_WARNS("DriverVersion")<< "Cannot get driver version from getDriverVersionWMI" << LL_ENDL;
		LLSD driver_info = gDXHardware.getDisplayInfo();
		if (driver_info.has("DriverVersion"))
		{
			info["GRAPHICS_DRIVER_VERSION"] = driver_info["DriverVersion"];
		}
	}
#endif

	info["OPENGL_VERSION"] = ll_safe_string((const char*)(glGetString(GL_VERSION)));

    // Settings

    LLRect window_rect = gViewerWindow->getWindowRectRaw();
    info["WINDOW_WIDTH"] = window_rect.getWidth();
    info["WINDOW_HEIGHT"] = window_rect.getHeight();
    info["FONT_SIZE_ADJUSTMENT"] = gSavedSettings.getF32("FontScreenDPI");
    info["UI_SCALE"] = gSavedSettings.getF32("UIScaleFactor");
    info["DRAW_DISTANCE"] = gSavedSettings.getF32("RenderFarClip");
    info["NET_BANDWITH"] = gSavedSettings.getF32("ThrottleBandwidthKBPS");
    info["LOD_FACTOR"] = gSavedSettings.getF32("RenderVolumeLODFactor");
    info["RENDER_QUALITY"] = (F32)gSavedSettings.getU32("RenderQualityPerformance");
    info["GPU_SHADERS"] = gSavedSettings.getBOOL("RenderDeferred") ? "Enabled" : "Disabled";
    info["TEXTURE_MEMORY"] = gSavedSettings.getS32("TextureMemory");

#if LL_DARWIN
    info["HIDPI"] = gHiDPISupport;
#endif

	// Libraries

	info["J2C_VERSION"] = LLImageJ2C::getEngineInfo();
	bool want_fullname = true;
	info["AUDIO_DRIVER_VERSION"] = gAudiop ? LLSD(gAudiop->getDriverName(want_fullname)) : "Undefined";
	if(LLVoiceClient::getInstance()->voiceEnabled())
	{
		LLVoiceVersionInfo version = LLVoiceClient::getInstance()->getVersion();
		std::ostringstream version_string;
		version_string << version.serverType << " " << version.serverVersion << std::endl;
		info["VOICE_VERSION"] = version_string.str();
	}
	else
	{
		info["VOICE_VERSION"] = LLTrans::getString("NotConnected");
	}

#if !LL_LINUX
	std::ostringstream cef_ver_codec;
	cef_ver_codec << "Dullahan: ";
	cef_ver_codec << DULLAHAN_VERSION_MAJOR;
	cef_ver_codec << ".";
	cef_ver_codec << DULLAHAN_VERSION_MINOR;
	cef_ver_codec << ".";
	cef_ver_codec << DULLAHAN_VERSION_POINT;
	cef_ver_codec << ".";
	cef_ver_codec << DULLAHAN_VERSION_BUILD;

	cef_ver_codec << std::endl;
	cef_ver_codec << "  CEF: ";
	cef_ver_codec << CEF_VERSION;

	cef_ver_codec << std::endl;
	cef_ver_codec << "  Chromium: ";
	cef_ver_codec << CHROME_VERSION_MAJOR;
	cef_ver_codec << ".";
	cef_ver_codec << CHROME_VERSION_MINOR;
	cef_ver_codec << ".";
	cef_ver_codec << CHROME_VERSION_BUILD;
	cef_ver_codec << ".";
	cef_ver_codec << CHROME_VERSION_PATCH;

	info["LIBCEF_VERSION"] = cef_ver_codec.str();
#else
	info["LIBCEF_VERSION"] = "Undefined";
#endif

#if !LL_LINUX
	std::ostringstream vlc_ver_codec;
	vlc_ver_codec << LIBVLC_VERSION_MAJOR;
	vlc_ver_codec << ".";
	vlc_ver_codec << LIBVLC_VERSION_MINOR;
	vlc_ver_codec << ".";
	vlc_ver_codec << LIBVLC_VERSION_REVISION;
	info["LIBVLC_VERSION"] = vlc_ver_codec.str();
#else
	info["LIBVLC_VERSION"] = "Undefined";
#endif

	S32 packets_in = LLViewerStats::instance().getRecording().getSum(LLStatViewer::PACKETS_IN);
	if (packets_in > 0)
	{
		info["PACKETS_LOST"] = LLViewerStats::instance().getRecording().getSum(LLStatViewer::PACKETS_LOST);
		info["PACKETS_IN"] = packets_in;
		info["PACKETS_PCT"] = 100.f*info["PACKETS_LOST"].asReal() / info["PACKETS_IN"].asReal();
	}

	if (mServerReleaseNotesURL.empty())
	{
		if (gAgent.getRegion())
		{
			info["SERVER_RELEASE_NOTES_URL"] = LLTrans::getString("RetrievingData");
		}
		else
		{
			info["SERVER_RELEASE_NOTES_URL"] = LLTrans::getString("NotConnected");
		}
	}
	else if (LLStringUtil::startsWith(mServerReleaseNotesURL, "http")) // it's an URL
	{
		info["SERVER_RELEASE_NOTES_URL"] = "[" + LLWeb::escapeURL(mServerReleaseNotesURL) + " " + LLTrans::getString("ReleaseNotes") + "]";
	}
	else
	{
		info["SERVER_RELEASE_NOTES_URL"] = mServerReleaseNotesURL;
	}

    // populate field for new local disk cache with some details
    info["DISK_CACHE_INFO"] = LLDiskCache::getInstance()->getCacheInfo();

	return info;
}

std::string LLAppViewer::getViewerInfoString(bool default_string) const
{
	std::ostringstream support;

	LLSD info(getViewerInfo());

	// Render the LLSD from getInfo() as a format_map_t
	LLStringUtil::format_map_t args;

	// allow the "Release Notes" URL label to be localized
	args["ReleaseNotes"] = LLTrans::getString("ReleaseNotes", default_string);

	for (LLSD::map_const_iterator ii(info.beginMap()), iend(info.endMap());
		ii != iend; ++ii)
	{
		if (! ii->second.isArray())
		{
			// Scalar value
			if (ii->second.isUndefined())
			{
				args[ii->first] = LLTrans::getString("none_text", default_string);
			}
			else
			{
				// don't forget to render value asString()
				args[ii->first] = ii->second.asString();
			}
		}
		else
		{
			// array value: build KEY_0, KEY_1 etc. entries
			for (LLSD::Integer n(0), size(ii->second.size()); n < size; ++n)
			{
				args[STRINGIZE(ii->first << '_' << n)] = ii->second[n].asString();
			}
		}
	}

	// Now build the various pieces
	support << LLTrans::getString("AboutHeader", args, default_string);
	if (info.has("BUILD_CONFIG"))
	{
		support << "\n" << LLTrans::getString("BuildConfig", args, default_string);
	}
	if (info.has("REGION"))
	{
		support << "\n\n" << LLTrans::getString("AboutPosition", args, default_string);
	}
	support << "\n\n" << LLTrans::getString("AboutSystem", args, default_string);
	support << "\n";
	if (info.has("GRAPHICS_DRIVER_VERSION"))
	{
		support << "\n" << LLTrans::getString("AboutDriver", args, default_string);
	}
	support << "\n" << LLTrans::getString("AboutOGL", args, default_string);
	support << "\n\n" << LLTrans::getString("AboutSettings", args, default_string);
#if LL_DARWIN
	support << "\n" << LLTrans::getString("AboutOSXHiDPI", args, default_string);
#endif
	support << "\n\n" << LLTrans::getString("AboutLibs", args, default_string);
	if (info.has("COMPILER"))
	{
		support << "\n" << LLTrans::getString("AboutCompiler", args, default_string);
	}
	if (info.has("PACKETS_IN"))
	{
		support << '\n' << LLTrans::getString("AboutTraffic", args, default_string);
	}

	// SLT timestamp
	LLSD substitution;
	substitution["datetime"] = (S32)time(NULL);//(S32)time_corrected();
	support << "\n" << LLTrans::getString("AboutTime", substitution, default_string);

	return support.str();
}

void LLAppViewer::cleanupSavedSettings()
{
	gSavedSettings.setBOOL("MouseSun", FALSE);

	gSavedSettings.setBOOL("UseEnergy", TRUE);				// force toggle to turn off, since sends message to simulator

	gSavedSettings.setBOOL("DebugWindowProc", gDebugWindowProc);

	gSavedSettings.setBOOL("ShowObjectUpdates", gShowObjectUpdates);

	if (gDebugView)
	{
		gSavedSettings.setBOOL("ShowDebugConsole", gDebugView->mDebugConsolep->getVisible());
	}

	// save window position if not maximized
	// as we don't track it in callbacks
	if(NULL != gViewerWindow)
	{
		BOOL maximized = gViewerWindow->getWindow()->getMaximized();
		if (!maximized)
		{
			LLCoordScreen window_pos;

			if (gViewerWindow->getWindow()->getPosition(&window_pos))
			{
				gSavedSettings.setS32("WindowX", window_pos.mX);
				gSavedSettings.setS32("WindowY", window_pos.mY);
			}
		}
	}

	gSavedSettings.setF32("MapScale", LLWorldMapView::sMapScale );

	// Some things are cached in LLAgent.
	if (gAgent.isInitialized())
	{
		gSavedSettings.setF32("RenderFarClip", gAgentCamera.mDrawDistance);
	}
}

void LLAppViewer::removeCacheFiles(const std::string& file_mask)
{
	gDirUtilp->deleteFilesInDir(gDirUtilp->getExpandedFilename(LL_PATH_CACHE, ""), file_mask);
}

void LLAppViewer::writeSystemInfo()
{

    if (! gDebugInfo.has("Dynamic") )
        gDebugInfo["Dynamic"] = LLSD::emptyMap();

#if LL_WINDOWS && !LL_BUGSPLAT
	gDebugInfo["SLLog"] = gDirUtilp->getExpandedFilename(LL_PATH_DUMP,"SecondLife.log");
#else
    //Not ideal but sufficient for good reporting.
    gDebugInfo["SLLog"] = gDirUtilp->getExpandedFilename(LL_PATH_LOGS,"SecondLife.old");  //LLError::logFileName();
#endif

	gDebugInfo["ClientInfo"]["Name"] = LLVersionInfo::instance().getChannel();
	gDebugInfo["ClientInfo"]["MajorVersion"] = LLVersionInfo::instance().getMajor();
	gDebugInfo["ClientInfo"]["MinorVersion"] = LLVersionInfo::instance().getMinor();
	gDebugInfo["ClientInfo"]["PatchVersion"] = LLVersionInfo::instance().getPatch();
	gDebugInfo["ClientInfo"]["BuildVersion"] = LLVersionInfo::instance().getBuild();
	gDebugInfo["ClientInfo"]["AddressSize"] = LLVersionInfo::instance().getAddressSize();

	gDebugInfo["CAFilename"] = gDirUtilp->getCAFile();

	gDebugInfo["CPUInfo"]["CPUString"] = gSysCPU.getCPUString();
	gDebugInfo["CPUInfo"]["CPUFamily"] = gSysCPU.getFamily();
	gDebugInfo["CPUInfo"]["CPUMhz"] = (S32)gSysCPU.getMHz();
	gDebugInfo["CPUInfo"]["CPUAltivec"] = gSysCPU.hasAltivec();
	gDebugInfo["CPUInfo"]["CPUSSE"] = gSysCPU.hasSSE();
	gDebugInfo["CPUInfo"]["CPUSSE2"] = gSysCPU.hasSSE2();

	gDebugInfo["RAMInfo"]["Physical"] = LLSD::Integer(gSysMemory.getPhysicalMemoryKB().value());
	gDebugInfo["RAMInfo"]["Allocated"] = LLSD::Integer(gMemoryAllocated.valueInUnits<LLUnits::Kilobytes>());
	gDebugInfo["OSInfo"] = LLOSInfo::instance().getOSStringSimple();

	// The user is not logged on yet, but record the current grid choice login url
	// which may have been the intended grid.
	gDebugInfo["GridName"] = LLGridManager::getInstance()->getGridId();

	// *FIX:Mani - move this down in llappviewerwin32
#ifdef LL_WINDOWS
	DWORD thread_id = GetCurrentThreadId();
	gDebugInfo["MainloopThreadID"] = (S32)thread_id;
#endif

#ifndef LL_BUGSPLAT
	// "CrashNotHandled" is set here, while things are running well,
	// in case of a freeze. If there is a freeze, the crash logger will be launched
	// and can read this value from the debug_info.log.
	// If the crash is handled by LLAppViewer::handleViewerCrash, ie not a freeze,
	// then the value of "CrashNotHandled" will be set to true.
	gDebugInfo["CrashNotHandled"] = LLSD::Boolean(true);
#else // LL_BUGSPLAT
	// "CrashNotHandled" is obsolete; it used (not very successsfully)
    // to try to distinguish crashes from freezes - the intent here to to avoid calling it a freeze
	gDebugInfo["CrashNotHandled"] = LLSD::Boolean(false);
#endif // ! LL_BUGSPLAT

	// Insert crash host url (url to post crash log to) if configured. This insures
	// that the crash report will go to the proper location in the case of a
	// prior freeze.
	std::string crashHostUrl = gSavedSettings.get<std::string>("CrashHostUrl");
	if(crashHostUrl != "")
	{
		gDebugInfo["CrashHostUrl"] = crashHostUrl;
	}

	// Dump some debugging info
	LL_INFOS("SystemInfo") << "Application: " << LLTrans::getString("APP_NAME") << LL_ENDL;
	LL_INFOS("SystemInfo") << "Version: " << LLVersionInfo::instance().getChannelAndVersion() << LL_ENDL;

	// Dump the local time and time zone
	time_t now;
	time(&now);
	char tbuffer[256];		/* Flawfinder: ignore */
	strftime(tbuffer, 256, "%Y-%m-%dT%H:%M:%S %Z", localtime(&now));
	LL_INFOS("SystemInfo") << "Local time: " << tbuffer << LL_ENDL;

	// query some system information
	LL_INFOS("SystemInfo") << "CPU info:\n" << gSysCPU << LL_ENDL;
	LL_INFOS("SystemInfo") << "Memory info:\n" << gSysMemory << LL_ENDL;
	LL_INFOS("SystemInfo") << "OS: " << LLOSInfo::instance().getOSStringSimple() << LL_ENDL;
	LL_INFOS("SystemInfo") << "OS info: " << LLOSInfo::instance() << LL_ENDL;

    gDebugInfo["SettingsFilename"] = gSavedSettings.getString("ClientSettingsFile");
	gDebugInfo["ViewerExePath"] = gDirUtilp->getExecutablePathAndName();
	gDebugInfo["CurrentPath"] = gDirUtilp->getCurPath();
	gDebugInfo["FirstLogin"] = LLSD::Boolean(gAgent.isFirstLogin());
	gDebugInfo["FirstRunThisInstall"] = gSavedSettings.getBOOL("FirstRunThisInstall");
    gDebugInfo["StartupState"] = LLStartUp::getStartupStateString();

	std::vector<std::string> resolutions = gViewerWindow->getWindow()->getDisplaysResolutionList();
	for (auto res_iter : resolutions)
	{
		gDebugInfo["DisplayInfo"].append(res_iter);
	}

	writeDebugInfo(); // Save out debug_info.log early, in case of crash.
}

#ifdef LL_WINDOWS
//For whatever reason, in Windows when using OOP server for breakpad, the callback to get the
//name of the dump file is not getting triggered by the breakpad library.   Unfortunately they
//also didn't see fit to provide a simple query request across the pipe to get this name either.
//Since we are putting our output in a runtime generated directory and we know the header data in
//the dump format, we can however use the following hack to identify our file.
// TODO make this a member function.
void getFileList()
{
	std::stringstream filenames;

	typedef std::vector<std::string> vec;
	std::string pathname = gDirUtilp->getExpandedFilename(LL_PATH_DUMP,"");
	vec file_vec = gDirUtilp->getFilesInDir(pathname);
	for(vec::const_iterator iter=file_vec.begin(); iter!=file_vec.end(); ++iter)
	{
		filenames << *iter << " ";
		if ( ( iter->length() > 30 ) && (iter->rfind(".dmp") == (iter->length()-4) ) )
		{
			std::string fullname = pathname + *iter;
			llifstream fdat( fullname.c_str(), std::ifstream::binary);
			if (fdat)
			{
				char buf[5];
				fdat.read(buf,4);
				fdat.close();
				if (!strncmp(buf,"MDMP",4))
				{
					gDebugInfo["Dynamic"]["MinidumpPath"] = fullname;
					break;
				}
			}
		}
	}
	filenames << std::endl;
	gDebugInfo["Dynamic"]["DumpDirContents"] = filenames.str();
}
#endif

void LLAppViewer::handleViewerCrash()
{
	LL_INFOS("CRASHREPORT") << "Handle viewer crash entry." << LL_ENDL;

	LL_INFOS("CRASHREPORT") << "Last render pool type: " << LLPipeline::sCurRenderPoolType << LL_ENDL ;

	LLMemory::logMemoryInfo(true) ;

	//print out recorded call stacks if there are any.
	LLError::LLCallStacks::print();

	LLAppViewer* pApp = LLAppViewer::instance();
	if (pApp->beingDebugged())
	{
		// This will drop us into the debugger.
		abort();
	}

	if (LLApp::isCrashloggerDisabled())
	{
		abort();
	}

	// Returns whether a dialog was shown.
	// Only do the logic in here once
	if (pApp->mReportedCrash)
	{
		return;
	}
	pApp->mReportedCrash = TRUE;

	// Insert crash host url (url to post crash log to) if configured.
	std::string crashHostUrl = gSavedSettings.get<std::string>("CrashHostUrl");
	if(crashHostUrl != "")
	{
		gDebugInfo["Dynamic"]["CrashHostUrl"] = crashHostUrl;
	}

	LLParcel* parcel = LLViewerParcelMgr::getInstance()->getAgentParcel();
	if ( parcel && parcel->getMusicURL()[0])
	{
		gDebugInfo["Dynamic"]["ParcelMusicURL"] = parcel->getMusicURL();
	}
	if ( parcel && parcel->getMediaURL()[0])
	{
		gDebugInfo["Dynamic"]["ParcelMediaURL"] = parcel->getMediaURL();
	}

	gDebugInfo["Dynamic"]["SessionLength"] = F32(LLFrameTimer::getElapsedSeconds());
	gDebugInfo["Dynamic"]["RAMInfo"]["Allocated"] = LLSD::Integer(LLMemory::getCurrentRSS() / 1024);

	if(gLogoutInProgress)
	{
		gDebugInfo["Dynamic"]["LastExecEvent"] = LAST_EXEC_LOGOUT_CRASH;
	}
	else
	{
		gDebugInfo["Dynamic"]["LastExecEvent"] = gLLErrorActivated ? LAST_EXEC_LLERROR_CRASH : LAST_EXEC_OTHER_CRASH;
	}

	if(gAgent.getRegion())
	{
		gDebugInfo["Dynamic"]["CurrentSimHost"] = gAgent.getRegion()->getSimHostName();
		gDebugInfo["Dynamic"]["CurrentRegion"] = gAgent.getRegion()->getName();

		const LLVector3& loc = gAgent.getPositionAgent();
		gDebugInfo["Dynamic"]["CurrentLocationX"] = loc.mV[0];
		gDebugInfo["Dynamic"]["CurrentLocationY"] = loc.mV[1];
		gDebugInfo["Dynamic"]["CurrentLocationZ"] = loc.mV[2];
	}

	if(LLAppViewer::instance()->mMainloopTimeout)
	{
		gDebugInfo["Dynamic"]["MainloopTimeoutState"] = LLAppViewer::instance()->mMainloopTimeout->getState();
	}

	// The crash is being handled here so set this value to false.
	// Otherwise the crash logger will think this crash was a freeze.
	gDebugInfo["Dynamic"]["CrashNotHandled"] = LLSD::Boolean(false);

	//Write out the crash status file
	//Use marker file style setup, as that's the simplest, especially since
	//we're already in a crash situation
	if (gDirUtilp)
	{
		std::string crash_marker_file_name = gDirUtilp->getExpandedFilename(LL_PATH_LOGS,
																			gLLErrorActivated
																			? LLERROR_MARKER_FILE_NAME
																			: ERROR_MARKER_FILE_NAME);
		LLAPRFile crash_marker_file ;
		crash_marker_file.open(crash_marker_file_name, LL_APR_WB);
		if (crash_marker_file.getFileHandle())
		{
			LL_INFOS("MarkerFile") << "Created crash marker file " << crash_marker_file_name << LL_ENDL;
			recordMarkerVersion(crash_marker_file);
		}
		else
		{
			LL_WARNS("MarkerFile") << "Cannot create error marker file " << crash_marker_file_name << LL_ENDL;
		}
	}
	else
	{
		LL_WARNS("MarkerFile") << "No gDirUtilp with which to create error marker file name" << LL_ENDL;
	}

#ifdef LL_WINDOWS
	Sleep(200);
#endif

	char *minidump_file = pApp->getMiniDumpFilename();
    LL_DEBUGS("CRASHREPORT") << "minidump file name " << minidump_file << LL_ENDL;
	if(minidump_file && minidump_file[0] != 0)
	{
		gDebugInfo["Dynamic"]["MinidumpPath"] = minidump_file;
	}
	else
	{
#ifdef LL_WINDOWS
		getFileList();
#else
        LL_WARNS("CRASHREPORT") << "no minidump file?" << LL_ENDL;
#endif
	}
    gDebugInfo["Dynamic"]["CrashType"]="crash";

	if (gMessageSystem && gDirUtilp)
	{
		std::string filename;
		filename = gDirUtilp->getExpandedFilename(LL_PATH_DUMP, "stats.log");
        LL_DEBUGS("CRASHREPORT") << "recording stats " << filename << LL_ENDL;
		llofstream file(filename.c_str(), std::ios_base::binary);
		if(file.good())
		{
			gMessageSystem->summarizeLogs(file);
			file.close();
		}
        else
        {
            LL_WARNS("CRASHREPORT") << "problem recording stats" << LL_ENDL;
        }
	}

	if (gMessageSystem)
	{
		gMessageSystem->getCircuitInfo(gDebugInfo["CircuitInfo"]);
		gMessageSystem->stopLogging();
	}

	if (LLWorld::instanceExists()) LLWorld::getInstance()->getInfo(gDebugInfo["Dynamic"]);

	gDebugInfo["FatalMessage"] = LLError::getFatalMessage();

	// Close the debug file
	pApp->writeDebugInfo(false);  //false answers the isStatic question with the least overhead.
}

// static
void LLAppViewer::recordMarkerVersion(LLAPRFile& marker_file)
{
	std::string marker_version(LLVersionInfo::instance().getChannelAndVersion());
	if ( marker_version.length() > MAX_MARKER_LENGTH )
	{
		LL_WARNS_ONCE("MarkerFile") << "Version length ("<< marker_version.length()<< ")"
									<< " greater than maximum (" << MAX_MARKER_LENGTH << ")"
									<< ": marker matching may be incorrect"
									<< LL_ENDL;
	}

	// record the viewer version in the marker file
	marker_file.write(marker_version.data(), marker_version.length());
}

bool LLAppViewer::markerIsSameVersion(const std::string& marker_name) const
{
	bool sameVersion = false;

	std::string my_version(LLVersionInfo::instance().getChannelAndVersion());
	char marker_version[MAX_MARKER_LENGTH];
	S32  marker_version_length;

	LLAPRFile marker_file;
	marker_file.open(marker_name, LL_APR_RB);
	if (marker_file.getFileHandle())
	{
		marker_version_length = marker_file.read(marker_version, sizeof(marker_version));
		std::string marker_string(marker_version, marker_version_length);
		if ( 0 == my_version.compare( 0, my_version.length(), marker_version, 0, marker_version_length ) )
		{
			sameVersion = true;
		}
		LL_DEBUGS("MarkerFile") << "Compare markers for '" << marker_name << "': "
								<< "\n   mine '" << my_version    << "'"
								<< "\n marker '" << marker_string << "'"
								<< "\n " << ( sameVersion ? "same" : "different" ) << " version"
								<< LL_ENDL;
		marker_file.close();
	}
	return sameVersion;
}

void LLAppViewer::processMarkerFiles()
{
	//We've got 4 things to test for here
	// - Other Process Running (SecondLife.exec_marker present, locked)
	// - Freeze (SecondLife.exec_marker present, not locked)
	// - LLError Crash (SecondLife.llerror_marker present)
	// - Other Crash (SecondLife.error_marker present)
	// These checks should also remove these files for the last 2 cases if they currently exist

	std::ostringstream marker_log_stream;
	bool marker_is_same_version = true;
	// first, look for the marker created at startup and deleted on a clean exit
	mMarkerFileName = gDirUtilp->getExpandedFilename(LL_PATH_LOGS,MARKER_FILE_NAME);
	if (LLAPRFile::isExist(mMarkerFileName, NULL, LL_APR_RB))
	{
		// File exists...
		// first, read it to see if it was created by the same version (we need this later)
		marker_is_same_version = markerIsSameVersion(mMarkerFileName);

		// now test to see if this file is locked by a running process (try to open for write)
		marker_log_stream << "Checking exec marker file for lock...";
		mMarkerFile.open(mMarkerFileName, LL_APR_WB);
		apr_file_t* fMarker = mMarkerFile.getFileHandle() ;
		if (!fMarker)
		{
			marker_log_stream << "Exec marker file open failed - assume it is locked.";
			mSecondInstance = true; // lock means that instance is running.
		}
		else
		{
			// We were able to open it, now try to lock it ourselves...
			if (apr_file_lock(fMarker, APR_FLOCK_NONBLOCK | APR_FLOCK_EXCLUSIVE) != APR_SUCCESS)
			{
				marker_log_stream << "Locking exec marker failed.";
				mSecondInstance = true; // lost a race? be conservative
			}
			else
			{
				// No other instances; we've locked this file now, so record our version; delete on quit.
				recordMarkerVersion(mMarkerFile);
				marker_log_stream << "Exec marker file existed but was not locked; rewritten.";
			}
		}
		initLoggingAndGetLastDuration();

		std::string marker_log_msg(marker_log_stream.str());
		LL_INFOS("MarkerFile") << marker_log_msg << LL_ENDL;

		if (mSecondInstance)
		{
			LL_INFOS("MarkerFile") << "Exec marker '"<< mMarkerFileName << "' owned by another instance" << LL_ENDL;
		}
		else if (marker_is_same_version)
		{
			// the file existed, is ours, and matched our version, so we can report on what it says
			LL_INFOS("MarkerFile") << "Exec marker '"<< mMarkerFileName << "' found; last exec crashed" << LL_ENDL;
			gLastExecEvent = LAST_EXEC_OTHER_CRASH;
		}
		else
		{
			LL_INFOS("MarkerFile") << "Exec marker '"<< mMarkerFileName << "' found, but versions did not match" << LL_ENDL;
		}
	}
	else // marker did not exist... last exec (if any) did not freeze
	{
		initLoggingAndGetLastDuration();
		// Create the marker file for this execution & lock it; it will be deleted on a clean exit
		apr_status_t s;
		s = mMarkerFile.open(mMarkerFileName, LL_APR_WB, TRUE);

		if (s == APR_SUCCESS && mMarkerFile.getFileHandle())
		{
			LL_DEBUGS("MarkerFile") << "Exec marker file '"<< mMarkerFileName << "' created." << LL_ENDL;
			if (APR_SUCCESS == apr_file_lock(mMarkerFile.getFileHandle(), APR_FLOCK_NONBLOCK | APR_FLOCK_EXCLUSIVE))
			{
				recordMarkerVersion(mMarkerFile);
				LL_DEBUGS("MarkerFile") << "Exec marker file locked." << LL_ENDL;
			}
			else
			{
				LL_WARNS("MarkerFile") << "Exec marker file cannot be locked." << LL_ENDL;
			}
		}
		else
		{
			LL_WARNS("MarkerFile") << "Failed to create exec marker file '"<< mMarkerFileName << "'." << LL_ENDL;
		}
	}

	// now check for cases in which the exec marker may have been cleaned up by crash handlers

	// check for any last exec event report based on whether or not it happened during logout
	// (the logout marker is created when logout begins)
	std::string logout_marker_file =  gDirUtilp->getExpandedFilename(LL_PATH_LOGS, LOGOUT_MARKER_FILE_NAME);
	if(LLAPRFile::isExist(logout_marker_file, NULL, LL_APR_RB))
	{
		if (markerIsSameVersion(logout_marker_file))
		{
			gLastExecEvent = LAST_EXEC_LOGOUT_FROZE;
			LL_INFOS("MarkerFile") << "Logout crash marker '"<< logout_marker_file << "', changing LastExecEvent to LOGOUT_FROZE" << LL_ENDL;
		}
		else
		{
			LL_INFOS("MarkerFile") << "Logout crash marker '"<< logout_marker_file << "' found, but versions did not match" << LL_ENDL;
		}
		LLAPRFile::remove(logout_marker_file);
	}
	// further refine based on whether or not a marker created during an llerr crash is found
	std::string llerror_marker_file = gDirUtilp->getExpandedFilename(LL_PATH_LOGS, LLERROR_MARKER_FILE_NAME);
	if(LLAPRFile::isExist(llerror_marker_file, NULL, LL_APR_RB))
	{
		if (markerIsSameVersion(llerror_marker_file))
		{
			if ( gLastExecEvent == LAST_EXEC_LOGOUT_FROZE )
			{
				gLastExecEvent = LAST_EXEC_LOGOUT_CRASH;
				LL_INFOS("MarkerFile") << "LLError marker '"<< llerror_marker_file << "' crashed, setting LastExecEvent to LOGOUT_CRASH" << LL_ENDL;
			}
			else
			{
				gLastExecEvent = LAST_EXEC_LLERROR_CRASH;
				LL_INFOS("MarkerFile") << "LLError marker '"<< llerror_marker_file << "' crashed, setting LastExecEvent to LLERROR_CRASH" << LL_ENDL;
			}
		}
		else
		{
			LL_INFOS("MarkerFile") << "LLError marker '"<< llerror_marker_file << "' found, but versions did not match" << LL_ENDL;
		}
		LLAPRFile::remove(llerror_marker_file);
	}
	// and last refine based on whether or not a marker created during a non-llerr crash is found
	std::string error_marker_file = gDirUtilp->getExpandedFilename(LL_PATH_LOGS, ERROR_MARKER_FILE_NAME);
	if(LLAPRFile::isExist(error_marker_file, NULL, LL_APR_RB))
	{
		if (markerIsSameVersion(error_marker_file))
		{
			if (gLastExecEvent == LAST_EXEC_LOGOUT_FROZE)
			{
				gLastExecEvent = LAST_EXEC_LOGOUT_CRASH;
				LL_INFOS("MarkerFile") << "Error marker '"<< error_marker_file << "' crashed, setting LastExecEvent to LOGOUT_CRASH" << LL_ENDL;
			}
			else
			{
				gLastExecEvent = LAST_EXEC_OTHER_CRASH;
				LL_INFOS("MarkerFile") << "Error marker '"<< error_marker_file << "' crashed, setting LastExecEvent to " << gLastExecEvent << LL_ENDL;
			}
		}
		else
		{
			LL_INFOS("MarkerFile") << "Error marker '"<< error_marker_file << "' marker found, but versions did not match" << LL_ENDL;
		}
		LLAPRFile::remove(error_marker_file);
	}
}

void LLAppViewer::removeMarkerFiles()
{
	if (!mSecondInstance)
	{
		if (mMarkerFile.getFileHandle())
		{
			mMarkerFile.close() ;
			LLAPRFile::remove( mMarkerFileName );
			LL_DEBUGS("MarkerFile") << "removed exec marker '"<<mMarkerFileName<<"'"<< LL_ENDL;
		}
		else
		{
			LL_WARNS("MarkerFile") << "marker '"<<mMarkerFileName<<"' not open"<< LL_ENDL;
 		}

		if (mLogoutMarkerFile.getFileHandle())
		{
			mLogoutMarkerFile.close();
			LLAPRFile::remove( mLogoutMarkerFileName );
			LL_DEBUGS("MarkerFile") << "removed logout marker '"<<mLogoutMarkerFileName<<"'"<< LL_ENDL;
		}
		else
		{
			LL_WARNS("MarkerFile") << "logout marker '"<<mLogoutMarkerFileName<<"' not open"<< LL_ENDL;
		}
	}
	else
	{
		LL_WARNS("MarkerFile") << "leaving markers because this is a second instance" << LL_ENDL;
	}
}

void LLAppViewer::removeDumpDir()
{
    //Call this routine only on clean exit.  Crash reporter will clean up
    //its locking table for us.
    if (gDirUtilp->dumpDirExists()) // Check if dump dir was created this run
    {
        std::string dump_dir = gDirUtilp->getExpandedFilename(LL_PATH_DUMP, "");
        gDirUtilp->deleteDirAndContents(dump_dir);
    }

    if (mSecondInstance && !isError())
    {
        std::string log_filename = LLError::logFileName();
        LLError::logToFile("");
        LLFile::remove(log_filename);
    }
}

void LLAppViewer::forceQuit()
{
	LLApp::setQuitting();
}

//TODO: remove
void LLAppViewer::fastQuit(S32 error_code)
{
	// finish pending transfers
	flushLFSIO();
	// let sim know we're logging out
	sendLogoutRequest();
	// flush network buffers by shutting down messaging system
	end_messaging_system();
	// figure out the error code
	S32 final_error_code = error_code ? error_code : (S32)isError();
	// this isn't a crash
	removeMarkerFiles();
	// get outta here
	_exit(final_error_code);
}

void LLAppViewer::requestQuit()
{
	LL_INFOS() << "requestQuit" << LL_ENDL;

	LLViewerRegion* region = gAgent.getRegion();

	if( (LLStartUp::getStartupState() < STATE_STARTED) || !region )
	{
		// If we have a region, make some attempt to send a logout request first.
		// This prevents the halfway-logged-in avatar from hanging around inworld for a couple minutes.
		if(region)
		{
			sendLogoutRequest();
		}

		// Quit immediately
		forceQuit();
		return;
	}

	// Try to send metrics back to the grid
	metricsSend(!gDisconnected);

	// Try to send last batch of avatar rez metrics.
	if (!gDisconnected && isAgentAvatarValid())
	{
		gAgentAvatarp->updateAvatarRezMetrics(true); // force a last packet to be sent.
	}

	LLHUDEffectSpiral *effectp = (LLHUDEffectSpiral*)LLHUDManager::getInstance()->createViewerEffect(LLHUDObject::LL_HUD_EFFECT_POINT, TRUE);
	effectp->setPositionGlobal(gAgent.getPositionGlobal());
	effectp->setColor(LLColor4U(gAgent.getEffectColor()));
	LLHUDManager::getInstance()->sendEffects();
	effectp->markDead() ;//remove it.

	// Attempt to close all floaters that might be
	// editing things.
	if (gFloaterView)
	{
		// application is quitting
		gFloaterView->closeAllChildren(true);
	}

	// Send preferences once, when exiting
	bool include_preferences = true;
	send_viewer_stats(include_preferences);

	gLogoutTimer.reset();
	mQuitRequested = true;
}

static bool finish_quit(const LLSD& notification, const LLSD& response)
{
	S32 option = LLNotificationsUtil::getSelectedOption(notification, response);

	if (option == 0)
	{
		LLAppViewer::instance()->requestQuit();
	}
	return false;
}
static LLNotificationFunctorRegistration finish_quit_reg("ConfirmQuit", finish_quit);

void LLAppViewer::userQuit()
{
	LL_INFOS() << "User requested quit" << LL_ENDL;
	if (gDisconnected
		|| !gViewerWindow
		|| !gViewerWindow->getProgressView()
		|| gViewerWindow->getProgressView()->getVisible())
	{
		requestQuit();
	}
	else
	{
		LLNotificationsUtil::add("ConfirmQuit");
	}
}

static bool finish_early_exit(const LLSD& notification, const LLSD& response)
{
	LLAppViewer::instance()->forceQuit();
	return false;
}

void LLAppViewer::earlyExit(const std::string& name, const LLSD& substitutions)
{
   	LL_WARNS() << "app_early_exit: " << name << LL_ENDL;
	gDoDisconnect = TRUE;
	LLNotificationsUtil::add(name, substitutions, LLSD(), finish_early_exit);
}

// case where we need the viewer to exit without any need for notifications
void LLAppViewer::earlyExitNoNotify()
{
   	LL_WARNS() << "app_early_exit with no notification: " << LL_ENDL;
	gDoDisconnect = TRUE;
	finish_early_exit( LLSD(), LLSD() );
}

void LLAppViewer::abortQuit()
{
    LL_INFOS() << "abortQuit()" << LL_ENDL;
	mQuitRequested = false;
}

void LLAppViewer::migrateCacheDirectory()
{
#if LL_WINDOWS || LL_DARWIN
	// NOTE: (Nyx) as of 1.21, cache for mac is moving to /library/caches/SecondLife from
	// /library/application support/SecondLife/cache This should clear/delete the old dir.

	// As of 1.23 the Windows cache moved from
	//   C:\Documents and Settings\James\Application Support\SecondLife\cache
	// to
	//   C:\Documents and Settings\James\Local Settings\Application Support\SecondLife
	//
	// The Windows Vista equivalent is from
	//   C:\Users\James\AppData\Roaming\SecondLife\cache
	// to
	//   C:\Users\James\AppData\Local\SecondLife
	//
	// Note the absence of \cache on the second path.  James.

	// Only do this once per fresh install of this version.
	if (gSavedSettings.getBOOL("MigrateCacheDirectory"))
	{
		gSavedSettings.setBOOL("MigrateCacheDirectory", FALSE);

		std::string old_cache_dir = gDirUtilp->add(gDirUtilp->getOSUserAppDir(), "cache");
		std::string new_cache_dir = gDirUtilp->getCacheDir(true);

		if (gDirUtilp->fileExists(old_cache_dir))
		{
			LL_INFOS() << "Migrating cache from " << old_cache_dir << " to " << new_cache_dir << LL_ENDL;

			// Migrate inventory cache to avoid pain to inventory database after mass update
			S32 file_count = 0;
			std::string file_name;
			std::string mask = "*.*";

			LLDirIterator iter(old_cache_dir, mask);
			while (iter.next(file_name))
			{
				if (file_name == "." || file_name == "..") continue;
				std::string source_path = gDirUtilp->add(old_cache_dir, file_name);
				std::string dest_path = gDirUtilp->add(new_cache_dir, file_name);
				if (!LLFile::rename(source_path, dest_path))
				{
					file_count++;
				}
			}
			LL_INFOS() << "Moved " << file_count << " files" << LL_ENDL;

			// Nuke the old cache
			gDirUtilp->setCacheDir(old_cache_dir);
			purgeCache();
			gDirUtilp->setCacheDir(new_cache_dir);

#if LL_DARWIN
			// Clean up Mac files not deleted by removing *.*
			std::string ds_store = old_cache_dir + "/.DS_Store";
			if (gDirUtilp->fileExists(ds_store))
			{
				LLFile::remove(ds_store);
			}
#endif
			if (LLFile::rmdir(old_cache_dir) != 0)
			{
				LL_WARNS() << "could not delete old cache directory " << old_cache_dir << LL_ENDL;
			}
		}
	}
#endif // LL_WINDOWS || LL_DARWIN
}

//static
U32 LLAppViewer::getTextureCacheVersion()
{
	// Viewer texture cache version, change if the texture cache format changes.
	// 2021-03-10 Bumping up by one to help obviate texture cache issues with
	//            Simple Cache Viewer - see SL-14985 for more information
	//const U32 TEXTURE_CACHE_VERSION = 8;
	const U32 TEXTURE_CACHE_VERSION = 9;

	return TEXTURE_CACHE_VERSION ;
}

//static
U32 LLAppViewer::getObjectCacheVersion()
{
	// Viewer object cache version, change if object update
	// format changes. JC
	const U32 INDRA_OBJECT_CACHE_VERSION = 15;

	return INDRA_OBJECT_CACHE_VERSION;
}

bool LLAppViewer::initCache()
{
	mPurgeCache = false;
	BOOL read_only = mSecondInstance ? TRUE : FALSE;
	LLAppViewer::getTextureCache()->setReadOnly(read_only) ;
	LLVOCache::initParamSingleton(read_only);

	// initialize the new disk cache using saved settings
	const std::string cache_dir_name = gSavedSettings.getString("DiskCacheDirName");

    // note that the maximum size of this cache is defined as a percentage of the 
    // total cache size - the 'CacheSize' pref - for all caches. 
    const unsigned int cache_total_size_mb = gSavedSettings.getU32("CacheSize");
    const double disk_cache_percent = gSavedSettings.getF32("DiskCachePercentOfTotal");
    const unsigned int disk_cache_mb = cache_total_size_mb * disk_cache_percent / 100;
    const uintmax_t disk_cache_bytes = disk_cache_mb * 1024 * 1024;
	const bool enable_cache_debug_info = gSavedSettings.getBOOL("EnableDiskCacheDebugInfo");

	bool texture_cache_mismatch = false;
	if (gSavedSettings.getS32("LocalCacheVersion") != LLAppViewer::getTextureCacheVersion())
	{
		texture_cache_mismatch = true;
		if(!read_only)
		{
			gSavedSettings.setS32("LocalCacheVersion", LLAppViewer::getTextureCacheVersion());
		}
	}

	if(!read_only)
	{
		// Purge cache if user requested it
		if (gSavedSettings.getBOOL("PurgeCacheOnStartup") ||
			gSavedSettings.getBOOL("PurgeCacheOnNextStartup"))
		{
			LL_INFOS("AppCache") << "Startup cache purge requested: " << (gSavedSettings.getBOOL("PurgeCacheOnStartup") ? "ALWAYS" : "ONCE") << LL_ENDL;
			gSavedSettings.setBOOL("PurgeCacheOnNextStartup", false);
			mPurgeCache = true;
			// STORM-1141 force purgeAllTextures to get called to prevent a crash here. -brad
			texture_cache_mismatch = true;
		}

		// We have moved the location of the cache directory over time.
		migrateCacheDirectory();

		// Setup and verify the cache location
		std::string cache_location = gSavedSettings.getString("CacheLocation");
		std::string new_cache_location = gSavedSettings.getString("NewCacheLocation");
		if (new_cache_location != cache_location)
		{
			LL_INFOS("AppCache") << "Cache location changed, cache needs purging" << LL_ENDL;
			gDirUtilp->setCacheDir(gSavedSettings.getString("CacheLocation"));
			purgeCache(); // purge old cache
			gDirUtilp->deleteDirAndContents(gDirUtilp->getExpandedFilename(LL_PATH_CACHE, cache_dir_name));
			gSavedSettings.setString("CacheLocation", new_cache_location);
			gSavedSettings.setString("CacheLocationTopFolder", gDirUtilp->getBaseFileName(new_cache_location));
		}
	}

	if (!gDirUtilp->setCacheDir(gSavedSettings.getString("CacheLocation")))
	{
		LL_WARNS("AppCache") << "Unable to set cache location" << LL_ENDL;
		gSavedSettings.setString("CacheLocation", "");
		gSavedSettings.setString("CacheLocationTopFolder", "");
	}

	const std::string cache_dir = gDirUtilp->getExpandedFilename(LL_PATH_CACHE, cache_dir_name);
	LLDiskCache::initParamSingleton(cache_dir, disk_cache_bytes, enable_cache_debug_info);

	if (!read_only)
	{
		if (mPurgeCache)
		{
			LLSplashScreen::update(LLTrans::getString("StartupClearingCache"));
			purgeCache();

			// clear the new C++ file system based cache
			LLDiskCache::getInstance()->clearCache();
		}
		else
		{
			// purge excessive files from the new file system based cache
			LLDiskCache::getInstance()->purge();
		}
	}
	LLAppViewer::getPurgeDiskCacheThread()->start();

	LLSplashScreen::update(LLTrans::getString("StartupInitializingTextureCache"));

	// Init the texture cache
	// Allocate 80% of the cache size for textures
	const S32 MB = 1024 * 1024;
	const S64 MIN_CACHE_SIZE = 256 * MB;
	const S64 MAX_CACHE_SIZE = 9984ll * MB;

	S64 cache_size = (S64)(gSavedSettings.getU32("CacheSize")) * MB;
	cache_size = llclamp(cache_size, MIN_CACHE_SIZE, MAX_CACHE_SIZE);

	S64 texture_cache_size = cache_size;

	S64 extra = LLAppViewer::getTextureCache()->initCache(LL_PATH_CACHE, texture_cache_size, texture_cache_mismatch);
	texture_cache_size -= extra;

	LLVOCache::getInstance()->initCache(LL_PATH_CACHE, gSavedSettings.getU32("CacheNumberOfRegionsForObjects"), getObjectCacheVersion());

    return true;
}

void LLAppViewer::addOnIdleCallback(const boost::function<void()>& cb)
{
	LLDeferredTaskList::instance().addTask(cb);
}

void LLAppViewer::loadKeyBindings()
{
	std::string key_bindings_file = gDirUtilp->getExpandedFilename(LL_PATH_USER_SETTINGS, "key_bindings.xml");
	if (!gDirUtilp->fileExists(key_bindings_file) || !gViewerInput.loadBindingsXML(key_bindings_file))
	{
		// Failed to load custom bindings, try default ones
		key_bindings_file = gDirUtilp->getExpandedFilename(LL_PATH_APP_SETTINGS, "key_bindings.xml");
		if (!gViewerInput.loadBindingsXML(key_bindings_file))
		{
			LL_ERRS("InitInfo") << "Unable to open default key bindings from " << key_bindings_file << LL_ENDL;
		}
	}
}

void LLAppViewer::purgeCache()
{
	LL_INFOS("AppCache") << "Purging Cache and Texture Cache..." << LL_ENDL;
	LLAppViewer::getTextureCache()->purgeCache(LL_PATH_CACHE);
	LLVOCache::getInstance()->removeCache(LL_PATH_CACHE);
	std::string browser_cache = gDirUtilp->getExpandedFilename(LL_PATH_CACHE, "cef_cache");
	if (LLFile::isdir(browser_cache))
	{
		// cef does not support clear_cache and clear_cookies, so clear what we can manually.
		gDirUtilp->deleteDirAndContents(browser_cache);
	}
	gDirUtilp->deleteFilesInDir(gDirUtilp->getExpandedFilename(LL_PATH_CACHE, ""), "*");
}

//purge cache immediately, do not wait until the next login.
void LLAppViewer::purgeCacheImmediate()
{
	LL_INFOS("AppCache") << "Purging Object Cache and Texture Cache immediately..." << LL_ENDL;
	LLAppViewer::getTextureCache()->purgeCache(LL_PATH_CACHE, false);
	LLVOCache::getInstance()->removeCache(LL_PATH_CACHE, true);
}

std::string LLAppViewer::getSecondLifeTitle() const
{
	return LLTrans::getString("APP_NAME");
}

std::string LLAppViewer::getWindowTitle() const
{
	return gWindowTitle;
}

// Callback from a dialog indicating user was logged out.
bool finish_disconnect(const LLSD& notification, const LLSD& response)
{
	S32 option = LLNotificationsUtil::getSelectedOption(notification, response);

	if (1 == option)
	{
        LLAppViewer::instance()->forceQuit();
	}
	return false;
}

// Callback from an early disconnect dialog, force an exit
bool finish_forced_disconnect(const LLSD& notification, const LLSD& response)
{
	LLAppViewer::instance()->forceQuit();
	return false;
}


void LLAppViewer::forceDisconnect(const std::string& mesg)
{
	if (gDoDisconnect)
    {
		// Already popped up one of these dialogs, don't
		// do this again.
		return;
    }

	// *TODO: Translate the message if possible
	std::string big_reason = LLAgent::sTeleportErrorMessages[mesg];
	if ( big_reason.size() == 0 )
	{
		big_reason = mesg;
	}

	LLSD args;
	gDoDisconnect = TRUE;

	if (LLStartUp::getStartupState() < STATE_STARTED)
	{
		// Tell users what happened
		args["ERROR_MESSAGE"] = big_reason;
		LLNotificationsUtil::add("ErrorMessage", args, LLSD(), &finish_forced_disconnect);
	}
	else
	{
		args["MESSAGE"] = big_reason;
		LLNotificationsUtil::add("YouHaveBeenLoggedOut", args, LLSD(), &finish_disconnect );
	}
}

void LLAppViewer::badNetworkHandler()
{
	// Dump the packet
	gMessageSystem->dumpPacketToLog();

	// Flush all of our caches on exit in the case of disconnect due to
	// invalid packets.

	mPurgeCacheOnExit = TRUE;

	std::ostringstream message;
	message <<
		"The viewer has detected mangled network data indicative\n"
		"of a bad upstream network connection or an incomplete\n"
		"local installation of " << LLAppViewer::instance()->getSecondLifeTitle() << ". \n"
		" \n"
		"Try uninstalling and reinstalling to see if this resolves \n"
		"the issue. \n"
		" \n"
		"If the problem continues, see the Tech Support FAQ at: \n"
		"www.secondlife.com/support";
	forceDisconnect(message.str());

	LLApp::instance()->writeMiniDump();
}

// This routine may get called more than once during the shutdown process.
// This can happen because we need to get the screenshot before the window
// is destroyed.
void LLAppViewer::saveFinalSnapshot()
{
	if (!mSavedFinalSnapshot)
	{
		gSavedSettings.setVector3d("FocusPosOnLogout", gAgentCamera.calcFocusPositionTargetGlobal());
		gSavedSettings.setVector3d("CameraPosOnLogout", gAgentCamera.calcCameraPositionTargetGlobal());
		gViewerWindow->setCursor(UI_CURSOR_WAIT);
		gAgentCamera.changeCameraToThirdPerson( FALSE );	// don't animate, need immediate switch
		gSavedSettings.setBOOL("ShowParcelOwners", FALSE);
		idle();

		std::string snap_filename = gDirUtilp->getLindenUserDir();
		snap_filename += gDirUtilp->getDirDelimiter();
		snap_filename += LLStartUp::getScreenLastFilename();
		// use full pixel dimensions of viewer window (not post-scale dimensions)
		gViewerWindow->saveSnapshot(snap_filename,
									gViewerWindow->getWindowWidthRaw(),
									gViewerWindow->getWindowHeightRaw(),
									FALSE,
									gSavedSettings.getBOOL("RenderHUDInSnapshot"),
									TRUE,
									LLSnapshotModel::SNAPSHOT_TYPE_COLOR,
									LLSnapshotModel::SNAPSHOT_FORMAT_PNG);
		mSavedFinalSnapshot = TRUE;

		if (gAgent.isInHomeRegion())
		{
			LLVector3d home;
			if (gAgent.getHomePosGlobal(&home) && dist_vec(home, gAgent.getPositionGlobal()) < 10)
			{
				// We are at home position or close to it, see if we need to create home screenshot
				// Notes:
				// 1. It might be beneficial to also replace home if file is too old
				// 2. This is far from best way/place to update screenshot since location might be not fully loaded,
				// but we don't have many options
				std::string snap_home = gDirUtilp->getLindenUserDir();
				snap_home += gDirUtilp->getDirDelimiter();
				snap_home += LLStartUp::getScreenHomeFilename();
				if (!gDirUtilp->fileExists(snap_home))
				{
					// We are at home position yet no home image exist, fix it
					LLFile::copy(snap_filename, snap_home);
				}
			}
		}
	}
}

void LLAppViewer::loadNameCache()
{
	// display names cache
	std::string filename =
		gDirUtilp->getExpandedFilename(LL_PATH_CACHE, "avatar_name_cache.xml");
	LL_INFOS("AvNameCache") << filename << LL_ENDL;
	llifstream name_cache_stream(filename.c_str());
	if(name_cache_stream.is_open())
	{
		if ( ! LLAvatarNameCache::getInstance()->importFile(name_cache_stream))
        {
            LL_WARNS("AppInit") << "removing invalid '" << filename << "'" << LL_ENDL;
            name_cache_stream.close();
            LLFile::remove(filename);
        }
	}

	if (!gCacheName) return;

	std::string name_cache;
	name_cache = gDirUtilp->getExpandedFilename(LL_PATH_CACHE, "name.cache");
	llifstream cache_file(name_cache.c_str());
	if(cache_file.is_open())
	{
		if(gCacheName->importFile(cache_file)) return;
	}
}

void LLAppViewer::saveNameCache()
{
	// display names cache
	std::string filename =
		gDirUtilp->getExpandedFilename(LL_PATH_CACHE, "avatar_name_cache.xml");
	llofstream name_cache_stream(filename.c_str());
	if(name_cache_stream.is_open())
	{
		LLAvatarNameCache::getInstance()->exportFile(name_cache_stream);
    }

    // real names cache
	if (gCacheName)
    {
        std::string name_cache;
        name_cache = gDirUtilp->getExpandedFilename(LL_PATH_CACHE, "name.cache");
        llofstream cache_file(name_cache.c_str());
        if(cache_file.is_open())
        {
            gCacheName->exportFile(cache_file);
        }
	}
}


/*!	@brief		This class is an LLFrameTimer that can be created with
				an elapsed time that starts counting up from the given value
				rather than 0.0.

				Otherwise it behaves the same way as LLFrameTimer.
*/
class LLFrameStatsTimer : public LLFrameTimer
{
public:
	LLFrameStatsTimer(F64 elapsed_already = 0.0)
		: LLFrameTimer()
		{
			mStartTime -= elapsed_already;
		}
};

static LLTrace::BlockTimerStatHandle FTM_AUDIO_UPDATE("Update Audio");
static LLTrace::BlockTimerStatHandle FTM_CLEANUP("Cleanup");
static LLTrace::BlockTimerStatHandle FTM_CLEANUP_DRAWABLES("Drawables");
static LLTrace::BlockTimerStatHandle FTM_CLEANUP_OBJECTS("Objects");
static LLTrace::BlockTimerStatHandle FTM_IDLE_CB("Idle Callbacks");
static LLTrace::BlockTimerStatHandle FTM_LOD_UPDATE("Update LOD");
static LLTrace::BlockTimerStatHandle FTM_OBJECTLIST_UPDATE("Update Objectlist");
static LLTrace::BlockTimerStatHandle FTM_REGION_UPDATE("Update Region");
static LLTrace::BlockTimerStatHandle FTM_WORLD_UPDATE("Update World");
static LLTrace::BlockTimerStatHandle FTM_NETWORK("Network");
static LLTrace::BlockTimerStatHandle FTM_AGENT_NETWORK("Agent Network");
static LLTrace::BlockTimerStatHandle FTM_VLMANAGER("VL Manager");
static LLTrace::BlockTimerStatHandle FTM_AGENT_POSITION("Agent Position");
static LLTrace::BlockTimerStatHandle FTM_HUD_EFFECTS("HUD Effects");

///////////////////////////////////////////////////////
// idle()
//
// Called every time the window is not doing anything.
// Receive packets, update statistics, and schedule a redisplay.
///////////////////////////////////////////////////////
void LLAppViewer::idle()
{
	pingMainloopTimeout("Main:Idle");

	// Update frame timers
	static LLTimer idle_timer;

	LLFrameTimer::updateFrameTime();
	LLFrameTimer::updateFrameCount();
	LLEventTimer::updateClass();
	// LLApp::stepFrame() performs the above three calls plus mRunner.run().
	// Not sure why we don't call stepFrame() here, except that LLRunner seems
	// completely redundant with LLEventTimer.
	LLNotificationsUI::LLToast::updateClass();
	LLSmoothInterpolation::updateInterpolants();
	LLMortician::updateClass();
	LLFilePickerThread::clearDead();  //calls LLFilePickerThread::notify()
	LLDirPickerThread::clearDead();
	F32 dt_raw = idle_timer.getElapsedTimeAndResetF32();

	// Cap out-of-control frame times
	// Too low because in menus, swapping, debugger, etc.
	// Too high because idle called with no objects in view, etc.
	const F32 MIN_FRAME_RATE = 1.f;
	const F32 MAX_FRAME_RATE = 200.f;

	F32 frame_rate_clamped = 1.f / dt_raw;
	frame_rate_clamped = llclamp(frame_rate_clamped, MIN_FRAME_RATE, MAX_FRAME_RATE);
	gFrameDTClamped = 1.f / frame_rate_clamped;

	// Global frame timer
	// Smoothly weight toward current frame
	gFPSClamped = (frame_rate_clamped + (4.f * gFPSClamped)) / 5.f;

	F32 qas = gSavedSettings.getF32("QuitAfterSeconds");
	if (qas > 0.f)
	{
		if (gRenderStartTime.getElapsedTimeF32() > qas)
		{
			LL_INFOS() << "Quitting after " << qas << " seconds. See setting \"QuitAfterSeconds\"." << LL_ENDL;
			LLAppViewer::instance()->forceQuit();
		}
	}

	// Must wait until both have avatar object and mute list, so poll
	// here.
	LLIMProcessing::requestOfflineMessages();

	///////////////////////////////////
	//
	// Special case idle if still starting up
	//
	if (LLStartUp::getStartupState() >= STATE_WORLD_INIT)
	{
		update_texture_time();
	}
	if (LLStartUp::getStartupState() < STATE_STARTED)
	{
		// Skip rest if idle startup returns false (essentially, no world yet)
		gGLActive = TRUE;
		if (!idle_startup())
		{
			gGLActive = FALSE;
			return;
		}
		gGLActive = FALSE;
	}


    F32 yaw = 0.f;				// radians

	if (!gDisconnected)
	{
		LL_RECORD_BLOCK_TIME(FTM_NETWORK);
		// Update spaceserver timeinfo
	    LLWorld::getInstance()->setSpaceTimeUSec(LLWorld::getInstance()->getSpaceTimeUSec() + LLUnits::Seconds::fromValue(dt_raw));


	    //////////////////////////////////////
	    //
	    // Update simulator agent state
	    //

		if (gSavedSettings.getBOOL("RotateRight"))
		{
			gAgent.moveYaw(-1.f);
		}

		{
			LL_RECORD_BLOCK_TIME(FTM_AGENT_AUTOPILOT);
			// Handle automatic walking towards points
			gAgentPilot.updateTarget();
			gAgent.autoPilot(&yaw);
		}

		static LLFrameTimer agent_update_timer;

		// When appropriate, update agent location to the simulator.
		F32 agent_update_time = agent_update_timer.getElapsedTimeF32();
		F32 agent_force_update_time = mLastAgentForceUpdate + agent_update_time;
		BOOL force_update = gAgent.controlFlagsDirty()
							|| (mLastAgentControlFlags != gAgent.getControlFlags())
							|| (agent_force_update_time > (1.0f / (F32) AGENT_FORCE_UPDATES_PER_SECOND));
		if (force_update || (agent_update_time > (1.0f / (F32) AGENT_UPDATES_PER_SECOND)))
		{
			LL_RECORD_BLOCK_TIME(FTM_AGENT_UPDATE);
			// Send avatar and camera info
			mLastAgentControlFlags = gAgent.getControlFlags();
			mLastAgentForceUpdate = force_update ? 0 : agent_force_update_time;
			send_agent_update(force_update);
			agent_update_timer.reset();
		}
	}

	//////////////////////////////////////
	//
	// Manage statistics
	//
	//
	{
		// Initialize the viewer_stats_timer with an already elapsed time
		// of SEND_STATS_PERIOD so that the initial stats report will
		// be sent immediately.
		static LLFrameStatsTimer viewer_stats_timer(SEND_STATS_PERIOD);

		// Update session stats every large chunk of time
		// *FIX: (?) SAMANTHA
		if (viewer_stats_timer.getElapsedTimeF32() >= SEND_STATS_PERIOD && !gDisconnected)
		{
			LL_INFOS() << "Transmitting sessions stats" << LL_ENDL;
			bool include_preferences = false;
			send_viewer_stats(include_preferences);
			viewer_stats_timer.reset();
		}

		// Print the object debugging stats
		static LLFrameTimer object_debug_timer;
		if (object_debug_timer.getElapsedTimeF32() > 5.f)
		{
			object_debug_timer.reset();
			if (gObjectList.mNumDeadObjectUpdates)
			{
				LL_INFOS() << "Dead object updates: " << gObjectList.mNumDeadObjectUpdates << LL_ENDL;
				gObjectList.mNumDeadObjectUpdates = 0;
			}
			if (gObjectList.mNumUnknownUpdates)
			{
				LL_INFOS() << "Unknown object updates: " << gObjectList.mNumUnknownUpdates << LL_ENDL;
				gObjectList.mNumUnknownUpdates = 0;
			}

		}
	}

	if (!gDisconnected)
	{
		LL_RECORD_BLOCK_TIME(FTM_NETWORK);

	    ////////////////////////////////////////////////
	    //
	    // Network processing
	    //
	    // NOTE: Starting at this point, we may still have pointers to "dead" objects
	    // floating throughout the various object lists.
	    //
		idleNameCache();
		idleNetwork();


		// Check for away from keyboard, kick idle agents.
		idle_afk_check();

		//  Update statistics for this frame
		update_statistics();
	}

	////////////////////////////////////////
	//
	// Handle the regular UI idle callbacks as well as
	// hover callbacks
	//

#ifdef LL_DARWIN
	if (!mQuitRequested)  //MAINT-4243
#endif
	{
// 		LL_RECORD_BLOCK_TIME(FTM_IDLE_CB);

		// Do event notifications if necessary.  Yes, we may want to move this elsewhere.
		gEventNotifier.update();

		gIdleCallbacks.callFunctions();
		gInventory.idleNotifyObservers();
		LLAvatarTracker::instance().idleNotifyObservers();
	}

	// Metrics logging (LLViewerAssetStats, etc.)
	{
		static LLTimer report_interval;

		// *TODO:  Add configuration controls for this
		F32 seconds = report_interval.getElapsedTimeF32();
		if (seconds >= app_metrics_interval)
		{
			metricsSend(! gDisconnected);
			report_interval.reset();
		}
	}

	if (gDisconnected)
    {
		return;
    }

    gViewerWindow->updateUI();

	if (gTeleportDisplay)
    {
		return;
    }

	///////////////////////////////////////
	// Agent and camera movement
	//
	LLCoordGL current_mouse = gViewerWindow->getCurrentMouse();

	{
		// After agent and camera moved, figure out if we need to
		// deselect objects.
		LLSelectMgr::getInstance()->deselectAllIfTooFar();

	}

	{
		// Handle pending gesture processing
		LL_RECORD_BLOCK_TIME(FTM_AGENT_POSITION);
		LLGestureMgr::instance().update();

		gAgent.updateAgentPosition(gFrameDTClamped, yaw, current_mouse.mX, current_mouse.mY);
	}

	{
		LL_RECORD_BLOCK_TIME(FTM_OBJECTLIST_UPDATE);

        if (!(logoutRequestSent() && hasSavedFinalSnapshot()))
		{
			gObjectList.update(gAgent);
		}
	}

	//////////////////////////////////////
	//
	// Deletes objects...
	// Has to be done after doing idleUpdates (which can kill objects)
	//

	{
		LL_RECORD_BLOCK_TIME(FTM_CLEANUP);
		{
			LL_RECORD_BLOCK_TIME(FTM_CLEANUP_OBJECTS);
			gObjectList.cleanDeadObjects();
		}
		{
			LL_RECORD_BLOCK_TIME(FTM_CLEANUP_DRAWABLES);
			LLDrawable::cleanupDeadDrawables();
		}
	}

	//
	// After this point, in theory we should never see a dead object
	// in the various object/drawable lists.
	//

	//////////////////////////////////////
	//
	// Update/send HUD effects
	//
	// At this point, HUD effects may clean up some references to
	// dead objects.
	//

	{
		LL_RECORD_BLOCK_TIME(FTM_HUD_EFFECTS);
		LLSelectMgr::getInstance()->updateEffects();
		LLHUDManager::getInstance()->cleanupEffects();
		LLHUDManager::getInstance()->sendEffects();
	}

	////////////////////////////////////////
	//
	// Unpack layer data that we've received
	//

	{
		LL_RECORD_BLOCK_TIME(FTM_NETWORK);
		gVLManager.unpackData();
	}

	/////////////////////////
	//
	// Update surfaces, and surface textures as well.
	//

	LLWorld::getInstance()->updateVisibilities();
	{
		const F32 max_region_update_time = .001f; // 1ms
		LL_RECORD_BLOCK_TIME(FTM_REGION_UPDATE);
		LLWorld::getInstance()->updateRegions(max_region_update_time);
	}

	/////////////////////////
	//
	// Update weather effects
	//

	// Update wind vector
	LLVector3 wind_position_region;
	static LLVector3 average_wind;

	LLViewerRegion *regionp;
	regionp = LLWorld::getInstance()->resolveRegionGlobal(wind_position_region, gAgent.getPositionGlobal());	// puts agent's local coords into wind_position
	if (regionp)
	{
		gWindVec = regionp->mWind.getVelocity(wind_position_region);

		// Compute average wind and use to drive motion of water

		average_wind = regionp->mWind.getAverage();
		gSky.setWind(average_wind);
		//LLVOWater::setWind(average_wind);
	}
	else
	{
		gWindVec.setVec(0.0f, 0.0f, 0.0f);
	}

	//////////////////////////////////////
	//
	// Sort and cull in the new renderer are moved to pipeline.cpp
	// Here, particles are updated and drawables are moved.
	//

	LL_RECORD_BLOCK_TIME(FTM_WORLD_UPDATE);
	gPipeline.updateMove();

	LLWorld::getInstance()->updateParticles();

	if (gAgentPilot.isPlaying() && gAgentPilot.getOverrideCamera())
	{
		gAgentPilot.moveCamera();
	}
	else if (LLViewerJoystick::getInstance()->getOverrideCamera())
	{
		LLViewerJoystick::getInstance()->moveFlycam();
	}
	else
	{
		if (LLToolMgr::getInstance()->inBuildMode())
		{
			LLViewerJoystick::getInstance()->moveObjects();
		}

		gAgentCamera.updateCamera();
	}

	// update media focus
	LLViewerMediaFocus::getInstance()->update();

	// Update marketplace
	LLMarketplaceInventoryImporter::update();
	LLMarketplaceInventoryNotifications::update();

	// objects and camera should be in sync, do LOD calculations now
	{
		LL_RECORD_BLOCK_TIME(FTM_LOD_UPDATE);
		gObjectList.updateApparentAngles(gAgent);
	}

	// Update AV render info
	LLAvatarRenderInfoAccountant::getInstance()->idle();

	{
		LL_RECORD_BLOCK_TIME(FTM_AUDIO_UPDATE);

		if (gAudiop)
		{
		    audio_update_volume(false);
			audio_update_listener();
			audio_update_wind(false);

			// this line actually commits the changes we've made to source positions, etc.
			const F32 max_audio_decode_time = 0.002f; // 2 ms decode time
			gAudiop->idle(max_audio_decode_time);
		}
	}

	// Execute deferred tasks.
	LLDeferredTaskList::instance().run();

	// Handle shutdown process, for example,
	// wait for floaters to close, send quit message,
	// forcibly quit if it has taken too long
	if (mQuitRequested)
	{
		gGLActive = TRUE;
		idleShutdown();
	}
}

void LLAppViewer::idleShutdown()
{
	// Wait for all modal alerts to get resolved
	if (LLModalDialog::activeCount() > 0)
	{
		return;
	}

	// close IM interface
	if(gIMMgr)
	{
		gIMMgr->disconnectAllSessions();
	}

	// Wait for all floaters to get resolved
	if (gFloaterView
		&& !gFloaterView->allChildrenClosed())
	{
		return;
	}




	// ProductEngine: Try moving this code to where we shut down sTextureCache in cleanup()
	// *TODO: ugly
	static bool saved_teleport_history = false;
	if (!saved_teleport_history)
	{
		saved_teleport_history = true;
		LLTeleportHistory::getInstance()->dump();
		LLLocationHistory::getInstance()->save(); // *TODO: find a better place for doing this
		return;
	}

	static bool saved_snapshot = false;
	if (!saved_snapshot)
	{
		saved_snapshot = true;
		saveFinalSnapshot();
		return;
	}

	const F32 SHUTDOWN_UPLOAD_SAVE_TIME = 5.f;

	S32 pending_uploads = gAssetStorage->getNumPendingUploads();
	if (pending_uploads > 0
		&& gLogoutTimer.getElapsedTimeF32() < SHUTDOWN_UPLOAD_SAVE_TIME
		&& !logoutRequestSent())
	{
		static S32 total_uploads = 0;
		// Sometimes total upload count can change during logout.
		total_uploads = llmax(total_uploads, pending_uploads);
		gViewerWindow->setShowProgress(TRUE);
		S32 finished_uploads = total_uploads - pending_uploads;
		F32 percent = 100.f * finished_uploads / total_uploads;
		gViewerWindow->setProgressPercent(percent);
		gViewerWindow->setProgressString(LLTrans::getString("SavingSettings"));
		return;
	}

	if (gPendingMetricsUploads > 0
		&& gLogoutTimer.getElapsedTimeF32() < SHUTDOWN_UPLOAD_SAVE_TIME
		&& !logoutRequestSent())
	{
		return;
	}

	// All floaters are closed.  Tell server we want to quit.
	if( !logoutRequestSent() )
	{
		sendLogoutRequest();

		// Wait for a LogoutReply message
		gViewerWindow->setShowProgress(TRUE);
		gViewerWindow->setProgressPercent(100.f);
		gViewerWindow->setProgressString(LLTrans::getString("LoggingOut"));
		return;
	}

	// Make sure that we quit if we haven't received a reply from the server.
	if( logoutRequestSent()
		&& gLogoutTimer.getElapsedTimeF32() > gLogoutMaxTime )
	{
		forceQuit();
		return;
	}
}

void LLAppViewer::sendLogoutRequest()
{
	if(!mLogoutRequestSent && gMessageSystem)
	{
		//Set internal status variables and marker files before actually starting the logout process
		gLogoutInProgress = TRUE;
		if (!mSecondInstance)
		{
			mLogoutMarkerFileName = gDirUtilp->getExpandedFilename(LL_PATH_LOGS,LOGOUT_MARKER_FILE_NAME);

			mLogoutMarkerFile.open(mLogoutMarkerFileName, LL_APR_WB);
			if (mLogoutMarkerFile.getFileHandle())
			{
				LL_INFOS("MarkerFile") << "Created logout marker file '"<< mLogoutMarkerFileName << "' " << LL_ENDL;
				recordMarkerVersion(mLogoutMarkerFile);
			}
			else
			{
				LL_WARNS("MarkerFile") << "Cannot create logout marker file " << mLogoutMarkerFileName << LL_ENDL;
			}
		}
		else
		{
			LL_INFOS("MarkerFile") << "Did not logout marker file because this is a second instance" << LL_ENDL;
		}

		LLMessageSystem* msg = gMessageSystem;
		msg->newMessageFast(_PREHASH_LogoutRequest);
		msg->nextBlockFast(_PREHASH_AgentData);
		msg->addUUIDFast(_PREHASH_AgentID, gAgent.getID() );
		msg->addUUIDFast(_PREHASH_SessionID, gAgent.getSessionID());
		gAgent.sendReliableMessage();

		gLogoutTimer.reset();
		gLogoutMaxTime = LOGOUT_REQUEST_TIME;
		mLogoutRequestSent = TRUE;

		if(LLVoiceClient::instanceExists())
		{
			LLVoiceClient::getInstance()->leaveChannel();
		}
	}
}

void LLAppViewer::updateNameLookupUrl(const LLViewerRegion * regionp)
{
    if (!regionp || !regionp->capabilitiesReceived())
    {
        return;
    }

    LLAvatarNameCache *name_cache = LLAvatarNameCache::getInstance();
    bool had_capability = LLAvatarNameCache::getInstance()->hasNameLookupURL();
    std::string name_lookup_url;
    name_lookup_url.reserve(128); // avoid a memory allocation below
    name_lookup_url = regionp->getCapability("GetDisplayNames");
    bool have_capability = !name_lookup_url.empty();
    if (have_capability)
    {
        // we have support for display names, use it
        U32 url_size = name_lookup_url.size();
        // capabilities require URLs with slashes before query params:
        // https://<host>:<port>/cap/<uuid>/?ids=<blah>
        // but the caps are granted like:
        // https://<host>:<port>/cap/<uuid>
        if (url_size > 0 && name_lookup_url[url_size - 1] != '/')
        {
            name_lookup_url += '/';
        }
        name_cache->setNameLookupURL(name_lookup_url);
    }
    else
    {
        // Display names not available on this region
        name_cache->setNameLookupURL(std::string());
    }

    // Error recovery - did we change state?
    if (had_capability != have_capability)
    {
        // name tags are persistant on screen, so make sure they refresh
        LLVOAvatar::invalidateNameTags();
    }
}

void LLAppViewer::idleNameCache()
{
	// Neither old nor new name cache can function before agent has a region
	LLViewerRegion* region = gAgent.getRegion();
    if (!region)
    {
        return;
    }

	// deal with any queued name requests and replies.
	gCacheName->processPending();

	// Can't run the new cache until we have the list of capabilities
	// for the agent region, and can therefore decide whether to use
	// display names or fall back to the old name system.
    if (!region->capabilitiesReceived())
    {
        return;
    }

    LLAvatarNameCache::getInstance()->idle();
}

//
// Handle messages, and all message related stuff
//

#define TIME_THROTTLE_MESSAGES

#ifdef TIME_THROTTLE_MESSAGES
#define CHECK_MESSAGES_DEFAULT_MAX_TIME .020f // 50 ms = 50 fps (just for messages!)
static F32 CheckMessagesMaxTime = CHECK_MESSAGES_DEFAULT_MAX_TIME;
#endif

static LLTrace::BlockTimerStatHandle FTM_IDLE_NETWORK("Idle Network");
static LLTrace::BlockTimerStatHandle FTM_MESSAGE_ACKS("Message Acks");
static LLTrace::BlockTimerStatHandle FTM_RETRANSMIT("Retransmit");
static LLTrace::BlockTimerStatHandle FTM_TIMEOUT_CHECK("Timeout Check");
static LLTrace::BlockTimerStatHandle FTM_DYNAMIC_THROTTLE("Dynamic Throttle");
static LLTrace::BlockTimerStatHandle FTM_CHECK_REGION_CIRCUIT("Check Region Circuit");

void LLAppViewer::idleNetwork()
{
	pingMainloopTimeout("idleNetwork");

	gObjectList.mNumNewObjects = 0;
	S32 total_decoded = 0;

	if (!gSavedSettings.getBOOL("SpeedTest"))
	{
		LL_RECORD_BLOCK_TIME(FTM_IDLE_NETWORK); // decode

		LLTimer check_message_timer;
		//  Read all available packets from network
		const S64 frame_count = gFrameCount;  // U32->S64
		F32 total_time = 0.0f;

		{
			LockMessageChecker lmc(gMessageSystem);
			while (lmc.checkAllMessages(frame_count, gServicePump))
			{
				if (gDoDisconnect)
				{
					// We're disconnecting, don't process any more messages from the server
					// We're usually disconnecting due to either network corruption or a
					// server going down, so this is OK.
					break;
				}

				total_decoded++;
				gPacketsIn++;

				if (total_decoded > MESSAGE_MAX_PER_FRAME)
				{
					break;
				}

#ifdef TIME_THROTTLE_MESSAGES
				// Prevent slow packets from completely destroying the frame rate.
				// This usually happens due to clumps of avatars taking huge amount
				// of network processing time (which needs to be fixed, but this is
				// a good limit anyway).
				total_time = check_message_timer.getElapsedTimeF32();
				if (total_time >= CheckMessagesMaxTime)
					break;
#endif
			}

			// Handle per-frame message system processing.
			lmc.processAcks(gSavedSettings.getF32("AckCollectTime"));
		}

#ifdef TIME_THROTTLE_MESSAGES
		if (total_time >= CheckMessagesMaxTime)
		{
			// Increase CheckMessagesMaxTime so that we will eventually catch up
			CheckMessagesMaxTime *= 1.035f; // 3.5% ~= x2 in 20 frames, ~8x in 60 frames
		}
		else
		{
			// Reset CheckMessagesMaxTime to default value
			CheckMessagesMaxTime = CHECK_MESSAGES_DEFAULT_MAX_TIME;
		}
#endif



		// we want to clear the control after sending out all necessary agent updates
		gAgent.resetControlFlags();

		// Decode enqueued messages...
		S32 remaining_possible_decodes = MESSAGE_MAX_PER_FRAME - total_decoded;

		if( remaining_possible_decodes <= 0 )
		{
			LL_INFOS() << "Maxed out number of messages per frame at " << MESSAGE_MAX_PER_FRAME << LL_ENDL;
		}

		if (gPrintMessagesThisFrame)
		{
			LL_INFOS() << "Decoded " << total_decoded << " msgs this frame!" << LL_ENDL;
			gPrintMessagesThisFrame = FALSE;
		}
	}
	add(LLStatViewer::NUM_NEW_OBJECTS, gObjectList.mNumNewObjects);

	// Retransmit unacknowledged packets.
	gXferManager->retransmitUnackedPackets();
	gAssetStorage->checkForTimeouts();
	gViewerThrottle.updateDynamicThrottle();

	// Check that the circuit between the viewer and the agent's current
	// region is still alive
	LLViewerRegion *agent_region = gAgent.getRegion();
	if (agent_region && (LLStartUp::getStartupState()==STATE_STARTED))
	{
		LLUUID this_region_id = agent_region->getRegionID();
		bool this_region_alive = agent_region->isAlive();
		if ((mAgentRegionLastAlive && !this_region_alive) // newly dead
		    && (mAgentRegionLastID == this_region_id)) // same region
		{
			forceDisconnect(LLTrans::getString("AgentLostConnection"));
		}
		mAgentRegionLastID = this_region_id;
		mAgentRegionLastAlive = this_region_alive;
	}
}

void LLAppViewer::disconnectViewer()
{
	if (gDisconnected)
	{
		return;
	}
	//
	// Cleanup after quitting.
	//
	// Save snapshot for next time, if we made it through initialization

	LL_INFOS() << "Disconnecting viewer!" << LL_ENDL;

	// Dump our frame statistics

	// Remember if we were flying
	gSavedSettings.setBOOL("FlyingAtExit", gAgent.getFlying() );

	// Un-minimize all windows so they don't get saved minimized
	if (gFloaterView)
	{
		gFloaterView->restoreAll();
	}

	if (LLSelectMgr::getInstance())
	{
		LLSelectMgr::getInstance()->deselectAll();
	}

	// save inventory if appropriate
	gInventory.cache(gInventory.getRootFolderID(), gAgent.getID());
	if (gInventory.getLibraryRootFolderID().notNull()
		&& gInventory.getLibraryOwnerID().notNull())
	{
		gInventory.cache(
			gInventory.getLibraryRootFolderID(),
			gInventory.getLibraryOwnerID());
	}

	saveNameCache();
	if (LLExperienceCache::instanceExists())
	{
		// TODO: LLExperienceCache::cleanup() logic should be moved to
		// cleanupSingleton().
		LLExperienceCache::instance().cleanup();
	}

	// close inventory interface, close all windows
	LLSidepanelInventory::cleanup();

	gAgentWearables.cleanup();
	gAgentCamera.cleanup();
	// Also writes cached agent settings to gSavedSettings
	gAgent.cleanup();

	// This is where we used to call gObjectList.destroy() and then delete gWorldp.
	// Now we just ask the LLWorld singleton to cleanly shut down.
	if(LLWorld::instanceExists())
	{
		LLWorld::getInstance()->destroyClass();
	}
	LLVOCache::deleteSingleton();

	// call all self-registered classes
	LLDestroyClassList::instance().fireCallbacks();

	cleanup_xfer_manager();
	gDisconnected = TRUE;

	// Pass the connection state to LLUrlEntryParcel not to attempt
	// parcel info requests while disconnected.
	LLUrlEntryParcel::setDisconnected(gDisconnected);
}

bool LLAppViewer::onChangeFrameLimit(LLSD const & evt)
{
	if (evt.asInteger() > 0)
	{
		mMinMicroSecPerFrame = (U64)(1000000.0f / F32(evt.asInteger()));
	}
	else
	{
		mMinMicroSecPerFrame = 0;
	}
	return false;
}

void LLAppViewer::forceErrorLLError()
{
   	LL_ERRS() << "This is a deliberate llerror" << LL_ENDL;
}

void LLAppViewer::forceErrorBreakpoint()
{
   	LL_WARNS() << "Forcing a deliberate breakpoint" << LL_ENDL;
#ifdef LL_WINDOWS
    DebugBreak();
#else
    asm ("int $3");
#endif
    return;
}

void LLAppViewer::forceErrorBadMemoryAccess()
{
   	LL_WARNS() << "Forcing a deliberate bad memory access" << LL_ENDL;
    S32* crash = NULL;
    *crash = 0xDEADBEEF;
    return;
}

void LLAppViewer::forceErrorInfiniteLoop()
{
   	LL_WARNS() << "Forcing a deliberate infinite loop" << LL_ENDL;
    while(true)
    {
        ;
    }
    return;
}

void LLAppViewer::forceErrorSoftwareException()
{
   	LL_WARNS() << "Forcing a deliberate exception" << LL_ENDL;
    LLTHROW(LLException("User selected Force Software Exception"));
}

void LLAppViewer::forceErrorDriverCrash()
{
   	LL_WARNS() << "Forcing a deliberate driver crash" << LL_ENDL;
	glDeleteTextures(1, NULL);
}

void LLAppViewer::forceErrorCoroutineCrash()
{
    LL_WARNS() << "Forcing a crash in LLCoros" << LL_ENDL;
    LLCoros::instance().launch("LLAppViewer::crashyCoro", [] {throw LLException("A deliberate crash from LLCoros"); });
}

void LLAppViewer::forceErrorThreadCrash()
{
    class LLCrashTestThread : public LLThread
    {
    public:

        LLCrashTestThread() : LLThread("Crash logging test thread")
        {
        }

        void run()
        {
            LL_ERRS() << "This is a deliberate llerror in thread" << LL_ENDL;
        }
    };

    LL_WARNS() << "This is a deliberate crash in a thread" << LL_ENDL;
    LLCrashTestThread *thread = new LLCrashTestThread();
    thread->start();
}

void LLAppViewer::initMainloopTimeout(const std::string& state, F32 secs)
{
	if(!mMainloopTimeout)
	{
		mMainloopTimeout = new LLWatchdogTimeout();
		resumeMainloopTimeout(state, secs);
	}
}

void LLAppViewer::destroyMainloopTimeout()
{
	if(mMainloopTimeout)
	{
		delete mMainloopTimeout;
		mMainloopTimeout = NULL;
	}
}

void LLAppViewer::resumeMainloopTimeout(const std::string& state, F32 secs)
{
	if(mMainloopTimeout)
	{
		if(secs < 0.0f)
		{
			static LLCachedControl<F32> mainloop_timeout(gSavedSettings, "MainloopTimeoutDefault", 60);
			secs = mainloop_timeout;
		}

		mMainloopTimeout->setTimeout(secs);
		mMainloopTimeout->start(state);
	}
}

void LLAppViewer::pauseMainloopTimeout()
{
	if(mMainloopTimeout)
	{
		mMainloopTimeout->stop();
	}
}

void LLAppViewer::pingMainloopTimeout(const std::string& state, F32 secs)
{
	if(mMainloopTimeout)
	{
		if(secs < 0.0f)
		{
			static LLCachedControl<F32> mainloop_timeout(gSavedSettings, "MainloopTimeoutDefault", 60);
			secs = mainloop_timeout;
		}

		mMainloopTimeout->setTimeout(secs);
		mMainloopTimeout->ping(state);
	}
}

void LLAppViewer::handleLoginComplete()
{
	gLoggedInTime.start();
	initMainloopTimeout("Mainloop Init");

	// Store some data to DebugInfo in case of a freeze.
	gDebugInfo["ClientInfo"]["Name"] = LLVersionInfo::instance().getChannel();

	gDebugInfo["ClientInfo"]["MajorVersion"] = LLVersionInfo::instance().getMajor();
	gDebugInfo["ClientInfo"]["MinorVersion"] = LLVersionInfo::instance().getMinor();
	gDebugInfo["ClientInfo"]["PatchVersion"] = LLVersionInfo::instance().getPatch();
	gDebugInfo["ClientInfo"]["BuildVersion"] = LLVersionInfo::instance().getBuild();

	LLParcel* parcel = LLViewerParcelMgr::getInstance()->getAgentParcel();
	if ( parcel && parcel->getMusicURL()[0])
	{
		gDebugInfo["ParcelMusicURL"] = parcel->getMusicURL();
	}
	if ( parcel && parcel->getMediaURL()[0])
	{
		gDebugInfo["ParcelMediaURL"] = parcel->getMediaURL();
	}

	gDebugInfo["SettingsFilename"] = gSavedSettings.getString("ClientSettingsFile");
	gDebugInfo["CAFilename"] = gDirUtilp->getCAFile();
	gDebugInfo["ViewerExePath"] = gDirUtilp->getExecutablePathAndName();
	gDebugInfo["CurrentPath"] = gDirUtilp->getCurPath();

	if(gAgent.getRegion())
	{
		gDebugInfo["CurrentSimHost"] = gAgent.getRegion()->getSimHostName();
		gDebugInfo["CurrentRegion"] = gAgent.getRegion()->getName();
	}

	if(LLAppViewer::instance()->mMainloopTimeout)
	{
		gDebugInfo["MainloopTimeoutState"] = LLAppViewer::instance()->mMainloopTimeout->getState();
	}

	mOnLoginCompleted();

	writeDebugInfo();

	// we logged in successfully, so save settings on logout
	LL_INFOS() << "Login successful, per account settings will be saved on log out." << LL_ENDL;
	mSavePerAccountSettings=true;
}

//virtual
void LLAppViewer::setMasterSystemAudioMute(bool mute)
{
	gSavedSettings.setBOOL("MuteAudio", mute);
}

//virtual
bool LLAppViewer::getMasterSystemAudioMute()
{
	return gSavedSettings.getBOOL("MuteAudio");
}

//----------------------------------------------------------------------------
// Metrics-related methods (static and otherwise)
//----------------------------------------------------------------------------

/**
 * LLViewerAssetStats collects data on a per-region (as defined by the agent's
 * location) so we need to tell it about region changes which become a kind of
 * hidden variable/global state in the collectors.  For collectors not running
 * on the main thread, we need to send a message to move the data over safely
 * and cheaply (amortized over a run).
 */
void LLAppViewer::metricsUpdateRegion(U64 region_handle)
{
	if (0 != region_handle)
	{
		LLViewerAssetStatsFF::set_region(region_handle);
	}
}

/**
 * Attempts to start a multi-threaded metrics report to be sent back to
 * the grid for consumption.
 */
void LLAppViewer::metricsSend(bool enable_reporting)
{
	if (! gViewerAssetStats)
		return;

	if (LLAppViewer::sTextureFetch)
	{
		LLViewerRegion * regionp = gAgent.getRegion();

		if (enable_reporting && regionp)
		{
			std::string	caps_url = regionp->getCapability("ViewerMetrics");

            LLSD sd = gViewerAssetStats->asLLSD(true);

			// Send a report request into 'thread1' to get the rest of the data
			// and provide some additional parameters while here.
			LLAppViewer::sTextureFetch->commandSendMetrics(caps_url,
														   gAgentSessionID,
														   gAgentID,
														   sd);
		}
		else
		{
			LLAppViewer::sTextureFetch->commandDataBreak();
		}
	}

	// Reset even if we can't report.  Rather than gather up a huge chunk of
	// data, we'll keep to our sampling interval and retain the data
	// resolution in time.
	gViewerAssetStats->restart();
}
<|MERGE_RESOLUTION|>--- conflicted
+++ resolved
@@ -1187,16 +1187,8 @@
         updater_file = "SLVersionChecker.exe";
         updater.executable = gDirUtilp->getExpandedFilename(LL_PATH_EXECUTABLE, updater_file);
 #elif LL_DARWIN
-<<<<<<< HEAD
-	// explicitly run the system Python interpreter on SLVersionChecker.py
-	// Keep using python2 until SLVersionChecker is converted to python3.
-	updater.executable = "python";
-	updater_file = "SLVersionChecker.py";
-	updater.args.add(gDirUtilp->add(gDirUtilp->getAppRODataDir(), "updater", updater_file));
-=======
         updater_file = "SLVersionChecker";
         updater.executable = gDirUtilp->add(gDirUtilp->getAppRODataDir(), "updater", updater_file);
->>>>>>> e37f8c60
 #else
         updater_file = "SLVersionChecker";
         updater.executable = gDirUtilp->getExpandedFilename(LL_PATH_EXECUTABLE, updater_file);
