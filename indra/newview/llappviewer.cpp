--- conflicted
+++ resolved
@@ -297,16 +297,8 @@
 #include "glib.h"
 #endif // (LL_LINUX) && LL_GTK
 
-<<<<<<< HEAD
-#if LL_MSVC
-// disable boost::lexical_cast warning
-#pragma warning (disable:4702)
-#endif
-
 const char* const CRASH_SETTINGS_FILE = "settings_crash_behavior.xml"; // <FS:ND/> We need this filename defined here.
 
-=======
->>>>>>> a52ba692
 static LLAppViewerListener sAppViewerListener(LLAppViewer::instance);
 
 ////// Windows-specific includes to the bottom - nasty defines in these pollute the preprocessor
