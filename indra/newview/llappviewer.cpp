--- conflicted
+++ resolved
@@ -1329,7 +1329,6 @@
 
 	gGLActive = FALSE;
 
-<<<<<<< HEAD
 	// <FS:Ansariel> Disable updater
 //	LLProcess::Params updater;
 //	updater.desc = "updater process";
@@ -1337,13 +1336,13 @@
 //	// viewer itself.
 //	updater.autokill = false;
 //#if LL_WINDOWS
-//	updater.executable = gDirUtilp->getExpandedFilename(LL_PATH_EXECUTABLE, "updater.exe");
+//	updater.executable = gDirUtilp->getExpandedFilename(LL_PATH_EXECUTABLE, "SLVersionChecker.exe");
 //#elif LL_DARWIN
-//	// explicitly run the system Python interpreter on updater.py
+//	// explicitly run the system Python interpreter on SLVersionChecker.py
 //	updater.executable = "python";
-//	updater.args.add(gDirUtilp->add(gDirUtilp->getAppRODataDir(), "updater", "updater.py"));
+//	updater.args.add(gDirUtilp->add(gDirUtilp->getAppRODataDir(), "updater", "SLVersionChecker.py"));
 //#else
-//	updater.executable = gDirUtilp->getExpandedFilename(LL_PATH_EXECUTABLE, "updater");
+//	updater.executable = gDirUtilp->getExpandedFilename(LL_PATH_EXECUTABLE, "SLVersionChecker");
 //#endif
 //	// add LEAP mode command-line argument to whichever of these we selected
 //	updater.args.add("leap");
@@ -1359,35 +1358,6 @@
 //	// Run the updater. An exception from launching the updater should bother us.
 //	LLLeap::create(updater, true);
 	// </FS:Ansariel>
-=======
-	LLProcess::Params updater;
-	updater.desc = "updater process";
-	// Because it's the updater, it MUST persist beyond the lifespan of the
-	// viewer itself.
-	updater.autokill = false;
-#if LL_WINDOWS
-	updater.executable = gDirUtilp->getExpandedFilename(LL_PATH_EXECUTABLE, "SLVersionChecker.exe");
-#elif LL_DARWIN
-	// explicitly run the system Python interpreter on SLVersionChecker.py
-	updater.executable = "python";
-	updater.args.add(gDirUtilp->add(gDirUtilp->getAppRODataDir(), "updater", "SLVersionChecker.py"));
-#else
-	updater.executable = gDirUtilp->getExpandedFilename(LL_PATH_EXECUTABLE, "SLVersionChecker");
-#endif
-	// add LEAP mode command-line argument to whichever of these we selected
-	updater.args.add("leap");
-	// UpdaterServiceSettings
-	updater.args.add(stringize(gSavedSettings.getU32("UpdaterServiceSetting")));
-	// channel
-	updater.args.add(LLVersionInfo::getChannel());
-	// testok
-	updater.args.add(stringize(gSavedSettings.getBOOL("UpdaterWillingToTest")));
-	// ForceAddressSize
-	updater.args.add(stringize(gSavedSettings.getU32("ForceAddressSize")));
-
-	// Run the updater. An exception from launching the updater should bother us.
-	LLLeap::create(updater, true);
->>>>>>> 4e776c52
 
 	// Iterate over --leap command-line options. But this is a bit tricky: if
 	// there's only one, it won't be an array at all.
