/**
 * @file llappviewer.cpp
 * @brief The LLAppViewer class definitions
 *
 * $LicenseInfo:firstyear=2007&license=viewerlgpl$
 * Second Life Viewer Source Code
 * Copyright (C) 2012, Linden Research, Inc.
 *
 * This library is free software; you can redistribute it and/or
 * modify it under the terms of the GNU Lesser General Public
 * License as published by the Free Software Foundation;
 * version 2.1 of the License only.
 *
 * This library is distributed in the hope that it will be useful,
 * but WITHOUT ANY WARRANTY; without even the implied warranty of
 * MERCHANTABILITY or FITNESS FOR A PARTICULAR PURPOSE.  See the GNU
 * Lesser General Public License for more details.
 *
 * You should have received a copy of the GNU Lesser General Public
 * License along with this library; if not, write to the Free Software
 * Foundation, Inc., 51 Franklin Street, Fifth Floor, Boston, MA  02110-1301  USA
 *
 * Linden Research, Inc., 945 Battery Street, San Francisco, CA  94111  USA
 * $/LicenseInfo$
 */

#include "llviewerprecompiledheaders.h"

#include "llappviewer.h"

// Viewer includes
#include "llversioninfo.h"
#include "llfeaturemanager.h"
#include "lluictrlfactory.h"
#include "lltexteditor.h"
#include "llenvironment.h"
#include "llerrorcontrol.h"
#include "lleventtimer.h"
#include "llfile.h"
#include "llviewertexturelist.h"
#include "llgroupmgr.h"
#include "llagent.h"
#include "llagentcamera.h"
#include "llagentlanguage.h"
#include "llagentui.h"
#include "llagentwearables.h"
#include "lldirpicker.h"
#include "llfloaterimcontainer.h"
#include "llimprocessing.h"
#include "llwindow.h"
#include "llviewerstats.h"
#include "llviewerstatsrecorder.h"
#include "llkeyconflict.h" // for legacy keybinding support, remove later
#include "llmarketplacefunctions.h"
#include "llmarketplacenotifications.h"
#include "llmd5.h"
#include "llmeshrepository.h"
#include "llpumpio.h"
#include "llmimetypes.h"
#include "llslurl.h"
#include "llstartup.h"
#include "llfocusmgr.h"
#include "llurlfloaterdispatchhandler.h"
#include "llviewerjoystick.h"
#include "llallocator.h"
#include "llcalc.h"
#include "llconversationlog.h"
#if LL_WINDOWS
#include "lldxhardware.h"
#endif
#include "lltexturestats.h"
#include "lltrace.h"
#include "lltracethreadrecorder.h"
#include "llviewerwindow.h"
#include "llviewerdisplay.h"
#include "llviewermedia.h"
#include "llviewerparcelaskplay.h"
#include "llviewerparcelmedia.h"
#include "llviewershadermgr.h"
#include "llviewermediafocus.h"
#include "llviewermessage.h"
#include "llviewerobjectlist.h"
#include "llworldmap.h"
#include "llmutelist.h"
#include "llviewerhelp.h"
#include "lluicolortable.h"
#include "llurldispatcher.h"
#include "llurlhistory.h"
#include "llrender.h"
#include "llteleporthistory.h"
#include "lltoast.h"
#include "llsdutil_math.h"
#include "lllocationhistory.h"
#include "llfasttimerview.h"
#include "llvector4a.h"
#include "llviewermenufile.h"
#include "llvoicechannel.h"
#include "llvoavatarself.h"
#include "llurlmatch.h"
#include "lltextutil.h"
#include "lllogininstance.h"
#include "llprogressview.h"
#include "llvocache.h"
#include "lldiskcache.h"
#include "llvopartgroup.h"
// [SL:KB] - Patch: Appearance-Misc | Checked: 2013-02-12 (Catznip-3.4)
#include "llappearancemgr.h"
// [/SL:KB]
// [RLVa:KB] - Checked: 2010-05-03 (RLVa-1.2.0g)
#include "rlvactions.h"
#include "rlvhandler.h"
// [/RLVa:KB]

#include "llweb.h"
// <FS:Ansariel> [FS communication UI]
#include "fsfloatervoicecontrols.h"
// </FS:Ansariel> [FS communication UI]
// [SL:KB] - Patch: Build-ScriptRecover | Checked: 2011-11-24 (Catznip-3.2.0)
#include "llfloaterscriptrecover.h"
// [/SL:KB]
#include "llspellcheck.h"
#include "llscenemonitor.h"
#include "llavatarrenderinfoaccountant.h"
#include "lllocalbitmaps.h"
#include "llperfstats.h" 
#include "llgltfmateriallist.h"

// Linden library includes
#include "llavatarnamecache.h"
#include "lldiriterator.h"
#include "llexperiencecache.h"
#include "llimagej2c.h"
#include "llmemory.h"
#include "llprimitive.h"
#include "llurlaction.h"
#include "llurlentry.h"
#include "llvolumemgr.h"
#include "llxfermanager.h"
#include "llphysicsextensions.h"

#include "llnotificationmanager.h"
#include "llnotifications.h"
#include "llnotificationsutil.h"

#include "sanitycheck.h"
#include "llleap.h"
#include "stringize.h"
#include "llcoros.h"
#include "llexception.h"
#include "cef/dullahan_version.h"
#if !LL_LINUX
#include "vlc/libvlc_version.h"
#endif // LL_LINUX

#if LL_DARWIN
#include "llwindowmacosx.h"
#endif

// Third party library includes
#include <boost/bind.hpp>
#include <boost/foreach.hpp>
#include <boost/algorithm/string.hpp>
#include <boost/regex.hpp>
#include <boost/throw_exception.hpp>

#if LL_WINDOWS
#	include <share.h> // For _SH_DENYWR in processMarkerFiles
#else
#   include <sys/file.h> // For processMarkerFiles
#endif

#include "llapr.h"
#include <boost/lexical_cast.hpp>

#include "llviewerinput.h"
#include "lllfsthread.h"
#include "llworkerthread.h"
#include "lltexturecache.h"
#include "lltexturefetch.h"
#include "llimageworker.h"
#include "llevents.h"

// The files below handle dependencies from cleanup.
#include "llkeyframemotion.h"
#include "llworldmap.h"
#include "llhudmanager.h"
#include "lltoolmgr.h"
#include "llassetstorage.h"
#include "llpolymesh.h"
#include "llproxy.h"
#include "llcachename.h"
#include "llaudioengine.h"
#include "llstreamingaudio.h"
#include "llviewermenu.h"
#include "llselectmgr.h"
#include "lltrans.h"
#include "lltransutil.h"
#include "lltracker.h"
#include "llviewerparcelmgr.h"
#include "llworldmapview.h"
#include "llpostprocess.h"

#include "lldebugview.h"
#include "llconsole.h"
#include "llcontainerview.h"
#include "lltooltip.h"

#include "llsdutil.h"
#include "llsdserialize.h"

#include "llworld.h"
#include "llhudeffecttrail.h"
#include "llslurl.h"
#include "llurlregistry.h"
#include "llwatchdog.h"

// Included so that constants/settings might be initialized
// in save_settings_to_globals()
#include "llbutton.h"
#include "llstatusbar.h"
#include "llsurface.h"
#include "llvosky.h"
#include "llvotree.h"
#include "llvoavatar.h"
#include "llfolderview.h"
#include "llagentpilot.h"
#include "llvovolume.h"
#include "llflexibleobject.h"
#include "llvosurfacepatch.h"
#include "llviewerfloaterreg.h"
#include "llcommandlineparser.h"
#include "llfloatermemleak.h"
#include "llfloaterreg.h"
#include "llfloatersimplesnapshot.h"
#include "llfloatersnapshot.h"
#include "llsidepanelinventory.h"
#include "llatmosphere.h"

// includes for idle() idleShutdown()
#include "llviewercontrol.h"
#include "lleventnotifier.h"
#include "llcallbacklist.h"
#include "lldeferredsounds.h"
#include "pipeline.h"
#include "llgesturemgr.h"
#include "llsky.h"
#include "llvlmanager.h"
#include "llviewercamera.h"
#include "lldrawpoolbump.h"
#include "llvieweraudio.h"
#include "llimview.h"
#include "llviewerthrottle.h"
#include "llparcel.h"
#include "llavatariconctrl.h"
#include "llgroupiconctrl.h"
#include "llviewerassetstats.h"
#include "workqueue.h"
using namespace LL;

// Include for security api initialization
#include "llsecapi.h"
#include "llmachineid.h"
#include "llcleanup.h"

#include "llcoproceduremanager.h"
#include "llviewereventrecorder.h"

#include "growlmanager.h"
#include "fsavatarrenderpersistence.h"

// *FIX: These extern globals should be cleaned up.
// The globals either represent state/config/resource-storage of either
// this app, or another 'component' of the viewer. App globals should be
// moved into the app class, where as the other globals should be
// moved out of here.
// If a global symbol reference seems valid, it will be included
// via header files above.

//----------------------------------------------------------------------------
// llviewernetwork.h
#include "llviewernetwork.h"
// define a self-registering event API object
#include "llappviewerlistener.h"

#include "nd/ndoctreelog.h" // <FS:ND/> Octree operation logging.
#include "nd/ndetw.h" // <FS:ND/> Windows Event Tracing, does nothing on OSX/Linux.
#include "nd/ndlogthrottle.h"

#include "fsradar.h"
#include "fsassetblacklist.h"

// #include "fstelemetry.h" // <FS:Beq> Tracy profiler support

#if LL_LINUX && LL_GTK
#include "glib.h"
#endif // (LL_LINUX) && LL_GTK

#if LL_MSVC
// disable boost::lexical_cast warning
#pragma warning (disable:4702)
#endif

const char* const CRASH_SETTINGS_FILE = "settings_crash_behavior.xml"; // <FS:ND/> We need this filename defined here.

static LLAppViewerListener sAppViewerListener(LLAppViewer::instance);

////// Windows-specific includes to the bottom - nasty defines in these pollute the preprocessor
//
//----------------------------------------------------------------------------
// viewer.cpp - these are only used in viewer, should be easily moved.

#if LL_DARWIN
extern void init_apple_menu(const char* product);
#endif // LL_DARWIN

extern bool gRandomizeFramerate;
extern bool gPeriodicSlowFrame;
extern bool gDebugGL;

#if LL_DARWIN
extern bool gHiDPISupport;
#endif

////////////////////////////////////////////////////////////
// All from the last globals push...

F32 gSimLastTime; // Used in LLAppViewer::init and send_viewer_stats()
F32 gSimFrames;

bool gShowObjectUpdates = false;
bool gUseQuickTime = true;

eLastExecEvent gLastExecEvent = LAST_EXEC_NORMAL;
S32 gLastExecDuration = -1; // (<0 indicates unknown)

#if LL_WINDOWS
#   define LL_PLATFORM_KEY "win"
#elif LL_DARWIN
#   define LL_PLATFORM_KEY "mac"
#elif LL_LINUX
#   define LL_PLATFORM_KEY "lnx"
#else
#   error "Unknown Platform"
#endif
const char* gPlatform = LL_PLATFORM_KEY;

LLSD gDebugInfo;

U32	gFrameCount = 0;
U32 gForegroundFrameCount = 0; // number of frames that app window was in foreground
LLPumpIO* gServicePump = NULL;

U64MicrosecondsImplicit gFrameTime = 0;
F32SecondsImplicit gFrameTimeSeconds = 0.f;
F32SecondsImplicit gFrameIntervalSeconds = 0.f;
F32 gFPSClamped = 10.f;						// Pretend we start at target rate.
F32 gFrameDTClamped = 0.f;					// Time between adjacent checks to network for packets
U64MicrosecondsImplicit	gStartTime = 0; // gStartTime is "private", used only to calculate gFrameTimeSeconds

LLTimer gRenderStartTime;
LLFrameTimer gForegroundTime;
LLFrameTimer gLoggedInTime;
LLTimer gLogoutTimer;
static const F32 LOGOUT_REQUEST_TIME = 6.f;  // this will be cut short by the LogoutReply msg.
F32 gLogoutMaxTime = LOGOUT_REQUEST_TIME;


S32 gPendingMetricsUploads = 0;


bool				gDisconnected = false;

// used to restore texture state after a mode switch
LLFrameTimer	gRestoreGLTimer;
bool			gRestoreGL = false;
bool			gUseWireframe = false;

LLMemoryInfo gSysMemory;
U64Bytes gMemoryAllocated(0); // updated in display_stats() in llviewerdisplay.cpp

std::string gLastVersionChannel;

LLVector3			gWindVec(3.0, 3.0, 0.0);
LLVector3			gRelativeWindVec(0.0, 0.0, 0.0);

U32		gPacketsIn = 0;

bool				gPrintMessagesThisFrame = false;

bool gRandomizeFramerate = false;
bool gPeriodicSlowFrame = false;

<<<<<<< HEAD
bool gCrashOnStartup = false;
bool gLLErrorActivated = false;
bool gLogoutInProgress = false;
=======
BOOL gCrashOnStartup = FALSE;
BOOL gLogoutInProgress = FALSE;
>>>>>>> 1f75fbd3

bool gSimulateMemLeak = false;

// We don't want anyone, especially threads working on the graphics pipeline,
// to have to block due to this WorkQueue being full.
WorkQueue gMainloopWork("mainloop", 1024*1024);

////////////////////////////////////////////////////////////
// Internal globals... that should be removed.

// Like LLLogChat::cleanFileName() and LLDir::getScrubbedFileName() but replaces spaces also.
std::string SafeFileName(std::string filename)
{
	std::string invalidChars = "\"\'\\/?*:.<>| ";
	S32 position = filename.find_first_of(invalidChars);
	while (position != filename.npos)
	{
		filename[position] = '_';
		position = filename.find_first_of(invalidChars, position);
	}
	return filename;
}
// TODO: Readd SAFE_FILE_NAME_PREFIX stuff after FmodEx merge.... <FS:CR>
// contruct unique filename prefix so we only report crashes for US and not other viewers.
//const std::string SAFE_FILE_NAME_PREFIX(SafeFileName(llformat("%s %d.%d.%d.%d",
//															  LL_CHANNEL,
//															  LL_VERSION_MAJOR,
//															  LL_VERSION_MINOR,
//															  LL_VERSION_PATCH,
//															  LL_VERSION_BUILD )));
const std::string SAFE_FILE_NAME_PREFIX(SafeFileName(APP_NAME));
static std::string gArgs;
const int MAX_MARKER_LENGTH = 1024;
const std::string MARKER_FILE_NAME(SAFE_FILE_NAME_PREFIX + ".exec_marker"); //FS orig modified LL
const std::string START_MARKER_FILE_NAME(SAFE_FILE_NAME_PREFIX + ".start_marker"); //FS new modified LL new
const std::string ERROR_MARKER_FILE_NAME(SAFE_FILE_NAME_PREFIX + ".error_marker"); //FS orig modified LL
const std::string LLERROR_MARKER_FILE_NAME(SAFE_FILE_NAME_PREFIX + ".llerror_marker"); //FS orig modified LL
const std::string LOGOUT_MARKER_FILE_NAME(SAFE_FILE_NAME_PREFIX + ".logout_marker"); //FS orig modified LL

//static bool gDoDisconnect = false;
// [RLVa:KB] - Checked: RLVa-2.3
bool gDoDisconnect = false;
// [/RLVa:KB]
static std::string gLaunchFileOnQuit;

// Used on Win32 for other apps to identify our window (eg, win_setup)
// Note: Changing this breaks compatibility with SLURL handling, try to avoid it.
const char* const VIEWER_WINDOW_CLASSNAME = "Second Life";

//----------------------------------------------------------------------------

// List of entries from strings.xml to always replace
static std::set<std::string> default_trans_args;
void init_default_trans_args()
{
	default_trans_args.insert("SECOND_LIFE"); // World
	default_trans_args.insert("APP_NAME");
	default_trans_args.insert("CAPITALIZED_APP_NAME");
	default_trans_args.insert("CURRENT_GRID"); //<FS:AW make CURRENT_GRID a default substitution>
	default_trans_args.insert("SECOND_LIFE_GRID");
	default_trans_args.insert("SUPPORT_SITE");
	// This URL shows up in a surprising number of places in various skin
	// files. We really only want to have to maintain a single copy of it.
	default_trans_args.insert("create_account_url");
	default_trans_args.insert("DOWNLOAD_URL"); //<FS:CR> Viewer download url
	default_trans_args.insert("VIEWER_GENERATION"); // <FS:Ansariel> Viewer generation (major version number)
	default_trans_args.insert("SHORT_VIEWER_GENERATION"); // <FS:Ansariel> Viewer generation (major version number)
	default_trans_args.insert("APP_NAME_ABBR"); // <FS:Ansariel> Appreviated application title
}

std::string gWindowTitle;

struct SettingsFile : public LLInitParam::Block<SettingsFile>
{
	Mandatory<std::string>	name;
	Optional<std::string>	file_name;
	Optional<bool>			required,
							persistent;
	Optional<std::string>	file_name_setting;

	SettingsFile()
	:	name("name"),
		file_name("file_name"),
		required("required", false),
		persistent("persistent", true),
		file_name_setting("file_name_setting")
	{}
};

struct SettingsGroup : public LLInitParam::Block<SettingsGroup>
{
	Mandatory<std::string>	name;
	Mandatory<S32>			path_index;
	Multiple<SettingsFile>	files;

	SettingsGroup()
	:	name("name"),
		path_index("path_index"),
		files("file")
	{}
};

struct SettingsFiles : public LLInitParam::Block<SettingsFiles>
{
	Multiple<SettingsGroup>	groups;

	SettingsFiles()
	: groups("group")
	{}
};


//----------------------------------------------------------------------------
// Metrics logging control constants
//----------------------------------------------------------------------------
static const F32 METRICS_INTERVAL_DEFAULT = 600.0;
static const F32 METRICS_INTERVAL_QA = 30.0;
static F32 app_metrics_interval = METRICS_INTERVAL_DEFAULT;
static bool app_metrics_qa_mode = false;

void idle_afk_check()
{
	// check idle timers
	F32 current_idle = gAwayTriggerTimer.getElapsedTimeF32();
	// <FS:CR> Cache frequently hit location
	static LLCachedControl<S32> sAFKTimeout(gSavedSettings, "AFKTimeout");
// [RLVa:KB] - Checked: 2010-05-03 (RLVa-1.2.0g) | Modified: RLVa-1.2.0g
	// Enforce an idle time of 30 minutes if @allowidle=n restricted
	S32 afk_timeout = (!gRlvHandler.hasBehaviour(RLV_BHVR_ALLOWIDLE)) ? sAFKTimeout : 60 * 30;
// [/RLVa:KB]
//	F32 afk_timeout  = gSavedSettings.getS32("AFKTimeout");
	// <FS:CR> Explicit conversions just cos.
	//if (afk_timeout && (current_idle > afk_timeout) && ! gAgent.getAFK())
	if (static_cast<S32>(afk_timeout) && (current_idle > static_cast<F32>(afk_timeout)) && ! gAgent.getAFK())
	{
		LL_INFOS("IdleAway") << "Idle more than " << afk_timeout << " seconds: automatically changing to Away status" << LL_ENDL;
		gAgent.setAFK();
	}
}

// A callback set in LLAppViewer::init()
static void ui_audio_callback(const LLUUID& uuid)
{
	if (gAudiop)
	{
		SoundData soundData(uuid, gAgent.getID(), 1.0f, LLAudioEngine::AUDIO_TYPE_UI);
		gAudiop->triggerSound(soundData);
	}
}

// A callback set in LLAppViewer::init()
static void deferred_ui_audio_callback(const LLUUID& uuid)
{
	if (gAudiop)
	{
		SoundData soundData(uuid, gAgent.getID(), 1.0f, LLAudioEngine::AUDIO_TYPE_UI);
		LLDeferredSounds::instance().deferSound(soundData);
	}
}

bool	create_text_segment_icon_from_url_match(LLUrlMatch* match,LLTextBase* base)
{
	if(!match || !base || base->getPlainText())
		return false;

	LLUUID match_id = match->getID();

	LLIconCtrl* icon;

	if( match->getMenuName() == "menu_url_group.xml" // See LLUrlEntryGroup constructor
		|| gAgent.isInGroup(match_id, true)) //This check seems unfiting, urls are either /agent or /group
	{
		LLGroupIconCtrl::Params icon_params;
		icon_params.group_id = match_id;
		icon_params.rect = LLRect(0, 16, 16, 0);
		icon_params.visible = true;
		icon = LLUICtrlFactory::instance().create<LLGroupIconCtrl>(icon_params);
	}
	else
	{
		LLAvatarIconCtrl::Params icon_params;
		icon_params.avatar_id = match_id;
		icon_params.rect = LLRect(0, 16, 16, 0);
		icon_params.visible = true;
		icon = LLUICtrlFactory::instance().create<LLAvatarIconCtrl>(icon_params);
	}

	LLInlineViewSegment::Params params;
	params.force_newline = false;
	params.view = icon;
	params.left_pad = 4;
	params.right_pad = 4;
	params.top_pad = -2;
	params.bottom_pad = 2;

	base->appendWidget(params," ",false);

	return true;
}


// Use these strictly for things that are constructed at startup,
// or for things that are performance critical.  JC
static void settings_to_globals()
{
	LLBUTTON_H_PAD		= gSavedSettings.getS32("ButtonHPad");
	BTN_HEIGHT_SMALL	= gSavedSettings.getS32("ButtonHeightSmall");
	BTN_HEIGHT			= gSavedSettings.getS32("ButtonHeight");

	MENU_BAR_HEIGHT		= gSavedSettings.getS32("MenuBarHeight");
	MENU_BAR_WIDTH		= gSavedSettings.getS32("MenuBarWidth");

	LLSurface::setTextureSize(gSavedSettings.getU32("RegionTextureSize"));

#if LL_DARWIN
    LLRender::sGLCoreProfile = true;
#else
    LLRender::sGLCoreProfile = gSavedSettings.getBOOL("RenderGLContextCoreProfile");
#endif
	LLRender::sNsightDebugSupport = gSavedSettings.getBOOL("RenderNsightDebugSupport");
	LLImageGL::sGlobalUseAnisotropic	= gSavedSettings.getBOOL("RenderAnisotropic");
	LLImageGL::sCompressTextures		= gSavedSettings.getBOOL("RenderCompressTextures");
	LLVOVolume::sLODFactor				= llclamp(gSavedSettings.getF32("RenderVolumeLODFactor"), 0.01f, MAX_LOD_FACTOR);
	LLVOVolume::sDistanceFactor			= 1.f-LLVOVolume::sLODFactor * 0.1f;
	LLVolumeImplFlexible::sUpdateFactor = gSavedSettings.getF32("RenderFlexTimeFactor");
	LLVOTree::sTreeFactor				= gSavedSettings.getF32("RenderTreeLODFactor");
	LLVOAvatar::sLODFactor				= llclamp(gSavedSettings.getF32("RenderAvatarLODFactor"), 0.f, MAX_AVATAR_LOD_FACTOR);
	LLVOAvatar::sPhysicsLODFactor		= llclamp(gSavedSettings.getF32("RenderAvatarPhysicsLODFactor"), 0.f, MAX_AVATAR_LOD_FACTOR);
	LLVOAvatar::updateImpostorRendering(gSavedSettings.getU32("RenderAvatarMaxNonImpostors"));
	LLVOAvatar::sVisibleInFirstPerson	= gSavedSettings.getBOOL("FirstPersonAvatarVisible");
	// clamp auto-open time to some minimum usable value
	LLFolderView::sAutoOpenTime			= llmax(0.25f, gSavedSettings.getF32("FolderAutoOpenDelay"));
	LLSelectMgr::sRectSelectInclusive	= gSavedSettings.getBOOL("RectangleSelectInclusive");
	LLSelectMgr::sRenderHiddenSelections = gSavedSettings.getBOOL("RenderHiddenSelections");
	LLSelectMgr::sRenderLightRadius = gSavedSettings.getBOOL("RenderLightRadius");

	gAgentPilot.setNumRuns(gSavedSettings.getS32("StatsNumRuns"));
	gAgentPilot.setQuitAfterRuns(gSavedSettings.getBOOL("StatsQuitAfterRuns"));
	gAgent.setHideGroupTitle(gSavedSettings.getBOOL("RenderHideGroupTitle"));

	gDebugWindowProc = gSavedSettings.getBOOL("DebugWindowProc");
	gShowObjectUpdates = gSavedSettings.getBOOL("ShowObjectUpdates");
    LLWorldMapView::setScaleSetting(gSavedSettings.getF32("MapScale"));
	
#if LL_DARWIN
    LLWindowMacOSX::sUseMultGL = gSavedSettings.getBOOL("RenderAppleUseMultGL");
	gHiDPISupport = gSavedSettings.getBOOL("RenderHiDPI");
#endif
}

static void settings_modify()
{
    LLPipeline::sRenderTransparentWater = gSavedSettings.getBOOL("RenderTransparentWater");
    LLPipeline::sRenderDeferred = true; // false is deprecated
    LLRenderTarget::sUseFBO             = LLPipeline::sRenderDeferred;
    LLVOSurfacePatch::sLODFactor        = gSavedSettings.getF32("RenderTerrainLODFactor");
    LLVOSurfacePatch::sLODFactor *= LLVOSurfacePatch::sLODFactor; //square lod factor to get exponential range of [1,4]
    gDebugGL       = gDebugGLSession || gDebugSession;
    gDebugPipeline = gSavedSettings.getBOOL("RenderDebugPipeline");
}

class LLFastTimerLogThread : public LLThread
{
public:
	std::string mFile;

	LLFastTimerLogThread(std::string& test_name) : LLThread("fast timer log")
 	{
		std::string file_name = test_name + std::string(".slp");
		mFile = gDirUtilp->getExpandedFilename(LL_PATH_LOGS, file_name);
	}

	void run()
	{
		llofstream os(mFile.c_str());

		while (!LLAppViewer::instance()->isQuitting())
		{
			LLTrace::BlockTimer::writeLog(os);
			os.flush();
			ms_sleep(32);
		}

		os.close();
	}
};

//virtual
bool LLAppViewer::initSLURLHandler()
{
	// does nothing unless subclassed
	return false;
}

//virtual
bool LLAppViewer::sendURLToOtherInstance(const std::string& url)
{
	// does nothing unless subclassed
	return false;
}

//----------------------------------------------------------------------------
// LLAppViewer definition

// Static members.
// The single viewer app.
LLAppViewer* LLAppViewer::sInstance = NULL;
LLTextureCache* LLAppViewer::sTextureCache = NULL;
LLImageDecodeThread* LLAppViewer::sImageDecodeThread = NULL;
LLTextureFetch* LLAppViewer::sTextureFetch = NULL;
LLPurgeDiskCacheThread* LLAppViewer::sPurgeDiskCacheThread = NULL;

std::string getRuntime()
{
	return llformat("%.4f", (F32)LLTimer::getElapsedSeconds().value());
}

LLAppViewer::LLAppViewer()
:	mMarkerFile(),
	mLogoutMarkerFile(),
	mReportedCrash(false),
	mNumSessions(0),
    mGeneralThreadPool(nullptr),
	mPurgeCache(false),
	mPurgeCacheOnExit(false),
	mPurgeUserDataOnExit(false),
	mSecondInstance(false),
	mUpdaterNotFound(false),
	mSavedFinalSnapshot(false),
	mSavePerAccountSettings(false),		// don't save settings on logout unless login succeeded.
	mQuitRequested(false),
	mLogoutRequestSent(false),
	mLastAgentControlFlags(0),
	mLastAgentForceUpdate(0),
	mMainloopTimeout(NULL),
	mAgentRegionLastAlive(false),
	mRandomizeFramerate(LLCachedControl<bool>(gSavedSettings,"Randomize Framerate", false)),
	mPeriodicSlowFrame(LLCachedControl<bool>(gSavedSettings,"Periodic Slow Frame", false)),
	mFastTimerLogThread(NULL),
	mSettingsLocationList(NULL),
	mIsFirstRun(false),
	mSaveSettingsOnExit(true),		// <FS:Zi> Backup Settings
	mPurgeTextures(false) // <FS:Ansariel> FIRE-13066
{
	if(NULL != sInstance)
	{
		LL_ERRS() << "Oh no! An instance of LLAppViewer already exists! LLAppViewer is sort of like a singleton." << LL_ENDL;
	}

    mDumpPath ="";
	// Need to do this initialization before we do anything else, since anything
	// that touches files should really go through the lldir API
   
	// <FS:ND> Init our custom directories, not from SecondLife

	// gDirUtilp->initAppDirs("SecondLife");
#if ADDRESS_SIZE == 64
	gDirUtilp->initAppDirs( APP_NAME + "_x64" );
#else
	gDirUtilp->initAppDirs(APP_NAME);
#endif

	// </FS:ND>

	//
	// IMPORTANT! Do NOT put anything that will write
	// into the log files during normal startup until AFTER
	// we run the "program crashed last time" error handler below.
	//
	sInstance = this;

	gLoggedInTime.stop();

	processMarkerFiles();
	//
	// OK to write stuff to logs now, we've now crash reported if necessary
	//

	LLLoginInstance::instance().setPlatformInfo(gPlatform, LLOSInfo::instance().getOSVersionString(), LLOSInfo::instance().getOSStringSimple());

	// Under some circumstances we want to read the static_debug_info.log file
	// from the previous viewer run between this constructor call and the
	// init() call, which will overwrite the static_debug_info.log file for
	// THIS run. So setDebugFileNames() early.
#   ifdef LL_BUGSPLAT
	// MAINT-8917: don't create a dump directory just for the
	// static_debug_info.log file
	std::string logdir = gDirUtilp->getExpandedFilename(LL_PATH_LOGS, "");
#   else // ! LL_BUGSPLAT
	// write Google Breakpad minidump files to a per-run dump directory to avoid multiple viewer issues.
	std::string logdir = gDirUtilp->getExpandedFilename(LL_PATH_DUMP, "");
#   endif // ! LL_BUGSPLAT
	mDumpPath = logdir;

	setDebugFileNames(logdir);
}

LLAppViewer::~LLAppViewer()
{
	delete mSettingsLocationList;

	destroyMainloopTimeout();

	// If we got to this destructor somehow, the app didn't hang.
	removeMarkerFiles();
}

class LLUITranslationBridge : public LLTranslationBridge
{
public:
	virtual std::string getString(const std::string &xml_desc)
	{
		return LLTrans::getString(xml_desc);
	}
};


bool LLAppViewer::init()
{
	setupErrorHandling(mSecondInstance);

	nd::octree::debug::setOctreeLogFilename( gDirUtilp->getExpandedFilename(LL_PATH_LOGS, "octree.log" ) ); // <FS:ND/> Filename to log octree options to.
	nd::etw::init(); // <FS:ND/> Init event tracing.


	//
	// Start of the application
	//

    // <FS:Ansariel> Move further down after translation system has been initialized
    //LLTranslationBridge::ptr_t trans = std::make_shared<LLUITranslationBridge>();
    //LLSettingsType::initClass(trans);
    // </FS:Ansariel>

	// initialize SSE options
	LLVector4a::initClass();

	//initialize particle index pool
	LLVOPartGroup::initClass();



	// set skin search path to default, will be overridden later
	// this allows simple skinned file lookups to work
// [SL:KB] - Patch: Viewer-Skins | Checked: 2012-12-26 (Catznip-3.4)
	gDirUtilp->setSkinFolder("default", "", "en");
// [/SL:KB]
//	gDirUtilp->setSkinFolder("default", "en");

//	initLoggingAndGetLastDuration();

	//
	// OK to write stuff to logs now, we've now crash reported if necessary
	//
	
// <FS>
	// SJ/AO:  Reset Configuration here, if our marker file exists. Configuration needs to be reset before settings files 
	// are read in to avoid file locks.

	mPurgeSettings = false;
	std::string clear_settings_filename = gDirUtilp->getExpandedFilename(LL_PATH_LOGS,"CLEAR");
	LLAPRFile clear_file ;
	if (clear_file.isExist(clear_settings_filename))
	{
		mPurgeSettings = true;
		LL_INFOS() << "Purging configuration..." << LL_ENDL;
		std::string delem = gDirUtilp->getDirDelimiter();

		LLFile::remove(gDirUtilp->getExpandedFilename(LL_PATH_LOGS,"CLEAR"));
		
		//[ADD - Clear Usersettings : SJ] - Delete directories beams, beamsColors, windlight in usersettings
		LLFile::rmdir(gDirUtilp->getExpandedFilename(LL_PATH_USER_SETTINGS, "beams") );
		LLFile::rmdir(gDirUtilp->getExpandedFilename(LL_PATH_USER_SETTINGS, "beamsColors") );
		LLFile::rmdir(gDirUtilp->getExpandedFilename(LL_PATH_USER_SETTINGS, "windlight" + delem + "water") );
		LLFile::rmdir(gDirUtilp->getExpandedFilename(LL_PATH_USER_SETTINGS, "windlight" + delem + "days") );
		LLFile::rmdir(gDirUtilp->getExpandedFilename(LL_PATH_USER_SETTINGS, "windlight" + delem + "skies") );
		LLFile::rmdir(gDirUtilp->getExpandedFilename(LL_PATH_USER_SETTINGS, "windlight") );		

		// We don't delete the entire folder to avoid data loss of config files unrelated to the current binary. -AO
		//gDirUtilp->deleteFilesInDir(user_dir, "*.*");
		
		// Alphabetised
		LLFile::remove(gDirUtilp->getExpandedFilename(LL_PATH_USER_SETTINGS, "account_settings_phoenix.xml"));
		LLFile::remove(gDirUtilp->getExpandedFilename(LL_PATH_USER_SETTINGS, "agents.xml"));
		LLFile::remove(gDirUtilp->getExpandedFilename(LL_PATH_USER_SETTINGS, "bin_conf.dat"));
		LLFile::remove(gDirUtilp->getExpandedFilename(LL_PATH_USER_SETTINGS, "client_list_v2.xml"));
		LLFile::remove(gDirUtilp->getExpandedFilename(LL_PATH_USER_SETTINGS, "colors.xml"));
		LLFile::remove(gDirUtilp->getExpandedFilename(LL_PATH_USER_SETTINGS, "ignorable_dialogs.xml"));
		LLFile::remove(gDirUtilp->getExpandedFilename(LL_PATH_USER_SETTINGS, "grids.remote.xml"));
		LLFile::remove(gDirUtilp->getExpandedFilename(LL_PATH_USER_SETTINGS, "grids.user.xml"));
		LLFile::remove(gDirUtilp->getExpandedFilename(LL_PATH_USER_SETTINGS, "password.dat"));
		LLFile::remove(gDirUtilp->getExpandedFilename(LL_PATH_USER_SETTINGS, "quick_preferences.xml"));
		LLFile::remove(gDirUtilp->getExpandedFilename(LL_PATH_USER_SETTINGS, "releases.xml"));
		LLFile::remove(gDirUtilp->getExpandedFilename(LL_PATH_USER_SETTINGS, CRASH_SETTINGS_FILE));
		
		std::string user_dir = gDirUtilp->getExpandedFilename( LL_PATH_USER_SETTINGS , "", "");
		gDirUtilp->deleteFilesInDir(user_dir, "feature*.txt");
		gDirUtilp->deleteFilesInDir(user_dir, "gpu*.txt");
		gDirUtilp->deleteFilesInDir(user_dir, "settings_*.xml");

		// Remove misc OS user app dirs
		std::string base_dir = gDirUtilp->getOSUserAppDir() + delem;
		
		LLFile::rmdir(base_dir + "browser_profile");
		LLFile::rmdir(base_dir + "data");
		
		// Delete per-user files below
		LLDirIterator dir_it(base_dir, "*");
		std::string dir_name;
		while (dir_it.next(dir_name))
		{
			if (LLFile::isdir(base_dir + delem + dir_name))
			{
				std::string per_user_dir_glob = base_dir + delem + dir_name + delem;

				LLFile::remove(per_user_dir_glob + "filters.xml");
				LLFile::remove(per_user_dir_glob + "medialist.xml");
				LLFile::remove(per_user_dir_glob + "plugin_cookies.xml");
				LLFile::remove(per_user_dir_glob + "screen_last*.*");
				LLFile::remove(per_user_dir_glob + "search_history.xml");
				LLFile::remove(per_user_dir_glob + "settings_friends_groups.xml");
				LLFile::remove(per_user_dir_glob + "settings_per_account.xml");
				LLFile::remove(per_user_dir_glob + "teleport_history.xml");
				LLFile::remove(per_user_dir_glob + "texture_list_last.xml");
				LLFile::remove(per_user_dir_glob + "toolbars.xml");
				LLFile::remove(per_user_dir_glob + "typed_locations.xml");
				LLFile::remove(per_user_dir_glob + "url_history.xml");
				LLFile::remove(per_user_dir_glob + "volume_settings.xml");
				LLFile::rmdir(per_user_dir_glob + "browser_profile");
			}
		}
	}
// </FS>
	init_default_trans_args();

    // inits from settings.xml and from strings.xml
	if (!initConfiguration())
		return false;

	LL_INFOS("InitInfo") << "Configuration initialized." << LL_ENDL ;
	//set the max heap size.
	initMaxHeapSize() ;
	LLCoros::instance().setStackSize(gSavedSettings.getS32("CoroutineStackSize"));

	// Although initLoggingAndGetLastDuration() is the right place to mess with
	// setFatalFunction(), we can't query gSavedSettings until after
	// initConfiguration().
	S32 rc(gSavedSettings.getS32("QAModeTermCode"));
	if (rc >= 0)
	{
		// QAModeTermCode set, terminate with that rc on LL_ERRS. Use
		// _exit() rather than exit() because normal cleanup depends too
		// much on successful startup!
		LLError::setFatalFunction([rc](const std::string&){ _exit(rc); });
	}

	// <FS:Ansariel> Get rid of unused LLAllocator
    //mAlloc.setProfilingEnabled(gSavedSettings.getBOOL("MemProfiling"));

	// Initialize the non-LLCurl libcurl library.  Should be called
	// before consumers (LLTextureFetch).
	mAppCoreHttp.init();

	LL_INFOS("InitInfo") << "LLCore::Http initialized." << LL_ENDL ;

    LLMachineID::init();

	{
		if (gSavedSettings.getBOOL("QAModeMetrics"))
		{
			app_metrics_qa_mode = true;
			app_metrics_interval = METRICS_INTERVAL_QA;
		}
		LLViewerAssetStatsFF::init();
	}

	initThreads();
	LL_INFOS("InitInfo") << "Threads initialized." << LL_ENDL ;

	// Initialize settings early so that the defaults for ignorable dialogs are
	// picked up and then correctly re-saved after launching the updater (STORM-1268).
	LLUI::settings_map_t settings_map;
	settings_map["config"] = &gSavedSettings;
	settings_map["ignores"] = &gWarningSettings;
	settings_map["floater"] = &gSavedSettings; // *TODO: New settings file
	settings_map["account"] = &gSavedPerAccountSettings;

	// <FS:Ansariel> Optional legacy notification well
	gSavedSettings.setBOOL("FSInternalLegacyNotificationWell", gSavedSettings.getBOOL("FSLegacyNotificationWell"));

	LLUI::initParamSingleton(settings_map,
		LLUIImageList::getInstance(),
		ui_audio_callback,
		deferred_ui_audio_callback);
	LL_INFOS("InitInfo") << "UI initialized." << LL_ENDL ;

	// NOW LLUI::getLanguage() should work. gDirUtilp must know the language
	// for this session ASAP so all the file-loading commands that follow,
	// that use findSkinnedFilenames(), will include the localized files.
// [SL:KB] - Patch: Viewer-Skins | Checked: 2012-12-26 (Catznip-3.4)
	gDirUtilp->setSkinFolder(gDirUtilp->getSkinFolder(), gDirUtilp->getSkinThemeFolder(),LLUI::getLanguage());
// [/SL:KB]
//	gDirUtilp->setSkinFolder(gDirUtilp->getSkinFolder(), LLUI::getLanguage());

	// Setup LLTrans after LLUI::initClass has been called.
	initStrings();

	// <FS:Ansariel> Moved down here translation system has been initialized
	// initialize LLWearableType translation bridge.
	// Will immediately use LLTranslationBridge to init LLWearableDictionary
	LLTranslationBridge::ptr_t trans = std::make_shared<LLUITranslationBridge>();
	LLWearableType::initParamSingleton(trans);
	LLSettingsType::initParamSingleton(trans);
	// </FS:Ansariel>

	// Setup notifications after LLUI::initClass() has been called.
	LLNotifications::instance();
	LL_INFOS("InitInfo") << "Notifications initialized." << LL_ENDL ;

	//////////////////////////////////////////////////////////////////////////////
	//////////////////////////////////////////////////////////////////////////////
	//////////////////////////////////////////////////////////////////////////////
	//////////////////////////////////////////////////////////////////////////////
	// *FIX: The following code isn't grouped into functions yet.

	//
	// Various introspection concerning the libs we're using - particularly
	// the libs involved in getting to a full login screen.
	//
	LL_INFOS("InitInfo") << "J2C Engine is: " << LLImageJ2C::getEngineInfo() << LL_ENDL;
	LL_INFOS("InitInfo") << "libcurl version is: " << LLCore::LLHttp::getCURLVersion() << LL_ENDL;

	/////////////////////////////////////////////////
	// OS-specific login dialogs
	/////////////////////////////////////////////////

	//test_cached_control();

	// track number of times that app has run
	mNumSessions = gSavedSettings.getS32("NumSessions");
	mNumSessions++;
	gSavedSettings.setS32("NumSessions", mNumSessions);

	// LLKeyboard relies on LLUI to know what some accelerator keys are called.
	LLKeyboard::setStringTranslatorFunc( LLTrans::getKeyboardString );

	// Provide the text fields with callbacks for opening Urls
	LLUrlAction::setOpenURLCallback(boost::bind(&LLWeb::loadURL, _1, LLStringUtil::null, LLStringUtil::null));
	LLUrlAction::setOpenURLInternalCallback(boost::bind(&LLWeb::loadURLInternal, _1, LLStringUtil::null, LLStringUtil::null, false));
	LLUrlAction::setOpenURLExternalCallback(boost::bind(&LLWeb::loadURLExternal, _1, true, LLStringUtil::null));
	LLUrlAction::setExecuteSLURLCallback(&LLURLDispatcher::dispatchFromTextEditor);

	// Let code in llui access the viewer help floater
	LLUI::getInstance()->mHelpImpl = LLViewerHelp::getInstance();

	LL_INFOS("InitInfo") << "UI initialization is done." << LL_ENDL ;

	// Load translations for tooltips
	LLFloater::initClass();
	LLUrlFloaterDispatchHandler::registerInDispatcher();

	/////////////////////////////////////////////////

	LLToolMgr::getInstance(); // Initialize tool manager if not already instantiated

	// <FS:ND/> Contruct singleton early.
	// Otherwise it will get constructed inside the texture decode thread and this will lead to deadlocks:
	// - Let "Thread I" be the image decode threat that causes the creation of FSAssetBlack. 
	// - Thread I holds a lock to a mutex the mainthread is sleeping on.
	// - Thread I will defer the singleton creation to the mainthread, which will cause Thread I to sleep on a mutex till the mainthread is done creating the object.
	// - The mainthread can never wake up and create the object due do it sleeping on something Tread I must release.
	// - Thread I can never wake up and release the mutex as the mainthread can never wake up and wake thread I again.
	FSAssetBlacklist::getInstance();

	LLViewerFloaterReg::registerFloaters();

	/////////////////////////////////////////////////
	//
	// Load settings files
	//
	//
	LLGroupMgr::parseRoleActions("role_actions.xml");

	LLAgent::parseTeleportMessages("teleport_strings.xml");

	// load MIME type -> media impl mappings
	std::string mime_types_name;
#if LL_DARWIN
	mime_types_name = "mime_types_mac.xml";
#elif LL_LINUX
	mime_types_name = "mime_types_linux.xml";
#else
	mime_types_name = "mime_types.xml";
#endif
	LLMIMETypes::parseMIMETypes( mime_types_name );

	// Copy settings to globals. *TODO: Remove or move to appropriage class initializers
	settings_to_globals();
	// Setup settings listeners
	settings_setup_listeners();
	// Modify settings based on system configuration and compile options
	settings_modify();

	// Find partition serial number (Windows) or hardware serial (Mac)
	mSerialNumber = generateSerialNumber();

	// do any necessary set-up for accepting incoming SLURLs from apps
	initSLURLHandler();

	if(false == initHardwareTest())
	{
		// Early out from user choice.
		return false;
	}
	LL_INFOS("InitInfo") << "Hardware test initialization done." << LL_ENDL ;

	// Prepare for out-of-memory situations, during which we will crash on
	// purpose and save a dump.
#if LL_WINDOWS && LL_RELEASE_FOR_DOWNLOAD && LL_USE_SMARTHEAP
	MemSetErrorHandler(first_mem_error_handler);
#endif // LL_WINDOWS && LL_RELEASE_FOR_DOWNLOAD && LL_USE_SMARTHEAP

	// *Note: this is where gViewerStats used to be created.

	if (!initCache())
	{
		LL_WARNS("InitInfo") << "Failed to init cache" << LL_ENDL;
		std::ostringstream msg;
		msg << LLTrans::getString("MBUnableToAccessFile");
		OSMessageBox(msg.str(),LLStringUtil::null,OSMB_OK);
		return 0;
	}
	LL_INFOS("InitInfo") << "Cache initialization is done." << LL_ENDL ;

    // Initialize event recorder
    LLViewerEventRecorder::createInstance();

	//
	// Initialize the window
	//
	gGLActive = true;
	initWindow();
	LL_INFOS("InitInfo") << "Window is initialized." << LL_ENDL ;

    // writeSystemInfo can be called after window is initialized (gViewerWindow non-null)
    writeSystemInfo();

	// initWindow also initializes the Feature List, so now we can initialize this global.
	LLCubeMap::sUseCubeMaps = LLFeatureManager::getInstance()->isFeatureAvailable("RenderCubeMap");

	// call all self-registered classes
	LLInitClassList::instance().fireCallbacks();

	LLFolderViewItem::initClass(); // SJB: Needs to happen after initWindow(), not sure why but related to fonts

	gGLManager.getGLInfo(gDebugInfo);
	gGLManager.printGLInfoString();

	// If we don't have the right GL requirements, exit.
	if (!gGLManager.mHasRequirements)
	{
        // already handled with a MBVideoDrvErr
		return 0;
	}

	// Without SSE2 support we will crash almost immediately, warn here.
	if (!gSysCPU.hasSSE2())
	{
		// can't use an alert here since we're exiting and
		// all hell breaks lose.
		OSMessageBox(
			LLNotifications::instance().getGlobalString("UnsupportedCPUSSE2"),
			LLStringUtil::null,
			OSMB_OK);
		return 0;
	}

	// alert the user if they are using unsupported hardware
	if(!gSavedSettings.getBOOL("AlertedUnsupportedHardware"))
	{
		bool unsupported = false;
		LLSD args;
		std::string minSpecs;

		// get cpu data from xml
		std::stringstream minCPUString(LLNotifications::instance().getGlobalString("UnsupportedCPUAmount"));
		S32 minCPU = 0;
		minCPUString >> minCPU;

		// get RAM data from XML
		std::stringstream minRAMString(LLNotifications::instance().getGlobalString("UnsupportedRAMAmount"));
		U64Bytes minRAM;
		minRAMString >> minRAM;

		if(!LLFeatureManager::getInstance()->isGPUSupported() && LLFeatureManager::getInstance()->getGPUClass() != GPU_CLASS_UNKNOWN)
		{
			minSpecs += LLNotifications::instance().getGlobalString("UnsupportedGPU");
			minSpecs += "\n";
			unsupported = true;
		}
		if(gSysCPU.getMHz() < minCPU)
		{
			minSpecs += LLNotifications::instance().getGlobalString("UnsupportedCPU");
			minSpecs += "\n";
			unsupported = true;
		}
		if(gSysMemory.getPhysicalMemoryKB() < minRAM)
		{
			minSpecs += LLNotifications::instance().getGlobalString("UnsupportedRAM");
			minSpecs += "\n";
			unsupported = true;
		}

		if (LLFeatureManager::getInstance()->getGPUClass() == GPU_CLASS_UNKNOWN)
		{
			LLNotificationsUtil::add("UnknownGPU");
		}

		if(unsupported)
		{
			if(!gSavedSettings.controlExists("WarnUnsupportedHardware")
				|| gSavedSettings.getBOOL("WarnUnsupportedHardware"))
			{
				args["MINSPECS"] = minSpecs;
				LLNotificationsUtil::add("UnsupportedHardware", args );
			}

		}
	}

#if LL_WINDOWS && ADDRESS_SIZE == 64
    if (gGLManager.mIsIntel)
    {
        // Check intel driver's version
        // Ex: "3.1.0 - Build 8.15.10.2559";
        std::string version = ll_safe_string((const char *)glGetString(GL_VERSION));

        const boost::regex is_intel_string("[0-9].[0-9].[0-9] - Build [0-9]{1,2}.[0-9]{2}.[0-9]{2}.[0-9]{4}");

        if (boost::regex_search(version, is_intel_string))
        {
            // Valid string, extract driver version
            std::size_t found = version.find("Build ");
            std::string driver = version.substr(found + 6);
            S32 v1, v2, v3, v4;
            S32 count = sscanf(driver.c_str(), "%d.%d.%d.%d", &v1, &v2, &v3, &v4);
            if (count > 0 && v1 <= 10)
            {
                LL_INFOS("AppInit") << "Detected obsolete intel driver: " << driver << LL_ENDL;

                if (!gViewerWindow->getInitAlert().empty() // graphic initialization crashed on last run
                    || LLVersionInfo::getInstance()->getChannelAndVersion() != gLastRunVersion // viewer was updated
                    || mNumSessions % 20 == 0 //periodically remind user to update driver
                    )
                {
                    LLUIString details = LLNotifications::instance().getGlobalString("UnsupportedIntelDriver");
                    std::string gpu_name = ll_safe_string((const char *)glGetString(GL_RENDERER));
                    LL_INFOS("AppInit") << "Notifying user about obsolete intel driver for " << gpu_name << LL_ENDL;
                    details.setArg("[VERSION]", driver);
                    details.setArg("[GPUNAME]", gpu_name);
                    S32 button = OSMessageBox(details.getString(),
                        LLStringUtil::null,
                        OSMB_YESNO);
                    if (OSBTN_YES == button && gViewerWindow)
                    {
                        std::string url = LLWeb::escapeURL(LLTrans::getString("IntelDriverPage"));
                        if (gViewerWindow->getWindow())
                        {
                            gViewerWindow->getWindow()->spawnWebBrowser(url, false);
                        }
                    }
                }
            }
        }
    }
#endif

    // Obsolete? mExpectedGLVersion is always zero
#if LL_WINDOWS
	if (gGLManager.mGLVersion < LLFeatureManager::getInstance()->getExpectedGLVersion())
	{
		std::string url;
		if (gGLManager.mIsIntel)
		{
			url = LLTrans::getString("IntelDriverPage");
		}
		else if (gGLManager.mIsNVIDIA)
		{
			url = LLTrans::getString("NvidiaDriverPage");
		}
		else if (gGLManager.mIsAMD)
		{
			url = LLTrans::getString("AMDDriverPage");
		}

		if (!url.empty())
		{
			LLNotificationsUtil::add("OldGPUDriver", LLSD().with("URL", url));
		}
	}
#endif


	// save the graphics card
	gDebugInfo["GraphicsCard"] = LLFeatureManager::getInstance()->getGPUString();

	// Save the current version to the prefs file
	gSavedSettings.setString("LastRunVersion",
							 LLVersionInfo::instance().getChannelAndVersion());

	gSimLastTime = gRenderStartTime.getElapsedTimeF32();
	gSimFrames = (F32)gFrameCount;

    if (gSavedSettings.getBOOL("JoystickEnabled"))
    {
        LLViewerJoystick::getInstance()->init(false);
    }

	try {
		initializeSecHandler();
	}
	catch (LLProtectedDataException& ex)
	{
		// <FS:Ansariel> Write exception message to log
      LL_WARNS() << "Error initializing SecHandlers: " << ex.what() << LL_ENDL;
	  LLNotificationsUtil::add("CorruptedProtectedDataStore");
	}

	gGLActive = false;

    // <FS:Ansariel> Disable updater
//#if LL_RELEASE_FOR_DOWNLOAD
//    // Skip updater if this is a non-interactive instance
//    if (!gSavedSettings.getBOOL("CmdLineSkipUpdater") && !gNonInteractive)
//    {
//        LLProcess::Params updater;
//        updater.desc = "updater process";
//        // Because it's the updater, it MUST persist beyond the lifespan of the
//        // viewer itself.
//        updater.autokill = false;
//        std::string updater_file;
//#if LL_WINDOWS
//        updater_file = "SLVersionChecker.exe";
//        updater.executable = gDirUtilp->getExpandedFilename(LL_PATH_EXECUTABLE, updater_file);
//#elif LL_DARWIN
//        updater_file = "SLVersionChecker";
//        updater.executable = gDirUtilp->add(gDirUtilp->getAppRODataDir(), "updater", updater_file);
//#else
//        updater_file = "SLVersionChecker";
//        updater.executable = gDirUtilp->getExpandedFilename(LL_PATH_EXECUTABLE, updater_file);
//#endif
//        // add LEAP mode command-line argument to whichever of these we selected
//        updater.args.add("leap");
//        // UpdaterServiceSettings
//        if (gSavedSettings.getBOOL("FirstLoginThisInstall"))
//        {
//            // Befor first login, treat this as 'manual' updates,
//            // updater won't install anything, but required updates
//            updater.args.add("0");
//        }
//        else
//        {
//            updater.args.add(stringize(gSavedSettings.getU32("UpdaterServiceSetting")));
//        }
//        // channel
//        updater.args.add(LLVersionInfo::instance().getChannel());
//        // testok
//        updater.args.add(stringize(gSavedSettings.getBOOL("UpdaterWillingToTest")));
//        // ForceAddressSize
//        updater.args.add(stringize(gSavedSettings.getU32("ForceAddressSize")));
//
//        try
//        {
//            // Run the updater. An exception from launching the updater should bother us.
//            LLLeap::create(updater, true);
//            mUpdaterNotFound = false;
//        }
//        catch (...)
//        {
//            LLUIString details = LLNotifications::instance().getGlobalString("LLLeapUpdaterFailure");
//            details.setArg("[UPDATER_APP]", updater_file);
//            OSMessageBox(
//                details.getString(),
//                LLStringUtil::null,
//                OSMB_OK);
//            mUpdaterNotFound = true;
//        }
//    }
//    else
//    {
//        LL_WARNS("InitInfo") << "Skipping updater check." << LL_ENDL;
//    }
//#endif //LL_RELEASE_FOR_DOWNLOAD
//
//    {
//        // Iterate over --leap command-line options. But this is a bit tricky: if
//        // there's only one, it won't be an array at all.
//        LLSD LeapCommand(gSavedSettings.getLLSD("LeapCommand"));
//        LL_DEBUGS("InitInfo") << "LeapCommand: " << LeapCommand << LL_ENDL;
//        if (LeapCommand.isDefined() && !LeapCommand.isArray())
//        {
//            // If LeapCommand is actually a scalar value, make an array of it.
//            // Have to do it in two steps because LeapCommand.append(LeapCommand)
//            // trashes content! :-P
//            LLSD item(LeapCommand);
//            LeapCommand.append(item);
//        }
//        BOOST_FOREACH(const std::string& leap, llsd::inArray(LeapCommand))
//        {
//            LL_INFOS("InitInfo") << "processing --leap \"" << leap << '"' << LL_ENDL;
//            // We don't have any better description of this plugin than the
//            // user-specified command line. Passing "" causes LLLeap to derive a
//            // description from the command line itself.
//            // Suppress LLLeap::Error exception: trust LLLeap's own logging. We
//            // don't consider any one --leap command mission-critical, so if one
//            // fails, log it, shrug and carry on.
//            LLLeap::create("", leap, false); // exception=false
//        }
//    }
//
//    if (gSavedSettings.getBOOL("QAMode") && gSavedSettings.getS32("QAModeEventHostPort") > 0)
//    {
//        LL_WARNS("InitInfo") << "QAModeEventHostPort DEPRECATED: "
//                             << "lleventhost no longer supported as a dynamic library"
//                             << LL_ENDL;
//    }
    // </FS:Ansariel>

	LLTextUtil::TextHelpers::iconCallbackCreationFunction = create_text_segment_icon_from_url_match;

	//EXT-7013 - On windows for some locale (Japanese) standard
	//datetime formatting functions didn't support some parameters such as "weekday".
	//Names for days and months localized in xml are also useful for Polish locale(STORM-107).
	std::string language = gSavedSettings.getString("Language");
	if(language == "ja" || language == "pl")
	{
		LLStringOps::setupWeekDaysNames(LLTrans::getString("dateTimeWeekdaysNames"));
		LLStringOps::setupWeekDaysShortNames(LLTrans::getString("dateTimeWeekdaysShortNames"));
		LLStringOps::setupMonthNames(LLTrans::getString("dateTimeMonthNames"));
		LLStringOps::setupMonthShortNames(LLTrans::getString("dateTimeMonthShortNames"));
		LLStringOps::setupDayFormat(LLTrans::getString("dateTimeDayFormat"));

		LLStringOps::sAM = LLTrans::getString("dateTimeAM");
		LLStringOps::sPM = LLTrans::getString("dateTimePM");
	}

	LLAgentLanguage::init();

    /// Tell the Coprocedure manager how to discover and store the pool sizes
    // what I wanted
    LLCoprocedureManager::getInstance()->setPropertyMethods(
        boost::bind(&LLControlGroup::getU32, boost::ref(gSavedSettings), _1),
        boost::bind(&LLControlGroup::declareU32, boost::ref(gSavedSettings), _1, _2, _3, LLControlVariable::PERSIST_ALWAYS));

	// initializing the settings sanity checker
	SanityCheck::instance().init();

	// <FS:Ansariel> Init debug rects
	LLView::sDebugRects = gSavedSettings.getBOOL("DebugViews");

	// TODO: consider moving proxy initialization here or LLCopocedureManager after proxy initialization, may be implement
	// some other protection to make sure we don't use network before initializng proxy

	/*----------------------------------------------------------------------*/
	// nat 2016-06-29 moved the following here from the former mainLoop().
	mMainloopTimeout = new LLWatchdogTimeout();

	// Create IO Pump to use for HTTP Requests.
	gServicePump = new LLPumpIO(gAPRPoolp);

	// Note: this is where gLocalSpeakerMgr and gActiveSpeakerMgr used to be instantiated.

	LLVoiceChannel::initClass();
	LLVoiceClient::initParamSingleton(gServicePump);
	// <FS:Ansariel> [FS communication UI]
	// LLVoiceChannel::setCurrentVoiceChannelChangedCallback(boost::bind(&LLFloaterIMContainer::onCurrentChannelChanged, _1), true);
	LLVoiceChannel::setCurrentVoiceChannelChangedCallback( boost::bind( &FSFloaterVoiceControls::sOnCurrentChannelChanged, _1 ), true );
	// </FS:Ansariel> [FS communication UI]

	joystick = LLViewerJoystick::getInstance();
	joystick->setNeedsReset(true);
	/*----------------------------------------------------------------------*/
	// Load User's bindings
	loadKeyBindings();

    //LLSimpleton creations
    LLEnvironment::createInstance();
    LLWorld::createInstance();
    LLSelectMgr::createInstance();
    LLViewerCamera::createInstance();

#if LL_WINDOWS
    if (!mSecondInstance)
    {
        gDirUtilp->deleteDirAndContents(gDirUtilp->getDumpLogsDirPath());
    }
#endif

	return true;
}

void LLAppViewer::initMaxHeapSize()
{
	//set the max heap size.
	//here is some info regarding to the max heap size:
	//------------------------------------------------------------------------------------------
	// OS       | setting | SL address bits | max manageable memory space | max heap size
	// Win 32   | default | 32-bit          | 2GB                         | < 1.7GB
	// Win 32   | /3G     | 32-bit          | 3GB                         | < 1.7GB or 2.7GB
	//Linux 32  | default | 32-bit          | 3GB                         | < 2.7GB
	//Linux 32  |HUGEMEM  | 32-bit          | 4GB                         | < 3.7GB
	//64-bit OS |default  | 32-bit          | 4GB                         | < 3.7GB
	//64-bit OS |default  | 64-bit          | N/A (> 4GB)                 | N/A (> 4GB)
	//------------------------------------------------------------------------------------------
	//currently SL is built under 32-bit setting, we set its max heap size no more than 1.6 GB.

 #ifndef LL_X86_64
    F32Gigabytes max_heap_size_gb = (F32Gigabytes)gSavedSettings.getF32("MaxHeapSize") ;
#else
    F32Gigabytes max_heap_size_gb = (F32Gigabytes)gSavedSettings.getF32("MaxHeapSize64");
#endif

    LLMemory::initMaxHeapSizeGB(max_heap_size_gb);
}


// externally visible timers
LLTrace::BlockTimerStatHandle FTM_FRAME("Frame");

bool LLAppViewer::frame()
{
	bool ret = false;

	if (gSimulateMemLeak)
	{
		try
		{
			ret = doFrame();
		}
		catch (const LLContinueError&)
		{
			LOG_UNHANDLED_EXCEPTION("");
		}
		catch (std::bad_alloc&)
		{
			LLMemory::logMemoryInfo(true);
			LLFloaterMemLeak* mem_leak_instance = LLFloaterReg::findTypedInstance<LLFloaterMemLeak>("mem_leaking");
			if (mem_leak_instance)
			{
				mem_leak_instance->stop();
			}
			LL_WARNS() << "Bad memory allocation in LLAppViewer::frame()!" << LL_ENDL;
		}
	}
	else
	{ 
		try
		{
			ret = doFrame();
		}
		catch (const LLContinueError&)
		{
			LOG_UNHANDLED_EXCEPTION("");
		}
	}

	return ret;
}

bool LLAppViewer::doFrame()
{
    LL_RECORD_BLOCK_TIME(FTM_FRAME);
    {
    // and now adjust the visuals from previous frame.
    if(LLPerfStats::tunables.userAutoTuneEnabled && LLPerfStats::tunables.tuningFlag != LLPerfStats::Tunables::Nothing)
    {
        LLPerfStats::tunables.applyUpdates();
    }

    LLPerfStats::RecordSceneTime T (LLPerfStats::StatType_t::RENDER_FRAME);
    if (!LLWorld::instanceExists())
    {
        LLWorld::createInstance();
    }

    LLEventPump& mainloop(LLEventPumps::instance().obtain("mainloop"));
    LLSD newFrame;
	LLTimer frameTimer; // <FS:Beq/> relocated - <FS:Ansariel> FIRE-22297: FPS limiter not working properly on Mac/Linux
    {
    	LLPerfStats::RecordSceneTime T (LLPerfStats::StatType_t::RENDER_IDLE); // perf stats
// <FS:Beq> profiling enablement. 
// This ifdef is optional but better to avoid even low overhead code in main loop where not needed.
#ifdef TRACY_ENABLE
		static bool one_time{false};
		static LLCachedControl<bool> defer_profiling(gSavedSettings, "DeferProfilingUntilConnected");
		if( !one_time && (gFrameCount % 10 == 0) )
		{

			// LL_INFOS() << "Profiler active: " <<  (LLProfiler::active?"True":"False") << LL_ENDL;
			// LL_INFOS() << "deferred_profiling: " <<  (defer_profiling?"True":"False") << LL_ENDL;
			// LL_INFOS() << "connected: " <<  (LL_PROFILE_IS_CONNECTED?"True":"False") << LL_ENDL;

			if( ( !LLProfiler::active ) && ( defer_profiling && LL_PROFILE_IS_CONNECTED ) )
			{
				LLProfiler::active = true;
				gSavedSettings.setBOOL( "ProfilingActive", LLProfiler::active );
				one_time=true; // prevent reset race if we disable manually.
				LL_INFOS() << "Profiler or collector connected" << LL_ENDL;
			}
			if( !defer_profiling )
			{
				// no point in checking if we are not waiting.
				// TODO(Beq): At the moment we have only two options
				// 1) start capturing immediately
				// 2) start capturing only when a profiler is connected
				// Ideally we could have another flag to control profiling at start
				// this would then allow a fully manual enablement.
				one_time = true;
				LL_INFOS() << "Manual profiling control selected" << LL_ENDL;
			}
		}
#endif
// </FS:Beq>
        nd::etw::logFrame(); // <FS:ND> Write the start of each frame. Even if our Provider (Firestorm) would be enabled, this has only light impact. Does nothing on OSX and Linux.
        {
            LL_PROFILE_ZONE_NAMED_CATEGORY_APP("df LLTrace");
            if (LLFloaterReg::instanceVisible("block_timers"))
            {
                LLTrace::BlockTimer::processTimes();
            }

            LLTrace::get_frame_recording().nextPeriod();
            LLTrace::BlockTimer::logStats();
        }

        LLTrace::get_thread_recorder()->pullFromChildren();

        //clear call stack records
        LL_CLEAR_CALLSTACKS();
    } 
    {
        {
            LLPerfStats::RecordSceneTime T(LLPerfStats::StatType_t::RENDER_IDLE); // ensure we have the entire top scope of frame covered (input event and coro)
            LL_PROFILE_ZONE_NAMED_CATEGORY_APP("df processMiscNativeEvents");
            pingMainloopTimeout("Main:MiscNativeWindowEvents");

            if (gViewerWindow)
            {
                LL_PROFILE_ZONE_NAMED_CATEGORY_APP("System Messages");
                gViewerWindow->getWindow()->processMiscNativeEvents();
            }

            {
                LL_PROFILE_ZONE_NAMED_CATEGORY_APP("df gatherInput")
                pingMainloopTimeout("Main:GatherInput");
            }

            if (gViewerWindow)
            {
                LL_PROFILE_ZONE_NAMED_CATEGORY_APP("System Messages");
                if (!restoreErrorTrap())
                {
                    LL_WARNS() << " Someone took over my signal/exception handler (post messagehandling)!" << LL_ENDL;
                }

                gViewerWindow->getWindow()->gatherInput();
            }

            //memory leaking simulation
            if (gSimulateMemLeak)
            {
                LLFloaterMemLeak* mem_leak_instance =
                    LLFloaterReg::findTypedInstance<LLFloaterMemLeak>("mem_leaking");
                if (mem_leak_instance)
                {
                    mem_leak_instance->idle();
                }
            }

            {
                LL_PROFILE_ZONE_NAMED_CATEGORY_APP("df mainloop")
                // canonical per-frame event
                mainloop.post(newFrame);
            }
            {
                LL_PROFILE_ZONE_NAMED_CATEGORY_APP("df suspend")
                // give listeners a chance to run
                llcoro::suspend();
                // if one of our coroutines threw an uncaught exception, rethrow it now
                LLCoros::instance().rethrow();
            }
        }

		if (!LLApp::isExiting())
		{
			pingMainloopTimeout("Main:JoystickKeyboard");

			// Scan keyboard for movement keys.  Command keys and typing
			// are handled by windows callbacks.  Don't do this until we're
			// done initializing.  JC
			if (gViewerWindow
				&& (gHeadlessClient || gViewerWindow->getWindow()->getVisible())
				&& gViewerWindow->getActive()
				&& !gViewerWindow->getWindow()->getMinimized()
				&& LLStartUp::getStartupState() == STATE_STARTED
				&& (gHeadlessClient || !gViewerWindow->getShowProgress())
				&& !gFocusMgr.focusLocked())
			{
                LLPerfStats::RecordSceneTime T (LLPerfStats::StatType_t::RENDER_IDLE);
				joystick->scanJoystick();
				gKeyboard->scanKeyboard();
                gViewerInput.scanMouse();
				// <FS:Ansariel> Chalice Yao's crouch toggle
				static LLCachedControl<bool> fsCrouchToggle(gSavedPerAccountSettings, "FSCrouchToggle");
				static LLCachedControl<bool> fsCrouchToggleStatus(gSavedPerAccountSettings, "FSCrouchToggleStatus");
				if (fsCrouchToggle && fsCrouchToggleStatus)
				{
					gAgent.moveUp(-1);
				}
				// </FS:Ansariel>
			}

			// Update state based on messages, user input, object idle.
			{
				{
					LL_PROFILE_ZONE_NAMED_CATEGORY_APP( "df pauseMainloopTimeout" )
					pauseMainloopTimeout(); // *TODO: Remove. Messages shouldn't be stalling for 20+ seconds!
				}

				{
                    LLPerfStats::RecordSceneTime T (LLPerfStats::StatType_t::RENDER_IDLE);
                    LL_PROFILE_ZONE_NAMED_CATEGORY_APP("df idle");
					idle();
				}

				{
					LL_PROFILE_ZONE_NAMED_CATEGORY_APP( "df resumeMainloopTimeout" )
					resumeMainloopTimeout();
				}
			}

			if (gDoDisconnect && (LLStartUp::getStartupState() == STATE_STARTED))
			{
				LL_PROFILE_ZONE_NAMED_CATEGORY_APP("Shutdown:SaveSnapshot");
				pauseMainloopTimeout();
				saveFinalSnapshot();

                if (LLVoiceClient::instanceExists())
                {
                    LLVoiceClient::getInstance()->terminate();
                }

				disconnectViewer();
				resumeMainloopTimeout();
			}

			// Render scene.
			// *TODO: Should we run display() even during gHeadlessClient?  DK 2011-02-18
            if (!LLApp::isExiting() && !gHeadlessClient && gViewerWindow)
            {
                LL_PROFILE_ZONE_NAMED_CATEGORY_APP("df Display");
                pingMainloopTimeout("Main:Display");
                gGLActive = true;

                display();

                {
                    LLPerfStats::RecordSceneTime T(LLPerfStats::StatType_t::RENDER_IDLE);
                    LL_PROFILE_ZONE_NAMED_CATEGORY_APP("df Snapshot");
                    pingMainloopTimeout("Main:Snapshot");
                    gPipeline.mReflectionMapManager.update();
                    LLFloaterSnapshot::update(); // take snapshots
                    LLFloaterSimpleSnapshot::update();
                    gGLActive = false;
                }

                if (LLViewerStatsRecorder::instanceExists())
                {
                    LLViewerStatsRecorder::instance().idle();
                }
            }
		}

		{
			LL_PROFILE_ZONE_NAMED_CATEGORY_APP( "df pauseMainloopTimeout2" )
			pingMainloopTimeout("Main:Sleep");

			pauseMainloopTimeout();
		}

		// Sleep and run background threads
		{
			//LL_RECORD_BLOCK_TIME(SLEEP2);
			LL_PROFILE_ZONE_WARN( "Sleep2" )

			// yield some time to the os based on command line option
			static LLCachedControl<S32> yield_time(gSavedSettings, "YieldTime", -1);
			if(yield_time >= 0)
			{
                LL_PROFILE_ZONE_NAMED_CATEGORY_APP("Yield");
				LL_PROFILE_ZONE_NUM( yield_time )
				ms_sleep(yield_time);
			}

			if (gNonInteractive)
			{
				S32 non_interactive_ms_sleep_time = 100;
				LLAppViewer::getTextureCache()->pause();
				ms_sleep(non_interactive_ms_sleep_time);
			}

			// yield cooperatively when not running as foreground window
			// and when not quiting (causes trouble at mac's cleanup stage)
			if (!LLApp::isExiting()
				&& ((gViewerWindow && !gViewerWindow->getWindow()->getVisible())
					|| !gFocusMgr.getAppHasFocus()))
			{
				// Sleep if we're not rendering, or the window is minimized.
				static LLCachedControl<S32> s_background_yield_time(gSavedSettings, "BackgroundYieldTime", 40);
				// <FS:Ansariel> FIRE-32722: Make sure to idle if actually minimized
				//S32 milliseconds_to_sleep = llclamp((S32)s_background_yield_time, 0, 1000);
				S32 milliseconds_to_sleep = llclamp((S32)s_background_yield_time, (gViewerWindow && gViewerWindow->getWindow()->getMinimized()) ? 1 : 0, 1000);
				// </FS:Ansariel>
				// don't sleep when BackgroundYieldTime set to 0, since this will still yield to other threads
				// of equal priority on Windows
				if (milliseconds_to_sleep > 0)
				{
                    LLPerfStats::RecordSceneTime T ( LLPerfStats::StatType_t::RENDER_SLEEP );
                    ms_sleep(milliseconds_to_sleep);
					// also pause worker threads during this wait period
					LLAppViewer::getTextureCache()->pause();
				}
			}

			if (mRandomizeFramerate)
			{
				ms_sleep(rand() % 200);
			}

			if (mPeriodicSlowFrame
				&& (gFrameCount % 10 == 0))
			{
				LL_INFOS() << "Periodic slow frame - sleeping 500 ms" << LL_ENDL;
				ms_sleep(500);
			}

			S32 total_work_pending = 0;
			S32 total_io_pending = 0;
			{
				S32 work_pending = 0;
				S32 io_pending = 0;
				F32 max_time = llmin(gFrameIntervalSeconds.value() *10.f, 1.f);
				// <FS:Beq> instrument image decodes
				{
					LL_PROFILE_ZONE_NAMED_CATEGORY_APP("updateTextureThreads");
				work_pending += updateTextureThreads(max_time);
				}	// <FS:Beq/> instrument image decodes

				{
                    LL_PROFILE_ZONE_NAMED_CATEGORY_APP("LFS Thread");
 					io_pending += LLLFSThread::updateClass(1);
				}

				if (io_pending > 1000)
				{
					ms_sleep(llmin(io_pending/100,100)); // give the lfs some time to catch up
				}

				total_work_pending += work_pending ;
				total_io_pending += io_pending ;

			}

			{
				LL_PROFILE_ZONE_NAMED_CATEGORY_APP( "df gMeshRepo" )
				gMeshRepo.update() ;
			}

			if(!total_work_pending) //pause texture fetching threads if nothing to process.
			{
				LL_PROFILE_ZONE_NAMED_CATEGORY_APP( "df getTextureCache" )
				LLAppViewer::getTextureCache()->pause();
				LLAppViewer::getTextureFetch()->pause();
			}
			if(!total_io_pending) //pause file threads if nothing to process.
			{
				LL_PROFILE_ZONE_NAMED_CATEGORY_APP( "df LLVFSThread" )
				LLLFSThread::sLocal->pause();
			}

			// <FS:Ansariel> FIRE-22297: FPS limiter not working properly on Mac/Linux
			static LLCachedControl<U32> max_fps(gSavedSettings, "FramePerSecondLimit");
			static LLCachedControl<bool> fsLimitFramerate(gSavedSettings, "FSLimitFramerate");
			if (fsLimitFramerate && LLStartUp::getStartupState() == STATE_STARTED && !gTeleportDisplay && !logoutRequestSent() && max_fps > F_APPROXIMATELY_ZERO)
			{
				// Sleep a while to limit frame rate.
				LLPerfStats::RecordSceneTime T ( LLPerfStats::StatType_t::RENDER_FPSLIMIT );
				F32 min_frame_time = 1.f / (F32)max_fps;
				S32 milliseconds_to_sleep = llclamp((S32)((min_frame_time - frameTimer.getElapsedTimeF64()) * 1000.f), 0, 1000);
				if (milliseconds_to_sleep > 0)
				{
					LL_PROFILE_ZONE_NAMED_CATEGORY_APP("sleep2");
					ms_sleep(milliseconds_to_sleep);
				}
			}
			frameTimer.reset();
			// </FS:Ansariel>
			{
				LL_PROFILE_ZONE_NAMED_CATEGORY_APP( "df resumeMainloopTimeout" )
			    resumeMainloopTimeout();
			}
			pingMainloopTimeout("Main:End");
		}
	}

	if (LLApp::isExiting())
	{
		// Save snapshot for next time, if we made it through initialization
		if (STATE_STARTED == LLStartUp::getStartupState())
		{
			saveFinalSnapshot();
		}

		if (LLVoiceClient::instanceExists())
		{
			LLVoiceClient::getInstance()->terminate();
		}

		delete gServicePump;
		gServicePump = NULL;

		destroyMainloopTimeout();

		LL_INFOS() << "Exiting main_loop" << LL_ENDL;
	}
    }LLPerfStats::StatsRecorder::endFrame();
    LL_PROFILER_FRAME_END

	return ! LLApp::isRunning();
}

S32 LLAppViewer::updateTextureThreads(F32 max_time)
{
	S32 work_pending = 0;
	{
        LL_PROFILE_ZONE_NAMED_CATEGORY_APP("Texture Cache");
 		work_pending += LLAppViewer::getTextureCache()->update(max_time); // unpauses the texture cache thread
	}
	{
        LL_PROFILE_ZONE_NAMED_CATEGORY_APP("Image Decode");
	 	work_pending += LLAppViewer::getImageDecodeThread()->update(max_time); // unpauses the image thread
	}
	{
        LL_PROFILE_ZONE_NAMED_CATEGORY_APP("Image Fetch");
	 	work_pending += LLAppViewer::getTextureFetch()->update(max_time); // unpauses the texture fetch thread
	}
	return work_pending;
}

void LLAppViewer::flushLFSIO()
{
    S32 pending = LLLFSThread::updateClass(0);
    if (pending > 0)
    {
        LL_INFOS() << "Waiting for pending IO to finish: " << pending << LL_ENDL;
        while (1)
        {
            pending = LLLFSThread::updateClass(0);
            if (!pending)
            {
                break;
            }
            ms_sleep(100);
        }
    }
}

bool LLAppViewer::cleanup()
{
    LLAtmosphere::cleanupClass();

	//ditch LLVOAvatarSelf instance
	gAgentAvatarp = NULL;

    LLNotifications::instance().clear();

	// workaround for DEV-35406 crash on shutdown
	LLEventPumps::instance().reset();

	GrowlManager::destroyManager(); // <FS> Growl support

	//dump scene loading monitor results
	if (LLSceneMonitor::instanceExists())
	{
		if (!isSecondInstance())
		{
            std::string dump_path = gDirUtilp->getExpandedFilename(LL_PATH_LOGS, "scene_monitor_results.csv");
			LLSceneMonitor::instance().dumpToFile(dump_path);
		}
		LLSceneMonitor::deleteSingleton();
	}

	// There used to be an 'if (LLFastTimerView::sAnalyzePerformance)' block
	// here, completely redundant with the one that occurs later in this same
	// function. Presumably the duplication was due to an automated merge gone
	// bad. Not knowing which instance to prefer, we chose to retain the later
	// one because it happens just after mFastTimerLogThread is deleted. This
	// comment is in case we guessed wrong, so we can move it here instead.

#if LL_LINUX
	// remove any old breakpad minidump files from the log directory
	if (! isError())
	{
		std::string logdir = gDirUtilp->getExpandedFilename(LL_PATH_LOGS, "");
		gDirUtilp->deleteFilesInDir(logdir, "*-*-*-*-*.dmp");
	}
#endif

	// Kill off LLLeap objects. We can find them all because LLLeap is derived
	// from LLInstanceTracker.
	LLLeap::instance_snapshot().deleteAll();

	//flag all elements as needing to be destroyed immediately
	// to ensure shutdown order
	LLMortician::setZealous(true);

    // Give any remaining SLPlugin instances a chance to exit cleanly.
    LLPluginProcessParent::shutdown();

	disconnectViewer();
	LLViewerCamera::deleteSingleton();

	LL_INFOS() << "Viewer disconnected" << LL_ENDL;
	
	if (gKeyboard)
	{
		gKeyboard->resetKeys();
	}

	display_cleanup();

	release_start_screen(); // just in case

	LLError::logToFixedBuffer(NULL); // stop the fixed buffer recorder

	LL_INFOS() << "Cleaning Up" << LL_ENDL;

	// <FS:Zi> Backup Settings
	if(mSaveSettingsOnExit)
	{
	// </FS:Zi>
	// FIRE-4871: Save per-account settings earlier -- TS
	std::string per_account_settings_file = gSavedSettings.getString("PerAccountSettingsFile");
	if (per_account_settings_file.empty())
	{
		LL_INFOS() << "Not saving per-account settings; don't know the account name yet." << LL_ENDL;
	}
	// Only save per account settings if the previous login succeeded, otherwise
	// we might end up with a cleared out settings file in case a previous login
	// failed after loading per account settings. -Zi
	else if (!mSavePerAccountSettings)
	{
		LL_INFOS() << "Not saving per-account settings; last login was not successful." << LL_ENDL;
	}
	else
	{
		gSavedPerAccountSettings.saveToFile(per_account_settings_file, true);
		LL_INFOS() << "First time: Saved per-account settings to " <<
		        per_account_settings_file << LL_ENDL;
	}
	gSavedSettings.saveToFile(gSavedSettings.getString("ClientSettingsFile"), true);
	// /FIRE-4871
	// <FS:Zi> Backup Settings
	}
	else
	{
		LL_INFOS() << "Not saving settings, to prevent settings restore failure." << LL_ENDL;
	}
	// </FS:Zi>

	// shut down mesh streamer
	gMeshRepo.shutdown();

	// <FS:ND> FIRE-8385 Crash on exit in Havok. It is hard to say why it happens, as we only have the binary Havok blob. This is a hack around it.
	// Due to the fact the process is going to die anyway, the OS will clean up any reources left by not calling quitSystem.
	// The OpenSim version does not use Havok, it is okay to call shutdown then.
#ifndef HAVOK_TPV
	// shut down Havok
	LLPhysicsExtensions::quitSystem();
#endif // </FS:ND>

	// <FS:ND> FIRE-20152; save avatar render settings during cleanup, not in the dtor of the static instance.
	// Otherwise the save will happen during crt termination when most of the viewers infrastructure is in a non deterministic state
	if( FSAvatarRenderPersistence::instanceExists() )
		FSAvatarRenderPersistence::getInstance()->deleteSingleton();
	// </FS:ND>

	// Must clean up texture references before viewer window is destroyed.
	if(LLHUDManager::instanceExists())
	{
		LLHUDManager::getInstance()->updateEffects();
		LLHUDObject::updateAll();
		LLHUDManager::getInstance()->cleanupEffects();
		LLHUDObject::cleanupHUDObjects();
		LL_INFOS() << "HUD Objects cleaned up" << LL_ENDL;
	}

	LLKeyframeDataCache::clear();

 	// End TransferManager before deleting systems it depends on (Audio, AssetStorage)
#if 0 // this seems to get us stuck in an infinite loop...
	gTransferManager.cleanup();
#endif

	// Note: this is where gWorldMap used to be deleted.

	// Note: this is where gHUDManager used to be deleted.
	if(LLHUDManager::instanceExists())
	{
		LLHUDManager::getInstance()->shutdownClass();
	}

	delete gAssetStorage;
	gAssetStorage = NULL;

	LLPolyMesh::freeAllMeshes();

	LLStartUp::cleanupNameCache();

	// Note: this is where gLocalSpeakerMgr and gActiveSpeakerMgr used to be deleted.

	if (LLWorldMap::instanceExists())
	{
		LLWorldMap::getInstance()->reset(); // release any images
	}

	LLCalc::cleanUp();

	LL_INFOS() << "Global stuff deleted" << LL_ENDL;

	if (gAudiop)
	{
        LL_INFOS() << "Shutting down audio" << LL_ENDL;

        // be sure to stop the internet stream cleanly BEFORE destroying the interface to stop it.
        gAudiop->stopInternetStream();
        // shut down the streaming audio sub-subsystem first, in case it relies on not outliving the general audio subsystem.
		// <FS> FMOD fixes
		// LLStreamingAudioInterface *sai = gAudiop->getStreamingAudioImpl();
		// delete sai;
		// gAudiop->setStreamingAudioImpl(NULL);

        // shut down the audio subsystem
        gAudiop->shutdown();

		delete gAudiop;
		gAudiop = NULL;
	}

	// Note: this is where LLFeatureManager::getInstance()-> used to be deleted.

	// Patch up settings for next time
	// Must do this before we delete the viewer window,
	// such that we can suck rectangle information out of
	// it.
	cleanupSavedSettings();
	LL_INFOS() << "Settings patched up" << LL_ENDL;

	// delete some of the files left around in the cache.
	removeCacheFiles("*.wav");
	removeCacheFiles("*.tmp");
	removeCacheFiles("*.lso");
	removeCacheFiles("*.out");
	// <FS:Ansariel> Sound cache
	//removeCacheFiles("*.dsf");
	if (!gSavedSettings.getBOOL("FSKeepUnpackedCacheFiles"))
	{
		gDirUtilp->deleteFilesInDir(gDirUtilp->getExpandedFilename(LL_PATH_FS_SOUND_CACHE, ""), "*.dsf");
	}
	// </FS:Ansariel>
	removeCacheFiles("*.bodypart");
	removeCacheFiles("*.clothing");

	LL_INFOS() << "Cache files removed" << LL_ENDL;

	LL_INFOS() << "Shutting down Views" << LL_ENDL;

	// Destroy the UI
	if( gViewerWindow)
		gViewerWindow->shutdownViews();

	LL_INFOS() << "Cleaning up Inventory" << LL_ENDL;

	// Cleanup Inventory after the UI since it will delete any remaining observers
	// (Deleted observers should have already removed themselves)
	gInventory.cleanupInventory();

	LLCoros::getInstance()->printActiveCoroutines();

	LL_INFOS() << "Cleaning up Selections" << LL_ENDL;

	// Clean up selection managers after UI is destroyed, as UI may be observing them.
	// Clean up before GL is shut down because we might be holding on to objects with texture references
	LLSelectMgr::cleanupGlobals();

	LL_INFOS() << "Shutting down OpenGL" << LL_ENDL;

	// Shut down OpenGL
	if( gViewerWindow)
	{
		gViewerWindow->shutdownGL();

		// Destroy window, and make sure we're not fullscreen
		// This may generate window reshape and activation events.
		// Therefore must do this before destroying the message system.
		delete gViewerWindow;
		gViewerWindow = NULL;
		LL_INFOS() << "ViewerWindow deleted" << LL_ENDL;
	}

	LL_INFOS() << "Cleaning up Keyboard & Joystick" << LL_ENDL;

	// viewer UI relies on keyboard so keep it aound until viewer UI isa gone
	delete gKeyboard;
	gKeyboard = NULL;

    if (LLViewerJoystick::instanceExists())
    {
        // Turn off Space Navigator and similar devices
        LLViewerJoystick::getInstance()->terminate();
    }

	LL_INFOS() << "Cleaning up Objects" << LL_ENDL;

	LLViewerObject::cleanupVOClasses();

	SUBSYSTEM_CLEANUP(LLAvatarAppearance);

	SUBSYSTEM_CLEANUP(LLPostProcess);

	LLTracker::cleanupInstance();

	// *FIX: This is handled in LLAppViewerWin32::cleanup().
	// I'm keeping the comment to remember its order in cleanup,
	// in case of unforseen dependency.
	//#if LL_WINDOWS
	//	gDXHardware.cleanup();
	//#endif // LL_WINDOWS

	LLVolumeMgr* volume_manager = LLPrimitive::getVolumeManager();
	if (!volume_manager->cleanup())
	{
		LL_WARNS() << "Remaining references in the volume manager!" << LL_ENDL;
	}
	LLPrimitive::cleanupVolumeManager();

	LL_INFOS() << "Additional Cleanup..." << LL_ENDL;

	LLViewerParcelMgr::cleanupGlobals();

	// *Note: this is where gViewerStats used to be deleted.

 	//end_messaging_system();

	LLPrimitive::cleanupVolumeManager();
	SUBSYSTEM_CLEANUP(LLWorldMapView);
	SUBSYSTEM_CLEANUP(LLFolderViewItem);

	LL_INFOS() << "Saving Data" << LL_ENDL;

	// Store the time of our current logoff
	gSavedPerAccountSettings.setU32("LastLogoff", time_corrected());

    if (LLEnvironment::instanceExists())
    {
		//Store environment settings if necessary
        LLEnvironment::getInstance()->saveToSettings();
    }

	// Must do this after all panels have been deleted because panels that have persistent rects
	// save their rects on delete.
	if(mSaveSettingsOnExit)		// <FS:Zi> Backup Settings
	{
		gSavedSettings.saveToFile(gSavedSettings.getString("ClientSettingsFile"), true);

	LLUIColorTable::instance().saveUserSettings();

//<Firestorm Skin Cleanup>
	std::string skinSaved = gSavedSettings.getString("SkinCurrent");
	std::string themeSaved = gSavedSettings.getString("SkinCurrentTheme");
	if ((skinSaved != mCurrentSkin) || (themeSaved != mCurrentSkinTheme))
	{
		LL_INFOS() << "Clearing skin colors." << LL_ENDL;
		// Implementation to only purge skin colors
		LLUIColorTable::instance().saveUserSettingsPaletteOnly();

	}
//</Firestorm Skip Cleanup>
	}	// <FS:Zi> Backup Settings
	
	
	// <FS:Zi> Backup Settings
	if(mSaveSettingsOnExit)
	{
	std::string per_account_settings_file = gSavedSettings.getString("PerAccountSettingsFile");
	// </FS:Zi>
	// PerAccountSettingsFile should be empty if no user has been logged on.
	// *FIX:Mani This should get really saved in a "logoff" mode.
	// FIRE-4871: use the same file we picked out earlier -- TS
	if (per_account_settings_file.empty())
	{
		LL_INFOS() << "Not saving per-account settings; don't know the account name yet." << LL_ENDL;
	}
	// Only save per account settings if the previous login succeeded, otherwise
	// we might end up with a cleared out settings file in case a previous login
	// failed after loading per account settings.
	else if (!mSavePerAccountSettings)
	{
		LL_INFOS() << "Not saving per-account settings; last login was not successful." << LL_ENDL;
	}
	else
	{
		gSavedPerAccountSettings.saveToFile(per_account_settings_file, true);
		LL_INFOS() << "Second time: Saved per-account settings to " <<
		        per_account_settings_file << LL_ENDL;

		if (LLViewerParcelAskPlay::instanceExists())
		{
			LLViewerParcelAskPlay::getInstance()->saveSettings();
		}
	}
	// <FS:Zi> Backup Settings
	}
	else
	{
		LL_INFOS() << "Not saving settings, to prevent settings restore failure." << LL_ENDL;
	}
	// </FS:Zi>

	// We need to save all crash settings, even if they're defaults [see LLCrashLogger::loadCrashBehaviorSetting()]
	gCrashSettings.saveToFile(gSavedSettings.getString("CrashSettingsFile"), false);

	//std::string warnings_settings_filename = gDirUtilp->getExpandedFilename(LL_PATH_USER_SETTINGS, getSettingsFilename("Default", "Warnings"));
	std::string warnings_settings_filename = gDirUtilp->getExpandedFilename(LL_PATH_USER_SETTINGS, getSettingsFilename("User", "Warnings"));
	if(mSaveSettingsOnExit)		// <FS:Zi> Backup Settings
	gWarningSettings.saveToFile(warnings_settings_filename, true);

	// Save URL history file
	if(mSaveSettingsOnExit)		// <FS:Zi> Backup Settings
	LLURLHistory::saveFile("url_history.xml");

	// save mute list. gMuteList used to also be deleted here too.
	if (gAgent.isInitialized() && LLMuteList::instanceExists())
	{
		LLMuteList::getInstance()->cache(gAgent.getID());
	}

	//save call log list
	if (LLConversationLog::instanceExists())
	{
		LLConversationLog::instance().cache();
    }

    clearSecHandler();

	if (mPurgeCacheOnExit)
	{
		LL_INFOS() << "Purging all cache files on exit" << LL_ENDL;
		gDirUtilp->deleteFilesInDir(gDirUtilp->getExpandedFilename(LL_PATH_CACHE,""), "*.*");
		// <FS:Ansariel> Sound cache
		gDirUtilp->deleteFilesInDir(gDirUtilp->getExpandedFilename(LL_PATH_FS_SOUND_CACHE, ""), "*.*");
	}

	writeDebugInfo();

	LLLocationHistory::getInstance()->save();

	LLAvatarIconIDCache::getInstance()->save();

	// Stop the plugin read thread if it's running.
	LLPluginProcessParent::setUseReadThread(false);

	LL_INFOS() << "Shutting down Threads" << LL_ENDL;

	// Let threads finish
	LLTimer idleTimer;
	idleTimer.reset();
	const F64 max_idle_time = 5.f; // 5 seconds
	while(1)
	{
		S32 pending = 0;
		pending += LLAppViewer::getTextureCache()->update(1); // unpauses the worker thread
		pending += LLAppViewer::getImageDecodeThread()->update(1); // unpauses the image thread
		pending += LLAppViewer::getTextureFetch()->update(1); // unpauses the texture fetch thread
		pending += LLLFSThread::updateClass(0);
		F64 idle_time = idleTimer.getElapsedTimeF64();
		if(!pending)
		{
			break ; //done
		}
		else if(idle_time >= max_idle_time)
		{
			LL_WARNS() << "Quitting with pending background tasks." << LL_ENDL;
			break;
		}
	}

    if (mPurgeUserDataOnExit)
    {
        // Ideally we should not save anything from this session since it is going to be purged now,
        // but this is a very 'rare' case (user deleting himself), not worth overcomplicating 'save&cleanup' code
        std::string user_path = gDirUtilp->getOSUserAppDir() + gDirUtilp->getDirDelimiter() + LLStartUp::getUserId();
        gDirUtilp->deleteDirAndContents(user_path);
    }

	// Delete workers first
	// shotdown all worker threads before deleting them in case of co-dependencies
	mAppCoreHttp.requestStop();
	sTextureFetch->shutdown();
	sTextureCache->shutdown();
	sImageDecodeThread->shutdown();
	sPurgeDiskCacheThread->shutdown();
	if (mGeneralThreadPool)
	{
		mGeneralThreadPool->close();
	}

	sTextureFetch->shutDownTextureCacheThread() ;
    LLLFSThread::sLocal->shutdown();

	LL_INFOS() << "Shutting down message system" << LL_ENDL;
	end_messaging_system();

	// Non-LLCurl libcurl library
	mAppCoreHttp.cleanup();

	SUBSYSTEM_CLEANUP(LLFilePickerThread);
	SUBSYSTEM_CLEANUP(LLDirPickerThread);

	//MUST happen AFTER SUBSYSTEM_CLEANUP(LLCurl)
	delete sTextureCache;
    sTextureCache = NULL;
    if (sTextureFetch)
    {
        sTextureFetch->shutdown();
        sTextureFetch->waitOnPending();
        delete sTextureFetch;
        sTextureFetch = NULL;
    }
	delete sImageDecodeThread;
    sImageDecodeThread = NULL;
	delete mFastTimerLogThread;
	mFastTimerLogThread = NULL;
	delete sPurgeDiskCacheThread;
	sPurgeDiskCacheThread = NULL;
    delete mGeneralThreadPool;
    mGeneralThreadPool = NULL;

	if (LLFastTimerView::sAnalyzePerformance)
	{
		LL_INFOS() << "Analyzing performance" << LL_ENDL;

		std::string baseline_name = LLTrace::BlockTimer::sLogName + "_baseline.slp";
		std::string current_name  = LLTrace::BlockTimer::sLogName + ".slp";
		std::string report_name   = LLTrace::BlockTimer::sLogName + "_report.csv";

		LLFastTimerView::doAnalysis(
			gDirUtilp->getExpandedFilename(LL_PATH_LOGS, baseline_name),
			gDirUtilp->getExpandedFilename(LL_PATH_LOGS, current_name),
			gDirUtilp->getExpandedFilename(LL_PATH_LOGS, report_name));
	}

	SUBSYSTEM_CLEANUP(LLMetricPerformanceTesterBasic) ;

	LL_INFOS() << "Cleaning up Media and Textures" << LL_ENDL;

	//Note:
	//SUBSYSTEM_CLEANUP(LLViewerMedia) has to be put before gTextureList.shutdown()
	//because some new image might be generated during cleaning up media. --bao
	gTextureList.shutdown(); // shutdown again in case a callback added something
	LLUIImageList::getInstance()->cleanUp();

	SUBSYSTEM_CLEANUP(LLImage);
	SUBSYSTEM_CLEANUP(LLLFSThread);

	LL_INFOS() << "Misc Cleanup" << LL_ENDL;

	gSavedSettings.cleanup();
	LLUIColorTable::instance().clear();

	LLWatchdog::getInstance()->cleanup();

	LLViewerAssetStatsFF::cleanup();

	// If we're exiting to launch an URL, do that here so the screen
	// is at the right resolution before we launch IE.
	if (!gLaunchFileOnQuit.empty())
	{
		LL_INFOS() << "Launch file on quit." << LL_ENDL;
#if LL_WINDOWS
		// Indicate an application is starting.
		SetCursor(LoadCursor(NULL, IDC_WAIT));
#endif

		// HACK: Attempt to wait until the screen res. switch is complete.
		ms_sleep(1000);

		LLWeb::loadURLExternal( gLaunchFileOnQuit, false );
		LL_INFOS() << "File launched." << LL_ENDL;
	}
	// make sure nothing uses applyProxySettings by this point.
	LL_INFOS() << "Cleaning up LLProxy." << LL_ENDL;
	SUBSYSTEM_CLEANUP(LLProxy);
    LLCore::LLHttp::cleanup();

	ll_close_fail_log();

	LLError::LLCallStacks::cleanup();

	LLEnvironment::deleteSingleton();
	LLSelectMgr::deleteSingleton();
	LLViewerEventRecorder::deleteSingleton();
    LLWorld::deleteSingleton();
    LLVoiceClient::deleteSingleton();

	// It's not at first obvious where, in this long sequence, a generic cleanup
	// call OUGHT to go. So let's say this: as we migrate cleanup from
	// explicit hand-placed calls into the generic mechanism, eventually
	// all cleanup will get subsumed into the generic call. So the calls you
	// still see above are calls that MUST happen before the generic cleanup
	// kicks in.

	// This calls every remaining LLSingleton's cleanupSingleton() and
	// deleteSingleton() methods.
	LLSingletonBase::deleteAll();

    LL_INFOS() << "Goodbye!" << LL_ENDL;

	removeDumpDir();

	// return 0;
	return true;
}

void LLAppViewer::initGeneralThread()
{
    if (mGeneralThreadPool)
    {
        return;
    }

    mGeneralThreadPool = new LL::ThreadPool("General", 3);
    mGeneralThreadPool->start();
}

bool LLAppViewer::initThreads()
{
	static const bool enable_threads = true;

	LLImage::initClass(gSavedSettings.getBOOL("TextureNewByteRange"),gSavedSettings.getS32("TextureReverseByteRange"));

	LLLFSThread::initClass(enable_threads && true); // TODO: fix crashes associated with this shutdo

    //auto configure thread count
    LLSD threadCounts = gSavedSettings.getLLSD("ThreadPoolSizes");

    // get the number of concurrent threads that can run
    S32 cores = std::thread::hardware_concurrency();

    U32 max_cores = gSavedSettings.getU32("EmulateCoreCount");
    if (max_cores != 0)
    {
        cores = llmin(cores, (S32) max_cores);
    }

    // The only configurable thread count right now is ImageDecode
    // The viewer typically starts around 8 threads not including image decode, 
    // so try to leave at least one core free
    // <FS:Ansariel> Override image decode thread config
    //S32 image_decode_count = llclamp(cores - 9, 1, 8);
    S32 image_decode_count = llclamp(cores - 4, 1, 8);
    if (auto max_decodes = gSavedSettings.getU32("FSImageDecodeThreads"); max_decodes > 0)
    {
        image_decode_count = llclamp((S32)max_decodes, 1, 32);
    }
    // <FS:Ansariel>
    threadCounts["ImageDecode"] = image_decode_count;
    gSavedSettings.setLLSD("ThreadPoolSizes", threadCounts);

	// Image decoding
	LLAppViewer::sImageDecodeThread = new LLImageDecodeThread(enable_threads && true);
	LLAppViewer::sTextureCache = new LLTextureCache(enable_threads && true);
	LLAppViewer::sTextureFetch = new LLTextureFetch(LLAppViewer::getTextureCache(),
													enable_threads && true,
													app_metrics_qa_mode);

    // general task background thread (LLPerfStats, etc)
    LLAppViewer::instance()->initGeneralThread();

	LLAppViewer::sPurgeDiskCacheThread = new LLPurgeDiskCacheThread();

	if (LLTrace::BlockTimer::sLog || LLTrace::BlockTimer::sMetricLog)
	{
		LLTrace::BlockTimer::setLogLock(new LLMutex());
		mFastTimerLogThread = new LLFastTimerLogThread(LLTrace::BlockTimer::sLogName);
		mFastTimerLogThread->start();
	}

	// Mesh streaming and caching
	gMeshRepo.init();

	LLFilePickerThread::initClass();
	LLDirPickerThread::initClass();

	// *FIX: no error handling here!
	return true;
}

void errorCallback(LLError::ELevel level, const std::string &error_string)
{
    if (level == LLError::LEVEL_ERROR)
    {
        LLStringUtil::format_map_t map;
        map["ERROR_DETAILS"]=error_string;
        std::string error_display_string=LLTrans::getString("MBApplicationErrorDetails",map);

        // <FS:Ansariel> If we crash before loading the configuration, LLTrans
        //               won't be able to find the localized string, so we
        //               fall back to the English version instead of showing
        //               a dialog saying "MissingString("<LocalizationStringId>".
        std::string caption = LLTrans::getString("MBApplicationError");

        if (error_display_string.find("MissingString(") != std::string::npos)
        {
            error_display_string = "We are sorry, but Firestorm has crashed and needs to be closed. If you see this issue happening repeatedly, please contact our support team and submit the following message:\n\n[ERROR_DETAILS]";
            LLStringUtil::format(error_display_string, map);
        }
        if (caption.find("MissingString(") != std::string::npos)
        {
            caption = "Application Error - Don't Panic";
        }
        // </FS:Ansariel>

#if !LL_RELEASE_FOR_DOWNLOAD
        // <FS:Ansariel> Changed to fix missing string error upon early crash
        //if (OSBTN_CANCEL == OSMessageBox(error_display_string, LLTrans::getString("MBApplicationError"), OSMB_OKCANCEL))
        if (OSBTN_CANCEL == OSMessageBox(error_display_string, caption, OSMB_OKCANCEL))
            return;
#else
        // <FS:Ansariel> Changed to fix missing string error upon early crash
        //OSMessageBox(error_display_string, LLTrans::getString("MBApplicationError"), OSMB_OK);
        OSMessageBox(error_display_string, caption, OSMB_OK);
#endif // !LL_RELEASE_FOR_DOWNLOAD

        gDebugInfo["FatalMessage"] = error_string;
        // We're not already crashing -- we simply *intend* to crash. Since we
        // haven't actually trashed anything yet, we can afford to write the whole
        // static info file.
        LLAppViewer::instance()->writeDebugInfo();
    }
}

void errorMSG(const std::string& title_string, const std::string& message_string)
{
    if (!message_string.empty())
    {
        OSMessageBox(message_string, title_string.empty() ? LLTrans::getString("MBFatalError") : title_string, OSMB_OK);
    }
}

void LLAppViewer::initLoggingAndGetLastDuration()
{
    //
    // Set up logging defaults for the viewer
    //
    LLError::initForApplication( gDirUtilp->getExpandedFilename(LL_PATH_USER_SETTINGS, "")
                                ,gDirUtilp->getExpandedFilename(LL_PATH_APP_SETTINGS, "")
                                );
    LLError::addGenericRecorder(&errorCallback);
    //LLError::setTimeFunction(getRuntime);

    LLError::LLUserWarningMsg::setHandler(errorMSG);


    if (mSecondInstance)
    {
        LLFile::mkdir(gDirUtilp->getDumpLogsDirPath());
 
        LLUUID uid;
        uid.generate();
        LLError::logToFile(gDirUtilp->getDumpLogsDirPath(uid.asString() + ".log"));
    }
    else
    {
        // <FS:Ansariel> Remove old CEF log file (defined in dullahan.h)
        LLFile::remove(gDirUtilp->getExpandedFilename(LL_PATH_LOGS, "cef_log.txt"));

        // Remove the last ".old" log file.
        std::string old_log_file = gDirUtilp->getExpandedFilename(LL_PATH_LOGS,
            APP_NAME + ".old");
        LLFile::remove(old_log_file);

        // Get name of the log file
        std::string log_file = gDirUtilp->getExpandedFilename(LL_PATH_LOGS,
            APP_NAME + ".log");
        /*
        * Before touching any log files, compute the duration of the last run
        * by comparing the ctime of the previous start marker file with the ctime
        * of the last log file.
        */
        std::string start_marker_file_name = gDirUtilp->getExpandedFilename(LL_PATH_LOGS, START_MARKER_FILE_NAME);
        llstat start_marker_stat;
        llstat log_file_stat;
        std::ostringstream duration_log_stream; // can't log yet, so save any message for when we can below
        int start_stat_result = LLFile::stat(start_marker_file_name, &start_marker_stat);
        int log_stat_result = LLFile::stat(log_file, &log_file_stat);
        if (0 == start_stat_result && 0 == log_stat_result)
        {
            int elapsed_seconds = log_file_stat.st_ctime - start_marker_stat.st_ctime;
            // only report a last run time if the last viewer was the same version
            // because this stat will be counted against this version
            if (markerIsSameVersion(start_marker_file_name))
            {
                gLastExecDuration = elapsed_seconds;
            }
            else
            {
                duration_log_stream << "start marker from some other version; duration is not reported";
                gLastExecDuration = -1;
            }
        }
        else
        {
            // at least one of the LLFile::stat calls failed, so we can't compute the run time
            duration_log_stream << "duration stat failure; start: " << start_stat_result << " log: " << log_stat_result;
            gLastExecDuration = -1; // unknown
        }
        std::string duration_log_msg(duration_log_stream.str());

        // Create a new start marker file for comparison with log file time for the next run
        LLAPRFile start_marker_file;
        start_marker_file.open(start_marker_file_name, LL_APR_WB);
        if (start_marker_file.getFileHandle())
        {
            recordMarkerVersion(start_marker_file);
            start_marker_file.close();
        }

        // Rename current log file to ".old"
        LLFile::rename(log_file, old_log_file);

        // Set the log file to SecondLife.log
        LLError::logToFile(log_file);
        LL_INFOS() << "Started logging to " << log_file << LL_ENDL;
        if (!duration_log_msg.empty())
        {
            LL_WARNS("MarkerFile") << duration_log_msg << LL_ENDL;
        }
    }
}

bool LLAppViewer::loadSettingsFromDirectory(const std::string& location_key,
					    bool set_defaults)
{
	if (!mSettingsLocationList)
	{
		LL_ERRS() << "Invalid settings location list" << LL_ENDL;
	}

	BOOST_FOREACH(const SettingsGroup& group, mSettingsLocationList->groups)
	{
		// skip settings groups that aren't the one we requested
		if (group.name() != location_key) continue;

		ELLPath path_index = (ELLPath)group.path_index();
		if(path_index <= LL_PATH_NONE || path_index >= LL_PATH_LAST)
		{
			LL_ERRS() << "Out of range path index in app_settings/settings_files.xml" << LL_ENDL;
			return false;
		}

		BOOST_FOREACH(const SettingsFile& file, group.files)
		{
			// <FS:Ansariel> Skip quickprefs settings - we don't have a settings group
			//               for it as it's not a regular settings file
			if (file.name() == "QuickPreferences")
			{
				continue;
			}
			// </FS:Ansariel>

			LL_INFOS("Settings") << "Attempting to load settings for the group " << file.name()
			    << " - from location " << location_key << LL_ENDL;

			auto settings_group = LLControlGroup::getInstance(file.name);
			if(!settings_group)
			{
				LL_WARNS("Settings") << "No matching settings group for name " << file.name() << LL_ENDL;
				continue;
			}

			std::string full_settings_path;

			if (file.file_name_setting.isProvided()
				&& gSavedSettings.controlExists(file.file_name_setting))
			{
				// try to find filename stored in file_name_setting control
				full_settings_path = gSavedSettings.getString(file.file_name_setting());
				if (full_settings_path.empty())
				{
					continue;
				}
				else if (!gDirUtilp->fileExists(full_settings_path))
				{
					// search in default path
					full_settings_path = gDirUtilp->getExpandedFilename((ELLPath)path_index, full_settings_path);
				}
			}
			else
			{
				// by default, use specified file name
				full_settings_path = gDirUtilp->getExpandedFilename((ELLPath)path_index, file.file_name());
			}

			if(settings_group->loadFromFile(full_settings_path, set_defaults, file.persistent))
			{	// success!
				LL_INFOS("Settings") << "Loaded settings file " << full_settings_path << LL_ENDL;
			}
			else
			{	// failed to load
				if(file.required)
				{
                    LLError::LLUserWarningMsg::showMissingFiles();
					LL_ERRS() << "Error: Cannot load required settings file from: " << full_settings_path << LL_ENDL;
					return false;
				}
				else
				{
					// only complain if we actually have a filename at this point
					if (!full_settings_path.empty())
					{
						LL_INFOS("Settings") << "Cannot load " << full_settings_path << " - No settings found." << LL_ENDL;
					}
				}
			}
		}
	}

	return true;
}

std::string LLAppViewer::getSettingsFilename(const std::string& location_key,
											 const std::string& file)
{
	BOOST_FOREACH(const SettingsGroup& group, mSettingsLocationList->groups)
	{
		if (group.name() == location_key)
		{
			BOOST_FOREACH(const SettingsFile& settings_file, group.files)
			{
				if (settings_file.name() == file)
				{
					return settings_file.file_name;
				}
			}
		}
	}

	return std::string();
}

void LLAppViewer::loadColorSettings()
{
	LLUIColorTable::instance().loadFromSettings();
}

namespace
{
    void handleCommandLineError(LLControlGroupCLP& clp)
    {
		LL_WARNS() << "Error parsing command line options. Command Line options ignored."  << LL_ENDL;

		LL_INFOS() << "Command line usage:\n" << clp << LL_ENDL;

		OSMessageBox(STRINGIZE(LLTrans::getString("MBCmdLineError") << clp.getErrorMessage()),
					 LLStringUtil::null,
					 OSMB_OK);
    }
} // anonymous namespace

// Set a named control temporarily for this session, as when set via the command line --set option.
// Name can be specified as "<control_group>.<control_name>", with default group being Global.
bool tempSetControl(const std::string& name, const std::string& value)
{
	std::string name_part;
	std::string group_part;
	LLControlVariable* control = NULL;

	// Name can be further split into ControlGroup.Name, with the default control group being Global
	size_t pos = name.find('.');
	if (pos != std::string::npos)
	{
		group_part = name.substr(0, pos);
		name_part = name.substr(pos+1);
		LL_INFOS() << "Setting " << group_part << "." << name_part << " to " << value << LL_ENDL;
		auto g = LLControlGroup::getInstance(group_part);
		if (g) control = g->getControl(name_part);
	}
	else
	{
		LL_INFOS() << "Setting Global." << name << " to " << value << LL_ENDL;
		control = gSavedSettings.getControl(name);
	}

	if (control)
	{
		control->setValue(value, false);
		return true;
	}
	return false;
}

bool LLAppViewer::initConfiguration()
{
	//Load settings files list
	std::string settings_file_list = gDirUtilp->getExpandedFilename(LL_PATH_APP_SETTINGS, "settings_files.xml");
	LLXMLNodePtr root;
	bool success = LLXMLNode::parseFile(settings_file_list, root, NULL);
	if (!success)
	{
        LL_WARNS() << "Cannot load default configuration file " << settings_file_list << LL_ENDL;
        LLError::LLUserWarningMsg::showMissingFiles();
        if (gDirUtilp->fileExists(settings_file_list))
        {
            LL_ERRS() << "Cannot load default configuration file settings_files.xml. "
                << "Please reinstall viewer from https://www.firestormviewer.org/choose-your-platform/ "
                << "and contact https://www.firestormviewer.org/support if issue persists after reinstall."
                << LL_ENDL;
        }
        else
        {
            LL_ERRS() << "Default configuration file settings_files.xml not found. "
                << "Please reinstall viewer from https://www.firestormviewer.org/choose-your-platform/ "
                << "and contact https://www.firestormviewer.org/support if issue persists after reinstall."
                << LL_ENDL;
        }
	}

	mSettingsLocationList = new SettingsFiles();

	LLXUIParser parser;
	parser.readXUI(root, *mSettingsLocationList, settings_file_list);

	if (!mSettingsLocationList->validateBlock())
	{
        LLError::LLUserWarningMsg::showMissingFiles();
        LL_ERRS() << "Invalid settings file list " << settings_file_list << LL_ENDL;
	}

	// The settings and command line parsing have a fragile
	// order-of-operation:
	// - load defaults from app_settings
	// - set procedural settings values
	// - read command line settings
	// - selectively apply settings needed to load user settings.
    // - load overrides from user_settings
	// - apply command line settings (to override the overrides)
	// - load per account settings (happens in llstartup

	// - load defaults
	bool set_defaults = true;
	if(!loadSettingsFromDirectory("Default", set_defaults))
	{
		OSMessageBox(
			"Unable to load default settings file. The installation may be corrupted.",
			LLStringUtil::null,OSMB_OK);
		return false;
	}
	
	//<FS:Techwolf Lupindo>
	// load defaults overide here. Can not use settings_files.xml as path is different then above loading of defaults.
	std::string fsdata_defaults = gDirUtilp->getExpandedFilename(LL_PATH_USER_SETTINGS, llformat("fsdata_defaults.%s.xml", LLVersionInfo::getInstance()->getShortVersion().c_str()));
	std::string fsdata_global = "Global";
	std::shared_ptr<LLControlGroup> settings_group = LLControlGroup::getInstance(fsdata_global);
	if(settings_group && settings_group->loadFromFile(fsdata_defaults, set_defaults))
	{
		LL_INFOS() << "Loaded settings file " << fsdata_defaults << LL_ENDL;
	}
	//</FS:Techwolf Lupindo>

	initStrings(); // setup paths for LLTrans based on settings files only
	// - set procedural settings
	// Note: can't use LL_PATH_PER_SL_ACCOUNT for any of these since we haven't logged in yet
        //gSavedSettings.setString("ClientSettingsFile", gDirUtilp->getExpandedFilename(LL_PATH_USER_SETTINGS, getSettingsFilename("Default", "Global")));
        gSavedSettings.setString("ClientSettingsFile", gDirUtilp->getExpandedFilename(LL_PATH_USER_SETTINGS, getSettingsFilename("User", "Global")));
        gSavedSettings.setString("CrashSettingsFile", gDirUtilp->getExpandedFilename(LL_PATH_USER_SETTINGS, getSettingsFilename("User", "CrashSettings")));
	
#ifndef	LL_RELEASE_FOR_DOWNLOAD
	// provide developer build only overrides for these control variables that are not
	// persisted to settings.xml
	LLControlVariable* c = gSavedSettings.getControl("AllowMultipleViewers");
	if (c)
	{
		c->setValue(true, false);
	}

	gSavedSettings.setBOOL("QAMode", true );
	gSavedSettings.setS32("WatchdogEnabled", 0);
#endif

	// These are warnings that appear on the first experience of that condition.
	// They are already set in the settings_default.xml file, but still need to be added to LLFirstUse
	// for disable/reset ability
//	LLFirstUse::addConfigVariable("FirstBalanceIncrease");
//	LLFirstUse::addConfigVariable("FirstBalanceDecrease");
//	LLFirstUse::addConfigVariable("FirstSit");
//	LLFirstUse::addConfigVariable("FirstMap");
//	LLFirstUse::addConfigVariable("FirstGoTo");
//	LLFirstUse::addConfigVariable("FirstBuild");
//	LLFirstUse::addConfigVariable("FirstLeftClickNoHit");
//	LLFirstUse::addConfigVariable("FirstTeleport");
//	LLFirstUse::addConfigVariable("FirstOverrideKeys");
//	LLFirstUse::addConfigVariable("FirstAttach");
//	LLFirstUse::addConfigVariable("FirstAppearance");
//	LLFirstUse::addConfigVariable("FirstInventory");
//	LLFirstUse::addConfigVariable("FirstSandbox");
//	LLFirstUse::addConfigVariable("FirstFlexible");
//	LLFirstUse::addConfigVariable("FirstDebugMenus");
//	LLFirstUse::addConfigVariable("FirstSculptedPrim");
//	LLFirstUse::addConfigVariable("FirstVoice");
//	LLFirstUse::addConfigVariable("FirstMedia");

	// - read command line settings.
	LLControlGroupCLP clp;
	std::string	cmd_line_config	= gDirUtilp->getExpandedFilename(LL_PATH_APP_SETTINGS,
														  "cmd_line.xml");

	clp.configure(cmd_line_config, &gSavedSettings);

	if(!initParseCommandLine(clp))
	{
		handleCommandLineError(clp);
		return false;
	}

	// - selectively apply settings

	// If the user has specified a alternate settings file name.
	// Load	it now before loading the user_settings/settings.xml
	if(clp.hasOption("settings"))
	{
		std::string	user_settings_filename =
			gDirUtilp->getExpandedFilename(LL_PATH_USER_SETTINGS,
										   clp.getOption("settings")[0]);
		gSavedSettings.setString("ClientSettingsFile", user_settings_filename);
		// SJ: if asked to purge configuration, remove custom user-settings file before it will be read
		if (mPurgeSettings)
		{
			LLFile::remove(user_settings_filename);
		}

		LL_INFOS("Settings")	<< "Using command line specified settings filename: "
			<< user_settings_filename << LL_ENDL;
	}
	else
	{
		// SJ: if asked to purge configuration, remove default user-settings file before it will be read
		if (mPurgeSettings)
		{
			LLFile::remove(gDirUtilp->getExpandedFilename(LL_PATH_USER_SETTINGS, getSettingsFilename("User", "Global")));
		}

	}
	

	// - load overrides from user_settings
	loadSettingsFromDirectory("User");

	if (gSavedSettings.getBOOL("FirstRunThisInstall"))
	{
		// Set firstrun flag to indicate that some further init actiona should be taken
		// like determining screen DPI value and so on
		mIsFirstRun = true;

		// <FS>
		if (gSavedSettings.getString("SessionSettingsFile").empty())
		{
			gSavedSettings.setString("SessionSettingsFile", "settings_firestorm.xml");
		}
		// </FS>
		
		
		gSavedSettings.setBOOL("FirstRunThisInstall", false);
	}
	
// <FS:Beq> FIRE-29819 Set ForceShowGrid to true always, unless expressly disabled
// FSOpenSimAlwaysForcesShowGrid is added to allow closed grids to soft disable the default behaviour
#if OPENSIM && !SINGLEGRID
	if (!gSavedSettings.getBOOL("ForceShowGrid") && gSavedSettings.getBOOL("FSOpenSimAlwaysForceShowGrid"))
	{
		gSavedSettings.setBOOL("ForceShowGrid", true);
	}
#endif
// </FS:Beq>
	// <FS:CR> Compatibility with old backups
	// Put gSavedSettings here, gSavedPerAccountSettings in llstartup.cpp
	// *TODO: Should we keep these around forever or just three release cycles?
	if (gSavedSettings.getBOOL("FSFirstRunAfterSettingsRestore"))
	{
		// Nothing happened...
	}
	// </FS:CR>

	//WS: Set the usersessionsettingsfile to the account_SessionSettingsFile file. This allows settings_per_accounts to be per session.
	if(!gSavedSettings.getString("SessionSettingsFile").empty())
    {
		if(gSavedSettings.getString("UserSessionSettingsFile").empty())
			gSavedSettings.setString("UserSessionSettingsFile","account_" + gSavedSettings.getString("SessionSettingsFile"));
	}
	else
    {
        gSavedSettings.setString("UserSessionSettingsFile","");
    }

	if (clp.hasOption("sessionsettings"))
	{
		std::string session_settings_filename = clp.getOption("sessionsettings")[0];
		gSavedSettings.setString("SessionSettingsFile", session_settings_filename);
		LL_INFOS("Settings")	<< "Using session settings filename: "
			<< session_settings_filename << LL_ENDL;
	}
	loadSettingsFromDirectory("Session",true); // AO The session file turns into the new defaults

	if (clp.hasOption("usersessionsettings"))
	{
		std::string user_session_settings_filename = clp.getOption("usersessionsettings")[0];
		gSavedSettings.setString("UserSessionSettingsFile", user_session_settings_filename);
		LL_INFOS("Settings") << "Using user session settings filename: "
			<< user_session_settings_filename << LL_ENDL;

	}

	
	loadSettingsFromDirectory("UserSession");
	
	//AO: Re-read user settings again. This is a Firestorm hack to get user settings to override modes
	//Todo, find a cleaner way of doing this via the various set_default arguments.
	loadSettingsFromDirectory("User");
	
	// <FS:Ansariel> Debug setting to disable log throttle
	nd::logging::setThrottleEnabled(gSavedSettings.getBOOL("FSEnableLogThrottle"));

	// - apply command line settings
	if (! clp.notify())
	{
		handleCommandLineError(clp);
		return false;
	}

	// Register the core crash option as soon as we can
	// if we want gdb post-mortem on cores we need to be up and running
	// ASAP or we might miss init issue etc.
	if(gSavedSettings.getBOOL("DisableCrashLogger"))
	{
		LL_WARNS() << "Crashes will be handled by system, stack trace logs and crash logger are both disabled" << LL_ENDL;
		disableCrashlogger();
	}

	gNonInteractive = gSavedSettings.getBOOL("NonInteractive");
	// Handle initialization from settings.
	// Start up the debugging console before handling other options.
	if (gSavedSettings.getBOOL("ShowConsoleWindow") && !gNonInteractive)
	{
		initConsole();
	}

	if(clp.hasOption("help"))
	{
		std::ostringstream msg;
		msg << LLTrans::getString("MBCmdLineUsg") << "\n" << clp;
		LL_INFOS()	<< msg.str() << LL_ENDL;

		OSMessageBox(
			msg.str(),
			LLStringUtil::null,
			OSMB_OK);

		return false;
	}

    if(clp.hasOption("set"))
    {
        const LLCommandLineParser::token_vector_t& set_values = clp.getOption("set");
        if(0x1 & set_values.size())
        {
            LL_WARNS() << "Invalid '--set' parameter count." << LL_ENDL;
        }
        else
        {
            LLCommandLineParser::token_vector_t::const_iterator itr = set_values.begin();
            for(; itr != set_values.end(); ++itr)
            {
                const std::string& name = *itr;
                const std::string& value = *(++itr);
                if (!tempSetControl(name,value))
                {
                    LL_WARNS() << "Failed --set " << name << ": setting name unknown." << LL_ENDL;
                }
            }
        }
    }

    if  (clp.hasOption("logevents")) {
		LLViewerEventRecorder::instance().setEventLoggingOn();
    }

	std::string CmdLineChannel(gSavedSettings.getString("CmdLineChannel"));
	if(! CmdLineChannel.empty())
    {
		LLVersionInfo::instance().resetChannel(CmdLineChannel);
	}

	// If we have specified crash on startup, set the global so we'll trigger the crash at the right time
	gCrashOnStartup = gSavedSettings.getBOOL("CrashOnStartup");

	if (gSavedSettings.getBOOL("LogPerformance"))
	{
		LLTrace::BlockTimer::sLog = true;
		LLTrace::BlockTimer::sLogName = std::string("performance");
	}

	std::string test_name(gSavedSettings.getString("LogMetrics"));
	if (! test_name.empty())
 	{
		LLTrace::BlockTimer::sMetricLog = true;
		// '--logmetrics' is specified with a named test metric argument so the data gathering is done only on that test
		// In the absence of argument, every metric would be gathered (makes for a rather slow run and hard to decipher report...)
		LL_INFOS() << "'--logmetrics' argument : " << test_name << LL_ENDL;
		LLTrace::BlockTimer::sLogName = test_name;
	}

	if (clp.hasOption("graphicslevel"))
	{
        // User explicitly requested --graphicslevel on the command line. We
        // expect this switch has already set RenderQualityPerformance. Check
        // that value for validity later.
        // Capture the requested value separately from the settings variable
        // because, if this is the first run, LLViewerWindow's constructor
        // will call LLFeatureManager::applyRecommendedSettings(), which
        // overwrites this settings variable!
        mForceGraphicsLevel = gSavedSettings.getU32("RenderQualityPerformance");
	}

	// <FS:Beq> Start profiling immediately unless deferred.
#ifdef TRACE_ENABLE
	if(!gSavedSettings.getBOOL("DeferProfilingUntilConnected"))
	{
		gSavedSettings.setBOOL( "ProfilingActive", true );
		LLProfiling::active = true;
	}
#endif
	// </FS:Beq>

	LLFastTimerView::sAnalyzePerformance = gSavedSettings.getBOOL("AnalyzePerformance");
	gAgentPilot.setReplaySession(gSavedSettings.getBOOL("ReplaySession"));

	if (gSavedSettings.getBOOL("DebugSession"))
	{
		gDebugSession = true;
		gDebugGL = true;

		ll_init_fail_log(gDirUtilp->getExpandedFilename(LL_PATH_LOGS, "test_failures.log"));
	}

    if (gSavedSettings.getBOOL("RenderDebugGLSession"))
    {
        gDebugGLSession = true;
        gDebugGL = true;
        // gDebugGL can cause excessive logging
        // so it's limited to a single session
        gSavedSettings.setBOOL("RenderDebugGLSession", false);
    }

	// <FS:TT> Hacking to save the skin and theme for future use.
	mCurrentSkin = gSavedSettings.getString("SkinCurrent");
	mCurrentSkinTheme = gSavedSettings.getString("SkinCurrentTheme");
	// </FS:TT>

	const LLControlVariable* skinfolder = gSavedSettings.getControl("SkinCurrent");
	if(skinfolder && LLStringUtil::null != skinfolder->getValue().asString())
	{
		// Examining "Language" may not suffice -- see LLUI::getLanguage()
		// logic. Unfortunately LLUI::getLanguage() doesn't yet do us much
		// good because we haven't yet called LLUI::initClass().
// [SL:KB] - Patch: Viewer-Skins | Checked: 2012-12-26 (Catznip-3.4)
 		gDirUtilp->setSkinFolder(skinfolder->getValue().asString(),
								 gSavedSettings.getString("SkinCurrentTheme"),
 								 gSavedSettings.getString("Language"));
		loadSettingsFromDirectory("CurrentSkin");
// [/SL:KB]
//		gDirUtilp->setSkinFolder(skinfolder->getValue().asString(),
//								 gSavedSettings.getString("Language"));
	}

	if (gSavedSettings.getBOOL("SpellCheck"))
	{
		std::list<std::string> dict_list;
		std::string dict_setting = gSavedSettings.getString("SpellCheckDictionary");
		boost::split(dict_list, dict_setting, boost::is_any_of(std::string(",")));
		if (!dict_list.empty())
		{
			LLSpellChecker::setUseSpellCheck(dict_list.front());
			dict_list.pop_front();
			LLSpellChecker::instance().setSecondaryDictionaries(dict_list);
		}
	}

	if (gNonInteractive)
	{
		tempSetControl("AllowMultipleViewers", "true");
		tempSetControl("SLURLPassToOtherInstance", "false");
		tempSetControl("RenderWater", "false");
		tempSetControl("FlyingAtExit", "false");
		tempSetControl("WindowWidth", "1024");
		tempSetControl("WindowHeight", "200");
		LLError::setEnabledLogTypesMask(0);
		llassert_always(!gSavedSettings.getBOOL("SLURLPassToOtherInstance"));
	}


	// Handle slurl use. NOTE: Don't let SL-55321 reappear.
	// This initial-SLURL logic, up through the call to
	// sendURLToOtherInstance(), must precede LLSplashScreen::show() --
	// because if sendURLToOtherInstance() succeeds, we take a fast exit,
	// SKIPPING the splash screen and everything else.

    // *FIX: This init code should be made more robust to prevent
    // the issue SL-55321 from returning. One thought is to allow
    // only select options to be set from command line when a slurl
    // is specified. More work on the settings system is needed to
    // achieve this. For now...

    // *NOTE:Mani The command line parser parses tokens and is
    // setup to bail after parsing the '--url' option or the
    // first option specified without a '--option' flag (or
    // any other option that uses the 'last_option' setting -
    // see LLControlGroupCLP::configure())

    // What can happen is that someone can use IE (or potentially
    // other browsers) and do the rough equivalent of command
    // injection and steal passwords. Phoenix. SL-55321

	std::string starting_location;

	std::string cmd_line_login_location(gSavedSettings.getString("CmdLineLoginLocation"));
	if(! cmd_line_login_location.empty())
	{
		starting_location = cmd_line_login_location;
	}
	else
	{
		std::string default_login_location(gSavedSettings.getString("DefaultLoginLocation"));
		if (! default_login_location.empty())
		{
			starting_location = default_login_location;
		}
	}

	// <FS>The gridmanager doesn't know the grids yet, only prepare
	// parsing the slurls, actually done when the grids are fetched 
	// (currently at the top of startup STATE_AUDIO_INIT,
	// but rather it belongs into the gridmanager)
	LLSLURL start_slurl;
	if (! starting_location.empty())
    {
		start_slurl = starting_location;
		// <FS:Ansariel> FIRE-11586: Restore grid manager workaround (grid is still empty here!)
		//LLStartUp::setStartSLURL(start_slurl);
		//if(start_slurl.getType() == LLSLURL::LOCATION)
		//{  
		//	LLGridManager::getInstance()->setGridChoice(start_slurl.getGrid());
		//}
		LLStartUp::setStartSLURLString(starting_location);
		// </FS:Ansariel>

	}

	// NextLoginLocation is set as a side effect of LLStartUp::setStartSLURL()
	std::string nextLoginLocation = gSavedSettings.getString( "NextLoginLocation" );
	if ( !nextLoginLocation.empty() )
	{
		LL_DEBUGS("AppInit")<<"set start from NextLoginLocation: "<<nextLoginLocation<<LL_ENDL;
		LLStartUp::setStartSLURL(LLSLURL(nextLoginLocation));
	}
	else if (   (   clp.hasOption("login") || clp.hasOption("autologin"))
			 && gSavedSettings.getString("CmdLineLoginLocation").empty())
	{
		// If automatic login from command line with --login switch
		// init StartSLURL location.
		std::string start_slurl_setting = gSavedSettings.getString("LoginLocation");
		LL_DEBUGS("AppInit") << "start slurl setting '" << start_slurl_setting << "'" << LL_ENDL;
		// <FS:AW crash on startup>
		// also here LLSLURLs are not available at this point of startup
		//LLStartUp::setStartSLURL(LLSLURL(start_slurl_setting));
		LLStartUp::setStartSLURLString(start_slurl_setting);
		// </FS:AW crash on startup>
	}
	else
	{
		// the login location will be set by the login panel (see LLPanelLogin)
	}

	// <FS:Ansariel> Option to not save password if using login cmdline switch
	if (clp.hasOption("logindontsavepassword") && clp.hasOption("login"))
	{
		gSavedSettings.setBOOL("FSLoginDontSavePassword", true);
	}
	// </FS:Ansariel>

	//RN: if we received a URL, hand it off to the existing instance.
	// don't call anotherInstanceRunning() when doing URL handoff, as
	// it relies on checking a marker file which will not work when running
	// out of different directories

	if (start_slurl.isValid() &&
		(gSavedSettings.getBOOL("SLURLPassToOtherInstance")))
	{
		// <FS:Ansariel> FIRE-11586: Temporary fix until grid manager has been reworked
		//if (sendURLToOtherInstance(start_slurl.getSLURLString()))
		if (sendURLToOtherInstance(starting_location))
		// </FS:Ansariel>
		{
			// successfully handed off URL to existing instance, exit
			return false;
		}
    }

	// Display splash screen.  Must be after above check for previous
	// crash as this dialog is always frontmost.
	std::string splash_msg;
	LLStringUtil::format_map_t args;
	//<FS:AW set the APP_NAME to Firestorm instead of the grid connected to>
	// //args["[APP_NAME]"] = LLTrans::getString("SECOND_LIFE");
	args["[APP_NAME]"] =  LLTrans::getString("APP_NAME");
	//<FS:AW set the APP_NAME to Firestorm instead of the grid connected to>
	splash_msg = LLTrans::getString("StartupLoading", args);
	LLSplashScreen::show();
	LLSplashScreen::update(splash_msg);

	//LLVolumeMgr::initClass();
	LLVolumeMgr* volume_manager = new LLVolumeMgr();
	volume_manager->useMutex();	// LLApp and LLMutex magic must be manually enabled
	LLPrimitive::setVolumeManager(volume_manager);

	// Note: this is where we used to initialize gFeatureManagerp.

	gStartTime = totalTime();

	//
	// Set the name of the window
	//
	gWindowTitle = LLVersionInfo::getInstance()->getChannelAndVersion();	// <FS:CR>
#if LL_DEBUG
    gWindowTitle += std::string(" [DEBUG]");
#endif
	if (!gArgs.empty())
	{
	gWindowTitle += std::string(" ") + gArgs;
	}
	LLStringUtil::truncate(gWindowTitle, 255);

	//
	// Check for another instance of the app running
	// This happens AFTER LLSplashScreen::show(). That may or may not be
	// important.
	//
	if (mSecondInstance && !gSavedSettings.getBOOL("AllowMultipleViewers"))
	{
		OSMessageBox(
			LLTrans::getString("MBAlreadyRunning"),
			LLStringUtil::null,
			OSMB_OK);
		return false;
	}

	if (mSecondInstance)
	{
		// This is the second instance of SL. Turn off voice support,
		// but make sure the setting is *not* persisted.
		LLControlVariable* disable_voice = gSavedSettings.getControl("CmdLineDisableVoice");
		// <FS:Ansariel> Voice in multiple instances; by Latif Khalifa
		//if(disable_voice)
		if(disable_voice && !gSavedSettings.getBOOL("VoiceMultiInstance"))
		// </FS:Ansariel>
		{
			const bool DO_NOT_PERSIST = false;
			disable_voice->setValue(LLSD(true), DO_NOT_PERSIST);
		}
	}

	gLastRunVersion = gSavedSettings.getString("LastRunVersion");

	loadColorSettings();

	// Let anyone else who cares know that we've populated our settings
	// variables.
	for (const auto& key : LLControlGroup::key_snapshot())
	{
		// For each named instance of LLControlGroup, send an event saying
		// we've initialized an LLControlGroup instance by that name.
		LLEventPumps::instance().obtain("LLControlGroup").post(LLSDMap("init", key));
	}

    LLError::LLUserWarningMsg::setOutOfMemoryStrings(LLTrans::getString("MBOutOfMemoryTitle"), LLTrans::getString("MBOutOfMemoryErr"));

// [RLVa:KB] - Patch: RLVa-2.1.0
    if (LLControlVariable* pControl = gSavedSettings.getControl(RlvSettingNames::Main))
	{
		if ( (pControl->getValue().asBoolean()) && (pControl->hasUnsavedValue()) )
		{
			pControl->resetToDefault();
			pControl->setValue(false);

			std::ostringstream msg;
			msg << LLTrans::getString("RLVaToggleMessageLogin", LLSD().with("[STATE]", LLTrans::getString("RLVaToggleDisabled")));
			OSMessageBox(msg.str(), LLStringUtil::null, OSMB_OK);
		}
	}
// [/RLVa:KB]

	return true; // Config was successful.
}

// The following logic is replicated in initConfiguration() (to be able to get
// some initial strings before we've finished initializing enough to know the
// current language) and also in init() (to initialize for real). Somehow it
// keeps growing, necessitating a method all its own.
void LLAppViewer::initStrings()
{
	std::string strings_file = "strings.xml";
	std::string strings_path_full = gDirUtilp->findSkinnedFilenameBaseLang(LLDir::XUI, strings_file);
	if (strings_path_full.empty() || !gDirUtilp->fileExists(strings_path_full))
	{
		if (strings_path_full.empty())
		{
			LL_WARNS() << "The file '" << strings_file << "' is not found" << LL_ENDL;
		}
		else
		{
			llstat st;
			int rc = LLFile::stat(strings_path_full, &st);
			if (rc != 0)
			{
				LL_WARNS() << "The file '" << strings_path_full << "' failed to get status. Error code: " << rc << LL_ENDL;
			}
			else if (S_ISDIR(st.st_mode))
			{
				LL_WARNS() << "The filename '" << strings_path_full << "' is a directory name" << LL_ENDL;
			}
			else
			{
				LL_WARNS() << "The filename '" << strings_path_full << "' doesn't seem to be a regular file name" << LL_ENDL;
			}
		}

		// initial check to make sure files are there failed
		gDirUtilp->dumpCurrentDirectories(LLError::LEVEL_WARN);
        LLError::LLUserWarningMsg::showMissingFiles();
		LL_ERRS() << "Viewer failed to find localization and UI files."
			<< " Please reinstall viewer from https://www.firestormviewer.org/downloads"
			<< " and contact https://www.firestormviewer.org/support if issue persists after reinstall." << LL_ENDL;
	}
	LLTransUtil::parseStrings(strings_file, default_trans_args);
	LLTransUtil::parseLanguageStrings("language_settings.xml");

	// parseStrings() sets up the LLTrans substitution table. Add this one item.
	LLTrans::setDefaultArg("[sourceid]", gSavedSettings.getString("sourceid"));

	// Now that we've set "[sourceid]", have to go back through
	// default_trans_args and reinitialize all those other keys because some
	// of them, in turn, reference "[sourceid]".
	BOOST_FOREACH(std::string key, default_trans_args)
	{
		std::string brackets(key), nobrackets(key);
		// Invalid to inspect key[0] if key is empty(). But then, the entire
		// body of this loop is pointless if key is empty().
		if (key.empty())
			continue;

		if (key[0] != '[')
		{
			// key was passed without brackets. That means that 'nobrackets'
			// is correct but 'brackets' is not.
			brackets = STRINGIZE('[' << brackets << ']');
		}
		else
		{
			// key was passed with brackets. That means that 'brackets' is
			// correct but 'nobrackets' is not. Erase the left bracket.
			nobrackets.erase(0, 1);
			std::string::size_type length(nobrackets.length());
			if (length && nobrackets[length - 1] == ']')
			{
				nobrackets.erase(length - 1);
			}
		}
		// Calling LLTrans::getString() is what embeds the other default
		// translation strings into this one.
		LLTrans::setDefaultArg(brackets, LLTrans::getString(nobrackets));
	}

	// <FS:Ansariel> Set version number in VIEWER_GENERATION default substitute automatically
	LLStringUtil:: format_map_t gen_args;
	gen_args["[VERSION]"] = llformat("%d", LLVersionInfo::getInstance()->getMajor());
	LLTrans::setDefaultArg("[VIEWER_GENERATION]", LLTrans::getString("VIEWER_GENERATION", gen_args));
	LLTrans::setDefaultArg("[SHORT_VIEWER_GENERATION]", LLTrans::getString("SHORT_VIEWER_GENERATION", gen_args));
	// </FS:Ansariel>
}

bool LLAppViewer::meetsRequirementsForMaximizedStart()
{
    bool maximizedOk = (gSysMemory.getPhysicalMemoryKB() >= U32Gigabytes(1));

	return maximizedOk;
}

bool LLAppViewer::initWindow()
{
	LL_INFOS("AppInit") << "Initializing window..." << LL_ENDL;

	// store setting in a global for easy access and modification
	gHeadlessClient = gSavedSettings.getBOOL("HeadlessClient");

	// always start windowed
	bool ignorePixelDepth = gSavedSettings.getBOOL("IgnorePixelDepth");

	LLViewerWindow::Params window_params;
	window_params
		.title(gWindowTitle)
		.name(VIEWER_WINDOW_CLASSNAME)
		.x(gSavedSettings.getS32("WindowX"))
		.y(gSavedSettings.getS32("WindowY"))
		.width(gSavedSettings.getU32("WindowWidth"))
		.height(gSavedSettings.getU32("WindowHeight"))
		.min_width(gSavedSettings.getU32("MinWindowWidth"))
		.min_height(gSavedSettings.getU32("MinWindowHeight"))
/// <FS:CR> Since the 3.6.5 merge, setting fullscreen does terrible bad things on macs like opening
/// all floaters and menus off the left side of the screen. Let's not do that right now...
/// Hardcoding full screen OFF until it's fixed. On 10.7+ we have native full screen support anyway.
#ifndef LL_DARWIN
		.fullscreen(gSavedSettings.getBOOL("FullScreen"))
#else // !LL_DARWIN
		.fullscreen(false)
#endif // !LL_DARWIN
// </FS:CR>
		.ignore_pixel_depth(ignorePixelDepth)
		.first_run(mIsFirstRun);

	gViewerWindow = new LLViewerWindow(window_params);

	LL_INFOS("AppInit") << "gViewerwindow created." << LL_ENDL;

	// Need to load feature table before cheking to start watchdog.
	bool use_watchdog = false;
	int watchdog_enabled_setting = gSavedSettings.getS32("WatchdogEnabled");
	if (watchdog_enabled_setting == -1)
	{
		use_watchdog = !LLFeatureManager::getInstance()->isFeatureAvailable("WatchdogDisabled");
	}
	else
	{
		// The user has explicitly set this setting; always use that value.
		use_watchdog = bool(watchdog_enabled_setting);
	}

	LL_INFOS("AppInit") << "watchdog"
						<< (use_watchdog ? " " : " NOT ")
						<< "enabled"
						<< " (setting = " << watchdog_enabled_setting << ")"
						<< LL_ENDL;

	if (use_watchdog)
	{
		LLWatchdog::getInstance()->init();
	}

	// <FS:Ansariel> Init group notices, IMs and chiclets position before the
	//               screenchannel gets created
	gSavedSettings.setBOOL("InternalShowGroupNoticesTopRight", gSavedSettings.getBOOL("ShowGroupNoticesTopRight"));

	LLNotificationsUI::LLNotificationManager::getInstance();


#ifdef LL_DARWIN
	//Satisfy both MAINT-3135 (OSX 10.6 and earlier) MAINT-3288 (OSX 10.7 and later)
	LLOSInfo& os_info = LLOSInfo::instance();
	if (os_info.mMajorVer == 10 && os_info.mMinorVer < 7)
	{
		if ( os_info.mMinorVer == 6 && os_info.mBuild < 8 )
			gViewerWindow->getWindow()->setOldResize(true);
	}
#endif

	if (gSavedSettings.getBOOL("WindowMaximized"))
	{
		gViewerWindow->getWindow()->maximize();
	}

	//
	// Initialize GL stuff
	//

	if (mForceGraphicsLevel && (LLFeatureManager::instance().isValidGraphicsLevel(*mForceGraphicsLevel)))
	{
		LLFeatureManager::getInstance()->setGraphicsLevel(*mForceGraphicsLevel, false);
		gSavedSettings.setU32("RenderQualityPerformance", *mForceGraphicsLevel);
	}

	// Set this flag in case we crash while initializing GL
	gSavedSettings.setBOOL("RenderInitError", true);
	gSavedSettings.saveToFile( gSavedSettings.getString("ClientSettingsFile"), true );

	gPipeline.init();
	LL_INFOS("AppInit") << "gPipeline Initialized" << LL_ENDL;

	stop_glerror();
	gViewerWindow->initGLDefaults();

	gSavedSettings.setBOOL("RenderInitError", false);
	gSavedSettings.saveToFile( gSavedSettings.getString("ClientSettingsFile"), true );

	//If we have a startup crash, it's usually near GL initialization, so simulate that.
	if(gCrashOnStartup)
	{
		LLAppViewer::instance()->forceErrorLLError();
	}

	//
	// Determine if the window should start maximized on initial run based
	// on graphics capability
	//
	if (gSavedSettings.getBOOL("FirstLoginThisInstall") && meetsRequirementsForMaximizedStart())
	{
		LL_INFOS("AppInit") << "This client met the requirements for a maximized initial screen." << LL_ENDL;
		gSavedSettings.setBOOL("WindowMaximized", true);
	}

	if (gSavedSettings.getBOOL("WindowMaximized"))
	{
		gViewerWindow->getWindow()->maximize();
	}

	LLUI::getInstance()->mWindow = gViewerWindow->getWindow();

	// Show watch cursor
	gViewerWindow->setCursor(UI_CURSOR_WAIT);

	// Finish view initialization
	gViewerWindow->initBase();

	// show viewer window
	//gViewerWindow->getWindow()->show();

	LL_INFOS("AppInit") << "Window initialization done." << LL_ENDL;

	return true;
}

bool LLAppViewer::isUpdaterMissing()
{
    return mUpdaterNotFound;
}

bool LLAppViewer::waitForUpdater()
{
    return !gSavedSettings.getBOOL("CmdLineSkipUpdater") && !mUpdaterNotFound && !gNonInteractive;
}

void LLAppViewer::writeDebugInfo(bool isStatic)
{
#if LL_WINDOWS && LL_BUGSPLAT
    // bugsplat does not create dump folder and debug logs are written directly
    // to logs folder, so it conflicts with main instance
    if (mSecondInstance)
    {
        return;
    }
#endif

    //Try to do the minimum when writing data during a crash.
    std::string* debug_filename;
    debug_filename = ( isStatic
        ? getStaticDebugFile()
        : getDynamicDebugFile() );

    LL_INFOS() << "Writing debug file " << *debug_filename << LL_ENDL;
    llofstream out_file(debug_filename->c_str());

    isStatic ?  LLSDSerialize::toPrettyXML(gDebugInfo, out_file)
             :  LLSDSerialize::toPrettyXML(gDebugInfo["Dynamic"], out_file);
}

LLSD LLAppViewer::getViewerInfo() const
{
	// The point of having one method build an LLSD info block and the other
	// construct the user-visible About string is to ensure that the same info
	// is available to a getInfo() caller as to the user opening
	// LLFloaterAbout.
	LLSD info;
	auto& versionInfo(LLVersionInfo::instance());
	// With GitHub builds, the build number is too big to fit in a 32-bit int,
	// and LLSD doesn't deal with integers wider than int. Use string.
	info["VIEWER_VERSION"] = llsd::array(versionInfo.getMajor(), versionInfo.getMinor(),
										 versionInfo.getPatch(), stringize(versionInfo.getBuild()));
	info["VIEWER_VERSION_STR"] = versionInfo.getVersion();
	info["BUILD_DATE"] = __DATE__;
	info["BUILD_TIME"] = __TIME__;
	info["CHANNEL"] = versionInfo.getChannel();
	info["ADDRESS_SIZE"] = ADDRESS_SIZE;
	//std::string build_config = versionInfo.getBuildConfig();
	//if (build_config != "Release")
	//{
	//	info["BUILD_CONFIG"] = build_config;
	//}
#ifdef USE_AVX2_OPTIMIZATION
	info["SIMD"] = "AVX2";
#elif USE_AVX_OPTIMIZATION
	info["SIMD"] = "AVX";
#else
	info["SIMD"] = "SSE2";
#endif

// <FS:CR> FIRE-8273: Add Open-sim indicator to About floater
#if defined OPENSIM
	info["BUILD_TYPE"] = LLTrans::getString("FSWithOpensim");
#elif defined HAVOK_TPV
	info["BUILD_TYPE"] = LLTrans::getString("FSWithHavok");
#else
	info["BUILD_TYPE"] = std::string();
#endif // OPENSIM
// </FS:CR>
	info["SKIN"] = gSavedSettings.getString("FSInternalSkinCurrent");
	info["THEME"] = gSavedSettings.getString("FSInternalSkinCurrentTheme");

	//[FIRE 3113 : SJ] Added Font and fontsize to info
	std::string font_name;
	std::string fsInternalFontSettingsFile = gSavedSettings.getString("FSInternalFontSettingsFile");
	if (LLTrans::findString(font_name, "font_" + fsInternalFontSettingsFile))
	{
		info["FONT"] = font_name;
	}
	else
	{
		info["FONT"] = LLTrans::getString("font_unknown");
	}
	info["FONT_SIZE"] = gSavedSettings.getF32("FSFontSizeAdjustment");
	info["FONT_SCREEN_DPI"] = gSavedSettings.getF32("FontScreenDPI");

	// <FS:PP> FIRE-15714: UI Scaling in SysInfo
	info["UI_SCALE_FACTOR"] = gSavedSettings.getF32("UIScaleFactor");

	//[FIRE-3923 : SJ] Added Drawdistance, bandwidth and LOD to info
	info["DRAW_DISTANCE"] = gSavedSettings.getF32("RenderFarClip");
	info["BANDWIDTH"] = gSavedSettings.getF32("ThrottleBandwidthKBPS");
	info["LOD"] = gSavedSettings.getF32("RenderVolumeLODFactor");

	//[FIRE 3113 : SJ] Added Settingsfile to info
	std::string mode_name;
	std::string sessionSettingsFile = gSavedSettings.getString("SessionSettingsFile");
	if (LLTrans::findString(mode_name, "mode_" + sessionSettingsFile))
	{
		info["MODE"] = mode_name;
	}
	else
	{
		info["MODE"] = LLTrans::getString("mode_unknown");
	}

	// return a URL to the release notes for this viewer, such as:
	// https://releasenotes.secondlife.com/viewer/2.1.0.123456.html
	// <FS:Ansariel> FIRE-13993: Create URL in the form of https://wiki.firestormviewer.org/firestorm_change_log_x.y.z.rev
	//std::string url = versionInfo.getReleaseNotes(); // VVM supplied
    //if (url.empty())
    //{
    //    url = LLTrans::getString("RELEASE_NOTES_BASE_URL");
    //    if (!LLStringUtil::endsWith(url, "/"))
    //        url += "/";
    //    url += LLURI::escape(versionInfo.getVersion()) + ".html";
    //}
	//info["VIEWER_RELEASE_NOTES_URL"] = url;
	std::string url = LLTrans::getString("RELEASE_NOTES_BASE_URL") + LLURI::escape(versionInfo.getVersion());
	info["VIEWER_RELEASE_NOTES_URL"] = url;
	// </FS:Ansariel>

#if LL_MSVC
	info["COMPILER"] = "MSVC";
	info["COMPILER_VERSION"] = _MSC_VER;
#elif LL_CLANG	// <FS:CR> Clang identification
	info["COMPILER"] = "Clang";
	info["COMPILER_VERSION"] = CLANG_VERSION_STRING;
#elif LL_GNUC
	info["COMPILER"] = "GCC";
	info["COMPILER_VERSION"] = GCC_VERSION;
#endif

	// Position
	LLViewerRegion* region = gAgent.getRegion();
	if (region)
	{
// [RLVa:KB] - Checked: 2014-02-24 (RLVa-1.4.10)
		if (RlvActions::canShowLocation())
		{
// [/RLVa:KB]
			LLVector3d pos = gAgent.getPositionGlobal();
			info["POSITION"] = ll_sd_from_vector3d(pos);
			info["POSITION_LOCAL"] = ll_sd_from_vector3(gAgent.getPosAgentFromGlobal(pos));
			info["REGION"] = gAgent.getRegion()->getName();
			boost::regex regex("\\.(secondlife|lindenlab)\\..*");
			info["HOSTNAME"] = boost::regex_replace(gAgent.getRegion()->getSimHostName(), regex, "");
			LLSLURL slurl;
			LLAgentUI::buildSLURL(slurl);
			info["SLURL"] = slurl.getSLURLString();
// [RLVa:KB] - Checked: 2014-02-24 (RLVa-1.4.10)
		}
		else
		{
			info["REGION"] = RlvStrings::getString(RlvStringKeys::Hidden::Region);
		}
		info["SERVER_VERSION"] = gLastVersionChannel;
// [/RLVa:KB]
	}

	// CPU
	LLMemory::updateMemoryInfo();
	info["CPU"] = gSysCPU.getCPUString();
	info["MEMORY_MB"] = LLSD::Integer(gSysMemory.getPhysicalMemoryKB().valueInUnits<LLUnits::Megabytes>());
	info["USED_RAM"] = LLSD::Real(LLMemory::getAllocatedMemKB().valueInUnits<LLUnits::Megabytes>());
	info["CONCURRENCY"] = LLSD::Integer((S32)boost::thread::hardware_concurrency());	// <FS:Beq> Add hardware concurrency to info
	// Moved hack adjustment to Windows memory size into llsys.cpp
	info["OS_VERSION"] = LLOSInfo::instance().getOSString();
	info["GRAPHICS_CARD_VENDOR"] = ll_safe_string((const char*)(glGetString(GL_VENDOR)));
	info["GRAPHICS_CARD"] = ll_safe_string((const char*)(glGetString(GL_RENDERER)));
	info["GRAPHICS_CARD_MEMORY"] = gGLManager.mVRAM;

#if LL_WINDOWS
    std::string drvinfo;

    if (gGLManager.mIsIntel)
    {
        drvinfo = gDXHardware.getDriverVersionWMI(LLDXHardware::GPU_INTEL);
    }
    else if (gGLManager.mIsNVIDIA)
    {
        drvinfo = gDXHardware.getDriverVersionWMI(LLDXHardware::GPU_NVIDIA);
    }
    else if (gGLManager.mIsAMD)
    {
        drvinfo = gDXHardware.getDriverVersionWMI(LLDXHardware::GPU_AMD);
    }

    if (drvinfo.empty())
    {
        // Generic/substitute windows driver? Unknown vendor?
        LL_WARNS("DriverVersion") << "Vendor based driver search failed, searching for any driver" << LL_ENDL;
        drvinfo = gDXHardware.getDriverVersionWMI(LLDXHardware::GPU_ANY);
    }

	if (!drvinfo.empty())
	{
		info["GRAPHICS_DRIVER_VERSION"] = drvinfo;
	}
	else
	{
		LL_WARNS("DriverVersion")<< "Cannot get driver version from getDriverVersionWMI" << LL_ENDL;
		LLSD driver_info = gDXHardware.getDisplayInfo();
		if (driver_info.has("DriverVersion"))
		{
			info["GRAPHICS_DRIVER_VERSION"] = driver_info["DriverVersion"];
		}
	}
#endif

// [RLVa:KB] - Checked: 2010-04-18 (RLVa-1.2.0)
	info["RLV_VERSION"] = (rlv_handler_t::isEnabled()) ? RlvStrings::getVersionAbout() : LLTrans::getString("RLVaStatusDisabled");
// [/RLVa:KB]
	info["OPENGL_VERSION"] = ll_safe_string((const char*)(glGetString(GL_VERSION)));
	info["LIBCURL_VERSION"] = LLCore::LLHttp::getCURLVersion();
    // Settings

    LLRect window_rect = gViewerWindow->getWindowRectRaw();
    info["WINDOW_WIDTH"] = window_rect.getWidth();
    info["WINDOW_HEIGHT"] = window_rect.getHeight();

	// <FS> Custom sysinfo
    //info["FONT_SIZE_ADJUSTMENT"] = gSavedSettings.getF32("FontScreenDPI");
    //info["UI_SCALE"] = gSavedSettings.getF32("UIScaleFactor");
    //info["DRAW_DISTANCE"] = gSavedSettings.getF32("RenderFarClip");
    //info["NET_BANDWITH"] = gSavedSettings.getF32("ThrottleBandwidthKBPS");
    //info["LOD_FACTOR"] = gSavedSettings.getF32("RenderVolumeLODFactor");
    //info["RENDER_QUALITY"] = (F32)gSavedSettings.getU32("RenderQualityPerformance");
    //info["TEXTURE_MEMORY"] = gGLManager.mVRAM;
	// </FS>

#if LL_DARWIN
    info["HIDPI"] = gHiDPISupport;
#endif

	// Libraries

	info["J2C_VERSION"] = LLImageJ2C::getEngineInfo();
	bool want_fullname = true;
	info["AUDIO_DRIVER_VERSION"] = gAudiop ? LLSD(gAudiop->getDriverName(want_fullname)) : "Undefined";
	if(LLVoiceClient::getInstance()->voiceEnabled())
	{
        LLVoiceVersionInfo version = LLVoiceClient::getInstance()->getVersion();
        const std::string build_version = version.mBuildVersion;
		std::ostringstream version_string;
        if (std::equal(build_version.begin(), build_version.begin() + version.serverVersion.size(),
                       version.serverVersion.begin()))
        {  // Normal case: Show type and build version.
            version_string << version.serverType << " " << build_version << std::endl;
        }
        else
        {  // Mismatch: Show both versions.
            version_string << version.serverVersion << "/" << build_version << std::endl;
        }
		info["VOICE_VERSION"] = version_string.str();
	}
	else
	{
		info["VOICE_VERSION"] = LLTrans::getString("NotConnected");
	}

//#if !LL_LINUX
	std::ostringstream cef_ver_codec;
	cef_ver_codec << "Dullahan: ";
	cef_ver_codec << DULLAHAN_VERSION_MAJOR;
	cef_ver_codec << ".";
	cef_ver_codec << DULLAHAN_VERSION_MINOR;
	cef_ver_codec << ".";
	cef_ver_codec << DULLAHAN_VERSION_POINT;
	cef_ver_codec << ".";
	cef_ver_codec << DULLAHAN_VERSION_BUILD;

	cef_ver_codec << std::endl;
	cef_ver_codec << "  CEF: ";
	cef_ver_codec << CEF_VERSION;

	cef_ver_codec << std::endl;
	cef_ver_codec << "  Chromium: ";
	cef_ver_codec << CHROME_VERSION_MAJOR;
	cef_ver_codec << ".";
	cef_ver_codec << CHROME_VERSION_MINOR;
	cef_ver_codec << ".";
	cef_ver_codec << CHROME_VERSION_BUILD;
	cef_ver_codec << ".";
	cef_ver_codec << CHROME_VERSION_PATCH;

	info["LIBCEF_VERSION"] = cef_ver_codec.str();
//#else
//	info["LIBCEF_VERSION"] = "Undefined";
//#endif

#if !LL_LINUX
	std::ostringstream vlc_ver_codec;
	vlc_ver_codec << LIBVLC_VERSION_MAJOR;
	vlc_ver_codec << ".";
	vlc_ver_codec << LIBVLC_VERSION_MINOR;
	vlc_ver_codec << ".";
	vlc_ver_codec << LIBVLC_VERSION_REVISION;
	info["LIBVLC_VERSION"] = vlc_ver_codec.str();
#else
	info["LIBVLC_VERSION"] = "Using gstreamer 1.0";
#endif

	S32 packets_in = LLViewerStats::instance().getRecording().getSum(LLStatViewer::PACKETS_IN);
	if (packets_in > 0)
	{
		info["PACKETS_LOST"] = LLViewerStats::instance().getRecording().getSum(LLStatViewer::PACKETS_LOST);
		info["PACKETS_IN"] = packets_in;
		info["PACKETS_PCT"] = 100.f*info["PACKETS_LOST"].asReal() / info["PACKETS_IN"].asReal();
	}

	if (mServerReleaseNotesURL.empty())
	{
		if (gAgent.getRegion())
		{
			info["SERVER_RELEASE_NOTES_URL"] = LLTrans::getString("RetrievingData");
		}
		else
		{
			info["SERVER_RELEASE_NOTES_URL"] = LLTrans::getString("NotConnected");
		}
	}
	else if (LLStringUtil::startsWith(mServerReleaseNotesURL, "http")) // it's an URL
	{
		info["SERVER_RELEASE_NOTES_URL"] = "[" + LLWeb::escapeURL(mServerReleaseNotesURL) + " " + LLTrans::getString("ReleaseNotes") + "]";
	}
	else
	{
		info["SERVER_RELEASE_NOTES_URL"] = mServerReleaseNotesURL;
	}

    // populate field for new local disk cache with some details
    info["DISK_CACHE_INFO"] = LLDiskCache::getInstance()->getCacheInfo();

	// <FS:PP> FIRE-4785: Current render quality setting in sysinfo / about floater
	switch (gSavedSettings.getU32("RenderQualityPerformance"))
	{
		case 0:
			info["RENDERQUALITY"] = LLTrans::getString("render_quality_low");
			info["RENDERQUALITY_FSDATA_ENGLISH"] = "Low (1/7)";
			break;
		case 1:
			info["RENDERQUALITY"] = LLTrans::getString("render_quality_mediumlow");
			info["RENDERQUALITY_FSDATA_ENGLISH"] = "Medium-Low (2/7)";
			break;
		case 2:
			info["RENDERQUALITY"] = LLTrans::getString("render_quality_medium");
			info["RENDERQUALITY_FSDATA_ENGLISH"] = "Medium (3/7)";
			break;
		case 3:
			info["RENDERQUALITY"] = LLTrans::getString("render_quality_mediumhigh");
			info["RENDERQUALITY_FSDATA_ENGLISH"] = "Medium-High (4/7)";
			break;
		case 4:
			info["RENDERQUALITY"] = LLTrans::getString("render_quality_high");
			info["RENDERQUALITY_FSDATA_ENGLISH"] = "High (5/7)";
			break;
		case 5:
			info["RENDERQUALITY"] = LLTrans::getString("render_quality_highultra");
			info["RENDERQUALITY_FSDATA_ENGLISH"] = "High-Ultra (6/7)";
			break;
		case 6:
			info["RENDERQUALITY"] = LLTrans::getString("render_quality_ultra");
			info["RENDERQUALITY_FSDATA_ENGLISH"] = "Ultra (7/7)";
			break;
		default:
			info["RENDERQUALITY"] = LLTrans::getString("render_quality_unknown");
			info["RENDERQUALITY_FSDATA_ENGLISH"] = "Unknown, user has RenderQualityPerformance debug setting beyond the normal range (0-6)";
			break;
	}
	// </FS:PP>

	// <FS:PP> ALM enabled or disabled
	if (gSavedSettings.getBOOL("RenderDeferred"))
	{
		info["ALMSTATUS"] = LLTrans::getString("PermYes");
		info["ALMSTATUS_FSDATA_ENGLISH"] = "Yes";
	}
	else
	{
		info["ALMSTATUS"] = LLTrans::getString("PermNo");
		info["ALMSTATUS_FSDATA_ENGLISH"] = "No";
	}
	// </FS:PP>

	return info;
}

std::string LLAppViewer::getViewerInfoString(bool default_string) const
{
	std::ostringstream support;

	LLSD info(getViewerInfo());

	// Render the LLSD from getInfo() as a format_map_t
	LLStringUtil::format_map_t args;

	// allow the "Release Notes" URL label to be localized
	args["ReleaseNotes"] = LLTrans::getString("ReleaseNotes", default_string);

	for (LLSD::map_const_iterator ii(info.beginMap()), iend(info.endMap());
		ii != iend; ++ii)
	{
		if (! ii->second.isArray())
		{
			// Scalar value
			if (ii->second.isUndefined())
			{
				args[ii->first] = LLTrans::getString("none_text", default_string);
			}
			else
			{
				// don't forget to render value asString()
				args[ii->first] = ii->second.asString();
			}
		}
		else
		{
			// array value: build KEY_0, KEY_1 etc. entries
			for (LLSD::Integer n(0), size(ii->second.size()); n < size; ++n)
			{
				args[STRINGIZE(ii->first << '_' << n)] = ii->second[n].asString();
			}
		}
	}

	// Now build the various pieces
	support << LLTrans::getString("AboutHeader", args, default_string);
	//if (info.has("BUILD_CONFIG"))
	//{
	//	support << "\n" << LLTrans::getString("BuildConfig", args, default_string);
	//}
	if (info.has("REGION"))
	{
// [RLVa:KB] - Checked: 2014-02-24 (RLVa-1.4.10)
		support << "\n\n" << LLTrans::getString( (RlvActions::canShowLocation()) ? "AboutPosition" : "AboutPositionRLVShowLoc", args, default_string);
// [/RLVa:KB]
//		support << "\n\n" << LLTrans::getString("AboutPosition", args, default_string);
	}
	support << "\n\n" << LLTrans::getString("AboutSystem", args, default_string);
	support << "\n";
	if (info.has("GRAPHICS_DRIVER_VERSION"))
	{
		support << "\n" << LLTrans::getString("AboutDriver", args, default_string);
	}
	support << "\n" << LLTrans::getString("AboutOGL", args, default_string);
	//support << "\n\n" << LLTrans::getString("AboutSettings", args, default_string); // <FS> Custom sysinfo
#if LL_DARWIN
	support << "\n" << LLTrans::getString("AboutOSXHiDPI", args, default_string);
#endif
	support << "\n\n" << LLTrans::getString("AboutLibs", args, default_string);
	// <FS> Custom sysinfo
	if (info.has("BANDWIDTH")) //For added info in help floater
	{
		support << "\n" << LLTrans::getString("AboutSettings", args, default_string);
	}
	if (info.has("DISK_CACHE_INFO"))
	{
		support << "\n" << LLTrans::getString("AboutCache", args, default_string);
	}
	// </FS>
	if (info.has("COMPILER"))
	{
		support << "\n" << LLTrans::getString("AboutCompiler", args, default_string);
	}
	if (info.has("PACKETS_IN"))
	{
		support << '\n' << LLTrans::getString("AboutTraffic", args, default_string);
	}

	// SLT timestamp
	LLSD substitution;
	substitution["datetime"] = (S32)time(NULL);//(S32)time_corrected();
	support << "\n" << LLTrans::getString("AboutTime", substitution, default_string);

	return support.str();
}

void LLAppViewer::cleanupSavedSettings()
{
	gSavedSettings.setBOOL("MouseSun", false);

	gSavedSettings.setBOOL("UseEnergy", true);				// force toggle to turn off, since sends message to simulator

	gSavedSettings.setBOOL("DebugWindowProc", gDebugWindowProc);

	gSavedSettings.setBOOL("ShowObjectUpdates", gShowObjectUpdates);

	if (gDebugView)
	{
		gSavedSettings.setBOOL("ShowDebugConsole", gDebugView->mDebugConsolep->getVisible());
	}

	// save window position if not maximized
	// as we don't track it in callbacks
	if(NULL != gViewerWindow)
	{
		bool maximized = gViewerWindow->getWindow()->getMaximized();
		if (!maximized)
		{
			LLCoordScreen window_pos;

			if (gViewerWindow->getWindow()->getPosition(&window_pos))
			{
				gSavedSettings.setS32("WindowX", window_pos.mX);
				gSavedSettings.setS32("WindowY", window_pos.mY);
			}
		}
	}

    gSavedSettings.setF32("MapScale", LLWorldMapView::getScaleSetting());

	// Some things are cached in LLAgent.
	if (gAgent.isInitialized())
	{
		gSavedSettings.setF32("RenderFarClip", gAgentCamera.mDrawDistance);
	}
}

void LLAppViewer::removeCacheFiles(const std::string& file_mask)
{
	gDirUtilp->deleteFilesInDir(gDirUtilp->getExpandedFilename(LL_PATH_CACHE, ""), file_mask);
}

void LLAppViewer::writeSystemInfo()
{

    if (! gDebugInfo.has("Dynamic") )
        gDebugInfo["Dynamic"] = LLSD::emptyMap();

	// <FS:ND> we don't want this (otherwise set filename to Firestorm.old/log
// #if LL_WINDOWS && !LL_BUGSPLAT
// 	gDebugInfo["SLLog"] = gDirUtilp->getExpandedFilename(LL_PATH_DUMP,"SecondLife.log");
// #else
//     //Not ideal but sufficient for good reporting.
//     gDebugInfo["SLLog"] = gDirUtilp->getExpandedFilename(LL_PATH_LOGS,"SecondLife.old");  //LLError::logFileName();
// #endif
	// </FS:ND>

	gDebugInfo["ClientInfo"]["Name"] = LLVersionInfo::instance().getChannel();
// [SL:KB] - Patch: Viewer-CrashReporting | Checked: 2011-05-08 (Catznip-2.6.0a) | Added: Catznip-2.6.0a
	gDebugInfo["ClientInfo"]["Version"] = LLVersionInfo::instance().getVersion();
	gDebugInfo["ClientInfo"]["Platform"] = LLVersionInfo::instance().getBuildPlatform();
// [/SL:KB]
	gDebugInfo["ClientInfo"]["MajorVersion"] = LLVersionInfo::instance().getMajor();
	gDebugInfo["ClientInfo"]["MinorVersion"] = LLVersionInfo::instance().getMinor();
	gDebugInfo["ClientInfo"]["PatchVersion"] = LLVersionInfo::instance().getPatch();
	gDebugInfo["ClientInfo"]["BuildVersion"] = std::to_string(LLVersionInfo::instance().getBuild());
	gDebugInfo["ClientInfo"]["AddressSize"] = LLVersionInfo::instance().getAddressSize();

// <FS:ND> Add which flavor of FS generated an error
#ifdef OPENSIM
	gDebugInfo["ClientInfo"]["Flavor"] = "oss";
#else
	gDebugInfo["ClientInfo"]["Flavor"] = "hvk";
#endif
// </FS:ND>

	//	gDebugInfo["CAFilename"] = gDirUtilp->getCAFile();

	gDebugInfo["CPUInfo"]["CPUString"] = gSysCPU.getCPUString();
	gDebugInfo["CPUInfo"]["CPUFamily"] = gSysCPU.getFamily();
	gDebugInfo["CPUInfo"]["CPUMhz"] = (S32)gSysCPU.getMHz();
	gDebugInfo["CPUInfo"]["CPUAltivec"] = gSysCPU.hasAltivec();
	gDebugInfo["CPUInfo"]["CPUSSE"] = gSysCPU.hasSSE();
	gDebugInfo["CPUInfo"]["CPUSSE2"] = gSysCPU.hasSSE2();

	gDebugInfo["RAMInfo"]["Physical"] = LLSD::Integer(gSysMemory.getPhysicalMemoryKB().value());
	gDebugInfo["RAMInfo"]["Allocated"] = LLSD::Integer(gMemoryAllocated.valueInUnits<LLUnits::Kilobytes>());
	gDebugInfo["OSInfo"] = LLOSInfo::instance().getOSStringSimple();

	// The user is not logged on yet, but record the current grid choice login url
	// which may have been the intended grid.
	gDebugInfo["GridName"] = LLGridManager::getInstance()->getGridId();

	// *FIX:Mani - move this down in llappviewerwin32
#ifdef LL_WINDOWS
	DWORD thread_id = GetCurrentThreadId();
	gDebugInfo["MainloopThreadID"] = (S32)thread_id;
#endif

#ifndef LL_BUGSPLAT
	// "CrashNotHandled" is set here, while things are running well,
	// in case of a freeze. If there is a freeze, the crash logger will be launched
	// and can read this value from the debug_info.log.
	gDebugInfo["CrashNotHandled"] = LLSD::Boolean(true);
#else // LL_BUGSPLAT
	// "CrashNotHandled" is obsolete; it used (not very successsfully)
    // to try to distinguish crashes from freezes - the intent here to to avoid calling it a freeze
	gDebugInfo["CrashNotHandled"] = LLSD::Boolean(false);
#endif // ! LL_BUGSPLAT

	// Insert crash host url (url to post crash log to) if configured. This insures
	// that the crash report will go to the proper location in the case of a
	// prior freeze.
	std::string crashHostUrl = gSavedSettings.get<std::string>("CrashHostUrl");
	if(crashHostUrl != "")
	{
		gDebugInfo["CrashHostUrl"] = crashHostUrl;
	}

	// Dump some debugging info
	LL_INFOS("SystemInfo") << "Application: " << LLTrans::getString("APP_NAME") << LL_ENDL;

	// <FS:ND> Print into about git sha hash this build is based on.
	// LL_INFOS("SystemInfo") << "Version: " << LLVersionInfo::getChannelAndVersion() << LL_ENDL;
	LL_INFOS("SystemInfo") << "Version: " <<  LLVersionInfo::instance().getChannelAndVersion() << " [" <<  LLVersionInfo::instance().getGitHash() << "]" << LL_ENDL;
	// </FS:ND>

	// Dump the local time and time zone
	time_t now;
	time(&now);
	char tbuffer[256];		/* Flawfinder: ignore */
	strftime(tbuffer, 256, "%Y-%m-%dT%H:%M:%S %Z", localtime(&now));
	LL_INFOS("SystemInfo") << "Local time: " << tbuffer << LL_ENDL;

	// query some system information
	LL_INFOS("SystemInfo") << "CPU info:\n" << gSysCPU << LL_ENDL;
	LL_INFOS("SystemInfo") << "Memory info:\n" << gSysMemory << LL_ENDL;
	LL_INFOS("SystemInfo") << "OS: " << LLOSInfo::instance().getOSStringSimple() << LL_ENDL;
	LL_INFOS("SystemInfo") << "OS info: " << LLOSInfo::instance() << LL_ENDL;

	// <FS:ND> Breakpad merge. Only include SettingsFile if the user selected this in prefs. Patch from Catznip
    // gDebugInfo["SettingsFilename"] = gSavedSettings.getString("ClientSettingsFile");
	if (gCrashSettings.getBOOL("CrashSubmitSettings"))
		gDebugInfo["SettingsFilename"] = gSavedSettings.getString("ClientSettingsFile");
	// </FS:ND>

	gDebugInfo["ViewerExePath"] = gDirUtilp->getExecutablePathAndName();
	gDebugInfo["CurrentPath"] = gDirUtilp->getCurPath();
	gDebugInfo["FirstLogin"] = LLSD::Boolean(gAgent.isFirstLogin());
	gDebugInfo["FirstRunThisInstall"] = gSavedSettings.getBOOL("FirstRunThisInstall");
    gDebugInfo["StartupState"] = LLStartUp::getStartupStateString();
    
    if (gViewerWindow)
    {
        std::vector<std::string> resolutions = gViewerWindow->getWindow()->getDisplaysResolutionList();
        for (auto res_iter : resolutions)
        {
            gDebugInfo["DisplayInfo"].append(res_iter);
        }
    }

	writeDebugInfo(); // Save out debug_info.log early, in case of crash.
}

#ifdef LL_WINDOWS
//For whatever reason, in Windows when using OOP server for breakpad, the callback to get the
//name of the dump file is not getting triggered by the breakpad library.   Unfortunately they
//also didn't see fit to provide a simple query request across the pipe to get this name either.
//Since we are putting our output in a runtime generated directory and we know the header data in
//the dump format, we can however use the following hack to identify our file.
// TODO make this a member function.
void getFileList()
{
	std::stringstream filenames;

	typedef std::vector<std::string> vec;
	std::string pathname = gDirUtilp->getExpandedFilename(LL_PATH_DUMP,"");
	vec file_vec = gDirUtilp->getFilesInDir(pathname);
	for(vec::const_iterator iter=file_vec.begin(); iter!=file_vec.end(); ++iter)
	{
		filenames << *iter << " ";
		if ( ( iter->length() > 30 ) && (iter->rfind(".dmp") == (iter->length()-4) ) )
		{
			std::string fullname = pathname + *iter;
			llifstream fdat( fullname.c_str(), std::ifstream::binary);
			if (fdat)
			{
				char buf[5];
				fdat.read(buf,4);
				fdat.close();
				if (!strncmp(buf,"MDMP",4))
				{
					gDebugInfo["Dynamic"]["MinidumpPath"] = fullname;
					break;
				}
			}
		}
	}
	filenames << std::endl;
	gDebugInfo["Dynamic"]["DumpDirContents"] = filenames.str();
}
#endif

// static
void LLAppViewer::recordMarkerVersion(LLAPRFile& marker_file)
{
	std::string marker_version(LLVersionInfo::instance().getChannelAndVersion());
	if ( marker_version.length() > MAX_MARKER_LENGTH )
	{
		LL_WARNS_ONCE("MarkerFile") << "Version length ("<< marker_version.length()<< ")"
									<< " greater than maximum (" << MAX_MARKER_LENGTH << ")"
									<< ": marker matching may be incorrect"
									<< LL_ENDL;
	}

	// record the viewer version in the marker file
	marker_file.write(marker_version.data(), marker_version.length());

	marker_file.flush(); // <FS:ND/> Make sure filesystem reflects what we wrote.
}

bool LLAppViewer::markerIsSameVersion(const std::string& marker_name) const
{
	bool sameVersion = false;

	std::string my_version(LLVersionInfo::instance().getChannelAndVersion());
	char marker_version[MAX_MARKER_LENGTH];
	S32  marker_version_length;

	LLAPRFile marker_file;
	marker_file.open(marker_name, LL_APR_RB);
	if (marker_file.getFileHandle())
	{
		marker_version_length = marker_file.read(marker_version, sizeof(marker_version));
		std::string marker_string(marker_version, marker_version_length);
		if ( 0 == my_version.compare( 0, my_version.length(), marker_version, 0, marker_version_length ) )
		{
			sameVersion = true;
		}
		LL_DEBUGS("MarkerFile") << "Compare markers for '" << marker_name << "': "
								<< "\n   mine '" << my_version    << "'"
								<< "\n marker '" << marker_string << "'"
								<< "\n " << ( sameVersion ? "same" : "different" ) << " version"
								<< LL_ENDL;
		marker_file.close();
	}
	return sameVersion;
}

void LLAppViewer::processMarkerFiles()
{
	//We've got 4 things to test for here
	// - Other Process Running (SecondLife.exec_marker present, locked)
	// - Freeze (SecondLife.exec_marker present, not locked)
	// - LLError Crash (SecondLife.llerror_marker present)
	// - Other Crash (SecondLife.error_marker present)
	// These checks should also remove these files for the last 2 cases if they currently exist

	std::ostringstream marker_log_stream;
	bool marker_is_same_version = true;
	// first, look for the marker created at startup and deleted on a clean exit
	mMarkerFileName = gDirUtilp->getExpandedFilename(LL_PATH_LOGS,MARKER_FILE_NAME);
	if (LLAPRFile::isExist(mMarkerFileName, NULL, LL_APR_RB))
	{
		// File exists...
		// first, read it to see if it was created by the same version (we need this later)
		marker_is_same_version = markerIsSameVersion(mMarkerFileName);

		// now test to see if this file is locked by a running process (try to open for write)
		marker_log_stream << "Checking exec marker file for lock...";
		mMarkerFile.open(mMarkerFileName, LL_APR_WB);
		// <FS:ND> Remove LLVolatileAPRPool/apr_file_t and use FILE* instead
		//apr_file_t* fMarker = mMarkerFile.getFileHandle() ;
		LLAPRFile::tFiletype* fMarker = mMarkerFile.getFileHandle() ; 
		// </FS:ND>
		if (!fMarker)
		{
			marker_log_stream << "Exec marker file open failed - assume it is locked.";
			mSecondInstance = true; // lock means that instance is running.
		}
		else
		{
			// We were able to open it, now try to lock it ourselves...
			if (apr_file_lock(fMarker, APR_FLOCK_NONBLOCK | APR_FLOCK_EXCLUSIVE) != APR_SUCCESS)
			{
				marker_log_stream << "Locking exec marker failed.";
				mSecondInstance = true; // lost a race? be conservative
				mMarkerFile.close(); // <FS:ND/> Cannot lock the file and take ownership. Don't keep it open
			}
			else
			{
				// No other instances; we've locked this file now, so record our version; delete on quit.
				recordMarkerVersion(mMarkerFile);
				marker_log_stream << "Exec marker file existed but was not locked; rewritten.";
			}
		}
		initLoggingAndGetLastDuration();

		std::string marker_log_msg(marker_log_stream.str());
		LL_INFOS("MarkerFile") << marker_log_msg << LL_ENDL;

		if (mSecondInstance)
		{
			LL_INFOS("MarkerFile") << "Exec marker '"<< mMarkerFileName << "' owned by another instance" << LL_ENDL;
		}
		else if (marker_is_same_version)
		{
			// the file existed, is ours, and matched our version, so we can report on what it says
			LL_INFOS("MarkerFile") << "Exec marker '"<< mMarkerFileName << "' found; last exec crashed" << LL_ENDL;
			gLastExecEvent = LAST_EXEC_OTHER_CRASH;
		}
		else
		{
			LL_INFOS("MarkerFile") << "Exec marker '"<< mMarkerFileName << "' found, but versions did not match" << LL_ENDL;
		}
	}
	else // marker did not exist... last exec (if any) did not freeze
	{
		initLoggingAndGetLastDuration();
		// Create the marker file for this execution & lock it; it will be deleted on a clean exit
		apr_status_t s;
		s = mMarkerFile.open(mMarkerFileName, LL_APR_WB, true);

		if (s == APR_SUCCESS && mMarkerFile.getFileHandle())
		{
			LL_DEBUGS("MarkerFile") << "Exec marker file '"<< mMarkerFileName << "' created." << LL_ENDL;
			if (APR_SUCCESS == apr_file_lock(mMarkerFile.getFileHandle(), APR_FLOCK_NONBLOCK | APR_FLOCK_EXCLUSIVE))
			{
				recordMarkerVersion(mMarkerFile);
				LL_DEBUGS("MarkerFile") << "Exec marker file locked." << LL_ENDL;
			}
			else
			{
				LL_WARNS("MarkerFile") << "Exec marker file cannot be locked." << LL_ENDL;
			}
		}
		else
		{
			LL_WARNS("MarkerFile") << "Failed to create exec marker file '"<< mMarkerFileName << "'." << LL_ENDL;
		}
	}

	// now check for cases in which the exec marker may have been cleaned up by crash handlers

	// check for any last exec event report based on whether or not it happened during logout
	// (the logout marker is created when logout begins)
	std::string logout_marker_file =  gDirUtilp->getExpandedFilename(LL_PATH_LOGS, LOGOUT_MARKER_FILE_NAME);
	if(LLAPRFile::isExist(logout_marker_file, NULL, LL_APR_RB))
	{
		if (markerIsSameVersion(logout_marker_file))
		{
			gLastExecEvent = LAST_EXEC_LOGOUT_FROZE;
			LL_INFOS("MarkerFile") << "Logout crash marker '"<< logout_marker_file << "', changing LastExecEvent to LOGOUT_FROZE" << LL_ENDL;
		}
		else
		{
			LL_INFOS("MarkerFile") << "Logout crash marker '"<< logout_marker_file << "' found, but versions did not match" << LL_ENDL;
		}
		LLAPRFile::remove(logout_marker_file);
	}
	// further refine based on whether or not a marker created during an llerr crash is found
	std::string llerror_marker_file = gDirUtilp->getExpandedFilename(LL_PATH_LOGS, LLERROR_MARKER_FILE_NAME);
	if(LLAPRFile::isExist(llerror_marker_file, NULL, LL_APR_RB))
	{
		if (markerIsSameVersion(llerror_marker_file))
		{
			if ( gLastExecEvent == LAST_EXEC_LOGOUT_FROZE )
			{
				gLastExecEvent = LAST_EXEC_LOGOUT_CRASH;
				LL_INFOS("MarkerFile") << "LLError marker '"<< llerror_marker_file << "' crashed, setting LastExecEvent to LOGOUT_CRASH" << LL_ENDL;
			}
			else
			{
				gLastExecEvent = LAST_EXEC_LLERROR_CRASH;
				LL_INFOS("MarkerFile") << "LLError marker '"<< llerror_marker_file << "' crashed, setting LastExecEvent to LLERROR_CRASH" << LL_ENDL;
			}
		}
		else
		{
			LL_INFOS("MarkerFile") << "LLError marker '"<< llerror_marker_file << "' found, but versions did not match" << LL_ENDL;
		}
		LLAPRFile::remove(llerror_marker_file);
	}
	// and last refine based on whether or not a marker created during a non-llerr crash is found
	std::string error_marker_file = gDirUtilp->getExpandedFilename(LL_PATH_LOGS, ERROR_MARKER_FILE_NAME);
	if(LLAPRFile::isExist(error_marker_file, NULL, LL_APR_RB))
	{
		if (markerIsSameVersion(error_marker_file))
		{
			if (gLastExecEvent == LAST_EXEC_LOGOUT_FROZE)
			{
				gLastExecEvent = LAST_EXEC_LOGOUT_CRASH;
				LL_INFOS("MarkerFile") << "Error marker '"<< error_marker_file << "' crashed, setting LastExecEvent to LOGOUT_CRASH" << LL_ENDL;
			}
			else
			{
				gLastExecEvent = LAST_EXEC_OTHER_CRASH;
				LL_INFOS("MarkerFile") << "Error marker '"<< error_marker_file << "' crashed, setting LastExecEvent to " << gLastExecEvent << LL_ENDL;
			}
		}
		else
		{
			LL_INFOS("MarkerFile") << "Error marker '"<< error_marker_file << "' marker found, but versions did not match" << LL_ENDL;
		}
		LLAPRFile::remove(error_marker_file);
	}
}

void LLAppViewer::removeMarkerFiles()
{
	if (!mSecondInstance)
	{
		if (mMarkerFile.getFileHandle())
		{
			mMarkerFile.close() ;
			LLAPRFile::remove( mMarkerFileName );
			LL_DEBUGS("MarkerFile") << "removed exec marker '"<<mMarkerFileName<<"'"<< LL_ENDL;
		}
		else
		{
			LL_DEBUGS("MarkerFile") << "marker '"<<mMarkerFileName<<"' not open"<< LL_ENDL;
 		}

		if (mLogoutMarkerFile.getFileHandle())
		{
			mLogoutMarkerFile.close();
			LLAPRFile::remove( mLogoutMarkerFileName );
			LL_DEBUGS("MarkerFile") << "removed logout marker '"<<mLogoutMarkerFileName<<"'"<< LL_ENDL;
		}
		else
		{
			LL_DEBUGS("MarkerFile") << "logout marker '"<<mLogoutMarkerFileName<<"' not open"<< LL_ENDL;
		}
	}
	else
	{
		LL_WARNS("MarkerFile") << "leaving markers because this is a second instance" << LL_ENDL;
	}
}

void LLAppViewer::removeDumpDir()
{
    //Call this routine only on clean exit.  Crash reporter will clean up
    //its locking table for us.
    if (gDirUtilp->dumpDirExists()) // Check if dump dir was created this run
    {
        std::string dump_dir = gDirUtilp->getExpandedFilename(LL_PATH_DUMP, "");
        gDirUtilp->deleteDirAndContents(dump_dir);
    }

    if (mSecondInstance && !isError())
    {
        std::string log_filename = LLError::logFileName();
        LLError::logToFile("");
        LLFile::remove(log_filename);
    }
}

void LLAppViewer::forceQuit()
{
	LLApp::setQuitting();
}

//TODO: remove
void LLAppViewer::fastQuit(S32 error_code)
{
	// finish pending transfers
	flushLFSIO();
	// let sim know we're logging out
	sendLogoutRequest();
	// flush network buffers by shutting down messaging system
	end_messaging_system();
	// figure out the error code
	S32 final_error_code = error_code ? error_code : (S32)isError();
	// this isn't a crash
	removeMarkerFiles();
	// get outta here
	_exit(final_error_code);
}

void LLAppViewer::requestQuit()
{
	LL_INFOS() << "requestQuit" << LL_ENDL;

	LLViewerRegion* region = gAgent.getRegion();

	if( (LLStartUp::getStartupState() < STATE_STARTED) || !region )
	{
		// If we have a region, make some attempt to send a logout request first.
		// This prevents the halfway-logged-in avatar from hanging around inworld for a couple minutes.
		if(region)
		{
			sendLogoutRequest();
		}
		else if(LLStartUp::getStartupState() == STATE_STARTED) // LO: Fix for FIRE-2613: sidebar tabs and floaters not remembering being open/torn off
		{
			if (gFloaterView)
			{
				// application is quitting
				gFloaterView->closeAllChildren(true);
			}

		} // ~LO

		// Quit immediately
		forceQuit();
		return;
	}

	// Try to send metrics back to the grid
	metricsSend(!gDisconnected);

	// Try to send last batch of avatar rez metrics.
	if (!gDisconnected && isAgentAvatarValid())
	{
		gAgentAvatarp->updateAvatarRezMetrics(true); // force a last packet to be sent.
	}

	LLHUDEffectSpiral *effectp = (LLHUDEffectSpiral*)LLHUDManager::getInstance()->createViewerEffect(LLHUDObject::LL_HUD_EFFECT_POINT, true);
	effectp->setPositionGlobal(gAgent.getPositionGlobal());
	effectp->setColor(LLColor4U(gAgent.getEffectColor()));
	LLHUDManager::getInstance()->sendEffects();
	effectp->markDead() ;//remove it.

	// Attempt to close all floaters that might be
	// editing things.
	if (gFloaterView)
	{
		// application is quitting
		gFloaterView->closeAllChildren(true);
	}

	// Send preferences once, when exiting
	// <FS:Ansariel> Don't send all non-default settings which might result in a violation of GDPR
	//bool include_preferences = true;
	bool include_preferences = false;
	send_viewer_stats(include_preferences);

	gLogoutTimer.reset();
	mQuitRequested = true;
}

static bool finish_quit(const LLSD& notification, const LLSD& response)
{
	S32 option = LLNotificationsUtil::getSelectedOption(notification, response);

	if (option == 0)
	{
		LLAppViewer::instance()->requestQuit();
	}
	return false;
}
static LLNotificationFunctorRegistration finish_quit_reg("ConfirmQuit", finish_quit);

void LLAppViewer::userQuit()
{
	LL_INFOS() << "User requested quit" << LL_ENDL;
	if (gDisconnected
		|| !gViewerWindow
		|| !gViewerWindow->getProgressView()
		|| gViewerWindow->getProgressView()->getVisible())
	{
		requestQuit();
	}
	else
	{
		LLNotificationsUtil::add("ConfirmQuit");
	}
}

static bool finish_early_exit(const LLSD& notification, const LLSD& response)
{
	LLAppViewer::instance()->forceQuit();
	return false;
}

void LLAppViewer::earlyExit(const std::string& name, const LLSD& substitutions)
{
   	LL_WARNS() << "app_early_exit: " << name << LL_ENDL;
	gDoDisconnect = true;
	LLNotificationsUtil::add(name, substitutions, LLSD(), finish_early_exit);
}

// case where we need the viewer to exit without any need for notifications
void LLAppViewer::earlyExitNoNotify()
{
   	LL_WARNS() << "app_early_exit with no notification: " << LL_ENDL;
	gDoDisconnect = true;
	finish_early_exit( LLSD(), LLSD() );
}

void LLAppViewer::abortQuit()
{
    LL_INFOS() << "abortQuit()" << LL_ENDL;
	mQuitRequested = false;
}

void LLAppViewer::migrateCacheDirectory()
{
#if LL_WINDOWS || LL_DARWIN
	// NOTE: (Nyx) as of 1.21, cache for mac is moving to /library/caches/SecondLife from
	// /library/application support/SecondLife/cache This should clear/delete the old dir.

	// As of 1.23 the Windows cache moved from
	//   C:\Documents and Settings\James\Application Support\SecondLife\cache
	// to
	//   C:\Documents and Settings\James\Local Settings\Application Support\SecondLife
	//
	// The Windows Vista equivalent is from
	//   C:\Users\James\AppData\Roaming\SecondLife\cache
	// to
	//   C:\Users\James\AppData\Local\SecondLife
	//
	// Note the absence of \cache on the second path.  James.

	// Only do this once per fresh install of this version.
	if (gSavedSettings.getBOOL("MigrateCacheDirectory"))
	{
		gSavedSettings.setBOOL("MigrateCacheDirectory", false);

		std::string old_cache_dir = gDirUtilp->add(gDirUtilp->getOSUserAppDir(), "cache");
		std::string new_cache_dir = gDirUtilp->getCacheDir(true);

		if (gDirUtilp->fileExists(old_cache_dir))
		{
			LL_INFOS() << "Migrating cache from " << old_cache_dir << " to " << new_cache_dir << LL_ENDL;

			// Migrate inventory cache to avoid pain to inventory database after mass update
			S32 file_count = 0;
			std::string file_name;
			std::string mask = "*.*";

			LLDirIterator iter(old_cache_dir, mask);
			while (iter.next(file_name))
			{
				if (file_name == "." || file_name == "..") continue;
				std::string source_path = gDirUtilp->add(old_cache_dir, file_name);
				std::string dest_path = gDirUtilp->add(new_cache_dir, file_name);
				if (!LLFile::rename(source_path, dest_path))
				{
					file_count++;
				}
			}
			LL_INFOS() << "Moved " << file_count << " files" << LL_ENDL;

			// AO: Don't automatically purge old cache
			//// Nuke the old cache
			//gDirUtilp->setCacheDir(old_cache_dir);
			//purgeCache();
			gDirUtilp->setCacheDir(new_cache_dir);

#if LL_DARWIN
			// Clean up Mac files not deleted by removing *.*
			std::string ds_store = old_cache_dir + "/.DS_Store";
			if (gDirUtilp->fileExists(ds_store))
			{
				LLFile::remove(ds_store);
			}
#endif
			if (LLFile::rmdir(old_cache_dir) != 0)
			{
				LL_WARNS() << "could not delete old cache directory " << old_cache_dir << LL_ENDL;
			}
		}
	}
#endif // LL_WINDOWS || LL_DARWIN
}

//static
U32 LLAppViewer::getTextureCacheVersion()
{
	// Viewer texture cache version, change if the texture cache format changes.
	// 2021-03-10 Bumping up by one to help obviate texture cache issues with
	//            Simple Cache Viewer - see SL-14985 for more information
	//const U32 TEXTURE_CACHE_VERSION = 8;
	const U32 TEXTURE_CACHE_VERSION = 9;

	return TEXTURE_CACHE_VERSION ;
}

//static
U32 LLAppViewer::getDiskCacheVersion()
{
    // Viewer disk cache version intorduced in Simple Cache Viewer, change if the cache format changes.
    const U32 DISK_CACHE_VERSION = 1;

    return DISK_CACHE_VERSION ;
}

//static
U32 LLAppViewer::getObjectCacheVersion()
{
	// Viewer object cache version, change if object update
	// format changes. JC
	const U32 INDRA_OBJECT_CACHE_VERSION = 17;

	return INDRA_OBJECT_CACHE_VERSION;
}

bool LLAppViewer::initCache()
{
	mPurgeCache = false;
	bool read_only = mSecondInstance ? true : false;
	LLAppViewer::getTextureCache()->setReadOnly(read_only) ;
	LLVOCache::initParamSingleton(read_only);

	// initialize the new disk cache using saved settings
	const std::string cache_dir_name = gSavedSettings.getString("DiskCacheDirName");

	const U32 MB = 1024 * 1024;
	constexpr U32 GB = 1024 * MB; // <FS:Beq/> Readability constant
    const uintmax_t MIN_CACHE_SIZE = 256 * MB;
	const uintmax_t MAX_CACHE_SIZE = 100ULL * GB; // <FS:Beq/> raise the cap to 100GB, UI will limit to a more sensible level of 20GB.
    const uintmax_t setting_cache_total_size = uintmax_t(gSavedSettings.getU32("CacheSize")) * MB;
    const uintmax_t cache_total_size = llclamp(setting_cache_total_size, MIN_CACHE_SIZE, MAX_CACHE_SIZE);
    // <FS:Ansariel> Better cache size control
    //const F64 disk_cache_percent = gSavedSettings.getF32("DiskCachePercentOfTotal");
    //const F6432 texture_cache_percent = 100.0 - disk_cache_percent;
    // </FS:Ansariel>

    // note that the maximum size of this cache is defined as a percentage of the 
    // total cache size - the 'CacheSize' pref - for all caches. 
    // <FS:Ansariel> Better cache size control
    //const uintmax_t disk_cache_size = uintmax_t(cache_total_size * disk_cache_percent / 100);
    const unsigned int disk_cache_mb = gSavedSettings.getU32("FSDiskCacheSize");
    const uintmax_t disk_cache_size = disk_cache_mb * 1024ULL * 1024ULL;
    // </FS:Ansariel>
	const bool enable_cache_debug_info = gSavedSettings.getBOOL("EnableDiskCacheDebugInfo");

	bool texture_cache_mismatch = false;
    bool remove_vfs_files = false;
	if (gSavedSettings.getS32("LocalCacheVersion") != LLAppViewer::getTextureCacheVersion())
	{
		texture_cache_mismatch = true;
		if(!read_only)
		{
			gSavedSettings.setS32("LocalCacheVersion", LLAppViewer::getTextureCacheVersion());

            //texture cache version was bumped up in Simple Cache Viewer, and at this point old vfs files are not needed
            remove_vfs_files = true;   
		}
	}

	if(!read_only)
	{
		// <FS:Zi> Purge inventory cache is done in LLInventoryModel::loadSkeleton()

		// Purge cache if user requested it
		if (gSavedSettings.getBOOL("PurgeCacheOnStartup") ||
			gSavedSettings.getBOOL("PurgeCacheOnNextStartup"))
		{
			LL_INFOS("AppCache") << "Startup cache purge requested: " << (gSavedSettings.getBOOL("PurgeCacheOnStartup") ? "ALWAYS" : "ONCE") << LL_ENDL;
			gSavedSettings.setBOOL("PurgeCacheOnNextStartup", false);
			LL_INFOS("AppCache") << "Scheduling texture purge, based on PurgeCache* settings." << LL_ENDL;
			mPurgeCache = true;
			// <FS:Beq> No longer needed
			// // STORM-1141 force purgeAllTextures to get called to prevent a crash here. -brad
			// texture_cache_mismatch = true;
			// </FS:Beq>
		}

		// <FS> If the J2C has changed since the last run, clear the cache
		const std::string j2c_info = LLImageJ2C::getEngineInfo();
		const std::string j2c_last = gSavedSettings.getString("LastJ2CVersion");
		if (j2c_info != j2c_last && !j2c_last.empty())
		{
			LL_INFOS("AppCache") << "Scheduling texture purge, based on LastJ2CVersion mismatch." << LL_ENDL;
			mPurgeTextures = true;
		}
		gSavedSettings.setString("LastJ2CVersion", j2c_info);
		// </FS>
	
		// We have moved the location of the cache directory over time.
		migrateCacheDirectory();

		// Setup and verify the cache location
		std::string cache_location = gSavedSettings.getString("CacheLocation");
		std::string new_cache_location = gSavedSettings.getString("NewCacheLocation");
		if (new_cache_location != cache_location)
		{
			LL_INFOS("AppCache") << "Cache location changed, cache needs purging" << LL_ENDL;
			gDirUtilp->setCacheDir(gSavedSettings.getString("CacheLocation"));
			purgeCache(); // purge old cache
			gDirUtilp->deleteDirAndContents(gDirUtilp->getExpandedFilename(LL_PATH_CACHE, cache_dir_name));
			gSavedSettings.setString("CacheLocation", new_cache_location);
			gSavedSettings.setString("CacheLocationTopFolder", gDirUtilp->getBaseFileName(new_cache_location));
		}
	}

	if (!gDirUtilp->setCacheDir(gSavedSettings.getString("CacheLocation")))
	{
		LL_WARNS("AppCache") << "Unable to set cache location" << LL_ENDL;
		gSavedSettings.setString("CacheLocation", "");
		gSavedSettings.setString("CacheLocationTopFolder", "");
	}

	// <FS:Ansariel> Sound cache
	if (!gDirUtilp->setSoundCacheDir(gSavedSettings.getString("FSSoundCacheLocation")))
	{
		LL_WARNS("AppCache") << "Unable to set sound cache location" << LL_ENDL;
		gSavedSettings.setString("FSSoundCacheLocation", "");
	}
	// </FS:Ansariel>

    const std::string cache_dir = gDirUtilp->getExpandedFilename(LL_PATH_CACHE, cache_dir_name);
	// <FS:Beq> Improve cache purge triggering
    // LLDiskCache::initParamSingleton(cache_dir, disk_cache_size, enable_cache_debug_info);
    LLDiskCache::initParamSingleton(cache_dir, disk_cache_size, enable_cache_debug_info, gSavedSettings.getF32("FSDiskCacheHighWaterPercent"), gSavedSettings.getF32("FSDiskCacheLowWaterPercent"));
	// </FS:Beq>

	if (!read_only)
	{
        if (gSavedSettings.getS32("DiskCacheVersion") != LLAppViewer::getDiskCacheVersion())
        {
            LLDiskCache::getInstance()->clearCache();
            remove_vfs_files = true;
            gSavedSettings.setS32("DiskCacheVersion", LLAppViewer::getDiskCacheVersion());
        }

        if (remove_vfs_files)
        {
            LLDiskCache::getInstance()->removeOldVFSFiles();
        }
        
        if (mPurgeCache)
		{
		LLSplashScreen::update(LLTrans::getString("StartupClearingCache"));
		purgeCache();

			// clear the new C++ file system based cache
			LLDiskCache::getInstance()->clearCache();
	}
		else
		{
			// purge excessive files from the new file system based cache
			LLDiskCache::getInstance()->purge();
		}
	}
	LLAppViewer::getPurgeDiskCacheThread()->start();

	// <FS:Ansariel> FIRE-13066
	if (!mPurgeCache && mPurgeTextures && !read_only) // <FS:Beq> no need to purge textures if we already purged the cache above
	{
		LL_INFOS("AppCache") << "Purging Texture Cache..." << LL_ENDL;
		LLSplashScreen::update(LLTrans::getString("StartupClearingTextureCache"));
		LLAppViewer::getTextureCache()->purgeCache(LL_PATH_CACHE);
	}
	// </FS:Ansariel>

	// <FS:Ansariel> Purge web browser cache
	if (gSavedSettings.getBOOL("FSStartupClearBrowserCache"))
	{
		std::string browser_cache = gDirUtilp->getExpandedFilename(LL_PATH_CACHE, "cef_cache");
		if (LLFile::isdir(browser_cache))
		{
			gDirUtilp->deleteDirAndContents(browser_cache);
		}
		gSavedSettings.setBOOL("FSStartupClearBrowserCache", false);
	}
	// </FS:Ansariel>

	// <FS:ND> For Windows, purging the cache can take an extraordinary amount of time. Rename the cache dir and purge it using another thread.
	startCachePurge();
	// </FS:ND>

	LLSplashScreen::update(LLTrans::getString("StartupInitializingTextureCache"));

	// Init the texture cache
    // Allocate the remaining percent which is not allocated to the disk cache
	// <FS:Ansariel> Better cache size control
	//const S64 texture_cache_size = S64(cache_total_size * texture_cache_percent / 100);
	const S64 texture_cache_size = (S64)cache_total_size;
	// </FS:Ansariel>

    LLAppViewer::getTextureCache()->initCache(LL_PATH_CACHE, texture_cache_size, texture_cache_mismatch);

	LLVOCache::getInstance()->initCache(LL_PATH_CACHE, gSavedSettings.getU32("CacheNumberOfRegionsForObjects"), getObjectCacheVersion());

    return true;
}

void LLAppViewer::addOnIdleCallback(const boost::function<void()>& cb)
{
	gMainloopWork.post(cb);
}

void LLAppViewer::loadKeyBindings()
{
	std::string key_bindings_file = gDirUtilp->getExpandedFilename(LL_PATH_USER_SETTINGS, "key_bindings.xml");
	if (!gDirUtilp->fileExists(key_bindings_file) || !gViewerInput.loadBindingsXML(key_bindings_file))
	{
		// Failed to load custom bindings, try default ones
		key_bindings_file = gDirUtilp->getExpandedFilename(LL_PATH_APP_SETTINGS, "key_bindings.xml");
		if (!gViewerInput.loadBindingsXML(key_bindings_file))
		{
            LLError::LLUserWarningMsg::showMissingFiles();
			LL_ERRS("InitInfo") << "Unable to open default key bindings from " << key_bindings_file << LL_ENDL;
		}
	}
    LLUrlRegistry::instance().setKeybindingHandler(&gViewerInput);
}

void LLAppViewer::purgeCache()
{
	LL_INFOS("AppCache") << "Purging Cache and Texture Cache..." << LL_ENDL;
	LLAppViewer::getTextureCache()->purgeCache(LL_PATH_CACHE);
	LLVOCache::getInstance()->removeCache(LL_PATH_CACHE);
	LLViewerShaderMgr::instance()->clearShaderCache();
	std::string browser_cache = gDirUtilp->getExpandedFilename(LL_PATH_CACHE, "cef_cache");
	if (LLFile::isdir(browser_cache))
	{
		// cef does not support clear_cache and clear_cookies, so clear what we can manually.
		gDirUtilp->deleteDirAndContents(browser_cache);
	}
	gDirUtilp->deleteFilesInDir(gDirUtilp->getExpandedFilename(LL_PATH_CACHE, ""), "*");
}

//purge cache immediately, do not wait until the next login.
void LLAppViewer::purgeCacheImmediate()
{
	LL_INFOS("AppCache") << "Purging Object Cache and Texture Cache immediately..." << LL_ENDL;
	LLAppViewer::getTextureCache()->purgeCache(LL_PATH_CACHE, false);
	LLVOCache::getInstance()->removeCache(LL_PATH_CACHE, true);
}

std::string LLAppViewer::getSecondLifeTitle() const
{
#if ADDRESS_SIZE == 64
	return LLTrans::getString( "APP_NAME" ) + "_x64";
#else
	return LLTrans::getString("APP_NAME");
#endif
}

std::string LLAppViewer::getWindowTitle() const
{
	return gWindowTitle;
}

// Callback from a dialog indicating user was logged out.
bool finish_disconnect(const LLSD& notification, const LLSD& response)
{
	S32 option = LLNotificationsUtil::getSelectedOption(notification, response);

	if (1 == option)
	{
		if (gFloaterView)
		{
			// application is quitting
			gFloaterView->closeAllChildren(true);
		}

        LLAppViewer::instance()->forceQuit();
	}
	return false;
}

// Callback from an early disconnect dialog, force an exit
bool finish_forced_disconnect(const LLSD& notification, const LLSD& response)
{
	if (gFloaterView)
	{
		// application is quitting
		gFloaterView->closeAllChildren(true);
	}

	LLAppViewer::instance()->forceQuit();
	return false;
}


void LLAppViewer::forceDisconnect(const std::string& mesg)
{
	if (gDoDisconnect)
    {
		// Already popped up one of these dialogs, don't
		// do this again.
		return;
    }

	// *TODO: Translate the message if possible
	std::string big_reason = LLAgent::sTeleportErrorMessages[mesg];
	if ( big_reason.size() == 0 )
	{
		big_reason = mesg;
	}

	LLSD args;
	gDoDisconnect = true;

	if (LLStartUp::getStartupState() < STATE_STARTED)
	{
		// Tell users what happened
		args["ERROR_MESSAGE"] = big_reason;
		LLNotificationsUtil::add("ErrorMessage", args, LLSD(), &finish_forced_disconnect);
	}
	else
	{
		args["MESSAGE"] = big_reason;
		LLNotificationsUtil::add("YouHaveBeenLoggedOut", args, LLSD(), &finish_disconnect );
	}
}

void LLAppViewer::badNetworkHandler()
{
	// Dump the packet
	gMessageSystem->dumpPacketToLog();

	// Flush all of our caches on exit in the case of disconnect due to
	// invalid packets.

	mPurgeCacheOnExit = true;

	std::ostringstream message;
	message <<
		"The viewer has detected mangled network data indicative\n"
		"of a bad upstream network connection or an incomplete\n"
		"local installation of " << LLAppViewer::instance()->getSecondLifeTitle() << ". \n"
		" \n"
		"Try uninstalling and reinstalling to see if this resolves \n"
		"the issue. \n"
		" \n"
		"If the problem continues, see the Tech Support FAQ at: \n"
		"www.firestormviewer.org/support";
	forceDisconnect(message.str());

	LLApp::instance()->writeMiniDump();
}

// This routine may get called more than once during the shutdown process.
// This can happen because we need to get the screenshot before the window
// is destroyed.
void LLAppViewer::saveFinalSnapshot()
{
	if (!mSavedFinalSnapshot)
	{
		gSavedSettings.setVector3d("FocusPosOnLogout", gAgentCamera.calcFocusPositionTargetGlobal());
		gSavedSettings.setVector3d("CameraPosOnLogout", gAgentCamera.calcCameraPositionTargetGlobal());
		gViewerWindow->setCursor(UI_CURSOR_WAIT);
		gAgentCamera.changeCameraToThirdPerson( false );	// don't animate, need immediate switch
		gSavedSettings.setBOOL("ShowParcelOwners", false);
		idle();

		std::string snap_filename = gDirUtilp->getLindenUserDir();
		snap_filename += gDirUtilp->getDirDelimiter();
		snap_filename += LLStartUp::getScreenLastFilename();
		// use full pixel dimensions of viewer window (not post-scale dimensions)
		gViewerWindow->saveSnapshot(snap_filename,
									gViewerWindow->getWindowWidthRaw(),
									gViewerWindow->getWindowHeightRaw(),
									false,
									gSavedSettings.getBOOL("RenderHUDInSnapshot"),
									true,
									LLSnapshotModel::SNAPSHOT_TYPE_COLOR,
									LLSnapshotModel::SNAPSHOT_FORMAT_PNG);
		mSavedFinalSnapshot = true;

		if (gAgent.isInHomeRegion())
		{
			LLVector3d home;
			if (gAgent.getHomePosGlobal(&home) && dist_vec(home, gAgent.getPositionGlobal()) < 10)
			{
				// We are at home position or close to it, see if we need to create home screenshot
				// Notes:
				// 1. It might be beneficial to also replace home if file is too old
				// 2. This is far from best way/place to update screenshot since location might be not fully loaded,
				// but we don't have many options
				std::string snap_home = gDirUtilp->getLindenUserDir();
				snap_home += gDirUtilp->getDirDelimiter();
				snap_home += LLStartUp::getScreenHomeFilename();
				if (!gDirUtilp->fileExists(snap_home))
				{
					// We are at home position yet no home image exist, fix it
					LLFile::copy(snap_filename, snap_home);
				}
			}
		}
	}
}

void LLAppViewer::loadNameCache()
{
	// display names cache
	std::string filename =
		gDirUtilp->getExpandedFilename(LL_PATH_CACHE, "avatar_name_cache.xml");
	LL_INFOS("AvNameCache") << filename << LL_ENDL;
	llifstream name_cache_stream(filename.c_str());
	if(name_cache_stream.is_open())
	{
		if ( ! LLAvatarNameCache::getInstance()->importFile(name_cache_stream))
        {
            LL_WARNS("AppInit") << "removing invalid '" << filename << "'" << LL_ENDL;
            name_cache_stream.close();
            LLFile::remove(filename);
        }
	}

	if (!gCacheName) return;

	std::string name_cache;
	name_cache = gDirUtilp->getExpandedFilename(LL_PATH_CACHE, "name.cache");
	llifstream cache_file(name_cache.c_str());
	if(cache_file.is_open())
	{
		if(gCacheName->importFile(cache_file)) return;
	}
}

void LLAppViewer::saveNameCache()
{
	// display names cache
	std::string filename =
		gDirUtilp->getExpandedFilename(LL_PATH_CACHE, "avatar_name_cache.xml");
	llofstream name_cache_stream(filename.c_str());
	if(name_cache_stream.is_open())
	{
		LLAvatarNameCache::getInstance()->exportFile(name_cache_stream);
    }

    // real names cache
	if (gCacheName)
    {
        std::string name_cache;
        name_cache = gDirUtilp->getExpandedFilename(LL_PATH_CACHE, "name.cache");
        llofstream cache_file(name_cache.c_str());
        if(cache_file.is_open())
        {
            gCacheName->exportFile(cache_file);
        }
	}
}


/*!	@brief		This class is an LLFrameTimer that can be created with
				an elapsed time that starts counting up from the given value
				rather than 0.0.

				Otherwise it behaves the same way as LLFrameTimer.
*/
class LLFrameStatsTimer : public LLFrameTimer
{
public:
	LLFrameStatsTimer(F64 elapsed_already = 0.0)
		: LLFrameTimer()
		{
			mStartTime -= elapsed_already;
		}
};

static LLTrace::BlockTimerStatHandle FTM_AUDIO_UPDATE("Update Audio");
static LLTrace::BlockTimerStatHandle FTM_CLEANUP("Cleanup");
static LLTrace::BlockTimerStatHandle FTM_CLEANUP_DRAWABLES("Drawables");
static LLTrace::BlockTimerStatHandle FTM_IDLE_CB("Idle Callbacks");
static LLTrace::BlockTimerStatHandle FTM_LOD_UPDATE("Update LOD");
static LLTrace::BlockTimerStatHandle FTM_OBJECTLIST_UPDATE("Update Objectlist");
static LLTrace::BlockTimerStatHandle FTM_REGION_UPDATE("Update Region");
static LLTrace::BlockTimerStatHandle FTM_WORLD_UPDATE("Update World");
static LLTrace::BlockTimerStatHandle FTM_NETWORK("Network");
static LLTrace::BlockTimerStatHandle FTM_AGENT_NETWORK("Agent Network");
static LLTrace::BlockTimerStatHandle FTM_VLMANAGER("VL Manager");
static LLTrace::BlockTimerStatHandle FTM_AGENT_POSITION("Agent Position");
static LLTrace::BlockTimerStatHandle FTM_HUD_EFFECTS("HUD Effects");

///////////////////////////////////////////////////////
// idle()
//
// Called every time the window is not doing anything.
// Receive packets, update statistics, and schedule a redisplay.
///////////////////////////////////////////////////////
void LLAppViewer::idle()
{
    LL_PROFILE_ZONE_SCOPED_CATEGORY_APP;
	pingMainloopTimeout("Main:Idle");

	// Update frame timers
	static LLTimer idle_timer;

	LLFrameTimer::updateFrameTime();
	LLFrameTimer::updateFrameCount();
	LLEventTimer::updateClass();
    LLPerfStats::updateClass();

	// LLApp::stepFrame() performs the above three calls plus mRunner.run().
	// Not sure why we don't call stepFrame() here, except that LLRunner seems
	// completely redundant with LLEventTimer.
	LLNotificationsUI::LLToast::updateClass();
	LLSmoothInterpolation::updateInterpolants();
	LLMortician::updateClass();
	LLFilePickerThread::clearDead();  //calls LLFilePickerThread::notify()
	LLDirPickerThread::clearDead();
	F32 dt_raw = idle_timer.getElapsedTimeAndResetF32();

    LLGLTFMaterialList::flushUpdates();

	// Service the WorkQueue we use for replies from worker threads.
	// Use function statics for the timeslice setting so we only have to fetch
	// and convert MainWorkTime once.
	static F32 MainWorkTimeRaw = gSavedSettings.getF32("MainWorkTime");
	static F32Milliseconds MainWorkTimeMs(MainWorkTimeRaw);
	// MainWorkTime is specified in fractional milliseconds, but std::chrono
	// uses integer representations. What if we want less than a microsecond?
	// Use nanoseconds. We're very sure we will never need to specify a
	// MainWorkTime that would be larger than we could express in
	// std::chrono::nanoseconds.
	static std::chrono::nanoseconds MainWorkTimeNanoSec{
		std::chrono::nanoseconds::rep(MainWorkTimeMs.value() * 1000000)};
	gMainloopWork.runFor(MainWorkTimeNanoSec);

	// Cap out-of-control frame times
	// Too low because in menus, swapping, debugger, etc.
	// Too high because idle called with no objects in view, etc.
	const F32 MIN_FRAME_RATE = 1.f;
	const F32 MAX_FRAME_RATE = 200.f;

	F32 frame_rate_clamped = 1.f / dt_raw;
	frame_rate_clamped = llclamp(frame_rate_clamped, MIN_FRAME_RATE, MAX_FRAME_RATE);
	gFrameDTClamped = 1.f / frame_rate_clamped;

	// Global frame timer
	// Smoothly weight toward current frame
	gFPSClamped = (frame_rate_clamped + (4.f * gFPSClamped)) / 5.f;

	static LLCachedControl<F32> quitAfterSeconds(gSavedSettings, "QuitAfterSeconds");
	F32 qas = (F32)quitAfterSeconds;
	if (qas > 0.f)
	{
		if (gRenderStartTime.getElapsedTimeF32() > qas)
		{
			LL_INFOS() << "Quitting after " << qas << " seconds. See setting \"QuitAfterSeconds\"." << LL_ENDL;
			LLAppViewer::instance()->forceQuit();
		}
	}

	// <FS:AO> setting to quit after N seconds of being AFK. Note: Server will time us out after 30m regardless
	static LLCachedControl<F32> quitAfterSecondsOfAFK(gSavedSettings, "QuitAfterSecondsOfAFK");
	F32 qas_afk = (F32)quitAfterSecondsOfAFK;
	if (!mQuitRequested && qas_afk > 0.f && gAgent.getAFK() && gAwayTimer.getElapsedTimeF32() > qas_afk)
	{
		// go ahead and just quit gracefully
		LL_INFOS() << "Logout, QuitAfterSecondsAFK expired." << LL_ENDL;
		LLAppViewer::instance()->requestQuit();
	}
	// </FS:AO>

	// Must wait until both have avatar object and mute list, so poll
	// here.
	LLIMProcessing::requestOfflineMessages();

	///////////////////////////////////
	//
	// Special case idle if still starting up
	//
	if (LLStartUp::getStartupState() < STATE_STARTED)
	{
		// Skip rest if idle startup returns false (essentially, no world yet)
		gGLActive = true;
		if (!idle_startup())
		{
			gGLActive = false;
			return;
		}
		gGLActive = false;
	}


    F32 yaw = 0.f;				// radians

	if (!gDisconnected)
	{
		LL_PROFILE_ZONE_NAMED_CATEGORY_NETWORK("network"); //LL_RECORD_BLOCK_TIME(FTM_NETWORK);
		// Update spaceserver timeinfo
	    LLWorld::getInstance()->setSpaceTimeUSec(LLWorld::getInstance()->getSpaceTimeUSec() + LLUnits::Seconds::fromValue(dt_raw));


	    //////////////////////////////////////
	    //
	    // Update simulator agent state
	    //

		static LLCachedControl<bool> rotateRight(gSavedSettings, "RotateRight");
		if (rotateRight)
		{
			gAgent.moveYaw(-1.f);
		}

		{
            LL_PROFILE_ZONE_NAMED_CATEGORY_APP("Autopilot");
			// Handle automatic walking towards points
			gAgentPilot.updateTarget();
			gAgent.autoPilot(&yaw);
		}

		static LLFrameTimer agent_update_timer;

		// When appropriate, update agent location to the simulator.
		F32 agent_update_time = agent_update_timer.getElapsedTimeF32();
		F32 agent_force_update_time = mLastAgentForceUpdate + agent_update_time;
		bool force_update = gAgent.controlFlagsDirty()
							|| (mLastAgentControlFlags != gAgent.getControlFlags())
							|| (agent_force_update_time > (1.0f / (F32) AGENT_FORCE_UPDATES_PER_SECOND));
		if (force_update || (agent_update_time > (1.0f / (F32) AGENT_UPDATES_PER_SECOND)))
		{
			LL_PROFILE_ZONE_SCOPED_CATEGORY_NETWORK;
			// Send avatar and camera info
			mLastAgentControlFlags = gAgent.getControlFlags();
			mLastAgentForceUpdate = force_update ? 0 : agent_force_update_time;
			if(!gAgent.getPhantom())
				send_agent_update(force_update);
			agent_update_timer.reset();
		}
	}

	//////////////////////////////////////
	//
	// Manage statistics
	//
	//
	{
		// Initialize the viewer_stats_timer with an already elapsed time
		// of SEND_STATS_PERIOD so that the initial stats report will
		// be sent immediately.
		static LLFrameStatsTimer viewer_stats_timer(SEND_STATS_PERIOD);

		// Update session stats every large chunk of time
		// *FIX: (?) SAMANTHA
		if (viewer_stats_timer.getElapsedTimeF32() >= SEND_STATS_PERIOD && !gDisconnected)
		{
			LL_INFOS() << "Transmitting sessions stats" << LL_ENDL;
			bool include_preferences = false;
			send_viewer_stats(include_preferences);
			viewer_stats_timer.reset();
		}

		// Print the object debugging stats
		// ...well, reset the stats, anyway. What good are the spammy
		//  messages if we can't do anything about them? Bah. -- TS
		static LLFrameTimer object_debug_timer;
		if (object_debug_timer.getElapsedTimeF32() > 5.f)
		{
			object_debug_timer.reset();
			if (gObjectList.mNumDeadObjectUpdates)
			{
				//LL_INFOS() << "Dead object updates: " << gObjectList.mNumDeadObjectUpdates << LL_ENDL;
				gObjectList.mNumDeadObjectUpdates = 0;
			}
			if (gObjectList.mNumUnknownUpdates)
			{
				//LL_INFOS() << "Unknown object updates: " << gObjectList.mNumUnknownUpdates << LL_ENDL;
				gObjectList.mNumUnknownUpdates = 0;
			}

		}
	}

	if (!gDisconnected)
	{
        LL_PROFILE_ZONE_NAMED_CATEGORY_DISPLAY("Network");

	    ////////////////////////////////////////////////
	    //
	    // Network processing
	    //
	    // NOTE: Starting at this point, we may still have pointers to "dead" objects
	    // floating throughout the various object lists.
	    //
		idleNameCache();
		idleNetwork();


		// Check for away from keyboard, kick idle agents.
		// be sane and only check for afk 1nce 
		idle_afk_check();

		//  Update statistics for this frame
		update_statistics();
	}

	////////////////////////////////////////
	//
	// Handle the regular UI idle callbacks as well as
	// hover callbacks
	//

#ifdef LL_DARWIN
	if (!mQuitRequested)  //MAINT-4243
#endif
	{
// 		LL_RECORD_BLOCK_TIME(FTM_IDLE_CB);

		// Do event notifications if necessary.  Yes, we may want to move this elsewhere.
		gEventNotifier.update();

		gIdleCallbacks.callFunctions();
		gInventory.idleNotifyObservers();
		LLAvatarTracker::instance().idleNotifyObservers();
	}

	// Metrics logging (LLViewerAssetStats, etc.)
	{
		static LLTimer report_interval;

		// *TODO:  Add configuration controls for this
		F32 seconds = report_interval.getElapsedTimeF32();
		if (seconds >= app_metrics_interval)
		{
			metricsSend(! gDisconnected);
			report_interval.reset();
		}
	}


    // Update layonts, handle mouse events, tooltips, e t c
    // updateUI() needs to be called even in case viewer disconected
    // since related notification still needs handling and allows
    // opening chat.
    gViewerWindow->updateUI();

	if (gDisconnected)
    {
		// <FS:CR> Inworldz hang in disconnecting fix by McCabe Maxstead
		// make sure to quit here if we need to, we can get caught in an infinite loop otherwise -- MC
		if (mQuitRequested && logoutRequestSent() && (gLogoutTimer.getElapsedTimeF32() > gLogoutMaxTime))
		{
			forceQuit();
		}
		// </FS:CR>
		return;
    }

	if (gTeleportDisplay)
    {
		return;
    }

	///////////////////////////////////////
	// Agent and camera movement
	//
	LLCoordGL current_mouse = gViewerWindow->getCurrentMouse();

	{
		// After agent and camera moved, figure out if we need to
		// deselect objects.
		LLSelectMgr::getInstance()->deselectAllIfTooFar();

	}

	{
		// Handle pending gesture processing
		LL_RECORD_BLOCK_TIME(FTM_AGENT_POSITION);
		LLGestureMgr::instance().update();

		gAgent.updateAgentPosition(gFrameDTClamped, yaw, current_mouse.mX, current_mouse.mY);
	}

	{
		LL_RECORD_BLOCK_TIME(FTM_OBJECTLIST_UPDATE);

        if (!(logoutRequestSent() && hasSavedFinalSnapshot()))
		{
			LLPerfStats::tunedAvatars=0; // <FS:Beq> reset the number of avatars that have been tweaked.
			gObjectList.update(gAgent);
		}
	}

	//////////////////////////////////////
	//
	// Deletes objects...
	// Has to be done after doing idleUpdates (which can kill objects)
	//

	{
		LL_RECORD_BLOCK_TIME(FTM_CLEANUP);
		{
			gObjectList.cleanDeadObjects();
		}
		{
			LL_RECORD_BLOCK_TIME(FTM_CLEANUP_DRAWABLES);
			LLDrawable::cleanupDeadDrawables();
		}
	}

	//
	// After this point, in theory we should never see a dead object
	// in the various object/drawable lists.
	//

	//////////////////////////////////////
	//
	// Update/send HUD effects
	//
	// At this point, HUD effects may clean up some references to
	// dead objects.
	//

	{
		LL_RECORD_BLOCK_TIME(FTM_HUD_EFFECTS);
		LLSelectMgr::getInstance()->updateEffects();
		LLHUDManager::getInstance()->cleanupEffects();
		LLHUDManager::getInstance()->sendEffects();
	}

	////////////////////////////////////////
	//
	// Unpack layer data that we've received
	//

	{
		LL_RECORD_BLOCK_TIME(FTM_NETWORK);
		gVLManager.unpackData();
	}

	/////////////////////////
	//
	// Update surfaces, and surface textures as well.
	//

	LLWorld::getInstance()->updateVisibilities();
	{
		const F32 max_region_update_time = .001f; // 1ms
		LL_RECORD_BLOCK_TIME(FTM_REGION_UPDATE);
		LLWorld::getInstance()->updateRegions(max_region_update_time);
	}

	/////////////////////////
	//
	// Update weather effects
	//

	// Update wind vector
	LLVector3 wind_position_region;
	static LLVector3 average_wind;

	LLViewerRegion *regionp;
	regionp = LLWorld::getInstance()->resolveRegionGlobal(wind_position_region, gAgent.getPositionGlobal());	// puts agent's local coords into wind_position
	if (regionp)
	{
		gWindVec = regionp->mWind.getVelocity(wind_position_region);

		// Compute average wind and use to drive motion of water

		average_wind = regionp->mWind.getAverage();
		gSky.setWind(average_wind);
		//LLVOWater::setWind(average_wind);
	}
	else
	{
		gWindVec.setVec(0.0f, 0.0f, 0.0f);
	}

	//////////////////////////////////////
	//
	// Sort and cull in the new renderer are moved to pipeline.cpp
	// Here, particles are updated and drawables are moved.
	//

	{
		LL_PROFILE_ZONE_NAMED_CATEGORY_APP("world update"); //LL_RECORD_BLOCK_TIME(FTM_WORLD_UPDATE);
		gPipeline.updateMove();
	}

	LLWorld::getInstance()->updateParticles();

	if (gAgentPilot.isPlaying() && gAgentPilot.getOverrideCamera())
	{
		gAgentPilot.moveCamera();
	}
	else if (LLViewerJoystick::getInstance()->getOverrideCamera())
	{
		LLViewerJoystick::getInstance()->moveFlycam();
	}
	else
	{
		if (LLToolMgr::getInstance()->inBuildMode())
		{
			LLViewerJoystick::getInstance()->moveObjects();
		}

		gAgentCamera.updateCamera();
	}

	// update media focus
	LLViewerMediaFocus::getInstance()->update();

	// Update marketplace
	LLMarketplaceInventoryImporter::update();
	LLMarketplaceInventoryNotifications::update();

	// objects and camera should be in sync, do LOD calculations now
	{
		LL_RECORD_BLOCK_TIME(FTM_LOD_UPDATE);
		gObjectList.updateApparentAngles(gAgent);
	}

	// Update AV render info
	LLAvatarRenderInfoAccountant::getInstance()->idle();

	{
		LL_PROFILE_ZONE_NAMED_CATEGORY_APP("audio update"); //LL_RECORD_BLOCK_TIME(FTM_AUDIO_UPDATE);

		if (gAudiop)
		{
		    audio_update_volume(false);
			audio_update_listener();
			audio_update_wind(false);

			// this line actually commits the changes we've made to source positions, etc.
			gAudiop->idle();
		}
	}

	// Handle shutdown process, for example,
	// wait for floaters to close, send quit message,
	// forcibly quit if it has taken too long
	if (mQuitRequested)
	{
		gGLActive = true;
		idleShutdown();
	}
}

void LLAppViewer::idleShutdown()
{
	// Wait for all modal alerts to get resolved
	if (LLModalDialog::activeCount() > 0)
	{
		return;
	}

	// close IM interface
	if(gIMMgr)
	{
		gIMMgr->disconnectAllSessions();
	}

	// Wait for all floaters to get resolved
	if (gFloaterView
		&& !gFloaterView->allChildrenClosed())
	{
		return;
	}




	// ProductEngine: Try moving this code to where we shut down sTextureCache in cleanup()
	// *TODO: ugly
	static bool saved_teleport_history = false;
	if (!saved_teleport_history)
	{
		saved_teleport_history = true;
		LLTeleportHistory::getInstance()->dump();
		LLLocationHistory::getInstance()->save(); // *TODO: find a better place for doing this
		return;
	}

	static bool saved_snapshot = false;
	if (!saved_snapshot)
	{
		saved_snapshot = true;
		saveFinalSnapshot();
		return;
	}

	const F32 SHUTDOWN_UPLOAD_SAVE_TIME = 5.f;

	S32 pending_uploads = gAssetStorage->getNumPendingUploads();
	if (pending_uploads > 0
		&& gLogoutTimer.getElapsedTimeF32() < SHUTDOWN_UPLOAD_SAVE_TIME
		&& !logoutRequestSent())
	{
		static S32 total_uploads = 0;
		// Sometimes total upload count can change during logout.
		total_uploads = llmax(total_uploads, pending_uploads);
		gViewerWindow->setShowProgress(true,!gSavedSettings.getBOOL("FSDisableLogoutScreens"));
		S32 finished_uploads = total_uploads - pending_uploads;
		F32 percent = 100.f * finished_uploads / total_uploads;
		gViewerWindow->setProgressPercent(percent);
		gViewerWindow->setProgressString(LLTrans::getString("SavingSettings"));
		return;
	}

	if (gPendingMetricsUploads > 0
		&& gLogoutTimer.getElapsedTimeF32() < SHUTDOWN_UPLOAD_SAVE_TIME
		&& !logoutRequestSent())
	{
		return;
	}

	// All floaters are closed.  Tell server we want to quit.
	if( !logoutRequestSent() )
	{
		sendLogoutRequest();

		// Wait for a LogoutReply message
		gViewerWindow->setShowProgress(true,!gSavedSettings.getBOOL("FSDisableLogoutScreens"));
		gViewerWindow->setProgressPercent(100.f);
		gViewerWindow->setProgressString(LLTrans::getString("LoggingOut"));
		return;
	}

	// Make sure that we quit if we haven't received a reply from the server.
	if( logoutRequestSent()
		&& gLogoutTimer.getElapsedTimeF32() > gLogoutMaxTime )
	{
		forceQuit();
		return;
	}
}

void LLAppViewer::sendLogoutRequest()
{
	if(!mLogoutRequestSent && gMessageSystem)
	{
		//Set internal status variables and marker files before actually starting the logout process
		gLogoutInProgress = true;
		if (!mSecondInstance)
		{
			mLogoutMarkerFileName = gDirUtilp->getExpandedFilename(LL_PATH_LOGS,LOGOUT_MARKER_FILE_NAME);

			mLogoutMarkerFile.open(mLogoutMarkerFileName, LL_APR_WB);
			if (mLogoutMarkerFile.getFileHandle())
			{
				LL_INFOS("MarkerFile") << "Created logout marker file '"<< mLogoutMarkerFileName << "' " << LL_ENDL;
				recordMarkerVersion(mLogoutMarkerFile);
			}
			else
			{
				LL_WARNS("MarkerFile") << "Cannot create logout marker file " << mLogoutMarkerFileName << LL_ENDL;
			}
		}
		else
		{
			LL_INFOS("MarkerFile") << "Did not logout marker file because this is a second instance" << LL_ENDL;
		}

		LLMessageSystem* msg = gMessageSystem;
		msg->newMessageFast(_PREHASH_LogoutRequest);
		msg->nextBlockFast(_PREHASH_AgentData);
		msg->addUUIDFast(_PREHASH_AgentID, gAgent.getID() );
		msg->addUUIDFast(_PREHASH_SessionID, gAgent.getSessionID());
		gAgent.sendReliableMessage();

		gLogoutTimer.reset();
		gLogoutMaxTime = LOGOUT_REQUEST_TIME;
		mLogoutRequestSent = true;

		if(LLVoiceClient::instanceExists())
		{
			LLVoiceClient::getInstance()->leaveChannel();
		}
	}
}

void LLAppViewer::updateNameLookupUrl(const LLViewerRegion * regionp)
{
    if (!regionp || !regionp->capabilitiesReceived())
    {
        return;
    }

    LLAvatarNameCache *name_cache = LLAvatarNameCache::getInstance();
    bool had_capability = name_cache->hasNameLookupURL();
    std::string name_lookup_url;
    name_lookup_url.reserve(128); // avoid a memory allocation below
    name_lookup_url = regionp->getCapability("GetDisplayNames");
    bool have_capability = !name_lookup_url.empty();
    if (have_capability)
    {
        // we have support for display names, use it
        U32 url_size = name_lookup_url.size();
        // capabilities require URLs with slashes before query params:
        // https://<host>:<port>/cap/<uuid>/?ids=<blah>
        // but the caps are granted like:
        // https://<host>:<port>/cap/<uuid>
        if (url_size > 0 && name_lookup_url[url_size - 1] != '/')
        {
            name_lookup_url += '/';
        }
        name_cache->setNameLookupURL(name_lookup_url);
    }
    else
    {
        // Display names not available on this region
        name_cache->setNameLookupURL(std::string());
    }

    // Error recovery - did we change state?
    if (had_capability != have_capability)
    {
        // name tags are persistant on screen, so make sure they refresh
        LLVOAvatar::invalidateNameTags();
    }
}

void LLAppViewer::idleNameCache()
{
	// Neither old nor new name cache can function before agent has a region
	LLViewerRegion* region = gAgent.getRegion();
    if (!region)
    {
        return;
    }

	// deal with any queued name requests and replies.
	gCacheName->processPending();

	// Can't run the new cache until we have the list of capabilities
	// for the agent region, and can therefore decide whether to use
	// display names or fall back to the old name system.
    if (!region->capabilitiesReceived())
    {
        return;
    }

    LLAvatarNameCache::getInstance()->idle();
}

//
// Handle messages, and all message related stuff
//

#define TIME_THROTTLE_MESSAGES

#ifdef TIME_THROTTLE_MESSAGES
#define CHECK_MESSAGES_DEFAULT_MAX_TIME .020f // 50 ms = 50 fps (just for messages!)
#define CHECK_MESSAGES_MAX_TIME_LIMIT 1.0f // 1 second, a long time but still able to stay connected
static F32 CheckMessagesMaxTime = CHECK_MESSAGES_DEFAULT_MAX_TIME;
#endif

static LLTrace::BlockTimerStatHandle FTM_IDLE_NETWORK("Idle Network");
static LLTrace::BlockTimerStatHandle FTM_MESSAGE_ACKS("Message Acks");
static LLTrace::BlockTimerStatHandle FTM_RETRANSMIT("Retransmit");
static LLTrace::BlockTimerStatHandle FTM_TIMEOUT_CHECK("Timeout Check");
static LLTrace::BlockTimerStatHandle FTM_DYNAMIC_THROTTLE("Dynamic Throttle");
static LLTrace::BlockTimerStatHandle FTM_CHECK_REGION_CIRCUIT("Check Region Circuit");

void LLAppViewer::idleNetwork()
{
    LL_PROFILE_ZONE_SCOPED_CATEGORY_NETWORK;
	pingMainloopTimeout("idleNetwork");

	gObjectList.mNumNewObjects = 0;
	S32 total_decoded = 0;

	static LLCachedControl<bool> speedTest(gSavedSettings, "SpeedTest");
	if (!speedTest)
	{
		LL_PROFILE_ZONE_NAMED_CATEGORY_NETWORK("idle network"); //LL_RECORD_BLOCK_TIME(FTM_IDLE_NETWORK); // decode

		LLTimer check_message_timer;
		//  Read all available packets from network
		const S64 frame_count = gFrameCount;  // U32->S64
		F32 total_time = 0.0f;

		{
			LockMessageChecker lmc(gMessageSystem);
			while (lmc.checkAllMessages(frame_count, gServicePump))
			{
				if (gDoDisconnect)
				{
					// We're disconnecting, don't process any more messages from the server
					// We're usually disconnecting due to either network corruption or a
					// server going down, so this is OK.
					break;
				}

				total_decoded++;
				gPacketsIn++;

				if (total_decoded > MESSAGE_MAX_PER_FRAME)
				{
					break;
				}

#ifdef TIME_THROTTLE_MESSAGES
				// Prevent slow packets from completely destroying the frame rate.
				// This usually happens due to clumps of avatars taking huge amount
				// of network processing time (which needs to be fixed, but this is
				// a good limit anyway).
				total_time = check_message_timer.getElapsedTimeF32();
				if (total_time >= CheckMessagesMaxTime)
					break;
#endif
			}

			// Handle per-frame message system processing.
			lmc.processAcks(gSavedSettings.getF32("AckCollectTime"));
		}

#ifdef TIME_THROTTLE_MESSAGES
		if (total_time >= CheckMessagesMaxTime)
		{
		// <FS:Beq> Don't allow busy network to excessively starve rendering loop
		// 	// Increase CheckMessagesMaxTime so that we will eventually catch up
		// 	CheckMessagesMaxTime *= 1.035f; // 3.5% ~= x2 in 20 frames, ~8x in 60 frames
		// }
		// else
		// {
			if( CheckMessagesMaxTime < CHECK_MESSAGES_MAX_TIME_LIMIT ) // cap the increase to avoid logout through ping starvation
			{// Increase CheckMessagesMaxTime so that we will eventually catch up
				CheckMessagesMaxTime *= 1.035f; // 3.5% ~= x2 in 20 frames, ~8x in 60 frames
			}
			else
			{
				CheckMessagesMaxTime = CHECK_MESSAGES_MAX_TIME_LIMIT;
			}
		}
		else
		{
		// </FS:Beq>
			// Reset CheckMessagesMaxTime to default value
			CheckMessagesMaxTime = CHECK_MESSAGES_DEFAULT_MAX_TIME;
		}
#endif



		// we want to clear the control after sending out all necessary agent updates
		gAgent.resetControlFlags();

		// Decode enqueued messages...
		S32 remaining_possible_decodes = MESSAGE_MAX_PER_FRAME - total_decoded;

		if( remaining_possible_decodes <= 0 )
		{
			LL_INFOS() << "Maxed out number of messages per frame at " << MESSAGE_MAX_PER_FRAME << LL_ENDL;
		}

		if (gPrintMessagesThisFrame)
		{
			LL_INFOS() << "Decoded " << total_decoded << " msgs this frame!" << LL_ENDL;
			gPrintMessagesThisFrame = false;
		}
	}
	add(LLStatViewer::NUM_NEW_OBJECTS, gObjectList.mNumNewObjects);

	// Retransmit unacknowledged packets.
	gXferManager->retransmitUnackedPackets();
	gAssetStorage->checkForTimeouts();
	gViewerThrottle.updateDynamicThrottle();

	// Check that the circuit between the viewer and the agent's current
	// region is still alive
	LLViewerRegion *agent_region = gAgent.getRegion();
	if (agent_region && (LLStartUp::getStartupState()==STATE_STARTED))
	{
		LLUUID this_region_id = agent_region->getRegionID();
		bool this_region_alive = agent_region->isAlive();
		if ((mAgentRegionLastAlive && !this_region_alive) // newly dead
		    && (mAgentRegionLastID == this_region_id)) // same region
		{
			forceDisconnect(LLTrans::getString("AgentLostConnection"));
		}
		mAgentRegionLastID = this_region_id;
		mAgentRegionLastAlive = this_region_alive;
	}
}

void LLAppViewer::disconnectViewer()
{
	if (gDisconnected)
	{
		return;
	}
	//
	// Cleanup after quitting.
	//
	// Save snapshot for next time, if we made it through initialization

	LL_INFOS() << "Disconnecting viewer!" << LL_ENDL;

	// Dump our frame statistics

	// Remember if we were flying
	gSavedSettings.setBOOL("FlyingAtExit", gAgent.getFlying() );

	// Un-minimize all windows so they don't get saved minimized
	if (gFloaterView)
	{
		gFloaterView->restoreAll();
	}

	// <FS:Ansariel> Firestorm radar: Shutdown radar
	if (FSRadar::instanceExists())
	{
		FSRadar::deleteSingleton();
	}
	// <FS:Ansariel>

	if (LLSelectMgr::instanceExists())
	{
		LLSelectMgr::getInstance()->deselectAll();
	}

	// save inventory if appropriate
    if (gInventory.isInventoryUsable()
        && gAgent.getID().notNull()) // Shouldn't be null at this stage
    {
        gInventory.cache(gInventory.getRootFolderID(), gAgent.getID());
        if (gInventory.getLibraryRootFolderID().notNull()
            && gInventory.getLibraryOwnerID().notNull()
            && !mSecondInstance) // agent is unique, library isn't
        {
            gInventory.cache(
                gInventory.getLibraryRootFolderID(),
                gInventory.getLibraryOwnerID());
        }
    }

	LLAvatarNameCache::instance().setCustomNameCheckCallback(LLAvatarNameCache::custom_name_check_callback_t()); // <FS:Ansariel> Contact sets
	saveNameCache();
	if (LLExperienceCache::instanceExists())
	{
		// TODO: LLExperienceCache::cleanup() logic should be moved to
		// cleanupSingleton().
		LLExperienceCache::instance().cleanup();
	}

	// close inventory interface, close all windows
	LLSidepanelInventory::cleanup();

// [SL:KB] - Patch: Appearance-Misc | Checked: 2013-02-12 (Catznip-3.4)
	// Destroying all objects below will trigger attachment detaching code and attempt to remove the COF links for them
	LLAppearanceMgr::instance().setAttachmentInvLinkEnable(false);
// [/SL:KB]

// [RLVa:KB] - Checked: RLVa-2.3 (Housekeeping)
	SUBSYSTEM_CLEANUP(RlvHandler);
// [/RLVa:KB]

	gAgentWearables.cleanup();
	gAgentCamera.cleanup();
	// Also writes cached agent settings to gSavedSettings
	gAgent.cleanup();

	// This is where we used to call gObjectList.destroy() and then delete gWorldp.
	// Now we just ask the LLWorld singleton to cleanly shut down.
	if(LLWorld::instanceExists())
	{
		LLWorld::getInstance()->resetClass();
	}
	LLVOCache::deleteSingleton();

	// call all self-registered classes
	LLDestroyClassList::instance().fireCallbacks();

	cleanup_xfer_manager();
	gDisconnected = true;

	// Pass the connection state to LLUrlEntryParcel not to attempt
	// parcel info requests while disconnected.
	LLUrlEntryParcel::setDisconnected(gDisconnected);
}

void LLAppViewer::forceErrorLLError()
{
   	LL_ERRS() << "This is a deliberate llerror" << LL_ENDL;
}

void LLAppViewer::forceErrorLLErrorMsg()
{
    LLError::LLUserWarningMsg::show("Deliberate error");
    // Note: under debug this will show a message as well,
    // but release won't show anything and will quit silently
    LL_ERRS() << "This is a deliberate llerror with a message" << LL_ENDL;
}

void LLAppViewer::forceErrorBreakpoint()
{
   	LL_WARNS() << "Forcing a deliberate breakpoint" << LL_ENDL;
#ifdef LL_WINDOWS
    DebugBreak();
#else
    asm ("int $3");
#endif
    return;
}

void LLAppViewer::forceErrorBadMemoryAccess()
{
   	LL_WARNS() << "Forcing a deliberate bad memory access" << LL_ENDL;
    S32* crash = NULL;
    *crash = 0xDEADBEEF;
    return;
}

void LLAppViewer::forceErrorInfiniteLoop()
{
   	LL_WARNS() << "Forcing a deliberate infinite loop" << LL_ENDL;
    while(true)
    {
        ;
    }
    return;
}

void LLAppViewer::forceErrorSoftwareException()
{
   	LL_WARNS() << "Forcing a deliberate exception" << LL_ENDL;
    LLTHROW(LLException("User selected Force Software Exception"));
}

void LLAppViewer::forceErrorDriverCrash()
{
   	LL_WARNS() << "Forcing a deliberate driver crash" << LL_ENDL;
	glDeleteTextures(1, NULL);
}

// <FS:Ansariel> Wrongly merged back in by LL
//void LLAppViewer::forceErrorCoroutineCrash()
//{
//    LL_WARNS() << "Forcing a crash in LLCoros" << LL_ENDL;
//    LLCoros::instance().launch("LLAppViewer::crashyCoro", [] {throw LLException("A deliberate crash from LLCoros"); });
//}
// </FS:Ansariel>

void LLAppViewer::forceErrorThreadCrash()
{
    class LLCrashTestThread : public LLThread
    {
    public:

        LLCrashTestThread() : LLThread("Crash logging test thread")
        {
        }

        void run()
        {
            LL_ERRS() << "This is a deliberate llerror in thread" << LL_ENDL;
        }
    };

    LL_WARNS() << "This is a deliberate crash in a thread" << LL_ENDL;
    LLCrashTestThread *thread = new LLCrashTestThread();
    thread->start();
}

// <FS:ND> Change from std::string to char const*, saving a lot of object construction/destruction per frame
//void LLAppViewer::initMainloopTimeout(const std::string& state, F32 secs)
void LLAppViewer::initMainloopTimeout( char const* state, F32 secs)
// </FS:ND>
{
	if(!mMainloopTimeout)
	{
		mMainloopTimeout = new LLWatchdogTimeout();
		resumeMainloopTimeout(state, secs);
	}
}

void LLAppViewer::destroyMainloopTimeout()
{
	if(mMainloopTimeout)
	{
		delete mMainloopTimeout;
		mMainloopTimeout = NULL;
	}
}

// <FS:ND> Change from std::string to char const*, saving a lot of object construction/destruction per frame
//void LLAppViewer::resumeMainloopTimeout(const std::string& state, F32 secs)
void LLAppViewer::resumeMainloopTimeout( char const* state, F32 secs)
// </FS:ND>
{
	if(mMainloopTimeout)
	{
		if(secs < 0.0f)
		{
			static LLCachedControl<F32> mainloop_timeout(gSavedSettings, "MainloopTimeoutDefault", 60);
			secs = mainloop_timeout;
		}

		mMainloopTimeout->setTimeout(secs);
		mMainloopTimeout->start(state);
	}
}

void LLAppViewer::pauseMainloopTimeout()
{
	if(mMainloopTimeout)
	{
		mMainloopTimeout->stop();
	}
}

// <FS:ND> Change from std::string to char const*, saving a lot of object construction/destruction per frame
//void LLAppViewer::pingMainloopTimeout(const std::string& state, F32 secs)
void LLAppViewer::pingMainloopTimeout( char const* state, F32 secs)
// </FS:ND>
{
    LL_PROFILE_ZONE_SCOPED_CATEGORY_APP;

	if(mMainloopTimeout)
	{
		if(secs < 0.0f)
		{
			static LLCachedControl<F32> mainloop_timeout(gSavedSettings, "MainloopTimeoutDefault", 60);
			secs = mainloop_timeout;
		}

		mMainloopTimeout->setTimeout(secs);
		mMainloopTimeout->ping(state);
	}
}

void LLAppViewer::handleLoginComplete()
{
	gLoggedInTime.start();
	initMainloopTimeout("Mainloop Init");

	// Store some data to DebugInfo in case of a freeze.
	gDebugInfo["ClientInfo"]["Name"] = LLVersionInfo::instance().getChannel();
// [SL:KB] - Patch: Viewer-CrashReporting | Checked: 2011-05-08 (Catznip-2.6.0a) | Added: Catznip-2.6.0a
	gDebugInfo["ClientInfo"]["Version"] = LLVersionInfo::getInstance()->getVersion();
	gDebugInfo["ClientInfo"]["Platform"] = LLVersionInfo::getInstance()->getBuildPlatform();
// [/SL:KB]
	gDebugInfo["ClientInfo"]["MajorVersion"] = LLVersionInfo::instance().getMajor();
	gDebugInfo["ClientInfo"]["MinorVersion"] = LLVersionInfo::instance().getMinor();
	gDebugInfo["ClientInfo"]["PatchVersion"] = LLVersionInfo::instance().getPatch();
	gDebugInfo["ClientInfo"]["BuildVersion"] = std::to_string(LLVersionInfo::instance().getBuild());

// <FS:ND> Add which flavor of FS generated an error
#ifdef OPENSIM
	gDebugInfo["ClientInfo"]["Flavor"] = "oss";
#else
	gDebugInfo["ClientInfo"]["Flavor"] = "hvk";
#endif
// </FS:ND>

	LLParcel* parcel = LLViewerParcelMgr::getInstance()->getAgentParcel();
	if ( parcel && parcel->getMusicURL()[0])
	{
		gDebugInfo["ParcelMusicURL"] = parcel->getMusicURL();
	}
	if ( parcel && parcel->getMediaURL()[0])
	{
		gDebugInfo["ParcelMediaURL"] = parcel->getMediaURL();
	}

//	gDebugInfo["SettingsFilename"] = gSavedSettings.getString("ClientSettingsFile");
// [SL:KB] - Patch: Viewer-CrashReporting | Checked: 2010-11-16 (Catznip-2.6.0a) | Added: Catznip-2.4.0b
	if (gCrashSettings.getBOOL("CrashSubmitSettings"))
	{
		// Only include settings.xml if the user consented
		gDebugInfo["SettingsFilename"] = gSavedSettings.getString("ClientSettingsFile");
	}
// [/SL:KB]
//	gDebugInfo["CAFilename"] = gDirUtilp->getCAFile();
//	gDebugInfo["ViewerExePath"] = gDirUtilp->getExecutablePathAndName();
//	gDebugInfo["CurrentPath"] = gDirUtilp->getCurPath();

// [SL:KB] - Patch: Viewer-CrashReporting | Checked: 2010-11-14 (Catznip-2.6.0a) | Added: Catznip-2.4.0a
	// Current host and region would expose too much information, but do track the last server version
	gDebugInfo["LastVersionChannel"] = gLastVersionChannel;
// [/SL:KB]
/*
	if(gAgent.getRegion())
	{
		gDebugInfo["CurrentSimHost"] = gAgent.getRegion()->getSimHostName();
		gDebugInfo["CurrentRegion"] = gAgent.getRegion()->getName();
	}
*/

	if(LLAppViewer::instance()->mMainloopTimeout)
	{
		gDebugInfo["MainloopTimeoutState"] = LLAppViewer::instance()->mMainloopTimeout->getState();
	}

	mOnLoginCompleted();

	// <FS:TT> Window Title Access
	std::string full_name;
	const LLSD login_response = LLLoginInstance::getInstance()->getResponse();
	if (login_response.has("first_name"))
	{
		full_name = login_response["first_name"].asString();
		LLStringUtil::replaceChar(full_name, '"', ' ');
		LLStringUtil::trim(full_name);

		if (login_response.has("last_name"))
		{
			std::string temp_string = login_response["last_name"].asString();
			LLStringUtil::replaceChar(temp_string, '"', ' ');
			LLStringUtil::trim(temp_string);
			if (temp_string.compare("Resident") != 0)
			{
				full_name.append(" ").append(temp_string);
			}
		}
	}
	if (!full_name.empty())
	{
		gWindowTitle += std::string(" - ") + full_name;
		LLStringUtil::truncate(gWindowTitle, 255);
		gViewerWindow->getWindow()->setTitle(gWindowTitle);
	}
	// </FS:TT>

// [SL:KB] - Patch: Build-ScriptRecover | Checked: 2011-11-24 (Catznip-3.2.0) | Added: Catznip-3.2.0
	LLScriptRecoverQueue::recoverIfNeeded();
// [/SL:KB]

	writeDebugInfo();
	
	// <FS:AO> Warn users cache purge will affect usability
	if (mPurgeCache)
	{
		LLNotificationsUtil::add("CacheEmpty");
	}
	// </FS:AO>
	
	// we logged in successfully, so save settings on logout
	LL_DEBUGS() << "Login successful, per account settings will be saved on log out." << LL_ENDL;
	mSavePerAccountSettings=true;
}

//virtual
void LLAppViewer::setMasterSystemAudioMute(bool mute)
{
	gSavedSettings.setBOOL("MuteAudio", mute);
}

//virtual
bool LLAppViewer::getMasterSystemAudioMute()
{
	// <FS:Ansariel> Replace frequently called gSavedSettings
	//return gSavedSettings.getBOOL("MuteAudio");
	static LLCachedControl<bool> sMuteAudio(gSavedSettings, "MuteAudio");
	return sMuteAudio;
	// </FS:Ansariel>
}

//----------------------------------------------------------------------------
// Metrics-related methods (static and otherwise)
//----------------------------------------------------------------------------

/**
 * LLViewerAssetStats collects data on a per-region (as defined by the agent's
 * location) so we need to tell it about region changes which become a kind of
 * hidden variable/global state in the collectors.  For collectors not running
 * on the main thread, we need to send a message to move the data over safely
 * and cheaply (amortized over a run).
 */
void LLAppViewer::metricsUpdateRegion(U64 region_handle)
{
	if (0 != region_handle)
	{
		LLViewerAssetStatsFF::set_region(region_handle);
	}
}

/**
 * Attempts to start a multi-threaded metrics report to be sent back to
 * the grid for consumption.
 */
void LLAppViewer::metricsSend(bool enable_reporting)
{
	if (! gViewerAssetStats)
		return;

	if (LLAppViewer::sTextureFetch)
	{
		LLViewerRegion * regionp = gAgent.getRegion();

		if (enable_reporting && regionp)
		{
			std::string	caps_url = regionp->getCapability("ViewerMetrics");

            LLSD sd = gViewerAssetStats->asLLSD(true);

			// Send a report request into 'thread1' to get the rest of the data
			// and provide some additional parameters while here.
			LLAppViewer::sTextureFetch->commandSendMetrics(caps_url,
														   gAgentSessionID,
														   gAgentID,
														   sd);
		}
		else
		{
			LLAppViewer::sTextureFetch->commandDataBreak();
		}
	}

	// Reset even if we can't report.  Rather than gather up a huge chunk of
	// data, we'll keep to our sampling interval and retain the data
	// resolution in time.
	gViewerAssetStats->restart();
}
<|MERGE_RESOLUTION|>--- conflicted
+++ resolved
@@ -390,14 +390,8 @@
 bool gRandomizeFramerate = false;
 bool gPeriodicSlowFrame = false;
 
-<<<<<<< HEAD
 bool gCrashOnStartup = false;
-bool gLLErrorActivated = false;
 bool gLogoutInProgress = false;
-=======
-BOOL gCrashOnStartup = FALSE;
-BOOL gLogoutInProgress = FALSE;
->>>>>>> 1f75fbd3
 
 bool gSimulateMemLeak = false;
 
