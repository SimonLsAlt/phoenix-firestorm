--- conflicted
+++ resolved
@@ -1386,16 +1386,12 @@
 		//memory leaking simulation
 		if (gSimulateMemLeak)
 		{
-<<<<<<< HEAD
 			LLFloaterMemLeak* mem_leak_instance =
 				LLFloaterReg::findTypedInstance<LLFloaterMemLeak>("mem_leaking");
 			if (mem_leak_instance)
 			{
 				mem_leak_instance->idle();
 			}
-=======
-			mem_leak_instance->idle() ;
->>>>>>> cca83567
 		}
 
 		// canonical per-frame event
@@ -1680,14 +1676,10 @@
     // Give any remaining SLPlugin instances a chance to exit cleanly.
     LLPluginProcessParent::shutdown();
 
-<<<<<<< HEAD
 	if (LLVoiceClient::instanceExists())
 	{
 		LLVoiceClient::getInstance()->terminate();
 	}
-=======
-	LLVoiceClient::getInstance()->terminate();
->>>>>>> cca83567
 
 	disconnectViewer();
 
