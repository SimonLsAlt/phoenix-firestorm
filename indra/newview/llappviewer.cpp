--- conflicted
+++ resolved
@@ -89,14 +89,11 @@
 #include "lllogininstance.h"
 #include "llprogressview.h"
 #include "llvocache.h"
-<<<<<<< HEAD
+#include "llvopartgroup.h"
 // [RLVa:KB] - Checked: 2010-05-03 (RLVa-1.2.0g)
 #include "rlvhandler.h"
 // [/RLVa:KB]
 
-=======
-#include "llvopartgroup.h"
->>>>>>> dab915c1
 #include "llweb.h"
 #include "llsecondlifeurls.h"
 #include "llupdaterservice.h"
@@ -2931,7 +2928,6 @@
 	}
 	// </Ansariel>
 
-<<<<<<< HEAD
 	// If automatic login from command line with --login switch
 	// init StartSLURL location. In interactive login, LLPanelLogin
 	// will take care of it.
@@ -2944,8 +2940,6 @@
 // </FS:AW crash on startup>
 	}
 
-=======
->>>>>>> dab915c1
 	if (!gSavedSettings.getBOOL("AllowMultipleViewers"))
 	{
 	    //
@@ -2997,14 +2991,6 @@
 	std::string nextLoginLocation = gSavedSettings.getString( "NextLoginLocation" );
 	if ( !nextLoginLocation.empty() )
 	{
-<<<<<<< HEAD
-// <FS:AW crash on startup>
-// also here LLSLURLs are not available at this point of startup
-//		LLStartUp::setStartSLURL(LLSLURL(nextLoginLocation));
-		LLStartUp::setStartSLURLString(nextLoginLocation);
-// </FS:AW crash on startup>
-	};
-=======
 		LL_DEBUGS("AppInit")<<"set start from NextLoginLocation: "<<nextLoginLocation<<LL_ENDL;
 		LLStartUp::setStartSLURL(LLSLURL(nextLoginLocation));
 	}
@@ -3016,13 +3002,16 @@
 		// init StartSLURL location.
 		std::string start_slurl_setting = gSavedSettings.getString("LoginLocation");
 		LL_DEBUGS("AppInit") << "start slurl setting '" << start_slurl_setting << "'" << LL_ENDL;
-		LLStartUp::setStartSLURL(LLSLURL(start_slurl_setting));
+		// <FS:AW crash on startup>
+		// also here LLSLURLs are not available at this point of startup
+		//	LLStartUp::setStartSLURL(LLSLURL(start_slurl_setting));
+			LLStartUp::setStartSLURLString(start_slurl_setting);
+		// </FS:AW crash on startup>
 	}
 	else
 	{
 		// the login location will be set by the login panel (see LLPanelLogin)
 	}
->>>>>>> dab915c1
 
 	gLastRunVersion = gSavedSettings.getString("LastRunVersion");
 
@@ -5480,7 +5469,6 @@
 	// </FS:TT>
 
 	writeDebugInfo();
-<<<<<<< HEAD
 	
 	// <FS:AO> Warn users cache purge will affect usability
 	if (mPurgeCache)
@@ -5491,13 +5479,7 @@
 	
 	// we logged in successfully, so save settings on logout
 	lldebugs << "Login successful, per account settings will be saved on logout." << llendl;
-	mSavePerAccountSettings=TRUE;
-=======
-
-	// we logged in successfully, so save settings on logout
-	llinfos << "Login successful, per account settings will be saved on log out." << llendl;
 	mSavePerAccountSettings=true;
->>>>>>> dab915c1
 }
 
 void LLAppViewer::launchUpdater()
