/**
 * @file llappviewer.cpp
 * @brief The LLAppViewer class definitions
 *
 * $LicenseInfo:firstyear=2007&license=viewerlgpl$
 * Second Life Viewer Source Code
 * Copyright (C) 2012, Linden Research, Inc.
 *
 * This library is free software; you can redistribute it and/or
 * modify it under the terms of the GNU Lesser General Public
 * License as published by the Free Software Foundation;
 * version 2.1 of the License only.
 *
 * This library is distributed in the hope that it will be useful,
 * but WITHOUT ANY WARRANTY; without even the implied warranty of
 * MERCHANTABILITY or FITNESS FOR A PARTICULAR PURPOSE.  See the GNU
 * Lesser General Public License for more details.
 *
 * You should have received a copy of the GNU Lesser General Public
 * License along with this library; if not, write to the Free Software
 * Foundation, Inc., 51 Franklin Street, Fifth Floor, Boston, MA  02110-1301  USA
 *
 * Linden Research, Inc., 945 Battery Street, San Francisco, CA  94111  USA
 * $/LicenseInfo$
 */

#include "llviewerprecompiledheaders.h"

#include "llappviewer.h"

// Viewer includes
#include "llversioninfo.h"
#include "llfeaturemanager.h"
#include "lluictrlfactory.h"
#include "lltexteditor.h"
#include "llerrorcontrol.h"
#include "lleventtimer.h"
#include "llviewertexturelist.h"
#include "llgroupmgr.h"
#include "llagent.h"
#include "llagentcamera.h"
#include "llagentlanguage.h"
#include "llagentui.h"
#include "llagentwearables.h"
#include "lldirpicker.h"
#include "llfloaterimcontainer.h"
#include "llimprocessing.h"
#include "llwindow.h"
#include "llviewerstats.h"
#include "llviewerstatsrecorder.h"
#include "llmarketplacefunctions.h"
#include "llmarketplacenotifications.h"
#include "llmd5.h"
#include "llmeshrepository.h"
#include "llpumpio.h"
#include "llmimetypes.h"
#include "llslurl.h"
#include "llstartup.h"
#include "llfocusmgr.h"
#include "llviewerjoystick.h"
#include "llallocator.h"
#include "llcalc.h"
#include "llconversationlog.h"
#include "lldxhardware.h"
#include "lltexturestats.h"
#include "lltrace.h"
#include "lltracethreadrecorder.h"
#include "llviewerwindow.h"
#include "llviewerdisplay.h"
#include "llviewermedia.h"
#include "llviewerparcelmedia.h"
#include "llviewermediafocus.h"
#include "llviewermessage.h"
#include "llviewerobjectlist.h"
#include "llworldmap.h"
#include "llmutelist.h"
#include "llviewerhelp.h"
#include "lluicolortable.h"
#include "llurldispatcher.h"
#include "llurlhistory.h"
#include "llrender.h"
#include "llteleporthistory.h"
#include "lltoast.h"
#include "llsdutil_math.h"
#include "lllocationhistory.h"
#include "llfasttimerview.h"
#include "llvector4a.h"
#include "llviewermenufile.h"
#include "llvoicechannel.h"
#include "llvoavatarself.h"
#include "llurlmatch.h"
#include "lltextutil.h"
#include "lllogininstance.h"
#include "llprogressview.h"
#include "llvocache.h"
#include "llvopartgroup.h"
// [SL:KB] - Patch: Appearance-Misc | Checked: 2013-02-12 (Catznip-3.4)
#include "llappearancemgr.h"
// [/SL:KB]
// [RLVa:KB] - Checked: 2010-05-03 (RLVa-1.2.0g)
#include "rlvactions.h"
#include "rlvhandler.h"
// [/RLVa:KB]

#include "llweb.h"
// <FS:Ansariel> [FS communication UI]
#include "fsfloatervoicecontrols.h"
// </FS:Ansariel> [FS communication UI]
#include "llfloatertexturefetchdebugger.h"
// [SL:KB] - Patch: Build-ScriptRecover | Checked: 2011-11-24 (Catznip-3.2.0)
#include "llfloaterscriptrecover.h"
// [/SL:KB]
#include "llspellcheck.h"
#include "llscenemonitor.h"
#include "llavatarrenderinfoaccountant.h"
#include "lllocalbitmaps.h"
#include "llskinningutil.h"

// Linden library includes
#include "llavatarnamecache.h"
#include "lldiriterator.h"
#include "llexperiencecache.h"
#include "llimagej2c.h"
#include "llmemory.h"
#include "llprimitive.h"
#include "llurlaction.h"
#include "llurlentry.h"
#include "llvfile.h"
#include "llvfsthread.h"
#include "llvolumemgr.h"
#include "llxfermanager.h"
#include "llphysicsextensions.h"

#include "llnotificationmanager.h"
#include "llnotifications.h"
#include "llnotificationsutil.h"

#include "sanitycheck.h"
#include "llleap.h"
#include "stringize.h"
#include "llcoros.h"
#include "llexception.h"
//#if !LL_LINUX
#include "cef/dullahan.h"
#include "vlc/libvlc_version.h"
//#endif // LL_LINUX

// Third party library includes
#include <boost/bind.hpp>
#include <boost/foreach.hpp>
#include <boost/algorithm/string.hpp>
#include <boost/regex.hpp>
#include <boost/throw_exception.hpp>

#if LL_WINDOWS
#	include <share.h> // For _SH_DENYWR in processMarkerFiles
#else
#   include <sys/file.h> // For processMarkerFiles
#endif

#include "llapr.h"
#include <boost/lexical_cast.hpp>

#include "llviewerkeyboard.h"
#include "lllfsthread.h"
#include "llworkerthread.h"
#include "lltexturecache.h"
#include "lltexturefetch.h"
#include "llimageworker.h"
#include "llevents.h"

// The files below handle dependencies from cleanup.
#include "llkeyframemotion.h"
#include "llworldmap.h"
#include "llhudmanager.h"
#include "lltoolmgr.h"
#include "llassetstorage.h"
#include "llpolymesh.h"
#include "llproxy.h"
#include "llcachename.h"
#include "llaudioengine.h"
#include "llstreamingaudio.h"
#include "llviewermenu.h"
#include "llselectmgr.h"
#include "lltrans.h"
#include "lltransutil.h"
#include "lltracker.h"
#include "llviewerparcelmgr.h"
#include "llworldmapview.h"
#include "llpostprocess.h"
#include "llwlparammanager.h"
#include "llwaterparammanager.h"

#include "lldebugview.h"
#include "llconsole.h"
#include "llcontainerview.h"
#include "lltooltip.h"

#include "llsdutil.h"
#include "llsdserialize.h"

#include "llworld.h"
#include "llhudeffecttrail.h"
#include "llvectorperfoptions.h"
#include "llslurl.h"
#include "llwatchdog.h"

// Included so that constants/settings might be initialized
// in save_settings_to_globals()
#include "llbutton.h"
#include "llstatusbar.h"
#include "llsurface.h"
#include "llvosky.h"
#include "llvotree.h"
#include "llvoavatar.h"
#include "llfolderview.h"
#include "llagentpilot.h"
#include "llvovolume.h"
#include "llflexibleobject.h"
#include "llvosurfacepatch.h"
#include "llviewerfloaterreg.h"
#include "llcommandlineparser.h"
#include "llfloatermemleak.h"
#include "llfloaterreg.h"
#include "llfloateroutfitsnapshot.h"
#include "llfloatersnapshot.h"
#include "llsidepanelinventory.h"

// includes for idle() idleShutdown()
#include "llviewercontrol.h"
#include "lleventnotifier.h"
#include "llcallbacklist.h"
#include "lldeferredsounds.h"
#include "pipeline.h"
#include "llgesturemgr.h"
#include "llsky.h"
#include "llvlmanager.h"
#include "llviewercamera.h"
#include "lldrawpoolbump.h"
#include "llvieweraudio.h"
#include "llimview.h"
#include "llviewerthrottle.h"
#include "llparcel.h"
#include "llavatariconctrl.h"
#include "llgroupiconctrl.h"
#include "llviewerassetstats.h"

// Include for security api initialization
#include "llsecapi.h"
#include "llmachineid.h"
#include "llmainlooprepeater.h"
#include "llcleanup.h"

#include "llcoproceduremanager.h"
#include "llviewereventrecorder.h"

#if HAS_GROWL
#include "growlmanager.h"
#endif
#include "fsavatarrenderpersistence.h"

// *FIX: These extern globals should be cleaned up.
// The globals either represent state/config/resource-storage of either
// this app, or another 'component' of the viewer. App globals should be
// moved into the app class, where as the other globals should be
// moved out of here.
// If a global symbol reference seems valid, it will be included
// via header files above.

//----------------------------------------------------------------------------
// llviewernetwork.h
#include "llviewernetwork.h"
// define a self-registering event API object
#include "llappviewerlistener.h"

#include "nd/ndoctreelog.h" // <FS:ND/> Octree operation logging.
#include "nd/ndetw.h" // <FS:ND/> Windows Event Tracing, does nothing on OSX/Linux.
#include "nd/ndlogthrottle.h"

#include "fsradar.h"


#if (LL_LINUX || LL_SOLARIS) && LL_GTK
#include "glib.h"
#endif // (LL_LINUX || LL_SOLARIS) && LL_GTK

#if LL_MSVC
// disable boost::lexical_cast warning
#pragma warning (disable:4702)
#endif

const char* const CRASH_SETTINGS_FILE = "settings_crash_behavior.xml"; // <FS:ND/> We need this filename defined here.

static LLAppViewerListener sAppViewerListener(LLAppViewer::instance);

////// Windows-specific includes to the bottom - nasty defines in these pollute the preprocessor
//
//----------------------------------------------------------------------------
// viewer.cpp - these are only used in viewer, should be easily moved.

#if LL_DARWIN
extern void init_apple_menu(const char* product);
#endif // LL_DARWIN

extern BOOL gRandomizeFramerate;
extern BOOL gPeriodicSlowFrame;
extern BOOL gDebugGL;

////////////////////////////////////////////////////////////
// All from the last globals push...

F32 gSimLastTime; // Used in LLAppViewer::init and send_stats()
F32 gSimFrames;

BOOL gShowObjectUpdates = FALSE;
BOOL gUseQuickTime = TRUE;

eLastExecEvent gLastExecEvent = LAST_EXEC_NORMAL;
S32 gLastExecDuration = -1; // (<0 indicates unknown)

#if LL_WINDOWS
#   define LL_PLATFORM_KEY "win"
#elif LL_DARWIN
#   define LL_PLATFORM_KEY "mac"
#elif LL_LINUX
#   define LL_PLATFORM_KEY "lnx"
#else
#   error "Unknown Platform"
#endif
const char* gPlatform = LL_PLATFORM_KEY;

LLSD gDebugInfo;

U32	gFrameCount = 0;
U32 gForegroundFrameCount = 0; // number of frames that app window was in foreground
LLPumpIO* gServicePump = NULL;

U64MicrosecondsImplicit gFrameTime = 0;
F32SecondsImplicit gFrameTimeSeconds = 0.f;
F32SecondsImplicit gFrameIntervalSeconds = 0.f;
F32 gFPSClamped = 10.f;						// Pretend we start at target rate.
F32 gFrameDTClamped = 0.f;					// Time between adjacent checks to network for packets
U64MicrosecondsImplicit	gStartTime = 0; // gStartTime is "private", used only to calculate gFrameTimeSeconds

LLTimer gRenderStartTime;
LLFrameTimer gForegroundTime;
LLFrameTimer gLoggedInTime;
LLTimer gLogoutTimer;
static const F32 LOGOUT_REQUEST_TIME = 6.f;  // this will be cut short by the LogoutReply msg.
F32 gLogoutMaxTime = LOGOUT_REQUEST_TIME;


S32 gPendingMetricsUploads = 0;


BOOL				gDisconnected = FALSE;

// used to restore texture state after a mode switch
LLFrameTimer	gRestoreGLTimer;
BOOL			gRestoreGL = FALSE;
bool			gUseWireframe = FALSE;

//use for remember deferred mode in wireframe switch
bool			gInitialDeferredModeForWireframe = FALSE;

// VFS globals - see llappviewer.h
LLVFS* gStaticVFS = NULL;

LLMemoryInfo gSysMemory;
U64Bytes gMemoryAllocated(0); // updated in display_stats() in llviewerdisplay.cpp

std::string gLastVersionChannel;

LLVector3			gWindVec(3.0, 3.0, 0.0);
LLVector3			gRelativeWindVec(0.0, 0.0, 0.0);

U32		gPacketsIn = 0;

BOOL				gPrintMessagesThisFrame = FALSE;

BOOL gRandomizeFramerate = FALSE;
BOOL gPeriodicSlowFrame = FALSE;

BOOL gCrashOnStartup = FALSE;
BOOL gLLErrorActivated = FALSE;
BOOL gLogoutInProgress = FALSE;

BOOL gSimulateMemLeak = FALSE;

////////////////////////////////////////////////////////////
// Internal globals... that should be removed.

// Like LLLogChat::cleanFileName() and LLDir::getScrubbedFileName() but replaces spaces also.
std::string SafeFileName(std::string filename)
{
	std::string invalidChars = "\"\'\\/?*:.<>| ";
	S32 position = filename.find_first_of(invalidChars);
	while (position != filename.npos)
	{
		filename[position] = '_';
		position = filename.find_first_of(invalidChars, position);
	}
	return filename;
}
// TODO: Readd SAFE_FILE_NAME_PREFIX stuff after FmodEx merge.... <FS:CR>
// contruct unique filename prefix so we only report crashes for US and not other viewers.
//const std::string SAFE_FILE_NAME_PREFIX(SafeFileName(llformat("%s %d.%d.%d.%d",
//															  LL_CHANNEL,
//															  LL_VERSION_MAJOR,
//															  LL_VERSION_MINOR,
//															  LL_VERSION_PATCH,
//															  LL_VERSION_BUILD )));
const std::string SAFE_FILE_NAME_PREFIX(SafeFileName(APP_NAME));
static std::string gArgs;
const int MAX_MARKER_LENGTH = 1024;
const std::string MARKER_FILE_NAME(SAFE_FILE_NAME_PREFIX + ".exec_marker"); //FS orig modified LL
const std::string START_MARKER_FILE_NAME(SAFE_FILE_NAME_PREFIX + ".start_marker"); //FS new modified LL new
const std::string ERROR_MARKER_FILE_NAME(SAFE_FILE_NAME_PREFIX + ".error_marker"); //FS orig modified LL
const std::string LLERROR_MARKER_FILE_NAME(SAFE_FILE_NAME_PREFIX + ".llerror_marker"); //FS orig modified LL
const std::string LOGOUT_MARKER_FILE_NAME(SAFE_FILE_NAME_PREFIX + ".logout_marker"); //FS orig modified LL

static BOOL gDoDisconnect = FALSE;
static std::string gLaunchFileOnQuit;

// Used on Win32 for other apps to identify our window (eg, win_setup)
// Note: Changing this breaks compatibility with SLURL handling, try to avoid it.
const char* const VIEWER_WINDOW_CLASSNAME = "Second Life";

//-- LLDeferredTaskList ------------------------------------------------------

/**
 * A list of deferred tasks.
 *
 * We sometimes need to defer execution of some code until the viewer gets idle,
 * e.g. removing an inventory item from within notifyObservers() may not work out.
 *
 * Tasks added to this list will be executed in the next LLAppViewer::idle() iteration.
 * All tasks are executed only once.
 */
class LLDeferredTaskList: public LLSingleton<LLDeferredTaskList>
{
	LLSINGLETON_EMPTY_CTOR(LLDeferredTaskList);
	LOG_CLASS(LLDeferredTaskList);

	friend class LLAppViewer;
	typedef boost::signals2::signal<void()> signal_t;

	void addTask(const signal_t::slot_type& cb)
	{
		mSignal.connect(cb);
	}

	void run()
	{
		if (!mSignal.empty())
		{
			mSignal();
			mSignal.disconnect_all_slots();
		}
	}

	signal_t mSignal;
};

//----------------------------------------------------------------------------

// List of entries from strings.xml to always replace
static std::set<std::string> default_trans_args;
void init_default_trans_args()
{
	default_trans_args.insert("SECOND_LIFE"); // World
	default_trans_args.insert("APP_NAME");
	default_trans_args.insert("CAPITALIZED_APP_NAME");
	default_trans_args.insert("CURRENT_GRID"); //<FS:AW make CURRENT_GRID a default substitution>
	default_trans_args.insert("SECOND_LIFE_GRID");
	default_trans_args.insert("SUPPORT_SITE");
	// This URL shows up in a surprising number of places in various skin
	// files. We really only want to have to maintain a single copy of it.
	default_trans_args.insert("create_account_url");
	default_trans_args.insert("DOWNLOAD_URL"); //<FS:CR> Viewer download url
	default_trans_args.insert("VIEWER_GENERATION"); // <FS:Ansariel> Viewer generation (major version number)
}

//----------------------------------------------------------------------------
// File scope definitons
const char *VFS_DATA_FILE_BASE = "data.db2.x.";
const char *VFS_INDEX_FILE_BASE = "index.db2.x.";

std::string gWindowTitle;

struct SettingsFile : public LLInitParam::Block<SettingsFile>
{
	Mandatory<std::string>	name;
	Optional<std::string>	file_name;
	Optional<bool>			required,
							persistent;
	Optional<std::string>	file_name_setting;

	SettingsFile()
	:	name("name"),
		file_name("file_name"),
		required("required", false),
		persistent("persistent", true),
		file_name_setting("file_name_setting")
	{}
};

struct SettingsGroup : public LLInitParam::Block<SettingsGroup>
{
	Mandatory<std::string>	name;
	Mandatory<S32>			path_index;
	Multiple<SettingsFile>	files;

	SettingsGroup()
	:	name("name"),
		path_index("path_index"),
		files("file")
	{}
};

struct SettingsFiles : public LLInitParam::Block<SettingsFiles>
{
	Multiple<SettingsGroup>	groups;

	SettingsFiles()
	: groups("group")
	{}
};


//----------------------------------------------------------------------------
// Metrics logging control constants
//----------------------------------------------------------------------------
static const F32 METRICS_INTERVAL_DEFAULT = 600.0;
static const F32 METRICS_INTERVAL_QA = 30.0;
static F32 app_metrics_interval = METRICS_INTERVAL_DEFAULT;
static bool app_metrics_qa_mode = false;

void idle_afk_check()
{
	// check idle timers
	F32 current_idle = gAwayTriggerTimer.getElapsedTimeF32();
	// <FS:CR> Cache frequently hit location
	static LLCachedControl<S32> sAFKTimeout(gSavedSettings, "AFKTimeout");
// [RLVa:KB] - Checked: 2010-05-03 (RLVa-1.2.0g) | Modified: RLVa-1.2.0g
	// Enforce an idle time of 30 minutes if @allowidle=n restricted
	S32 afk_timeout = (!gRlvHandler.hasBehaviour(RLV_BHVR_ALLOWIDLE)) ? sAFKTimeout : 60 * 30;
// [/RLVa:KB]
//	F32 afk_timeout  = gSavedSettings.getS32("AFKTimeout");
	// <FS:CR> Explicit conversions just cos.
	//if (afk_timeout && (current_idle > afk_timeout) && ! gAgent.getAFK())
	if (static_cast<S32>(afk_timeout) && (current_idle > static_cast<F32>(afk_timeout)) && ! gAgent.getAFK())
	{
		LL_INFOS("IdleAway") << "Idle more than " << afk_timeout << " seconds: automatically changing to Away status" << LL_ENDL;
		gAgent.setAFK();
	}
}

// A callback set in LLAppViewer::init()
static void ui_audio_callback(const LLUUID& uuid)
{
	if (gAudiop)
	{
		SoundData soundData(uuid, gAgent.getID(), 1.0f, LLAudioEngine::AUDIO_TYPE_UI);
		gAudiop->triggerSound(soundData);
	}
}

// A callback set in LLAppViewer::init()
static void deferred_ui_audio_callback(const LLUUID& uuid)
{
	if (gAudiop)
	{
		SoundData soundData(uuid, gAgent.getID(), 1.0f, LLAudioEngine::AUDIO_TYPE_UI);
		LLDeferredSounds::instance().deferSound(soundData);
	}
}

bool	create_text_segment_icon_from_url_match(LLUrlMatch* match,LLTextBase* base)
{
	if(!match || !base || base->getPlainText())
		return false;

	LLUUID match_id = match->getID();

	LLIconCtrl* icon;

	if(gAgent.isInGroup(match_id, TRUE))
	{
		LLGroupIconCtrl::Params icon_params;
		icon_params.group_id = match_id;
		icon_params.rect = LLRect(0, 16, 16, 0);
		icon_params.visible = true;
		icon = LLUICtrlFactory::instance().create<LLGroupIconCtrl>(icon_params);
	}
	else
	{
		LLAvatarIconCtrl::Params icon_params;
		icon_params.avatar_id = match_id;
		icon_params.rect = LLRect(0, 16, 16, 0);
		icon_params.visible = true;
		icon = LLUICtrlFactory::instance().create<LLAvatarIconCtrl>(icon_params);
	}

	LLInlineViewSegment::Params params;
	params.force_newline = false;
	params.view = icon;
	params.left_pad = 4;
	params.right_pad = 4;
	params.top_pad = -2;
	params.bottom_pad = 2;

	base->appendWidget(params," ",false);

	return true;
}


// Use these strictly for things that are constructed at startup,
// or for things that are performance critical.  JC
static void settings_to_globals()
{
	LLBUTTON_H_PAD		= gSavedSettings.getS32("ButtonHPad");
	BTN_HEIGHT_SMALL	= gSavedSettings.getS32("ButtonHeightSmall");
	BTN_HEIGHT			= gSavedSettings.getS32("ButtonHeight");

	MENU_BAR_HEIGHT		= gSavedSettings.getS32("MenuBarHeight");
	MENU_BAR_WIDTH		= gSavedSettings.getS32("MenuBarWidth");

	LLSurface::setTextureSize(gSavedSettings.getU32("RegionTextureSize"));

	LLRender::sGLCoreProfile = gSavedSettings.getBOOL("RenderGLCoreProfile");
	LLRender::sNsightDebugSupport = gSavedSettings.getBOOL("RenderNsightDebugSupport");
	// <FS:Ansariel> Vertex Array Objects are required in OpenGL core profile
	//LLVertexBuffer::sUseVAO = gSavedSettings.getBOOL("RenderUseVAO");
	LLVertexBuffer::sUseVAO = LLRender::sGLCoreProfile ? TRUE : gSavedSettings.getBOOL("RenderUseVAO");
	// </FS:Ansariel>
	LLImageGL::sGlobalUseAnisotropic	= gSavedSettings.getBOOL("RenderAnisotropic");
	LLImageGL::sCompressTextures		= gSavedSettings.getBOOL("RenderCompressTextures");
	LLVOVolume::sLODFactor				= gSavedSettings.getF32("RenderVolumeLODFactor");
	LLVOVolume::sDistanceFactor			= 1.f-LLVOVolume::sLODFactor * 0.1f;
	LLVolumeImplFlexible::sUpdateFactor = gSavedSettings.getF32("RenderFlexTimeFactor");
	LLVOTree::sTreeFactor				= gSavedSettings.getF32("RenderTreeLODFactor");
	LLVOAvatar::sLODFactor				= gSavedSettings.getF32("RenderAvatarLODFactor");
	LLVOAvatar::sPhysicsLODFactor		= gSavedSettings.getF32("RenderAvatarPhysicsLODFactor");
	LLVOAvatar::updateImpostorRendering(gSavedSettings.getU32("RenderAvatarMaxNonImpostors"));
	LLVOAvatar::sVisibleInFirstPerson	= gSavedSettings.getBOOL("FirstPersonAvatarVisible");
	// clamp auto-open time to some minimum usable value
	LLFolderView::sAutoOpenTime			= llmax(0.25f, gSavedSettings.getF32("FolderAutoOpenDelay"));
	LLSelectMgr::sRectSelectInclusive	= gSavedSettings.getBOOL("RectangleSelectInclusive");
	LLSelectMgr::sRenderHiddenSelections = gSavedSettings.getBOOL("RenderHiddenSelections");
	LLSelectMgr::sRenderLightRadius = gSavedSettings.getBOOL("RenderLightRadius");

	gAgentPilot.setNumRuns(gSavedSettings.getS32("StatsNumRuns"));
	gAgentPilot.setQuitAfterRuns(gSavedSettings.getBOOL("StatsQuitAfterRuns"));
	gAgent.setHideGroupTitle(gSavedSettings.getBOOL("RenderHideGroupTitle"));

	gDebugWindowProc = gSavedSettings.getBOOL("DebugWindowProc");
	gShowObjectUpdates = gSavedSettings.getBOOL("ShowObjectUpdates");
	LLWorldMapView::sMapScale = gSavedSettings.getF32("MapScale");
}

static void settings_modify()
{
	LLRenderTarget::sUseFBO				= gSavedSettings.getBOOL("RenderDeferred");
	LLPipeline::sRenderBump				= gSavedSettings.getBOOL("RenderObjectBump");
	LLPipeline::sRenderDeferred		= LLPipeline::sRenderBump && gSavedSettings.getBOOL("RenderDeferred");
	LLVOSurfacePatch::sLODFactor		= gSavedSettings.getF32("RenderTerrainLODFactor");
	LLVOSurfacePatch::sLODFactor *= LLVOSurfacePatch::sLODFactor; //square lod factor to get exponential range of [1,4]
	gDebugGL = gSavedSettings.getBOOL("RenderDebugGL") || gDebugSession;
	gDebugPipeline = gSavedSettings.getBOOL("RenderDebugPipeline");
}

class LLFastTimerLogThread : public LLThread
{
public:
	std::string mFile;

	LLFastTimerLogThread(std::string& test_name) : LLThread("fast timer log")
 	{
		std::string file_name = test_name + std::string(".slp");
		mFile = gDirUtilp->getExpandedFilename(LL_PATH_LOGS, file_name);
	}

	void run()
	{
		llofstream os(mFile.c_str());

		while (!LLAppViewer::instance()->isQuitting())
		{
			LLTrace::BlockTimer::writeLog(os);
			os.flush();
			ms_sleep(32);
		}

		os.close();
	}
};

//virtual
bool LLAppViewer::initSLURLHandler()
{
	// does nothing unless subclassed
	return false;
}

//virtual
bool LLAppViewer::sendURLToOtherInstance(const std::string& url)
{
	// does nothing unless subclassed
	return false;
}

//----------------------------------------------------------------------------
// LLAppViewer definition

// Static members.
// The single viewer app.
LLAppViewer* LLAppViewer::sInstance = NULL;
LLTextureCache* LLAppViewer::sTextureCache = NULL;
LLImageDecodeThread* LLAppViewer::sImageDecodeThread = NULL;
LLTextureFetch* LLAppViewer::sTextureFetch = NULL;

std::string getRuntime()
{
	return llformat("%.4f", (F32)LLTimer::getElapsedSeconds().value());
}

LLAppViewer::LLAppViewer()
:	mMarkerFile(),
	mLogoutMarkerFile(),
	mReportedCrash(false),
	mNumSessions(0),
	mPurgeCache(false),
	mPurgeOnExit(false),
	mSecondInstance(false),
	mSavedFinalSnapshot(false),
	mSavePerAccountSettings(false),		// don't save settings on logout unless login succeeded.
	mQuitRequested(false),
	mLogoutRequestSent(false),
	mLastAgentControlFlags(0),
	mLastAgentForceUpdate(0),
	mMainloopTimeout(NULL),
	mAgentRegionLastAlive(false),
	mRandomizeFramerate(LLCachedControl<bool>(gSavedSettings,"Randomize Framerate", FALSE)),
	mPeriodicSlowFrame(LLCachedControl<bool>(gSavedSettings,"Periodic Slow Frame", FALSE)),
	mFastTimerLogThread(NULL),
	mSettingsLocationList(NULL),
	mIsFirstRun(false),
	mMinMicroSecPerFrame(0.f),
	mSaveSettingsOnExit(true),		// <FS:Zi> Backup Settings
	mPurgeTextures(false) // <FS:Ansariel> FIRE-13066
{
	if(NULL != sInstance)
	{
		LL_ERRS() << "Oh no! An instance of LLAppViewer already exists! LLAppViewer is sort of like a singleton." << LL_ENDL;
	}

    mDumpPath ="";
	// Need to do this initialization before we do anything else, since anything
	// that touches files should really go through the lldir API
   
	// <FS:ND> Init our custom directories, not from SecondLife

	// gDirUtilp->initAppDirs("SecondLife");
#if ADDRESS_SIZE == 64
	gDirUtilp->initAppDirs( APP_NAME + "_x64" );
#else
	gDirUtilp->initAppDirs(APP_NAME);
#endif

	// </FS:ND>

	//
	// IMPORTANT! Do NOT put anything that will write
	// into the log files during normal startup until AFTER
	// we run the "program crashed last time" error handler below.
	//
	sInstance = this;

	gLoggedInTime.stop();

	initLoggingAndGetLastDuration();

	processMarkerFiles();
	//
	// OK to write stuff to logs now, we've now crash reported if necessary
	//

	LLLoginInstance::instance().setPlatformInfo(gPlatform, LLOSInfo::instance().getOSVersionString(), LLOSInfo::instance().getOSStringSimple());
}

LLAppViewer::~LLAppViewer()
{
	delete mSettingsLocationList;

	destroyMainloopTimeout();

	// If we got to this destructor somehow, the app didn't hang.
	removeMarkerFiles();
}

class LLUITranslationBridge : public LLTranslationBridge
{
public:
	virtual std::string getString(const std::string &xml_desc)
	{
		return LLTrans::getString(xml_desc);
	}
};

namespace {
// With Xcode 6, _exit() is too magical to use with boost::bind(), so provide
// this little helper function.
void fast_exit(int rc)
{
	_exit(rc);
}


}


bool LLAppViewer::init()
{
	// <FS:ND> Breakpad merge, setup minidump type from Catznip.

	// setupErrorHandling(mSecondInstance);
	EMiniDumpType minidump_type = MINIDUMP_NORMAL;
	if (gSavedSettings.controlExists("SaveMiniDumpType"))
		minidump_type = (LLApp::EMiniDumpType)gSavedSettings.getU32("SaveMiniDumpType"); 

	setupErrorHandling( mSecondInstance, minidump_type );

	// </FS:ND>

	nd::octree::debug::setOctreeLogFilename( gDirUtilp->getExpandedFilename(LL_PATH_LOGS, "octree.log" ) ); // <FS:ND/> Filename to log octree options to.
	nd::etw::init(); // <FS:ND/> Init event tracing.


	//
	// Start of the application
	//

	// initialize LLWearableType translation bridge.
	// Memory will be cleaned up in ::cleanupClass()
	LLWearableType::initClass(new LLUITranslationBridge());

	// initialize SSE options
	LLVector4a::initClass();

	//initialize particle index pool
	LLVOPartGroup::initClass();



	// set skin search path to default, will be overridden later
	// this allows simple skinned file lookups to work
// [SL:KB] - Patch: Viewer-Skins | Checked: 2012-12-26 (Catznip-3.4)
	gDirUtilp->setSkinFolder("default", "", "en");
// [/SL:KB]
//	gDirUtilp->setSkinFolder("default", "en");

//	initLoggingAndGetLastDuration();

	//
	// OK to write stuff to logs now, we've now crash reported if necessary
	//
	
// <FS>
	// SJ/AO:  Reset Configuration here, if our marker file exists. Configuration needs to be reset before settings files 
	// are read in to avoid file locks.

	mPurgeSettings = false;
	std::string clear_settings_filename = gDirUtilp->getExpandedFilename(LL_PATH_LOGS,"CLEAR");
	LLAPRFile clear_file ;
	if (clear_file.isExist(clear_settings_filename))
	{
		mPurgeSettings = true;
		LL_INFOS() << "Purging configuration..." << LL_ENDL;
		std::string delem = gDirUtilp->getDirDelimiter();

		LLFile::remove(gDirUtilp->getExpandedFilename(LL_PATH_LOGS,"CLEAR"));
		
		//[ADD - Clear Usersettings : SJ] - Delete directories beams, beamsColors, windlight in usersettings
		LLFile::rmdir(gDirUtilp->getExpandedFilename(LL_PATH_USER_SETTINGS, "beams") );
		LLFile::rmdir(gDirUtilp->getExpandedFilename(LL_PATH_USER_SETTINGS, "beamsColors") );
		LLFile::rmdir(gDirUtilp->getExpandedFilename(LL_PATH_USER_SETTINGS, "windlight" + delem + "water") );
		LLFile::rmdir(gDirUtilp->getExpandedFilename(LL_PATH_USER_SETTINGS, "windlight" + delem + "days") );
		LLFile::rmdir(gDirUtilp->getExpandedFilename(LL_PATH_USER_SETTINGS, "windlight" + delem + "skies") );
		LLFile::rmdir(gDirUtilp->getExpandedFilename(LL_PATH_USER_SETTINGS, "windlight") );		

		// We don't delete the entire folder to avoid data loss of config files unrelated to the current binary. -AO
		//gDirUtilp->deleteFilesInDir(user_dir, "*.*");
		
		// Alphabetised
		LLFile::remove(gDirUtilp->getExpandedFilename(LL_PATH_USER_SETTINGS, "account_settings_phoenix.xml"));
		LLFile::remove(gDirUtilp->getExpandedFilename(LL_PATH_USER_SETTINGS, "agents.xml"));
		LLFile::remove(gDirUtilp->getExpandedFilename(LL_PATH_USER_SETTINGS, "bin_conf.dat"));
		LLFile::remove(gDirUtilp->getExpandedFilename(LL_PATH_USER_SETTINGS, "client_list_v2.xml"));
		LLFile::remove(gDirUtilp->getExpandedFilename(LL_PATH_USER_SETTINGS, "colors.xml"));
		LLFile::remove(gDirUtilp->getExpandedFilename(LL_PATH_USER_SETTINGS, "ignorable_dialogs.xml"));
		LLFile::remove(gDirUtilp->getExpandedFilename(LL_PATH_USER_SETTINGS, "grids.remote.xml"));
		LLFile::remove(gDirUtilp->getExpandedFilename(LL_PATH_USER_SETTINGS, "grids.user.xml"));
		LLFile::remove(gDirUtilp->getExpandedFilename(LL_PATH_USER_SETTINGS, "password.dat"));
		LLFile::remove(gDirUtilp->getExpandedFilename(LL_PATH_USER_SETTINGS, "quick_preferences.xml"));
		LLFile::remove(gDirUtilp->getExpandedFilename(LL_PATH_USER_SETTINGS, "releases.xml"));
		LLFile::remove(gDirUtilp->getExpandedFilename(LL_PATH_USER_SETTINGS, CRASH_SETTINGS_FILE));
		
		std::string user_dir = gDirUtilp->getExpandedFilename( LL_PATH_USER_SETTINGS , "", "");
		gDirUtilp->deleteFilesInDir(user_dir, "feature*.txt");
		gDirUtilp->deleteFilesInDir(user_dir, "gpu*.txt");
		gDirUtilp->deleteFilesInDir(user_dir, "settings_*.xml");

		// Remove misc OS user app dirs
		std::string base_dir = gDirUtilp->getOSUserAppDir() + delem;
		
		LLFile::rmdir(base_dir + "browser_profile");
		LLFile::rmdir(base_dir + "data");
		
		// Delete per-user files below
		LLDirIterator dir_it(base_dir, "*");
		std::string dir_name;
		while (dir_it.next(dir_name))
		{
			if (LLFile::isdir(base_dir + delem + dir_name))
			{
				std::string per_user_dir_glob = base_dir + delem + dir_name + delem;

				LLFile::remove(per_user_dir_glob + "filters.xml");
				LLFile::remove(per_user_dir_glob + "medialist.xml");
				LLFile::remove(per_user_dir_glob + "plugin_cookies.xml");
				LLFile::remove(per_user_dir_glob + "screen_last.bmp");
				LLFile::remove(per_user_dir_glob + "search_history.xml");
				LLFile::remove(per_user_dir_glob + "settings_friends_groups.xml");
				LLFile::remove(per_user_dir_glob + "settings_per_account.xml");
				LLFile::remove(per_user_dir_glob + "teleport_history.xml");
				LLFile::remove(per_user_dir_glob + "texture_list_last.xml");
				LLFile::remove(per_user_dir_glob + "toolbars.xml");
				LLFile::remove(per_user_dir_glob + "typed_locations.xml");
				LLFile::remove(per_user_dir_glob + "url_history.xml");
				LLFile::remove(per_user_dir_glob + "volume_settings.xml");
				LLFile::rmdir(per_user_dir_glob + "browser_profile");
			}
		}
	}
// </FS>
	init_default_trans_args();

	if (!initConfiguration())
		return false;

	LL_INFOS("InitInfo") << "Configuration initialized." << LL_ENDL ;

	// initialize skinning util
	LLSkinningUtil::initClass();

	//set the max heap size.
	initMaxHeapSize() ;
	LLCoros::instance().setStackSize(gSavedSettings.getS32("CoroutineStackSize"));

	// write Google Breakpad minidump files to a per-run dump directory to avoid multiple viewer issues.
	std::string logdir = gDirUtilp->getExpandedFilename(LL_PATH_DUMP, "");
	mDumpPath = logdir;
	setMiniDumpDir(logdir);
	logdir += gDirUtilp->getDirDelimiter();
    setDebugFileNames(logdir);


	// Although initLoggingAndGetLastDuration() is the right place to mess with
	// setFatalFunction(), we can't query gSavedSettings until after
	// initConfiguration().
	S32 rc(gSavedSettings.getS32("QAModeTermCode"));
	if (rc >= 0)
	{
		// QAModeTermCode set, terminate with that rc on LL_ERRS. Use
		// fast_exit() rather than exit() because normal cleanup depends too
		// much on successful startup!
		LLError::setFatalFunction(boost::bind(fast_exit, rc));
	}

	// <FS:Ansariel> Get rid of unused LLAllocator
    //mAlloc.setProfilingEnabled(gSavedSettings.getBOOL("MemProfiling"));

	// Initialize the non-LLCurl libcurl library.  Should be called
	// before consumers (LLTextureFetch).
	mAppCoreHttp.init();

	LL_INFOS("InitInfo") << "LLCore::Http initialized." << LL_ENDL ;

    LLMachineID::init();

	{
		if (gSavedSettings.getBOOL("QAModeMetrics"))
		{
			app_metrics_qa_mode = true;
			app_metrics_interval = METRICS_INTERVAL_QA;
		}
		LLViewerAssetStatsFF::init();
	}

	initThreads();
	LL_INFOS("InitInfo") << "Threads initialized." << LL_ENDL ;

	// Initialize settings early so that the defaults for ignorable dialogs are
	// picked up and then correctly re-saved after launching the updater (STORM-1268).
	LLUI::settings_map_t settings_map;
	settings_map["config"] = &gSavedSettings;
	settings_map["ignores"] = &gWarningSettings;
	settings_map["floater"] = &gSavedSettings; // *TODO: New settings file
	settings_map["account"] = &gSavedPerAccountSettings;

	// <FS:Ansariel> Optional legacy notification well
	gSavedSettings.setBOOL("FSInternalLegacyNotificationWell", gSavedSettings.getBOOL("FSLegacyNotificationWell"));

	LLUI::initClass(settings_map,
		LLUIImageList::getInstance(),
		ui_audio_callback,
		deferred_ui_audio_callback,
		&LLUI::getScaleFactor());
	LL_INFOS("InitInfo") << "UI initialized." << LL_ENDL ;

	// NOW LLUI::getLanguage() should work. gDirUtilp must know the language
	// for this session ASAP so all the file-loading commands that follow,
	// that use findSkinnedFilenames(), will include the localized files.
// [SL:KB] - Patch: Viewer-Skins | Checked: 2012-12-26 (Catznip-3.4)
	gDirUtilp->setSkinFolder(gDirUtilp->getSkinFolder(), gDirUtilp->getSkinThemeFolder(),LLUI::getLanguage());
// [/SL:KB]
//	gDirUtilp->setSkinFolder(gDirUtilp->getSkinFolder(), LLUI::getLanguage());

	// Setup LLTrans after LLUI::initClass has been called.
	initStrings();

	// Setup notifications after LLUI::initClass() has been called.
	LLNotifications::instance();
	LL_INFOS("InitInfo") << "Notifications initialized." << LL_ENDL ;

    writeSystemInfo();

	//////////////////////////////////////////////////////////////////////////////
	//////////////////////////////////////////////////////////////////////////////
	//////////////////////////////////////////////////////////////////////////////
	//////////////////////////////////////////////////////////////////////////////
	// *FIX: The following code isn't grouped into functions yet.

	//
	// Various introspection concerning the libs we're using - particularly
	// the libs involved in getting to a full login screen.
	//
	LL_INFOS("InitInfo") << "J2C Engine is: " << LLImageJ2C::getEngineInfo() << LL_ENDL;
	LL_INFOS("InitInfo") << "libcurl version is: " << LLCore::LLHttp::getCURLVersion() << LL_ENDL;

	/////////////////////////////////////////////////
	// OS-specific login dialogs
	/////////////////////////////////////////////////

	//test_cached_control();

	// track number of times that app has run
	mNumSessions = gSavedSettings.getS32("NumSessions");
	mNumSessions++;
	gSavedSettings.setS32("NumSessions", mNumSessions);

	if (gSavedSettings.getBOOL("VerboseLogs"))
	{
		LLError::setPrintLocation(true);
	}

	// LLKeyboard relies on LLUI to know what some accelerator keys are called.
	LLKeyboard::setStringTranslatorFunc( LLTrans::getKeyboardString );

	LLWeb::initClass();			  // do this after LLUI

	// Provide the text fields with callbacks for opening Urls
	LLUrlAction::setOpenURLCallback(boost::bind(&LLWeb::loadURL, _1, LLStringUtil::null, LLStringUtil::null));
	LLUrlAction::setOpenURLInternalCallback(boost::bind(&LLWeb::loadURLInternal, _1, LLStringUtil::null, LLStringUtil::null, false));
	LLUrlAction::setOpenURLExternalCallback(boost::bind(&LLWeb::loadURLExternal, _1, true, LLStringUtil::null));
	LLUrlAction::setExecuteSLURLCallback(&LLURLDispatcher::dispatchFromTextEditor);

	// Let code in llui access the viewer help floater
	LLUI::sHelpImpl = LLViewerHelp::getInstance();

	LL_INFOS("InitInfo") << "UI initialization is done." << LL_ENDL ;

	// Load translations for tooltips
	LLFloater::initClass();

	/////////////////////////////////////////////////

	LLToolMgr::getInstance(); // Initialize tool manager if not already instantiated

	LLViewerFloaterReg::registerFloaters();

	/////////////////////////////////////////////////
	//
	// Load settings files
	//
	//
	LLGroupMgr::parseRoleActions("role_actions.xml");

	LLAgent::parseTeleportMessages("teleport_strings.xml");

	// load MIME type -> media impl mappings
	std::string mime_types_name;
#if LL_DARWIN
	mime_types_name = "mime_types_mac.xml";
#elif LL_LINUX
	mime_types_name = "mime_types_linux.xml";
#else
	mime_types_name = "mime_types.xml";
#endif
	LLMIMETypes::parseMIMETypes( mime_types_name );

	// Copy settings to globals. *TODO: Remove or move to appropriage class initializers
	settings_to_globals();
	// Setup settings listeners
	settings_setup_listeners();
	// Modify settings based on system configuration and compile options
	settings_modify();

	// Find partition serial number (Windows) or hardware serial (Mac)
	mSerialNumber = generateSerialNumber();

	// do any necessary set-up for accepting incoming SLURLs from apps
	initSLURLHandler();

	if(false == initHardwareTest())
	{
		// Early out from user choice.
		return false;
	}
	LL_INFOS("InitInfo") << "Hardware test initialization done." << LL_ENDL ;

	// Prepare for out-of-memory situations, during which we will crash on
	// purpose and save a dump.
#if LL_WINDOWS && LL_RELEASE_FOR_DOWNLOAD && LL_USE_SMARTHEAP
	MemSetErrorHandler(first_mem_error_handler);
#endif // LL_WINDOWS && LL_RELEASE_FOR_DOWNLOAD && LL_USE_SMARTHEAP

	// *Note: this is where gViewerStats used to be created.

	//
	// Initialize the VFS, and gracefully handle initialization errors
	//

	if (!initCache())
	{
		LL_WARNS("InitInfo") << "Failed to init cache" << LL_ENDL;
		std::ostringstream msg;
		msg << LLTrans::getString("MBUnableToAccessFile");
		OSMessageBox(msg.str(),LLStringUtil::null,OSMB_OK);
		return 0;
	}
	LL_INFOS("InitInfo") << "Cache initialization is done." << LL_ENDL ;

	// Initialize the repeater service.
	LLMainLoopRepeater::instance().start();

	//
	// Initialize the window
	//
	gGLActive = TRUE;
	initWindow();
	LL_INFOS("InitInfo") << "Window is initialized." << LL_ENDL ;

	// initWindow also initializes the Feature List, so now we can initialize this global.
	LLCubeMap::sUseCubeMaps = LLFeatureManager::getInstance()->isFeatureAvailable("RenderCubeMap");

	// call all self-registered classes
	LLInitClassList::instance().fireCallbacks();

	LLFolderViewItem::initClass(); // SJB: Needs to happen after initWindow(), not sure why but related to fonts

	gGLManager.getGLInfo(gDebugInfo);
	gGLManager.printGLInfoString();

	// Load Default bindings
	// <FS:Ansariel> Optional AZERTY keyboard layout
	//std::string key_bindings_file = gDirUtilp->findFile("keys.xml",
	std::string keyBindingFileName("keys.xml");
	if (gSavedSettings.getBOOL("FSUseAzertyKeyboardLayout"))
	{
		keyBindingFileName = "keys_azerty.xml";
	}
	std::string key_bindings_file = gDirUtilp->findFile(keyBindingFileName,
	// </FS:Ansariel>
														gDirUtilp->getExpandedFilename(LL_PATH_USER_SETTINGS, ""),
														gDirUtilp->getExpandedFilename(LL_PATH_APP_SETTINGS, ""));


	if (!gViewerKeyboard.loadBindingsXML(key_bindings_file))
	{
		std::string key_bindings_file = gDirUtilp->findFile("keys.ini",
															gDirUtilp->getExpandedFilename(LL_PATH_USER_SETTINGS, ""),
															gDirUtilp->getExpandedFilename(LL_PATH_APP_SETTINGS, ""));
		if (!gViewerKeyboard.loadBindings(key_bindings_file))
		{
			LL_ERRS("InitInfo") << "Unable to open keys.ini" << LL_ENDL;
		}
	}

	// If we don't have the right GL requirements, exit.
	if (!gGLManager.mHasRequirements)
	{
		// can't use an alert here since we're exiting and
		// all hell breaks lose.
		OSMessageBox(
			LLNotifications::instance().getGlobalString("UnsupportedGLRequirements"),
			LLStringUtil::null,
			OSMB_OK);
		return 0;
	}

	// Without SSE2 support we will crash almost immediately, warn here.
	if (!gSysCPU.hasSSE2())
	{
		// can't use an alert here since we're exiting and
		// all hell breaks lose.
		OSMessageBox(
			LLNotifications::instance().getGlobalString("UnsupportedCPUSSE2"),
			LLStringUtil::null,
			OSMB_OK);
		return 0;
	}

	// alert the user if they are using unsupported hardware
	if(!gSavedSettings.getBOOL("AlertedUnsupportedHardware"))
	{
		bool unsupported = false;
		LLSD args;
		std::string minSpecs;

		// get cpu data from xml
		std::stringstream minCPUString(LLNotifications::instance().getGlobalString("UnsupportedCPUAmount"));
		S32 minCPU = 0;
		minCPUString >> minCPU;

		// get RAM data from XML
		std::stringstream minRAMString(LLNotifications::instance().getGlobalString("UnsupportedRAMAmount"));
		U64Bytes minRAM;
		minRAMString >> minRAM;

		if(!LLFeatureManager::getInstance()->isGPUSupported() && LLFeatureManager::getInstance()->getGPUClass() != GPU_CLASS_UNKNOWN)
		{
			minSpecs += LLNotifications::instance().getGlobalString("UnsupportedGPU");
			minSpecs += "\n";
			unsupported = true;
		}
		if(gSysCPU.getMHz() < minCPU)
		{
			minSpecs += LLNotifications::instance().getGlobalString("UnsupportedCPU");
			minSpecs += "\n";
			unsupported = true;
		}
		if(gSysMemory.getPhysicalMemoryKB() < minRAM)
		{
			minSpecs += LLNotifications::instance().getGlobalString("UnsupportedRAM");
			minSpecs += "\n";
			unsupported = true;
		}

		if (LLFeatureManager::getInstance()->getGPUClass() == GPU_CLASS_UNKNOWN)
		{
			LLNotificationsUtil::add("UnknownGPU");
		}

		if(unsupported)
		{
			if(!gSavedSettings.controlExists("WarnUnsupportedHardware")
				|| gSavedSettings.getBOOL("WarnUnsupportedHardware"))
			{
				args["MINSPECS"] = minSpecs;
				LLNotificationsUtil::add("UnsupportedHardware", args );
			}

		}
	}

// do not pester devs who need to run the executable directly to debug
#if LL_RELEASE_FOR_DOWNLOAD
	// MAINT-8305: If we're processing a SLURL, skip the launcher check.
<<<<<<< HEAD
	// <FS:Ansariel> Disable VMP
	//if (gSavedSettings.getString("CmdLineLoginLocation").empty())
=======
	if (gSavedSettings.getString("CmdLineLoginLocation").empty() && !beingDebugged())
>>>>>>> a5e418d8
	//{
	//	const char* PARENT = getenv("PARENT");
	//	if (! (PARENT && std::string(PARENT) == "SL_Launcher"))
	//	{
	//		// Don't directly run this executable. Please run the launcher, which
	//		// will run the viewer itself.
	//		// Naturally we do not consider this bulletproof. The point is to
	//		// gently remind a user who *inadvertently* finds him/herself in this
	//		// situation to do things the Right Way. Anyone who intentionally
	//		// bypasses this mechanism needs no reminder that s/he's shooting
	//		// him/herself in the foot.
	//		LLNotificationsUtil::add("RunLauncher");
	//	}
	//}
	// </FS:Ansariel>
#endif

#if LL_WINDOWS
	if (gGLManager.mGLVersion < LLFeatureManager::getInstance()->getExpectedGLVersion())
	{
		std::string url;
		if (gGLManager.mIsIntel)
		{
			url = LLTrans::getString("IntelDriverPage");
		}
		else if (gGLManager.mIsNVIDIA)
		{
			url = LLTrans::getString("NvidiaDriverPage");
		}
		else if (gGLManager.mIsATI)
		{
			url = LLTrans::getString("AMDDriverPage");
		}

		if (!url.empty())
		{
			LLNotificationsUtil::add("OldGPUDriver", LLSD().with("URL", url));
		}
	}
#endif


	// save the graphics card
	gDebugInfo["GraphicsCard"] = LLFeatureManager::getInstance()->getGPUString();

	// Save the current version to the prefs file
	gSavedSettings.setString("LastRunVersion",
							 LLVersionInfo::getChannelAndVersion());

	gSimLastTime = gRenderStartTime.getElapsedTimeF32();
	gSimFrames = (F32)gFrameCount;

	LLViewerJoystick::getInstance()->init(false);

	try {
		initializeSecHandler();
	}
	catch (LLProtectedDataException ex)
	{
		// <FS:Ansariel> Write exception message to log
      LL_WARNS() << "Error initializing SecHandlers: " << ex.what() << LL_ENDL;
	  LLNotificationsUtil::add("CorruptedProtectedDataStore");
	}

	gGLActive = FALSE;

	// Iterate over --leap command-line options. But this is a bit tricky: if
	// there's only one, it won't be an array at all.
	LLSD LeapCommand(gSavedSettings.getLLSD("LeapCommand"));
	LL_DEBUGS("InitInfo") << "LeapCommand: " << LeapCommand << LL_ENDL;
	if (LeapCommand.isDefined() && ! LeapCommand.isArray())
	{
		// If LeapCommand is actually a scalar value, make an array of it.
		// Have to do it in two steps because LeapCommand.append(LeapCommand)
		// trashes content! :-P
		LLSD item(LeapCommand);
		LeapCommand.append(item);
	}
	BOOST_FOREACH(const std::string& leap, llsd::inArray(LeapCommand))
	{
		LL_INFOS("InitInfo") << "processing --leap \"" << leap << '"' << LL_ENDL;
		// We don't have any better description of this plugin than the
		// user-specified command line. Passing "" causes LLLeap to derive a
		// description from the command line itself.
		// Suppress LLLeap::Error exception: trust LLLeap's own logging. We
		// don't consider any one --leap command mission-critical, so if one
		// fails, log it, shrug and carry on.
		LLLeap::create("", leap, false); // exception=false
	}

	if (gSavedSettings.getBOOL("QAMode") && gSavedSettings.getS32("QAModeEventHostPort") > 0)
	{
		LL_WARNS("InitInfo") << "QAModeEventHostPort DEPRECATED: "
							 << "lleventhost no longer supported as a dynamic library"
							 << LL_ENDL;
	}

	LLViewerMedia::initClass();
	LL_INFOS("InitInfo") << "Viewer media initialized." << LL_ENDL ;

	LLTextUtil::TextHelpers::iconCallbackCreationFunction = create_text_segment_icon_from_url_match;

	//EXT-7013 - On windows for some locale (Japanese) standard
	//datetime formatting functions didn't support some parameters such as "weekday".
	//Names for days and months localized in xml are also useful for Polish locale(STORM-107).
	std::string language = gSavedSettings.getString("Language");
	if(language == "ja" || language == "pl")
	{
		LLStringOps::setupWeekDaysNames(LLTrans::getString("dateTimeWeekdaysNames"));
		LLStringOps::setupWeekDaysShortNames(LLTrans::getString("dateTimeWeekdaysShortNames"));
		LLStringOps::setupMonthNames(LLTrans::getString("dateTimeMonthNames"));
		LLStringOps::setupMonthShortNames(LLTrans::getString("dateTimeMonthShortNames"));
		LLStringOps::setupDayFormat(LLTrans::getString("dateTimeDayFormat"));

		LLStringOps::sAM = LLTrans::getString("dateTimeAM");
		LLStringOps::sPM = LLTrans::getString("dateTimePM");
	}

	LLAgentLanguage::init();

    /// Tell the Coprocedure manager how to discover and store the pool sizes
    // what I wanted
    LLCoprocedureManager::getInstance()->setPropertyMethods(
        boost::bind(&LLControlGroup::getU32, boost::ref(gSavedSettings), _1),
        boost::bind(&LLControlGroup::declareU32, boost::ref(gSavedSettings), _1, _2, _3, LLControlVariable::PERSIST_ALWAYS));

	// initializing the settings sanity checker
	SanityCheck::instance().init();

	// <FS:Ansariel> Init debug rects
	LLView::sDebugRects = gSavedSettings.getBOOL("DebugViews");

	// TODO: consider moving proxy initialization here or LLCopocedureManager after proxy initialization, may be implement
	// some other protection to make sure we don't use network before initializng proxy

	/*----------------------------------------------------------------------*/
	// nat 2016-06-29 moved the following here from the former mainLoop().
	mMainloopTimeout = new LLWatchdogTimeout();

	// Create IO Pump to use for HTTP Requests.
	gServicePump = new LLPumpIO(gAPRPoolp);

	// Note: this is where gLocalSpeakerMgr and gActiveSpeakerMgr used to be instantiated.

	LLVoiceChannel::initClass();
	LLVoiceClient::getInstance()->init(gServicePump);
	// <FS:Ansariel> [FS communication UI]
	// LLVoiceChannel::setCurrentVoiceChannelChangedCallback(boost::bind(&LLFloaterIMContainer::onCurrentChannelChanged, _1), true);
	LLVoiceChannel::setCurrentVoiceChannelChangedCallback( boost::bind( &FSFloaterVoiceControls::sOnCurrentChannelChanged, _1 ), true );
	// </FS:Ansariel> [FS communication UI]

	joystick = LLViewerJoystick::getInstance();
	joystick->setNeedsReset(true);
	/*----------------------------------------------------------------------*/

	// <FS:Ansariel> FIRE-22297: FPS limiter not working properly on Mac/Linux
	//gSavedSettings.getControl("FramePerSecondLimit")->getSignal()->connect(boost::bind(&LLAppViewer::onChangeFrameLimit, this, _2));
	//onChangeFrameLimit(gSavedSettings.getLLSD("FramePerSecondLimit"));
	// </FS:Ansariel>

	return true;
}

void LLAppViewer::initMaxHeapSize()
{
	//set the max heap size.
	//here is some info regarding to the max heap size:
	//------------------------------------------------------------------------------------------
	// OS       | setting | SL address bits | max manageable memory space | max heap size
	// Win 32   | default | 32-bit          | 2GB                         | < 1.7GB
	// Win 32   | /3G     | 32-bit          | 3GB                         | < 1.7GB or 2.7GB
	//Linux 32  | default | 32-bit          | 3GB                         | < 2.7GB
	//Linux 32  |HUGEMEM  | 32-bit          | 4GB                         | < 3.7GB
	//64-bit OS |default  | 32-bit          | 4GB                         | < 3.7GB
	//64-bit OS |default  | 64-bit          | N/A (> 4GB)                 | N/A (> 4GB)
	//------------------------------------------------------------------------------------------
	//currently SL is built under 32-bit setting, we set its max heap size no more than 1.6 GB.

	//F32 max_heap_size_gb = llmin(1.6f, (F32)gSavedSettings.getF32("MaxHeapSize")) ;
	F32Gigabytes max_heap_size_gb = (F32Gigabytes)gSavedSettings.getF32("MaxHeapSize") ;
	BOOL enable_mem_failure_prevention = (BOOL)gSavedSettings.getBOOL("MemoryFailurePreventionEnabled") ;
// <FS:Ansariel> Enable low memory checks on 32bit builds
#if ADDRESS_SIZE == 64
	enable_mem_failure_prevention = FALSE;
#endif
// </FS:Ansariel>

	LLMemory::initMaxHeapSizeGB(max_heap_size_gb, enable_mem_failure_prevention) ;
}

void LLAppViewer::checkMemory()
{
	const static F32 MEMORY_CHECK_INTERVAL = 1.0f ; //second
	//const static F32 MAX_QUIT_WAIT_TIME = 30.0f ; //seconds
	//static F32 force_quit_timer = MAX_QUIT_WAIT_TIME + MEMORY_CHECK_INTERVAL ;

	// <FS:Ansariel> Enable low memory checks on 32bit builds
	//if(!gGLManager.mDebugGPU)
	//{
	//	return ;
	//}
#if ADDRESS_SIZE == 32
	static LLCachedControl<bool> mem_failure_prevention(gSavedSettings, "MemoryFailurePreventionEnabled");
	if (!mem_failure_prevention)
#endif
	{
		return ;
	}
	// </FS:Ansariel>

	if(MEMORY_CHECK_INTERVAL > mMemCheckTimer.getElapsedTimeF32())
	{
		return ;
	}
	mMemCheckTimer.reset() ;

		//update the availability of memory
		LLMemory::updateMemoryInfo() ;

	bool is_low = LLMemory::isMemoryPoolLow() ;

	LLPipeline::throttleNewMemoryAllocation(is_low) ;

	if(is_low)
	{
		// <FS:Ansariel> Causes spammy log output
		//LLMemory::logMemoryInfo() ;
	}
}

static LLTrace::BlockTimerStatHandle FTM_MESSAGES("System Messages");
static LLTrace::BlockTimerStatHandle FTM_SLEEP("Sleep");
static LLTrace::BlockTimerStatHandle FTM_YIELD("Yield");

static LLTrace::BlockTimerStatHandle FTM_TEXTURE_CACHE("Texture Cache");
static LLTrace::BlockTimerStatHandle FTM_DECODE("Image Decode");
static LLTrace::BlockTimerStatHandle FTM_TEXTURE_FETCH("Texture Fetch");
static LLTrace::BlockTimerStatHandle FTM_VFS("VFS Thread");
static LLTrace::BlockTimerStatHandle FTM_LFS("LFS Thread");
static LLTrace::BlockTimerStatHandle FTM_PAUSE_THREADS("Pause Threads");
static LLTrace::BlockTimerStatHandle FTM_IDLE("Idle");
static LLTrace::BlockTimerStatHandle FTM_PUMP("Pump");
static LLTrace::BlockTimerStatHandle FTM_PUMP_SERVICE("Service");
static LLTrace::BlockTimerStatHandle FTM_SERVICE_CALLBACK("Callback");
static LLTrace::BlockTimerStatHandle FTM_AGENT_AUTOPILOT("Autopilot");
static LLTrace::BlockTimerStatHandle FTM_AGENT_UPDATE("Update");

// externally visible timers
LLTrace::BlockTimerStatHandle FTM_FRAME("Frame");

bool LLAppViewer::frame()
{
	bool ret = false;

	if (gSimulateMemLeak)
	{
		try
		{
			ret = doFrame();
		}
		catch (const LLContinueError&)
		{
			LOG_UNHANDLED_EXCEPTION("");
		}
		catch (std::bad_alloc)
		{
			LLMemory::logMemoryInfo(TRUE);
			LLFloaterMemLeak* mem_leak_instance = LLFloaterReg::findTypedInstance<LLFloaterMemLeak>("mem_leaking");
			if (mem_leak_instance)
			{
				mem_leak_instance->stop();
			}
			LL_WARNS() << "Bad memory allocation in LLAppViewer::frame()!" << LL_ENDL;
		}
	}
	else
	{ 
		try
		{
			ret = doFrame();
		}
		catch (const LLContinueError&)
		{
			LOG_UNHANDLED_EXCEPTION("");
		}
	}

	return ret;
}

bool LLAppViewer::doFrame()
{
	LLEventPump& mainloop(LLEventPumps::instance().obtain("mainloop"));
	LLSD newFrame;

	// <FS:Ansariel> MaxFPS Viewer-Chui merge error
	LLTimer periodicRenderingTimer;
	BOOL restore_rendering_masks = FALSE;
	// </FS:Ansariel> MaxFPS Viewer-Chui merge error
	// <FS:Ansariel> FIRE-22297: FPS limiter not working properly on Mac/Linux
	LLTimer frameTimer;

	nd::etw::logFrame(); // <FS:ND> Write the start of each frame. Even if our Provider (Firestorm) would be enabled, this has only light impact. Does nothing on OSX and Linux.

	LL_RECORD_BLOCK_TIME(FTM_FRAME);
	LLTrace::BlockTimer::processTimes();
	LLTrace::get_frame_recording().nextPeriod();
	LLTrace::BlockTimer::logStats();

	LLTrace::get_thread_recorder()->pullFromChildren();

	//clear call stack records
	LL_CLEAR_CALLSTACKS();

	//check memory availability information
	checkMemory() ;

	{
		// <FS:Ansariel> MaxFPS Viewer-Chui merge error
		// Check if we need to restore rendering masks.
		if (restore_rendering_masks)
		{
			gPipeline.popRenderDebugFeatureMask();
			gPipeline.popRenderTypeMask();
		}
		// Check if we need to temporarily enable rendering.
		//F32 periodic_rendering = gSavedSettings.getF32("ForcePeriodicRenderingTime");
		static LLCachedControl<F32> periodic_rendering(gSavedSettings, "ForcePeriodicRenderingTime");
		if (periodic_rendering > F_APPROXIMATELY_ZERO && periodicRenderingTimer.getElapsedTimeF64() > periodic_rendering)
		{
			periodicRenderingTimer.reset();
			restore_rendering_masks = TRUE;
			gPipeline.pushRenderTypeMask();
			gPipeline.pushRenderDebugFeatureMask();
			gPipeline.setAllRenderTypes();
			gPipeline.setAllRenderDebugFeatures();
		}
		else
		{
			restore_rendering_masks = FALSE;
		}
		// </FS:Ansariel> MaxFPS Viewer-Chui merge error

		pingMainloopTimeout("Main:MiscNativeWindowEvents");

		if (gViewerWindow)
		{
			LL_RECORD_BLOCK_TIME(FTM_MESSAGES);
			gViewerWindow->getWindow()->processMiscNativeEvents();
		}

		pingMainloopTimeout("Main:GatherInput");

		if (gViewerWindow)
		{
			LL_RECORD_BLOCK_TIME(FTM_MESSAGES);
			if (!restoreErrorTrap())
			{
				LL_WARNS() << " Someone took over my signal/exception handler (post messagehandling)!" << LL_ENDL;
			}

			gViewerWindow->getWindow()->gatherInput();
		}

		//memory leaking simulation
		if (gSimulateMemLeak)
		{
			LLFloaterMemLeak* mem_leak_instance =
				LLFloaterReg::findTypedInstance<LLFloaterMemLeak>("mem_leaking");
			if (mem_leak_instance)
			{
				mem_leak_instance->idle();
			}
		}

		// canonical per-frame event
		mainloop.post(newFrame);

		if (!LLApp::isExiting())
		{
			pingMainloopTimeout("Main:JoystickKeyboard");

			// Scan keyboard for movement keys.  Command keys and typing
			// are handled by windows callbacks.  Don't do this until we're
			// done initializing.  JC
			if (gViewerWindow
				&& (gHeadlessClient || gViewerWindow->getWindow()->getVisible())
				&& gViewerWindow->getActive()
				&& !gViewerWindow->getWindow()->getMinimized()
				&& LLStartUp::getStartupState() == STATE_STARTED
				&& (gHeadlessClient || !gViewerWindow->getShowProgress())
				&& !gFocusMgr.focusLocked())
			{
				joystick->scanJoystick();
				gKeyboard->scanKeyboard();
				// <FS:Ansariel> Chalice Yao's crouch toggle
				static LLCachedControl<bool> fsCrouchToggle(gSavedPerAccountSettings, "FSCrouchToggle");
				static LLCachedControl<bool> fsCrouchToggleStatus(gSavedPerAccountSettings, "FSCrouchToggleStatus");
				if (fsCrouchToggle && fsCrouchToggleStatus)
				{
					gAgent.moveUp(-1);
			}
				// </FS:Ansariel>
			}

			// Update state based on messages, user input, object idle.
			{
				pauseMainloopTimeout(); // *TODO: Remove. Messages shouldn't be stalling for 20+ seconds!

				LL_RECORD_BLOCK_TIME(FTM_IDLE);
				idle();

				resumeMainloopTimeout();
			}

			if (gDoDisconnect && (LLStartUp::getStartupState() == STATE_STARTED))
			{
				pauseMainloopTimeout();
				saveFinalSnapshot();
				disconnectViewer();
				resumeMainloopTimeout();
			}

			// Render scene.
			// *TODO: Should we run display() even during gHeadlessClient?  DK 2011-02-18
			if (!LLApp::isExiting() && !gHeadlessClient && gViewerWindow)
			{
				pingMainloopTimeout("Main:Display");
				gGLActive = TRUE;

				// <FS:Ansariel> FIRE-22297: FPS limiter not working properly on Mac/Linux
				//static U64 last_call = 0;
				//if (!gTeleportDisplay)
				//{
				//	// Frame/draw throttling
				//	U64 elapsed_time = LLTimer::getTotalTime() - last_call;
				//	if (elapsed_time < mMinMicroSecPerFrame)
				//	{
				//		LL_RECORD_BLOCK_TIME(FTM_SLEEP);
				//		// llclamp for when time function gets funky
				//		U64 sleep_time = llclamp(mMinMicroSecPerFrame - elapsed_time, (U64)1, (U64)1e6);
				//		micro_sleep(sleep_time, 0);
				//	}
				//}
				//last_call = LLTimer::getTotalTime();
				// </FS:Ansariel>

				display();

				pingMainloopTimeout("Main:Snapshot");
				LLFloaterSnapshot::update(); // take snapshots
				LLFloaterOutfitSnapshot::update();
				gGLActive = FALSE;
			}
		}

		pingMainloopTimeout("Main:Sleep");

		pauseMainloopTimeout();

		// Sleep and run background threads
		{
			LL_RECORD_BLOCK_TIME(FTM_SLEEP);

			// yield some time to the os based on command line option
			static LLCachedControl<S32> yield_time(gSavedSettings, "YieldTime", -1);
			if(yield_time >= 0)
			{
				LL_RECORD_BLOCK_TIME(FTM_YIELD);
				ms_sleep(yield_time);
			}

			// yield cooperatively when not running as foreground window
			if (   (gViewerWindow && !gViewerWindow->getWindow()->getVisible())
					|| !gFocusMgr.getAppHasFocus())
			{
				// Sleep if we're not rendering, or the window is minimized.
				static LLCachedControl<S32> s_bacground_yeild_time(gSavedSettings, "BackgroundYieldTime", 40);
				S32 milliseconds_to_sleep = llclamp((S32)s_bacground_yeild_time, 0, 1000);
				// don't sleep when BackgroundYieldTime set to 0, since this will still yield to other threads
				// of equal priority on Windows
				if (milliseconds_to_sleep > 0)
				{
					ms_sleep(milliseconds_to_sleep);
					// also pause worker threads during this wait period
					LLAppViewer::getTextureCache()->pause();
					LLAppViewer::getImageDecodeThread()->pause();
				}
			}

			if (mRandomizeFramerate)
			{
				ms_sleep(rand() % 200);
			}

			if (mPeriodicSlowFrame
				&& (gFrameCount % 10 == 0))
			{
				LL_INFOS() << "Periodic slow frame - sleeping 500 ms" << LL_ENDL;
				ms_sleep(500);
			}

			S32 total_work_pending = 0;
			S32 total_io_pending = 0;
			{
				S32 work_pending = 0;
				S32 io_pending = 0;
				F32 max_time = llmin(gFrameIntervalSeconds.value() *10.f, 1.f);

				work_pending += updateTextureThreads(max_time);

				{
					LL_RECORD_BLOCK_TIME(FTM_VFS);
 					io_pending += LLVFSThread::updateClass(1);
				}
				{
					LL_RECORD_BLOCK_TIME(FTM_LFS);
 					io_pending += LLLFSThread::updateClass(1);
				}

				if (io_pending > 1000)
				{
					ms_sleep(llmin(io_pending/100,100)); // give the vfs some time to catch up
				}

				total_work_pending += work_pending ;
				total_io_pending += io_pending ;

			}
			gMeshRepo.update() ;

			if(!total_work_pending) //pause texture fetching threads if nothing to process.
			{
				LLAppViewer::getTextureCache()->pause();
				LLAppViewer::getImageDecodeThread()->pause();
				LLAppViewer::getTextureFetch()->pause();
			}
			if(!total_io_pending) //pause file threads if nothing to process.
			{
				LLVFSThread::sLocal->pause();
				LLLFSThread::sLocal->pause();
			}

			//texture fetching debugger
			if(LLTextureFetchDebugger::isEnabled())
			{
				LLFloaterTextureFetchDebugger* tex_fetch_debugger_instance =
					LLFloaterReg::findTypedInstance<LLFloaterTextureFetchDebugger>("tex_fetch_debugger");
				if(tex_fetch_debugger_instance)
				{
					tex_fetch_debugger_instance->idle() ;
				}
			}

			// <FS:Ansariel> FIRE-22297: FPS limiter not working properly on Mac/Linux
			static LLCachedControl<U32> max_fps(gSavedSettings, "FramePerSecondLimit");
			static LLCachedControl<bool> fsLimitFramerate(gSavedSettings, "FSLimitFramerate");
			if (fsLimitFramerate && LLStartUp::getStartupState() == STATE_STARTED && !gTeleportDisplay && !logoutRequestSent() && max_fps > F_APPROXIMATELY_ZERO)
			{
				// Sleep a while to limit frame rate.
				F32 min_frame_time = 1.f / (F32)max_fps;
				S32 milliseconds_to_sleep = llclamp((S32)((min_frame_time - frameTimer.getElapsedTimeF64()) * 1000.f), 0, 1000);
				if (milliseconds_to_sleep > 0)
				{
					LL_RECORD_BLOCK_TIME(FTM_SLEEP);
					ms_sleep(milliseconds_to_sleep);
				}
			}
			frameTimer.reset();
			// </FS:Ansariel>

			resumeMainloopTimeout();

			pingMainloopTimeout("Main:End");
		}
	}

	if (LLApp::isExiting())
	{
		// Save snapshot for next time, if we made it through initialization
		if (STATE_STARTED == LLStartUp::getStartupState())
		{
			saveFinalSnapshot();
		}

		if (LLVoiceClient::instanceExists())
		{
			LLVoiceClient::getInstance()->terminate();
		}

		delete gServicePump;

		destroyMainloopTimeout();

		LL_INFOS() << "Exiting main_loop" << LL_ENDL;
	}

	return ! LLApp::isRunning();
}

S32 LLAppViewer::updateTextureThreads(F32 max_time)
{
	S32 work_pending = 0;
	{
		LL_RECORD_BLOCK_TIME(FTM_TEXTURE_CACHE);
 		work_pending += LLAppViewer::getTextureCache()->update(max_time); // unpauses the texture cache thread
	}
	{
		LL_RECORD_BLOCK_TIME(FTM_DECODE);
	 	work_pending += LLAppViewer::getImageDecodeThread()->update(max_time); // unpauses the image thread
	}
	{
		LL_RECORD_BLOCK_TIME(FTM_TEXTURE_FETCH);
	 	work_pending += LLAppViewer::getTextureFetch()->update(max_time); // unpauses the texture fetch thread
	}
	return work_pending;
}

void LLAppViewer::flushVFSIO()
{
	while (1)
	{
		S32 pending = LLVFSThread::updateClass(0);
		pending += LLLFSThread::updateClass(0);
		if (!pending)
		{
			break;
		}
		LL_INFOS() << "Waiting for pending IO to finish: " << pending << LL_ENDL;
		ms_sleep(100);
	}
}

bool LLAppViewer::cleanup()
{
	//ditch LLVOAvatarSelf instance
	gAgentAvatarp = NULL;

    LLNotifications::instance().clear();

	// workaround for DEV-35406 crash on shutdown
	LLEventPumps::instance().reset();

#if HAS_GROWL
	GrowlManager::destroyManager();
#endif

	//dump scene loading monitor results
	if (LLSceneMonitor::instanceExists())
	{
		LLSceneMonitor::instance().dumpToFile(gDirUtilp->getExpandedFilename(LL_PATH_LOGS, "scene_monitor_results.csv"));
	}

	// There used to be an 'if (LLFastTimerView::sAnalyzePerformance)' block
	// here, completely redundant with the one that occurs later in this same
	// function. Presumably the duplication was due to an automated merge gone
	// bad. Not knowing which instance to prefer, we chose to retain the later
	// one because it happens just after mFastTimerLogThread is deleted. This
	// comment is in case we guessed wrong, so we can move it here instead.

	// remove any old breakpad minidump files from the log directory
	if (! isError())
	{
		std::string logdir = gDirUtilp->getExpandedFilename(LL_PATH_LOGS, "");
		gDirUtilp->deleteFilesInDir(logdir, "*-*-*-*-*.dmp");
	}

	{
		// Kill off LLLeap objects. We can find them all because LLLeap is derived
		// from LLInstanceTracker. But collect instances first: LLInstanceTracker
		// specifically forbids adding/deleting instances while iterating.
		std::vector<LLLeap*> leaps;
		leaps.reserve(LLLeap::instanceCount());
		for (LLLeap::instance_iter li(LLLeap::beginInstances()), lend(LLLeap::endInstances());
			 li != lend; ++li)
		{
			leaps.push_back(&*li);
		}
		// Okay, now trash them all. We don't have to NULL or erase the entry
		// in 'leaps' because the whole vector is going away momentarily.
		BOOST_FOREACH(LLLeap* leap, leaps)
		{
			delete leap;
		}
	} // destroy 'leaps'

	//flag all elements as needing to be destroyed immediately
	// to ensure shutdown order
	LLMortician::setZealous(TRUE);

    // Give any remaining SLPlugin instances a chance to exit cleanly.
    LLPluginProcessParent::shutdown();

	disconnectViewer();

	LL_INFOS() << "Viewer disconnected" << LL_ENDL;

	display_cleanup();

	release_start_screen(); // just in case

	LLError::logToFixedBuffer(NULL);

	LL_INFOS() << "Cleaning Up" << LL_ENDL;

	// <FS:Zi> Backup Settings
	if(mSaveSettingsOnExit)
	{
	// </FS:Zi>
	// FIRE-4871: Save per-account settings earlier -- TS
	std::string per_account_settings_file = gSavedSettings.getString("PerAccountSettingsFile");
	if (per_account_settings_file.empty())
	{
		LL_INFOS() << "Not saving per-account settings; don't know the account name yet." << LL_ENDL;
	}
	// Only save per account settings if the previous login succeeded, otherwise
	// we might end up with a cleared out settings file in case a previous login
	// failed after loading per account settings. -Zi
	else if (!mSavePerAccountSettings)
	{
		LL_INFOS() << "Not saving per-account settings; last login was not successful." << LL_ENDL;
	}
	else
	{
		gSavedPerAccountSettings.saveToFile(per_account_settings_file, TRUE);
		LL_INFOS() << "First time: Saved per-account settings to " <<
		        per_account_settings_file << LL_ENDL;
	}
	gSavedSettings.saveToFile(gSavedSettings.getString("ClientSettingsFile"), TRUE);
	// /FIRE-4871
	// <FS:Zi> Backup Settings
	}
	else
	{
		LL_INFOS() << "Not saving settings, to prevent settings restore failure." << LL_ENDL;
	}
	// </FS:Zi>

	// shut down mesh streamer
	gMeshRepo.shutdown();

	// <FS:ND> FIRE-8385 Crash on exit in Havok. It is hard to say why it happens, as we only have the binary Havok blob. This is a hack around it.
	// Due to the fact the process is going to die anyway, the OS will clean up any reources left by not calling quitSystem.
	// The OpenSim version does not use Havok, it is okay to call shutdown then.
#ifdef OPENSIM
	// shut down Havok
	LLPhysicsExtensions::quitSystem();
#endif // </FS:ND>

	// <FS:ND> FIRE-20152; save avatar render settings during cleanup, not in the dtor of the static instance.
	// Otherwise the save will happen during crt termination when most of the viewers infrastructure is in a non deterministic state
	if( FSAvatarRenderPersistence::instanceExists() )
		FSAvatarRenderPersistence::getInstance()->deleteSingleton();
	// </FS:ND>

	// Must clean up texture references before viewer window is destroyed.
	if(LLHUDManager::instanceExists())
	{
		LLHUDManager::getInstance()->updateEffects();
		LLHUDObject::updateAll();
		LLHUDManager::getInstance()->cleanupEffects();
		LLHUDObject::cleanupHUDObjects();
		LL_INFOS() << "HUD Objects cleaned up" << LL_ENDL;
	}

	LLKeyframeDataCache::clear();

 	// End TransferManager before deleting systems it depends on (Audio, VFS, AssetStorage)
#if 0 // this seems to get us stuck in an infinite loop...
	gTransferManager.cleanup();
#endif

	SUBSYSTEM_CLEANUP(LLLocalBitmapMgr);

	// Note: this is where gWorldMap used to be deleted.

	// Note: this is where gHUDManager used to be deleted.
	if(LLHUDManager::instanceExists())
	{
		LLHUDManager::getInstance()->shutdownClass();
	}

	delete gAssetStorage;
	gAssetStorage = NULL;

	LLPolyMesh::freeAllMeshes();

	LLStartUp::cleanupNameCache();

	// Note: this is where gLocalSpeakerMgr and gActiveSpeakerMgr used to be deleted.

	if (LLWorldMap::instanceExists())
	{
		LLWorldMap::getInstance()->reset(); // release any images
	}

	LLCalc::cleanUp();

	LL_INFOS() << "Global stuff deleted" << LL_ENDL;

	if (gAudiop)
	{
        // be sure to stop the internet stream cleanly BEFORE destroying the interface to stop it.
        gAudiop->stopInternetStream();
        // shut down the streaming audio sub-subsystem first, in case it relies on not outliving the general audio subsystem.
		// <FS> FMOD fixes
        // LLStreamingAudioInterface *sai = gAudiop->getStreamingAudioImpl();
		// delete sai;
		// gAudiop->setStreamingAudioImpl(NULL);

        // shut down the audio subsystem
        gAudiop->shutdown();

		delete gAudiop;
		gAudiop = NULL;
	}

	// Note: this is where LLFeatureManager::getInstance()-> used to be deleted.

	// Patch up settings for next time
	// Must do this before we delete the viewer window,
	// such that we can suck rectangle information out of
	// it.
	cleanupSavedSettings();
	LL_INFOS() << "Settings patched up" << LL_ENDL;

	// delete some of the files left around in the cache.
	removeCacheFiles("*.wav");
	removeCacheFiles("*.tmp");
	removeCacheFiles("*.lso");
	removeCacheFiles("*.out");
	// <FS:Ansariel> Sound cache
	//removeCacheFiles("*.dsf");
	if (!gSavedSettings.getBOOL("FSKeepUnpackedCacheFiles"))
	{
		gDirUtilp->deleteFilesInDir(gDirUtilp->getExpandedFilename(LL_PATH_FS_SOUND_CACHE, ""), "*.dsf");
	}
	// </FS:Ansariel>
	removeCacheFiles("*.bodypart");
	removeCacheFiles("*.clothing");

	LL_INFOS() << "Cache files removed" << LL_ENDL;

	// Wait for any pending VFS IO
	flushVFSIO();
	LL_INFOS() << "Shutting down Views" << LL_ENDL;

	// Destroy the UI
	if( gViewerWindow)
		gViewerWindow->shutdownViews();

	LL_INFOS() << "Cleaning up Inventory" << LL_ENDL;

	// Cleanup Inventory after the UI since it will delete any remaining observers
	// (Deleted observers should have already removed themselves)
	gInventory.cleanupInventory();

	LLCoros::getInstance()->printActiveCoroutines();

	LL_INFOS() << "Cleaning up Selections" << LL_ENDL;

	// Clean up selection managers after UI is destroyed, as UI may be observing them.
	// Clean up before GL is shut down because we might be holding on to objects with texture references
	LLSelectMgr::cleanupGlobals();

	LL_INFOS() << "Shutting down OpenGL" << LL_ENDL;

	// Shut down OpenGL
	if( gViewerWindow)
	{
		gViewerWindow->shutdownGL();

		// Destroy window, and make sure we're not fullscreen
		// This may generate window reshape and activation events.
		// Therefore must do this before destroying the message system.
		delete gViewerWindow;
		gViewerWindow = NULL;
		LL_INFOS() << "ViewerWindow deleted" << LL_ENDL;
	}

	LL_INFOS() << "Cleaning up Keyboard & Joystick" << LL_ENDL;

	// viewer UI relies on keyboard so keep it aound until viewer UI isa gone
	delete gKeyboard;
	gKeyboard = NULL;

	// Turn off Space Navigator and similar devices
	LLViewerJoystick::getInstance()->terminate();

	LL_INFOS() << "Cleaning up Objects" << LL_ENDL;

	LLViewerObject::cleanupVOClasses();

	SUBSYSTEM_CLEANUP(LLAvatarAppearance);

	// <FS:Ansariel> Comment out duplicate clean up
	//SUBSYSTEM_CLEANUP(LLAvatarAppearance);

	SUBSYSTEM_CLEANUP(LLPostProcess);

	LLTracker::cleanupInstance();

	// *FIX: This is handled in LLAppViewerWin32::cleanup().
	// I'm keeping the comment to remember its order in cleanup,
	// in case of unforseen dependency.
	//#if LL_WINDOWS
	//	gDXHardware.cleanup();
	//#endif // LL_WINDOWS

	LLVolumeMgr* volume_manager = LLPrimitive::getVolumeManager();
	if (!volume_manager->cleanup())
	{
		LL_WARNS() << "Remaining references in the volume manager!" << LL_ENDL;
	}
	LLPrimitive::cleanupVolumeManager();

	LL_INFOS() << "Additional Cleanup..." << LL_ENDL;

	LLViewerParcelMgr::cleanupGlobals();

	// *Note: this is where gViewerStats used to be deleted.

 	//end_messaging_system();

	SUBSYSTEM_CLEANUP(LLFollowCamMgr);
	//SUBSYSTEM_CLEANUP(LLVolumeMgr);
	LLPrimitive::cleanupVolumeManager();
	SUBSYSTEM_CLEANUP(LLWorldMapView);
	SUBSYSTEM_CLEANUP(LLFolderViewItem);
	SUBSYSTEM_CLEANUP(LLUI);

	//
	// Shut down the VFS's AFTER the decode manager cleans up (since it cleans up vfiles).
	// Also after viewerwindow is deleted, since it may have image pointers (which have vfiles)
	// Also after shutting down the messaging system since it has VFS dependencies

	//
	LL_INFOS() << "Cleaning up VFS" << LL_ENDL;
	SUBSYSTEM_CLEANUP(LLVFile);

	LL_INFOS() << "Saving Data" << LL_ENDL;

	// Store the time of our current logoff
	gSavedPerAccountSettings.setU32("LastLogoff", time_corrected());

	// Must do this after all panels have been deleted because panels that have persistent rects
	// save their rects on delete.
	if(mSaveSettingsOnExit)		// <FS:Zi> Backup Settings
	{
		gSavedSettings.saveToFile(gSavedSettings.getString("ClientSettingsFile"), TRUE);

	LLUIColorTable::instance().saveUserSettings();

//<Firestorm Skin Cleanup>
	std::string skinSaved = gSavedSettings.getString("SkinCurrent");
	std::string themeSaved = gSavedSettings.getString("SkinCurrentTheme");
	if ((skinSaved != mCurrentSkin) || (themeSaved != mCurrentSkinTheme))
	{
		LL_INFOS() << "Clearing skin colors." << LL_ENDL;
		// Implementation to only purge skin colors
		LLUIColorTable::instance().saveUserSettingsPaletteOnly();

	}
//</Firestorm Skip Cleanup>
	}	// <FS:Zi> Backup Settings
	
	
	// <FS:Zi> Backup Settings
	if(mSaveSettingsOnExit)
	{
	std::string per_account_settings_file = gSavedSettings.getString("PerAccountSettingsFile");
	// </FS:Zi>
	// PerAccountSettingsFile should be empty if no user has been logged on.
	// *FIX:Mani This should get really saved in a "logoff" mode.
	// FIRE-4871: use the same file we picked out earlier -- TS
	if (per_account_settings_file.empty())
	{
		LL_INFOS() << "Not saving per-account settings; don't know the account name yet." << LL_ENDL;
	}
	// Only save per account settings if the previous login succeeded, otherwise
	// we might end up with a cleared out settings file in case a previous login
	// failed after loading per account settings.
	else if (!mSavePerAccountSettings)
	{
		LL_INFOS() << "Not saving per-account settings; last login was not successful." << LL_ENDL;
	}
	else
	{
		gSavedPerAccountSettings.saveToFile(per_account_settings_file, TRUE);
		LL_INFOS() << "Second time: Saved per-account settings to " <<
		        per_account_settings_file << LL_ENDL;
	}
	// <FS:Zi> Backup Settings
	}
	else
	{
		LL_INFOS() << "Not saving settings, to prevent settings restore failure." << LL_ENDL;
	}
	// </FS:Zi>

	// We need to save all crash settings, even if they're defaults [see LLCrashLogger::loadCrashBehaviorSetting()]
	gCrashSettings.saveToFile(gSavedSettings.getString("CrashSettingsFile"),FALSE);

	//std::string warnings_settings_filename = gDirUtilp->getExpandedFilename(LL_PATH_USER_SETTINGS, getSettingsFilename("Default", "Warnings"));
	std::string warnings_settings_filename = gDirUtilp->getExpandedFilename(LL_PATH_USER_SETTINGS, getSettingsFilename("User", "Warnings"));
	if(mSaveSettingsOnExit)		// <FS:Zi> Backup Settings
	gWarningSettings.saveToFile(warnings_settings_filename, TRUE);

	// Save URL history file
	if(mSaveSettingsOnExit)		// <FS:Zi> Backup Settings
	LLURLHistory::saveFile("url_history.xml");

	// save mute list. gMuteList used to also be deleted here too.
	if (gAgent.isInitialized() && LLMuteList::instanceExists())
	{
		LLMuteList::getInstance()->cache(gAgent.getID());
	}

	//save call log list
	if (LLConversationLog::instanceExists())
	{
		LLConversationLog::instance().cache();
	}

	if (mPurgeOnExit)
	{
		LL_INFOS() << "Purging all cache files on exit" << LL_ENDL;
		gDirUtilp->deleteFilesInDir(gDirUtilp->getExpandedFilename(LL_PATH_CACHE,""), "*.*");
		// <FS:Ansariel> Sound cache
		gDirUtilp->deleteFilesInDir(gDirUtilp->getExpandedFilename(LL_PATH_FS_SOUND_CACHE, ""), "*.*");
	}

	writeDebugInfo();

	LLLocationHistory::getInstance()->save();

	LLAvatarIconIDCache::getInstance()->save();

	// Stop the plugin read thread if it's running.
	LLPluginProcessParent::setUseReadThread(false);

	LL_INFOS() << "Shutting down Threads" << LL_ENDL;

	// Let threads finish
	LLTimer idleTimer;
	idleTimer.reset();
	const F64 max_idle_time = 5.f; // 5 seconds
	while(1)
	{
		S32 pending = 0;
		pending += LLAppViewer::getTextureCache()->update(1); // unpauses the worker thread
		pending += LLAppViewer::getImageDecodeThread()->update(1); // unpauses the image thread
		pending += LLAppViewer::getTextureFetch()->update(1); // unpauses the texture fetch thread
		pending += LLVFSThread::updateClass(0);
		pending += LLLFSThread::updateClass(0);
		F64 idle_time = idleTimer.getElapsedTimeF64();
		if(!pending)
		{
			break ; //done
		}
		else if(idle_time >= max_idle_time)
		{
			LL_WARNS() << "Quitting with pending background tasks." << LL_ENDL;
			break;
		}
	}

	// Delete workers first
	// shotdown all worker threads before deleting them in case of co-dependencies
	mAppCoreHttp.requestStop();
	sTextureFetch->shutdown();
	sTextureCache->shutdown();
	sImageDecodeThread->shutdown();

	sTextureFetch->shutDownTextureCacheThread() ;
	sTextureFetch->shutDownImageDecodeThread() ;

	LL_INFOS() << "Shutting down message system" << LL_ENDL;
	end_messaging_system();

	// Non-LLCurl libcurl library
	mAppCoreHttp.cleanup();

	SUBSYSTEM_CLEANUP(LLFilePickerThread);
	SUBSYSTEM_CLEANUP(LLDirPickerThread);

	//MUST happen AFTER SUBSYSTEM_CLEANUP(LLCurl)
	delete sTextureCache;
    sTextureCache = NULL;
	delete sTextureFetch;
    sTextureFetch = NULL;
	delete sImageDecodeThread;
    sImageDecodeThread = NULL;
	delete mFastTimerLogThread;
	mFastTimerLogThread = NULL;

	if (LLFastTimerView::sAnalyzePerformance)
	{
		LL_INFOS() << "Analyzing performance" << LL_ENDL;

		std::string baseline_name = LLTrace::BlockTimer::sLogName + "_baseline.slp";
		std::string current_name  = LLTrace::BlockTimer::sLogName + ".slp";
		std::string report_name   = LLTrace::BlockTimer::sLogName + "_report.csv";

		LLFastTimerView::doAnalysis(
			gDirUtilp->getExpandedFilename(LL_PATH_LOGS, baseline_name),
			gDirUtilp->getExpandedFilename(LL_PATH_LOGS, current_name),
			gDirUtilp->getExpandedFilename(LL_PATH_LOGS, report_name));
	}

	SUBSYSTEM_CLEANUP(LLMetricPerformanceTesterBasic) ;

	LL_INFOS() << "Cleaning up Media and Textures" << LL_ENDL;

	//Note:
	//SUBSYSTEM_CLEANUP(LLViewerMedia) has to be put before gTextureList.shutdown()
	//because some new image might be generated during cleaning up media. --bao
	SUBSYSTEM_CLEANUP(LLViewerMedia);
	SUBSYSTEM_CLEANUP(LLViewerParcelMedia);
	gTextureList.shutdown(); // shutdown again in case a callback added something
	LLUIImageList::getInstance()->cleanUp();

	// This should eventually be done in LLAppViewer
	SUBSYSTEM_CLEANUP(LLImage);
	SUBSYSTEM_CLEANUP(LLVFSThread);
	SUBSYSTEM_CLEANUP(LLLFSThread);

#ifndef LL_RELEASE_FOR_DOWNLOAD
	LL_INFOS() << "Auditing VFS" << LL_ENDL;
	if(gVFS)
	{
		gVFS->audit();
	}
#endif

	LL_INFOS() << "Misc Cleanup" << LL_ENDL;

	// For safety, the LLVFS has to be deleted *after* LLVFSThread. This should be cleaned up.
	// (LLVFS doesn't know about LLVFSThread so can't kill pending requests) -Steve
	delete gStaticVFS;
	gStaticVFS = NULL;
	delete gVFS;
	gVFS = NULL;

	gSavedSettings.cleanup();
	LLUIColorTable::instance().clear();

	LLWatchdog::getInstance()->cleanup();

	LLViewerAssetStatsFF::cleanup();

	// If we're exiting to launch an URL, do that here so the screen
	// is at the right resolution before we launch IE.
	if (!gLaunchFileOnQuit.empty())
	{
		LL_INFOS() << "Launch file on quit." << LL_ENDL;
#if LL_WINDOWS
		// Indicate an application is starting.
		SetCursor(LoadCursor(NULL, IDC_WAIT));
#endif

		// HACK: Attempt to wait until the screen res. switch is complete.
		ms_sleep(1000);

		LLWeb::loadURLExternal( gLaunchFileOnQuit, false );
		LL_INFOS() << "File launched." << LL_ENDL;
	}
	LL_INFOS() << "Cleaning up LLProxy." << LL_ENDL;
	SUBSYSTEM_CLEANUP(LLProxy);
    LLCore::LLHttp::cleanup();

	SUBSYSTEM_CLEANUP(LLWearableType);

	LLMainLoopRepeater::instance().stop();

	ll_close_fail_log();

	LLError::LLCallStacks::cleanup();

	removeMarkerFiles();

	// It's not at first obvious where, in this long sequence, generic cleanup
	// calls OUGHT to go. So let's say this: as we migrate cleanup from
	// explicit hand-placed calls into the generic mechanism, eventually
	// all cleanup will get subsumed into the generic calls. So the calls you
	// still see above are calls that MUST happen before the generic cleanup
	// kicks in.

	// This calls every remaining LLSingleton's cleanupSingleton() method.
	// This method should perform any cleanup that might take significant
	// realtime, or might throw an exception.
	LLSingletonBase::cleanupAll();

	// The logging subsystem depends on an LLSingleton. Any logging after
	// LLSingletonBase::deleteAll() won't be recorded.
	LL_INFOS() << "Goodbye!" << LL_ENDL;

	// This calls every remaining LLSingleton's deleteSingleton() method.
	// No class destructor should perform any cleanup that might take
	// significant realtime, or throw an exception.
	LLSingletonBase::deleteAll();

	removeDumpDir();

	// return 0;
	return true;
}

// A callback for LL_ERRS() to call during the watchdog error.
void watchdog_llerrs_callback(const std::string &error_string)
{
	gLLErrorActivated = true;

#ifdef LL_WINDOWS
	RaiseException(0,0,0,0);
#else
	raise(SIGQUIT);
#endif
}

// A callback for the watchdog to call.
void watchdog_killer_callback()
{
	LLError::setFatalFunction(watchdog_llerrs_callback);
	LL_ERRS() << "Watchdog killer event" << LL_ENDL;
}

bool LLAppViewer::initThreads()
{
	static const bool enable_threads = true;

	LLImage::initClass(gSavedSettings.getBOOL("TextureNewByteRange"),gSavedSettings.getS32("TextureReverseByteRange"));

	LLVFSThread::initClass(enable_threads && false);
	LLLFSThread::initClass(enable_threads && false);

	// Image decoding
	LLAppViewer::sImageDecodeThread = new LLImageDecodeThread(enable_threads && true);
	LLAppViewer::sTextureCache = new LLTextureCache(enable_threads && true);
	LLAppViewer::sTextureFetch = new LLTextureFetch(LLAppViewer::getTextureCache(),
													sImageDecodeThread,
													enable_threads && true,
													app_metrics_qa_mode);

	if (LLTrace::BlockTimer::sLog || LLTrace::BlockTimer::sMetricLog)
	{
		LLTrace::BlockTimer::setLogLock(new LLMutex());
		mFastTimerLogThread = new LLFastTimerLogThread(LLTrace::BlockTimer::sLogName);
		mFastTimerLogThread->start();
	}

	// Mesh streaming and caching
	gMeshRepo.init();

	LLFilePickerThread::initClass();
	LLDirPickerThread::initClass();

	// *FIX: no error handling here!
	return true;
}

void errorCallback(const std::string &error_string)
{
	LLStringUtil::format_map_t map;
	map["ERROR_DETAILS"]=error_string;
	std::string error_display_string=LLTrans::getString("MBApplicationErrorDetails",map);
	
	// <FS:Ansariel> If we crash before loading the configuration, LLTrans
	//               won't be able to find the localized string, so we
	//               fall back to the English version instead of showing
	//               a dialog saying "MissingString("<LocalizationStringId>".
	std::string caption = LLTrans::getString("MBApplicationError");

	if (error_display_string.find("MissingString(") != std::string::npos)
	{
		error_display_string = "We are sorry, but Firestorm has crashed and needs to be closed. If you see this issue happening repeatedly, please contact our support team and submit the following message:\n\n[ERROR_DETAILS]";
		LLStringUtil::format(error_display_string, map);
	}
	if (caption.find("MissingString(") != std::string::npos)
	{
		caption = "Application Error - Don't Panic";
	}
	// </FS:Ansariel>

#if !LL_RELEASE_FOR_DOWNLOAD
	// <FS:Ansariel> Changed to fix missing string error upon early crash
	//if (OSBTN_CANCEL == OSMessageBox(error_display_string, LLTrans::getString("MBApplicationError"), OSMB_OKCANCEL))
	if (OSBTN_CANCEL == OSMessageBox(error_display_string, caption, OSMB_OKCANCEL))
		return;
#else
	// <FS:Ansariel> Changed to fix missing string error upon early crash
	//OSMessageBox(error_display_string, LLTrans::getString("MBApplicationError"), OSMB_OK);
	OSMessageBox(error_display_string, caption, OSMB_OK);
#endif // !LL_RELEASE_FOR_DOWNLOAD

	//Set the ErrorActivated global so we know to create a marker file
	gLLErrorActivated = true;

//	LLError::crashAndLoop(error_string);
// [SL:KB] - Patch: Viewer-Build | Checked: 2010-12-04 (Catznip-2.4)
#if !LL_RELEASE_FOR_DOWNLOAD && LL_WINDOWS
	DebugBreak();
#else
	LLError::crashAndLoop(error_string);
#endif // LL_RELEASE_WITH_DEBUG_INFO && LL_WINDOWS
// [/SL:KB]
}

void LLAppViewer::initLoggingAndGetLastDuration()
{
	//
	// Set up logging defaults for the viewer
	//
	LLError::initForApplication( gDirUtilp->getExpandedFilename(LL_PATH_USER_SETTINGS, "")
                                ,gDirUtilp->getExpandedFilename(LL_PATH_APP_SETTINGS, "")
                                );
	LLError::setFatalFunction(errorCallback);
	//LLError::setTimeFunction(getRuntime);

	// <FS:Ansariel> Remove old CEF log file (defined in dullahan.h)
	LLFile::remove(gDirUtilp->getExpandedFilename(LL_PATH_LOGS, "cef_log.txt"));

	// Remove the last ".old" log file.
	std::string old_log_file = gDirUtilp->getExpandedFilename(LL_PATH_LOGS,
							     APP_NAME + ".old");
	LLFile::remove(old_log_file);

	// Get name of the log file
	std::string log_file = gDirUtilp->getExpandedFilename(LL_PATH_LOGS,
							     APP_NAME + ".log");
 	/*
	 * Before touching any log files, compute the duration of the last run
	 * by comparing the ctime of the previous start marker file with the ctime
	 * of the last log file.
	 */
	std::string start_marker_file_name = gDirUtilp->getExpandedFilename(LL_PATH_LOGS, START_MARKER_FILE_NAME);
	llstat start_marker_stat;
	llstat log_file_stat;
	std::ostringstream duration_log_stream; // can't log yet, so save any message for when we can below
	int start_stat_result = LLFile::stat(start_marker_file_name, &start_marker_stat);
	int log_stat_result = LLFile::stat(log_file, &log_file_stat);
	if ( 0 == start_stat_result && 0 == log_stat_result )
	{
		int elapsed_seconds = log_file_stat.st_ctime - start_marker_stat.st_ctime;
		// only report a last run time if the last viewer was the same version
		// because this stat will be counted against this version
		if ( markerIsSameVersion(start_marker_file_name) )
		{
			gLastExecDuration = elapsed_seconds;
		}
		else
		{
			duration_log_stream << "start marker from some other version; duration is not reported";
			gLastExecDuration = -1;
		}
	}
	else
	{
		// at least one of the LLFile::stat calls failed, so we can't compute the run time
		duration_log_stream << "duration stat failure; start: "<< start_stat_result << " log: " << log_stat_result;
		gLastExecDuration = -1; // unknown
	}
	std::string duration_log_msg(duration_log_stream.str());

	// Create a new start marker file for comparison with log file time for the next run
	LLAPRFile start_marker_file ;
	start_marker_file.open(start_marker_file_name, LL_APR_WB);
	if (start_marker_file.getFileHandle())
	{
		recordMarkerVersion(start_marker_file);
		start_marker_file.close();
	}

	// Rename current log file to ".old"
	LLFile::rename(log_file, old_log_file);

	// Set the log file to SecondLife.log
	LLError::logToFile(log_file);
	if (!duration_log_msg.empty())
	{
		LL_WARNS("MarkerFile") << duration_log_msg << LL_ENDL;
	}
}

bool LLAppViewer::loadSettingsFromDirectory(const std::string& location_key,
					    bool set_defaults)
{
	if (!mSettingsLocationList)
	{
		LL_ERRS() << "Invalid settings location list" << LL_ENDL;
	}

	BOOST_FOREACH(const SettingsGroup& group, mSettingsLocationList->groups)
	{
		// skip settings groups that aren't the one we requested
		if (group.name() != location_key) continue;

		ELLPath path_index = (ELLPath)group.path_index();
		if(path_index <= LL_PATH_NONE || path_index >= LL_PATH_LAST)
		{
			LL_ERRS() << "Out of range path index in app_settings/settings_files.xml" << LL_ENDL;
			return false;
		}

		BOOST_FOREACH(const SettingsFile& file, group.files)
		{
			// <FS:Ansariel> Skip quickprefs settings - we don't have a settings group
			//               for it as it's not a regular settings file
			if (file.name() == "QuickPreferences")
			{
				continue;
			}
			// </FS:Ansariel>

			LL_INFOS("Settings") << "Attempting to load settings for the group " << file.name()
			    << " - from location " << location_key << LL_ENDL;

			LLControlGroup* settings_group = LLControlGroup::getInstance(file.name);
			if(!settings_group)
			{
				LL_WARNS("Settings") << "No matching settings group for name " << file.name() << LL_ENDL;
				continue;
			}

			std::string full_settings_path;

			if (file.file_name_setting.isProvided()
				&& gSavedSettings.controlExists(file.file_name_setting))
			{
				// try to find filename stored in file_name_setting control
				full_settings_path = gSavedSettings.getString(file.file_name_setting);
				if (full_settings_path.empty())
				{
					continue;
				}
				else if (!gDirUtilp->fileExists(full_settings_path))
				{
					// search in default path
					full_settings_path = gDirUtilp->getExpandedFilename((ELLPath)path_index, full_settings_path);
				}
			}
			else
			{
				// by default, use specified file name
				full_settings_path = gDirUtilp->getExpandedFilename((ELLPath)path_index, file.file_name());
			}

			if(settings_group->loadFromFile(full_settings_path, set_defaults, file.persistent))
			{	// success!
				LL_INFOS("Settings") << "Loaded settings file " << full_settings_path << LL_ENDL;
			}
			else
			{	// failed to load
				if(file.required)
				{
					LL_ERRS() << "Error: Cannot load required settings file from: " << full_settings_path << LL_ENDL;
					return false;
				}
				else
				{
					// only complain if we actually have a filename at this point
					if (!full_settings_path.empty())
					{
						LL_INFOS("Settings") << "Cannot load " << full_settings_path << " - No settings found." << LL_ENDL;
					}
				}
			}
		}
	}

	return true;
}

std::string LLAppViewer::getSettingsFilename(const std::string& location_key,
											 const std::string& file)
{
	BOOST_FOREACH(const SettingsGroup& group, mSettingsLocationList->groups)
	{
		if (group.name() == location_key)
		{
			BOOST_FOREACH(const SettingsFile& settings_file, group.files)
			{
				if (settings_file.name() == file)
				{
					return settings_file.file_name;
				}
			}
		}
	}

	return std::string();
}

void LLAppViewer::loadColorSettings()
{
	LLUIColorTable::instance().loadFromSettings();
}

namespace
{
    void handleCommandLineError(LLControlGroupCLP& clp)
    {
		LL_WARNS() << "Error parsing command line options. Command Line options ignored."  << LL_ENDL;

		LL_INFOS() << "Command line usage:\n" << clp << LL_ENDL;

		OSMessageBox(STRINGIZE(LLTrans::getString("MBCmdLineError") << clp.getErrorMessage()),
					 LLStringUtil::null,
					 OSMB_OK);
    }
} // anonymous namespace

bool LLAppViewer::initConfiguration()
{
	//Load settings files list
	std::string settings_file_list = gDirUtilp->getExpandedFilename(LL_PATH_APP_SETTINGS, "settings_files.xml");
	LLXMLNodePtr root;
	BOOL success  = LLXMLNode::parseFile(settings_file_list, root, NULL);
	if (!success)
	{
        LL_ERRS() << "Cannot load default configuration file " << settings_file_list << LL_ENDL;
	}

	mSettingsLocationList = new SettingsFiles();

	LLXUIParser parser;
	parser.readXUI(root, *mSettingsLocationList, settings_file_list);

	if (!mSettingsLocationList->validateBlock())
	{
        LL_ERRS() << "Invalid settings file list " << settings_file_list << LL_ENDL;
	}

	// The settings and command line parsing have a fragile
	// order-of-operation:
	// - load defaults from app_settings
	// - set procedural settings values
	// - read command line settings
	// - selectively apply settings needed to load user settings.
    // - load overrides from user_settings
	// - apply command line settings (to override the overrides)
	// - load per account settings (happens in llstartup

	// - load defaults
	bool set_defaults = true;
	if(!loadSettingsFromDirectory("Default", set_defaults))
	{
		std::ostringstream msg;
		msg << "Unable to load default settings file. The installation may be corrupted.";
		OSMessageBox(msg.str(),LLStringUtil::null,OSMB_OK);
		return false;
	}
	
	//<FS:Techwolf Lupindo>
	// load defaults overide here. Can not use settings_files.xml as path is different then above loading of defaults.
	std::string fsdata_defaults = gDirUtilp->getExpandedFilename(LL_PATH_USER_SETTINGS, "fsdata_defaults.xml");
	std::string fsdata_global = "Global";
	LLControlGroup* settings_group = LLControlGroup::getInstance(fsdata_global);
	if(settings_group && settings_group->loadFromFile(fsdata_defaults, set_defaults))
	{
		LL_INFOS() << "Loaded settings file " << fsdata_defaults << LL_ENDL;
	}
	//</FS:Techwolf Lupindo>

	initStrings(); // setup paths for LLTrans based on settings files only
	// - set procedural settings
	// Note: can't use LL_PATH_PER_SL_ACCOUNT for any of these since we haven't logged in yet
        //gSavedSettings.setString("ClientSettingsFile", gDirUtilp->getExpandedFilename(LL_PATH_USER_SETTINGS, getSettingsFilename("Default", "Global")));
        gSavedSettings.setString("ClientSettingsFile", gDirUtilp->getExpandedFilename(LL_PATH_USER_SETTINGS, getSettingsFilename("User", "Global")));
        gSavedSettings.setString("CrashSettingsFile", gDirUtilp->getExpandedFilename(LL_PATH_USER_SETTINGS, getSettingsFilename("User", "CrashSettings")));
	
#ifndef	LL_RELEASE_FOR_DOWNLOAD
	// provide developer build only overrides for these control variables that are not
	// persisted to settings.xml
	LLControlVariable* c = gSavedSettings.getControl("ShowConsoleWindow");
	if (c)
	{
		c->setValue(true, false);
	}
	c = gSavedSettings.getControl("AllowMultipleViewers");
	if (c)
	{
		c->setValue(true, false);
	}

	gSavedSettings.setBOOL("QAMode", TRUE );
	gSavedSettings.setS32("WatchdogEnabled", 0);
#endif

	// These are warnings that appear on the first experience of that condition.
	// They are already set in the settings_default.xml file, but still need to be added to LLFirstUse
	// for disable/reset ability
//	LLFirstUse::addConfigVariable("FirstBalanceIncrease");
//	LLFirstUse::addConfigVariable("FirstBalanceDecrease");
//	LLFirstUse::addConfigVariable("FirstSit");
//	LLFirstUse::addConfigVariable("FirstMap");
//	LLFirstUse::addConfigVariable("FirstGoTo");
//	LLFirstUse::addConfigVariable("FirstBuild");
//	LLFirstUse::addConfigVariable("FirstLeftClickNoHit");
//	LLFirstUse::addConfigVariable("FirstTeleport");
//	LLFirstUse::addConfigVariable("FirstOverrideKeys");
//	LLFirstUse::addConfigVariable("FirstAttach");
//	LLFirstUse::addConfigVariable("FirstAppearance");
//	LLFirstUse::addConfigVariable("FirstInventory");
//	LLFirstUse::addConfigVariable("FirstSandbox");
//	LLFirstUse::addConfigVariable("FirstFlexible");
//	LLFirstUse::addConfigVariable("FirstDebugMenus");
//	LLFirstUse::addConfigVariable("FirstSculptedPrim");
//	LLFirstUse::addConfigVariable("FirstVoice");
//	LLFirstUse::addConfigVariable("FirstMedia");

	// - read command line settings.
	LLControlGroupCLP clp;
	std::string	cmd_line_config	= gDirUtilp->getExpandedFilename(LL_PATH_APP_SETTINGS,
														  "cmd_line.xml");

	clp.configure(cmd_line_config, &gSavedSettings);

	if(!initParseCommandLine(clp))
	{
		handleCommandLineError(clp);
		return false;
	}

	// - selectively apply settings

	// If the user has specified a alternate settings file name.
	// Load	it now before loading the user_settings/settings.xml
	if(clp.hasOption("settings"))
	{
		std::string	user_settings_filename =
			gDirUtilp->getExpandedFilename(LL_PATH_USER_SETTINGS,
										   clp.getOption("settings")[0]);
		gSavedSettings.setString("ClientSettingsFile", user_settings_filename);
		// SJ: if asked to purge configuration, remove custom user-settings file before it will be read
		if (mPurgeSettings)
		{
			LLFile::remove(user_settings_filename);
		}

		LL_INFOS("Settings")	<< "Using command line specified settings filename: "
			<< user_settings_filename << LL_ENDL;
	}
	else
	{
		// SJ: if asked to purge configuration, remove default user-settings file before it will be read
		if (mPurgeSettings)
		{
			LLFile::remove(gDirUtilp->getExpandedFilename(LL_PATH_USER_SETTINGS, getSettingsFilename("User", "Global")));
		}

	}
	

	// - load overrides from user_settings
	loadSettingsFromDirectory("User");

	if (gSavedSettings.getBOOL("FirstRunThisInstall"))
	{
		// Set firstrun flag to indicate that some further init actiona should be taken
		// like determining screen DPI value and so on
		mIsFirstRun = true;

		// <FS>
		if (gSavedSettings.getString("SessionSettingsFile").empty())
		{
			gSavedSettings.setString("SessionSettingsFile", "settings_firestorm.xml");
		}
		// </FS>
		
// <FS:CR> Set ForceShowGrid to TRUE on first run if we're on an OpenSim build
#ifdef OPENSIM
		if (!gSavedSettings.getBOOL("ForceShowGrid"))
			gSavedSettings.setBOOL("ForceShowGrid", TRUE);
#endif // OPENSIM
// </FS:CR>
		
		gSavedSettings.setBOOL("FirstRunThisInstall", FALSE);
	}
	
	// <FS:CR> Compatibility with old backups
	// Put gSavedSettings here, gSavedPerAccountSettings in llstartup.cpp
	// *TODO: Should we keep these around forever or just three release cycles?
	if (gSavedSettings.getBOOL("FSFirstRunAfterSettingsRestore"))
	{
		// Nothing happened...
	}
	// </FS:CR>

	//WS: Set the usersessionsettingsfile to the account_SessionSettingsFile file. This allows settings_per_accounts to be per session.
	if(!gSavedSettings.getString("SessionSettingsFile").empty())
    {
		if(gSavedSettings.getString("UserSessionSettingsFile").empty())
			gSavedSettings.setString("UserSessionSettingsFile","account_" + gSavedSettings.getString("SessionSettingsFile"));
	}
	else
    {
        gSavedSettings.setString("UserSessionSettingsFile","");
    }

	if (clp.hasOption("sessionsettings"))
	{
		std::string session_settings_filename = clp.getOption("sessionsettings")[0];
		gSavedSettings.setString("SessionSettingsFile", session_settings_filename);
		LL_INFOS("Settings")	<< "Using session settings filename: "
			<< session_settings_filename << LL_ENDL;
	}
	loadSettingsFromDirectory("Session",true); // AO The session file turns into the new defaults

	if (clp.hasOption("usersessionsettings"))
	{
		std::string user_session_settings_filename = clp.getOption("usersessionsettings")[0];
		gSavedSettings.setString("UserSessionSettingsFile", user_session_settings_filename);
		LL_INFOS("Settings") << "Using user session settings filename: "
			<< user_session_settings_filename << LL_ENDL;

	}

	
	loadSettingsFromDirectory("UserSession");
	
	//AO: Re-read user settings again. This is a Firestorm hack to get user settings to override modes
	//Todo, find a cleaner way of doing this via the various set_default arguments.
	loadSettingsFromDirectory("User");
	
	// <FS:Ansariel> Debug setting to disable log throttle
	nd::logging::setThrottleEnabled(gSavedSettings.getBOOL("FSEnableLogThrottle"));

	// - apply command line settings
	if (! clp.notify())
	{
		handleCommandLineError(clp);
		return false;
	}

	// Register the core crash option as soon as we can
	// if we want gdb post-mortem on cores we need to be up and running
	// ASAP or we might miss init issue etc.
	if(gSavedSettings.getBOOL("DisableCrashLogger"))
	{
		LL_WARNS() << "Crashes will be handled by system, stack trace logs and crash logger are both disabled" << LL_ENDL;
		LLAppViewer::instance()->disableCrashlogger();
	}

	// Handle initialization from settings.
	// Start up the debugging console before handling other options.
	if (gSavedSettings.getBOOL("ShowConsoleWindow"))
	{
		initConsole();
	}

	if(clp.hasOption("help"))
	{
		std::ostringstream msg;
		msg << LLTrans::getString("MBCmdLineUsg") << "\n" << clp;
		LL_INFOS()	<< msg.str() << LL_ENDL;

		OSMessageBox(
			msg.str().c_str(),
			LLStringUtil::null,
			OSMB_OK);

		return false;
	}

    if(clp.hasOption("set"))
    {
        const LLCommandLineParser::token_vector_t& set_values = clp.getOption("set");
        if(0x1 & set_values.size())
        {
            LL_WARNS() << "Invalid '--set' parameter count." << LL_ENDL;
        }
        else
        {
            LLCommandLineParser::token_vector_t::const_iterator itr = set_values.begin();
            for(; itr != set_values.end(); ++itr)
            {
                const std::string& name = *itr;
                const std::string& value = *(++itr);
                std::string name_part;
                std::string group_part;
				LLControlVariable* control = NULL;

				// Name can be further split into ControlGroup.Name, with the default control group being Global
				size_t pos = name.find('.');
				if (pos != std::string::npos)
				{
					group_part = name.substr(0, pos);
					name_part = name.substr(pos+1);
					LL_INFOS() << "Setting " << group_part << "." << name_part << " to " << value << LL_ENDL;
					LLControlGroup* g = LLControlGroup::getInstance(group_part);
					if (g) control = g->getControl(name_part);
				}
				else
				{
					LL_INFOS() << "Setting Global." << name << " to " << value << LL_ENDL;
					control = gSavedSettings.getControl(name);
				}

                if (control)
                {
                    control->setValue(value, false);
                }
                else
                {
					LL_WARNS() << "Failed --set " << name << ": setting name unknown." << LL_ENDL;
                }
            }
        }
    }

    if  (clp.hasOption("logevents")) {
		LLViewerEventRecorder::instance().setEventLoggingOn();
    }

	std::string CmdLineChannel(gSavedSettings.getString("CmdLineChannel"));
	if(! CmdLineChannel.empty())
    {
		LLVersionInfo::resetChannel(CmdLineChannel);
	}

	// If we have specified crash on startup, set the global so we'll trigger the crash at the right time
	gCrashOnStartup = gSavedSettings.getBOOL("CrashOnStartup");

	if (gSavedSettings.getBOOL("LogPerformance"))
	{
		LLTrace::BlockTimer::sLog = true;
		LLTrace::BlockTimer::sLogName = std::string("performance");
	}

	std::string test_name(gSavedSettings.getString("LogMetrics"));
	if (! test_name.empty())
 	{
		LLTrace::BlockTimer::sMetricLog = TRUE;
		// '--logmetrics' is specified with a named test metric argument so the data gathering is done only on that test
		// In the absence of argument, every metric would be gathered (makes for a rather slow run and hard to decipher report...)
		LL_INFOS() << "'--logmetrics' argument : " << test_name << LL_ENDL;
		LLTrace::BlockTimer::sLogName = test_name;
	}

	if (clp.hasOption("graphicslevel"))
	{
		// User explicitly requested --graphicslevel on the command line. We
		// expect this switch has already set RenderQualityPerformance. Check
		// that value for validity.
		U32 graphicslevel = gSavedSettings.getU32("RenderQualityPerformance");
		if (LLFeatureManager::instance().isValidGraphicsLevel(graphicslevel))
        {
			// graphicslevel is valid: save it and engage it later. Capture
			// the requested value separately from the settings variable
			// because, if this is the first run, LLViewerWindow's constructor
			// will call LLFeatureManager::applyRecommendedSettings(), which
			// overwrites this settings variable!
			mForceGraphicsLevel = graphicslevel;
        }
	}

	LLFastTimerView::sAnalyzePerformance = gSavedSettings.getBOOL("AnalyzePerformance");
	gAgentPilot.setReplaySession(gSavedSettings.getBOOL("ReplaySession"));

	if (gSavedSettings.getBOOL("DebugSession"))
	{
		gDebugSession = TRUE;
		gDebugGL = TRUE;

		ll_init_fail_log(gDirUtilp->getExpandedFilename(LL_PATH_LOGS, "test_failures.log"));
	}

	// Handle slurl use. NOTE: Don't let SL-55321 reappear.

    // *FIX: This init code should be made more robust to prevent
    // the issue SL-55321 from returning. One thought is to allow
    // only select options to be set from command line when a slurl
    // is specified. More work on the settings system is needed to
    // achieve this. For now...

    // *NOTE:Mani The command line parser parses tokens and is
    // setup to bail after parsing the '--url' option or the
    // first option specified without a '--option' flag (or
    // any other option that uses the 'last_option' setting -
    // see LLControlGroupCLP::configure())

    // What can happen is that someone can use IE (or potentially
    // other browsers) and do the rough equivalent of command
    // injection and steal passwords. Phoenix. SL-55321

	std::string starting_location;

	std::string cmd_line_login_location(gSavedSettings.getString("CmdLineLoginLocation"));
	if(! cmd_line_login_location.empty())
	{
		starting_location = cmd_line_login_location;
	}
	else
	{
		std::string default_login_location(gSavedSettings.getString("DefaultLoginLocation"));
		if (! default_login_location.empty())
		{
			starting_location = default_login_location;
		}
	}

	// <FS>The gridmanager doesn't know the grids yet, only prepare
	// parsing the slurls, actually done when the grids are fetched 
	// (currently at the top of startup STATE_AUDIO_INIT,
	// but rather it belongs into the gridmanager)
	LLSLURL start_slurl;
	if (! starting_location.empty())
    {
		start_slurl = starting_location;
		// <FS:Ansariel> FIRE-11586: Restore grid manager workaround (grid is still empty here!)
		//LLStartUp::setStartSLURL(start_slurl);
		//if(start_slurl.getType() == LLSLURL::LOCATION)
		//{  
		//	LLGridManager::getInstance()->setGridChoice(start_slurl.getGrid());
		//}
		LLStartUp::setStartSLURLString(starting_location);
		// </FS:Ansariel>

	}

	//RN: if we received a URL, hand it off to the existing instance.
	// don't call anotherInstanceRunning() when doing URL handoff, as
	// it relies on checking a marker file which will not work when running
	// out of different directories

	if (start_slurl.isValid() &&
		(gSavedSettings.getBOOL("SLURLPassToOtherInstance")))
	{
		// <FS:Ansariel> FIRE-11586: Temporary fix until grid manager has been reworked
		//if (sendURLToOtherInstance(start_slurl.getSLURLString()))
		if (sendURLToOtherInstance(starting_location))
		// </FS:Ansariel>
		{
			// successfully handed off URL to existing instance, exit
			return false;
		}
    }


	// <FS:TT> Hacking to save the skin and theme for future use.
	mCurrentSkin = gSavedSettings.getString("SkinCurrent");
	mCurrentSkinTheme = gSavedSettings.getString("SkinCurrentTheme");
	// </FS:TT>

	const LLControlVariable* skinfolder = gSavedSettings.getControl("SkinCurrent");
	if(skinfolder && LLStringUtil::null != skinfolder->getValue().asString())
	{
		// Examining "Language" may not suffice -- see LLUI::getLanguage()
		// logic. Unfortunately LLUI::getLanguage() doesn't yet do us much
		// good because we haven't yet called LLUI::initClass().
// [SL:KB] - Patch: Viewer-Skins | Checked: 2012-12-26 (Catznip-3.4)
 		gDirUtilp->setSkinFolder(skinfolder->getValue().asString(),
								 gSavedSettings.getString("SkinCurrentTheme"),
 								 gSavedSettings.getString("Language"));
		loadSettingsFromDirectory("CurrentSkin");
// [/SL:KB]
//		gDirUtilp->setSkinFolder(skinfolder->getValue().asString(),
//								 gSavedSettings.getString("Language"));
	}
	
	if (gSavedSettings.getBOOL("SpellCheck"))
	{
		std::list<std::string> dict_list;
		std::string dict_setting = gSavedSettings.getString("SpellCheckDictionary");
		boost::split(dict_list, dict_setting, boost::is_any_of(std::string(",")));
		if (!dict_list.empty())
		{
			LLSpellChecker::setUseSpellCheck(dict_list.front());
			dict_list.pop_front();
			LLSpellChecker::instance().setSecondaryDictionaries(dict_list);
		}
	}


	// Display splash screen.  Must be after above check for previous
	// crash as this dialog is always frontmost.
	std::string splash_msg;
	LLStringUtil::format_map_t args;
	//<FS:AW set the APP_NAME to Firestorm instead of the grid connected to>
	// //args["[APP_NAME]"] = LLTrans::getString("SECOND_LIFE");
	args["[APP_NAME]"] =  LLTrans::getString("APP_NAME");
	//<FS:AW set the APP_NAME to Firestorm instead of the grid connected to>
	splash_msg = LLTrans::getString("StartupLoading", args);
	LLSplashScreen::show();
	LLSplashScreen::update(splash_msg);

	//LLVolumeMgr::initClass();
	LLVolumeMgr* volume_manager = new LLVolumeMgr();
	volume_manager->useMutex();	// LLApp and LLMutex magic must be manually enabled
	LLPrimitive::setVolumeManager(volume_manager);

	// Note: this is where we used to initialize gFeatureManagerp.

	gStartTime = totalTime();

	//
	// Set the name of the window
	//
	gWindowTitle = LLVersionInfo::getChannelAndVersion();	// <FS:CR>
#if LL_DEBUG
    gWindowTitle += std::string(" [DEBUG]");
#endif
	if (!gArgs.empty())
	{
	gWindowTitle += std::string(" ") + gArgs;
	}
	LLStringUtil::truncate(gWindowTitle, 255);

	//RN: if we received a URL, hand it off to the existing instance.
	// don't call anotherInstanceRunning() when doing URL handoff, as
	// it relies on checking a marker file which will not work when running
	// out of different directories
	// <FS:Ansariel> Duplicate call
	//if (start_slurl.isValid() &&
	//	(gSavedSettings.getBOOL("SLURLPassToOtherInstance")))
	//{
	//	// <FS:Ansariel> FIRE-11586: Temporary fix until grid manager has been reworked
	//	//if (sendURLToOtherInstance(start_slurl.getSLURLString()))
	//	if (sendURLToOtherInstance(CmdLineLoginLocation))
	//	// </FS:Ansariel>
	//	{
	//		// successfully handed off URL to existing instance, exit
	//		return false;
	//	}
	//}
	// </FS:Ansariel>

	//
	// Check for another instance of the app running
	//
	if (mSecondInstance && !gSavedSettings.getBOOL("AllowMultipleViewers"))
	{
		std::ostringstream msg;
		msg << LLTrans::getString("MBAlreadyRunning");
		OSMessageBox(
			msg.str(),
			LLStringUtil::null,
			OSMB_OK);
		return false;
	}

	if (mSecondInstance)
	{
		// This is the second instance of SL. Turn off voice support,
		// but make sure the setting is *not* persisted.
		LLControlVariable* disable_voice = gSavedSettings.getControl("CmdLineDisableVoice");
		// <FS:Ansariel> Voice in multiple instances; by Latif Khalifa
		//if(disable_voice)
		if(disable_voice && !gSavedSettings.getBOOL("VoiceMultiInstance"))
		// </FS:Ansariel>
		{
			const BOOL DO_NOT_PERSIST = FALSE;
			disable_voice->setValue(LLSD(TRUE), DO_NOT_PERSIST);
		}
	}

   	// NextLoginLocation is set from the command line option
	std::string nextLoginLocation = gSavedSettings.getString( "NextLoginLocation" );
	if ( !nextLoginLocation.empty() )
	{
		LL_DEBUGS("AppInit")<<"set start from NextLoginLocation: "<<nextLoginLocation<<LL_ENDL;
		LLStartUp::setStartSLURL(LLSLURL(nextLoginLocation));
	}
	else if (   (   clp.hasOption("login") || clp.hasOption("autologin"))
			 && gSavedSettings.getString("CmdLineLoginLocation").empty())
	{
		// If automatic login from command line with --login switch
		// init StartSLURL location.
		std::string start_slurl_setting = gSavedSettings.getString("LoginLocation");
		LL_DEBUGS("AppInit") << "start slurl setting '" << start_slurl_setting << "'" << LL_ENDL;
		// <FS:AW crash on startup>
		// also here LLSLURLs are not available at this point of startup
		//	LLStartUp::setStartSLURL(LLSLURL(start_slurl_setting));
			LLStartUp::setStartSLURLString(start_slurl_setting);
		// </FS:AW crash on startup>
	}
	else
	{
		// the login location will be set by the login panel (see LLPanelLogin)
	}

	// <FS:Ansariel> Option to not save password if using login cmdline switch
	if (clp.hasOption("logindontsavepassword") && clp.hasOption("login"))
	{
		gSavedSettings.setBOOL("FSLoginDontSavePassword", TRUE);
	}
	// </FS:Ansariel>

	gLastRunVersion = gSavedSettings.getString("LastRunVersion");

	loadColorSettings();
    
    //<FS:KC> One time fix for Latency
    if ((gLastRunVersion != LLVersionInfo::getChannelAndVersion()) && (gSavedSettings.getString("SkinCurrent") == "latency") && !gSavedSettings.getBOOL("FSLatencyOneTimeFixRun"))
    {
        LL_INFOS() << "FSLatencyOneTimeFix: Fixing script dialog colors." << LL_ENDL;
        // Replace previously saved script dialog colors with new defaults, which happen to be the same as the group notice colors
        LLUIColorTable::instance().setColor("ScriptDialog", LLUIColorTable::instance().getColor("GroupNotifyDialogBG", LLColor4::grey4));
        LLUIColorTable::instance().setColor("ScriptDialogFg", LLUIColorTable::instance().getColor("GroupNotifyTextColor", LLColor4::white));
    }
    gSavedSettings.setBOOL("FSLatencyOneTimeFixRun", TRUE);
    //</FS:KC>

	// Let anyone else who cares know that we've populated our settings
	// variables.
	for (LLControlGroup::key_iter ki(LLControlGroup::beginKeys()), kend(LLControlGroup::endKeys());
		 ki != kend; ++ki)
	{
		// For each named instance of LLControlGroup, send an event saying
		// we've initialized an LLControlGroup instance by that name.
		LLEventPumps::instance().obtain("LLControlGroup").post(LLSDMap("init", *ki));
	}

// [RLVa:KB] - Patch: RLVa-2.1.0
	if (LLControlVariable* pControl = gSavedSettings.getControl(RLV_SETTING_MAIN))
	{
		if ( (pControl->getValue().asBoolean()) && (pControl->hasUnsavedValue()) )
		{
			pControl->resetToDefault();
			pControl->setValue(false);

			std::ostringstream msg;
			msg << LLTrans::getString("RLVaToggleMessageLogin", LLSD().with("[STATE]", LLTrans::getString("RLVaToggleDisabled")));
			OSMessageBox(msg.str(), LLStringUtil::null, OSMB_OK);
		}
	}
// [/RLVa:KB]

	return true; // Config was successful.
}

// The following logic is replicated in initConfiguration() (to be able to get
// some initial strings before we've finished initializing enough to know the
// current language) and also in init() (to initialize for real). Somehow it
// keeps growing, necessitating a method all its own.
void LLAppViewer::initStrings()
{
	LLTransUtil::parseStrings("strings.xml", default_trans_args);
	LLTransUtil::parseLanguageStrings("language_settings.xml");

	// parseStrings() sets up the LLTrans substitution table. Add this one item.
	LLTrans::setDefaultArg("[sourceid]", gSavedSettings.getString("sourceid"));

	// Now that we've set "[sourceid]", have to go back through
	// default_trans_args and reinitialize all those other keys because some
	// of them, in turn, reference "[sourceid]".
	BOOST_FOREACH(std::string key, default_trans_args)
	{
		std::string brackets(key), nobrackets(key);
		// Invalid to inspect key[0] if key is empty(). But then, the entire
		// body of this loop is pointless if key is empty().
		if (key.empty())
			continue;

		if (key[0] != '[')
		{
			// key was passed without brackets. That means that 'nobrackets'
			// is correct but 'brackets' is not.
			brackets = STRINGIZE('[' << brackets << ']');
		}
		else
		{
			// key was passed with brackets. That means that 'brackets' is
			// correct but 'nobrackets' is not. Erase the left bracket.
			nobrackets.erase(0, 1);
			std::string::size_type length(nobrackets.length());
			if (length && nobrackets[length - 1] == ']')
			{
				nobrackets.erase(length - 1);
			}
		}
		// Calling LLTrans::getString() is what embeds the other default
		// translation strings into this one.
		LLTrans::setDefaultArg(brackets, LLTrans::getString(nobrackets));
	}

	// <FS:Ansariel> Set version number in VIEWER_GENERATION default substitute automatically
	LLStringUtil:: format_map_t gen_args;
	gen_args["[VERSION]"] = llformat("%d", LLVersionInfo::getMajor());
	LLTrans::setDefaultArg("[VIEWER_GENERATION]", LLTrans::getString("VIEWER_GENERATION", gen_args));
	// </FS:Ansariel>
}

//
// This function decides whether the client machine meets the minimum requirements to
// run in a maximized window, per the consensus of davep, boa and nyx on 3/30/2011.
//
bool LLAppViewer::meetsRequirementsForMaximizedStart()
{
	bool maximizedOk = (LLFeatureManager::getInstance()->getGPUClass() >= GPU_CLASS_2);

	maximizedOk &= (gSysMemory.getPhysicalMemoryKB() >= U32Gigabytes(1));

	return maximizedOk;
}

bool LLAppViewer::initWindow()
{
	LL_INFOS("AppInit") << "Initializing window..." << LL_ENDL;

	// store setting in a global for easy access and modification
	gHeadlessClient = gSavedSettings.getBOOL("HeadlessClient");

	// always start windowed
	BOOL ignorePixelDepth = gSavedSettings.getBOOL("IgnorePixelDepth");

	LLViewerWindow::Params window_params;
	window_params
		.title(gWindowTitle)
		.name(VIEWER_WINDOW_CLASSNAME)
		.x(gSavedSettings.getS32("WindowX"))
		.y(gSavedSettings.getS32("WindowY"))
		.width(gSavedSettings.getU32("WindowWidth"))
		.height(gSavedSettings.getU32("WindowHeight"))
		.min_width(gSavedSettings.getU32("MinWindowWidth"))
		.min_height(gSavedSettings.getU32("MinWindowHeight"))
/// <FS:CR> Since the 3.6.5 merge, setting fullscreen does terrible bad things on macs like opening
/// all floaters and menus off the left side of the screen. Let's not do that right now...
/// Hardcoding full screen OFF until it's fixed. On 10.7+ we have native full screen support anyway.
#ifndef LL_DARWIN
		.fullscreen(gSavedSettings.getBOOL("FullScreen"))
#else // !LL_DARWIN
		.fullscreen(false)
#endif // !LL_DARWIN
// </FS:CR>
		.ignore_pixel_depth(ignorePixelDepth)
		.first_run(mIsFirstRun);

	gViewerWindow = new LLViewerWindow(window_params);

	LL_INFOS("AppInit") << "gViewerwindow created." << LL_ENDL;

	// Need to load feature table before cheking to start watchdog.
	// <FS:Ansariel> Fix Watchdog settings/feature table mess
	//bool use_watchdog = false;
	//int watchdog_enabled_setting = gSavedSettings.getS32("WatchdogEnabled");
	//if (watchdog_enabled_setting == -1)
	//{
	//	use_watchdog = !LLFeatureManager::getInstance()->isFeatureAvailable("WatchdogDisabled");
	//}
	//else
	//{
	//	// The user has explicitly set this setting; always use that value.
	//	use_watchdog = bool(watchdog_enabled_setting);
	//}

	//if (use_watchdog)
	if (gSavedSettings.getS32("WatchdogEnabled"))
	// </FS:Ansariel>
	{
		LLWatchdog::getInstance()->init(watchdog_killer_callback);
	}
	LL_INFOS("AppInit") << "watchdog setting is done." << LL_ENDL;

	// <FS:Ansariel> Init group notices, IMs and chiclets position before the
	//               screenchannel gets created
	gSavedSettings.setBOOL("InternalShowGroupNoticesTopRight", gSavedSettings.getBOOL("ShowGroupNoticesTopRight"));

	LLNotificationsUI::LLNotificationManager::getInstance();


#ifdef LL_DARWIN
	//Satisfy both MAINT-3135 (OSX 10.6 and earlier) MAINT-3288 (OSX 10.7 and later)
	LLOSInfo& os_info = LLOSInfo::instance();
	if (os_info.mMajorVer == 10 && os_info.mMinorVer < 7)
	{
		if ( os_info.mMinorVer == 6 && os_info.mBuild < 8 )
			gViewerWindow->getWindow()->setOldResize(true);
	}
#endif

	if (gSavedSettings.getBOOL("WindowMaximized"))
	{
		gViewerWindow->getWindow()->maximize();
	}

	//
	// Initialize GL stuff
	//

	if (mForceGraphicsLevel)
	{
		LLFeatureManager::getInstance()->setGraphicsLevel(*mForceGraphicsLevel, false);
		gSavedSettings.setU32("RenderQualityPerformance", *mForceGraphicsLevel);
	}

	// Set this flag in case we crash while initializing GL
	gSavedSettings.setBOOL("RenderInitError", TRUE);
	gSavedSettings.saveToFile( gSavedSettings.getString("ClientSettingsFile"), TRUE );

	gPipeline.init();
	LL_INFOS("AppInit") << "gPipeline Initialized" << LL_ENDL;

	stop_glerror();
	gViewerWindow->initGLDefaults();

	gSavedSettings.setBOOL("RenderInitError", FALSE);
	gSavedSettings.saveToFile( gSavedSettings.getString("ClientSettingsFile"), TRUE );

	//If we have a startup crash, it's usually near GL initialization, so simulate that.
	if(gCrashOnStartup)
	{
		LLAppViewer::instance()->forceErrorLLError();
	}

	//
	// Determine if the window should start maximized on initial run based
	// on graphics capability
	//
	if (gSavedSettings.getBOOL("FirstLoginThisInstall") && meetsRequirementsForMaximizedStart())
	{
		LL_INFOS("AppInit") << "This client met the requirements for a maximized initial screen." << LL_ENDL;
		gSavedSettings.setBOOL("WindowMaximized", TRUE);
	}

	if (gSavedSettings.getBOOL("WindowMaximized"))
	{
		gViewerWindow->getWindow()->maximize();
	}

	LLUI::sWindow = gViewerWindow->getWindow();

	// Show watch cursor
	gViewerWindow->setCursor(UI_CURSOR_WAIT);

	// Finish view initialization
	gViewerWindow->initBase();

	// show viewer window
	//gViewerWindow->getWindow()->show();

	LL_INFOS("AppInit") << "Window initialization done." << LL_ENDL;

	return true;
}

void LLAppViewer::writeDebugInfo(bool isStatic)
{
    //Try to do the minimum when writing data during a crash.
    std::string* debug_filename;
    debug_filename = ( isStatic
        ? getStaticDebugFile()
        : getDynamicDebugFile() );

	LL_INFOS() << "Opening debug file " << *debug_filename << LL_ENDL;
	llofstream out_file(debug_filename->c_str());

    isStatic ?  LLSDSerialize::toPrettyXML(gDebugInfo, out_file)
             :  LLSDSerialize::toPrettyXML(gDebugInfo["Dynamic"], out_file);


	out_file.close();
}

LLSD LLAppViewer::getViewerInfo() const
{
	// The point of having one method build an LLSD info block and the other
	// construct the user-visible About string is to ensure that the same info
	// is available to a getInfo() caller as to the user opening
	// LLFloaterAbout.
	LLSD info;
	LLSD version;
	version.append(LLVersionInfo::getMajor());
	version.append(LLVersionInfo::getMinor());
	version.append(LLVersionInfo::getPatch());
	version.append(LLVersionInfo::getBuild());
	info["VIEWER_VERSION"] = version;
	info["VIEWER_VERSION_STR"] = LLVersionInfo::getVersion();
	info["BUILD_DATE"] = __DATE__;
	info["BUILD_TIME"] = __TIME__;
	info["CHANNEL"] = LLVersionInfo::getChannel();
    info["ADDRESS_SIZE"] = ADDRESS_SIZE;
    //std::string build_config = LLVersionInfo::getBuildConfig();
    //if (build_config != "Release")
    //{
    //    info["BUILD_CONFIG"] = build_config;
    //}

// <FS:CR> FIRE-8273: Add Open-sim indicator to About floater
#ifdef OPENSIM
	info["BUILD_TYPE"] = LLTrans::getString("FSWithOpensim");
#else
	info["BUILD_TYPE"] = LLTrans::getString("FSWithHavok");
#endif // OPENSIM
// </FS:CR>
	info["SKIN"] = gSavedSettings.getString("FSInternalSkinCurrent");
	info["THEME"] = gSavedSettings.getString("FSInternalSkinCurrentTheme");

	//[FIRE 3113 : SJ] Added Font and fontsize to info
	std::string font_name;
	std::string fsInternalFontSettingsFile = gSavedSettings.getString("FSInternalFontSettingsFile");
	if (LLTrans::findString(font_name, "font_" + fsInternalFontSettingsFile))
	{
		info["FONT"] = font_name;
	}
	else
	{
		info["FONT"] = LLTrans::getString("font_unknown");
	}
	info["FONT_SIZE"] = gSavedSettings.getF32("FSFontSizeAdjustment");
	info["FONT_SCREEN_DPI"] = gSavedSettings.getF32("FontScreenDPI");

	// <FS:PP> FIRE-15714: UI Scaling in SysInfo
	info["UI_SCALE_FACTOR"] = gSavedSettings.getF32("UIScaleFactor");

	//[FIRE-3923 : SJ] Added Drawdistance, bandwidth and LOD to info
	info["DRAW_DISTANCE"] = gSavedSettings.getF32("RenderFarClip");
	info["BANDWIDTH"] = gSavedSettings.getF32("ThrottleBandwidthKBPS");
	info["LOD"] = gSavedSettings.getF32("RenderVolumeLODFactor");

	//[FIRE 3113 : SJ] Added Settingsfile to info
	std::string mode_name;
	std::string sessionSettingsFile = gSavedSettings.getString("SessionSettingsFile");
	if (LLTrans::findString(mode_name, "mode_" + sessionSettingsFile))
	{
		info["MODE"] = mode_name;
	}
	else
	{
		info["MODE"] = LLTrans::getString("mode_unknown");
	}

	// return a URL to the release notes for this viewer, such as:
	// http://wiki.secondlife.com/wiki/Release_Notes/Second Life Beta Viewer/2.1.0.123456
	std::string url = LLTrans::getString("RELEASE_NOTES_BASE_URL");
	// <FS:Ansariel> FIRE-13993: Leave out channel so we can use a URL like
	//                           http://wiki.phoenixviewer.com/firestorm_change_log_x.y.z.rev
	//if (! LLStringUtil::endsWith(url, "/"))
	//	url += "/";
	//std::string channel = LLVersionInfo::getChannel();
	//if (LLStringUtil::endsWith(boost::to_lower_copy(channel), " edu")) // Release Notes url shouldn't include the EDU parameter
	//{
	//	boost::erase_tail(channel, 4);
	//}
	//url += LLURI::escape(channel) + "/";
	// </FS:Ansariel>
	url += LLURI::escape(LLVersionInfo::getVersion());

	info["VIEWER_RELEASE_NOTES_URL"] = url;

#if LL_MSVC
	info["COMPILER"] = "MSVC";
	info["COMPILER_VERSION"] = _MSC_VER;
#elif LL_CLANG	// <FS:CR> Clang identification
	info["COMPILER"] = "Clang";
	info["COMPILER_VERSION"] = CLANG_VERSION_STRING;
#elif LL_GNUC
	info["COMPILER"] = "GCC";
	info["COMPILER_VERSION"] = GCC_VERSION;
#endif

	// Position
	LLViewerRegion* region = gAgent.getRegion();
	if (region)
	{
// [RLVa:KB] - Checked: 2014-02-24 (RLVa-1.4.10)
		if (RlvActions::canShowLocation())
		{
// [/RLVa:KB]
			LLVector3d pos = gAgent.getPositionGlobal();
			info["POSITION"] = ll_sd_from_vector3d(pos);
			info["POSITION_LOCAL"] = ll_sd_from_vector3(gAgent.getPosAgentFromGlobal(pos));
			info["REGION"] = gAgent.getRegion()->getName();
			info["HOSTNAME"] = gAgent.getRegion()->getHost().getHostName();
			info["HOSTIP"] = gAgent.getRegion()->getHost().getString();
//			info["SERVER_VERSION"] = gLastVersionChannel;
			LLSLURL slurl;
			LLAgentUI::buildSLURL(slurl);
			info["SLURL"] = slurl.getSLURLString();
// [RLVa:KB] - Checked: 2014-02-24 (RLVa-1.4.10)
		}
		else
		{
			info["REGION"] = RlvStrings::getString(RLV_STRING_HIDDEN_REGION);
		}
		info["SERVER_VERSION"] = gLastVersionChannel;
// [/RLVa:KB]
	}

	// CPU
	info["CPU"] = gSysCPU.getCPUString();
	info["MEMORY_MB"] = LLSD::Integer(gSysMemory.getPhysicalMemoryKB().valueInUnits<LLUnits::Megabytes>());
	// Moved hack adjustment to Windows memory size into llsys.cpp
	info["OS_VERSION"] = LLOSInfo::instance().getOSString();
	info["GRAPHICS_CARD_VENDOR"] = (const char*)(glGetString(GL_VENDOR));
	info["GRAPHICS_CARD"] = (const char*)(glGetString(GL_RENDERER));

#if LL_WINDOWS
	std::string drvinfo = gDXHardware.getDriverVersionWMI();
	if (!drvinfo.empty())
	{
		info["GRAPHICS_DRIVER_VERSION"] = drvinfo;
	}
	else
	{
		LL_WARNS("DriverVersion")<< "Cannot get driver version from getDriverVersionWMI" << LL_ENDL;
		LLSD driver_info = gDXHardware.getDisplayInfo();
		if (driver_info.has("DriverVersion"))
		{
			info["GRAPHICS_DRIVER_VERSION"] = driver_info["DriverVersion"];
		}
	}
#endif

// [RLVa:KB] - Checked: 2010-04-18 (RLVa-1.2.0)
	info["RLV_VERSION"] = (rlv_handler_t::isEnabled()) ? RlvStrings::getVersionAbout() : LLTrans::getString("RLVaStatusDisabled");
// [/RLVa:KB]
	info["OPENGL_VERSION"] = (const char*)(glGetString(GL_VERSION));
	info["LIBCURL_VERSION"] = LLCore::LLHttp::getCURLVersion();
    // Settings

    LLRect window_rect = gViewerWindow->getWindowRectRaw();
    info["WINDOW_WIDTH"] = window_rect.getWidth();
    info["WINDOW_HEIGHT"] = window_rect.getHeight();

	// <FS> Custom sysinfo
    //info["FONT_SIZE_ADJUSTMENT"] = gSavedSettings.getF32("FontScreenDPI");
    //info["UI_SCALE"] = gSavedSettings.getF32("UIScaleFactor");
    //info["DRAW_DISTANCE"] = gSavedSettings.getF32("RenderFarClip");
    //info["NET_BANDWITH"] = gSavedSettings.getF32("ThrottleBandwidthKBPS");
    //info["LOD_FACTOR"] = gSavedSettings.getF32("RenderVolumeLODFactor");
    //info["RENDER_QUALITY"] = (F32)gSavedSettings.getU32("RenderQualityPerformance");
    //info["GPU_SHADERS"] = gSavedSettings.getBOOL("RenderDeferred") ? "Enabled" : "Disabled";
    //info["TEXTURE_MEMORY"] = gSavedSettings.getS32("TextureMemory");

    //LLSD substitution;
    //substitution["datetime"] = (S32)(gVFS ? gVFS->creationTime() : 0);
    //info["VFS_TIME"] = LLTrans::getString("AboutTime", substitution);
	// </FS>

	// Libraries

	info["J2C_VERSION"] = LLImageJ2C::getEngineInfo();
	bool want_fullname = true;
	info["AUDIO_DRIVER_VERSION"] = gAudiop ? LLSD(gAudiop->getDriverName(want_fullname)) : "Undefined";
	if(LLVoiceClient::getInstance()->voiceEnabled())
	{
		LLVoiceVersionInfo version = LLVoiceClient::getInstance()->getVersion();
		std::ostringstream version_string;
		version_string << version.serverType << " " << version.serverVersion << std::endl;
		info["VOICE_VERSION"] = version_string.str();
	}
	else
	{
		info["VOICE_VERSION"] = LLTrans::getString("NotConnected");
	}

//#if !LL_LINUX
	std::ostringstream cef_ver_codec;
	cef_ver_codec << "Dullahan: ";
	cef_ver_codec << DULLAHAN_VERSION_MAJOR;
	cef_ver_codec << ".";
	cef_ver_codec << DULLAHAN_VERSION_MINOR;
	cef_ver_codec << ".";
	cef_ver_codec << DULLAHAN_VERSION_BUILD;

	cef_ver_codec << " / CEF: ";
	cef_ver_codec << CEF_VERSION;

	cef_ver_codec << " / Chromium: ";
	cef_ver_codec << CHROME_VERSION_MAJOR;
	cef_ver_codec << ".";
	cef_ver_codec << CHROME_VERSION_MINOR;
	cef_ver_codec << ".";
	cef_ver_codec << CHROME_VERSION_BUILD;
	cef_ver_codec << ".";
	cef_ver_codec << CHROME_VERSION_PATCH;

	info["LIBCEF_VERSION"] = cef_ver_codec.str();
//#else
//	info["LIBCEF_VERSION"] = "Undefined";
//#endif

//#if !LL_LINUX
	std::ostringstream vlc_ver_codec;
	vlc_ver_codec << LIBVLC_VERSION_MAJOR;
	vlc_ver_codec << ".";
	vlc_ver_codec << LIBVLC_VERSION_MINOR;
	vlc_ver_codec << ".";
	vlc_ver_codec << LIBVLC_VERSION_REVISION;
	info["LIBVLC_VERSION"] = vlc_ver_codec.str();
//#else
//	info["LIBVLC_VERSION"] = "Undefined";
//#endif

	S32 packets_in = LLViewerStats::instance().getRecording().getSum(LLStatViewer::PACKETS_IN);
	if (packets_in > 0)
	{
		info["PACKETS_LOST"] = LLViewerStats::instance().getRecording().getSum(LLStatViewer::PACKETS_LOST);
		info["PACKETS_IN"] = packets_in;
		info["PACKETS_PCT"] = 100.f*info["PACKETS_LOST"].asReal() / info["PACKETS_IN"].asReal();
	}

	if (mServerReleaseNotesURL.empty())
	{
		if (gAgent.getRegion())
		{
			info["SERVER_RELEASE_NOTES_URL"] = LLTrans::getString("RetrievingData");
		}
		else
		{
			info["SERVER_RELEASE_NOTES_URL"] = LLTrans::getString("NotConnected");
		}
	}
	else if (LLStringUtil::startsWith(mServerReleaseNotesURL, "http")) // it's an URL
	{
		info["SERVER_RELEASE_NOTES_URL"] = "[" + LLWeb::escapeURL(mServerReleaseNotesURL) + " " + LLTrans::getString("ReleaseNotes") + "]";
	}
	else
	{
		info["SERVER_RELEASE_NOTES_URL"] = mServerReleaseNotesURL;
	}

	// <FS:PP> FIRE-4785: Current render quality setting in sysinfo / about floater
	switch (gSavedSettings.getU32("RenderQualityPerformance"))
	{
		case 0:
			info["RENDERQUALITY"] = LLTrans::getString("render_quality_low");
			info["RENDERQUALITY_FSDATA_ENGLISH"] = "Low (1/7)";
			break;
		case 1:
			info["RENDERQUALITY"] = LLTrans::getString("render_quality_mediumlow");
			info["RENDERQUALITY_FSDATA_ENGLISH"] = "Medium-Low (2/7)";
			break;
		case 2:
			info["RENDERQUALITY"] = LLTrans::getString("render_quality_medium");
			info["RENDERQUALITY_FSDATA_ENGLISH"] = "Medium (3/7)";
			break;
		case 3:
			info["RENDERQUALITY"] = LLTrans::getString("render_quality_mediumhigh");
			info["RENDERQUALITY_FSDATA_ENGLISH"] = "Medium-High (4/7)";
			break;
		case 4:
			info["RENDERQUALITY"] = LLTrans::getString("render_quality_high");
			info["RENDERQUALITY_FSDATA_ENGLISH"] = "High (5/7)";
			break;
		case 5:
			info["RENDERQUALITY"] = LLTrans::getString("render_quality_highultra");
			info["RENDERQUALITY_FSDATA_ENGLISH"] = "High-Ultra (6/7)";
			break;
		case 6:
			info["RENDERQUALITY"] = LLTrans::getString("render_quality_ultra");
			info["RENDERQUALITY_FSDATA_ENGLISH"] = "Ultra (7/7)";
			break;
		default:
			info["RENDERQUALITY"] = LLTrans::getString("render_quality_unknown");
			info["RENDERQUALITY_FSDATA_ENGLISH"] = "Unknown, user has RenderQualityPerformance debug setting beyond the normal range (0-6)";
			break;
	}
	// </FS:PP>

	// <FS:PP> ALM enabled or disabled
	if (gSavedSettings.getBOOL("RenderDeferred"))
	{
		info["ALMSTATUS"] = LLTrans::getString("PermYes");
		info["ALMSTATUS_FSDATA_ENGLISH"] = "Yes";
	}
	else
	{
		info["ALMSTATUS"] = LLTrans::getString("PermNo");
		info["ALMSTATUS_FSDATA_ENGLISH"] = "No";
	}
	// </FS:PP>

	// <FS:Ansariel> FIRE-11768: Include texture memory settings
	info["TEXTUREMEMORY"] = gSavedSettings.getS32("TextureMemory");
	info["TEXTUREMEMORYMULTIPLIER"] = gSavedSettings.getF32("RenderTextureMemoryMultiple");
	// </FS:Ansariel>

	// <FS:ND> Add creation time of VFS (cache)
	if( gVFS )
		info["VFS_DATE"] = gVFS->getCreationDataUTC();
	else
		info["VFS_DATE"] = "unknown";
	// </FS:ND>

	return info;
}

std::string LLAppViewer::getViewerInfoString(bool default_string) const
{
	std::ostringstream support;

	LLSD info(getViewerInfo());

	// Render the LLSD from getInfo() as a format_map_t
	LLStringUtil::format_map_t args;

	// allow the "Release Notes" URL label to be localized
	args["ReleaseNotes"] = LLTrans::getString("ReleaseNotes", default_string);

	for (LLSD::map_const_iterator ii(info.beginMap()), iend(info.endMap());
		ii != iend; ++ii)
	{
		if (! ii->second.isArray())
		{
			// Scalar value
			if (ii->second.isUndefined())
			{
				args[ii->first] = LLTrans::getString("none_text", default_string);
			}
			else
			{
				// don't forget to render value asString()
				args[ii->first] = ii->second.asString();
			}
		}
		else
		{
			// array value: build KEY_0, KEY_1 etc. entries
			for (LLSD::Integer n(0), size(ii->second.size()); n < size; ++n)
			{
				args[STRINGIZE(ii->first << '_' << n)] = ii->second[n].asString();
			}
		}
	}

	// Now build the various pieces
	support << LLTrans::getString("AboutHeader", args, default_string);
	//if (info.has("BUILD_CONFIG"))
	//{
	//	support << "\n" << LLTrans::getString("BuildConfig", args, default_string);
	//}
	if (info.has("REGION"))
	{
// [RLVa:KB] - Checked: 2014-02-24 (RLVa-1.4.10)
		support << "\n\n" << LLTrans::getString( (RlvActions::canShowLocation()) ? "AboutPosition" : "AboutPositionRLVShowLoc", args, default_string);
// [/RLVa:KB]
//		support << "\n\n" << LLTrans::getString("AboutPosition", args, default_string);
	}
	support << "\n\n" << LLTrans::getString("AboutSystem", args, default_string);
	support << "\n";
	if (info.has("GRAPHICS_DRIVER_VERSION"))
	{
		support << "\n" << LLTrans::getString("AboutDriver", args, default_string);
	}
	support << "\n" << LLTrans::getString("AboutOGL", args, default_string);
	//support << "\n\n" << LLTrans::getString("AboutSettings", args, default_string); // <FS> Custom sysinfo
	support << "\n\n" << LLTrans::getString("AboutLibs", args, default_string);
	// <FS> Custom sysinfo
	if (info.has("BANDWIDTH")) //For added info in help floater
	{
		support << "\n" << LLTrans::getString("AboutSettings", args, default_string);
	}
	// </FS>
	if (info.has("COMPILER"))
	{
		support << "\n" << LLTrans::getString("AboutCompiler", args, default_string);
	}
	if (info.has("PACKETS_IN"))
	{
		support << '\n' << LLTrans::getString("AboutTraffic", args, default_string);
	}

	// SLT timestamp
	LLSD substitution;
	substitution["datetime"] = (S32)time(NULL);//(S32)time_corrected();
	support << "\n" << LLTrans::getString("AboutTime", substitution, default_string);

	return support.str();
}

void LLAppViewer::cleanupSavedSettings()
{
	gSavedSettings.setBOOL("MouseSun", FALSE);

	gSavedSettings.setBOOL("UseEnergy", TRUE);				// force toggle to turn off, since sends message to simulator

	gSavedSettings.setBOOL("DebugWindowProc", gDebugWindowProc);

	gSavedSettings.setBOOL("ShowObjectUpdates", gShowObjectUpdates);

	if (gDebugView)
	{
		gSavedSettings.setBOOL("ShowDebugConsole", gDebugView->mDebugConsolep->getVisible());
	}

	// save window position if not maximized
	// as we don't track it in callbacks
	if(NULL != gViewerWindow)
	{
		BOOL maximized = gViewerWindow->getWindow()->getMaximized();
		if (!maximized)
		{
			LLCoordScreen window_pos;

			if (gViewerWindow->getWindow()->getPosition(&window_pos))
			{
				gSavedSettings.setS32("WindowX", window_pos.mX);
				gSavedSettings.setS32("WindowY", window_pos.mY);
			}
		}
	}

	gSavedSettings.setF32("MapScale", LLWorldMapView::sMapScale );

	// Some things are cached in LLAgent.
	if (gAgent.isInitialized())
	{
		gSavedSettings.setF32("RenderFarClip", gAgentCamera.mDrawDistance);
	}
}

void LLAppViewer::removeCacheFiles(const std::string& file_mask)
{
	gDirUtilp->deleteFilesInDir(gDirUtilp->getExpandedFilename(LL_PATH_CACHE, ""), file_mask);
}

void LLAppViewer::writeSystemInfo()
{

    if (! gDebugInfo.has("Dynamic") )
        gDebugInfo["Dynamic"] = LLSD::emptyMap();

	// <FS:ND> set filename to Firestorm.log
// #if LL_WINDOWS
// 	gDebugInfo["SLLog"] = gDirUtilp->getExpandedFilename(LL_PATH_DUMP,"SecondLife.log");
// #else
//     //Not ideal but sufficient for good reporting.
//     gDebugInfo["SLLog"] = gDirUtilp->getExpandedFilename(LL_PATH_LOGS,"SecondLife.old");  //LLError::logFileName();
// #endif

#if LL_WINDOWS
	gDebugInfo["SLLog"] = gDirUtilp->getExpandedFilename(LL_PATH_DUMP, APP_NAME + ".log");
#else
    //Not ideal but sufficient for good reporting.
    gDebugInfo["SLLog"] = gDirUtilp->getExpandedFilename(LL_PATH_LOGS, APP_NAME + ".old");  //LLError::logFileName();
#endif
	// </FS:ND>

	gDebugInfo["ClientInfo"]["Name"] = LLVersionInfo::getChannel();
// [SL:KB] - Patch: Viewer-CrashReporting | Checked: 2011-05-08 (Catznip-2.6.0a) | Added: Catznip-2.6.0a
	gDebugInfo["ClientInfo"]["Version"] = LLVersionInfo::getVersion();
	gDebugInfo["ClientInfo"]["Platform"] = LLVersionInfo::getBuildPlatform();
// [/SL:KB]
	gDebugInfo["ClientInfo"]["MajorVersion"] = LLVersionInfo::getMajor();
	gDebugInfo["ClientInfo"]["MinorVersion"] = LLVersionInfo::getMinor();
	gDebugInfo["ClientInfo"]["PatchVersion"] = LLVersionInfo::getPatch();
	gDebugInfo["ClientInfo"]["BuildVersion"] = LLVersionInfo::getBuild();
	gDebugInfo["ClientInfo"]["AddressSize"] = LLVersionInfo::getAddressSize();

// <FS:ND> Add which flavor of FS generated an error
#ifdef OPENSIM
	gDebugInfo["ClientInfo"]["Flavor"] = "oss";
#else
	gDebugInfo["ClientInfo"]["Flavor"] = "hvk";
#endif
// </FS:ND>

	//	gDebugInfo["CAFilename"] = gDirUtilp->getCAFile();

	gDebugInfo["CPUInfo"]["CPUString"] = gSysCPU.getCPUString();
	gDebugInfo["CPUInfo"]["CPUFamily"] = gSysCPU.getFamily();
	gDebugInfo["CPUInfo"]["CPUMhz"] = (S32)gSysCPU.getMHz();
	gDebugInfo["CPUInfo"]["CPUAltivec"] = gSysCPU.hasAltivec();
	gDebugInfo["CPUInfo"]["CPUSSE"] = gSysCPU.hasSSE();
	gDebugInfo["CPUInfo"]["CPUSSE2"] = gSysCPU.hasSSE2();

	gDebugInfo["RAMInfo"]["Physical"] = (LLSD::Integer)(gSysMemory.getPhysicalMemoryKB().value());
	gDebugInfo["RAMInfo"]["Allocated"] = (LLSD::Integer)(gMemoryAllocated.valueInUnits<LLUnits::Kilobytes>());
	gDebugInfo["OSInfo"] = LLOSInfo::instance().getOSStringSimple();

	// The user is not logged on yet, but record the current grid choice login url
	// which may have been the intended grid.
	gDebugInfo["GridName"] = LLGridManager::getInstance()->getGridId();

	// *FIX:Mani - move this down in llappviewerwin32
#ifdef LL_WINDOWS
	DWORD thread_id = GetCurrentThreadId();
	gDebugInfo["MainloopThreadID"] = (S32)thread_id;
#endif

	// "CrashNotHandled" is set here, while things are running well,
	// in case of a freeze. If there is a freeze, the crash logger will be launched
	// and can read this value from the debug_info.log.
	// If the crash is handled by LLAppViewer::handleViewerCrash, ie not a freeze,
	// then the value of "CrashNotHandled" will be set to true.
	gDebugInfo["CrashNotHandled"] = (LLSD::Boolean)true;

	// Insert crash host url (url to post crash log to) if configured. This insures
	// that the crash report will go to the proper location in the case of a
	// prior freeze.
	std::string crashHostUrl = gSavedSettings.get<std::string>("CrashHostUrl");
	if(crashHostUrl != "")
	{
		gDebugInfo["CrashHostUrl"] = crashHostUrl;
	}

	// Dump some debugging info
	LL_INFOS("SystemInfo") << "Application: " << LLTrans::getString("APP_NAME") << LL_ENDL;
	LL_INFOS("SystemInfo") << "Version: " << LLVersionInfo::getChannelAndVersion() << LL_ENDL;

	// Dump the local time and time zone
	time_t now;
	time(&now);
	char tbuffer[256];		/* Flawfinder: ignore */
	strftime(tbuffer, 256, "%Y-%m-%dT%H:%M:%S %Z", localtime(&now));
	LL_INFOS("SystemInfo") << "Local time: " << tbuffer << LL_ENDL;

	// query some system information
	LL_INFOS("SystemInfo") << "CPU info:\n" << gSysCPU << LL_ENDL;
	LL_INFOS("SystemInfo") << "Memory info:\n" << gSysMemory << LL_ENDL;
	LL_INFOS("SystemInfo") << "OS: " << LLOSInfo::instance().getOSStringSimple() << LL_ENDL;
	LL_INFOS("SystemInfo") << "OS info: " << LLOSInfo::instance() << LL_ENDL;

	// <FS:ND> Breakpad merge. Only include SettingsFile if the user selected this in prefs. Path from Catznip
    // gDebugInfo["SettingsFilename"] = gSavedSettings.getString("ClientSettingsFile");
	if (gCrashSettings.getBOOL("CrashSubmitSettings"))
		gDebugInfo["SettingsFilename"] = gSavedSettings.getString("ClientSettingsFile");
	// </FS:ND>

	gDebugInfo["ViewerExePath"] = gDirUtilp->getExecutablePathAndName();
	gDebugInfo["CurrentPath"] = gDirUtilp->getCurPath();
	gDebugInfo["FirstLogin"] = (LLSD::Boolean) gAgent.isFirstLogin();
	gDebugInfo["FirstRunThisInstall"] = gSavedSettings.getBOOL("FirstRunThisInstall");
    gDebugInfo["StartupState"] = LLStartUp::getStartupStateString();

	writeDebugInfo(); // Save out debug_info.log early, in case of crash.
}

#ifdef LL_WINDOWS
//For whatever reason, in Windows when using OOP server for breakpad, the callback to get the
//name of the dump file is not getting triggered by the breakpad library.   Unfortunately they
//also didn't see fit to provide a simple query request across the pipe to get this name either.
//Since we are putting our output in a runtime generated directory and we know the header data in
//the dump format, we can however use the following hack to identify our file.
// TODO make this a member function.
void getFileList()
{
	std::stringstream filenames;

	typedef std::vector<std::string> vec;
	std::string pathname = gDirUtilp->getExpandedFilename(LL_PATH_DUMP,"");
	vec file_vec = gDirUtilp->getFilesInDir(pathname);
	for(vec::const_iterator iter=file_vec.begin(); iter!=file_vec.end(); ++iter)
	{
		filenames << *iter << " ";
		if ( ( iter->length() > 30 ) && (iter->rfind(".dmp") == (iter->length()-4) ) )
		{
			std::string fullname = pathname + *iter;
			llifstream fdat( fullname.c_str(), std::ifstream::binary);
			if (fdat)
			{
				char buf[5];
				fdat.read(buf,4);
				fdat.close();
				if (!strncmp(buf,"MDMP",4))
				{
					gDebugInfo["Dynamic"]["MinidumpPath"] = fullname;
					break;
				}
			}
		}
	}
	filenames << std::endl;
	gDebugInfo["Dynamic"]["DumpDirContents"] = filenames.str();
}
#endif

void LLAppViewer::handleViewerCrash()
{
	LL_INFOS("CRASHREPORT") << "Handle viewer crash entry." << LL_ENDL;

	LL_INFOS("CRASHREPORT") << "Last render pool type: " << LLPipeline::sCurRenderPoolType << LL_ENDL ;

	LLMemory::logMemoryInfo(true) ;

	//print out recorded call stacks if there are any.
	LLError::LLCallStacks::print();

	LLAppViewer* pApp = LLAppViewer::instance();
	if (pApp->beingDebugged())
	{
		// This will drop us into the debugger.
		abort();
	}

	if (LLApp::isCrashloggerDisabled())
	{
		abort();
	}

	// Returns whether a dialog was shown.
	// Only do the logic in here once
	if (pApp->mReportedCrash)
	{
		return;
	}
	pApp->mReportedCrash = TRUE;

	// Insert crash host url (url to post crash log to) if configured.
	std::string crashHostUrl = gSavedSettings.get<std::string>("CrashHostUrl");
	if(crashHostUrl != "")
	{
		gDebugInfo["Dynamic"]["CrashHostUrl"] = crashHostUrl;
	}

	LLParcel* parcel = LLViewerParcelMgr::getInstance()->getAgentParcel();
	if ( parcel && parcel->getMusicURL()[0])
	{
		gDebugInfo["Dynamic"]["ParcelMusicURL"] = parcel->getMusicURL();
	}
	if ( parcel && parcel->getMediaURL()[0])
	{
		gDebugInfo["Dynamic"]["ParcelMediaURL"] = parcel->getMediaURL();
	}

	gDebugInfo["Dynamic"]["SessionLength"] = F32(LLFrameTimer::getElapsedSeconds());
	gDebugInfo["Dynamic"]["RAMInfo"]["Allocated"] = LLSD::Integer(LLMemory::getCurrentRSS() / 1024);

	if(gLogoutInProgress)
	{
		gDebugInfo["Dynamic"]["LastExecEvent"] = LAST_EXEC_LOGOUT_CRASH;
	}
	else
	{
		gDebugInfo["Dynamic"]["LastExecEvent"] = gLLErrorActivated ? LAST_EXEC_LLERROR_CRASH : LAST_EXEC_OTHER_CRASH;
	}

	if(gAgent.getRegion())
	{
		gDebugInfo["Dynamic"]["CurrentSimHost"] = gAgent.getRegionHost().getHostName();
		gDebugInfo["Dynamic"]["CurrentRegion"] = gAgent.getRegion()->getName();

		const LLVector3& loc = gAgent.getPositionAgent();
		gDebugInfo["Dynamic"]["CurrentLocationX"] = loc.mV[0];
		gDebugInfo["Dynamic"]["CurrentLocationY"] = loc.mV[1];
		gDebugInfo["Dynamic"]["CurrentLocationZ"] = loc.mV[2];
	}

	if(LLAppViewer::instance()->mMainloopTimeout)
	{
		gDebugInfo["Dynamic"]["MainloopTimeoutState"] = LLAppViewer::instance()->mMainloopTimeout->getState();
	}

	// The crash is being handled here so set this value to false.
	// Otherwise the crash logger will think this crash was a freeze.
	gDebugInfo["Dynamic"]["CrashNotHandled"] = (LLSD::Boolean)false;

	//Write out the crash status file
	//Use marker file style setup, as that's the simplest, especially since
	//we're already in a crash situation
	if (gDirUtilp)
	{
		std::string crash_marker_file_name = gDirUtilp->getExpandedFilename(LL_PATH_LOGS,
																			gLLErrorActivated
																			? LLERROR_MARKER_FILE_NAME
																			: ERROR_MARKER_FILE_NAME);
		LLAPRFile crash_marker_file ;
		crash_marker_file.open(crash_marker_file_name, LL_APR_WB);
		if (crash_marker_file.getFileHandle())
		{
			LL_INFOS("MarkerFile") << "Created crash marker file " << crash_marker_file_name << LL_ENDL;
			recordMarkerVersion(crash_marker_file);
		}
		else
		{
			LL_WARNS("MarkerFile") << "Cannot create error marker file " << crash_marker_file_name << LL_ENDL;
		}
	}
	else
	{
		LL_WARNS("MarkerFile") << "No gDirUtilp with which to create error marker file name" << LL_ENDL;
	}

#ifdef LL_WINDOWS
	Sleep(200);
#endif

	char *minidump_file = pApp->getMiniDumpFilename();
    LL_DEBUGS("CRASHREPORT") << "minidump file name " << minidump_file << LL_ENDL;
	if(minidump_file && minidump_file[0] != 0)
	{
		gDebugInfo["Dynamic"]["MinidumpPath"] = minidump_file;
	}
	else
	{
#ifdef LL_WINDOWS
		getFileList();
#else
        LL_WARNS("CRASHREPORT") << "no minidump file?" << LL_ENDL;
#endif
	}
    gDebugInfo["Dynamic"]["CrashType"]="crash";

	if (gMessageSystem && gDirUtilp)
	{
		std::string filename;
		filename = gDirUtilp->getExpandedFilename(LL_PATH_DUMP, "stats.log");
        LL_DEBUGS("CRASHREPORT") << "recording stats " << filename << LL_ENDL;
		llofstream file(filename.c_str(), std::ios_base::binary);
		if(file.good())
		{
			gMessageSystem->summarizeLogs(file);
			file.close();
		}
        else
        {
            LL_WARNS("CRASHREPORT") << "problem recording stats" << LL_ENDL;
        }
	}

	if (gMessageSystem)
	{
		gMessageSystem->getCircuitInfo(gDebugInfo["CircuitInfo"]);
		gMessageSystem->stopLogging();
	}

	if (LLWorld::instanceExists()) LLWorld::getInstance()->getInfo(gDebugInfo["Dynamic"]);

	// Close the debug file
	pApp->writeDebugInfo(false);  //false answers the isStatic question with the least overhead.
}

// static
void LLAppViewer::recordMarkerVersion(LLAPRFile& marker_file)
{
	std::string marker_version(LLVersionInfo::getChannelAndVersion());
	if ( marker_version.length() > MAX_MARKER_LENGTH )
	{
		LL_WARNS_ONCE("MarkerFile") << "Version length ("<< marker_version.length()<< ")"
									<< " greater than maximum (" << MAX_MARKER_LENGTH << ")"
									<< ": marker matching may be incorrect"
									<< LL_ENDL;
	}

	// record the viewer version in the marker file
	marker_file.write(marker_version.data(), marker_version.length());

	marker_file.flush(); // <FS:ND/> Make sure filesystem reflects what we wrote.
}

bool LLAppViewer::markerIsSameVersion(const std::string& marker_name) const
{
	bool sameVersion = false;

	std::string my_version(LLVersionInfo::getChannelAndVersion());
	char marker_version[MAX_MARKER_LENGTH];
	S32  marker_version_length;

	LLAPRFile marker_file;
	marker_file.open(marker_name, LL_APR_RB);
	if (marker_file.getFileHandle())
	{
		marker_version_length = marker_file.read(marker_version, sizeof(marker_version));
		std::string marker_string(marker_version, marker_version_length);
		if ( 0 == my_version.compare( 0, my_version.length(), marker_version, 0, marker_version_length ) )
		{
			sameVersion = true;
		}
		LL_DEBUGS("MarkerFile") << "Compare markers for '" << marker_name << "': "
								<< "\n   mine '" << my_version    << "'"
								<< "\n marker '" << marker_string << "'"
								<< "\n " << ( sameVersion ? "same" : "different" ) << " version"
								<< LL_ENDL;
		marker_file.close();
	}
	return sameVersion;
}

void LLAppViewer::processMarkerFiles()
{
	//We've got 4 things to test for here
	// - Other Process Running (SecondLife.exec_marker present, locked)
	// - Freeze (SecondLife.exec_marker present, not locked)
	// - LLError Crash (SecondLife.llerror_marker present)
	// - Other Crash (SecondLife.error_marker present)
	// These checks should also remove these files for the last 2 cases if they currently exist

	bool marker_is_same_version = true;
	// first, look for the marker created at startup and deleted on a clean exit
	mMarkerFileName = gDirUtilp->getExpandedFilename(LL_PATH_LOGS,MARKER_FILE_NAME);
	if (LLAPRFile::isExist(mMarkerFileName, NULL, LL_APR_RB))
	{
		// File exists...
		// first, read it to see if it was created by the same version (we need this later)
		marker_is_same_version = markerIsSameVersion(mMarkerFileName);

		// now test to see if this file is locked by a running process (try to open for write)
		LL_DEBUGS("MarkerFile") << "Checking exec marker file for lock..." << LL_ENDL;
		mMarkerFile.open(mMarkerFileName, LL_APR_WB);
		// <FS:ND> Remove LLVolatileAPRPool/apr_file_t and use FILE* instead
		//apr_file_t* fMarker = mMarkerFile.getFileHandle() ;
		LLAPRFile::tFiletype* fMarker = mMarkerFile.getFileHandle() ; 
		// </FS:ND>
		if (!fMarker)
		{
			LL_INFOS("MarkerFile") << "Exec marker file open failed - assume it is locked." << LL_ENDL;
			mSecondInstance = true; // lock means that instance is running.
		}
		else
		{
			// We were able to open it, now try to lock it ourselves...
			if (apr_file_lock(fMarker, APR_FLOCK_NONBLOCK | APR_FLOCK_EXCLUSIVE) != APR_SUCCESS)
			{
				LL_WARNS_ONCE("MarkerFile") << "Locking exec marker failed." << LL_ENDL;
				mSecondInstance = true; // lost a race? be conservative
				mMarkerFile.close(); // <FS:ND/> Cannot lock the file and take ownership. Don't keep it open
			}
			else
			{
				// No other instances; we've locked this file now, so record our version; delete on quit.
				recordMarkerVersion(mMarkerFile);
				LL_DEBUGS("MarkerFile") << "Exec marker file existed but was not locked; rewritten." << LL_ENDL;
			}
		}

		if (mSecondInstance)
		{
			LL_INFOS("MarkerFile") << "Exec marker '"<< mMarkerFileName << "' owned by another instance" << LL_ENDL;
		}
		else if (marker_is_same_version)
		{
			// the file existed, is ours, and matched our version, so we can report on what it says
			LL_INFOS("MarkerFile") << "Exec marker '"<< mMarkerFileName << "' found; last exec FROZE" << LL_ENDL;
			gLastExecEvent = LAST_EXEC_FROZE;

		}
		else
		{
			LL_INFOS("MarkerFile") << "Exec marker '"<< mMarkerFileName << "' found, but versions did not match" << LL_ENDL;
		}
	}
	else // marker did not exist... last exec (if any) did not freeze
	{
		// Create the marker file for this execution & lock it; it will be deleted on a clean exit
		apr_status_t s;
		s = mMarkerFile.open(mMarkerFileName, LL_APR_WB, TRUE);

		if (s == APR_SUCCESS && mMarkerFile.getFileHandle())
		{
			LL_DEBUGS("MarkerFile") << "Exec marker file '"<< mMarkerFileName << "' created." << LL_ENDL;
			if (APR_SUCCESS == apr_file_lock(mMarkerFile.getFileHandle(), APR_FLOCK_NONBLOCK | APR_FLOCK_EXCLUSIVE))
			{
				recordMarkerVersion(mMarkerFile);
				LL_DEBUGS("MarkerFile") << "Exec marker file locked." << LL_ENDL;
			}
			else
			{
				LL_WARNS("MarkerFile") << "Exec marker file cannot be locked." << LL_ENDL;
			}
		}
		else
		{
			LL_WARNS("MarkerFile") << "Failed to create exec marker file '"<< mMarkerFileName << "'." << LL_ENDL;
		}
	}

	// now check for cases in which the exec marker may have been cleaned up by crash handlers

	// check for any last exec event report based on whether or not it happened during logout
	// (the logout marker is created when logout begins)
	std::string logout_marker_file =  gDirUtilp->getExpandedFilename(LL_PATH_LOGS, LOGOUT_MARKER_FILE_NAME);
	if(LLAPRFile::isExist(logout_marker_file, NULL, LL_APR_RB))
	{
		if (markerIsSameVersion(logout_marker_file))
		{
			gLastExecEvent = LAST_EXEC_LOGOUT_FROZE;
			LL_INFOS("MarkerFile") << "Logout crash marker '"<< logout_marker_file << "', changing LastExecEvent to LOGOUT_FROZE" << LL_ENDL;
		}
		else
		{
			LL_INFOS("MarkerFile") << "Logout crash marker '"<< logout_marker_file << "' found, but versions did not match" << LL_ENDL;
		}
		LLAPRFile::remove(logout_marker_file);
	}
	// further refine based on whether or not a marker created during an llerr crash is found
	std::string llerror_marker_file = gDirUtilp->getExpandedFilename(LL_PATH_LOGS, LLERROR_MARKER_FILE_NAME);
	if(LLAPRFile::isExist(llerror_marker_file, NULL, LL_APR_RB))
	{
		if (markerIsSameVersion(llerror_marker_file))
		{
			if ( gLastExecEvent == LAST_EXEC_LOGOUT_FROZE )
			{
				gLastExecEvent = LAST_EXEC_LOGOUT_CRASH;
				LL_INFOS("MarkerFile") << "LLError marker '"<< llerror_marker_file << "' crashed, setting LastExecEvent to LOGOUT_CRASH" << LL_ENDL;
			}
			else
			{
				gLastExecEvent = LAST_EXEC_LLERROR_CRASH;
				LL_INFOS("MarkerFile") << "LLError marker '"<< llerror_marker_file << "' crashed, setting LastExecEvent to LLERROR_CRASH" << LL_ENDL;
			}
		}
		else
		{
			LL_INFOS("MarkerFile") << "LLError marker '"<< llerror_marker_file << "' found, but versions did not match" << LL_ENDL;
		}
		LLAPRFile::remove(llerror_marker_file);
	}
	// and last refine based on whether or not a marker created during a non-llerr crash is found
	std::string error_marker_file = gDirUtilp->getExpandedFilename(LL_PATH_LOGS, ERROR_MARKER_FILE_NAME);
	if(LLAPRFile::isExist(error_marker_file, NULL, LL_APR_RB))
	{
		if (markerIsSameVersion(error_marker_file))
		{
			if (gLastExecEvent == LAST_EXEC_LOGOUT_FROZE)
			{
				gLastExecEvent = LAST_EXEC_LOGOUT_CRASH;
				LL_INFOS("MarkerFile") << "Error marker '"<< error_marker_file << "' crashed, setting LastExecEvent to LOGOUT_CRASH" << LL_ENDL;
			}
			else
			{
				gLastExecEvent = LAST_EXEC_OTHER_CRASH;
				LL_INFOS("MarkerFile") << "Error marker '"<< error_marker_file << "' crashed, setting LastExecEvent to " << gLastExecEvent << LL_ENDL;
			}
		}
		else
		{
			LL_INFOS("MarkerFile") << "Error marker '"<< error_marker_file << "' marker found, but versions did not match" << LL_ENDL;
		}
		LLAPRFile::remove(error_marker_file);
	}
}

void LLAppViewer::removeMarkerFiles()
{
	if (!mSecondInstance)
	{
		if (mMarkerFile.getFileHandle())
		{
			mMarkerFile.close() ;
			LLAPRFile::remove( mMarkerFileName );
			LL_DEBUGS("MarkerFile") << "removed exec marker '"<<mMarkerFileName<<"'"<< LL_ENDL;
		}
		else
		{
			LL_DEBUGS("MarkerFile") << "marker '"<<mMarkerFileName<<"' not open"<< LL_ENDL;
 		}

		if (mLogoutMarkerFile.getFileHandle())
		{
			mLogoutMarkerFile.close();
			LLAPRFile::remove( mLogoutMarkerFileName );
			LL_DEBUGS("MarkerFile") << "removed logout marker '"<<mLogoutMarkerFileName<<"'"<< LL_ENDL;
		}
		else
		{
			LL_DEBUGS("MarkerFile") << "logout marker '"<<mLogoutMarkerFileName<<"' not open"<< LL_ENDL;
		}
	}
	else
	{
		LL_WARNS("MarkerFile") << "leaving markers because this is a second instance" << LL_ENDL;
	}
}

void LLAppViewer::removeDumpDir()
{
    //Call this routine only on clean exit.  Crash reporter will clean up
    //its locking table for us.
    std::string dump_dir = gDirUtilp->getExpandedFilename(LL_PATH_DUMP, "");
    gDirUtilp->deleteDirAndContents(dump_dir);
}

void LLAppViewer::forceQuit()
{
	LLApp::setQuitting();
}

//TODO: remove
void LLAppViewer::fastQuit(S32 error_code)
{
	// finish pending transfers
	flushVFSIO();
	// let sim know we're logging out
	sendLogoutRequest();
	// flush network buffers by shutting down messaging system
	end_messaging_system();
	// figure out the error code
	S32 final_error_code = error_code ? error_code : (S32)isError();
	// this isn't a crash
	removeMarkerFiles();
	// get outta here
	_exit(final_error_code);
}

void LLAppViewer::requestQuit()
{
	LL_INFOS() << "requestQuit" << LL_ENDL;

	LLViewerRegion* region = gAgent.getRegion();

	if( (LLStartUp::getStartupState() < STATE_STARTED) || !region )
	{
		// If we have a region, make some attempt to send a logout request first.
		// This prevents the halfway-logged-in avatar from hanging around inworld for a couple minutes.
		if(region)
		{
			sendLogoutRequest();
		}
		else if(LLStartUp::getStartupState() == STATE_STARTED) // LO: Fix for FIRE-2613: sidebar tabs and floaters not remembering being open/torn off
		{
			if (gFloaterView)
			{
				// application is quitting
				gFloaterView->closeAllChildren(true);
			}

		} // ~LO

		// Quit immediately
		forceQuit();
		return;
	}

	// Try to send metrics back to the grid
	metricsSend(!gDisconnected);

	// Try to send last batch of avatar rez metrics.
	if (!gDisconnected && isAgentAvatarValid())
	{
		gAgentAvatarp->updateAvatarRezMetrics(true); // force a last packet to be sent.
	}

	LLHUDEffectSpiral *effectp = (LLHUDEffectSpiral*)LLHUDManager::getInstance()->createViewerEffect(LLHUDObject::LL_HUD_EFFECT_POINT, TRUE);
	effectp->setPositionGlobal(gAgent.getPositionGlobal());
	effectp->setColor(LLColor4U(gAgent.getEffectColor()));
	LLHUDManager::getInstance()->sendEffects();
	effectp->markDead() ;//remove it.

	// Attempt to close all floaters that might be
	// editing things.
	if (gFloaterView)
	{
		// application is quitting
		gFloaterView->closeAllChildren(true);
	}

	send_stats();

	gLogoutTimer.reset();
	mQuitRequested = true;
}

static bool finish_quit(const LLSD& notification, const LLSD& response)
{
	S32 option = LLNotificationsUtil::getSelectedOption(notification, response);

	if (option == 0)
	{
		LLAppViewer::instance()->requestQuit();
	}
	return false;
}
static LLNotificationFunctorRegistration finish_quit_reg("ConfirmQuit", finish_quit);

void LLAppViewer::userQuit()
{
	if (gDisconnected || gViewerWindow->getProgressView()->getVisible())
	{
		requestQuit();
	}
	else
	{
		LLNotificationsUtil::add("ConfirmQuit");
	}
}

static bool finish_early_exit(const LLSD& notification, const LLSD& response)
{
	LLAppViewer::instance()->forceQuit();
	return false;
}

void LLAppViewer::earlyExit(const std::string& name, const LLSD& substitutions)
{
   	LL_WARNS() << "app_early_exit: " << name << LL_ENDL;
	gDoDisconnect = TRUE;
	LLNotificationsUtil::add(name, substitutions, LLSD(), finish_early_exit);
}

// case where we need the viewer to exit without any need for notifications
void LLAppViewer::earlyExitNoNotify()
{
   	LL_WARNS() << "app_early_exit with no notification: " << LL_ENDL;
	gDoDisconnect = TRUE;
	finish_early_exit( LLSD(), LLSD() );
}

void LLAppViewer::abortQuit()
{
    LL_INFOS() << "abortQuit()" << LL_ENDL;
	mQuitRequested = false;
}

void LLAppViewer::migrateCacheDirectory()
{
#if LL_WINDOWS || LL_DARWIN
	// NOTE: (Nyx) as of 1.21, cache for mac is moving to /library/caches/SecondLife from
	// /library/application support/SecondLife/cache This should clear/delete the old dir.

	// As of 1.23 the Windows cache moved from
	//   C:\Documents and Settings\James\Application Support\SecondLife\cache
	// to
	//   C:\Documents and Settings\James\Local Settings\Application Support\SecondLife
	//
	// The Windows Vista equivalent is from
	//   C:\Users\James\AppData\Roaming\SecondLife\cache
	// to
	//   C:\Users\James\AppData\Local\SecondLife
	//
	// Note the absence of \cache on the second path.  James.

	// Only do this once per fresh install of this version.
	if (gSavedSettings.getBOOL("MigrateCacheDirectory"))
	{
		gSavedSettings.setBOOL("MigrateCacheDirectory", FALSE);

		std::string old_cache_dir = gDirUtilp->add(gDirUtilp->getOSUserAppDir(), "cache");
		std::string new_cache_dir = gDirUtilp->getCacheDir(true);

		if (gDirUtilp->fileExists(old_cache_dir))
		{
			LL_INFOS() << "Migrating cache from " << old_cache_dir << " to " << new_cache_dir << LL_ENDL;

			// Migrate inventory cache to avoid pain to inventory database after mass update
			S32 file_count = 0;
			std::string file_name;
			std::string mask = "*.*";

			LLDirIterator iter(old_cache_dir, mask);
			while (iter.next(file_name))
			{
				if (file_name == "." || file_name == "..") continue;
				std::string source_path = gDirUtilp->add(old_cache_dir, file_name);
				std::string dest_path = gDirUtilp->add(new_cache_dir, file_name);
				if (!LLFile::rename(source_path, dest_path))
				{
					file_count++;
				}
			}
			LL_INFOS() << "Moved " << file_count << " files" << LL_ENDL;

			// AO: Don't automatically purge old cache
			//// Nuke the old cache
			//gDirUtilp->setCacheDir(old_cache_dir);
			//purgeCache();
			gDirUtilp->setCacheDir(new_cache_dir);

#if LL_DARWIN
			// Clean up Mac files not deleted by removing *.*
			std::string ds_store = old_cache_dir + "/.DS_Store";
			if (gDirUtilp->fileExists(ds_store))
			{
				LLFile::remove(ds_store);
			}
#endif
			if (LLFile::rmdir(old_cache_dir) != 0)
			{
				LL_WARNS() << "could not delete old cache directory " << old_cache_dir << LL_ENDL;
			}
		}
	}
#endif // LL_WINDOWS || LL_DARWIN
}

void dumpVFSCaches()
{
	LL_INFOS() << "======= Static VFS ========" << LL_ENDL;
	gStaticVFS->listFiles();
#if LL_WINDOWS
	LL_INFOS() << "======= Dumping static VFS to StaticVFSDump ========" << LL_ENDL;
	WCHAR w_str[MAX_PATH];
	GetCurrentDirectory(MAX_PATH, w_str);
	S32 res = LLFile::mkdir("StaticVFSDump");
	if (res == -1)
	{
		LL_WARNS() << "Couldn't create dir StaticVFSDump" << LL_ENDL;
	}
	SetCurrentDirectory(utf8str_to_utf16str("StaticVFSDump").c_str());
	gStaticVFS->dumpFiles();
	SetCurrentDirectory(w_str);
#endif

	LL_INFOS() << "========= Dynamic VFS ====" << LL_ENDL;
	gVFS->listFiles();
#if LL_WINDOWS
	LL_INFOS() << "========= Dumping dynamic VFS to VFSDump ====" << LL_ENDL;
	res = LLFile::mkdir("VFSDump");
	if (res == -1)
	{
		LL_WARNS() << "Couldn't create dir VFSDump" << LL_ENDL;
	}
	SetCurrentDirectory(utf8str_to_utf16str("VFSDump").c_str());
	gVFS->dumpFiles();
	SetCurrentDirectory(w_str);
#endif
}

//static
U32 LLAppViewer::getTextureCacheVersion()
{
	//viewer texture cache version, change if the texture cache format changes.
	const U32 TEXTURE_CACHE_VERSION = 8;

	return TEXTURE_CACHE_VERSION ;
}

//static
U32 LLAppViewer::getObjectCacheVersion()
{
	// Viewer object cache version, change if object update
	// format changes. JC
	const U32 INDRA_OBJECT_CACHE_VERSION = 15;

	return INDRA_OBJECT_CACHE_VERSION;
}

bool LLAppViewer::initCache()
{
	mPurgeCache = false;
	BOOL read_only = mSecondInstance ? TRUE : FALSE;
	LLAppViewer::getTextureCache()->setReadOnly(read_only) ;
	LLVOCache::getInstance()->setReadOnly(read_only);

	bool texture_cache_mismatch = false;
	if (gSavedSettings.getS32("LocalCacheVersion") != LLAppViewer::getTextureCacheVersion())
	{
		texture_cache_mismatch = true;
		if(!read_only)
		{
			gSavedSettings.setS32("LocalCacheVersion", LLAppViewer::getTextureCacheVersion());
		}
	}

	if(!read_only)
	{
		// <FS:Ansariel> Clear inventory cache button
		std::string clear_inventory_agent_id = gSavedSettings.getString("FSPurgeInventoryCacheOnStartup");
		if (clear_inventory_agent_id != std::string())
		{
			gSavedSettings.setString("FSPurgeInventoryCacheOnStartup", std::string());
			std::string inv_cache_file = gDirUtilp->getExpandedFilename(LL_PATH_CACHE, clear_inventory_agent_id + ".inv.gz");
			LL_INFOS("LLAppViewer") << "Purging inventory cache file: " << inv_cache_file << LL_ENDL;
			LLFile::remove(inv_cache_file);
		}
		// </FS:Ansariel>

		// Purge cache if user requested it
		if (gSavedSettings.getBOOL("PurgeCacheOnStartup") ||
			gSavedSettings.getBOOL("PurgeCacheOnNextStartup"))
		{
			LL_INFOS("AppCache") << "Startup cache purge requested: " << (gSavedSettings.getBOOL("PurgeCacheOnStartup") ? "ALWAYS" : "ONCE") << LL_ENDL;
			gSavedSettings.setBOOL("PurgeCacheOnNextStartup", false);
			LL_INFOS("AppCache") << "Scheduling texture purge, based on PurgeCache* settings." << LL_ENDL;
			mPurgeCache = true;
			// STORM-1141 force purgeAllTextures to get called to prevent a crash here. -brad
			texture_cache_mismatch = true;
		}

		// <FS> If the J2C has changed since the last run, clear the cache
		const std::string j2c_info = LLImageJ2C::getEngineInfo();
		const std::string j2c_last = gSavedSettings.getString("LastJ2CVersion");
		if (j2c_info != j2c_last && !j2c_last.empty())
		{
			LL_INFOS("AppCache") << "Scheduling texture purge, based on LastJ2CVersion mismatch." << LL_ENDL;
			mPurgeTextures = true;
		}
		gSavedSettings.setString("LastJ2CVersion", j2c_info);
		// </FS>
	
		// We have moved the location of the cache directory over time.
		migrateCacheDirectory();

		// Setup and verify the cache location
		std::string cache_location = gSavedSettings.getString("CacheLocation");
		std::string new_cache_location = gSavedSettings.getString("NewCacheLocation");
		if (new_cache_location != cache_location)
		{
			// AO: Don't automatically purge old cache location, has unwanted side effects with shared caches, upgrades
			//LL_INFOS("AppCache") << "Cache location changed, cache needs purging" << LL_ENDL;
			//gDirUtilp->setCacheDir(gSavedSettings.getString("CacheLocation"));
			//purgeCache(); // purge old cache
			gSavedSettings.setString("CacheLocation", new_cache_location);
			gSavedSettings.setString("CacheLocationTopFolder", gDirUtilp->getBaseFileName(new_cache_location));
		}
	}

	if (!gDirUtilp->setCacheDir(gSavedSettings.getString("CacheLocation")))
	{
		LL_WARNS("AppCache") << "Unable to set cache location" << LL_ENDL;
		gSavedSettings.setString("CacheLocation", "");
		gSavedSettings.setString("CacheLocationTopFolder", "");
	}

	// <FS:Ansariel> Sound cache
	if (!gDirUtilp->setSoundCacheDir(gSavedSettings.getString("FSSoundCacheLocation")))
	{
		LL_WARNS("AppCache") << "Unable to set sound cache location" << LL_ENDL;
		gSavedSettings.setString("FSSoundCacheLocation", "");
	}
	// </FS:Ansariel>
	
	if (mPurgeCache && !read_only)
	{
		LLSplashScreen::update(LLTrans::getString("StartupClearingCache"));
		purgeCache();
	}

	// <FS:Ansariel> FIRE-13066
	if (mPurgeTextures && !read_only)
	{
		LL_INFOS("AppCache") << "Purging Texture Cache..." << LL_ENDL;
		LLSplashScreen::update(LLTrans::getString("StartupClearingTextureCache"));
		LLAppViewer::getTextureCache()->purgeCache(LL_PATH_CACHE);
	}
	// </FS:Ansariel>

	// <FS:Ansariel> Purge web browser cache
	if (gSavedSettings.getBOOL("FSStartupClearBrowserCache"))
	{
		std::string browser_cache = gDirUtilp->getExpandedFilename(LL_PATH_CACHE, "cef_cache");
		if (LLFile::isdir(browser_cache))
		{
			gDirUtilp->deleteDirAndContents(browser_cache);
		}
		gSavedSettings.setBOOL("FSStartupClearBrowserCache", FALSE);
	}
	// </FS:Ansariel>

	// <FS:ND> For Windows, purging the cache can take an extraordinary amount of time. Rename the cache dir and purge it using another thread.
	startCachePurge();
	// </FS:ND>

	LLSplashScreen::update(LLTrans::getString("StartupInitializingTextureCache"));

	// Init the texture cache
	// Allocate 80% of the cache size for textures
	const S32 MB = 1024 * 1024;
	const S64 MIN_CACHE_SIZE = 256 * MB;
	const S64 MAX_CACHE_SIZE = 9984ll * MB;
	const S64 MAX_VFS_SIZE = 1024 * MB; // 1 GB

	S64 cache_size = (S64)(gSavedSettings.getU32("CacheSize")) * MB;
	cache_size = llclamp(cache_size, MIN_CACHE_SIZE, MAX_CACHE_SIZE);

	S64 vfs_size = llmin((S64)((cache_size * 2) / 10), MAX_VFS_SIZE);
	S64 texture_cache_size = cache_size - vfs_size;

	S64 extra = LLAppViewer::getTextureCache()->initCache(LL_PATH_CACHE, texture_cache_size, texture_cache_mismatch);
	texture_cache_size -= extra;

	LLVOCache::getInstance()->initCache(LL_PATH_CACHE, gSavedSettings.getU32("CacheNumberOfRegionsForObjects"), getObjectCacheVersion()) ;

	LLSplashScreen::update(LLTrans::getString("StartupInitializingVFS"));

	// Init the VFS
	vfs_size = llmin(vfs_size + extra, MAX_VFS_SIZE);
	vfs_size = (vfs_size / MB) * MB; // make sure it is MB aligned
	U32 vfs_size_u32 = (U32)vfs_size;
	U32 old_vfs_size = gSavedSettings.getU32("VFSOldSize") * MB;
	bool resize_vfs = (vfs_size_u32 != old_vfs_size);
	if (resize_vfs)
	{
		gSavedSettings.setU32("VFSOldSize", vfs_size_u32 / MB);
	}
	LL_INFOS("AppCache") << "VFS CACHE SIZE: " << vfs_size / (1024*1024) << " MB" << LL_ENDL;

	// This has to happen BEFORE starting the vfs
	// time_t	ltime;
	srand(time(NULL));		// Flawfinder: ignore
	U32 old_salt = gSavedSettings.getU32("VFSSalt");
	U32 new_salt;
	std::string old_vfs_data_file;
	std::string old_vfs_index_file;
	std::string new_vfs_data_file;
	std::string new_vfs_index_file;
	std::string static_vfs_index_file;
	std::string static_vfs_data_file;

	if (gSavedSettings.getBOOL("AllowMultipleViewers"))
	{
		// don't mess with renaming the VFS in this case
		new_salt = old_salt;
	}
	else
	{
		do
		{
			new_salt = rand();
		} while(new_salt == old_salt);
	}

	old_vfs_data_file = gDirUtilp->getExpandedFilename(LL_PATH_CACHE, VFS_DATA_FILE_BASE) + llformat("%u", old_salt);

	// make sure this file exists
	llstat s;
	S32 stat_result = LLFile::stat(old_vfs_data_file, &s);
	if (stat_result)
	{
		// doesn't exist, look for a data file
		std::string mask;
		mask = VFS_DATA_FILE_BASE;
		mask += "*";

		std::string dir;
		dir = gDirUtilp->getExpandedFilename(LL_PATH_CACHE, "");

		std::string found_file;
		LLDirIterator iter(dir, mask);
		if (iter.next(found_file))
		{
			old_vfs_data_file = gDirUtilp->add(dir, found_file);

			S32 start_pos = found_file.find_last_of('.');
			if (start_pos > 0)
			{
				sscanf(found_file.substr(start_pos+1).c_str(), "%d", &old_salt);
			}
			LL_DEBUGS("AppCache") << "Default vfs data file not present, found: " << old_vfs_data_file << " Old salt: " << old_salt << LL_ENDL;
		}
	}

	old_vfs_index_file = gDirUtilp->getExpandedFilename(LL_PATH_CACHE, VFS_INDEX_FILE_BASE) + llformat("%u", old_salt);

	stat_result = LLFile::stat(old_vfs_index_file, &s);
	if (stat_result)
	{
		// We've got a bad/missing index file, nukem!
		LL_WARNS("AppCache") << "Bad or missing vfx index file " << old_vfs_index_file << LL_ENDL;
		LL_WARNS("AppCache") << "Removing old vfs data file " << old_vfs_data_file << LL_ENDL;
		LLFile::remove(old_vfs_data_file);
		LLFile::remove(old_vfs_index_file);

		// Just in case, nuke any other old cache files in the directory.
		std::string dir;
		dir = gDirUtilp->getExpandedFilename(LL_PATH_CACHE, "");

		std::string mask;
		mask = VFS_DATA_FILE_BASE;
		mask += "*";

		gDirUtilp->deleteFilesInDir(dir, mask);

		mask = VFS_INDEX_FILE_BASE;
		mask += "*";

		gDirUtilp->deleteFilesInDir(dir, mask);
	}

	new_vfs_data_file = gDirUtilp->getExpandedFilename(LL_PATH_CACHE, VFS_DATA_FILE_BASE) + llformat("%u", new_salt);
	new_vfs_index_file = gDirUtilp->getExpandedFilename(LL_PATH_CACHE, VFS_INDEX_FILE_BASE) + llformat("%u", new_salt);

	static_vfs_data_file = gDirUtilp->getExpandedFilename(LL_PATH_APP_SETTINGS, "static_data.db2");
	static_vfs_index_file = gDirUtilp->getExpandedFilename(LL_PATH_APP_SETTINGS, "static_index.db2");

	if (resize_vfs)
	{
		LL_DEBUGS("AppCache") << "Removing old vfs and re-sizing" << LL_ENDL;

		LLFile::remove(old_vfs_data_file);
		LLFile::remove(old_vfs_index_file);
	}
	else if (old_salt != new_salt)
	{
		// move the vfs files to a new name before opening
		LL_DEBUGS("AppCache") << "Renaming " << old_vfs_data_file << " to " << new_vfs_data_file << LL_ENDL;
		LL_DEBUGS("AppCache") << "Renaming " << old_vfs_index_file << " to " << new_vfs_index_file << LL_ENDL;
		LLFile::rename(old_vfs_data_file, new_vfs_data_file);
		LLFile::rename(old_vfs_index_file, new_vfs_index_file);
	}

	// Startup the VFS...
	gSavedSettings.setU32("VFSSalt", new_salt);

	// Don't remove VFS after viewer crashes.  If user has corrupt data, they can reinstall. JC
	gVFS = LLVFS::createLLVFS(new_vfs_index_file, new_vfs_data_file, false, vfs_size_u32, false);
	if (!gVFS)
	{
		return false;
	}

	gStaticVFS = LLVFS::createLLVFS(static_vfs_index_file, static_vfs_data_file, true, 0, false);
	if (!gStaticVFS)
	{
		return false;
	}

	BOOL success = gVFS->isValid() && gStaticVFS->isValid();
	if (!success)
	{
		return false;
	}
	else
	{
		LLVFile::initClass();

#ifndef LL_RELEASE_FOR_DOWNLOAD
		if (gSavedSettings.getBOOL("DumpVFSCaches"))
		{
			dumpVFSCaches();
		}
#endif

		return true;
	}
}

void LLAppViewer::addOnIdleCallback(const boost::function<void()>& cb)
{
	LLDeferredTaskList::instance().addTask(cb);
}

void LLAppViewer::purgeCache()
{
	LL_INFOS("AppCache") << "Purging Cache and Texture Cache..." << LL_ENDL;
	LLAppViewer::getTextureCache()->purgeCache(LL_PATH_CACHE);
	LLVOCache::getInstance()->removeCache(LL_PATH_CACHE);
	std::string browser_cache = gDirUtilp->getExpandedFilename(LL_PATH_CACHE, "cef_cache");
	if (LLFile::isdir(browser_cache))
	{
		// cef does not support clear_cache and clear_cookies, so clear what we can manually.
		gDirUtilp->deleteDirAndContents(browser_cache);
	}
	gDirUtilp->deleteFilesInDir(gDirUtilp->getExpandedFilename(LL_PATH_CACHE, ""), "*");
}

//purge cache immediately, do not wait until the next login.
void LLAppViewer::purgeCacheImmediate()
{
	LL_INFOS("AppCache") << "Purging Object Cache and Texture Cache immediately..." << LL_ENDL;
	LLAppViewer::getTextureCache()->purgeCache(LL_PATH_CACHE, false);
	LLVOCache::getInstance()->removeCache(LL_PATH_CACHE, true);
}

std::string LLAppViewer::getSecondLifeTitle() const
{
#if ADDRESS_SIZE == 64
	return LLTrans::getString( "APP_NAME" ) + "_x64";
#else
	return LLTrans::getString("APP_NAME");
#endif
}

std::string LLAppViewer::getWindowTitle() const
{
	return gWindowTitle;
}

// Callback from a dialog indicating user was logged out.
bool finish_disconnect(const LLSD& notification, const LLSD& response)
{
	S32 option = LLNotificationsUtil::getSelectedOption(notification, response);

	if (1 == option)
	{
		if (gFloaterView)
		{
			// application is quitting
			gFloaterView->closeAllChildren(true);
		}

        LLAppViewer::instance()->forceQuit();
	}
	return false;
}

// Callback from an early disconnect dialog, force an exit
bool finish_forced_disconnect(const LLSD& notification, const LLSD& response)
{
	if (gFloaterView)
	{
		// application is quitting
		gFloaterView->closeAllChildren(true);
	}

	LLAppViewer::instance()->forceQuit();
	return false;
}


void LLAppViewer::forceDisconnect(const std::string& mesg)
{
	if (gDoDisconnect)
    {
		// Already popped up one of these dialogs, don't
		// do this again.
		return;
    }

	// *TODO: Translate the message if possible
	std::string big_reason = LLAgent::sTeleportErrorMessages[mesg];
	if ( big_reason.size() == 0 )
	{
		big_reason = mesg;
	}

	LLSD args;
	gDoDisconnect = TRUE;

	if (LLStartUp::getStartupState() < STATE_STARTED)
	{
		// Tell users what happened
		args["ERROR_MESSAGE"] = big_reason;
		LLNotificationsUtil::add("ErrorMessage", args, LLSD(), &finish_forced_disconnect);
	}
	else
	{
		args["MESSAGE"] = big_reason;
		LLNotificationsUtil::add("YouHaveBeenLoggedOut", args, LLSD(), &finish_disconnect );
	}
}

void LLAppViewer::badNetworkHandler()
{
	// Dump the packet
	gMessageSystem->dumpPacketToLog();

	// Flush all of our caches on exit in the case of disconnect due to
	// invalid packets.

	mPurgeOnExit = TRUE;

	std::ostringstream message;
	message <<
		"The viewer has detected mangled network data indicative\n"
		"of a bad upstream network connection or an incomplete\n"
		"local installation of " << LLAppViewer::instance()->getSecondLifeTitle() << ". \n"
		" \n"
		"Try uninstalling and reinstalling to see if this resolves \n"
		"the issue. \n"
		" \n"
		"If the problem continues, see the Tech Support FAQ at: \n"
		"www.firestormviewer.org/support";
	forceDisconnect(message.str());

	LLApp::instance()->writeMiniDump();
}

// This routine may get called more than once during the shutdown process.
// This can happen because we need to get the screenshot before the window
// is destroyed.
void LLAppViewer::saveFinalSnapshot()
{
	if (!mSavedFinalSnapshot)
	{
		gSavedSettings.setVector3d("FocusPosOnLogout", gAgentCamera.calcFocusPositionTargetGlobal());
		gSavedSettings.setVector3d("CameraPosOnLogout", gAgentCamera.calcCameraPositionTargetGlobal());
		gViewerWindow->setCursor(UI_CURSOR_WAIT);
		gAgentCamera.changeCameraToThirdPerson( FALSE );	// don't animate, need immediate switch
		gSavedSettings.setBOOL("ShowParcelOwners", FALSE);
		idle();

		std::string snap_filename = gDirUtilp->getLindenUserDir();
		snap_filename += gDirUtilp->getDirDelimiter();
		snap_filename += SCREEN_LAST_FILENAME;
		// use full pixel dimensions of viewer window (not post-scale dimensions)
		gViewerWindow->saveSnapshot(snap_filename, gViewerWindow->getWindowWidthRaw(), gViewerWindow->getWindowHeightRaw(), FALSE, TRUE);
		mSavedFinalSnapshot = TRUE;
	}
}

void LLAppViewer::loadNameCache()
{
	// display names cache
	std::string filename =
		gDirUtilp->getExpandedFilename(LL_PATH_CACHE, "avatar_name_cache.xml");
	LL_INFOS("AvNameCache") << filename << LL_ENDL;
	llifstream name_cache_stream(filename.c_str());
	if(name_cache_stream.is_open())
	{
		if ( ! LLAvatarNameCache::importFile(name_cache_stream))
        {
            LL_WARNS("AppInit") << "removing invalid '" << filename << "'" << LL_ENDL;
            name_cache_stream.close();
            LLFile::remove(filename);
        }
	}

	if (!gCacheName) return;

	std::string name_cache;
	name_cache = gDirUtilp->getExpandedFilename(LL_PATH_CACHE, "name.cache");
	llifstream cache_file(name_cache.c_str());
	if(cache_file.is_open())
	{
		if(gCacheName->importFile(cache_file)) return;
	}
}

void LLAppViewer::saveNameCache()
{
	// display names cache
	std::string filename =
		gDirUtilp->getExpandedFilename(LL_PATH_CACHE, "avatar_name_cache.xml");
	llofstream name_cache_stream(filename.c_str());
	if(name_cache_stream.is_open())
	{
		LLAvatarNameCache::exportFile(name_cache_stream);
    }

    // real names cache
	if (gCacheName)
    {
        std::string name_cache;
        name_cache = gDirUtilp->getExpandedFilename(LL_PATH_CACHE, "name.cache");
        llofstream cache_file(name_cache.c_str());
        if(cache_file.is_open())
        {
            gCacheName->exportFile(cache_file);
        }
	}
}


/*!	@brief		This class is an LLFrameTimer that can be created with
				an elapsed time that starts counting up from the given value
				rather than 0.0.

				Otherwise it behaves the same way as LLFrameTimer.
*/
class LLFrameStatsTimer : public LLFrameTimer
{
public:
	LLFrameStatsTimer(F64 elapsed_already = 0.0)
		: LLFrameTimer()
		{
			mStartTime -= elapsed_already;
		}
};

static LLTrace::BlockTimerStatHandle FTM_AUDIO_UPDATE("Update Audio");
static LLTrace::BlockTimerStatHandle FTM_CLEANUP("Cleanup");
static LLTrace::BlockTimerStatHandle FTM_CLEANUP_DRAWABLES("Drawables");
static LLTrace::BlockTimerStatHandle FTM_CLEANUP_OBJECTS("Objects");
static LLTrace::BlockTimerStatHandle FTM_IDLE_CB("Idle Callbacks");
static LLTrace::BlockTimerStatHandle FTM_LOD_UPDATE("Update LOD");
static LLTrace::BlockTimerStatHandle FTM_OBJECTLIST_UPDATE("Update Objectlist");
static LLTrace::BlockTimerStatHandle FTM_REGION_UPDATE("Update Region");
static LLTrace::BlockTimerStatHandle FTM_WORLD_UPDATE("Update World");
static LLTrace::BlockTimerStatHandle FTM_NETWORK("Network");
static LLTrace::BlockTimerStatHandle FTM_AGENT_NETWORK("Agent Network");
static LLTrace::BlockTimerStatHandle FTM_VLMANAGER("VL Manager");
static LLTrace::BlockTimerStatHandle FTM_AGENT_POSITION("Agent Position");
static LLTrace::BlockTimerStatHandle FTM_HUD_EFFECTS("HUD Effects");

///////////////////////////////////////////////////////
// idle()
//
// Called every time the window is not doing anything.
// Receive packets, update statistics, and schedule a redisplay.
///////////////////////////////////////////////////////
void LLAppViewer::idle()
{
	pingMainloopTimeout("Main:Idle");

	// Update frame timers
	static LLTimer idle_timer;

	LLFrameTimer::updateFrameTime();
	LLFrameTimer::updateFrameCount();
	LLEventTimer::updateClass();
	LLNotificationsUI::LLToast::updateClass();
	LLSmoothInterpolation::updateInterpolants();
	LLMortician::updateClass();
	LLFilePickerThread::clearDead();  //calls LLFilePickerThread::notify()
	LLDirPickerThread::clearDead();
	F32 dt_raw = idle_timer.getElapsedTimeAndResetF32();

	// Cap out-of-control frame times
	// Too low because in menus, swapping, debugger, etc.
	// Too high because idle called with no objects in view, etc.
	const F32 MIN_FRAME_RATE = 1.f;
	const F32 MAX_FRAME_RATE = 200.f;

	F32 frame_rate_clamped = 1.f / dt_raw;
	frame_rate_clamped = llclamp(frame_rate_clamped, MIN_FRAME_RATE, MAX_FRAME_RATE);
	gFrameDTClamped = 1.f / frame_rate_clamped;

	// Global frame timer
	// Smoothly weight toward current frame
	gFPSClamped = (frame_rate_clamped + (4.f * gFPSClamped)) / 5.f;

	static LLCachedControl<F32> quitAfterSeconds(gSavedSettings, "QuitAfterSeconds");
	F32 qas = (F32)quitAfterSeconds;
	if (qas > 0.f)
	{
		if (gRenderStartTime.getElapsedTimeF32() > qas)
		{
			LL_INFOS() << "Quitting after " << qas << " seconds. See setting \"QuitAfterSeconds\"." << LL_ENDL;
			LLAppViewer::instance()->forceQuit();
		}
	}

	// <FS:AO> setting to quit after N seconds of being AFK. Note: Server will time us out after 30m regardless
	static LLCachedControl<F32> quitAfterSecondsOfAFK(gSavedSettings, "QuitAfterSecondsOfAFK");
	F32 qas_afk = (F32)quitAfterSecondsOfAFK;
	if (!mQuitRequested && qas_afk > 0.f && gAgent.getAFK() && gAwayTimer.getElapsedTimeF32() > qas_afk)
	{
		// go ahead and just quit gracefully
		LL_INFOS() << "Logout, QuitAfterSecondsAFK expired." << LL_ENDL;
		LLAppViewer::instance()->requestQuit();
	}
	// </FS:AO>

	// Must wait until both have avatar object and mute list, so poll
	// here.
	LLIMProcessing::requestOfflineMessages();

	///////////////////////////////////
	//
	// Special case idle if still starting up
	//
	if (LLStartUp::getStartupState() < STATE_STARTED)
	{
		// Skip rest if idle startup returns false (essentially, no world yet)
		gGLActive = TRUE;
		if (!idle_startup())
		{
			gGLActive = FALSE;
			return;
		}
		gGLActive = FALSE;
	}


    F32 yaw = 0.f;				// radians

	if (!gDisconnected)
	{
		LL_RECORD_BLOCK_TIME(FTM_NETWORK);
		// Update spaceserver timeinfo
	    LLWorld::getInstance()->setSpaceTimeUSec(LLWorld::getInstance()->getSpaceTimeUSec() + LLUnits::Seconds::fromValue(dt_raw));


	    //////////////////////////////////////
	    //
	    // Update simulator agent state
	    //

		static LLCachedControl<bool> rotateRight(gSavedSettings, "RotateRight");
		if (rotateRight)
		{
			gAgent.moveYaw(-1.f);
		}

		{
			LL_RECORD_BLOCK_TIME(FTM_AGENT_AUTOPILOT);
			// Handle automatic walking towards points
			gAgentPilot.updateTarget();
			gAgent.autoPilot(&yaw);
		}

		static LLFrameTimer agent_update_timer;

		// When appropriate, update agent location to the simulator.
		F32 agent_update_time = agent_update_timer.getElapsedTimeF32();
		F32 agent_force_update_time = mLastAgentForceUpdate + agent_update_time;
		BOOL force_update = gAgent.controlFlagsDirty()
							|| (mLastAgentControlFlags != gAgent.getControlFlags())
							|| (agent_force_update_time > (1.0f / (F32) AGENT_FORCE_UPDATES_PER_SECOND));
		if (force_update || (agent_update_time > (1.0f / (F32) AGENT_UPDATES_PER_SECOND)))
		{
			LL_RECORD_BLOCK_TIME(FTM_AGENT_UPDATE);
			// Send avatar and camera info
			mLastAgentControlFlags = gAgent.getControlFlags();
			mLastAgentForceUpdate = force_update ? 0 : agent_force_update_time;
			if(!gAgent.getPhantom())
				send_agent_update(force_update);
			agent_update_timer.reset();
		}
	}

	//////////////////////////////////////
	//
	// Manage statistics
	//
	//
	{
		// Initialize the viewer_stats_timer with an already elapsed time
		// of SEND_STATS_PERIOD so that the initial stats report will
		// be sent immediately.
		static LLFrameStatsTimer viewer_stats_timer(SEND_STATS_PERIOD);

		// Update session stats every large chunk of time
		// *FIX: (?) SAMANTHA
		if (viewer_stats_timer.getElapsedTimeF32() >= SEND_STATS_PERIOD && !gDisconnected)
		{
			LL_INFOS() << "Transmitting sessions stats" << LL_ENDL;
			send_stats();
			viewer_stats_timer.reset();
		}

		// Print the object debugging stats
		// ...well, reset the stats, anyway. What good are the spammy
		//  messages if we can't do anything about them? Bah. -- TS
		static LLFrameTimer object_debug_timer;
		if (object_debug_timer.getElapsedTimeF32() > 5.f)
		{
			object_debug_timer.reset();
			if (gObjectList.mNumDeadObjectUpdates)
			{
				//LL_INFOS() << "Dead object updates: " << gObjectList.mNumDeadObjectUpdates << LL_ENDL;
				gObjectList.mNumDeadObjectUpdates = 0;
			}
			if (gObjectList.mNumUnknownUpdates)
			{
				//LL_INFOS() << "Unknown object updates: " << gObjectList.mNumUnknownUpdates << LL_ENDL;
				gObjectList.mNumUnknownUpdates = 0;
			}

		}
	}

	if (!gDisconnected)
	{
		LL_RECORD_BLOCK_TIME(FTM_NETWORK);

	    ////////////////////////////////////////////////
	    //
	    // Network processing
	    //
	    // NOTE: Starting at this point, we may still have pointers to "dead" objects
	    // floating throughout the various object lists.
	    //
		idleNameCache();
		idleNetwork();


		// Check for away from keyboard, kick idle agents.
		// be sane and only check for afk 1nce 
		idle_afk_check();

		//  Update statistics for this frame
		update_statistics();
	}

	////////////////////////////////////////
	//
	// Handle the regular UI idle callbacks as well as
	// hover callbacks
	//

#ifdef LL_DARWIN
	if (!mQuitRequested)  //MAINT-4243
#endif
	{
// 		LL_RECORD_BLOCK_TIME(FTM_IDLE_CB);

		// Do event notifications if necessary.  Yes, we may want to move this elsewhere.
		gEventNotifier.update();

		gIdleCallbacks.callFunctions();
		gInventory.idleNotifyObservers();
		LLAvatarTracker::instance().idleNotifyObservers();
	}

	// Metrics logging (LLViewerAssetStats, etc.)
	{
		static LLTimer report_interval;

		// *TODO:  Add configuration controls for this
		F32 seconds = report_interval.getElapsedTimeF32();
		if (seconds >= app_metrics_interval)
		{
			metricsSend(! gDisconnected);
			report_interval.reset();
		}
	}

	if (gDisconnected)
    {
		// <FS:CR> Inworldz hang in disconnecting fix by McCabe Maxstead
		// make sure to quit here if we need to, we can get caught in an infinite loop otherwise -- MC
		if (mQuitRequested && logoutRequestSent() && (gLogoutTimer.getElapsedTimeF32() > gLogoutMaxTime))
		{
			forceQuit();
		}
		// </FS:CR>
		return;
    }
	if (gTeleportDisplay)
    {
		return;
    }

	gViewerWindow->updateUI();

	///////////////////////////////////////
	// Agent and camera movement
	//
	LLCoordGL current_mouse = gViewerWindow->getCurrentMouse();

	{
		// After agent and camera moved, figure out if we need to
		// deselect objects.
		LLSelectMgr::getInstance()->deselectAllIfTooFar();

	}

	{
		// Handle pending gesture processing
		LL_RECORD_BLOCK_TIME(FTM_AGENT_POSITION);
		LLGestureMgr::instance().update();

		gAgent.updateAgentPosition(gFrameDTClamped, yaw, current_mouse.mX, current_mouse.mY);
	}

	{
		LL_RECORD_BLOCK_TIME(FTM_OBJECTLIST_UPDATE);

        if (!(logoutRequestSent() && hasSavedFinalSnapshot()))
		{
			gObjectList.update(gAgent);
		}
	}

	//////////////////////////////////////
	//
	// Deletes objects...
	// Has to be done after doing idleUpdates (which can kill objects)
	//

	{
		LL_RECORD_BLOCK_TIME(FTM_CLEANUP);
		{
			LL_RECORD_BLOCK_TIME(FTM_CLEANUP_OBJECTS);
			gObjectList.cleanDeadObjects();
		}
		{
			LL_RECORD_BLOCK_TIME(FTM_CLEANUP_DRAWABLES);
			LLDrawable::cleanupDeadDrawables();
		}
	}

	//
	// After this point, in theory we should never see a dead object
	// in the various object/drawable lists.
	//

	//////////////////////////////////////
	//
	// Update/send HUD effects
	//
	// At this point, HUD effects may clean up some references to
	// dead objects.
	//

	{
		LL_RECORD_BLOCK_TIME(FTM_HUD_EFFECTS);
		LLSelectMgr::getInstance()->updateEffects();
		LLHUDManager::getInstance()->cleanupEffects();
		LLHUDManager::getInstance()->sendEffects();
	}

	////////////////////////////////////////
	//
	// Unpack layer data that we've received
	//

	{
		LL_RECORD_BLOCK_TIME(FTM_NETWORK);
		gVLManager.unpackData();
	}

	/////////////////////////
	//
	// Update surfaces, and surface textures as well.
	//

	LLWorld::getInstance()->updateVisibilities();
	{
		const F32 max_region_update_time = .001f; // 1ms
		LL_RECORD_BLOCK_TIME(FTM_REGION_UPDATE);
		LLWorld::getInstance()->updateRegions(max_region_update_time);
	}

	/////////////////////////
	//
	// Update weather effects
	//
	gSky.propagateHeavenlyBodies(gFrameDTClamped);				// moves sun, moon, and planets

	// Update wind vector
	LLVector3 wind_position_region;
	static LLVector3 average_wind;

	LLViewerRegion *regionp;
	regionp = LLWorld::getInstance()->resolveRegionGlobal(wind_position_region, gAgent.getPositionGlobal());	// puts agent's local coords into wind_position
	if (regionp)
	{
		gWindVec = regionp->mWind.getVelocity(wind_position_region);

		// Compute average wind and use to drive motion of water

		average_wind = regionp->mWind.getAverage();
		gSky.setWind(average_wind);
		//LLVOWater::setWind(average_wind);
	}
	else
	{
		gWindVec.setVec(0.0f, 0.0f, 0.0f);
	}

	//////////////////////////////////////
	//
	// Sort and cull in the new renderer are moved to pipeline.cpp
	// Here, particles are updated and drawables are moved.
	//

	LL_RECORD_BLOCK_TIME(FTM_WORLD_UPDATE);
	gPipeline.updateMove();

	LLWorld::getInstance()->updateParticles();

	if (gAgentPilot.isPlaying() && gAgentPilot.getOverrideCamera())
	{
		gAgentPilot.moveCamera();
	}
	else if (LLViewerJoystick::getInstance()->getOverrideCamera())
	{
		LLViewerJoystick::getInstance()->moveFlycam();
	}
	else
	{
		if (LLToolMgr::getInstance()->inBuildMode())
		{
			LLViewerJoystick::getInstance()->moveObjects();
		}

		gAgentCamera.updateCamera();
	}

	// update media focus
	LLViewerMediaFocus::getInstance()->update();

	// Update marketplace
	LLMarketplaceInventoryImporter::update();
	LLMarketplaceInventoryNotifications::update();

	// objects and camera should be in sync, do LOD calculations now
	{
		LL_RECORD_BLOCK_TIME(FTM_LOD_UPDATE);
		gObjectList.updateApparentAngles(gAgent);
	}

	// Update AV render info
	LLAvatarRenderInfoAccountant::getInstance()->idle();

	{
		LL_RECORD_BLOCK_TIME(FTM_AUDIO_UPDATE);

		if (gAudiop)
		{
		    audio_update_volume(false);
			audio_update_listener();
			audio_update_wind(false);

			// this line actually commits the changes we've made to source positions, etc.
			const F32 max_audio_decode_time = 0.002f; // 2 ms decode time
			gAudiop->idle(max_audio_decode_time);
		}
	}

	// Execute deferred tasks.
	LLDeferredTaskList::instance().run();

	// Handle shutdown process, for example,
	// wait for floaters to close, send quit message,
	// forcibly quit if it has taken too long
	if (mQuitRequested)
	{
		gGLActive = TRUE;
		idleShutdown();
	}
}

void LLAppViewer::idleShutdown()
{
	// Wait for all modal alerts to get resolved
	if (LLModalDialog::activeCount() > 0)
	{
		return;
	}

	// close IM interface
	if(gIMMgr)
	{
		gIMMgr->disconnectAllSessions();
	}

	// Wait for all floaters to get resolved
	if (gFloaterView
		&& !gFloaterView->allChildrenClosed())
	{
		return;
	}




	// ProductEngine: Try moving this code to where we shut down sTextureCache in cleanup()
	// *TODO: ugly
	static bool saved_teleport_history = false;
	if (!saved_teleport_history)
	{
		saved_teleport_history = true;
		LLTeleportHistory::getInstance()->dump();
		LLLocationHistory::getInstance()->save(); // *TODO: find a better place for doing this
		return;
	}

	static bool saved_snapshot = false;
	if (!saved_snapshot)
	{
		saved_snapshot = true;
		saveFinalSnapshot();
		return;
	}

	const F32 SHUTDOWN_UPLOAD_SAVE_TIME = 5.f;

	S32 pending_uploads = gAssetStorage->getNumPendingUploads();
	if (pending_uploads > 0
		&& gLogoutTimer.getElapsedTimeF32() < SHUTDOWN_UPLOAD_SAVE_TIME
		&& !logoutRequestSent())
	{
		static S32 total_uploads = 0;
		// Sometimes total upload count can change during logout.
		total_uploads = llmax(total_uploads, pending_uploads);
		gViewerWindow->setShowProgress(true,!gSavedSettings.getBOOL("FSDisableLogoutScreens"));
		S32 finished_uploads = total_uploads - pending_uploads;
		F32 percent = 100.f * finished_uploads / total_uploads;
		gViewerWindow->setProgressPercent(percent);
		gViewerWindow->setProgressString(LLTrans::getString("SavingSettings"));
		return;
	}

	if (gPendingMetricsUploads > 0
		&& gLogoutTimer.getElapsedTimeF32() < SHUTDOWN_UPLOAD_SAVE_TIME
		&& !logoutRequestSent())
	{
		return;
	}

	// All floaters are closed.  Tell server we want to quit.
	if( !logoutRequestSent() )
	{
		sendLogoutRequest();

		// Wait for a LogoutReply message
		gViewerWindow->setShowProgress(true,!gSavedSettings.getBOOL("FSDisableLogoutScreens"));
		gViewerWindow->setProgressPercent(100.f);
		gViewerWindow->setProgressString(LLTrans::getString("LoggingOut"));
		return;
	}

	// Make sure that we quit if we haven't received a reply from the server.
	if( logoutRequestSent()
		&& gLogoutTimer.getElapsedTimeF32() > gLogoutMaxTime )
	{
		forceQuit();
		return;
	}
}

void LLAppViewer::sendLogoutRequest()
{
	if(!mLogoutRequestSent && gMessageSystem)
	{
		//Set internal status variables and marker files before actually starting the logout process
		gLogoutInProgress = TRUE;
		if (!mSecondInstance)
		{
			mLogoutMarkerFileName = gDirUtilp->getExpandedFilename(LL_PATH_LOGS,LOGOUT_MARKER_FILE_NAME);

			mLogoutMarkerFile.open(mLogoutMarkerFileName, LL_APR_WB);
			if (mLogoutMarkerFile.getFileHandle())
			{
				LL_INFOS("MarkerFile") << "Created logout marker file '"<< mLogoutMarkerFileName << "' " << LL_ENDL;
				recordMarkerVersion(mLogoutMarkerFile);
			}
			else
			{
				LL_WARNS("MarkerFile") << "Cannot create logout marker file " << mLogoutMarkerFileName << LL_ENDL;
			}
		}
		else
		{
			LL_INFOS("MarkerFile") << "Did not logout marker file because this is a second instance" << LL_ENDL;
		}

		LLMessageSystem* msg = gMessageSystem;
		msg->newMessageFast(_PREHASH_LogoutRequest);
		msg->nextBlockFast(_PREHASH_AgentData);
		msg->addUUIDFast(_PREHASH_AgentID, gAgent.getID() );
		msg->addUUIDFast(_PREHASH_SessionID, gAgent.getSessionID());
		gAgent.sendReliableMessage();

		gLogoutTimer.reset();
		gLogoutMaxTime = LOGOUT_REQUEST_TIME;
		mLogoutRequestSent = TRUE;

		if(LLVoiceClient::instanceExists())
		{
			LLVoiceClient::getInstance()->leaveChannel();
		}
	}
}

void LLAppViewer::idleNameCache()
{
	// Neither old nor new name cache can function before agent has a region
	LLViewerRegion* region = gAgent.getRegion();
	if (!region) return;

	// deal with any queued name requests and replies.
	gCacheName->processPending();

	// Can't run the new cache until we have the list of capabilities
	// for the agent region, and can therefore decide whether to use
	// display names or fall back to the old name system.
	if (!region->capabilitiesReceived()) return;

	// Agent may have moved to a different region, so need to update cap URL
	// for name lookups.  Can't do this in the cap grant code, as caps are
	// granted to neighbor regions before the main agent gets there.  Can't
	// do it in the move-into-region code because cap not guaranteed to be
	// granted yet, for example on teleport.
	bool had_capability = LLAvatarNameCache::hasNameLookupURL();
	std::string name_lookup_url;
	name_lookup_url.reserve(128); // avoid a memory allocation below
	name_lookup_url = region->getCapability("GetDisplayNames");
	bool have_capability = !name_lookup_url.empty();
	if (have_capability)
	{
		// we have support for display names, use it
	    U32 url_size = name_lookup_url.size();
	    // capabilities require URLs with slashes before query params:
	    // https://<host>:<port>/cap/<uuid>/?ids=<blah>
	    // but the caps are granted like:
	    // https://<host>:<port>/cap/<uuid>
	    if (url_size > 0 && name_lookup_url[url_size-1] != '/')
	    {
		    name_lookup_url += '/';
	    }
		LLAvatarNameCache::setNameLookupURL(name_lookup_url);
	}
	else
	{
		// Display names not available on this region
		LLAvatarNameCache::setNameLookupURL( std::string() );
	}

	// Error recovery - did we change state?
	if (had_capability != have_capability)
	{
		// name tags are persistant on screen, so make sure they refresh
		LLVOAvatar::invalidateNameTags();
	}

	LLAvatarNameCache::idle();
}

//
// Handle messages, and all message related stuff
//

#define TIME_THROTTLE_MESSAGES

#ifdef TIME_THROTTLE_MESSAGES
#define CHECK_MESSAGES_DEFAULT_MAX_TIME .020f // 50 ms = 50 fps (just for messages!)
static F32 CheckMessagesMaxTime = CHECK_MESSAGES_DEFAULT_MAX_TIME;
#endif

static LLTrace::BlockTimerStatHandle FTM_IDLE_NETWORK("Idle Network");
static LLTrace::BlockTimerStatHandle FTM_MESSAGE_ACKS("Message Acks");
static LLTrace::BlockTimerStatHandle FTM_RETRANSMIT("Retransmit");
static LLTrace::BlockTimerStatHandle FTM_TIMEOUT_CHECK("Timeout Check");
static LLTrace::BlockTimerStatHandle FTM_DYNAMIC_THROTTLE("Dynamic Throttle");
static LLTrace::BlockTimerStatHandle FTM_CHECK_REGION_CIRCUIT("Check Region Circuit");

void LLAppViewer::idleNetwork()
{
	pingMainloopTimeout("idleNetwork");

	gObjectList.mNumNewObjects = 0;
	S32 total_decoded = 0;

	static LLCachedControl<bool> speedTest(gSavedSettings, "SpeedTest");
	if (!speedTest)
	{
		LL_RECORD_BLOCK_TIME(FTM_IDLE_NETWORK); // decode

		LLTimer check_message_timer;
		//  Read all available packets from network
		const S64 frame_count = gFrameCount;  // U32->S64
		F32 total_time = 0.0f;

		while (gMessageSystem->checkAllMessages(frame_count, gServicePump))
		{
			if (gDoDisconnect)
			{
				// We're disconnecting, don't process any more messages from the server
				// We're usually disconnecting due to either network corruption or a
				// server going down, so this is OK.
				break;
			}

			total_decoded++;
			gPacketsIn++;

			if (total_decoded > MESSAGE_MAX_PER_FRAME)
			{
				break;
			}

#ifdef TIME_THROTTLE_MESSAGES
			// Prevent slow packets from completely destroying the frame rate.
			// This usually happens due to clumps of avatars taking huge amount
			// of network processing time (which needs to be fixed, but this is
			// a good limit anyway).
			total_time = check_message_timer.getElapsedTimeF32();
			if (total_time >= CheckMessagesMaxTime)
				break;
#endif
		}

		// Handle per-frame message system processing.
		gMessageSystem->processAcks(gSavedSettings.getF32("AckCollectTime"));

#ifdef TIME_THROTTLE_MESSAGES
		if (total_time >= CheckMessagesMaxTime)
		{
			// Increase CheckMessagesMaxTime so that we will eventually catch up
			CheckMessagesMaxTime *= 1.035f; // 3.5% ~= x2 in 20 frames, ~8x in 60 frames
		}
		else
		{
			// Reset CheckMessagesMaxTime to default value
			CheckMessagesMaxTime = CHECK_MESSAGES_DEFAULT_MAX_TIME;
		}
#endif



		// we want to clear the control after sending out all necessary agent updates
		gAgent.resetControlFlags();

		// Decode enqueued messages...
		S32 remaining_possible_decodes = MESSAGE_MAX_PER_FRAME - total_decoded;

		if( remaining_possible_decodes <= 0 )
		{
			LL_INFOS() << "Maxed out number of messages per frame at " << MESSAGE_MAX_PER_FRAME << LL_ENDL;
		}

		if (gPrintMessagesThisFrame)
		{
			LL_INFOS() << "Decoded " << total_decoded << " msgs this frame!" << LL_ENDL;
			gPrintMessagesThisFrame = FALSE;
		}
	}
	add(LLStatViewer::NUM_NEW_OBJECTS, gObjectList.mNumNewObjects);

	// Retransmit unacknowledged packets.
	gXferManager->retransmitUnackedPackets();
	gAssetStorage->checkForTimeouts();
	gViewerThrottle.updateDynamicThrottle();

	// Check that the circuit between the viewer and the agent's current
	// region is still alive
	LLViewerRegion *agent_region = gAgent.getRegion();
	if (agent_region && (LLStartUp::getStartupState()==STATE_STARTED))
	{
		LLUUID this_region_id = agent_region->getRegionID();
		bool this_region_alive = agent_region->isAlive();
		if ((mAgentRegionLastAlive && !this_region_alive) // newly dead
		    && (mAgentRegionLastID == this_region_id)) // same region
		{
			forceDisconnect(LLTrans::getString("AgentLostConnection"));
		}
		mAgentRegionLastID = this_region_id;
		mAgentRegionLastAlive = this_region_alive;
	}
}

void LLAppViewer::disconnectViewer()
{
	if (gDisconnected)
	{
		return;
	}
	//
	// Cleanup after quitting.
	//
	// Save snapshot for next time, if we made it through initialization

	LL_INFOS() << "Disconnecting viewer!" << LL_ENDL;

	// Dump our frame statistics

	// Remember if we were flying
	gSavedSettings.setBOOL("FlyingAtExit", gAgent.getFlying() );

	// Un-minimize all windows so they don't get saved minimized
	if (gFloaterView)
	{
		gFloaterView->restoreAll();
	}

	// <FS:Ansariel> Firestorm radar: Shutdown radar
	if (FSRadar::instanceExists())
	{
		FSRadar::deleteSingleton();
	}
	// <FS:Ansariel>

	if (LLSelectMgr::getInstance())
	{
		LLSelectMgr::getInstance()->deselectAll();
	}

	// save inventory if appropriate
	gInventory.cache(gInventory.getRootFolderID(), gAgent.getID());
	if (gInventory.getLibraryRootFolderID().notNull()
		&& gInventory.getLibraryOwnerID().notNull())
	{
		gInventory.cache(
			gInventory.getLibraryRootFolderID(),
			gInventory.getLibraryOwnerID());
	}

	saveNameCache();
	if (LLExperienceCache::instanceExists())
	{
		// TODO: LLExperienceCache::cleanup() logic should be moved to
		// cleanupSingleton().
		LLExperienceCache::instance().cleanup();
	}

	// close inventory interface, close all windows
	LLSidepanelInventory::cleanup();

// [SL:KB] - Patch: Appearance-Misc | Checked: 2013-02-12 (Catznip-3.4)
	// Destroying all objects below will trigger attachment detaching code and attempt to remove the COF links for them
	LLAppearanceMgr::instance().setAttachmentInvLinkEnable(false);
// [/SL:KB]

	gAgentWearables.cleanup();
	gAgentCamera.cleanup();
	// Also writes cached agent settings to gSavedSettings
	gAgent.cleanup();

	// This is where we used to call gObjectList.destroy() and then delete gWorldp.
	// Now we just ask the LLWorld singleton to cleanly shut down.
	if(LLWorld::instanceExists())
	{
		LLWorld::getInstance()->destroyClass();
	}
	LLVOCache::deleteSingleton();

	// call all self-registered classes
	LLDestroyClassList::instance().fireCallbacks();

	cleanup_xfer_manager();
	gDisconnected = TRUE;

	// Pass the connection state to LLUrlEntryParcel not to attempt
	// parcel info requests while disconnected.
	LLUrlEntryParcel::setDisconnected(gDisconnected);
}

bool LLAppViewer::onChangeFrameLimit(LLSD const & evt)
{
	if (evt.asInteger() > 0)
	{
		mMinMicroSecPerFrame = 1000000 / evt.asInteger();
	}
	else
	{
		mMinMicroSecPerFrame = 0;
	}
	return false;
}

void LLAppViewer::forceErrorLLError()
{
   	LL_ERRS() << "This is a deliberate llerror" << LL_ENDL;
}

void LLAppViewer::forceErrorBreakpoint()
{
   	LL_WARNS() << "Forcing a deliberate breakpoint" << LL_ENDL;
#ifdef LL_WINDOWS
    DebugBreak();
#else
    asm ("int $3");
#endif
    return;
}

void LLAppViewer::forceErrorBadMemoryAccess()
{
   	LL_WARNS() << "Forcing a deliberate bad memory access" << LL_ENDL;
    S32* crash = NULL;
    *crash = 0xDEADBEEF;
    return;
}

void LLAppViewer::forceErrorInfiniteLoop()
{
   	LL_WARNS() << "Forcing a deliberate infinite loop" << LL_ENDL;
    while(true)
    {
        ;
    }
    return;
}

void LLAppViewer::forceErrorSoftwareException()
{
   	LL_WARNS() << "Forcing a deliberate exception" << LL_ENDL;
    LLTHROW(LLException("User selected Force Software Exception"));
}

void LLAppViewer::forceErrorDriverCrash()
{
   	LL_WARNS() << "Forcing a deliberate driver crash" << LL_ENDL;
	glDeleteTextures(1, NULL);
}

// <FS:ND> Change from std::string to char const*, saving a lot of object construction/destruction per frame
//void LLAppViewer::initMainloopTimeout(const std::string& state, F32 secs)
void LLAppViewer::initMainloopTimeout( char const* state, F32 secs)
// </FS:ND>
{
	if(!mMainloopTimeout)
	{
		mMainloopTimeout = new LLWatchdogTimeout();
		resumeMainloopTimeout(state, secs);
	}
}

void LLAppViewer::destroyMainloopTimeout()
{
	if(mMainloopTimeout)
	{
		delete mMainloopTimeout;
		mMainloopTimeout = NULL;
	}
}

// <FS:ND> Change from std::string to char const*, saving a lot of object construction/destruction per frame
//void LLAppViewer::resumeMainloopTimeout(const std::string& state, F32 secs)
void LLAppViewer::resumeMainloopTimeout( char const* state, F32 secs)
// </FS:ND>
{
	if(mMainloopTimeout)
	{
		if(secs < 0.0f)
		{
			// <FS:ND> Gets called often in display loop
			// secs = gSavedSettings.getF32("MainloopTimeoutDefault");
			static LLCachedControl< F32 > MainloopTimeoutDefault( gSavedSettings, "MainloopTimeoutDefault" );
			secs = MainloopTimeoutDefault;
			// </FS:ND>
		}

		mMainloopTimeout->setTimeout(secs);
		mMainloopTimeout->start(state);
	}
}

void LLAppViewer::pauseMainloopTimeout()
{
	if(mMainloopTimeout)
	{
		mMainloopTimeout->stop();
	}
}

// <FS:ND> Change from std::string to char const*, saving a lot of object construction/destruction per frame
//void LLAppViewer::pingMainloopTimeout(const std::string& state, F32 secs)
void LLAppViewer::pingMainloopTimeout( char const* state, F32 secs)
// </FS:ND>
{
//	if(!restoreErrorTrap())
//	{
//		LL_WARNS() << "!!!!!!!!!!!!! Its an error trap!!!!" << state << LL_ENDL;
//	}

	if(mMainloopTimeout)
	{
		if(secs < 0.0f)
		{
			// <FS:ND> Gets called often in display loop
			// secs = gSavedSettings.getF32("MainloopTimeoutDefault");
			static LLCachedControl< F32 > MainloopTimeoutDefault( gSavedSettings, "MainloopTimeoutDefault" );
			secs = MainloopTimeoutDefault;
			// </FS:ND>
		}

		mMainloopTimeout->setTimeout(secs);
		mMainloopTimeout->ping(state);
	}
}

void LLAppViewer::handleLoginComplete()
{
	gLoggedInTime.start();
	initMainloopTimeout("Mainloop Init");

	// Store some data to DebugInfo in case of a freeze.
	gDebugInfo["ClientInfo"]["Name"] = LLVersionInfo::getChannel();
// [SL:KB] - Patch: Viewer-CrashReporting | Checked: 2011-05-08 (Catznip-2.6.0a) | Added: Catznip-2.6.0a
	gDebugInfo["ClientInfo"]["Version"] = LLVersionInfo::getVersion();
	gDebugInfo["ClientInfo"]["Platform"] = LLVersionInfo::getBuildPlatform();
// [/SL:KB]
	gDebugInfo["ClientInfo"]["MajorVersion"] = LLVersionInfo::getMajor();
	gDebugInfo["ClientInfo"]["MinorVersion"] = LLVersionInfo::getMinor();
	gDebugInfo["ClientInfo"]["PatchVersion"] = LLVersionInfo::getPatch();
	gDebugInfo["ClientInfo"]["BuildVersion"] = LLVersionInfo::getBuild();

// <FS:ND> Add which flavor of FS generated an error
#ifdef OPENSIM
	gDebugInfo["ClientInfo"]["Flavor"] = "oss";
#else
	gDebugInfo["ClientInfo"]["Flavor"] = "hvk";
#endif
// </FS:ND>

	LLParcel* parcel = LLViewerParcelMgr::getInstance()->getAgentParcel();
	if ( parcel && parcel->getMusicURL()[0])
	{
		gDebugInfo["ParcelMusicURL"] = parcel->getMusicURL();
	}
	if ( parcel && parcel->getMediaURL()[0])
	{
		gDebugInfo["ParcelMediaURL"] = parcel->getMediaURL();
	}

//	gDebugInfo["SettingsFilename"] = gSavedSettings.getString("ClientSettingsFile");
// [SL:KB] - Patch: Viewer-CrashReporting | Checked: 2010-11-16 (Catznip-2.6.0a) | Added: Catznip-2.4.0b
	if (gCrashSettings.getBOOL("CrashSubmitSettings"))
	{
		// Only include settings.xml if the user consented
		gDebugInfo["SettingsFilename"] = gSavedSettings.getString("ClientSettingsFile");
	}
// [/SL:KB]
//	gDebugInfo["CAFilename"] = gDirUtilp->getCAFile();
//	gDebugInfo["ViewerExePath"] = gDirUtilp->getExecutablePathAndName();
//	gDebugInfo["CurrentPath"] = gDirUtilp->getCurPath();

// [SL:KB] - Patch: Viewer-CrashReporting | Checked: 2010-11-14 (Catznip-2.6.0a) | Added: Catznip-2.4.0a
	// Current host and region would expose too much information, but do track the last server version
	gDebugInfo["LastVersionChannel"] = gLastVersionChannel;
// [/SL:KB]
/*
	if(gAgent.getRegion())
	{
		gDebugInfo["CurrentSimHost"] = gAgent.getRegionHost().getHostName();
		gDebugInfo["CurrentRegion"] = gAgent.getRegion()->getName();
	}
*/

	if(LLAppViewer::instance()->mMainloopTimeout)
	{
		gDebugInfo["MainloopTimeoutState"] = LLAppViewer::instance()->mMainloopTimeout->getState();
	}

	mOnLoginCompleted();

	// <FS:TT> Window Title Access
	std::string full_name;
	const LLSD login_response = LLLoginInstance::getInstance()->getResponse();
	if (login_response.has("first_name"))
	{
		full_name = login_response["first_name"].asString();
		LLStringUtil::replaceChar(full_name, '"', ' ');
		LLStringUtil::trim(full_name);

		if (login_response.has("last_name"))
		{
			std::string temp_string = login_response["last_name"].asString();
			LLStringUtil::replaceChar(temp_string, '"', ' ');
			LLStringUtil::trim(temp_string);
			if (temp_string.compare("Resident") != 0)
			{
				full_name.append(" ").append(temp_string);
			}
		}
	}
	if (!full_name.empty())
	{
		gWindowTitle += std::string(" - ") + full_name;
		LLStringUtil::truncate(gWindowTitle, 255);
		gViewerWindow->getWindow()->setTitle(gWindowTitle);
	}
	// </FS:TT>

// [SL:KB] - Patch: Build-ScriptRecover | Checked: 2011-11-24 (Catznip-3.2.0) | Added: Catznip-3.2.0
	LLScriptRecoverQueue::recoverIfNeeded();
// [/SL:KB]

	writeDebugInfo();
	
	// <FS:AO> Warn users cache purge will affect usability
	if (mPurgeCache)
	{
		LLNotificationsUtil::add("CacheEmpty");
	}
	// </FS:AO>
	
	// we logged in successfully, so save settings on logout
	LL_DEBUGS() << "Login successful, per account settings will be saved on log out." << LL_ENDL;
	mSavePerAccountSettings=true;
}

//virtual
void LLAppViewer::setMasterSystemAudioMute(bool mute)
{
	gSavedSettings.setBOOL("MuteAudio", mute);
}

//virtual
bool LLAppViewer::getMasterSystemAudioMute()
{
	// <FS:Ansariel> Replace frequently called gSavedSettings
	//return gSavedSettings.getBOOL("MuteAudio");
	static LLCachedControl<bool> sMuteAudio(gSavedSettings, "MuteAudio");
	return sMuteAudio;
	// </FS:Ansariel>
}

//----------------------------------------------------------------------------
// Metrics-related methods (static and otherwise)
//----------------------------------------------------------------------------

/**
 * LLViewerAssetStats collects data on a per-region (as defined by the agent's
 * location) so we need to tell it about region changes which become a kind of
 * hidden variable/global state in the collectors.  For collectors not running
 * on the main thread, we need to send a message to move the data over safely
 * and cheaply (amortized over a run).
 */
void LLAppViewer::metricsUpdateRegion(U64 region_handle)
{
	if (0 != region_handle)
	{
		LLViewerAssetStatsFF::set_region(region_handle);
	}
}

/**
 * Attempts to start a multi-threaded metrics report to be sent back to
 * the grid for consumption.
 */
void LLAppViewer::metricsSend(bool enable_reporting)
{
	if (! gViewerAssetStats)
		return;

	if (LLAppViewer::sTextureFetch)
	{
		LLViewerRegion * regionp = gAgent.getRegion();

		if (enable_reporting && regionp)
		{
			std::string	caps_url = regionp->getCapability("ViewerMetrics");

            LLSD sd = gViewerAssetStats->asLLSD(true);

			// Send a report request into 'thread1' to get the rest of the data
			// and provide some additional parameters while here.
			LLAppViewer::sTextureFetch->commandSendMetrics(caps_url,
														   gAgentSessionID,
														   gAgentID,
														   sd);
		}
		else
		{
			LLAppViewer::sTextureFetch->commandDataBreak();
		}
	}

	// Reset even if we can't report.  Rather than gather up a huge chunk of
	// data, we'll keep to our sampling interval and retain the data
	// resolution in time.
	gViewerAssetStats->restart();
}
<|MERGE_RESOLUTION|>--- conflicted
+++ resolved
@@ -1279,12 +1279,8 @@
 // do not pester devs who need to run the executable directly to debug
 #if LL_RELEASE_FOR_DOWNLOAD
 	// MAINT-8305: If we're processing a SLURL, skip the launcher check.
-<<<<<<< HEAD
 	// <FS:Ansariel> Disable VMP
-	//if (gSavedSettings.getString("CmdLineLoginLocation").empty())
-=======
-	if (gSavedSettings.getString("CmdLineLoginLocation").empty() && !beingDebugged())
->>>>>>> a5e418d8
+	//if (gSavedSettings.getString("CmdLineLoginLocation").empty() && !beingDebugged())
 	//{
 	//	const char* PARENT = getenv("PARENT");
 	//	if (! (PARENT && std::string(PARENT) == "SL_Launcher"))
