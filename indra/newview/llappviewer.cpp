/**
 * @file llappviewer.cpp
 * @brief The LLAppViewer class definitions
 *
 * $LicenseInfo:firstyear=2007&license=viewerlgpl$
 * Second Life Viewer Source Code
 * Copyright (C) 2012, Linden Research, Inc.
 *
 * This library is free software; you can redistribute it and/or
 * modify it under the terms of the GNU Lesser General Public
 * License as published by the Free Software Foundation;
 * version 2.1 of the License only.
 *
 * This library is distributed in the hope that it will be useful,
 * but WITHOUT ANY WARRANTY; without even the implied warranty of
 * MERCHANTABILITY or FITNESS FOR A PARTICULAR PURPOSE.  See the GNU
 * Lesser General Public License for more details.
 *
 * You should have received a copy of the GNU Lesser General Public
 * License along with this library; if not, write to the Free Software
 * Foundation, Inc., 51 Franklin Street, Fifth Floor, Boston, MA  02110-1301  USA
 *
 * Linden Research, Inc., 945 Battery Street, San Francisco, CA  94111  USA
 * $/LicenseInfo$
 */

#include "llviewerprecompiledheaders.h"

#include "llappviewer.h"

// Viewer includes
#include "llversioninfo.h"
#include "llfeaturemanager.h"
#include "lluictrlfactory.h"
#include "lltexteditor.h"
#include "llenvironment.h"
#include "llerrorcontrol.h"
#include "lleventtimer.h"
#include "llfile.h"
#include "llviewertexturelist.h"
#include "llgroupmgr.h"
#include "llagent.h"
#include "llagentcamera.h"
#include "llagentlanguage.h"
#include "llagentui.h"
#include "llagentwearables.h"
#include "lldirpicker.h"
#include "llfloaterimcontainer.h"
#include "llimprocessing.h"
#include "llwindow.h"
#include "llviewerstats.h"
#include "llviewerstatsrecorder.h"
#include "llkeyconflict.h" // for legacy keybinding support, remove later
#include "llmarketplacefunctions.h"
#include "llmarketplacenotifications.h"
#include "llmd5.h"
#include "llmeshrepository.h"
#include "llpumpio.h"
#include "llmimetypes.h"
#include "llslurl.h"
#include "llstartup.h"
#include "llfocusmgr.h"
#include "llurlfloaterdispatchhandler.h"
#include "llviewerjoystick.h"
#include "llcalc.h"
#include "llconversationlog.h"
#if LL_WINDOWS
#include "lldxhardware.h"
#endif
#include "lltexturestats.h"
#include "lltrace.h"
#include "lltracethreadrecorder.h"
#include "llviewerwindow.h"
#include "llviewerdisplay.h"
#include "llviewermedia.h"
#include "llviewerparcelaskplay.h"
#include "llviewerparcelmedia.h"
#include "llviewershadermgr.h"
#include "llviewermediafocus.h"
#include "llviewermessage.h"
#include "llviewerobjectlist.h"
#include "llworldmap.h"
#include "llmutelist.h"
#include "llviewerhelp.h"
#include "lluicolortable.h"
#include "llurldispatcher.h"
#include "llurlhistory.h"
#include "llrender.h"
#include "llteleporthistory.h"
#include "lltoast.h"
#include "llsdutil_math.h"
#include "lllocationhistory.h"
#include "llfasttimerview.h"
#include "llvector4a.h"
#include "llviewermenufile.h"
#include "llvoicechannel.h"
#include "llvoavatarself.h"
#include "llurlmatch.h"
#include "lltextutil.h"
#include "lllogininstance.h"
#include "llprogressview.h"
#include "llvocache.h"
#include "lldiskcache.h"
#include "llvopartgroup.h"
// [SL:KB] - Patch: Appearance-Misc | Checked: 2013-02-12 (Catznip-3.4)
#include "llappearancemgr.h"
// [/SL:KB]
// [RLVa:KB] - Checked: 2010-05-03 (RLVa-1.2.0g)
#include "rlvactions.h"
#include "rlvhandler.h"
// [/RLVa:KB]

#include "llweb.h"
// <FS:Ansariel> [FS communication UI]
#include "fsfloatervoicecontrols.h"
// </FS:Ansariel> [FS communication UI]
// [SL:KB] - Patch: Build-ScriptRecover | Checked: 2011-11-24 (Catznip-3.2.0)
#include "llfloaterscriptrecover.h"
// [/SL:KB]
#include "llspellcheck.h"
#include "llscenemonitor.h"
#include "llavatarrenderinfoaccountant.h"
#include "lllocalbitmaps.h"
#include "llperfstats.h"
#include "llgltfmateriallist.h"

// Linden library includes
#include "llavatarnamecache.h"
#include "lldiriterator.h"
#include "llexperiencecache.h"
#include "llimagej2c.h"
#include "llmemory.h"
#include "llprimitive.h"
#include "llurlaction.h"
#include "llurlentry.h"
#include "llvolumemgr.h"
#include "llxfermanager.h"
#include "llphysicsextensions.h"

#include "llnotificationmanager.h"
#include "llnotifications.h"
#include "llnotificationsutil.h"

#include "sanitycheck.h"
#include "llleap.h"
#include "stringize.h"
#include "llcoros.h"
#include "llexception.h"
#include "cef/dullahan_version.h"
#if !LL_LINUX
#include "vlc/libvlc_version.h"
#endif // LL_LINUX

#if LL_DARWIN
#include "llwindowmacosx.h"
#endif

// Third party library includes
#include <boost/bind.hpp>
#include <boost/algorithm/string.hpp>
#include <boost/regex.hpp>
#include <boost/throw_exception.hpp>

#if LL_WINDOWS
#   include <share.h> // For _SH_DENYWR in processMarkerFiles
#else
#   include <sys/file.h> // For processMarkerFiles
#endif

#include "llapr.h"
#include <boost/lexical_cast.hpp>

#include "llviewerinput.h"
#include "lllfsthread.h"
#include "llworkerthread.h"
#include "lltexturecache.h"
#include "lltexturefetch.h"
#include "llimageworker.h"
#include "llevents.h"

// The files below handle dependencies from cleanup.
#include "llkeyframemotion.h"
#include "llworldmap.h"
#include "llhudmanager.h"
#include "lltoolmgr.h"
#include "llassetstorage.h"
#include "llpolymesh.h"
#include "llproxy.h"
#include "llcachename.h"
#include "llaudioengine.h"
#include "llstreamingaudio.h"
#include "llviewermenu.h"
#include "llselectmgr.h"
#include "lltrans.h"
#include "lltransutil.h"
#include "lltracker.h"
#include "llviewerparcelmgr.h"
#include "llworldmapview.h"
#include "llpostprocess.h"

#include "lldebugview.h"
#include "llconsole.h"
#include "llcontainerview.h"
#include "lltooltip.h"

#include "llsdutil.h"
#include "llsdserialize.h"

#include "llworld.h"
#include "llhudeffecttrail.h"
#include "llslurl.h"
#include "llurlregistry.h"
#include "llwatchdog.h"

// Included so that constants/settings might be initialized
// in save_settings_to_globals()
#include "llbutton.h"
#include "llstatusbar.h"
#include "llsurface.h"
#include "llvosky.h"
#include "llvotree.h"
#include "llvoavatar.h"
#include "llfolderview.h"
#include "llagentpilot.h"
#include "llvovolume.h"
#include "llflexibleobject.h"
#include "llvosurfacepatch.h"
#include "llviewerfloaterreg.h"
#include "llcommandlineparser.h"
#include "llfloatermemleak.h"
#include "llfloaterreg.h"
#include "llfloatersimplesnapshot.h"
#include "llfloatersnapshot.h"
#include "llsidepanelinventory.h"
#include "llatmosphere.h"

// includes for idle() idleShutdown()
#include "llviewercontrol.h"
#include "lleventnotifier.h"
#include "llcallbacklist.h"
#include "lldeferredsounds.h"
#include "pipeline.h"
#include "llgesturemgr.h"
#include "llsky.h"
#include "llvlcomposition.h"
#include "llvlmanager.h"
#include "llviewercamera.h"
#include "lldrawpoolbump.h"
#include "llvieweraudio.h"
#include "llimview.h"
#include "llviewerthrottle.h"
#include "llparcel.h"
#include "llavatariconctrl.h"
#include "llgroupiconctrl.h"
#include "llviewerassetstats.h"
#include "gltfscenemanager.h"

#include "workqueue.h"
using namespace LL;

// Include for security api initialization
#include "llsecapi.h"
#include "llmachineid.h"
#include "llcleanup.h"

#include "llcoproceduremanager.h"
#include "llviewereventrecorder.h"

#include "growlmanager.h"
#include "fsavatarrenderpersistence.h"

// *FIX: These extern globals should be cleaned up.
// The globals either represent state/config/resource-storage of either
// this app, or another 'component' of the viewer. App globals should be
// moved into the app class, where as the other globals should be
// moved out of here.
// If a global symbol reference seems valid, it will be included
// via header files above.

//----------------------------------------------------------------------------
// llviewernetwork.h
#include "llviewernetwork.h"
// define a self-registering event API object
#include "llappviewerlistener.h"

#include "nd/ndoctreelog.h" // <FS:ND/> Octree operation logging.
#include "nd/ndetw.h" // <FS:ND/> Windows Event Tracing, does nothing on OSX/Linux.
#include "nd/ndlogthrottle.h"

#include "fsradar.h"
#include "fsassetblacklist.h"

// #include "fstelemetry.h" // <FS:Beq> Tracy profiler support

#if LL_LINUX && LL_GTK
#include "glib.h"
#endif // (LL_LINUX) && LL_GTK

const char* const CRASH_SETTINGS_FILE = "settings_crash_behavior.xml"; // <FS:ND/> We need this filename defined here.

static LLAppViewerListener sAppViewerListener(LLAppViewer::instance);

////// Windows-specific includes to the bottom - nasty defines in these pollute the preprocessor
//
//----------------------------------------------------------------------------
// viewer.cpp - these are only used in viewer, should be easily moved.

#if LL_DARWIN
extern void init_apple_menu(const char* product);
#endif // LL_DARWIN

extern bool gRandomizeFramerate;
extern bool gPeriodicSlowFrame;
extern bool gDebugGL;

#if LL_DARWIN
extern bool gHiDPISupport;
#endif

////////////////////////////////////////////////////////////
// All from the last globals push...

F32 gSimLastTime; // Used in LLAppViewer::init and send_viewer_stats()
F32 gSimFrames;

bool gShowObjectUpdates = false;
bool gUseQuickTime = true;

eLastExecEvent gLastExecEvent = LAST_EXEC_NORMAL;
S32 gLastExecDuration = -1; // (<0 indicates unknown)

#if LL_WINDOWS
#   define LL_PLATFORM_KEY "win"
#elif LL_DARWIN
#   define LL_PLATFORM_KEY "mac"
#elif LL_LINUX
#   define LL_PLATFORM_KEY "lnx"
#else
#   error "Unknown Platform"
#endif
const char* gPlatform = LL_PLATFORM_KEY;

LLSD gDebugInfo;

U32 gFrameCount = 0;
U32 gForegroundFrameCount = 0; // number of frames that app window was in foreground
LLPumpIO* gServicePump = NULL;

U64MicrosecondsImplicit gFrameTime = 0;
F32SecondsImplicit gFrameTimeSeconds = 0.f;
F32SecondsImplicit gFrameIntervalSeconds = 0.f;
F32 gFPSClamped = 10.f;                     // Pretend we start at target rate.
F32 gFrameDTClamped = 0.f;                  // Time between adjacent checks to network for packets
U64MicrosecondsImplicit gStartTime = 0; // gStartTime is "private", used only to calculate gFrameTimeSeconds

LLTimer gRenderStartTime;
LLFrameTimer gForegroundTime;
LLFrameTimer gLoggedInTime;
LLTimer gLogoutTimer;
static const F32 LOGOUT_REQUEST_TIME = 6.f;  // this will be cut short by the LogoutReply msg.
F32 gLogoutMaxTime = LOGOUT_REQUEST_TIME;


S32 gPendingMetricsUploads = 0;


bool gDisconnected = false;

// Used to restore texture state after a mode switch
LLFrameTimer gRestoreGLTimer;
bool gRestoreGL = false;
bool gUseWireframe = false;

U64Bytes gMemoryAllocated(0); // updated in display_stats() in llviewerdisplay.cpp

std::string gLastVersionChannel;

LLVector3 gWindVec(3.0, 3.0, 0.0);
LLVector3 gRelativeWindVec(0.0, 0.0, 0.0);

U32 gPacketsIn = 0;

bool gPrintMessagesThisFrame = false;

bool gRandomizeFramerate = false;
bool gPeriodicSlowFrame = false;

bool gCrashOnStartup = false;
bool gLogoutInProgress = false;

bool gSimulateMemLeak = false;

// We don't want anyone, especially threads working on the graphics pipeline,
// to have to block due to this WorkQueue being full.
WorkQueue gMainloopWork("mainloop", 1024*1024);

////////////////////////////////////////////////////////////
// Internal globals... that should be removed.

// Like LLLogChat::cleanFileName() and LLDir::getScrubbedFileName() but replaces spaces also.
std::string SafeFileName(std::string filename)
{
    std::string invalidChars = "\"\'\\/?*:.<>| ";
    auto position = filename.find_first_of(invalidChars);
    while (position != filename.npos)
    {
        filename[position] = '_';
        position = filename.find_first_of(invalidChars, position);
    }
    return filename;
}
// TODO: Readd SAFE_FILE_NAME_PREFIX stuff after FmodEx merge.... <FS:CR>
// contruct unique filename prefix so we only report crashes for US and not other viewers.
//const std::string SAFE_FILE_NAME_PREFIX(SafeFileName(llformat("%s %d.%d.%d.%d",
//                                                            LL_CHANNEL,
//                                                            LL_VERSION_MAJOR,
//                                                            LL_VERSION_MINOR,
//                                                            LL_VERSION_PATCH,
//                                                            LL_VERSION_BUILD )));
const std::string SAFE_FILE_NAME_PREFIX(SafeFileName(APP_NAME));
static std::string gArgs;
const int MAX_MARKER_LENGTH = 1024;
const std::string MARKER_FILE_NAME(SAFE_FILE_NAME_PREFIX + ".exec_marker"); //FS orig modified LL
const std::string START_MARKER_FILE_NAME(SAFE_FILE_NAME_PREFIX + ".start_marker"); //FS new modified LL new
const std::string ERROR_MARKER_FILE_NAME(SAFE_FILE_NAME_PREFIX + ".error_marker"); //FS orig modified LL
const std::string LLERROR_MARKER_FILE_NAME(SAFE_FILE_NAME_PREFIX + ".llerror_marker"); //FS orig modified LL
const std::string LOGOUT_MARKER_FILE_NAME(SAFE_FILE_NAME_PREFIX + ".logout_marker"); //FS orig modified LL

//static bool gDoDisconnect = false;
// [RLVa:KB] - Checked: RLVa-2.3
bool gDoDisconnect = false;
// [/RLVa:KB]
static std::string gLaunchFileOnQuit;

// Used on Win32 for other apps to identify our window (eg, win_setup)
// Note: Changing this breaks compatibility with SLURL handling, try to avoid it.
const char* const VIEWER_WINDOW_CLASSNAME = "Second Life";

//----------------------------------------------------------------------------

// List of entries from strings.xml to always replace
static std::set<std::string> default_trans_args;
void init_default_trans_args()
{
    default_trans_args.insert("SECOND_LIFE"); // World
    default_trans_args.insert("APP_NAME");
    default_trans_args.insert("CAPITALIZED_APP_NAME");
    default_trans_args.insert("CURRENT_GRID"); //<FS:AW make CURRENT_GRID a default substitution>
    default_trans_args.insert("SECOND_LIFE_GRID");
    default_trans_args.insert("SUPPORT_SITE");
    // This URL shows up in a surprising number of places in various skin
    // files. We really only want to have to maintain a single copy of it.
    default_trans_args.insert("create_account_url");
    default_trans_args.insert("DOWNLOAD_URL"); //<FS:CR> Viewer download url
    default_trans_args.insert("VIEWER_GENERATION"); // <FS:Ansariel> Viewer generation (major version number)
    default_trans_args.insert("SHORT_VIEWER_GENERATION"); // <FS:Ansariel> Viewer generation (major version number)
    default_trans_args.insert("APP_NAME_ABBR"); // <FS:Ansariel> Appreviated application title
}

std::string gWindowTitle;

struct SettingsFile : public LLInitParam::Block<SettingsFile>
{
    Mandatory<std::string>  name;
    Optional<std::string>   file_name;
    Optional<bool>          required,
                            persistent;
    Optional<std::string>   file_name_setting;

    SettingsFile()
    :   name("name"),
        file_name("file_name"),
        required("required", false),
        persistent("persistent", true),
        file_name_setting("file_name_setting")
    {}
};

struct SettingsGroup : public LLInitParam::Block<SettingsGroup>
{
    Mandatory<std::string>  name;
    Mandatory<S32>          path_index;
    Multiple<SettingsFile>  files;

    SettingsGroup()
    :   name("name"),
        path_index("path_index"),
        files("file")
    {}
};

struct SettingsFiles : public LLInitParam::Block<SettingsFiles>
{
    Multiple<SettingsGroup> groups;

    SettingsFiles()
    : groups("group")
    {}
};


//----------------------------------------------------------------------------
// Metrics logging control constants
//----------------------------------------------------------------------------
static const F32 METRICS_INTERVAL_DEFAULT = 600.0;
static const F32 METRICS_INTERVAL_QA = 30.0;
static F32 app_metrics_interval = METRICS_INTERVAL_DEFAULT;
static bool app_metrics_qa_mode = false;

void idle_afk_check()
{
    // check idle timers
    F32 current_idle = gAwayTriggerTimer.getElapsedTimeF32();
    // <FS:CR> Cache frequently hit location
    static LLCachedControl<S32> sAFKTimeout(gSavedSettings, "AFKTimeout");
// [RLVa:KB] - Checked: 2010-05-03 (RLVa-1.2.0g) | Modified: RLVa-1.2.0g
    // Enforce an idle time of 30 minutes if @allowidle=n restricted
    S32 afk_timeout = (!gRlvHandler.hasBehaviour(RLV_BHVR_ALLOWIDLE)) ? sAFKTimeout : 60 * 30;
// [/RLVa:KB]
//  F32 afk_timeout  = (F32)gSavedSettings.getS32("AFKTimeout");
    // <FS:CR> Explicit conversions just cos.
    //if (afk_timeout && (current_idle > afk_timeout) && ! gAgent.getAFK())
    if (static_cast<S32>(afk_timeout) && (current_idle > static_cast<F32>(afk_timeout)) && ! gAgent.getAFK())
    {
        LL_INFOS("IdleAway") << "Idle more than " << afk_timeout << " seconds: automatically changing to Away status" << LL_ENDL;
        gAgent.setAFK();
    }
}

// A callback set in LLAppViewer::init()
static void ui_audio_callback(const LLUUID& uuid)
{
    if (gAudiop)
    {
        SoundData soundData(uuid, gAgent.getID(), 1.0f, LLAudioEngine::AUDIO_TYPE_UI);
        gAudiop->triggerSound(soundData);
    }
}

// A callback set in LLAppViewer::init()
static void deferred_ui_audio_callback(const LLUUID& uuid)
{
    if (gAudiop)
    {
        SoundData soundData(uuid, gAgent.getID(), 1.0f, LLAudioEngine::AUDIO_TYPE_UI);
        LLDeferredSounds::instance().deferSound(soundData);
    }
}

bool    create_text_segment_icon_from_url_match(LLUrlMatch* match,LLTextBase* base)
{
    if(!match || !base || base->getPlainText())
        return false;

    LLUUID match_id = match->getID();

    LLIconCtrl* icon;

    if( match->getMenuName() == "menu_url_group.xml" // See LLUrlEntryGroup constructor
        || gAgent.isInGroup(match_id, true)) //This check seems unfiting, urls are either /agent or /group
    {
        LLGroupIconCtrl::Params icon_params;
        icon_params.group_id = match_id;
        icon_params.rect = LLRect(0, 16, 16, 0);
        icon_params.visible = true;
        icon = LLUICtrlFactory::instance().create<LLGroupIconCtrl>(icon_params);
    }
    else
    {
        LLAvatarIconCtrl::Params icon_params;
        icon_params.avatar_id = match_id;
        icon_params.rect = LLRect(0, 16, 16, 0);
        icon_params.visible = true;
        icon = LLUICtrlFactory::instance().create<LLAvatarIconCtrl>(icon_params);
    }

    LLInlineViewSegment::Params params;
    params.force_newline = false;
    params.view = icon;
    params.left_pad = 4;
    params.right_pad = 4;
    params.top_pad = -2;
    params.bottom_pad = 2;

    base->appendWidget(params," ",false);

    return true;
}


// Use these strictly for things that are constructed at startup,
// or for things that are performance critical.  JC
static void settings_to_globals()
{
    LLSurface::setTextureSize(gSavedSettings.getU32("RegionTextureSize"));

#if LL_DARWIN
    LLRender::sGLCoreProfile = true;
#else
    LLRender::sGLCoreProfile = gSavedSettings.getBOOL("RenderGLContextCoreProfile");
#endif
    LLRender::sNsightDebugSupport = gSavedSettings.getBOOL("RenderNsightDebugSupport");
    LLImageGL::sGlobalUseAnisotropic    = gSavedSettings.getBOOL("RenderAnisotropic");
    LLImageGL::sCompressTextures        = gSavedSettings.getBOOL("RenderCompressTextures");
    LLVOVolume::sLODFactor              = llclamp(gSavedSettings.getF32("RenderVolumeLODFactor"), 0.01f, MAX_LOD_FACTOR);
    LLVOVolume::sDistanceFactor         = 1.f-LLVOVolume::sLODFactor * 0.1f;
    LLVolumeImplFlexible::sUpdateFactor = gSavedSettings.getF32("RenderFlexTimeFactor");
    LLVOTree::sTreeFactor               = gSavedSettings.getF32("RenderTreeLODFactor");
    LLVOAvatar::sLODFactor              = llclamp(gSavedSettings.getF32("RenderAvatarLODFactor"), 0.f, MAX_AVATAR_LOD_FACTOR);
    LLVOAvatar::sPhysicsLODFactor       = llclamp(gSavedSettings.getF32("RenderAvatarPhysicsLODFactor"), 0.f, MAX_AVATAR_LOD_FACTOR);
    LLVOAvatar::updateImpostorRendering(gSavedSettings.getU32("RenderAvatarMaxNonImpostors"));
    LLVOAvatar::sVisibleInFirstPerson   = gSavedSettings.getBOOL("FirstPersonAvatarVisible");
    // clamp auto-open time to some minimum usable value
    LLFolderView::sAutoOpenTime         = llmax(0.25f, gSavedSettings.getF32("FolderAutoOpenDelay"));
    LLSelectMgr::sRectSelectInclusive   = gSavedSettings.getBOOL("RectangleSelectInclusive");
    LLSelectMgr::sRenderHiddenSelections = gSavedSettings.getBOOL("RenderHiddenSelections");
    LLSelectMgr::sRenderLightRadius = gSavedSettings.getBOOL("RenderLightRadius");

    gAgentPilot.setNumRuns(gSavedSettings.getS32("StatsNumRuns"));
    gAgentPilot.setQuitAfterRuns(gSavedSettings.getBOOL("StatsQuitAfterRuns"));
    gAgent.setHideGroupTitle(gSavedSettings.getBOOL("RenderHideGroupTitle"));

    gDebugWindowProc = gSavedSettings.getBOOL("DebugWindowProc");
    gShowObjectUpdates = gSavedSettings.getBOOL("ShowObjectUpdates");
    LLWorldMapView::setScaleSetting(gSavedSettings.getF32("MapScale"));

#if LL_DARWIN
    LLWindowMacOSX::sUseMultGL = gSavedSettings.getBOOL("RenderAppleUseMultGL");
    gHiDPISupport = gSavedSettings.getBOOL("RenderHiDPI");
#endif
}

static void settings_modify()
{
    LLPipeline::sRenderTransparentWater = gSavedSettings.getBOOL("RenderTransparentWater");
    LLPipeline::sRenderDeferred = true; // false is deprecated
    LLRenderTarget::sUseFBO             = LLPipeline::sRenderDeferred;
    LLVOSurfacePatch::sLODFactor        = gSavedSettings.getF32("RenderTerrainLODFactor");
    LLVOSurfacePatch::sLODFactor *= LLVOSurfacePatch::sLODFactor; //square lod factor to get exponential range of [1,4]
    gDebugGL       = gDebugGLSession || gDebugSession;
    gDebugPipeline = gSavedSettings.getBOOL("RenderDebugPipeline");
}

class LLFastTimerLogThread : public LLThread
{
public:
    std::string mFile;

    LLFastTimerLogThread(std::string& test_name) : LLThread("fast timer log")
    {
        std::string file_name = test_name + std::string(".slp");
        mFile = gDirUtilp->getExpandedFilename(LL_PATH_LOGS, file_name);
    }

    void run()
    {
        llofstream os(mFile.c_str());

        while (!LLAppViewer::instance()->isQuitting())
        {
            LLTrace::BlockTimer::writeLog(os);
            os.flush();
            ms_sleep(32);
        }

        os.close();
    }
};

//virtual
bool LLAppViewer::initSLURLHandler()
{
    // does nothing unless subclassed
    return false;
}

//virtual
bool LLAppViewer::sendURLToOtherInstance(const std::string& url)
{
    // does nothing unless subclassed
    return false;
}

//----------------------------------------------------------------------------
// LLAppViewer definition

// Static members.
// The single viewer app.
LLAppViewer* LLAppViewer::sInstance = NULL;
LLTextureCache* LLAppViewer::sTextureCache = NULL;
LLImageDecodeThread* LLAppViewer::sImageDecodeThread = NULL;
LLTextureFetch* LLAppViewer::sTextureFetch = NULL;
LLPurgeDiskCacheThread* LLAppViewer::sPurgeDiskCacheThread = NULL;

std::string getRuntime()
{
    return llformat("%.4f", (F32)LLTimer::getElapsedSeconds().value());
}

LLAppViewer::LLAppViewer()
:   mMarkerFile(),
    mLogoutMarkerFile(),
    mReportedCrash(false),
    mNumSessions(0),
    mGeneralThreadPool(nullptr),
    mPurgeCache(false),
    mPurgeCacheOnExit(false),
    mPurgeUserDataOnExit(false),
    mSecondInstance(false),
    mUpdaterNotFound(false),
    mSavedFinalSnapshot(false),
    mSavePerAccountSettings(false),     // don't save settings on logout unless login succeeded.
    mQuitRequested(false),
    mClosingFloaters(false),
    mLogoutRequestSent(false),
    mLastAgentControlFlags(0),
    mLastAgentForceUpdate(0),
    mMainloopTimeout(NULL),
    mAgentRegionLastAlive(false),
    mRandomizeFramerate(LLCachedControl<bool>(gSavedSettings,"Randomize Framerate", false)),
    mPeriodicSlowFrame(LLCachedControl<bool>(gSavedSettings,"Periodic Slow Frame", false)),
    mFastTimerLogThread(NULL),
    mSettingsLocationList(NULL),
    mIsFirstRun(false),
    mSaveSettingsOnExit(true),      // <FS:Zi> Backup Settings
    mPurgeTextures(false) // <FS:Ansariel> FIRE-13066
{
    if(NULL != sInstance)
    {
        LL_ERRS() << "Oh no! An instance of LLAppViewer already exists! LLAppViewer is sort of like a singleton." << LL_ENDL;
    }

    mDumpPath ="";
    // Need to do this initialization before we do anything else, since anything
    // that touches files should really go through the lldir API

    // <FS:ND> Init our custom directories, not from SecondLife

    // gDirUtilp->initAppDirs("SecondLife");
#if ADDRESS_SIZE == 64
    gDirUtilp->initAppDirs( APP_NAME + "_x64" );
#else
    gDirUtilp->initAppDirs(APP_NAME);
#endif

    // </FS:ND>

    //
    // IMPORTANT! Do NOT put anything that will write
    // into the log files during normal startup until AFTER
    // we run the "program crashed last time" error handler below.
    //
    sInstance = this;

    gLoggedInTime.stop();

    processMarkerFiles();
    //
    // OK to write stuff to logs now, we've now crash reported if necessary
    //

    LLLoginInstance::instance().setPlatformInfo(gPlatform, LLOSInfo::instance().getOSVersionString(), LLOSInfo::instance().getOSStringSimple());

    // Under some circumstances we want to read the static_debug_info.log file
    // from the previous viewer run between this constructor call and the
    // init() call, which will overwrite the static_debug_info.log file for
    // THIS run. So setDebugFileNames() early.
#   ifdef LL_BUGSPLAT
    // MAINT-8917: don't create a dump directory just for the
    // static_debug_info.log file
    std::string logdir = gDirUtilp->getExpandedFilename(LL_PATH_LOGS, "");
#   else // ! LL_BUGSPLAT
    // write Google Breakpad minidump files to a per-run dump directory to avoid multiple viewer issues.
    std::string logdir = gDirUtilp->getExpandedFilename(LL_PATH_DUMP, "");
#   endif // ! LL_BUGSPLAT
    mDumpPath = logdir;

    setDebugFileNames(logdir);
}

LLAppViewer::~LLAppViewer()
{
    delete mSettingsLocationList;

    destroyMainloopTimeout();

    // If we got to this destructor somehow, the app didn't hang.
    removeMarkerFiles();
}

class LLUITranslationBridge : public LLTranslationBridge
{
public:
    virtual std::string getString(const std::string &xml_desc)
    {
        return LLTrans::getString(xml_desc);
    }
};


bool LLAppViewer::init()
{
    setupErrorHandling(mSecondInstance);

    nd::octree::debug::setOctreeLogFilename( gDirUtilp->getExpandedFilename(LL_PATH_LOGS, "octree.log" ) ); // <FS:ND/> Filename to log octree options to.
    nd::etw::init(); // <FS:ND/> Init event tracing.


    //
    // Start of the application
    //

    // <FS:Ansariel> Move further down after translation system has been initialized
    //LLTranslationBridge::ptr_t trans = std::make_shared<LLUITranslationBridge>();
    //LLSettingsType::initClass(trans);
    // </FS:Ansariel>

    // initialize SSE options
    LLVector4a::initClass();

    //initialize particle index pool
    LLVOPartGroup::initClass();



    // set skin search path to default, will be overridden later
    // this allows simple skinned file lookups to work
// [SL:KB] - Patch: Viewer-Skins | Checked: 2012-12-26 (Catznip-3.4)
    gDirUtilp->setSkinFolder("default", "", "en");
// [/SL:KB]
//  gDirUtilp->setSkinFolder("default", "en");

//  initLoggingAndGetLastDuration();

    //
    // OK to write stuff to logs now, we've now crash reported if necessary
    //

// <FS>
    // SJ/AO:  Reset Configuration here, if our marker file exists. Configuration needs to be reset before settings files
    // are read in to avoid file locks.

    mPurgeSettings = false;
    std::string clear_settings_filename = gDirUtilp->getExpandedFilename(LL_PATH_LOGS,"CLEAR");
    LLAPRFile clear_file ;
    if (clear_file.isExist(clear_settings_filename))
    {
        mPurgeSettings = true;
        LL_INFOS() << "Purging configuration..." << LL_ENDL;
        std::string delem = gDirUtilp->getDirDelimiter();

        LLFile::remove(gDirUtilp->getExpandedFilename(LL_PATH_LOGS,"CLEAR"));

        //[ADD - Clear Usersettings : SJ] - Delete directories beams, beamsColors, windlight in usersettings
        LLFile::rmdir(gDirUtilp->getExpandedFilename(LL_PATH_USER_SETTINGS, "beams") );
        LLFile::rmdir(gDirUtilp->getExpandedFilename(LL_PATH_USER_SETTINGS, "beamsColors") );
        LLFile::rmdir(gDirUtilp->getExpandedFilename(LL_PATH_USER_SETTINGS, "windlight" + delem + "water") );
        LLFile::rmdir(gDirUtilp->getExpandedFilename(LL_PATH_USER_SETTINGS, "windlight" + delem + "days") );
        LLFile::rmdir(gDirUtilp->getExpandedFilename(LL_PATH_USER_SETTINGS, "windlight" + delem + "skies") );
        LLFile::rmdir(gDirUtilp->getExpandedFilename(LL_PATH_USER_SETTINGS, "windlight") );

        // We don't delete the entire folder to avoid data loss of config files unrelated to the current binary. -AO
        //gDirUtilp->deleteFilesInDir(user_dir, "*.*");

        // Alphabetised
        LLFile::remove(gDirUtilp->getExpandedFilename(LL_PATH_USER_SETTINGS, "account_settings_phoenix.xml"));
        LLFile::remove(gDirUtilp->getExpandedFilename(LL_PATH_USER_SETTINGS, "agents.xml"));
        LLFile::remove(gDirUtilp->getExpandedFilename(LL_PATH_USER_SETTINGS, "bin_conf.dat"));
        LLFile::remove(gDirUtilp->getExpandedFilename(LL_PATH_USER_SETTINGS, "client_list_v2.xml"));
        LLFile::remove(gDirUtilp->getExpandedFilename(LL_PATH_USER_SETTINGS, "colors.xml"));
        LLFile::remove(gDirUtilp->getExpandedFilename(LL_PATH_USER_SETTINGS, "ignorable_dialogs.xml"));
        LLFile::remove(gDirUtilp->getExpandedFilename(LL_PATH_USER_SETTINGS, "grids.remote.xml"));
        LLFile::remove(gDirUtilp->getExpandedFilename(LL_PATH_USER_SETTINGS, "grids.user.xml"));
        LLFile::remove(gDirUtilp->getExpandedFilename(LL_PATH_USER_SETTINGS, "password.dat"));
        LLFile::remove(gDirUtilp->getExpandedFilename(LL_PATH_USER_SETTINGS, "quick_preferences.xml"));
        LLFile::remove(gDirUtilp->getExpandedFilename(LL_PATH_USER_SETTINGS, "releases.xml"));
        LLFile::remove(gDirUtilp->getExpandedFilename(LL_PATH_USER_SETTINGS, CRASH_SETTINGS_FILE));

        std::string user_dir = gDirUtilp->getExpandedFilename( LL_PATH_USER_SETTINGS , "", "");
        gDirUtilp->deleteFilesInDir(user_dir, "feature*.txt");
        gDirUtilp->deleteFilesInDir(user_dir, "gpu*.txt");
        gDirUtilp->deleteFilesInDir(user_dir, "settings_*.xml");

        // Remove misc OS user app dirs
        std::string base_dir = gDirUtilp->getOSUserAppDir() + delem;

        LLFile::rmdir(base_dir + "browser_profile");
        LLFile::rmdir(base_dir + "data");

        // Delete per-user files below
        LLDirIterator dir_it(base_dir, "*");
        std::string dir_name;
        while (dir_it.next(dir_name))
        {
            if (LLFile::isdir(base_dir + delem + dir_name))
            {
                std::string per_user_dir_glob = base_dir + delem + dir_name + delem;

                LLFile::remove(per_user_dir_glob + "filters.xml");
                LLFile::remove(per_user_dir_glob + "medialist.xml");
                LLFile::remove(per_user_dir_glob + "plugin_cookies.xml");
                LLFile::remove(per_user_dir_glob + "screen_last*.*");
                LLFile::remove(per_user_dir_glob + "search_history.xml");
                LLFile::remove(per_user_dir_glob + "settings_friends_groups.xml");
                LLFile::remove(per_user_dir_glob + "settings_per_account.xml");
                LLFile::remove(per_user_dir_glob + "teleport_history.xml");
                LLFile::remove(per_user_dir_glob + "texture_list_last.xml");
                LLFile::remove(per_user_dir_glob + "toolbars.xml");
                LLFile::remove(per_user_dir_glob + "typed_locations.xml");
                LLFile::remove(per_user_dir_glob + "url_history.xml");
                LLFile::remove(per_user_dir_glob + "volume_settings.xml");
                LLFile::rmdir(per_user_dir_glob + "browser_profile");
            }
        }
    }
// </FS>
    init_default_trans_args();

    // inits from settings.xml and from strings.xml
    if (!initConfiguration())
    {
        LL_ERRS("InitInfo") << "initConfiguration() failed." << LL_ENDL;
    }

    LL_INFOS("InitInfo") << "Configuration initialized." << LL_ENDL ;
    //set the max heap size.
    initMaxHeapSize() ;
    LLCoros::instance().setStackSize(gSavedSettings.getS32("CoroutineStackSize"));

    // Although initLoggingAndGetLastDuration() is the right place to mess with
    // setFatalFunction(), we can't query gSavedSettings until after
    // initConfiguration().
    S32 rc(gSavedSettings.getS32("QAModeTermCode"));
    if (rc >= 0)
    {
        // QAModeTermCode set, terminate with that rc on LL_ERRS. Use
        // _exit() rather than exit() because normal cleanup depends too
        // much on successful startup!
        LLError::setFatalFunction([rc](const std::string&){ _exit(rc); });
    }

<<<<<<< HEAD
    // <FS:Ansariel> Get rid of unused LLAllocator
    //mAlloc.setProfilingEnabled(gSavedSettings.getBOOL("MemProfiling"));

=======
>>>>>>> f92c2040
    // Initialize the non-LLCurl libcurl library.  Should be called
    // before consumers (LLTextureFetch).
    mAppCoreHttp.init();

    LL_INFOS("InitInfo") << "LLCore::Http initialized." << LL_ENDL ;

    LLMachineID::init();

    if (gSavedSettings.getBOOL("QAModeMetrics"))
    {
        app_metrics_qa_mode = true;
        app_metrics_interval = METRICS_INTERVAL_QA;
    }
    LLViewerAssetStatsFF::init();

    initThreads();
    LL_INFOS("InitInfo") << "Threads initialized." << LL_ENDL ;

    // Initialize settings early so that the defaults for ignorable dialogs are
    // picked up and then correctly re-saved after launching the updater (STORM-1268).
    LLUI::settings_map_t settings_map;
    settings_map["config"] = &gSavedSettings;
    settings_map["ignores"] = &gWarningSettings;
    settings_map["floater"] = &gSavedSettings; // *TODO: New settings file
    settings_map["account"] = &gSavedPerAccountSettings;

    // <FS:Ansariel> Optional legacy notification well
    gSavedSettings.setBOOL("FSInternalLegacyNotificationWell", gSavedSettings.getBOOL("FSLegacyNotificationWell"));

    LLUI::createInstance(settings_map,
        LLUIImageList::getInstance(),
        ui_audio_callback,
        deferred_ui_audio_callback);

    if (gSavedSettings.getBOOL("SpellCheck"))
    {
        std::list<std::string> dict_list;
        std::string dict_setting = gSavedSettings.getString("SpellCheckDictionary");
        boost::split(dict_list, dict_setting, boost::is_any_of(std::string(",")));
        if (!dict_list.empty())
        {
            LLSpellChecker::setUseSpellCheck(dict_list.front());
            dict_list.pop_front();
            LLSpellChecker::instance().setSecondaryDictionaries(dict_list);
        }
    }

    LL_INFOS("InitInfo") << "UI initialized." << LL_ENDL ;

    // NOW LLUI::getLanguage() should work. gDirUtilp must know the language
    // for this session ASAP so all the file-loading commands that follow,
    // that use findSkinnedFilenames(), will include the localized files.
// [SL:KB] - Patch: Viewer-Skins | Checked: 2012-12-26 (Catznip-3.4)
    gDirUtilp->setSkinFolder(gDirUtilp->getSkinFolder(), gDirUtilp->getSkinThemeFolder(),LLUI::getLanguage());
// [/SL:KB]
//  gDirUtilp->setSkinFolder(gDirUtilp->getSkinFolder(), LLUI::getLanguage());

    // Setup LLTrans after LLUI::initClass has been called.
    initStrings();

    // <FS:Ansariel> Moved down here translation system has been initialized
    // initialize LLWearableType translation bridge.
    // Will immediately use LLTranslationBridge to init LLWearableDictionary
    LLTranslationBridge::ptr_t trans = std::make_shared<LLUITranslationBridge>();
    LLWearableType::initParamSingleton(trans);
    LLSettingsType::initParamSingleton(trans);
    // </FS:Ansariel>

    // Setup notifications after LLUI::initClass() has been called.
    LLNotifications::instance();
    LL_INFOS("InitInfo") << "Notifications initialized." << LL_ENDL ;

    //////////////////////////////////////////////////////////////////////////////
    //////////////////////////////////////////////////////////////////////////////
    //////////////////////////////////////////////////////////////////////////////
    //////////////////////////////////////////////////////////////////////////////
    // *FIX: The following code isn't grouped into functions yet.

    //
    // Various introspection concerning the libs we're using - particularly
    // the libs involved in getting to a full login screen.
    //
    LL_INFOS("InitInfo") << "J2C Engine is: " << LLImageJ2C::getEngineInfo() << LL_ENDL;
    LL_INFOS("InitInfo") << "libcurl version is: " << LLCore::LLHttp::getCURLVersion() << LL_ENDL;

    /////////////////////////////////////////////////
    // OS-specific login dialogs
    /////////////////////////////////////////////////

    //test_cached_control();

    // track number of times that app has run
    mNumSessions = gSavedSettings.getS32("NumSessions");
    mNumSessions++;
    gSavedSettings.setS32("NumSessions", mNumSessions);

    // LLKeyboard relies on LLUI to know what some accelerator keys are called.
    LLKeyboard::setStringTranslatorFunc( LLTrans::getKeyboardString );

    // Provide the text fields with callbacks for opening Urls
    LLUrlAction::setOpenURLCallback(boost::bind(&LLWeb::loadURL, _1, LLStringUtil::null, LLStringUtil::null));
    LLUrlAction::setOpenURLInternalCallback(boost::bind(&LLWeb::loadURLInternal, _1, LLStringUtil::null, LLStringUtil::null, false));
    LLUrlAction::setOpenURLExternalCallback(boost::bind(&LLWeb::loadURLExternal, _1, true, LLStringUtil::null));
    LLUrlAction::setExecuteSLURLCallback(&LLURLDispatcher::dispatchFromTextEditor);

    // Let code in llui access the viewer help floater
    LLUI::getInstance()->mHelpImpl = LLViewerHelp::getInstance();

    LL_INFOS("InitInfo") << "UI initialization is done." << LL_ENDL ;

    // Load translations for tooltips
    LLFloater::initClass();
    LLUrlFloaterDispatchHandler::registerInDispatcher();

    /////////////////////////////////////////////////

    LLToolMgr::getInstance(); // Initialize tool manager if not already instantiated

    // <FS:ND/> Contruct singleton early.
    // Otherwise it will get constructed inside the texture decode thread and this will lead to deadlocks:
    // - Let "Thread I" be the image decode threat that causes the creation of FSAssetBlack.
    // - Thread I holds a lock to a mutex the mainthread is sleeping on.
    // - Thread I will defer the singleton creation to the mainthread, which will cause Thread I to sleep on a mutex till the mainthread is done creating the object.
    // - The mainthread can never wake up and create the object due do it sleeping on something Tread I must release.
    // - Thread I can never wake up and release the mutex as the mainthread can never wake up and wake thread I again.
    FSAssetBlacklist::getInstance();

    LLViewerFloaterReg::registerFloaters();

    /////////////////////////////////////////////////
    //
    // Load settings files
    //
    //
    LLGroupMgr::parseRoleActions("role_actions.xml");

    LLAgent::parseTeleportMessages("teleport_strings.xml");

    // load MIME type -> media impl mappings
    std::string mime_types_name;
#if LL_DARWIN
    mime_types_name = "mime_types_mac.xml";
#elif LL_LINUX
    mime_types_name = "mime_types_linux.xml";
#else
    mime_types_name = "mime_types.xml";
#endif
    LLMIMETypes::parseMIMETypes( mime_types_name );

    // Copy settings to globals. *TODO: Remove or move to appropriage class initializers
    settings_to_globals();
    // Setup settings listeners
    settings_setup_listeners();
    // Modify settings based on system configuration and compile options
    settings_modify();

    // Find partition serial number (Windows) or hardware serial (Mac)
    mSerialNumber = generateSerialNumber();

    // do any necessary set-up for accepting incoming SLURLs from apps
    initSLURLHandler();

    if (!initHardwareTest())
    {
        // Early out from user choice.
        LL_ERRS("InitInfo") << "initHardwareTest() failed." << LL_ENDL;
    }
    LL_INFOS("InitInfo") << "Hardware test initialization done." << LL_ENDL ;

    // Prepare for out-of-memory situations, during which we will crash on
    // purpose and save a dump.
#if LL_WINDOWS && LL_RELEASE_FOR_DOWNLOAD && LL_USE_SMARTHEAP
    MemSetErrorHandler(first_mem_error_handler);
#endif // LL_WINDOWS && LL_RELEASE_FOR_DOWNLOAD && LL_USE_SMARTHEAP

    // *Note: this is where gViewerStats used to be created.

    if (!initCache())
    {
        std::string msg = LLTrans::getString("MBUnableToAccessFile");
        OSMessageBox(msg.c_str(), LLStringUtil::null, OSMB_OK);
        LL_ERRS("InitInfo") << "Failed to init cache" << LL_ENDL;
    }
    LL_INFOS("InitInfo") << "Cache initialization is done." << LL_ENDL ;

    // Initialize event recorder
    LLViewerEventRecorder::createInstance();

    //
    // Initialize the window
    //
    gGLActive = true;
    initWindow();
    LL_INFOS("InitInfo") << "Window is initialized." << LL_ENDL ;
    // <FS:Beq> allow detected hardware to be overridden.
    gGLManager.mVRAMDetected = gGLManager.mVRAM;
    LL_INFOS("AppInit") << "VRAM detected: " << gGLManager.mVRAMDetected << LL_ENDL;
    overrideDetectedHardware(); 
    // </FS:Beq> 


    // writeSystemInfo can be called after window is initialized (gViewerWindow non-null)
    writeSystemInfo();

    // initWindow also initializes the Feature List, so now we can initialize this global.
    LLCubeMap::sUseCubeMaps = LLFeatureManager::getInstance()->isFeatureAvailable("RenderCubeMap");

    // call all self-registered classes
    LLInitClassList::instance().fireCallbacks();

    LLFolderViewItem::initClass(); // SJB: Needs to happen after initWindow(), not sure why but related to fonts

    gGLManager.getGLInfo(gDebugInfo);
    gGLManager.printGLInfoString();

    // If we don't have the right GL requirements, exit.
    // ? AG: It seems we never set mHasRequirements to false
    if (!gGLManager.mHasRequirements)
    {
        // Already handled with a MBVideoDrvErr
        LL_ERRS("InitInfo") << "gGLManager.mHasRequirements is false." << LL_ENDL;
    }

    // Without SSE2 support we will crash almost immediately, warn here.
    if (!gSysCPU.hasSSE2())
    {
        // can't use an alert here since we're exiting and
        // all hell breaks lose.
        std::string msg = LLNotifications::instance().getGlobalString("UnsupportedCPUSSE2");
        OSMessageBox(msg.c_str(), LLStringUtil::null, OSMB_OK);
        LL_ERRS("InitInfo") << "SSE2 is not supported" << LL_ENDL;
    }

    // alert the user if they are using unsupported hardware
    if (gSavedSettings.getBOOL("FSUseLegacyUnsupportedHardwareChecks") && !gSavedSettings.getBOOL("AlertedUnsupportedHardware"))
    {
        bool unsupported = false;
        LLSD args;
        std::string minSpecs;

        // get cpu data from xml
        std::stringstream minCPUString(LLNotifications::instance().getGlobalString("UnsupportedCPUAmount"));
        S32 minCPU = 0;
        minCPUString >> minCPU;

        // get RAM data from XML
        std::stringstream minRAMString(LLNotifications::instance().getGlobalString("UnsupportedRAMAmount"));
        U64Bytes minRAM;
        minRAMString >> minRAM;

        if (!LLFeatureManager::getInstance()->isGPUSupported() && LLFeatureManager::getInstance()->getGPUClass() != GPU_CLASS_UNKNOWN)
        {
            minSpecs += LLNotifications::instance().getGlobalString("UnsupportedGPU");
            minSpecs += "\n";
            unsupported = true;
        }

        if (gSysCPU.getMHz() < minCPU)
        {
            minSpecs += LLNotifications::instance().getGlobalString("UnsupportedCPU");
            minSpecs += "\n";
            unsupported = true;
        }

        if (gSysMemory.getPhysicalMemoryKB() < minRAM)
        {
            minSpecs += LLNotifications::instance().getGlobalString("UnsupportedRAM");
            minSpecs += "\n";
            unsupported = true;
        }

        if (LLFeatureManager::getInstance()->getGPUClass() == GPU_CLASS_UNKNOWN)
        {
            LLNotificationsUtil::add("UnknownGPU");
        }

        if (unsupported)
        {
            if (!gSavedSettings.controlExists("WarnUnsupportedHardware")
                || gSavedSettings.getBOOL("WarnUnsupportedHardware"))
            {
                args["MINSPECS"] = minSpecs;
                LLNotificationsUtil::add("UnsupportedHardware", args );
            }
        }
    }

#if LL_WINDOWS && ADDRESS_SIZE == 64
    if (gGLManager.mIsIntel)
    {
        // Check intel driver's version
        // Ex: "3.1.0 - Build 8.15.10.2559";
        std::string version = ll_safe_string((const char *)glGetString(GL_VERSION));

        const boost::regex is_intel_string("[0-9].[0-9].[0-9] - Build [0-9]{1,2}.[0-9]{2}.[0-9]{2}.[0-9]{4}");

        if (boost::regex_search(version, is_intel_string))
        {
            // Valid string, extract driver version
            std::size_t found = version.find("Build ");
            std::string driver = version.substr(found + 6);
            S32 v1, v2, v3, v4;
            S32 count = sscanf(driver.c_str(), "%d.%d.%d.%d", &v1, &v2, &v3, &v4);
            if (count > 0 && v1 <= 10)
            {
                LL_INFOS("AppInit") << "Detected obsolete intel driver: " << driver << LL_ENDL;

                if (!gViewerWindow->getInitAlert().empty() // graphic initialization crashed on last run
                    || LLVersionInfo::getInstance()->getChannelAndVersion() != gLastRunVersion // viewer was updated
                    || mNumSessions % 20 == 0 //periodically remind user to update driver
                    )
                {
                    LLUIString details = LLNotifications::instance().getGlobalString("UnsupportedIntelDriver");
                    std::string gpu_name = ll_safe_string((const char *)glGetString(GL_RENDERER));
                    LL_INFOS("AppInit") << "Notifying user about obsolete intel driver for " << gpu_name << LL_ENDL;
                    details.setArg("[VERSION]", driver);
                    details.setArg("[GPUNAME]", gpu_name);
                    S32 button = OSMessageBox(details.getString(),
                        LLStringUtil::null,
                        OSMB_YESNO);
                    if (OSBTN_YES == button && gViewerWindow)
                    {
                        std::string url = LLWeb::escapeURL(LLTrans::getString("IntelDriverPage"));
                        if (gViewerWindow->getWindow())
                        {
                            gViewerWindow->getWindow()->spawnWebBrowser(url, false);
                        }
                    }
                }
            }
        }
    }
#endif

    // Obsolete? mExpectedGLVersion is always zero
#if LL_WINDOWS
    if (gGLManager.mGLVersion < LLFeatureManager::getInstance()->getExpectedGLVersion())
    {
        std::string url;
        if (gGLManager.mIsIntel)
        {
            url = LLTrans::getString("IntelDriverPage");
        }
        else if (gGLManager.mIsNVIDIA)
        {
            url = LLTrans::getString("NvidiaDriverPage");
        }
        else if (gGLManager.mIsAMD)
        {
            url = LLTrans::getString("AMDDriverPage");
        }

        if (!url.empty())
        {
            LLNotificationsUtil::add("OldGPUDriver", LLSD().with("URL", url));
        }
    }
#endif


    // save the graphics card
    gDebugInfo["GraphicsCard"] = LLFeatureManager::getInstance()->getGPUString();

    // Save the current version to the prefs file
    gSavedSettings.setString("LastRunVersion",
                             LLVersionInfo::instance().getChannelAndVersion());

    gSimLastTime = gRenderStartTime.getElapsedTimeF32();
    gSimFrames = (F32)gFrameCount;

    if (gSavedSettings.getBOOL("JoystickEnabled"))
    {
        LLViewerJoystick::getInstance()->init(false);
    }

    try
    {
        initializeSecHandler();
    }
    catch (LLProtectedDataException& ex)
    {
        // <FS:Ansariel> Write exception message to log
        LL_WARNS() << "Error initializing SecHandlers: " << ex.what() << LL_ENDL;
        LLNotificationsUtil::add("CorruptedProtectedDataStore");
    }

    gGLActive = false;

    // <FS:Ansariel> Disable updater
//#if LL_RELEASE_FOR_DOWNLOAD
//    // Skip updater if this is a non-interactive instance
//    if (!gSavedSettings.getBOOL("CmdLineSkipUpdater") && !gNonInteractive)
//    {
//        LLProcess::Params updater;
//        updater.desc = "updater process";
//        // Because it's the updater, it MUST persist beyond the lifespan of the
//        // viewer itself.
//        updater.autokill = false;
//        std::string updater_file;
//#if LL_WINDOWS
//        updater_file = "SLVersionChecker.exe";
//        updater.executable = gDirUtilp->getExpandedFilename(LL_PATH_EXECUTABLE, updater_file);
//#elif LL_DARWIN
//        updater_file = "SLVersionChecker";
//        updater.executable = gDirUtilp->add(gDirUtilp->getAppRODataDir(), "updater", updater_file);
//#else
//        updater_file = "SLVersionChecker";
//        updater.executable = gDirUtilp->getExpandedFilename(LL_PATH_EXECUTABLE, updater_file);
//#endif
//        // add LEAP mode command-line argument to whichever of these we selected
//        updater.args.add("leap");
//        // UpdaterServiceSettings
//        if (gSavedSettings.getBOOL("FirstLoginThisInstall"))
//        {
//            // Befor first login, treat this as 'manual' updates,
//            // updater won't install anything, but required updates
//            updater.args.add("0");
//        }
//        else
//        {
//            updater.args.add(stringize(gSavedSettings.getU32("UpdaterServiceSetting")));
//        }
//        // channel
//        updater.args.add(LLVersionInfo::instance().getChannel());
//        // testok
//        updater.args.add(stringize(gSavedSettings.getBOOL("UpdaterWillingToTest")));
//        // ForceAddressSize
//        updater.args.add(stringize(gSavedSettings.getU32("ForceAddressSize")));
//
//        try
//        {
//            // Run the updater. An exception from launching the updater should bother us.
//            LLLeap::create(updater, true);
//            mUpdaterNotFound = false;
//        }
//        catch (...)
//        {
//            LLUIString details = LLNotifications::instance().getGlobalString("LLLeapUpdaterFailure");
//            details.setArg("[UPDATER_APP]", updater_file);
//            OSMessageBox(
//                details.getString(),
//                LLStringUtil::null,
//                OSMB_OK);
//            mUpdaterNotFound = true;
//        }
//    }
//    else
//    {
//        LL_WARNS("InitInfo") << "Skipping updater check." << LL_ENDL;
//    }
//#endif //LL_RELEASE_FOR_DOWNLOAD
//
//    {
//        // Iterate over --leap command-line options. But this is a bit tricky: if
//        // there's only one, it won't be an array at all.
//        LLSD LeapCommand(gSavedSettings.getLLSD("LeapCommand"));
//        LL_DEBUGS("InitInfo") << "LeapCommand: " << LeapCommand << LL_ENDL;
//        if (LeapCommand.isDefined() && !LeapCommand.isArray())
//        {
//            // If LeapCommand is actually a scalar value, make an array of it.
//            // Have to do it in two steps because LeapCommand.append(LeapCommand)
//            // trashes content! :-P
//            LLSD item(LeapCommand);
//            LeapCommand.append(item);
//        }
//        for (const auto& leap : llsd::inArray(LeapCommand))
//        {
//            LL_INFOS("InitInfo") << "processing --leap \"" << leap << '"' << LL_ENDL;
//            // We don't have any better description of this plugin than the
//            // user-specified command line. Passing "" causes LLLeap to derive a
//            // description from the command line itself.
//            // Suppress LLLeap::Error exception: trust LLLeap's own logging. We
//            // don't consider any one --leap command mission-critical, so if one
//            // fails, log it, shrug and carry on.
//            LLLeap::create("", leap, false); // exception=false
//        }
//    }
//
//    if (gSavedSettings.getBOOL("QAMode") && gSavedSettings.getS32("QAModeEventHostPort") > 0)
//    {
//        LL_WARNS("InitInfo") << "QAModeEventHostPort DEPRECATED: "
//                             << "lleventhost no longer supported as a dynamic library"
//                             << LL_ENDL;
//    }
    // </FS:Ansariel>

    LLTextUtil::TextHelpers::iconCallbackCreationFunction = create_text_segment_icon_from_url_match;

    //EXT-7013 - On windows for some locale (Japanese) standard
    //datetime formatting functions didn't support some parameters such as "weekday".
    //Names for days and months localized in xml are also useful for Polish locale(STORM-107).
    std::string language = gSavedSettings.getString("Language");
    if (language == "ja" || language == "pl")
    {
        LLStringOps::setupWeekDaysNames(LLTrans::getString("dateTimeWeekdaysNames"));
        LLStringOps::setupWeekDaysShortNames(LLTrans::getString("dateTimeWeekdaysShortNames"));
        LLStringOps::setupMonthNames(LLTrans::getString("dateTimeMonthNames"));
        LLStringOps::setupMonthShortNames(LLTrans::getString("dateTimeMonthShortNames"));
        LLStringOps::setupDayFormat(LLTrans::getString("dateTimeDayFormat"));

        LLStringOps::sAM = LLTrans::getString("dateTimeAM");
        LLStringOps::sPM = LLTrans::getString("dateTimePM");
    }

    LLAgentLanguage::init();

    /// Tell the Coprocedure manager how to discover and store the pool sizes
    // what I wanted
    LLCoprocedureManager::getInstance()->setPropertyMethods(
        boost::bind(&LLControlGroup::getU32, boost::ref(gSavedSettings), _1),
        boost::bind(&LLControlGroup::declareU32, boost::ref(gSavedSettings), _1, _2, _3, LLControlVariable::PERSIST_ALWAYS));

    // initializing the settings sanity checker
    SanityCheck::instance().init();

    // <FS:Ansariel> Init debug rects
    LLView::sDebugRects = gSavedSettings.getBOOL("DebugViews");

    // TODO: consider moving proxy initialization here or LLCopocedureManager after proxy initialization, may be implement
    // some other protection to make sure we don't use network before initializng proxy

    /*----------------------------------------------------------------------*/
    // nat 2016-06-29 moved the following here from the former mainLoop().
    mMainloopTimeout = new LLWatchdogTimeout();

    // Create IO Pump to use for HTTP Requests.
    gServicePump = new LLPumpIO(gAPRPoolp);

    // Note: this is where gLocalSpeakerMgr and gActiveSpeakerMgr used to be instantiated.

    LLVoiceChannel::initClass();
    LLVoiceClient::initParamSingleton(gServicePump);
    // <FS:Ansariel> [FS communication UI]
    // LLVoiceChannel::setCurrentVoiceChannelChangedCallback(boost::bind(&LLFloaterIMContainer::onCurrentChannelChanged, _1), true);
    LLVoiceChannel::setCurrentVoiceChannelChangedCallback( boost::bind( &FSFloaterVoiceControls::sOnCurrentChannelChanged, _1 ), true );
    // </FS:Ansariel> [FS communication UI]

    joystick = LLViewerJoystick::getInstance();
    joystick->setNeedsReset(true);
    /*----------------------------------------------------------------------*/
    // Load User's bindings
    loadKeyBindings();

    //LLSimpleton creations
    LLEnvironment::createInstance();
    LLWorld::createInstance();
    LLViewerStatsRecorder::createInstance();
    LLSelectMgr::createInstance();
    LLViewerCamera::createInstance();
    LL::GLTFSceneManager::createInstance();


#if LL_WINDOWS
    if (!mSecondInstance)
    {
        gDirUtilp->deleteDirAndContents(gDirUtilp->getDumpLogsDirPath());
    }
#endif

    return true;
}

// <FS:Beq> allow detected hardware to be overridden.
void LLAppViewer::overrideDetectedHardware()
{
    // Override the VRAM Detection if FSOverrideVRAMDetection is set.
    if ( gSavedSettings.getBOOL("FSOverrideVRAMDetection") )
    {
        S32 forced_video_memory = gSavedSettings.getS32("FSForcedVideoMemory");
        // Note: 0 is allowed here, some systems detect VRAM as zero so override should support emulating them.
        LL_INFOS("AppInit") << "Overriding VRAM to " << forced_video_memory*1024 << " MB" << LL_ENDL;
        gGLManager.mVRAM = forced_video_memory*1024;
    }
}
// </FS:Beq>

void LLAppViewer::initMaxHeapSize()
{
    //set the max heap size.
    //here is some info regarding to the max heap size:
    //------------------------------------------------------------------------------------------
    // OS       | setting | SL address bits | max manageable memory space | max heap size
    // Win 32   | default | 32-bit          | 2GB                         | < 1.7GB
    // Win 32   | /3G     | 32-bit          | 3GB                         | < 1.7GB or 2.7GB
    //Linux 32  | default | 32-bit          | 3GB                         | < 2.7GB
    //Linux 32  |HUGEMEM  | 32-bit          | 4GB                         | < 3.7GB
    //64-bit OS |default  | 32-bit          | 4GB                         | < 3.7GB
    //64-bit OS |default  | 64-bit          | N/A (> 4GB)                 | N/A (> 4GB)
    //------------------------------------------------------------------------------------------
    //currently SL is built under 32-bit setting, we set its max heap size no more than 1.6 GB.

 #ifndef LL_X86_64
    F32Gigabytes max_heap_size_gb = (F32Gigabytes)gSavedSettings.getF32("MaxHeapSize") ;
#else
    F32Gigabytes max_heap_size_gb = (F32Gigabytes)gSavedSettings.getF32("MaxHeapSize64");
#endif

    LLMemory::initMaxHeapSizeGB(max_heap_size_gb);
}


// externally visible timers
LLTrace::BlockTimerStatHandle FTM_FRAME("Frame");

bool LLAppViewer::frame()
{
    bool ret = false;

    if (gSimulateMemLeak)
    {
        try
        {
            ret = doFrame();
        }
        catch (const LLContinueError&)
        {
            LOG_UNHANDLED_EXCEPTION("");
        }
        catch (std::bad_alloc&)
        {
            LLMemory::logMemoryInfo(true);
            LLFloaterMemLeak* mem_leak_instance = LLFloaterReg::findTypedInstance<LLFloaterMemLeak>("mem_leaking");
            if (mem_leak_instance)
            {
                mem_leak_instance->stop();
            }
            LL_WARNS() << "Bad memory allocation in LLAppViewer::frame()!" << LL_ENDL;
        }
    }
    else
    {
        try
        {
            ret = doFrame();
        }
        catch (const LLContinueError&)
        {
            LOG_UNHANDLED_EXCEPTION("");
        }
    }

    return ret;
}

bool LLAppViewer::doFrame()
{
    LL_RECORD_BLOCK_TIME(FTM_FRAME);
    {
    // and now adjust the visuals from previous frame.
    if(LLPerfStats::tunables.userAutoTuneEnabled && LLPerfStats::tunables.tuningFlag != LLPerfStats::Tunables::Nothing)
    {
        LLPerfStats::tunables.applyUpdates();
    }

    LLPerfStats::RecordSceneTime T (LLPerfStats::StatType_t::RENDER_FRAME);
    if (!LLWorld::instanceExists())
    {
        LLWorld::createInstance();
    }

    LLEventPump& mainloop(LLEventPumps::instance().obtain("mainloop"));
    LLSD newFrame;
    LLTimer frameTimer; // <FS:Beq/> relocated - <FS:Ansariel> FIRE-22297: FPS limiter not working properly on Mac/Linux
    {
        LLPerfStats::RecordSceneTime T (LLPerfStats::StatType_t::RENDER_IDLE); // perf stats
// <FS:Beq> profiling enablement.
// This ifdef is optional but better to avoid even low overhead code in main loop where not needed.
#ifdef TRACY_ENABLE
        static bool one_time{false};
        static LLCachedControl<bool> defer_profiling(gSavedSettings, "DeferProfilingUntilConnected");
        if( !one_time && (gFrameCount % 10 == 0) )
        {

            // LL_INFOS() << "Profiler active: " <<  (LLProfiler::active?"True":"False") << LL_ENDL;
            // LL_INFOS() << "deferred_profiling: " <<  (defer_profiling?"True":"False") << LL_ENDL;
            // LL_INFOS() << "connected: " <<  (LL_PROFILE_IS_CONNECTED?"True":"False") << LL_ENDL;

            if( ( !LLProfiler::active ) && ( defer_profiling && LL_PROFILE_IS_CONNECTED ) )
            {
                LLProfiler::active = true;
                gSavedSettings.setBOOL( "ProfilingActive", LLProfiler::active );
                one_time=true; // prevent reset race if we disable manually.
                LL_INFOS() << "Profiler or collector connected" << LL_ENDL;
            }
            if( !defer_profiling )
            {
                // no point in checking if we are not waiting.
                // TODO(Beq): At the moment we have only two options
                // 1) start capturing immediately
                // 2) start capturing only when a profiler is connected
                // Ideally we could have another flag to control profiling at start
                // this would then allow a fully manual enablement.
                one_time = true;
                LL_INFOS() << "Manual profiling control selected" << LL_ENDL;
            }
        }
#endif
// </FS:Beq>
        nd::etw::logFrame(); // <FS:ND> Write the start of each frame. Even if our Provider (Firestorm) would be enabled, this has only light impact. Does nothing on OSX and Linux.
        {
            LL_PROFILE_ZONE_NAMED_CATEGORY_APP("df LLTrace");
            if (LLFloaterReg::instanceVisible("block_timers"))
            {
                LLTrace::BlockTimer::processTimes();
            }

            LLTrace::get_frame_recording().nextPeriod();
            LLTrace::BlockTimer::logStats();
        }

        LLTrace::get_thread_recorder()->pullFromChildren();

        //clear call stack records
        LL_CLEAR_CALLSTACKS();
    }
    {
        {
            LLPerfStats::RecordSceneTime T(LLPerfStats::StatType_t::RENDER_IDLE); // ensure we have the entire top scope of frame covered (input event and coro)
            LL_PROFILE_ZONE_NAMED_CATEGORY_APP("df processMiscNativeEvents");
            pingMainloopTimeout("Main:MiscNativeWindowEvents");

            if (gViewerWindow)
            {
                LL_PROFILE_ZONE_NAMED_CATEGORY_APP("System Messages");
                gViewerWindow->getWindow()->processMiscNativeEvents();
            }

            {
                LL_PROFILE_ZONE_NAMED_CATEGORY_APP("df gatherInput")
                pingMainloopTimeout("Main:GatherInput");
            }

            if (gViewerWindow)
            {
                LL_PROFILE_ZONE_NAMED_CATEGORY_APP("System Messages");
                if (!restoreErrorTrap())
                {
                    LL_WARNS() << " Someone took over my signal/exception handler (post messagehandling)!" << LL_ENDL;
                }

                gViewerWindow->getWindow()->gatherInput();
            }

            //memory leaking simulation
            if (gSimulateMemLeak)
            {
                LLFloaterMemLeak* mem_leak_instance =
                    LLFloaterReg::findTypedInstance<LLFloaterMemLeak>("mem_leaking");
                if (mem_leak_instance)
                {
                    mem_leak_instance->idle();
                }
            }

            {
                LL_PROFILE_ZONE_NAMED_CATEGORY_APP("df mainloop");
                // canonical per-frame event
                mainloop.post(newFrame);
            }
            {
                LL_PROFILE_ZONE_NAMED_CATEGORY_APP("df suspend");
                // give listeners a chance to run
                llcoro::suspend();
                // if one of our coroutines threw an uncaught exception, rethrow it now
                LLCoros::instance().rethrow();
            }
        }

        if (!LLApp::isExiting())
        {
            LL_PROFILE_ZONE_NAMED_CATEGORY_APP("df JoystickKeyboard");
            pingMainloopTimeout("Main:JoystickKeyboard");

            // Scan keyboard for movement keys.  Command keys and typing
            // are handled by windows callbacks.  Don't do this until we're
            // done initializing.  JC
            if (gViewerWindow
                && (gHeadlessClient || gViewerWindow->getWindow()->getVisible())
                && gViewerWindow->getActive()
                && !gViewerWindow->getWindow()->getMinimized()
                && LLStartUp::getStartupState() == STATE_STARTED
                && (gHeadlessClient || !gViewerWindow->getShowProgress())
                && !gFocusMgr.focusLocked())
            {
                LLPerfStats::RecordSceneTime T (LLPerfStats::StatType_t::RENDER_IDLE);
                joystick->scanJoystick();
                gKeyboard->scanKeyboard();
                gViewerInput.scanMouse();
                // <FS:Ansariel> Chalice Yao's crouch toggle
                static LLCachedControl<bool> fsCrouchToggle(gSavedPerAccountSettings, "FSCrouchToggle");
                static LLCachedControl<bool> fsCrouchToggleStatus(gSavedPerAccountSettings, "FSCrouchToggleStatus");
                if (fsCrouchToggle && fsCrouchToggleStatus)
                {
                    gAgent.moveUp(-1);
                }
                // </FS:Ansariel>
            }

            // Update state based on messages, user input, object idle.
            {
                {
                    LL_PROFILE_ZONE_NAMED_CATEGORY_APP("df pauseMainloopTimeout");
                    pauseMainloopTimeout(); // *TODO: Remove. Messages shouldn't be stalling for 20+ seconds!
                }

                {
                    LLPerfStats::RecordSceneTime T (LLPerfStats::StatType_t::RENDER_IDLE);
                    LL_PROFILE_ZONE_NAMED_CATEGORY_APP("df idle");
                    idle();
                }

                {
                    LL_PROFILE_ZONE_NAMED_CATEGORY_APP("df resumeMainloopTimeout");
                    resumeMainloopTimeout();
                }
            }

            if (gDoDisconnect && (LLStartUp::getStartupState() == STATE_STARTED))
            {
                LL_PROFILE_ZONE_NAMED_CATEGORY_APP("Shutdown:SaveSnapshot");
                pauseMainloopTimeout();
                saveFinalSnapshot();

                if (LLVoiceClient::instanceExists())
                {
                    LLVoiceClient::getInstance()->terminate();
                }

                disconnectViewer();
                resumeMainloopTimeout();
            }

            // Render scene.
            // *TODO: Should we run display() even during gHeadlessClient?  DK 2011-02-18
            if (!LLApp::isExiting() && !gHeadlessClient && gViewerWindow)
            {
                LL_PROFILE_ZONE_NAMED_CATEGORY_APP("df Display");
                pingMainloopTimeout("Main:Display");
                gGLActive = true;

                display();

                {
                    LLPerfStats::RecordSceneTime T(LLPerfStats::StatType_t::RENDER_IDLE);
                    LL_PROFILE_ZONE_NAMED_CATEGORY_APP("df Snapshot");
                    pingMainloopTimeout("Main:Snapshot");
                    gPipeline.mReflectionMapManager.update();
                    LLFloaterSnapshot::update(); // take snapshots
                    LLFloaterSimpleSnapshot::update();
                    gGLActive = false;
                }

                if (LLViewerStatsRecorder::instanceExists())
                {
                    LLViewerStatsRecorder::instance().idle();
                }
            }
        }

        {
            LL_PROFILE_ZONE_NAMED_CATEGORY_APP( "df pauseMainloopTimeout2" );
            pingMainloopTimeout("Main:Sleep");

            pauseMainloopTimeout();
        }

        // Sleep and run background threads
        {
            //LL_RECORD_BLOCK_TIME(SLEEP2);
            LL_PROFILE_ZONE_WARN("Sleep2");

            // yield some time to the os based on command line option
            static LLCachedControl<S32> yield_time(gSavedSettings, "YieldTime", -1);
            if(yield_time >= 0)
            {
                LL_PROFILE_ZONE_NAMED_CATEGORY_APP("Yield");
                LL_PROFILE_ZONE_NUM(yield_time);
                ms_sleep(yield_time);
            }

            if (gNonInteractive)
            {
                S32 non_interactive_ms_sleep_time = 100;
                LLAppViewer::getTextureCache()->pause();
                ms_sleep(non_interactive_ms_sleep_time);
            }

            // yield cooperatively when not running as foreground window
            // and when not quiting (causes trouble at mac's cleanup stage)
            if (!LLApp::isExiting()
                && ((gViewerWindow && !gViewerWindow->getWindow()->getVisible())
                    || !gFocusMgr.getAppHasFocus()))
            {
                // Sleep if we're not rendering, or the window is minimized.
                static LLCachedControl<S32> s_background_yield_time(gSavedSettings, "BackgroundYieldTime", 40);
                // <FS:Ansariel> FIRE-32722: Make sure to idle if actually minimized
                //S32 milliseconds_to_sleep = llclamp((S32)s_background_yield_time, 0, 1000);
                S32 milliseconds_to_sleep = llclamp((S32)s_background_yield_time, (gViewerWindow && gViewerWindow->getWindow()->getMinimized()) ? 1 : 0, 1000);
                // </FS:Ansariel>
                // don't sleep when BackgroundYieldTime set to 0, since this will still yield to other threads
                // of equal priority on Windows
                if (milliseconds_to_sleep > 0)
                {
                    LLPerfStats::RecordSceneTime T ( LLPerfStats::StatType_t::RENDER_SLEEP );
                    ms_sleep(milliseconds_to_sleep);
                    // also pause worker threads during this wait period
                    LLAppViewer::getTextureCache()->pause();
                }
            }

            if (mRandomizeFramerate)
            {
                ms_sleep(rand() % 200);
            }

            if (mPeriodicSlowFrame
                && (gFrameCount % 10 == 0))
            {
                LL_INFOS() << "Periodic slow frame - sleeping 500 ms" << LL_ENDL;
                ms_sleep(500);
            }

            S32 total_work_pending = 0;
            S32 total_io_pending = 0;
            {
                S32 work_pending = 0;
                S32 io_pending = 0;
                F32 max_time = llmin(gFrameIntervalSeconds.value() *10.f, 1.f);
                // <FS:Beq> instrument image decodes
                {
                    LL_PROFILE_ZONE_NAMED_CATEGORY_APP("updateTextureThreads");
                work_pending += updateTextureThreads(max_time);
                }   // <FS:Beq/> instrument image decodes

                {
                    LL_PROFILE_ZONE_NAMED_CATEGORY_APP("LFS Thread");
                    io_pending += LLLFSThread::updateClass(1);
                }

                if (io_pending > 1000)
                {
                    ms_sleep(llmin(io_pending/100,100)); // give the lfs some time to catch up
                }

                total_work_pending += work_pending ;
                total_io_pending += io_pending ;

            }

            {
                LL_PROFILE_ZONE_NAMED_CATEGORY_APP("df gMeshRepo");
                gMeshRepo.update() ;
            }

            if(!total_work_pending) //pause texture fetching threads if nothing to process.
            {
                LL_PROFILE_ZONE_NAMED_CATEGORY_APP("df getTextureCache");
                LLAppViewer::getTextureCache()->pause();
                LLAppViewer::getTextureFetch()->pause();
            }
            if(!total_io_pending) //pause file threads if nothing to process.
            {
                LL_PROFILE_ZONE_NAMED_CATEGORY_APP("df LLVFSThread");
                LLLFSThread::sLocal->pause();
            }

            // <FS:Ansariel> FIRE-22297: FPS limiter not working properly on Mac/Linux
            static LLCachedControl<U32> max_fps(gSavedSettings, "FramePerSecondLimit");
            static LLCachedControl<bool> fsLimitFramerate(gSavedSettings, "FSLimitFramerate");
            if (fsLimitFramerate && LLStartUp::getStartupState() == STATE_STARTED && !gTeleportDisplay && !logoutRequestSent() && max_fps > F_APPROXIMATELY_ZERO)
            {
                // Sleep a while to limit frame rate.
                LLPerfStats::RecordSceneTime T ( LLPerfStats::StatType_t::RENDER_FPSLIMIT );
                F32 min_frame_time = 1.f / (F32)max_fps;
                S32 milliseconds_to_sleep = llclamp((S32)((min_frame_time - frameTimer.getElapsedTimeF64()) * 1000.f), 0, 1000);
                if (milliseconds_to_sleep > 0)
                {
                    LL_PROFILE_ZONE_NAMED_CATEGORY_APP("sleep2");
                    ms_sleep(milliseconds_to_sleep);
                }
            }
            frameTimer.reset();
            // </FS:Ansariel>
            {
                LL_PROFILE_ZONE_NAMED_CATEGORY_APP("df resumeMainloopTimeout");
                resumeMainloopTimeout();
            }
            pingMainloopTimeout("Main:End");
        }
    }

    if (LLApp::isExiting())
    {
        // Save snapshot for next time, if we made it through initialization
        if (STATE_STARTED == LLStartUp::getStartupState())
        {
            saveFinalSnapshot();
        }

        if (LLVoiceClient::instanceExists())
        {
            LLVoiceClient::getInstance()->terminate();
        }

        delete gServicePump;
        gServicePump = NULL;

        destroyMainloopTimeout();

        LL_INFOS() << "Exiting main_loop" << LL_ENDL;
    }
    }LLPerfStats::StatsRecorder::endFrame();
    LL_PROFILER_FRAME_END;

    return ! LLApp::isRunning();
}

S32 LLAppViewer::updateTextureThreads(F32 max_time)
{
    size_t work_pending = 0;
    {
        LL_PROFILE_ZONE_NAMED_CATEGORY_APP("Texture Cache");
        work_pending += LLAppViewer::getTextureCache()->update(max_time); // unpauses the texture cache thread
    }
    {
        LL_PROFILE_ZONE_NAMED_CATEGORY_APP("Image Decode");
        work_pending += LLAppViewer::getImageDecodeThread()->update(max_time); // unpauses the image thread
    }
    {
        LL_PROFILE_ZONE_NAMED_CATEGORY_APP("Image Fetch");
        work_pending += LLAppViewer::getTextureFetch()->update(max_time); // unpauses the texture fetch thread
    }
    return static_cast<S32>(work_pending);
}

void LLAppViewer::flushLFSIO()
{
    S32 pending = LLLFSThread::updateClass(0);
    if (pending > 0)
    {
        LL_INFOS() << "Waiting for pending IO to finish: " << pending << LL_ENDL;
        while (1)
        {
            pending = LLLFSThread::updateClass(0);
            if (!pending)
            {
                break;
            }
            ms_sleep(100);
        }
    }
}

bool LLAppViewer::cleanup()
{
    LLAtmosphere::cleanupClass();

    //ditch LLVOAvatarSelf instance
    gAgentAvatarp = NULL;

    LLNotifications::instance().clear();

    // workaround for DEV-35406 crash on shutdown
    LLEventPumps::instance().reset(true);

    GrowlManager::destroyManager(); // <FS> Growl support

    //dump scene loading monitor results
    if (LLSceneMonitor::instanceExists())
    {
        if (!isSecondInstance())
        {
            std::string dump_path = gDirUtilp->getExpandedFilename(LL_PATH_LOGS, "scene_monitor_results.csv");
            LLSceneMonitor::instance().dumpToFile(dump_path);
        }
        LLSceneMonitor::deleteSingleton();
    }

    // There used to be an 'if (LLFastTimerView::sAnalyzePerformance)' block
    // here, completely redundant with the one that occurs later in this same
    // function. Presumably the duplication was due to an automated merge gone
    // bad. Not knowing which instance to prefer, we chose to retain the later
    // one because it happens just after mFastTimerLogThread is deleted. This
    // comment is in case we guessed wrong, so we can move it here instead.

#if LL_LINUX
    // remove any old breakpad minidump files from the log directory
    if (! isError())
    {
        std::string logdir = gDirUtilp->getExpandedFilename(LL_PATH_LOGS, "");
        gDirUtilp->deleteFilesInDir(logdir, "*-*-*-*-*.dmp");
    }
#endif

    // Kill off LLLeap objects. We can find them all because LLLeap is derived
    // from LLInstanceTracker.
    LLLeap::instance_snapshot().deleteAll();

    //flag all elements as needing to be destroyed immediately
    // to ensure shutdown order
    LLMortician::setZealous(true);

    // Give any remaining SLPlugin instances a chance to exit cleanly.
    LLPluginProcessParent::shutdown();

    disconnectViewer();
    LLViewerCamera::deleteSingleton();

    LL_INFOS() << "Viewer disconnected" << LL_ENDL;

    if (gKeyboard)
    {
        gKeyboard->resetKeys();
    }

    display_cleanup();

    release_start_screen(); // just in case

    LLError::logToFixedBuffer(NULL); // stop the fixed buffer recorder

    LL_INFOS() << "Cleaning Up" << LL_ENDL;

    // <FS:Zi> Backup Settings
    if(mSaveSettingsOnExit)
    {
    // </FS:Zi>
    // FIRE-4871: Save per-account settings earlier -- TS
    std::string per_account_settings_file = gSavedSettings.getString("PerAccountSettingsFile");
    if (per_account_settings_file.empty())
    {
        LL_INFOS() << "Not saving per-account settings; don't know the account name yet." << LL_ENDL;
    }
    // Only save per account settings if the previous login succeeded, otherwise
    // we might end up with a cleared out settings file in case a previous login
    // failed after loading per account settings. -Zi
    else if (!mSavePerAccountSettings)
    {
        LL_INFOS() << "Not saving per-account settings; last login was not successful." << LL_ENDL;
    }
    else
    {
        gSavedPerAccountSettings.saveToFile(per_account_settings_file, true);
        LL_INFOS() << "First time: Saved per-account settings to " <<
                per_account_settings_file << LL_ENDL;
    }
    gSavedSettings.saveToFile(gSavedSettings.getString("ClientSettingsFile"), true);
    // /FIRE-4871
    // <FS:Zi> Backup Settings
    }
    else
    {
        LL_INFOS() << "Not saving settings, to prevent settings restore failure." << LL_ENDL;
    }
    // </FS:Zi>

    // shut down mesh streamer
    gMeshRepo.shutdown();

    // <FS:ND> FIRE-8385 Crash on exit in Havok. It is hard to say why it happens, as we only have the binary Havok blob. This is a hack around it.
    // Due to the fact the process is going to die anyway, the OS will clean up any reources left by not calling quitSystem.
    // The OpenSim version does not use Havok, it is okay to call shutdown then.
#ifndef HAVOK_TPV
    // shut down Havok
    LLPhysicsExtensions::quitSystem();
#endif // </FS:ND>

    // <FS:ND> FIRE-20152; save avatar render settings during cleanup, not in the dtor of the static instance.
    // Otherwise the save will happen during crt termination when most of the viewers infrastructure is in a non deterministic state
    if( FSAvatarRenderPersistence::instanceExists() )
        FSAvatarRenderPersistence::getInstance()->deleteSingleton();
    // </FS:ND>

    // Must clean up texture references before viewer window is destroyed.
    if(LLHUDManager::instanceExists())
    {
        LLHUDManager::getInstance()->updateEffects();
        LLHUDObject::updateAll();
        LLHUDManager::getInstance()->cleanupEffects();
        LLHUDObject::cleanupHUDObjects();
        LL_INFOS() << "HUD Objects cleaned up" << LL_ENDL;
    }

    LLKeyframeDataCache::clear();

    // End TransferManager before deleting systems it depends on (Audio, AssetStorage)
#if 0 // this seems to get us stuck in an infinite loop...
    gTransferManager.cleanup();
#endif

    // Note: this is where gWorldMap used to be deleted.

    // Note: this is where gHUDManager used to be deleted.
    if(LLHUDManager::instanceExists())
    {
        LLHUDManager::getInstance()->shutdownClass();
    }

    delete gAssetStorage;
    gAssetStorage = NULL;

    LLPolyMesh::freeAllMeshes();

    LLStartUp::cleanupNameCache();

    // Note: this is where gLocalSpeakerMgr and gActiveSpeakerMgr used to be deleted.

    if (LLWorldMap::instanceExists())
    {
        LLWorldMap::getInstance()->reset(); // release any images
    }

    LLCalc::cleanUp();

    LL_INFOS() << "Global stuff deleted" << LL_ENDL;

    if (gAudiop)
    {
        LL_INFOS() << "Shutting down audio" << LL_ENDL;

        // be sure to stop the internet stream cleanly BEFORE destroying the interface to stop it.
        gAudiop->stopInternetStream();
        // shut down the streaming audio sub-subsystem first, in case it relies on not outliving the general audio subsystem.
        // <FS> FMOD fixes
        // LLStreamingAudioInterface *sai = gAudiop->getStreamingAudioImpl();
        // delete sai;
        // gAudiop->setStreamingAudioImpl(NULL);

        // shut down the audio subsystem
        gAudiop->shutdown();

        delete gAudiop;
        gAudiop = NULL;
    }

    // Note: this is where LLFeatureManager::getInstance()-> used to be deleted.

    // Patch up settings for next time
    // Must do this before we delete the viewer window,
    // such that we can suck rectangle information out of
    // it.
    cleanupSavedSettings();
    LL_INFOS() << "Settings patched up" << LL_ENDL;

    // delete some of the files left around in the cache.
    removeCacheFiles("*.wav");
    removeCacheFiles("*.tmp");
    removeCacheFiles("*.lso");
    removeCacheFiles("*.out");
    // <FS:Ansariel> Sound cache
    //removeCacheFiles("*.dsf");
    if (!gSavedSettings.getBOOL("FSKeepUnpackedCacheFiles"))
    {
        gDirUtilp->deleteFilesInDir(gDirUtilp->getExpandedFilename(LL_PATH_FS_SOUND_CACHE, ""), "*.dsf");
    }
    // </FS:Ansariel>
    removeCacheFiles("*.bodypart");
    removeCacheFiles("*.clothing");

    LL_INFOS() << "Cache files removed" << LL_ENDL;

    LL_INFOS() << "Shutting down Views" << LL_ENDL;

    // Destroy the UI
    if( gViewerWindow)
        gViewerWindow->shutdownViews();

    LL_INFOS() << "Cleaning up Inventory" << LL_ENDL;

    // Cleanup Inventory after the UI since it will delete any remaining observers
    // (Deleted observers should have already removed themselves)
    gInventory.cleanupInventory();

    LLCoros::getInstance()->printActiveCoroutines();

    LL_INFOS() << "Cleaning up Selections" << LL_ENDL;

    // Clean up selection managers after UI is destroyed, as UI may be observing them.
    // Clean up before GL is shut down because we might be holding on to objects with texture references
    LLSelectMgr::cleanupGlobals();

    LL_INFOS() << "Shutting down OpenGL" << LL_ENDL;

    // Shut down OpenGL
    if( gViewerWindow)
    {
        gViewerWindow->shutdownGL();

        // Destroy window, and make sure we're not fullscreen
        // This may generate window reshape and activation events.
        // Therefore must do this before destroying the message system.
        delete gViewerWindow;
        gViewerWindow = NULL;
        LL_INFOS() << "ViewerWindow deleted" << LL_ENDL;
    }

    LLSplashScreen::show();
    LLSplashScreen::update(LLTrans::getString("ShuttingDown"));

    LL_INFOS() << "Cleaning up Keyboard & Joystick" << LL_ENDL;

    // viewer UI relies on keyboard so keep it aound until viewer UI isa gone
    delete gKeyboard;
    gKeyboard = NULL;

    if (LLViewerJoystick::instanceExists())
    {
        // Turn off Space Navigator and similar devices
        LLViewerJoystick::getInstance()->terminate();
    }

    LL_INFOS() << "Cleaning up Objects" << LL_ENDL;

    LLViewerObject::cleanupVOClasses();

    SUBSYSTEM_CLEANUP(LLAvatarAppearance);

    SUBSYSTEM_CLEANUP(LLPostProcess);

    LLTracker::cleanupInstance();

    // *FIX: This is handled in LLAppViewerWin32::cleanup().
    // I'm keeping the comment to remember its order in cleanup,
    // in case of unforseen dependency.
    //#if LL_WINDOWS
    //  gDXHardware.cleanup();
    //#endif // LL_WINDOWS

    LLVolumeMgr* volume_manager = LLPrimitive::getVolumeManager();
    if (!volume_manager->cleanup())
    {
        LL_WARNS() << "Remaining references in the volume manager!" << LL_ENDL;
    }
    LLPrimitive::cleanupVolumeManager();

    LL_INFOS() << "Additional Cleanup..." << LL_ENDL;

    LLViewerParcelMgr::cleanupGlobals();

    // *Note: this is where gViewerStats used to be deleted.

    //end_messaging_system();

    LLPrimitive::cleanupVolumeManager();
    SUBSYSTEM_CLEANUP(LLWorldMapView);
    SUBSYSTEM_CLEANUP(LLFolderViewItem);

    LL_INFOS() << "Saving Data" << LL_ENDL;

    // Store the time of our current logoff
    gSavedPerAccountSettings.setU32("LastLogoff", (U32)time_corrected());

    if (LLEnvironment::instanceExists())
    {
        //Store environment settings if necessary
        LLEnvironment::getInstance()->saveToSettings();
    }

    // Must do this after all panels have been deleted because panels that have persistent rects
    // save their rects on delete.
    if(mSaveSettingsOnExit)     // <FS:Zi> Backup Settings
    {
        gSavedSettings.saveToFile(gSavedSettings.getString("ClientSettingsFile"), true);

    LLUIColorTable::instance().saveUserSettings();

//<Firestorm Skin Cleanup>
    std::string skinSaved = gSavedSettings.getString("SkinCurrent");
    std::string themeSaved = gSavedSettings.getString("SkinCurrentTheme");
    if ((skinSaved != mCurrentSkin) || (themeSaved != mCurrentSkinTheme))
    {
        LL_INFOS() << "Clearing skin colors." << LL_ENDL;
        // Implementation to only purge skin colors
        LLUIColorTable::instance().saveUserSettingsPaletteOnly();

    }
//</Firestorm Skip Cleanup>
    }   // <FS:Zi> Backup Settings


    // <FS:Zi> Backup Settings
    if(mSaveSettingsOnExit)
    {
    std::string per_account_settings_file = gSavedSettings.getString("PerAccountSettingsFile");
    // </FS:Zi>
    // PerAccountSettingsFile should be empty if no user has been logged on.
    // *FIX:Mani This should get really saved in a "logoff" mode.
    // FIRE-4871: use the same file we picked out earlier -- TS
    if (per_account_settings_file.empty())
    {
        LL_INFOS() << "Not saving per-account settings; don't know the account name yet." << LL_ENDL;
    }
    // Only save per account settings if the previous login succeeded, otherwise
    // we might end up with a cleared out settings file in case a previous login
    // failed after loading per account settings.
    else if (!mSavePerAccountSettings)
    {
        LL_INFOS() << "Not saving per-account settings; last login was not successful." << LL_ENDL;
    }
    else
    {
        gSavedPerAccountSettings.saveToFile(per_account_settings_file, true);
        LL_INFOS() << "Second time: Saved per-account settings to " <<
                per_account_settings_file << LL_ENDL;

        if (LLViewerParcelAskPlay::instanceExists())
        {
            LLViewerParcelAskPlay::getInstance()->saveSettings();
        }
    }
    // <FS:Zi> Backup Settings
    }
    else
    {
        LL_INFOS() << "Not saving settings, to prevent settings restore failure." << LL_ENDL;
    }
    // </FS:Zi>

    // We need to save all crash settings, even if they're defaults [see LLCrashLogger::loadCrashBehaviorSetting()]
    gCrashSettings.saveToFile(gSavedSettings.getString("CrashSettingsFile"), false);

    //std::string warnings_settings_filename = gDirUtilp->getExpandedFilename(LL_PATH_USER_SETTINGS, getSettingsFilename("Default", "Warnings"));
    std::string warnings_settings_filename = gDirUtilp->getExpandedFilename(LL_PATH_USER_SETTINGS, getSettingsFilename("User", "Warnings"));
    if(mSaveSettingsOnExit)     // <FS:Zi> Backup Settings
    gWarningSettings.saveToFile(warnings_settings_filename, true);

    // Save URL history file
    if(mSaveSettingsOnExit)     // <FS:Zi> Backup Settings
    LLURLHistory::saveFile("url_history.xml");

    // save mute list. gMuteList used to also be deleted here too.
    if (gAgent.isInitialized() && LLMuteList::instanceExists())
    {
        LLMuteList::getInstance()->cache(gAgent.getID());
    }

    //save call log list
    if (LLConversationLog::instanceExists())
    {
        LLConversationLog::instance().cache();
    }

    clearSecHandler();

    if (mPurgeCacheOnExit)
    {
        LL_INFOS() << "Purging all cache files on exit" << LL_ENDL;
        gDirUtilp->deleteFilesInDir(gDirUtilp->getExpandedFilename(LL_PATH_CACHE,""), "*.*");
        // <FS:Ansariel> Sound cache
        gDirUtilp->deleteFilesInDir(gDirUtilp->getExpandedFilename(LL_PATH_FS_SOUND_CACHE, ""), "*.*");
    }

    writeDebugInfo();

    LLLocationHistory::getInstance()->save();

    LLAvatarIconIDCache::getInstance()->save();

    // Stop the plugin read thread if it's running.
    LLPluginProcessParent::setUseReadThread(false);

    LL_INFOS() << "Shutting down Threads" << LL_ENDL;

    // Let threads finish
    LLTimer idleTimer;
    idleTimer.reset();
    const F64 max_idle_time = 5.f; // 5 seconds
    while(1)
    {
        S32 pending = 0;
        pending += static_cast<S32>(LLAppViewer::getTextureCache()->update(1)); // unpauses the worker thread
        pending += static_cast<S32>(LLAppViewer::getImageDecodeThread()->update(1)); // unpauses the image thread
        pending += static_cast<S32>(LLAppViewer::getTextureFetch()->update(1)); // unpauses the texture fetch thread
        pending += LLLFSThread::updateClass(0);
        F64 idle_time = idleTimer.getElapsedTimeF64();
        if(!pending)
        {
            break ; //done
        }
        else if(idle_time >= max_idle_time)
        {
            LL_WARNS() << "Quitting with pending background tasks." << LL_ENDL;
            break;
        }
    }

    if (mPurgeUserDataOnExit)
    {
        // Ideally we should not save anything from this session since it is going to be purged now,
        // but this is a very 'rare' case (user deleting himself), not worth overcomplicating 'save&cleanup' code
        std::string user_path = gDirUtilp->getOSUserAppDir() + gDirUtilp->getDirDelimiter() + LLStartUp::getUserId();
        gDirUtilp->deleteDirAndContents(user_path);
    }

    // Delete workers first
    // shotdown all worker threads before deleting them in case of co-dependencies
    mAppCoreHttp.requestStop();
    sTextureFetch->shutdown();
    sTextureCache->shutdown();
    sImageDecodeThread->shutdown();
    sPurgeDiskCacheThread->shutdown();
    if (mGeneralThreadPool)
    {
        mGeneralThreadPool->close();
    }

    sTextureFetch->shutDownTextureCacheThread() ;
    LLLFSThread::sLocal->shutdown();

    LL_INFOS() << "Shutting down message system" << LL_ENDL;
    end_messaging_system();

    // Non-LLCurl libcurl library
    mAppCoreHttp.cleanup();

    SUBSYSTEM_CLEANUP(LLFilePickerThread);
    SUBSYSTEM_CLEANUP(LLDirPickerThread);

    //MUST happen AFTER SUBSYSTEM_CLEANUP(LLCurl)
    delete sTextureCache;
    sTextureCache = NULL;
    if (sTextureFetch)
    {
        sTextureFetch->shutdown();
        sTextureFetch->waitOnPending();
        delete sTextureFetch;
        sTextureFetch = NULL;
    }
    delete sImageDecodeThread;
    sImageDecodeThread = NULL;
    delete mFastTimerLogThread;
    mFastTimerLogThread = NULL;
    delete sPurgeDiskCacheThread;
    sPurgeDiskCacheThread = NULL;
    delete mGeneralThreadPool;
    mGeneralThreadPool = NULL;

    if (LLFastTimerView::sAnalyzePerformance)
    {
        LL_INFOS() << "Analyzing performance" << LL_ENDL;

        std::string baseline_name = LLTrace::BlockTimer::sLogName + "_baseline.slp";
        std::string current_name  = LLTrace::BlockTimer::sLogName + ".slp";
        std::string report_name   = LLTrace::BlockTimer::sLogName + "_report.csv";

        LLFastTimerView::doAnalysis(
            gDirUtilp->getExpandedFilename(LL_PATH_LOGS, baseline_name),
            gDirUtilp->getExpandedFilename(LL_PATH_LOGS, current_name),
            gDirUtilp->getExpandedFilename(LL_PATH_LOGS, report_name));
    }

    SUBSYSTEM_CLEANUP(LLMetricPerformanceTesterBasic) ;

    LL_INFOS() << "Cleaning up Media and Textures" << LL_ENDL;

    //Note:
    //SUBSYSTEM_CLEANUP(LLViewerMedia) has to be put before gTextureList.shutdown()
    //because some new image might be generated during cleaning up media. --bao
    gTextureList.shutdown(); // shutdown again in case a callback added something
    LLUIImageList::getInstance()->cleanUp();

    SUBSYSTEM_CLEANUP(LLImage);
    SUBSYSTEM_CLEANUP(LLLFSThread);

    LL_INFOS() << "Misc Cleanup" << LL_ENDL;

    gSavedSettings.cleanup();
    LLUIColorTable::instance().clear();

    LLWatchdog::getInstance()->cleanup();

    LLViewerAssetStatsFF::cleanup();

    // If we're exiting to launch an URL, do that here so the screen
    // is at the right resolution before we launch IE.
    if (!gLaunchFileOnQuit.empty())
    {
        LL_INFOS() << "Launch file on quit." << LL_ENDL;
#if LL_WINDOWS
        // Indicate an application is starting.
        SetCursor(LoadCursor(NULL, IDC_WAIT));
#endif

        // HACK: Attempt to wait until the screen res. switch is complete.
        ms_sleep(1000);

        LLWeb::loadURLExternal( gLaunchFileOnQuit, false );
        LL_INFOS() << "File launched." << LL_ENDL;
    }
    // make sure nothing uses applyProxySettings by this point.
    LL_INFOS() << "Cleaning up LLProxy." << LL_ENDL;
    SUBSYSTEM_CLEANUP(LLProxy);
    LLCore::LLHttp::cleanup();

    ll_close_fail_log();

    LLError::LLCallStacks::cleanup();
    LL::GLTFSceneManager::deleteSingleton();
    LLEnvironment::deleteSingleton();
    LLSelectMgr::deleteSingleton();
    LLViewerStatsRecorder::deleteSingleton();
    LLViewerEventRecorder::deleteSingleton();
    LLWorld::deleteSingleton();
    LLVoiceClient::deleteSingleton();
    LLUI::deleteSingleton();

    // It's not at first obvious where, in this long sequence, a generic cleanup
    // call OUGHT to go. So let's say this: as we migrate cleanup from
    // explicit hand-placed calls into the generic mechanism, eventually
    // all cleanup will get subsumed into the generic call. So the calls you
    // still see above are calls that MUST happen before the generic cleanup
    // kicks in.

    // This calls every remaining LLSingleton's cleanupSingleton() and
    // deleteSingleton() methods.
    LLSingletonBase::deleteAll();

    LLSplashScreen::hide();

    LL_INFOS() << "Goodbye!" << LL_ENDL;

    removeDumpDir();

    // return 0;
    return true;
}

void LLAppViewer::initGeneralThread()
{
    if (mGeneralThreadPool)
    {
        return;
    }

    mGeneralThreadPool = new LL::ThreadPool("General", 3);
    mGeneralThreadPool->start();
}

bool LLAppViewer::initThreads()
{
    static const bool enable_threads = true;

    LLImage::initClass(gSavedSettings.getBOOL("TextureNewByteRange"),gSavedSettings.getS32("TextureReverseByteRange"));

    LLLFSThread::initClass(enable_threads && true); // TODO: fix crashes associated with this shutdo

    //auto configure thread count
    LLSD threadCounts = gSavedSettings.getLLSD("ThreadPoolSizes");

    // get the number of concurrent threads that can run
    S32 cores = std::thread::hardware_concurrency();

    U32 max_cores = gSavedSettings.getU32("EmulateCoreCount");
    if (max_cores != 0)
    {
        cores = llmin(cores, (S32) max_cores);
    }

    // The only configurable thread count right now is ImageDecode
    // The viewer typically starts around 8 threads not including image decode,
    // so try to leave at least one core free
    // <FS:Ansariel> Override image decode thread config
    //S32 image_decode_count = llclamp(cores - 6, 2, 16);
    S32 image_decode_count = llclamp(cores - 4, 2, 8);
    if (auto max_decodes = gSavedSettings.getU32("FSImageDecodeThreads"); max_decodes > 0)
    {
        image_decode_count = llclamp((S32)max_decodes, 1, 32);
    }
    // <FS:Ansariel>
    threadCounts["ImageDecode"] = image_decode_count;
    gSavedSettings.setLLSD("ThreadPoolSizes", threadCounts);

    // Image decoding
    LLAppViewer::sImageDecodeThread = new LLImageDecodeThread(enable_threads && true);
    LLAppViewer::sTextureCache = new LLTextureCache(enable_threads && true);
    LLAppViewer::sTextureFetch = new LLTextureFetch(LLAppViewer::getTextureCache(),
                                                    enable_threads && true,
                                                    app_metrics_qa_mode);

    // general task background thread (LLPerfStats, etc)
    LLAppViewer::instance()->initGeneralThread();

    LLAppViewer::sPurgeDiskCacheThread = new LLPurgeDiskCacheThread();

    if (LLTrace::BlockTimer::sLog || LLTrace::BlockTimer::sMetricLog)
    {
        LLTrace::BlockTimer::setLogLock(new LLMutex());
        mFastTimerLogThread = new LLFastTimerLogThread(LLTrace::BlockTimer::sLogName);
        mFastTimerLogThread->start();
    }

    // Mesh streaming and caching
    gMeshRepo.init();

    LLFilePickerThread::initClass();
    LLDirPickerThread::initClass();

    // *FIX: no error handling here!
    return true;
}

void errorCallback(LLError::ELevel level, const std::string &error_string)
{
    if (level == LLError::LEVEL_ERROR)
    {
        LLStringUtil::format_map_t map;
        map["ERROR_DETAILS"]=error_string;
        std::string error_display_string=LLTrans::getString("MBApplicationErrorDetails",map);

        // <FS:Ansariel> If we crash before loading the configuration, LLTrans
        //               won't be able to find the localized string, so we
        //               fall back to the English version instead of showing
        //               a dialog saying "MissingString("<LocalizationStringId>".
        std::string caption = LLTrans::getString("MBApplicationError");

        if (error_display_string.find("MissingString(") != std::string::npos)
        {
            error_display_string = "We are sorry, but Firestorm has crashed and needs to be closed. If you see this issue happening repeatedly, please contact our support team and submit the following message:\n\n[ERROR_DETAILS]";
            LLStringUtil::format(error_display_string, map);
        }
        if (caption.find("MissingString(") != std::string::npos)
        {
            caption = "Application Error - Don't Panic";
        }
        // </FS:Ansariel>

#if !LL_RELEASE_FOR_DOWNLOAD
        // <FS:Ansariel> Changed to fix missing string error upon early crash
        //if (OSBTN_CANCEL == OSMessageBox(error_display_string, LLTrans::getString("MBApplicationError"), OSMB_OKCANCEL))
        if (OSBTN_CANCEL == OSMessageBox(error_display_string, caption, OSMB_OKCANCEL))
            return;
#else
        // <FS:Ansariel> Changed to fix missing string error upon early crash
        //OSMessageBox(error_display_string, LLTrans::getString("MBApplicationError"), OSMB_OK);
        OSMessageBox(error_display_string, caption, OSMB_OK);
#endif // !LL_RELEASE_FOR_DOWNLOAD

        gDebugInfo["FatalMessage"] = error_string;
        // We're not already crashing -- we simply *intend* to crash. Since we
        // haven't actually trashed anything yet, we can afford to write the whole
        // static info file.
        LLAppViewer::instance()->writeDebugInfo();
    }
}

void errorMSG(const std::string& title_string, const std::string& message_string)
{
    if (!message_string.empty())
    {
        OSMessageBox(message_string, title_string.empty() ? LLTrans::getString("MBFatalError") : title_string, OSMB_OK);
    }
}

void LLAppViewer::initLoggingAndGetLastDuration()
{
    //
    // Set up logging defaults for the viewer
    //
    LLError::initForApplication( gDirUtilp->getExpandedFilename(LL_PATH_USER_SETTINGS, "")
                                ,gDirUtilp->getExpandedFilename(LL_PATH_APP_SETTINGS, "")
                                );
    LLError::addGenericRecorder(&errorCallback);
    //LLError::setTimeFunction(getRuntime);

    LLError::LLUserWarningMsg::setHandler(errorMSG);


    if (mSecondInstance)
    {
        LLFile::mkdir(gDirUtilp->getDumpLogsDirPath());

        LLUUID uid;
        uid.generate();
        LLError::logToFile(gDirUtilp->getDumpLogsDirPath(uid.asString() + ".log"));
    }
    else
    {
        // <FS:Ansariel> Remove old CEF log file (defined in dullahan.h)
        LLFile::remove(gDirUtilp->getExpandedFilename(LL_PATH_LOGS, "cef_log.txt"));

        // Remove the last ".old" log file.
        std::string old_log_file = gDirUtilp->getExpandedFilename(LL_PATH_LOGS,
            APP_NAME + ".old");
        LLFile::remove(old_log_file);

        // Get name of the log file
        std::string log_file = gDirUtilp->getExpandedFilename(LL_PATH_LOGS,
            APP_NAME + ".log");
        /*
        * Before touching any log files, compute the duration of the last run
        * by comparing the ctime of the previous start marker file with the ctime
        * of the last log file.
        */
        std::string start_marker_file_name = gDirUtilp->getExpandedFilename(LL_PATH_LOGS, START_MARKER_FILE_NAME);
        llstat start_marker_stat;
        llstat log_file_stat;
        std::ostringstream duration_log_stream; // can't log yet, so save any message for when we can below
        int start_stat_result = LLFile::stat(start_marker_file_name, &start_marker_stat);
        int log_stat_result = LLFile::stat(log_file, &log_file_stat);
        if (0 == start_stat_result && 0 == log_stat_result)
        {
            int elapsed_seconds = (int)(log_file_stat.st_ctime - start_marker_stat.st_ctime);
            // only report a last run time if the last viewer was the same version
            // because this stat will be counted against this version
            if (markerIsSameVersion(start_marker_file_name))
            {
                gLastExecDuration = elapsed_seconds;
            }
            else
            {
                duration_log_stream << "start marker from some other version; duration is not reported";
                gLastExecDuration = -1;
            }
        }
        else
        {
            // at least one of the LLFile::stat calls failed, so we can't compute the run time
            duration_log_stream << "duration stat failure; start: " << start_stat_result << " log: " << log_stat_result;
            gLastExecDuration = -1; // unknown
        }
        std::string duration_log_msg(duration_log_stream.str());

        // Create a new start marker file for comparison with log file time for the next run
        LLAPRFile start_marker_file;
        start_marker_file.open(start_marker_file_name, LL_APR_WB);
        if (start_marker_file.getFileHandle())
        {
            recordMarkerVersion(start_marker_file);
            start_marker_file.close();
        }

        // Rename current log file to ".old"
        LLFile::rename(log_file, old_log_file);

        // Set the log file to SecondLife.log
        LLError::logToFile(log_file);
        LL_INFOS() << "Started logging to " << log_file << LL_ENDL;
        if (!duration_log_msg.empty())
        {
            LL_WARNS("MarkerFile") << duration_log_msg << LL_ENDL;
        }
    }
}

bool LLAppViewer::loadSettingsFromDirectory(const std::string& location_key,
                        bool set_defaults)
{
    if (!mSettingsLocationList)
    {
        LL_ERRS() << "Invalid settings location list" << LL_ENDL;
    }

    for (const SettingsGroup& group : mSettingsLocationList->groups)
    {
        // skip settings groups that aren't the one we requested
        if (group.name() != location_key) continue;

        ELLPath path_index = (ELLPath)group.path_index();
        if(path_index <= LL_PATH_NONE || path_index >= LL_PATH_LAST)
        {
            LL_ERRS() << "Out of range path index in app_settings/settings_files.xml" << LL_ENDL;
            return false;
        }

        for (const SettingsFile& file : group.files)
        {
            // <FS:Ansariel> Skip quickprefs settings - we don't have a settings group
            //               for it as it's not a regular settings file
            if (file.name() == "QuickPreferences")
            {
                continue;
            }
            // </FS:Ansariel>

            LL_INFOS("Settings") << "Attempting to load settings for the group " << file.name()
                << " - from location " << location_key << LL_ENDL;

            auto settings_group = LLControlGroup::getInstance(file.name);
            if(!settings_group)
            {
                LL_WARNS("Settings") << "No matching settings group for name " << file.name() << LL_ENDL;
                continue;
            }

            std::string full_settings_path;

            if (file.file_name_setting.isProvided()
                && gSavedSettings.controlExists(file.file_name_setting()))
            {
                // try to find filename stored in file_name_setting control
                full_settings_path = gSavedSettings.getString(file.file_name_setting());
                if (full_settings_path.empty())
                {
                    continue;
                }
                else if (!gDirUtilp->fileExists(full_settings_path))
                {
                    // search in default path
                    full_settings_path = gDirUtilp->getExpandedFilename((ELLPath)path_index, full_settings_path);
                }
            }
            else
            {
                // by default, use specified file name
                full_settings_path = gDirUtilp->getExpandedFilename((ELLPath)path_index, file.file_name());
            }

            if(settings_group->loadFromFile(full_settings_path, set_defaults, file.persistent))
            {   // success!
                LL_INFOS("Settings") << "Loaded settings file " << full_settings_path << LL_ENDL;
            }
            else
            {   // failed to load
                if(file.required)
                {
                    LLError::LLUserWarningMsg::showMissingFiles();
                    LL_ERRS() << "Error: Cannot load required settings file from: " << full_settings_path << LL_ENDL;
                    return false;
                }
                else
                {
                    // only complain if we actually have a filename at this point
                    if (!full_settings_path.empty())
                    {
                        LL_INFOS("Settings") << "Cannot load " << full_settings_path << " - No settings found." << LL_ENDL;
                    }
                }
            }
        }
    }

    return true;
}

std::string LLAppViewer::getSettingsFilename(const std::string& location_key,
                                             const std::string& file)
{
    for (const SettingsGroup& group : mSettingsLocationList->groups)
    {
        if (group.name() == location_key)
        {
            for (const SettingsFile& settings_file : group.files)
            {
                if (settings_file.name() == file)
                {
                    return settings_file.file_name;
                }
            }
        }
    }

    return std::string();
}

void LLAppViewer::loadColorSettings()
{
    LLUIColorTable::instance().loadFromSettings();
}

namespace
{
    void handleCommandLineError(LLControlGroupCLP& clp)
    {
        LL_WARNS() << "Error parsing command line options. Command Line options ignored."  << LL_ENDL;

        LL_INFOS() << "Command line usage:\n" << clp << LL_ENDL;

        OSMessageBox(STRINGIZE(LLTrans::getString("MBCmdLineError") << clp.getErrorMessage()),
                     LLStringUtil::null,
                     OSMB_OK);
    }
} // anonymous namespace

// Set a named control temporarily for this session, as when set via the command line --set option.
// Name can be specified as "<control_group>.<control_name>", with default group being Global.
bool tempSetControl(const std::string& name, const std::string& value)
{
    std::string name_part;
    std::string group_part;
    LLControlVariable* control = NULL;

    // Name can be further split into ControlGroup.Name, with the default control group being Global
    size_t pos = name.find('.');
    if (pos != std::string::npos)
    {
        group_part = name.substr(0, pos);
        name_part = name.substr(pos+1);
        LL_INFOS() << "Setting " << group_part << "." << name_part << " to " << value << LL_ENDL;
        auto g = LLControlGroup::getInstance(group_part);
        if (g) control = g->getControl(name_part);
    }
    else
    {
        LL_INFOS() << "Setting Global." << name << " to " << value << LL_ENDL;
        control = gSavedSettings.getControl(name);
    }

    if (control)
    {
        control->setValue(value, false);
        return true;
    }
    return false;
}

bool LLAppViewer::initConfiguration()
{
    // Load settings files list
    std::string settings_file_list = gDirUtilp->getExpandedFilename(LL_PATH_APP_SETTINGS, "settings_files.xml");
    LLXMLNodePtr root;
    bool success = LLXMLNode::parseFile(settings_file_list, root, NULL);
    if (!success)
    {
        LL_WARNS() << "Cannot load default configuration file " << settings_file_list << LL_ENDL;
        LLError::LLUserWarningMsg::showMissingFiles();
        if (gDirUtilp->fileExists(settings_file_list))
        {
            LL_ERRS() << "Cannot load default configuration file settings_files.xml. "
                << "Please reinstall viewer from https://www.firestormviewer.org/choose-your-platform/ "
                << "and contact https://www.firestormviewer.org/support if issue persists after reinstall."
                << LL_ENDL;
        }
        else
        {
            LL_ERRS() << "Default configuration file settings_files.xml not found. "
                << "Please reinstall viewer from https://www.firestormviewer.org/choose-your-platform/ "
                << "and contact https://www.firestormviewer.org/support if issue persists after reinstall."
                << LL_ENDL;
        }
    }

    mSettingsLocationList = new SettingsFiles();

    LLXUIParser parser;
    parser.readXUI(root, *mSettingsLocationList, settings_file_list);

    if (!mSettingsLocationList->validateBlock())
    {
        LLError::LLUserWarningMsg::showMissingFiles();
        LL_ERRS() << "Invalid settings file list " << settings_file_list << LL_ENDL;
    }

    // The settings and command line parsing have a fragile
    // order-of-operation:
    // - load defaults from app_settings
    // - set procedural settings values
    // - read command line settings
    // - selectively apply settings needed to load user settings.
    // - load overrides from user_settings
    // - apply command line settings (to override the overrides)
    // - load per account settings (happens in llstartup

    // - load defaults
    bool set_defaults = true;
    if (!loadSettingsFromDirectory("Default", set_defaults))
    {
        OSMessageBox(
            "Unable to load default settings file. The installation may be corrupted.",
            LLStringUtil::null,OSMB_OK);
        return false;
    }

    //<FS:Techwolf Lupindo>
    // load defaults overide here. Can not use settings_files.xml as path is different then above loading of defaults.
    std::string fsdata_defaults = gDirUtilp->getExpandedFilename(LL_PATH_USER_SETTINGS, llformat("fsdata_defaults.%s.xml", LLVersionInfo::getInstance()->getShortVersion().c_str()));
    std::string fsdata_global = "Global";
    std::shared_ptr<LLControlGroup> settings_group = LLControlGroup::getInstance(fsdata_global);
    if(settings_group && settings_group->loadFromFile(fsdata_defaults, set_defaults))
    {
        LL_INFOS() << "Loaded settings file " << fsdata_defaults << LL_ENDL;
    }
    //</FS:Techwolf Lupindo>

    initStrings(); // setup paths for LLTrans based on settings files only
    // - set procedural settings
    // Note: can't use LL_PATH_PER_SL_ACCOUNT for any of these since we haven't logged in yet
        //gSavedSettings.setString("ClientSettingsFile", gDirUtilp->getExpandedFilename(LL_PATH_USER_SETTINGS, getSettingsFilename("Default", "Global")));
        gSavedSettings.setString("ClientSettingsFile", gDirUtilp->getExpandedFilename(LL_PATH_USER_SETTINGS, getSettingsFilename("User", "Global")));
        gSavedSettings.setString("CrashSettingsFile", gDirUtilp->getExpandedFilename(LL_PATH_USER_SETTINGS, getSettingsFilename("User", "CrashSettings")));

#ifndef LL_RELEASE_FOR_DOWNLOAD
    // provide developer build only overrides for these control variables that are not
    // persisted to settings.xml
    if (LLControlVariable* c = gSavedSettings.getControl("AllowMultipleViewers"))
    {
        c->setValue(true, false);
    }

    gSavedSettings.setBOOL("QAMode", true);
    gSavedSettings.setS32("WatchdogEnabled", 0);
#endif

    // These are warnings that appear on the first experience of that condition.
    // They are already set in the settings_default.xml file, but still need to be added to LLFirstUse
    // for disable/reset ability
//  LLFirstUse::addConfigVariable("FirstBalanceIncrease");
//  LLFirstUse::addConfigVariable("FirstBalanceDecrease");
//  LLFirstUse::addConfigVariable("FirstSit");
//  LLFirstUse::addConfigVariable("FirstMap");
//  LLFirstUse::addConfigVariable("FirstGoTo");
//  LLFirstUse::addConfigVariable("FirstBuild");
//  LLFirstUse::addConfigVariable("FirstLeftClickNoHit");
//  LLFirstUse::addConfigVariable("FirstTeleport");
//  LLFirstUse::addConfigVariable("FirstOverrideKeys");
//  LLFirstUse::addConfigVariable("FirstAttach");
//  LLFirstUse::addConfigVariable("FirstAppearance");
//  LLFirstUse::addConfigVariable("FirstInventory");
//  LLFirstUse::addConfigVariable("FirstSandbox");
//  LLFirstUse::addConfigVariable("FirstFlexible");
//  LLFirstUse::addConfigVariable("FirstDebugMenus");
//  LLFirstUse::addConfigVariable("FirstSculptedPrim");
//  LLFirstUse::addConfigVariable("FirstVoice");
//  LLFirstUse::addConfigVariable("FirstMedia");

    // - read command line settings.
    LLControlGroupCLP clp;
    std::string cmd_line_config = gDirUtilp->getExpandedFilename(LL_PATH_APP_SETTINGS,
                                                          "cmd_line.xml");

    clp.configure(cmd_line_config, &gSavedSettings);

    if (!initParseCommandLine(clp))
    {
        handleCommandLineError(clp);
        return false;
    }

    // - selectively apply settings

    // If the user has specified a alternate settings file name.
    // Load it now before loading the user_settings/settings.xml
    if (clp.hasOption("settings"))
    {
        std::string user_settings_filename =
            gDirUtilp->getExpandedFilename(LL_PATH_USER_SETTINGS,
                                           clp.getOption("settings")[0]);
        gSavedSettings.setString("ClientSettingsFile", user_settings_filename);
        // SJ: if asked to purge configuration, remove custom user-settings file before it will be read
        if (mPurgeSettings)
        {
            LLFile::remove(user_settings_filename);
        }

        LL_INFOS("Settings")    << "Using command line specified settings filename: "
            << user_settings_filename << LL_ENDL;
    }
    else
    {
        // SJ: if asked to purge configuration, remove default user-settings file before it will be read
        if (mPurgeSettings)
        {
            LLFile::remove(gDirUtilp->getExpandedFilename(LL_PATH_USER_SETTINGS, getSettingsFilename("User", "Global")));
        }

    }


    // - load overrides from user_settings
    loadSettingsFromDirectory("User");

    if (gSavedSettings.getBOOL("FirstRunThisInstall"))
    {
        // Set firstrun flag to indicate that some further init actiona should be taken
        // like determining screen DPI value and so on
        mIsFirstRun = true;

        // <FS>
        if (gSavedSettings.getString("SessionSettingsFile").empty())
        {
            gSavedSettings.setString("SessionSettingsFile", "settings_firestorm.xml");
        }
        // </FS>


        gSavedSettings.setBOOL("FirstRunThisInstall", false);
    }

// <FS:Beq> FIRE-29819 Set ForceShowGrid to true always, unless expressly disabled
// FSOpenSimAlwaysForcesShowGrid is added to allow closed grids to soft disable the default behaviour
#if OPENSIM && !SINGLEGRID
    if (!gSavedSettings.getBOOL("ForceShowGrid") && gSavedSettings.getBOOL("FSOpenSimAlwaysForceShowGrid"))
    {
        gSavedSettings.setBOOL("ForceShowGrid", true);
    }
#endif
// </FS:Beq>
    // <FS:CR> Compatibility with old backups
    // Put gSavedSettings here, gSavedPerAccountSettings in llstartup.cpp
    // *TODO: Should we keep these around forever or just three release cycles?
    if (gSavedSettings.getBOOL("FSFirstRunAfterSettingsRestore"))
    {
        // Nothing happened...
    }
    // </FS:CR>

    //WS: Set the usersessionsettingsfile to the account_SessionSettingsFile file. This allows settings_per_accounts to be per session.
    if(!gSavedSettings.getString("SessionSettingsFile").empty())
    {
        if(gSavedSettings.getString("UserSessionSettingsFile").empty())
            gSavedSettings.setString("UserSessionSettingsFile","account_" + gSavedSettings.getString("SessionSettingsFile"));
    }
    else
    {
        gSavedSettings.setString("UserSessionSettingsFile","");
    }

    if (clp.hasOption("sessionsettings"))
    {
        std::string session_settings_filename = clp.getOption("sessionsettings")[0];
        gSavedSettings.setString("SessionSettingsFile", session_settings_filename);
        LL_INFOS("Settings")    << "Using session settings filename: "
            << session_settings_filename << LL_ENDL;
    }
    loadSettingsFromDirectory("Session",true); // AO The session file turns into the new defaults

    if (clp.hasOption("usersessionsettings"))
    {
        std::string user_session_settings_filename = clp.getOption("usersessionsettings")[0];
        gSavedSettings.setString("UserSessionSettingsFile", user_session_settings_filename);
        LL_INFOS("Settings") << "Using user session settings filename: "
            << user_session_settings_filename << LL_ENDL;

    }


    loadSettingsFromDirectory("UserSession");

    // <FS:AO> Re-read user settings again. This is a Firestorm hack to get user settings to override modes
    //Todo, find a cleaner way of doing this via the various set_default arguments.
    loadSettingsFromDirectory("User");

    // <FS:Ansariel> Debug setting to disable log throttle
    nd::logging::setThrottleEnabled(gSavedSettings.getBOOL("FSEnableLogThrottle"));

    // - apply command line settings
    if (!clp.notify())
    {
        handleCommandLineError(clp);
        return false;
    }

    // Register the core crash option as soon as we can
    // if we want gdb post-mortem on cores we need to be up and running
    // ASAP or we might miss init issue etc.
    if (gSavedSettings.getBOOL("DisableCrashLogger"))
    {
        LL_WARNS() << "Crashes will be handled by system, stack trace logs and crash logger are both disabled" << LL_ENDL;
        disableCrashlogger();
    }

    gNonInteractive = gSavedSettings.getBOOL("NonInteractive");
    // Handle initialization from settings.
    // Start up the debugging console before handling other options.
    if (gSavedSettings.getBOOL("ShowConsoleWindow") && !gNonInteractive)
    {
        initConsole();
    }

    if (clp.hasOption("help"))
    {
        std::ostringstream msg;
        msg << LLTrans::getString("MBCmdLineUsg") << "\n" << clp;
        LL_INFOS()  << msg.str() << LL_ENDL;

        OSMessageBox(
            msg.str(),
            LLStringUtil::null,
            OSMB_OK);

        return false;
    }

    if (clp.hasOption("set"))
    {
        const LLCommandLineParser::token_vector_t& set_values = clp.getOption("set");
        if (0x1 & set_values.size())
        {
            LL_WARNS() << "Invalid '--set' parameter count." << LL_ENDL;
        }
        else
        {
            LLCommandLineParser::token_vector_t::const_iterator itr = set_values.begin();
            for (; itr != set_values.end(); ++itr)
            {
                const std::string& name = *itr;
                const std::string& value = *(++itr);
                if (!tempSetControl(name,value))
                {
                    LL_WARNS() << "Failed --set " << name << ": setting name unknown." << LL_ENDL;
                }
            }
        }
    }

    if (clp.hasOption("logevents"))
    {
        LLViewerEventRecorder::instance().setEventLoggingOn();
    }

    std::string CmdLineChannel(gSavedSettings.getString("CmdLineChannel"));
    if (!CmdLineChannel.empty())
    {
        LLVersionInfo::instance().resetChannel(CmdLineChannel);
    }

    // If we have specified crash on startup, set the global so we'll trigger the crash at the right time
    gCrashOnStartup = gSavedSettings.getBOOL("CrashOnStartup");

    if (gSavedSettings.getBOOL("LogPerformance"))
    {
        LLTrace::BlockTimer::sLog = true;
        LLTrace::BlockTimer::sLogName = std::string("performance");
    }

    std::string test_name(gSavedSettings.getString("LogMetrics"));
    if (!test_name.empty())
    {
        LLTrace::BlockTimer::sMetricLog = true;
        // '--logmetrics' is specified with a named test metric argument so the data gathering is done only on that test
        // In the absence of argument, every metric would be gathered (makes for a rather slow run and hard to decipher report...)
        LL_INFOS() << "'--logmetrics' argument : " << test_name << LL_ENDL;
        LLTrace::BlockTimer::sLogName = test_name;
    }

    if (clp.hasOption("graphicslevel"))
    {
        // User explicitly requested --graphicslevel on the command line. We
        // expect this switch has already set RenderQualityPerformance. Check
        // that value for validity later.
        // Capture the requested value separately from the settings variable
        // because, if this is the first run, LLViewerWindow's constructor
        // will call LLFeatureManager::applyRecommendedSettings(), which
        // overwrites this settings variable!
        mForceGraphicsLevel = gSavedSettings.getU32("RenderQualityPerformance");
    }

    // <FS:Beq> Start profiling immediately unless deferred.
#ifdef TRACE_ENABLE
    if(!gSavedSettings.getBOOL("DeferProfilingUntilConnected"))
    {
        gSavedSettings.setBOOL( "ProfilingActive", true );
        LLProfiling::active = true;
    }
#endif
    // </FS:Beq>

    LLFastTimerView::sAnalyzePerformance = gSavedSettings.getBOOL("AnalyzePerformance");
    gAgentPilot.setReplaySession(gSavedSettings.getBOOL("ReplaySession"));

    if (gSavedSettings.getBOOL("DebugSession"))
    {
        gDebugSession = true;
        gDebugGL = true;

        ll_init_fail_log(gDirUtilp->getExpandedFilename(LL_PATH_LOGS, "test_failures.log"));
    }

    if (gSavedSettings.getBOOL("RenderDebugGLSession"))
    {
        gDebugGLSession = true;
        gDebugGL = true;
        // gDebugGL can cause excessive logging
        // so it's limited to a single session
        gSavedSettings.setBOOL("RenderDebugGLSession", false);
    }

    // <FS:TT> Hacking to save the skin and theme for future use.
    mCurrentSkin = gSavedSettings.getString("SkinCurrent");
    mCurrentSkinTheme = gSavedSettings.getString("SkinCurrentTheme");
    // </FS:TT>

    const LLControlVariable* skinfolder = gSavedSettings.getControl("SkinCurrent");
    if (skinfolder && LLStringUtil::null != skinfolder->getValue().asString())
    {
        // Examining "Language" may not suffice -- see LLUI::getLanguage()
        // logic. Unfortunately LLUI::getLanguage() doesn't yet do us much
        // good because we haven't yet called LLUI::initClass().
// [SL:KB] - Patch: Viewer-Skins | Checked: 2012-12-26 (Catznip-3.4)
        gDirUtilp->setSkinFolder(skinfolder->getValue().asString(),
                                 gSavedSettings.getString("SkinCurrentTheme"),
                                 gSavedSettings.getString("Language"));
        loadSettingsFromDirectory("CurrentSkin");
// [/SL:KB]
//      gDirUtilp->setSkinFolder(skinfolder->getValue().asString(),
//                               gSavedSettings.getString("Language"));
    }

    if (gNonInteractive)
    {
        tempSetControl("AllowMultipleViewers", "true");
        tempSetControl("SLURLPassToOtherInstance", "false");
        tempSetControl("RenderWater", "false");
        tempSetControl("FlyingAtExit", "false");
        tempSetControl("WindowWidth", "1024");
        tempSetControl("WindowHeight", "200");
        LLError::setEnabledLogTypesMask(0);
        llassert_always(!gSavedSettings.getBOOL("SLURLPassToOtherInstance"));
    }

    // Handle slurl use. NOTE: Don't let SL-55321 reappear.
    // This initial-SLURL logic, up through the call to
    // sendURLToOtherInstance(), must precede LLSplashScreen::show() --
    // because if sendURLToOtherInstance() succeeds, we take a fast exit,
    // SKIPPING the splash screen and everything else.

    // *FIX: This init code should be made more robust to prevent
    // the issue SL-55321 from returning. One thought is to allow
    // only select options to be set from command line when a slurl
    // is specified. More work on the settings system is needed to
    // achieve this. For now...

    // *NOTE:Mani The command line parser parses tokens and is
    // setup to bail after parsing the '--url' option or the
    // first option specified without a '--option' flag (or
    // any other option that uses the 'last_option' setting -
    // see LLControlGroupCLP::configure())

    // What can happen is that someone can use IE (or potentially
    // other browsers) and do the rough equivalent of command
    // injection and steal passwords. Phoenix. SL-55321

    std::string starting_location;

    std::string cmd_line_login_location(gSavedSettings.getString("CmdLineLoginLocation"));
    if (!cmd_line_login_location.empty())
    {
        starting_location = cmd_line_login_location;
    }
    else
    {
        std::string default_login_location(gSavedSettings.getString("DefaultLoginLocation"));
        if (!default_login_location.empty())
        {
            starting_location = default_login_location;
        }
    }

    // <FS>The gridmanager doesn't know the grids yet, only prepare
    // parsing the slurls, actually done when the grids are fetched
    // (currently at the top of startup STATE_AUDIO_INIT,
    // but rather it belongs into the gridmanager)
    LLSLURL start_slurl;
    if (!starting_location.empty())
    {
        start_slurl = starting_location;
        // <FS:Ansariel> FIRE-11586: Restore grid manager workaround (grid is still empty here!)
        //LLStartUp::setStartSLURL(start_slurl);
        //if(start_slurl.getType() == LLSLURL::LOCATION)
        //{
        //  LLGridManager::getInstance()->setGridChoice(start_slurl.getGrid());
        //}
        LLStartUp::setStartSLURLString(starting_location);
        // </FS:Ansariel>

    }

    // NextLoginLocation is set as a side effect of LLStartUp::setStartSLURL()
    std::string nextLoginLocation = gSavedSettings.getString( "NextLoginLocation" );
    if (!nextLoginLocation.empty())
    {
        LL_DEBUGS("AppInit")<<"set start from NextLoginLocation: "<<nextLoginLocation<<LL_ENDL;
        LLStartUp::setStartSLURL(LLSLURL(nextLoginLocation));
    }
    else if ((clp.hasOption("login") || clp.hasOption("autologin"))
             && gSavedSettings.getString("CmdLineLoginLocation").empty())
    {
        // If automatic login from command line with --login switch
        // init StartSLURL location.
        std::string start_slurl_setting = gSavedSettings.getString("LoginLocation");
        LL_DEBUGS("AppInit") << "start slurl setting '" << start_slurl_setting << "'" << LL_ENDL;
        // <FS:AW crash on startup>
        // also here LLSLURLs are not available at this point of startup
        //LLStartUp::setStartSLURL(LLSLURL(start_slurl_setting));
        LLStartUp::setStartSLURLString(start_slurl_setting);
        // </FS:AW crash on startup>
    }
    else
    {
        // the login location will be set by the login panel (see LLPanelLogin)
    }

    // <FS:Ansariel> Option to not save password if using login cmdline switch
    if (clp.hasOption("logindontsavepassword") && clp.hasOption("login"))
    {
        gSavedSettings.setBOOL("FSLoginDontSavePassword", true);
    }
    // </FS:Ansariel>

    //RN: if we received a URL, hand it off to the existing instance.
    // don't call anotherInstanceRunning() when doing URL handoff, as
    // it relies on checking a marker file which will not work when running
    // out of different directories

    if (start_slurl.isValid() &&
        (gSavedSettings.getBOOL("SLURLPassToOtherInstance")))
    {
        // <FS:Ansariel> FIRE-11586: Temporary fix until grid manager has been reworked
        //if (sendURLToOtherInstance(start_slurl.getSLURLString()))
        if (sendURLToOtherInstance(starting_location))
        // </FS:Ansariel>
        {
            // successfully handed off URL to existing instance, exit
            return false;
        }
    }

    // Display splash screen.  Must be after above check for previous
    // crash as this dialog is always frontmost.
    std::string splash_msg;
    LLStringUtil::format_map_t args;
    //<FS:AW set the APP_NAME to Firestorm instead of the grid connected to>
    // //args["[APP_NAME]"] = LLTrans::getString("SECOND_LIFE");
    args["[APP_NAME]"] =  LLTrans::getString("APP_NAME");
    //<FS:AW set the APP_NAME to Firestorm instead of the grid connected to>
    splash_msg = LLTrans::getString("StartupLoading", args);
    LLSplashScreen::show();
    LLSplashScreen::update(splash_msg);

    //LLVolumeMgr::initClass();
    LLVolumeMgr* volume_manager = new LLVolumeMgr();
    volume_manager->useMutex(); // LLApp and LLMutex magic must be manually enabled
    LLPrimitive::setVolumeManager(volume_manager);

    // Note: this is where we used to initialize gFeatureManagerp.

    gStartTime = totalTime();

    //
    // Set the name of the window
    //
    gWindowTitle = LLVersionInfo::getInstance()->getChannelAndVersion();    // <FS:CR>
#if LL_DEBUG
    gWindowTitle += std::string(" [DEBUG]");
#endif
    if (!gArgs.empty())
    {
        gWindowTitle += std::string(" ") + gArgs;
    }
    LLStringUtil::truncate(gWindowTitle, 255);

    //
    // Check for another instance of the app running
    // This happens AFTER LLSplashScreen::show(). That may or may not be
    // important.
    //
    if (mSecondInstance && !gSavedSettings.getBOOL("AllowMultipleViewers"))
    {
        OSMessageBox(
            LLTrans::getString("MBAlreadyRunning"),
            LLStringUtil::null,
            OSMB_OK);
        return false;
    }

    // <FS:Ansariel> Voice in multiple instances
    //if (mSecondInstance)
    //{
    //  // This is the second instance of SL. Mute voice,
    //  // but make sure the setting is *not* persisted.
    //  LLControlVariable* enable_voice = gSavedSettings.getControl("EnableVoiceChat");
    //  if (enable_voice)
    //  {
    //      const bool DO_NOT_PERSIST = false;
    //      enable_voice->setValue(LLSD(false), DO_NOT_PERSIST);
    //  }
    //}
    // </FS:Ansariel>

    gLastRunVersion = gSavedSettings.getString("LastRunVersion");

    loadColorSettings();

    // Let anyone else who cares know that we've populated our settings
    // variables.
    for (const auto& key : LLControlGroup::key_snapshot())
    {
        // For each named instance of LLControlGroup, send an event saying
        // we've initialized an LLControlGroup instance by that name.
        LLEventPumps::instance().obtain("LLControlGroup").post(LLSDMap("init", key));
    }

    LLError::LLUserWarningMsg::setOutOfMemoryStrings(LLTrans::getString("MBOutOfMemoryTitle"), LLTrans::getString("MBOutOfMemoryErr"));

// [RLVa:KB] - Patch: RLVa-2.1.0
    if (LLControlVariable* pControl = gSavedSettings.getControl(RlvSettingNames::Main))
    {
        if ( (pControl->getValue().asBoolean()) && (pControl->hasUnsavedValue()) )
        {
            pControl->resetToDefault();
            pControl->setValue(false);

            std::ostringstream msg;
            msg << LLTrans::getString("RLVaToggleMessageLogin", LLSD().with("[STATE]", LLTrans::getString("RLVaToggleDisabled")));
            OSMessageBox(msg.str(), LLStringUtil::null, OSMB_OK);
        }
    }
// [/RLVa:KB]

    return true; // Config was successful.
}

// The following logic is replicated in initConfiguration() (to be able to get
// some initial strings before we've finished initializing enough to know the
// current language) and also in init() (to initialize for real). Somehow it
// keeps growing, necessitating a method all its own.
void LLAppViewer::initStrings()
{
    std::string strings_file = "strings.xml";
    std::string strings_path_full = gDirUtilp->findSkinnedFilenameBaseLang(LLDir::XUI, strings_file);
    if (strings_path_full.empty() || !LLFile::isfile(strings_path_full))
    {
        if (strings_path_full.empty())
        {
            LL_WARNS() << "The file '" << strings_file << "' is not found" << LL_ENDL;
        }
        else
        {
            llstat st;
            int rc = LLFile::stat(strings_path_full, &st);
            if (rc != 0)
            {
                LL_WARNS() << "The file '" << strings_path_full << "' failed to get status. Error code: " << rc << LL_ENDL;
            }
            else if (S_ISDIR(st.st_mode))
            {
                LL_WARNS() << "The filename '" << strings_path_full << "' is a directory name" << LL_ENDL;
            }
            else
            {
                LL_WARNS() << "The filename '" << strings_path_full << "' doesn't seem to be a regular file name" << LL_ENDL;
            }
        }

        // initial check to make sure files are there failed
        gDirUtilp->dumpCurrentDirectories(LLError::LEVEL_WARN);
        LLError::LLUserWarningMsg::showMissingFiles();
        LL_ERRS() << "Viewer failed to find localization and UI files."
            << " Please reinstall viewer from https://www.firestormviewer.org/downloads"
            << " and contact https://www.firestormviewer.org/support if issue persists after reinstall." << LL_ENDL;
    }
    LLTransUtil::parseStrings(strings_file, default_trans_args);
    LLTransUtil::parseLanguageStrings("language_settings.xml");

    // parseStrings() sets up the LLTrans substitution table. Add this one item.
    LLTrans::setDefaultArg("[sourceid]", gSavedSettings.getString("sourceid"));

    // Now that we've set "[sourceid]", have to go back through
    // default_trans_args and reinitialize all those other keys because some
    // of them, in turn, reference "[sourceid]".
    for (const std::string& key : default_trans_args)
    {
        std::string brackets(key), nobrackets(key);
        // Invalid to inspect key[0] if key is empty(). But then, the entire
        // body of this loop is pointless if key is empty().
        if (key.empty())
            continue;

        if (key[0] != '[')
        {
            // key was passed without brackets. That means that 'nobrackets'
            // is correct but 'brackets' is not.
            brackets = STRINGIZE('[' << brackets << ']');
        }
        else
        {
            // key was passed with brackets. That means that 'brackets' is
            // correct but 'nobrackets' is not. Erase the left bracket.
            nobrackets.erase(0, 1);
            std::string::size_type length(nobrackets.length());
            if (length && nobrackets[length - 1] == ']')
            {
                nobrackets.erase(length - 1);
            }
        }
        // Calling LLTrans::getString() is what embeds the other default
        // translation strings into this one.
        LLTrans::setDefaultArg(brackets, LLTrans::getString(nobrackets));
    }

    // <FS:Ansariel> Set version number in VIEWER_GENERATION default substitute automatically
    LLStringUtil:: format_map_t gen_args;
    gen_args["[VERSION]"] = llformat("%d", LLVersionInfo::getInstance()->getMajor());
    LLTrans::setDefaultArg("[VIEWER_GENERATION]", LLTrans::getString("VIEWER_GENERATION", gen_args));
    LLTrans::setDefaultArg("[SHORT_VIEWER_GENERATION]", LLTrans::getString("SHORT_VIEWER_GENERATION", gen_args));
    // </FS:Ansariel>
}

bool LLAppViewer::meetsRequirementsForMaximizedStart()
{
    bool maximizedOk = (gSysMemory.getPhysicalMemoryKB() >= U32Gigabytes(1));

    return maximizedOk;
}

// virtual
void LLAppViewer::sendOutOfDiskSpaceNotification()
{
    LL_WARNS() << "Out of disk space notification requested" << LL_ENDL;
    LLNotificationsUtil::add("OutOfDiskSpace");
}

bool LLAppViewer::initWindow()
{
    LL_INFOS("AppInit") << "Initializing window..." << LL_ENDL;

    // store setting in a global for easy access and modification
    gHeadlessClient = gSavedSettings.getBOOL("HeadlessClient");

    // always start windowed
    bool ignorePixelDepth = gSavedSettings.getBOOL("IgnorePixelDepth");

    LLViewerWindow::Params window_params;
    window_params
        .title(gWindowTitle)
        .name(VIEWER_WINDOW_CLASSNAME)
        .x(gSavedSettings.getS32("WindowX"))
        .y(gSavedSettings.getS32("WindowY"))
        .width(gSavedSettings.getU32("WindowWidth"))
        .height(gSavedSettings.getU32("WindowHeight"))
        .min_width(gSavedSettings.getU32("MinWindowWidth"))
        .min_height(gSavedSettings.getU32("MinWindowHeight"))
/// <FS:CR> Since the 3.6.5 merge, setting fullscreen does terrible bad things on macs like opening
/// all floaters and menus off the left side of the screen. Let's not do that right now...
/// Hardcoding full screen OFF until it's fixed. On 10.7+ we have native full screen support anyway.
#ifndef LL_DARWIN
        .fullscreen(gSavedSettings.getBOOL("FullScreen"))
#else // !LL_DARWIN
        .fullscreen(false)
#endif // !LL_DARWIN
// </FS:CR>
        .ignore_pixel_depth(ignorePixelDepth)
        .first_run(mIsFirstRun);

    gViewerWindow = new LLViewerWindow(window_params);

    LL_INFOS("AppInit") << "gViewerwindow created." << LL_ENDL;

    // Need to load feature table before cheking to start watchdog.
    bool use_watchdog = false;
    int watchdog_enabled_setting = gSavedSettings.getS32("WatchdogEnabled");
    if (watchdog_enabled_setting == -1)
    {
        use_watchdog = !LLFeatureManager::getInstance()->isFeatureAvailable("WatchdogDisabled");
    }
    else
    {
        // The user has explicitly set this setting; always use that value.
        use_watchdog = bool(watchdog_enabled_setting);
    }

    LL_INFOS("AppInit") << "watchdog"
                        << (use_watchdog ? " " : " NOT ")
                        << "enabled"
                        << " (setting = " << watchdog_enabled_setting << ")"
                        << LL_ENDL;

    if (use_watchdog)
    {
        LLWatchdog::getInstance()->init();
    }

    // <FS:Ansariel> Init group notices, IMs and chiclets position before the
    //               screenchannel gets created
    gSavedSettings.setBOOL("InternalShowGroupNoticesTopRight", gSavedSettings.getBOOL("ShowGroupNoticesTopRight"));

    LLNotificationsUI::LLNotificationManager::getInstance();


#ifdef LL_DARWIN
    //Satisfy both MAINT-3135 (OSX 10.6 and earlier) MAINT-3288 (OSX 10.7 and later)
    LLOSInfo& os_info = LLOSInfo::instance();
    if (os_info.mMajorVer == 10 && os_info.mMinorVer < 7)
    {
        if ( os_info.mMinorVer == 6 && os_info.mBuild < 8 )
            gViewerWindow->getWindow()->setOldResize(true);
    }
#endif

    if (gSavedSettings.getBOOL("WindowMaximized"))
    {
        gViewerWindow->getWindow()->maximize();
    }

    //
    // Initialize GL stuff
    //

    if (mForceGraphicsLevel && (LLFeatureManager::instance().isValidGraphicsLevel(*mForceGraphicsLevel)))
    {
        LLFeatureManager::getInstance()->setGraphicsLevel(*mForceGraphicsLevel, false);
        gSavedSettings.setU32("RenderQualityPerformance", *mForceGraphicsLevel);
    }

    // Set this flag in case we crash while initializing GL
    gSavedSettings.setBOOL("RenderInitError", true);
    gSavedSettings.saveToFile( gSavedSettings.getString("ClientSettingsFile"), true );

    gPipeline.init();
    LL_INFOS("AppInit") << "gPipeline Initialized" << LL_ENDL;

    stop_glerror();
    gViewerWindow->initGLDefaults();

    gSavedSettings.setBOOL("RenderInitError", false);
    gSavedSettings.saveToFile( gSavedSettings.getString("ClientSettingsFile"), true );

    // If we have a startup crash, it's usually near GL initialization, so simulate that.
    if (gCrashOnStartup)
    {
        LLAppViewer::instance()->forceErrorLLError();
    }

    //
    // Determine if the window should start maximized on initial run based
    // on graphics capability
    //
    if (gSavedSettings.getBOOL("FirstLoginThisInstall") && meetsRequirementsForMaximizedStart())
    {
        LL_INFOS("AppInit") << "This client met the requirements for a maximized initial screen." << LL_ENDL;
        gSavedSettings.setBOOL("WindowMaximized", true);
    }

    if (gSavedSettings.getBOOL("WindowMaximized"))
    {
        gViewerWindow->getWindow()->maximize();
    }

    LLUI::getInstance()->mWindow = gViewerWindow->getWindow();

    // Show watch cursor
    gViewerWindow->setCursor(UI_CURSOR_WAIT);

    // Finish view initialization
    gViewerWindow->initBase();

    // show viewer window
    //gViewerWindow->getWindow()->show();

    LL_INFOS("AppInit") << "Window initialization done." << LL_ENDL;

    return true;
}

bool LLAppViewer::isUpdaterMissing()
{
    return mUpdaterNotFound;
}

bool LLAppViewer::waitForUpdater()
{
    return !gSavedSettings.getBOOL("CmdLineSkipUpdater") && !mUpdaterNotFound && !gNonInteractive;
}

void LLAppViewer::writeDebugInfo(bool isStatic)
{
#if LL_WINDOWS && LL_BUGSPLAT
    // bugsplat does not create dump folder and debug logs are written directly
    // to logs folder, so it conflicts with main instance
    if (mSecondInstance)
    {
        return;
    }
#endif

    //Try to do the minimum when writing data during a crash.
    std::string* debug_filename;
    debug_filename = ( isStatic
        ? getStaticDebugFile()
        : getDynamicDebugFile() );

    LL_INFOS() << "Writing debug file " << *debug_filename << LL_ENDL;
    llofstream out_file(debug_filename->c_str());

    isStatic ?  LLSDSerialize::toPrettyXML(gDebugInfo, out_file)
             :  LLSDSerialize::toPrettyXML(gDebugInfo["Dynamic"], out_file);
}

LLSD LLAppViewer::getViewerInfo() const
{
    // The point of having one method build an LLSD info block and the other
    // construct the user-visible About string is to ensure that the same info
    // is available to a getInfo() caller as to the user opening
    // LLFloaterAbout.
    LLSD info;
    auto& versionInfo(LLVersionInfo::instance());
    // With GitHub builds, the build number is too big to fit in a 32-bit int,
    // and LLSD doesn't deal with integers wider than int. Use string.
    info["VIEWER_VERSION"] = llsd::array(versionInfo.getMajor(), versionInfo.getMinor(),
                                         versionInfo.getPatch(), stringize(versionInfo.getBuild()));
    info["VIEWER_VERSION_STR"] = versionInfo.getVersion();
    info["BUILD_DATE"] = __DATE__;
    info["BUILD_TIME"] = __TIME__;
    info["CHANNEL"] = versionInfo.getChannel();
    info["ADDRESS_SIZE"] = ADDRESS_SIZE;
    //std::string build_config = versionInfo.getBuildConfig();
    //if (build_config != "Release")
    //{
    //  info["BUILD_CONFIG"] = build_config;
    //}
#ifdef USE_AVX2_OPTIMIZATION
    info["SIMD"] = "AVX2";
#elif USE_AVX_OPTIMIZATION
    info["SIMD"] = "AVX";
#else
    info["SIMD"] = "SSE2";
#endif

// <FS:CR> FIRE-8273: Add Open-sim indicator to About floater
#if defined OPENSIM
    info["BUILD_TYPE"] = LLTrans::getString("FSWithOpensim");
#elif defined HAVOK_TPV
    info["BUILD_TYPE"] = LLTrans::getString("FSWithHavok");
#else
    info["BUILD_TYPE"] = std::string();
#endif // OPENSIM
// </FS:CR>
    info["SKIN"] = gSavedSettings.getString("FSInternalSkinCurrent");
    info["THEME"] = gSavedSettings.getString("FSInternalSkinCurrentTheme");

    //[FIRE 3113 : SJ] Added Font and fontsize to info
    std::string font_name;
    std::string fsInternalFontSettingsFile = gSavedSettings.getString("FSInternalFontSettingsFile");
    if (LLTrans::findString(font_name, "font_" + fsInternalFontSettingsFile))
    {
        info["FONT"] = font_name;
    }
    else
    {
        info["FONT"] = LLTrans::getString("font_unknown");
    }
    info["FONT_SIZE"] = gSavedSettings.getF32("FSFontSizeAdjustment");
    info["FONT_SCREEN_DPI"] = gSavedSettings.getF32("FontScreenDPI");

    // <FS:PP> FIRE-15714: UI Scaling in SysInfo
    info["UI_SCALE_FACTOR"] = gSavedSettings.getF32("UIScaleFactor");

    //[FIRE-3923 : SJ] Added Drawdistance, bandwidth and LOD to info
    info["DRAW_DISTANCE"] = gSavedSettings.getF32("RenderFarClip");
    info["BANDWIDTH"] = gSavedSettings.getF32("ThrottleBandwidthKBPS");
    info["LOD"] = gSavedSettings.getF32("RenderVolumeLODFactor");

    //[FIRE 3113 : SJ] Added Settingsfile to info
    std::string mode_name;
    std::string sessionSettingsFile = gSavedSettings.getString("SessionSettingsFile");
    if (LLTrans::findString(mode_name, "mode_" + sessionSettingsFile))
    {
        info["MODE"] = mode_name;
    }
    else
    {
        info["MODE"] = LLTrans::getString("mode_unknown");
    }

    // return a URL to the release notes for this viewer, such as:
    // https://releasenotes.secondlife.com/viewer/2.1.0.123456.html
    // <FS:Ansariel> FIRE-13993: Create URL in the form of https://wiki.firestormviewer.org/firestorm_change_log_x.y.z.rev
    //std::string url = versionInfo.getReleaseNotes(); // VVM supplied
    //if (url.empty())
    //{
    //    url = LLTrans::getString("RELEASE_NOTES_BASE_URL");
    //    if (!LLStringUtil::endsWith(url, "/"))
    //        url += "/";
    //    url += LLURI::escape(versionInfo.getVersion()) + ".html";
    //}
    //info["VIEWER_RELEASE_NOTES_URL"] = url;
    std::string url = LLTrans::getString("RELEASE_NOTES_BASE_URL") + LLURI::escape(versionInfo.getVersion());
    info["VIEWER_RELEASE_NOTES_URL"] = url;
    // </FS:Ansariel>

#if LL_MSVC
    info["COMPILER"] = "MSVC";
    info["COMPILER_VERSION"] = _MSC_VER;
#elif LL_CLANG  // <FS:CR> Clang identification
    info["COMPILER"] = "Clang";
    info["COMPILER_VERSION"] = CLANG_VERSION_STRING;
#elif LL_GNUC
    info["COMPILER"] = "GCC";
    info["COMPILER_VERSION"] = GCC_VERSION;
#endif

    // Position
    LLViewerRegion* region = gAgent.getRegion();
    if (region)
    {
// [RLVa:KB] - Checked: 2014-02-24 (RLVa-1.4.10)
        if (RlvActions::canShowLocation())
        {
// [/RLVa:KB]
            LLVector3d pos = gAgent.getPositionGlobal();
            info["POSITION"] = ll_sd_from_vector3d(pos);
            info["POSITION_LOCAL"] = ll_sd_from_vector3(gAgent.getPosAgentFromGlobal(pos));
            info["REGION"] = gAgent.getRegion()->getName();
            boost::regex regex("\\.(secondlife|lindenlab)\\..*");
            info["HOSTNAME"] = boost::regex_replace(gAgent.getRegion()->getSimHostName(), regex, "");
            LLSLURL slurl;
            LLAgentUI::buildSLURL(slurl);
            info["SLURL"] = slurl.getSLURLString();
// [RLVa:KB] - Checked: 2014-02-24 (RLVa-1.4.10)
        }
        else
        {
            info["REGION"] = RlvStrings::getString(RlvStringKeys::Hidden::Region);
        }
        info["SERVER_VERSION"] = gLastVersionChannel;
// [/RLVa:KB]
    }

    // CPU
    LLMemory::updateMemoryInfo();
    info["CPU"] = gSysCPU.getCPUString();
    info["MEMORY_MB"] = LLSD::Integer(gSysMemory.getPhysicalMemoryKB().valueInUnits<LLUnits::Megabytes>());
    info["USED_RAM"] = LLSD::Real(LLMemory::getAllocatedMemKB().valueInUnits<LLUnits::Megabytes>());
    info["CONCURRENCY"] = LLSD::Integer(std::thread::hardware_concurrency());    // <FS:Beq> Add hardware concurrency to info
    // Moved hack adjustment to Windows memory size into llsys.cpp
    info["OS_VERSION"] = LLOSInfo::instance().getOSString();
    info["GRAPHICS_CARD_VENDOR"] = ll_safe_string((const char*)(glGetString(GL_VENDOR)));
    info["GRAPHICS_CARD"] = ll_safe_string((const char*)(glGetString(GL_RENDERER)));
    info["GRAPHICS_CARD_MEMORY"] = LLSD::Integer(gGLManager.mVRAM);
    info["GRAPHICS_CARD_MEMORY_DETECTED"] = gGLManager.mVRAMDetected; // <FS:Beq/> allow detected hardware to be overridden.

#if LL_WINDOWS
    std::string drvinfo;

    if (gGLManager.mIsIntel)
    {
        drvinfo = gDXHardware.getDriverVersionWMI(LLDXHardware::GPU_INTEL);
    }
    else if (gGLManager.mIsNVIDIA)
    {
        drvinfo = gDXHardware.getDriverVersionWMI(LLDXHardware::GPU_NVIDIA);
    }
    else if (gGLManager.mIsAMD)
    {
        drvinfo = gDXHardware.getDriverVersionWMI(LLDXHardware::GPU_AMD);
    }

    if (drvinfo.empty())
    {
        // Generic/substitute windows driver? Unknown vendor?
        LL_WARNS("DriverVersion") << "Vendor based driver search failed, searching for any driver" << LL_ENDL;
        drvinfo = gDXHardware.getDriverVersionWMI(LLDXHardware::GPU_ANY);
    }

    if (!drvinfo.empty())
    {
        info["GRAPHICS_DRIVER_VERSION"] = drvinfo;
    }
    else
    {
        LL_WARNS("DriverVersion")<< "Cannot get driver version from getDriverVersionWMI" << LL_ENDL;
        LLSD driver_info = gDXHardware.getDisplayInfo();
        if (driver_info.has("DriverVersion"))
        {
            info["GRAPHICS_DRIVER_VERSION"] = driver_info["DriverVersion"];
        }
    }
#endif

// [RLVa:KB] - Checked: 2010-04-18 (RLVa-1.2.0)
    info["RLV_VERSION"] = (rlv_handler_t::isEnabled()) ? RlvStrings::getVersionAbout() : LLTrans::getString("RLVaStatusDisabled");
// [/RLVa:KB]
    info["OPENGL_VERSION"] = ll_safe_string((const char*)(glGetString(GL_VERSION)));
    info["LIBCURL_VERSION"] = LLCore::LLHttp::getCURLVersion();
    // Settings

    LLRect window_rect = gViewerWindow->getWindowRectRaw();
    info["WINDOW_WIDTH"] = window_rect.getWidth();
    info["WINDOW_HEIGHT"] = window_rect.getHeight();

    // <FS> Custom sysinfo
    //info["FONT_SIZE_ADJUSTMENT"] = gSavedSettings.getF32("FontScreenDPI");
    //info["UI_SCALE"] = gSavedSettings.getF32("UIScaleFactor");
    //info["DRAW_DISTANCE"] = gSavedSettings.getF32("RenderFarClip");
    //info["NET_BANDWITH"] = gSavedSettings.getF32("ThrottleBandwidthKBPS");
    //info["LOD_FACTOR"] = gSavedSettings.getF32("RenderVolumeLODFactor");
    //info["RENDER_QUALITY"] = (F32)gSavedSettings.getU32("RenderQualityPerformance");
    //info["TEXTURE_MEMORY"] = gGLManager.mVRAM;
    // </FS>

#if LL_DARWIN
    info["HIDPI"] = gHiDPISupport;
#endif

    // Libraries

    info["J2C_VERSION"] = LLImageJ2C::getEngineInfo();
    bool want_fullname = true;
    info["AUDIO_DRIVER_VERSION"] = gAudiop ? LLSD(gAudiop->getDriverName(want_fullname)) : "Undefined";
    if(LLVoiceClient::getInstance()->voiceEnabled())
    {
        LLVoiceVersionInfo version = LLVoiceClient::getInstance()->getVersion();
        const std::string build_version = version.mBuildVersion;
        std::ostringstream version_string;
        if (std::equal(version.mBuildVersion.begin(), version.mBuildVersion.begin() + version.serverVersion.size(),
                       version.serverVersion.begin()))
        {  // Normal case: Show type and build version.
            version_string << version.voiceServerType << " " << version.mBuildVersion << std::endl;
        }
        else
        {  // Mismatch: Show both versions.
            version_string << version.voiceServerType << " " << version.serverVersion << "/" << version.mBuildVersion << std::endl;
        }
        info["VOICE_VERSION"] = version_string.str();
    }
    else
    {
        info["VOICE_VERSION"] = LLTrans::getString("NotConnected");
    }

//#if !LL_LINUX
    std::ostringstream cef_ver_codec;
    cef_ver_codec << "Dullahan: ";
    cef_ver_codec << DULLAHAN_VERSION_MAJOR;
    cef_ver_codec << ".";
    cef_ver_codec << DULLAHAN_VERSION_MINOR;
    cef_ver_codec << ".";
    cef_ver_codec << DULLAHAN_VERSION_POINT;
    cef_ver_codec << ".";
    cef_ver_codec << DULLAHAN_VERSION_BUILD;

    cef_ver_codec << std::endl;
    cef_ver_codec << "  CEF: ";
    cef_ver_codec << CEF_VERSION;

    cef_ver_codec << std::endl;
    cef_ver_codec << "  Chromium: ";
    cef_ver_codec << CHROME_VERSION_MAJOR;
    cef_ver_codec << ".";
    cef_ver_codec << CHROME_VERSION_MINOR;
    cef_ver_codec << ".";
    cef_ver_codec << CHROME_VERSION_BUILD;
    cef_ver_codec << ".";
    cef_ver_codec << CHROME_VERSION_PATCH;

    info["LIBCEF_VERSION"] = cef_ver_codec.str();
//#else
//  info["LIBCEF_VERSION"] = "Undefined";
//#endif

#if !LL_LINUX
    std::ostringstream vlc_ver_codec;
    vlc_ver_codec << LIBVLC_VERSION_MAJOR;
    vlc_ver_codec << ".";
    vlc_ver_codec << LIBVLC_VERSION_MINOR;
    vlc_ver_codec << ".";
    vlc_ver_codec << LIBVLC_VERSION_REVISION;
    info["LIBVLC_VERSION"] = vlc_ver_codec.str();
#else
    info["LIBVLC_VERSION"] = "Using gstreamer 1.0";
#endif

    S32 packets_in = (S32)LLViewerStats::instance().getRecording().getSum(LLStatViewer::PACKETS_IN);
    if (packets_in > 0)
    {
        info["PACKETS_LOST"] = LLViewerStats::instance().getRecording().getSum(LLStatViewer::PACKETS_LOST);
        info["PACKETS_IN"] = packets_in;
        info["PACKETS_PCT"] = 100.f*info["PACKETS_LOST"].asReal() / info["PACKETS_IN"].asReal();
    }

    if (mServerReleaseNotesURL.empty())
    {
        if (gAgent.getRegion())
        {
            info["SERVER_RELEASE_NOTES_URL"] = LLTrans::getString("RetrievingData");
        }
        else
        {
            info["SERVER_RELEASE_NOTES_URL"] = LLTrans::getString("NotConnected");
        }
    }
    else if (LLStringUtil::startsWith(mServerReleaseNotesURL, "http")) // it's an URL
    {
        info["SERVER_RELEASE_NOTES_URL"] = "[" + LLWeb::escapeURL(mServerReleaseNotesURL) + " " + LLTrans::getString("ReleaseNotes") + "]";
    }
    else
    {
        info["SERVER_RELEASE_NOTES_URL"] = mServerReleaseNotesURL;
    }

    // populate field for new local disk cache with some details
    info["DISK_CACHE_INFO"] = LLDiskCache::getInstance()->getCacheInfo();

    // <FS:PP> FIRE-4785: Current render quality setting in sysinfo / about floater
    switch (gSavedSettings.getU32("RenderQualityPerformance"))
    {
        case 0:
            info["RENDERQUALITY"] = LLTrans::getString("render_quality_low");
            info["RENDERQUALITY_FSDATA_ENGLISH"] = "Low (1/7)";
            break;
        case 1:
            info["RENDERQUALITY"] = LLTrans::getString("render_quality_mediumlow");
            info["RENDERQUALITY_FSDATA_ENGLISH"] = "Medium-Low (2/7)";
            break;
        case 2:
            info["RENDERQUALITY"] = LLTrans::getString("render_quality_medium");
            info["RENDERQUALITY_FSDATA_ENGLISH"] = "Medium (3/7)";
            break;
        case 3:
            info["RENDERQUALITY"] = LLTrans::getString("render_quality_mediumhigh");
            info["RENDERQUALITY_FSDATA_ENGLISH"] = "Medium-High (4/7)";
            break;
        case 4:
            info["RENDERQUALITY"] = LLTrans::getString("render_quality_high");
            info["RENDERQUALITY_FSDATA_ENGLISH"] = "High (5/7)";
            break;
        case 5:
            info["RENDERQUALITY"] = LLTrans::getString("render_quality_highultra");
            info["RENDERQUALITY_FSDATA_ENGLISH"] = "High-Ultra (6/7)";
            break;
        case 6:
            info["RENDERQUALITY"] = LLTrans::getString("render_quality_ultra");
            info["RENDERQUALITY_FSDATA_ENGLISH"] = "Ultra (7/7)";
            break;
        default:
            info["RENDERQUALITY"] = LLTrans::getString("render_quality_unknown");
            info["RENDERQUALITY_FSDATA_ENGLISH"] = "Unknown, user has RenderQualityPerformance debug setting beyond the normal range (0-6)";
            break;
    }
    // </FS:PP>

    // <FS:Ansariel> Include VRAM budget
    if (auto budget = gSavedSettings.getU32("RenderMaxVRAMBudget"); budget > 0)
    {
        info["VRAM_BUDGET"] = std::to_string(budget) + " MB";
        info["VRAM_BUDGET_ENGLISH"] = std::to_string(budget) + " MB";
    }
    else
    {
        info["VRAM_BUDGET"] = LLTrans::getString("Unlimited");
        info["VRAM_BUDGET_ENGLISH"] = "Unlimited";
    }
    // </FS:Ansariel>

    return info;
}

std::string LLAppViewer::getViewerInfoString(bool default_string) const
{
    std::ostringstream support;

    LLSD info(getViewerInfo());

    // Render the LLSD from getInfo() as a format_map_t
    LLStringUtil::format_map_t args;

    // allow the "Release Notes" URL label to be localized
    args["ReleaseNotes"] = LLTrans::getString("ReleaseNotes", default_string);

    for (LLSD::map_const_iterator ii(info.beginMap()), iend(info.endMap());
        ii != iend; ++ii)
    {
        if (! ii->second.isArray())
        {
            // Scalar value
            if (ii->second.isUndefined())
            {
                args[ii->first] = LLTrans::getString("none_text", default_string);
            }
            else
            {
                // don't forget to render value asString()
                args[ii->first] = ii->second.asString();
            }
        }
        else
        {
            // array value: build KEY_0, KEY_1 etc. entries
            for (LLSD::Integer n(0), size(static_cast<LLSD::Integer>(ii->second.size())); n < size; ++n)
            {
                args[STRINGIZE(ii->first << '_' << n)] = ii->second[n].asString();
            }
        }
    }

    // Now build the various pieces
    support << LLTrans::getString("AboutHeader", args, default_string);
    //if (info.has("BUILD_CONFIG"))
    //{
    //  support << "\n" << LLTrans::getString("BuildConfig", args, default_string);
    //}
    if (info.has("REGION"))
    {
// [RLVa:KB] - Checked: 2014-02-24 (RLVa-1.4.10)
        support << "\n\n" << LLTrans::getString( (RlvActions::canShowLocation()) ? "AboutPosition" : "AboutPositionRLVShowLoc", args, default_string);
// [/RLVa:KB]
//      support << "\n\n" << LLTrans::getString("AboutPosition", args, default_string);
    }
    support << "\n\n" << LLTrans::getString("AboutSystem", args, default_string);
    support << "\n";
    if (info.has("GRAPHICS_DRIVER_VERSION"))
    {
        support << "\n" << LLTrans::getString("AboutDriver", args, default_string);
    }
    support << "\n" << LLTrans::getString("AboutOGL", args, default_string);
    //support << "\n\n" << LLTrans::getString("AboutSettings", args, default_string); // <FS> Custom sysinfo
#if LL_DARWIN
    support << "\n" << LLTrans::getString("AboutOSXHiDPI", args, default_string);
#endif
    support << "\n\n" << LLTrans::getString("AboutLibs", args, default_string);
    // <FS> Custom sysinfo
    if (info.has("BANDWIDTH")) //For added info in help floater
    {
        support << "\n" << LLTrans::getString("AboutSettings", args, default_string);
    }
    if (info.has("DISK_CACHE_INFO"))
    {
        support << "\n" << LLTrans::getString("AboutCache", args, default_string);
    }
    // </FS>
    if (info.has("COMPILER"))
    {
        support << "\n" << LLTrans::getString("AboutCompiler", args, default_string);
    }
    if (info.has("PACKETS_IN"))
    {
        support << '\n' << LLTrans::getString("AboutTraffic", args, default_string);
    }

    // SLT timestamp
    LLSD substitution;
    substitution["datetime"] = (S32)time(NULL);//(S32)time_corrected();
    support << "\n" << LLTrans::getString("AboutTime", substitution, default_string);

    return support.str();
}

void LLAppViewer::cleanupSavedSettings()
{
    gSavedSettings.setBOOL("MouseSun", false);

    gSavedSettings.setBOOL("UseEnergy", true);              // force toggle to turn off, since sends message to simulator

    gSavedSettings.setBOOL("DebugWindowProc", gDebugWindowProc);

    gSavedSettings.setBOOL("ShowObjectUpdates", gShowObjectUpdates);

    if (gDebugView)
    {
        gSavedSettings.setBOOL("ShowDebugConsole", gDebugView->mDebugConsolep->getVisible());
    }

    // save window position if not maximized
    // as we don't track it in callbacks
    if(NULL != gViewerWindow)
    {
        bool maximized = gViewerWindow->getWindow()->getMaximized();
        if (!maximized)
        {
            LLCoordScreen window_pos;

            if (gViewerWindow->getWindow()->getPosition(&window_pos))
            {
                gSavedSettings.setS32("WindowX", window_pos.mX);
                gSavedSettings.setS32("WindowY", window_pos.mY);
            }
        }
    }

    gSavedSettings.setF32("MapScale", LLWorldMapView::getScaleSetting());

    // Some things are cached in LLAgent.
    if (gAgent.isInitialized())
    {
        gSavedSettings.setF32("RenderFarClip", gAgentCamera.mDrawDistance);
    }
}

void LLAppViewer::removeCacheFiles(const std::string& file_mask)
{
    gDirUtilp->deleteFilesInDir(gDirUtilp->getExpandedFilename(LL_PATH_CACHE, ""), file_mask);
}

void LLAppViewer::writeSystemInfo()
{

    if (! gDebugInfo.has("Dynamic") )
        gDebugInfo["Dynamic"] = LLSD::emptyMap();

    // <FS:ND> we don't want this (otherwise set filename to Firestorm.old/log
// #if LL_WINDOWS && !LL_BUGSPLAT
//  gDebugInfo["SLLog"] = gDirUtilp->getExpandedFilename(LL_PATH_DUMP,"SecondLife.log");
// #else
//     //Not ideal but sufficient for good reporting.
//     gDebugInfo["SLLog"] = gDirUtilp->getExpandedFilename(LL_PATH_LOGS,"SecondLife.old");  //LLError::logFileName();
// #endif
    // </FS:ND>

    gDebugInfo["ClientInfo"]["Name"] = LLVersionInfo::instance().getChannel();
// [SL:KB] - Patch: Viewer-CrashReporting | Checked: 2011-05-08 (Catznip-2.6.0a) | Added: Catznip-2.6.0a
    gDebugInfo["ClientInfo"]["Version"] = LLVersionInfo::instance().getVersion();
    gDebugInfo["ClientInfo"]["Platform"] = LLVersionInfo::instance().getBuildPlatform();
// [/SL:KB]
    gDebugInfo["ClientInfo"]["MajorVersion"] = LLVersionInfo::instance().getMajor();
    gDebugInfo["ClientInfo"]["MinorVersion"] = LLVersionInfo::instance().getMinor();
    gDebugInfo["ClientInfo"]["PatchVersion"] = LLVersionInfo::instance().getPatch();
    gDebugInfo["ClientInfo"]["BuildVersion"] = std::to_string(LLVersionInfo::instance().getBuild());
    gDebugInfo["ClientInfo"]["AddressSize"] = LLVersionInfo::instance().getAddressSize();

// <FS:ND> Add which flavor of FS generated an error
#ifdef OPENSIM
    gDebugInfo["ClientInfo"]["Flavor"] = "oss";
#else
    gDebugInfo["ClientInfo"]["Flavor"] = "hvk";
#endif
// </FS:ND>

    //  gDebugInfo["CAFilename"] = gDirUtilp->getCAFile();

    gDebugInfo["CPUInfo"]["CPUString"] = gSysCPU.getCPUString();
    gDebugInfo["CPUInfo"]["CPUFamily"] = gSysCPU.getFamily();
    gDebugInfo["CPUInfo"]["CPUMhz"] = (S32)gSysCPU.getMHz();
    gDebugInfo["CPUInfo"]["CPUAltivec"] = gSysCPU.hasAltivec();
    gDebugInfo["CPUInfo"]["CPUSSE"] = gSysCPU.hasSSE();
    gDebugInfo["CPUInfo"]["CPUSSE2"] = gSysCPU.hasSSE2();

    gDebugInfo["RAMInfo"]["Physical"] = LLSD::Integer(gSysMemory.getPhysicalMemoryKB().value());
    gDebugInfo["RAMInfo"]["Allocated"] = LLSD::Integer(gMemoryAllocated.valueInUnits<LLUnits::Kilobytes>());
    gDebugInfo["OSInfo"] = LLOSInfo::instance().getOSStringSimple();

    // The user is not logged on yet, but record the current grid choice login url
    // which may have been the intended grid.
    gDebugInfo["GridName"] = LLGridManager::getInstance()->getGridId();

    // *FIX:Mani - move this down in llappviewerwin32
#ifdef LL_WINDOWS
    DWORD thread_id = GetCurrentThreadId();
    gDebugInfo["MainloopThreadID"] = (S32)thread_id;
#endif

#ifndef LL_BUGSPLAT
    // "CrashNotHandled" is set here, while things are running well,
    // in case of a freeze. If there is a freeze, the crash logger will be launched
    // and can read this value from the debug_info.log.
    gDebugInfo["CrashNotHandled"] = LLSD::Boolean(true);
#else // LL_BUGSPLAT
    // "CrashNotHandled" is obsolete; it used (not very successsfully)
    // to try to distinguish crashes from freezes - the intent here to to avoid calling it a freeze
    gDebugInfo["CrashNotHandled"] = LLSD::Boolean(false);
#endif // ! LL_BUGSPLAT

    // Insert crash host url (url to post crash log to) if configured. This insures
    // that the crash report will go to the proper location in the case of a
    // prior freeze.
    std::string crashHostUrl = gSavedSettings.get<std::string>("CrashHostUrl");
    if(crashHostUrl != "")
    {
        gDebugInfo["CrashHostUrl"] = crashHostUrl;
    }

    // Dump some debugging info
    LL_INFOS("SystemInfo") << "Application: " << LLTrans::getString("APP_NAME") << LL_ENDL;

    // <FS:ND> Print into about git sha hash this build is based on.
    // LL_INFOS("SystemInfo") << "Version: " << LLVersionInfo::getChannelAndVersion() << LL_ENDL;
    LL_INFOS("SystemInfo") << "Version: " <<  LLVersionInfo::instance().getChannelAndVersion() << " [" <<  LLVersionInfo::instance().getGitHash() << "]" << LL_ENDL;
    // </FS:ND>

    // Dump the local time and time zone
    time_t now;
    time(&now);
    char tbuffer[256];      /* Flawfinder: ignore */
    strftime(tbuffer, 256, "%Y-%m-%dT%H:%M:%S %Z", localtime(&now));
    LL_INFOS("SystemInfo") << "Local time: " << tbuffer << LL_ENDL;

    // query some system information
    LL_INFOS("SystemInfo") << "CPU info:\n" << gSysCPU << LL_ENDL;
    LL_INFOS("SystemInfo") << "Memory info:\n" << gSysMemory << LL_ENDL;
    LL_INFOS("SystemInfo") << "OS: " << LLOSInfo::instance().getOSStringSimple() << LL_ENDL;
    LL_INFOS("SystemInfo") << "OS info: " << LLOSInfo::instance() << LL_ENDL;

    // <FS:ND> Breakpad merge. Only include SettingsFile if the user selected this in prefs. Patch from Catznip
    // gDebugInfo["SettingsFilename"] = gSavedSettings.getString("ClientSettingsFile");
    if (gCrashSettings.getBOOL("CrashSubmitSettings"))
        gDebugInfo["SettingsFilename"] = gSavedSettings.getString("ClientSettingsFile");
    // </FS:ND>

    gDebugInfo["ViewerExePath"] = gDirUtilp->getExecutablePathAndName();
    gDebugInfo["CurrentPath"] = gDirUtilp->getCurPath();
    gDebugInfo["FirstLogin"] = LLSD::Boolean(gAgent.isFirstLogin());
    gDebugInfo["FirstRunThisInstall"] = gSavedSettings.getBOOL("FirstRunThisInstall");
    gDebugInfo["StartupState"] = LLStartUp::getStartupStateString();

    if (gViewerWindow)
    {
        std::vector<std::string> resolutions = gViewerWindow->getWindow()->getDisplaysResolutionList();
        for (auto res_iter : resolutions)
        {
            gDebugInfo["DisplayInfo"].append(res_iter);
        }
    }

    writeDebugInfo(); // Save out debug_info.log early, in case of crash.
}

#ifdef LL_WINDOWS
//For whatever reason, in Windows when using OOP server for breakpad, the callback to get the
//name of the dump file is not getting triggered by the breakpad library.   Unfortunately they
//also didn't see fit to provide a simple query request across the pipe to get this name either.
//Since we are putting our output in a runtime generated directory and we know the header data in
//the dump format, we can however use the following hack to identify our file.
// TODO make this a member function.
void getFileList()
{
    std::stringstream filenames;

    typedef std::vector<std::string> vec;
    std::string pathname = gDirUtilp->getExpandedFilename(LL_PATH_DUMP,"");
    vec file_vec = gDirUtilp->getFilesInDir(pathname);
    for(vec::const_iterator iter=file_vec.begin(); iter!=file_vec.end(); ++iter)
    {
        filenames << *iter << " ";
        if ( ( iter->length() > 30 ) && (iter->rfind(".dmp") == (iter->length()-4) ) )
        {
            std::string fullname = pathname + *iter;
            llifstream fdat( fullname.c_str(), std::ifstream::binary);
            if (fdat)
            {
                char buf[5];
                fdat.read(buf,4);
                fdat.close();
                if (!strncmp(buf,"MDMP",4))
                {
                    gDebugInfo["Dynamic"]["MinidumpPath"] = fullname;
                    break;
                }
            }
        }
    }
    filenames << std::endl;
    gDebugInfo["Dynamic"]["DumpDirContents"] = filenames.str();
}
#endif

// static
void LLAppViewer::recordMarkerVersion(LLAPRFile& marker_file)
{
    std::string marker_version(LLVersionInfo::instance().getChannelAndVersion());
    if ( marker_version.length() > MAX_MARKER_LENGTH )
    {
        LL_WARNS_ONCE("MarkerFile") << "Version length ("<< marker_version.length()<< ")"
                                    << " greater than maximum (" << MAX_MARKER_LENGTH << ")"
                                    << ": marker matching may be incorrect"
                                    << LL_ENDL;
    }

    // record the viewer version in the marker file
    marker_file.write(marker_version.data(), static_cast<S32>(marker_version.length()));

    marker_file.flush(); // <FS:ND/> Make sure filesystem reflects what we wrote.
}

bool LLAppViewer::markerIsSameVersion(const std::string& marker_name) const
{
    bool sameVersion = false;

    std::string my_version(LLVersionInfo::instance().getChannelAndVersion());
    char marker_version[MAX_MARKER_LENGTH];
    S32  marker_version_length;

    LLAPRFile marker_file;
    marker_file.open(marker_name, LL_APR_RB);
    if (marker_file.getFileHandle())
    {
        marker_version_length = marker_file.read(marker_version, sizeof(marker_version));
        std::string marker_string(marker_version, marker_version_length);
        if ( 0 == my_version.compare( 0, my_version.length(), marker_version, 0, marker_version_length ) )
        {
            sameVersion = true;
        }
        LL_DEBUGS("MarkerFile") << "Compare markers for '" << marker_name << "': "
                                << "\n   mine '" << my_version    << "'"
                                << "\n marker '" << marker_string << "'"
                                << "\n " << ( sameVersion ? "same" : "different" ) << " version"
                                << LL_ENDL;
        marker_file.close();
    }
    return sameVersion;
}

void LLAppViewer::processMarkerFiles()
{
    //We've got 4 things to test for here
    // - Other Process Running (SecondLife.exec_marker present, locked)
    // - Freeze (SecondLife.exec_marker present, not locked)
    // - LLError Crash (SecondLife.llerror_marker present)
    // - Other Crash (SecondLife.error_marker present)
    // These checks should also remove these files for the last 2 cases if they currently exist

    std::ostringstream marker_log_stream;
    bool marker_is_same_version = true;
    // first, look for the marker created at startup and deleted on a clean exit
    mMarkerFileName = gDirUtilp->getExpandedFilename(LL_PATH_LOGS,MARKER_FILE_NAME);
    if (LLAPRFile::isExist(mMarkerFileName, NULL, LL_APR_RB))
    {
        // File exists...
        // first, read it to see if it was created by the same version (we need this later)
        marker_is_same_version = markerIsSameVersion(mMarkerFileName);

        // now test to see if this file is locked by a running process (try to open for write)
        marker_log_stream << "Checking exec marker file for lock...";
        mMarkerFile.open(mMarkerFileName, LL_APR_WB);
        // <FS:ND> Remove LLVolatileAPRPool/apr_file_t and use FILE* instead
        //apr_file_t* fMarker = mMarkerFile.getFileHandle() ;
        LLAPRFile::tFiletype* fMarker = mMarkerFile.getFileHandle() ;
        // </FS:ND>
        if (!fMarker)
        {
            marker_log_stream << "Exec marker file open failed - assume it is locked.";
            mSecondInstance = true; // lock means that instance is running.
        }
        else
        {
            // We were able to open it, now try to lock it ourselves...
            if (apr_file_lock(fMarker, APR_FLOCK_NONBLOCK | APR_FLOCK_EXCLUSIVE) != APR_SUCCESS)
            {
                marker_log_stream << "Locking exec marker failed.";
                mSecondInstance = true; // lost a race? be conservative
                mMarkerFile.close(); // <FS:ND/> Cannot lock the file and take ownership. Don't keep it open
            }
            else
            {
                // No other instances; we've locked this file now, so record our version; delete on quit.
                recordMarkerVersion(mMarkerFile);
                marker_log_stream << "Exec marker file existed but was not locked; rewritten.";
            }
        }
        initLoggingAndGetLastDuration();

        std::string marker_log_msg(marker_log_stream.str());
        LL_INFOS("MarkerFile") << marker_log_msg << LL_ENDL;

        if (mSecondInstance)
        {
            LL_INFOS("MarkerFile") << "Exec marker '"<< mMarkerFileName << "' owned by another instance" << LL_ENDL;
        }
        else if (marker_is_same_version)
        {
            // the file existed, is ours, and matched our version, so we can report on what it says
            LL_INFOS("MarkerFile") << "Exec marker '"<< mMarkerFileName << "' found; last exec crashed" << LL_ENDL;
            gLastExecEvent = LAST_EXEC_OTHER_CRASH;
        }
        else
        {
            LL_INFOS("MarkerFile") << "Exec marker '"<< mMarkerFileName << "' found, but versions did not match" << LL_ENDL;
        }
    }
    else // marker did not exist... last exec (if any) did not freeze
    {
        initLoggingAndGetLastDuration();
        // Create the marker file for this execution & lock it; it will be deleted on a clean exit
        apr_status_t s;
        s = mMarkerFile.open(mMarkerFileName, LL_APR_WB, true);

        if (s == APR_SUCCESS && mMarkerFile.getFileHandle())
        {
            LL_DEBUGS("MarkerFile") << "Exec marker file '"<< mMarkerFileName << "' created." << LL_ENDL;
            if (APR_SUCCESS == apr_file_lock(mMarkerFile.getFileHandle(), APR_FLOCK_NONBLOCK | APR_FLOCK_EXCLUSIVE))
            {
                recordMarkerVersion(mMarkerFile);
                LL_DEBUGS("MarkerFile") << "Exec marker file locked." << LL_ENDL;
            }
            else
            {
                LL_WARNS("MarkerFile") << "Exec marker file cannot be locked." << LL_ENDL;
            }
        }
        else
        {
            LL_WARNS("MarkerFile") << "Failed to create exec marker file '"<< mMarkerFileName << "'." << LL_ENDL;
        }
    }

    // now check for cases in which the exec marker may have been cleaned up by crash handlers

    // check for any last exec event report based on whether or not it happened during logout
    // (the logout marker is created when logout begins)
    std::string logout_marker_file =  gDirUtilp->getExpandedFilename(LL_PATH_LOGS, LOGOUT_MARKER_FILE_NAME);
    if(LLAPRFile::isExist(logout_marker_file, NULL, LL_APR_RB))
    {
        if (markerIsSameVersion(logout_marker_file))
        {
            gLastExecEvent = LAST_EXEC_LOGOUT_FROZE;
            LL_INFOS("MarkerFile") << "Logout crash marker '"<< logout_marker_file << "', changing LastExecEvent to LOGOUT_FROZE" << LL_ENDL;
        }
        else
        {
            LL_INFOS("MarkerFile") << "Logout crash marker '"<< logout_marker_file << "' found, but versions did not match" << LL_ENDL;
        }
        LLAPRFile::remove(logout_marker_file);
    }
    // further refine based on whether or not a marker created during an llerr crash is found
    std::string llerror_marker_file = gDirUtilp->getExpandedFilename(LL_PATH_LOGS, LLERROR_MARKER_FILE_NAME);
    if(LLAPRFile::isExist(llerror_marker_file, NULL, LL_APR_RB))
    {
        if (markerIsSameVersion(llerror_marker_file))
        {
            if ( gLastExecEvent == LAST_EXEC_LOGOUT_FROZE )
            {
                gLastExecEvent = LAST_EXEC_LOGOUT_CRASH;
                LL_INFOS("MarkerFile") << "LLError marker '"<< llerror_marker_file << "' crashed, setting LastExecEvent to LOGOUT_CRASH" << LL_ENDL;
            }
            else
            {
                gLastExecEvent = LAST_EXEC_LLERROR_CRASH;
                LL_INFOS("MarkerFile") << "LLError marker '"<< llerror_marker_file << "' crashed, setting LastExecEvent to LLERROR_CRASH" << LL_ENDL;
            }
        }
        else
        {
            LL_INFOS("MarkerFile") << "LLError marker '"<< llerror_marker_file << "' found, but versions did not match" << LL_ENDL;
        }
        LLAPRFile::remove(llerror_marker_file);
    }
    // and last refine based on whether or not a marker created during a non-llerr crash is found
    std::string error_marker_file = gDirUtilp->getExpandedFilename(LL_PATH_LOGS, ERROR_MARKER_FILE_NAME);
    if(LLAPRFile::isExist(error_marker_file, NULL, LL_APR_RB))
    {
        if (markerIsSameVersion(error_marker_file))
        {
            if (gLastExecEvent == LAST_EXEC_LOGOUT_FROZE)
            {
                gLastExecEvent = LAST_EXEC_LOGOUT_CRASH;
                LL_INFOS("MarkerFile") << "Error marker '"<< error_marker_file << "' crashed, setting LastExecEvent to LOGOUT_CRASH" << LL_ENDL;
            }
            else
            {
                gLastExecEvent = LAST_EXEC_OTHER_CRASH;
                LL_INFOS("MarkerFile") << "Error marker '"<< error_marker_file << "' crashed, setting LastExecEvent to " << gLastExecEvent << LL_ENDL;
            }
        }
        else
        {
            LL_INFOS("MarkerFile") << "Error marker '"<< error_marker_file << "' marker found, but versions did not match" << LL_ENDL;
        }
        LLAPRFile::remove(error_marker_file);
    }
}

void LLAppViewer::removeMarkerFiles()
{
    if (!mSecondInstance)
    {
        if (mMarkerFile.getFileHandle())
        {
            mMarkerFile.close() ;
            LLAPRFile::remove( mMarkerFileName );
            LL_DEBUGS("MarkerFile") << "removed exec marker '"<<mMarkerFileName<<"'"<< LL_ENDL;
        }
        else
        {
            LL_DEBUGS("MarkerFile") << "marker '"<<mMarkerFileName<<"' not open"<< LL_ENDL;
        }

        if (mLogoutMarkerFile.getFileHandle())
        {
            mLogoutMarkerFile.close();
            LLAPRFile::remove( mLogoutMarkerFileName );
            LL_DEBUGS("MarkerFile") << "removed logout marker '"<<mLogoutMarkerFileName<<"'"<< LL_ENDL;
        }
        else
        {
            LL_DEBUGS("MarkerFile") << "logout marker '"<<mLogoutMarkerFileName<<"' not open"<< LL_ENDL;
        }
    }
    else
    {
        LL_WARNS("MarkerFile") << "leaving markers because this is a second instance" << LL_ENDL;
    }
}

void LLAppViewer::removeDumpDir()
{
    //Call this routine only on clean exit.  Crash reporter will clean up
    //its locking table for us.
    if (gDirUtilp->dumpDirExists()) // Check if dump dir was created this run
    {
        std::string dump_dir = gDirUtilp->getExpandedFilename(LL_PATH_DUMP, "");
        gDirUtilp->deleteDirAndContents(dump_dir);
    }

    if (mSecondInstance && !isError())
    {
        std::string log_filename = LLError::logFileName();
        LLError::logToFile("");
        LLFile::remove(log_filename);
    }
}

void LLAppViewer::forceQuit()
{
    LLApp::setQuitting();
}

//TODO: remove
void LLAppViewer::fastQuit(S32 error_code)
{
    // finish pending transfers
    flushLFSIO();
    // let sim know we're logging out
    sendLogoutRequest();
    // flush network buffers by shutting down messaging system
    end_messaging_system();
    // figure out the error code
    S32 final_error_code = error_code ? error_code : (S32)isError();
    // this isn't a crash
    removeMarkerFiles();
    // get outta here
    _exit(final_error_code);
}

void LLAppViewer::requestQuit()
{
    LL_INFOS() << "requestQuit" << LL_ENDL;

    LLViewerRegion* region = gAgent.getRegion();

    if ((LLStartUp::getStartupState() < STATE_STARTED) || !region)
    {
        // If we have a region, make some attempt to send a logout request first.
        // This prevents the halfway-logged-in avatar from hanging around inworld for a couple minutes.
        if (region)
        {
            sendLogoutRequest();
        }
        else if(LLStartUp::getStartupState() == STATE_STARTED) // LO: Fix for FIRE-2613: sidebar tabs and floaters not remembering being open/torn off
        {
            if (gFloaterView)
            {
                // application is quitting
                gFloaterView->closeAllChildren(true);
            }

        } // ~LO

        // Quit immediately
        forceQuit();
        return;
    }

    // Try to send metrics back to the grid
    metricsSend(!gDisconnected);

    // Try to send last batch of avatar rez metrics.
    if (!gDisconnected && isAgentAvatarValid())
    {
        gAgentAvatarp->updateAvatarRezMetrics(true); // force a last packet to be sent.
    }

    LLHUDEffectSpiral *effectp = (LLHUDEffectSpiral*)LLHUDManager::getInstance()->createViewerEffect(LLHUDObject::LL_HUD_EFFECT_POINT, true);
    effectp->setPositionGlobal(gAgent.getPositionGlobal());
    effectp->setColor(LLColor4U(gAgent.getEffectColor()));
    LLHUDManager::getInstance()->sendEffects();
    effectp->markDead() ;//remove it.

    // Attempt to close all floaters that might be
    // editing things.
    if (gFloaterView)
    {
        // application is quitting
        gFloaterView->closeAllChildren(true);
        mClosingFloaters = true;
    }

    // Send preferences once, when exiting
    // <FS:Ansariel> Don't send all non-default settings which might result in a violation of GDPR
    //bool include_preferences = true;
    bool include_preferences = false;
    send_viewer_stats(include_preferences);

    gLogoutTimer.reset();
    mQuitRequested = true;
}

static bool finish_quit(const LLSD& notification, const LLSD& response)
{
    S32 option = LLNotificationsUtil::getSelectedOption(notification, response);

    if (option == 0)
    {
        LLAppViewer::instance()->requestQuit();
    }
    return false;
}
static LLNotificationFunctorRegistration finish_quit_reg("ConfirmQuit", finish_quit);

void LLAppViewer::userQuit()
{
    LL_INFOS() << "User requested quit" << LL_ENDL;
    if (gDisconnected
        || !gViewerWindow
        || !gViewerWindow->getProgressView()
        || gViewerWindow->getProgressView()->getVisible())
    {
        requestQuit();
    }
    else
    {
        LLNotificationsUtil::add("ConfirmQuit");
    }
}

static bool finish_early_exit(const LLSD& notification, const LLSD& response)
{
    LLAppViewer::instance()->forceQuit();
    return false;
}

void LLAppViewer::earlyExit(const std::string& name, const LLSD& substitutions)
{
    LL_WARNS() << "app_early_exit: " << name << LL_ENDL;
    gDoDisconnect = true;
    LLNotificationsUtil::add(name, substitutions, LLSD(), finish_early_exit);
}

// case where we need the viewer to exit without any need for notifications
void LLAppViewer::earlyExitNoNotify()
{
    LL_WARNS() << "app_early_exit with no notification: " << LL_ENDL;
    gDoDisconnect = true;
    finish_early_exit( LLSD(), LLSD() );
}

void LLAppViewer::abortQuit()
{
    LL_INFOS() << "abortQuit()" << LL_ENDL;
    mQuitRequested = false;
    mClosingFloaters = false;
}

void LLAppViewer::migrateCacheDirectory()
{
#if LL_WINDOWS || LL_DARWIN
    // NOTE: (Nyx) as of 1.21, cache for mac is moving to /library/caches/SecondLife from
    // /library/application support/SecondLife/cache This should clear/delete the old dir.

    // As of 1.23 the Windows cache moved from
    //   C:\Documents and Settings\James\Application Support\SecondLife\cache
    // to
    //   C:\Documents and Settings\James\Local Settings\Application Support\SecondLife
    //
    // The Windows Vista equivalent is from
    //   C:\Users\James\AppData\Roaming\SecondLife\cache
    // to
    //   C:\Users\James\AppData\Local\SecondLife
    //
    // Note the absence of \cache on the second path.  James.

    // Only do this once per fresh install of this version.
    if (gSavedSettings.getBOOL("MigrateCacheDirectory"))
    {
        gSavedSettings.setBOOL("MigrateCacheDirectory", false);

        std::string old_cache_dir = gDirUtilp->add(gDirUtilp->getOSUserAppDir(), "cache");
        std::string new_cache_dir = gDirUtilp->getCacheDir(true);

        if (gDirUtilp->fileExists(old_cache_dir))
        {
            LL_INFOS() << "Migrating cache from " << old_cache_dir << " to " << new_cache_dir << LL_ENDL;

            // Migrate inventory cache to avoid pain to inventory database after mass update
            S32 file_count = 0;
            std::string file_name;
            std::string mask = "*.*";

            LLDirIterator iter(old_cache_dir, mask);
            while (iter.next(file_name))
            {
                if (file_name == "." || file_name == "..") continue;
                std::string source_path = gDirUtilp->add(old_cache_dir, file_name);
                std::string dest_path = gDirUtilp->add(new_cache_dir, file_name);
                if (!LLFile::rename(source_path, dest_path))
                {
                    file_count++;
                }
            }
            LL_INFOS() << "Moved " << file_count << " files" << LL_ENDL;

            // AO: Don't automatically purge old cache
            //// Nuke the old cache
            //gDirUtilp->setCacheDir(old_cache_dir);
            //purgeCache();
            gDirUtilp->setCacheDir(new_cache_dir);

#if LL_DARWIN
            // Clean up Mac files not deleted by removing *.*
            std::string ds_store = old_cache_dir + "/.DS_Store";
            if (gDirUtilp->fileExists(ds_store))
            {
                LLFile::remove(ds_store);
            }
#endif
            if (LLFile::rmdir(old_cache_dir) != 0)
            {
                LL_WARNS() << "could not delete old cache directory " << old_cache_dir << LL_ENDL;
            }
        }
    }
#endif // LL_WINDOWS || LL_DARWIN
}

//static
U32 LLAppViewer::getTextureCacheVersion()
{
    // Viewer texture cache version, change if the texture cache format changes.
    // 2021-03-10 Bumping up by one to help obviate texture cache issues with
    //            Simple Cache Viewer - see SL-14985 for more information
    //const U32 TEXTURE_CACHE_VERSION = 8;
    const U32 TEXTURE_CACHE_VERSION = 9;

    return TEXTURE_CACHE_VERSION ;
}

//static
U32 LLAppViewer::getDiskCacheVersion()
{
    // Viewer disk cache version intorduced in Simple Cache Viewer, change if the cache format changes.
    const U32 DISK_CACHE_VERSION = 1;

    return DISK_CACHE_VERSION ;
}

//static
U32 LLAppViewer::getObjectCacheVersion()
{
    // Viewer object cache version, change if object update
    // format changes. JC
    const U32 INDRA_OBJECT_CACHE_VERSION = 17;

    return INDRA_OBJECT_CACHE_VERSION;
}

bool LLAppViewer::initCache()
{
    mPurgeCache = false;
    bool read_only = mSecondInstance;
    LLAppViewer::getTextureCache()->setReadOnly(read_only) ;
    LLVOCache::initParamSingleton(read_only);

    // initialize the new disk cache using saved settings
    const std::string cache_dir_name = gSavedSettings.getString("DiskCacheDirName");

    const U32 MB = 1024 * 1024;
    constexpr U32 GB = 1024 * MB; // <FS:Beq/> Readability constant
    const uintmax_t MIN_CACHE_SIZE = 256 * MB;
    const uintmax_t MAX_CACHE_SIZE = 100ULL * GB; // <FS:Beq/> raise the cap to 100GB, UI will limit to a more sensible level of 20GB.
    const uintmax_t setting_cache_total_size = uintmax_t(gSavedSettings.getU32("CacheSize")) * MB;
    const uintmax_t cache_total_size = llclamp(setting_cache_total_size, MIN_CACHE_SIZE, MAX_CACHE_SIZE);
    // <FS:Ansariel> Better cache size control
    //const F64 disk_cache_percent = gSavedSettings.getF32("DiskCachePercentOfTotal");
    //const F6432 texture_cache_percent = 100.0 - disk_cache_percent;
    // </FS:Ansariel>

    // note that the maximum size of this cache is defined as a percentage of the
    // total cache size - the 'CacheSize' pref - for all caches.
    // <FS:Ansariel> Better cache size control
    //const uintmax_t disk_cache_size = uintmax_t(cache_total_size * disk_cache_percent / 100);
    const unsigned int disk_cache_mb = gSavedSettings.getU32("FSDiskCacheSize");
    const uintmax_t disk_cache_size = disk_cache_mb * 1024ULL * 1024ULL;
    // </FS:Ansariel>
    const bool enable_cache_debug_info = gSavedSettings.getBOOL("EnableDiskCacheDebugInfo");

    bool texture_cache_mismatch = false;
    bool remove_vfs_files = false;
    if (gSavedSettings.getS32("LocalCacheVersion") != LLAppViewer::getTextureCacheVersion())
    {
        texture_cache_mismatch = true;
        if (!read_only)
        {
            gSavedSettings.setS32("LocalCacheVersion", LLAppViewer::getTextureCacheVersion());

            //texture cache version was bumped up in Simple Cache Viewer, and at this point old vfs files are not needed
            remove_vfs_files = true;
        }
    }

    if (!read_only)
    {
        // <FS:Zi> Purge inventory cache is done in LLInventoryModel::loadSkeleton()

        // Purge cache if user requested it
        if (gSavedSettings.getBOOL("PurgeCacheOnStartup") ||
            gSavedSettings.getBOOL("PurgeCacheOnNextStartup"))
        {
            LL_INFOS("AppCache") << "Startup cache purge requested: " << (gSavedSettings.getBOOL("PurgeCacheOnStartup") ? "ALWAYS" : "ONCE") << LL_ENDL;
            gSavedSettings.setBOOL("PurgeCacheOnNextStartup", false);
            LL_INFOS("AppCache") << "Scheduling texture purge, based on PurgeCache* settings." << LL_ENDL;
            mPurgeCache = true;
            // <FS:Beq> No longer needed
            // // STORM-1141 force purgeAllTextures to get called to prevent a crash here. -brad
            // texture_cache_mismatch = true;
            // </FS:Beq>
        }

        // <FS> If the J2C has changed since the last run, clear the cache
        const std::string j2c_info = LLImageJ2C::getEngineInfo();
        const std::string j2c_last = gSavedSettings.getString("LastJ2CVersion");
        if (j2c_info != j2c_last && !j2c_last.empty())
        {
            LL_INFOS("AppCache") << "Scheduling texture purge, based on LastJ2CVersion mismatch." << LL_ENDL;
            mPurgeTextures = true;
        }
        gSavedSettings.setString("LastJ2CVersion", j2c_info);
        // </FS>

        // We have moved the location of the cache directory over time.
        migrateCacheDirectory();

        // Setup and verify the cache location
        std::string cache_location = gSavedSettings.getString("CacheLocation");
        std::string new_cache_location = gSavedSettings.getString("NewCacheLocation");
        if (new_cache_location != cache_location)
        {
            LL_INFOS("AppCache") << "Cache location changed, cache needs purging" << LL_ENDL;
            gDirUtilp->setCacheDir(gSavedSettings.getString("CacheLocation"));
            purgeCache(); // purge old cache
            gDirUtilp->deleteDirAndContents(gDirUtilp->getExpandedFilename(LL_PATH_CACHE, cache_dir_name));
            gSavedSettings.setString("CacheLocation", new_cache_location);
            gSavedSettings.setString("CacheLocationTopFolder", gDirUtilp->getBaseFileName(new_cache_location));
        }
    }

    if (!gDirUtilp->setCacheDir(gSavedSettings.getString("CacheLocation")))
    {
        LL_WARNS("AppCache") << "Unable to set cache location" << LL_ENDL;
        gSavedSettings.setString("CacheLocation", "");
        gSavedSettings.setString("CacheLocationTopFolder", "");
    }

    // <FS:Ansariel> Sound cache
    if (!gDirUtilp->setSoundCacheDir(gSavedSettings.getString("FSSoundCacheLocation")))
    {
        LL_WARNS("AppCache") << "Unable to set sound cache location" << LL_ENDL;
        gSavedSettings.setString("FSSoundCacheLocation", "");
    }
    // </FS:Ansariel>

    const std::string cache_dir = gDirUtilp->getExpandedFilename(LL_PATH_CACHE, cache_dir_name);
    // <FS:Beq> Improve cache purge triggering
    // LLDiskCache::initParamSingleton(cache_dir, disk_cache_size, enable_cache_debug_info);
    LLDiskCache::initParamSingleton(cache_dir, disk_cache_size, enable_cache_debug_info, gSavedSettings.getF32("FSDiskCacheHighWaterPercent"), gSavedSettings.getF32("FSDiskCacheLowWaterPercent"));
    // </FS:Beq>

    if (!read_only)
    {
        if (gSavedSettings.getS32("DiskCacheVersion") != LLAppViewer::getDiskCacheVersion())
        {
            LLDiskCache::getInstance()->clearCache();
            remove_vfs_files = true;
            gSavedSettings.setS32("DiskCacheVersion", LLAppViewer::getDiskCacheVersion());
        }

        if (remove_vfs_files)
        {
            LLDiskCache::getInstance()->removeOldVFSFiles();
        }

        if (mPurgeCache)
        {
        LLSplashScreen::update(LLTrans::getString("StartupClearingCache"));
        purgeCache();

            // clear the new C++ file system based cache
            LLDiskCache::getInstance()->clearCache();
    }
        else
        {
            // purge excessive files from the new file system based cache
            LLDiskCache::getInstance()->purge();
        }
    }
    LLAppViewer::getPurgeDiskCacheThread()->start();

    // <FS:Ansariel> FIRE-13066
    if (!mPurgeCache && mPurgeTextures && !read_only) // <FS:Beq> no need to purge textures if we already purged the cache above
    {
        LL_INFOS("AppCache") << "Purging Texture Cache..." << LL_ENDL;
        LLSplashScreen::update(LLTrans::getString("StartupClearingTextureCache"));
        LLAppViewer::getTextureCache()->purgeCache(LL_PATH_CACHE);
    }
    // </FS:Ansariel>

    // <FS:Ansariel> Purge web browser cache
    if (gSavedSettings.getBOOL("FSStartupClearBrowserCache"))
    {
        std::string browser_cache = gDirUtilp->getExpandedFilename(LL_PATH_CACHE, "cef_cache");
        if (LLFile::isdir(browser_cache))
        {
            gDirUtilp->deleteDirAndContents(browser_cache);
        }
        gSavedSettings.setBOOL("FSStartupClearBrowserCache", false);
    }
    // </FS:Ansariel>

    // <FS:ND> For Windows, purging the cache can take an extraordinary amount of time. Rename the cache dir and purge it using another thread.
    startCachePurge();
    // </FS:ND>

    LLSplashScreen::update(LLTrans::getString("StartupInitializingTextureCache"));

    // Init the texture cache
    // Allocate the remaining percent which is not allocated to the disk cache
    // <FS:Ansariel> Better cache size control
    //const S64 texture_cache_size = S64(cache_total_size * texture_cache_percent / 100);
    const S64 texture_cache_size = (S64)cache_total_size;
    // </FS:Ansariel>

    LLAppViewer::getTextureCache()->initCache(LL_PATH_CACHE, texture_cache_size, texture_cache_mismatch);

    const U32 CACHE_NUMBER_OF_REGIONS_FOR_OBJECTS = 128;
    LLVOCache::getInstance()->initCache(LL_PATH_CACHE, CACHE_NUMBER_OF_REGIONS_FOR_OBJECTS, getObjectCacheVersion());

    return true;
}

void LLAppViewer::addOnIdleCallback(const boost::function<void()>& cb)
{
    gMainloopWork.post(cb);
}

void LLAppViewer::loadKeyBindings()
{
    std::string key_bindings_file = gDirUtilp->getExpandedFilename(LL_PATH_USER_SETTINGS, "key_bindings.xml");
    if (!gDirUtilp->fileExists(key_bindings_file) || !gViewerInput.loadBindingsXML(key_bindings_file))
    {
        // Failed to load custom bindings, try default ones
        key_bindings_file = gDirUtilp->getExpandedFilename(LL_PATH_APP_SETTINGS, "key_bindings.xml");
        if (!gViewerInput.loadBindingsXML(key_bindings_file))
        {
            LLError::LLUserWarningMsg::showMissingFiles();
            LL_ERRS("InitInfo") << "Unable to open default key bindings from " << key_bindings_file << LL_ENDL;
        }
    }
    LLUrlRegistry::instance().setKeybindingHandler(&gViewerInput);
}

void LLAppViewer::purgeCache()
{
    LL_INFOS("AppCache") << "Purging Cache and Texture Cache..." << LL_ENDL;
    LLAppViewer::getTextureCache()->purgeCache(LL_PATH_CACHE);
    LLVOCache::getInstance()->removeCache(LL_PATH_CACHE);
    LLViewerShaderMgr::instance()->clearShaderCache();
    std::string browser_cache = gDirUtilp->getExpandedFilename(LL_PATH_CACHE, "cef_cache");
    if (LLFile::isdir(browser_cache))
    {
        // cef does not support clear_cache and clear_cookies, so clear what we can manually.
        gDirUtilp->deleteDirAndContents(browser_cache);
    }
    gDirUtilp->deleteFilesInDir(gDirUtilp->getExpandedFilename(LL_PATH_CACHE, ""), "*");
}

//purge cache immediately, do not wait until the next login.
void LLAppViewer::purgeCacheImmediate()
{
    LL_INFOS("AppCache") << "Purging Object Cache and Texture Cache immediately..." << LL_ENDL;
    LLAppViewer::getTextureCache()->purgeCache(LL_PATH_CACHE, false);
    LLVOCache::getInstance()->removeCache(LL_PATH_CACHE, true);
}

std::string LLAppViewer::getSecondLifeTitle() const
{
#if ADDRESS_SIZE == 64
    return LLTrans::getString( "APP_NAME" ) + "_x64";
#else
    return LLTrans::getString("APP_NAME");
#endif
}

std::string LLAppViewer::getWindowTitle() const
{
    return gWindowTitle;
}

// Callback from a dialog indicating user was logged out.
bool finish_disconnect(const LLSD& notification, const LLSD& response)
{
    S32 option = LLNotificationsUtil::getSelectedOption(notification, response);

    if (1 == option)
    {
        if (gFloaterView)
        {
            // application is quitting
            gFloaterView->closeAllChildren(true);
        }

        LLAppViewer::instance()->forceQuit();
    }
    return false;
}

// Callback from an early disconnect dialog, force an exit
bool finish_forced_disconnect(const LLSD& notification, const LLSD& response)
{
    if (gFloaterView)
    {
        // application is quitting
        gFloaterView->closeAllChildren(true);
    }

    LLAppViewer::instance()->forceQuit();
    return false;
}


void LLAppViewer::forceDisconnect(const std::string& mesg)
{
    if (gDoDisconnect)
    {
        // Already popped up one of these dialogs, don't
        // do this again.
        return;
    }

    // *TODO: Translate the message if possible
    std::string big_reason = LLAgent::sTeleportErrorMessages[mesg];
    if ( big_reason.size() == 0 )
    {
        big_reason = mesg;
    }

    LLSD args;
    gDoDisconnect = true;

    if (LLStartUp::getStartupState() < STATE_STARTED)
    {
        // Tell users what happened
        args["ERROR_MESSAGE"] = big_reason;
        LLNotificationsUtil::add("ErrorMessage", args, LLSD(), &finish_forced_disconnect);
    }
    else
    {
        args["MESSAGE"] = big_reason;
        LLNotificationsUtil::add("YouHaveBeenLoggedOut", args, LLSD(), &finish_disconnect );
    }
}

void LLAppViewer::badNetworkHandler()
{
    // Dump the packet
    gMessageSystem->dumpPacketToLog();

    // Flush all of our caches on exit in the case of disconnect due to
    // invalid packets.

    mPurgeCacheOnExit = true;

    std::ostringstream message;
    message <<
        "The viewer has detected mangled network data indicative\n"
        "of a bad upstream network connection or an incomplete\n"
        "local installation of " << LLAppViewer::instance()->getSecondLifeTitle() << ". \n"
        " \n"
        "Try uninstalling and reinstalling to see if this resolves \n"
        "the issue. \n"
        " \n"
        "If the problem continues, see the Tech Support FAQ at: \n"
        "www.firestormviewer.org/support";
    forceDisconnect(message.str());

    LLApp::instance()->writeMiniDump();
}

// This routine may get called more than once during the shutdown process.
// This can happen because we need to get the screenshot before the window
// is destroyed.
void LLAppViewer::saveFinalSnapshot()
{
    if (!mSavedFinalSnapshot)
    {
        gSavedSettings.setVector3d("FocusPosOnLogout", gAgentCamera.calcFocusPositionTargetGlobal());
        gSavedSettings.setVector3d("CameraPosOnLogout", gAgentCamera.calcCameraPositionTargetGlobal());
        gViewerWindow->setCursor(UI_CURSOR_WAIT);
        gAgentCamera.changeCameraToThirdPerson( false );    // don't animate, need immediate switch
        gSavedSettings.setBOOL("ShowParcelOwners", false);
        idle();

        std::string snap_filename = gDirUtilp->getLindenUserDir();
        snap_filename += gDirUtilp->getDirDelimiter();
        snap_filename += LLStartUp::getScreenLastFilename();
        // use full pixel dimensions of viewer window (not post-scale dimensions)
        gViewerWindow->saveSnapshot(snap_filename,
                                    gViewerWindow->getWindowWidthRaw(),
                                    gViewerWindow->getWindowHeightRaw(),
                                    false,
                                    gSavedSettings.getBOOL("RenderHUDInSnapshot"),
                                    true,
                                    LLSnapshotModel::SNAPSHOT_TYPE_COLOR,
                                    LLSnapshotModel::SNAPSHOT_FORMAT_PNG);
        mSavedFinalSnapshot = true;

        if (gAgent.isInHomeRegion())
        {
            LLVector3d home;
            if (gAgent.getHomePosGlobal(&home) && dist_vec(home, gAgent.getPositionGlobal()) < 10)
            {
                // We are at home position or close to it, see if we need to create home screenshot
                // Notes:
                // 1. It might be beneficial to also replace home if file is too old
                // 2. This is far from best way/place to update screenshot since location might be not fully loaded,
                // but we don't have many options
                std::string snap_home = gDirUtilp->getLindenUserDir();
                snap_home += gDirUtilp->getDirDelimiter();
                snap_home += LLStartUp::getScreenHomeFilename();
                if (!gDirUtilp->fileExists(snap_home))
                {
                    // We are at home position yet no home image exist, fix it
                    LLFile::copy(snap_filename, snap_home);
                }
            }
        }
    }
}

void LLAppViewer::loadNameCache()
{
    // display names cache
    std::string filename =
        gDirUtilp->getExpandedFilename(LL_PATH_CACHE, "avatar_name_cache.xml");
    LL_INFOS("AvNameCache") << filename << LL_ENDL;
    llifstream name_cache_stream(filename.c_str());
    if(name_cache_stream.is_open())
    {
        if ( ! LLAvatarNameCache::getInstance()->importFile(name_cache_stream))
        {
            LL_WARNS("AppInit") << "removing invalid '" << filename << "'" << LL_ENDL;
            name_cache_stream.close();
            LLFile::remove(filename);
        }
    }

    if (!gCacheName) return;

    std::string name_cache;
    name_cache = gDirUtilp->getExpandedFilename(LL_PATH_CACHE, "name.cache");
    llifstream cache_file(name_cache.c_str());
    if(cache_file.is_open())
    {
        if(gCacheName->importFile(cache_file)) return;
    }
}

void LLAppViewer::saveNameCache()
{
    // display names cache
    std::string filename =
        gDirUtilp->getExpandedFilename(LL_PATH_CACHE, "avatar_name_cache.xml");
    llofstream name_cache_stream(filename.c_str());
    if(name_cache_stream.is_open())
    {
        LLAvatarNameCache::getInstance()->exportFile(name_cache_stream);
    }

    // real names cache
    if (gCacheName)
    {
        std::string name_cache;
        name_cache = gDirUtilp->getExpandedFilename(LL_PATH_CACHE, "name.cache");
        llofstream cache_file(name_cache.c_str());
        if(cache_file.is_open())
        {
            gCacheName->exportFile(cache_file);
        }
    }
}


/*! @brief      This class is an LLFrameTimer that can be created with
                an elapsed time that starts counting up from the given value
                rather than 0.0.

                Otherwise it behaves the same way as LLFrameTimer.
*/
class LLFrameStatsTimer : public LLFrameTimer
{
public:
    LLFrameStatsTimer(F64 elapsed_already = 0.0)
        : LLFrameTimer()
        {
            mStartTime -= elapsed_already;
        }
};

static LLTrace::BlockTimerStatHandle FTM_AUDIO_UPDATE("Update Audio");
static LLTrace::BlockTimerStatHandle FTM_CLEANUP("Cleanup");
static LLTrace::BlockTimerStatHandle FTM_CLEANUP_DRAWABLES("Drawables");
static LLTrace::BlockTimerStatHandle FTM_IDLE_CB("Idle Callbacks");
static LLTrace::BlockTimerStatHandle FTM_LOD_UPDATE("Update LOD");
static LLTrace::BlockTimerStatHandle FTM_OBJECTLIST_UPDATE("Update Objectlist");
static LLTrace::BlockTimerStatHandle FTM_REGION_UPDATE("Update Region");
static LLTrace::BlockTimerStatHandle FTM_WORLD_UPDATE("Update World");
static LLTrace::BlockTimerStatHandle FTM_NETWORK("Network");
static LLTrace::BlockTimerStatHandle FTM_AGENT_NETWORK("Agent Network");
static LLTrace::BlockTimerStatHandle FTM_VLMANAGER("VL Manager");
static LLTrace::BlockTimerStatHandle FTM_AGENT_POSITION("Agent Position");
static LLTrace::BlockTimerStatHandle FTM_HUD_EFFECTS("HUD Effects");

///////////////////////////////////////////////////////
// idle()
//
// Called every time the window is not doing anything.
// Receive packets, update statistics, and schedule a redisplay.
///////////////////////////////////////////////////////
void LLAppViewer::idle()
{
    LL_PROFILE_ZONE_SCOPED_CATEGORY_APP;
    pingMainloopTimeout("Main:Idle");

    // Update frame timers
    static LLTimer idle_timer;

    LLFrameTimer::updateFrameTime();
    LLFrameTimer::updateFrameCount();
    LLEventTimer::updateClass();
    LLPerfStats::updateClass();

    // LLApp::stepFrame() performs the above three calls plus mRunner.run().
    // Not sure why we don't call stepFrame() here, except that LLRunner seems
    // completely redundant with LLEventTimer.
    LLNotificationsUI::LLToast::updateClass();
    LLSmoothInterpolation::updateInterpolants();
    LLMortician::updateClass();
    LLFilePickerThread::clearDead();  //calls LLFilePickerThread::notify()
    LLDirPickerThread::clearDead();
    F32 dt_raw = idle_timer.getElapsedTimeAndResetF32();

    LLGLTFMaterialList::flushUpdates();

    static LLCachedControl<U32> downscale_method(gSavedSettings, "RenderDownScaleMethod");
    gGLManager.mDownScaleMethod = downscale_method;
    LLImageGL::updateClass();

    // Service the WorkQueue we use for replies from worker threads.
    // Use function statics for the timeslice setting so we only have to fetch
    // and convert MainWorkTime once.
    static F32 MainWorkTimeRaw = gSavedSettings.getF32("MainWorkTime");
    static F32Milliseconds MainWorkTimeMs(MainWorkTimeRaw);
    // MainWorkTime is specified in fractional milliseconds, but std::chrono
    // uses integer representations. What if we want less than a microsecond?
    // Use nanoseconds. We're very sure we will never need to specify a
    // MainWorkTime that would be larger than we could express in
    // std::chrono::nanoseconds.
    static std::chrono::nanoseconds MainWorkTimeNanoSec{
        std::chrono::nanoseconds::rep(MainWorkTimeMs.value() * 1000000)};
    gMainloopWork.runFor(MainWorkTimeNanoSec);

    // Cap out-of-control frame times
    // Too low because in menus, swapping, debugger, etc.
    // Too high because idle called with no objects in view, etc.
    const F32 MIN_FRAME_RATE = 1.f;
    const F32 MAX_FRAME_RATE = 200.f;

    F32 frame_rate_clamped = 1.f / dt_raw;
    frame_rate_clamped = llclamp(frame_rate_clamped, MIN_FRAME_RATE, MAX_FRAME_RATE);
    gFrameDTClamped = 1.f / frame_rate_clamped;

    // Global frame timer
    // Smoothly weight toward current frame
    gFPSClamped = (frame_rate_clamped + (4.f * gFPSClamped)) / 5.f;

    static LLCachedControl<F32> quitAfterSeconds(gSavedSettings, "QuitAfterSeconds");
    F32 qas = (F32)quitAfterSeconds;
    if (qas > 0.f)
    {
        if (gRenderStartTime.getElapsedTimeF32() > qas)
        {
            LL_INFOS() << "Quitting after " << qas << " seconds. See setting \"QuitAfterSeconds\"." << LL_ENDL;
            LLAppViewer::instance()->forceQuit();
        }
    }

    // <FS:AO> setting to quit after N seconds of being AFK. Note: Server will time us out after 30m regardless
    static LLCachedControl<F32> quitAfterSecondsOfAFK(gSavedSettings, "QuitAfterSecondsOfAFK");
    F32 qas_afk = (F32)quitAfterSecondsOfAFK;
    if (!mQuitRequested && qas_afk > 0.f && gAgent.getAFK() && gAwayTimer.getElapsedTimeF32() > qas_afk)
    {
        // go ahead and just quit gracefully
        LL_INFOS() << "Logout, QuitAfterSecondsAFK expired." << LL_ENDL;
        LLAppViewer::instance()->requestQuit();
    }
    // </FS:AO>

    // Must wait until both have avatar object and mute list, so poll
    // here.
    LLIMProcessing::requestOfflineMessages();

    ///////////////////////////////////
    //
    // Special case idle if still starting up
    //
    if (LLStartUp::getStartupState() < STATE_STARTED)
    {
        // Skip rest if idle startup returns false (essentially, no world yet)
        gGLActive = true;
        if (!idle_startup())
        {
            gGLActive = false;
            return;
        }
        gGLActive = false;
    }


    F32 yaw = 0.f;              // radians

    if (!gDisconnected)
    {
        LL_PROFILE_ZONE_NAMED_CATEGORY_NETWORK("network"); //LL_RECORD_BLOCK_TIME(FTM_NETWORK);
        // Update spaceserver timeinfo
        LLWorld::getInstance()->setSpaceTimeUSec(LLWorld::getInstance()->getSpaceTimeUSec() + LLUnits::Seconds::fromValue(dt_raw));


        //////////////////////////////////////
        //
        // Update simulator agent state
        //

        static LLCachedControl<bool> rotateRight(gSavedSettings, "RotateRight");
        if (rotateRight)
        {
            gAgent.moveYaw(-1.f);
        }

        {
            LL_PROFILE_ZONE_NAMED_CATEGORY_APP("Autopilot");
            // Handle automatic walking towards points
            gAgentPilot.updateTarget();
            gAgent.autoPilot(&yaw);
        }

        static LLFrameTimer agent_update_timer;

        // When appropriate, update agent location to the simulator.
        F32 agent_update_time = agent_update_timer.getElapsedTimeF32();
        F32 agent_force_update_time = mLastAgentForceUpdate + agent_update_time;
        bool timed_out = agent_update_time > (1.0f / (F32)AGENT_UPDATES_PER_SECOND);
        bool force_send =
            // if there is something to send
            (gAgent.controlFlagsDirty() && timed_out)
            // if something changed
            || (mLastAgentControlFlags != gAgent.getControlFlags())
            // keep alive
            || (agent_force_update_time > (1.0f / (F32) AGENT_FORCE_UPDATES_PER_SECOND));
        // timing out doesn't warranty that an update will be sent,
        // just that it will be checked.
        if (force_send || timed_out)
        {
            LL_PROFILE_ZONE_SCOPED_CATEGORY_NETWORK;
            // Send avatar and camera info
            mLastAgentControlFlags = gAgent.getControlFlags();
            mLastAgentForceUpdate = force_send ? 0 : agent_force_update_time;
            if(!gAgent.getPhantom())
                send_agent_update(force_send);
            agent_update_timer.reset();
        }
    }

    //////////////////////////////////////
    //
    // Manage statistics
    //
    //
    {
        // Initialize the viewer_stats_timer with an already elapsed time
        // of SEND_STATS_PERIOD so that the initial stats report will
        // be sent immediately.
        static LLFrameStatsTimer viewer_stats_timer(SEND_STATS_PERIOD);

        // Update session stats every large chunk of time
        // *FIX: (?) SAMANTHA
        if (viewer_stats_timer.getElapsedTimeF32() >= SEND_STATS_PERIOD && !gDisconnected)
        {
            LL_INFOS() << "Transmitting sessions stats" << LL_ENDL;
            bool include_preferences = false;
            send_viewer_stats(include_preferences);
            viewer_stats_timer.reset();
        }

        // Print the object debugging stats
        // ...well, reset the stats, anyway. What good are the spammy
        //  messages if we can't do anything about them? Bah. -- TS
        static LLFrameTimer object_debug_timer;
        if (object_debug_timer.getElapsedTimeF32() > 5.f)
        {
            object_debug_timer.reset();
            if (gObjectList.mNumDeadObjectUpdates)
            {
                //LL_INFOS() << "Dead object updates: " << gObjectList.mNumDeadObjectUpdates << LL_ENDL;
                gObjectList.mNumDeadObjectUpdates = 0;
            }
            if (gObjectList.mNumUnknownUpdates)
            {
                //LL_INFOS() << "Unknown object updates: " << gObjectList.mNumUnknownUpdates << LL_ENDL;
                gObjectList.mNumUnknownUpdates = 0;
            }

        }
    }

    if (!gDisconnected)
    {
        LL_PROFILE_ZONE_NAMED_CATEGORY_DISPLAY("Network");

        ////////////////////////////////////////////////
        //
        // Network processing
        //
        // NOTE: Starting at this point, we may still have pointers to "dead" objects
        // floating throughout the various object lists.
        //
        idleNameCache();
        idleNetwork();


        // Check for away from keyboard, kick idle agents.
        // be sane and only check for afk 1nce
        idle_afk_check();

        //  Update statistics for this frame
        update_statistics();
    }

    ////////////////////////////////////////
    //
    // Handle the regular UI idle callbacks as well as
    // hover callbacks
    //

#ifdef LL_DARWIN
    if (!mQuitRequested)  //MAINT-4243
#endif
    {
//      LL_RECORD_BLOCK_TIME(FTM_IDLE_CB);

        // Do event notifications if necessary.  Yes, we may want to move this elsewhere.
        gEventNotifier.update();

        gIdleCallbacks.callFunctions();
        gInventory.idleNotifyObservers();
        LLAvatarTracker::instance().idleNotifyObservers();
    }

    // Metrics logging (LLViewerAssetStats, etc.)
    {
        static LLTimer report_interval;

        // *TODO:  Add configuration controls for this
        F32 seconds = report_interval.getElapsedTimeF32();
        if (seconds >= app_metrics_interval)
        {
            metricsSend(! gDisconnected);
            report_interval.reset();
        }
    }


    // Update layonts, handle mouse events, tooltips, e t c
    // updateUI() needs to be called even in case viewer disconected
    // since related notification still needs handling and allows
    // opening chat.
    gViewerWindow->updateUI();

    if (gDisconnected)
    {
        // <FS:CR> Inworldz hang in disconnecting fix by McCabe Maxstead
        // make sure to quit here if we need to, we can get caught in an infinite loop otherwise -- MC
        if (mQuitRequested && logoutRequestSent() && (gLogoutTimer.getElapsedTimeF32() > gLogoutMaxTime))
        {
            forceQuit();
        }
        // </FS:CR>
        return;
    }

    if (gTeleportDisplay)
    {
        return;
    }

    ///////////////////////////////////////
    // Agent and camera movement
    //
    LLCoordGL current_mouse = gViewerWindow->getCurrentMouse();

    {
        // After agent and camera moved, figure out if we need to
        // deselect objects.
        LLSelectMgr::getInstance()->deselectAllIfTooFar();

    }

    {
        // Handle pending gesture processing
        LL_RECORD_BLOCK_TIME(FTM_AGENT_POSITION);
        LLGestureMgr::instance().update();

        gAgent.updateAgentPosition(gFrameDTClamped, yaw, current_mouse.mX, current_mouse.mY);
    }

    {
        LL_RECORD_BLOCK_TIME(FTM_OBJECTLIST_UPDATE);

        if (!(logoutRequestSent() && hasSavedFinalSnapshot()))
        {
            LLPerfStats::tunedAvatars=0; // <FS:Beq> reset the number of avatars that have been tweaked.
            gObjectList.update(gAgent);
            LL::GLTFSceneManager::instance().update();
        }
    }

    //////////////////////////////////////
    //
    // Deletes objects...
    // Has to be done after doing idleUpdates (which can kill objects)
    //

    {
        LL_RECORD_BLOCK_TIME(FTM_CLEANUP);
        {
            gObjectList.cleanDeadObjects();
        }
        {
            LL_RECORD_BLOCK_TIME(FTM_CLEANUP_DRAWABLES);
            LLDrawable::cleanupDeadDrawables();
        }
    }

    //
    // After this point, in theory we should never see a dead object
    // in the various object/drawable lists.
    //

    //////////////////////////////////////
    //
    // Update/send HUD effects
    //
    // At this point, HUD effects may clean up some references to
    // dead objects.
    //

    {
        LL_RECORD_BLOCK_TIME(FTM_HUD_EFFECTS);
        LLSelectMgr::getInstance()->updateEffects();
        LLHUDManager::getInstance()->cleanupEffects();
        LLHUDManager::getInstance()->sendEffects();
    }

    ////////////////////////////////////////
    //
    // Unpack layer data that we've received
    //

    {
        LL_RECORD_BLOCK_TIME(FTM_NETWORK);
        gVLManager.unpackData();
    }

    /////////////////////////
    //
    // Update surfaces, and surface textures as well.
    //

    LLWorld::getInstance()->updateVisibilities();
    {
        const F32 max_region_update_time = .001f; // 1ms
        LL_RECORD_BLOCK_TIME(FTM_REGION_UPDATE);
        LLWorld::getInstance()->updateRegions(max_region_update_time);
    }

    /////////////////////////
    //
    // Update weather effects
    //

    // Update wind vector
    LLVector3 wind_position_region;
    static LLVector3 average_wind;

    LLViewerRegion *regionp;
    regionp = LLWorld::getInstance()->resolveRegionGlobal(wind_position_region, gAgent.getPositionGlobal());    // puts agent's local coords into wind_position
    if (regionp)
    {
        gWindVec = regionp->mWind.getVelocity(wind_position_region);

        // Compute average wind and use to drive motion of water

        average_wind = regionp->mWind.getAverage();
        gSky.setWind(average_wind);
        //LLVOWater::setWind(average_wind);
    }
    else
    {
        gWindVec.setVec(0.0f, 0.0f, 0.0f);
    }

    //////////////////////////////////////
    //
    // Sort and cull in the new renderer are moved to pipeline.cpp
    // Here, particles are updated and drawables are moved.
    //

    {
        LL_PROFILE_ZONE_NAMED_CATEGORY_APP("world update"); //LL_RECORD_BLOCK_TIME(FTM_WORLD_UPDATE);
        gPipeline.updateMove();
    }

    LLWorld::getInstance()->updateParticles();

    if (gAgentPilot.isPlaying() && gAgentPilot.getOverrideCamera())
    {
        gAgentPilot.moveCamera();
    }
    else if (LLViewerJoystick::getInstance()->getOverrideCamera())
    {
        LLViewerJoystick::getInstance()->moveFlycam();
    }
    else
    {
        if (LLToolMgr::getInstance()->inBuildMode())
        {
            LLViewerJoystick::getInstance()->moveObjects();
        }

        gAgentCamera.updateCamera();
    }

    // update media focus
    LLViewerMediaFocus::getInstance()->update();

    // Update marketplace
    LLMarketplaceInventoryImporter::update();
    LLMarketplaceInventoryNotifications::update();

    // objects and camera should be in sync, do LOD calculations now
    {
        LL_RECORD_BLOCK_TIME(FTM_LOD_UPDATE);
        gObjectList.updateApparentAngles(gAgent);
    }

    // Update AV render info
    LLAvatarRenderInfoAccountant::getInstance()->idle();

    {
        LL_PROFILE_ZONE_NAMED_CATEGORY_APP("audio update"); //LL_RECORD_BLOCK_TIME(FTM_AUDIO_UPDATE);

        if (gAudiop)
        {
            audio_update_volume(false);
            audio_update_listener();
            audio_update_wind(false);

            // this line actually commits the changes we've made to source positions, etc.
            gAudiop->idle();
        }
    }

    // Handle shutdown process, for example,
    // wait for floaters to close, send quit message,
    // forcibly quit if it has taken too long
    if (mQuitRequested)
    {
        gGLActive = true;
        idleShutdown();
    }
}

void LLAppViewer::idleShutdown()
{
    // Wait for all modal alerts to get resolved
    if (LLModalDialog::activeCount() > 0)
    {
        return;
    }

    // close IM interface
    if(gIMMgr)
    {
        gIMMgr->disconnectAllSessions();
    }

    // Wait for all floaters to get resolved
    if (gFloaterView)
    {
        if (!mClosingFloaters)
        {
            // application is quitting
            gFloaterView->closeAllChildren(true);
            mClosingFloaters = true;
            return;
        }
        if (!gFloaterView->allChildrenClosed())
        {
            return;
        }
    }

    // ProductEngine: Try moving this code to where we shut down sTextureCache in cleanup()
    // *TODO: ugly
    static bool saved_teleport_history = false;
    if (!saved_teleport_history)
    {
        saved_teleport_history = true;
        LLTeleportHistory::getInstance()->dump();
        LLLocationHistory::getInstance()->save(); // *TODO: find a better place for doing this
        return;
    }

    static bool saved_snapshot = false;
    if (!saved_snapshot)
    {
        saved_snapshot = true;
        saveFinalSnapshot();
        return;
    }

    const F32 SHUTDOWN_UPLOAD_SAVE_TIME = 5.f;

    S32 pending_uploads = gAssetStorage->getNumPendingUploads();
    if (pending_uploads > 0
        && gLogoutTimer.getElapsedTimeF32() < SHUTDOWN_UPLOAD_SAVE_TIME
        && !logoutRequestSent())
    {
        static S32 total_uploads = 0;
        // Sometimes total upload count can change during logout.
        total_uploads = llmax(total_uploads, pending_uploads);
        gViewerWindow->setShowProgress(true,!gSavedSettings.getBOOL("FSDisableLogoutScreens"));
        S32 finished_uploads = total_uploads - pending_uploads;
        F32 percent = 100.f * finished_uploads / total_uploads;
        gViewerWindow->setProgressPercent(percent);
        gViewerWindow->setProgressString(LLTrans::getString("SavingSettings"));
        return;
    }

    if (gPendingMetricsUploads > 0
        && gLogoutTimer.getElapsedTimeF32() < SHUTDOWN_UPLOAD_SAVE_TIME
        && !logoutRequestSent())
    {
        gViewerWindow->setShowProgress(true, !gSavedSettings.getBOOL("FSDisableLogoutScreens"));
        gViewerWindow->setProgressPercent(100.f);
        gViewerWindow->setProgressString(LLTrans::getString("LoggingOut"));
        return;
    }

    // All floaters are closed.  Tell server we want to quit.
    if (!logoutRequestSent())
    {
        sendLogoutRequest();

        // Wait for a LogoutReply message
        gViewerWindow->setShowProgress(true,!gSavedSettings.getBOOL("FSDisableLogoutScreens"));
        gViewerWindow->setProgressPercent(100.f);
        gViewerWindow->setProgressString(LLTrans::getString("LoggingOut"));
        return;
    }

    // Make sure that we quit if we haven't received a reply from the server.
    if (logoutRequestSent()
        && gLogoutTimer.getElapsedTimeF32() > gLogoutMaxTime)
    {
        forceQuit();
        return;
    }
}

void LLAppViewer::sendLogoutRequest()
{
    if(!mLogoutRequestSent && gMessageSystem)
    {
        //Set internal status variables and marker files before actually starting the logout process
        gLogoutInProgress = true;
        if (!mSecondInstance)
        {
            mLogoutMarkerFileName = gDirUtilp->getExpandedFilename(LL_PATH_LOGS,LOGOUT_MARKER_FILE_NAME);

            mLogoutMarkerFile.open(mLogoutMarkerFileName, LL_APR_WB);
            if (mLogoutMarkerFile.getFileHandle())
            {
                LL_INFOS("MarkerFile") << "Created logout marker file '"<< mLogoutMarkerFileName << "' " << LL_ENDL;
                recordMarkerVersion(mLogoutMarkerFile);
            }
            else
            {
                LL_WARNS("MarkerFile") << "Cannot create logout marker file " << mLogoutMarkerFileName << LL_ENDL;
            }
        }
        else
        {
            LL_INFOS("MarkerFile") << "Did not logout marker file because this is a second instance" << LL_ENDL;
        }

        LLMessageSystem* msg = gMessageSystem;
        msg->newMessageFast(_PREHASH_LogoutRequest);
        msg->nextBlockFast(_PREHASH_AgentData);
        msg->addUUIDFast(_PREHASH_AgentID, gAgent.getID() );
        msg->addUUIDFast(_PREHASH_SessionID, gAgent.getSessionID());
        gAgent.sendReliableMessage();

        gLogoutTimer.reset();
        gLogoutMaxTime = LOGOUT_REQUEST_TIME;
        mLogoutRequestSent = true;

        if(LLVoiceClient::instanceExists())
        {
            LLVoiceClient::getInstance()->setVoiceEnabled(false);
        }
    }
}

void LLAppViewer::updateNameLookupUrl(const LLViewerRegion * regionp)
{
    if (!regionp || !regionp->capabilitiesReceived())
    {
        return;
    }

    LLAvatarNameCache *name_cache = LLAvatarNameCache::getInstance();
    bool had_capability = name_cache->hasNameLookupURL();
    std::string name_lookup_url;
    name_lookup_url.reserve(128); // avoid a memory allocation below
    name_lookup_url = regionp->getCapability("GetDisplayNames");
    bool have_capability = !name_lookup_url.empty();
    if (have_capability)
    {
        // we have support for display names, use it
        auto url_size = name_lookup_url.size();
        // capabilities require URLs with slashes before query params:
        // https://<host>:<port>/cap/<uuid>/?ids=<blah>
        // but the caps are granted like:
        // https://<host>:<port>/cap/<uuid>
        if (url_size > 0 && name_lookup_url[url_size - 1] != '/')
        {
            name_lookup_url += '/';
        }
        name_cache->setNameLookupURL(name_lookup_url);
    }
    else
    {
        // Display names not available on this region
        name_cache->setNameLookupURL(std::string());
    }

    // Error recovery - did we change state?
    if (had_capability != have_capability)
    {
        // name tags are persistant on screen, so make sure they refresh
        LLVOAvatar::invalidateNameTags();
    }
}

void LLAppViewer::postToMainCoro(const LL::WorkQueue::Work& work)
{
    gMainloopWork.post(work);
}

void LLAppViewer::outOfMemorySoftQuit()
{
    if (!mQuitRequested)
    {
        // Todo:
        // Find a way to free at least some memory to make it safer
        // Pause decoding and mesh repositorie
        getTextureCache()->pause();
        getTextureFetch()->pause();
        LLLFSThread::sLocal->pause();
        gLogoutTimer.reset();
        mQuitRequested = true;

        LLError::LLUserWarningMsg::showOutOfMemory();
    }
}

void LLAppViewer::idleNameCache()
{
    // Neither old nor new name cache can function before agent has a region
    LLViewerRegion* region = gAgent.getRegion();
    if (!region)
    {
        return;
    }

    // deal with any queued name requests and replies.
    gCacheName->processPending();

    // Can't run the new cache until we have the list of capabilities
    // for the agent region, and can therefore decide whether to use
    // display names or fall back to the old name system.
    if (!region->capabilitiesReceived())
    {
        return;
    }

    LLAvatarNameCache::getInstance()->idle();
}

//
// Handle messages, and all message related stuff
//

#define TIME_THROTTLE_MESSAGES

#ifdef TIME_THROTTLE_MESSAGES
#define CHECK_MESSAGES_DEFAULT_MAX_TIME .020f // 50 ms = 50 fps (just for messages!)
#define CHECK_MESSAGES_MAX_TIME_LIMIT 1.0f // 1 second, a long time but still able to stay connected
static F32 CheckMessagesMaxTime = CHECK_MESSAGES_DEFAULT_MAX_TIME;
#endif

static LLTrace::BlockTimerStatHandle FTM_IDLE_NETWORK("Idle Network");
static LLTrace::BlockTimerStatHandle FTM_MESSAGE_ACKS("Message Acks");
static LLTrace::BlockTimerStatHandle FTM_RETRANSMIT("Retransmit");
static LLTrace::BlockTimerStatHandle FTM_TIMEOUT_CHECK("Timeout Check");
static LLTrace::BlockTimerStatHandle FTM_DYNAMIC_THROTTLE("Dynamic Throttle");
static LLTrace::BlockTimerStatHandle FTM_CHECK_REGION_CIRCUIT("Check Region Circuit");

void LLAppViewer::idleNetwork()
{
    LL_PROFILE_ZONE_SCOPED_CATEGORY_NETWORK;
    pingMainloopTimeout("idleNetwork");

    gObjectList.mNumNewObjects = 0;
    S32 total_decoded = 0;

    static LLCachedControl<bool> speedTest(gSavedSettings, "SpeedTest");
    if (!speedTest)
    {
        LL_PROFILE_ZONE_NAMED_CATEGORY_NETWORK("idle network"); //LL_RECORD_BLOCK_TIME(FTM_IDLE_NETWORK); // decode

        LLTimer check_message_timer;
        //  Read all available packets from network
        const S64 frame_count = gFrameCount;  // U32->S64
        F32 total_time = 0.0f;

        {
            LockMessageChecker lmc(gMessageSystem);
            while (lmc.checkAllMessages(frame_count, gServicePump))
            {
                if (gDoDisconnect)
                {
                    // We're disconnecting, don't process any more messages from the server
                    // We're usually disconnecting due to either network corruption or a
                    // server going down, so this is OK.
                    break;
                }

                total_decoded++;
                gPacketsIn++;

                if (total_decoded > MESSAGE_MAX_PER_FRAME)
                {
                    break;
                }

#ifdef TIME_THROTTLE_MESSAGES
                // Prevent slow packets from completely destroying the frame rate.
                // This usually happens due to clumps of avatars taking huge amount
                // of network processing time (which needs to be fixed, but this is
                // a good limit anyway).
                total_time = check_message_timer.getElapsedTimeF32();
                if (total_time >= CheckMessagesMaxTime)
                    break;
#endif
            }

            // Handle per-frame message system processing.
            lmc.processAcks(gSavedSettings.getF32("AckCollectTime"));
        }

#ifdef TIME_THROTTLE_MESSAGES
        if (total_time >= CheckMessagesMaxTime)
        {
        // <FS:Beq> Don't allow busy network to excessively starve rendering loop
        //  // Increase CheckMessagesMaxTime so that we will eventually catch up
        //  CheckMessagesMaxTime *= 1.035f; // 3.5% ~= x2 in 20 frames, ~8x in 60 frames
        // }
        // else
        // {
            if( CheckMessagesMaxTime < CHECK_MESSAGES_MAX_TIME_LIMIT ) // cap the increase to avoid logout through ping starvation
            {// Increase CheckMessagesMaxTime so that we will eventually catch up
                CheckMessagesMaxTime *= 1.035f; // 3.5% ~= x2 in 20 frames, ~8x in 60 frames
            }
            else
            {
                CheckMessagesMaxTime = CHECK_MESSAGES_MAX_TIME_LIMIT;
            }
        }
        else
        {
        // </FS:Beq>
            // Reset CheckMessagesMaxTime to default value
            CheckMessagesMaxTime = CHECK_MESSAGES_DEFAULT_MAX_TIME;
        }
#endif



        // we want to clear the control after sending out all necessary agent updates
        gAgent.resetControlFlags();

        // Decode enqueued messages...
        S32 remaining_possible_decodes = MESSAGE_MAX_PER_FRAME - total_decoded;

        if( remaining_possible_decodes <= 0 )
        {
            LL_INFOS() << "Maxed out number of messages per frame at " << MESSAGE_MAX_PER_FRAME << LL_ENDL;
        }

        if (gPrintMessagesThisFrame)
        {
            LL_INFOS() << "Decoded " << total_decoded << " msgs this frame!" << LL_ENDL;
            gPrintMessagesThisFrame = false;
        }
    }
    add(LLStatViewer::NUM_NEW_OBJECTS, gObjectList.mNumNewObjects);

    // Retransmit unacknowledged packets.
    gXferManager->retransmitUnackedPackets();
    gAssetStorage->checkForTimeouts();
    gViewerThrottle.updateDynamicThrottle();

    // Check that the circuit between the viewer and the agent's current
    // region is still alive
    LLViewerRegion *agent_region = gAgent.getRegion();
    if (agent_region && (LLStartUp::getStartupState()==STATE_STARTED))
    {
        LLUUID this_region_id = agent_region->getRegionID();
        bool this_region_alive = agent_region->isAlive();
        if ((mAgentRegionLastAlive && !this_region_alive) // newly dead
            && (mAgentRegionLastID == this_region_id)) // same region
        {
            forceDisconnect(LLTrans::getString("AgentLostConnection"));
        }
        mAgentRegionLastID = this_region_id;
        mAgentRegionLastAlive = this_region_alive;
    }
}

void LLAppViewer::disconnectViewer()
{
    if (gDisconnected)
    {
        return;
    }
    //
    // Cleanup after quitting.
    //
    // Save snapshot for next time, if we made it through initialization

    LL_INFOS() << "Disconnecting viewer!" << LL_ENDL;

    // Dump our frame statistics

    // Remember if we were flying
    gSavedSettings.setBOOL("FlyingAtExit", gAgent.getFlying() );

    // Un-minimize all windows so they don't get saved minimized
    if (gFloaterView)
    {
        gFloaterView->restoreAll();
    }

    // <FS:Ansariel> Firestorm radar: Shutdown radar
    if (FSRadar::instanceExists())
    {
        FSRadar::deleteSingleton();
    }
    // <FS:Ansariel>

    if (LLSelectMgr::instanceExists())
    {
        LLSelectMgr::getInstance()->deselectAll();
    }

    // save inventory if appropriate
    if (gInventory.isInventoryUsable()
        && gAgent.getID().notNull()) // Shouldn't be null at this stage
    {
        gInventory.cache(gInventory.getRootFolderID(), gAgent.getID());
        if (gInventory.getLibraryRootFolderID().notNull()
            && gInventory.getLibraryOwnerID().notNull()
            && !mSecondInstance) // agent is unique, library isn't
        {
            gInventory.cache(
                gInventory.getLibraryRootFolderID(),
                gInventory.getLibraryOwnerID());
        }
    }

    LLAvatarNameCache::instance().setCustomNameCheckCallback(LLAvatarNameCache::custom_name_check_callback_t()); // <FS:Ansariel> Contact sets
    saveNameCache();
    if (LLExperienceCache::instanceExists())
    {
        // TODO: LLExperienceCache::cleanup() logic should be moved to
        // cleanupSingleton().
        LLExperienceCache::instance().cleanup();
    }

    // close inventory interface, close all windows
    LLSidepanelInventory::cleanup();

// [SL:KB] - Patch: Appearance-Misc | Checked: 2013-02-12 (Catznip-3.4)
    // Destroying all objects below will trigger attachment detaching code and attempt to remove the COF links for them
    LLAppearanceMgr::instance().setAttachmentInvLinkEnable(false);
// [/SL:KB]

// [RLVa:KB] - Checked: RLVa-2.3 (Housekeeping)
    SUBSYSTEM_CLEANUP(RlvHandler);
// [/RLVa:KB]

    gAgentWearables.cleanup();
    gAgentCamera.cleanup();
    // Also writes cached agent settings to gSavedSettings
    gAgent.cleanup();

    // This is where we used to call gObjectList.destroy() and then delete gWorldp.
    // Now we just ask the LLWorld singleton to cleanly shut down.
    if(LLWorld::instanceExists())
    {
        LLWorld::getInstance()->resetClass();
    }
    LLVOCache::deleteSingleton();

    // call all self-registered classes
    LLDestroyClassList::instance().fireCallbacks();

    cleanup_xfer_manager();
    gDisconnected = true;

    // Pass the connection state to LLUrlEntryParcel not to attempt
    // parcel info requests while disconnected.
    LLUrlEntryParcel::setDisconnected(gDisconnected);
}

void LLAppViewer::forceErrorLLError()
{
    LL_ERRS() << "This is a deliberate llerror" << LL_ENDL;
}

void LLAppViewer::forceErrorLLErrorMsg()
{
    LLError::LLUserWarningMsg::show("Deliberate error");
    // Note: under debug this will show a message as well,
    // but release won't show anything and will quit silently
    LL_ERRS() << "This is a deliberate llerror with a message" << LL_ENDL;
}

void LLAppViewer::forceErrorBreakpoint()
{
    LL_WARNS() << "Forcing a deliberate breakpoint" << LL_ENDL;
#ifdef LL_WINDOWS
    DebugBreak();
#else
    asm ("int $3");
#endif
    return;
}

void LLAppViewer::forceErrorBadMemoryAccess()
{
    LL_WARNS() << "Forcing a deliberate bad memory access" << LL_ENDL;
    S32* crash = NULL;
    *crash = 0xDEADBEEF;
    return;
}

void LLAppViewer::forceErrorInfiniteLoop()
{
    LL_WARNS() << "Forcing a deliberate infinite loop" << LL_ENDL;
    // Loop is intentionally complicated to fool basic loop detection
    LLTimer timer_total;
    LLTimer timer_expiry;
    const S32 report_frequency = 10;
    timer_expiry.setTimerExpirySec(report_frequency);
    while(true)
    {
        if (timer_expiry.hasExpired())
        {
            LL_INFOS() << "Infinite loop time : " << timer_total.getElapsedSeconds() << LL_ENDL;
            timer_expiry.setTimerExpirySec(report_frequency);
        }
    }
    return;
}

void LLAppViewer::forceErrorSoftwareException()
{
    LL_WARNS() << "Forcing a deliberate exception" << LL_ENDL;
    LLTHROW(LLException("User selected Force Software Exception"));
}

void LLAppViewer::forceErrorOSSpecificException()
{
    // Virtual, MacOS only
    const std::string exception_text = "User selected Force OS Exception, Not implemented on this OS";
    throw std::runtime_error(exception_text);
}

void LLAppViewer::forceErrorDriverCrash()
{
    LL_WARNS() << "Forcing a deliberate driver crash" << LL_ENDL;
    glDeleteTextures(1, NULL);
}

// <FS:Ansariel> Wrongly merged back in by LL
//void LLAppViewer::forceErrorCoroutineCrash()
//{
//    LL_WARNS() << "Forcing a crash in LLCoros" << LL_ENDL;
//    LLCoros::instance().launch("LLAppViewer::crashyCoro", [] {throw LLException("A deliberate crash from LLCoros"); });
//}
// </FS:Ansariel>

void LLAppViewer::forceErrorThreadCrash()
{
    class LLCrashTestThread : public LLThread
    {
    public:

        LLCrashTestThread() : LLThread("Crash logging test thread")
        {
        }

        void run()
        {
            LL_ERRS() << "This is a deliberate llerror in thread" << LL_ENDL;
        }
    };

    LL_WARNS() << "This is a deliberate crash in a thread" << LL_ENDL;
    LLCrashTestThread *thread = new LLCrashTestThread();
    thread->start();
}

// <FS:ND> Change from std::string to char const*, saving a lot of object construction/destruction per frame
//void LLAppViewer::initMainloopTimeout(const std::string& state, F32 secs)
void LLAppViewer::initMainloopTimeout( char const* state, F32 secs)
// </FS:ND>
{
    if(!mMainloopTimeout)
    {
        mMainloopTimeout = new LLWatchdogTimeout();
        resumeMainloopTimeout(state, secs);
    }
}

void LLAppViewer::destroyMainloopTimeout()
{
    if(mMainloopTimeout)
    {
        delete mMainloopTimeout;
        mMainloopTimeout = NULL;
    }
}

// <FS:ND> Change from std::string to char const*, saving a lot of object construction/destruction per frame
//void LLAppViewer::resumeMainloopTimeout(const std::string& state, F32 secs)
void LLAppViewer::resumeMainloopTimeout( char const* state, F32 secs)
// </FS:ND>
{
    if(mMainloopTimeout)
    {
        if(secs < 0.0f)
        {
            static LLCachedControl<F32> mainloop_timeout(gSavedSettings, "MainloopTimeoutDefault", 60);
            secs = mainloop_timeout;
        }

        mMainloopTimeout->setTimeout(secs);
        mMainloopTimeout->start(state);
    }
}

void LLAppViewer::pauseMainloopTimeout()
{
    if(mMainloopTimeout)
    {
        mMainloopTimeout->stop();
    }
}

// <FS:ND> Change from std::string to char const*, saving a lot of object construction/destruction per frame
//void LLAppViewer::pingMainloopTimeout(const std::string& state, F32 secs)
void LLAppViewer::pingMainloopTimeout( char const* state, F32 secs)
// </FS:ND>
{
    LL_PROFILE_ZONE_SCOPED_CATEGORY_APP;

    if(mMainloopTimeout)
    {
        if(secs < 0.0f)
        {
            static LLCachedControl<F32> mainloop_timeout(gSavedSettings, "MainloopTimeoutDefault", 60);
            secs = mainloop_timeout;
        }

        mMainloopTimeout->setTimeout(secs);
        mMainloopTimeout->ping(state);
    }
}

void LLAppViewer::handleLoginComplete()
{
    gLoggedInTime.start();
    initMainloopTimeout("Mainloop Init");

    // Store some data to DebugInfo in case of a freeze.
    gDebugInfo["ClientInfo"]["Name"] = LLVersionInfo::instance().getChannel();
// [SL:KB] - Patch: Viewer-CrashReporting | Checked: 2011-05-08 (Catznip-2.6.0a) | Added: Catznip-2.6.0a
    gDebugInfo["ClientInfo"]["Version"] = LLVersionInfo::getInstance()->getVersion();
    gDebugInfo["ClientInfo"]["Platform"] = LLVersionInfo::getInstance()->getBuildPlatform();
// [/SL:KB]
    gDebugInfo["ClientInfo"]["MajorVersion"] = LLVersionInfo::instance().getMajor();
    gDebugInfo["ClientInfo"]["MinorVersion"] = LLVersionInfo::instance().getMinor();
    gDebugInfo["ClientInfo"]["PatchVersion"] = LLVersionInfo::instance().getPatch();
    gDebugInfo["ClientInfo"]["BuildVersion"] = std::to_string(LLVersionInfo::instance().getBuild());

// <FS:ND> Add which flavor of FS generated an error
#ifdef OPENSIM
    gDebugInfo["ClientInfo"]["Flavor"] = "oss";
#else
    gDebugInfo["ClientInfo"]["Flavor"] = "hvk";
#endif
// </FS:ND>

    LLParcel* parcel = LLViewerParcelMgr::getInstance()->getAgentParcel();
    if ( parcel && parcel->getMusicURL()[0])
    {
        gDebugInfo["ParcelMusicURL"] = parcel->getMusicURL();
    }
    if ( parcel && parcel->getMediaURL()[0])
    {
        gDebugInfo["ParcelMediaURL"] = parcel->getMediaURL();
    }

//  gDebugInfo["SettingsFilename"] = gSavedSettings.getString("ClientSettingsFile");
// [SL:KB] - Patch: Viewer-CrashReporting | Checked: 2010-11-16 (Catznip-2.6.0a) | Added: Catznip-2.4.0b
    if (gCrashSettings.getBOOL("CrashSubmitSettings"))
    {
        // Only include settings.xml if the user consented
        gDebugInfo["SettingsFilename"] = gSavedSettings.getString("ClientSettingsFile");
    }
// [/SL:KB]
//  gDebugInfo["CAFilename"] = gDirUtilp->getCAFile();
//  gDebugInfo["ViewerExePath"] = gDirUtilp->getExecutablePathAndName();
//  gDebugInfo["CurrentPath"] = gDirUtilp->getCurPath();

// [SL:KB] - Patch: Viewer-CrashReporting | Checked: 2010-11-14 (Catznip-2.6.0a) | Added: Catznip-2.4.0a
    // Current host and region would expose too much information, but do track the last server version
    gDebugInfo["LastVersionChannel"] = gLastVersionChannel;
// [/SL:KB]
/*
    if(gAgent.getRegion())
    {
        gDebugInfo["CurrentSimHost"] = gAgent.getRegion()->getSimHostName();
        gDebugInfo["CurrentRegion"] = gAgent.getRegion()->getName();
    }
*/

    if(LLAppViewer::instance()->mMainloopTimeout)
    {
        gDebugInfo["MainloopTimeoutState"] = LLAppViewer::instance()->mMainloopTimeout->getState();
    }

    mOnLoginCompleted();

    // <FS:TT> Window Title Access
    std::string full_name;
    const LLSD login_response = LLLoginInstance::getInstance()->getResponse();
    if (login_response.has("first_name"))
    {
        full_name = login_response["first_name"].asString();
        LLStringUtil::replaceChar(full_name, '"', ' ');
        LLStringUtil::trim(full_name);

        if (login_response.has("last_name"))
        {
            std::string temp_string = login_response["last_name"].asString();
            LLStringUtil::replaceChar(temp_string, '"', ' ');
            LLStringUtil::trim(temp_string);
            if (temp_string.compare("Resident") != 0)
            {
                full_name.append(" ").append(temp_string);
            }
        }
    }
    if (!full_name.empty())
    {
        gWindowTitle += std::string(" - ") + full_name;
        LLStringUtil::truncate(gWindowTitle, 255);
        gViewerWindow->getWindow()->setTitle(gWindowTitle);
    }
    // </FS:TT>

// [SL:KB] - Patch: Build-ScriptRecover | Checked: 2011-11-24 (Catznip-3.2.0) | Added: Catznip-3.2.0
    LLScriptRecoverQueue::recoverIfNeeded();
// [/SL:KB]

    writeDebugInfo();

    // <FS:AO> Warn users cache purge will affect usability
    if (mPurgeCache)
    {
        LLNotificationsUtil::add("CacheEmpty");
    }
    // </FS:AO>

    // we logged in successfully, so save settings on logout
    LL_DEBUGS() << "Login successful, per account settings will be saved on log out." << LL_ENDL;
    mSavePerAccountSettings=true;
}

//virtual
void LLAppViewer::setMasterSystemAudioMute(bool mute)
{
    gSavedSettings.setBOOL("MuteAudio", mute);
}

//virtual
bool LLAppViewer::getMasterSystemAudioMute()
{
    // <FS:Ansariel> Replace frequently called gSavedSettings
    //return gSavedSettings.getBOOL("MuteAudio");
    static LLCachedControl<bool> sMuteAudio(gSavedSettings, "MuteAudio");
    return sMuteAudio;
    // </FS:Ansariel>
}

//----------------------------------------------------------------------------
// Metrics-related methods (static and otherwise)
//----------------------------------------------------------------------------

/**
 * LLViewerAssetStats collects data on a per-region (as defined by the agent's
 * location) so we need to tell it about region changes which become a kind of
 * hidden variable/global state in the collectors.  For collectors not running
 * on the main thread, we need to send a message to move the data over safely
 * and cheaply (amortized over a run).
 */
void LLAppViewer::metricsUpdateRegion(U64 region_handle)
{
    if (0 != region_handle)
    {
        LLViewerAssetStatsFF::set_region(region_handle);
    }
}

/**
 * Attempts to start a multi-threaded metrics report to be sent back to
 * the grid for consumption.
 */
void LLAppViewer::metricsSend(bool enable_reporting)
{
    if (! gViewerAssetStats)
        return;

    if (LLAppViewer::sTextureFetch)
    {
        LLViewerRegion * regionp = gAgent.getRegion();

        if (enable_reporting && regionp)
        {
            std::string caps_url = regionp->getCapability("ViewerMetrics");

            LLSD sd = gViewerAssetStats->asLLSD(true);

            // Send a report request into 'thread1' to get the rest of the data
            // and provide some additional parameters while here.
            LLAppViewer::sTextureFetch->commandSendMetrics(caps_url,
                                                           gAgentSessionID,
                                                           gAgentID,
                                                           sd);
        }
        else
        {
            LLAppViewer::sTextureFetch->commandDataBreak();
        }
    }

    // Reset even if we can't report.  Rather than gather up a huge chunk of
    // data, we'll keep to our sampling interval and retain the data
    // resolution in time.
    gViewerAssetStats->restart();
}
<|MERGE_RESOLUTION|>--- conflicted
+++ resolved
@@ -939,12 +939,6 @@
         LLError::setFatalFunction([rc](const std::string&){ _exit(rc); });
     }
 
-<<<<<<< HEAD
-    // <FS:Ansariel> Get rid of unused LLAllocator
-    //mAlloc.setProfilingEnabled(gSavedSettings.getBOOL("MemProfiling"));
-
-=======
->>>>>>> f92c2040
     // Initialize the non-LLCurl libcurl library.  Should be called
     // before consumers (LLTextureFetch).
     mAppCoreHttp.init();
