/**
 * @file llappviewer.cpp
 * @brief The LLAppViewer class definitions
 *
 * $LicenseInfo:firstyear=2007&license=viewerlgpl$
 * Second Life Viewer Source Code
 * Copyright (C) 2012, Linden Research, Inc.
 *
 * This library is free software; you can redistribute it and/or
 * modify it under the terms of the GNU Lesser General Public
 * License as published by the Free Software Foundation;
 * version 2.1 of the License only.
 *
 * This library is distributed in the hope that it will be useful,
 * but WITHOUT ANY WARRANTY; without even the implied warranty of
 * MERCHANTABILITY or FITNESS FOR A PARTICULAR PURPOSE.  See the GNU
 * Lesser General Public License for more details.
 *
 * You should have received a copy of the GNU Lesser General Public
 * License along with this library; if not, write to the Free Software
 * Foundation, Inc., 51 Franklin Street, Fifth Floor, Boston, MA  02110-1301  USA
 *
 * Linden Research, Inc., 945 Battery Street, San Francisco, CA  94111  USA
 * $/LicenseInfo$
 */

#include "llviewerprecompiledheaders.h"

#include "llappviewer.h"

// Viewer includes
#include "llversioninfo.h"
#include "llfeaturemanager.h"
#include "lluictrlfactory.h"
#include "lltexteditor.h"
#include "llerrorcontrol.h"
#include "lleventtimer.h"
#include "llviewertexturelist.h"
#include "llgroupmgr.h"
#include "llagent.h"
#include "llagentcamera.h"
#include "llagentlanguage.h"
#include "llagentui.h"
#include "llagentwearables.h"
#include "lldirpicker.h"
#include "llfloaterimcontainer.h"
#include "llimprocessing.h"
#include "llwindow.h"
#include "llviewerstats.h"
#include "llviewerstatsrecorder.h"
#include "llmarketplacefunctions.h"
#include "llmarketplacenotifications.h"
#include "llmd5.h"
#include "llmeshrepository.h"
#include "llpumpio.h"
#include "llmimetypes.h"
#include "llslurl.h"
#include "llstartup.h"
#include "llfocusmgr.h"
#include "llviewerjoystick.h"
#include "llallocator.h"
#include "llcalc.h"
#include "llconversationlog.h"
#include "lldxhardware.h"
#include "lltexturestats.h"
#include "lltrace.h"
#include "lltracethreadrecorder.h"
#include "llviewerwindow.h"
#include "llviewerdisplay.h"
#include "llviewermedia.h"
#include "llviewerparcelmedia.h"
#include "llviewermediafocus.h"
#include "llviewermessage.h"
#include "llviewerobjectlist.h"
#include "llworldmap.h"
#include "llmutelist.h"
#include "llviewerhelp.h"
#include "lluicolortable.h"
#include "llurldispatcher.h"
#include "llurlhistory.h"
#include "llrender.h"
#include "llteleporthistory.h"
#include "lltoast.h"
#include "llsdutil_math.h"
#include "lllocationhistory.h"
#include "llfasttimerview.h"
#include "llvector4a.h"
#include "llviewermenufile.h"
#include "llvoicechannel.h"
#include "llvoavatarself.h"
#include "llurlmatch.h"
#include "lltextutil.h"
#include "lllogininstance.h"
#include "llprogressview.h"
#include "llvocache.h"
#include "llvopartgroup.h"
// [SL:KB] - Patch: Appearance-Misc | Checked: 2013-02-12 (Catznip-3.4)
#include "llappearancemgr.h"
// [/SL:KB]
// [RLVa:KB] - Checked: 2010-05-03 (RLVa-1.2.0g)
#include "rlvactions.h"
#include "rlvhandler.h"
// [/RLVa:KB]

#include "llweb.h"
// <FS:Ansariel> [FS communication UI]
#include "fsfloatervoicecontrols.h"
// </FS:Ansariel> [FS communication UI]
#include "llfloatertexturefetchdebugger.h"
// [SL:KB] - Patch: Build-ScriptRecover | Checked: 2011-11-24 (Catznip-3.2.0)
#include "llfloaterscriptrecover.h"
// [/SL:KB]
#include "llspellcheck.h"
#include "llscenemonitor.h"
#include "llavatarrenderinfoaccountant.h"
#include "lllocalbitmaps.h"
#include "llskinningutil.h"

// Linden library includes
#include "llavatarnamecache.h"
#include "lldiriterator.h"
#include "llexperiencecache.h"
#include "llimagej2c.h"
#include "llmemory.h"
#include "llprimitive.h"
#include "llurlaction.h"
#include "llurlentry.h"
#include "llvfile.h"
#include "llvfsthread.h"
#include "llvolumemgr.h"
#include "llxfermanager.h"
#include "llphysicsextensions.h"

#include "llnotificationmanager.h"
#include "llnotifications.h"
#include "llnotificationsutil.h"

#include "sanitycheck.h"
#include "llleap.h"
#include "stringize.h"
#include "llcoros.h"
#include "llexception.h"
//#if !LL_LINUX
#include "cef/dullahan.h"
#include "vlc/libvlc_version.h"
//#endif // LL_LINUX

// Third party library includes
#include <boost/bind.hpp>
#include <boost/foreach.hpp>
#include <boost/algorithm/string.hpp>
#include <boost/regex.hpp>
#include <boost/throw_exception.hpp>

#if LL_WINDOWS
#	include <share.h> // For _SH_DENYWR in processMarkerFiles
#else
#   include <sys/file.h> // For processMarkerFiles
#endif

#include "llapr.h"
#include <boost/lexical_cast.hpp>

#include "llviewerkeyboard.h"
#include "lllfsthread.h"
#include "llworkerthread.h"
#include "lltexturecache.h"
#include "lltexturefetch.h"
#include "llimageworker.h"
#include "llevents.h"

// The files below handle dependencies from cleanup.
#include "llkeyframemotion.h"
#include "llworldmap.h"
#include "llhudmanager.h"
#include "lltoolmgr.h"
#include "llassetstorage.h"
#include "llpolymesh.h"
#include "llproxy.h"
#include "llcachename.h"
#include "llaudioengine.h"
#include "llstreamingaudio.h"
#include "llviewermenu.h"
#include "llselectmgr.h"
#include "lltrans.h"
#include "lltransutil.h"
#include "lltracker.h"
#include "llviewerparcelmgr.h"
#include "llworldmapview.h"
#include "llpostprocess.h"
#include "llwlparammanager.h"
#include "llwaterparammanager.h"

#include "lldebugview.h"
#include "llconsole.h"
#include "llcontainerview.h"
#include "lltooltip.h"

#include "llsdutil.h"
#include "llsdserialize.h"

#include "llworld.h"
#include "llhudeffecttrail.h"
#include "llvectorperfoptions.h"
#include "llslurl.h"
#include "llwatchdog.h"

// Included so that constants/settings might be initialized
// in save_settings_to_globals()
#include "llbutton.h"
#include "llstatusbar.h"
#include "llsurface.h"
#include "llvosky.h"
#include "llvotree.h"
#include "llvoavatar.h"
#include "llfolderview.h"
#include "llagentpilot.h"
#include "llvovolume.h"
#include "llflexibleobject.h"
#include "llvosurfacepatch.h"
#include "llviewerfloaterreg.h"
#include "llcommandlineparser.h"
#include "llfloatermemleak.h"
#include "llfloaterreg.h"
#include "llfloateroutfitsnapshot.h"
#include "llfloatersnapshot.h"
#include "llsidepanelinventory.h"

// includes for idle() idleShutdown()
#include "llviewercontrol.h"
#include "lleventnotifier.h"
#include "llcallbacklist.h"
#include "lldeferredsounds.h"
#include "pipeline.h"
#include "llgesturemgr.h"
#include "llsky.h"
#include "llvlmanager.h"
#include "llviewercamera.h"
#include "lldrawpoolbump.h"
#include "llvieweraudio.h"
#include "llimview.h"
#include "llviewerthrottle.h"
#include "llparcel.h"
#include "llavatariconctrl.h"
#include "llgroupiconctrl.h"
#include "llviewerassetstats.h"

// Include for security api initialization
#include "llsecapi.h"
#include "llmachineid.h"
#include "llmainlooprepeater.h"
#include "llcleanup.h"

#include "llcoproceduremanager.h"
#include "llviewereventrecorder.h"

#if HAS_GROWL
#include "growlmanager.h"
#endif
#include "fsavatarrenderpersistence.h"

// *FIX: These extern globals should be cleaned up.
// The globals either represent state/config/resource-storage of either
// this app, or another 'component' of the viewer. App globals should be
// moved into the app class, where as the other globals should be
// moved out of here.
// If a global symbol reference seems valid, it will be included
// via header files above.

//----------------------------------------------------------------------------
// llviewernetwork.h
#include "llviewernetwork.h"
// define a self-registering event API object
#include "llappviewerlistener.h"

#include "nd/ndoctreelog.h" // <FS:ND/> Octree operation logging.
#include "nd/ndetw.h" // <FS:ND/> Windows Event Tracing, does nothing on OSX/Linux.
#include "nd/ndlogthrottle.h"

#include "fsradar.h"


#if (LL_LINUX || LL_SOLARIS) && LL_GTK
#include "glib.h"
#endif // (LL_LINUX || LL_SOLARIS) && LL_GTK

#if LL_MSVC
// disable boost::lexical_cast warning
#pragma warning (disable:4702)
#endif

const char* const CRASH_SETTINGS_FILE = "settings_crash_behavior.xml"; // <FS:ND/> We need this filename defined here.

static LLAppViewerListener sAppViewerListener(LLAppViewer::instance);

////// Windows-specific includes to the bottom - nasty defines in these pollute the preprocessor
//
//----------------------------------------------------------------------------
// viewer.cpp - these are only used in viewer, should be easily moved.

#if LL_DARWIN
extern void init_apple_menu(const char* product);
#endif // LL_DARWIN

extern BOOL gRandomizeFramerate;
extern BOOL gPeriodicSlowFrame;
extern BOOL gDebugGL;

////////////////////////////////////////////////////////////
// All from the last globals push...

F32 gSimLastTime; // Used in LLAppViewer::init and send_stats()
F32 gSimFrames;

BOOL gShowObjectUpdates = FALSE;
BOOL gUseQuickTime = TRUE;

eLastExecEvent gLastExecEvent = LAST_EXEC_NORMAL;
S32 gLastExecDuration = -1; // (<0 indicates unknown)

#if LL_WINDOWS
#   define LL_PLATFORM_KEY "win"
#elif LL_DARWIN
#   define LL_PLATFORM_KEY "mac"
#elif LL_LINUX
#   define LL_PLATFORM_KEY "lnx"
#else
#   error "Unknown Platform"
#endif
const char* gPlatform = LL_PLATFORM_KEY;

LLSD gDebugInfo;

U32	gFrameCount = 0;
U32 gForegroundFrameCount = 0; // number of frames that app window was in foreground
LLPumpIO* gServicePump = NULL;

U64MicrosecondsImplicit gFrameTime = 0;
F32SecondsImplicit gFrameTimeSeconds = 0.f;
F32SecondsImplicit gFrameIntervalSeconds = 0.f;
F32 gFPSClamped = 10.f;						// Pretend we start at target rate.
F32 gFrameDTClamped = 0.f;					// Time between adjacent checks to network for packets
U64MicrosecondsImplicit	gStartTime = 0; // gStartTime is "private", used only to calculate gFrameTimeSeconds

LLTimer gRenderStartTime;
LLFrameTimer gForegroundTime;
LLFrameTimer gLoggedInTime;
LLTimer gLogoutTimer;
static const F32 LOGOUT_REQUEST_TIME = 6.f;  // this will be cut short by the LogoutReply msg.
F32 gLogoutMaxTime = LOGOUT_REQUEST_TIME;


S32 gPendingMetricsUploads = 0;


BOOL				gDisconnected = FALSE;

// used to restore texture state after a mode switch
LLFrameTimer	gRestoreGLTimer;
BOOL			gRestoreGL = FALSE;
bool			gUseWireframe = FALSE;

//use for remember deferred mode in wireframe switch
bool			gInitialDeferredModeForWireframe = FALSE;

// VFS globals - see llappviewer.h
LLVFS* gStaticVFS = NULL;

LLMemoryInfo gSysMemory;
U64Bytes gMemoryAllocated(0); // updated in display_stats() in llviewerdisplay.cpp

std::string gLastVersionChannel;

LLVector3			gWindVec(3.0, 3.0, 0.0);
LLVector3			gRelativeWindVec(0.0, 0.0, 0.0);

U32		gPacketsIn = 0;

BOOL				gPrintMessagesThisFrame = FALSE;

BOOL gRandomizeFramerate = FALSE;
BOOL gPeriodicSlowFrame = FALSE;

BOOL gCrashOnStartup = FALSE;
BOOL gLLErrorActivated = FALSE;
BOOL gLogoutInProgress = FALSE;

BOOL gSimulateMemLeak = FALSE;

////////////////////////////////////////////////////////////
// Internal globals... that should be removed.

// Like LLLogChat::cleanFileName() and LLDir::getScrubbedFileName() but replaces spaces also.
std::string SafeFileName(std::string filename)
{
	std::string invalidChars = "\"\'\\/?*:.<>| ";
	S32 position = filename.find_first_of(invalidChars);
	while (position != filename.npos)
	{
		filename[position] = '_';
		position = filename.find_first_of(invalidChars, position);
	}
	return filename;
}
// TODO: Readd SAFE_FILE_NAME_PREFIX stuff after FmodEx merge.... <FS:CR>
// contruct unique filename prefix so we only report crashes for US and not other viewers.
//const std::string SAFE_FILE_NAME_PREFIX(SafeFileName(llformat("%s %d.%d.%d.%d",
//															  LL_CHANNEL,
//															  LL_VERSION_MAJOR,
//															  LL_VERSION_MINOR,
//															  LL_VERSION_PATCH,
//															  LL_VERSION_BUILD )));
const std::string SAFE_FILE_NAME_PREFIX(SafeFileName(APP_NAME));
static std::string gArgs;
const int MAX_MARKER_LENGTH = 1024;
const std::string MARKER_FILE_NAME(SAFE_FILE_NAME_PREFIX + ".exec_marker"); //FS orig modified LL
const std::string START_MARKER_FILE_NAME(SAFE_FILE_NAME_PREFIX + ".start_marker"); //FS new modified LL new
const std::string ERROR_MARKER_FILE_NAME(SAFE_FILE_NAME_PREFIX + ".error_marker"); //FS orig modified LL
const std::string LLERROR_MARKER_FILE_NAME(SAFE_FILE_NAME_PREFIX + ".llerror_marker"); //FS orig modified LL
const std::string LOGOUT_MARKER_FILE_NAME(SAFE_FILE_NAME_PREFIX + ".logout_marker"); //FS orig modified LL

static BOOL gDoDisconnect = FALSE;
static std::string gLaunchFileOnQuit;

// Used on Win32 for other apps to identify our window (eg, win_setup)
// Note: Changing this breaks compatibility with SLURL handling, try to avoid it.
const char* const VIEWER_WINDOW_CLASSNAME = "Second Life";

//-- LLDeferredTaskList ------------------------------------------------------

/**
 * A list of deferred tasks.
 *
 * We sometimes need to defer execution of some code until the viewer gets idle,
 * e.g. removing an inventory item from within notifyObservers() may not work out.
 *
 * Tasks added to this list will be executed in the next LLAppViewer::idle() iteration.
 * All tasks are executed only once.
 */
class LLDeferredTaskList: public LLSingleton<LLDeferredTaskList>
{
	LLSINGLETON_EMPTY_CTOR(LLDeferredTaskList);
	LOG_CLASS(LLDeferredTaskList);

	friend class LLAppViewer;
	typedef boost::signals2::signal<void()> signal_t;

	void addTask(const signal_t::slot_type& cb)
	{
		mSignal.connect(cb);
	}

	void run()
	{
		if (!mSignal.empty())
		{
			mSignal();
			mSignal.disconnect_all_slots();
		}
	}

	signal_t mSignal;
};

//----------------------------------------------------------------------------

// List of entries from strings.xml to always replace
static std::set<std::string> default_trans_args;
void init_default_trans_args()
{
	default_trans_args.insert("SECOND_LIFE"); // World
	default_trans_args.insert("APP_NAME");
	default_trans_args.insert("CAPITALIZED_APP_NAME");
	default_trans_args.insert("CURRENT_GRID"); //<FS:AW make CURRENT_GRID a default substitution>
	default_trans_args.insert("SECOND_LIFE_GRID");
	default_trans_args.insert("SUPPORT_SITE");
	// This URL shows up in a surprising number of places in various skin
	// files. We really only want to have to maintain a single copy of it.
	default_trans_args.insert("create_account_url");
	default_trans_args.insert("DOWNLOAD_URL"); //<FS:CR> Viewer download url
	default_trans_args.insert("VIEWER_GENERATION"); // <FS:Ansariel> Viewer generation (major version number)
}

//----------------------------------------------------------------------------
// File scope definitons
const char *VFS_DATA_FILE_BASE = "data.db2.x.";
const char *VFS_INDEX_FILE_BASE = "index.db2.x.";

std::string gWindowTitle;

struct SettingsFile : public LLInitParam::Block<SettingsFile>
{
	Mandatory<std::string>	name;
	Optional<std::string>	file_name;
	Optional<bool>			required,
							persistent;
	Optional<std::string>	file_name_setting;

	SettingsFile()
	:	name("name"),
		file_name("file_name"),
		required("required", false),
		persistent("persistent", true),
		file_name_setting("file_name_setting")
	{}
};

struct SettingsGroup : public LLInitParam::Block<SettingsGroup>
{
	Mandatory<std::string>	name;
	Mandatory<S32>			path_index;
	Multiple<SettingsFile>	files;

	SettingsGroup()
	:	name("name"),
		path_index("path_index"),
		files("file")
	{}
};

struct SettingsFiles : public LLInitParam::Block<SettingsFiles>
{
	Multiple<SettingsGroup>	groups;

	SettingsFiles()
	: groups("group")
	{}
};


//----------------------------------------------------------------------------
// Metrics logging control constants
//----------------------------------------------------------------------------
static const F32 METRICS_INTERVAL_DEFAULT = 600.0;
static const F32 METRICS_INTERVAL_QA = 30.0;
static F32 app_metrics_interval = METRICS_INTERVAL_DEFAULT;
static bool app_metrics_qa_mode = false;

void idle_afk_check()
{
	// check idle timers
	F32 current_idle = gAwayTriggerTimer.getElapsedTimeF32();
	// <FS:CR> Cache frequently hit location
	static LLCachedControl<S32> sAFKTimeout(gSavedSettings, "AFKTimeout");
// [RLVa:KB] - Checked: 2010-05-03 (RLVa-1.2.0g) | Modified: RLVa-1.2.0g
	// Enforce an idle time of 30 minutes if @allowidle=n restricted
	S32 afk_timeout = (!gRlvHandler.hasBehaviour(RLV_BHVR_ALLOWIDLE)) ? sAFKTimeout : 60 * 30;
// [/RLVa:KB]
//	F32 afk_timeout  = gSavedSettings.getS32("AFKTimeout");
	// <FS:CR> Explicit conversions just cos.
	//if (afk_timeout && (current_idle > afk_timeout) && ! gAgent.getAFK())
	if (static_cast<S32>(afk_timeout) && (current_idle > static_cast<F32>(afk_timeout)) && ! gAgent.getAFK())
	{
		LL_INFOS("IdleAway") << "Idle more than " << afk_timeout << " seconds: automatically changing to Away status" << LL_ENDL;
		gAgent.setAFK();
	}
}

// A callback set in LLAppViewer::init()
static void ui_audio_callback(const LLUUID& uuid)
{
	if (gAudiop)
	{
		SoundData soundData(uuid, gAgent.getID(), 1.0f, LLAudioEngine::AUDIO_TYPE_UI);
		gAudiop->triggerSound(soundData);
	}
}

// A callback set in LLAppViewer::init()
static void deferred_ui_audio_callback(const LLUUID& uuid)
{
	if (gAudiop)
	{
		SoundData soundData(uuid, gAgent.getID(), 1.0f, LLAudioEngine::AUDIO_TYPE_UI);
		LLDeferredSounds::instance().deferSound(soundData);
	}
}

bool	create_text_segment_icon_from_url_match(LLUrlMatch* match,LLTextBase* base)
{
	if(!match || !base || base->getPlainText())
		return false;

	LLUUID match_id = match->getID();

	LLIconCtrl* icon;

	if(gAgent.isInGroup(match_id, TRUE))
	{
		LLGroupIconCtrl::Params icon_params;
		icon_params.group_id = match_id;
		icon_params.rect = LLRect(0, 16, 16, 0);
		icon_params.visible = true;
		icon = LLUICtrlFactory::instance().create<LLGroupIconCtrl>(icon_params);
	}
	else
	{
		LLAvatarIconCtrl::Params icon_params;
		icon_params.avatar_id = match_id;
		icon_params.rect = LLRect(0, 16, 16, 0);
		icon_params.visible = true;
		icon = LLUICtrlFactory::instance().create<LLAvatarIconCtrl>(icon_params);
	}

	LLInlineViewSegment::Params params;
	params.force_newline = false;
	params.view = icon;
	params.left_pad = 4;
	params.right_pad = 4;
	params.top_pad = -2;
	params.bottom_pad = 2;

	base->appendWidget(params," ",false);

	return true;
}


// Use these strictly for things that are constructed at startup,
// or for things that are performance critical.  JC
static void settings_to_globals()
{
	LLBUTTON_H_PAD		= gSavedSettings.getS32("ButtonHPad");
	BTN_HEIGHT_SMALL	= gSavedSettings.getS32("ButtonHeightSmall");
	BTN_HEIGHT			= gSavedSettings.getS32("ButtonHeight");

	MENU_BAR_HEIGHT		= gSavedSettings.getS32("MenuBarHeight");
	MENU_BAR_WIDTH		= gSavedSettings.getS32("MenuBarWidth");

	LLSurface::setTextureSize(gSavedSettings.getU32("RegionTextureSize"));

	LLRender::sGLCoreProfile = gSavedSettings.getBOOL("RenderGLCoreProfile");
	LLRender::sNsightDebugSupport = gSavedSettings.getBOOL("RenderNsightDebugSupport");
	// <FS:Ansariel> Vertex Array Objects are required in OpenGL core profile
	//LLVertexBuffer::sUseVAO = gSavedSettings.getBOOL("RenderUseVAO");
	LLVertexBuffer::sUseVAO = LLRender::sGLCoreProfile ? TRUE : gSavedSettings.getBOOL("RenderUseVAO");
	// </FS:Ansariel>
	LLImageGL::sGlobalUseAnisotropic	= gSavedSettings.getBOOL("RenderAnisotropic");
	LLImageGL::sCompressTextures		= gSavedSettings.getBOOL("RenderCompressTextures");
	LLVOVolume::sLODFactor				= gSavedSettings.getF32("RenderVolumeLODFactor");
	LLVOVolume::sDistanceFactor			= 1.f-LLVOVolume::sLODFactor * 0.1f;
	LLVolumeImplFlexible::sUpdateFactor = gSavedSettings.getF32("RenderFlexTimeFactor");
	LLVOTree::sTreeFactor				= gSavedSettings.getF32("RenderTreeLODFactor");
	LLVOAvatar::sLODFactor				= gSavedSettings.getF32("RenderAvatarLODFactor");
	LLVOAvatar::sPhysicsLODFactor		= gSavedSettings.getF32("RenderAvatarPhysicsLODFactor");
	LLVOAvatar::updateImpostorRendering(gSavedSettings.getU32("RenderAvatarMaxNonImpostors"));
	LLVOAvatar::sVisibleInFirstPerson	= gSavedSettings.getBOOL("FirstPersonAvatarVisible");
	// clamp auto-open time to some minimum usable value
	LLFolderView::sAutoOpenTime			= llmax(0.25f, gSavedSettings.getF32("FolderAutoOpenDelay"));
	LLSelectMgr::sRectSelectInclusive	= gSavedSettings.getBOOL("RectangleSelectInclusive");
	LLSelectMgr::sRenderHiddenSelections = gSavedSettings.getBOOL("RenderHiddenSelections");
	LLSelectMgr::sRenderLightRadius = gSavedSettings.getBOOL("RenderLightRadius");

	gAgentPilot.setNumRuns(gSavedSettings.getS32("StatsNumRuns"));
	gAgentPilot.setQuitAfterRuns(gSavedSettings.getBOOL("StatsQuitAfterRuns"));
	gAgent.setHideGroupTitle(gSavedSettings.getBOOL("RenderHideGroupTitle"));

	gDebugWindowProc = gSavedSettings.getBOOL("DebugWindowProc");
	gShowObjectUpdates = gSavedSettings.getBOOL("ShowObjectUpdates");
	LLWorldMapView::sMapScale = gSavedSettings.getF32("MapScale");
}

static void settings_modify()
{
	LLRenderTarget::sUseFBO				= gSavedSettings.getBOOL("RenderDeferred");
	LLPipeline::sRenderBump				= gSavedSettings.getBOOL("RenderObjectBump");
	LLPipeline::sRenderDeferred		= LLPipeline::sRenderBump && gSavedSettings.getBOOL("RenderDeferred");
	LLVOSurfacePatch::sLODFactor		= gSavedSettings.getF32("RenderTerrainLODFactor");
	LLVOSurfacePatch::sLODFactor *= LLVOSurfacePatch::sLODFactor; //square lod factor to get exponential range of [1,4]
	gDebugGL = gSavedSettings.getBOOL("RenderDebugGL") || gDebugSession;
	gDebugPipeline = gSavedSettings.getBOOL("RenderDebugPipeline");
}

class LLFastTimerLogThread : public LLThread
{
public:
	std::string mFile;

	LLFastTimerLogThread(std::string& test_name) : LLThread("fast timer log")
 	{
		std::string file_name = test_name + std::string(".slp");
		mFile = gDirUtilp->getExpandedFilename(LL_PATH_LOGS, file_name);
	}

	void run()
	{
		llofstream os(mFile.c_str());

		while (!LLAppViewer::instance()->isQuitting())
		{
			LLTrace::BlockTimer::writeLog(os);
			os.flush();
			ms_sleep(32);
		}

		os.close();
	}
};

//virtual
bool LLAppViewer::initSLURLHandler()
{
	// does nothing unless subclassed
	return false;
}

//virtual
bool LLAppViewer::sendURLToOtherInstance(const std::string& url)
{
	// does nothing unless subclassed
	return false;
}

//----------------------------------------------------------------------------
// LLAppViewer definition

// Static members.
// The single viewer app.
LLAppViewer* LLAppViewer::sInstance = NULL;
LLTextureCache* LLAppViewer::sTextureCache = NULL;
LLImageDecodeThread* LLAppViewer::sImageDecodeThread = NULL;
LLTextureFetch* LLAppViewer::sTextureFetch = NULL;

std::string getRuntime()
{
	return llformat("%.4f", (F32)LLTimer::getElapsedSeconds().value());
}

LLAppViewer::LLAppViewer()
:	mMarkerFile(),
	mLogoutMarkerFile(),
	mReportedCrash(false),
	mNumSessions(0),
	mPurgeCache(false),
	mPurgeOnExit(false),
	mSecondInstance(false),
	mSavedFinalSnapshot(false),
	mSavePerAccountSettings(false),		// don't save settings on logout unless login succeeded.
	mQuitRequested(false),
	mLogoutRequestSent(false),
	mLastAgentControlFlags(0),
	mLastAgentForceUpdate(0),
	mMainloopTimeout(NULL),
	mAgentRegionLastAlive(false),
	mRandomizeFramerate(LLCachedControl<bool>(gSavedSettings,"Randomize Framerate", FALSE)),
	mPeriodicSlowFrame(LLCachedControl<bool>(gSavedSettings,"Periodic Slow Frame", FALSE)),
	mFastTimerLogThread(NULL),
	mSettingsLocationList(NULL),
	mIsFirstRun(false),
	mMinMicroSecPerFrame(0.f),
	mSaveSettingsOnExit(true),		// <FS:Zi> Backup Settings
	mPurgeTextures(false) // <FS:Ansariel> FIRE-13066
{
	if(NULL != sInstance)
	{
		LL_ERRS() << "Oh no! An instance of LLAppViewer already exists! LLAppViewer is sort of like a singleton." << LL_ENDL;
	}

    mDumpPath ="";
	// Need to do this initialization before we do anything else, since anything
	// that touches files should really go through the lldir API
   
	// <FS:ND> Init our custom directories, not from SecondLife

	// gDirUtilp->initAppDirs("SecondLife");
#if ADDRESS_SIZE == 64
	gDirUtilp->initAppDirs( APP_NAME + "_x64" );
#else
	gDirUtilp->initAppDirs(APP_NAME);
#endif

	// </FS:ND>

	//
	// IMPORTANT! Do NOT put anything that will write
	// into the log files during normal startup until AFTER
	// we run the "program crashed last time" error handler below.
	//
	sInstance = this;

	gLoggedInTime.stop();

	initLoggingAndGetLastDuration();

	processMarkerFiles();
	//
	// OK to write stuff to logs now, we've now crash reported if necessary
	//

	LLLoginInstance::instance().setPlatformInfo(gPlatform, LLOSInfo::instance().getOSVersionString(), LLOSInfo::instance().getOSStringSimple());
}

LLAppViewer::~LLAppViewer()
{
	delete mSettingsLocationList;

	destroyMainloopTimeout();

	// If we got to this destructor somehow, the app didn't hang.
	removeMarkerFiles();
}

class LLUITranslationBridge : public LLTranslationBridge
{
public:
	virtual std::string getString(const std::string &xml_desc)
	{
		return LLTrans::getString(xml_desc);
	}
};

namespace {
// With Xcode 6, _exit() is too magical to use with boost::bind(), so provide
// this little helper function.
void fast_exit(int rc)
{
	_exit(rc);
}


}


bool LLAppViewer::init()
{
	// <FS:ND> Breakpad merge, setup minidump type from Catznip.

	// setupErrorHandling(mSecondInstance);
	EMiniDumpType minidump_type = MINIDUMP_NORMAL;
	if (gSavedSettings.controlExists("SaveMiniDumpType"))
		minidump_type = (LLApp::EMiniDumpType)gSavedSettings.getU32("SaveMiniDumpType"); 

	setupErrorHandling( mSecondInstance, minidump_type );

	// </FS:ND>

	nd::octree::debug::setOctreeLogFilename( gDirUtilp->getExpandedFilename(LL_PATH_LOGS, "octree.log" ) ); // <FS:ND/> Filename to log octree options to.
	nd::etw::init(); // <FS:ND/> Init event tracing.


	//
	// Start of the application
	//

	// initialize LLWearableType translation bridge.
	// Memory will be cleaned up in ::cleanupClass()
	LLWearableType::initClass(new LLUITranslationBridge());

	// initialize SSE options
	LLVector4a::initClass();

	//initialize particle index pool
	LLVOPartGroup::initClass();



	// set skin search path to default, will be overridden later
	// this allows simple skinned file lookups to work
// [SL:KB] - Patch: Viewer-Skins | Checked: 2012-12-26 (Catznip-3.4)
	gDirUtilp->setSkinFolder("default", "", "en");
// [/SL:KB]
//	gDirUtilp->setSkinFolder("default", "en");

//	initLoggingAndGetLastDuration();

	//
	// OK to write stuff to logs now, we've now crash reported if necessary
	//
	
// <FS>
	// SJ/AO:  Reset Configuration here, if our marker file exists. Configuration needs to be reset before settings files 
	// are read in to avoid file locks.

	mPurgeSettings = false;
	std::string clear_settings_filename = gDirUtilp->getExpandedFilename(LL_PATH_LOGS,"CLEAR");
	LLAPRFile clear_file ;
	if (clear_file.isExist(clear_settings_filename))
	{
		mPurgeSettings = true;
		LL_INFOS() << "Purging configuration..." << LL_ENDL;
		std::string delem = gDirUtilp->getDirDelimiter();

		LLFile::remove(gDirUtilp->getExpandedFilename(LL_PATH_LOGS,"CLEAR"));
		
		//[ADD - Clear Usersettings : SJ] - Delete directories beams, beamsColors, windlight in usersettings
		LLFile::rmdir(gDirUtilp->getExpandedFilename(LL_PATH_USER_SETTINGS, "beams") );
		LLFile::rmdir(gDirUtilp->getExpandedFilename(LL_PATH_USER_SETTINGS, "beamsColors") );
		LLFile::rmdir(gDirUtilp->getExpandedFilename(LL_PATH_USER_SETTINGS, "windlight" + delem + "water") );
		LLFile::rmdir(gDirUtilp->getExpandedFilename(LL_PATH_USER_SETTINGS, "windlight" + delem + "days") );
		LLFile::rmdir(gDirUtilp->getExpandedFilename(LL_PATH_USER_SETTINGS, "windlight" + delem + "skies") );
		LLFile::rmdir(gDirUtilp->getExpandedFilename(LL_PATH_USER_SETTINGS, "windlight") );		

		// We don't delete the entire folder to avoid data loss of config files unrelated to the current binary. -AO
		//gDirUtilp->deleteFilesInDir(user_dir, "*.*");
		
		// Alphabetised
		LLFile::remove(gDirUtilp->getExpandedFilename(LL_PATH_USER_SETTINGS, "account_settings_phoenix.xml"));
		LLFile::remove(gDirUtilp->getExpandedFilename(LL_PATH_USER_SETTINGS, "agents.xml"));
		LLFile::remove(gDirUtilp->getExpandedFilename(LL_PATH_USER_SETTINGS, "bin_conf.dat"));
		LLFile::remove(gDirUtilp->getExpandedFilename(LL_PATH_USER_SETTINGS, "client_list_v2.xml"));
		LLFile::remove(gDirUtilp->getExpandedFilename(LL_PATH_USER_SETTINGS, "colors.xml"));
		LLFile::remove(gDirUtilp->getExpandedFilename(LL_PATH_USER_SETTINGS, "ignorable_dialogs.xml"));
		LLFile::remove(gDirUtilp->getExpandedFilename(LL_PATH_USER_SETTINGS, "grids.remote.xml"));
		LLFile::remove(gDirUtilp->getExpandedFilename(LL_PATH_USER_SETTINGS, "grids.user.xml"));
		LLFile::remove(gDirUtilp->getExpandedFilename(LL_PATH_USER_SETTINGS, "password.dat"));
		LLFile::remove(gDirUtilp->getExpandedFilename(LL_PATH_USER_SETTINGS, "quick_preferences.xml"));
		LLFile::remove(gDirUtilp->getExpandedFilename(LL_PATH_USER_SETTINGS, "releases.xml"));
		LLFile::remove(gDirUtilp->getExpandedFilename(LL_PATH_USER_SETTINGS, CRASH_SETTINGS_FILE));
		
		std::string user_dir = gDirUtilp->getExpandedFilename( LL_PATH_USER_SETTINGS , "", "");
		gDirUtilp->deleteFilesInDir(user_dir, "feature*.txt");
		gDirUtilp->deleteFilesInDir(user_dir, "gpu*.txt");
		gDirUtilp->deleteFilesInDir(user_dir, "settings_*.xml");

		// Remove misc OS user app dirs
		std::string base_dir = gDirUtilp->getOSUserAppDir() + delem;
		
		LLFile::rmdir(base_dir + "browser_profile");
		LLFile::rmdir(base_dir + "data");
		
		// Delete per-user files below
		LLDirIterator dir_it(base_dir, "*");
		std::string dir_name;
		while (dir_it.next(dir_name))
		{
			if (LLFile::isdir(base_dir + delem + dir_name))
			{
				std::string per_user_dir_glob = base_dir + delem + dir_name + delem;

				LLFile::remove(per_user_dir_glob + "filters.xml");
				LLFile::remove(per_user_dir_glob + "medialist.xml");
				LLFile::remove(per_user_dir_glob + "plugin_cookies.xml");
				LLFile::remove(per_user_dir_glob + "screen_last.bmp");
				LLFile::remove(per_user_dir_glob + "search_history.xml");
				LLFile::remove(per_user_dir_glob + "settings_friends_groups.xml");
				LLFile::remove(per_user_dir_glob + "settings_per_account.xml");
				LLFile::remove(per_user_dir_glob + "teleport_history.xml");
				LLFile::remove(per_user_dir_glob + "texture_list_last.xml");
				LLFile::remove(per_user_dir_glob + "toolbars.xml");
				LLFile::remove(per_user_dir_glob + "typed_locations.xml");
				LLFile::remove(per_user_dir_glob + "url_history.xml");
				LLFile::remove(per_user_dir_glob + "volume_settings.xml");
				LLFile::rmdir(per_user_dir_glob + "browser_profile");
			}
		}
	}
// </FS>
	init_default_trans_args();

	if (!initConfiguration())
		return false;

	LL_INFOS("InitInfo") << "Configuration initialized." << LL_ENDL ;

	// initialize skinning util
	LLSkinningUtil::initClass();

	//set the max heap size.
	initMaxHeapSize() ;
	LLCoros::instance().setStackSize(gSavedSettings.getS32("CoroutineStackSize"));

	// write Google Breakpad minidump files to a per-run dump directory to avoid multiple viewer issues.
	std::string logdir = gDirUtilp->getExpandedFilename(LL_PATH_DUMP, "");
	mDumpPath = logdir;
	setMiniDumpDir(logdir);
	logdir += gDirUtilp->getDirDelimiter();
    setDebugFileNames(logdir);


	// Although initLoggingAndGetLastDuration() is the right place to mess with
	// setFatalFunction(), we can't query gSavedSettings until after
	// initConfiguration().
	S32 rc(gSavedSettings.getS32("QAModeTermCode"));
	if (rc >= 0)
	{
		// QAModeTermCode set, terminate with that rc on LL_ERRS. Use
		// fast_exit() rather than exit() because normal cleanup depends too
		// much on successful startup!
		LLError::setFatalFunction(boost::bind(fast_exit, rc));
	}

	// <FS:Ansariel> Get rid of unused LLAllocator
    //mAlloc.setProfilingEnabled(gSavedSettings.getBOOL("MemProfiling"));

	// Initialize the non-LLCurl libcurl library.  Should be called
	// before consumers (LLTextureFetch).
	mAppCoreHttp.init();

	LL_INFOS("InitInfo") << "LLCore::Http initialized." << LL_ENDL ;

    LLMachineID::init();

	{
		if (gSavedSettings.getBOOL("QAModeMetrics"))
		{
			app_metrics_qa_mode = true;
			app_metrics_interval = METRICS_INTERVAL_QA;
		}
		LLViewerAssetStatsFF::init();
	}

	initThreads();
	LL_INFOS("InitInfo") << "Threads initialized." << LL_ENDL ;

	// Initialize settings early so that the defaults for ignorable dialogs are
	// picked up and then correctly re-saved after launching the updater (STORM-1268).
	LLUI::settings_map_t settings_map;
	settings_map["config"] = &gSavedSettings;
	settings_map["ignores"] = &gWarningSettings;
	settings_map["floater"] = &gSavedSettings; // *TODO: New settings file
	settings_map["account"] = &gSavedPerAccountSettings;

	// <FS:Ansariel> Optional legacy notification well
	gSavedSettings.setBOOL("FSInternalLegacyNotificationWell", gSavedSettings.getBOOL("FSLegacyNotificationWell"));

	LLUI::initClass(settings_map,
		LLUIImageList::getInstance(),
		ui_audio_callback,
		deferred_ui_audio_callback,
		&LLUI::getScaleFactor());
	LL_INFOS("InitInfo") << "UI initialized." << LL_ENDL ;

	// NOW LLUI::getLanguage() should work. gDirUtilp must know the language
	// for this session ASAP so all the file-loading commands that follow,
	// that use findSkinnedFilenames(), will include the localized files.
// [SL:KB] - Patch: Viewer-Skins | Checked: 2012-12-26 (Catznip-3.4)
	gDirUtilp->setSkinFolder(gDirUtilp->getSkinFolder(), gDirUtilp->getSkinThemeFolder(),LLUI::getLanguage());
// [/SL:KB]
//	gDirUtilp->setSkinFolder(gDirUtilp->getSkinFolder(), LLUI::getLanguage());

	// Setup LLTrans after LLUI::initClass has been called.
	initStrings();

	// Setup notifications after LLUI::initClass() has been called.
	LLNotifications::instance();
	LL_INFOS("InitInfo") << "Notifications initialized." << LL_ENDL ;

    writeSystemInfo();

	//////////////////////////////////////////////////////////////////////////////
	//////////////////////////////////////////////////////////////////////////////
	//////////////////////////////////////////////////////////////////////////////
	//////////////////////////////////////////////////////////////////////////////
	// *FIX: The following code isn't grouped into functions yet.

	//
	// Various introspection concerning the libs we're using - particularly
	// the libs involved in getting to a full login screen.
	//
	LL_INFOS("InitInfo") << "J2C Engine is: " << LLImageJ2C::getEngineInfo() << LL_ENDL;
	LL_INFOS("InitInfo") << "libcurl version is: " << LLCore::LLHttp::getCURLVersion() << LL_ENDL;

	/////////////////////////////////////////////////
	// OS-specific login dialogs
	/////////////////////////////////////////////////

	//test_cached_control();

	// track number of times that app has run
	mNumSessions = gSavedSettings.getS32("NumSessions");
	mNumSessions++;
	gSavedSettings.setS32("NumSessions", mNumSessions);

	if (gSavedSettings.getBOOL("VerboseLogs"))
	{
		LLError::setPrintLocation(true);
	}

	// LLKeyboard relies on LLUI to know what some accelerator keys are called.
	LLKeyboard::setStringTranslatorFunc( LLTrans::getKeyboardString );

	LLWeb::initClass();			  // do this after LLUI

	// Provide the text fields with callbacks for opening Urls
	LLUrlAction::setOpenURLCallback(boost::bind(&LLWeb::loadURL, _1, LLStringUtil::null, LLStringUtil::null));
	LLUrlAction::setOpenURLInternalCallback(boost::bind(&LLWeb::loadURLInternal, _1, LLStringUtil::null, LLStringUtil::null, false));
	LLUrlAction::setOpenURLExternalCallback(boost::bind(&LLWeb::loadURLExternal, _1, true, LLStringUtil::null));
	LLUrlAction::setExecuteSLURLCallback(&LLURLDispatcher::dispatchFromTextEditor);

	// Let code in llui access the viewer help floater
	LLUI::sHelpImpl = LLViewerHelp::getInstance();

	LL_INFOS("InitInfo") << "UI initialization is done." << LL_ENDL ;

	// Load translations for tooltips
	LLFloater::initClass();

	/////////////////////////////////////////////////

	LLToolMgr::getInstance(); // Initialize tool manager if not already instantiated

	LLViewerFloaterReg::registerFloaters();

	/////////////////////////////////////////////////
	//
	// Load settings files
	//
	//
	LLGroupMgr::parseRoleActions("role_actions.xml");

	LLAgent::parseTeleportMessages("teleport_strings.xml");

	// load MIME type -> media impl mappings
	std::string mime_types_name;
#if LL_DARWIN
	mime_types_name = "mime_types_mac.xml";
#elif LL_LINUX
	mime_types_name = "mime_types_linux.xml";
#else
	mime_types_name = "mime_types.xml";
#endif
	LLMIMETypes::parseMIMETypes( mime_types_name );

	// Copy settings to globals. *TODO: Remove or move to appropriage class initializers
	settings_to_globals();
	// Setup settings listeners
	settings_setup_listeners();
	// Modify settings based on system configuration and compile options
	settings_modify();

	// Find partition serial number (Windows) or hardware serial (Mac)
	mSerialNumber = generateSerialNumber();

	// do any necessary set-up for accepting incoming SLURLs from apps
	initSLURLHandler();

	if(false == initHardwareTest())
	{
		// Early out from user choice.
		return false;
	}
	LL_INFOS("InitInfo") << "Hardware test initialization done." << LL_ENDL ;

	// Prepare for out-of-memory situations, during which we will crash on
	// purpose and save a dump.
#if LL_WINDOWS && LL_RELEASE_FOR_DOWNLOAD && LL_USE_SMARTHEAP
	MemSetErrorHandler(first_mem_error_handler);
#endif // LL_WINDOWS && LL_RELEASE_FOR_DOWNLOAD && LL_USE_SMARTHEAP

	// *Note: this is where gViewerStats used to be created.

	//
	// Initialize the VFS, and gracefully handle initialization errors
	//

	if (!initCache())
	{
		LL_WARNS("InitInfo") << "Failed to init cache" << LL_ENDL;
		std::ostringstream msg;
		msg << LLTrans::getString("MBUnableToAccessFile");
		OSMessageBox(msg.str(),LLStringUtil::null,OSMB_OK);
		return 0;
	}
	LL_INFOS("InitInfo") << "Cache initialization is done." << LL_ENDL ;

	// Initialize the repeater service.
	LLMainLoopRepeater::instance().start();

	//
	// Initialize the window
	//
	gGLActive = TRUE;
	initWindow();
	LL_INFOS("InitInfo") << "Window is initialized." << LL_ENDL ;

	// initWindow also initializes the Feature List, so now we can initialize this global.
	LLCubeMap::sUseCubeMaps = LLFeatureManager::getInstance()->isFeatureAvailable("RenderCubeMap");

	// call all self-registered classes
	LLInitClassList::instance().fireCallbacks();

	LLFolderViewItem::initClass(); // SJB: Needs to happen after initWindow(), not sure why but related to fonts

	gGLManager.getGLInfo(gDebugInfo);
	gGLManager.printGLInfoString();

	// Load Default bindings
	// <FS:Ansariel> Optional AZERTY keyboard layout
	//std::string key_bindings_file = gDirUtilp->findFile("keys.xml",
	std::string keyBindingFileName("keys.xml");
	if (gSavedSettings.getBOOL("FSUseAzertyKeyboardLayout"))
	{
		keyBindingFileName = "keys_azerty.xml";
	}
	std::string key_bindings_file = gDirUtilp->findFile(keyBindingFileName,
	// </FS:Ansariel>
														gDirUtilp->getExpandedFilename(LL_PATH_USER_SETTINGS, ""),
														gDirUtilp->getExpandedFilename(LL_PATH_APP_SETTINGS, ""));


	if (!gViewerKeyboard.loadBindingsXML(key_bindings_file))
	{
		std::string key_bindings_file = gDirUtilp->findFile("keys.ini",
															gDirUtilp->getExpandedFilename(LL_PATH_USER_SETTINGS, ""),
															gDirUtilp->getExpandedFilename(LL_PATH_APP_SETTINGS, ""));
		if (!gViewerKeyboard.loadBindings(key_bindings_file))
		{
			LL_ERRS("InitInfo") << "Unable to open keys.ini" << LL_ENDL;
		}
	}

	// If we don't have the right GL requirements, exit.
	if (!gGLManager.mHasRequirements)
	{
		// can't use an alert here since we're exiting and
		// all hell breaks lose.
		OSMessageBox(
			LLNotifications::instance().getGlobalString("UnsupportedGLRequirements"),
			LLStringUtil::null,
			OSMB_OK);
		return 0;
	}

	// Without SSE2 support we will crash almost immediately, warn here.
	if (!gSysCPU.hasSSE2())
	{
		// can't use an alert here since we're exiting and
		// all hell breaks lose.
		OSMessageBox(
			LLNotifications::instance().getGlobalString("UnsupportedCPUSSE2"),
			LLStringUtil::null,
			OSMB_OK);
		return 0;
	}

	// alert the user if they are using unsupported hardware
	if(!gSavedSettings.getBOOL("AlertedUnsupportedHardware"))
	{
		bool unsupported = false;
		LLSD args;
		std::string minSpecs;

		// get cpu data from xml
		std::stringstream minCPUString(LLNotifications::instance().getGlobalString("UnsupportedCPUAmount"));
		S32 minCPU = 0;
		minCPUString >> minCPU;

		// get RAM data from XML
		std::stringstream minRAMString(LLNotifications::instance().getGlobalString("UnsupportedRAMAmount"));
		U64Bytes minRAM;
		minRAMString >> minRAM;

		if(!LLFeatureManager::getInstance()->isGPUSupported() && LLFeatureManager::getInstance()->getGPUClass() != GPU_CLASS_UNKNOWN)
		{
			minSpecs += LLNotifications::instance().getGlobalString("UnsupportedGPU");
			minSpecs += "\n";
			unsupported = true;
		}
		if(gSysCPU.getMHz() < minCPU)
		{
			minSpecs += LLNotifications::instance().getGlobalString("UnsupportedCPU");
			minSpecs += "\n";
			unsupported = true;
		}
		if(gSysMemory.getPhysicalMemoryKB() < minRAM)
		{
			minSpecs += LLNotifications::instance().getGlobalString("UnsupportedRAM");
			minSpecs += "\n";
			unsupported = true;
		}

		if (LLFeatureManager::getInstance()->getGPUClass() == GPU_CLASS_UNKNOWN)
		{
			LLNotificationsUtil::add("UnknownGPU");
		}

		if(unsupported)
		{
			if(!gSavedSettings.controlExists("WarnUnsupportedHardware")
				|| gSavedSettings.getBOOL("WarnUnsupportedHardware"))
			{
				args["MINSPECS"] = minSpecs;
				LLNotificationsUtil::add("UnsupportedHardware", args );
			}

		}
	}

// don't nag developers who need to run the executable directly
#if LL_RELEASE_FOR_DOWNLOAD
<<<<<<< HEAD
	// <FS:Ansariel> Disable VMP
	// MAINT-8305: If we're processing a SLURL, skip the launcher check.
	//if (gSavedSettings.getString("CmdLineLoginLocation").empty())
	//{
	//	const char* PARENT = getenv("PARENT");
	//	if (! (PARENT && std::string(PARENT) == "SL_Launcher"))
	//	{
	//		// Don't directly run this executable. Please run the launcher, which
	//		// will run the viewer itself.
	//		// Naturally we do not consider this bulletproof. The point is to
	//		// gently remind a user who *inadvertently* finds him/herself in this
	//		// situation to do things the Right Way. Anyone who intentionally
	//		// bypasses this mechanism needs no reminder that s/he's shooting
	//		// him/herself in the foot.
	//		LLNotificationsUtil::add("RunLauncher");
	//	}
	//}
	// </FS:Ansariel>
=======
	// MAINT-8305: If we're processing a SLURL, skip the launcher check.
	if (gSavedSettings.getString("CmdLineLoginLocation").empty())
	{
		const char* PARENT = getenv("PARENT");
		if (! (PARENT && std::string(PARENT) == "SL_Launcher"))
		{
			// Don't directly run this executable. Please run the launcher, which
			// will run the viewer itself.
			// Naturally we do not consider this bulletproof. The point is to
			// gently remind a user who *inadvertently* finds him/herself in this
			// situation to do things the Right Way. Anyone who intentionally
			// bypasses this mechanism needs no reminder that s/he's shooting
			// him/herself in the foot.
			LLNotificationsUtil::add("RunLauncher");
		}
	}
>>>>>>> 9db683c1
#endif

#if LL_WINDOWS
	if (gGLManager.mGLVersion < LLFeatureManager::getInstance()->getExpectedGLVersion())
	{
		std::string url;
		if (gGLManager.mIsIntel)
		{
			url = LLTrans::getString("IntelDriverPage");
		}
		else if (gGLManager.mIsNVIDIA)
		{
			url = LLTrans::getString("NvidiaDriverPage");
		}
		else if (gGLManager.mIsATI)
		{
			url = LLTrans::getString("AMDDriverPage");
		}

		if (!url.empty())
		{
			LLNotificationsUtil::add("OldGPUDriver", LLSD().with("URL", url));
		}
	}
#endif


	// save the graphics card
	gDebugInfo["GraphicsCard"] = LLFeatureManager::getInstance()->getGPUString();

	// Save the current version to the prefs file
	gSavedSettings.setString("LastRunVersion",
							 LLVersionInfo::getChannelAndVersion());

	gSimLastTime = gRenderStartTime.getElapsedTimeF32();
	gSimFrames = (F32)gFrameCount;

	LLViewerJoystick::getInstance()->init(false);

	try {
		initializeSecHandler();
	}
	catch (LLProtectedDataException ex)
	{
		// <FS:Ansariel> Write exception message to log
      LL_WARNS() << "Error initializing SecHandlers: " << ex.what() << LL_ENDL;
	  LLNotificationsUtil::add("CorruptedProtectedDataStore");
	}

	gGLActive = FALSE;

	// Iterate over --leap command-line options. But this is a bit tricky: if
	// there's only one, it won't be an array at all.
	LLSD LeapCommand(gSavedSettings.getLLSD("LeapCommand"));
	LL_DEBUGS("InitInfo") << "LeapCommand: " << LeapCommand << LL_ENDL;
	if (LeapCommand.isDefined() && ! LeapCommand.isArray())
	{
		// If LeapCommand is actually a scalar value, make an array of it.
		// Have to do it in two steps because LeapCommand.append(LeapCommand)
		// trashes content! :-P
		LLSD item(LeapCommand);
		LeapCommand.append(item);
	}
	BOOST_FOREACH(const std::string& leap, llsd::inArray(LeapCommand))
	{
		LL_INFOS("InitInfo") << "processing --leap \"" << leap << '"' << LL_ENDL;
		// We don't have any better description of this plugin than the
		// user-specified command line. Passing "" causes LLLeap to derive a
		// description from the command line itself.
		// Suppress LLLeap::Error exception: trust LLLeap's own logging. We
		// don't consider any one --leap command mission-critical, so if one
		// fails, log it, shrug and carry on.
		LLLeap::create("", leap, false); // exception=false
	}

	if (gSavedSettings.getBOOL("QAMode") && gSavedSettings.getS32("QAModeEventHostPort") > 0)
	{
		LL_WARNS("InitInfo") << "QAModeEventHostPort DEPRECATED: "
							 << "lleventhost no longer supported as a dynamic library"
							 << LL_ENDL;
	}

	LLViewerMedia::initClass();
	LL_INFOS("InitInfo") << "Viewer media initialized." << LL_ENDL ;

	LLTextUtil::TextHelpers::iconCallbackCreationFunction = create_text_segment_icon_from_url_match;

	//EXT-7013 - On windows for some locale (Japanese) standard
	//datetime formatting functions didn't support some parameters such as "weekday".
	//Names for days and months localized in xml are also useful for Polish locale(STORM-107).
	std::string language = gSavedSettings.getString("Language");
	if(language == "ja" || language == "pl")
	{
		LLStringOps::setupWeekDaysNames(LLTrans::getString("dateTimeWeekdaysNames"));
		LLStringOps::setupWeekDaysShortNames(LLTrans::getString("dateTimeWeekdaysShortNames"));
		LLStringOps::setupMonthNames(LLTrans::getString("dateTimeMonthNames"));
		LLStringOps::setupMonthShortNames(LLTrans::getString("dateTimeMonthShortNames"));
		LLStringOps::setupDayFormat(LLTrans::getString("dateTimeDayFormat"));

		LLStringOps::sAM = LLTrans::getString("dateTimeAM");
		LLStringOps::sPM = LLTrans::getString("dateTimePM");
	}

	LLAgentLanguage::init();

    /// Tell the Coprocedure manager how to discover and store the pool sizes
    // what I wanted
    LLCoprocedureManager::getInstance()->setPropertyMethods(
        boost::bind(&LLControlGroup::getU32, boost::ref(gSavedSettings), _1),
        boost::bind(&LLControlGroup::declareU32, boost::ref(gSavedSettings), _1, _2, _3, LLControlVariable::PERSIST_ALWAYS));

	// initializing the settings sanity checker
	SanityCheck::instance().init();

	// <FS:Ansariel> Init debug rects
	LLView::sDebugRects = gSavedSettings.getBOOL("DebugViews");

	// TODO: consider moving proxy initialization here or LLCopocedureManager after proxy initialization, may be implement
	// some other protection to make sure we don't use network before initializng proxy

	/*----------------------------------------------------------------------*/
	// nat 2016-06-29 moved the following here from the former mainLoop().
	mMainloopTimeout = new LLWatchdogTimeout();

	// Create IO Pump to use for HTTP Requests.
	gServicePump = new LLPumpIO(gAPRPoolp);

	// Note: this is where gLocalSpeakerMgr and gActiveSpeakerMgr used to be instantiated.

	LLVoiceChannel::initClass();
	LLVoiceClient::getInstance()->init(gServicePump);
	// <FS:Ansariel> [FS communication UI]
	// LLVoiceChannel::setCurrentVoiceChannelChangedCallback(boost::bind(&LLFloaterIMContainer::onCurrentChannelChanged, _1), true);
	LLVoiceChannel::setCurrentVoiceChannelChangedCallback( boost::bind( &FSFloaterVoiceControls::sOnCurrentChannelChanged, _1 ), true );
	// </FS:Ansariel> [FS communication UI]

	joystick = LLViewerJoystick::getInstance();
	joystick->setNeedsReset(true);
	/*----------------------------------------------------------------------*/

	// <FS:Ansariel> FIRE-22297: FPS limiter not working properly on Mac/Linux
	//gSavedSettings.getControl("FramePerSecondLimit")->getSignal()->connect(boost::bind(&LLAppViewer::onChangeFrameLimit, this, _2));
	//onChangeFrameLimit(gSavedSettings.getLLSD("FramePerSecondLimit"));
	// </FS:Ansariel>

	return true;
}

void LLAppViewer::initMaxHeapSize()
{
	//set the max heap size.
	//here is some info regarding to the max heap size:
	//------------------------------------------------------------------------------------------
	// OS       | setting | SL address bits | max manageable memory space | max heap size
	// Win 32   | default | 32-bit          | 2GB                         | < 1.7GB
	// Win 32   | /3G     | 32-bit          | 3GB                         | < 1.7GB or 2.7GB
	//Linux 32  | default | 32-bit          | 3GB                         | < 2.7GB
	//Linux 32  |HUGEMEM  | 32-bit          | 4GB                         | < 3.7GB
	//64-bit OS |default  | 32-bit          | 4GB                         | < 3.7GB
	//64-bit OS |default  | 64-bit          | N/A (> 4GB)                 | N/A (> 4GB)
	//------------------------------------------------------------------------------------------
	//currently SL is built under 32-bit setting, we set its max heap size no more than 1.6 GB.

	//F32 max_heap_size_gb = llmin(1.6f, (F32)gSavedSettings.getF32("MaxHeapSize")) ;
	F32Gigabytes max_heap_size_gb = (F32Gigabytes)gSavedSettings.getF32("MaxHeapSize") ;
	BOOL enable_mem_failure_prevention = (BOOL)gSavedSettings.getBOOL("MemoryFailurePreventionEnabled") ;
// <FS:Ansariel> Enable low memory checks on 32bit builds
#if ADDRESS_SIZE == 64
	enable_mem_failure_prevention = FALSE;
#endif
// </FS:Ansariel>

	LLMemory::initMaxHeapSizeGB(max_heap_size_gb, enable_mem_failure_prevention) ;
}

void LLAppViewer::checkMemory()
{
	const static F32 MEMORY_CHECK_INTERVAL = 1.0f ; //second
	//const static F32 MAX_QUIT_WAIT_TIME = 30.0f ; //seconds
	//static F32 force_quit_timer = MAX_QUIT_WAIT_TIME + MEMORY_CHECK_INTERVAL ;

	// <FS:Ansariel> Enable low memory checks on 32bit builds
	//if(!gGLManager.mDebugGPU)
	//{
	//	return ;
	//}
#if ADDRESS_SIZE == 32
	static LLCachedControl<bool> mem_failure_prevention(gSavedSettings, "MemoryFailurePreventionEnabled");
	if (!mem_failure_prevention)
#endif
	{
		return ;
	}
	// </FS:Ansariel>

	if(MEMORY_CHECK_INTERVAL > mMemCheckTimer.getElapsedTimeF32())
	{
		return ;
	}
	mMemCheckTimer.reset() ;

		//update the availability of memory
		LLMemory::updateMemoryInfo() ;

	bool is_low = LLMemory::isMemoryPoolLow() ;

	LLPipeline::throttleNewMemoryAllocation(is_low) ;

	if(is_low)
	{
		// <FS:Ansariel> Causes spammy log output
		//LLMemory::logMemoryInfo() ;
	}
}

static LLTrace::BlockTimerStatHandle FTM_MESSAGES("System Messages");
static LLTrace::BlockTimerStatHandle FTM_SLEEP("Sleep");
static LLTrace::BlockTimerStatHandle FTM_YIELD("Yield");

static LLTrace::BlockTimerStatHandle FTM_TEXTURE_CACHE("Texture Cache");
static LLTrace::BlockTimerStatHandle FTM_DECODE("Image Decode");
static LLTrace::BlockTimerStatHandle FTM_TEXTURE_FETCH("Texture Fetch");
static LLTrace::BlockTimerStatHandle FTM_VFS("VFS Thread");
static LLTrace::BlockTimerStatHandle FTM_LFS("LFS Thread");
static LLTrace::BlockTimerStatHandle FTM_PAUSE_THREADS("Pause Threads");
static LLTrace::BlockTimerStatHandle FTM_IDLE("Idle");
static LLTrace::BlockTimerStatHandle FTM_PUMP("Pump");
static LLTrace::BlockTimerStatHandle FTM_PUMP_SERVICE("Service");
static LLTrace::BlockTimerStatHandle FTM_SERVICE_CALLBACK("Callback");
static LLTrace::BlockTimerStatHandle FTM_AGENT_AUTOPILOT("Autopilot");
static LLTrace::BlockTimerStatHandle FTM_AGENT_UPDATE("Update");

// externally visible timers
LLTrace::BlockTimerStatHandle FTM_FRAME("Frame");

bool LLAppViewer::frame()
{
	bool ret = false;

	if (gSimulateMemLeak)
	{
		try
		{
			ret = doFrame();
		}
		catch (const LLContinueError&)
		{
			LOG_UNHANDLED_EXCEPTION("");
		}
		catch (std::bad_alloc)
		{
			LLMemory::logMemoryInfo(TRUE);
			LLFloaterMemLeak* mem_leak_instance = LLFloaterReg::findTypedInstance<LLFloaterMemLeak>("mem_leaking");
			if (mem_leak_instance)
			{
				mem_leak_instance->stop();
			}
			LL_WARNS() << "Bad memory allocation in LLAppViewer::frame()!" << LL_ENDL;
		}
	}
	else
	{ 
		try
		{
			ret = doFrame();
		}
		catch (const LLContinueError&)
		{
			LOG_UNHANDLED_EXCEPTION("");
		}
	}

	return ret;
}

bool LLAppViewer::doFrame()
{
	LLEventPump& mainloop(LLEventPumps::instance().obtain("mainloop"));
	LLSD newFrame;

	// <FS:Ansariel> MaxFPS Viewer-Chui merge error
	LLTimer periodicRenderingTimer;
	BOOL restore_rendering_masks = FALSE;
	// </FS:Ansariel> MaxFPS Viewer-Chui merge error
	// <FS:Ansariel> FIRE-22297: FPS limiter not working properly on Mac/Linux
	LLTimer frameTimer;

	nd::etw::logFrame(); // <FS:ND> Write the start of each frame. Even if our Provider (Firestorm) would be enabled, this has only light impact. Does nothing on OSX and Linux.

	LL_RECORD_BLOCK_TIME(FTM_FRAME);
	LLTrace::BlockTimer::processTimes();
	LLTrace::get_frame_recording().nextPeriod();
	LLTrace::BlockTimer::logStats();

	LLTrace::get_thread_recorder()->pullFromChildren();

	//clear call stack records
	LL_CLEAR_CALLSTACKS();

	//check memory availability information
	checkMemory() ;

	{
		// <FS:Ansariel> MaxFPS Viewer-Chui merge error
		// Check if we need to restore rendering masks.
		if (restore_rendering_masks)
		{
			gPipeline.popRenderDebugFeatureMask();
			gPipeline.popRenderTypeMask();
		}
		// Check if we need to temporarily enable rendering.
		//F32 periodic_rendering = gSavedSettings.getF32("ForcePeriodicRenderingTime");
		static LLCachedControl<F32> periodic_rendering(gSavedSettings, "ForcePeriodicRenderingTime");
		if (periodic_rendering > F_APPROXIMATELY_ZERO && periodicRenderingTimer.getElapsedTimeF64() > periodic_rendering)
		{
			periodicRenderingTimer.reset();
			restore_rendering_masks = TRUE;
			gPipeline.pushRenderTypeMask();
			gPipeline.pushRenderDebugFeatureMask();
			gPipeline.setAllRenderTypes();
			gPipeline.setAllRenderDebugFeatures();
		}
		else
		{
			restore_rendering_masks = FALSE;
		}
		// </FS:Ansariel> MaxFPS Viewer-Chui merge error

		pingMainloopTimeout("Main:MiscNativeWindowEvents");

		if (gViewerWindow)
		{
			LL_RECORD_BLOCK_TIME(FTM_MESSAGES);
			gViewerWindow->getWindow()->processMiscNativeEvents();
		}

		pingMainloopTimeout("Main:GatherInput");

		if (gViewerWindow)
		{
			LL_RECORD_BLOCK_TIME(FTM_MESSAGES);
			if (!restoreErrorTrap())
			{
				LL_WARNS() << " Someone took over my signal/exception handler (post messagehandling)!" << LL_ENDL;
			}

			gViewerWindow->getWindow()->gatherInput();
		}

		//memory leaking simulation
		if (gSimulateMemLeak)
		{
			LLFloaterMemLeak* mem_leak_instance =
				LLFloaterReg::findTypedInstance<LLFloaterMemLeak>("mem_leaking");
			if (mem_leak_instance)
			{
				mem_leak_instance->idle();
			}
		}

		// canonical per-frame event
		mainloop.post(newFrame);

		if (!LLApp::isExiting())
		{
			pingMainloopTimeout("Main:JoystickKeyboard");

			// Scan keyboard for movement keys.  Command keys and typing
			// are handled by windows callbacks.  Don't do this until we're
			// done initializing.  JC
			if (gViewerWindow
				&& (gHeadlessClient || gViewerWindow->getWindow()->getVisible())
				&& gViewerWindow->getActive()
				&& !gViewerWindow->getWindow()->getMinimized()
				&& LLStartUp::getStartupState() == STATE_STARTED
				&& (gHeadlessClient || !gViewerWindow->getShowProgress())
				&& !gFocusMgr.focusLocked())
			{
				joystick->scanJoystick();
				gKeyboard->scanKeyboard();
				// <FS:Ansariel> Chalice Yao's crouch toggle
				static LLCachedControl<bool> fsCrouchToggle(gSavedPerAccountSettings, "FSCrouchToggle");
				static LLCachedControl<bool> fsCrouchToggleStatus(gSavedPerAccountSettings, "FSCrouchToggleStatus");
				if (fsCrouchToggle && fsCrouchToggleStatus)
				{
					gAgent.moveUp(-1);
			}
				// </FS:Ansariel>
			}

			// Update state based on messages, user input, object idle.
			{
				pauseMainloopTimeout(); // *TODO: Remove. Messages shouldn't be stalling for 20+ seconds!

				LL_RECORD_BLOCK_TIME(FTM_IDLE);
				idle();

				resumeMainloopTimeout();
			}

			if (gDoDisconnect && (LLStartUp::getStartupState() == STATE_STARTED))
			{
				pauseMainloopTimeout();
				saveFinalSnapshot();
				disconnectViewer();
				resumeMainloopTimeout();
			}

			// Render scene.
			// *TODO: Should we run display() even during gHeadlessClient?  DK 2011-02-18
			if (!LLApp::isExiting() && !gHeadlessClient && gViewerWindow)
			{
				pingMainloopTimeout("Main:Display");
				gGLActive = TRUE;

				// <FS:Ansariel> FIRE-22297: FPS limiter not working properly on Mac/Linux
				//static U64 last_call = 0;
				//if (!gTeleportDisplay)
				//{
				//	// Frame/draw throttling
				//	U64 elapsed_time = LLTimer::getTotalTime() - last_call;
				//	if (elapsed_time < mMinMicroSecPerFrame)
				//	{
				//		LL_RECORD_BLOCK_TIME(FTM_SLEEP);
				//		// llclamp for when time function gets funky
				//		U64 sleep_time = llclamp(mMinMicroSecPerFrame - elapsed_time, (U64)1, (U64)1e6);
				//		micro_sleep(sleep_time, 0);
				//	}
				//}
				//last_call = LLTimer::getTotalTime();
				// </FS:Ansariel>

				display();

				pingMainloopTimeout("Main:Snapshot");
				LLFloaterSnapshot::update(); // take snapshots
				LLFloaterOutfitSnapshot::update();
				gGLActive = FALSE;
			}
		}

		pingMainloopTimeout("Main:Sleep");

		pauseMainloopTimeout();

		// Sleep and run background threads
		{
			LL_RECORD_BLOCK_TIME(FTM_SLEEP);

			// yield some time to the os based on command line option
			static LLCachedControl<S32> yield_time(gSavedSettings, "YieldTime", -1);
			if(yield_time >= 0)
			{
				LL_RECORD_BLOCK_TIME(FTM_YIELD);
				ms_sleep(yield_time);
			}

			// yield cooperatively when not running as foreground window
			if (   (gViewerWindow && !gViewerWindow->getWindow()->getVisible())
					|| !gFocusMgr.getAppHasFocus())
			{
				// Sleep if we're not rendering, or the window is minimized.
				static LLCachedControl<S32> s_bacground_yeild_time(gSavedSettings, "BackgroundYieldTime", 40);
				S32 milliseconds_to_sleep = llclamp((S32)s_bacground_yeild_time, 0, 1000);
				// don't sleep when BackgroundYieldTime set to 0, since this will still yield to other threads
				// of equal priority on Windows
				if (milliseconds_to_sleep > 0)
				{
					ms_sleep(milliseconds_to_sleep);
					// also pause worker threads during this wait period
					LLAppViewer::getTextureCache()->pause();
					LLAppViewer::getImageDecodeThread()->pause();
				}
			}

			if (mRandomizeFramerate)
			{
				ms_sleep(rand() % 200);
			}

			if (mPeriodicSlowFrame
				&& (gFrameCount % 10 == 0))
			{
				LL_INFOS() << "Periodic slow frame - sleeping 500 ms" << LL_ENDL;
				ms_sleep(500);
			}

			S32 total_work_pending = 0;
			S32 total_io_pending = 0;
			{
				S32 work_pending = 0;
				S32 io_pending = 0;
				F32 max_time = llmin(gFrameIntervalSeconds.value() *10.f, 1.f);

				work_pending += updateTextureThreads(max_time);

				{
					LL_RECORD_BLOCK_TIME(FTM_VFS);
 					io_pending += LLVFSThread::updateClass(1);
				}
				{
					LL_RECORD_BLOCK_TIME(FTM_LFS);
 					io_pending += LLLFSThread::updateClass(1);
				}

				if (io_pending > 1000)
				{
					ms_sleep(llmin(io_pending/100,100)); // give the vfs some time to catch up
				}

				total_work_pending += work_pending ;
				total_io_pending += io_pending ;

			}
			gMeshRepo.update() ;

			if(!total_work_pending) //pause texture fetching threads if nothing to process.
			{
				LLAppViewer::getTextureCache()->pause();
				LLAppViewer::getImageDecodeThread()->pause();
				LLAppViewer::getTextureFetch()->pause();
			}
			if(!total_io_pending) //pause file threads if nothing to process.
			{
				LLVFSThread::sLocal->pause();
				LLLFSThread::sLocal->pause();
			}

			//texture fetching debugger
			if(LLTextureFetchDebugger::isEnabled())
			{
				LLFloaterTextureFetchDebugger* tex_fetch_debugger_instance =
					LLFloaterReg::findTypedInstance<LLFloaterTextureFetchDebugger>("tex_fetch_debugger");
				if(tex_fetch_debugger_instance)
				{
					tex_fetch_debugger_instance->idle() ;
				}
			}

			// <FS:Ansariel> FIRE-22297: FPS limiter not working properly on Mac/Linux
			static LLCachedControl<U32> max_fps(gSavedSettings, "FramePerSecondLimit");
			static LLCachedControl<bool> fsLimitFramerate(gSavedSettings, "FSLimitFramerate");
			if (fsLimitFramerate && LLStartUp::getStartupState() == STATE_STARTED && !gTeleportDisplay && !logoutRequestSent() && max_fps > F_APPROXIMATELY_ZERO)
			{
				// Sleep a while to limit frame rate.
				F32 min_frame_time = 1.f / (F32)max_fps;
				S32 milliseconds_to_sleep = llclamp((S32)((min_frame_time - frameTimer.getElapsedTimeF64()) * 1000.f), 0, 1000);
				if (milliseconds_to_sleep > 0)
				{
					LL_RECORD_BLOCK_TIME(FTM_SLEEP);
					ms_sleep(milliseconds_to_sleep);
				}
			}
			frameTimer.reset();
			// </FS:Ansariel>

			resumeMainloopTimeout();

			pingMainloopTimeout("Main:End");
		}
	}

	if (LLApp::isExiting())
	{
		// Save snapshot for next time, if we made it through initialization
		if (STATE_STARTED == LLStartUp::getStartupState())
		{
			saveFinalSnapshot();
		}

		// <FS:Ansariel> Cut down wait on logout; Need to terminate voice here because we need gServicePump!
		if (LLVoiceClient::instanceExists())
		{
			LLVoiceClient::getInstance()->terminate();
		}
		// </FS:Ansariel>

		delete gServicePump;

		destroyMainloopTimeout();

		LL_INFOS() << "Exiting main_loop" << LL_ENDL;
	}

	return ! LLApp::isRunning();
}

S32 LLAppViewer::updateTextureThreads(F32 max_time)
{
	S32 work_pending = 0;
	{
		LL_RECORD_BLOCK_TIME(FTM_TEXTURE_CACHE);
 		work_pending += LLAppViewer::getTextureCache()->update(max_time); // unpauses the texture cache thread
	}
	{
		LL_RECORD_BLOCK_TIME(FTM_DECODE);
	 	work_pending += LLAppViewer::getImageDecodeThread()->update(max_time); // unpauses the image thread
	}
	{
		LL_RECORD_BLOCK_TIME(FTM_TEXTURE_FETCH);
	 	work_pending += LLAppViewer::getTextureFetch()->update(max_time); // unpauses the texture fetch thread
	}
	return work_pending;
}

void LLAppViewer::flushVFSIO()
{
	while (1)
	{
		S32 pending = LLVFSThread::updateClass(0);
		pending += LLLFSThread::updateClass(0);
		if (!pending)
		{
			break;
		}
		LL_INFOS() << "Waiting for pending IO to finish: " << pending << LL_ENDL;
		ms_sleep(100);
	}
}

bool LLAppViewer::cleanup()
{
	//ditch LLVOAvatarSelf instance
	gAgentAvatarp = NULL;

    LLNotifications::instance().clear();

	// workaround for DEV-35406 crash on shutdown
	LLEventPumps::instance().reset();

#if HAS_GROWL
	GrowlManager::destroyManager();
#endif

	//dump scene loading monitor results
	if (LLSceneMonitor::instanceExists())
	{
		LLSceneMonitor::instance().dumpToFile(gDirUtilp->getExpandedFilename(LL_PATH_LOGS, "scene_monitor_results.csv"));
	}

	// There used to be an 'if (LLFastTimerView::sAnalyzePerformance)' block
	// here, completely redundant with the one that occurs later in this same
	// function. Presumably the duplication was due to an automated merge gone
	// bad. Not knowing which instance to prefer, we chose to retain the later
	// one because it happens just after mFastTimerLogThread is deleted. This
	// comment is in case we guessed wrong, so we can move it here instead.

	// remove any old breakpad minidump files from the log directory
	if (! isError())
	{
		std::string logdir = gDirUtilp->getExpandedFilename(LL_PATH_LOGS, "");
		gDirUtilp->deleteFilesInDir(logdir, "*-*-*-*-*.dmp");
	}

	{
		// Kill off LLLeap objects. We can find them all because LLLeap is derived
		// from LLInstanceTracker. But collect instances first: LLInstanceTracker
		// specifically forbids adding/deleting instances while iterating.
		std::vector<LLLeap*> leaps;
		leaps.reserve(LLLeap::instanceCount());
		for (LLLeap::instance_iter li(LLLeap::beginInstances()), lend(LLLeap::endInstances());
			 li != lend; ++li)
		{
			leaps.push_back(&*li);
		}
		// Okay, now trash them all. We don't have to NULL or erase the entry
		// in 'leaps' because the whole vector is going away momentarily.
		BOOST_FOREACH(LLLeap* leap, leaps)
		{
			delete leap;
		}
	} // destroy 'leaps'

	//flag all elements as needing to be destroyed immediately
	// to ensure shutdown order
	LLMortician::setZealous(TRUE);

    // Give any remaining SLPlugin instances a chance to exit cleanly.
    LLPluginProcessParent::shutdown();

	// <FS:Ansariel> Cut down wait on logout; Need to terminate voice earlier because we need gServicePump!
	//if (LLVoiceClient::instanceExists())
	//{
	//	LLVoiceClient::getInstance()->terminate();
	//}
	// </FS:Ansariel>

	disconnectViewer();

	LL_INFOS() << "Viewer disconnected" << LL_ENDL;

	display_cleanup();

	release_start_screen(); // just in case

	LLError::logToFixedBuffer(NULL);

	LL_INFOS() << "Cleaning Up" << LL_ENDL;

	// <FS:Zi> Backup Settings
	if(mSaveSettingsOnExit)
	{
	// </FS:Zi>
	// FIRE-4871: Save per-account settings earlier -- TS
	std::string per_account_settings_file = gSavedSettings.getString("PerAccountSettingsFile");
	if (per_account_settings_file.empty())
	{
		LL_INFOS() << "Not saving per-account settings; don't know the account name yet." << LL_ENDL;
	}
	// Only save per account settings if the previous login succeeded, otherwise
	// we might end up with a cleared out settings file in case a previous login
	// failed after loading per account settings. -Zi
	else if (!mSavePerAccountSettings)
	{
		LL_INFOS() << "Not saving per-account settings; last login was not successful." << LL_ENDL;
	}
	else
	{
		gSavedPerAccountSettings.saveToFile(per_account_settings_file, TRUE);
		LL_INFOS() << "First time: Saved per-account settings to " <<
		        per_account_settings_file << LL_ENDL;
	}
	gSavedSettings.saveToFile(gSavedSettings.getString("ClientSettingsFile"), TRUE);
	// /FIRE-4871
	// <FS:Zi> Backup Settings
	}
	else
	{
		LL_INFOS() << "Not saving settings, to prevent settings restore failure." << LL_ENDL;
	}
	// </FS:Zi>

	// shut down mesh streamer
	gMeshRepo.shutdown();

	// <FS:ND> FIRE-8385 Crash on exit in Havok. It is hard to say why it happens, as we only have the binary Havok blob. This is a hack around it.
	// Due to the fact the process is going to die anyway, the OS will clean up any reources left by not calling quitSystem.
	// The OpenSim version does not use Havok, it is okay to call shutdown then.
#ifdef OPENSIM
	// shut down Havok
	LLPhysicsExtensions::quitSystem();
#endif // </FS:ND>

	// <FS:ND> FIRE-20152; save avatar render settings during cleanup, not in the dtor of the static instance.
	// Otherwise the save will happen during crt termination when most of the viewers infrastructure is in a non deterministic state
	if( FSAvatarRenderPersistence::instanceExists() )
		FSAvatarRenderPersistence::getInstance()->deleteSingleton();
	// </FS:ND>

	// Must clean up texture references before viewer window is destroyed.
	if(LLHUDManager::instanceExists())
	{
		LLHUDManager::getInstance()->updateEffects();
		LLHUDObject::updateAll();
		LLHUDManager::getInstance()->cleanupEffects();
		LLHUDObject::cleanupHUDObjects();
		LL_INFOS() << "HUD Objects cleaned up" << LL_ENDL;
	}

	LLKeyframeDataCache::clear();

 	// End TransferManager before deleting systems it depends on (Audio, VFS, AssetStorage)
#if 0 // this seems to get us stuck in an infinite loop...
	gTransferManager.cleanup();
#endif

	SUBSYSTEM_CLEANUP(LLLocalBitmapMgr);

	// Note: this is where gWorldMap used to be deleted.

	// Note: this is where gHUDManager used to be deleted.
	if(LLHUDManager::instanceExists())
	{
		LLHUDManager::getInstance()->shutdownClass();
	}

	delete gAssetStorage;
	gAssetStorage = NULL;

	LLPolyMesh::freeAllMeshes();

	LLStartUp::cleanupNameCache();

	// Note: this is where gLocalSpeakerMgr and gActiveSpeakerMgr used to be deleted.

	if (LLWorldMap::instanceExists())
	{
		LLWorldMap::getInstance()->reset(); // release any images
	}

	LLCalc::cleanUp();

	LL_INFOS() << "Global stuff deleted" << LL_ENDL;

	if (gAudiop)
	{
        // be sure to stop the internet stream cleanly BEFORE destroying the interface to stop it.
        gAudiop->stopInternetStream();
        // shut down the streaming audio sub-subsystem first, in case it relies on not outliving the general audio subsystem.
		// <FS> FMOD fixes
        // LLStreamingAudioInterface *sai = gAudiop->getStreamingAudioImpl();
		// delete sai;
		// gAudiop->setStreamingAudioImpl(NULL);

        // shut down the audio subsystem
        gAudiop->shutdown();

		delete gAudiop;
		gAudiop = NULL;
	}

	// Note: this is where LLFeatureManager::getInstance()-> used to be deleted.

	// Patch up settings for next time
	// Must do this before we delete the viewer window,
	// such that we can suck rectangle information out of
	// it.
	cleanupSavedSettings();
	LL_INFOS() << "Settings patched up" << LL_ENDL;

	// delete some of the files left around in the cache.
	removeCacheFiles("*.wav");
	removeCacheFiles("*.tmp");
	removeCacheFiles("*.lso");
	removeCacheFiles("*.out");
	// <FS:Ansariel> Sound cache
	//removeCacheFiles("*.dsf");
	if (!gSavedSettings.getBOOL("FSKeepUnpackedCacheFiles"))
	{
		gDirUtilp->deleteFilesInDir(gDirUtilp->getExpandedFilename(LL_PATH_FS_SOUND_CACHE, ""), "*.dsf");
	}
	// </FS:Ansariel>
	removeCacheFiles("*.bodypart");
	removeCacheFiles("*.clothing");

	LL_INFOS() << "Cache files removed" << LL_ENDL;

	// Wait for any pending VFS IO
	flushVFSIO();
	LL_INFOS() << "Shutting down Views" << LL_ENDL;

	// Destroy the UI
	if( gViewerWindow)
		gViewerWindow->shutdownViews();

	LL_INFOS() << "Cleaning up Inventory" << LL_ENDL;

	// Cleanup Inventory after the UI since it will delete any remaining observers
	// (Deleted observers should have already removed themselves)
	gInventory.cleanupInventory();

	LLCoros::getInstance()->printActiveCoroutines();

	LL_INFOS() << "Cleaning up Selections" << LL_ENDL;

	// Clean up selection managers after UI is destroyed, as UI may be observing them.
	// Clean up before GL is shut down because we might be holding on to objects with texture references
	LLSelectMgr::cleanupGlobals();

	LL_INFOS() << "Shutting down OpenGL" << LL_ENDL;

	// Shut down OpenGL
	if( gViewerWindow)
	{
		gViewerWindow->shutdownGL();

		// Destroy window, and make sure we're not fullscreen
		// This may generate window reshape and activation events.
		// Therefore must do this before destroying the message system.
		delete gViewerWindow;
		gViewerWindow = NULL;
		LL_INFOS() << "ViewerWindow deleted" << LL_ENDL;
	}

	LL_INFOS() << "Cleaning up Keyboard & Joystick" << LL_ENDL;

	// viewer UI relies on keyboard so keep it aound until viewer UI isa gone
	delete gKeyboard;
	gKeyboard = NULL;

	// Turn off Space Navigator and similar devices
	LLViewerJoystick::getInstance()->terminate();

	LL_INFOS() << "Cleaning up Objects" << LL_ENDL;

	LLViewerObject::cleanupVOClasses();

	SUBSYSTEM_CLEANUP(LLAvatarAppearance);

	// <FS:Ansariel> Comment out duplicate clean up
	//SUBSYSTEM_CLEANUP(LLAvatarAppearance);

	SUBSYSTEM_CLEANUP(LLPostProcess);

	LLTracker::cleanupInstance();

	// *FIX: This is handled in LLAppViewerWin32::cleanup().
	// I'm keeping the comment to remember its order in cleanup,
	// in case of unforseen dependency.
	//#if LL_WINDOWS
	//	gDXHardware.cleanup();
	//#endif // LL_WINDOWS

	LLVolumeMgr* volume_manager = LLPrimitive::getVolumeManager();
	if (!volume_manager->cleanup())
	{
		LL_WARNS() << "Remaining references in the volume manager!" << LL_ENDL;
	}
	LLPrimitive::cleanupVolumeManager();

	LL_INFOS() << "Additional Cleanup..." << LL_ENDL;

	LLViewerParcelMgr::cleanupGlobals();

	// *Note: this is where gViewerStats used to be deleted.

 	//end_messaging_system();

	SUBSYSTEM_CLEANUP(LLFollowCamMgr);
	//SUBSYSTEM_CLEANUP(LLVolumeMgr);
	LLPrimitive::cleanupVolumeManager();
	SUBSYSTEM_CLEANUP(LLWorldMapView);
	SUBSYSTEM_CLEANUP(LLFolderViewItem);
	SUBSYSTEM_CLEANUP(LLUI);

	//
	// Shut down the VFS's AFTER the decode manager cleans up (since it cleans up vfiles).
	// Also after viewerwindow is deleted, since it may have image pointers (which have vfiles)
	// Also after shutting down the messaging system since it has VFS dependencies

	//
	LL_INFOS() << "Cleaning up VFS" << LL_ENDL;
	SUBSYSTEM_CLEANUP(LLVFile);

	LL_INFOS() << "Saving Data" << LL_ENDL;

	// Store the time of our current logoff
	gSavedPerAccountSettings.setU32("LastLogoff", time_corrected());

	// Must do this after all panels have been deleted because panels that have persistent rects
	// save their rects on delete.
	if(mSaveSettingsOnExit)		// <FS:Zi> Backup Settings
	{
		gSavedSettings.saveToFile(gSavedSettings.getString("ClientSettingsFile"), TRUE);

	LLUIColorTable::instance().saveUserSettings();

//<Firestorm Skin Cleanup>
	std::string skinSaved = gSavedSettings.getString("SkinCurrent");
	std::string themeSaved = gSavedSettings.getString("SkinCurrentTheme");
	if ((skinSaved != mCurrentSkin) || (themeSaved != mCurrentSkinTheme))
	{
		LL_INFOS() << "Clearing skin colors." << LL_ENDL;
		// Implementation to only purge skin colors
		LLUIColorTable::instance().saveUserSettingsPaletteOnly();

	}
//</Firestorm Skip Cleanup>
	}	// <FS:Zi> Backup Settings
	
	
	// <FS:Zi> Backup Settings
	if(mSaveSettingsOnExit)
	{
	std::string per_account_settings_file = gSavedSettings.getString("PerAccountSettingsFile");
	// </FS:Zi>
	// PerAccountSettingsFile should be empty if no user has been logged on.
	// *FIX:Mani This should get really saved in a "logoff" mode.
	// FIRE-4871: use the same file we picked out earlier -- TS
	if (per_account_settings_file.empty())
	{
		LL_INFOS() << "Not saving per-account settings; don't know the account name yet." << LL_ENDL;
	}
	// Only save per account settings if the previous login succeeded, otherwise
	// we might end up with a cleared out settings file in case a previous login
	// failed after loading per account settings.
	else if (!mSavePerAccountSettings)
	{
		LL_INFOS() << "Not saving per-account settings; last login was not successful." << LL_ENDL;
	}
	else
	{
		gSavedPerAccountSettings.saveToFile(per_account_settings_file, TRUE);
		LL_INFOS() << "Second time: Saved per-account settings to " <<
		        per_account_settings_file << LL_ENDL;
	}
	// <FS:Zi> Backup Settings
	}
	else
	{
		LL_INFOS() << "Not saving settings, to prevent settings restore failure." << LL_ENDL;
	}
	// </FS:Zi>

	// We need to save all crash settings, even if they're defaults [see LLCrashLogger::loadCrashBehaviorSetting()]
	gCrashSettings.saveToFile(gSavedSettings.getString("CrashSettingsFile"),FALSE);

	//std::string warnings_settings_filename = gDirUtilp->getExpandedFilename(LL_PATH_USER_SETTINGS, getSettingsFilename("Default", "Warnings"));
	std::string warnings_settings_filename = gDirUtilp->getExpandedFilename(LL_PATH_USER_SETTINGS, getSettingsFilename("User", "Warnings"));
	if(mSaveSettingsOnExit)		// <FS:Zi> Backup Settings
	gWarningSettings.saveToFile(warnings_settings_filename, TRUE);

	// Save URL history file
	if(mSaveSettingsOnExit)		// <FS:Zi> Backup Settings
	LLURLHistory::saveFile("url_history.xml");

	// save mute list. gMuteList used to also be deleted here too.
	if (gAgent.isInitialized() && LLMuteList::instanceExists())
	{
		LLMuteList::getInstance()->cache(gAgent.getID());
	}

	//save call log list
	if (LLConversationLog::instanceExists())
	{
		LLConversationLog::instance().cache();
	}

	if (mPurgeOnExit)
	{
		LL_INFOS() << "Purging all cache files on exit" << LL_ENDL;
		gDirUtilp->deleteFilesInDir(gDirUtilp->getExpandedFilename(LL_PATH_CACHE,""), "*.*");
		// <FS:Ansariel> Sound cache
		gDirUtilp->deleteFilesInDir(gDirUtilp->getExpandedFilename(LL_PATH_FS_SOUND_CACHE, ""), "*.*");
	}

	writeDebugInfo();

	LLLocationHistory::getInstance()->save();

	LLAvatarIconIDCache::getInstance()->save();

	// Stop the plugin read thread if it's running.
	LLPluginProcessParent::setUseReadThread(false);

	LL_INFOS() << "Shutting down Threads" << LL_ENDL;

	// Let threads finish
	LLTimer idleTimer;
	idleTimer.reset();
	const F64 max_idle_time = 5.f; // 5 seconds
	while(1)
	{
		S32 pending = 0;
		pending += LLAppViewer::getTextureCache()->update(1); // unpauses the worker thread
		pending += LLAppViewer::getImageDecodeThread()->update(1); // unpauses the image thread
		pending += LLAppViewer::getTextureFetch()->update(1); // unpauses the texture fetch thread
		pending += LLVFSThread::updateClass(0);
		pending += LLLFSThread::updateClass(0);
		F64 idle_time = idleTimer.getElapsedTimeF64();
		if(!pending)
		{
			break ; //done
		}
		else if(idle_time >= max_idle_time)
		{
			LL_WARNS() << "Quitting with pending background tasks." << LL_ENDL;
			break;
		}
	}

	// Delete workers first
	// shotdown all worker threads before deleting them in case of co-dependencies
	mAppCoreHttp.requestStop();
	sTextureFetch->shutdown();
	sTextureCache->shutdown();
	sImageDecodeThread->shutdown();

	sTextureFetch->shutDownTextureCacheThread() ;
	sTextureFetch->shutDownImageDecodeThread() ;

	LL_INFOS() << "Shutting down message system" << LL_ENDL;
	end_messaging_system();

	// Non-LLCurl libcurl library
	mAppCoreHttp.cleanup();

	SUBSYSTEM_CLEANUP(LLFilePickerThread);
	SUBSYSTEM_CLEANUP(LLDirPickerThread);

	//MUST happen AFTER SUBSYSTEM_CLEANUP(LLCurl)
	delete sTextureCache;
    sTextureCache = NULL;
	delete sTextureFetch;
    sTextureFetch = NULL;
	delete sImageDecodeThread;
    sImageDecodeThread = NULL;
	delete mFastTimerLogThread;
	mFastTimerLogThread = NULL;

	if (LLFastTimerView::sAnalyzePerformance)
	{
		LL_INFOS() << "Analyzing performance" << LL_ENDL;

		std::string baseline_name = LLTrace::BlockTimer::sLogName + "_baseline.slp";
		std::string current_name  = LLTrace::BlockTimer::sLogName + ".slp";
		std::string report_name   = LLTrace::BlockTimer::sLogName + "_report.csv";

		LLFastTimerView::doAnalysis(
			gDirUtilp->getExpandedFilename(LL_PATH_LOGS, baseline_name),
			gDirUtilp->getExpandedFilename(LL_PATH_LOGS, current_name),
			gDirUtilp->getExpandedFilename(LL_PATH_LOGS, report_name));
	}

	SUBSYSTEM_CLEANUP(LLMetricPerformanceTesterBasic) ;

	LL_INFOS() << "Cleaning up Media and Textures" << LL_ENDL;

	//Note:
	//SUBSYSTEM_CLEANUP(LLViewerMedia) has to be put before gTextureList.shutdown()
	//because some new image might be generated during cleaning up media. --bao
	SUBSYSTEM_CLEANUP(LLViewerMedia);
	SUBSYSTEM_CLEANUP(LLViewerParcelMedia);
	gTextureList.shutdown(); // shutdown again in case a callback added something
	LLUIImageList::getInstance()->cleanUp();

	// This should eventually be done in LLAppViewer
	SUBSYSTEM_CLEANUP(LLImage);
	SUBSYSTEM_CLEANUP(LLVFSThread);
	SUBSYSTEM_CLEANUP(LLLFSThread);

#ifndef LL_RELEASE_FOR_DOWNLOAD
	LL_INFOS() << "Auditing VFS" << LL_ENDL;
	if(gVFS)
	{
		gVFS->audit();
	}
#endif

	LL_INFOS() << "Misc Cleanup" << LL_ENDL;

	// For safety, the LLVFS has to be deleted *after* LLVFSThread. This should be cleaned up.
	// (LLVFS doesn't know about LLVFSThread so can't kill pending requests) -Steve
	delete gStaticVFS;
	gStaticVFS = NULL;
	delete gVFS;
	gVFS = NULL;

	gSavedSettings.cleanup();
	LLUIColorTable::instance().clear();

	LLWatchdog::getInstance()->cleanup();

	LLViewerAssetStatsFF::cleanup();

	// If we're exiting to launch an URL, do that here so the screen
	// is at the right resolution before we launch IE.
	if (!gLaunchFileOnQuit.empty())
	{
		LL_INFOS() << "Launch file on quit." << LL_ENDL;
#if LL_WINDOWS
		// Indicate an application is starting.
		SetCursor(LoadCursor(NULL, IDC_WAIT));
#endif

		// HACK: Attempt to wait until the screen res. switch is complete.
		ms_sleep(1000);

		LLWeb::loadURLExternal( gLaunchFileOnQuit, false );
		LL_INFOS() << "File launched." << LL_ENDL;
	}
	LL_INFOS() << "Cleaning up LLProxy." << LL_ENDL;
	SUBSYSTEM_CLEANUP(LLProxy);
    LLCore::LLHttp::cleanup();

	SUBSYSTEM_CLEANUP(LLWearableType);

	LLMainLoopRepeater::instance().stop();

	ll_close_fail_log();

	LLError::LLCallStacks::cleanup();

	removeMarkerFiles();

	// It's not at first obvious where, in this long sequence, generic cleanup
	// calls OUGHT to go. So let's say this: as we migrate cleanup from
	// explicit hand-placed calls into the generic mechanism, eventually
	// all cleanup will get subsumed into the generic calls. So the calls you
	// still see above are calls that MUST happen before the generic cleanup
	// kicks in.

	// This calls every remaining LLSingleton's cleanupSingleton() method.
	// This method should perform any cleanup that might take significant
	// realtime, or might throw an exception.
	LLSingletonBase::cleanupAll();

	// The logging subsystem depends on an LLSingleton. Any logging after
	// LLSingletonBase::deleteAll() won't be recorded.
	LL_INFOS() << "Goodbye!" << LL_ENDL;

	// This calls every remaining LLSingleton's deleteSingleton() method.
	// No class destructor should perform any cleanup that might take
	// significant realtime, or throw an exception.
	LLSingletonBase::deleteAll();

	removeDumpDir();

	// return 0;
	return true;
}

// A callback for LL_ERRS() to call during the watchdog error.
void watchdog_llerrs_callback(const std::string &error_string)
{
	gLLErrorActivated = true;

#ifdef LL_WINDOWS
	RaiseException(0,0,0,0);
#else
	raise(SIGQUIT);
#endif
}

// A callback for the watchdog to call.
void watchdog_killer_callback()
{
	LLError::setFatalFunction(watchdog_llerrs_callback);
	LL_ERRS() << "Watchdog killer event" << LL_ENDL;
}

bool LLAppViewer::initThreads()
{
	static const bool enable_threads = true;

	LLImage::initClass(gSavedSettings.getBOOL("TextureNewByteRange"),gSavedSettings.getS32("TextureReverseByteRange"));

	LLVFSThread::initClass(enable_threads && false);
	LLLFSThread::initClass(enable_threads && false);

	// Image decoding
	LLAppViewer::sImageDecodeThread = new LLImageDecodeThread(enable_threads && true);
	LLAppViewer::sTextureCache = new LLTextureCache(enable_threads && true);
	LLAppViewer::sTextureFetch = new LLTextureFetch(LLAppViewer::getTextureCache(),
													sImageDecodeThread,
													enable_threads && true,
													app_metrics_qa_mode);

	if (LLTrace::BlockTimer::sLog || LLTrace::BlockTimer::sMetricLog)
	{
		LLTrace::BlockTimer::setLogLock(new LLMutex());
		mFastTimerLogThread = new LLFastTimerLogThread(LLTrace::BlockTimer::sLogName);
		mFastTimerLogThread->start();
	}

	// Mesh streaming and caching
	gMeshRepo.init();

	LLFilePickerThread::initClass();
	LLDirPickerThread::initClass();

	// *FIX: no error handling here!
	return true;
}

void errorCallback(const std::string &error_string)
{
	LLStringUtil::format_map_t map;
	map["ERROR_DETAILS"]=error_string;
	std::string error_display_string=LLTrans::getString("MBApplicationErrorDetails",map);
	
	// <FS:Ansariel> If we crash before loading the configuration, LLTrans
	//               won't be able to find the localized string, so we
	//               fall back to the English version instead of showing
	//               a dialog saying "MissingString("<LocalizationStringId>".
	std::string caption = LLTrans::getString("MBApplicationError");

	if (error_display_string.find("MissingString(") != std::string::npos)
	{
		error_display_string = "We are sorry, but Firestorm has crashed and needs to be closed. If you see this issue happening repeatedly, please contact our support team and submit the following message:\n\n[ERROR_DETAILS]";
		LLStringUtil::format(error_display_string, map);
	}
	if (caption.find("MissingString(") != std::string::npos)
	{
		caption = "Application Error - Don't Panic";
	}
	// </FS:Ansariel>

#if !LL_RELEASE_FOR_DOWNLOAD
	// <FS:Ansariel> Changed to fix missing string error upon early crash
	//if (OSBTN_CANCEL == OSMessageBox(error_display_string, LLTrans::getString("MBApplicationError"), OSMB_OKCANCEL))
	if (OSBTN_CANCEL == OSMessageBox(error_display_string, caption, OSMB_OKCANCEL))
		return;
#else
	// <FS:Ansariel> Changed to fix missing string error upon early crash
	//OSMessageBox(error_display_string, LLTrans::getString("MBApplicationError"), OSMB_OK);
	OSMessageBox(error_display_string, caption, OSMB_OK);
#endif // !LL_RELEASE_FOR_DOWNLOAD

	//Set the ErrorActivated global so we know to create a marker file
	gLLErrorActivated = true;

//	LLError::crashAndLoop(error_string);
// [SL:KB] - Patch: Viewer-Build | Checked: 2010-12-04 (Catznip-2.4)
#if !LL_RELEASE_FOR_DOWNLOAD && LL_WINDOWS
	DebugBreak();
#else
	LLError::crashAndLoop(error_string);
#endif // LL_RELEASE_WITH_DEBUG_INFO && LL_WINDOWS
// [/SL:KB]
}

void LLAppViewer::initLoggingAndGetLastDuration()
{
	//
	// Set up logging defaults for the viewer
	//
	LLError::initForApplication( gDirUtilp->getExpandedFilename(LL_PATH_USER_SETTINGS, "")
                                ,gDirUtilp->getExpandedFilename(LL_PATH_APP_SETTINGS, "")
                                );
	LLError::setFatalFunction(errorCallback);
	//LLError::setTimeFunction(getRuntime);

	// Remove the last ".old" log file.
	std::string old_log_file = gDirUtilp->getExpandedFilename(LL_PATH_LOGS,
							     APP_NAME + ".old");
	LLFile::remove(old_log_file);

	// Get name of the log file
	std::string log_file = gDirUtilp->getExpandedFilename(LL_PATH_LOGS,
							     APP_NAME + ".log");
 	/*
	 * Before touching any log files, compute the duration of the last run
	 * by comparing the ctime of the previous start marker file with the ctime
	 * of the last log file.
	 */
	std::string start_marker_file_name = gDirUtilp->getExpandedFilename(LL_PATH_LOGS, START_MARKER_FILE_NAME);
	llstat start_marker_stat;
	llstat log_file_stat;
	std::ostringstream duration_log_stream; // can't log yet, so save any message for when we can below
	int start_stat_result = LLFile::stat(start_marker_file_name, &start_marker_stat);
	int log_stat_result = LLFile::stat(log_file, &log_file_stat);
	if ( 0 == start_stat_result && 0 == log_stat_result )
	{
		int elapsed_seconds = log_file_stat.st_ctime - start_marker_stat.st_ctime;
		// only report a last run time if the last viewer was the same version
		// because this stat will be counted against this version
		if ( markerIsSameVersion(start_marker_file_name) )
		{
			gLastExecDuration = elapsed_seconds;
		}
		else
		{
			duration_log_stream << "start marker from some other version; duration is not reported";
			gLastExecDuration = -1;
		}
	}
	else
	{
		// at least one of the LLFile::stat calls failed, so we can't compute the run time
		duration_log_stream << "duration stat failure; start: "<< start_stat_result << " log: " << log_stat_result;
		gLastExecDuration = -1; // unknown
	}
	std::string duration_log_msg(duration_log_stream.str());

	// Create a new start marker file for comparison with log file time for the next run
	LLAPRFile start_marker_file ;
	start_marker_file.open(start_marker_file_name, LL_APR_WB);
	if (start_marker_file.getFileHandle())
	{
		recordMarkerVersion(start_marker_file);
		start_marker_file.close();
	}

	// Rename current log file to ".old"
	LLFile::rename(log_file, old_log_file);

	// Set the log file to SecondLife.log
	LLError::logToFile(log_file);
	if (!duration_log_msg.empty())
	{
		LL_WARNS("MarkerFile") << duration_log_msg << LL_ENDL;
	}
}

bool LLAppViewer::loadSettingsFromDirectory(const std::string& location_key,
					    bool set_defaults)
{
	if (!mSettingsLocationList)
	{
		LL_ERRS() << "Invalid settings location list" << LL_ENDL;
	}

	BOOST_FOREACH(const SettingsGroup& group, mSettingsLocationList->groups)
	{
		// skip settings groups that aren't the one we requested
		if (group.name() != location_key) continue;

		ELLPath path_index = (ELLPath)group.path_index();
		if(path_index <= LL_PATH_NONE || path_index >= LL_PATH_LAST)
		{
			LL_ERRS() << "Out of range path index in app_settings/settings_files.xml" << LL_ENDL;
			return false;
		}

		BOOST_FOREACH(const SettingsFile& file, group.files)
		{
			// <FS:Ansariel> Skip quickprefs settings - we don't have a settings group
			//               for it as it's not a regular settings file
			if (file.name() == "QuickPreferences")
			{
				continue;
			}
			// </FS:Ansariel>

			LL_INFOS("Settings") << "Attempting to load settings for the group " << file.name()
			    << " - from location " << location_key << LL_ENDL;

			LLControlGroup* settings_group = LLControlGroup::getInstance(file.name);
			if(!settings_group)
			{
				LL_WARNS("Settings") << "No matching settings group for name " << file.name() << LL_ENDL;
				continue;
			}

			std::string full_settings_path;

			if (file.file_name_setting.isProvided()
				&& gSavedSettings.controlExists(file.file_name_setting))
			{
				// try to find filename stored in file_name_setting control
				full_settings_path = gSavedSettings.getString(file.file_name_setting);
				if (full_settings_path.empty())
				{
					continue;
				}
				else if (!gDirUtilp->fileExists(full_settings_path))
				{
					// search in default path
					full_settings_path = gDirUtilp->getExpandedFilename((ELLPath)path_index, full_settings_path);
				}
			}
			else
			{
				// by default, use specified file name
				full_settings_path = gDirUtilp->getExpandedFilename((ELLPath)path_index, file.file_name());
			}

			if(settings_group->loadFromFile(full_settings_path, set_defaults, file.persistent))
			{	// success!
				LL_INFOS("Settings") << "Loaded settings file " << full_settings_path << LL_ENDL;
			}
			else
			{	// failed to load
				if(file.required)
				{
					LL_ERRS() << "Error: Cannot load required settings file from: " << full_settings_path << LL_ENDL;
					return false;
				}
				else
				{
					// only complain if we actually have a filename at this point
					if (!full_settings_path.empty())
					{
						LL_INFOS("Settings") << "Cannot load " << full_settings_path << " - No settings found." << LL_ENDL;
					}
				}
			}
		}
	}

	return true;
}

std::string LLAppViewer::getSettingsFilename(const std::string& location_key,
											 const std::string& file)
{
	BOOST_FOREACH(const SettingsGroup& group, mSettingsLocationList->groups)
	{
		if (group.name() == location_key)
		{
			BOOST_FOREACH(const SettingsFile& settings_file, group.files)
			{
				if (settings_file.name() == file)
				{
					return settings_file.file_name;
				}
			}
		}
	}

	return std::string();
}

void LLAppViewer::loadColorSettings()
{
	LLUIColorTable::instance().loadFromSettings();
}

namespace
{
    void handleCommandLineError(LLControlGroupCLP& clp)
    {
		LL_WARNS() << "Error parsing command line options. Command Line options ignored."  << LL_ENDL;

		LL_INFOS() << "Command line usage:\n" << clp << LL_ENDL;

		OSMessageBox(STRINGIZE(LLTrans::getString("MBCmdLineError") << clp.getErrorMessage()),
					 LLStringUtil::null,
					 OSMB_OK);
    }
} // anonymous namespace

bool LLAppViewer::initConfiguration()
{
	//Load settings files list
	std::string settings_file_list = gDirUtilp->getExpandedFilename(LL_PATH_APP_SETTINGS, "settings_files.xml");
	LLXMLNodePtr root;
	BOOL success  = LLXMLNode::parseFile(settings_file_list, root, NULL);
	if (!success)
	{
        LL_ERRS() << "Cannot load default configuration file " << settings_file_list << LL_ENDL;
	}

	mSettingsLocationList = new SettingsFiles();

	LLXUIParser parser;
	parser.readXUI(root, *mSettingsLocationList, settings_file_list);

	if (!mSettingsLocationList->validateBlock())
	{
        LL_ERRS() << "Invalid settings file list " << settings_file_list << LL_ENDL;
	}

	// The settings and command line parsing have a fragile
	// order-of-operation:
	// - load defaults from app_settings
	// - set procedural settings values
	// - read command line settings
	// - selectively apply settings needed to load user settings.
    // - load overrides from user_settings
	// - apply command line settings (to override the overrides)
	// - load per account settings (happens in llstartup

	// - load defaults
	bool set_defaults = true;
	if(!loadSettingsFromDirectory("Default", set_defaults))
	{
		std::ostringstream msg;
		msg << "Unable to load default settings file. The installation may be corrupted.";
		OSMessageBox(msg.str(),LLStringUtil::null,OSMB_OK);
		return false;
	}
	
	//<FS:Techwolf Lupindo>
	// load defaults overide here. Can not use settings_files.xml as path is different then above loading of defaults.
	std::string fsdata_defaults = gDirUtilp->getExpandedFilename(LL_PATH_USER_SETTINGS, "fsdata_defaults.xml");
	std::string fsdata_global = "Global";
	LLControlGroup* settings_group = LLControlGroup::getInstance(fsdata_global);
	if(settings_group && settings_group->loadFromFile(fsdata_defaults, set_defaults))
	{
		LL_INFOS() << "Loaded settings file " << fsdata_defaults << LL_ENDL;
	}
	//</FS:Techwolf Lupindo>

	// <FS:Ansariel> Debug setting to disable log throttle
	nd::logging::setThrottleEnabled(gSavedSettings.getBOOL("FSEnableLogThrottle"));

	initStrings(); // setup paths for LLTrans based on settings files only
	// - set procedural settings
	// Note: can't use LL_PATH_PER_SL_ACCOUNT for any of these since we haven't logged in yet
        //gSavedSettings.setString("ClientSettingsFile", gDirUtilp->getExpandedFilename(LL_PATH_USER_SETTINGS, getSettingsFilename("Default", "Global")));
        gSavedSettings.setString("ClientSettingsFile", gDirUtilp->getExpandedFilename(LL_PATH_USER_SETTINGS, getSettingsFilename("User", "Global")));
        gSavedSettings.setString("CrashSettingsFile", gDirUtilp->getExpandedFilename(LL_PATH_USER_SETTINGS, getSettingsFilename("User", "CrashSettings")));
	
#ifndef	LL_RELEASE_FOR_DOWNLOAD
	// provide developer build only overrides for these control variables that are not
	// persisted to settings.xml
	LLControlVariable* c = gSavedSettings.getControl("ShowConsoleWindow");
	if (c)
	{
		c->setValue(true, false);
	}
	c = gSavedSettings.getControl("AllowMultipleViewers");
	if (c)
	{
		c->setValue(true, false);
	}

	gSavedSettings.setBOOL("QAMode", TRUE );
	gSavedSettings.setS32("WatchdogEnabled", 0);
#endif

	// These are warnings that appear on the first experience of that condition.
	// They are already set in the settings_default.xml file, but still need to be added to LLFirstUse
	// for disable/reset ability
//	LLFirstUse::addConfigVariable("FirstBalanceIncrease");
//	LLFirstUse::addConfigVariable("FirstBalanceDecrease");
//	LLFirstUse::addConfigVariable("FirstSit");
//	LLFirstUse::addConfigVariable("FirstMap");
//	LLFirstUse::addConfigVariable("FirstGoTo");
//	LLFirstUse::addConfigVariable("FirstBuild");
//	LLFirstUse::addConfigVariable("FirstLeftClickNoHit");
//	LLFirstUse::addConfigVariable("FirstTeleport");
//	LLFirstUse::addConfigVariable("FirstOverrideKeys");
//	LLFirstUse::addConfigVariable("FirstAttach");
//	LLFirstUse::addConfigVariable("FirstAppearance");
//	LLFirstUse::addConfigVariable("FirstInventory");
//	LLFirstUse::addConfigVariable("FirstSandbox");
//	LLFirstUse::addConfigVariable("FirstFlexible");
//	LLFirstUse::addConfigVariable("FirstDebugMenus");
//	LLFirstUse::addConfigVariable("FirstSculptedPrim");
//	LLFirstUse::addConfigVariable("FirstVoice");
//	LLFirstUse::addConfigVariable("FirstMedia");

	// - read command line settings.
	LLControlGroupCLP clp;
	std::string	cmd_line_config	= gDirUtilp->getExpandedFilename(LL_PATH_APP_SETTINGS,
														  "cmd_line.xml");

	clp.configure(cmd_line_config, &gSavedSettings);

	if(!initParseCommandLine(clp))
	{
		handleCommandLineError(clp);
		return false;
	}

	// - selectively apply settings

	// If the user has specified a alternate settings file name.
	// Load	it now before loading the user_settings/settings.xml
	if(clp.hasOption("settings"))
	{
		std::string	user_settings_filename =
			gDirUtilp->getExpandedFilename(LL_PATH_USER_SETTINGS,
										   clp.getOption("settings")[0]);
		gSavedSettings.setString("ClientSettingsFile", user_settings_filename);
		// SJ: if asked to purge configuration, remove custom user-settings file before it will be read
		if (mPurgeSettings)
		{
			LLFile::remove(user_settings_filename);
		}

		LL_INFOS("Settings")	<< "Using command line specified settings filename: "
			<< user_settings_filename << LL_ENDL;
	}
	else
	{
		// SJ: if asked to purge configuration, remove default user-settings file before it will be read
		if (mPurgeSettings)
		{
			LLFile::remove(gDirUtilp->getExpandedFilename(LL_PATH_USER_SETTINGS, getSettingsFilename("User", "Global")));
		}

	}
	

	// - load overrides from user_settings
	loadSettingsFromDirectory("User");

	if (gSavedSettings.getBOOL("FirstRunThisInstall"))
	{
		// Set firstrun flag to indicate that some further init actiona should be taken
		// like determining screen DPI value and so on
		mIsFirstRun = true;

		// <FS>
		if (gSavedSettings.getString("SessionSettingsFile").empty())
		{
			gSavedSettings.setString("SessionSettingsFile", "settings_firestorm.xml");
		}
		// </FS>
		
// <FS:CR> Set ForceShowGrid to TRUE on first run if we're on an OpenSim build
#ifdef OPENSIM
		if (!gSavedSettings.getBOOL("ForceShowGrid"))
			gSavedSettings.setBOOL("ForceShowGrid", TRUE);
#endif // OPENSIM
// </FS:CR>
		
		gSavedSettings.setBOOL("FirstRunThisInstall", FALSE);
	}
	
	// <FS:CR> Compatibility with old backups
	// Put gSavedSettings here, gSavedPerAccountSettings in llstartup.cpp
	// *TODO: Should we keep these around forever or just three release cycles?
	if (gSavedSettings.getBOOL("FSFirstRunAfterSettingsRestore"))
	{
		// Nothing happened...
	}
	// </FS:CR>

	//WS: Set the usersessionsettingsfile to the account_SessionSettingsFile file. This allows settings_per_accounts to be per session.
	if(!gSavedSettings.getString("SessionSettingsFile").empty())
    {
		if(gSavedSettings.getString("UserSessionSettingsFile").empty())
			gSavedSettings.setString("UserSessionSettingsFile","account_" + gSavedSettings.getString("SessionSettingsFile"));
	}
	else
    {
        gSavedSettings.setString("UserSessionSettingsFile","");
    }

	if (clp.hasOption("sessionsettings"))
	{
		std::string session_settings_filename = clp.getOption("sessionsettings")[0];
		gSavedSettings.setString("SessionSettingsFile", session_settings_filename);
		LL_INFOS("Settings")	<< "Using session settings filename: "
			<< session_settings_filename << LL_ENDL;
	}
	loadSettingsFromDirectory("Session",true); // AO The session file turns into the new defaults

	if (clp.hasOption("usersessionsettings"))
	{
		std::string user_session_settings_filename = clp.getOption("usersessionsettings")[0];
		gSavedSettings.setString("UserSessionSettingsFile", user_session_settings_filename);
		LL_INFOS("Settings") << "Using user session settings filename: "
			<< user_session_settings_filename << LL_ENDL;

	}

	
	loadSettingsFromDirectory("UserSession");
	
	//AO: Re-read user settings again. This is a Firestorm hack to get user settings to override modes
	//Todo, find a cleaner way of doing this via the various set_default arguments.
	loadSettingsFromDirectory("User");
	

	// - apply command line settings
	if (! clp.notify())
	{
		handleCommandLineError(clp);
		return false;
	}

	// Register the core crash option as soon as we can
	// if we want gdb post-mortem on cores we need to be up and running
	// ASAP or we might miss init issue etc.
	if(gSavedSettings.getBOOL("DisableCrashLogger"))
	{
		LL_WARNS() << "Crashes will be handled by system, stack trace logs and crash logger are both disabled" << LL_ENDL;
		LLAppViewer::instance()->disableCrashlogger();
	}

	// Handle initialization from settings.
	// Start up the debugging console before handling other options.
	if (gSavedSettings.getBOOL("ShowConsoleWindow"))
	{
		initConsole();
	}

	if(clp.hasOption("help"))
	{
		std::ostringstream msg;
		msg << LLTrans::getString("MBCmdLineUsg") << "\n" << clp;
		LL_INFOS()	<< msg.str() << LL_ENDL;

		OSMessageBox(
			msg.str().c_str(),
			LLStringUtil::null,
			OSMB_OK);

		return false;
	}

    if(clp.hasOption("set"))
    {
        const LLCommandLineParser::token_vector_t& set_values = clp.getOption("set");
        if(0x1 & set_values.size())
        {
            LL_WARNS() << "Invalid '--set' parameter count." << LL_ENDL;
        }
        else
        {
            LLCommandLineParser::token_vector_t::const_iterator itr = set_values.begin();
            for(; itr != set_values.end(); ++itr)
            {
                const std::string& name = *itr;
                const std::string& value = *(++itr);
                std::string name_part;
                std::string group_part;
				LLControlVariable* control = NULL;

				// Name can be further split into ControlGroup.Name, with the default control group being Global
				size_t pos = name.find('.');
				if (pos != std::string::npos)
				{
					group_part = name.substr(0, pos);
					name_part = name.substr(pos+1);
					LL_INFOS() << "Setting " << group_part << "." << name_part << " to " << value << LL_ENDL;
					LLControlGroup* g = LLControlGroup::getInstance(group_part);
					if (g) control = g->getControl(name_part);
				}
				else
				{
					LL_INFOS() << "Setting Global." << name << " to " << value << LL_ENDL;
					control = gSavedSettings.getControl(name);
				}

                if (control)
                {
                    control->setValue(value, false);
                }
                else
                {
					LL_WARNS() << "Failed --set " << name << ": setting name unknown." << LL_ENDL;
                }
            }
        }
    }

    if  (clp.hasOption("logevents")) {
		LLViewerEventRecorder::instance().setEventLoggingOn();
    }

	std::string CmdLineChannel(gSavedSettings.getString("CmdLineChannel"));
	if(! CmdLineChannel.empty())
    {
		LLVersionInfo::resetChannel(CmdLineChannel);
	}

	// If we have specified crash on startup, set the global so we'll trigger the crash at the right time
	gCrashOnStartup = gSavedSettings.getBOOL("CrashOnStartup");

	if (gSavedSettings.getBOOL("LogPerformance"))
	{
		LLTrace::BlockTimer::sLog = true;
		LLTrace::BlockTimer::sLogName = std::string("performance");
	}

	std::string test_name(gSavedSettings.getString("LogMetrics"));
	if (! test_name.empty())
 	{
		LLTrace::BlockTimer::sMetricLog = TRUE;
		// '--logmetrics' is specified with a named test metric argument so the data gathering is done only on that test
		// In the absence of argument, every metric would be gathered (makes for a rather slow run and hard to decipher report...)
		LL_INFOS() << "'--logmetrics' argument : " << test_name << LL_ENDL;
		LLTrace::BlockTimer::sLogName = test_name;
	}

	if (clp.hasOption("graphicslevel"))
	{
		// User explicitly requested --graphicslevel on the command line. We
		// expect this switch has already set RenderQualityPerformance. Check
		// that value for validity.
		U32 graphicslevel = gSavedSettings.getU32("RenderQualityPerformance");
		if (LLFeatureManager::instance().isValidGraphicsLevel(graphicslevel))
        {
			// graphicslevel is valid: save it and engage it later. Capture
			// the requested value separately from the settings variable
			// because, if this is the first run, LLViewerWindow's constructor
			// will call LLFeatureManager::applyRecommendedSettings(), which
			// overwrites this settings variable!
			mForceGraphicsLevel = graphicslevel;
        }
	}

	LLFastTimerView::sAnalyzePerformance = gSavedSettings.getBOOL("AnalyzePerformance");
	gAgentPilot.setReplaySession(gSavedSettings.getBOOL("ReplaySession"));

	if (gSavedSettings.getBOOL("DebugSession"))
	{
		gDebugSession = TRUE;
		gDebugGL = TRUE;

		ll_init_fail_log(gDirUtilp->getExpandedFilename(LL_PATH_LOGS, "test_failures.log"));
	}

	// Handle slurl use. NOTE: Don't let SL-55321 reappear.

    // *FIX: This init code should be made more robust to prevent
    // the issue SL-55321 from returning. One thought is to allow
    // only select options to be set from command line when a slurl
    // is specified. More work on the settings system is needed to
    // achieve this. For now...

    // *NOTE:Mani The command line parser parses tokens and is
    // setup to bail after parsing the '--url' option or the
    // first option specified without a '--option' flag (or
    // any other option that uses the 'last_option' setting -
    // see LLControlGroupCLP::configure())

    // What can happen is that someone can use IE (or potentially
    // other browsers) and do the rough equivalent of command
    // injection and steal passwords. Phoenix. SL-55321

	std::string starting_location;

	std::string cmd_line_login_location(gSavedSettings.getString("CmdLineLoginLocation"));
	if(! cmd_line_login_location.empty())
	{
		starting_location = cmd_line_login_location;
	}
	else
	{
		std::string default_login_location(gSavedSettings.getString("DefaultLoginLocation"));
		if (! default_login_location.empty())
		{
			starting_location = default_login_location;
		}
	}

	// <FS>The gridmanager doesn't know the grids yet, only prepare
	// parsing the slurls, actually done when the grids are fetched 
	// (currently at the top of startup STATE_AUDIO_INIT,
	// but rather it belongs into the gridmanager)
	LLSLURL start_slurl;
	if (! starting_location.empty())
    {
		start_slurl = starting_location;
		// <FS:Ansariel> FIRE-11586: Restore grid manager workaround (grid is still empty here!)
		//LLStartUp::setStartSLURL(start_slurl);
		//if(start_slurl.getType() == LLSLURL::LOCATION)
		//{  
		//	LLGridManager::getInstance()->setGridChoice(start_slurl.getGrid());
		//}
		LLStartUp::setStartSLURLString(starting_location);
		// </FS:Ansariel>

	}

	//RN: if we received a URL, hand it off to the existing instance.
	// don't call anotherInstanceRunning() when doing URL handoff, as
	// it relies on checking a marker file which will not work when running
	// out of different directories

	if (start_slurl.isValid() &&
		(gSavedSettings.getBOOL("SLURLPassToOtherInstance")))
	{
		// <FS:Ansariel> FIRE-11586: Temporary fix until grid manager has been reworked
		//if (sendURLToOtherInstance(start_slurl.getSLURLString()))
		if (sendURLToOtherInstance(starting_location))
		// </FS:Ansariel>
		{
			// successfully handed off URL to existing instance, exit
			return false;
		}
    }


	// <FS:TT> Hacking to save the skin and theme for future use.
	mCurrentSkin = gSavedSettings.getString("SkinCurrent");
	mCurrentSkinTheme = gSavedSettings.getString("SkinCurrentTheme");
	// </FS:TT>

	const LLControlVariable* skinfolder = gSavedSettings.getControl("SkinCurrent");
	if(skinfolder && LLStringUtil::null != skinfolder->getValue().asString())
	{
		// Examining "Language" may not suffice -- see LLUI::getLanguage()
		// logic. Unfortunately LLUI::getLanguage() doesn't yet do us much
		// good because we haven't yet called LLUI::initClass().
// [SL:KB] - Patch: Viewer-Skins | Checked: 2012-12-26 (Catznip-3.4)
 		gDirUtilp->setSkinFolder(skinfolder->getValue().asString(),
								 gSavedSettings.getString("SkinCurrentTheme"),
 								 gSavedSettings.getString("Language"));
		loadSettingsFromDirectory("CurrentSkin");
// [/SL:KB]
//		gDirUtilp->setSkinFolder(skinfolder->getValue().asString(),
//								 gSavedSettings.getString("Language"));
	}
	
	if (gSavedSettings.getBOOL("SpellCheck"))
	{
		std::list<std::string> dict_list;
		std::string dict_setting = gSavedSettings.getString("SpellCheckDictionary");
		boost::split(dict_list, dict_setting, boost::is_any_of(std::string(",")));
		if (!dict_list.empty())
		{
			LLSpellChecker::setUseSpellCheck(dict_list.front());
			dict_list.pop_front();
			LLSpellChecker::instance().setSecondaryDictionaries(dict_list);
		}
	}


	// Display splash screen.  Must be after above check for previous
	// crash as this dialog is always frontmost.
	std::string splash_msg;
	LLStringUtil::format_map_t args;
	//<FS:AW set the APP_NAME to Firestorm instead of the grid connected to>
	// //args["[APP_NAME]"] = LLTrans::getString("SECOND_LIFE");
	args["[APP_NAME]"] =  LLTrans::getString("APP_NAME");
	//<FS:AW set the APP_NAME to Firestorm instead of the grid connected to>
	splash_msg = LLTrans::getString("StartupLoading", args);
	LLSplashScreen::show();
	LLSplashScreen::update(splash_msg);

	//LLVolumeMgr::initClass();
	LLVolumeMgr* volume_manager = new LLVolumeMgr();
	volume_manager->useMutex();	// LLApp and LLMutex magic must be manually enabled
	LLPrimitive::setVolumeManager(volume_manager);

	// Note: this is where we used to initialize gFeatureManagerp.

	gStartTime = totalTime();

	//
	// Set the name of the window
	//
	gWindowTitle = LLVersionInfo::getChannelAndVersion();	// <FS:CR>
#if LL_DEBUG
    gWindowTitle += std::string(" [DEBUG]");
#endif
	if (!gArgs.empty())
	{
	gWindowTitle += std::string(" ") + gArgs;
	}
	LLStringUtil::truncate(gWindowTitle, 255);

	//RN: if we received a URL, hand it off to the existing instance.
	// don't call anotherInstanceRunning() when doing URL handoff, as
	// it relies on checking a marker file which will not work when running
	// out of different directories
	// <FS:Ansariel> Duplicate call
	//if (start_slurl.isValid() &&
	//	(gSavedSettings.getBOOL("SLURLPassToOtherInstance")))
	//{
	//	// <FS:Ansariel> FIRE-11586: Temporary fix until grid manager has been reworked
	//	//if (sendURLToOtherInstance(start_slurl.getSLURLString()))
	//	if (sendURLToOtherInstance(CmdLineLoginLocation))
	//	// </FS:Ansariel>
	//	{
	//		// successfully handed off URL to existing instance, exit
	//		return false;
	//	}
	//}
	// </FS:Ansariel>

	//
	// Check for another instance of the app running
	//
	if (mSecondInstance && !gSavedSettings.getBOOL("AllowMultipleViewers"))
	{
		std::ostringstream msg;
		msg << LLTrans::getString("MBAlreadyRunning");
		OSMessageBox(
			msg.str(),
			LLStringUtil::null,
			OSMB_OK);
		return false;
	}

	if (mSecondInstance)
	{
		// This is the second instance of SL. Turn off voice support,
		// but make sure the setting is *not* persisted.
		LLControlVariable* disable_voice = gSavedSettings.getControl("CmdLineDisableVoice");
		// <FS:Ansariel> Voice in multiple instances; by Latif Khalifa
		//if(disable_voice)
		if(disable_voice && !gSavedSettings.getBOOL("VoiceMultiInstance"))
		// </FS:Ansariel>
		{
			const BOOL DO_NOT_PERSIST = FALSE;
			disable_voice->setValue(LLSD(TRUE), DO_NOT_PERSIST);
		}
	}

   	// NextLoginLocation is set from the command line option
	std::string nextLoginLocation = gSavedSettings.getString( "NextLoginLocation" );
	if ( !nextLoginLocation.empty() )
	{
		LL_DEBUGS("AppInit")<<"set start from NextLoginLocation: "<<nextLoginLocation<<LL_ENDL;
		LLStartUp::setStartSLURL(LLSLURL(nextLoginLocation));
	}
	else if (   (   clp.hasOption("login") || clp.hasOption("autologin"))
			 && gSavedSettings.getString("CmdLineLoginLocation").empty())
	{
		// If automatic login from command line with --login switch
		// init StartSLURL location.
		std::string start_slurl_setting = gSavedSettings.getString("LoginLocation");
		LL_DEBUGS("AppInit") << "start slurl setting '" << start_slurl_setting << "'" << LL_ENDL;
		// <FS:AW crash on startup>
		// also here LLSLURLs are not available at this point of startup
		//	LLStartUp::setStartSLURL(LLSLURL(start_slurl_setting));
			LLStartUp::setStartSLURLString(start_slurl_setting);
		// </FS:AW crash on startup>
	}
	else
	{
		// the login location will be set by the login panel (see LLPanelLogin)
	}

	// <FS:Ansariel> Option to not save password if using login cmdline switch
	if (clp.hasOption("logindontsavepassword") && clp.hasOption("login"))
	{
		gSavedSettings.setBOOL("FSLoginDontSavePassword", TRUE);
	}
	// </FS:Ansariel>

	gLastRunVersion = gSavedSettings.getString("LastRunVersion");

	loadColorSettings();
    
    //<FS:KC> One time fix for Latency
    if ((gLastRunVersion != LLVersionInfo::getChannelAndVersion()) && (gSavedSettings.getString("SkinCurrent") == "latency") && !gSavedSettings.getBOOL("FSLatencyOneTimeFixRun"))
    {
        LL_INFOS() << "FSLatencyOneTimeFix: Fixing script dialog colors." << LL_ENDL;
        // Replace previously saved script dialog colors with new defaults, which happen to be the same as the group notice colors
        LLUIColorTable::instance().setColor("ScriptDialog", LLUIColorTable::instance().getColor("GroupNotifyDialogBG", LLColor4::grey4));
        LLUIColorTable::instance().setColor("ScriptDialogFg", LLUIColorTable::instance().getColor("GroupNotifyTextColor", LLColor4::white));
    }
    gSavedSettings.setBOOL("FSLatencyOneTimeFixRun", TRUE);
    //</FS:KC>

	// Let anyone else who cares know that we've populated our settings
	// variables.
	for (LLControlGroup::key_iter ki(LLControlGroup::beginKeys()), kend(LLControlGroup::endKeys());
		 ki != kend; ++ki)
	{
		// For each named instance of LLControlGroup, send an event saying
		// we've initialized an LLControlGroup instance by that name.
		LLEventPumps::instance().obtain("LLControlGroup").post(LLSDMap("init", *ki));
	}

// [RLVa:KB] - Patch: RLVa-2.1.0
	if (LLControlVariable* pControl = gSavedSettings.getControl(RLV_SETTING_MAIN))
	{
		if ( (pControl->getValue().asBoolean()) && (pControl->hasUnsavedValue()) )
		{
			pControl->resetToDefault();
			pControl->setValue(false);

			std::ostringstream msg;
			msg << LLTrans::getString("RLVaToggleMessageLogin", LLSD().with("[STATE]", LLTrans::getString("RLVaToggleDisabled")));
			OSMessageBox(msg.str(), LLStringUtil::null, OSMB_OK);
		}
	}
// [/RLVa:KB]

	return true; // Config was successful.
}

// The following logic is replicated in initConfiguration() (to be able to get
// some initial strings before we've finished initializing enough to know the
// current language) and also in init() (to initialize for real). Somehow it
// keeps growing, necessitating a method all its own.
void LLAppViewer::initStrings()
{
	LLTransUtil::parseStrings("strings.xml", default_trans_args);
	LLTransUtil::parseLanguageStrings("language_settings.xml");

	// parseStrings() sets up the LLTrans substitution table. Add this one item.
	LLTrans::setDefaultArg("[sourceid]", gSavedSettings.getString("sourceid"));

	// Now that we've set "[sourceid]", have to go back through
	// default_trans_args and reinitialize all those other keys because some
	// of them, in turn, reference "[sourceid]".
	BOOST_FOREACH(std::string key, default_trans_args)
	{
		std::string brackets(key), nobrackets(key);
		// Invalid to inspect key[0] if key is empty(). But then, the entire
		// body of this loop is pointless if key is empty().
		if (key.empty())
			continue;

		if (key[0] != '[')
		{
			// key was passed without brackets. That means that 'nobrackets'
			// is correct but 'brackets' is not.
			brackets = STRINGIZE('[' << brackets << ']');
		}
		else
		{
			// key was passed with brackets. That means that 'brackets' is
			// correct but 'nobrackets' is not. Erase the left bracket.
			nobrackets.erase(0, 1);
			std::string::size_type length(nobrackets.length());
			if (length && nobrackets[length - 1] == ']')
			{
				nobrackets.erase(length - 1);
			}
		}
		// Calling LLTrans::getString() is what embeds the other default
		// translation strings into this one.
		LLTrans::setDefaultArg(brackets, LLTrans::getString(nobrackets));
	}
}

//
// This function decides whether the client machine meets the minimum requirements to
// run in a maximized window, per the consensus of davep, boa and nyx on 3/30/2011.
//
bool LLAppViewer::meetsRequirementsForMaximizedStart()
{
	bool maximizedOk = (LLFeatureManager::getInstance()->getGPUClass() >= GPU_CLASS_2);

	maximizedOk &= (gSysMemory.getPhysicalMemoryKB() >= U32Gigabytes(1));

	return maximizedOk;
}

bool LLAppViewer::initWindow()
{
	LL_INFOS("AppInit") << "Initializing window..." << LL_ENDL;

	// store setting in a global for easy access and modification
	gHeadlessClient = gSavedSettings.getBOOL("HeadlessClient");

	// always start windowed
	BOOL ignorePixelDepth = gSavedSettings.getBOOL("IgnorePixelDepth");

	LLViewerWindow::Params window_params;
	window_params
		.title(gWindowTitle)
		.name(VIEWER_WINDOW_CLASSNAME)
		.x(gSavedSettings.getS32("WindowX"))
		.y(gSavedSettings.getS32("WindowY"))
		.width(gSavedSettings.getU32("WindowWidth"))
		.height(gSavedSettings.getU32("WindowHeight"))
		.min_width(gSavedSettings.getU32("MinWindowWidth"))
		.min_height(gSavedSettings.getU32("MinWindowHeight"))
/// <FS:CR> Since the 3.6.5 merge, setting fullscreen does terrible bad things on macs like opening
/// all floaters and menus off the left side of the screen. Let's not do that right now...
/// Hardcoding full screen OFF until it's fixed. On 10.7+ we have native full screen support anyway.
#ifndef LL_DARWIN
		.fullscreen(gSavedSettings.getBOOL("FullScreen"))
#else // !LL_DARWIN
		.fullscreen(false)
#endif // !LL_DARWIN
// </FS:CR>
		.ignore_pixel_depth(ignorePixelDepth)
		.first_run(mIsFirstRun);

	gViewerWindow = new LLViewerWindow(window_params);

	LL_INFOS("AppInit") << "gViewerwindow created." << LL_ENDL;

	// Need to load feature table before cheking to start watchdog.
	// <FS:Ansariel> Fix Watchdog settings/feature table mess
	//bool use_watchdog = false;
	//int watchdog_enabled_setting = gSavedSettings.getS32("WatchdogEnabled");
	//if (watchdog_enabled_setting == -1)
	//{
	//	use_watchdog = !LLFeatureManager::getInstance()->isFeatureAvailable("WatchdogDisabled");
	//}
	//else
	//{
	//	// The user has explicitly set this setting; always use that value.
	//	use_watchdog = bool(watchdog_enabled_setting);
	//}

	//if (use_watchdog)
	if (gSavedSettings.getS32("WatchdogEnabled"))
	// </FS:Ansariel>
	{
		LLWatchdog::getInstance()->init(watchdog_killer_callback);
	}
	LL_INFOS("AppInit") << "watchdog setting is done." << LL_ENDL;

	// <FS:Ansariel> Init group notices, IMs and chiclets position before the
	//               screenchannel gets created
	gSavedSettings.setBOOL("InternalShowGroupNoticesTopRight", gSavedSettings.getBOOL("ShowGroupNoticesTopRight"));

	LLNotificationsUI::LLNotificationManager::getInstance();


#ifdef LL_DARWIN
	//Satisfy both MAINT-3135 (OSX 10.6 and earlier) MAINT-3288 (OSX 10.7 and later)
	LLOSInfo& os_info = LLOSInfo::instance();
	if (os_info.mMajorVer == 10 && os_info.mMinorVer < 7)
	{
		if ( os_info.mMinorVer == 6 && os_info.mBuild < 8 )
			gViewerWindow->getWindow()->setOldResize(true);
	}
#endif

	if (gSavedSettings.getBOOL("WindowMaximized"))
	{
		gViewerWindow->getWindow()->maximize();
	}

	//
	// Initialize GL stuff
	//

	if (mForceGraphicsLevel)
	{
		LLFeatureManager::getInstance()->setGraphicsLevel(*mForceGraphicsLevel, false);
		gSavedSettings.setU32("RenderQualityPerformance", *mForceGraphicsLevel);
	}

	// Set this flag in case we crash while initializing GL
	gSavedSettings.setBOOL("RenderInitError", TRUE);
	gSavedSettings.saveToFile( gSavedSettings.getString("ClientSettingsFile"), TRUE );

	gPipeline.init();
	LL_INFOS("AppInit") << "gPipeline Initialized" << LL_ENDL;

	stop_glerror();
	gViewerWindow->initGLDefaults();

	gSavedSettings.setBOOL("RenderInitError", FALSE);
	gSavedSettings.saveToFile( gSavedSettings.getString("ClientSettingsFile"), TRUE );

	//If we have a startup crash, it's usually near GL initialization, so simulate that.
	if(gCrashOnStartup)
	{
		LLAppViewer::instance()->forceErrorLLError();
	}

	//
	// Determine if the window should start maximized on initial run based
	// on graphics capability
	//
	if (gSavedSettings.getBOOL("FirstLoginThisInstall") && meetsRequirementsForMaximizedStart())
	{
		LL_INFOS("AppInit") << "This client met the requirements for a maximized initial screen." << LL_ENDL;
		gSavedSettings.setBOOL("WindowMaximized", TRUE);
	}

	if (gSavedSettings.getBOOL("WindowMaximized"))
	{
		gViewerWindow->getWindow()->maximize();
	}

	LLUI::sWindow = gViewerWindow->getWindow();

	// Show watch cursor
	gViewerWindow->setCursor(UI_CURSOR_WAIT);

	// Finish view initialization
	gViewerWindow->initBase();

	// show viewer window
	//gViewerWindow->getWindow()->show();

	LL_INFOS("AppInit") << "Window initialization done." << LL_ENDL;

	return true;
}

void LLAppViewer::writeDebugInfo(bool isStatic)
{
    //Try to do the minimum when writing data during a crash.
    std::string* debug_filename;
    debug_filename = ( isStatic
        ? getStaticDebugFile()
        : getDynamicDebugFile() );

	LL_INFOS() << "Opening debug file " << *debug_filename << LL_ENDL;
	llofstream out_file(debug_filename->c_str());

    isStatic ?  LLSDSerialize::toPrettyXML(gDebugInfo, out_file)
             :  LLSDSerialize::toPrettyXML(gDebugInfo["Dynamic"], out_file);


	out_file.close();
}

LLSD LLAppViewer::getViewerInfo() const
{
	// The point of having one method build an LLSD info block and the other
	// construct the user-visible About string is to ensure that the same info
	// is available to a getInfo() caller as to the user opening
	// LLFloaterAbout.
	LLSD info;
	LLSD version;
	version.append(LLVersionInfo::getMajor());
	version.append(LLVersionInfo::getMinor());
	version.append(LLVersionInfo::getPatch());
	version.append(LLVersionInfo::getBuild());
	info["VIEWER_VERSION"] = version;
	info["VIEWER_VERSION_STR"] = LLVersionInfo::getVersion();
	info["BUILD_DATE"] = __DATE__;
	info["BUILD_TIME"] = __TIME__;
	info["CHANNEL"] = LLVersionInfo::getChannel();
    info["ADDRESS_SIZE"] = ADDRESS_SIZE;
    //std::string build_config = LLVersionInfo::getBuildConfig();
    //if (build_config != "Release")
    //{
    //    info["BUILD_CONFIG"] = build_config;
    //}

// <FS:CR> FIRE-8273: Add Open-sim indicator to About floater
#ifdef OPENSIM
	info["BUILD_TYPE"] = LLTrans::getString("FSWithOpensim");
#else
	info["BUILD_TYPE"] = LLTrans::getString("FSWithHavok");
#endif // OPENSIM
// </FS:CR>
	info["SKIN"] = gSavedSettings.getString("FSInternalSkinCurrent");
	info["THEME"] = gSavedSettings.getString("FSInternalSkinCurrentTheme");

	//[FIRE 3113 : SJ] Added Font and fontsize to info
	std::string font_name;
	std::string fsInternalFontSettingsFile = gSavedSettings.getString("FSInternalFontSettingsFile");
	if (LLTrans::findString(font_name, "font_" + fsInternalFontSettingsFile))
	{
		info["FONT"] = font_name;
	}
	else
	{
		info["FONT"] = LLTrans::getString("font_unknown");
	}
	info["FONT_SIZE"] = gSavedSettings.getF32("FSFontSizeAdjustment");
	info["FONT_SCREEN_DPI"] = gSavedSettings.getF32("FontScreenDPI");

	// <FS:PP> FIRE-15714: UI Scaling in SysInfo
	info["UI_SCALE_FACTOR"] = gSavedSettings.getF32("UIScaleFactor");

	//[FIRE-3923 : SJ] Added Drawdistance, bandwidth and LOD to info
	info["DRAW_DISTANCE"] = gSavedSettings.getF32("RenderFarClip");
	info["BANDWIDTH"] = gSavedSettings.getF32("ThrottleBandwidthKBPS");
	info["LOD"] = gSavedSettings.getF32("RenderVolumeLODFactor");

	//[FIRE 3113 : SJ] Added Settingsfile to info
	std::string mode_name;
	std::string sessionSettingsFile = gSavedSettings.getString("SessionSettingsFile");
	if (LLTrans::findString(mode_name, "mode_" + sessionSettingsFile))
	{
		info["MODE"] = mode_name;
	}
	else
	{
		info["MODE"] = LLTrans::getString("mode_unknown");
	}

	// return a URL to the release notes for this viewer, such as:
	// http://wiki.secondlife.com/wiki/Release_Notes/Second Life Beta Viewer/2.1.0.123456
	std::string url = LLTrans::getString("RELEASE_NOTES_BASE_URL");
	// <FS:Ansariel> FIRE-13993: Leave out channel so we can use a URL like
	//                           http://wiki.phoenixviewer.com/firestorm_change_log_x.y.z.rev
	//if (! LLStringUtil::endsWith(url, "/"))
	//	url += "/";
	//std::string channel = LLVersionInfo::getChannel();
	//if (LLStringUtil::endsWith(boost::to_lower_copy(channel), " edu")) // Release Notes url shouldn't include the EDU parameter
	//{
	//	boost::erase_tail(channel, 4);
	//}
	//url += LLURI::escape(channel) + "/";
	// </FS:Ansariel>
	url += LLURI::escape(LLVersionInfo::getVersion());

	info["VIEWER_RELEASE_NOTES_URL"] = url;

#if LL_MSVC
	info["COMPILER"] = "MSVC";
	info["COMPILER_VERSION"] = _MSC_VER;
#elif LL_CLANG	// <FS:CR> Clang identification
	info["COMPILER"] = "Clang";
	info["COMPILER_VERSION"] = CLANG_VERSION_STRING;
#elif LL_GNUC
	info["COMPILER"] = "GCC";
	info["COMPILER_VERSION"] = GCC_VERSION;
#endif

	// Position
	LLViewerRegion* region = gAgent.getRegion();
	if (region)
	{
// [RLVa:KB] - Checked: 2014-02-24 (RLVa-1.4.10)
		if (RlvActions::canShowLocation())
		{
// [/RLVa:KB]
			LLVector3d pos = gAgent.getPositionGlobal();
			info["POSITION"] = ll_sd_from_vector3d(pos);
			info["POSITION_LOCAL"] = ll_sd_from_vector3(gAgent.getPosAgentFromGlobal(pos));
			info["REGION"] = gAgent.getRegion()->getName();
			info["HOSTNAME"] = gAgent.getRegion()->getHost().getHostName();
			info["HOSTIP"] = gAgent.getRegion()->getHost().getString();
//			info["SERVER_VERSION"] = gLastVersionChannel;
			LLSLURL slurl;
			LLAgentUI::buildSLURL(slurl);
			info["SLURL"] = slurl.getSLURLString();
// [RLVa:KB] - Checked: 2014-02-24 (RLVa-1.4.10)
		}
		else
		{
			info["REGION"] = RlvStrings::getString(RLV_STRING_HIDDEN_REGION);
		}
		info["SERVER_VERSION"] = gLastVersionChannel;
// [/RLVa:KB]
	}

	// CPU
	info["CPU"] = gSysCPU.getCPUString();
	info["MEMORY_MB"] = LLSD::Integer(gSysMemory.getPhysicalMemoryKB().valueInUnits<LLUnits::Megabytes>());
	// Moved hack adjustment to Windows memory size into llsys.cpp
	info["OS_VERSION"] = LLOSInfo::instance().getOSString();
	info["GRAPHICS_CARD_VENDOR"] = (const char*)(glGetString(GL_VENDOR));
	info["GRAPHICS_CARD"] = (const char*)(glGetString(GL_RENDERER));

#if LL_WINDOWS
	std::string drvinfo = gDXHardware.getDriverVersionWMI();
	if (!drvinfo.empty())
	{
		info["GRAPHICS_DRIVER_VERSION"] = drvinfo;
	}
	else
	{
		LL_WARNS("Driver version")<< "Cannot get driver version from getDriverVersionWMI" << LL_ENDL;
		LLSD driver_info = gDXHardware.getDisplayInfo();
		if (driver_info.has("DriverVersion"))
		{
			info["GRAPHICS_DRIVER_VERSION"] = driver_info["DriverVersion"];
		}
	}
#endif

// [RLVa:KB] - Checked: 2010-04-18 (RLVa-1.2.0)
	info["RLV_VERSION"] = (rlv_handler_t::isEnabled()) ? RlvStrings::getVersionAbout() : LLTrans::getString("RLVaStatusDisabled");
// [/RLVa:KB]
	info["OPENGL_VERSION"] = (const char*)(glGetString(GL_VERSION));
	info["LIBCURL_VERSION"] = LLCore::LLHttp::getCURLVersion();
    // Settings

    LLRect window_rect = gViewerWindow->getWindowRectRaw();
    info["WINDOW_WIDTH"] = window_rect.getWidth();
    info["WINDOW_HEIGHT"] = window_rect.getHeight();

	// <FS> Custom sysinfo
    //info["FONT_SIZE_ADJUSTMENT"] = gSavedSettings.getF32("FontScreenDPI");
    //info["UI_SCALE"] = gSavedSettings.getF32("UIScaleFactor");
    //info["DRAW_DISTANCE"] = gSavedSettings.getF32("RenderFarClip");
    //info["NET_BANDWITH"] = gSavedSettings.getF32("ThrottleBandwidthKBPS");
    //info["LOD_FACTOR"] = gSavedSettings.getF32("RenderVolumeLODFactor");
    //info["RENDER_QUALITY"] = (F32)gSavedSettings.getU32("RenderQualityPerformance");
    //info["GPU_SHADERS"] = gSavedSettings.getBOOL("RenderDeferred") ? "Enabled" : "Disabled";
    //info["TEXTURE_MEMORY"] = gSavedSettings.getS32("TextureMemory");

    //LLSD substitution;
    //substitution["datetime"] = (S32)(gVFS ? gVFS->creationTime() : 0);
    //info["VFS_TIME"] = LLTrans::getString("AboutTime", substitution);
	// </FS>

	// Libraries

	info["J2C_VERSION"] = LLImageJ2C::getEngineInfo();
	bool want_fullname = true;
	info["AUDIO_DRIVER_VERSION"] = gAudiop ? LLSD(gAudiop->getDriverName(want_fullname)) : "Undefined";
	if(LLVoiceClient::getInstance()->voiceEnabled())
	{
		LLVoiceVersionInfo version = LLVoiceClient::getInstance()->getVersion();
		std::ostringstream version_string;
		version_string << version.serverType << " " << version.serverVersion << std::endl;
		info["VOICE_VERSION"] = version_string.str();
	}
	else
	{
		info["VOICE_VERSION"] = LLTrans::getString("NotConnected");
	}

//#if !LL_LINUX
	std::ostringstream cef_ver_codec;
	cef_ver_codec << "Dullahan: ";
	cef_ver_codec << DULLAHAN_VERSION_MAJOR;
	cef_ver_codec << ".";
	cef_ver_codec << DULLAHAN_VERSION_MINOR;
	cef_ver_codec << ".";
	cef_ver_codec << DULLAHAN_VERSION_BUILD;

	cef_ver_codec << " / CEF: ";
	cef_ver_codec << CEF_VERSION;

	cef_ver_codec << " / Chromium: ";
	cef_ver_codec << CHROME_VERSION_MAJOR;
	cef_ver_codec << ".";
	cef_ver_codec << CHROME_VERSION_MINOR;
	cef_ver_codec << ".";
	cef_ver_codec << CHROME_VERSION_BUILD;
	cef_ver_codec << ".";
	cef_ver_codec << CHROME_VERSION_PATCH;

	info["LIBCEF_VERSION"] = cef_ver_codec.str();
//#else
//	info["LIBCEF_VERSION"] = "Undefined";
//#endif

//#if !LL_LINUX
	std::ostringstream vlc_ver_codec;
	vlc_ver_codec << LIBVLC_VERSION_MAJOR;
	vlc_ver_codec << ".";
	vlc_ver_codec << LIBVLC_VERSION_MINOR;
	vlc_ver_codec << ".";
	vlc_ver_codec << LIBVLC_VERSION_REVISION;
	info["LIBVLC_VERSION"] = vlc_ver_codec.str();
//#else
//	info["LIBVLC_VERSION"] = "Undefined";
//#endif

	S32 packets_in = LLViewerStats::instance().getRecording().getSum(LLStatViewer::PACKETS_IN);
	if (packets_in > 0)
	{
		info["PACKETS_LOST"] = LLViewerStats::instance().getRecording().getSum(LLStatViewer::PACKETS_LOST);
		info["PACKETS_IN"] = packets_in;
		info["PACKETS_PCT"] = 100.f*info["PACKETS_LOST"].asReal() / info["PACKETS_IN"].asReal();
	}

	if (mServerReleaseNotesURL.empty())
	{
		if (gAgent.getRegion())
		{
			info["SERVER_RELEASE_NOTES_URL"] = LLTrans::getString("RetrievingData");
		}
		else
		{
			info["SERVER_RELEASE_NOTES_URL"] = LLTrans::getString("NotConnected");
		}
	}
	else if (LLStringUtil::startsWith(mServerReleaseNotesURL, "http")) // it's an URL
	{
		info["SERVER_RELEASE_NOTES_URL"] = "[" + LLWeb::escapeURL(mServerReleaseNotesURL) + " " + LLTrans::getString("ReleaseNotes") + "]";
	}
	else
	{
		info["SERVER_RELEASE_NOTES_URL"] = mServerReleaseNotesURL;
	}

	// <FS:PP> FIRE-4785: Current render quality setting in sysinfo / about floater
	switch (gSavedSettings.getU32("RenderQualityPerformance"))
	{
		case 0:
			info["RENDERQUALITY"] = LLTrans::getString("render_quality_low");
			info["RENDERQUALITY_FSDATA_ENGLISH"] = "Low (1/7)";
			break;
		case 1:
			info["RENDERQUALITY"] = LLTrans::getString("render_quality_mediumlow");
			info["RENDERQUALITY_FSDATA_ENGLISH"] = "Medium-Low (2/7)";
			break;
		case 2:
			info["RENDERQUALITY"] = LLTrans::getString("render_quality_medium");
			info["RENDERQUALITY_FSDATA_ENGLISH"] = "Medium (3/7)";
			break;
		case 3:
			info["RENDERQUALITY"] = LLTrans::getString("render_quality_mediumhigh");
			info["RENDERQUALITY_FSDATA_ENGLISH"] = "Medium-High (4/7)";
			break;
		case 4:
			info["RENDERQUALITY"] = LLTrans::getString("render_quality_high");
			info["RENDERQUALITY_FSDATA_ENGLISH"] = "High (5/7)";
			break;
		case 5:
			info["RENDERQUALITY"] = LLTrans::getString("render_quality_highultra");
			info["RENDERQUALITY_FSDATA_ENGLISH"] = "High-Ultra (6/7)";
			break;
		case 6:
			info["RENDERQUALITY"] = LLTrans::getString("render_quality_ultra");
			info["RENDERQUALITY_FSDATA_ENGLISH"] = "Ultra (7/7)";
			break;
		default:
			info["RENDERQUALITY"] = LLTrans::getString("render_quality_unknown");
			info["RENDERQUALITY_FSDATA_ENGLISH"] = "Unknown, user has RenderQualityPerformance debug setting beyond the normal range (0-6)";
			break;
	}
	// </FS:PP>

	// <FS:PP> ALM enabled or disabled
	if (gSavedSettings.getBOOL("RenderDeferred"))
	{
		info["ALMSTATUS"] = LLTrans::getString("PermYes");
		info["ALMSTATUS_FSDATA_ENGLISH"] = "Yes";
	}
	else
	{
		info["ALMSTATUS"] = LLTrans::getString("PermNo");
		info["ALMSTATUS_FSDATA_ENGLISH"] = "No";
	}
	// </FS:PP>

	// <FS:Ansariel> FIRE-11768: Include texture memory settings
	info["TEXTUREMEMORY"] = gSavedSettings.getS32("TextureMemory");
	info["TEXTUREMEMORYMULTIPLIER"] = gSavedSettings.getF32("RenderTextureMemoryMultiple");
	// </FS:Ansariel>

	// <FS:ND> Add creation time of VFS (cache)
	if( gVFS )
		info["VFS_DATE"] = gVFS->getCreationDataUTC();
	else
		info["VFS_DATE"] = "unknown";
	// </FS:ND>

	return info;
}

std::string LLAppViewer::getViewerInfoString(bool default_string) const
{
	std::ostringstream support;

	LLSD info(getViewerInfo());

	// Render the LLSD from getInfo() as a format_map_t
	LLStringUtil::format_map_t args;

	// allow the "Release Notes" URL label to be localized
	args["ReleaseNotes"] = LLTrans::getString("ReleaseNotes", default_string);

	for (LLSD::map_const_iterator ii(info.beginMap()), iend(info.endMap());
		ii != iend; ++ii)
	{
		if (! ii->second.isArray())
		{
			// Scalar value
			if (ii->second.isUndefined())
			{
				args[ii->first] = LLTrans::getString("none_text", default_string);
			}
			else
			{
				// don't forget to render value asString()
				args[ii->first] = ii->second.asString();
			}
		}
		else
		{
			// array value: build KEY_0, KEY_1 etc. entries
			for (LLSD::Integer n(0), size(ii->second.size()); n < size; ++n)
			{
				args[STRINGIZE(ii->first << '_' << n)] = ii->second[n].asString();
			}
		}
	}

	// Now build the various pieces
	support << LLTrans::getString("AboutHeader", args, default_string);
	//if (info.has("BUILD_CONFIG"))
	//{
	//	support << "\n" << LLTrans::getString("BuildConfig", args, default_string);
	//}
	if (info.has("REGION"))
	{
// [RLVa:KB] - Checked: 2014-02-24 (RLVa-1.4.10)
		support << "\n\n" << LLTrans::getString( (RlvActions::canShowLocation()) ? "AboutPosition" : "AboutPositionRLVShowLoc", args, default_string);
// [/RLVa:KB]
//		support << "\n\n" << LLTrans::getString("AboutPosition", args, default_string);
	}
	support << "\n\n" << LLTrans::getString("AboutSystem", args, default_string);
	support << "\n";
	if (info.has("GRAPHICS_DRIVER_VERSION"))
	{
		support << "\n" << LLTrans::getString("AboutDriver", args, default_string);
	}
	support << "\n" << LLTrans::getString("AboutOGL", args, default_string);
	//support << "\n\n" << LLTrans::getString("AboutSettings", args, default_string); // <FS> Custom sysinfo
	support << "\n\n" << LLTrans::getString("AboutLibs", args, default_string);
	// <FS> Custom sysinfo
	if (info.has("BANDWIDTH")) //For added info in help floater
	{
		support << "\n" << LLTrans::getString("AboutSettings", args, default_string);
	}
	// </FS>
	if (info.has("COMPILER"))
	{
		support << "\n" << LLTrans::getString("AboutCompiler", args, default_string);
	}
	if (info.has("PACKETS_IN"))
	{
		support << '\n' << LLTrans::getString("AboutTraffic", args, default_string);
	}

	// SLT timestamp
	LLSD substitution;
	substitution["datetime"] = (S32)time(NULL);//(S32)time_corrected();
	support << "\n" << LLTrans::getString("AboutTime", substitution, default_string);

	return support.str();
}

void LLAppViewer::cleanupSavedSettings()
{
	gSavedSettings.setBOOL("MouseSun", FALSE);

	gSavedSettings.setBOOL("UseEnergy", TRUE);				// force toggle to turn off, since sends message to simulator

	gSavedSettings.setBOOL("DebugWindowProc", gDebugWindowProc);

	gSavedSettings.setBOOL("ShowObjectUpdates", gShowObjectUpdates);

	if (gDebugView)
	{
		gSavedSettings.setBOOL("ShowDebugConsole", gDebugView->mDebugConsolep->getVisible());
	}

	// save window position if not maximized
	// as we don't track it in callbacks
	if(NULL != gViewerWindow)
	{
		BOOL maximized = gViewerWindow->getWindow()->getMaximized();
		if (!maximized)
		{
			LLCoordScreen window_pos;

			if (gViewerWindow->getWindow()->getPosition(&window_pos))
			{
				gSavedSettings.setS32("WindowX", window_pos.mX);
				gSavedSettings.setS32("WindowY", window_pos.mY);
			}
		}
	}

	gSavedSettings.setF32("MapScale", LLWorldMapView::sMapScale );

	// Some things are cached in LLAgent.
	if (gAgent.isInitialized())
	{
		gSavedSettings.setF32("RenderFarClip", gAgentCamera.mDrawDistance);
	}
}

void LLAppViewer::removeCacheFiles(const std::string& file_mask)
{
	gDirUtilp->deleteFilesInDir(gDirUtilp->getExpandedFilename(LL_PATH_CACHE, ""), file_mask);
}

void LLAppViewer::writeSystemInfo()
{

    if (! gDebugInfo.has("Dynamic") )
        gDebugInfo["Dynamic"] = LLSD::emptyMap();

	// <FS:ND> set filename to Firestorm.log
// #if LL_WINDOWS
// 	gDebugInfo["SLLog"] = gDirUtilp->getExpandedFilename(LL_PATH_DUMP,"SecondLife.log");
// #else
//     //Not ideal but sufficient for good reporting.
//     gDebugInfo["SLLog"] = gDirUtilp->getExpandedFilename(LL_PATH_LOGS,"SecondLife.old");  //LLError::logFileName();
// #endif

#if LL_WINDOWS
	gDebugInfo["SLLog"] = gDirUtilp->getExpandedFilename(LL_PATH_DUMP, APP_NAME + ".log");
#else
    //Not ideal but sufficient for good reporting.
    gDebugInfo["SLLog"] = gDirUtilp->getExpandedFilename(LL_PATH_LOGS, APP_NAME + ".old");  //LLError::logFileName();
#endif
	// </FS:ND>

	gDebugInfo["ClientInfo"]["Name"] = LLVersionInfo::getChannel();
// [SL:KB] - Patch: Viewer-CrashReporting | Checked: 2011-05-08 (Catznip-2.6.0a) | Added: Catznip-2.6.0a
	gDebugInfo["ClientInfo"]["Version"] = LLVersionInfo::getVersion();
	gDebugInfo["ClientInfo"]["Platform"] = LLVersionInfo::getBuildPlatform();
// [/SL:KB]
	gDebugInfo["ClientInfo"]["MajorVersion"] = LLVersionInfo::getMajor();
	gDebugInfo["ClientInfo"]["MinorVersion"] = LLVersionInfo::getMinor();
	gDebugInfo["ClientInfo"]["PatchVersion"] = LLVersionInfo::getPatch();
	gDebugInfo["ClientInfo"]["BuildVersion"] = LLVersionInfo::getBuild();
	gDebugInfo["ClientInfo"]["AddressSize"] = LLVersionInfo::getAddressSize();

// <FS:ND> Add which flavor of FS generated an error
#ifdef OPENSIM
	gDebugInfo["ClientInfo"]["Flavor"] = "oss";
#else
	gDebugInfo["ClientInfo"]["Flavor"] = "hvk";
#endif
// </FS:ND>

	//	gDebugInfo["CAFilename"] = gDirUtilp->getCAFile();

	gDebugInfo["CPUInfo"]["CPUString"] = gSysCPU.getCPUString();
	gDebugInfo["CPUInfo"]["CPUFamily"] = gSysCPU.getFamily();
	gDebugInfo["CPUInfo"]["CPUMhz"] = (S32)gSysCPU.getMHz();
	gDebugInfo["CPUInfo"]["CPUAltivec"] = gSysCPU.hasAltivec();
	gDebugInfo["CPUInfo"]["CPUSSE"] = gSysCPU.hasSSE();
	gDebugInfo["CPUInfo"]["CPUSSE2"] = gSysCPU.hasSSE2();

	gDebugInfo["RAMInfo"]["Physical"] = (LLSD::Integer)(gSysMemory.getPhysicalMemoryKB().value());
	gDebugInfo["RAMInfo"]["Allocated"] = (LLSD::Integer)(gMemoryAllocated.valueInUnits<LLUnits::Kilobytes>());
	gDebugInfo["OSInfo"] = LLOSInfo::instance().getOSStringSimple();

	// The user is not logged on yet, but record the current grid choice login url
	// which may have been the intended grid.
	gDebugInfo["GridName"] = LLGridManager::getInstance()->getGridId();

	// *FIX:Mani - move this down in llappviewerwin32
#ifdef LL_WINDOWS
	DWORD thread_id = GetCurrentThreadId();
	gDebugInfo["MainloopThreadID"] = (S32)thread_id;
#endif

	// "CrashNotHandled" is set here, while things are running well,
	// in case of a freeze. If there is a freeze, the crash logger will be launched
	// and can read this value from the debug_info.log.
	// If the crash is handled by LLAppViewer::handleViewerCrash, ie not a freeze,
	// then the value of "CrashNotHandled" will be set to true.
	gDebugInfo["CrashNotHandled"] = (LLSD::Boolean)true;

	// Insert crash host url (url to post crash log to) if configured. This insures
	// that the crash report will go to the proper location in the case of a
	// prior freeze.
	std::string crashHostUrl = gSavedSettings.get<std::string>("CrashHostUrl");
	if(crashHostUrl != "")
	{
		gDebugInfo["CrashHostUrl"] = crashHostUrl;
	}

	// Dump some debugging info
	LL_INFOS("SystemInfo") << "Application: " << LLTrans::getString("APP_NAME") << LL_ENDL;
	LL_INFOS("SystemInfo") << "Version: " << LLVersionInfo::getChannelAndVersion() << LL_ENDL;

	// Dump the local time and time zone
	time_t now;
	time(&now);
	char tbuffer[256];		/* Flawfinder: ignore */
	strftime(tbuffer, 256, "%Y-%m-%dT%H:%M:%S %Z", localtime(&now));
	LL_INFOS("SystemInfo") << "Local time: " << tbuffer << LL_ENDL;

	// query some system information
	LL_INFOS("SystemInfo") << "CPU info:\n" << gSysCPU << LL_ENDL;
	LL_INFOS("SystemInfo") << "Memory info:\n" << gSysMemory << LL_ENDL;
	LL_INFOS("SystemInfo") << "OS: " << LLOSInfo::instance().getOSStringSimple() << LL_ENDL;
	LL_INFOS("SystemInfo") << "OS info: " << LLOSInfo::instance() << LL_ENDL;

	// <FS:ND> Breakpad merge. Only include SettingsFile if the user selected this in prefs. Path from Catznip
    // gDebugInfo["SettingsFilename"] = gSavedSettings.getString("ClientSettingsFile");
	if (gCrashSettings.getBOOL("CrashSubmitSettings"))
		gDebugInfo["SettingsFilename"] = gSavedSettings.getString("ClientSettingsFile");
	// </FS:ND>

	gDebugInfo["ViewerExePath"] = gDirUtilp->getExecutablePathAndName();
	gDebugInfo["CurrentPath"] = gDirUtilp->getCurPath();
	gDebugInfo["FirstLogin"] = (LLSD::Boolean) gAgent.isFirstLogin();
	gDebugInfo["FirstRunThisInstall"] = gSavedSettings.getBOOL("FirstRunThisInstall");
    gDebugInfo["StartupState"] = LLStartUp::getStartupStateString();

	writeDebugInfo(); // Save out debug_info.log early, in case of crash.
}

#ifdef LL_WINDOWS
//For whatever reason, in Windows when using OOP server for breakpad, the callback to get the
//name of the dump file is not getting triggered by the breakpad library.   Unfortunately they
//also didn't see fit to provide a simple query request across the pipe to get this name either.
//Since we are putting our output in a runtime generated directory and we know the header data in
//the dump format, we can however use the following hack to identify our file.
// TODO make this a member function.
void getFileList()
{
	std::stringstream filenames;

	typedef std::vector<std::string> vec;
	std::string pathname = gDirUtilp->getExpandedFilename(LL_PATH_DUMP,"");
	vec file_vec = gDirUtilp->getFilesInDir(pathname);
	for(vec::const_iterator iter=file_vec.begin(); iter!=file_vec.end(); ++iter)
	{
		filenames << *iter << " ";
		if ( ( iter->length() > 30 ) && (iter->rfind(".dmp") == (iter->length()-4) ) )
		{
			std::string fullname = pathname + *iter;
			llifstream fdat( fullname.c_str(), std::ifstream::binary);
			if (fdat)
			{
				char buf[5];
				fdat.read(buf,4);
				fdat.close();
				if (!strncmp(buf,"MDMP",4))
				{
					gDebugInfo["Dynamic"]["MinidumpPath"] = fullname;
					break;
				}
			}
		}
	}
	filenames << std::endl;
	gDebugInfo["Dynamic"]["DumpDirContents"] = filenames.str();
}
#endif

void LLAppViewer::handleViewerCrash()
{
	LL_INFOS("CRASHREPORT") << "Handle viewer crash entry." << LL_ENDL;

	LL_INFOS("CRASHREPORT") << "Last render pool type: " << LLPipeline::sCurRenderPoolType << LL_ENDL ;

	LLMemory::logMemoryInfo(true) ;

	//print out recorded call stacks if there are any.
	LLError::LLCallStacks::print();

	LLAppViewer* pApp = LLAppViewer::instance();
	if (pApp->beingDebugged())
	{
		// This will drop us into the debugger.
		abort();
	}

	if (LLApp::isCrashloggerDisabled())
	{
		abort();
	}

	// Returns whether a dialog was shown.
	// Only do the logic in here once
	if (pApp->mReportedCrash)
	{
		return;
	}
	pApp->mReportedCrash = TRUE;

	// Insert crash host url (url to post crash log to) if configured.
	std::string crashHostUrl = gSavedSettings.get<std::string>("CrashHostUrl");
	if(crashHostUrl != "")
	{
		gDebugInfo["Dynamic"]["CrashHostUrl"] = crashHostUrl;
	}

	LLParcel* parcel = LLViewerParcelMgr::getInstance()->getAgentParcel();
	if ( parcel && parcel->getMusicURL()[0])
	{
		gDebugInfo["Dynamic"]["ParcelMusicURL"] = parcel->getMusicURL();
	}
	if ( parcel && parcel->getMediaURL()[0])
	{
		gDebugInfo["Dynamic"]["ParcelMediaURL"] = parcel->getMediaURL();
	}

	gDebugInfo["Dynamic"]["SessionLength"] = F32(LLFrameTimer::getElapsedSeconds());
	gDebugInfo["Dynamic"]["RAMInfo"]["Allocated"] = LLSD::Integer(LLMemory::getCurrentRSS() / 1024);

	if(gLogoutInProgress)
	{
		gDebugInfo["Dynamic"]["LastExecEvent"] = LAST_EXEC_LOGOUT_CRASH;
	}
	else
	{
		gDebugInfo["Dynamic"]["LastExecEvent"] = gLLErrorActivated ? LAST_EXEC_LLERROR_CRASH : LAST_EXEC_OTHER_CRASH;
	}

	if(gAgent.getRegion())
	{
		gDebugInfo["Dynamic"]["CurrentSimHost"] = gAgent.getRegionHost().getHostName();
		gDebugInfo["Dynamic"]["CurrentRegion"] = gAgent.getRegion()->getName();

		const LLVector3& loc = gAgent.getPositionAgent();
		gDebugInfo["Dynamic"]["CurrentLocationX"] = loc.mV[0];
		gDebugInfo["Dynamic"]["CurrentLocationY"] = loc.mV[1];
		gDebugInfo["Dynamic"]["CurrentLocationZ"] = loc.mV[2];
	}

	if(LLAppViewer::instance()->mMainloopTimeout)
	{
		gDebugInfo["Dynamic"]["MainloopTimeoutState"] = LLAppViewer::instance()->mMainloopTimeout->getState();
	}

	// The crash is being handled here so set this value to false.
	// Otherwise the crash logger will think this crash was a freeze.
	gDebugInfo["Dynamic"]["CrashNotHandled"] = (LLSD::Boolean)false;

	//Write out the crash status file
	//Use marker file style setup, as that's the simplest, especially since
	//we're already in a crash situation
	if (gDirUtilp)
	{
		std::string crash_marker_file_name = gDirUtilp->getExpandedFilename(LL_PATH_LOGS,
																			gLLErrorActivated
																			? LLERROR_MARKER_FILE_NAME
																			: ERROR_MARKER_FILE_NAME);
		LLAPRFile crash_marker_file ;
		crash_marker_file.open(crash_marker_file_name, LL_APR_WB);
		if (crash_marker_file.getFileHandle())
		{
			LL_INFOS("MarkerFile") << "Created crash marker file " << crash_marker_file_name << LL_ENDL;
			recordMarkerVersion(crash_marker_file);
		}
		else
		{
			LL_WARNS("MarkerFile") << "Cannot create error marker file " << crash_marker_file_name << LL_ENDL;
		}
	}
	else
	{
		LL_WARNS("MarkerFile") << "No gDirUtilp with which to create error marker file name" << LL_ENDL;
	}

#ifdef LL_WINDOWS
	Sleep(200);
#endif

	char *minidump_file = pApp->getMiniDumpFilename();
    LL_DEBUGS("CRASHREPORT") << "minidump file name " << minidump_file << LL_ENDL;
	if(minidump_file && minidump_file[0] != 0)
	{
		gDebugInfo["Dynamic"]["MinidumpPath"] = minidump_file;
	}
	else
	{
#ifdef LL_WINDOWS
		getFileList();
#else
        LL_WARNS("CRASHREPORT") << "no minidump file?" << LL_ENDL;
#endif
	}
    gDebugInfo["Dynamic"]["CrashType"]="crash";

	if (gMessageSystem && gDirUtilp)
	{
		std::string filename;
		filename = gDirUtilp->getExpandedFilename(LL_PATH_DUMP, "stats.log");
        LL_DEBUGS("CRASHREPORT") << "recording stats " << filename << LL_ENDL;
		llofstream file(filename.c_str(), std::ios_base::binary);
		if(file.good())
		{
			gMessageSystem->summarizeLogs(file);
			file.close();
		}
        else
        {
            LL_WARNS("CRASHREPORT") << "problem recording stats" << LL_ENDL;
        }
	}

	if (gMessageSystem)
	{
		gMessageSystem->getCircuitInfo(gDebugInfo["CircuitInfo"]);
		gMessageSystem->stopLogging();
	}

	if (LLWorld::instanceExists()) LLWorld::getInstance()->getInfo(gDebugInfo["Dynamic"]);

	// Close the debug file
	pApp->writeDebugInfo(false);  //false answers the isStatic question with the least overhead.
}

// static
void LLAppViewer::recordMarkerVersion(LLAPRFile& marker_file)
{
	std::string marker_version(LLVersionInfo::getChannelAndVersion());
	if ( marker_version.length() > MAX_MARKER_LENGTH )
	{
		LL_WARNS_ONCE("MarkerFile") << "Version length ("<< marker_version.length()<< ")"
									<< " greater than maximum (" << MAX_MARKER_LENGTH << ")"
									<< ": marker matching may be incorrect"
									<< LL_ENDL;
	}

	// record the viewer version in the marker file
	marker_file.write(marker_version.data(), marker_version.length());

	marker_file.flush(); // <FS:ND/> Make sure filesystem reflects what we wrote.
}

bool LLAppViewer::markerIsSameVersion(const std::string& marker_name) const
{
	bool sameVersion = false;

	std::string my_version(LLVersionInfo::getChannelAndVersion());
	char marker_version[MAX_MARKER_LENGTH];
	S32  marker_version_length;

	LLAPRFile marker_file;
	marker_file.open(marker_name, LL_APR_RB);
	if (marker_file.getFileHandle())
	{
		marker_version_length = marker_file.read(marker_version, sizeof(marker_version));
		std::string marker_string(marker_version, marker_version_length);
		if ( 0 == my_version.compare( 0, my_version.length(), marker_version, 0, marker_version_length ) )
		{
			sameVersion = true;
		}
		LL_DEBUGS("MarkerFile") << "Compare markers for '" << marker_name << "': "
								<< "\n   mine '" << my_version    << "'"
								<< "\n marker '" << marker_string << "'"
								<< "\n " << ( sameVersion ? "same" : "different" ) << " version"
								<< LL_ENDL;
		marker_file.close();
	}
	return sameVersion;
}

void LLAppViewer::processMarkerFiles()
{
	//We've got 4 things to test for here
	// - Other Process Running (SecondLife.exec_marker present, locked)
	// - Freeze (SecondLife.exec_marker present, not locked)
	// - LLError Crash (SecondLife.llerror_marker present)
	// - Other Crash (SecondLife.error_marker present)
	// These checks should also remove these files for the last 2 cases if they currently exist

	bool marker_is_same_version = true;
	// first, look for the marker created at startup and deleted on a clean exit
	mMarkerFileName = gDirUtilp->getExpandedFilename(LL_PATH_LOGS,MARKER_FILE_NAME);
	if (LLAPRFile::isExist(mMarkerFileName, NULL, LL_APR_RB))
	{
		// File exists...
		// first, read it to see if it was created by the same version (we need this later)
		marker_is_same_version = markerIsSameVersion(mMarkerFileName);

		// now test to see if this file is locked by a running process (try to open for write)
		LL_DEBUGS("MarkerFile") << "Checking exec marker file for lock..." << LL_ENDL;
		mMarkerFile.open(mMarkerFileName, LL_APR_WB);
		// <FS:ND> Remove LLVolatileAPRPool/apr_file_t and use FILE* instead
		//apr_file_t* fMarker = mMarkerFile.getFileHandle() ;
		LLAPRFile::tFiletype* fMarker = mMarkerFile.getFileHandle() ; 
		// </FS:ND>
		if (!fMarker)
		{
			LL_INFOS("MarkerFile") << "Exec marker file open failed - assume it is locked." << LL_ENDL;
			mSecondInstance = true; // lock means that instance is running.
		}
		else
		{
			// We were able to open it, now try to lock it ourselves...
			if (apr_file_lock(fMarker, APR_FLOCK_NONBLOCK | APR_FLOCK_EXCLUSIVE) != APR_SUCCESS)
			{
				LL_WARNS_ONCE("MarkerFile") << "Locking exec marker failed." << LL_ENDL;
				mSecondInstance = true; // lost a race? be conservative
				mMarkerFile.close(); // <FS:ND/> Cannot lock the file and take ownership. Don't keep it open
			}
			else
			{
				// No other instances; we've locked this file now, so record our version; delete on quit.
				recordMarkerVersion(mMarkerFile);
				LL_DEBUGS("MarkerFile") << "Exec marker file existed but was not locked; rewritten." << LL_ENDL;
			}
		}

		if (mSecondInstance)
		{
			LL_INFOS("MarkerFile") << "Exec marker '"<< mMarkerFileName << "' owned by another instance" << LL_ENDL;
		}
		else if (marker_is_same_version)
		{
			// the file existed, is ours, and matched our version, so we can report on what it says
			LL_INFOS("MarkerFile") << "Exec marker '"<< mMarkerFileName << "' found; last exec FROZE" << LL_ENDL;
			gLastExecEvent = LAST_EXEC_FROZE;

		}
		else
		{
			LL_INFOS("MarkerFile") << "Exec marker '"<< mMarkerFileName << "' found, but versions did not match" << LL_ENDL;
		}
	}
	else // marker did not exist... last exec (if any) did not freeze
	{
		// Create the marker file for this execution & lock it; it will be deleted on a clean exit
		apr_status_t s;
		s = mMarkerFile.open(mMarkerFileName, LL_APR_WB, TRUE);

		if (s == APR_SUCCESS && mMarkerFile.getFileHandle())
		{
			LL_DEBUGS("MarkerFile") << "Exec marker file '"<< mMarkerFileName << "' created." << LL_ENDL;
			if (APR_SUCCESS == apr_file_lock(mMarkerFile.getFileHandle(), APR_FLOCK_NONBLOCK | APR_FLOCK_EXCLUSIVE))
			{
				recordMarkerVersion(mMarkerFile);
				LL_DEBUGS("MarkerFile") << "Exec marker file locked." << LL_ENDL;
			}
			else
			{
				LL_WARNS("MarkerFile") << "Exec marker file cannot be locked." << LL_ENDL;
			}
		}
		else
		{
			LL_WARNS("MarkerFile") << "Failed to create exec marker file '"<< mMarkerFileName << "'." << LL_ENDL;
		}
	}

	// now check for cases in which the exec marker may have been cleaned up by crash handlers

	// check for any last exec event report based on whether or not it happened during logout
	// (the logout marker is created when logout begins)
	std::string logout_marker_file =  gDirUtilp->getExpandedFilename(LL_PATH_LOGS, LOGOUT_MARKER_FILE_NAME);
	if(LLAPRFile::isExist(logout_marker_file, NULL, LL_APR_RB))
	{
		if (markerIsSameVersion(logout_marker_file))
		{
			gLastExecEvent = LAST_EXEC_LOGOUT_FROZE;
			LL_INFOS("MarkerFile") << "Logout crash marker '"<< logout_marker_file << "', changing LastExecEvent to LOGOUT_FROZE" << LL_ENDL;
		}
		else
		{
			LL_INFOS("MarkerFile") << "Logout crash marker '"<< logout_marker_file << "' found, but versions did not match" << LL_ENDL;
		}
		LLAPRFile::remove(logout_marker_file);
	}
	// further refine based on whether or not a marker created during an llerr crash is found
	std::string llerror_marker_file = gDirUtilp->getExpandedFilename(LL_PATH_LOGS, LLERROR_MARKER_FILE_NAME);
	if(LLAPRFile::isExist(llerror_marker_file, NULL, LL_APR_RB))
	{
		if (markerIsSameVersion(llerror_marker_file))
		{
			if ( gLastExecEvent == LAST_EXEC_LOGOUT_FROZE )
			{
				gLastExecEvent = LAST_EXEC_LOGOUT_CRASH;
				LL_INFOS("MarkerFile") << "LLError marker '"<< llerror_marker_file << "' crashed, setting LastExecEvent to LOGOUT_CRASH" << LL_ENDL;
			}
			else
			{
				gLastExecEvent = LAST_EXEC_LLERROR_CRASH;
				LL_INFOS("MarkerFile") << "LLError marker '"<< llerror_marker_file << "' crashed, setting LastExecEvent to LLERROR_CRASH" << LL_ENDL;
			}
		}
		else
		{
			LL_INFOS("MarkerFile") << "LLError marker '"<< llerror_marker_file << "' found, but versions did not match" << LL_ENDL;
		}
		LLAPRFile::remove(llerror_marker_file);
	}
	// and last refine based on whether or not a marker created during a non-llerr crash is found
	std::string error_marker_file = gDirUtilp->getExpandedFilename(LL_PATH_LOGS, ERROR_MARKER_FILE_NAME);
	if(LLAPRFile::isExist(error_marker_file, NULL, LL_APR_RB))
	{
		if (markerIsSameVersion(error_marker_file))
		{
			if (gLastExecEvent == LAST_EXEC_LOGOUT_FROZE)
			{
				gLastExecEvent = LAST_EXEC_LOGOUT_CRASH;
				LL_INFOS("MarkerFile") << "Error marker '"<< error_marker_file << "' crashed, setting LastExecEvent to LOGOUT_CRASH" << LL_ENDL;
			}
			else
			{
				gLastExecEvent = LAST_EXEC_OTHER_CRASH;
				LL_INFOS("MarkerFile") << "Error marker '"<< error_marker_file << "' crashed, setting LastExecEvent to " << gLastExecEvent << LL_ENDL;
			}
		}
		else
		{
			LL_INFOS("MarkerFile") << "Error marker '"<< error_marker_file << "' marker found, but versions did not match" << LL_ENDL;
		}
		LLAPRFile::remove(error_marker_file);
	}
}

void LLAppViewer::removeMarkerFiles()
{
	if (!mSecondInstance)
	{
		if (mMarkerFile.getFileHandle())
		{
			mMarkerFile.close() ;
			LLAPRFile::remove( mMarkerFileName );
			LL_DEBUGS("MarkerFile") << "removed exec marker '"<<mMarkerFileName<<"'"<< LL_ENDL;
		}
		else
		{
			LL_DEBUGS("MarkerFile") << "marker '"<<mMarkerFileName<<"' not open"<< LL_ENDL;
 		}

		if (mLogoutMarkerFile.getFileHandle())
		{
			mLogoutMarkerFile.close();
			LLAPRFile::remove( mLogoutMarkerFileName );
			LL_DEBUGS("MarkerFile") << "removed logout marker '"<<mLogoutMarkerFileName<<"'"<< LL_ENDL;
		}
		else
		{
			LL_DEBUGS("MarkerFile") << "logout marker '"<<mLogoutMarkerFileName<<"' not open"<< LL_ENDL;
		}
	}
	else
	{
		LL_WARNS("MarkerFile") << "leaving markers because this is a second instance" << LL_ENDL;
	}
}

void LLAppViewer::removeDumpDir()
{
    //Call this routine only on clean exit.  Crash reporter will clean up
    //its locking table for us.
    std::string dump_dir = gDirUtilp->getExpandedFilename(LL_PATH_DUMP, "");
    gDirUtilp->deleteDirAndContents(dump_dir);
}

void LLAppViewer::forceQuit()
{
	LLApp::setQuitting();
}

//TODO: remove
void LLAppViewer::fastQuit(S32 error_code)
{
	// finish pending transfers
	flushVFSIO();
	// let sim know we're logging out
	sendLogoutRequest();
	// flush network buffers by shutting down messaging system
	end_messaging_system();
	// figure out the error code
	S32 final_error_code = error_code ? error_code : (S32)isError();
	// this isn't a crash
	removeMarkerFiles();
	// get outta here
	_exit(final_error_code);
}

void LLAppViewer::requestQuit()
{
	LL_INFOS() << "requestQuit" << LL_ENDL;

	LLViewerRegion* region = gAgent.getRegion();

	if( (LLStartUp::getStartupState() < STATE_STARTED) || !region )
	{
		// If we have a region, make some attempt to send a logout request first.
		// This prevents the halfway-logged-in avatar from hanging around inworld for a couple minutes.
		if(region)
		{
			sendLogoutRequest();
		}
		else if(LLStartUp::getStartupState() == STATE_STARTED) // LO: Fix for FIRE-2613: sidebar tabs and floaters not remembering being open/torn off
		{
			if (gFloaterView)
			{
				// application is quitting
				gFloaterView->closeAllChildren(true);
			}

		} // ~LO

		// Quit immediately
		forceQuit();
		return;
	}

	// Try to send metrics back to the grid
	metricsSend(!gDisconnected);

	// Try to send last batch of avatar rez metrics.
	if (!gDisconnected && isAgentAvatarValid())
	{
		gAgentAvatarp->updateAvatarRezMetrics(true); // force a last packet to be sent.
	}

	// Try to send last batch of avatar rez metrics.
	// <FS:Ansariel> LL merge error
	//if (!gDisconnected && isAgentAvatarValid())
	//{
	//	gAgentAvatarp->updateAvatarRezMetrics(true); // force a last packet to be sent.
	//}
	// </FS:Ansariel>

	LLHUDEffectSpiral *effectp = (LLHUDEffectSpiral*)LLHUDManager::getInstance()->createViewerEffect(LLHUDObject::LL_HUD_EFFECT_POINT, TRUE);
	effectp->setPositionGlobal(gAgent.getPositionGlobal());
	effectp->setColor(LLColor4U(gAgent.getEffectColor()));
	LLHUDManager::getInstance()->sendEffects();
	effectp->markDead() ;//remove it.

	// Attempt to close all floaters that might be
	// editing things.
	if (gFloaterView)
	{
		// application is quitting
		gFloaterView->closeAllChildren(true);
	}

	send_stats();

	gLogoutTimer.reset();
	mQuitRequested = true;
}

static bool finish_quit(const LLSD& notification, const LLSD& response)
{
	S32 option = LLNotificationsUtil::getSelectedOption(notification, response);

	if (option == 0)
	{
		LLAppViewer::instance()->requestQuit();
	}
	return false;
}
static LLNotificationFunctorRegistration finish_quit_reg("ConfirmQuit", finish_quit);

void LLAppViewer::userQuit()
{
	if (gDisconnected || gViewerWindow->getProgressView()->getVisible())
	{
		requestQuit();
	}
	else
	{
		LLNotificationsUtil::add("ConfirmQuit");
	}
}

static bool finish_early_exit(const LLSD& notification, const LLSD& response)
{
	LLAppViewer::instance()->forceQuit();
	return false;
}

void LLAppViewer::earlyExit(const std::string& name, const LLSD& substitutions)
{
   	LL_WARNS() << "app_early_exit: " << name << LL_ENDL;
	gDoDisconnect = TRUE;
	LLNotificationsUtil::add(name, substitutions, LLSD(), finish_early_exit);
}

// case where we need the viewer to exit without any need for notifications
void LLAppViewer::earlyExitNoNotify()
{
   	LL_WARNS() << "app_early_exit with no notification: " << LL_ENDL;
	gDoDisconnect = TRUE;
	finish_early_exit( LLSD(), LLSD() );
}

void LLAppViewer::abortQuit()
{
    LL_INFOS() << "abortQuit()" << LL_ENDL;
	mQuitRequested = false;
}

void LLAppViewer::migrateCacheDirectory()
{
#if LL_WINDOWS || LL_DARWIN
	// NOTE: (Nyx) as of 1.21, cache for mac is moving to /library/caches/SecondLife from
	// /library/application support/SecondLife/cache This should clear/delete the old dir.

	// As of 1.23 the Windows cache moved from
	//   C:\Documents and Settings\James\Application Support\SecondLife\cache
	// to
	//   C:\Documents and Settings\James\Local Settings\Application Support\SecondLife
	//
	// The Windows Vista equivalent is from
	//   C:\Users\James\AppData\Roaming\SecondLife\cache
	// to
	//   C:\Users\James\AppData\Local\SecondLife
	//
	// Note the absence of \cache on the second path.  James.

	// Only do this once per fresh install of this version.
	if (gSavedSettings.getBOOL("MigrateCacheDirectory"))
	{
		gSavedSettings.setBOOL("MigrateCacheDirectory", FALSE);

		std::string old_cache_dir = gDirUtilp->add(gDirUtilp->getOSUserAppDir(), "cache");
		std::string new_cache_dir = gDirUtilp->getCacheDir(true);

		if (gDirUtilp->fileExists(old_cache_dir))
		{
			LL_INFOS() << "Migrating cache from " << old_cache_dir << " to " << new_cache_dir << LL_ENDL;

			// Migrate inventory cache to avoid pain to inventory database after mass update
			S32 file_count = 0;
			std::string file_name;
			std::string mask = "*.*";

			LLDirIterator iter(old_cache_dir, mask);
			while (iter.next(file_name))
			{
				if (file_name == "." || file_name == "..") continue;
				std::string source_path = gDirUtilp->add(old_cache_dir, file_name);
				std::string dest_path = gDirUtilp->add(new_cache_dir, file_name);
				if (!LLFile::rename(source_path, dest_path))
				{
					file_count++;
				}
			}
			LL_INFOS() << "Moved " << file_count << " files" << LL_ENDL;

			// AO: Don't automatically purge old cache
			//// Nuke the old cache
			//gDirUtilp->setCacheDir(old_cache_dir);
			//purgeCache();
			gDirUtilp->setCacheDir(new_cache_dir);

#if LL_DARWIN
			// Clean up Mac files not deleted by removing *.*
			std::string ds_store = old_cache_dir + "/.DS_Store";
			if (gDirUtilp->fileExists(ds_store))
			{
				LLFile::remove(ds_store);
			}
#endif
			if (LLFile::rmdir(old_cache_dir) != 0)
			{
				LL_WARNS() << "could not delete old cache directory " << old_cache_dir << LL_ENDL;
			}
		}
	}
#endif // LL_WINDOWS || LL_DARWIN
}

void dumpVFSCaches()
{
	LL_INFOS() << "======= Static VFS ========" << LL_ENDL;
	gStaticVFS->listFiles();
#if LL_WINDOWS
	LL_INFOS() << "======= Dumping static VFS to StaticVFSDump ========" << LL_ENDL;
	WCHAR w_str[MAX_PATH];
	GetCurrentDirectory(MAX_PATH, w_str);
	S32 res = LLFile::mkdir("StaticVFSDump");
	if (res == -1)
	{
		LL_WARNS() << "Couldn't create dir StaticVFSDump" << LL_ENDL;
	}
	SetCurrentDirectory(utf8str_to_utf16str("StaticVFSDump").c_str());
	gStaticVFS->dumpFiles();
	SetCurrentDirectory(w_str);
#endif

	LL_INFOS() << "========= Dynamic VFS ====" << LL_ENDL;
	gVFS->listFiles();
#if LL_WINDOWS
	LL_INFOS() << "========= Dumping dynamic VFS to VFSDump ====" << LL_ENDL;
	res = LLFile::mkdir("VFSDump");
	if (res == -1)
	{
		LL_WARNS() << "Couldn't create dir VFSDump" << LL_ENDL;
	}
	SetCurrentDirectory(utf8str_to_utf16str("VFSDump").c_str());
	gVFS->dumpFiles();
	SetCurrentDirectory(w_str);
#endif
}

//static
U32 LLAppViewer::getTextureCacheVersion()
{
	//viewer texture cache version, change if the texture cache format changes.
	const U32 TEXTURE_CACHE_VERSION = 8;

	return TEXTURE_CACHE_VERSION ;
}

//static
U32 LLAppViewer::getObjectCacheVersion()
{
	// Viewer object cache version, change if object update
	// format changes. JC
	const U32 INDRA_OBJECT_CACHE_VERSION = 15;

	return INDRA_OBJECT_CACHE_VERSION;
}

bool LLAppViewer::initCache()
{
	mPurgeCache = false;
	BOOL read_only = mSecondInstance ? TRUE : FALSE;
	LLAppViewer::getTextureCache()->setReadOnly(read_only) ;
	LLVOCache::getInstance()->setReadOnly(read_only);

	bool texture_cache_mismatch = false;
	if (gSavedSettings.getS32("LocalCacheVersion") != LLAppViewer::getTextureCacheVersion())
	{
		texture_cache_mismatch = true;
		if(!read_only)
		{
			gSavedSettings.setS32("LocalCacheVersion", LLAppViewer::getTextureCacheVersion());
		}
	}

	if(!read_only)
	{
		// <FS:Ansariel> Clear inventory cache button
		std::string clear_inventory_agent_id = gSavedSettings.getString("FSPurgeInventoryCacheOnStartup");
		if (clear_inventory_agent_id != std::string())
		{
			gSavedSettings.setString("FSPurgeInventoryCacheOnStartup", std::string());
			std::string inv_cache_file = gDirUtilp->getExpandedFilename(LL_PATH_CACHE, clear_inventory_agent_id + ".inv.gz");
			LL_INFOS("LLAppViewer") << "Purging inventory cache file: " << inv_cache_file << LL_ENDL;
			LLFile::remove(inv_cache_file);
		}
		// </FS:Ansariel>

		// Purge cache if user requested it
		if (gSavedSettings.getBOOL("PurgeCacheOnStartup") ||
			gSavedSettings.getBOOL("PurgeCacheOnNextStartup"))
		{
			LL_INFOS("AppCache") << "Startup cache purge requested: " << (gSavedSettings.getBOOL("PurgeCacheOnStartup") ? "ALWAYS" : "ONCE") << LL_ENDL;
			gSavedSettings.setBOOL("PurgeCacheOnNextStartup", false);
			LL_INFOS("AppCache") << "Scheduling texture purge, based on PurgeCache* settings." << LL_ENDL;
			mPurgeCache = true;
			// STORM-1141 force purgeAllTextures to get called to prevent a crash here. -brad
			texture_cache_mismatch = true;
		}

		// <FS> If the J2C has changed since the last run, clear the cache
		const std::string j2c_info = LLImageJ2C::getEngineInfo();
		const std::string j2c_last = gSavedSettings.getString("LastJ2CVersion");
		if (j2c_info != j2c_last && !j2c_last.empty())
		{
			LL_INFOS("AppCache") << "Scheduling texture purge, based on LastJ2CVersion mismatch." << LL_ENDL;
			mPurgeTextures = true;
		}
		gSavedSettings.setString("LastJ2CVersion", j2c_info);
		// </FS>
	
		// We have moved the location of the cache directory over time.
		migrateCacheDirectory();

		// Setup and verify the cache location
		std::string cache_location = gSavedSettings.getString("CacheLocation");
		std::string new_cache_location = gSavedSettings.getString("NewCacheLocation");
		if (new_cache_location != cache_location)
		{
			// AO: Don't automatically purge old cache location, has unwanted side effects with shared caches, upgrades
			//LL_INFOS("AppCache") << "Cache location changed, cache needs purging" << LL_ENDL;
			//gDirUtilp->setCacheDir(gSavedSettings.getString("CacheLocation"));
			//purgeCache(); // purge old cache
			gSavedSettings.setString("CacheLocation", new_cache_location);
			gSavedSettings.setString("CacheLocationTopFolder", gDirUtilp->getBaseFileName(new_cache_location));
		}
	}

	if (!gDirUtilp->setCacheDir(gSavedSettings.getString("CacheLocation")))
	{
		LL_WARNS("AppCache") << "Unable to set cache location" << LL_ENDL;
		gSavedSettings.setString("CacheLocation", "");
		gSavedSettings.setString("CacheLocationTopFolder", "");
	}

	// <FS:Ansariel> Sound cache
	if (!gDirUtilp->setSoundCacheDir(gSavedSettings.getString("FSSoundCacheLocation")))
	{
		LL_WARNS("AppCache") << "Unable to set sound cache location" << LL_ENDL;
		gSavedSettings.setString("FSSoundCacheLocation", "");
	}
	// </FS:Ansariel>
	
	if (mPurgeCache && !read_only)
	{
		LLSplashScreen::update(LLTrans::getString("StartupClearingCache"));
		purgeCache();
	}

	// <FS:Ansariel> FIRE-13066
	if (mPurgeTextures && !read_only)
	{
		LL_INFOS("AppCache") << "Purging Texture Cache..." << LL_ENDL;
		LLSplashScreen::update(LLTrans::getString("StartupClearingTextureCache"));
		LLAppViewer::getTextureCache()->purgeCache(LL_PATH_CACHE);
	}
	// </FS:Ansariel>

	// <FS:Ansariel> Purge web browser cache
	if (gSavedSettings.getBOOL("FSStartupClearBrowserCache"))
	{
		std::string browser_cache = gDirUtilp->getExpandedFilename(LL_PATH_CACHE, "cef_cache");
		if (LLFile::isdir(browser_cache))
		{
			gDirUtilp->deleteDirAndContents(browser_cache);
		}
		gSavedSettings.setBOOL("FSStartupClearBrowserCache", FALSE);
	}
	// </FS:Ansariel>

	// <FS:ND> For Windows, purging the cache can take an extraordinary amount of time. Rename the cache dir and purge it using another thread.
	startCachePurge();
	// </FS:ND>

	LLSplashScreen::update(LLTrans::getString("StartupInitializingTextureCache"));

	// Init the texture cache
	// Allocate 80% of the cache size for textures
	const S32 MB = 1024 * 1024;
	const S64 MIN_CACHE_SIZE = 256 * MB;
	const S64 MAX_CACHE_SIZE = 9984ll * MB;
	const S64 MAX_VFS_SIZE = 1024 * MB; // 1 GB

	S64 cache_size = (S64)(gSavedSettings.getU32("CacheSize")) * MB;
	cache_size = llclamp(cache_size, MIN_CACHE_SIZE, MAX_CACHE_SIZE);

	S64 vfs_size = llmin((S64)((cache_size * 2) / 10), MAX_VFS_SIZE);
	S64 texture_cache_size = cache_size - vfs_size;

	S64 extra = LLAppViewer::getTextureCache()->initCache(LL_PATH_CACHE, texture_cache_size, texture_cache_mismatch);
	texture_cache_size -= extra;

	LLVOCache::getInstance()->initCache(LL_PATH_CACHE, gSavedSettings.getU32("CacheNumberOfRegionsForObjects"), getObjectCacheVersion()) ;

	LLSplashScreen::update(LLTrans::getString("StartupInitializingVFS"));

	// Init the VFS
	vfs_size = llmin(vfs_size + extra, MAX_VFS_SIZE);
	vfs_size = (vfs_size / MB) * MB; // make sure it is MB aligned
	U32 vfs_size_u32 = (U32)vfs_size;
	U32 old_vfs_size = gSavedSettings.getU32("VFSOldSize") * MB;
	bool resize_vfs = (vfs_size_u32 != old_vfs_size);
	if (resize_vfs)
	{
		gSavedSettings.setU32("VFSOldSize", vfs_size_u32 / MB);
	}
	LL_INFOS("AppCache") << "VFS CACHE SIZE: " << vfs_size / (1024*1024) << " MB" << LL_ENDL;

	// This has to happen BEFORE starting the vfs
	// time_t	ltime;
	srand(time(NULL));		// Flawfinder: ignore
	U32 old_salt = gSavedSettings.getU32("VFSSalt");
	U32 new_salt;
	std::string old_vfs_data_file;
	std::string old_vfs_index_file;
	std::string new_vfs_data_file;
	std::string new_vfs_index_file;
	std::string static_vfs_index_file;
	std::string static_vfs_data_file;

	if (gSavedSettings.getBOOL("AllowMultipleViewers"))
	{
		// don't mess with renaming the VFS in this case
		new_salt = old_salt;
	}
	else
	{
		do
		{
			new_salt = rand();
		} while(new_salt == old_salt);
	}

	old_vfs_data_file = gDirUtilp->getExpandedFilename(LL_PATH_CACHE, VFS_DATA_FILE_BASE) + llformat("%u", old_salt);

	// make sure this file exists
	llstat s;
	S32 stat_result = LLFile::stat(old_vfs_data_file, &s);
	if (stat_result)
	{
		// doesn't exist, look for a data file
		std::string mask;
		mask = VFS_DATA_FILE_BASE;
		mask += "*";

		std::string dir;
		dir = gDirUtilp->getExpandedFilename(LL_PATH_CACHE, "");

		std::string found_file;
		LLDirIterator iter(dir, mask);
		if (iter.next(found_file))
		{
			old_vfs_data_file = gDirUtilp->add(dir, found_file);

			S32 start_pos = found_file.find_last_of('.');
			if (start_pos > 0)
			{
				sscanf(found_file.substr(start_pos+1).c_str(), "%d", &old_salt);
			}
			LL_DEBUGS("AppCache") << "Default vfs data file not present, found: " << old_vfs_data_file << " Old salt: " << old_salt << LL_ENDL;
		}
	}

	old_vfs_index_file = gDirUtilp->getExpandedFilename(LL_PATH_CACHE, VFS_INDEX_FILE_BASE) + llformat("%u", old_salt);

	stat_result = LLFile::stat(old_vfs_index_file, &s);
	if (stat_result)
	{
		// We've got a bad/missing index file, nukem!
		LL_WARNS("AppCache") << "Bad or missing vfx index file " << old_vfs_index_file << LL_ENDL;
		LL_WARNS("AppCache") << "Removing old vfs data file " << old_vfs_data_file << LL_ENDL;
		LLFile::remove(old_vfs_data_file);
		LLFile::remove(old_vfs_index_file);

		// Just in case, nuke any other old cache files in the directory.
		std::string dir;
		dir = gDirUtilp->getExpandedFilename(LL_PATH_CACHE, "");

		std::string mask;
		mask = VFS_DATA_FILE_BASE;
		mask += "*";

		gDirUtilp->deleteFilesInDir(dir, mask);

		mask = VFS_INDEX_FILE_BASE;
		mask += "*";

		gDirUtilp->deleteFilesInDir(dir, mask);
	}

	new_vfs_data_file = gDirUtilp->getExpandedFilename(LL_PATH_CACHE, VFS_DATA_FILE_BASE) + llformat("%u", new_salt);
	new_vfs_index_file = gDirUtilp->getExpandedFilename(LL_PATH_CACHE, VFS_INDEX_FILE_BASE) + llformat("%u", new_salt);

	static_vfs_data_file = gDirUtilp->getExpandedFilename(LL_PATH_APP_SETTINGS, "static_data.db2");
	static_vfs_index_file = gDirUtilp->getExpandedFilename(LL_PATH_APP_SETTINGS, "static_index.db2");

	if (resize_vfs)
	{
		LL_DEBUGS("AppCache") << "Removing old vfs and re-sizing" << LL_ENDL;

		LLFile::remove(old_vfs_data_file);
		LLFile::remove(old_vfs_index_file);
	}
	else if (old_salt != new_salt)
	{
		// move the vfs files to a new name before opening
		LL_DEBUGS("AppCache") << "Renaming " << old_vfs_data_file << " to " << new_vfs_data_file << LL_ENDL;
		LL_DEBUGS("AppCache") << "Renaming " << old_vfs_index_file << " to " << new_vfs_index_file << LL_ENDL;
		LLFile::rename(old_vfs_data_file, new_vfs_data_file);
		LLFile::rename(old_vfs_index_file, new_vfs_index_file);
	}

	// Startup the VFS...
	gSavedSettings.setU32("VFSSalt", new_salt);

	// Don't remove VFS after viewer crashes.  If user has corrupt data, they can reinstall. JC
	gVFS = LLVFS::createLLVFS(new_vfs_index_file, new_vfs_data_file, false, vfs_size_u32, false);
	if (!gVFS)
	{
		return false;
	}

	gStaticVFS = LLVFS::createLLVFS(static_vfs_index_file, static_vfs_data_file, true, 0, false);
	if (!gStaticVFS)
	{
		return false;
	}

	BOOL success = gVFS->isValid() && gStaticVFS->isValid();
	if (!success)
	{
		return false;
	}
	else
	{
		LLVFile::initClass();

#ifndef LL_RELEASE_FOR_DOWNLOAD
		if (gSavedSettings.getBOOL("DumpVFSCaches"))
		{
			dumpVFSCaches();
		}
#endif

		return true;
	}
}

void LLAppViewer::addOnIdleCallback(const boost::function<void()>& cb)
{
	LLDeferredTaskList::instance().addTask(cb);
}

void LLAppViewer::purgeCache()
{
	LL_INFOS("AppCache") << "Purging Cache and Texture Cache..." << LL_ENDL;
	LLAppViewer::getTextureCache()->purgeCache(LL_PATH_CACHE);
	LLVOCache::getInstance()->removeCache(LL_PATH_CACHE);
	std::string browser_cache = gDirUtilp->getExpandedFilename(LL_PATH_CACHE, "cef_cache");
	if (LLFile::isdir(browser_cache))
	{
		// cef does not support clear_cache and clear_cookies, so clear what we can manually.
		gDirUtilp->deleteDirAndContents(browser_cache);
	}
	gDirUtilp->deleteFilesInDir(gDirUtilp->getExpandedFilename(LL_PATH_CACHE, ""), "*");
}

//purge cache immediately, do not wait until the next login.
void LLAppViewer::purgeCacheImmediate()
{
	LL_INFOS("AppCache") << "Purging Object Cache and Texture Cache immediately..." << LL_ENDL;
	LLAppViewer::getTextureCache()->purgeCache(LL_PATH_CACHE, false);
	LLVOCache::getInstance()->removeCache(LL_PATH_CACHE, true);
}

std::string LLAppViewer::getSecondLifeTitle() const
{
#if ADDRESS_SIZE == 64
	return LLTrans::getString( "APP_NAME" ) + "_x64";
#else
	return LLTrans::getString("APP_NAME");
#endif
}

std::string LLAppViewer::getWindowTitle() const
{
	return gWindowTitle;
}

// Callback from a dialog indicating user was logged out.
bool finish_disconnect(const LLSD& notification, const LLSD& response)
{
	S32 option = LLNotificationsUtil::getSelectedOption(notification, response);

	if (1 == option)
	{
		if (gFloaterView)
		{
			// application is quitting
			gFloaterView->closeAllChildren(true);
		}

        LLAppViewer::instance()->forceQuit();
	}
	return false;
}

// Callback from an early disconnect dialog, force an exit
bool finish_forced_disconnect(const LLSD& notification, const LLSD& response)
{
	if (gFloaterView)
	{
		// application is quitting
		gFloaterView->closeAllChildren(true);
	}

	LLAppViewer::instance()->forceQuit();
	return false;
}


void LLAppViewer::forceDisconnect(const std::string& mesg)
{
	if (gDoDisconnect)
    {
		// Already popped up one of these dialogs, don't
		// do this again.
		return;
    }

	// *TODO: Translate the message if possible
	std::string big_reason = LLAgent::sTeleportErrorMessages[mesg];
	if ( big_reason.size() == 0 )
	{
		big_reason = mesg;
	}

	LLSD args;
	gDoDisconnect = TRUE;

	if (LLStartUp::getStartupState() < STATE_STARTED)
	{
		// Tell users what happened
		args["ERROR_MESSAGE"] = big_reason;
		LLNotificationsUtil::add("ErrorMessage", args, LLSD(), &finish_forced_disconnect);
	}
	else
	{
		args["MESSAGE"] = big_reason;
		LLNotificationsUtil::add("YouHaveBeenLoggedOut", args, LLSD(), &finish_disconnect );
	}
}

void LLAppViewer::badNetworkHandler()
{
	// Dump the packet
	gMessageSystem->dumpPacketToLog();

	// Flush all of our caches on exit in the case of disconnect due to
	// invalid packets.

	mPurgeOnExit = TRUE;

	std::ostringstream message;
	message <<
		"The viewer has detected mangled network data indicative\n"
		"of a bad upstream network connection or an incomplete\n"
		"local installation of " << LLAppViewer::instance()->getSecondLifeTitle() << ". \n"
		" \n"
		"Try uninstalling and reinstalling to see if this resolves \n"
		"the issue. \n"
		" \n"
		"If the problem continues, see the Tech Support FAQ at: \n"
		"www.firestormviewer.org/support";
	forceDisconnect(message.str());

	LLApp::instance()->writeMiniDump();
}

// This routine may get called more than once during the shutdown process.
// This can happen because we need to get the screenshot before the window
// is destroyed.
void LLAppViewer::saveFinalSnapshot()
{
	if (!mSavedFinalSnapshot)
	{
		gSavedSettings.setVector3d("FocusPosOnLogout", gAgentCamera.calcFocusPositionTargetGlobal());
		gSavedSettings.setVector3d("CameraPosOnLogout", gAgentCamera.calcCameraPositionTargetGlobal());
		gViewerWindow->setCursor(UI_CURSOR_WAIT);
		gAgentCamera.changeCameraToThirdPerson( FALSE );	// don't animate, need immediate switch
		gSavedSettings.setBOOL("ShowParcelOwners", FALSE);
		idle();

		std::string snap_filename = gDirUtilp->getLindenUserDir();
		snap_filename += gDirUtilp->getDirDelimiter();
		snap_filename += SCREEN_LAST_FILENAME;
		// use full pixel dimensions of viewer window (not post-scale dimensions)
		gViewerWindow->saveSnapshot(snap_filename, gViewerWindow->getWindowWidthRaw(), gViewerWindow->getWindowHeightRaw(), FALSE, TRUE);
		mSavedFinalSnapshot = TRUE;
	}
}

void LLAppViewer::loadNameCache()
{
	// display names cache
	std::string filename =
		gDirUtilp->getExpandedFilename(LL_PATH_CACHE, "avatar_name_cache.xml");
	LL_INFOS("AvNameCache") << filename << LL_ENDL;
	llifstream name_cache_stream(filename.c_str());
	if(name_cache_stream.is_open())
	{
		if ( ! LLAvatarNameCache::importFile(name_cache_stream))
        {
            LL_WARNS("AppInit") << "removing invalid '" << filename << "'" << LL_ENDL;
            name_cache_stream.close();
            LLFile::remove(filename);
        }
	}

	if (!gCacheName) return;

	std::string name_cache;
	name_cache = gDirUtilp->getExpandedFilename(LL_PATH_CACHE, "name.cache");
	llifstream cache_file(name_cache.c_str());
	if(cache_file.is_open())
	{
		if(gCacheName->importFile(cache_file)) return;
	}
}

void LLAppViewer::saveNameCache()
{
	// display names cache
	std::string filename =
		gDirUtilp->getExpandedFilename(LL_PATH_CACHE, "avatar_name_cache.xml");
	llofstream name_cache_stream(filename.c_str());
	if(name_cache_stream.is_open())
	{
		LLAvatarNameCache::exportFile(name_cache_stream);
    }

    // real names cache
	if (gCacheName)
    {
        std::string name_cache;
        name_cache = gDirUtilp->getExpandedFilename(LL_PATH_CACHE, "name.cache");
        llofstream cache_file(name_cache.c_str());
        if(cache_file.is_open())
        {
            gCacheName->exportFile(cache_file);
        }
	}
}


/*!	@brief		This class is an LLFrameTimer that can be created with
				an elapsed time that starts counting up from the given value
				rather than 0.0.

				Otherwise it behaves the same way as LLFrameTimer.
*/
class LLFrameStatsTimer : public LLFrameTimer
{
public:
	LLFrameStatsTimer(F64 elapsed_already = 0.0)
		: LLFrameTimer()
		{
			mStartTime -= elapsed_already;
		}
};

static LLTrace::BlockTimerStatHandle FTM_AUDIO_UPDATE("Update Audio");
static LLTrace::BlockTimerStatHandle FTM_CLEANUP("Cleanup");
static LLTrace::BlockTimerStatHandle FTM_CLEANUP_DRAWABLES("Drawables");
static LLTrace::BlockTimerStatHandle FTM_CLEANUP_OBJECTS("Objects");
static LLTrace::BlockTimerStatHandle FTM_IDLE_CB("Idle Callbacks");
static LLTrace::BlockTimerStatHandle FTM_LOD_UPDATE("Update LOD");
static LLTrace::BlockTimerStatHandle FTM_OBJECTLIST_UPDATE("Update Objectlist");
static LLTrace::BlockTimerStatHandle FTM_REGION_UPDATE("Update Region");
static LLTrace::BlockTimerStatHandle FTM_WORLD_UPDATE("Update World");
static LLTrace::BlockTimerStatHandle FTM_NETWORK("Network");
static LLTrace::BlockTimerStatHandle FTM_AGENT_NETWORK("Agent Network");
static LLTrace::BlockTimerStatHandle FTM_VLMANAGER("VL Manager");
static LLTrace::BlockTimerStatHandle FTM_AGENT_POSITION("Agent Position");
static LLTrace::BlockTimerStatHandle FTM_HUD_EFFECTS("HUD Effects");

///////////////////////////////////////////////////////
// idle()
//
// Called every time the window is not doing anything.
// Receive packets, update statistics, and schedule a redisplay.
///////////////////////////////////////////////////////
void LLAppViewer::idle()
{
	pingMainloopTimeout("Main:Idle");

	// Update frame timers
	static LLTimer idle_timer;

	LLFrameTimer::updateFrameTime();
	LLFrameTimer::updateFrameCount();
	LLEventTimer::updateClass();
	LLNotificationsUI::LLToast::updateClass();
	LLSmoothInterpolation::updateInterpolants();
	LLMortician::updateClass();
	LLFilePickerThread::clearDead();  //calls LLFilePickerThread::notify()
	LLDirPickerThread::clearDead();
	F32 dt_raw = idle_timer.getElapsedTimeAndResetF32();

	// Cap out-of-control frame times
	// Too low because in menus, swapping, debugger, etc.
	// Too high because idle called with no objects in view, etc.
	const F32 MIN_FRAME_RATE = 1.f;
	const F32 MAX_FRAME_RATE = 200.f;

	F32 frame_rate_clamped = 1.f / dt_raw;
	frame_rate_clamped = llclamp(frame_rate_clamped, MIN_FRAME_RATE, MAX_FRAME_RATE);
	gFrameDTClamped = 1.f / frame_rate_clamped;

	// Global frame timer
	// Smoothly weight toward current frame
	gFPSClamped = (frame_rate_clamped + (4.f * gFPSClamped)) / 5.f;

	static LLCachedControl<F32> quitAfterSeconds(gSavedSettings, "QuitAfterSeconds");
	F32 qas = (F32)quitAfterSeconds;
	if (qas > 0.f)
	{
		if (gRenderStartTime.getElapsedTimeF32() > qas)
		{
			LL_INFOS() << "Quitting after " << qas << " seconds. See setting \"QuitAfterSeconds\"." << LL_ENDL;
			LLAppViewer::instance()->forceQuit();
		}
	}

	// <FS:AO> setting to quit after N seconds of being AFK. Note: Server will time us out after 30m regardless
	static LLCachedControl<F32> quitAfterSecondsOfAFK(gSavedSettings, "QuitAfterSecondsOfAFK");
	F32 qas_afk = (F32)quitAfterSecondsOfAFK;
	if (!mQuitRequested && qas_afk > 0.f && gAgent.getAFK() && gAwayTimer.getElapsedTimeF32() > qas_afk)
	{
		// go ahead and just quit gracefully
		LL_INFOS() << "Logout, QuitAfterSecondsAFK expired." << LL_ENDL;
		LLAppViewer::instance()->requestQuit();
	}
	// </FS:AO>

	// Must wait until both have avatar object and mute list, so poll
	// here.
	LLIMProcessing::requestOfflineMessages();

	///////////////////////////////////
	//
	// Special case idle if still starting up
	//
	if (LLStartUp::getStartupState() < STATE_STARTED)
	{
		// Skip rest if idle startup returns false (essentially, no world yet)
		gGLActive = TRUE;
		if (!idle_startup())
		{
			gGLActive = FALSE;
			return;
		}
		gGLActive = FALSE;
	}


    F32 yaw = 0.f;				// radians

	if (!gDisconnected)
	{
		LL_RECORD_BLOCK_TIME(FTM_NETWORK);
		// Update spaceserver timeinfo
	    LLWorld::getInstance()->setSpaceTimeUSec(LLWorld::getInstance()->getSpaceTimeUSec() + LLUnits::Seconds::fromValue(dt_raw));


	    //////////////////////////////////////
	    //
	    // Update simulator agent state
	    //

		static LLCachedControl<bool> rotateRight(gSavedSettings, "RotateRight");
		if (rotateRight)
		{
			gAgent.moveYaw(-1.f);
		}

		{
			LL_RECORD_BLOCK_TIME(FTM_AGENT_AUTOPILOT);
			// Handle automatic walking towards points
			gAgentPilot.updateTarget();
			gAgent.autoPilot(&yaw);
		}

		static LLFrameTimer agent_update_timer;

		// When appropriate, update agent location to the simulator.
		F32 agent_update_time = agent_update_timer.getElapsedTimeF32();
		F32 agent_force_update_time = mLastAgentForceUpdate + agent_update_time;
		BOOL force_update = gAgent.controlFlagsDirty()
							|| (mLastAgentControlFlags != gAgent.getControlFlags())
							|| (agent_force_update_time > (1.0f / (F32) AGENT_FORCE_UPDATES_PER_SECOND));
		if (force_update || (agent_update_time > (1.0f / (F32) AGENT_UPDATES_PER_SECOND)))
		{
			LL_RECORD_BLOCK_TIME(FTM_AGENT_UPDATE);
			// Send avatar and camera info
			mLastAgentControlFlags = gAgent.getControlFlags();
			mLastAgentForceUpdate = force_update ? 0 : agent_force_update_time;
			if(!gAgent.getPhantom())
				send_agent_update(force_update);
			agent_update_timer.reset();
		}
	}

	//////////////////////////////////////
	//
	// Manage statistics
	//
	//
	{
		// Initialize the viewer_stats_timer with an already elapsed time
		// of SEND_STATS_PERIOD so that the initial stats report will
		// be sent immediately.
		static LLFrameStatsTimer viewer_stats_timer(SEND_STATS_PERIOD);

		// Update session stats every large chunk of time
		// *FIX: (?) SAMANTHA
		if (viewer_stats_timer.getElapsedTimeF32() >= SEND_STATS_PERIOD && !gDisconnected)
		{
			LL_INFOS() << "Transmitting sessions stats" << LL_ENDL;
			send_stats();
			viewer_stats_timer.reset();
		}

		// Print the object debugging stats
		// ...well, reset the stats, anyway. What good are the spammy
		//  messages if we can't do anything about them? Bah. -- TS
		static LLFrameTimer object_debug_timer;
		if (object_debug_timer.getElapsedTimeF32() > 5.f)
		{
			object_debug_timer.reset();
			if (gObjectList.mNumDeadObjectUpdates)
			{
				//LL_INFOS() << "Dead object updates: " << gObjectList.mNumDeadObjectUpdates << LL_ENDL;
				gObjectList.mNumDeadObjectUpdates = 0;
			}
			if (gObjectList.mNumUnknownUpdates)
			{
				//LL_INFOS() << "Unknown object updates: " << gObjectList.mNumUnknownUpdates << LL_ENDL;
				gObjectList.mNumUnknownUpdates = 0;
			}

		}
	}

	if (!gDisconnected)
	{
		LL_RECORD_BLOCK_TIME(FTM_NETWORK);

	    ////////////////////////////////////////////////
	    //
	    // Network processing
	    //
	    // NOTE: Starting at this point, we may still have pointers to "dead" objects
	    // floating throughout the various object lists.
	    //
		idleNameCache();
		idleNetwork();


		// Check for away from keyboard, kick idle agents.
		// be sane and only check for afk 1nce 
		idle_afk_check();

		//  Update statistics for this frame
		update_statistics();
	}

	////////////////////////////////////////
	//
	// Handle the regular UI idle callbacks as well as
	// hover callbacks
	//

#ifdef LL_DARWIN
	if (!mQuitRequested)  //MAINT-4243
#endif
	{
// 		LL_RECORD_BLOCK_TIME(FTM_IDLE_CB);

		// Do event notifications if necessary.  Yes, we may want to move this elsewhere.
		gEventNotifier.update();

		gIdleCallbacks.callFunctions();
		gInventory.idleNotifyObservers();
		LLAvatarTracker::instance().idleNotifyObservers();
	}

	// Metrics logging (LLViewerAssetStats, etc.)
	{
		static LLTimer report_interval;

		// *TODO:  Add configuration controls for this
		F32 seconds = report_interval.getElapsedTimeF32();
		if (seconds >= app_metrics_interval)
		{
			metricsSend(! gDisconnected);
			report_interval.reset();
		}
	}

	if (gDisconnected)
    {
		// <FS:CR> Inworldz hang in disconnecting fix by McCabe Maxstead
		// make sure to quit here if we need to, we can get caught in an infinite loop otherwise -- MC
		if (mQuitRequested && logoutRequestSent() && (gLogoutTimer.getElapsedTimeF32() > gLogoutMaxTime))
		{
			forceQuit();
		}
		// </FS:CR>
		return;
    }
	if (gTeleportDisplay)
    {
		return;
    }

	gViewerWindow->updateUI();

	///////////////////////////////////////
	// Agent and camera movement
	//
	LLCoordGL current_mouse = gViewerWindow->getCurrentMouse();

	{
		// After agent and camera moved, figure out if we need to
		// deselect objects.
		LLSelectMgr::getInstance()->deselectAllIfTooFar();

	}

	{
		// Handle pending gesture processing
		LL_RECORD_BLOCK_TIME(FTM_AGENT_POSITION);
		LLGestureMgr::instance().update();

		gAgent.updateAgentPosition(gFrameDTClamped, yaw, current_mouse.mX, current_mouse.mY);
	}

	{
		LL_RECORD_BLOCK_TIME(FTM_OBJECTLIST_UPDATE);

        if (!(logoutRequestSent() && hasSavedFinalSnapshot()))
		{
			gObjectList.update(gAgent);
		}
	}

	//////////////////////////////////////
	//
	// Deletes objects...
	// Has to be done after doing idleUpdates (which can kill objects)
	//

	{
		LL_RECORD_BLOCK_TIME(FTM_CLEANUP);
		{
			LL_RECORD_BLOCK_TIME(FTM_CLEANUP_OBJECTS);
			gObjectList.cleanDeadObjects();
		}
		{
			LL_RECORD_BLOCK_TIME(FTM_CLEANUP_DRAWABLES);
			LLDrawable::cleanupDeadDrawables();
		}
	}

	//
	// After this point, in theory we should never see a dead object
	// in the various object/drawable lists.
	//

	//////////////////////////////////////
	//
	// Update/send HUD effects
	//
	// At this point, HUD effects may clean up some references to
	// dead objects.
	//

	{
		LL_RECORD_BLOCK_TIME(FTM_HUD_EFFECTS);
		LLSelectMgr::getInstance()->updateEffects();
		LLHUDManager::getInstance()->cleanupEffects();
		LLHUDManager::getInstance()->sendEffects();
	}

	////////////////////////////////////////
	//
	// Unpack layer data that we've received
	//

	{
		LL_RECORD_BLOCK_TIME(FTM_NETWORK);
		gVLManager.unpackData();
	}

	/////////////////////////
	//
	// Update surfaces, and surface textures as well.
	//

	LLWorld::getInstance()->updateVisibilities();
	{
		const F32 max_region_update_time = .001f; // 1ms
		LL_RECORD_BLOCK_TIME(FTM_REGION_UPDATE);
		LLWorld::getInstance()->updateRegions(max_region_update_time);
	}

	/////////////////////////
	//
	// Update weather effects
	//
	gSky.propagateHeavenlyBodies(gFrameDTClamped);				// moves sun, moon, and planets

	// Update wind vector
	LLVector3 wind_position_region;
	static LLVector3 average_wind;

	LLViewerRegion *regionp;
	regionp = LLWorld::getInstance()->resolveRegionGlobal(wind_position_region, gAgent.getPositionGlobal());	// puts agent's local coords into wind_position
	if (regionp)
	{
		gWindVec = regionp->mWind.getVelocity(wind_position_region);

		// Compute average wind and use to drive motion of water

		average_wind = regionp->mWind.getAverage();
		gSky.setWind(average_wind);
		//LLVOWater::setWind(average_wind);
	}
	else
	{
		gWindVec.setVec(0.0f, 0.0f, 0.0f);
	}

	//////////////////////////////////////
	//
	// Sort and cull in the new renderer are moved to pipeline.cpp
	// Here, particles are updated and drawables are moved.
	//

	LL_RECORD_BLOCK_TIME(FTM_WORLD_UPDATE);
	gPipeline.updateMove();

	LLWorld::getInstance()->updateParticles();

	if (gAgentPilot.isPlaying() && gAgentPilot.getOverrideCamera())
	{
		gAgentPilot.moveCamera();
	}
	else if (LLViewerJoystick::getInstance()->getOverrideCamera())
	{
		LLViewerJoystick::getInstance()->moveFlycam();
	}
	else
	{
		if (LLToolMgr::getInstance()->inBuildMode())
		{
			LLViewerJoystick::getInstance()->moveObjects();
		}

		gAgentCamera.updateCamera();
	}

	// update media focus
	LLViewerMediaFocus::getInstance()->update();

	// Update marketplace
	LLMarketplaceInventoryImporter::update();
	LLMarketplaceInventoryNotifications::update();

	// objects and camera should be in sync, do LOD calculations now
	{
		LL_RECORD_BLOCK_TIME(FTM_LOD_UPDATE);
		gObjectList.updateApparentAngles(gAgent);
	}

	// Update AV render info
	LLAvatarRenderInfoAccountant::getInstance()->idle();

	{
		LL_RECORD_BLOCK_TIME(FTM_AUDIO_UPDATE);

		if (gAudiop)
		{
		    audio_update_volume(false);
			audio_update_listener();
			audio_update_wind(false);

			// this line actually commits the changes we've made to source positions, etc.
			const F32 max_audio_decode_time = 0.002f; // 2 ms decode time
			gAudiop->idle(max_audio_decode_time);
		}
	}

	// Execute deferred tasks.
	LLDeferredTaskList::instance().run();

	// Handle shutdown process, for example,
	// wait for floaters to close, send quit message,
	// forcibly quit if it has taken too long
	if (mQuitRequested)
	{
		gGLActive = TRUE;
		idleShutdown();
	}
}

void LLAppViewer::idleShutdown()
{
	// Wait for all modal alerts to get resolved
	if (LLModalDialog::activeCount() > 0)
	{
		return;
	}

	// close IM interface
	if(gIMMgr)
	{
		gIMMgr->disconnectAllSessions();
	}

	// Wait for all floaters to get resolved
	if (gFloaterView
		&& !gFloaterView->allChildrenClosed())
	{
		return;
	}




	// ProductEngine: Try moving this code to where we shut down sTextureCache in cleanup()
	// *TODO: ugly
	static bool saved_teleport_history = false;
	if (!saved_teleport_history)
	{
		saved_teleport_history = true;
		LLTeleportHistory::getInstance()->dump();
		LLLocationHistory::getInstance()->save(); // *TODO: find a better place for doing this
		return;
	}

	static bool saved_snapshot = false;
	if (!saved_snapshot)
	{
		saved_snapshot = true;
		saveFinalSnapshot();
		return;
	}

	const F32 SHUTDOWN_UPLOAD_SAVE_TIME = 5.f;

	S32 pending_uploads = gAssetStorage->getNumPendingUploads();
	if (pending_uploads > 0
		&& gLogoutTimer.getElapsedTimeF32() < SHUTDOWN_UPLOAD_SAVE_TIME
		&& !logoutRequestSent())
	{
		static S32 total_uploads = 0;
		// Sometimes total upload count can change during logout.
		total_uploads = llmax(total_uploads, pending_uploads);
		gViewerWindow->setShowProgress(true,!gSavedSettings.getBOOL("FSDisableLogoutScreens"));
		S32 finished_uploads = total_uploads - pending_uploads;
		F32 percent = 100.f * finished_uploads / total_uploads;
		gViewerWindow->setProgressPercent(percent);
		gViewerWindow->setProgressString(LLTrans::getString("SavingSettings"));
		return;
	}

	if (gPendingMetricsUploads > 0
		&& gLogoutTimer.getElapsedTimeF32() < SHUTDOWN_UPLOAD_SAVE_TIME
		&& !logoutRequestSent())
	{
		return;
	}

	// All floaters are closed.  Tell server we want to quit.
	if( !logoutRequestSent() )
	{
		sendLogoutRequest();

		// Wait for a LogoutReply message
		gViewerWindow->setShowProgress(true,!gSavedSettings.getBOOL("FSDisableLogoutScreens"));
		gViewerWindow->setProgressPercent(100.f);
		gViewerWindow->setProgressString(LLTrans::getString("LoggingOut"));
		return;
	}

	// Make sure that we quit if we haven't received a reply from the server.
	if( logoutRequestSent()
		&& gLogoutTimer.getElapsedTimeF32() > gLogoutMaxTime )
	{
		forceQuit();
		return;
	}
}

void LLAppViewer::sendLogoutRequest()
{
	if(!mLogoutRequestSent && gMessageSystem)
	{
		//Set internal status variables and marker files before actually starting the logout process
		gLogoutInProgress = TRUE;
		if (!mSecondInstance)
		{
			mLogoutMarkerFileName = gDirUtilp->getExpandedFilename(LL_PATH_LOGS,LOGOUT_MARKER_FILE_NAME);

			mLogoutMarkerFile.open(mLogoutMarkerFileName, LL_APR_WB);
			if (mLogoutMarkerFile.getFileHandle())
			{
				LL_INFOS("MarkerFile") << "Created logout marker file '"<< mLogoutMarkerFileName << "' " << LL_ENDL;
				recordMarkerVersion(mLogoutMarkerFile);
			}
			else
			{
				LL_WARNS("MarkerFile") << "Cannot create logout marker file " << mLogoutMarkerFileName << LL_ENDL;
			}
		}
		else
		{
			LL_INFOS("MarkerFile") << "Did not logout marker file because this is a second instance" << LL_ENDL;
		}

		LLMessageSystem* msg = gMessageSystem;
		msg->newMessageFast(_PREHASH_LogoutRequest);
		msg->nextBlockFast(_PREHASH_AgentData);
		msg->addUUIDFast(_PREHASH_AgentID, gAgent.getID() );
		msg->addUUIDFast(_PREHASH_SessionID, gAgent.getSessionID());
		gAgent.sendReliableMessage();

		gLogoutTimer.reset();
		gLogoutMaxTime = LOGOUT_REQUEST_TIME;
		mLogoutRequestSent = TRUE;

		if(LLVoiceClient::instanceExists())
		{
			LLVoiceClient::getInstance()->leaveChannel();
		}
	}
}

void LLAppViewer::idleNameCache()
{
	// Neither old nor new name cache can function before agent has a region
	LLViewerRegion* region = gAgent.getRegion();
	if (!region) return;

	// deal with any queued name requests and replies.
	gCacheName->processPending();

	// Can't run the new cache until we have the list of capabilities
	// for the agent region, and can therefore decide whether to use
	// display names or fall back to the old name system.
	if (!region->capabilitiesReceived()) return;

	// Agent may have moved to a different region, so need to update cap URL
	// for name lookups.  Can't do this in the cap grant code, as caps are
	// granted to neighbor regions before the main agent gets there.  Can't
	// do it in the move-into-region code because cap not guaranteed to be
	// granted yet, for example on teleport.
	bool had_capability = LLAvatarNameCache::hasNameLookupURL();
	std::string name_lookup_url;
	name_lookup_url.reserve(128); // avoid a memory allocation below
	name_lookup_url = region->getCapability("GetDisplayNames");
	bool have_capability = !name_lookup_url.empty();
	if (have_capability)
	{
		// we have support for display names, use it
	    U32 url_size = name_lookup_url.size();
	    // capabilities require URLs with slashes before query params:
	    // https://<host>:<port>/cap/<uuid>/?ids=<blah>
	    // but the caps are granted like:
	    // https://<host>:<port>/cap/<uuid>
	    if (url_size > 0 && name_lookup_url[url_size-1] != '/')
	    {
		    name_lookup_url += '/';
	    }
		LLAvatarNameCache::setNameLookupURL(name_lookup_url);
	}
	else
	{
		// Display names not available on this region
		LLAvatarNameCache::setNameLookupURL( std::string() );
	}

	// Error recovery - did we change state?
	if (had_capability != have_capability)
	{
		// name tags are persistant on screen, so make sure they refresh
		LLVOAvatar::invalidateNameTags();
	}

	LLAvatarNameCache::idle();
}

//
// Handle messages, and all message related stuff
//

#define TIME_THROTTLE_MESSAGES

#ifdef TIME_THROTTLE_MESSAGES
#define CHECK_MESSAGES_DEFAULT_MAX_TIME .020f // 50 ms = 50 fps (just for messages!)
static F32 CheckMessagesMaxTime = CHECK_MESSAGES_DEFAULT_MAX_TIME;
#endif

static LLTrace::BlockTimerStatHandle FTM_IDLE_NETWORK("Idle Network");
static LLTrace::BlockTimerStatHandle FTM_MESSAGE_ACKS("Message Acks");
static LLTrace::BlockTimerStatHandle FTM_RETRANSMIT("Retransmit");
static LLTrace::BlockTimerStatHandle FTM_TIMEOUT_CHECK("Timeout Check");
static LLTrace::BlockTimerStatHandle FTM_DYNAMIC_THROTTLE("Dynamic Throttle");
static LLTrace::BlockTimerStatHandle FTM_CHECK_REGION_CIRCUIT("Check Region Circuit");

void LLAppViewer::idleNetwork()
{
	pingMainloopTimeout("idleNetwork");

	gObjectList.mNumNewObjects = 0;
	S32 total_decoded = 0;

	static LLCachedControl<bool> speedTest(gSavedSettings, "SpeedTest");
	if (!speedTest)
	{
		LL_RECORD_BLOCK_TIME(FTM_IDLE_NETWORK); // decode

		LLTimer check_message_timer;
		//  Read all available packets from network
		const S64 frame_count = gFrameCount;  // U32->S64
		F32 total_time = 0.0f;

		while (gMessageSystem->checkAllMessages(frame_count, gServicePump))
		{
			if (gDoDisconnect)
			{
				// We're disconnecting, don't process any more messages from the server
				// We're usually disconnecting due to either network corruption or a
				// server going down, so this is OK.
				break;
			}

			total_decoded++;
			gPacketsIn++;

			if (total_decoded > MESSAGE_MAX_PER_FRAME)
			{
				break;
			}

#ifdef TIME_THROTTLE_MESSAGES
			// Prevent slow packets from completely destroying the frame rate.
			// This usually happens due to clumps of avatars taking huge amount
			// of network processing time (which needs to be fixed, but this is
			// a good limit anyway).
			total_time = check_message_timer.getElapsedTimeF32();
			if (total_time >= CheckMessagesMaxTime)
				break;
#endif
		}

		// Handle per-frame message system processing.
		gMessageSystem->processAcks(gSavedSettings.getF32("AckCollectTime"));

#ifdef TIME_THROTTLE_MESSAGES
		if (total_time >= CheckMessagesMaxTime)
		{
			// Increase CheckMessagesMaxTime so that we will eventually catch up
			CheckMessagesMaxTime *= 1.035f; // 3.5% ~= x2 in 20 frames, ~8x in 60 frames
		}
		else
		{
			// Reset CheckMessagesMaxTime to default value
			CheckMessagesMaxTime = CHECK_MESSAGES_DEFAULT_MAX_TIME;
		}
#endif



		// we want to clear the control after sending out all necessary agent updates
		gAgent.resetControlFlags();

		// Decode enqueued messages...
		S32 remaining_possible_decodes = MESSAGE_MAX_PER_FRAME - total_decoded;

		if( remaining_possible_decodes <= 0 )
		{
			LL_INFOS() << "Maxed out number of messages per frame at " << MESSAGE_MAX_PER_FRAME << LL_ENDL;
		}

		if (gPrintMessagesThisFrame)
		{
			LL_INFOS() << "Decoded " << total_decoded << " msgs this frame!" << LL_ENDL;
			gPrintMessagesThisFrame = FALSE;
		}
	}
	add(LLStatViewer::NUM_NEW_OBJECTS, gObjectList.mNumNewObjects);

	// Retransmit unacknowledged packets.
	gXferManager->retransmitUnackedPackets();
	gAssetStorage->checkForTimeouts();
	gViewerThrottle.updateDynamicThrottle();

	// Check that the circuit between the viewer and the agent's current
	// region is still alive
	LLViewerRegion *agent_region = gAgent.getRegion();
	if (agent_region && (LLStartUp::getStartupState()==STATE_STARTED))
	{
		LLUUID this_region_id = agent_region->getRegionID();
		bool this_region_alive = agent_region->isAlive();
		if ((mAgentRegionLastAlive && !this_region_alive) // newly dead
		    && (mAgentRegionLastID == this_region_id)) // same region
		{
			forceDisconnect(LLTrans::getString("AgentLostConnection"));
		}
		mAgentRegionLastID = this_region_id;
		mAgentRegionLastAlive = this_region_alive;
	}
}

void LLAppViewer::disconnectViewer()
{
	if (gDisconnected)
	{
		return;
	}
	//
	// Cleanup after quitting.
	//
	// Save snapshot for next time, if we made it through initialization

	LL_INFOS() << "Disconnecting viewer!" << LL_ENDL;

	// Dump our frame statistics

	// Remember if we were flying
	gSavedSettings.setBOOL("FlyingAtExit", gAgent.getFlying() );

	// Un-minimize all windows so they don't get saved minimized
	if (gFloaterView)
	{
		gFloaterView->restoreAll();
	}

	// <FS:Ansariel> Firestorm radar: Shutdown radar
	if (FSRadar::instanceExists())
	{
		FSRadar::deleteSingleton();
	}
	// <FS:Ansariel>

	if (LLSelectMgr::getInstance())
	{
		LLSelectMgr::getInstance()->deselectAll();
	}

	// save inventory if appropriate
	gInventory.cache(gInventory.getRootFolderID(), gAgent.getID());
	if (gInventory.getLibraryRootFolderID().notNull()
		&& gInventory.getLibraryOwnerID().notNull())
	{
		gInventory.cache(
			gInventory.getLibraryRootFolderID(),
			gInventory.getLibraryOwnerID());
	}

	saveNameCache();
	if (LLExperienceCache::instanceExists())
	{
		// TODO: LLExperienceCache::cleanup() logic should be moved to
		// cleanupSingleton().
		LLExperienceCache::instance().cleanup();
	}

	// close inventory interface, close all windows
	LLSidepanelInventory::cleanup();

// [SL:KB] - Patch: Appearance-Misc | Checked: 2013-02-12 (Catznip-3.4)
	// Destroying all objects below will trigger attachment detaching code and attempt to remove the COF links for them
	LLAppearanceMgr::instance().setAttachmentInvLinkEnable(false);
// [/SL:KB]

	gAgentWearables.cleanup();
	gAgentCamera.cleanup();
	// Also writes cached agent settings to gSavedSettings
	gAgent.cleanup();

	// This is where we used to call gObjectList.destroy() and then delete gWorldp.
	// Now we just ask the LLWorld singleton to cleanly shut down.
	if(LLWorld::instanceExists())
	{
		LLWorld::getInstance()->destroyClass();
	}
	LLVOCache::deleteSingleton();

	// call all self-registered classes
	LLDestroyClassList::instance().fireCallbacks();

	cleanup_xfer_manager();
	gDisconnected = TRUE;

	// Pass the connection state to LLUrlEntryParcel not to attempt
	// parcel info requests while disconnected.
	LLUrlEntryParcel::setDisconnected(gDisconnected);
}

bool LLAppViewer::onChangeFrameLimit(LLSD const & evt)
{
	if (evt.asInteger() > 0)
	{
		mMinMicroSecPerFrame = 1000000 / evt.asInteger();
	}
	else
	{
		mMinMicroSecPerFrame = 0;
	}
	return false;
}

void LLAppViewer::forceErrorLLError()
{
   	LL_ERRS() << "This is a deliberate llerror" << LL_ENDL;
}

void LLAppViewer::forceErrorBreakpoint()
{
   	LL_WARNS() << "Forcing a deliberate breakpoint" << LL_ENDL;
#ifdef LL_WINDOWS
    DebugBreak();
#else
    asm ("int $3");
#endif
    return;
}

void LLAppViewer::forceErrorBadMemoryAccess()
{
   	LL_WARNS() << "Forcing a deliberate bad memory access" << LL_ENDL;
    S32* crash = NULL;
    *crash = 0xDEADBEEF;
    return;
}

void LLAppViewer::forceErrorInfiniteLoop()
{
   	LL_WARNS() << "Forcing a deliberate infinite loop" << LL_ENDL;
    while(true)
    {
        ;
    }
    return;
}

void LLAppViewer::forceErrorSoftwareException()
{
   	LL_WARNS() << "Forcing a deliberate exception" << LL_ENDL;
    LLTHROW(LLException("User selected Force Software Exception"));
}

void LLAppViewer::forceErrorDriverCrash()
{
   	LL_WARNS() << "Forcing a deliberate driver crash" << LL_ENDL;
	glDeleteTextures(1, NULL);
}

// <FS:ND> Change from std::string to char const*, saving a lot of object construction/destruction per frame
//void LLAppViewer::initMainloopTimeout(const std::string& state, F32 secs)
void LLAppViewer::initMainloopTimeout( char const* state, F32 secs)
// </FS:ND>
{
	if(!mMainloopTimeout)
	{
		mMainloopTimeout = new LLWatchdogTimeout();
		resumeMainloopTimeout(state, secs);
	}
}

void LLAppViewer::destroyMainloopTimeout()
{
	if(mMainloopTimeout)
	{
		delete mMainloopTimeout;
		mMainloopTimeout = NULL;
	}
}

// <FS:ND> Change from std::string to char const*, saving a lot of object construction/destruction per frame
//void LLAppViewer::resumeMainloopTimeout(const std::string& state, F32 secs)
void LLAppViewer::resumeMainloopTimeout( char const* state, F32 secs)
// </FS:ND>
{
	if(mMainloopTimeout)
	{
		if(secs < 0.0f)
		{
			// <FS:ND> Gets called often in display loop
			// secs = gSavedSettings.getF32("MainloopTimeoutDefault");
			static LLCachedControl< F32 > MainloopTimeoutDefault( gSavedSettings, "MainloopTimeoutDefault" );
			secs = MainloopTimeoutDefault;
			// </FS:ND>
		}

		mMainloopTimeout->setTimeout(secs);
		mMainloopTimeout->start(state);
	}
}

void LLAppViewer::pauseMainloopTimeout()
{
	if(mMainloopTimeout)
	{
		mMainloopTimeout->stop();
	}
}

// <FS:ND> Change from std::string to char const*, saving a lot of object construction/destruction per frame
//void LLAppViewer::pingMainloopTimeout(const std::string& state, F32 secs)
void LLAppViewer::pingMainloopTimeout( char const* state, F32 secs)
// </FS:ND>
{
//	if(!restoreErrorTrap())
//	{
//		LL_WARNS() << "!!!!!!!!!!!!! Its an error trap!!!!" << state << LL_ENDL;
//	}

	if(mMainloopTimeout)
	{
		if(secs < 0.0f)
		{
			// <FS:ND> Gets called often in display loop
			// secs = gSavedSettings.getF32("MainloopTimeoutDefault");
			static LLCachedControl< F32 > MainloopTimeoutDefault( gSavedSettings, "MainloopTimeoutDefault" );
			secs = MainloopTimeoutDefault;
			// </FS:ND>
		}

		mMainloopTimeout->setTimeout(secs);
		mMainloopTimeout->ping(state);
	}
}

void LLAppViewer::handleLoginComplete()
{
	gLoggedInTime.start();
	initMainloopTimeout("Mainloop Init");

	// Store some data to DebugInfo in case of a freeze.
	gDebugInfo["ClientInfo"]["Name"] = LLVersionInfo::getChannel();
// [SL:KB] - Patch: Viewer-CrashReporting | Checked: 2011-05-08 (Catznip-2.6.0a) | Added: Catznip-2.6.0a
	gDebugInfo["ClientInfo"]["Version"] = LLVersionInfo::getVersion();
	gDebugInfo["ClientInfo"]["Platform"] = LLVersionInfo::getBuildPlatform();
// [/SL:KB]
	gDebugInfo["ClientInfo"]["MajorVersion"] = LLVersionInfo::getMajor();
	gDebugInfo["ClientInfo"]["MinorVersion"] = LLVersionInfo::getMinor();
	gDebugInfo["ClientInfo"]["PatchVersion"] = LLVersionInfo::getPatch();
	gDebugInfo["ClientInfo"]["BuildVersion"] = LLVersionInfo::getBuild();

// <FS:ND> Add which flavor of FS generated an error
#ifdef OPENSIM
	gDebugInfo["ClientInfo"]["Flavor"] = "oss";
#else
	gDebugInfo["ClientInfo"]["Flavor"] = "hvk";
#endif
// </FS:ND>

	LLParcel* parcel = LLViewerParcelMgr::getInstance()->getAgentParcel();
	if ( parcel && parcel->getMusicURL()[0])
	{
		gDebugInfo["ParcelMusicURL"] = parcel->getMusicURL();
	}
	if ( parcel && parcel->getMediaURL()[0])
	{
		gDebugInfo["ParcelMediaURL"] = parcel->getMediaURL();
	}

//	gDebugInfo["SettingsFilename"] = gSavedSettings.getString("ClientSettingsFile");
// [SL:KB] - Patch: Viewer-CrashReporting | Checked: 2010-11-16 (Catznip-2.6.0a) | Added: Catznip-2.4.0b
	if (gCrashSettings.getBOOL("CrashSubmitSettings"))
	{
		// Only include settings.xml if the user consented
		gDebugInfo["SettingsFilename"] = gSavedSettings.getString("ClientSettingsFile");
	}
// [/SL:KB]
//	gDebugInfo["CAFilename"] = gDirUtilp->getCAFile();
//	gDebugInfo["ViewerExePath"] = gDirUtilp->getExecutablePathAndName();
//	gDebugInfo["CurrentPath"] = gDirUtilp->getCurPath();

// [SL:KB] - Patch: Viewer-CrashReporting | Checked: 2010-11-14 (Catznip-2.6.0a) | Added: Catznip-2.4.0a
	// Current host and region would expose too much information, but do track the last server version
	gDebugInfo["LastVersionChannel"] = gLastVersionChannel;
// [/SL:KB]
/*
	if(gAgent.getRegion())
	{
		gDebugInfo["CurrentSimHost"] = gAgent.getRegionHost().getHostName();
		gDebugInfo["CurrentRegion"] = gAgent.getRegion()->getName();
	}
*/

	if(LLAppViewer::instance()->mMainloopTimeout)
	{
		gDebugInfo["MainloopTimeoutState"] = LLAppViewer::instance()->mMainloopTimeout->getState();
	}

	mOnLoginCompleted();

	// <FS:TT> Window Title Access
	std::string full_name;
	const LLSD login_response = LLLoginInstance::getInstance()->getResponse();
	if (login_response.has("first_name"))
	{
		full_name = login_response["first_name"].asString();
		LLStringUtil::replaceChar(full_name, '"', ' ');
		LLStringUtil::trim(full_name);

		if (login_response.has("last_name"))
		{
			std::string temp_string = login_response["last_name"].asString();
			LLStringUtil::replaceChar(temp_string, '"', ' ');
			LLStringUtil::trim(temp_string);
			if (temp_string.compare("Resident") != 0)
			{
				full_name.append(" ").append(temp_string);
			}
		}
	}
	if (!full_name.empty())
	{
		gWindowTitle += std::string(" - ") + full_name;
		LLStringUtil::truncate(gWindowTitle, 255);
		gViewerWindow->getWindow()->setTitle(gWindowTitle);
	}
	// </FS:TT>

// [SL:KB] - Patch: Build-ScriptRecover | Checked: 2011-11-24 (Catznip-3.2.0) | Added: Catznip-3.2.0
	LLScriptRecoverQueue::recoverIfNeeded();
// [/SL:KB]

	writeDebugInfo();
	
	// <FS:AO> Warn users cache purge will affect usability
	if (mPurgeCache)
	{
		LLNotificationsUtil::add("CacheEmpty");
	}
	// </FS:AO>
	
	// we logged in successfully, so save settings on logout
	LL_DEBUGS() << "Login successful, per account settings will be saved on log out." << LL_ENDL;
	mSavePerAccountSettings=true;
}

//virtual
void LLAppViewer::setMasterSystemAudioMute(bool mute)
{
	gSavedSettings.setBOOL("MuteAudio", mute);
}

//virtual
bool LLAppViewer::getMasterSystemAudioMute()
{
	// <FS:Ansariel> Replace frequently called gSavedSettings
	//return gSavedSettings.getBOOL("MuteAudio");
	static LLCachedControl<bool> sMuteAudio(gSavedSettings, "MuteAudio");
	return sMuteAudio;
	// </FS:Ansariel>
}

//----------------------------------------------------------------------------
// Metrics-related methods (static and otherwise)
//----------------------------------------------------------------------------

/**
 * LLViewerAssetStats collects data on a per-region (as defined by the agent's
 * location) so we need to tell it about region changes which become a kind of
 * hidden variable/global state in the collectors.  For collectors not running
 * on the main thread, we need to send a message to move the data over safely
 * and cheaply (amortized over a run).
 */
void LLAppViewer::metricsUpdateRegion(U64 region_handle)
{
	if (0 != region_handle)
	{
		LLViewerAssetStatsFF::set_region(region_handle);
	}
}

/**
 * Attempts to start a multi-threaded metrics report to be sent back to
 * the grid for consumption.
 */
void LLAppViewer::metricsSend(bool enable_reporting)
{
	if (! gViewerAssetStats)
		return;

	if (LLAppViewer::sTextureFetch)
	{
		LLViewerRegion * regionp = gAgent.getRegion();

		if (enable_reporting && regionp)
		{
			std::string	caps_url = regionp->getCapability("ViewerMetrics");

            LLSD sd = gViewerAssetStats->asLLSD(true);

			// Send a report request into 'thread1' to get the rest of the data
			// and provide some additional parameters while here.
			LLAppViewer::sTextureFetch->commandSendMetrics(caps_url,
														   gAgentSessionID,
														   gAgentID,
														   sd);
		}
		else
		{
			LLAppViewer::sTextureFetch->commandDataBreak();
		}
	}

	// Reset even if we can't report.  Rather than gather up a huge chunk of
	// data, we'll keep to our sampling interval and retain the data
	// resolution in time.
	gViewerAssetStats->restart();
}
<|MERGE_RESOLUTION|>--- conflicted
+++ resolved
@@ -1278,7 +1278,6 @@
 
 // don't nag developers who need to run the executable directly
 #if LL_RELEASE_FOR_DOWNLOAD
-<<<<<<< HEAD
 	// <FS:Ansariel> Disable VMP
 	// MAINT-8305: If we're processing a SLURL, skip the launcher check.
 	//if (gSavedSettings.getString("CmdLineLoginLocation").empty())
@@ -1297,24 +1296,6 @@
 	//	}
 	//}
 	// </FS:Ansariel>
-=======
-	// MAINT-8305: If we're processing a SLURL, skip the launcher check.
-	if (gSavedSettings.getString("CmdLineLoginLocation").empty())
-	{
-		const char* PARENT = getenv("PARENT");
-		if (! (PARENT && std::string(PARENT) == "SL_Launcher"))
-		{
-			// Don't directly run this executable. Please run the launcher, which
-			// will run the viewer itself.
-			// Naturally we do not consider this bulletproof. The point is to
-			// gently remind a user who *inadvertently* finds him/herself in this
-			// situation to do things the Right Way. Anyone who intentionally
-			// bypasses this mechanism needs no reminder that s/he's shooting
-			// him/herself in the foot.
-			LLNotificationsUtil::add("RunLauncher");
-		}
-	}
->>>>>>> 9db683c1
 #endif
 
 #if LL_WINDOWS
