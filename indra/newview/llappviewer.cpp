--- conflicted
+++ resolved
@@ -760,14 +760,10 @@
 	mSavePerAccountSettings(false),		// don't save settings on logout unless login succeeded.
 	mQuitRequested(false),
 	mLogoutRequestSent(false),
-<<<<<<< HEAD
 	// <FS:Ansariel> MaxFPS Viewer-Chui merge error
 	//mYieldTime(-1),
-=======
-	mYieldTime(-1),
 	mLastAgentControlFlags(0),
 	mLastAgentForceUpdate(0),
->>>>>>> a647b8f1
 	mMainloopTimeout(NULL),
 	mAgentRegionLastAlive(false),
 	mRandomizeFramerate(LLCachedControl<bool>(gSavedSettings,"Randomize Framerate", FALSE)),
@@ -5638,25 +5634,6 @@
 			gAgentPilot.updateTarget();
 			gAgent.autoPilot(&yaw);
 		}
-<<<<<<< HEAD
-    
-	    static LLFrameTimer agent_update_timer;
-	    static U32 				last_control_flags;
-    
-	    //	When appropriate, update agent location to the simulator.
-	    F32 agent_update_time = agent_update_timer.getElapsedTimeF32();
-	    BOOL flags_changed = gAgent.controlFlagsDirty() || (last_control_flags != gAgent.getControlFlags());
-		    
-	    if (flags_changed || (agent_update_time > (1.0f / (F32) AGENT_UPDATES_PER_SECOND)))
-	    {
-		    LL_RECORD_BLOCK_TIME(FTM_AGENT_UPDATE);
-		    // Send avatar and camera info
-		    last_control_flags = gAgent.getControlFlags();
-			if(!gAgent.getPhantom())
-				send_agent_update(TRUE);
-		    agent_update_timer.reset();
-	    }
-=======
 
 		static LLFrameTimer agent_update_timer;
 
@@ -5672,10 +5649,10 @@
 			// Send avatar and camera info
 			mLastAgentControlFlags = gAgent.getControlFlags();
 			mLastAgentForceUpdate = force_update ? 0 : agent_force_update_time;
-			send_agent_update(force_update);
+			if(!gAgent.getPhantom())
+				send_agent_update(force_update);
 			agent_update_timer.reset();
 		}
->>>>>>> a647b8f1
 	}
 
 	//////////////////////////////////////
