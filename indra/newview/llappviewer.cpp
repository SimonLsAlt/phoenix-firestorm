--- conflicted
+++ resolved
@@ -2469,14 +2469,8 @@
 }
 
 namespace {
-<<<<<<< HEAD
-	// *TODO - decide if there's a better place for this function.
+    // *TODO - decide if there's a better place for these functions.
 	// do we need a file llupdaterui.cpp or something? -brad
-	bool notify_update(LLSD const & evt)
-	{
-=======
-    // *TODO - decide if there's a better place for these functions.
-    // do we need a file llupdaterui.cpp or something? -brad
 
 	void apply_update_callback(LLSD const & notification, LLSD const & response)
 	{
@@ -2561,10 +2555,9 @@
 		LLAppViewer::instance()->forceQuit();
 	}
 	
-    bool notify_update(LLSD const & evt)
-    {
+	bool notify_update(LLSD const & evt)
+	{
 		std::string notification_name;
->>>>>>> 087c1053
 		switch (evt["type"].asInteger())
 		{
 			case LLUpdaterService::DOWNLOAD_COMPLETE:
@@ -2582,19 +2575,14 @@
 		}
 
 		// let others also handle this event by default
-<<<<<<< HEAD
 		return false;
 	}
-=======
-        return false;
-    }
 	
 	bool on_bandwidth_throttle(LLUpdaterService * updater, LLSD const & evt)
 	{
 		updater->setBandwidthLimit(evt.asInteger() * (1024/8));
 		return false; // Let others receive this event.
 	};
->>>>>>> 087c1053
 };
 
 void LLAppViewer::initUpdater()
