/**
 * @file llappviewer.cpp
 * @brief The LLAppViewer class definitions
 *
 * $LicenseInfo:firstyear=2007&license=viewerlgpl$
 * Second Life Viewer Source Code
 * Copyright (C) 2012, Linden Research, Inc.
 *
 * This library is free software; you can redistribute it and/or
 * modify it under the terms of the GNU Lesser General Public
 * License as published by the Free Software Foundation;
 * version 2.1 of the License only.
 *
 * This library is distributed in the hope that it will be useful,
 * but WITHOUT ANY WARRANTY; without even the implied warranty of
 * MERCHANTABILITY or FITNESS FOR A PARTICULAR PURPOSE.  See the GNU
 * Lesser General Public License for more details.
 *
 * You should have received a copy of the GNU Lesser General Public
 * License along with this library; if not, write to the Free Software
 * Foundation, Inc., 51 Franklin Street, Fifth Floor, Boston, MA  02110-1301  USA
 *
 * Linden Research, Inc., 945 Battery Street, San Francisco, CA  94111  USA
 * $/LicenseInfo$
 */

#include "llviewerprecompiledheaders.h"

#include "llappviewer.h"

// Viewer includes
#include "llversioninfo.h"
#include "llfeaturemanager.h"
#include "lluictrlfactory.h"
#include "lltexteditor.h"
#include "llenvironment.h"
#include "llerrorcontrol.h"
#include "lleventtimer.h"
#include "llfile.h"
#include "llviewertexturelist.h"
#include "llgroupmgr.h"
#include "llagent.h"
#include "llagentcamera.h"
#include "llagentlanguage.h"
#include "llagentui.h"
#include "llagentwearables.h"
#include "lldirpicker.h"
#include "llfloaterimcontainer.h"
#include "llimprocessing.h"
#include "llwindow.h"
#include "llviewerstats.h"
#include "llviewerstatsrecorder.h"
#include "llkeyconflict.h" // for legacy keybinding support, remove later
#include "llmarketplacefunctions.h"
#include "llmarketplacenotifications.h"
#include "llmd5.h"
#include "llmeshrepository.h"
#include "llpumpio.h"
#include "llmimetypes.h"
#include "llslurl.h"
#include "llstartup.h"
#include "llfocusmgr.h"
#include "llurlfloaterdispatchhandler.h"
#include "llviewerjoystick.h"
#include "llallocator.h"
#include "llcalc.h"
#include "llconversationlog.h"
#if LL_WINDOWS
#include "lldxhardware.h"
#endif
#include "lltexturestats.h"
#include "lltrace.h"
#include "lltracethreadrecorder.h"
#include "llviewerwindow.h"
#include "llviewerdisplay.h"
#include "llviewermedia.h"
#include "llviewerparcelaskplay.h"
#include "llviewerparcelmedia.h"
#include "llviewershadermgr.h"
#include "llviewermediafocus.h"
#include "llviewermessage.h"
#include "llviewerobjectlist.h"
#include "llworldmap.h"
#include "llmutelist.h"
#include "llviewerhelp.h"
#include "lluicolortable.h"
#include "llurldispatcher.h"
#include "llurlhistory.h"
#include "llrender.h"
#include "llteleporthistory.h"
#include "lltoast.h"
#include "llsdutil_math.h"
#include "lllocationhistory.h"
#include "llfasttimerview.h"
#include "llvector4a.h"
#include "llviewermenufile.h"
#include "llvoicechannel.h"
#include "llvoavatarself.h"
#include "llurlmatch.h"
#include "lltextutil.h"
#include "lllogininstance.h"
#include "llprogressview.h"
#include "llvocache.h"
#include "lldiskcache.h"
#include "llvopartgroup.h"
// [SL:KB] - Patch: Appearance-Misc | Checked: 2013-02-12 (Catznip-3.4)
#include "llappearancemgr.h"
// [/SL:KB]
// [RLVa:KB] - Checked: 2010-05-03 (RLVa-1.2.0g)
#include "rlvactions.h"
#include "rlvhandler.h"
// [/RLVa:KB]

#include "llweb.h"
// <FS:Ansariel> [FS communication UI]
#include "fsfloatervoicecontrols.h"
// </FS:Ansariel> [FS communication UI]
// [SL:KB] - Patch: Build-ScriptRecover | Checked: 2011-11-24 (Catznip-3.2.0)
#include "llfloaterscriptrecover.h"
// [/SL:KB]
#include "llspellcheck.h"
#include "llscenemonitor.h"
#include "llavatarrenderinfoaccountant.h"
#include "lllocalbitmaps.h"
#include "llperfstats.h"
#include "llgltfmateriallist.h"

// Linden library includes
#include "llavatarnamecache.h"
#include "lldiriterator.h"
#include "llexperiencecache.h"
#include "llimagej2c.h"
#include "llmemory.h"
#include "llprimitive.h"
#include "llurlaction.h"
#include "llurlentry.h"
#include "llvolumemgr.h"
#include "llxfermanager.h"
#include "llphysicsextensions.h"

#include "llnotificationmanager.h"
#include "llnotifications.h"
#include "llnotificationsutil.h"

#include "sanitycheck.h"
#include "llleap.h"
#include "stringize.h"
#include "llcoros.h"
#include "llexception.h"
#include "cef/dullahan_version.h"
#if !LL_LINUX
#include "vlc/libvlc_version.h"
#endif // LL_LINUX

#if LL_DARWIN
#include "llwindowmacosx.h"
#endif

// Third party library includes
#include <boost/bind.hpp>
#include <boost/algorithm/string.hpp>
#include <boost/regex.hpp>
#include <boost/throw_exception.hpp>

#if LL_WINDOWS
#   include <share.h> // For _SH_DENYWR in processMarkerFiles
#else
#   include <sys/file.h> // For processMarkerFiles
#endif

#include "llapr.h"
#include <boost/lexical_cast.hpp>

#include "llviewerinput.h"
#include "lllfsthread.h"
#include "llworkerthread.h"
#include "lltexturecache.h"
#include "lltexturefetch.h"
#include "llimageworker.h"
#include "llevents.h"

// The files below handle dependencies from cleanup.
#include "llkeyframemotion.h"
#include "llworldmap.h"
#include "llhudmanager.h"
#include "lltoolmgr.h"
#include "llassetstorage.h"
#include "llpolymesh.h"
#include "llproxy.h"
#include "llcachename.h"
#include "llaudioengine.h"
#include "llstreamingaudio.h"
#include "llviewermenu.h"
#include "llselectmgr.h"
#include "lltrans.h"
#include "lltransutil.h"
#include "lltracker.h"
#include "llviewerparcelmgr.h"
#include "llworldmapview.h"
#include "llpostprocess.h"

#include "lldebugview.h"
#include "llconsole.h"
#include "llcontainerview.h"
#include "lltooltip.h"

#include "llsdutil.h"
#include "llsdserialize.h"

#include "llworld.h"
#include "llhudeffecttrail.h"
#include "llslurl.h"
#include "llurlregistry.h"
#include "llwatchdog.h"

// Included so that constants/settings might be initialized
// in save_settings_to_globals()
#include "llbutton.h"
#include "llstatusbar.h"
#include "llsurface.h"
#include "llvosky.h"
#include "llvotree.h"
#include "llvoavatar.h"
#include "llfolderview.h"
#include "llagentpilot.h"
#include "llvovolume.h"
#include "llflexibleobject.h"
#include "llvosurfacepatch.h"
#include "llviewerfloaterreg.h"
#include "llcommandlineparser.h"
#include "llfloatermemleak.h"
#include "llfloaterreg.h"
#include "llfloatersimplesnapshot.h"
#include "llfloatersnapshot.h"
#include "llsidepanelinventory.h"
#include "llatmosphere.h"

// includes for idle() idleShutdown()
#include "llviewercontrol.h"
#include "lleventnotifier.h"
#include "llcallbacklist.h"
#include "lldeferredsounds.h"
#include "pipeline.h"
#include "llgesturemgr.h"
#include "llsky.h"
#include "llvlcomposition.h"
#include "llvlmanager.h"
#include "llviewercamera.h"
#include "lldrawpoolbump.h"
#include "llvieweraudio.h"
#include "llimview.h"
#include "llviewerthrottle.h"
#include "llparcel.h"
#include "llavatariconctrl.h"
#include "llgroupiconctrl.h"
#include "llviewerassetstats.h"
#include "gltfscenemanager.h"

#include "workqueue.h"
using namespace LL;

// Include for security api initialization
#include "llsecapi.h"
#include "llmachineid.h"
#include "llcleanup.h"

#include "llcoproceduremanager.h"
#include "llviewereventrecorder.h"

#include "growlmanager.h"
#include "fsavatarrenderpersistence.h"

// *FIX: These extern globals should be cleaned up.
// The globals either represent state/config/resource-storage of either
// this app, or another 'component' of the viewer. App globals should be
// moved into the app class, where as the other globals should be
// moved out of here.
// If a global symbol reference seems valid, it will be included
// via header files above.

//----------------------------------------------------------------------------
// llviewernetwork.h
#include "llviewernetwork.h"
// define a self-registering event API object
#include "llappviewerlistener.h"

#include "nd/ndoctreelog.h" // <FS:ND/> Octree operation logging.
#include "nd/ndetw.h" // <FS:ND/> Windows Event Tracing, does nothing on OSX/Linux.
#include "nd/ndlogthrottle.h"

#include "fsradar.h"
#include "fsassetblacklist.h"

// #include "fstelemetry.h" // <FS:Beq> Tracy profiler support

#if LL_LINUX && LL_GTK
#include "glib.h"
#endif // (LL_LINUX) && LL_GTK

#if LL_MSVC
// disable boost::lexical_cast warning
#pragma warning (disable:4702)
#endif

const char* const CRASH_SETTINGS_FILE = "settings_crash_behavior.xml"; // <FS:ND/> We need this filename defined here.

static LLAppViewerListener sAppViewerListener(LLAppViewer::instance);

////// Windows-specific includes to the bottom - nasty defines in these pollute the preprocessor
//
//----------------------------------------------------------------------------
// viewer.cpp - these are only used in viewer, should be easily moved.

#if LL_DARWIN
extern void init_apple_menu(const char* product);
#endif // LL_DARWIN

extern bool gRandomizeFramerate;
extern bool gPeriodicSlowFrame;
extern bool gDebugGL;

#if LL_DARWIN
extern bool gHiDPISupport;
#endif

////////////////////////////////////////////////////////////
// All from the last globals push...

F32 gSimLastTime; // Used in LLAppViewer::init and send_viewer_stats()
F32 gSimFrames;

bool gShowObjectUpdates = false;
bool gUseQuickTime = true;

eLastExecEvent gLastExecEvent = LAST_EXEC_NORMAL;
S32 gLastExecDuration = -1; // (<0 indicates unknown)

#if LL_WINDOWS
#   define LL_PLATFORM_KEY "win"
#elif LL_DARWIN
#   define LL_PLATFORM_KEY "mac"
#elif LL_LINUX
#   define LL_PLATFORM_KEY "lnx"
#else
#   error "Unknown Platform"
#endif
const char* gPlatform = LL_PLATFORM_KEY;

LLSD gDebugInfo;

U32 gFrameCount = 0;
U32 gForegroundFrameCount = 0; // number of frames that app window was in foreground
LLPumpIO* gServicePump = NULL;

U64MicrosecondsImplicit gFrameTime = 0;
F32SecondsImplicit gFrameTimeSeconds = 0.f;
F32SecondsImplicit gFrameIntervalSeconds = 0.f;
F32 gFPSClamped = 10.f;                     // Pretend we start at target rate.
F32 gFrameDTClamped = 0.f;                  // Time between adjacent checks to network for packets
U64MicrosecondsImplicit gStartTime = 0; // gStartTime is "private", used only to calculate gFrameTimeSeconds

LLTimer gRenderStartTime;
LLFrameTimer gForegroundTime;
LLFrameTimer gLoggedInTime;
LLTimer gLogoutTimer;
static const F32 LOGOUT_REQUEST_TIME = 6.f;  // this will be cut short by the LogoutReply msg.
F32 gLogoutMaxTime = LOGOUT_REQUEST_TIME;


S32 gPendingMetricsUploads = 0;


bool gDisconnected = false;

// Used to restore texture state after a mode switch
LLFrameTimer gRestoreGLTimer;
bool gRestoreGL = false;
bool gUseWireframe = false;

LLMemoryInfo gSysMemory;
U64Bytes gMemoryAllocated(0); // updated in display_stats() in llviewerdisplay.cpp

std::string gLastVersionChannel;

LLVector3 gWindVec(3.0, 3.0, 0.0);
LLVector3 gRelativeWindVec(0.0, 0.0, 0.0);

U32 gPacketsIn = 0;

bool gPrintMessagesThisFrame = false;

bool gRandomizeFramerate = false;
bool gPeriodicSlowFrame = false;

bool gCrashOnStartup = false;
bool gLogoutInProgress = false;

bool gSimulateMemLeak = false;

// We don't want anyone, especially threads working on the graphics pipeline,
// to have to block due to this WorkQueue being full.
WorkQueue gMainloopWork("mainloop", 1024*1024);

////////////////////////////////////////////////////////////
// Internal globals... that should be removed.

// Like LLLogChat::cleanFileName() and LLDir::getScrubbedFileName() but replaces spaces also.
std::string SafeFileName(std::string filename)
{
    std::string invalidChars = "\"\'\\/?*:.<>| ";
    auto position = filename.find_first_of(invalidChars);
    while (position != filename.npos)
    {
        filename[position] = '_';
        position = filename.find_first_of(invalidChars, position);
    }
    return filename;
}
// TODO: Readd SAFE_FILE_NAME_PREFIX stuff after FmodEx merge.... <FS:CR>
// contruct unique filename prefix so we only report crashes for US and not other viewers.
//const std::string SAFE_FILE_NAME_PREFIX(SafeFileName(llformat("%s %d.%d.%d.%d",
//                                                            LL_CHANNEL,
//                                                            LL_VERSION_MAJOR,
//                                                            LL_VERSION_MINOR,
//                                                            LL_VERSION_PATCH,
//                                                            LL_VERSION_BUILD )));
const std::string SAFE_FILE_NAME_PREFIX(SafeFileName(APP_NAME));
static std::string gArgs;
const int MAX_MARKER_LENGTH = 1024;
const std::string MARKER_FILE_NAME(SAFE_FILE_NAME_PREFIX + ".exec_marker"); //FS orig modified LL
const std::string START_MARKER_FILE_NAME(SAFE_FILE_NAME_PREFIX + ".start_marker"); //FS new modified LL new
const std::string ERROR_MARKER_FILE_NAME(SAFE_FILE_NAME_PREFIX + ".error_marker"); //FS orig modified LL
const std::string LLERROR_MARKER_FILE_NAME(SAFE_FILE_NAME_PREFIX + ".llerror_marker"); //FS orig modified LL
const std::string LOGOUT_MARKER_FILE_NAME(SAFE_FILE_NAME_PREFIX + ".logout_marker"); //FS orig modified LL

//static bool gDoDisconnect = false;
// [RLVa:KB] - Checked: RLVa-2.3
bool gDoDisconnect = false;
// [/RLVa:KB]
static std::string gLaunchFileOnQuit;

// Used on Win32 for other apps to identify our window (eg, win_setup)
// Note: Changing this breaks compatibility with SLURL handling, try to avoid it.
const char* const VIEWER_WINDOW_CLASSNAME = "Second Life";

//----------------------------------------------------------------------------

// List of entries from strings.xml to always replace
static std::set<std::string> default_trans_args;
void init_default_trans_args()
{
    default_trans_args.insert("SECOND_LIFE"); // World
    default_trans_args.insert("APP_NAME");
    default_trans_args.insert("CAPITALIZED_APP_NAME");
    default_trans_args.insert("CURRENT_GRID"); //<FS:AW make CURRENT_GRID a default substitution>
    default_trans_args.insert("SECOND_LIFE_GRID");
    default_trans_args.insert("SUPPORT_SITE");
    // This URL shows up in a surprising number of places in various skin
    // files. We really only want to have to maintain a single copy of it.
    default_trans_args.insert("create_account_url");
    default_trans_args.insert("DOWNLOAD_URL"); //<FS:CR> Viewer download url
    default_trans_args.insert("VIEWER_GENERATION"); // <FS:Ansariel> Viewer generation (major version number)
    default_trans_args.insert("SHORT_VIEWER_GENERATION"); // <FS:Ansariel> Viewer generation (major version number)
    default_trans_args.insert("APP_NAME_ABBR"); // <FS:Ansariel> Appreviated application title
}

std::string gWindowTitle;

struct SettingsFile : public LLInitParam::Block<SettingsFile>
{
    Mandatory<std::string>  name;
    Optional<std::string>   file_name;
    Optional<bool>          required,
                            persistent;
    Optional<std::string>   file_name_setting;

    SettingsFile()
    :   name("name"),
        file_name("file_name"),
        required("required", false),
        persistent("persistent", true),
        file_name_setting("file_name_setting")
    {}
};

struct SettingsGroup : public LLInitParam::Block<SettingsGroup>
{
    Mandatory<std::string>  name;
    Mandatory<S32>          path_index;
    Multiple<SettingsFile>  files;

    SettingsGroup()
    :   name("name"),
        path_index("path_index"),
        files("file")
    {}
};

struct SettingsFiles : public LLInitParam::Block<SettingsFiles>
{
    Multiple<SettingsGroup> groups;

    SettingsFiles()
    : groups("group")
    {}
};


//----------------------------------------------------------------------------
// Metrics logging control constants
//----------------------------------------------------------------------------
static const F32 METRICS_INTERVAL_DEFAULT = 600.0;
static const F32 METRICS_INTERVAL_QA = 30.0;
static F32 app_metrics_interval = METRICS_INTERVAL_DEFAULT;
static bool app_metrics_qa_mode = false;

void idle_afk_check()
{
    // check idle timers
    F32 current_idle = gAwayTriggerTimer.getElapsedTimeF32();
<<<<<<< HEAD
    // <FS:CR> Cache frequently hit location
    static LLCachedControl<S32> sAFKTimeout(gSavedSettings, "AFKTimeout");
// [RLVa:KB] - Checked: 2010-05-03 (RLVa-1.2.0g) | Modified: RLVa-1.2.0g
    // Enforce an idle time of 30 minutes if @allowidle=n restricted
    S32 afk_timeout = (!gRlvHandler.hasBehaviour(RLV_BHVR_ALLOWIDLE)) ? sAFKTimeout : 60 * 30;
// [/RLVa:KB]
//  F32 afk_timeout  = gSavedSettings.getS32("AFKTimeout");
    // <FS:CR> Explicit conversions just cos.
    //if (afk_timeout && (current_idle > afk_timeout) && ! gAgent.getAFK())
    if (static_cast<S32>(afk_timeout) && (current_idle > static_cast<F32>(afk_timeout)) && ! gAgent.getAFK())
=======
    F32 afk_timeout  = (F32)gSavedSettings.getS32("AFKTimeout");
    if (afk_timeout && (current_idle > afk_timeout) && ! gAgent.getAFK())
>>>>>>> cd5d35dd
    {
        LL_INFOS("IdleAway") << "Idle more than " << afk_timeout << " seconds: automatically changing to Away status" << LL_ENDL;
        gAgent.setAFK();
    }
}

// A callback set in LLAppViewer::init()
static void ui_audio_callback(const LLUUID& uuid)
{
    if (gAudiop)
    {
        SoundData soundData(uuid, gAgent.getID(), 1.0f, LLAudioEngine::AUDIO_TYPE_UI);
        gAudiop->triggerSound(soundData);
    }
}

// A callback set in LLAppViewer::init()
static void deferred_ui_audio_callback(const LLUUID& uuid)
{
    if (gAudiop)
    {
        SoundData soundData(uuid, gAgent.getID(), 1.0f, LLAudioEngine::AUDIO_TYPE_UI);
        LLDeferredSounds::instance().deferSound(soundData);
    }
}

bool    create_text_segment_icon_from_url_match(LLUrlMatch* match,LLTextBase* base)
{
    if(!match || !base || base->getPlainText())
        return false;

    LLUUID match_id = match->getID();

    LLIconCtrl* icon;

    if( match->getMenuName() == "menu_url_group.xml" // See LLUrlEntryGroup constructor
        || gAgent.isInGroup(match_id, true)) //This check seems unfiting, urls are either /agent or /group
    {
        LLGroupIconCtrl::Params icon_params;
        icon_params.group_id = match_id;
        icon_params.rect = LLRect(0, 16, 16, 0);
        icon_params.visible = true;
        icon = LLUICtrlFactory::instance().create<LLGroupIconCtrl>(icon_params);
    }
    else
    {
        LLAvatarIconCtrl::Params icon_params;
        icon_params.avatar_id = match_id;
        icon_params.rect = LLRect(0, 16, 16, 0);
        icon_params.visible = true;
        icon = LLUICtrlFactory::instance().create<LLAvatarIconCtrl>(icon_params);
    }

    LLInlineViewSegment::Params params;
    params.force_newline = false;
    params.view = icon;
    params.left_pad = 4;
    params.right_pad = 4;
    params.top_pad = -2;
    params.bottom_pad = 2;

    base->appendWidget(params," ",false);

    return true;
}


// Use these strictly for things that are constructed at startup,
// or for things that are performance critical.  JC
static void settings_to_globals()
{
    LLSurface::setTextureSize(gSavedSettings.getU32("RegionTextureSize"));

#if LL_DARWIN
    LLRender::sGLCoreProfile = true;
#else
    LLRender::sGLCoreProfile = gSavedSettings.getBOOL("RenderGLContextCoreProfile");
#endif
    LLRender::sNsightDebugSupport = gSavedSettings.getBOOL("RenderNsightDebugSupport");
    LLImageGL::sGlobalUseAnisotropic    = gSavedSettings.getBOOL("RenderAnisotropic");
    LLImageGL::sCompressTextures        = gSavedSettings.getBOOL("RenderCompressTextures");
    LLVOVolume::sLODFactor              = llclamp(gSavedSettings.getF32("RenderVolumeLODFactor"), 0.01f, MAX_LOD_FACTOR);
    LLVOVolume::sDistanceFactor         = 1.f-LLVOVolume::sLODFactor * 0.1f;
    LLVolumeImplFlexible::sUpdateFactor = gSavedSettings.getF32("RenderFlexTimeFactor");
    LLVOTree::sTreeFactor               = gSavedSettings.getF32("RenderTreeLODFactor");
    LLVOAvatar::sLODFactor              = llclamp(gSavedSettings.getF32("RenderAvatarLODFactor"), 0.f, MAX_AVATAR_LOD_FACTOR);
    LLVOAvatar::sPhysicsLODFactor       = llclamp(gSavedSettings.getF32("RenderAvatarPhysicsLODFactor"), 0.f, MAX_AVATAR_LOD_FACTOR);
    LLVOAvatar::updateImpostorRendering(gSavedSettings.getU32("RenderAvatarMaxNonImpostors"));
    LLVOAvatar::sVisibleInFirstPerson   = gSavedSettings.getBOOL("FirstPersonAvatarVisible");
    // clamp auto-open time to some minimum usable value
    LLFolderView::sAutoOpenTime         = llmax(0.25f, gSavedSettings.getF32("FolderAutoOpenDelay"));
    LLSelectMgr::sRectSelectInclusive   = gSavedSettings.getBOOL("RectangleSelectInclusive");
    LLSelectMgr::sRenderHiddenSelections = gSavedSettings.getBOOL("RenderHiddenSelections");
    LLSelectMgr::sRenderLightRadius = gSavedSettings.getBOOL("RenderLightRadius");

    gAgentPilot.setNumRuns(gSavedSettings.getS32("StatsNumRuns"));
    gAgentPilot.setQuitAfterRuns(gSavedSettings.getBOOL("StatsQuitAfterRuns"));
    gAgent.setHideGroupTitle(gSavedSettings.getBOOL("RenderHideGroupTitle"));

    gDebugWindowProc = gSavedSettings.getBOOL("DebugWindowProc");
    gShowObjectUpdates = gSavedSettings.getBOOL("ShowObjectUpdates");
    LLWorldMapView::setScaleSetting(gSavedSettings.getF32("MapScale"));

#if LL_DARWIN
    LLWindowMacOSX::sUseMultGL = gSavedSettings.getBOOL("RenderAppleUseMultGL");
    gHiDPISupport = gSavedSettings.getBOOL("RenderHiDPI");
#endif
}

static void settings_modify()
{
    LLPipeline::sRenderTransparentWater = gSavedSettings.getBOOL("RenderTransparentWater");
    LLPipeline::sRenderDeferred = true; // false is deprecated
    LLRenderTarget::sUseFBO             = LLPipeline::sRenderDeferred;
    LLVOSurfacePatch::sLODFactor        = gSavedSettings.getF32("RenderTerrainLODFactor");
    LLVOSurfacePatch::sLODFactor *= LLVOSurfacePatch::sLODFactor; //square lod factor to get exponential range of [1,4]
    gDebugGL       = gDebugGLSession || gDebugSession;
    gDebugPipeline = gSavedSettings.getBOOL("RenderDebugPipeline");
}

class LLFastTimerLogThread : public LLThread
{
public:
    std::string mFile;

    LLFastTimerLogThread(std::string& test_name) : LLThread("fast timer log")
    {
        std::string file_name = test_name + std::string(".slp");
        mFile = gDirUtilp->getExpandedFilename(LL_PATH_LOGS, file_name);
    }

    void run()
    {
        llofstream os(mFile.c_str());

        while (!LLAppViewer::instance()->isQuitting())
        {
            LLTrace::BlockTimer::writeLog(os);
            os.flush();
            ms_sleep(32);
        }

        os.close();
    }
};

//virtual
bool LLAppViewer::initSLURLHandler()
{
    // does nothing unless subclassed
    return false;
}

//virtual
bool LLAppViewer::sendURLToOtherInstance(const std::string& url)
{
    // does nothing unless subclassed
    return false;
}

//----------------------------------------------------------------------------
// LLAppViewer definition

// Static members.
// The single viewer app.
LLAppViewer* LLAppViewer::sInstance = NULL;
LLTextureCache* LLAppViewer::sTextureCache = NULL;
LLImageDecodeThread* LLAppViewer::sImageDecodeThread = NULL;
LLTextureFetch* LLAppViewer::sTextureFetch = NULL;
LLPurgeDiskCacheThread* LLAppViewer::sPurgeDiskCacheThread = NULL;

std::string getRuntime()
{
    return llformat("%.4f", (F32)LLTimer::getElapsedSeconds().value());
}

LLAppViewer::LLAppViewer()
:   mMarkerFile(),
    mLogoutMarkerFile(),
    mReportedCrash(false),
    mNumSessions(0),
    mGeneralThreadPool(nullptr),
    mPurgeCache(false),
    mPurgeCacheOnExit(false),
    mPurgeUserDataOnExit(false),
    mSecondInstance(false),
    mUpdaterNotFound(false),
    mSavedFinalSnapshot(false),
    mSavePerAccountSettings(false),     // don't save settings on logout unless login succeeded.
    mQuitRequested(false),
    mLogoutRequestSent(false),
    mLastAgentControlFlags(0),
    mLastAgentForceUpdate(0),
    mMainloopTimeout(NULL),
    mAgentRegionLastAlive(false),
    mRandomizeFramerate(LLCachedControl<bool>(gSavedSettings,"Randomize Framerate", false)),
    mPeriodicSlowFrame(LLCachedControl<bool>(gSavedSettings,"Periodic Slow Frame", false)),
    mFastTimerLogThread(NULL),
    mSettingsLocationList(NULL),
    mIsFirstRun(false),
    mSaveSettingsOnExit(true),      // <FS:Zi> Backup Settings
    mPurgeTextures(false) // <FS:Ansariel> FIRE-13066
{
    if(NULL != sInstance)
    {
        LL_ERRS() << "Oh no! An instance of LLAppViewer already exists! LLAppViewer is sort of like a singleton." << LL_ENDL;
    }

    mDumpPath ="";
    // Need to do this initialization before we do anything else, since anything
    // that touches files should really go through the lldir API

    // <FS:ND> Init our custom directories, not from SecondLife

    // gDirUtilp->initAppDirs("SecondLife");
#if ADDRESS_SIZE == 64
    gDirUtilp->initAppDirs( APP_NAME + "_x64" );
#else
    gDirUtilp->initAppDirs(APP_NAME);
#endif

    // </FS:ND>

    //
    // IMPORTANT! Do NOT put anything that will write
    // into the log files during normal startup until AFTER
    // we run the "program crashed last time" error handler below.
    //
    sInstance = this;

    gLoggedInTime.stop();

    processMarkerFiles();
    //
    // OK to write stuff to logs now, we've now crash reported if necessary
    //

    LLLoginInstance::instance().setPlatformInfo(gPlatform, LLOSInfo::instance().getOSVersionString(), LLOSInfo::instance().getOSStringSimple());

    // Under some circumstances we want to read the static_debug_info.log file
    // from the previous viewer run between this constructor call and the
    // init() call, which will overwrite the static_debug_info.log file for
    // THIS run. So setDebugFileNames() early.
#   ifdef LL_BUGSPLAT
    // MAINT-8917: don't create a dump directory just for the
    // static_debug_info.log file
    std::string logdir = gDirUtilp->getExpandedFilename(LL_PATH_LOGS, "");
#   else // ! LL_BUGSPLAT
    // write Google Breakpad minidump files to a per-run dump directory to avoid multiple viewer issues.
    std::string logdir = gDirUtilp->getExpandedFilename(LL_PATH_DUMP, "");
#   endif // ! LL_BUGSPLAT
    mDumpPath = logdir;

    setDebugFileNames(logdir);
}

LLAppViewer::~LLAppViewer()
{
    delete mSettingsLocationList;

    destroyMainloopTimeout();

    // If we got to this destructor somehow, the app didn't hang.
    removeMarkerFiles();
}

class LLUITranslationBridge : public LLTranslationBridge
{
public:
    virtual std::string getString(const std::string &xml_desc)
    {
        return LLTrans::getString(xml_desc);
    }
};


bool LLAppViewer::init()
{
    setupErrorHandling(mSecondInstance);

    nd::octree::debug::setOctreeLogFilename( gDirUtilp->getExpandedFilename(LL_PATH_LOGS, "octree.log" ) ); // <FS:ND/> Filename to log octree options to.
    nd::etw::init(); // <FS:ND/> Init event tracing.


    //
    // Start of the application
    //

    // <FS:Ansariel> Move further down after translation system has been initialized
    //LLTranslationBridge::ptr_t trans = std::make_shared<LLUITranslationBridge>();
    //LLSettingsType::initClass(trans);
    // </FS:Ansariel>

    // initialize SSE options
    LLVector4a::initClass();

    //initialize particle index pool
    LLVOPartGroup::initClass();



    // set skin search path to default, will be overridden later
    // this allows simple skinned file lookups to work
// [SL:KB] - Patch: Viewer-Skins | Checked: 2012-12-26 (Catznip-3.4)
    gDirUtilp->setSkinFolder("default", "", "en");
// [/SL:KB]
//  gDirUtilp->setSkinFolder("default", "en");

//  initLoggingAndGetLastDuration();

    //
    // OK to write stuff to logs now, we've now crash reported if necessary
    //

// <FS>
    // SJ/AO:  Reset Configuration here, if our marker file exists. Configuration needs to be reset before settings files
    // are read in to avoid file locks.

    mPurgeSettings = false;
    std::string clear_settings_filename = gDirUtilp->getExpandedFilename(LL_PATH_LOGS,"CLEAR");
    LLAPRFile clear_file ;
    if (clear_file.isExist(clear_settings_filename))
    {
        mPurgeSettings = true;
        LL_INFOS() << "Purging configuration..." << LL_ENDL;
        std::string delem = gDirUtilp->getDirDelimiter();

        LLFile::remove(gDirUtilp->getExpandedFilename(LL_PATH_LOGS,"CLEAR"));

        //[ADD - Clear Usersettings : SJ] - Delete directories beams, beamsColors, windlight in usersettings
        LLFile::rmdir(gDirUtilp->getExpandedFilename(LL_PATH_USER_SETTINGS, "beams") );
        LLFile::rmdir(gDirUtilp->getExpandedFilename(LL_PATH_USER_SETTINGS, "beamsColors") );
        LLFile::rmdir(gDirUtilp->getExpandedFilename(LL_PATH_USER_SETTINGS, "windlight" + delem + "water") );
        LLFile::rmdir(gDirUtilp->getExpandedFilename(LL_PATH_USER_SETTINGS, "windlight" + delem + "days") );
        LLFile::rmdir(gDirUtilp->getExpandedFilename(LL_PATH_USER_SETTINGS, "windlight" + delem + "skies") );
        LLFile::rmdir(gDirUtilp->getExpandedFilename(LL_PATH_USER_SETTINGS, "windlight") );

        // We don't delete the entire folder to avoid data loss of config files unrelated to the current binary. -AO
        //gDirUtilp->deleteFilesInDir(user_dir, "*.*");

        // Alphabetised
        LLFile::remove(gDirUtilp->getExpandedFilename(LL_PATH_USER_SETTINGS, "account_settings_phoenix.xml"));
        LLFile::remove(gDirUtilp->getExpandedFilename(LL_PATH_USER_SETTINGS, "agents.xml"));
        LLFile::remove(gDirUtilp->getExpandedFilename(LL_PATH_USER_SETTINGS, "bin_conf.dat"));
        LLFile::remove(gDirUtilp->getExpandedFilename(LL_PATH_USER_SETTINGS, "client_list_v2.xml"));
        LLFile::remove(gDirUtilp->getExpandedFilename(LL_PATH_USER_SETTINGS, "colors.xml"));
        LLFile::remove(gDirUtilp->getExpandedFilename(LL_PATH_USER_SETTINGS, "ignorable_dialogs.xml"));
        LLFile::remove(gDirUtilp->getExpandedFilename(LL_PATH_USER_SETTINGS, "grids.remote.xml"));
        LLFile::remove(gDirUtilp->getExpandedFilename(LL_PATH_USER_SETTINGS, "grids.user.xml"));
        LLFile::remove(gDirUtilp->getExpandedFilename(LL_PATH_USER_SETTINGS, "password.dat"));
        LLFile::remove(gDirUtilp->getExpandedFilename(LL_PATH_USER_SETTINGS, "quick_preferences.xml"));
        LLFile::remove(gDirUtilp->getExpandedFilename(LL_PATH_USER_SETTINGS, "releases.xml"));
        LLFile::remove(gDirUtilp->getExpandedFilename(LL_PATH_USER_SETTINGS, CRASH_SETTINGS_FILE));

        std::string user_dir = gDirUtilp->getExpandedFilename( LL_PATH_USER_SETTINGS , "", "");
        gDirUtilp->deleteFilesInDir(user_dir, "feature*.txt");
        gDirUtilp->deleteFilesInDir(user_dir, "gpu*.txt");
        gDirUtilp->deleteFilesInDir(user_dir, "settings_*.xml");

        // Remove misc OS user app dirs
        std::string base_dir = gDirUtilp->getOSUserAppDir() + delem;

        LLFile::rmdir(base_dir + "browser_profile");
        LLFile::rmdir(base_dir + "data");

        // Delete per-user files below
        LLDirIterator dir_it(base_dir, "*");
        std::string dir_name;
        while (dir_it.next(dir_name))
        {
            if (LLFile::isdir(base_dir + delem + dir_name))
            {
                std::string per_user_dir_glob = base_dir + delem + dir_name + delem;

                LLFile::remove(per_user_dir_glob + "filters.xml");
                LLFile::remove(per_user_dir_glob + "medialist.xml");
                LLFile::remove(per_user_dir_glob + "plugin_cookies.xml");
                LLFile::remove(per_user_dir_glob + "screen_last*.*");
                LLFile::remove(per_user_dir_glob + "search_history.xml");
                LLFile::remove(per_user_dir_glob + "settings_friends_groups.xml");
                LLFile::remove(per_user_dir_glob + "settings_per_account.xml");
                LLFile::remove(per_user_dir_glob + "teleport_history.xml");
                LLFile::remove(per_user_dir_glob + "texture_list_last.xml");
                LLFile::remove(per_user_dir_glob + "toolbars.xml");
                LLFile::remove(per_user_dir_glob + "typed_locations.xml");
                LLFile::remove(per_user_dir_glob + "url_history.xml");
                LLFile::remove(per_user_dir_glob + "volume_settings.xml");
                LLFile::rmdir(per_user_dir_glob + "browser_profile");
            }
        }
    }
// </FS>
    init_default_trans_args();

    // inits from settings.xml and from strings.xml
    if (!initConfiguration())
    {
        LL_ERRS("InitInfo") << "initConfiguration() failed." << LL_ENDL;
    }

    LL_INFOS("InitInfo") << "Configuration initialized." << LL_ENDL ;
    //set the max heap size.
    initMaxHeapSize() ;
    LLCoros::instance().setStackSize(gSavedSettings.getS32("CoroutineStackSize"));

    // Although initLoggingAndGetLastDuration() is the right place to mess with
    // setFatalFunction(), we can't query gSavedSettings until after
    // initConfiguration().
    S32 rc(gSavedSettings.getS32("QAModeTermCode"));
    if (rc >= 0)
    {
        // QAModeTermCode set, terminate with that rc on LL_ERRS. Use
        // _exit() rather than exit() because normal cleanup depends too
        // much on successful startup!
        LLError::setFatalFunction([rc](const std::string&){ _exit(rc); });
    }

    // <FS:Ansariel> Get rid of unused LLAllocator
    //mAlloc.setProfilingEnabled(gSavedSettings.getBOOL("MemProfiling"));

    // Initialize the non-LLCurl libcurl library.  Should be called
    // before consumers (LLTextureFetch).
    mAppCoreHttp.init();

    LL_INFOS("InitInfo") << "LLCore::Http initialized." << LL_ENDL ;

    LLMachineID::init();

    if (gSavedSettings.getBOOL("QAModeMetrics"))
    {
        app_metrics_qa_mode = true;
        app_metrics_interval = METRICS_INTERVAL_QA;
    }
    LLViewerAssetStatsFF::init();

    initThreads();
    LL_INFOS("InitInfo") << "Threads initialized." << LL_ENDL ;

    // Initialize settings early so that the defaults for ignorable dialogs are
    // picked up and then correctly re-saved after launching the updater (STORM-1268).
    LLUI::settings_map_t settings_map;
    settings_map["config"] = &gSavedSettings;
    settings_map["ignores"] = &gWarningSettings;
    settings_map["floater"] = &gSavedSettings; // *TODO: New settings file
    settings_map["account"] = &gSavedPerAccountSettings;

    // <FS:Ansariel> Optional legacy notification well
    gSavedSettings.setBOOL("FSInternalLegacyNotificationWell", gSavedSettings.getBOOL("FSLegacyNotificationWell"));

    LLUI::initParamSingleton(settings_map,
        LLUIImageList::getInstance(),
        ui_audio_callback,
        deferred_ui_audio_callback);
    LL_INFOS("InitInfo") << "UI initialized." << LL_ENDL ;

    // NOW LLUI::getLanguage() should work. gDirUtilp must know the language
    // for this session ASAP so all the file-loading commands that follow,
    // that use findSkinnedFilenames(), will include the localized files.
// [SL:KB] - Patch: Viewer-Skins | Checked: 2012-12-26 (Catznip-3.4)
    gDirUtilp->setSkinFolder(gDirUtilp->getSkinFolder(), gDirUtilp->getSkinThemeFolder(),LLUI::getLanguage());
// [/SL:KB]
//  gDirUtilp->setSkinFolder(gDirUtilp->getSkinFolder(), LLUI::getLanguage());

    // Setup LLTrans after LLUI::initClass has been called.
    initStrings();

    // <FS:Ansariel> Moved down here translation system has been initialized
    // initialize LLWearableType translation bridge.
    // Will immediately use LLTranslationBridge to init LLWearableDictionary
    LLTranslationBridge::ptr_t trans = std::make_shared<LLUITranslationBridge>();
    LLWearableType::initParamSingleton(trans);
    LLSettingsType::initParamSingleton(trans);
    // </FS:Ansariel>

    // Setup notifications after LLUI::initClass() has been called.
    LLNotifications::instance();
    LL_INFOS("InitInfo") << "Notifications initialized." << LL_ENDL ;

    //////////////////////////////////////////////////////////////////////////////
    //////////////////////////////////////////////////////////////////////////////
    //////////////////////////////////////////////////////////////////////////////
    //////////////////////////////////////////////////////////////////////////////
    // *FIX: The following code isn't grouped into functions yet.

    //
    // Various introspection concerning the libs we're using - particularly
    // the libs involved in getting to a full login screen.
    //
    LL_INFOS("InitInfo") << "J2C Engine is: " << LLImageJ2C::getEngineInfo() << LL_ENDL;
    LL_INFOS("InitInfo") << "libcurl version is: " << LLCore::LLHttp::getCURLVersion() << LL_ENDL;

    /////////////////////////////////////////////////
    // OS-specific login dialogs
    /////////////////////////////////////////////////

    //test_cached_control();

    // track number of times that app has run
    mNumSessions = gSavedSettings.getS32("NumSessions");
    mNumSessions++;
    gSavedSettings.setS32("NumSessions", mNumSessions);

    // LLKeyboard relies on LLUI to know what some accelerator keys are called.
    LLKeyboard::setStringTranslatorFunc( LLTrans::getKeyboardString );

    // Provide the text fields with callbacks for opening Urls
    LLUrlAction::setOpenURLCallback(boost::bind(&LLWeb::loadURL, _1, LLStringUtil::null, LLStringUtil::null));
    LLUrlAction::setOpenURLInternalCallback(boost::bind(&LLWeb::loadURLInternal, _1, LLStringUtil::null, LLStringUtil::null, false));
    LLUrlAction::setOpenURLExternalCallback(boost::bind(&LLWeb::loadURLExternal, _1, true, LLStringUtil::null));
    LLUrlAction::setExecuteSLURLCallback(&LLURLDispatcher::dispatchFromTextEditor);

    // Let code in llui access the viewer help floater
    LLUI::getInstance()->mHelpImpl = LLViewerHelp::getInstance();

    LL_INFOS("InitInfo") << "UI initialization is done." << LL_ENDL ;

    // Load translations for tooltips
    LLFloater::initClass();
    LLUrlFloaterDispatchHandler::registerInDispatcher();

    /////////////////////////////////////////////////

    LLToolMgr::getInstance(); // Initialize tool manager if not already instantiated

    // <FS:ND/> Contruct singleton early.
    // Otherwise it will get constructed inside the texture decode thread and this will lead to deadlocks:
    // - Let "Thread I" be the image decode threat that causes the creation of FSAssetBlack.
    // - Thread I holds a lock to a mutex the mainthread is sleeping on.
    // - Thread I will defer the singleton creation to the mainthread, which will cause Thread I to sleep on a mutex till the mainthread is done creating the object.
    // - The mainthread can never wake up and create the object due do it sleeping on something Tread I must release.
    // - Thread I can never wake up and release the mutex as the mainthread can never wake up and wake thread I again.
    FSAssetBlacklist::getInstance();

    LLViewerFloaterReg::registerFloaters();

    /////////////////////////////////////////////////
    //
    // Load settings files
    //
    //
    LLGroupMgr::parseRoleActions("role_actions.xml");

    LLAgent::parseTeleportMessages("teleport_strings.xml");

    // load MIME type -> media impl mappings
    std::string mime_types_name;
#if LL_DARWIN
    mime_types_name = "mime_types_mac.xml";
#elif LL_LINUX
    mime_types_name = "mime_types_linux.xml";
#else
    mime_types_name = "mime_types.xml";
#endif
    LLMIMETypes::parseMIMETypes( mime_types_name );

    // Copy settings to globals. *TODO: Remove or move to appropriage class initializers
    settings_to_globals();
    // Setup settings listeners
    settings_setup_listeners();
    // Modify settings based on system configuration and compile options
    settings_modify();

    // Find partition serial number (Windows) or hardware serial (Mac)
    mSerialNumber = generateSerialNumber();

    // do any necessary set-up for accepting incoming SLURLs from apps
    initSLURLHandler();

    if (!initHardwareTest())
    {
        // Early out from user choice.
        LL_ERRS("InitInfo") << "initHardwareTest() failed." << LL_ENDL;
    }
    LL_INFOS("InitInfo") << "Hardware test initialization done." << LL_ENDL ;

    // Prepare for out-of-memory situations, during which we will crash on
    // purpose and save a dump.
#if LL_WINDOWS && LL_RELEASE_FOR_DOWNLOAD && LL_USE_SMARTHEAP
    MemSetErrorHandler(first_mem_error_handler);
#endif // LL_WINDOWS && LL_RELEASE_FOR_DOWNLOAD && LL_USE_SMARTHEAP

    // *Note: this is where gViewerStats used to be created.

    if (!initCache())
    {
        std::string msg = LLTrans::getString("MBUnableToAccessFile");
        OSMessageBox(msg.c_str(), LLStringUtil::null, OSMB_OK);
        LL_ERRS("InitInfo") << "Failed to init cache" << LL_ENDL;
    }
    LL_INFOS("InitInfo") << "Cache initialization is done." << LL_ENDL ;

    // Initialize event recorder
    LLViewerEventRecorder::createInstance();

    //
    // Initialize the window
    //
    gGLActive = true;
    initWindow();
    LL_INFOS("InitInfo") << "Window is initialized." << LL_ENDL ;
    // <FS:Beq> allow detected hardware to be overridden.
    gGLManager.mVRAMDetected = gGLManager.mVRAM;
    LL_INFOS("AppInit") << "VRAM detected: " << gGLManager.mVRAMDetected << LL_ENDL;
    overrideDetectedHardware(); 
    // </FS:Beq> 


    // writeSystemInfo can be called after window is initialized (gViewerWindow non-null)
    writeSystemInfo();

    // initWindow also initializes the Feature List, so now we can initialize this global.
    LLCubeMap::sUseCubeMaps = LLFeatureManager::getInstance()->isFeatureAvailable("RenderCubeMap");

    // call all self-registered classes
    LLInitClassList::instance().fireCallbacks();

    LLFolderViewItem::initClass(); // SJB: Needs to happen after initWindow(), not sure why but related to fonts

    gGLManager.getGLInfo(gDebugInfo);
    gGLManager.printGLInfoString();

    // If we don't have the right GL requirements, exit.
    // ? AG: It seems we never set mHasRequirements to false
    if (!gGLManager.mHasRequirements)
    {
        // Already handled with a MBVideoDrvErr
        LL_ERRS("InitInfo") << "gGLManager.mHasRequirements is false." << LL_ENDL;
    }

    // Without SSE2 support we will crash almost immediately, warn here.
    if (!gSysCPU.hasSSE2())
    {
        // can't use an alert here since we're exiting and
        // all hell breaks lose.
        std::string msg = LLNotifications::instance().getGlobalString("UnsupportedCPUSSE2");
        OSMessageBox(msg.c_str(), LLStringUtil::null, OSMB_OK);
        LL_ERRS("InitInfo") << "SSE2 is not supported" << LL_ENDL;
    }

    // alert the user if they are using unsupported hardware
    if (gSavedSettings.getBOOL("FSUseLegacyUnsupportedHardwareChecks") && !gSavedSettings.getBOOL("AlertedUnsupportedHardware"))
    {
        bool unsupported = false;
        LLSD args;
        std::string minSpecs;

        // get cpu data from xml
        std::stringstream minCPUString(LLNotifications::instance().getGlobalString("UnsupportedCPUAmount"));
        S32 minCPU = 0;
        minCPUString >> minCPU;

        // get RAM data from XML
        std::stringstream minRAMString(LLNotifications::instance().getGlobalString("UnsupportedRAMAmount"));
        U64Bytes minRAM;
        minRAMString >> minRAM;

        if (!LLFeatureManager::getInstance()->isGPUSupported() && LLFeatureManager::getInstance()->getGPUClass() != GPU_CLASS_UNKNOWN)
        {
            minSpecs += LLNotifications::instance().getGlobalString("UnsupportedGPU");
            minSpecs += "\n";
            unsupported = true;
        }

        if (gSysCPU.getMHz() < minCPU)
        {
            minSpecs += LLNotifications::instance().getGlobalString("UnsupportedCPU");
            minSpecs += "\n";
            unsupported = true;
        }

        if (gSysMemory.getPhysicalMemoryKB() < minRAM)
        {
            minSpecs += LLNotifications::instance().getGlobalString("UnsupportedRAM");
            minSpecs += "\n";
            unsupported = true;
        }

        if (LLFeatureManager::getInstance()->getGPUClass() == GPU_CLASS_UNKNOWN)
        {
            LLNotificationsUtil::add("UnknownGPU");
        }

        if (unsupported)
        {
            if (!gSavedSettings.controlExists("WarnUnsupportedHardware")
                || gSavedSettings.getBOOL("WarnUnsupportedHardware"))
            {
                args["MINSPECS"] = minSpecs;
                LLNotificationsUtil::add("UnsupportedHardware", args );
            }
        }
    }

#if LL_WINDOWS && ADDRESS_SIZE == 64
    if (gGLManager.mIsIntel)
    {
        // Check intel driver's version
        // Ex: "3.1.0 - Build 8.15.10.2559";
        std::string version = ll_safe_string((const char *)glGetString(GL_VERSION));

        const boost::regex is_intel_string("[0-9].[0-9].[0-9] - Build [0-9]{1,2}.[0-9]{2}.[0-9]{2}.[0-9]{4}");

        if (boost::regex_search(version, is_intel_string))
        {
            // Valid string, extract driver version
            std::size_t found = version.find("Build ");
            std::string driver = version.substr(found + 6);
            S32 v1, v2, v3, v4;
            S32 count = sscanf(driver.c_str(), "%d.%d.%d.%d", &v1, &v2, &v3, &v4);
            if (count > 0 && v1 <= 10)
            {
                LL_INFOS("AppInit") << "Detected obsolete intel driver: " << driver << LL_ENDL;

                if (!gViewerWindow->getInitAlert().empty() // graphic initialization crashed on last run
                    || LLVersionInfo::getInstance()->getChannelAndVersion() != gLastRunVersion // viewer was updated
                    || mNumSessions % 20 == 0 //periodically remind user to update driver
                    )
                {
                    LLUIString details = LLNotifications::instance().getGlobalString("UnsupportedIntelDriver");
                    std::string gpu_name = ll_safe_string((const char *)glGetString(GL_RENDERER));
                    LL_INFOS("AppInit") << "Notifying user about obsolete intel driver for " << gpu_name << LL_ENDL;
                    details.setArg("[VERSION]", driver);
                    details.setArg("[GPUNAME]", gpu_name);
                    S32 button = OSMessageBox(details.getString(),
                        LLStringUtil::null,
                        OSMB_YESNO);
                    if (OSBTN_YES == button && gViewerWindow)
                    {
                        std::string url = LLWeb::escapeURL(LLTrans::getString("IntelDriverPage"));
                        if (gViewerWindow->getWindow())
                        {
                            gViewerWindow->getWindow()->spawnWebBrowser(url, false);
                        }
                    }
                }
            }
        }
    }
#endif

    // Obsolete? mExpectedGLVersion is always zero
#if LL_WINDOWS
    if (gGLManager.mGLVersion < LLFeatureManager::getInstance()->getExpectedGLVersion())
    {
        std::string url;
        if (gGLManager.mIsIntel)
        {
            url = LLTrans::getString("IntelDriverPage");
        }
        else if (gGLManager.mIsNVIDIA)
        {
            url = LLTrans::getString("NvidiaDriverPage");
        }
        else if (gGLManager.mIsAMD)
        {
            url = LLTrans::getString("AMDDriverPage");
        }

        if (!url.empty())
        {
            LLNotificationsUtil::add("OldGPUDriver", LLSD().with("URL", url));
        }
    }
#endif


    // save the graphics card
    gDebugInfo["GraphicsCard"] = LLFeatureManager::getInstance()->getGPUString();

    // Save the current version to the prefs file
    gSavedSettings.setString("LastRunVersion",
                             LLVersionInfo::instance().getChannelAndVersion());

    gSimLastTime = gRenderStartTime.getElapsedTimeF32();
    gSimFrames = (F32)gFrameCount;

    if (gSavedSettings.getBOOL("JoystickEnabled"))
    {
        LLViewerJoystick::getInstance()->init(false);
    }

    try
    {
        initializeSecHandler();
    }
    catch (LLProtectedDataException& ex)
    {
        // <FS:Ansariel> Write exception message to log
        LL_WARNS() << "Error initializing SecHandlers: " << ex.what() << LL_ENDL;
        LLNotificationsUtil::add("CorruptedProtectedDataStore");
    }

    gGLActive = false;

    // <FS:Ansariel> Disable updater
//#if LL_RELEASE_FOR_DOWNLOAD
//    // Skip updater if this is a non-interactive instance
//    if (!gSavedSettings.getBOOL("CmdLineSkipUpdater") && !gNonInteractive)
//    {
//        LLProcess::Params updater;
//        updater.desc = "updater process";
//        // Because it's the updater, it MUST persist beyond the lifespan of the
//        // viewer itself.
//        updater.autokill = false;
//        std::string updater_file;
//#if LL_WINDOWS
//        updater_file = "SLVersionChecker.exe";
//        updater.executable = gDirUtilp->getExpandedFilename(LL_PATH_EXECUTABLE, updater_file);
//#elif LL_DARWIN
//        updater_file = "SLVersionChecker";
//        updater.executable = gDirUtilp->add(gDirUtilp->getAppRODataDir(), "updater", updater_file);
//#else
//        updater_file = "SLVersionChecker";
//        updater.executable = gDirUtilp->getExpandedFilename(LL_PATH_EXECUTABLE, updater_file);
//#endif
//        // add LEAP mode command-line argument to whichever of these we selected
//        updater.args.add("leap");
//        // UpdaterServiceSettings
//        if (gSavedSettings.getBOOL("FirstLoginThisInstall"))
//        {
//            // Befor first login, treat this as 'manual' updates,
//            // updater won't install anything, but required updates
//            updater.args.add("0");
//        }
//        else
//        {
//            updater.args.add(stringize(gSavedSettings.getU32("UpdaterServiceSetting")));
//        }
//        // channel
//        updater.args.add(LLVersionInfo::instance().getChannel());
//        // testok
//        updater.args.add(stringize(gSavedSettings.getBOOL("UpdaterWillingToTest")));
//        // ForceAddressSize
//        updater.args.add(stringize(gSavedSettings.getU32("ForceAddressSize")));
//
//        try
//        {
//            // Run the updater. An exception from launching the updater should bother us.
//            LLLeap::create(updater, true);
//            mUpdaterNotFound = false;
//        }
//        catch (...)
//        {
//            LLUIString details = LLNotifications::instance().getGlobalString("LLLeapUpdaterFailure");
//            details.setArg("[UPDATER_APP]", updater_file);
//            OSMessageBox(
//                details.getString(),
//                LLStringUtil::null,
//                OSMB_OK);
//            mUpdaterNotFound = true;
//        }
//    }
//    else
//    {
//        LL_WARNS("InitInfo") << "Skipping updater check." << LL_ENDL;
//    }
//#endif //LL_RELEASE_FOR_DOWNLOAD
//
//    {
//        // Iterate over --leap command-line options. But this is a bit tricky: if
//        // there's only one, it won't be an array at all.
//        LLSD LeapCommand(gSavedSettings.getLLSD("LeapCommand"));
//        LL_DEBUGS("InitInfo") << "LeapCommand: " << LeapCommand << LL_ENDL;
//        if (LeapCommand.isDefined() && !LeapCommand.isArray())
//        {
//            // If LeapCommand is actually a scalar value, make an array of it.
//            // Have to do it in two steps because LeapCommand.append(LeapCommand)
//            // trashes content! :-P
//            LLSD item(LeapCommand);
//            LeapCommand.append(item);
//        }
//        for (const auto& leap : llsd::inArray(LeapCommand))
//        {
//            LL_INFOS("InitInfo") << "processing --leap \"" << leap << '"' << LL_ENDL;
//            // We don't have any better description of this plugin than the
//            // user-specified command line. Passing "" causes LLLeap to derive a
//            // description from the command line itself.
//            // Suppress LLLeap::Error exception: trust LLLeap's own logging. We
//            // don't consider any one --leap command mission-critical, so if one
//            // fails, log it, shrug and carry on.
//            LLLeap::create("", leap, false); // exception=false
//        }
//    }
//
//    if (gSavedSettings.getBOOL("QAMode") && gSavedSettings.getS32("QAModeEventHostPort") > 0)
//    {
//        LL_WARNS("InitInfo") << "QAModeEventHostPort DEPRECATED: "
//                             << "lleventhost no longer supported as a dynamic library"
//                             << LL_ENDL;
//    }
    // </FS:Ansariel>

    LLTextUtil::TextHelpers::iconCallbackCreationFunction = create_text_segment_icon_from_url_match;

    //EXT-7013 - On windows for some locale (Japanese) standard
    //datetime formatting functions didn't support some parameters such as "weekday".
    //Names for days and months localized in xml are also useful for Polish locale(STORM-107).
    std::string language = gSavedSettings.getString("Language");
    if (language == "ja" || language == "pl")
    {
        LLStringOps::setupWeekDaysNames(LLTrans::getString("dateTimeWeekdaysNames"));
        LLStringOps::setupWeekDaysShortNames(LLTrans::getString("dateTimeWeekdaysShortNames"));
        LLStringOps::setupMonthNames(LLTrans::getString("dateTimeMonthNames"));
        LLStringOps::setupMonthShortNames(LLTrans::getString("dateTimeMonthShortNames"));
        LLStringOps::setupDayFormat(LLTrans::getString("dateTimeDayFormat"));

        LLStringOps::sAM = LLTrans::getString("dateTimeAM");
        LLStringOps::sPM = LLTrans::getString("dateTimePM");
    }

    LLAgentLanguage::init();

    /// Tell the Coprocedure manager how to discover and store the pool sizes
    // what I wanted
    LLCoprocedureManager::getInstance()->setPropertyMethods(
        boost::bind(&LLControlGroup::getU32, boost::ref(gSavedSettings), _1),
        boost::bind(&LLControlGroup::declareU32, boost::ref(gSavedSettings), _1, _2, _3, LLControlVariable::PERSIST_ALWAYS));

    // initializing the settings sanity checker
    SanityCheck::instance().init();

    // <FS:Ansariel> Init debug rects
    LLView::sDebugRects = gSavedSettings.getBOOL("DebugViews");

    // TODO: consider moving proxy initialization here or LLCopocedureManager after proxy initialization, may be implement
    // some other protection to make sure we don't use network before initializng proxy

    /*----------------------------------------------------------------------*/
    // nat 2016-06-29 moved the following here from the former mainLoop().
    mMainloopTimeout = new LLWatchdogTimeout();

    // Create IO Pump to use for HTTP Requests.
    gServicePump = new LLPumpIO(gAPRPoolp);

    // Note: this is where gLocalSpeakerMgr and gActiveSpeakerMgr used to be instantiated.

    LLVoiceChannel::initClass();
    LLVoiceClient::initParamSingleton(gServicePump);
    // <FS:Ansariel> [FS communication UI]
    // LLVoiceChannel::setCurrentVoiceChannelChangedCallback(boost::bind(&LLFloaterIMContainer::onCurrentChannelChanged, _1), true);
    LLVoiceChannel::setCurrentVoiceChannelChangedCallback( boost::bind( &FSFloaterVoiceControls::sOnCurrentChannelChanged, _1 ), true );
    // </FS:Ansariel> [FS communication UI]

    joystick = LLViewerJoystick::getInstance();
    joystick->setNeedsReset(true);
    /*----------------------------------------------------------------------*/
    // Load User's bindings
    loadKeyBindings();

    //LLSimpleton creations
    LLEnvironment::createInstance();
    LLWorld::createInstance();
    LLSelectMgr::createInstance();
    LLViewerCamera::createInstance();
    LL::GLTFSceneManager::createInstance();


#if LL_WINDOWS
    if (!mSecondInstance)
    {
        gDirUtilp->deleteDirAndContents(gDirUtilp->getDumpLogsDirPath());
    }
#endif

    return true;
}

// <FS:Beq> allow detected hardware to be overridden.
void LLAppViewer::overrideDetectedHardware()
{
    // Override the VRAM Detection if FSOverrideVRAMDetection is set.
    if ( gSavedSettings.getBOOL("FSOverrideVRAMDetection") )
    {
        S32 forced_video_memory = gSavedSettings.getS32("FSForcedVideoMemory");
        // Note: 0 is allowed here, some systems detect VRAM as zero so override should support emulating them.
        LL_INFOS("AppInit") << "Overriding VRAM to " << forced_video_memory*1024 << " MB" << LL_ENDL;
        gGLManager.mVRAM = forced_video_memory*1024;
    }
}
// </FS:Beq>

void LLAppViewer::initMaxHeapSize()
{
    //set the max heap size.
    //here is some info regarding to the max heap size:
    //------------------------------------------------------------------------------------------
    // OS       | setting | SL address bits | max manageable memory space | max heap size
    // Win 32   | default | 32-bit          | 2GB                         | < 1.7GB
    // Win 32   | /3G     | 32-bit          | 3GB                         | < 1.7GB or 2.7GB
    //Linux 32  | default | 32-bit          | 3GB                         | < 2.7GB
    //Linux 32  |HUGEMEM  | 32-bit          | 4GB                         | < 3.7GB
    //64-bit OS |default  | 32-bit          | 4GB                         | < 3.7GB
    //64-bit OS |default  | 64-bit          | N/A (> 4GB)                 | N/A (> 4GB)
    //------------------------------------------------------------------------------------------
    //currently SL is built under 32-bit setting, we set its max heap size no more than 1.6 GB.

 #ifndef LL_X86_64
    F32Gigabytes max_heap_size_gb = (F32Gigabytes)gSavedSettings.getF32("MaxHeapSize") ;
#else
    F32Gigabytes max_heap_size_gb = (F32Gigabytes)gSavedSettings.getF32("MaxHeapSize64");
#endif

    LLMemory::initMaxHeapSizeGB(max_heap_size_gb);
}


// externally visible timers
LLTrace::BlockTimerStatHandle FTM_FRAME("Frame");

bool LLAppViewer::frame()
{
    bool ret = false;

    if (gSimulateMemLeak)
    {
        try
        {
            ret = doFrame();
        }
        catch (const LLContinueError&)
        {
            LOG_UNHANDLED_EXCEPTION("");
        }
        catch (std::bad_alloc&)
        {
            LLMemory::logMemoryInfo(true);
            LLFloaterMemLeak* mem_leak_instance = LLFloaterReg::findTypedInstance<LLFloaterMemLeak>("mem_leaking");
            if (mem_leak_instance)
            {
                mem_leak_instance->stop();
            }
            LL_WARNS() << "Bad memory allocation in LLAppViewer::frame()!" << LL_ENDL;
        }
    }
    else
    {
        try
        {
            ret = doFrame();
        }
        catch (const LLContinueError&)
        {
            LOG_UNHANDLED_EXCEPTION("");
        }
    }

    return ret;
}

bool LLAppViewer::doFrame()
{
    LL_RECORD_BLOCK_TIME(FTM_FRAME);
    {
    // and now adjust the visuals from previous frame.
    if(LLPerfStats::tunables.userAutoTuneEnabled && LLPerfStats::tunables.tuningFlag != LLPerfStats::Tunables::Nothing)
    {
        LLPerfStats::tunables.applyUpdates();
    }

    LLPerfStats::RecordSceneTime T (LLPerfStats::StatType_t::RENDER_FRAME);
    if (!LLWorld::instanceExists())
    {
        LLWorld::createInstance();
    }

    LLEventPump& mainloop(LLEventPumps::instance().obtain("mainloop"));
    LLSD newFrame;
    LLTimer frameTimer; // <FS:Beq/> relocated - <FS:Ansariel> FIRE-22297: FPS limiter not working properly on Mac/Linux
    {
        LLPerfStats::RecordSceneTime T (LLPerfStats::StatType_t::RENDER_IDLE); // perf stats
// <FS:Beq> profiling enablement.
// This ifdef is optional but better to avoid even low overhead code in main loop where not needed.
#ifdef TRACY_ENABLE
        static bool one_time{false};
        static LLCachedControl<bool> defer_profiling(gSavedSettings, "DeferProfilingUntilConnected");
        if( !one_time && (gFrameCount % 10 == 0) )
        {

            // LL_INFOS() << "Profiler active: " <<  (LLProfiler::active?"True":"False") << LL_ENDL;
            // LL_INFOS() << "deferred_profiling: " <<  (defer_profiling?"True":"False") << LL_ENDL;
            // LL_INFOS() << "connected: " <<  (LL_PROFILE_IS_CONNECTED?"True":"False") << LL_ENDL;

            if( ( !LLProfiler::active ) && ( defer_profiling && LL_PROFILE_IS_CONNECTED ) )
            {
                LLProfiler::active = true;
                gSavedSettings.setBOOL( "ProfilingActive", LLProfiler::active );
                one_time=true; // prevent reset race if we disable manually.
                LL_INFOS() << "Profiler or collector connected" << LL_ENDL;
            }
            if( !defer_profiling )
            {
                // no point in checking if we are not waiting.
                // TODO(Beq): At the moment we have only two options
                // 1) start capturing immediately
                // 2) start capturing only when a profiler is connected
                // Ideally we could have another flag to control profiling at start
                // this would then allow a fully manual enablement.
                one_time = true;
                LL_INFOS() << "Manual profiling control selected" << LL_ENDL;
            }
        }
#endif
// </FS:Beq>
        nd::etw::logFrame(); // <FS:ND> Write the start of each frame. Even if our Provider (Firestorm) would be enabled, this has only light impact. Does nothing on OSX and Linux.
        {
            LL_PROFILE_ZONE_NAMED_CATEGORY_APP("df LLTrace");
            if (LLFloaterReg::instanceVisible("block_timers"))
            {
                LLTrace::BlockTimer::processTimes();
            }

            LLTrace::get_frame_recording().nextPeriod();
            LLTrace::BlockTimer::logStats();
        }

        LLTrace::get_thread_recorder()->pullFromChildren();

        //clear call stack records
        LL_CLEAR_CALLSTACKS();
    }
    {
        {
            LLPerfStats::RecordSceneTime T(LLPerfStats::StatType_t::RENDER_IDLE); // ensure we have the entire top scope of frame covered (input event and coro)
            LL_PROFILE_ZONE_NAMED_CATEGORY_APP("df processMiscNativeEvents");
            pingMainloopTimeout("Main:MiscNativeWindowEvents");

            if (gViewerWindow)
            {
                LL_PROFILE_ZONE_NAMED_CATEGORY_APP("System Messages");
                gViewerWindow->getWindow()->processMiscNativeEvents();
            }

            {
                LL_PROFILE_ZONE_NAMED_CATEGORY_APP("df gatherInput")
                pingMainloopTimeout("Main:GatherInput");
            }

            if (gViewerWindow)
            {
                LL_PROFILE_ZONE_NAMED_CATEGORY_APP("System Messages");
                if (!restoreErrorTrap())
                {
                    LL_WARNS() << " Someone took over my signal/exception handler (post messagehandling)!" << LL_ENDL;
                }

                gViewerWindow->getWindow()->gatherInput();
            }

            //memory leaking simulation
            if (gSimulateMemLeak)
            {
                LLFloaterMemLeak* mem_leak_instance =
                    LLFloaterReg::findTypedInstance<LLFloaterMemLeak>("mem_leaking");
                if (mem_leak_instance)
                {
                    mem_leak_instance->idle();
                }
            }

            {
                LL_PROFILE_ZONE_NAMED_CATEGORY_APP("df mainloop")
                // canonical per-frame event
                mainloop.post(newFrame);
            }
            {
                LL_PROFILE_ZONE_NAMED_CATEGORY_APP("df suspend")
                // give listeners a chance to run
                llcoro::suspend();
                // if one of our coroutines threw an uncaught exception, rethrow it now
                LLCoros::instance().rethrow();
            }
        }

        if (!LLApp::isExiting())
        {
            pingMainloopTimeout("Main:JoystickKeyboard");

            // Scan keyboard for movement keys.  Command keys and typing
            // are handled by windows callbacks.  Don't do this until we're
            // done initializing.  JC
            if (gViewerWindow
                && (gHeadlessClient || gViewerWindow->getWindow()->getVisible())
                && gViewerWindow->getActive()
                && !gViewerWindow->getWindow()->getMinimized()
                && LLStartUp::getStartupState() == STATE_STARTED
                && (gHeadlessClient || !gViewerWindow->getShowProgress())
                && !gFocusMgr.focusLocked())
            {
                LLPerfStats::RecordSceneTime T (LLPerfStats::StatType_t::RENDER_IDLE);
                joystick->scanJoystick();
                gKeyboard->scanKeyboard();
                gViewerInput.scanMouse();
                // <FS:Ansariel> Chalice Yao's crouch toggle
                static LLCachedControl<bool> fsCrouchToggle(gSavedPerAccountSettings, "FSCrouchToggle");
                static LLCachedControl<bool> fsCrouchToggleStatus(gSavedPerAccountSettings, "FSCrouchToggleStatus");
                if (fsCrouchToggle && fsCrouchToggleStatus)
                {
                    gAgent.moveUp(-1);
                }
                // </FS:Ansariel>
            }

            // Update state based on messages, user input, object idle.
            {
                {
                    LL_PROFILE_ZONE_NAMED_CATEGORY_APP( "df pauseMainloopTimeout" )
                    pauseMainloopTimeout(); // *TODO: Remove. Messages shouldn't be stalling for 20+ seconds!
                }

                {
                    LLPerfStats::RecordSceneTime T (LLPerfStats::StatType_t::RENDER_IDLE);
                    LL_PROFILE_ZONE_NAMED_CATEGORY_APP("df idle");
                    idle();
                }

                {
                    LL_PROFILE_ZONE_NAMED_CATEGORY_APP( "df resumeMainloopTimeout" )
                    resumeMainloopTimeout();
                }
            }

            if (gDoDisconnect && (LLStartUp::getStartupState() == STATE_STARTED))
            {
                LL_PROFILE_ZONE_NAMED_CATEGORY_APP("Shutdown:SaveSnapshot");
                pauseMainloopTimeout();
                saveFinalSnapshot();

                if (LLVoiceClient::instanceExists())
                {
                    LLVoiceClient::getInstance()->terminate();
                }

                disconnectViewer();
                resumeMainloopTimeout();
            }

            // Render scene.
            // *TODO: Should we run display() even during gHeadlessClient?  DK 2011-02-18
            if (!LLApp::isExiting() && !gHeadlessClient && gViewerWindow)
            {
                LL_PROFILE_ZONE_NAMED_CATEGORY_APP("df Display");
                pingMainloopTimeout("Main:Display");
                gGLActive = true;

                display();

                {
                    LLPerfStats::RecordSceneTime T(LLPerfStats::StatType_t::RENDER_IDLE);
                    LL_PROFILE_ZONE_NAMED_CATEGORY_APP("df Snapshot");
                    pingMainloopTimeout("Main:Snapshot");
                    gPipeline.mReflectionMapManager.update();
                    LLFloaterSnapshot::update(); // take snapshots
                    LLFloaterSimpleSnapshot::update();
                    gGLActive = false;
                }

                if (LLViewerStatsRecorder::instanceExists())
                {
                    LLViewerStatsRecorder::instance().idle();
                }
            }
        }

        {
            LL_PROFILE_ZONE_NAMED_CATEGORY_APP( "df pauseMainloopTimeout2" )
            pingMainloopTimeout("Main:Sleep");

            pauseMainloopTimeout();
        }

        // Sleep and run background threads
        {
            //LL_RECORD_BLOCK_TIME(SLEEP2);
            LL_PROFILE_ZONE_WARN( "Sleep2" )

            // yield some time to the os based on command line option
            static LLCachedControl<S32> yield_time(gSavedSettings, "YieldTime", -1);
            if(yield_time >= 0)
            {
                LL_PROFILE_ZONE_NAMED_CATEGORY_APP("Yield");
                LL_PROFILE_ZONE_NUM( yield_time )
                ms_sleep(yield_time);
            }

            if (gNonInteractive)
            {
                S32 non_interactive_ms_sleep_time = 100;
                LLAppViewer::getTextureCache()->pause();
                ms_sleep(non_interactive_ms_sleep_time);
            }

            // yield cooperatively when not running as foreground window
            // and when not quiting (causes trouble at mac's cleanup stage)
            if (!LLApp::isExiting()
                && ((gViewerWindow && !gViewerWindow->getWindow()->getVisible())
                    || !gFocusMgr.getAppHasFocus()))
            {
                // Sleep if we're not rendering, or the window is minimized.
                static LLCachedControl<S32> s_background_yield_time(gSavedSettings, "BackgroundYieldTime", 40);
                // <FS:Ansariel> FIRE-32722: Make sure to idle if actually minimized
                //S32 milliseconds_to_sleep = llclamp((S32)s_background_yield_time, 0, 1000);
                S32 milliseconds_to_sleep = llclamp((S32)s_background_yield_time, (gViewerWindow && gViewerWindow->getWindow()->getMinimized()) ? 1 : 0, 1000);
                // </FS:Ansariel>
                // don't sleep when BackgroundYieldTime set to 0, since this will still yield to other threads
                // of equal priority on Windows
                if (milliseconds_to_sleep > 0)
                {
                    LLPerfStats::RecordSceneTime T ( LLPerfStats::StatType_t::RENDER_SLEEP );
                    ms_sleep(milliseconds_to_sleep);
                    // also pause worker threads during this wait period
                    LLAppViewer::getTextureCache()->pause();
                }
            }

            if (mRandomizeFramerate)
            {
                ms_sleep(rand() % 200);
            }

            if (mPeriodicSlowFrame
                && (gFrameCount % 10 == 0))
            {
                LL_INFOS() << "Periodic slow frame - sleeping 500 ms" << LL_ENDL;
                ms_sleep(500);
            }

            S32 total_work_pending = 0;
            S32 total_io_pending = 0;
            {
                S32 work_pending = 0;
                S32 io_pending = 0;
                F32 max_time = llmin(gFrameIntervalSeconds.value() *10.f, 1.f);
                // <FS:Beq> instrument image decodes
                {
                    LL_PROFILE_ZONE_NAMED_CATEGORY_APP("updateTextureThreads");
                work_pending += updateTextureThreads(max_time);
                }   // <FS:Beq/> instrument image decodes

                {
                    LL_PROFILE_ZONE_NAMED_CATEGORY_APP("LFS Thread");
                    io_pending += LLLFSThread::updateClass(1);
                }

                if (io_pending > 1000)
                {
                    ms_sleep(llmin(io_pending/100,100)); // give the lfs some time to catch up
                }

                total_work_pending += work_pending ;
                total_io_pending += io_pending ;

            }

            {
                LL_PROFILE_ZONE_NAMED_CATEGORY_APP( "df gMeshRepo" )
                gMeshRepo.update() ;
            }

            if(!total_work_pending) //pause texture fetching threads if nothing to process.
            {
                LL_PROFILE_ZONE_NAMED_CATEGORY_APP( "df getTextureCache" )
                LLAppViewer::getTextureCache()->pause();
                LLAppViewer::getTextureFetch()->pause();
            }
            if(!total_io_pending) //pause file threads if nothing to process.
            {
                LL_PROFILE_ZONE_NAMED_CATEGORY_APP( "df LLVFSThread" )
                LLLFSThread::sLocal->pause();
            }

            // <FS:Ansariel> FIRE-22297: FPS limiter not working properly on Mac/Linux
            static LLCachedControl<U32> max_fps(gSavedSettings, "FramePerSecondLimit");
            static LLCachedControl<bool> fsLimitFramerate(gSavedSettings, "FSLimitFramerate");
            if (fsLimitFramerate && LLStartUp::getStartupState() == STATE_STARTED && !gTeleportDisplay && !logoutRequestSent() && max_fps > F_APPROXIMATELY_ZERO)
            {
                // Sleep a while to limit frame rate.
                LLPerfStats::RecordSceneTime T ( LLPerfStats::StatType_t::RENDER_FPSLIMIT );
                F32 min_frame_time = 1.f / (F32)max_fps;
                S32 milliseconds_to_sleep = llclamp((S32)((min_frame_time - frameTimer.getElapsedTimeF64()) * 1000.f), 0, 1000);
                if (milliseconds_to_sleep > 0)
                {
                    LL_PROFILE_ZONE_NAMED_CATEGORY_APP("sleep2");
                    ms_sleep(milliseconds_to_sleep);
                }
            }
            frameTimer.reset();
            // </FS:Ansariel>
            {
                LL_PROFILE_ZONE_NAMED_CATEGORY_APP( "df resumeMainloopTimeout" )
                resumeMainloopTimeout();
            }
            pingMainloopTimeout("Main:End");
        }
    }

    if (LLApp::isExiting())
    {
        // Save snapshot for next time, if we made it through initialization
        if (STATE_STARTED == LLStartUp::getStartupState())
        {
            saveFinalSnapshot();
        }

        if (LLVoiceClient::instanceExists())
        {
            LLVoiceClient::getInstance()->terminate();
        }

        delete gServicePump;
        gServicePump = NULL;

        destroyMainloopTimeout();

        LL_INFOS() << "Exiting main_loop" << LL_ENDL;
    }
    }LLPerfStats::StatsRecorder::endFrame();
    LL_PROFILER_FRAME_END

    return ! LLApp::isRunning();
}

S32 LLAppViewer::updateTextureThreads(F32 max_time)
{
    size_t work_pending = 0;
    {
        LL_PROFILE_ZONE_NAMED_CATEGORY_APP("Texture Cache");
        work_pending += LLAppViewer::getTextureCache()->update(max_time); // unpauses the texture cache thread
    }
    {
        LL_PROFILE_ZONE_NAMED_CATEGORY_APP("Image Decode");
        work_pending += LLAppViewer::getImageDecodeThread()->update(max_time); // unpauses the image thread
    }
    {
        LL_PROFILE_ZONE_NAMED_CATEGORY_APP("Image Fetch");
        work_pending += LLAppViewer::getTextureFetch()->update(max_time); // unpauses the texture fetch thread
    }
    return static_cast<S32>(work_pending);
}

void LLAppViewer::flushLFSIO()
{
    S32 pending = LLLFSThread::updateClass(0);
    if (pending > 0)
    {
        LL_INFOS() << "Waiting for pending IO to finish: " << pending << LL_ENDL;
        while (1)
        {
            pending = LLLFSThread::updateClass(0);
            if (!pending)
            {
                break;
            }
            ms_sleep(100);
        }
    }
}

bool LLAppViewer::cleanup()
{
    LLAtmosphere::cleanupClass();

    //ditch LLVOAvatarSelf instance
    gAgentAvatarp = NULL;

    LLNotifications::instance().clear();

    // workaround for DEV-35406 crash on shutdown
    LLEventPumps::instance().reset(true);

    GrowlManager::destroyManager(); // <FS> Growl support

    //dump scene loading monitor results
    if (LLSceneMonitor::instanceExists())
    {
        if (!isSecondInstance())
        {
            std::string dump_path = gDirUtilp->getExpandedFilename(LL_PATH_LOGS, "scene_monitor_results.csv");
            LLSceneMonitor::instance().dumpToFile(dump_path);
        }
        LLSceneMonitor::deleteSingleton();
    }

    // There used to be an 'if (LLFastTimerView::sAnalyzePerformance)' block
    // here, completely redundant with the one that occurs later in this same
    // function. Presumably the duplication was due to an automated merge gone
    // bad. Not knowing which instance to prefer, we chose to retain the later
    // one because it happens just after mFastTimerLogThread is deleted. This
    // comment is in case we guessed wrong, so we can move it here instead.

#if LL_LINUX
    // remove any old breakpad minidump files from the log directory
    if (! isError())
    {
        std::string logdir = gDirUtilp->getExpandedFilename(LL_PATH_LOGS, "");
        gDirUtilp->deleteFilesInDir(logdir, "*-*-*-*-*.dmp");
    }
#endif

    // Kill off LLLeap objects. We can find them all because LLLeap is derived
    // from LLInstanceTracker.
    LLLeap::instance_snapshot().deleteAll();

    //flag all elements as needing to be destroyed immediately
    // to ensure shutdown order
    LLMortician::setZealous(true);

    // Give any remaining SLPlugin instances a chance to exit cleanly.
    LLPluginProcessParent::shutdown();

    disconnectViewer();
    LLViewerCamera::deleteSingleton();

    LL_INFOS() << "Viewer disconnected" << LL_ENDL;

    if (gKeyboard)
    {
        gKeyboard->resetKeys();
    }

    display_cleanup();

    release_start_screen(); // just in case

    LLError::logToFixedBuffer(NULL); // stop the fixed buffer recorder

    LL_INFOS() << "Cleaning Up" << LL_ENDL;

    // <FS:Zi> Backup Settings
    if(mSaveSettingsOnExit)
    {
    // </FS:Zi>
    // FIRE-4871: Save per-account settings earlier -- TS
    std::string per_account_settings_file = gSavedSettings.getString("PerAccountSettingsFile");
    if (per_account_settings_file.empty())
    {
        LL_INFOS() << "Not saving per-account settings; don't know the account name yet." << LL_ENDL;
    }
    // Only save per account settings if the previous login succeeded, otherwise
    // we might end up with a cleared out settings file in case a previous login
    // failed after loading per account settings. -Zi
    else if (!mSavePerAccountSettings)
    {
        LL_INFOS() << "Not saving per-account settings; last login was not successful." << LL_ENDL;
    }
    else
    {
        gSavedPerAccountSettings.saveToFile(per_account_settings_file, true);
        LL_INFOS() << "First time: Saved per-account settings to " <<
                per_account_settings_file << LL_ENDL;
    }
    gSavedSettings.saveToFile(gSavedSettings.getString("ClientSettingsFile"), true);
    // /FIRE-4871
    // <FS:Zi> Backup Settings
    }
    else
    {
        LL_INFOS() << "Not saving settings, to prevent settings restore failure." << LL_ENDL;
    }
    // </FS:Zi>

    // shut down mesh streamer
    gMeshRepo.shutdown();

    // <FS:ND> FIRE-8385 Crash on exit in Havok. It is hard to say why it happens, as we only have the binary Havok blob. This is a hack around it.
    // Due to the fact the process is going to die anyway, the OS will clean up any reources left by not calling quitSystem.
    // The OpenSim version does not use Havok, it is okay to call shutdown then.
#ifndef HAVOK_TPV
    // shut down Havok
    LLPhysicsExtensions::quitSystem();
#endif // </FS:ND>

    // <FS:ND> FIRE-20152; save avatar render settings during cleanup, not in the dtor of the static instance.
    // Otherwise the save will happen during crt termination when most of the viewers infrastructure is in a non deterministic state
    if( FSAvatarRenderPersistence::instanceExists() )
        FSAvatarRenderPersistence::getInstance()->deleteSingleton();
    // </FS:ND>

    // Must clean up texture references before viewer window is destroyed.
    if(LLHUDManager::instanceExists())
    {
        LLHUDManager::getInstance()->updateEffects();
        LLHUDObject::updateAll();
        LLHUDManager::getInstance()->cleanupEffects();
        LLHUDObject::cleanupHUDObjects();
        LL_INFOS() << "HUD Objects cleaned up" << LL_ENDL;
    }

    LLKeyframeDataCache::clear();

    // End TransferManager before deleting systems it depends on (Audio, AssetStorage)
#if 0 // this seems to get us stuck in an infinite loop...
    gTransferManager.cleanup();
#endif

    // Note: this is where gWorldMap used to be deleted.

    // Note: this is where gHUDManager used to be deleted.
    if(LLHUDManager::instanceExists())
    {
        LLHUDManager::getInstance()->shutdownClass();
    }

    delete gAssetStorage;
    gAssetStorage = NULL;

    LLPolyMesh::freeAllMeshes();

    LLStartUp::cleanupNameCache();

    // Note: this is where gLocalSpeakerMgr and gActiveSpeakerMgr used to be deleted.

    if (LLWorldMap::instanceExists())
    {
        LLWorldMap::getInstance()->reset(); // release any images
    }

    LLCalc::cleanUp();

    LL_INFOS() << "Global stuff deleted" << LL_ENDL;

    if (gAudiop)
    {
        LL_INFOS() << "Shutting down audio" << LL_ENDL;

        // be sure to stop the internet stream cleanly BEFORE destroying the interface to stop it.
        gAudiop->stopInternetStream();
        // shut down the streaming audio sub-subsystem first, in case it relies on not outliving the general audio subsystem.
        // <FS> FMOD fixes
        // LLStreamingAudioInterface *sai = gAudiop->getStreamingAudioImpl();
        // delete sai;
        // gAudiop->setStreamingAudioImpl(NULL);

        // shut down the audio subsystem
        gAudiop->shutdown();

        delete gAudiop;
        gAudiop = NULL;
    }

    // Note: this is where LLFeatureManager::getInstance()-> used to be deleted.

    // Patch up settings for next time
    // Must do this before we delete the viewer window,
    // such that we can suck rectangle information out of
    // it.
    cleanupSavedSettings();
    LL_INFOS() << "Settings patched up" << LL_ENDL;

    // delete some of the files left around in the cache.
    removeCacheFiles("*.wav");
    removeCacheFiles("*.tmp");
    removeCacheFiles("*.lso");
    removeCacheFiles("*.out");
    // <FS:Ansariel> Sound cache
    //removeCacheFiles("*.dsf");
    if (!gSavedSettings.getBOOL("FSKeepUnpackedCacheFiles"))
    {
        gDirUtilp->deleteFilesInDir(gDirUtilp->getExpandedFilename(LL_PATH_FS_SOUND_CACHE, ""), "*.dsf");
    }
    // </FS:Ansariel>
    removeCacheFiles("*.bodypart");
    removeCacheFiles("*.clothing");

    LL_INFOS() << "Cache files removed" << LL_ENDL;

    LL_INFOS() << "Shutting down Views" << LL_ENDL;

    // Destroy the UI
    if( gViewerWindow)
        gViewerWindow->shutdownViews();

    LL_INFOS() << "Cleaning up Inventory" << LL_ENDL;

    // Cleanup Inventory after the UI since it will delete any remaining observers
    // (Deleted observers should have already removed themselves)
    gInventory.cleanupInventory();

    LLCoros::getInstance()->printActiveCoroutines();

    LL_INFOS() << "Cleaning up Selections" << LL_ENDL;

    // Clean up selection managers after UI is destroyed, as UI may be observing them.
    // Clean up before GL is shut down because we might be holding on to objects with texture references
    LLSelectMgr::cleanupGlobals();

    LL_INFOS() << "Shutting down OpenGL" << LL_ENDL;

    // Shut down OpenGL
    if( gViewerWindow)
    {
        gViewerWindow->shutdownGL();

        // Destroy window, and make sure we're not fullscreen
        // This may generate window reshape and activation events.
        // Therefore must do this before destroying the message system.
        delete gViewerWindow;
        gViewerWindow = NULL;
        LL_INFOS() << "ViewerWindow deleted" << LL_ENDL;
    }

    LLSplashScreen::show();
    LLSplashScreen::update(LLTrans::getString("ShuttingDown"));

    LL_INFOS() << "Cleaning up Keyboard & Joystick" << LL_ENDL;

    // viewer UI relies on keyboard so keep it aound until viewer UI isa gone
    delete gKeyboard;
    gKeyboard = NULL;

    if (LLViewerJoystick::instanceExists())
    {
        // Turn off Space Navigator and similar devices
        LLViewerJoystick::getInstance()->terminate();
    }

    LL_INFOS() << "Cleaning up Objects" << LL_ENDL;

    LLViewerObject::cleanupVOClasses();

    SUBSYSTEM_CLEANUP(LLAvatarAppearance);

    SUBSYSTEM_CLEANUP(LLPostProcess);

    LLTracker::cleanupInstance();

    // *FIX: This is handled in LLAppViewerWin32::cleanup().
    // I'm keeping the comment to remember its order in cleanup,
    // in case of unforseen dependency.
    //#if LL_WINDOWS
    //  gDXHardware.cleanup();
    //#endif // LL_WINDOWS

    LLVolumeMgr* volume_manager = LLPrimitive::getVolumeManager();
    if (!volume_manager->cleanup())
    {
        LL_WARNS() << "Remaining references in the volume manager!" << LL_ENDL;
    }
    LLPrimitive::cleanupVolumeManager();

    LL_INFOS() << "Additional Cleanup..." << LL_ENDL;

    LLViewerParcelMgr::cleanupGlobals();

    // *Note: this is where gViewerStats used to be deleted.

    //end_messaging_system();

    LLPrimitive::cleanupVolumeManager();
    SUBSYSTEM_CLEANUP(LLWorldMapView);
    SUBSYSTEM_CLEANUP(LLFolderViewItem);

    LL_INFOS() << "Saving Data" << LL_ENDL;

    // Store the time of our current logoff
    gSavedPerAccountSettings.setU32("LastLogoff", (U32)time_corrected());

    if (LLEnvironment::instanceExists())
    {
        //Store environment settings if necessary
        LLEnvironment::getInstance()->saveToSettings();
    }

    // Must do this after all panels have been deleted because panels that have persistent rects
    // save their rects on delete.
    if(mSaveSettingsOnExit)     // <FS:Zi> Backup Settings
    {
        gSavedSettings.saveToFile(gSavedSettings.getString("ClientSettingsFile"), true);

    LLUIColorTable::instance().saveUserSettings();

//<Firestorm Skin Cleanup>
    std::string skinSaved = gSavedSettings.getString("SkinCurrent");
    std::string themeSaved = gSavedSettings.getString("SkinCurrentTheme");
    if ((skinSaved != mCurrentSkin) || (themeSaved != mCurrentSkinTheme))
    {
        LL_INFOS() << "Clearing skin colors." << LL_ENDL;
        // Implementation to only purge skin colors
        LLUIColorTable::instance().saveUserSettingsPaletteOnly();

    }
//</Firestorm Skip Cleanup>
    }   // <FS:Zi> Backup Settings


    // <FS:Zi> Backup Settings
    if(mSaveSettingsOnExit)
    {
    std::string per_account_settings_file = gSavedSettings.getString("PerAccountSettingsFile");
    // </FS:Zi>
    // PerAccountSettingsFile should be empty if no user has been logged on.
    // *FIX:Mani This should get really saved in a "logoff" mode.
    // FIRE-4871: use the same file we picked out earlier -- TS
    if (per_account_settings_file.empty())
    {
        LL_INFOS() << "Not saving per-account settings; don't know the account name yet." << LL_ENDL;
    }
    // Only save per account settings if the previous login succeeded, otherwise
    // we might end up with a cleared out settings file in case a previous login
    // failed after loading per account settings.
    else if (!mSavePerAccountSettings)
    {
        LL_INFOS() << "Not saving per-account settings; last login was not successful." << LL_ENDL;
    }
    else
    {
        gSavedPerAccountSettings.saveToFile(per_account_settings_file, true);
        LL_INFOS() << "Second time: Saved per-account settings to " <<
                per_account_settings_file << LL_ENDL;

        if (LLViewerParcelAskPlay::instanceExists())
        {
            LLViewerParcelAskPlay::getInstance()->saveSettings();
        }
    }
    // <FS:Zi> Backup Settings
    }
    else
    {
        LL_INFOS() << "Not saving settings, to prevent settings restore failure." << LL_ENDL;
    }
    // </FS:Zi>

    // We need to save all crash settings, even if they're defaults [see LLCrashLogger::loadCrashBehaviorSetting()]
    gCrashSettings.saveToFile(gSavedSettings.getString("CrashSettingsFile"), false);

    //std::string warnings_settings_filename = gDirUtilp->getExpandedFilename(LL_PATH_USER_SETTINGS, getSettingsFilename("Default", "Warnings"));
    std::string warnings_settings_filename = gDirUtilp->getExpandedFilename(LL_PATH_USER_SETTINGS, getSettingsFilename("User", "Warnings"));
    if(mSaveSettingsOnExit)     // <FS:Zi> Backup Settings
    gWarningSettings.saveToFile(warnings_settings_filename, true);

    // Save URL history file
    if(mSaveSettingsOnExit)     // <FS:Zi> Backup Settings
    LLURLHistory::saveFile("url_history.xml");

    // save mute list. gMuteList used to also be deleted here too.
    if (gAgent.isInitialized() && LLMuteList::instanceExists())
    {
        LLMuteList::getInstance()->cache(gAgent.getID());
    }

    //save call log list
    if (LLConversationLog::instanceExists())
    {
        LLConversationLog::instance().cache();
    }

    clearSecHandler();

    if (mPurgeCacheOnExit)
    {
        LL_INFOS() << "Purging all cache files on exit" << LL_ENDL;
        gDirUtilp->deleteFilesInDir(gDirUtilp->getExpandedFilename(LL_PATH_CACHE,""), "*.*");
        // <FS:Ansariel> Sound cache
        gDirUtilp->deleteFilesInDir(gDirUtilp->getExpandedFilename(LL_PATH_FS_SOUND_CACHE, ""), "*.*");
    }

    writeDebugInfo();

    LLLocationHistory::getInstance()->save();

    LLAvatarIconIDCache::getInstance()->save();

    // Stop the plugin read thread if it's running.
    LLPluginProcessParent::setUseReadThread(false);

    LL_INFOS() << "Shutting down Threads" << LL_ENDL;

    // Let threads finish
    LLTimer idleTimer;
    idleTimer.reset();
    const F64 max_idle_time = 5.f; // 5 seconds
    while(1)
    {
        S32 pending = 0;
        pending += static_cast<S32>(LLAppViewer::getTextureCache()->update(1)); // unpauses the worker thread
        pending += static_cast<S32>(LLAppViewer::getImageDecodeThread()->update(1)); // unpauses the image thread
        pending += static_cast<S32>(LLAppViewer::getTextureFetch()->update(1)); // unpauses the texture fetch thread
        pending += LLLFSThread::updateClass(0);
        F64 idle_time = idleTimer.getElapsedTimeF64();
        if(!pending)
        {
            break ; //done
        }
        else if(idle_time >= max_idle_time)
        {
            LL_WARNS() << "Quitting with pending background tasks." << LL_ENDL;
            break;
        }
    }

    if (mPurgeUserDataOnExit)
    {
        // Ideally we should not save anything from this session since it is going to be purged now,
        // but this is a very 'rare' case (user deleting himself), not worth overcomplicating 'save&cleanup' code
        std::string user_path = gDirUtilp->getOSUserAppDir() + gDirUtilp->getDirDelimiter() + LLStartUp::getUserId();
        gDirUtilp->deleteDirAndContents(user_path);
    }

    // Delete workers first
    // shotdown all worker threads before deleting them in case of co-dependencies
    mAppCoreHttp.requestStop();
    sTextureFetch->shutdown();
    sTextureCache->shutdown();
    sImageDecodeThread->shutdown();
    sPurgeDiskCacheThread->shutdown();
    if (mGeneralThreadPool)
    {
        mGeneralThreadPool->close();
    }

    sTextureFetch->shutDownTextureCacheThread() ;
    LLLFSThread::sLocal->shutdown();

    LL_INFOS() << "Shutting down message system" << LL_ENDL;
    end_messaging_system();

    // Non-LLCurl libcurl library
    mAppCoreHttp.cleanup();

    SUBSYSTEM_CLEANUP(LLFilePickerThread);
    SUBSYSTEM_CLEANUP(LLDirPickerThread);

    //MUST happen AFTER SUBSYSTEM_CLEANUP(LLCurl)
    delete sTextureCache;
    sTextureCache = NULL;
    if (sTextureFetch)
    {
        sTextureFetch->shutdown();
        sTextureFetch->waitOnPending();
        delete sTextureFetch;
        sTextureFetch = NULL;
    }
    delete sImageDecodeThread;
    sImageDecodeThread = NULL;
    delete mFastTimerLogThread;
    mFastTimerLogThread = NULL;
    delete sPurgeDiskCacheThread;
    sPurgeDiskCacheThread = NULL;
    delete mGeneralThreadPool;
    mGeneralThreadPool = NULL;

    if (LLFastTimerView::sAnalyzePerformance)
    {
        LL_INFOS() << "Analyzing performance" << LL_ENDL;

        std::string baseline_name = LLTrace::BlockTimer::sLogName + "_baseline.slp";
        std::string current_name  = LLTrace::BlockTimer::sLogName + ".slp";
        std::string report_name   = LLTrace::BlockTimer::sLogName + "_report.csv";

        LLFastTimerView::doAnalysis(
            gDirUtilp->getExpandedFilename(LL_PATH_LOGS, baseline_name),
            gDirUtilp->getExpandedFilename(LL_PATH_LOGS, current_name),
            gDirUtilp->getExpandedFilename(LL_PATH_LOGS, report_name));
    }

    SUBSYSTEM_CLEANUP(LLMetricPerformanceTesterBasic) ;

    LL_INFOS() << "Cleaning up Media and Textures" << LL_ENDL;

    //Note:
    //SUBSYSTEM_CLEANUP(LLViewerMedia) has to be put before gTextureList.shutdown()
    //because some new image might be generated during cleaning up media. --bao
    gTextureList.shutdown(); // shutdown again in case a callback added something
    LLUIImageList::getInstance()->cleanUp();

    SUBSYSTEM_CLEANUP(LLImage);
    SUBSYSTEM_CLEANUP(LLLFSThread);

    LL_INFOS() << "Misc Cleanup" << LL_ENDL;

    gSavedSettings.cleanup();
    LLUIColorTable::instance().clear();

    LLWatchdog::getInstance()->cleanup();

    LLViewerAssetStatsFF::cleanup();

    // If we're exiting to launch an URL, do that here so the screen
    // is at the right resolution before we launch IE.
    if (!gLaunchFileOnQuit.empty())
    {
        LL_INFOS() << "Launch file on quit." << LL_ENDL;
#if LL_WINDOWS
        // Indicate an application is starting.
        SetCursor(LoadCursor(NULL, IDC_WAIT));
#endif

        // HACK: Attempt to wait until the screen res. switch is complete.
        ms_sleep(1000);

        LLWeb::loadURLExternal( gLaunchFileOnQuit, false );
        LL_INFOS() << "File launched." << LL_ENDL;
    }
    // make sure nothing uses applyProxySettings by this point.
    LL_INFOS() << "Cleaning up LLProxy." << LL_ENDL;
    SUBSYSTEM_CLEANUP(LLProxy);
    LLCore::LLHttp::cleanup();

    ll_close_fail_log();

    LLError::LLCallStacks::cleanup();
    LL::GLTFSceneManager::deleteSingleton();
    LLEnvironment::deleteSingleton();
    LLSelectMgr::deleteSingleton();
    LLViewerEventRecorder::deleteSingleton();
    LLWorld::deleteSingleton();
    LLVoiceClient::deleteSingleton();

    // It's not at first obvious where, in this long sequence, a generic cleanup
    // call OUGHT to go. So let's say this: as we migrate cleanup from
    // explicit hand-placed calls into the generic mechanism, eventually
    // all cleanup will get subsumed into the generic call. So the calls you
    // still see above are calls that MUST happen before the generic cleanup
    // kicks in.

    // This calls every remaining LLSingleton's cleanupSingleton() and
    // deleteSingleton() methods.
    LLSingletonBase::deleteAll();

    LLSplashScreen::hide();

    LL_INFOS() << "Goodbye!" << LL_ENDL;

    removeDumpDir();

    // return 0;
    return true;
}

void LLAppViewer::initGeneralThread()
{
    if (mGeneralThreadPool)
    {
        return;
    }

    mGeneralThreadPool = new LL::ThreadPool("General", 3);
    mGeneralThreadPool->start();
}

bool LLAppViewer::initThreads()
{
    static const bool enable_threads = true;

    LLImage::initClass(gSavedSettings.getBOOL("TextureNewByteRange"),gSavedSettings.getS32("TextureReverseByteRange"));

    LLLFSThread::initClass(enable_threads && true); // TODO: fix crashes associated with this shutdo

    //auto configure thread count
    LLSD threadCounts = gSavedSettings.getLLSD("ThreadPoolSizes");

    // get the number of concurrent threads that can run
    S32 cores = std::thread::hardware_concurrency();

    U32 max_cores = gSavedSettings.getU32("EmulateCoreCount");
    if (max_cores != 0)
    {
        cores = llmin(cores, (S32) max_cores);
    }

    // The only configurable thread count right now is ImageDecode
    // The viewer typically starts around 8 threads not including image decode,
    // so try to leave at least one core free
    // <FS:Ansariel> Override image decode thread config
    //S32 image_decode_count = llclamp(cores - 6, 2, 16);
    S32 image_decode_count = llclamp(cores - 4, 2, 8);
    if (auto max_decodes = gSavedSettings.getU32("FSImageDecodeThreads"); max_decodes > 0)
    {
        image_decode_count = llclamp((S32)max_decodes, 1, 32);
    }
    // <FS:Ansariel>
    threadCounts["ImageDecode"] = image_decode_count;
    gSavedSettings.setLLSD("ThreadPoolSizes", threadCounts);

    // Image decoding
    LLAppViewer::sImageDecodeThread = new LLImageDecodeThread(enable_threads && true);
    LLAppViewer::sTextureCache = new LLTextureCache(enable_threads && true);
    LLAppViewer::sTextureFetch = new LLTextureFetch(LLAppViewer::getTextureCache(),
                                                    enable_threads && true,
                                                    app_metrics_qa_mode);

    // general task background thread (LLPerfStats, etc)
    LLAppViewer::instance()->initGeneralThread();

    LLAppViewer::sPurgeDiskCacheThread = new LLPurgeDiskCacheThread();

    if (LLTrace::BlockTimer::sLog || LLTrace::BlockTimer::sMetricLog)
    {
        LLTrace::BlockTimer::setLogLock(new LLMutex());
        mFastTimerLogThread = new LLFastTimerLogThread(LLTrace::BlockTimer::sLogName);
        mFastTimerLogThread->start();
    }

    // Mesh streaming and caching
    gMeshRepo.init();

    LLFilePickerThread::initClass();
    LLDirPickerThread::initClass();

    // *FIX: no error handling here!
    return true;
}

void errorCallback(LLError::ELevel level, const std::string &error_string)
{
    if (level == LLError::LEVEL_ERROR)
    {
        LLStringUtil::format_map_t map;
        map["ERROR_DETAILS"]=error_string;
        std::string error_display_string=LLTrans::getString("MBApplicationErrorDetails",map);

        // <FS:Ansariel> If we crash before loading the configuration, LLTrans
        //               won't be able to find the localized string, so we
        //               fall back to the English version instead of showing
        //               a dialog saying "MissingString("<LocalizationStringId>".
        std::string caption = LLTrans::getString("MBApplicationError");

        if (error_display_string.find("MissingString(") != std::string::npos)
        {
            error_display_string = "We are sorry, but Firestorm has crashed and needs to be closed. If you see this issue happening repeatedly, please contact our support team and submit the following message:\n\n[ERROR_DETAILS]";
            LLStringUtil::format(error_display_string, map);
        }
        if (caption.find("MissingString(") != std::string::npos)
        {
            caption = "Application Error - Don't Panic";
        }
        // </FS:Ansariel>

#if !LL_RELEASE_FOR_DOWNLOAD
        // <FS:Ansariel> Changed to fix missing string error upon early crash
        //if (OSBTN_CANCEL == OSMessageBox(error_display_string, LLTrans::getString("MBApplicationError"), OSMB_OKCANCEL))
        if (OSBTN_CANCEL == OSMessageBox(error_display_string, caption, OSMB_OKCANCEL))
            return;
#else
        // <FS:Ansariel> Changed to fix missing string error upon early crash
        //OSMessageBox(error_display_string, LLTrans::getString("MBApplicationError"), OSMB_OK);
        OSMessageBox(error_display_string, caption, OSMB_OK);
#endif // !LL_RELEASE_FOR_DOWNLOAD

        gDebugInfo["FatalMessage"] = error_string;
        // We're not already crashing -- we simply *intend* to crash. Since we
        // haven't actually trashed anything yet, we can afford to write the whole
        // static info file.
        LLAppViewer::instance()->writeDebugInfo();
    }
}

void errorMSG(const std::string& title_string, const std::string& message_string)
{
    if (!message_string.empty())
    {
        OSMessageBox(message_string, title_string.empty() ? LLTrans::getString("MBFatalError") : title_string, OSMB_OK);
    }
}

void LLAppViewer::initLoggingAndGetLastDuration()
{
    //
    // Set up logging defaults for the viewer
    //
    LLError::initForApplication( gDirUtilp->getExpandedFilename(LL_PATH_USER_SETTINGS, "")
                                ,gDirUtilp->getExpandedFilename(LL_PATH_APP_SETTINGS, "")
                                );
    LLError::addGenericRecorder(&errorCallback);
    //LLError::setTimeFunction(getRuntime);

    LLError::LLUserWarningMsg::setHandler(errorMSG);


    if (mSecondInstance)
    {
        LLFile::mkdir(gDirUtilp->getDumpLogsDirPath());

        LLUUID uid;
        uid.generate();
        LLError::logToFile(gDirUtilp->getDumpLogsDirPath(uid.asString() + ".log"));
    }
    else
    {
        // <FS:Ansariel> Remove old CEF log file (defined in dullahan.h)
        LLFile::remove(gDirUtilp->getExpandedFilename(LL_PATH_LOGS, "cef_log.txt"));

        // Remove the last ".old" log file.
        std::string old_log_file = gDirUtilp->getExpandedFilename(LL_PATH_LOGS,
            APP_NAME + ".old");
        LLFile::remove(old_log_file);

        // Get name of the log file
        std::string log_file = gDirUtilp->getExpandedFilename(LL_PATH_LOGS,
            APP_NAME + ".log");
        /*
        * Before touching any log files, compute the duration of the last run
        * by comparing the ctime of the previous start marker file with the ctime
        * of the last log file.
        */
        std::string start_marker_file_name = gDirUtilp->getExpandedFilename(LL_PATH_LOGS, START_MARKER_FILE_NAME);
        llstat start_marker_stat;
        llstat log_file_stat;
        std::ostringstream duration_log_stream; // can't log yet, so save any message for when we can below
        int start_stat_result = LLFile::stat(start_marker_file_name, &start_marker_stat);
        int log_stat_result = LLFile::stat(log_file, &log_file_stat);
        if (0 == start_stat_result && 0 == log_stat_result)
        {
            int elapsed_seconds = (int)(log_file_stat.st_ctime - start_marker_stat.st_ctime);
            // only report a last run time if the last viewer was the same version
            // because this stat will be counted against this version
            if (markerIsSameVersion(start_marker_file_name))
            {
                gLastExecDuration = elapsed_seconds;
            }
            else
            {
                duration_log_stream << "start marker from some other version; duration is not reported";
                gLastExecDuration = -1;
            }
        }
        else
        {
            // at least one of the LLFile::stat calls failed, so we can't compute the run time
            duration_log_stream << "duration stat failure; start: " << start_stat_result << " log: " << log_stat_result;
            gLastExecDuration = -1; // unknown
        }
        std::string duration_log_msg(duration_log_stream.str());

        // Create a new start marker file for comparison with log file time for the next run
        LLAPRFile start_marker_file;
        start_marker_file.open(start_marker_file_name, LL_APR_WB);
        if (start_marker_file.getFileHandle())
        {
            recordMarkerVersion(start_marker_file);
            start_marker_file.close();
        }

        // Rename current log file to ".old"
        LLFile::rename(log_file, old_log_file);

        // Set the log file to SecondLife.log
        LLError::logToFile(log_file);
        LL_INFOS() << "Started logging to " << log_file << LL_ENDL;
        if (!duration_log_msg.empty())
        {
            LL_WARNS("MarkerFile") << duration_log_msg << LL_ENDL;
        }
    }
}

bool LLAppViewer::loadSettingsFromDirectory(const std::string& location_key,
                        bool set_defaults)
{
    if (!mSettingsLocationList)
    {
        LL_ERRS() << "Invalid settings location list" << LL_ENDL;
    }

    for (const SettingsGroup& group : mSettingsLocationList->groups)
    {
        // skip settings groups that aren't the one we requested
        if (group.name() != location_key) continue;

        ELLPath path_index = (ELLPath)group.path_index();
        if(path_index <= LL_PATH_NONE || path_index >= LL_PATH_LAST)
        {
            LL_ERRS() << "Out of range path index in app_settings/settings_files.xml" << LL_ENDL;
            return false;
        }

        for (const SettingsFile& file : group.files)
        {
            // <FS:Ansariel> Skip quickprefs settings - we don't have a settings group
            //               for it as it's not a regular settings file
            if (file.name() == "QuickPreferences")
            {
                continue;
            }
            // </FS:Ansariel>

            LL_INFOS("Settings") << "Attempting to load settings for the group " << file.name()
                << " - from location " << location_key << LL_ENDL;

            auto settings_group = LLControlGroup::getInstance(file.name);
            if(!settings_group)
            {
                LL_WARNS("Settings") << "No matching settings group for name " << file.name() << LL_ENDL;
                continue;
            }

            std::string full_settings_path;

            if (file.file_name_setting.isProvided()
                && gSavedSettings.controlExists(file.file_name_setting()))
            {
                // try to find filename stored in file_name_setting control
                full_settings_path = gSavedSettings.getString(file.file_name_setting());
                if (full_settings_path.empty())
                {
                    continue;
                }
                else if (!gDirUtilp->fileExists(full_settings_path))
                {
                    // search in default path
                    full_settings_path = gDirUtilp->getExpandedFilename((ELLPath)path_index, full_settings_path);
                }
            }
            else
            {
                // by default, use specified file name
                full_settings_path = gDirUtilp->getExpandedFilename((ELLPath)path_index, file.file_name());
            }

            if(settings_group->loadFromFile(full_settings_path, set_defaults, file.persistent))
            {   // success!
                LL_INFOS("Settings") << "Loaded settings file " << full_settings_path << LL_ENDL;
            }
            else
            {   // failed to load
                if(file.required)
                {
                    LLError::LLUserWarningMsg::showMissingFiles();
                    LL_ERRS() << "Error: Cannot load required settings file from: " << full_settings_path << LL_ENDL;
                    return false;
                }
                else
                {
                    // only complain if we actually have a filename at this point
                    if (!full_settings_path.empty())
                    {
                        LL_INFOS("Settings") << "Cannot load " << full_settings_path << " - No settings found." << LL_ENDL;
                    }
                }
            }
        }
    }

    return true;
}

std::string LLAppViewer::getSettingsFilename(const std::string& location_key,
                                             const std::string& file)
{
    for (const SettingsGroup& group : mSettingsLocationList->groups)
    {
        if (group.name() == location_key)
        {
            for (const SettingsFile& settings_file : group.files)
            {
                if (settings_file.name() == file)
                {
                    return settings_file.file_name;
                }
            }
        }
    }

    return std::string();
}

void LLAppViewer::loadColorSettings()
{
    LLUIColorTable::instance().loadFromSettings();
}

namespace
{
    void handleCommandLineError(LLControlGroupCLP& clp)
    {
        LL_WARNS() << "Error parsing command line options. Command Line options ignored."  << LL_ENDL;

        LL_INFOS() << "Command line usage:\n" << clp << LL_ENDL;

        OSMessageBox(STRINGIZE(LLTrans::getString("MBCmdLineError") << clp.getErrorMessage()),
                     LLStringUtil::null,
                     OSMB_OK);
    }
} // anonymous namespace

// Set a named control temporarily for this session, as when set via the command line --set option.
// Name can be specified as "<control_group>.<control_name>", with default group being Global.
bool tempSetControl(const std::string& name, const std::string& value)
{
    std::string name_part;
    std::string group_part;
    LLControlVariable* control = NULL;

    // Name can be further split into ControlGroup.Name, with the default control group being Global
    size_t pos = name.find('.');
    if (pos != std::string::npos)
    {
        group_part = name.substr(0, pos);
        name_part = name.substr(pos+1);
        LL_INFOS() << "Setting " << group_part << "." << name_part << " to " << value << LL_ENDL;
        auto g = LLControlGroup::getInstance(group_part);
        if (g) control = g->getControl(name_part);
    }
    else
    {
        LL_INFOS() << "Setting Global." << name << " to " << value << LL_ENDL;
        control = gSavedSettings.getControl(name);
    }

    if (control)
    {
        control->setValue(value, false);
        return true;
    }
    return false;
}

bool LLAppViewer::initConfiguration()
{
    // Load settings files list
    std::string settings_file_list = gDirUtilp->getExpandedFilename(LL_PATH_APP_SETTINGS, "settings_files.xml");
    LLXMLNodePtr root;
    bool success = LLXMLNode::parseFile(settings_file_list, root, NULL);
    if (!success)
    {
        LL_WARNS() << "Cannot load default configuration file " << settings_file_list << LL_ENDL;
        LLError::LLUserWarningMsg::showMissingFiles();
        if (gDirUtilp->fileExists(settings_file_list))
        {
            LL_ERRS() << "Cannot load default configuration file settings_files.xml. "
                << "Please reinstall viewer from https://www.firestormviewer.org/choose-your-platform/ "
                << "and contact https://www.firestormviewer.org/support if issue persists after reinstall."
                << LL_ENDL;
        }
        else
        {
            LL_ERRS() << "Default configuration file settings_files.xml not found. "
                << "Please reinstall viewer from https://www.firestormviewer.org/choose-your-platform/ "
                << "and contact https://www.firestormviewer.org/support if issue persists after reinstall."
                << LL_ENDL;
        }
    }

    mSettingsLocationList = new SettingsFiles();

    LLXUIParser parser;
    parser.readXUI(root, *mSettingsLocationList, settings_file_list);

    if (!mSettingsLocationList->validateBlock())
    {
        LLError::LLUserWarningMsg::showMissingFiles();
        LL_ERRS() << "Invalid settings file list " << settings_file_list << LL_ENDL;
    }

    // The settings and command line parsing have a fragile
    // order-of-operation:
    // - load defaults from app_settings
    // - set procedural settings values
    // - read command line settings
    // - selectively apply settings needed to load user settings.
    // - load overrides from user_settings
    // - apply command line settings (to override the overrides)
    // - load per account settings (happens in llstartup

    // - load defaults
    bool set_defaults = true;
    if (!loadSettingsFromDirectory("Default", set_defaults))
    {
        OSMessageBox(
            "Unable to load default settings file. The installation may be corrupted.",
            LLStringUtil::null,OSMB_OK);
        return false;
    }

    //<FS:Techwolf Lupindo>
    // load defaults overide here. Can not use settings_files.xml as path is different then above loading of defaults.
    std::string fsdata_defaults = gDirUtilp->getExpandedFilename(LL_PATH_USER_SETTINGS, llformat("fsdata_defaults.%s.xml", LLVersionInfo::getInstance()->getShortVersion().c_str()));
    std::string fsdata_global = "Global";
    std::shared_ptr<LLControlGroup> settings_group = LLControlGroup::getInstance(fsdata_global);
    if(settings_group && settings_group->loadFromFile(fsdata_defaults, set_defaults))
    {
        LL_INFOS() << "Loaded settings file " << fsdata_defaults << LL_ENDL;
    }
    //</FS:Techwolf Lupindo>

    initStrings(); // setup paths for LLTrans based on settings files only
    // - set procedural settings
    // Note: can't use LL_PATH_PER_SL_ACCOUNT for any of these since we haven't logged in yet
        //gSavedSettings.setString("ClientSettingsFile", gDirUtilp->getExpandedFilename(LL_PATH_USER_SETTINGS, getSettingsFilename("Default", "Global")));
        gSavedSettings.setString("ClientSettingsFile", gDirUtilp->getExpandedFilename(LL_PATH_USER_SETTINGS, getSettingsFilename("User", "Global")));
        gSavedSettings.setString("CrashSettingsFile", gDirUtilp->getExpandedFilename(LL_PATH_USER_SETTINGS, getSettingsFilename("User", "CrashSettings")));

#ifndef LL_RELEASE_FOR_DOWNLOAD
    // provide developer build only overrides for these control variables that are not
    // persisted to settings.xml
    if (LLControlVariable* c = gSavedSettings.getControl("AllowMultipleViewers"))
    {
        c->setValue(true, false);
    }

    gSavedSettings.setBOOL("QAMode", true);
    gSavedSettings.setS32("WatchdogEnabled", 0);
#endif

    // These are warnings that appear on the first experience of that condition.
    // They are already set in the settings_default.xml file, but still need to be added to LLFirstUse
    // for disable/reset ability
//  LLFirstUse::addConfigVariable("FirstBalanceIncrease");
//  LLFirstUse::addConfigVariable("FirstBalanceDecrease");
//  LLFirstUse::addConfigVariable("FirstSit");
//  LLFirstUse::addConfigVariable("FirstMap");
//  LLFirstUse::addConfigVariable("FirstGoTo");
//  LLFirstUse::addConfigVariable("FirstBuild");
//  LLFirstUse::addConfigVariable("FirstLeftClickNoHit");
//  LLFirstUse::addConfigVariable("FirstTeleport");
//  LLFirstUse::addConfigVariable("FirstOverrideKeys");
//  LLFirstUse::addConfigVariable("FirstAttach");
//  LLFirstUse::addConfigVariable("FirstAppearance");
//  LLFirstUse::addConfigVariable("FirstInventory");
//  LLFirstUse::addConfigVariable("FirstSandbox");
//  LLFirstUse::addConfigVariable("FirstFlexible");
//  LLFirstUse::addConfigVariable("FirstDebugMenus");
//  LLFirstUse::addConfigVariable("FirstSculptedPrim");
//  LLFirstUse::addConfigVariable("FirstVoice");
//  LLFirstUse::addConfigVariable("FirstMedia");

    // - read command line settings.
    LLControlGroupCLP clp;
    std::string cmd_line_config = gDirUtilp->getExpandedFilename(LL_PATH_APP_SETTINGS,
                                                          "cmd_line.xml");

    clp.configure(cmd_line_config, &gSavedSettings);

    if (!initParseCommandLine(clp))
    {
        handleCommandLineError(clp);
        return false;
    }

    // - selectively apply settings

    // If the user has specified a alternate settings file name.
    // Load it now before loading the user_settings/settings.xml
    if (clp.hasOption("settings"))
    {
        std::string user_settings_filename =
            gDirUtilp->getExpandedFilename(LL_PATH_USER_SETTINGS,
                                           clp.getOption("settings")[0]);
        gSavedSettings.setString("ClientSettingsFile", user_settings_filename);
        // SJ: if asked to purge configuration, remove custom user-settings file before it will be read
        if (mPurgeSettings)
        {
            LLFile::remove(user_settings_filename);
        }

        LL_INFOS("Settings")    << "Using command line specified settings filename: "
            << user_settings_filename << LL_ENDL;
    }
    else
    {
        // SJ: if asked to purge configuration, remove default user-settings file before it will be read
        if (mPurgeSettings)
        {
            LLFile::remove(gDirUtilp->getExpandedFilename(LL_PATH_USER_SETTINGS, getSettingsFilename("User", "Global")));
        }

    }


    // - load overrides from user_settings
    loadSettingsFromDirectory("User");

    if (gSavedSettings.getBOOL("FirstRunThisInstall"))
    {
        // Set firstrun flag to indicate that some further init actiona should be taken
        // like determining screen DPI value and so on
        mIsFirstRun = true;

        // <FS>
        if (gSavedSettings.getString("SessionSettingsFile").empty())
        {
            gSavedSettings.setString("SessionSettingsFile", "settings_firestorm.xml");
        }
        // </FS>


        gSavedSettings.setBOOL("FirstRunThisInstall", false);
    }

// <FS:Beq> FIRE-29819 Set ForceShowGrid to true always, unless expressly disabled
// FSOpenSimAlwaysForcesShowGrid is added to allow closed grids to soft disable the default behaviour
#if OPENSIM && !SINGLEGRID
    if (!gSavedSettings.getBOOL("ForceShowGrid") && gSavedSettings.getBOOL("FSOpenSimAlwaysForceShowGrid"))
    {
        gSavedSettings.setBOOL("ForceShowGrid", true);
    }
#endif
// </FS:Beq>
    // <FS:CR> Compatibility with old backups
    // Put gSavedSettings here, gSavedPerAccountSettings in llstartup.cpp
    // *TODO: Should we keep these around forever or just three release cycles?
    if (gSavedSettings.getBOOL("FSFirstRunAfterSettingsRestore"))
    {
        // Nothing happened...
    }
    // </FS:CR>

    //WS: Set the usersessionsettingsfile to the account_SessionSettingsFile file. This allows settings_per_accounts to be per session.
    if(!gSavedSettings.getString("SessionSettingsFile").empty())
    {
        if(gSavedSettings.getString("UserSessionSettingsFile").empty())
            gSavedSettings.setString("UserSessionSettingsFile","account_" + gSavedSettings.getString("SessionSettingsFile"));
    }
    else
    {
        gSavedSettings.setString("UserSessionSettingsFile","");
    }

    if (clp.hasOption("sessionsettings"))
    {
        std::string session_settings_filename = clp.getOption("sessionsettings")[0];
        gSavedSettings.setString("SessionSettingsFile", session_settings_filename);
        LL_INFOS("Settings")    << "Using session settings filename: "
            << session_settings_filename << LL_ENDL;
    }
    loadSettingsFromDirectory("Session",true); // AO The session file turns into the new defaults

    if (clp.hasOption("usersessionsettings"))
    {
        std::string user_session_settings_filename = clp.getOption("usersessionsettings")[0];
        gSavedSettings.setString("UserSessionSettingsFile", user_session_settings_filename);
        LL_INFOS("Settings") << "Using user session settings filename: "
            << user_session_settings_filename << LL_ENDL;

    }


    loadSettingsFromDirectory("UserSession");

    // <FS:AO> Re-read user settings again. This is a Firestorm hack to get user settings to override modes
    //Todo, find a cleaner way of doing this via the various set_default arguments.
    loadSettingsFromDirectory("User");

    // <FS:Ansariel> Debug setting to disable log throttle
    nd::logging::setThrottleEnabled(gSavedSettings.getBOOL("FSEnableLogThrottle"));

    // - apply command line settings
    if (!clp.notify())
    {
        handleCommandLineError(clp);
        return false;
    }

    // Register the core crash option as soon as we can
    // if we want gdb post-mortem on cores we need to be up and running
    // ASAP or we might miss init issue etc.
    if (gSavedSettings.getBOOL("DisableCrashLogger"))
    {
        LL_WARNS() << "Crashes will be handled by system, stack trace logs and crash logger are both disabled" << LL_ENDL;
        disableCrashlogger();
    }

    gNonInteractive = gSavedSettings.getBOOL("NonInteractive");
    // Handle initialization from settings.
    // Start up the debugging console before handling other options.
    if (gSavedSettings.getBOOL("ShowConsoleWindow") && !gNonInteractive)
    {
        initConsole();
    }

    if (clp.hasOption("help"))
    {
        std::ostringstream msg;
        msg << LLTrans::getString("MBCmdLineUsg") << "\n" << clp;
        LL_INFOS()  << msg.str() << LL_ENDL;

        OSMessageBox(
            msg.str(),
            LLStringUtil::null,
            OSMB_OK);

        return false;
    }

    if (clp.hasOption("set"))
    {
        const LLCommandLineParser::token_vector_t& set_values = clp.getOption("set");
        if (0x1 & set_values.size())
        {
            LL_WARNS() << "Invalid '--set' parameter count." << LL_ENDL;
        }
        else
        {
            LLCommandLineParser::token_vector_t::const_iterator itr = set_values.begin();
            for (; itr != set_values.end(); ++itr)
            {
                const std::string& name = *itr;
                const std::string& value = *(++itr);
                if (!tempSetControl(name,value))
                {
                    LL_WARNS() << "Failed --set " << name << ": setting name unknown." << LL_ENDL;
                }
            }
        }
    }

    if (clp.hasOption("logevents"))
    {
        LLViewerEventRecorder::instance().setEventLoggingOn();
    }

    std::string CmdLineChannel(gSavedSettings.getString("CmdLineChannel"));
    if (!CmdLineChannel.empty())
    {
        LLVersionInfo::instance().resetChannel(CmdLineChannel);
    }

    // If we have specified crash on startup, set the global so we'll trigger the crash at the right time
    gCrashOnStartup = gSavedSettings.getBOOL("CrashOnStartup");

    if (gSavedSettings.getBOOL("LogPerformance"))
    {
        LLTrace::BlockTimer::sLog = true;
        LLTrace::BlockTimer::sLogName = std::string("performance");
    }

    std::string test_name(gSavedSettings.getString("LogMetrics"));
    if (!test_name.empty())
    {
        LLTrace::BlockTimer::sMetricLog = true;
        // '--logmetrics' is specified with a named test metric argument so the data gathering is done only on that test
        // In the absence of argument, every metric would be gathered (makes for a rather slow run and hard to decipher report...)
        LL_INFOS() << "'--logmetrics' argument : " << test_name << LL_ENDL;
        LLTrace::BlockTimer::sLogName = test_name;
    }

    if (clp.hasOption("graphicslevel"))
    {
        // User explicitly requested --graphicslevel on the command line. We
        // expect this switch has already set RenderQualityPerformance. Check
        // that value for validity later.
        // Capture the requested value separately from the settings variable
        // because, if this is the first run, LLViewerWindow's constructor
        // will call LLFeatureManager::applyRecommendedSettings(), which
        // overwrites this settings variable!
        mForceGraphicsLevel = gSavedSettings.getU32("RenderQualityPerformance");
    }

    // <FS:Beq> Start profiling immediately unless deferred.
#ifdef TRACE_ENABLE
    if(!gSavedSettings.getBOOL("DeferProfilingUntilConnected"))
    {
        gSavedSettings.setBOOL( "ProfilingActive", true );
        LLProfiling::active = true;
    }
#endif
    // </FS:Beq>

    LLFastTimerView::sAnalyzePerformance = gSavedSettings.getBOOL("AnalyzePerformance");
    gAgentPilot.setReplaySession(gSavedSettings.getBOOL("ReplaySession"));

    if (gSavedSettings.getBOOL("DebugSession"))
    {
        gDebugSession = true;
        gDebugGL = true;

        ll_init_fail_log(gDirUtilp->getExpandedFilename(LL_PATH_LOGS, "test_failures.log"));
    }

    if (gSavedSettings.getBOOL("RenderDebugGLSession"))
    {
        gDebugGLSession = true;
        gDebugGL = true;
        // gDebugGL can cause excessive logging
        // so it's limited to a single session
        gSavedSettings.setBOOL("RenderDebugGLSession", false);
    }

    // <FS:TT> Hacking to save the skin and theme for future use.
    mCurrentSkin = gSavedSettings.getString("SkinCurrent");
    mCurrentSkinTheme = gSavedSettings.getString("SkinCurrentTheme");
    // </FS:TT>

    const LLControlVariable* skinfolder = gSavedSettings.getControl("SkinCurrent");
    if (skinfolder && LLStringUtil::null != skinfolder->getValue().asString())
    {
        // Examining "Language" may not suffice -- see LLUI::getLanguage()
        // logic. Unfortunately LLUI::getLanguage() doesn't yet do us much
        // good because we haven't yet called LLUI::initClass().
// [SL:KB] - Patch: Viewer-Skins | Checked: 2012-12-26 (Catznip-3.4)
        gDirUtilp->setSkinFolder(skinfolder->getValue().asString(),
                                 gSavedSettings.getString("SkinCurrentTheme"),
                                 gSavedSettings.getString("Language"));
        loadSettingsFromDirectory("CurrentSkin");
// [/SL:KB]
//      gDirUtilp->setSkinFolder(skinfolder->getValue().asString(),
//                               gSavedSettings.getString("Language"));
    }

    if (gSavedSettings.getBOOL("SpellCheck"))
    {
        std::list<std::string> dict_list;
        std::string dict_setting = gSavedSettings.getString("SpellCheckDictionary");
        boost::split(dict_list, dict_setting, boost::is_any_of(std::string(",")));
        if (!dict_list.empty())
        {
            LLSpellChecker::setUseSpellCheck(dict_list.front());
            dict_list.pop_front();
            LLSpellChecker::instance().setSecondaryDictionaries(dict_list);
        }
    }

    if (gNonInteractive)
    {
        tempSetControl("AllowMultipleViewers", "true");
        tempSetControl("SLURLPassToOtherInstance", "false");
        tempSetControl("RenderWater", "false");
        tempSetControl("FlyingAtExit", "false");
        tempSetControl("WindowWidth", "1024");
        tempSetControl("WindowHeight", "200");
        LLError::setEnabledLogTypesMask(0);
        llassert_always(!gSavedSettings.getBOOL("SLURLPassToOtherInstance"));
    }

    // Handle slurl use. NOTE: Don't let SL-55321 reappear.
    // This initial-SLURL logic, up through the call to
    // sendURLToOtherInstance(), must precede LLSplashScreen::show() --
    // because if sendURLToOtherInstance() succeeds, we take a fast exit,
    // SKIPPING the splash screen and everything else.

    // *FIX: This init code should be made more robust to prevent
    // the issue SL-55321 from returning. One thought is to allow
    // only select options to be set from command line when a slurl
    // is specified. More work on the settings system is needed to
    // achieve this. For now...

    // *NOTE:Mani The command line parser parses tokens and is
    // setup to bail after parsing the '--url' option or the
    // first option specified without a '--option' flag (or
    // any other option that uses the 'last_option' setting -
    // see LLControlGroupCLP::configure())

    // What can happen is that someone can use IE (or potentially
    // other browsers) and do the rough equivalent of command
    // injection and steal passwords. Phoenix. SL-55321

    std::string starting_location;

    std::string cmd_line_login_location(gSavedSettings.getString("CmdLineLoginLocation"));
    if (!cmd_line_login_location.empty())
    {
        starting_location = cmd_line_login_location;
    }
    else
    {
        std::string default_login_location(gSavedSettings.getString("DefaultLoginLocation"));
        if (!default_login_location.empty())
        {
            starting_location = default_login_location;
        }
    }

    // <FS>The gridmanager doesn't know the grids yet, only prepare
    // parsing the slurls, actually done when the grids are fetched
    // (currently at the top of startup STATE_AUDIO_INIT,
    // but rather it belongs into the gridmanager)
    LLSLURL start_slurl;
    if (!starting_location.empty())
    {
        start_slurl = starting_location;
        // <FS:Ansariel> FIRE-11586: Restore grid manager workaround (grid is still empty here!)
        //LLStartUp::setStartSLURL(start_slurl);
        //if(start_slurl.getType() == LLSLURL::LOCATION)
        //{
        //  LLGridManager::getInstance()->setGridChoice(start_slurl.getGrid());
        //}
        LLStartUp::setStartSLURLString(starting_location);
        // </FS:Ansariel>

    }

    // NextLoginLocation is set as a side effect of LLStartUp::setStartSLURL()
    std::string nextLoginLocation = gSavedSettings.getString( "NextLoginLocation" );
    if (!nextLoginLocation.empty())
    {
        LL_DEBUGS("AppInit")<<"set start from NextLoginLocation: "<<nextLoginLocation<<LL_ENDL;
        LLStartUp::setStartSLURL(LLSLURL(nextLoginLocation));
    }
    else if ((clp.hasOption("login") || clp.hasOption("autologin"))
             && gSavedSettings.getString("CmdLineLoginLocation").empty())
    {
        // If automatic login from command line with --login switch
        // init StartSLURL location.
        std::string start_slurl_setting = gSavedSettings.getString("LoginLocation");
        LL_DEBUGS("AppInit") << "start slurl setting '" << start_slurl_setting << "'" << LL_ENDL;
        // <FS:AW crash on startup>
        // also here LLSLURLs are not available at this point of startup
        //LLStartUp::setStartSLURL(LLSLURL(start_slurl_setting));
        LLStartUp::setStartSLURLString(start_slurl_setting);
        // </FS:AW crash on startup>
    }
    else
    {
        // the login location will be set by the login panel (see LLPanelLogin)
    }

    // <FS:Ansariel> Option to not save password if using login cmdline switch
    if (clp.hasOption("logindontsavepassword") && clp.hasOption("login"))
    {
        gSavedSettings.setBOOL("FSLoginDontSavePassword", true);
    }
    // </FS:Ansariel>

    //RN: if we received a URL, hand it off to the existing instance.
    // don't call anotherInstanceRunning() when doing URL handoff, as
    // it relies on checking a marker file which will not work when running
    // out of different directories

    if (start_slurl.isValid() &&
        (gSavedSettings.getBOOL("SLURLPassToOtherInstance")))
    {
        // <FS:Ansariel> FIRE-11586: Temporary fix until grid manager has been reworked
        //if (sendURLToOtherInstance(start_slurl.getSLURLString()))
        if (sendURLToOtherInstance(starting_location))
        // </FS:Ansariel>
        {
            // successfully handed off URL to existing instance, exit
            return false;
        }
    }

    // Display splash screen.  Must be after above check for previous
    // crash as this dialog is always frontmost.
    std::string splash_msg;
    LLStringUtil::format_map_t args;
    //<FS:AW set the APP_NAME to Firestorm instead of the grid connected to>
    // //args["[APP_NAME]"] = LLTrans::getString("SECOND_LIFE");
    args["[APP_NAME]"] =  LLTrans::getString("APP_NAME");
    //<FS:AW set the APP_NAME to Firestorm instead of the grid connected to>
    splash_msg = LLTrans::getString("StartupLoading", args);
    LLSplashScreen::show();
    LLSplashScreen::update(splash_msg);

    //LLVolumeMgr::initClass();
    LLVolumeMgr* volume_manager = new LLVolumeMgr();
    volume_manager->useMutex(); // LLApp and LLMutex magic must be manually enabled
    LLPrimitive::setVolumeManager(volume_manager);

    // Note: this is where we used to initialize gFeatureManagerp.

    gStartTime = totalTime();

    //
    // Set the name of the window
    //
    gWindowTitle = LLVersionInfo::getInstance()->getChannelAndVersion();    // <FS:CR>
#if LL_DEBUG
    gWindowTitle += std::string(" [DEBUG]");
#endif
    if (!gArgs.empty())
    {
        gWindowTitle += std::string(" ") + gArgs;
    }
    LLStringUtil::truncate(gWindowTitle, 255);

    //
    // Check for another instance of the app running
    // This happens AFTER LLSplashScreen::show(). That may or may not be
    // important.
    //
    if (mSecondInstance && !gSavedSettings.getBOOL("AllowMultipleViewers"))
    {
        OSMessageBox(
            LLTrans::getString("MBAlreadyRunning"),
            LLStringUtil::null,
            OSMB_OK);
        return false;
    }

    // <FS:Ansariel> Voice in multiple instances
    //if (mSecondInstance)
    //{
    //  // This is the second instance of SL. Mute voice,
    //  // but make sure the setting is *not* persisted.
    //  LLControlVariable* enable_voice = gSavedSettings.getControl("EnableVoiceChat");
    //  if (enable_voice)
    //  {
    //      const bool DO_NOT_PERSIST = false;
    //      enable_voice->setValue(LLSD(false), DO_NOT_PERSIST);
    //  }
    //}
    // </FS:Ansariel>

    gLastRunVersion = gSavedSettings.getString("LastRunVersion");

    loadColorSettings();

    // Let anyone else who cares know that we've populated our settings
    // variables.
    for (const auto& key : LLControlGroup::key_snapshot())
    {
        // For each named instance of LLControlGroup, send an event saying
        // we've initialized an LLControlGroup instance by that name.
        LLEventPumps::instance().obtain("LLControlGroup").post(LLSDMap("init", key));
    }

    LLError::LLUserWarningMsg::setOutOfMemoryStrings(LLTrans::getString("MBOutOfMemoryTitle"), LLTrans::getString("MBOutOfMemoryErr"));

// [RLVa:KB] - Patch: RLVa-2.1.0
    if (LLControlVariable* pControl = gSavedSettings.getControl(RlvSettingNames::Main))
    {
        if ( (pControl->getValue().asBoolean()) && (pControl->hasUnsavedValue()) )
        {
            pControl->resetToDefault();
            pControl->setValue(false);

            std::ostringstream msg;
            msg << LLTrans::getString("RLVaToggleMessageLogin", LLSD().with("[STATE]", LLTrans::getString("RLVaToggleDisabled")));
            OSMessageBox(msg.str(), LLStringUtil::null, OSMB_OK);
        }
    }
// [/RLVa:KB]

    return true; // Config was successful.
}

// The following logic is replicated in initConfiguration() (to be able to get
// some initial strings before we've finished initializing enough to know the
// current language) and also in init() (to initialize for real). Somehow it
// keeps growing, necessitating a method all its own.
void LLAppViewer::initStrings()
{
    std::string strings_file = "strings.xml";
    std::string strings_path_full = gDirUtilp->findSkinnedFilenameBaseLang(LLDir::XUI, strings_file);
    if (strings_path_full.empty() || !LLFile::isfile(strings_path_full))
    {
        if (strings_path_full.empty())
        {
            LL_WARNS() << "The file '" << strings_file << "' is not found" << LL_ENDL;
        }
        else
        {
            llstat st;
            int rc = LLFile::stat(strings_path_full, &st);
            if (rc != 0)
            {
                LL_WARNS() << "The file '" << strings_path_full << "' failed to get status. Error code: " << rc << LL_ENDL;
            }
            else if (S_ISDIR(st.st_mode))
            {
                LL_WARNS() << "The filename '" << strings_path_full << "' is a directory name" << LL_ENDL;
            }
            else
            {
                LL_WARNS() << "The filename '" << strings_path_full << "' doesn't seem to be a regular file name" << LL_ENDL;
            }
        }

        // initial check to make sure files are there failed
        gDirUtilp->dumpCurrentDirectories(LLError::LEVEL_WARN);
        LLError::LLUserWarningMsg::showMissingFiles();
        LL_ERRS() << "Viewer failed to find localization and UI files."
            << " Please reinstall viewer from https://www.firestormviewer.org/downloads"
            << " and contact https://www.firestormviewer.org/support if issue persists after reinstall." << LL_ENDL;
    }
    LLTransUtil::parseStrings(strings_file, default_trans_args);
    LLTransUtil::parseLanguageStrings("language_settings.xml");

    // parseStrings() sets up the LLTrans substitution table. Add this one item.
    LLTrans::setDefaultArg("[sourceid]", gSavedSettings.getString("sourceid"));

    // Now that we've set "[sourceid]", have to go back through
    // default_trans_args and reinitialize all those other keys because some
    // of them, in turn, reference "[sourceid]".
    for (const std::string& key : default_trans_args)
    {
        std::string brackets(key), nobrackets(key);
        // Invalid to inspect key[0] if key is empty(). But then, the entire
        // body of this loop is pointless if key is empty().
        if (key.empty())
            continue;

        if (key[0] != '[')
        {
            // key was passed without brackets. That means that 'nobrackets'
            // is correct but 'brackets' is not.
            brackets = STRINGIZE('[' << brackets << ']');
        }
        else
        {
            // key was passed with brackets. That means that 'brackets' is
            // correct but 'nobrackets' is not. Erase the left bracket.
            nobrackets.erase(0, 1);
            std::string::size_type length(nobrackets.length());
            if (length && nobrackets[length - 1] == ']')
            {
                nobrackets.erase(length - 1);
            }
        }
        // Calling LLTrans::getString() is what embeds the other default
        // translation strings into this one.
        LLTrans::setDefaultArg(brackets, LLTrans::getString(nobrackets));
    }

    // <FS:Ansariel> Set version number in VIEWER_GENERATION default substitute automatically
    LLStringUtil:: format_map_t gen_args;
    gen_args["[VERSION]"] = llformat("%d", LLVersionInfo::getInstance()->getMajor());
    LLTrans::setDefaultArg("[VIEWER_GENERATION]", LLTrans::getString("VIEWER_GENERATION", gen_args));
    LLTrans::setDefaultArg("[SHORT_VIEWER_GENERATION]", LLTrans::getString("SHORT_VIEWER_GENERATION", gen_args));
    // </FS:Ansariel>
}

bool LLAppViewer::meetsRequirementsForMaximizedStart()
{
    bool maximizedOk = (gSysMemory.getPhysicalMemoryKB() >= U32Gigabytes(1));

    return maximizedOk;
}

bool LLAppViewer::initWindow()
{
    LL_INFOS("AppInit") << "Initializing window..." << LL_ENDL;

    // store setting in a global for easy access and modification
    gHeadlessClient = gSavedSettings.getBOOL("HeadlessClient");

    // always start windowed
    bool ignorePixelDepth = gSavedSettings.getBOOL("IgnorePixelDepth");

    LLViewerWindow::Params window_params;
    window_params
        .title(gWindowTitle)
        .name(VIEWER_WINDOW_CLASSNAME)
        .x(gSavedSettings.getS32("WindowX"))
        .y(gSavedSettings.getS32("WindowY"))
        .width(gSavedSettings.getU32("WindowWidth"))
        .height(gSavedSettings.getU32("WindowHeight"))
        .min_width(gSavedSettings.getU32("MinWindowWidth"))
        .min_height(gSavedSettings.getU32("MinWindowHeight"))
/// <FS:CR> Since the 3.6.5 merge, setting fullscreen does terrible bad things on macs like opening
/// all floaters and menus off the left side of the screen. Let's not do that right now...
/// Hardcoding full screen OFF until it's fixed. On 10.7+ we have native full screen support anyway.
#ifndef LL_DARWIN
        .fullscreen(gSavedSettings.getBOOL("FullScreen"))
#else // !LL_DARWIN
        .fullscreen(false)
#endif // !LL_DARWIN
// </FS:CR>
        .ignore_pixel_depth(ignorePixelDepth)
        .first_run(mIsFirstRun);

    gViewerWindow = new LLViewerWindow(window_params);

    LL_INFOS("AppInit") << "gViewerwindow created." << LL_ENDL;

    // Need to load feature table before cheking to start watchdog.
    bool use_watchdog = false;
    int watchdog_enabled_setting = gSavedSettings.getS32("WatchdogEnabled");
    if (watchdog_enabled_setting == -1)
    {
        use_watchdog = !LLFeatureManager::getInstance()->isFeatureAvailable("WatchdogDisabled");
    }
    else
    {
        // The user has explicitly set this setting; always use that value.
        use_watchdog = bool(watchdog_enabled_setting);
    }

    LL_INFOS("AppInit") << "watchdog"
                        << (use_watchdog ? " " : " NOT ")
                        << "enabled"
                        << " (setting = " << watchdog_enabled_setting << ")"
                        << LL_ENDL;

    if (use_watchdog)
    {
        LLWatchdog::getInstance()->init();
    }

    // <FS:Ansariel> Init group notices, IMs and chiclets position before the
    //               screenchannel gets created
    gSavedSettings.setBOOL("InternalShowGroupNoticesTopRight", gSavedSettings.getBOOL("ShowGroupNoticesTopRight"));

    LLNotificationsUI::LLNotificationManager::getInstance();


#ifdef LL_DARWIN
    //Satisfy both MAINT-3135 (OSX 10.6 and earlier) MAINT-3288 (OSX 10.7 and later)
    LLOSInfo& os_info = LLOSInfo::instance();
    if (os_info.mMajorVer == 10 && os_info.mMinorVer < 7)
    {
        if ( os_info.mMinorVer == 6 && os_info.mBuild < 8 )
            gViewerWindow->getWindow()->setOldResize(true);
    }
#endif

    if (gSavedSettings.getBOOL("WindowMaximized"))
    {
        gViewerWindow->getWindow()->maximize();
    }

    //
    // Initialize GL stuff
    //

    if (mForceGraphicsLevel && (LLFeatureManager::instance().isValidGraphicsLevel(*mForceGraphicsLevel)))
    {
        LLFeatureManager::getInstance()->setGraphicsLevel(*mForceGraphicsLevel, false);
        gSavedSettings.setU32("RenderQualityPerformance", *mForceGraphicsLevel);
    }

    // Set this flag in case we crash while initializing GL
    gSavedSettings.setBOOL("RenderInitError", true);
    gSavedSettings.saveToFile( gSavedSettings.getString("ClientSettingsFile"), true );

    gPipeline.init();
    LL_INFOS("AppInit") << "gPipeline Initialized" << LL_ENDL;

    stop_glerror();
    gViewerWindow->initGLDefaults();

    gSavedSettings.setBOOL("RenderInitError", false);
    gSavedSettings.saveToFile( gSavedSettings.getString("ClientSettingsFile"), true );

    // If we have a startup crash, it's usually near GL initialization, so simulate that.
    if (gCrashOnStartup)
    {
        LLAppViewer::instance()->forceErrorLLError();
    }

    //
    // Determine if the window should start maximized on initial run based
    // on graphics capability
    //
    if (gSavedSettings.getBOOL("FirstLoginThisInstall") && meetsRequirementsForMaximizedStart())
    {
        LL_INFOS("AppInit") << "This client met the requirements for a maximized initial screen." << LL_ENDL;
        gSavedSettings.setBOOL("WindowMaximized", true);
    }

    if (gSavedSettings.getBOOL("WindowMaximized"))
    {
        gViewerWindow->getWindow()->maximize();
    }

    LLUI::getInstance()->mWindow = gViewerWindow->getWindow();

    // Show watch cursor
    gViewerWindow->setCursor(UI_CURSOR_WAIT);

    // Finish view initialization
    gViewerWindow->initBase();

    // show viewer window
    //gViewerWindow->getWindow()->show();

    LL_INFOS("AppInit") << "Window initialization done." << LL_ENDL;

    return true;
}

bool LLAppViewer::isUpdaterMissing()
{
    return mUpdaterNotFound;
}

bool LLAppViewer::waitForUpdater()
{
    return !gSavedSettings.getBOOL("CmdLineSkipUpdater") && !mUpdaterNotFound && !gNonInteractive;
}

void LLAppViewer::writeDebugInfo(bool isStatic)
{
#if LL_WINDOWS && LL_BUGSPLAT
    // bugsplat does not create dump folder and debug logs are written directly
    // to logs folder, so it conflicts with main instance
    if (mSecondInstance)
    {
        return;
    }
#endif

    //Try to do the minimum when writing data during a crash.
    std::string* debug_filename;
    debug_filename = ( isStatic
        ? getStaticDebugFile()
        : getDynamicDebugFile() );

    LL_INFOS() << "Writing debug file " << *debug_filename << LL_ENDL;
    llofstream out_file(debug_filename->c_str());

    isStatic ?  LLSDSerialize::toPrettyXML(gDebugInfo, out_file)
             :  LLSDSerialize::toPrettyXML(gDebugInfo["Dynamic"], out_file);
}

LLSD LLAppViewer::getViewerInfo() const
{
    // The point of having one method build an LLSD info block and the other
    // construct the user-visible About string is to ensure that the same info
    // is available to a getInfo() caller as to the user opening
    // LLFloaterAbout.
    LLSD info;
    auto& versionInfo(LLVersionInfo::instance());
    // With GitHub builds, the build number is too big to fit in a 32-bit int,
    // and LLSD doesn't deal with integers wider than int. Use string.
    info["VIEWER_VERSION"] = llsd::array(versionInfo.getMajor(), versionInfo.getMinor(),
                                         versionInfo.getPatch(), stringize(versionInfo.getBuild()));
    info["VIEWER_VERSION_STR"] = versionInfo.getVersion();
    info["BUILD_DATE"] = __DATE__;
    info["BUILD_TIME"] = __TIME__;
    info["CHANNEL"] = versionInfo.getChannel();
    info["ADDRESS_SIZE"] = ADDRESS_SIZE;
    //std::string build_config = versionInfo.getBuildConfig();
    //if (build_config != "Release")
    //{
    //  info["BUILD_CONFIG"] = build_config;
    //}
#ifdef USE_AVX2_OPTIMIZATION
    info["SIMD"] = "AVX2";
#elif USE_AVX_OPTIMIZATION
    info["SIMD"] = "AVX";
#else
    info["SIMD"] = "SSE2";
#endif

// <FS:CR> FIRE-8273: Add Open-sim indicator to About floater
#if defined OPENSIM
    info["BUILD_TYPE"] = LLTrans::getString("FSWithOpensim");
#elif defined HAVOK_TPV
    info["BUILD_TYPE"] = LLTrans::getString("FSWithHavok");
#else
    info["BUILD_TYPE"] = std::string();
#endif // OPENSIM
// </FS:CR>
    info["SKIN"] = gSavedSettings.getString("FSInternalSkinCurrent");
    info["THEME"] = gSavedSettings.getString("FSInternalSkinCurrentTheme");

    //[FIRE 3113 : SJ] Added Font and fontsize to info
    std::string font_name;
    std::string fsInternalFontSettingsFile = gSavedSettings.getString("FSInternalFontSettingsFile");
    if (LLTrans::findString(font_name, "font_" + fsInternalFontSettingsFile))
    {
        info["FONT"] = font_name;
    }
    else
    {
        info["FONT"] = LLTrans::getString("font_unknown");
    }
    info["FONT_SIZE"] = gSavedSettings.getF32("FSFontSizeAdjustment");
    info["FONT_SCREEN_DPI"] = gSavedSettings.getF32("FontScreenDPI");

    // <FS:PP> FIRE-15714: UI Scaling in SysInfo
    info["UI_SCALE_FACTOR"] = gSavedSettings.getF32("UIScaleFactor");

    //[FIRE-3923 : SJ] Added Drawdistance, bandwidth and LOD to info
    info["DRAW_DISTANCE"] = gSavedSettings.getF32("RenderFarClip");
    info["BANDWIDTH"] = gSavedSettings.getF32("ThrottleBandwidthKBPS");
    info["LOD"] = gSavedSettings.getF32("RenderVolumeLODFactor");

    //[FIRE 3113 : SJ] Added Settingsfile to info
    std::string mode_name;
    std::string sessionSettingsFile = gSavedSettings.getString("SessionSettingsFile");
    if (LLTrans::findString(mode_name, "mode_" + sessionSettingsFile))
    {
        info["MODE"] = mode_name;
    }
    else
    {
        info["MODE"] = LLTrans::getString("mode_unknown");
    }

    // return a URL to the release notes for this viewer, such as:
    // https://releasenotes.secondlife.com/viewer/2.1.0.123456.html
    // <FS:Ansariel> FIRE-13993: Create URL in the form of https://wiki.firestormviewer.org/firestorm_change_log_x.y.z.rev
    //std::string url = versionInfo.getReleaseNotes(); // VVM supplied
    //if (url.empty())
    //{
    //    url = LLTrans::getString("RELEASE_NOTES_BASE_URL");
    //    if (!LLStringUtil::endsWith(url, "/"))
    //        url += "/";
    //    url += LLURI::escape(versionInfo.getVersion()) + ".html";
    //}
    //info["VIEWER_RELEASE_NOTES_URL"] = url;
    std::string url = LLTrans::getString("RELEASE_NOTES_BASE_URL") + LLURI::escape(versionInfo.getVersion());
    info["VIEWER_RELEASE_NOTES_URL"] = url;
    // </FS:Ansariel>

#if LL_MSVC
    info["COMPILER"] = "MSVC";
    info["COMPILER_VERSION"] = _MSC_VER;
#elif LL_CLANG  // <FS:CR> Clang identification
    info["COMPILER"] = "Clang";
    info["COMPILER_VERSION"] = CLANG_VERSION_STRING;
#elif LL_GNUC
    info["COMPILER"] = "GCC";
    info["COMPILER_VERSION"] = GCC_VERSION;
#endif

    // Position
    LLViewerRegion* region = gAgent.getRegion();
    if (region)
    {
// [RLVa:KB] - Checked: 2014-02-24 (RLVa-1.4.10)
        if (RlvActions::canShowLocation())
        {
// [/RLVa:KB]
            LLVector3d pos = gAgent.getPositionGlobal();
            info["POSITION"] = ll_sd_from_vector3d(pos);
            info["POSITION_LOCAL"] = ll_sd_from_vector3(gAgent.getPosAgentFromGlobal(pos));
            info["REGION"] = gAgent.getRegion()->getName();
            boost::regex regex("\\.(secondlife|lindenlab)\\..*");
            info["HOSTNAME"] = boost::regex_replace(gAgent.getRegion()->getSimHostName(), regex, "");
            LLSLURL slurl;
            LLAgentUI::buildSLURL(slurl);
            info["SLURL"] = slurl.getSLURLString();
// [RLVa:KB] - Checked: 2014-02-24 (RLVa-1.4.10)
        }
        else
        {
            info["REGION"] = RlvStrings::getString(RlvStringKeys::Hidden::Region);
        }
        info["SERVER_VERSION"] = gLastVersionChannel;
// [/RLVa:KB]
    }

    // CPU
    LLMemory::updateMemoryInfo();
    info["CPU"] = gSysCPU.getCPUString();
    info["MEMORY_MB"] = LLSD::Integer(gSysMemory.getPhysicalMemoryKB().valueInUnits<LLUnits::Megabytes>());
    info["USED_RAM"] = LLSD::Real(LLMemory::getAllocatedMemKB().valueInUnits<LLUnits::Megabytes>());
    info["CONCURRENCY"] = LLSD::Integer(std::thread::hardware_concurrency());    // <FS:Beq> Add hardware concurrency to info
    // Moved hack adjustment to Windows memory size into llsys.cpp
    info["OS_VERSION"] = LLOSInfo::instance().getOSString();
    info["GRAPHICS_CARD_VENDOR"] = ll_safe_string((const char*)(glGetString(GL_VENDOR)));
    info["GRAPHICS_CARD"] = ll_safe_string((const char*)(glGetString(GL_RENDERER)));
    info["GRAPHICS_CARD_MEMORY"] = LLSD::Integer(gGLManager.mVRAM);
    info["GRAPHICS_CARD_MEMORY_DETECTED"] = gGLManager.mVRAMDetected; // <FS:Beq/> allow detected hardware to be overridden.

#if LL_WINDOWS
    std::string drvinfo;

    if (gGLManager.mIsIntel)
    {
        drvinfo = gDXHardware.getDriverVersionWMI(LLDXHardware::GPU_INTEL);
    }
    else if (gGLManager.mIsNVIDIA)
    {
        drvinfo = gDXHardware.getDriverVersionWMI(LLDXHardware::GPU_NVIDIA);
    }
    else if (gGLManager.mIsAMD)
    {
        drvinfo = gDXHardware.getDriverVersionWMI(LLDXHardware::GPU_AMD);
    }

    if (drvinfo.empty())
    {
        // Generic/substitute windows driver? Unknown vendor?
        LL_WARNS("DriverVersion") << "Vendor based driver search failed, searching for any driver" << LL_ENDL;
        drvinfo = gDXHardware.getDriverVersionWMI(LLDXHardware::GPU_ANY);
    }

    if (!drvinfo.empty())
    {
        info["GRAPHICS_DRIVER_VERSION"] = drvinfo;
    }
    else
    {
        LL_WARNS("DriverVersion")<< "Cannot get driver version from getDriverVersionWMI" << LL_ENDL;
        LLSD driver_info = gDXHardware.getDisplayInfo();
        if (driver_info.has("DriverVersion"))
        {
            info["GRAPHICS_DRIVER_VERSION"] = driver_info["DriverVersion"];
        }
    }
#endif

// [RLVa:KB] - Checked: 2010-04-18 (RLVa-1.2.0)
    info["RLV_VERSION"] = (rlv_handler_t::isEnabled()) ? RlvStrings::getVersionAbout() : LLTrans::getString("RLVaStatusDisabled");
// [/RLVa:KB]
    info["OPENGL_VERSION"] = ll_safe_string((const char*)(glGetString(GL_VERSION)));
    info["LIBCURL_VERSION"] = LLCore::LLHttp::getCURLVersion();
    // Settings

    LLRect window_rect = gViewerWindow->getWindowRectRaw();
    info["WINDOW_WIDTH"] = window_rect.getWidth();
    info["WINDOW_HEIGHT"] = window_rect.getHeight();

    // <FS> Custom sysinfo
    //info["FONT_SIZE_ADJUSTMENT"] = gSavedSettings.getF32("FontScreenDPI");
    //info["UI_SCALE"] = gSavedSettings.getF32("UIScaleFactor");
    //info["DRAW_DISTANCE"] = gSavedSettings.getF32("RenderFarClip");
    //info["NET_BANDWITH"] = gSavedSettings.getF32("ThrottleBandwidthKBPS");
    //info["LOD_FACTOR"] = gSavedSettings.getF32("RenderVolumeLODFactor");
    //info["RENDER_QUALITY"] = (F32)gSavedSettings.getU32("RenderQualityPerformance");
    //info["TEXTURE_MEMORY"] = gGLManager.mVRAM;
    // </FS>

#if LL_DARWIN
    info["HIDPI"] = gHiDPISupport;
#endif

    // Libraries

    info["J2C_VERSION"] = LLImageJ2C::getEngineInfo();
    bool want_fullname = true;
    info["AUDIO_DRIVER_VERSION"] = gAudiop ? LLSD(gAudiop->getDriverName(want_fullname)) : "Undefined";
    if(LLVoiceClient::getInstance()->voiceEnabled())
    {
        LLVoiceVersionInfo version = LLVoiceClient::getInstance()->getVersion();
        const std::string build_version = version.mBuildVersion;
        std::ostringstream version_string;
        if (std::equal(version.mBuildVersion.begin(), version.mBuildVersion.begin() + version.serverVersion.size(),
                       version.serverVersion.begin()))
        {  // Normal case: Show type and build version.
            version_string << version.voiceServerType << " " << version.mBuildVersion << std::endl;
        }
        else
        {  // Mismatch: Show both versions.
            version_string << version.voiceServerType << " " << version.serverVersion << "/" << version.mBuildVersion << std::endl;
        }
        info["VOICE_VERSION"] = version_string.str();
    }
    else
    {
        info["VOICE_VERSION"] = LLTrans::getString("NotConnected");
    }

//#if !LL_LINUX
    std::ostringstream cef_ver_codec;
    cef_ver_codec << "Dullahan: ";
    cef_ver_codec << DULLAHAN_VERSION_MAJOR;
    cef_ver_codec << ".";
    cef_ver_codec << DULLAHAN_VERSION_MINOR;
    cef_ver_codec << ".";
    cef_ver_codec << DULLAHAN_VERSION_POINT;
    cef_ver_codec << ".";
    cef_ver_codec << DULLAHAN_VERSION_BUILD;

    cef_ver_codec << std::endl;
    cef_ver_codec << "  CEF: ";
    cef_ver_codec << CEF_VERSION;

    cef_ver_codec << std::endl;
    cef_ver_codec << "  Chromium: ";
    cef_ver_codec << CHROME_VERSION_MAJOR;
    cef_ver_codec << ".";
    cef_ver_codec << CHROME_VERSION_MINOR;
    cef_ver_codec << ".";
    cef_ver_codec << CHROME_VERSION_BUILD;
    cef_ver_codec << ".";
    cef_ver_codec << CHROME_VERSION_PATCH;

    info["LIBCEF_VERSION"] = cef_ver_codec.str();
//#else
//  info["LIBCEF_VERSION"] = "Undefined";
//#endif

#if !LL_LINUX
    std::ostringstream vlc_ver_codec;
    vlc_ver_codec << LIBVLC_VERSION_MAJOR;
    vlc_ver_codec << ".";
    vlc_ver_codec << LIBVLC_VERSION_MINOR;
    vlc_ver_codec << ".";
    vlc_ver_codec << LIBVLC_VERSION_REVISION;
    info["LIBVLC_VERSION"] = vlc_ver_codec.str();
#else
    info["LIBVLC_VERSION"] = "Using gstreamer 1.0";
#endif

    S32 packets_in = (S32)LLViewerStats::instance().getRecording().getSum(LLStatViewer::PACKETS_IN);
    if (packets_in > 0)
    {
        info["PACKETS_LOST"] = LLViewerStats::instance().getRecording().getSum(LLStatViewer::PACKETS_LOST);
        info["PACKETS_IN"] = packets_in;
        info["PACKETS_PCT"] = 100.f*info["PACKETS_LOST"].asReal() / info["PACKETS_IN"].asReal();
    }

    if (mServerReleaseNotesURL.empty())
    {
        if (gAgent.getRegion())
        {
            info["SERVER_RELEASE_NOTES_URL"] = LLTrans::getString("RetrievingData");
        }
        else
        {
            info["SERVER_RELEASE_NOTES_URL"] = LLTrans::getString("NotConnected");
        }
    }
    else if (LLStringUtil::startsWith(mServerReleaseNotesURL, "http")) // it's an URL
    {
        info["SERVER_RELEASE_NOTES_URL"] = "[" + LLWeb::escapeURL(mServerReleaseNotesURL) + " " + LLTrans::getString("ReleaseNotes") + "]";
    }
    else
    {
        info["SERVER_RELEASE_NOTES_URL"] = mServerReleaseNotesURL;
    }

    // populate field for new local disk cache with some details
    info["DISK_CACHE_INFO"] = LLDiskCache::getInstance()->getCacheInfo();

    // <FS:PP> FIRE-4785: Current render quality setting in sysinfo / about floater
    switch (gSavedSettings.getU32("RenderQualityPerformance"))
    {
        case 0:
            info["RENDERQUALITY"] = LLTrans::getString("render_quality_low");
            info["RENDERQUALITY_FSDATA_ENGLISH"] = "Low (1/7)";
            break;
        case 1:
            info["RENDERQUALITY"] = LLTrans::getString("render_quality_mediumlow");
            info["RENDERQUALITY_FSDATA_ENGLISH"] = "Medium-Low (2/7)";
            break;
        case 2:
            info["RENDERQUALITY"] = LLTrans::getString("render_quality_medium");
            info["RENDERQUALITY_FSDATA_ENGLISH"] = "Medium (3/7)";
            break;
        case 3:
            info["RENDERQUALITY"] = LLTrans::getString("render_quality_mediumhigh");
            info["RENDERQUALITY_FSDATA_ENGLISH"] = "Medium-High (4/7)";
            break;
        case 4:
            info["RENDERQUALITY"] = LLTrans::getString("render_quality_high");
            info["RENDERQUALITY_FSDATA_ENGLISH"] = "High (5/7)";
            break;
        case 5:
            info["RENDERQUALITY"] = LLTrans::getString("render_quality_highultra");
            info["RENDERQUALITY_FSDATA_ENGLISH"] = "High-Ultra (6/7)";
            break;
        case 6:
            info["RENDERQUALITY"] = LLTrans::getString("render_quality_ultra");
            info["RENDERQUALITY_FSDATA_ENGLISH"] = "Ultra (7/7)";
            break;
        default:
            info["RENDERQUALITY"] = LLTrans::getString("render_quality_unknown");
            info["RENDERQUALITY_FSDATA_ENGLISH"] = "Unknown, user has RenderQualityPerformance debug setting beyond the normal range (0-6)";
            break;
    }
    // </FS:PP>

    // <FS:Ansariel> Include VRAM budget
    if (auto budget = gSavedSettings.getU32("RenderMaxVRAMBudget"); budget > 0)
    {
        info["VRAM_BUDGET"] = std::to_string(budget) + " MB";
        info["VRAM_BUDGET_ENGLISH"] = std::to_string(budget) + " MB";
    }
    else
    {
        info["VRAM_BUDGET"] = LLTrans::getString("Unlimited");
        info["VRAM_BUDGET_ENGLISH"] = "Unlimited";
    }
    // </FS:Ansariel>

    return info;
}

std::string LLAppViewer::getViewerInfoString(bool default_string) const
{
    std::ostringstream support;

    LLSD info(getViewerInfo());

    // Render the LLSD from getInfo() as a format_map_t
    LLStringUtil::format_map_t args;

    // allow the "Release Notes" URL label to be localized
    args["ReleaseNotes"] = LLTrans::getString("ReleaseNotes", default_string);

    for (LLSD::map_const_iterator ii(info.beginMap()), iend(info.endMap());
        ii != iend; ++ii)
    {
        if (! ii->second.isArray())
        {
            // Scalar value
            if (ii->second.isUndefined())
            {
                args[ii->first] = LLTrans::getString("none_text", default_string);
            }
            else
            {
                // don't forget to render value asString()
                args[ii->first] = ii->second.asString();
            }
        }
        else
        {
            // array value: build KEY_0, KEY_1 etc. entries
            for (LLSD::Integer n(0), size(static_cast<LLSD::Integer>(ii->second.size())); n < size; ++n)
            {
                args[STRINGIZE(ii->first << '_' << n)] = ii->second[n].asString();
            }
        }
    }

    // Now build the various pieces
    support << LLTrans::getString("AboutHeader", args, default_string);
    //if (info.has("BUILD_CONFIG"))
    //{
    //  support << "\n" << LLTrans::getString("BuildConfig", args, default_string);
    //}
    if (info.has("REGION"))
    {
// [RLVa:KB] - Checked: 2014-02-24 (RLVa-1.4.10)
        support << "\n\n" << LLTrans::getString( (RlvActions::canShowLocation()) ? "AboutPosition" : "AboutPositionRLVShowLoc", args, default_string);
// [/RLVa:KB]
//      support << "\n\n" << LLTrans::getString("AboutPosition", args, default_string);
    }
    support << "\n\n" << LLTrans::getString("AboutSystem", args, default_string);
    support << "\n";
    if (info.has("GRAPHICS_DRIVER_VERSION"))
    {
        support << "\n" << LLTrans::getString("AboutDriver", args, default_string);
    }
    support << "\n" << LLTrans::getString("AboutOGL", args, default_string);
    //support << "\n\n" << LLTrans::getString("AboutSettings", args, default_string); // <FS> Custom sysinfo
#if LL_DARWIN
    support << "\n" << LLTrans::getString("AboutOSXHiDPI", args, default_string);
#endif
    support << "\n\n" << LLTrans::getString("AboutLibs", args, default_string);
    // <FS> Custom sysinfo
    if (info.has("BANDWIDTH")) //For added info in help floater
    {
        support << "\n" << LLTrans::getString("AboutSettings", args, default_string);
    }
    if (info.has("DISK_CACHE_INFO"))
    {
        support << "\n" << LLTrans::getString("AboutCache", args, default_string);
    }
    // </FS>
    if (info.has("COMPILER"))
    {
        support << "\n" << LLTrans::getString("AboutCompiler", args, default_string);
    }
    if (info.has("PACKETS_IN"))
    {
        support << '\n' << LLTrans::getString("AboutTraffic", args, default_string);
    }

    // SLT timestamp
    LLSD substitution;
    substitution["datetime"] = (S32)time(NULL);//(S32)time_corrected();
    support << "\n" << LLTrans::getString("AboutTime", substitution, default_string);

    return support.str();
}

void LLAppViewer::cleanupSavedSettings()
{
    gSavedSettings.setBOOL("MouseSun", false);

    gSavedSettings.setBOOL("UseEnergy", true);              // force toggle to turn off, since sends message to simulator

    gSavedSettings.setBOOL("DebugWindowProc", gDebugWindowProc);

    gSavedSettings.setBOOL("ShowObjectUpdates", gShowObjectUpdates);

    if (gDebugView)
    {
        gSavedSettings.setBOOL("ShowDebugConsole", gDebugView->mDebugConsolep->getVisible());
    }

    // save window position if not maximized
    // as we don't track it in callbacks
    if(NULL != gViewerWindow)
    {
        bool maximized = gViewerWindow->getWindow()->getMaximized();
        if (!maximized)
        {
            LLCoordScreen window_pos;

            if (gViewerWindow->getWindow()->getPosition(&window_pos))
            {
                gSavedSettings.setS32("WindowX", window_pos.mX);
                gSavedSettings.setS32("WindowY", window_pos.mY);
            }
        }
    }

    gSavedSettings.setF32("MapScale", LLWorldMapView::getScaleSetting());

    // Some things are cached in LLAgent.
    if (gAgent.isInitialized())
    {
        gSavedSettings.setF32("RenderFarClip", gAgentCamera.mDrawDistance);
    }
}

void LLAppViewer::removeCacheFiles(const std::string& file_mask)
{
    gDirUtilp->deleteFilesInDir(gDirUtilp->getExpandedFilename(LL_PATH_CACHE, ""), file_mask);
}

void LLAppViewer::writeSystemInfo()
{

    if (! gDebugInfo.has("Dynamic") )
        gDebugInfo["Dynamic"] = LLSD::emptyMap();

    // <FS:ND> we don't want this (otherwise set filename to Firestorm.old/log
// #if LL_WINDOWS && !LL_BUGSPLAT
//  gDebugInfo["SLLog"] = gDirUtilp->getExpandedFilename(LL_PATH_DUMP,"SecondLife.log");
// #else
//     //Not ideal but sufficient for good reporting.
//     gDebugInfo["SLLog"] = gDirUtilp->getExpandedFilename(LL_PATH_LOGS,"SecondLife.old");  //LLError::logFileName();
// #endif
    // </FS:ND>

    gDebugInfo["ClientInfo"]["Name"] = LLVersionInfo::instance().getChannel();
// [SL:KB] - Patch: Viewer-CrashReporting | Checked: 2011-05-08 (Catznip-2.6.0a) | Added: Catznip-2.6.0a
    gDebugInfo["ClientInfo"]["Version"] = LLVersionInfo::instance().getVersion();
    gDebugInfo["ClientInfo"]["Platform"] = LLVersionInfo::instance().getBuildPlatform();
// [/SL:KB]
    gDebugInfo["ClientInfo"]["MajorVersion"] = LLVersionInfo::instance().getMajor();
    gDebugInfo["ClientInfo"]["MinorVersion"] = LLVersionInfo::instance().getMinor();
    gDebugInfo["ClientInfo"]["PatchVersion"] = LLVersionInfo::instance().getPatch();
    gDebugInfo["ClientInfo"]["BuildVersion"] = std::to_string(LLVersionInfo::instance().getBuild());
    gDebugInfo["ClientInfo"]["AddressSize"] = LLVersionInfo::instance().getAddressSize();

// <FS:ND> Add which flavor of FS generated an error
#ifdef OPENSIM
    gDebugInfo["ClientInfo"]["Flavor"] = "oss";
#else
    gDebugInfo["ClientInfo"]["Flavor"] = "hvk";
#endif
// </FS:ND>

    //  gDebugInfo["CAFilename"] = gDirUtilp->getCAFile();

    gDebugInfo["CPUInfo"]["CPUString"] = gSysCPU.getCPUString();
    gDebugInfo["CPUInfo"]["CPUFamily"] = gSysCPU.getFamily();
    gDebugInfo["CPUInfo"]["CPUMhz"] = (S32)gSysCPU.getMHz();
    gDebugInfo["CPUInfo"]["CPUAltivec"] = gSysCPU.hasAltivec();
    gDebugInfo["CPUInfo"]["CPUSSE"] = gSysCPU.hasSSE();
    gDebugInfo["CPUInfo"]["CPUSSE2"] = gSysCPU.hasSSE2();

    gDebugInfo["RAMInfo"]["Physical"] = LLSD::Integer(gSysMemory.getPhysicalMemoryKB().value());
    gDebugInfo["RAMInfo"]["Allocated"] = LLSD::Integer(gMemoryAllocated.valueInUnits<LLUnits::Kilobytes>());
    gDebugInfo["OSInfo"] = LLOSInfo::instance().getOSStringSimple();

    // The user is not logged on yet, but record the current grid choice login url
    // which may have been the intended grid.
    gDebugInfo["GridName"] = LLGridManager::getInstance()->getGridId();

    // *FIX:Mani - move this down in llappviewerwin32
#ifdef LL_WINDOWS
    DWORD thread_id = GetCurrentThreadId();
    gDebugInfo["MainloopThreadID"] = (S32)thread_id;
#endif

#ifndef LL_BUGSPLAT
    // "CrashNotHandled" is set here, while things are running well,
    // in case of a freeze. If there is a freeze, the crash logger will be launched
    // and can read this value from the debug_info.log.
    gDebugInfo["CrashNotHandled"] = LLSD::Boolean(true);
#else // LL_BUGSPLAT
    // "CrashNotHandled" is obsolete; it used (not very successsfully)
    // to try to distinguish crashes from freezes - the intent here to to avoid calling it a freeze
    gDebugInfo["CrashNotHandled"] = LLSD::Boolean(false);
#endif // ! LL_BUGSPLAT

    // Insert crash host url (url to post crash log to) if configured. This insures
    // that the crash report will go to the proper location in the case of a
    // prior freeze.
    std::string crashHostUrl = gSavedSettings.get<std::string>("CrashHostUrl");
    if(crashHostUrl != "")
    {
        gDebugInfo["CrashHostUrl"] = crashHostUrl;
    }

    // Dump some debugging info
    LL_INFOS("SystemInfo") << "Application: " << LLTrans::getString("APP_NAME") << LL_ENDL;

    // <FS:ND> Print into about git sha hash this build is based on.
    // LL_INFOS("SystemInfo") << "Version: " << LLVersionInfo::getChannelAndVersion() << LL_ENDL;
    LL_INFOS("SystemInfo") << "Version: " <<  LLVersionInfo::instance().getChannelAndVersion() << " [" <<  LLVersionInfo::instance().getGitHash() << "]" << LL_ENDL;
    // </FS:ND>

    // Dump the local time and time zone
    time_t now;
    time(&now);
    char tbuffer[256];      /* Flawfinder: ignore */
    strftime(tbuffer, 256, "%Y-%m-%dT%H:%M:%S %Z", localtime(&now));
    LL_INFOS("SystemInfo") << "Local time: " << tbuffer << LL_ENDL;

    // query some system information
    LL_INFOS("SystemInfo") << "CPU info:\n" << gSysCPU << LL_ENDL;
    LL_INFOS("SystemInfo") << "Memory info:\n" << gSysMemory << LL_ENDL;
    LL_INFOS("SystemInfo") << "OS: " << LLOSInfo::instance().getOSStringSimple() << LL_ENDL;
    LL_INFOS("SystemInfo") << "OS info: " << LLOSInfo::instance() << LL_ENDL;

    // <FS:ND> Breakpad merge. Only include SettingsFile if the user selected this in prefs. Patch from Catznip
    // gDebugInfo["SettingsFilename"] = gSavedSettings.getString("ClientSettingsFile");
    if (gCrashSettings.getBOOL("CrashSubmitSettings"))
        gDebugInfo["SettingsFilename"] = gSavedSettings.getString("ClientSettingsFile");
    // </FS:ND>

    gDebugInfo["ViewerExePath"] = gDirUtilp->getExecutablePathAndName();
    gDebugInfo["CurrentPath"] = gDirUtilp->getCurPath();
    gDebugInfo["FirstLogin"] = LLSD::Boolean(gAgent.isFirstLogin());
    gDebugInfo["FirstRunThisInstall"] = gSavedSettings.getBOOL("FirstRunThisInstall");
    gDebugInfo["StartupState"] = LLStartUp::getStartupStateString();

    if (gViewerWindow)
    {
        std::vector<std::string> resolutions = gViewerWindow->getWindow()->getDisplaysResolutionList();
        for (auto res_iter : resolutions)
        {
            gDebugInfo["DisplayInfo"].append(res_iter);
        }
    }

    writeDebugInfo(); // Save out debug_info.log early, in case of crash.
}

#ifdef LL_WINDOWS
//For whatever reason, in Windows when using OOP server for breakpad, the callback to get the
//name of the dump file is not getting triggered by the breakpad library.   Unfortunately they
//also didn't see fit to provide a simple query request across the pipe to get this name either.
//Since we are putting our output in a runtime generated directory and we know the header data in
//the dump format, we can however use the following hack to identify our file.
// TODO make this a member function.
void getFileList()
{
    std::stringstream filenames;

    typedef std::vector<std::string> vec;
    std::string pathname = gDirUtilp->getExpandedFilename(LL_PATH_DUMP,"");
    vec file_vec = gDirUtilp->getFilesInDir(pathname);
    for(vec::const_iterator iter=file_vec.begin(); iter!=file_vec.end(); ++iter)
    {
        filenames << *iter << " ";
        if ( ( iter->length() > 30 ) && (iter->rfind(".dmp") == (iter->length()-4) ) )
        {
            std::string fullname = pathname + *iter;
            llifstream fdat( fullname.c_str(), std::ifstream::binary);
            if (fdat)
            {
                char buf[5];
                fdat.read(buf,4);
                fdat.close();
                if (!strncmp(buf,"MDMP",4))
                {
                    gDebugInfo["Dynamic"]["MinidumpPath"] = fullname;
                    break;
                }
            }
        }
    }
    filenames << std::endl;
    gDebugInfo["Dynamic"]["DumpDirContents"] = filenames.str();
}
#endif

// static
void LLAppViewer::recordMarkerVersion(LLAPRFile& marker_file)
{
    std::string marker_version(LLVersionInfo::instance().getChannelAndVersion());
    if ( marker_version.length() > MAX_MARKER_LENGTH )
    {
        LL_WARNS_ONCE("MarkerFile") << "Version length ("<< marker_version.length()<< ")"
                                    << " greater than maximum (" << MAX_MARKER_LENGTH << ")"
                                    << ": marker matching may be incorrect"
                                    << LL_ENDL;
    }

    // record the viewer version in the marker file
    marker_file.write(marker_version.data(), static_cast<S32>(marker_version.length()));

    marker_file.flush(); // <FS:ND/> Make sure filesystem reflects what we wrote.
}

bool LLAppViewer::markerIsSameVersion(const std::string& marker_name) const
{
    bool sameVersion = false;

    std::string my_version(LLVersionInfo::instance().getChannelAndVersion());
    char marker_version[MAX_MARKER_LENGTH];
    S32  marker_version_length;

    LLAPRFile marker_file;
    marker_file.open(marker_name, LL_APR_RB);
    if (marker_file.getFileHandle())
    {
        marker_version_length = marker_file.read(marker_version, sizeof(marker_version));
        std::string marker_string(marker_version, marker_version_length);
        if ( 0 == my_version.compare( 0, my_version.length(), marker_version, 0, marker_version_length ) )
        {
            sameVersion = true;
        }
        LL_DEBUGS("MarkerFile") << "Compare markers for '" << marker_name << "': "
                                << "\n   mine '" << my_version    << "'"
                                << "\n marker '" << marker_string << "'"
                                << "\n " << ( sameVersion ? "same" : "different" ) << " version"
                                << LL_ENDL;
        marker_file.close();
    }
    return sameVersion;
}

void LLAppViewer::processMarkerFiles()
{
    //We've got 4 things to test for here
    // - Other Process Running (SecondLife.exec_marker present, locked)
    // - Freeze (SecondLife.exec_marker present, not locked)
    // - LLError Crash (SecondLife.llerror_marker present)
    // - Other Crash (SecondLife.error_marker present)
    // These checks should also remove these files for the last 2 cases if they currently exist

    std::ostringstream marker_log_stream;
    bool marker_is_same_version = true;
    // first, look for the marker created at startup and deleted on a clean exit
    mMarkerFileName = gDirUtilp->getExpandedFilename(LL_PATH_LOGS,MARKER_FILE_NAME);
    if (LLAPRFile::isExist(mMarkerFileName, NULL, LL_APR_RB))
    {
        // File exists...
        // first, read it to see if it was created by the same version (we need this later)
        marker_is_same_version = markerIsSameVersion(mMarkerFileName);

        // now test to see if this file is locked by a running process (try to open for write)
        marker_log_stream << "Checking exec marker file for lock...";
        mMarkerFile.open(mMarkerFileName, LL_APR_WB);
        // <FS:ND> Remove LLVolatileAPRPool/apr_file_t and use FILE* instead
        //apr_file_t* fMarker = mMarkerFile.getFileHandle() ;
        LLAPRFile::tFiletype* fMarker = mMarkerFile.getFileHandle() ;
        // </FS:ND>
        if (!fMarker)
        {
            marker_log_stream << "Exec marker file open failed - assume it is locked.";
            mSecondInstance = true; // lock means that instance is running.
        }
        else
        {
            // We were able to open it, now try to lock it ourselves...
            if (apr_file_lock(fMarker, APR_FLOCK_NONBLOCK | APR_FLOCK_EXCLUSIVE) != APR_SUCCESS)
            {
                marker_log_stream << "Locking exec marker failed.";
                mSecondInstance = true; // lost a race? be conservative
                mMarkerFile.close(); // <FS:ND/> Cannot lock the file and take ownership. Don't keep it open
            }
            else
            {
                // No other instances; we've locked this file now, so record our version; delete on quit.
                recordMarkerVersion(mMarkerFile);
                marker_log_stream << "Exec marker file existed but was not locked; rewritten.";
            }
        }
        initLoggingAndGetLastDuration();

        std::string marker_log_msg(marker_log_stream.str());
        LL_INFOS("MarkerFile") << marker_log_msg << LL_ENDL;

        if (mSecondInstance)
        {
            LL_INFOS("MarkerFile") << "Exec marker '"<< mMarkerFileName << "' owned by another instance" << LL_ENDL;
        }
        else if (marker_is_same_version)
        {
            // the file existed, is ours, and matched our version, so we can report on what it says
            LL_INFOS("MarkerFile") << "Exec marker '"<< mMarkerFileName << "' found; last exec crashed" << LL_ENDL;
            gLastExecEvent = LAST_EXEC_OTHER_CRASH;
        }
        else
        {
            LL_INFOS("MarkerFile") << "Exec marker '"<< mMarkerFileName << "' found, but versions did not match" << LL_ENDL;
        }
    }
    else // marker did not exist... last exec (if any) did not freeze
    {
        initLoggingAndGetLastDuration();
        // Create the marker file for this execution & lock it; it will be deleted on a clean exit
        apr_status_t s;
        s = mMarkerFile.open(mMarkerFileName, LL_APR_WB, true);

        if (s == APR_SUCCESS && mMarkerFile.getFileHandle())
        {
            LL_DEBUGS("MarkerFile") << "Exec marker file '"<< mMarkerFileName << "' created." << LL_ENDL;
            if (APR_SUCCESS == apr_file_lock(mMarkerFile.getFileHandle(), APR_FLOCK_NONBLOCK | APR_FLOCK_EXCLUSIVE))
            {
                recordMarkerVersion(mMarkerFile);
                LL_DEBUGS("MarkerFile") << "Exec marker file locked." << LL_ENDL;
            }
            else
            {
                LL_WARNS("MarkerFile") << "Exec marker file cannot be locked." << LL_ENDL;
            }
        }
        else
        {
            LL_WARNS("MarkerFile") << "Failed to create exec marker file '"<< mMarkerFileName << "'." << LL_ENDL;
        }
    }

    // now check for cases in which the exec marker may have been cleaned up by crash handlers

    // check for any last exec event report based on whether or not it happened during logout
    // (the logout marker is created when logout begins)
    std::string logout_marker_file =  gDirUtilp->getExpandedFilename(LL_PATH_LOGS, LOGOUT_MARKER_FILE_NAME);
    if(LLAPRFile::isExist(logout_marker_file, NULL, LL_APR_RB))
    {
        if (markerIsSameVersion(logout_marker_file))
        {
            gLastExecEvent = LAST_EXEC_LOGOUT_FROZE;
            LL_INFOS("MarkerFile") << "Logout crash marker '"<< logout_marker_file << "', changing LastExecEvent to LOGOUT_FROZE" << LL_ENDL;
        }
        else
        {
            LL_INFOS("MarkerFile") << "Logout crash marker '"<< logout_marker_file << "' found, but versions did not match" << LL_ENDL;
        }
        LLAPRFile::remove(logout_marker_file);
    }
    // further refine based on whether or not a marker created during an llerr crash is found
    std::string llerror_marker_file = gDirUtilp->getExpandedFilename(LL_PATH_LOGS, LLERROR_MARKER_FILE_NAME);
    if(LLAPRFile::isExist(llerror_marker_file, NULL, LL_APR_RB))
    {
        if (markerIsSameVersion(llerror_marker_file))
        {
            if ( gLastExecEvent == LAST_EXEC_LOGOUT_FROZE )
            {
                gLastExecEvent = LAST_EXEC_LOGOUT_CRASH;
                LL_INFOS("MarkerFile") << "LLError marker '"<< llerror_marker_file << "' crashed, setting LastExecEvent to LOGOUT_CRASH" << LL_ENDL;
            }
            else
            {
                gLastExecEvent = LAST_EXEC_LLERROR_CRASH;
                LL_INFOS("MarkerFile") << "LLError marker '"<< llerror_marker_file << "' crashed, setting LastExecEvent to LLERROR_CRASH" << LL_ENDL;
            }
        }
        else
        {
            LL_INFOS("MarkerFile") << "LLError marker '"<< llerror_marker_file << "' found, but versions did not match" << LL_ENDL;
        }
        LLAPRFile::remove(llerror_marker_file);
    }
    // and last refine based on whether or not a marker created during a non-llerr crash is found
    std::string error_marker_file = gDirUtilp->getExpandedFilename(LL_PATH_LOGS, ERROR_MARKER_FILE_NAME);
    if(LLAPRFile::isExist(error_marker_file, NULL, LL_APR_RB))
    {
        if (markerIsSameVersion(error_marker_file))
        {
            if (gLastExecEvent == LAST_EXEC_LOGOUT_FROZE)
            {
                gLastExecEvent = LAST_EXEC_LOGOUT_CRASH;
                LL_INFOS("MarkerFile") << "Error marker '"<< error_marker_file << "' crashed, setting LastExecEvent to LOGOUT_CRASH" << LL_ENDL;
            }
            else
            {
                gLastExecEvent = LAST_EXEC_OTHER_CRASH;
                LL_INFOS("MarkerFile") << "Error marker '"<< error_marker_file << "' crashed, setting LastExecEvent to " << gLastExecEvent << LL_ENDL;
            }
        }
        else
        {
            LL_INFOS("MarkerFile") << "Error marker '"<< error_marker_file << "' marker found, but versions did not match" << LL_ENDL;
        }
        LLAPRFile::remove(error_marker_file);
    }
}

void LLAppViewer::removeMarkerFiles()
{
    if (!mSecondInstance)
    {
        if (mMarkerFile.getFileHandle())
        {
            mMarkerFile.close() ;
            LLAPRFile::remove( mMarkerFileName );
            LL_DEBUGS("MarkerFile") << "removed exec marker '"<<mMarkerFileName<<"'"<< LL_ENDL;
        }
        else
        {
            LL_DEBUGS("MarkerFile") << "marker '"<<mMarkerFileName<<"' not open"<< LL_ENDL;
        }

        if (mLogoutMarkerFile.getFileHandle())
        {
            mLogoutMarkerFile.close();
            LLAPRFile::remove( mLogoutMarkerFileName );
            LL_DEBUGS("MarkerFile") << "removed logout marker '"<<mLogoutMarkerFileName<<"'"<< LL_ENDL;
        }
        else
        {
            LL_DEBUGS("MarkerFile") << "logout marker '"<<mLogoutMarkerFileName<<"' not open"<< LL_ENDL;
        }
    }
    else
    {
        LL_WARNS("MarkerFile") << "leaving markers because this is a second instance" << LL_ENDL;
    }
}

void LLAppViewer::removeDumpDir()
{
    //Call this routine only on clean exit.  Crash reporter will clean up
    //its locking table for us.
    if (gDirUtilp->dumpDirExists()) // Check if dump dir was created this run
    {
        std::string dump_dir = gDirUtilp->getExpandedFilename(LL_PATH_DUMP, "");
        gDirUtilp->deleteDirAndContents(dump_dir);
    }

    if (mSecondInstance && !isError())
    {
        std::string log_filename = LLError::logFileName();
        LLError::logToFile("");
        LLFile::remove(log_filename);
    }
}

void LLAppViewer::forceQuit()
{
    LLApp::setQuitting();
}

//TODO: remove
void LLAppViewer::fastQuit(S32 error_code)
{
    // finish pending transfers
    flushLFSIO();
    // let sim know we're logging out
    sendLogoutRequest();
    // flush network buffers by shutting down messaging system
    end_messaging_system();
    // figure out the error code
    S32 final_error_code = error_code ? error_code : (S32)isError();
    // this isn't a crash
    removeMarkerFiles();
    // get outta here
    _exit(final_error_code);
}

void LLAppViewer::requestQuit()
{
    LL_INFOS() << "requestQuit" << LL_ENDL;

    LLViewerRegion* region = gAgent.getRegion();

    if ((LLStartUp::getStartupState() < STATE_STARTED) || !region)
    {
        // If we have a region, make some attempt to send a logout request first.
        // This prevents the halfway-logged-in avatar from hanging around inworld for a couple minutes.
        if (region)
        {
            sendLogoutRequest();
        }
        else if(LLStartUp::getStartupState() == STATE_STARTED) // LO: Fix for FIRE-2613: sidebar tabs and floaters not remembering being open/torn off
        {
            if (gFloaterView)
            {
                // application is quitting
                gFloaterView->closeAllChildren(true);
            }

        } // ~LO

        // Quit immediately
        forceQuit();
        return;
    }

    // Try to send metrics back to the grid
    metricsSend(!gDisconnected);

    // Try to send last batch of avatar rez metrics.
    if (!gDisconnected && isAgentAvatarValid())
    {
        gAgentAvatarp->updateAvatarRezMetrics(true); // force a last packet to be sent.
    }

    LLHUDEffectSpiral *effectp = (LLHUDEffectSpiral*)LLHUDManager::getInstance()->createViewerEffect(LLHUDObject::LL_HUD_EFFECT_POINT, true);
    effectp->setPositionGlobal(gAgent.getPositionGlobal());
    effectp->setColor(LLColor4U(gAgent.getEffectColor()));
    LLHUDManager::getInstance()->sendEffects();
    effectp->markDead() ;//remove it.

    // Attempt to close all floaters that might be
    // editing things.
    if (gFloaterView)
    {
        // application is quitting
        gFloaterView->closeAllChildren(true);
    }

    // Send preferences once, when exiting
    // <FS:Ansariel> Don't send all non-default settings which might result in a violation of GDPR
    //bool include_preferences = true;
    bool include_preferences = false;
    send_viewer_stats(include_preferences);

    gLogoutTimer.reset();
    mQuitRequested = true;
}

static bool finish_quit(const LLSD& notification, const LLSD& response)
{
    S32 option = LLNotificationsUtil::getSelectedOption(notification, response);

    if (option == 0)
    {
        LLAppViewer::instance()->requestQuit();
    }
    return false;
}
static LLNotificationFunctorRegistration finish_quit_reg("ConfirmQuit", finish_quit);

void LLAppViewer::userQuit()
{
    LL_INFOS() << "User requested quit" << LL_ENDL;
    if (gDisconnected
        || !gViewerWindow
        || !gViewerWindow->getProgressView()
        || gViewerWindow->getProgressView()->getVisible())
    {
        requestQuit();
    }
    else
    {
        LLNotificationsUtil::add("ConfirmQuit");
    }
}

static bool finish_early_exit(const LLSD& notification, const LLSD& response)
{
    LLAppViewer::instance()->forceQuit();
    return false;
}

void LLAppViewer::earlyExit(const std::string& name, const LLSD& substitutions)
{
    LL_WARNS() << "app_early_exit: " << name << LL_ENDL;
    gDoDisconnect = true;
    LLNotificationsUtil::add(name, substitutions, LLSD(), finish_early_exit);
}

// case where we need the viewer to exit without any need for notifications
void LLAppViewer::earlyExitNoNotify()
{
    LL_WARNS() << "app_early_exit with no notification: " << LL_ENDL;
    gDoDisconnect = true;
    finish_early_exit( LLSD(), LLSD() );
}

void LLAppViewer::abortQuit()
{
    LL_INFOS() << "abortQuit()" << LL_ENDL;
    mQuitRequested = false;
}

void LLAppViewer::migrateCacheDirectory()
{
#if LL_WINDOWS || LL_DARWIN
    // NOTE: (Nyx) as of 1.21, cache for mac is moving to /library/caches/SecondLife from
    // /library/application support/SecondLife/cache This should clear/delete the old dir.

    // As of 1.23 the Windows cache moved from
    //   C:\Documents and Settings\James\Application Support\SecondLife\cache
    // to
    //   C:\Documents and Settings\James\Local Settings\Application Support\SecondLife
    //
    // The Windows Vista equivalent is from
    //   C:\Users\James\AppData\Roaming\SecondLife\cache
    // to
    //   C:\Users\James\AppData\Local\SecondLife
    //
    // Note the absence of \cache on the second path.  James.

    // Only do this once per fresh install of this version.
    if (gSavedSettings.getBOOL("MigrateCacheDirectory"))
    {
        gSavedSettings.setBOOL("MigrateCacheDirectory", false);

        std::string old_cache_dir = gDirUtilp->add(gDirUtilp->getOSUserAppDir(), "cache");
        std::string new_cache_dir = gDirUtilp->getCacheDir(true);

        if (gDirUtilp->fileExists(old_cache_dir))
        {
            LL_INFOS() << "Migrating cache from " << old_cache_dir << " to " << new_cache_dir << LL_ENDL;

            // Migrate inventory cache to avoid pain to inventory database after mass update
            S32 file_count = 0;
            std::string file_name;
            std::string mask = "*.*";

            LLDirIterator iter(old_cache_dir, mask);
            while (iter.next(file_name))
            {
                if (file_name == "." || file_name == "..") continue;
                std::string source_path = gDirUtilp->add(old_cache_dir, file_name);
                std::string dest_path = gDirUtilp->add(new_cache_dir, file_name);
                if (!LLFile::rename(source_path, dest_path))
                {
                    file_count++;
                }
            }
            LL_INFOS() << "Moved " << file_count << " files" << LL_ENDL;

            // AO: Don't automatically purge old cache
            //// Nuke the old cache
            //gDirUtilp->setCacheDir(old_cache_dir);
            //purgeCache();
            gDirUtilp->setCacheDir(new_cache_dir);

#if LL_DARWIN
            // Clean up Mac files not deleted by removing *.*
            std::string ds_store = old_cache_dir + "/.DS_Store";
            if (gDirUtilp->fileExists(ds_store))
            {
                LLFile::remove(ds_store);
            }
#endif
            if (LLFile::rmdir(old_cache_dir) != 0)
            {
                LL_WARNS() << "could not delete old cache directory " << old_cache_dir << LL_ENDL;
            }
        }
    }
#endif // LL_WINDOWS || LL_DARWIN
}

//static
U32 LLAppViewer::getTextureCacheVersion()
{
    // Viewer texture cache version, change if the texture cache format changes.
    // 2021-03-10 Bumping up by one to help obviate texture cache issues with
    //            Simple Cache Viewer - see SL-14985 for more information
    //const U32 TEXTURE_CACHE_VERSION = 8;
    const U32 TEXTURE_CACHE_VERSION = 9;

    return TEXTURE_CACHE_VERSION ;
}

//static
U32 LLAppViewer::getDiskCacheVersion()
{
    // Viewer disk cache version intorduced in Simple Cache Viewer, change if the cache format changes.
    const U32 DISK_CACHE_VERSION = 1;

    return DISK_CACHE_VERSION ;
}

//static
U32 LLAppViewer::getObjectCacheVersion()
{
    // Viewer object cache version, change if object update
    // format changes. JC
    const U32 INDRA_OBJECT_CACHE_VERSION = 17;

    return INDRA_OBJECT_CACHE_VERSION;
}

bool LLAppViewer::initCache()
{
    mPurgeCache = false;
    bool read_only = mSecondInstance;
    LLAppViewer::getTextureCache()->setReadOnly(read_only) ;
    LLVOCache::initParamSingleton(read_only);

    // initialize the new disk cache using saved settings
    const std::string cache_dir_name = gSavedSettings.getString("DiskCacheDirName");

    const U32 MB = 1024 * 1024;
    constexpr U32 GB = 1024 * MB; // <FS:Beq/> Readability constant
    const uintmax_t MIN_CACHE_SIZE = 256 * MB;
    const uintmax_t MAX_CACHE_SIZE = 100ULL * GB; // <FS:Beq/> raise the cap to 100GB, UI will limit to a more sensible level of 20GB.
    const uintmax_t setting_cache_total_size = uintmax_t(gSavedSettings.getU32("CacheSize")) * MB;
    const uintmax_t cache_total_size = llclamp(setting_cache_total_size, MIN_CACHE_SIZE, MAX_CACHE_SIZE);
    // <FS:Ansariel> Better cache size control
    //const F64 disk_cache_percent = gSavedSettings.getF32("DiskCachePercentOfTotal");
    //const F6432 texture_cache_percent = 100.0 - disk_cache_percent;
    // </FS:Ansariel>

    // note that the maximum size of this cache is defined as a percentage of the
    // total cache size - the 'CacheSize' pref - for all caches.
    // <FS:Ansariel> Better cache size control
    //const uintmax_t disk_cache_size = uintmax_t(cache_total_size * disk_cache_percent / 100);
    const unsigned int disk_cache_mb = gSavedSettings.getU32("FSDiskCacheSize");
    const uintmax_t disk_cache_size = disk_cache_mb * 1024ULL * 1024ULL;
    // </FS:Ansariel>
    const bool enable_cache_debug_info = gSavedSettings.getBOOL("EnableDiskCacheDebugInfo");

    bool texture_cache_mismatch = false;
    bool remove_vfs_files = false;
    if (gSavedSettings.getS32("LocalCacheVersion") != LLAppViewer::getTextureCacheVersion())
    {
        texture_cache_mismatch = true;
        if (!read_only)
        {
            gSavedSettings.setS32("LocalCacheVersion", LLAppViewer::getTextureCacheVersion());

            //texture cache version was bumped up in Simple Cache Viewer, and at this point old vfs files are not needed
            remove_vfs_files = true;
        }
    }

    if (!read_only)
    {
        // <FS:Zi> Purge inventory cache is done in LLInventoryModel::loadSkeleton()

        // Purge cache if user requested it
        if (gSavedSettings.getBOOL("PurgeCacheOnStartup") ||
            gSavedSettings.getBOOL("PurgeCacheOnNextStartup"))
        {
            LL_INFOS("AppCache") << "Startup cache purge requested: " << (gSavedSettings.getBOOL("PurgeCacheOnStartup") ? "ALWAYS" : "ONCE") << LL_ENDL;
            gSavedSettings.setBOOL("PurgeCacheOnNextStartup", false);
            LL_INFOS("AppCache") << "Scheduling texture purge, based on PurgeCache* settings." << LL_ENDL;
            mPurgeCache = true;
            // <FS:Beq> No longer needed
            // // STORM-1141 force purgeAllTextures to get called to prevent a crash here. -brad
            // texture_cache_mismatch = true;
            // </FS:Beq>
        }

        // <FS> If the J2C has changed since the last run, clear the cache
        const std::string j2c_info = LLImageJ2C::getEngineInfo();
        const std::string j2c_last = gSavedSettings.getString("LastJ2CVersion");
        if (j2c_info != j2c_last && !j2c_last.empty())
        {
            LL_INFOS("AppCache") << "Scheduling texture purge, based on LastJ2CVersion mismatch." << LL_ENDL;
            mPurgeTextures = true;
        }
        gSavedSettings.setString("LastJ2CVersion", j2c_info);
        // </FS>

        // We have moved the location of the cache directory over time.
        migrateCacheDirectory();

        // Setup and verify the cache location
        std::string cache_location = gSavedSettings.getString("CacheLocation");
        std::string new_cache_location = gSavedSettings.getString("NewCacheLocation");
        if (new_cache_location != cache_location)
        {
            LL_INFOS("AppCache") << "Cache location changed, cache needs purging" << LL_ENDL;
            gDirUtilp->setCacheDir(gSavedSettings.getString("CacheLocation"));
            purgeCache(); // purge old cache
            gDirUtilp->deleteDirAndContents(gDirUtilp->getExpandedFilename(LL_PATH_CACHE, cache_dir_name));
            gSavedSettings.setString("CacheLocation", new_cache_location);
            gSavedSettings.setString("CacheLocationTopFolder", gDirUtilp->getBaseFileName(new_cache_location));
        }
    }

    if (!gDirUtilp->setCacheDir(gSavedSettings.getString("CacheLocation")))
    {
        LL_WARNS("AppCache") << "Unable to set cache location" << LL_ENDL;
        gSavedSettings.setString("CacheLocation", "");
        gSavedSettings.setString("CacheLocationTopFolder", "");
    }

    // <FS:Ansariel> Sound cache
    if (!gDirUtilp->setSoundCacheDir(gSavedSettings.getString("FSSoundCacheLocation")))
    {
        LL_WARNS("AppCache") << "Unable to set sound cache location" << LL_ENDL;
        gSavedSettings.setString("FSSoundCacheLocation", "");
    }
    // </FS:Ansariel>

    const std::string cache_dir = gDirUtilp->getExpandedFilename(LL_PATH_CACHE, cache_dir_name);
    // <FS:Beq> Improve cache purge triggering
    // LLDiskCache::initParamSingleton(cache_dir, disk_cache_size, enable_cache_debug_info);
    LLDiskCache::initParamSingleton(cache_dir, disk_cache_size, enable_cache_debug_info, gSavedSettings.getF32("FSDiskCacheHighWaterPercent"), gSavedSettings.getF32("FSDiskCacheLowWaterPercent"));
    // </FS:Beq>

    if (!read_only)
    {
        if (gSavedSettings.getS32("DiskCacheVersion") != LLAppViewer::getDiskCacheVersion())
        {
            LLDiskCache::getInstance()->clearCache();
            remove_vfs_files = true;
            gSavedSettings.setS32("DiskCacheVersion", LLAppViewer::getDiskCacheVersion());
        }

        if (remove_vfs_files)
        {
            LLDiskCache::getInstance()->removeOldVFSFiles();
        }

        if (mPurgeCache)
        {
        LLSplashScreen::update(LLTrans::getString("StartupClearingCache"));
        purgeCache();

            // clear the new C++ file system based cache
            LLDiskCache::getInstance()->clearCache();
    }
        else
        {
            // purge excessive files from the new file system based cache
            LLDiskCache::getInstance()->purge();
        }
    }
    LLAppViewer::getPurgeDiskCacheThread()->start();

    // <FS:Ansariel> FIRE-13066
    if (!mPurgeCache && mPurgeTextures && !read_only) // <FS:Beq> no need to purge textures if we already purged the cache above
    {
        LL_INFOS("AppCache") << "Purging Texture Cache..." << LL_ENDL;
        LLSplashScreen::update(LLTrans::getString("StartupClearingTextureCache"));
        LLAppViewer::getTextureCache()->purgeCache(LL_PATH_CACHE);
    }
    // </FS:Ansariel>

    // <FS:Ansariel> Purge web browser cache
    if (gSavedSettings.getBOOL("FSStartupClearBrowserCache"))
    {
        std::string browser_cache = gDirUtilp->getExpandedFilename(LL_PATH_CACHE, "cef_cache");
        if (LLFile::isdir(browser_cache))
        {
            gDirUtilp->deleteDirAndContents(browser_cache);
        }
        gSavedSettings.setBOOL("FSStartupClearBrowserCache", false);
    }
    // </FS:Ansariel>

    // <FS:ND> For Windows, purging the cache can take an extraordinary amount of time. Rename the cache dir and purge it using another thread.
    startCachePurge();
    // </FS:ND>

    LLSplashScreen::update(LLTrans::getString("StartupInitializingTextureCache"));

    // Init the texture cache
    // Allocate the remaining percent which is not allocated to the disk cache
    // <FS:Ansariel> Better cache size control
    //const S64 texture_cache_size = S64(cache_total_size * texture_cache_percent / 100);
    const S64 texture_cache_size = (S64)cache_total_size;
    // </FS:Ansariel>

    LLAppViewer::getTextureCache()->initCache(LL_PATH_CACHE, texture_cache_size, texture_cache_mismatch);

    const U32 CACHE_NUMBER_OF_REGIONS_FOR_OBJECTS = 128;
    LLVOCache::getInstance()->initCache(LL_PATH_CACHE, CACHE_NUMBER_OF_REGIONS_FOR_OBJECTS, getObjectCacheVersion());

    return true;
}

void LLAppViewer::addOnIdleCallback(const boost::function<void()>& cb)
{
    gMainloopWork.post(cb);
}

void LLAppViewer::loadKeyBindings()
{
    std::string key_bindings_file = gDirUtilp->getExpandedFilename(LL_PATH_USER_SETTINGS, "key_bindings.xml");
    if (!gDirUtilp->fileExists(key_bindings_file) || !gViewerInput.loadBindingsXML(key_bindings_file))
    {
        // Failed to load custom bindings, try default ones
        key_bindings_file = gDirUtilp->getExpandedFilename(LL_PATH_APP_SETTINGS, "key_bindings.xml");
        if (!gViewerInput.loadBindingsXML(key_bindings_file))
        {
            LLError::LLUserWarningMsg::showMissingFiles();
            LL_ERRS("InitInfo") << "Unable to open default key bindings from " << key_bindings_file << LL_ENDL;
        }
    }
    LLUrlRegistry::instance().setKeybindingHandler(&gViewerInput);
}

void LLAppViewer::purgeCache()
{
    LL_INFOS("AppCache") << "Purging Cache and Texture Cache..." << LL_ENDL;
    LLAppViewer::getTextureCache()->purgeCache(LL_PATH_CACHE);
    LLVOCache::getInstance()->removeCache(LL_PATH_CACHE);
    LLViewerShaderMgr::instance()->clearShaderCache();
    std::string browser_cache = gDirUtilp->getExpandedFilename(LL_PATH_CACHE, "cef_cache");
    if (LLFile::isdir(browser_cache))
    {
        // cef does not support clear_cache and clear_cookies, so clear what we can manually.
        gDirUtilp->deleteDirAndContents(browser_cache);
    }
    gDirUtilp->deleteFilesInDir(gDirUtilp->getExpandedFilename(LL_PATH_CACHE, ""), "*");
}

//purge cache immediately, do not wait until the next login.
void LLAppViewer::purgeCacheImmediate()
{
    LL_INFOS("AppCache") << "Purging Object Cache and Texture Cache immediately..." << LL_ENDL;
    LLAppViewer::getTextureCache()->purgeCache(LL_PATH_CACHE, false);
    LLVOCache::getInstance()->removeCache(LL_PATH_CACHE, true);
}

std::string LLAppViewer::getSecondLifeTitle() const
{
#if ADDRESS_SIZE == 64
    return LLTrans::getString( "APP_NAME" ) + "_x64";
#else
    return LLTrans::getString("APP_NAME");
#endif
}

std::string LLAppViewer::getWindowTitle() const
{
    return gWindowTitle;
}

// Callback from a dialog indicating user was logged out.
bool finish_disconnect(const LLSD& notification, const LLSD& response)
{
    S32 option = LLNotificationsUtil::getSelectedOption(notification, response);

    if (1 == option)
    {
        if (gFloaterView)
        {
            // application is quitting
            gFloaterView->closeAllChildren(true);
        }

        LLAppViewer::instance()->forceQuit();
    }
    return false;
}

// Callback from an early disconnect dialog, force an exit
bool finish_forced_disconnect(const LLSD& notification, const LLSD& response)
{
    if (gFloaterView)
    {
        // application is quitting
        gFloaterView->closeAllChildren(true);
    }

    LLAppViewer::instance()->forceQuit();
    return false;
}


void LLAppViewer::forceDisconnect(const std::string& mesg)
{
    if (gDoDisconnect)
    {
        // Already popped up one of these dialogs, don't
        // do this again.
        return;
    }

    // *TODO: Translate the message if possible
    std::string big_reason = LLAgent::sTeleportErrorMessages[mesg];
    if ( big_reason.size() == 0 )
    {
        big_reason = mesg;
    }

    LLSD args;
    gDoDisconnect = true;

    if (LLStartUp::getStartupState() < STATE_STARTED)
    {
        // Tell users what happened
        args["ERROR_MESSAGE"] = big_reason;
        LLNotificationsUtil::add("ErrorMessage", args, LLSD(), &finish_forced_disconnect);
    }
    else
    {
        args["MESSAGE"] = big_reason;
        LLNotificationsUtil::add("YouHaveBeenLoggedOut", args, LLSD(), &finish_disconnect );
    }
}

void LLAppViewer::badNetworkHandler()
{
    // Dump the packet
    gMessageSystem->dumpPacketToLog();

    // Flush all of our caches on exit in the case of disconnect due to
    // invalid packets.

    mPurgeCacheOnExit = true;

    std::ostringstream message;
    message <<
        "The viewer has detected mangled network data indicative\n"
        "of a bad upstream network connection or an incomplete\n"
        "local installation of " << LLAppViewer::instance()->getSecondLifeTitle() << ". \n"
        " \n"
        "Try uninstalling and reinstalling to see if this resolves \n"
        "the issue. \n"
        " \n"
        "If the problem continues, see the Tech Support FAQ at: \n"
        "www.firestormviewer.org/support";
    forceDisconnect(message.str());

    LLApp::instance()->writeMiniDump();
}

// This routine may get called more than once during the shutdown process.
// This can happen because we need to get the screenshot before the window
// is destroyed.
void LLAppViewer::saveFinalSnapshot()
{
    if (!mSavedFinalSnapshot)
    {
        gSavedSettings.setVector3d("FocusPosOnLogout", gAgentCamera.calcFocusPositionTargetGlobal());
        gSavedSettings.setVector3d("CameraPosOnLogout", gAgentCamera.calcCameraPositionTargetGlobal());
        gViewerWindow->setCursor(UI_CURSOR_WAIT);
        gAgentCamera.changeCameraToThirdPerson( false );    // don't animate, need immediate switch
        gSavedSettings.setBOOL("ShowParcelOwners", false);
        idle();

        std::string snap_filename = gDirUtilp->getLindenUserDir();
        snap_filename += gDirUtilp->getDirDelimiter();
        snap_filename += LLStartUp::getScreenLastFilename();
        // use full pixel dimensions of viewer window (not post-scale dimensions)
        gViewerWindow->saveSnapshot(snap_filename,
                                    gViewerWindow->getWindowWidthRaw(),
                                    gViewerWindow->getWindowHeightRaw(),
                                    false,
                                    gSavedSettings.getBOOL("RenderHUDInSnapshot"),
                                    true,
                                    LLSnapshotModel::SNAPSHOT_TYPE_COLOR,
                                    LLSnapshotModel::SNAPSHOT_FORMAT_PNG);
        mSavedFinalSnapshot = true;

        if (gAgent.isInHomeRegion())
        {
            LLVector3d home;
            if (gAgent.getHomePosGlobal(&home) && dist_vec(home, gAgent.getPositionGlobal()) < 10)
            {
                // We are at home position or close to it, see if we need to create home screenshot
                // Notes:
                // 1. It might be beneficial to also replace home if file is too old
                // 2. This is far from best way/place to update screenshot since location might be not fully loaded,
                // but we don't have many options
                std::string snap_home = gDirUtilp->getLindenUserDir();
                snap_home += gDirUtilp->getDirDelimiter();
                snap_home += LLStartUp::getScreenHomeFilename();
                if (!gDirUtilp->fileExists(snap_home))
                {
                    // We are at home position yet no home image exist, fix it
                    LLFile::copy(snap_filename, snap_home);
                }
            }
        }
    }
}

void LLAppViewer::loadNameCache()
{
    // display names cache
    std::string filename =
        gDirUtilp->getExpandedFilename(LL_PATH_CACHE, "avatar_name_cache.xml");
    LL_INFOS("AvNameCache") << filename << LL_ENDL;
    llifstream name_cache_stream(filename.c_str());
    if(name_cache_stream.is_open())
    {
        if ( ! LLAvatarNameCache::getInstance()->importFile(name_cache_stream))
        {
            LL_WARNS("AppInit") << "removing invalid '" << filename << "'" << LL_ENDL;
            name_cache_stream.close();
            LLFile::remove(filename);
        }
    }

    if (!gCacheName) return;

    std::string name_cache;
    name_cache = gDirUtilp->getExpandedFilename(LL_PATH_CACHE, "name.cache");
    llifstream cache_file(name_cache.c_str());
    if(cache_file.is_open())
    {
        if(gCacheName->importFile(cache_file)) return;
    }
}

void LLAppViewer::saveNameCache()
{
    // display names cache
    std::string filename =
        gDirUtilp->getExpandedFilename(LL_PATH_CACHE, "avatar_name_cache.xml");
    llofstream name_cache_stream(filename.c_str());
    if(name_cache_stream.is_open())
    {
        LLAvatarNameCache::getInstance()->exportFile(name_cache_stream);
    }

    // real names cache
    if (gCacheName)
    {
        std::string name_cache;
        name_cache = gDirUtilp->getExpandedFilename(LL_PATH_CACHE, "name.cache");
        llofstream cache_file(name_cache.c_str());
        if(cache_file.is_open())
        {
            gCacheName->exportFile(cache_file);
        }
    }
}


/*! @brief      This class is an LLFrameTimer that can be created with
                an elapsed time that starts counting up from the given value
                rather than 0.0.

                Otherwise it behaves the same way as LLFrameTimer.
*/
class LLFrameStatsTimer : public LLFrameTimer
{
public:
    LLFrameStatsTimer(F64 elapsed_already = 0.0)
        : LLFrameTimer()
        {
            mStartTime -= elapsed_already;
        }
};

static LLTrace::BlockTimerStatHandle FTM_AUDIO_UPDATE("Update Audio");
static LLTrace::BlockTimerStatHandle FTM_CLEANUP("Cleanup");
static LLTrace::BlockTimerStatHandle FTM_CLEANUP_DRAWABLES("Drawables");
static LLTrace::BlockTimerStatHandle FTM_IDLE_CB("Idle Callbacks");
static LLTrace::BlockTimerStatHandle FTM_LOD_UPDATE("Update LOD");
static LLTrace::BlockTimerStatHandle FTM_OBJECTLIST_UPDATE("Update Objectlist");
static LLTrace::BlockTimerStatHandle FTM_REGION_UPDATE("Update Region");
static LLTrace::BlockTimerStatHandle FTM_WORLD_UPDATE("Update World");
static LLTrace::BlockTimerStatHandle FTM_NETWORK("Network");
static LLTrace::BlockTimerStatHandle FTM_AGENT_NETWORK("Agent Network");
static LLTrace::BlockTimerStatHandle FTM_VLMANAGER("VL Manager");
static LLTrace::BlockTimerStatHandle FTM_AGENT_POSITION("Agent Position");
static LLTrace::BlockTimerStatHandle FTM_HUD_EFFECTS("HUD Effects");

///////////////////////////////////////////////////////
// idle()
//
// Called every time the window is not doing anything.
// Receive packets, update statistics, and schedule a redisplay.
///////////////////////////////////////////////////////
void LLAppViewer::idle()
{
    LL_PROFILE_ZONE_SCOPED_CATEGORY_APP;
    pingMainloopTimeout("Main:Idle");

    // Update frame timers
    static LLTimer idle_timer;

    LLFrameTimer::updateFrameTime();
    LLFrameTimer::updateFrameCount();
    LLEventTimer::updateClass();
    LLPerfStats::updateClass();

    // LLApp::stepFrame() performs the above three calls plus mRunner.run().
    // Not sure why we don't call stepFrame() here, except that LLRunner seems
    // completely redundant with LLEventTimer.
    LLNotificationsUI::LLToast::updateClass();
    LLSmoothInterpolation::updateInterpolants();
    LLMortician::updateClass();
    LLFilePickerThread::clearDead();  //calls LLFilePickerThread::notify()
    LLDirPickerThread::clearDead();
    F32 dt_raw = idle_timer.getElapsedTimeAndResetF32();

    LLGLTFMaterialList::flushUpdates();

    static LLCachedControl<U32> downscale_method(gSavedSettings, "RenderDownScaleMethod");
    gGLManager.mDownScaleMethod = downscale_method;
    LLImageGL::updateClass();

    // Service the WorkQueue we use for replies from worker threads.
    // Use function statics for the timeslice setting so we only have to fetch
    // and convert MainWorkTime once.
    static F32 MainWorkTimeRaw = gSavedSettings.getF32("MainWorkTime");
    static F32Milliseconds MainWorkTimeMs(MainWorkTimeRaw);
    // MainWorkTime is specified in fractional milliseconds, but std::chrono
    // uses integer representations. What if we want less than a microsecond?
    // Use nanoseconds. We're very sure we will never need to specify a
    // MainWorkTime that would be larger than we could express in
    // std::chrono::nanoseconds.
    static std::chrono::nanoseconds MainWorkTimeNanoSec{
        std::chrono::nanoseconds::rep(MainWorkTimeMs.value() * 1000000)};
    gMainloopWork.runFor(MainWorkTimeNanoSec);

    // Cap out-of-control frame times
    // Too low because in menus, swapping, debugger, etc.
    // Too high because idle called with no objects in view, etc.
    const F32 MIN_FRAME_RATE = 1.f;
    const F32 MAX_FRAME_RATE = 200.f;

    F32 frame_rate_clamped = 1.f / dt_raw;
    frame_rate_clamped = llclamp(frame_rate_clamped, MIN_FRAME_RATE, MAX_FRAME_RATE);
    gFrameDTClamped = 1.f / frame_rate_clamped;

    // Global frame timer
    // Smoothly weight toward current frame
    gFPSClamped = (frame_rate_clamped + (4.f * gFPSClamped)) / 5.f;

    static LLCachedControl<F32> quitAfterSeconds(gSavedSettings, "QuitAfterSeconds");
    F32 qas = (F32)quitAfterSeconds;
    if (qas > 0.f)
    {
        if (gRenderStartTime.getElapsedTimeF32() > qas)
        {
            LL_INFOS() << "Quitting after " << qas << " seconds. See setting \"QuitAfterSeconds\"." << LL_ENDL;
            LLAppViewer::instance()->forceQuit();
        }
    }

    // <FS:AO> setting to quit after N seconds of being AFK. Note: Server will time us out after 30m regardless
    static LLCachedControl<F32> quitAfterSecondsOfAFK(gSavedSettings, "QuitAfterSecondsOfAFK");
    F32 qas_afk = (F32)quitAfterSecondsOfAFK;
    if (!mQuitRequested && qas_afk > 0.f && gAgent.getAFK() && gAwayTimer.getElapsedTimeF32() > qas_afk)
    {
        // go ahead and just quit gracefully
        LL_INFOS() << "Logout, QuitAfterSecondsAFK expired." << LL_ENDL;
        LLAppViewer::instance()->requestQuit();
    }
    // </FS:AO>

    // Must wait until both have avatar object and mute list, so poll
    // here.
    LLIMProcessing::requestOfflineMessages();

    ///////////////////////////////////
    //
    // Special case idle if still starting up
    //
    if (LLStartUp::getStartupState() < STATE_STARTED)
    {
        // Skip rest if idle startup returns false (essentially, no world yet)
        gGLActive = true;
        if (!idle_startup())
        {
            gGLActive = false;
            return;
        }
        gGLActive = false;
    }


    F32 yaw = 0.f;              // radians

    if (!gDisconnected)
    {
        LL_PROFILE_ZONE_NAMED_CATEGORY_NETWORK("network"); //LL_RECORD_BLOCK_TIME(FTM_NETWORK);
        // Update spaceserver timeinfo
        LLWorld::getInstance()->setSpaceTimeUSec(LLWorld::getInstance()->getSpaceTimeUSec() + LLUnits::Seconds::fromValue(dt_raw));


        //////////////////////////////////////
        //
        // Update simulator agent state
        //

        static LLCachedControl<bool> rotateRight(gSavedSettings, "RotateRight");
        if (rotateRight)
        {
            gAgent.moveYaw(-1.f);
        }

        {
            LL_PROFILE_ZONE_NAMED_CATEGORY_APP("Autopilot");
            // Handle automatic walking towards points
            gAgentPilot.updateTarget();
            gAgent.autoPilot(&yaw);
        }

        static LLFrameTimer agent_update_timer;

        // When appropriate, update agent location to the simulator.
        F32 agent_update_time = agent_update_timer.getElapsedTimeF32();
        F32 agent_force_update_time = mLastAgentForceUpdate + agent_update_time;
        bool timed_out = agent_update_time > (1.0f / (F32)AGENT_UPDATES_PER_SECOND);
        bool force_send =
            // if there is something to send
            (gAgent.controlFlagsDirty() && timed_out)
            // if something changed
            || (mLastAgentControlFlags != gAgent.getControlFlags())
            // keep alive
            || (agent_force_update_time > (1.0f / (F32) AGENT_FORCE_UPDATES_PER_SECOND));
        // timing out doesn't warranty that an update will be sent,
        // just that it will be checked.
        if (force_send || timed_out)
        {
            LL_PROFILE_ZONE_SCOPED_CATEGORY_NETWORK;
            // Send avatar and camera info
            mLastAgentControlFlags = gAgent.getControlFlags();
            mLastAgentForceUpdate = force_send ? 0 : agent_force_update_time;
            if(!gAgent.getPhantom())
                send_agent_update(force_send);
            agent_update_timer.reset();
        }
    }

    //////////////////////////////////////
    //
    // Manage statistics
    //
    //
    {
        // Initialize the viewer_stats_timer with an already elapsed time
        // of SEND_STATS_PERIOD so that the initial stats report will
        // be sent immediately.
        static LLFrameStatsTimer viewer_stats_timer(SEND_STATS_PERIOD);

        // Update session stats every large chunk of time
        // *FIX: (?) SAMANTHA
        if (viewer_stats_timer.getElapsedTimeF32() >= SEND_STATS_PERIOD && !gDisconnected)
        {
            LL_INFOS() << "Transmitting sessions stats" << LL_ENDL;
            bool include_preferences = false;
            send_viewer_stats(include_preferences);
            viewer_stats_timer.reset();
        }

        // Print the object debugging stats
        // ...well, reset the stats, anyway. What good are the spammy
        //  messages if we can't do anything about them? Bah. -- TS
        static LLFrameTimer object_debug_timer;
        if (object_debug_timer.getElapsedTimeF32() > 5.f)
        {
            object_debug_timer.reset();
            if (gObjectList.mNumDeadObjectUpdates)
            {
                //LL_INFOS() << "Dead object updates: " << gObjectList.mNumDeadObjectUpdates << LL_ENDL;
                gObjectList.mNumDeadObjectUpdates = 0;
            }
            if (gObjectList.mNumUnknownUpdates)
            {
                //LL_INFOS() << "Unknown object updates: " << gObjectList.mNumUnknownUpdates << LL_ENDL;
                gObjectList.mNumUnknownUpdates = 0;
            }

        }
    }

    if (!gDisconnected)
    {
        LL_PROFILE_ZONE_NAMED_CATEGORY_DISPLAY("Network");

        ////////////////////////////////////////////////
        //
        // Network processing
        //
        // NOTE: Starting at this point, we may still have pointers to "dead" objects
        // floating throughout the various object lists.
        //
        idleNameCache();
        idleNetwork();


        // Check for away from keyboard, kick idle agents.
        // be sane and only check for afk 1nce
        idle_afk_check();

        //  Update statistics for this frame
        update_statistics();
    }

    ////////////////////////////////////////
    //
    // Handle the regular UI idle callbacks as well as
    // hover callbacks
    //

#ifdef LL_DARWIN
    if (!mQuitRequested)  //MAINT-4243
#endif
    {
//      LL_RECORD_BLOCK_TIME(FTM_IDLE_CB);

        // Do event notifications if necessary.  Yes, we may want to move this elsewhere.
        gEventNotifier.update();

        gIdleCallbacks.callFunctions();
        gInventory.idleNotifyObservers();
        LLAvatarTracker::instance().idleNotifyObservers();
    }

    // Metrics logging (LLViewerAssetStats, etc.)
    {
        static LLTimer report_interval;

        // *TODO:  Add configuration controls for this
        F32 seconds = report_interval.getElapsedTimeF32();
        if (seconds >= app_metrics_interval)
        {
            metricsSend(! gDisconnected);
            report_interval.reset();
        }
    }


    // Update layonts, handle mouse events, tooltips, e t c
    // updateUI() needs to be called even in case viewer disconected
    // since related notification still needs handling and allows
    // opening chat.
    gViewerWindow->updateUI();

    if (gDisconnected)
    {
        // <FS:CR> Inworldz hang in disconnecting fix by McCabe Maxstead
        // make sure to quit here if we need to, we can get caught in an infinite loop otherwise -- MC
        if (mQuitRequested && logoutRequestSent() && (gLogoutTimer.getElapsedTimeF32() > gLogoutMaxTime))
        {
            forceQuit();
        }
        // </FS:CR>
        return;
    }

    if (gTeleportDisplay)
    {
        return;
    }

    ///////////////////////////////////////
    // Agent and camera movement
    //
    LLCoordGL current_mouse = gViewerWindow->getCurrentMouse();

    {
        // After agent and camera moved, figure out if we need to
        // deselect objects.
        LLSelectMgr::getInstance()->deselectAllIfTooFar();

    }

    {
        // Handle pending gesture processing
        LL_RECORD_BLOCK_TIME(FTM_AGENT_POSITION);
        LLGestureMgr::instance().update();

        gAgent.updateAgentPosition(gFrameDTClamped, yaw, current_mouse.mX, current_mouse.mY);
    }

    {
        LL_RECORD_BLOCK_TIME(FTM_OBJECTLIST_UPDATE);

        if (!(logoutRequestSent() && hasSavedFinalSnapshot()))
        {
            LLPerfStats::tunedAvatars=0; // <FS:Beq> reset the number of avatars that have been tweaked.
            gObjectList.update(gAgent);
            LL::GLTFSceneManager::instance().update();
        }
    }

    //////////////////////////////////////
    //
    // Deletes objects...
    // Has to be done after doing idleUpdates (which can kill objects)
    //

    {
        LL_RECORD_BLOCK_TIME(FTM_CLEANUP);
        {
            gObjectList.cleanDeadObjects();
        }
        {
            LL_RECORD_BLOCK_TIME(FTM_CLEANUP_DRAWABLES);
            LLDrawable::cleanupDeadDrawables();
        }
    }

    //
    // After this point, in theory we should never see a dead object
    // in the various object/drawable lists.
    //

    //////////////////////////////////////
    //
    // Update/send HUD effects
    //
    // At this point, HUD effects may clean up some references to
    // dead objects.
    //

    {
        LL_RECORD_BLOCK_TIME(FTM_HUD_EFFECTS);
        LLSelectMgr::getInstance()->updateEffects();
        LLHUDManager::getInstance()->cleanupEffects();
        LLHUDManager::getInstance()->sendEffects();
    }

    ////////////////////////////////////////
    //
    // Unpack layer data that we've received
    //

    {
        LL_RECORD_BLOCK_TIME(FTM_NETWORK);
        gVLManager.unpackData();
    }

    /////////////////////////
    //
    // Update surfaces, and surface textures as well.
    //

    LLWorld::getInstance()->updateVisibilities();
    {
        const F32 max_region_update_time = .001f; // 1ms
        LL_RECORD_BLOCK_TIME(FTM_REGION_UPDATE);
        LLWorld::getInstance()->updateRegions(max_region_update_time);
    }

    /////////////////////////
    //
    // Update weather effects
    //

    // Update wind vector
    LLVector3 wind_position_region;
    static LLVector3 average_wind;

    LLViewerRegion *regionp;
    regionp = LLWorld::getInstance()->resolveRegionGlobal(wind_position_region, gAgent.getPositionGlobal());    // puts agent's local coords into wind_position
    if (regionp)
    {
        gWindVec = regionp->mWind.getVelocity(wind_position_region);

        // Compute average wind and use to drive motion of water

        average_wind = regionp->mWind.getAverage();
        gSky.setWind(average_wind);
        //LLVOWater::setWind(average_wind);
    }
    else
    {
        gWindVec.setVec(0.0f, 0.0f, 0.0f);
    }

    //////////////////////////////////////
    //
    // Sort and cull in the new renderer are moved to pipeline.cpp
    // Here, particles are updated and drawables are moved.
    //

    {
        LL_PROFILE_ZONE_NAMED_CATEGORY_APP("world update"); //LL_RECORD_BLOCK_TIME(FTM_WORLD_UPDATE);
        gPipeline.updateMove();
    }

    LLWorld::getInstance()->updateParticles();

    if (gAgentPilot.isPlaying() && gAgentPilot.getOverrideCamera())
    {
        gAgentPilot.moveCamera();
    }
    else if (LLViewerJoystick::getInstance()->getOverrideCamera())
    {
        LLViewerJoystick::getInstance()->moveFlycam();
    }
    else
    {
        if (LLToolMgr::getInstance()->inBuildMode())
        {
            LLViewerJoystick::getInstance()->moveObjects();
        }

        gAgentCamera.updateCamera();
    }

    // update media focus
    LLViewerMediaFocus::getInstance()->update();

    // Update marketplace
    LLMarketplaceInventoryImporter::update();
    LLMarketplaceInventoryNotifications::update();

    // objects and camera should be in sync, do LOD calculations now
    {
        LL_RECORD_BLOCK_TIME(FTM_LOD_UPDATE);
        gObjectList.updateApparentAngles(gAgent);
    }

    // Update AV render info
    LLAvatarRenderInfoAccountant::getInstance()->idle();

    {
        LL_PROFILE_ZONE_NAMED_CATEGORY_APP("audio update"); //LL_RECORD_BLOCK_TIME(FTM_AUDIO_UPDATE);

        if (gAudiop)
        {
            audio_update_volume(false);
            audio_update_listener();
            audio_update_wind(false);

            // this line actually commits the changes we've made to source positions, etc.
            gAudiop->idle();
        }
    }

    // Handle shutdown process, for example,
    // wait for floaters to close, send quit message,
    // forcibly quit if it has taken too long
    if (mQuitRequested)
    {
        gGLActive = true;
        idleShutdown();
    }
}

void LLAppViewer::idleShutdown()
{
    // Wait for all modal alerts to get resolved
    if (LLModalDialog::activeCount() > 0)
    {
        return;
    }

    // close IM interface
    if(gIMMgr)
    {
        gIMMgr->disconnectAllSessions();
    }

    // Wait for all floaters to get resolved
    if (gFloaterView
        && !gFloaterView->allChildrenClosed())
    {
        return;
    }

    // ProductEngine: Try moving this code to where we shut down sTextureCache in cleanup()
    // *TODO: ugly
    static bool saved_teleport_history = false;
    if (!saved_teleport_history)
    {
        saved_teleport_history = true;
        LLTeleportHistory::getInstance()->dump();
        LLLocationHistory::getInstance()->save(); // *TODO: find a better place for doing this
        return;
    }

    static bool saved_snapshot = false;
    if (!saved_snapshot)
    {
        saved_snapshot = true;
        saveFinalSnapshot();
        return;
    }

    const F32 SHUTDOWN_UPLOAD_SAVE_TIME = 5.f;

    S32 pending_uploads = gAssetStorage->getNumPendingUploads();
    if (pending_uploads > 0
        && gLogoutTimer.getElapsedTimeF32() < SHUTDOWN_UPLOAD_SAVE_TIME
        && !logoutRequestSent())
    {
        static S32 total_uploads = 0;
        // Sometimes total upload count can change during logout.
        total_uploads = llmax(total_uploads, pending_uploads);
        gViewerWindow->setShowProgress(true,!gSavedSettings.getBOOL("FSDisableLogoutScreens"));
        S32 finished_uploads = total_uploads - pending_uploads;
        F32 percent = 100.f * finished_uploads / total_uploads;
        gViewerWindow->setProgressPercent(percent);
        gViewerWindow->setProgressString(LLTrans::getString("SavingSettings"));
        return;
    }

    if (gPendingMetricsUploads > 0
        && gLogoutTimer.getElapsedTimeF32() < SHUTDOWN_UPLOAD_SAVE_TIME
        && !logoutRequestSent())
    {
        gViewerWindow->setShowProgress(true, !gSavedSettings.getBOOL("FSDisableLogoutScreens"));
        gViewerWindow->setProgressPercent(100.f);
        gViewerWindow->setProgressString(LLTrans::getString("LoggingOut"));
        return;
    }

    // All floaters are closed.  Tell server we want to quit.
    if (!logoutRequestSent())
    {
        sendLogoutRequest();

        // Wait for a LogoutReply message
        gViewerWindow->setShowProgress(true,!gSavedSettings.getBOOL("FSDisableLogoutScreens"));
        gViewerWindow->setProgressPercent(100.f);
        gViewerWindow->setProgressString(LLTrans::getString("LoggingOut"));
        return;
    }

    // Make sure that we quit if we haven't received a reply from the server.
    if (logoutRequestSent()
        && gLogoutTimer.getElapsedTimeF32() > gLogoutMaxTime)
    {
        forceQuit();
        return;
    }
}

void LLAppViewer::sendLogoutRequest()
{
    if(!mLogoutRequestSent && gMessageSystem)
    {
        //Set internal status variables and marker files before actually starting the logout process
        gLogoutInProgress = true;
        if (!mSecondInstance)
        {
            mLogoutMarkerFileName = gDirUtilp->getExpandedFilename(LL_PATH_LOGS,LOGOUT_MARKER_FILE_NAME);

            mLogoutMarkerFile.open(mLogoutMarkerFileName, LL_APR_WB);
            if (mLogoutMarkerFile.getFileHandle())
            {
                LL_INFOS("MarkerFile") << "Created logout marker file '"<< mLogoutMarkerFileName << "' " << LL_ENDL;
                recordMarkerVersion(mLogoutMarkerFile);
            }
            else
            {
                LL_WARNS("MarkerFile") << "Cannot create logout marker file " << mLogoutMarkerFileName << LL_ENDL;
            }
        }
        else
        {
            LL_INFOS("MarkerFile") << "Did not logout marker file because this is a second instance" << LL_ENDL;
        }

        LLMessageSystem* msg = gMessageSystem;
        msg->newMessageFast(_PREHASH_LogoutRequest);
        msg->nextBlockFast(_PREHASH_AgentData);
        msg->addUUIDFast(_PREHASH_AgentID, gAgent.getID() );
        msg->addUUIDFast(_PREHASH_SessionID, gAgent.getSessionID());
        gAgent.sendReliableMessage();

        gLogoutTimer.reset();
        gLogoutMaxTime = LOGOUT_REQUEST_TIME;
        mLogoutRequestSent = true;

        if(LLVoiceClient::instanceExists())
        {
            LLVoiceClient::getInstance()->setVoiceEnabled(false);
        }
    }
}

void LLAppViewer::updateNameLookupUrl(const LLViewerRegion * regionp)
{
    if (!regionp || !regionp->capabilitiesReceived())
    {
        return;
    }

    LLAvatarNameCache *name_cache = LLAvatarNameCache::getInstance();
    bool had_capability = name_cache->hasNameLookupURL();
    std::string name_lookup_url;
    name_lookup_url.reserve(128); // avoid a memory allocation below
    name_lookup_url = regionp->getCapability("GetDisplayNames");
    bool have_capability = !name_lookup_url.empty();
    if (have_capability)
    {
        // we have support for display names, use it
        auto url_size = name_lookup_url.size();
        // capabilities require URLs with slashes before query params:
        // https://<host>:<port>/cap/<uuid>/?ids=<blah>
        // but the caps are granted like:
        // https://<host>:<port>/cap/<uuid>
        if (url_size > 0 && name_lookup_url[url_size - 1] != '/')
        {
            name_lookup_url += '/';
        }
        name_cache->setNameLookupURL(name_lookup_url);
    }
    else
    {
        // Display names not available on this region
        name_cache->setNameLookupURL(std::string());
    }

    // Error recovery - did we change state?
    if (had_capability != have_capability)
    {
        // name tags are persistant on screen, so make sure they refresh
        LLVOAvatar::invalidateNameTags();
    }
}

void LLAppViewer::postToMainCoro(const LL::WorkQueue::Work& work)
{
    gMainloopWork.post(work);
}

void LLAppViewer::idleNameCache()
{
    // Neither old nor new name cache can function before agent has a region
    LLViewerRegion* region = gAgent.getRegion();
    if (!region)
    {
        return;
    }

    // deal with any queued name requests and replies.
    gCacheName->processPending();

    // Can't run the new cache until we have the list of capabilities
    // for the agent region, and can therefore decide whether to use
    // display names or fall back to the old name system.
    if (!region->capabilitiesReceived())
    {
        return;
    }

    LLAvatarNameCache::getInstance()->idle();
}

//
// Handle messages, and all message related stuff
//

#define TIME_THROTTLE_MESSAGES

#ifdef TIME_THROTTLE_MESSAGES
#define CHECK_MESSAGES_DEFAULT_MAX_TIME .020f // 50 ms = 50 fps (just for messages!)
#define CHECK_MESSAGES_MAX_TIME_LIMIT 1.0f // 1 second, a long time but still able to stay connected
static F32 CheckMessagesMaxTime = CHECK_MESSAGES_DEFAULT_MAX_TIME;
#endif

static LLTrace::BlockTimerStatHandle FTM_IDLE_NETWORK("Idle Network");
static LLTrace::BlockTimerStatHandle FTM_MESSAGE_ACKS("Message Acks");
static LLTrace::BlockTimerStatHandle FTM_RETRANSMIT("Retransmit");
static LLTrace::BlockTimerStatHandle FTM_TIMEOUT_CHECK("Timeout Check");
static LLTrace::BlockTimerStatHandle FTM_DYNAMIC_THROTTLE("Dynamic Throttle");
static LLTrace::BlockTimerStatHandle FTM_CHECK_REGION_CIRCUIT("Check Region Circuit");

void LLAppViewer::idleNetwork()
{
    LL_PROFILE_ZONE_SCOPED_CATEGORY_NETWORK;
    pingMainloopTimeout("idleNetwork");

    gObjectList.mNumNewObjects = 0;
    S32 total_decoded = 0;

    static LLCachedControl<bool> speedTest(gSavedSettings, "SpeedTest");
    if (!speedTest)
    {
        LL_PROFILE_ZONE_NAMED_CATEGORY_NETWORK("idle network"); //LL_RECORD_BLOCK_TIME(FTM_IDLE_NETWORK); // decode

        LLTimer check_message_timer;
        //  Read all available packets from network
        const S64 frame_count = gFrameCount;  // U32->S64
        F32 total_time = 0.0f;

        {
            LockMessageChecker lmc(gMessageSystem);
            while (lmc.checkAllMessages(frame_count, gServicePump))
            {
                if (gDoDisconnect)
                {
                    // We're disconnecting, don't process any more messages from the server
                    // We're usually disconnecting due to either network corruption or a
                    // server going down, so this is OK.
                    break;
                }

                total_decoded++;
                gPacketsIn++;

                if (total_decoded > MESSAGE_MAX_PER_FRAME)
                {
                    break;
                }

#ifdef TIME_THROTTLE_MESSAGES
                // Prevent slow packets from completely destroying the frame rate.
                // This usually happens due to clumps of avatars taking huge amount
                // of network processing time (which needs to be fixed, but this is
                // a good limit anyway).
                total_time = check_message_timer.getElapsedTimeF32();
                if (total_time >= CheckMessagesMaxTime)
                    break;
#endif
            }

            // Handle per-frame message system processing.
            lmc.processAcks(gSavedSettings.getF32("AckCollectTime"));
        }

#ifdef TIME_THROTTLE_MESSAGES
        if (total_time >= CheckMessagesMaxTime)
        {
        // <FS:Beq> Don't allow busy network to excessively starve rendering loop
        //  // Increase CheckMessagesMaxTime so that we will eventually catch up
        //  CheckMessagesMaxTime *= 1.035f; // 3.5% ~= x2 in 20 frames, ~8x in 60 frames
        // }
        // else
        // {
            if( CheckMessagesMaxTime < CHECK_MESSAGES_MAX_TIME_LIMIT ) // cap the increase to avoid logout through ping starvation
            {// Increase CheckMessagesMaxTime so that we will eventually catch up
                CheckMessagesMaxTime *= 1.035f; // 3.5% ~= x2 in 20 frames, ~8x in 60 frames
            }
            else
            {
                CheckMessagesMaxTime = CHECK_MESSAGES_MAX_TIME_LIMIT;
            }
        }
        else
        {
        // </FS:Beq>
            // Reset CheckMessagesMaxTime to default value
            CheckMessagesMaxTime = CHECK_MESSAGES_DEFAULT_MAX_TIME;
        }
#endif



        // we want to clear the control after sending out all necessary agent updates
        gAgent.resetControlFlags();

        // Decode enqueued messages...
        S32 remaining_possible_decodes = MESSAGE_MAX_PER_FRAME - total_decoded;

        if( remaining_possible_decodes <= 0 )
        {
            LL_INFOS() << "Maxed out number of messages per frame at " << MESSAGE_MAX_PER_FRAME << LL_ENDL;
        }

        if (gPrintMessagesThisFrame)
        {
            LL_INFOS() << "Decoded " << total_decoded << " msgs this frame!" << LL_ENDL;
            gPrintMessagesThisFrame = false;
        }
    }
    add(LLStatViewer::NUM_NEW_OBJECTS, gObjectList.mNumNewObjects);

    // Retransmit unacknowledged packets.
    gXferManager->retransmitUnackedPackets();
    gAssetStorage->checkForTimeouts();
    gViewerThrottle.updateDynamicThrottle();

    // Check that the circuit between the viewer and the agent's current
    // region is still alive
    LLViewerRegion *agent_region = gAgent.getRegion();
    if (agent_region && (LLStartUp::getStartupState()==STATE_STARTED))
    {
        LLUUID this_region_id = agent_region->getRegionID();
        bool this_region_alive = agent_region->isAlive();
        if ((mAgentRegionLastAlive && !this_region_alive) // newly dead
            && (mAgentRegionLastID == this_region_id)) // same region
        {
            forceDisconnect(LLTrans::getString("AgentLostConnection"));
        }
        mAgentRegionLastID = this_region_id;
        mAgentRegionLastAlive = this_region_alive;
    }
}

void LLAppViewer::disconnectViewer()
{
    if (gDisconnected)
    {
        return;
    }
    //
    // Cleanup after quitting.
    //
    // Save snapshot for next time, if we made it through initialization

    LL_INFOS() << "Disconnecting viewer!" << LL_ENDL;

    // Dump our frame statistics

    // Remember if we were flying
    gSavedSettings.setBOOL("FlyingAtExit", gAgent.getFlying() );

    // Un-minimize all windows so they don't get saved minimized
    if (gFloaterView)
    {
        gFloaterView->restoreAll();
    }

    // <FS:Ansariel> Firestorm radar: Shutdown radar
    if (FSRadar::instanceExists())
    {
        FSRadar::deleteSingleton();
    }
    // <FS:Ansariel>

    if (LLSelectMgr::instanceExists())
    {
        LLSelectMgr::getInstance()->deselectAll();
    }

    // save inventory if appropriate
    if (gInventory.isInventoryUsable()
        && gAgent.getID().notNull()) // Shouldn't be null at this stage
    {
        gInventory.cache(gInventory.getRootFolderID(), gAgent.getID());
        if (gInventory.getLibraryRootFolderID().notNull()
            && gInventory.getLibraryOwnerID().notNull()
            && !mSecondInstance) // agent is unique, library isn't
        {
            gInventory.cache(
                gInventory.getLibraryRootFolderID(),
                gInventory.getLibraryOwnerID());
        }
    }

    LLAvatarNameCache::instance().setCustomNameCheckCallback(LLAvatarNameCache::custom_name_check_callback_t()); // <FS:Ansariel> Contact sets
    saveNameCache();
    if (LLExperienceCache::instanceExists())
    {
        // TODO: LLExperienceCache::cleanup() logic should be moved to
        // cleanupSingleton().
        LLExperienceCache::instance().cleanup();
    }

    // close inventory interface, close all windows
    LLSidepanelInventory::cleanup();

// [SL:KB] - Patch: Appearance-Misc | Checked: 2013-02-12 (Catznip-3.4)
    // Destroying all objects below will trigger attachment detaching code and attempt to remove the COF links for them
    LLAppearanceMgr::instance().setAttachmentInvLinkEnable(false);
// [/SL:KB]

// [RLVa:KB] - Checked: RLVa-2.3 (Housekeeping)
    SUBSYSTEM_CLEANUP(RlvHandler);
// [/RLVa:KB]

    gAgentWearables.cleanup();
    gAgentCamera.cleanup();
    // Also writes cached agent settings to gSavedSettings
    gAgent.cleanup();

    // This is where we used to call gObjectList.destroy() and then delete gWorldp.
    // Now we just ask the LLWorld singleton to cleanly shut down.
    if(LLWorld::instanceExists())
    {
        LLWorld::getInstance()->resetClass();
    }
    LLVOCache::deleteSingleton();

    // call all self-registered classes
    LLDestroyClassList::instance().fireCallbacks();

    cleanup_xfer_manager();
    gDisconnected = true;

    // Pass the connection state to LLUrlEntryParcel not to attempt
    // parcel info requests while disconnected.
    LLUrlEntryParcel::setDisconnected(gDisconnected);
}

void LLAppViewer::forceErrorLLError()
{
    LL_ERRS() << "This is a deliberate llerror" << LL_ENDL;
}

void LLAppViewer::forceErrorLLErrorMsg()
{
    LLError::LLUserWarningMsg::show("Deliberate error");
    // Note: under debug this will show a message as well,
    // but release won't show anything and will quit silently
    LL_ERRS() << "This is a deliberate llerror with a message" << LL_ENDL;
}

void LLAppViewer::forceErrorBreakpoint()
{
    LL_WARNS() << "Forcing a deliberate breakpoint" << LL_ENDL;
#ifdef LL_WINDOWS
    DebugBreak();
#else
    asm ("int $3");
#endif
    return;
}

void LLAppViewer::forceErrorBadMemoryAccess()
{
    LL_WARNS() << "Forcing a deliberate bad memory access" << LL_ENDL;
    S32* crash = NULL;
    *crash = 0xDEADBEEF;
    return;
}

void LLAppViewer::forceErrorInfiniteLoop()
{
    LL_WARNS() << "Forcing a deliberate infinite loop" << LL_ENDL;
    // Loop is intentionally complicated to fool basic loop detection
    LLTimer timer_total;
    LLTimer timer_expiry;
    const S32 report_frequency = 10;
    timer_expiry.setTimerExpirySec(report_frequency);
    while(true)
    {
        if (timer_expiry.hasExpired())
        {
            LL_INFOS() << "Infinite loop time : " << timer_total.getElapsedSeconds() << LL_ENDL;
            timer_expiry.setTimerExpirySec(report_frequency);
        }
    }
    return;
}

void LLAppViewer::forceErrorSoftwareException()
{
    LL_WARNS() << "Forcing a deliberate exception" << LL_ENDL;
    LLTHROW(LLException("User selected Force Software Exception"));
}

void LLAppViewer::forceErrorOSSpecificException()
{
    // Virtual, MacOS only
    const std::string exception_text = "User selected Force OS Exception, Not implemented on this OS";
    throw std::runtime_error(exception_text);
}

void LLAppViewer::forceErrorDriverCrash()
{
    LL_WARNS() << "Forcing a deliberate driver crash" << LL_ENDL;
    glDeleteTextures(1, NULL);
}

// <FS:Ansariel> Wrongly merged back in by LL
//void LLAppViewer::forceErrorCoroutineCrash()
//{
//    LL_WARNS() << "Forcing a crash in LLCoros" << LL_ENDL;
//    LLCoros::instance().launch("LLAppViewer::crashyCoro", [] {throw LLException("A deliberate crash from LLCoros"); });
//}
// </FS:Ansariel>

void LLAppViewer::forceErrorThreadCrash()
{
    class LLCrashTestThread : public LLThread
    {
    public:

        LLCrashTestThread() : LLThread("Crash logging test thread")
        {
        }

        void run()
        {
            LL_ERRS() << "This is a deliberate llerror in thread" << LL_ENDL;
        }
    };

    LL_WARNS() << "This is a deliberate crash in a thread" << LL_ENDL;
    LLCrashTestThread *thread = new LLCrashTestThread();
    thread->start();
}

// <FS:ND> Change from std::string to char const*, saving a lot of object construction/destruction per frame
//void LLAppViewer::initMainloopTimeout(const std::string& state, F32 secs)
void LLAppViewer::initMainloopTimeout( char const* state, F32 secs)
// </FS:ND>
{
    if(!mMainloopTimeout)
    {
        mMainloopTimeout = new LLWatchdogTimeout();
        resumeMainloopTimeout(state, secs);
    }
}

void LLAppViewer::destroyMainloopTimeout()
{
    if(mMainloopTimeout)
    {
        delete mMainloopTimeout;
        mMainloopTimeout = NULL;
    }
}

// <FS:ND> Change from std::string to char const*, saving a lot of object construction/destruction per frame
//void LLAppViewer::resumeMainloopTimeout(const std::string& state, F32 secs)
void LLAppViewer::resumeMainloopTimeout( char const* state, F32 secs)
// </FS:ND>
{
    if(mMainloopTimeout)
    {
        if(secs < 0.0f)
        {
            static LLCachedControl<F32> mainloop_timeout(gSavedSettings, "MainloopTimeoutDefault", 60);
            secs = mainloop_timeout;
        }

        mMainloopTimeout->setTimeout(secs);
        mMainloopTimeout->start(state);
    }
}

void LLAppViewer::pauseMainloopTimeout()
{
    if(mMainloopTimeout)
    {
        mMainloopTimeout->stop();
    }
}

// <FS:ND> Change from std::string to char const*, saving a lot of object construction/destruction per frame
//void LLAppViewer::pingMainloopTimeout(const std::string& state, F32 secs)
void LLAppViewer::pingMainloopTimeout( char const* state, F32 secs)
// </FS:ND>
{
    LL_PROFILE_ZONE_SCOPED_CATEGORY_APP;

    if(mMainloopTimeout)
    {
        if(secs < 0.0f)
        {
            static LLCachedControl<F32> mainloop_timeout(gSavedSettings, "MainloopTimeoutDefault", 60);
            secs = mainloop_timeout;
        }

        mMainloopTimeout->setTimeout(secs);
        mMainloopTimeout->ping(state);
    }
}

void LLAppViewer::handleLoginComplete()
{
    gLoggedInTime.start();
    initMainloopTimeout("Mainloop Init");

    // Store some data to DebugInfo in case of a freeze.
    gDebugInfo["ClientInfo"]["Name"] = LLVersionInfo::instance().getChannel();
// [SL:KB] - Patch: Viewer-CrashReporting | Checked: 2011-05-08 (Catznip-2.6.0a) | Added: Catznip-2.6.0a
    gDebugInfo["ClientInfo"]["Version"] = LLVersionInfo::getInstance()->getVersion();
    gDebugInfo["ClientInfo"]["Platform"] = LLVersionInfo::getInstance()->getBuildPlatform();
// [/SL:KB]
    gDebugInfo["ClientInfo"]["MajorVersion"] = LLVersionInfo::instance().getMajor();
    gDebugInfo["ClientInfo"]["MinorVersion"] = LLVersionInfo::instance().getMinor();
    gDebugInfo["ClientInfo"]["PatchVersion"] = LLVersionInfo::instance().getPatch();
    gDebugInfo["ClientInfo"]["BuildVersion"] = std::to_string(LLVersionInfo::instance().getBuild());

// <FS:ND> Add which flavor of FS generated an error
#ifdef OPENSIM
    gDebugInfo["ClientInfo"]["Flavor"] = "oss";
#else
    gDebugInfo["ClientInfo"]["Flavor"] = "hvk";
#endif
// </FS:ND>

    LLParcel* parcel = LLViewerParcelMgr::getInstance()->getAgentParcel();
    if ( parcel && parcel->getMusicURL()[0])
    {
        gDebugInfo["ParcelMusicURL"] = parcel->getMusicURL();
    }
    if ( parcel && parcel->getMediaURL()[0])
    {
        gDebugInfo["ParcelMediaURL"] = parcel->getMediaURL();
    }

//  gDebugInfo["SettingsFilename"] = gSavedSettings.getString("ClientSettingsFile");
// [SL:KB] - Patch: Viewer-CrashReporting | Checked: 2010-11-16 (Catznip-2.6.0a) | Added: Catznip-2.4.0b
    if (gCrashSettings.getBOOL("CrashSubmitSettings"))
    {
        // Only include settings.xml if the user consented
        gDebugInfo["SettingsFilename"] = gSavedSettings.getString("ClientSettingsFile");
    }
// [/SL:KB]
//  gDebugInfo["CAFilename"] = gDirUtilp->getCAFile();
//  gDebugInfo["ViewerExePath"] = gDirUtilp->getExecutablePathAndName();
//  gDebugInfo["CurrentPath"] = gDirUtilp->getCurPath();

// [SL:KB] - Patch: Viewer-CrashReporting | Checked: 2010-11-14 (Catznip-2.6.0a) | Added: Catznip-2.4.0a
    // Current host and region would expose too much information, but do track the last server version
    gDebugInfo["LastVersionChannel"] = gLastVersionChannel;
// [/SL:KB]
/*
    if(gAgent.getRegion())
    {
        gDebugInfo["CurrentSimHost"] = gAgent.getRegion()->getSimHostName();
        gDebugInfo["CurrentRegion"] = gAgent.getRegion()->getName();
    }
*/

    if(LLAppViewer::instance()->mMainloopTimeout)
    {
        gDebugInfo["MainloopTimeoutState"] = LLAppViewer::instance()->mMainloopTimeout->getState();
    }

    mOnLoginCompleted();

    // <FS:TT> Window Title Access
    std::string full_name;
    const LLSD login_response = LLLoginInstance::getInstance()->getResponse();
    if (login_response.has("first_name"))
    {
        full_name = login_response["first_name"].asString();
        LLStringUtil::replaceChar(full_name, '"', ' ');
        LLStringUtil::trim(full_name);

        if (login_response.has("last_name"))
        {
            std::string temp_string = login_response["last_name"].asString();
            LLStringUtil::replaceChar(temp_string, '"', ' ');
            LLStringUtil::trim(temp_string);
            if (temp_string.compare("Resident") != 0)
            {
                full_name.append(" ").append(temp_string);
            }
        }
    }
    if (!full_name.empty())
    {
        gWindowTitle += std::string(" - ") + full_name;
        LLStringUtil::truncate(gWindowTitle, 255);
        gViewerWindow->getWindow()->setTitle(gWindowTitle);
    }
    // </FS:TT>

// [SL:KB] - Patch: Build-ScriptRecover | Checked: 2011-11-24 (Catznip-3.2.0) | Added: Catznip-3.2.0
    LLScriptRecoverQueue::recoverIfNeeded();
// [/SL:KB]

    writeDebugInfo();

    // <FS:AO> Warn users cache purge will affect usability
    if (mPurgeCache)
    {
        LLNotificationsUtil::add("CacheEmpty");
    }
    // </FS:AO>

    // we logged in successfully, so save settings on logout
    LL_DEBUGS() << "Login successful, per account settings will be saved on log out." << LL_ENDL;
    mSavePerAccountSettings=true;
}

//virtual
void LLAppViewer::setMasterSystemAudioMute(bool mute)
{
    gSavedSettings.setBOOL("MuteAudio", mute);
}

//virtual
bool LLAppViewer::getMasterSystemAudioMute()
{
    // <FS:Ansariel> Replace frequently called gSavedSettings
    //return gSavedSettings.getBOOL("MuteAudio");
    static LLCachedControl<bool> sMuteAudio(gSavedSettings, "MuteAudio");
    return sMuteAudio;
    // </FS:Ansariel>
}

//----------------------------------------------------------------------------
// Metrics-related methods (static and otherwise)
//----------------------------------------------------------------------------

/**
 * LLViewerAssetStats collects data on a per-region (as defined by the agent's
 * location) so we need to tell it about region changes which become a kind of
 * hidden variable/global state in the collectors.  For collectors not running
 * on the main thread, we need to send a message to move the data over safely
 * and cheaply (amortized over a run).
 */
void LLAppViewer::metricsUpdateRegion(U64 region_handle)
{
    if (0 != region_handle)
    {
        LLViewerAssetStatsFF::set_region(region_handle);
    }
}

/**
 * Attempts to start a multi-threaded metrics report to be sent back to
 * the grid for consumption.
 */
void LLAppViewer::metricsSend(bool enable_reporting)
{
    if (! gViewerAssetStats)
        return;

    if (LLAppViewer::sTextureFetch)
    {
        LLViewerRegion * regionp = gAgent.getRegion();

        if (enable_reporting && regionp)
        {
            std::string caps_url = regionp->getCapability("ViewerMetrics");

            LLSD sd = gViewerAssetStats->asLLSD(true);

            // Send a report request into 'thread1' to get the rest of the data
            // and provide some additional parameters while here.
            LLAppViewer::sTextureFetch->commandSendMetrics(caps_url,
                                                           gAgentSessionID,
                                                           gAgentID,
                                                           sd);
        }
        else
        {
            LLAppViewer::sTextureFetch->commandDataBreak();
        }
    }

    // Reset even if we can't report.  Rather than gather up a huge chunk of
    // data, we'll keep to our sampling interval and retain the data
    // resolution in time.
    gViewerAssetStats->restart();
}
<|MERGE_RESOLUTION|>--- conflicted
+++ resolved
@@ -518,21 +518,16 @@
 {
     // check idle timers
     F32 current_idle = gAwayTriggerTimer.getElapsedTimeF32();
-<<<<<<< HEAD
     // <FS:CR> Cache frequently hit location
     static LLCachedControl<S32> sAFKTimeout(gSavedSettings, "AFKTimeout");
 // [RLVa:KB] - Checked: 2010-05-03 (RLVa-1.2.0g) | Modified: RLVa-1.2.0g
     // Enforce an idle time of 30 minutes if @allowidle=n restricted
     S32 afk_timeout = (!gRlvHandler.hasBehaviour(RLV_BHVR_ALLOWIDLE)) ? sAFKTimeout : 60 * 30;
 // [/RLVa:KB]
-//  F32 afk_timeout  = gSavedSettings.getS32("AFKTimeout");
+//  F32 afk_timeout  = (F32)gSavedSettings.getS32("AFKTimeout");
     // <FS:CR> Explicit conversions just cos.
     //if (afk_timeout && (current_idle > afk_timeout) && ! gAgent.getAFK())
     if (static_cast<S32>(afk_timeout) && (current_idle > static_cast<F32>(afk_timeout)) && ! gAgent.getAFK())
-=======
-    F32 afk_timeout  = (F32)gSavedSettings.getS32("AFKTimeout");
-    if (afk_timeout && (current_idle > afk_timeout) && ! gAgent.getAFK())
->>>>>>> cd5d35dd
     {
         LL_INFOS("IdleAway") << "Idle more than " << afk_timeout << " seconds: automatically changing to Away status" << LL_ENDL;
         gAgent.setAFK();
