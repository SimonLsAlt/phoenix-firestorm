--- conflicted
+++ resolved
@@ -408,11 +408,7 @@
 std::string SafeFileName(std::string filename)
 {
     std::string invalidChars = "\"\'\\/?*:.<>| ";
-<<<<<<< HEAD
-    S32 position = filename.find_first_of(invalidChars);
-=======
     auto position = filename.find_first_of(invalidChars);
->>>>>>> 050d2fef
     while (position != filename.npos)
     {
         filename[position] = '_';
@@ -437,15 +433,9 @@
 const std::string LLERROR_MARKER_FILE_NAME(SAFE_FILE_NAME_PREFIX + ".llerror_marker"); //FS orig modified LL
 const std::string LOGOUT_MARKER_FILE_NAME(SAFE_FILE_NAME_PREFIX + ".logout_marker"); //FS orig modified LL
 
-<<<<<<< HEAD
-//static BOOL gDoDisconnect = FALSE;
-// [RLVa:KB] - Checked: RLVa-2.3
-BOOL gDoDisconnect = FALSE;
-=======
 //static bool gDoDisconnect = false;
 // [RLVa:KB] - Checked: RLVa-2.3
 bool gDoDisconnect = false;
->>>>>>> 050d2fef
 // [/RLVa:KB]
 static std::string gLaunchFileOnQuit;
 
@@ -1325,11 +1315,7 @@
       LLNotificationsUtil::add("CorruptedProtectedDataStore");
     }
 
-<<<<<<< HEAD
-    gGLActive = FALSE;
-=======
     gGLActive = false;
->>>>>>> 050d2fef
 
     // <FS:Ansariel> Disable updater
 //#if LL_RELEASE_FOR_DOWNLOAD
@@ -2069,19 +2055,11 @@
     }
     else
     {
-<<<<<<< HEAD
-        gSavedPerAccountSettings.saveToFile(per_account_settings_file, TRUE);
-        LL_INFOS() << "First time: Saved per-account settings to " <<
-                per_account_settings_file << LL_ENDL;
-    }
-    gSavedSettings.saveToFile(gSavedSettings.getString("ClientSettingsFile"), TRUE);
-=======
         gSavedPerAccountSettings.saveToFile(per_account_settings_file, true);
         LL_INFOS() << "First time: Saved per-account settings to " <<
                 per_account_settings_file << LL_ENDL;
     }
     gSavedSettings.saveToFile(gSavedSettings.getString("ClientSettingsFile"), true);
->>>>>>> 050d2fef
     // /FIRE-4871
     // <FS:Zi> Backup Settings
     }
@@ -2297,11 +2275,7 @@
     // save their rects on delete.
     if(mSaveSettingsOnExit)     // <FS:Zi> Backup Settings
     {
-<<<<<<< HEAD
-        gSavedSettings.saveToFile(gSavedSettings.getString("ClientSettingsFile"), TRUE);
-=======
         gSavedSettings.saveToFile(gSavedSettings.getString("ClientSettingsFile"), true);
->>>>>>> 050d2fef
 
     LLUIColorTable::instance().saveUserSettings();
 
@@ -2340,11 +2314,7 @@
     }
     else
     {
-<<<<<<< HEAD
-        gSavedPerAccountSettings.saveToFile(per_account_settings_file, TRUE);
-=======
         gSavedPerAccountSettings.saveToFile(per_account_settings_file, true);
->>>>>>> 050d2fef
         LL_INFOS() << "Second time: Saved per-account settings to " <<
                 per_account_settings_file << LL_ENDL;
 
@@ -2362,20 +2332,12 @@
     // </FS:Zi>
 
     // We need to save all crash settings, even if they're defaults [see LLCrashLogger::loadCrashBehaviorSetting()]
-<<<<<<< HEAD
-    gCrashSettings.saveToFile(gSavedSettings.getString("CrashSettingsFile"),FALSE);
-=======
     gCrashSettings.saveToFile(gSavedSettings.getString("CrashSettingsFile"), false);
->>>>>>> 050d2fef
 
     //std::string warnings_settings_filename = gDirUtilp->getExpandedFilename(LL_PATH_USER_SETTINGS, getSettingsFilename("Default", "Warnings"));
     std::string warnings_settings_filename = gDirUtilp->getExpandedFilename(LL_PATH_USER_SETTINGS, getSettingsFilename("User", "Warnings"));
     if(mSaveSettingsOnExit)     // <FS:Zi> Backup Settings
-<<<<<<< HEAD
-    gWarningSettings.saveToFile(warnings_settings_filename, TRUE);
-=======
     gWarningSettings.saveToFile(warnings_settings_filename, true);
->>>>>>> 050d2fef
 
     // Save URL history file
     if(mSaveSettingsOnExit)     // <FS:Zi> Backup Settings
@@ -3124,9 +3086,6 @@
         // </FS>
 
 
-<<<<<<< HEAD
-        gSavedSettings.setBOOL("FirstRunThisInstall", FALSE);
-=======
         gSavedSettings.setBOOL("FirstRunThisInstall", false);
     }
 
@@ -3136,36 +3095,6 @@
     if (!gSavedSettings.getBOOL("ForceShowGrid") && gSavedSettings.getBOOL("FSOpenSimAlwaysForceShowGrid"))
     {
         gSavedSettings.setBOOL("ForceShowGrid", true);
-    }
-#endif
-// </FS:Beq>
-    // <FS:CR> Compatibility with old backups
-    // Put gSavedSettings here, gSavedPerAccountSettings in llstartup.cpp
-    // *TODO: Should we keep these around forever or just three release cycles?
-    if (gSavedSettings.getBOOL("FSFirstRunAfterSettingsRestore"))
-    {
-        // Nothing happened...
-    }
-    // </FS:CR>
-
-    //WS: Set the usersessionsettingsfile to the account_SessionSettingsFile file. This allows settings_per_accounts to be per session.
-    if(!gSavedSettings.getString("SessionSettingsFile").empty())
-    {
-        if(gSavedSettings.getString("UserSessionSettingsFile").empty())
-            gSavedSettings.setString("UserSessionSettingsFile","account_" + gSavedSettings.getString("SessionSettingsFile"));
-    }
-    else
-    {
-        gSavedSettings.setString("UserSessionSettingsFile","");
->>>>>>> 050d2fef
-    }
-
-// <FS:Beq> FIRE-29819 Set ForceShowGrid to TRUE always, unless expressly disabled
-// FSOpenSimAlwaysForcesShowGrid is added to allow closed grids to soft disable the default behaviour
-#if OPENSIM && !SINGLEGRID
-    if (!gSavedSettings.getBOOL("ForceShowGrid") && gSavedSettings.getBOOL("FSOpenSimAlwaysForceShowGrid"))
-    {
-        gSavedSettings.setBOOL("ForceShowGrid", TRUE);
     }
 #endif
 // </FS:Beq>
@@ -3480,11 +3409,7 @@
     // <FS:Ansariel> Option to not save password if using login cmdline switch
     if (clp.hasOption("logindontsavepassword") && clp.hasOption("login"))
     {
-<<<<<<< HEAD
-        gSavedSettings.setBOOL("FSLoginDontSavePassword", TRUE);
-=======
         gSavedSettings.setBOOL("FSLoginDontSavePassword", true);
->>>>>>> 050d2fef
     }
     // </FS:Ansariel>
 
@@ -3562,13 +3487,8 @@
     //  LLControlVariable* enable_voice = gSavedSettings.getControl("EnableVoiceChat");
     //  if(enable_voice)
     //  {
-<<<<<<< HEAD
-    //      const BOOL DO_NOT_PERSIST = FALSE;
-    //      enable_voice->setValue(LLSD(FALSE), DO_NOT_PERSIST);
-=======
     //      const bool DO_NOT_PERSIST = false;
     //      enable_voice->setValue(LLSD(false), DO_NOT_PERSIST);
->>>>>>> 050d2fef
     //  }
     //}
     // </FS:Ansariel>
@@ -3921,7 +3841,6 @@
     std::string font_name;
     std::string fsInternalFontSettingsFile = gSavedSettings.getString("FSInternalFontSettingsFile");
     if (LLTrans::findString(font_name, "font_" + fsInternalFontSettingsFile))
-<<<<<<< HEAD
     {
         info["FONT"] = font_name;
     }
@@ -3929,15 +3848,6 @@
     {
         info["FONT"] = LLTrans::getString("font_unknown");
     }
-=======
-    {
-        info["FONT"] = font_name;
-    }
-    else
-    {
-        info["FONT"] = LLTrans::getString("font_unknown");
-    }
->>>>>>> 050d2fef
     info["FONT_SIZE"] = gSavedSettings.getF32("FSFontSizeAdjustment");
     info["FONT_SCREEN_DPI"] = gSavedSettings.getF32("FontScreenDPI");
 
@@ -3953,7 +3863,6 @@
     std::string mode_name;
     std::string sessionSettingsFile = gSavedSettings.getString("SessionSettingsFile");
     if (LLTrans::findString(mode_name, "mode_" + sessionSettingsFile))
-<<<<<<< HEAD
     {
         info["MODE"] = mode_name;
     }
@@ -3961,15 +3870,6 @@
     {
         info["MODE"] = LLTrans::getString("mode_unknown");
     }
-=======
-    {
-        info["MODE"] = mode_name;
-    }
-    else
-    {
-        info["MODE"] = LLTrans::getString("mode_unknown");
-    }
->>>>>>> 050d2fef
 
     // return a URL to the release notes for this viewer, such as:
     // https://releasenotes.secondlife.com/viewer/2.1.0.123456.html
@@ -4030,20 +3930,12 @@
     info["CPU"] = gSysCPU.getCPUString();
     info["MEMORY_MB"] = LLSD::Integer(gSysMemory.getPhysicalMemoryKB().valueInUnits<LLUnits::Megabytes>());
     info["USED_RAM"] = LLSD::Real(LLMemory::getAllocatedMemKB().valueInUnits<LLUnits::Megabytes>());
-<<<<<<< HEAD
-    info["CONCURRENCY"] = LLSD::Integer((S32)boost::thread::hardware_concurrency());    // <FS:Beq> Add hardware concurrency to info
-=======
     info["CONCURRENCY"] = LLSD::Integer(std::thread::hardware_concurrency());    // <FS:Beq> Add hardware concurrency to info
->>>>>>> 050d2fef
     // Moved hack adjustment to Windows memory size into llsys.cpp
     info["OS_VERSION"] = LLOSInfo::instance().getOSString();
     info["GRAPHICS_CARD_VENDOR"] = ll_safe_string((const char*)(glGetString(GL_VENDOR)));
     info["GRAPHICS_CARD"] = ll_safe_string((const char*)(glGetString(GL_RENDERER)));
-<<<<<<< HEAD
-    info["GRAPHICS_CARD_MEMORY"] = gGLManager.mVRAM;
-=======
     info["GRAPHICS_CARD_MEMORY"] = LLSD::Integer(gGLManager.mVRAM);
->>>>>>> 050d2fef
 
 #if LL_WINDOWS
     std::string drvinfo;
@@ -4571,11 +4463,7 @@
     }
 
     // record the viewer version in the marker file
-<<<<<<< HEAD
-    marker_file.write(marker_version.data(), marker_version.length());
-=======
     marker_file.write(marker_version.data(), static_cast<S32>(marker_version.length()));
->>>>>>> 050d2fef
 
     marker_file.flush(); // <FS:ND/> Make sure filesystem reflects what we wrote.
 }
@@ -5216,11 +5104,7 @@
         {
             gDirUtilp->deleteDirAndContents(browser_cache);
         }
-<<<<<<< HEAD
-        gSavedSettings.setBOOL("FSStartupClearBrowserCache", FALSE);
-=======
         gSavedSettings.setBOOL("FSStartupClearBrowserCache", false);
->>>>>>> 050d2fef
     }
     // </FS:Ansariel>
 
@@ -6057,11 +5941,7 @@
         && gLogoutTimer.getElapsedTimeF32() < SHUTDOWN_UPLOAD_SAVE_TIME
         && !logoutRequestSent())
     {
-<<<<<<< HEAD
-        gViewerWindow->setShowProgress(TRUE, !gSavedSettings.getBOOL("FSDisableLogoutScreens"));
-=======
         gViewerWindow->setShowProgress(true, !gSavedSettings.getBOOL("FSDisableLogoutScreens"));
->>>>>>> 050d2fef
         gViewerWindow->setProgressPercent(100.f);
         gViewerWindow->setProgressString(LLTrans::getString("LoggingOut"));
         return;
