--- conflicted
+++ resolved
@@ -1600,28 +1600,15 @@
         LLPerfStats::tunables.applyUpdates();
     }
 
-<<<<<<< HEAD
-	// <FS:Beq> Perfstats collection Frame boundary
-	{
-	// and now adjust the visuals from previous frame.
-    if(FSPerfStats::tunables.userAutoTuneEnabled && FSPerfStats::tunables.tuningFlag != FSPerfStats::Tunables::Nothing)
-    {
-    	FSPerfStats::tunables.applyUpdates();
-    }
-
-	FSPerfStats::RecordSceneTime T (FSPerfStats::StatType_t::RENDER_FRAME);
-
-=======
     LLPerfStats::RecordSceneTime T (LLPerfStats::StatType_t::RENDER_FRAME);
->>>>>>> 7bb47833
     if (!LLWorld::instanceExists())
     {
         LLWorld::createInstance();
     }
 
-<<<<<<< HEAD
-	LLEventPump& mainloop(LLEventPumps::instance().obtain("mainloop"));
-	LLSD newFrame;
+    LLEventPump& mainloop(LLEventPumps::instance().obtain("mainloop"));
+    LLSD newFrame;
+    {
 // <FS:Beq> profiling enablement. 
 // This ifdef is optional but better to avoid even low overhead code in main loop where not needed.
 #ifdef TRACY_ENABLE
@@ -1657,57 +1644,30 @@
 // </FS:Beq>
 	// <FS:Ansariel> FIRE-22297: FPS limiter not working properly on Mac/Linux
 	LLTimer frameTimer;
-	{FSPerfStats::RecordSceneTime T (FSPerfStats::StatType_t::RENDER_IDLE); // <FS:Beq/> perf stats
+        LLPerfStats::RecordSceneTime T (LLPerfStats::StatType_t::RENDER_IDLE); // perf stats
 
 	nd::etw::logFrame(); // <FS:ND> Write the start of each frame. Even if our Provider (Firestorm) would be enabled, this has only light impact. Does nothing on OSX and Linux.
-	{
-        LL_PROFILE_ZONE_NAMED_CATEGORY_APP("df LLTrace");
-        if (LLFloaterReg::instanceVisible("block_timers"))
-        {
-            LLTrace::BlockTimer::processTimes();
-        }
-        
-        LLTrace::get_frame_recording().nextPeriod();
-        LLTrace::BlockTimer::logStats();
-	}
-=======
-    LLEventPump& mainloop(LLEventPumps::instance().obtain("mainloop"));
-    LLSD newFrame;
-    {
-        LLPerfStats::RecordSceneTime T (LLPerfStats::StatType_t::RENDER_IDLE); // perf stats
         {
             LL_PROFILE_ZONE_NAMED_CATEGORY_APP("df LLTrace");
             if (LLFloaterReg::instanceVisible("block_timers"))
             {
-                LLTrace::BlockTimer::processTimes();
+	LLTrace::BlockTimer::processTimes();
             }
->>>>>>> 7bb47833
-
-            LLTrace::get_frame_recording().nextPeriod();
-            LLTrace::BlockTimer::logStats();
+
+	LLTrace::get_frame_recording().nextPeriod();
+	LLTrace::BlockTimer::logStats();
         }
 
-<<<<<<< HEAD
-	//clear call stack records
-	LL_CLEAR_CALLSTACKS();
-	} // <FS:Beq/> perf stats (close NonRender/IDLE tracking starting at event pump)
-	{
-		{FSPerfStats::RecordSceneTime T (FSPerfStats::StatType_t::RENDER_IDLE); // <FS:Beq> ensure we have the entire top scope of frame covered (input event and coro)
-
-		LL_PROFILE_ZONE_NAMED_CATEGORY_APP( "df processMiscNativeEvents" )
-		pingMainloopTimeout("Main:MiscNativeWindowEvents");
-=======
         LLTrace::get_thread_recorder()->pullFromChildren();
 
         //clear call stack records
         LL_CLEAR_CALLSTACKS();
-    }
+	} // <FS:Beq/> perf stats (close NonRender/IDLE tracking starting at event pump)
     {
         {
-            LLPerfStats::RecordSceneTime T(LLPerfStats::StatType_t::RENDER_IDLE); // ensure we have the entire top scope of frame covered (input event and coro)
+
             LL_PROFILE_ZONE_NAMED_CATEGORY_APP("df processMiscNativeEvents")
             pingMainloopTimeout("Main:MiscNativeWindowEvents");
->>>>>>> 7bb47833
 
             if (gViewerWindow)
             {
@@ -1715,33 +1675,18 @@
                 gViewerWindow->getWindow()->processMiscNativeEvents();
             }
 
-<<<<<<< HEAD
-		{
-			LL_PROFILE_ZONE_NAMED_CATEGORY_APP( "df gatherInput" )
-			pingMainloopTimeout("Main:GatherInput");
-		}
-
-		if (gViewerWindow)
-		{
-			LL_RECORD_BLOCK_TIME(FTM_MESSAGES2);
-			if (!restoreErrorTrap())
-			{
-				LL_WARNS() << " Someone took over my signal/exception handler (post messagehandling)!" << LL_ENDL;
-			}
-=======
             {
                 LL_PROFILE_ZONE_NAMED_CATEGORY_APP("df gatherInput")
-                pingMainloopTimeout("Main:GatherInput");
+		pingMainloopTimeout("Main:GatherInput");
             }
 
             if (gViewerWindow)
             {
-                LL_RECORD_BLOCK_TIME(FTM_MESSAGES);
+			LL_RECORD_BLOCK_TIME(FTM_MESSAGES2);
                 if (!restoreErrorTrap())
                 {
                     LL_WARNS() << " Someone took over my signal/exception handler (post messagehandling)!" << LL_ENDL;
                 }
->>>>>>> 7bb47833
 
                 gViewerWindow->getWindow()->gatherInput();
             }
@@ -1757,34 +1702,18 @@
                 }
             }
 
-<<<<<<< HEAD
-		{
-			LL_PROFILE_ZONE_NAMED_CATEGORY_APP( "df mainloop" )
-			// canonical per-frame event
-			mainloop.post(newFrame);
-		}
-		{
-			LL_PROFILE_ZONE_NAMED_CATEGORY_APP( "df suspend" )
-			// give listeners a chance to run
-			llcoro::suspend();
-			// if one of our coroutines threw an uncaught exception, rethrow it now
-			LLCoros::instance().rethrow();
-		}
-		}// <FS:Beq> ensure we have the entire top scope of frame covered (close input event and coro "idle")
-=======
             {
                 LL_PROFILE_ZONE_NAMED_CATEGORY_APP("df mainloop")
-                // canonical per-frame event
-                mainloop.post(newFrame);
+		// canonical per-frame event
+		mainloop.post(newFrame);
             }
-
             {
                 LL_PROFILE_ZONE_NAMED_CATEGORY_APP("df suspend")
-                // give listeners a chance to run
-                llcoro::suspend();
+		// give listeners a chance to run
+		llcoro::suspend();
             }
         }
->>>>>>> 7bb47833
+		}// <FS:Beq> ensure we have the entire top scope of frame covered (close input event and coro "idle")
 
 		if (!LLApp::isExiting())
 		{
@@ -1801,12 +1730,7 @@
 				&& (gHeadlessClient || !gViewerWindow->getShowProgress())
 				&& !gFocusMgr.focusLocked())
 			{
-<<<<<<< HEAD
-				FSPerfStats::RecordSceneTime T (FSPerfStats::StatType_t::RENDER_IDLE);
-				LL_PROFILE_ZONE_NAMED_CATEGORY_APP( "df JoystickKeyboard" )
-=======
                 LLPerfStats::RecordSceneTime T (LLPerfStats::StatType_t::RENDER_IDLE);
->>>>>>> 7bb47833
 				joystick->scanJoystick();
 				gKeyboard->scanKeyboard();
                 gViewerInput.scanMouse();
@@ -1822,27 +1746,21 @@
 
 			// Update state based on messages, user input, object idle.
 			{
-				LL_PROFILE_ZONE_NAMED_CATEGORY_APP( "df pauseMainloopTimeout" )
-				pauseMainloopTimeout(); // *TODO: Remove. Messages shouldn't be stalling for 20+ seconds!
-			}
-
-<<<<<<< HEAD
-			{
-				FSPerfStats::RecordSceneTime T (FSPerfStats::StatType_t::RENDER_IDLE);
-				LL_PROFILE_ZONE_NAMED_CATEGORY_APP("df idle"); //LL_RECORD_BLOCK_TIME(FTM_IDLE);
-				idle();
-			}
-=======
+				{
+					LL_PROFILE_ZONE_NAMED_CATEGORY_APP( "df pauseMainloopTimeout" )
+					pauseMainloopTimeout(); // *TODO: Remove. Messages shouldn't be stalling for 20+ seconds!
+				}
+
 				{
                     LLPerfStats::RecordSceneTime T (LLPerfStats::StatType_t::RENDER_IDLE);
 					LL_PROFILE_ZONE_NAMED_CATEGORY_APP("df idle"); //LL_RECORD_BLOCK_TIME(FTM_IDLE);
 					idle();
 				}
->>>>>>> 7bb47833
-
-			{
-				LL_PROFILE_ZONE_NAMED_CATEGORY_APP( "df resumeMainloopTimeout" )
-				resumeMainloopTimeout();
+
+				{
+					LL_PROFILE_ZONE_NAMED_CATEGORY_APP( "df resumeMainloopTimeout" )
+					resumeMainloopTimeout();
+				}
 			}
 
 			if (gDoDisconnect && (LLStartUp::getStartupState() == STATE_STARTED))
@@ -1870,17 +1788,6 @@
 
 				display();
 
-<<<<<<< HEAD
-				{
-					FSPerfStats::RecordSceneTime T(FSPerfStats::StatType_t::RENDER_IDLE);
-					LL_PROFILE_ZONE_NAMED_CATEGORY_APP("df Snapshot")
-					pingMainloopTimeout("Main:Snapshot");
-					LLFloaterSnapshot::update(); // take snapshots
-					LLFloaterOutfitSnapshot::update();
-					gGLActive = FALSE;
-				}
-			}
-=======
                 {
                     LLPerfStats::RecordSceneTime T(LLPerfStats::StatType_t::RENDER_IDLE);
                     LL_PROFILE_ZONE_NAMED_CATEGORY_APP( "df Snapshot" )
@@ -1889,7 +1796,7 @@
                     LLFloaterOutfitSnapshot::update();
                     gGLActive = FALSE;
                 }
->>>>>>> 7bb47833
+		}
 		}
 
 		{
@@ -1934,13 +1841,8 @@
 				// of equal priority on Windows
 				if (milliseconds_to_sleep > 0)
 				{
-<<<<<<< HEAD
-					FSPerfStats::RecordSceneTime T ( FSPerfStats::StatType_t::RENDER_SLEEP );
-					ms_sleep(milliseconds_to_sleep);
-=======
                     LLPerfStats::RecordSceneTime T ( LLPerfStats::StatType_t::RENDER_SLEEP );
                     ms_sleep(milliseconds_to_sleep);
->>>>>>> 7bb47833
 					// also pause worker threads during this wait period
 					LLAppViewer::getTextureCache()->pause();
 					LLAppViewer::getImageDecodeThread()->pause();
@@ -2063,12 +1965,7 @@
 
 		LL_INFOS() << "Exiting main_loop" << LL_ENDL;
 	}
-<<<<<<< HEAD
-
-	}FSPerfStats::StatsRecorder::endFrame();
-=======
     }LLPerfStats::StatsRecorder::endFrame();
->>>>>>> 7bb47833
     LL_PROFILER_FRAME_END
 
 	return ! LLApp::isRunning();
