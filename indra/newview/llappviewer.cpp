--- conflicted
+++ resolved
@@ -111,16 +111,12 @@
 // [/RLVa:KB]
 
 #include "llweb.h"
-<<<<<<< HEAD
 // <FS:Ansariel> [FS communication UI]
 #include "fsfloatervoicecontrols.h"
 // </FS:Ansariel> [FS communication UI]
-#include "llfloatertexturefetchdebugger.h"
 // [SL:KB] - Patch: Build-ScriptRecover | Checked: 2011-11-24 (Catznip-3.2.0)
 #include "llfloaterscriptrecover.h"
 // [/SL:KB]
-=======
->>>>>>> f4473528
 #include "llspellcheck.h"
 #include "llscenemonitor.h"
 #include "llavatarrenderinfoaccountant.h"
@@ -1914,19 +1910,6 @@
 				LLLFSThread::sLocal->pause();
 			}
 
-<<<<<<< HEAD
-			//texture fetching debugger
-			if(LLTextureFetchDebugger::isEnabled())
-			{
-				LL_PROFILE_ZONE_NAMED_CATEGORY_APP( "df tex_fetch_debugger_instance" )
-				LLFloaterTextureFetchDebugger* tex_fetch_debugger_instance =
-					LLFloaterReg::findTypedInstance<LLFloaterTextureFetchDebugger>("tex_fetch_debugger");
-				if(tex_fetch_debugger_instance)
-				{
-					tex_fetch_debugger_instance->idle() ;
-				}
-			}
-
 			// <FS:Ansariel> FIRE-22297: FPS limiter not working properly on Mac/Linux
 			static LLCachedControl<U32> max_fps(gSavedSettings, "FramePerSecondLimit");
 			static LLCachedControl<bool> fsLimitFramerate(gSavedSettings, "FSLimitFramerate");
@@ -1946,12 +1929,7 @@
 			// </FS:Ansariel>
 			{
 				LL_PROFILE_ZONE_NAMED_CATEGORY_APP( "df resumeMainloopTimeout" )
-				resumeMainloopTimeout();
-=======
-			{
-				LL_PROFILE_ZONE_NAMED_CATEGORY_APP( "df resumeMainloopTimeout" )
 			    resumeMainloopTimeout();
->>>>>>> f4473528
 			}
 			pingMainloopTimeout("Main:End");
 		}
@@ -3931,7 +3909,6 @@
     LLRect window_rect = gViewerWindow->getWindowRectRaw();
     info["WINDOW_WIDTH"] = window_rect.getWidth();
     info["WINDOW_HEIGHT"] = window_rect.getHeight();
-<<<<<<< HEAD
 
 	// <FS> Custom sysinfo
     //info["FONT_SIZE_ADJUSTMENT"] = gSavedSettings.getF32("FontScreenDPI");
@@ -3941,18 +3918,8 @@
     //info["LOD_FACTOR"] = gSavedSettings.getF32("RenderVolumeLODFactor");
     //info["RENDER_QUALITY"] = (F32)gSavedSettings.getU32("RenderQualityPerformance");
     //info["GPU_SHADERS"] = gSavedSettings.getBOOL("RenderDeferred") ? "Enabled" : "Disabled";
-    //info["TEXTURE_MEMORY"] = gSavedSettings.getS32("TextureMemory");
+    //info["TEXTURE_MEMORY"] = gGLManager.mVRAM;
 	// </FS>
-=======
-    info["FONT_SIZE_ADJUSTMENT"] = gSavedSettings.getF32("FontScreenDPI");
-    info["UI_SCALE"] = gSavedSettings.getF32("UIScaleFactor");
-    info["DRAW_DISTANCE"] = gSavedSettings.getF32("RenderFarClip");
-    info["NET_BANDWITH"] = gSavedSettings.getF32("ThrottleBandwidthKBPS");
-    info["LOD_FACTOR"] = gSavedSettings.getF32("RenderVolumeLODFactor");
-    info["RENDER_QUALITY"] = (F32)gSavedSettings.getU32("RenderQualityPerformance");
-    info["GPU_SHADERS"] = gSavedSettings.getBOOL("RenderDeferred") ? "Enabled" : "Disabled";
-    info["TEXTURE_MEMORY"] = gGLManager.mVRAM;
->>>>>>> f4473528
 
 #if LL_DARWIN
     info["HIDPI"] = gHiDPISupport;
@@ -4099,15 +4066,6 @@
 	}
 	// </FS:PP>
 
-	// <FS:Ansariel> FIRE-11768: Include texture memory settings
-	info["TEXTUREMEMORYDYNAMIC"] = LLViewerTextureList::canUseDynamicTextureMemory() && gSavedSettings.getBOOL("FSDynamicTextureMemory");
-	info["TEXTUREMEMORY"] = gSavedSettings.getS32("TextureMemory");
-	info["TEXTUREMEMORYMULTIPLIER"] = gSavedSettings.getF32("RenderTextureMemoryMultiple");
-	info["TEXTUREMEMORYMIN"] = gSavedSettings.getS32("FSDynamicTextureMemoryMinTextureMemory");
-	info["TEXTUREMEMORYCACHERESERVE"] = gSavedSettings.getS32("FSDynamicTextureMemoryCacheReserve");
-	info["TEXTUREMEMORYGPURESERVE"] = gSavedSettings.getS32("FSDynamicTextureMemoryGPUReserve");
-	// </FS:Ansariel>
-
 	return info;
 }
 
@@ -4178,17 +4136,6 @@
 	if (info.has("BANDWIDTH")) //For added info in help floater
 	{
 		support << "\n" << LLTrans::getString("AboutSettings", args, default_string);
-	}
-	if (info.has("TEXTUREMEMORYDYNAMIC"))
-	{
-		if (info["TEXTUREMEMORYDYNAMIC"].asBoolean())
-		{
-			support << "\n" << LLTrans::getString("AboutTextureMemoryDynamic", args, default_string);
-		}
-		else
-		{
-			support << "\n" << LLTrans::getString("AboutTextureMemory", args, default_string);
-		}
 	}
 	if (info.has("DISK_CACHE_INFO"))
 	{
