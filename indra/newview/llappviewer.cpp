/** 
 * @file llappviewer.cpp
 * @brief The LLAppViewer class definitions
 *
 * $LicenseInfo:firstyear=2007&license=viewerlgpl$
 * Second Life Viewer Source Code
 * Copyright (C) 2012, Linden Research, Inc.
 * 
 * This library is free software; you can redistribute it and/or
 * modify it under the terms of the GNU Lesser General Public
 * License as published by the Free Software Foundation;
 * version 2.1 of the License only.
 * 
 * This library is distributed in the hope that it will be useful,
 * but WITHOUT ANY WARRANTY; without even the implied warranty of
 * MERCHANTABILITY or FITNESS FOR A PARTICULAR PURPOSE.  See the GNU
 * Lesser General Public License for more details.
 * 
 * You should have received a copy of the GNU Lesser General Public
 * License along with this library; if not, write to the Free Software
 * Foundation, Inc., 51 Franklin Street, Fifth Floor, Boston, MA  02110-1301  USA
 * 
 * Linden Research, Inc., 945 Battery Street, San Francisco, CA  94111  USA
 * $/LicenseInfo$
 */

#include "llviewerprecompiledheaders.h"

#include "llappviewer.h"

// Viewer includes
#include "llversioninfo.h"
#include "llfeaturemanager.h"
#include "lluictrlfactory.h"
#include "lltexteditor.h"
#include "llerrorcontrol.h"
#include "lleventtimer.h"
#include "llviewertexturelist.h"
#include "llgroupmgr.h"
#include "llagent.h"
#include "llagentcamera.h"
#include "llagentlanguage.h"
#include "llagentwearables.h"
#include "llfloaterimcontainer.h"
#include "llwindow.h"
#include "llviewerstats.h"
#include "llviewerstatsrecorder.h"
#include "llmarketplacefunctions.h"
#include "llmarketplacenotifications.h"
#include "llmd5.h"
#include "llmeshrepository.h"
#include "llpumpio.h"
#include "llmimetypes.h"
#include "llslurl.h"
#include "llstartup.h"
#include "llfocusmgr.h"
#include "llviewerjoystick.h"
#include "llallocator.h"
#include "llares.h" 
#include "llcurl.h"
#include "llcalc.h"
#include "llconversationlog.h"
#include "lltexturestats.h"
#include "lltexturestats.h"
#include "llviewerwindow.h"
#include "llviewerdisplay.h"
#include "llviewermedia.h"
#include "llviewerparcelmedia.h"
#include "llviewermediafocus.h"
#include "llviewermessage.h"
#include "llviewerobjectlist.h"
#include "llworldmap.h"
#include "llmutelist.h"
#include "llviewerhelp.h"
#include "lluicolortable.h"
#include "llurldispatcher.h"
#include "llurlhistory.h"
//#include "llfirstuse.h"
#include "llrender.h"
#include "llteleporthistory.h"
#include "lltoast.h"
#include "lllocationhistory.h"
#include "llfasttimerview.h"
#include "llvector4a.h"
#include "llviewermenufile.h"
#include "llvoicechannel.h"
#include "llvoavatarself.h"
#include "llurlmatch.h"
#include "lltextutil.h"
#include "lllogininstance.h"
#include "llprogressview.h"
#include "llvocache.h"
#include "llvopartgroup.h"
#include "llweb.h"
#include "llsecondlifeurls.h"
#include "llupdaterservice.h"
#include "llfloatertexturefetchdebugger.h"
#include "llspellcheck.h"

// Linden library includes
#include "llavatarnamecache.h"
#include "lldiriterator.h"
#include "llimagej2c.h"
#include "llmemory.h"
#include "llprimitive.h"
#include "llurlaction.h"
#include "llurlentry.h"
#include "llvfile.h"
#include "llvfsthread.h"
#include "llvolumemgr.h"
#include "llxfermanager.h"
#include "llphysicsextensions.h"

#include "llnotificationmanager.h"
#include "llnotifications.h"
#include "llnotificationsutil.h"

#include "llleap.h"
#include "stringize.h"

// Third party library includes
#include <boost/bind.hpp>
#include <boost/foreach.hpp>
#include <boost/algorithm/string.hpp>
#include <boost/regex.hpp>


#if LL_WINDOWS
#	include <share.h> // For _SH_DENYWR in initMarkerFile
#else
#   include <sys/file.h> // For initMarkerFile support
#endif

#include "llapr.h"
#include <boost/lexical_cast.hpp>

#include "llviewerkeyboard.h"
#include "lllfsthread.h"
#include "llworkerthread.h"
#include "lltexturecache.h"
#include "lltexturefetch.h"
#include "llimageworker.h"
#include "llevents.h"

// The files below handle dependencies from cleanup.
#include "llkeyframemotion.h"
#include "llworldmap.h"
#include "llhudmanager.h"
#include "lltoolmgr.h"
#include "llassetstorage.h"
#include "llpolymesh.h"
#include "llproxy.h"
#include "llaudioengine.h"
#include "llstreamingaudio.h"
#include "llviewermenu.h"
#include "llselectmgr.h"
#include "lltrans.h"
#include "lltransutil.h"
#include "lltracker.h"
#include "llviewerparcelmgr.h"
#include "llworldmapview.h"
#include "llpostprocess.h"
#include "llwlparammanager.h"
#include "llwaterparammanager.h"

#include "lldebugview.h"
#include "llconsole.h"
#include "llcontainerview.h"
#include "lltooltip.h"

#include "llsdutil.h"
#include "llsdserialize.h"

#include "llworld.h"
#include "llhudeffecttrail.h"
#include "llvectorperfoptions.h"
#include "llslurl.h"
#include "llwatchdog.h"

// Included so that constants/settings might be initialized
// in save_settings_to_globals()
#include "llbutton.h"
#include "llstatusbar.h"
#include "llsurface.h"
#include "llvosky.h"
#include "llvotree.h"
#include "llvoavatar.h"
#include "llfolderview.h"
#include "llagentpilot.h"
#include "llvovolume.h"
#include "llflexibleobject.h" 
#include "llvosurfacepatch.h"
#include "llviewerfloaterreg.h"
#include "llcommandlineparser.h"
#include "llfloatermemleak.h"
#include "llfloaterreg.h"
#include "llfloatersnapshot.h"
#include "llfloaterinventory.h"

// includes for idle() idleShutdown()
#include "llviewercontrol.h"
#include "lleventnotifier.h"
#include "llcallbacklist.h"
#include "lldeferredsounds.h"
#include "pipeline.h"
#include "llgesturemgr.h"
#include "llsky.h"
#include "llvlmanager.h"
#include "llviewercamera.h"
#include "lldrawpoolbump.h"
#include "llvieweraudio.h"
#include "llimview.h"
#include "llviewerthrottle.h"
#include "llparcel.h"
#include "llavatariconctrl.h"
#include "llgroupiconctrl.h"
#include "llviewerassetstats.h"

// Include for security api initialization
#include "llsecapi.h"
#include "llmachineid.h"
#include "llmainlooprepeater.h"

// *FIX: These extern globals should be cleaned up.
// The globals either represent state/config/resource-storage of either 
// this app, or another 'component' of the viewer. App globals should be 
// moved into the app class, where as the other globals should be 
// moved out of here.
// If a global symbol reference seems valid, it will be included
// via header files above.

//----------------------------------------------------------------------------
// llviewernetwork.h
#include "llviewernetwork.h"
// define a self-registering event API object
#include "llappviewerlistener.h"

#if (LL_LINUX || LL_SOLARIS) && LL_GTK
#include "glib.h"
#endif // (LL_LINUX || LL_SOLARIS) && LL_GTK

#if LL_MSVC
// disable boost::lexical_cast warning
#pragma warning (disable:4702)
#endif

static LLAppViewerListener sAppViewerListener(LLAppViewer::instance);

////// Windows-specific includes to the bottom - nasty defines in these pollute the preprocessor
//
//----------------------------------------------------------------------------
// viewer.cpp - these are only used in viewer, should be easily moved.

#if LL_DARWIN
const char * const LL_VERSION_BUNDLE_ID = "com.secondlife.indra.viewer";
extern void init_apple_menu(const char* product);
#endif // LL_DARWIN

extern BOOL gRandomizeFramerate;
extern BOOL gPeriodicSlowFrame;
extern BOOL gDebugGL;

////////////////////////////////////////////////////////////
// All from the last globals push...

F32 gSimLastTime; // Used in LLAppViewer::init and send_stats()
F32 gSimFrames;

BOOL gShowObjectUpdates = FALSE;
BOOL gUseQuickTime = TRUE;

eLastExecEvent gLastExecEvent = LAST_EXEC_NORMAL;
S32 gLastExecDuration = -1; // (<0 indicates unknown) 

#if LL_WINDOWS  
#   define LL_PLATFORM_KEY "win"
#elif LL_DARWIN
#   define LL_PLATFORM_KEY "mac"
#elif LL_LINUX
#   define LL_PLATFORM_KEY "lnx"
#elif LL_SOLARIS
#   define LL_PLATFORM_KEY "sol"
#else
#   error "Unknown Platform"
#endif
const char* gPlatform = LL_PLATFORM_KEY;

LLSD gDebugInfo;

U32	gFrameCount = 0;
U32 gForegroundFrameCount = 0; // number of frames that app window was in foreground
LLPumpIO* gServicePump = NULL;

U64 gFrameTime = 0;
F32 gFrameTimeSeconds = 0.f;
F32 gFrameIntervalSeconds = 0.f;
F32 gFPSClamped = 10.f;						// Pretend we start at target rate.
F32 gFrameDTClamped = 0.f;					// Time between adjacent checks to network for packets
U64	gStartTime = 0; // gStartTime is "private", used only to calculate gFrameTimeSeconds
U32 gFrameStalls = 0;
const F64 FRAME_STALL_THRESHOLD = 1.0;

LLTimer gRenderStartTime;
LLFrameTimer gForegroundTime;
LLFrameTimer gLoggedInTime;
LLTimer gLogoutTimer;
static const F32 LOGOUT_REQUEST_TIME = 6.f;  // this will be cut short by the LogoutReply msg.
F32 gLogoutMaxTime = LOGOUT_REQUEST_TIME;


S32 gPendingMetricsUploads = 0;


BOOL				gDisconnected = FALSE;

// used to restore texture state after a mode switch
LLFrameTimer	gRestoreGLTimer;
BOOL			gRestoreGL = FALSE;
BOOL				gUseWireframe = FALSE;

// VFS globals - see llappviewer.h
LLVFS* gStaticVFS = NULL;

LLMemoryInfo gSysMemory;
U64 gMemoryAllocated = 0; // updated in display_stats() in llviewerdisplay.cpp

std::string gLastVersionChannel;

LLVector3			gWindVec(3.0, 3.0, 0.0);
LLVector3			gRelativeWindVec(0.0, 0.0, 0.0);

U32		gPacketsIn = 0;

BOOL				gPrintMessagesThisFrame = FALSE;

BOOL gRandomizeFramerate = FALSE;
BOOL gPeriodicSlowFrame = FALSE;

BOOL gCrashOnStartup = FALSE;
BOOL gLLErrorActivated = FALSE;
BOOL gLogoutInProgress = FALSE;

////////////////////////////////////////////////////////////
// Internal globals... that should be removed.
static std::string gArgs;
const int MAX_MARKER_LENGTH = 1024;
const std::string MARKER_FILE_NAME("SecondLife.exec_marker");
const std::string START_MARKER_FILE_NAME("SecondLife.start_marker");
const std::string ERROR_MARKER_FILE_NAME("SecondLife.error_marker");
const std::string LLERROR_MARKER_FILE_NAME("SecondLife.llerror_marker");
const std::string LOGOUT_MARKER_FILE_NAME("SecondLife.logout_marker");
static BOOL gDoDisconnect = FALSE;
static std::string gLaunchFileOnQuit;

// Used on Win32 for other apps to identify our window (eg, win_setup)
const char* const VIEWER_WINDOW_CLASSNAME = "Second Life";

//-- LLDeferredTaskList ------------------------------------------------------

/**
 * A list of deferred tasks.
 *
 * We sometimes need to defer execution of some code until the viewer gets idle,
 * e.g. removing an inventory item from within notifyObservers() may not work out.
 *
 * Tasks added to this list will be executed in the next LLAppViewer::idle() iteration.
 * All tasks are executed only once.
 */
class LLDeferredTaskList: public LLSingleton<LLDeferredTaskList>
{
	LOG_CLASS(LLDeferredTaskList);

	friend class LLAppViewer;
	typedef boost::signals2::signal<void()> signal_t;

	void addTask(const signal_t::slot_type& cb)
	{
		mSignal.connect(cb);
	}

	void run()
	{
		if (!mSignal.empty())
		{
			mSignal();
			mSignal.disconnect_all_slots();
		}
	}

	signal_t mSignal;
};

//----------------------------------------------------------------------------

// List of entries from strings.xml to always replace
static std::set<std::string> default_trans_args;
void init_default_trans_args()
{
	default_trans_args.insert("SECOND_LIFE"); // World
	default_trans_args.insert("APP_NAME");
	default_trans_args.insert("CAPITALIZED_APP_NAME");
	default_trans_args.insert("SECOND_LIFE_GRID");
	default_trans_args.insert("SUPPORT_SITE");
	// This URL shows up in a surprising number of places in various skin
	// files. We really only want to have to maintain a single copy of it.
	default_trans_args.insert("create_account_url");
}

//----------------------------------------------------------------------------
// File scope definitons
const char *VFS_DATA_FILE_BASE = "data.db2.x.";
const char *VFS_INDEX_FILE_BASE = "index.db2.x.";


struct SettingsFile : public LLInitParam::Block<SettingsFile>
{
	Mandatory<std::string>	name;
	Optional<std::string>	file_name;
	Optional<bool>			required,
							persistent;
	Optional<std::string>	file_name_setting;

	SettingsFile()
	:	name("name"),
		file_name("file_name"),
		required("required", false),
		persistent("persistent", true),
		file_name_setting("file_name_setting")
	{}
};

struct SettingsGroup : public LLInitParam::Block<SettingsGroup>
{
	Mandatory<std::string>	name;
	Mandatory<S32>			path_index;
	Multiple<SettingsFile>	files;

	SettingsGroup()
	:	name("name"),
		path_index("path_index"),
		files("file")
	{}
};

struct SettingsFiles : public LLInitParam::Block<SettingsFiles>
{
	Multiple<SettingsGroup>	groups;

	SettingsFiles()
	: groups("group")
	{}
};

static std::string gWindowTitle;

LLAppViewer::LLUpdaterInfo *LLAppViewer::sUpdaterInfo = NULL ;

//----------------------------------------------------------------------------
// Metrics logging control constants
//----------------------------------------------------------------------------
static const F32 METRICS_INTERVAL_DEFAULT = 600.0;
static const F32 METRICS_INTERVAL_QA = 30.0;
static F32 app_metrics_interval = METRICS_INTERVAL_DEFAULT;
static bool app_metrics_qa_mode = false;

void idle_afk_check()
{
	// check idle timers
	F32 current_idle = gAwayTriggerTimer.getElapsedTimeF32();
	F32 afk_timeout  = gSavedSettings.getS32("AFKTimeout");
	if (afk_timeout && (current_idle > afk_timeout) && ! gAgent.getAFK())
	{
		LL_INFOS("IdleAway") << "Idle more than " << afk_timeout << " seconds: automatically changing to Away status" << LL_ENDL;
		gAgent.setAFK();
	}
}

// A callback set in LLAppViewer::init()
static void ui_audio_callback(const LLUUID& uuid)
{
	if (gAudiop)
	{
		SoundData soundData(uuid, gAgent.getID(), 1.0f, LLAudioEngine::AUDIO_TYPE_UI);
		gAudiop->triggerSound(soundData);
	}
}

// A callback set in LLAppViewer::init()
static void deferred_ui_audio_callback(const LLUUID& uuid)
{
	if (gAudiop)
	{
		SoundData soundData(uuid, gAgent.getID(), 1.0f, LLAudioEngine::AUDIO_TYPE_UI);
		LLDeferredSounds::instance().deferSound(soundData);
	}
}

bool	create_text_segment_icon_from_url_match(LLUrlMatch* match,LLTextBase* base)
{
	if(!match || !base || base->getPlainText())
		return false;

	LLUUID match_id = match->getID();

	LLIconCtrl* icon;

	if(gAgent.isInGroup(match_id, TRUE))
	{
		LLGroupIconCtrl::Params icon_params;
		icon_params.group_id = match_id;
		icon_params.rect = LLRect(0, 16, 16, 0);
		icon_params.visible = true;
		icon = LLUICtrlFactory::instance().create<LLGroupIconCtrl>(icon_params);
	}
	else
	{
		LLAvatarIconCtrl::Params icon_params;
		icon_params.avatar_id = match_id;
		icon_params.rect = LLRect(0, 16, 16, 0);
		icon_params.visible = true;
		icon = LLUICtrlFactory::instance().create<LLAvatarIconCtrl>(icon_params);
	}

	LLInlineViewSegment::Params params;
	params.force_newline = false;
	params.view = icon;
	params.left_pad = 4;
	params.right_pad = 4;
	params.top_pad = -2;
	params.bottom_pad = 2;

	base->appendWidget(params," ",false);
	
	return true;
}

void request_initial_instant_messages()
{
	static BOOL requested = FALSE;
	if (!requested
		&& gMessageSystem
		&& LLMuteList::getInstance()->isLoaded()
		&& isAgentAvatarValid())
	{
		// Auto-accepted inventory items may require the avatar object
		// to build a correct name.  Likewise, inventory offers from
		// muted avatars require the mute list to properly mute.
		LLMessageSystem* msg = gMessageSystem;
		msg->newMessageFast(_PREHASH_RetrieveInstantMessages);
		msg->nextBlockFast(_PREHASH_AgentData);
		msg->addUUIDFast(_PREHASH_AgentID, gAgent.getID());
		msg->addUUIDFast(_PREHASH_SessionID, gAgent.getSessionID());
		gAgent.sendReliableMessage();
		requested = TRUE;
	}
}

// Use these strictly for things that are constructed at startup,
// or for things that are performance critical.  JC
static void settings_to_globals()
{
	LLBUTTON_H_PAD		= gSavedSettings.getS32("ButtonHPad");
	BTN_HEIGHT_SMALL	= gSavedSettings.getS32("ButtonHeightSmall");
	BTN_HEIGHT			= gSavedSettings.getS32("ButtonHeight");

	MENU_BAR_HEIGHT		= gSavedSettings.getS32("MenuBarHeight");
	MENU_BAR_WIDTH		= gSavedSettings.getS32("MenuBarWidth");

	LLSurface::setTextureSize(gSavedSettings.getU32("RegionTextureSize"));
	
	LLRender::sGLCoreProfile = gSavedSettings.getBOOL("RenderGLCoreProfile");

	LLImageGL::sGlobalUseAnisotropic	= gSavedSettings.getBOOL("RenderAnisotropic");
	LLImageGL::sCompressTextures		= gSavedSettings.getBOOL("RenderCompressTextures");
	LLVOVolume::sLODFactor				= gSavedSettings.getF32("RenderVolumeLODFactor");
	LLVOVolume::sDistanceFactor			= 1.f-LLVOVolume::sLODFactor * 0.1f;
	LLVolumeImplFlexible::sUpdateFactor = gSavedSettings.getF32("RenderFlexTimeFactor");
	LLVOTree::sTreeFactor				= gSavedSettings.getF32("RenderTreeLODFactor");
	LLVOAvatar::sLODFactor				= gSavedSettings.getF32("RenderAvatarLODFactor");
	LLVOAvatar::sPhysicsLODFactor		= gSavedSettings.getF32("RenderAvatarPhysicsLODFactor");
	LLVOAvatar::sMaxVisible				= (U32)gSavedSettings.getS32("RenderAvatarMaxVisible");
	LLVOAvatar::sVisibleInFirstPerson	= gSavedSettings.getBOOL("FirstPersonAvatarVisible");
	// clamp auto-open time to some minimum usable value
	LLFolderView::sAutoOpenTime			= llmax(0.25f, gSavedSettings.getF32("FolderAutoOpenDelay"));
	LLSelectMgr::sRectSelectInclusive	= gSavedSettings.getBOOL("RectangleSelectInclusive");
	LLSelectMgr::sRenderHiddenSelections = gSavedSettings.getBOOL("RenderHiddenSelections");
	LLSelectMgr::sRenderLightRadius = gSavedSettings.getBOOL("RenderLightRadius");

	gAgentPilot.setNumRuns(gSavedSettings.getS32("StatsNumRuns"));
	gAgentPilot.setQuitAfterRuns(gSavedSettings.getBOOL("StatsQuitAfterRuns"));
	gAgent.setHideGroupTitle(gSavedSettings.getBOOL("RenderHideGroupTitle"));
		
	gDebugWindowProc = gSavedSettings.getBOOL("DebugWindowProc");
	gShowObjectUpdates = gSavedSettings.getBOOL("ShowObjectUpdates");
	LLWorldMapView::sMapScale = gSavedSettings.getF32("MapScale");
}

static void settings_modify()
{
	LLRenderTarget::sUseFBO				= gSavedSettings.getBOOL("RenderDeferred");
	LLPipeline::sRenderDeferred			= gSavedSettings.getBOOL("RenderDeferred");
	LLVOAvatar::sUseImpostors			= gSavedSettings.getBOOL("RenderUseImpostors");
	LLVOSurfacePatch::sLODFactor		= gSavedSettings.getF32("RenderTerrainLODFactor");
	LLVOSurfacePatch::sLODFactor *= LLVOSurfacePatch::sLODFactor; //square lod factor to get exponential range of [1,4]
	gDebugGL = gSavedSettings.getBOOL("RenderDebugGL") || gDebugSession;
	gDebugPipeline = gSavedSettings.getBOOL("RenderDebugPipeline");
}

class LLFastTimerLogThread : public LLThread
{
public:
	std::string mFile;

	LLFastTimerLogThread(std::string& test_name) : LLThread("fast timer log")
 	{
		std::string file_name = test_name + std::string(".slp");
		mFile = gDirUtilp->getExpandedFilename(LL_PATH_LOGS, file_name);
	}

	void run()
	{
		std::ofstream os(mFile.c_str());
		
		while (!LLAppViewer::instance()->isQuitting())
		{
			LLFastTimer::writeLog(os);
			os.flush();
			ms_sleep(32);
		}

		os.close();
	}
};

//virtual
bool LLAppViewer::initSLURLHandler()
{
	// does nothing unless subclassed
	return false;
}

//virtual
bool LLAppViewer::sendURLToOtherInstance(const std::string& url)
{
	// does nothing unless subclassed
	return false;
}

//----------------------------------------------------------------------------
// LLAppViewer definition

// Static members.
// The single viewer app.
LLAppViewer* LLAppViewer::sInstance = NULL;
LLTextureCache* LLAppViewer::sTextureCache = NULL; 
LLImageDecodeThread* LLAppViewer::sImageDecodeThread = NULL; 
LLTextureFetch* LLAppViewer::sTextureFetch = NULL; 

LLAppViewer::LLAppViewer() : 
	mMarkerFile(),
	mLogoutMarkerFile(),
	mReportedCrash(false),
	mNumSessions(0),
	mPurgeCache(false),
	mPurgeOnExit(false),
	mSecondInstance(false),
	mSavedFinalSnapshot(false),
	mSavePerAccountSettings(false),		// don't save settings on logout unless login succeeded.
	mForceGraphicsDetail(false),
	mQuitRequested(false),
	mLogoutRequestSent(false),
	mYieldTime(-1),
	mMainloopTimeout(NULL),
	mAgentRegionLastAlive(false),
	mRandomizeFramerate(LLCachedControl<bool>(gSavedSettings,"Randomize Framerate", FALSE)),
	mPeriodicSlowFrame(LLCachedControl<bool>(gSavedSettings,"Periodic Slow Frame", FALSE)),
	mFastTimerLogThread(NULL),
	mUpdater(new LLUpdaterService()),
	mSettingsLocationList(NULL)
{
	if(NULL != sInstance)
	{
		llerrs << "Oh no! An instance of LLAppViewer already exists! LLAppViewer is sort of like a singleton." << llendl;
	}

	setupErrorHandling();
	sInstance = this;
	gLoggedInTime.stop();
	
	LLLoginInstance::instance().setUpdaterService(mUpdater.get());
	LLLoginInstance::instance().setPlatformInfo(gPlatform, getOSInfo().getOSVersionString());
}

LLAppViewer::~LLAppViewer()
{
	delete mSettingsLocationList;

	LLLoginInstance::instance().setUpdaterService(0);
	
	destroyMainloopTimeout();

	// If we got to this destructor somehow, the app didn't hang.
	removeMarkerFile();
}

class LLUITranslationBridge : public LLTranslationBridge
{
public:
	virtual std::string getString(const std::string &xml_desc)
	{
		return LLTrans::getString(xml_desc);
	}
};

bool LLAppViewer::init()
{	
	//
	// Start of the application
	//
	// IMPORTANT! Do NOT put anything that will write
	// into the log files during normal startup until AFTER
	// we run the "program crashed last time" error handler below.
	//
	LLFastTimer::reset();

	// initialize LLWearableType translation bridge.
	// Memory will be cleaned up in ::cleanupClass()
	LLWearableType::initClass(new LLUITranslationBridge());

	// initialize SSE options
	LLVector4a::initClass();

	//initialize particle index pool
	LLVOPartGroup::initClass();

	// Need to do this initialization before we do anything else, since anything
	// that touches files should really go through the lldir API
	gDirUtilp->initAppDirs("SecondLife");
	// set skin search path to default, will be overridden later
	// this allows simple skinned file lookups to work
	gDirUtilp->setSkinFolder("default", "en");

	initLogging();
	
	//
	// OK to write stuff to logs now, we've now crash reported if necessary
	//
	
	init_default_trans_args();
	
	if (!initConfiguration())
		return false;

	LL_INFOS("InitInfo") << "Configuration initialized." << LL_ENDL ;

	//set the max heap size.
	initMaxHeapSize() ;

	LLPrivateMemoryPoolManager::initClass((BOOL)gSavedSettings.getBOOL("MemoryPrivatePoolEnabled"), (U32)gSavedSettings.getU32("MemoryPrivatePoolSize")*1024*1024) ;

	// write Google Breakpad minidump files to our log directory
	std::string logdir = gDirUtilp->getExpandedFilename(LL_PATH_LOGS, "");
	logdir += gDirUtilp->getDirDelimiter();
	setMiniDumpDir(logdir);

	// Although initLogging() is the right place to mess with
	// setFatalFunction(), we can't query gSavedSettings until after
	// initConfiguration().
	S32 rc(gSavedSettings.getS32("QAModeTermCode"));
	if (rc >= 0)
	{
		// QAModeTermCode set, terminate with that rc on LL_ERRS. Use _exit()
		// rather than exit() because normal cleanup depends too much on
		// successful startup!
		LLError::setFatalFunction(boost::bind(_exit, rc));
	}

    mAlloc.setProfilingEnabled(gSavedSettings.getBOOL("MemProfiling"));

	// Initialize the non-LLCurl libcurl library.  Should be called
	// before consumers (LLTextureFetch).
	mAppCoreHttp.init();
	
    // *NOTE:Mani - LLCurl::initClass is not thread safe. 
    // Called before threads are created.
    LLCurl::initClass(gSavedSettings.getF32("CurlRequestTimeOut"), 
						gSavedSettings.getS32("CurlMaximumNumberOfHandles"), 
						gSavedSettings.getBOOL("CurlUseMultipleThreads"));
	LL_INFOS("InitInfo") << "LLCurl initialized." << LL_ENDL ;

    LLMachineID::init();
	
	{
		// Viewer metrics initialization
		//static LLCachedControl<bool> metrics_submode(gSavedSettings,
		//											 "QAModeMetrics",
		//											 false,
		//											 "Enables QA features (logging, faster cycling) for metrics collector");

		if (gSavedSettings.getBOOL("QAModeMetrics"))
		{
			app_metrics_qa_mode = true;
			app_metrics_interval = METRICS_INTERVAL_QA;
		}
		LLViewerAssetStatsFF::init();
	}

	initThreads();
	LL_INFOS("InitInfo") << "Threads initialized." << LL_ENDL ;

	// Initialize settings early so that the defaults for ignorable dialogs are
	// picked up and then correctly re-saved after launching the updater (STORM-1268).
	LLUI::settings_map_t settings_map;
	settings_map["config"] = &gSavedSettings;
	settings_map["ignores"] = &gWarningSettings;
	settings_map["floater"] = &gSavedSettings; // *TODO: New settings file
	settings_map["account"] = &gSavedPerAccountSettings;

	LLUI::initClass(settings_map,
		LLUIImageList::getInstance(),
		ui_audio_callback,
		deferred_ui_audio_callback,
		&LLUI::getScaleFactor());
	LL_INFOS("InitInfo") << "UI initialized." << LL_ENDL ;

	// NOW LLUI::getLanguage() should work. gDirUtilp must know the language
	// for this session ASAP so all the file-loading commands that follow,
	// that use findSkinnedFilenames(), will include the localized files.
	gDirUtilp->setSkinFolder(gDirUtilp->getSkinFolder(), LLUI::getLanguage());

	// Setup LLTrans after LLUI::initClass has been called.
	initStrings();

	// Setup notifications after LLUI::initClass() has been called.
	LLNotifications::instance();
	LL_INFOS("InitInfo") << "Notifications initialized." << LL_ENDL ;

    writeSystemInfo();

	// Initialize updater service (now that we have an io pump)
	initUpdater();
	if(isQuitting())
	{
		// Early out here because updater set the quitting flag.
		return true;
	}

	//////////////////////////////////////////////////////////////////////////////
	//////////////////////////////////////////////////////////////////////////////
	//////////////////////////////////////////////////////////////////////////////
	//////////////////////////////////////////////////////////////////////////////
	// *FIX: The following code isn't grouped into functions yet.

	//
	// Various introspection concerning the libs we're using - particularly
	// the libs involved in getting to a full login screen.
	//
	LL_INFOS("InitInfo") << "J2C Engine is: " << LLImageJ2C::getEngineInfo() << LL_ENDL;
	LL_INFOS("InitInfo") << "libcurl version is: " << LLCurl::getVersionString() << LL_ENDL;

	/////////////////////////////////////////////////
	// OS-specific login dialogs
	/////////////////////////////////////////////////

	//test_cached_control();

	// track number of times that app has run
	mNumSessions = gSavedSettings.getS32("NumSessions");
	mNumSessions++;
	gSavedSettings.setS32("NumSessions", mNumSessions);

	if (gSavedSettings.getBOOL("VerboseLogs"))
	{
		LLError::setPrintLocation(true);
	}

	// LLKeyboard relies on LLUI to know what some accelerator keys are called.
	LLKeyboard::setStringTranslatorFunc( LLTrans::getKeyboardString );

	LLWeb::initClass();			  // do this after LLUI
	
	// Provide the text fields with callbacks for opening Urls
	LLUrlAction::setOpenURLCallback(boost::bind(&LLWeb::loadURL, _1, LLStringUtil::null, LLStringUtil::null));
	LLUrlAction::setOpenURLInternalCallback(boost::bind(&LLWeb::loadURLInternal, _1, LLStringUtil::null, LLStringUtil::null));
	LLUrlAction::setOpenURLExternalCallback(boost::bind(&LLWeb::loadURLExternal, _1, true, LLStringUtil::null));
	LLUrlAction::setExecuteSLURLCallback(&LLURLDispatcher::dispatchFromTextEditor);

	// Let code in llui access the viewer help floater
	LLUI::sHelpImpl = LLViewerHelp::getInstance();

	LL_INFOS("InitInfo") << "UI initialization is done." << LL_ENDL ;

	// Load translations for tooltips
	LLFloater::initClass();

	/////////////////////////////////////////////////
	
	LLToolMgr::getInstance(); // Initialize tool manager if not already instantiated
	
	LLViewerFloaterReg::registerFloaters();
	
	/////////////////////////////////////////////////
	//
	// Load settings files
	//
	//
	LLGroupMgr::parseRoleActions("role_actions.xml");

	LLAgent::parseTeleportMessages("teleport_strings.xml");

	// load MIME type -> media impl mappings
	std::string mime_types_name;
#if LL_DARWIN
	mime_types_name = "mime_types_mac.xml";
#elif LL_LINUX
	mime_types_name = "mime_types_linux.xml";
#else
	mime_types_name = "mime_types.xml";
#endif
	LLMIMETypes::parseMIMETypes( mime_types_name ); 

	// Copy settings to globals. *TODO: Remove or move to appropriage class initializers
	settings_to_globals();
	// Setup settings listeners
	settings_setup_listeners();
	// Modify settings based on system configuration and compile options
	settings_modify();

	// Find partition serial number (Windows) or hardware serial (Mac)
	mSerialNumber = generateSerialNumber();

	// do any necessary set-up for accepting incoming SLURLs from apps
	initSLURLHandler();

	if(false == initHardwareTest())
	{
		// Early out from user choice.
		return false;
	}
	LL_INFOS("InitInfo") << "Hardware test initialization done." << LL_ENDL ;

	// Prepare for out-of-memory situations, during which we will crash on
	// purpose and save a dump.
#if LL_WINDOWS && LL_RELEASE_FOR_DOWNLOAD && LL_USE_SMARTHEAP
	MemSetErrorHandler(first_mem_error_handler);
#endif // LL_WINDOWS && LL_RELEASE_FOR_DOWNLOAD && LL_USE_SMARTHEAP

	// *Note: this is where gViewerStats used to be created.

	//
	// Initialize the VFS, and gracefully handle initialization errors
	//

	if (!initCache())
	{
		std::ostringstream msg;
		msg << LLTrans::getString("MBUnableToAccessFile");
		OSMessageBox(msg.str(),LLStringUtil::null,OSMB_OK);
		return 1;
	}
	LL_INFOS("InitInfo") << "Cache initialization is done." << LL_ENDL ;

	// Initialize the repeater service.
	LLMainLoopRepeater::instance().start();

	//
	// Initialize the window
	//
	gGLActive = TRUE;
	initWindow();
	LL_INFOS("InitInfo") << "Window is initialized." << LL_ENDL ;

	// initWindow also initializes the Feature List, so now we can initialize this global.
	LLCubeMap::sUseCubeMaps = LLFeatureManager::getInstance()->isFeatureAvailable("RenderCubeMap");

	// call all self-registered classes
	LLInitClassList::instance().fireCallbacks();

	LLFolderViewItem::initClass(); // SJB: Needs to happen after initWindow(), not sure why but related to fonts
		
	gGLManager.getGLInfo(gDebugInfo);
	gGLManager.printGLInfoString();

	// Load Default bindings
	std::string key_bindings_file = gDirUtilp->findFile("keys.xml",
														gDirUtilp->getExpandedFilename(LL_PATH_USER_SETTINGS, ""),
														gDirUtilp->getExpandedFilename(LL_PATH_APP_SETTINGS, ""));


	if (!gViewerKeyboard.loadBindingsXML(key_bindings_file))
	{
		std::string key_bindings_file = gDirUtilp->findFile("keys.ini",
															gDirUtilp->getExpandedFilename(LL_PATH_USER_SETTINGS, ""),
															gDirUtilp->getExpandedFilename(LL_PATH_APP_SETTINGS, ""));
		if (!gViewerKeyboard.loadBindings(key_bindings_file))
		{
			LL_ERRS("InitInfo") << "Unable to open keys.ini" << LL_ENDL;
		}
	}

	// If we don't have the right GL requirements, exit.
	if (!gGLManager.mHasRequirements)
	{	
		// can't use an alert here since we're exiting and
		// all hell breaks lose.
		OSMessageBox(
			LLNotifications::instance().getGlobalString("UnsupportedGLRequirements"),
			LLStringUtil::null,
			OSMB_OK);
		return 0;
	}

	// Without SSE2 support we will crash almost immediately, warn here.
	if (!gSysCPU.hasSSE2())
	{	
		// can't use an alert here since we're exiting and
		// all hell breaks lose.
		OSMessageBox(
			LLNotifications::instance().getGlobalString("UnsupportedCPUSSE2"),
			LLStringUtil::null,
			OSMB_OK);
		return 0;
	}

	// alert the user if they are using unsupported hardware
	if(!gSavedSettings.getBOOL("AlertedUnsupportedHardware"))
	{
		bool unsupported = false;
		LLSD args;
		std::string minSpecs;
		
		// get cpu data from xml
		std::stringstream minCPUString(LLNotifications::instance().getGlobalString("UnsupportedCPUAmount"));
		S32 minCPU = 0;
		minCPUString >> minCPU;

		// get RAM data from XML
		std::stringstream minRAMString(LLNotifications::instance().getGlobalString("UnsupportedRAMAmount"));
		U64 minRAM = 0;
		minRAMString >> minRAM;
		minRAM = minRAM * 1024 * 1024;

		if(!LLFeatureManager::getInstance()->isGPUSupported() && LLFeatureManager::getInstance()->getGPUClass() != GPU_CLASS_UNKNOWN)
		{
			minSpecs += LLNotifications::instance().getGlobalString("UnsupportedGPU");
			minSpecs += "\n";
			unsupported = true;
		}
		if(gSysCPU.getMHz() < minCPU)
		{
			minSpecs += LLNotifications::instance().getGlobalString("UnsupportedCPU");
			minSpecs += "\n";
			unsupported = true;
		}
		if(gSysMemory.getPhysicalMemoryClamped() < minRAM)
		{
			minSpecs += LLNotifications::instance().getGlobalString("UnsupportedRAM");
			minSpecs += "\n";
			unsupported = true;
		}

		if (LLFeatureManager::getInstance()->getGPUClass() == GPU_CLASS_UNKNOWN)
		{
			LLNotificationsUtil::add("UnknownGPU");
		} 
			
		if(unsupported)
		{
			if(!gSavedSettings.controlExists("WarnUnsupportedHardware") 
				|| gSavedSettings.getBOOL("WarnUnsupportedHardware"))
			{
				args["MINSPECS"] = minSpecs;
				LLNotificationsUtil::add("UnsupportedHardware", args );
			}

		}
	}

#if LL_WINDOWS
	if (gGLManager.mGLVersion < LLFeatureManager::getInstance()->getExpectedGLVersion())
	{
		if (gGLManager.mIsIntel)
		{
			LLNotificationsUtil::add("IntelOldDriver");
		}
		else if (gGLManager.mIsNVIDIA)
		{
			LLNotificationsUtil::add("NVIDIAOldDriver");
		}
		else if (gGLManager.mIsATI)
		{
			LLNotificationsUtil::add("AMDOldDriver");
		}
	}
#endif


	// save the graphics card
	gDebugInfo["GraphicsCard"] = LLFeatureManager::getInstance()->getGPUString();

	// Save the current version to the prefs file
	gSavedSettings.setString("LastRunVersion",
							 LLVersionInfo::getChannelAndVersion());

	gSimLastTime = gRenderStartTime.getElapsedTimeF32();
	gSimFrames = (F32)gFrameCount;

	LLViewerJoystick::getInstance()->init(false);

	try {
		initializeSecHandler();
	}
	catch (LLProtectedDataException ex)
	{
	  LLNotificationsUtil::add("CorruptedProtectedDataStore");
	}
	LLHTTPClient::setCertVerifyCallback(secapiSSLCertVerifyCallback);


	gGLActive = FALSE;

	// Iterate over --leap command-line options. But this is a bit tricky: if
	// there's only one, it won't be an array at all.
	LLSD LeapCommand(gSavedSettings.getLLSD("LeapCommand"));
	LL_DEBUGS("InitInfo") << "LeapCommand: " << LeapCommand << LL_ENDL;
	if (LeapCommand.isDefined() && ! LeapCommand.isArray())
	{
		// If LeapCommand is actually a scalar value, make an array of it.
		// Have to do it in two steps because LeapCommand.append(LeapCommand)
		// trashes content! :-P
		LLSD item(LeapCommand);
		LeapCommand.append(item);
	}
	BOOST_FOREACH(const std::string& leap, llsd::inArray(LeapCommand))
	{
		LL_INFOS("InitInfo") << "processing --leap \"" << leap << '"' << LL_ENDL;
		// We don't have any better description of this plugin than the
		// user-specified command line. Passing "" causes LLLeap to derive a
		// description from the command line itself.
		// Suppress LLLeap::Error exception: trust LLLeap's own logging. We
		// don't consider any one --leap command mission-critical, so if one
		// fails, log it, shrug and carry on.
		LLLeap::create("", leap, false); // exception=false
	}

	if (gSavedSettings.getBOOL("QAMode") && gSavedSettings.getS32("QAModeEventHostPort") > 0)
	{
		LL_WARNS("InitInfo") << "QAModeEventHostPort DEPRECATED: "
							 << "lleventhost no longer supported as a dynamic library"
							 << LL_ENDL;
	}

	LLViewerMedia::initClass();
	LL_INFOS("InitInfo") << "Viewer media initialized." << LL_ENDL ;

	LLTextUtil::TextHelpers::iconCallbackCreationFunction = create_text_segment_icon_from_url_match;

	//EXT-7013 - On windows for some locale (Japanese) standard 
	//datetime formatting functions didn't support some parameters such as "weekday".
	//Names for days and months localized in xml are also useful for Polish locale(STORM-107).
	std::string language = gSavedSettings.getString("Language");
	if(language == "ja" || language == "pl")
	{
		LLStringOps::setupWeekDaysNames(LLTrans::getString("dateTimeWeekdaysNames"));
		LLStringOps::setupWeekDaysShortNames(LLTrans::getString("dateTimeWeekdaysShortNames"));
		LLStringOps::setupMonthNames(LLTrans::getString("dateTimeMonthNames"));
		LLStringOps::setupMonthShortNames(LLTrans::getString("dateTimeMonthShortNames"));
		LLStringOps::setupDayFormat(LLTrans::getString("dateTimeDayFormat"));

		LLStringOps::sAM = LLTrans::getString("dateTimeAM");
		LLStringOps::sPM = LLTrans::getString("dateTimePM");
	}

	LLAgentLanguage::init();

	return true;
}

void LLAppViewer::initMaxHeapSize()
{
	//set the max heap size.
	//here is some info regarding to the max heap size:
	//------------------------------------------------------------------------------------------
	// OS       | setting | SL address bits | max manageable memory space | max heap size
	// Win 32   | default | 32-bit          | 2GB                         | < 1.7GB
	// Win 32   | /3G     | 32-bit          | 3GB                         | < 1.7GB or 2.7GB
	//Linux 32  | default | 32-bit          | 3GB                         | < 2.7GB
	//Linux 32  |HUGEMEM  | 32-bit          | 4GB                         | < 3.7GB
	//64-bit OS |default  | 32-bit          | 4GB                         | < 3.7GB
	//64-bit OS |default  | 64-bit          | N/A (> 4GB)                 | N/A (> 4GB)
	//------------------------------------------------------------------------------------------
	//currently SL is built under 32-bit setting, we set its max heap size no more than 1.6 GB.

	//F32 max_heap_size_gb = llmin(1.6f, (F32)gSavedSettings.getF32("MaxHeapSize")) ;
	F32 max_heap_size_gb = gSavedSettings.getF32("MaxHeapSize") ;
	BOOL enable_mem_failure_prevention = (BOOL)gSavedSettings.getBOOL("MemoryFailurePreventionEnabled") ;

	LLMemory::initMaxHeapSizeGB(max_heap_size_gb, enable_mem_failure_prevention) ;
}

void LLAppViewer::checkMemory()
{
	const static F32 MEMORY_CHECK_INTERVAL = 1.0f ; //second
	//const static F32 MAX_QUIT_WAIT_TIME = 30.0f ; //seconds
	//static F32 force_quit_timer = MAX_QUIT_WAIT_TIME + MEMORY_CHECK_INTERVAL ;

	if(!gGLManager.mDebugGPU)
	{
		return ;
	}

	if(MEMORY_CHECK_INTERVAL > mMemCheckTimer.getElapsedTimeF32())
	{
		return ;
	}
	mMemCheckTimer.reset() ;

		//update the availability of memory
		LLMemory::updateMemoryInfo() ;

	bool is_low = LLMemory::isMemoryPoolLow() ;

	LLPipeline::throttleNewMemoryAllocation(is_low) ;		
	
	if(is_low)
	{
		LLMemory::logMemoryInfo() ;
	}
}

static LLFastTimer::DeclareTimer FTM_MESSAGES("System Messages");
static LLFastTimer::DeclareTimer FTM_SLEEP("Sleep");
static LLFastTimer::DeclareTimer FTM_YIELD("Yield");

static LLFastTimer::DeclareTimer FTM_TEXTURE_CACHE("Texture Cache");
static LLFastTimer::DeclareTimer FTM_DECODE("Image Decode");
static LLFastTimer::DeclareTimer FTM_VFS("VFS Thread");
static LLFastTimer::DeclareTimer FTM_LFS("LFS Thread");
static LLFastTimer::DeclareTimer FTM_PAUSE_THREADS("Pause Threads");
static LLFastTimer::DeclareTimer FTM_IDLE("Idle");
static LLFastTimer::DeclareTimer FTM_PUMP("Pump");
static LLFastTimer::DeclareTimer FTM_PUMP_ARES("Ares");
static LLFastTimer::DeclareTimer FTM_PUMP_SERVICE("Service");
static LLFastTimer::DeclareTimer FTM_SERVICE_CALLBACK("Callback");
static LLFastTimer::DeclareTimer FTM_AGENT_AUTOPILOT("Autopilot");
static LLFastTimer::DeclareTimer FTM_AGENT_UPDATE("Update");

LLFastTimer::DeclareTimer FTM_FRAME("Frame", true);

bool LLAppViewer::mainLoop()
{
	mMainloopTimeout = new LLWatchdogTimeout();
	
	//-------------------------------------------
	// Run main loop until time to quit
	//-------------------------------------------

	// Create IO Pump to use for HTTP Requests.
	gServicePump = new LLPumpIO(gAPRPoolp);
	LLHTTPClient::setPump(*gServicePump);
	LLCurl::setCAFile(gDirUtilp->getCAFile());

	// Note: this is where gLocalSpeakerMgr and gActiveSpeakerMgr used to be instantiated.

	LLVoiceChannel::initClass();
	LLVoiceClient::getInstance()->init(gServicePump);
	LLVoiceChannel::setCurrentVoiceChannelChangedCallback(boost::bind(&LLFloaterIMContainer::onCurrentChannelChanged, _1), true);
	LLTimer frameTimer,idleTimer;
	LLTimer debugTime;
	LLViewerJoystick* joystick(LLViewerJoystick::getInstance());
	joystick->setNeedsReset(true);

    LLEventPump& mainloop(LLEventPumps::instance().obtain("mainloop"));
    // As we do not (yet) send data on the mainloop LLEventPump that varies
    // with each frame, no need to instantiate a new LLSD event object each
    // time. Obviously, if that changes, just instantiate the LLSD at the
    // point of posting.
    LLSD newFrame;

	//LLPrivateMemoryPoolTester::getInstance()->run(false) ;
	//LLPrivateMemoryPoolTester::getInstance()->run(true) ;
	//LLPrivateMemoryPoolTester::destroy() ;

	// Handle messages
	while (!LLApp::isExiting())
	{
		LLFastTimer _(FTM_FRAME);
		LLFastTimer::nextFrame(); 

		//clear call stack records
		llclearcallstacks;

		//check memory availability information
		checkMemory() ;
		
		try
		{
			pingMainloopTimeout("Main:MiscNativeWindowEvents");

			if (gViewerWindow)
			{
				LLFastTimer t2(FTM_MESSAGES);
				gViewerWindow->getWindow()->processMiscNativeEvents();
			}
		
			pingMainloopTimeout("Main:GatherInput");
			
			if (gViewerWindow)
			{
				LLFastTimer t2(FTM_MESSAGES);
				if (!restoreErrorTrap())
				{
					llwarns << " Someone took over my signal/exception handler (post messagehandling)!" << llendl;
				}

				gViewerWindow->getWindow()->gatherInput();
			}

#if 1 && !LL_RELEASE_FOR_DOWNLOAD
			// once per second debug info
			if (debugTime.getElapsedTimeF32() > 1.f)
			{
				debugTime.reset();
			}
			
#endif
			//memory leaking simulation
			LLFloaterMemLeak* mem_leak_instance =
				LLFloaterReg::findTypedInstance<LLFloaterMemLeak>("mem_leaking");
			if(mem_leak_instance)
			{
				mem_leak_instance->idle() ;				
			}							

            // canonical per-frame event
            mainloop.post(newFrame);

			if (!LLApp::isExiting())
			{
				pingMainloopTimeout("Main:JoystickKeyboard");
				
				// Scan keyboard for movement keys.  Command keys and typing
				// are handled by windows callbacks.  Don't do this until we're
				// done initializing.  JC
				if ((gHeadlessClient || gViewerWindow->getWindow()->getVisible())
					&& gViewerWindow->getActive()
					&& !gViewerWindow->getWindow()->getMinimized()
					&& LLStartUp::getStartupState() == STATE_STARTED
					&& (gHeadlessClient || !gViewerWindow->getShowProgress())
					&& !gFocusMgr.focusLocked())
				{
					joystick->scanJoystick();
					gKeyboard->scanKeyboard();
				}

				// Update state based on messages, user input, object idle.
				{
					pauseMainloopTimeout(); // *TODO: Remove. Messages shouldn't be stalling for 20+ seconds!
					
					LLFastTimer t3(FTM_IDLE);
					idle();

					if (gAres != NULL && gAres->isInitialized())
					{
						pingMainloopTimeout("Main:ServicePump");				
						LLFastTimer t4(FTM_PUMP);
						{
							LLFastTimer t(FTM_PUMP_ARES);
							gAres->process();
						}
						{
							LLFastTimer t(FTM_PUMP_SERVICE);
							// this pump is necessary to make the login screen show up
							gServicePump->pump();

							{
								LLFastTimer t(FTM_SERVICE_CALLBACK);
								gServicePump->callback();
							}
						}
					}
					
					resumeMainloopTimeout();
				}
 
				if (gDoDisconnect && (LLStartUp::getStartupState() == STATE_STARTED))
				{
					pauseMainloopTimeout();
					saveFinalSnapshot();
					disconnectViewer();
					resumeMainloopTimeout();
				}

				// Render scene.
				// *TODO: Should we run display() even during gHeadlessClient?  DK 2011-02-18
				if (!LLApp::isExiting() && !gHeadlessClient)
				{
					pingMainloopTimeout("Main:Display");
					gGLActive = TRUE;
					display();
					pingMainloopTimeout("Main:Snapshot");
					LLFloaterSnapshot::update(); // take snapshots
					gGLActive = FALSE;
				}

			}

			pingMainloopTimeout("Main:Sleep");
			
			pauseMainloopTimeout();

			// Sleep and run background threads
			{
				LLFastTimer t2(FTM_SLEEP);
				
				// yield some time to the os based on command line option
				if(mYieldTime >= 0)
				{
					LLFastTimer t(FTM_YIELD);
					ms_sleep(mYieldTime);
				}

				// yield cooperatively when not running as foreground window
				if (   (gViewerWindow && !gViewerWindow->getWindow()->getVisible())
						|| !gFocusMgr.getAppHasFocus())
				{
					// Sleep if we're not rendering, or the window is minimized.
					S32 milliseconds_to_sleep = llclamp(gSavedSettings.getS32("BackgroundYieldTime"), 0, 1000);
					// don't sleep when BackgroundYieldTime set to 0, since this will still yield to other threads
					// of equal priority on Windows
					if (milliseconds_to_sleep > 0)
					{
						ms_sleep(milliseconds_to_sleep);
						// also pause worker threads during this wait period
						LLAppViewer::getTextureCache()->pause();
						LLAppViewer::getImageDecodeThread()->pause();
					}
				}
				
				if (mRandomizeFramerate)
				{
					ms_sleep(rand() % 200);
				}

				if (mPeriodicSlowFrame
					&& (gFrameCount % 10 == 0))
				{
					llinfos << "Periodic slow frame - sleeping 500 ms" << llendl;
					ms_sleep(500);
				}

				const F64 max_idle_time = llmin(.005*10.0*gFrameTimeSeconds, 0.005); // 5 ms a second
				idleTimer.reset();
				S32 total_work_pending = 0;
				S32 total_io_pending = 0;	
				while(1)
				{
					S32 work_pending = 0;
					S32 io_pending = 0;
					F32 max_time = llmin(gFrameIntervalSeconds*10.f, 1.f);

					{
						LLFastTimer ftm(FTM_TEXTURE_CACHE);
 						work_pending += LLAppViewer::getTextureCache()->update(max_time); // unpauses the texture cache thread
					}
					{
						LLFastTimer ftm(FTM_DECODE);
	 					work_pending += LLAppViewer::getImageDecodeThread()->update(max_time); // unpauses the image thread
					}
					{
						LLFastTimer ftm(FTM_DECODE);
	 					work_pending += LLAppViewer::getTextureFetch()->update(max_time); // unpauses the texture fetch thread
					}

					{
						LLFastTimer ftm(FTM_VFS);
	 					io_pending += LLVFSThread::updateClass(1);
					}
					{
						LLFastTimer ftm(FTM_LFS);
	 					io_pending += LLLFSThread::updateClass(1);
					}

					if (io_pending > 1000)
					{
						ms_sleep(llmin(io_pending/100,100)); // give the vfs some time to catch up
					}

					total_work_pending += work_pending ;
					total_io_pending += io_pending ;
					
					if (!work_pending || idleTimer.getElapsedTimeF64() >= max_idle_time)
					{
						break;
					}
				}
				gMeshRepo.update() ;
				
				if(!LLCurl::getCurlThread()->update(1))
				{
					LLCurl::getCurlThread()->pause() ; //nothing in the curl thread.
				}

				if(!total_work_pending) //pause texture fetching threads if nothing to process.
				{
					LLAppViewer::getTextureCache()->pause();
					LLAppViewer::getImageDecodeThread()->pause();
					LLAppViewer::getTextureFetch()->pause(); 
				}
				if(!total_io_pending) //pause file threads if nothing to process.
				{
					LLVFSThread::sLocal->pause(); 
					LLLFSThread::sLocal->pause(); 
				}									

				//texture fetching debugger
				if(LLTextureFetchDebugger::isEnabled())
				{
					LLFloaterTextureFetchDebugger* tex_fetch_debugger_instance =
						LLFloaterReg::findTypedInstance<LLFloaterTextureFetchDebugger>("tex_fetch_debugger");
					if(tex_fetch_debugger_instance)
					{
						tex_fetch_debugger_instance->idle() ;				
					}
				}

				if ((LLStartUp::getStartupState() >= STATE_CLEANUP) &&
					(frameTimer.getElapsedTimeF64() > FRAME_STALL_THRESHOLD))
				{
					gFrameStalls++;
				}
				frameTimer.reset();

				resumeMainloopTimeout();
	
				pingMainloopTimeout("Main:End");
			}	
		}
		catch(std::bad_alloc)
		{			
			LLMemory::logMemoryInfo(TRUE) ;

			//stop memory leaking simulation
			LLFloaterMemLeak* mem_leak_instance =
				LLFloaterReg::findTypedInstance<LLFloaterMemLeak>("mem_leaking");
			if(mem_leak_instance)
			{
				mem_leak_instance->stop() ;				
				llwarns << "Bad memory allocation in LLAppViewer::mainLoop()!" << llendl ;
			}
			else
			{
				//output possible call stacks to log file.
				LLError::LLCallStacks::print() ;

				llerrs << "Bad memory allocation in LLAppViewer::mainLoop()!" << llendl ;
			}
		}
	}

	// Save snapshot for next time, if we made it through initialization
	if (STATE_STARTED == LLStartUp::getStartupState())
	{
		try
		{
			saveFinalSnapshot();
		}
		catch(std::bad_alloc)
		{
			llwarns << "Bad memory allocation when saveFinalSnapshot() is called!" << llendl ;

			//stop memory leaking simulation
			LLFloaterMemLeak* mem_leak_instance =
				LLFloaterReg::findTypedInstance<LLFloaterMemLeak>("mem_leaking");
			if(mem_leak_instance)
			{
				mem_leak_instance->stop() ;				
			}	
		}
	}
	
	delete gServicePump;

	destroyMainloopTimeout();

	llinfos << "Exiting main_loop" << llendflush;

	return true;
}

void LLAppViewer::flushVFSIO()
{
	while (1)
	{
		S32 pending = LLVFSThread::updateClass(0);
		pending += LLLFSThread::updateClass(0);
		if (!pending)
		{
			break;
		}
		llinfos << "Waiting for pending IO to finish: " << pending << llendflush;
		ms_sleep(100);
	}
}

bool LLAppViewer::cleanup()
{
	//ditch LLVOAvatarSelf instance
	gAgentAvatarp = NULL;

	// workaround for DEV-35406 crash on shutdown
	LLEventPumps::instance().reset();

	if (LLFastTimerView::sAnalyzePerformance)
	{
		llinfos << "Analyzing performance" << llendl;
		std::string baseline_name = LLFastTimer::sLogName + "_baseline.slp";
		std::string current_name  = LLFastTimer::sLogName + ".slp"; 
		std::string report_name   = LLFastTimer::sLogName + "_report.csv";

		LLFastTimerView::doAnalysis(
			gDirUtilp->getExpandedFilename(LL_PATH_LOGS, baseline_name),
			gDirUtilp->getExpandedFilename(LL_PATH_LOGS, current_name),
			gDirUtilp->getExpandedFilename(LL_PATH_LOGS, report_name));		
	}
	LLMetricPerformanceTesterBasic::cleanClass();

	// remove any old breakpad minidump files from the log directory
	if (! isError())
	{
		std::string logdir = gDirUtilp->getExpandedFilename(LL_PATH_LOGS, "");
		gDirUtilp->deleteFilesInDir(logdir, "*-*-*-*-*.dmp");
	}

	{
		// Kill off LLLeap objects. We can find them all because LLLeap is derived
		// from LLInstanceTracker. But collect instances first: LLInstanceTracker
		// specifically forbids adding/deleting instances while iterating.
		std::vector<LLLeap*> leaps;
		leaps.reserve(LLLeap::instanceCount());
		for (LLLeap::instance_iter li(LLLeap::beginInstances()), lend(LLLeap::endInstances());
			 li != lend; ++li)
		{
			leaps.push_back(&*li);
		}
		// Okay, now trash them all. We don't have to NULL or erase the entry
		// in 'leaps' because the whole vector is going away momentarily.
		BOOST_FOREACH(LLLeap* leap, leaps)
		{
			delete leap;
		}
	} // destroy 'leaps'

	//flag all elements as needing to be destroyed immediately
	// to ensure shutdown order
	LLMortician::setZealous(TRUE);

	LLVoiceClient::getInstance()->terminate();
	
	disconnectViewer();

	llinfos << "Viewer disconnected" << llendflush;

	display_cleanup(); 

	release_start_screen(); // just in case

	LLError::logToFixedBuffer(NULL);

	llinfos << "Cleaning Up" << llendflush;

	// shut down mesh streamer
	gMeshRepo.shutdown();

	// shut down Havok
	LLPhysicsExtensions::quitSystem();

	// Must clean up texture references before viewer window is destroyed.
	if(LLHUDManager::instanceExists())
	{
		LLHUDManager::getInstance()->updateEffects();
		LLHUDObject::updateAll();
		LLHUDManager::getInstance()->cleanupEffects();
		LLHUDObject::cleanupHUDObjects();
		llinfos << "HUD Objects cleaned up" << llendflush;
	}

	LLKeyframeDataCache::clear();
	
 	// End TransferManager before deleting systems it depends on (Audio, VFS, AssetStorage)
#if 0 // this seems to get us stuck in an infinite loop...
	gTransferManager.cleanup();
#endif
	
	// Note: this is where gWorldMap used to be deleted.

	// Note: this is where gHUDManager used to be deleted.
	if(LLHUDManager::instanceExists())
	{
		LLHUDManager::getInstance()->shutdownClass();
	}

	delete gAssetStorage;
	gAssetStorage = NULL;

	LLPolyMesh::freeAllMeshes();

	LLStartUp::cleanupNameCache();

	// Note: this is where gLocalSpeakerMgr and gActiveSpeakerMgr used to be deleted.

	LLWorldMap::getInstance()->reset(); // release any images

	LLCalc::cleanUp();

	llinfos << "Global stuff deleted" << llendflush;

	if (gAudiop)
	{
		// shut down the streaming audio sub-subsystem first, in case it relies on not outliving the general audio subsystem.

		LLStreamingAudioInterface *sai = gAudiop->getStreamingAudioImpl();
		delete sai;
		gAudiop->setStreamingAudioImpl(NULL);

		// shut down the audio subsystem
        gAudiop->shutdown();

		delete gAudiop;
		gAudiop = NULL;
	}

	// Note: this is where LLFeatureManager::getInstance()-> used to be deleted.

	// Patch up settings for next time
	// Must do this before we delete the viewer window,
	// such that we can suck rectangle information out of
	// it.
	cleanupSavedSettings();
	llinfos << "Settings patched up" << llendflush;

	// delete some of the files left around in the cache.
	removeCacheFiles("*.wav");
	removeCacheFiles("*.tmp");
	removeCacheFiles("*.lso");
	removeCacheFiles("*.out");
	removeCacheFiles("*.dsf");
	removeCacheFiles("*.bodypart");
	removeCacheFiles("*.clothing");

	llinfos << "Cache files removed" << llendflush;

	// Wait for any pending VFS IO
	flushVFSIO();
	llinfos << "Shutting down Views" << llendflush;

	// Destroy the UI
	if( gViewerWindow)
		gViewerWindow->shutdownViews();

	llinfos << "Cleaning up Inventory" << llendflush;
	
	// Cleanup Inventory after the UI since it will delete any remaining observers
	// (Deleted observers should have already removed themselves)
	gInventory.cleanupInventory();

	llinfos << "Cleaning up Selections" << llendflush;
	
	// Clean up selection managers after UI is destroyed, as UI may be observing them.
	// Clean up before GL is shut down because we might be holding on to objects with texture references
	LLSelectMgr::cleanupGlobals();
	
	llinfos << "Shutting down OpenGL" << llendflush;

	// Shut down OpenGL
	if( gViewerWindow)
	{
		gViewerWindow->shutdownGL();
	
		// Destroy window, and make sure we're not fullscreen
		// This may generate window reshape and activation events.
		// Therefore must do this before destroying the message system.
		delete gViewerWindow;
		gViewerWindow = NULL;
		llinfos << "ViewerWindow deleted" << llendflush;
	}

	llinfos << "Cleaning up Keyboard & Joystick" << llendflush;
	
	// viewer UI relies on keyboard so keep it aound until viewer UI isa gone
	delete gKeyboard;
	gKeyboard = NULL;

	// Turn off Space Navigator and similar devices
	LLViewerJoystick::getInstance()->terminate();
	
	llinfos << "Cleaning up Objects" << llendflush;
	
	LLViewerObject::cleanupVOClasses();

	LLAvatarAppearance::cleanupClass();
	
	LLPostProcess::cleanupClass();

	LLTracker::cleanupInstance();
	
	// *FIX: This is handled in LLAppViewerWin32::cleanup().
	// I'm keeping the comment to remember its order in cleanup,
	// in case of unforseen dependency.
	//#if LL_WINDOWS
	//	gDXHardware.cleanup();
	//#endif // LL_WINDOWS

	LLVolumeMgr* volume_manager = LLPrimitive::getVolumeManager();
	if (!volume_manager->cleanup())
	{
		llwarns << "Remaining references in the volume manager!" << llendflush;
	}
	LLPrimitive::cleanupVolumeManager();

	llinfos << "Additional Cleanup..." << llendflush;	
	
	LLViewerParcelMgr::cleanupGlobals();

	// *Note: this is where gViewerStats used to be deleted.

 	//end_messaging_system();

	LLFollowCamMgr::cleanupClass();
	//LLVolumeMgr::cleanupClass();
	LLPrimitive::cleanupVolumeManager();
	LLWorldMapView::cleanupClass();
	LLFolderViewItem::cleanupClass();
	LLUI::cleanupClass();
	
	//
	// Shut down the VFS's AFTER the decode manager cleans up (since it cleans up vfiles).
	// Also after viewerwindow is deleted, since it may have image pointers (which have vfiles)
	// Also after shutting down the messaging system since it has VFS dependencies

	//
	llinfos << "Cleaning up VFS" << llendflush;
	LLVFile::cleanupClass();

	llinfos << "Saving Data" << llendflush;
	
	// Store the time of our current logoff
	gSavedPerAccountSettings.setU32("LastLogoff", time_corrected());

	// Must do this after all panels have been deleted because panels that have persistent rects
	// save their rects on delete.
	gSavedSettings.saveToFile(gSavedSettings.getString("ClientSettingsFile"), TRUE);
	
	LLUIColorTable::instance().saveUserSettings();

	// PerAccountSettingsFile should be empty if no user has been logged on.
	// *FIX:Mani This should get really saved in a "logoff" mode. 
	if (gSavedSettings.getString("PerAccountSettingsFile").empty())
	{
		llinfos << "Not saving per-account settings; don't know the account name yet." << llendl;
	}
	// Only save per account settings if the previous login succeeded, otherwise
	// we might end up with a cleared out settings file in case a previous login
	// failed after loading per account settings.
	else if (!mSavePerAccountSettings)
	{
		llinfos << "Not saving per-account settings; last login was not successful." << llendl;
	}
	else
	{
		gSavedPerAccountSettings.saveToFile(gSavedSettings.getString("PerAccountSettingsFile"), TRUE);
		llinfos << "Saved settings" << llendflush;
	}

	std::string warnings_settings_filename = gDirUtilp->getExpandedFilename(LL_PATH_USER_SETTINGS, getSettingsFilename("Default", "Warnings"));
	gWarningSettings.saveToFile(warnings_settings_filename, TRUE);

	// Save URL history file
	LLURLHistory::saveFile("url_history.xml");

	// save mute list. gMuteList used to also be deleted here too.
	LLMuteList::getInstance()->cache(gAgent.getID());

	//save call log list
	LLConversationLog::instance().cache();

	if (mPurgeOnExit)
	{
		llinfos << "Purging all cache files on exit" << llendflush;
		gDirUtilp->deleteFilesInDir(gDirUtilp->getExpandedFilename(LL_PATH_CACHE,""), "*.*");
	}

	removeMarkerFile(); // Any crashes from here on we'll just have to ignore
	
	writeDebugInfo();

	LLLocationHistory::getInstance()->save();

	LLAvatarIconIDCache::getInstance()->save();
	
	LLViewerMedia::saveCookieFile();

	// Stop the plugin read thread if it's running.
	LLPluginProcessParent::setUseReadThread(false);

	llinfos << "Shutting down Threads" << llendflush;

	// Let threads finish
	LLTimer idleTimer;
	idleTimer.reset();
	const F64 max_idle_time = 5.f; // 5 seconds
	while(1)
	{
		S32 pending = 0;
		pending += LLAppViewer::getTextureCache()->update(1); // unpauses the worker thread
		pending += LLAppViewer::getImageDecodeThread()->update(1); // unpauses the image thread
		pending += LLAppViewer::getTextureFetch()->update(1); // unpauses the texture fetch thread
		pending += LLVFSThread::updateClass(0);
		pending += LLLFSThread::updateClass(0);
		pending += LLCurl::getCurlThread()->update(1) ;
		F64 idle_time = idleTimer.getElapsedTimeF64();
		if(!pending)
		{
			break ; //done
		}
		else if(idle_time >= max_idle_time)
		{
			llwarns << "Quitting with pending background tasks." << llendl;
			break;
		}
	}
	LLCurl::getCurlThread()->pause() ;

	// Delete workers first
	// shotdown all worker threads before deleting them in case of co-dependencies
	mAppCoreHttp.requestStop();
	sTextureFetch->shutdown();
	sTextureCache->shutdown();	
	sImageDecodeThread->shutdown();
	
	sTextureFetch->shutDownTextureCacheThread() ;
	sTextureFetch->shutDownImageDecodeThread() ;

	llinfos << "Shutting down message system" << llendflush;
	end_messaging_system();

	// *NOTE:Mani - The following call is not thread safe. 
	LL_CHECK_MEMORY
	LLCurl::cleanupClass();
	LL_CHECK_MEMORY

	// Non-LLCurl libcurl library
	mAppCoreHttp.cleanup();

	LLFilePickerThread::cleanupClass();

	//MUST happen AFTER LLCurl::cleanupClass
	delete sTextureCache;
    sTextureCache = NULL;
	delete sTextureFetch;
    sTextureFetch = NULL;
	delete sImageDecodeThread;
    sImageDecodeThread = NULL;
	delete mFastTimerLogThread;
	mFastTimerLogThread = NULL;
	
	if (LLFastTimerView::sAnalyzePerformance)
	{
		llinfos << "Analyzing performance" << llendl;
		
		std::string baseline_name = LLFastTimer::sLogName + "_baseline.slp";
		std::string current_name  = LLFastTimer::sLogName + ".slp"; 
		std::string report_name   = LLFastTimer::sLogName + "_report.csv";

		LLFastTimerView::doAnalysis(
			gDirUtilp->getExpandedFilename(LL_PATH_LOGS, baseline_name),
			gDirUtilp->getExpandedFilename(LL_PATH_LOGS, current_name),
			gDirUtilp->getExpandedFilename(LL_PATH_LOGS, report_name));
	}	

	LLMetricPerformanceTesterBasic::cleanClass() ;

	llinfos << "Cleaning up Media and Textures" << llendflush;

	//Note:
	//LLViewerMedia::cleanupClass() has to be put before gTextureList.shutdown()
	//because some new image might be generated during cleaning up media. --bao
	LLViewerMedia::cleanupClass();
	LLViewerParcelMedia::cleanupClass();
	gTextureList.shutdown(); // shutdown again in case a callback added something
	LLUIImageList::getInstance()->cleanUp();
	
	// This should eventually be done in LLAppViewer
	LLImage::cleanupClass();
	LLVFSThread::cleanupClass();
	LLLFSThread::cleanupClass();

#ifndef LL_RELEASE_FOR_DOWNLOAD
	llinfos << "Auditing VFS" << llendl;
	if(gVFS)
	{
		gVFS->audit();
	}
#endif

	llinfos << "Misc Cleanup" << llendflush;
	
	// For safety, the LLVFS has to be deleted *after* LLVFSThread. This should be cleaned up.
	// (LLVFS doesn't know about LLVFSThread so can't kill pending requests) -Steve
	delete gStaticVFS;
	gStaticVFS = NULL;
	delete gVFS;
	gVFS = NULL;
	
	gSavedSettings.cleanup();
	LLUIColorTable::instance().clear();

	LLWatchdog::getInstance()->cleanup();

	LLViewerAssetStatsFF::cleanup();
	
	// If we're exiting to launch an URL, do that here so the screen
	// is at the right resolution before we launch IE.
	if (!gLaunchFileOnQuit.empty())
	{
		llinfos << "Launch file on quit." << llendflush;
#if LL_WINDOWS
		// Indicate an application is starting.
		SetCursor(LoadCursor(NULL, IDC_WAIT));
#endif

		// HACK: Attempt to wait until the screen res. switch is complete.
		ms_sleep(1000);

		LLWeb::loadURLExternal( gLaunchFileOnQuit, false );
		llinfos << "File launched." << llendflush;
	}
	llinfos << "Cleaning up LLProxy." << llendl;
	LLProxy::cleanupClass();

	LLWearableType::cleanupClass();

	LLMainLoopRepeater::instance().stop();

	//release all private memory pools.
	LLPrivateMemoryPoolManager::destroyClass() ;

	ll_close_fail_log();

	MEM_TRACK_RELEASE

    llinfos << "Goodbye!" << llendflush;

	// return 0;
	return true;
}

// A callback for llerrs to call during the watchdog error.
void watchdog_llerrs_callback(const std::string &error_string)
{
	gLLErrorActivated = true;

#ifdef LL_WINDOWS
	RaiseException(0,0,0,0);
#else
	raise(SIGQUIT);
#endif
}

// A callback for the watchdog to call.
void watchdog_killer_callback()
{
	LLError::setFatalFunction(watchdog_llerrs_callback);
	llerrs << "Watchdog killer event" << llendl;
}

bool LLAppViewer::initThreads()
{
#if MEM_TRACK_MEM
	static const bool enable_threads = false;
#else
	static const bool enable_threads = true;
#endif

	LLImage::initClass(gSavedSettings.getBOOL("TextureNewByteRange"),gSavedSettings.getS32("TextureReverseByteRange"));

	LLVFSThread::initClass(enable_threads && false);
	LLLFSThread::initClass(enable_threads && false);

	// Image decoding
	LLAppViewer::sImageDecodeThread = new LLImageDecodeThread(enable_threads && true);
	LLAppViewer::sTextureCache = new LLTextureCache(enable_threads && true);
	LLAppViewer::sTextureFetch = new LLTextureFetch(LLAppViewer::getTextureCache(),
													sImageDecodeThread,
													enable_threads && true,
													app_metrics_qa_mode);	

	if (LLFastTimer::sLog || LLFastTimer::sMetricLog)
	{
		LLFastTimer::sLogLock = new LLMutex(NULL);
		mFastTimerLogThread = new LLFastTimerLogThread(LLFastTimer::sLogName);
		mFastTimerLogThread->start();
	}

	// Mesh streaming and caching
	gMeshRepo.init();

	LLFilePickerThread::initClass();

	// *FIX: no error handling here!
	return true;
}

void errorCallback(const std::string &error_string)
{
#ifndef LL_RELEASE_FOR_DOWNLOAD
	OSMessageBox(error_string, LLTrans::getString("MBFatalError"), OSMB_OK);
#endif

	//Set the ErrorActivated global so we know to create a marker file
	gLLErrorActivated = true;
	
	LLError::crashAndLoop(error_string);
}

void LLAppViewer::initLogging()
{
	//
	// Set up logging defaults for the viewer
	//
	LLError::initForApplication(
				gDirUtilp->getExpandedFilename(LL_PATH_APP_SETTINGS, ""));
	LLError::setFatalFunction(errorCallback);

	// Remove the last ".old" log file.
	std::string old_log_file = gDirUtilp->getExpandedFilename(LL_PATH_LOGS,
							     "SecondLife.old");
	LLFile::remove(old_log_file);

	// Get name of the log file
	std::string log_file = gDirUtilp->getExpandedFilename(LL_PATH_LOGS,
							     "SecondLife.log");
	/*
	 * Before touching any log files, compute the duration of the last run
	 * by comparing the ctime of the previous start marker file with the ctime
	 * of the last log file.
	 */
	std::string start_marker_file_name = gDirUtilp->getExpandedFilename(LL_PATH_LOGS, START_MARKER_FILE_NAME);
	llstat start_marker_stat;
	llstat log_file_stat;
	if (   0 == LLFile::stat(start_marker_file_name, &start_marker_stat)
		&& 0 == LLFile::stat(log_file, &log_file_stat)
		)
	{
		int elapsed_seconds = log_file_stat.st_ctime - start_marker_stat.st_ctime;
		// only report a last run time if the last viewer was the same version
		// because this stat will be counted against this version
		gLastExecDuration = markerIsSameVersion(start_marker_file_name) ? elapsed_seconds : -1;
	}
	else
	{
		// at least one of the LLFile::stat calls failed, so we can't compute the run time
		gLastExecDuration = -1; // unknown
	}
	
	// Create a new start marker file for comparison with log file time for the next run
	LLAPRFile start_marker_file ;
	start_marker_file.open(start_marker_file_name, LL_APR_W);
	if (start_marker_file.getFileHandle())
	{
		recordMarkerVersion(start_marker_file);
		start_marker_file.close();
	}

	// Rename current log file to ".old"
	LLFile::rename(log_file, old_log_file);

	// Set the log file to SecondLife.log
	LLError::logToFile(log_file);
}

bool LLAppViewer::loadSettingsFromDirectory(const std::string& location_key,
					    bool set_defaults)
{	
	if (!mSettingsLocationList)
	{
		llerrs << "Invalid settings location list" << llendl;
	}

	BOOST_FOREACH(const SettingsGroup& group, mSettingsLocationList->groups)
	{
		// skip settings groups that aren't the one we requested
		if (group.name() != location_key) continue;

		ELLPath path_index = (ELLPath)group.path_index();
		if(path_index <= LL_PATH_NONE || path_index >= LL_PATH_LAST)
		{
			llerrs << "Out of range path index in app_settings/settings_files.xml" << llendl;
			return false;
		}

		BOOST_FOREACH(const SettingsFile& file, group.files)
		{
			llinfos << "Attempting to load settings for the group " << file.name()
			    << " - from location " << location_key << llendl;

			LLControlGroup* settings_group = LLControlGroup::getInstance(file.name);
			if(!settings_group)
			{
				llwarns << "No matching settings group for name " << file.name() << llendl;
				continue;
			}

			std::string full_settings_path;

			if (file.file_name_setting.isProvided() 
				&& gSavedSettings.controlExists(file.file_name_setting))
			{
				// try to find filename stored in file_name_setting control
				full_settings_path = gSavedSettings.getString(file.file_name_setting);
				if (full_settings_path.empty())
				{
					continue;
				}
				else if (!gDirUtilp->fileExists(full_settings_path))
				{
					// search in default path
					full_settings_path = gDirUtilp->getExpandedFilename((ELLPath)path_index, full_settings_path);
				}
			}
			else
			{
				// by default, use specified file name
				full_settings_path = gDirUtilp->getExpandedFilename((ELLPath)path_index, file.file_name());
			}

			if(settings_group->loadFromFile(full_settings_path, set_defaults, file.persistent))
			{	// success!
				llinfos << "Loaded settings file " << full_settings_path << llendl;
			}
			else
			{	// failed to load
				if(file.required)
				{
					llerrs << "Error: Cannot load required settings file from: " << full_settings_path << llendl;
					return false;
				}
				else
				{
					// only complain if we actually have a filename at this point
					if (!full_settings_path.empty())
					{
						llinfos << "Cannot load " << full_settings_path << " - No settings found." << llendl;
					}
				}
			}
		}
	}

	return true;
}

std::string LLAppViewer::getSettingsFilename(const std::string& location_key,
											 const std::string& file)
{
	BOOST_FOREACH(const SettingsGroup& group, mSettingsLocationList->groups)
	{
		if (group.name() == location_key)
		{
			BOOST_FOREACH(const SettingsFile& settings_file, group.files)
			{
				if (settings_file.name() == file)
				{
					return settings_file.file_name;
				}
			}
		}
	}

	return std::string();
}

void LLAppViewer::loadColorSettings()
{
	LLUIColorTable::instance().loadFromSettings();
}

bool LLAppViewer::initConfiguration()
{	
	//Load settings files list
	std::string settings_file_list = gDirUtilp->getExpandedFilename(LL_PATH_APP_SETTINGS, "settings_files.xml");
	//LLControlGroup settings_control("SettingsFiles");
	//llinfos << "Loading settings file list " << settings_file_list << llendl;
	//if (0 == settings_control.loadFromFile(settings_file_list))
	//{
 //       llerrs << "Cannot load default configuration file " << settings_file_list << llendl;
	//}

	LLXMLNodePtr root;
	BOOL success  = LLXMLNode::parseFile(settings_file_list, root, NULL);
	if (!success)
	{
        llerrs << "Cannot load default configuration file " << settings_file_list << llendl;
	}

	mSettingsLocationList = new SettingsFiles();

	LLXUIParser parser;
	parser.readXUI(root, *mSettingsLocationList, settings_file_list);

	if (!mSettingsLocationList->validateBlock())
	{
        llerrs << "Invalid settings file list " << settings_file_list << llendl;
	}
		
	// The settings and command line parsing have a fragile
	// order-of-operation:
	// - load defaults from app_settings
	// - set procedural settings values
	// - read command line settings
	// - selectively apply settings needed to load user settings.
    // - load overrides from user_settings 
	// - apply command line settings (to override the overrides)
	// - load per account settings (happens in llstartup
	
	// - load defaults
	bool set_defaults = true;
	if(!loadSettingsFromDirectory("Default", set_defaults))
	{
		std::ostringstream msg;
		msg << "Unable to load default settings file. The installation may be corrupted.";
		OSMessageBox(msg.str(),LLStringUtil::null,OSMB_OK);
		return false;
	}

	initStrings(); // setup paths for LLTrans based on settings files only
	// - set procedural settings
	// Note: can't use LL_PATH_PER_SL_ACCOUNT for any of these since we haven't logged in yet
	gSavedSettings.setString("ClientSettingsFile", 
        gDirUtilp->getExpandedFilename(LL_PATH_USER_SETTINGS, getSettingsFilename("Default", "Global")));

	gSavedSettings.setString("VersionChannelName", LLVersionInfo::getChannel());

#ifndef	LL_RELEASE_FOR_DOWNLOAD
	// provide developer build only overrides for these control variables that are not
	// persisted to settings.xml
	LLControlVariable* c = gSavedSettings.getControl("ShowConsoleWindow");
	if (c)
	{
		c->setValue(true, false);
	}
	c = gSavedSettings.getControl("AllowMultipleViewers");
	if (c)
	{
		c->setValue(true, false);
	}
#endif

#ifndef	LL_RELEASE_FOR_DOWNLOAD
	gSavedSettings.setBOOL("QAMode", TRUE );
	gSavedSettings.setS32("WatchdogEnabled", 0);
#endif
	
	// These are warnings that appear on the first experience of that condition.
	// They are already set in the settings_default.xml file, but still need to be added to LLFirstUse
	// for disable/reset ability
//	LLFirstUse::addConfigVariable("FirstBalanceIncrease");
//	LLFirstUse::addConfigVariable("FirstBalanceDecrease");
//	LLFirstUse::addConfigVariable("FirstSit");
//	LLFirstUse::addConfigVariable("FirstMap");
//	LLFirstUse::addConfigVariable("FirstGoTo");
//	LLFirstUse::addConfigVariable("FirstBuild");
//	LLFirstUse::addConfigVariable("FirstLeftClickNoHit");
//	LLFirstUse::addConfigVariable("FirstTeleport");
//	LLFirstUse::addConfigVariable("FirstOverrideKeys");
//	LLFirstUse::addConfigVariable("FirstAttach");
//	LLFirstUse::addConfigVariable("FirstAppearance");
//	LLFirstUse::addConfigVariable("FirstInventory");
//	LLFirstUse::addConfigVariable("FirstSandbox");
//	LLFirstUse::addConfigVariable("FirstFlexible");
//	LLFirstUse::addConfigVariable("FirstDebugMenus");
//	LLFirstUse::addConfigVariable("FirstSculptedPrim");
//	LLFirstUse::addConfigVariable("FirstVoice");
//	LLFirstUse::addConfigVariable("FirstMedia");
		
	// - read command line settings.
	LLControlGroupCLP clp;
	std::string	cmd_line_config	= gDirUtilp->getExpandedFilename(LL_PATH_APP_SETTINGS,
														  "cmd_line.xml");

	clp.configure(cmd_line_config, &gSavedSettings);

	if(!initParseCommandLine(clp))
	{
		llwarns	<< "Error parsing command line options.	Command	Line options ignored."  << llendl;
		
		llinfos	<< "Command	line usage:\n" << clp << llendl;

		std::ostringstream msg;
		msg << LLTrans::getString("MBCmdLineError") << clp.getErrorMessage();
		OSMessageBox(msg.str(),LLStringUtil::null,OSMB_OK);
		return false;
	}
	
	// - selectively apply settings 

	// If the user has specified a alternate settings file name.
	// Load	it now before loading the user_settings/settings.xml
	if(clp.hasOption("settings"))
	{
		std::string	user_settings_filename = 
			gDirUtilp->getExpandedFilename(LL_PATH_USER_SETTINGS, 
										   clp.getOption("settings")[0]);		
		gSavedSettings.setString("ClientSettingsFile", user_settings_filename);
		llinfos	<< "Using command line specified settings filename: " 
			<< user_settings_filename << llendl;
	}

	// - load overrides from user_settings 
	loadSettingsFromDirectory("User");

	if (gSavedSettings.getBOOL("FirstRunThisInstall"))
	{
		// Note that the "FirstRunThisInstall" settings is currently unused.
		gSavedSettings.setBOOL("FirstRunThisInstall", FALSE);
	}

	if (clp.hasOption("sessionsettings"))
	{
		std::string session_settings_filename = clp.getOption("sessionsettings")[0];		
		gSavedSettings.setString("SessionSettingsFile", session_settings_filename);
		llinfos	<< "Using session settings filename: " 
			<< session_settings_filename << llendl;
	}
	loadSettingsFromDirectory("Session");

	if (clp.hasOption("usersessionsettings"))
	{
		std::string user_session_settings_filename = clp.getOption("usersessionsettings")[0];		
		gSavedSettings.setString("UserSessionSettingsFile", user_session_settings_filename);
		llinfos	<< "Using user session settings filename: " 
			<< user_session_settings_filename << llendl;

	}
	loadSettingsFromDirectory("UserSession");

	// - apply command line settings 
	clp.notify(); 

	// Register the core crash option as soon as we can
	// if we want gdb post-mortem on cores we need to be up and running
	// ASAP or we might miss init issue etc.
	if(clp.hasOption("disablecrashlogger"))
	{
		llwarns << "Crashes will be handled by system, stack trace logs and crash logger are both disabled" << llendl;
		LLAppViewer::instance()->disableCrashlogger();
	}

	// Handle initialization from settings.
	// Start up the debugging console before handling other options.
	if (gSavedSettings.getBOOL("ShowConsoleWindow"))
	{
		initConsole();
	}

	if(clp.hasOption("help"))
	{
		std::ostringstream msg;
		msg << LLTrans::getString("MBCmdLineUsg") << "\n" << clp;
		llinfos	<< msg.str() << llendl;

		OSMessageBox(
			msg.str().c_str(),
			LLStringUtil::null,
			OSMB_OK);

		return false;
	}

    if(clp.hasOption("set"))
    {
        const LLCommandLineParser::token_vector_t& set_values = clp.getOption("set");
        if(0x1 & set_values.size())
        {
            llwarns << "Invalid '--set' parameter count." << llendl;
        }
        else
        {
            LLCommandLineParser::token_vector_t::const_iterator itr = set_values.begin();
            for(; itr != set_values.end(); ++itr)
            {
                const std::string& name = *itr;
                const std::string& value = *(++itr);
                std::string name_part;
                std::string group_part;
				LLControlVariable* control = NULL;

				// Name can be further split into ControlGroup.Name, with the default control group being Global
				size_t pos = name.find('.');
				if (pos != std::string::npos)
				{
					group_part = name.substr(0, pos);
					name_part = name.substr(pos+1);
					llinfos << "Setting " << group_part << "." << name_part << " to " << value << llendl;
					LLControlGroup* g = LLControlGroup::getInstance(group_part);
					if (g) control = g->getControl(name_part);
				}
				else
				{
					llinfos << "Setting Global." << name << " to " << value << llendl;
					control = gSavedSettings.getControl(name);
				}

                if (control)
                {
                    control->setValue(value, false);
                }
                else
                {
					llwarns << "Failed --set " << name << ": setting name unknown." << llendl;
                }
            }
        }
    }

    if(clp.hasOption("channel"))
    {
		LLVersionInfo::resetChannel(clp.getOption("channel")[0]);
	}

	// If we have specified crash on startup, set the global so we'll trigger the crash at the right time
	if(clp.hasOption("crashonstartup"))
	{
		gCrashOnStartup = TRUE;
	}

	if (clp.hasOption("logperformance"))
	{
		LLFastTimer::sLog = TRUE;
		LLFastTimer::sLogName = std::string("performance");		
	}
	
	if (clp.hasOption("logmetrics"))
 	{
 		LLFastTimer::sMetricLog = TRUE ;
		// '--logmetrics' can be specified with a named test metric argument so the data gathering is done only on that test
		// In the absence of argument, every metric is gathered (makes for a rather slow run and hard to decipher report...)
		std::string test_name = clp.getOption("logmetrics")[0];
		llinfos << "'--logmetrics' argument : " << test_name << llendl;
		if (test_name == "")
		{
			llwarns << "No '--logmetrics' argument given, will output all metrics to " << DEFAULT_METRIC_NAME << llendl;
			LLFastTimer::sLogName = DEFAULT_METRIC_NAME;
		}
		else
		{
			LLFastTimer::sLogName = test_name;
		}
 	}

	if (clp.hasOption("graphicslevel"))
	{
		const LLCommandLineParser::token_vector_t& value = clp.getOption("graphicslevel");
        if(value.size() != 1)
        {
			llwarns << "Usage: -graphicslevel <0-3>" << llendl;
        }
        else
        {
			std::string detail = value.front();
			mForceGraphicsDetail = TRUE;
			
			switch (detail.c_str()[0])
			{
				case '0': 
					gSavedSettings.setU32("RenderQualityPerformance", 0);		
					break;
				case '1': 
					gSavedSettings.setU32("RenderQualityPerformance", 1);		
					break;
				case '2': 
					gSavedSettings.setU32("RenderQualityPerformance", 2);		
					break;
				case '3': 
					gSavedSettings.setU32("RenderQualityPerformance", 3);		
					break;
				default:
					mForceGraphicsDetail = FALSE;
					llwarns << "Usage: -graphicslevel <0-3>" << llendl;
					break;
			}
        }
	}

	if (clp.hasOption("analyzeperformance"))
	{
		LLFastTimerView::sAnalyzePerformance = TRUE;
	}

	if (clp.hasOption("replaysession"))
	{
		gAgentPilot.setReplaySession(TRUE);
	}

	if (clp.hasOption("nonotifications"))
	{
		gSavedSettings.getControl("IgnoreAllNotifications")->setValue(true, false);
	}
	
	if (clp.hasOption("debugsession"))
	{
		gDebugSession = TRUE;
		gDebugGL = TRUE;

		ll_init_fail_log(gDirUtilp->getExpandedFilename(LL_PATH_LOGS, "test_failures.log"));
	}

	// Handle slurl use. NOTE: Don't let SL-55321 reappear.

    // *FIX: This init code should be made more robust to prevent 
    // the issue SL-55321 from returning. One thought is to allow 
    // only select options to be set from command line when a slurl 
    // is specified. More work on the settings system is needed to 
    // achieve this. For now...

    // *NOTE:Mani The command line parser parses tokens and is 
    // setup to bail after parsing the '--url' option or the 
    // first option specified without a '--option' flag (or
    // any other option that uses the 'last_option' setting - 
    // see LLControlGroupCLP::configure())

    // What can happen is that someone can use IE (or potentially 
    // other browsers) and do the rough equivalent of command 
    // injection and steal passwords. Phoenix. SL-55321
    if(clp.hasOption("url"))
    {
		LLStartUp::setStartSLURL(LLSLURL(clp.getOption("url")[0]));
		if(LLStartUp::getStartSLURL().getType() == LLSLURL::LOCATION) 
		{  
			LLGridManager::getInstance()->setGridChoice(LLStartUp::getStartSLURL().getGrid());
			
		}  
    }
    else if(clp.hasOption("slurl"))
    {
		LLSLURL start_slurl(clp.getOption("slurl")[0]);
		LLStartUp::setStartSLURL(start_slurl);
    }

	const LLControlVariable* skinfolder = gSavedSettings.getControl("SkinCurrent");
	if(skinfolder && LLStringUtil::null != skinfolder->getValue().asString())
	{	
		// Examining "Language" may not suffice -- see LLUI::getLanguage()
		// logic. Unfortunately LLUI::getLanguage() doesn't yet do us much
		// good because we haven't yet called LLUI::initClass().
		gDirUtilp->setSkinFolder(skinfolder->getValue().asString(),
								 gSavedSettings.getString("Language"));
	}

	if (gSavedSettings.getBOOL("SpellCheck"))
	{
		std::list<std::string> dict_list;
		std::string dict_setting = gSavedSettings.getString("SpellCheckDictionary");
		boost::split(dict_list, dict_setting, boost::is_any_of(std::string(",")));
		if (!dict_list.empty())
		{
			LLSpellChecker::setUseSpellCheck(dict_list.front());
			dict_list.pop_front();
			LLSpellChecker::instance().setSecondaryDictionaries(dict_list);
		}
	}

    mYieldTime = gSavedSettings.getS32("YieldTime");

	// Read skin/branding settings if specified.
	//if (! gDirUtilp->getSkinDir().empty() )
	//{
	//	std::string skin_def_file = gDirUtilp->findSkinnedFilename("skin.xml");
	//	LLXmlTree skin_def_tree;

	//	if (!skin_def_tree.parseFile(skin_def_file))
	//	{
	//		llerrs << "Failed to parse skin definition." << llendl;
	//	}

	//}

#if LL_DARWIN
	// Initialize apple menubar and various callbacks
	init_apple_menu(LLTrans::getString("APP_NAME").c_str());

#if __ppc__
	// If the CPU doesn't have Altivec (i.e. it's not at least a G4), don't go any further.
	// Only test PowerPC - all Intel Macs have SSE.
	if(!gSysCPU.hasAltivec())
	{
		std::ostringstream msg;
		msg << LLTrans::getString("MBRequiresAltiVec");
		OSMessageBox(
			msg.str(),
			LLStringUtil::null,
			OSMB_OK);
		removeMarkerFile();
		return false;
	}
#endif
	
#endif // LL_DARWIN

	// Display splash screen.  Must be after above check for previous
	// crash as this dialog is always frontmost.
	std::string splash_msg;
	LLStringUtil::format_map_t args;
	args["[APP_NAME]"] = LLTrans::getString("SECOND_LIFE");
	splash_msg = LLTrans::getString("StartupLoading", args);
	LLSplashScreen::show();
	LLSplashScreen::update(splash_msg);

	//LLVolumeMgr::initClass();
	LLVolumeMgr* volume_manager = new LLVolumeMgr();
	volume_manager->useMutex();	// LLApp and LLMutex magic must be manually enabled
	LLPrimitive::setVolumeManager(volume_manager);

	// Note: this is where we used to initialize gFeatureManagerp.

	gStartTime = totalTime();

	//
	// Set the name of the window
	//
	gWindowTitle = LLTrans::getString("APP_NAME");
#if LL_DEBUG
	gWindowTitle += std::string(" [DEBUG] ") + gArgs;
#else
	gWindowTitle += std::string(" ") + gArgs;
#endif
	LLStringUtil::truncate(gWindowTitle, 255);

	//RN: if we received a URL, hand it off to the existing instance.
	// don't call anotherInstanceRunning() when doing URL handoff, as
	// it relies on checking a marker file which will not work when running
	// out of different directories

	if (LLStartUp::getStartSLURL().isValid() &&
		(gSavedSettings.getBOOL("SLURLPassToOtherInstance")))
	{
		if (sendURLToOtherInstance(LLStartUp::getStartSLURL().getSLURLString()))
		{
			// successfully handed off URL to existing instance, exit
			return false;
		}
	}

	//
	// Check for another instance of the app running
	//
	mSecondInstance = anotherInstanceRunning();
	if (mSecondInstance && !gSavedSettings.getBOOL("AllowMultipleViewers"))
	{
		std::ostringstream msg;
		msg << LLTrans::getString("MBAlreadyRunning");
		OSMessageBox(
			msg.str(),
			LLStringUtil::null,
			OSMB_OK);
		return false;
	}

	initMarkerFile();
        
	if (mSecondInstance)
	{
		// This is the second instance of SL. Turn off voice support,
		// but make sure the setting is *not* persisted.
		LLControlVariable* disable_voice = gSavedSettings.getControl("CmdLineDisableVoice");
		if(disable_voice)
		{
			const BOOL DO_NOT_PERSIST = FALSE;
			disable_voice->setValue(LLSD(TRUE), DO_NOT_PERSIST);
		}
	}
	else
	{
		checkForCrash();
	}

   	// NextLoginLocation is set from the command line option
	std::string nextLoginLocation = gSavedSettings.getString( "NextLoginLocation" );
	if ( !nextLoginLocation.empty() )
	{
		LL_DEBUGS("AppInit")<<"set start from NextLoginLocation: "<<nextLoginLocation<<LL_ENDL;
		LLStartUp::setStartSLURL(LLSLURL(nextLoginLocation));
	}
	else if (   (   clp.hasOption("login") || clp.hasOption("autologin"))
			 && !clp.hasOption("url")
			 && !clp.hasOption("slurl"))
	{
		// If automatic login from command line with --login switch
		// init StartSLURL location.
		std::string start_slurl_setting = gSavedSettings.getString("LoginLocation");
		LL_DEBUGS("AppInit") << "start slurl setting '" << start_slurl_setting << "'" << LL_ENDL;
		LLStartUp::setStartSLURL(LLSLURL(start_slurl_setting));
	}
	else
	{
		// the login location will be set by the login panel (see LLPanelLogin)
	}

	gLastRunVersion = gSavedSettings.getString("LastRunVersion");

	loadColorSettings();

	return true; // Config was successful.
}

// The following logic is replicated in initConfiguration() (to be able to get
// some initial strings before we've finished initializing enough to know the
// current language) and also in init() (to initialize for real). Somehow it
// keeps growing, necessitating a method all its own.
void LLAppViewer::initStrings()
{
	LLTransUtil::parseStrings("strings.xml", default_trans_args);
	LLTransUtil::parseLanguageStrings("language_settings.xml");

	// parseStrings() sets up the LLTrans substitution table. Add this one item.
	LLTrans::setDefaultArg("[sourceid]", gSavedSettings.getString("sourceid"));

	// Now that we've set "[sourceid]", have to go back through
	// default_trans_args and reinitialize all those other keys because some
	// of them, in turn, reference "[sourceid]".
	BOOST_FOREACH(std::string key, default_trans_args)
	{
		std::string brackets(key), nobrackets(key);
		// Invalid to inspect key[0] if key is empty(). But then, the entire
		// body of this loop is pointless if key is empty().
		if (key.empty())
			continue;

		if (key[0] != '[')
		{
			// key was passed without brackets. That means that 'nobrackets'
			// is correct but 'brackets' is not.
			brackets = STRINGIZE('[' << brackets << ']');
		}
		else
		{
			// key was passed with brackets. That means that 'brackets' is
			// correct but 'nobrackets' is not. Erase the left bracket.
			nobrackets.erase(0, 1);
			std::string::size_type length(nobrackets.length());
			if (length && nobrackets[length - 1] == ']')
			{
				nobrackets.erase(length - 1);
			}
		}
		// Calling LLTrans::getString() is what embeds the other default
		// translation strings into this one.
		LLTrans::setDefaultArg(brackets, LLTrans::getString(nobrackets));
	}
}

namespace {
    // *TODO - decide if there's a better place for these functions.
	// do we need a file llupdaterui.cpp or something? -brad

	void apply_update_callback(LLSD const & notification, LLSD const & response)
	{
		lldebugs << "LLUpdate user response: " << response << llendl;
		if(response["OK_okcancelbuttons"].asBoolean())
		{
			llinfos << "LLUpdate restarting viewer" << llendl;
			static const bool install_if_ready = true;
			// *HACK - this lets us launch the installer immediately for now
			LLUpdaterService().startChecking(install_if_ready);
		}
	}
	
	void apply_update_ok_callback(LLSD const & notification, LLSD const & response)
	{
		llinfos << "LLUpdate restarting viewer" << llendl;
		static const bool install_if_ready = true;
		// *HACK - this lets us launch the installer immediately for now
		LLUpdaterService().startChecking(install_if_ready);
	}
	
	void on_update_downloaded(LLSD const & data)
	{
		std::string notification_name;
		void (*apply_callback)(LLSD const &, LLSD const &) = NULL;

		/* Build up the notification name...
		 * it can be any of these, which are included here for the sake of grep:
		 *   RequiredUpdateDownloadedDialog
		 *   RequiredUpdateDownloadedVerboseDialog
		 *   OtherChannelRequiredUpdateDownloadedDialog
		 *   OtherChannelRequiredUpdateDownloadedVerbose
		 *   DownloadBackgroundTip
		 *   DownloadBackgroundDialog
		 *   OtherChannelDownloadBackgroundTip
		 *   OtherChannelDownloadBackgroundDialog
		 */
		{
			LL_DEBUGS("UpdaterService") << "data = ";
			std::ostringstream data_dump;
			LLSDSerialize::toNotation(data, data_dump);
			LL_CONT << data_dump.str() << LL_ENDL;
		}
		if(data["channel"].asString() != LLVersionInfo::getChannel())
		{
			notification_name.append("OtherChannel");
		}
		if(data["required"].asBoolean())
		{
			if(LLStartUp::getStartupState() <= STATE_LOGIN_WAIT)
			{
				// The user never saw the progress bar.
				apply_callback = &apply_update_ok_callback;
				notification_name += "RequiredUpdateDownloadedVerboseDialog";
			}
			else if(LLStartUp::getStartupState() < STATE_WORLD_INIT)
			{
				// The user is logging in but blocked.
				apply_callback = &apply_update_ok_callback;
				notification_name += "RequiredUpdateDownloadedDialog";
			}
			else
			{
				// The user is already logged in; treat like an optional update.
				apply_callback = &apply_update_callback;
				notification_name += "DownloadBackgroundTip";
			}
		}
		else
		{
			apply_callback = &apply_update_callback;
			if(LLStartUp::getStartupState() < STATE_STARTED)
			{
				// CHOP-262 we need to use a different notification
				// method prior to login.
				notification_name += "DownloadBackgroundDialog";
			}
			else
			{
				notification_name += "DownloadBackgroundTip";
			}
		}

		LLSD substitutions;
		substitutions["VERSION"] = data["version"];
		std::string new_channel = data["channel"].asString();
		substitutions["NEW_CHANNEL"] = new_channel;
		std::string info_url    = data["info_url"].asString();
		if ( !info_url.empty() )
		{
			substitutions["INFO_URL"] = info_url;
		}
		else
		{
			LL_WARNS("UpdaterService") << "no info url supplied - defaulting to hard coded release notes pattern" << LL_ENDL;

			// truncate version at the rightmost '.' 
			std::string version_short(data["version"]);
			size_t short_length = version_short.rfind('.');
			if (short_length != std::string::npos)
			{
				version_short.resize(short_length);
			}

			LLUIString relnotes_url("[RELEASE_NOTES_BASE_URL][CHANNEL_URL]/[VERSION_SHORT]");
			relnotes_url.setArg("[VERSION_SHORT]", version_short);

			// *TODO thread the update service's response through to this point
			std::string const & channel = LLVersionInfo::getChannel();
			boost::shared_ptr<char> channel_escaped(curl_escape(channel.c_str(), channel.size()), &curl_free);

			relnotes_url.setArg("[CHANNEL_URL]", channel_escaped.get());
			relnotes_url.setArg("[RELEASE_NOTES_BASE_URL]", LLTrans::getString("RELEASE_NOTES_BASE_URL"));
			substitutions["INFO_URL"] = relnotes_url.getString();
		}
		
		LLNotificationsUtil::add(notification_name, substitutions, LLSD(), apply_callback);
	}

	void install_error_callback(LLSD const & notification, LLSD const & response)
	{
		LLAppViewer::instance()->forceQuit();
	}
	
	bool notify_update(LLSD const & evt)
	{
		std::string notification_name;
		switch (evt["type"].asInteger())
		{
			case LLUpdaterService::DOWNLOAD_COMPLETE:
				on_update_downloaded(evt);
				break;
			case LLUpdaterService::INSTALL_ERROR:
				if(evt["required"].asBoolean()) {
					LLNotificationsUtil::add("FailedRequiredUpdateInstall", LLSD(), LLSD(), &install_error_callback);
				} else {
					LLNotificationsUtil::add("FailedUpdateInstall");
				}
				break;
			default:
				break;
		}

		// let others also handle this event by default
		return false;
	}
	
	bool on_bandwidth_throttle(LLUpdaterService * updater, LLSD const & evt)
	{
		updater->setBandwidthLimit(evt.asInteger() * (1024/8));
		return false; // Let others receive this event.
	};
};

void LLAppViewer::initUpdater()
{
	// Initialize the updater service.
	// Generate URL to the udpater service
	// Get Channel
	// Get Version
	std::string url = gSavedSettings.getString("UpdaterServiceURL");
	std::string channel = LLVersionInfo::getChannel();
	std::string version = LLVersionInfo::getVersion();
	std::string service_path = gSavedSettings.getString("UpdaterServicePath");
	U32 check_period = gSavedSettings.getU32("UpdaterServiceCheckPeriod");
	bool willing_to_test;
	LL_DEBUGS("UpdaterService") << "channel " << channel << LL_ENDL;
	static const boost::regex is_test_channel("\\bTest$");
	if (boost::regex_search(channel, is_test_channel)) 
	{
		LL_INFOS("UpdaterService") << "Test build: overriding willing_to_test by sending testno" << LL_ENDL;
		willing_to_test = false;
	}
	else
	{
		willing_to_test = gSavedSettings.getBOOL("UpdaterWillingToTest");
	}
    unsigned char unique_id[MD5HEX_STR_SIZE];
	if ( ! llHashedUniqueID(unique_id) )
	{
		if ( willing_to_test )
		{
			LL_WARNS("UpdaterService") << "Unable to provide a unique id; overriding willing_to_test by sending testno" << LL_ENDL;
		}
		willing_to_test = false;
	}

	mUpdater->setAppExitCallback(boost::bind(&LLAppViewer::forceQuit, this));
	mUpdater->initialize(url, 
						 service_path, 
						 channel, 
						 version,
						 gPlatform,
						 getOSInfo().getOSVersionString(),
						 unique_id,
						 willing_to_test
						 );
 	mUpdater->setCheckPeriod(check_period);
	mUpdater->setBandwidthLimit((int)gSavedSettings.getF32("UpdaterMaximumBandwidth") * (1024/8));
	gSavedSettings.getControl("UpdaterMaximumBandwidth")->getSignal()->
		connect(boost::bind(&on_bandwidth_throttle, mUpdater.get(), _2));
	if(gSavedSettings.getU32("UpdaterServiceSetting"))
	{
		bool install_if_ready = true;
		mUpdater->startChecking(install_if_ready);
	}

    LLEventPump & updater_pump = LLEventPumps::instance().obtain(LLUpdaterService::pumpName());
    updater_pump.listen("notify_update", &notify_update);
}

void LLAppViewer::checkForCrash(void)
{
#if LL_SEND_CRASH_REPORTS
	if (gLastExecEvent == LAST_EXEC_FROZE)
    {
        llinfos << "Last execution froze, sending a crash report." << llendl;
            
		bool report_freeze = true;
		handleCrashReporting(report_freeze);
    }
#endif // LL_SEND_CRASH_REPORTS    
}

//
// This function decides whether the client machine meets the minimum requirements to
// run in a maximized window, per the consensus of davep, boa and nyx on 3/30/2011.
//
bool LLAppViewer::meetsRequirementsForMaximizedStart()
{
	bool maximizedOk = (LLFeatureManager::getInstance()->getGPUClass() >= GPU_CLASS_2);

	const U32 one_gigabyte_kb = 1024 * 1024;
	maximizedOk &= (gSysMemory.getPhysicalMemoryKB() >= one_gigabyte_kb);

	return maximizedOk;
}

bool LLAppViewer::initWindow()
{
	LL_INFOS("AppInit") << "Initializing window..." << LL_ENDL;

	// store setting in a global for easy access and modification
	gHeadlessClient = gSavedSettings.getBOOL("HeadlessClient");

	// always start windowed
	BOOL ignorePixelDepth = gSavedSettings.getBOOL("IgnorePixelDepth");

	LLViewerWindow::Params window_params;
	window_params
		.title(gWindowTitle)
		.name(VIEWER_WINDOW_CLASSNAME)
		.x(gSavedSettings.getS32("WindowX"))
		.y(gSavedSettings.getS32("WindowY"))
		.width(gSavedSettings.getU32("WindowWidth"))
		.height(gSavedSettings.getU32("WindowHeight"))
		.min_width(gSavedSettings.getU32("MinWindowWidth"))
		.min_height(gSavedSettings.getU32("MinWindowHeight"))
		.fullscreen(gSavedSettings.getBOOL("FullScreen"))
		.ignore_pixel_depth(ignorePixelDepth);

	gViewerWindow = new LLViewerWindow(window_params);

	LL_INFOS("AppInit") << "gViewerwindow created." << LL_ENDL;

	// Need to load feature table before cheking to start watchdog.
	bool use_watchdog = false;
	int watchdog_enabled_setting = gSavedSettings.getS32("WatchdogEnabled");
	if (watchdog_enabled_setting == -1)
	{
		use_watchdog = !LLFeatureManager::getInstance()->isFeatureAvailable("WatchdogDisabled");
	}
	else
	{
		// The user has explicitly set this setting; always use that value.
		use_watchdog = bool(watchdog_enabled_setting);
	}

	if (use_watchdog)
	{
		LLWatchdog::getInstance()->init(watchdog_killer_callback);
	}
	LL_INFOS("AppInit") << "watchdog setting is done." << LL_ENDL;

	LLNotificationsUI::LLNotificationManager::getInstance();
		
	if (gSavedSettings.getBOOL("WindowMaximized"))
	{
		gViewerWindow->getWindow()->maximize();
	}

	//
	// Initialize GL stuff
	//

	if (mForceGraphicsDetail)
	{
		LLFeatureManager::getInstance()->setGraphicsLevel(gSavedSettings.getU32("RenderQualityPerformance"), false);
	}
			
	// Set this flag in case we crash while initializing GL
	gSavedSettings.setBOOL("RenderInitError", TRUE);
	gSavedSettings.saveToFile( gSavedSettings.getString("ClientSettingsFile"), TRUE );

	gPipeline.init();
	LL_INFOS("AppInit") << "gPipeline Initialized" << LL_ENDL;

	stop_glerror();
	gViewerWindow->initGLDefaults();

	gSavedSettings.setBOOL("RenderInitError", FALSE);
	gSavedSettings.saveToFile( gSavedSettings.getString("ClientSettingsFile"), TRUE );

	//If we have a startup crash, it's usually near GL initialization, so simulate that.
	if(gCrashOnStartup)
	{
		LLAppViewer::instance()->forceErrorLLError();
	}

	//
	// Determine if the window should start maximized on initial run based
	// on graphics capability
	//
	if (gSavedSettings.getBOOL("FirstLoginThisInstall") && meetsRequirementsForMaximizedStart())
	{
		LL_INFOS("AppInit") << "This client met the requirements for a maximized initial screen." << LL_ENDL;
		gSavedSettings.setBOOL("WindowMaximized", TRUE);
	}

	if (gSavedSettings.getBOOL("WindowMaximized"))
	{
		gViewerWindow->getWindow()->maximize();
	}

	LLUI::sWindow = gViewerWindow->getWindow();

	// Show watch cursor
	gViewerWindow->setCursor(UI_CURSOR_WAIT);

	// Finish view initialization
	gViewerWindow->initBase();

	// show viewer window
	//gViewerWindow->getWindow()->show();

	LL_INFOS("AppInit") << "Window initialization done." << LL_ENDL;
	return true;
}

void LLAppViewer::writeDebugInfo()
{
	std::string debug_filename = gDirUtilp->getExpandedFilename(LL_PATH_LOGS,"debug_info.log");
	llinfos << "Opening debug file " << debug_filename << llendl;
	llofstream out_file(debug_filename);
	LLSDSerialize::toPrettyXML(gDebugInfo, out_file);
	out_file.close();
}

void LLAppViewer::cleanupSavedSettings()
{
	gSavedSettings.setBOOL("MouseSun", FALSE);

	gSavedSettings.setBOOL("UseEnergy", TRUE);				// force toggle to turn off, since sends message to simulator

	gSavedSettings.setBOOL("DebugWindowProc", gDebugWindowProc);
		
	gSavedSettings.setBOOL("ShowObjectUpdates", gShowObjectUpdates);
	
	if (gDebugView)
	{
		gSavedSettings.setBOOL("ShowDebugConsole", gDebugView->mDebugConsolep->getVisible());
	}

	// save window position if not maximized
	// as we don't track it in callbacks
	if(NULL != gViewerWindow)
	{
		BOOL maximized = gViewerWindow->getWindow()->getMaximized();
		if (!maximized)
		{
			LLCoordScreen window_pos;
			
			if (gViewerWindow->getWindow()->getPosition(&window_pos))
			{
				gSavedSettings.setS32("WindowX", window_pos.mX);
				gSavedSettings.setS32("WindowY", window_pos.mY);
			}
		}
	}

	gSavedSettings.setF32("MapScale", LLWorldMapView::sMapScale );

	// Some things are cached in LLAgent.
	if (gAgent.isInitialized())
	{
		gSavedSettings.setF32("RenderFarClip", gAgentCamera.mDrawDistance);
	}
}

void LLAppViewer::removeCacheFiles(const std::string& file_mask)
{
	gDirUtilp->deleteFilesInDir(gDirUtilp->getExpandedFilename(LL_PATH_CACHE, ""), file_mask);
}

void LLAppViewer::writeSystemInfo()
{
	gDebugInfo["SLLog"] = LLError::logFileName();

	gDebugInfo["ClientInfo"]["Name"] = LLVersionInfo::getChannel();
	gDebugInfo["ClientInfo"]["MajorVersion"] = LLVersionInfo::getMajor();
	gDebugInfo["ClientInfo"]["MinorVersion"] = LLVersionInfo::getMinor();
	gDebugInfo["ClientInfo"]["PatchVersion"] = LLVersionInfo::getPatch();
	gDebugInfo["ClientInfo"]["BuildVersion"] = LLVersionInfo::getBuild();

	gDebugInfo["CAFilename"] = gDirUtilp->getCAFile();

	gDebugInfo["CPUInfo"]["CPUString"] = gSysCPU.getCPUString();
	gDebugInfo["CPUInfo"]["CPUFamily"] = gSysCPU.getFamily();
	gDebugInfo["CPUInfo"]["CPUMhz"] = (S32)gSysCPU.getMHz();
	gDebugInfo["CPUInfo"]["CPUAltivec"] = gSysCPU.hasAltivec();
	gDebugInfo["CPUInfo"]["CPUSSE"] = gSysCPU.hasSSE();
	gDebugInfo["CPUInfo"]["CPUSSE2"] = gSysCPU.hasSSE2();
	
	gDebugInfo["RAMInfo"]["Physical"] = (LLSD::Integer)(gSysMemory.getPhysicalMemoryKB());
	gDebugInfo["RAMInfo"]["Allocated"] = (LLSD::Integer)(gMemoryAllocated>>10); // MB -> KB
	gDebugInfo["OSInfo"] = getOSInfo().getOSStringSimple();

	// The user is not logged on yet, but record the current grid choice login url
	// which may have been the intended grid. 
	gDebugInfo["GridName"] = LLGridManager::getInstance()->getGridId();

	// *FIX:Mani - move this down in llappviewerwin32
#ifdef LL_WINDOWS
	DWORD thread_id = GetCurrentThreadId();
	gDebugInfo["MainloopThreadID"] = (S32)thread_id;
#endif

	// "CrashNotHandled" is set here, while things are running well,
	// in case of a freeze. If there is a freeze, the crash logger will be launched
	// and can read this value from the debug_info.log.
	// If the crash is handled by LLAppViewer::handleViewerCrash, ie not a freeze,
	// then the value of "CrashNotHandled" will be set to true.
	gDebugInfo["CrashNotHandled"] = (LLSD::Boolean)true;

	// Insert crash host url (url to post crash log to) if configured. This insures
	// that the crash report will go to the proper location in the case of a 
	// prior freeze.
	std::string crashHostUrl = gSavedSettings.get<std::string>("CrashHostUrl");
	if(crashHostUrl != "")
	{
		gDebugInfo["CrashHostUrl"] = crashHostUrl;
	}
	
	// Dump some debugging info
	LL_INFOS("SystemInfo") << "Application: " << LLTrans::getString("APP_NAME") << LL_ENDL;
	LL_INFOS("SystemInfo") << "Version: " << LLVersionInfo::getChannelAndVersion() << LL_ENDL;

	// Dump the local time and time zone
	time_t now;
	time(&now);
	char tbuffer[256];		/* Flawfinder: ignore */
	strftime(tbuffer, 256, "%Y-%m-%dT%H:%M:%S %Z", localtime(&now));
	LL_INFOS("SystemInfo") << "Local time: " << tbuffer << LL_ENDL;

	// query some system information
	LL_INFOS("SystemInfo") << "CPU info:\n" << gSysCPU << LL_ENDL;
	LL_INFOS("SystemInfo") << "Memory info:\n" << gSysMemory << LL_ENDL;
	LL_INFOS("SystemInfo") << "OS: " << getOSInfo().getOSStringSimple() << LL_ENDL;
	LL_INFOS("SystemInfo") << "OS info: " << getOSInfo() << LL_ENDL;

	writeDebugInfo(); // Save out debug_info.log early, in case of crash.
}

void LLAppViewer::handleViewerCrash()
{
	llinfos << "Handle viewer crash entry." << llendl;

	llinfos << "Last render pool type: " << LLPipeline::sCurRenderPoolType << llendl ;

	LLMemory::logMemoryInfo(true) ;

	//print out recorded call stacks if there are any.
	LLError::LLCallStacks::print();

	LLAppViewer* pApp = LLAppViewer::instance();
	if (pApp->beingDebugged())
	{
		// This will drop us into the debugger.
		abort();
	}

	if (LLApp::isCrashloggerDisabled())
	{
		abort();
	}

	// Returns whether a dialog was shown.
	// Only do the logic in here once
	if (pApp->mReportedCrash)
	{
		return;
	}
	pApp->mReportedCrash = TRUE;
	
	// Insert crash host url (url to post crash log to) if configured.
	std::string crashHostUrl = gSavedSettings.get<std::string>("CrashHostUrl");
	if(crashHostUrl != "")
	{
		gDebugInfo["CrashHostUrl"] = crashHostUrl;
	}
	
	//We already do this in writeSystemInfo(), but we do it again here to make /sure/ we have a version
	//to check against no matter what
	gDebugInfo["ClientInfo"]["Name"] = LLVersionInfo::getChannel();

	gDebugInfo["ClientInfo"]["MajorVersion"] = LLVersionInfo::getMajor();
	gDebugInfo["ClientInfo"]["MinorVersion"] = LLVersionInfo::getMinor();
	gDebugInfo["ClientInfo"]["PatchVersion"] = LLVersionInfo::getPatch();
	gDebugInfo["ClientInfo"]["BuildVersion"] = LLVersionInfo::getBuild();

	LLParcel* parcel = LLViewerParcelMgr::getInstance()->getAgentParcel();
	if ( parcel && parcel->getMusicURL()[0])
	{
		gDebugInfo["ParcelMusicURL"] = parcel->getMusicURL();
	}	
	if ( parcel && parcel->getMediaURL()[0])
	{
		gDebugInfo["ParcelMediaURL"] = parcel->getMediaURL();
	}
	
	
	gDebugInfo["SettingsFilename"] = gSavedSettings.getString("ClientSettingsFile");
	gDebugInfo["CAFilename"] = gDirUtilp->getCAFile();
	gDebugInfo["ViewerExePath"] = gDirUtilp->getExecutablePathAndName();
	gDebugInfo["CurrentPath"] = gDirUtilp->getCurPath();
	gDebugInfo["SessionLength"] = F32(LLFrameTimer::getElapsedSeconds());
	gDebugInfo["StartupState"] = LLStartUp::getStartupStateString();
	gDebugInfo["RAMInfo"]["Allocated"] = (LLSD::Integer) LLMemory::getCurrentRSS() >> 10;
	gDebugInfo["FirstLogin"] = (LLSD::Boolean) gAgent.isFirstLogin();
	gDebugInfo["FirstRunThisInstall"] = gSavedSettings.getBOOL("FirstRunThisInstall");

	char *minidump_file = pApp->getMiniDumpFilename();
	if(minidump_file && minidump_file[0] != 0)
	{
		gDebugInfo["MinidumpPath"] = minidump_file;
	}
	
	if(gLogoutInProgress)
	{
		gDebugInfo["LastExecEvent"] = LAST_EXEC_LOGOUT_CRASH;
	}
	else
	{
		gDebugInfo["LastExecEvent"] = gLLErrorActivated ? LAST_EXEC_LLERROR_CRASH : LAST_EXEC_OTHER_CRASH;
	}

	if(gAgent.getRegion())
	{
		gDebugInfo["CurrentSimHost"] = gAgent.getRegionHost().getHostName();
		gDebugInfo["CurrentRegion"] = gAgent.getRegion()->getName();
		
		const LLVector3& loc = gAgent.getPositionAgent();
		gDebugInfo["CurrentLocationX"] = loc.mV[0];
		gDebugInfo["CurrentLocationY"] = loc.mV[1];
		gDebugInfo["CurrentLocationZ"] = loc.mV[2];
	}

	if(LLAppViewer::instance()->mMainloopTimeout)
	{
		gDebugInfo["MainloopTimeoutState"] = LLAppViewer::instance()->mMainloopTimeout->getState();
	}
	
	// The crash is being handled here so set this value to false.
	// Otherwise the crash logger will think this crash was a freeze.
	gDebugInfo["CrashNotHandled"] = (LLSD::Boolean)false;
    
	//Write out the crash status file
	//Use marker file style setup, as that's the simplest, especially since
	//we're already in a crash situation	
	if (gDirUtilp)
	{
<<<<<<< HEAD
		std::string crash_file_name = ( gLLErrorActivated )
			? gDirUtilp->getExpandedFilename(LL_PATH_LOGS,LLERROR_MARKER_FILE_NAME)
			: gDirUtilp->getExpandedFilename(LL_PATH_LOGS,ERROR_MARKER_FILE_NAME);
		LL_INFOS("MarkerFile") << "Creating crash marker file " << crash_file_name << LL_ENDL;
		
=======
		std::string crash_file_name = gDirUtilp->getExpandedFilename(LL_PATH_LOGS,
																	 gLLErrorActivated
																	 ? LLERROR_MARKER_FILE_NAME
																	 : ERROR_MARKER_FILE_NAME);
>>>>>>> 0ebcb7e3
		LLAPRFile crash_file ;
		crash_file.open(crash_file_name, LL_APR_W);
		if (crash_file.getFileHandle())
		{
			LL_INFOS("MarkerFile") << "Created crash marker file " << crash_file_name << LL_ENDL;
			recordMarkerVersion(crash_file);
		}
		else
		{
			LL_WARNS("MarkerFile") << "Cannot create error marker file " << crash_file_name << LL_ENDL;
		}		
	}
	else
	{
		LL_WARNS("MarkerFile") << "No gDirUtilp with which to create error marker file name" << LL_ENDL;
	}		
	
	if (gMessageSystem && gDirUtilp)
	{
		std::string filename;
		filename = gDirUtilp->getExpandedFilename(LL_PATH_LOGS, "stats.log");
		llofstream file(filename, llofstream::binary);
		if(file.good())
		{
			llinfos << "Handle viewer crash generating stats log." << llendl;
			gMessageSystem->summarizeLogs(file);
			file.close();
		}
	}

	if (gMessageSystem)
	{
		gMessageSystem->getCircuitInfo(gDebugInfo["CircuitInfo"]);
		gMessageSystem->stopLogging();
	}

	if (LLWorld::instanceExists()) LLWorld::getInstance()->getInfo(gDebugInfo);

	// Close the debug file
	pApp->writeDebugInfo();

	LLError::logToFile("");

	// Remove the marker file, since otherwise we'll spawn a process that'll keep it locked
	if(gDebugInfo["LastExecEvent"].asInteger() == LAST_EXEC_LOGOUT_CRASH)
	{
		pApp->removeMarkerFile(true);
	}
	else
	{
		pApp->removeMarkerFile(false);
	}
	
#if LL_SEND_CRASH_REPORTS
	// Call to pure virtual, handled by platform specific llappviewer instance.
	pApp->handleCrashReporting(); 
#endif
    
	return;
}

bool LLAppViewer::anotherInstanceRunning()
{
	// We create a marker file when the program starts and remove the file when it finishes.
	// If the file is currently locked, that means another process is already running.

	std::string marker_file = gDirUtilp->getExpandedFilename(LL_PATH_LOGS, MARKER_FILE_NAME);
	LL_DEBUGS("MarkerFile") << "Checking marker file '"<< marker_file << "' for lock..." << LL_ENDL;

	//Freeze case checks
	if (LLAPRFile::isExist(marker_file, NULL, LL_APR_RB))
	{
		// File exists, try opening with write permissions
		LLAPRFile outfile ;
		outfile.open(marker_file, LL_APR_AB);
		apr_file_t* fMarker = outfile.getFileHandle() ; 
		if (!fMarker)
		{
			// Another instance is running. Skip the rest of these operations.
			LL_INFOS("MarkerFile") << "Marker file is locked." << LL_ENDL;
			return true;
		}
		if (apr_file_lock(fMarker, APR_FLOCK_NONBLOCK | APR_FLOCK_EXCLUSIVE) != APR_SUCCESS) //flock(fileno(fMarker), LOCK_EX | LOCK_NB) == -1)
		{
			LL_INFOS("MarkerFile") << "Marker file is locked." << LL_ENDL;
			return true;
		}
		// No other instances; we'll lock this file now & delete on quit.		
	}
	LL_DEBUGS("MarkerFile") << "Marker file isn't locked." << LL_ENDL;
	return false;
}

// static
void LLAppViewer::recordMarkerVersion(LLAPRFile& marker_file) 
{		
	std::string marker_version(LLVersionInfo::getChannelAndVersion());
	if ( marker_version.length() > MAX_MARKER_LENGTH )
	{
<<<<<<< HEAD
		LL_WARNS_ONCE("MarkerFile") << "Version length ("<< marker_version.length()<< ") greater than maximum: marker matching may be incorrect" << LL_ENDL;
=======
		LL_WARNS_ONCE("MarkerFile") << "Version length ("<< marker_version.length()<< ")"
									<< " greater than maximum (" << MAX_MARKER_LENGTH << ")"
									<< ": marker matching may be incorrect"
									<< LL_ENDL;
>>>>>>> 0ebcb7e3
	}

	// record the viewer version in the marker file
	marker_file.write(marker_version.data(), marker_version.length());
}

bool LLAppViewer::markerIsSameVersion(const std::string& marker_name) const
{
	bool sameVersion = false;

	std::string my_version(LLVersionInfo::getChannelAndVersion());
	char marker_version[MAX_MARKER_LENGTH];
	S32  marker_version_length;

	LLAPRFile marker_file;
	marker_file.open(marker_name, LL_APR_RB);
	if (marker_file.getFileHandle())
	{
		marker_version_length = marker_file.read(marker_version, sizeof(marker_version));
<<<<<<< HEAD
		LL_DEBUGS("MarkerFile") << "Compare markers: ";
		std::string marker_string(marker_version, marker_version_length);
		LL_CONT << "\n   mine '" << my_version    << "'"
				<< "\n marker '" << marker_string << "'"
				<< LL_ENDL;
=======
		std::string marker_string(marker_version, marker_version_length);
>>>>>>> 0ebcb7e3
		if ( 0 == my_version.compare( 0, my_version.length(), marker_version, 0, marker_version_length ) )
		{
			sameVersion = true;
		}
<<<<<<< HEAD
=======
		LL_DEBUGS("MarkerFile") << "Compare markers for '" << marker_name << "': "
								<< "\n   mine '" << my_version    << "'"
								<< "\n marker '" << marker_string << "'"
								<< "\n " << ( sameVersion ? "same" : "different" ) << " version"
								<< LL_ENDL;
>>>>>>> 0ebcb7e3
		marker_file.close();
	}
	return sameVersion;
}

void LLAppViewer::initMarkerFile()
{
	//First, check for the existence of other files.
	//There are marker files for two different types of crashes
	
	mMarkerFileName = gDirUtilp->getExpandedFilename(LL_PATH_LOGS,MARKER_FILE_NAME);
	LL_DEBUGS("MarkerFile") << "Checking marker file for lock..." << LL_ENDL;

	//We've got 4 things to test for here
	// - Other Process Running (SecondLife.exec_marker present, locked)
	// - Freeze (SecondLife.exec_marker present, not locked)
	// - LLError Crash (SecondLife.llerror_marker present)
	// - Other Crash (SecondLife.error_marker present)
	// These checks should also remove these files for the last 2 cases if they currently exist

	//LLError/Error checks. Only one of these should ever happen at a time.
	std::string logout_marker_file =  gDirUtilp->getExpandedFilename(LL_PATH_LOGS, LOGOUT_MARKER_FILE_NAME);
	std::string llerror_marker_file = gDirUtilp->getExpandedFilename(LL_PATH_LOGS, LLERROR_MARKER_FILE_NAME);
	std::string error_marker_file = gDirUtilp->getExpandedFilename(LL_PATH_LOGS, ERROR_MARKER_FILE_NAME);

	if (LLAPRFile::isExist(mMarkerFileName, NULL, LL_APR_RB) && !anotherInstanceRunning())
	{
		if ( markerIsSameVersion(mMarkerFileName) )
		{
			LL_INFOS("MarkerFile") << "Exec marker '"<< mMarkerFileName << "' found" << LL_ENDL;
			gLastExecEvent = LAST_EXEC_FROZE;
		}
		else
		{
			LL_INFOS("MarkerFile") << "Exec marker '"<< mMarkerFileName << "' found, but versions did not match" << LL_ENDL;
		}
	}    
	if(LLAPRFile::isExist(logout_marker_file, NULL, LL_APR_RB))
	{
		if (markerIsSameVersion(logout_marker_file))
		{
			gLastExecEvent = LAST_EXEC_LOGOUT_FROZE;
			LL_INFOS("MarkerFile") << "Logout crashed '"<< logout_marker_file << "', setting LastExecEvent to " << gLastExecEvent << LL_ENDL;
		}
		else
		{
			LL_INFOS("MarkerFile") << "Logout crash marker '"<< logout_marker_file << "' found, but versions did not match" << LL_ENDL;
		}
		LLAPRFile::remove(logout_marker_file);
	}
	if(LLAPRFile::isExist(llerror_marker_file, NULL, LL_APR_RB))
	{
		if (markerIsSameVersion(llerror_marker_file))
		{
			gLastExecEvent = ( gLastExecEvent == LAST_EXEC_LOGOUT_FROZE )
				? LAST_EXEC_LOGOUT_CRASH : LAST_EXEC_LLERROR_CRASH;
			LL_INFOS("MarkerFile") << "Last exec LLError '"<< llerror_marker_file << "' crashed, setting LastExecEvent to " << gLastExecEvent << LL_ENDL;
		}
		else
		{
			LL_INFOS("MarkerFile") << "Last exec LLError marker '"<< llerror_marker_file << "' found, but versions did not match" << LL_ENDL;
		}
		LLAPRFile::remove(llerror_marker_file);
	}
	if(LLAPRFile::isExist(error_marker_file, NULL, LL_APR_RB))
	{
		if (markerIsSameVersion(error_marker_file))
		{
			gLastExecEvent = (gLastExecEvent == LAST_EXEC_LOGOUT_FROZE)
				? LAST_EXEC_LOGOUT_CRASH : LAST_EXEC_OTHER_CRASH;
			LL_INFOS("MarkerFile") << "Last exec '"<< error_marker_file << "' crashed, setting LastExecEvent to " << gLastExecEvent << LL_ENDL;
		}
		else
		{
			LL_INFOS("MarkerFile") << "Last exec '"<< error_marker_file << "' marker found, but versions did not match" << LL_ENDL;
		}
		LLAPRFile::remove(error_marker_file);
	}

	// No new markers if another instance is running.
	if(anotherInstanceRunning()) 
	{
		return;
	}
	
	// Create the marker file for this execution & lock it
	apr_status_t s;
	s = mMarkerFile.open(mMarkerFileName, LL_APR_W, TRUE);	

	if (s == APR_SUCCESS && mMarkerFile.getFileHandle())
	{
		LL_DEBUGS("MarkerFile") << "Marker file '"<< mMarkerFileName << "' created." << LL_ENDL;
		if (APR_SUCCESS == apr_file_lock(mMarkerFile.getFileHandle(), APR_FLOCK_NONBLOCK | APR_FLOCK_EXCLUSIVE)) 
		{
			recordMarkerVersion(mMarkerFile);
			LL_DEBUGS("MarkerFile") << "Marker file locked." << LL_ENDL;
		}
		else
		{
			LL_INFOS("MarkerFile") << "Marker file cannot be locked." << LL_ENDL;
		}
	}
	else
	{
		LL_INFOS("MarkerFile") << "Failed to create marker file '"<< mMarkerFileName << "'." << LL_ENDL;
	}
}

void LLAppViewer::removeMarkerFile(bool leave_logout_marker)
{
<<<<<<< HEAD
	LL_DEBUGS("MarkerFile") << "removeMarkerFile("<<leave_logout_marker<<")" << LL_ENDL;
=======
	LL_DEBUGS("MarkerFile") << "removeMarkerFile("<<(leave_logout_marker?"leave":"remove") <<" logout)" << LL_ENDL;
>>>>>>> 0ebcb7e3
	if (mMarkerFile.getFileHandle())
	{
		LL_DEBUGS("MarkerFile") << "removeMarkerFile marker '"<<mMarkerFileName<<"'"<< LL_ENDL;
		mMarkerFile.close();
		LLAPRFile::remove( mMarkerFileName );
	}
	else
	{
		LL_WARNS("MarkerFile") << "removeMarkerFile marker '"<<mMarkerFileName<<"' not open"<< LL_ENDL;
	}
	if (!leave_logout_marker)
	{
		if (mLogoutMarkerFile.getFileHandle())
		{
<<<<<<< HEAD
			LL_DEBUGS("MarkerFile") << "removeMarkerFile marker '"<<mLogoutMarkerFileName<<"'"<< LL_ENDL;
=======
			LL_DEBUGS("MarkerFile") << "removeMarkerFile logout marker '"<<mLogoutMarkerFileName<<"'"<< LL_ENDL;
>>>>>>> 0ebcb7e3
			mLogoutMarkerFile.close();
		}
		else
		{
<<<<<<< HEAD
			LL_WARNS("MarkerFile") << "removeMarkerFile marker '"<<mLogoutMarkerFileName<<"' not open"<< LL_ENDL;
=======
			LL_WARNS("MarkerFile") << "removeMarkerFile logout marker '"<<mLogoutMarkerFileName<<"' not open"<< LL_ENDL;
>>>>>>> 0ebcb7e3
		}
		LLAPRFile::remove( mLogoutMarkerFileName );
	}
}

void LLAppViewer::forceQuit()
{ 
	LLApp::setQuitting(); 
}

//TODO: remove
void LLAppViewer::fastQuit(S32 error_code)
{
	// finish pending transfers
	flushVFSIO();
	// let sim know we're logging out
	sendLogoutRequest();
	// flush network buffers by shutting down messaging system
	end_messaging_system();
	// figure out the error code
	S32 final_error_code = error_code ? error_code : (S32)isError();
	// this isn't a crash	
	removeMarkerFile();
	// get outta here
	_exit(final_error_code);	
}

void LLAppViewer::requestQuit()
{
	llinfos << "requestQuit" << llendl;

	LLViewerRegion* region = gAgent.getRegion();
	
	if( (LLStartUp::getStartupState() < STATE_STARTED) || !region )
	{
		// If we have a region, make some attempt to send a logout request first.
		// This prevents the halfway-logged-in avatar from hanging around inworld for a couple minutes.
		if(region)
		{
			sendLogoutRequest();
		}
		
		// Quit immediately
		forceQuit();
		return;
	}

	// Try to send metrics back to the grid
	metricsSend(!gDisconnected);

	// Try to send last batch of avatar rez metrics.
	if (!gDisconnected && isAgentAvatarValid())
	{
		gAgentAvatarp->updateAvatarRezMetrics(true); // force a last packet to be sent.
	}
	
	LLHUDEffectSpiral *effectp = (LLHUDEffectSpiral*)LLHUDManager::getInstance()->createViewerEffect(LLHUDObject::LL_HUD_EFFECT_POINT, TRUE);
	effectp->setPositionGlobal(gAgent.getPositionGlobal());
	effectp->setColor(LLColor4U(gAgent.getEffectColor()));
	LLHUDManager::getInstance()->sendEffects();
	effectp->markDead() ;//remove it.

	// Attempt to close all floaters that might be
	// editing things.
	if (gFloaterView)
	{
		// application is quitting
		gFloaterView->closeAllChildren(true);
	}

	send_stats();

	gLogoutTimer.reset();
	mQuitRequested = true;
}

static bool finish_quit(const LLSD& notification, const LLSD& response)
{
	S32 option = LLNotificationsUtil::getSelectedOption(notification, response);

	if (option == 0)
	{
		LLAppViewer::instance()->requestQuit();
	}
	return false;
}
static LLNotificationFunctorRegistration finish_quit_reg("ConfirmQuit", finish_quit);

void LLAppViewer::userQuit()
{
	if (gDisconnected || gViewerWindow->getProgressView()->getVisible())
	{
		requestQuit();
	}
	else
	{
		LLNotificationsUtil::add("ConfirmQuit");
	}
}

static bool finish_early_exit(const LLSD& notification, const LLSD& response)
{
	LLAppViewer::instance()->forceQuit();
	return false;
}

void LLAppViewer::earlyExit(const std::string& name, const LLSD& substitutions)
{
   	llwarns << "app_early_exit: " << name << llendl;
	gDoDisconnect = TRUE;
	LLNotificationsUtil::add(name, substitutions, LLSD(), finish_early_exit);
}

// case where we need the viewer to exit without any need for notifications
void LLAppViewer::earlyExitNoNotify()
{
   	llwarns << "app_early_exit with no notification: " << llendl;
	gDoDisconnect = TRUE;
	finish_early_exit( LLSD(), LLSD() );
}

void LLAppViewer::abortQuit()
{
    llinfos << "abortQuit()" << llendl;
	mQuitRequested = false;
}

void LLAppViewer::migrateCacheDirectory()
{
#if LL_WINDOWS || LL_DARWIN
	// NOTE: (Nyx) as of 1.21, cache for mac is moving to /library/caches/SecondLife from
	// /library/application support/SecondLife/cache This should clear/delete the old dir.

	// As of 1.23 the Windows cache moved from
	//   C:\Documents and Settings\James\Application Support\SecondLife\cache
	// to
	//   C:\Documents and Settings\James\Local Settings\Application Support\SecondLife
	//
	// The Windows Vista equivalent is from
	//   C:\Users\James\AppData\Roaming\SecondLife\cache
	// to
	//   C:\Users\James\AppData\Local\SecondLife
	//
	// Note the absence of \cache on the second path.  James.

	// Only do this once per fresh install of this version.
	if (gSavedSettings.getBOOL("MigrateCacheDirectory"))
	{
		gSavedSettings.setBOOL("MigrateCacheDirectory", FALSE);

		std::string old_cache_dir = gDirUtilp->add(gDirUtilp->getOSUserAppDir(), "cache");
		std::string new_cache_dir = gDirUtilp->getCacheDir(true);

		if (gDirUtilp->fileExists(old_cache_dir))
		{
			llinfos << "Migrating cache from " << old_cache_dir << " to " << new_cache_dir << llendl;

			// Migrate inventory cache to avoid pain to inventory database after mass update
			S32 file_count = 0;
			std::string file_name;
			std::string mask = "*.*";

			LLDirIterator iter(old_cache_dir, mask);
			while (iter.next(file_name))
			{
				if (file_name == "." || file_name == "..") continue;
				std::string source_path = gDirUtilp->add(old_cache_dir, file_name);
				std::string dest_path = gDirUtilp->add(new_cache_dir, file_name);
				if (!LLFile::rename(source_path, dest_path))
				{
					file_count++;
				}
			}
			llinfos << "Moved " << file_count << " files" << llendl;

			// Nuke the old cache
			gDirUtilp->setCacheDir(old_cache_dir);
			purgeCache();
			gDirUtilp->setCacheDir(new_cache_dir);

#if LL_DARWIN
			// Clean up Mac files not deleted by removing *.*
			std::string ds_store = old_cache_dir + "/.DS_Store";
			if (gDirUtilp->fileExists(ds_store))
			{
				LLFile::remove(ds_store);
			}
#endif
			if (LLFile::rmdir(old_cache_dir) != 0)
			{
				llwarns << "could not delete old cache directory " << old_cache_dir << llendl;
			}
		}
	}
#endif // LL_WINDOWS || LL_DARWIN
}

void dumpVFSCaches()
{
	llinfos << "======= Static VFS ========" << llendl;
	gStaticVFS->listFiles();
#if LL_WINDOWS
	llinfos << "======= Dumping static VFS to StaticVFSDump ========" << llendl;
	WCHAR w_str[MAX_PATH];
	GetCurrentDirectory(MAX_PATH, w_str);
	S32 res = LLFile::mkdir("StaticVFSDump");
	if (res == -1)
	{
		if (errno != EEXIST)
		{
			llwarns << "Couldn't create dir StaticVFSDump" << llendl;
		}
	}
	SetCurrentDirectory(utf8str_to_utf16str("StaticVFSDump").c_str());
	gStaticVFS->dumpFiles();
	SetCurrentDirectory(w_str);
#endif
						
	llinfos << "========= Dynamic VFS ====" << llendl;
	gVFS->listFiles();
#if LL_WINDOWS
	llinfos << "========= Dumping dynamic VFS to VFSDump ====" << llendl;
	res = LLFile::mkdir("VFSDump");
	if (res == -1)
	{
		if (errno != EEXIST)
		{
			llwarns << "Couldn't create dir VFSDump" << llendl;
		}
	}
	SetCurrentDirectory(utf8str_to_utf16str("VFSDump").c_str());
	gVFS->dumpFiles();
	SetCurrentDirectory(w_str);
#endif
}

//static
U32 LLAppViewer::getTextureCacheVersion() 
{
	//viewer texture cache version, change if the texture cache format changes.
	const U32 TEXTURE_CACHE_VERSION = 7;

	return TEXTURE_CACHE_VERSION ;
}

//static
U32 LLAppViewer::getObjectCacheVersion() 
{
	// Viewer object cache version, change if object update
	// format changes. JC
	const U32 INDRA_OBJECT_CACHE_VERSION = 14;

	return INDRA_OBJECT_CACHE_VERSION;
}

bool LLAppViewer::initCache()
{
	mPurgeCache = false;
	BOOL read_only = mSecondInstance ? TRUE : FALSE;
	LLAppViewer::getTextureCache()->setReadOnly(read_only) ;
	LLVOCache::getInstance()->setReadOnly(read_only);

	bool texture_cache_mismatch = false;
	if (gSavedSettings.getS32("LocalCacheVersion") != LLAppViewer::getTextureCacheVersion()) 
	{
		texture_cache_mismatch = true;
		if(!read_only) 
		{
			gSavedSettings.setS32("LocalCacheVersion", LLAppViewer::getTextureCacheVersion());
		}
	}

	if(!read_only)
	{
		// Purge cache if user requested it
		if (gSavedSettings.getBOOL("PurgeCacheOnStartup") ||
			gSavedSettings.getBOOL("PurgeCacheOnNextStartup"))
		{
			gSavedSettings.setBOOL("PurgeCacheOnNextStartup", false);
			mPurgeCache = true;
			// STORM-1141 force purgeAllTextures to get called to prevent a crash here. -brad
			texture_cache_mismatch = true;
		}
	
		// We have moved the location of the cache directory over time.
		migrateCacheDirectory();
	
		// Setup and verify the cache location
		std::string cache_location = gSavedSettings.getString("CacheLocation");
		std::string new_cache_location = gSavedSettings.getString("NewCacheLocation");
		if (new_cache_location != cache_location)
		{
			gDirUtilp->setCacheDir(gSavedSettings.getString("CacheLocation"));
			purgeCache(); // purge old cache
			gSavedSettings.setString("CacheLocation", new_cache_location);
			gSavedSettings.setString("CacheLocationTopFolder", gDirUtilp->getBaseFileName(new_cache_location));
		}
	}

	if (!gDirUtilp->setCacheDir(gSavedSettings.getString("CacheLocation")))
	{
		LL_WARNS("AppCache") << "Unable to set cache location" << LL_ENDL;
		gSavedSettings.setString("CacheLocation", "");
		gSavedSettings.setString("CacheLocationTopFolder", "");
	}
	
	if (mPurgeCache && !read_only)
	{
		LLSplashScreen::update(LLTrans::getString("StartupClearingCache"));
		purgeCache();
	}

	LLSplashScreen::update(LLTrans::getString("StartupInitializingTextureCache"));
	
	// Init the texture cache
	// Allocate 80% of the cache size for textures	
	const S32 MB = 1024 * 1024;
	const S64 MIN_CACHE_SIZE = 64 * MB;
	const S64 MAX_CACHE_SIZE = 9984ll * MB;
	const S64 MAX_VFS_SIZE = 1024 * MB; // 1 GB

	S64 cache_size = (S64)(gSavedSettings.getU32("CacheSize")) * MB;
	cache_size = llclamp(cache_size, MIN_CACHE_SIZE, MAX_CACHE_SIZE);

	S64 texture_cache_size = ((cache_size * 8) / 10);
	S64 vfs_size = cache_size - texture_cache_size;

	if (vfs_size > MAX_VFS_SIZE)
	{
		// Give the texture cache more space, since the VFS can't be bigger than 1GB.
		// This happens when the user's CacheSize setting is greater than 5GB.
		vfs_size = MAX_VFS_SIZE;
		texture_cache_size = cache_size - MAX_VFS_SIZE;
	}

	S64 extra = LLAppViewer::getTextureCache()->initCache(LL_PATH_CACHE, texture_cache_size, texture_cache_mismatch);
	texture_cache_size -= extra;

	LLVOCache::getInstance()->initCache(LL_PATH_CACHE, gSavedSettings.getU32("CacheNumberOfRegionsForObjects"), getObjectCacheVersion()) ;

	LLSplashScreen::update(LLTrans::getString("StartupInitializingVFS"));
	
	// Init the VFS
	vfs_size = llmin(vfs_size + extra, MAX_VFS_SIZE);
	vfs_size = (vfs_size / MB) * MB; // make sure it is MB aligned
	U32 vfs_size_u32 = (U32)vfs_size;
	U32 old_vfs_size = gSavedSettings.getU32("VFSOldSize") * MB;
	bool resize_vfs = (vfs_size_u32 != old_vfs_size);
	if (resize_vfs)
	{
		gSavedSettings.setU32("VFSOldSize", vfs_size_u32 / MB);
	}
	LL_INFOS("AppCache") << "VFS CACHE SIZE: " << vfs_size / (1024*1024) << " MB" << LL_ENDL;
	
	// This has to happen BEFORE starting the vfs
	// time_t	ltime;
	srand(time(NULL));		// Flawfinder: ignore
	U32 old_salt = gSavedSettings.getU32("VFSSalt");
	U32 new_salt;
	std::string old_vfs_data_file;
	std::string old_vfs_index_file;
	std::string new_vfs_data_file;
	std::string new_vfs_index_file;
	std::string static_vfs_index_file;
	std::string static_vfs_data_file;

	if (gSavedSettings.getBOOL("AllowMultipleViewers"))
	{
		// don't mess with renaming the VFS in this case
		new_salt = old_salt;
	}
	else
	{
		do
		{
			new_salt = rand();
		} while(new_salt == old_salt);
	}

	old_vfs_data_file = gDirUtilp->getExpandedFilename(LL_PATH_CACHE, VFS_DATA_FILE_BASE) + llformat("%u", old_salt);

	// make sure this file exists
	llstat s;
	S32 stat_result = LLFile::stat(old_vfs_data_file, &s);
	if (stat_result)
	{
		// doesn't exist, look for a data file
		std::string mask;
		mask = VFS_DATA_FILE_BASE;
		mask += "*";

		std::string dir;
		dir = gDirUtilp->getExpandedFilename(LL_PATH_CACHE, "");

		std::string found_file;
		LLDirIterator iter(dir, mask);
		if (iter.next(found_file))
		{
			old_vfs_data_file = gDirUtilp->add(dir, found_file);

			S32 start_pos = found_file.find_last_of('.');
			if (start_pos > 0)
			{
				sscanf(found_file.substr(start_pos+1).c_str(), "%d", &old_salt);
			}
			LL_DEBUGS("AppCache") << "Default vfs data file not present, found: " << old_vfs_data_file << " Old salt: " << old_salt << llendl;
		}
	}

	old_vfs_index_file = gDirUtilp->getExpandedFilename(LL_PATH_CACHE, VFS_INDEX_FILE_BASE) + llformat("%u", old_salt);

	stat_result = LLFile::stat(old_vfs_index_file, &s);
	if (stat_result)
	{
		// We've got a bad/missing index file, nukem!
		LL_WARNS("AppCache") << "Bad or missing vfx index file " << old_vfs_index_file << LL_ENDL;
		LL_WARNS("AppCache") << "Removing old vfs data file " << old_vfs_data_file << LL_ENDL;
		LLFile::remove(old_vfs_data_file);
		LLFile::remove(old_vfs_index_file);
		
		// Just in case, nuke any other old cache files in the directory.
		std::string dir;
		dir = gDirUtilp->getExpandedFilename(LL_PATH_CACHE, "");

		std::string mask;
		mask = VFS_DATA_FILE_BASE;
		mask += "*";

		gDirUtilp->deleteFilesInDir(dir, mask);

		mask = VFS_INDEX_FILE_BASE;
		mask += "*";

		gDirUtilp->deleteFilesInDir(dir, mask);
	}

	new_vfs_data_file = gDirUtilp->getExpandedFilename(LL_PATH_CACHE, VFS_DATA_FILE_BASE) + llformat("%u", new_salt);
	new_vfs_index_file = gDirUtilp->getExpandedFilename(LL_PATH_CACHE, VFS_INDEX_FILE_BASE) + llformat("%u", new_salt);

	static_vfs_data_file = gDirUtilp->getExpandedFilename(LL_PATH_APP_SETTINGS, "static_data.db2");
	static_vfs_index_file = gDirUtilp->getExpandedFilename(LL_PATH_APP_SETTINGS, "static_index.db2");

	if (resize_vfs)
	{
		LL_DEBUGS("AppCache") << "Removing old vfs and re-sizing" << LL_ENDL;
		
		LLFile::remove(old_vfs_data_file);
		LLFile::remove(old_vfs_index_file);
	}
	else if (old_salt != new_salt)
	{
		// move the vfs files to a new name before opening
		LL_DEBUGS("AppCache") << "Renaming " << old_vfs_data_file << " to " << new_vfs_data_file << LL_ENDL;
		LL_DEBUGS("AppCache") << "Renaming " << old_vfs_index_file << " to " << new_vfs_index_file << LL_ENDL;
		LLFile::rename(old_vfs_data_file, new_vfs_data_file);
		LLFile::rename(old_vfs_index_file, new_vfs_index_file);
	}

	// Startup the VFS...
	gSavedSettings.setU32("VFSSalt", new_salt);

	// Don't remove VFS after viewer crashes.  If user has corrupt data, they can reinstall. JC
	gVFS = LLVFS::createLLVFS(new_vfs_index_file, new_vfs_data_file, false, vfs_size_u32, false);
	if (!gVFS)
	{
		return false;
	}

	gStaticVFS = LLVFS::createLLVFS(static_vfs_index_file, static_vfs_data_file, true, 0, false);
	if (!gStaticVFS)
	{
		return false;
	}

	BOOL success = gVFS->isValid() && gStaticVFS->isValid();
	if (!success)
	{
		return false;
	}
	else
	{
		LLVFile::initClass();

#ifndef LL_RELEASE_FOR_DOWNLOAD
		if (gSavedSettings.getBOOL("DumpVFSCaches"))
		{
			dumpVFSCaches();
		}
#endif
		
		return true;
	}
}

void LLAppViewer::addOnIdleCallback(const boost::function<void()>& cb)
{
	LLDeferredTaskList::instance().addTask(cb);
}

void LLAppViewer::purgeCache()
{
	LL_INFOS("AppCache") << "Purging Cache and Texture Cache..." << LL_ENDL;
	LLAppViewer::getTextureCache()->purgeCache(LL_PATH_CACHE);
	LLVOCache::getInstance()->removeCache(LL_PATH_CACHE);
	gDirUtilp->deleteFilesInDir(gDirUtilp->getExpandedFilename(LL_PATH_CACHE, ""), "*.*");
}

std::string LLAppViewer::getSecondLifeTitle() const
{
	return LLTrans::getString("APP_NAME");
}

std::string LLAppViewer::getWindowTitle() const 
{
	return gWindowTitle;
}

// Callback from a dialog indicating user was logged out.  
bool finish_disconnect(const LLSD& notification, const LLSD& response)
{
	S32 option = LLNotificationsUtil::getSelectedOption(notification, response);

	if (1 == option)
	{
        LLAppViewer::instance()->forceQuit();
	}
	return false;
}

// Callback from an early disconnect dialog, force an exit
bool finish_forced_disconnect(const LLSD& notification, const LLSD& response)
{
	LLAppViewer::instance()->forceQuit();
	return false;
}


void LLAppViewer::forceDisconnect(const std::string& mesg)
{
	if (gDoDisconnect)
    {
		// Already popped up one of these dialogs, don't
		// do this again.
		return;
    }
	
	// *TODO: Translate the message if possible
	std::string big_reason = LLAgent::sTeleportErrorMessages[mesg];
	if ( big_reason.size() == 0 )
	{
		big_reason = mesg;
	}

	LLSD args;
	gDoDisconnect = TRUE;

	if (LLStartUp::getStartupState() < STATE_STARTED)
	{
		// Tell users what happened
		args["ERROR_MESSAGE"] = big_reason;
		LLNotificationsUtil::add("ErrorMessage", args, LLSD(), &finish_forced_disconnect);
	}
	else
	{
		args["MESSAGE"] = big_reason;
		LLNotificationsUtil::add("YouHaveBeenLoggedOut", args, LLSD(), &finish_disconnect );
	}
}

void LLAppViewer::badNetworkHandler()
{
	// Dump the packet
	gMessageSystem->dumpPacketToLog();

	// Flush all of our caches on exit in the case of disconnect due to
	// invalid packets.

	mPurgeOnExit = TRUE;

	std::ostringstream message;
	message <<
		"The viewer has detected mangled network data indicative\n"
		"of a bad upstream network connection or an incomplete\n"
		"local installation of " << LLAppViewer::instance()->getSecondLifeTitle() << ". \n"
		" \n"
		"Try uninstalling and reinstalling to see if this resolves \n"
		"the issue. \n"
		" \n"
		"If the problem continues, see the Tech Support FAQ at: \n"
		"www.secondlife.com/support";
	forceDisconnect(message.str());
	
	LLApp::instance()->writeMiniDump();
}

// This routine may get called more than once during the shutdown process.
// This can happen because we need to get the screenshot before the window
// is destroyed.
void LLAppViewer::saveFinalSnapshot()
{
	if (!mSavedFinalSnapshot)
	{
		gSavedSettings.setVector3d("FocusPosOnLogout", gAgentCamera.calcFocusPositionTargetGlobal());
		gSavedSettings.setVector3d("CameraPosOnLogout", gAgentCamera.calcCameraPositionTargetGlobal());
		gViewerWindow->setCursor(UI_CURSOR_WAIT);
		gAgentCamera.changeCameraToThirdPerson( FALSE );	// don't animate, need immediate switch
		gSavedSettings.setBOOL("ShowParcelOwners", FALSE);
		idle();

		std::string snap_filename = gDirUtilp->getLindenUserDir();
		snap_filename += gDirUtilp->getDirDelimiter();
		snap_filename += SCREEN_LAST_FILENAME;
		// use full pixel dimensions of viewer window (not post-scale dimensions)
		gViewerWindow->saveSnapshot(snap_filename, gViewerWindow->getWindowWidthRaw(), gViewerWindow->getWindowHeightRaw(), FALSE, TRUE);
		mSavedFinalSnapshot = TRUE;
	}
}

void LLAppViewer::loadNameCache()
{
	// display names cache
	std::string filename =
		gDirUtilp->getExpandedFilename(LL_PATH_CACHE, "avatar_name_cache.xml");
	LL_INFOS("AvNameCache") << filename << LL_ENDL;
	llifstream name_cache_stream(filename);
	if(name_cache_stream.is_open())
	{
		LLAvatarNameCache::importFile(name_cache_stream);
	}

	if (!gCacheName) return;

	std::string name_cache;
	name_cache = gDirUtilp->getExpandedFilename(LL_PATH_CACHE, "name.cache");
	llifstream cache_file(name_cache);
	if(cache_file.is_open())
	{
		if(gCacheName->importFile(cache_file)) return;
	}
}

void LLAppViewer::saveNameCache()
	{
	// display names cache
	std::string filename =
		gDirUtilp->getExpandedFilename(LL_PATH_CACHE, "avatar_name_cache.xml");
	llofstream name_cache_stream(filename);
	if(name_cache_stream.is_open())
	{
		LLAvatarNameCache::exportFile(name_cache_stream);
}

	if (!gCacheName) return;

	std::string name_cache;
	name_cache = gDirUtilp->getExpandedFilename(LL_PATH_CACHE, "name.cache");
	llofstream cache_file(name_cache);
	if(cache_file.is_open())
	{
		gCacheName->exportFile(cache_file);
	}
}

/*!	@brief		This class is an LLFrameTimer that can be created with
				an elapsed time that starts counting up from the given value
				rather than 0.0.
				
				Otherwise it behaves the same way as LLFrameTimer.
*/
class LLFrameStatsTimer : public LLFrameTimer
{
public:
	LLFrameStatsTimer(F64 elapsed_already = 0.0)
		: LLFrameTimer()
		{
			mStartTime -= elapsed_already;
		}
};

static LLFastTimer::DeclareTimer FTM_AUDIO_UPDATE("Update Audio");
static LLFastTimer::DeclareTimer FTM_CLEANUP("Cleanup");
static LLFastTimer::DeclareTimer FTM_CLEANUP_DRAWABLES("Drawables");
static LLFastTimer::DeclareTimer FTM_CLEANUP_OBJECTS("Objects");
static LLFastTimer::DeclareTimer FTM_IDLE_CB("Idle Callbacks");
static LLFastTimer::DeclareTimer FTM_LOD_UPDATE("Update LOD");
static LLFastTimer::DeclareTimer FTM_OBJECTLIST_UPDATE("Update Objectlist");
static LLFastTimer::DeclareTimer FTM_REGION_UPDATE("Update Region");
static LLFastTimer::DeclareTimer FTM_WORLD_UPDATE("Update World");
static LLFastTimer::DeclareTimer FTM_NETWORK("Network");
static LLFastTimer::DeclareTimer FTM_AGENT_NETWORK("Agent Network");
static LLFastTimer::DeclareTimer FTM_VLMANAGER("VL Manager");

///////////////////////////////////////////////////////
// idle()
//
// Called every time the window is not doing anything.
// Receive packets, update statistics, and schedule a redisplay.
///////////////////////////////////////////////////////
void LLAppViewer::idle()
{
	pingMainloopTimeout("Main:Idle");
	
	// Update frame timers
	static LLTimer idle_timer;

	LLFrameTimer::updateFrameTime();
	LLFrameTimer::updateFrameCount();
	LLEventTimer::updateClass();
	LLNotificationsUI::LLToast::updateClass();
	LLCriticalDamp::updateInterpolants();
	LLMortician::updateClass();
	LLFilePickerThread::clearDead();  //calls LLFilePickerThread::notify()

	F32 dt_raw = idle_timer.getElapsedTimeAndResetF32();

	// Cap out-of-control frame times
	// Too low because in menus, swapping, debugger, etc.
	// Too high because idle called with no objects in view, etc.
	const F32 MIN_FRAME_RATE = 1.f;
	const F32 MAX_FRAME_RATE = 200.f;

	F32 frame_rate_clamped = 1.f / dt_raw;
	frame_rate_clamped = llclamp(frame_rate_clamped, MIN_FRAME_RATE, MAX_FRAME_RATE);
	gFrameDTClamped = 1.f / frame_rate_clamped;

	// Global frame timer
	// Smoothly weight toward current frame
	gFPSClamped = (frame_rate_clamped + (4.f * gFPSClamped)) / 5.f;

	F32 qas = gSavedSettings.getF32("QuitAfterSeconds");
	if (qas > 0.f)
	{
		if (gRenderStartTime.getElapsedTimeF32() > qas)
		{
			LLAppViewer::instance()->forceQuit();
		}
	}

	// Must wait until both have avatar object and mute list, so poll
	// here.
	request_initial_instant_messages();

	///////////////////////////////////
	//
	// Special case idle if still starting up
	//
	if (LLStartUp::getStartupState() < STATE_STARTED)
	{
		// Skip rest if idle startup returns false (essentially, no world yet)
		gGLActive = TRUE;
		if (!idle_startup())
		{
			gGLActive = FALSE;
			return;
		}
		gGLActive = FALSE;
	}

	
    F32 yaw = 0.f;				// radians

	if (!gDisconnected)
	{
		LLFastTimer t(FTM_NETWORK);
		// Update spaceserver timeinfo
	    LLWorld::getInstance()->setSpaceTimeUSec(LLWorld::getInstance()->getSpaceTimeUSec() + (U32)(dt_raw * SEC_TO_MICROSEC));
    
    
	    //////////////////////////////////////
	    //
	    // Update simulator agent state
	    //

		if (gSavedSettings.getBOOL("RotateRight"))
		{
			gAgent.moveYaw(-1.f);
		}

		{
			LLFastTimer t(FTM_AGENT_AUTOPILOT);
			// Handle automatic walking towards points
			gAgentPilot.updateTarget();
			gAgent.autoPilot(&yaw);
		}
    
	    static LLFrameTimer agent_update_timer;
	    static U32 				last_control_flags;
    
	    //	When appropriate, update agent location to the simulator.
	    F32 agent_update_time = agent_update_timer.getElapsedTimeF32();
	    BOOL flags_changed = gAgent.controlFlagsDirty() || (last_control_flags != gAgent.getControlFlags());
		    
	    if (flags_changed || (agent_update_time > (1.0f / (F32) AGENT_UPDATES_PER_SECOND)))
	    {
		    LLFastTimer t(FTM_AGENT_UPDATE);
		    // Send avatar and camera info
		    last_control_flags = gAgent.getControlFlags();
		    send_agent_update(TRUE);
		    agent_update_timer.reset();
	    }
	}

	//////////////////////////////////////
	//
	// Manage statistics
	//
	//
	{
		// Initialize the viewer_stats_timer with an already elapsed time
		// of SEND_STATS_PERIOD so that the initial stats report will
		// be sent immediately.
		static LLFrameStatsTimer viewer_stats_timer(SEND_STATS_PERIOD);

		// Update session stats every large chunk of time
		// *FIX: (???) SAMANTHA
		if (viewer_stats_timer.getElapsedTimeF32() >= SEND_STATS_PERIOD && !gDisconnected)
		{
			llinfos << "Transmitting sessions stats" << llendl;
			send_stats();
			viewer_stats_timer.reset();
		}

		// Print the object debugging stats
		static LLFrameTimer object_debug_timer;
		if (object_debug_timer.getElapsedTimeF32() > 5.f)
		{
			object_debug_timer.reset();
			if (gObjectList.mNumDeadObjectUpdates)
			{
				llinfos << "Dead object updates: " << gObjectList.mNumDeadObjectUpdates << llendl;
				gObjectList.mNumDeadObjectUpdates = 0;
			}
			if (gObjectList.mNumUnknownKills)
			{
				llinfos << "Kills on unknown objects: " << gObjectList.mNumUnknownKills << llendl;
				gObjectList.mNumUnknownKills = 0;
			}
			if (gObjectList.mNumUnknownUpdates)
			{
				llinfos << "Unknown object updates: " << gObjectList.mNumUnknownUpdates << llendl;
				gObjectList.mNumUnknownUpdates = 0;
			}

			// ViewerMetrics FPS piggy-backing on the debug timer.
			// The 5-second interval is nice for this purpose.  If the object debug
			// bit moves or is disabled, please give this a suitable home.
			LLViewerAssetStatsFF::record_fps_main(gFPSClamped);
		}
	}

	if (!gDisconnected)
	{
		LLFastTimer t(FTM_NETWORK);
	
	    ////////////////////////////////////////////////
	    //
	    // Network processing
	    //
	    // NOTE: Starting at this point, we may still have pointers to "dead" objects
	    // floating throughout the various object lists.
	    //
		idleNameCache();
    
		idleNetwork();
	    	        

		// Check for away from keyboard, kick idle agents.
		idle_afk_check();

		//  Update statistics for this frame
		update_statistics();
	}

	////////////////////////////////////////
	//
	// Handle the regular UI idle callbacks as well as
	// hover callbacks
	//

	{
// 		LLFastTimer t(FTM_IDLE_CB);

		// Do event notifications if necessary.  Yes, we may want to move this elsewhere.
		gEventNotifier.update();
		
		gIdleCallbacks.callFunctions();
		gInventory.idleNotifyObservers();
	}
	
	// Metrics logging (LLViewerAssetStats, etc.)
	{
		static LLTimer report_interval;

		// *TODO:  Add configuration controls for this
		F32 seconds = report_interval.getElapsedTimeF32();
		if (seconds >= app_metrics_interval)
		{
			metricsSend(! gDisconnected);
			report_interval.reset();
		}
	}

	if (gDisconnected)
    {
		return;
    }
	if (gTeleportDisplay)
    {
		return;
    }

	gViewerWindow->updateUI();

	///////////////////////////////////////
	// Agent and camera movement
	//
	LLCoordGL current_mouse = gViewerWindow->getCurrentMouse();

	{
		// After agent and camera moved, figure out if we need to
		// deselect objects.
		LLSelectMgr::getInstance()->deselectAllIfTooFar();

	}

	{
		// Handle pending gesture processing
		static LLFastTimer::DeclareTimer ftm("Agent Position");
		LLFastTimer t(ftm);
		LLGestureMgr::instance().update();

		gAgent.updateAgentPosition(gFrameDTClamped, yaw, current_mouse.mX, current_mouse.mY);
	}

	{
		LLFastTimer t(FTM_OBJECTLIST_UPDATE); 
		
        if (!(logoutRequestSent() && hasSavedFinalSnapshot()))
		{
			gObjectList.update(gAgent, *LLWorld::getInstance());
		}
	}
	
	//////////////////////////////////////
	//
	// Deletes objects...
	// Has to be done after doing idleUpdates (which can kill objects)
	//

	{
		LLFastTimer t(FTM_CLEANUP);
		{
			LLFastTimer t(FTM_CLEANUP_OBJECTS);
			gObjectList.cleanDeadObjects();
		}
		{
			LLFastTimer t(FTM_CLEANUP_DRAWABLES);
			LLDrawable::cleanupDeadDrawables();
		}
	}
	
	//
	// After this point, in theory we should never see a dead object
	// in the various object/drawable lists.
	//

	//////////////////////////////////////
	//
	// Update/send HUD effects
	//
	// At this point, HUD effects may clean up some references to
	// dead objects.
	//

	{
		static LLFastTimer::DeclareTimer ftm("HUD Effects");
		LLFastTimer t(ftm);
		LLSelectMgr::getInstance()->updateEffects();
		LLHUDManager::getInstance()->cleanupEffects();
		LLHUDManager::getInstance()->sendEffects();
	}

	////////////////////////////////////////
	//
	// Unpack layer data that we've received
	//

	{
		LLFastTimer t(FTM_NETWORK);
		gVLManager.unpackData();
	}
	
	/////////////////////////
	//
	// Update surfaces, and surface textures as well.
	//

	LLWorld::getInstance()->updateVisibilities();
	{
		const F32 max_region_update_time = .001f; // 1ms
		LLFastTimer t(FTM_REGION_UPDATE);
		LLWorld::getInstance()->updateRegions(max_region_update_time);
	}
	
	/////////////////////////
	//
	// Update weather effects
	//
	gSky.propagateHeavenlyBodies(gFrameDTClamped);				// moves sun, moon, and planets

	// Update wind vector 
	LLVector3 wind_position_region;
	static LLVector3 average_wind;

	LLViewerRegion *regionp;
	regionp = LLWorld::getInstance()->resolveRegionGlobal(wind_position_region, gAgent.getPositionGlobal());	// puts agent's local coords into wind_position	
	if (regionp)
	{
		gWindVec = regionp->mWind.getVelocity(wind_position_region);

		// Compute average wind and use to drive motion of water
		
		average_wind = regionp->mWind.getAverage();
		gSky.setWind(average_wind);
		//LLVOWater::setWind(average_wind);
	}
	else
	{
		gWindVec.setVec(0.0f, 0.0f, 0.0f);
	}
	
	//////////////////////////////////////
	//
	// Sort and cull in the new renderer are moved to pipeline.cpp
	// Here, particles are updated and drawables are moved.
	//
	
	LLFastTimer t(FTM_WORLD_UPDATE);
	gPipeline.updateMove();

	LLWorld::getInstance()->updateParticles();

	if (gAgentPilot.isPlaying() && gAgentPilot.getOverrideCamera())
	{
		gAgentPilot.moveCamera();
	}
	else if (LLViewerJoystick::getInstance()->getOverrideCamera())
	{ 
		LLViewerJoystick::getInstance()->moveFlycam();
	}
	else
	{
		if (LLToolMgr::getInstance()->inBuildMode())
		{
			LLViewerJoystick::getInstance()->moveObjects();
		}

		gAgentCamera.updateCamera();
	}

	// update media focus
	LLViewerMediaFocus::getInstance()->update();
	
	// Update marketplace
	LLMarketplaceInventoryImporter::update();
	LLMarketplaceInventoryNotifications::update();

	// objects and camera should be in sync, do LOD calculations now
	{
		LLFastTimer t(FTM_LOD_UPDATE);
		gObjectList.updateApparentAngles(gAgent);
	}

	{
		LLFastTimer t(FTM_AUDIO_UPDATE);
		
		if (gAudiop)
		{
		    audio_update_volume(false);
			audio_update_listener();
			audio_update_wind(false);

			// this line actually commits the changes we've made to source positions, etc.
			const F32 max_audio_decode_time = 0.002f; // 2 ms decode time
			gAudiop->idle(max_audio_decode_time);
		}
	}

	// Execute deferred tasks.
	LLDeferredTaskList::instance().run();
	
	// Handle shutdown process, for example, 
	// wait for floaters to close, send quit message,
	// forcibly quit if it has taken too long
	if (mQuitRequested)
	{
		gGLActive = TRUE;
		idleShutdown();
	}
}

void LLAppViewer::idleShutdown()
{
	// Wait for all modal alerts to get resolved
	if (LLModalDialog::activeCount() > 0)
	{
		return;
	}

	// close IM interface
	if(gIMMgr)
	{
		gIMMgr->disconnectAllSessions();
	}
	
	// Wait for all floaters to get resolved
	if (gFloaterView
		&& !gFloaterView->allChildrenClosed())
	{
		return;
	}



	
	// ProductEngine: Try moving this code to where we shut down sTextureCache in cleanup()
	// *TODO: ugly
	static bool saved_teleport_history = false;
	if (!saved_teleport_history)
	{
		saved_teleport_history = true;
		LLTeleportHistory::getInstance()->dump();
		LLLocationHistory::getInstance()->save(); // *TODO: find a better place for doing this
		return;
	}

	static bool saved_snapshot = false;
	if (!saved_snapshot)
	{
		saved_snapshot = true;
		saveFinalSnapshot();
		return;
	}

	const F32 SHUTDOWN_UPLOAD_SAVE_TIME = 5.f;

	S32 pending_uploads = gAssetStorage->getNumPendingUploads();
	if (pending_uploads > 0
		&& gLogoutTimer.getElapsedTimeF32() < SHUTDOWN_UPLOAD_SAVE_TIME
		&& !logoutRequestSent())
	{
		static S32 total_uploads = 0;
		// Sometimes total upload count can change during logout.
		total_uploads = llmax(total_uploads, pending_uploads);
		gViewerWindow->setShowProgress(TRUE);
		S32 finished_uploads = total_uploads - pending_uploads;
		F32 percent = 100.f * finished_uploads / total_uploads;
		gViewerWindow->setProgressPercent(percent);
		gViewerWindow->setProgressString(LLTrans::getString("SavingSettings"));
		return;
	}

	if (gPendingMetricsUploads > 0
		&& gLogoutTimer.getElapsedTimeF32() < SHUTDOWN_UPLOAD_SAVE_TIME
		&& !logoutRequestSent())
	{
		return;
	}

	// All floaters are closed.  Tell server we want to quit.
	if( !logoutRequestSent() )
	{
		sendLogoutRequest();

		// Wait for a LogoutReply message
		gViewerWindow->setShowProgress(TRUE);
		gViewerWindow->setProgressPercent(100.f);
		gViewerWindow->setProgressString(LLTrans::getString("LoggingOut"));
		return;
	}

	// Make sure that we quit if we haven't received a reply from the server.
	if( logoutRequestSent() 
		&& gLogoutTimer.getElapsedTimeF32() > gLogoutMaxTime )
	{
		forceQuit();
		return;
	}
}

void LLAppViewer::sendLogoutRequest()
{
	if(!mLogoutRequestSent && gMessageSystem)
	{
		LLMessageSystem* msg = gMessageSystem;
		msg->newMessageFast(_PREHASH_LogoutRequest);
		msg->nextBlockFast(_PREHASH_AgentData);
		msg->addUUIDFast(_PREHASH_AgentID, gAgent.getID() );
		msg->addUUIDFast(_PREHASH_SessionID, gAgent.getSessionID());
		gAgent.sendReliableMessage();

		gLogoutTimer.reset();
		gLogoutMaxTime = LOGOUT_REQUEST_TIME;
		mLogoutRequestSent = TRUE;
		
		if(LLVoiceClient::instanceExists())
		{
			LLVoiceClient::getInstance()->leaveChannel();
		}

		//Set internal status variables and marker files
		gLogoutInProgress = TRUE;
		mLogoutMarkerFileName = gDirUtilp->getExpandedFilename(LL_PATH_LOGS,LOGOUT_MARKER_FILE_NAME);
		
		LLAPRFile outfile ;
		mLogoutMarkerFile.open(mLogoutMarkerFileName, LL_APR_W);
		if (mLogoutMarkerFile.getFileHandle())
		{
			LL_INFOS("MarkerFile") << "Created logout marker file '"<< mLogoutMarkerFileName << "' " << mLogoutMarkerFileName << LL_ENDL;
			recordMarkerVersion(outfile);
		}
		else
		{
			LL_WARNS("MarkerFile") << "Cannot create logout marker file " << mLogoutMarkerFileName << LL_ENDL;
		}		
	}
}

void LLAppViewer::idleNameCache()
{
	// Neither old nor new name cache can function before agent has a region
	LLViewerRegion* region = gAgent.getRegion();
	if (!region) return;

	// deal with any queued name requests and replies.
	gCacheName->processPending();

	// Can't run the new cache until we have the list of capabilities
	// for the agent region, and can therefore decide whether to use
	// display names or fall back to the old name system.
	if (!region->capabilitiesReceived()) return;

	// Agent may have moved to a different region, so need to update cap URL
	// for name lookups.  Can't do this in the cap grant code, as caps are
	// granted to neighbor regions before the main agent gets there.  Can't
	// do it in the move-into-region code because cap not guaranteed to be
	// granted yet, for example on teleport.
	bool had_capability = LLAvatarNameCache::hasNameLookupURL();
	std::string name_lookup_url;
	name_lookup_url.reserve(128); // avoid a memory allocation below
	name_lookup_url = region->getCapability("GetDisplayNames");
	bool have_capability = !name_lookup_url.empty();
	if (have_capability)
	{
		// we have support for display names, use it
	    U32 url_size = name_lookup_url.size();
	    // capabilities require URLs with slashes before query params:
	    // https://<host>:<port>/cap/<uuid>/?ids=<blah>
	    // but the caps are granted like:
	    // https://<host>:<port>/cap/<uuid>
	    if (url_size > 0 && name_lookup_url[url_size-1] != '/')
	    {
		    name_lookup_url += '/';
	    }
		LLAvatarNameCache::setNameLookupURL(name_lookup_url);
	}
	else
	{
		// Display names not available on this region
		LLAvatarNameCache::setNameLookupURL( std::string() );
	}

	// Error recovery - did we change state?
	if (had_capability != have_capability)
	{
		// name tags are persistant on screen, so make sure they refresh
		LLVOAvatar::invalidateNameTags();
	}

	LLAvatarNameCache::idle();
}

//
// Handle messages, and all message related stuff
//

#define TIME_THROTTLE_MESSAGES

#ifdef TIME_THROTTLE_MESSAGES
#define CHECK_MESSAGES_DEFAULT_MAX_TIME .020f // 50 ms = 50 fps (just for messages!)
static F32 CheckMessagesMaxTime = CHECK_MESSAGES_DEFAULT_MAX_TIME;
#endif

static LLFastTimer::DeclareTimer FTM_IDLE_NETWORK("Idle Network");
static LLFastTimer::DeclareTimer FTM_MESSAGE_ACKS("Message Acks");
static LLFastTimer::DeclareTimer FTM_RETRANSMIT("Retransmit");
static LLFastTimer::DeclareTimer FTM_TIMEOUT_CHECK("Timeout Check");
static LLFastTimer::DeclareTimer FTM_DYNAMIC_THROTTLE("Dynamic Throttle");
static LLFastTimer::DeclareTimer FTM_CHECK_REGION_CIRCUIT("Check Region Circuit");

void LLAppViewer::idleNetwork()
{
	pingMainloopTimeout("idleNetwork");
	
	gObjectList.mNumNewObjects = 0;
	S32 total_decoded = 0;

	if (!gSavedSettings.getBOOL("SpeedTest"))
	{
		LLFastTimer t(FTM_IDLE_NETWORK); // decode
		
		LLTimer check_message_timer;
		//  Read all available packets from network 
		const S64 frame_count = gFrameCount;  // U32->S64
		F32 total_time = 0.0f;

		while (gMessageSystem->checkAllMessages(frame_count, gServicePump)) 
		{
			if (gDoDisconnect)
			{
				// We're disconnecting, don't process any more messages from the server
				// We're usually disconnecting due to either network corruption or a
				// server going down, so this is OK.
				break;
			}
			
			total_decoded++;
			gPacketsIn++;

			if (total_decoded > MESSAGE_MAX_PER_FRAME)
			{
				break;
			}

#ifdef TIME_THROTTLE_MESSAGES
			// Prevent slow packets from completely destroying the frame rate.
			// This usually happens due to clumps of avatars taking huge amount
			// of network processing time (which needs to be fixed, but this is
			// a good limit anyway).
			total_time = check_message_timer.getElapsedTimeF32();
			if (total_time >= CheckMessagesMaxTime)
				break;
#endif
		}

		// Handle per-frame message system processing.
		gMessageSystem->processAcks();

#ifdef TIME_THROTTLE_MESSAGES
		if (total_time >= CheckMessagesMaxTime)
		{
			// Increase CheckMessagesMaxTime so that we will eventually catch up
			CheckMessagesMaxTime *= 1.035f; // 3.5% ~= x2 in 20 frames, ~8x in 60 frames
		}
		else
		{
			// Reset CheckMessagesMaxTime to default value
			CheckMessagesMaxTime = CHECK_MESSAGES_DEFAULT_MAX_TIME;
		}
#endif
		


		// we want to clear the control after sending out all necessary agent updates
		gAgent.resetControlFlags();
				
		// Decode enqueued messages...
		S32 remaining_possible_decodes = MESSAGE_MAX_PER_FRAME - total_decoded;

		if( remaining_possible_decodes <= 0 )
		{
			llinfos << "Maxed out number of messages per frame at " << MESSAGE_MAX_PER_FRAME << llendl;
		}

		if (gPrintMessagesThisFrame)
		{
			llinfos << "Decoded " << total_decoded << " msgs this frame!" << llendl;
			gPrintMessagesThisFrame = FALSE;
		}
	}
	LLViewerStats::getInstance()->mNumNewObjectsStat.addValue(gObjectList.mNumNewObjects);

	// Retransmit unacknowledged packets.
	gXferManager->retransmitUnackedPackets();
	gAssetStorage->checkForTimeouts();
	gViewerThrottle.updateDynamicThrottle();

	// Check that the circuit between the viewer and the agent's current
	// region is still alive
	LLViewerRegion *agent_region = gAgent.getRegion();
	if (agent_region && (LLStartUp::getStartupState()==STATE_STARTED))
	{
		LLUUID this_region_id = agent_region->getRegionID();
		bool this_region_alive = agent_region->isAlive();
		if ((mAgentRegionLastAlive && !this_region_alive) // newly dead
		    && (mAgentRegionLastID == this_region_id)) // same region
		{
			forceDisconnect(LLTrans::getString("AgentLostConnection"));
		}
		mAgentRegionLastID = this_region_id;
		mAgentRegionLastAlive = this_region_alive;
	}
}

void LLAppViewer::disconnectViewer()
{
	if (gDisconnected)
	{
		return;
	}
	//
	// Cleanup after quitting.
	//	
	// Save snapshot for next time, if we made it through initialization

	llinfos << "Disconnecting viewer!" << llendl;

	// Dump our frame statistics

	// Remember if we were flying
	gSavedSettings.setBOOL("FlyingAtExit", gAgent.getFlying() );

	// Un-minimize all windows so they don't get saved minimized
	if (gFloaterView)
	{
		gFloaterView->restoreAll();
	}

	if (LLSelectMgr::getInstance())
	{
		LLSelectMgr::getInstance()->deselectAll();
	}

	// save inventory if appropriate
	gInventory.cache(gInventory.getRootFolderID(), gAgent.getID());
	if (gInventory.getLibraryRootFolderID().notNull()
		&& gInventory.getLibraryOwnerID().notNull())
	{
		gInventory.cache(
			gInventory.getLibraryRootFolderID(),
			gInventory.getLibraryOwnerID());
	}

	saveNameCache();

	// close inventory interface, close all windows
	LLFloaterInventory::cleanup();

	gAgentWearables.cleanup();
	gAgentCamera.cleanup();
	// Also writes cached agent settings to gSavedSettings
	gAgent.cleanup();

	// This is where we used to call gObjectList.destroy() and then delete gWorldp.
	// Now we just ask the LLWorld singleton to cleanly shut down.
	if(LLWorld::instanceExists())
	{
		LLWorld::getInstance()->destroyClass();
	}

	// call all self-registered classes
	LLDestroyClassList::instance().fireCallbacks();

	cleanup_xfer_manager();
	gDisconnected = TRUE;

	// Pass the connection state to LLUrlEntryParcel not to attempt
	// parcel info requests while disconnected.
	LLUrlEntryParcel::setDisconnected(gDisconnected);
}

void LLAppViewer::forceErrorLLError()
{
   	llerrs << "This is an llerror" << llendl;
}

void LLAppViewer::forceErrorBreakpoint()
{
#ifdef LL_WINDOWS
    DebugBreak();
#endif
    return;
}

void LLAppViewer::forceErrorBadMemoryAccess()
{
    S32* crash = NULL;
    *crash = 0xDEADBEEF;  
    return;
}

void LLAppViewer::forceErrorInfiniteLoop()
{
    while(true)
    {
        ;
    }
    return;
}
 
void LLAppViewer::forceErrorSoftwareException()
{
    // *FIX: Any way to insure it won't be handled?
    throw; 
}

void LLAppViewer::forceErrorDriverCrash()
{
	glDeleteTextures(1, NULL);
}

void LLAppViewer::initMainloopTimeout(const std::string& state, F32 secs)
{
	if(!mMainloopTimeout)
	{
		mMainloopTimeout = new LLWatchdogTimeout();
		resumeMainloopTimeout(state, secs);
	}
}

void LLAppViewer::destroyMainloopTimeout()
{
	if(mMainloopTimeout)
	{
		delete mMainloopTimeout;
		mMainloopTimeout = NULL;
	}
}

void LLAppViewer::resumeMainloopTimeout(const std::string& state, F32 secs)
{
	if(mMainloopTimeout)
	{
		if(secs < 0.0f)
		{
			secs = gSavedSettings.getF32("MainloopTimeoutDefault");
		}
		
		mMainloopTimeout->setTimeout(secs);
		mMainloopTimeout->start(state);
	}
}

void LLAppViewer::pauseMainloopTimeout()
{
	if(mMainloopTimeout)
	{
		mMainloopTimeout->stop();
	}
}

void LLAppViewer::pingMainloopTimeout(const std::string& state, F32 secs)
{
//	if(!restoreErrorTrap())
//	{
//		llwarns << "!!!!!!!!!!!!! Its an error trap!!!!" << state << llendl;
//	}
	
	if(mMainloopTimeout)
	{
		if(secs < 0.0f)
		{
			secs = gSavedSettings.getF32("MainloopTimeoutDefault");
		}

		mMainloopTimeout->setTimeout(secs);
		mMainloopTimeout->ping(state);
	}
}

void LLAppViewer::handleLoginComplete()
{
	gLoggedInTime.start();
	initMainloopTimeout("Mainloop Init");

	// Store some data to DebugInfo in case of a freeze.
	gDebugInfo["ClientInfo"]["Name"] = LLVersionInfo::getChannel();

	gDebugInfo["ClientInfo"]["MajorVersion"] = LLVersionInfo::getMajor();
	gDebugInfo["ClientInfo"]["MinorVersion"] = LLVersionInfo::getMinor();
	gDebugInfo["ClientInfo"]["PatchVersion"] = LLVersionInfo::getPatch();
	gDebugInfo["ClientInfo"]["BuildVersion"] = LLVersionInfo::getBuild();

	LLParcel* parcel = LLViewerParcelMgr::getInstance()->getAgentParcel();
	if ( parcel && parcel->getMusicURL()[0])
	{
		gDebugInfo["ParcelMusicURL"] = parcel->getMusicURL();
	}	
	if ( parcel && parcel->getMediaURL()[0])
	{
		gDebugInfo["ParcelMediaURL"] = parcel->getMediaURL();
	}
	
	gDebugInfo["SettingsFilename"] = gSavedSettings.getString("ClientSettingsFile");
	gDebugInfo["CAFilename"] = gDirUtilp->getCAFile();
	gDebugInfo["ViewerExePath"] = gDirUtilp->getExecutablePathAndName();
	gDebugInfo["CurrentPath"] = gDirUtilp->getCurPath();

	if(gAgent.getRegion())
	{
		gDebugInfo["CurrentSimHost"] = gAgent.getRegionHost().getHostName();
		gDebugInfo["CurrentRegion"] = gAgent.getRegion()->getName();
	}

	if(LLAppViewer::instance()->mMainloopTimeout)
	{
		gDebugInfo["MainloopTimeoutState"] = LLAppViewer::instance()->mMainloopTimeout->getState();
	}

	mOnLoginCompleted();

	writeDebugInfo();

	// we logged in successfully, so save settings on logout
	llinfos << "Login successful, per account settings will be saved on log out." << llendl;
	mSavePerAccountSettings=true;
}

void LLAppViewer::launchUpdater()
{
	LLSD query_map = LLSD::emptyMap();
	query_map["os"] = gPlatform;

	// *TODO change userserver to be grid on both viewer and sim, since
	// userserver no longer exists.
	query_map["userserver"] = LLGridManager::getInstance()->getGridId();
	query_map["channel"] = LLVersionInfo::getChannel();
	// *TODO constantize this guy
	// *NOTE: This URL is also used in win_setup/lldownloader.cpp
	LLURI update_url = LLURI::buildHTTP("secondlife.com", 80, "update.php", query_map);
	
	if(LLAppViewer::sUpdaterInfo)
	{
		delete LLAppViewer::sUpdaterInfo;
	}
	LLAppViewer::sUpdaterInfo = new LLAppViewer::LLUpdaterInfo() ;

	// if a sim name was passed in via command line parameter (typically through a SLURL)
	if ( LLStartUp::getStartSLURL().getType() == LLSLURL::LOCATION )
	{
		// record the location to start at next time
		gSavedSettings.setString( "NextLoginLocation", LLStartUp::getStartSLURL().getSLURLString()); 
	};

#if LL_WINDOWS
	LLAppViewer::sUpdaterInfo->mUpdateExePath = gDirUtilp->getTempFilename();
	if (LLAppViewer::sUpdaterInfo->mUpdateExePath.empty())
	{
		delete LLAppViewer::sUpdaterInfo ;
		LLAppViewer::sUpdaterInfo = NULL ;

		// We're hosed, bail
		LL_WARNS("AppInit") << "LLDir::getTempFilename() failed" << LL_ENDL;
		return;
	}

	LLAppViewer::sUpdaterInfo->mUpdateExePath += ".exe";

	std::string updater_source = gDirUtilp->getAppRODataDir();
	updater_source += gDirUtilp->getDirDelimiter();
	updater_source += "updater.exe";

	LL_DEBUGS("AppInit") << "Calling CopyFile source: " << updater_source
			<< " dest: " << LLAppViewer::sUpdaterInfo->mUpdateExePath
			<< LL_ENDL;


	if (!CopyFileA(updater_source.c_str(), LLAppViewer::sUpdaterInfo->mUpdateExePath.c_str(), FALSE))
	{
		delete LLAppViewer::sUpdaterInfo ;
		LLAppViewer::sUpdaterInfo = NULL ;

		LL_WARNS("AppInit") << "Unable to copy the updater!" << LL_ENDL;

		return;
	}

	LLAppViewer::sUpdaterInfo->mParams << "-url \"" << update_url.asString() << "\"";

	LL_DEBUGS("AppInit") << "Calling updater: " << LLAppViewer::sUpdaterInfo->mUpdateExePath << " " << LLAppViewer::sUpdaterInfo->mParams.str() << LL_ENDL;

	//Explicitly remove the marker file, otherwise we pass the lock onto the child process and things get weird.
	LLAppViewer::instance()->removeMarkerFile(); // In case updater fails

	// *NOTE:Mani The updater is spawned as the last thing before the WinMain exit.
	// see LLAppViewerWin32.cpp
	
#elif LL_DARWIN
	LLAppViewer::sUpdaterInfo->mUpdateExePath = "'";
	LLAppViewer::sUpdaterInfo->mUpdateExePath += gDirUtilp->getAppRODataDir();
	LLAppViewer::sUpdaterInfo->mUpdateExePath += "/mac-updater.app/Contents/MacOS/mac-updater' -url \"";
	LLAppViewer::sUpdaterInfo->mUpdateExePath += update_url.asString();
	LLAppViewer::sUpdaterInfo->mUpdateExePath += "\" -name \"";
	LLAppViewer::sUpdaterInfo->mUpdateExePath += LLAppViewer::instance()->getSecondLifeTitle();
	LLAppViewer::sUpdaterInfo->mUpdateExePath += "\" -bundleid \"";
	LLAppViewer::sUpdaterInfo->mUpdateExePath += LL_VERSION_BUNDLE_ID;
	LLAppViewer::sUpdaterInfo->mUpdateExePath += "\" &";

	LL_DEBUGS("AppInit") << "Calling updater: " << LLAppViewer::sUpdaterInfo->mUpdateExePath << LL_ENDL;

	// Run the auto-updater.
	system(LLAppViewer::sUpdaterInfo->mUpdateExePath.c_str()); /* Flawfinder: ignore */

#elif (LL_LINUX || LL_SOLARIS) && LL_GTK
	// we tell the updater where to find the xml containing string
	// translations which it can use for its own UI
	std::string xml_strings_file = "strings.xml";
	std::vector<std::string> xui_path_vec =
		gDirUtilp->findSkinnedFilenames(LLDir::XUI, xml_strings_file);
	std::string xml_search_paths;
	const char* delim = "";
	// build comma-delimited list of xml paths to pass to updater
	BOOST_FOREACH(std::string this_skin_path, xui_path_vec)
	{
		// Although we already have the full set of paths with the filename
		// appended, the linux-updater.bin command-line switches require us to
		// snip the filename OFF and pass it as a separate switch argument. :-P
		llinfos << "Got a XUI path: " << this_skin_path << llendl;
		xml_search_paths.append(delim);
		xml_search_paths.append(gDirUtilp->getDirName(this_skin_path));
		delim = ",";
	}
	// build the overall command-line to run the updater correctly
	LLAppViewer::sUpdaterInfo->mUpdateExePath = 
		gDirUtilp->getExecutableDir() + "/" + "linux-updater.bin" + 
		" --url \"" + update_url.asString() + "\"" +
		" --name \"" + LLAppViewer::instance()->getSecondLifeTitle() + "\"" +
		" --dest \"" + gDirUtilp->getAppRODataDir() + "\"" +
		" --stringsdir \"" + xml_search_paths + "\"" +
		" --stringsfile \"" + xml_strings_file + "\"";

	LL_INFOS("AppInit") << "Calling updater: " 
			    << LLAppViewer::sUpdaterInfo->mUpdateExePath << LL_ENDL;

	// *TODO: we could use the gdk equivalent to ensure the updater
	// gets started on the same screen.
	GError *error = NULL;
	if (!g_spawn_command_line_async(LLAppViewer::sUpdaterInfo->mUpdateExePath.c_str(), &error))
	{
		llerrs << "Failed to launch updater: "
		       << error->message
		       << llendl;
	}
	if (error) {
		g_error_free(error);
	}
#else
	OSMessageBox(LLTrans::getString("MBNoAutoUpdate"), LLStringUtil::null, OSMB_OK);
#endif

	// *REMOVE:Mani - Saving for reference...
	// LLAppViewer::instance()->forceQuit();
}


//virtual
void LLAppViewer::setMasterSystemAudioMute(bool mute)
{
	gSavedSettings.setBOOL("MuteAudio", mute);
}

//virtual
bool LLAppViewer::getMasterSystemAudioMute()
{
	return gSavedSettings.getBOOL("MuteAudio");
}

//----------------------------------------------------------------------------
// Metrics-related methods (static and otherwise)
//----------------------------------------------------------------------------

/**
 * LLViewerAssetStats collects data on a per-region (as defined by the agent's
 * location) so we need to tell it about region changes which become a kind of
 * hidden variable/global state in the collectors.  For collectors not running
 * on the main thread, we need to send a message to move the data over safely
 * and cheaply (amortized over a run).
 */
void LLAppViewer::metricsUpdateRegion(U64 region_handle)
{
	if (0 != region_handle)
	{
		LLViewerAssetStatsFF::set_region_main(region_handle);
		if (LLAppViewer::sTextureFetch)
		{
			// Send a region update message into 'thread1' to get the new region.
			LLAppViewer::sTextureFetch->commandSetRegion(region_handle);
		}
		else
		{
			// No 'thread1', a.k.a. TextureFetch, so update directly
			LLViewerAssetStatsFF::set_region_thread1(region_handle);
		}
	}
}


/**
 * Attempts to start a multi-threaded metrics report to be sent back to
 * the grid for consumption.
 */
void LLAppViewer::metricsSend(bool enable_reporting)
{
	if (! gViewerAssetStatsMain)
		return;

	if (LLAppViewer::sTextureFetch)
	{
		LLViewerRegion * regionp = gAgent.getRegion();

		if (enable_reporting && regionp)
		{
			std::string	caps_url = regionp->getCapability("ViewerMetrics");

			// Make a copy of the main stats to send into another thread.
			// Receiving thread takes ownership.
			LLViewerAssetStats * main_stats(new LLViewerAssetStats(*gViewerAssetStatsMain));
			
			// Send a report request into 'thread1' to get the rest of the data
			// and provide some additional parameters while here.
			LLAppViewer::sTextureFetch->commandSendMetrics(caps_url,
														   gAgentSessionID,
														   gAgentID,
														   main_stats);
			main_stats = 0;		// Ownership transferred
		}
		else
		{
			LLAppViewer::sTextureFetch->commandDataBreak();
		}
	}

	// Reset even if we can't report.  Rather than gather up a huge chunk of
	// data, we'll keep to our sampling interval and retain the data
	// resolution in time.
	gViewerAssetStatsMain->reset();
}
<|MERGE_RESOLUTION|>--- conflicted
+++ resolved
@@ -3443,18 +3443,10 @@
 	//we're already in a crash situation	
 	if (gDirUtilp)
 	{
-<<<<<<< HEAD
-		std::string crash_file_name = ( gLLErrorActivated )
-			? gDirUtilp->getExpandedFilename(LL_PATH_LOGS,LLERROR_MARKER_FILE_NAME)
-			: gDirUtilp->getExpandedFilename(LL_PATH_LOGS,ERROR_MARKER_FILE_NAME);
-		LL_INFOS("MarkerFile") << "Creating crash marker file " << crash_file_name << LL_ENDL;
-		
-=======
 		std::string crash_file_name = gDirUtilp->getExpandedFilename(LL_PATH_LOGS,
 																	 gLLErrorActivated
 																	 ? LLERROR_MARKER_FILE_NAME
 																	 : ERROR_MARKER_FILE_NAME);
->>>>>>> 0ebcb7e3
 		LLAPRFile crash_file ;
 		crash_file.open(crash_file_name, LL_APR_W);
 		if (crash_file.getFileHandle())
@@ -3554,14 +3546,10 @@
 	std::string marker_version(LLVersionInfo::getChannelAndVersion());
 	if ( marker_version.length() > MAX_MARKER_LENGTH )
 	{
-<<<<<<< HEAD
-		LL_WARNS_ONCE("MarkerFile") << "Version length ("<< marker_version.length()<< ") greater than maximum: marker matching may be incorrect" << LL_ENDL;
-=======
 		LL_WARNS_ONCE("MarkerFile") << "Version length ("<< marker_version.length()<< ")"
 									<< " greater than maximum (" << MAX_MARKER_LENGTH << ")"
 									<< ": marker matching may be incorrect"
 									<< LL_ENDL;
->>>>>>> 0ebcb7e3
 	}
 
 	// record the viewer version in the marker file
@@ -3581,27 +3569,16 @@
 	if (marker_file.getFileHandle())
 	{
 		marker_version_length = marker_file.read(marker_version, sizeof(marker_version));
-<<<<<<< HEAD
-		LL_DEBUGS("MarkerFile") << "Compare markers: ";
 		std::string marker_string(marker_version, marker_version_length);
-		LL_CONT << "\n   mine '" << my_version    << "'"
-				<< "\n marker '" << marker_string << "'"
-				<< LL_ENDL;
-=======
-		std::string marker_string(marker_version, marker_version_length);
->>>>>>> 0ebcb7e3
 		if ( 0 == my_version.compare( 0, my_version.length(), marker_version, 0, marker_version_length ) )
 		{
 			sameVersion = true;
 		}
-<<<<<<< HEAD
-=======
 		LL_DEBUGS("MarkerFile") << "Compare markers for '" << marker_name << "': "
 								<< "\n   mine '" << my_version    << "'"
 								<< "\n marker '" << marker_string << "'"
 								<< "\n " << ( sameVersion ? "same" : "different" ) << " version"
 								<< LL_ENDL;
->>>>>>> 0ebcb7e3
 		marker_file.close();
 	}
 	return sameVersion;
@@ -3712,11 +3689,7 @@
 
 void LLAppViewer::removeMarkerFile(bool leave_logout_marker)
 {
-<<<<<<< HEAD
-	LL_DEBUGS("MarkerFile") << "removeMarkerFile("<<leave_logout_marker<<")" << LL_ENDL;
-=======
 	LL_DEBUGS("MarkerFile") << "removeMarkerFile("<<(leave_logout_marker?"leave":"remove") <<" logout)" << LL_ENDL;
->>>>>>> 0ebcb7e3
 	if (mMarkerFile.getFileHandle())
 	{
 		LL_DEBUGS("MarkerFile") << "removeMarkerFile marker '"<<mMarkerFileName<<"'"<< LL_ENDL;
@@ -3731,20 +3704,12 @@
 	{
 		if (mLogoutMarkerFile.getFileHandle())
 		{
-<<<<<<< HEAD
-			LL_DEBUGS("MarkerFile") << "removeMarkerFile marker '"<<mLogoutMarkerFileName<<"'"<< LL_ENDL;
-=======
 			LL_DEBUGS("MarkerFile") << "removeMarkerFile logout marker '"<<mLogoutMarkerFileName<<"'"<< LL_ENDL;
->>>>>>> 0ebcb7e3
 			mLogoutMarkerFile.close();
 		}
 		else
 		{
-<<<<<<< HEAD
-			LL_WARNS("MarkerFile") << "removeMarkerFile marker '"<<mLogoutMarkerFileName<<"' not open"<< LL_ENDL;
-=======
 			LL_WARNS("MarkerFile") << "removeMarkerFile logout marker '"<<mLogoutMarkerFileName<<"' not open"<< LL_ENDL;
->>>>>>> 0ebcb7e3
 		}
 		LLAPRFile::remove( mLogoutMarkerFileName );
 	}
