/** 
 * @file llappviewer.cpp
 * @brief The LLAppViewer class definitions
 *
 * $LicenseInfo:firstyear=2007&license=viewerlgpl$
 * Second Life Viewer Source Code
 * Copyright (C) 2010, Linden Research, Inc.
 * 
 * This library is free software; you can redistribute it and/or
 * modify it under the terms of the GNU Lesser General Public
 * License as published by the Free Software Foundation;
 * version 2.1 of the License only.
 * 
 * This library is distributed in the hope that it will be useful,
 * but WITHOUT ANY WARRANTY; without even the implied warranty of
 * MERCHANTABILITY or FITNESS FOR A PARTICULAR PURPOSE.  See the GNU
 * Lesser General Public License for more details.
 * 
 * You should have received a copy of the GNU Lesser General Public
 * License along with this library; if not, write to the Free Software
 * Foundation, Inc., 51 Franklin Street, Fifth Floor, Boston, MA  02110-1301  USA
 * 
 * Linden Research, Inc., 945 Battery Street, San Francisco, CA  94111  USA
 * $/LicenseInfo$
 */

#include "llviewerprecompiledheaders.h"

#include "llappviewer.h"

// Viewer includes
#include "llversioninfo.h"
#include "llversionviewer.h"
#include "llfeaturemanager.h"
#include "lluictrlfactory.h"
#include "lltexteditor.h"
#include "llerrorcontrol.h"
#include "lleventtimer.h"
#include "llviewertexturelist.h"
#include "llgroupmgr.h"
#include "llagent.h"
#include "llagentcamera.h"
#include "llagentlanguage.h"
#include "llagentwearables.h"
#include "llwindow.h"
#include "llviewerstats.h"
#include "llviewerstatsrecorder.h"
#include "llmd5.h"
#include "llmeshrepository.h"
#include "llpumpio.h"
#include "llmimetypes.h"
#include "llslurl.h"
#include "llstartup.h"
#include "llfocusmgr.h"
#include "llviewerjoystick.h"
#include "llallocator.h"
#include "llares.h" 
#include "llcurl.h"
#include "llcalc.h"
#include "lltexturestats.h"
#include "lltexturestats.h"
#include "llviewerwindow.h"
#include "llviewerdisplay.h"
#include "llviewermedia.h"
#include "llviewerparcelmedia.h"
#include "llviewermediafocus.h"
#include "llviewermessage.h"
#include "llviewerobjectlist.h"
#include "llworldmap.h"
#include "llmutelist.h"
#include "llviewerhelp.h"
#include "lluicolortable.h"
#include "llurldispatcher.h"
#include "llurlhistory.h"
//#include "llfirstuse.h"
#include "llrender.h"
#include "llteleporthistory.h"
#include "lllocationhistory.h"
#include "llfasttimerview.h"
#include "llvector4a.h"
#include "llviewermenufile.h"
#include "llvoicechannel.h"
#include "llvoavatarself.h"
#include "llurlmatch.h"
#include "lltextutil.h"
#include "lllogininstance.h"
#include "llprogressview.h"
#include "llvocache.h"
#include "llweb.h"
#include "llsecondlifeurls.h"
#include "llupdaterservice.h"

// Linden library includes
#include "llavatarnamecache.h"
#include "lldiriterator.h"
#include "llimagej2c.h"
#include "llmemory.h"
#include "llprimitive.h"
#include "llurlaction.h"
#include "llurlentry.h"
#include "llvfile.h"
#include "llvfsthread.h"
#include "llvolumemgr.h"
#include "llxfermanager.h"

#include "llnotificationmanager.h"
#include "llnotifications.h"
#include "llnotificationsutil.h"

// Third party library includes
#include <boost/bind.hpp>


#if LL_WINDOWS
#	include <share.h> // For _SH_DENYWR in initMarkerFile
#else
#   include <sys/file.h> // For initMarkerFile support
#endif

#include "llapr.h"
#include "apr_dso.h"
#include <boost/lexical_cast.hpp>

#include "llviewerkeyboard.h"
#include "lllfsthread.h"
#include "llworkerthread.h"
#include "lltexturecache.h"
#include "lltexturefetch.h"
#include "llimageworker.h"
#include "llevents.h"

// The files below handle dependencies from cleanup.
#include "llkeyframemotion.h"
#include "llworldmap.h"
#include "llhudmanager.h"
#include "lltoolmgr.h"
#include "llassetstorage.h"
#include "llpolymesh.h"
#include "llproxy.h"
#include "llaudioengine.h"
#include "llstreamingaudio.h"
#include "llviewermenu.h"
#include "llselectmgr.h"
#include "lltrans.h"
#include "lltransutil.h"
#include "lltracker.h"
#include "llviewerparcelmgr.h"
#include "llworldmapview.h"
#include "llpostprocess.h"
#include "llwlparammanager.h"
#include "llwaterparammanager.h"

#include "lldebugview.h"
#include "llconsole.h"
#include "llcontainerview.h"
#include "lltooltip.h"

#include "llsdserialize.h"

#include "llworld.h"
#include "llhudeffecttrail.h"
#include "llvectorperfoptions.h"
#include "llslurl.h"
#include "llwatchdog.h"

// Included so that constants/settings might be initialized
// in save_settings_to_globals()
#include "llbutton.h"
#include "llstatusbar.h"
#include "llsurface.h"
#include "llvosky.h"
#include "llvotree.h"
#include "llvoavatar.h"
#include "llfolderview.h"
#include "llagentpilot.h"
#include "llvovolume.h"
#include "llflexibleobject.h" 
#include "llvosurfacepatch.h"
#include "llviewerfloaterreg.h"
#include "llcommandlineparser.h"
#include "llfloatermemleak.h"
#include "llfloaterreg.h"
#include "llfloatersnapshot.h"
#include "llfloaterinventory.h"

// includes for idle() idleShutdown()
#include "llviewercontrol.h"
#include "lleventnotifier.h"
#include "llcallbacklist.h"
#include "pipeline.h"
#include "llgesturemgr.h"
#include "llsky.h"
#include "llvlmanager.h"
#include "llviewercamera.h"
#include "lldrawpoolbump.h"
#include "llvieweraudio.h"
#include "llimview.h"
#include "llviewerthrottle.h"
#include "llparcel.h"
#include "llavatariconctrl.h"
#include "llgroupiconctrl.h"
#include "llviewerassetstats.h"

// Include for security api initialization
#include "llsecapi.h"
#include "llmachineid.h"
#include "llmainlooprepeater.h"

// *FIX: These extern globals should be cleaned up.
// The globals either represent state/config/resource-storage of either 
// this app, or another 'component' of the viewer. App globals should be 
// moved into the app class, where as the other globals should be 
// moved out of here.
// If a global symbol reference seems valid, it will be included
// via header files above.

//----------------------------------------------------------------------------
// llviewernetwork.h
#include "llviewernetwork.h"
// define a self-registering event API object
#include "llappviewerlistener.h"

#if (LL_LINUX || LL_SOLARIS) && LL_GTK
#include "glib.h"
#endif // (LL_LINUX || LL_SOLARIS) && LL_GTK

#if LL_MSVC
// disable boost::lexical_cast warning
#pragma warning (disable:4702)
#endif

static LLAppViewerListener sAppViewerListener(LLAppViewer::instance);

////// Windows-specific includes to the bottom - nasty defines in these pollute the preprocessor
//
//----------------------------------------------------------------------------
// viewer.cpp - these are only used in viewer, should be easily moved.

#if LL_DARWIN
extern void init_apple_menu(const char* product);
#endif // LL_DARWIN

extern BOOL gRandomizeFramerate;
extern BOOL gPeriodicSlowFrame;
extern BOOL gDebugGL;

////////////////////////////////////////////////////////////
// All from the last globals push...

F32 gSimLastTime; // Used in LLAppViewer::init and send_stats()
F32 gSimFrames;

BOOL gShowObjectUpdates = FALSE;
BOOL gUseQuickTime = TRUE;

eLastExecEvent gLastExecEvent = LAST_EXEC_NORMAL;

LLSD gDebugInfo;

U32	gFrameCount = 0;
U32 gForegroundFrameCount = 0; // number of frames that app window was in foreground
LLPumpIO* gServicePump = NULL;

U64 gFrameTime = 0;
F32 gFrameTimeSeconds = 0.f;
F32 gFrameIntervalSeconds = 0.f;
F32 gFPSClamped = 10.f;						// Pretend we start at target rate.
F32 gFrameDTClamped = 0.f;					// Time between adjacent checks to network for packets
U64	gStartTime = 0; // gStartTime is "private", used only to calculate gFrameTimeSeconds
U32 gFrameStalls = 0;
const F64 FRAME_STALL_THRESHOLD = 1.0;

LLTimer gRenderStartTime;
LLFrameTimer gForegroundTime;
LLFrameTimer gLoggedInTime;
LLTimer gLogoutTimer;
static const F32 LOGOUT_REQUEST_TIME = 6.f;  // this will be cut short by the LogoutReply msg.
F32 gLogoutMaxTime = LOGOUT_REQUEST_TIME;

BOOL				gDisconnected = FALSE;

// used to restore texture state after a mode switch
LLFrameTimer	gRestoreGLTimer;
BOOL			gRestoreGL = FALSE;
BOOL				gUseWireframe = FALSE;

// VFS globals - see llappviewer.h
LLVFS* gStaticVFS = NULL;

LLMemoryInfo gSysMemory;
U64 gMemoryAllocated = 0; // updated in display_stats() in llviewerdisplay.cpp

std::string gLastVersionChannel;

LLVector3			gWindVec(3.0, 3.0, 0.0);
LLVector3			gRelativeWindVec(0.0, 0.0, 0.0);

U32		gPacketsIn = 0;

BOOL				gPrintMessagesThisFrame = FALSE;

BOOL gRandomizeFramerate = FALSE;
BOOL gPeriodicSlowFrame = FALSE;

BOOL gCrashOnStartup = FALSE;
BOOL gLLErrorActivated = FALSE;
BOOL gLogoutInProgress = FALSE;

////////////////////////////////////////////////////////////
// Internal globals... that should be removed.
static std::string gArgs;

const std::string MARKER_FILE_NAME("SecondLife.exec_marker");
const std::string ERROR_MARKER_FILE_NAME("SecondLife.error_marker");
const std::string LLERROR_MARKER_FILE_NAME("SecondLife.llerror_marker");
const std::string LOGOUT_MARKER_FILE_NAME("SecondLife.logout_marker");
static BOOL gDoDisconnect = FALSE;
static std::string gLaunchFileOnQuit;

// Used on Win32 for other apps to identify our window (eg, win_setup)
const char* const VIEWER_WINDOW_CLASSNAME = "Second Life";

//-- LLDeferredTaskList ------------------------------------------------------

/**
 * A list of deferred tasks.
 *
 * We sometimes need to defer execution of some code until the viewer gets idle,
 * e.g. removing an inventory item from within notifyObservers() may not work out.
 *
 * Tasks added to this list will be executed in the next LLAppViewer::idle() iteration.
 * All tasks are executed only once.
 */
class LLDeferredTaskList: public LLSingleton<LLDeferredTaskList>
{
	LOG_CLASS(LLDeferredTaskList);

	friend class LLAppViewer;
	typedef boost::signals2::signal<void()> signal_t;

	void addTask(const signal_t::slot_type& cb)
	{
		mSignal.connect(cb);
	}

	void run()
	{
		if (!mSignal.empty())
		{
			mSignal();
			mSignal.disconnect_all_slots();
		}
	}

	signal_t mSignal;
};

//----------------------------------------------------------------------------

// List of entries from strings.xml to always replace
static std::set<std::string> default_trans_args;
void init_default_trans_args()
{
	default_trans_args.insert("SECOND_LIFE"); // World
	default_trans_args.insert("APP_NAME");
	default_trans_args.insert("CAPITALIZED_APP_NAME");
	default_trans_args.insert("SECOND_LIFE_GRID");
	default_trans_args.insert("SUPPORT_SITE");
}

//----------------------------------------------------------------------------
// File scope definitons
const char *VFS_DATA_FILE_BASE = "data.db2.x.";
const char *VFS_INDEX_FILE_BASE = "index.db2.x.";


struct SettingsFile : public LLInitParam::Block<SettingsFile>
{
	Mandatory<std::string>	name;
	Optional<std::string>	file_name;
	Optional<bool>			required,
							persistent;
	Optional<std::string>	file_name_setting;

	SettingsFile()
	:	name("name"),
		file_name("file_name"),
		required("required", false),
		persistent("persistent", true),
		file_name_setting("file_name_setting")
	{}
};

struct SettingsGroup : public LLInitParam::Block<SettingsGroup>
{
	Mandatory<std::string>	name;
	Mandatory<S32>			path_index;
	Multiple<SettingsFile>	files;

	SettingsGroup()
	:	name("name"),
		path_index("path_index"),
		files("file")
	{}
};

struct SettingsFiles : public LLInitParam::Block<SettingsFiles>
{
	Multiple<SettingsGroup>	groups;

	SettingsFiles()
	: groups("group")
	{}
};

static std::string gWindowTitle;

LLAppViewer::LLUpdaterInfo *LLAppViewer::sUpdaterInfo = NULL ;

//----------------------------------------------------------------------------
// Metrics logging control constants
//----------------------------------------------------------------------------
static const F32 METRICS_INTERVAL_DEFAULT = 600.0;
static const F32 METRICS_INTERVAL_QA = 30.0;
static F32 app_metrics_interval = METRICS_INTERVAL_DEFAULT;
static bool app_metrics_qa_mode = false;

void idle_afk_check()
{
	// check idle timers
	F32 current_idle = gAwayTriggerTimer.getElapsedTimeF32();
	F32 afk_timeout  = gSavedSettings.getS32("AFKTimeout");
	if (afk_timeout && (current_idle > afk_timeout) && ! gAgent.getAFK())
	{
		LL_INFOS("IdleAway") << "Idle more than " << afk_timeout << " seconds: automatically changing to Away status" << LL_ENDL;
		gAgent.setAFK();
	}
}

// A callback set in LLAppViewer::init()
static void ui_audio_callback(const LLUUID& uuid)
{
	if (gAudiop)
	{
		gAudiop->triggerSound(uuid, gAgent.getID(), 1.0f, LLAudioEngine::AUDIO_TYPE_UI);
	}
}

bool	create_text_segment_icon_from_url_match(LLUrlMatch* match,LLTextBase* base)
{
	if(!match || !base || base->getPlainText())
		return false;

	LLUUID match_id = match->getID();

	LLIconCtrl* icon;

	if(gAgent.isInGroup(match_id, TRUE))
	{
		LLGroupIconCtrl::Params icon_params;
		icon_params.group_id = match_id;
		icon_params.rect = LLRect(0, 16, 16, 0);
		icon_params.visible = true;
		icon = LLUICtrlFactory::instance().create<LLGroupIconCtrl>(icon_params);
	}
	else
	{
		LLAvatarIconCtrl::Params icon_params;
		icon_params.avatar_id = match_id;
		icon_params.rect = LLRect(0, 16, 16, 0);
		icon_params.visible = true;
		icon = LLUICtrlFactory::instance().create<LLAvatarIconCtrl>(icon_params);
	}

	LLInlineViewSegment::Params params;
	params.force_newline = false;
	params.view = icon;
	params.left_pad = 4;
	params.right_pad = 4;
	params.top_pad = -2;
	params.bottom_pad = 2;

	base->appendWidget(params," ",false);
	
	return true;
}

void request_initial_instant_messages()
{
	static BOOL requested = FALSE;
	if (!requested
		&& gMessageSystem
		&& LLMuteList::getInstance()->isLoaded()
		&& isAgentAvatarValid())
	{
		// Auto-accepted inventory items may require the avatar object
		// to build a correct name.  Likewise, inventory offers from
		// muted avatars require the mute list to properly mute.
		LLMessageSystem* msg = gMessageSystem;
		msg->newMessageFast(_PREHASH_RetrieveInstantMessages);
		msg->nextBlockFast(_PREHASH_AgentData);
		msg->addUUIDFast(_PREHASH_AgentID, gAgent.getID());
		msg->addUUIDFast(_PREHASH_SessionID, gAgent.getSessionID());
		gAgent.sendReliableMessage();
		requested = TRUE;
	}
}

// Use these strictly for things that are constructed at startup,
// or for things that are performance critical.  JC
static void settings_to_globals()
{
	LLBUTTON_H_PAD		= gSavedSettings.getS32("ButtonHPad");
	BTN_HEIGHT_SMALL	= gSavedSettings.getS32("ButtonHeightSmall");
	BTN_HEIGHT			= gSavedSettings.getS32("ButtonHeight");

	MENU_BAR_HEIGHT		= gSavedSettings.getS32("MenuBarHeight");
	MENU_BAR_WIDTH		= gSavedSettings.getS32("MenuBarWidth");

	LLSurface::setTextureSize(gSavedSettings.getU32("RegionTextureSize"));
	
	LLImageGL::sGlobalUseAnisotropic	= gSavedSettings.getBOOL("RenderAnisotropic");
	LLVOVolume::sLODFactor				= gSavedSettings.getF32("RenderVolumeLODFactor");
	LLVOVolume::sDistanceFactor			= 1.f-LLVOVolume::sLODFactor * 0.1f;
	LLVolumeImplFlexible::sUpdateFactor = gSavedSettings.getF32("RenderFlexTimeFactor");
	LLVOTree::sTreeFactor				= gSavedSettings.getF32("RenderTreeLODFactor");
	LLVOAvatar::sLODFactor				= gSavedSettings.getF32("RenderAvatarLODFactor");
	LLVOAvatar::sPhysicsLODFactor		= gSavedSettings.getF32("RenderAvatarPhysicsLODFactor");
	LLVOAvatar::sMaxVisible				= (U32)gSavedSettings.getS32("RenderAvatarMaxVisible");
	LLVOAvatar::sVisibleInFirstPerson	= gSavedSettings.getBOOL("FirstPersonAvatarVisible");
	// clamp auto-open time to some minimum usable value
	LLFolderView::sAutoOpenTime			= llmax(0.25f, gSavedSettings.getF32("FolderAutoOpenDelay"));
	LLSelectMgr::sRectSelectInclusive	= gSavedSettings.getBOOL("RectangleSelectInclusive");
	LLSelectMgr::sRenderHiddenSelections = gSavedSettings.getBOOL("RenderHiddenSelections");
	LLSelectMgr::sRenderLightRadius = gSavedSettings.getBOOL("RenderLightRadius");

	gAgentPilot.setNumRuns(gSavedSettings.getS32("StatsNumRuns"));
	gAgentPilot.setQuitAfterRuns(gSavedSettings.getBOOL("StatsQuitAfterRuns"));
	gAgent.setHideGroupTitle(gSavedSettings.getBOOL("RenderHideGroupTitle"));

	gDebugWindowProc = gSavedSettings.getBOOL("DebugWindowProc");
	gShowObjectUpdates = gSavedSettings.getBOOL("ShowObjectUpdates");
	LLWorldMapView::sMapScale = gSavedSettings.getF32("MapScale");
}

static void settings_modify()
{
	LLRenderTarget::sUseFBO				= gSavedSettings.getBOOL("RenderDeferred");
	LLPipeline::sRenderDeferred			= gSavedSettings.getBOOL("RenderDeferred");
	LLVOAvatar::sUseImpostors			= gSavedSettings.getBOOL("RenderUseImpostors");
	LLVOSurfacePatch::sLODFactor		= gSavedSettings.getF32("RenderTerrainLODFactor");
	LLVOSurfacePatch::sLODFactor *= LLVOSurfacePatch::sLODFactor; //square lod factor to get exponential range of [1,4]
	gDebugGL = gSavedSettings.getBOOL("RenderDebugGL") || gDebugSession;
	gDebugPipeline = gSavedSettings.getBOOL("RenderDebugPipeline");
	gAuditTexture = gSavedSettings.getBOOL("AuditTexture");
#if LL_VECTORIZE
	if (gSysCPU.hasAltivec())
	{
		gSavedSettings.setBOOL("VectorizeEnable", TRUE );
		gSavedSettings.setU32("VectorizeProcessor", 0 );
	}
	else
	if (gSysCPU.hasSSE2())
	{
		gSavedSettings.setBOOL("VectorizeEnable", TRUE );
		gSavedSettings.setU32("VectorizeProcessor", 2 );
	}
	else
	if (gSysCPU.hasSSE())
	{
		gSavedSettings.setBOOL("VectorizeEnable", TRUE );
		gSavedSettings.setU32("VectorizeProcessor", 1 );
	}
	else
	{
		// Don't bother testing or running if CPU doesn't support it. JC
		gSavedSettings.setBOOL("VectorizePerfTest", FALSE );
		gSavedSettings.setBOOL("VectorizeEnable", FALSE );
		gSavedSettings.setU32("VectorizeProcessor", 0 );
		gSavedSettings.setBOOL("VectorizeSkin", FALSE);
	}
#else
	// This build target doesn't support SSE, don't test/run.
	gSavedSettings.setBOOL("VectorizePerfTest", FALSE );
	gSavedSettings.setBOOL("VectorizeEnable", FALSE );
	gSavedSettings.setU32("VectorizeProcessor", 0 );
	gSavedSettings.setBOOL("VectorizeSkin", FALSE);

	// disable fullscreen mode, unsupported
	gSavedSettings.setBOOL("WindowFullScreen", FALSE);
#endif
}

class LLFastTimerLogThread : public LLThread
{
public:
	std::string mFile;

	LLFastTimerLogThread(std::string& test_name) : LLThread("fast timer log")
 	{
		std::string file_name = test_name + std::string(".slp");
		mFile = gDirUtilp->getExpandedFilename(LL_PATH_LOGS, file_name);
	}

	void run()
	{
		std::ofstream os(mFile.c_str());
		
		while (!LLAppViewer::instance()->isQuitting())
		{
			LLFastTimer::writeLog(os);
			os.flush();
			ms_sleep(32);
		}

		os.close();
	}
};

//virtual
bool LLAppViewer::initSLURLHandler()
{
	// does nothing unless subclassed
	return false;
}

//virtual
bool LLAppViewer::sendURLToOtherInstance(const std::string& url)
{
	// does nothing unless subclassed
	return false;
}

//----------------------------------------------------------------------------
// LLAppViewer definition

// Static members.
// The single viewer app.
LLAppViewer* LLAppViewer::sInstance = NULL;
LLTextureCache* LLAppViewer::sTextureCache = NULL; 
LLImageDecodeThread* LLAppViewer::sImageDecodeThread = NULL; 
LLTextureFetch* LLAppViewer::sTextureFetch = NULL; 

LLAppViewer::LLAppViewer() : 
	mMarkerFile(),
	mLogoutMarkerFile(NULL),
	mReportedCrash(false),
	mNumSessions(0),
	mPurgeCache(false),
	mPurgeOnExit(false),
	mSecondInstance(false),
	mSavedFinalSnapshot(false),
	mForceGraphicsDetail(false),
	mQuitRequested(false),
	mLogoutRequestSent(false),
	mYieldTime(-1),
	mMainloopTimeout(NULL),
	mAgentRegionLastAlive(false),
	mRandomizeFramerate(LLCachedControl<bool>(gSavedSettings,"Randomize Framerate", FALSE)),
	mPeriodicSlowFrame(LLCachedControl<bool>(gSavedSettings,"Periodic Slow Frame", FALSE)),
	mFastTimerLogThread(NULL),
	mUpdater(new LLUpdaterService()),
	mSettingsLocationList(NULL)
{
	if(NULL != sInstance)
	{
		llerrs << "Oh no! An instance of LLAppViewer already exists! LLAppViewer is sort of like a singleton." << llendl;
	}

	setupErrorHandling();
	sInstance = this;
	gLoggedInTime.stop();
	
	LLLoginInstance::instance().setUpdaterService(mUpdater.get());
}

LLAppViewer::~LLAppViewer()
{
	delete mSettingsLocationList;

	LLLoginInstance::instance().setUpdaterService(0);
	
	destroyMainloopTimeout();

	// If we got to this destructor somehow, the app didn't hang.
	removeMarkerFile();
}

bool LLAppViewer::init()
{	
	//
	// Start of the application
	//
	// IMPORTANT! Do NOT put anything that will write
	// into the log files during normal startup until AFTER
	// we run the "program crashed last time" error handler below.
	//
	LLFastTimer::reset();

	// initialize SSE options
	LLVector4a::initClass();

	// Need to do this initialization before we do anything else, since anything
	// that touches files should really go through the lldir API
	gDirUtilp->initAppDirs("SecondLife");
	// set skin search path to default, will be overridden later
	// this allows simple skinned file lookups to work
	gDirUtilp->setSkinFolder("default");

	initLogging();
	
	//
	// OK to write stuff to logs now, we've now crash reported if necessary
	//
	
	init_default_trans_args();
	
	if (!initConfiguration())
		return false;

	LL_INFOS("InitInfo") << "Configuration initialized." << LL_ENDL ;

	//set the max heap size.
	initMaxHeapSize() ;

	LLPrivateMemoryPoolManager::initClass((BOOL)gSavedSettings.getBOOL("MemoryPrivatePoolEnabled"), (U32)gSavedSettings.getU32("MemoryPrivatePoolSize")) ;

	// write Google Breakpad minidump files to our log directory
	std::string logdir = gDirUtilp->getExpandedFilename(LL_PATH_LOGS, "");
	logdir += gDirUtilp->getDirDelimiter();
	setMiniDumpDir(logdir);

	// Although initLogging() is the right place to mess with
	// setFatalFunction(), we can't query gSavedSettings until after
	// initConfiguration().
	S32 rc(gSavedSettings.getS32("QAModeTermCode"));
	if (rc >= 0)
	{
		// QAModeTermCode set, terminate with that rc on LL_ERRS. Use _exit()
		// rather than exit() because normal cleanup depends too much on
		// successful startup!
		LLError::setFatalFunction(boost::bind(_exit, rc));
	}

    mAlloc.setProfilingEnabled(gSavedSettings.getBOOL("MemProfiling"));

#if LL_RECORD_VIEWER_STATS
	LLViewerStatsRecorder::initClass();
#endif

    // *NOTE:Mani - LLCurl::initClass is not thread safe. 
    // Called before threads are created.
    LLCurl::initClass(gSavedSettings.getBOOL("CurlUseMultipleThreads"));
	LL_INFOS("InitInfo") << "LLCurl initialized." << LL_ENDL ;

    LLMachineID::init();
	
	{
		// Viewer metrics initialization
		static LLCachedControl<bool> metrics_submode(gSavedSettings,
													 "QAModeMetrics",
													 false,
													 "Enables QA features (logging, faster cycling) for metrics collector");

		if (metrics_submode)
		{
			app_metrics_qa_mode = true;
			app_metrics_interval = METRICS_INTERVAL_QA;
		}
		LLViewerAssetStatsFF::init();
	}

    initThreads();
	LL_INFOS("InitInfo") << "Threads initialized." << LL_ENDL ;

	// Initialize settings early so that the defaults for ignorable dialogs are
	// picked up and then correctly re-saved after launching the updater (STORM-1268).
	LLUI::settings_map_t settings_map;
	settings_map["config"] = &gSavedSettings;
	settings_map["ignores"] = &gWarningSettings;
	settings_map["floater"] = &gSavedSettings; // *TODO: New settings file
	settings_map["account"] = &gSavedPerAccountSettings;

	LLUI::initClass(settings_map,
		LLUIImageList::getInstance(),
		ui_audio_callback,
		&LLUI::sGLScaleFactor);
	LL_INFOS("InitInfo") << "UI initialized." << LL_ENDL ;

	// Setup paths and LLTrans after LLUI::initClass has been called.
	LLUI::setupPaths();
	LLTransUtil::parseStrings("strings.xml", default_trans_args);
	LLTransUtil::parseLanguageStrings("language_settings.xml");

	// Setup notifications after LLUI::setupPaths() has been called.
	LLNotifications::instance();
	LL_INFOS("InitInfo") << "Notifications initialized." << LL_ENDL ;

    writeSystemInfo();

	// Initialize updater service (now that we have an io pump)
	initUpdater();
	if(isQuitting())
	{
		// Early out here because updater set the quitting flag.
		return true;
	}

	//////////////////////////////////////////////////////////////////////////////
	//////////////////////////////////////////////////////////////////////////////
	//////////////////////////////////////////////////////////////////////////////
	//////////////////////////////////////////////////////////////////////////////
	// *FIX: The following code isn't grouped into functions yet.

	// Statistics / debug timer initialization
	init_statistics();
	
	//
	// Various introspection concerning the libs we're using - particularly
	// the libs involved in getting to a full login screen.
	//
	LL_INFOS("InitInfo") << "J2C Engine is: " << LLImageJ2C::getEngineInfo() << LL_ENDL;
	LL_INFOS("InitInfo") << "libcurl version is: " << LLCurl::getVersionString() << LL_ENDL;

	/////////////////////////////////////////////////
	// OS-specific login dialogs
	/////////////////////////////////////////////////

	//test_cached_control();

	// track number of times that app has run
	mNumSessions = gSavedSettings.getS32("NumSessions");
	mNumSessions++;
	gSavedSettings.setS32("NumSessions", mNumSessions);

	if (gSavedSettings.getBOOL("VerboseLogs"))
	{
		LLError::setPrintLocation(true);
	}

	// LLKeyboard relies on LLUI to know what some accelerator keys are called.
	LLKeyboard::setStringTranslatorFunc( LLTrans::getKeyboardString );

	LLWeb::initClass();			  // do this after LLUI
	
	// Provide the text fields with callbacks for opening Urls
	LLUrlAction::setOpenURLCallback(&LLWeb::loadURL);
	LLUrlAction::setOpenURLInternalCallback(&LLWeb::loadURLInternal);
	LLUrlAction::setOpenURLExternalCallback(&LLWeb::loadURLExternal);
	LLUrlAction::setExecuteSLURLCallback(&LLURLDispatcher::dispatchFromTextEditor);

	// Let code in llui access the viewer help floater
	LLUI::sHelpImpl = LLViewerHelp::getInstance();

	LL_INFOS("InitInfo") << "UI initialization is done." << LL_ENDL ;

	// Load translations for tooltips
	LLFloater::initClass();

	/////////////////////////////////////////////////
	
	LLToolMgr::getInstance(); // Initialize tool manager if not already instantiated
	
	LLViewerFloaterReg::registerFloaters();
	
	/////////////////////////////////////////////////
	//
	// Load settings files
	//
	//
	LLGroupMgr::parseRoleActions("role_actions.xml");

	LLAgent::parseTeleportMessages("teleport_strings.xml");

	LLViewerJointMesh::updateVectorize();

	// load MIME type -> media impl mappings
	std::string mime_types_name;
#if LL_DARWIN
	mime_types_name = "mime_types_mac.xml";
#elif LL_LINUX
	mime_types_name = "mime_types_linux.xml";
#else
	mime_types_name = "mime_types.xml";
#endif
	LLMIMETypes::parseMIMETypes( mime_types_name ); 

	// Copy settings to globals. *TODO: Remove or move to appropriage class initializers
	settings_to_globals();
	// Setup settings listeners
	settings_setup_listeners();
	// Modify settings based on system configuration and compile options
	settings_modify();

	// Find partition serial number (Windows) or hardware serial (Mac)
	mSerialNumber = generateSerialNumber();

	// do any necessary set-up for accepting incoming SLURLs from apps
	initSLURLHandler();

	if(false == initHardwareTest())
	{
		// Early out from user choice.
		return false;
	}
	LL_INFOS("InitInfo") << "Hardware test initialization done." << LL_ENDL ;

	// Prepare for out-of-memory situations, during which we will crash on
	// purpose and save a dump.
#if LL_WINDOWS && LL_RELEASE_FOR_DOWNLOAD && LL_USE_SMARTHEAP
	MemSetErrorHandler(first_mem_error_handler);
#endif // LL_WINDOWS && LL_RELEASE_FOR_DOWNLOAD && LL_USE_SMARTHEAP

	// *Note: this is where gViewerStats used to be created.

	//
	// Initialize the VFS, and gracefully handle initialization errors
	//

	if (!initCache())
	{
		std::ostringstream msg;
		msg << LLTrans::getString("MBUnableToAccessFile");
		OSMessageBox(msg.str(),LLStringUtil::null,OSMB_OK);
		return 1;
	}
	LL_INFOS("InitInfo") << "Cache initialization is done." << LL_ENDL ;

	// Initialize the repeater service.
	LLMainLoopRepeater::instance().start();

	//
	// Initialize the window
	//
	gGLActive = TRUE;
	initWindow();
	LL_INFOS("InitInfo") << "Window is initialized." << LL_ENDL ;

	// initWindow also initializes the Feature List, so now we can initialize this global.
	LLCubeMap::sUseCubeMaps = LLFeatureManager::getInstance()->isFeatureAvailable("RenderCubeMap");

	// call all self-registered classes
	LLInitClassList::instance().fireCallbacks();

	LLFolderViewItem::initClass(); // SJB: Needs to happen after initWindow(), not sure why but related to fonts
		
	gGLManager.getGLInfo(gDebugInfo);
	gGLManager.printGLInfoString();

	// Load Default bindings
	std::string key_bindings_file = gDirUtilp->findFile("keys.xml",
														gDirUtilp->getExpandedFilename(LL_PATH_USER_SETTINGS, ""),
														gDirUtilp->getExpandedFilename(LL_PATH_APP_SETTINGS, ""));


	if (!gViewerKeyboard.loadBindingsXML(key_bindings_file))
	{
		std::string key_bindings_file = gDirUtilp->findFile("keys.ini",
															gDirUtilp->getExpandedFilename(LL_PATH_USER_SETTINGS, ""),
															gDirUtilp->getExpandedFilename(LL_PATH_APP_SETTINGS, ""));
		if (!gViewerKeyboard.loadBindings(key_bindings_file))
		{
			LL_ERRS("InitInfo") << "Unable to open keys.ini" << LL_ENDL;
		}
	}

	// If we don't have the right GL requirements, exit.
	if (!gGLManager.mHasRequirements)
	{	
		// can't use an alert here since we're exiting and
		// all hell breaks lose.
		OSMessageBox(
			LLNotifications::instance().getGlobalString("UnsupportedGLRequirements"),
			LLStringUtil::null,
			OSMB_OK);
		return 0;
	}

	// Without SSE2 support we will crash almost immediately, warn here.
	if (!gSysCPU.hasSSE2())
	{	
		// can't use an alert here since we're exiting and
		// all hell breaks lose.
		OSMessageBox(
			LLNotifications::instance().getGlobalString("UnsupportedCPUSSE2"),
			LLStringUtil::null,
			OSMB_OK);
		return 0;
	}

	// alert the user if they are using unsupported hardware
	if(!gSavedSettings.getBOOL("AlertedUnsupportedHardware"))
	{
		bool unsupported = false;
		LLSD args;
		std::string minSpecs;
		
		// get cpu data from xml
		std::stringstream minCPUString(LLNotifications::instance().getGlobalString("UnsupportedCPUAmount"));
		S32 minCPU = 0;
		minCPUString >> minCPU;

		// get RAM data from XML
		std::stringstream minRAMString(LLNotifications::instance().getGlobalString("UnsupportedRAMAmount"));
		U64 minRAM = 0;
		minRAMString >> minRAM;
		minRAM = minRAM * 1024 * 1024;

		if(!LLFeatureManager::getInstance()->isGPUSupported() && LLFeatureManager::getInstance()->getGPUClass() != GPU_CLASS_UNKNOWN)
		{
			minSpecs += LLNotifications::instance().getGlobalString("UnsupportedGPU");
			minSpecs += "\n";
			unsupported = true;
		}
		if(gSysCPU.getMHz() < minCPU)
		{
			minSpecs += LLNotifications::instance().getGlobalString("UnsupportedCPU");
			minSpecs += "\n";
			unsupported = true;
		}
		if(gSysMemory.getPhysicalMemoryClamped() < minRAM)
		{
			minSpecs += LLNotifications::instance().getGlobalString("UnsupportedRAM");
			minSpecs += "\n";
			unsupported = true;
		}

		if (LLFeatureManager::getInstance()->getGPUClass() == GPU_CLASS_UNKNOWN)
		{
			LLNotificationsUtil::add("UnknownGPU");
		} 
			
		if(unsupported)
		{
			if(!gSavedSettings.controlExists("WarnUnsupportedHardware") 
				|| gSavedSettings.getBOOL("WarnUnsupportedHardware"))
			{
				args["MINSPECS"] = minSpecs;
				LLNotificationsUtil::add("UnsupportedHardware", args );
			}

		}
	}


	// save the graphics card
	gDebugInfo["GraphicsCard"] = LLFeatureManager::getInstance()->getGPUString();

	// Save the current version to the prefs file
	gSavedSettings.setString("LastRunVersion",
							 LLVersionInfo::getChannelAndVersion());

	gSimLastTime = gRenderStartTime.getElapsedTimeF32();
	gSimFrames = (F32)gFrameCount;

	LLViewerJoystick::getInstance()->init(false);

	try {
		initializeSecHandler();
	}
	catch (LLProtectedDataException ex)
	{
	  LLNotificationsUtil::add("CorruptedProtectedDataStore");
	}
	LLHTTPClient::setCertVerifyCallback(secapiSSLCertVerifyCallback);


	gGLActive = FALSE;
	if (gSavedSettings.getBOOL("QAMode") && gSavedSettings.getS32("QAModeEventHostPort") > 0)
	{
		loadEventHostModule(gSavedSettings.getS32("QAModeEventHostPort"));
	}
	
	LLViewerMedia::initClass();
	LL_INFOS("InitInfo") << "Viewer media initialized." << LL_ENDL ;

	LLTextUtil::TextHelpers::iconCallbackCreationFunction = create_text_segment_icon_from_url_match;

	//EXT-7013 - On windows for some locale (Japanese) standard 
	//datetime formatting functions didn't support some parameters such as "weekday".
	//Names for days and months localized in xml are also useful for Polish locale(STORM-107).
	std::string language = gSavedSettings.getString("Language");
	if(language == "ja" || language == "pl")
	{
		LLStringOps::setupWeekDaysNames(LLTrans::getString("dateTimeWeekdaysNames"));
		LLStringOps::setupWeekDaysShortNames(LLTrans::getString("dateTimeWeekdaysShortNames"));
		LLStringOps::setupMonthNames(LLTrans::getString("dateTimeMonthNames"));
		LLStringOps::setupMonthShortNames(LLTrans::getString("dateTimeMonthShortNames"));
		LLStringOps::setupDayFormat(LLTrans::getString("dateTimeDayFormat"));

		LLStringOps::sAM = LLTrans::getString("dateTimeAM");
		LLStringOps::sPM = LLTrans::getString("dateTimePM");
	}

	LLAgentLanguage::init();

	return true;
}

void LLAppViewer::initMaxHeapSize()
{
	//set the max heap size.
	//here is some info regarding to the max heap size:
	//------------------------------------------------------------------------------------------
	// OS       | setting | SL address bits | max manageable memory space | max heap size
	// Win 32   | default | 32-bit          | 2GB                         | < 1.7GB
	// Win 32   | /3G     | 32-bit          | 3GB                         | < 1.7GB or 2.7GB
	//Linux 32  | default | 32-bit          | 3GB                         | < 2.7GB
	//Linux 32  |HUGEMEM  | 32-bit          | 4GB                         | < 3.7GB
	//64-bit OS |default  | 32-bit          | 4GB                         | < 3.7GB
	//64-bit OS |default  | 64-bit          | N/A (> 4GB)                 | N/A (> 4GB)
	//------------------------------------------------------------------------------------------
	//currently SL is built under 32-bit setting, we set its max heap size no more than 1.6 GB.

	//F32 max_heap_size_gb = llmin(1.6f, (F32)gSavedSettings.getF32("MaxHeapSize")) ;
	F32 max_heap_size_gb = gSavedSettings.getF32("MaxHeapSize") ;
	BOOL enable_mem_failure_prevention = (BOOL)gSavedSettings.getBOOL("MemoryFailurePreventionEnabled") ;

	LLMemory::initMaxHeapSizeGB(max_heap_size_gb, enable_mem_failure_prevention) ;
}

void LLAppViewer::checkMemory()
{
	const static F32 MEMORY_CHECK_INTERVAL = 1.0f ; //second
	//const static F32 MAX_QUIT_WAIT_TIME = 30.0f ; //seconds
	//static F32 force_quit_timer = MAX_QUIT_WAIT_TIME + MEMORY_CHECK_INTERVAL ;	

	if(!gGLManager.mDebugGPU)
	{
		return ;
	}

	if(MEMORY_CHECK_INTERVAL > mMemCheckTimer.getElapsedTimeF32())
	{
		return ;
	}
	mMemCheckTimer.reset() ;

	//update the availability of memory
	LLMemory::updateMemoryInfo() ;

	bool is_low = LLMemory::isMemoryPoolLow() ;

	LLPipeline::throttleNewMemoryAllocation(is_low) ;		
	
	if(is_low)
	{
		LLMemory::logMemoryInfo() ;
	}
}

static LLFastTimer::DeclareTimer FTM_MESSAGES("System Messages");
static LLFastTimer::DeclareTimer FTM_SLEEP("Sleep");
static LLFastTimer::DeclareTimer FTM_TEXTURE_CACHE("Texture Cache");
static LLFastTimer::DeclareTimer FTM_DECODE("Image Decode");
static LLFastTimer::DeclareTimer FTM_VFS("VFS Thread");
static LLFastTimer::DeclareTimer FTM_LFS("LFS Thread");
static LLFastTimer::DeclareTimer FTM_PAUSE_THREADS("Pause Threads");
static LLFastTimer::DeclareTimer FTM_IDLE("Idle");
static LLFastTimer::DeclareTimer FTM_PUMP("Pump");
static LLFastTimer::DeclareTimer FTM_PUMP_ARES("Ares");
static LLFastTimer::DeclareTimer FTM_PUMP_SERVICE("Service");
static LLFastTimer::DeclareTimer FTM_SERVICE_CALLBACK("Callback");
static LLFastTimer::DeclareTimer FTM_AGENT_AUTOPILOT("Autopilot");
static LLFastTimer::DeclareTimer FTM_AGENT_UPDATE("Update");

bool LLAppViewer::mainLoop()
{
	LLMemType mt1(LLMemType::MTYPE_MAIN);
	mMainloopTimeout = new LLWatchdogTimeout();
	
	//-------------------------------------------
	// Run main loop until time to quit
	//-------------------------------------------

	// Create IO Pump to use for HTTP Requests.
	gServicePump = new LLPumpIO;
	LLHTTPClient::setPump(*gServicePump);
	LLCurl::setCAFile(gDirUtilp->getCAFile());

	// Note: this is where gLocalSpeakerMgr and gActiveSpeakerMgr used to be instantiated.

	LLVoiceChannel::initClass();
	LLVoiceClient::getInstance()->init(gServicePump);
	LLTimer frameTimer,idleTimer;
	LLTimer debugTime;
	LLViewerJoystick* joystick(LLViewerJoystick::getInstance());
	joystick->setNeedsReset(true);

    LLEventPump& mainloop(LLEventPumps::instance().obtain("mainloop"));
    // As we do not (yet) send data on the mainloop LLEventPump that varies
    // with each frame, no need to instantiate a new LLSD event object each
    // time. Obviously, if that changes, just instantiate the LLSD at the
    // point of posting.
    LLSD newFrame;

	//LLPrivateMemoryPoolTester::getInstance()->run(false) ;
	//LLPrivateMemoryPoolTester::getInstance()->run(true) ;
	//LLPrivateMemoryPoolTester::destroy() ;

	// Handle messages
	while (!LLApp::isExiting())
	{
		LLFastTimer::nextFrame(); // Should be outside of any timer instances

		//clear call stack records
		llclearcallstacks;

		//check memory availability information
		checkMemory() ;
		
		try
		{
			pingMainloopTimeout("Main:MiscNativeWindowEvents");

			if (gViewerWindow)
			{
				LLFastTimer t2(FTM_MESSAGES);
				gViewerWindow->mWindow->processMiscNativeEvents();
			}
		
			pingMainloopTimeout("Main:GatherInput");
			
			if (gViewerWindow)
			{
				LLFastTimer t2(FTM_MESSAGES);
				if (!restoreErrorTrap())
				{
					llwarns << " Someone took over my signal/exception handler (post messagehandling)!" << llendl;
				}

				gViewerWindow->mWindow->gatherInput();
			}

#if 1 && !LL_RELEASE_FOR_DOWNLOAD
			// once per second debug info
			if (debugTime.getElapsedTimeF32() > 1.f)
			{
				debugTime.reset();
			}
			
#endif
			//memory leaking simulation
			LLFloaterMemLeak* mem_leak_instance =
				LLFloaterReg::findTypedInstance<LLFloaterMemLeak>("mem_leaking");
			if(mem_leak_instance)
			{
				mem_leak_instance->idle() ;				
			}			

            // canonical per-frame event
            mainloop.post(newFrame);

			if (!LLApp::isExiting())
			{
				pingMainloopTimeout("Main:JoystickKeyboard");
				
				// Scan keyboard for movement keys.  Command keys and typing
				// are handled by windows callbacks.  Don't do this until we're
				// done initializing.  JC
				if ((gHeadlessClient || gViewerWindow->mWindow->getVisible())
					&& gViewerWindow->getActive()
					&& !gViewerWindow->mWindow->getMinimized()
					&& LLStartUp::getStartupState() == STATE_STARTED
					&& (gHeadlessClient || !gViewerWindow->getShowProgress())
					&& !gFocusMgr.focusLocked())
				{
					LLMemType mjk(LLMemType::MTYPE_JOY_KEY);
					joystick->scanJoystick();
					gKeyboard->scanKeyboard();
				}

				// Update state based on messages, user input, object idle.
				{
					pauseMainloopTimeout(); // *TODO: Remove. Messages shouldn't be stalling for 20+ seconds!
					
					LLFastTimer t3(FTM_IDLE);
					idle();

					if (gAres != NULL && gAres->isInitialized())
					{
						LLMemType mt_ip(LLMemType::MTYPE_IDLE_PUMP);
						pingMainloopTimeout("Main:ServicePump");				
						LLFastTimer t4(FTM_PUMP);
						{
							LLFastTimer t(FTM_PUMP_ARES);
							gAres->process();
						}
						{
							LLFastTimer t(FTM_PUMP_SERVICE);
							// this pump is necessary to make the login screen show up
							gServicePump->pump();

							{
								LLFastTimer t(FTM_SERVICE_CALLBACK);
								gServicePump->callback();
							}
						}
					}
					
					resumeMainloopTimeout();
				}
 
				if (gDoDisconnect && (LLStartUp::getStartupState() == STATE_STARTED))
				{
					pauseMainloopTimeout();
					saveFinalSnapshot();
					disconnectViewer();
					resumeMainloopTimeout();
				}

				// Render scene.
				// *TODO: Should we run display() even during gHeadlessClient?  DK 2011-02-18
				if (!LLApp::isExiting() && !gHeadlessClient)
				{
					pingMainloopTimeout("Main:Display");
					gGLActive = TRUE;
					display();
					pingMainloopTimeout("Main:Snapshot");
					LLFloaterSnapshot::update(); // take snapshots
					gGLActive = FALSE;
				}

			}

			pingMainloopTimeout("Main:Sleep");
			
			pauseMainloopTimeout();

			// Sleep and run background threads
			{
				LLMemType mt_sleep(LLMemType::MTYPE_SLEEP);
				LLFastTimer t2(FTM_SLEEP);
				
				// yield some time to the os based on command line option
				if(mYieldTime >= 0)
				{
					ms_sleep(mYieldTime);
				}

				// yield cooperatively when not running as foreground window
				if (   (gViewerWindow && !gViewerWindow->mWindow->getVisible())
						|| !gFocusMgr.getAppHasFocus())
				{
					// Sleep if we're not rendering, or the window is minimized.
					S32 milliseconds_to_sleep = llclamp(gSavedSettings.getS32("BackgroundYieldTime"), 0, 1000);
					// don't sleep when BackgroundYieldTime set to 0, since this will still yield to other threads
					// of equal priority on Windows
					if (milliseconds_to_sleep > 0)
					{
						ms_sleep(milliseconds_to_sleep);
						// also pause worker threads during this wait period
						LLAppViewer::getTextureCache()->pause();
						LLAppViewer::getImageDecodeThread()->pause();
					}
				}
				
				if (mRandomizeFramerate)
				{
					ms_sleep(rand() % 200);
				}

				if (mPeriodicSlowFrame
					&& (gFrameCount % 10 == 0))
				{
					llinfos << "Periodic slow frame - sleeping 500 ms" << llendl;
					ms_sleep(500);
				}

				static const F64 FRAME_SLOW_THRESHOLD = 0.5; //2 frames per seconds				
				const F64 max_idle_time = llmin(.005*10.0*gFrameTimeSeconds, 0.005); // 5 ms a second
				idleTimer.reset();
				bool is_slow = (frameTimer.getElapsedTimeF64() > FRAME_SLOW_THRESHOLD) ;
				S32 total_work_pending = 0;
				S32 total_io_pending = 0;	
				while(!is_slow)//do not unpause threads if the frame rates are very low.
				{
					S32 work_pending = 0;
					S32 io_pending = 0;
					{
						LLFastTimer ftm(FTM_TEXTURE_CACHE);
 						work_pending += LLAppViewer::getTextureCache()->update(1); // unpauses the texture cache thread
					}
					{
						LLFastTimer ftm(FTM_DECODE);
	 					work_pending += LLAppViewer::getImageDecodeThread()->update(1); // unpauses the image thread
					}
					{
						LLFastTimer ftm(FTM_DECODE);
	 					work_pending += LLAppViewer::getTextureFetch()->update(1); // unpauses the texture fetch thread
					}

					{
						LLFastTimer ftm(FTM_VFS);
	 					io_pending += LLVFSThread::updateClass(1);
					}
					{
						LLFastTimer ftm(FTM_LFS);
	 					io_pending += LLLFSThread::updateClass(1);
					}

					if (io_pending > 1000)
					{
						ms_sleep(llmin(io_pending/100,100)); // give the vfs some time to catch up
					}

					total_work_pending += work_pending ;
					total_io_pending += io_pending ;
					
					if (!work_pending || idleTimer.getElapsedTimeF64() >= max_idle_time)
					{
						break;
					}
				}
				gMeshRepo.update() ;

				if(!total_work_pending) //pause texture fetching threads if nothing to process.
				{
					LLAppViewer::getTextureCache()->pause();
					LLAppViewer::getImageDecodeThread()->pause();
					LLAppViewer::getTextureFetch()->pause(); 
				}
				if(!total_io_pending) //pause file threads if nothing to process.
				{
					LLVFSThread::sLocal->pause(); 
					LLLFSThread::sLocal->pause(); 
				}									

				if ((LLStartUp::getStartupState() >= STATE_CLEANUP) &&
					(frameTimer.getElapsedTimeF64() > FRAME_STALL_THRESHOLD))
				{
					gFrameStalls++;
				}
				frameTimer.reset();

				resumeMainloopTimeout();
	
				pingMainloopTimeout("Main:End");
			}	
		}
		catch(std::bad_alloc)
		{			
			LLMemory::logMemoryInfo(TRUE) ;

			//stop memory leaking simulation
			LLFloaterMemLeak* mem_leak_instance =
				LLFloaterReg::findTypedInstance<LLFloaterMemLeak>("mem_leaking");
			if(mem_leak_instance)
			{
				mem_leak_instance->stop() ;				
				llwarns << "Bad memory allocation in LLAppViewer::mainLoop()!" << llendl ;
			}
			else
			{
				//output possible call stacks to log file.
				LLError::LLCallStacks::print() ;

				llerrs << "Bad memory allocation in LLAppViewer::mainLoop()!" << llendl ;
			}
		}
	}

	// Save snapshot for next time, if we made it through initialization
	if (STATE_STARTED == LLStartUp::getStartupState())
	{
		try
		{
			saveFinalSnapshot();
		}
		catch(std::bad_alloc)
		{
			llwarns << "Bad memory allocation when saveFinalSnapshot() is called!" << llendl ;

			//stop memory leaking simulation
			LLFloaterMemLeak* mem_leak_instance =
				LLFloaterReg::findTypedInstance<LLFloaterMemLeak>("mem_leaking");
			if(mem_leak_instance)
			{
				mem_leak_instance->stop() ;				
			}	
		}
	}
	
	delete gServicePump;

	destroyMainloopTimeout();

	llinfos << "Exiting main_loop" << llendflush;

	return true;
}

void LLAppViewer::flushVFSIO()
{
	while (1)
	{
		S32 pending = LLVFSThread::updateClass(0);
		pending += LLLFSThread::updateClass(0);
		if (!pending)
		{
			break;
		}
		llinfos << "Waiting for pending IO to finish: " << pending << llendflush;
		ms_sleep(100);
	}
}

bool LLAppViewer::cleanup()
{
	// workaround for DEV-35406 crash on shutdown
	LLEventPumps::instance().reset();

	if (LLFastTimerView::sAnalyzePerformance)
	{
		llinfos << "Analyzing performance" << llendl;
		std::string baseline_name = LLFastTimer::sLogName + "_baseline.slp";
		std::string current_name  = LLFastTimer::sLogName + ".slp"; 
		std::string report_name   = LLFastTimer::sLogName + "_report.csv";

		LLFastTimerView::doAnalysis(
			gDirUtilp->getExpandedFilename(LL_PATH_LOGS, baseline_name),
			gDirUtilp->getExpandedFilename(LL_PATH_LOGS, current_name),
			gDirUtilp->getExpandedFilename(LL_PATH_LOGS, report_name));		
	}
	LLMetricPerformanceTesterBasic::cleanClass();

	// remove any old breakpad minidump files from the log directory
	if (! isError())
	{
		std::string logdir = gDirUtilp->getExpandedFilename(LL_PATH_LOGS, "");
		logdir += gDirUtilp->getDirDelimiter();
		gDirUtilp->deleteFilesInDir(logdir, "*-*-*-*-*.dmp");
	}

	// *TODO - generalize this and move DSO wrangling to a helper class -brad
	for(std::map<apr_dso_handle_t*, boost::shared_ptr<LLAPRPool> >::iterator plugin = mPlugins.begin();
		plugin != mPlugins.end(); ++plugin)
	{
		int (*ll_plugin_stop_func)(void) = NULL;
		apr_status_t rv = apr_dso_sym((apr_dso_handle_sym_t*)&ll_plugin_stop_func, plugin->first, "ll_plugin_stop");
		ll_plugin_stop_func();

		rv = apr_dso_unload(plugin->first);
	}
	mPlugins.clear();	// Forget handles and destroy all memory pools.

	//flag all elements as needing to be destroyed immediately
	// to ensure shutdown order
	LLMortician::setZealous(TRUE);

	LLVoiceClient::getInstance()->terminate();
	
	disconnectViewer();

	llinfos << "Viewer disconnected" << llendflush;

	display_cleanup(); 

	release_start_screen(); // just in case

	LLError::logToFixedBuffer(NULL);

	llinfos << "Cleaning Up" << llendflush;

	// shut down mesh streamer
	gMeshRepo.shutdown();

	// Must clean up texture references before viewer window is destroyed.
	if(LLHUDManager::instanceExists())
	{
		LLHUDManager::getInstance()->updateEffects();
		LLHUDObject::updateAll();
		LLHUDManager::getInstance()->cleanupEffects();
		LLHUDObject::cleanupHUDObjects();
		llinfos << "HUD Objects cleaned up" << llendflush;
	}

	LLKeyframeDataCache::clear();
	
 	// End TransferManager before deleting systems it depends on (Audio, VFS, AssetStorage)
#if 0 // this seems to get us stuck in an infinite loop...
	gTransferManager.cleanup();
#endif
	
	// Note: this is where gWorldMap used to be deleted.

	// Note: this is where gHUDManager used to be deleted.
	if(LLHUDManager::instanceExists())
	{
		LLHUDManager::getInstance()->shutdownClass();
	}

	delete gAssetStorage;
	gAssetStorage = NULL;

	LLPolyMesh::freeAllMeshes();

	LLStartUp::cleanupNameCache();

	// Note: this is where gLocalSpeakerMgr and gActiveSpeakerMgr used to be deleted.

	LLWorldMap::getInstance()->reset(); // release any images

	LLCalc::cleanUp();

	llinfos << "Global stuff deleted" << llendflush;

	if (gAudiop)
	{
		// shut down the streaming audio sub-subsystem first, in case it relies on not outliving the general audio subsystem.

		LLStreamingAudioInterface *sai = gAudiop->getStreamingAudioImpl();
		delete sai;
		gAudiop->setStreamingAudioImpl(NULL);

		// shut down the audio subsystem

		bool want_longname = false;
		if (gAudiop->getDriverName(want_longname) == "FMOD")
		{
			// This hack exists because fmod likes to occasionally
			// crash or hang forever when shutting down, for no
			// apparent reason.
			llwarns << "Hack, skipping FMOD audio engine cleanup" << llendflush;
		}
		else
		{
			gAudiop->shutdown();
		}

		delete gAudiop;
		gAudiop = NULL;
	}

	// Note: this is where LLFeatureManager::getInstance()-> used to be deleted.

	// Patch up settings for next time
	// Must do this before we delete the viewer window,
	// such that we can suck rectangle information out of
	// it.
	cleanupSavedSettings();
	llinfos << "Settings patched up" << llendflush;

	// delete some of the files left around in the cache.
	removeCacheFiles("*.wav");
	removeCacheFiles("*.tmp");
	removeCacheFiles("*.lso");
	removeCacheFiles("*.out");
	removeCacheFiles("*.dsf");
	removeCacheFiles("*.bodypart");
	removeCacheFiles("*.clothing");

	llinfos << "Cache files removed" << llendflush;

	// Wait for any pending VFS IO
	flushVFSIO();
	llinfos << "Shutting down Views" << llendflush;

	// Destroy the UI
	if( gViewerWindow)
		gViewerWindow->shutdownViews();

	llinfos << "Cleaning up Inventory" << llendflush;
	
	// Cleanup Inventory after the UI since it will delete any remaining observers
	// (Deleted observers should have already removed themselves)
	gInventory.cleanupInventory();

	llinfos << "Cleaning up Selections" << llendflush;
	
	// Clean up selection managers after UI is destroyed, as UI may be observing them.
	// Clean up before GL is shut down because we might be holding on to objects with texture references
	LLSelectMgr::cleanupGlobals();
	
	llinfos << "Shutting down OpenGL" << llendflush;

	// Shut down OpenGL
	if( gViewerWindow)
	{
		gViewerWindow->shutdownGL();
	
		// Destroy window, and make sure we're not fullscreen
		// This may generate window reshape and activation events.
		// Therefore must do this before destroying the message system.
		delete gViewerWindow;
		gViewerWindow = NULL;
		llinfos << "ViewerWindow deleted" << llendflush;
	}

	llinfos << "Cleaning up Keyboard & Joystick" << llendflush;
	
	// viewer UI relies on keyboard so keep it aound until viewer UI isa gone
	delete gKeyboard;
	gKeyboard = NULL;

	// Turn off Space Navigator and similar devices
	LLViewerJoystick::getInstance()->terminate();
	
	llinfos << "Cleaning up Objects" << llendflush;
	
	LLViewerObject::cleanupVOClasses();
	
	LLPostProcess::cleanupClass();

	LLTracker::cleanupInstance();
	
	// *FIX: This is handled in LLAppViewerWin32::cleanup().
	// I'm keeping the comment to remember its order in cleanup,
	// in case of unforseen dependency.
	//#if LL_WINDOWS
	//	gDXHardware.cleanup();
	//#endif // LL_WINDOWS

	LLVolumeMgr* volume_manager = LLPrimitive::getVolumeManager();
	if (!volume_manager->cleanup())
	{
		llwarns << "Remaining references in the volume manager!" << llendflush;
	}
	LLPrimitive::cleanupVolumeManager();

	llinfos << "Additional Cleanup..." << llendflush;	
	
	LLViewerParcelMgr::cleanupGlobals();

	// *Note: this is where gViewerStats used to be deleted.

 	//end_messaging_system();

	LLFollowCamMgr::cleanupClass();
	//LLVolumeMgr::cleanupClass();
	LLPrimitive::cleanupVolumeManager();
	LLWorldMapView::cleanupClass();
	LLFolderViewItem::cleanupClass();
	LLUI::cleanupClass();
	
	//
	// Shut down the VFS's AFTER the decode manager cleans up (since it cleans up vfiles).
	// Also after viewerwindow is deleted, since it may have image pointers (which have vfiles)
	// Also after shutting down the messaging system since it has VFS dependencies

	//
	llinfos << "Cleaning up VFS" << llendflush;
	LLVFile::cleanupClass();

	llinfos << "Saving Data" << llendflush;
	
	// Store the time of our current logoff
	gSavedPerAccountSettings.setU32("LastLogoff", time_corrected());

	// Must do this after all panels have been deleted because panels that have persistent rects
	// save their rects on delete.
	gSavedSettings.saveToFile(gSavedSettings.getString("ClientSettingsFile"), TRUE);
	
	LLUIColorTable::instance().saveUserSettings();

	// PerAccountSettingsFile should be empty if no user has been logged on.
	// *FIX:Mani This should get really saved in a "logoff" mode. 
	if (gSavedSettings.getString("PerAccountSettingsFile").empty())
	{
		llinfos << "Not saving per-account settings; don't know the account name yet." << llendl;
	}
	else
	{
		gSavedPerAccountSettings.saveToFile(gSavedSettings.getString("PerAccountSettingsFile"), TRUE);
		llinfos << "Saved settings" << llendflush;
	}

	std::string warnings_settings_filename = gDirUtilp->getExpandedFilename(LL_PATH_USER_SETTINGS, getSettingsFilename("Default", "Warnings"));
	gWarningSettings.saveToFile(warnings_settings_filename, TRUE);

	// Save URL history file
	LLURLHistory::saveFile("url_history.xml");

	// save mute list. gMuteList used to also be deleted here too.
	LLMuteList::getInstance()->cache(gAgent.getID());

	if (mPurgeOnExit)
	{
		llinfos << "Purging all cache files on exit" << llendflush;
		std::string mask = gDirUtilp->getDirDelimiter() + "*.*";
		gDirUtilp->deleteFilesInDir(gDirUtilp->getExpandedFilename(LL_PATH_CACHE,""),mask);
	}

	removeMarkerFile(); // Any crashes from here on we'll just have to ignore
	
	writeDebugInfo();

	LLLocationHistory::getInstance()->save();

	LLAvatarIconIDCache::getInstance()->save();
	
	LLViewerMedia::saveCookieFile();

	// Stop the plugin read thread if it's running.
	LLPluginProcessParent::setUseReadThread(false);

	llinfos << "Shutting down Threads" << llendflush;

	// Let threads finish
	LLTimer idleTimer;
	idleTimer.reset();
	const F64 max_idle_time = 5.f; // 5 seconds
	while(1)
	{
		S32 pending = 0;
		pending += LLAppViewer::getTextureCache()->update(1); // unpauses the worker thread
		pending += LLAppViewer::getImageDecodeThread()->update(1); // unpauses the image thread
		pending += LLAppViewer::getTextureFetch()->update(1); // unpauses the texture fetch thread
		pending += LLVFSThread::updateClass(0);
		pending += LLLFSThread::updateClass(0);
		F64 idle_time = idleTimer.getElapsedTimeF64();
		if(!pending)
		{
			break ; //done
		}
		else if(idle_time >= max_idle_time)
		{
			llwarns << "Quitting with pending background tasks." << llendl;
			break;
		}
	}

	// Delete workers first
	// shotdown all worker threads before deleting them in case of co-dependencies
	sTextureFetch->shutdown();
	sTextureCache->shutdown();	
	sImageDecodeThread->shutdown();
	
	sTextureFetch->shutDownTextureCacheThread() ;
	sTextureFetch->shutDownImageDecodeThread() ;

	LLFilePickerThread::cleanupClass();

	delete sTextureCache;
    sTextureCache = NULL;
	delete sTextureFetch;
    sTextureFetch = NULL;
	delete sImageDecodeThread;
    sImageDecodeThread = NULL;
	delete mFastTimerLogThread;
	mFastTimerLogThread = NULL;
	
	if (LLFastTimerView::sAnalyzePerformance)
	{
		llinfos << "Analyzing performance" << llendl;
		
		std::string baseline_name = LLFastTimer::sLogName + "_baseline.slp";
		std::string current_name  = LLFastTimer::sLogName + ".slp"; 
		std::string report_name   = LLFastTimer::sLogName + "_report.csv";

		LLFastTimerView::doAnalysis(
			gDirUtilp->getExpandedFilename(LL_PATH_LOGS, baseline_name),
			gDirUtilp->getExpandedFilename(LL_PATH_LOGS, current_name),
			gDirUtilp->getExpandedFilename(LL_PATH_LOGS, report_name));
	}	

	LLMetricPerformanceTesterBasic::cleanClass() ;

#if LL_RECORD_VIEWER_STATS
	LLViewerStatsRecorder::cleanupClass();
#endif

	llinfos << "Cleaning up Media and Textures" << llendflush;

	//Note:
	//LLViewerMedia::cleanupClass() has to be put before gTextureList.shutdown()
	//because some new image might be generated during cleaning up media. --bao
	LLViewerMedia::cleanupClass();
	LLViewerParcelMedia::cleanupClass();
	gTextureList.shutdown(); // shutdown again in case a callback added something
	LLUIImageList::getInstance()->cleanUp();
	
	// This should eventually be done in LLAppViewer
	LLImage::cleanupClass();
	LLVFSThread::cleanupClass();
	LLLFSThread::cleanupClass();

#ifndef LL_RELEASE_FOR_DOWNLOAD
	llinfos << "Auditing VFS" << llendl;
	if(gVFS)
	{
		gVFS->audit();
	}
#endif

	llinfos << "Misc Cleanup" << llendflush;
	
	// For safety, the LLVFS has to be deleted *after* LLVFSThread. This should be cleaned up.
	// (LLVFS doesn't know about LLVFSThread so can't kill pending requests) -Steve
	delete gStaticVFS;
	gStaticVFS = NULL;
	delete gVFS;
	gVFS = NULL;
	
	gSavedSettings.cleanup();
	LLUIColorTable::instance().clear();

	LLWatchdog::getInstance()->cleanup();

	LLViewerAssetStatsFF::cleanup();
	
	llinfos << "Shutting down message system" << llendflush;
	end_messaging_system();

	// *NOTE:Mani - The following call is not thread safe. 
	LLCurl::cleanupClass();

	// If we're exiting to launch an URL, do that here so the screen
	// is at the right resolution before we launch IE.
	if (!gLaunchFileOnQuit.empty())
	{
		llinfos << "Launch file on quit." << llendflush;
#if LL_WINDOWS
		// Indicate an application is starting.
		SetCursor(LoadCursor(NULL, IDC_WAIT));
#endif

		// HACK: Attempt to wait until the screen res. switch is complete.
		ms_sleep(1000);

		LLWeb::loadURLExternal( gLaunchFileOnQuit, false );
		llinfos << "File launched." << llendflush;
	}
	llinfos << "Cleaning up LLProxy." << llendl;
	LLProxy::cleanupClass();

	LLMainLoopRepeater::instance().stop();

	//release all private memory pools.
	LLPrivateMemoryPoolManager::destroyClass() ;

	ll_close_fail_log();

	MEM_TRACK_RELEASE

    llinfos << "Goodbye!" << llendflush;

	// return 0;
	return true;
}

// A callback for llerrs to call during the watchdog error.
void watchdog_llerrs_callback(const std::string &error_string)
{
	gLLErrorActivated = true;

#ifdef LL_WINDOWS
	RaiseException(0,0,0,0);
#else
	raise(SIGQUIT);
#endif
}

// A callback for the watchdog to call.
void watchdog_killer_callback()
{
	LLError::setFatalFunction(watchdog_llerrs_callback);
	llerrs << "Watchdog killer event" << llendl;
}

bool LLAppViewer::initThreads()
{
#if MEM_TRACK_MEM
	static const bool enable_threads = false;
#else
	static const bool enable_threads = true;
#endif

	LLVFSThread::initClass(enable_threads && false);
	LLLFSThread::initClass(enable_threads && false);

	// Image decoding
	LLAppViewer::sImageDecodeThread = new LLImageDecodeThread(enable_threads && true);
	LLAppViewer::sTextureCache = new LLTextureCache(enable_threads && true);
	LLAppViewer::sTextureFetch = new LLTextureFetch(LLAppViewer::getTextureCache(),
													sImageDecodeThread,
													enable_threads && true,
													app_metrics_qa_mode);
	LLImage::initClass();

	if (LLFastTimer::sLog || LLFastTimer::sMetricLog)
	{
		LLFastTimer::sLogLock = new LLMutex;
		mFastTimerLogThread = new LLFastTimerLogThread(LLFastTimer::sLogName);
		mFastTimerLogThread->start();
	}

	// Mesh streaming and caching
	gMeshRepo.init();

	LLFilePickerThread::initClass();

	// *FIX: no error handling here!
	return true;
}

void errorCallback(const std::string &error_string)
{
#ifndef LL_RELEASE_FOR_DOWNLOAD
	OSMessageBox(error_string, LLTrans::getString("MBFatalError"), OSMB_OK);
#endif

	//Set the ErrorActivated global so we know to create a marker file
	gLLErrorActivated = true;
	
	LLError::crashAndLoop(error_string);
}

bool LLAppViewer::initLogging()
{
	//
	// Set up logging defaults for the viewer
	//
	LLError::initForApplication(
				gDirUtilp->getExpandedFilename(LL_PATH_APP_SETTINGS, ""));
	LLError::setFatalFunction(errorCallback);

	// Remove the last ".old" log file.
	std::string old_log_file = gDirUtilp->getExpandedFilename(LL_PATH_LOGS,
							     "SecondLife.old");
	LLFile::remove(old_log_file);

	// Rename current log file to ".old"
	std::string log_file = gDirUtilp->getExpandedFilename(LL_PATH_LOGS,
							     "SecondLife.log");
	LLFile::rename(log_file, old_log_file);

	// Set the log file to SecondLife.log

	LLError::logToFile(log_file);

	// *FIX:Mani no error handling here!
	return true;
}

bool LLAppViewer::loadSettingsFromDirectory(const std::string& location_key,
					    bool set_defaults)
{	
	if (!mSettingsLocationList)
	{
		llerrs << "Invalid settings location list" << llendl;
	}

	for(LLInitParam::ParamIterator<SettingsGroup>::const_iterator it = mSettingsLocationList->groups.begin(), end_it = mSettingsLocationList->groups.end();
		it != end_it;
		++it)
	{
		// skip settings groups that aren't the one we requested
		if (it->name() != location_key) continue;

		ELLPath path_index = (ELLPath)it->path_index();
		if(path_index <= LL_PATH_NONE || path_index >= LL_PATH_LAST)
		{
			llerrs << "Out of range path index in app_settings/settings_files.xml" << llendl;
			return false;
		}

		LLInitParam::ParamIterator<SettingsFile>::const_iterator file_it, end_file_it;
		for (file_it = it->files.begin(), end_file_it = it->files.end();
			file_it != end_file_it;
			++file_it)
		{
			llinfos << "Attempting to load settings for the group " << file_it->name()
			    << " - from location " << location_key << llendl;

			LLControlGroup* settings_group = LLControlGroup::getInstance(file_it->name);
			if(!settings_group)
			{
				llwarns << "No matching settings group for name " << file_it->name() << llendl;
				continue;
			}

			std::string full_settings_path;

			if (file_it->file_name_setting.isProvided() 
				&& gSavedSettings.controlExists(file_it->file_name_setting))
			{
				// try to find filename stored in file_name_setting control
				full_settings_path = gSavedSettings.getString(file_it->file_name_setting);
				if (full_settings_path.empty())
				{
					continue;
				}
				else if (!gDirUtilp->fileExists(full_settings_path))
				{
					// search in default path
					full_settings_path = gDirUtilp->getExpandedFilename((ELLPath)path_index, full_settings_path);
				}
			}
			else
			{
				// by default, use specified file name
				full_settings_path = gDirUtilp->getExpandedFilename((ELLPath)path_index, file_it->file_name());
			}

			if(settings_group->loadFromFile(full_settings_path, set_defaults, file_it->persistent))
			{	// success!
				llinfos << "Loaded settings file " << full_settings_path << llendl;
			}
			else
			{	// failed to load
				if(file_it->required)
				{
					llerrs << "Error: Cannot load required settings file from: " << full_settings_path << llendl;
					return false;
				}
				else
				{
					// only complain if we actually have a filename at this point
					if (!full_settings_path.empty())
					{
						llinfos << "Cannot load " << full_settings_path << " - No settings found." << llendl;
					}
				}
			}
		}
	}

	return true;
}

std::string LLAppViewer::getSettingsFilename(const std::string& location_key,
											 const std::string& file)
{
	for(LLInitParam::ParamIterator<SettingsGroup>::const_iterator it = mSettingsLocationList->groups.begin(), end_it = mSettingsLocationList->groups.end();
		it != end_it;
		++it)
	{
		if (it->name() == location_key)
		{
			LLInitParam::ParamIterator<SettingsFile>::const_iterator file_it, end_file_it;
			for (file_it = it->files.begin(), end_file_it = it->files.end();
				file_it != end_file_it;
				++file_it)
			{
				if (file_it->name() == file)
				{
					return file_it->file_name;
				}
			}
		}
	}

	return std::string();
}

void LLAppViewer::loadColorSettings()
{
	LLUIColorTable::instance().loadFromSettings();
}

bool LLAppViewer::initConfiguration()
{	
	//Load settings files list
	std::string settings_file_list = gDirUtilp->getExpandedFilename(LL_PATH_APP_SETTINGS, "settings_files.xml");
	//LLControlGroup settings_control("SettingsFiles");
	//llinfos << "Loading settings file list " << settings_file_list << llendl;
	//if (0 == settings_control.loadFromFile(settings_file_list))
	//{
 //       llerrs << "Cannot load default configuration file " << settings_file_list << llendl;
	//}

	LLXMLNodePtr root;
	BOOL success  = LLXMLNode::parseFile(settings_file_list, root, NULL);
	if (!success)
	{
        llerrs << "Cannot load default configuration file " << settings_file_list << llendl;
	}

	mSettingsLocationList = new SettingsFiles();

	LLXUIParser parser;
	parser.readXUI(root, *mSettingsLocationList, settings_file_list);

	if (!mSettingsLocationList->validateBlock())
	{
        llerrs << "Invalid settings file list " << settings_file_list << llendl;
	}
		
	// The settings and command line parsing have a fragile
	// order-of-operation:
	// - load defaults from app_settings
	// - set procedural settings values
	// - read command line settings
	// - selectively apply settings needed to load user settings.
    // - load overrides from user_settings 
	// - apply command line settings (to override the overrides)
	// - load per account settings (happens in llstartup
	
	// - load defaults
	bool set_defaults = true;
	if(!loadSettingsFromDirectory("Default", set_defaults))
	{
		std::ostringstream msg;
		msg << "Unable to load default settings file. The installation may be corrupted.";
		OSMessageBox(msg.str(),LLStringUtil::null,OSMB_OK);
		return false;
	}
	
	LLUI::setupPaths(); // setup paths for LLTrans based on settings files only
	LLTransUtil::parseStrings("strings.xml", default_trans_args);
	LLTransUtil::parseLanguageStrings("language_settings.xml");
	// - set procedural settings
	// Note: can't use LL_PATH_PER_SL_ACCOUNT for any of these since we haven't logged in yet
	gSavedSettings.setString("ClientSettingsFile", 
        gDirUtilp->getExpandedFilename(LL_PATH_USER_SETTINGS, getSettingsFilename("Default", "Global")));

	gSavedSettings.setString("VersionChannelName", LLVersionInfo::getChannel());

#ifndef	LL_RELEASE_FOR_DOWNLOAD
	// provide developer build only overrides for these control variables that are not
	// persisted to settings.xml
	LLControlVariable* c = gSavedSettings.getControl("ShowConsoleWindow");
	if (c)
	{
		c->setValue(true, false);
	}
	c = gSavedSettings.getControl("AllowMultipleViewers");
	if (c)
	{
		c->setValue(true, false);
	}
#endif

#ifndef	LL_RELEASE_FOR_DOWNLOAD
	gSavedSettings.setBOOL("QAMode", TRUE );
	gSavedSettings.setS32("WatchdogEnabled", 0);
#endif
	
	// These are warnings that appear on the first experience of that condition.
	// They are already set in the settings_default.xml file, but still need to be added to LLFirstUse
	// for disable/reset ability
//	LLFirstUse::addConfigVariable("FirstBalanceIncrease");
//	LLFirstUse::addConfigVariable("FirstBalanceDecrease");
//	LLFirstUse::addConfigVariable("FirstSit");
//	LLFirstUse::addConfigVariable("FirstMap");
//	LLFirstUse::addConfigVariable("FirstGoTo");
//	LLFirstUse::addConfigVariable("FirstBuild");
//	LLFirstUse::addConfigVariable("FirstLeftClickNoHit");
//	LLFirstUse::addConfigVariable("FirstTeleport");
//	LLFirstUse::addConfigVariable("FirstOverrideKeys");
//	LLFirstUse::addConfigVariable("FirstAttach");
//	LLFirstUse::addConfigVariable("FirstAppearance");
//	LLFirstUse::addConfigVariable("FirstInventory");
//	LLFirstUse::addConfigVariable("FirstSandbox");
//	LLFirstUse::addConfigVariable("FirstFlexible");
//	LLFirstUse::addConfigVariable("FirstDebugMenus");
//	LLFirstUse::addConfigVariable("FirstSculptedPrim");
//	LLFirstUse::addConfigVariable("FirstVoice");
//	LLFirstUse::addConfigVariable("FirstMedia");
		
	// - read command line settings.
	LLControlGroupCLP clp;
	std::string	cmd_line_config	= gDirUtilp->getExpandedFilename(LL_PATH_APP_SETTINGS,
														  "cmd_line.xml");

	clp.configure(cmd_line_config, &gSavedSettings);

	if(!initParseCommandLine(clp))
	{
		llwarns	<< "Error parsing command line options.	Command	Line options ignored."  << llendl;
		
		llinfos	<< "Command	line usage:\n" << clp << llendl;

		std::ostringstream msg;
		msg << LLTrans::getString("MBCmdLineError") << clp.getErrorMessage();
		OSMessageBox(msg.str(),LLStringUtil::null,OSMB_OK);
		return false;
	}
	
	// - selectively apply settings 

	// If the user has specified a alternate settings file name.
	// Load	it now before loading the user_settings/settings.xml
	if(clp.hasOption("settings"))
	{
		std::string	user_settings_filename = 
			gDirUtilp->getExpandedFilename(LL_PATH_USER_SETTINGS, 
										   clp.getOption("settings")[0]);		
		gSavedSettings.setString("ClientSettingsFile", user_settings_filename);
		llinfos	<< "Using command line specified settings filename: " 
			<< user_settings_filename << llendl;
	}

	// - load overrides from user_settings 
	loadSettingsFromDirectory("User");

	if (gSavedSettings.getBOOL("FirstRunThisInstall"))
	{
<<<<<<< HEAD
		// Note that the "FirstRunThisInstall" settings is currently unused.
=======
>>>>>>> fb7af4d0
		gSavedSettings.setBOOL("FirstRunThisInstall", FALSE);
	}

	if (clp.hasOption("sessionsettings"))
	{
		std::string session_settings_filename = clp.getOption("sessionsettings")[0];		
		gSavedSettings.setString("SessionSettingsFile", session_settings_filename);
		llinfos	<< "Using session settings filename: " 
			<< session_settings_filename << llendl;
	}
	loadSettingsFromDirectory("Session");

	if (clp.hasOption("usersessionsettings"))
	{
		std::string user_session_settings_filename = clp.getOption("usersessionsettings")[0];		
		gSavedSettings.setString("UserSessionSettingsFile", user_session_settings_filename);
		llinfos	<< "Using user session settings filename: " 
			<< user_session_settings_filename << llendl;

	}
	loadSettingsFromDirectory("UserSession");

	// - apply command line settings 
	clp.notify(); 

	// Register the core crash option as soon as we can
	// if we want gdb post-mortem on cores we need to be up and running
	// ASAP or we might miss init issue etc.
	if(clp.hasOption("disablecrashlogger"))
	{
		llwarns << "Crashes will be handled by system, stack trace logs and crash logger are both disabled" << llendl;
		LLAppViewer::instance()->disableCrashlogger();
	}

	// Handle initialization from settings.
	// Start up the debugging console before handling other options.
	if (gSavedSettings.getBOOL("ShowConsoleWindow"))
	{
		initConsole();
	}

	if(clp.hasOption("help"))
	{
		std::ostringstream msg;
		msg << LLTrans::getString("MBCmdLineUsg") << "\n" << clp;
		llinfos	<< msg.str() << llendl;

		OSMessageBox(
			msg.str().c_str(),
			LLStringUtil::null,
			OSMB_OK);

		return false;
	}

    if(clp.hasOption("set"))
    {
        const LLCommandLineParser::token_vector_t& set_values = clp.getOption("set");
        if(0x1 & set_values.size())
        {
            llwarns << "Invalid '--set' parameter count." << llendl;
        }
        else
        {
            LLCommandLineParser::token_vector_t::const_iterator itr = set_values.begin();
            for(; itr != set_values.end(); ++itr)
            {
                const std::string& name = *itr;
                const std::string& value = *(++itr);
                std::string name_part;
                std::string group_part;
				LLControlVariable* control = NULL;

				// Name can be further split into ControlGroup.Name, with the default control group being Global
				size_t pos = name.find('.');
				if (pos != std::string::npos)
				{
					group_part = name.substr(0, pos);
					name_part = name.substr(pos+1);
					llinfos << "Setting " << group_part << "." << name_part << " to " << value << llendl;
					LLControlGroup* g = LLControlGroup::getInstance(group_part);
					if (g) control = g->getControl(name_part);
				}
				else
				{
					llinfos << "Setting Global." << name << " to " << value << llendl;
					control = gSavedSettings.getControl(name);
				}

                if (control)
                {
                    control->setValue(value, false);
                }
                else
                {
					llwarns << "Failed --set " << name << ": setting name unknown." << llendl;
                }
            }
        }
    }

    if(clp.hasOption("channel"))
    {
		LLVersionInfo::resetChannel(clp.getOption("channel")[0]);
	}

	// If we have specified crash on startup, set the global so we'll trigger the crash at the right time
	if(clp.hasOption("crashonstartup"))
	{
		gCrashOnStartup = TRUE;
	}

	if (clp.hasOption("logperformance"))
	{
		LLFastTimer::sLog = TRUE;
		LLFastTimer::sLogName = std::string("performance");		
	}
	
	if (clp.hasOption("logmetrics"))
 	{
 		LLFastTimer::sMetricLog = TRUE ;
		// '--logmetrics' can be specified with a named test metric argument so the data gathering is done only on that test
		// In the absence of argument, every metric is gathered (makes for a rather slow run and hard to decipher report...)
		std::string test_name = clp.getOption("logmetrics")[0];
		llinfos << "'--logmetrics' argument : " << test_name << llendl;
		if (test_name == "")
		{
			llwarns << "No '--logmetrics' argument given, will output all metrics to " << DEFAULT_METRIC_NAME << llendl;
			LLFastTimer::sLogName = DEFAULT_METRIC_NAME;
		}
		else
		{
			LLFastTimer::sLogName = test_name;
		}
 	}

	if (clp.hasOption("graphicslevel"))
	{
		const LLCommandLineParser::token_vector_t& value = clp.getOption("graphicslevel");
        if(value.size() != 1)
        {
			llwarns << "Usage: -graphicslevel <0-3>" << llendl;
        }
        else
        {
			std::string detail = value.front();
			mForceGraphicsDetail = TRUE;
			
			switch (detail.c_str()[0])
			{
				case '0': 
					gSavedSettings.setU32("RenderQualityPerformance", 0);		
					break;
				case '1': 
					gSavedSettings.setU32("RenderQualityPerformance", 1);		
					break;
				case '2': 
					gSavedSettings.setU32("RenderQualityPerformance", 2);		
					break;
				case '3': 
					gSavedSettings.setU32("RenderQualityPerformance", 3);		
					break;
				default:
					mForceGraphicsDetail = FALSE;
					llwarns << "Usage: -graphicslevel <0-3>" << llendl;
					break;
			}
        }
	}

	if (clp.hasOption("analyzeperformance"))
	{
		LLFastTimerView::sAnalyzePerformance = TRUE;
	}

	if (clp.hasOption("replaysession"))
	{
		gAgentPilot.setReplaySession(TRUE);
	}

	if (clp.hasOption("nonotifications"))
	{
		gSavedSettings.getControl("IgnoreAllNotifications")->setValue(true, false);
	}
	
	if (clp.hasOption("debugsession"))
	{
		gDebugSession = TRUE;
		gDebugGL = TRUE;

		ll_init_fail_log(gDirUtilp->getExpandedFilename(LL_PATH_LOGS, "test_failures.log"));
	}

	// Handle slurl use. NOTE: Don't let SL-55321 reappear.

    // *FIX: This init code should be made more robust to prevent 
    // the issue SL-55321 from returning. One thought is to allow 
    // only select options to be set from command line when a slurl 
    // is specified. More work on the settings system is needed to 
    // achieve this. For now...

    // *NOTE:Mani The command line parser parses tokens and is 
    // setup to bail after parsing the '--url' option or the 
    // first option specified without a '--option' flag (or
    // any other option that uses the 'last_option' setting - 
    // see LLControlGroupCLP::configure())

    // What can happen is that someone can use IE (or potentially 
    // other browsers) and do the rough equivalent of command 
    // injection and steal passwords. Phoenix. SL-55321
    if(clp.hasOption("url"))
    {
		LLStartUp::setStartSLURL(LLSLURL(clp.getOption("url")[0]));
		if(LLStartUp::getStartSLURL().getType() == LLSLURL::LOCATION) 
		{  
			LLGridManager::getInstance()->setGridChoice(LLStartUp::getStartSLURL().getGrid());
			
		}  
    }
    else if(clp.hasOption("slurl"))
    {
		LLSLURL start_slurl(clp.getOption("slurl")[0]);
		LLStartUp::setStartSLURL(start_slurl);
    }

    const LLControlVariable* skinfolder = gSavedSettings.getControl("SkinCurrent");
    if(skinfolder && LLStringUtil::null != skinfolder->getValue().asString())
    {   
		// hack to force the skin to default.
        gDirUtilp->setSkinFolder(skinfolder->getValue().asString());
		//gDirUtilp->setSkinFolder("default");
    }

    mYieldTime = gSavedSettings.getS32("YieldTime");

	// Read skin/branding settings if specified.
	//if (! gDirUtilp->getSkinDir().empty() )
	//{
	//	std::string skin_def_file = gDirUtilp->findSkinnedFilename("skin.xml");
	//	LLXmlTree skin_def_tree;

	//	if (!skin_def_tree.parseFile(skin_def_file))
	//	{
	//		llerrs << "Failed to parse skin definition." << llendl;
	//	}

	//}

#if LL_DARWIN
	// Initialize apple menubar and various callbacks
	init_apple_menu(LLTrans::getString("APP_NAME").c_str());

#if __ppc__
	// If the CPU doesn't have Altivec (i.e. it's not at least a G4), don't go any further.
	// Only test PowerPC - all Intel Macs have SSE.
	if(!gSysCPU.hasAltivec())
	{
		std::ostringstream msg;
		msg << LLTrans::getString("MBRequiresAltiVec");
		OSMessageBox(
			msg.str(),
			LLStringUtil::null,
			OSMB_OK);
		removeMarkerFile();
		return false;
	}
#endif
	
#endif // LL_DARWIN

	// Display splash screen.  Must be after above check for previous
	// crash as this dialog is always frontmost.
	std::string splash_msg;
	LLStringUtil::format_map_t args;
	args["[APP_NAME]"] = LLTrans::getString("SECOND_LIFE");
	splash_msg = LLTrans::getString("StartupLoading", args);
	LLSplashScreen::show();
	LLSplashScreen::update(splash_msg);

	//LLVolumeMgr::initClass();
	LLVolumeMgr* volume_manager = new LLVolumeMgr();
	volume_manager->useMutex();	// LLApp and LLMutex magic must be manually enabled
	LLPrimitive::setVolumeManager(volume_manager);

	// Note: this is where we used to initialize gFeatureManagerp.

	gStartTime = totalTime();

	//
	// Set the name of the window
	//
	gWindowTitle = LLTrans::getString("APP_NAME");
#if LL_DEBUG
	gWindowTitle += std::string(" [DEBUG] ") + gArgs;
#else
	gWindowTitle += std::string(" ") + gArgs;
#endif
	LLStringUtil::truncate(gWindowTitle, 255);

	//RN: if we received a URL, hand it off to the existing instance.
	// don't call anotherInstanceRunning() when doing URL handoff, as
	// it relies on checking a marker file which will not work when running
	// out of different directories

	if (LLStartUp::getStartSLURL().isValid() &&
		(gSavedSettings.getBOOL("SLURLPassToOtherInstance")))
	{
		if (sendURLToOtherInstance(LLStartUp::getStartSLURL().getSLURLString()))
		{
			// successfully handed off URL to existing instance, exit
			return false;
		}
	}

	// If automatic login from command line with --login switch
	// init StartSLURL location. In interactive login, LLPanelLogin
	// will take care of it.
	if ((clp.hasOption("login") || clp.hasOption("autologin")) && !clp.hasOption("url") && !clp.hasOption("slurl"))
	{
		LLStartUp::setStartSLURL(LLSLURL(gSavedSettings.getString("LoginLocation")));
	}

	if (!gSavedSettings.getBOOL("AllowMultipleViewers"))
	{
	    //
	    // Check for another instance of the app running
	    //

		mSecondInstance = anotherInstanceRunning();
		
		if (mSecondInstance)
		{
			std::ostringstream msg;
			msg << LLTrans::getString("MBAlreadyRunning");
			OSMessageBox(
				msg.str(),
				LLStringUtil::null,
				OSMB_OK);
			return false;
		}

		initMarkerFile();
        
        checkForCrash();
    }
	else
	{
		mSecondInstance = anotherInstanceRunning();
		
		if (mSecondInstance)
		{
			// This is the second instance of SL. Turn off voice support,
			// but make sure the setting is *not* persisted.
			LLControlVariable* disable_voice = gSavedSettings.getControl("CmdLineDisableVoice");
			if(disable_voice)
			{
				const BOOL DO_NOT_PERSIST = FALSE;
				disable_voice->setValue(LLSD(TRUE), DO_NOT_PERSIST);
			}
		}

		initMarkerFile();
        
        if(!mSecondInstance)
        {
            checkForCrash();
        }
	}

   	// need to do this here - need to have initialized global settings first
	std::string nextLoginLocation = gSavedSettings.getString( "NextLoginLocation" );
	if ( !nextLoginLocation.empty() )
	{
		LLStartUp::setStartSLURL(LLSLURL(nextLoginLocation));
	};

	gLastRunVersion = gSavedSettings.getString("LastRunVersion");

	loadColorSettings();

	return true; // Config was successful.
}

namespace {
    // *TODO - decide if there's a better place for these functions.
	// do we need a file llupdaterui.cpp or something? -brad

	void apply_update_callback(LLSD const & notification, LLSD const & response)
	{
		lldebugs << "LLUpdate user response: " << response << llendl;
		if(response["OK_okcancelbuttons"].asBoolean())
		{
			llinfos << "LLUpdate restarting viewer" << llendl;
			static const bool install_if_ready = true;
			// *HACK - this lets us launch the installer immediately for now
			LLUpdaterService().startChecking(install_if_ready);
		}
	}
	
	void apply_update_ok_callback(LLSD const & notification, LLSD const & response)
	{
		llinfos << "LLUpdate restarting viewer" << llendl;
		static const bool install_if_ready = true;
		// *HACK - this lets us launch the installer immediately for now
		LLUpdaterService().startChecking(install_if_ready);
	}
	
	void on_update_downloaded(LLSD const & data)
	{
		std::string notification_name;
		void (*apply_callback)(LLSD const &, LLSD const &) = NULL;

		if(data["required"].asBoolean())
		{
			if(LLStartUp::getStartupState() <= STATE_LOGIN_WAIT)
			{
				// The user never saw the progress bar.
				apply_callback = &apply_update_ok_callback;
				notification_name = "RequiredUpdateDownloadedVerboseDialog";
			}
			else if(LLStartUp::getStartupState() < STATE_WORLD_INIT)
			{
				// The user is logging in but blocked.
				apply_callback = &apply_update_ok_callback;
				notification_name = "RequiredUpdateDownloadedDialog";
			}
			else
			{
				// The user is already logged in; treat like an optional update.
				apply_callback = &apply_update_callback;
				notification_name = "DownloadBackgroundTip";
			}
		}
		else
		{
			apply_callback = &apply_update_callback;
			if(LLStartUp::getStartupState() < STATE_STARTED)
			{
				// CHOP-262 we need to use a different notification
				// method prior to login.
				notification_name = "DownloadBackgroundDialog";
			}
			else
			{
				notification_name = "DownloadBackgroundTip";
			}
		}

		LLSD substitutions;
		substitutions["VERSION"] = data["version"];

		// truncate version at the rightmost '.' 
		std::string version_short(data["version"]);
		size_t short_length = version_short.rfind('.');
		if (short_length != std::string::npos)
		{
			version_short.resize(short_length);
		}

		LLUIString relnotes_url("[RELEASE_NOTES_BASE_URL][CHANNEL_URL]/[VERSION_SHORT]");
		relnotes_url.setArg("[VERSION_SHORT]", version_short);

		// *TODO thread the update service's response through to this point
		std::string const & channel = LLVersionInfo::getChannel();
		boost::shared_ptr<char> channel_escaped(curl_escape(channel.c_str(), channel.size()), &curl_free);

		relnotes_url.setArg("[CHANNEL_URL]", channel_escaped.get());
		relnotes_url.setArg("[RELEASE_NOTES_BASE_URL]", LLTrans::getString("RELEASE_NOTES_BASE_URL"));
		substitutions["RELEASE_NOTES_FULL_URL"] = relnotes_url.getString();

		LLNotificationsUtil::add(notification_name, substitutions, LLSD(), apply_callback);
	}

	void install_error_callback(LLSD const & notification, LLSD const & response)
	{
		LLAppViewer::instance()->forceQuit();
	}
	
	bool notify_update(LLSD const & evt)
	{
		std::string notification_name;
		switch (evt["type"].asInteger())
		{
			case LLUpdaterService::DOWNLOAD_COMPLETE:
				on_update_downloaded(evt);
				break;
			case LLUpdaterService::INSTALL_ERROR:
				if(evt["required"].asBoolean()) {
					LLNotificationsUtil::add("FailedRequiredUpdateInstall", LLSD(), LLSD(), &install_error_callback);
				} else {
					LLNotificationsUtil::add("FailedUpdateInstall");
				}
				break;
			default:
				break;
		}

		// let others also handle this event by default
		return false;
	}
	
	bool on_bandwidth_throttle(LLUpdaterService * updater, LLSD const & evt)
	{
		updater->setBandwidthLimit(evt.asInteger() * (1024/8));
		return false; // Let others receive this event.
	};
};

void LLAppViewer::initUpdater()
{
	// Initialize the updater service.
	// Generate URL to the udpater service
	// Get Channel
	// Get Version
	std::string url = gSavedSettings.getString("UpdaterServiceURL");
	std::string channel = LLVersionInfo::getChannel();
	std::string version = LLVersionInfo::getVersion();
	std::string protocol_version = gSavedSettings.getString("UpdaterServiceProtocolVersion");
	std::string service_path = gSavedSettings.getString("UpdaterServicePath");
	U32 check_period = gSavedSettings.getU32("UpdaterServiceCheckPeriod");

	mUpdater->setAppExitCallback(boost::bind(&LLAppViewer::forceQuit, this));
	mUpdater->initialize(protocol_version, 
						 url, 
						 service_path, 
						 channel, 
						 version);
 	mUpdater->setCheckPeriod(check_period);
	mUpdater->setBandwidthLimit((int)gSavedSettings.getF32("UpdaterMaximumBandwidth") * (1024/8));
	gSavedSettings.getControl("UpdaterMaximumBandwidth")->getSignal()->
		connect(boost::bind(&on_bandwidth_throttle, mUpdater.get(), _2));
	if(gSavedSettings.getU32("UpdaterServiceSetting"))
	{
		bool install_if_ready = true;
		mUpdater->startChecking(install_if_ready);
	}

    LLEventPump & updater_pump = LLEventPumps::instance().obtain(LLUpdaterService::pumpName());
    updater_pump.listen("notify_update", &notify_update);
}

void LLAppViewer::checkForCrash(void)
{
    
#if LL_SEND_CRASH_REPORTS
	if (gLastExecEvent == LAST_EXEC_FROZE)
    {
        llinfos << "Last execution froze, requesting to send crash report." << llendl;
        //
        // Pop up a freeze or crash warning dialog
        //
        S32 choice;
	const S32 cb = gCrashSettings.getS32("CrashSubmitBehavior");
        if(cb == CRASH_BEHAVIOR_ASK)
        {
            std::ostringstream msg;
			msg << LLTrans::getString("MBFrozenCrashed");
			std::string alert = LLTrans::getString("APP_NAME") + " " + LLTrans::getString("MBAlert");
            choice = OSMessageBox(msg.str(),
                                  alert,
                                  OSMB_YESNO);
        } 
        else if(cb == CRASH_BEHAVIOR_NEVER_SEND)
        {
            choice = OSBTN_NO;
        }
        else
        {
            choice = OSBTN_YES;
        }

        if (OSBTN_YES == choice)
        {
            llinfos << "Sending crash report." << llendl;
            
            bool report_freeze = true;
            handleCrashReporting(report_freeze);
        }
        else
        {
            llinfos << "Not sending crash report." << llendl;
        }
    }
#endif // LL_SEND_CRASH_REPORTS    
    
}

//
// This function decides whether the client machine meets the minimum requirements to
// run in a maximized window, per the consensus of davep, boa and nyx on 3/30/2011.
//
bool LLAppViewer::meetsRequirementsForMaximizedStart()
{
	bool maximizedOk = (LLFeatureManager::getInstance()->getGPUClass() >= GPU_CLASS_2);

	const U32 one_gigabyte_kb = 1024 * 1024;
	maximizedOk &= (gSysMemory.getPhysicalMemoryKB() >= one_gigabyte_kb);

	return maximizedOk;
}

bool LLAppViewer::initWindow()
{
	LL_INFOS("AppInit") << "Initializing window..." << LL_ENDL;

	// store setting in a global for easy access and modification
	gHeadlessClient = gSavedSettings.getBOOL("HeadlessClient");

	// always start windowed
	BOOL ignorePixelDepth = gSavedSettings.getBOOL("IgnorePixelDepth");
	gViewerWindow = new LLViewerWindow(gWindowTitle, 
		VIEWER_WINDOW_CLASSNAME,
		gSavedSettings.getS32("WindowX"), gSavedSettings.getS32("WindowY"),
		gSavedSettings.getS32("WindowWidth"), gSavedSettings.getS32("WindowHeight"),
		gSavedSettings.getBOOL("WindowFullScreen"), ignorePixelDepth);

	LL_INFOS("AppInit") << "gViewerwindow created." << LL_ENDL;

	// Need to load feature table before cheking to start watchdog.
	bool use_watchdog = false;
	int watchdog_enabled_setting = gSavedSettings.getS32("WatchdogEnabled");
	if (watchdog_enabled_setting == -1)
	{
		use_watchdog = !LLFeatureManager::getInstance()->isFeatureAvailable("WatchdogDisabled");
	}
	else
	{
		// The user has explicitly set this setting; always use that value.
		use_watchdog = bool(watchdog_enabled_setting);
	}

	if (use_watchdog)
	{
		LLWatchdog::getInstance()->init(watchdog_killer_callback);
	}
	LL_INFOS("AppInit") << "watchdog setting is done." << LL_ENDL;

	LLNotificationsUI::LLNotificationManager::getInstance();
		
	if (gSavedSettings.getBOOL("WindowMaximized"))
	{
		gViewerWindow->mWindow->maximize();
	}

	//
	// Initialize GL stuff
	//

	if (mForceGraphicsDetail)
	{
		LLFeatureManager::getInstance()->setGraphicsLevel(gSavedSettings.getU32("RenderQualityPerformance"), false);
	}
			
	// Set this flag in case we crash while initializing GL
	gSavedSettings.setBOOL("RenderInitError", TRUE);
	gSavedSettings.saveToFile( gSavedSettings.getString("ClientSettingsFile"), TRUE );

	gPipeline.init();
	LL_INFOS("AppInit") << "gPipeline Initialized" << LL_ENDL;

	stop_glerror();
	gViewerWindow->initGLDefaults();

	gSavedSettings.setBOOL("RenderInitError", FALSE);
	gSavedSettings.saveToFile( gSavedSettings.getString("ClientSettingsFile"), TRUE );

	//If we have a startup crash, it's usually near GL initialization, so simulate that.
	if(gCrashOnStartup)
	{
		LLAppViewer::instance()->forceErrorLLError();
	}

	//
	// Determine if the window should start maximized on initial run based
	// on graphics capability
	//
	if (gSavedSettings.getBOOL("FirstLoginThisInstall") && meetsRequirementsForMaximizedStart())
	{
		LL_INFOS("AppInit") << "This client met the requirements for a maximized initial screen." << LL_ENDL;
		gSavedSettings.setBOOL("WindowMaximized", TRUE);
	}

	if (gSavedSettings.getBOOL("WindowMaximized"))
	{
		gViewerWindow->mWindow->maximize();
	}

	LLUI::sWindow = gViewerWindow->getWindow();

	// Show watch cursor
	gViewerWindow->setCursor(UI_CURSOR_WAIT);

	// Finish view initialization
	gViewerWindow->initBase();

	// show viewer window
	//gViewerWindow->mWindow->show();

	LL_INFOS("AppInit") << "Window initialization done." << LL_ENDL;
	return true;
}

void LLAppViewer::writeDebugInfo()
{
	std::string debug_filename = gDirUtilp->getExpandedFilename(LL_PATH_LOGS,"debug_info.log");
	llinfos << "Opening debug file " << debug_filename << llendl;
	llofstream out_file(debug_filename);
	LLSDSerialize::toPrettyXML(gDebugInfo, out_file);
	out_file.close();
}

void LLAppViewer::cleanupSavedSettings()
{
	gSavedSettings.setBOOL("MouseSun", FALSE);

	gSavedSettings.setBOOL("UseEnergy", TRUE);				// force toggle to turn off, since sends message to simulator

	gSavedSettings.setBOOL("DebugWindowProc", gDebugWindowProc);
		
	gSavedSettings.setBOOL("ShowObjectUpdates", gShowObjectUpdates);
	
	if (gDebugView)
	{
		gSavedSettings.setBOOL("ShowDebugConsole", gDebugView->mDebugConsolep->getVisible());
	}

	// save window position if not maximized
	// as we don't track it in callbacks
	if(NULL != gViewerWindow)
	{
		BOOL maximized = gViewerWindow->mWindow->getMaximized();
		if (!maximized)
		{
			LLCoordScreen window_pos;
			
			if (gViewerWindow->mWindow->getPosition(&window_pos))
			{
				gSavedSettings.setS32("WindowX", window_pos.mX);
				gSavedSettings.setS32("WindowY", window_pos.mY);
			}
		}
	}

	gSavedSettings.setF32("MapScale", LLWorldMapView::sMapScale );

	// Some things are cached in LLAgent.
	if (gAgent.isInitialized())
	{
		gSavedSettings.setF32("RenderFarClip", gAgentCamera.mDrawDistance);
	}
}

void LLAppViewer::removeCacheFiles(const std::string& file_mask)
{
	std::string mask = gDirUtilp->getDirDelimiter() + file_mask;
	gDirUtilp->deleteFilesInDir(gDirUtilp->getExpandedFilename(LL_PATH_CACHE, ""), mask);
}

void LLAppViewer::writeSystemInfo()
{
	gDebugInfo["SLLog"] = LLError::logFileName();

	gDebugInfo["ClientInfo"]["Name"] = LLVersionInfo::getChannel();
	gDebugInfo["ClientInfo"]["MajorVersion"] = LLVersionInfo::getMajor();
	gDebugInfo["ClientInfo"]["MinorVersion"] = LLVersionInfo::getMinor();
	gDebugInfo["ClientInfo"]["PatchVersion"] = LLVersionInfo::getPatch();
	gDebugInfo["ClientInfo"]["BuildVersion"] = LLVersionInfo::getBuild();

	gDebugInfo["CAFilename"] = gDirUtilp->getCAFile();

	gDebugInfo["CPUInfo"]["CPUString"] = gSysCPU.getCPUString();
	gDebugInfo["CPUInfo"]["CPUFamily"] = gSysCPU.getFamily();
	gDebugInfo["CPUInfo"]["CPUMhz"] = (S32)gSysCPU.getMHz();
	gDebugInfo["CPUInfo"]["CPUAltivec"] = gSysCPU.hasAltivec();
	gDebugInfo["CPUInfo"]["CPUSSE"] = gSysCPU.hasSSE();
	gDebugInfo["CPUInfo"]["CPUSSE2"] = gSysCPU.hasSSE2();
	
	gDebugInfo["RAMInfo"]["Physical"] = (LLSD::Integer)(gSysMemory.getPhysicalMemoryKB());
	gDebugInfo["RAMInfo"]["Allocated"] = (LLSD::Integer)(gMemoryAllocated>>10); // MB -> KB
	gDebugInfo["OSInfo"] = getOSInfo().getOSStringSimple();

	// The user is not logged on yet, but record the current grid choice login url
	// which may have been the intended grid. This can b
	gDebugInfo["GridName"] = LLGridManager::getInstance()->getGridLabel();

	// *FIX:Mani - move this down in llappviewerwin32
#ifdef LL_WINDOWS
	DWORD thread_id = GetCurrentThreadId();
	gDebugInfo["MainloopThreadID"] = (S32)thread_id;
#endif

	// "CrashNotHandled" is set here, while things are running well,
	// in case of a freeze. If there is a freeze, the crash logger will be launched
	// and can read this value from the debug_info.log.
	// If the crash is handled by LLAppViewer::handleViewerCrash, ie not a freeze,
	// then the value of "CrashNotHandled" will be set to true.
	gDebugInfo["CrashNotHandled"] = (LLSD::Boolean)true;

	// Insert crash host url (url to post crash log to) if configured. This insures
	// that the crash report will go to the proper location in the case of a 
	// prior freeze.
	std::string crashHostUrl = gSavedSettings.get<std::string>("CrashHostUrl");
	if(crashHostUrl != "")
	{
		gDebugInfo["CrashHostUrl"] = crashHostUrl;
	}
	
	// Dump some debugging info
	LL_INFOS("SystemInfo") << LLTrans::getString("APP_NAME")
			<< " version " << LLVersionInfo::getShortVersion() << LL_ENDL;

	// Dump the local time and time zone
	time_t now;
	time(&now);
	char tbuffer[256];		/* Flawfinder: ignore */
	strftime(tbuffer, 256, "%Y-%m-%dT%H:%M:%S %Z", localtime(&now));
	LL_INFOS("SystemInfo") << "Local time: " << tbuffer << LL_ENDL;

	// query some system information
	LL_INFOS("SystemInfo") << "CPU info:\n" << gSysCPU << LL_ENDL;
	LL_INFOS("SystemInfo") << "Memory info:\n" << gSysMemory << LL_ENDL;
	LL_INFOS("SystemInfo") << "OS: " << getOSInfo().getOSStringSimple() << LL_ENDL;
	LL_INFOS("SystemInfo") << "OS info: " << getOSInfo() << LL_ENDL;

	LL_INFOS("SystemInfo") << "Timers: " << LLFastTimer::sClockType << LL_ENDL;

	writeDebugInfo(); // Save out debug_info.log early, in case of crash.
}

void LLAppViewer::handleViewerCrash()
{
	llinfos << "Handle viewer crash entry." << llendl;

	llinfos << "Last render pool type: " << LLPipeline::sCurRenderPoolType << llendl ;

	//print out recorded call stacks if there are any.
	LLError::LLCallStacks::print();

	LLAppViewer* pApp = LLAppViewer::instance();
	if (pApp->beingDebugged())
	{
		// This will drop us into the debugger.
		abort();
	}

	if (LLApp::isCrashloggerDisabled())
	{
		abort();
	}

	// Returns whether a dialog was shown.
	// Only do the logic in here once
	if (pApp->mReportedCrash)
	{
		return;
	}
	pApp->mReportedCrash = TRUE;
	
	// Insert crash host url (url to post crash log to) if configured.
	std::string crashHostUrl = gSavedSettings.get<std::string>("CrashHostUrl");
	if(crashHostUrl != "")
	{
		gDebugInfo["CrashHostUrl"] = crashHostUrl;
	}
	
	//We already do this in writeSystemInfo(), but we do it again here to make /sure/ we have a version
	//to check against no matter what
	gDebugInfo["ClientInfo"]["Name"] = LLVersionInfo::getChannel();

	gDebugInfo["ClientInfo"]["MajorVersion"] = LLVersionInfo::getMajor();
	gDebugInfo["ClientInfo"]["MinorVersion"] = LLVersionInfo::getMinor();
	gDebugInfo["ClientInfo"]["PatchVersion"] = LLVersionInfo::getPatch();
	gDebugInfo["ClientInfo"]["BuildVersion"] = LLVersionInfo::getBuild();

	LLParcel* parcel = LLViewerParcelMgr::getInstance()->getAgentParcel();
	if ( parcel && parcel->getMusicURL()[0])
	{
		gDebugInfo["ParcelMusicURL"] = parcel->getMusicURL();
	}	
	if ( parcel && parcel->getMediaURL()[0])
	{
		gDebugInfo["ParcelMediaURL"] = parcel->getMediaURL();
	}
	
	
	gDebugInfo["SettingsFilename"] = gSavedSettings.getString("ClientSettingsFile");
	gDebugInfo["CAFilename"] = gDirUtilp->getCAFile();
	gDebugInfo["ViewerExePath"] = gDirUtilp->getExecutablePathAndName();
	gDebugInfo["CurrentPath"] = gDirUtilp->getCurPath();
	gDebugInfo["SessionLength"] = F32(LLFrameTimer::getElapsedSeconds());
	gDebugInfo["StartupState"] = LLStartUp::getStartupStateString();
	gDebugInfo["RAMInfo"]["Allocated"] = (LLSD::Integer) LLMemory::getCurrentRSS() >> 10;
	gDebugInfo["FirstLogin"] = (LLSD::Boolean) gAgent.isFirstLogin();
	gDebugInfo["FirstRunThisInstall"] = gSavedSettings.getBOOL("FirstRunThisInstall");

	char *minidump_file = pApp->getMiniDumpFilename();
	if(minidump_file && minidump_file[0] != 0)
	{
		gDebugInfo["MinidumpPath"] = minidump_file;
	}
	
	if(gLogoutInProgress)
	{
		gDebugInfo["LastExecEvent"] = LAST_EXEC_LOGOUT_CRASH;
	}
	else
	{
		gDebugInfo["LastExecEvent"] = gLLErrorActivated ? LAST_EXEC_LLERROR_CRASH : LAST_EXEC_OTHER_CRASH;
	}

	if(gAgent.getRegion())
	{
		gDebugInfo["CurrentSimHost"] = gAgent.getRegionHost().getHostName();
		gDebugInfo["CurrentRegion"] = gAgent.getRegion()->getName();
		
		const LLVector3& loc = gAgent.getPositionAgent();
		gDebugInfo["CurrentLocationX"] = loc.mV[0];
		gDebugInfo["CurrentLocationY"] = loc.mV[1];
		gDebugInfo["CurrentLocationZ"] = loc.mV[2];
	}

	if(LLAppViewer::instance()->mMainloopTimeout)
	{
		gDebugInfo["MainloopTimeoutState"] = LLAppViewer::instance()->mMainloopTimeout->getState();
	}
	
	// The crash is being handled here so set this value to false.
	// Otherwise the crash logger will think this crash was a freeze.
	gDebugInfo["CrashNotHandled"] = (LLSD::Boolean)false;
    
	//Write out the crash status file
	//Use marker file style setup, as that's the simplest, especially since
	//we're already in a crash situation	
	if (gDirUtilp)
	{
		std::string crash_file_name;
		if(gLLErrorActivated) crash_file_name = gDirUtilp->getExpandedFilename(LL_PATH_LOGS,LLERROR_MARKER_FILE_NAME);
		else crash_file_name = gDirUtilp->getExpandedFilename(LL_PATH_LOGS,ERROR_MARKER_FILE_NAME);
		llinfos << "Creating crash marker file " << crash_file_name << llendl;
		
		LLAPRFile crash_file(crash_file_name, LL_APR_W);
		if (crash_file.getFileHandle())
		{
			LL_INFOS("MarkerFile") << "Created crash marker file " << crash_file_name << LL_ENDL;
		}
		else
		{
			LL_WARNS("MarkerFile") << "Cannot create error marker file " << crash_file_name << LL_ENDL;
		}		
	}
	
	if (gMessageSystem && gDirUtilp)
	{
		std::string filename;
		filename = gDirUtilp->getExpandedFilename(LL_PATH_LOGS, "stats.log");
		llofstream file(filename, llofstream::binary);
		if(file.good())
		{
			llinfos << "Handle viewer crash generating stats log." << llendl;
			gMessageSystem->summarizeLogs(file);
			file.close();
		}
	}

	if (gMessageSystem)
	{
		gMessageSystem->getCircuitInfo(gDebugInfo["CircuitInfo"]);
		gMessageSystem->stopLogging();
	}

	if (LLWorld::instanceExists()) LLWorld::getInstance()->getInfo(gDebugInfo);

	// Close the debug file
	pApp->writeDebugInfo();

	LLError::logToFile("");

	// Remove the marker file, since otherwise we'll spawn a process that'll keep it locked
	if(gDebugInfo["LastExecEvent"].asInteger() == LAST_EXEC_LOGOUT_CRASH)
	{
		pApp->removeMarkerFile(true);
	}
	else
	{
		pApp->removeMarkerFile(false);
	}
	
#if LL_SEND_CRASH_REPORTS
	// Call to pure virtual, handled by platform specific llappviewer instance.
	pApp->handleCrashReporting(); 
#endif
    
	return;
}

bool LLAppViewer::anotherInstanceRunning()
{
	// We create a marker file when the program starts and remove the file when it finishes.
	// If the file is currently locked, that means another process is already running.

	std::string marker_file = gDirUtilp->getExpandedFilename(LL_PATH_LOGS, MARKER_FILE_NAME);
	LL_DEBUGS("MarkerFile") << "Checking marker file for lock..." << LL_ENDL;

	//Freeze case checks
	if (LLAPRFile::isExist(marker_file, LL_APR_RB))
	{
		// File exists, try opening with write permissions
		LLAPRFile outfile(marker_file, LL_APR_WB);
		apr_file_t* fMarker = outfile.getFileHandle() ; 
		if (!fMarker)
		{
			// Another instance is running. Skip the rest of these operations.
			LL_INFOS("MarkerFile") << "Marker file is locked." << LL_ENDL;
			return true;
		}
		if (apr_file_lock(fMarker, APR_FLOCK_NONBLOCK | APR_FLOCK_EXCLUSIVE) != APR_SUCCESS) //flock(fileno(fMarker), LOCK_EX | LOCK_NB) == -1)
		{
			LL_INFOS("MarkerFile") << "Marker file is locked." << LL_ENDL;
			return true;
		}
		// No other instances; we'll lock this file now & delete on quit.		
	}
	LL_DEBUGS("MarkerFile") << "Marker file isn't locked." << LL_ENDL;
	return false;
}

void LLAppViewer::initMarkerFile()
{
	//First, check for the existence of other files.
	//There are marker files for two different types of crashes
	
	mMarkerFileName = gDirUtilp->getExpandedFilename(LL_PATH_LOGS,MARKER_FILE_NAME);
	LL_DEBUGS("MarkerFile") << "Checking marker file for lock..." << LL_ENDL;

	//We've got 4 things to test for here
	// - Other Process Running (SecondLife.exec_marker present, locked)
	// - Freeze (SecondLife.exec_marker present, not locked)
	// - LLError Crash (SecondLife.llerror_marker present)
	// - Other Crash (SecondLife.error_marker present)
	// These checks should also remove these files for the last 2 cases if they currently exist

	//LLError/Error checks. Only one of these should ever happen at a time.
	std::string logout_marker_file =  gDirUtilp->getExpandedFilename(LL_PATH_LOGS, LOGOUT_MARKER_FILE_NAME);
	std::string llerror_marker_file = gDirUtilp->getExpandedFilename(LL_PATH_LOGS, LLERROR_MARKER_FILE_NAME);
	std::string error_marker_file = gDirUtilp->getExpandedFilename(LL_PATH_LOGS, ERROR_MARKER_FILE_NAME);

	if (LLAPRFile::isExist(mMarkerFileName, LL_APR_RB) && !anotherInstanceRunning())
	{
		gLastExecEvent = LAST_EXEC_FROZE;
		LL_INFOS("MarkerFile") << "Exec marker found: program froze on previous execution" << LL_ENDL;
	}    
	if(LLAPRFile::isExist(logout_marker_file, LL_APR_RB))
	{
		gLastExecEvent = LAST_EXEC_LOGOUT_FROZE;
		LL_INFOS("MarkerFile") << "Last exec LLError crashed, setting LastExecEvent to " << gLastExecEvent << LL_ENDL;
		LLAPRFile::remove(logout_marker_file);
	}
	if(LLAPRFile::isExist(llerror_marker_file, LL_APR_RB))
	{
		if(gLastExecEvent == LAST_EXEC_LOGOUT_FROZE) gLastExecEvent = LAST_EXEC_LOGOUT_CRASH;
		else gLastExecEvent = LAST_EXEC_LLERROR_CRASH;
		LL_INFOS("MarkerFile") << "Last exec LLError crashed, setting LastExecEvent to " << gLastExecEvent << LL_ENDL;
		LLAPRFile::remove(llerror_marker_file);
	}
	if(LLAPRFile::isExist(error_marker_file, LL_APR_RB))
	{
		if(gLastExecEvent == LAST_EXEC_LOGOUT_FROZE) gLastExecEvent = LAST_EXEC_LOGOUT_CRASH;
		else gLastExecEvent = LAST_EXEC_OTHER_CRASH;
		LL_INFOS("MarkerFile") << "Last exec crashed, setting LastExecEvent to " << gLastExecEvent << LL_ENDL;
		LLAPRFile::remove(error_marker_file);
	}

	// No new markers if another instance is running.
	if(anotherInstanceRunning()) 
	{
		return;
	}
	
	// Create the marker file for this execution & lock it
	apr_status_t s;
	s = mMarkerFile.open(mMarkerFileName, LL_APR_W, LLAPRFile::long_lived);

	if (s == APR_SUCCESS && mMarkerFile.getFileHandle())
	{
		LL_DEBUGS("MarkerFile") << "Marker file created." << LL_ENDL;
	}
	else
	{
		LL_INFOS("MarkerFile") << "Failed to create marker file." << LL_ENDL;
		return;
	}
	if (apr_file_lock(mMarkerFile.getFileHandle(), APR_FLOCK_NONBLOCK | APR_FLOCK_EXCLUSIVE) != APR_SUCCESS) 
	{
		mMarkerFile.close() ;
		LL_INFOS("MarkerFile") << "Marker file cannot be locked." << LL_ENDL;
		return;
	}

	LL_DEBUGS("MarkerFile") << "Marker file locked." << LL_ENDL;
}

void LLAppViewer::removeMarkerFile(bool leave_logout_marker)
{
	LL_DEBUGS("MarkerFile") << "removeMarkerFile()" << LL_ENDL;
	if (mMarkerFile.getFileHandle())
	{
		mMarkerFile.close() ;
		LLAPRFile::remove( mMarkerFileName );
	}
	if (mLogoutMarkerFile != NULL && !leave_logout_marker)
	{
		LLAPRFile::remove( mLogoutMarkerFileName );
		mLogoutMarkerFile = NULL;
	}
}

void LLAppViewer::forceQuit()
{ 
	LLApp::setQuitting(); 
}

//TODO: remove
void LLAppViewer::fastQuit(S32 error_code)
{
	// finish pending transfers
	flushVFSIO();
	// let sim know we're logging out
	sendLogoutRequest();
	// flush network buffers by shutting down messaging system
	end_messaging_system();
	// figure out the error code
	S32 final_error_code = error_code ? error_code : (S32)isError();
	// this isn't a crash	
	removeMarkerFile();
	// get outta here
	_exit(final_error_code);	
}

void LLAppViewer::requestQuit()
{
	llinfos << "requestQuit" << llendl;

	LLViewerRegion* region = gAgent.getRegion();
	
	if( (LLStartUp::getStartupState() < STATE_STARTED) || !region )
	{
		// If we have a region, make some attempt to send a logout request first.
		// This prevents the halfway-logged-in avatar from hanging around inworld for a couple minutes.
		if(region)
		{
			sendLogoutRequest();
		}
		
		// Quit immediately
		forceQuit();
		return;
	}

	// Try to send metrics back to the grid
	metricsSend(!gDisconnected);
	
	LLHUDEffectSpiral *effectp = (LLHUDEffectSpiral*)LLHUDManager::getInstance()->createViewerEffect(LLHUDObject::LL_HUD_EFFECT_POINT, TRUE);
	effectp->setPositionGlobal(gAgent.getPositionGlobal());
	effectp->setColor(LLColor4U(gAgent.getEffectColor()));
	LLHUDManager::getInstance()->sendEffects();
	effectp->markDead() ;//remove it.

	// Attempt to close all floaters that might be
	// editing things.
	if (gFloaterView)
	{
		// application is quitting
		gFloaterView->closeAllChildren(true);
	}

	send_stats();

	gLogoutTimer.reset();
	mQuitRequested = true;
}

static bool finish_quit(const LLSD& notification, const LLSD& response)
{
	S32 option = LLNotificationsUtil::getSelectedOption(notification, response);

	if (option == 0)
	{
		LLAppViewer::instance()->requestQuit();
	}
	return false;
}
static LLNotificationFunctorRegistration finish_quit_reg("ConfirmQuit", finish_quit);

void LLAppViewer::userQuit()
{
	if (gDisconnected || gViewerWindow->getProgressView()->getVisible())
	{
		requestQuit();
	}
	else
	{
		LLNotificationsUtil::add("ConfirmQuit");
	}
}

static bool finish_early_exit(const LLSD& notification, const LLSD& response)
{
	LLAppViewer::instance()->forceQuit();
	return false;
}

void LLAppViewer::earlyExit(const std::string& name, const LLSD& substitutions)
{
   	llwarns << "app_early_exit: " << name << llendl;
	gDoDisconnect = TRUE;
	LLNotificationsUtil::add(name, substitutions, LLSD(), finish_early_exit);
}

// case where we need the viewer to exit without any need for notifications
void LLAppViewer::earlyExitNoNotify()
{
   	llwarns << "app_early_exit with no notification: " << llendl;
	gDoDisconnect = TRUE;
	finish_early_exit( LLSD(), LLSD() );
}

void LLAppViewer::abortQuit()
{
    llinfos << "abortQuit()" << llendl;
	mQuitRequested = false;
}

void LLAppViewer::migrateCacheDirectory()
{
#if LL_WINDOWS || LL_DARWIN
	// NOTE: (Nyx) as of 1.21, cache for mac is moving to /library/caches/SecondLife from
	// /library/application support/SecondLife/cache This should clear/delete the old dir.

	// As of 1.23 the Windows cache moved from
	//   C:\Documents and Settings\James\Application Support\SecondLife\cache
	// to
	//   C:\Documents and Settings\James\Local Settings\Application Support\SecondLife
	//
	// The Windows Vista equivalent is from
	//   C:\Users\James\AppData\Roaming\SecondLife\cache
	// to
	//   C:\Users\James\AppData\Local\SecondLife
	//
	// Note the absence of \cache on the second path.  James.

	// Only do this once per fresh install of this version.
	if (gSavedSettings.getBOOL("MigrateCacheDirectory"))
	{
		gSavedSettings.setBOOL("MigrateCacheDirectory", FALSE);

		std::string delimiter = gDirUtilp->getDirDelimiter();
		std::string old_cache_dir = gDirUtilp->getOSUserAppDir() + delimiter + "cache";
		std::string new_cache_dir = gDirUtilp->getCacheDir(true);

		if (gDirUtilp->fileExists(old_cache_dir))
		{
			llinfos << "Migrating cache from " << old_cache_dir << " to " << new_cache_dir << llendl;

			// Migrate inventory cache to avoid pain to inventory database after mass update
			S32 file_count = 0;
			std::string file_name;
			std::string mask = "*.*";

			LLDirIterator iter(old_cache_dir, mask);
			while (iter.next(file_name))
			{
				if (file_name == "." || file_name == "..") continue;
				std::string source_path = old_cache_dir + delimiter + file_name;
				std::string dest_path = new_cache_dir + delimiter + file_name;
				if (!LLFile::rename(source_path, dest_path))
				{
					file_count++;
				}
			}
			llinfos << "Moved " << file_count << " files" << llendl;

			// Nuke the old cache
			gDirUtilp->setCacheDir(old_cache_dir);
			purgeCache();
			gDirUtilp->setCacheDir(new_cache_dir);

#if LL_DARWIN
			// Clean up Mac files not deleted by removing *.*
			std::string ds_store = old_cache_dir + "/.DS_Store";
			if (gDirUtilp->fileExists(ds_store))
			{
				LLFile::remove(ds_store);
			}
#endif
			if (LLFile::rmdir(old_cache_dir) != 0)
			{
				llwarns << "could not delete old cache directory " << old_cache_dir << llendl;
			}
		}
	}
#endif // LL_WINDOWS || LL_DARWIN
}

void dumpVFSCaches()
{
	llinfos << "======= Static VFS ========" << llendl;
	gStaticVFS->listFiles();
#if LL_WINDOWS
	llinfos << "======= Dumping static VFS to StaticVFSDump ========" << llendl;
	WCHAR w_str[MAX_PATH];
	GetCurrentDirectory(MAX_PATH, w_str);
	S32 res = LLFile::mkdir("StaticVFSDump");
	if (res == -1)
	{
		if (errno != EEXIST)
		{
			llwarns << "Couldn't create dir StaticVFSDump" << llendl;
		}
	}
	SetCurrentDirectory(utf8str_to_utf16str("StaticVFSDump").c_str());
	gStaticVFS->dumpFiles();
	SetCurrentDirectory(w_str);
#endif
						
	llinfos << "========= Dynamic VFS ====" << llendl;
	gVFS->listFiles();
#if LL_WINDOWS
	llinfos << "========= Dumping dynamic VFS to VFSDump ====" << llendl;
	res = LLFile::mkdir("VFSDump");
	if (res == -1)
	{
		if (errno != EEXIST)
		{
			llwarns << "Couldn't create dir VFSDump" << llendl;
		}
	}
	SetCurrentDirectory(utf8str_to_utf16str("VFSDump").c_str());
	gVFS->dumpFiles();
	SetCurrentDirectory(w_str);
#endif
}

//static
U32 LLAppViewer::getTextureCacheVersion() 
{
	//viewer texture cache version, change if the texture cache format changes.
	const U32 TEXTURE_CACHE_VERSION = 7;

	return TEXTURE_CACHE_VERSION ;
}

//static
U32 LLAppViewer::getObjectCacheVersion() 
{
	// Viewer object cache version, change if object update
	// format changes. JC
	const U32 INDRA_OBJECT_CACHE_VERSION = 14;

	return INDRA_OBJECT_CACHE_VERSION;
}

bool LLAppViewer::initCache()
{
	mPurgeCache = false;
	BOOL read_only = mSecondInstance ? TRUE : FALSE;
	LLAppViewer::getTextureCache()->setReadOnly(read_only) ;
	LLVOCache::getInstance()->setReadOnly(read_only);

	bool texture_cache_mismatch = false;
	if (gSavedSettings.getS32("LocalCacheVersion") != LLAppViewer::getTextureCacheVersion()) 
	{
		texture_cache_mismatch = true;
		if(!read_only) 
		{
			gSavedSettings.setS32("LocalCacheVersion", LLAppViewer::getTextureCacheVersion());
		}
	}

	if(!read_only)
	{
		// Purge cache if user requested it
		if (gSavedSettings.getBOOL("PurgeCacheOnStartup") ||
			gSavedSettings.getBOOL("PurgeCacheOnNextStartup"))
		{
			gSavedSettings.setBOOL("PurgeCacheOnNextStartup", false);
			mPurgeCache = true;
			// STORM-1141 force purgeAllTextures to get called to prevent a crash here. -brad
			texture_cache_mismatch = true;
		}
	
		// We have moved the location of the cache directory over time.
		migrateCacheDirectory();
	
		// Setup and verify the cache location
		std::string cache_location = gSavedSettings.getString("CacheLocation");
		std::string new_cache_location = gSavedSettings.getString("NewCacheLocation");
		if (new_cache_location != cache_location)
		{
			gDirUtilp->setCacheDir(gSavedSettings.getString("CacheLocation"));
			purgeCache(); // purge old cache
			gSavedSettings.setString("CacheLocation", new_cache_location);
			gSavedSettings.setString("CacheLocationTopFolder", gDirUtilp->getBaseFileName(new_cache_location));
		}
	}

	if (!gDirUtilp->setCacheDir(gSavedSettings.getString("CacheLocation")))
	{
		LL_WARNS("AppCache") << "Unable to set cache location" << LL_ENDL;
		gSavedSettings.setString("CacheLocation", "");
		gSavedSettings.setString("CacheLocationTopFolder", "");
	}
	
	if (mPurgeCache && !read_only)
	{
		LLSplashScreen::update(LLTrans::getString("StartupClearingCache"));
		purgeCache();
	}

	LLSplashScreen::update(LLTrans::getString("StartupInitializingTextureCache"));
	
	// Init the texture cache
	// Allocate 80% of the cache size for textures	
	const S32 MB = 1024 * 1024;
	const S64 MIN_CACHE_SIZE = 64 * MB;
	const S64 MAX_CACHE_SIZE = 9984ll * MB;
	const S64 MAX_VFS_SIZE = 1024 * MB; // 1 GB

	S64 cache_size = (S64)(gSavedSettings.getU32("CacheSize")) * MB;
	cache_size = llclamp(cache_size, MIN_CACHE_SIZE, MAX_CACHE_SIZE);

	S64 texture_cache_size = ((cache_size * 8) / 10);
	S64 vfs_size = cache_size - texture_cache_size;

	if (vfs_size > MAX_VFS_SIZE)
	{
		// Give the texture cache more space, since the VFS can't be bigger than 1GB.
		// This happens when the user's CacheSize setting is greater than 5GB.
		vfs_size = MAX_VFS_SIZE;
		texture_cache_size = cache_size - MAX_VFS_SIZE;
	}

	S64 extra = LLAppViewer::getTextureCache()->initCache(LL_PATH_CACHE, texture_cache_size, texture_cache_mismatch);
	texture_cache_size -= extra;

	LLVOCache::getInstance()->initCache(LL_PATH_CACHE, gSavedSettings.getU32("CacheNumberOfRegionsForObjects"), getObjectCacheVersion()) ;

	LLSplashScreen::update(LLTrans::getString("StartupInitializingVFS"));
	
	// Init the VFS
	vfs_size = llmin(vfs_size + extra, MAX_VFS_SIZE);
	vfs_size = (vfs_size / MB) * MB; // make sure it is MB aligned
	U32 vfs_size_u32 = (U32)vfs_size;
	U32 old_vfs_size = gSavedSettings.getU32("VFSOldSize") * MB;
	bool resize_vfs = (vfs_size_u32 != old_vfs_size);
	if (resize_vfs)
	{
		gSavedSettings.setU32("VFSOldSize", vfs_size_u32 / MB);
	}
	LL_INFOS("AppCache") << "VFS CACHE SIZE: " << vfs_size / (1024*1024) << " MB" << LL_ENDL;
	
	// This has to happen BEFORE starting the vfs
	// time_t	ltime;
	srand(time(NULL));		// Flawfinder: ignore
	U32 old_salt = gSavedSettings.getU32("VFSSalt");
	U32 new_salt;
	std::string old_vfs_data_file;
	std::string old_vfs_index_file;
	std::string new_vfs_data_file;
	std::string new_vfs_index_file;
	std::string static_vfs_index_file;
	std::string static_vfs_data_file;

	if (gSavedSettings.getBOOL("AllowMultipleViewers"))
	{
		// don't mess with renaming the VFS in this case
		new_salt = old_salt;
	}
	else
	{
		do
		{
			new_salt = rand();
		} while(new_salt == old_salt);
	}

	old_vfs_data_file = gDirUtilp->getExpandedFilename(LL_PATH_CACHE, VFS_DATA_FILE_BASE) + llformat("%u", old_salt);

	// make sure this file exists
	llstat s;
	S32 stat_result = LLFile::stat(old_vfs_data_file, &s);
	if (stat_result)
	{
		// doesn't exist, look for a data file
		std::string mask;
		mask = VFS_DATA_FILE_BASE;
		mask += "*";

		std::string dir;
		dir = gDirUtilp->getExpandedFilename(LL_PATH_CACHE, "");

		std::string found_file;
		LLDirIterator iter(dir, mask);
		if (iter.next(found_file))
		{
			old_vfs_data_file = dir + gDirUtilp->getDirDelimiter() + found_file;

			S32 start_pos = found_file.find_last_of('.');
			if (start_pos > 0)
			{
				sscanf(found_file.substr(start_pos+1).c_str(), "%d", &old_salt);
			}
			LL_DEBUGS("AppCache") << "Default vfs data file not present, found: " << old_vfs_data_file << " Old salt: " << old_salt << llendl;
		}
	}

	old_vfs_index_file = gDirUtilp->getExpandedFilename(LL_PATH_CACHE, VFS_INDEX_FILE_BASE) + llformat("%u", old_salt);

	stat_result = LLFile::stat(old_vfs_index_file, &s);
	if (stat_result)
	{
		// We've got a bad/missing index file, nukem!
		LL_WARNS("AppCache") << "Bad or missing vfx index file " << old_vfs_index_file << LL_ENDL;
		LL_WARNS("AppCache") << "Removing old vfs data file " << old_vfs_data_file << LL_ENDL;
		LLFile::remove(old_vfs_data_file);
		LLFile::remove(old_vfs_index_file);
		
		// Just in case, nuke any other old cache files in the directory.
		std::string dir;
		dir = gDirUtilp->getExpandedFilename(LL_PATH_CACHE, "");

		std::string mask;
		mask = VFS_DATA_FILE_BASE;
		mask += "*";

		gDirUtilp->deleteFilesInDir(dir, mask);

		mask = VFS_INDEX_FILE_BASE;
		mask += "*";

		gDirUtilp->deleteFilesInDir(dir, mask);
	}

	new_vfs_data_file = gDirUtilp->getExpandedFilename(LL_PATH_CACHE, VFS_DATA_FILE_BASE) + llformat("%u", new_salt);
	new_vfs_index_file = gDirUtilp->getExpandedFilename(LL_PATH_CACHE, VFS_INDEX_FILE_BASE) + llformat("%u", new_salt);

	static_vfs_data_file = gDirUtilp->getExpandedFilename(LL_PATH_APP_SETTINGS, "static_data.db2");
	static_vfs_index_file = gDirUtilp->getExpandedFilename(LL_PATH_APP_SETTINGS, "static_index.db2");

	if (resize_vfs)
	{
		LL_DEBUGS("AppCache") << "Removing old vfs and re-sizing" << LL_ENDL;
		
		LLFile::remove(old_vfs_data_file);
		LLFile::remove(old_vfs_index_file);
	}
	else if (old_salt != new_salt)
	{
		// move the vfs files to a new name before opening
		LL_DEBUGS("AppCache") << "Renaming " << old_vfs_data_file << " to " << new_vfs_data_file << LL_ENDL;
		LL_DEBUGS("AppCache") << "Renaming " << old_vfs_index_file << " to " << new_vfs_index_file << LL_ENDL;
		LLFile::rename(old_vfs_data_file, new_vfs_data_file);
		LLFile::rename(old_vfs_index_file, new_vfs_index_file);
	}

	// Startup the VFS...
	gSavedSettings.setU32("VFSSalt", new_salt);

	// Don't remove VFS after viewer crashes.  If user has corrupt data, they can reinstall. JC
	gVFS = LLVFS::createLLVFS(new_vfs_index_file, new_vfs_data_file, false, vfs_size_u32, false);
	if (!gVFS)
	{
		return false;
	}

	gStaticVFS = LLVFS::createLLVFS(static_vfs_index_file, static_vfs_data_file, true, 0, false);
	if (!gStaticVFS)
	{
		return false;
	}

	BOOL success = gVFS->isValid() && gStaticVFS->isValid();
	if (!success)
	{
		return false;
	}
	else
	{
		LLVFile::initClass();

#ifndef LL_RELEASE_FOR_DOWNLOAD
		if (gSavedSettings.getBOOL("DumpVFSCaches"))
		{
			dumpVFSCaches();
		}
#endif
		
		return true;
	}
}

void LLAppViewer::addOnIdleCallback(const boost::function<void()>& cb)
{
	LLDeferredTaskList::instance().addTask(cb);
}

void LLAppViewer::purgeCache()
{
	LL_INFOS("AppCache") << "Purging Cache and Texture Cache..." << LL_ENDL;
	LLAppViewer::getTextureCache()->purgeCache(LL_PATH_CACHE);
	LLVOCache::getInstance()->removeCache(LL_PATH_CACHE);
	std::string mask = "*.*";
	gDirUtilp->deleteFilesInDir(gDirUtilp->getExpandedFilename(LL_PATH_CACHE, ""), mask);
}

std::string LLAppViewer::getSecondLifeTitle() const
{
	return LLTrans::getString("APP_NAME");
}

std::string LLAppViewer::getWindowTitle() const 
{
	return gWindowTitle;
}

// Callback from a dialog indicating user was logged out.  
bool finish_disconnect(const LLSD& notification, const LLSD& response)
{
	S32 option = LLNotificationsUtil::getSelectedOption(notification, response);

	if (1 == option)
	{
        LLAppViewer::instance()->forceQuit();
	}
	return false;
}

// Callback from an early disconnect dialog, force an exit
bool finish_forced_disconnect(const LLSD& notification, const LLSD& response)
{
	LLAppViewer::instance()->forceQuit();
	return false;
}


void LLAppViewer::forceDisconnect(const std::string& mesg)
{
	if (gDoDisconnect)
    {
		// Already popped up one of these dialogs, don't
		// do this again.
		return;
    }
	
	// *TODO: Translate the message if possible
	std::string big_reason = LLAgent::sTeleportErrorMessages[mesg];
	if ( big_reason.size() == 0 )
	{
		big_reason = mesg;
	}

	LLSD args;
	gDoDisconnect = TRUE;

	if (LLStartUp::getStartupState() < STATE_STARTED)
	{
		// Tell users what happened
		args["ERROR_MESSAGE"] = big_reason;
		LLNotificationsUtil::add("ErrorMessage", args, LLSD(), &finish_forced_disconnect);
	}
	else
	{
		args["MESSAGE"] = big_reason;
		LLNotificationsUtil::add("YouHaveBeenLoggedOut", args, LLSD(), &finish_disconnect );
	}
}

void LLAppViewer::badNetworkHandler()
{
	// Dump the packet
	gMessageSystem->dumpPacketToLog();

	// Flush all of our caches on exit in the case of disconnect due to
	// invalid packets.

	mPurgeOnExit = TRUE;

	std::ostringstream message;
	message <<
		"The viewer has detected mangled network data indicative\n"
		"of a bad upstream network connection or an incomplete\n"
		"local installation of " << LLAppViewer::instance()->getSecondLifeTitle() << ". \n"
		" \n"
		"Try uninstalling and reinstalling to see if this resolves \n"
		"the issue. \n"
		" \n"
		"If the problem continues, see the Tech Support FAQ at: \n"
		"www.secondlife.com/support";
	forceDisconnect(message.str());
	
	LLApp::instance()->writeMiniDump();
}

// This routine may get called more than once during the shutdown process.
// This can happen because we need to get the screenshot before the window
// is destroyed.
void LLAppViewer::saveFinalSnapshot()
{
	if (!mSavedFinalSnapshot)
	{
		gSavedSettings.setVector3d("FocusPosOnLogout", gAgentCamera.calcFocusPositionTargetGlobal());
		gSavedSettings.setVector3d("CameraPosOnLogout", gAgentCamera.calcCameraPositionTargetGlobal());
		gViewerWindow->setCursor(UI_CURSOR_WAIT);
		gAgentCamera.changeCameraToThirdPerson( FALSE );	// don't animate, need immediate switch
		gSavedSettings.setBOOL("ShowParcelOwners", FALSE);
		idle();

		std::string snap_filename = gDirUtilp->getLindenUserDir();
		snap_filename += gDirUtilp->getDirDelimiter();
		snap_filename += SCREEN_LAST_FILENAME;
		// use full pixel dimensions of viewer window (not post-scale dimensions)
		gViewerWindow->saveSnapshot(snap_filename, gViewerWindow->getWindowWidthRaw(), gViewerWindow->getWindowHeightRaw(), FALSE, TRUE);
		mSavedFinalSnapshot = TRUE;
	}
}

void LLAppViewer::loadNameCache()
{
	// display names cache
	std::string filename =
		gDirUtilp->getExpandedFilename(LL_PATH_CACHE, "avatar_name_cache.xml");
	LL_INFOS("AvNameCache") << filename << LL_ENDL;
	llifstream name_cache_stream(filename);
	if(name_cache_stream.is_open())
	{
		LLAvatarNameCache::importFile(name_cache_stream);
	}

	if (!gCacheName) return;

	std::string name_cache;
	name_cache = gDirUtilp->getExpandedFilename(LL_PATH_CACHE, "name.cache");
	llifstream cache_file(name_cache);
	if(cache_file.is_open())
	{
		if(gCacheName->importFile(cache_file)) return;
	}
}

void LLAppViewer::saveNameCache()
	{
	// display names cache
	std::string filename =
		gDirUtilp->getExpandedFilename(LL_PATH_CACHE, "avatar_name_cache.xml");
	llofstream name_cache_stream(filename);
	if(name_cache_stream.is_open())
	{
		LLAvatarNameCache::exportFile(name_cache_stream);
}

	if (!gCacheName) return;

	std::string name_cache;
	name_cache = gDirUtilp->getExpandedFilename(LL_PATH_CACHE, "name.cache");
	llofstream cache_file(name_cache);
	if(cache_file.is_open())
	{
		gCacheName->exportFile(cache_file);
	}
}

/*!	@brief		This class is an LLFrameTimer that can be created with
				an elapsed time that starts counting up from the given value
				rather than 0.0.
				
				Otherwise it behaves the same way as LLFrameTimer.
*/
class LLFrameStatsTimer : public LLFrameTimer
{
public:
	LLFrameStatsTimer(F64 elapsed_already = 0.0)
		: LLFrameTimer()
		{
			mStartTime -= elapsed_already;
		}
};

static LLFastTimer::DeclareTimer FTM_AUDIO_UPDATE("Update Audio");
static LLFastTimer::DeclareTimer FTM_CLEANUP("Cleanup");
static LLFastTimer::DeclareTimer FTM_CLEANUP_DRAWABLES("Drawables");
static LLFastTimer::DeclareTimer FTM_CLEANUP_OBJECTS("Objects");
static LLFastTimer::DeclareTimer FTM_IDLE_CB("Idle Callbacks");
static LLFastTimer::DeclareTimer FTM_LOD_UPDATE("Update LOD");
static LLFastTimer::DeclareTimer FTM_OBJECTLIST_UPDATE("Update Objectlist");
static LLFastTimer::DeclareTimer FTM_REGION_UPDATE("Update Region");
static LLFastTimer::DeclareTimer FTM_WORLD_UPDATE("Update World");
static LLFastTimer::DeclareTimer FTM_NETWORK("Network");
static LLFastTimer::DeclareTimer FTM_AGENT_NETWORK("Agent Network");
static LLFastTimer::DeclareTimer FTM_VLMANAGER("VL Manager");

///////////////////////////////////////////////////////
// idle()
//
// Called every time the window is not doing anything.
// Receive packets, update statistics, and schedule a redisplay.
///////////////////////////////////////////////////////
void LLAppViewer::idle()
{
	LLMemType mt_idle(LLMemType::MTYPE_IDLE);
	pingMainloopTimeout("Main:Idle");
	
	// Update frame timers
	static LLTimer idle_timer;

	LLFrameTimer::updateFrameTime();
	LLFrameTimer::updateFrameCount();
	LLEventTimer::updateClass();
	LLCriticalDamp::updateInterpolants();
	LLMortician::updateClass();
	LLFilePickerThread::clearDead();  //calls LLFilePickerThread::notify()

	F32 dt_raw = idle_timer.getElapsedTimeAndResetF32();

	// Cap out-of-control frame times
	// Too low because in menus, swapping, debugger, etc.
	// Too high because idle called with no objects in view, etc.
	const F32 MIN_FRAME_RATE = 1.f;
	const F32 MAX_FRAME_RATE = 200.f;

	F32 frame_rate_clamped = 1.f / dt_raw;
	frame_rate_clamped = llclamp(frame_rate_clamped, MIN_FRAME_RATE, MAX_FRAME_RATE);
	gFrameDTClamped = 1.f / frame_rate_clamped;

	// Global frame timer
	// Smoothly weight toward current frame
	gFPSClamped = (frame_rate_clamped + (4.f * gFPSClamped)) / 5.f;

	F32 qas = gSavedSettings.getF32("QuitAfterSeconds");
	if (qas > 0.f)
	{
		if (gRenderStartTime.getElapsedTimeF32() > qas)
		{
			LLAppViewer::instance()->forceQuit();
		}
	}

	// Must wait until both have avatar object and mute list, so poll
	// here.
	request_initial_instant_messages();

	///////////////////////////////////
	//
	// Special case idle if still starting up
	//
	if (LLStartUp::getStartupState() < STATE_STARTED)
	{
		// Skip rest if idle startup returns false (essentially, no world yet)
		gGLActive = TRUE;
		if (!idle_startup())
		{
			gGLActive = FALSE;
			return;
		}
		gGLActive = FALSE;
	}

	
    F32 yaw = 0.f;				// radians

	if (!gDisconnected)
	{
		LLFastTimer t(FTM_NETWORK);
		// Update spaceserver timeinfo
	    LLWorld::getInstance()->setSpaceTimeUSec(LLWorld::getInstance()->getSpaceTimeUSec() + (U32)(dt_raw * SEC_TO_MICROSEC));
    
    
	    //////////////////////////////////////
	    //
	    // Update simulator agent state
	    //

		if (gSavedSettings.getBOOL("RotateRight"))
		{
			gAgent.moveYaw(-1.f);
		}

		{
			LLFastTimer t(FTM_AGENT_AUTOPILOT);
			// Handle automatic walking towards points
			gAgentPilot.updateTarget();
			gAgent.autoPilot(&yaw);
		}
    
	    static LLFrameTimer agent_update_timer;
	    static U32 				last_control_flags;
    
	    //	When appropriate, update agent location to the simulator.
	    F32 agent_update_time = agent_update_timer.getElapsedTimeF32();
	    BOOL flags_changed = gAgent.controlFlagsDirty() || (last_control_flags != gAgent.getControlFlags());
		    
	    if (flags_changed || (agent_update_time > (1.0f / (F32) AGENT_UPDATES_PER_SECOND)))
	    {
		    LLFastTimer t(FTM_AGENT_UPDATE);
		    // Send avatar and camera info
		    last_control_flags = gAgent.getControlFlags();
		    send_agent_update(TRUE);
		    agent_update_timer.reset();
	    }
	}

	//////////////////////////////////////
	//
	// Manage statistics
	//
	//
	{
		// Initialize the viewer_stats_timer with an already elapsed time
		// of SEND_STATS_PERIOD so that the initial stats report will
		// be sent immediately.
		static LLFrameStatsTimer viewer_stats_timer(SEND_STATS_PERIOD);
		reset_statistics();

		// Update session stats every large chunk of time
		// *FIX: (???) SAMANTHA
		if (viewer_stats_timer.getElapsedTimeF32() >= SEND_STATS_PERIOD && !gDisconnected)
		{
			llinfos << "Transmitting sessions stats" << llendl;
			send_stats();
			viewer_stats_timer.reset();
		}

		// Print the object debugging stats
		static LLFrameTimer object_debug_timer;
		if (object_debug_timer.getElapsedTimeF32() > 5.f)
		{
			object_debug_timer.reset();
			if (gObjectList.mNumDeadObjectUpdates)
			{
				llinfos << "Dead object updates: " << gObjectList.mNumDeadObjectUpdates << llendl;
				gObjectList.mNumDeadObjectUpdates = 0;
			}
			if (gObjectList.mNumUnknownKills)
			{
				llinfos << "Kills on unknown objects: " << gObjectList.mNumUnknownKills << llendl;
				gObjectList.mNumUnknownKills = 0;
			}
			if (gObjectList.mNumUnknownUpdates)
			{
				llinfos << "Unknown object updates: " << gObjectList.mNumUnknownUpdates << llendl;
				gObjectList.mNumUnknownUpdates = 0;
			}

			// ViewerMetrics FPS piggy-backing on the debug timer.
			// The 5-second interval is nice for this purpose.  If the object debug
			// bit moves or is disabled, please give this a suitable home.
			LLViewerAssetStatsFF::record_fps_main(gFPSClamped);
		}
	}

	if (!gDisconnected)
	{
		LLFastTimer t(FTM_NETWORK);
	
	    ////////////////////////////////////////////////
	    //
	    // Network processing
	    //
	    // NOTE: Starting at this point, we may still have pointers to "dead" objects
	    // floating throughout the various object lists.
	    //
		idleNameCache();
    
		idleNetwork();
	    	        

		// Check for away from keyboard, kick idle agents.
		idle_afk_check();

		//  Update statistics for this frame
		update_statistics(gFrameCount);
	}

	////////////////////////////////////////
	//
	// Handle the regular UI idle callbacks as well as
	// hover callbacks
	//

	{
// 		LLFastTimer t(FTM_IDLE_CB);

		// Do event notifications if necessary.  Yes, we may want to move this elsewhere.
		gEventNotifier.update();
		
		gIdleCallbacks.callFunctions();
		gInventory.idleNotifyObservers();
	}
	
	// Metrics logging (LLViewerAssetStats, etc.)
	{
		static LLTimer report_interval;

		// *TODO:  Add configuration controls for this
		if (report_interval.getElapsedTimeF32() >= app_metrics_interval)
		{
			metricsSend(! gDisconnected);
			report_interval.reset();
		}
	}

	if (gDisconnected)
    {
		return;
    }

	gViewerWindow->updateUI();

	///////////////////////////////////////
	// Agent and camera movement
	//
		LLCoordGL current_mouse = gViewerWindow->getCurrentMouse();

	{
		// After agent and camera moved, figure out if we need to
		// deselect objects.
		LLSelectMgr::getInstance()->deselectAllIfTooFar();

	}

	{
		// Handle pending gesture processing
		static LLFastTimer::DeclareTimer ftm("Agent Position");
		LLFastTimer t(ftm);
		LLGestureMgr::instance().update();

		gAgent.updateAgentPosition(gFrameDTClamped, yaw, current_mouse.mX, current_mouse.mY);
	}

	{
		LLFastTimer t(FTM_OBJECTLIST_UPDATE); 
		
        if (!(logoutRequestSent() && hasSavedFinalSnapshot()))
		{
			gObjectList.update(gAgent, *LLWorld::getInstance());
		}
	}
	
	//////////////////////////////////////
	//
	// Deletes objects...
	// Has to be done after doing idleUpdates (which can kill objects)
	//

	{
		LLFastTimer t(FTM_CLEANUP);
		{
			LLFastTimer t(FTM_CLEANUP_OBJECTS);
			gObjectList.cleanDeadObjects();
		}
		{
			LLFastTimer t(FTM_CLEANUP_DRAWABLES);
			LLDrawable::cleanupDeadDrawables();
		}
	}
	
	//
	// After this point, in theory we should never see a dead object
	// in the various object/drawable lists.
	//

	//////////////////////////////////////
	//
	// Update/send HUD effects
	//
	// At this point, HUD effects may clean up some references to
	// dead objects.
	//

	{
		static LLFastTimer::DeclareTimer ftm("HUD Effects");
		LLFastTimer t(ftm);
		LLSelectMgr::getInstance()->updateEffects();
		LLHUDManager::getInstance()->cleanupEffects();
		LLHUDManager::getInstance()->sendEffects();
	}

	////////////////////////////////////////
	//
	// Unpack layer data that we've received
	//

	{
		LLFastTimer t(FTM_NETWORK);
		gVLManager.unpackData();
	}
	
	/////////////////////////
	//
	// Update surfaces, and surface textures as well.
	//

	LLWorld::getInstance()->updateVisibilities();
	{
		const F32 max_region_update_time = .001f; // 1ms
		LLFastTimer t(FTM_REGION_UPDATE);
		LLWorld::getInstance()->updateRegions(max_region_update_time);
	}
	
	/////////////////////////
	//
	// Update weather effects
	//
	gSky.propagateHeavenlyBodies(gFrameDTClamped);				// moves sun, moon, and planets

	// Update wind vector 
	LLVector3 wind_position_region;
	static LLVector3 average_wind;

	LLViewerRegion *regionp;
	regionp = LLWorld::getInstance()->resolveRegionGlobal(wind_position_region, gAgent.getPositionGlobal());	// puts agent's local coords into wind_position	
	if (regionp)
	{
		gWindVec = regionp->mWind.getVelocity(wind_position_region);

		// Compute average wind and use to drive motion of water
		
		average_wind = regionp->mWind.getAverage();
		gSky.setWind(average_wind);
		//LLVOWater::setWind(average_wind);
	}
	else
	{
		gWindVec.setVec(0.0f, 0.0f, 0.0f);
	}
	
	//////////////////////////////////////
	//
	// Sort and cull in the new renderer are moved to pipeline.cpp
	// Here, particles are updated and drawables are moved.
	//
	
	LLFastTimer t(FTM_WORLD_UPDATE);
	gPipeline.updateMove();

	LLWorld::getInstance()->updateParticles();

	if (gAgentPilot.isPlaying() && gAgentPilot.getOverrideCamera())
	{
		gAgentPilot.moveCamera();
	}
	else if (LLViewerJoystick::getInstance()->getOverrideCamera())
	{ 
		LLViewerJoystick::getInstance()->moveFlycam();
	}
	else
	{
		if (LLToolMgr::getInstance()->inBuildMode())
		{
			LLViewerJoystick::getInstance()->moveObjects();
		}

		gAgentCamera.updateCamera();
	}

	// update media focus
	LLViewerMediaFocus::getInstance()->update();

	// objects and camera should be in sync, do LOD calculations now
	{
		LLFastTimer t(FTM_LOD_UPDATE);
		gObjectList.updateApparentAngles(gAgent);
	}

	{
		LLFastTimer t(FTM_AUDIO_UPDATE);
		
		if (gAudiop)
		{
		    audio_update_volume(false);
			audio_update_listener();
			audio_update_wind(false);

			// this line actually commits the changes we've made to source positions, etc.
			const F32 max_audio_decode_time = 0.002f; // 2 ms decode time
			gAudiop->idle(max_audio_decode_time);
		}
	}

	// Execute deferred tasks.
	LLDeferredTaskList::instance().run();
	
	// Handle shutdown process, for example, 
	// wait for floaters to close, send quit message,
	// forcibly quit if it has taken too long
	if (mQuitRequested)
	{
		gGLActive = TRUE;
		idleShutdown();
	}
}

void LLAppViewer::idleShutdown()
{
	// Wait for all modal alerts to get resolved
	if (LLModalDialog::activeCount() > 0)
	{
		return;
	}

	// close IM interface
	if(gIMMgr)
	{
		gIMMgr->disconnectAllSessions();
	}
	
	// Wait for all floaters to get resolved
	if (gFloaterView
		&& !gFloaterView->allChildrenClosed())
	{
		return;
	}



	
	// ProductEngine: Try moving this code to where we shut down sTextureCache in cleanup()
	// *TODO: ugly
	static bool saved_teleport_history = false;
	if (!saved_teleport_history)
	{
		saved_teleport_history = true;
		LLTeleportHistory::getInstance()->dump();
		LLLocationHistory::getInstance()->save(); // *TODO: find a better place for doing this
		return;
	}

	static bool saved_snapshot = false;
	if (!saved_snapshot)
	{
		saved_snapshot = true;
		saveFinalSnapshot();
		return;
	}

	const F32 SHUTDOWN_UPLOAD_SAVE_TIME = 5.f;

	S32 pending_uploads = gAssetStorage->getNumPendingUploads();
	if (pending_uploads > 0
		&& gLogoutTimer.getElapsedTimeF32() < SHUTDOWN_UPLOAD_SAVE_TIME
		&& !logoutRequestSent())
	{
		static S32 total_uploads = 0;
		// Sometimes total upload count can change during logout.
		total_uploads = llmax(total_uploads, pending_uploads);
		gViewerWindow->setShowProgress(TRUE);
		S32 finished_uploads = total_uploads - pending_uploads;
		F32 percent = 100.f * finished_uploads / total_uploads;
		gViewerWindow->setProgressPercent(percent);
		gViewerWindow->setProgressString(LLTrans::getString("SavingSettings"));
		return;
	}

	// All floaters are closed.  Tell server we want to quit.
	if( !logoutRequestSent() )
	{
		sendLogoutRequest();

		// Wait for a LogoutReply message
		gViewerWindow->setShowProgress(TRUE);
		gViewerWindow->setProgressPercent(100.f);
		gViewerWindow->setProgressString(LLTrans::getString("LoggingOut"));
		return;
	}

	// Make sure that we quit if we haven't received a reply from the server.
	if( logoutRequestSent() 
		&& gLogoutTimer.getElapsedTimeF32() > gLogoutMaxTime )
	{
		forceQuit();
		return;
	}
}

void LLAppViewer::sendLogoutRequest()
{
	if(!mLogoutRequestSent && gMessageSystem)
	{
		LLMessageSystem* msg = gMessageSystem;
		msg->newMessageFast(_PREHASH_LogoutRequest);
		msg->nextBlockFast(_PREHASH_AgentData);
		msg->addUUIDFast(_PREHASH_AgentID, gAgent.getID() );
		msg->addUUIDFast(_PREHASH_SessionID, gAgent.getSessionID());
		gAgent.sendReliableMessage();

		gLogoutTimer.reset();
		gLogoutMaxTime = LOGOUT_REQUEST_TIME;
		mLogoutRequestSent = TRUE;
		
		if(LLVoiceClient::instanceExists())
		{
			LLVoiceClient::getInstance()->leaveChannel();
		}

		//Set internal status variables and marker files
		gLogoutInProgress = TRUE;
		mLogoutMarkerFileName = gDirUtilp->getExpandedFilename(LL_PATH_LOGS,LOGOUT_MARKER_FILE_NAME);
		
		LLAPRFile outfile(mLogoutMarkerFileName, LL_APR_W);
		mLogoutMarkerFile =  outfile.getFileHandle() ;
		if (mLogoutMarkerFile)
		{
			llinfos << "Created logout marker file " << mLogoutMarkerFileName << llendl;
    		apr_file_close(mLogoutMarkerFile);
		}
		else
		{
			llwarns << "Cannot create logout marker file " << mLogoutMarkerFileName << llendl;
		}		
	}
}

void LLAppViewer::idleNameCache()
{
	// Neither old nor new name cache can function before agent has a region
	LLViewerRegion* region = gAgent.getRegion();
	if (!region) return;

	// deal with any queued name requests and replies.
	gCacheName->processPending();

	// Can't run the new cache until we have the list of capabilities
	// for the agent region, and can therefore decide whether to use
	// display names or fall back to the old name system.
	if (!region->capabilitiesReceived()) return;

	// Agent may have moved to a different region, so need to update cap URL
	// for name lookups.  Can't do this in the cap grant code, as caps are
	// granted to neighbor regions before the main agent gets there.  Can't
	// do it in the move-into-region code because cap not guaranteed to be
	// granted yet, for example on teleport.
	bool had_capability = LLAvatarNameCache::hasNameLookupURL();
	std::string name_lookup_url;
	name_lookup_url.reserve(128); // avoid a memory allocation below
	name_lookup_url = region->getCapability("GetDisplayNames");
	bool have_capability = !name_lookup_url.empty();
	if (have_capability)
	{
		// we have support for display names, use it
	    U32 url_size = name_lookup_url.size();
	    // capabilities require URLs with slashes before query params:
	    // https://<host>:<port>/cap/<uuid>/?ids=<blah>
	    // but the caps are granted like:
	    // https://<host>:<port>/cap/<uuid>
	    if (url_size > 0 && name_lookup_url[url_size-1] != '/')
	    {
		    name_lookup_url += '/';
	    }
		LLAvatarNameCache::setNameLookupURL(name_lookup_url);
	}
	else
	{
		// Display names not available on this region
		LLAvatarNameCache::setNameLookupURL( std::string() );
	}

	// Error recovery - did we change state?
	if (had_capability != have_capability)
	{
		// name tags are persistant on screen, so make sure they refresh
		LLVOAvatar::invalidateNameTags();
	}

	LLAvatarNameCache::idle();
}

//
// Handle messages, and all message related stuff
//

#define TIME_THROTTLE_MESSAGES

#ifdef TIME_THROTTLE_MESSAGES
#define CHECK_MESSAGES_DEFAULT_MAX_TIME .020f // 50 ms = 50 fps (just for messages!)
static F32 CheckMessagesMaxTime = CHECK_MESSAGES_DEFAULT_MAX_TIME;
#endif

static LLFastTimer::DeclareTimer FTM_IDLE_NETWORK("Idle Network");
static LLFastTimer::DeclareTimer FTM_MESSAGE_ACKS("Message Acks");
static LLFastTimer::DeclareTimer FTM_RETRANSMIT("Retransmit");
static LLFastTimer::DeclareTimer FTM_TIMEOUT_CHECK("Timeout Check");
static LLFastTimer::DeclareTimer FTM_DYNAMIC_THROTTLE("Dynamic Throttle");
static LLFastTimer::DeclareTimer FTM_CHECK_REGION_CIRCUIT("Check Region Circuit");

void LLAppViewer::idleNetwork()
{
	LLMemType mt_in(LLMemType::MTYPE_IDLE_NETWORK);
	pingMainloopTimeout("idleNetwork");
	
	gObjectList.mNumNewObjects = 0;
	S32 total_decoded = 0;

	if (!gSavedSettings.getBOOL("SpeedTest"))
	{
		LLFastTimer t(FTM_IDLE_NETWORK); // decode
		
		LLTimer check_message_timer;
		//  Read all available packets from network 
		const S64 frame_count = gFrameCount;  // U32->S64
		F32 total_time = 0.0f;

		while (gMessageSystem->checkAllMessages(frame_count, gServicePump)) 
		{
			if (gDoDisconnect)
			{
				// We're disconnecting, don't process any more messages from the server
				// We're usually disconnecting due to either network corruption or a
				// server going down, so this is OK.
				break;
			}
			
			total_decoded++;
			gPacketsIn++;

			if (total_decoded > MESSAGE_MAX_PER_FRAME)
			{
				break;
			}

#ifdef TIME_THROTTLE_MESSAGES
			// Prevent slow packets from completely destroying the frame rate.
			// This usually happens due to clumps of avatars taking huge amount
			// of network processing time (which needs to be fixed, but this is
			// a good limit anyway).
			total_time = check_message_timer.getElapsedTimeF32();
			if (total_time >= CheckMessagesMaxTime)
				break;
#endif
		}

		// Handle per-frame message system processing.
		gMessageSystem->processAcks();

#ifdef TIME_THROTTLE_MESSAGES
		if (total_time >= CheckMessagesMaxTime)
		{
			// Increase CheckMessagesMaxTime so that we will eventually catch up
			CheckMessagesMaxTime *= 1.035f; // 3.5% ~= x2 in 20 frames, ~8x in 60 frames
		}
		else
		{
			// Reset CheckMessagesMaxTime to default value
			CheckMessagesMaxTime = CHECK_MESSAGES_DEFAULT_MAX_TIME;
		}
#endif
		


		// we want to clear the control after sending out all necessary agent updates
		gAgent.resetControlFlags();
				
		// Decode enqueued messages...
		S32 remaining_possible_decodes = MESSAGE_MAX_PER_FRAME - total_decoded;

		if( remaining_possible_decodes <= 0 )
		{
			llinfos << "Maxed out number of messages per frame at " << MESSAGE_MAX_PER_FRAME << llendl;
		}

		if (gPrintMessagesThisFrame)
		{
			llinfos << "Decoded " << total_decoded << " msgs this frame!" << llendl;
			gPrintMessagesThisFrame = FALSE;
		}
	}
	LLViewerStats::getInstance()->mNumNewObjectsStat.addValue(gObjectList.mNumNewObjects);

	// Retransmit unacknowledged packets.
	gXferManager->retransmitUnackedPackets();
	gAssetStorage->checkForTimeouts();
	gViewerThrottle.updateDynamicThrottle();

	// Check that the circuit between the viewer and the agent's current
	// region is still alive
	LLViewerRegion *agent_region = gAgent.getRegion();
	if (agent_region && (LLStartUp::getStartupState()==STATE_STARTED))
	{
		LLUUID this_region_id = agent_region->getRegionID();
		bool this_region_alive = agent_region->isAlive();
		if ((mAgentRegionLastAlive && !this_region_alive) // newly dead
		    && (mAgentRegionLastID == this_region_id)) // same region
		{
			forceDisconnect(LLTrans::getString("AgentLostConnection"));
		}
		mAgentRegionLastID = this_region_id;
		mAgentRegionLastAlive = this_region_alive;
	}
}

void LLAppViewer::disconnectViewer()
{
	if (gDisconnected)
	{
		return;
	}
	//
	// Cleanup after quitting.
	//	
	// Save snapshot for next time, if we made it through initialization

	llinfos << "Disconnecting viewer!" << llendl;

	// Dump our frame statistics

	// Remember if we were flying
	gSavedSettings.setBOOL("FlyingAtExit", gAgent.getFlying() );

	// Un-minimize all windows so they don't get saved minimized
	if (gFloaterView)
	{
		gFloaterView->restoreAll();
	}

	if (LLSelectMgr::getInstance())
	{
		LLSelectMgr::getInstance()->deselectAll();
	}

	// save inventory if appropriate
	gInventory.cache(gInventory.getRootFolderID(), gAgent.getID());
	if (gInventory.getLibraryRootFolderID().notNull()
		&& gInventory.getLibraryOwnerID().notNull())
	{
		gInventory.cache(
			gInventory.getLibraryRootFolderID(),
			gInventory.getLibraryOwnerID());
	}

	saveNameCache();

	// close inventory interface, close all windows
	LLFloaterInventory::cleanup();

	gAgentWearables.cleanup();
	gAgentCamera.cleanup();
	// Also writes cached agent settings to gSavedSettings
	gAgent.cleanup();

	// This is where we used to call gObjectList.destroy() and then delete gWorldp.
	// Now we just ask the LLWorld singleton to cleanly shut down.
	if(LLWorld::instanceExists())
	{
		LLWorld::getInstance()->destroyClass();
	}

	// call all self-registered classes
	LLDestroyClassList::instance().fireCallbacks();

	cleanup_xfer_manager();
	gDisconnected = TRUE;

	// Pass the connection state to LLUrlEntryParcel not to attempt
	// parcel info requests while disconnected.
	LLUrlEntryParcel::setDisconnected(gDisconnected);
}

void LLAppViewer::forceErrorLLError()
{
   	llerrs << "This is an llerror" << llendl;
}

void LLAppViewer::forceErrorBreakpoint()
{
#ifdef LL_WINDOWS
    DebugBreak();
#endif
    return;
}

void LLAppViewer::forceErrorBadMemoryAccess()
{
    S32* crash = NULL;
    *crash = 0xDEADBEEF;  
    return;
}

void LLAppViewer::forceErrorInfiniteLoop()
{
    while(true)
    {
        ;
    }
    return;
}
 
void LLAppViewer::forceErrorSoftwareException()
{
    // *FIX: Any way to insure it won't be handled?
    throw; 
}

void LLAppViewer::forceErrorDriverCrash()
{
	glDeleteTextures(1, NULL);
}

void LLAppViewer::initMainloopTimeout(const std::string& state, F32 secs)
{
	if(!mMainloopTimeout)
	{
		mMainloopTimeout = new LLWatchdogTimeout();
		resumeMainloopTimeout(state, secs);
	}
}

void LLAppViewer::destroyMainloopTimeout()
{
	if(mMainloopTimeout)
	{
		delete mMainloopTimeout;
		mMainloopTimeout = NULL;
	}
}

void LLAppViewer::resumeMainloopTimeout(const std::string& state, F32 secs)
{
	if(mMainloopTimeout)
	{
		if(secs < 0.0f)
		{
			secs = gSavedSettings.getF32("MainloopTimeoutDefault");
		}
		
		mMainloopTimeout->setTimeout(secs);
		mMainloopTimeout->start(state);
	}
}

void LLAppViewer::pauseMainloopTimeout()
{
	if(mMainloopTimeout)
	{
		mMainloopTimeout->stop();
	}
}

void LLAppViewer::pingMainloopTimeout(const std::string& state, F32 secs)
{
//	if(!restoreErrorTrap())
//	{
//		llwarns << "!!!!!!!!!!!!! Its an error trap!!!!" << state << llendl;
//	}
	
	if(mMainloopTimeout)
	{
		if(secs < 0.0f)
		{
			secs = gSavedSettings.getF32("MainloopTimeoutDefault");
		}

		mMainloopTimeout->setTimeout(secs);
		mMainloopTimeout->ping(state);
	}
}

void LLAppViewer::handleLoginComplete()
{
	gLoggedInTime.start();
	initMainloopTimeout("Mainloop Init");

	// Store some data to DebugInfo in case of a freeze.
	gDebugInfo["ClientInfo"]["Name"] = LLVersionInfo::getChannel();

	gDebugInfo["ClientInfo"]["MajorVersion"] = LLVersionInfo::getMajor();
	gDebugInfo["ClientInfo"]["MinorVersion"] = LLVersionInfo::getMinor();
	gDebugInfo["ClientInfo"]["PatchVersion"] = LLVersionInfo::getPatch();
	gDebugInfo["ClientInfo"]["BuildVersion"] = LLVersionInfo::getBuild();

	LLParcel* parcel = LLViewerParcelMgr::getInstance()->getAgentParcel();
	if ( parcel && parcel->getMusicURL()[0])
	{
		gDebugInfo["ParcelMusicURL"] = parcel->getMusicURL();
	}	
	if ( parcel && parcel->getMediaURL()[0])
	{
		gDebugInfo["ParcelMediaURL"] = parcel->getMediaURL();
	}
	
	gDebugInfo["SettingsFilename"] = gSavedSettings.getString("ClientSettingsFile");
	gDebugInfo["CAFilename"] = gDirUtilp->getCAFile();
	gDebugInfo["ViewerExePath"] = gDirUtilp->getExecutablePathAndName();
	gDebugInfo["CurrentPath"] = gDirUtilp->getCurPath();

	if(gAgent.getRegion())
	{
		gDebugInfo["CurrentSimHost"] = gAgent.getRegionHost().getHostName();
		gDebugInfo["CurrentRegion"] = gAgent.getRegion()->getName();
	}

	if(LLAppViewer::instance()->mMainloopTimeout)
	{
		gDebugInfo["MainloopTimeoutState"] = LLAppViewer::instance()->mMainloopTimeout->getState();
	}

	mOnLoginCompleted();

	writeDebugInfo();
}

// *TODO - generalize this and move DSO wrangling to a helper class -brad
void LLAppViewer::loadEventHostModule(S32 listen_port)
{
	std::string dso_name =
#if LL_WINDOWS
	    "lleventhost.dll";
#elif LL_DARWIN
	    "liblleventhost.dylib";
#else
	    "liblleventhost.so";
#endif

	std::string dso_path = gDirUtilp->findFile(dso_name,
		gDirUtilp->getAppRODataDir(),
		gDirUtilp->getExecutableDir());

	if(dso_path == "")
	{
		llerrs << "QAModeEventHost requested but module \"" << dso_name << "\" not found!" << llendl;
		return;
	}

	LL_INFOS("eventhost") << "Found lleventhost at '" << dso_path << "'" << LL_ENDL;
#if ! defined(LL_WINDOWS)
	{
		std::string outfile("/tmp/lleventhost.file.out");
		std::string command("file '" + dso_path + "' > '" + outfile + "' 2>&1");
		int rc = system(command.c_str());
		if (rc != 0)
		{
			LL_WARNS("eventhost") << command << " ==> " << rc << ':' << LL_ENDL;
		}
		else
		{
			LL_INFOS("eventhost") << command << ':' << LL_ENDL;
		}
		{
			std::ifstream reader(outfile.c_str());
			std::string line;
			while (std::getline(reader, line))
			{
				size_t len = line.length();
				if (len && line[len-1] == '\n')
					line.erase(len-1);
				LL_INFOS("eventhost") << line << LL_ENDL;
			}
		}
		remove(outfile.c_str());
	}
#endif // LL_WINDOWS

	boost::shared_ptr<LLAPRPool> eventhost_dso_memory_pool_ptr(new LLAPRPool);
	LLAPRPool& eventhost_dso_memory_pool(*eventhost_dso_memory_pool_ptr);
	apr_dso_handle_t* eventhost_dso_handle = NULL;

	//attempt to load the shared library
	eventhost_dso_memory_pool.create();
	apr_status_t rv = apr_dso_load(&eventhost_dso_handle,
		dso_path.c_str(),
		eventhost_dso_memory_pool());
	llassert_always(! ll_apr_warn_status(rv, eventhost_dso_handle));
	llassert_always(eventhost_dso_handle != NULL);

	int (*ll_plugin_start_func)(LLSD const &) = NULL;
	rv = apr_dso_sym((apr_dso_handle_sym_t*)&ll_plugin_start_func, eventhost_dso_handle, "ll_plugin_start");

	llassert_always(! ll_apr_warn_status(rv, eventhost_dso_handle));
	llassert_always(ll_plugin_start_func != NULL);

	LLSD args;
	args["listen_port"] = listen_port;

	int status = ll_plugin_start_func(args);

	if(status != 0)
	{
		llerrs << "problem loading eventhost plugin, status: " << status << llendl;
	}

	// Store the handle and link it to the pool that was used to allocate it.
	mPlugins[eventhost_dso_handle] = eventhost_dso_memory_pool_ptr;
}

void LLAppViewer::launchUpdater()
{
		LLSD query_map = LLSD::emptyMap();
	// *TODO place os string in a global constant
#if LL_WINDOWS  
	query_map["os"] = "win";
#elif LL_DARWIN
	query_map["os"] = "mac";
#elif LL_LINUX
	query_map["os"] = "lnx";
#elif LL_SOLARIS
	query_map["os"] = "sol";
#endif
	// *TODO change userserver to be grid on both viewer and sim, since
	// userserver no longer exists.
	query_map["userserver"] = LLGridManager::getInstance()->getGridLabel();
	query_map["channel"] = LLVersionInfo::getChannel();
	// *TODO constantize this guy
	// *NOTE: This URL is also used in win_setup/lldownloader.cpp
	LLURI update_url = LLURI::buildHTTP("secondlife.com", 80, "update.php", query_map);
	
	if(LLAppViewer::sUpdaterInfo)
	{
		delete LLAppViewer::sUpdaterInfo;
	}
	LLAppViewer::sUpdaterInfo = new LLAppViewer::LLUpdaterInfo() ;

	// if a sim name was passed in via command line parameter (typically through a SLURL)
	if ( LLStartUp::getStartSLURL().getType() == LLSLURL::LOCATION )
	{
		// record the location to start at next time
		gSavedSettings.setString( "NextLoginLocation", LLStartUp::getStartSLURL().getSLURLString()); 
	};

#if LL_WINDOWS
	LLAppViewer::sUpdaterInfo->mUpdateExePath = gDirUtilp->getTempFilename();
	if (LLAppViewer::sUpdaterInfo->mUpdateExePath.empty())
	{
		delete LLAppViewer::sUpdaterInfo ;
		LLAppViewer::sUpdaterInfo = NULL ;

		// We're hosed, bail
		LL_WARNS("AppInit") << "LLDir::getTempFilename() failed" << LL_ENDL;
		return;
	}

	LLAppViewer::sUpdaterInfo->mUpdateExePath += ".exe";

	std::string updater_source = gDirUtilp->getAppRODataDir();
	updater_source += gDirUtilp->getDirDelimiter();
	updater_source += "updater.exe";

	LL_DEBUGS("AppInit") << "Calling CopyFile source: " << updater_source
			<< " dest: " << LLAppViewer::sUpdaterInfo->mUpdateExePath
			<< LL_ENDL;


	if (!CopyFileA(updater_source.c_str(), LLAppViewer::sUpdaterInfo->mUpdateExePath.c_str(), FALSE))
	{
		delete LLAppViewer::sUpdaterInfo ;
		LLAppViewer::sUpdaterInfo = NULL ;

		LL_WARNS("AppInit") << "Unable to copy the updater!" << LL_ENDL;

		return;
	}

	LLAppViewer::sUpdaterInfo->mParams << "-url \"" << update_url.asString() << "\"";

	LL_DEBUGS("AppInit") << "Calling updater: " << LLAppViewer::sUpdaterInfo->mUpdateExePath << " " << LLAppViewer::sUpdaterInfo->mParams.str() << LL_ENDL;

	//Explicitly remove the marker file, otherwise we pass the lock onto the child process and things get weird.
	LLAppViewer::instance()->removeMarkerFile(); // In case updater fails

	// *NOTE:Mani The updater is spawned as the last thing before the WinMain exit.
	// see LLAppViewerWin32.cpp
	
#elif LL_DARWIN
	LLAppViewer::sUpdaterInfo->mUpdateExePath = "'";
	LLAppViewer::sUpdaterInfo->mUpdateExePath += gDirUtilp->getAppRODataDir();
	LLAppViewer::sUpdaterInfo->mUpdateExePath += "/mac-updater.app/Contents/MacOS/mac-updater' -url \"";
	LLAppViewer::sUpdaterInfo->mUpdateExePath += update_url.asString();
	LLAppViewer::sUpdaterInfo->mUpdateExePath += "\" -name \"";
	LLAppViewer::sUpdaterInfo->mUpdateExePath += LLAppViewer::instance()->getSecondLifeTitle();
	LLAppViewer::sUpdaterInfo->mUpdateExePath += "\" -bundleid \"";
	LLAppViewer::sUpdaterInfo->mUpdateExePath += LL_VERSION_BUNDLE_ID;
	LLAppViewer::sUpdaterInfo->mUpdateExePath += "\" &";

	LL_DEBUGS("AppInit") << "Calling updater: " << LLAppViewer::sUpdaterInfo->mUpdateExePath << LL_ENDL;

	// Run the auto-updater.
	system(LLAppViewer::sUpdaterInfo->mUpdateExePath.c_str()); /* Flawfinder: ignore */

#elif (LL_LINUX || LL_SOLARIS) && LL_GTK
	// we tell the updater where to find the xml containing string
	// translations which it can use for its own UI
	std::string xml_strings_file = "strings.xml";
	std::vector<std::string> xui_path_vec = LLUI::getXUIPaths();
	std::string xml_search_paths;
	std::vector<std::string>::const_iterator iter;
	// build comma-delimited list of xml paths to pass to updater
	for (iter = xui_path_vec.begin(); iter != xui_path_vec.end(); )
	{
		std::string this_skin_dir = gDirUtilp->getDefaultSkinDir()
			+ gDirUtilp->getDirDelimiter()
			+ (*iter);
		llinfos << "Got a XUI path: " << this_skin_dir << llendl;
		xml_search_paths.append(this_skin_dir);
		++iter;
		if (iter != xui_path_vec.end())
			xml_search_paths.append(","); // comma-delimit
	}
	// build the overall command-line to run the updater correctly
	LLAppViewer::sUpdaterInfo->mUpdateExePath = 
		gDirUtilp->getExecutableDir() + "/" + "linux-updater.bin" + 
		" --url \"" + update_url.asString() + "\"" +
		" --name \"" + LLAppViewer::instance()->getSecondLifeTitle() + "\"" +
		" --dest \"" + gDirUtilp->getAppRODataDir() + "\"" +
		" --stringsdir \"" + xml_search_paths + "\"" +
		" --stringsfile \"" + xml_strings_file + "\"";

	LL_INFOS("AppInit") << "Calling updater: " 
			    << LLAppViewer::sUpdaterInfo->mUpdateExePath << LL_ENDL;

	// *TODO: we could use the gdk equivalent to ensure the updater
	// gets started on the same screen.
	GError *error = NULL;
	if (!g_spawn_command_line_async(LLAppViewer::sUpdaterInfo->mUpdateExePath.c_str(), &error))
	{
		llerrs << "Failed to launch updater: "
		       << error->message
		       << llendl;
	}
	if (error) {
		g_error_free(error);
	}
#else
	OSMessageBox(LLTrans::getString("MBNoAutoUpdate"), LLStringUtil::null, OSMB_OK);
#endif

	// *REMOVE:Mani - Saving for reference...
	// LLAppViewer::instance()->forceQuit();
}


//virtual
void LLAppViewer::setMasterSystemAudioMute(bool mute)
{
	gSavedSettings.setBOOL("MuteAudio", mute);
}

//virtual
bool LLAppViewer::getMasterSystemAudioMute()
{
	return gSavedSettings.getBOOL("MuteAudio");
}

//----------------------------------------------------------------------------
// Metrics-related methods (static and otherwise)
//----------------------------------------------------------------------------

/**
 * LLViewerAssetStats collects data on a per-region (as defined by the agent's
 * location) so we need to tell it about region changes which become a kind of
 * hidden variable/global state in the collectors.  For collectors not running
 * on the main thread, we need to send a message to move the data over safely
 * and cheaply (amortized over a run).
 */
void LLAppViewer::metricsUpdateRegion(U64 region_handle)
{
	if (0 != region_handle)
	{
		LLViewerAssetStatsFF::set_region_main(region_handle);
		if (LLAppViewer::sTextureFetch)
		{
			// Send a region update message into 'thread1' to get the new region.
			LLAppViewer::sTextureFetch->commandSetRegion(region_handle);
		}
		else
		{
			// No 'thread1', a.k.a. TextureFetch, so update directly
			LLViewerAssetStatsFF::set_region_thread1(region_handle);
		}
	}
}


/**
 * Attempts to start a multi-threaded metrics report to be sent back to
 * the grid for consumption.
 */
void LLAppViewer::metricsSend(bool enable_reporting)
{
	if (! gViewerAssetStatsMain)
		return;

	if (LLAppViewer::sTextureFetch)
	{
		LLViewerRegion * regionp = gAgent.getRegion();

		if (enable_reporting && regionp)
		{
			std::string	caps_url = regionp->getCapability("ViewerMetrics");

			// Make a copy of the main stats to send into another thread.
			// Receiving thread takes ownership.
			LLViewerAssetStats * main_stats(new LLViewerAssetStats(*gViewerAssetStatsMain));
			
			// Send a report request into 'thread1' to get the rest of the data
			// and provide some additional parameters while here.
			LLAppViewer::sTextureFetch->commandSendMetrics(caps_url,
														   gAgentSessionID,
														   gAgentID,
														   main_stats);
			main_stats = 0;		// Ownership transferred
		}
		else
		{
			LLAppViewer::sTextureFetch->commandDataBreak();
		}
	}

	// Reset even if we can't report.  Rather than gather up a huge chunk of
	// data, we'll keep to our sampling interval and retain the data
	// resolution in time.
	gViewerAssetStatsMain->reset();
}
<|MERGE_RESOLUTION|>--- conflicted
+++ resolved
@@ -1123,7 +1123,7 @@
 {
 	const static F32 MEMORY_CHECK_INTERVAL = 1.0f ; //second
 	//const static F32 MAX_QUIT_WAIT_TIME = 30.0f ; //seconds
-	//static F32 force_quit_timer = MAX_QUIT_WAIT_TIME + MEMORY_CHECK_INTERVAL ;	
+	//static F32 force_quit_timer = MAX_QUIT_WAIT_TIME + MEMORY_CHECK_INTERVAL ;
 
 	if(!gGLManager.mDebugGPU)
 	{
@@ -1136,8 +1136,8 @@
 	}
 	mMemCheckTimer.reset() ;
 
-	//update the availability of memory
-	LLMemory::updateMemoryInfo() ;
+		//update the availability of memory
+		LLMemory::updateMemoryInfo() ;
 
 	bool is_low = LLMemory::isMemoryPoolLow() ;
 
@@ -2287,10 +2287,7 @@
 
 	if (gSavedSettings.getBOOL("FirstRunThisInstall"))
 	{
-<<<<<<< HEAD
 		// Note that the "FirstRunThisInstall" settings is currently unused.
-=======
->>>>>>> fb7af4d0
 		gSavedSettings.setBOOL("FirstRunThisInstall", FALSE);
 	}
 
