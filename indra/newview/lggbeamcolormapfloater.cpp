/**
 * @file lggbeamcolormapfloater.cpp
 * @brief Floater for beam colors
 * @copyright Copyright (c) 2011 LordGregGreg Back
 *
 * This code is free. It comes
 * WITHOUT ANY WARRANTY, without even the implied warranty of
 * MERCHANTABILITY or FITNESS FOR A PARTICULAR PURPOSE. You can redistribute it
 * and/or modify it under the terms of the Do What The Fuck You Want
 * To Public License, Version 2, as published by Sam Hocevar. See
 * http://sam.zoy.org/wtfpl/COPYING for more details.
 */

#include "llviewerprecompiledheaders.h"

#include "lggbeamcolormapfloater.h"

#include "fspanelprefs.h"
#include "lggbeammaps.h"
#include "llcolorswatch.h"
#include "llfilepicker.h"
#include "llsdserialize.h"
#include "llsliderctrl.h"
#include "llviewercontrol.h"
#include "llviewermenufile.h"

// Correction factors needed after porting from Phoenix
const S32 CORRECTION_X = 0;
const S32 CORRECTION_Y = -40;

F32 convertXToHue(S32 place)
{
    return ((place - 6) / 396.0f) * 720.0f;
}

S32 convertHueToX(F32 place)
{
    return ll_round((place / 720.0f) * 396.0f) + 6;
}

lggBeamColorMapFloater::lggBeamColorMapFloater(const LLSD& seed) : LLFloater(seed),
    mContextConeOpacity(0.f),
    mContextConeInAlpha(CONTEXT_CONE_IN_ALPHA),
    mContextConeOutAlpha(CONTEXT_CONE_OUT_ALPHA),
    mContextConeFadeTime(CONTEXT_CONE_FADE_TIME)
{
}

lggBeamColorMapFloater::~lggBeamColorMapFloater()
{
}

bool lggBeamColorMapFloater::postBuild()
{
    getChild<LLUICtrl>("BeamColor_Save")->setCommitCallback(boost::bind(&lggBeamColorMapFloater::onClickSave, this));
    getChild<LLUICtrl>("BeamColor_Load")->setCommitCallback(boost::bind(&lggBeamColorMapFloater::onClickLoad, this));
    getChild<LLUICtrl>("BeamColor_Cancel")->setCommitCallback(boost::bind(&lggBeamColorMapFloater::closeFloater, this, false));

    mColorSlider = getChild<LLSliderCtrl>("BeamColor_Speed");
    mColorSlider->setCommitCallback(boost::bind(&lggBeamColorMapFloater::onClickSlider, this));

    mBeamColorPreview = getChild<LLColorSwatchCtrl>("BeamColor_Preview");

    fixOrder();

<<<<<<< HEAD
	return true;
=======
    return TRUE;
>>>>>>> c06fb4e0
}

void lggBeamColorMapFloater::draw()
{
<<<<<<< HEAD
	static const std::string start_hue_label = getString("start_hue");
	static const std::string end_hue_label = getString("end_hue");

	//set the color of the preview thing
	LLColor4 bColor = LLColor4(lggBeamMaps::beamColorFromData(mData));
	mBeamColorPreview->set(bColor, true);

	static LLCachedControl<F32> max_opacity(gSavedSettings, "PickerContextOpacity", 0.4f);
	drawConeToOwner(mContextConeOpacity, max_opacity, mFSPanel->getChild<LLButton>("BeamColor_new"), mContextConeFadeTime, mContextConeInAlpha, mContextConeOutAlpha);

	//Draw Base Stuff
	LLFloater::draw();
	
	//Draw hues and pointers at color
	gGL.pushMatrix();
	F32 r, g, b;
	LLColor4 output;
	for (S32 i = 0; i <= 720; ++i)
	{
		S32 hi = i % 360;
		hslToRgb((hi / 360.0f), 1.0f, 0.5f, r, g, b);
		output.set(r, g, b);

		gl_line_2d(
			convertHueToX(i) + CORRECTION_X, 201 + CORRECTION_Y,
			convertHueToX(i) + CORRECTION_X, 277 + CORRECTION_Y, output);
	}

	S32 X1 = convertHueToX(mData.mStartHue) + CORRECTION_X;
	S32 X2 = convertHueToX(mData.mEndHue) + CORRECTION_X;
	LLFontGL* font = LLFontGL::getFontSansSerifSmall();

	gGL.color4fv(LLColor4::white.mV);
	gl_circle_2d(X1 + CORRECTION_X, 238 + CORRECTION_Y, 9.0f, 30, false);

	gGL.color4fv(LLColor4::black.mV);
	gl_circle_2d(X1 + CORRECTION_X, 238 + CORRECTION_Y, 8.0f, 30, false);

	gGL.color4fv(LLColor4::white.mV);
	gl_circle_2d(X1 + CORRECTION_X, 238 + CORRECTION_Y, 7.0f, 30, false);

	gl_line_2d(X1 + 1 + CORRECTION_X, 210 + CORRECTION_Y, X1 + 1 + CORRECTION_X, 266 + CORRECTION_Y, LLColor4::white);
	gl_line_2d(X1 - 1 + CORRECTION_X, 210 + CORRECTION_Y, X1-1 + CORRECTION_X, 266 + CORRECTION_Y, LLColor4::white);
	gl_line_2d(X1 + CORRECTION_X, 210 + CORRECTION_Y, X1 + CORRECTION_X, 266 + CORRECTION_Y, LLColor4::black);

	gl_line_2d(X1 - 25 + CORRECTION_X, 238 + 1 + CORRECTION_Y, X1 + 25 + CORRECTION_X, 238 + 1 + CORRECTION_Y, LLColor4::white);
	gl_line_2d(X1 - 25 + CORRECTION_X, 238 - 1 + CORRECTION_Y, X1 + 25 + CORRECTION_X, 238 - 1 + CORRECTION_Y, LLColor4::white);
	gl_line_2d(X1 - 25 + CORRECTION_X, 238 + CORRECTION_Y, X1 + 25 + CORRECTION_X, 238 + CORRECTION_Y, LLColor4::black);

	font->renderUTF8(
		start_hue_label, 0,
		X1 + CORRECTION_X,
		212 + CORRECTION_Y,
		LLColor4::white, LLFontGL::HCENTER,
		LLFontGL::BASELINE, LLFontGL::DROP_SHADOW);

	gGL.color4fv(LLColor4::white.mV);
	gl_circle_2d(X2 + CORRECTION_X, 238 + CORRECTION_Y, 9.0f, 30, false);

	gGL.color4fv(LLColor4::black.mV);
	gl_circle_2d(X2 + CORRECTION_X, 238 + CORRECTION_Y, 8.0f, 30, false);

	gGL.color4fv(LLColor4::white.mV);
	gl_circle_2d(X2 + CORRECTION_X, 238 + CORRECTION_Y, 7.0f, 30, false);

	gl_line_2d(X2 + 1 + CORRECTION_X, 210 + CORRECTION_Y, X2 + 1 + CORRECTION_X, 266 + CORRECTION_Y, LLColor4::white);
	gl_line_2d(X2 - 1 + CORRECTION_X, 210 + CORRECTION_Y, X2 - 1 + CORRECTION_X, 266 + CORRECTION_Y, LLColor4::white);
	gl_line_2d(X2 + CORRECTION_X ,210 + CORRECTION_Y, X2 + CORRECTION_X, 266 + CORRECTION_Y, LLColor4::black);

	gl_line_2d(X2 - 25 + CORRECTION_X, 238 + 1 + CORRECTION_Y, X2 + 25 + CORRECTION_X, 238 + 1 + CORRECTION_Y, LLColor4::white);
	gl_line_2d(X2 - 25 + CORRECTION_X, 238 - 1 + CORRECTION_Y, X2 + 25 + CORRECTION_X, 238 - 1 + CORRECTION_Y, LLColor4::white);
	gl_line_2d(X2 - 25 + CORRECTION_X, 238 + CORRECTION_Y, X2 + 25 + CORRECTION_X, 238 + CORRECTION_Y, LLColor4::black);

	font->renderUTF8(
		end_hue_label, 0,
		X2 + CORRECTION_X,
		212 + CORRECTION_Y,
		LLColor4::white, LLFontGL::HCENTER,
		LLFontGL::BASELINE, LLFontGL::DROP_SHADOW);

	gGL.popMatrix();
=======
    static const std::string start_hue_label = getString("start_hue");
    static const std::string end_hue_label = getString("end_hue");

    //set the color of the preview thing
    LLColor4 bColor = LLColor4(lggBeamMaps::beamColorFromData(mData));
    mBeamColorPreview->set(bColor, TRUE);

    static LLCachedControl<F32> max_opacity(gSavedSettings, "PickerContextOpacity", 0.4f);
    drawConeToOwner(mContextConeOpacity, max_opacity, mFSPanel->getChild<LLButton>("BeamColor_new"), mContextConeFadeTime, mContextConeInAlpha, mContextConeOutAlpha);

    //Draw Base Stuff
    LLFloater::draw();

    //Draw hues and pointers at color
    gGL.pushMatrix();
    F32 r, g, b;
    LLColor4 output;
    for (S32 i = 0; i <= 720; ++i)
    {
        S32 hi = i % 360;
        hslToRgb((hi / 360.0f), 1.0f, 0.5f, r, g, b);
        output.set(r, g, b);

        gl_line_2d(
            convertHueToX(i) + CORRECTION_X, 201 + CORRECTION_Y,
            convertHueToX(i) + CORRECTION_X, 277 + CORRECTION_Y, output);
    }

    S32 X1 = convertHueToX(mData.mStartHue) + CORRECTION_X;
    S32 X2 = convertHueToX(mData.mEndHue) + CORRECTION_X;
    LLFontGL* font = LLFontGL::getFontSansSerifSmall();

    gGL.color4fv(LLColor4::white.mV);
    gl_circle_2d(X1 + CORRECTION_X, 238 + CORRECTION_Y, 9.0f, 30, false);

    gGL.color4fv(LLColor4::black.mV);
    gl_circle_2d(X1 + CORRECTION_X, 238 + CORRECTION_Y, 8.0f, 30, false);

    gGL.color4fv(LLColor4::white.mV);
    gl_circle_2d(X1 + CORRECTION_X, 238 + CORRECTION_Y, 7.0f, 30, false);

    gl_line_2d(X1 + 1 + CORRECTION_X, 210 + CORRECTION_Y, X1 + 1 + CORRECTION_X, 266 + CORRECTION_Y, LLColor4::white);
    gl_line_2d(X1 - 1 + CORRECTION_X, 210 + CORRECTION_Y, X1-1 + CORRECTION_X, 266 + CORRECTION_Y, LLColor4::white);
    gl_line_2d(X1 + CORRECTION_X, 210 + CORRECTION_Y, X1 + CORRECTION_X, 266 + CORRECTION_Y, LLColor4::black);

    gl_line_2d(X1 - 25 + CORRECTION_X, 238 + 1 + CORRECTION_Y, X1 + 25 + CORRECTION_X, 238 + 1 + CORRECTION_Y, LLColor4::white);
    gl_line_2d(X1 - 25 + CORRECTION_X, 238 - 1 + CORRECTION_Y, X1 + 25 + CORRECTION_X, 238 - 1 + CORRECTION_Y, LLColor4::white);
    gl_line_2d(X1 - 25 + CORRECTION_X, 238 + CORRECTION_Y, X1 + 25 + CORRECTION_X, 238 + CORRECTION_Y, LLColor4::black);

    font->renderUTF8(
        start_hue_label, 0,
        X1 + CORRECTION_X,
        212 + CORRECTION_Y,
        LLColor4::white, LLFontGL::HCENTER,
        LLFontGL::BASELINE, LLFontGL::DROP_SHADOW);

    gGL.color4fv(LLColor4::white.mV);
    gl_circle_2d(X2 + CORRECTION_X, 238 + CORRECTION_Y, 9.0f, 30, false);

    gGL.color4fv(LLColor4::black.mV);
    gl_circle_2d(X2 + CORRECTION_X, 238 + CORRECTION_Y, 8.0f, 30, false);

    gGL.color4fv(LLColor4::white.mV);
    gl_circle_2d(X2 + CORRECTION_X, 238 + CORRECTION_Y, 7.0f, 30, false);

    gl_line_2d(X2 + 1 + CORRECTION_X, 210 + CORRECTION_Y, X2 + 1 + CORRECTION_X, 266 + CORRECTION_Y, LLColor4::white);
    gl_line_2d(X2 - 1 + CORRECTION_X, 210 + CORRECTION_Y, X2 - 1 + CORRECTION_X, 266 + CORRECTION_Y, LLColor4::white);
    gl_line_2d(X2 + CORRECTION_X ,210 + CORRECTION_Y, X2 + CORRECTION_X, 266 + CORRECTION_Y, LLColor4::black);

    gl_line_2d(X2 - 25 + CORRECTION_X, 238 + 1 + CORRECTION_Y, X2 + 25 + CORRECTION_X, 238 + 1 + CORRECTION_Y, LLColor4::white);
    gl_line_2d(X2 - 25 + CORRECTION_X, 238 - 1 + CORRECTION_Y, X2 + 25 + CORRECTION_X, 238 - 1 + CORRECTION_Y, LLColor4::white);
    gl_line_2d(X2 - 25 + CORRECTION_X, 238 + CORRECTION_Y, X2 + 25 + CORRECTION_X, 238 + CORRECTION_Y, LLColor4::black);

    font->renderUTF8(
        end_hue_label, 0,
        X2 + CORRECTION_X,
        212 + CORRECTION_Y,
        LLColor4::white, LLFontGL::HCENTER,
        LLFontGL::BASELINE, LLFontGL::DROP_SHADOW);

    gGL.popMatrix();
>>>>>>> c06fb4e0
}

bool lggBeamColorMapFloater::handleMouseDown(S32 x, S32 y, MASK mask)
{
<<<<<<< HEAD
	F32 hue = getHueFromLocation(x, y);
	if (hue != -1.f)
	{
		mData.mStartHue = hue;
		fixOrder();
		
		return true;
	}

	return LLFloater::handleMouseDown(x, y, mask);
=======
    F32 hue = getHueFromLocation(x, y);
    if (hue != -1.f)
    {
        mData.mStartHue = hue;
        fixOrder();

        return TRUE;
    }

    return LLFloater::handleMouseDown(x, y, mask);
>>>>>>> c06fb4e0
}

bool lggBeamColorMapFloater::handleRightMouseDown(S32 x, S32 y, MASK mask)
{
<<<<<<< HEAD
	F32 hue = getHueFromLocation(x, y);
	if (hue != -1.f)
	{
		mData.mEndHue = hue;
		fixOrder();
		
		return true;
	}

	return LLFloater::handleRightMouseDown(x, y, mask);
=======
    F32 hue = getHueFromLocation(x, y);
    if (hue != -1.f)
    {
        mData.mEndHue = hue;
        fixOrder();

        return TRUE;
    }

    return LLFloater::handleRightMouseDown(x, y, mask);
>>>>>>> c06fb4e0
}

void lggBeamColorMapFloater::onClickSlider()
{
    fixOrder();
}

F32 lggBeamColorMapFloater::getHueFromLocation(S32 x, S32 y)
{
    if (y > (201 + CORRECTION_Y) &&  y < (277 + CORRECTION_Y))
    {
        if (x < (6 + CORRECTION_X))
        {
            return 0.0f;
        }
        else if (x > (402 + CORRECTION_X))
        {
            return 720.0f;
        }
        else
        {
            return convertXToHue(x + CORRECTION_X);
        }
    }

    return -1.f;
}

void lggBeamColorMapFloater::fixOrder()
{
    mData.mRotateSpeed = mColorSlider->getValueF32();
    mData.mRotateSpeed /= 100.0f;

    if (mData.mEndHue < mData.mStartHue)
    {
        llswap(mData.mStartHue, mData.mEndHue);
    }
}

void lggBeamColorMapFloater::setData(FSPanelPrefs* data)
{
    mFSPanel = data;
    if (mFSPanel)
    {
        gFloaterView->getParentFloater(mFSPanel)->addDependentFloater(this);
    }
}

LLSD lggBeamColorMapFloater::getDataSerialized()
{
    return mData.toLLSD();
}

void lggBeamColorMapFloater::onClickSave()
{
    std::string filename(gDirUtilp->getExpandedFilename(LL_PATH_USER_SETTINGS, "beamsColors", "NewBeamColor.xml"));
    LLFilePickerReplyThread::startPicker(boost::bind(&lggBeamColorMapFloater::onSaveCallback, this, _1), LLFilePicker::FFSAVE_BEAM, filename);
}

void lggBeamColorMapFloater::onSaveCallback(const std::vector<std::string>& filenames)
{
    std::string filename = filenames[0];

    LLSD export_data = getDataSerialized();

    llofstream export_file;
    export_file.open(filename.c_str());
    LLSDSerialize::toPrettyXML(export_data, export_file);
    export_file.close();

    gSavedSettings.setString("FSBeamColorFile", gDirUtilp->getBaseFileName(filename, true));

    if (mFSPanel)
    {
        mFSPanel->refreshBeamLists();
    }
    closeFloater();
}

void lggBeamColorMapFloater::onClickLoad()
{
    LLFilePickerReplyThread::startPicker(boost::bind(&lggBeamColorMapFloater::onLoadCallback, this, _1), LLFilePicker::FFLOAD_XML, false);
}

void lggBeamColorMapFloater::onLoadCallback(const std::vector<std::string>& filenames)
{
    LLSD import_data;
    llifstream importer(filenames[0].c_str());
    LLSDSerialize::fromXMLDocument(import_data, importer);

    mData = lggBeamsColors::fromLLSD(import_data);
    childSetValue("BeamColor_Speed", mData.mRotateSpeed * 100.f);
}<|MERGE_RESOLUTION|>--- conflicted
+++ resolved
@@ -63,104 +63,17 @@
 
     fixOrder();
 
-<<<<<<< HEAD
-	return true;
-=======
-    return TRUE;
->>>>>>> c06fb4e0
+    return true;
 }
 
 void lggBeamColorMapFloater::draw()
 {
-<<<<<<< HEAD
-	static const std::string start_hue_label = getString("start_hue");
-	static const std::string end_hue_label = getString("end_hue");
-
-	//set the color of the preview thing
-	LLColor4 bColor = LLColor4(lggBeamMaps::beamColorFromData(mData));
-	mBeamColorPreview->set(bColor, true);
-
-	static LLCachedControl<F32> max_opacity(gSavedSettings, "PickerContextOpacity", 0.4f);
-	drawConeToOwner(mContextConeOpacity, max_opacity, mFSPanel->getChild<LLButton>("BeamColor_new"), mContextConeFadeTime, mContextConeInAlpha, mContextConeOutAlpha);
-
-	//Draw Base Stuff
-	LLFloater::draw();
-	
-	//Draw hues and pointers at color
-	gGL.pushMatrix();
-	F32 r, g, b;
-	LLColor4 output;
-	for (S32 i = 0; i <= 720; ++i)
-	{
-		S32 hi = i % 360;
-		hslToRgb((hi / 360.0f), 1.0f, 0.5f, r, g, b);
-		output.set(r, g, b);
-
-		gl_line_2d(
-			convertHueToX(i) + CORRECTION_X, 201 + CORRECTION_Y,
-			convertHueToX(i) + CORRECTION_X, 277 + CORRECTION_Y, output);
-	}
-
-	S32 X1 = convertHueToX(mData.mStartHue) + CORRECTION_X;
-	S32 X2 = convertHueToX(mData.mEndHue) + CORRECTION_X;
-	LLFontGL* font = LLFontGL::getFontSansSerifSmall();
-
-	gGL.color4fv(LLColor4::white.mV);
-	gl_circle_2d(X1 + CORRECTION_X, 238 + CORRECTION_Y, 9.0f, 30, false);
-
-	gGL.color4fv(LLColor4::black.mV);
-	gl_circle_2d(X1 + CORRECTION_X, 238 + CORRECTION_Y, 8.0f, 30, false);
-
-	gGL.color4fv(LLColor4::white.mV);
-	gl_circle_2d(X1 + CORRECTION_X, 238 + CORRECTION_Y, 7.0f, 30, false);
-
-	gl_line_2d(X1 + 1 + CORRECTION_X, 210 + CORRECTION_Y, X1 + 1 + CORRECTION_X, 266 + CORRECTION_Y, LLColor4::white);
-	gl_line_2d(X1 - 1 + CORRECTION_X, 210 + CORRECTION_Y, X1-1 + CORRECTION_X, 266 + CORRECTION_Y, LLColor4::white);
-	gl_line_2d(X1 + CORRECTION_X, 210 + CORRECTION_Y, X1 + CORRECTION_X, 266 + CORRECTION_Y, LLColor4::black);
-
-	gl_line_2d(X1 - 25 + CORRECTION_X, 238 + 1 + CORRECTION_Y, X1 + 25 + CORRECTION_X, 238 + 1 + CORRECTION_Y, LLColor4::white);
-	gl_line_2d(X1 - 25 + CORRECTION_X, 238 - 1 + CORRECTION_Y, X1 + 25 + CORRECTION_X, 238 - 1 + CORRECTION_Y, LLColor4::white);
-	gl_line_2d(X1 - 25 + CORRECTION_X, 238 + CORRECTION_Y, X1 + 25 + CORRECTION_X, 238 + CORRECTION_Y, LLColor4::black);
-
-	font->renderUTF8(
-		start_hue_label, 0,
-		X1 + CORRECTION_X,
-		212 + CORRECTION_Y,
-		LLColor4::white, LLFontGL::HCENTER,
-		LLFontGL::BASELINE, LLFontGL::DROP_SHADOW);
-
-	gGL.color4fv(LLColor4::white.mV);
-	gl_circle_2d(X2 + CORRECTION_X, 238 + CORRECTION_Y, 9.0f, 30, false);
-
-	gGL.color4fv(LLColor4::black.mV);
-	gl_circle_2d(X2 + CORRECTION_X, 238 + CORRECTION_Y, 8.0f, 30, false);
-
-	gGL.color4fv(LLColor4::white.mV);
-	gl_circle_2d(X2 + CORRECTION_X, 238 + CORRECTION_Y, 7.0f, 30, false);
-
-	gl_line_2d(X2 + 1 + CORRECTION_X, 210 + CORRECTION_Y, X2 + 1 + CORRECTION_X, 266 + CORRECTION_Y, LLColor4::white);
-	gl_line_2d(X2 - 1 + CORRECTION_X, 210 + CORRECTION_Y, X2 - 1 + CORRECTION_X, 266 + CORRECTION_Y, LLColor4::white);
-	gl_line_2d(X2 + CORRECTION_X ,210 + CORRECTION_Y, X2 + CORRECTION_X, 266 + CORRECTION_Y, LLColor4::black);
-
-	gl_line_2d(X2 - 25 + CORRECTION_X, 238 + 1 + CORRECTION_Y, X2 + 25 + CORRECTION_X, 238 + 1 + CORRECTION_Y, LLColor4::white);
-	gl_line_2d(X2 - 25 + CORRECTION_X, 238 - 1 + CORRECTION_Y, X2 + 25 + CORRECTION_X, 238 - 1 + CORRECTION_Y, LLColor4::white);
-	gl_line_2d(X2 - 25 + CORRECTION_X, 238 + CORRECTION_Y, X2 + 25 + CORRECTION_X, 238 + CORRECTION_Y, LLColor4::black);
-
-	font->renderUTF8(
-		end_hue_label, 0,
-		X2 + CORRECTION_X,
-		212 + CORRECTION_Y,
-		LLColor4::white, LLFontGL::HCENTER,
-		LLFontGL::BASELINE, LLFontGL::DROP_SHADOW);
-
-	gGL.popMatrix();
-=======
     static const std::string start_hue_label = getString("start_hue");
     static const std::string end_hue_label = getString("end_hue");
 
     //set the color of the preview thing
     LLColor4 bColor = LLColor4(lggBeamMaps::beamColorFromData(mData));
-    mBeamColorPreview->set(bColor, TRUE);
+    mBeamColorPreview->set(bColor, true);
 
     static LLCachedControl<F32> max_opacity(gSavedSettings, "PickerContextOpacity", 0.4f);
     drawConeToOwner(mContextConeOpacity, max_opacity, mFSPanel->getChild<LLButton>("BeamColor_new"), mContextConeFadeTime, mContextConeInAlpha, mContextConeOutAlpha);
@@ -236,61 +149,34 @@
         LLFontGL::BASELINE, LLFontGL::DROP_SHADOW);
 
     gGL.popMatrix();
->>>>>>> c06fb4e0
 }
 
 bool lggBeamColorMapFloater::handleMouseDown(S32 x, S32 y, MASK mask)
 {
-<<<<<<< HEAD
-	F32 hue = getHueFromLocation(x, y);
-	if (hue != -1.f)
-	{
-		mData.mStartHue = hue;
-		fixOrder();
-		
-		return true;
-	}
-
-	return LLFloater::handleMouseDown(x, y, mask);
-=======
     F32 hue = getHueFromLocation(x, y);
     if (hue != -1.f)
     {
         mData.mStartHue = hue;
         fixOrder();
 
-        return TRUE;
+        return true;
     }
 
     return LLFloater::handleMouseDown(x, y, mask);
->>>>>>> c06fb4e0
 }
 
 bool lggBeamColorMapFloater::handleRightMouseDown(S32 x, S32 y, MASK mask)
 {
-<<<<<<< HEAD
-	F32 hue = getHueFromLocation(x, y);
-	if (hue != -1.f)
-	{
-		mData.mEndHue = hue;
-		fixOrder();
-		
-		return true;
-	}
-
-	return LLFloater::handleRightMouseDown(x, y, mask);
-=======
     F32 hue = getHueFromLocation(x, y);
     if (hue != -1.f)
     {
         mData.mEndHue = hue;
         fixOrder();
 
-        return TRUE;
+        return true;
     }
 
     return LLFloater::handleRightMouseDown(x, y, mask);
->>>>>>> c06fb4e0
 }
 
 void lggBeamColorMapFloater::onClickSlider()
