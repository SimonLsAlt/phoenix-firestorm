--- conflicted
+++ resolved
@@ -120,10 +120,12 @@
 	LL_ALIGN_16(LLFace* mFace); //associated face
 	F32 mDistance;
 	U32 mDrawMode;
-<<<<<<< HEAD
 	LLMaterialPtr mMaterial; // If this is null, the following parameters are unused.
 	LLMaterialID mMaterialID;
 	U32 mShaderMask;
+	U32 mBlendFuncSrc;
+	U32 mBlendFuncDst;
+	BOOL mHasGlow;
 	LLPointer<LLViewerTexture> mSpecularMap;
 	const LLMatrix4* mSpecularMapMatrix;
 	LLPointer<LLViewerTexture> mNormalMap;
@@ -133,11 +135,6 @@
 	F32  mAlphaMaskCutoff;
 	U8   mDiffuseAlphaMode;
 
-=======
-	U32 mBlendFuncSrc;
-	U32 mBlendFuncDst;
-	BOOL mHasGlow;
->>>>>>> 8511385a
 
 	struct CompareTexture
 	{
@@ -758,11 +755,7 @@
 	virtual void rebuildGeom(LLSpatialGroup* group);
 	virtual void rebuildMesh(LLSpatialGroup* group);
 	virtual void getGeometry(LLSpatialGroup* group);
-<<<<<<< HEAD
-	void genDrawInfo(LLSpatialGroup* group, U32 mask, std::vector<LLFace*>& faces, BOOL distance_sort = FALSE, BOOL batch_textures = FALSE, BOOL no_materials = FALSE);
-=======
-	void genDrawInfo(LLSpatialGroup* group, U32 mask, LLFace** faces, U32 face_count, BOOL distance_sort = FALSE, BOOL batch_textures = FALSE);
->>>>>>> 8511385a
+	void genDrawInfo(LLSpatialGroup* group, U32 mask, LLFace** faces, U32 face_count, BOOL distance_sort = FALSE, BOOL batch_textures = FALSE, BOOL no_materials = FALSE);
 	void registerFace(LLSpatialGroup* group, LLFace* facep, U32 type);
 };
 
