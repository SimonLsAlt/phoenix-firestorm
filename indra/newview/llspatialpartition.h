/** 
 * @file llspatialpartition.h
 * @brief LLSpatialGroup header file including definitions for supporting functions
 *
 * $LicenseInfo:firstyear=2003&license=viewerlgpl$
 * Second Life Viewer Source Code
 * Copyright (C) 2010, Linden Research, Inc.
 * 
 * This library is free software; you can redistribute it and/or
 * modify it under the terms of the GNU Lesser General Public
 * License as published by the Free Software Foundation;
 * version 2.1 of the License only.
 * 
 * This library is distributed in the hope that it will be useful,
 * but WITHOUT ANY WARRANTY; without even the implied warranty of
 * MERCHANTABILITY or FITNESS FOR A PARTICULAR PURPOSE.  See the GNU
 * Lesser General Public License for more details.
 * 
 * You should have received a copy of the GNU Lesser General Public
 * License along with this library; if not, write to the Free Software
 * Foundation, Inc., 51 Franklin Street, Fifth Floor, Boston, MA  02110-1301  USA
 * 
 * Linden Research, Inc., 945 Battery Street, San Francisco, CA  94111  USA
 * $/LicenseInfo$
 */

#ifndef LL_LLSPATIALPARTITION_H
#define LL_LLSPATIALPARTITION_H

#define SG_MIN_DIST_RATIO 0.00001f

#include "lldrawable.h"
#include "lloctree.h"
#include "llpointer.h"
#include "llrefcount.h"
#include "llvertexbuffer.h"
#include "llgltypes.h"
#include "llcubemap.h"
#include "lldrawpool.h"
#include "llface.h"
#include "llviewercamera.h"
#include "llvector4a.h"
#include <queue>

#define SG_STATE_INHERIT_MASK (OCCLUDED)
#define SG_INITIAL_STATE_MASK (DIRTY | GEOM_DIRTY)

class LLViewerOctreePartition;
class LLSpatialPartition;
class LLSpatialBridge;
class LLSpatialGroup;
class LLTextureAtlas;
class LLTextureAtlasSlot;
class LLViewerRegion;

void pushVerts(LLFace* face, U32 mask);

class LLDrawInfo : public LLRefCount, public LLTrace::MemTrackableNonVirtual<LLDrawInfo, 16>
{
protected:
	~LLDrawInfo();	
	
public:
	LLDrawInfo(const LLDrawInfo& rhs)
	:	LLTrace::MemTrackableNonVirtual<LLDrawInfo, 16>("LLDrawInfo")
	{
		*this = rhs;
	}

	const LLDrawInfo& operator=(const LLDrawInfo& rhs)
	{
		LL_ERRS() << "Illegal operation!" << LL_ENDL;
		return *this;
	}

	LLDrawInfo(U16 start, U16 end, U32 count, U32 offset, 
				LLViewerTexture* image, LLVertexBuffer* buffer, 
				BOOL fullbright = FALSE, U8 bump = 0, BOOL particle = FALSE, F32 part_size = 0);
	

	void validate();

	LLVector4a mExtents[2];
	
	LLPointer<LLVertexBuffer> mVertexBuffer;
	LLPointer<LLViewerTexture>     mTexture;
	std::vector<LLPointer<LLViewerTexture> > mTextureList;

	S32 mDebugColor;
	const LLMatrix4* mTextureMatrix;
	const LLMatrix4* mModelMatrix;
	U16 mStart;
	U16 mEnd;
	U32 mCount;
	U32 mOffset;
	BOOL mFullbright;
	U8 mBump;
	U8 mShiny;
	BOOL mParticle;
	F32 mPartSize;
	F32 mVSize;
	LLSpatialGroup* mGroup;
	LL_ALIGN_16(LLFace* mFace); //associated face
	F32 mDistance;
	U32 mDrawMode;
	LLMaterialPtr mMaterial; // If this is null, the following parameters are unused.
	LLMaterialID mMaterialID;
	U32 mShaderMask;
	U32 mBlendFuncSrc;
	U32 mBlendFuncDst;
	BOOL mHasGlow;
	LLPointer<LLViewerTexture> mSpecularMap;
	const LLMatrix4* mSpecularMapMatrix;
	LLPointer<LLViewerTexture> mNormalMap;
	const LLMatrix4* mNormalMapMatrix;
	LLVector4 mSpecColor; // XYZ = Specular RGB, W = Specular Exponent
	F32  mEnvIntensity;
	F32  mAlphaMaskCutoff;
	U8   mDiffuseAlphaMode;


	struct CompareTexture
	{
		bool operator()(const LLDrawInfo& lhs, const LLDrawInfo& rhs)
		{
			return lhs.mTexture > rhs.mTexture;
		}
	};

	struct CompareTexturePtr
	{ //sort by texture
		bool operator()(const LLPointer<LLDrawInfo>& lhs, const LLPointer<LLDrawInfo>& rhs)	
		{
			// sort by pointer, sort NULL down to the end
			return lhs.get() != rhs.get() 
						&& (lhs.isNull() || (rhs.notNull() && lhs->mTexture.get() > rhs->mTexture.get()));
		}
	};

	struct CompareVertexBuffer
	{ //sort by texture
		bool operator()(const LLPointer<LLDrawInfo>& lhs, const LLPointer<LLDrawInfo>& rhs)	
		{
			// sort by pointer, sort NULL down to the end
			return lhs.get() != rhs.get() 
					&& (lhs.isNull() || (rhs.notNull() && lhs->mVertexBuffer.get() > rhs->mVertexBuffer.get()));
		}
	};

	struct CompareTexturePtrMatrix
	{
		bool operator()(const LLPointer<LLDrawInfo>& lhs, const LLPointer<LLDrawInfo>& rhs)	
		{
			return lhs.get() != rhs.get() 
						&& (lhs.isNull() || (rhs.notNull() && (lhs->mTexture.get() > rhs->mTexture.get() ||
															   (lhs->mTexture.get() == rhs->mTexture.get() && lhs->mModelMatrix > rhs->mModelMatrix))));
		}

	};

	struct CompareMatrixTexturePtr
	{
		bool operator()(const LLPointer<LLDrawInfo>& lhs, const LLPointer<LLDrawInfo>& rhs)	
		{
			return lhs.get() != rhs.get() 
				&& (lhs.isNull() || (rhs.notNull() && (lhs->mModelMatrix > rhs->mModelMatrix ||
													   (lhs->mModelMatrix == rhs->mModelMatrix && lhs->mTexture.get() > rhs->mTexture.get()))));
		}

	};

	struct CompareBump
	{
		bool operator()(const LLPointer<LLDrawInfo>& lhs, const LLPointer<LLDrawInfo>& rhs) 
		{
			// sort by mBump value, sort NULL down to the end
			return lhs.get() != rhs.get() 
						&& (lhs.isNull() || (rhs.notNull() && lhs->mBump > rhs->mBump));
		}
	};

	struct CompareDistanceGreater
	{
		bool operator()(const LLPointer<LLDrawInfo>& lhs, const LLPointer<LLDrawInfo>& rhs) 
		{
			// sort by mBump value, sort NULL down to the end
			return lhs.get() != rhs.get() 
						&& (lhs.isNull() || (rhs.notNull() && lhs->mDistance > rhs->mDistance));
		}
	};
};

LL_ALIGN_PREFIX(64)
class LLSpatialGroup : public LLOcclusionCullingGroup
{
	friend class LLSpatialPartition;
	friend class LLOctreeStateCheck;
public:

	LLSpatialGroup(const LLSpatialGroup& rhs) : LLOcclusionCullingGroup(rhs)
	{
		*this = rhs;
	}

	const LLSpatialGroup& operator=(const LLSpatialGroup& rhs)
	{
		LL_ERRS() << "Illegal operation!" << LL_ENDL;
		return *this;
	}

	static U32 sNodeCount;
	static BOOL sNoDelete; //deletion of spatial groups and draw info not allowed if TRUE

	typedef std::vector<LLPointer<LLSpatialGroup> > sg_vector_t;
	typedef std::vector<LLPointer<LLSpatialBridge> > bridge_list_t;
	typedef std::vector<LLPointer<LLDrawInfo> > drawmap_elem_t; 
	typedef std::map<U32, drawmap_elem_t > draw_map_t;	
	typedef std::vector<LLPointer<LLVertexBuffer> > buffer_list_t;
	typedef std::map<LLFace*, buffer_list_t> buffer_texture_map_t;
	typedef std::map<U32, buffer_texture_map_t> buffer_map_t;

	struct CompareDistanceGreater
	{
		bool operator()(const LLSpatialGroup* const& lhs, const LLSpatialGroup* const& rhs)
		{
			return lhs->mDistance > rhs->mDistance;
		}
	};

	struct CompareUpdateUrgency
	{
		bool operator()(const LLPointer<LLSpatialGroup> lhs, const LLPointer<LLSpatialGroup> rhs)
		{
			return lhs->getUpdateUrgency() > rhs->getUpdateUrgency();
		}
	};

	struct CompareDepthGreater
	{
		bool operator()(const LLSpatialGroup* const& lhs, const LLSpatialGroup* const& rhs)
		{
			return lhs->mDepth > rhs->mDepth;
		}
	};

	typedef enum
	{
		GEOM_DIRTY				= LLViewerOctreeGroup::INVALID_STATE,
		ALPHA_DIRTY				= (GEOM_DIRTY << 1),
		IN_IMAGE_QUEUE			= (ALPHA_DIRTY << 1),
		IMAGE_DIRTY				= (IN_IMAGE_QUEUE << 1),
		MESH_DIRTY				= (IMAGE_DIRTY << 1),
		NEW_DRAWINFO			= (MESH_DIRTY << 1),
		IN_BUILD_Q1				= (NEW_DRAWINFO << 1),
		IN_BUILD_Q2				= (IN_BUILD_Q1 << 1),
		STATE_MASK				= 0x0000FFFF,
	} eSpatialState;

	LLSpatialGroup(OctreeNode* node, LLSpatialPartition* part);

	BOOL isHUDGroup() ;
	
	void clearDrawMap();
	void validate();
	void validateDrawMap();
	
	void setState(U32 state, S32 mode);
	void clearState(U32 state, S32 mode);
	void clearState(U32 state)     {mState &= ~state;}		

	LLSpatialGroup* getParent();

	BOOL addObject(LLDrawable *drawablep);
	BOOL removeObject(LLDrawable *drawablep, BOOL from_octree = FALSE);
	BOOL updateInGroup(LLDrawable *drawablep, BOOL immediate = FALSE); // Update position if it's in the group
	void shift(const LLVector4a &offset);
	void destroyGL(bool keep_occlusion = false);
	
	void updateDistance(LLCamera& camera);
	F32 getUpdateUrgency() const;
	BOOL changeLOD();
	void rebuildGeom();
	void rebuildMesh();

	void setState(U32 state)       {mState |= state;}
	void dirtyGeom() { setState(GEOM_DIRTY); }
	void dirtyMesh() { setState(MESH_DIRTY); }

	void drawObjectBox(LLColor4 col);

	LLSpatialPartition* getSpatialPartition() {return (LLSpatialPartition*)mSpatialPartition;}

	 //LISTENER FUNCTIONS
	virtual void handleInsertion(const TreeNode* node, LLViewerOctreeEntry* face);
	virtual void handleRemoval(const TreeNode* node, LLViewerOctreeEntry* face);
	virtual void handleDestruction(const TreeNode* node);
	virtual void handleChildAddition(const OctreeNode* parent, OctreeNode* child);

//-------------------
//for atlas use
//-------------------
	//atlas	
	void setCurUpdatingTime(U32 t) {mCurUpdatingTime = t ;}
	U32  getCurUpdatingTime() const { return mCurUpdatingTime ;}
	
	void setCurUpdatingSlot(LLTextureAtlasSlot* slotp) ;
	LLTextureAtlasSlot* getCurUpdatingSlot(LLViewerTexture* imagep, S8 recursive_level = 3) ;

	void setCurUpdatingTexture(LLViewerTexture* tex){ mCurUpdatingTexture = tex ;}
	LLViewerTexture* getCurUpdatingTexture() const { return mCurUpdatingTexture ;}
	
	BOOL hasAtlas(LLTextureAtlas* atlasp) ;
	LLTextureAtlas* getAtlas(S8 ncomponents, S8 to_be_reserved, S8 recursive_level = 3) ;
	void addAtlas(LLTextureAtlas* atlasp, S8 recursive_level = 3) ;
	void removeAtlas(LLTextureAtlas* atlasp, BOOL remove_group = TRUE, S8 recursive_level = 3) ;
	void clearAtlasList() ;

public:

	LL_ALIGN_16(LLVector4a mViewAngle);
	LL_ALIGN_16(LLVector4a mLastUpdateViewAngle);

	F32 mObjectBoxSize; //cached mObjectBounds[1].getLength3()
		
private:
	U32                     mCurUpdatingTime ;
	//do not make the below two to use LLPointer
	//because mCurUpdatingTime invalidates them automatically.
	LLTextureAtlasSlot* mCurUpdatingSlotp ;
	LLViewerTexture*          mCurUpdatingTexture ;

	std::vector< std::list<LLTextureAtlas*> > mAtlasList ; 
//-------------------
//end for atlas use
//-------------------

protected:
	virtual ~LLSpatialGroup();

	static S32 sLODSeed;

public:
	bridge_list_t mBridgeList;
	buffer_map_t mBufferMap; //used by volume buffers to attempt to reuse vertex buffers

	U32 mGeometryBytes; //used by volumes to track how many bytes of geometry data are in this node
	F32 mSurfaceArea; //used by volumes to track estimated surface area of geometry in this node

	F32 mBuilt;
	
	LLPointer<LLVertexBuffer> mVertexBuffer;

	U32 mBufferUsage;
	draw_map_t mDrawMap;
	
	F32 mDistance;
	F32 mDepth;
	F32 mLastUpdateDistance;
	F32 mLastUpdateTime;
	
	F32 mPixelArea;
	F32 mRadius;
} LL_ALIGN_POSTFIX(64);

class LLGeometryManager
{
public:
	std::vector<LLFace*> mFaceList;
	virtual ~LLGeometryManager() { }
	virtual void rebuildGeom(LLSpatialGroup* group) = 0;
	virtual void rebuildMesh(LLSpatialGroup* group) = 0;
	virtual void getGeometry(LLSpatialGroup* group) = 0;
	virtual void addGeometryCount(LLSpatialGroup* group, U32 &vertex_count, U32 &index_count);
	
	virtual LLVertexBuffer* createVertexBuffer(U32 type_mask, U32 usage);
};

class LLSpatialPartition: public LLViewerOctreePartition, public LLGeometryManager
{
public:
	LLSpatialPartition(U32 data_mask,  BOOL render_by_group, U32 mBufferUsage, LLViewerRegion* regionp);
	virtual ~LLSpatialPartition();

	LLSpatialGroup *put(LLDrawable *drawablep, BOOL was_visible = FALSE);
	BOOL remove(LLDrawable *drawablep, LLSpatialGroup *curp);
	
	LLDrawable* lineSegmentIntersect(const LLVector4a& start, const LLVector4a& end,
									 BOOL pick_transparent, 
<<<<<<< HEAD
// [SL:KB] - Patch: UI-PickRiggedAttachment | Checked: 2012-07-12 (Catznip-3.3)
									 BOOL pick_rigged,
// [/SL:KB]
=======
									 BOOL pick_rigged,
>>>>>>> cf53c157
									 S32* face_hit,                          // return the face hit
									 LLVector4a* intersection = NULL,         // return the intersection point
									 LLVector2* tex_coord = NULL,            // return the texture coordinates of the intersection point
									 LLVector4a* normal = NULL,               // return the surface normal at the intersection point
									 LLVector4a* tangent = NULL             // return the surface tangent at the intersection point
		);
	
	
	// If the drawable moves, move it here.
	virtual void move(LLDrawable *drawablep, LLSpatialGroup *curp, BOOL immediate = FALSE);
	virtual void shift(const LLVector4a &offset);

	virtual F32 calcDistance(LLSpatialGroup* group, LLCamera& camera);
	virtual F32 calcPixelArea(LLSpatialGroup* group, LLCamera& camera);

	virtual void rebuildGeom(LLSpatialGroup* group);
	virtual void rebuildMesh(LLSpatialGroup* group);

	BOOL visibleObjectsInFrustum(LLCamera& camera);
	/*virtual*/ S32 cull(LLCamera &camera, bool do_occlusion=false); // Cull on arbitrary frustum
	S32 cull(LLCamera &camera, std::vector<LLDrawable *>* results, BOOL for_select); // Cull on arbitrary frustum
	
	BOOL isVisible(const LLVector3& v);
	bool isHUDPartition() ;
	
	LLSpatialBridge* asBridge() { return mBridge; }
	BOOL isBridge() { return asBridge() != NULL; }

	void renderPhysicsShapes();
	void renderDebug();
	void renderIntersectingBBoxes(LLCamera* camera);
	void restoreGL();
	void resetVertexBuffers();

	BOOL getVisibleExtents(LLCamera& camera, LLVector3& visMin, LLVector3& visMax);

public:
	LLSpatialBridge* mBridge; // NULL for non-LLSpatialBridge instances, otherwise, mBridge == this
							// use a pointer instead of making "isBridge" and "asBridge" virtual so it's safe
							// to call asBridge() from the destructor
	
	BOOL mInfiniteFarClip; // if TRUE, frustum culling ignores far clip plane
	U32 mBufferUsage;
	const BOOL mRenderByGroup;
	U32 mVertexDataMask;
	F32 mSlopRatio; //percentage distance must change before drawables receive LOD update (default is 0.25);
	BOOL mDepthMask; //if TRUE, objects in this partition will be written to depth during alpha rendering

	static BOOL sTeleportRequested; //started to issue a teleport request
};

// class for creating bridges between spatial partitions
class LLSpatialBridge : public LLDrawable, public LLSpatialPartition
{
protected:
	~LLSpatialBridge();

public:
	typedef std::vector<LLPointer<LLSpatialBridge> > bridge_vector_t;
	
	LLSpatialBridge(LLDrawable* root, BOOL render_by_group, U32 data_mask, LLViewerRegion* regionp);
	
	void destroyTree();

	virtual BOOL isSpatialBridge() const		{ return TRUE; }
	virtual void updateSpatialExtents();
	virtual void updateBinRadius();
	virtual void setVisible(LLCamera& camera_in, std::vector<LLDrawable*>* results = NULL, BOOL for_select = FALSE);
	virtual void updateDistance(LLCamera& camera_in, bool force_update);
	virtual void makeActive();
	virtual void move(LLDrawable *drawablep, LLSpatialGroup *curp, BOOL immediate = FALSE);
	virtual BOOL updateMove();
	virtual void shiftPos(const LLVector4a& vec);
	virtual void cleanupReferences();
	virtual LLSpatialPartition* asPartition()		{ return this; }
		
	virtual LLCamera transformCamera(LLCamera& camera);
	
	LLDrawable* mDrawable;
	LLPointer<LLVOAvatar> mAvatar;

};

class LLCullResult 
{
public:
	LLCullResult();

	typedef std::vector<LLSpatialGroup*> sg_list_t;
	typedef std::vector<LLDrawable*> drawable_list_t;
	typedef std::vector<LLSpatialBridge*> bridge_list_t;
	typedef std::vector<LLDrawInfo*> drawinfo_list_t;

	typedef LLSpatialGroup** sg_iterator;
	typedef LLSpatialBridge** bridge_iterator;
	typedef LLDrawInfo** drawinfo_iterator;
	typedef LLDrawable** drawable_iterator;

	void clear();
	
	sg_iterator beginVisibleGroups();
	sg_iterator endVisibleGroups();

	sg_iterator beginAlphaGroups();
	sg_iterator endAlphaGroups();

	bool hasOcclusionGroups() { return mOcclusionGroupsSize > 0; }
	sg_iterator beginOcclusionGroups();
	sg_iterator endOcclusionGroups();

	sg_iterator beginDrawableGroups();
	sg_iterator endDrawableGroups();

	drawable_iterator beginVisibleList();
	drawable_iterator endVisibleList();

	bridge_iterator beginVisibleBridge();
	bridge_iterator endVisibleBridge();

	drawinfo_iterator beginRenderMap(U32 type);
	drawinfo_iterator endRenderMap(U32 type);

	void pushVisibleGroup(LLSpatialGroup* group);
	void pushAlphaGroup(LLSpatialGroup* group);
	void pushOcclusionGroup(LLSpatialGroup* group);
	void pushDrawableGroup(LLSpatialGroup* group);
	void pushDrawable(LLDrawable* drawable);
	void pushBridge(LLSpatialBridge* bridge);
	void pushDrawInfo(U32 type, LLDrawInfo* draw_info);
	
	U32 getVisibleGroupsSize()		{ return mVisibleGroupsSize; }
	U32	getAlphaGroupsSize()		{ return mAlphaGroupsSize; }
	U32	getDrawableGroupsSize()		{ return mDrawableGroupsSize; }
	U32	getVisibleListSize()		{ return mVisibleListSize; }
	U32	getVisibleBridgeSize()		{ return mVisibleBridgeSize; }
	U32	getRenderMapSize(U32 type)	{ return mRenderMapSize[type]; }

	void assertDrawMapsEmpty();

private:

	template <class T, class V> void pushBack(T &head, U32& count, V* val);

	U32					mVisibleGroupsSize;
	U32					mAlphaGroupsSize;
	U32					mOcclusionGroupsSize;
	U32					mDrawableGroupsSize;
	U32					mVisibleListSize;
	U32					mVisibleBridgeSize;

	U32					mVisibleGroupsAllocated;
	U32					mAlphaGroupsAllocated;
	U32					mOcclusionGroupsAllocated;
	U32					mDrawableGroupsAllocated;
	U32					mVisibleListAllocated;
	U32					mVisibleBridgeAllocated;

	U32					mRenderMapSize[LLRenderPass::NUM_RENDER_TYPES];

	sg_list_t			mVisibleGroups;
	sg_iterator			mVisibleGroupsEnd;
	sg_list_t			mAlphaGroups;
	sg_iterator			mAlphaGroupsEnd;
	sg_list_t			mOcclusionGroups;
	sg_iterator			mOcclusionGroupsEnd;
	sg_list_t			mDrawableGroups;
	sg_iterator			mDrawableGroupsEnd;
	drawable_list_t		mVisibleList;
	drawable_iterator	mVisibleListEnd;
	bridge_list_t		mVisibleBridge;
	bridge_iterator		mVisibleBridgeEnd;
	drawinfo_list_t		mRenderMap[LLRenderPass::NUM_RENDER_TYPES];
	U32					mRenderMapAllocated[LLRenderPass::NUM_RENDER_TYPES];
	drawinfo_iterator mRenderMapEnd[LLRenderPass::NUM_RENDER_TYPES];

};


//spatial partition for water (implemented in LLVOWater.cpp)
class LLWaterPartition : public LLSpatialPartition
{
public:
	LLWaterPartition(LLViewerRegion* regionp);
	virtual void getGeometry(LLSpatialGroup* group) {  }
	virtual void addGeometryCount(LLSpatialGroup* group, U32 &vertex_count, U32& index_count) { }
};

//spatial partition for hole and edge water (implemented in LLVOWater.cpp)
class LLVoidWaterPartition : public LLWaterPartition
{
public:
	LLVoidWaterPartition(LLViewerRegion* regionp);
};

//spatial partition for terrain (impelmented in LLVOSurfacePatch.cpp)
class LLTerrainPartition : public LLSpatialPartition
{
public:
	LLTerrainPartition(LLViewerRegion* regionp);
	virtual void getGeometry(LLSpatialGroup* group);
	virtual LLVertexBuffer* createVertexBuffer(U32 type_mask, U32 usage);
};

//spatial partition for trees
class LLTreePartition : public LLSpatialPartition
{
public:
	LLTreePartition(LLViewerRegion* regionp);
	virtual void getGeometry(LLSpatialGroup* group) { }
	virtual void addGeometryCount(LLSpatialGroup* group, U32 &vertex_count, U32& index_count) { }

};

//spatial partition for particles (implemented in LLVOPartGroup.cpp)
class LLParticlePartition : public LLSpatialPartition
{
public:
	LLParticlePartition(LLViewerRegion* regionp);
	virtual void rebuildGeom(LLSpatialGroup* group);
	virtual void getGeometry(LLSpatialGroup* group);
	virtual void addGeometryCount(LLSpatialGroup* group, U32 &vertex_count, U32& index_count);
	virtual F32 calcPixelArea(LLSpatialGroup* group, LLCamera& camera);
protected:
	U32 mRenderPass;
};

class LLHUDParticlePartition : public LLParticlePartition
{
public:
	LLHUDParticlePartition(LLViewerRegion* regionp);
};

//spatial partition for grass (implemented in LLVOGrass.cpp)
class LLGrassPartition : public LLSpatialPartition
{
public:
	LLGrassPartition(LLViewerRegion* regionp);
	virtual void getGeometry(LLSpatialGroup* group);
	virtual void addGeometryCount(LLSpatialGroup* group, U32 &vertex_count, U32& index_count);
protected:
	U32 mRenderPass;
};

//class for wrangling geometry out of volumes (implemented in LLVOVolume.cpp)
class LLVolumeGeometryManager: public LLGeometryManager
{
 public:
	typedef enum
	{
		NONE = 0,
		BATCH_SORT,
		DISTANCE_SORT
	} eSortType;

	LLVolumeGeometryManager();
	virtual ~LLVolumeGeometryManager();
	virtual void rebuildGeom(LLSpatialGroup* group);
	virtual void rebuildMesh(LLSpatialGroup* group);
	virtual void getGeometry(LLSpatialGroup* group);
	void genDrawInfo(LLSpatialGroup* group, U32 mask, LLFace** faces, U32 face_count, BOOL distance_sort = FALSE, BOOL batch_textures = FALSE, BOOL no_materials = FALSE);
	void registerFace(LLSpatialGroup* group, LLFace* facep, U32 type);

private:
	void allocateFaces(U32 pMaxFaceCount);
	void freeFaces();

	static int32_t sInstanceCount;
	static LLFace** sFullbrightFaces;
	static LLFace** sBumpFaces;
	static LLFace** sSimpleFaces;
	static LLFace** sNormFaces;
	static LLFace** sSpecFaces;
	static LLFace** sNormSpecFaces;
	static LLFace** sAlphaFaces;
};

//spatial partition that uses volume geometry manager (implemented in LLVOVolume.cpp)
class LLVolumePartition : public LLSpatialPartition, public LLVolumeGeometryManager
{
public:
	LLVolumePartition(LLViewerRegion* regionp);
	virtual void rebuildGeom(LLSpatialGroup* group) { LLVolumeGeometryManager::rebuildGeom(group); }
	virtual void getGeometry(LLSpatialGroup* group) { LLVolumeGeometryManager::getGeometry(group); }
	virtual void rebuildMesh(LLSpatialGroup* group) { LLVolumeGeometryManager::rebuildMesh(group); }
	virtual void addGeometryCount(LLSpatialGroup* group, U32 &vertex_count, U32& index_count) { LLVolumeGeometryManager::addGeometryCount(group, vertex_count, index_count); }
};

//spatial bridge that uses volume geometry manager (implemented in LLVOVolume.cpp)
class LLVolumeBridge : public LLSpatialBridge, public LLVolumeGeometryManager
{
public:
	LLVolumeBridge(LLDrawable* drawable, LLViewerRegion* regionp);
	virtual void rebuildGeom(LLSpatialGroup* group) { LLVolumeGeometryManager::rebuildGeom(group); }
	virtual void getGeometry(LLSpatialGroup* group) { LLVolumeGeometryManager::getGeometry(group); }
	virtual void rebuildMesh(LLSpatialGroup* group) { LLVolumeGeometryManager::rebuildMesh(group); }
	virtual void addGeometryCount(LLSpatialGroup* group, U32 &vertex_count, U32& index_count) { LLVolumeGeometryManager::addGeometryCount(group, vertex_count, index_count); }
};

class LLHUDBridge : public LLVolumeBridge
{
public:
	LLHUDBridge(LLDrawable* drawablep, LLViewerRegion* regionp);
	virtual void shiftPos(const LLVector4a& vec);
	virtual F32 calcPixelArea(LLSpatialGroup* group, LLCamera& camera);
};

//spatial partition that holds nothing but spatial bridges
class LLBridgePartition : public LLSpatialPartition
{
public:
	LLBridgePartition(LLViewerRegion* regionp);
	virtual void getGeometry(LLSpatialGroup* group) { }
	virtual void addGeometryCount(LLSpatialGroup* group, U32 &vertex_count, U32& index_count) {  }
};

class LLHUDPartition : public LLBridgePartition
{
public:
	LLHUDPartition(LLViewerRegion* regionp);
	virtual void shift(const LLVector4a &offset);
};

extern const F32 SG_BOX_SIDE;
extern const F32 SG_BOX_OFFSET;
extern const F32 SG_BOX_RAD;

extern const F32 SG_OBJ_SIDE;
extern const F32 SG_MAX_OBJ_RAD;


#endif //LL_LLSPATIALPARTITION_H
<|MERGE_RESOLUTION|>--- conflicted
+++ resolved
@@ -386,13 +386,7 @@
 	
 	LLDrawable* lineSegmentIntersect(const LLVector4a& start, const LLVector4a& end,
 									 BOOL pick_transparent, 
-<<<<<<< HEAD
-// [SL:KB] - Patch: UI-PickRiggedAttachment | Checked: 2012-07-12 (Catznip-3.3)
 									 BOOL pick_rigged,
-// [/SL:KB]
-=======
-									 BOOL pick_rigged,
->>>>>>> cf53c157
 									 S32* face_hit,                          // return the face hit
 									 LLVector4a* intersection = NULL,         // return the intersection point
 									 LLVector2* tex_coord = NULL,            // return the texture coordinates of the intersection point
