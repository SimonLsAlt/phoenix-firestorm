--- conflicted
+++ resolved
@@ -79,17 +79,10 @@
 
 FSFloaterVRAMUsage::~FSFloaterVRAMUsage()
 {
-<<<<<<< HEAD
- 	gIdleCallbacks.deleteFunction( &::onIdle, this );
-	delete mData;
-	LLSelectMgr::instance().removePropertyListener( this );
-	LLSelectMgr::instance().enableSilhouette( true );
-=======
     gIdleCallbacks.deleteFunction( &::onIdle, this );
     delete mData;
     LLSelectMgr::instance().removePropertyListener( this );
-    LLSelectMgr::instance().enableSilhouette( TRUE );
->>>>>>> c06fb4e0
+    LLSelectMgr::instance().enableSilhouette( true );
 }
 
 void FSFloaterVRAMUsage::onOpen(const LLSD& key)
@@ -103,17 +96,10 @@
 
     mData->mList = getChild< LLScrollListCtrl >( "result_list" );
 
-<<<<<<< HEAD
-	LLSelectMgr::instance().registerPropertyListener( this );
-	LLSelectMgr::instance().enableSilhouette( false );
-
-	return true;
-=======
     LLSelectMgr::instance().registerPropertyListener( this );
-    LLSelectMgr::instance().enableSilhouette( FALSE );
-
-    return TRUE;
->>>>>>> c06fb4e0
+    LLSelectMgr::instance().enableSilhouette( false );
+
+    return true;
 }
 
 void FSFloaterVRAMUsage::onIdle()
